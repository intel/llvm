project(ur_win_proxy_loader)
set_property(SOURCE ${CMAKE_CURRENT_BINARY_DIR}/versioninfo.rc
               PROPERTY COMPILE_DEFINITIONS
               "RC_VERSION_FIELD_1=${SYCL_MAJOR_VERSION}"
               "RC_VERSION_FIELD_2=${SYCL_MAJOR_VERSION}"
               "RC_VERSION_FIELD_3=${SYCL_PATCH_VERSION}"
               "RC_VERSION_FIELD_4=${SYCL_DEV_ABI_VERSION}"
               "RC_FILE_VERSION=\"${SYCL_VERSION_STRING}\""
               "RC_INTERNAL_NAME=\"ur_win_proxy_loader\""
               "RC_PRODUCT_NAME=\"ur_win_proxy_loader\""
               "RC_PRODUCT_VERSION=\"${SYCL_VERSION_STRING}\""
               "RC_COPYRIGHT=\"Copyright (C) 2023 Intel Corporation\"")
configure_file(../../llvm/resources/windows_version_resource.rc ${CMAKE_CURRENT_BINARY_DIR}/versioninfo.rc @ONLY)
add_library(ur_win_proxy_loader SHARED  ur_win_proxy_loader.cpp  ${CMAKE_CURRENT_BINARY_DIR}/versioninfo.rc)
add_dependencies(ur_win_proxy_loader UnifiedRuntimeLoader)
install(TARGETS ur_win_proxy_loader
  RUNTIME DESTINATION "bin" COMPONENT ur_win_proxy_loader
)

if (MSVC)
<<<<<<< HEAD
=======
  # MSVC provides two incompatible build variants for its CRT: release and debug
  # To avoid potential issues in user code we also need to provide two kinds
  # of SYCL Runtime Library for release and debug configurations.
  set(WINUNLOAD_CXX_FLAGS "")
  if (CMAKE_BUILD_TYPE MATCHES "Debug")
    set(WINUNLOAD_CXX_FLAGS "${CMAKE_CXX_FLAGS_DEBUG}")
    string(REPLACE "/MDd" "" WINUNLOAD_CXX_FLAGS "${WINUNLOAD_CXX_FLAGS}")
    string(REPLACE "/MTd" "" WINUNLOAD_CXX_FLAGS "${WINUNLOAD_CXX_FLAGS}")
  else()
    if (CMAKE_BUILD_TYPE MATCHES "Release")
      set(WINUNLOAD_CXX_FLAGS "${CMAKE_CXX_FLAGS_RELEASE}")
    elseif (CMAKE_BUILD_TYPE MATCHES "RelWithDebInfo")
      set(WINUNLOAD_CXX_FLAGS "${CMAKE_CXX_FLAGS_MINSIZEREL}")
    elseif (CMAKE_BUILD_TYPE MATCHES "MinSizeRel")
      set(WINUNLOAD_CXX_FLAGS "${CMAKE_CXX_FLAGS_RELWITHDEBINFO}")
    endif()
    string(REPLACE "/MD" "" WINUNLOAD_CXX_FLAGS "${WINUNLOAD_CXX_FLAGS}")
    string(REPLACE "/MT" "" WINUNLOAD_CXX_FLAGS "${WINUNLOAD_CXX_FLAGS}")
  endif()

  # target_compile_options requires list of options, not a string
  string(REPLACE " " ";" WINUNLOAD_CXX_FLAGS "${WINUNLOAD_CXX_FLAGS}")

  set(WINUNLOAD_CXX_FLAGS_RELEASE "${WINUNLOAD_CXX_FLAGS};/MD")
  set(WINUNLOAD_CXX_FLAGS_DEBUG "${WINUNLOAD_CXX_FLAGS};/MDd")

  # CMake automatically applies these flags to all targets. To override this
  # behavior, options lists are reset.
  set(CMAKE_CXX_FLAGS_RELEASE "")
  set(CMAKE_CXX_FLAGS_MINSIZEREL "")
  set(CMAKE_CXX_FLAGS_RELWITHDEBINFO "")
  set(CMAKE_CXX_FLAGS_DEBUG "")

  # Handle the debug version for the Microsoft compiler as a special case by
  # creating a debug version of the static library that uses the flags used by
  # the SYCL runtime
  add_library(ur_win_proxy_loaderd SHARED ur_win_proxy_loader.cpp ${CMAKE_CURRENT_BINARY_DIR}/versioninfo.rc)
  target_compile_options(ur_win_proxy_loaderd PRIVATE ${WINUNLOAD_CXX_FLAGS_DEBUG})
  target_compile_options(ur_win_proxy_loader PRIVATE ${WINUNLOAD_CXX_FLAGS_RELEASE})
  target_compile_definitions(ur_win_proxy_loaderd PRIVATE UR_WIN_PROXY_LOADER_DEBUG)
  target_link_libraries(ur_win_proxy_loaderd PRIVATE shlwapi)
>>>>>>> d27d7492
  target_link_libraries(ur_win_proxy_loader PRIVATE shlwapi)
  # 0x2000: LOAD_LIBRARY_SAFE_CURRENT_DIRS flag. Using this flag means that loading dependency DLLs
  # from the current directory is only allowed if it is under a directory in the Safe load list.
  target_link_options(ur_win_proxy_loader PRIVATE LINKER:/DEPENDENTLOADFLAG:0x2000)
endif()<|MERGE_RESOLUTION|>--- conflicted
+++ resolved
@@ -12,56 +12,15 @@
                "RC_COPYRIGHT=\"Copyright (C) 2023 Intel Corporation\"")
 configure_file(../../llvm/resources/windows_version_resource.rc ${CMAKE_CURRENT_BINARY_DIR}/versioninfo.rc @ONLY)
 add_library(ur_win_proxy_loader SHARED  ur_win_proxy_loader.cpp  ${CMAKE_CURRENT_BINARY_DIR}/versioninfo.rc)
+if (MSVC)
+    set_target_properties(ur_win_proxy_loader PROPERTIES DEBUG_POSTFIX d)
+endif()
 add_dependencies(ur_win_proxy_loader UnifiedRuntimeLoader)
 install(TARGETS ur_win_proxy_loader
   RUNTIME DESTINATION "bin" COMPONENT ur_win_proxy_loader
 )
 
 if (MSVC)
-<<<<<<< HEAD
-=======
-  # MSVC provides two incompatible build variants for its CRT: release and debug
-  # To avoid potential issues in user code we also need to provide two kinds
-  # of SYCL Runtime Library for release and debug configurations.
-  set(WINUNLOAD_CXX_FLAGS "")
-  if (CMAKE_BUILD_TYPE MATCHES "Debug")
-    set(WINUNLOAD_CXX_FLAGS "${CMAKE_CXX_FLAGS_DEBUG}")
-    string(REPLACE "/MDd" "" WINUNLOAD_CXX_FLAGS "${WINUNLOAD_CXX_FLAGS}")
-    string(REPLACE "/MTd" "" WINUNLOAD_CXX_FLAGS "${WINUNLOAD_CXX_FLAGS}")
-  else()
-    if (CMAKE_BUILD_TYPE MATCHES "Release")
-      set(WINUNLOAD_CXX_FLAGS "${CMAKE_CXX_FLAGS_RELEASE}")
-    elseif (CMAKE_BUILD_TYPE MATCHES "RelWithDebInfo")
-      set(WINUNLOAD_CXX_FLAGS "${CMAKE_CXX_FLAGS_MINSIZEREL}")
-    elseif (CMAKE_BUILD_TYPE MATCHES "MinSizeRel")
-      set(WINUNLOAD_CXX_FLAGS "${CMAKE_CXX_FLAGS_RELWITHDEBINFO}")
-    endif()
-    string(REPLACE "/MD" "" WINUNLOAD_CXX_FLAGS "${WINUNLOAD_CXX_FLAGS}")
-    string(REPLACE "/MT" "" WINUNLOAD_CXX_FLAGS "${WINUNLOAD_CXX_FLAGS}")
-  endif()
-
-  # target_compile_options requires list of options, not a string
-  string(REPLACE " " ";" WINUNLOAD_CXX_FLAGS "${WINUNLOAD_CXX_FLAGS}")
-
-  set(WINUNLOAD_CXX_FLAGS_RELEASE "${WINUNLOAD_CXX_FLAGS};/MD")
-  set(WINUNLOAD_CXX_FLAGS_DEBUG "${WINUNLOAD_CXX_FLAGS};/MDd")
-
-  # CMake automatically applies these flags to all targets. To override this
-  # behavior, options lists are reset.
-  set(CMAKE_CXX_FLAGS_RELEASE "")
-  set(CMAKE_CXX_FLAGS_MINSIZEREL "")
-  set(CMAKE_CXX_FLAGS_RELWITHDEBINFO "")
-  set(CMAKE_CXX_FLAGS_DEBUG "")
-
-  # Handle the debug version for the Microsoft compiler as a special case by
-  # creating a debug version of the static library that uses the flags used by
-  # the SYCL runtime
-  add_library(ur_win_proxy_loaderd SHARED ur_win_proxy_loader.cpp ${CMAKE_CURRENT_BINARY_DIR}/versioninfo.rc)
-  target_compile_options(ur_win_proxy_loaderd PRIVATE ${WINUNLOAD_CXX_FLAGS_DEBUG})
-  target_compile_options(ur_win_proxy_loader PRIVATE ${WINUNLOAD_CXX_FLAGS_RELEASE})
-  target_compile_definitions(ur_win_proxy_loaderd PRIVATE UR_WIN_PROXY_LOADER_DEBUG)
-  target_link_libraries(ur_win_proxy_loaderd PRIVATE shlwapi)
->>>>>>> d27d7492
   target_link_libraries(ur_win_proxy_loader PRIVATE shlwapi)
   # 0x2000: LOAD_LIBRARY_SAFE_CURRENT_DIRS flag. Using this flag means that loading dependency DLLs
   # from the current directory is only allowed if it is under a directory in the Safe load list.
