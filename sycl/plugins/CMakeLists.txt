if ("${CMAKE_CXX_COMPILER_ID}" MATCHES "Clang|IntelLLVM" )
  set(CMAKE_CXX_FLAGS "${CMAKE_CXX_FLAGS} -Wno-covered-switch-default")
endif()

<<<<<<< HEAD
foreach(plugin ${SYCL_ENABLE_PLUGINS})
  add_subdirectory(${plugin})
endforeach()

# level_zero and opencl plugins depend today on unified_runtime plugin
=======
# level_zero plugin depends today on unified_runtime plugin
>>>>>>> f605df63
# and unified_runtime plugin is not an independent plugin, adding it explicitly
if ("level_zero" IN_LIST SYCL_ENABLE_PLUGINS OR "opencl" IN_LIST SYCL_ENABLE_PLUGINS)
  add_subdirectory(unified_runtime)
endif()

foreach(plugin ${SYCL_ENABLE_PLUGINS})
  add_subdirectory(${plugin})
endforeach()<|MERGE_RESOLUTION|>--- conflicted
+++ resolved
@@ -2,15 +2,7 @@
   set(CMAKE_CXX_FLAGS "${CMAKE_CXX_FLAGS} -Wno-covered-switch-default")
 endif()
 
-<<<<<<< HEAD
-foreach(plugin ${SYCL_ENABLE_PLUGINS})
-  add_subdirectory(${plugin})
-endforeach()
-
-# level_zero and opencl plugins depend today on unified_runtime plugin
-=======
 # level_zero plugin depends today on unified_runtime plugin
->>>>>>> f605df63
 # and unified_runtime plugin is not an independent plugin, adding it explicitly
 if ("level_zero" IN_LIST SYCL_ENABLE_PLUGINS OR "opencl" IN_LIST SYCL_ENABLE_PLUGINS)
   add_subdirectory(unified_runtime)
