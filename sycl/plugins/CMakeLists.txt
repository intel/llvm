--- conflicted
+++ resolved
@@ -18,12 +18,7 @@
 # TODO : Remove 'if (NOT MSVC)' when CM_EMU supports Windows
 # environment
 if (NOT MSVC)
-<<<<<<< HEAD
-  if (SYCL_BUILD_PI_ESIMD_EMU)
-    add_subdirectory(esimd_emu)
-=======
   if (SYCL_BUILD_PI_ESIMD_EMULATOR)
-    add_subdirectory(esimd_cpu)
->>>>>>> 2b0ebab3
+    add_subdirectory(esimd_emulator)
   endif()
 endif()