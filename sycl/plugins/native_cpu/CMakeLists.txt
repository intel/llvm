# Plugin for SYCL Native CPU
# Create shared library for libpi_nativecpu.so

# Get the Native CPU adapter sources so they can be shared with the Native CPU PI plugin
get_target_property(UR_NATIVE_CPU_ADAPTER_SOURCES ur_adapter_native_cpu SOURCES)

add_sycl_plugin(native_cpu
  SOURCES
    ${UR_NATIVE_CPU_ADAPTER_SOURCES}
    # Some code is shared with the UR adapter
    "../unified_runtime/pi2ur.hpp"
    "${sycl_inc_dir}/sycl/detail/pi.h"
    "${sycl_inc_dir}/sycl/detail/pi.hpp"
    "pi_native_cpu.cpp"
    "pi_native_cpu.hpp"
  INCLUDE_DIRS
    ${sycl_inc_dir}
    ${CMAKE_CURRENT_SOURCE_DIR}/../unified_runtime # for Unified Runtime
    ${UNIFIED_RUNTIME_SOURCE_DIR}/source/ # for adapters/native_cpu
  LIBRARIES
    sycl
    UnifiedRuntime-Headers
    UnifiedRuntimeCommon
)


if(NATIVECPU_USE_OCK)
  include(FetchContent)
  FetchContent_Declare(oneapi-ck
   GIT_REPOSITORY https://github.com/codeplaysoftware/oneapi-construction-kit.git
<<<<<<< HEAD
   GIT_TAG        sycl_native_experimental
=======
   # commit 558b76cd6080107a2d65f7e37468f3d01eef80f7
   # Merge: a5ec372f 542ee121
   # Author: PietroGhg <38155419+PietroGhg@users.noreply.github.com>
   # Date:   Tue Jan 30 12:53:39 2024 +0100
   # Merge pull request #322 from PietroGhg/pietro/update_30_jan
   # Update sycl_native_experimental branch
   GIT_TAG 558b76cd6080107a2d65f7e37468f3d01eef80f7
>>>>>>> af448b06
  )
  FetchContent_GetProperties(oneapi-ck)
  if(NOT oneapi-ck_POPULATED)
    message(STATUS "Cloning oneAPI Construction Kit")
    FetchContent_Populate(oneapi-ck)
    message(STATUS "oneAPI Construction Kit cloned in ${oneapi-ck_SOURCE_DIR}")
    set(CA_NATIVE_CPU 1)
    add_subdirectory(${oneapi-ck_SOURCE_DIR} ${oneapi-ck_BINARY_DIR})
  endif()
  target_compile_definitions(LLVMSYCLLowerIR PRIVATE  NATIVECPU_USE_OCK)
  target_include_directories(LLVMSYCLLowerIR PRIVATE 
    ${oneapi-ck_SOURCE_DIR}/modules/compiler/multi_llvm/include
    ${oneapi-ck_SOURCE_DIR}/modules/cargo/include
    ${oneapi-ck_SOURCE_DIR}/modules/compiler/utils/include)
<<<<<<< HEAD
  target_link_libraries(LLVMSYCLLowerIR PRIVATE compiler-utils)
=======
  target_link_libraries(LLVMSYCLLowerIR PRIVATE compiler-pipeline)
>>>>>>> af448b06
  target_compile_definitions(pi_native_cpu PRIVATE NATIVECPU_USE_OCK)

endif()
set_target_properties(pi_native_cpu PROPERTIES LINKER_LANGUAGE CXX)<|MERGE_RESOLUTION|>--- conflicted
+++ resolved
@@ -28,9 +28,6 @@
   include(FetchContent)
   FetchContent_Declare(oneapi-ck
    GIT_REPOSITORY https://github.com/codeplaysoftware/oneapi-construction-kit.git
-<<<<<<< HEAD
-   GIT_TAG        sycl_native_experimental
-=======
    # commit 558b76cd6080107a2d65f7e37468f3d01eef80f7
    # Merge: a5ec372f 542ee121
    # Author: PietroGhg <38155419+PietroGhg@users.noreply.github.com>
@@ -38,7 +35,6 @@
    # Merge pull request #322 from PietroGhg/pietro/update_30_jan
    # Update sycl_native_experimental branch
    GIT_TAG 558b76cd6080107a2d65f7e37468f3d01eef80f7
->>>>>>> af448b06
   )
   FetchContent_GetProperties(oneapi-ck)
   if(NOT oneapi-ck_POPULATED)
@@ -53,11 +49,7 @@
     ${oneapi-ck_SOURCE_DIR}/modules/compiler/multi_llvm/include
     ${oneapi-ck_SOURCE_DIR}/modules/cargo/include
     ${oneapi-ck_SOURCE_DIR}/modules/compiler/utils/include)
-<<<<<<< HEAD
-  target_link_libraries(LLVMSYCLLowerIR PRIVATE compiler-utils)
-=======
   target_link_libraries(LLVMSYCLLowerIR PRIVATE compiler-pipeline)
->>>>>>> af448b06
   target_compile_definitions(pi_native_cpu PRIVATE NATIVECPU_USE_OCK)
 
 endif()
