--- conflicted
+++ resolved
@@ -21,10 +21,7 @@
   LIBRARIES
     sycl
     UnifiedRuntime-Headers
-<<<<<<< HEAD
-=======
     UnifiedRuntimeCommon
->>>>>>> 8e3b25d3
 )
 
 
@@ -42,13 +39,8 @@
 
   include(FetchContent)
   FetchContent_Declare(oneapi-ck
-<<<<<<< HEAD
    GIT_REPOSITORY https://github.com/PietroGhg/oneapi-construction-kit.git
    GIT_TAG        pietro/vecz
-=======
-   GIT_REPOSITORY https://github.com/codeplaysoftware/oneapi-construction-kit.git
-   GIT_TAG        sycl_native_experimental
->>>>>>> 8e3b25d3
   )
   FetchContent_GetProperties(oneapi-ck)
   if(NOT oneapi-ck_POPULATED)
@@ -62,18 +54,10 @@
   target_include_directories(LLVMSYCLLowerIR PRIVATE 
     ${oneapi-ck_SOURCE_DIR}/modules/compiler/multi_llvm/include
     ${oneapi-ck_SOURCE_DIR}/modules/cargo/include
-<<<<<<< HEAD
     ${oneapi-ck_SOURCE_DIR}/modules/compiler/vecz/include
     ${oneapi-ck_SOURCE_DIR}/modules/compiler/utils/include)
   target_link_libraries(LLVMSYCLLowerIR PRIVATE compiler-utils vecz)
   target_compile_definitions(pi_native_cpu PRIVATE NATIVECPU_USE_OCK)
 
 endif()
-=======
-    ${oneapi-ck_SOURCE_DIR}/modules/compiler/utils/include)
-  target_link_libraries(LLVMSYCLLowerIR PRIVATE compiler-utils)
-  target_compile_definitions(pi_native_cpu PRIVATE NATIVECPU_USE_OCK)
-
-endif()
-set_target_properties(pi_native_cpu PROPERTIES LINKER_LANGUAGE CXX)
->>>>>>> 8e3b25d3
+set_target_properties(pi_native_cpu PROPERTIES LINKER_LANGUAGE CXX)