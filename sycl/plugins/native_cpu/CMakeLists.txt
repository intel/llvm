--- conflicted
+++ resolved
@@ -27,19 +27,8 @@
 if(NATIVECPU_USE_OCK)
   include(FetchContent)
   FetchContent_Declare(oneapi-ck
-<<<<<<< HEAD
    GIT_REPOSITORY https://github.com/PietroGhg/oneapi-construction-kit.git
    GIT_TAG        pietro/vecz
-=======
-   GIT_REPOSITORY https://github.com/codeplaysoftware/oneapi-construction-kit.git
-   # commit 558b76cd6080107a2d65f7e37468f3d01eef80f7
-   # Merge: a5ec372f 542ee121
-   # Author: PietroGhg <38155419+PietroGhg@users.noreply.github.com>
-   # Date:   Tue Jan 30 12:53:39 2024 +0100
-   # Merge pull request #322 from PietroGhg/pietro/update_30_jan
-   # Update sycl_native_experimental branch
-   GIT_TAG 558b76cd6080107a2d65f7e37468f3d01eef80f7
->>>>>>> 7d492f87
   )
   FetchContent_GetProperties(oneapi-ck)
   if(NOT oneapi-ck_POPULATED)
@@ -53,14 +42,9 @@
   target_include_directories(LLVMSYCLLowerIR PRIVATE 
     ${oneapi-ck_SOURCE_DIR}/modules/compiler/multi_llvm/include
     ${oneapi-ck_SOURCE_DIR}/modules/cargo/include
-<<<<<<< HEAD
     ${oneapi-ck_SOURCE_DIR}/modules/compiler/vecz/include
     ${oneapi-ck_SOURCE_DIR}/modules/compiler/utils/include)
-  target_link_libraries(LLVMSYCLLowerIR PRIVATE compiler-utils vecz)
-=======
-    ${oneapi-ck_SOURCE_DIR}/modules/compiler/utils/include)
-  target_link_libraries(LLVMSYCLLowerIR PRIVATE compiler-pipeline)
->>>>>>> 7d492f87
+  target_link_libraries(LLVMSYCLLowerIR PRIVATE compiler-pipeline vecz)
   target_compile_definitions(pi_native_cpu PRIVATE NATIVECPU_USE_OCK)
 
 endif()
