# Plugin for SYCL Native CPU
# Create shared library for libpi_nativecpu.so

# Get the Native CPU adapter sources so they can be shared with the Native CPU PI plugin
get_target_property(UR_NATIVE_CPU_ADAPTER_SOURCES ur_adapter_native_cpu SOURCES)

add_sycl_plugin(native_cpu
  SOURCES
    ${UR_NATIVE_CPU_ADAPTER_SOURCES}
    # Some code is shared with the UR adapter
    "../unified_runtime/pi2ur.hpp"
    "${sycl_inc_dir}/sycl/detail/pi.h"
    "${sycl_inc_dir}/sycl/detail/pi.hpp"
    "pi_native_cpu.cpp"
    "pi_native_cpu.hpp"
  INCLUDE_DIRS
    ${sycl_inc_dir}
    ${CMAKE_CURRENT_SOURCE_DIR}/../unified_runtime # for Unified Runtime
    ${UNIFIED_RUNTIME_SOURCE_DIR}/source/ # for adapters/native_cpu
  LIBRARIES
    sycl
    UnifiedRuntime-Headers
    UnifiedRuntimeCommon
)


if(NATIVECPU_USE_OCK)
  include(FetchContent)
  FetchContent_Declare(oneapi-ck
<<<<<<< HEAD
   GIT_REPOSITORY https://github.com/PietroGhg/oneapi-construction-kit.git
   # commit 558b76cd6080107a2d65f7e37468f3d01eef80f7
   # Merge: a5ec372f 542ee121
   # Author: PietroGhg <38155419+PietroGhg@users.noreply.github.com>
   # Date:   Tue Jan 30 12:53:39 2024 +0100
   # Merge pull request #322 from PietroGhg/pietro/update_30_jan
   # Update sycl_native_experimental branch
   GIT_TAG pietro/reqd_experimental
=======
   GIT_REPOSITORY https://github.com/codeplaysoftware/oneapi-construction-kit.git
   #  commit 63f4ba99fc758ffc4268a807b21816b6be1b1b68
   #  Author: PietroGhg <38155419+PietroGhg@users.noreply.github.com>
   #  Date:   Wed Jan 31 14:06:36 2024 +0100
   #  Merge pull request #326 from PietroGhg/pietro/vecz
   #  Integrate vecz in experimental branch
   GIT_TAG 63f4ba99fc758ffc4268a807b21816b6be1b1b68
>>>>>>> 7a71960b
  )
  FetchContent_GetProperties(oneapi-ck)
  if(NOT oneapi-ck_POPULATED)
    message(STATUS "Cloning oneAPI Construction Kit")
    FetchContent_Populate(oneapi-ck)
    message(STATUS "oneAPI Construction Kit cloned in ${oneapi-ck_SOURCE_DIR}")
    set(CA_NATIVE_CPU 1)
    add_subdirectory(${oneapi-ck_SOURCE_DIR} ${oneapi-ck_BINARY_DIR} EXCLUDE_FROM_ALL)
  endif()
  target_compile_definitions(LLVMSYCLLowerIR PRIVATE  NATIVECPU_USE_OCK)
  target_include_directories(LLVMSYCLLowerIR PRIVATE 
    ${oneapi-ck_SOURCE_DIR}/modules/compiler/multi_llvm/include
    ${oneapi-ck_SOURCE_DIR}/modules/cargo/include
    ${oneapi-ck_SOURCE_DIR}/modules/compiler/vecz/include
    ${oneapi-ck_SOURCE_DIR}/modules/compiler/utils/include)
  target_link_libraries(LLVMSYCLLowerIR PRIVATE compiler-pipeline vecz)
  target_compile_definitions(pi_native_cpu PRIVATE NATIVECPU_USE_OCK)

endif()
set_target_properties(pi_native_cpu PROPERTIES LINKER_LANGUAGE CXX)<|MERGE_RESOLUTION|>--- conflicted
+++ resolved
@@ -27,7 +27,6 @@
 if(NATIVECPU_USE_OCK)
   include(FetchContent)
   FetchContent_Declare(oneapi-ck
-<<<<<<< HEAD
    GIT_REPOSITORY https://github.com/PietroGhg/oneapi-construction-kit.git
    # commit 558b76cd6080107a2d65f7e37468f3d01eef80f7
    # Merge: a5ec372f 542ee121
@@ -36,15 +35,6 @@
    # Merge pull request #322 from PietroGhg/pietro/update_30_jan
    # Update sycl_native_experimental branch
    GIT_TAG pietro/reqd_experimental
-=======
-   GIT_REPOSITORY https://github.com/codeplaysoftware/oneapi-construction-kit.git
-   #  commit 63f4ba99fc758ffc4268a807b21816b6be1b1b68
-   #  Author: PietroGhg <38155419+PietroGhg@users.noreply.github.com>
-   #  Date:   Wed Jan 31 14:06:36 2024 +0100
-   #  Merge pull request #326 from PietroGhg/pietro/vecz
-   #  Integrate vecz in experimental branch
-   GIT_TAG 63f4ba99fc758ffc4268a807b21816b6be1b1b68
->>>>>>> 7a71960b
   )
   FetchContent_GetProperties(oneapi-ck)
   if(NOT oneapi-ck_POPULATED)
