//==---------- pi_native_cpu.cpp - Native CPU Plugin -----------------------==//
//
// Part of the LLVM Project, under the Apache License v2.0 with LLVM Exceptions.
// See https://llvm.org/LICENSE.txt for license information.
// SPDX-License-Identifier: Apache-2.0 WITH LLVM-exception
//
//===----------------------------------------------------------------------===//

#include "pi_native_cpu.hpp"

extern "C" {

#define EXPORT_PI_API_SYMBOLS
// TODO: consider undefining EXPORT_PI_API_SYMBOLS because exporting these
// symbols does not appear to be needed at the moment. Undefining
// EXPORT_PI_API_SYMBOLS will initialize the function table directly with pi2ur
// functions instead of stubs that call the corresponding pi2ur functions. While
// this no longer exports the PI API names (and therefore prevents symbol
// checking using the abi_check.py scripts), it's less code/symbols, likely more
// efficient and since the table is initialized using <sycl/detail/pi.def> all
// of the PI API should already be covered assuming pi.def is kept up to date.

#ifdef EXPORT_PI_API_SYMBOLS
// define stubs and export them with the PI API names to enable symbol checking.

// First, forward-declare stubs to enable checking that they match the pi2ur
// decls.
#define _PI_API(api) decltype(pi2ur::api) api;
#include <sycl/detail/pi.def>
#undef _PI_API

// stubs taken from LevelZero
pi_result piPlatformsGet(pi_uint32 NumEntries, pi_platform *Platforms,
                         pi_uint32 *NumPlatforms) {
  return pi2ur::piPlatformsGet(NumEntries, Platforms, NumPlatforms);
}

pi_result piPlatformGetInfo(pi_platform Platform, pi_platform_info ParamName,
                            size_t ParamValueSize, void *ParamValue,
                            size_t *ParamValueSizeRet) {
  return pi2ur::piPlatformGetInfo(Platform, ParamName, ParamValueSize,
                                  ParamValue, ParamValueSizeRet);
}

pi_result piextPlatformGetNativeHandle(pi_platform Platform,
                                       pi_native_handle *NativeHandle) {

  return pi2ur::piextPlatformGetNativeHandle(Platform, NativeHandle);
}

pi_result piextPlatformCreateWithNativeHandle(pi_native_handle NativeHandle,
                                              pi_platform *Platform) {

  return pi2ur::piextPlatformCreateWithNativeHandle(NativeHandle, Platform);
}

pi_result piPluginGetLastError(char **message) {
  return pi2ur::piPluginGetLastError(message);
}

pi_result piPluginGetBackendOption(pi_platform platform,
                                   const char *frontend_option,
                                   const char **backend_option) {
  return pi2ur::piPluginGetBackendOption(platform, frontend_option,
                                         backend_option);
}

pi_result piDevicesGet(pi_platform Platform, pi_device_type DeviceType,
                       pi_uint32 NumEntries, pi_device *Devices,
                       pi_uint32 *NumDevices) {
  return pi2ur::piDevicesGet(Platform, DeviceType, NumEntries, Devices,
                             NumDevices);
}

pi_result piDeviceRetain(pi_device Device) {
  return pi2ur::piDeviceRetain(Device);
}

pi_result piDeviceRelease(pi_device Device) {
  return pi2ur::piDeviceRelease(Device);
}

pi_result piDeviceGetInfo(pi_device Device, pi_device_info ParamName,
                          size_t ParamValueSize, void *ParamValue,
                          size_t *ParamValueSizeRet) {
  return pi2ur::piDeviceGetInfo(Device, ParamName, ParamValueSize, ParamValue,
                                ParamValueSizeRet);
}

pi_result piDevicePartition(pi_device Device,
                            const pi_device_partition_property *Properties,
                            pi_uint32 NumDevices, pi_device *OutDevices,
                            pi_uint32 *OutNumDevices) {
  return pi2ur::piDevicePartition(Device, Properties, NumDevices, OutDevices,
                                  OutNumDevices);
}

pi_result
piextDeviceSelectBinary(pi_device Device, // TODO: does this need to be context?
                        pi_device_binary *Binaries, pi_uint32 NumBinaries,
                        pi_uint32 *SelectedBinaryInd) {
  return pi2ur::piextDeviceSelectBinary(Device, Binaries, NumBinaries,
                                        SelectedBinaryInd);
}

pi_result piextDeviceGetNativeHandle(pi_device Device,
                                     pi_native_handle *NativeHandle) {

  return pi2ur::piextDeviceGetNativeHandle(Device, NativeHandle);
}

pi_result piextDeviceCreateWithNativeHandle(pi_native_handle NativeHandle,
                                            pi_platform Platform,
                                            pi_device *Device) {

  return pi2ur::piextDeviceCreateWithNativeHandle(NativeHandle, Platform,
                                                  Device);
}

pi_result piContextCreate(const pi_context_properties *Properties,
                          pi_uint32 NumDevices, const pi_device *Devices,
                          void (*PFnNotify)(const char *ErrInfo,
                                            const void *PrivateInfo, size_t CB,
                                            void *UserData),
                          void *UserData, pi_context *RetContext) {
  return pi2ur::piContextCreate(Properties, NumDevices, Devices, PFnNotify,
                                UserData, RetContext);
}

pi_result piContextGetInfo(pi_context Context, pi_context_info ParamName,
                           size_t ParamValueSize, void *ParamValue,
                           size_t *ParamValueSizeRet) {

  return pi2ur::piContextGetInfo(Context, ParamName, ParamValueSize, ParamValue,
                                 ParamValueSizeRet);
}

// FIXME: Dummy implementation to prevent link fail
pi_result piextContextSetExtendedDeleter(pi_context Context,
                                         pi_context_extended_deleter Function,
                                         void *UserData) {
  return pi2ur::piextContextSetExtendedDeleter(Context, Function, UserData);
}

pi_result piextContextGetNativeHandle(pi_context Context,
                                      pi_native_handle *NativeHandle) {
  return pi2ur::piextContextGetNativeHandle(Context, NativeHandle);
}

pi_result piextContextCreateWithNativeHandle(pi_native_handle NativeHandle,
                                             pi_uint32 NumDevices,
                                             const pi_device *Devices,
                                             bool OwnNativeHandle,
                                             pi_context *RetContext) {
  return pi2ur::piextContextCreateWithNativeHandle(
      NativeHandle, NumDevices, Devices, OwnNativeHandle, RetContext);
}

pi_result piContextRetain(pi_context Context) {

  return pi2ur::piContextRetain(Context);
}

pi_result piContextRelease(pi_context Context) {
  return pi2ur::piContextRelease(Context);
}

pi_result piQueueCreate(pi_context Context, pi_device Device,
                        pi_queue_properties Flags, pi_queue *Queue) {
  pi_queue_properties Properties[] = {PI_QUEUE_FLAGS, Flags, 0};
  return piextQueueCreate(Context, Device, Properties, Queue);
}

pi_result piextQueueCreate(pi_context Context, pi_device Device,
                           pi_queue_properties *Properties, pi_queue *Queue) {
  return pi2ur::piextQueueCreate(Context, Device, Properties, Queue);
}

pi_result piQueueGetInfo(pi_queue Queue, pi_queue_info ParamName,
                         size_t ParamValueSize, void *ParamValue,
                         size_t *ParamValueSizeRet) {

  return pi2ur::piQueueGetInfo(Queue, ParamName, ParamValueSize, ParamValue,
                               ParamValueSizeRet);
}

pi_result piQueueRetain(pi_queue Queue) { return pi2ur::piQueueRetain(Queue); }

pi_result piQueueRelease(pi_queue Queue) {
  return pi2ur::piQueueRelease(Queue);
}

pi_result piQueueFinish(pi_queue Queue) { return pi2ur::piQueueFinish(Queue); }

pi_result piQueueFlush(pi_queue Queue) { return pi2ur::piQueueFlush(Queue); }

pi_result piextQueueGetNativeHandle(pi_queue Queue,
                                    pi_native_handle *NativeHandle,
                                    int32_t *NativeHandleDesc) {

  return pi2ur::piextQueueGetNativeHandle(Queue, NativeHandle,
                                          NativeHandleDesc);
}

pi_result piextQueueCreateWithNativeHandle(pi_native_handle NativeHandle,
                                           int32_t NativeHandleDesc,
                                           pi_context Context, pi_device Device,
                                           bool OwnNativeHandle,
                                           pi_queue_properties *Properties,
                                           pi_queue *Queue) {

  return pi2ur::piextQueueCreateWithNativeHandle(
      NativeHandle, NativeHandleDesc, Context, Device, OwnNativeHandle,
      Properties, Queue);
}

pi_result piMemBufferCreate(pi_context Context, pi_mem_flags Flags, size_t Size,
                            void *HostPtr, pi_mem *RetMem,
                            const pi_mem_properties *properties) {
  return pi2ur::piMemBufferCreate(Context, Flags, Size, HostPtr, RetMem,
                                  properties);
}

pi_result piMemGetInfo(pi_mem Mem, pi_mem_info ParamName, size_t ParamValueSize,
                       void *ParamValue, size_t *ParamValueSizeRet) {
  return pi2ur::piMemGetInfo(Mem, ParamName, ParamValueSize, ParamValue,
                             ParamValueSizeRet);
}

pi_result piMemRetain(pi_mem Mem) { return pi2ur::piMemRetain(Mem); }

pi_result piMemRelease(pi_mem Mem) { return pi2ur::piMemRelease(Mem); }

pi_result piMemImageCreate(pi_context Context, pi_mem_flags Flags,
                           const pi_image_format *ImageFormat,
                           const pi_image_desc *ImageDesc, void *HostPtr,
                           pi_mem *RetImage) {

  return pi2ur::piMemImageCreate(Context, Flags, ImageFormat, ImageDesc,
                                 HostPtr, RetImage);
}

pi_result piextMemGetNativeHandle(pi_mem Mem, pi_device Dev,
                                  pi_native_handle *NativeHandle) {
  return pi2ur::piextMemGetNativeHandle(Mem, Dev, NativeHandle);
}

pi_result piextMemCreateWithNativeHandle(pi_native_handle NativeHandle,
                                         pi_context Context,
                                         bool ownNativeHandle, pi_mem *Mem) {
  return pi2ur::piextMemCreateWithNativeHandle(NativeHandle, Context,
                                               ownNativeHandle, Mem);
}

pi_result piProgramCreate(pi_context Context, const void *ILBytes,
                          size_t Length, pi_program *Program) {
  return pi2ur::piProgramCreate(Context, ILBytes, Length, Program);
}

pi_result piProgramCreateWithBinary(
    pi_context Context, pi_uint32 NumDevices, const pi_device *DeviceList,
    const size_t *Lengths, const unsigned char **Binaries,
    size_t NumMetadataEntries, const pi_device_binary_property *Metadata,
    pi_int32 *BinaryStatus, pi_program *Program) {

  return pi2ur::piProgramCreateWithBinary(Context, NumDevices, DeviceList,
                                          Lengths, Binaries, NumMetadataEntries,
                                          Metadata, BinaryStatus, Program);
}

pi_result piextMemImageCreateWithNativeHandle(
    pi_native_handle NativeHandle, pi_context Context, bool OwnNativeHandle,
    const pi_image_format *ImageFormat, const pi_image_desc *ImageDesc,
    pi_mem *Img) {
  return pi2ur::piextMemImageCreateWithNativeHandle(
      NativeHandle, Context, OwnNativeHandle, ImageFormat, ImageDesc, Img);
}

pi_result piProgramGetInfo(pi_program Program, pi_program_info ParamName,
                           size_t ParamValueSize, void *ParamValue,
                           size_t *ParamValueSizeRet) {

  return pi2ur::piProgramGetInfo(Program, ParamName, ParamValueSize, ParamValue,
                                 ParamValueSizeRet);
}

pi_result piProgramLink(pi_context Context, pi_uint32 NumDevices,
                        const pi_device *DeviceList, const char *Options,
                        pi_uint32 NumInputPrograms,
                        const pi_program *InputPrograms,
                        void (*PFnNotify)(pi_program Program, void *UserData),
                        void *UserData, pi_program *RetProgram) {
  return pi2ur::piProgramLink(Context, NumDevices, DeviceList, Options,
                              NumInputPrograms, InputPrograms, PFnNotify,
                              UserData, RetProgram);
}

pi_result piProgramCompile(
    pi_program Program, pi_uint32 NumDevices, const pi_device *DeviceList,
    const char *Options, pi_uint32 NumInputHeaders,
    const pi_program *InputHeaders, const char **HeaderIncludeNames,
    void (*PFnNotify)(pi_program Program, void *UserData), void *UserData) {

  return pi2ur::piProgramCompile(Program, NumDevices, DeviceList, Options,
                                 NumInputHeaders, InputHeaders,
                                 HeaderIncludeNames, PFnNotify, UserData);
}

pi_result piProgramBuild(pi_program Program, pi_uint32 NumDevices,
                         const pi_device *DeviceList, const char *Options,
                         void (*PFnNotify)(pi_program Program, void *UserData),
                         void *UserData) {
  return pi2ur::piProgramBuild(Program, NumDevices, DeviceList, Options,
                               PFnNotify, UserData);
}

pi_result piProgramGetBuildInfo(pi_program Program, pi_device Device,
                                pi_program_build_info ParamName,
                                size_t ParamValueSize, void *ParamValue,
                                size_t *ParamValueSizeRet) {

  return pi2ur::piProgramGetBuildInfo(Program, Device, ParamName,
                                      ParamValueSize, ParamValue,
                                      ParamValueSizeRet);
}

pi_result piProgramRetain(pi_program Program) {
  return pi2ur::piProgramRetain(Program);
}

pi_result piProgramRelease(pi_program Program) {
  return pi2ur::piProgramRelease(Program);
}

pi_result piextProgramGetNativeHandle(pi_program Program,
                                      pi_native_handle *NativeHandle) {
  return pi2ur::piextProgramGetNativeHandle(Program, NativeHandle);
}

pi_result piextProgramCreateWithNativeHandle(pi_native_handle NativeHandle,
                                             pi_context Context,
                                             bool OwnNativeHandle,
                                             pi_program *Program) {
  return pi2ur::piextProgramCreateWithNativeHandle(NativeHandle, Context,
                                                   OwnNativeHandle, Program);
}

pi_result piKernelCreate(pi_program Program, const char *KernelName,
                         pi_kernel *RetKernel) {

  return pi2ur::piKernelCreate(Program, KernelName, RetKernel);
}

pi_result piKernelSetArg(pi_kernel Kernel, pi_uint32 ArgIndex, size_t ArgSize,
                         const void *ArgValue) {

  return pi2ur::piKernelSetArg(Kernel, ArgIndex, ArgSize, ArgValue);
}

pi_result piextKernelSetArgMemObj(pi_kernel Kernel, pi_uint32 ArgIndex,
                                  const pi_mem_obj_property *ArgProperties,
                                  const pi_mem *ArgValue) {
  return pi2ur::piextKernelSetArgMemObj(Kernel, ArgIndex, ArgProperties,
                                        ArgValue);
}

pi_result piextKernelSetArgSampler(pi_kernel Kernel, pi_uint32 ArgIndex,
                                   const pi_sampler *ArgValue) {

  return pi2ur::piextKernelSetArgSampler(Kernel, ArgIndex, ArgValue);
}

pi_result piKernelGetInfo(pi_kernel Kernel, pi_kernel_info ParamName,
                          size_t ParamValueSize, void *ParamValue,
                          size_t *ParamValueSizeRet) {

  return pi2ur::piKernelGetInfo(Kernel, ParamName, ParamValueSize, ParamValue,
                                ParamValueSizeRet);
}

__SYCL_EXPORT pi_result piextMemImageAllocate(pi_context Context,
                                              pi_device Device,
                                              pi_image_format *ImageFormat,
                                              pi_image_desc *ImageDesc,
                                              pi_image_mem_handle *RetMem) {
  return pi2ur::piextMemImageAllocate(Context, Device, ImageFormat, ImageDesc,
                                      RetMem);
}

__SYCL_EXPORT pi_result piextMemUnsampledImageCreate(
    pi_context Context, pi_device Device, pi_image_mem_handle ImgMem,
    pi_image_format *ImageFormat, pi_image_desc *ImageDesc,
    pi_image_handle *RetHandle) {
  return pi2ur::piextMemUnsampledImageCreate(Context, Device, ImgMem,
                                             ImageFormat, ImageDesc, RetHandle);
}

__SYCL_EXPORT pi_result piextMemSampledImageCreate(
    pi_context Context, pi_device Device, pi_image_mem_handle ImgMem,
    pi_image_format *ImageFormat, pi_image_desc *ImageDesc, pi_sampler Sampler,
    pi_image_handle *RetHandle) {
  return pi2ur::piextMemSampledImageCreate(Context, Device, ImgMem, ImageFormat,
                                           ImageDesc, Sampler, RetHandle);
}

__SYCL_EXPORT pi_result piextBindlessImageSamplerCreate(
    pi_context Context, const pi_sampler_properties *SamplerProperties,
    float MinMipmapLevelClamp, float MaxMipmapLevelClamp, float MaxAnisotropy,
    pi_sampler *RetSampler) {
  return pi2ur::piextBindlessImageSamplerCreate(
      Context, SamplerProperties, MinMipmapLevelClamp, MaxMipmapLevelClamp,
      MaxAnisotropy, RetSampler);
}

__SYCL_EXPORT pi_result piextMemMipmapGetLevel(pi_context Context,
                                               pi_device Device,
                                               pi_image_mem_handle MipMem,
                                               unsigned int Level,
                                               pi_image_mem_handle *RetMem) {
  return pi2ur::piextMemMipmapGetLevel(Context, Device, MipMem, Level, RetMem);
}

__SYCL_EXPORT pi_result piextMemImageFree(pi_context Context, pi_device Device,
                                          pi_image_mem_handle MemoryHandle) {
  return pi2ur::piextMemImageFree(Context, Device, MemoryHandle);
}

__SYCL_EXPORT pi_result piextMemMipmapFree(pi_context Context, pi_device Device,
                                           pi_image_mem_handle MemoryHandle) {
  return pi2ur::piextMemMipmapFree(Context, Device, MemoryHandle);
}

__SYCL_EXPORT pi_result piextMemImageCopy(
<<<<<<< HEAD
    pi_queue Queue, void *DstPtr, void *SrcPtr,
    const pi_image_desc *SrcImageDesc, const pi_image_desc *DestImageDesc,
    const pi_image_format *SrcImageFormat,
    const pi_image_format *DestImageFormat, const pi_image_copy_flags Flags,
    pi_image_offset SrcOffset, pi_image_offset DstOffset,
    pi_image_region CopyExtent, pi_uint32 NumEventsInWaitList,
=======
    pi_queue Queue, void *DstPtr, const void *SrcPtr,
    const pi_image_format *ImageFormat, const pi_image_desc *ImageDesc,
    const pi_image_copy_flags Flags, pi_image_offset SrcOffset,
    pi_image_offset DstOffset, pi_image_region CopyExtent,
    pi_image_region HostExtent, pi_uint32 NumEventsInWaitList,
>>>>>>> fb561b9f
    const pi_event *EventWaitList, pi_event *Event) {
  return pi2ur::piextMemImageCopy(
      Queue, DstPtr, SrcPtr, SrcImageDesc, DestImageDesc, SrcImageFormat,
      DestImageFormat, Flags, SrcOffset, DstOffset, CopyExtent,
      NumEventsInWaitList, EventWaitList, Event);
}

__SYCL_EXPORT pi_result piextMemUnsampledImageHandleDestroy(
    pi_context Context, pi_device Device, pi_image_handle Handle) {
  return pi2ur::piextMemUnsampledImageHandleDestroy(Context, Device, Handle);
}

__SYCL_EXPORT pi_result piextMemSampledImageHandleDestroy(
    pi_context Context, pi_device Device, pi_image_handle Handle) {
  return pi2ur::piextMemSampledImageHandleDestroy(Context, Device, Handle);
}

__SYCL_EXPORT pi_result piextMemImageGetInfo(pi_context Context,
                                             pi_image_mem_handle MemHandle,
                                             pi_image_info ParamName,
                                             void *ParamValue,
                                             size_t *ParamValueSizeRet) {
  return pi2ur::piextMemImageGetInfo(Context, MemHandle, ParamName, ParamValue,
                                     ParamValueSizeRet);
}

__SYCL_EXPORT_DEPRECATED("This function has been deprecated in favor of "
                         "`piextImportExternalMemory`")
pi_result piextMemImportOpaqueFD(pi_context Context, pi_device Device,
                                 size_t Size, int FileDescriptor,
                                 pi_interop_mem_handle *RetHandle) {
  return pi2ur::piextMemImportOpaqueFD(Context, Device, Size, FileDescriptor,
                                       RetHandle);
}

__SYCL_EXPORT pi_result piextImportExternalMemory(
    pi_context Context, pi_device Device, pi_external_mem_descriptor *MemDesc,
    pi_interop_mem_handle *RetHandle) {
  return pi2ur::piextImportExternalMemory(Context, Device, MemDesc, RetHandle);
}

__SYCL_EXPORT pi_result piextMemMapExternalArray(
    pi_context Context, pi_device Device, pi_image_format *ImageFormat,
    pi_image_desc *ImageDesc, pi_interop_mem_handle MemHandle,
    pi_image_mem_handle *RetMem) {
  return pi2ur::piextMemMapExternalArray(Context, Device, ImageFormat,
                                         ImageDesc, MemHandle, RetMem);
}

__SYCL_EXPORT pi_result piextMemReleaseInterop(pi_context Context,
                                               pi_device Device,
                                               pi_interop_mem_handle ExtMem) {
  return pi2ur::piextMemReleaseInterop(Context, Device, ExtMem);
}

__SYCL_EXPORT_DEPRECATED("This function has been deprecated in favor of "
                         "`piextImportExternalSemaphore`")
pi_result
piextImportExternalSemaphoreOpaqueFD(pi_context Context, pi_device Device,
                                     int FileDescriptor,
                                     pi_interop_semaphore_handle *RetHandle) {
  return pi2ur::piextImportExternalSemaphoreOpaqueFD(Context, Device,
                                                     FileDescriptor, RetHandle);
}

__SYCL_EXPORT pi_result
piextImportExternalSemaphore(pi_context Context, pi_device Device,
                             pi_external_semaphore_descriptor *SemDesc,
                             pi_interop_semaphore_handle *RetHandle) {
  return pi2ur::piextImportExternalSemaphore(Context, Device, SemDesc,
                                             RetHandle);
}

__SYCL_EXPORT pi_result
piextDestroyExternalSemaphore(pi_context Context, pi_device Device,
                              pi_interop_semaphore_handle SemHandle) {
  return pi2ur::piextDestroyExternalSemaphore(Context, Device, SemHandle);
}

__SYCL_EXPORT pi_result piextWaitExternalSemaphore(
    pi_queue Queue, pi_interop_semaphore_handle SemHandle, bool HasWaitValue,
    pi_uint64 WaitValue, pi_uint32 NumEventsInWaitList,
    const pi_event *EventWaitList, pi_event *Event) {
  return pi2ur::piextWaitExternalSemaphore(Queue, SemHandle, HasWaitValue,
                                           WaitValue, NumEventsInWaitList,
                                           EventWaitList, Event);
}

__SYCL_EXPORT pi_result piextSignalExternalSemaphore(
    pi_queue Queue, pi_interop_semaphore_handle SemHandle, bool HasSignalValue,
    pi_uint64 SignalValue, pi_uint32 NumEventsInWaitList,
    const pi_event *EventWaitList, pi_event *Event) {
  return pi2ur::piextSignalExternalSemaphore(Queue, SemHandle, HasSignalValue,
                                             SignalValue, NumEventsInWaitList,
                                             EventWaitList, Event);
}

pi_result piKernelGetGroupInfo(pi_kernel Kernel, pi_device Device,
                               pi_kernel_group_info ParamName,
                               size_t ParamValueSize, void *ParamValue,
                               size_t *ParamValueSizeRet) {

  return pi2ur::piKernelGetGroupInfo(Kernel, Device, ParamName, ParamValueSize,
                                     ParamValue, ParamValueSizeRet);
}

pi_result piKernelGetSubGroupInfo(pi_kernel Kernel, pi_device Device,
                                  pi_kernel_sub_group_info ParamName,
                                  size_t InputValueSize, const void *InputValue,
                                  size_t ParamValueSize, void *ParamValue,
                                  size_t *ParamValueSizeRet) {

  return pi2ur::piKernelGetSubGroupInfo(
      Kernel, Device, ParamName, InputValueSize, InputValue, ParamValueSize,
      ParamValue, ParamValueSizeRet);
}

pi_result piKernelRetain(pi_kernel Kernel) {

  return pi2ur::piKernelRetain(Kernel);
}

pi_result piKernelRelease(pi_kernel Kernel) {

  return pi2ur::piKernelRelease(Kernel);
}

pi_result
piEnqueueKernelLaunch(pi_queue Queue, pi_kernel Kernel, pi_uint32 WorkDim,
                      const size_t *GlobalWorkOffset,
                      const size_t *GlobalWorkSize, const size_t *LocalWorkSize,
                      pi_uint32 NumEventsInWaitList,
                      const pi_event *EventWaitList, pi_event *OutEvent) {
  return pi2ur::piEnqueueKernelLaunch(
      Queue, Kernel, WorkDim, GlobalWorkOffset, GlobalWorkSize, LocalWorkSize,
      NumEventsInWaitList, EventWaitList, OutEvent);
}

pi_result piextEnqueueKernelLaunchCustom(
    pi_queue Queue, pi_kernel Kernel, pi_uint32 WorkDim,
    const size_t *GlobalWorkSize, const size_t *LocalWorkSize,
    pi_uint32 NumPropsInLaunchPropList,
    const pi_launch_property *LaunchPropList, pi_uint32 NumEventsInWaitList,
    const pi_event *EventsWaitList, pi_event *OutEvent) {
  (void)Queue;
  (void)Kernel;
  (void)WorkDim;
  (void)GlobalWorkSize;
  (void)LocalWorkSize;
  (void)NumPropsInLaunchPropList;
  (void)LaunchPropList;
  (void)NumEventsInWaitList;
  (void)EventsWaitList;
  (void)OutEvent;
  PI_ASSERT(Queue, PI_ERROR_INVALID_QUEUE);
  return PI_ERROR_UNSUPPORTED_FEATURE;
}

pi_result piextKernelCreateWithNativeHandle(pi_native_handle NativeHandle,
                                            pi_context Context,
                                            pi_program Program,
                                            bool OwnNativeHandle,
                                            pi_kernel *Kernel) {

  return pi2ur::piextKernelCreateWithNativeHandle(
      NativeHandle, Context, Program, OwnNativeHandle, Kernel);
}

pi_result piextKernelGetNativeHandle(pi_kernel Kernel,
                                     pi_native_handle *NativeHandle) {
  return pi2ur::piextKernelGetNativeHandle(Kernel, NativeHandle);
}

//
// Events
//

// External PI API entry
pi_result piEventCreate(pi_context Context, pi_event *RetEvent) {
  return pi2ur::piEventCreate(Context, RetEvent);
}

pi_result piEventGetInfo(pi_event Event, pi_event_info ParamName,
                         size_t ParamValueSize, void *ParamValue,
                         size_t *ParamValueSizeRet) {
  return pi2ur::piEventGetInfo(Event, ParamName, ParamValueSize, ParamValue,
                               ParamValueSizeRet);
}

pi_result piEventGetProfilingInfo(pi_event Event, pi_profiling_info ParamName,
                                  size_t ParamValueSize, void *ParamValue,
                                  size_t *ParamValueSizeRet) {

  return pi2ur::piEventGetProfilingInfo(Event, ParamName, ParamValueSize,
                                        ParamValue, ParamValueSizeRet);
}

pi_result piEventsWait(pi_uint32 NumEvents, const pi_event *EventList) {
  return pi2ur::piEventsWait(NumEvents, EventList);
}

pi_result piEventSetCallback(pi_event Event, pi_int32 CommandExecCallbackType,
                             void (*PFnNotify)(pi_event Event,
                                               pi_int32 EventCommandStatus,
                                               void *UserData),
                             void *UserData) {
  return pi2ur::piEventSetCallback(Event, CommandExecCallbackType, PFnNotify,
                                   UserData);
}

pi_result piEventSetStatus(pi_event Event, pi_int32 ExecutionStatus) {
  return pi2ur::piEventSetStatus(Event, ExecutionStatus);
}

pi_result piEventRetain(pi_event Event) { return pi2ur::piEventRetain(Event); }

pi_result piEventRelease(pi_event Event) {
  return pi2ur::piEventRelease(Event);
}

pi_result piextEventGetNativeHandle(pi_event Event,
                                    pi_native_handle *NativeHandle) {

  return pi2ur::piextEventGetNativeHandle(Event, NativeHandle);
}

pi_result piextEventCreateWithNativeHandle(pi_native_handle NativeHandle,
                                           pi_context Context,
                                           bool OwnNativeHandle,
                                           pi_event *Event) {
  return pi2ur::piextEventCreateWithNativeHandle(NativeHandle, Context,
                                                 OwnNativeHandle, Event);
}

pi_result piEnqueueTimestampRecordingExp(pi_queue Queue, pi_bool Blocking,
                                         pi_uint32 NumEventsInWaitList,
                                         const pi_event *EventWaitList,
                                         pi_event *Event) {
  return pi2ur::piEnqueueTimestampRecordingExp(
      Queue, Blocking, NumEventsInWaitList, EventWaitList, Event);
}

//
// Sampler
//
pi_result piSamplerCreate(pi_context Context,
                          const pi_sampler_properties *SamplerProperties,
                          pi_sampler *RetSampler) {
  return pi2ur::piSamplerCreate(Context, SamplerProperties, RetSampler);
}

pi_result piSamplerGetInfo(pi_sampler Sampler, pi_sampler_info ParamName,
                           size_t ParamValueSize, void *ParamValue,
                           size_t *ParamValueSizeRet) {

  return pi2ur::piSamplerGetInfo(Sampler, ParamName, ParamValueSize, ParamValue,
                                 ParamValueSizeRet);
}

pi_result piSamplerRetain(pi_sampler Sampler) {
  return pi2ur::piSamplerRetain(Sampler);
}

pi_result piSamplerRelease(pi_sampler Sampler) {
  return pi2ur::piSamplerRelease(Sampler);
}

//
// Queue Commands
//
pi_result piEnqueueEventsWait(pi_queue Queue, pi_uint32 NumEventsInWaitList,
                              const pi_event *EventWaitList,
                              pi_event *OutEvent) {

  return pi2ur::piEnqueueEventsWait(Queue, NumEventsInWaitList, EventWaitList,
                                    OutEvent);
}

pi_result piEnqueueEventsWaitWithBarrier(pi_queue Queue,
                                         pi_uint32 NumEventsInWaitList,
                                         const pi_event *EventWaitList,
                                         pi_event *OutEvent) {

  return pi2ur::piEnqueueEventsWaitWithBarrier(Queue, NumEventsInWaitList,
                                               EventWaitList, OutEvent);
}

pi_result piEnqueueMemBufferRead(pi_queue Queue, pi_mem Src,
                                 pi_bool BlockingRead, size_t Offset,
                                 size_t Size, void *Dst,
                                 pi_uint32 NumEventsInWaitList,
                                 const pi_event *EventWaitList,
                                 pi_event *Event) {

  return pi2ur::piEnqueueMemBufferRead(Queue, Src, BlockingRead, Offset, Size,
                                       Dst, NumEventsInWaitList, EventWaitList,
                                       Event);
}

pi_result piEnqueueMemBufferReadRect(
    pi_queue Queue, pi_mem Buffer, pi_bool BlockingRead,
    pi_buff_rect_offset BufferOffset, pi_buff_rect_offset HostOffset,
    pi_buff_rect_region Region, size_t BufferRowPitch, size_t BufferSlicePitch,
    size_t HostRowPitch, size_t HostSlicePitch, void *Ptr,
    pi_uint32 NumEventsInWaitList, const pi_event *EventWaitList,
    pi_event *Event) {

  return pi2ur::piEnqueueMemBufferReadRect(
      Queue, Buffer, BlockingRead, BufferOffset, HostOffset, Region,
      BufferRowPitch, BufferSlicePitch, HostRowPitch, HostSlicePitch, Ptr,
      NumEventsInWaitList, EventWaitList, Event);
}

pi_result piEnqueueMemBufferWrite(pi_queue Queue, pi_mem Buffer,
                                  pi_bool BlockingWrite, size_t Offset,
                                  size_t Size, const void *Ptr,
                                  pi_uint32 NumEventsInWaitList,
                                  const pi_event *EventWaitList,
                                  pi_event *Event) {

  return pi2ur::piEnqueueMemBufferWrite(Queue, Buffer, BlockingWrite, Offset,
                                        Size, Ptr, NumEventsInWaitList,
                                        EventWaitList, Event);
}

pi_result piEnqueueMemBufferWriteRect(
    pi_queue Queue, pi_mem Buffer, pi_bool BlockingWrite,
    pi_buff_rect_offset BufferOffset, pi_buff_rect_offset HostOffset,
    pi_buff_rect_region Region, size_t BufferRowPitch, size_t BufferSlicePitch,
    size_t HostRowPitch, size_t HostSlicePitch, const void *Ptr,
    pi_uint32 NumEventsInWaitList, const pi_event *EventWaitList,
    pi_event *Event) {

  return pi2ur::piEnqueueMemBufferWriteRect(
      Queue, Buffer, BlockingWrite, BufferOffset, HostOffset, Region,
      BufferRowPitch, BufferSlicePitch, HostRowPitch, HostSlicePitch, Ptr,
      NumEventsInWaitList, EventWaitList, Event);
}

pi_result piEnqueueMemBufferCopy(pi_queue Queue, pi_mem SrcMem, pi_mem DstMem,
                                 size_t SrcOffset, size_t DstOffset,
                                 size_t Size, pi_uint32 NumEventsInWaitList,
                                 const pi_event *EventWaitList,
                                 pi_event *Event) {

  return pi2ur::piEnqueueMemBufferCopy(Queue, SrcMem, DstMem, SrcOffset,
                                       DstOffset, Size, NumEventsInWaitList,
                                       EventWaitList, Event);
}

pi_result piEnqueueMemBufferCopyRect(
    pi_queue Queue, pi_mem SrcMem, pi_mem DstMem, pi_buff_rect_offset SrcOrigin,
    pi_buff_rect_offset DstOrigin, pi_buff_rect_region Region,
    size_t SrcRowPitch, size_t SrcSlicePitch, size_t DstRowPitch,
    size_t DstSlicePitch, pi_uint32 NumEventsInWaitList,
    const pi_event *EventWaitList, pi_event *Event) {

  return pi2ur::piEnqueueMemBufferCopyRect(
      Queue, SrcMem, DstMem, SrcOrigin, DstOrigin, Region, SrcRowPitch,
      SrcSlicePitch, DstRowPitch, DstSlicePitch, NumEventsInWaitList,
      EventWaitList, Event);
}

pi_result piEnqueueMemBufferFill(pi_queue Queue, pi_mem Buffer,
                                 const void *Pattern, size_t PatternSize,
                                 size_t Offset, size_t Size,
                                 pi_uint32 NumEventsInWaitList,
                                 const pi_event *EventWaitList,
                                 pi_event *Event) {

  return pi2ur::piEnqueueMemBufferFill(Queue, Buffer, Pattern, PatternSize,
                                       Offset, Size, NumEventsInWaitList,
                                       EventWaitList, Event);
}

pi_result piEnqueueMemBufferMap(pi_queue Queue, pi_mem Mem, pi_bool BlockingMap,
                                pi_map_flags MapFlags, size_t Offset,
                                size_t Size, pi_uint32 NumEventsInWaitList,
                                const pi_event *EventWaitList,
                                pi_event *OutEvent, void **RetMap) {

  return pi2ur::piEnqueueMemBufferMap(Queue, Mem, BlockingMap, MapFlags, Offset,
                                      Size, NumEventsInWaitList, EventWaitList,
                                      OutEvent, RetMap);
}

pi_result piEnqueueMemUnmap(pi_queue Queue, pi_mem Mem, void *MappedPtr,
                            pi_uint32 NumEventsInWaitList,
                            const pi_event *EventWaitList, pi_event *OutEvent) {

  return pi2ur::piEnqueueMemUnmap(Queue, Mem, MappedPtr, NumEventsInWaitList,
                                  EventWaitList, OutEvent);
}

pi_result piMemImageGetInfo(pi_mem Image, pi_image_info ParamName,
                            size_t ParamValueSize, void *ParamValue,
                            size_t *ParamValueSizeRet) {

  return pi2ur::piMemImageGetInfo(Image, ParamName, ParamValueSize, ParamValue,
                                  ParamValueSizeRet);
}

pi_result piEnqueueMemImageRead(pi_queue Queue, pi_mem Image,
                                pi_bool BlockingRead, pi_image_offset Origin,
                                pi_image_region Region, size_t RowPitch,
                                size_t SlicePitch, void *Ptr,
                                pi_uint32 NumEventsInWaitList,
                                const pi_event *EventWaitList,
                                pi_event *Event) {
  return pi2ur::piEnqueueMemImageRead(
      Queue, Image, BlockingRead, Origin, Region, RowPitch, SlicePitch, Ptr,
      NumEventsInWaitList, EventWaitList, Event);
}

pi_result piEnqueueMemImageWrite(pi_queue Queue, pi_mem Image,
                                 pi_bool BlockingWrite, pi_image_offset Origin,
                                 pi_image_region Region, size_t InputRowPitch,
                                 size_t InputSlicePitch, const void *Ptr,
                                 pi_uint32 NumEventsInWaitList,
                                 const pi_event *EventWaitList,
                                 pi_event *Event) {

  return pi2ur::piEnqueueMemImageWrite(
      Queue, Image, BlockingWrite, Origin, Region, InputRowPitch,
      InputSlicePitch, Ptr, NumEventsInWaitList, EventWaitList, Event);
}

pi_result
piEnqueueMemImageCopy(pi_queue Queue, pi_mem SrcImage, pi_mem DstImage,
                      pi_image_offset SrcOrigin, pi_image_offset DstOrigin,
                      pi_image_region Region, pi_uint32 NumEventsInWaitList,
                      const pi_event *EventWaitList, pi_event *Event) {
  return pi2ur::piEnqueueMemImageCopy(Queue, SrcImage, DstImage, SrcOrigin,
                                      DstOrigin, Region, NumEventsInWaitList,
                                      EventWaitList, Event);
}

pi_result piEnqueueMemImageFill(pi_queue Queue, pi_mem Image,
                                const void *FillColor, const size_t *Origin,
                                const size_t *Region,
                                pi_uint32 NumEventsInWaitList,
                                const pi_event *EventWaitList,
                                pi_event *Event) {

  return pi2ur::piEnqueueMemImageFill(Queue, Image, FillColor, Origin, Region,
                                      NumEventsInWaitList, EventWaitList,
                                      Event);
}

pi_result piMemBufferPartition(pi_mem Buffer, pi_mem_flags Flags,
                               pi_buffer_create_type BufferCreateType,
                               void *BufferCreateInfo, pi_mem *RetMem) {

  return pi2ur::piMemBufferPartition(Buffer, Flags, BufferCreateType,
                                     BufferCreateInfo, RetMem);
}

pi_result piextGetDeviceFunctionPointer(pi_device Device, pi_program Program,
                                        const char *FunctionName,
                                        pi_uint64 *FunctionPointerRet) {

  return pi2ur::piextGetDeviceFunctionPointer(Device, Program, FunctionName,
                                              FunctionPointerRet);
}

pi_result piextGetGlobalVariablePointer(pi_device Device, pi_program Program,
                                        const char *GlobalVariableName,
                                        size_t *GlobalVariableSize,
                                        void **GlobalVariablePointerRet) {
  return pi2ur::piextGetGlobalVariablePointer(
      Device, Program, GlobalVariableName, GlobalVariableSize,
      GlobalVariablePointerRet);
}

pi_result piextUSMDeviceAlloc(void **ResultPtr, pi_context Context,
                              pi_device Device,
                              pi_usm_mem_properties *Properties, size_t Size,
                              pi_uint32 Alignment) {

  return pi2ur::piextUSMDeviceAlloc(ResultPtr, Context, Device, Properties,
                                    Size, Alignment);
}

pi_result piextUSMSharedAlloc(void **ResultPtr, pi_context Context,
                              pi_device Device,
                              pi_usm_mem_properties *Properties, size_t Size,
                              pi_uint32 Alignment) {

  return pi2ur::piextUSMSharedAlloc(ResultPtr, Context, Device, Properties,
                                    Size, Alignment);
}

__SYCL_EXPORT pi_result piextUSMPitchedAlloc(
    void **ResultPtr, size_t *ResultPitch, pi_context Context, pi_device Device,
    pi_usm_mem_properties *Properties, size_t WidthInBytes, size_t Height,
    unsigned int ElementSizeBytes) {
  return pi2ur::piextUSMPitchedAlloc(ResultPtr, ResultPitch, Context, Device,
                                     Properties, WidthInBytes, Height,
                                     ElementSizeBytes);
}

pi_result piextUSMHostAlloc(void **ResultPtr, pi_context Context,
                            pi_usm_mem_properties *Properties, size_t Size,
                            pi_uint32 Alignment) {
  return pi2ur::piextUSMHostAlloc(ResultPtr, Context, Properties, Size,
                                  Alignment);
}

pi_result piextUSMFree(pi_context Context, void *Ptr) {

  return pi2ur::piextUSMFree(Context, Ptr);
}

pi_result piextKernelSetArgPointer(pi_kernel Kernel, pi_uint32 ArgIndex,
                                   size_t ArgSize, const void *ArgValue) {
  return pi2ur::piextKernelSetArgPointer(Kernel, ArgIndex, ArgSize, ArgValue);
}

pi_result piextUSMEnqueueFill(pi_queue Queue, void *Ptr, const void *Pattern,
                              size_t PatternSize, size_t Count,
                              pi_uint32 NumEventsInWaitlist,
                              const pi_event *EventsWaitlist, pi_event *Event) {
  return pi2ur::piextUSMEnqueueFill(Queue, Ptr, Pattern, PatternSize, Count,
                                    NumEventsInWaitlist, EventsWaitlist, Event);
}

pi_result piextUSMEnqueueMemcpy(pi_queue Queue, pi_bool Blocking, void *DstPtr,
                                const void *SrcPtr, size_t Size,
                                pi_uint32 NumEventsInWaitlist,
                                const pi_event *EventsWaitlist,
                                pi_event *Event) {

  return pi2ur::piextUSMEnqueueMemcpy(Queue, Blocking, DstPtr, SrcPtr, Size,
                                      NumEventsInWaitlist, EventsWaitlist,
                                      Event);
}

pi_result piextUSMEnqueuePrefetch(pi_queue Queue, const void *Ptr, size_t Size,
                                  pi_usm_migration_flags Flags,
                                  pi_uint32 NumEventsInWaitList,
                                  const pi_event *EventWaitList,
                                  pi_event *OutEvent) {

  return pi2ur::piextUSMEnqueuePrefetch(
      Queue, Ptr, Size, Flags, NumEventsInWaitList, EventWaitList, OutEvent);
}

pi_result piextUSMEnqueueMemAdvise(pi_queue Queue, const void *Ptr,
                                   size_t Length, pi_mem_advice Advice,
                                   pi_event *OutEvent) {

  return pi2ur::piextUSMEnqueueMemAdvise(Queue, Ptr, Length, Advice, OutEvent);
}

__SYCL_EXPORT pi_result piextUSMEnqueueFill2D(pi_queue Queue, void *Ptr,
                                              size_t Pitch, size_t PatternSize,
                                              const void *Pattern, size_t Width,
                                              size_t Height,
                                              pi_uint32 NumEventsWaitList,
                                              const pi_event *EventsWaitList,
                                              pi_event *Event) {

  return pi2ur::piextUSMEnqueueFill2D(Queue, Ptr, Pitch, PatternSize, Pattern,
                                      Width, Height, NumEventsWaitList,
                                      EventsWaitList, Event);
}

__SYCL_EXPORT pi_result piextUSMEnqueueMemset2D(pi_queue Queue, void *Ptr,
                                                size_t Pitch, int Value,
                                                size_t Width, size_t Height,
                                                pi_uint32 NumEventsWaitList,
                                                const pi_event *EventsWaitlist,
                                                pi_event *Event) {

  return pi2ur::piextUSMEnqueueMemset2D(Queue, Ptr, Pitch, Value, Width, Height,
                                        NumEventsWaitList, EventsWaitlist,
                                        Event);
}

__SYCL_EXPORT pi_result piextUSMEnqueueMemcpy2D(
    pi_queue Queue, pi_bool Blocking, void *DstPtr, size_t DstPitch,
    const void *SrcPtr, size_t SrcPitch, size_t Width, size_t Height,
    pi_uint32 NumEventsInWaitlist, const pi_event *EventWaitlist,
    pi_event *Event) {

  return pi2ur::piextUSMEnqueueMemcpy2D(
      Queue, Blocking, DstPtr, DstPitch, SrcPtr, SrcPitch, Width, Height,
      NumEventsInWaitlist, EventWaitlist, Event);
}

pi_result piextUSMGetMemAllocInfo(pi_context Context, const void *Ptr,
                                  pi_mem_alloc_info ParamName,
                                  size_t ParamValueSize, void *ParamValue,
                                  size_t *ParamValueSizeRet) {
  return pi2ur::piextUSMGetMemAllocInfo(Context, Ptr, ParamName, ParamValueSize,
                                        ParamValue, ParamValueSizeRet);
}

pi_result piextUSMImport(const void *HostPtr, size_t Size, pi_context Context) {
  return pi2ur::piextUSMImport(HostPtr, Size, Context);
}

pi_result piextUSMRelease(const void *HostPtr, pi_context Context) {
  return pi2ur::piextUSMRelease(HostPtr, Context);
}

pi_result piextEnqueueDeviceGlobalVariableWrite(
    pi_queue Queue, pi_program Program, const char *Name, pi_bool BlockingWrite,
    size_t Count, size_t Offset, const void *Src, pi_uint32 NumEventsInWaitList,
    const pi_event *EventsWaitList, pi_event *Event) {
  return pi2ur::piextEnqueueDeviceGlobalVariableWrite(
      Queue, Program, Name, BlockingWrite, Count, Offset, Src,
      NumEventsInWaitList, EventsWaitList, Event);
}

pi_result piextEnqueueDeviceGlobalVariableRead(
    pi_queue Queue, pi_program Program, const char *Name, pi_bool BlockingRead,
    size_t Count, size_t Offset, void *Dst, pi_uint32 NumEventsInWaitList,
    const pi_event *EventsWaitList, pi_event *Event) {

  return pi2ur::piextEnqueueDeviceGlobalVariableRead(
      Queue, Program, Name, BlockingRead, Count, Offset, Dst,
      NumEventsInWaitList, EventsWaitList, Event);

  return PI_SUCCESS;
}

pi_result piextEnqueueReadHostPipe(pi_queue Queue, pi_program Program,
                                   const char *PipeSymbol, pi_bool Blocking,
                                   void *Ptr, size_t Size,
                                   pi_uint32 NumEventsInWaitList,
                                   const pi_event *EventsWaitList,
                                   pi_event *Event) {
  (void)Queue;
  (void)Program;
  (void)PipeSymbol;
  (void)Blocking;
  (void)Ptr;
  (void)Size;
  (void)NumEventsInWaitList;
  (void)EventsWaitList;
  (void)Event;

  PI_ASSERT(Queue, PI_ERROR_INVALID_QUEUE);

  die("piextEnqueueReadHostPipe: not implemented");
  return {};
}

pi_result piextEnqueueWriteHostPipe(pi_queue Queue, pi_program Program,
                                    const char *PipeSymbol, pi_bool Blocking,
                                    void *Ptr, size_t Size,
                                    pi_uint32 NumEventsInWaitList,
                                    const pi_event *EventsWaitList,
                                    pi_event *Event) {
  (void)Queue;
  (void)Program;
  (void)PipeSymbol;
  (void)Blocking;
  (void)Ptr;
  (void)Size;
  (void)NumEventsInWaitList;
  (void)EventsWaitList;
  (void)Event;

  PI_ASSERT(Queue, PI_ERROR_INVALID_QUEUE);

  die("piextEnqueueWriteHostPipe: not implemented");
  return {};
}

pi_result piKernelSetExecInfo(pi_kernel Kernel, pi_kernel_exec_info ParamName,
                              size_t ParamValueSize, const void *ParamValue) {

  return pi2ur::piKernelSetExecInfo(Kernel, ParamName, ParamValueSize,
                                    ParamValue);
}

pi_result piextProgramSetSpecializationConstant(pi_program Prog,
                                                pi_uint32 SpecID, size_t Size,
                                                const void *SpecValue) {
  return pi2ur::piextProgramSetSpecializationConstant(Prog, SpecID, Size,
                                                      SpecValue);
}

// Command buffer extension
pi_result piextCommandBufferCreate(pi_context Context, pi_device Device,
                                   const pi_ext_command_buffer_desc *Desc,
                                   pi_ext_command_buffer *RetCommandBuffer) {
  return pi2ur::piextCommandBufferCreate(Context, Device, Desc,
                                         RetCommandBuffer);
}

pi_result piextCommandBufferRetain(pi_ext_command_buffer CommandBuffer) {
  return pi2ur::piextCommandBufferRetain(CommandBuffer);
}

pi_result piextCommandBufferRelease(pi_ext_command_buffer CommandBuffer) {
  return pi2ur::piextCommandBufferRelease(CommandBuffer);
}

pi_result piextCommandBufferFinalize(pi_ext_command_buffer CommandBuffer) {
  return pi2ur::piextCommandBufferFinalize(CommandBuffer);
}

pi_result piextCommandBufferNDRangeKernel(
    pi_ext_command_buffer CommandBuffer, pi_kernel Kernel, pi_uint32 WorkDim,
    const size_t *GlobalWorkOffset, const size_t *GlobalWorkSize,
    const size_t *LocalWorkSize, pi_uint32 NumSyncPointsInWaitList,
    const pi_ext_sync_point *SyncPointWaitList, pi_ext_sync_point *SyncPoint,
    pi_ext_command_buffer_command *Command) {
  return pi2ur::piextCommandBufferNDRangeKernel(
      CommandBuffer, Kernel, WorkDim, GlobalWorkOffset, GlobalWorkSize,
      LocalWorkSize, NumSyncPointsInWaitList, SyncPointWaitList, SyncPoint,
      Command);
}

pi_result piextCommandBufferMemcpyUSM(
    pi_ext_command_buffer CommandBuffer, void *DstPtr, const void *SrcPtr,
    size_t Size, pi_uint32 NumSyncPointsInWaitList,
    const pi_ext_sync_point *SyncPointWaitList, pi_ext_sync_point *SyncPoint) {
  return pi2ur::piextCommandBufferMemcpyUSM(CommandBuffer, DstPtr, SrcPtr, Size,
                                            NumSyncPointsInWaitList,
                                            SyncPointWaitList, SyncPoint);
}

pi_result piextCommandBufferMemBufferCopy(
    pi_ext_command_buffer CommandBuffer, pi_mem SrcMem, pi_mem DstMem,
    size_t SrcOffset, size_t DstOffset, size_t Size,
    pi_uint32 NumSyncPointsInWaitList,
    const pi_ext_sync_point *SyncPointWaitList, pi_ext_sync_point *SyncPoint) {
  return pi2ur::piextCommandBufferMemBufferCopy(
      CommandBuffer, SrcMem, DstMem, SrcOffset, DstOffset, Size,
      NumSyncPointsInWaitList, SyncPointWaitList, SyncPoint);
}

pi_result piextCommandBufferMemBufferCopyRect(
    pi_ext_command_buffer CommandBuffer, pi_mem SrcMem, pi_mem DstMem,
    pi_buff_rect_offset SrcOrigin, pi_buff_rect_offset DstOrigin,
    pi_buff_rect_region Region, size_t SrcRowPitch, size_t SrcSlicePitch,
    size_t DstRowPitch, size_t DstSlicePitch, pi_uint32 NumSyncPointsInWaitList,
    const pi_ext_sync_point *SyncPointWaitList, pi_ext_sync_point *SyncPoint) {
  return pi2ur::piextCommandBufferMemBufferCopyRect(
      CommandBuffer, SrcMem, DstMem, SrcOrigin, DstOrigin, Region, SrcRowPitch,
      SrcSlicePitch, DstRowPitch, DstSlicePitch, NumSyncPointsInWaitList,
      SyncPointWaitList, SyncPoint);
}

pi_result piextCommandBufferMemBufferRead(
    pi_ext_command_buffer CommandBuffer, pi_mem Buffer, size_t Offset,
    size_t Size, void *Dst, pi_uint32 NumSyncPointsInWaitList,
    const pi_ext_sync_point *SyncPointWaitList, pi_ext_sync_point *SyncPoint) {
  return pi2ur::piextCommandBufferMemBufferRead(
      CommandBuffer, Buffer, Offset, Size, Dst, NumSyncPointsInWaitList,
      SyncPointWaitList, SyncPoint);
}

pi_result piextCommandBufferMemBufferReadRect(
    pi_ext_command_buffer CommandBuffer, pi_mem Buffer,
    pi_buff_rect_offset BufferOffset, pi_buff_rect_offset HostOffset,
    pi_buff_rect_region Region, size_t BufferRowPitch, size_t BufferSlicePitch,
    size_t HostRowPitch, size_t HostSlicePitch, void *Ptr,
    pi_uint32 NumSyncPointsInWaitList,
    const pi_ext_sync_point *SyncPointWaitList, pi_ext_sync_point *SyncPoint) {
  return pi2ur::piextCommandBufferMemBufferReadRect(
      CommandBuffer, Buffer, BufferOffset, HostOffset, Region, BufferRowPitch,
      BufferSlicePitch, HostRowPitch, HostSlicePitch, Ptr,
      NumSyncPointsInWaitList, SyncPointWaitList, SyncPoint);
}

pi_result piextCommandBufferMemBufferWrite(
    pi_ext_command_buffer CommandBuffer, pi_mem Buffer, size_t Offset,
    size_t Size, const void *Ptr, pi_uint32 NumSyncPointsInWaitList,
    const pi_ext_sync_point *SyncPointWaitList, pi_ext_sync_point *SyncPoint) {
  return pi2ur::piextCommandBufferMemBufferWrite(
      CommandBuffer, Buffer, Offset, Size, Ptr, NumSyncPointsInWaitList,
      SyncPointWaitList, SyncPoint);
}

pi_result piextCommandBufferMemBufferWriteRect(
    pi_ext_command_buffer CommandBuffer, pi_mem Buffer,
    pi_buff_rect_offset BufferOffset, pi_buff_rect_offset HostOffset,
    pi_buff_rect_region Region, size_t BufferRowPitch, size_t BufferSlicePitch,
    size_t HostRowPitch, size_t HostSlicePitch, const void *Ptr,
    pi_uint32 NumSyncPointsInWaitList,
    const pi_ext_sync_point *SyncPointWaitList, pi_ext_sync_point *SyncPoint) {
  return pi2ur::piextCommandBufferMemBufferWriteRect(
      CommandBuffer, Buffer, BufferOffset, HostOffset, Region, BufferRowPitch,
      BufferSlicePitch, HostRowPitch, HostSlicePitch, Ptr,
      NumSyncPointsInWaitList, SyncPointWaitList, SyncPoint);
}

pi_result piextEnqueueCommandBuffer(pi_ext_command_buffer CommandBuffer,
                                    pi_queue Queue,
                                    pi_uint32 NumEventsInWaitList,
                                    const pi_event *EventWaitList,
                                    pi_event *Event) {
  return pi2ur::piextEnqueueCommandBuffer(
      CommandBuffer, Queue, NumEventsInWaitList, EventWaitList, Event);
}

pi_result piextCommandBufferUpdateKernelLaunch(
    pi_ext_command_buffer_command Command,
    pi_ext_command_buffer_update_kernel_launch_desc *Desc) {
  return pi2ur::piextCommandBufferUpdateKernelLaunch(Command, Desc);
}

pi_result
piextCommandBufferRetainCommand(pi_ext_command_buffer_command Command) {
  return pi2ur::piextCommandBufferRetainCommand(Command);
}

pi_result
piextCommandBufferReleaseCommand(pi_ext_command_buffer_command Command) {
  return pi2ur::piextCommandBufferReleaseCommand(Command);
}

pi_result piextPluginGetOpaqueData(void *opaque_data_param,
                                   void **opaque_data_return) {
  return pi2ur::piextPluginGetOpaqueData(opaque_data_param, opaque_data_return);
}

pi_result piTearDown(void *PluginParameter) {
  return pi2ur::piTearDown(PluginParameter);
}

pi_result piGetDeviceAndHostTimer(pi_device Device, uint64_t *DeviceTime,
                                  uint64_t *HostTime) {
  return pi2ur::piGetDeviceAndHostTimer(Device, DeviceTime, HostTime);
}

pi_result piextEnablePeerAccess(pi_device command_device,
                                pi_device peer_device) {

  return pi2ur::piextEnablePeerAccess(command_device, peer_device);
}

pi_result piextDisablePeerAccess(pi_device command_device,
                                 pi_device peer_device) {

  return pi2ur::piextDisablePeerAccess(command_device, peer_device);
}

pi_result piextPeerAccessGetInfo(pi_device command_device,
                                 pi_device peer_device, pi_peer_attr attr,
                                 size_t ParamValueSize, void *ParamValue,
                                 size_t *ParamValueSizeRet) {

  return pi2ur::piextPeerAccessGetInfo(command_device, peer_device, attr,
                                       ParamValueSize, ParamValue,
                                       ParamValueSizeRet);
}

pi_result piextCommandBufferMemBufferFill(
    pi_ext_command_buffer CommandBuffer, pi_mem Buffer, const void *Pattern,
    size_t PatternSize, size_t Offset, size_t Size,
    pi_uint32 NumSyncPointsInWaitList,
    const pi_ext_sync_point *SyncPointWaitList, pi_ext_sync_point *SyncPoint) {
  return pi2ur::piextCommandBufferMemBufferFill(
      CommandBuffer, Buffer, Pattern, PatternSize, Offset, Size,
      NumSyncPointsInWaitList, SyncPointWaitList, SyncPoint);
}

pi_result piextCommandBufferFillUSM(pi_ext_command_buffer CommandBuffer,
                                    void *Ptr, const void *Pattern,
                                    size_t PatternSize, size_t Size,
                                    pi_uint32 NumSyncPointsInWaitList,
                                    const pi_ext_sync_point *SyncPointWaitList,
                                    pi_ext_sync_point *SyncPoint) {
  return pi2ur::piextCommandBufferFillUSM(
      CommandBuffer, Ptr, Pattern, PatternSize, Size, NumSyncPointsInWaitList,
      SyncPointWaitList, SyncPoint);
}

pi_result piextCommandBufferPrefetchUSM(
    pi_ext_command_buffer CommandBuffer, const void *Ptr, size_t Size,
    pi_usm_migration_flags Flags, pi_uint32 NumSyncPointsInWaitList,
    const pi_ext_sync_point *SyncPointWaitList, pi_ext_sync_point *SyncPoint) {
  return pi2ur::piextCommandBufferPrefetchUSM(CommandBuffer, Ptr, Size, Flags,
                                              NumSyncPointsInWaitList,
                                              SyncPointWaitList, SyncPoint);
}

pi_result piextCommandBufferAdviseUSM(
    pi_ext_command_buffer CommandBuffer, const void *Ptr, size_t Length,
    pi_mem_advice Advice, pi_uint32 NumSyncPointsInWaitList,
    const pi_ext_sync_point *SyncPointWaitList, pi_ext_sync_point *SyncPoint) {
  return pi2ur::piextCommandBufferAdviseUSM(CommandBuffer, Ptr, Length, Advice,
                                            NumSyncPointsInWaitList,
                                            SyncPointWaitList, SyncPoint);
}

pi_result piextEnqueueCooperativeKernelLaunch(
    pi_queue , pi_kernel , pi_uint32 ,
    const size_t *, const size_t *,
    const size_t *, pi_uint32 ,
    const pi_event *, pi_event *) {
  return PI_ERROR_UNSUPPORTED_FEATURE;
}

pi_result piextKernelSuggestMaxCooperativeGroupCount(
    pi_kernel , size_t , size_t ,
    pi_uint32 *) {
  return PI_ERROR_UNSUPPORTED_FEATURE;
}

pi_result
piextVirtualMemGranularityGetInfo(pi_context context, pi_device device,
                                  pi_virtual_mem_granularity_info param_name,
                                  size_t param_value_size, void *param_value,
                                  size_t *param_value_size_ret) {
  return pi2ur::piextVirtualMemGranularityGetInfo(context, device, param_name,
                                                  param_value_size, param_value,
                                                  param_value_size_ret);
}

pi_result piextPhysicalMemCreate(pi_context context, pi_device device,
                                 size_t mem_size,
                                 pi_physical_mem *ret_physical_mem) {
  return pi2ur::piextPhysicalMemCreate(context, device, mem_size,
                                       ret_physical_mem);
}

pi_result piextPhysicalMemRetain(pi_physical_mem physical_mem) {
  return pi2ur::piextPhysicalMemRetain(physical_mem);
}

pi_result piextPhysicalMemRelease(pi_physical_mem physical_mem) {
  return pi2ur::piextPhysicalMemRelease(physical_mem);
}

pi_result piextVirtualMemReserve(pi_context context, const void *start,
                                 size_t range_size, void **ret_ptr) {
  return pi2ur::piextVirtualMemReserve(context, start, range_size, ret_ptr);
}

pi_result piextVirtualMemFree(pi_context context, const void *ptr,
                              size_t range_size) {
  return pi2ur::piextVirtualMemFree(context, ptr, range_size);
}

pi_result piextVirtualMemMap(pi_context context, const void *ptr,
                             size_t range_size, pi_physical_mem physical_mem,
                             size_t offset, pi_virtual_access_flags flags) {
  return pi2ur::piextVirtualMemMap(context, ptr, range_size, physical_mem,
                                   offset, flags);
}

pi_result piextVirtualMemUnmap(pi_context context, const void *ptr,
                               size_t range_size) {
  return pi2ur::piextVirtualMemUnmap(context, ptr, range_size);
}

pi_result piextVirtualMemSetAccess(pi_context context, const void *ptr,
                                   size_t range_size,
                                   pi_virtual_access_flags flags) {
  return pi2ur::piextVirtualMemSetAccess(context, ptr, range_size, flags);
}

pi_result piextVirtualMemGetInfo(pi_context context, const void *ptr,
                                 size_t range_size,
                                 pi_virtual_mem_info param_name,
                                 size_t param_value_size, void *param_value,
                                 size_t *param_value_size_ret) {
  return pi2ur::piextVirtualMemGetInfo(context, ptr, range_size, param_name,
                                       param_value_size, param_value,
                                       param_value_size_ret);
}

pi_result
piextEnqueueNativeCommand(pi_queue Queue, pi_enqueue_native_command_function Fn,
                          void *Data, pi_uint32 NumMems, const pi_mem *Mems,
                          pi_uint32 NumEventsInWaitList,
                          const pi_event *EventWaitList, pi_event *Event) {
  return pi2ur::piextEnqueueNativeCommand(Queue, Fn, Data, NumMems, Mems,
                                          NumEventsInWaitList, EventWaitList,
                                          Event);
}

// Initialize function table with stubs.
#define _PI_API(api)                                                           \
  (PluginInit->PiFunctionTable).api = (decltype(&::api))(&api);
#else
// Initialize function table directly with pi2ur functions.
#define _PI_API(api)                                                           \
  (PluginInit->PiFunctionTable).api = (decltype(&::api))(&pi2ur::api);
#endif

pi_result piPluginInit(pi_plugin *PluginInit) {

#include <sycl/detail/pi.def>
#undef _PI_API

  return PI_SUCCESS;
}
}<|MERGE_RESOLUTION|>--- conflicted
+++ resolved
@@ -431,20 +431,12 @@
 }
 
 __SYCL_EXPORT pi_result piextMemImageCopy(
-<<<<<<< HEAD
-    pi_queue Queue, void *DstPtr, void *SrcPtr,
+    pi_queue Queue, void *DstPtr, const void *SrcPtr,
     const pi_image_desc *SrcImageDesc, const pi_image_desc *DestImageDesc,
     const pi_image_format *SrcImageFormat,
     const pi_image_format *DestImageFormat, const pi_image_copy_flags Flags,
     pi_image_offset SrcOffset, pi_image_offset DstOffset,
     pi_image_region CopyExtent, pi_uint32 NumEventsInWaitList,
-=======
-    pi_queue Queue, void *DstPtr, const void *SrcPtr,
-    const pi_image_format *ImageFormat, const pi_image_desc *ImageDesc,
-    const pi_image_copy_flags Flags, pi_image_offset SrcOffset,
-    pi_image_offset DstOffset, pi_image_region CopyExtent,
-    pi_image_region HostExtent, pi_uint32 NumEventsInWaitList,
->>>>>>> fb561b9f
     const pi_event *EventWaitList, pi_event *Event) {
   return pi2ur::piextMemImageCopy(
       Queue, DstPtr, SrcPtr, SrcImageDesc, DestImageDesc, SrcImageFormat,
