--- conflicted
+++ resolved
@@ -6,1478 +6,9 @@
 //
 //===----------------------------------------------------------------------===//
 
-<<<<<<< HEAD
-static bool PrintPiTrace = true;
-
-struct _pi_object {
-  _pi_object() : RefCount{1} {}
-
-  std::atomic<pi_uint32> RefCount;
-};
-
-struct _pi_device : _pi_object {
-  _pi_device(pi_platform ArgPlt) : Platform{ArgPlt} {}
-
-  pi_platform Platform;
-};
-
-struct _pi_platform {
-  _pi_device TheDevice{this};
-};
-
-struct _pi_mem : _pi_object {
-  _pi_mem(size_t Size) {
-    _mem = (char *)malloc(Size);
-    _owns_mem = true;
-  }
-  _pi_mem(void *HostPtr, size_t Size) {
-    _mem = (char *)malloc(Size);
-    memcpy(_mem, HostPtr, Size);
-    _owns_mem = true;
-  }
-  _pi_mem(void *HostPtr) {
-    _mem = (char *)HostPtr;
-    _owns_mem = false;
-  }
-  ~_pi_mem() {
-    if (_owns_mem)
-      free(_mem);
-  }
-  char *_mem;
-  bool _owns_mem;
-};
-
-struct _pi_context : _pi_object {
-  _pi_device *_device;
-};
-
-struct _pi_program : _pi_object {
-  _pi_context *_ctx;
-  const unsigned char *_ptr;
-};
-
-using nativecpu_kernel_t = void(const sycl::detail::NativeCPUArgDesc *,
-                                __nativecpu_state *);
-using nativecpu_ptr_t = nativecpu_kernel_t *;
-using nativecpu_task_t = std::function<nativecpu_kernel_t>;
-struct _pi_kernel : _pi_object {
-  const char *_name;
-  nativecpu_task_t _subhandler;
-  std::vector<sycl::detail::NativeCPUArgDesc> _args;
-};
-
-namespace {
-// taken from pi_cuda.cpp
-template <typename T, typename Assign>
-pi_result getInfoImpl(size_t param_value_size, void *param_value,
-                      size_t *param_value_size_ret, T value, size_t value_size,
-                      Assign &&assign_func) {
-
-  if (param_value != nullptr) {
-    if (param_value_size < value_size) {
-      return PI_ERROR_INVALID_VALUE;
-    }
-
-    assign_func(param_value, value, value_size);
-  }
-
-  if (param_value_size_ret != nullptr) {
-    *param_value_size_ret = value_size;
-  }
-
-  return PI_SUCCESS;
-}
-
-template <typename T>
-pi_result getInfo(size_t param_value_size, void *param_value,
-                  size_t *param_value_size_ret, T value) {
-
-  auto assignment = [](void *param_value, T value, size_t value_size) {
-    // Ignore unused parameter
-    (void)value_size;
-
-    *static_cast<T *>(param_value) = value;
-  };
-
-  return getInfoImpl(param_value_size, param_value, param_value_size_ret, value,
-                     sizeof(T), assignment);
-}
-
-template <typename T>
-pi_result getInfoArray(size_t array_length, size_t param_value_size,
-                       void *param_value, size_t *param_value_size_ret,
-                       T *value) {
-  return getInfoImpl(param_value_size, param_value, param_value_size_ret, value,
-                     array_length * sizeof(T), memcpy);
-}
-
-sycl::detail::NDRDescT getNDRDesc(pi_uint32 WorkDim,
-                                  const size_t *GlobalWorkOffset,
-                                  const size_t *GlobalWorkSize,
-                                  const size_t *LocalWorkSize) {
-  // Todo: we flip indexes here, I'm not sure we should, if we don't we need to
-  // un-flip them in the spirv builtins definitions as well
-  sycl::detail::NDRDescT Res;
-  switch (WorkDim) {
-  case 1:
-    Res.set<1>(sycl::nd_range<1>({GlobalWorkSize[0]}, {LocalWorkSize[0]},
-                                 {GlobalWorkOffset[0]}));
-    break;
-  case 2:
-    Res.set<2>(sycl::nd_range<2>({GlobalWorkSize[0], GlobalWorkSize[1]},
-                                 {LocalWorkSize[0], LocalWorkSize[1]},
-                                 {GlobalWorkOffset[0], GlobalWorkOffset[1]}));
-    break;
-  case 3:
-    Res.set<3>(sycl::nd_range<3>(
-        {GlobalWorkSize[0], GlobalWorkSize[1], GlobalWorkSize[2]},
-        {LocalWorkSize[0], LocalWorkSize[1], LocalWorkSize[2]},
-        {GlobalWorkOffset[0], GlobalWorkOffset[1], GlobalWorkOffset[2]}));
-    break;
-  }
-  return Res;
-}
-=======
 #include "pi_native_cpu.hpp"
->>>>>>> aa5722c9
-
-namespace pi_detail = sycl::detail::pi;
-template <bool IsRead>
-static inline pi_result piEnqueueMemBufferReadWriteRect_impl(
-    pi_queue, pi_mem Buff, pi_bool, pi_buff_rect_offset BufferOffset,
-    pi_buff_rect_offset HostOffset, pi_buff_rect_region region,
-    size_t BufferRowPitch, size_t BufferSlicePitch, size_t HostRowPitch,
-    size_t HostSlicePitch,
-    typename std::conditional<IsRead, void *, const void *>::type DstMem,
-    pi_uint32, const pi_event *, pi_event *) {
-  // TODO: events, check other constraints, performance optimizations
-  // Replace by functionality from UR where possible
-
-  if (BufferRowPitch == 0)
-    BufferRowPitch = region->width_bytes;
-  if (BufferSlicePitch == 0)
-    BufferSlicePitch = BufferRowPitch * region->height_scalar;
-  if (HostRowPitch == 0)
-    HostRowPitch = region->width_bytes;
-  if (HostSlicePitch == 0)
-    HostSlicePitch = HostRowPitch * region->height_scalar;
-  for (size_t w = 0; w < region->width_bytes; w++)
-    for (size_t h = 0; h < region->height_scalar; h++)
-      for (size_t d = 0; d < region->depth_scalar; d++) {
-        size_t buff_orign = (d + BufferOffset->z_scalar) * BufferSlicePitch +
-                            (h + BufferOffset->y_scalar) * BufferRowPitch + w +
-                            BufferOffset->x_bytes;
-        size_t host_origin = (d + HostOffset->z_scalar) * HostSlicePitch +
-                             (h + HostOffset->y_scalar) * HostRowPitch + w +
-                             HostOffset->x_bytes;
-        int8_t &host_mem = pi_detail::cast<int8_t *>(DstMem)[host_origin];
-        int8_t &buff_mem = pi_detail::cast<int8_t *>(Buff->_mem)[buff_orign];
-        if (IsRead)
-          host_mem = buff_mem;
-        else
-          buff_mem = host_mem;
-      }
-  return PI_SUCCESS;
-}
-
-static inline pi_result DoCopy_impl(void *DstPtr, const void *SrcPtr,
-                                    size_t Size, const pi_event *EventWaitList,
-                                    pi_event *Event) {
-  // todo: non-blocking, events, UR integration
-  if (SrcPtr != DstPtr && Size)
-    memmove(DstPtr, SrcPtr, Size);
-  return PI_SUCCESS;
-}
-} // namespace
 
 extern "C" {
-<<<<<<< HEAD
-#define DIE_NO_IMPLEMENTATION                                                  \
-  if (PrintPiTrace) {                                                          \
-    std::cerr << "Not Implemented : " << __FUNCTION__                          \
-              << " - File : " << __FILE__;                                     \
-    std::cerr << " / Line : " << __LINE__ << std::endl;                        \
-  }                                                                            \
-  return PI_ERROR_INVALID_OPERATION;
-
-#define CONTINUE_NO_IMPLEMENTATION                                             \
-  if (PrintPiTrace) {                                                          \
-    std::cerr << "Warning : Not Implemented : " << __FUNCTION__                \
-              << " - File : " << __FILE__;                                     \
-    std::cerr << " / Line : " << __LINE__ << std::endl;                        \
-  }                                                                            \
-  return PI_SUCCESS;
-
-#define CASE_PI_UNSUPPORTED(not_supported)                                     \
-  case not_supported:                                                          \
-    if (PrintPiTrace) {                                                        \
-      std::cerr << std::endl                                                   \
-                << "Unsupported PI case : " << #not_supported << " in "        \
-                << __FUNCTION__ << ":" << __LINE__ << "(" << __FILE__ << ")"   \
-                << std::endl;                                                  \
-    }                                                                          \
-    return PI_ERROR_INVALID_OPERATION;
-
-pi_result piPlatformsGet(pi_uint32 NumEntries, pi_platform *Platforms,
-                         pi_uint32 *NumPlatforms) {
-  if (NumPlatforms == nullptr && Platforms == nullptr)
-    return PI_ERROR_INVALID_VALUE;
-  static const char *PiTrace = std::getenv("SYCL_PI_TRACE");
-  static const int PiTraceValue = PiTrace ? std::stoi(PiTrace) : 0;
-  if (PiTraceValue == -1) {
-    PrintPiTrace = true;
-  }
-  if (NumPlatforms) {
-    *NumPlatforms = 1;
-  }
-
-  if (NumEntries == 0) {
-    if (Platforms != nullptr) {
-      if (PrintPiTrace)
-        std::cerr << "Invalid argument combination for piPlatformsGet\n";
-      return PI_ERROR_INVALID_VALUE;
-    }
-    return PI_SUCCESS;
-  }
-  if (Platforms && NumEntries > 0) {
-    static _pi_platform ThePlatform;
-    *Platforms = &ThePlatform;
-  }
-  return PI_SUCCESS;
-}
-
-pi_result piPlatformGetInfo(pi_platform Platform, pi_platform_info ParamName,
-                            size_t ParamValueSize, void *ParamValue,
-                            size_t *ParamValueSizeRet) {
-  if (Platform == nullptr) {
-    return PI_ERROR_INVALID_PLATFORM;
-  }
-  auto ReturnValueArray = [=](auto val) {
-    return getInfoArray(strlen(val) + 1, ParamValueSize, ParamValue,
-                        ParamValueSizeRet, val);
-  };
-
-  switch (ParamName) {
-  case PI_PLATFORM_INFO_NAME:
-    return ReturnValueArray("SYCL_NATIVE_CPU");
-
-  case PI_PLATFORM_INFO_VENDOR:
-    return ReturnValueArray("tbd");
-
-  case PI_PLATFORM_INFO_VERSION:
-    return ReturnValueArray("0.1");
-
-  case PI_PLATFORM_INFO_PROFILE:
-    return ReturnValueArray("FULL_PROFILE");
-
-  case PI_PLATFORM_INFO_EXTENSIONS:
-    return ReturnValueArray("");
-
-  case PI_EXT_PLATFORM_INFO_BACKEND:
-    return getInfo<pi_platform_backend>(
-        ParamValueSize, ParamValue, ParamValueSizeRet,
-        _pi_platform_backend::PI_EXT_PLATFORM_BACKEND_NATIVE_CPU);
-
-  default:
-    DIE_NO_IMPLEMENTATION;
-  }
-
-  return PI_SUCCESS;
-}
-
-pi_result piextPlatformGetNativeHandle(pi_platform, pi_native_handle *) {
-  DIE_NO_IMPLEMENTATION;
-}
-
-pi_result piextPlatformCreateWithNativeHandle(pi_native_handle, pi_platform *) {
-  DIE_NO_IMPLEMENTATION;
-}
-
-pi_result piDevicesGet(pi_platform Platform, pi_device_type DeviceType,
-                       pi_uint32 NumEntries, pi_device *Devices,
-                       pi_uint32 *NumDevices) {
-  if (Platform == nullptr) {
-    return PI_ERROR_INVALID_PLATFORM;
-  }
-
-  pi_uint32 DeviceCount = (DeviceType & PI_DEVICE_TYPE_CPU) ? 1 : 0;
-
-  if (NumDevices) {
-    *NumDevices = DeviceCount;
-  }
-
-  if (NumEntries == 0) {
-    /// Runtime queries number of devices
-    if (Devices != nullptr) {
-      if (PrintPiTrace) {
-        std::cerr << "Invalid Arguments for piDevicesGet\n";
-      }
-      return PI_ERROR_INVALID_VALUE;
-    }
-    return PI_SUCCESS;
-  }
-
-  if (DeviceCount == 0) {
-    /// No GPU entry to fill 'Device' array
-    return PI_SUCCESS;
-  }
-
-  if (Devices) {
-    Devices[0] = &Platform->TheDevice;
-  }
-
-  return PI_SUCCESS;
-}
-
-pi_result piDeviceRetain(pi_device Device) {
-  if (Device)
-    return PI_SUCCESS;
-  return PI_ERROR_INVALID_DEVICE;
-}
-
-pi_result piDeviceRelease(pi_device Device) {
-  if (Device)
-    return PI_SUCCESS;
-  return PI_ERROR_INVALID_DEVICE;
-}
-
-pi_result piDeviceGetInfo(pi_device Device, pi_device_info ParamName,
-                          size_t ParamValueSize, void *ParamValue,
-                          size_t *ParamValueSizeRet) {
-  auto ReturnValueArray = [=](auto val) {
-    return getInfoArray(strlen(val) + 1, ParamValueSize, ParamValue,
-                        ParamValueSizeRet, val);
-  };
-  auto ReturnValue = [=](auto val) {
-    return getInfo(ParamValueSize, ParamValue, ParamValueSizeRet, val);
-  };
-
-  switch (ParamName) {
-  case PI_DEVICE_INFO_TYPE:
-    return ReturnValue(PI_DEVICE_TYPE_CPU);
-  case PI_DEVICE_INFO_PARENT_DEVICE:
-    return ReturnValue(pi_device{0});
-  case PI_DEVICE_INFO_PLATFORM:
-    return ReturnValue(Device->Platform);
-  case PI_DEVICE_INFO_NAME:
-    return ReturnValueArray("SYCL Native CPU");
-  case PI_DEVICE_INFO_IMAGE_SUPPORT:
-    return ReturnValue(pi_bool{false});
-  case PI_DEVICE_INFO_DRIVER_VERSION:
-    return ReturnValueArray("0.0.0");
-  case PI_DEVICE_INFO_VENDOR:
-    return ReturnValueArray("Intel(R) Corporation");
-  case PI_DEVICE_INFO_IMAGE2D_MAX_WIDTH:
-    return ReturnValue(size_t{8192});
-  case PI_DEVICE_INFO_IMAGE2D_MAX_HEIGHT:
-    return ReturnValue(size_t{8192});
-  case PI_DEVICE_INFO_HOST_UNIFIED_MEMORY:
-    return ReturnValue(pi_bool{1});
-  case PI_DEVICE_INFO_EXTENSIONS:
-    // TODO : Populate return string accordingly - e.g. cl_khr_fp16,
-    // cl_khr_fp64, cl_khr_int64_base_atomics,
-    // cl_khr_int64_extended_atomics
-    return ReturnValue("");
-  case PI_DEVICE_INFO_VERSION:
-    return ReturnValueArray("0.1");
-  case PI_DEVICE_INFO_COMPILER_AVAILABLE:
-    return ReturnValue(pi_bool{false});
-  case PI_DEVICE_INFO_LINKER_AVAILABLE:
-    return ReturnValue(pi_bool{false});
-  case PI_DEVICE_INFO_MAX_COMPUTE_UNITS:
-    return ReturnValue(pi_uint32{256});
-  case PI_DEVICE_INFO_PARTITION_MAX_SUB_DEVICES:
-    return ReturnValue(pi_uint32{0});
-  case PI_DEVICE_INFO_PARTITION_PROPERTIES:
-    return ReturnValue(pi_device_partition_property{0});
-  case PI_DEVICE_INFO_VENDOR_ID:
-    // '0x8086' : 'Intel HD graphics vendor ID'
-    return ReturnValue(pi_uint32{0x8086});
-  case PI_DEVICE_INFO_MAX_WORK_GROUP_SIZE:
-    return ReturnValue(size_t{256});
-  case PI_DEVICE_INFO_MEM_BASE_ADDR_ALIGN:
-    // Imported from level_zero
-    return ReturnValue(pi_uint32{8});
-  case PI_DEVICE_INFO_IMAGE3D_MAX_WIDTH:
-  case PI_DEVICE_INFO_IMAGE3D_MAX_HEIGHT:
-  case PI_DEVICE_INFO_IMAGE3D_MAX_DEPTH:
-    // Default minimum values required by the SYCL specification.
-    return ReturnValue(size_t{2048});
-  case PI_DEVICE_INFO_MAX_WORK_ITEM_DIMENSIONS:
-    return ReturnValue(pi_uint32{3});
-  case PI_DEVICE_INFO_PARTITION_TYPE:
-    return ReturnValue(pi_device_partition_property{0});
-  case PI_DEVICE_INFO_OPENCL_C_VERSION:
-    return ReturnValue("");
-  case PI_DEVICE_INFO_QUEUE_PROPERTIES:
-    return ReturnValue(pi_queue_properties{});
-  case PI_DEVICE_INFO_MAX_WORK_ITEM_SIZES: {
-    struct {
-      size_t Arr[3];
-    } MaxGroupSize = {{256, 256, 1}};
-    return ReturnValue(MaxGroupSize);
-  }
-  case PI_DEVICE_INFO_PREFERRED_VECTOR_WIDTH_CHAR:
-  case PI_DEVICE_INFO_PREFERRED_VECTOR_WIDTH_SHORT:
-  case PI_DEVICE_INFO_PREFERRED_VECTOR_WIDTH_INT:
-  case PI_DEVICE_INFO_PREFERRED_VECTOR_WIDTH_LONG:
-  case PI_DEVICE_INFO_PREFERRED_VECTOR_WIDTH_FLOAT:
-  case PI_DEVICE_INFO_PREFERRED_VECTOR_WIDTH_DOUBLE:
-  case PI_DEVICE_INFO_PREFERRED_VECTOR_WIDTH_HALF:
-  case PI_DEVICE_INFO_NATIVE_VECTOR_WIDTH_CHAR:
-  case PI_DEVICE_INFO_NATIVE_VECTOR_WIDTH_SHORT:
-  case PI_DEVICE_INFO_NATIVE_VECTOR_WIDTH_INT:
-  case PI_DEVICE_INFO_NATIVE_VECTOR_WIDTH_LONG:
-  case PI_DEVICE_INFO_NATIVE_VECTOR_WIDTH_FLOAT:
-  case PI_DEVICE_INFO_NATIVE_VECTOR_WIDTH_DOUBLE:
-  case PI_DEVICE_INFO_NATIVE_VECTOR_WIDTH_HALF:
-    return ReturnValue(pi_uint32{1});
-
-  // Imported from level_zero
-  case PI_DEVICE_INFO_USM_HOST_SUPPORT:
-  case PI_DEVICE_INFO_USM_DEVICE_SUPPORT:
-  case PI_DEVICE_INFO_USM_SINGLE_SHARED_SUPPORT:
-  case PI_DEVICE_INFO_USM_CROSS_SHARED_SUPPORT:
-  case PI_DEVICE_INFO_USM_SYSTEM_SHARED_SUPPORT: {
-    pi_uint64 Supported = 0;
-    // TODO[1.0]: how to query for USM support now?
-    if (true) {
-      // TODO: Use ze_memory_access_capabilities_t
-      Supported = PI_USM_ACCESS | PI_USM_ATOMIC_ACCESS |
-                  PI_USM_CONCURRENT_ACCESS | PI_USM_CONCURRENT_ATOMIC_ACCESS;
-    }
-    return ReturnValue(Supported);
-  }
-  case PI_DEVICE_INFO_ADDRESS_BITS:
-    return ReturnValue(
-        pi_uint32{sizeof(void *) * std::numeric_limits<unsigned char>::digits});
-  case PI_DEVICE_INFO_MAX_CLOCK_FREQUENCY:
-    return ReturnValue(pi_uint32{1000});
-  case PI_DEVICE_INFO_ENDIAN_LITTLE:
-    return ReturnValue(pi_bool{true});
-  case PI_DEVICE_INFO_AVAILABLE:
-    return ReturnValue(pi_bool{true});
-  case PI_DEVICE_INFO_MAX_READ_IMAGE_ARGS:
-  case PI_DEVICE_INFO_MAX_WRITE_IMAGE_ARGS:
-    /// TODO : Check
-    return ReturnValue(pi_uint32{0});
-  case PI_DEVICE_INFO_IMAGE_MAX_ARRAY_SIZE:
-    /// TODO : Check
-    return ReturnValue(size_t{0});
-  case PI_DEVICE_INFO_MAX_PARAMETER_SIZE:
-    /// TODO : Check
-    return ReturnValue(size_t{32});
-  case PI_DEVICE_INFO_GLOBAL_MEM_CACHE_TYPE:
-    return ReturnValue(PI_DEVICE_MEM_CACHE_TYPE_READ_WRITE_CACHE);
-  case PI_DEVICE_INFO_GLOBAL_MEM_CACHELINE_SIZE:
-    // TODO : CHECK
-    return ReturnValue(pi_uint32{64});
-  case PI_DEVICE_INFO_GLOBAL_MEM_CACHE_SIZE:
-    // TODO : CHECK
-    return ReturnValue(pi_uint64{0});
-  case PI_DEVICE_INFO_GLOBAL_MEM_SIZE:
-    // TODO : CHECK
-    return ReturnValue(pi_uint64{0});
-  case PI_DEVICE_INFO_MAX_CONSTANT_BUFFER_SIZE:
-    // TODO : CHECK
-    return ReturnValue(pi_uint64{0});
-  case PI_DEVICE_INFO_MAX_CONSTANT_ARGS:
-    // TODO : CHECK
-    return ReturnValue(pi_uint32{64});
-  case PI_DEVICE_INFO_LOCAL_MEM_TYPE:
-    // TODO : CHECK
-    return ReturnValue(PI_DEVICE_LOCAL_MEM_TYPE_LOCAL);
-  case PI_DEVICE_INFO_ERROR_CORRECTION_SUPPORT:
-    return ReturnValue(pi_bool{false});
-  case PI_DEVICE_INFO_PROFILING_TIMER_RESOLUTION:
-    // TODO : CHECK
-    return ReturnValue(size_t{0});
-  case PI_DEVICE_INFO_BUILT_IN_KERNELS:
-    // TODO : CHECK
-    return ReturnValue("");
-  case PI_DEVICE_INFO_PRINTF_BUFFER_SIZE:
-    // TODO : CHECK
-    return ReturnValue(size_t{1024});
-  case PI_DEVICE_INFO_PREFERRED_INTEROP_USER_SYNC:
-    return ReturnValue(pi_bool{false});
-  case PI_DEVICE_INFO_PARTITION_AFFINITY_DOMAIN:
-    return ReturnValue(pi_device_affinity_domain{0});
-  case PI_DEVICE_INFO_MAX_MEM_ALLOC_SIZE:
-    // TODO : CHECK
-    return ReturnValue(pi_uint64{0});
-  case PI_DEVICE_INFO_EXECUTION_CAPABILITIES:
-    // TODO : CHECK
-    return ReturnValue(
-        pi_device_exec_capabilities{PI_DEVICE_EXEC_CAPABILITIES_KERNEL});
-  case PI_DEVICE_INFO_PROFILE:
-    return ReturnValue("FULL_PROFILE");
-  case PI_DEVICE_INFO_REFERENCE_COUNT:
-    // TODO : CHECK
-    return ReturnValue(pi_uint32{0});
-  case PI_DEVICE_INFO_BUILD_ON_SUBDEVICE:
-    return ReturnValue(pi_bool{0});
-  case PI_DEVICE_INFO_ATOMIC_64:
-    return ReturnValue(pi_bool{0});
-  case PI_EXT_ONEAPI_DEVICE_INFO_BFLOAT16_MATH_FUNCTIONS:
-    return ReturnValue(pi_bool{0});
-  case PI_EXT_INTEL_DEVICE_INFO_MEM_CHANNEL_SUPPORT:
-    return ReturnValue(pi_bool{0});
-  case PI_DEVICE_INFO_IMAGE_SRGB:
-    return ReturnValue(pi_bool{0});
-  case PI_DEVICE_INFO_SUB_GROUP_SIZES_INTEL:
-    return ReturnValue(pi_uint32{1});
-  case PI_DEVICE_INFO_GPU_EU_COUNT:
-  case PI_DEVICE_INFO_PCI_ADDRESS:
-  case PI_DEVICE_INFO_GPU_SLICES:
-  case PI_DEVICE_INFO_GPU_EU_COUNT_PER_SUBSLICE:
-  case PI_DEVICE_INFO_GPU_SUBSLICES_PER_SLICE:
-  case PI_DEVICE_INFO_GPU_EU_SIMD_WIDTH:
-  case PI_EXT_ONEAPI_DEVICE_INFO_MAX_WORK_GROUPS_1D:
-  case PI_EXT_ONEAPI_DEVICE_INFO_MAX_WORK_GROUPS_2D:
-  case PI_EXT_ONEAPI_DEVICE_INFO_MAX_WORK_GROUPS_3D:
-  case PI_DEVICE_INFO_GPU_HW_THREADS_PER_EU:
-  case PI_EXT_ONEAPI_DEVICE_INFO_CUDA_ASYNC_BARRIER:
-  case PI_EXT_INTEL_DEVICE_INFO_FREE_MEMORY:
-  case PI_DEVICE_INFO_UUID:
-  case PI_DEVICE_INFO_DEVICE_ID:
-  case PI_EXT_INTEL_DEVICE_INFO_MEMORY_CLOCK_RATE:
-  case PI_EXT_INTEL_DEVICE_INFO_MEMORY_BUS_WIDTH:
-  case PI_DEVICE_INFO_MAX_NUM_SUB_GROUPS:
-  case PI_DEVICE_INFO_SUB_GROUP_INDEPENDENT_FORWARD_PROGRESS:
-  case PI_DEVICE_INFO_IL_VERSION:
-    return PI_ERROR_INVALID_VALUE;
-
-    // Intel-specific extensions
-    CASE_PI_UNSUPPORTED(PI_DEVICE_INFO_MAX_MEM_BANDWIDTH)
-    CASE_PI_UNSUPPORTED(PI_EXT_ONEAPI_DEVICE_INFO_MAX_GLOBAL_WORK_GROUPS)
-
-  default:
-    DIE_NO_IMPLEMENTATION;
-  }
-  return PI_SUCCESS;
-}
-
-pi_result piDevicePartition(pi_device, const pi_device_partition_property *,
-                            pi_uint32, pi_device *, pi_uint32 *) {
-  DIE_NO_IMPLEMENTATION;
-}
-
-pi_result piextDeviceGetNativeHandle(pi_device, pi_native_handle *) {
-  DIE_NO_IMPLEMENTATION;
-}
-
-pi_result piextDeviceCreateWithNativeHandle(pi_native_handle, pi_platform,
-                                            pi_device *) {
-  DIE_NO_IMPLEMENTATION;
-}
-
-pi_result piContextCreate(const pi_context_properties *Properties,
-                          pi_uint32 NumDevices, const pi_device *Devices,
-                          void (*PFnNotify)(const char *ErrInfo,
-                                            const void *PrivateInfo, size_t CB,
-                                            void *UserData),
-                          void *UserData, pi_context *RetContext) {
-
-  // Todo: proper error checking
-  assert(NumDevices == 1 && Devices != nullptr);
-  _pi_context *ctx = new _pi_context();
-  ctx->_device = Devices[0];
-  *RetContext = ctx;
-  return PI_SUCCESS;
-}
-
-pi_result piContextGetInfo(pi_context, pi_context_info param_name,
-                           size_t param_value_size, void *param_value,
-                           size_t *param_value_size_ret) {
-  switch (param_name) {
-  case PI_CONTEXT_INFO_NUM_DEVICES:
-    return getInfo(param_value_size, param_value, param_value_size_ret, 1);
-  case PI_CONTEXT_INFO_DEVICES:
-    return getInfo(param_value_size, param_value, param_value_size_ret,
-                   nullptr);
-  case PI_CONTEXT_INFO_REFERENCE_COUNT:
-    return getInfo(param_value_size, param_value, param_value_size_ret,
-                   nullptr);
-  case PI_EXT_ONEAPI_CONTEXT_INFO_USM_MEMCPY2D_SUPPORT:
-    return getInfo<pi_bool>(param_value_size, param_value, param_value_size_ret,
-                            true);
-  case PI_EXT_ONEAPI_CONTEXT_INFO_USM_FILL2D_SUPPORT:
-  case PI_EXT_ONEAPI_CONTEXT_INFO_USM_MEMSET2D_SUPPORT:
-    // 2D USM operations currently not supported.
-    return getInfo<pi_bool>(param_value_size, param_value, param_value_size_ret,
-                            false);
-  case PI_EXT_CONTEXT_INFO_ATOMIC_MEMORY_ORDER_CAPABILITIES:
-  case PI_EXT_CONTEXT_INFO_ATOMIC_MEMORY_SCOPE_CAPABILITIES:
-  case PI_EXT_CONTEXT_INFO_ATOMIC_FENCE_ORDER_CAPABILITIES:
-  case PI_EXT_CONTEXT_INFO_ATOMIC_FENCE_SCOPE_CAPABILITIES: {
-    // These queries should be dealt with in context_impl.cpp by calling the
-    // queries of each device separately and building the intersection set.
-    // setErrorMessage("These queries should have never come here.",
-    //               PI_ERROR_INVALID_ARG_VALUE);
-    return PI_ERROR_PLUGIN_SPECIFIC_ERROR;
-  }
-  default:
-    __SYCL_PI_HANDLE_UNKNOWN_PARAM_NAME(param_name);
-  }
-
-  return PI_ERROR_OUT_OF_RESOURCES;
-}
-
-pi_result piextContextSetExtendedDeleter(pi_context,
-                                         pi_context_extended_deleter, void *) {
-  DIE_NO_IMPLEMENTATION;
-}
-
-pi_result piextContextGetNativeHandle(pi_context, pi_native_handle *) {
-  DIE_NO_IMPLEMENTATION;
-}
-
-pi_result piextContextCreateWithNativeHandle(pi_native_handle, pi_uint32,
-                                             const pi_device *, bool,
-                                             pi_context *) {
-  DIE_NO_IMPLEMENTATION;
-}
-
-pi_result piContextRetain(pi_context Context) { DIE_NO_IMPLEMENTATION; }
-
-pi_result piContextRelease(pi_context Context) {
-  // Todo: is it fine as a no-op?
-  return PI_SUCCESS;
-}
-
-pi_result piQueueCreate(pi_context Context, pi_device Device,
-                        pi_queue_properties Properties, pi_queue *Queue) {
-  DIE_NO_IMPLEMENTATION;
-}
-
-pi_result piQueueGetInfo(pi_queue, pi_queue_info, size_t, void *, size_t *) {
-  DIE_NO_IMPLEMENTATION;
-}
-
-pi_result piQueueRetain(pi_queue Queue) { DIE_NO_IMPLEMENTATION; }
-
-pi_result piQueueRelease(pi_queue Queue) {
-  // Todo: is it fine as a no-op?
-  return PI_SUCCESS;
-}
-
-pi_result piQueueFinish(pi_queue) {
-  // Todo: is it fine as a no-op?
-  return PI_SUCCESS;
-}
-
-pi_result piQueueFlush(pi_queue) { DIE_NO_IMPLEMENTATION; }
-
-pi_result piextQueueGetNativeHandle(pi_queue, pi_native_handle *, int32_t *) {
-  DIE_NO_IMPLEMENTATION;
-}
-
-pi_result piextQueueCreateWithNativeHandle(pi_native_handle, int32_t,
-                                           pi_context, pi_device, bool,
-                                           pi_queue_properties *, pi_queue *) {
-  DIE_NO_IMPLEMENTATION;
-}
-
-pi_result piMemBufferCreate(pi_context Context, pi_mem_flags Flags, size_t Size,
-                            void *HostPtr, pi_mem *RetMem,
-                            const pi_mem_properties *properties) {
-  // TODO: add proper error checking and double check flag semantics
-  // TODO: support PI_MEM_FLAGS_HOST_PTR_ALLOC flag
-  const bool UseHostPtr = Flags & PI_MEM_FLAGS_HOST_PTR_USE;
-  const bool CopyHostPtr = Flags & PI_MEM_FLAGS_HOST_PTR_COPY;
-  const bool HostPtrNotNull = HostPtr != nullptr;
-  if (UseHostPtr && HostPtrNotNull) {
-    *RetMem = new _pi_mem(HostPtr);
-  } else if (CopyHostPtr && HostPtrNotNull) {
-    *RetMem = new _pi_mem(HostPtr, Size);
-  } else {
-    *RetMem = new _pi_mem(Size);
-  }
-  return PI_SUCCESS;
-}
-
-pi_result piMemGetInfo(pi_mem, pi_mem_info, size_t, void *, size_t *) {
-  DIE_NO_IMPLEMENTATION;
-}
-
-pi_result piMemRetain(pi_mem Mem) { DIE_NO_IMPLEMENTATION; }
-
-pi_result piMemRelease(pi_mem Mem) {
-  uint32_t OldRefCount = Mem->RefCount.fetch_sub(1, std::memory_order_acq_rel);
-  if (OldRefCount == 1) {
-    delete Mem;
-  }
-
-  return PI_SUCCESS;
-}
-
-pi_result piMemImageCreate(pi_context Context, pi_mem_flags Flags,
-                           const pi_image_format *ImageFormat,
-                           const pi_image_desc *ImageDesc, void *HostPtr,
-                           pi_mem *RetImage) {
-  DIE_NO_IMPLEMENTATION;
-}
-
-pi_result piextMemGetNativeHandle(pi_mem, pi_native_handle *) {
-  DIE_NO_IMPLEMENTATION;
-}
-
-pi_result piextMemCreateWithNativeHandle(pi_native_handle, pi_context, bool,
-                                         pi_mem *) {
-
-  DIE_NO_IMPLEMENTATION;
-}
-
-pi_result piProgramCreate(pi_context, const void *, size_t, pi_program *) {
-  DIE_NO_IMPLEMENTATION;
-}
-
-pi_result piProgramCreateWithBinary(pi_context context, pi_uint32,
-                                    const pi_device *, const size_t *,
-                                    const unsigned char **binaries, size_t,
-                                    const pi_device_binary_property *,
-                                    pi_int32 *, pi_program *program) {
-  // Todo: proper error checking
-  assert(binaries);
-  auto p = new _pi_program();
-  p->_ptr = binaries[0];
-  p->_ctx = context;
-  *program = p;
-  return PI_SUCCESS;
-}
-
-pi_result piclProgramCreateWithBinary(pi_context, pi_uint32, const pi_device *,
-                                      const size_t *, const unsigned char **,
-                                      pi_int32 *, pi_program *) {
-  DIE_NO_IMPLEMENTATION;
-}
-
-pi_result piclProgramCreateWithSource(pi_context, pi_uint32, const char **,
-                                      const size_t *, pi_program *) {
-  DIE_NO_IMPLEMENTATION;
-}
-
-pi_result piProgramGetInfo(pi_program program, pi_program_info param_name,
-                           size_t param_value_size, void *param_value,
-                           size_t *param_value_size_ret) {
-  assert(program != nullptr);
-
-  switch (param_name) {
-  case PI_PROGRAM_INFO_REFERENCE_COUNT:
-    return getInfo(param_value_size, param_value, param_value_size_ret,
-                   &program->RefCount);
-  case PI_PROGRAM_INFO_CONTEXT:
-    return getInfo(param_value_size, param_value, param_value_size_ret,
-                   nullptr);
-  case PI_PROGRAM_INFO_NUM_DEVICES:
-    return getInfo(param_value_size, param_value, param_value_size_ret, 1u);
-  case PI_PROGRAM_INFO_DEVICES:
-    return getInfoArray(1, param_value_size, param_value, param_value_size_ret,
-                        program->_ctx->_device);
-  case PI_PROGRAM_INFO_SOURCE:
-    return getInfo(param_value_size, param_value, param_value_size_ret,
-                   nullptr);
-  case PI_PROGRAM_INFO_BINARY_SIZES:
-    return getInfoArray(1, param_value_size, param_value, param_value_size_ret,
-                        "foo");
-  case PI_PROGRAM_INFO_BINARIES:
-    return getInfoArray(1, param_value_size, param_value, param_value_size_ret,
-                        "foo");
-  case PI_PROGRAM_INFO_KERNEL_NAMES: {
-    return getInfo(param_value_size, param_value, param_value_size_ret, "foo");
-  }
-  default:
-    __SYCL_PI_HANDLE_UNKNOWN_PARAM_NAME(param_name);
-  }
-  sycl::detail::pi::die("Program info request not implemented");
-  return {};
-}
-
-pi_result piProgramLink(pi_context, pi_uint32, const pi_device *, const char *,
-                        pi_uint32, const pi_program *,
-                        void (*)(pi_program, void *), void *, pi_program *) {
-  DIE_NO_IMPLEMENTATION;
-}
-
-pi_result piProgramCompile(pi_program, pi_uint32, const pi_device *,
-                           const char *, pi_uint32, const pi_program *,
-                           const char **, void (*)(pi_program, void *),
-                           void *) {
-  DIE_NO_IMPLEMENTATION;
-}
-
-pi_result piProgramBuild(pi_program, pi_uint32, const pi_device *, const char *,
-                         void (*)(pi_program, void *), void *) {
-  return PI_SUCCESS;
-}
-
-pi_result piProgramGetBuildInfo(pi_program, pi_device,
-                                pi_program_build_info param_name, size_t,
-                                void *, size_t *) {
-  CONTINUE_NO_IMPLEMENTATION;
-}
-
-pi_result piProgramRetain(pi_program) { DIE_NO_IMPLEMENTATION; }
-
-pi_result piProgramRelease(pi_program program) {
-  delete program;
-  return PI_SUCCESS;
-}
-
-pi_result piextProgramGetNativeHandle(pi_program, pi_native_handle *) {
-  DIE_NO_IMPLEMENTATION;
-}
-
-pi_result piextProgramCreateWithNativeHandle(pi_native_handle, pi_context, bool,
-                                             pi_program *) {
-  DIE_NO_IMPLEMENTATION;
-}
-
-pi_result piKernelCreate(pi_program program, const char *name,
-                         pi_kernel *kernel) {
-  // Todo: error checking
-  auto ker = new _pi_kernel();
-  auto f = reinterpret_cast<nativecpu_ptr_t>(program->_ptr);
-  ker->_subhandler = *f;
-  ker->_name = name;
-  *kernel = ker;
-  return PI_SUCCESS;
-}
-
-pi_result piKernelSetArg(pi_kernel kernel, pi_uint32, size_t, const void *arg) {
-  // Todo: error checking
-  // Todo: I think that the opencl spec (and therefore the pi spec mandates that
-  // arg is copied (this is why it is defined as const void*, I guess we should
-  // do it
-  kernel->_args.emplace_back(const_cast<void *>(arg));
-  return PI_SUCCESS;
-}
-
-pi_result piextKernelSetArgMemObj(pi_kernel kernel, pi_uint32,
-                                  const pi_mem_obj_property *,
-                                  const pi_mem *memObj) {
-  // Todo: error checking
-  _pi_mem *memPtr = *memObj;
-  kernel->_args.emplace_back(memPtr->_mem);
-  return PI_SUCCESS;
-}
-
-pi_result piextKernelSetArgSampler(pi_kernel, pi_uint32, const pi_sampler *) {
-  DIE_NO_IMPLEMENTATION;
-}
-
-pi_result piKernelGetInfo(pi_kernel, pi_kernel_info, size_t, void *, size_t *) {
-  DIE_NO_IMPLEMENTATION;
-}
-
-pi_result piKernelGetGroupInfo(pi_kernel kernel, pi_device,
-                               pi_kernel_group_info param_name,
-                               size_t param_value_size, void *param_value,
-                               size_t *param_value_size_ret) {
-  // Todo: return something meaningful here, we could emit info in our
-  // integration header and read them here?
-
-  if (kernel != nullptr) {
-
-    switch (param_name) {
-    case PI_KERNEL_GROUP_INFO_GLOBAL_WORK_SIZE: {
-      size_t global_work_size[3] = {0, 0, 0};
-
-      return getInfoArray(3, param_value_size, param_value,
-                          param_value_size_ret, global_work_size);
-    }
-    case PI_KERNEL_GROUP_INFO_WORK_GROUP_SIZE: {
-      size_t max_threads = 0;
-      return getInfo(param_value_size, param_value, param_value_size_ret,
-                     size_t(max_threads));
-    }
-    case PI_KERNEL_GROUP_INFO_COMPILE_WORK_GROUP_SIZE: {
-      size_t group_size[3] = {1, 1, 1};
-      return getInfoArray(3, param_value_size, param_value,
-                          param_value_size_ret, group_size);
-    }
-    case PI_KERNEL_GROUP_INFO_LOCAL_MEM_SIZE: {
-      int bytes = 0;
-      return getInfo(param_value_size, param_value, param_value_size_ret,
-                     pi_uint64(bytes));
-    }
-    case PI_KERNEL_GROUP_INFO_PREFERRED_WORK_GROUP_SIZE_MULTIPLE: {
-      int warpSize = 0;
-      return getInfo(param_value_size, param_value, param_value_size_ret,
-                     static_cast<size_t>(warpSize));
-    }
-    case PI_KERNEL_GROUP_INFO_PRIVATE_MEM_SIZE: {
-      int bytes = 0;
-      return getInfo(param_value_size, param_value, param_value_size_ret,
-                     pi_uint64(bytes));
-    }
-    case PI_KERNEL_GROUP_INFO_NUM_REGS: {
-      sycl::detail::pi::die("PI_KERNEL_GROUP_INFO_NUM_REGS in "
-                            "piKernelGetGroupInfo not implemented\n");
-      return {};
-    }
-
-    default:
-      __SYCL_PI_HANDLE_UNKNOWN_PARAM_NAME(param_name);
-    }
-  }
-
-  return PI_ERROR_INVALID_KERNEL;
-}
-
-pi_result piKernelGetSubGroupInfo(pi_kernel, pi_device,
-                                  pi_kernel_sub_group_info, size_t,
-                                  const void *, size_t, void *, size_t *) {
-  DIE_NO_IMPLEMENTATION;
-}
-
-pi_result piKernelRetain(pi_kernel) { DIE_NO_IMPLEMENTATION; }
-
-pi_result piKernelRelease(pi_kernel kernel) {
-  delete kernel;
-  return PI_SUCCESS;
-}
-
-pi_result piEventCreate(pi_context, pi_event *) { DIE_NO_IMPLEMENTATION; }
-
-pi_result piEventGetInfo(pi_event, pi_event_info, size_t, void *, size_t *) {
-  DIE_NO_IMPLEMENTATION;
-}
-
-pi_result piEventGetProfilingInfo(pi_event Event, pi_profiling_info ParamName,
-                                  size_t ParamValueSize, void *ParamValue,
-                                  size_t *ParamValueSizeRet) {
-  DIE_NO_IMPLEMENTATION;
-}
-
-pi_result piEventsWait(pi_uint32 NumEvents, const pi_event *EventList) {
-  // Todo: currently we do everything synchronously so this is a no-op
-  return PI_SUCCESS;
-}
-
-pi_result piEventSetCallback(pi_event, pi_int32,
-                             void (*)(pi_event, pi_int32, void *), void *) {
-  DIE_NO_IMPLEMENTATION;
-}
-
-pi_result piEventSetStatus(pi_event, pi_int32) { DIE_NO_IMPLEMENTATION; }
-
-pi_result piEventRetain(pi_event Event) { DIE_NO_IMPLEMENTATION; }
-
-pi_result piEventRelease(pi_event Event) { DIE_NO_IMPLEMENTATION; }
-
-pi_result piextEventGetNativeHandle(pi_event, pi_native_handle *) {
-  DIE_NO_IMPLEMENTATION;
-}
-
-pi_result piextEventCreateWithNativeHandle(pi_native_handle, pi_context, bool,
-                                           pi_event *) {
-  DIE_NO_IMPLEMENTATION;
-}
-pi_result piSamplerCreate(pi_context, const pi_sampler_properties *,
-                          pi_sampler *) {
-  DIE_NO_IMPLEMENTATION;
-}
-
-pi_result piSamplerGetInfo(pi_sampler, pi_sampler_info, size_t, void *,
-                           size_t *) {
-  DIE_NO_IMPLEMENTATION;
-}
-
-pi_result piSamplerRetain(pi_sampler) { DIE_NO_IMPLEMENTATION; }
-
-pi_result piSamplerRelease(pi_sampler) { DIE_NO_IMPLEMENTATION; }
-
-pi_result piEnqueueEventsWait(pi_queue, pi_uint32, const pi_event *,
-                              pi_event *) {
-  DIE_NO_IMPLEMENTATION;
-}
-
-pi_result piEnqueueEventsWaitWithBarrier(pi_queue, pi_uint32, const pi_event *,
-                                         pi_event *) {
-  DIE_NO_IMPLEMENTATION;
-}
-
-pi_result piEnqueueMemBufferRead(pi_queue Queue, pi_mem Src,
-                                 pi_bool BlockingRead, size_t Offset,
-                                 size_t Size, void *Dst,
-                                 pi_uint32 NumEventsInWaitList,
-                                 const pi_event *EventWaitList,
-                                 pi_event *Event) {
-  void *FromPtr = Src->_mem + Offset;
-  return DoCopy_impl(Dst, FromPtr, Size, EventWaitList, Event);
-}
-
-pi_result piEnqueueMemBufferReadRect(
-    pi_queue Q, pi_mem Src, pi_bool Blocking, pi_buff_rect_offset BufferOffset,
-    pi_buff_rect_offset HostOffset, pi_buff_rect_region region,
-    size_t BufferRowPitch, size_t BufferSlicePitch, size_t HostRowPitch,
-    size_t HostSlicePitch, void *DstMem, pi_uint32 N,
-    const pi_event *Event_list, pi_event *Event) {
-  return piEnqueueMemBufferReadWriteRect_impl<true /*read*/>(
-      Q, Src, Blocking, BufferOffset, HostOffset, region, BufferRowPitch,
-      BufferSlicePitch, HostRowPitch, HostSlicePitch, DstMem, N, Event_list,
-      Event);
-}
-
-pi_result piEnqueueMemBufferWrite(pi_queue, pi_mem Buffer,
-                                  pi_bool blocking_write, size_t Offset,
-                                  size_t Size, const void *Ptr, pi_uint32,
-                                  const pi_event *EventWaitList,
-                                  pi_event *Event) {
-
-  void *ToPtr = Buffer->_mem + Offset;
-  return DoCopy_impl(ToPtr, Ptr, Size, EventWaitList, Event);
-}
-
-pi_result piEnqueueMemBufferWriteRect(
-    pi_queue Q, pi_mem Buff, pi_bool Blocking, pi_buff_rect_offset BufferOffset,
-    pi_buff_rect_offset HostOffset, pi_buff_rect_region Region,
-    size_t BufferRowPitch, size_t BufferSlicePitch, size_t HostRowPitch,
-    size_t HostSlicePitch, const void *Ptr, pi_uint32 NumEvents,
-    const pi_event *EventList, pi_event *Event) {
-  return piEnqueueMemBufferReadWriteRect_impl<false /*write*/>(
-      Q, Buff, Blocking, BufferOffset, HostOffset, Region, BufferRowPitch,
-      BufferSlicePitch, HostRowPitch, HostSlicePitch, Ptr, NumEvents, EventList,
-      Event);
-}
-
-pi_result piEnqueueMemBufferCopy(pi_queue Q, pi_mem SrcBuff, pi_mem DstBuff,
-                                 size_t SrcOffset, size_t DstOffset,
-                                 size_t Size, pi_uint32 NumEventsInWaitList,
-                                 const pi_event *EventWaitList,
-                                 pi_event *Event) {
-  const void *SrcPtr = SrcBuff->_mem + SrcOffset;
-  void *DstPtr = DstBuff->_mem + DstOffset;
-  return DoCopy_impl(DstPtr, SrcPtr, Size, EventWaitList, Event);
-}
-
-pi_result piEnqueueMemBufferCopyRect(
-    pi_queue Q, pi_mem SrcBuffer, pi_mem DstBuff, pi_buff_rect_offset SrcOrigin,
-    pi_buff_rect_offset DstOrigin, pi_buff_rect_region Region,
-    size_t SrcRowPitch, size_t SrcSlicePitch, size_t DstRowPitch,
-    size_t DstSlicePitch, pi_uint32 NumEventsInWaitList,
-    const pi_event *EventWaitList, pi_event *Event) {
-  return piEnqueueMemBufferReadWriteRect_impl<true /*read*/>(
-      Q, SrcBuffer, false /*Blocking*/, /*BufferOffset*/ SrcOrigin,
-      /*HostOffset*/ DstOrigin, Region, SrcRowPitch, SrcSlicePitch, DstRowPitch,
-      DstSlicePitch, DstBuff->_mem, NumEventsInWaitList, EventWaitList, Event);
-}
-
-pi_result piEnqueueMemBufferFill(pi_queue, pi_mem buffer, const void *pattern,
-                                 size_t pattern_size, size_t offset,
-                                 size_t size, pi_uint32, const pi_event *,
-                                 pi_event *) {
-  // Todo: error checking
-  // Todo: handle async
-  void *startingPtr = buffer->_mem + offset;
-  unsigned steps = size / pattern_size;
-  for (unsigned i = 0; i < steps; i++) {
-    memcpy(static_cast<int8_t *>(startingPtr) + i * pattern_size, pattern,
-           pattern_size);
-  }
-  return PI_SUCCESS;
-}
-
-pi_result piEnqueueMemBufferMap(pi_queue, pi_mem buffer, pi_bool, pi_map_flags,
-                                size_t offset, size_t size, pi_uint32,
-                                const pi_event *, pi_event *, void **ret_map) {
-  // Todo: add proper error checking
-  *ret_map = buffer->_mem + offset;
-  return PI_SUCCESS;
-}
-
-pi_result piEnqueueMemUnmap(pi_queue, pi_mem mem_obj, void *mapped_ptr,
-                            pi_uint32, const pi_event *, pi_event *) {
-  // Todo: no-op?
-  return PI_SUCCESS;
-}
-
-pi_result piMemImageGetInfo(pi_mem, pi_image_info, size_t, void *, size_t *) {
-  DIE_NO_IMPLEMENTATION;
-}
-
-pi_result piEnqueueMemImageRead(pi_queue CommandQueue, pi_mem Image,
-                                pi_bool BlockingRead, pi_image_offset Origin,
-                                pi_image_region Region, size_t RowPitch,
-                                size_t SlicePitch, void *Ptr,
-                                pi_uint32 NumEventsInWaitList,
-                                const pi_event *EventWaitList,
-                                pi_event *Event) {
-  DIE_NO_IMPLEMENTATION;
-}
-
-pi_result piEnqueueMemImageWrite(pi_queue, pi_mem, pi_bool, pi_image_offset,
-                                 pi_image_region, size_t, size_t, const void *,
-                                 pi_uint32, const pi_event *, pi_event *) {
-  DIE_NO_IMPLEMENTATION;
-}
-
-pi_result piEnqueueMemImageCopy(pi_queue, pi_mem, pi_mem, pi_image_offset,
-                                pi_image_offset, pi_image_region, pi_uint32,
-                                const pi_event *, pi_event *) {
-  DIE_NO_IMPLEMENTATION;
-}
-
-pi_result piEnqueueMemImageFill(pi_queue, pi_mem, const void *, const size_t *,
-                                const size_t *, pi_uint32, const pi_event *,
-                                pi_event *) {
-  DIE_NO_IMPLEMENTATION;
-}
-
-pi_result piMemBufferPartition(pi_mem, pi_mem_flags, pi_buffer_create_type,
-                               void *, pi_mem *) {
-  DIE_NO_IMPLEMENTATION;
-}
-
-pi_result
-piEnqueueKernelLaunch(pi_queue Queue, pi_kernel Kernel, pi_uint32 WorkDim,
-                      const size_t *GlobalWorkOffset,
-                      const size_t *GlobalWorkSize, const size_t *LocalWorkSize,
-                      pi_uint32 NumEventsInWaitList,
-                      const pi_event *EventWaitList, pi_event *Event) {
-  // TODO: add proper error checking
-  // TODO: add proper event dep management
-  sycl::detail::NDRDescT ndr =
-      getNDRDesc(WorkDim, GlobalWorkOffset, GlobalWorkSize, LocalWorkSize);
-  __nativecpu_state state(ndr.GlobalSize[0], ndr.GlobalSize[1],
-                          ndr.GlobalSize[2], ndr.LocalSize[0], ndr.LocalSize[1],
-                          ndr.LocalSize[2], ndr.GlobalOffset[0],
-                          ndr.GlobalOffset[1], ndr.GlobalOffset[2]);
-  auto numWG0 = ndr.GlobalSize[0] / ndr.LocalSize[0];
-  auto numWG1 = ndr.GlobalSize[1] / ndr.LocalSize[1];
-  auto numWG2 = ndr.GlobalSize[2] / ndr.LocalSize[2];
-  for (unsigned g2 = 0; g2 < numWG2; g2++) {
-    for (unsigned g1 = 0; g1 < numWG1; g1++) {
-      for (unsigned g0 = 0; g0 < numWG0; g0++) {
-        for (unsigned local2 = 0; local2 < ndr.LocalSize[2]; local2++) {
-          for (unsigned local1 = 0; local1 < ndr.LocalSize[1]; local1++) {
-            for (unsigned local0 = 0; local0 < ndr.LocalSize[0]; local0++) {
-              state.update(g0, g1, g2, local0, local1, local2);
-              Kernel->_subhandler(Kernel->_args.data(), &state);
-            }
-          }
-        }
-      }
-    }
-  }
-  // Todo: we should avoid calling clear here by avoiding using push_back
-  // in setKernelArgs.
-  Kernel->_args.clear();
-  return PI_SUCCESS;
-}
-
-pi_result piextKernelCreateWithNativeHandle(pi_native_handle, pi_context,
-                                            pi_program, bool, pi_kernel *) {
-  DIE_NO_IMPLEMENTATION;
-}
-
-pi_result piextKernelGetNativeHandle(pi_kernel, pi_native_handle *) {
-  DIE_NO_IMPLEMENTATION;
-}
-
-pi_result piEnqueueNativeKernel(pi_queue, void (*)(void *), void *, size_t,
-                                pi_uint32, const pi_mem *, const void **,
-                                pi_uint32, const pi_event *, pi_event *) {
-  DIE_NO_IMPLEMENTATION;
-}
-
-pi_result piextGetDeviceFunctionPointer(pi_device, pi_program, const char *,
-                                        pi_uint64 *) {
-  DIE_NO_IMPLEMENTATION;
-}
-
-pi_result piextUSMHostAlloc(void **result_ptr, pi_context,
-                            pi_usm_mem_properties *, size_t size, pi_uint32) {
-  // Todo: check properties and alignment.
-  // Todo: error checking.
-  *result_ptr = malloc(size);
-  return PI_SUCCESS;
-}
-
-pi_result piextUSMDeviceAlloc(void **ResultPtr, pi_context, pi_device,
-                              pi_usm_mem_properties *, size_t Size, pi_uint32) {
-  // Todo: check properties and alignment.
-  // Todo: error checking.
-  *ResultPtr = malloc(Size);
-  return PI_SUCCESS;
-}
-
-pi_result piextUSMSharedAlloc(void **ResultPtr, pi_context Context,
-                              pi_device Device,
-                              pi_usm_mem_properties *Properties, size_t Size,
-                              pi_uint32 Alignment) {
-  *ResultPtr = malloc(Size);
-  return PI_SUCCESS;
-}
-
-pi_result piextUSMFree(pi_context, void *Ptr) {
-  // Todo: error checking
-  free(Ptr);
-  return PI_SUCCESS;
-}
-
-pi_result piextKernelSetArgPointer(pi_kernel kernel, pi_uint32, size_t,
-                                   const void *ptr) {
-  // Todo: error checking
-  auto PtrToPtr = reinterpret_cast<const intptr_t *>(ptr);
-  auto DerefPtr = reinterpret_cast<void *>(*PtrToPtr);
-  kernel->_args.push_back(DerefPtr);
-  return PI_SUCCESS;
-}
-
-pi_result piextUSMEnqueueMemset(pi_queue, void *ptr, pi_int32 value,
-                                size_t count, pi_uint32, const pi_event *,
-                                pi_event *) {
-  // Todo: event dependency
-  // Todo: error checking.
-  memset(ptr, value, count);
-  return PI_SUCCESS;
-}
-
-pi_result piextUSMEnqueueMemcpy(pi_queue, pi_bool, void *dest, const void *src,
-                                size_t len, pi_uint32, const pi_event *,
-                                pi_event *) {
-  // Todo: event dependency
-  // Todo: error checking
-  memcpy(dest, src, len);
-  return PI_SUCCESS;
-}
-
-pi_result piextUSMEnqueueMemAdvise(pi_queue, const void *, size_t,
-                                   pi_mem_advice, pi_event *) {
-  DIE_NO_IMPLEMENTATION;
-}
-
-pi_result piextUSMGetMemAllocInfo(pi_context, const void *, pi_mem_alloc_info,
-                                  size_t, void *, size_t *) {
-  DIE_NO_IMPLEMENTATION;
-}
-
-pi_result piKernelSetExecInfo(pi_kernel, pi_kernel_exec_info, size_t,
-                              const void *) {
-  return PI_SUCCESS;
-}
-
-pi_result piextProgramSetSpecializationConstant(pi_program, pi_uint32, size_t,
-                                                const void *) {
-  DIE_NO_IMPLEMENTATION;
-}
-
-pi_result piextDeviceSelectBinary(pi_device, pi_device_binary *,
-                                  pi_uint32 RawImgSize, pi_uint32 *ImgInd) {
-  CONTINUE_NO_IMPLEMENTATION;
-}
-
-pi_result piextUSMEnqueuePrefetch(pi_queue, const void *, size_t,
-                                  pi_usm_migration_flags, pi_uint32,
-                                  const pi_event *, pi_event *) {
-  DIE_NO_IMPLEMENTATION;
-}
-
-pi_result piextPluginGetOpaqueData(void *, void **OpaqueDataReturn) {
-  DIE_NO_IMPLEMENTATION;
-}
-
-pi_result piextQueueCreate(pi_context context, pi_device device,
-                           pi_queue_properties *properties, pi_queue *queue) {
-  CONTINUE_NO_IMPLEMENTATION;
-}
-pi_result piextMemImageCreateWithNativeHandle(
-    pi_native_handle nativeHandle, pi_context context, bool ownNativeHandle,
-    const pi_image_format *ImageFormat, const pi_image_desc *ImageDesc,
-    pi_mem *img) {
-  DIE_NO_IMPLEMENTATION;
-}
-
-pi_result piextEnqueueWriteHostPipe(pi_queue queue, pi_program program,
-                                    const char *pipe_symbol, pi_bool blocking,
-                                    void *ptr, size_t size,
-                                    pi_uint32 num_events_in_waitlist,
-                                    const pi_event *events_waitlist,
-                                    pi_event *event) {
-  DIE_NO_IMPLEMENTATION;
-}
-
-pi_result piextEnqueueReadHostPipe(pi_queue queue, pi_program program,
-                                   const char *pipe_symbol, pi_bool blocking,
-                                   void *ptr, size_t size,
-                                   pi_uint32 num_events_in_waitlist,
-                                   const pi_event *events_waitlist,
-                                   pi_event *event) {
-  DIE_NO_IMPLEMENTATION;
-}
-
-pi_result piPluginGetLastError(char **message) { DIE_NO_IMPLEMENTATION; }
-
-pi_result piextUSMEnqueueMemcpy2D(pi_queue queue, pi_bool blocking,
-                                  void *dst_ptr, size_t dst_pitch,
-                                  const void *src_ptr, size_t src_pitch,
-                                  size_t width, size_t height,
-                                  pi_uint32 num_events_in_waitlist,
-                                  const pi_event *events_waitlist,
-                                  pi_event *event) {
-  DIE_NO_IMPLEMENTATION;
-}
-
-pi_result piextEnqueueDeviceGlobalVariableWrite(
-    pi_queue queue, pi_program program, const char *name,
-    pi_bool blocking_write, size_t count, size_t offset, const void *src,
-    pi_uint32 num_events_in_wait_list, const pi_event *event_wait_list,
-    pi_event *event) {
-  DIE_NO_IMPLEMENTATION;
-}
-
-pi_result piextEnqueueDeviceGlobalVariableRead(
-    pi_queue queue, pi_program program, const char *name, pi_bool blocking_read,
-    size_t count, size_t offset, void *dst, pi_uint32 num_events_in_wait_list,
-    const pi_event *event_wait_list, pi_event *event) {
-  DIE_NO_IMPLEMENTATION;
-}
-
-pi_result piPluginGetBackendOption(pi_platform platform,
-                                   const char *frontend_option,
-                                   const char **backend_option) {
-  CONTINUE_NO_IMPLEMENTATION;
-}
-
-pi_result piextUSMEnqueueMemset2D(pi_queue queue, void *ptr, size_t pitch,
-                                  int value, size_t width, size_t height,
-                                  pi_uint32 num_events_in_waitlist,
-                                  const pi_event *events_waitlist,
-                                  pi_event *event) {
-  DIE_NO_IMPLEMENTATION;
-}
-
-pi_result piGetDeviceAndHostTimer(pi_device Device, uint64_t *DeviceTime,
-                                  uint64_t *HostTime) {
-  DIE_NO_IMPLEMENTATION;
-}
-
-pi_result piextQueueGetNativeHandle2(pi_queue queue,
-                                     pi_native_handle *nativeHandle,
-                                     int32_t *nativeHandleDesc) {
-  DIE_NO_IMPLEMENTATION;
-}
-
-pi_result piextQueueCreate2(pi_context context, pi_device device,
-                            pi_queue_properties *properties, pi_queue *queue) {
-  // Todo: is it fine as a no-op?
-  return PI_SUCCESS;
-}
-
-pi_result piextQueueCreateWithNativeHandle2(
-    pi_native_handle nativeHandle, int32_t nativeHandleDesc, pi_context context,
-    pi_device device, bool pluginOwnsNativeHandle,
-    pi_queue_properties *Properties, pi_queue *queue) {
-  DIE_NO_IMPLEMENTATION;
-}
-
-pi_result piextUSMEnqueueFill2D(pi_queue queue, void *ptr, size_t pitch,
-                                size_t pattern_size, const void *pattern,
-                                size_t width, size_t height,
-                                pi_uint32 num_events_in_waitlist,
-                                const pi_event *events_waitlist,
-                                pi_event *event) {
-  DIE_NO_IMPLEMENTATION;
-}
-pi_result piextCommandBufferCreate(pi_context, pi_device,
-                                   const pi_ext_command_buffer_desc *,
-                                   pi_ext_command_buffer *) {
-  DIE_NO_IMPLEMENTATION;
-}
-
-pi_result piextCommandBufferRetain(pi_ext_command_buffer) {
-  DIE_NO_IMPLEMENTATION;
-}
-
-pi_result piextCommandBufferRelease(pi_ext_command_buffer) {
-  DIE_NO_IMPLEMENTATION;
-}
-
-pi_result piextCommandBufferFinalize(pi_ext_command_buffer) {
-  DIE_NO_IMPLEMENTATION;
-}
-
-pi_result piextCommandBufferNDRangeKernel(pi_ext_command_buffer, pi_kernel,
-                                          pi_uint32, const size_t *,
-                                          const size_t *, const size_t *,
-                                          pi_uint32, const pi_ext_sync_point *,
-                                          pi_ext_sync_point *) {
-  DIE_NO_IMPLEMENTATION;
-}
-
-pi_result piextCommandBufferMemcpyUSM(pi_ext_command_buffer, void *,
-                                      const void *, size_t, pi_uint32,
-                                      const pi_ext_sync_point *,
-                                      pi_ext_sync_point *) {
-  DIE_NO_IMPLEMENTATION;
-}
-
-pi_result piextCommandBufferMemBufferCopy(pi_ext_command_buffer, pi_mem, pi_mem,
-                                          size_t, size_t, size_t, pi_uint32,
-                                          const pi_ext_sync_point *,
-                                          pi_ext_sync_point *) {
-  DIE_NO_IMPLEMENTATION;
-}
-
-pi_result piextCommandBufferMemBufferCopyRect(
-    pi_ext_command_buffer, pi_mem, pi_mem, pi_buff_rect_offset,
-    pi_buff_rect_offset, pi_buff_rect_region, size_t, size_t, size_t, size_t,
-    pi_uint32, const pi_ext_sync_point *, pi_ext_sync_point *) {
-  DIE_NO_IMPLEMENTATION;
-}
-
-pi_result piextCommandBufferMemBufferRead(pi_ext_command_buffer, pi_mem, size_t,
-                                          size_t, void *, pi_uint32,
-                                          const pi_ext_sync_point *,
-                                          pi_ext_sync_point *) {
-  DIE_NO_IMPLEMENTATION;
-}
-
-pi_result piextCommandBufferMemBufferReadRect(
-    pi_ext_command_buffer, pi_mem, pi_buff_rect_offset, pi_buff_rect_offset,
-    pi_buff_rect_region, size_t, size_t, size_t, size_t, void *, pi_uint32,
-    const pi_ext_sync_point *, pi_ext_sync_point *) {
-  DIE_NO_IMPLEMENTATION;
-}
-
-pi_result piextCommandBufferMemBufferWrite(pi_ext_command_buffer, pi_mem,
-                                           size_t, size_t, const void *,
-                                           pi_uint32, const pi_ext_sync_point *,
-                                           pi_ext_sync_point *) {
-  DIE_NO_IMPLEMENTATION;
-}
-
-pi_result piextCommandBufferMemBufferWriteRect(
-    pi_ext_command_buffer, pi_mem, pi_buff_rect_offset, pi_buff_rect_offset,
-    pi_buff_rect_region, size_t, size_t, size_t, size_t, const void *,
-    pi_uint32, const pi_ext_sync_point *, pi_ext_sync_point *) {
-  DIE_NO_IMPLEMENTATION;
-}
-
-pi_result piextEnqueueCommandBuffer(pi_ext_command_buffer, pi_queue, pi_uint32,
-                                    const pi_event *, pi_event *) {
-  DIE_NO_IMPLEMENTATION;
-}
-
-pi_result piextEnablePeerAccess(pi_device, pi_device) { DIE_NO_IMPLEMENTATION; }
-
-pi_result piextDisablePeerAccess(pi_device, pi_device) {
-  DIE_NO_IMPLEMENTATION;
-}
-
-pi_result piextPeerAccessGetInfo(pi_device, pi_device, pi_peer_attr, size_t,
-                                 void *, size_t *) {
-  DIE_NO_IMPLEMENTATION;
-}
-
-pi_result piTearDown(void *) {
-  // Todo: is it fine as a no-op?
-  return PI_SUCCESS;
-}
-=======
->>>>>>> aa5722c9
 
 pi_result piPluginInit(pi_plugin *PluginInit) {
 
