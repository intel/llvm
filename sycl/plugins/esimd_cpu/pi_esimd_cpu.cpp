--- conflicted
+++ resolved
@@ -829,37 +829,21 @@
 
 // Special version of piKernelSetArg to accept pi_sampler.
 pi_result piextKernelSetArgSampler(pi_kernel, pi_uint32, const pi_sampler *) {
-<<<<<<< HEAD
   DIE_NO_IMPLEMENTATION;
   return PI_SUCCESS;
 }
 
 pi_result piKernelGetInfo(pi_kernel, pi_kernel_info, size_t, void *, size_t *) {
-=======
->>>>>>> 1c429d88
-  DIE_NO_IMPLEMENTATION;
-  return PI_SUCCESS;
-}
-
-<<<<<<< HEAD
+  DIE_NO_IMPLEMENTATION;
+  return PI_SUCCESS;
+}
+
 pi_result piKernelGetGroupInfo(pi_kernel, pi_device, pi_kernel_group_info,
                                size_t, void *, size_t *) {
-=======
-pi_result piKernelGetInfo(pi_kernel, pi_kernel_info, size_t, void *, size_t *) {
->>>>>>> 1c429d88
-  DIE_NO_IMPLEMENTATION;
-  return PI_SUCCESS;
-}
-
-<<<<<<< HEAD
-=======
-pi_result piKernelGetGroupInfo(pi_kernel, pi_device, pi_kernel_group_info,
-                               size_t, void *, size_t *) {
-  DIE_NO_IMPLEMENTATION;
-  return PI_SUCCESS;
-}
-
->>>>>>> 1c429d88
+  DIE_NO_IMPLEMENTATION;
+  return PI_SUCCESS;
+}
+
 pi_result
 piKernelGetSubGroupInfo(pi_kernel, pi_device,
                         pi_kernel_sub_group_info, // TODO: untie from OpenCL
