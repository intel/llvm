--- conflicted
+++ resolved
@@ -1048,24 +1048,9 @@
   DIE_NO_IMPLEMENTATION;
 }
 
-<<<<<<< HEAD
 pi_result piextQueueCreateWithNativeHandle(pi_native_handle, int32_t,
                                            pi_context, pi_device, bool,
                                            pi_queue_properties *, pi_queue *) {
-=======
-pi_result piextQueueGetNativeHandle2(pi_queue, pi_native_handle *, int32_t *) {
-  DIE_NO_IMPLEMENTATION;
-}
-
-pi_result piextQueueCreateWithNativeHandle(pi_native_handle, pi_context,
-                                           pi_device, bool, pi_queue *) {
->>>>>>> 959fad2a
-  DIE_NO_IMPLEMENTATION;
-}
-
-pi_result piextQueueCreateWithNativeHandle2(pi_native_handle, int32_t,
-                                            pi_context, pi_device, bool,
-                                            pi_queue_properties *, pi_queue *) {
   DIE_NO_IMPLEMENTATION;
 }
 
