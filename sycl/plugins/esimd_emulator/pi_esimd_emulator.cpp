--- conflicted
+++ resolved
@@ -666,13 +666,9 @@
     // cl_khr_int64_extended_atomics
     return ReturnValue("");
   case PI_DEVICE_INFO_VERSION:
-<<<<<<< HEAD
-    return ReturnValue(CmEmuDeviceVersionString);
+    return ReturnValue(Device->VersionStr.c_str());
   case PI_DEVICE_INFO_BUILD_ON_SUBDEVICE: // emulator doesn't support partition
     return ReturnValue(pi_bool{true});
-=======
-    return ReturnValue(Device->VersionStr.c_str());
->>>>>>> 64e92cbc
   case PI_DEVICE_INFO_COMPILER_AVAILABLE:
     return ReturnValue(pi_bool{false});
   case PI_DEVICE_INFO_LINKER_AVAILABLE:
