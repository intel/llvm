--- conflicted
+++ resolved
@@ -819,12 +819,10 @@
   case PI_DEVICE_INFO_IMAGE_SRGB:
     // The sRGB images are not supported on the ESIMD emulator.
     return ReturnValue(pi_bool{false});
-<<<<<<< HEAD
   case PI_EXT_ONEAPI_DEVICE_INFO_SUPPORTS_VIRTUAL_MEM:
     // Virtual memory operations are not supported on the ESIMD emulator.
-=======
+    return ReturnValue(pi_bool{false});
   case PI_DEVICE_INFO_ATOMIC_64:
->>>>>>> 83555cd5
     return ReturnValue(pi_bool{false});
 
     CASE_PI_UNSUPPORTED(PI_DEVICE_INFO_SUB_GROUP_INDEPENDENT_FORWARD_PROGRESS)
