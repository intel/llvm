--- conflicted
+++ resolved
@@ -40,6 +40,7 @@
 #include <string>
 #include <thread>
 #include <utility>
+#include <iostream>
 
 #include "pi_esimd_emulator.hpp"
 
@@ -413,18 +414,11 @@
   if (NumEntries == 0) {
     /// Runtime queries number of Platforms
     if (Platforms != nullptr) {
-<<<<<<< HEAD
-      if (PrintPiTrace) {
-        fprintf(stderr,"%s%s\n","Invalid Arguments for piPlatformsGet of esimd_emultor ",
-                      ,"(Platforms!=nullptr) while querying number of platforms");
-      }
-      return PI_INVALID_VALUE;
-=======
+
       PiTrace("Invalid Arguments for piPlatformsGet of "
               "esimd_emulator (Platforms!=nullptr) "
               "while querying number of platforms");
       return PI_ERROR_INVALID_VALUE;
->>>>>>> 58ebf670
     }
     return PI_SUCCESS;
   }
@@ -509,17 +503,10 @@
   if (NumEntries == 0) {
     /// Runtime queries number of devices
     if (Devices != nullptr) {
-<<<<<<< HEAD
-      if (PrintPiTrace) {
-        fprintf(stderr,"%s%s\n","Invalid Arguments for piDevicesGet of esimd_emultor ",
-                "(Devices!=nullptr) while querying number of platforms");
-      }
-      return PI_INVALID_VALUE;
-=======
+
       PiTrace("Invalid Arguments for piDevicesGet of esimd_emultor "
               "(Devices!=nullptr) while querying number of platforms");
       return PI_ERROR_INVALID_VALUE;
->>>>>>> 58ebf670
     }
     return PI_SUCCESS;
   }
@@ -567,17 +554,11 @@
   // e.g. CM version 7.3 => Device version = 703
 
   if (((Version / 10) % 10) != 0) {
-<<<<<<< HEAD
-    if (PrintPiTrace) {
-      fprintf(stderr,"%s%d\n","CM_EMU Device version info is incorrect : ",Version);
-    }
-    return PI_INVALID_DEVICE;
-=======
+
     PiTrace("Invalid Arguments for piPlatformsGet of "
             "esimd_emulator (Platforms!=nullptr) "
             "while querying number of platforms");
     return PI_ERROR_INVALID_DEVICE;
->>>>>>> 58ebf670
   }
 
   std::ostringstream StrFormat;
@@ -928,27 +909,15 @@
 bool _pi_context::checkSurfaceArgument(pi_mem_flags Flags, void *HostPtr) {
   if (Flags & (PI_MEM_FLAGS_HOST_PTR_USE | PI_MEM_FLAGS_HOST_PTR_COPY)) {
     if (HostPtr == nullptr) {
-<<<<<<< HEAD
-      if (PrintPiTrace) {
-        fprintf(stderr,"%s%s\n","HostPtr argument is required for "
-                              ,"PI_MEM_FLAGS_HOST_PTR_USE/COPY");
-      }
-=======
       PiTrace("HostPtr argument is required for "
               "PI_MEM_FLAGS_HOST_PTR_USE/COPY");
->>>>>>> 58ebf670
       return false;
     }
     // COPY and USE are mutually exclusive
     if ((Flags & (PI_MEM_FLAGS_HOST_PTR_USE | PI_MEM_FLAGS_HOST_PTR_COPY)) ==
         (PI_MEM_FLAGS_HOST_PTR_USE | PI_MEM_FLAGS_HOST_PTR_COPY)) {
-<<<<<<< HEAD
-      if (PrintPiTrace) {
-        fprintf(stderr, "%s\n","PI_MEM_FLAGS_HOST_PTR_USE and _COPY cannot be used together");
-      }
-=======
+
       PiTrace("PI_MEM_FLAGS_HOST_PTR_USE and _COPY cannot be used together");
->>>>>>> 58ebf670
       return false;
     }
   }
@@ -1038,15 +1007,9 @@
   ARG_UNUSED(properties);
 
   if ((Flags & PI_MEM_FLAGS_ACCESS_RW) == 0) {
-<<<<<<< HEAD
-    if (PrintPiTrace) {
-      fprintf(stderr,"Invalid memory attribute for piMemBufferCreate\n");
-    }
-    return PI_INVALID_OPERATION;
-=======
+
     PiTrace("Invalid memory attribute for piMemBufferCreate");
     return PI_ERROR_INVALID_OPERATION;
->>>>>>> 58ebf670
   }
 
   if (Context == nullptr) {
@@ -1196,15 +1159,9 @@
                            const pi_image_desc *ImageDesc, void *HostPtr,
                            pi_mem *RetImage) {
   if ((Flags & PI_MEM_FLAGS_ACCESS_RW) == 0) {
-<<<<<<< HEAD
-    if (PrintPiTrace) {
-      fprintf(stderr,"Invalid memory attribute for piMemImageCreate\n");
-    }
-    return PI_INVALID_OPERATION;
-=======
+
     PiTrace("Invalid memory attribute for piMemImageCreate");
     return PI_ERROR_INVALID_OPERATION;
->>>>>>> 58ebf670
   }
 
   if (ImageFormat == nullptr || ImageDesc == nullptr)
@@ -1440,13 +1397,8 @@
   ARG_UNUSED(ParamValue);
   ARG_UNUSED(ParamValueSizeRet);
 
-<<<<<<< HEAD
-  if (PrintPiTrace) {
-    fprintf(stderr,"Warning : Profiling Not supported under PI_ESIMD_EMULATOR\n");
-  }
-=======
+
   PiTrace("Warning : Profiling Not supported under PI_ESIMD_EMULATOR");
->>>>>>> 58ebf670
   return PI_SUCCESS;
 }
 
@@ -1670,15 +1622,9 @@
     // False as the second value in pair means that mapping was not inserted
     // because mapping already exists.
     if (!Res.second) {
-<<<<<<< HEAD
-      ret = PI_INVALID_VALUE;
-      if (PrintPiTrace) {
-        fprintf(stderr,"piEnqueueMemBufferMap: duplicate mapping detected\n");
-      }
-=======
+
       ret = PI_ERROR_INVALID_VALUE;
       PiTrace("piEnqueueMemBufferMap: duplicate mapping detected");
->>>>>>> 58ebf670
     }
   }
 
@@ -1711,15 +1657,9 @@
     std::lock_guard<std::mutex> Lock(MemObj->MappingsMutex);
     auto It = MemObj->Mappings.find(MappedPtr);
     if (It == MemObj->Mappings.end()) {
-<<<<<<< HEAD
-      ret = PI_INVALID_VALUE;
-      if (PrintPiTrace) {
-        fprintf(stderr,"piEnqueueMemUnmap: unknown memory mapping\n");
-      }
-=======
+
       ret = PI_ERROR_INVALID_VALUE;
       PiTrace("piEnqueueMemUnmap: unknown memory mapping");
->>>>>>> 58ebf670
     }
     MemObj->Mappings.erase(It);
   }
@@ -2017,15 +1957,9 @@
   /// TODO : Support multiple images and enable selection algorithm
   /// for the images
   if (RawImgSize != 1) {
-<<<<<<< HEAD
-    if (PrintPiTrace) {
-      fprintf(stderr, "Only single device binary image is supported in ESIMD_EMULATOR\n");
-    }
-    return PI_INVALID_VALUE;
-=======
+
     PiTrace("Only single device binary image is supported in ESIMD_EMULATOR");
     return PI_ERROR_INVALID_VALUE;
->>>>>>> 58ebf670
   }
   *ImgInd = 0;
   return PI_SUCCESS;
