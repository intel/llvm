//===---------- pi_esimd_emulator.cpp - CM Emulation Plugin ---------------===//
//
// Part of the LLVM Project, under the Apache License v2.0 with LLVM Exceptions.
// See https://llvm.org/LICENSE.txt for license information.
// SPDX-License-Identifier: Apache-2.0 WITH LLVM-exception
//
//===----------------------------------------------------------------------===//

/// \file pi_esimd_emulator.cpp
/// Declarations for CM Emulation Plugin. It is the interface between the
/// device-agnostic SYCL runtime layer and underlying CM Emulation
///
/// \ingroup sycl_pi_esimd_emulator

#include <stdint.h>

#include <detail/accessor_impl.hpp>
#include <sycl/backend_types.hpp>
#include <sycl/detail/common.hpp>
#include <sycl/detail/export.hpp>
#include <sycl/detail/helpers.hpp>
#include <sycl/detail/host_profiling_info.hpp>
#include <sycl/detail/kernel_desc.hpp>
#include <sycl/detail/type_traits.hpp>
#include <sycl/ext/intel/esimd/common.hpp> // SLM_BTI
#include <sycl/group.hpp>
#include <sycl/id.hpp>
#include <sycl/kernel.hpp>
#include <sycl/nd_item.hpp>
#include <sycl/range.hpp>

#include <esimdemu_support.h>

#include <cstdarg>
#include <cstdio>
#include <cstring>
#include <functional>
#include <iostream>
#include <map>
#include <memory>
#include <string>
#include <string_view>
#include <thread>
#include <utility>

#include "pi_esimd_emulator.hpp"

#define ARG_UNUSED(x) (void)x

namespace {

// Helper functions for unified 'Return' type declaration - imported
// from pi_level_zero.cpp
template <typename T, typename Assign>
pi_result getInfoImpl(size_t ParamValueSize, void *ParamValue,
                      size_t *ParamValueSizeRet, T Value, size_t ValueSize,
                      Assign &&AssignFunc) {
  if (ParamValue != nullptr) {
    if (ParamValueSize < ValueSize) {
      return PI_ERROR_INVALID_VALUE;
    }
    AssignFunc(ParamValue, Value, ValueSize);
  }
  if (ParamValueSizeRet != nullptr) {
    *ParamValueSizeRet = ValueSize;
  }
  return PI_SUCCESS;
}

template <typename T>
pi_result getInfo(size_t ParamValueSize, void *ParamValue,
                  size_t *ParamValueSizeRet, T Value) {
  auto assignment = [](void *ParamValue, T Value, size_t ValueSize) {
    ARG_UNUSED(ValueSize);
    *static_cast<T *>(ParamValue) = Value;
  };
  return getInfoImpl(ParamValueSize, ParamValue, ParamValueSizeRet, Value,
                     sizeof(T), assignment);
}

template <typename T>
pi_result getInfoArray(size_t ArrayLength, size_t ParamValueSize,
                       void *ParamValue, size_t *ParamValueSizeRet, T *Value) {
  return getInfoImpl(ParamValueSize, ParamValue, ParamValueSizeRet, Value,
                     ArrayLength * sizeof(T), memcpy);
}

template <>
pi_result getInfo<const char *>(size_t ParamValueSize, void *ParamValue,
                                size_t *ParamValueSizeRet, const char *Value) {
  return getInfoArray(strlen(Value) + 1, ParamValueSize, ParamValue,
                      ParamValueSizeRet, Value);
}

class ReturnHelper {
public:
  ReturnHelper(size_t ArgParamValueSize, void *ArgParamValue,
               size_t *ArgParamValueSizeRet)
      : ParamValueSize(ArgParamValueSize), ParamValue(ArgParamValue),
        ParamValueSizeRet(ArgParamValueSizeRet) {}

  template <class T> pi_result operator()(const T &t) {
    return getInfo(ParamValueSize, ParamValue, ParamValueSizeRet, t);
  }

private:
  size_t ParamValueSize;
  void *ParamValue;
  size_t *ParamValueSizeRet;
};

} // anonymous namespace

// Controls PI level tracing prints.
static bool PrintPiTrace = false;

static void PiTrace(std::string TraceString) {
  if (PrintPiTrace) {
    std::cout << TraceString << std::endl;
  }
}

// Global variables used in PI_esimd_emulator
// Note we only create a simple pointer variables such that C++ RT won't
// deallocate them automatically at the end of the main program.
// The heap memory allocated for this global variable reclaimed only when
// Sycl RT calls piTearDown().
static sycl::detail::ESIMDEmuPluginOpaqueData *PiESimdDeviceAccess;

// Single-entry cache for piPlatformsGet call.
static pi_platform PiPlatformCache;
// TODO/FIXME : Memory leak. Handle with 'piTearDown'.
static std::mutex *PiPlatformCacheLock = new std::mutex;

// Mapping between surface index and CM-managed surface
static std::unordered_map<unsigned int, _pi_mem *> *PiESimdSurfaceMap =
    new std::unordered_map<unsigned int, _pi_mem *>;
// TODO/FIXME : Memory leak. Handle with 'piTearDown'.
static std::mutex *PiESimdSurfaceMapLock = new std::mutex;

// To be compared with ESIMD_EMULATOR_PLUGIN_OPAQUE_DATA_VERSION in device
// interface header file
#define ESIMDEmuPluginDataVersion 0

// To be compared with ESIMD_DEVICE_INTERFACE_VERSION in device
// interface header file
#define ESIMDEmuPluginInterfaceVersion 1

// For PI_DEVICE_INFO_DRIVER_VERSION info
static char ESimdEmuVersionString[32];

// Global variables for PI_ERROR_PLUGIN_SPECIFIC_ERROR
constexpr size_t MaxMessageSize = 256;
thread_local pi_result ErrorMessageCode = PI_SUCCESS;
thread_local char ErrorMessage[MaxMessageSize];

// Utility function for setting a message and warning
[[maybe_unused]] static void setErrorMessage(const char *message,
                                             pi_result error_code) {
  assert(strlen(message) <= MaxMessageSize);
  strcpy(ErrorMessage, message);
  ErrorMessageCode = error_code;
}

// Returns plugin specific error and warning messages
pi_result piPluginGetLastError(char **message) {
  *message = &ErrorMessage[0];
  return ErrorMessageCode;
}

// Returns plugin specific backend option.
// Current support is only for optimization options.
// Return empty string for esimd emulator.
// TODO: Determine correct string to be passed.
pi_result piPluginGetBackendOption(pi_platform, const char *frontend_option,
                                   const char **backend_option) {
  using namespace std::literals;
  if (frontend_option == nullptr)
    return PI_ERROR_INVALID_VALUE;
  if (frontend_option == "-O0"sv || frontend_option == "-O1"sv ||
      frontend_option == "-O2"sv || frontend_option == "-O3"sv ||
      frontend_option == ""sv) {
    *backend_option = "";
    return PI_SUCCESS;
  }
  return PI_ERROR_INVALID_VALUE;
}

using IDBuilder = sycl::detail::Builder;

template <int NDims>
using KernelFunc = std::function<void(const sycl::nd_item<NDims> &)>;

// Struct to wrap dimension info and lambda function to be invoked by
// CM Kernel launcher that only accepts raw function pointer for
// kernel execution. Function instances of 'InvokeKernel' un-wrap
// this struct instance and invoke lambda function ('Func')
template <int NDims> struct KernelInvocationContext {
  KernelFunc<NDims> Func;
  const sycl::range<NDims> &LocalSize;
  const sycl::range<NDims> &GlobalSize;
  const sycl::id<NDims> &GlobalOffset;
};

// A helper structure to create multi-dimensional range when
// dimensionality is given as a template parameter. `create` function
// in specializations accepts a template `Gen` function which
// generates range extent for a dimension given as an argument.
template <int NDims> struct RangeBuilder;

template <> struct RangeBuilder<1> {
  template <typename Gen> static sycl::range<1> create(Gen G) {
    return sycl::range<1>{G(0)};
  }
};
template <> struct RangeBuilder<2> {
  template <typename Gen> static sycl::range<2> create(Gen G) {
    return sycl::range<2>{G(0), G(1)};
  }
};
template <> struct RangeBuilder<3> {
  template <typename Gen> static sycl::range<3> create(Gen G) {
    return sycl::range<3>{G(0), G(1), G(2)};
  }
};

// Function template to generate entry point of kernel execution as
// raw function pointer. CM kernel launcher executes one instance of
// this function per 'NDims'
template <int NDims> void InvokeKernel(KernelInvocationContext<NDims> *ctx) {

  sycl::range<NDims> GroupSize{
      sycl::detail::InitializedVal<NDims, sycl::range>::template get<0>()};

  for (int i = 0; i < NDims; ++i) {
    GroupSize[i] = ctx->GlobalSize[i] / ctx->LocalSize[i];
  }

  const sycl::id<NDims> LocalID = RangeBuilder<NDims>::create(
      [](int i) { return cm_support::get_thread_idx(i); });

  const sycl::id<NDims> GroupID = RangeBuilder<NDims>::create(
      [](int i) { return cm_support::get_group_idx(i); });

  const sycl::group<NDims> Group = IDBuilder::createGroup<NDims>(
      ctx->GlobalSize, ctx->LocalSize, GroupSize, GroupID);

  const sycl::id<NDims> GlobalID =
      GroupID * ctx->LocalSize + LocalID + ctx->GlobalOffset;

  const sycl::item<NDims, /*Offset=*/true> GlobalItem =
      IDBuilder::createItem<NDims, true>(ctx->GlobalSize, GlobalID,
                                         ctx->GlobalOffset);

  const sycl::item<NDims, /*Offset=*/false> LocalItem =
      IDBuilder::createItem<NDims, false>(ctx->LocalSize, LocalID);

  const sycl::nd_item<NDims> NDItem =
      IDBuilder::createNDItem<NDims>(GlobalItem, LocalItem, Group);

  ctx->Func(NDItem);
}

// Interface for lauching kernels using libcm from CM EMU project.
template <int DIMS> class libCMBatch {
private:
  const KernelFunc<DIMS> &MKernel;
  std::vector<uint32_t> GroupDim, SpaceDim;

public:
  libCMBatch(const KernelFunc<DIMS> &Kernel)
      : MKernel(Kernel), GroupDim{1, 1, 1}, SpaceDim{1, 1, 1} {}

  void runIterationSpace(const sycl::range<DIMS> &LocalSize,
                         const sycl::range<DIMS> &GlobalSize,
                         const sycl::id<DIMS> &GlobalOffset) {

    for (int I = 0; I < DIMS; I++) {
      SpaceDim[I] = (uint32_t)LocalSize[I];
      GroupDim[I] = (uint32_t)(GlobalSize[I] / LocalSize[I]);
    }

    const auto InvokeKernelArg = KernelInvocationContext<DIMS>{
        MKernel, LocalSize, GlobalSize, GlobalOffset};

    EsimdemuKernel{reinterpret_cast<fptrVoid>(InvokeKernel<DIMS>),
                   GroupDim.data(), SpaceDim.data()}
        .launchMT(sizeof(InvokeKernelArg), &InvokeKernelArg);
  }
};

unsigned int sycl_get_cm_surface_index(void *PtrInput) {
  _pi_mem *Surface = static_cast<_pi_mem *>(PtrInput);

  return Surface->SurfaceIndex;
}

// Function to provide image info for kernel compilation using surface
// index without dependency on '_pi_image' definition
void sycl_get_cm_buffer_params(unsigned int IndexInput, char **BaseAddr,
                               uint32_t *Width, std::mutex **BufMtxLock) {
  std::lock_guard<std::mutex> Lock{*PiESimdSurfaceMapLock};
  auto MemIter = PiESimdSurfaceMap->find(IndexInput);

  assert(MemIter != PiESimdSurfaceMap->end() && "Invalid Surface Index");

  _pi_buffer *Buf = static_cast<_pi_buffer *>(MemIter->second);

  *BaseAddr = Buf->MapHostPtr;
  *Width = static_cast<uint32_t>(Buf->Size);

  *BufMtxLock = &(Buf->SurfaceLock);
}

// Function to provide image info for kernel compilation using surface
// index without dependency on '_pi_image' definition
void sycl_get_cm_image_params(unsigned int IndexInput, char **BaseAddr,
                              uint32_t *Width, uint32_t *Height, uint32_t *Bpp,
                              std::mutex **ImgMtxLock) {
  std::lock_guard<std::mutex> Lock{*PiESimdSurfaceMapLock};
  auto MemIter = PiESimdSurfaceMap->find(IndexInput);
  assert(MemIter != PiESimdSurfaceMap->end() && "Invalid Surface Index");

  _pi_image *Img = static_cast<_pi_image *>(MemIter->second);

  *BaseAddr = Img->MapHostPtr;

  *Bpp = static_cast<uint32_t>(Img->BytesPerPixel);
  *Width = static_cast<uint32_t>(Img->Width) * (*Bpp);
  *Height = static_cast<uint32_t>(Img->Height);

  *ImgMtxLock = &(Img->SurfaceLock);
}

/// Implementation for ESIMD_EMULATOR device interface accessing ESIMD
/// intrinsics and LibCM functionalties requred by intrinsics
sycl::detail::ESIMDDeviceInterface::ESIMDDeviceInterface() {
  version = ESIMDEmuPluginInterfaceVersion;
  reserved = nullptr;

  /* From 'esimd_emulator_functions_v1.h' : Start */
  cm_barrier_ptr = cm_support::barrier;
  cm_sbarrier_ptr = cm_support::split_barrier;
  cm_fence_ptr = cm_support::fence;

  sycl_get_surface_base_addr_ptr = cm_support::get_surface_base_addr;
  __cm_emu_get_slm_ptr = cm_support::get_slm_base;
  cm_slm_init_ptr = cm_support::init_slm;

  sycl_get_cm_surface_index_ptr = sycl_get_cm_surface_index;
  sycl_get_cm_buffer_params_ptr = sycl_get_cm_buffer_params;
  sycl_get_cm_image_params_ptr = sycl_get_cm_image_params;

  /* From 'esimd_emulator_functions_v1.h' : End */
}

/// Implementation for Host Kernel Launch used by
/// piEnqueueKernelLaunch

static bool isNull(int NDims, const size_t *R) {
  return ((0 == R[0]) && (NDims < 2 || 0 == R[1]) && (NDims < 3 || 0 == R[2]));
}

// NDims is the number of dimensions in the ND-range. Kernels are
// normalized in the handler so that all kernels take an sycl::nd_item
// as argument (see StoreLambda in sycl/handler.hpp). For kernels
// whose workgroup size (LocalWorkSize) is unspecified, InvokeImpl
// sets LocalWorkSize to {1, 1, 1}, i.e. each workgroup contains just
// one work item. CM emulator will run several workgroups in parallel
// depending on environment settings.

template <int NDims> struct InvokeImpl {

  static sycl::range<NDims> get_range(const size_t *Array) {
    if constexpr (NDims == 1)
      return sycl::range<NDims>{Array[0]};
    else if constexpr (NDims == 2)
      return sycl::range<NDims>{Array[0], Array[1]};
    else if constexpr (NDims == 3)
      return sycl::range<NDims>{Array[0], Array[1], Array[2]};
  }

  static void invoke(pi_kernel Kernel, const size_t *GlobalWorkOffset,
                     const size_t *GlobalWorkSize,
                     const size_t *LocalWorkSize) {
    libCMBatch<NDims>{*reinterpret_cast<KernelFunc<NDims> *>(Kernel)}
        .runIterationSpace(get_range(LocalWorkSize), get_range(GlobalWorkSize),
                           sycl::id<NDims>{get_range(GlobalWorkOffset)});
  }
};

extern "C" {

#define DIE_NO_IMPLEMENTATION                                                  \
  if (PrintPiTrace) {                                                          \
    std::cerr << "Not Implemented : " << __FUNCTION__                          \
              << " - File : " << __FILE__;                                     \
    std::cerr << " / Line : " << __LINE__ << std::endl;                        \
  }                                                                            \
  return PI_ERROR_INVALID_OPERATION;

#define CONTINUE_NO_IMPLEMENTATION                                             \
  if (PrintPiTrace) {                                                          \
    std::cerr << "Warning : Not Implemented : " << __FUNCTION__                \
              << " - File : " << __FILE__;                                     \
    std::cerr << " / Line : " << __LINE__ << std::endl;                        \
  }                                                                            \
  return PI_SUCCESS;

#define CASE_PI_UNSUPPORTED(not_supported)                                     \
  case not_supported:                                                          \
    if (PrintPiTrace) {                                                        \
      std::cerr << std::endl                                                   \
                << "Unsupported PI case : " << #not_supported << " in "        \
                << __FUNCTION__ << ":" << __LINE__ << "(" << __FILE__ << ")"   \
                << std::endl;                                                  \
    }                                                                          \
    return PI_ERROR_INVALID_OPERATION;

pi_result piPlatformsGet(pi_uint32 NumEntries, pi_platform *Platforms,
                         pi_uint32 *NumPlatforms) {
  static bool PiPlatformCachePopulated = false;
  static const char *PiTraceEnv = std::getenv("SYCL_PI_TRACE");
  static const int PiTraceValue = PiTraceEnv ? std::stoi(PiTraceEnv) : 0;

  if (PiTraceValue == -1) { // Means print all PI traces
    PrintPiTrace = true;
  }

  if (NumPlatforms) {
    *NumPlatforms = 1;
  }

  if (NumEntries == 0) {
    /// Runtime queries number of Platforms
    if (Platforms != nullptr) {
      PiTrace("Invalid Arguments for piPlatformsGet of "
              "esimd_emulator (Platforms!=nullptr) "
              "while querying number of platforms");
      return PI_ERROR_INVALID_VALUE;
    }
    return PI_SUCCESS;
  }

  if (Platforms == nullptr && NumPlatforms == nullptr) {
    return PI_ERROR_INVALID_VALUE;
  }

  std::lock_guard<std::mutex> Lock{*PiPlatformCacheLock};
  if (!PiPlatformCachePopulated) {
    PiPlatformCache = new _pi_platform();
    PiPlatformCache->CmEmuVersion = std::string("0.0.1");
    PiPlatformCachePopulated = true;
  }

  if (Platforms && NumEntries > 0) {
    *Platforms = PiPlatformCache;
  }

  return PI_SUCCESS;
}

pi_result piPlatformGetInfo(pi_platform Platform, pi_platform_info ParamName,
                            size_t ParamValueSize, void *ParamValue,
                            size_t *ParamValueSizeRet) {
  if (Platform == nullptr) {
    return PI_ERROR_INVALID_PLATFORM;
  }
  ReturnHelper ReturnValue(ParamValueSize, ParamValue, ParamValueSizeRet);

  switch (ParamName) {
  case PI_PLATFORM_INFO_NAME:
    return ReturnValue("Intel(R) ESIMD_EMULATOR/GPU");

  case PI_PLATFORM_INFO_VENDOR:
    return ReturnValue("Intel(R) Corporation");

  case PI_PLATFORM_INFO_VERSION:
    return ReturnValue(Platform->CmEmuVersion.c_str());

  case PI_PLATFORM_INFO_PROFILE:
    return ReturnValue("FULL_PROFILE");

  case PI_PLATFORM_INFO_EXTENSIONS:
    return ReturnValue("");

  case PI_EXT_PLATFORM_INFO_BACKEND:
    return getInfo<pi_platform_backend>(ParamValueSize, ParamValue,
                                        ParamValueSizeRet,
                                        PI_EXT_PLATFORM_BACKEND_ESIMD);

  default:
    // TODO: implement other parameters
    die("Unsupported ParamName in piPlatformGetInfo");
  }

  return PI_SUCCESS;
}

pi_result piextPlatformGetNativeHandle(pi_platform, pi_native_handle *) {
  DIE_NO_IMPLEMENTATION;
}

pi_result piextPlatformCreateWithNativeHandle(pi_native_handle, pi_platform *) {
  DIE_NO_IMPLEMENTATION;
}

pi_result piDevicesGet(pi_platform Platform, pi_device_type DeviceType,
                       pi_uint32 NumEntries, pi_device *Devices,
                       pi_uint32 *NumDevices) {
  if (Platform == nullptr) {
    return PI_ERROR_INVALID_PLATFORM;
  }

  pi_result Res = Platform->populateDeviceCacheIfNeeded();
  if (Res != PI_SUCCESS) {
    return Res;
  }

  // CM has single-root-GPU-device without sub-device support.
  pi_uint32 DeviceCount = (DeviceType & PI_DEVICE_TYPE_GPU) ? 1 : 0;

  if (NumDevices) {
    *NumDevices = DeviceCount;
  }

  if (NumEntries == 0) {
    /// Runtime queries number of devices
    if (Devices != nullptr) {
      PiTrace("Invalid Arguments for piDevicesGet of esimd_emultor "
              "(Devices!=nullptr) while querying number of platforms");
      return PI_ERROR_INVALID_VALUE;
    }
    return PI_SUCCESS;
  }

  if (DeviceCount == 0) {
    /// No GPU entry to fill 'Devices' array
    return PI_SUCCESS;
  }

  if (Devices) {
    *Devices = Platform->PiDeviceCache.get();
  }
  return PI_SUCCESS;
}

// Check the device cache and load it if necessary.
pi_result _pi_platform::populateDeviceCacheIfNeeded() {
  std::lock_guard<std::mutex> Lock(PiDeviceCacheMutex);

  if (DeviceCachePopulated) {
    return PI_SUCCESS;
  }
  cm_support::CmDevice *CmDevice = nullptr;
  // TODO FIXME Implement proper version checking and reporting:
  // - version passed to cm_support::CreateCmDevice
  // - CmEmuVersion
  // - PluginVersion
  // - ESIMDEmuPluginOpaqueData::version
  //
  // PI_DEVICE_INFO_DRIVER_VERSION could report the ESIMDDeviceInterface
  // version, PI_PLATFORM_INFO_VERSION - the underlying libCM library version.
  unsigned int Version = 0;

  int Result = cm_support::CreateCmDevice(CmDevice, Version);

  if (Result != cm_support::CM_SUCCESS) {
    return PI_ERROR_INVALID_DEVICE;
  }

  // CM Device version info consists of two decimal numbers - major
  // and minor. Minor is single-digit. Version info is encoded into a
  // unsigned integer value = 100 * major + minor. Second from right
  // digit in decimal must be zero as it is used as 'dot'
  // REF - $CM_EMU/common/cm_version_defs.h - 'CURRENT_CM_VERSION'
  // e.g. CM version 7.3 => Device version = 703

  if (((Version / 10) % 10) != 0) {
    PiTrace("Invalid Arguments for piPlatformsGet of "
            "esimd_emulator (Platforms!=nullptr) "
            "while querying number of platforms");
    return PI_ERROR_INVALID_DEVICE;
  }

  std::ostringstream StrFormat;
  StrFormat << (int)(Version / 100) << "." << (int)(Version % 10);

  std::unique_ptr<_pi_device> Device(
      new _pi_device(this, CmDevice, StrFormat.str()));
  PiDeviceCache = std::move(Device);
  DeviceCachePopulated = true;
  return PI_SUCCESS;
}

pi_result piDeviceRetain(pi_device Device) {
  if (Device == nullptr) {
    return PI_ERROR_INVALID_DEVICE;
  }

  // CM supports only single device, which is root-device. 'Retain' is
  // No-op.
  return PI_SUCCESS;
}

pi_result piDeviceRelease(pi_device Device) {
  if (Device == nullptr) {
    return PI_ERROR_INVALID_DEVICE;
  }

  // CM supports only single device, which is root-device. 'Release'
  // is No-op.
  return PI_SUCCESS;
}

pi_result piDeviceGetInfo(pi_device Device, pi_device_info ParamName,
                          size_t ParamValueSize, void *ParamValue,
                          size_t *ParamValueSizeRet) {
  ReturnHelper ReturnValue(ParamValueSize, ParamValue, ParamValueSizeRet);

  switch (ParamName) {
  case PI_DEVICE_INFO_TYPE:
    return ReturnValue(PI_DEVICE_TYPE_GPU);
  case PI_DEVICE_INFO_PARENT_DEVICE:
    return ReturnValue(pi_device{0});
  case PI_DEVICE_INFO_PLATFORM:
    return ReturnValue(Device->Platform);
  case PI_DEVICE_INFO_NAME:
    return ReturnValue("ESIMD_EMULATOR");
  case PI_DEVICE_INFO_IMAGE_SUPPORT:
    return ReturnValue(pi_bool{true});
  case PI_DEVICE_INFO_DRIVER_VERSION:
    /// Combination of ESIMDEmuPluginDataVersion and
    /// ESIMDEmuPluginInterfaceVersion : 0.a.b
    /// a : ESIMDEmuPluginInterfaceVersion
    /// b : ESIMDEmuPluginDataVersion
    sprintf(ESimdEmuVersionString, "0.%d.%d", ESIMDEmuPluginInterfaceVersion,
            ESIMDEmuPluginDataVersion);
    return ReturnValue(ESimdEmuVersionString);
  case PI_DEVICE_INFO_VENDOR:
    return ReturnValue("Intel(R) Corporation");
  case PI_DEVICE_INFO_IMAGE2D_MAX_WIDTH:
    return ReturnValue(size_t{8192});
  case PI_DEVICE_INFO_IMAGE2D_MAX_HEIGHT:
    return ReturnValue(size_t{8192});
  case PI_DEVICE_INFO_HOST_UNIFIED_MEMORY:
    return ReturnValue(pi_bool{1});
  case PI_DEVICE_INFO_EXTENSIONS:
    // TODO : Populate return string accordingly - e.g. cl_khr_fp16,
    // cl_khr_fp64, cl_khr_int64_base_atomics,
    // cl_khr_int64_extended_atomics
    return ReturnValue("cl_khr_fp64");
  case PI_DEVICE_INFO_VERSION:
    return ReturnValue(Device->VersionStr.c_str());
  case PI_DEVICE_INFO_BUILD_ON_SUBDEVICE: // emulator doesn't support partition
    return ReturnValue(pi_bool{true});
  case PI_DEVICE_INFO_COMPILER_AVAILABLE:
    return ReturnValue(pi_bool{false});
  case PI_DEVICE_INFO_LINKER_AVAILABLE:
    return ReturnValue(pi_bool{false});
  case PI_DEVICE_INFO_MAX_COMPUTE_UNITS:
    return ReturnValue(pi_uint32{256});
  case PI_DEVICE_INFO_PARTITION_MAX_SUB_DEVICES:
    return ReturnValue(pi_uint32{0});
  case PI_DEVICE_INFO_PARTITION_PROPERTIES:
    return ReturnValue(pi_device_partition_property{0});
  case PI_DEVICE_INFO_VENDOR_ID:
    // '0x8086' : 'Intel HD graphics vendor ID'
    return ReturnValue(pi_uint32{0x8086});
  case PI_DEVICE_INFO_LOCAL_MEM_SIZE:
    // Default SLM_MAX_SIZE from CM_EMU
    return ReturnValue(pi_uint32{65536});
  case PI_DEVICE_INFO_MAX_WORK_GROUP_SIZE:
    return ReturnValue(size_t{256});
  case PI_DEVICE_INFO_MEM_BASE_ADDR_ALIGN:
    // Imported from level_zero
    return ReturnValue(pi_uint32{8});
  case PI_DEVICE_INFO_IMAGE3D_MAX_WIDTH:
  case PI_DEVICE_INFO_IMAGE3D_MAX_HEIGHT:
  case PI_DEVICE_INFO_IMAGE3D_MAX_DEPTH:
    // Default minimum values required by the SYCL specification.
    return ReturnValue(size_t{2048});
  case PI_DEVICE_INFO_MAX_WORK_ITEM_DIMENSIONS:
    return ReturnValue(pi_uint32{3});
  case PI_DEVICE_INFO_PARTITION_TYPE:
    return ReturnValue(pi_device_partition_property{0});
  case PI_DEVICE_INFO_OPENCL_C_VERSION:
    return ReturnValue("");
  case PI_DEVICE_INFO_QUEUE_PROPERTIES:
    return ReturnValue(pi_queue_properties{PI_QUEUE_FLAG_ON_DEVICE});
  case PI_DEVICE_INFO_MAX_WORK_ITEM_SIZES: {
    struct {
      size_t Arr[3];
    } MaxGroupSize = {{256, 256, 1}};
    return ReturnValue(MaxGroupSize);
  }
  case PI_DEVICE_INFO_PREFERRED_VECTOR_WIDTH_CHAR:
  case PI_DEVICE_INFO_PREFERRED_VECTOR_WIDTH_SHORT:
  case PI_DEVICE_INFO_PREFERRED_VECTOR_WIDTH_INT:
  case PI_DEVICE_INFO_PREFERRED_VECTOR_WIDTH_LONG:
  case PI_DEVICE_INFO_PREFERRED_VECTOR_WIDTH_FLOAT:
  case PI_DEVICE_INFO_PREFERRED_VECTOR_WIDTH_DOUBLE:
  case PI_DEVICE_INFO_PREFERRED_VECTOR_WIDTH_HALF:
  case PI_DEVICE_INFO_NATIVE_VECTOR_WIDTH_CHAR:
  case PI_DEVICE_INFO_NATIVE_VECTOR_WIDTH_SHORT:
  case PI_DEVICE_INFO_NATIVE_VECTOR_WIDTH_INT:
  case PI_DEVICE_INFO_NATIVE_VECTOR_WIDTH_LONG:
  case PI_DEVICE_INFO_NATIVE_VECTOR_WIDTH_FLOAT:
  case PI_DEVICE_INFO_NATIVE_VECTOR_WIDTH_DOUBLE:
  case PI_DEVICE_INFO_NATIVE_VECTOR_WIDTH_HALF:
    return ReturnValue(pi_uint32{1});

  // Imported from level_zero
  case PI_DEVICE_INFO_USM_HOST_SUPPORT:
  case PI_DEVICE_INFO_USM_DEVICE_SUPPORT:
  case PI_DEVICE_INFO_USM_SINGLE_SHARED_SUPPORT:
  case PI_DEVICE_INFO_USM_CROSS_SHARED_SUPPORT:
  case PI_DEVICE_INFO_USM_SYSTEM_SHARED_SUPPORT: {
    pi_uint64 Supported = 0;
    // TODO[1.0]: how to query for USM support now?
    if (true) {
      // TODO: Use ze_memory_access_capabilities_t
      Supported = PI_USM_ACCESS | PI_USM_ATOMIC_ACCESS |
                  PI_USM_CONCURRENT_ACCESS | PI_USM_CONCURRENT_ATOMIC_ACCESS;
    }
    return ReturnValue(Supported);
  }
  case PI_DEVICE_INFO_ADDRESS_BITS:
    return ReturnValue(
        pi_uint32{sizeof(void *) * std::numeric_limits<unsigned char>::digits});
  case PI_DEVICE_INFO_MAX_CLOCK_FREQUENCY:
    return ReturnValue(pi_uint32{1000});
  case PI_DEVICE_INFO_ENDIAN_LITTLE:
    return ReturnValue(pi_bool{true});
  case PI_DEVICE_INFO_AVAILABLE:
    return ReturnValue(pi_bool{true});
  case PI_DEVICE_INFO_MAX_READ_IMAGE_ARGS:
  case PI_DEVICE_INFO_MAX_WRITE_IMAGE_ARGS:
    /// TODO : Check
    return ReturnValue(pi_uint32{0});
  case PI_DEVICE_INFO_IMAGE_MAX_BUFFER_SIZE:
    /// TODO : Check. CM_MAX_1D_SURF_WIDTH from CM_EMU
    return ReturnValue(size_t{0x80000000});
  case PI_DEVICE_INFO_IMAGE_MAX_ARRAY_SIZE:
    /// TODO : Check
    return ReturnValue(size_t{0});
  case PI_DEVICE_INFO_MAX_SAMPLERS:
    /// TODO : Check. CM_MAX_SAMPLERS_PER_KERNEL from CM_EMU
    return ReturnValue(pi_uint32{16});
  case PI_DEVICE_INFO_MAX_PARAMETER_SIZE:
    /// TODO : Check
    return ReturnValue(size_t{32});
  case PI_DEVICE_INFO_HALF_FP_CONFIG:
  case PI_DEVICE_INFO_SINGLE_FP_CONFIG:
  case PI_DEVICE_INFO_DOUBLE_FP_CONFIG: {
    /// TODO : Check. half_type.hpp from CM_EMU
    uint64_t FPValue = PI_FP_CORRECTLY_ROUNDED_DIVIDE_SQRT |
                       PI_FP_ROUND_TO_NEAREST | PI_FP_ROUND_TO_ZERO |
                       PI_FP_ROUND_TO_INF | PI_FP_INF_NAN | PI_FP_DENORM |
                       PI_FP_FMA;
    return ReturnValue(pi_uint64{FPValue});
  }
  case PI_DEVICE_INFO_GLOBAL_MEM_CACHE_TYPE:
    return ReturnValue(PI_DEVICE_MEM_CACHE_TYPE_READ_WRITE_CACHE);
  case PI_DEVICE_INFO_GLOBAL_MEM_CACHELINE_SIZE:
    // TODO : CHECK
    return ReturnValue(pi_uint32{64});
  case PI_DEVICE_INFO_GLOBAL_MEM_CACHE_SIZE:
    // TODO : CHECK
    return ReturnValue(pi_uint64{0});
  case PI_DEVICE_INFO_GLOBAL_MEM_SIZE:
    // TODO : CHECK
    return ReturnValue(pi_uint64{0});
  case PI_DEVICE_INFO_MAX_CONSTANT_BUFFER_SIZE:
    // TODO : CHECK
    return ReturnValue(pi_uint64{0});
  case PI_DEVICE_INFO_MAX_CONSTANT_ARGS:
    // TODO : CHECK
    return ReturnValue(pi_uint32{64});
  case PI_DEVICE_INFO_LOCAL_MEM_TYPE:
    // TODO : CHECK
    return ReturnValue(PI_DEVICE_LOCAL_MEM_TYPE_LOCAL);
  case PI_DEVICE_INFO_ERROR_CORRECTION_SUPPORT:
    return ReturnValue(pi_bool{false});
  case PI_DEVICE_INFO_PROFILING_TIMER_RESOLUTION:
    // TODO : CHECK
    return ReturnValue(size_t{0});
  case PI_DEVICE_INFO_BUILT_IN_KERNELS:
    // TODO : CHECK
    return ReturnValue("");
  case PI_DEVICE_INFO_PRINTF_BUFFER_SIZE:
    // TODO : CHECK
    return ReturnValue(size_t{1024});
  case PI_DEVICE_INFO_PREFERRED_INTEROP_USER_SYNC:
    return ReturnValue(pi_bool{false});
  case PI_DEVICE_INFO_PARTITION_AFFINITY_DOMAIN:
    return ReturnValue(pi_device_affinity_domain{0});
  case PI_DEVICE_INFO_MAX_MEM_ALLOC_SIZE:
    // TODO : CHECK
    return ReturnValue(pi_uint64{0});
  case PI_DEVICE_INFO_EXECUTION_CAPABILITIES:
    // TODO : CHECK
    return ReturnValue(
        pi_device_exec_capabilities{PI_DEVICE_EXEC_CAPABILITIES_KERNEL});
  case PI_DEVICE_INFO_PROFILE:
    return ReturnValue("FULL_PROFILE");
  case PI_DEVICE_INFO_REFERENCE_COUNT:
    // TODO : CHECK
    return ReturnValue(pi_uint32{0});
  case PI_DEVICE_INFO_SUB_GROUP_SIZES_INTEL:
    return ReturnValue(size_t{1});
  case PI_EXT_INTEL_DEVICE_INFO_MAX_COMPUTE_QUEUE_INDICES:
    return ReturnValue(pi_int32{1});
  case PI_DEVICE_INFO_MAX_NUM_SUB_GROUPS:
    return ReturnValue(pi_uint32{1}); // Minimum required by SYCL 2020 spec
<<<<<<< HEAD
  case PI_EXT_ONEAPI_DEVICE_INFO_SUPPORTS_VIRTUAL_MEM:
=======
  case PI_EXT_INTEL_DEVICE_INFO_MEM_CHANNEL_SUPPORT:
    // The mem-channel buffer property is not supported on the ESIMD emulator.
    return ReturnValue(pi_bool{false});
  case PI_DEVICE_INFO_IMAGE_SRGB:
    // The sRGB images are not supported on the ESIMD emulator.
>>>>>>> d7a5ec04
    return ReturnValue(pi_bool{false});

    CASE_PI_UNSUPPORTED(PI_DEVICE_INFO_SUB_GROUP_INDEPENDENT_FORWARD_PROGRESS)
    CASE_PI_UNSUPPORTED(PI_DEVICE_INFO_IL_VERSION)

    // Intel-specific extensions
    CASE_PI_UNSUPPORTED(PI_DEVICE_INFO_DEVICE_ID)
    CASE_PI_UNSUPPORTED(PI_DEVICE_INFO_PCI_ADDRESS)
    CASE_PI_UNSUPPORTED(PI_DEVICE_INFO_GPU_EU_COUNT)
    CASE_PI_UNSUPPORTED(PI_DEVICE_INFO_GPU_EU_SIMD_WIDTH)
    CASE_PI_UNSUPPORTED(PI_DEVICE_INFO_GPU_SLICES)
    CASE_PI_UNSUPPORTED(PI_DEVICE_INFO_GPU_SUBSLICES_PER_SLICE)
    CASE_PI_UNSUPPORTED(PI_DEVICE_INFO_GPU_EU_COUNT_PER_SUBSLICE)
    CASE_PI_UNSUPPORTED(PI_DEVICE_INFO_MAX_MEM_BANDWIDTH)
    CASE_PI_UNSUPPORTED(PI_DEVICE_INFO_ATOMIC_64)
    CASE_PI_UNSUPPORTED(PI_EXT_DEVICE_INFO_ATOMIC_MEMORY_ORDER_CAPABILITIES)
    CASE_PI_UNSUPPORTED(PI_EXT_DEVICE_INFO_ATOMIC_MEMORY_SCOPE_CAPABILITIES)
    CASE_PI_UNSUPPORTED(PI_EXT_DEVICE_INFO_ATOMIC_FENCE_ORDER_CAPABILITIES)
    CASE_PI_UNSUPPORTED(PI_EXT_DEVICE_INFO_ATOMIC_FENCE_SCOPE_CAPABILITIES)
    CASE_PI_UNSUPPORTED(PI_EXT_ONEAPI_DEVICE_INFO_MAX_GLOBAL_WORK_GROUPS)
    CASE_PI_UNSUPPORTED(PI_EXT_ONEAPI_DEVICE_INFO_MAX_WORK_GROUPS_1D)
    CASE_PI_UNSUPPORTED(PI_EXT_ONEAPI_DEVICE_INFO_MAX_WORK_GROUPS_2D)
    CASE_PI_UNSUPPORTED(PI_EXT_ONEAPI_DEVICE_INFO_MAX_WORK_GROUPS_3D)

  default:
    DIE_NO_IMPLEMENTATION;
  }
  return PI_SUCCESS;
}

pi_result piDevicePartition(pi_device, const pi_device_partition_property *,
                            pi_uint32, pi_device *, pi_uint32 *) {
  DIE_NO_IMPLEMENTATION;
}

pi_result piextDeviceGetNativeHandle(pi_device, pi_native_handle *) {
  DIE_NO_IMPLEMENTATION;
}

pi_result piextDeviceCreateWithNativeHandle(pi_native_handle, pi_platform,
                                            pi_device *) {
  DIE_NO_IMPLEMENTATION;
}

pi_result piContextCreate(const pi_context_properties *Properties,
                          pi_uint32 NumDevices, const pi_device *Devices,
                          void (*PFnNotify)(const char *ErrInfo,
                                            const void *PrivateInfo, size_t CB,
                                            void *UserData),
                          void *UserData, pi_context *RetContext) {
  ARG_UNUSED(Properties);
  ARG_UNUSED(PFnNotify);
  ARG_UNUSED(UserData);

  if (NumDevices != 1) {
    return PI_ERROR_INVALID_VALUE;
  }
  if (Devices == nullptr) {
    return PI_ERROR_INVALID_DEVICE;
  }
  if (RetContext == nullptr) {
    return PI_ERROR_INVALID_VALUE;
  }

  try {
    /// Single-root-device
    *RetContext = new _pi_context(Devices[0]);
  } catch (const std::bad_alloc &) {
    return PI_ERROR_OUT_OF_HOST_MEMORY;
  } catch (...) {
    return PI_ERROR_UNKNOWN;
  }
  return PI_SUCCESS;
}

pi_result piContextGetInfo(pi_context, pi_context_info, size_t, void *,
                           size_t *) {
  DIE_NO_IMPLEMENTATION;
}

pi_result piextContextSetExtendedDeleter(pi_context,
                                         pi_context_extended_deleter, void *) {
  DIE_NO_IMPLEMENTATION;
}

pi_result piextContextGetNativeHandle(pi_context, pi_native_handle *) {
  DIE_NO_IMPLEMENTATION;
}

pi_result piextContextCreateWithNativeHandle(pi_native_handle, pi_uint32,
                                             const pi_device *, bool,
                                             pi_context *) {
  DIE_NO_IMPLEMENTATION;
}

pi_result piContextRetain(pi_context Context) {
  if (Context == nullptr) {
    return PI_ERROR_INVALID_CONTEXT;
  }

  ++(Context->RefCount);

  return PI_SUCCESS;
}

pi_result piContextRelease(pi_context Context) {
  if (Context == nullptr || (Context->RefCount <= 0)) {
    return PI_ERROR_INVALID_CONTEXT;
  }

  if (--(Context->RefCount) == 0) {
    /// TODO : Encapsulating accesses (add/remove) for
    /// Addr2CmBufferSVM
    std::lock_guard<std::mutex> Lock(Context->Addr2CmBufferSVMLock);
    for (auto &Entry : Context->Addr2CmBufferSVM) {
      Context->Device->CmDevicePtr->DestroyBufferSVM(Entry.second);
    }
    delete Context;
  }

  return PI_SUCCESS;
}

bool _pi_context::checkSurfaceArgument(pi_mem_flags Flags, void *HostPtr) {
  if (Flags & (PI_MEM_FLAGS_HOST_PTR_USE | PI_MEM_FLAGS_HOST_PTR_COPY)) {
    if (HostPtr == nullptr) {
      PiTrace("HostPtr argument is required for "
              "PI_MEM_FLAGS_HOST_PTR_USE/COPY");
      return false;
    }
    // COPY and USE are mutually exclusive
    if ((Flags & (PI_MEM_FLAGS_HOST_PTR_USE | PI_MEM_FLAGS_HOST_PTR_COPY)) ==
        (PI_MEM_FLAGS_HOST_PTR_USE | PI_MEM_FLAGS_HOST_PTR_COPY)) {
      PiTrace("PI_MEM_FLAGS_HOST_PTR_USE and _COPY cannot be used together");
      return false;
    }
  }
  return true;
}

pi_result piextQueueCreate(pi_context Context, pi_device Device,
                           pi_queue_properties *Properties, pi_queue *Queue) {
  assert(Properties);
  // Expect flags mask to be passed first.
  assert(Properties[0] == PI_QUEUE_FLAGS);
  if (Properties[0] != PI_QUEUE_FLAGS)
    return PI_ERROR_INVALID_VALUE;
  pi_queue_properties Flags = Properties[1];
  // Extra data isn't supported yet.
  assert(Properties[2] == 0);
  if (Properties[2] != 0)
    return PI_ERROR_INVALID_VALUE;
  return piQueueCreate(Context, Device, Flags, Queue);
}
pi_result piextQueueCreate2(pi_context Context, pi_device Device,
                            pi_queue_properties *Properties, pi_queue *Queue) {
  return piextQueueCreate(Context, Device, Properties, Queue);
}
pi_result piQueueCreate(pi_context Context, pi_device Device,
                        pi_queue_properties Properties, pi_queue *Queue) {
  ARG_UNUSED(Device);

  if (Properties & PI_QUEUE_FLAG_OUT_OF_ORDER_EXEC_MODE_ENABLE) {
    // TODO : Support Out-of-order Queue
    *Queue = nullptr;
    return PI_ERROR_INVALID_QUEUE_PROPERTIES;
  }

  cm_support::CmQueue *CmQueue = nullptr;

  int Result = Context->Device->CmDevicePtr->CreateQueue(CmQueue);
  if (Result != cm_support::CM_SUCCESS) {
    return PI_ERROR_INVALID_CONTEXT;
  }

  try {
    *Queue = new _pi_queue(Context, CmQueue);
  } catch (const std::bad_alloc &) {
    return PI_ERROR_OUT_OF_HOST_MEMORY;
  } catch (...) {
    return PI_ERROR_UNKNOWN;
  }

  return PI_SUCCESS;
}

pi_result piQueueGetInfo(pi_queue, pi_queue_info, size_t, void *, size_t *) {
  DIE_NO_IMPLEMENTATION;
}

pi_result piQueueRetain(pi_queue Queue) {
  if (Queue == nullptr) {
    return PI_ERROR_INVALID_QUEUE;
  }
  ++(Queue->RefCount);
  return PI_SUCCESS;
}

pi_result piQueueRelease(pi_queue Queue) {
  if ((Queue == nullptr) || (Queue->CmQueuePtr == nullptr)) {
    return PI_ERROR_INVALID_QUEUE;
  }

  if (--(Queue->RefCount) == 0) {
    // CM's 'DestoryQueue' is no-op
    // Queue->Context->Device->CmDevicePTr->DestroyQueue(Queue->CmQueuePtr);
    delete Queue;
  }

  return PI_SUCCESS;
}

pi_result piQueueFinish(pi_queue) {
  // No-op as enqueued commands with ESIMD_EMULATOR plugin are blocking
  // ones that do not return until their completion - kernel execution
  // and memory read.
  CONTINUE_NO_IMPLEMENTATION;
}

pi_result piQueueFlush(pi_queue) {
  // No-op as enqueued commands with ESIMD_EMULATOR plugin are blocking
  // ones that do not return until their completion - kernel execution
  // and memory read.
  CONTINUE_NO_IMPLEMENTATION;
}

pi_result piextQueueGetNativeHandle(pi_queue, pi_native_handle *) {
  DIE_NO_IMPLEMENTATION;
}

pi_result piextQueueGetNativeHandle2(pi_queue, pi_native_handle *, int32_t *) {
  DIE_NO_IMPLEMENTATION;
}

pi_result piextQueueCreateWithNativeHandle(pi_native_handle, pi_context,
                                           pi_device, bool, pi_queue *) {
  DIE_NO_IMPLEMENTATION;
}

pi_result piextQueueCreateWithNativeHandle2(pi_native_handle, int32_t,
                                            pi_context, pi_device, bool,
                                            pi_queue_properties *, pi_queue *) {
  DIE_NO_IMPLEMENTATION;
}

pi_result piMemBufferCreate(pi_context Context, pi_mem_flags Flags, size_t Size,
                            void *HostPtr, pi_mem *RetMem,
                            const pi_mem_properties *properties) {
  ARG_UNUSED(properties);

  if ((Flags & PI_MEM_FLAGS_ACCESS_RW) == 0) {
    PiTrace("Invalid memory attribute for piMemBufferCreate");
    return PI_ERROR_INVALID_OPERATION;
  }

  if (Context == nullptr) {
    return PI_ERROR_INVALID_CONTEXT;
  }
  if (RetMem == nullptr) {
    return PI_ERROR_INVALID_VALUE;
  }

  // Flag & HostPtr argument sanity check
  if (!Context->checkSurfaceArgument(Flags, HostPtr)) {
    return PI_ERROR_INVALID_OPERATION;
  }

  char *MapBasePtr = nullptr;
  cm_surface_ptr_t CmBuf;
  cm_support::SurfaceIndex *CmIndex = nullptr;
  int Status = cm_support::CM_FAILURE;

  if (Flags & PI_MEM_FLAGS_HOST_PTR_USE) {
    CmBuf.tag = cm_surface_ptr_t::TypeUserProvidedBuffer;
    Status = Context->Device->CmDevicePtr->CreateBufferUP(
        static_cast<unsigned int>(Size), HostPtr, CmBuf.UPBufPtr);
    CmBuf.UPBufPtr->GetIndex(CmIndex);
  } else {
    CmBuf.tag = cm_surface_ptr_t::TypeRegularBuffer;
    Status = Context->Device->CmDevicePtr->CreateBuffer(
        static_cast<unsigned int>(Size), CmBuf.RegularBufPtr);
    CmBuf.RegularBufPtr->GetIndex(CmIndex);

    if (Flags & PI_MEM_FLAGS_HOST_PTR_COPY) {
      CmBuf.RegularBufPtr->WriteSurface(
          reinterpret_cast<const unsigned char *>(HostPtr), nullptr,
          static_cast<unsigned int>(Size));
    }
  }

  if (Status != cm_support::CM_SUCCESS) {
    return PI_ERROR_INVALID_OPERATION;
  }

  MapBasePtr =
      pi_cast<char *>(cm_support::get_surface_base_addr(CmIndex->get_data()));

  try {
    *RetMem =
        new _pi_buffer(Context, MapBasePtr, CmBuf, CmIndex->get_data(), Size);
  } catch (const std::bad_alloc &) {
    return PI_ERROR_OUT_OF_HOST_MEMORY;
  } catch (...) {
    return PI_ERROR_UNKNOWN;
  }

  std::lock_guard<std::mutex> Lock{*PiESimdSurfaceMapLock};
  if (PiESimdSurfaceMap->find((*RetMem)->SurfaceIndex) !=
      PiESimdSurfaceMap->end()) {
    PiTrace("Failure from CM-managed buffer creation");
    return PI_ERROR_INVALID_MEM_OBJECT;
  }

  (*PiESimdSurfaceMap)[(*RetMem)->SurfaceIndex] = *RetMem;

  return PI_SUCCESS;
}

pi_result piMemGetInfo(pi_mem, pi_mem_info, size_t, void *, size_t *) {
  DIE_NO_IMPLEMENTATION;
}

pi_result piMemRetain(pi_mem Mem) {
  if (Mem == nullptr) {
    return PI_ERROR_INVALID_MEM_OBJECT;
  }
  ++(Mem->RefCount);
  return PI_SUCCESS;
}

pi_result piMemRelease(pi_mem Mem) {
  if ((Mem == nullptr) || (Mem->RefCount == 0)) {
    return PI_ERROR_INVALID_MEM_OBJECT;
  }

  if (--(Mem->RefCount) == 0) {
    // Removing Surface-map entry
    std::lock_guard<std::mutex> Lock{*PiESimdSurfaceMapLock};
    auto MapEntryIt = PiESimdSurfaceMap->find(Mem->SurfaceIndex);
    if (MapEntryIt == PiESimdSurfaceMap->end()) {
      PiTrace("Failure from Buffer/Image deletion");
      return PI_ERROR_INVALID_MEM_OBJECT;
    }
    PiESimdSurfaceMap->erase(MapEntryIt);
    delete Mem;
  }
  return PI_SUCCESS;
}

_pi_mem::~_pi_mem() {
  int Status = cm_support::CM_FAILURE;

  cm_support::CmDevice *CmDevice = Context->Device->CmDevicePtr;

  if (SurfacePtr.tag == cm_surface_ptr_t::TypeUserProvidedBuffer) {
    Status = CmDevice->DestroyBufferUP(SurfacePtr.UPBufPtr);
  } else if (SurfacePtr.tag == cm_surface_ptr_t::TypeRegularBuffer) {
    Status = CmDevice->DestroySurface(SurfacePtr.RegularBufPtr);
  } else if (SurfacePtr.tag == cm_surface_ptr_t::TypeUserProvidedImage) {
    Status = CmDevice->DestroySurface2DUP(SurfacePtr.UPImgPtr);
  } else if (SurfacePtr.tag == cm_surface_ptr_t::TypeRegularImage) {
    Status = CmDevice->DestroySurface(SurfacePtr.RegularImgPtr);
  }

  sycl::detail::pi::assertion(Status == cm_support::CM_SUCCESS &&
                              "Surface Deletion Failure from CM_EMU");

  for (auto mapit = Mappings.begin(); mapit != Mappings.end();) {
    mapit = Mappings.erase(mapit);
  }
}

cm_support::CM_SURFACE_FORMAT
ConvertPiImageFormatToCmFormat(const pi_image_format *PiFormat) {
  using ULongPair = std::pair<unsigned long, unsigned long>;
  using FmtMap = std::map<ULongPair, cm_support::CM_SURFACE_FORMAT>;
  static const FmtMap pi2cm = {
      {{PI_IMAGE_CHANNEL_TYPE_UNORM_INT8, PI_IMAGE_CHANNEL_ORDER_RGBA},
       cm_support::CM_SURFACE_FORMAT_A8R8G8B8},

      {{PI_IMAGE_CHANNEL_TYPE_UNORM_INT8, PI_IMAGE_CHANNEL_ORDER_ARGB},
       cm_support::CM_SURFACE_FORMAT_A8R8G8B8},

      {{PI_IMAGE_CHANNEL_TYPE_UNSIGNED_INT8, PI_IMAGE_CHANNEL_ORDER_RGBA},
       cm_support::CM_SURFACE_FORMAT_A8R8G8B8},

      {{PI_IMAGE_CHANNEL_TYPE_UNSIGNED_INT32, PI_IMAGE_CHANNEL_ORDER_RGBA},
       cm_support::CM_SURFACE_FORMAT_R32G32B32A32F},
  };
  auto Result = pi2cm.find(
      {PiFormat->image_channel_data_type, PiFormat->image_channel_order});
  if (Result != pi2cm.end()) {
    return Result->second;
  }
  return cm_support::CM_SURFACE_FORMAT_UNKNOWN;
}

pi_result piMemImageCreate(pi_context Context, pi_mem_flags Flags,
                           const pi_image_format *ImageFormat,
                           const pi_image_desc *ImageDesc, void *HostPtr,
                           pi_mem *RetImage) {
  if ((Flags & PI_MEM_FLAGS_ACCESS_RW) == 0) {
    PiTrace("Invalid memory attribute for piMemImageCreate");
    return PI_ERROR_INVALID_OPERATION;
  }

  if (ImageFormat == nullptr || ImageDesc == nullptr)
    return PI_ERROR_INVALID_IMAGE_FORMAT_DESCRIPTOR;

  switch (ImageDesc->image_type) {
  case PI_MEM_TYPE_IMAGE2D:
    break;

    CASE_PI_UNSUPPORTED(PI_MEM_TYPE_IMAGE3D)
    CASE_PI_UNSUPPORTED(PI_MEM_TYPE_IMAGE2D_ARRAY)
    CASE_PI_UNSUPPORTED(PI_MEM_TYPE_IMAGE1D)
    CASE_PI_UNSUPPORTED(PI_MEM_TYPE_IMAGE1D_ARRAY)
    CASE_PI_UNSUPPORTED(PI_MEM_TYPE_IMAGE1D_BUFFER)

  default:
    return PI_ERROR_INVALID_MEM_OBJECT;
  }

  auto BytesPerPixel = 4;
  switch (ImageFormat->image_channel_data_type) {
  case PI_IMAGE_CHANNEL_TYPE_UNSIGNED_INT32:
    BytesPerPixel = 16;
    break;
  case PI_IMAGE_CHANNEL_TYPE_UNSIGNED_INT8:
  case PI_IMAGE_CHANNEL_TYPE_UNORM_INT8:
    BytesPerPixel = 4;
    break;
    CASE_PI_UNSUPPORTED(PI_IMAGE_CHANNEL_TYPE_SNORM_INT8)
    CASE_PI_UNSUPPORTED(PI_IMAGE_CHANNEL_TYPE_SNORM_INT16)
    CASE_PI_UNSUPPORTED(PI_IMAGE_CHANNEL_TYPE_UNORM_INT16)
    CASE_PI_UNSUPPORTED(PI_IMAGE_CHANNEL_TYPE_UNORM_SHORT_565)
    CASE_PI_UNSUPPORTED(PI_IMAGE_CHANNEL_TYPE_UNORM_SHORT_555)
    CASE_PI_UNSUPPORTED(PI_IMAGE_CHANNEL_TYPE_UNORM_INT_101010)
    CASE_PI_UNSUPPORTED(PI_IMAGE_CHANNEL_TYPE_SIGNED_INT8)
    CASE_PI_UNSUPPORTED(PI_IMAGE_CHANNEL_TYPE_SIGNED_INT16)
    CASE_PI_UNSUPPORTED(PI_IMAGE_CHANNEL_TYPE_SIGNED_INT32)
    CASE_PI_UNSUPPORTED(PI_IMAGE_CHANNEL_TYPE_UNSIGNED_INT16)
    CASE_PI_UNSUPPORTED(PI_IMAGE_CHANNEL_TYPE_HALF_FLOAT)
    CASE_PI_UNSUPPORTED(PI_IMAGE_CHANNEL_TYPE_FLOAT)
  default:
    return PI_ERROR_IMAGE_FORMAT_NOT_SUPPORTED;
  }

  // Flag & HostPtr argument sanity check
  if (!Context->checkSurfaceArgument(Flags, HostPtr)) {
    return PI_ERROR_INVALID_OPERATION;
  }

  cm_support::CM_SURFACE_FORMAT CmSurfFormat =
      ConvertPiImageFormatToCmFormat(ImageFormat);
  if (CmSurfFormat == cm_support::CM_SURFACE_FORMAT_UNKNOWN) {
    return PI_ERROR_IMAGE_FORMAT_NOT_SUPPORTED;
  }

  char *MapBasePtr = nullptr;
  cm_surface_ptr_t CmImg;
  cm_support::SurfaceIndex *CmIndex = nullptr;
  int Status = cm_support::CM_SUCCESS;

  if (Flags & PI_MEM_FLAGS_HOST_PTR_USE) {
    CmImg.tag = cm_surface_ptr_t::TypeUserProvidedImage;
    Status = Context->Device->CmDevicePtr->CreateSurface2DUP(
        static_cast<unsigned int>(ImageDesc->image_width),
        static_cast<unsigned int>(ImageDesc->image_height), CmSurfFormat,
        HostPtr, CmImg.UPImgPtr);
    CmImg.UPImgPtr->GetIndex(CmIndex);
  } else {
    CmImg.tag = cm_surface_ptr_t::TypeRegularImage;
    Status = Context->Device->CmDevicePtr->CreateSurface2D(
        static_cast<unsigned int>(ImageDesc->image_width),
        static_cast<unsigned int>(ImageDesc->image_height), CmSurfFormat,
        CmImg.RegularImgPtr);
    CmImg.RegularImgPtr->GetIndex(CmIndex);

    if (Flags & PI_MEM_FLAGS_HOST_PTR_COPY) {
      CmImg.RegularImgPtr->WriteSurface(
          reinterpret_cast<const unsigned char *>(HostPtr), nullptr,
          static_cast<unsigned int>(ImageDesc->image_width *
                                    ImageDesc->image_height * BytesPerPixel));
    }
  }

  if (Status != cm_support::CM_SUCCESS) {
    return PI_ERROR_INVALID_OPERATION;
  }

  MapBasePtr =
      pi_cast<char *>(cm_support::get_surface_base_addr(CmIndex->get_data()));

  try {
    *RetImage = new _pi_image(Context, MapBasePtr, CmImg, CmIndex->get_data(),
                              ImageDesc->image_width, ImageDesc->image_height,
                              BytesPerPixel);
  } catch (const std::bad_alloc &) {
    return PI_ERROR_OUT_OF_HOST_MEMORY;
  } catch (...) {
    return PI_ERROR_UNKNOWN;
  }

  std::lock_guard<std::mutex> Lock{*PiESimdSurfaceMapLock};
  if (PiESimdSurfaceMap->find((*RetImage)->SurfaceIndex) !=
      PiESimdSurfaceMap->end()) {
    PiTrace("Failure from CM-managed image creation");
    return PI_ERROR_INVALID_VALUE;
  }

  (*PiESimdSurfaceMap)[(*RetImage)->SurfaceIndex] = *RetImage;

  return PI_SUCCESS;
}

pi_result piextMemGetNativeHandle(pi_mem, pi_native_handle *) {
  DIE_NO_IMPLEMENTATION;
}

pi_result piextMemCreateWithNativeHandle(pi_native_handle, pi_context, bool,
                                         pi_mem *) {
  DIE_NO_IMPLEMENTATION;
}

pi_result piextMemImageCreateWithNativeHandle(pi_native_handle, pi_context,
                                              bool, const pi_image_format *,
                                              const pi_image_desc *, pi_mem *) {
  DIE_NO_IMPLEMENTATION;
}

pi_result piProgramCreate(pi_context, const void *, size_t, pi_program *) {
  DIE_NO_IMPLEMENTATION;
}

pi_result piProgramCreateWithBinary(pi_context, pi_uint32, const pi_device *,
                                    const size_t *, const unsigned char **,
                                    size_t, const pi_device_binary_property *,
                                    pi_int32 *, pi_program *) {
  DIE_NO_IMPLEMENTATION;
}

pi_result piclProgramCreateWithBinary(pi_context, pi_uint32, const pi_device *,
                                      const size_t *, const unsigned char **,
                                      pi_int32 *, pi_program *) {
  DIE_NO_IMPLEMENTATION;
}

pi_result piclProgramCreateWithSource(pi_context, pi_uint32, const char **,
                                      const size_t *, pi_program *) {
  DIE_NO_IMPLEMENTATION;
}

pi_result piProgramGetInfo(pi_program, pi_program_info, size_t, void *,
                           size_t *) {
  DIE_NO_IMPLEMENTATION;
}

pi_result piProgramLink(pi_context, pi_uint32, const pi_device *, const char *,
                        pi_uint32, const pi_program *,
                        void (*)(pi_program, void *), void *, pi_program *) {
  DIE_NO_IMPLEMENTATION;
}

pi_result piProgramCompile(pi_program, pi_uint32, const pi_device *,
                           const char *, pi_uint32, const pi_program *,
                           const char **, void (*)(pi_program, void *),
                           void *) {
  DIE_NO_IMPLEMENTATION;
}

pi_result piProgramBuild(pi_program, pi_uint32, const pi_device *, const char *,
                         void (*)(pi_program, void *), void *) {
  DIE_NO_IMPLEMENTATION;
}

pi_result piProgramGetBuildInfo(pi_program, pi_device, pi_program_build_info,
                                size_t, void *, size_t *) {
  DIE_NO_IMPLEMENTATION;
}

pi_result piProgramRetain(pi_program) { DIE_NO_IMPLEMENTATION; }

pi_result piProgramRelease(pi_program) { DIE_NO_IMPLEMENTATION; }

pi_result piextProgramGetNativeHandle(pi_program, pi_native_handle *) {
  DIE_NO_IMPLEMENTATION;
}

pi_result piextProgramCreateWithNativeHandle(pi_native_handle, pi_context, bool,
                                             pi_program *) {
  DIE_NO_IMPLEMENTATION;
}

pi_result piKernelCreate(pi_program, const char *, pi_kernel *) {
  DIE_NO_IMPLEMENTATION;
}

pi_result piKernelSetArg(pi_kernel, pi_uint32, size_t, const void *) {
  DIE_NO_IMPLEMENTATION;
}

pi_result piextKernelSetArgMemObj(pi_kernel, pi_uint32, const pi_mem *) {
  DIE_NO_IMPLEMENTATION;
}

// Special version of piKernelSetArg to accept pi_sampler.
pi_result piextKernelSetArgSampler(pi_kernel, pi_uint32, const pi_sampler *) {
  DIE_NO_IMPLEMENTATION;
}

pi_result piKernelGetInfo(pi_kernel, pi_kernel_info, size_t, void *, size_t *) {
  DIE_NO_IMPLEMENTATION;
}

pi_result piKernelGetGroupInfo(pi_kernel, pi_device, pi_kernel_group_info,
                               size_t, void *, size_t *) {
  DIE_NO_IMPLEMENTATION;
}

pi_result piKernelGetSubGroupInfo(pi_kernel, pi_device,
                                  pi_kernel_sub_group_info, size_t,
                                  const void *, size_t, void *, size_t *) {
  DIE_NO_IMPLEMENTATION;
}

pi_result piKernelRetain(pi_kernel) { DIE_NO_IMPLEMENTATION; }

pi_result piKernelRelease(pi_kernel) { DIE_NO_IMPLEMENTATION; }

pi_result piEventCreate(pi_context, pi_event *) { DIE_NO_IMPLEMENTATION; }

pi_result piEventGetInfo(pi_event Event, pi_event_info ParamName,
                         size_t ParamValueSize, void *ParamValue,
                         size_t *ParamValueSizeRet) {
  if (ParamName != PI_EVENT_INFO_COMMAND_EXECUTION_STATUS) {
    DIE_NO_IMPLEMENTATION;
  }

  auto CheckAndFillStatus = [&](const cm_support::CM_STATUS &State) {
    pi_int32 Result = PI_EVENT_RUNNING;
    if (State == cm_support::CM_STATUS_FINISHED)
      Result = PI_EVENT_COMPLETE;
    if (ParamValue) {
      if (ParamValueSize < sizeof(Result))
        return PI_ERROR_INVALID_VALUE;
      *static_cast<pi_int32 *>(ParamValue) = Result;
    }
    if (ParamValueSizeRet) {
      *ParamValueSizeRet = sizeof(Result);
    }
    return PI_SUCCESS;
  };
  // Dummy event is already completed ones done by CM.
  if (Event->IsDummyEvent)
    return CheckAndFillStatus(cm_support::CM_STATUS_FINISHED);

  if (Event->CmEventPtr == nullptr)
    return PI_ERROR_INVALID_EVENT;

  cm_support::CM_STATUS Status;
  int32_t Result = Event->CmEventPtr->GetStatus(Status);
  if (Result != cm_support::CM_SUCCESS)
    return PI_ERROR_COMMAND_EXECUTION_FAILURE;

  return CheckAndFillStatus(Status);
}

pi_result piEventGetProfilingInfo(pi_event Event, pi_profiling_info ParamName,
                                  size_t ParamValueSize, void *ParamValue,
                                  size_t *ParamValueSizeRet) {
  ARG_UNUSED(Event);
  ARG_UNUSED(ParamName);
  ARG_UNUSED(ParamValueSize);
  ARG_UNUSED(ParamValue);
  ARG_UNUSED(ParamValueSizeRet);

  PiTrace("Warning : Profiling Not supported under PI_ESIMD_EMULATOR");
  return PI_SUCCESS;
}

pi_result piEventsWait(pi_uint32 NumEvents, const pi_event *EventList) {
  for (int i = 0; i < (int)NumEvents; i++) {
    if (EventList[i]->IsDummyEvent) {
      // Dummy event is already completed ones done by CM. Skip
      // waiting.
      continue;
    }
    if (EventList[i]->CmEventPtr == nullptr) {
      return PI_ERROR_INVALID_EVENT;
    }
    int Result = EventList[i]->CmEventPtr->WaitForTaskFinished();
    if (Result != cm_support::CM_SUCCESS) {
      return PI_ERROR_OUT_OF_RESOURCES;
    }
  }
  return PI_SUCCESS;
}

pi_result piEventSetCallback(pi_event, pi_int32,
                             void (*)(pi_event, pi_int32, void *), void *) {
  DIE_NO_IMPLEMENTATION;
}

pi_result piEventSetStatus(pi_event, pi_int32) { DIE_NO_IMPLEMENTATION; }

pi_result piEventRetain(pi_event Event) {
  if (Event == nullptr) {
    return PI_ERROR_INVALID_EVENT;
  }

  ++(Event->RefCount);

  return PI_SUCCESS;
}

pi_result piEventRelease(pi_event Event) {
  if (Event == nullptr || (Event->RefCount <= 0)) {
    return PI_ERROR_INVALID_EVENT;
  }

  if (--(Event->RefCount) == 0) {
    if (!Event->IsDummyEvent) {
      if ((Event->CmEventPtr == nullptr) || (Event->OwnerQueue == nullptr)) {
        return PI_ERROR_INVALID_EVENT;
      }
      int Result = Event->OwnerQueue->DestroyEvent(Event->CmEventPtr);
      if (Result != cm_support::CM_SUCCESS) {
        return PI_ERROR_INVALID_EVENT;
      }
    }
    delete Event;
  }

  return PI_SUCCESS;
}

pi_result piextEventGetNativeHandle(pi_event, pi_native_handle *) {
  DIE_NO_IMPLEMENTATION;
}

pi_result piextEventCreateWithNativeHandle(pi_native_handle, pi_context, bool,
                                           pi_event *) {
  DIE_NO_IMPLEMENTATION;
}
pi_result piSamplerCreate(pi_context, const pi_sampler_properties *,
                          pi_sampler *) {
  DIE_NO_IMPLEMENTATION;
}

pi_result piSamplerGetInfo(pi_sampler, pi_sampler_info, size_t, void *,
                           size_t *) {
  DIE_NO_IMPLEMENTATION;
}

pi_result piSamplerRetain(pi_sampler) { DIE_NO_IMPLEMENTATION; }

pi_result piSamplerRelease(pi_sampler) { DIE_NO_IMPLEMENTATION; }

pi_result piEnqueueEventsWait(pi_queue, pi_uint32, const pi_event *,
                              pi_event *) {
  DIE_NO_IMPLEMENTATION;
}

pi_result piEnqueueEventsWaitWithBarrier(pi_queue, pi_uint32, const pi_event *,
                                         pi_event *) {
  DIE_NO_IMPLEMENTATION;
}

pi_result piEnqueueMemBufferRead(pi_queue Queue, pi_mem Src,
                                 pi_bool BlockingRead, size_t Offset,
                                 size_t Size, void *Dst,
                                 pi_uint32 NumEventsInWaitList,
                                 const pi_event *EventWaitList,
                                 pi_event *Event) {
  ARG_UNUSED(Queue);
  ARG_UNUSED(EventWaitList);

  /// TODO : Support Blocked read, 'Queue' handling
  if (BlockingRead) {
    PiTrace(
        "ESIMD_EMULATOR support for blocking piEnqueueMemBufferRead is NYI");
    return PI_ERROR_INVALID_OPERATION;
  }

  if (Offset != 0) {
    PiTrace("ESIMD_EMULATOR does not support buffer reading with offsets");
    return PI_ERROR_INVALID_ARG_VALUE;
  }

  if (NumEventsInWaitList != 0) {
    return PI_ERROR_INVALID_EVENT_WAIT_LIST;
  }

  _pi_buffer *buf = static_cast<_pi_buffer *>(Src);

  std::unique_ptr<_pi_event> RetEv{nullptr};
  if (Event) {
    RetEv = std::unique_ptr<_pi_event>(new _pi_event());
    RetEv->IsDummyEvent = true;
  }

  if (buf->SurfacePtr.tag == cm_surface_ptr_t::TypeUserProvidedBuffer) {
    // CM does not provide 'ReadSurface' call for 'User-Provided'
    // Surface. memcpy is used for BufferRead PI_API call.
    memcpy(Dst, buf->MapHostPtr, Size);
  } else {
    if (buf->SurfacePtr.tag != cm_surface_ptr_t::TypeRegularBuffer) {
      return PI_ERROR_INVALID_MEM_OBJECT;
    }
    int Status = buf->SurfacePtr.RegularBufPtr->ReadSurface(
        reinterpret_cast<unsigned char *>(Dst),
        nullptr, // event
        static_cast<uint64_t>(Size));

    if (Status != cm_support::CM_SUCCESS) {
      return PI_ERROR_INVALID_MEM_OBJECT;
    }
  }

  if (Event) {
    *Event = RetEv.release();
  }

  return PI_SUCCESS;
}

pi_result piEnqueueMemBufferReadRect(pi_queue, pi_mem, pi_bool,
                                     pi_buff_rect_offset, pi_buff_rect_offset,
                                     pi_buff_rect_region, size_t, size_t,
                                     size_t, size_t, void *, pi_uint32,
                                     const pi_event *, pi_event *) {
  DIE_NO_IMPLEMENTATION;
}

pi_result piEnqueueMemBufferWrite(pi_queue, pi_mem, pi_bool, size_t, size_t,
                                  const void *, pi_uint32, const pi_event *,
                                  pi_event *) {
  DIE_NO_IMPLEMENTATION;
}

pi_result piEnqueueMemBufferWriteRect(pi_queue, pi_mem, pi_bool,
                                      pi_buff_rect_offset, pi_buff_rect_offset,
                                      pi_buff_rect_region, size_t, size_t,
                                      size_t, size_t, const void *, pi_uint32,
                                      const pi_event *, pi_event *) {
  DIE_NO_IMPLEMENTATION;
}

pi_result piEnqueueMemBufferCopy(pi_queue, pi_mem, pi_mem, size_t, size_t,
                                 size_t, pi_uint32, const pi_event *,
                                 pi_event *) {
  DIE_NO_IMPLEMENTATION;
}

pi_result piEnqueueMemBufferCopyRect(pi_queue, pi_mem, pi_mem,
                                     pi_buff_rect_offset, pi_buff_rect_offset,
                                     pi_buff_rect_region, size_t, size_t,
                                     size_t, size_t, pi_uint32,
                                     const pi_event *, pi_event *) {
  DIE_NO_IMPLEMENTATION;
}

pi_result piEnqueueMemBufferFill(pi_queue, pi_mem, const void *, size_t, size_t,
                                 size_t, pi_uint32, const pi_event *,
                                 pi_event *) {
  DIE_NO_IMPLEMENTATION;
}

pi_result piEnqueueMemBufferMap(pi_queue Queue, pi_mem MemObj,
                                pi_bool BlockingMap, pi_map_flags MapFlags,
                                size_t Offset, size_t Size,
                                pi_uint32 NumEventsInWaitList,
                                const pi_event *EventWaitList, pi_event *Event,
                                void **RetMap) {
  ARG_UNUSED(Queue);
  ARG_UNUSED(BlockingMap);
  ARG_UNUSED(MapFlags);
  ARG_UNUSED(NumEventsInWaitList);
  ARG_UNUSED(EventWaitList);

  std::unique_ptr<_pi_event> RetEv{nullptr};
  pi_result ret = PI_SUCCESS;

  if (Event) {
    RetEv = std::unique_ptr<_pi_event>(new _pi_event());
    RetEv->IsDummyEvent = true;
  }

  // Real mapping does not occur here and CPU-accessible address is
  // returned as the actual memory space for the buffer is located in
  // CPU memory and the plug-in know its base address
  // ('_pi_mem::MapHostPtr')
  *RetMap = MemObj->MapHostPtr + Offset;

  {
    std::lock_guard<std::mutex> Lock{MemObj->MappingsMutex};
    auto Res = MemObj->Mappings.insert({*RetMap, {Offset, Size}});
    // False as the second value in pair means that mapping was not inserted
    // because mapping already exists.
    if (!Res.second) {
      ret = PI_ERROR_INVALID_VALUE;
      PiTrace("piEnqueueMemBufferMap: duplicate mapping detected");
    }
  }

  if (Event) {
    *Event = RetEv.release();
  }
  return ret;
}

pi_result piEnqueueMemUnmap(pi_queue Queue, pi_mem MemObj, void *MappedPtr,
                            pi_uint32 NumEventsInWaitList,
                            const pi_event *EventWaitList, pi_event *Event) {
  ARG_UNUSED(Queue);
  ARG_UNUSED(NumEventsInWaitList);
  ARG_UNUSED(EventWaitList);

  std::unique_ptr<_pi_event> RetEv{nullptr};
  pi_result ret = PI_SUCCESS;

  if (Event) {
    RetEv = std::unique_ptr<_pi_event>(new _pi_event());
    RetEv->IsDummyEvent = true;
  }

  // Real unmapping does not occur here and CPU-accessible address is
  // returned as the actual memory space for the buffer is located in
  // CPU memory and the plug-in knows its base address
  // ('_pi_mem::MapHostPtr')
  {
    std::lock_guard<std::mutex> Lock(MemObj->MappingsMutex);
    auto It = MemObj->Mappings.find(MappedPtr);
    if (It == MemObj->Mappings.end()) {
      ret = PI_ERROR_INVALID_VALUE;
      PiTrace("piEnqueueMemUnmap: unknown memory mapping");
    }
    MemObj->Mappings.erase(It);
  }

  if (Event) {
    *Event = RetEv.release();
  }

  return ret;
}

pi_result piMemImageGetInfo(pi_mem, pi_image_info, size_t, void *, size_t *) {
  DIE_NO_IMPLEMENTATION;
}

pi_result piEnqueueMemImageRead(pi_queue CommandQueue, pi_mem Image,
                                pi_bool BlockingRead, pi_image_offset Origin,
                                pi_image_region Region, size_t RowPitch,
                                size_t SlicePitch, void *Ptr,
                                pi_uint32 NumEventsInWaitList,
                                const pi_event *EventWaitList,
                                pi_event *Event) {
  ARG_UNUSED(CommandQueue);
  ARG_UNUSED(NumEventsInWaitList);
  ARG_UNUSED(EventWaitList);

  /// TODO : Support Blocked read, 'Queue' handling
  if (BlockingRead) {
    PiTrace("ESIMD_EMULATOR support for blocking piEnqueueMemImageRead is NYI");
    return PI_ERROR_INVALID_OPERATION;
  }

  // SlicePitch is for 3D image while ESIMD_EMULATOR does not
  // support. For 2D surfaces, SlicePitch must be 0.
  if (SlicePitch != 0) {
    PiTrace("ESIMD_EMULATOR does not support 3D-image");
    return PI_ERROR_INVALID_ARG_VALUE;
  }

  // CM_EMU does not support ReadSurface with offset
  if (Origin->x != 0 || Origin->y != 0 || Origin->z != 0) {
    PiTrace("ESIMD_EMULATOR does not support 2D-image reading with offsets");
    return PI_ERROR_INVALID_ARG_VALUE;
  }

  _pi_image *PiImg = static_cast<_pi_image *>(Image);

  std::unique_ptr<_pi_event> RetEv{nullptr};

  if (Event) {
    RetEv = std::unique_ptr<_pi_event>(new _pi_event());
    RetEv->IsDummyEvent = true;
  }

  size_t Size = RowPitch * (Region->height);
  if (PiImg->SurfacePtr.tag == cm_surface_ptr_t::TypeUserProvidedImage) {
    // CM does not provide 'ReadSurface' call for 'User-Provided'
    // Surface. memcpy is used for ImageRead PI_API call.
    memcpy(Ptr, PiImg->MapHostPtr, Size);
  } else {
    if (PiImg->SurfacePtr.tag != cm_surface_ptr_t::TypeRegularImage) {
      return PI_ERROR_INVALID_MEM_OBJECT;
    }
    int Status = PiImg->SurfacePtr.RegularImgPtr->ReadSurface(
        reinterpret_cast<unsigned char *>(Ptr),
        nullptr, // event
        static_cast<uint64_t>(Size));

    if (Status != cm_support::CM_SUCCESS) {
      return PI_ERROR_INVALID_MEM_OBJECT;
    }
  }

  if (Event) {
    *Event = RetEv.release();
  }

  return PI_SUCCESS;
}

pi_result piEnqueueMemImageWrite(pi_queue, pi_mem, pi_bool, pi_image_offset,
                                 pi_image_region, size_t, size_t, const void *,
                                 pi_uint32, const pi_event *, pi_event *) {
  DIE_NO_IMPLEMENTATION;
}

pi_result piEnqueueMemImageCopy(pi_queue, pi_mem, pi_mem, pi_image_offset,
                                pi_image_offset, pi_image_region, pi_uint32,
                                const pi_event *, pi_event *) {
  DIE_NO_IMPLEMENTATION;
}

pi_result piEnqueueMemImageFill(pi_queue, pi_mem, const void *, const size_t *,
                                const size_t *, pi_uint32, const pi_event *,
                                pi_event *) {
  DIE_NO_IMPLEMENTATION;
}

pi_result piMemBufferPartition(pi_mem, pi_mem_flags, pi_buffer_create_type,
                               void *, pi_mem *) {
  DIE_NO_IMPLEMENTATION;
}

pi_result
piEnqueueKernelLaunch(pi_queue Queue, pi_kernel Kernel, pi_uint32 WorkDim,
                      const size_t *GlobalWorkOffset,
                      const size_t *GlobalWorkSize, const size_t *LocalWorkSize,
                      pi_uint32 NumEventsInWaitList,
                      const pi_event *EventWaitList, pi_event *Event) {
  ARG_UNUSED(Queue);
  ARG_UNUSED(NumEventsInWaitList);
  ARG_UNUSED(EventWaitList);

  const size_t LocalWorkSz[] = {1, 1, 1};

  if (Kernel == nullptr) {
    return PI_ERROR_INVALID_KERNEL;
  }

  if (WorkDim > 3 || WorkDim == 0) {
    return PI_ERROR_INVALID_WORK_GROUP_SIZE;
  }

  if (isNull(WorkDim, LocalWorkSize)) {
    LocalWorkSize = LocalWorkSz;
  }

  for (pi_uint32 I = 0; I < WorkDim; I++) {
    if ((GlobalWorkSize[I] % LocalWorkSize[I]) != 0) {
      return PI_ERROR_INVALID_WORK_GROUP_SIZE;
    }
  }

  std::unique_ptr<_pi_event> RetEv{nullptr};

  if (Event) {
    RetEv = std::unique_ptr<_pi_event>(new _pi_event());
    RetEv->IsDummyEvent = true;
  }

  switch (WorkDim) {
  case 1:
    InvokeImpl<1>::invoke(Kernel, GlobalWorkOffset, GlobalWorkSize,
                          LocalWorkSize);
    break;
  case 2:
    InvokeImpl<2>::invoke(Kernel, GlobalWorkOffset, GlobalWorkSize,
                          LocalWorkSize);
    break;
  case 3:
    InvokeImpl<3>::invoke(Kernel, GlobalWorkOffset, GlobalWorkSize,
                          LocalWorkSize);
    break;
  default:
    DIE_NO_IMPLEMENTATION;
    break;
  }

  if (Event) {
    *Event = RetEv.release();
  }

  return PI_SUCCESS;
}

pi_result piextKernelCreateWithNativeHandle(pi_native_handle, pi_context,
                                            pi_program, bool, pi_kernel *) {
  DIE_NO_IMPLEMENTATION;
}

pi_result piextKernelGetNativeHandle(pi_kernel, pi_native_handle *) {
  DIE_NO_IMPLEMENTATION;
}

pi_result piEnqueueNativeKernel(pi_queue, void (*)(void *), void *, size_t,
                                pi_uint32, const pi_mem *, const void **,
                                pi_uint32, const pi_event *, pi_event *) {
  DIE_NO_IMPLEMENTATION;
}

pi_result piextGetDeviceFunctionPointer(pi_device, pi_program, const char *,
                                        pi_uint64 *) {
  DIE_NO_IMPLEMENTATION;
}

pi_result piextUSMHostAlloc(void **, pi_context, pi_usm_mem_properties *,
                            size_t, pi_uint32) {
  DIE_NO_IMPLEMENTATION;
}

pi_result piextUSMDeviceAlloc(void **, pi_context, pi_device,
                              pi_usm_mem_properties *, size_t, pi_uint32) {
  DIE_NO_IMPLEMENTATION;
}

pi_result piextUSMSharedAlloc(void **ResultPtr, pi_context Context,
                              pi_device Device,
                              pi_usm_mem_properties *Properties, size_t Size,
                              pi_uint32 Alignment) {
  ARG_UNUSED(Properties);
  ARG_UNUSED(Alignment);

  if (Context == nullptr || (Device != Context->Device)) {
    return PI_ERROR_INVALID_CONTEXT;
  }

  if (ResultPtr == nullptr) {
    return PI_ERROR_INVALID_OPERATION;
  }

  // 'Size' must be power of two in order to prevent memory corruption
  // error
  if ((Size & (Size - 1)) != 0) {
    Size = sycl::detail::getNextPowerOfTwo(Size);
  }

  cm_support::CmBufferSVM *Buf = nullptr;
  void *SystemMemPtr = nullptr;
  int32_t Result = Context->Device->CmDevicePtr->CreateBufferSVM(
      Size, SystemMemPtr, CM_SVM_ACCESS_FLAG_DEFAULT, Buf);

  if (Result != cm_support::CM_SUCCESS) {
    return PI_ERROR_OUT_OF_HOST_MEMORY;
  }
  *ResultPtr = SystemMemPtr;
  std::lock_guard<std::mutex> Lock(Context->Addr2CmBufferSVMLock);
  auto Iter = Context->Addr2CmBufferSVM.find(SystemMemPtr);
  if (Context->Addr2CmBufferSVM.end() != Iter) {
    return PI_ERROR_INVALID_MEM_OBJECT;
  }
  Context->Addr2CmBufferSVM[SystemMemPtr] = Buf;
  return PI_SUCCESS;
}

pi_result piextUSMFree(pi_context Context, void *Ptr) {
  if (Context == nullptr) {
    return PI_ERROR_INVALID_CONTEXT;
  }
  if (Ptr == nullptr) {
    return PI_ERROR_INVALID_OPERATION;
  }

  std::lock_guard<std::mutex> Lock(Context->Addr2CmBufferSVMLock);
  cm_support::CmBufferSVM *Buf = Context->Addr2CmBufferSVM[Ptr];
  if (Buf == nullptr) {
    return PI_ERROR_INVALID_MEM_OBJECT;
  }
  auto Count = Context->Addr2CmBufferSVM.erase(Ptr);
  if (Count != 1) {
    return PI_ERROR_INVALID_MEM_OBJECT;
  }
  int32_t Result = Context->Device->CmDevicePtr->DestroyBufferSVM(Buf);
  if (cm_support::CM_SUCCESS != Result) {
    return PI_ERROR_UNKNOWN;
  }
  return PI_SUCCESS;
}

pi_result piextKernelSetArgPointer(pi_kernel, pi_uint32, size_t, const void *) {
  DIE_NO_IMPLEMENTATION;
}

pi_result piextUSMEnqueueMemset(pi_queue, void *, pi_int32, size_t, pi_uint32,
                                const pi_event *, pi_event *) {
  DIE_NO_IMPLEMENTATION;
}

pi_result piextUSMEnqueueMemcpy(pi_queue, pi_bool, void *, const void *, size_t,
                                pi_uint32, const pi_event *, pi_event *) {
  DIE_NO_IMPLEMENTATION;
}

pi_result piextUSMEnqueueMemAdvise(pi_queue, const void *, size_t,
                                   pi_mem_advice, pi_event *) {
  DIE_NO_IMPLEMENTATION;
}

pi_result piextUSMEnqueueFill2D(pi_queue, void *, size_t, size_t, const void *,
                                size_t, size_t, pi_uint32, const pi_event *,
                                pi_event *) {
  DIE_NO_IMPLEMENTATION;
}

pi_result piextUSMEnqueueMemset2D(pi_queue, void *, size_t, int, size_t, size_t,
                                  pi_uint32, const pi_event *, pi_event *) {
  DIE_NO_IMPLEMENTATION;
}

pi_result piextUSMEnqueueMemcpy2D(pi_queue, pi_bool, void *, size_t,
                                  const void *, size_t, size_t, size_t,
                                  pi_uint32, const pi_event *, pi_event *) {
  DIE_NO_IMPLEMENTATION;
}

pi_result piextUSMGetMemAllocInfo(pi_context, const void *, pi_mem_alloc_info,
                                  size_t, void *, size_t *) {
  DIE_NO_IMPLEMENTATION;
}

/// Host Pipes
pi_result piextEnqueueReadHostPipe(pi_queue, pi_program, const char *, pi_bool,
                                   void *, size_t, pi_uint32, const pi_event *,
                                   pi_event *) {
  DIE_NO_IMPLEMENTATION;
}

pi_result piextEnqueueWriteHostPipe(pi_queue, pi_program, const char *, pi_bool,
                                    void *, size_t, pi_uint32, const pi_event *,
                                    pi_event *) {
  DIE_NO_IMPLEMENTATION;
}

pi_result piKernelSetExecInfo(pi_kernel, pi_kernel_exec_info, size_t,
                              const void *) {
  DIE_NO_IMPLEMENTATION;
}

pi_result piextProgramSetSpecializationConstant(pi_program, pi_uint32, size_t,
                                                const void *) {
  DIE_NO_IMPLEMENTATION;
}

pi_result piextDeviceSelectBinary(pi_device, pi_device_binary *,
                                  pi_uint32 RawImgSize, pi_uint32 *ImgInd) {
  /// TODO : Support multiple images and enable selection algorithm
  /// for the images
  if (RawImgSize != 1) {
    PiTrace("Only single device binary image is supported in ESIMD_EMULATOR");
    return PI_ERROR_INVALID_VALUE;
  }
  *ImgInd = 0;
  return PI_SUCCESS;
}

pi_result piextUSMEnqueuePrefetch(pi_queue, const void *, size_t,
                                  pi_usm_migration_flags, pi_uint32,
                                  const pi_event *, pi_event *) {
  DIE_NO_IMPLEMENTATION;
}

pi_result piextEnqueueDeviceGlobalVariableWrite(pi_queue, pi_program,
                                                const char *, pi_bool, size_t,
                                                size_t, const void *, pi_uint32,
                                                const pi_event *, pi_event *) {
  DIE_NO_IMPLEMENTATION;
}

pi_result piextEnqueueDeviceGlobalVariableRead(pi_queue, pi_program,
                                               const char *, pi_bool, size_t,
                                               size_t, void *, pi_uint32,
                                               const pi_event *, pi_event *) {
  DIE_NO_IMPLEMENTATION;
}

pi_result piextVirtualMemGranularityGetInfo(pi_context, pi_device,
                                            pi_virtual_mem_granularity_info,
                                            size_t, void *, size_t *) {
  DIE_NO_IMPLEMENTATION;
}

pi_result piextPhysicalMemCreate(pi_context, pi_device, size_t,
                                 pi_physical_mem *) {
  DIE_NO_IMPLEMENTATION;
}

pi_result piextPhysicalMemRetain(pi_physical_mem) { DIE_NO_IMPLEMENTATION; }

pi_result piextPhysicalMemRelease(pi_physical_mem) { DIE_NO_IMPLEMENTATION; }

pi_result piextVirtualMemReserve(pi_context, const void *, size_t, void **) {
  DIE_NO_IMPLEMENTATION;
}

pi_result piextVirtualMemFree(pi_context, const void *, size_t) {
  DIE_NO_IMPLEMENTATION;
}

pi_result piextVirtualMemMap(pi_context, const void *, size_t, pi_physical_mem,
                             size_t, pi_virtual_access_flags) {
  DIE_NO_IMPLEMENTATION;
}

pi_result piextVirtualMemUnmap(pi_context, const void *, size_t) {
  DIE_NO_IMPLEMENTATION;
}

pi_result piextVirtualMemSetAccess(pi_context, const void *, size_t,
                                   pi_virtual_access_flags) {
  DIE_NO_IMPLEMENTATION;
}

pi_result piextVirtualMemGetInfo(pi_context, const void *, size_t,
                                 pi_virtual_mem_info, size_t, void *,
                                 size_t *) {
  DIE_NO_IMPLEMENTATION;
}

pi_result piextPluginGetOpaqueData(void *, void **OpaqueDataReturn) {
  *OpaqueDataReturn = reinterpret_cast<void *>(PiESimdDeviceAccess);
  return PI_SUCCESS;
}

// Windows: dynamically loaded plugins might have been unloaded already
// when this is called. Sycl RT holds onto the PI plugin so it can be
// called safely. But this is not transitive. If the PI plugin in turn
// dynamically loaded a different DLL, that may have been unloaded.
pi_result piTearDown(void *) {
  delete reinterpret_cast<sycl::detail::ESIMDEmuPluginOpaqueData *>(
      PiESimdDeviceAccess->data);
  delete PiESimdDeviceAccess;

  for (auto it = PiESimdSurfaceMap->begin(); it != PiESimdSurfaceMap->end();) {
    auto Mem = it->second;
    if (Mem != nullptr) {
      delete Mem;
    } // else { /* Null-entry for SLM_BTI */ }
    it = PiESimdSurfaceMap->erase(it);
  }
  return PI_SUCCESS;
}

pi_result piGetDeviceAndHostTimer(pi_device, uint64_t *, uint64_t *) {
  PiTrace(
      "Warning : Querying device clock not supported under PI_ESIMD_EMULATOR");
  return PI_SUCCESS;
}
const char SupportedVersion[] = _PI_ESIMD_PLUGIN_VERSION_STRING;

pi_result piPluginInit(pi_plugin *PluginInit) {
  if (PluginInit == nullptr) {
    return PI_ERROR_INVALID_VALUE;
  }

  // Check that the major version matches in PiVersion and SupportedVersion
  _PI_PLUGIN_VERSION_CHECK(PluginInit->PiVersion, SupportedVersion);

  size_t PluginVersionSize = sizeof(PluginInit->PluginVersion);
  if (strlen(_PI_H_VERSION_STRING) >= PluginVersionSize) {
    return PI_ERROR_INVALID_VALUE;
  }
  strncpy(PluginInit->PluginVersion, SupportedVersion, PluginVersionSize);

  PiESimdDeviceAccess = new sycl::detail::ESIMDEmuPluginOpaqueData();
  // 'version' to be compared with 'ESIMD_EMULATOR_DEVICE_REQUIRED_VER' defined
  // in device interface file
  PiESimdDeviceAccess->version = ESIMDEmuPluginDataVersion;
  PiESimdDeviceAccess->data =
      reinterpret_cast<void *>(new sycl::detail::ESIMDDeviceInterface());

  // Registering pre-defined surface index dedicated for SLM
  (*PiESimdSurfaceMap)[__ESIMD_DNS::SLM_BTI] = nullptr;

#define _PI_API(api)                                                           \
  (PluginInit->PiFunctionTable).api = (decltype(&::api))(&api);
#include <sycl/detail/pi.def>

  return PI_SUCCESS;
}

#ifdef _WIN32
#define __SYCL_PLUGIN_DLL_NAME "pi_esimd_emulator.dll"
#include "../common_win_pi_trace/common_win_pi_trace.hpp"
#undef __SYCL_PLUGIN_DLL_NAME
#endif

} // extern C<|MERGE_RESOLUTION|>--- conflicted
+++ resolved
@@ -813,15 +813,15 @@
     return ReturnValue(pi_int32{1});
   case PI_DEVICE_INFO_MAX_NUM_SUB_GROUPS:
     return ReturnValue(pi_uint32{1}); // Minimum required by SYCL 2020 spec
-<<<<<<< HEAD
   case PI_EXT_ONEAPI_DEVICE_INFO_SUPPORTS_VIRTUAL_MEM:
-=======
   case PI_EXT_INTEL_DEVICE_INFO_MEM_CHANNEL_SUPPORT:
     // The mem-channel buffer property is not supported on the ESIMD emulator.
     return ReturnValue(pi_bool{false});
   case PI_DEVICE_INFO_IMAGE_SRGB:
     // The sRGB images are not supported on the ESIMD emulator.
->>>>>>> d7a5ec04
+    return ReturnValue(pi_bool{false});
+  case PI_EXT_ONEAPI_DEVICE_INFO_SUPPORTS_VIRTUAL_MEM:
+    // Virtual memory operations are not supported on the ESIMD emulator.
     return ReturnValue(pi_bool{false});
 
     CASE_PI_UNSUPPORTED(PI_DEVICE_INFO_SUB_GROUP_INDEPENDENT_FORWARD_PROGRESS)
