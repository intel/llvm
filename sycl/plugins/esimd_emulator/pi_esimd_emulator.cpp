--- conflicted
+++ resolved
@@ -2099,50 +2099,6 @@
   DIE_NO_IMPLEMENTATION;
 }
 
-<<<<<<< HEAD
-pi_result piextCommandBufferCreate(pi_context context, pi_device device,
-                                   const pi_ext_command_buffer_desc *desc,
-                                   pi_ext_command_buffer *ret_command_buffer) {
-  DIE_NO_IMPLEMENTATION;
-}
-
-pi_result piextCommandBufferRetain(pi_ext_command_buffer command_buffer) {
-  DIE_NO_IMPLEMENTATION;
-}
-
-pi_result piextCommandBufferRelease(pi_ext_command_buffer command_buffer) {
-  DIE_NO_IMPLEMENTATION;
-}
-
-pi_result piextCommandBufferFinalize(pi_ext_command_buffer command_buffer) {
-  DIE_NO_IMPLEMENTATION;
-}
-
-pi_result piextCommandBufferNDRangeKernel(
-    pi_ext_command_buffer command_buffer, pi_kernel kernel, pi_uint32 work_dim,
-    const size_t *global_work_offset, const size_t *global_work_size,
-    const size_t *local_work_size, pi_uint32 num_sync_points_in_wait_list,
-    const pi_ext_sync_point *sync_point_wait_list,
-    pi_ext_sync_point *sync_point) {
-  DIE_NO_IMPLEMENTATION;
-}
-
-pi_result
-piextCommandBufferMemcpyUSM(pi_ext_command_buffer command_buffer, void *dst_ptr,
-                            const void *src_ptr, size_t size,
-                            pi_uint32 num_sync_points_in_wait_list,
-                            const pi_ext_sync_point *sync_point_wait_list,
-                            pi_ext_sync_point *sync_point) {
-  DIE_NO_IMPLEMENTATION;
-}
-
-pi_result piextCommandBufferMemBufferCopy(
-    pi_ext_command_buffer command_buffer, pi_mem src_buffer, pi_mem dst_buffer,
-    size_t src_offset, size_t dst_offset, size_t size,
-    pi_uint32 num_sync_points_in_wait_list,
-    const pi_ext_sync_point *sync_point_wait_list,
-    pi_ext_sync_point *sync_point) {
-=======
 pi_result piextCommandBufferCreate(pi_context, pi_device,
                                    const pi_ext_command_buffer_desc *,
                                    pi_ext_command_buffer *) {
@@ -2180,27 +2136,10 @@
                                           size_t, size_t, size_t, pi_uint32,
                                           const pi_ext_sync_point *,
                                           pi_ext_sync_point *) {
->>>>>>> 0603bf6b
   DIE_NO_IMPLEMENTATION;
 }
 
 pi_result piextCommandBufferMemBufferCopyRect(
-<<<<<<< HEAD
-    pi_ext_command_buffer command_buffer, pi_mem src_buffer, pi_mem dst_buffer,
-    pi_buff_rect_offset src_origin, pi_buff_rect_offset dst_origin,
-    pi_buff_rect_region region, size_t src_row_pitch, size_t src_slice_pitch,
-    size_t dst_row_pitch, size_t dst_slice_pitch,
-    pi_uint32 num_sync_points_in_wait_list,
-    const pi_ext_sync_point *sync_point_wait_list,
-    pi_ext_sync_point *sync_point) {
-  DIE_NO_IMPLEMENTATION;
-}
-
-pi_result piextCommandBufferMemBufferRead(
-    pi_ext_command_buffer command_buffer, pi_mem buffer, size_t offset,
-    size_t size, void *dst, pi_uint32 num_sync_points_in_wait_list,
-    const pi_ext_sync_point *sync_point_wait_list, pi_ext_sync_point *sync_point) {
-=======
     pi_ext_command_buffer, pi_mem, pi_mem, pi_buff_rect_offset,
     pi_buff_rect_offset, pi_buff_rect_region, size_t, size_t, size_t, size_t,
     pi_uint32, const pi_ext_sync_point *, pi_ext_sync_point *) {
@@ -2211,26 +2150,10 @@
                                           size_t, void *, pi_uint32,
                                           const pi_ext_sync_point *,
                                           pi_ext_sync_point *) {
->>>>>>> 0603bf6b
   DIE_NO_IMPLEMENTATION;
 }
 
 pi_result piextCommandBufferMemBufferReadRect(
-<<<<<<< HEAD
-    pi_ext_command_buffer command_buffer, pi_mem buffer,
-    pi_buff_rect_offset buffer_offset, pi_buff_rect_offset host_offset,
-    pi_buff_rect_region region, size_t buffer_row_pitch, size_t buffer_slice_pitch,
-    size_t host_row_pitch, size_t host_slice_pitch, void *ptr,
-    pi_uint32 num_sync_points_in_wait_list, const pi_ext_sync_point *sync_point_wait_list,
-    pi_ext_sync_point *sync_point) {
-  DIE_NO_IMPLEMENTATION;
-}
-
-pi_result piextCommandBufferMemBufferWrite(
-    pi_ext_command_buffer command_buffer, pi_mem buffer, size_t offset,
-    size_t size, const void *ptr, pi_uint32 num_sync_points_in_wait_list,
-    const pi_ext_sync_point *sync_point_wait_list, pi_ext_sync_point *sync_point) {
-=======
     pi_ext_command_buffer, pi_mem, pi_buff_rect_offset, pi_buff_rect_offset,
     pi_buff_rect_region, size_t, size_t, size_t, size_t, void *, pi_uint32,
     const pi_ext_sync_point *, pi_ext_sync_point *) {
@@ -2241,27 +2164,10 @@
                                            size_t, size_t, const void *,
                                            pi_uint32, const pi_ext_sync_point *,
                                            pi_ext_sync_point *) {
->>>>>>> 0603bf6b
   DIE_NO_IMPLEMENTATION;
 }
 
 pi_result piextCommandBufferMemBufferWriteRect(
-<<<<<<< HEAD
-    pi_ext_command_buffer command_buffer, pi_mem buffer,
-    pi_buff_rect_offset buffer_offset, pi_buff_rect_offset host_offset,
-    pi_buff_rect_region region, size_t buffer_row_pitch, size_t buffer_slice_pitch,
-    size_t host_row_pitch, size_t host_slice_pitch, const void *ptr,
-    pi_uint32 num_sync_points_in_wait_list, const pi_ext_sync_point *sync_point_wait_list,
-    pi_ext_sync_point *sync_point) {
-  DIE_NO_IMPLEMENTATION;
-}
-
-pi_result piextEnqueueCommandBuffer(pi_ext_command_buffer command_buffer,
-                                    pi_queue queue,
-                                    pi_uint32 num_events_in_wait_list,
-                                    const pi_event *event_wait_list,
-                                    pi_event *event) {
-=======
     pi_ext_command_buffer, pi_mem, pi_buff_rect_offset, pi_buff_rect_offset,
     pi_buff_rect_region, size_t, size_t, size_t, size_t, const void *,
     pi_uint32, const pi_ext_sync_point *, pi_ext_sync_point *) {
@@ -2270,7 +2176,6 @@
 
 pi_result piextEnqueueCommandBuffer(pi_ext_command_buffer, pi_queue, pi_uint32,
                                     const pi_event *, pi_event *) {
->>>>>>> 0603bf6b
   DIE_NO_IMPLEMENTATION;
 }
 
