//===-- pi_hip.hpp - HIP Plugin -------------------------------------------===//
//
// Part of the LLVM Project, under the Apache License v2.0 with LLVM Exceptions.
// See https://llvm.org/LICENSE.txt for license information.
// SPDX-License-Identifier: Apache-2.0 WITH LLVM-exception
//
//===----------------------------------------------------------------------===//

/// \defgroup sycl_pi_hip HIP Plugin
/// \ingroup sycl_pi

/// \file pi_hip.hpp
/// Declarations for HIP Plugin. It is the interface between the
/// device-agnostic SYCL runtime layer and underlying HIP runtime.
///
/// \ingroup sycl_pi_hip

#ifndef PI_HIP_HPP
#define PI_HIP_HPP

// This version should be incremented for any change made to this file or its
// corresponding .cpp file.
#define _PI_HIP_PLUGIN_VERSION 1

#define _PI_HIP_PLUGIN_VERSION_STRING                                          \
  _PI_PLUGIN_VERSION_STRING(_PI_HIP_PLUGIN_VERSION)

#include "sycl/detail/pi.h"
#include <array>
#include <atomic>
#include <cassert>
#include <cstring>
#include <functional>
#include <hip/hip_runtime.h>
#include <limits>
#include <mutex>
#include <numeric>
#include <stdint.h>
#include <string>
#include <vector>

#include <ur/adapters/hip/command_buffer.hpp>
#include <ur/adapters/hip/context.hpp>
#include <ur/adapters/hip/device.hpp>
#include <ur/adapters/hip/event.hpp>
#include <ur/adapters/hip/kernel.hpp>
#include <ur/adapters/hip/memory.hpp>
#include <ur/adapters/hip/platform.hpp>
#include <ur/adapters/hip/program.hpp>
#include <ur/adapters/hip/queue.hpp>
#include <ur/adapters/hip/sampler.hpp>

#include "pi2ur.hpp"

using _pi_stream_guard = std::unique_lock<std::mutex>;

struct _pi_platform : ur_platform_handle_t_ {
  using ur_platform_handle_t_::ur_platform_handle_t_;
};

struct _pi_device : ur_device_handle_t_ {
  using ur_device_handle_t_::ur_device_handle_t_;
};

struct _pi_context : ur_context_handle_t_ {
  using ur_context_handle_t_::ur_context_handle_t_;
};

struct _pi_mem : ur_mem_handle_t_ {
  using ur_mem_handle_t_::ur_mem_handle_t_;
};

struct _pi_queue : ur_queue_handle_t_ {
  using ur_queue_handle_t_::ur_queue_handle_t_;
};

struct _pi_event : ur_event_handle_t_ {
  using ur_event_handle_t_::ur_event_handle_t_;
};

struct _pi_program : ur_program_handle_t_ {
  using ur_program_handle_t_::ur_program_handle_t_;
};

struct _pi_kernel : ur_kernel_handle_t_ {
  using ur_kernel_handle_t_::ur_kernel_handle_t_;
};

<<<<<<< HEAD
/// Implementation of samplers for HIP
///
/// Sampler property layout:
/// |     <bits>     | <usage>
/// -----------------------------------
/// |  31 30 ... 6   | N/A
/// |       5        | mip filter mode
/// |     4 3 2      | addressing mode
/// |       1        | filter mode
/// |       0        | normalize coords
struct _pi_sampler {
  std::atomic_uint32_t refCount_;
  pi_uint32 props_;
  float minMipmapLevelClamp_;
  float maxMipmapLevelClamp_;
  float maxAnisotropy_;
  pi_context context_;

  _pi_sampler(pi_context context)
      : refCount_(1), props_(0), minMipmapLevelClamp_(0.0f),
        maxMipmapLevelClamp_(0.0f), maxAnisotropy_(0.0f), context_(context) {}

  pi_uint32 increment_reference_count() noexcept { return ++refCount_; }

  pi_uint32 decrement_reference_count() noexcept { return --refCount_; }

  pi_uint32 get_reference_count() const noexcept { return refCount_; }
=======
struct _pi_sampler : ur_sampler_handle_t_ {
  using ur_sampler_handle_t_::ur_sampler_handle_t_;
>>>>>>> 833a9fe0
};

struct _pi_ext_command_buffer : ur_exp_command_buffer_handle_t_ {
  using ur_exp_command_buffer_handle_t_::ur_exp_command_buffer_handle_t_;
};

#endif // PI_HIP_HPP<|MERGE_RESOLUTION|>--- conflicted
+++ resolved
@@ -86,7 +86,6 @@
   using ur_kernel_handle_t_::ur_kernel_handle_t_;
 };
 
-<<<<<<< HEAD
 /// Implementation of samplers for HIP
 ///
 /// Sampler property layout:
@@ -97,7 +96,8 @@
 /// |     4 3 2      | addressing mode
 /// |       1        | filter mode
 /// |       0        | normalize coords
-struct _pi_sampler {
+struct _pi_sampler : ur_sampler_handle_t_ {
+  using ur_sampler_handle_t_::ur_sampler_handle_t_;
   std::atomic_uint32_t refCount_;
   pi_uint32 props_;
   float minMipmapLevelClamp_;
@@ -114,10 +114,6 @@
   pi_uint32 decrement_reference_count() noexcept { return --refCount_; }
 
   pi_uint32 get_reference_count() const noexcept { return refCount_; }
-=======
-struct _pi_sampler : ur_sampler_handle_t_ {
-  using ur_sampler_handle_t_::ur_sampler_handle_t_;
->>>>>>> 833a9fe0
 };
 
 struct _pi_ext_command_buffer : ur_exp_command_buffer_handle_t_ {
