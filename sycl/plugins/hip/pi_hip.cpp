//==---------- pi_hip.cpp - HIP Plugin ------------------------------------==//
//
// Part of the LLVM Project, under the Apache License v2.0 with LLVM Exceptions.
// See https://llvm.org/LICENSE.txt for license information.
// SPDX-License-Identifier: Apache-2.0 WITH LLVM-exception
//
//===----------------------------------------------------------------------===//

/// \file pi_hip.cpp
/// Implementation of HIP Plugin.
///
/// \ingroup sycl_pi_hip

#include <pi_hip.hpp>
#include <sycl/detail/defines.hpp>
#include <sycl/detail/hip_definitions.hpp>
#include <sycl/detail/pi.hpp>

#include <algorithm>
#include <cassert>
#include <chrono>
#include <hip/hip_runtime.h>
#include <limits>
#include <memory>
#include <mutex>
#include <regex>
#include <string.h>

namespace {
// Hipify doesn't support cuArrayGetDescriptor, on AMD the hipArray can just be
// indexed, but on NVidia it is an opaque type and needs to go through
// cuArrayGetDescriptor so implement a utility function to get the array
// properties
inline void getArrayDesc(hipArray *array, hipArray_Format &format,
                         size_t &channels) {
#if defined(__HIP_PLATFORM_AMD__)
  format = array->Format;
  channels = array->NumChannels;
#elif defined(__HIP_PLATFORM_NVIDIA__)
  CUDA_ARRAY_DESCRIPTOR arrayDesc;
  cuArrayGetDescriptor(&arrayDesc, (CUarray)array);

  format = arrayDesc.Format;
  channels = arrayDesc.NumChannels;
#else
#error("Must define exactly one of __HIP_PLATFORM_AMD__ or __HIP_PLATFORM_NVIDIA__");
#endif
}

// NVidia HIP headers guard hipArray3DCreate behind __CUDACC__, this does not
// seem to be required and we're not using nvcc to build the HIP PI plugin so
// add the translation function here
#if defined(__HIP_PLATFORM_NVIDIA__) && !defined(__CUDACC__)
inline static hipError_t
hipArray3DCreate(hiparray *pHandle,
                 const HIP_ARRAY3D_DESCRIPTOR *pAllocateArray) {
  return hipCUResultTohipError(cuArray3DCreate(pHandle, pAllocateArray));
}
#endif

// hipArray gets turned into cudaArray when using the HIP NVIDIA platform, and
// some CUDA APIs use cudaArray* and others use CUarray, these two represent the
// same type, however when building cudaArray appears as an opaque type, so it
// needs to be explicitly casted to CUarray. In order for this to work for both
// AMD and NVidia we introduce an second hipArray type that will be CUarray for
// NVIDIA and hipArray* for AMD so that we can place the explicit casts when
// necessary for NVIDIA and they will be no-ops for AMD.
#if defined(__HIP_PLATFORM_NVIDIA__)
typedef CUarray hipCUarray;
#elif defined(__HIP_PLATFORM_AMD__)
typedef hipArray *hipCUarray;
#else
#error("Must define exactly one of __HIP_PLATFORM_AMD__ or __HIP_PLATFORM_NVIDIA__");
#endif

// Add missing HIP to CUDA defines
#if defined(__HIP_PLATFORM_NVIDIA__)
#define hipMemoryType CUmemorytype
#define hipMemoryTypeHost CU_MEMORYTYPE_HOST
#define hipMemoryTypeDevice CU_MEMORYTYPE_DEVICE
#define hipMemoryTypeArray CU_MEMORYTYPE_ARRAY
#define hipMemoryTypeUnified CU_MEMORYTYPE_UNIFIED
#endif

std::string getHipVersionString() {
  int driver_version = 0;
  if (hipDriverGetVersion(&driver_version) != hipSuccess) {
    return "";
  }
  // The version is returned as (1000 major + 10 minor).
  std::stringstream stream;
  stream << "HIP " << driver_version / 1000 << "."
         << driver_version % 1000 / 10;
  return stream.str();
}

pi_result map_error(hipError_t result) {
  switch (result) {
  case hipSuccess:
    return PI_SUCCESS;
  case hipErrorInvalidContext:
    return PI_ERROR_INVALID_CONTEXT;
  case hipErrorInvalidDevice:
    return PI_ERROR_INVALID_DEVICE;
  case hipErrorInvalidValue:
    return PI_ERROR_INVALID_VALUE;
  case hipErrorOutOfMemory:
    return PI_ERROR_OUT_OF_HOST_MEMORY;
  case hipErrorLaunchOutOfResources:
    return PI_ERROR_OUT_OF_RESOURCES;
  default:
    return PI_ERROR_UNKNOWN;
  }
}

// Global variables for PI_ERROR_PLUGIN_SPECIFIC_ERROR
constexpr size_t MaxMessageSize = 256;
thread_local pi_result ErrorMessageCode = PI_SUCCESS;
thread_local char ErrorMessage[MaxMessageSize];

// Utility function for setting a message and warning
[[maybe_unused]] static void setErrorMessage(const char *message,
                                             pi_result error_code) {
  assert(strlen(message) <= MaxMessageSize);
  strcpy(ErrorMessage, message);
  ErrorMessageCode = error_code;
}

// Returns plugin specific error and warning messages
pi_result hip_piPluginGetLastError(char **message) {
  *message = &ErrorMessage[0];
  return ErrorMessageCode;
}

// Iterates over the event wait list, returns correct pi_result error codes.
// Invokes the callback for the latest event of each queue in the wait list.
// The callback must take a single pi_event argument and return a pi_result.
template <typename Func>
pi_result forLatestEvents(const pi_event *event_wait_list,
                          std::size_t num_events_in_wait_list, Func &&f) {

  if (event_wait_list == nullptr || num_events_in_wait_list == 0) {
    return PI_ERROR_INVALID_EVENT_WAIT_LIST;
  }

  // Fast path if we only have a single event
  if (num_events_in_wait_list == 1) {
    return f(event_wait_list[0]);
  }

  std::vector<pi_event> events{event_wait_list,
                               event_wait_list + num_events_in_wait_list};
  std::sort(events.begin(), events.end(), [](pi_event e0, pi_event e1) {
    // Tiered sort creating sublists of streams (smallest value first) in which
    // the corresponding events are sorted into a sequence of newest first.
    return e0->get_stream() < e1->get_stream() ||
           (e0->get_stream() == e1->get_stream() &&
            e0->get_event_id() > e1->get_event_id());
  });

  bool first = true;
  hipStream_t lastSeenStream = 0;
  for (pi_event event : events) {
    if (!event || (!first && event->get_stream() == lastSeenStream)) {
      continue;
    }

    first = false;
    lastSeenStream = event->get_stream();

    auto result = f(event);
    if (result != PI_SUCCESS) {
      return result;
    }
  }

  return PI_SUCCESS;
}

/// Converts HIP error into PI error codes, and outputs error information
/// to stderr.
/// If PI_HIP_ABORT env variable is defined, it aborts directly instead of
/// throwing the error. This is intended for debugging purposes.
/// \return PI_SUCCESS if \param result was hipSuccess.
/// \throw pi_error exception (integer) if input was not success.
///
pi_result check_error(hipError_t result, const char *function, int line,
                      const char *file) {
  if (result == hipSuccess) {
    return PI_SUCCESS;
  }

  if (std::getenv("SYCL_PI_SUPPRESS_ERROR_MESSAGE") == nullptr) {
    const char *errorString = nullptr;
    const char *errorName = nullptr;
    errorName = hipGetErrorName(result);
    errorString = hipGetErrorString(result);
    std::stringstream ss;
    ss << "\nPI HIP ERROR:"
       << "\n\tValue:           " << result
       << "\n\tName:            " << errorName
       << "\n\tDescription:     " << errorString
       << "\n\tFunction:        " << function << "\n\tSource Location: " << file
       << ":" << line << "\n"
       << std::endl;
    std::cerr << ss.str();
  }

  if (std::getenv("PI_HIP_ABORT") != nullptr) {
    std::abort();
  }

  throw map_error(result);
}

/// \cond NODOXY
#define PI_CHECK_ERROR(result) check_error(result, __func__, __LINE__, __FILE__)

/// RAII type to guarantee recovering original HIP context
/// Scoped context is used across all PI HIP plugin implementation
/// to activate the PI Context on the current thread, matching the
/// HIP driver semantics where the context used for the HIP Driver
/// API is the one active on the thread.
/// The implementation tries to avoid replacing the hipCtx_t if it cans
class ScopedContext {
  pi_context placedContext_;
  hipCtx_t original_;
  bool needToRecover_;

public:
  ScopedContext(pi_context ctxt) : placedContext_{ctxt}, needToRecover_{false} {

    if (!placedContext_) {
      throw PI_ERROR_INVALID_CONTEXT;
    }

    hipCtx_t desired = placedContext_->get();
    PI_CHECK_ERROR(hipCtxGetCurrent(&original_));
    if (original_ != desired) {
      // Sets the desired context as the active one for the thread
      PI_CHECK_ERROR(hipCtxSetCurrent(desired));
      if (original_ == nullptr) {
        // No context is installed on the current thread
        // This is the most common case. We can activate the context in the
        // thread and leave it there until all the PI context referring to the
        // same underlying HIP context are destroyed. This emulates
        // the behaviour of the HIP runtime api, and avoids costly context
        // switches. No action is required on this side of the if.
      } else {
        needToRecover_ = true;
      }
    }
  }

  ~ScopedContext() {
    if (needToRecover_) {
      PI_CHECK_ERROR(hipCtxSetCurrent(original_));
    }
  }
};

/// \cond NODOXY
template <typename T, typename Assign>
pi_result getInfoImpl(size_t param_value_size, void *param_value,
                      size_t *param_value_size_ret, T value, size_t value_size,
                      Assign &&assign_func) {

  if (param_value != nullptr) {

    if (param_value_size < value_size) {
      return PI_ERROR_INVALID_VALUE;
    }

    assign_func(param_value, value, value_size);
  }

  if (param_value_size_ret != nullptr) {
    *param_value_size_ret = value_size;
  }

  return PI_SUCCESS;
}

template <typename T>
pi_result getInfo(size_t param_value_size, void *param_value,
                  size_t *param_value_size_ret, T value) {

  auto assignment = [](void *param_value, T value, size_t value_size) {
    (void)value_size;
    *static_cast<T *>(param_value) = value;
  };

  return getInfoImpl(param_value_size, param_value, param_value_size_ret, value,
                     sizeof(T), std::move(assignment));
}

template <typename T>
pi_result getInfoArray(size_t array_length, size_t param_value_size,
                       void *param_value, size_t *param_value_size_ret,
                       T *value) {

  auto assignment = [](void *param_value, T *value, size_t value_size) {
    memcpy(param_value, static_cast<const void *>(value), value_size);
  };

  return getInfoImpl(param_value_size, param_value, param_value_size_ret, value,
                     array_length * sizeof(T), std::move(assignment));
}

template <>
pi_result getInfo<const char *>(size_t param_value_size, void *param_value,
                                size_t *param_value_size_ret,
                                const char *value) {
  return getInfoArray(strlen(value) + 1, param_value_size, param_value,
                      param_value_size_ret, value);
}

int getAttribute(pi_device device, hipDeviceAttribute_t attribute) {
  int value;
  sycl::detail::pi::assertion(
      hipDeviceGetAttribute(&value, attribute, device->get()) == hipSuccess);
  return value;
}
/// \endcond

void simpleGuessLocalWorkSize(size_t *threadsPerBlock,
                              const size_t *global_work_size,
                              const size_t maxThreadsPerBlock[3],
                              pi_kernel kernel) {
  assert(threadsPerBlock != nullptr);
  assert(global_work_size != nullptr);
  assert(kernel != nullptr);
  // int recommendedBlockSize, minGrid;

  // PI_CHECK_ERROR(hipOccupancyMaxPotentialBlockSize(
  //    &minGrid, &recommendedBlockSize, kernel->get(),
  //    0, 0));

  //(void)minGrid; // Not used, avoid warnings

  threadsPerBlock[0] = std::min(maxThreadsPerBlock[0], global_work_size[0]);

  // Find a local work group size that is a divisor of the global
  // work group size to produce uniform work groups.
  while (0u != (global_work_size[0] % threadsPerBlock[0])) {
    --threadsPerBlock[0];
  }
}

pi_result enqueueEventsWait(pi_queue command_queue, hipStream_t stream,
                            pi_uint32 num_events_in_wait_list,
                            const pi_event *event_wait_list) {
  if (!event_wait_list) {
    return PI_SUCCESS;
  }
  try {
    ScopedContext active(command_queue->get_context());

    auto result = forLatestEvents(
        event_wait_list, num_events_in_wait_list,
        [stream](pi_event event) -> pi_result {
          if (event->get_stream() == stream) {
            return PI_SUCCESS;
          } else {
            return PI_CHECK_ERROR(hipStreamWaitEvent(stream, event->get(), 0));
          }
        });

    if (result != PI_SUCCESS) {
      return result;
    }
    return PI_SUCCESS;
  } catch (pi_result err) {
    return err;
  } catch (...) {
    return PI_ERROR_UNKNOWN;
  }
}

} // anonymous namespace

/// ------ Error handling, matching OpenCL plugin semantics.
namespace sycl {
__SYCL_INLINE_VER_NAMESPACE(_V1) {
namespace detail {
namespace pi {

// Report error and no return (keeps compiler from printing warnings).
// TODO: Probably change that to throw a catchable exception,
//       but for now it is useful to see every failure.
//
[[noreturn]] void die(const char *Message) {
  std::cerr << "pi_die: " << Message << std::endl;
  std::terminate();
}

// Reports error messages
void hipPrint(const char *Message) {
  std::cerr << "pi_print: " << Message << std::endl;
}

void assertion(bool Condition, const char *Message) {
  if (!Condition)
    die(Message);
}

} // namespace pi
} // namespace detail
} // __SYCL_INLINE_VER_NAMESPACE(_V1)
} // namespace sycl

//--------------
// PI object implementation

extern "C" {

// Required in a number of functions, so forward declare here
pi_result hip_piEnqueueEventsWait(pi_queue command_queue,
                                  pi_uint32 num_events_in_wait_list,
                                  const pi_event *event_wait_list,
                                  pi_event *event);
pi_result hip_piEnqueueEventsWaitWithBarrier(pi_queue command_queue,
                                             pi_uint32 num_events_in_wait_list,
                                             const pi_event *event_wait_list,
                                             pi_event *event);
pi_result hip_piEventRelease(pi_event event);
pi_result hip_piEventRetain(pi_event event);

} // extern "C"

/// \endcond

void _pi_queue::compute_stream_wait_for_barrier_if_needed(hipStream_t stream,
                                                          pi_uint32 stream_i) {
  if (barrier_event_ && !compute_applied_barrier_[stream_i]) {
    PI_CHECK_ERROR(hipStreamWaitEvent(stream, barrier_event_, 0));
    compute_applied_barrier_[stream_i] = true;
  }
}

void _pi_queue::transfer_stream_wait_for_barrier_if_needed(hipStream_t stream,
                                                           pi_uint32 stream_i) {
  if (barrier_event_ && !transfer_applied_barrier_[stream_i]) {
    PI_CHECK_ERROR(hipStreamWaitEvent(stream, barrier_event_, 0));
    transfer_applied_barrier_[stream_i] = true;
  }
}

hipStream_t _pi_queue::get_next_compute_stream(pi_uint32 *stream_token) {
  pi_uint32 stream_i;
  pi_uint32 token;
  while (true) {
    if (num_compute_streams_ < compute_streams_.size()) {
      // the check above is for performance - so as not to lock mutex every time
      std::lock_guard<std::mutex> guard(compute_stream_mutex_);
      // The second check is done after mutex is locked so other threads can not
      // change num_compute_streams_ after that
      if (num_compute_streams_ < compute_streams_.size()) {
        PI_CHECK_ERROR(hipStreamCreateWithFlags(
            &compute_streams_[num_compute_streams_++], flags_));
      }
    }
    token = compute_stream_idx_++;
    stream_i = token % compute_streams_.size();
    // if a stream has been reused before it was next selected round-robin
    // fashion, we want to delay its next use and instead select another one
    // that is more likely to have completed all the enqueued work.
    if (delay_compute_[stream_i]) {
      delay_compute_[stream_i] = false;
    } else {
      break;
    }
  }
  if (stream_token) {
    *stream_token = token;
  }
  hipStream_t res = compute_streams_[stream_i];
  compute_stream_wait_for_barrier_if_needed(res, stream_i);
  return res;
}

hipStream_t _pi_queue::get_next_compute_stream(
    pi_uint32 num_events_in_wait_list, const pi_event *event_wait_list,
    _pi_stream_guard &guard, pi_uint32 *stream_token) {
  for (pi_uint32 i = 0; i < num_events_in_wait_list; i++) {
    pi_uint32 token = event_wait_list[i]->get_compute_stream_token();
    if (event_wait_list[i]->get_queue() == this && can_reuse_stream(token)) {
      std::unique_lock<std::mutex> compute_sync_guard(
          compute_stream_sync_mutex_);
      // redo the check after lock to avoid data races on
      // last_sync_compute_streams_
      if (can_reuse_stream(token)) {
        pi_uint32 stream_i = token % delay_compute_.size();
        delay_compute_[stream_i] = true;
        if (stream_token) {
          *stream_token = token;
        }
        guard = _pi_stream_guard{std::move(compute_sync_guard)};
        hipStream_t res = event_wait_list[i]->get_stream();
        compute_stream_wait_for_barrier_if_needed(res, stream_i);
        return res;
      }
    }
  }
  guard = {};
  return get_next_compute_stream(stream_token);
}

hipStream_t _pi_queue::get_next_transfer_stream() {
  if (transfer_streams_.empty()) { // for example in in-order queue
    return get_next_compute_stream();
  }
  if (num_transfer_streams_ < transfer_streams_.size()) {
    // the check above is for performance - so as not to lock mutex every time
    std::lock_guard<std::mutex> guard(transfer_stream_mutex_);
    // The second check is done after mutex is locked so other threads can not
    // change num_transfer_streams_ after that
    if (num_transfer_streams_ < transfer_streams_.size()) {
      PI_CHECK_ERROR(hipStreamCreateWithFlags(
          &transfer_streams_[num_transfer_streams_++], flags_));
    }
  }
  pi_uint32 stream_i = transfer_stream_idx_++ % transfer_streams_.size();
  hipStream_t res = transfer_streams_[stream_i];
  transfer_stream_wait_for_barrier_if_needed(res, stream_i);
  return res;
}

_pi_event::_pi_event(pi_command_type type, pi_context context, pi_queue queue,
                     hipStream_t stream, pi_uint32 stream_token)
    : commandType_{type}, refCount_{1}, hasBeenWaitedOn_{false},
      isRecorded_{false}, isStarted_{false},
      streamToken_{stream_token}, evEnd_{nullptr}, evStart_{nullptr},
      evQueued_{nullptr}, queue_{queue}, stream_{stream}, context_{context} {

  assert(type != PI_COMMAND_TYPE_USER);

  bool profilingEnabled = queue_->properties_ & PI_QUEUE_FLAG_PROFILING_ENABLE;

  PI_CHECK_ERROR(hipEventCreateWithFlags(
      &evEnd_, profilingEnabled ? hipEventDefault : hipEventDisableTiming));

  if (profilingEnabled) {
    PI_CHECK_ERROR(hipEventCreateWithFlags(&evQueued_, hipEventDefault));
    PI_CHECK_ERROR(hipEventCreateWithFlags(&evStart_, hipEventDefault));
  }

  if (queue_ != nullptr) {
    hip_piQueueRetain(queue_);
  }
  hip_piContextRetain(context_);
}

_pi_event::~_pi_event() {
  if (queue_ != nullptr) {
    hip_piQueueRelease(queue_);
  }
  hip_piContextRelease(context_);
}

pi_result _pi_event::start() {
  assert(!is_started());
  pi_result result = PI_SUCCESS;

  try {
    if (queue_->properties_ & PI_QUEUE_FLAG_PROFILING_ENABLE) {
      // NOTE: This relies on the default stream to be unused.
      PI_CHECK_ERROR(hipEventRecord(evQueued_, 0));
      PI_CHECK_ERROR(hipEventRecord(evStart_, queue_->get()));
    }
  } catch (pi_result error) {
    result = error;
  }

  isStarted_ = true;
  return result;
}

bool _pi_event::is_completed() const noexcept {
  if (!isRecorded_) {
    return false;
  }
  if (!hasBeenWaitedOn_) {
    const hipError_t ret = hipEventQuery(evEnd_);
    if (ret != hipSuccess && ret != hipErrorNotReady) {
      PI_CHECK_ERROR(ret);
      return false;
    }
    if (ret == hipErrorNotReady) {
      return false;
    }
  }
  return true;
}

pi_uint64 _pi_event::get_queued_time() const {
  float miliSeconds = 0.0f;
  assert(is_started());

  PI_CHECK_ERROR(hipEventElapsedTime(&miliSeconds, evStart_, evEnd_));
  return static_cast<pi_uint64>(miliSeconds * 1.0e6);
}

pi_uint64 _pi_event::get_start_time() const {
  float miliSeconds = 0.0f;
  assert(is_started());

  PI_CHECK_ERROR(
      hipEventElapsedTime(&miliSeconds, _pi_platform::evBase_, evStart_));
  return static_cast<pi_uint64>(miliSeconds * 1.0e6);
}

pi_uint64 _pi_event::get_end_time() const {
  float miliSeconds = 0.0f;
  assert(is_started() && is_recorded());

  PI_CHECK_ERROR(
      hipEventElapsedTime(&miliSeconds, _pi_platform::evBase_, evEnd_));
  return static_cast<pi_uint64>(miliSeconds * 1.0e6);
}

pi_result _pi_event::record() {

  if (is_recorded() || !is_started()) {
    return PI_ERROR_INVALID_EVENT;
  }

  pi_result result = PI_ERROR_INVALID_OPERATION;

  if (!queue_) {
    return PI_ERROR_INVALID_QUEUE;
  }

  try {
    eventId_ = queue_->get_next_event_id();
    if (eventId_ == 0) {
      sycl::detail::pi::die(
          "Unrecoverable program state reached in event identifier overflow");
    }
    result = PI_CHECK_ERROR(hipEventRecord(evEnd_, stream_));
  } catch (pi_result error) {
    result = error;
  }

  if (result == PI_SUCCESS) {
    isRecorded_ = true;
  }

  return result;
}

pi_result _pi_event::wait() {
  pi_result retErr;
  try {
    retErr = PI_CHECK_ERROR(hipEventSynchronize(evEnd_));
    hasBeenWaitedOn_ = true;
  } catch (pi_result error) {
    retErr = error;
  }

  return retErr;
}

pi_result _pi_event::release() {
  assert(queue_ != nullptr);
  PI_CHECK_ERROR(hipEventDestroy(evEnd_));

  if (queue_->properties_ & PI_QUEUE_FLAG_PROFILING_ENABLE) {
    PI_CHECK_ERROR(hipEventDestroy(evQueued_));
    PI_CHECK_ERROR(hipEventDestroy(evStart_));
  }

  return PI_SUCCESS;
}

// makes all future work submitted to queue wait for all work captured in event.
pi_result enqueueEventWait(pi_queue queue, pi_event event) {
  // for native events, the hipStreamWaitEvent call is used.
  // This makes all future work submitted to stream wait for all
  // work captured in event.
  queue->for_each_stream([e = event->get()](hipStream_t s) {
    PI_CHECK_ERROR(hipStreamWaitEvent(s, e, 0));
  });
  return PI_SUCCESS;
}

_pi_program::_pi_program(pi_context ctxt)
    : module_{nullptr}, binary_{},
      binarySizeInBytes_{0}, refCount_{1}, context_{ctxt} {
  hip_piContextRetain(context_);
}

_pi_program::~_pi_program() { hip_piContextRelease(context_); }

pi_result _pi_program::set_binary(const char *source, size_t length) {
  assert((binary_ == nullptr && binarySizeInBytes_ == 0) &&
         "Re-setting program binary data which has already been set");
  binary_ = source;
  binarySizeInBytes_ = length;
  return PI_SUCCESS;
}

pi_result _pi_program::build_program(const char *build_options) {

  this->buildOptions_ = build_options;

  constexpr const unsigned int numberOfOptions = 4u;

  hipJitOption options[numberOfOptions];
  void *optionVals[numberOfOptions];

  // Pass a buffer for info messages
  options[0] = hipJitOptionInfoLogBuffer;
  optionVals[0] = (void *)infoLog_;
  // Pass the size of the info buffer
  options[1] = hipJitOptionInfoLogBufferSizeBytes;
  optionVals[1] = (void *)(long)MAX_LOG_SIZE;
  // Pass a buffer for error message
  options[2] = hipJitOptionErrorLogBuffer;
  optionVals[2] = (void *)errorLog_;
  // Pass the size of the error buffer
  options[3] = hipJitOptionErrorLogBufferSizeBytes;
  optionVals[3] = (void *)(long)MAX_LOG_SIZE;

  auto result = PI_CHECK_ERROR(
      hipModuleLoadDataEx(&module_, static_cast<const void *>(binary_),
                          numberOfOptions, options, optionVals));

  const auto success = (result == PI_SUCCESS);

  buildStatus_ =
      success ? PI_PROGRAM_BUILD_STATUS_SUCCESS : PI_PROGRAM_BUILD_STATUS_ERROR;

  // If no exception, result is correct
  return success ? PI_SUCCESS : PI_ERROR_BUILD_PROGRAM_FAILURE;
}

/// Finds kernel names by searching for entry points in the PTX source, as the
/// HIP driver API doesn't expose an operation for this.
/// Note: This is currently only being used by the SYCL program class for the
///       has_kernel method, so an alternative would be to move the has_kernel
///       query to PI and use hipModuleGetFunction to check for a kernel.
std::string getKernelNames(pi_program program) {
  (void)program;
  sycl::detail::pi::die("getKernelNames not implemented");
  return {};
}

/// RAII object that calls the reference count release function on the held PI
/// object on destruction.
///
/// The `dismiss` function stops the release from happening on destruction.
template <typename T> class ReleaseGuard {
private:
  T Captive;

  static pi_result callRelease(pi_device Captive) {
    return hip_piDeviceRelease(Captive);
  }

  static pi_result callRelease(pi_context Captive) {
    return hip_piContextRelease(Captive);
  }

  static pi_result callRelease(pi_mem Captive) {
    return hip_piMemRelease(Captive);
  }

  static pi_result callRelease(pi_program Captive) {
    return hip_piProgramRelease(Captive);
  }

  static pi_result callRelease(pi_kernel Captive) {
    return hip_piKernelRelease(Captive);
  }

  static pi_result callRelease(pi_queue Captive) {
    return hip_piQueueRelease(Captive);
  }

  static pi_result callRelease(pi_event Captive) {
    return hip_piEventRelease(Captive);
  }

public:
  ReleaseGuard() = delete;
  /// Obj can be `nullptr`.
  explicit ReleaseGuard(T Obj) : Captive(Obj) {}
  ReleaseGuard(ReleaseGuard &&Other) noexcept : Captive(Other.Captive) {
    Other.Captive = nullptr;
  }

  ReleaseGuard(const ReleaseGuard &) = delete;

  /// Calls the related PI object release function if the object held is not
  /// `nullptr` or if `dismiss` has not been called.
  ~ReleaseGuard() {
    if (Captive != nullptr) {
      pi_result ret = callRelease(Captive);
      if (ret != PI_SUCCESS) {
        // A reported HIP error is either an implementation or an asynchronous
        // HIP error for which it is unclear if the function that reported it
        // succeeded or not. Either way, the state of the program is compromised
        // and likely unrecoverable.
        sycl::detail::pi::die(
            "Unrecoverable program state reached in hip_piMemRelease");
      }
    }
  }

  ReleaseGuard &operator=(const ReleaseGuard &) = delete;

  ReleaseGuard &operator=(ReleaseGuard &&Other) {
    Captive = Other.Captive;
    Other.Captive = nullptr;
    return *this;
  }

  /// End the guard and do not release the reference count of the held
  /// PI object.
  void dismiss() { Captive = nullptr; }
};

//-- PI API implementation
extern "C" {

/// Obtains the HIP platform.
/// There is only one HIP platform, and contains all devices on the system.
/// Triggers the HIP Driver initialization (hipInit) the first time, so this
/// must be the first PI API called.
///
/// However because multiple devices in a context is not currently supported,
/// place each device in a separate platform.
///
pi_result hip_piPlatformsGet(pi_uint32 num_entries, pi_platform *platforms,
                             pi_uint32 *num_platforms) {

  try {
    static std::once_flag initFlag;
    static pi_uint32 numPlatforms = 1;
    static std::vector<_pi_platform> platformIds;

    if (num_entries == 0 and platforms != nullptr) {
      return PI_ERROR_INVALID_VALUE;
    }
    if (platforms == nullptr and num_platforms == nullptr) {
      return PI_ERROR_INVALID_VALUE;
    }

    pi_result err = PI_SUCCESS;

    std::call_once(
        initFlag,
        [](pi_result &err) {
          if (hipInit(0) != hipSuccess) {
            numPlatforms = 0;
            return;
          }
          int numDevices = 0;
          hipError_t hipErrorCode = hipGetDeviceCount(&numDevices);
          if (hipErrorCode == hipErrorNoDevice) {
            numPlatforms = 0;
            return;
          }
          err = PI_CHECK_ERROR(hipErrorCode);
          if (numDevices == 0) {
            numPlatforms = 0;
            return;
          }
          try {
            numPlatforms = numDevices;
            platformIds.resize(numDevices);

            for (int i = 0; i < numDevices; ++i) {
              hipDevice_t device;
              err = PI_CHECK_ERROR(hipDeviceGet(&device, i));
              platformIds[i].devices_.emplace_back(
                  new _pi_device{device, &platformIds[i]});
            }
          } catch (const std::bad_alloc &) {
            // Signal out-of-memory situation
            for (int i = 0; i < numDevices; ++i) {
              platformIds[i].devices_.clear();
            }
            platformIds.clear();
            err = PI_ERROR_OUT_OF_HOST_MEMORY;
          } catch (...) {
            // Clear and rethrow to allow retry
            for (int i = 0; i < numDevices; ++i) {
              platformIds[i].devices_.clear();
            }
            platformIds.clear();
            throw;
          }
        },
        err);

    if (num_platforms != nullptr) {
      *num_platforms = numPlatforms;
    }

    if (platforms != nullptr) {
      for (unsigned i = 0; i < std::min(num_entries, numPlatforms); ++i) {
        platforms[i] = &platformIds[i];
      }
    }

    return err;
  } catch (pi_result err) {
    return err;
  } catch (...) {
    return PI_ERROR_OUT_OF_RESOURCES;
  }
}

pi_result hip_piPlatformGetInfo(pi_platform platform,
                                pi_platform_info param_name,
                                size_t param_value_size, void *param_value,
                                size_t *param_value_size_ret) {
  assert(platform != nullptr);

  switch (param_name) {
  case PI_PLATFORM_INFO_NAME:
    return getInfo(param_value_size, param_value, param_value_size_ret,
                   "AMD HIP BACKEND");
  case PI_PLATFORM_INFO_VENDOR:
    return getInfo(param_value_size, param_value, param_value_size_ret,
                   "AMD Corporation");
  case PI_PLATFORM_INFO_PROFILE:
    return getInfo(param_value_size, param_value, param_value_size_ret,
                   "FULL PROFILE");
  case PI_PLATFORM_INFO_VERSION: {
    auto version = getHipVersionString();
    return getInfo(param_value_size, param_value, param_value_size_ret,
                   version.c_str());
  }
  case PI_PLATFORM_INFO_EXTENSIONS: {
    return getInfo(param_value_size, param_value, param_value_size_ret, "");
  }
  default:
    __SYCL_PI_HANDLE_UNKNOWN_PARAM_NAME(param_name);
  }
  sycl::detail::pi::die("Platform info request not implemented");
  return {};
}

/// \param devices List of devices available on the system
/// \param num_devices Number of elements in the list of devices
/// Requesting a non-GPU device triggers an error, all PI HIP devices
/// are GPUs.
///
pi_result hip_piDevicesGet(pi_platform platform, pi_device_type device_type,
                           pi_uint32 num_entries, pi_device *devices,
                           pi_uint32 *num_devices) {

  pi_result err = PI_SUCCESS;
  const bool askingForDefault = device_type == PI_DEVICE_TYPE_DEFAULT;
  const bool askingForGPU = device_type & PI_DEVICE_TYPE_GPU;
  const bool returnDevices = askingForDefault || askingForGPU;

  size_t numDevices = returnDevices ? platform->devices_.size() : 0;

  try {
    if (num_devices) {
      *num_devices = numDevices;
    }

    if (returnDevices && devices) {
      for (size_t i = 0; i < std::min(size_t(num_entries), numDevices); ++i) {
        devices[i] = platform->devices_[i].get();
      }
    }

    return err;
  } catch (pi_result err) {
    return err;
  } catch (...) {
    return PI_ERROR_OUT_OF_RESOURCES;
  }
}

/// \return PI_SUCCESS if the function is exehipted successfully
/// HIP devices are always root devices so retain always returns success.
pi_result hip_piDeviceRetain(pi_device device) {
  (void)device;
  return PI_SUCCESS;
}

pi_result hip_piContextGetInfo(pi_context context, pi_context_info param_name,
                               size_t param_value_size, void *param_value,
                               size_t *param_value_size_ret) {

  switch (param_name) {
  case PI_CONTEXT_INFO_NUM_DEVICES:
    return getInfo(param_value_size, param_value, param_value_size_ret, 1);
  case PI_CONTEXT_INFO_DEVICES:
    return getInfo(param_value_size, param_value, param_value_size_ret,
                   context->get_device());
  case PI_CONTEXT_INFO_REFERENCE_COUNT:
    return getInfo(param_value_size, param_value, param_value_size_ret,
                   context->get_reference_count());
  case PI_EXT_ONEAPI_CONTEXT_INFO_USM_MEMCPY2D_SUPPORT:
  case PI_EXT_ONEAPI_CONTEXT_INFO_USM_FILL2D_SUPPORT:
  case PI_EXT_ONEAPI_CONTEXT_INFO_USM_MEMSET2D_SUPPORT:
    // 2D USM operations currently not supported.
    return getInfo<pi_bool>(param_value_size, param_value, param_value_size_ret,
                            false);
  case PI_CONTEXT_INFO_ATOMIC_MEMORY_SCOPE_CAPABILITIES:
  default:
    __SYCL_PI_HANDLE_UNKNOWN_PARAM_NAME(param_name);
  }

  return PI_ERROR_OUT_OF_RESOURCES;
}

pi_result hip_piContextRetain(pi_context context) {
  assert(context != nullptr);
  assert(context->get_reference_count() > 0);

  context->increment_reference_count();
  return PI_SUCCESS;
}

pi_result hip_piextContextSetExtendedDeleter(
    pi_context context, pi_context_extended_deleter function, void *user_data) {
  context->set_extended_deleter(function, user_data);
  return PI_SUCCESS;
}

/// Not applicable to HIP, devices cannot be partitioned.
///
pi_result hip_piDevicePartition(pi_device device,
                                const pi_device_partition_property *properties,
                                pi_uint32 num_devices, pi_device *out_devices,
                                pi_uint32 *out_num_devices) {
  (void)device;
  (void)properties;
  (void)num_devices;
  (void)out_devices;
  (void)out_num_devices;

  return PI_ERROR_INVALID_OPERATION;
}

/// \return If available, the first binary that is PTX
///
pi_result hip_piextDeviceSelectBinary(pi_device device,
                                      pi_device_binary *binaries,
                                      pi_uint32 num_binaries,
                                      pi_uint32 *selected_binary) {
  (void)device;
  if (!binaries) {
    sycl::detail::pi::die("No list of device images provided");
  }
  if (num_binaries < 1) {
    sycl::detail::pi::die("No binary images in the list");
  }

  // Look for an image for the HIP target, and return the first one that is
  // found
#if defined(__HIP_PLATFORM_AMD__)
  const char *binary_type = __SYCL_PI_DEVICE_BINARY_TARGET_AMDGCN;
#elif defined(__HIP_PLATFORM_NVIDIA__)
  const char *binary_type = __SYCL_PI_DEVICE_BINARY_TARGET_NVPTX64;
#else
#error("Must define exactly one of __HIP_PLATFORM_AMD__ or __HIP_PLATFORM_NVIDIA__");
#endif

  for (pi_uint32 i = 0; i < num_binaries; i++) {
    if (strcmp(binaries[i]->DeviceTargetSpec, binary_type) == 0) {
      *selected_binary = i;
      return PI_SUCCESS;
    }
  }

  // No image can be loaded for the given device
  return PI_ERROR_INVALID_BINARY;
}

pi_result hip_piextGetDeviceFunctionPointer(pi_device device,
                                            pi_program program,
                                            const char *func_name,
                                            pi_uint64 *func_pointer_ret) {
  // Check if device passed is the same the device bound to the context
  assert(device == program->get_context()->get_device());
  assert(func_pointer_ret != nullptr);

  hipFunction_t func;
  hipError_t ret = hipModuleGetFunction(&func, program->get(), func_name);
  *func_pointer_ret = reinterpret_cast<pi_uint64>(func);
  pi_result retError = PI_SUCCESS;

  if (ret != hipSuccess && ret != hipErrorNotFound)
    retError = PI_CHECK_ERROR(ret);
  if (ret == hipErrorNotFound) {
    *func_pointer_ret = 0;
    retError = PI_ERROR_INVALID_KERNEL_NAME;
  }

  return retError;
}

/// \return PI_SUCCESS always since HIP devices are always root devices.
///
pi_result hip_piDeviceRelease(pi_device device) {
  (void)device;
  return PI_SUCCESS;
}

pi_result hip_piDeviceGetInfo(pi_device device, pi_device_info param_name,
                              size_t param_value_size, void *param_value,
                              size_t *param_value_size_ret) {

  static constexpr pi_uint32 max_work_item_dimensions = 3u;

  assert(device != nullptr);

  switch (param_name) {
  case PI_DEVICE_INFO_TYPE: {
    return getInfo(param_value_size, param_value, param_value_size_ret,
                   PI_DEVICE_TYPE_GPU);
  }
  case PI_DEVICE_INFO_VENDOR_ID: {
#if defined(__HIP_PLATFORM_AMD__)
    pi_uint32 vendor_id = 4098u;
#elif defined(__HIP_PLATFORM_NVIDIA__)
    pi_uint32 vendor_id = 4318u;
#else
    pi_uint32 vendor_id = 0u;
#endif

    return getInfo(param_value_size, param_value, param_value_size_ret,
                   vendor_id);
  }
  case PI_DEVICE_INFO_MAX_COMPUTE_UNITS: {
    int compute_units = 0;
    sycl::detail::pi::assertion(
        hipDeviceGetAttribute(&compute_units,
                              hipDeviceAttributeMultiprocessorCount,
                              device->get()) == hipSuccess);
    sycl::detail::pi::assertion(compute_units >= 0);
    return getInfo(param_value_size, param_value, param_value_size_ret,
                   pi_uint32(compute_units));
  }
  case PI_DEVICE_INFO_MAX_WORK_ITEM_DIMENSIONS: {
    return getInfo(param_value_size, param_value, param_value_size_ret,
                   max_work_item_dimensions);
  }
  case PI_DEVICE_INFO_MAX_WORK_ITEM_SIZES: {
    size_t return_sizes[max_work_item_dimensions];

    int max_x = 0, max_y = 0, max_z = 0;
    sycl::detail::pi::assertion(
        hipDeviceGetAttribute(&max_x, hipDeviceAttributeMaxBlockDimX,
                              device->get()) == hipSuccess);
    sycl::detail::pi::assertion(max_x >= 0);

    sycl::detail::pi::assertion(
        hipDeviceGetAttribute(&max_y, hipDeviceAttributeMaxBlockDimY,
                              device->get()) == hipSuccess);
    sycl::detail::pi::assertion(max_y >= 0);

    sycl::detail::pi::assertion(
        hipDeviceGetAttribute(&max_z, hipDeviceAttributeMaxBlockDimZ,
                              device->get()) == hipSuccess);
    sycl::detail::pi::assertion(max_z >= 0);

    return_sizes[0] = size_t(max_x);
    return_sizes[1] = size_t(max_y);
    return_sizes[2] = size_t(max_z);
    return getInfoArray(max_work_item_dimensions, param_value_size, param_value,
                        param_value_size_ret, return_sizes);
  }

  case PI_EXT_ONEAPI_DEVICE_INFO_MAX_WORK_GROUPS_3D: {
    size_t return_sizes[max_work_item_dimensions];
    int max_x = 0, max_y = 0, max_z = 0;
    sycl::detail::pi::assertion(
        hipDeviceGetAttribute(&max_x, hipDeviceAttributeMaxGridDimX,
                              device->get()) == hipSuccess);
    sycl::detail::pi::assertion(max_x >= 0);

    sycl::detail::pi::assertion(
        hipDeviceGetAttribute(&max_y, hipDeviceAttributeMaxGridDimY,
                              device->get()) == hipSuccess);
    sycl::detail::pi::assertion(max_y >= 0);

    sycl::detail::pi::assertion(
        hipDeviceGetAttribute(&max_z, hipDeviceAttributeMaxGridDimZ,
                              device->get()) == hipSuccess);
    sycl::detail::pi::assertion(max_z >= 0);

    return_sizes[0] = size_t(max_x);
    return_sizes[1] = size_t(max_y);
    return_sizes[2] = size_t(max_z);
    return getInfoArray(max_work_item_dimensions, param_value_size, param_value,
                        param_value_size_ret, return_sizes);
  }

  case PI_DEVICE_INFO_MAX_WORK_GROUP_SIZE: {
    int max_work_group_size = 0;
    sycl::detail::pi::assertion(
        hipDeviceGetAttribute(&max_work_group_size,
                              hipDeviceAttributeMaxThreadsPerBlock,
                              device->get()) == hipSuccess);

    sycl::detail::pi::assertion(max_work_group_size >= 0);

    return getInfo(param_value_size, param_value, param_value_size_ret,
                   size_t(max_work_group_size));
  }
  case PI_DEVICE_INFO_PREFERRED_VECTOR_WIDTH_CHAR: {
    return getInfo(param_value_size, param_value, param_value_size_ret, 1u);
  }
  case PI_DEVICE_INFO_PREFERRED_VECTOR_WIDTH_SHORT: {
    return getInfo(param_value_size, param_value, param_value_size_ret, 1u);
  }
  case PI_DEVICE_INFO_PREFERRED_VECTOR_WIDTH_INT: {
    return getInfo(param_value_size, param_value, param_value_size_ret, 1u);
  }
  case PI_DEVICE_INFO_PREFERRED_VECTOR_WIDTH_LONG: {
    return getInfo(param_value_size, param_value, param_value_size_ret, 1u);
  }
  case PI_DEVICE_INFO_PREFERRED_VECTOR_WIDTH_FLOAT: {
    return getInfo(param_value_size, param_value, param_value_size_ret, 1u);
  }
  case PI_DEVICE_INFO_PREFERRED_VECTOR_WIDTH_DOUBLE: {
    return getInfo(param_value_size, param_value, param_value_size_ret, 1u);
  }
  case PI_DEVICE_INFO_PREFERRED_VECTOR_WIDTH_HALF: {
    return getInfo(param_value_size, param_value, param_value_size_ret, 0u);
  }
  case PI_DEVICE_INFO_NATIVE_VECTOR_WIDTH_CHAR: {
    return getInfo(param_value_size, param_value, param_value_size_ret, 1u);
  }
  case PI_DEVICE_INFO_NATIVE_VECTOR_WIDTH_SHORT: {
    return getInfo(param_value_size, param_value, param_value_size_ret, 1u);
  }
  case PI_DEVICE_INFO_NATIVE_VECTOR_WIDTH_INT: {
    return getInfo(param_value_size, param_value, param_value_size_ret, 1u);
  }
  case PI_DEVICE_INFO_NATIVE_VECTOR_WIDTH_LONG: {
    return getInfo(param_value_size, param_value, param_value_size_ret, 1u);
  }
  case PI_DEVICE_INFO_NATIVE_VECTOR_WIDTH_FLOAT: {
    return getInfo(param_value_size, param_value, param_value_size_ret, 1u);
  }
  case PI_DEVICE_INFO_NATIVE_VECTOR_WIDTH_DOUBLE: {
    return getInfo(param_value_size, param_value, param_value_size_ret, 1u);
  }
  case PI_DEVICE_INFO_NATIVE_VECTOR_WIDTH_HALF: {
    return getInfo(param_value_size, param_value, param_value_size_ret, 0u);
  }
  case PI_DEVICE_INFO_MAX_NUM_SUB_GROUPS: {
    // Number of sub-groups = max block size / warp size + possible remainder
    int max_threads = 0;
    sycl::detail::pi::assertion(
        hipDeviceGetAttribute(&max_threads,
                              hipDeviceAttributeMaxThreadsPerBlock,
                              device->get()) == hipSuccess);
    int warpSize = 0;
    sycl::detail::pi::assertion(
        hipDeviceGetAttribute(&warpSize, hipDeviceAttributeWarpSize,
                              device->get()) == hipSuccess);
    int maxWarps = (max_threads + warpSize - 1) / warpSize;
    return getInfo(param_value_size, param_value, param_value_size_ret,
                   static_cast<uint32_t>(maxWarps));
  }
  case PI_DEVICE_INFO_SUB_GROUP_INDEPENDENT_FORWARD_PROGRESS: {
    // Volta provides independent thread scheduling
    // TODO: Revisit for previous generation GPUs
    int major = 0;
    sycl::detail::pi::assertion(
        hipDeviceGetAttribute(&major, hipDeviceAttributeComputeCapabilityMajor,
                              device->get()) == hipSuccess);
    bool ifp = (major >= 7);
    return getInfo(param_value_size, param_value, param_value_size_ret, ifp);
  }
  case PI_DEVICE_INFO_SUB_GROUP_SIZES_INTEL: {
    int warpSize = 0;
    sycl::detail::pi::assertion(
        hipDeviceGetAttribute(&warpSize, hipDeviceAttributeWarpSize,
                              device->get()) == hipSuccess);
    size_t sizes[1] = {static_cast<size_t>(warpSize)};
    return getInfoArray<size_t>(1, param_value_size, param_value,
                                param_value_size_ret, sizes);
  }
  case PI_DEVICE_INFO_MAX_CLOCK_FREQUENCY: {
    int clock_freq = 0;
    sycl::detail::pi::assertion(
        hipDeviceGetAttribute(&clock_freq, hipDeviceAttributeClockRate,
                              device->get()) == hipSuccess);
    sycl::detail::pi::assertion(clock_freq >= 0);
    return getInfo(param_value_size, param_value, param_value_size_ret,
                   pi_uint32(clock_freq) / 1000u);
  }
  case PI_DEVICE_INFO_ADDRESS_BITS: {
    auto bits = pi_uint32{std::numeric_limits<uintptr_t>::digits};
    return getInfo(param_value_size, param_value, param_value_size_ret, bits);
  }
  case PI_DEVICE_INFO_MAX_MEM_ALLOC_SIZE: {
    // Max size of memory object allocation in bytes.
    // The minimum value is max(min(1024 × 1024 ×
    // 1024, 1/4th of CL_DEVICE_GLOBAL_MEM_SIZE),
    // 32 × 1024 × 1024) for devices that are not of type
    // CL_DEVICE_TYPE_HIPSTOM.

    size_t global = 0;
    sycl::detail::pi::assertion(hipDeviceTotalMem(&global, device->get()) ==
                                hipSuccess);

    auto quarter_global = static_cast<pi_uint32>(global / 4u);

    auto max_alloc = std::max(std::min(1024u * 1024u * 1024u, quarter_global),
                              32u * 1024u * 1024u);

    return getInfo(param_value_size, param_value, param_value_size_ret,
                   pi_uint64{max_alloc});
  }
  case PI_DEVICE_INFO_IMAGE_SUPPORT: {
    return getInfo(param_value_size, param_value, param_value_size_ret,
                   PI_TRUE);
  }
  case PI_DEVICE_INFO_MAX_READ_IMAGE_ARGS: {
    // This call doesn't match to HIP as it doesn't have images, but instead
    // surfaces and textures. No clear call in the HIP API to determine this,
    // but some searching found as of SM 2.x 128 are supported.
    return getInfo(param_value_size, param_value, param_value_size_ret, 128u);
  }
  case PI_DEVICE_INFO_MAX_WRITE_IMAGE_ARGS: {
    // This call doesn't match to HIP as it doesn't have images, but instead
    // surfaces and textures. No clear call in the HIP API to determine this,
    // but some searching found as of SM 2.x 128 are supported.
    return getInfo(param_value_size, param_value, param_value_size_ret, 128u);
  }

  case PI_DEVICE_INFO_IMAGE2D_MAX_HEIGHT: {
    // Take the smaller of maximum surface and maximum texture height.
    int tex_height = 0;
    sycl::detail::pi::assertion(
        hipDeviceGetAttribute(&tex_height, hipDeviceAttributeMaxTexture2DHeight,
                              device->get()) == hipSuccess);
    sycl::detail::pi::assertion(tex_height >= 0);
    int surf_height = 0;
    sycl::detail::pi::assertion(
        hipDeviceGetAttribute(&surf_height,
                              hipDeviceAttributeMaxTexture2DHeight,
                              device->get()) == hipSuccess);
    sycl::detail::pi::assertion(surf_height >= 0);

    int min = std::min(tex_height, surf_height);

    return getInfo(param_value_size, param_value, param_value_size_ret, min);
  }
  case PI_DEVICE_INFO_IMAGE2D_MAX_WIDTH: {
    // Take the smaller of maximum surface and maximum texture width.
    int tex_width = 0;
    sycl::detail::pi::assertion(
        hipDeviceGetAttribute(&tex_width, hipDeviceAttributeMaxTexture2DWidth,
                              device->get()) == hipSuccess);
    sycl::detail::pi::assertion(tex_width >= 0);
    int surf_width = 0;
    sycl::detail::pi::assertion(
        hipDeviceGetAttribute(&surf_width, hipDeviceAttributeMaxTexture2DWidth,
                              device->get()) == hipSuccess);
    sycl::detail::pi::assertion(surf_width >= 0);

    int min = std::min(tex_width, surf_width);

    return getInfo(param_value_size, param_value, param_value_size_ret, min);
  }
  case PI_DEVICE_INFO_IMAGE3D_MAX_HEIGHT: {
    // Take the smaller of maximum surface and maximum texture height.
    int tex_height = 0;
    sycl::detail::pi::assertion(
        hipDeviceGetAttribute(&tex_height, hipDeviceAttributeMaxTexture3DHeight,
                              device->get()) == hipSuccess);
    sycl::detail::pi::assertion(tex_height >= 0);
    int surf_height = 0;
    sycl::detail::pi::assertion(
        hipDeviceGetAttribute(&surf_height,
                              hipDeviceAttributeMaxTexture3DHeight,
                              device->get()) == hipSuccess);
    sycl::detail::pi::assertion(surf_height >= 0);

    int min = std::min(tex_height, surf_height);

    return getInfo(param_value_size, param_value, param_value_size_ret, min);
  }
  case PI_DEVICE_INFO_IMAGE3D_MAX_WIDTH: {
    // Take the smaller of maximum surface and maximum texture width.
    int tex_width = 0;
    sycl::detail::pi::assertion(
        hipDeviceGetAttribute(&tex_width, hipDeviceAttributeMaxTexture3DWidth,
                              device->get()) == hipSuccess);
    sycl::detail::pi::assertion(tex_width >= 0);
    int surf_width = 0;
    sycl::detail::pi::assertion(
        hipDeviceGetAttribute(&surf_width, hipDeviceAttributeMaxTexture3DWidth,
                              device->get()) == hipSuccess);
    sycl::detail::pi::assertion(surf_width >= 0);

    int min = std::min(tex_width, surf_width);

    return getInfo(param_value_size, param_value, param_value_size_ret, min);
  }
  case PI_DEVICE_INFO_IMAGE3D_MAX_DEPTH: {
    // Take the smaller of maximum surface and maximum texture depth.
    int tex_depth = 0;
    sycl::detail::pi::assertion(
        hipDeviceGetAttribute(&tex_depth, hipDeviceAttributeMaxTexture3DDepth,
                              device->get()) == hipSuccess);
    sycl::detail::pi::assertion(tex_depth >= 0);
    int surf_depth = 0;
    sycl::detail::pi::assertion(
        hipDeviceGetAttribute(&surf_depth, hipDeviceAttributeMaxTexture3DDepth,
                              device->get()) == hipSuccess);
    sycl::detail::pi::assertion(surf_depth >= 0);

    int min = std::min(tex_depth, surf_depth);

    return getInfo(param_value_size, param_value, param_value_size_ret, min);
  }
  case PI_DEVICE_INFO_IMAGE_MAX_BUFFER_SIZE: {
    // Take the smaller of maximum surface and maximum texture width.
    int tex_width = 0;
    sycl::detail::pi::assertion(
        hipDeviceGetAttribute(&tex_width, hipDeviceAttributeMaxTexture1DWidth,
                              device->get()) == hipSuccess);
    sycl::detail::pi::assertion(tex_width >= 0);
    int surf_width = 0;
    sycl::detail::pi::assertion(
        hipDeviceGetAttribute(&surf_width, hipDeviceAttributeMaxTexture1DWidth,
                              device->get()) == hipSuccess);
    sycl::detail::pi::assertion(surf_width >= 0);

    int min = std::min(tex_width, surf_width);

    return getInfo(param_value_size, param_value, param_value_size_ret, min);
  }
  case PI_DEVICE_INFO_IMAGE_MAX_ARRAY_SIZE: {
    return getInfo(param_value_size, param_value, param_value_size_ret,
                   size_t(0));
  }
  case PI_DEVICE_INFO_MAX_SAMPLERS: {
    // This call is kind of meaningless for HIP, as samplers don't exist.
    // Closest thing is textures, which is 128.
    return getInfo(param_value_size, param_value, param_value_size_ret, 128u);
  }
  case PI_DEVICE_INFO_MAX_PARAMETER_SIZE: {
    // __global__ function parameters are passed to the device via constant
    // memory and are limited to 4 KB.
    return getInfo(param_value_size, param_value, param_value_size_ret,
                   size_t{4000u});
  }
  case PI_DEVICE_INFO_MEM_BASE_ADDR_ALIGN: {
    int mem_base_addr_align = 0;
    sycl::detail::pi::assertion(
        hipDeviceGetAttribute(&mem_base_addr_align,
                              hipDeviceAttributeTextureAlignment,
                              device->get()) == hipSuccess);
    // Multiply by 8 as clGetDeviceInfo returns this value in bits
    mem_base_addr_align *= 8;
    return getInfo(param_value_size, param_value, param_value_size_ret,
                   mem_base_addr_align);
  }
  case PI_DEVICE_INFO_HALF_FP_CONFIG: {
    return getInfo(param_value_size, param_value, param_value_size_ret, 0u);
  }
  case PI_DEVICE_INFO_SINGLE_FP_CONFIG: {
    auto config = PI_FP_DENORM | PI_FP_INF_NAN | PI_FP_ROUND_TO_NEAREST |
                  PI_FP_ROUND_TO_ZERO | PI_FP_ROUND_TO_INF | PI_FP_FMA |
                  PI_FP_CORRECTLY_ROUNDED_DIVIDE_SQRT;
    return getInfo(param_value_size, param_value, param_value_size_ret, config);
  }
  case PI_DEVICE_INFO_DOUBLE_FP_CONFIG: {
    auto config = PI_FP_DENORM | PI_FP_INF_NAN | PI_FP_ROUND_TO_NEAREST |
                  PI_FP_ROUND_TO_ZERO | PI_FP_ROUND_TO_INF | PI_FP_FMA;
    return getInfo(param_value_size, param_value, param_value_size_ret, config);
  }
  case PI_DEVICE_INFO_GLOBAL_MEM_CACHE_TYPE: {
    return getInfo(param_value_size, param_value, param_value_size_ret,
                   PI_DEVICE_MEM_CACHE_TYPE_READ_WRITE_CACHE);
  }
  case PI_DEVICE_INFO_GLOBAL_MEM_CACHELINE_SIZE: {
    // The value is dohipmented for all existing GPUs in the HIP programming
    // guidelines, section "H.3.2. Global Memory".
    return getInfo(param_value_size, param_value, param_value_size_ret, 128u);
  }
  case PI_DEVICE_INFO_GLOBAL_MEM_CACHE_SIZE: {
    int cache_size = 0;
    sycl::detail::pi::assertion(
        hipDeviceGetAttribute(&cache_size, hipDeviceAttributeL2CacheSize,
                              device->get()) == hipSuccess);
    sycl::detail::pi::assertion(cache_size >= 0);
    // The L2 cache is global to the GPU.
    return getInfo(param_value_size, param_value, param_value_size_ret,
                   pi_uint64(cache_size));
  }
  case PI_DEVICE_INFO_GLOBAL_MEM_SIZE: {
    size_t bytes = 0;
    // Runtime API has easy access to this value, driver API info is scarse.
    sycl::detail::pi::assertion(hipDeviceTotalMem(&bytes, device->get()) ==
                                hipSuccess);
    return getInfo(param_value_size, param_value, param_value_size_ret,
                   pi_uint64{bytes});
  }
  case PI_DEVICE_INFO_MAX_CONSTANT_BUFFER_SIZE: {
    unsigned int constant_memory = 0;

    // hipDeviceGetAttribute takes a int*, however the size of the constant
    // memory on AMD GPU may be larger than what can fit in the positive part
    // of a signed integer, so use an unsigned integer and cast the pointer to
    // int*.
    sycl::detail::pi::assertion(
        hipDeviceGetAttribute(reinterpret_cast<int *>(&constant_memory),
                              hipDeviceAttributeTotalConstantMemory,
                              device->get()) == hipSuccess);

    return getInfo(param_value_size, param_value, param_value_size_ret,
                   pi_uint64(constant_memory));
  }
  case PI_DEVICE_INFO_MAX_CONSTANT_ARGS: {
    // TODO: is there a way to retrieve this from HIP driver API?
    // Hard coded to value returned by clinfo for OpenCL 1.2 HIP | GeForce GTX
    // 1060 3GB
    return getInfo(param_value_size, param_value, param_value_size_ret, 9u);
  }
  case PI_DEVICE_INFO_LOCAL_MEM_TYPE: {
    return getInfo(param_value_size, param_value, param_value_size_ret,
                   PI_DEVICE_LOCAL_MEM_TYPE_LOCAL);
  }
  case PI_DEVICE_INFO_LOCAL_MEM_SIZE: {
    // OpenCL's "local memory" maps most closely to HIP's "shared memory".
    // HIP has its own definition of "local memory", which maps to OpenCL's
    // "private memory".
    int local_mem_size = 0;
    sycl::detail::pi::assertion(
        hipDeviceGetAttribute(&local_mem_size,
                              hipDeviceAttributeMaxSharedMemoryPerBlock,
                              device->get()) == hipSuccess);
    sycl::detail::pi::assertion(local_mem_size >= 0);
    return getInfo(param_value_size, param_value, param_value_size_ret,
                   pi_uint64(local_mem_size));
  }
  case PI_DEVICE_INFO_ERROR_CORRECTION_SUPPORT: {
    int ecc_enabled = 0;
    sycl::detail::pi::assertion(
        hipDeviceGetAttribute(&ecc_enabled, hipDeviceAttributeEccEnabled,
                              device->get()) == hipSuccess);

    sycl::detail::pi::assertion((ecc_enabled == 0) | (ecc_enabled == 1));
    auto result = static_cast<pi_bool>(ecc_enabled);
    return getInfo(param_value_size, param_value, param_value_size_ret, result);
  }
  case PI_DEVICE_INFO_HOST_UNIFIED_MEMORY: {
    int is_integrated = 0;
    sycl::detail::pi::assertion(
        hipDeviceGetAttribute(&is_integrated, hipDeviceAttributeIntegrated,
                              device->get()) == hipSuccess);

    sycl::detail::pi::assertion((is_integrated == 0) | (is_integrated == 1));
    auto result = static_cast<pi_bool>(is_integrated);
    return getInfo(param_value_size, param_value, param_value_size_ret, result);
  }
  case PI_DEVICE_INFO_PROFILING_TIMER_RESOLUTION: {
    // Hard coded to value returned by clinfo for OpenCL 1.2 HIP | GeForce GTX
    // 1060 3GB
    return getInfo(param_value_size, param_value, param_value_size_ret,
                   size_t{1000u});
  }
  case PI_DEVICE_INFO_ENDIAN_LITTLE: {
    return getInfo(param_value_size, param_value, param_value_size_ret,
                   PI_TRUE);
  }
  case PI_DEVICE_INFO_AVAILABLE: {
    return getInfo(param_value_size, param_value, param_value_size_ret,
                   PI_TRUE);
  }
  case PI_DEVICE_INFO_BUILD_ON_SUBDEVICE: {
    return getInfo(param_value_size, param_value, param_value_size_ret,
                   PI_TRUE);
  }
  case PI_DEVICE_INFO_COMPILER_AVAILABLE: {
    return getInfo(param_value_size, param_value, param_value_size_ret,
                   PI_TRUE);
  }
  case PI_DEVICE_INFO_LINKER_AVAILABLE: {
    return getInfo(param_value_size, param_value, param_value_size_ret,
                   PI_TRUE);
  }
  case PI_DEVICE_INFO_EXECUTION_CAPABILITIES: {
    auto capability = PI_DEVICE_EXEC_CAPABILITIES_KERNEL;
    return getInfo(param_value_size, param_value, param_value_size_ret,
                   capability);
  }
  case PI_DEVICE_INFO_QUEUE_ON_DEVICE_PROPERTIES: {
    // The mandated minimum capability:
    auto capability = PI_QUEUE_FLAG_PROFILING_ENABLE |
                      PI_QUEUE_FLAG_OUT_OF_ORDER_EXEC_MODE_ENABLE;
    return getInfo(param_value_size, param_value, param_value_size_ret,
                   capability);
  }
  case PI_DEVICE_INFO_QUEUE_ON_HOST_PROPERTIES: {
    // The mandated minimum capability:
    auto capability = PI_QUEUE_FLAG_PROFILING_ENABLE;
    return getInfo(param_value_size, param_value, param_value_size_ret,
                   capability);
  }
  case PI_DEVICE_INFO_BUILT_IN_KERNELS: {
    // An empty string is returned if no built-in kernels are supported by the
    // device.
    return getInfo(param_value_size, param_value, param_value_size_ret, "");
  }
  case PI_DEVICE_INFO_PLATFORM: {
    return getInfo(param_value_size, param_value, param_value_size_ret,
                   device->get_platform());
  }
  case PI_DEVICE_INFO_NAME: {
    static constexpr size_t MAX_DEVICE_NAME_LENGTH = 256u;
    char name[MAX_DEVICE_NAME_LENGTH];
    sycl::detail::pi::assertion(hipDeviceGetName(name, MAX_DEVICE_NAME_LENGTH,
                                                 device->get()) == hipSuccess);

    // On AMD GPUs hipDeviceGetName returns an empty string, so return the arch
    // name instead, this is also what AMD OpenCL devices return.
    if (strlen(name) == 0) {
      hipDeviceProp_t props;
      sycl::detail::pi::assertion(
          hipGetDeviceProperties(&props, device->get()) == hipSuccess);

      return getInfoArray(strlen(props.gcnArchName) + 1, param_value_size,
                          param_value, param_value_size_ret, props.gcnArchName);
    }
    return getInfoArray(strlen(name) + 1, param_value_size, param_value,
                        param_value_size_ret, name);
  }
  case PI_DEVICE_INFO_VENDOR: {
    return getInfo(param_value_size, param_value, param_value_size_ret,
                   "AMD Corporation");
  }
  case PI_DEVICE_INFO_DRIVER_VERSION: {
    auto version = getHipVersionString();
    return getInfo(param_value_size, param_value, param_value_size_ret,
                   version.c_str());
  }
  case PI_DEVICE_INFO_PROFILE: {
    return getInfo(param_value_size, param_value, param_value_size_ret, "HIP");
  }
  case PI_DEVICE_INFO_REFERENCE_COUNT: {
    return getInfo(param_value_size, param_value, param_value_size_ret,
                   device->get_reference_count());
  }
  case PI_DEVICE_INFO_VERSION: {
    return getInfo(param_value_size, param_value, param_value_size_ret,
                   "PI 0.0");
  }
  case PI_DEVICE_INFO_OPENCL_C_VERSION: {
    return getInfo(param_value_size, param_value, param_value_size_ret, "");
  }
  case PI_DEVICE_INFO_EXTENSIONS: {
    // TODO: Remove comment when HIP support native asserts.
    // DEVICELIB_ASSERT extension is set so fallback assert
    // postprocessing is NOP. HIP 4.3 docs indicate support for
    // native asserts are in progress
    std::string SupportedExtensions = "";
    SupportedExtensions += PI_DEVICE_INFO_EXTENSION_DEVICELIB_ASSERT;
    SupportedExtensions += " ";

    hipDeviceProp_t props;
    sycl::detail::pi::assertion(hipGetDeviceProperties(&props, device->get()) ==
                                hipSuccess);
    if (props.arch.hasDoubles) {
      SupportedExtensions += "cl_khr_fp64 ";
    }

    return getInfo(param_value_size, param_value, param_value_size_ret,
                   SupportedExtensions.c_str());
  }
  case PI_DEVICE_INFO_PRINTF_BUFFER_SIZE: {
    // The minimum value for the FULL profile is 1 MB.
    return getInfo(param_value_size, param_value, param_value_size_ret,
                   size_t{1024u});
  }
  case PI_DEVICE_INFO_PREFERRED_INTEROP_USER_SYNC: {
    return getInfo(param_value_size, param_value, param_value_size_ret,
                   PI_TRUE);
  }
  case PI_DEVICE_INFO_PARENT_DEVICE: {
    return getInfo(param_value_size, param_value, param_value_size_ret,
                   nullptr);
  }
  case PI_DEVICE_INFO_PARTITION_MAX_SUB_DEVICES: {
    return getInfo(param_value_size, param_value, param_value_size_ret, 0u);
  }
  case PI_DEVICE_INFO_PARTITION_PROPERTIES: {
    return getInfo(param_value_size, param_value, param_value_size_ret,
                   static_cast<pi_device_partition_property>(0u));
  }
  case PI_DEVICE_INFO_PARTITION_AFFINITY_DOMAIN: {
    return getInfo(param_value_size, param_value, param_value_size_ret, 0u);
  }
  case PI_DEVICE_INFO_PARTITION_TYPE: {
    return getInfo(param_value_size, param_value, param_value_size_ret,
                   static_cast<pi_device_partition_property>(0u));
  }

    // Intel USM extensions

  case PI_DEVICE_INFO_USM_HOST_SUPPORT: {
    // from cl_intel_unified_shared_memory: "The host memory access capabilities
    // apply to any host allocation."
    //
    // query if/how the device can access page-locked host memory, possibly
    // through PCIe, using the same pointer as the host
    pi_bitfield value = {};
    // if (getAttribute(device, HIP_DEVICE_ATTRIBUTE_UNIFIED_ADDRESSING)) {
    // the device shares a unified address space with the host
    if (getAttribute(device, hipDeviceAttributeComputeCapabilityMajor) >= 6) {
      // compute capability 6.x introduces operations that are atomic with
      // respect to other CPUs and GPUs in the system
      value = PI_USM_ACCESS | PI_USM_ATOMIC_ACCESS | PI_USM_CONCURRENT_ACCESS |
              PI_USM_CONCURRENT_ATOMIC_ACCESS;
    } else {
      // on GPU architectures with compute capability lower than 6.x, atomic
      // operations from the GPU to CPU memory will not be atomic with respect
      // to CPU initiated atomic operations
      value = PI_USM_ACCESS | PI_USM_CONCURRENT_ACCESS;
    }
    //}
    return getInfo(param_value_size, param_value, param_value_size_ret, value);
  }
  case PI_DEVICE_INFO_USM_DEVICE_SUPPORT: {
    // from cl_intel_unified_shared_memory:
    // "The device memory access capabilities apply to any device allocation
    // associated with this device."
    //
    // query how the device can access memory allocated on the device itself (?)
    pi_bitfield value = PI_USM_ACCESS | PI_USM_ATOMIC_ACCESS |
                        PI_USM_CONCURRENT_ACCESS |
                        PI_USM_CONCURRENT_ATOMIC_ACCESS;
    return getInfo(param_value_size, param_value, param_value_size_ret, value);
  }
  case PI_DEVICE_INFO_USM_SINGLE_SHARED_SUPPORT: {
    // from cl_intel_unified_shared_memory:
    // "The single device shared memory access capabilities apply to any shared
    // allocation associated with this device."
    //
    // query if/how the device can access managed memory associated to it
    pi_bitfield value = {};
    if (getAttribute(device, hipDeviceAttributeManagedMemory)) {
      // the device can allocate managed memory on this system
      value = PI_USM_ACCESS | PI_USM_ATOMIC_ACCESS;
    }
    if (getAttribute(device, hipDeviceAttributeConcurrentManagedAccess)) {
      // the device can coherently access managed memory concurrently with the
      // CPU
      value |= PI_USM_CONCURRENT_ACCESS;
      if (getAttribute(device, hipDeviceAttributeComputeCapabilityMajor) >= 6) {
        // compute capability 6.x introduces operations that are atomic with
        // respect to other CPUs and GPUs in the system
        value |= PI_USM_CONCURRENT_ATOMIC_ACCESS;
      }
    }
    return getInfo(param_value_size, param_value, param_value_size_ret, value);
  }
  case PI_DEVICE_INFO_USM_CROSS_SHARED_SUPPORT: {
    // from cl_intel_unified_shared_memory:
    // "The cross-device shared memory access capabilities apply to any shared
    // allocation associated with this device, or to any shared memory
    // allocation on another device that also supports the same cross-device
    // shared memory access capability."
    //
    // query if/how the device can access managed memory associated to other
    // devices
    pi_bitfield value = {};
    if (getAttribute(device, hipDeviceAttributeManagedMemory)) {
      // the device can allocate managed memory on this system
      value |= PI_USM_ACCESS;
    }
    if (getAttribute(device, hipDeviceAttributeConcurrentManagedAccess)) {
      // all devices with the CU_DEVICE_ATTRIBUTE_CONCURRENT_MANAGED_ACCESS
      // attribute can coherently access managed memory concurrently with the
      // CPU
      value |= PI_USM_CONCURRENT_ACCESS;
    }
    if (getAttribute(device, hipDeviceAttributeComputeCapabilityMajor) >= 6) {
      // compute capability 6.x introduces operations that are atomic with
      // respect to other CPUs and GPUs in the system
      if (value & PI_USM_ACCESS)
        value |= PI_USM_ATOMIC_ACCESS;
      if (value & PI_USM_CONCURRENT_ACCESS)
        value |= PI_USM_CONCURRENT_ATOMIC_ACCESS;
    }
    return getInfo(param_value_size, param_value, param_value_size_ret, value);
  }
  case PI_DEVICE_INFO_USM_SYSTEM_SHARED_SUPPORT: {
    // from cl_intel_unified_shared_memory:
    // "The shared system memory access capabilities apply to any allocations
    // made by a system allocator, such as malloc or new."
    //
    // query if/how the device can access pageable host memory allocated by the
    // system allocator
    pi_bitfield value = {};
    if (getAttribute(device, hipDeviceAttributePageableMemoryAccess)) {
      // the link between the device and the host does not support native
      // atomic operations
      value = PI_USM_ACCESS | PI_USM_CONCURRENT_ACCESS;
    }
    return getInfo(param_value_size, param_value, param_value_size_ret, value);
  }

  case PI_DEVICE_INFO_ATOMIC_64: {
    // TODO: Reconsider it when AMD supports SYCL_USE_NATIVE_FP_ATOMICS.
    hipDeviceProp_t props;
    sycl::detail::pi::assertion(hipGetDeviceProperties(&props, device->get()) ==
                                hipSuccess);
    return getInfo(param_value_size, param_value, param_value_size_ret,
                   props.arch.hasGlobalInt64Atomics &&
                       props.arch.hasSharedInt64Atomics);
  }

  case PI_EXT_INTEL_DEVICE_INFO_FREE_MEMORY: {
    size_t FreeMemory = 0;
    size_t TotalMemory = 0;
    sycl::detail::pi::assertion(hipMemGetInfo(&FreeMemory, &TotalMemory) ==
                                    hipSuccess,
                                "failed hipMemGetInfo() API.");
    return getInfo(param_value_size, param_value, param_value_size_ret,
                   FreeMemory);
  }

  case PI_EXT_INTEL_DEVICE_INFO_MEMORY_CLOCK_RATE: {
    int value = 0;
    sycl::detail::pi::assertion(
        hipDeviceGetAttribute(&value, hipDeviceAttributeMemoryClockRate,
                              device->get()) == hipSuccess);
    sycl::detail::pi::assertion(value >= 0);
    // Convert kilohertz to megahertz when returning.
    return getInfo(param_value_size, param_value, param_value_size_ret,
                   value / 1000);
  }

  case PI_EXT_INTEL_DEVICE_INFO_MEMORY_BUS_WIDTH: {
    int value = 0;
    sycl::detail::pi::assertion(
        hipDeviceGetAttribute(&value, hipDeviceAttributeMemoryBusWidth,
                              device->get()) == hipSuccess);
    sycl::detail::pi::assertion(value >= 0);
    return getInfo(param_value_size, param_value, param_value_size_ret, value);
  }
  case PI_EXT_INTEL_DEVICE_INFO_MAX_COMPUTE_QUEUE_INDICES: {
    return getInfo(param_value_size, param_value, param_value_size_ret,
                   pi_int32{1});
  }

  // TODO: Implement.
  case PI_DEVICE_INFO_ATOMIC_MEMORY_ORDER_CAPABILITIES:
  // TODO: Investigate if this information is available on HIP.
  case PI_DEVICE_INFO_ATOMIC_MEMORY_SCOPE_CAPABILITIES:
  case PI_DEVICE_INFO_DEVICE_ID:
  case PI_DEVICE_INFO_PCI_ADDRESS:
  case PI_DEVICE_INFO_GPU_EU_COUNT:
  case PI_DEVICE_INFO_GPU_EU_SIMD_WIDTH:
  case PI_DEVICE_INFO_GPU_SLICES:
  case PI_DEVICE_INFO_GPU_SUBSLICES_PER_SLICE:
  case PI_DEVICE_INFO_GPU_EU_COUNT_PER_SUBSLICE:
  case PI_DEVICE_INFO_GPU_HW_THREADS_PER_EU:
  case PI_DEVICE_INFO_MAX_MEM_BANDWIDTH:
  case PI_EXT_ONEAPI_DEVICE_INFO_BFLOAT16_MATH_FUNCTIONS:
    return PI_ERROR_INVALID_VALUE;

  default:
    __SYCL_PI_HANDLE_UNKNOWN_PARAM_NAME(param_name);
  }
  sycl::detail::pi::die("Device info request not implemented");
  return {};
}

/// Gets the native HIP handle of a PI device object
///
/// \param[in] device The PI device to get the native HIP object of.
/// \param[out] nativeHandle Set to the native handle of the PI device object.
///
/// \return PI_SUCCESS
pi_result hip_piextDeviceGetNativeHandle(pi_device device,
                                         pi_native_handle *nativeHandle) {
  *nativeHandle = static_cast<pi_native_handle>(device->get());
  return PI_SUCCESS;
}

/// Created a PI device object from a HIP device handle.
/// TODO: Implement this.
/// NOTE: The created PI object takes ownership of the native handle.
///
/// \param[in] nativeHandle The native handle to create PI device object from.
/// \param[in] platform is the PI platform of the device.
/// \param[out] device Set to the PI device object created from native handle.
///
/// \return TBD
pi_result hip_piextDeviceCreateWithNativeHandle(pi_native_handle nativeHandle,
                                                pi_platform platform,
                                                pi_device *device) {
  (void)nativeHandle;
  (void)platform;
  (void)device;
  sycl::detail::pi::die(
      "Creation of PI device from native handle not implemented");
  return {};
}

/* Context APIs */

/// Create a PI HIP context.
///
/// By default creates a scoped context and keeps the last active HIP context
/// on top of the HIP context stack.
/// With the __SYCL_PI_CONTEXT_PROPERTIES_HIP_PRIMARY key/id and a value of
/// PI_TRUE creates a primary HIP context and activates it on the HIP context
/// stack.
///
/// \param[in] properties 0 terminated array of key/id-value combinations. Can
/// be nullptr. Only accepts property key/id
/// __SYCL_PI_CONTEXT_PROPERTIES_HIP_PRIMARY with a pi_bool value.
/// \param[in] num_devices Number of devices to create the context for.
/// \param[in] devices Devices to create the context for.
/// \param[in] pfn_notify Callback, currently unused.
/// \param[in] user_data User data for callback.
/// \param[out] retcontext Set to created context on success.
///
/// \return PI_SUCCESS on success, otherwise an error return code.
pi_result hip_piContextCreate(const pi_context_properties *properties,
                              pi_uint32 num_devices, const pi_device *devices,
                              void (*pfn_notify)(const char *errinfo,
                                                 const void *private_info,
                                                 size_t cb, void *user_data),
                              void *user_data, pi_context *retcontext) {

  assert(devices != nullptr);
  // TODO: How to implement context callback?
  assert(pfn_notify == nullptr);
  assert(user_data == nullptr);
  assert(num_devices == 1);
  // Need input context
  assert(retcontext != nullptr);
  pi_result errcode_ret = PI_SUCCESS;

  // Parse properties.
  bool property_hip_primary = false;
  while (properties && (0 != *properties)) {
    // Consume property ID.
    pi_context_properties id = *properties;
    ++properties;
    // Consume property value.
    pi_context_properties value = *properties;
    ++properties;
    switch (id) {
    case __SYCL_PI_CONTEXT_PROPERTIES_HIP_PRIMARY:
      assert(value == PI_FALSE || value == PI_TRUE);
      property_hip_primary = static_cast<bool>(value);
      break;
    default:
      // Unknown property.
      sycl::detail::pi::die(
          "Unknown piContextCreate property in property list");
      return PI_ERROR_INVALID_VALUE;
    }
  }

  std::unique_ptr<_pi_context> piContextPtr{nullptr};
  try {
    hipCtx_t current = nullptr;

    if (property_hip_primary) {
      // Use the HIP primary context and assume that we want to use it
      // immediately as we want to forge context switches.
      hipCtx_t Ctxt;
      errcode_ret =
          PI_CHECK_ERROR(hipDevicePrimaryCtxRetain(&Ctxt, devices[0]->get()));
      piContextPtr = std::unique_ptr<_pi_context>(
          new _pi_context{_pi_context::kind::primary, Ctxt, *devices});
      errcode_ret = PI_CHECK_ERROR(hipCtxPushCurrent(Ctxt));
    } else {
      // Create a scoped context.
      hipCtx_t newContext;
      PI_CHECK_ERROR(hipCtxGetCurrent(&current));
      errcode_ret = PI_CHECK_ERROR(
          hipCtxCreate(&newContext, hipDeviceMapHost, devices[0]->get()));
      piContextPtr = std::unique_ptr<_pi_context>(new _pi_context{
          _pi_context::kind::user_defined, newContext, *devices});
    }

    static std::once_flag initFlag;
    std::call_once(
        initFlag,
        [](pi_result &err) {
          // Use default stream to record base event counter
          PI_CHECK_ERROR(
              hipEventCreateWithFlags(&_pi_platform::evBase_, hipEventDefault));
          PI_CHECK_ERROR(hipEventRecord(_pi_platform::evBase_, 0));
        },
        errcode_ret);

    // For non-primary scoped contexts keep the last active on top of the stack
    // as `cuCtxCreate` replaces it implicitly otherwise.
    // Primary contexts are kept on top of the stack, so the previous context
    // is not queried and therefore not recovered.
    if (current != nullptr) {
      PI_CHECK_ERROR(hipCtxSetCurrent(current));
    }

    *retcontext = piContextPtr.release();
  } catch (pi_result err) {
    errcode_ret = err;
  } catch (...) {
    errcode_ret = PI_ERROR_OUT_OF_RESOURCES;
  }
  return errcode_ret;
}

pi_result hip_piContextRelease(pi_context ctxt) {

  assert(ctxt != nullptr);

  if (ctxt->decrement_reference_count() > 0) {
    return PI_SUCCESS;
  }
  ctxt->invoke_extended_deleters();

  std::unique_ptr<_pi_context> context{ctxt};

  if (!ctxt->is_primary()) {
    hipCtx_t hipCtxt = ctxt->get();
    // hipCtxSynchronize is not supported for AMD platform so we can just
    // destroy the context, for NVIDIA make sure it's synchronized.
#if defined(__HIP_PLATFORM_NVIDIA__)
    hipCtx_t current = nullptr;
    PI_CHECK_ERROR(hipCtxGetCurrent(&current));
    if (hipCtxt != current) {
      PI_CHECK_ERROR(hipCtxPushCurrent(hipCtxt));
    }
    PI_CHECK_ERROR(hipCtxSynchronize());
    PI_CHECK_ERROR(hipCtxGetCurrent(&current));
    if (hipCtxt == current) {
      PI_CHECK_ERROR(hipCtxPopCurrent(&current));
    }
#endif
    return PI_CHECK_ERROR(hipCtxDestroy(hipCtxt));
  } else {
    // Primary context is not destroyed, but released
    hipDevice_t hipDev = ctxt->get_device()->get();
    hipCtx_t current;
    PI_CHECK_ERROR(hipCtxPopCurrent(&current));
    return PI_CHECK_ERROR(hipDevicePrimaryCtxRelease(hipDev));
  }

  hipCtx_t hipCtxt = ctxt->get();
  return PI_CHECK_ERROR(hipCtxDestroy(hipCtxt));
}

/// Gets the native HIP handle of a PI context object
///
/// \param[in] context The PI context to get the native HIP object of.
/// \param[out] nativeHandle Set to the native handle of the PI context object.
///
/// \return PI_SUCCESS
pi_result hip_piextContextGetNativeHandle(pi_context context,
                                          pi_native_handle *nativeHandle) {
  *nativeHandle = reinterpret_cast<pi_native_handle>(context->get());
  return PI_SUCCESS;
}

/// Created a PI context object from a HIP context handle.
/// TODO: Implement this.
/// NOTE: The created PI object takes ownership of the native handle.
///
/// \param[in] nativeHandle The native handle to create PI context object from.
/// \param[out] context Set to the PI context object created from native handle.
///
/// \return TBD
pi_result hip_piextContextCreateWithNativeHandle(pi_native_handle nativeHandle,
                                                 pi_uint32 num_devices,
                                                 const pi_device *devices,
                                                 bool ownNativeHandle,
                                                 pi_context *context) {
  (void)nativeHandle;
  (void)num_devices;
  (void)devices;
  (void)ownNativeHandle;
  (void)context;
  sycl::detail::pi::die(
      "Creation of PI context from native handle not implemented");
  return {};
}

/// Creates a PI Memory object using a HIP memory allocation.
/// Can trigger a manual copy depending on the mode.
/// \TODO Implement USE_HOST_PTR using cuHostRegister
///
pi_result hip_piMemBufferCreate(pi_context context, pi_mem_flags flags,
                                size_t size, void *host_ptr, pi_mem *ret_mem,
                                const pi_mem_properties *properties) {
  // Need input memory object
  assert(ret_mem != nullptr);
  assert((properties == nullptr || *properties == 0) &&
         "no mem properties goes to HIP RT yet");
  // Currently, USE_HOST_PTR is not implemented using host register
  // since this triggers a weird segfault after program ends.
  // Setting this constant to true enables testing that behavior.
  const bool enableUseHostPtr = false;
  const bool performInitialCopy =
      (flags & PI_MEM_FLAGS_HOST_PTR_COPY) ||
      ((flags & PI_MEM_FLAGS_HOST_PTR_USE) && !enableUseHostPtr);
  pi_result retErr = PI_SUCCESS;
  pi_mem retMemObj = nullptr;

  try {
    ScopedContext active(context);
    void *ptr;
    _pi_mem::mem_::buffer_mem_::alloc_mode allocMode =
        _pi_mem::mem_::buffer_mem_::alloc_mode::classic;

    if ((flags & PI_MEM_FLAGS_HOST_PTR_USE) && enableUseHostPtr) {
      retErr = PI_CHECK_ERROR(
          hipHostRegister(host_ptr, size, hipHostRegisterMapped));
      retErr = PI_CHECK_ERROR(hipHostGetDevicePointer(&ptr, host_ptr, 0));
      allocMode = _pi_mem::mem_::buffer_mem_::alloc_mode::use_host_ptr;
    } else if (flags & PI_MEM_FLAGS_HOST_PTR_ALLOC) {
      retErr = PI_CHECK_ERROR(hipHostMalloc(&host_ptr, size));
      retErr = PI_CHECK_ERROR(hipHostGetDevicePointer(&ptr, host_ptr, 0));
      allocMode = _pi_mem::mem_::buffer_mem_::alloc_mode::alloc_host_ptr;
    } else {
      retErr = PI_CHECK_ERROR(hipMalloc(&ptr, size));
      if (flags & PI_MEM_FLAGS_HOST_PTR_COPY) {
        allocMode = _pi_mem::mem_::buffer_mem_::alloc_mode::copy_in;
      }
    }

    if (retErr == PI_SUCCESS) {
      pi_mem parentBuffer = nullptr;

      auto devPtr =
          reinterpret_cast<_pi_mem::mem_::mem_::buffer_mem_::native_type>(ptr);
      auto piMemObj = std::unique_ptr<_pi_mem>(new _pi_mem{
          context, parentBuffer, allocMode, devPtr, host_ptr, size});
      if (piMemObj != nullptr) {
        retMemObj = piMemObj.release();
        if (performInitialCopy) {
          // Operates on the default stream of the current HIP context.
          retErr = PI_CHECK_ERROR(hipMemcpyHtoD(devPtr, host_ptr, size));
          // Synchronize with default stream implicitly used by cuMemcpyHtoD
          // to make buffer data available on device before any other PI call
          // uses it.
          if (retErr == PI_SUCCESS) {
            hipStream_t defaultStream = 0;
            retErr = PI_CHECK_ERROR(hipStreamSynchronize(defaultStream));
          }
        }
      } else {
        retErr = PI_ERROR_OUT_OF_HOST_MEMORY;
      }
    }
  } catch (pi_result err) {
    retErr = err;
  } catch (...) {
    retErr = PI_ERROR_OUT_OF_RESOURCES;
  }

  *ret_mem = retMemObj;

  return retErr;
}

/// Decreases the reference count of the Mem object.
/// If this is zero, calls the relevant HIP Free function
/// \return PI_SUCCESS unless deallocation error
///
pi_result hip_piMemRelease(pi_mem memObj) {
  assert((memObj != nullptr) && "PI_ERROR_INVALID_MEM_OBJECTS");

  pi_result ret = PI_SUCCESS;

  try {

    // Do nothing if there are other references
    if (memObj->decrement_reference_count() > 0) {
      return PI_SUCCESS;
    }

    // make sure memObj is released in case PI_CHECK_ERROR throws
    std::unique_ptr<_pi_mem> uniqueMemObj(memObj);

    if (memObj->is_sub_buffer()) {
      return PI_SUCCESS;
    }

    ScopedContext active(uniqueMemObj->get_context());

    if (memObj->mem_type_ == _pi_mem::mem_type::buffer) {
      switch (uniqueMemObj->mem_.buffer_mem_.allocMode_) {
      case _pi_mem::mem_::buffer_mem_::alloc_mode::copy_in:
      case _pi_mem::mem_::buffer_mem_::alloc_mode::classic:
        ret = PI_CHECK_ERROR(
            hipFree((void *)uniqueMemObj->mem_.buffer_mem_.ptr_));
        break;
      case _pi_mem::mem_::buffer_mem_::alloc_mode::use_host_ptr:
        ret = PI_CHECK_ERROR(
            hipHostUnregister(uniqueMemObj->mem_.buffer_mem_.hostPtr_));
        break;
      case _pi_mem::mem_::buffer_mem_::alloc_mode::alloc_host_ptr:
        ret = PI_CHECK_ERROR(
            hipFreeHost(uniqueMemObj->mem_.buffer_mem_.hostPtr_));
      };
    }

    else if (memObj->mem_type_ == _pi_mem::mem_type::surface) {
      ret = PI_CHECK_ERROR(hipDestroySurfaceObject(
          uniqueMemObj->mem_.surface_mem_.get_surface()));
      auto array = uniqueMemObj->mem_.surface_mem_.get_array();
      ret = PI_CHECK_ERROR(hipFreeArray(array));
    }

  } catch (pi_result err) {
    ret = err;
  } catch (...) {
    ret = PI_ERROR_OUT_OF_RESOURCES;
  }

  if (ret != PI_SUCCESS) {
    // A reported HIP error is either an implementation or an asynchronous HIP
    // error for which it is unclear if the function that reported it succeeded
    // or not. Either way, the state of the program is compromised and likely
    // unrecoverable.
    sycl::detail::pi::die(
        "Unrecoverable program state reached in hip_piMemRelease");
  }

  return PI_SUCCESS;
}

/// Implements a buffer partition in the HIP backend.
/// A buffer partition (or a sub-buffer, in OpenCL terms) is simply implemented
/// as an offset over an existing HIP allocation.
///
pi_result hip_piMemBufferPartition(pi_mem parent_buffer, pi_mem_flags flags,
                                   pi_buffer_create_type buffer_create_type,
                                   void *buffer_create_info, pi_mem *memObj) {
  assert((parent_buffer != nullptr) && "PI_ERROR_INVALID_MEM_OBJECT");
  assert(parent_buffer->is_buffer() && "PI_ERROR_INVALID_MEM_OBJECTS");
  assert(!parent_buffer->is_sub_buffer() && "PI_ERROR_INVALID_MEM_OBJECT");

  // Default value for flags means PI_MEM_FLAGS_ACCCESS_RW.
  if (flags == 0) {
    flags = PI_MEM_FLAGS_ACCESS_RW;
  }

  assert((flags == PI_MEM_FLAGS_ACCESS_RW) && "PI_ERROR_INVALID_VALUE");
  assert((buffer_create_type == PI_BUFFER_CREATE_TYPE_REGION) &&
         "PI_ERROR_INVALID_VALUE");
  assert((buffer_create_info != nullptr) && "PI_ERROR_INVALID_VALUE");
  assert(memObj != nullptr);

  const auto bufferRegion =
      *reinterpret_cast<pi_buffer_region>(buffer_create_info);
  assert((bufferRegion.size != 0u) && "PI_ERROR_INVALID_BUFFER_SIZE");

  assert((bufferRegion.origin <= (bufferRegion.origin + bufferRegion.size)) &&
         "Overflow");
  assert(((bufferRegion.origin + bufferRegion.size) <=
          parent_buffer->mem_.buffer_mem_.get_size()) &&
         "PI_ERROR_INVALID_BUFFER_SIZE");
  // Retained indirectly due to retaining parent buffer below.
  pi_context context = parent_buffer->context_;
  _pi_mem::mem_::buffer_mem_::alloc_mode allocMode =
      _pi_mem::mem_::buffer_mem_::alloc_mode::classic;

  assert(parent_buffer->mem_.buffer_mem_.ptr_ !=
         _pi_mem::mem_::buffer_mem_::native_type{0});
  _pi_mem::mem_::buffer_mem_::native_type ptr =
      parent_buffer->mem_.buffer_mem_.get_with_offset(bufferRegion.origin);

  void *hostPtr = nullptr;
  if (parent_buffer->mem_.buffer_mem_.hostPtr_) {
    hostPtr = static_cast<char *>(parent_buffer->mem_.buffer_mem_.hostPtr_) +
              bufferRegion.origin;
  }

  ReleaseGuard<pi_mem> releaseGuard(parent_buffer);

  std::unique_ptr<_pi_mem> retMemObj{nullptr};
  try {
    ScopedContext active(context);

    retMemObj = std::unique_ptr<_pi_mem>{new _pi_mem{
        context, parent_buffer, allocMode, ptr, hostPtr, bufferRegion.size}};
  } catch (pi_result err) {
    *memObj = nullptr;
    return err;
  } catch (...) {
    *memObj = nullptr;
    return PI_ERROR_OUT_OF_HOST_MEMORY;
  }

  releaseGuard.dismiss();
  *memObj = retMemObj.release();
  return PI_SUCCESS;
}

pi_result hip_piMemGetInfo(pi_mem memObj, pi_mem_info queriedInfo,
                           size_t expectedQuerySize, void *queryOutput,
                           size_t *writtenQuerySize) {
  (void)memObj;
  (void)queriedInfo;
  (void)expectedQuerySize;
  (void)queryOutput;
  (void)writtenQuerySize;

  sycl::detail::pi::die("hip_piMemGetInfo not implemented");
}

/// Gets the native HIP handle of a PI mem object
///
/// \param[in] mem The PI mem to get the native HIP object of.
/// \param[out] nativeHandle Set to the native handle of the PI mem object.
///
/// \return PI_SUCCESS
pi_result hip_piextMemGetNativeHandle(pi_mem mem,
                                      pi_native_handle *nativeHandle) {
#if defined(__HIP_PLATFORM_NVIDIA__)
  if (sizeof(_pi_mem::mem_::buffer_mem_::native_type) >
      sizeof(pi_native_handle)) {
    // Check that all the upper bits that cannot be represented by
    // pi_native_handle are empty.
    // NOTE: The following shift might trigger a warning, but the check in the
    // if above makes sure that this does not underflow.
    _pi_mem::mem_::buffer_mem_::native_type upperBits =
        mem->mem_.buffer_mem_.get() >> (sizeof(pi_native_handle) * CHAR_BIT);
    if (upperBits) {
      // Return an error if any of the remaining bits is non-zero.
      return PI_ERROR_INVALID_MEM_OBJECT;
    }
  }
  *nativeHandle = static_cast<pi_native_handle>(mem->mem_.buffer_mem_.get());
#elif defined(__HIP_PLATFORM_AMD__)
  *nativeHandle =
      reinterpret_cast<pi_native_handle>(mem->mem_.buffer_mem_.get());
#else
#error("Must define exactly one of __HIP_PLATFORM_AMD__ or __HIP_PLATFORM_NVIDIA__");
#endif
  return PI_SUCCESS;
}

/// Created a PI mem object from a HIP mem handle.
/// TODO: Implement this.
/// NOTE: The created PI object takes ownership of the native handle.
///
/// \param[in] nativeHandle The native handle to create PI mem object from.
/// \param[in] context The PI context of the memory allocation.
/// \param[in] ownNativeHandle Indicates if we own the native memory handle or
/// it came from interop that asked to not transfer the ownership to SYCL RT.
/// \param[out] mem Set to the PI mem object created from native handle.
///
/// \return TBD
pi_result hip_piextMemCreateWithNativeHandle(pi_native_handle nativeHandle,
                                             pi_context context,
                                             bool ownNativeHandle,
                                             pi_mem *mem) {
  (void)nativeHandle;
  (void)context;
  (void)ownNativeHandle;
  (void)mem;

  sycl::detail::pi::die(
      "Creation of PI mem from native handle not implemented");
  return {};
}

/// Creates a `pi_queue` object on the HIP backend.
/// Valid properties
/// * __SYCL_PI_HIP_USE_DEFAULT_STREAM -> hipStreamDefault
/// * __SYCL_PI_HIP_SYNC_WITH_DEFAULT -> hipStreamNonBlocking
/// \return Pi queue object mapping to a HIPStream
///
pi_result hip_piQueueCreate(pi_context context, pi_device device,
                            pi_queue_properties properties, pi_queue *queue) {
  try {
    std::unique_ptr<_pi_queue> queueImpl{nullptr};

    if (context->get_device() != device) {
      *queue = nullptr;
      return PI_ERROR_INVALID_DEVICE;
    }

    unsigned int flags = 0;

    const bool is_out_of_order =
        properties & PI_QUEUE_FLAG_OUT_OF_ORDER_EXEC_MODE_ENABLE;

    std::vector<hipStream_t> computeHipStreams(
        is_out_of_order ? _pi_queue::default_num_compute_streams : 1);
    std::vector<hipStream_t> transferHipStreams(
        is_out_of_order ? _pi_queue::default_num_transfer_streams : 0);

    queueImpl = std::unique_ptr<_pi_queue>(new _pi_queue{
        std::move(computeHipStreams), std::move(transferHipStreams), context,
        device, properties, flags});

    *queue = queueImpl.release();

    return PI_SUCCESS;
  } catch (pi_result err) {

    return err;

  } catch (...) {

    return PI_ERROR_OUT_OF_RESOURCES;
  }
}
pi_result hip_piextQueueCreate(pi_context Context, pi_device Device,
                               pi_queue_properties *Properties,
                               pi_queue *Queue) {
  assert(Properties);
  // Expect flags mask to be passed first.
  assert(Properties[0] == PI_QUEUE_FLAGS);
  if (Properties[0] != PI_QUEUE_FLAGS)
    return PI_ERROR_INVALID_VALUE;
  pi_queue_properties Flags = Properties[1];
  // Extra data isn't supported yet.
  assert(Properties[2] == 0);
  if (Properties[2] != 0)
    return PI_ERROR_INVALID_VALUE;
  return hip_piQueueCreate(Context, Device, Flags, Queue);
}

pi_result hip_piQueueGetInfo(pi_queue command_queue, pi_queue_info param_name,
                             size_t param_value_size, void *param_value,
                             size_t *param_value_size_ret) {
  assert(command_queue != nullptr);

  switch (param_name) {
  case PI_QUEUE_INFO_CONTEXT:
    return getInfo(param_value_size, param_value, param_value_size_ret,
                   command_queue->context_);
  case PI_QUEUE_INFO_DEVICE:
    return getInfo(param_value_size, param_value, param_value_size_ret,
                   command_queue->device_);
  case PI_QUEUE_INFO_REFERENCE_COUNT:
    return getInfo(param_value_size, param_value, param_value_size_ret,
                   command_queue->get_reference_count());
  case PI_QUEUE_INFO_PROPERTIES:
    return getInfo(param_value_size, param_value, param_value_size_ret,
                   command_queue->properties_);
  case PI_EXT_ONEAPI_QUEUE_INFO_EMPTY: {
    bool IsReady = command_queue->all_of([](hipStream_t s) -> bool {
      const hipError_t ret = hipStreamQuery(s);
      if (ret == hipSuccess)
        return true;

      if (ret == hipErrorNotReady)
        return false;

      PI_CHECK_ERROR(ret);
      return false;
    });
    return getInfo(param_value_size, param_value, param_value_size_ret,
                   IsReady);
  }
  default:
    __SYCL_PI_HANDLE_UNKNOWN_PARAM_NAME(param_name);
  }
  sycl::detail::pi::die("Queue info request not implemented");
  return {};
}

pi_result hip_piQueueRetain(pi_queue command_queue) {
  assert(command_queue != nullptr);
  assert(command_queue->get_reference_count() > 0);

  command_queue->increment_reference_count();
  return PI_SUCCESS;
}

pi_result hip_piQueueRelease(pi_queue command_queue) {
  assert(command_queue != nullptr);

  if (command_queue->decrement_reference_count() > 0) {
    return PI_SUCCESS;
  }

  try {
    std::unique_ptr<_pi_queue> queueImpl(command_queue);

    ScopedContext active(command_queue->get_context());

    command_queue->for_each_stream([](hipStream_t s) {
      PI_CHECK_ERROR(hipStreamSynchronize(s));
      PI_CHECK_ERROR(hipStreamDestroy(s));
    });

    return PI_SUCCESS;
  } catch (pi_result err) {
    return err;
  } catch (...) {
    return PI_ERROR_OUT_OF_RESOURCES;
  }
}

pi_result hip_piQueueFinish(pi_queue command_queue) {

  // set default result to a negative result (avoid false-positve tests)
  pi_result result = PI_ERROR_OUT_OF_HOST_MEMORY;

  try {

    assert(command_queue !=
           nullptr); // need PI_ERROR_INVALID_EXTERNAL_HANDLE error code
    ScopedContext active(command_queue->get_context());

    command_queue->sync_streams<true>([&result](hipStream_t s) {
      result = PI_CHECK_ERROR(hipStreamSynchronize(s));
    });

  } catch (pi_result err) {

    result = err;

  } catch (...) {

    result = PI_ERROR_OUT_OF_RESOURCES;
  }

  return result;
}

// There is no HIP counterpart for queue flushing and we don't run into the
// same problem of having to flush cross-queue dependencies as some of the
// other plugins, so it can be left as no-op.
pi_result hip_piQueueFlush(pi_queue command_queue) {
  (void)command_queue;
  return PI_SUCCESS;
}

/// Gets the native HIP handle of a PI queue object
///
/// \param[in] queue The PI queue to get the native HIP object of.
/// \param[out] nativeHandle Set to the native handle of the PI queue object.
///
/// \return PI_SUCCESS
pi_result hip_piextQueueGetNativeHandle(pi_queue queue,
                                        pi_native_handle *nativeHandle) {
  ScopedContext active(queue->get_context());
  *nativeHandle =
      reinterpret_cast<pi_native_handle>(queue->get_next_compute_stream());
  return PI_SUCCESS;
}

/// Created a PI queue object from a HIP queue handle.
/// TODO: Implement this.
/// NOTE: The created PI object takes ownership of the native handle.
///
/// \param[in] nativeHandle The native handle to create PI queue object from.
/// \param[in] context is the PI context of the queue.
/// \param[out] queue Set to the PI queue object created from native handle.
/// \param ownNativeHandle tells if SYCL RT should assume the ownership of
///        the native handle, if it can.
///
///
/// \return TBD
pi_result hip_piextQueueCreateWithNativeHandle(pi_native_handle nativeHandle,
                                               pi_context context,
                                               pi_device device,
                                               bool ownNativeHandle,
                                               pi_queue *queue) {
  (void)nativeHandle;
  (void)context;
  (void)device;
  (void)queue;
  (void)ownNativeHandle;
  sycl::detail::pi::die(
      "Creation of PI queue from native handle not implemented");
  return {};
}

pi_result hip_piEnqueueMemBufferWrite(pi_queue command_queue, pi_mem buffer,
                                      pi_bool blocking_write, size_t offset,
                                      size_t size, void *ptr,
                                      pi_uint32 num_events_in_wait_list,
                                      const pi_event *event_wait_list,
                                      pi_event *event) {

  assert(buffer != nullptr);
  assert(command_queue != nullptr);
  pi_result retErr = PI_SUCCESS;
  std::unique_ptr<_pi_event> retImplEv{nullptr};

  try {
    ScopedContext active(command_queue->get_context());
    hipStream_t hipStream = command_queue->get_next_transfer_stream();
    retErr = enqueueEventsWait(command_queue, hipStream,
                               num_events_in_wait_list, event_wait_list);

    if (event) {
      retImplEv = std::unique_ptr<_pi_event>(_pi_event::make_native(
          PI_COMMAND_TYPE_MEM_BUFFER_WRITE, command_queue, hipStream));
      retImplEv->start();
    }

    retErr = PI_CHECK_ERROR(
        hipMemcpyHtoDAsync(buffer->mem_.buffer_mem_.get_with_offset(offset),
                           ptr, size, hipStream));

    if (event) {
      retErr = retImplEv->record();
    }

    if (blocking_write) {
      retErr = PI_CHECK_ERROR(hipStreamSynchronize(hipStream));
    }

    if (event) {
      *event = retImplEv.release();
    }
  } catch (pi_result err) {
    retErr = err;
  }
  return retErr;
}

pi_result hip_piEnqueueMemBufferRead(pi_queue command_queue, pi_mem buffer,
                                     pi_bool blocking_read, size_t offset,
                                     size_t size, void *ptr,
                                     pi_uint32 num_events_in_wait_list,
                                     const pi_event *event_wait_list,
                                     pi_event *event) {

  assert(buffer != nullptr);
  assert(command_queue != nullptr);
  pi_result retErr = PI_SUCCESS;
  std::unique_ptr<_pi_event> retImplEv{nullptr};

  try {
    ScopedContext active(command_queue->get_context());
    hipStream_t hipStream = command_queue->get_next_transfer_stream();
    retErr = enqueueEventsWait(command_queue, hipStream,
                               num_events_in_wait_list, event_wait_list);

    if (event) {
      retImplEv = std::unique_ptr<_pi_event>(_pi_event::make_native(
          PI_COMMAND_TYPE_MEM_BUFFER_READ, command_queue, hipStream));
      retImplEv->start();
    }

    retErr = PI_CHECK_ERROR(hipMemcpyDtoHAsync(
        ptr, buffer->mem_.buffer_mem_.get_with_offset(offset), size,
        hipStream));

    if (event) {
      retErr = retImplEv->record();
    }

    if (blocking_read) {
      retErr = PI_CHECK_ERROR(hipStreamSynchronize(hipStream));
    }

    if (event) {
      *event = retImplEv.release();
    }

  } catch (pi_result err) {
    retErr = err;
  }
  return retErr;
}

pi_result hip_piEventsWait(pi_uint32 num_events, const pi_event *event_list) {

  try {
    assert(num_events != 0);
    assert(event_list);
    if (num_events == 0) {
      return PI_ERROR_INVALID_VALUE;
    }

    if (!event_list) {
      return PI_ERROR_INVALID_EVENT;
    }

    auto context = event_list[0]->get_context();
    ScopedContext active(context);

    auto waitFunc = [context](pi_event event) -> pi_result {
      if (!event) {
        return PI_ERROR_INVALID_EVENT;
      }

      if (event->get_context() != context) {
        return PI_ERROR_INVALID_CONTEXT;
      }

      return event->wait();
    };
    return forLatestEvents(event_list, num_events, waitFunc);
  } catch (pi_result err) {
    return err;
  } catch (...) {
    return PI_ERROR_OUT_OF_RESOURCES;
  }
}

pi_result hip_piKernelCreate(pi_program program, const char *kernel_name,
                             pi_kernel *kernel) {
  assert(kernel != nullptr);
  assert(program != nullptr);

  pi_result retErr = PI_SUCCESS;
  std::unique_ptr<_pi_kernel> retKernel{nullptr};

  try {
    ScopedContext active(program->get_context());

    hipFunction_t hipFunc;
    retErr = PI_CHECK_ERROR(
        hipModuleGetFunction(&hipFunc, program->get(), kernel_name));

    std::string kernel_name_woffset = std::string(kernel_name) + "_with_offset";
    hipFunction_t hipFuncWithOffsetParam;
    hipError_t offsetRes = hipModuleGetFunction(
        &hipFuncWithOffsetParam, program->get(), kernel_name_woffset.c_str());

    // If there is no kernel with global offset parameter we mark it as missing
    if (offsetRes == hipErrorNotFound) {
      hipFuncWithOffsetParam = nullptr;
    } else {
      retErr = PI_CHECK_ERROR(offsetRes);
    }

    retKernel = std::unique_ptr<_pi_kernel>(
        new _pi_kernel{hipFunc, hipFuncWithOffsetParam, kernel_name, program,
                       program->get_context()});
  } catch (pi_result err) {
    retErr = err;
  } catch (...) {
    retErr = PI_ERROR_OUT_OF_HOST_MEMORY;
  }

  *kernel = retKernel.release();
  return retErr;
}

pi_result hip_piKernelSetArg(pi_kernel kernel, pi_uint32 arg_index,
                             size_t arg_size, const void *arg_value) {

  assert(kernel != nullptr);
  pi_result retErr = PI_SUCCESS;
  try {
    if (arg_value) {
      kernel->set_kernel_arg(arg_index, arg_size, arg_value);
    } else {
      kernel->set_kernel_local_arg(arg_index, arg_size);
    }
  } catch (pi_result err) {
    retErr = err;
  }
  return retErr;
}

pi_result hip_piextKernelSetArgMemObj(pi_kernel kernel, pi_uint32 arg_index,
                                      const pi_mem *arg_value) {

  assert(kernel != nullptr);
  assert(arg_value != nullptr);

  pi_result retErr = PI_SUCCESS;
  try {
    pi_mem arg_mem = *arg_value;

    if (arg_mem->mem_type_ == _pi_mem::mem_type::surface) {
      auto array = arg_mem->mem_.surface_mem_.get_array();
      hipArray_Format Format;
      size_t NumChannels;
      getArrayDesc(array, Format, NumChannels);
      if (Format != HIP_AD_FORMAT_UNSIGNED_INT32 &&
          Format != HIP_AD_FORMAT_SIGNED_INT32 &&
          Format != HIP_AD_FORMAT_HALF && Format != HIP_AD_FORMAT_FLOAT) {
        sycl::detail::pi::die(
            "PI HIP kernels only support images with channel types int32, "
            "uint32, float, and half.");
      }
      hipSurfaceObject_t hipSurf = arg_mem->mem_.surface_mem_.get_surface();
      kernel->set_kernel_arg(arg_index, sizeof(hipSurf), (void *)&hipSurf);
    } else

    {
      void *hipPtr = arg_mem->mem_.buffer_mem_.get_void();
      kernel->set_kernel_arg(arg_index, sizeof(void *), (void *)&hipPtr);
    }
  } catch (pi_result err) {
    retErr = err;
  }
  return retErr;
}

pi_result hip_piextKernelSetArgSampler(pi_kernel kernel, pi_uint32 arg_index,
                                       const pi_sampler *arg_value) {

  assert(kernel != nullptr);
  assert(arg_value != nullptr);

  pi_result retErr = PI_SUCCESS;
  try {
    pi_uint32 samplerProps = (*arg_value)->props_;
    kernel->set_kernel_arg(arg_index, sizeof(pi_uint32), (void *)&samplerProps);
  } catch (pi_result err) {
    retErr = err;
  }
  return retErr;
}

pi_result hip_piEnqueueKernelLaunch(
    pi_queue command_queue, pi_kernel kernel, pi_uint32 work_dim,
    const size_t *global_work_offset, const size_t *global_work_size,
    const size_t *local_work_size, pi_uint32 num_events_in_wait_list,
    const pi_event *event_wait_list, pi_event *event) {

  // Preconditions
  assert(command_queue != nullptr);
  assert(command_queue->get_context() == kernel->get_context());
  assert(kernel != nullptr);
  assert(global_work_offset != nullptr);
  assert(work_dim > 0);
  assert(work_dim < 4);

  if (*global_work_size == 0) {
    return hip_piEnqueueEventsWaitWithBarrier(
        command_queue, num_events_in_wait_list, event_wait_list, event);
  }

  // Set the number of threads per block to the number of threads per warp
  // by default unless user has provided a better number
  size_t threadsPerBlock[3] = {32u, 1u, 1u};
  size_t maxWorkGroupSize = 0u;
  size_t maxThreadsPerBlock[3] = {};
  bool providedLocalWorkGroupSize = (local_work_size != nullptr);

  {
    pi_result retError = hip_piDeviceGetInfo(
        command_queue->device_, PI_DEVICE_INFO_MAX_WORK_ITEM_SIZES,
        sizeof(maxThreadsPerBlock), maxThreadsPerBlock, nullptr);
    assert(retError == PI_SUCCESS);
    (void)retError;

    retError = hip_piDeviceGetInfo(
        command_queue->device_, PI_DEVICE_INFO_MAX_WORK_GROUP_SIZE,
        sizeof(maxWorkGroupSize), &maxWorkGroupSize, nullptr);
    assert(retError == PI_SUCCESS);
    // The maxWorkGroupsSize = 1024 for AMD GPU
    // The maxThreadsPerBlock = {1024, 1024, 1024}

    if (providedLocalWorkGroupSize) {
      auto isValid = [&](int dim) {
        if (local_work_size[dim] > maxThreadsPerBlock[dim])
          return PI_ERROR_INVALID_WORK_ITEM_SIZE;
        // Checks that local work sizes are a divisor of the global work sizes
        // which includes that the local work sizes are neither larger than the
        // global work sizes and not 0.
        if (0u == local_work_size[dim])
          return PI_ERROR_INVALID_WORK_GROUP_SIZE;
        if (0u != (global_work_size[dim] % local_work_size[dim]))
          return PI_ERROR_INVALID_WORK_GROUP_SIZE;
        threadsPerBlock[dim] = local_work_size[dim];
        return PI_SUCCESS;
      };

      for (size_t dim = 0; dim < work_dim; dim++) {
        auto err = isValid(dim);
        if (err != PI_SUCCESS)
          return err;
      }
    } else {
      simpleGuessLocalWorkSize(threadsPerBlock, global_work_size,
                               maxThreadsPerBlock, kernel);
    }
  }

  if (maxWorkGroupSize <
      size_t(threadsPerBlock[0] * threadsPerBlock[1] * threadsPerBlock[2])) {
    return PI_ERROR_INVALID_WORK_GROUP_SIZE;
  }

  size_t blocksPerGrid[3] = {1u, 1u, 1u};

  for (size_t i = 0; i < work_dim; i++) {
    blocksPerGrid[i] =
        (global_work_size[i] + threadsPerBlock[i] - 1) / threadsPerBlock[i];
  }

  pi_result retError = PI_SUCCESS;
  std::unique_ptr<_pi_event> retImplEv{nullptr};

  try {
    ScopedContext active(command_queue->get_context());

    pi_uint32 stream_token;
    _pi_stream_guard guard;
    hipStream_t hipStream = command_queue->get_next_compute_stream(
        num_events_in_wait_list, event_wait_list, guard, &stream_token);
    hipFunction_t hipFunc = kernel->get();

    retError = enqueueEventsWait(command_queue, hipStream,
                                 num_events_in_wait_list, event_wait_list);

    // Set the implicit global offset parameter if kernel has offset variant
    if (kernel->get_with_offset_parameter()) {
      std::uint32_t hip_implicit_offset[3] = {0, 0, 0};
      if (global_work_offset) {
        for (size_t i = 0; i < work_dim; i++) {
          hip_implicit_offset[i] =
              static_cast<std::uint32_t>(global_work_offset[i]);
          if (global_work_offset[i] != 0) {
            hipFunc = kernel->get_with_offset_parameter();
          }
        }
      }
      kernel->set_implicit_offset_arg(sizeof(hip_implicit_offset),
                                      hip_implicit_offset);
    }

    auto argIndices = kernel->get_arg_indices();

    if (event) {
      retImplEv = std::unique_ptr<_pi_event>(
          _pi_event::make_native(PI_COMMAND_TYPE_NDRANGE_KERNEL, command_queue,
                                 hipStream, stream_token));
      retImplEv->start();
    }

    // Set local mem max size if env var is present
    static const char *local_mem_sz_ptr =
        std::getenv("SYCL_PI_HIP_MAX_LOCAL_MEM_SIZE");

    if (local_mem_sz_ptr) {
      int device_max_local_mem = 0;
      retError = PI_CHECK_ERROR(hipDeviceGetAttribute(
          &device_max_local_mem, hipDeviceAttributeMaxSharedMemoryPerBlock,
          command_queue->get_device()->get()));

      static const int env_val = std::atoi(local_mem_sz_ptr);
      if (env_val <= 0 || env_val > device_max_local_mem) {
        setErrorMessage("Invalid value specified for "
                        "SYCL_PI_HIP_MAX_LOCAL_MEM_SIZE",
                        PI_ERROR_PLUGIN_SPECIFIC_ERROR);
        return PI_ERROR_PLUGIN_SPECIFIC_ERROR;
      }
      retError = PI_CHECK_ERROR(hipFuncSetAttribute(
          hipFunc, hipFuncAttributeMaxDynamicSharedMemorySize, env_val));
    }

    retError = PI_CHECK_ERROR(hipModuleLaunchKernel(
        hipFunc, blocksPerGrid[0], blocksPerGrid[1], blocksPerGrid[2],
        threadsPerBlock[0], threadsPerBlock[1], threadsPerBlock[2],
        kernel->get_local_size(), hipStream, argIndices.data(), nullptr));

    kernel->clear_local_size();

    if (event) {
      retError = retImplEv->record();
      *event = retImplEv.release();
    }
  } catch (pi_result err) {
    retError = err;
  }
  return retError;
}

/// \TODO Not implemented
pi_result
hip_piEnqueueNativeKernel(pi_queue queue, void (*user_func)(void *), void *args,
                          size_t cb_args, pi_uint32 num_mem_objects,
                          const pi_mem *mem_list, const void **args_mem_loc,
                          pi_uint32 num_events_in_wait_list,
                          const pi_event *event_wait_list, pi_event *event) {
  (void)queue;
  (void)user_func;
  (void)args;
  (void)cb_args;
  (void)num_mem_objects;
  (void)mem_list;
  (void)args_mem_loc;
  (void)num_events_in_wait_list;
  (void)event_wait_list;
  (void)event;

  sycl::detail::pi::die("Not implemented in HIP backend");
  return {};
}

/// \TODO Not implemented

pi_result hip_piMemImageCreate(pi_context context, pi_mem_flags flags,
                               const pi_image_format *image_format,
                               const pi_image_desc *image_desc, void *host_ptr,
                               pi_mem *ret_mem) {

  // Need input memory object
  assert(ret_mem != nullptr);
  const bool performInitialCopy = (flags & PI_MEM_FLAGS_HOST_PTR_COPY) ||
                                  ((flags & PI_MEM_FLAGS_HOST_PTR_USE));
  pi_result retErr = PI_SUCCESS;

  // We only support RBGA channel order
  // TODO: check SYCL CTS and spec. May also have to support BGRA
  if (image_format->image_channel_order !=
      pi_image_channel_order::PI_IMAGE_CHANNEL_ORDER_RGBA) {
    sycl::detail::pi::die(
        "hip_piMemImageCreate only supports RGBA channel order");
  }

  // We have to use cuArray3DCreate, which has some caveats. The height and
  // depth parameters must be set to 0 produce 1D or 2D arrays. image_desc gives
  // a minimum value of 1, so we need to convert the answer.
  HIP_ARRAY3D_DESCRIPTOR array_desc;
  array_desc.NumChannels = 4; // Only support 4 channel image
  array_desc.Flags = 0;       // No flags required
  array_desc.Width = image_desc->image_width;
  if (image_desc->image_type == PI_MEM_TYPE_IMAGE1D) {
    array_desc.Height = 0;
    array_desc.Depth = 0;
  } else if (image_desc->image_type == PI_MEM_TYPE_IMAGE2D) {
    array_desc.Height = image_desc->image_height;
    array_desc.Depth = 0;
  } else if (image_desc->image_type == PI_MEM_TYPE_IMAGE3D) {
    array_desc.Height = image_desc->image_height;
    array_desc.Depth = image_desc->image_depth;
  }

  // We need to get this now in bytes for calculating the total image size later
  size_t pixel_type_size_bytes;

  switch (image_format->image_channel_data_type) {
  case PI_IMAGE_CHANNEL_TYPE_UNORM_INT8:
  case PI_IMAGE_CHANNEL_TYPE_UNSIGNED_INT8:
    array_desc.Format = HIP_AD_FORMAT_UNSIGNED_INT8;
    pixel_type_size_bytes = 1;
    break;
  case PI_IMAGE_CHANNEL_TYPE_SIGNED_INT8:
    array_desc.Format = HIP_AD_FORMAT_SIGNED_INT8;
    pixel_type_size_bytes = 1;
    break;
  case PI_IMAGE_CHANNEL_TYPE_UNORM_INT16:
  case PI_IMAGE_CHANNEL_TYPE_UNSIGNED_INT16:
    array_desc.Format = HIP_AD_FORMAT_UNSIGNED_INT16;
    pixel_type_size_bytes = 2;
    break;
  case PI_IMAGE_CHANNEL_TYPE_SIGNED_INT16:
    array_desc.Format = HIP_AD_FORMAT_SIGNED_INT16;
    pixel_type_size_bytes = 2;
    break;
  case PI_IMAGE_CHANNEL_TYPE_HALF_FLOAT:
    array_desc.Format = HIP_AD_FORMAT_HALF;
    pixel_type_size_bytes = 2;
    break;
  case PI_IMAGE_CHANNEL_TYPE_UNSIGNED_INT32:
    array_desc.Format = HIP_AD_FORMAT_UNSIGNED_INT32;
    pixel_type_size_bytes = 4;
    break;
  case PI_IMAGE_CHANNEL_TYPE_SIGNED_INT32:
    array_desc.Format = HIP_AD_FORMAT_SIGNED_INT32;
    pixel_type_size_bytes = 4;
    break;
  case PI_IMAGE_CHANNEL_TYPE_FLOAT:
    array_desc.Format = HIP_AD_FORMAT_FLOAT;
    pixel_type_size_bytes = 4;
    break;
  default:
    sycl::detail::pi::die(
        "hip_piMemImageCreate given unsupported image_channel_data_type");
  }

  // When a dimension isn't used image_desc has the size set to 1
  size_t pixel_size_bytes =
      pixel_type_size_bytes * 4; // 4 is the only number of channels we support
  size_t image_size_bytes = pixel_size_bytes * image_desc->image_width *
                            image_desc->image_height * image_desc->image_depth;

  ScopedContext active(context);
  hipArray *image_array;
  retErr = PI_CHECK_ERROR(hipArray3DCreate(
      reinterpret_cast<hipCUarray *>(&image_array), &array_desc));

  try {
    if (performInitialCopy) {
      // We have to use a different copy function for each image dimensionality
      if (image_desc->image_type == PI_MEM_TYPE_IMAGE1D) {
        retErr = PI_CHECK_ERROR(
            hipMemcpyHtoA(image_array, 0, host_ptr, image_size_bytes));
      } else if (image_desc->image_type == PI_MEM_TYPE_IMAGE2D) {
        hip_Memcpy2D cpy_desc;
        memset(&cpy_desc, 0, sizeof(cpy_desc));
        cpy_desc.srcMemoryType = hipMemoryType::hipMemoryTypeHost;
        cpy_desc.srcHost = host_ptr;
        cpy_desc.dstMemoryType = hipMemoryType::hipMemoryTypeArray;
        cpy_desc.dstArray = reinterpret_cast<hipCUarray>(image_array);
        cpy_desc.WidthInBytes = pixel_size_bytes * image_desc->image_width;
        cpy_desc.Height = image_desc->image_height;
        retErr = PI_CHECK_ERROR(hipMemcpyParam2D(&cpy_desc));
      } else if (image_desc->image_type == PI_MEM_TYPE_IMAGE3D) {
        HIP_MEMCPY3D cpy_desc;
        memset(&cpy_desc, 0, sizeof(cpy_desc));
        cpy_desc.srcMemoryType = hipMemoryType::hipMemoryTypeHost;
        cpy_desc.srcHost = host_ptr;
        cpy_desc.dstMemoryType = hipMemoryType::hipMemoryTypeArray;
        cpy_desc.dstArray = reinterpret_cast<hipCUarray>(image_array);
        cpy_desc.WidthInBytes = pixel_size_bytes * image_desc->image_width;
        cpy_desc.Height = image_desc->image_height;
        cpy_desc.Depth = image_desc->image_depth;
        retErr = PI_CHECK_ERROR(hipDrvMemcpy3D(&cpy_desc));
      }
    }

    // HIP_RESOURCE_DESC is a union of different structs, shown here
    // We need to fill it as described here to use it for a surface or texture
    // HIP_RESOURCE_DESC::resType must be HIP_RESOURCE_TYPE_ARRAY and
    // HIP_RESOURCE_DESC::res::array::hArray must be set to a valid HIP array
    // handle.
    // HIP_RESOURCE_DESC::flags must be set to zero

    hipResourceDesc image_res_desc;
    image_res_desc.res.array.array = image_array;
    image_res_desc.resType = hipResourceTypeArray;

    hipSurfaceObject_t surface;
    retErr = PI_CHECK_ERROR(hipCreateSurfaceObject(&surface, &image_res_desc));

    auto piMemObj = std::unique_ptr<_pi_mem>(new _pi_mem{
        context, image_array, surface, image_desc->image_type, host_ptr});

    if (piMemObj == nullptr) {
      return PI_ERROR_OUT_OF_HOST_MEMORY;
    }

    *ret_mem = piMemObj.release();
  } catch (pi_result err) {
    PI_CHECK_ERROR(hipFreeArray(image_array));
    return err;
  } catch (...) {
    PI_CHECK_ERROR(hipFreeArray(image_array));
    return PI_ERROR_UNKNOWN;
  }
  return retErr;
}

/// \TODO Not implemented
pi_result hip_piMemImageGetInfo(pi_mem image, pi_image_info param_name,
                                size_t param_value_size, void *param_value,
                                size_t *param_value_size_ret) {
  (void)image;
  (void)param_name;
  (void)param_value_size;
  (void)param_value;
  (void)param_value_size_ret;

  sycl::detail::pi::die("hip_piMemImageGetInfo not implemented");
  return {};
}

pi_result hip_piMemRetain(pi_mem mem) {
  assert(mem != nullptr);
  assert(mem->get_reference_count() > 0);
  mem->increment_reference_count();
  return PI_SUCCESS;
}

/// Not used as HIP backend only creates programs from binary.
/// See \ref hip_piclProgramCreateWithBinary.
///
pi_result hip_piclProgramCreateWithSource(pi_context context, pi_uint32 count,
                                          const char **strings,
                                          const size_t *lengths,
                                          pi_program *program) {
  (void)context;
  (void)count;
  (void)strings;
  (void)lengths;
  (void)program;

  sycl::detail::pi::hipPrint("hip_piclProgramCreateWithSource not implemented");
  return PI_ERROR_INVALID_OPERATION;
}

/// Loads the images from a PI program into a HIPmodule that can be
/// used later on to extract functions (kernels).
/// See \ref _pi_program for implementation details.
///
pi_result hip_piProgramBuild(pi_program program, pi_uint32 num_devices,
                             const pi_device *device_list, const char *options,
                             void (*pfn_notify)(pi_program program,
                                                void *user_data),
                             void *user_data) {

  assert(program != nullptr);
  assert(num_devices == 1 || num_devices == 0);
  assert(device_list != nullptr || num_devices == 0);
  assert(pfn_notify == nullptr);
  assert(user_data == nullptr);
  pi_result retError = PI_SUCCESS;

  try {
    ScopedContext active(program->get_context());

    program->build_program(options);

  } catch (pi_result err) {
    retError = err;
  }
  return retError;
}

/// \TODO Not implemented
pi_result hip_piProgramCreate(pi_context context, const void *il, size_t length,
                              pi_program *res_program) {
  (void)context;
  (void)il;
  (void)length;
  (void)res_program;

  sycl::detail::pi::die("hip_piProgramCreate not implemented");
  return {};
}

/// Loads images from a list of PTX or HIPBIN binaries.
/// Note: No calls to HIP driver API in this function, only store binaries
/// for later.
///
/// Note: Only supports one device
///
pi_result hip_piProgramCreateWithBinary(
    pi_context context, pi_uint32 num_devices, const pi_device *device_list,
    const size_t *lengths, const unsigned char **binaries,
    size_t num_metadata_entries, const pi_device_binary_property *metadata,
    pi_int32 *binary_status, pi_program *program) {
  (void)num_metadata_entries;
  (void)metadata;
  (void)binary_status;

  assert(context != nullptr);
  assert(binaries != nullptr);
  assert(program != nullptr);
  assert(device_list != nullptr);
  assert(num_devices == 1 && "HIP contexts are for a single device");
  assert((context->get_device()->get() == device_list[0]->get()) &&
         "Mismatch between devices context and passed context when creating "
         "program from binary");

  pi_result retError = PI_SUCCESS;

  std::unique_ptr<_pi_program> retProgram{new _pi_program{context}};

  // TODO: Set metadata here and use reqd_work_group_size information.
  // See cuda_piProgramCreateWithBinary

  const bool has_length = (lengths != nullptr);
  size_t length = has_length
                      ? lengths[0]
                      : strlen(reinterpret_cast<const char *>(binaries[0])) + 1;

  assert(length != 0);

  retProgram->set_binary(reinterpret_cast<const char *>(binaries[0]), length);

  *program = retProgram.release();

  return retError;
}

pi_result hip_piProgramGetInfo(pi_program program, pi_program_info param_name,
                               size_t param_value_size, void *param_value,
                               size_t *param_value_size_ret) {
  assert(program != nullptr);

  switch (param_name) {
  case PI_PROGRAM_INFO_REFERENCE_COUNT:
    return getInfo(param_value_size, param_value, param_value_size_ret,
                   program->get_reference_count());
  case PI_PROGRAM_INFO_CONTEXT:
    return getInfo(param_value_size, param_value, param_value_size_ret,
                   program->context_);
  case PI_PROGRAM_INFO_NUM_DEVICES:
    return getInfo(param_value_size, param_value, param_value_size_ret, 1u);
  case PI_PROGRAM_INFO_DEVICES:
    return getInfoArray(1, param_value_size, param_value, param_value_size_ret,
                        &program->context_->deviceId_);
  case PI_PROGRAM_INFO_SOURCE:
    return getInfo(param_value_size, param_value, param_value_size_ret,
                   program->binary_);
  case PI_PROGRAM_INFO_BINARY_SIZES:
    return getInfoArray(1, param_value_size, param_value, param_value_size_ret,
                        &program->binarySizeInBytes_);
  case PI_PROGRAM_INFO_BINARIES:
    return getInfoArray(1, param_value_size, param_value, param_value_size_ret,
                        &program->binary_);
  case PI_PROGRAM_INFO_KERNEL_NAMES: {
    return getInfo(param_value_size, param_value, param_value_size_ret,
                   getKernelNames(program).c_str());
  }
  default:
    __SYCL_PI_HANDLE_UNKNOWN_PARAM_NAME(param_name);
  }
  sycl::detail::pi::die("Program info request not implemented");
  return {};
}

pi_result hip_piProgramLink(pi_context context, pi_uint32 num_devices,
                            const pi_device *device_list, const char *options,
                            pi_uint32 num_input_programs,
                            const pi_program *input_programs,
                            void (*pfn_notify)(pi_program program,
                                               void *user_data),
                            void *user_data, pi_program *ret_program) {
  (void)context;
  (void)num_devices;
  (void)device_list;
  (void)options;
  (void)num_input_programs;
  (void)input_programs;
  (void)pfn_notify;
  (void)user_data;
  (void)ret_program;
  sycl::detail::pi::die(
      "hip_piProgramLink: linking not supported with hip backend");
  return {};
}

/// Creates a new program that is the outcome of the compilation of the headers
///  and the program.
/// \TODO Implement asynchronous compilation
///
pi_result hip_piProgramCompile(
    pi_program program, pi_uint32 num_devices, const pi_device *device_list,
    const char *options, pi_uint32 num_input_headers,
    const pi_program *input_headers, const char **header_include_names,
    void (*pfn_notify)(pi_program program, void *user_data), void *user_data) {
  (void)input_headers;
  (void)header_include_names;

  assert(program != nullptr);
  assert(num_devices == 1 || num_devices == 0);
  assert(device_list != nullptr || num_devices == 0);
  assert(pfn_notify == nullptr);
  assert(user_data == nullptr);
  assert(num_input_headers == 0);
  pi_result retError = PI_SUCCESS;

  try {
    ScopedContext active(program->get_context());

    program->build_program(options);

  } catch (pi_result err) {
    retError = err;
  }
  return retError;
}

pi_result hip_piProgramGetBuildInfo(pi_program program, pi_device device,
                                    pi_program_build_info param_name,
                                    size_t param_value_size, void *param_value,
                                    size_t *param_value_size_ret) {
  (void)device;

  assert(program != nullptr);

  switch (param_name) {
  case PI_PROGRAM_BUILD_INFO_STATUS: {
    return getInfo(param_value_size, param_value, param_value_size_ret,
                   program->buildStatus_);
  }
  case PI_PROGRAM_BUILD_INFO_OPTIONS:
    return getInfo(param_value_size, param_value, param_value_size_ret,
                   program->buildOptions_.c_str());
  case PI_PROGRAM_BUILD_INFO_LOG:
    return getInfoArray(program->MAX_LOG_SIZE, param_value_size, param_value,
                        param_value_size_ret, program->infoLog_);
  default:
    __SYCL_PI_HANDLE_UNKNOWN_PARAM_NAME(param_name);
  }
  sycl::detail::pi::die("Program Build info request not implemented");
  return {};
}

pi_result hip_piProgramRetain(pi_program program) {
  assert(program != nullptr);
  assert(program->get_reference_count() > 0);
  program->increment_reference_count();
  return PI_SUCCESS;
}

/// Decreases the reference count of a pi_program object.
/// When the reference count reaches 0, it unloads the module from
/// the context.
pi_result hip_piProgramRelease(pi_program program) {
  assert(program != nullptr);

  // double delete or someone is messing with the ref count.
  // either way, cannot safely proceed.
  assert(program->get_reference_count() != 0 &&
         "Reference count overflow detected in hip_piProgramRelease.");

  // decrement ref count. If it is 0, delete the program.
  if (program->decrement_reference_count() == 0) {

    std::unique_ptr<_pi_program> program_ptr{program};

    pi_result result = PI_ERROR_INVALID_PROGRAM;

    try {
      ScopedContext active(program->get_context());
      auto hipModule = program->get();
      result = PI_CHECK_ERROR(hipModuleUnload(hipModule));
    } catch (...) {
      result = PI_ERROR_OUT_OF_RESOURCES;
    }

    return result;
  }

  return PI_SUCCESS;
}

/// Gets the native HIP handle of a PI program object
///
/// \param[in] program The PI program to get the native HIP object of.
/// \param[out] nativeHandle Set to the native handle of the PI program object.
///
/// \return TBD
pi_result hip_piextProgramGetNativeHandle(pi_program program,
                                          pi_native_handle *nativeHandle) {
  *nativeHandle = reinterpret_cast<pi_native_handle>(program->get());
  return PI_SUCCESS;
}

/// Created a PI program object from a HIP program handle.
/// TODO: Implement this.
/// NOTE: The created PI object takes ownership of the native handle.
///
/// \param[in] nativeHandle The native handle to create PI program object from.
/// \param[in] context The PI context of the program.
/// \param[in] ownNativeHandle tells if should assume the ownership of
///            the native handle.
/// \param[out] program Set to the PI program object created from native handle.
///
/// \return TBD
pi_result hip_piextProgramCreateWithNativeHandle(pi_native_handle nativeHandle,
                                                 pi_context context,
                                                 bool ownNativeHandle,
                                                 pi_program *program) {
  (void)nativeHandle;
  (void)context;
  (void)ownNativeHandle;
  (void)program;

  sycl::detail::pi::die(
      "Creation of PI program from native handle not implemented");
  return {};
}

pi_result hip_piKernelGetInfo(pi_kernel kernel, pi_kernel_info param_name,
                              size_t param_value_size, void *param_value,
                              size_t *param_value_size_ret) {

  if (kernel != nullptr) {

    switch (param_name) {
    case PI_KERNEL_INFO_FUNCTION_NAME:
      return getInfo(param_value_size, param_value, param_value_size_ret,
                     kernel->get_name());
    case PI_KERNEL_INFO_NUM_ARGS:
      return getInfo(param_value_size, param_value, param_value_size_ret,
                     kernel->get_num_args());
    case PI_KERNEL_INFO_REFERENCE_COUNT:
      return getInfo(param_value_size, param_value, param_value_size_ret,
                     kernel->get_reference_count());
    case PI_KERNEL_INFO_CONTEXT: {
      return getInfo(param_value_size, param_value, param_value_size_ret,
                     kernel->get_context());
    }
    case PI_KERNEL_INFO_PROGRAM: {
      return getInfo(param_value_size, param_value, param_value_size_ret,
                     kernel->get_program());
    }
    case PI_KERNEL_INFO_ATTRIBUTES: {
      return getInfo(param_value_size, param_value, param_value_size_ret, "");
    }
    default: {
      __SYCL_PI_HANDLE_UNKNOWN_PARAM_NAME(param_name);
    }
    }
  }

  return PI_ERROR_INVALID_KERNEL;
}

pi_result hip_piKernelGetGroupInfo(pi_kernel kernel, pi_device device,
                                   pi_kernel_group_info param_name,
                                   size_t param_value_size, void *param_value,
                                   size_t *param_value_size_ret) {

  // here we want to query about a kernel's hip blocks!

  if (kernel != nullptr) {

    switch (param_name) {
    case PI_KERNEL_GROUP_INFO_WORK_GROUP_SIZE: {
      int max_threads = 0;
      sycl::detail::pi::assertion(
          hipFuncGetAttribute(&max_threads,
                              HIP_FUNC_ATTRIBUTE_MAX_THREADS_PER_BLOCK,
                              kernel->get()) == hipSuccess);
      return getInfo(param_value_size, param_value, param_value_size_ret,
                     size_t(max_threads));
    }
    case PI_KERNEL_GROUP_INFO_COMPILE_WORK_GROUP_SIZE: {
      // Returns the work-group size specified in the kernel source or IL.
      // If the work-group size is not specified in the kernel source or IL,
      // (0, 0, 0) is returned.
      // https://www.khronos.org/registry/OpenCL/sdk/2.1/docs/man/xhtml/clGetKernelWorkGroupInfo.html

      // TODO: can we extract the work group size from the PTX?
      size_t group_size[3] = {0, 0, 0};
      return getInfoArray(3, param_value_size, param_value,
                          param_value_size_ret, group_size);
    }
    case PI_KERNEL_GROUP_INFO_LOCAL_MEM_SIZE: {
      // OpenCL LOCAL == HIP SHARED
      int bytes = 0;
      sycl::detail::pi::assertion(
          hipFuncGetAttribute(&bytes, HIP_FUNC_ATTRIBUTE_SHARED_SIZE_BYTES,
                              kernel->get()) == hipSuccess);
      return getInfo(param_value_size, param_value, param_value_size_ret,
                     pi_uint64(bytes));
    }
    case PI_KERNEL_GROUP_INFO_PREFERRED_WORK_GROUP_SIZE_MULTIPLE: {
      // Work groups should be multiples of the warp size
      int warpSize = 0;
      sycl::detail::pi::assertion(
          hipDeviceGetAttribute(&warpSize, hipDeviceAttributeWarpSize,
                                device->get()) == hipSuccess);
      return getInfo(param_value_size, param_value, param_value_size_ret,
                     static_cast<size_t>(warpSize));
    }
    case PI_KERNEL_GROUP_INFO_PRIVATE_MEM_SIZE: {
      // OpenCL PRIVATE == HIP LOCAL
      int bytes = 0;
      sycl::detail::pi::assertion(
          hipFuncGetAttribute(&bytes, HIP_FUNC_ATTRIBUTE_LOCAL_SIZE_BYTES,
                              kernel->get()) == hipSuccess);
      return getInfo(param_value_size, param_value, param_value_size_ret,
                     pi_uint64(bytes));
    }
    case PI_KERNEL_GROUP_INFO_NUM_REGS: {
      sycl::detail::pi::die("PI_KERNEL_GROUP_INFO_NUM_REGS in "
                            "piKernelGetGroupInfo not implemented\n");
      return {};
    }

    default:
      __SYCL_PI_HANDLE_UNKNOWN_PARAM_NAME(param_name);
    }
  }

  return PI_ERROR_INVALID_KERNEL;
}

pi_result hip_piKernelGetSubGroupInfo(
    pi_kernel kernel, pi_device device, pi_kernel_sub_group_info param_name,
    size_t input_value_size, const void *input_value, size_t param_value_size,
    void *param_value, size_t *param_value_size_ret) {
  (void)input_value_size;
  (void)input_value;

  if (kernel != nullptr) {
    switch (param_name) {
    case PI_KERNEL_MAX_SUB_GROUP_SIZE: {
      // Sub-group size is equivalent to warp size
      int warpSize = 0;
      sycl::detail::pi::assertion(
          hipDeviceGetAttribute(&warpSize, hipDeviceAttributeWarpSize,
                                device->get()) == hipSuccess);
      return getInfo(param_value_size, param_value, param_value_size_ret,
                     static_cast<uint32_t>(warpSize));
    }
    case PI_KERNEL_MAX_NUM_SUB_GROUPS: {
      // Number of sub-groups = max block size / warp size + possible remainder
      int max_threads = 0;
      sycl::detail::pi::assertion(
          hipFuncGetAttribute(&max_threads,
                              HIP_FUNC_ATTRIBUTE_MAX_THREADS_PER_BLOCK,
                              kernel->get()) == hipSuccess);
      int warpSize = 0;
      hip_piKernelGetSubGroupInfo(kernel, device, PI_KERNEL_MAX_SUB_GROUP_SIZE,
                                  0, nullptr, sizeof(uint32_t), &warpSize,
                                  nullptr);
      int maxWarps = (max_threads + warpSize - 1) / warpSize;
      return getInfo(param_value_size, param_value, param_value_size_ret,
                     static_cast<uint32_t>(maxWarps));
    }
    case PI_KERNEL_COMPILE_NUM_SUB_GROUPS: {
      // Return value of 0 => not specified
      // TODO: Revisit if PTX is generated for compile-time work-group sizes
      return getInfo(param_value_size, param_value, param_value_size_ret, 0);
    }
    case PI_KERNEL_COMPILE_SUB_GROUP_SIZE_INTEL: {
      // Return value of 0 => unspecified or "auto" sub-group size
      // Correct for now, since warp size may be read from special register
      // TODO: Return warp size once default is primary sub-group size
      // TODO: Revisit if we can recover [[sub_group_size]] attribute from PTX
      return getInfo(param_value_size, param_value, param_value_size_ret, 0);
    }
    default:
      __SYCL_PI_HANDLE_UNKNOWN_PARAM_NAME(param_name);
    }
  }
  return PI_ERROR_INVALID_KERNEL;
}

pi_result hip_piKernelRetain(pi_kernel kernel) {
  assert(kernel != nullptr);
  assert(kernel->get_reference_count() > 0u);

  kernel->increment_reference_count();
  return PI_SUCCESS;
}

pi_result hip_piKernelRelease(pi_kernel kernel) {
  assert(kernel != nullptr);

  // double delete or someone is messing with the ref count.
  // either way, cannot safely proceed.
  assert(kernel->get_reference_count() != 0 &&
         "Reference count overflow detected in hip_piKernelRelease.");

  // decrement ref count. If it is 0, delete the program.
  if (kernel->decrement_reference_count() == 0) {
    // no internal hip resources to clean up. Just delete it.
    delete kernel;
    return PI_SUCCESS;
  }

  return PI_SUCCESS;
}

// A NOP for the HIP backend
pi_result hip_piKernelSetExecInfo(pi_kernel kernel,
                                  pi_kernel_exec_info param_name,
                                  size_t param_value_size,
                                  const void *param_value) {
  (void)kernel;
  (void)param_name;
  (void)param_value_size;
  (void)param_value;

  return PI_SUCCESS;
}

pi_result hip_piextProgramSetSpecializationConstant(pi_program, pi_uint32,
                                                    size_t, const void *) {
  // This entry point is only used for native specialization constants (SPIR-V),
  // and the HIP plugin is AOT only so this entry point is not supported.
  sycl::detail::pi::die("Native specialization constants are not supported");
  return {};
}

pi_result hip_piextKernelSetArgPointer(pi_kernel kernel, pi_uint32 arg_index,
                                       size_t arg_size, const void *arg_value) {
  kernel->set_kernel_arg(arg_index, arg_size, arg_value);
  return PI_SUCCESS;
}

//
// Events
//
pi_result hip_piEventCreate(pi_context context, pi_event *event) {
  (void)context;
  (void)event;

  sycl::detail::pi::die("PI Event Create not implemented in HIP backend");
}

pi_result hip_piEventGetInfo(pi_event event, pi_event_info param_name,
                             size_t param_value_size, void *param_value,
                             size_t *param_value_size_ret) {
  assert(event != nullptr);

  switch (param_name) {
  case PI_EVENT_INFO_COMMAND_QUEUE:
    return getInfo(param_value_size, param_value, param_value_size_ret,
                   event->get_queue());
  case PI_EVENT_INFO_COMMAND_TYPE:
    return getInfo(param_value_size, param_value, param_value_size_ret,
                   event->get_command_type());
  case PI_EVENT_INFO_REFERENCE_COUNT:
    return getInfo(param_value_size, param_value, param_value_size_ret,
                   event->get_reference_count());
  case PI_EVENT_INFO_COMMAND_EXECUTION_STATUS: {
    return getInfo(param_value_size, param_value, param_value_size_ret,
                   static_cast<pi_event_status>(event->get_execution_status()));
  }
  case PI_EVENT_INFO_CONTEXT:
    return getInfo(param_value_size, param_value, param_value_size_ret,
                   event->get_context());
  default:
    __SYCL_PI_HANDLE_UNKNOWN_PARAM_NAME(param_name);
  }

  return PI_ERROR_INVALID_EVENT;
}

/// Obtain profiling information from PI HIP events
/// Timings from HIP are only elapsed time.
pi_result hip_piEventGetProfilingInfo(pi_event event,
                                      pi_profiling_info param_name,
                                      size_t param_value_size,
                                      void *param_value,
                                      size_t *param_value_size_ret) {

  assert(event != nullptr);

  pi_queue queue = event->get_queue();
  if (queue == nullptr ||
      !(queue->properties_ & PI_QUEUE_FLAG_PROFILING_ENABLE)) {
    return PI_ERROR_PROFILING_INFO_NOT_AVAILABLE;
  }

  switch (param_name) {
  case PI_PROFILING_INFO_COMMAND_QUEUED:
  case PI_PROFILING_INFO_COMMAND_SUBMIT:
    // Note: No user for this case
    return getInfo<pi_uint64>(param_value_size, param_value,
                              param_value_size_ret, event->get_queued_time());
  case PI_PROFILING_INFO_COMMAND_START:
    return getInfo<pi_uint64>(param_value_size, param_value,
                              param_value_size_ret, event->get_start_time());
  case PI_PROFILING_INFO_COMMAND_END:
    return getInfo<pi_uint64>(param_value_size, param_value,
                              param_value_size_ret, event->get_end_time());
  default:
    __SYCL_PI_HANDLE_UNKNOWN_PARAM_NAME(param_name);
  }
  sycl::detail::pi::die("Event Profiling info request not implemented");
  return {};
}

pi_result hip_piEventSetCallback(pi_event event,
                                 pi_int32 command_exec_callback_type,
                                 pfn_notify notify, void *user_data) {
  (void)event;
  (void)command_exec_callback_type;
  (void)notify;
  (void)user_data;

  sycl::detail::pi::die("Event Callback not implemented in HIP backend");
  return PI_SUCCESS;
}

pi_result hip_piEventSetStatus(pi_event event, pi_int32 execution_status) {
  (void)event;
  (void)execution_status;

  sycl::detail::pi::die("Event Set Status not implemented in HIP backend");
  return PI_ERROR_INVALID_VALUE;
}

pi_result hip_piEventRetain(pi_event event) {
  assert(event != nullptr);

  const auto refCount = event->increment_reference_count();

  sycl::detail::pi::assertion(
      refCount != 0, "Reference count overflow detected in hip_piEventRetain.");

  return PI_SUCCESS;
}

pi_result hip_piEventRelease(pi_event event) {
  assert(event != nullptr);

  // double delete or someone is messing with the ref count.
  // either way, cannot safely proceed.
  sycl::detail::pi::assertion(
      event->get_reference_count() != 0,
      "Reference count overflow detected in hip_piEventRelease.");

  // decrement ref count. If it is 0, delete the event.
  if (event->decrement_reference_count() == 0) {
    std::unique_ptr<_pi_event> event_ptr{event};
    pi_result result = PI_ERROR_INVALID_EVENT;
    try {
      ScopedContext active(event->get_context());
      result = event->release();
    } catch (...) {
      result = PI_ERROR_OUT_OF_RESOURCES;
    }
    return result;
  }

  return PI_SUCCESS;
}

/// Enqueues a wait on the given queue for all events.
/// See \ref enqueueEventWait
///
/// Currently queues are represented by a single in-order stream, therefore
/// every command is an implicit barrier and so hip_piEnqueueEventsWait has the
/// same behavior as hip_piEnqueueEventsWaitWithBarrier. So
/// hip_piEnqueueEventsWait can just call hip_piEnqueueEventsWaitWithBarrier.
pi_result hip_piEnqueueEventsWait(pi_queue command_queue,
                                  pi_uint32 num_events_in_wait_list,
                                  const pi_event *event_wait_list,
                                  pi_event *event) {
  return hip_piEnqueueEventsWaitWithBarrier(
      command_queue, num_events_in_wait_list, event_wait_list, event);
}

/// Enqueues a wait on the given queue for all specified events.
/// See \ref enqueueEventWaitWithBarrier
///
/// If the events list is empty, the enqueued wait will wait on all previous
/// events in the queue.
pi_result hip_piEnqueueEventsWaitWithBarrier(pi_queue command_queue,
                                             pi_uint32 num_events_in_wait_list,
                                             const pi_event *event_wait_list,
                                             pi_event *event) {
  if (!command_queue) {
    return PI_ERROR_INVALID_QUEUE;
  }

  pi_result result;

  try {
    ScopedContext active(command_queue->get_context());
    pi_uint32 stream_token;
    _pi_stream_guard guard;
    hipStream_t hipStream = command_queue->get_next_compute_stream(
        num_events_in_wait_list, event_wait_list, guard, &stream_token);
    {
      std::lock_guard<std::mutex> guard(command_queue->barrier_mutex_);
      if (command_queue->barrier_event_ == nullptr) {
        PI_CHECK_ERROR(hipEventCreate(&command_queue->barrier_event_));
      }
      if (num_events_in_wait_list == 0) { //  wait on all work
        if (command_queue->barrier_tmp_event_ == nullptr) {
          PI_CHECK_ERROR(hipEventCreate(&command_queue->barrier_tmp_event_));
        }
        command_queue->sync_streams(
            [hipStream,
             tmp_event = command_queue->barrier_tmp_event_](hipStream_t s) {
              if (hipStream != s) {
                PI_CHECK_ERROR(hipEventRecord(tmp_event, s));
                PI_CHECK_ERROR(hipStreamWaitEvent(hipStream, tmp_event, 0));
              }
            });
      } else { // wait just on given events
        forLatestEvents(event_wait_list, num_events_in_wait_list,
                        [hipStream](pi_event event) -> pi_result {
                          if (event->get_queue()->has_been_synchronized(
                                  event->get_compute_stream_token())) {
                            return PI_SUCCESS;
                          } else {
                            return PI_CHECK_ERROR(
                                hipStreamWaitEvent(hipStream, event->get(), 0));
                          }
                        });
      }

      result = PI_CHECK_ERROR(
          hipEventRecord(command_queue->barrier_event_, hipStream));
      for (unsigned int i = 0;
           i < command_queue->compute_applied_barrier_.size(); i++) {
        command_queue->compute_applied_barrier_[i] = false;
      }
      for (unsigned int i = 0;
           i < command_queue->transfer_applied_barrier_.size(); i++) {
        command_queue->transfer_applied_barrier_[i] = false;
      }
    }
    if (result != PI_SUCCESS) {
      return result;
    }

    if (event) {
      *event = _pi_event::make_native(PI_COMMAND_TYPE_MARKER, command_queue,
                                      hipStream, stream_token);
      (*event)->start();
      (*event)->record();
    }

    return PI_SUCCESS;
  } catch (pi_result err) {
    return err;
  } catch (...) {
    return PI_ERROR_UNKNOWN;
  }
}

/// Gets the native HIP handle of a PI event object
///
/// \param[in] event The PI event to get the native HIP object of.
/// \param[out] nativeHandle Set to the native handle of the PI event object.
///
/// \return PI_SUCCESS on success. PI_ERROR_INVALID_EVENT if given a user event.
pi_result hip_piextEventGetNativeHandle(pi_event event,
                                        pi_native_handle *nativeHandle) {
  *nativeHandle = reinterpret_cast<pi_native_handle>(event->get());
  return PI_SUCCESS;
}

/// Created a PI event object from a HIP event handle.
/// TODO: Implement this.
/// NOTE: The created PI object takes ownership of the native handle.
///
/// \param[in] nativeHandle The native handle to create PI event object from.
/// \param[out] event Set to the PI event object created from native handle.
///
/// \return TBD
pi_result hip_piextEventCreateWithNativeHandle(pi_native_handle nativeHandle,
                                               pi_context context,
                                               bool ownNativeHandle,
                                               pi_event *event) {
  (void)nativeHandle;
  (void)context;
  (void)ownNativeHandle;
  (void)event;

  sycl::detail::pi::die(
      "Creation of PI event from native handle not implemented");
  return {};
}

/// Creates a PI sampler object
///
/// \param[in] context The context the sampler is created for.
/// \param[in] sampler_properties The properties for the sampler.
/// \param[out] result_sampler Set to the resulting sampler object.
///
/// \return PI_SUCCESS on success. PI_ERROR_INVALID_VALUE if given an invalid
/// property
///         or if there is multiple of properties from the same category.
pi_result hip_piSamplerCreate(pi_context context,
                              const pi_sampler_properties *sampler_properties,
                              pi_sampler *result_sampler) {
  std::unique_ptr<_pi_sampler> retImplSampl{new _pi_sampler(context)};

  bool propSeen[3] = {false, false, false};
  for (size_t i = 0; sampler_properties[i] != 0; i += 2) {
    switch (sampler_properties[i]) {
    case PI_SAMPLER_PROPERTIES_NORMALIZED_COORDS:
      if (propSeen[0]) {
        return PI_ERROR_INVALID_VALUE;
      }
      propSeen[0] = true;
      retImplSampl->props_ |= sampler_properties[i + 1];
      break;
    case PI_SAMPLER_PROPERTIES_FILTER_MODE:
      if (propSeen[1]) {
        return PI_ERROR_INVALID_VALUE;
      }
      propSeen[1] = true;
      retImplSampl->props_ |=
          (sampler_properties[i + 1] - PI_SAMPLER_FILTER_MODE_NEAREST) << 1;
      break;
    case PI_SAMPLER_PROPERTIES_ADDRESSING_MODE:
      if (propSeen[2]) {
        return PI_ERROR_INVALID_VALUE;
      }
      propSeen[2] = true;
      retImplSampl->props_ |=
          (sampler_properties[i + 1] - PI_SAMPLER_ADDRESSING_MODE_NONE) << 2;
      break;
    default:
      return PI_ERROR_INVALID_VALUE;
    }
  }

  if (!propSeen[0]) {
    retImplSampl->props_ |= PI_TRUE;
  }
  // Default filter mode to CL_FILTER_NEAREST
  if (!propSeen[2]) {
    retImplSampl->props_ |=
        (PI_SAMPLER_ADDRESSING_MODE_CLAMP % PI_SAMPLER_ADDRESSING_MODE_NONE)
        << 2;
  }

  *result_sampler = retImplSampl.release();
  return PI_SUCCESS;
}

/// Gets information from a PI sampler object
///
/// \param[in] sampler The sampler to get the information from.
/// \param[in] param_name The name of the information to get.
/// \param[in] param_value_size The size of the param_value.
/// \param[out] param_value Set to information value.
/// \param[out] param_value_size_ret Set to the size of the information value.
///
/// \return PI_SUCCESS on success.
pi_result hip_piSamplerGetInfo(pi_sampler sampler, pi_sampler_info param_name,
                               size_t param_value_size, void *param_value,
                               size_t *param_value_size_ret) {
  assert(sampler != nullptr);

  switch (param_name) {
  case PI_SAMPLER_INFO_REFERENCE_COUNT:
    return getInfo(param_value_size, param_value, param_value_size_ret,
                   sampler->get_reference_count());
  case PI_SAMPLER_INFO_CONTEXT:
    return getInfo(param_value_size, param_value, param_value_size_ret,
                   sampler->context_);
  case PI_SAMPLER_INFO_NORMALIZED_COORDS: {
    pi_bool norm_coords_prop = static_cast<pi_bool>(sampler->props_ & 0x1);
    return getInfo(param_value_size, param_value, param_value_size_ret,
                   norm_coords_prop);
  }
  case PI_SAMPLER_INFO_FILTER_MODE: {
    pi_sampler_filter_mode filter_prop = static_cast<pi_sampler_filter_mode>(
        ((sampler->props_ >> 1) & 0x1) + PI_SAMPLER_FILTER_MODE_NEAREST);
    return getInfo(param_value_size, param_value, param_value_size_ret,
                   filter_prop);
  }
  case PI_SAMPLER_INFO_ADDRESSING_MODE: {
    pi_sampler_addressing_mode addressing_prop =
        static_cast<pi_sampler_addressing_mode>(
            (sampler->props_ >> 2) + PI_SAMPLER_ADDRESSING_MODE_NONE);
    return getInfo(param_value_size, param_value, param_value_size_ret,
                   addressing_prop);
  }
  default:
    __SYCL_PI_HANDLE_UNKNOWN_PARAM_NAME(param_name);
  }
  return {};
}

/// Retains a PI sampler object, incrementing its reference count.
///
/// \param[in] sampler The sampler to increment the reference count of.
///
/// \return PI_SUCCESS.
pi_result hip_piSamplerRetain(pi_sampler sampler) {
  assert(sampler != nullptr);
  sampler->increment_reference_count();
  return PI_SUCCESS;
}

/// Releases a PI sampler object, decrementing its reference count. If the
/// reference count reaches zero, the sampler object is destroyed.
///
/// \param[in] sampler The sampler to decrement the reference count of.
///
/// \return PI_SUCCESS.
pi_result hip_piSamplerRelease(pi_sampler sampler) {
  assert(sampler != nullptr);

  // double delete or someone is messing with the ref count.
  // either way, cannot safely proceed.
  sycl::detail::pi::assertion(
      sampler->get_reference_count() != 0,
      "Reference count overflow detected in hip_piSamplerRelease.");

  // decrement ref count. If it is 0, delete the sampler.
  if (sampler->decrement_reference_count() == 0) {
    delete sampler;
  }

  return PI_SUCCESS;
}

/// General 3D memory copy operation.
/// This function requires the corresponding HIP context to be at the top of
/// the context stack
/// If the source and/or destination is on the device, src_ptr and/or dst_ptr
/// must be a pointer to a hipDevPtr
static pi_result commonEnqueueMemBufferCopyRect(
    hipStream_t hip_stream, pi_buff_rect_region region, const void *src_ptr,
    const hipMemoryType src_type, pi_buff_rect_offset src_offset,
    size_t src_row_pitch, size_t src_slice_pitch, void *dst_ptr,
    const hipMemoryType dst_type, pi_buff_rect_offset dst_offset,
    size_t dst_row_pitch, size_t dst_slice_pitch) {

  assert(region != nullptr);
  assert(src_offset != nullptr);
  assert(dst_offset != nullptr);

  assert(src_type == hipMemoryTypeDevice || src_type == hipMemoryTypeHost);
  assert(dst_type == hipMemoryTypeDevice || dst_type == hipMemoryTypeHost);

  src_row_pitch = (!src_row_pitch) ? region->width_bytes : src_row_pitch;
  src_slice_pitch = (!src_slice_pitch) ? (region->height_scalar * src_row_pitch)
                                       : src_slice_pitch;
  dst_row_pitch = (!dst_row_pitch) ? region->width_bytes : dst_row_pitch;
  dst_slice_pitch = (!dst_slice_pitch) ? (region->height_scalar * dst_row_pitch)
                                       : dst_slice_pitch;

  HIP_MEMCPY3D params;

  params.WidthInBytes = region->width_bytes;
  params.Height = region->height_scalar;
  params.Depth = region->depth_scalar;

  params.srcMemoryType = src_type;
  params.srcDevice = src_type == hipMemoryTypeDevice
                         ? *static_cast<const hipDeviceptr_t *>(src_ptr)
                         : 0;
  params.srcHost = src_type == hipMemoryTypeHost ? src_ptr : nullptr;
  params.srcXInBytes = src_offset->x_bytes;
  params.srcY = src_offset->y_scalar;
  params.srcZ = src_offset->z_scalar;
  params.srcPitch = src_row_pitch;
  params.srcHeight = src_slice_pitch / src_row_pitch;

  params.dstMemoryType = dst_type;
  params.dstDevice = dst_type == hipMemoryTypeDevice
                         ? *reinterpret_cast<hipDeviceptr_t *>(dst_ptr)
                         : 0;
  params.dstHost = dst_type == hipMemoryTypeHost ? dst_ptr : nullptr;
  params.dstXInBytes = dst_offset->x_bytes;
  params.dstY = dst_offset->y_scalar;
  params.dstZ = dst_offset->z_scalar;
  params.dstPitch = dst_row_pitch;
  params.dstHeight = dst_slice_pitch / dst_row_pitch;

  return PI_CHECK_ERROR(hipDrvMemcpy3DAsync(&params, hip_stream));

  return PI_SUCCESS;
}

pi_result hip_piEnqueueMemBufferReadRect(
    pi_queue command_queue, pi_mem buffer, pi_bool blocking_read,
    pi_buff_rect_offset buffer_offset, pi_buff_rect_offset host_offset,
    pi_buff_rect_region region, size_t buffer_row_pitch,
    size_t buffer_slice_pitch, size_t host_row_pitch, size_t host_slice_pitch,
    void *ptr, pi_uint32 num_events_in_wait_list,
    const pi_event *event_wait_list, pi_event *event) {

  assert(buffer != nullptr);
  assert(command_queue != nullptr);

  pi_result retErr = PI_SUCCESS;
  void *devPtr = buffer->mem_.buffer_mem_.get_void();
  std::unique_ptr<_pi_event> retImplEv{nullptr};

  try {
    ScopedContext active(command_queue->get_context());
    hipStream_t hipStream = command_queue->get_next_transfer_stream();

    retErr = enqueueEventsWait(command_queue, hipStream,
                               num_events_in_wait_list, event_wait_list);

    if (event) {
      retImplEv = std::unique_ptr<_pi_event>(_pi_event::make_native(
          PI_COMMAND_TYPE_MEM_BUFFER_READ_RECT, command_queue, hipStream));
      retImplEv->start();
    }

    retErr = commonEnqueueMemBufferCopyRect(
        hipStream, region, &devPtr, hipMemoryTypeDevice, buffer_offset,
        buffer_row_pitch, buffer_slice_pitch, ptr, hipMemoryTypeHost,
        host_offset, host_row_pitch, host_slice_pitch);

    if (event) {
      retErr = retImplEv->record();
    }

    if (blocking_read) {
      retErr = PI_CHECK_ERROR(hipStreamSynchronize(hipStream));
    }

    if (event) {
      *event = retImplEv.release();
    }

  } catch (pi_result err) {
    retErr = err;
  }
  return retErr;
}

pi_result hip_piEnqueueMemBufferWriteRect(
    pi_queue command_queue, pi_mem buffer, pi_bool blocking_write,
    pi_buff_rect_offset buffer_offset, pi_buff_rect_offset host_offset,
    pi_buff_rect_region region, size_t buffer_row_pitch,
    size_t buffer_slice_pitch, size_t host_row_pitch, size_t host_slice_pitch,
    const void *ptr, pi_uint32 num_events_in_wait_list,
    const pi_event *event_wait_list, pi_event *event) {

  assert(buffer != nullptr);
  assert(command_queue != nullptr);

  pi_result retErr = PI_SUCCESS;
  void *devPtr = buffer->mem_.buffer_mem_.get_void();
  std::unique_ptr<_pi_event> retImplEv{nullptr};

  try {
    ScopedContext active(command_queue->get_context());
    hipStream_t hipStream = command_queue->get_next_transfer_stream();
    retErr = enqueueEventsWait(command_queue, hipStream,
                               num_events_in_wait_list, event_wait_list);

    if (event) {
      retImplEv = std::unique_ptr<_pi_event>(_pi_event::make_native(
          PI_COMMAND_TYPE_MEM_BUFFER_WRITE_RECT, command_queue, hipStream));
      retImplEv->start();
    }

    retErr = commonEnqueueMemBufferCopyRect(
        hipStream, region, ptr, hipMemoryTypeHost, host_offset, host_row_pitch,
        host_slice_pitch, &devPtr, hipMemoryTypeDevice, buffer_offset,
        buffer_row_pitch, buffer_slice_pitch);

    if (event) {
      retErr = retImplEv->record();
    }

    if (blocking_write) {
      retErr = PI_CHECK_ERROR(hipStreamSynchronize(hipStream));
    }

    if (event) {
      *event = retImplEv.release();
    }

  } catch (pi_result err) {
    retErr = err;
  }
  return retErr;
}

pi_result hip_piEnqueueMemBufferCopy(pi_queue command_queue, pi_mem src_buffer,
                                     pi_mem dst_buffer, size_t src_offset,
                                     size_t dst_offset, size_t size,
                                     pi_uint32 num_events_in_wait_list,
                                     const pi_event *event_wait_list,
                                     pi_event *event) {
  if (!command_queue) {
    return PI_ERROR_INVALID_QUEUE;
  }

  std::unique_ptr<_pi_event> retImplEv{nullptr};

  try {
    ScopedContext active(command_queue->get_context());
    pi_result result;
    auto stream = command_queue->get_next_transfer_stream();

    if (event_wait_list) {
      result = enqueueEventsWait(command_queue, stream, num_events_in_wait_list,
                                 event_wait_list);
    }

    if (event) {
      retImplEv = std::unique_ptr<_pi_event>(_pi_event::make_native(
          PI_COMMAND_TYPE_MEM_BUFFER_COPY, command_queue, stream));
      result = retImplEv->start();
    }

    auto src = src_buffer->mem_.buffer_mem_.get_with_offset(src_offset);
    auto dst = dst_buffer->mem_.buffer_mem_.get_with_offset(dst_offset);

    result = PI_CHECK_ERROR(hipMemcpyDtoDAsync(dst, src, size, stream));

    if (event) {
      result = retImplEv->record();
      *event = retImplEv.release();
    }

    return result;
  } catch (pi_result err) {
    return err;
  } catch (...) {
    return PI_ERROR_UNKNOWN;
  }
}

pi_result hip_piEnqueueMemBufferCopyRect(
    pi_queue command_queue, pi_mem src_buffer, pi_mem dst_buffer,
    pi_buff_rect_offset src_origin, pi_buff_rect_offset dst_origin,
    pi_buff_rect_region region, size_t src_row_pitch, size_t src_slice_pitch,
    size_t dst_row_pitch, size_t dst_slice_pitch,
    pi_uint32 num_events_in_wait_list, const pi_event *event_wait_list,
    pi_event *event) {

  assert(src_buffer != nullptr);
  assert(dst_buffer != nullptr);
  assert(command_queue != nullptr);

  pi_result retErr = PI_SUCCESS;
  void *srcPtr = src_buffer->mem_.buffer_mem_.get_void();
  void *dstPtr = dst_buffer->mem_.buffer_mem_.get_void();
  std::unique_ptr<_pi_event> retImplEv{nullptr};

  try {
    ScopedContext active(command_queue->get_context());
    hipStream_t hipStream = command_queue->get_next_transfer_stream();
    retErr = enqueueEventsWait(command_queue, hipStream,
                               num_events_in_wait_list, event_wait_list);

    if (event) {
      retImplEv = std::unique_ptr<_pi_event>(_pi_event::make_native(
          PI_COMMAND_TYPE_MEM_BUFFER_COPY_RECT, command_queue, hipStream));
      retImplEv->start();
    }

    retErr = commonEnqueueMemBufferCopyRect(
        hipStream, region, &srcPtr, hipMemoryTypeDevice, src_origin,
        src_row_pitch, src_slice_pitch, &dstPtr, hipMemoryTypeDevice,
        dst_origin, dst_row_pitch, dst_slice_pitch);

    if (event) {
      retImplEv->record();
      *event = retImplEv.release();
    }

  } catch (pi_result err) {
    retErr = err;
  }
  return retErr;
}

pi_result hip_piEnqueueMemBufferFill(pi_queue command_queue, pi_mem buffer,
                                     const void *pattern, size_t pattern_size,
                                     size_t offset, size_t size,
                                     pi_uint32 num_events_in_wait_list,
                                     const pi_event *event_wait_list,
                                     pi_event *event) {
  assert(command_queue != nullptr);

  auto args_are_multiples_of_pattern_size =
      (offset % pattern_size == 0) || (size % pattern_size == 0);

  auto pattern_is_valid = (pattern != nullptr);

  auto pattern_size_is_valid =
      ((pattern_size & (pattern_size - 1)) == 0) && // is power of two
      (pattern_size > 0) && (pattern_size <= 128);  // falls within valid range

  assert(args_are_multiples_of_pattern_size && pattern_is_valid &&
         pattern_size_is_valid);
  (void)args_are_multiples_of_pattern_size;
  (void)pattern_is_valid;
  (void)pattern_size_is_valid;

  std::unique_ptr<_pi_event> retImplEv{nullptr};

  try {
    ScopedContext active(command_queue->get_context());

    auto stream = command_queue->get_next_transfer_stream();
    pi_result result;
    if (event_wait_list) {
      result = enqueueEventsWait(command_queue, stream, num_events_in_wait_list,
                                 event_wait_list);
    }

    if (event) {
      retImplEv = std::unique_ptr<_pi_event>(_pi_event::make_native(
          PI_COMMAND_TYPE_MEM_BUFFER_FILL, command_queue, stream));
      result = retImplEv->start();
    }

    auto dstDevice = buffer->mem_.buffer_mem_.get_with_offset(offset);
    auto N = size / pattern_size;

    // pattern size in bytes
    switch (pattern_size) {
    case 1: {
      auto value = *static_cast<const uint8_t *>(pattern);
      result = PI_CHECK_ERROR(hipMemsetD8Async(dstDevice, value, N, stream));
      break;
    }
    case 2: {
      auto value = *static_cast<const uint16_t *>(pattern);
      result = PI_CHECK_ERROR(hipMemsetD16Async(dstDevice, value, N, stream));
      break;
    }
    case 4: {
      auto value = *static_cast<const uint32_t *>(pattern);
      result = PI_CHECK_ERROR(hipMemsetD32Async(dstDevice, value, N, stream));
      break;
    }

    default: {
      // HIP has no memset functions that allow setting values more than 4
      // bytes. PI API lets you pass an arbitrary "pattern" to the buffer
      // fill, which can be more than 4 bytes. We must break up the pattern
      // into 1 byte values, and set the buffer using multiple strided calls.
      // The first 4 patterns are set using hipMemsetD32Async then all
      // subsequent 1 byte patterns are set using hipMemset2DAsync which is
      // called for each pattern.

      // Calculate the number of patterns, stride, number of times the pattern
      // needs to be applied, and the number of times the first 32 bit pattern
      // needs to be applied.
      auto number_of_steps = pattern_size / sizeof(uint8_t);
      auto pitch = number_of_steps * sizeof(uint8_t);
      auto height = size / number_of_steps;
      auto count_32 = size / sizeof(uint32_t);

      // Get 4-byte chunk of the pattern and call hipMemsetD32Async
      auto value = *(static_cast<const uint32_t *>(pattern));
      result =
          PI_CHECK_ERROR(hipMemsetD32Async(dstDevice, value, count_32, stream));
      for (auto step = 4u; step < number_of_steps; ++step) {
        // take 1 byte of the pattern
        value = *(static_cast<const uint8_t *>(pattern) + step);

        // offset the pointer to the part of the buffer we want to write to
        auto offset_ptr = reinterpret_cast<void *>(
            reinterpret_cast<uint8_t *>(dstDevice) + (step * sizeof(uint8_t)));

        // set all of the pattern chunks
        result = PI_CHECK_ERROR(hipMemset2DAsync(
            offset_ptr, pitch, value, sizeof(uint8_t), height, stream));
      }
      break;
    }
    }

    if (event) {
      result = retImplEv->record();
      *event = retImplEv.release();
    }

    return result;
  } catch (pi_result err) {
    return err;
  } catch (...) {
    return PI_ERROR_UNKNOWN;
  }
}

static size_t imageElementByteSize(hipArray_Format array_format) {
  switch (array_format) {
  case HIP_AD_FORMAT_UNSIGNED_INT8:
  case HIP_AD_FORMAT_SIGNED_INT8:
    return 1;
  case HIP_AD_FORMAT_UNSIGNED_INT16:
  case HIP_AD_FORMAT_SIGNED_INT16:
  case HIP_AD_FORMAT_HALF:
    return 2;
  case HIP_AD_FORMAT_UNSIGNED_INT32:
  case HIP_AD_FORMAT_SIGNED_INT32:
  case HIP_AD_FORMAT_FLOAT:
    return 4;
  default:
    return 0;
  }
  sycl::detail::pi::die("Invalid iamge format.");
  return 0;
}

/// General ND memory copy operation for images (where N > 1).
/// This function requires the corresponding HIP context to be at the top of
/// the context stack
/// If the source and/or destination is an array, src_ptr and/or dst_ptr
/// must be a pointer to a hipArray

static pi_result commonEnqueueMemImageNDCopy(
    hipStream_t hip_stream, pi_mem_type img_type, const size_t *region,
    const void *src_ptr, const hipMemoryType src_type, const size_t *src_offset,
    void *dst_ptr, const hipMemoryType dst_type, const size_t *dst_offset) {
  assert(region != nullptr);

  assert(src_type == hipMemoryTypeArray || src_type == hipMemoryTypeHost);
  assert(dst_type == hipMemoryTypeArray || dst_type == hipMemoryTypeHost);

  if (img_type == PI_MEM_TYPE_IMAGE2D) {
    hip_Memcpy2D cpyDesc;
    memset(&cpyDesc, 0, sizeof(cpyDesc));
    cpyDesc.srcMemoryType = src_type;
    if (src_type == hipMemoryTypeArray) {
      cpyDesc.srcArray =
          reinterpret_cast<hipCUarray>(const_cast<void *>(src_ptr));
      cpyDesc.srcXInBytes = src_offset[0];
      cpyDesc.srcY = src_offset[1];
    } else {
      cpyDesc.srcHost = src_ptr;
    }
    cpyDesc.dstMemoryType = dst_type;
    if (dst_type == hipMemoryTypeArray) {
      cpyDesc.dstArray =
          reinterpret_cast<hipCUarray>(const_cast<void *>(dst_ptr));
      cpyDesc.dstXInBytes = dst_offset[0];
      cpyDesc.dstY = dst_offset[1];
    } else {
      cpyDesc.dstHost = dst_ptr;
    }
    cpyDesc.WidthInBytes = region[0];
    cpyDesc.Height = region[1];
    return PI_CHECK_ERROR(hipMemcpyParam2DAsync(&cpyDesc, hip_stream));
  }

  if (img_type == PI_MEM_TYPE_IMAGE3D) {

    HIP_MEMCPY3D cpyDesc;
    memset(&cpyDesc, 0, sizeof(cpyDesc));
    cpyDesc.srcMemoryType = src_type;
    if (src_type == hipMemoryTypeArray) {
      cpyDesc.srcArray =
          reinterpret_cast<hipCUarray>(const_cast<void *>(src_ptr));
      cpyDesc.srcXInBytes = src_offset[0];
      cpyDesc.srcY = src_offset[1];
      cpyDesc.srcZ = src_offset[2];
    } else {
      cpyDesc.srcHost = src_ptr;
    }
    cpyDesc.dstMemoryType = dst_type;
    if (dst_type == hipMemoryTypeArray) {
      cpyDesc.dstArray = reinterpret_cast<hipCUarray>(dst_ptr);
      cpyDesc.dstXInBytes = dst_offset[0];
      cpyDesc.dstY = dst_offset[1];
      cpyDesc.dstZ = dst_offset[2];
    } else {
      cpyDesc.dstHost = dst_ptr;
    }
    cpyDesc.WidthInBytes = region[0];
    cpyDesc.Height = region[1];
    cpyDesc.Depth = region[2];
    return PI_CHECK_ERROR(hipDrvMemcpy3DAsync(&cpyDesc, hip_stream));
    return PI_ERROR_UNKNOWN;
  }

  return PI_ERROR_INVALID_VALUE;
}

pi_result hip_piEnqueueMemImageRead(pi_queue command_queue, pi_mem image,
                                    pi_bool blocking_read, const size_t *origin,
                                    const size_t *region, size_t row_pitch,
                                    size_t slice_pitch, void *ptr,
                                    pi_uint32 num_events_in_wait_list,
                                    const pi_event *event_wait_list,
                                    pi_event *event) {
  (void)row_pitch;
  (void)slice_pitch;

  assert(command_queue != nullptr);
  assert(image != nullptr);
  assert(image->mem_type_ == _pi_mem::mem_type::surface);

  pi_result retErr = PI_SUCCESS;

  try {
    ScopedContext active(command_queue->get_context());
    hipStream_t hipStream = command_queue->get_next_transfer_stream();

    if (event_wait_list) {
      retErr = enqueueEventsWait(command_queue, hipStream,
                                 num_events_in_wait_list, event_wait_list);
    }

    hipArray *array = image->mem_.surface_mem_.get_array();

    hipArray_Format Format;
    size_t NumChannels;
    getArrayDesc(array, Format, NumChannels);

    int elementByteSize = imageElementByteSize(Format);

    size_t byteOffsetX = origin[0] * elementByteSize * NumChannels;
    size_t bytesToCopy = elementByteSize * NumChannels * region[0];

    pi_mem_type imgType = image->mem_.surface_mem_.get_image_type();

    size_t adjustedRegion[3] = {bytesToCopy, region[1], region[2]};
    size_t srcOffset[3] = {byteOffsetX, origin[1], origin[2]};

    retErr = commonEnqueueMemImageNDCopy(hipStream, imgType, adjustedRegion,
                                         array, hipMemoryTypeArray, srcOffset,
                                         ptr, hipMemoryTypeHost, nullptr);

    if (retErr != PI_SUCCESS) {
      return retErr;
    }

    if (event) {
      auto new_event = _pi_event::make_native(PI_COMMAND_TYPE_IMAGE_READ,
                                              command_queue, hipStream);
      new_event->record();
      *event = new_event;
    }

    if (blocking_read) {
      retErr = PI_CHECK_ERROR(hipStreamSynchronize(hipStream));
    }
  } catch (pi_result err) {
    return err;
  } catch (...) {
    return PI_ERROR_UNKNOWN;
  }
  return PI_SUCCESS;
  return retErr;
}

pi_result hip_piEnqueueMemImageWrite(pi_queue command_queue, pi_mem image,
                                     pi_bool blocking_write,
                                     const size_t *origin, const size_t *region,
                                     size_t input_row_pitch,
                                     size_t input_slice_pitch, const void *ptr,
                                     pi_uint32 num_events_in_wait_list,
                                     const pi_event *event_wait_list,
                                     pi_event *event) {
  (void)blocking_write;
  (void)input_row_pitch;
  (void)input_slice_pitch;
  assert(command_queue != nullptr);
  assert(image != nullptr);
  assert(image->mem_type_ == _pi_mem::mem_type::surface);

  pi_result retErr = PI_SUCCESS;

  try {
    ScopedContext active(command_queue->get_context());
    hipStream_t hipStream = command_queue->get_next_transfer_stream();

    if (event_wait_list) {
      retErr = enqueueEventsWait(command_queue, hipStream,
                                 num_events_in_wait_list, event_wait_list);
    }

    hipArray *array = image->mem_.surface_mem_.get_array();

    hipArray_Format Format;
    size_t NumChannels;
    getArrayDesc(array, Format, NumChannels);

    int elementByteSize = imageElementByteSize(Format);

    size_t byteOffsetX = origin[0] * elementByteSize * NumChannels;
    size_t bytesToCopy = elementByteSize * NumChannels * region[0];

    pi_mem_type imgType = image->mem_.surface_mem_.get_image_type();

    size_t adjustedRegion[3] = {bytesToCopy, region[1], region[2]};
    size_t dstOffset[3] = {byteOffsetX, origin[1], origin[2]};

    retErr = commonEnqueueMemImageNDCopy(hipStream, imgType, adjustedRegion,
                                         ptr, hipMemoryTypeHost, nullptr, array,
                                         hipMemoryTypeArray, dstOffset);

    if (retErr != PI_SUCCESS) {
      return retErr;
    }

    if (event) {
      auto new_event = _pi_event::make_native(PI_COMMAND_TYPE_IMAGE_WRITE,
                                              command_queue, hipStream);
      new_event->record();
      *event = new_event;
    }
  } catch (pi_result err) {
    return err;
  } catch (...) {
    return PI_ERROR_UNKNOWN;
  }

  return PI_SUCCESS;

  return retErr;
}

pi_result hip_piEnqueueMemImageCopy(pi_queue command_queue, pi_mem src_image,
                                    pi_mem dst_image, const size_t *src_origin,
                                    const size_t *dst_origin,
                                    const size_t *region,
                                    pi_uint32 num_events_in_wait_list,
                                    const pi_event *event_wait_list,
                                    pi_event *event) {

  assert(src_image->mem_type_ == _pi_mem::mem_type::surface);
  assert(dst_image->mem_type_ == _pi_mem::mem_type::surface);
  assert(src_image->mem_.surface_mem_.get_image_type() ==
         dst_image->mem_.surface_mem_.get_image_type());

  pi_result retErr = PI_SUCCESS;

  try {
    ScopedContext active(command_queue->get_context());
    hipStream_t hipStream = command_queue->get_next_transfer_stream();
    if (event_wait_list) {
      retErr = enqueueEventsWait(command_queue, hipStream,
                                 num_events_in_wait_list, event_wait_list);
    }

    hipArray *srcArray = src_image->mem_.surface_mem_.get_array();
    hipArray_Format srcFormat;
    size_t srcNumChannels;
    getArrayDesc(srcArray, srcFormat, srcNumChannels);

    hipArray *dstArray = dst_image->mem_.surface_mem_.get_array();
    hipArray_Format dstFormat;
    size_t dstNumChannels;
    getArrayDesc(dstArray, dstFormat, dstNumChannels);

    assert(srcFormat == dstFormat);
    assert(srcNumChannels == dstNumChannels);

    int elementByteSize = imageElementByteSize(srcFormat);

    size_t dstByteOffsetX = dst_origin[0] * elementByteSize * srcNumChannels;
    size_t srcByteOffsetX = src_origin[0] * elementByteSize * dstNumChannels;
    size_t bytesToCopy = elementByteSize * srcNumChannels * region[0];

    pi_mem_type imgType = src_image->mem_.surface_mem_.get_image_type();

    size_t adjustedRegion[3] = {bytesToCopy, region[1], region[2]};
    size_t srcOffset[3] = {srcByteOffsetX, src_origin[1], src_origin[2]};
    size_t dstOffset[3] = {dstByteOffsetX, dst_origin[1], dst_origin[2]};

    retErr = commonEnqueueMemImageNDCopy(
        hipStream, imgType, adjustedRegion, srcArray, hipMemoryTypeArray,
        srcOffset, dstArray, hipMemoryTypeArray, dstOffset);

    if (retErr != PI_SUCCESS) {
      return retErr;
    }

    if (event) {
      auto new_event = _pi_event::make_native(PI_COMMAND_TYPE_IMAGE_COPY,
                                              command_queue, hipStream);
      new_event->record();
      *event = new_event;
    }
  } catch (pi_result err) {
    return err;
  } catch (...) {
    return PI_ERROR_UNKNOWN;
  }

  return PI_SUCCESS;
  return retErr;
}

/// \TODO Not implemented in HIP.
pi_result hip_piEnqueueMemImageFill(pi_queue command_queue, pi_mem image,
                                    const void *fill_color,
                                    const size_t *origin, const size_t *region,
                                    pi_uint32 num_events_in_wait_list,
                                    const pi_event *event_wait_list,
                                    pi_event *event) {
  (void)command_queue;
  (void)image;
  (void)fill_color;
  (void)origin;
  (void)region;
  (void)num_events_in_wait_list;
  (void)event_wait_list;
  (void)event;

  sycl::detail::pi::die("hip_piEnqueueMemImageFill not implemented");
  return {};
}

/// Implements mapping on the host using a BufferRead operation.
/// Mapped pointers are stored in the pi_mem object.
/// If the buffer uses pinned host memory a pointer to that memory is returned
/// and no read operation is done.
///
pi_result hip_piEnqueueMemBufferMap(pi_queue command_queue, pi_mem buffer,
                                    pi_bool blocking_map,
                                    pi_map_flags map_flags, size_t offset,
                                    size_t size,
                                    pi_uint32 num_events_in_wait_list,
                                    const pi_event *event_wait_list,
                                    pi_event *event, void **ret_map) {
  assert(ret_map != nullptr);
  assert(command_queue != nullptr);
  assert(buffer != nullptr);
  assert(buffer->mem_type_ == _pi_mem::mem_type::buffer);

  pi_result ret_err = PI_ERROR_INVALID_OPERATION;
  const bool is_pinned = buffer->mem_.buffer_mem_.allocMode_ ==
                         _pi_mem::mem_::buffer_mem_::alloc_mode::alloc_host_ptr;

  // Currently no support for overlapping regions
  if (buffer->mem_.buffer_mem_.get_map_ptr() != nullptr) {
    return ret_err;
  }

  // Allocate a pointer in the host to store the mapped information
  auto hostPtr = buffer->mem_.buffer_mem_.map_to_ptr(offset, map_flags);
  *ret_map = buffer->mem_.buffer_mem_.get_map_ptr();
  if (hostPtr) {
    ret_err = PI_SUCCESS;
  }

  if (!is_pinned && ((map_flags & PI_MAP_READ) || (map_flags & PI_MAP_WRITE))) {
    // Pinned host memory is already on host so it doesn't need to be read.
    ret_err = hip_piEnqueueMemBufferRead(
        command_queue, buffer, blocking_map, offset, size, hostPtr,
        num_events_in_wait_list, event_wait_list, event);
  } else {
    ScopedContext active(command_queue->get_context());

    if (is_pinned) {
      ret_err = hip_piEnqueueEventsWait(command_queue, num_events_in_wait_list,
                                        event_wait_list, nullptr);
    }

    if (event) {
      try {
        *event = _pi_event::make_native(
            PI_COMMAND_TYPE_MEM_BUFFER_MAP, command_queue,
            command_queue->get_next_transfer_stream());
        (*event)->start();
        (*event)->record();
      } catch (pi_result error) {
        ret_err = error;
      }
    }
  }

  return ret_err;
}

/// Implements the unmap from the host, using a BufferWrite operation.
/// Requires the mapped pointer to be already registered in the given memobj.
/// If memobj uses pinned host memory, this will not do a write.
///
pi_result hip_piEnqueueMemUnmap(pi_queue command_queue, pi_mem memobj,
                                void *mapped_ptr,
                                pi_uint32 num_events_in_wait_list,
                                const pi_event *event_wait_list,
                                pi_event *event) {
  pi_result ret_err = PI_SUCCESS;

  assert(command_queue != nullptr);
  assert(mapped_ptr != nullptr);
  assert(memobj != nullptr);
  assert(memobj->mem_type_ == _pi_mem::mem_type::buffer);
  assert(memobj->mem_.buffer_mem_.get_map_ptr() != nullptr);
  assert(memobj->mem_.buffer_mem_.get_map_ptr() == mapped_ptr);

  const bool is_pinned = memobj->mem_.buffer_mem_.allocMode_ ==
                         _pi_mem::mem_::buffer_mem_::alloc_mode::alloc_host_ptr;

  if (!is_pinned &&
      ((memobj->mem_.buffer_mem_.get_map_flags() & PI_MAP_WRITE) ||
       (memobj->mem_.buffer_mem_.get_map_flags() &
        PI_MAP_WRITE_INVALIDATE_REGION))) {
    // Pinned host memory is only on host so it doesn't need to be written to.
    ret_err = hip_piEnqueueMemBufferWrite(
        command_queue, memobj, true,
        memobj->mem_.buffer_mem_.get_map_offset(mapped_ptr),
        memobj->mem_.buffer_mem_.get_size(), mapped_ptr,
        num_events_in_wait_list, event_wait_list, event);
  } else {
    ScopedContext active(command_queue->get_context());

    if (is_pinned) {
      ret_err = hip_piEnqueueEventsWait(command_queue, num_events_in_wait_list,
                                        event_wait_list, nullptr);
    }

    if (event) {
      try {
        *event = _pi_event::make_native(
            PI_COMMAND_TYPE_MEM_BUFFER_UNMAP, command_queue,
            command_queue->get_next_transfer_stream());
        (*event)->start();
        (*event)->record();
      } catch (pi_result error) {
        ret_err = error;
      }
    }
  }

  memobj->mem_.buffer_mem_.unmap(mapped_ptr);
  return ret_err;
}

/// USM: Implements USM Host allocations using HIP Pinned Memory
///
pi_result hip_piextUSMHostAlloc(void **result_ptr, pi_context context,
                                pi_usm_mem_properties *properties, size_t size,
                                pi_uint32 alignment) {
  assert(result_ptr != nullptr);
  assert(context != nullptr);
  assert(properties == nullptr || *properties == 0);
  pi_result result = PI_SUCCESS;
  try {
    ScopedContext active(context);
    result = PI_CHECK_ERROR(hipHostMalloc(result_ptr, size));
  } catch (pi_result error) {
    result = error;
  }

  assert(alignment == 0 ||
         (result == PI_SUCCESS &&
          reinterpret_cast<std::uintptr_t>(*result_ptr) % alignment == 0));
  return result;
}

/// USM: Implements USM device allocations using a normal HIP device pointer
///
pi_result hip_piextUSMDeviceAlloc(void **result_ptr, pi_context context,
                                  pi_device device,
                                  pi_usm_mem_properties *properties,
                                  size_t size, pi_uint32 alignment) {
  assert(result_ptr != nullptr);
  assert(context != nullptr);
  assert(device != nullptr);
  assert(properties == nullptr || *properties == 0);
  pi_result result = PI_SUCCESS;
  try {
    ScopedContext active(context);
    result = PI_CHECK_ERROR(hipMalloc(result_ptr, size));
  } catch (pi_result error) {
    result = error;
  }

  assert(alignment == 0 ||
         (result == PI_SUCCESS &&
          reinterpret_cast<std::uintptr_t>(*result_ptr) % alignment == 0));
  return result;
}

/// USM: Implements USM Shared allocations using HIP Managed Memory
///
pi_result hip_piextUSMSharedAlloc(void **result_ptr, pi_context context,
                                  pi_device device,
                                  pi_usm_mem_properties *properties,
                                  size_t size, pi_uint32 alignment) {
  assert(result_ptr != nullptr);
  assert(context != nullptr);
  assert(device != nullptr);
  assert(properties == nullptr || *properties == 0);
  pi_result result = PI_SUCCESS;
  try {
    ScopedContext active(context);
    result =
        PI_CHECK_ERROR(hipMallocManaged(result_ptr, size, hipMemAttachGlobal));
  } catch (pi_result error) {
    result = error;
  }

  assert(alignment == 0 ||
         (result == PI_SUCCESS &&
          reinterpret_cast<std::uintptr_t>(*result_ptr) % alignment == 0));
  return result;
}

/// USM: Frees the given USM pointer associated with the context.
///
pi_result hip_piextUSMFree(pi_context context, void *ptr) {

  assert(context != nullptr);
  pi_result result = PI_SUCCESS;
  try {
    ScopedContext active(context);
    unsigned int type;
    hipPointerAttribute_t hipPointerAttributeType;
    result =
        PI_CHECK_ERROR(hipPointerGetAttributes(&hipPointerAttributeType, ptr));
    type = hipPointerAttributeType.memoryType;
    assert(type == hipMemoryTypeDevice or type == hipMemoryTypeHost);
    if (type == hipMemoryTypeDevice) {
      result = PI_CHECK_ERROR(hipFree(ptr));
    }
    if (type == hipMemoryTypeHost) {
      result = PI_CHECK_ERROR(hipFreeHost(ptr));
    }
  } catch (pi_result error) {
    result = error;
  }
  return result;
}

pi_result hip_piextUSMEnqueueMemset(pi_queue queue, void *ptr, pi_int32 value,
                                    size_t count,
                                    pi_uint32 num_events_in_waitlist,
                                    const pi_event *events_waitlist,
                                    pi_event *event) {

  assert(queue != nullptr);
  assert(ptr != nullptr);
  pi_result result = PI_SUCCESS;
  std::unique_ptr<_pi_event> event_ptr{nullptr};

  try {
    ScopedContext active(queue->get_context());
    pi_uint32 stream_token;
    _pi_stream_guard guard;
    hipStream_t hipStream = queue->get_next_compute_stream(
        num_events_in_waitlist, events_waitlist, guard, &stream_token);
    result = enqueueEventsWait(queue, hipStream, num_events_in_waitlist,
                               events_waitlist);
    if (event) {
      event_ptr = std::unique_ptr<_pi_event>(_pi_event::make_native(
          PI_COMMAND_TYPE_MEM_BUFFER_FILL, queue, hipStream, stream_token));
      event_ptr->start();
    }
    result = PI_CHECK_ERROR(
        hipMemsetD8Async(reinterpret_cast<hipDeviceptr_t>(ptr),
                         (unsigned char)value & 0xFF, count, hipStream));
    if (event) {
      result = event_ptr->record();
      *event = event_ptr.release();
    }
  } catch (pi_result err) {
    result = err;
  }

  return result;
}

pi_result hip_piextUSMEnqueueMemcpy(pi_queue queue, pi_bool blocking,
                                    void *dst_ptr, const void *src_ptr,
                                    size_t size,
                                    pi_uint32 num_events_in_waitlist,
                                    const pi_event *events_waitlist,
                                    pi_event *event) {
  assert(queue != nullptr);
  assert(dst_ptr != nullptr);
  assert(src_ptr != nullptr);
  pi_result result = PI_SUCCESS;

  std::unique_ptr<_pi_event> event_ptr{nullptr};

  try {
    ScopedContext active(queue->get_context());
    hipStream_t hipStream = queue->get_next_transfer_stream();
    result = enqueueEventsWait(queue, hipStream, num_events_in_waitlist,
                               events_waitlist);
    if (event) {
      event_ptr = std::unique_ptr<_pi_event>(_pi_event::make_native(
          PI_COMMAND_TYPE_MEM_BUFFER_COPY, queue, hipStream));
      event_ptr->start();
    }
    result = PI_CHECK_ERROR(
        hipMemcpyAsync(dst_ptr, src_ptr, size, hipMemcpyDefault, hipStream));
    if (event) {
      result = event_ptr->record();
    }
    if (blocking) {
      result = PI_CHECK_ERROR(hipStreamSynchronize(hipStream));
    }
    if (event) {
      *event = event_ptr.release();
    }
  } catch (pi_result err) {
    result = err;
  }
  return result;
}

pi_result hip_piextUSMEnqueuePrefetch(pi_queue queue, const void *ptr,
                                      size_t size, pi_usm_migration_flags flags,
                                      pi_uint32 num_events_in_waitlist,
                                      const pi_event *events_waitlist,
                                      pi_event *event) {

  // flags is currently unused so fail if set
  if (flags != 0)
    return PI_ERROR_INVALID_VALUE;
  assert(queue != nullptr);
  assert(ptr != nullptr);
  pi_result result = PI_SUCCESS;
  std::unique_ptr<_pi_event> event_ptr{nullptr};

  try {
    ScopedContext active(queue->get_context());
    hipStream_t hipStream = queue->get_next_transfer_stream();
    result = enqueueEventsWait(queue, hipStream, num_events_in_waitlist,
                               events_waitlist);
    if (event) {
      event_ptr = std::unique_ptr<_pi_event>(_pi_event::make_native(
          PI_COMMAND_TYPE_MEM_BUFFER_COPY, queue, hipStream));
      event_ptr->start();
    }
    result = PI_CHECK_ERROR(hipMemPrefetchAsync(
        ptr, size, queue->get_context()->get_device()->get(), hipStream));
    if (event) {
      result = event_ptr->record();
      *event = event_ptr.release();
    }
  } catch (pi_result err) {
    result = err;
  }

  return result;
}

/// USM: memadvise API to govern behavior of automatic migration mechanisms
pi_result hip_piextUSMEnqueueMemAdvise(pi_queue queue, const void *ptr,
                                       size_t length, pi_mem_advice advice,
                                       pi_event *event) {
  (void)length;
  (void)advice;

  assert(queue != nullptr);
  assert(ptr != nullptr);
  // TODO implement a mapping to hipMemAdvise once the expected behaviour
  // of piextUSMEnqueueMemAdvise is detailed in the USM extension
  return hip_piEnqueueEventsWait(queue, 0, nullptr, event);

  return PI_SUCCESS;
}

// TODO: Implement this. Remember to return true for
//       PI_EXT_ONEAPI_CONTEXT_INFO_USM_FILL2D_SUPPORT when it is implemented.
pi_result hip_piextUSMEnqueueFill2D(pi_queue, void *, size_t, size_t,
                                    const void *, size_t, size_t, pi_uint32,
                                    const pi_event *, pi_event *) {
  sycl::detail::pi::die("piextUSMEnqueueFill2D: not implemented");
  return {};
}

// TODO: Implement this. Remember to return true for
//       PI_EXT_ONEAPI_CONTEXT_INFO_USM_MEMSET2D_SUPPORT when it is implemented.
pi_result hip_piextUSMEnqueueMemset2D(pi_queue, void *, size_t, int, size_t,
                                      size_t, pi_uint32, const pi_event *,
                                      pi_event *) {
  sycl::detail::pi::die("hip_piextUSMEnqueueMemset2D: not implemented");
  return {};
}

// TODO: Implement this. Remember to return true for
//       PI_EXT_ONEAPI_CONTEXT_INFO_USM_MEMCPY2D_SUPPORT when it is implemented.
pi_result hip_piextUSMEnqueueMemcpy2D(pi_queue, pi_bool, void *, size_t,
                                      const void *, size_t, size_t, size_t,
                                      pi_uint32, const pi_event *, pi_event *) {
  sycl::detail::pi::die("piextUSMEnqueueMemcpy2D not implemented");
  return {};
}

/// API to query information about USM allocated pointers
/// Valid Queries:
///   PI_MEM_ALLOC_TYPE returns host/device/shared pi_host_usm value
///   PI_MEM_ALLOC_BASE_PTR returns the base ptr of an allocation if
///                         the queried pointer fell inside an allocation.
///                         Result must fit in void *
///   PI_MEM_ALLOC_SIZE returns how big the queried pointer's
///                     allocation is in bytes. Result is a size_t.
///   PI_MEM_ALLOC_DEVICE returns the pi_device this was allocated against
///
/// \param context is the pi_context
/// \param ptr is the pointer to query
/// \param param_name is the type of query to perform
/// \param param_value_size is the size of the result in bytes
/// \param param_value is the result
/// \param param_value_ret is how many bytes were written
pi_result hip_piextUSMGetMemAllocInfo(pi_context context, const void *ptr,
                                      pi_mem_alloc_info param_name,
                                      size_t param_value_size,
                                      void *param_value,
                                      size_t *param_value_size_ret) {

  assert(context != nullptr);
  assert(ptr != nullptr);
  pi_result result = PI_SUCCESS;
  hipPointerAttribute_t hipPointerAttributeType;

  try {
    ScopedContext active(context);
    switch (param_name) {
    case PI_MEM_ALLOC_TYPE: {
      unsigned int value;
      // do not throw if hipPointerGetAttribute returns hipErrorInvalidValue
      hipError_t ret = hipPointerGetAttributes(&hipPointerAttributeType, ptr);
      if (ret == hipErrorInvalidValue) {
        // pointer not known to the HIP subsystem
        return getInfo(param_value_size, param_value, param_value_size_ret,
                       PI_MEM_TYPE_UNKNOWN);
      }
      result = check_error(ret, __func__, __LINE__ - 5, __FILE__);
      value = hipPointerAttributeType.isManaged;
      if (value) {
        // pointer to managed memory
        return getInfo(param_value_size, param_value, param_value_size_ret,
                       PI_MEM_TYPE_SHARED);
      }
      result = PI_CHECK_ERROR(
          hipPointerGetAttributes(&hipPointerAttributeType, ptr));
      value = hipPointerAttributeType.memoryType;
      assert(value == hipMemoryTypeDevice or value == hipMemoryTypeHost);
      if (value == hipMemoryTypeDevice) {
        // pointer to device memory
        return getInfo(param_value_size, param_value, param_value_size_ret,
                       PI_MEM_TYPE_DEVICE);
      }
      if (value == hipMemoryTypeHost) {
        // pointer to host memory
        return getInfo(param_value_size, param_value, param_value_size_ret,
                       PI_MEM_TYPE_HOST);
      }
      // should never get here
      __builtin_unreachable();
      return getInfo(param_value_size, param_value, param_value_size_ret,
                     PI_MEM_TYPE_UNKNOWN);
    }
    case PI_MEM_ALLOC_BASE_PTR: {
      return PI_ERROR_INVALID_VALUE;
    }
    case PI_MEM_ALLOC_SIZE: {
      return PI_ERROR_INVALID_VALUE;
    }

    case PI_MEM_ALLOC_DEVICE: {
      // get device index associated with this pointer
      result = PI_CHECK_ERROR(
          hipPointerGetAttributes(&hipPointerAttributeType, ptr));
      int device_idx = hipPointerAttributeType.device;

      // currently each device is in its own platform, so find the platform at
      // the same index
      std::vector<pi_platform> platforms;
      platforms.resize(device_idx + 1);
      result = hip_piPlatformsGet(device_idx + 1, platforms.data(), nullptr);

      // get the device from the platform
      pi_device device = platforms[device_idx]->devices_[0].get();
      return getInfo(param_value_size, param_value, param_value_size_ret,
                     device);
    }
    }
  } catch (pi_result error) {
    result = error;
  }

  return result;
}

// This API is called by Sycl RT to notify the end of the plugin lifetime.
// TODO: add a global variable lifetime management code here (see
// pi_level_zero.cpp for reference) Currently this is just a NOOP.
pi_result hip_piTearDown(void *PluginParameter) {
  (void)PluginParameter;
  return PI_SUCCESS;
}

pi_result hip_piGetDeviceAndHostTimer(pi_device Device, uint64_t *DeviceTime,
                                      uint64_t *HostTime) {
  _pi_event::native_type event;

  ScopedContext active(Device->get_context());

  if (DeviceTime) {
    PI_CHECK_ERROR(hipEventCreateWithFlags(&event, hipEventDefault));
    PI_CHECK_ERROR(hipEventRecord(event));
  }
  if (HostTime) {
    using namespace std::chrono;
    *HostTime =
        duration_cast<nanoseconds>(steady_clock::now().time_since_epoch())
            .count();
  }

  if (DeviceTime) {
    PI_CHECK_ERROR(hipEventSynchronize(event));

    float elapsedTime = 0.0f;
    PI_CHECK_ERROR(
        hipEventElapsedTime(&elapsedTime, _pi_platform::evBase_, event));
    *DeviceTime = (uint64_t)(elapsedTime * (double)1e6);
  }
  return PI_SUCCESS;
}

const char SupportedVersion[] = _PI_HIP_PLUGIN_VERSION_STRING;

pi_result piPluginInit(pi_plugin *PluginInit) {
  // Check that the major version matches in PiVersion and SupportedVersion
  _PI_PLUGIN_VERSION_CHECK(PluginInit->PiVersion, SupportedVersion);

  // PI interface supports higher version or the same version.
  size_t PluginVersionSize = sizeof(PluginInit->PluginVersion);
  if (strlen(SupportedVersion) >= PluginVersionSize)
    return PI_ERROR_INVALID_VALUE;
  strncpy(PluginInit->PluginVersion, SupportedVersion, PluginVersionSize);

  // Set whole function table to zero to make it easier to detect if
  // functions are not set up below.
  std::memset(&(PluginInit->PiFunctionTable), 0,
              sizeof(PluginInit->PiFunctionTable));

// Forward calls to HIP RT.
#define _PI_CL(pi_api, hip_api)                                                \
  (PluginInit->PiFunctionTable).pi_api = (decltype(&::pi_api))(&hip_api);

  // Platform
  _PI_CL(piPlatformsGet, hip_piPlatformsGet)
  _PI_CL(piPlatformGetInfo, hip_piPlatformGetInfo)
  // Device
  _PI_CL(piDevicesGet, hip_piDevicesGet)
  _PI_CL(piDeviceGetInfo, hip_piDeviceGetInfo)
  _PI_CL(piDevicePartition, hip_piDevicePartition)
  _PI_CL(piDeviceRetain, hip_piDeviceRetain)
  _PI_CL(piDeviceRelease, hip_piDeviceRelease)
  _PI_CL(piextDeviceSelectBinary, hip_piextDeviceSelectBinary)
  _PI_CL(piextGetDeviceFunctionPointer, hip_piextGetDeviceFunctionPointer)
  _PI_CL(piextDeviceGetNativeHandle, hip_piextDeviceGetNativeHandle)
  _PI_CL(piextDeviceCreateWithNativeHandle,
         hip_piextDeviceCreateWithNativeHandle)
  // Context
  _PI_CL(piextContextSetExtendedDeleter, hip_piextContextSetExtendedDeleter)
  _PI_CL(piContextCreate, hip_piContextCreate)
  _PI_CL(piContextGetInfo, hip_piContextGetInfo)
  _PI_CL(piContextRetain, hip_piContextRetain)
  _PI_CL(piContextRelease, hip_piContextRelease)
  _PI_CL(piextContextGetNativeHandle, hip_piextContextGetNativeHandle)
  _PI_CL(piextContextCreateWithNativeHandle,
         hip_piextContextCreateWithNativeHandle)
  // Queue
  _PI_CL(piQueueCreate, hip_piQueueCreate)
  _PI_CL(piextQueueCreate, hip_piextQueueCreate)
  _PI_CL(piQueueGetInfo, hip_piQueueGetInfo)
  _PI_CL(piQueueFinish, hip_piQueueFinish)
  _PI_CL(piQueueFlush, hip_piQueueFlush)
  _PI_CL(piQueueRetain, hip_piQueueRetain)
  _PI_CL(piQueueRelease, hip_piQueueRelease)
  _PI_CL(piextQueueGetNativeHandle, hip_piextQueueGetNativeHandle)
  _PI_CL(piextQueueCreateWithNativeHandle, hip_piextQueueCreateWithNativeHandle)
  // Memory
  _PI_CL(piMemBufferCreate, hip_piMemBufferCreate)
  _PI_CL(piMemImageCreate, hip_piMemImageCreate)
  _PI_CL(piMemGetInfo, hip_piMemGetInfo)
  _PI_CL(piMemImageGetInfo, hip_piMemImageGetInfo)
  _PI_CL(piMemRetain, hip_piMemRetain)
  _PI_CL(piMemRelease, hip_piMemRelease)
  _PI_CL(piMemBufferPartition, hip_piMemBufferPartition)
  _PI_CL(piextMemGetNativeHandle, hip_piextMemGetNativeHandle)
  _PI_CL(piextMemCreateWithNativeHandle, hip_piextMemCreateWithNativeHandle)
  // Program
  _PI_CL(piProgramCreate, hip_piProgramCreate)
  _PI_CL(piclProgramCreateWithSource, hip_piclProgramCreateWithSource)
  _PI_CL(piProgramCreateWithBinary, hip_piProgramCreateWithBinary)
  _PI_CL(piProgramGetInfo, hip_piProgramGetInfo)
  _PI_CL(piProgramCompile, hip_piProgramCompile)
  _PI_CL(piProgramBuild, hip_piProgramBuild)
  _PI_CL(piProgramLink, hip_piProgramLink)
  _PI_CL(piProgramGetBuildInfo, hip_piProgramGetBuildInfo)
  _PI_CL(piProgramRetain, hip_piProgramRetain)
  _PI_CL(piProgramRelease, hip_piProgramRelease)
  _PI_CL(piextProgramGetNativeHandle, hip_piextProgramGetNativeHandle)
  _PI_CL(piextProgramCreateWithNativeHandle,
         hip_piextProgramCreateWithNativeHandle)
  // Kernel
  _PI_CL(piKernelCreate, hip_piKernelCreate)
  _PI_CL(piKernelSetArg, hip_piKernelSetArg)
  _PI_CL(piKernelGetInfo, hip_piKernelGetInfo)
  _PI_CL(piKernelGetGroupInfo, hip_piKernelGetGroupInfo)
  _PI_CL(piKernelGetSubGroupInfo, hip_piKernelGetSubGroupInfo)
  _PI_CL(piKernelRetain, hip_piKernelRetain)
  _PI_CL(piKernelRelease, hip_piKernelRelease)
  _PI_CL(piKernelSetExecInfo, hip_piKernelSetExecInfo)
  _PI_CL(piextProgramSetSpecializationConstant,
         hip_piextProgramSetSpecializationConstant)
  _PI_CL(piextKernelSetArgPointer, hip_piextKernelSetArgPointer)
  // Event
  _PI_CL(piEventCreate, hip_piEventCreate)
  _PI_CL(piEventGetInfo, hip_piEventGetInfo)
  _PI_CL(piEventGetProfilingInfo, hip_piEventGetProfilingInfo)
  _PI_CL(piEventsWait, hip_piEventsWait)
  _PI_CL(piEventSetCallback, hip_piEventSetCallback)
  _PI_CL(piEventSetStatus, hip_piEventSetStatus)
  _PI_CL(piEventRetain, hip_piEventRetain)
  _PI_CL(piEventRelease, hip_piEventRelease)
  _PI_CL(piextEventGetNativeHandle, hip_piextEventGetNativeHandle)
  _PI_CL(piextEventCreateWithNativeHandle, hip_piextEventCreateWithNativeHandle)
  // Sampler
  _PI_CL(piSamplerCreate, hip_piSamplerCreate)
  _PI_CL(piSamplerGetInfo, hip_piSamplerGetInfo)
  _PI_CL(piSamplerRetain, hip_piSamplerRetain)
  _PI_CL(piSamplerRelease, hip_piSamplerRelease)
  // Queue commands
  _PI_CL(piEnqueueKernelLaunch, hip_piEnqueueKernelLaunch)
  _PI_CL(piEnqueueNativeKernel, hip_piEnqueueNativeKernel)
  _PI_CL(piEnqueueEventsWait, hip_piEnqueueEventsWait)
  _PI_CL(piEnqueueEventsWaitWithBarrier, hip_piEnqueueEventsWaitWithBarrier)
  _PI_CL(piEnqueueMemBufferRead, hip_piEnqueueMemBufferRead)
  _PI_CL(piEnqueueMemBufferReadRect, hip_piEnqueueMemBufferReadRect)
  _PI_CL(piEnqueueMemBufferWrite, hip_piEnqueueMemBufferWrite)
  _PI_CL(piEnqueueMemBufferWriteRect, hip_piEnqueueMemBufferWriteRect)
  _PI_CL(piEnqueueMemBufferCopy, hip_piEnqueueMemBufferCopy)
  _PI_CL(piEnqueueMemBufferCopyRect, hip_piEnqueueMemBufferCopyRect)
  _PI_CL(piEnqueueMemBufferFill, hip_piEnqueueMemBufferFill)
  _PI_CL(piEnqueueMemImageRead, hip_piEnqueueMemImageRead)
  _PI_CL(piEnqueueMemImageWrite, hip_piEnqueueMemImageWrite)
  _PI_CL(piEnqueueMemImageCopy, hip_piEnqueueMemImageCopy)
  _PI_CL(piEnqueueMemImageFill, hip_piEnqueueMemImageFill)
  _PI_CL(piEnqueueMemBufferMap, hip_piEnqueueMemBufferMap)
  _PI_CL(piEnqueueMemUnmap, hip_piEnqueueMemUnmap)
  // USM
  _PI_CL(piextUSMHostAlloc, hip_piextUSMHostAlloc)
  _PI_CL(piextUSMDeviceAlloc, hip_piextUSMDeviceAlloc)
  _PI_CL(piextUSMSharedAlloc, hip_piextUSMSharedAlloc)
  _PI_CL(piextUSMFree, hip_piextUSMFree)
  _PI_CL(piextUSMEnqueueMemset, hip_piextUSMEnqueueMemset)
  _PI_CL(piextUSMEnqueueMemcpy, hip_piextUSMEnqueueMemcpy)
  _PI_CL(piextUSMEnqueuePrefetch, hip_piextUSMEnqueuePrefetch)
  _PI_CL(piextUSMEnqueueMemAdvise, hip_piextUSMEnqueueMemAdvise)
  _PI_CL(piextUSMEnqueueMemcpy2D, hip_piextUSMEnqueueMemcpy2D)
  _PI_CL(piextUSMEnqueueFill2D, hip_piextUSMEnqueueFill2D)
  _PI_CL(piextUSMEnqueueMemset2D, hip_piextUSMEnqueueMemset2D)
  _PI_CL(piextUSMGetMemAllocInfo, hip_piextUSMGetMemAllocInfo)

  _PI_CL(piextKernelSetArgMemObj, hip_piextKernelSetArgMemObj)
  _PI_CL(piextKernelSetArgSampler, hip_piextKernelSetArgSampler)
  _PI_CL(piPluginGetLastError, hip_piPluginGetLastError)
  _PI_CL(piTearDown, hip_piTearDown)
  _PI_CL(piGetDeviceAndHostTimer, hip_piGetDeviceAndHostTimer)

#undef _PI_CL

  return PI_SUCCESS;
}

<<<<<<< HEAD
#ifdef _WIN32
#define __SYCL_PLUGIN_DLL_NAME "pi_hip.dll"
#include "../common_win_pi_trace/common_win_pi_trace.hpp"
#undef __SYCL_PLUGIN_DLL_NAME
#endif

} // extern "C"
=======
} // extern "C"

hipEvent_t _pi_platform::evBase_{nullptr};
>>>>>>> 5e8ae211
<|MERGE_RESOLUTION|>--- conflicted
+++ resolved
@@ -5413,7 +5413,6 @@
   return PI_SUCCESS;
 }
 
-<<<<<<< HEAD
 #ifdef _WIN32
 #define __SYCL_PLUGIN_DLL_NAME "pi_hip.dll"
 #include "../common_win_pi_trace/common_win_pi_trace.hpp"
@@ -5421,8 +5420,5 @@
 #endif
 
 } // extern "C"
-=======
-} // extern "C"
-
-hipEvent_t _pi_platform::evBase_{nullptr};
->>>>>>> 5e8ae211
+
+hipEvent_t _pi_platform::evBase_{nullptr};