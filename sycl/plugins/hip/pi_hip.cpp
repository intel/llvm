//==---------- pi_hip.cpp - HIP Plugin ------------------------------------==//
//
// Part of the LLVM Project, under the Apache License v2.0 with LLVM Exceptions.
// See https://llvm.org/LICENSE.txt for license information.
// SPDX-License-Identifier: Apache-2.0 WITH LLVM-exception
//
//===----------------------------------------------------------------------===//

/// \file pi_hip.cpp
/// Implementation of HIP Plugin.
///
/// \ingroup sycl_pi_hip

#include <pi_hip.hpp>
#include <sycl/detail/defines.hpp>
#include <sycl/detail/hip_definitions.hpp>
#include <sycl/detail/pi.hpp>

#include <algorithm>
#include <cassert>
#include <chrono>
#include <hip/hip_runtime.h>
#include <limits>
#include <memory>
#include <mutex>
#include <regex>
#include <string.h>

namespace {
// Hipify doesn't support cuArrayGetDescriptor, on AMD the hipArray can just be
// indexed, but on NVidia it is an opaque type and needs to go through
// cuArrayGetDescriptor so implement a utility function to get the array
// properties
inline void getArrayDesc(hipArray *array, hipArray_Format &format,
                         size_t &channels) {
#if defined(__HIP_PLATFORM_AMD__)
  format = array->Format;
  channels = array->NumChannels;
#elif defined(__HIP_PLATFORM_NVIDIA__)
  CUDA_ARRAY_DESCRIPTOR arrayDesc;
  cuArrayGetDescriptor(&arrayDesc, (CUarray)array);

  format = arrayDesc.Format;
  channels = arrayDesc.NumChannels;
#else
#error("Must define exactly one of __HIP_PLATFORM_AMD__ or __HIP_PLATFORM_NVIDIA__");
#endif
}

// NVidia HIP headers guard hipArray3DCreate behind __CUDACC__, this does not
// seem to be required and we're not using nvcc to build the HIP PI plugin so
// add the translation function here
#if defined(__HIP_PLATFORM_NVIDIA__) && !defined(__CUDACC__)
inline static hipError_t
hipArray3DCreate(hiparray *pHandle,
                 const HIP_ARRAY3D_DESCRIPTOR *pAllocateArray) {
  return hipCUResultTohipError(cuArray3DCreate(pHandle, pAllocateArray));
}
#endif

// hipArray gets turned into cudaArray when using the HIP NVIDIA platform, and
// some CUDA APIs use cudaArray* and others use CUarray, these two represent the
// same type, however when building cudaArray appears as an opaque type, so it
// needs to be explicitly casted to CUarray. In order for this to work for both
// AMD and NVidia we introduce an second hipArray type that will be CUarray for
// NVIDIA and hipArray* for AMD so that we can place the explicit casts when
// necessary for NVIDIA and they will be no-ops for AMD.
#if defined(__HIP_PLATFORM_NVIDIA__)
typedef CUarray hipCUarray;
#elif defined(__HIP_PLATFORM_AMD__)
typedef hipArray *hipCUarray;
#else
#error("Must define exactly one of __HIP_PLATFORM_AMD__ or __HIP_PLATFORM_NVIDIA__");
#endif

// Add missing HIP to CUDA defines
#if defined(__HIP_PLATFORM_NVIDIA__)
#define hipMemoryType CUmemorytype
#define hipMemoryTypeHost CU_MEMORYTYPE_HOST
#define hipMemoryTypeDevice CU_MEMORYTYPE_DEVICE
#define hipMemoryTypeArray CU_MEMORYTYPE_ARRAY
#define hipMemoryTypeUnified CU_MEMORYTYPE_UNIFIED
#endif

std::string getHipVersionString() {
  int driver_version = 0;
  if (hipDriverGetVersion(&driver_version) != hipSuccess) {
    return "";
  }
  // The version is returned as (1000 major + 10 minor).
  std::stringstream stream;
  stream << "HIP " << driver_version / 1000 << "."
         << driver_version % 1000 / 10;
  return stream.str();
}

pi_result map_error(hipError_t result) {
  switch (result) {
  case hipSuccess:
    return PI_SUCCESS;
  case hipErrorInvalidContext:
    return PI_ERROR_INVALID_CONTEXT;
  case hipErrorInvalidDevice:
    return PI_ERROR_INVALID_DEVICE;
  case hipErrorInvalidValue:
    return PI_ERROR_INVALID_VALUE;
  case hipErrorOutOfMemory:
    return PI_ERROR_OUT_OF_HOST_MEMORY;
  case hipErrorLaunchOutOfResources:
    return PI_ERROR_OUT_OF_RESOURCES;
  default:
    return PI_ERROR_UNKNOWN;
  }
}

// Global variables for PI_ERROR_PLUGIN_SPECIFIC_ERROR
constexpr size_t MaxMessageSize = 256;
thread_local pi_result ErrorMessageCode = PI_SUCCESS;
thread_local char ErrorMessage[MaxMessageSize];

// Utility function for setting a message and warning
[[maybe_unused]] static void setErrorMessage(const char *message,
                                             pi_result error_code) {
  assert(strlen(message) <= MaxMessageSize);
  strcpy(ErrorMessage, message);
  ErrorMessageCode = error_code;
}

// Returns plugin specific error and warning messages
pi_result hip_piPluginGetLastError(char **message) {
  *message = &ErrorMessage[0];
  return ErrorMessageCode;
}

// Iterates over the event wait list, returns correct pi_result error codes.
// Invokes the callback for the latest event of each queue in the wait list.
// The callback must take a single pi_event argument and return a pi_result.
template <typename Func>
pi_result forLatestEvents(const pi_event *event_wait_list,
                          std::size_t num_events_in_wait_list, Func &&f) {

  if (event_wait_list == nullptr || num_events_in_wait_list == 0) {
    return PI_ERROR_INVALID_EVENT_WAIT_LIST;
  }

  // Fast path if we only have a single event
  if (num_events_in_wait_list == 1) {
    return f(event_wait_list[0]);
  }

  std::vector<pi_event> events{event_wait_list,
                               event_wait_list + num_events_in_wait_list};
  std::sort(events.begin(), events.end(), [](pi_event e0, pi_event e1) {
    // Tiered sort creating sublists of streams (smallest value first) in which
    // the corresponding events are sorted into a sequence of newest first.
    return e0->get_stream() < e1->get_stream() ||
           (e0->get_stream() == e1->get_stream() &&
            e0->get_event_id() > e1->get_event_id());
  });

  bool first = true;
  hipStream_t lastSeenStream = 0;
  for (pi_event event : events) {
    if (!event || (!first && event->get_stream() == lastSeenStream)) {
      continue;
    }

    first = false;
    lastSeenStream = event->get_stream();

    auto result = f(event);
    if (result != PI_SUCCESS) {
      return result;
    }
  }

  return PI_SUCCESS;
}

/// Converts HIP error into PI error codes, and outputs error information
/// to stderr.
/// If PI_HIP_ABORT env variable is defined, it aborts directly instead of
/// throwing the error. This is intended for debugging purposes.
/// \return PI_SUCCESS if \param result was hipSuccess.
/// \throw pi_error exception (integer) if input was not success.
///
pi_result check_error(hipError_t result, const char *function, int line,
                      const char *file) {
  if (result == hipSuccess) {
    return PI_SUCCESS;
  }

  if (std::getenv("SYCL_PI_SUPPRESS_ERROR_MESSAGE") == nullptr) {
    const char *errorString = nullptr;
    const char *errorName = nullptr;
    errorName = hipGetErrorName(result);
    errorString = hipGetErrorString(result);
    std::stringstream ss;
    ss << "\nPI HIP ERROR:"
       << "\n\tValue:           " << result
       << "\n\tName:            " << errorName
       << "\n\tDescription:     " << errorString
       << "\n\tFunction:        " << function << "\n\tSource Location: " << file
       << ":" << line << "\n"
       << std::endl;
    std::cerr << ss.str();
  }

  if (std::getenv("PI_HIP_ABORT") != nullptr) {
    std::abort();
  }

  throw map_error(result);
}

/// \cond NODOXY
#define PI_CHECK_ERROR(result) check_error(result, __func__, __LINE__, __FILE__)

/// RAII type to guarantee recovering original HIP context
/// Scoped context is used across all PI HIP plugin implementation
/// to activate the PI Context on the current thread, matching the
/// HIP driver semantics where the context used for the HIP Driver
/// API is the one active on the thread.
/// The implementation tries to avoid replacing the hipCtx_t if it cans
class ScopedContext {
  pi_context placedContext_;
  hipCtx_t original_;
  bool needToRecover_;

public:
  ScopedContext(pi_context ctxt) : placedContext_{ctxt}, needToRecover_{false} {

    if (!placedContext_) {
      throw PI_ERROR_INVALID_CONTEXT;
    }

    hipCtx_t desired = placedContext_->get();
    PI_CHECK_ERROR(hipCtxGetCurrent(&original_));
    if (original_ != desired) {
      // Sets the desired context as the active one for the thread
      PI_CHECK_ERROR(hipCtxSetCurrent(desired));
      if (original_ == nullptr) {
        // No context is installed on the current thread
        // This is the most common case. We can activate the context in the
        // thread and leave it there until all the PI context referring to the
        // same underlying HIP context are destroyed. This emulates
        // the behaviour of the HIP runtime api, and avoids costly context
        // switches. No action is required on this side of the if.
      } else {
        needToRecover_ = true;
      }
    }
  }

  ~ScopedContext() {
    if (needToRecover_) {
      PI_CHECK_ERROR(hipCtxSetCurrent(original_));
    }
  }
};

/// \cond NODOXY
template <typename T, typename Assign>
pi_result getInfoImpl(size_t param_value_size, void *param_value,
                      size_t *param_value_size_ret, T value, size_t value_size,
                      Assign &&assign_func) {

  if (param_value != nullptr) {

    if (param_value_size < value_size) {
      return PI_ERROR_INVALID_VALUE;
    }

    assign_func(param_value, value, value_size);
  }

  if (param_value_size_ret != nullptr) {
    *param_value_size_ret = value_size;
  }

  return PI_SUCCESS;
}

template <typename T>
pi_result getInfo(size_t param_value_size, void *param_value,
                  size_t *param_value_size_ret, T value) {

  auto assignment = [](void *param_value, T value, size_t value_size) {
    (void)value_size;
    *static_cast<T *>(param_value) = value;
  };

  return getInfoImpl(param_value_size, param_value, param_value_size_ret, value,
                     sizeof(T), std::move(assignment));
}

template <typename T>
pi_result getInfoArray(size_t array_length, size_t param_value_size,
                       void *param_value, size_t *param_value_size_ret,
                       T *value) {

  auto assignment = [](void *param_value, T *value, size_t value_size) {
    memcpy(param_value, static_cast<const void *>(value), value_size);
  };

  return getInfoImpl(param_value_size, param_value, param_value_size_ret, value,
                     array_length * sizeof(T), std::move(assignment));
}

template <>
pi_result getInfo<const char *>(size_t param_value_size, void *param_value,
                                size_t *param_value_size_ret,
                                const char *value) {
  return getInfoArray(strlen(value) + 1, param_value_size, param_value,
                      param_value_size_ret, value);
}

int getAttribute(pi_device device, hipDeviceAttribute_t attribute) {
  int value;
  sycl::detail::pi::assertion(
      hipDeviceGetAttribute(&value, attribute, device->get()) == hipSuccess);
  return value;
}
/// \endcond

void simpleGuessLocalWorkSize(size_t *threadsPerBlock,
                              const size_t *global_work_size,
                              const size_t maxThreadsPerBlock[3],
                              pi_kernel kernel) {
  assert(threadsPerBlock != nullptr);
  assert(global_work_size != nullptr);
  assert(kernel != nullptr);
  // int recommendedBlockSize, minGrid;

  // PI_CHECK_ERROR(hipOccupancyMaxPotentialBlockSize(
  //    &minGrid, &recommendedBlockSize, kernel->get(),
  //    0, 0));

  //(void)minGrid; // Not used, avoid warnings

  threadsPerBlock[0] = std::min(maxThreadsPerBlock[0], global_work_size[0]);

  // Find a local work group size that is a divisor of the global
  // work group size to produce uniform work groups.
  while (0u != (global_work_size[0] % threadsPerBlock[0])) {
    --threadsPerBlock[0];
  }
}

pi_result enqueueEventsWait(pi_queue command_queue, hipStream_t stream,
                            pi_uint32 num_events_in_wait_list,
                            const pi_event *event_wait_list) {
  if (!event_wait_list) {
    return PI_SUCCESS;
  }
  try {
    ScopedContext active(command_queue->get_context());

    auto result = forLatestEvents(
        event_wait_list, num_events_in_wait_list,
        [stream](pi_event event) -> pi_result {
          if (event->get_stream() == stream) {
            return PI_SUCCESS;
          } else {
            return PI_CHECK_ERROR(hipStreamWaitEvent(stream, event->get(), 0));
          }
        });

    if (result != PI_SUCCESS) {
      return result;
    }
    return PI_SUCCESS;
  } catch (pi_result err) {
    return err;
  } catch (...) {
    return PI_ERROR_UNKNOWN;
  }
}

} // anonymous namespace

/// ------ Error handling, matching OpenCL plugin semantics.
namespace sycl {
__SYCL_INLINE_VER_NAMESPACE(_V1) {
namespace detail {
namespace pi {

// Report error and no return (keeps compiler from printing warnings).
// TODO: Probably change that to throw a catchable exception,
//       but for now it is useful to see every failure.
//
[[noreturn]] void die(const char *Message) {
  std::cerr << "pi_die: " << Message << std::endl;
  std::terminate();
}

// Reports error messages
void hipPrint(const char *Message) {
  std::cerr << "pi_print: " << Message << std::endl;
}

void assertion(bool Condition, const char *Message) {
  if (!Condition)
    die(Message);
}

} // namespace pi
} // namespace detail
} // __SYCL_INLINE_VER_NAMESPACE(_V1)
} // namespace sycl

//--------------
// PI object implementation

extern "C" {

// Required in a number of functions, so forward declare here
pi_result hip_piEnqueueEventsWait(pi_queue command_queue,
                                  pi_uint32 num_events_in_wait_list,
                                  const pi_event *event_wait_list,
                                  pi_event *event);
pi_result hip_piEnqueueEventsWaitWithBarrier(pi_queue command_queue,
                                             pi_uint32 num_events_in_wait_list,
                                             const pi_event *event_wait_list,
                                             pi_event *event);
pi_result hip_piEventRelease(pi_event event);
pi_result hip_piEventRetain(pi_event event);

} // extern "C"

/// \endcond

void _pi_queue::compute_stream_wait_for_barrier_if_needed(hipStream_t stream,
                                                          pi_uint32 stream_i) {
  if (barrier_event_ && !compute_applied_barrier_[stream_i]) {
    PI_CHECK_ERROR(hipStreamWaitEvent(stream, barrier_event_, 0));
    compute_applied_barrier_[stream_i] = true;
  }
}

void _pi_queue::transfer_stream_wait_for_barrier_if_needed(hipStream_t stream,
                                                           pi_uint32 stream_i) {
  if (barrier_event_ && !transfer_applied_barrier_[stream_i]) {
    PI_CHECK_ERROR(hipStreamWaitEvent(stream, barrier_event_, 0));
    transfer_applied_barrier_[stream_i] = true;
  }
}

hipStream_t _pi_queue::get_next_compute_stream(pi_uint32 *stream_token) {
  pi_uint32 stream_i;
  pi_uint32 token;
  while (true) {
    if (num_compute_streams_ < compute_streams_.size()) {
      // the check above is for performance - so as not to lock mutex every time
      std::lock_guard<std::mutex> guard(compute_stream_mutex_);
      // The second check is done after mutex is locked so other threads can not
      // change num_compute_streams_ after that
      if (num_compute_streams_ < compute_streams_.size()) {
        PI_CHECK_ERROR(hipStreamCreateWithFlags(
            &compute_streams_[num_compute_streams_++], flags_));
      }
    }
    token = compute_stream_idx_++;
    stream_i = token % compute_streams_.size();
    // if a stream has been reused before it was next selected round-robin
    // fashion, we want to delay its next use and instead select another one
    // that is more likely to have completed all the enqueued work.
    if (delay_compute_[stream_i]) {
      delay_compute_[stream_i] = false;
    } else {
      break;
    }
  }
  if (stream_token) {
    *stream_token = token;
  }
  hipStream_t res = compute_streams_[stream_i];
  compute_stream_wait_for_barrier_if_needed(res, stream_i);
  return res;
}

hipStream_t _pi_queue::get_next_compute_stream(
    pi_uint32 num_events_in_wait_list, const pi_event *event_wait_list,
    _pi_stream_guard &guard, pi_uint32 *stream_token) {
  for (pi_uint32 i = 0; i < num_events_in_wait_list; i++) {
    pi_uint32 token = event_wait_list[i]->get_compute_stream_token();
    if (event_wait_list[i]->get_queue() == this && can_reuse_stream(token)) {
      std::unique_lock<std::mutex> compute_sync_guard(
          compute_stream_sync_mutex_);
      // redo the check after lock to avoid data races on
      // last_sync_compute_streams_
      if (can_reuse_stream(token)) {
        pi_uint32 stream_i = token % delay_compute_.size();
        delay_compute_[stream_i] = true;
        if (stream_token) {
          *stream_token = token;
        }
        guard = _pi_stream_guard{std::move(compute_sync_guard)};
        hipStream_t res = event_wait_list[i]->get_stream();
        compute_stream_wait_for_barrier_if_needed(res, stream_i);
        return res;
      }
    }
  }
  guard = {};
  return get_next_compute_stream(stream_token);
}

hipStream_t _pi_queue::get_next_transfer_stream() {
  if (transfer_streams_.empty()) { // for example in in-order queue
    return get_next_compute_stream();
  }
  if (num_transfer_streams_ < transfer_streams_.size()) {
    // the check above is for performance - so as not to lock mutex every time
    std::lock_guard<std::mutex> guard(transfer_stream_mutex_);
    // The second check is done after mutex is locked so other threads can not
    // change num_transfer_streams_ after that
    if (num_transfer_streams_ < transfer_streams_.size()) {
      PI_CHECK_ERROR(hipStreamCreateWithFlags(
          &transfer_streams_[num_transfer_streams_++], flags_));
    }
  }
  pi_uint32 stream_i = transfer_stream_idx_++ % transfer_streams_.size();
  hipStream_t res = transfer_streams_[stream_i];
  transfer_stream_wait_for_barrier_if_needed(res, stream_i);
  return res;
}

_pi_event::_pi_event(pi_command_type type, pi_context context, pi_queue queue,
                     hipStream_t stream, pi_uint32 stream_token)
    : commandType_{type}, refCount_{1}, hasBeenWaitedOn_{false},
      isRecorded_{false}, isStarted_{false},
      streamToken_{stream_token}, evEnd_{nullptr}, evStart_{nullptr},
      evQueued_{nullptr}, queue_{queue}, stream_{stream}, context_{context} {

  assert(type != PI_COMMAND_TYPE_USER);

  bool profilingEnabled = queue_->properties_ & PI_QUEUE_FLAG_PROFILING_ENABLE;

  PI_CHECK_ERROR(hipEventCreateWithFlags(
      &evEnd_, profilingEnabled ? hipEventDefault : hipEventDisableTiming));

  if (profilingEnabled) {
    PI_CHECK_ERROR(hipEventCreateWithFlags(&evQueued_, hipEventDefault));
    PI_CHECK_ERROR(hipEventCreateWithFlags(&evStart_, hipEventDefault));
  }

  if (queue_ != nullptr) {
    hip_piQueueRetain(queue_);
  }
  hip_piContextRetain(context_);
}

_pi_event::~_pi_event() {
  if (queue_ != nullptr) {
    hip_piQueueRelease(queue_);
  }
  hip_piContextRelease(context_);
}

pi_result _pi_event::start() {
  assert(!is_started());
  pi_result result = PI_SUCCESS;

  try {
    if (queue_->properties_ & PI_QUEUE_FLAG_PROFILING_ENABLE) {
      // NOTE: This relies on the default stream to be unused.
      PI_CHECK_ERROR(hipEventRecord(evQueued_, 0));
      PI_CHECK_ERROR(hipEventRecord(evStart_, queue_->get()));
    }
  } catch (pi_result error) {
    result = error;
  }

  isStarted_ = true;
  return result;
}

bool _pi_event::is_completed() const noexcept {
  if (!isRecorded_) {
    return false;
  }
  if (!hasBeenWaitedOn_) {
    const hipError_t ret = hipEventQuery(evEnd_);
    if (ret != hipSuccess && ret != hipErrorNotReady) {
      PI_CHECK_ERROR(ret);
      return false;
    }
    if (ret == hipErrorNotReady) {
      return false;
    }
  }
  return true;
}

pi_uint64 _pi_event::get_queued_time() const {
  float miliSeconds = 0.0f;
  assert(is_started());

  PI_CHECK_ERROR(hipEventElapsedTime(&miliSeconds, evStart_, evEnd_));
  return static_cast<pi_uint64>(miliSeconds * 1.0e6);
}

pi_uint64 _pi_event::get_start_time() const {
  float miliSeconds = 0.0f;
  assert(is_started());

  PI_CHECK_ERROR(
      hipEventElapsedTime(&miliSeconds, _pi_platform::evBase_, evStart_));
  return static_cast<pi_uint64>(miliSeconds * 1.0e6);
}

pi_uint64 _pi_event::get_end_time() const {
  float miliSeconds = 0.0f;
  assert(is_started() && is_recorded());

  PI_CHECK_ERROR(
      hipEventElapsedTime(&miliSeconds, _pi_platform::evBase_, evEnd_));
  return static_cast<pi_uint64>(miliSeconds * 1.0e6);
}

pi_result _pi_event::record() {

  if (is_recorded() || !is_started()) {
    return PI_ERROR_INVALID_EVENT;
  }

  pi_result result = PI_ERROR_INVALID_OPERATION;

  if (!queue_) {
    return PI_ERROR_INVALID_QUEUE;
  }

  try {
    eventId_ = queue_->get_next_event_id();
    if (eventId_ == 0) {
      sycl::detail::pi::die(
          "Unrecoverable program state reached in event identifier overflow");
    }
    result = PI_CHECK_ERROR(hipEventRecord(evEnd_, stream_));
  } catch (pi_result error) {
    result = error;
  }

  if (result == PI_SUCCESS) {
    isRecorded_ = true;
  }

  return result;
}

pi_result _pi_event::wait() {
  pi_result retErr;
  try {
    retErr = PI_CHECK_ERROR(hipEventSynchronize(evEnd_));
    hasBeenWaitedOn_ = true;
  } catch (pi_result error) {
    retErr = error;
  }

  return retErr;
}

pi_result _pi_event::release() {
  assert(queue_ != nullptr);
  PI_CHECK_ERROR(hipEventDestroy(evEnd_));

  if (queue_->properties_ & PI_QUEUE_FLAG_PROFILING_ENABLE) {
    PI_CHECK_ERROR(hipEventDestroy(evQueued_));
    PI_CHECK_ERROR(hipEventDestroy(evStart_));
  }

  return PI_SUCCESS;
}

// makes all future work submitted to queue wait for all work captured in event.
pi_result enqueueEventWait(pi_queue queue, pi_event event) {
  // for native events, the hipStreamWaitEvent call is used.
  // This makes all future work submitted to stream wait for all
  // work captured in event.
  queue->for_each_stream([e = event->get()](hipStream_t s) {
    PI_CHECK_ERROR(hipStreamWaitEvent(s, e, 0));
  });
  return PI_SUCCESS;
}

_pi_program::_pi_program(pi_context ctxt)
    : module_{nullptr}, binary_{},
      binarySizeInBytes_{0}, refCount_{1}, context_{ctxt} {
  hip_piContextRetain(context_);
}

_pi_program::~_pi_program() { hip_piContextRelease(context_); }

pi_result _pi_program::set_binary(const char *source, size_t length) {
  assert((binary_ == nullptr && binarySizeInBytes_ == 0) &&
         "Re-setting program binary data which has already been set");
  binary_ = source;
  binarySizeInBytes_ = length;
  return PI_SUCCESS;
}

pi_result _pi_program::build_program(const char *build_options) {

  this->buildOptions_ = build_options;

  constexpr const unsigned int numberOfOptions = 4u;

  hipJitOption options[numberOfOptions];
  void *optionVals[numberOfOptions];

  // Pass a buffer for info messages
  options[0] = hipJitOptionInfoLogBuffer;
  optionVals[0] = (void *)infoLog_;
  // Pass the size of the info buffer
  options[1] = hipJitOptionInfoLogBufferSizeBytes;
  optionVals[1] = (void *)(long)MAX_LOG_SIZE;
  // Pass a buffer for error message
  options[2] = hipJitOptionErrorLogBuffer;
  optionVals[2] = (void *)errorLog_;
  // Pass the size of the error buffer
  options[3] = hipJitOptionErrorLogBufferSizeBytes;
  optionVals[3] = (void *)(long)MAX_LOG_SIZE;

  auto result = PI_CHECK_ERROR(
      hipModuleLoadDataEx(&module_, static_cast<const void *>(binary_),
                          numberOfOptions, options, optionVals));

  const auto success = (result == PI_SUCCESS);

  buildStatus_ =
      success ? PI_PROGRAM_BUILD_STATUS_SUCCESS : PI_PROGRAM_BUILD_STATUS_ERROR;

  // If no exception, result is correct
  return success ? PI_SUCCESS : PI_ERROR_BUILD_PROGRAM_FAILURE;
}

/// Finds kernel names by searching for entry points in the PTX source, as the
/// HIP driver API doesn't expose an operation for this.
/// Note: This is currently only being used by the SYCL program class for the
///       has_kernel method, so an alternative would be to move the has_kernel
///       query to PI and use hipModuleGetFunction to check for a kernel.
std::string getKernelNames(pi_program program) {
  (void)program;
  sycl::detail::pi::die("getKernelNames not implemented");
  return {};
}

/// RAII object that calls the reference count release function on the held PI
/// object on destruction.
///
/// The `dismiss` function stops the release from happening on destruction.
template <typename T> class ReleaseGuard {
private:
  T Captive;

  static pi_result callRelease(pi_device Captive) {
    return hip_piDeviceRelease(Captive);
  }

  static pi_result callRelease(pi_context Captive) {
    return hip_piContextRelease(Captive);
  }

  static pi_result callRelease(pi_mem Captive) {
    return hip_piMemRelease(Captive);
  }

  static pi_result callRelease(pi_program Captive) {
    return hip_piProgramRelease(Captive);
  }

  static pi_result callRelease(pi_kernel Captive) {
    return hip_piKernelRelease(Captive);
  }

  static pi_result callRelease(pi_queue Captive) {
    return hip_piQueueRelease(Captive);
  }

  static pi_result callRelease(pi_event Captive) {
    return hip_piEventRelease(Captive);
  }

public:
  ReleaseGuard() = delete;
  /// Obj can be `nullptr`.
  explicit ReleaseGuard(T Obj) : Captive(Obj) {}
  ReleaseGuard(ReleaseGuard &&Other) noexcept : Captive(Other.Captive) {
    Other.Captive = nullptr;
  }

  ReleaseGuard(const ReleaseGuard &) = delete;

  /// Calls the related PI object release function if the object held is not
  /// `nullptr` or if `dismiss` has not been called.
  ~ReleaseGuard() {
    if (Captive != nullptr) {
      pi_result ret = callRelease(Captive);
      if (ret != PI_SUCCESS) {
        // A reported HIP error is either an implementation or an asynchronous
        // HIP error for which it is unclear if the function that reported it
        // succeeded or not. Either way, the state of the program is compromised
        // and likely unrecoverable.
        sycl::detail::pi::die(
            "Unrecoverable program state reached in hip_piMemRelease");
      }
    }
  }

  ReleaseGuard &operator=(const ReleaseGuard &) = delete;

  ReleaseGuard &operator=(ReleaseGuard &&Other) {
    Captive = Other.Captive;
    Other.Captive = nullptr;
    return *this;
  }

  /// End the guard and do not release the reference count of the held
  /// PI object.
  void dismiss() { Captive = nullptr; }
};

//-- PI API implementation
extern "C" {

/// Obtains the HIP platform.
/// There is only one HIP platform, and contains all devices on the system.
/// Triggers the HIP Driver initialization (hipInit) the first time, so this
/// must be the first PI API called.
///
/// However because multiple devices in a context is not currently supported,
/// place each device in a separate platform.
///
pi_result hip_piPlatformsGet(pi_uint32 num_entries, pi_platform *platforms,
                             pi_uint32 *num_platforms) {

  try {
    static std::once_flag initFlag;
    static pi_uint32 numPlatforms = 1;
    static std::vector<_pi_platform> platformIds;

    if (num_entries == 0 and platforms != nullptr) {
      return PI_ERROR_INVALID_VALUE;
    }
    if (platforms == nullptr and num_platforms == nullptr) {
      return PI_ERROR_INVALID_VALUE;
    }

    pi_result err = PI_SUCCESS;

    std::call_once(
        initFlag,
        [](pi_result &err) {
          if (hipInit(0) != hipSuccess) {
            numPlatforms = 0;
            return;
          }
          int numDevices = 0;
          hipError_t hipErrorCode = hipGetDeviceCount(&numDevices);
          if (hipErrorCode == hipErrorNoDevice) {
            numPlatforms = 0;
            return;
          }
          err = PI_CHECK_ERROR(hipErrorCode);
          if (numDevices == 0) {
            numPlatforms = 0;
            return;
          }
          try {
            numPlatforms = numDevices;
            platformIds.resize(numDevices);

            for (int i = 0; i < numDevices; ++i) {
              hipDevice_t device;
              err = PI_CHECK_ERROR(hipDeviceGet(&device, i));
              platformIds[i].devices_.emplace_back(
                  new _pi_device{device, &platformIds[i]});
            }
          } catch (const std::bad_alloc &) {
            // Signal out-of-memory situation
            for (int i = 0; i < numDevices; ++i) {
              platformIds[i].devices_.clear();
            }
            platformIds.clear();
            err = PI_ERROR_OUT_OF_HOST_MEMORY;
          } catch (...) {
            // Clear and rethrow to allow retry
            for (int i = 0; i < numDevices; ++i) {
              platformIds[i].devices_.clear();
            }
            platformIds.clear();
            throw;
          }
        },
        err);

    if (num_platforms != nullptr) {
      *num_platforms = numPlatforms;
    }

    if (platforms != nullptr) {
      for (unsigned i = 0; i < std::min(num_entries, numPlatforms); ++i) {
        platforms[i] = &platformIds[i];
      }
    }

    return err;
  } catch (pi_result err) {
    return err;
  } catch (...) {
    return PI_ERROR_OUT_OF_RESOURCES;
  }
}

pi_result hip_piPlatformGetInfo(pi_platform platform,
                                pi_platform_info param_name,
                                size_t param_value_size, void *param_value,
                                size_t *param_value_size_ret) {
  assert(platform != nullptr);

  switch (param_name) {
  case PI_PLATFORM_INFO_NAME:
    return getInfo(param_value_size, param_value, param_value_size_ret,
                   "AMD HIP BACKEND");
  case PI_PLATFORM_INFO_VENDOR:
    return getInfo(param_value_size, param_value, param_value_size_ret,
                   "AMD Corporation");
  case PI_PLATFORM_INFO_PROFILE:
    return getInfo(param_value_size, param_value, param_value_size_ret,
                   "FULL PROFILE");
  case PI_PLATFORM_INFO_VERSION: {
    auto version = getHipVersionString();
    return getInfo(param_value_size, param_value, param_value_size_ret,
                   version.c_str());
  }
  case PI_PLATFORM_INFO_EXTENSIONS: {
    return getInfo(param_value_size, param_value, param_value_size_ret, "");
  }
  default:
    __SYCL_PI_HANDLE_UNKNOWN_PARAM_NAME(param_name);
  }
  sycl::detail::pi::die("Platform info request not implemented");
  return {};
}

/// \param devices List of devices available on the system
/// \param num_devices Number of elements in the list of devices
/// Requesting a non-GPU device triggers an error, all PI HIP devices
/// are GPUs.
///
pi_result hip_piDevicesGet(pi_platform platform, pi_device_type device_type,
                           pi_uint32 num_entries, pi_device *devices,
                           pi_uint32 *num_devices) {

  pi_result err = PI_SUCCESS;
  const bool askingForDefault = device_type == PI_DEVICE_TYPE_DEFAULT;
  const bool askingForGPU = device_type & PI_DEVICE_TYPE_GPU;
  const bool returnDevices = askingForDefault || askingForGPU;

  size_t numDevices = returnDevices ? platform->devices_.size() : 0;

  try {
    if (num_devices) {
      *num_devices = numDevices;
    }

    if (returnDevices && devices) {
      for (size_t i = 0; i < std::min(size_t(num_entries), numDevices); ++i) {
        devices[i] = platform->devices_[i].get();
      }
    }

    return err;
  } catch (pi_result err) {
    return err;
  } catch (...) {
    return PI_ERROR_OUT_OF_RESOURCES;
  }
}

/// \return PI_SUCCESS if the function is exehipted successfully
/// HIP devices are always root devices so retain always returns success.
pi_result hip_piDeviceRetain(pi_device device) {
  (void)device;
  return PI_SUCCESS;
}

pi_result hip_piContextGetInfo(pi_context context, pi_context_info param_name,
                               size_t param_value_size, void *param_value,
                               size_t *param_value_size_ret) {

  switch (param_name) {
  case PI_CONTEXT_INFO_NUM_DEVICES:
    return getInfo(param_value_size, param_value, param_value_size_ret, 1);
  case PI_CONTEXT_INFO_DEVICES:
    return getInfo(param_value_size, param_value, param_value_size_ret,
                   context->get_device());
  case PI_CONTEXT_INFO_REFERENCE_COUNT:
    return getInfo(param_value_size, param_value, param_value_size_ret,
                   context->get_reference_count());
  case PI_EXT_ONEAPI_CONTEXT_INFO_USM_MEMCPY2D_SUPPORT:
    return getInfo<pi_bool>(param_value_size, param_value, param_value_size_ret,
                            true);
  case PI_EXT_ONEAPI_CONTEXT_INFO_USM_FILL2D_SUPPORT:
  case PI_EXT_ONEAPI_CONTEXT_INFO_USM_MEMSET2D_SUPPORT:
    // 2D USM operations currently not supported.
    return getInfo<pi_bool>(param_value_size, param_value, param_value_size_ret,
                            false);
  case PI_CONTEXT_INFO_ATOMIC_MEMORY_SCOPE_CAPABILITIES:
  default:
    __SYCL_PI_HANDLE_UNKNOWN_PARAM_NAME(param_name);
  }

  return PI_ERROR_OUT_OF_RESOURCES;
}

pi_result hip_piContextRetain(pi_context context) {
  assert(context != nullptr);
  assert(context->get_reference_count() > 0);

  context->increment_reference_count();
  return PI_SUCCESS;
}

pi_result hip_piextContextSetExtendedDeleter(
    pi_context context, pi_context_extended_deleter function, void *user_data) {
  context->set_extended_deleter(function, user_data);
  return PI_SUCCESS;
}

/// Not applicable to HIP, devices cannot be partitioned.
///
pi_result hip_piDevicePartition(pi_device device,
                                const pi_device_partition_property *properties,
                                pi_uint32 num_devices, pi_device *out_devices,
                                pi_uint32 *out_num_devices) {
  (void)device;
  (void)properties;
  (void)num_devices;
  (void)out_devices;
  (void)out_num_devices;

  return PI_ERROR_INVALID_OPERATION;
}

/// \return If available, the first binary that is PTX
///
pi_result hip_piextDeviceSelectBinary(pi_device device,
                                      pi_device_binary *binaries,
                                      pi_uint32 num_binaries,
                                      pi_uint32 *selected_binary) {
  (void)device;
  if (!binaries) {
    sycl::detail::pi::die("No list of device images provided");
  }
  if (num_binaries < 1) {
    sycl::detail::pi::die("No binary images in the list");
  }

  // Look for an image for the HIP target, and return the first one that is
  // found
#if defined(__HIP_PLATFORM_AMD__)
  const char *binary_type = __SYCL_PI_DEVICE_BINARY_TARGET_AMDGCN;
#elif defined(__HIP_PLATFORM_NVIDIA__)
  const char *binary_type = __SYCL_PI_DEVICE_BINARY_TARGET_NVPTX64;
#else
#error("Must define exactly one of __HIP_PLATFORM_AMD__ or __HIP_PLATFORM_NVIDIA__");
#endif

  for (pi_uint32 i = 0; i < num_binaries; i++) {
    if (strcmp(binaries[i]->DeviceTargetSpec, binary_type) == 0) {
      *selected_binary = i;
      return PI_SUCCESS;
    }
  }

  // No image can be loaded for the given device
  return PI_ERROR_INVALID_BINARY;
}

pi_result hip_piextGetDeviceFunctionPointer(pi_device device,
                                            pi_program program,
                                            const char *func_name,
                                            pi_uint64 *func_pointer_ret) {
  // Check if device passed is the same the device bound to the context
  assert(device == program->get_context()->get_device());
  assert(func_pointer_ret != nullptr);

  hipFunction_t func;
  hipError_t ret = hipModuleGetFunction(&func, program->get(), func_name);
  *func_pointer_ret = reinterpret_cast<pi_uint64>(func);
  pi_result retError = PI_SUCCESS;

  if (ret != hipSuccess && ret != hipErrorNotFound)
    retError = PI_CHECK_ERROR(ret);
  if (ret == hipErrorNotFound) {
    *func_pointer_ret = 0;
    retError = PI_ERROR_INVALID_KERNEL_NAME;
  }

  return retError;
}

/// \return PI_SUCCESS always since HIP devices are always root devices.
///
pi_result hip_piDeviceRelease(pi_device device) {
  (void)device;
  return PI_SUCCESS;
}

pi_result hip_piDeviceGetInfo(pi_device device, pi_device_info param_name,
                              size_t param_value_size, void *param_value,
                              size_t *param_value_size_ret) {

  static constexpr pi_uint32 max_work_item_dimensions = 3u;

  assert(device != nullptr);

  switch (param_name) {
  case PI_DEVICE_INFO_TYPE: {
    return getInfo(param_value_size, param_value, param_value_size_ret,
                   PI_DEVICE_TYPE_GPU);
  }
  case PI_DEVICE_INFO_VENDOR_ID: {
#if defined(__HIP_PLATFORM_AMD__)
    pi_uint32 vendor_id = 4098u;
#elif defined(__HIP_PLATFORM_NVIDIA__)
    pi_uint32 vendor_id = 4318u;
#else
    pi_uint32 vendor_id = 0u;
#endif

    return getInfo(param_value_size, param_value, param_value_size_ret,
                   vendor_id);
  }
  case PI_DEVICE_INFO_MAX_COMPUTE_UNITS: {
    int compute_units = 0;
    sycl::detail::pi::assertion(
        hipDeviceGetAttribute(&compute_units,
                              hipDeviceAttributeMultiprocessorCount,
                              device->get()) == hipSuccess);
    sycl::detail::pi::assertion(compute_units >= 0);
    return getInfo(param_value_size, param_value, param_value_size_ret,
                   pi_uint32(compute_units));
  }
  case PI_DEVICE_INFO_MAX_WORK_ITEM_DIMENSIONS: {
    return getInfo(param_value_size, param_value, param_value_size_ret,
                   max_work_item_dimensions);
  }
  case PI_DEVICE_INFO_MAX_WORK_ITEM_SIZES: {
    size_t return_sizes[max_work_item_dimensions];

    int max_x = 0, max_y = 0, max_z = 0;
    sycl::detail::pi::assertion(
        hipDeviceGetAttribute(&max_x, hipDeviceAttributeMaxBlockDimX,
                              device->get()) == hipSuccess);
    sycl::detail::pi::assertion(max_x >= 0);

    sycl::detail::pi::assertion(
        hipDeviceGetAttribute(&max_y, hipDeviceAttributeMaxBlockDimY,
                              device->get()) == hipSuccess);
    sycl::detail::pi::assertion(max_y >= 0);

    sycl::detail::pi::assertion(
        hipDeviceGetAttribute(&max_z, hipDeviceAttributeMaxBlockDimZ,
                              device->get()) == hipSuccess);
    sycl::detail::pi::assertion(max_z >= 0);

    return_sizes[0] = size_t(max_x);
    return_sizes[1] = size_t(max_y);
    return_sizes[2] = size_t(max_z);
    return getInfoArray(max_work_item_dimensions, param_value_size, param_value,
                        param_value_size_ret, return_sizes);
  }

  case PI_EXT_ONEAPI_DEVICE_INFO_MAX_WORK_GROUPS_3D: {
    size_t return_sizes[max_work_item_dimensions];
    int max_x = 0, max_y = 0, max_z = 0;
    sycl::detail::pi::assertion(
        hipDeviceGetAttribute(&max_x, hipDeviceAttributeMaxGridDimX,
                              device->get()) == hipSuccess);
    sycl::detail::pi::assertion(max_x >= 0);

    sycl::detail::pi::assertion(
        hipDeviceGetAttribute(&max_y, hipDeviceAttributeMaxGridDimY,
                              device->get()) == hipSuccess);
    sycl::detail::pi::assertion(max_y >= 0);

    sycl::detail::pi::assertion(
        hipDeviceGetAttribute(&max_z, hipDeviceAttributeMaxGridDimZ,
                              device->get()) == hipSuccess);
    sycl::detail::pi::assertion(max_z >= 0);

    return_sizes[0] = size_t(max_x);
    return_sizes[1] = size_t(max_y);
    return_sizes[2] = size_t(max_z);
    return getInfoArray(max_work_item_dimensions, param_value_size, param_value,
                        param_value_size_ret, return_sizes);
  }

  case PI_DEVICE_INFO_MAX_WORK_GROUP_SIZE: {
    int max_work_group_size = 0;
    sycl::detail::pi::assertion(
        hipDeviceGetAttribute(&max_work_group_size,
                              hipDeviceAttributeMaxThreadsPerBlock,
                              device->get()) == hipSuccess);

    sycl::detail::pi::assertion(max_work_group_size >= 0);

    return getInfo(param_value_size, param_value, param_value_size_ret,
                   size_t(max_work_group_size));
  }
  case PI_DEVICE_INFO_PREFERRED_VECTOR_WIDTH_CHAR: {
    return getInfo(param_value_size, param_value, param_value_size_ret, 1u);
  }
  case PI_DEVICE_INFO_PREFERRED_VECTOR_WIDTH_SHORT: {
    return getInfo(param_value_size, param_value, param_value_size_ret, 1u);
  }
  case PI_DEVICE_INFO_PREFERRED_VECTOR_WIDTH_INT: {
    return getInfo(param_value_size, param_value, param_value_size_ret, 1u);
  }
  case PI_DEVICE_INFO_PREFERRED_VECTOR_WIDTH_LONG: {
    return getInfo(param_value_size, param_value, param_value_size_ret, 1u);
  }
  case PI_DEVICE_INFO_PREFERRED_VECTOR_WIDTH_FLOAT: {
    return getInfo(param_value_size, param_value, param_value_size_ret, 1u);
  }
  case PI_DEVICE_INFO_PREFERRED_VECTOR_WIDTH_DOUBLE: {
    return getInfo(param_value_size, param_value, param_value_size_ret, 1u);
  }
  case PI_DEVICE_INFO_PREFERRED_VECTOR_WIDTH_HALF: {
    return getInfo(param_value_size, param_value, param_value_size_ret, 0u);
  }
  case PI_DEVICE_INFO_NATIVE_VECTOR_WIDTH_CHAR: {
    return getInfo(param_value_size, param_value, param_value_size_ret, 1u);
  }
  case PI_DEVICE_INFO_NATIVE_VECTOR_WIDTH_SHORT: {
    return getInfo(param_value_size, param_value, param_value_size_ret, 1u);
  }
  case PI_DEVICE_INFO_NATIVE_VECTOR_WIDTH_INT: {
    return getInfo(param_value_size, param_value, param_value_size_ret, 1u);
  }
  case PI_DEVICE_INFO_NATIVE_VECTOR_WIDTH_LONG: {
    return getInfo(param_value_size, param_value, param_value_size_ret, 1u);
  }
  case PI_DEVICE_INFO_NATIVE_VECTOR_WIDTH_FLOAT: {
    return getInfo(param_value_size, param_value, param_value_size_ret, 1u);
  }
  case PI_DEVICE_INFO_NATIVE_VECTOR_WIDTH_DOUBLE: {
    return getInfo(param_value_size, param_value, param_value_size_ret, 1u);
  }
  case PI_DEVICE_INFO_NATIVE_VECTOR_WIDTH_HALF: {
    return getInfo(param_value_size, param_value, param_value_size_ret, 0u);
  }
  case PI_DEVICE_INFO_MAX_NUM_SUB_GROUPS: {
    // Number of sub-groups = max block size / warp size + possible remainder
    int max_threads = 0;
    sycl::detail::pi::assertion(
        hipDeviceGetAttribute(&max_threads,
                              hipDeviceAttributeMaxThreadsPerBlock,
                              device->get()) == hipSuccess);
    int warpSize = 0;
    sycl::detail::pi::assertion(
        hipDeviceGetAttribute(&warpSize, hipDeviceAttributeWarpSize,
                              device->get()) == hipSuccess);
    int maxWarps = (max_threads + warpSize - 1) / warpSize;
    return getInfo(param_value_size, param_value, param_value_size_ret,
                   static_cast<uint32_t>(maxWarps));
  }
  case PI_DEVICE_INFO_SUB_GROUP_INDEPENDENT_FORWARD_PROGRESS: {
    // Volta provides independent thread scheduling
    // TODO: Revisit for previous generation GPUs
    int major = 0;
    sycl::detail::pi::assertion(
        hipDeviceGetAttribute(&major, hipDeviceAttributeComputeCapabilityMajor,
                              device->get()) == hipSuccess);
    bool ifp = (major >= 7);
    return getInfo(param_value_size, param_value, param_value_size_ret, ifp);
  }
  case PI_DEVICE_INFO_SUB_GROUP_SIZES_INTEL: {
    int warpSize = 0;
    sycl::detail::pi::assertion(
        hipDeviceGetAttribute(&warpSize, hipDeviceAttributeWarpSize,
                              device->get()) == hipSuccess);
    size_t sizes[1] = {static_cast<size_t>(warpSize)};
    return getInfoArray<size_t>(1, param_value_size, param_value,
                                param_value_size_ret, sizes);
  }
  case PI_DEVICE_INFO_MAX_CLOCK_FREQUENCY: {
    int clock_freq = 0;
    sycl::detail::pi::assertion(
        hipDeviceGetAttribute(&clock_freq, hipDeviceAttributeClockRate,
                              device->get()) == hipSuccess);
    sycl::detail::pi::assertion(clock_freq >= 0);
    return getInfo(param_value_size, param_value, param_value_size_ret,
                   pi_uint32(clock_freq) / 1000u);
  }
  case PI_DEVICE_INFO_ADDRESS_BITS: {
    auto bits = pi_uint32{std::numeric_limits<uintptr_t>::digits};
    return getInfo(param_value_size, param_value, param_value_size_ret, bits);
  }
  case PI_DEVICE_INFO_MAX_MEM_ALLOC_SIZE: {
    // Max size of memory object allocation in bytes.
    // The minimum value is max(min(1024 × 1024 ×
    // 1024, 1/4th of CL_DEVICE_GLOBAL_MEM_SIZE),
    // 32 × 1024 × 1024) for devices that are not of type
    // CL_DEVICE_TYPE_HIPSTOM.

    size_t global = 0;
    sycl::detail::pi::assertion(hipDeviceTotalMem(&global, device->get()) ==
                                hipSuccess);

    auto quarter_global = static_cast<pi_uint32>(global / 4u);

    auto max_alloc = std::max(std::min(1024u * 1024u * 1024u, quarter_global),
                              32u * 1024u * 1024u);

    return getInfo(param_value_size, param_value, param_value_size_ret,
                   pi_uint64{max_alloc});
  }
  case PI_DEVICE_INFO_IMAGE_SUPPORT: {
    return getInfo(param_value_size, param_value, param_value_size_ret,
                   PI_TRUE);
  }
  case PI_DEVICE_INFO_MAX_READ_IMAGE_ARGS: {
    // This call doesn't match to HIP as it doesn't have images, but instead
    // surfaces and textures. No clear call in the HIP API to determine this,
    // but some searching found as of SM 2.x 128 are supported.
    return getInfo(param_value_size, param_value, param_value_size_ret, 128u);
  }
  case PI_DEVICE_INFO_MAX_WRITE_IMAGE_ARGS: {
    // This call doesn't match to HIP as it doesn't have images, but instead
    // surfaces and textures. No clear call in the HIP API to determine this,
    // but some searching found as of SM 2.x 128 are supported.
    return getInfo(param_value_size, param_value, param_value_size_ret, 128u);
  }

  case PI_DEVICE_INFO_IMAGE2D_MAX_HEIGHT: {
    // Take the smaller of maximum surface and maximum texture height.
    int tex_height = 0;
    sycl::detail::pi::assertion(
        hipDeviceGetAttribute(&tex_height, hipDeviceAttributeMaxTexture2DHeight,
                              device->get()) == hipSuccess);
    sycl::detail::pi::assertion(tex_height >= 0);
    int surf_height = 0;
    sycl::detail::pi::assertion(
        hipDeviceGetAttribute(&surf_height,
                              hipDeviceAttributeMaxTexture2DHeight,
                              device->get()) == hipSuccess);
    sycl::detail::pi::assertion(surf_height >= 0);

    int min = std::min(tex_height, surf_height);

    return getInfo(param_value_size, param_value, param_value_size_ret, min);
  }
  case PI_DEVICE_INFO_IMAGE2D_MAX_WIDTH: {
    // Take the smaller of maximum surface and maximum texture width.
    int tex_width = 0;
    sycl::detail::pi::assertion(
        hipDeviceGetAttribute(&tex_width, hipDeviceAttributeMaxTexture2DWidth,
                              device->get()) == hipSuccess);
    sycl::detail::pi::assertion(tex_width >= 0);
    int surf_width = 0;
    sycl::detail::pi::assertion(
        hipDeviceGetAttribute(&surf_width, hipDeviceAttributeMaxTexture2DWidth,
                              device->get()) == hipSuccess);
    sycl::detail::pi::assertion(surf_width >= 0);

    int min = std::min(tex_width, surf_width);

    return getInfo(param_value_size, param_value, param_value_size_ret, min);
  }
  case PI_DEVICE_INFO_IMAGE3D_MAX_HEIGHT: {
    // Take the smaller of maximum surface and maximum texture height.
    int tex_height = 0;
    sycl::detail::pi::assertion(
        hipDeviceGetAttribute(&tex_height, hipDeviceAttributeMaxTexture3DHeight,
                              device->get()) == hipSuccess);
    sycl::detail::pi::assertion(tex_height >= 0);
    int surf_height = 0;
    sycl::detail::pi::assertion(
        hipDeviceGetAttribute(&surf_height,
                              hipDeviceAttributeMaxTexture3DHeight,
                              device->get()) == hipSuccess);
    sycl::detail::pi::assertion(surf_height >= 0);

    int min = std::min(tex_height, surf_height);

    return getInfo(param_value_size, param_value, param_value_size_ret, min);
  }
  case PI_DEVICE_INFO_IMAGE3D_MAX_WIDTH: {
    // Take the smaller of maximum surface and maximum texture width.
    int tex_width = 0;
    sycl::detail::pi::assertion(
        hipDeviceGetAttribute(&tex_width, hipDeviceAttributeMaxTexture3DWidth,
                              device->get()) == hipSuccess);
    sycl::detail::pi::assertion(tex_width >= 0);
    int surf_width = 0;
    sycl::detail::pi::assertion(
        hipDeviceGetAttribute(&surf_width, hipDeviceAttributeMaxTexture3DWidth,
                              device->get()) == hipSuccess);
    sycl::detail::pi::assertion(surf_width >= 0);

    int min = std::min(tex_width, surf_width);

    return getInfo(param_value_size, param_value, param_value_size_ret, min);
  }
  case PI_DEVICE_INFO_IMAGE3D_MAX_DEPTH: {
    // Take the smaller of maximum surface and maximum texture depth.
    int tex_depth = 0;
    sycl::detail::pi::assertion(
        hipDeviceGetAttribute(&tex_depth, hipDeviceAttributeMaxTexture3DDepth,
                              device->get()) == hipSuccess);
    sycl::detail::pi::assertion(tex_depth >= 0);
    int surf_depth = 0;
    sycl::detail::pi::assertion(
        hipDeviceGetAttribute(&surf_depth, hipDeviceAttributeMaxTexture3DDepth,
                              device->get()) == hipSuccess);
    sycl::detail::pi::assertion(surf_depth >= 0);

    int min = std::min(tex_depth, surf_depth);

    return getInfo(param_value_size, param_value, param_value_size_ret, min);
  }
  case PI_DEVICE_INFO_IMAGE_MAX_BUFFER_SIZE: {
    // Take the smaller of maximum surface and maximum texture width.
    int tex_width = 0;
    sycl::detail::pi::assertion(
        hipDeviceGetAttribute(&tex_width, hipDeviceAttributeMaxTexture1DWidth,
                              device->get()) == hipSuccess);
    sycl::detail::pi::assertion(tex_width >= 0);
    int surf_width = 0;
    sycl::detail::pi::assertion(
        hipDeviceGetAttribute(&surf_width, hipDeviceAttributeMaxTexture1DWidth,
                              device->get()) == hipSuccess);
    sycl::detail::pi::assertion(surf_width >= 0);

    int min = std::min(tex_width, surf_width);

    return getInfo(param_value_size, param_value, param_value_size_ret, min);
  }
  case PI_DEVICE_INFO_IMAGE_MAX_ARRAY_SIZE: {
    return getInfo(param_value_size, param_value, param_value_size_ret,
                   size_t(0));
  }
  case PI_DEVICE_INFO_MAX_SAMPLERS: {
    // This call is kind of meaningless for HIP, as samplers don't exist.
    // Closest thing is textures, which is 128.
    return getInfo(param_value_size, param_value, param_value_size_ret, 128u);
  }
  case PI_DEVICE_INFO_MAX_PARAMETER_SIZE: {
    // __global__ function parameters are passed to the device via constant
    // memory and are limited to 4 KB.
    return getInfo(param_value_size, param_value, param_value_size_ret,
                   size_t{4000u});
  }
  case PI_DEVICE_INFO_MEM_BASE_ADDR_ALIGN: {
    int mem_base_addr_align = 0;
    sycl::detail::pi::assertion(
        hipDeviceGetAttribute(&mem_base_addr_align,
                              hipDeviceAttributeTextureAlignment,
                              device->get()) == hipSuccess);
    // Multiply by 8 as clGetDeviceInfo returns this value in bits
    mem_base_addr_align *= 8;
    return getInfo(param_value_size, param_value, param_value_size_ret,
                   mem_base_addr_align);
  }
  case PI_DEVICE_INFO_HALF_FP_CONFIG: {
    return getInfo(param_value_size, param_value, param_value_size_ret, 0u);
  }
  case PI_DEVICE_INFO_SINGLE_FP_CONFIG: {
    auto config = PI_FP_DENORM | PI_FP_INF_NAN | PI_FP_ROUND_TO_NEAREST |
                  PI_FP_ROUND_TO_ZERO | PI_FP_ROUND_TO_INF | PI_FP_FMA |
                  PI_FP_CORRECTLY_ROUNDED_DIVIDE_SQRT;
    return getInfo(param_value_size, param_value, param_value_size_ret, config);
  }
  case PI_DEVICE_INFO_DOUBLE_FP_CONFIG: {
    auto config = PI_FP_DENORM | PI_FP_INF_NAN | PI_FP_ROUND_TO_NEAREST |
                  PI_FP_ROUND_TO_ZERO | PI_FP_ROUND_TO_INF | PI_FP_FMA;
    return getInfo(param_value_size, param_value, param_value_size_ret, config);
  }
  case PI_DEVICE_INFO_GLOBAL_MEM_CACHE_TYPE: {
    return getInfo(param_value_size, param_value, param_value_size_ret,
                   PI_DEVICE_MEM_CACHE_TYPE_READ_WRITE_CACHE);
  }
  case PI_DEVICE_INFO_GLOBAL_MEM_CACHELINE_SIZE: {
    // The value is dohipmented for all existing GPUs in the HIP programming
    // guidelines, section "H.3.2. Global Memory".
    return getInfo(param_value_size, param_value, param_value_size_ret, 128u);
  }
  case PI_DEVICE_INFO_GLOBAL_MEM_CACHE_SIZE: {
    int cache_size = 0;
    sycl::detail::pi::assertion(
        hipDeviceGetAttribute(&cache_size, hipDeviceAttributeL2CacheSize,
                              device->get()) == hipSuccess);
    sycl::detail::pi::assertion(cache_size >= 0);
    // The L2 cache is global to the GPU.
    return getInfo(param_value_size, param_value, param_value_size_ret,
                   pi_uint64(cache_size));
  }
  case PI_DEVICE_INFO_GLOBAL_MEM_SIZE: {
    size_t bytes = 0;
    // Runtime API has easy access to this value, driver API info is scarse.
    sycl::detail::pi::assertion(hipDeviceTotalMem(&bytes, device->get()) ==
                                hipSuccess);
    return getInfo(param_value_size, param_value, param_value_size_ret,
                   pi_uint64{bytes});
  }
  case PI_DEVICE_INFO_MAX_CONSTANT_BUFFER_SIZE: {
    unsigned int constant_memory = 0;

    // hipDeviceGetAttribute takes a int*, however the size of the constant
    // memory on AMD GPU may be larger than what can fit in the positive part
    // of a signed integer, so use an unsigned integer and cast the pointer to
    // int*.
    sycl::detail::pi::assertion(
        hipDeviceGetAttribute(reinterpret_cast<int *>(&constant_memory),
                              hipDeviceAttributeTotalConstantMemory,
                              device->get()) == hipSuccess);

    return getInfo(param_value_size, param_value, param_value_size_ret,
                   pi_uint64(constant_memory));
  }
  case PI_DEVICE_INFO_MAX_CONSTANT_ARGS: {
    // TODO: is there a way to retrieve this from HIP driver API?
    // Hard coded to value returned by clinfo for OpenCL 1.2 HIP | GeForce GTX
    // 1060 3GB
    return getInfo(param_value_size, param_value, param_value_size_ret, 9u);
  }
  case PI_DEVICE_INFO_LOCAL_MEM_TYPE: {
    return getInfo(param_value_size, param_value, param_value_size_ret,
                   PI_DEVICE_LOCAL_MEM_TYPE_LOCAL);
  }
  case PI_DEVICE_INFO_LOCAL_MEM_SIZE: {
    // OpenCL's "local memory" maps most closely to HIP's "shared memory".
    // HIP has its own definition of "local memory", which maps to OpenCL's
    // "private memory".
    int local_mem_size = 0;
    sycl::detail::pi::assertion(
        hipDeviceGetAttribute(&local_mem_size,
                              hipDeviceAttributeMaxSharedMemoryPerBlock,
                              device->get()) == hipSuccess);
    sycl::detail::pi::assertion(local_mem_size >= 0);
    return getInfo(param_value_size, param_value, param_value_size_ret,
                   pi_uint64(local_mem_size));
  }
  case PI_DEVICE_INFO_ERROR_CORRECTION_SUPPORT: {
    int ecc_enabled = 0;
    sycl::detail::pi::assertion(
        hipDeviceGetAttribute(&ecc_enabled, hipDeviceAttributeEccEnabled,
                              device->get()) == hipSuccess);

    sycl::detail::pi::assertion((ecc_enabled == 0) | (ecc_enabled == 1));
    auto result = static_cast<pi_bool>(ecc_enabled);
    return getInfo(param_value_size, param_value, param_value_size_ret, result);
  }
  case PI_DEVICE_INFO_HOST_UNIFIED_MEMORY: {
    int is_integrated = 0;
    sycl::detail::pi::assertion(
        hipDeviceGetAttribute(&is_integrated, hipDeviceAttributeIntegrated,
                              device->get()) == hipSuccess);

    sycl::detail::pi::assertion((is_integrated == 0) | (is_integrated == 1));
    auto result = static_cast<pi_bool>(is_integrated);
    return getInfo(param_value_size, param_value, param_value_size_ret, result);
  }
  case PI_DEVICE_INFO_PROFILING_TIMER_RESOLUTION: {
    // Hard coded to value returned by clinfo for OpenCL 1.2 HIP | GeForce GTX
    // 1060 3GB
    return getInfo(param_value_size, param_value, param_value_size_ret,
                   size_t{1000u});
  }
  case PI_DEVICE_INFO_ENDIAN_LITTLE: {
    return getInfo(param_value_size, param_value, param_value_size_ret,
                   PI_TRUE);
  }
  case PI_DEVICE_INFO_AVAILABLE: {
    return getInfo(param_value_size, param_value, param_value_size_ret,
                   PI_TRUE);
  }
  case PI_DEVICE_INFO_BUILD_ON_SUBDEVICE: {
    return getInfo(param_value_size, param_value, param_value_size_ret,
                   PI_TRUE);
  }
  case PI_DEVICE_INFO_COMPILER_AVAILABLE: {
    return getInfo(param_value_size, param_value, param_value_size_ret,
                   PI_TRUE);
  }
  case PI_DEVICE_INFO_LINKER_AVAILABLE: {
    return getInfo(param_value_size, param_value, param_value_size_ret,
                   PI_TRUE);
  }
  case PI_DEVICE_INFO_EXECUTION_CAPABILITIES: {
    auto capability = PI_DEVICE_EXEC_CAPABILITIES_KERNEL;
    return getInfo(param_value_size, param_value, param_value_size_ret,
                   capability);
  }
  case PI_DEVICE_INFO_QUEUE_ON_DEVICE_PROPERTIES: {
    // The mandated minimum capability:
    auto capability = PI_QUEUE_FLAG_PROFILING_ENABLE |
                      PI_QUEUE_FLAG_OUT_OF_ORDER_EXEC_MODE_ENABLE;
    return getInfo(param_value_size, param_value, param_value_size_ret,
                   capability);
  }
  case PI_DEVICE_INFO_QUEUE_ON_HOST_PROPERTIES: {
    // The mandated minimum capability:
    auto capability = PI_QUEUE_FLAG_PROFILING_ENABLE;
    return getInfo(param_value_size, param_value, param_value_size_ret,
                   capability);
  }
  case PI_DEVICE_INFO_BUILT_IN_KERNELS: {
    // An empty string is returned if no built-in kernels are supported by the
    // device.
    return getInfo(param_value_size, param_value, param_value_size_ret, "");
  }
  case PI_DEVICE_INFO_PLATFORM: {
    return getInfo(param_value_size, param_value, param_value_size_ret,
                   device->get_platform());
  }
  case PI_DEVICE_INFO_NAME: {
    static constexpr size_t MAX_DEVICE_NAME_LENGTH = 256u;
    char name[MAX_DEVICE_NAME_LENGTH];
    sycl::detail::pi::assertion(hipDeviceGetName(name, MAX_DEVICE_NAME_LENGTH,
                                                 device->get()) == hipSuccess);

    // On AMD GPUs hipDeviceGetName returns an empty string, so return the arch
    // name instead, this is also what AMD OpenCL devices return.
    if (strlen(name) == 0) {
      hipDeviceProp_t props;
      sycl::detail::pi::assertion(
          hipGetDeviceProperties(&props, device->get()) == hipSuccess);

      return getInfoArray(strlen(props.gcnArchName) + 1, param_value_size,
                          param_value, param_value_size_ret, props.gcnArchName);
    }
    return getInfoArray(strlen(name) + 1, param_value_size, param_value,
                        param_value_size_ret, name);
  }
  case PI_DEVICE_INFO_VENDOR: {
    return getInfo(param_value_size, param_value, param_value_size_ret,
                   "AMD Corporation");
  }
  case PI_DEVICE_INFO_DRIVER_VERSION: {
    auto version = getHipVersionString();
    return getInfo(param_value_size, param_value, param_value_size_ret,
                   version.c_str());
  }
  case PI_DEVICE_INFO_PROFILE: {
    return getInfo(param_value_size, param_value, param_value_size_ret, "HIP");
  }
  case PI_DEVICE_INFO_REFERENCE_COUNT: {
    return getInfo(param_value_size, param_value, param_value_size_ret,
                   device->get_reference_count());
  }
  case PI_DEVICE_INFO_VERSION: {
    return getInfo(param_value_size, param_value, param_value_size_ret,
                   "PI 0.0");
  }
  case PI_DEVICE_INFO_OPENCL_C_VERSION: {
    return getInfo(param_value_size, param_value, param_value_size_ret, "");
  }
  case PI_DEVICE_INFO_EXTENSIONS: {
    // TODO: Remove comment when HIP support native asserts.
    // DEVICELIB_ASSERT extension is set so fallback assert
    // postprocessing is NOP. HIP 4.3 docs indicate support for
    // native asserts are in progress
    std::string SupportedExtensions = "";
    SupportedExtensions += PI_DEVICE_INFO_EXTENSION_DEVICELIB_ASSERT;
    SupportedExtensions += " ";

    hipDeviceProp_t props;
    sycl::detail::pi::assertion(hipGetDeviceProperties(&props, device->get()) ==
                                hipSuccess);
    if (props.arch.hasDoubles) {
      SupportedExtensions += "cl_khr_fp64 ";
    }

    return getInfo(param_value_size, param_value, param_value_size_ret,
                   SupportedExtensions.c_str());
  }
  case PI_DEVICE_INFO_PRINTF_BUFFER_SIZE: {
    // The minimum value for the FULL profile is 1 MB.
    return getInfo(param_value_size, param_value, param_value_size_ret,
                   size_t{1024u});
  }
  case PI_DEVICE_INFO_PREFERRED_INTEROP_USER_SYNC: {
    return getInfo(param_value_size, param_value, param_value_size_ret,
                   PI_TRUE);
  }
  case PI_DEVICE_INFO_PARENT_DEVICE: {
    return getInfo(param_value_size, param_value, param_value_size_ret,
                   nullptr);
  }
  case PI_DEVICE_INFO_PARTITION_MAX_SUB_DEVICES: {
    return getInfo(param_value_size, param_value, param_value_size_ret, 0u);
  }
  case PI_DEVICE_INFO_PARTITION_PROPERTIES: {
    return getInfo(param_value_size, param_value, param_value_size_ret,
                   static_cast<pi_device_partition_property>(0u));
  }
  case PI_DEVICE_INFO_PARTITION_AFFINITY_DOMAIN: {
    return getInfo(param_value_size, param_value, param_value_size_ret, 0u);
  }
  case PI_DEVICE_INFO_PARTITION_TYPE: {
    return getInfo(param_value_size, param_value, param_value_size_ret,
                   static_cast<pi_device_partition_property>(0u));
  }

    // Intel USM extensions

  case PI_DEVICE_INFO_USM_HOST_SUPPORT: {
    // from cl_intel_unified_shared_memory: "The host memory access capabilities
    // apply to any host allocation."
    //
    // query if/how the device can access page-locked host memory, possibly
    // through PCIe, using the same pointer as the host
    pi_bitfield value = {};
    // if (getAttribute(device, HIP_DEVICE_ATTRIBUTE_UNIFIED_ADDRESSING)) {
    // the device shares a unified address space with the host
    if (getAttribute(device, hipDeviceAttributeComputeCapabilityMajor) >= 6) {
      // compute capability 6.x introduces operations that are atomic with
      // respect to other CPUs and GPUs in the system
      value = PI_USM_ACCESS | PI_USM_ATOMIC_ACCESS | PI_USM_CONCURRENT_ACCESS |
              PI_USM_CONCURRENT_ATOMIC_ACCESS;
    } else {
      // on GPU architectures with compute capability lower than 6.x, atomic
      // operations from the GPU to CPU memory will not be atomic with respect
      // to CPU initiated atomic operations
      value = PI_USM_ACCESS | PI_USM_CONCURRENT_ACCESS;
    }
    //}
    return getInfo(param_value_size, param_value, param_value_size_ret, value);
  }
  case PI_DEVICE_INFO_USM_DEVICE_SUPPORT: {
    // from cl_intel_unified_shared_memory:
    // "The device memory access capabilities apply to any device allocation
    // associated with this device."
    //
    // query how the device can access memory allocated on the device itself (?)
    pi_bitfield value = PI_USM_ACCESS | PI_USM_ATOMIC_ACCESS |
                        PI_USM_CONCURRENT_ACCESS |
                        PI_USM_CONCURRENT_ATOMIC_ACCESS;
    return getInfo(param_value_size, param_value, param_value_size_ret, value);
  }
  case PI_DEVICE_INFO_USM_SINGLE_SHARED_SUPPORT: {
    // from cl_intel_unified_shared_memory:
    // "The single device shared memory access capabilities apply to any shared
    // allocation associated with this device."
    //
    // query if/how the device can access managed memory associated to it
    pi_bitfield value = {};
    if (getAttribute(device, hipDeviceAttributeManagedMemory)) {
      // the device can allocate managed memory on this system
      value = PI_USM_ACCESS | PI_USM_ATOMIC_ACCESS;
    }
    if (getAttribute(device, hipDeviceAttributeConcurrentManagedAccess)) {
      // the device can coherently access managed memory concurrently with the
      // CPU
      value |= PI_USM_CONCURRENT_ACCESS;
      if (getAttribute(device, hipDeviceAttributeComputeCapabilityMajor) >= 6) {
        // compute capability 6.x introduces operations that are atomic with
        // respect to other CPUs and GPUs in the system
        value |= PI_USM_CONCURRENT_ATOMIC_ACCESS;
      }
    }
    return getInfo(param_value_size, param_value, param_value_size_ret, value);
  }
  case PI_DEVICE_INFO_USM_CROSS_SHARED_SUPPORT: {
    // from cl_intel_unified_shared_memory:
    // "The cross-device shared memory access capabilities apply to any shared
    // allocation associated with this device, or to any shared memory
    // allocation on another device that also supports the same cross-device
    // shared memory access capability."
    //
    // query if/how the device can access managed memory associated to other
    // devices
    pi_bitfield value = {};
    if (getAttribute(device, hipDeviceAttributeManagedMemory)) {
      // the device can allocate managed memory on this system
      value |= PI_USM_ACCESS;
    }
    if (getAttribute(device, hipDeviceAttributeConcurrentManagedAccess)) {
      // all devices with the CU_DEVICE_ATTRIBUTE_CONCURRENT_MANAGED_ACCESS
      // attribute can coherently access managed memory concurrently with the
      // CPU
      value |= PI_USM_CONCURRENT_ACCESS;
    }
    if (getAttribute(device, hipDeviceAttributeComputeCapabilityMajor) >= 6) {
      // compute capability 6.x introduces operations that are atomic with
      // respect to other CPUs and GPUs in the system
      if (value & PI_USM_ACCESS)
        value |= PI_USM_ATOMIC_ACCESS;
      if (value & PI_USM_CONCURRENT_ACCESS)
        value |= PI_USM_CONCURRENT_ATOMIC_ACCESS;
    }
    return getInfo(param_value_size, param_value, param_value_size_ret, value);
  }
  case PI_DEVICE_INFO_USM_SYSTEM_SHARED_SUPPORT: {
    // from cl_intel_unified_shared_memory:
    // "The shared system memory access capabilities apply to any allocations
    // made by a system allocator, such as malloc or new."
    //
    // query if/how the device can access pageable host memory allocated by the
    // system allocator
    pi_bitfield value = {};
    if (getAttribute(device, hipDeviceAttributePageableMemoryAccess)) {
      // the link between the device and the host does not support native
      // atomic operations
      value = PI_USM_ACCESS | PI_USM_CONCURRENT_ACCESS;
    }
    return getInfo(param_value_size, param_value, param_value_size_ret, value);
  }

  case PI_DEVICE_INFO_ATOMIC_64: {
    // TODO: Reconsider it when AMD supports SYCL_USE_NATIVE_FP_ATOMICS.
    hipDeviceProp_t props;
    sycl::detail::pi::assertion(hipGetDeviceProperties(&props, device->get()) ==
                                hipSuccess);
    return getInfo(param_value_size, param_value, param_value_size_ret,
                   props.arch.hasGlobalInt64Atomics &&
                       props.arch.hasSharedInt64Atomics);
  }

  case PI_EXT_INTEL_DEVICE_INFO_FREE_MEMORY: {
    size_t FreeMemory = 0;
    size_t TotalMemory = 0;
    sycl::detail::pi::assertion(hipMemGetInfo(&FreeMemory, &TotalMemory) ==
                                    hipSuccess,
                                "failed hipMemGetInfo() API.");
    return getInfo(param_value_size, param_value, param_value_size_ret,
                   FreeMemory);
  }

  case PI_EXT_INTEL_DEVICE_INFO_MEMORY_CLOCK_RATE: {
    int value = 0;
    sycl::detail::pi::assertion(
        hipDeviceGetAttribute(&value, hipDeviceAttributeMemoryClockRate,
                              device->get()) == hipSuccess);
    sycl::detail::pi::assertion(value >= 0);
    // Convert kilohertz to megahertz when returning.
    return getInfo(param_value_size, param_value, param_value_size_ret,
                   value / 1000);
  }

  case PI_EXT_INTEL_DEVICE_INFO_MEMORY_BUS_WIDTH: {
    int value = 0;
    sycl::detail::pi::assertion(
        hipDeviceGetAttribute(&value, hipDeviceAttributeMemoryBusWidth,
                              device->get()) == hipSuccess);
    sycl::detail::pi::assertion(value >= 0);
    return getInfo(param_value_size, param_value, param_value_size_ret, value);
  }
  case PI_EXT_INTEL_DEVICE_INFO_MAX_COMPUTE_QUEUE_INDICES: {
    return getInfo(param_value_size, param_value, param_value_size_ret,
                   pi_int32{1});
  }

  case PI_EXT_DEVICE_INFO_ATOMIC_MEMORY_ORDER_CAPABILITIES: {
    pi_memory_order_capabilities capabilities = PI_MEMORY_ORDER_RELAXED |
                                                PI_MEMORY_ORDER_ACQUIRE |
                                                PI_MEMORY_ORDER_RELEASE;
    return getInfo(param_value_size, param_value, param_value_size_ret,
                   capabilities);
  }

  case PI_DEVICE_INFO_DEVICE_ID: {
    int value = 0;
    sycl::detail::pi::assertion(
        hipDeviceGetAttribute(&value, hipDeviceAttributePciDeviceId,
                              device->get()) == hipSuccess);
    sycl::detail::pi::assertion(value >= 0);
    return getInfo(param_value_size, param_value, param_value_size_ret, value);
  }

  case PI_DEVICE_INFO_UUID: {
#if ((HIP_VERSION_MAJOR == 5 && HIP_VERSION_MINOR >= 2) ||                     \
     HIP_VERSION_MAJOR > 5)
    hipUUID uuid = {};
    // Supported since 5.2+
    sycl::detail::pi::assertion(hipDeviceGetUuid(&uuid, device->get()) ==
                                hipSuccess);
    std::array<unsigned char, 16> name;
    std::copy(uuid.bytes, uuid.bytes + 16, name.begin());
    return getInfoArray(16, param_value_size, param_value, param_value_size_ret,
                        name.data());
#endif
    return PI_ERROR_INVALID_VALUE;
  }

  // TODO: Investigate if this information is available on HIP.
<<<<<<< HEAD
  case PI_EXT_DEVICE_INFO_ATOMIC_MEMORY_SCOPE_CAPABILITIES:
  // There is no way to query this in the backend
  case PI_EXT_DEVICE_INFO_ATOMIC_FENCE_ORDER_CAPABILITIES:
  case PI_EXT_DEVICE_INFO_ATOMIC_FENCE_SCOPE_CAPABILITIES:
  case PI_DEVICE_INFO_DEVICE_ID:
=======
  case PI_DEVICE_INFO_ATOMIC_MEMORY_SCOPE_CAPABILITIES:
>>>>>>> a0d0942d
  case PI_DEVICE_INFO_PCI_ADDRESS:
  case PI_DEVICE_INFO_GPU_EU_COUNT:
  case PI_DEVICE_INFO_GPU_EU_SIMD_WIDTH:
  case PI_DEVICE_INFO_GPU_SLICES:
  case PI_DEVICE_INFO_GPU_SUBSLICES_PER_SLICE:
  case PI_DEVICE_INFO_GPU_EU_COUNT_PER_SUBSLICE:
  case PI_DEVICE_INFO_GPU_HW_THREADS_PER_EU:
  case PI_DEVICE_INFO_MAX_MEM_BANDWIDTH:
  case PI_EXT_ONEAPI_DEVICE_INFO_BFLOAT16_MATH_FUNCTIONS:
    setErrorMessage("HIP backend does not support this query",
                    PI_ERROR_INVALID_ARG_VALUE);
    return PI_ERROR_PLUGIN_SPECIFIC_ERROR;

  default:
    __SYCL_PI_HANDLE_UNKNOWN_PARAM_NAME(param_name);
  }
  sycl::detail::pi::die("Device info request not implemented");
  return {};
}

/// Gets the native HIP handle of a PI device object
///
/// \param[in] device The PI device to get the native HIP object of.
/// \param[out] nativeHandle Set to the native handle of the PI device object.
///
/// \return PI_SUCCESS
pi_result hip_piextDeviceGetNativeHandle(pi_device device,
                                         pi_native_handle *nativeHandle) {
  *nativeHandle = static_cast<pi_native_handle>(device->get());
  return PI_SUCCESS;
}

/// Created a PI device object from a HIP device handle.
/// TODO: Implement this.
/// NOTE: The created PI object takes ownership of the native handle.
///
/// \param[in] nativeHandle The native handle to create PI device object from.
/// \param[in] platform is the PI platform of the device.
/// \param[out] device Set to the PI device object created from native handle.
///
/// \return TBD
pi_result hip_piextDeviceCreateWithNativeHandle(pi_native_handle nativeHandle,
                                                pi_platform platform,
                                                pi_device *device) {
  (void)nativeHandle;
  (void)platform;
  (void)device;
  sycl::detail::pi::die(
      "Creation of PI device from native handle not implemented");
  return {};
}

/* Context APIs */

/// Create a PI HIP context.
///
/// By default creates a scoped context and keeps the last active HIP context
/// on top of the HIP context stack.
/// With the __SYCL_PI_CONTEXT_PROPERTIES_HIP_PRIMARY key/id and a value of
/// PI_TRUE creates a primary HIP context and activates it on the HIP context
/// stack.
///
/// \param[in] properties 0 terminated array of key/id-value combinations. Can
/// be nullptr. Only accepts property key/id
/// __SYCL_PI_CONTEXT_PROPERTIES_HIP_PRIMARY with a pi_bool value.
/// \param[in] num_devices Number of devices to create the context for.
/// \param[in] devices Devices to create the context for.
/// \param[in] pfn_notify Callback, currently unused.
/// \param[in] user_data User data for callback.
/// \param[out] retcontext Set to created context on success.
///
/// \return PI_SUCCESS on success, otherwise an error return code.
pi_result hip_piContextCreate(const pi_context_properties *properties,
                              pi_uint32 num_devices, const pi_device *devices,
                              void (*pfn_notify)(const char *errinfo,
                                                 const void *private_info,
                                                 size_t cb, void *user_data),
                              void *user_data, pi_context *retcontext) {

  assert(devices != nullptr);
  // TODO: How to implement context callback?
  assert(pfn_notify == nullptr);
  assert(user_data == nullptr);
  assert(num_devices == 1);
  // Need input context
  assert(retcontext != nullptr);
  pi_result errcode_ret = PI_SUCCESS;

  // Parse properties.
  bool property_hip_primary = false;
  while (properties && (0 != *properties)) {
    // Consume property ID.
    pi_context_properties id = *properties;
    ++properties;
    // Consume property value.
    pi_context_properties value = *properties;
    ++properties;
    switch (id) {
    case __SYCL_PI_CONTEXT_PROPERTIES_HIP_PRIMARY:
      assert(value == PI_FALSE || value == PI_TRUE);
      property_hip_primary = static_cast<bool>(value);
      break;
    default:
      // Unknown property.
      sycl::detail::pi::die(
          "Unknown piContextCreate property in property list");
      return PI_ERROR_INVALID_VALUE;
    }
  }

  std::unique_ptr<_pi_context> piContextPtr{nullptr};
  try {
    hipCtx_t current = nullptr;

    if (property_hip_primary) {
      // Use the HIP primary context and assume that we want to use it
      // immediately as we want to forge context switches.
      hipCtx_t Ctxt;
      errcode_ret =
          PI_CHECK_ERROR(hipDevicePrimaryCtxRetain(&Ctxt, devices[0]->get()));
      piContextPtr = std::unique_ptr<_pi_context>(
          new _pi_context{_pi_context::kind::primary, Ctxt, *devices});
      errcode_ret = PI_CHECK_ERROR(hipCtxPushCurrent(Ctxt));
    } else {
      // Create a scoped context.
      hipCtx_t newContext;
      PI_CHECK_ERROR(hipCtxGetCurrent(&current));
      errcode_ret = PI_CHECK_ERROR(
          hipCtxCreate(&newContext, hipDeviceMapHost, devices[0]->get()));
      piContextPtr = std::unique_ptr<_pi_context>(new _pi_context{
          _pi_context::kind::user_defined, newContext, *devices});
    }

    static std::once_flag initFlag;
    std::call_once(
        initFlag,
        [](pi_result &err) {
          // Use default stream to record base event counter
          PI_CHECK_ERROR(
              hipEventCreateWithFlags(&_pi_platform::evBase_, hipEventDefault));
          PI_CHECK_ERROR(hipEventRecord(_pi_platform::evBase_, 0));
        },
        errcode_ret);

    // For non-primary scoped contexts keep the last active on top of the stack
    // as `cuCtxCreate` replaces it implicitly otherwise.
    // Primary contexts are kept on top of the stack, so the previous context
    // is not queried and therefore not recovered.
    if (current != nullptr) {
      PI_CHECK_ERROR(hipCtxSetCurrent(current));
    }

    *retcontext = piContextPtr.release();
  } catch (pi_result err) {
    errcode_ret = err;
  } catch (...) {
    errcode_ret = PI_ERROR_OUT_OF_RESOURCES;
  }
  return errcode_ret;
}

pi_result hip_piContextRelease(pi_context ctxt) {

  assert(ctxt != nullptr);

  if (ctxt->decrement_reference_count() > 0) {
    return PI_SUCCESS;
  }
  ctxt->invoke_extended_deleters();

  std::unique_ptr<_pi_context> context{ctxt};

  if (!ctxt->is_primary()) {
    hipCtx_t hipCtxt = ctxt->get();
    // hipCtxSynchronize is not supported for AMD platform so we can just
    // destroy the context, for NVIDIA make sure it's synchronized.
#if defined(__HIP_PLATFORM_NVIDIA__)
    hipCtx_t current = nullptr;
    PI_CHECK_ERROR(hipCtxGetCurrent(&current));
    if (hipCtxt != current) {
      PI_CHECK_ERROR(hipCtxPushCurrent(hipCtxt));
    }
    PI_CHECK_ERROR(hipCtxSynchronize());
    PI_CHECK_ERROR(hipCtxGetCurrent(&current));
    if (hipCtxt == current) {
      PI_CHECK_ERROR(hipCtxPopCurrent(&current));
    }
#endif
    return PI_CHECK_ERROR(hipCtxDestroy(hipCtxt));
  } else {
    // Primary context is not destroyed, but released
    hipDevice_t hipDev = ctxt->get_device()->get();
    hipCtx_t current;
    PI_CHECK_ERROR(hipCtxPopCurrent(&current));
    return PI_CHECK_ERROR(hipDevicePrimaryCtxRelease(hipDev));
  }

  hipCtx_t hipCtxt = ctxt->get();
  return PI_CHECK_ERROR(hipCtxDestroy(hipCtxt));
}

/// Gets the native HIP handle of a PI context object
///
/// \param[in] context The PI context to get the native HIP object of.
/// \param[out] nativeHandle Set to the native handle of the PI context object.
///
/// \return PI_SUCCESS
pi_result hip_piextContextGetNativeHandle(pi_context context,
                                          pi_native_handle *nativeHandle) {
  *nativeHandle = reinterpret_cast<pi_native_handle>(context->get());
  return PI_SUCCESS;
}

/// Created a PI context object from a HIP context handle.
/// TODO: Implement this.
/// NOTE: The created PI object takes ownership of the native handle.
///
/// \param[in] nativeHandle The native handle to create PI context object from.
/// \param[out] context Set to the PI context object created from native handle.
///
/// \return TBD
pi_result hip_piextContextCreateWithNativeHandle(pi_native_handle nativeHandle,
                                                 pi_uint32 num_devices,
                                                 const pi_device *devices,
                                                 bool ownNativeHandle,
                                                 pi_context *context) {
  (void)nativeHandle;
  (void)num_devices;
  (void)devices;
  (void)ownNativeHandle;
  (void)context;
  sycl::detail::pi::die(
      "Creation of PI context from native handle not implemented");
  return {};
}

/// Creates a PI Memory object using a HIP memory allocation.
/// Can trigger a manual copy depending on the mode.
/// \TODO Implement USE_HOST_PTR using cuHostRegister
///
pi_result hip_piMemBufferCreate(pi_context context, pi_mem_flags flags,
                                size_t size, void *host_ptr, pi_mem *ret_mem,
                                const pi_mem_properties *properties) {
  // Need input memory object
  assert(ret_mem != nullptr);
  assert((properties == nullptr || *properties == 0) &&
         "no mem properties goes to HIP RT yet");
  // Currently, USE_HOST_PTR is not implemented using host register
  // since this triggers a weird segfault after program ends.
  // Setting this constant to true enables testing that behavior.
  const bool enableUseHostPtr = false;
  const bool performInitialCopy =
      (flags & PI_MEM_FLAGS_HOST_PTR_COPY) ||
      ((flags & PI_MEM_FLAGS_HOST_PTR_USE) && !enableUseHostPtr);
  pi_result retErr = PI_SUCCESS;
  pi_mem retMemObj = nullptr;

  try {
    ScopedContext active(context);
    void *ptr;
    _pi_mem::mem_::buffer_mem_::alloc_mode allocMode =
        _pi_mem::mem_::buffer_mem_::alloc_mode::classic;

    if ((flags & PI_MEM_FLAGS_HOST_PTR_USE) && enableUseHostPtr) {
      retErr = PI_CHECK_ERROR(
          hipHostRegister(host_ptr, size, hipHostRegisterMapped));
      retErr = PI_CHECK_ERROR(hipHostGetDevicePointer(&ptr, host_ptr, 0));
      allocMode = _pi_mem::mem_::buffer_mem_::alloc_mode::use_host_ptr;
    } else if (flags & PI_MEM_FLAGS_HOST_PTR_ALLOC) {
      retErr = PI_CHECK_ERROR(hipHostMalloc(&host_ptr, size));
      retErr = PI_CHECK_ERROR(hipHostGetDevicePointer(&ptr, host_ptr, 0));
      allocMode = _pi_mem::mem_::buffer_mem_::alloc_mode::alloc_host_ptr;
    } else {
      retErr = PI_CHECK_ERROR(hipMalloc(&ptr, size));
      if (flags & PI_MEM_FLAGS_HOST_PTR_COPY) {
        allocMode = _pi_mem::mem_::buffer_mem_::alloc_mode::copy_in;
      }
    }

    if (retErr == PI_SUCCESS) {
      pi_mem parentBuffer = nullptr;

      auto devPtr =
          reinterpret_cast<_pi_mem::mem_::mem_::buffer_mem_::native_type>(ptr);
      auto piMemObj = std::unique_ptr<_pi_mem>(new _pi_mem{
          context, parentBuffer, allocMode, devPtr, host_ptr, size});
      if (piMemObj != nullptr) {
        retMemObj = piMemObj.release();
        if (performInitialCopy) {
          // Operates on the default stream of the current HIP context.
          retErr = PI_CHECK_ERROR(hipMemcpyHtoD(devPtr, host_ptr, size));
          // Synchronize with default stream implicitly used by cuMemcpyHtoD
          // to make buffer data available on device before any other PI call
          // uses it.
          if (retErr == PI_SUCCESS) {
            hipStream_t defaultStream = 0;
            retErr = PI_CHECK_ERROR(hipStreamSynchronize(defaultStream));
          }
        }
      } else {
        retErr = PI_ERROR_OUT_OF_HOST_MEMORY;
      }
    }
  } catch (pi_result err) {
    retErr = err;
  } catch (...) {
    retErr = PI_ERROR_OUT_OF_RESOURCES;
  }

  *ret_mem = retMemObj;

  return retErr;
}

/// Decreases the reference count of the Mem object.
/// If this is zero, calls the relevant HIP Free function
/// \return PI_SUCCESS unless deallocation error
///
pi_result hip_piMemRelease(pi_mem memObj) {
  assert((memObj != nullptr) && "PI_ERROR_INVALID_MEM_OBJECTS");

  pi_result ret = PI_SUCCESS;

  try {

    // Do nothing if there are other references
    if (memObj->decrement_reference_count() > 0) {
      return PI_SUCCESS;
    }

    // make sure memObj is released in case PI_CHECK_ERROR throws
    std::unique_ptr<_pi_mem> uniqueMemObj(memObj);

    if (memObj->is_sub_buffer()) {
      return PI_SUCCESS;
    }

    ScopedContext active(uniqueMemObj->get_context());

    if (memObj->mem_type_ == _pi_mem::mem_type::buffer) {
      switch (uniqueMemObj->mem_.buffer_mem_.allocMode_) {
      case _pi_mem::mem_::buffer_mem_::alloc_mode::copy_in:
      case _pi_mem::mem_::buffer_mem_::alloc_mode::classic:
        ret = PI_CHECK_ERROR(
            hipFree((void *)uniqueMemObj->mem_.buffer_mem_.ptr_));
        break;
      case _pi_mem::mem_::buffer_mem_::alloc_mode::use_host_ptr:
        ret = PI_CHECK_ERROR(
            hipHostUnregister(uniqueMemObj->mem_.buffer_mem_.hostPtr_));
        break;
      case _pi_mem::mem_::buffer_mem_::alloc_mode::alloc_host_ptr:
        ret = PI_CHECK_ERROR(
            hipFreeHost(uniqueMemObj->mem_.buffer_mem_.hostPtr_));
      };
    }

    else if (memObj->mem_type_ == _pi_mem::mem_type::surface) {
      ret = PI_CHECK_ERROR(hipDestroySurfaceObject(
          uniqueMemObj->mem_.surface_mem_.get_surface()));
      auto array = uniqueMemObj->mem_.surface_mem_.get_array();
      ret = PI_CHECK_ERROR(hipFreeArray(array));
    }

  } catch (pi_result err) {
    ret = err;
  } catch (...) {
    ret = PI_ERROR_OUT_OF_RESOURCES;
  }

  if (ret != PI_SUCCESS) {
    // A reported HIP error is either an implementation or an asynchronous HIP
    // error for which it is unclear if the function that reported it succeeded
    // or not. Either way, the state of the program is compromised and likely
    // unrecoverable.
    sycl::detail::pi::die(
        "Unrecoverable program state reached in hip_piMemRelease");
  }

  return PI_SUCCESS;
}

/// Implements a buffer partition in the HIP backend.
/// A buffer partition (or a sub-buffer, in OpenCL terms) is simply implemented
/// as an offset over an existing HIP allocation.
///
pi_result hip_piMemBufferPartition(pi_mem parent_buffer, pi_mem_flags flags,
                                   pi_buffer_create_type buffer_create_type,
                                   void *buffer_create_info, pi_mem *memObj) {
  assert((parent_buffer != nullptr) && "PI_ERROR_INVALID_MEM_OBJECT");
  assert(parent_buffer->is_buffer() && "PI_ERROR_INVALID_MEM_OBJECTS");
  assert(!parent_buffer->is_sub_buffer() && "PI_ERROR_INVALID_MEM_OBJECT");

  // Default value for flags means PI_MEM_FLAGS_ACCCESS_RW.
  if (flags == 0) {
    flags = PI_MEM_FLAGS_ACCESS_RW;
  }

  assert((flags == PI_MEM_FLAGS_ACCESS_RW) && "PI_ERROR_INVALID_VALUE");
  assert((buffer_create_type == PI_BUFFER_CREATE_TYPE_REGION) &&
         "PI_ERROR_INVALID_VALUE");
  assert((buffer_create_info != nullptr) && "PI_ERROR_INVALID_VALUE");
  assert(memObj != nullptr);

  const auto bufferRegion =
      *reinterpret_cast<pi_buffer_region>(buffer_create_info);
  assert((bufferRegion.size != 0u) && "PI_ERROR_INVALID_BUFFER_SIZE");

  assert((bufferRegion.origin <= (bufferRegion.origin + bufferRegion.size)) &&
         "Overflow");
  assert(((bufferRegion.origin + bufferRegion.size) <=
          parent_buffer->mem_.buffer_mem_.get_size()) &&
         "PI_ERROR_INVALID_BUFFER_SIZE");
  // Retained indirectly due to retaining parent buffer below.
  pi_context context = parent_buffer->context_;
  _pi_mem::mem_::buffer_mem_::alloc_mode allocMode =
      _pi_mem::mem_::buffer_mem_::alloc_mode::classic;

  assert(parent_buffer->mem_.buffer_mem_.ptr_ !=
         _pi_mem::mem_::buffer_mem_::native_type{0});
  _pi_mem::mem_::buffer_mem_::native_type ptr =
      parent_buffer->mem_.buffer_mem_.get_with_offset(bufferRegion.origin);

  void *hostPtr = nullptr;
  if (parent_buffer->mem_.buffer_mem_.hostPtr_) {
    hostPtr = static_cast<char *>(parent_buffer->mem_.buffer_mem_.hostPtr_) +
              bufferRegion.origin;
  }

  ReleaseGuard<pi_mem> releaseGuard(parent_buffer);

  std::unique_ptr<_pi_mem> retMemObj{nullptr};
  try {
    ScopedContext active(context);

    retMemObj = std::unique_ptr<_pi_mem>{new _pi_mem{
        context, parent_buffer, allocMode, ptr, hostPtr, bufferRegion.size}};
  } catch (pi_result err) {
    *memObj = nullptr;
    return err;
  } catch (...) {
    *memObj = nullptr;
    return PI_ERROR_OUT_OF_HOST_MEMORY;
  }

  releaseGuard.dismiss();
  *memObj = retMemObj.release();
  return PI_SUCCESS;
}

pi_result hip_piMemGetInfo(pi_mem memObj, pi_mem_info queriedInfo,
                           size_t expectedQuerySize, void *queryOutput,
                           size_t *writtenQuerySize) {
  (void)memObj;
  (void)queriedInfo;
  (void)expectedQuerySize;
  (void)queryOutput;
  (void)writtenQuerySize;

  sycl::detail::pi::die("hip_piMemGetInfo not implemented");
}

/// Gets the native HIP handle of a PI mem object
///
/// \param[in] mem The PI mem to get the native HIP object of.
/// \param[out] nativeHandle Set to the native handle of the PI mem object.
///
/// \return PI_SUCCESS
pi_result hip_piextMemGetNativeHandle(pi_mem mem,
                                      pi_native_handle *nativeHandle) {
#if defined(__HIP_PLATFORM_NVIDIA__)
  if (sizeof(_pi_mem::mem_::buffer_mem_::native_type) >
      sizeof(pi_native_handle)) {
    // Check that all the upper bits that cannot be represented by
    // pi_native_handle are empty.
    // NOTE: The following shift might trigger a warning, but the check in the
    // if above makes sure that this does not underflow.
    _pi_mem::mem_::buffer_mem_::native_type upperBits =
        mem->mem_.buffer_mem_.get() >> (sizeof(pi_native_handle) * CHAR_BIT);
    if (upperBits) {
      // Return an error if any of the remaining bits is non-zero.
      return PI_ERROR_INVALID_MEM_OBJECT;
    }
  }
  *nativeHandle = static_cast<pi_native_handle>(mem->mem_.buffer_mem_.get());
#elif defined(__HIP_PLATFORM_AMD__)
  *nativeHandle =
      reinterpret_cast<pi_native_handle>(mem->mem_.buffer_mem_.get());
#else
#error("Must define exactly one of __HIP_PLATFORM_AMD__ or __HIP_PLATFORM_NVIDIA__");
#endif
  return PI_SUCCESS;
}

/// Created a PI mem object from a HIP mem handle.
/// TODO: Implement this.
/// NOTE: The created PI object takes ownership of the native handle.
///
/// \param[in] nativeHandle The native handle to create PI mem object from.
/// \param[in] context The PI context of the memory allocation.
/// \param[in] ownNativeHandle Indicates if we own the native memory handle or
/// it came from interop that asked to not transfer the ownership to SYCL RT.
/// \param[out] mem Set to the PI mem object created from native handle.
///
/// \return TBD
pi_result hip_piextMemCreateWithNativeHandle(pi_native_handle nativeHandle,
                                             pi_context context,
                                             bool ownNativeHandle,
                                             pi_mem *mem) {
  (void)nativeHandle;
  (void)context;
  (void)ownNativeHandle;
  (void)mem;

  sycl::detail::pi::die(
      "Creation of PI mem from native handle not implemented");
  return {};
}

/// Creates a `pi_queue` object on the HIP backend.
/// Valid properties
/// * __SYCL_PI_HIP_USE_DEFAULT_STREAM -> hipStreamDefault
/// * __SYCL_PI_HIP_SYNC_WITH_DEFAULT -> hipStreamNonBlocking
/// \return Pi queue object mapping to a HIPStream
///
pi_result hip_piQueueCreate(pi_context context, pi_device device,
                            pi_queue_properties properties, pi_queue *queue) {
  try {
    std::unique_ptr<_pi_queue> queueImpl{nullptr};

    if (context->get_device() != device) {
      *queue = nullptr;
      return PI_ERROR_INVALID_DEVICE;
    }

    unsigned int flags = 0;

    const bool is_out_of_order =
        properties & PI_QUEUE_FLAG_OUT_OF_ORDER_EXEC_MODE_ENABLE;

    std::vector<hipStream_t> computeHipStreams(
        is_out_of_order ? _pi_queue::default_num_compute_streams : 1);
    std::vector<hipStream_t> transferHipStreams(
        is_out_of_order ? _pi_queue::default_num_transfer_streams : 0);

    queueImpl = std::unique_ptr<_pi_queue>(new _pi_queue{
        std::move(computeHipStreams), std::move(transferHipStreams), context,
        device, properties, flags});

    *queue = queueImpl.release();

    return PI_SUCCESS;
  } catch (pi_result err) {

    return err;

  } catch (...) {

    return PI_ERROR_OUT_OF_RESOURCES;
  }
}
pi_result hip_piextQueueCreate(pi_context Context, pi_device Device,
                               pi_queue_properties *Properties,
                               pi_queue *Queue) {
  assert(Properties);
  // Expect flags mask to be passed first.
  assert(Properties[0] == PI_QUEUE_FLAGS);
  if (Properties[0] != PI_QUEUE_FLAGS)
    return PI_ERROR_INVALID_VALUE;
  pi_queue_properties Flags = Properties[1];
  // Extra data isn't supported yet.
  assert(Properties[2] == 0);
  if (Properties[2] != 0)
    return PI_ERROR_INVALID_VALUE;
  return hip_piQueueCreate(Context, Device, Flags, Queue);
}

pi_result hip_piQueueGetInfo(pi_queue command_queue, pi_queue_info param_name,
                             size_t param_value_size, void *param_value,
                             size_t *param_value_size_ret) {
  assert(command_queue != nullptr);

  switch (param_name) {
  case PI_QUEUE_INFO_CONTEXT:
    return getInfo(param_value_size, param_value, param_value_size_ret,
                   command_queue->context_);
  case PI_QUEUE_INFO_DEVICE:
    return getInfo(param_value_size, param_value, param_value_size_ret,
                   command_queue->device_);
  case PI_QUEUE_INFO_REFERENCE_COUNT:
    return getInfo(param_value_size, param_value, param_value_size_ret,
                   command_queue->get_reference_count());
  case PI_QUEUE_INFO_PROPERTIES:
    return getInfo(param_value_size, param_value, param_value_size_ret,
                   command_queue->properties_);
  case PI_EXT_ONEAPI_QUEUE_INFO_EMPTY: {
    bool IsReady = command_queue->all_of([](hipStream_t s) -> bool {
      const hipError_t ret = hipStreamQuery(s);
      if (ret == hipSuccess)
        return true;

      if (ret == hipErrorNotReady)
        return false;

      PI_CHECK_ERROR(ret);
      return false;
    });
    return getInfo(param_value_size, param_value, param_value_size_ret,
                   IsReady);
  }
  default:
    __SYCL_PI_HANDLE_UNKNOWN_PARAM_NAME(param_name);
  }
  sycl::detail::pi::die("Queue info request not implemented");
  return {};
}

pi_result hip_piQueueRetain(pi_queue command_queue) {
  assert(command_queue != nullptr);
  assert(command_queue->get_reference_count() > 0);

  command_queue->increment_reference_count();
  return PI_SUCCESS;
}

pi_result hip_piQueueRelease(pi_queue command_queue) {
  assert(command_queue != nullptr);

  if (command_queue->decrement_reference_count() > 0) {
    return PI_SUCCESS;
  }

  try {
    std::unique_ptr<_pi_queue> queueImpl(command_queue);

    ScopedContext active(command_queue->get_context());

    command_queue->for_each_stream([](hipStream_t s) {
      PI_CHECK_ERROR(hipStreamSynchronize(s));
      PI_CHECK_ERROR(hipStreamDestroy(s));
    });

    return PI_SUCCESS;
  } catch (pi_result err) {
    return err;
  } catch (...) {
    return PI_ERROR_OUT_OF_RESOURCES;
  }
}

pi_result hip_piQueueFinish(pi_queue command_queue) {

  // set default result to a negative result (avoid false-positve tests)
  pi_result result = PI_ERROR_OUT_OF_HOST_MEMORY;

  try {

    assert(command_queue !=
           nullptr); // need PI_ERROR_INVALID_EXTERNAL_HANDLE error code
    ScopedContext active(command_queue->get_context());

    command_queue->sync_streams<true>([&result](hipStream_t s) {
      result = PI_CHECK_ERROR(hipStreamSynchronize(s));
    });

  } catch (pi_result err) {

    result = err;

  } catch (...) {

    result = PI_ERROR_OUT_OF_RESOURCES;
  }

  return result;
}

// There is no HIP counterpart for queue flushing and we don't run into the
// same problem of having to flush cross-queue dependencies as some of the
// other plugins, so it can be left as no-op.
pi_result hip_piQueueFlush(pi_queue command_queue) {
  (void)command_queue;
  return PI_SUCCESS;
}

/// Gets the native HIP handle of a PI queue object
///
/// \param[in] queue The PI queue to get the native HIP object of.
/// \param[out] nativeHandle Set to the native handle of the PI queue object.
///
/// \return PI_SUCCESS
pi_result hip_piextQueueGetNativeHandle(pi_queue queue,
                                        pi_native_handle *nativeHandle) {
  ScopedContext active(queue->get_context());
  *nativeHandle =
      reinterpret_cast<pi_native_handle>(queue->get_next_compute_stream());
  return PI_SUCCESS;
}

/// Created a PI queue object from a HIP queue handle.
/// TODO: Implement this.
/// NOTE: The created PI object takes ownership of the native handle.
///
/// \param[in] nativeHandle The native handle to create PI queue object from.
/// \param[in] context is the PI context of the queue.
/// \param[out] queue Set to the PI queue object created from native handle.
/// \param ownNativeHandle tells if SYCL RT should assume the ownership of
///        the native handle, if it can.
///
///
/// \return TBD
pi_result hip_piextQueueCreateWithNativeHandle(pi_native_handle nativeHandle,
                                               pi_context context,
                                               pi_device device,
                                               bool ownNativeHandle,
                                               pi_queue *queue) {
  (void)nativeHandle;
  (void)context;
  (void)device;
  (void)queue;
  (void)ownNativeHandle;
  sycl::detail::pi::die(
      "Creation of PI queue from native handle not implemented");
  return {};
}

pi_result hip_piEnqueueMemBufferWrite(pi_queue command_queue, pi_mem buffer,
                                      pi_bool blocking_write, size_t offset,
                                      size_t size, void *ptr,
                                      pi_uint32 num_events_in_wait_list,
                                      const pi_event *event_wait_list,
                                      pi_event *event) {

  assert(buffer != nullptr);
  assert(command_queue != nullptr);
  pi_result retErr = PI_SUCCESS;
  std::unique_ptr<_pi_event> retImplEv{nullptr};

  try {
    ScopedContext active(command_queue->get_context());
    hipStream_t hipStream = command_queue->get_next_transfer_stream();
    retErr = enqueueEventsWait(command_queue, hipStream,
                               num_events_in_wait_list, event_wait_list);

    if (event) {
      retImplEv = std::unique_ptr<_pi_event>(_pi_event::make_native(
          PI_COMMAND_TYPE_MEM_BUFFER_WRITE, command_queue, hipStream));
      retImplEv->start();
    }

    retErr = PI_CHECK_ERROR(
        hipMemcpyHtoDAsync(buffer->mem_.buffer_mem_.get_with_offset(offset),
                           ptr, size, hipStream));

    if (event) {
      retErr = retImplEv->record();
    }

    if (blocking_write) {
      retErr = PI_CHECK_ERROR(hipStreamSynchronize(hipStream));
    }

    if (event) {
      *event = retImplEv.release();
    }
  } catch (pi_result err) {
    retErr = err;
  }
  return retErr;
}

pi_result hip_piEnqueueMemBufferRead(pi_queue command_queue, pi_mem buffer,
                                     pi_bool blocking_read, size_t offset,
                                     size_t size, void *ptr,
                                     pi_uint32 num_events_in_wait_list,
                                     const pi_event *event_wait_list,
                                     pi_event *event) {

  assert(buffer != nullptr);
  assert(command_queue != nullptr);
  pi_result retErr = PI_SUCCESS;
  std::unique_ptr<_pi_event> retImplEv{nullptr};

  try {
    ScopedContext active(command_queue->get_context());
    hipStream_t hipStream = command_queue->get_next_transfer_stream();
    retErr = enqueueEventsWait(command_queue, hipStream,
                               num_events_in_wait_list, event_wait_list);

    if (event) {
      retImplEv = std::unique_ptr<_pi_event>(_pi_event::make_native(
          PI_COMMAND_TYPE_MEM_BUFFER_READ, command_queue, hipStream));
      retImplEv->start();
    }

    retErr = PI_CHECK_ERROR(hipMemcpyDtoHAsync(
        ptr, buffer->mem_.buffer_mem_.get_with_offset(offset), size,
        hipStream));

    if (event) {
      retErr = retImplEv->record();
    }

    if (blocking_read) {
      retErr = PI_CHECK_ERROR(hipStreamSynchronize(hipStream));
    }

    if (event) {
      *event = retImplEv.release();
    }

  } catch (pi_result err) {
    retErr = err;
  }
  return retErr;
}

pi_result hip_piEventsWait(pi_uint32 num_events, const pi_event *event_list) {

  try {
    assert(num_events != 0);
    assert(event_list);
    if (num_events == 0) {
      return PI_ERROR_INVALID_VALUE;
    }

    if (!event_list) {
      return PI_ERROR_INVALID_EVENT;
    }

    auto context = event_list[0]->get_context();
    ScopedContext active(context);

    auto waitFunc = [context](pi_event event) -> pi_result {
      if (!event) {
        return PI_ERROR_INVALID_EVENT;
      }

      if (event->get_context() != context) {
        return PI_ERROR_INVALID_CONTEXT;
      }

      return event->wait();
    };
    return forLatestEvents(event_list, num_events, waitFunc);
  } catch (pi_result err) {
    return err;
  } catch (...) {
    return PI_ERROR_OUT_OF_RESOURCES;
  }
}

pi_result hip_piKernelCreate(pi_program program, const char *kernel_name,
                             pi_kernel *kernel) {
  assert(kernel != nullptr);
  assert(program != nullptr);

  pi_result retErr = PI_SUCCESS;
  std::unique_ptr<_pi_kernel> retKernel{nullptr};

  try {
    ScopedContext active(program->get_context());

    hipFunction_t hipFunc;
    retErr = PI_CHECK_ERROR(
        hipModuleGetFunction(&hipFunc, program->get(), kernel_name));

    std::string kernel_name_woffset = std::string(kernel_name) + "_with_offset";
    hipFunction_t hipFuncWithOffsetParam;
    hipError_t offsetRes = hipModuleGetFunction(
        &hipFuncWithOffsetParam, program->get(), kernel_name_woffset.c_str());

    // If there is no kernel with global offset parameter we mark it as missing
    if (offsetRes == hipErrorNotFound) {
      hipFuncWithOffsetParam = nullptr;
    } else {
      retErr = PI_CHECK_ERROR(offsetRes);
    }

    retKernel = std::unique_ptr<_pi_kernel>(
        new _pi_kernel{hipFunc, hipFuncWithOffsetParam, kernel_name, program,
                       program->get_context()});
  } catch (pi_result err) {
    retErr = err;
  } catch (...) {
    retErr = PI_ERROR_OUT_OF_HOST_MEMORY;
  }

  *kernel = retKernel.release();
  return retErr;
}

pi_result hip_piKernelSetArg(pi_kernel kernel, pi_uint32 arg_index,
                             size_t arg_size, const void *arg_value) {

  assert(kernel != nullptr);
  pi_result retErr = PI_SUCCESS;
  try {
    if (arg_value) {
      kernel->set_kernel_arg(arg_index, arg_size, arg_value);
    } else {
      kernel->set_kernel_local_arg(arg_index, arg_size);
    }
  } catch (pi_result err) {
    retErr = err;
  }
  return retErr;
}

pi_result hip_piextKernelSetArgMemObj(pi_kernel kernel, pi_uint32 arg_index,
                                      const pi_mem *arg_value) {

  assert(kernel != nullptr);
  assert(arg_value != nullptr);

  pi_result retErr = PI_SUCCESS;
  try {
    pi_mem arg_mem = *arg_value;

    if (arg_mem->mem_type_ == _pi_mem::mem_type::surface) {
      auto array = arg_mem->mem_.surface_mem_.get_array();
      hipArray_Format Format;
      size_t NumChannels;
      getArrayDesc(array, Format, NumChannels);
      if (Format != HIP_AD_FORMAT_UNSIGNED_INT32 &&
          Format != HIP_AD_FORMAT_SIGNED_INT32 &&
          Format != HIP_AD_FORMAT_HALF && Format != HIP_AD_FORMAT_FLOAT) {
        sycl::detail::pi::die(
            "PI HIP kernels only support images with channel types int32, "
            "uint32, float, and half.");
      }
      hipSurfaceObject_t hipSurf = arg_mem->mem_.surface_mem_.get_surface();
      kernel->set_kernel_arg(arg_index, sizeof(hipSurf), (void *)&hipSurf);
    } else

    {
      void *hipPtr = arg_mem->mem_.buffer_mem_.get_void();
      kernel->set_kernel_arg(arg_index, sizeof(void *), (void *)&hipPtr);
    }
  } catch (pi_result err) {
    retErr = err;
  }
  return retErr;
}

pi_result hip_piextKernelSetArgSampler(pi_kernel kernel, pi_uint32 arg_index,
                                       const pi_sampler *arg_value) {

  assert(kernel != nullptr);
  assert(arg_value != nullptr);

  pi_result retErr = PI_SUCCESS;
  try {
    pi_uint32 samplerProps = (*arg_value)->props_;
    kernel->set_kernel_arg(arg_index, sizeof(pi_uint32), (void *)&samplerProps);
  } catch (pi_result err) {
    retErr = err;
  }
  return retErr;
}

pi_result hip_piEnqueueKernelLaunch(
    pi_queue command_queue, pi_kernel kernel, pi_uint32 work_dim,
    const size_t *global_work_offset, const size_t *global_work_size,
    const size_t *local_work_size, pi_uint32 num_events_in_wait_list,
    const pi_event *event_wait_list, pi_event *event) {

  // Preconditions
  assert(command_queue != nullptr);
  assert(command_queue->get_context() == kernel->get_context());
  assert(kernel != nullptr);
  assert(global_work_offset != nullptr);
  assert(work_dim > 0);
  assert(work_dim < 4);

  if (*global_work_size == 0) {
    return hip_piEnqueueEventsWaitWithBarrier(
        command_queue, num_events_in_wait_list, event_wait_list, event);
  }

  // Set the number of threads per block to the number of threads per warp
  // by default unless user has provided a better number
  size_t threadsPerBlock[3] = {32u, 1u, 1u};
  size_t maxWorkGroupSize = 0u;
  size_t maxThreadsPerBlock[3] = {};
  bool providedLocalWorkGroupSize = (local_work_size != nullptr);

  {
    pi_result retError = hip_piDeviceGetInfo(
        command_queue->device_, PI_DEVICE_INFO_MAX_WORK_ITEM_SIZES,
        sizeof(maxThreadsPerBlock), maxThreadsPerBlock, nullptr);
    assert(retError == PI_SUCCESS);
    (void)retError;

    retError = hip_piDeviceGetInfo(
        command_queue->device_, PI_DEVICE_INFO_MAX_WORK_GROUP_SIZE,
        sizeof(maxWorkGroupSize), &maxWorkGroupSize, nullptr);
    assert(retError == PI_SUCCESS);
    // The maxWorkGroupsSize = 1024 for AMD GPU
    // The maxThreadsPerBlock = {1024, 1024, 1024}

    if (providedLocalWorkGroupSize) {
      auto isValid = [&](int dim) {
        if (local_work_size[dim] > maxThreadsPerBlock[dim])
          return PI_ERROR_INVALID_WORK_GROUP_SIZE;
        // Checks that local work sizes are a divisor of the global work sizes
        // which includes that the local work sizes are neither larger than the
        // global work sizes and not 0.
        if (0u == local_work_size[dim])
          return PI_ERROR_INVALID_WORK_GROUP_SIZE;
        if (0u != (global_work_size[dim] % local_work_size[dim]))
          return PI_ERROR_INVALID_WORK_GROUP_SIZE;
        threadsPerBlock[dim] = local_work_size[dim];
        return PI_SUCCESS;
      };

      for (size_t dim = 0; dim < work_dim; dim++) {
        auto err = isValid(dim);
        if (err != PI_SUCCESS)
          return err;
      }
    } else {
      simpleGuessLocalWorkSize(threadsPerBlock, global_work_size,
                               maxThreadsPerBlock, kernel);
    }
  }

  if (maxWorkGroupSize <
      size_t(threadsPerBlock[0] * threadsPerBlock[1] * threadsPerBlock[2])) {
    return PI_ERROR_INVALID_WORK_GROUP_SIZE;
  }

  size_t blocksPerGrid[3] = {1u, 1u, 1u};

  for (size_t i = 0; i < work_dim; i++) {
    blocksPerGrid[i] =
        (global_work_size[i] + threadsPerBlock[i] - 1) / threadsPerBlock[i];
  }

  pi_result retError = PI_SUCCESS;
  std::unique_ptr<_pi_event> retImplEv{nullptr};

  try {
    ScopedContext active(command_queue->get_context());

    pi_uint32 stream_token;
    _pi_stream_guard guard;
    hipStream_t hipStream = command_queue->get_next_compute_stream(
        num_events_in_wait_list, event_wait_list, guard, &stream_token);
    hipFunction_t hipFunc = kernel->get();

    retError = enqueueEventsWait(command_queue, hipStream,
                                 num_events_in_wait_list, event_wait_list);

    // Set the implicit global offset parameter if kernel has offset variant
    if (kernel->get_with_offset_parameter()) {
      std::uint32_t hip_implicit_offset[3] = {0, 0, 0};
      if (global_work_offset) {
        for (size_t i = 0; i < work_dim; i++) {
          hip_implicit_offset[i] =
              static_cast<std::uint32_t>(global_work_offset[i]);
          if (global_work_offset[i] != 0) {
            hipFunc = kernel->get_with_offset_parameter();
          }
        }
      }
      kernel->set_implicit_offset_arg(sizeof(hip_implicit_offset),
                                      hip_implicit_offset);
    }

    auto argIndices = kernel->get_arg_indices();

    if (event) {
      retImplEv = std::unique_ptr<_pi_event>(
          _pi_event::make_native(PI_COMMAND_TYPE_NDRANGE_KERNEL, command_queue,
                                 hipStream, stream_token));
      retImplEv->start();
    }

    // Set local mem max size if env var is present
    static const char *local_mem_sz_ptr =
        std::getenv("SYCL_PI_HIP_MAX_LOCAL_MEM_SIZE");

    if (local_mem_sz_ptr) {
      int device_max_local_mem = 0;
      retError = PI_CHECK_ERROR(hipDeviceGetAttribute(
          &device_max_local_mem, hipDeviceAttributeMaxSharedMemoryPerBlock,
          command_queue->get_device()->get()));

      static const int env_val = std::atoi(local_mem_sz_ptr);
      if (env_val <= 0 || env_val > device_max_local_mem) {
        setErrorMessage("Invalid value specified for "
                        "SYCL_PI_HIP_MAX_LOCAL_MEM_SIZE",
                        PI_ERROR_PLUGIN_SPECIFIC_ERROR);
        return PI_ERROR_PLUGIN_SPECIFIC_ERROR;
      }
      retError = PI_CHECK_ERROR(hipFuncSetAttribute(
          hipFunc, hipFuncAttributeMaxDynamicSharedMemorySize, env_val));
    }

    retError = PI_CHECK_ERROR(hipModuleLaunchKernel(
        hipFunc, blocksPerGrid[0], blocksPerGrid[1], blocksPerGrid[2],
        threadsPerBlock[0], threadsPerBlock[1], threadsPerBlock[2],
        kernel->get_local_size(), hipStream, argIndices.data(), nullptr));

    kernel->clear_local_size();

    if (event) {
      retError = retImplEv->record();
      *event = retImplEv.release();
    }
  } catch (pi_result err) {
    retError = err;
  }
  return retError;
}

/// \TODO Not implemented
pi_result
hip_piEnqueueNativeKernel(pi_queue queue, void (*user_func)(void *), void *args,
                          size_t cb_args, pi_uint32 num_mem_objects,
                          const pi_mem *mem_list, const void **args_mem_loc,
                          pi_uint32 num_events_in_wait_list,
                          const pi_event *event_wait_list, pi_event *event) {
  (void)queue;
  (void)user_func;
  (void)args;
  (void)cb_args;
  (void)num_mem_objects;
  (void)mem_list;
  (void)args_mem_loc;
  (void)num_events_in_wait_list;
  (void)event_wait_list;
  (void)event;

  sycl::detail::pi::die("Not implemented in HIP backend");
  return {};
}

/// \TODO Not implemented

pi_result hip_piMemImageCreate(pi_context context, pi_mem_flags flags,
                               const pi_image_format *image_format,
                               const pi_image_desc *image_desc, void *host_ptr,
                               pi_mem *ret_mem) {

  // Need input memory object
  assert(ret_mem != nullptr);
  const bool performInitialCopy = (flags & PI_MEM_FLAGS_HOST_PTR_COPY) ||
                                  ((flags & PI_MEM_FLAGS_HOST_PTR_USE));
  pi_result retErr = PI_SUCCESS;

  // We only support RBGA channel order
  // TODO: check SYCL CTS and spec. May also have to support BGRA
  if (image_format->image_channel_order !=
      pi_image_channel_order::PI_IMAGE_CHANNEL_ORDER_RGBA) {
    sycl::detail::pi::die(
        "hip_piMemImageCreate only supports RGBA channel order");
  }

  // We have to use cuArray3DCreate, which has some caveats. The height and
  // depth parameters must be set to 0 produce 1D or 2D arrays. image_desc gives
  // a minimum value of 1, so we need to convert the answer.
  HIP_ARRAY3D_DESCRIPTOR array_desc;
  array_desc.NumChannels = 4; // Only support 4 channel image
  array_desc.Flags = 0;       // No flags required
  array_desc.Width = image_desc->image_width;
  if (image_desc->image_type == PI_MEM_TYPE_IMAGE1D) {
    array_desc.Height = 0;
    array_desc.Depth = 0;
  } else if (image_desc->image_type == PI_MEM_TYPE_IMAGE2D) {
    array_desc.Height = image_desc->image_height;
    array_desc.Depth = 0;
  } else if (image_desc->image_type == PI_MEM_TYPE_IMAGE3D) {
    array_desc.Height = image_desc->image_height;
    array_desc.Depth = image_desc->image_depth;
  }

  // We need to get this now in bytes for calculating the total image size later
  size_t pixel_type_size_bytes;

  switch (image_format->image_channel_data_type) {
  case PI_IMAGE_CHANNEL_TYPE_UNORM_INT8:
  case PI_IMAGE_CHANNEL_TYPE_UNSIGNED_INT8:
    array_desc.Format = HIP_AD_FORMAT_UNSIGNED_INT8;
    pixel_type_size_bytes = 1;
    break;
  case PI_IMAGE_CHANNEL_TYPE_SIGNED_INT8:
    array_desc.Format = HIP_AD_FORMAT_SIGNED_INT8;
    pixel_type_size_bytes = 1;
    break;
  case PI_IMAGE_CHANNEL_TYPE_UNORM_INT16:
  case PI_IMAGE_CHANNEL_TYPE_UNSIGNED_INT16:
    array_desc.Format = HIP_AD_FORMAT_UNSIGNED_INT16;
    pixel_type_size_bytes = 2;
    break;
  case PI_IMAGE_CHANNEL_TYPE_SIGNED_INT16:
    array_desc.Format = HIP_AD_FORMAT_SIGNED_INT16;
    pixel_type_size_bytes = 2;
    break;
  case PI_IMAGE_CHANNEL_TYPE_HALF_FLOAT:
    array_desc.Format = HIP_AD_FORMAT_HALF;
    pixel_type_size_bytes = 2;
    break;
  case PI_IMAGE_CHANNEL_TYPE_UNSIGNED_INT32:
    array_desc.Format = HIP_AD_FORMAT_UNSIGNED_INT32;
    pixel_type_size_bytes = 4;
    break;
  case PI_IMAGE_CHANNEL_TYPE_SIGNED_INT32:
    array_desc.Format = HIP_AD_FORMAT_SIGNED_INT32;
    pixel_type_size_bytes = 4;
    break;
  case PI_IMAGE_CHANNEL_TYPE_FLOAT:
    array_desc.Format = HIP_AD_FORMAT_FLOAT;
    pixel_type_size_bytes = 4;
    break;
  default:
    sycl::detail::pi::die(
        "hip_piMemImageCreate given unsupported image_channel_data_type");
  }

  // When a dimension isn't used image_desc has the size set to 1
  size_t pixel_size_bytes =
      pixel_type_size_bytes * 4; // 4 is the only number of channels we support
  size_t image_size_bytes = pixel_size_bytes * image_desc->image_width *
                            image_desc->image_height * image_desc->image_depth;

  ScopedContext active(context);
  hipArray *image_array;
  retErr = PI_CHECK_ERROR(hipArray3DCreate(
      reinterpret_cast<hipCUarray *>(&image_array), &array_desc));

  try {
    if (performInitialCopy) {
      // We have to use a different copy function for each image dimensionality
      if (image_desc->image_type == PI_MEM_TYPE_IMAGE1D) {
        retErr = PI_CHECK_ERROR(
            hipMemcpyHtoA(image_array, 0, host_ptr, image_size_bytes));
      } else if (image_desc->image_type == PI_MEM_TYPE_IMAGE2D) {
        hip_Memcpy2D cpy_desc;
        memset(&cpy_desc, 0, sizeof(cpy_desc));
        cpy_desc.srcMemoryType = hipMemoryType::hipMemoryTypeHost;
        cpy_desc.srcHost = host_ptr;
        cpy_desc.dstMemoryType = hipMemoryType::hipMemoryTypeArray;
        cpy_desc.dstArray = reinterpret_cast<hipCUarray>(image_array);
        cpy_desc.WidthInBytes = pixel_size_bytes * image_desc->image_width;
        cpy_desc.Height = image_desc->image_height;
        retErr = PI_CHECK_ERROR(hipMemcpyParam2D(&cpy_desc));
      } else if (image_desc->image_type == PI_MEM_TYPE_IMAGE3D) {
        HIP_MEMCPY3D cpy_desc;
        memset(&cpy_desc, 0, sizeof(cpy_desc));
        cpy_desc.srcMemoryType = hipMemoryType::hipMemoryTypeHost;
        cpy_desc.srcHost = host_ptr;
        cpy_desc.dstMemoryType = hipMemoryType::hipMemoryTypeArray;
        cpy_desc.dstArray = reinterpret_cast<hipCUarray>(image_array);
        cpy_desc.WidthInBytes = pixel_size_bytes * image_desc->image_width;
        cpy_desc.Height = image_desc->image_height;
        cpy_desc.Depth = image_desc->image_depth;
        retErr = PI_CHECK_ERROR(hipDrvMemcpy3D(&cpy_desc));
      }
    }

    // HIP_RESOURCE_DESC is a union of different structs, shown here
    // We need to fill it as described here to use it for a surface or texture
    // HIP_RESOURCE_DESC::resType must be HIP_RESOURCE_TYPE_ARRAY and
    // HIP_RESOURCE_DESC::res::array::hArray must be set to a valid HIP array
    // handle.
    // HIP_RESOURCE_DESC::flags must be set to zero

    hipResourceDesc image_res_desc;
    image_res_desc.res.array.array = image_array;
    image_res_desc.resType = hipResourceTypeArray;

    hipSurfaceObject_t surface;
    retErr = PI_CHECK_ERROR(hipCreateSurfaceObject(&surface, &image_res_desc));

    auto piMemObj = std::unique_ptr<_pi_mem>(new _pi_mem{
        context, image_array, surface, image_desc->image_type, host_ptr});

    if (piMemObj == nullptr) {
      return PI_ERROR_OUT_OF_HOST_MEMORY;
    }

    *ret_mem = piMemObj.release();
  } catch (pi_result err) {
    PI_CHECK_ERROR(hipFreeArray(image_array));
    return err;
  } catch (...) {
    PI_CHECK_ERROR(hipFreeArray(image_array));
    return PI_ERROR_UNKNOWN;
  }
  return retErr;
}

/// \TODO Not implemented
pi_result hip_piMemImageGetInfo(pi_mem image, pi_image_info param_name,
                                size_t param_value_size, void *param_value,
                                size_t *param_value_size_ret) {
  (void)image;
  (void)param_name;
  (void)param_value_size;
  (void)param_value;
  (void)param_value_size_ret;

  sycl::detail::pi::die("hip_piMemImageGetInfo not implemented");
  return {};
}

pi_result hip_piMemRetain(pi_mem mem) {
  assert(mem != nullptr);
  assert(mem->get_reference_count() > 0);
  mem->increment_reference_count();
  return PI_SUCCESS;
}

/// Not used as HIP backend only creates programs from binary.
/// See \ref hip_piclProgramCreateWithBinary.
///
pi_result hip_piclProgramCreateWithSource(pi_context context, pi_uint32 count,
                                          const char **strings,
                                          const size_t *lengths,
                                          pi_program *program) {
  (void)context;
  (void)count;
  (void)strings;
  (void)lengths;
  (void)program;

  sycl::detail::pi::hipPrint("hip_piclProgramCreateWithSource not implemented");
  return PI_ERROR_INVALID_OPERATION;
}

/// Loads the images from a PI program into a HIPmodule that can be
/// used later on to extract functions (kernels).
/// See \ref _pi_program for implementation details.
///
pi_result hip_piProgramBuild(pi_program program, pi_uint32 num_devices,
                             const pi_device *device_list, const char *options,
                             void (*pfn_notify)(pi_program program,
                                                void *user_data),
                             void *user_data) {

  assert(program != nullptr);
  assert(num_devices == 1 || num_devices == 0);
  assert(device_list != nullptr || num_devices == 0);
  assert(pfn_notify == nullptr);
  assert(user_data == nullptr);
  pi_result retError = PI_SUCCESS;

  try {
    ScopedContext active(program->get_context());

    program->build_program(options);

  } catch (pi_result err) {
    retError = err;
  }
  return retError;
}

/// \TODO Not implemented
pi_result hip_piProgramCreate(pi_context context, const void *il, size_t length,
                              pi_program *res_program) {
  (void)context;
  (void)il;
  (void)length;
  (void)res_program;

  sycl::detail::pi::die("hip_piProgramCreate not implemented");
  return {};
}

/// Loads images from a list of PTX or HIPBIN binaries.
/// Note: No calls to HIP driver API in this function, only store binaries
/// for later.
///
/// Note: Only supports one device
///
pi_result hip_piProgramCreateWithBinary(
    pi_context context, pi_uint32 num_devices, const pi_device *device_list,
    const size_t *lengths, const unsigned char **binaries,
    size_t num_metadata_entries, const pi_device_binary_property *metadata,
    pi_int32 *binary_status, pi_program *program) {
  (void)num_metadata_entries;
  (void)metadata;
  (void)binary_status;

  assert(context != nullptr);
  assert(binaries != nullptr);
  assert(program != nullptr);
  assert(device_list != nullptr);
  assert(num_devices == 1 && "HIP contexts are for a single device");
  assert((context->get_device()->get() == device_list[0]->get()) &&
         "Mismatch between devices context and passed context when creating "
         "program from binary");

  pi_result retError = PI_SUCCESS;

  std::unique_ptr<_pi_program> retProgram{new _pi_program{context}};

  // TODO: Set metadata here and use reqd_work_group_size information.
  // See cuda_piProgramCreateWithBinary

  const bool has_length = (lengths != nullptr);
  size_t length = has_length
                      ? lengths[0]
                      : strlen(reinterpret_cast<const char *>(binaries[0])) + 1;

  assert(length != 0);

  retProgram->set_binary(reinterpret_cast<const char *>(binaries[0]), length);

  *program = retProgram.release();

  return retError;
}

pi_result hip_piProgramGetInfo(pi_program program, pi_program_info param_name,
                               size_t param_value_size, void *param_value,
                               size_t *param_value_size_ret) {
  assert(program != nullptr);

  switch (param_name) {
  case PI_PROGRAM_INFO_REFERENCE_COUNT:
    return getInfo(param_value_size, param_value, param_value_size_ret,
                   program->get_reference_count());
  case PI_PROGRAM_INFO_CONTEXT:
    return getInfo(param_value_size, param_value, param_value_size_ret,
                   program->context_);
  case PI_PROGRAM_INFO_NUM_DEVICES:
    return getInfo(param_value_size, param_value, param_value_size_ret, 1u);
  case PI_PROGRAM_INFO_DEVICES:
    return getInfoArray(1, param_value_size, param_value, param_value_size_ret,
                        &program->context_->deviceId_);
  case PI_PROGRAM_INFO_SOURCE:
    return getInfo(param_value_size, param_value, param_value_size_ret,
                   program->binary_);
  case PI_PROGRAM_INFO_BINARY_SIZES:
    return getInfoArray(1, param_value_size, param_value, param_value_size_ret,
                        &program->binarySizeInBytes_);
  case PI_PROGRAM_INFO_BINARIES:
    return getInfoArray(1, param_value_size, param_value, param_value_size_ret,
                        &program->binary_);
  case PI_PROGRAM_INFO_KERNEL_NAMES: {
    return getInfo(param_value_size, param_value, param_value_size_ret,
                   getKernelNames(program).c_str());
  }
  default:
    __SYCL_PI_HANDLE_UNKNOWN_PARAM_NAME(param_name);
  }
  sycl::detail::pi::die("Program info request not implemented");
  return {};
}

pi_result hip_piProgramLink(pi_context context, pi_uint32 num_devices,
                            const pi_device *device_list, const char *options,
                            pi_uint32 num_input_programs,
                            const pi_program *input_programs,
                            void (*pfn_notify)(pi_program program,
                                               void *user_data),
                            void *user_data, pi_program *ret_program) {
  (void)context;
  (void)num_devices;
  (void)device_list;
  (void)options;
  (void)num_input_programs;
  (void)input_programs;
  (void)pfn_notify;
  (void)user_data;
  (void)ret_program;
  sycl::detail::pi::die(
      "hip_piProgramLink: linking not supported with hip backend");
  return {};
}

/// Creates a new program that is the outcome of the compilation of the headers
///  and the program.
/// \TODO Implement asynchronous compilation
///
pi_result hip_piProgramCompile(
    pi_program program, pi_uint32 num_devices, const pi_device *device_list,
    const char *options, pi_uint32 num_input_headers,
    const pi_program *input_headers, const char **header_include_names,
    void (*pfn_notify)(pi_program program, void *user_data), void *user_data) {
  (void)input_headers;
  (void)header_include_names;

  assert(program != nullptr);
  assert(num_devices == 1 || num_devices == 0);
  assert(device_list != nullptr || num_devices == 0);
  assert(pfn_notify == nullptr);
  assert(user_data == nullptr);
  assert(num_input_headers == 0);
  pi_result retError = PI_SUCCESS;

  try {
    ScopedContext active(program->get_context());

    program->build_program(options);

  } catch (pi_result err) {
    retError = err;
  }
  return retError;
}

pi_result hip_piProgramGetBuildInfo(pi_program program, pi_device device,
                                    pi_program_build_info param_name,
                                    size_t param_value_size, void *param_value,
                                    size_t *param_value_size_ret) {
  (void)device;

  assert(program != nullptr);

  switch (param_name) {
  case PI_PROGRAM_BUILD_INFO_STATUS: {
    return getInfo(param_value_size, param_value, param_value_size_ret,
                   program->buildStatus_);
  }
  case PI_PROGRAM_BUILD_INFO_OPTIONS:
    return getInfo(param_value_size, param_value, param_value_size_ret,
                   program->buildOptions_.c_str());
  case PI_PROGRAM_BUILD_INFO_LOG:
    return getInfoArray(program->MAX_LOG_SIZE, param_value_size, param_value,
                        param_value_size_ret, program->infoLog_);
  default:
    __SYCL_PI_HANDLE_UNKNOWN_PARAM_NAME(param_name);
  }
  sycl::detail::pi::die("Program Build info request not implemented");
  return {};
}

pi_result hip_piProgramRetain(pi_program program) {
  assert(program != nullptr);
  assert(program->get_reference_count() > 0);
  program->increment_reference_count();
  return PI_SUCCESS;
}

/// Decreases the reference count of a pi_program object.
/// When the reference count reaches 0, it unloads the module from
/// the context.
pi_result hip_piProgramRelease(pi_program program) {
  assert(program != nullptr);

  // double delete or someone is messing with the ref count.
  // either way, cannot safely proceed.
  assert(program->get_reference_count() != 0 &&
         "Reference count overflow detected in hip_piProgramRelease.");

  // decrement ref count. If it is 0, delete the program.
  if (program->decrement_reference_count() == 0) {

    std::unique_ptr<_pi_program> program_ptr{program};

    pi_result result = PI_ERROR_INVALID_PROGRAM;

    try {
      ScopedContext active(program->get_context());
      auto hipModule = program->get();
      result = PI_CHECK_ERROR(hipModuleUnload(hipModule));
    } catch (...) {
      result = PI_ERROR_OUT_OF_RESOURCES;
    }

    return result;
  }

  return PI_SUCCESS;
}

/// Gets the native HIP handle of a PI program object
///
/// \param[in] program The PI program to get the native HIP object of.
/// \param[out] nativeHandle Set to the native handle of the PI program object.
///
/// \return TBD
pi_result hip_piextProgramGetNativeHandle(pi_program program,
                                          pi_native_handle *nativeHandle) {
  *nativeHandle = reinterpret_cast<pi_native_handle>(program->get());
  return PI_SUCCESS;
}

/// Created a PI program object from a HIP program handle.
/// TODO: Implement this.
/// NOTE: The created PI object takes ownership of the native handle.
///
/// \param[in] nativeHandle The native handle to create PI program object from.
/// \param[in] context The PI context of the program.
/// \param[in] ownNativeHandle tells if should assume the ownership of
///            the native handle.
/// \param[out] program Set to the PI program object created from native handle.
///
/// \return TBD
pi_result hip_piextProgramCreateWithNativeHandle(pi_native_handle nativeHandle,
                                                 pi_context context,
                                                 bool ownNativeHandle,
                                                 pi_program *program) {
  (void)nativeHandle;
  (void)context;
  (void)ownNativeHandle;
  (void)program;

  sycl::detail::pi::die(
      "Creation of PI program from native handle not implemented");
  return {};
}

pi_result hip_piKernelGetInfo(pi_kernel kernel, pi_kernel_info param_name,
                              size_t param_value_size, void *param_value,
                              size_t *param_value_size_ret) {

  if (kernel != nullptr) {

    switch (param_name) {
    case PI_KERNEL_INFO_FUNCTION_NAME:
      return getInfo(param_value_size, param_value, param_value_size_ret,
                     kernel->get_name());
    case PI_KERNEL_INFO_NUM_ARGS:
      return getInfo(param_value_size, param_value, param_value_size_ret,
                     kernel->get_num_args());
    case PI_KERNEL_INFO_REFERENCE_COUNT:
      return getInfo(param_value_size, param_value, param_value_size_ret,
                     kernel->get_reference_count());
    case PI_KERNEL_INFO_CONTEXT: {
      return getInfo(param_value_size, param_value, param_value_size_ret,
                     kernel->get_context());
    }
    case PI_KERNEL_INFO_PROGRAM: {
      return getInfo(param_value_size, param_value, param_value_size_ret,
                     kernel->get_program());
    }
    case PI_KERNEL_INFO_ATTRIBUTES: {
      return getInfo(param_value_size, param_value, param_value_size_ret, "");
    }
    default: {
      __SYCL_PI_HANDLE_UNKNOWN_PARAM_NAME(param_name);
    }
    }
  }

  return PI_ERROR_INVALID_KERNEL;
}

pi_result hip_piKernelGetGroupInfo(pi_kernel kernel, pi_device device,
                                   pi_kernel_group_info param_name,
                                   size_t param_value_size, void *param_value,
                                   size_t *param_value_size_ret) {

  // here we want to query about a kernel's hip blocks!

  if (kernel != nullptr) {

    switch (param_name) {
    case PI_KERNEL_GROUP_INFO_WORK_GROUP_SIZE: {
      int max_threads = 0;
      sycl::detail::pi::assertion(
          hipFuncGetAttribute(&max_threads,
                              HIP_FUNC_ATTRIBUTE_MAX_THREADS_PER_BLOCK,
                              kernel->get()) == hipSuccess);
      return getInfo(param_value_size, param_value, param_value_size_ret,
                     size_t(max_threads));
    }
    case PI_KERNEL_GROUP_INFO_COMPILE_WORK_GROUP_SIZE: {
      // Returns the work-group size specified in the kernel source or IL.
      // If the work-group size is not specified in the kernel source or IL,
      // (0, 0, 0) is returned.
      // https://www.khronos.org/registry/OpenCL/sdk/2.1/docs/man/xhtml/clGetKernelWorkGroupInfo.html

      // TODO: can we extract the work group size from the PTX?
      size_t group_size[3] = {0, 0, 0};
      return getInfoArray(3, param_value_size, param_value,
                          param_value_size_ret, group_size);
    }
    case PI_KERNEL_GROUP_INFO_LOCAL_MEM_SIZE: {
      // OpenCL LOCAL == HIP SHARED
      int bytes = 0;
      sycl::detail::pi::assertion(
          hipFuncGetAttribute(&bytes, HIP_FUNC_ATTRIBUTE_SHARED_SIZE_BYTES,
                              kernel->get()) == hipSuccess);
      return getInfo(param_value_size, param_value, param_value_size_ret,
                     pi_uint64(bytes));
    }
    case PI_KERNEL_GROUP_INFO_PREFERRED_WORK_GROUP_SIZE_MULTIPLE: {
      // Work groups should be multiples of the warp size
      int warpSize = 0;
      sycl::detail::pi::assertion(
          hipDeviceGetAttribute(&warpSize, hipDeviceAttributeWarpSize,
                                device->get()) == hipSuccess);
      return getInfo(param_value_size, param_value, param_value_size_ret,
                     static_cast<size_t>(warpSize));
    }
    case PI_KERNEL_GROUP_INFO_PRIVATE_MEM_SIZE: {
      // OpenCL PRIVATE == HIP LOCAL
      int bytes = 0;
      sycl::detail::pi::assertion(
          hipFuncGetAttribute(&bytes, HIP_FUNC_ATTRIBUTE_LOCAL_SIZE_BYTES,
                              kernel->get()) == hipSuccess);
      return getInfo(param_value_size, param_value, param_value_size_ret,
                     pi_uint64(bytes));
    }
    case PI_KERNEL_GROUP_INFO_NUM_REGS: {
      sycl::detail::pi::die("PI_KERNEL_GROUP_INFO_NUM_REGS in "
                            "piKernelGetGroupInfo not implemented\n");
      return {};
    }

    default:
      __SYCL_PI_HANDLE_UNKNOWN_PARAM_NAME(param_name);
    }
  }

  return PI_ERROR_INVALID_KERNEL;
}

pi_result hip_piKernelGetSubGroupInfo(
    pi_kernel kernel, pi_device device, pi_kernel_sub_group_info param_name,
    size_t input_value_size, const void *input_value, size_t param_value_size,
    void *param_value, size_t *param_value_size_ret) {
  (void)input_value_size;
  (void)input_value;

  if (kernel != nullptr) {
    switch (param_name) {
    case PI_KERNEL_MAX_SUB_GROUP_SIZE: {
      // Sub-group size is equivalent to warp size
      int warpSize = 0;
      sycl::detail::pi::assertion(
          hipDeviceGetAttribute(&warpSize, hipDeviceAttributeWarpSize,
                                device->get()) == hipSuccess);
      return getInfo(param_value_size, param_value, param_value_size_ret,
                     static_cast<uint32_t>(warpSize));
    }
    case PI_KERNEL_MAX_NUM_SUB_GROUPS: {
      // Number of sub-groups = max block size / warp size + possible remainder
      int max_threads = 0;
      sycl::detail::pi::assertion(
          hipFuncGetAttribute(&max_threads,
                              HIP_FUNC_ATTRIBUTE_MAX_THREADS_PER_BLOCK,
                              kernel->get()) == hipSuccess);
      int warpSize = 0;
      hip_piKernelGetSubGroupInfo(kernel, device, PI_KERNEL_MAX_SUB_GROUP_SIZE,
                                  0, nullptr, sizeof(uint32_t), &warpSize,
                                  nullptr);
      int maxWarps = (max_threads + warpSize - 1) / warpSize;
      return getInfo(param_value_size, param_value, param_value_size_ret,
                     static_cast<uint32_t>(maxWarps));
    }
    case PI_KERNEL_COMPILE_NUM_SUB_GROUPS: {
      // Return value of 0 => not specified
      // TODO: Revisit if PTX is generated for compile-time work-group sizes
      return getInfo(param_value_size, param_value, param_value_size_ret, 0);
    }
    case PI_KERNEL_COMPILE_SUB_GROUP_SIZE_INTEL: {
      // Return value of 0 => unspecified or "auto" sub-group size
      // Correct for now, since warp size may be read from special register
      // TODO: Return warp size once default is primary sub-group size
      // TODO: Revisit if we can recover [[sub_group_size]] attribute from PTX
      return getInfo(param_value_size, param_value, param_value_size_ret, 0);
    }
    default:
      __SYCL_PI_HANDLE_UNKNOWN_PARAM_NAME(param_name);
    }
  }
  return PI_ERROR_INVALID_KERNEL;
}

pi_result hip_piKernelRetain(pi_kernel kernel) {
  assert(kernel != nullptr);
  assert(kernel->get_reference_count() > 0u);

  kernel->increment_reference_count();
  return PI_SUCCESS;
}

pi_result hip_piKernelRelease(pi_kernel kernel) {
  assert(kernel != nullptr);

  // double delete or someone is messing with the ref count.
  // either way, cannot safely proceed.
  assert(kernel->get_reference_count() != 0 &&
         "Reference count overflow detected in hip_piKernelRelease.");

  // decrement ref count. If it is 0, delete the program.
  if (kernel->decrement_reference_count() == 0) {
    // no internal hip resources to clean up. Just delete it.
    delete kernel;
    return PI_SUCCESS;
  }

  return PI_SUCCESS;
}

// A NOP for the HIP backend
pi_result hip_piKernelSetExecInfo(pi_kernel kernel,
                                  pi_kernel_exec_info param_name,
                                  size_t param_value_size,
                                  const void *param_value) {
  (void)kernel;
  (void)param_name;
  (void)param_value_size;
  (void)param_value;

  return PI_SUCCESS;
}

pi_result hip_piextProgramSetSpecializationConstant(pi_program, pi_uint32,
                                                    size_t, const void *) {
  // This entry point is only used for native specialization constants (SPIR-V),
  // and the HIP plugin is AOT only so this entry point is not supported.
  sycl::detail::pi::die("Native specialization constants are not supported");
  return {};
}

pi_result hip_piextKernelSetArgPointer(pi_kernel kernel, pi_uint32 arg_index,
                                       size_t arg_size, const void *arg_value) {
  kernel->set_kernel_arg(arg_index, arg_size, arg_value);
  return PI_SUCCESS;
}

//
// Events
//
pi_result hip_piEventCreate(pi_context context, pi_event *event) {
  (void)context;
  (void)event;

  sycl::detail::pi::die("PI Event Create not implemented in HIP backend");
}

pi_result hip_piEventGetInfo(pi_event event, pi_event_info param_name,
                             size_t param_value_size, void *param_value,
                             size_t *param_value_size_ret) {
  assert(event != nullptr);

  switch (param_name) {
  case PI_EVENT_INFO_COMMAND_QUEUE:
    return getInfo(param_value_size, param_value, param_value_size_ret,
                   event->get_queue());
  case PI_EVENT_INFO_COMMAND_TYPE:
    return getInfo(param_value_size, param_value, param_value_size_ret,
                   event->get_command_type());
  case PI_EVENT_INFO_REFERENCE_COUNT:
    return getInfo(param_value_size, param_value, param_value_size_ret,
                   event->get_reference_count());
  case PI_EVENT_INFO_COMMAND_EXECUTION_STATUS: {
    return getInfo(param_value_size, param_value, param_value_size_ret,
                   static_cast<pi_event_status>(event->get_execution_status()));
  }
  case PI_EVENT_INFO_CONTEXT:
    return getInfo(param_value_size, param_value, param_value_size_ret,
                   event->get_context());
  default:
    __SYCL_PI_HANDLE_UNKNOWN_PARAM_NAME(param_name);
  }

  return PI_ERROR_INVALID_EVENT;
}

/// Obtain profiling information from PI HIP events
/// Timings from HIP are only elapsed time.
pi_result hip_piEventGetProfilingInfo(pi_event event,
                                      pi_profiling_info param_name,
                                      size_t param_value_size,
                                      void *param_value,
                                      size_t *param_value_size_ret) {

  assert(event != nullptr);

  pi_queue queue = event->get_queue();
  if (queue == nullptr ||
      !(queue->properties_ & PI_QUEUE_FLAG_PROFILING_ENABLE)) {
    return PI_ERROR_PROFILING_INFO_NOT_AVAILABLE;
  }

  switch (param_name) {
  case PI_PROFILING_INFO_COMMAND_QUEUED:
  case PI_PROFILING_INFO_COMMAND_SUBMIT:
    // Note: No user for this case
    return getInfo<pi_uint64>(param_value_size, param_value,
                              param_value_size_ret, event->get_queued_time());
  case PI_PROFILING_INFO_COMMAND_START:
    return getInfo<pi_uint64>(param_value_size, param_value,
                              param_value_size_ret, event->get_start_time());
  case PI_PROFILING_INFO_COMMAND_END:
    return getInfo<pi_uint64>(param_value_size, param_value,
                              param_value_size_ret, event->get_end_time());
  default:
    __SYCL_PI_HANDLE_UNKNOWN_PARAM_NAME(param_name);
  }
  sycl::detail::pi::die("Event Profiling info request not implemented");
  return {};
}

pi_result hip_piEventSetCallback(pi_event event,
                                 pi_int32 command_exec_callback_type,
                                 pfn_notify notify, void *user_data) {
  (void)event;
  (void)command_exec_callback_type;
  (void)notify;
  (void)user_data;

  sycl::detail::pi::die("Event Callback not implemented in HIP backend");
  return PI_SUCCESS;
}

pi_result hip_piEventSetStatus(pi_event event, pi_int32 execution_status) {
  (void)event;
  (void)execution_status;

  sycl::detail::pi::die("Event Set Status not implemented in HIP backend");
  return PI_ERROR_INVALID_VALUE;
}

pi_result hip_piEventRetain(pi_event event) {
  assert(event != nullptr);

  const auto refCount = event->increment_reference_count();

  sycl::detail::pi::assertion(
      refCount != 0, "Reference count overflow detected in hip_piEventRetain.");

  return PI_SUCCESS;
}

pi_result hip_piEventRelease(pi_event event) {
  assert(event != nullptr);

  // double delete or someone is messing with the ref count.
  // either way, cannot safely proceed.
  sycl::detail::pi::assertion(
      event->get_reference_count() != 0,
      "Reference count overflow detected in hip_piEventRelease.");

  // decrement ref count. If it is 0, delete the event.
  if (event->decrement_reference_count() == 0) {
    std::unique_ptr<_pi_event> event_ptr{event};
    pi_result result = PI_ERROR_INVALID_EVENT;
    try {
      ScopedContext active(event->get_context());
      result = event->release();
    } catch (...) {
      result = PI_ERROR_OUT_OF_RESOURCES;
    }
    return result;
  }

  return PI_SUCCESS;
}

/// Enqueues a wait on the given queue for all events.
/// See \ref enqueueEventWait
///
/// Currently queues are represented by a single in-order stream, therefore
/// every command is an implicit barrier and so hip_piEnqueueEventsWait has the
/// same behavior as hip_piEnqueueEventsWaitWithBarrier. So
/// hip_piEnqueueEventsWait can just call hip_piEnqueueEventsWaitWithBarrier.
pi_result hip_piEnqueueEventsWait(pi_queue command_queue,
                                  pi_uint32 num_events_in_wait_list,
                                  const pi_event *event_wait_list,
                                  pi_event *event) {
  return hip_piEnqueueEventsWaitWithBarrier(
      command_queue, num_events_in_wait_list, event_wait_list, event);
}

/// Enqueues a wait on the given queue for all specified events.
/// See \ref enqueueEventWaitWithBarrier
///
/// If the events list is empty, the enqueued wait will wait on all previous
/// events in the queue.
pi_result hip_piEnqueueEventsWaitWithBarrier(pi_queue command_queue,
                                             pi_uint32 num_events_in_wait_list,
                                             const pi_event *event_wait_list,
                                             pi_event *event) {
  if (!command_queue) {
    return PI_ERROR_INVALID_QUEUE;
  }

  pi_result result;

  try {
    ScopedContext active(command_queue->get_context());
    pi_uint32 stream_token;
    _pi_stream_guard guard;
    hipStream_t hipStream = command_queue->get_next_compute_stream(
        num_events_in_wait_list, event_wait_list, guard, &stream_token);
    {
      std::lock_guard<std::mutex> guard(command_queue->barrier_mutex_);
      if (command_queue->barrier_event_ == nullptr) {
        PI_CHECK_ERROR(hipEventCreate(&command_queue->barrier_event_));
      }
      if (num_events_in_wait_list == 0) { //  wait on all work
        if (command_queue->barrier_tmp_event_ == nullptr) {
          PI_CHECK_ERROR(hipEventCreate(&command_queue->barrier_tmp_event_));
        }
        command_queue->sync_streams(
            [hipStream,
             tmp_event = command_queue->barrier_tmp_event_](hipStream_t s) {
              if (hipStream != s) {
                PI_CHECK_ERROR(hipEventRecord(tmp_event, s));
                PI_CHECK_ERROR(hipStreamWaitEvent(hipStream, tmp_event, 0));
              }
            });
      } else { // wait just on given events
        forLatestEvents(event_wait_list, num_events_in_wait_list,
                        [hipStream](pi_event event) -> pi_result {
                          if (event->get_queue()->has_been_synchronized(
                                  event->get_compute_stream_token())) {
                            return PI_SUCCESS;
                          } else {
                            return PI_CHECK_ERROR(
                                hipStreamWaitEvent(hipStream, event->get(), 0));
                          }
                        });
      }

      result = PI_CHECK_ERROR(
          hipEventRecord(command_queue->barrier_event_, hipStream));
      for (unsigned int i = 0;
           i < command_queue->compute_applied_barrier_.size(); i++) {
        command_queue->compute_applied_barrier_[i] = false;
      }
      for (unsigned int i = 0;
           i < command_queue->transfer_applied_barrier_.size(); i++) {
        command_queue->transfer_applied_barrier_[i] = false;
      }
    }
    if (result != PI_SUCCESS) {
      return result;
    }

    if (event) {
      *event = _pi_event::make_native(PI_COMMAND_TYPE_MARKER, command_queue,
                                      hipStream, stream_token);
      (*event)->start();
      (*event)->record();
    }

    return PI_SUCCESS;
  } catch (pi_result err) {
    return err;
  } catch (...) {
    return PI_ERROR_UNKNOWN;
  }
}

/// Gets the native HIP handle of a PI event object
///
/// \param[in] event The PI event to get the native HIP object of.
/// \param[out] nativeHandle Set to the native handle of the PI event object.
///
/// \return PI_SUCCESS on success. PI_ERROR_INVALID_EVENT if given a user event.
pi_result hip_piextEventGetNativeHandle(pi_event event,
                                        pi_native_handle *nativeHandle) {
  *nativeHandle = reinterpret_cast<pi_native_handle>(event->get());
  return PI_SUCCESS;
}

/// Created a PI event object from a HIP event handle.
/// TODO: Implement this.
/// NOTE: The created PI object takes ownership of the native handle.
///
/// \param[in] nativeHandle The native handle to create PI event object from.
/// \param[out] event Set to the PI event object created from native handle.
///
/// \return TBD
pi_result hip_piextEventCreateWithNativeHandle(pi_native_handle nativeHandle,
                                               pi_context context,
                                               bool ownNativeHandle,
                                               pi_event *event) {
  (void)nativeHandle;
  (void)context;
  (void)ownNativeHandle;
  (void)event;

  sycl::detail::pi::die(
      "Creation of PI event from native handle not implemented");
  return {};
}

/// Creates a PI sampler object
///
/// \param[in] context The context the sampler is created for.
/// \param[in] sampler_properties The properties for the sampler.
/// \param[out] result_sampler Set to the resulting sampler object.
///
/// \return PI_SUCCESS on success. PI_ERROR_INVALID_VALUE if given an invalid
/// property
///         or if there is multiple of properties from the same category.
pi_result hip_piSamplerCreate(pi_context context,
                              const pi_sampler_properties *sampler_properties,
                              pi_sampler *result_sampler) {
  std::unique_ptr<_pi_sampler> retImplSampl{new _pi_sampler(context)};

  bool propSeen[3] = {false, false, false};
  for (size_t i = 0; sampler_properties[i] != 0; i += 2) {
    switch (sampler_properties[i]) {
    case PI_SAMPLER_PROPERTIES_NORMALIZED_COORDS:
      if (propSeen[0]) {
        return PI_ERROR_INVALID_VALUE;
      }
      propSeen[0] = true;
      retImplSampl->props_ |= sampler_properties[i + 1];
      break;
    case PI_SAMPLER_PROPERTIES_FILTER_MODE:
      if (propSeen[1]) {
        return PI_ERROR_INVALID_VALUE;
      }
      propSeen[1] = true;
      retImplSampl->props_ |=
          (sampler_properties[i + 1] - PI_SAMPLER_FILTER_MODE_NEAREST) << 1;
      break;
    case PI_SAMPLER_PROPERTIES_ADDRESSING_MODE:
      if (propSeen[2]) {
        return PI_ERROR_INVALID_VALUE;
      }
      propSeen[2] = true;
      retImplSampl->props_ |=
          (sampler_properties[i + 1] - PI_SAMPLER_ADDRESSING_MODE_NONE) << 2;
      break;
    default:
      return PI_ERROR_INVALID_VALUE;
    }
  }

  if (!propSeen[0]) {
    retImplSampl->props_ |= PI_TRUE;
  }
  // Default filter mode to CL_FILTER_NEAREST
  if (!propSeen[2]) {
    retImplSampl->props_ |=
        (PI_SAMPLER_ADDRESSING_MODE_CLAMP % PI_SAMPLER_ADDRESSING_MODE_NONE)
        << 2;
  }

  *result_sampler = retImplSampl.release();
  return PI_SUCCESS;
}

/// Gets information from a PI sampler object
///
/// \param[in] sampler The sampler to get the information from.
/// \param[in] param_name The name of the information to get.
/// \param[in] param_value_size The size of the param_value.
/// \param[out] param_value Set to information value.
/// \param[out] param_value_size_ret Set to the size of the information value.
///
/// \return PI_SUCCESS on success.
pi_result hip_piSamplerGetInfo(pi_sampler sampler, pi_sampler_info param_name,
                               size_t param_value_size, void *param_value,
                               size_t *param_value_size_ret) {
  assert(sampler != nullptr);

  switch (param_name) {
  case PI_SAMPLER_INFO_REFERENCE_COUNT:
    return getInfo(param_value_size, param_value, param_value_size_ret,
                   sampler->get_reference_count());
  case PI_SAMPLER_INFO_CONTEXT:
    return getInfo(param_value_size, param_value, param_value_size_ret,
                   sampler->context_);
  case PI_SAMPLER_INFO_NORMALIZED_COORDS: {
    pi_bool norm_coords_prop = static_cast<pi_bool>(sampler->props_ & 0x1);
    return getInfo(param_value_size, param_value, param_value_size_ret,
                   norm_coords_prop);
  }
  case PI_SAMPLER_INFO_FILTER_MODE: {
    pi_sampler_filter_mode filter_prop = static_cast<pi_sampler_filter_mode>(
        ((sampler->props_ >> 1) & 0x1) + PI_SAMPLER_FILTER_MODE_NEAREST);
    return getInfo(param_value_size, param_value, param_value_size_ret,
                   filter_prop);
  }
  case PI_SAMPLER_INFO_ADDRESSING_MODE: {
    pi_sampler_addressing_mode addressing_prop =
        static_cast<pi_sampler_addressing_mode>(
            (sampler->props_ >> 2) + PI_SAMPLER_ADDRESSING_MODE_NONE);
    return getInfo(param_value_size, param_value, param_value_size_ret,
                   addressing_prop);
  }
  default:
    __SYCL_PI_HANDLE_UNKNOWN_PARAM_NAME(param_name);
  }
  return {};
}

/// Retains a PI sampler object, incrementing its reference count.
///
/// \param[in] sampler The sampler to increment the reference count of.
///
/// \return PI_SUCCESS.
pi_result hip_piSamplerRetain(pi_sampler sampler) {
  assert(sampler != nullptr);
  sampler->increment_reference_count();
  return PI_SUCCESS;
}

/// Releases a PI sampler object, decrementing its reference count. If the
/// reference count reaches zero, the sampler object is destroyed.
///
/// \param[in] sampler The sampler to decrement the reference count of.
///
/// \return PI_SUCCESS.
pi_result hip_piSamplerRelease(pi_sampler sampler) {
  assert(sampler != nullptr);

  // double delete or someone is messing with the ref count.
  // either way, cannot safely proceed.
  sycl::detail::pi::assertion(
      sampler->get_reference_count() != 0,
      "Reference count overflow detected in hip_piSamplerRelease.");

  // decrement ref count. If it is 0, delete the sampler.
  if (sampler->decrement_reference_count() == 0) {
    delete sampler;
  }

  return PI_SUCCESS;
}

/// General 3D memory copy operation.
/// This function requires the corresponding HIP context to be at the top of
/// the context stack
/// If the source and/or destination is on the device, src_ptr and/or dst_ptr
/// must be a pointer to a hipDevPtr
static pi_result commonEnqueueMemBufferCopyRect(
    hipStream_t hip_stream, pi_buff_rect_region region, const void *src_ptr,
    const hipMemoryType src_type, pi_buff_rect_offset src_offset,
    size_t src_row_pitch, size_t src_slice_pitch, void *dst_ptr,
    const hipMemoryType dst_type, pi_buff_rect_offset dst_offset,
    size_t dst_row_pitch, size_t dst_slice_pitch) {

  assert(region != nullptr);
  assert(src_offset != nullptr);
  assert(dst_offset != nullptr);

  assert(src_type == hipMemoryTypeDevice || src_type == hipMemoryTypeHost);
  assert(dst_type == hipMemoryTypeDevice || dst_type == hipMemoryTypeHost);

  src_row_pitch = (!src_row_pitch) ? region->width_bytes : src_row_pitch;
  src_slice_pitch = (!src_slice_pitch) ? (region->height_scalar * src_row_pitch)
                                       : src_slice_pitch;
  dst_row_pitch = (!dst_row_pitch) ? region->width_bytes : dst_row_pitch;
  dst_slice_pitch = (!dst_slice_pitch) ? (region->height_scalar * dst_row_pitch)
                                       : dst_slice_pitch;

  HIP_MEMCPY3D params;

  params.WidthInBytes = region->width_bytes;
  params.Height = region->height_scalar;
  params.Depth = region->depth_scalar;

  params.srcMemoryType = src_type;
  params.srcDevice = src_type == hipMemoryTypeDevice
                         ? *static_cast<const hipDeviceptr_t *>(src_ptr)
                         : 0;
  params.srcHost = src_type == hipMemoryTypeHost ? src_ptr : nullptr;
  params.srcXInBytes = src_offset->x_bytes;
  params.srcY = src_offset->y_scalar;
  params.srcZ = src_offset->z_scalar;
  params.srcPitch = src_row_pitch;
  params.srcHeight = src_slice_pitch / src_row_pitch;

  params.dstMemoryType = dst_type;
  params.dstDevice = dst_type == hipMemoryTypeDevice
                         ? *reinterpret_cast<hipDeviceptr_t *>(dst_ptr)
                         : 0;
  params.dstHost = dst_type == hipMemoryTypeHost ? dst_ptr : nullptr;
  params.dstXInBytes = dst_offset->x_bytes;
  params.dstY = dst_offset->y_scalar;
  params.dstZ = dst_offset->z_scalar;
  params.dstPitch = dst_row_pitch;
  params.dstHeight = dst_slice_pitch / dst_row_pitch;

  return PI_CHECK_ERROR(hipDrvMemcpy3DAsync(&params, hip_stream));

  return PI_SUCCESS;
}

pi_result hip_piEnqueueMemBufferReadRect(
    pi_queue command_queue, pi_mem buffer, pi_bool blocking_read,
    pi_buff_rect_offset buffer_offset, pi_buff_rect_offset host_offset,
    pi_buff_rect_region region, size_t buffer_row_pitch,
    size_t buffer_slice_pitch, size_t host_row_pitch, size_t host_slice_pitch,
    void *ptr, pi_uint32 num_events_in_wait_list,
    const pi_event *event_wait_list, pi_event *event) {

  assert(buffer != nullptr);
  assert(command_queue != nullptr);

  pi_result retErr = PI_SUCCESS;
  void *devPtr = buffer->mem_.buffer_mem_.get_void();
  std::unique_ptr<_pi_event> retImplEv{nullptr};

  try {
    ScopedContext active(command_queue->get_context());
    hipStream_t hipStream = command_queue->get_next_transfer_stream();

    retErr = enqueueEventsWait(command_queue, hipStream,
                               num_events_in_wait_list, event_wait_list);

    if (event) {
      retImplEv = std::unique_ptr<_pi_event>(_pi_event::make_native(
          PI_COMMAND_TYPE_MEM_BUFFER_READ_RECT, command_queue, hipStream));
      retImplEv->start();
    }

    retErr = commonEnqueueMemBufferCopyRect(
        hipStream, region, &devPtr, hipMemoryTypeDevice, buffer_offset,
        buffer_row_pitch, buffer_slice_pitch, ptr, hipMemoryTypeHost,
        host_offset, host_row_pitch, host_slice_pitch);

    if (event) {
      retErr = retImplEv->record();
    }

    if (blocking_read) {
      retErr = PI_CHECK_ERROR(hipStreamSynchronize(hipStream));
    }

    if (event) {
      *event = retImplEv.release();
    }

  } catch (pi_result err) {
    retErr = err;
  }
  return retErr;
}

pi_result hip_piEnqueueMemBufferWriteRect(
    pi_queue command_queue, pi_mem buffer, pi_bool blocking_write,
    pi_buff_rect_offset buffer_offset, pi_buff_rect_offset host_offset,
    pi_buff_rect_region region, size_t buffer_row_pitch,
    size_t buffer_slice_pitch, size_t host_row_pitch, size_t host_slice_pitch,
    const void *ptr, pi_uint32 num_events_in_wait_list,
    const pi_event *event_wait_list, pi_event *event) {

  assert(buffer != nullptr);
  assert(command_queue != nullptr);

  pi_result retErr = PI_SUCCESS;
  void *devPtr = buffer->mem_.buffer_mem_.get_void();
  std::unique_ptr<_pi_event> retImplEv{nullptr};

  try {
    ScopedContext active(command_queue->get_context());
    hipStream_t hipStream = command_queue->get_next_transfer_stream();
    retErr = enqueueEventsWait(command_queue, hipStream,
                               num_events_in_wait_list, event_wait_list);

    if (event) {
      retImplEv = std::unique_ptr<_pi_event>(_pi_event::make_native(
          PI_COMMAND_TYPE_MEM_BUFFER_WRITE_RECT, command_queue, hipStream));
      retImplEv->start();
    }

    retErr = commonEnqueueMemBufferCopyRect(
        hipStream, region, ptr, hipMemoryTypeHost, host_offset, host_row_pitch,
        host_slice_pitch, &devPtr, hipMemoryTypeDevice, buffer_offset,
        buffer_row_pitch, buffer_slice_pitch);

    if (event) {
      retErr = retImplEv->record();
    }

    if (blocking_write) {
      retErr = PI_CHECK_ERROR(hipStreamSynchronize(hipStream));
    }

    if (event) {
      *event = retImplEv.release();
    }

  } catch (pi_result err) {
    retErr = err;
  }
  return retErr;
}

pi_result hip_piEnqueueMemBufferCopy(pi_queue command_queue, pi_mem src_buffer,
                                     pi_mem dst_buffer, size_t src_offset,
                                     size_t dst_offset, size_t size,
                                     pi_uint32 num_events_in_wait_list,
                                     const pi_event *event_wait_list,
                                     pi_event *event) {
  if (!command_queue) {
    return PI_ERROR_INVALID_QUEUE;
  }

  std::unique_ptr<_pi_event> retImplEv{nullptr};

  try {
    ScopedContext active(command_queue->get_context());
    pi_result result;
    auto stream = command_queue->get_next_transfer_stream();

    if (event_wait_list) {
      result = enqueueEventsWait(command_queue, stream, num_events_in_wait_list,
                                 event_wait_list);
    }

    if (event) {
      retImplEv = std::unique_ptr<_pi_event>(_pi_event::make_native(
          PI_COMMAND_TYPE_MEM_BUFFER_COPY, command_queue, stream));
      result = retImplEv->start();
    }

    auto src = src_buffer->mem_.buffer_mem_.get_with_offset(src_offset);
    auto dst = dst_buffer->mem_.buffer_mem_.get_with_offset(dst_offset);

    result = PI_CHECK_ERROR(hipMemcpyDtoDAsync(dst, src, size, stream));

    if (event) {
      result = retImplEv->record();
      *event = retImplEv.release();
    }

    return result;
  } catch (pi_result err) {
    return err;
  } catch (...) {
    return PI_ERROR_UNKNOWN;
  }
}

pi_result hip_piEnqueueMemBufferCopyRect(
    pi_queue command_queue, pi_mem src_buffer, pi_mem dst_buffer,
    pi_buff_rect_offset src_origin, pi_buff_rect_offset dst_origin,
    pi_buff_rect_region region, size_t src_row_pitch, size_t src_slice_pitch,
    size_t dst_row_pitch, size_t dst_slice_pitch,
    pi_uint32 num_events_in_wait_list, const pi_event *event_wait_list,
    pi_event *event) {

  assert(src_buffer != nullptr);
  assert(dst_buffer != nullptr);
  assert(command_queue != nullptr);

  pi_result retErr = PI_SUCCESS;
  void *srcPtr = src_buffer->mem_.buffer_mem_.get_void();
  void *dstPtr = dst_buffer->mem_.buffer_mem_.get_void();
  std::unique_ptr<_pi_event> retImplEv{nullptr};

  try {
    ScopedContext active(command_queue->get_context());
    hipStream_t hipStream = command_queue->get_next_transfer_stream();
    retErr = enqueueEventsWait(command_queue, hipStream,
                               num_events_in_wait_list, event_wait_list);

    if (event) {
      retImplEv = std::unique_ptr<_pi_event>(_pi_event::make_native(
          PI_COMMAND_TYPE_MEM_BUFFER_COPY_RECT, command_queue, hipStream));
      retImplEv->start();
    }

    retErr = commonEnqueueMemBufferCopyRect(
        hipStream, region, &srcPtr, hipMemoryTypeDevice, src_origin,
        src_row_pitch, src_slice_pitch, &dstPtr, hipMemoryTypeDevice,
        dst_origin, dst_row_pitch, dst_slice_pitch);

    if (event) {
      retImplEv->record();
      *event = retImplEv.release();
    }

  } catch (pi_result err) {
    retErr = err;
  }
  return retErr;
}

pi_result hip_piEnqueueMemBufferFill(pi_queue command_queue, pi_mem buffer,
                                     const void *pattern, size_t pattern_size,
                                     size_t offset, size_t size,
                                     pi_uint32 num_events_in_wait_list,
                                     const pi_event *event_wait_list,
                                     pi_event *event) {
  assert(command_queue != nullptr);

  auto args_are_multiples_of_pattern_size =
      (offset % pattern_size == 0) || (size % pattern_size == 0);

  auto pattern_is_valid = (pattern != nullptr);

  auto pattern_size_is_valid =
      ((pattern_size & (pattern_size - 1)) == 0) && // is power of two
      (pattern_size > 0) && (pattern_size <= 128);  // falls within valid range

  assert(args_are_multiples_of_pattern_size && pattern_is_valid &&
         pattern_size_is_valid);
  (void)args_are_multiples_of_pattern_size;
  (void)pattern_is_valid;
  (void)pattern_size_is_valid;

  std::unique_ptr<_pi_event> retImplEv{nullptr};

  try {
    ScopedContext active(command_queue->get_context());

    auto stream = command_queue->get_next_transfer_stream();
    pi_result result;
    if (event_wait_list) {
      result = enqueueEventsWait(command_queue, stream, num_events_in_wait_list,
                                 event_wait_list);
    }

    if (event) {
      retImplEv = std::unique_ptr<_pi_event>(_pi_event::make_native(
          PI_COMMAND_TYPE_MEM_BUFFER_FILL, command_queue, stream));
      result = retImplEv->start();
    }

    auto dstDevice = buffer->mem_.buffer_mem_.get_with_offset(offset);
    auto N = size / pattern_size;

    // pattern size in bytes
    switch (pattern_size) {
    case 1: {
      auto value = *static_cast<const uint8_t *>(pattern);
      result = PI_CHECK_ERROR(hipMemsetD8Async(dstDevice, value, N, stream));
      break;
    }
    case 2: {
      auto value = *static_cast<const uint16_t *>(pattern);
      result = PI_CHECK_ERROR(hipMemsetD16Async(dstDevice, value, N, stream));
      break;
    }
    case 4: {
      auto value = *static_cast<const uint32_t *>(pattern);
      result = PI_CHECK_ERROR(hipMemsetD32Async(dstDevice, value, N, stream));
      break;
    }

    default: {
      // HIP has no memset functions that allow setting values more than 4
      // bytes. PI API lets you pass an arbitrary "pattern" to the buffer
      // fill, which can be more than 4 bytes. We must break up the pattern
      // into 1 byte values, and set the buffer using multiple strided calls.
      // The first 4 patterns are set using hipMemsetD32Async then all
      // subsequent 1 byte patterns are set using hipMemset2DAsync which is
      // called for each pattern.

      // Calculate the number of patterns, stride, number of times the pattern
      // needs to be applied, and the number of times the first 32 bit pattern
      // needs to be applied.
      auto number_of_steps = pattern_size / sizeof(uint8_t);
      auto pitch = number_of_steps * sizeof(uint8_t);
      auto height = size / number_of_steps;
      auto count_32 = size / sizeof(uint32_t);

      // Get 4-byte chunk of the pattern and call hipMemsetD32Async
      auto value = *(static_cast<const uint32_t *>(pattern));
      result =
          PI_CHECK_ERROR(hipMemsetD32Async(dstDevice, value, count_32, stream));
      for (auto step = 4u; step < number_of_steps; ++step) {
        // take 1 byte of the pattern
        value = *(static_cast<const uint8_t *>(pattern) + step);

        // offset the pointer to the part of the buffer we want to write to
        auto offset_ptr = reinterpret_cast<void *>(
            reinterpret_cast<uint8_t *>(dstDevice) + (step * sizeof(uint8_t)));

        // set all of the pattern chunks
        result = PI_CHECK_ERROR(hipMemset2DAsync(
            offset_ptr, pitch, value, sizeof(uint8_t), height, stream));
      }
      break;
    }
    }

    if (event) {
      result = retImplEv->record();
      *event = retImplEv.release();
    }

    return result;
  } catch (pi_result err) {
    return err;
  } catch (...) {
    return PI_ERROR_UNKNOWN;
  }
}

static size_t imageElementByteSize(hipArray_Format array_format) {
  switch (array_format) {
  case HIP_AD_FORMAT_UNSIGNED_INT8:
  case HIP_AD_FORMAT_SIGNED_INT8:
    return 1;
  case HIP_AD_FORMAT_UNSIGNED_INT16:
  case HIP_AD_FORMAT_SIGNED_INT16:
  case HIP_AD_FORMAT_HALF:
    return 2;
  case HIP_AD_FORMAT_UNSIGNED_INT32:
  case HIP_AD_FORMAT_SIGNED_INT32:
  case HIP_AD_FORMAT_FLOAT:
    return 4;
  default:
    return 0;
  }
  sycl::detail::pi::die("Invalid iamge format.");
  return 0;
}

/// General ND memory copy operation for images (where N > 1).
/// This function requires the corresponding HIP context to be at the top of
/// the context stack
/// If the source and/or destination is an array, src_ptr and/or dst_ptr
/// must be a pointer to a hipArray

static pi_result commonEnqueueMemImageNDCopy(
    hipStream_t hip_stream, pi_mem_type img_type, const size_t *region,
    const void *src_ptr, const hipMemoryType src_type, const size_t *src_offset,
    void *dst_ptr, const hipMemoryType dst_type, const size_t *dst_offset) {
  assert(region != nullptr);

  assert(src_type == hipMemoryTypeArray || src_type == hipMemoryTypeHost);
  assert(dst_type == hipMemoryTypeArray || dst_type == hipMemoryTypeHost);

  if (img_type == PI_MEM_TYPE_IMAGE2D) {
    hip_Memcpy2D cpyDesc;
    memset(&cpyDesc, 0, sizeof(cpyDesc));
    cpyDesc.srcMemoryType = src_type;
    if (src_type == hipMemoryTypeArray) {
      cpyDesc.srcArray =
          reinterpret_cast<hipCUarray>(const_cast<void *>(src_ptr));
      cpyDesc.srcXInBytes = src_offset[0];
      cpyDesc.srcY = src_offset[1];
    } else {
      cpyDesc.srcHost = src_ptr;
    }
    cpyDesc.dstMemoryType = dst_type;
    if (dst_type == hipMemoryTypeArray) {
      cpyDesc.dstArray =
          reinterpret_cast<hipCUarray>(const_cast<void *>(dst_ptr));
      cpyDesc.dstXInBytes = dst_offset[0];
      cpyDesc.dstY = dst_offset[1];
    } else {
      cpyDesc.dstHost = dst_ptr;
    }
    cpyDesc.WidthInBytes = region[0];
    cpyDesc.Height = region[1];
    return PI_CHECK_ERROR(hipMemcpyParam2DAsync(&cpyDesc, hip_stream));
  }

  if (img_type == PI_MEM_TYPE_IMAGE3D) {

    HIP_MEMCPY3D cpyDesc;
    memset(&cpyDesc, 0, sizeof(cpyDesc));
    cpyDesc.srcMemoryType = src_type;
    if (src_type == hipMemoryTypeArray) {
      cpyDesc.srcArray =
          reinterpret_cast<hipCUarray>(const_cast<void *>(src_ptr));
      cpyDesc.srcXInBytes = src_offset[0];
      cpyDesc.srcY = src_offset[1];
      cpyDesc.srcZ = src_offset[2];
    } else {
      cpyDesc.srcHost = src_ptr;
    }
    cpyDesc.dstMemoryType = dst_type;
    if (dst_type == hipMemoryTypeArray) {
      cpyDesc.dstArray = reinterpret_cast<hipCUarray>(dst_ptr);
      cpyDesc.dstXInBytes = dst_offset[0];
      cpyDesc.dstY = dst_offset[1];
      cpyDesc.dstZ = dst_offset[2];
    } else {
      cpyDesc.dstHost = dst_ptr;
    }
    cpyDesc.WidthInBytes = region[0];
    cpyDesc.Height = region[1];
    cpyDesc.Depth = region[2];
    return PI_CHECK_ERROR(hipDrvMemcpy3DAsync(&cpyDesc, hip_stream));
    return PI_ERROR_UNKNOWN;
  }

  return PI_ERROR_INVALID_VALUE;
}

pi_result hip_piEnqueueMemImageRead(pi_queue command_queue, pi_mem image,
                                    pi_bool blocking_read, const size_t *origin,
                                    const size_t *region, size_t row_pitch,
                                    size_t slice_pitch, void *ptr,
                                    pi_uint32 num_events_in_wait_list,
                                    const pi_event *event_wait_list,
                                    pi_event *event) {
  (void)row_pitch;
  (void)slice_pitch;

  assert(command_queue != nullptr);
  assert(image != nullptr);
  assert(image->mem_type_ == _pi_mem::mem_type::surface);

  pi_result retErr = PI_SUCCESS;

  try {
    ScopedContext active(command_queue->get_context());
    hipStream_t hipStream = command_queue->get_next_transfer_stream();

    if (event_wait_list) {
      retErr = enqueueEventsWait(command_queue, hipStream,
                                 num_events_in_wait_list, event_wait_list);
    }

    hipArray *array = image->mem_.surface_mem_.get_array();

    hipArray_Format Format;
    size_t NumChannels;
    getArrayDesc(array, Format, NumChannels);

    int elementByteSize = imageElementByteSize(Format);

    size_t byteOffsetX = origin[0] * elementByteSize * NumChannels;
    size_t bytesToCopy = elementByteSize * NumChannels * region[0];

    pi_mem_type imgType = image->mem_.surface_mem_.get_image_type();

    size_t adjustedRegion[3] = {bytesToCopy, region[1], region[2]};
    size_t srcOffset[3] = {byteOffsetX, origin[1], origin[2]};

    retErr = commonEnqueueMemImageNDCopy(hipStream, imgType, adjustedRegion,
                                         array, hipMemoryTypeArray, srcOffset,
                                         ptr, hipMemoryTypeHost, nullptr);

    if (retErr != PI_SUCCESS) {
      return retErr;
    }

    if (event) {
      auto new_event = _pi_event::make_native(PI_COMMAND_TYPE_IMAGE_READ,
                                              command_queue, hipStream);
      new_event->record();
      *event = new_event;
    }

    if (blocking_read) {
      retErr = PI_CHECK_ERROR(hipStreamSynchronize(hipStream));
    }
  } catch (pi_result err) {
    return err;
  } catch (...) {
    return PI_ERROR_UNKNOWN;
  }
  return PI_SUCCESS;
  return retErr;
}

pi_result hip_piEnqueueMemImageWrite(pi_queue command_queue, pi_mem image,
                                     pi_bool blocking_write,
                                     const size_t *origin, const size_t *region,
                                     size_t input_row_pitch,
                                     size_t input_slice_pitch, const void *ptr,
                                     pi_uint32 num_events_in_wait_list,
                                     const pi_event *event_wait_list,
                                     pi_event *event) {
  (void)blocking_write;
  (void)input_row_pitch;
  (void)input_slice_pitch;
  assert(command_queue != nullptr);
  assert(image != nullptr);
  assert(image->mem_type_ == _pi_mem::mem_type::surface);

  pi_result retErr = PI_SUCCESS;

  try {
    ScopedContext active(command_queue->get_context());
    hipStream_t hipStream = command_queue->get_next_transfer_stream();

    if (event_wait_list) {
      retErr = enqueueEventsWait(command_queue, hipStream,
                                 num_events_in_wait_list, event_wait_list);
    }

    hipArray *array = image->mem_.surface_mem_.get_array();

    hipArray_Format Format;
    size_t NumChannels;
    getArrayDesc(array, Format, NumChannels);

    int elementByteSize = imageElementByteSize(Format);

    size_t byteOffsetX = origin[0] * elementByteSize * NumChannels;
    size_t bytesToCopy = elementByteSize * NumChannels * region[0];

    pi_mem_type imgType = image->mem_.surface_mem_.get_image_type();

    size_t adjustedRegion[3] = {bytesToCopy, region[1], region[2]};
    size_t dstOffset[3] = {byteOffsetX, origin[1], origin[2]};

    retErr = commonEnqueueMemImageNDCopy(hipStream, imgType, adjustedRegion,
                                         ptr, hipMemoryTypeHost, nullptr, array,
                                         hipMemoryTypeArray, dstOffset);

    if (retErr != PI_SUCCESS) {
      return retErr;
    }

    if (event) {
      auto new_event = _pi_event::make_native(PI_COMMAND_TYPE_IMAGE_WRITE,
                                              command_queue, hipStream);
      new_event->record();
      *event = new_event;
    }
  } catch (pi_result err) {
    return err;
  } catch (...) {
    return PI_ERROR_UNKNOWN;
  }

  return PI_SUCCESS;

  return retErr;
}

pi_result hip_piEnqueueMemImageCopy(pi_queue command_queue, pi_mem src_image,
                                    pi_mem dst_image, const size_t *src_origin,
                                    const size_t *dst_origin,
                                    const size_t *region,
                                    pi_uint32 num_events_in_wait_list,
                                    const pi_event *event_wait_list,
                                    pi_event *event) {

  assert(src_image->mem_type_ == _pi_mem::mem_type::surface);
  assert(dst_image->mem_type_ == _pi_mem::mem_type::surface);
  assert(src_image->mem_.surface_mem_.get_image_type() ==
         dst_image->mem_.surface_mem_.get_image_type());

  pi_result retErr = PI_SUCCESS;

  try {
    ScopedContext active(command_queue->get_context());
    hipStream_t hipStream = command_queue->get_next_transfer_stream();
    if (event_wait_list) {
      retErr = enqueueEventsWait(command_queue, hipStream,
                                 num_events_in_wait_list, event_wait_list);
    }

    hipArray *srcArray = src_image->mem_.surface_mem_.get_array();
    hipArray_Format srcFormat;
    size_t srcNumChannels;
    getArrayDesc(srcArray, srcFormat, srcNumChannels);

    hipArray *dstArray = dst_image->mem_.surface_mem_.get_array();
    hipArray_Format dstFormat;
    size_t dstNumChannels;
    getArrayDesc(dstArray, dstFormat, dstNumChannels);

    assert(srcFormat == dstFormat);
    assert(srcNumChannels == dstNumChannels);

    int elementByteSize = imageElementByteSize(srcFormat);

    size_t dstByteOffsetX = dst_origin[0] * elementByteSize * srcNumChannels;
    size_t srcByteOffsetX = src_origin[0] * elementByteSize * dstNumChannels;
    size_t bytesToCopy = elementByteSize * srcNumChannels * region[0];

    pi_mem_type imgType = src_image->mem_.surface_mem_.get_image_type();

    size_t adjustedRegion[3] = {bytesToCopy, region[1], region[2]};
    size_t srcOffset[3] = {srcByteOffsetX, src_origin[1], src_origin[2]};
    size_t dstOffset[3] = {dstByteOffsetX, dst_origin[1], dst_origin[2]};

    retErr = commonEnqueueMemImageNDCopy(
        hipStream, imgType, adjustedRegion, srcArray, hipMemoryTypeArray,
        srcOffset, dstArray, hipMemoryTypeArray, dstOffset);

    if (retErr != PI_SUCCESS) {
      return retErr;
    }

    if (event) {
      auto new_event = _pi_event::make_native(PI_COMMAND_TYPE_IMAGE_COPY,
                                              command_queue, hipStream);
      new_event->record();
      *event = new_event;
    }
  } catch (pi_result err) {
    return err;
  } catch (...) {
    return PI_ERROR_UNKNOWN;
  }

  return PI_SUCCESS;
  return retErr;
}

/// \TODO Not implemented in HIP.
pi_result hip_piEnqueueMemImageFill(pi_queue command_queue, pi_mem image,
                                    const void *fill_color,
                                    const size_t *origin, const size_t *region,
                                    pi_uint32 num_events_in_wait_list,
                                    const pi_event *event_wait_list,
                                    pi_event *event) {
  (void)command_queue;
  (void)image;
  (void)fill_color;
  (void)origin;
  (void)region;
  (void)num_events_in_wait_list;
  (void)event_wait_list;
  (void)event;

  sycl::detail::pi::die("hip_piEnqueueMemImageFill not implemented");
  return {};
}

/// Implements mapping on the host using a BufferRead operation.
/// Mapped pointers are stored in the pi_mem object.
/// If the buffer uses pinned host memory a pointer to that memory is returned
/// and no read operation is done.
///
pi_result hip_piEnqueueMemBufferMap(pi_queue command_queue, pi_mem buffer,
                                    pi_bool blocking_map,
                                    pi_map_flags map_flags, size_t offset,
                                    size_t size,
                                    pi_uint32 num_events_in_wait_list,
                                    const pi_event *event_wait_list,
                                    pi_event *event, void **ret_map) {
  assert(ret_map != nullptr);
  assert(command_queue != nullptr);
  assert(buffer != nullptr);
  assert(buffer->mem_type_ == _pi_mem::mem_type::buffer);

  pi_result ret_err = PI_ERROR_INVALID_OPERATION;
  const bool is_pinned = buffer->mem_.buffer_mem_.allocMode_ ==
                         _pi_mem::mem_::buffer_mem_::alloc_mode::alloc_host_ptr;

  // Currently no support for overlapping regions
  if (buffer->mem_.buffer_mem_.get_map_ptr() != nullptr) {
    return ret_err;
  }

  // Allocate a pointer in the host to store the mapped information
  auto hostPtr = buffer->mem_.buffer_mem_.map_to_ptr(offset, map_flags);
  *ret_map = buffer->mem_.buffer_mem_.get_map_ptr();
  if (hostPtr) {
    ret_err = PI_SUCCESS;
  }

  if (!is_pinned && ((map_flags & PI_MAP_READ) || (map_flags & PI_MAP_WRITE))) {
    // Pinned host memory is already on host so it doesn't need to be read.
    ret_err = hip_piEnqueueMemBufferRead(
        command_queue, buffer, blocking_map, offset, size, hostPtr,
        num_events_in_wait_list, event_wait_list, event);
  } else {
    ScopedContext active(command_queue->get_context());

    if (is_pinned) {
      ret_err = hip_piEnqueueEventsWait(command_queue, num_events_in_wait_list,
                                        event_wait_list, nullptr);
    }

    if (event) {
      try {
        *event = _pi_event::make_native(
            PI_COMMAND_TYPE_MEM_BUFFER_MAP, command_queue,
            command_queue->get_next_transfer_stream());
        (*event)->start();
        (*event)->record();
      } catch (pi_result error) {
        ret_err = error;
      }
    }
  }

  return ret_err;
}

/// Implements the unmap from the host, using a BufferWrite operation.
/// Requires the mapped pointer to be already registered in the given memobj.
/// If memobj uses pinned host memory, this will not do a write.
///
pi_result hip_piEnqueueMemUnmap(pi_queue command_queue, pi_mem memobj,
                                void *mapped_ptr,
                                pi_uint32 num_events_in_wait_list,
                                const pi_event *event_wait_list,
                                pi_event *event) {
  pi_result ret_err = PI_SUCCESS;

  assert(command_queue != nullptr);
  assert(mapped_ptr != nullptr);
  assert(memobj != nullptr);
  assert(memobj->mem_type_ == _pi_mem::mem_type::buffer);
  assert(memobj->mem_.buffer_mem_.get_map_ptr() != nullptr);
  assert(memobj->mem_.buffer_mem_.get_map_ptr() == mapped_ptr);

  const bool is_pinned = memobj->mem_.buffer_mem_.allocMode_ ==
                         _pi_mem::mem_::buffer_mem_::alloc_mode::alloc_host_ptr;

  if (!is_pinned &&
      ((memobj->mem_.buffer_mem_.get_map_flags() & PI_MAP_WRITE) ||
       (memobj->mem_.buffer_mem_.get_map_flags() &
        PI_MAP_WRITE_INVALIDATE_REGION))) {
    // Pinned host memory is only on host so it doesn't need to be written to.
    ret_err = hip_piEnqueueMemBufferWrite(
        command_queue, memobj, true,
        memobj->mem_.buffer_mem_.get_map_offset(mapped_ptr),
        memobj->mem_.buffer_mem_.get_size(), mapped_ptr,
        num_events_in_wait_list, event_wait_list, event);
  } else {
    ScopedContext active(command_queue->get_context());

    if (is_pinned) {
      ret_err = hip_piEnqueueEventsWait(command_queue, num_events_in_wait_list,
                                        event_wait_list, nullptr);
    }

    if (event) {
      try {
        *event = _pi_event::make_native(
            PI_COMMAND_TYPE_MEM_BUFFER_UNMAP, command_queue,
            command_queue->get_next_transfer_stream());
        (*event)->start();
        (*event)->record();
      } catch (pi_result error) {
        ret_err = error;
      }
    }
  }

  memobj->mem_.buffer_mem_.unmap(mapped_ptr);
  return ret_err;
}

/// USM: Implements USM Host allocations using HIP Pinned Memory
///
pi_result hip_piextUSMHostAlloc(void **result_ptr, pi_context context,
                                pi_usm_mem_properties *properties, size_t size,
                                pi_uint32 alignment) {
  assert(result_ptr != nullptr);
  assert(context != nullptr);
  assert(properties == nullptr || *properties == 0);
  pi_result result = PI_SUCCESS;
  try {
    ScopedContext active(context);
    result = PI_CHECK_ERROR(hipHostMalloc(result_ptr, size));
  } catch (pi_result error) {
    result = error;
  }

  assert(alignment == 0 ||
         (result == PI_SUCCESS &&
          reinterpret_cast<std::uintptr_t>(*result_ptr) % alignment == 0));
  return result;
}

/// USM: Implements USM device allocations using a normal HIP device pointer
///
pi_result hip_piextUSMDeviceAlloc(void **result_ptr, pi_context context,
                                  pi_device device,
                                  pi_usm_mem_properties *properties,
                                  size_t size, pi_uint32 alignment) {
  assert(result_ptr != nullptr);
  assert(context != nullptr);
  assert(device != nullptr);
  assert(properties == nullptr || *properties == 0);
  pi_result result = PI_SUCCESS;
  try {
    ScopedContext active(context);
    result = PI_CHECK_ERROR(hipMalloc(result_ptr, size));
  } catch (pi_result error) {
    result = error;
  }

  assert(alignment == 0 ||
         (result == PI_SUCCESS &&
          reinterpret_cast<std::uintptr_t>(*result_ptr) % alignment == 0));
  return result;
}

/// USM: Implements USM Shared allocations using HIP Managed Memory
///
pi_result hip_piextUSMSharedAlloc(void **result_ptr, pi_context context,
                                  pi_device device,
                                  pi_usm_mem_properties *properties,
                                  size_t size, pi_uint32 alignment) {
  assert(result_ptr != nullptr);
  assert(context != nullptr);
  assert(device != nullptr);
  assert(properties == nullptr || *properties == 0);
  pi_result result = PI_SUCCESS;
  try {
    ScopedContext active(context);
    result =
        PI_CHECK_ERROR(hipMallocManaged(result_ptr, size, hipMemAttachGlobal));
  } catch (pi_result error) {
    result = error;
  }

  assert(alignment == 0 ||
         (result == PI_SUCCESS &&
          reinterpret_cast<std::uintptr_t>(*result_ptr) % alignment == 0));
  return result;
}

/// USM: Frees the given USM pointer associated with the context.
///
pi_result hip_piextUSMFree(pi_context context, void *ptr) {

  assert(context != nullptr);
  pi_result result = PI_SUCCESS;
  try {
    ScopedContext active(context);
    unsigned int type;
    hipPointerAttribute_t hipPointerAttributeType;
    result =
        PI_CHECK_ERROR(hipPointerGetAttributes(&hipPointerAttributeType, ptr));
    type = hipPointerAttributeType.memoryType;
    assert(type == hipMemoryTypeDevice or type == hipMemoryTypeHost);
    if (type == hipMemoryTypeDevice) {
      result = PI_CHECK_ERROR(hipFree(ptr));
    }
    if (type == hipMemoryTypeHost) {
      result = PI_CHECK_ERROR(hipFreeHost(ptr));
    }
  } catch (pi_result error) {
    result = error;
  }
  return result;
}

pi_result hip_piextUSMEnqueueMemset(pi_queue queue, void *ptr, pi_int32 value,
                                    size_t count,
                                    pi_uint32 num_events_in_waitlist,
                                    const pi_event *events_waitlist,
                                    pi_event *event) {

  assert(queue != nullptr);
  assert(ptr != nullptr);
  pi_result result = PI_SUCCESS;
  std::unique_ptr<_pi_event> event_ptr{nullptr};

  try {
    ScopedContext active(queue->get_context());
    pi_uint32 stream_token;
    _pi_stream_guard guard;
    hipStream_t hipStream = queue->get_next_compute_stream(
        num_events_in_waitlist, events_waitlist, guard, &stream_token);
    result = enqueueEventsWait(queue, hipStream, num_events_in_waitlist,
                               events_waitlist);
    if (event) {
      event_ptr = std::unique_ptr<_pi_event>(_pi_event::make_native(
          PI_COMMAND_TYPE_MEM_BUFFER_FILL, queue, hipStream, stream_token));
      event_ptr->start();
    }
    result = PI_CHECK_ERROR(
        hipMemsetD8Async(reinterpret_cast<hipDeviceptr_t>(ptr),
                         (unsigned char)value & 0xFF, count, hipStream));
    if (event) {
      result = event_ptr->record();
      *event = event_ptr.release();
    }
  } catch (pi_result err) {
    result = err;
  }

  return result;
}

pi_result hip_piextUSMEnqueueMemcpy(pi_queue queue, pi_bool blocking,
                                    void *dst_ptr, const void *src_ptr,
                                    size_t size,
                                    pi_uint32 num_events_in_waitlist,
                                    const pi_event *events_waitlist,
                                    pi_event *event) {
  assert(queue != nullptr);
  assert(dst_ptr != nullptr);
  assert(src_ptr != nullptr);
  pi_result result = PI_SUCCESS;

  std::unique_ptr<_pi_event> event_ptr{nullptr};

  try {
    ScopedContext active(queue->get_context());
    hipStream_t hipStream = queue->get_next_transfer_stream();
    result = enqueueEventsWait(queue, hipStream, num_events_in_waitlist,
                               events_waitlist);
    if (event) {
      event_ptr = std::unique_ptr<_pi_event>(_pi_event::make_native(
          PI_COMMAND_TYPE_MEM_BUFFER_COPY, queue, hipStream));
      event_ptr->start();
    }
    result = PI_CHECK_ERROR(
        hipMemcpyAsync(dst_ptr, src_ptr, size, hipMemcpyDefault, hipStream));
    if (event) {
      result = event_ptr->record();
    }
    if (blocking) {
      result = PI_CHECK_ERROR(hipStreamSynchronize(hipStream));
    }
    if (event) {
      *event = event_ptr.release();
    }
  } catch (pi_result err) {
    result = err;
  }
  return result;
}

pi_result hip_piextUSMEnqueuePrefetch(pi_queue queue, const void *ptr,
                                      size_t size, pi_usm_migration_flags flags,
                                      pi_uint32 num_events_in_waitlist,
                                      const pi_event *events_waitlist,
                                      pi_event *event) {

  // flags is currently unused so fail if set
  if (flags != 0)
    return PI_ERROR_INVALID_VALUE;
  assert(queue != nullptr);
  assert(ptr != nullptr);
  pi_result result = PI_SUCCESS;
  std::unique_ptr<_pi_event> event_ptr{nullptr};

  try {
    ScopedContext active(queue->get_context());
    hipStream_t hipStream = queue->get_next_transfer_stream();
    result = enqueueEventsWait(queue, hipStream, num_events_in_waitlist,
                               events_waitlist);
    if (event) {
      event_ptr = std::unique_ptr<_pi_event>(_pi_event::make_native(
          PI_COMMAND_TYPE_MEM_BUFFER_COPY, queue, hipStream));
      event_ptr->start();
    }
    result = PI_CHECK_ERROR(hipMemPrefetchAsync(
        ptr, size, queue->get_context()->get_device()->get(), hipStream));
    if (event) {
      result = event_ptr->record();
      *event = event_ptr.release();
    }
  } catch (pi_result err) {
    result = err;
  }

  return result;
}

/// USM: memadvise API to govern behavior of automatic migration mechanisms
pi_result hip_piextUSMEnqueueMemAdvise(pi_queue queue, const void *ptr,
                                       size_t length, pi_mem_advice advice,
                                       pi_event *event) {
  (void)length;
  (void)advice;

  assert(queue != nullptr);
  assert(ptr != nullptr);
  // TODO implement a mapping to hipMemAdvise once the expected behaviour
  // of piextUSMEnqueueMemAdvise is detailed in the USM extension
  return hip_piEnqueueEventsWait(queue, 0, nullptr, event);

  return PI_SUCCESS;
}

// TODO: Implement this. Remember to return true for
//       PI_EXT_ONEAPI_CONTEXT_INFO_USM_FILL2D_SUPPORT when it is implemented.
pi_result hip_piextUSMEnqueueFill2D(pi_queue, void *, size_t, size_t,
                                    const void *, size_t, size_t, pi_uint32,
                                    const pi_event *, pi_event *) {
  sycl::detail::pi::die("piextUSMEnqueueFill2D: not implemented");
  return {};
}

// TODO: Implement this. Remember to return true for
//       PI_EXT_ONEAPI_CONTEXT_INFO_USM_MEMSET2D_SUPPORT when it is implemented.
pi_result hip_piextUSMEnqueueMemset2D(pi_queue, void *, size_t, int, size_t,
                                      size_t, pi_uint32, const pi_event *,
                                      pi_event *) {
  sycl::detail::pi::die("hip_piextUSMEnqueueMemset2D: not implemented");
  return {};
}

/// 2D Memcpy API
///
/// \param queue is the queue to submit to
/// \param blocking is whether this operation should block the host
/// \param dst_ptr is the location the data will be copied
/// \param dst_pitch is the total width of the destination memory including
/// padding
/// \param src_ptr is the data to be copied
/// \param dst_pitch is the total width of the source memory including padding
/// \param width is width in bytes of each row to be copied
/// \param height is height the columns to be copied
/// \param num_events_in_waitlist is the number of events to wait on
/// \param events_waitlist is an array of events to wait on
/// \param event is the event that represents this operation
pi_result hip_piextUSMEnqueueMemcpy2D(pi_queue queue, pi_bool blocking,
                                      void *dst_ptr, size_t dst_pitch,
                                      const void *src_ptr, size_t src_pitch,
                                      size_t width, size_t height,
                                      pi_uint32 num_events_in_wait_list,
                                      const pi_event *event_wait_list,
                                      pi_event *event) {
  assert(queue != nullptr);

  pi_result result = PI_SUCCESS;

  try {
    ScopedContext active(queue->get_context());
    hipStream_t hipStream = queue->get_next_transfer_stream();
    result = enqueueEventsWait(queue, hipStream, num_events_in_wait_list,
                               event_wait_list);
    if (event) {
      (*event) = _pi_event::make_native(PI_COMMAND_TYPE_MEM_BUFFER_COPY_RECT,
                                        queue, hipStream);
      (*event)->start();
    }

    result = PI_CHECK_ERROR(hipMemcpy2DAsync(dst_ptr, dst_pitch, src_ptr,
                                             src_pitch, width, height,
                                             hipMemcpyDefault, hipStream));

    if (event) {
      (*event)->record();
    }
    if (blocking) {
      result = PI_CHECK_ERROR(hipStreamSynchronize(hipStream));
    }
  } catch (pi_result err) {
    result = err;
  }

  return result;
}

/// API to query information about USM allocated pointers
/// Valid Queries:
///   PI_MEM_ALLOC_TYPE returns host/device/shared pi_host_usm value
///   PI_MEM_ALLOC_BASE_PTR returns the base ptr of an allocation if
///                         the queried pointer fell inside an allocation.
///                         Result must fit in void *
///   PI_MEM_ALLOC_SIZE returns how big the queried pointer's
///                     allocation is in bytes. Result is a size_t.
///   PI_MEM_ALLOC_DEVICE returns the pi_device this was allocated against
///
/// \param context is the pi_context
/// \param ptr is the pointer to query
/// \param param_name is the type of query to perform
/// \param param_value_size is the size of the result in bytes
/// \param param_value is the result
/// \param param_value_ret is how many bytes were written
pi_result hip_piextUSMGetMemAllocInfo(pi_context context, const void *ptr,
                                      pi_mem_alloc_info param_name,
                                      size_t param_value_size,
                                      void *param_value,
                                      size_t *param_value_size_ret) {

  assert(context != nullptr);
  assert(ptr != nullptr);
  pi_result result = PI_SUCCESS;
  hipPointerAttribute_t hipPointerAttributeType;

  try {
    ScopedContext active(context);
    switch (param_name) {
    case PI_MEM_ALLOC_TYPE: {
      unsigned int value;
      // do not throw if hipPointerGetAttribute returns hipErrorInvalidValue
      hipError_t ret = hipPointerGetAttributes(&hipPointerAttributeType, ptr);
      if (ret == hipErrorInvalidValue) {
        // pointer not known to the HIP subsystem
        return getInfo(param_value_size, param_value, param_value_size_ret,
                       PI_MEM_TYPE_UNKNOWN);
      }
      result = check_error(ret, __func__, __LINE__ - 5, __FILE__);
      value = hipPointerAttributeType.isManaged;
      if (value) {
        // pointer to managed memory
        return getInfo(param_value_size, param_value, param_value_size_ret,
                       PI_MEM_TYPE_SHARED);
      }
      result = PI_CHECK_ERROR(
          hipPointerGetAttributes(&hipPointerAttributeType, ptr));
      value = hipPointerAttributeType.memoryType;
      assert(value == hipMemoryTypeDevice or value == hipMemoryTypeHost);
      if (value == hipMemoryTypeDevice) {
        // pointer to device memory
        return getInfo(param_value_size, param_value, param_value_size_ret,
                       PI_MEM_TYPE_DEVICE);
      }
      if (value == hipMemoryTypeHost) {
        // pointer to host memory
        return getInfo(param_value_size, param_value, param_value_size_ret,
                       PI_MEM_TYPE_HOST);
      }
      // should never get here
      __builtin_unreachable();
      return getInfo(param_value_size, param_value, param_value_size_ret,
                     PI_MEM_TYPE_UNKNOWN);
    }
    case PI_MEM_ALLOC_BASE_PTR: {
      return PI_ERROR_INVALID_VALUE;
    }
    case PI_MEM_ALLOC_SIZE: {
      return PI_ERROR_INVALID_VALUE;
    }

    case PI_MEM_ALLOC_DEVICE: {
      // get device index associated with this pointer
      result = PI_CHECK_ERROR(
          hipPointerGetAttributes(&hipPointerAttributeType, ptr));
      int device_idx = hipPointerAttributeType.device;

      // currently each device is in its own platform, so find the platform at
      // the same index
      std::vector<pi_platform> platforms;
      platforms.resize(device_idx + 1);
      result = hip_piPlatformsGet(device_idx + 1, platforms.data(), nullptr);

      // get the device from the platform
      pi_device device = platforms[device_idx]->devices_[0].get();
      return getInfo(param_value_size, param_value, param_value_size_ret,
                     device);
    }
    }
  } catch (pi_result error) {
    result = error;
  }

  return result;
}

pi_result hip_piextEnqueueDeviceGlobalVariableWrite(
    pi_queue queue, pi_program program, const char *name,
    pi_bool blocking_write, size_t count, size_t offset, const void *src,
    pi_uint32 num_events_in_wait_list, const pi_event *event_wait_list,
    pi_event *event) {
  (void)queue;
  (void)program;
  (void)name;
  (void)blocking_write;
  (void)count;
  (void)offset;
  (void)src;
  (void)num_events_in_wait_list;
  (void)event_wait_list;
  (void)event;

  sycl::detail::pi::die(
      "hip_piextEnqueueDeviceGlobalVariableWrite not implemented");
  return {};
}

pi_result hip_piextEnqueueDeviceGlobalVariableRead(
    pi_queue queue, pi_program program, const char *name, pi_bool blocking_read,
    size_t count, size_t offset, void *dst, pi_uint32 num_events_in_wait_list,
    const pi_event *event_wait_list, pi_event *event) {
  (void)queue;
  (void)program;
  (void)name;
  (void)blocking_read;
  (void)count;
  (void)offset;
  (void)dst;
  (void)num_events_in_wait_list;
  (void)event_wait_list;
  (void)event;

  sycl::detail::pi::die(
      "hip_piextEnqueueDeviceGlobalVariableRead not implemented");
  return {};
}

// This API is called by Sycl RT to notify the end of the plugin lifetime.
// Windows: dynamically loaded plugins might have been unloaded already
// when this is called. Sycl RT holds onto the PI plugin so it can be
// called safely. But this is not transitive. If the PI plugin in turn
// dynamically loaded a different DLL, that may have been unloaded. 
// TODO: add a global variable lifetime management code here (see
// pi_level_zero.cpp for reference) Currently this is just a NOOP.
pi_result hip_piTearDown(void *PluginParameter) {
  (void)PluginParameter;
  return PI_SUCCESS;
}

pi_result hip_piGetDeviceAndHostTimer(pi_device Device, uint64_t *DeviceTime,
                                      uint64_t *HostTime) {
  if (!DeviceTime && !HostTime)
    return PI_SUCCESS;

  _pi_event::native_type event;

  ScopedContext active(Device->get_context());

  if (DeviceTime) {
    PI_CHECK_ERROR(hipEventCreateWithFlags(&event, hipEventDefault));
    PI_CHECK_ERROR(hipEventRecord(event));
  }
  if (HostTime) {
    using namespace std::chrono;
    *HostTime =
        duration_cast<nanoseconds>(steady_clock::now().time_since_epoch())
            .count();
  }

  if (DeviceTime) {
    PI_CHECK_ERROR(hipEventSynchronize(event));

    float elapsedTime = 0.0f;
    PI_CHECK_ERROR(
        hipEventElapsedTime(&elapsedTime, _pi_platform::evBase_, event));
    *DeviceTime = (uint64_t)(elapsedTime * (double)1e6);
  }
  return PI_SUCCESS;
}

const char SupportedVersion[] = _PI_HIP_PLUGIN_VERSION_STRING;

pi_result piPluginInit(pi_plugin *PluginInit) {
  // Check that the major version matches in PiVersion and SupportedVersion
  _PI_PLUGIN_VERSION_CHECK(PluginInit->PiVersion, SupportedVersion);

  // PI interface supports higher version or the same version.
  size_t PluginVersionSize = sizeof(PluginInit->PluginVersion);
  if (strlen(SupportedVersion) >= PluginVersionSize)
    return PI_ERROR_INVALID_VALUE;
  strncpy(PluginInit->PluginVersion, SupportedVersion, PluginVersionSize);

  // Set whole function table to zero to make it easier to detect if
  // functions are not set up below.
  std::memset(&(PluginInit->PiFunctionTable), 0,
              sizeof(PluginInit->PiFunctionTable));

// Forward calls to HIP RT.
#define _PI_CL(pi_api, hip_api)                                                \
  (PluginInit->PiFunctionTable).pi_api = (decltype(&::pi_api))(&hip_api);

  // Platform
  _PI_CL(piPlatformsGet, hip_piPlatformsGet)
  _PI_CL(piPlatformGetInfo, hip_piPlatformGetInfo)
  // Device
  _PI_CL(piDevicesGet, hip_piDevicesGet)
  _PI_CL(piDeviceGetInfo, hip_piDeviceGetInfo)
  _PI_CL(piDevicePartition, hip_piDevicePartition)
  _PI_CL(piDeviceRetain, hip_piDeviceRetain)
  _PI_CL(piDeviceRelease, hip_piDeviceRelease)
  _PI_CL(piextDeviceSelectBinary, hip_piextDeviceSelectBinary)
  _PI_CL(piextGetDeviceFunctionPointer, hip_piextGetDeviceFunctionPointer)
  _PI_CL(piextDeviceGetNativeHandle, hip_piextDeviceGetNativeHandle)
  _PI_CL(piextDeviceCreateWithNativeHandle,
         hip_piextDeviceCreateWithNativeHandle)
  // Context
  _PI_CL(piextContextSetExtendedDeleter, hip_piextContextSetExtendedDeleter)
  _PI_CL(piContextCreate, hip_piContextCreate)
  _PI_CL(piContextGetInfo, hip_piContextGetInfo)
  _PI_CL(piContextRetain, hip_piContextRetain)
  _PI_CL(piContextRelease, hip_piContextRelease)
  _PI_CL(piextContextGetNativeHandle, hip_piextContextGetNativeHandle)
  _PI_CL(piextContextCreateWithNativeHandle,
         hip_piextContextCreateWithNativeHandle)
  // Queue
  _PI_CL(piQueueCreate, hip_piQueueCreate)
  _PI_CL(piextQueueCreate, hip_piextQueueCreate)
  _PI_CL(piQueueGetInfo, hip_piQueueGetInfo)
  _PI_CL(piQueueFinish, hip_piQueueFinish)
  _PI_CL(piQueueFlush, hip_piQueueFlush)
  _PI_CL(piQueueRetain, hip_piQueueRetain)
  _PI_CL(piQueueRelease, hip_piQueueRelease)
  _PI_CL(piextQueueGetNativeHandle, hip_piextQueueGetNativeHandle)
  _PI_CL(piextQueueCreateWithNativeHandle, hip_piextQueueCreateWithNativeHandle)
  // Memory
  _PI_CL(piMemBufferCreate, hip_piMemBufferCreate)
  _PI_CL(piMemImageCreate, hip_piMemImageCreate)
  _PI_CL(piMemGetInfo, hip_piMemGetInfo)
  _PI_CL(piMemImageGetInfo, hip_piMemImageGetInfo)
  _PI_CL(piMemRetain, hip_piMemRetain)
  _PI_CL(piMemRelease, hip_piMemRelease)
  _PI_CL(piMemBufferPartition, hip_piMemBufferPartition)
  _PI_CL(piextMemGetNativeHandle, hip_piextMemGetNativeHandle)
  _PI_CL(piextMemCreateWithNativeHandle, hip_piextMemCreateWithNativeHandle)
  // Program
  _PI_CL(piProgramCreate, hip_piProgramCreate)
  _PI_CL(piclProgramCreateWithSource, hip_piclProgramCreateWithSource)
  _PI_CL(piProgramCreateWithBinary, hip_piProgramCreateWithBinary)
  _PI_CL(piProgramGetInfo, hip_piProgramGetInfo)
  _PI_CL(piProgramCompile, hip_piProgramCompile)
  _PI_CL(piProgramBuild, hip_piProgramBuild)
  _PI_CL(piProgramLink, hip_piProgramLink)
  _PI_CL(piProgramGetBuildInfo, hip_piProgramGetBuildInfo)
  _PI_CL(piProgramRetain, hip_piProgramRetain)
  _PI_CL(piProgramRelease, hip_piProgramRelease)
  _PI_CL(piextProgramGetNativeHandle, hip_piextProgramGetNativeHandle)
  _PI_CL(piextProgramCreateWithNativeHandle,
         hip_piextProgramCreateWithNativeHandle)
  // Kernel
  _PI_CL(piKernelCreate, hip_piKernelCreate)
  _PI_CL(piKernelSetArg, hip_piKernelSetArg)
  _PI_CL(piKernelGetInfo, hip_piKernelGetInfo)
  _PI_CL(piKernelGetGroupInfo, hip_piKernelGetGroupInfo)
  _PI_CL(piKernelGetSubGroupInfo, hip_piKernelGetSubGroupInfo)
  _PI_CL(piKernelRetain, hip_piKernelRetain)
  _PI_CL(piKernelRelease, hip_piKernelRelease)
  _PI_CL(piKernelSetExecInfo, hip_piKernelSetExecInfo)
  _PI_CL(piextProgramSetSpecializationConstant,
         hip_piextProgramSetSpecializationConstant)
  _PI_CL(piextKernelSetArgPointer, hip_piextKernelSetArgPointer)
  // Event
  _PI_CL(piEventCreate, hip_piEventCreate)
  _PI_CL(piEventGetInfo, hip_piEventGetInfo)
  _PI_CL(piEventGetProfilingInfo, hip_piEventGetProfilingInfo)
  _PI_CL(piEventsWait, hip_piEventsWait)
  _PI_CL(piEventSetCallback, hip_piEventSetCallback)
  _PI_CL(piEventSetStatus, hip_piEventSetStatus)
  _PI_CL(piEventRetain, hip_piEventRetain)
  _PI_CL(piEventRelease, hip_piEventRelease)
  _PI_CL(piextEventGetNativeHandle, hip_piextEventGetNativeHandle)
  _PI_CL(piextEventCreateWithNativeHandle, hip_piextEventCreateWithNativeHandle)
  // Sampler
  _PI_CL(piSamplerCreate, hip_piSamplerCreate)
  _PI_CL(piSamplerGetInfo, hip_piSamplerGetInfo)
  _PI_CL(piSamplerRetain, hip_piSamplerRetain)
  _PI_CL(piSamplerRelease, hip_piSamplerRelease)
  // Queue commands
  _PI_CL(piEnqueueKernelLaunch, hip_piEnqueueKernelLaunch)
  _PI_CL(piEnqueueNativeKernel, hip_piEnqueueNativeKernel)
  _PI_CL(piEnqueueEventsWait, hip_piEnqueueEventsWait)
  _PI_CL(piEnqueueEventsWaitWithBarrier, hip_piEnqueueEventsWaitWithBarrier)
  _PI_CL(piEnqueueMemBufferRead, hip_piEnqueueMemBufferRead)
  _PI_CL(piEnqueueMemBufferReadRect, hip_piEnqueueMemBufferReadRect)
  _PI_CL(piEnqueueMemBufferWrite, hip_piEnqueueMemBufferWrite)
  _PI_CL(piEnqueueMemBufferWriteRect, hip_piEnqueueMemBufferWriteRect)
  _PI_CL(piEnqueueMemBufferCopy, hip_piEnqueueMemBufferCopy)
  _PI_CL(piEnqueueMemBufferCopyRect, hip_piEnqueueMemBufferCopyRect)
  _PI_CL(piEnqueueMemBufferFill, hip_piEnqueueMemBufferFill)
  _PI_CL(piEnqueueMemImageRead, hip_piEnqueueMemImageRead)
  _PI_CL(piEnqueueMemImageWrite, hip_piEnqueueMemImageWrite)
  _PI_CL(piEnqueueMemImageCopy, hip_piEnqueueMemImageCopy)
  _PI_CL(piEnqueueMemImageFill, hip_piEnqueueMemImageFill)
  _PI_CL(piEnqueueMemBufferMap, hip_piEnqueueMemBufferMap)
  _PI_CL(piEnqueueMemUnmap, hip_piEnqueueMemUnmap)
  // USM
  _PI_CL(piextUSMHostAlloc, hip_piextUSMHostAlloc)
  _PI_CL(piextUSMDeviceAlloc, hip_piextUSMDeviceAlloc)
  _PI_CL(piextUSMSharedAlloc, hip_piextUSMSharedAlloc)
  _PI_CL(piextUSMFree, hip_piextUSMFree)
  _PI_CL(piextUSMEnqueueMemset, hip_piextUSMEnqueueMemset)
  _PI_CL(piextUSMEnqueueMemcpy, hip_piextUSMEnqueueMemcpy)
  _PI_CL(piextUSMEnqueuePrefetch, hip_piextUSMEnqueuePrefetch)
  _PI_CL(piextUSMEnqueueMemAdvise, hip_piextUSMEnqueueMemAdvise)
  _PI_CL(piextUSMEnqueueMemcpy2D, hip_piextUSMEnqueueMemcpy2D)
  _PI_CL(piextUSMEnqueueFill2D, hip_piextUSMEnqueueFill2D)
  _PI_CL(piextUSMEnqueueMemset2D, hip_piextUSMEnqueueMemset2D)
  _PI_CL(piextUSMGetMemAllocInfo, hip_piextUSMGetMemAllocInfo)
  // Device global variable
  _PI_CL(piextEnqueueDeviceGlobalVariableWrite,
         hip_piextEnqueueDeviceGlobalVariableWrite)
  _PI_CL(piextEnqueueDeviceGlobalVariableRead,
         hip_piextEnqueueDeviceGlobalVariableRead)

  _PI_CL(piextKernelSetArgMemObj, hip_piextKernelSetArgMemObj)
  _PI_CL(piextKernelSetArgSampler, hip_piextKernelSetArgSampler)
  _PI_CL(piPluginGetLastError, hip_piPluginGetLastError)
  _PI_CL(piTearDown, hip_piTearDown)
  _PI_CL(piGetDeviceAndHostTimer, hip_piGetDeviceAndHostTimer)

#undef _PI_CL

  return PI_SUCCESS;
}

#ifdef _WIN32
#define __SYCL_PLUGIN_DLL_NAME "pi_hip.dll"
#include "../common_win_pi_trace/common_win_pi_trace.hpp"
#undef __SYCL_PLUGIN_DLL_NAME
#endif

} // extern "C"

hipEvent_t _pi_platform::evBase_{nullptr};<|MERGE_RESOLUTION|>--- conflicted
+++ resolved
@@ -1889,15 +1889,11 @@
   }
 
   // TODO: Investigate if this information is available on HIP.
-<<<<<<< HEAD
   case PI_EXT_DEVICE_INFO_ATOMIC_MEMORY_SCOPE_CAPABILITIES:
   // There is no way to query this in the backend
   case PI_EXT_DEVICE_INFO_ATOMIC_FENCE_ORDER_CAPABILITIES:
   case PI_EXT_DEVICE_INFO_ATOMIC_FENCE_SCOPE_CAPABILITIES:
   case PI_DEVICE_INFO_DEVICE_ID:
-=======
-  case PI_DEVICE_INFO_ATOMIC_MEMORY_SCOPE_CAPABILITIES:
->>>>>>> a0d0942d
   case PI_DEVICE_INFO_PCI_ADDRESS:
   case PI_DEVICE_INFO_GPU_EU_COUNT:
   case PI_DEVICE_INFO_GPU_EU_SIMD_WIDTH:
