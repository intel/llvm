--- conflicted
+++ resolved
@@ -1959,11 +1959,6 @@
 #endif
     return PI_ERROR_INVALID_VALUE;
   }
-<<<<<<< HEAD
-  case PI_EXT_ONEAPI_DEVICE_INFO_SUPPORTS_VIRTUAL_MEM:
-    return getInfo(param_value_size, param_value, param_value_size_ret,
-                   pi_bool{false});
-=======
   case PI_EXT_INTEL_DEVICE_INFO_MEM_CHANNEL_SUPPORT: {
     // The mem-channel buffer property is not supported on HIP devices.
     return getInfo<pi_bool>(param_value_size, param_value, param_value_size_ret,
@@ -1974,7 +1969,9 @@
     return getInfo<pi_bool>(param_value_size, param_value, param_value_size_ret,
                             false);
   }
->>>>>>> d7a5ec04
+  case PI_EXT_ONEAPI_DEVICE_INFO_SUPPORTS_VIRTUAL_MEM:
+    return getInfo(param_value_size, param_value, param_value_size_ret,
+                   pi_bool{false});
 
   // TODO: Investigate if this information is available on HIP.
   case PI_DEVICE_INFO_PCI_ADDRESS:
