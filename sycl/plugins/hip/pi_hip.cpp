--- conflicted
+++ resolved
@@ -5232,7 +5232,6 @@
   return result;
 }
 
-<<<<<<< HEAD
 __SYCL_EXPORT pi_result hip_piextGetMemoryConnection(
     pi_device device1, pi_context context1, pi_device device2,
     pi_context context2, _pi_memory_connection *res) {
@@ -5242,7 +5241,8 @@
   (void)context2;
   *res = PI_MEMORY_CONNECTION_MIGRATABLE;
   return PI_SUCCESS;
-=======
+}
+
 pi_result hip_piextEnqueueDeviceGlobalVariableWrite(
     pi_queue queue, pi_program program, const char *name,
     pi_bool blocking_write, size_t count, size_t offset, const void *src,
@@ -5282,7 +5282,6 @@
   sycl::detail::pi::die(
       "hip_piextEnqueueDeviceGlobalVariableRead not implemented");
   return {};
->>>>>>> d442654d
 }
 
 // This API is called by Sycl RT to notify the end of the plugin lifetime.
