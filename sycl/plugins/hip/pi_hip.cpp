//==---------- pi_hip.cpp - HIP Plugin ------------------------------------==//
//
// Part of the LLVM Project, under the Apache License v2.0 with LLVM Exceptions.
// See https://llvm.org/LICENSE.txt for license information.
// SPDX-License-Identifier: Apache-2.0 WITH LLVM-exception
//
//===----------------------------------------------------------------------===//

/// \file pi_hip.cpp
/// Implementation of HIP Plugin.
///
/// \ingroup sycl_pi_hip

#include <pi_hip.hpp>
#include <sycl/detail/defines.hpp>
#include <sycl/detail/hip_definitions.hpp>
#include <sycl/detail/pi.hpp>

#include <algorithm>
#include <cassert>
#include <chrono>
#include <hip/hip_runtime.h>
#include <limits>
#include <memory>
#include <mutex>
#include <regex>
#include <string.h>
#include <string_view>

<<<<<<< HEAD
namespace {
// Hipify doesn't support cuArrayGetDescriptor, on AMD the hipArray can just be
// indexed, but on NVidia it is an opaque type and needs to go through
// cuArrayGetDescriptor so implement a utility function to get the array
// properties
inline void getArrayDesc(hipArray *array, hipArray_Format &format,
                         size_t &channels) {
#if defined(__HIP_PLATFORM_AMD__)
  format = array->Format;
  channels = array->NumChannels;
#elif defined(__HIP_PLATFORM_NVIDIA__)
  CUDA_ARRAY_DESCRIPTOR arrayDesc;
  cuArrayGetDescriptor(&arrayDesc, (CUarray)array);

  format = arrayDesc.Format;
  channels = arrayDesc.NumChannels;
#else
#error("Must define exactly one of __HIP_PLATFORM_AMD__ or __HIP_PLATFORM_NVIDIA__");
#endif
}

// NVidia HIP headers guard hipArray3DCreate behind __CUDACC__, this does not
// seem to be required and we're not using nvcc to build the HIP PI plugin so
// add the translation function here
#if defined(__HIP_PLATFORM_NVIDIA__) && !defined(__CUDACC__)
inline static hipError_t
hipArray3DCreate(hiparray *pHandle,
                 const HIP_ARRAY3D_DESCRIPTOR *pAllocateArray) {
  return hipCUResultTohipError(cuArray3DCreate(pHandle, pAllocateArray));
}
#endif

// hipArray gets turned into cudaArray when using the HIP NVIDIA platform, and
// some CUDA APIs use cudaArray* and others use CUarray, these two represent the
// same type, however when building cudaArray appears as an opaque type, so it
// needs to be explicitly casted to CUarray. In order for this to work for both
// AMD and NVidia we introduce an second hipArray type that will be CUarray for
// NVIDIA and hipArray* for AMD so that we can place the explicit casts when
// necessary for NVIDIA and they will be no-ops for AMD.
#if defined(__HIP_PLATFORM_NVIDIA__)
typedef CUarray hipCUarray;
#elif defined(__HIP_PLATFORM_AMD__)
typedef hipArray *hipCUarray;
#else
#error("Must define exactly one of __HIP_PLATFORM_AMD__ or __HIP_PLATFORM_NVIDIA__");
#endif

// Add missing HIP to CUDA defines
#if defined(__HIP_PLATFORM_NVIDIA__)
#define hipMemoryType CUmemorytype
#define hipMemoryTypeHost CU_MEMORYTYPE_HOST
#define hipMemoryTypeDevice CU_MEMORYTYPE_DEVICE
#define hipMemoryTypeArray CU_MEMORYTYPE_ARRAY
#define hipMemoryTypeUnified CU_MEMORYTYPE_UNIFIED
#endif

std::string getHipVersionString() {
  int driver_version = 0;
  if (hipDriverGetVersion(&driver_version) != hipSuccess) {
    return "";
  }
  // The version is returned as (1000 major + 10 minor).
  std::stringstream stream;
  stream << "HIP " << driver_version / 1000 << "."
         << driver_version % 1000 / 10;
  return stream.str();
}

pi_result map_error(hipError_t result) {
  switch (result) {
  case hipSuccess:
    return PI_SUCCESS;
  case hipErrorInvalidContext:
    return PI_ERROR_INVALID_CONTEXT;
  case hipErrorInvalidDevice:
    return PI_ERROR_INVALID_DEVICE;
  case hipErrorInvalidValue:
    return PI_ERROR_INVALID_VALUE;
  case hipErrorOutOfMemory:
    return PI_ERROR_OUT_OF_HOST_MEMORY;
  case hipErrorLaunchOutOfResources:
    return PI_ERROR_OUT_OF_RESOURCES;
  default:
    return PI_ERROR_UNKNOWN;
  }
}

// Global variables for PI_ERROR_PLUGIN_SPECIFIC_ERROR
constexpr size_t MaxMessageSize = 256;
thread_local pi_result ErrorMessageCode = PI_SUCCESS;
thread_local char ErrorMessage[MaxMessageSize];

// Utility function for setting a message and warning
[[maybe_unused]] static void setErrorMessage(const char *message,
                                             pi_result error_code) {
  assert(strlen(message) <= MaxMessageSize);
  strcpy(ErrorMessage, message);
  ErrorMessageCode = error_code;
}

// Returns plugin specific error and warning messages
pi_result hip_piPluginGetLastError(char **message) {
  *message = &ErrorMessage[0];
  return ErrorMessageCode;
}

// Returns plugin specific backend option.
// Current support is only for optimization options.
// Return empty string for hip.
// TODO: Determine correct string to be passed.
pi_result hip_piPluginGetBackendOption(pi_platform, const char *frontend_option,
                                       const char **backend_option) {
  using namespace std::literals;
  if (frontend_option == nullptr)
    return PI_ERROR_INVALID_VALUE;
  if (frontend_option == "-O0"sv || frontend_option == "-O1"sv ||
      frontend_option == "-O2"sv || frontend_option == "-O3"sv ||
      frontend_option == ""sv) {
    *backend_option = "";
    return PI_SUCCESS;
  }
  return PI_ERROR_INVALID_VALUE;
}

// Iterates over the event wait list, returns correct pi_result error codes.
// Invokes the callback for the latest event of each queue in the wait list.
// The callback must take a single pi_event argument and return a pi_result.
template <typename Func>
pi_result forLatestEvents(const pi_event *event_wait_list,
                          std::size_t num_events_in_wait_list, Func &&f) {

  if (event_wait_list == nullptr || num_events_in_wait_list == 0) {
    return PI_ERROR_INVALID_EVENT_WAIT_LIST;
  }

  // Fast path if we only have a single event
  if (num_events_in_wait_list == 1) {
    return f(event_wait_list[0]);
  }

  std::vector<pi_event> events{event_wait_list,
                               event_wait_list + num_events_in_wait_list};
  std::sort(events.begin(), events.end(), [](pi_event e0, pi_event e1) {
    // Tiered sort creating sublists of streams (smallest value first) in which
    // the corresponding events are sorted into a sequence of newest first.
    return e0->get_stream() < e1->get_stream() ||
           (e0->get_stream() == e1->get_stream() &&
            e0->get_event_id() > e1->get_event_id());
  });

  bool first = true;
  hipStream_t lastSeenStream = 0;
  for (pi_event event : events) {
    if (!event || (!first && event->get_stream() == lastSeenStream)) {
      continue;
    }

    first = false;
    lastSeenStream = event->get_stream();

    auto result = f(event);
    if (result != PI_SUCCESS) {
      return result;
    }
  }

  return PI_SUCCESS;
}

/// Converts HIP error into PI error codes, and outputs error information
/// to stderr.
/// If PI_HIP_ABORT env variable is defined, it aborts directly instead of
/// throwing the error. This is intended for debugging purposes.
/// \return PI_SUCCESS if \param result was hipSuccess.
/// \throw pi_error exception (integer) if input was not success.
///
pi_result check_error(hipError_t result, const char *function, int line,
                      const char *file) {
  if (result == hipSuccess) {
    return PI_SUCCESS;
  }

  if (std::getenv("SYCL_PI_SUPPRESS_ERROR_MESSAGE") == nullptr) {
    const char *errorString = nullptr;
    const char *errorName = nullptr;
    errorName = hipGetErrorName(result);
    errorString = hipGetErrorString(result);
    std::stringstream ss;
    ss << "\nPI HIP ERROR:"
       << "\n\tValue:           " << result
       << "\n\tName:            " << errorName
       << "\n\tDescription:     " << errorString
       << "\n\tFunction:        " << function << "\n\tSource Location: " << file
       << ":" << line << "\n"
       << std::endl;
    std::cerr << ss.str();
  }

  if (std::getenv("PI_HIP_ABORT") != nullptr) {
    std::abort();
  }

  throw map_error(result);
}

/// \cond NODOXY
#define PI_CHECK_ERROR(result) check_error(result, __func__, __LINE__, __FILE__)

/// RAII type to guarantee recovering original HIP context
/// Scoped context is used across all PI HIP plugin implementation
/// to activate the PI Context on the current thread, matching the
/// HIP driver semantics where the context used for the HIP Driver
/// API is the one active on the thread.
/// The implementation tries to avoid replacing the hipCtx_t if it cans
class ScopedContext {
  pi_context placedContext_;
  hipCtx_t original_;
  bool needToRecover_;

public:
  ScopedContext(pi_context ctxt) : placedContext_{ctxt}, needToRecover_{false} {

    if (!placedContext_) {
      throw PI_ERROR_INVALID_CONTEXT;
    }

    hipCtx_t desired = placedContext_->get();
    PI_CHECK_ERROR(hipCtxGetCurrent(&original_));
    if (original_ != desired) {
      // Sets the desired context as the active one for the thread
      PI_CHECK_ERROR(hipCtxSetCurrent(desired));
      if (original_ == nullptr) {
        // No context is installed on the current thread
        // This is the most common case. We can activate the context in the
        // thread and leave it there until all the PI context referring to the
        // same underlying HIP context are destroyed. This emulates
        // the behaviour of the HIP runtime api, and avoids costly context
        // switches. No action is required on this side of the if.
      } else {
        needToRecover_ = true;
      }
    }
  }

  ~ScopedContext() {
    if (needToRecover_) {
      PI_CHECK_ERROR(hipCtxSetCurrent(original_));
    }
  }
};

/// \cond NODOXY
template <typename T, typename Assign>
pi_result getInfoImpl(size_t param_value_size, void *param_value,
                      size_t *param_value_size_ret, T value, size_t value_size,
                      Assign &&assign_func) {

  if (param_value != nullptr) {

    if (param_value_size < value_size) {
      return PI_ERROR_INVALID_VALUE;
    }

    assign_func(param_value, value, value_size);
  }

  if (param_value_size_ret != nullptr) {
    *param_value_size_ret = value_size;
  }

  return PI_SUCCESS;
}

template <typename T>
pi_result getInfo(size_t param_value_size, void *param_value,
                  size_t *param_value_size_ret, T value) {

  auto assignment = [](void *param_value, T value, size_t value_size) {
    (void)value_size;
    *static_cast<T *>(param_value) = value;
  };

  return getInfoImpl(param_value_size, param_value, param_value_size_ret, value,
                     sizeof(T), std::move(assignment));
}

template <typename T>
pi_result getInfoArray(size_t array_length, size_t param_value_size,
                       void *param_value, size_t *param_value_size_ret,
                       T *value) {

  auto assignment = [](void *param_value, T *value, size_t value_size) {
    memcpy(param_value, static_cast<const void *>(value), value_size);
  };

  return getInfoImpl(param_value_size, param_value, param_value_size_ret, value,
                     array_length * sizeof(T), std::move(assignment));
}

template <>
pi_result getInfo<const char *>(size_t param_value_size, void *param_value,
                                size_t *param_value_size_ret,
                                const char *value) {
  return getInfoArray(strlen(value) + 1, param_value_size, param_value,
                      param_value_size_ret, value);
}

int getAttribute(pi_device device, hipDeviceAttribute_t attribute) {
  int value;
  sycl::detail::pi::assertion(
      hipDeviceGetAttribute(&value, attribute, device->get()) == hipSuccess);
  return value;
}
/// \endcond

void simpleGuessLocalWorkSize(size_t *threadsPerBlock,
                              const size_t *global_work_size,
                              const size_t maxThreadsPerBlock[3],
                              [[maybe_unused]] pi_kernel kernel) {
  assert(threadsPerBlock != nullptr);
  assert(global_work_size != nullptr);
  assert(kernel != nullptr);
  // int recommendedBlockSize, minGrid;

  // PI_CHECK_ERROR(hipOccupancyMaxPotentialBlockSize(
  //    &minGrid, &recommendedBlockSize, kernel->get(),
  //    0, 0));

  //(void)minGrid; // Not used, avoid warnings

  threadsPerBlock[0] = std::min(maxThreadsPerBlock[0], global_work_size[0]);

  // Find a local work group size that is a divisor of the global
  // work group size to produce uniform work groups.
  while (0u != (global_work_size[0] % threadsPerBlock[0])) {
    --threadsPerBlock[0];
  }
}

pi_result enqueueEventsWait(pi_queue command_queue, hipStream_t stream,
                            pi_uint32 num_events_in_wait_list,
                            const pi_event *event_wait_list) {
  if (!event_wait_list) {
    return PI_SUCCESS;
  }
  try {
    ScopedContext active(command_queue->get_context());

    auto result = forLatestEvents(
        event_wait_list, num_events_in_wait_list,
        [stream](pi_event event) -> pi_result {
          if (event->get_stream() == stream) {
            return PI_SUCCESS;
          } else {
            return PI_CHECK_ERROR(hipStreamWaitEvent(stream, event->get(), 0));
          }
        });

    if (result != PI_SUCCESS) {
      return result;
    }
    return PI_SUCCESS;
  } catch (pi_result err) {
    return err;
  } catch (...) {
    return PI_ERROR_UNKNOWN;
  }
}

} // anonymous namespace

/// ------ Error handling, matching OpenCL plugin semantics.
namespace sycl {
__SYCL_INLINE_VER_NAMESPACE(_V1) {
namespace detail {
namespace pi {

// Report error and no return (keeps compiler from printing warnings).
// TODO: Probably change that to throw a catchable exception,
//       but for now it is useful to see every failure.
//
[[noreturn]] void die(const char *Message) {
  std::cerr << "pi_die: " << Message << std::endl;
  std::terminate();
}

// Reports error messages
void hipPrint(const char *Message) {
  std::cerr << "pi_print: " << Message << std::endl;
}

void assertion(bool Condition, const char *Message) {
  if (!Condition)
    die(Message);
}

} // namespace pi
} // namespace detail
} // __SYCL_INLINE_VER_NAMESPACE(_V1)
} // namespace sycl

//--------------
// PI object implementation

extern "C" {

// Required in a number of functions, so forward declare here
pi_result hip_piEnqueueEventsWait(pi_queue command_queue,
                                  pi_uint32 num_events_in_wait_list,
                                  const pi_event *event_wait_list,
                                  pi_event *event);
pi_result hip_piEnqueueEventsWaitWithBarrier(pi_queue command_queue,
                                             pi_uint32 num_events_in_wait_list,
                                             const pi_event *event_wait_list,
                                             pi_event *event);
pi_result hip_piEventRelease(pi_event event);
pi_result hip_piEventRetain(pi_event event);

} // extern "C"

/// \endcond

void _pi_queue::compute_stream_wait_for_barrier_if_needed(hipStream_t stream,
                                                          pi_uint32 stream_i) {
  if (barrier_event_ && !compute_applied_barrier_[stream_i]) {
    PI_CHECK_ERROR(hipStreamWaitEvent(stream, barrier_event_, 0));
    compute_applied_barrier_[stream_i] = true;
  }
}

void _pi_queue::transfer_stream_wait_for_barrier_if_needed(hipStream_t stream,
                                                           pi_uint32 stream_i) {
  if (barrier_event_ && !transfer_applied_barrier_[stream_i]) {
    PI_CHECK_ERROR(hipStreamWaitEvent(stream, barrier_event_, 0));
    transfer_applied_barrier_[stream_i] = true;
  }
}

hipStream_t _pi_queue::get_next_compute_stream(pi_uint32 *stream_token) {
  pi_uint32 stream_i;
  pi_uint32 token;
  while (true) {
    if (num_compute_streams_ < compute_streams_.size()) {
      // the check above is for performance - so as not to lock mutex every time
      std::lock_guard<std::mutex> guard(compute_stream_mutex_);
      // The second check is done after mutex is locked so other threads can not
      // change num_compute_streams_ after that
      if (num_compute_streams_ < compute_streams_.size()) {
        PI_CHECK_ERROR(hipStreamCreateWithFlags(
            &compute_streams_[num_compute_streams_++], flags_));
      }
    }
    token = compute_stream_idx_++;
    stream_i = token % compute_streams_.size();
    // if a stream has been reused before it was next selected round-robin
    // fashion, we want to delay its next use and instead select another one
    // that is more likely to have completed all the enqueued work.
    if (delay_compute_[stream_i]) {
      delay_compute_[stream_i] = false;
    } else {
      break;
    }
  }
  if (stream_token) {
    *stream_token = token;
  }
  hipStream_t res = compute_streams_[stream_i];
  compute_stream_wait_for_barrier_if_needed(res, stream_i);
  return res;
}

hipStream_t _pi_queue::get_next_compute_stream(
    pi_uint32 num_events_in_wait_list, const pi_event *event_wait_list,
    _pi_stream_guard &guard, pi_uint32 *stream_token) {
  for (pi_uint32 i = 0; i < num_events_in_wait_list; i++) {
    pi_uint32 token = event_wait_list[i]->get_compute_stream_token();
    if (event_wait_list[i]->get_queue() == this && can_reuse_stream(token)) {
      std::unique_lock<std::mutex> compute_sync_guard(
          compute_stream_sync_mutex_);
      // redo the check after lock to avoid data races on
      // last_sync_compute_streams_
      if (can_reuse_stream(token)) {
        pi_uint32 stream_i = token % delay_compute_.size();
        delay_compute_[stream_i] = true;
        if (stream_token) {
          *stream_token = token;
        }
        guard = _pi_stream_guard{std::move(compute_sync_guard)};
        hipStream_t res = event_wait_list[i]->get_stream();
        compute_stream_wait_for_barrier_if_needed(res, stream_i);
        return res;
      }
    }
  }
  guard = {};
  return get_next_compute_stream(stream_token);
}

hipStream_t _pi_queue::get_next_transfer_stream() {
  if (transfer_streams_.empty()) { // for example in in-order queue
    return get_next_compute_stream();
  }
  if (num_transfer_streams_ < transfer_streams_.size()) {
    // the check above is for performance - so as not to lock mutex every time
    std::lock_guard<std::mutex> guard(transfer_stream_mutex_);
    // The second check is done after mutex is locked so other threads can not
    // change num_transfer_streams_ after that
    if (num_transfer_streams_ < transfer_streams_.size()) {
      PI_CHECK_ERROR(hipStreamCreateWithFlags(
          &transfer_streams_[num_transfer_streams_++], flags_));
    }
  }
  pi_uint32 stream_i = transfer_stream_idx_++ % transfer_streams_.size();
  hipStream_t res = transfer_streams_[stream_i];
  transfer_stream_wait_for_barrier_if_needed(res, stream_i);
  return res;
}

_pi_event::_pi_event(pi_command_type type, pi_context context, pi_queue queue,
                     hipStream_t stream, pi_uint32 stream_token)
    : commandType_{type}, refCount_{1}, hasBeenWaitedOn_{false},
      isRecorded_{false}, isStarted_{false}, streamToken_{stream_token},
      evEnd_{nullptr}, evStart_{nullptr}, evQueued_{nullptr}, queue_{queue},
      stream_{stream}, context_{context} {

  assert(type != PI_COMMAND_TYPE_USER);

  bool profilingEnabled = queue_->properties_ & PI_QUEUE_FLAG_PROFILING_ENABLE;

  PI_CHECK_ERROR(hipEventCreateWithFlags(
      &evEnd_, profilingEnabled ? hipEventDefault : hipEventDisableTiming));

  if (profilingEnabled) {
    PI_CHECK_ERROR(hipEventCreateWithFlags(&evQueued_, hipEventDefault));
    PI_CHECK_ERROR(hipEventCreateWithFlags(&evStart_, hipEventDefault));
  }

  if (queue_ != nullptr) {
    hip_piQueueRetain(queue_);
  }
  hip_piContextRetain(context_);
}

_pi_event::~_pi_event() {
  if (queue_ != nullptr) {
    hip_piQueueRelease(queue_);
  }
  hip_piContextRelease(context_);
}

pi_result _pi_event::start() {
  assert(!is_started());
  pi_result result = PI_SUCCESS;

  try {
    if (queue_->properties_ & PI_QUEUE_FLAG_PROFILING_ENABLE) {
      // NOTE: This relies on the default stream to be unused.
      PI_CHECK_ERROR(hipEventRecord(evQueued_, 0));
      PI_CHECK_ERROR(hipEventRecord(evStart_, queue_->get()));
    }
  } catch (pi_result error) {
    result = error;
  }

  isStarted_ = true;
  return result;
}

bool _pi_event::is_completed() const noexcept {
  if (!isRecorded_) {
    return false;
  }
  if (!hasBeenWaitedOn_) {
    const hipError_t ret = hipEventQuery(evEnd_);
    if (ret != hipSuccess && ret != hipErrorNotReady) {
      PI_CHECK_ERROR(ret);
      return false;
    }
    if (ret == hipErrorNotReady) {
      return false;
    }
  }
  return true;
}

pi_uint64 _pi_event::get_queued_time() const {
  float miliSeconds = 0.0f;
  assert(is_started());

  // hipEventSynchronize waits till the event is ready for call to
  // hipEventElapsedTime.
  PI_CHECK_ERROR(hipEventSynchronize(evStart_));
  PI_CHECK_ERROR(hipEventSynchronize(evEnd_));

  PI_CHECK_ERROR(hipEventElapsedTime(&miliSeconds, evStart_, evEnd_));
  return static_cast<pi_uint64>(miliSeconds * 1.0e6);
}

pi_uint64 _pi_event::get_start_time() const {
  float miliSeconds = 0.0f;
  assert(is_started());

  // hipEventSynchronize waits till the event is ready for call to
  // hipEventElapsedTime.
  PI_CHECK_ERROR(hipEventSynchronize(_pi_platform::evBase_));
  PI_CHECK_ERROR(hipEventSynchronize(evStart_));

  PI_CHECK_ERROR(
      hipEventElapsedTime(&miliSeconds, _pi_platform::evBase_, evStart_));
  return static_cast<pi_uint64>(miliSeconds * 1.0e6);
}

pi_uint64 _pi_event::get_end_time() const {
  float miliSeconds = 0.0f;
  assert(is_started() && is_recorded());

  // hipEventSynchronize waits till the event is ready for call to
  // hipEventElapsedTime.
  PI_CHECK_ERROR(hipEventSynchronize(_pi_platform::evBase_));
  PI_CHECK_ERROR(hipEventSynchronize(evEnd_));

  PI_CHECK_ERROR(
      hipEventElapsedTime(&miliSeconds, _pi_platform::evBase_, evEnd_));
  return static_cast<pi_uint64>(miliSeconds * 1.0e6);
}

pi_result _pi_event::record() {

  if (is_recorded() || !is_started()) {
    return PI_ERROR_INVALID_EVENT;
  }

  pi_result result = PI_ERROR_INVALID_OPERATION;

  if (!queue_) {
    return PI_ERROR_INVALID_QUEUE;
  }

  try {
    eventId_ = queue_->get_next_event_id();
    if (eventId_ == 0) {
      sycl::detail::pi::die(
          "Unrecoverable program state reached in event identifier overflow");
    }
    result = PI_CHECK_ERROR(hipEventRecord(evEnd_, stream_));
  } catch (pi_result error) {
    result = error;
  }

  if (result == PI_SUCCESS) {
    isRecorded_ = true;
  }

  return result;
}

pi_result _pi_event::wait() {
  pi_result retErr;
  try {
    retErr = PI_CHECK_ERROR(hipEventSynchronize(evEnd_));
    hasBeenWaitedOn_ = true;
  } catch (pi_result error) {
    retErr = error;
  }

  return retErr;
}

pi_result _pi_event::release() {
  assert(queue_ != nullptr);
  PI_CHECK_ERROR(hipEventDestroy(evEnd_));

  if (queue_->properties_ & PI_QUEUE_FLAG_PROFILING_ENABLE) {
    PI_CHECK_ERROR(hipEventDestroy(evQueued_));
    PI_CHECK_ERROR(hipEventDestroy(evStart_));
  }

  return PI_SUCCESS;
}

// makes all future work submitted to queue wait for all work captured in event.
pi_result enqueueEventWait(pi_queue queue, pi_event event) {
  // for native events, the hipStreamWaitEvent call is used.
  // This makes all future work submitted to stream wait for all
  // work captured in event.
  queue->for_each_stream([e = event->get()](hipStream_t s) {
    PI_CHECK_ERROR(hipStreamWaitEvent(s, e, 0));
  });
  return PI_SUCCESS;
}

_pi_program::_pi_program(pi_context ctxt)
    : module_{nullptr}, binary_{}, binarySizeInBytes_{0}, refCount_{1},
      context_{ctxt} {
  hip_piContextRetain(context_);
}

_pi_program::~_pi_program() { hip_piContextRelease(context_); }

pi_result _pi_program::set_binary(const char *source, size_t length) {
  assert((binary_ == nullptr && binarySizeInBytes_ == 0) &&
         "Re-setting program binary data which has already been set");
  binary_ = source;
  binarySizeInBytes_ = length;
  return PI_SUCCESS;
}

pi_result _pi_program::build_program(const char *build_options) {

  this->buildOptions_ = build_options;

  constexpr const unsigned int numberOfOptions = 4u;

  hipJitOption options[numberOfOptions];
  void *optionVals[numberOfOptions];

  // Pass a buffer for info messages
  options[0] = hipJitOptionInfoLogBuffer;
  optionVals[0] = (void *)infoLog_;
  // Pass the size of the info buffer
  options[1] = hipJitOptionInfoLogBufferSizeBytes;
  optionVals[1] = (void *)(long)MAX_LOG_SIZE;
  // Pass a buffer for error message
  options[2] = hipJitOptionErrorLogBuffer;
  optionVals[2] = (void *)errorLog_;
  // Pass the size of the error buffer
  options[3] = hipJitOptionErrorLogBufferSizeBytes;
  optionVals[3] = (void *)(long)MAX_LOG_SIZE;

  auto result = PI_CHECK_ERROR(
      hipModuleLoadDataEx(&module_, static_cast<const void *>(binary_),
                          numberOfOptions, options, optionVals));

  const auto success = (result == PI_SUCCESS);

  buildStatus_ =
      success ? PI_PROGRAM_BUILD_STATUS_SUCCESS : PI_PROGRAM_BUILD_STATUS_ERROR;

  // If no exception, result is correct
  return success ? PI_SUCCESS : PI_ERROR_BUILD_PROGRAM_FAILURE;
}

/// Finds kernel names by searching for entry points in the PTX source, as the
/// HIP driver API doesn't expose an operation for this.
/// Note: This is currently only being used by the SYCL program class for the
///       has_kernel method, so an alternative would be to move the has_kernel
///       query to PI and use hipModuleGetFunction to check for a kernel.
std::string getKernelNames(pi_program program) {
  (void)program;
  sycl::detail::pi::die("getKernelNames not implemented");
  return {};
}

/// RAII object that calls the reference count release function on the held PI
/// object on destruction.
///
/// The `dismiss` function stops the release from happening on destruction.
template <typename T> class ReleaseGuard {
private:
  T Captive;

  static pi_result callRelease(pi_device Captive) {
    return hip_piDeviceRelease(Captive);
  }

  static pi_result callRelease(pi_context Captive) {
    return hip_piContextRelease(Captive);
  }

  static pi_result callRelease(pi_mem Captive) {
    return hip_piMemRelease(Captive);
  }

  static pi_result callRelease(pi_program Captive) {
    return hip_piProgramRelease(Captive);
  }

  static pi_result callRelease(pi_kernel Captive) {
    return hip_piKernelRelease(Captive);
  }

  static pi_result callRelease(pi_queue Captive) {
    return hip_piQueueRelease(Captive);
  }

  static pi_result callRelease(pi_event Captive) {
    return hip_piEventRelease(Captive);
  }

public:
  ReleaseGuard() = delete;
  /// Obj can be `nullptr`.
  explicit ReleaseGuard(T Obj) : Captive(Obj) {}
  ReleaseGuard(ReleaseGuard &&Other) noexcept : Captive(Other.Captive) {
    Other.Captive = nullptr;
  }

  ReleaseGuard(const ReleaseGuard &) = delete;

  /// Calls the related PI object release function if the object held is not
  /// `nullptr` or if `dismiss` has not been called.
  ~ReleaseGuard() {
    if (Captive != nullptr) {
      pi_result ret = callRelease(Captive);
      if (ret != PI_SUCCESS) {
        // A reported HIP error is either an implementation or an asynchronous
        // HIP error for which it is unclear if the function that reported it
        // succeeded or not. Either way, the state of the program is compromised
        // and likely unrecoverable.
        sycl::detail::pi::die(
            "Unrecoverable program state reached in hip_piMemRelease");
      }
    }
  }

  ReleaseGuard &operator=(const ReleaseGuard &) = delete;

  ReleaseGuard &operator=(ReleaseGuard &&Other) {
    Captive = Other.Captive;
    Other.Captive = nullptr;
    return *this;
  }

  /// End the guard and do not release the reference count of the held
  /// PI object.
  void dismiss() { Captive = nullptr; }
};

//-- PI API implementation
extern "C" {

/// Obtains the HIP platform.
/// There is only one HIP platform, and contains all devices on the system.
/// Triggers the HIP Driver initialization (hipInit) the first time, so this
/// must be the first PI API called.
///
/// However because multiple devices in a context is not currently supported,
/// place each device in a separate platform.
///
pi_result hip_piPlatformsGet(pi_uint32 num_entries, pi_platform *platforms,
                             pi_uint32 *num_platforms) {

  try {
    static std::once_flag initFlag;
    static pi_uint32 numPlatforms = 1;
    static std::vector<_pi_platform> platformIds;

    if (num_entries == 0 and platforms != nullptr) {
      return PI_ERROR_INVALID_VALUE;
    }
    if (platforms == nullptr and num_platforms == nullptr) {
      return PI_ERROR_INVALID_VALUE;
    }

    pi_result err = PI_SUCCESS;

    std::call_once(
        initFlag,
        [](pi_result &err) {
          if (hipInit(0) != hipSuccess) {
            numPlatforms = 0;
            return;
          }
          int numDevices = 0;
          hipError_t hipErrorCode = hipGetDeviceCount(&numDevices);
          if (hipErrorCode == hipErrorNoDevice) {
            numPlatforms = 0;
            return;
          }
          err = PI_CHECK_ERROR(hipErrorCode);
          if (numDevices == 0) {
            numPlatforms = 0;
            return;
          }
          try {
            numPlatforms = numDevices;
            platformIds.resize(numDevices);

            for (int i = 0; i < numDevices; ++i) {
              hipDevice_t device;
              err = PI_CHECK_ERROR(hipDeviceGet(&device, i));
              platformIds[i].devices_.emplace_back(
                  new _pi_device{device, &platformIds[i]});
            }
          } catch (const std::bad_alloc &) {
            // Signal out-of-memory situation
            for (int i = 0; i < numDevices; ++i) {
              platformIds[i].devices_.clear();
            }
            platformIds.clear();
            err = PI_ERROR_OUT_OF_HOST_MEMORY;
          } catch (...) {
            // Clear and rethrow to allow retry
            for (int i = 0; i < numDevices; ++i) {
              platformIds[i].devices_.clear();
            }
            platformIds.clear();
            throw;
          }
        },
        err);

    if (num_platforms != nullptr) {
      *num_platforms = numPlatforms;
    }

    if (platforms != nullptr) {
      for (unsigned i = 0; i < std::min(num_entries, numPlatforms); ++i) {
        platforms[i] = &platformIds[i];
      }
    }

    return err;
  } catch (pi_result err) {
    return err;
  } catch (...) {
    return PI_ERROR_OUT_OF_RESOURCES;
  }
}

pi_result hip_piPlatformGetInfo([[maybe_unused]] pi_platform platform,
                                pi_platform_info param_name,
                                size_t param_value_size, void *param_value,
                                size_t *param_value_size_ret) {
  assert(platform != nullptr);

  switch (param_name) {
  case PI_PLATFORM_INFO_NAME:
    return getInfo(param_value_size, param_value, param_value_size_ret,
                   "AMD HIP BACKEND");
  case PI_PLATFORM_INFO_VENDOR:
    return getInfo(param_value_size, param_value, param_value_size_ret,
                   "AMD Corporation");
  case PI_PLATFORM_INFO_PROFILE:
    return getInfo(param_value_size, param_value, param_value_size_ret,
                   "FULL PROFILE");
  case PI_PLATFORM_INFO_VERSION: {
    auto version = getHipVersionString();
    return getInfo(param_value_size, param_value, param_value_size_ret,
                   version.c_str());
  }
  case PI_PLATFORM_INFO_EXTENSIONS: {
    return getInfo(param_value_size, param_value, param_value_size_ret, "");
  }
  case PI_EXT_PLATFORM_INFO_BACKEND: {
    return getInfo<pi_platform_backend>(param_value_size, param_value,
                                        param_value_size_ret,
                                        PI_EXT_PLATFORM_BACKEND_HIP);
  }
  default:
    __SYCL_PI_HANDLE_UNKNOWN_PARAM_NAME(param_name);
  }
  sycl::detail::pi::die("Platform info request not implemented");
  return {};
}

/// \param devices List of devices available on the system
/// \param num_devices Number of elements in the list of devices
/// Requesting a non-GPU device triggers an error, all PI HIP devices
/// are GPUs.
///
pi_result hip_piDevicesGet(pi_platform platform, pi_device_type device_type,
                           pi_uint32 num_entries, pi_device *devices,
                           pi_uint32 *num_devices) {

  pi_result err = PI_SUCCESS;
  const bool askingForDefault = device_type == PI_DEVICE_TYPE_DEFAULT;
  const bool askingForGPU = device_type & PI_DEVICE_TYPE_GPU;
  const bool returnDevices = askingForDefault || askingForGPU;

  size_t numDevices = returnDevices ? platform->devices_.size() : 0;

  try {
    if (num_devices) {
      *num_devices = numDevices;
    }

    if (returnDevices && devices) {
      for (size_t i = 0; i < std::min(size_t(num_entries), numDevices); ++i) {
        devices[i] = platform->devices_[i].get();
      }
    }

    return err;
  } catch (pi_result err) {
    return err;
  } catch (...) {
    return PI_ERROR_OUT_OF_RESOURCES;
  }
}

/// \return PI_SUCCESS if the function is exehipted successfully
/// HIP devices are always root devices so retain always returns success.
pi_result hip_piDeviceRetain(pi_device device) {
  (void)device;
  return PI_SUCCESS;
}

pi_result hip_piContextGetInfo(pi_context context, pi_context_info param_name,
                               size_t param_value_size, void *param_value,
                               size_t *param_value_size_ret) {

  switch (param_name) {
  case PI_CONTEXT_INFO_NUM_DEVICES:
    return getInfo(param_value_size, param_value, param_value_size_ret, 1);
  case PI_CONTEXT_INFO_DEVICES:
    return getInfo(param_value_size, param_value, param_value_size_ret,
                   context->get_device());
  case PI_CONTEXT_INFO_REFERENCE_COUNT:
    return getInfo(param_value_size, param_value, param_value_size_ret,
                   context->get_reference_count());
  case PI_EXT_ONEAPI_CONTEXT_INFO_USM_MEMCPY2D_SUPPORT:
    return getInfo<pi_bool>(param_value_size, param_value, param_value_size_ret,
                            true);
  case PI_EXT_ONEAPI_CONTEXT_INFO_USM_FILL2D_SUPPORT:
  case PI_EXT_ONEAPI_CONTEXT_INFO_USM_MEMSET2D_SUPPORT:
    // 2D USM operations currently not supported.
    return getInfo<pi_bool>(param_value_size, param_value, param_value_size_ret,
                            false);
  case PI_EXT_CONTEXT_INFO_ATOMIC_MEMORY_ORDER_CAPABILITIES:
  case PI_EXT_CONTEXT_INFO_ATOMIC_MEMORY_SCOPE_CAPABILITIES:
  case PI_EXT_CONTEXT_INFO_ATOMIC_FENCE_ORDER_CAPABILITIES:
  case PI_EXT_CONTEXT_INFO_ATOMIC_FENCE_SCOPE_CAPABILITIES: {
    // These queries should be dealt with in context_impl.cpp by calling the
    // queries of each device separately and building the intersection set.
    setErrorMessage("These queries should have never come here.",
                    PI_ERROR_INVALID_ARG_VALUE);
    return PI_ERROR_PLUGIN_SPECIFIC_ERROR;
  }
  default:
    __SYCL_PI_HANDLE_UNKNOWN_PARAM_NAME(param_name);
  }

  return PI_ERROR_OUT_OF_RESOURCES;
}

pi_result hip_piContextRetain(pi_context context) {
  assert(context != nullptr);
  assert(context->get_reference_count() > 0);

  context->increment_reference_count();
  return PI_SUCCESS;
}

pi_result hip_piextContextSetExtendedDeleter(
    pi_context context, pi_context_extended_deleter function, void *user_data) {
  context->set_extended_deleter(function, user_data);
  return PI_SUCCESS;
}

/// Not applicable to HIP, devices cannot be partitioned.
///
pi_result hip_piDevicePartition(pi_device device,
                                const pi_device_partition_property *properties,
                                pi_uint32 num_devices, pi_device *out_devices,
                                pi_uint32 *out_num_devices) {
  (void)device;
  (void)properties;
  (void)num_devices;
  (void)out_devices;
  (void)out_num_devices;

  return PI_ERROR_INVALID_OPERATION;
}

/// \return If available, the first binary that is PTX
///
pi_result hip_piextDeviceSelectBinary(pi_device device,
                                      pi_device_binary *binaries,
                                      pi_uint32 num_binaries,
                                      pi_uint32 *selected_binary) {
  (void)device;
  if (!binaries) {
    sycl::detail::pi::die("No list of device images provided");
  }
  if (num_binaries < 1) {
    sycl::detail::pi::die("No binary images in the list");
  }

  // Look for an image for the HIP target, and return the first one that is
  // found
#if defined(__HIP_PLATFORM_AMD__)
  const char *binary_type = __SYCL_PI_DEVICE_BINARY_TARGET_AMDGCN;
#elif defined(__HIP_PLATFORM_NVIDIA__)
  const char *binary_type = __SYCL_PI_DEVICE_BINARY_TARGET_NVPTX64;
#else
#error("Must define exactly one of __HIP_PLATFORM_AMD__ or __HIP_PLATFORM_NVIDIA__");
#endif

  for (pi_uint32 i = 0; i < num_binaries; i++) {
    if (strcmp(binaries[i]->DeviceTargetSpec, binary_type) == 0) {
      *selected_binary = i;
      return PI_SUCCESS;
    }
  }

  // No image can be loaded for the given device
  return PI_ERROR_INVALID_BINARY;
}

pi_result hip_piextGetDeviceFunctionPointer([[maybe_unused]] pi_device device,
                                            pi_program program,
                                            const char *func_name,
                                            pi_uint64 *func_pointer_ret) {
  // Check if device passed is the same the device bound to the context
  assert(device == program->get_context()->get_device());
  assert(func_pointer_ret != nullptr);

  hipFunction_t func;
  hipError_t ret = hipModuleGetFunction(&func, program->get(), func_name);
  *func_pointer_ret = reinterpret_cast<pi_uint64>(func);
  pi_result retError = PI_SUCCESS;

  if (ret != hipSuccess && ret != hipErrorNotFound)
    retError = PI_CHECK_ERROR(ret);
  if (ret == hipErrorNotFound) {
    *func_pointer_ret = 0;
    retError = PI_ERROR_INVALID_KERNEL_NAME;
  }

  return retError;
}

/// \return PI_SUCCESS always since HIP devices are always root devices.
///
pi_result hip_piDeviceRelease(pi_device device) {
  (void)device;
  return PI_SUCCESS;
}

pi_result hip_piDeviceGetInfo(pi_device device, pi_device_info param_name,
                              size_t param_value_size, void *param_value,
                              size_t *param_value_size_ret) {

  static constexpr pi_uint32 max_work_item_dimensions = 3u;

  assert(device != nullptr);

  switch (param_name) {
  case PI_DEVICE_INFO_TYPE: {
    return getInfo(param_value_size, param_value, param_value_size_ret,
                   PI_DEVICE_TYPE_GPU);
  }
  case PI_DEVICE_INFO_VENDOR_ID: {
#if defined(__HIP_PLATFORM_AMD__)
    pi_uint32 vendor_id = 4098u;
#elif defined(__HIP_PLATFORM_NVIDIA__)
    pi_uint32 vendor_id = 4318u;
#else
    pi_uint32 vendor_id = 0u;
#endif

    return getInfo(param_value_size, param_value, param_value_size_ret,
                   vendor_id);
  }
  case PI_DEVICE_INFO_MAX_COMPUTE_UNITS: {
    int compute_units = 0;
    sycl::detail::pi::assertion(
        hipDeviceGetAttribute(&compute_units,
                              hipDeviceAttributeMultiprocessorCount,
                              device->get()) == hipSuccess);
    sycl::detail::pi::assertion(compute_units >= 0);
    return getInfo(param_value_size, param_value, param_value_size_ret,
                   pi_uint32(compute_units));
  }
  case PI_DEVICE_INFO_MAX_WORK_ITEM_DIMENSIONS: {
    return getInfo(param_value_size, param_value, param_value_size_ret,
                   max_work_item_dimensions);
  }
  case PI_DEVICE_INFO_MAX_WORK_ITEM_SIZES: {
    size_t return_sizes[max_work_item_dimensions];

    int max_x = 0, max_y = 0, max_z = 0;
    sycl::detail::pi::assertion(
        hipDeviceGetAttribute(&max_x, hipDeviceAttributeMaxBlockDimX,
                              device->get()) == hipSuccess);
    sycl::detail::pi::assertion(max_x >= 0);

    sycl::detail::pi::assertion(
        hipDeviceGetAttribute(&max_y, hipDeviceAttributeMaxBlockDimY,
                              device->get()) == hipSuccess);
    sycl::detail::pi::assertion(max_y >= 0);

    sycl::detail::pi::assertion(
        hipDeviceGetAttribute(&max_z, hipDeviceAttributeMaxBlockDimZ,
                              device->get()) == hipSuccess);
    sycl::detail::pi::assertion(max_z >= 0);

    return_sizes[0] = size_t(max_x);
    return_sizes[1] = size_t(max_y);
    return_sizes[2] = size_t(max_z);
    return getInfoArray(max_work_item_dimensions, param_value_size, param_value,
                        param_value_size_ret, return_sizes);
  }

  case PI_EXT_ONEAPI_DEVICE_INFO_MAX_WORK_GROUPS_3D: {
    size_t return_sizes[max_work_item_dimensions];
    int max_x = 0, max_y = 0, max_z = 0;
    sycl::detail::pi::assertion(
        hipDeviceGetAttribute(&max_x, hipDeviceAttributeMaxGridDimX,
                              device->get()) == hipSuccess);
    sycl::detail::pi::assertion(max_x >= 0);

    sycl::detail::pi::assertion(
        hipDeviceGetAttribute(&max_y, hipDeviceAttributeMaxGridDimY,
                              device->get()) == hipSuccess);
    sycl::detail::pi::assertion(max_y >= 0);

    sycl::detail::pi::assertion(
        hipDeviceGetAttribute(&max_z, hipDeviceAttributeMaxGridDimZ,
                              device->get()) == hipSuccess);
    sycl::detail::pi::assertion(max_z >= 0);

    return_sizes[0] = size_t(max_x);
    return_sizes[1] = size_t(max_y);
    return_sizes[2] = size_t(max_z);
    return getInfoArray(max_work_item_dimensions, param_value_size, param_value,
                        param_value_size_ret, return_sizes);
  }

  case PI_DEVICE_INFO_MAX_WORK_GROUP_SIZE: {
    int max_work_group_size = 0;
    sycl::detail::pi::assertion(
        hipDeviceGetAttribute(&max_work_group_size,
                              hipDeviceAttributeMaxThreadsPerBlock,
                              device->get()) == hipSuccess);

    sycl::detail::pi::assertion(max_work_group_size >= 0);

    return getInfo(param_value_size, param_value, param_value_size_ret,
                   size_t(max_work_group_size));
  }
  case PI_DEVICE_INFO_PREFERRED_VECTOR_WIDTH_CHAR: {
    return getInfo(param_value_size, param_value, param_value_size_ret, 1u);
  }
  case PI_DEVICE_INFO_PREFERRED_VECTOR_WIDTH_SHORT: {
    return getInfo(param_value_size, param_value, param_value_size_ret, 1u);
  }
  case PI_DEVICE_INFO_PREFERRED_VECTOR_WIDTH_INT: {
    return getInfo(param_value_size, param_value, param_value_size_ret, 1u);
  }
  case PI_DEVICE_INFO_PREFERRED_VECTOR_WIDTH_LONG: {
    return getInfo(param_value_size, param_value, param_value_size_ret, 1u);
  }
  case PI_DEVICE_INFO_PREFERRED_VECTOR_WIDTH_FLOAT: {
    return getInfo(param_value_size, param_value, param_value_size_ret, 1u);
  }
  case PI_DEVICE_INFO_PREFERRED_VECTOR_WIDTH_DOUBLE: {
    return getInfo(param_value_size, param_value, param_value_size_ret, 1u);
  }
  case PI_DEVICE_INFO_PREFERRED_VECTOR_WIDTH_HALF: {
    return getInfo(param_value_size, param_value, param_value_size_ret, 0u);
  }
  case PI_DEVICE_INFO_NATIVE_VECTOR_WIDTH_CHAR: {
    return getInfo(param_value_size, param_value, param_value_size_ret, 1u);
  }
  case PI_DEVICE_INFO_NATIVE_VECTOR_WIDTH_SHORT: {
    return getInfo(param_value_size, param_value, param_value_size_ret, 1u);
  }
  case PI_DEVICE_INFO_NATIVE_VECTOR_WIDTH_INT: {
    return getInfo(param_value_size, param_value, param_value_size_ret, 1u);
  }
  case PI_DEVICE_INFO_NATIVE_VECTOR_WIDTH_LONG: {
    return getInfo(param_value_size, param_value, param_value_size_ret, 1u);
  }
  case PI_DEVICE_INFO_NATIVE_VECTOR_WIDTH_FLOAT: {
    return getInfo(param_value_size, param_value, param_value_size_ret, 1u);
  }
  case PI_DEVICE_INFO_NATIVE_VECTOR_WIDTH_DOUBLE: {
    return getInfo(param_value_size, param_value, param_value_size_ret, 1u);
  }
  case PI_DEVICE_INFO_NATIVE_VECTOR_WIDTH_HALF: {
    return getInfo(param_value_size, param_value, param_value_size_ret, 0u);
  }
  case PI_DEVICE_INFO_MAX_NUM_SUB_GROUPS: {
    // Number of sub-groups = max block size / warp size + possible remainder
    int max_threads = 0;
    sycl::detail::pi::assertion(
        hipDeviceGetAttribute(&max_threads,
                              hipDeviceAttributeMaxThreadsPerBlock,
                              device->get()) == hipSuccess);
    int warpSize = 0;
    sycl::detail::pi::assertion(
        hipDeviceGetAttribute(&warpSize, hipDeviceAttributeWarpSize,
                              device->get()) == hipSuccess);
    int maxWarps = (max_threads + warpSize - 1) / warpSize;
    return getInfo(param_value_size, param_value, param_value_size_ret,
                   static_cast<uint32_t>(maxWarps));
  }
  case PI_DEVICE_INFO_SUB_GROUP_INDEPENDENT_FORWARD_PROGRESS: {
    // Volta provides independent thread scheduling
    // TODO: Revisit for previous generation GPUs
    int major = 0;
    sycl::detail::pi::assertion(
        hipDeviceGetAttribute(&major, hipDeviceAttributeComputeCapabilityMajor,
                              device->get()) == hipSuccess);
    bool ifp = (major >= 7);
    return getInfo(param_value_size, param_value, param_value_size_ret, ifp);
  }
  case PI_DEVICE_INFO_SUB_GROUP_SIZES_INTEL: {
    int warpSize = 0;
    sycl::detail::pi::assertion(
        hipDeviceGetAttribute(&warpSize, hipDeviceAttributeWarpSize,
                              device->get()) == hipSuccess);
    size_t sizes[1] = {static_cast<size_t>(warpSize)};
    return getInfoArray<size_t>(1, param_value_size, param_value,
                                param_value_size_ret, sizes);
  }
  case PI_DEVICE_INFO_MAX_CLOCK_FREQUENCY: {
    int clock_freq = 0;
    sycl::detail::pi::assertion(
        hipDeviceGetAttribute(&clock_freq, hipDeviceAttributeClockRate,
                              device->get()) == hipSuccess);
    sycl::detail::pi::assertion(clock_freq >= 0);
    return getInfo(param_value_size, param_value, param_value_size_ret,
                   pi_uint32(clock_freq) / 1000u);
  }
  case PI_DEVICE_INFO_ADDRESS_BITS: {
    auto bits = pi_uint32{std::numeric_limits<uintptr_t>::digits};
    return getInfo(param_value_size, param_value, param_value_size_ret, bits);
  }
  case PI_DEVICE_INFO_MAX_MEM_ALLOC_SIZE: {
    // Max size of memory object allocation in bytes.
    // The minimum value is max(min(1024 × 1024 ×
    // 1024, 1/4th of CL_DEVICE_GLOBAL_MEM_SIZE),
    // 32 × 1024 × 1024) for devices that are not of type
    // CL_DEVICE_TYPE_HIPSTOM.

    size_t global = 0;
    sycl::detail::pi::assertion(hipDeviceTotalMem(&global, device->get()) ==
                                hipSuccess);

    auto quarter_global = static_cast<pi_uint32>(global / 4u);

    auto max_alloc = std::max(std::min(1024u * 1024u * 1024u, quarter_global),
                              32u * 1024u * 1024u);

    return getInfo(param_value_size, param_value, param_value_size_ret,
                   pi_uint64{max_alloc});
  }
  case PI_DEVICE_INFO_IMAGE_SUPPORT: {
    return getInfo(param_value_size, param_value, param_value_size_ret,
                   PI_TRUE);
  }
  case PI_DEVICE_INFO_MAX_READ_IMAGE_ARGS: {
    // This call doesn't match to HIP as it doesn't have images, but instead
    // surfaces and textures. No clear call in the HIP API to determine this,
    // but some searching found as of SM 2.x 128 are supported.
    return getInfo(param_value_size, param_value, param_value_size_ret, 128u);
  }
  case PI_DEVICE_INFO_MAX_WRITE_IMAGE_ARGS: {
    // This call doesn't match to HIP as it doesn't have images, but instead
    // surfaces and textures. No clear call in the HIP API to determine this,
    // but some searching found as of SM 2.x 128 are supported.
    return getInfo(param_value_size, param_value, param_value_size_ret, 128u);
  }

  case PI_DEVICE_INFO_IMAGE2D_MAX_HEIGHT: {
    // Take the smaller of maximum surface and maximum texture height.
    int tex_height = 0;
    sycl::detail::pi::assertion(
        hipDeviceGetAttribute(&tex_height, hipDeviceAttributeMaxTexture2DHeight,
                              device->get()) == hipSuccess);
    sycl::detail::pi::assertion(tex_height >= 0);
    int surf_height = 0;
    sycl::detail::pi::assertion(
        hipDeviceGetAttribute(&surf_height,
                              hipDeviceAttributeMaxTexture2DHeight,
                              device->get()) == hipSuccess);
    sycl::detail::pi::assertion(surf_height >= 0);

    int min = std::min(tex_height, surf_height);

    return getInfo(param_value_size, param_value, param_value_size_ret, min);
  }
  case PI_DEVICE_INFO_IMAGE2D_MAX_WIDTH: {
    // Take the smaller of maximum surface and maximum texture width.
    int tex_width = 0;
    sycl::detail::pi::assertion(
        hipDeviceGetAttribute(&tex_width, hipDeviceAttributeMaxTexture2DWidth,
                              device->get()) == hipSuccess);
    sycl::detail::pi::assertion(tex_width >= 0);
    int surf_width = 0;
    sycl::detail::pi::assertion(
        hipDeviceGetAttribute(&surf_width, hipDeviceAttributeMaxTexture2DWidth,
                              device->get()) == hipSuccess);
    sycl::detail::pi::assertion(surf_width >= 0);

    int min = std::min(tex_width, surf_width);

    return getInfo(param_value_size, param_value, param_value_size_ret, min);
  }
  case PI_DEVICE_INFO_IMAGE3D_MAX_HEIGHT: {
    // Take the smaller of maximum surface and maximum texture height.
    int tex_height = 0;
    sycl::detail::pi::assertion(
        hipDeviceGetAttribute(&tex_height, hipDeviceAttributeMaxTexture3DHeight,
                              device->get()) == hipSuccess);
    sycl::detail::pi::assertion(tex_height >= 0);
    int surf_height = 0;
    sycl::detail::pi::assertion(
        hipDeviceGetAttribute(&surf_height,
                              hipDeviceAttributeMaxTexture3DHeight,
                              device->get()) == hipSuccess);
    sycl::detail::pi::assertion(surf_height >= 0);

    int min = std::min(tex_height, surf_height);

    return getInfo(param_value_size, param_value, param_value_size_ret, min);
  }
  case PI_DEVICE_INFO_IMAGE3D_MAX_WIDTH: {
    // Take the smaller of maximum surface and maximum texture width.
    int tex_width = 0;
    sycl::detail::pi::assertion(
        hipDeviceGetAttribute(&tex_width, hipDeviceAttributeMaxTexture3DWidth,
                              device->get()) == hipSuccess);
    sycl::detail::pi::assertion(tex_width >= 0);
    int surf_width = 0;
    sycl::detail::pi::assertion(
        hipDeviceGetAttribute(&surf_width, hipDeviceAttributeMaxTexture3DWidth,
                              device->get()) == hipSuccess);
    sycl::detail::pi::assertion(surf_width >= 0);

    int min = std::min(tex_width, surf_width);

    return getInfo(param_value_size, param_value, param_value_size_ret, min);
  }
  case PI_DEVICE_INFO_IMAGE3D_MAX_DEPTH: {
    // Take the smaller of maximum surface and maximum texture depth.
    int tex_depth = 0;
    sycl::detail::pi::assertion(
        hipDeviceGetAttribute(&tex_depth, hipDeviceAttributeMaxTexture3DDepth,
                              device->get()) == hipSuccess);
    sycl::detail::pi::assertion(tex_depth >= 0);
    int surf_depth = 0;
    sycl::detail::pi::assertion(
        hipDeviceGetAttribute(&surf_depth, hipDeviceAttributeMaxTexture3DDepth,
                              device->get()) == hipSuccess);
    sycl::detail::pi::assertion(surf_depth >= 0);

    int min = std::min(tex_depth, surf_depth);

    return getInfo(param_value_size, param_value, param_value_size_ret, min);
  }
  case PI_DEVICE_INFO_IMAGE_MAX_BUFFER_SIZE: {
    // Take the smaller of maximum surface and maximum texture width.
    int tex_width = 0;
    sycl::detail::pi::assertion(
        hipDeviceGetAttribute(&tex_width, hipDeviceAttributeMaxTexture1DWidth,
                              device->get()) == hipSuccess);
    sycl::detail::pi::assertion(tex_width >= 0);
    int surf_width = 0;
    sycl::detail::pi::assertion(
        hipDeviceGetAttribute(&surf_width, hipDeviceAttributeMaxTexture1DWidth,
                              device->get()) == hipSuccess);
    sycl::detail::pi::assertion(surf_width >= 0);

    int min = std::min(tex_width, surf_width);

    return getInfo(param_value_size, param_value, param_value_size_ret, min);
  }
  case PI_DEVICE_INFO_IMAGE_MAX_ARRAY_SIZE: {
    return getInfo(param_value_size, param_value, param_value_size_ret,
                   size_t(0));
  }
  case PI_DEVICE_INFO_MAX_SAMPLERS: {
    // This call is kind of meaningless for HIP, as samplers don't exist.
    // Closest thing is textures, which is 128.
    return getInfo(param_value_size, param_value, param_value_size_ret, 128u);
  }
  case PI_DEVICE_INFO_MAX_PARAMETER_SIZE: {
    // __global__ function parameters are passed to the device via constant
    // memory and are limited to 4 KB.
    return getInfo(param_value_size, param_value, param_value_size_ret,
                   size_t{4000u});
  }
  case PI_DEVICE_INFO_MEM_BASE_ADDR_ALIGN: {
    int mem_base_addr_align = 0;
    sycl::detail::pi::assertion(
        hipDeviceGetAttribute(&mem_base_addr_align,
                              hipDeviceAttributeTextureAlignment,
                              device->get()) == hipSuccess);
    // Multiply by 8 as clGetDeviceInfo returns this value in bits
    mem_base_addr_align *= 8;
    return getInfo(param_value_size, param_value, param_value_size_ret,
                   mem_base_addr_align);
  }
  case PI_DEVICE_INFO_HALF_FP_CONFIG: {
    return getInfo(param_value_size, param_value, param_value_size_ret, 0u);
  }
  case PI_DEVICE_INFO_SINGLE_FP_CONFIG: {
    auto config = PI_FP_DENORM | PI_FP_INF_NAN | PI_FP_ROUND_TO_NEAREST |
                  PI_FP_ROUND_TO_ZERO | PI_FP_ROUND_TO_INF | PI_FP_FMA |
                  PI_FP_CORRECTLY_ROUNDED_DIVIDE_SQRT;
    return getInfo(param_value_size, param_value, param_value_size_ret, config);
  }
  case PI_DEVICE_INFO_DOUBLE_FP_CONFIG: {
    auto config = PI_FP_DENORM | PI_FP_INF_NAN | PI_FP_ROUND_TO_NEAREST |
                  PI_FP_ROUND_TO_ZERO | PI_FP_ROUND_TO_INF | PI_FP_FMA;
    return getInfo(param_value_size, param_value, param_value_size_ret, config);
  }
  case PI_DEVICE_INFO_GLOBAL_MEM_CACHE_TYPE: {
    return getInfo(param_value_size, param_value, param_value_size_ret,
                   PI_DEVICE_MEM_CACHE_TYPE_READ_WRITE_CACHE);
  }
  case PI_DEVICE_INFO_GLOBAL_MEM_CACHELINE_SIZE: {
    // The value is dohipmented for all existing GPUs in the HIP programming
    // guidelines, section "H.3.2. Global Memory".
    return getInfo(param_value_size, param_value, param_value_size_ret, 128u);
  }
  case PI_DEVICE_INFO_GLOBAL_MEM_CACHE_SIZE: {
    int cache_size = 0;
    sycl::detail::pi::assertion(
        hipDeviceGetAttribute(&cache_size, hipDeviceAttributeL2CacheSize,
                              device->get()) == hipSuccess);
    sycl::detail::pi::assertion(cache_size >= 0);
    // The L2 cache is global to the GPU.
    return getInfo(param_value_size, param_value, param_value_size_ret,
                   pi_uint64(cache_size));
  }
  case PI_DEVICE_INFO_GLOBAL_MEM_SIZE: {
    size_t bytes = 0;
    // Runtime API has easy access to this value, driver API info is scarse.
    sycl::detail::pi::assertion(hipDeviceTotalMem(&bytes, device->get()) ==
                                hipSuccess);
    return getInfo(param_value_size, param_value, param_value_size_ret,
                   pi_uint64{bytes});
  }
  case PI_DEVICE_INFO_MAX_CONSTANT_BUFFER_SIZE: {
    unsigned int constant_memory = 0;

    // hipDeviceGetAttribute takes a int*, however the size of the constant
    // memory on AMD GPU may be larger than what can fit in the positive part
    // of a signed integer, so use an unsigned integer and cast the pointer to
    // int*.
    sycl::detail::pi::assertion(
        hipDeviceGetAttribute(reinterpret_cast<int *>(&constant_memory),
                              hipDeviceAttributeTotalConstantMemory,
                              device->get()) == hipSuccess);

    return getInfo(param_value_size, param_value, param_value_size_ret,
                   pi_uint64(constant_memory));
  }
  case PI_DEVICE_INFO_MAX_CONSTANT_ARGS: {
    // TODO: is there a way to retrieve this from HIP driver API?
    // Hard coded to value returned by clinfo for OpenCL 1.2 HIP | GeForce GTX
    // 1060 3GB
    return getInfo(param_value_size, param_value, param_value_size_ret, 9u);
  }
  case PI_DEVICE_INFO_LOCAL_MEM_TYPE: {
    return getInfo(param_value_size, param_value, param_value_size_ret,
                   PI_DEVICE_LOCAL_MEM_TYPE_LOCAL);
  }
  case PI_DEVICE_INFO_LOCAL_MEM_SIZE: {
    // OpenCL's "local memory" maps most closely to HIP's "shared memory".
    // HIP has its own definition of "local memory", which maps to OpenCL's
    // "private memory".
    int local_mem_size = 0;
    sycl::detail::pi::assertion(
        hipDeviceGetAttribute(&local_mem_size,
                              hipDeviceAttributeMaxSharedMemoryPerBlock,
                              device->get()) == hipSuccess);
    sycl::detail::pi::assertion(local_mem_size >= 0);
    return getInfo(param_value_size, param_value, param_value_size_ret,
                   pi_uint64(local_mem_size));
  }
  case PI_DEVICE_INFO_ERROR_CORRECTION_SUPPORT: {
    int ecc_enabled = 0;
    sycl::detail::pi::assertion(
        hipDeviceGetAttribute(&ecc_enabled, hipDeviceAttributeEccEnabled,
                              device->get()) == hipSuccess);

    sycl::detail::pi::assertion((ecc_enabled == 0) | (ecc_enabled == 1));
    auto result = static_cast<pi_bool>(ecc_enabled);
    return getInfo(param_value_size, param_value, param_value_size_ret, result);
  }
  case PI_DEVICE_INFO_HOST_UNIFIED_MEMORY: {
    int is_integrated = 0;
    sycl::detail::pi::assertion(
        hipDeviceGetAttribute(&is_integrated, hipDeviceAttributeIntegrated,
                              device->get()) == hipSuccess);

    sycl::detail::pi::assertion((is_integrated == 0) | (is_integrated == 1));
    auto result = static_cast<pi_bool>(is_integrated);
    return getInfo(param_value_size, param_value, param_value_size_ret, result);
  }
  case PI_DEVICE_INFO_PROFILING_TIMER_RESOLUTION: {
    // Hard coded to value returned by clinfo for OpenCL 1.2 HIP | GeForce GTX
    // 1060 3GB
    return getInfo(param_value_size, param_value, param_value_size_ret,
                   size_t{1000u});
  }
  case PI_DEVICE_INFO_ENDIAN_LITTLE: {
    return getInfo(param_value_size, param_value, param_value_size_ret,
                   PI_TRUE);
  }
  case PI_DEVICE_INFO_AVAILABLE: {
    return getInfo(param_value_size, param_value, param_value_size_ret,
                   PI_TRUE);
  }
  case PI_DEVICE_INFO_BUILD_ON_SUBDEVICE: {
    return getInfo(param_value_size, param_value, param_value_size_ret,
                   PI_TRUE);
  }
  case PI_DEVICE_INFO_COMPILER_AVAILABLE: {
    return getInfo(param_value_size, param_value, param_value_size_ret,
                   PI_TRUE);
  }
  case PI_DEVICE_INFO_LINKER_AVAILABLE: {
    return getInfo(param_value_size, param_value, param_value_size_ret,
                   PI_TRUE);
  }
  case PI_DEVICE_INFO_EXECUTION_CAPABILITIES: {
    auto capability = PI_DEVICE_EXEC_CAPABILITIES_KERNEL;
    return getInfo(param_value_size, param_value, param_value_size_ret,
                   capability);
  }
  case PI_DEVICE_INFO_QUEUE_ON_DEVICE_PROPERTIES: {
    // The mandated minimum capability:
    auto capability = PI_QUEUE_FLAG_PROFILING_ENABLE |
                      PI_QUEUE_FLAG_OUT_OF_ORDER_EXEC_MODE_ENABLE;
    return getInfo(param_value_size, param_value, param_value_size_ret,
                   capability);
  }
  case PI_DEVICE_INFO_QUEUE_ON_HOST_PROPERTIES: {
    // The mandated minimum capability:
    auto capability = PI_QUEUE_FLAG_PROFILING_ENABLE;
    return getInfo(param_value_size, param_value, param_value_size_ret,
                   capability);
  }
  case PI_DEVICE_INFO_BUILT_IN_KERNELS: {
    // An empty string is returned if no built-in kernels are supported by the
    // device.
    return getInfo(param_value_size, param_value, param_value_size_ret, "");
  }
  case PI_DEVICE_INFO_PLATFORM: {
    return getInfo(param_value_size, param_value, param_value_size_ret,
                   device->get_platform());
  }
  case PI_DEVICE_INFO_NAME: {
    static constexpr size_t MAX_DEVICE_NAME_LENGTH = 256u;
    char name[MAX_DEVICE_NAME_LENGTH];
    sycl::detail::pi::assertion(hipDeviceGetName(name, MAX_DEVICE_NAME_LENGTH,
                                                 device->get()) == hipSuccess);

    // On AMD GPUs hipDeviceGetName returns an empty string, so return the arch
    // name instead, this is also what AMD OpenCL devices return.
    if (strlen(name) == 0) {
      hipDeviceProp_t props;
      sycl::detail::pi::assertion(
          hipGetDeviceProperties(&props, device->get()) == hipSuccess);

      return getInfoArray(strlen(props.gcnArchName) + 1, param_value_size,
                          param_value, param_value_size_ret, props.gcnArchName);
    }
    return getInfoArray(strlen(name) + 1, param_value_size, param_value,
                        param_value_size_ret, name);
  }
  case PI_DEVICE_INFO_VENDOR: {
    return getInfo(param_value_size, param_value, param_value_size_ret,
                   "AMD Corporation");
  }
  case PI_DEVICE_INFO_DRIVER_VERSION: {
    auto version = getHipVersionString();
    return getInfo(param_value_size, param_value, param_value_size_ret,
                   version.c_str());
  }
  case PI_DEVICE_INFO_PROFILE: {
    return getInfo(param_value_size, param_value, param_value_size_ret, "HIP");
  }
  case PI_DEVICE_INFO_REFERENCE_COUNT: {
    return getInfo(param_value_size, param_value, param_value_size_ret,
                   device->get_reference_count());
  }
  case PI_DEVICE_INFO_VERSION: {
    std::stringstream s;

    hipDeviceProp_t props;
    sycl::detail::pi::assertion(hipGetDeviceProperties(&props, device->get()) ==
                                hipSuccess);
#if defined(__HIP_PLATFORM_NVIDIA__)
    s << props.major << "." << props.minor;
#elif defined(__HIP_PLATFORM_AMD__)
    s << props.gcnArchName;
#else
#error("Must define exactly one of __HIP_PLATFORM_AMD__ or __HIP_PLATFORM_NVIDIA__");
#endif

    return getInfo(param_value_size, param_value, param_value_size_ret,
                   s.str().c_str());
  }
  case PI_DEVICE_INFO_OPENCL_C_VERSION: {
    return getInfo(param_value_size, param_value, param_value_size_ret, "");
  }
  case PI_DEVICE_INFO_BACKEND_VERSION: {
    // TODO: return some meaningful for backend_version below
    return getInfo(param_value_size, param_value, param_value_size_ret, "");
  }
  case PI_DEVICE_INFO_EXTENSIONS: {
    // TODO: Remove comment when HIP support native asserts.
    // DEVICELIB_ASSERT extension is set so fallback assert
    // postprocessing is NOP. HIP 4.3 docs indicate support for
    // native asserts are in progress
    std::string SupportedExtensions = "";
    SupportedExtensions += PI_DEVICE_INFO_EXTENSION_DEVICELIB_ASSERT;
    SupportedExtensions += " ";

    hipDeviceProp_t props;
    sycl::detail::pi::assertion(hipGetDeviceProperties(&props, device->get()) ==
                                hipSuccess);
    if (props.arch.hasDoubles) {
      SupportedExtensions += "cl_khr_fp64 ";
    }

    return getInfo(param_value_size, param_value, param_value_size_ret,
                   SupportedExtensions.c_str());
  }
  case PI_DEVICE_INFO_PRINTF_BUFFER_SIZE: {
    // The minimum value for the FULL profile is 1 MB.
    return getInfo(param_value_size, param_value, param_value_size_ret,
                   size_t{1024u});
  }
  case PI_DEVICE_INFO_PREFERRED_INTEROP_USER_SYNC: {
    return getInfo(param_value_size, param_value, param_value_size_ret,
                   PI_TRUE);
  }
  case PI_DEVICE_INFO_PARENT_DEVICE: {
    return getInfo(param_value_size, param_value, param_value_size_ret,
                   nullptr);
  }
  case PI_DEVICE_INFO_PARTITION_MAX_SUB_DEVICES: {
    return getInfo(param_value_size, param_value, param_value_size_ret, 0u);
  }
  case PI_DEVICE_INFO_PARTITION_PROPERTIES: {
    return getInfo(param_value_size, param_value, param_value_size_ret,
                   static_cast<pi_device_partition_property>(0u));
  }
  case PI_DEVICE_INFO_PARTITION_AFFINITY_DOMAIN: {
    return getInfo(param_value_size, param_value, param_value_size_ret, 0u);
  }
  case PI_DEVICE_INFO_PARTITION_TYPE: {
    return getInfo(param_value_size, param_value, param_value_size_ret,
                   static_cast<pi_device_partition_property>(0u));
  }

    // Intel USM extensions

  case PI_DEVICE_INFO_USM_HOST_SUPPORT: {
    // from cl_intel_unified_shared_memory: "The host memory access capabilities
    // apply to any host allocation."
    //
    // query if/how the device can access page-locked host memory, possibly
    // through PCIe, using the same pointer as the host
    pi_bitfield value = {};
    // if (getAttribute(device, HIP_DEVICE_ATTRIBUTE_UNIFIED_ADDRESSING)) {
    // the device shares a unified address space with the host
    if (getAttribute(device, hipDeviceAttributeComputeCapabilityMajor) >= 6) {
      // compute capability 6.x introduces operations that are atomic with
      // respect to other CPUs and GPUs in the system
      value = PI_USM_ACCESS | PI_USM_ATOMIC_ACCESS | PI_USM_CONCURRENT_ACCESS |
              PI_USM_CONCURRENT_ATOMIC_ACCESS;
    } else {
      // on GPU architectures with compute capability lower than 6.x, atomic
      // operations from the GPU to CPU memory will not be atomic with respect
      // to CPU initiated atomic operations
      value = PI_USM_ACCESS | PI_USM_CONCURRENT_ACCESS;
    }
    //}
    return getInfo(param_value_size, param_value, param_value_size_ret, value);
  }
  case PI_DEVICE_INFO_USM_DEVICE_SUPPORT: {
    // from cl_intel_unified_shared_memory:
    // "The device memory access capabilities apply to any device allocation
    // associated with this device."
    //
    // query how the device can access memory allocated on the device itself (?)
    pi_bitfield value = PI_USM_ACCESS | PI_USM_ATOMIC_ACCESS |
                        PI_USM_CONCURRENT_ACCESS |
                        PI_USM_CONCURRENT_ATOMIC_ACCESS;
    return getInfo(param_value_size, param_value, param_value_size_ret, value);
  }
  case PI_DEVICE_INFO_USM_SINGLE_SHARED_SUPPORT: {
    // from cl_intel_unified_shared_memory:
    // "The single device shared memory access capabilities apply to any shared
    // allocation associated with this device."
    //
    // query if/how the device can access managed memory associated to it
    pi_bitfield value = {};
    if (getAttribute(device, hipDeviceAttributeManagedMemory)) {
      // the device can allocate managed memory on this system
      value = PI_USM_ACCESS | PI_USM_ATOMIC_ACCESS;
    }
    if (getAttribute(device, hipDeviceAttributeConcurrentManagedAccess)) {
      // the device can coherently access managed memory concurrently with the
      // CPU
      value |= PI_USM_CONCURRENT_ACCESS;
      if (getAttribute(device, hipDeviceAttributeComputeCapabilityMajor) >= 6) {
        // compute capability 6.x introduces operations that are atomic with
        // respect to other CPUs and GPUs in the system
        value |= PI_USM_CONCURRENT_ATOMIC_ACCESS;
      }
    }
    return getInfo(param_value_size, param_value, param_value_size_ret, value);
  }
  case PI_DEVICE_INFO_USM_CROSS_SHARED_SUPPORT: {
    // from cl_intel_unified_shared_memory:
    // "The cross-device shared memory access capabilities apply to any shared
    // allocation associated with this device, or to any shared memory
    // allocation on another device that also supports the same cross-device
    // shared memory access capability."
    //
    // query if/how the device can access managed memory associated to other
    // devices
    pi_bitfield value = {};
    if (getAttribute(device, hipDeviceAttributeManagedMemory)) {
      // the device can allocate managed memory on this system
      value |= PI_USM_ACCESS;
    }
    if (getAttribute(device, hipDeviceAttributeConcurrentManagedAccess)) {
      // all devices with the CU_DEVICE_ATTRIBUTE_CONCURRENT_MANAGED_ACCESS
      // attribute can coherently access managed memory concurrently with the
      // CPU
      value |= PI_USM_CONCURRENT_ACCESS;
    }
    if (getAttribute(device, hipDeviceAttributeComputeCapabilityMajor) >= 6) {
      // compute capability 6.x introduces operations that are atomic with
      // respect to other CPUs and GPUs in the system
      if (value & PI_USM_ACCESS)
        value |= PI_USM_ATOMIC_ACCESS;
      if (value & PI_USM_CONCURRENT_ACCESS)
        value |= PI_USM_CONCURRENT_ATOMIC_ACCESS;
    }
    return getInfo(param_value_size, param_value, param_value_size_ret, value);
  }
  case PI_DEVICE_INFO_USM_SYSTEM_SHARED_SUPPORT: {
    // from cl_intel_unified_shared_memory:
    // "The shared system memory access capabilities apply to any allocations
    // made by a system allocator, such as malloc or new."
    //
    // query if/how the device can access pageable host memory allocated by the
    // system allocator
    pi_bitfield value = {};
    if (getAttribute(device, hipDeviceAttributePageableMemoryAccess)) {
      // the link between the device and the host does not support native
      // atomic operations
      value = PI_USM_ACCESS | PI_USM_CONCURRENT_ACCESS;
    }
    return getInfo(param_value_size, param_value, param_value_size_ret, value);
  }

  case PI_DEVICE_INFO_ATOMIC_64: {
    // TODO: Reconsider it when AMD supports SYCL_USE_NATIVE_FP_ATOMICS.
    hipDeviceProp_t props;
    sycl::detail::pi::assertion(hipGetDeviceProperties(&props, device->get()) ==
                                hipSuccess);
    return getInfo(param_value_size, param_value, param_value_size_ret,
                   props.arch.hasGlobalInt64Atomics &&
                       props.arch.hasSharedInt64Atomics);
  }

  case PI_EXT_INTEL_DEVICE_INFO_FREE_MEMORY: {
    size_t FreeMemory = 0;
    size_t TotalMemory = 0;
    sycl::detail::pi::assertion(hipMemGetInfo(&FreeMemory, &TotalMemory) ==
                                    hipSuccess,
                                "failed hipMemGetInfo() API.");
    return getInfo(param_value_size, param_value, param_value_size_ret,
                   FreeMemory);
  }

  case PI_EXT_INTEL_DEVICE_INFO_MEMORY_CLOCK_RATE: {
    int value = 0;
    sycl::detail::pi::assertion(
        hipDeviceGetAttribute(&value, hipDeviceAttributeMemoryClockRate,
                              device->get()) == hipSuccess);
    sycl::detail::pi::assertion(value >= 0);
    // Convert kilohertz to megahertz when returning.
    return getInfo(param_value_size, param_value, param_value_size_ret,
                   value / 1000);
  }

  case PI_EXT_INTEL_DEVICE_INFO_MEMORY_BUS_WIDTH: {
    int value = 0;
    sycl::detail::pi::assertion(
        hipDeviceGetAttribute(&value, hipDeviceAttributeMemoryBusWidth,
                              device->get()) == hipSuccess);
    sycl::detail::pi::assertion(value >= 0);
    return getInfo(param_value_size, param_value, param_value_size_ret, value);
  }
  case PI_EXT_INTEL_DEVICE_INFO_MAX_COMPUTE_QUEUE_INDICES: {
    return getInfo(param_value_size, param_value, param_value_size_ret,
                   pi_int32{1});
  }

  case PI_EXT_DEVICE_INFO_ATOMIC_MEMORY_ORDER_CAPABILITIES: {
    pi_memory_order_capabilities capabilities = PI_MEMORY_ORDER_RELAXED |
                                                PI_MEMORY_ORDER_ACQUIRE |
                                                PI_MEMORY_ORDER_RELEASE;
    return getInfo(param_value_size, param_value, param_value_size_ret,
                   capabilities);
  }
  case PI_EXT_DEVICE_INFO_ATOMIC_MEMORY_SCOPE_CAPABILITIES:
  case PI_EXT_DEVICE_INFO_ATOMIC_FENCE_SCOPE_CAPABILITIES: {
    // SYCL2020 4.6.4.2 minimum mandated capabilities for
    // atomic_fence/memory_scope_capabilities.
    // Because scopes are hierarchical, wider scopes support all narrower
    // scopes. At a minimum, each device must support WORK_ITEM, SUB_GROUP and
    // WORK_GROUP. (https://github.com/KhronosGroup/SYCL-Docs/pull/382)
    pi_memory_scope_capabilities capabilities = PI_MEMORY_SCOPE_WORK_ITEM |
                                                PI_MEMORY_SCOPE_SUB_GROUP |
                                                PI_MEMORY_SCOPE_WORK_GROUP;
    return getInfo(param_value_size, param_value, param_value_size_ret,
                   capabilities);
  }
  case PI_EXT_DEVICE_INFO_ATOMIC_FENCE_ORDER_CAPABILITIES: {
    // SYCL2020 4.6.4.2 minimum mandated capabilities for
    // atomic_fence_order_capabilities.
    pi_memory_order_capabilities capabilities =
        PI_MEMORY_ORDER_RELAXED | PI_MEMORY_ORDER_ACQUIRE |
        PI_MEMORY_ORDER_RELEASE | PI_MEMORY_ORDER_ACQ_REL;
    return getInfo(param_value_size, param_value, param_value_size_ret,
                   capabilities);
  }

  case PI_DEVICE_INFO_DEVICE_ID: {
    int value = 0;
    sycl::detail::pi::assertion(
        hipDeviceGetAttribute(&value, hipDeviceAttributePciDeviceId,
                              device->get()) == hipSuccess);
    sycl::detail::pi::assertion(value >= 0);
    return getInfo(param_value_size, param_value, param_value_size_ret, value);
  }

  case PI_DEVICE_INFO_UUID: {
#if ((HIP_VERSION_MAJOR == 5 && HIP_VERSION_MINOR >= 2) ||                     \
     HIP_VERSION_MAJOR > 5)
    hipUUID uuid = {};
    // Supported since 5.2+
    sycl::detail::pi::assertion(hipDeviceGetUuid(&uuid, device->get()) ==
                                hipSuccess);
    std::array<unsigned char, 16> name;
    std::copy(uuid.bytes, uuid.bytes + 16, name.begin());
    return getInfoArray(16, param_value_size, param_value, param_value_size_ret,
                        name.data());
#endif
    return PI_ERROR_INVALID_VALUE;
  }
  case PI_EXT_INTEL_DEVICE_INFO_MEM_CHANNEL_SUPPORT: {
    // The mem-channel buffer property is not supported on HIP devices.
    return getInfo<pi_bool>(param_value_size, param_value, param_value_size_ret,
                            false);
  }
  case PI_DEVICE_INFO_IMAGE_SRGB: {
    // The sRGB images are not supported on HIP device.
    return getInfo<pi_bool>(param_value_size, param_value, param_value_size_ret,
                            false);
  }

  case PI_EXT_CODEPLAY_DEVICE_INFO_MAX_REGISTERS_PER_WORK_GROUP: {
    // Maximum number of 32-bit registers available to a thread block.
    // Note: This number is shared by all thread blocks simultaneously resident
    // on a multiprocessor.
    int max_registers{-1};
    sycl::detail::pi::assertion(
        hipDeviceGetAttribute(&max_registers,
                              hipDeviceAttributeMaxRegistersPerBlock,
                              device->get()) == hipSuccess);

    sycl::detail::pi::assertion(max_registers >= 0);

    return getInfo(param_value_size, param_value, param_value_size_ret,
                   static_cast<uint32_t>(max_registers));
  }

  case PI_DEVICE_INFO_PCI_ADDRESS: {
    constexpr size_t AddressBufferSize = 13;
    char AddressBuffer[AddressBufferSize];
    sycl::detail::pi::assertion(
        hipDeviceGetPCIBusId(AddressBuffer, AddressBufferSize, device->get()) ==
        hipSuccess);
    // A typical PCI address is 12 bytes + \0: "1234:67:90.2", but the HIP API
    // is not guaranteed to use this format. In practice, it uses this format,
    // at least in 5.3-5.5. To be on the safe side, we make sure the terminating
    // \0 is set.
    AddressBuffer[AddressBufferSize - 1] = '\0';
    sycl::detail::pi::assertion(strnlen(AddressBuffer, AddressBufferSize) > 0);
    return getInfoArray(strnlen(AddressBuffer, AddressBufferSize - 1) + 1,
                        param_value_size, param_value, param_value_size_ret,
                        AddressBuffer);
  }
  // TODO: Investigate if this information is available on HIP.
  case PI_DEVICE_INFO_GPU_EU_COUNT:
  case PI_DEVICE_INFO_GPU_EU_SIMD_WIDTH:
  case PI_DEVICE_INFO_GPU_SLICES:
  case PI_DEVICE_INFO_GPU_SUBSLICES_PER_SLICE:
  case PI_DEVICE_INFO_GPU_EU_COUNT_PER_SUBSLICE:
  case PI_DEVICE_INFO_GPU_HW_THREADS_PER_EU:
  case PI_DEVICE_INFO_MAX_MEM_BANDWIDTH:
  case PI_EXT_ONEAPI_DEVICE_INFO_BFLOAT16_MATH_FUNCTIONS:
  case PI_EXT_ONEAPI_DEVICE_INFO_CUDA_ASYNC_BARRIER:
    setErrorMessage("HIP backend does not support this query",
                    PI_ERROR_INVALID_ARG_VALUE);
    return PI_ERROR_PLUGIN_SPECIFIC_ERROR;

  default:
    __SYCL_PI_HANDLE_UNKNOWN_PARAM_NAME(param_name);
  }
  sycl::detail::pi::die("Device info request not implemented");
  return {};
}

/// Gets the native HIP handle of a PI device object
///
/// \param[in] device The PI device to get the native HIP object of.
/// \param[out] nativeHandle Set to the native handle of the PI device object.
///
/// \return PI_SUCCESS
pi_result hip_piextDeviceGetNativeHandle(pi_device device,
                                         pi_native_handle *nativeHandle) {
  *nativeHandle = static_cast<pi_native_handle>(device->get());
  return PI_SUCCESS;
}

/// Created a PI device object from a HIP device handle.
/// TODO: Implement this.
/// NOTE: The created PI object takes ownership of the native handle.
///
/// \param[in] nativeHandle The native handle to create PI device object from.
/// \param[in] platform is the PI platform of the device.
/// \param[out] device Set to the PI device object created from native handle.
///
/// \return TBD
pi_result hip_piextDeviceCreateWithNativeHandle(pi_native_handle nativeHandle,
                                                pi_platform platform,
                                                pi_device *device) {
  (void)nativeHandle;
  (void)platform;
  (void)device;
  sycl::detail::pi::die(
      "Creation of PI device from native handle not implemented");
  return {};
}

/* Context APIs */

/// Create a PI HIP context.
///
/// By default creates a scoped context and keeps the last active HIP context
/// on top of the HIP context stack.
/// With the __SYCL_PI_CONTEXT_PROPERTIES_HIP_PRIMARY key/id and a value of
/// PI_TRUE creates a primary HIP context and activates it on the HIP context
/// stack.
///
/// \param[in] properties 0 terminated array of key/id-value combinations. Can
/// be nullptr. Only accepts property key/id
/// __SYCL_PI_CONTEXT_PROPERTIES_HIP_PRIMARY with a pi_bool value.
/// \param[in] num_devices Number of devices to create the context for.
/// \param[in] devices Devices to create the context for.
/// \param[in] pfn_notify Callback, currently unused.
/// \param[in] user_data User data for callback.
/// \param[out] retcontext Set to created context on success.
///
/// \return PI_SUCCESS on success, otherwise an error return code.
pi_result hip_piContextCreate(
    const pi_context_properties *properties,
    [[maybe_unused]] pi_uint32 num_devices, const pi_device *devices,
    [[maybe_unused]] void (*pfn_notify)(const char *errinfo,
                                        const void *private_info, size_t cb,
                                        [[maybe_unused]] void *user_data),
    [[maybe_unused]] void *user_data, pi_context *retcontext) {

  assert(devices != nullptr);
  // TODO: How to implement context callback?
  assert(pfn_notify == nullptr);
  assert(user_data == nullptr);
  assert(num_devices == 1);
  // Need input context
  assert(retcontext != nullptr);
  pi_result errcode_ret = PI_SUCCESS;

  // Parse properties.
  bool property_hip_primary = false;
  while (properties && (0 != *properties)) {
    // Consume property ID.
    pi_context_properties id = *properties;
    ++properties;
    // Consume property value.
    pi_context_properties value = *properties;
    ++properties;
    switch (id) {
    case __SYCL_PI_CONTEXT_PROPERTIES_HIP_PRIMARY:
      assert(value == PI_FALSE || value == PI_TRUE);
      property_hip_primary = static_cast<bool>(value);
      break;
    default:
      // Unknown property.
      sycl::detail::pi::die(
          "Unknown piContextCreate property in property list");
      return PI_ERROR_INVALID_VALUE;
    }
  }

  std::unique_ptr<_pi_context> piContextPtr{nullptr};
  try {
    hipCtx_t current = nullptr;

    if (property_hip_primary) {
      // Use the HIP primary context and assume that we want to use it
      // immediately as we want to forge context switches.
      hipCtx_t Ctxt;
      errcode_ret =
          PI_CHECK_ERROR(hipDevicePrimaryCtxRetain(&Ctxt, devices[0]->get()));
      piContextPtr = std::unique_ptr<_pi_context>(
          new _pi_context{_pi_context::kind::primary, Ctxt, *devices});
      errcode_ret = PI_CHECK_ERROR(hipCtxPushCurrent(Ctxt));
    } else {
      // Create a scoped context.
      hipCtx_t newContext;
      PI_CHECK_ERROR(hipCtxGetCurrent(&current));
      errcode_ret = PI_CHECK_ERROR(
          hipCtxCreate(&newContext, hipDeviceMapHost, devices[0]->get()));
      piContextPtr = std::unique_ptr<_pi_context>(new _pi_context{
          _pi_context::kind::user_defined, newContext, *devices});
    }

    static std::once_flag initFlag;
    std::call_once(
        initFlag,
        [](pi_result &) {
          // Use default stream to record base event counter
          PI_CHECK_ERROR(
              hipEventCreateWithFlags(&_pi_platform::evBase_, hipEventDefault));
          PI_CHECK_ERROR(hipEventRecord(_pi_platform::evBase_, 0));
        },
        errcode_ret);

    // For non-primary scoped contexts keep the last active on top of the stack
    // as `cuCtxCreate` replaces it implicitly otherwise.
    // Primary contexts are kept on top of the stack, so the previous context
    // is not queried and therefore not recovered.
    if (current != nullptr) {
      PI_CHECK_ERROR(hipCtxSetCurrent(current));
    }

    *retcontext = piContextPtr.release();
  } catch (pi_result err) {
    errcode_ret = err;
  } catch (...) {
    errcode_ret = PI_ERROR_OUT_OF_RESOURCES;
  }
  return errcode_ret;
}

pi_result hip_piContextRelease(pi_context ctxt) {

  assert(ctxt != nullptr);

  if (ctxt->decrement_reference_count() > 0) {
    return PI_SUCCESS;
  }
  ctxt->invoke_extended_deleters();

  std::unique_ptr<_pi_context> context{ctxt};

  if (!ctxt->is_primary()) {
    hipCtx_t hipCtxt = ctxt->get();
    // hipCtxSynchronize is not supported for AMD platform so we can just
    // destroy the context, for NVIDIA make sure it's synchronized.
#if defined(__HIP_PLATFORM_NVIDIA__)
    hipCtx_t current = nullptr;
    PI_CHECK_ERROR(hipCtxGetCurrent(&current));
    if (hipCtxt != current) {
      PI_CHECK_ERROR(hipCtxPushCurrent(hipCtxt));
    }
    PI_CHECK_ERROR(hipCtxSynchronize());
    PI_CHECK_ERROR(hipCtxGetCurrent(&current));
    if (hipCtxt == current) {
      PI_CHECK_ERROR(hipCtxPopCurrent(&current));
    }
#endif
    return PI_CHECK_ERROR(hipCtxDestroy(hipCtxt));
  } else {
    // Primary context is not destroyed, but released
    hipDevice_t hipDev = ctxt->get_device()->get();
    hipCtx_t current;
    PI_CHECK_ERROR(hipCtxPopCurrent(&current));
    return PI_CHECK_ERROR(hipDevicePrimaryCtxRelease(hipDev));
  }

  hipCtx_t hipCtxt = ctxt->get();
  return PI_CHECK_ERROR(hipCtxDestroy(hipCtxt));
}

/// Gets the native HIP handle of a PI context object
///
/// \param[in] context The PI context to get the native HIP object of.
/// \param[out] nativeHandle Set to the native handle of the PI context object.
///
/// \return PI_SUCCESS
pi_result hip_piextContextGetNativeHandle(pi_context context,
                                          pi_native_handle *nativeHandle) {
  *nativeHandle = reinterpret_cast<pi_native_handle>(context->get());
  return PI_SUCCESS;
}

/// Created a PI context object from a HIP context handle.
/// TODO: Implement this.
/// NOTE: The created PI object takes ownership of the native handle.
///
/// \param[in] nativeHandle The native handle to create PI context object from.
/// \param[out] context Set to the PI context object created from native handle.
///
/// \return TBD
pi_result hip_piextContextCreateWithNativeHandle(pi_native_handle nativeHandle,
                                                 pi_uint32 num_devices,
                                                 const pi_device *devices,
                                                 bool ownNativeHandle,
                                                 pi_context *context) {
  (void)nativeHandle;
  (void)num_devices;
  (void)devices;
  (void)ownNativeHandle;
  (void)context;
  sycl::detail::pi::die(
      "Creation of PI context from native handle not implemented");
  return {};
}

/// Creates a PI Memory object using a HIP memory allocation.
/// Can trigger a manual copy depending on the mode.
/// \TODO Implement USE_HOST_PTR using cuHostRegister
///
pi_result
hip_piMemBufferCreate(pi_context context, pi_mem_flags flags, size_t size,
                      void *host_ptr, pi_mem *ret_mem,
                      [[maybe_unused]] const pi_mem_properties *properties) {
  // Need input memory object
  assert(ret_mem != nullptr);
  assert((properties == nullptr || *properties == 0) &&
         "no mem properties goes to HIP RT yet");
  // Currently, USE_HOST_PTR is not implemented using host register
  // since this triggers a weird segfault after program ends.
  // Setting this constant to true enables testing that behavior.
  const bool enableUseHostPtr = false;
  const bool performInitialCopy =
      (flags & PI_MEM_FLAGS_HOST_PTR_COPY) ||
      ((flags & PI_MEM_FLAGS_HOST_PTR_USE) && !enableUseHostPtr);
  pi_result retErr = PI_SUCCESS;
  pi_mem retMemObj = nullptr;

  try {
    ScopedContext active(context);
    void *ptr;
    _pi_mem::mem_::buffer_mem_::alloc_mode allocMode =
        _pi_mem::mem_::buffer_mem_::alloc_mode::classic;

    if ((flags & PI_MEM_FLAGS_HOST_PTR_USE) && enableUseHostPtr) {
      retErr = PI_CHECK_ERROR(
          hipHostRegister(host_ptr, size, hipHostRegisterMapped));
      retErr = PI_CHECK_ERROR(hipHostGetDevicePointer(&ptr, host_ptr, 0));
      allocMode = _pi_mem::mem_::buffer_mem_::alloc_mode::use_host_ptr;
    } else if (flags & PI_MEM_FLAGS_HOST_PTR_ALLOC) {
      retErr = PI_CHECK_ERROR(hipHostMalloc(&host_ptr, size));
      retErr = PI_CHECK_ERROR(hipHostGetDevicePointer(&ptr, host_ptr, 0));
      allocMode = _pi_mem::mem_::buffer_mem_::alloc_mode::alloc_host_ptr;
    } else {
      retErr = PI_CHECK_ERROR(hipMalloc(&ptr, size));
      if (flags & PI_MEM_FLAGS_HOST_PTR_COPY) {
        allocMode = _pi_mem::mem_::buffer_mem_::alloc_mode::copy_in;
      }
    }

    if (retErr == PI_SUCCESS) {
      pi_mem parentBuffer = nullptr;

      auto devPtr =
          reinterpret_cast<_pi_mem::mem_::mem_::buffer_mem_::native_type>(ptr);
      auto piMemObj = std::unique_ptr<_pi_mem>(new _pi_mem{
          context, parentBuffer, allocMode, devPtr, host_ptr, size});
      if (piMemObj != nullptr) {
        retMemObj = piMemObj.release();
        if (performInitialCopy) {
          // Operates on the default stream of the current HIP context.
          retErr = PI_CHECK_ERROR(hipMemcpyHtoD(devPtr, host_ptr, size));
          // Synchronize with default stream implicitly used by cuMemcpyHtoD
          // to make buffer data available on device before any other PI call
          // uses it.
          if (retErr == PI_SUCCESS) {
            hipStream_t defaultStream = 0;
            retErr = PI_CHECK_ERROR(hipStreamSynchronize(defaultStream));
          }
        }
      } else {
        retErr = PI_ERROR_OUT_OF_HOST_MEMORY;
      }
    }
  } catch (pi_result err) {
    retErr = err;
  } catch (...) {
    retErr = PI_ERROR_OUT_OF_RESOURCES;
  }

  *ret_mem = retMemObj;

  return retErr;
}

/// Decreases the reference count of the Mem object.
/// If this is zero, calls the relevant HIP Free function
/// \return PI_SUCCESS unless deallocation error
///
pi_result hip_piMemRelease(pi_mem memObj) {
  assert((memObj != nullptr) && "PI_ERROR_INVALID_MEM_OBJECTS");

  pi_result ret = PI_SUCCESS;

  try {

    // Do nothing if there are other references
    if (memObj->decrement_reference_count() > 0) {
      return PI_SUCCESS;
    }

    // make sure memObj is released in case PI_CHECK_ERROR throws
    std::unique_ptr<_pi_mem> uniqueMemObj(memObj);

    if (memObj->is_sub_buffer()) {
      return PI_SUCCESS;
    }

    ScopedContext active(uniqueMemObj->get_context());

    if (memObj->mem_type_ == _pi_mem::mem_type::buffer) {
      switch (uniqueMemObj->mem_.buffer_mem_.allocMode_) {
      case _pi_mem::mem_::buffer_mem_::alloc_mode::copy_in:
      case _pi_mem::mem_::buffer_mem_::alloc_mode::classic:
        ret = PI_CHECK_ERROR(
            hipFree((void *)uniqueMemObj->mem_.buffer_mem_.ptr_));
        break;
      case _pi_mem::mem_::buffer_mem_::alloc_mode::use_host_ptr:
        ret = PI_CHECK_ERROR(
            hipHostUnregister(uniqueMemObj->mem_.buffer_mem_.hostPtr_));
        break;
      case _pi_mem::mem_::buffer_mem_::alloc_mode::alloc_host_ptr:
        ret = PI_CHECK_ERROR(
            hipFreeHost(uniqueMemObj->mem_.buffer_mem_.hostPtr_));
      };
    }

    else if (memObj->mem_type_ == _pi_mem::mem_type::surface) {
      ret = PI_CHECK_ERROR(hipDestroySurfaceObject(
          uniqueMemObj->mem_.surface_mem_.get_surface()));
      auto array = uniqueMemObj->mem_.surface_mem_.get_array();
      ret = PI_CHECK_ERROR(hipFreeArray(array));
    }

  } catch (pi_result err) {
    ret = err;
  } catch (...) {
    ret = PI_ERROR_OUT_OF_RESOURCES;
  }

  if (ret != PI_SUCCESS) {
    // A reported HIP error is either an implementation or an asynchronous HIP
    // error for which it is unclear if the function that reported it succeeded
    // or not. Either way, the state of the program is compromised and likely
    // unrecoverable.
    sycl::detail::pi::die(
        "Unrecoverable program state reached in hip_piMemRelease");
  }

  return PI_SUCCESS;
}

/// Implements a buffer partition in the HIP backend.
/// A buffer partition (or a sub-buffer, in OpenCL terms) is simply implemented
/// as an offset over an existing HIP allocation.
///
pi_result hip_piMemBufferPartition(
    pi_mem parent_buffer, pi_mem_flags flags,
    [[maybe_unused]] pi_buffer_create_type buffer_create_type,
    void *buffer_create_info, pi_mem *memObj) {
  assert((parent_buffer != nullptr) && "PI_ERROR_INVALID_MEM_OBJECT");
  assert(parent_buffer->is_buffer() && "PI_ERROR_INVALID_MEM_OBJECTS");
  assert(!parent_buffer->is_sub_buffer() && "PI_ERROR_INVALID_MEM_OBJECT");

  // Default value for flags means PI_MEM_FLAGS_ACCCESS_RW.
  if (flags == 0) {
    flags = PI_MEM_FLAGS_ACCESS_RW;
  }

  assert((flags == PI_MEM_FLAGS_ACCESS_RW) && "PI_ERROR_INVALID_VALUE");
  assert((buffer_create_type == PI_BUFFER_CREATE_TYPE_REGION) &&
         "PI_ERROR_INVALID_VALUE");
  assert((buffer_create_info != nullptr) && "PI_ERROR_INVALID_VALUE");
  assert(memObj != nullptr);

  const auto bufferRegion =
      *reinterpret_cast<pi_buffer_region>(buffer_create_info);
  assert((bufferRegion.size != 0u) && "PI_ERROR_INVALID_BUFFER_SIZE");

  assert((bufferRegion.origin <= (bufferRegion.origin + bufferRegion.size)) &&
         "Overflow");
  assert(((bufferRegion.origin + bufferRegion.size) <=
          parent_buffer->mem_.buffer_mem_.get_size()) &&
         "PI_ERROR_INVALID_BUFFER_SIZE");
  // Retained indirectly due to retaining parent buffer below.
  pi_context context = parent_buffer->context_;
  _pi_mem::mem_::buffer_mem_::alloc_mode allocMode =
      _pi_mem::mem_::buffer_mem_::alloc_mode::classic;

  assert(parent_buffer->mem_.buffer_mem_.ptr_ !=
         _pi_mem::mem_::buffer_mem_::native_type{0});
  _pi_mem::mem_::buffer_mem_::native_type ptr =
      parent_buffer->mem_.buffer_mem_.get_with_offset(bufferRegion.origin);

  void *hostPtr = nullptr;
  if (parent_buffer->mem_.buffer_mem_.hostPtr_) {
    hostPtr = static_cast<char *>(parent_buffer->mem_.buffer_mem_.hostPtr_) +
              bufferRegion.origin;
  }

  ReleaseGuard<pi_mem> releaseGuard(parent_buffer);

  std::unique_ptr<_pi_mem> retMemObj{nullptr};
  try {
    ScopedContext active(context);

    retMemObj = std::unique_ptr<_pi_mem>{new _pi_mem{
        context, parent_buffer, allocMode, ptr, hostPtr, bufferRegion.size}};
  } catch (pi_result err) {
    *memObj = nullptr;
    return err;
  } catch (...) {
    *memObj = nullptr;
    return PI_ERROR_OUT_OF_HOST_MEMORY;
  }

  releaseGuard.dismiss();
  *memObj = retMemObj.release();
  return PI_SUCCESS;
}

pi_result hip_piMemGetInfo(pi_mem memObj, pi_mem_info queriedInfo,
                           size_t expectedQuerySize, void *queryOutput,
                           size_t *writtenQuerySize) {
  (void)memObj;
  (void)queriedInfo;
  (void)expectedQuerySize;
  (void)queryOutput;
  (void)writtenQuerySize;

  sycl::detail::pi::die("hip_piMemGetInfo not implemented");
}

/// Gets the native HIP handle of a PI mem object
///
/// \param[in] mem The PI mem to get the native HIP object of.
/// \param[out] nativeHandle Set to the native handle of the PI mem object.
///
/// \return PI_SUCCESS
pi_result hip_piextMemGetNativeHandle(pi_mem mem,
                                      pi_native_handle *nativeHandle) {
#if defined(__HIP_PLATFORM_NVIDIA__)
  if (sizeof(_pi_mem::mem_::buffer_mem_::native_type) >
      sizeof(pi_native_handle)) {
    // Check that all the upper bits that cannot be represented by
    // pi_native_handle are empty.
    // NOTE: The following shift might trigger a warning, but the check in the
    // if above makes sure that this does not underflow.
    _pi_mem::mem_::buffer_mem_::native_type upperBits =
        mem->mem_.buffer_mem_.get() >> (sizeof(pi_native_handle) * CHAR_BIT);
    if (upperBits) {
      // Return an error if any of the remaining bits is non-zero.
      return PI_ERROR_INVALID_MEM_OBJECT;
    }
  }
  *nativeHandle = static_cast<pi_native_handle>(mem->mem_.buffer_mem_.get());
#elif defined(__HIP_PLATFORM_AMD__)
  *nativeHandle =
      reinterpret_cast<pi_native_handle>(mem->mem_.buffer_mem_.get());
#else
#error("Must define exactly one of __HIP_PLATFORM_AMD__ or __HIP_PLATFORM_NVIDIA__");
#endif
  return PI_SUCCESS;
}

/// Created a PI mem object from a HIP mem handle.
/// TODO: Implement this.
/// NOTE: The created PI object takes ownership of the native handle.
///
/// \param[in] nativeHandle The native handle to create PI mem object from.
/// \param[in] context The PI context of the memory allocation.
/// \param[in] ownNativeHandle Indicates if we own the native memory handle or
/// it came from interop that asked to not transfer the ownership to SYCL RT.
/// \param[out] mem Set to the PI mem object created from native handle.
///
/// \return TBD
pi_result hip_piextMemCreateWithNativeHandle(pi_native_handle nativeHandle,
                                             pi_context context,
                                             bool ownNativeHandle,
                                             pi_mem *mem) {
  (void)nativeHandle;
  (void)context;
  (void)ownNativeHandle;
  (void)mem;

  sycl::detail::pi::die(
      "Creation of PI mem from native handle not implemented");
  return {};
}

/// Created a PI image mem object from a HIP image mem handle.
/// TODO: Implement this.
/// NOTE: The created PI object takes ownership of the native handle.
///
/// \param[in] nativeHandle The native handle to create PI mem object from.
/// \param[in] context The PI context of the memory allocation.
/// \param[in] ownNativeHandle Indicates if we own the native memory handle or
/// it came from interop that asked to not transfer the ownership to SYCL RT.
/// \param[in] ImageFormat The format of the image.
/// \param[in] ImageDesc The description information for the image.
/// \param[out] mem Set to the PI mem object created from native handle.
///
/// \return TBD
pi_result hip_piextMemImageCreateWithNativeHandle(
    pi_native_handle nativeHandle, pi_context context, bool ownNativeHandle,
    const pi_image_format *ImageFormat, const pi_image_desc *ImageDesc,
    pi_mem *mem) {
  (void)nativeHandle;
  (void)context;
  (void)ownNativeHandle;
  (void)ImageFormat;
  (void)ImageDesc;
  (void)mem;

  sycl::detail::pi::die(
      "Creation of PI mem from native image handle not implemented");
  return {};
}

/// Creates a `pi_queue` object on the HIP backend.
/// Valid properties
/// * __SYCL_PI_HIP_USE_DEFAULT_STREAM -> hipStreamDefault
/// * __SYCL_PI_HIP_SYNC_WITH_DEFAULT -> hipStreamNonBlocking
/// \return Pi queue object mapping to a HIPStream
///
pi_result hip_piQueueCreate(pi_context context, pi_device device,
                            pi_queue_properties properties, pi_queue *queue) {
  try {
    std::unique_ptr<_pi_queue> queueImpl{nullptr};

    if (context->get_device() != device) {
      *queue = nullptr;
      return PI_ERROR_INVALID_DEVICE;
    }

    unsigned int flags = 0;

    const bool is_out_of_order =
        properties & PI_QUEUE_FLAG_OUT_OF_ORDER_EXEC_MODE_ENABLE;

    std::vector<hipStream_t> computeHipStreams(
        is_out_of_order ? _pi_queue::default_num_compute_streams : 1);
    std::vector<hipStream_t> transferHipStreams(
        is_out_of_order ? _pi_queue::default_num_transfer_streams : 0);

    queueImpl = std::unique_ptr<_pi_queue>(new _pi_queue{
        std::move(computeHipStreams), std::move(transferHipStreams), context,
        device, properties, flags});

    *queue = queueImpl.release();

    return PI_SUCCESS;
  } catch (pi_result err) {

    return err;

  } catch (...) {

    return PI_ERROR_OUT_OF_RESOURCES;
  }
}
pi_result hip_piextQueueCreate(pi_context Context, pi_device Device,
                               pi_queue_properties *Properties,
                               pi_queue *Queue) {
  assert(Properties);
  // Expect flags mask to be passed first.
  assert(Properties[0] == PI_QUEUE_FLAGS);
  if (Properties[0] != PI_QUEUE_FLAGS)
    return PI_ERROR_INVALID_VALUE;
  pi_queue_properties Flags = Properties[1];
  // Extra data isn't supported yet.
  assert(Properties[2] == 0);
  if (Properties[2] != 0)
    return PI_ERROR_INVALID_VALUE;
  return hip_piQueueCreate(Context, Device, Flags, Queue);
}

pi_result hip_piQueueGetInfo(pi_queue command_queue, pi_queue_info param_name,
                             size_t param_value_size, void *param_value,
                             size_t *param_value_size_ret) {
  assert(command_queue != nullptr);

  switch (param_name) {
  case PI_QUEUE_INFO_CONTEXT:
    return getInfo(param_value_size, param_value, param_value_size_ret,
                   command_queue->context_);
  case PI_QUEUE_INFO_DEVICE:
    return getInfo(param_value_size, param_value, param_value_size_ret,
                   command_queue->device_);
  case PI_QUEUE_INFO_REFERENCE_COUNT:
    return getInfo(param_value_size, param_value, param_value_size_ret,
                   command_queue->get_reference_count());
  case PI_QUEUE_INFO_PROPERTIES:
    return getInfo(param_value_size, param_value, param_value_size_ret,
                   command_queue->properties_);
  case PI_EXT_ONEAPI_QUEUE_INFO_EMPTY: {
    bool IsReady = command_queue->all_of([](hipStream_t s) -> bool {
      const hipError_t ret = hipStreamQuery(s);
      if (ret == hipSuccess)
        return true;

      if (ret == hipErrorNotReady)
        return false;

      PI_CHECK_ERROR(ret);
      return false;
    });
    return getInfo(param_value_size, param_value, param_value_size_ret,
                   IsReady);
  }
  default:
    __SYCL_PI_HANDLE_UNKNOWN_PARAM_NAME(param_name);
  }
  sycl::detail::pi::die("Queue info request not implemented");
  return {};
}

pi_result hip_piQueueRetain(pi_queue command_queue) {
  assert(command_queue != nullptr);
  assert(command_queue->get_reference_count() > 0);

  command_queue->increment_reference_count();
  return PI_SUCCESS;
}

pi_result hip_piQueueRelease(pi_queue command_queue) {
  assert(command_queue != nullptr);

  if (command_queue->decrement_reference_count() > 0) {
    return PI_SUCCESS;
  }

  try {
    std::unique_ptr<_pi_queue> queueImpl(command_queue);

    ScopedContext active(command_queue->get_context());

    command_queue->for_each_stream([](hipStream_t s) {
      PI_CHECK_ERROR(hipStreamSynchronize(s));
      PI_CHECK_ERROR(hipStreamDestroy(s));
    });

    return PI_SUCCESS;
  } catch (pi_result err) {
    return err;
  } catch (...) {
    return PI_ERROR_OUT_OF_RESOURCES;
  }
}

pi_result hip_piQueueFinish(pi_queue command_queue) {

  // set default result to a negative result (avoid false-positve tests)
  pi_result result = PI_ERROR_OUT_OF_HOST_MEMORY;

  try {

    assert(command_queue !=
           nullptr); // need PI_ERROR_INVALID_EXTERNAL_HANDLE error code
    ScopedContext active(command_queue->get_context());

    command_queue->sync_streams<true>([&result](hipStream_t s) {
      result = PI_CHECK_ERROR(hipStreamSynchronize(s));
    });

  } catch (pi_result err) {

    result = err;

  } catch (...) {

    result = PI_ERROR_OUT_OF_RESOURCES;
  }

  return result;
}

// There is no HIP counterpart for queue flushing and we don't run into the
// same problem of having to flush cross-queue dependencies as some of the
// other plugins, so it can be left as no-op.
pi_result hip_piQueueFlush(pi_queue command_queue) {
  (void)command_queue;
  return PI_SUCCESS;
}

/// Gets the native HIP handle of a PI queue object
///
/// \param[in] queue The PI queue to get the native HIP object of.
/// \param[out] nativeHandle Set to the native handle of the PI queue object.
///
/// \return PI_SUCCESS
pi_result hip_piextQueueGetNativeHandle(pi_queue queue,
                                        pi_native_handle *nativeHandle,
                                        int32_t *NativeHandleDesc) {
  *NativeHandleDesc = 0;
  ScopedContext active(queue->get_context());
  *nativeHandle =
      reinterpret_cast<pi_native_handle>(queue->get_next_compute_stream());
  return PI_SUCCESS;
}

/// Created a PI queue object from a HIP queue handle.
/// TODO: Implement this.
/// NOTE: The created PI object takes ownership of the native handle.
///
/// \param[in] nativeHandle The native handle to create PI queue object from.
/// \param[in] context is the PI context of the queue.
/// \param[out] queue Set to the PI queue object created from native handle.
/// \param ownNativeHandle tells if SYCL RT should assume the ownership of
///        the native handle, if it can.
///
///
/// \return TBD
pi_result hip_piextQueueCreateWithNativeHandle(
    pi_native_handle nativeHandle, int32_t NativeHandleDesc, pi_context context,
    pi_device device, bool ownNativeHandle, pi_queue_properties *Properties,
    pi_queue *queue) {
  (void)nativeHandle;
  (void)NativeHandleDesc;
  (void)context;
  (void)device;
  (void)ownNativeHandle;
  (void)Properties;
  (void)queue;
  sycl::detail::pi::die(
      "Creation of PI queue from native handle not implemented");
  return {};
}

pi_result hip_piEnqueueMemBufferWrite(pi_queue command_queue, pi_mem buffer,
                                      pi_bool blocking_write, size_t offset,
                                      size_t size, void *ptr,
                                      pi_uint32 num_events_in_wait_list,
                                      const pi_event *event_wait_list,
                                      pi_event *event) {

  assert(buffer != nullptr);
  assert(command_queue != nullptr);
  pi_result retErr = PI_SUCCESS;
  std::unique_ptr<_pi_event> retImplEv{nullptr};

  try {
    ScopedContext active(command_queue->get_context());
    hipStream_t hipStream = command_queue->get_next_transfer_stream();
    retErr = enqueueEventsWait(command_queue, hipStream,
                               num_events_in_wait_list, event_wait_list);

    if (event) {
      retImplEv = std::unique_ptr<_pi_event>(_pi_event::make_native(
          PI_COMMAND_TYPE_MEM_BUFFER_WRITE, command_queue, hipStream));
      retImplEv->start();
    }

    retErr = PI_CHECK_ERROR(
        hipMemcpyHtoDAsync(buffer->mem_.buffer_mem_.get_with_offset(offset),
                           ptr, size, hipStream));

    if (event) {
      retErr = retImplEv->record();
    }

    if (blocking_write) {
      retErr = PI_CHECK_ERROR(hipStreamSynchronize(hipStream));
    }

    if (event) {
      *event = retImplEv.release();
    }
  } catch (pi_result err) {
    retErr = err;
  }
  return retErr;
}

pi_result hip_piEnqueueMemBufferRead(pi_queue command_queue, pi_mem buffer,
                                     pi_bool blocking_read, size_t offset,
                                     size_t size, void *ptr,
                                     pi_uint32 num_events_in_wait_list,
                                     const pi_event *event_wait_list,
                                     pi_event *event) {

  assert(buffer != nullptr);
  assert(command_queue != nullptr);
  pi_result retErr = PI_SUCCESS;
  std::unique_ptr<_pi_event> retImplEv{nullptr};

  try {
    ScopedContext active(command_queue->get_context());
    hipStream_t hipStream = command_queue->get_next_transfer_stream();
    retErr = enqueueEventsWait(command_queue, hipStream,
                               num_events_in_wait_list, event_wait_list);

    if (event) {
      retImplEv = std::unique_ptr<_pi_event>(_pi_event::make_native(
          PI_COMMAND_TYPE_MEM_BUFFER_READ, command_queue, hipStream));
      retImplEv->start();
    }

    retErr = PI_CHECK_ERROR(hipMemcpyDtoHAsync(
        ptr, buffer->mem_.buffer_mem_.get_with_offset(offset), size,
        hipStream));

    if (event) {
      retErr = retImplEv->record();
    }

    if (blocking_read) {
      retErr = PI_CHECK_ERROR(hipStreamSynchronize(hipStream));
    }

    if (event) {
      *event = retImplEv.release();
    }

  } catch (pi_result err) {
    retErr = err;
  }
  return retErr;
}

pi_result hip_piEventsWait(pi_uint32 num_events, const pi_event *event_list) {

  try {
    assert(num_events != 0);
    assert(event_list);
    if (num_events == 0) {
      return PI_ERROR_INVALID_VALUE;
    }

    if (!event_list) {
      return PI_ERROR_INVALID_EVENT;
    }

    auto context = event_list[0]->get_context();
    ScopedContext active(context);

    auto waitFunc = [context](pi_event event) -> pi_result {
      if (!event) {
        return PI_ERROR_INVALID_EVENT;
      }

      if (event->get_context() != context) {
        return PI_ERROR_INVALID_CONTEXT;
      }

      return event->wait();
    };
    return forLatestEvents(event_list, num_events, waitFunc);
  } catch (pi_result err) {
    return err;
  } catch (...) {
    return PI_ERROR_OUT_OF_RESOURCES;
  }
}

pi_result hip_piKernelCreate(pi_program program, const char *kernel_name,
                             pi_kernel *kernel) {
  assert(kernel != nullptr);
  assert(program != nullptr);

  pi_result retErr = PI_SUCCESS;
  std::unique_ptr<_pi_kernel> retKernel{nullptr};

  try {
    ScopedContext active(program->get_context());

    hipFunction_t hipFunc;
    retErr = PI_CHECK_ERROR(
        hipModuleGetFunction(&hipFunc, program->get(), kernel_name));

    std::string kernel_name_woffset = std::string(kernel_name) + "_with_offset";
    hipFunction_t hipFuncWithOffsetParam;
    hipError_t offsetRes = hipModuleGetFunction(
        &hipFuncWithOffsetParam, program->get(), kernel_name_woffset.c_str());

    // If there is no kernel with global offset parameter we mark it as missing
    if (offsetRes == hipErrorNotFound) {
      hipFuncWithOffsetParam = nullptr;
    } else {
      retErr = PI_CHECK_ERROR(offsetRes);
    }

    retKernel = std::unique_ptr<_pi_kernel>(
        new _pi_kernel{hipFunc, hipFuncWithOffsetParam, kernel_name, program,
                       program->get_context()});
  } catch (pi_result err) {
    retErr = err;
  } catch (...) {
    retErr = PI_ERROR_OUT_OF_HOST_MEMORY;
  }

  *kernel = retKernel.release();
  return retErr;
}

pi_result hip_piKernelSetArg(pi_kernel kernel, pi_uint32 arg_index,
                             size_t arg_size, const void *arg_value) {

  assert(kernel != nullptr);
  pi_result retErr = PI_SUCCESS;
  try {
    if (arg_value) {
      kernel->set_kernel_arg(arg_index, arg_size, arg_value);
    } else {
      kernel->set_kernel_local_arg(arg_index, arg_size);
    }
  } catch (pi_result err) {
    retErr = err;
  }
  return retErr;
}

pi_result hip_piextKernelSetArgMemObj(pi_kernel kernel, pi_uint32 arg_index,
                                      const pi_mem_obj_property *arg_properties,
                                      const pi_mem *arg_value) {
  std::ignore = arg_properties;

  assert(kernel != nullptr);
  assert(arg_value != nullptr);

  // Below sets kernel arg when zero-sized buffers are handled.
  // In such case the corresponding memory is null.
  if (*arg_value == nullptr) {
    kernel->set_kernel_arg(arg_index, 0, nullptr);
    return PI_SUCCESS;
  }

  pi_result retErr = PI_SUCCESS;
  try {
    pi_mem arg_mem = *arg_value;

    if (arg_mem->mem_type_ == _pi_mem::mem_type::surface) {
      auto array = arg_mem->mem_.surface_mem_.get_array();
      hipArray_Format Format;
      size_t NumChannels;
      getArrayDesc(array, Format, NumChannels);
      if (Format != HIP_AD_FORMAT_UNSIGNED_INT32 &&
          Format != HIP_AD_FORMAT_SIGNED_INT32 &&
          Format != HIP_AD_FORMAT_HALF && Format != HIP_AD_FORMAT_FLOAT) {
        sycl::detail::pi::die(
            "PI HIP kernels only support images with channel types int32, "
            "uint32, float, and half.");
      }
      hipSurfaceObject_t hipSurf = arg_mem->mem_.surface_mem_.get_surface();
      kernel->set_kernel_arg(arg_index, sizeof(hipSurf), (void *)&hipSurf);
    } else

    {
      void *hipPtr = arg_mem->mem_.buffer_mem_.get_void();
      kernel->set_kernel_arg(arg_index, sizeof(void *), (void *)&hipPtr);
    }
  } catch (pi_result err) {
    retErr = err;
  }
  return retErr;
}

pi_result hip_piextKernelSetArgSampler(pi_kernel kernel, pi_uint32 arg_index,
                                       const pi_sampler *arg_value) {

  assert(kernel != nullptr);
  assert(arg_value != nullptr);

  pi_result retErr = PI_SUCCESS;
  try {
    pi_uint32 samplerProps = (*arg_value)->props_;
    kernel->set_kernel_arg(arg_index, sizeof(pi_uint32), (void *)&samplerProps);
  } catch (pi_result err) {
    retErr = err;
  }
  return retErr;
}

pi_result hip_piEnqueueKernelLaunch(
    pi_queue command_queue, pi_kernel kernel, pi_uint32 work_dim,
    const size_t *global_work_offset, const size_t *global_work_size,
    const size_t *local_work_size, pi_uint32 num_events_in_wait_list,
    const pi_event *event_wait_list, pi_event *event) {

  // Preconditions
  assert(command_queue != nullptr);
  assert(command_queue->get_context() == kernel->get_context());
  assert(kernel != nullptr);
  assert(global_work_offset != nullptr);
  assert(work_dim > 0);
  assert(work_dim < 4);

  if (*global_work_size == 0) {
    return hip_piEnqueueEventsWaitWithBarrier(
        command_queue, num_events_in_wait_list, event_wait_list, event);
  }

  // Set the number of threads per block to the number of threads per warp
  // by default unless user has provided a better number
  size_t threadsPerBlock[3] = {32u, 1u, 1u};
  size_t maxWorkGroupSize = 0u;
  size_t maxThreadsPerBlock[3] = {};
  bool providedLocalWorkGroupSize = (local_work_size != nullptr);

  {
    pi_result retError = hip_piDeviceGetInfo(
        command_queue->device_, PI_DEVICE_INFO_MAX_WORK_ITEM_SIZES,
        sizeof(maxThreadsPerBlock), maxThreadsPerBlock, nullptr);
    assert(retError == PI_SUCCESS);
    (void)retError;

    retError = hip_piDeviceGetInfo(
        command_queue->device_, PI_DEVICE_INFO_MAX_WORK_GROUP_SIZE,
        sizeof(maxWorkGroupSize), &maxWorkGroupSize, nullptr);
    assert(retError == PI_SUCCESS);
    // The maxWorkGroupsSize = 1024 for AMD GPU
    // The maxThreadsPerBlock = {1024, 1024, 1024}

    if (providedLocalWorkGroupSize) {
      auto isValid = [&](int dim) {
        if (local_work_size[dim] > maxThreadsPerBlock[dim])
          return PI_ERROR_INVALID_WORK_GROUP_SIZE;
        // Checks that local work sizes are a divisor of the global work sizes
        // which includes that the local work sizes are neither larger than the
        // global work sizes and not 0.
        if (0u == local_work_size[dim])
          return PI_ERROR_INVALID_WORK_GROUP_SIZE;
        if (0u != (global_work_size[dim] % local_work_size[dim]))
          return PI_ERROR_INVALID_WORK_GROUP_SIZE;
        threadsPerBlock[dim] = local_work_size[dim];
        return PI_SUCCESS;
      };

      for (size_t dim = 0; dim < work_dim; dim++) {
        auto err = isValid(dim);
        if (err != PI_SUCCESS)
          return err;
      }
    } else {
      simpleGuessLocalWorkSize(threadsPerBlock, global_work_size,
                               maxThreadsPerBlock, kernel);
    }
  }

  if (maxWorkGroupSize <
      size_t(threadsPerBlock[0] * threadsPerBlock[1] * threadsPerBlock[2])) {
    return PI_ERROR_INVALID_WORK_GROUP_SIZE;
  }

  size_t blocksPerGrid[3] = {1u, 1u, 1u};

  for (size_t i = 0; i < work_dim; i++) {
    blocksPerGrid[i] =
        (global_work_size[i] + threadsPerBlock[i] - 1) / threadsPerBlock[i];
  }

  pi_result retError = PI_SUCCESS;
  std::unique_ptr<_pi_event> retImplEv{nullptr};

  try {
    ScopedContext active(command_queue->get_context());

    pi_uint32 stream_token;
    _pi_stream_guard guard;
    hipStream_t hipStream = command_queue->get_next_compute_stream(
        num_events_in_wait_list, event_wait_list, guard, &stream_token);
    hipFunction_t hipFunc = kernel->get();

    retError = enqueueEventsWait(command_queue, hipStream,
                                 num_events_in_wait_list, event_wait_list);

    // Set the implicit global offset parameter if kernel has offset variant
    if (kernel->get_with_offset_parameter()) {
      std::uint32_t hip_implicit_offset[3] = {0, 0, 0};
      if (global_work_offset) {
        for (size_t i = 0; i < work_dim; i++) {
          hip_implicit_offset[i] =
              static_cast<std::uint32_t>(global_work_offset[i]);
          if (global_work_offset[i] != 0) {
            hipFunc = kernel->get_with_offset_parameter();
          }
        }
      }
      kernel->set_implicit_offset_arg(sizeof(hip_implicit_offset),
                                      hip_implicit_offset);
    }

    auto argIndices = kernel->get_arg_indices();

    if (event) {
      retImplEv = std::unique_ptr<_pi_event>(
          _pi_event::make_native(PI_COMMAND_TYPE_NDRANGE_KERNEL, command_queue,
                                 hipStream, stream_token));
      retImplEv->start();
    }

    // Set local mem max size if env var is present
    static const char *local_mem_sz_ptr =
        std::getenv("SYCL_PI_HIP_MAX_LOCAL_MEM_SIZE");

    if (local_mem_sz_ptr) {
      int device_max_local_mem = 0;
      retError = PI_CHECK_ERROR(hipDeviceGetAttribute(
          &device_max_local_mem, hipDeviceAttributeMaxSharedMemoryPerBlock,
          command_queue->get_device()->get()));

      static const int env_val = std::atoi(local_mem_sz_ptr);
      if (env_val <= 0 || env_val > device_max_local_mem) {
        setErrorMessage("Invalid value specified for "
                        "SYCL_PI_HIP_MAX_LOCAL_MEM_SIZE",
                        PI_ERROR_PLUGIN_SPECIFIC_ERROR);
        return PI_ERROR_PLUGIN_SPECIFIC_ERROR;
      }
      retError = PI_CHECK_ERROR(hipFuncSetAttribute(
          hipFunc, hipFuncAttributeMaxDynamicSharedMemorySize, env_val));
    }

    retError = PI_CHECK_ERROR(hipModuleLaunchKernel(
        hipFunc, blocksPerGrid[0], blocksPerGrid[1], blocksPerGrid[2],
        threadsPerBlock[0], threadsPerBlock[1], threadsPerBlock[2],
        kernel->get_local_size(), hipStream, argIndices.data(), nullptr));

    kernel->clear_local_size();

    if (event) {
      retError = retImplEv->record();
      *event = retImplEv.release();
    }
  } catch (pi_result err) {
    retError = err;
  }
  return retError;
}

/// \TODO Not implemented
pi_result
hip_piEnqueueNativeKernel(pi_queue queue, void (*user_func)(void *), void *args,
                          size_t cb_args, pi_uint32 num_mem_objects,
                          const pi_mem *mem_list, const void **args_mem_loc,
                          pi_uint32 num_events_in_wait_list,
                          const pi_event *event_wait_list, pi_event *event) {
  (void)queue;
  (void)user_func;
  (void)args;
  (void)cb_args;
  (void)num_mem_objects;
  (void)mem_list;
  (void)args_mem_loc;
  (void)num_events_in_wait_list;
  (void)event_wait_list;
  (void)event;

  sycl::detail::pi::die("Not implemented in HIP backend");
  return {};
}

/// \TODO Not implemented

pi_result hip_piMemImageCreate(pi_context context, pi_mem_flags flags,
                               const pi_image_format *image_format,
                               const pi_image_desc *image_desc, void *host_ptr,
                               pi_mem *ret_mem) {

  // Need input memory object
  assert(ret_mem != nullptr);
  const bool performInitialCopy = (flags & PI_MEM_FLAGS_HOST_PTR_COPY) ||
                                  ((flags & PI_MEM_FLAGS_HOST_PTR_USE));
  pi_result retErr = PI_SUCCESS;

  // We only support RBGA channel order
  // TODO: check SYCL CTS and spec. May also have to support BGRA
  if (image_format->image_channel_order !=
      pi_image_channel_order::PI_IMAGE_CHANNEL_ORDER_RGBA) {
    sycl::detail::pi::die(
        "hip_piMemImageCreate only supports RGBA channel order");
  }

  // We have to use cuArray3DCreate, which has some caveats. The height and
  // depth parameters must be set to 0 produce 1D or 2D arrays. image_desc gives
  // a minimum value of 1, so we need to convert the answer.
  HIP_ARRAY3D_DESCRIPTOR array_desc;
  array_desc.NumChannels = 4; // Only support 4 channel image
  array_desc.Flags = 0;       // No flags required
  array_desc.Width = image_desc->image_width;
  if (image_desc->image_type == PI_MEM_TYPE_IMAGE1D) {
    array_desc.Height = 0;
    array_desc.Depth = 0;
  } else if (image_desc->image_type == PI_MEM_TYPE_IMAGE2D) {
    array_desc.Height = image_desc->image_height;
    array_desc.Depth = 0;
  } else if (image_desc->image_type == PI_MEM_TYPE_IMAGE3D) {
    array_desc.Height = image_desc->image_height;
    array_desc.Depth = image_desc->image_depth;
  }

  // We need to get this now in bytes for calculating the total image size later
  size_t pixel_type_size_bytes;

  switch (image_format->image_channel_data_type) {
  case PI_IMAGE_CHANNEL_TYPE_UNORM_INT8:
  case PI_IMAGE_CHANNEL_TYPE_UNSIGNED_INT8:
    array_desc.Format = HIP_AD_FORMAT_UNSIGNED_INT8;
    pixel_type_size_bytes = 1;
    break;
  case PI_IMAGE_CHANNEL_TYPE_SIGNED_INT8:
    array_desc.Format = HIP_AD_FORMAT_SIGNED_INT8;
    pixel_type_size_bytes = 1;
    break;
  case PI_IMAGE_CHANNEL_TYPE_UNORM_INT16:
  case PI_IMAGE_CHANNEL_TYPE_UNSIGNED_INT16:
    array_desc.Format = HIP_AD_FORMAT_UNSIGNED_INT16;
    pixel_type_size_bytes = 2;
    break;
  case PI_IMAGE_CHANNEL_TYPE_SIGNED_INT16:
    array_desc.Format = HIP_AD_FORMAT_SIGNED_INT16;
    pixel_type_size_bytes = 2;
    break;
  case PI_IMAGE_CHANNEL_TYPE_HALF_FLOAT:
    array_desc.Format = HIP_AD_FORMAT_HALF;
    pixel_type_size_bytes = 2;
    break;
  case PI_IMAGE_CHANNEL_TYPE_UNSIGNED_INT32:
    array_desc.Format = HIP_AD_FORMAT_UNSIGNED_INT32;
    pixel_type_size_bytes = 4;
    break;
  case PI_IMAGE_CHANNEL_TYPE_SIGNED_INT32:
    array_desc.Format = HIP_AD_FORMAT_SIGNED_INT32;
    pixel_type_size_bytes = 4;
    break;
  case PI_IMAGE_CHANNEL_TYPE_FLOAT:
    array_desc.Format = HIP_AD_FORMAT_FLOAT;
    pixel_type_size_bytes = 4;
    break;
  default:
    sycl::detail::pi::die(
        "hip_piMemImageCreate given unsupported image_channel_data_type");
  }

  // When a dimension isn't used image_desc has the size set to 1
  size_t pixel_size_bytes =
      pixel_type_size_bytes * 4; // 4 is the only number of channels we support
  size_t image_size_bytes = pixel_size_bytes * image_desc->image_width *
                            image_desc->image_height * image_desc->image_depth;

  ScopedContext active(context);
  hipArray *image_array;
  retErr = PI_CHECK_ERROR(hipArray3DCreate(
      reinterpret_cast<hipCUarray *>(&image_array), &array_desc));

  try {
    if (performInitialCopy) {
      // We have to use a different copy function for each image dimensionality
      if (image_desc->image_type == PI_MEM_TYPE_IMAGE1D) {
        retErr = PI_CHECK_ERROR(
            hipMemcpyHtoA(image_array, 0, host_ptr, image_size_bytes));
      } else if (image_desc->image_type == PI_MEM_TYPE_IMAGE2D) {
        hip_Memcpy2D cpy_desc;
        memset(&cpy_desc, 0, sizeof(cpy_desc));
        cpy_desc.srcMemoryType = hipMemoryType::hipMemoryTypeHost;
        cpy_desc.srcHost = host_ptr;
        cpy_desc.dstMemoryType = hipMemoryType::hipMemoryTypeArray;
        cpy_desc.dstArray = reinterpret_cast<hipCUarray>(image_array);
        cpy_desc.WidthInBytes = pixel_size_bytes * image_desc->image_width;
        cpy_desc.Height = image_desc->image_height;
        retErr = PI_CHECK_ERROR(hipMemcpyParam2D(&cpy_desc));
      } else if (image_desc->image_type == PI_MEM_TYPE_IMAGE3D) {
        HIP_MEMCPY3D cpy_desc;
        memset(&cpy_desc, 0, sizeof(cpy_desc));
        cpy_desc.srcMemoryType = hipMemoryType::hipMemoryTypeHost;
        cpy_desc.srcHost = host_ptr;
        cpy_desc.dstMemoryType = hipMemoryType::hipMemoryTypeArray;
        cpy_desc.dstArray = reinterpret_cast<hipCUarray>(image_array);
        cpy_desc.WidthInBytes = pixel_size_bytes * image_desc->image_width;
        cpy_desc.Height = image_desc->image_height;
        cpy_desc.Depth = image_desc->image_depth;
        retErr = PI_CHECK_ERROR(hipDrvMemcpy3D(&cpy_desc));
      }
    }

    // HIP_RESOURCE_DESC is a union of different structs, shown here
    // We need to fill it as described here to use it for a surface or texture
    // HIP_RESOURCE_DESC::resType must be HIP_RESOURCE_TYPE_ARRAY and
    // HIP_RESOURCE_DESC::res::array::hArray must be set to a valid HIP array
    // handle.
    // HIP_RESOURCE_DESC::flags must be set to zero

    hipResourceDesc image_res_desc;
    image_res_desc.res.array.array = image_array;
    image_res_desc.resType = hipResourceTypeArray;

    hipSurfaceObject_t surface;
    retErr = PI_CHECK_ERROR(hipCreateSurfaceObject(&surface, &image_res_desc));

    auto piMemObj = std::unique_ptr<_pi_mem>(new _pi_mem{
        context, image_array, surface, image_desc->image_type, host_ptr});

    if (piMemObj == nullptr) {
      return PI_ERROR_OUT_OF_HOST_MEMORY;
    }

    *ret_mem = piMemObj.release();
  } catch (pi_result err) {
    PI_CHECK_ERROR(hipFreeArray(image_array));
    return err;
  } catch (...) {
    PI_CHECK_ERROR(hipFreeArray(image_array));
    return PI_ERROR_UNKNOWN;
  }
  return retErr;
}

/// \TODO Not implemented
pi_result hip_piMemImageGetInfo(pi_mem image, pi_image_info param_name,
                                size_t param_value_size, void *param_value,
                                size_t *param_value_size_ret) {
  (void)image;
  (void)param_name;
  (void)param_value_size;
  (void)param_value;
  (void)param_value_size_ret;

  sycl::detail::pi::die("hip_piMemImageGetInfo not implemented");
  return {};
}

pi_result hip_piMemRetain(pi_mem mem) {
  assert(mem != nullptr);
  assert(mem->get_reference_count() > 0);
  mem->increment_reference_count();
  return PI_SUCCESS;
}

/// Not used as HIP backend only creates programs from binary.
/// See \ref hip_piclProgramCreateWithBinary.
///
pi_result hip_piclProgramCreateWithSource(pi_context context, pi_uint32 count,
                                          const char **strings,
                                          const size_t *lengths,
                                          pi_program *program) {
  (void)context;
  (void)count;
  (void)strings;
  (void)lengths;
  (void)program;

  sycl::detail::pi::hipPrint("hip_piclProgramCreateWithSource not implemented");
  return PI_ERROR_INVALID_OPERATION;
}

/// Loads the images from a PI program into a HIPmodule that can be
/// used later on to extract functions (kernels).
/// See \ref _pi_program for implementation details.
///
pi_result hip_piProgramBuild(
    pi_program program, [[maybe_unused]] pi_uint32 num_devices,
    [[maybe_unused]] const pi_device *device_list, const char *options,
    [[maybe_unused]] void (*pfn_notify)(pi_program program, void *user_data),
    [[maybe_unused]] void *user_data) {

  assert(program != nullptr);
  assert(num_devices == 1 || num_devices == 0);
  assert(device_list != nullptr || num_devices == 0);
  assert(pfn_notify == nullptr);
  assert(user_data == nullptr);
  pi_result retError = PI_SUCCESS;

  try {
    ScopedContext active(program->get_context());

    program->build_program(options);

  } catch (pi_result err) {
    retError = err;
  }
  return retError;
}

/// \TODO Not implemented
pi_result hip_piProgramCreate(pi_context context, const void *il, size_t length,
                              pi_program *res_program) {
  (void)context;
  (void)il;
  (void)length;
  (void)res_program;

  sycl::detail::pi::die("hip_piProgramCreate not implemented");
  return {};
}

/// Loads images from a list of PTX or HIPBIN binaries.
/// Note: No calls to HIP driver API in this function, only store binaries
/// for later.
///
/// Note: Only supports one device
///
pi_result hip_piProgramCreateWithBinary(
    pi_context context, [[maybe_unused]] pi_uint32 num_devices,
    [[maybe_unused]] const pi_device *device_list, const size_t *lengths,
    const unsigned char **binaries, size_t num_metadata_entries,
    const pi_device_binary_property *metadata, pi_int32 *binary_status,
    pi_program *program) {
  (void)num_metadata_entries;
  (void)metadata;
  (void)binary_status;

  assert(context != nullptr);
  assert(binaries != nullptr);
  assert(program != nullptr);
  assert(device_list != nullptr);
  assert(num_devices == 1 && "HIP contexts are for a single device");
  assert((context->get_device()->get() == device_list[0]->get()) &&
         "Mismatch between devices context and passed context when creating "
         "program from binary");

  pi_result retError = PI_SUCCESS;

  std::unique_ptr<_pi_program> retProgram{new _pi_program{context}};

  // TODO: Set metadata here and use reqd_work_group_size information.
  // See cuda_piProgramCreateWithBinary

  const bool has_length = (lengths != nullptr);
  size_t length = has_length
                      ? lengths[0]
                      : strlen(reinterpret_cast<const char *>(binaries[0])) + 1;

  assert(length != 0);

  retProgram->set_binary(reinterpret_cast<const char *>(binaries[0]), length);

  *program = retProgram.release();

  return retError;
}

pi_result hip_piProgramGetInfo(pi_program program, pi_program_info param_name,
                               size_t param_value_size, void *param_value,
                               size_t *param_value_size_ret) {
  assert(program != nullptr);

  switch (param_name) {
  case PI_PROGRAM_INFO_REFERENCE_COUNT:
    return getInfo(param_value_size, param_value, param_value_size_ret,
                   program->get_reference_count());
  case PI_PROGRAM_INFO_CONTEXT:
    return getInfo(param_value_size, param_value, param_value_size_ret,
                   program->context_);
  case PI_PROGRAM_INFO_NUM_DEVICES:
    return getInfo(param_value_size, param_value, param_value_size_ret, 1u);
  case PI_PROGRAM_INFO_DEVICES:
    return getInfoArray(1, param_value_size, param_value, param_value_size_ret,
                        &program->context_->deviceId_);
  case PI_PROGRAM_INFO_SOURCE:
    return getInfo(param_value_size, param_value, param_value_size_ret,
                   program->binary_);
  case PI_PROGRAM_INFO_BINARY_SIZES:
    return getInfoArray(1, param_value_size, param_value, param_value_size_ret,
                        &program->binarySizeInBytes_);
  case PI_PROGRAM_INFO_BINARIES:
    return getInfoArray(1, param_value_size, param_value, param_value_size_ret,
                        &program->binary_);
  case PI_PROGRAM_INFO_KERNEL_NAMES: {
    return getInfo(param_value_size, param_value, param_value_size_ret,
                   getKernelNames(program).c_str());
  }
  default:
    __SYCL_PI_HANDLE_UNKNOWN_PARAM_NAME(param_name);
  }
  sycl::detail::pi::die("Program info request not implemented");
  return {};
}

pi_result hip_piProgramLink(pi_context context, pi_uint32 num_devices,
                            const pi_device *device_list, const char *options,
                            pi_uint32 num_input_programs,
                            const pi_program *input_programs,
                            void (*pfn_notify)(pi_program program,
                                               void *user_data),
                            void *user_data, pi_program *ret_program) {
  (void)context;
  (void)num_devices;
  (void)device_list;
  (void)options;
  (void)num_input_programs;
  (void)input_programs;
  (void)pfn_notify;
  (void)user_data;
  (void)ret_program;
  sycl::detail::pi::die(
      "hip_piProgramLink: linking not supported with hip backend");
  return {};
}

/// Creates a new program that is the outcome of the compilation of the headers
///  and the program.
/// \TODO Implement asynchronous compilation
///
pi_result hip_piProgramCompile(
    pi_program program, [[maybe_unused]] pi_uint32 num_devices,
    [[maybe_unused]] const pi_device *device_list, const char *options,
    [[maybe_unused]] pi_uint32 num_input_headers,
    const pi_program *input_headers, const char **header_include_names,
    [[maybe_unused]] void (*pfn_notify)(pi_program program, void *user_data),
    [[maybe_unused]] void *user_data) {
  (void)input_headers;
  (void)header_include_names;

  assert(program != nullptr);
  assert(num_devices == 1 || num_devices == 0);
  assert(device_list != nullptr || num_devices == 0);
  assert(pfn_notify == nullptr);
  assert(user_data == nullptr);
  assert(num_input_headers == 0);
  pi_result retError = PI_SUCCESS;

  try {
    ScopedContext active(program->get_context());

    program->build_program(options);

  } catch (pi_result err) {
    retError = err;
  }
  return retError;
}

pi_result hip_piProgramGetBuildInfo(pi_program program, pi_device device,
                                    pi_program_build_info param_name,
                                    size_t param_value_size, void *param_value,
                                    size_t *param_value_size_ret) {
  (void)device;

  assert(program != nullptr);

  switch (param_name) {
  case PI_PROGRAM_BUILD_INFO_STATUS: {
    return getInfo(param_value_size, param_value, param_value_size_ret,
                   program->buildStatus_);
  }
  case PI_PROGRAM_BUILD_INFO_OPTIONS:
    return getInfo(param_value_size, param_value, param_value_size_ret,
                   program->buildOptions_.c_str());
  case PI_PROGRAM_BUILD_INFO_LOG:
    return getInfoArray(program->MAX_LOG_SIZE, param_value_size, param_value,
                        param_value_size_ret, program->infoLog_);
  default:
    __SYCL_PI_HANDLE_UNKNOWN_PARAM_NAME(param_name);
  }
  sycl::detail::pi::die("Program Build info request not implemented");
  return {};
}

pi_result hip_piProgramRetain(pi_program program) {
  assert(program != nullptr);
  assert(program->get_reference_count() > 0);
  program->increment_reference_count();
  return PI_SUCCESS;
}

/// Decreases the reference count of a pi_program object.
/// When the reference count reaches 0, it unloads the module from
/// the context.
pi_result hip_piProgramRelease(pi_program program) {
  assert(program != nullptr);

  // double delete or someone is messing with the ref count.
  // either way, cannot safely proceed.
  assert(program->get_reference_count() != 0 &&
         "Reference count overflow detected in hip_piProgramRelease.");

  // decrement ref count. If it is 0, delete the program.
  if (program->decrement_reference_count() == 0) {

    std::unique_ptr<_pi_program> program_ptr{program};

    pi_result result = PI_ERROR_INVALID_PROGRAM;

    try {
      ScopedContext active(program->get_context());
      auto hipModule = program->get();
      result = PI_CHECK_ERROR(hipModuleUnload(hipModule));
    } catch (...) {
      result = PI_ERROR_OUT_OF_RESOURCES;
    }

    return result;
  }

  return PI_SUCCESS;
}

/// Gets the native HIP handle of a PI program object
///
/// \param[in] program The PI program to get the native HIP object of.
/// \param[out] nativeHandle Set to the native handle of the PI program object.
///
/// \return TBD
pi_result hip_piextProgramGetNativeHandle(pi_program program,
                                          pi_native_handle *nativeHandle) {
  *nativeHandle = reinterpret_cast<pi_native_handle>(program->get());
  return PI_SUCCESS;
}

/// Created a PI program object from a HIP program handle.
/// TODO: Implement this.
/// NOTE: The created PI object takes ownership of the native handle.
///
/// \param[in] nativeHandle The native handle to create PI program object from.
/// \param[in] context The PI context of the program.
/// \param[in] ownNativeHandle tells if should assume the ownership of
///            the native handle.
/// \param[out] program Set to the PI program object created from native handle.
///
/// \return TBD
pi_result hip_piextProgramCreateWithNativeHandle(pi_native_handle nativeHandle,
                                                 pi_context context,
                                                 bool ownNativeHandle,
                                                 pi_program *program) {
  (void)nativeHandle;
  (void)context;
  (void)ownNativeHandle;
  (void)program;

  sycl::detail::pi::die(
      "Creation of PI program from native handle not implemented");
  return {};
}

pi_result hip_piKernelGetInfo(pi_kernel kernel, pi_kernel_info param_name,
                              size_t param_value_size, void *param_value,
                              size_t *param_value_size_ret) {

  if (kernel != nullptr) {

    switch (param_name) {
    case PI_KERNEL_INFO_FUNCTION_NAME:
      return getInfo(param_value_size, param_value, param_value_size_ret,
                     kernel->get_name());
    case PI_KERNEL_INFO_NUM_ARGS:
      return getInfo(param_value_size, param_value, param_value_size_ret,
                     kernel->get_num_args());
    case PI_KERNEL_INFO_REFERENCE_COUNT:
      return getInfo(param_value_size, param_value, param_value_size_ret,
                     kernel->get_reference_count());
    case PI_KERNEL_INFO_CONTEXT: {
      return getInfo(param_value_size, param_value, param_value_size_ret,
                     kernel->get_context());
    }
    case PI_KERNEL_INFO_PROGRAM: {
      return getInfo(param_value_size, param_value, param_value_size_ret,
                     kernel->get_program());
    }
    case PI_KERNEL_INFO_ATTRIBUTES: {
      return getInfo(param_value_size, param_value, param_value_size_ret, "");
    }
    default: {
      __SYCL_PI_HANDLE_UNKNOWN_PARAM_NAME(param_name);
    }
    }
  }

  return PI_ERROR_INVALID_KERNEL;
}

pi_result hip_piKernelGetGroupInfo(pi_kernel kernel, pi_device device,
                                   pi_kernel_group_info param_name,
                                   size_t param_value_size, void *param_value,
                                   size_t *param_value_size_ret) {

  // here we want to query about a kernel's hip blocks!

  if (kernel != nullptr) {

    switch (param_name) {
    case PI_KERNEL_GROUP_INFO_GLOBAL_WORK_SIZE: {
      size_t global_work_size[3] = {0, 0, 0};

      int max_block_dimX{0}, max_block_dimY{0}, max_block_dimZ{0};
      sycl::detail::pi::assertion(
          hipDeviceGetAttribute(&max_block_dimX, hipDeviceAttributeMaxBlockDimX,
                                device->get()) == hipSuccess);
      sycl::detail::pi::assertion(
          hipDeviceGetAttribute(&max_block_dimY, hipDeviceAttributeMaxBlockDimY,
                                device->get()) == hipSuccess);
      sycl::detail::pi::assertion(
          hipDeviceGetAttribute(&max_block_dimZ, hipDeviceAttributeMaxBlockDimZ,
                                device->get()) == hipSuccess);

      int max_grid_dimX{0}, max_grid_dimY{0}, max_grid_dimZ{0};
      sycl::detail::pi::assertion(
          hipDeviceGetAttribute(&max_grid_dimX, hipDeviceAttributeMaxGridDimX,
                                device->get()) == hipSuccess);
      sycl::detail::pi::assertion(
          hipDeviceGetAttribute(&max_grid_dimY, hipDeviceAttributeMaxGridDimY,
                                device->get()) == hipSuccess);
      sycl::detail::pi::assertion(
          hipDeviceGetAttribute(&max_grid_dimZ, hipDeviceAttributeMaxGridDimZ,
                                device->get()) == hipSuccess);

      global_work_size[0] = max_block_dimX * max_grid_dimX;
      global_work_size[1] = max_block_dimY * max_grid_dimY;
      global_work_size[2] = max_block_dimZ * max_grid_dimZ;
      return getInfoArray(3, param_value_size, param_value,
                          param_value_size_ret, global_work_size);
    }
    case PI_KERNEL_GROUP_INFO_WORK_GROUP_SIZE: {
      int max_threads = 0;
      sycl::detail::pi::assertion(
          hipFuncGetAttribute(&max_threads,
                              HIP_FUNC_ATTRIBUTE_MAX_THREADS_PER_BLOCK,
                              kernel->get()) == hipSuccess);
      return getInfo(param_value_size, param_value, param_value_size_ret,
                     size_t(max_threads));
    }
    case PI_KERNEL_GROUP_INFO_COMPILE_WORK_GROUP_SIZE: {
      // Returns the work-group size specified in the kernel source or IL.
      // If the work-group size is not specified in the kernel source or IL,
      // (0, 0, 0) is returned.
      // https://www.khronos.org/registry/OpenCL/sdk/2.1/docs/man/xhtml/clGetKernelWorkGroupInfo.html

      // TODO: can we extract the work group size from the PTX?
      size_t group_size[3] = {0, 0, 0};
      return getInfoArray(3, param_value_size, param_value,
                          param_value_size_ret, group_size);
    }
    case PI_KERNEL_GROUP_INFO_LOCAL_MEM_SIZE: {
      // OpenCL LOCAL == HIP SHARED
      int bytes = 0;
      sycl::detail::pi::assertion(
          hipFuncGetAttribute(&bytes, HIP_FUNC_ATTRIBUTE_SHARED_SIZE_BYTES,
                              kernel->get()) == hipSuccess);
      return getInfo(param_value_size, param_value, param_value_size_ret,
                     pi_uint64(bytes));
    }
    case PI_KERNEL_GROUP_INFO_PREFERRED_WORK_GROUP_SIZE_MULTIPLE: {
      // Work groups should be multiples of the warp size
      int warpSize = 0;
      sycl::detail::pi::assertion(
          hipDeviceGetAttribute(&warpSize, hipDeviceAttributeWarpSize,
                                device->get()) == hipSuccess);
      return getInfo(param_value_size, param_value, param_value_size_ret,
                     static_cast<size_t>(warpSize));
    }
    case PI_KERNEL_GROUP_INFO_PRIVATE_MEM_SIZE: {
      // OpenCL PRIVATE == HIP LOCAL
      int bytes = 0;
      sycl::detail::pi::assertion(
          hipFuncGetAttribute(&bytes, HIP_FUNC_ATTRIBUTE_LOCAL_SIZE_BYTES,
                              kernel->get()) == hipSuccess);
      return getInfo(param_value_size, param_value, param_value_size_ret,
                     pi_uint64(bytes));
    }
    case PI_KERNEL_GROUP_INFO_NUM_REGS: {
      sycl::detail::pi::die("PI_KERNEL_GROUP_INFO_NUM_REGS in "
                            "piKernelGetGroupInfo not implemented\n");
      return {};
    }

    default:
      __SYCL_PI_HANDLE_UNKNOWN_PARAM_NAME(param_name);
    }
  }

  return PI_ERROR_INVALID_KERNEL;
}

pi_result hip_piKernelGetSubGroupInfo(
    pi_kernel kernel, pi_device device, pi_kernel_sub_group_info param_name,
    size_t input_value_size, const void *input_value, size_t param_value_size,
    void *param_value, size_t *param_value_size_ret) {
  (void)input_value_size;
  (void)input_value;

  if (kernel != nullptr) {
    switch (param_name) {
    case PI_KERNEL_MAX_SUB_GROUP_SIZE: {
      // Sub-group size is equivalent to warp size
      int warpSize = 0;
      sycl::detail::pi::assertion(
          hipDeviceGetAttribute(&warpSize, hipDeviceAttributeWarpSize,
                                device->get()) == hipSuccess);
      return getInfo(param_value_size, param_value, param_value_size_ret,
                     static_cast<uint32_t>(warpSize));
    }
    case PI_KERNEL_MAX_NUM_SUB_GROUPS: {
      // Number of sub-groups = max block size / warp size + possible remainder
      int max_threads = 0;
      sycl::detail::pi::assertion(
          hipFuncGetAttribute(&max_threads,
                              HIP_FUNC_ATTRIBUTE_MAX_THREADS_PER_BLOCK,
                              kernel->get()) == hipSuccess);
      int warpSize = 0;
      hip_piKernelGetSubGroupInfo(kernel, device, PI_KERNEL_MAX_SUB_GROUP_SIZE,
                                  0, nullptr, sizeof(uint32_t), &warpSize,
                                  nullptr);
      int maxWarps = (max_threads + warpSize - 1) / warpSize;
      return getInfo(param_value_size, param_value, param_value_size_ret,
                     static_cast<uint32_t>(maxWarps));
    }
    case PI_KERNEL_COMPILE_NUM_SUB_GROUPS: {
      // Return value of 0 => not specified
      // TODO: Revisit if PTX is generated for compile-time work-group sizes
      return getInfo(param_value_size, param_value, param_value_size_ret, 0);
    }
    case PI_KERNEL_COMPILE_SUB_GROUP_SIZE_INTEL: {
      // Return value of 0 => unspecified or "auto" sub-group size
      // Correct for now, since warp size may be read from special register
      // TODO: Return warp size once default is primary sub-group size
      // TODO: Revisit if we can recover [[sub_group_size]] attribute from PTX
      return getInfo(param_value_size, param_value, param_value_size_ret, 0);
    }
    default:
      __SYCL_PI_HANDLE_UNKNOWN_PARAM_NAME(param_name);
    }
  }
  return PI_ERROR_INVALID_KERNEL;
}

pi_result hip_piKernelRetain(pi_kernel kernel) {
  assert(kernel != nullptr);
  assert(kernel->get_reference_count() > 0u);

  kernel->increment_reference_count();
  return PI_SUCCESS;
}

pi_result hip_piKernelRelease(pi_kernel kernel) {
  assert(kernel != nullptr);

  // double delete or someone is messing with the ref count.
  // either way, cannot safely proceed.
  assert(kernel->get_reference_count() != 0 &&
         "Reference count overflow detected in hip_piKernelRelease.");

  // decrement ref count. If it is 0, delete the program.
  if (kernel->decrement_reference_count() == 0) {
    // no internal hip resources to clean up. Just delete it.
    delete kernel;
    return PI_SUCCESS;
  }

  return PI_SUCCESS;
}

// A NOP for the HIP backend
pi_result hip_piKernelSetExecInfo(pi_kernel kernel,
                                  pi_kernel_exec_info param_name,
                                  size_t param_value_size,
                                  const void *param_value) {
  (void)kernel;
  (void)param_name;
  (void)param_value_size;
  (void)param_value;

  return PI_SUCCESS;
}

pi_result hip_piextProgramSetSpecializationConstant(pi_program, pi_uint32,
                                                    size_t, const void *) {
  // This entry point is only used for native specialization constants (SPIR-V),
  // and the HIP plugin is AOT only so this entry point is not supported.
  sycl::detail::pi::die("Native specialization constants are not supported");
  return {};
}

pi_result hip_piextKernelSetArgPointer(pi_kernel kernel, pi_uint32 arg_index,
                                       size_t arg_size, const void *arg_value) {
  kernel->set_kernel_arg(arg_index, arg_size, arg_value);
  return PI_SUCCESS;
}

//
// Events
//
pi_result hip_piEventCreate(pi_context context, pi_event *event) {
  (void)context;
  (void)event;

  sycl::detail::pi::die("PI Event Create not implemented in HIP backend");
}

pi_result hip_piEventGetInfo(pi_event event, pi_event_info param_name,
                             size_t param_value_size, void *param_value,
                             size_t *param_value_size_ret) {
  assert(event != nullptr);

  switch (param_name) {
  case PI_EVENT_INFO_COMMAND_QUEUE:
    return getInfo(param_value_size, param_value, param_value_size_ret,
                   event->get_queue());
  case PI_EVENT_INFO_COMMAND_TYPE:
    return getInfo(param_value_size, param_value, param_value_size_ret,
                   event->get_command_type());
  case PI_EVENT_INFO_REFERENCE_COUNT:
    return getInfo(param_value_size, param_value, param_value_size_ret,
                   event->get_reference_count());
  case PI_EVENT_INFO_COMMAND_EXECUTION_STATUS: {
    return getInfo(param_value_size, param_value, param_value_size_ret,
                   static_cast<pi_event_status>(event->get_execution_status()));
  }
  case PI_EVENT_INFO_CONTEXT:
    return getInfo(param_value_size, param_value, param_value_size_ret,
                   event->get_context());
  default:
    __SYCL_PI_HANDLE_UNKNOWN_PARAM_NAME(param_name);
  }

  return PI_ERROR_INVALID_EVENT;
}

/// Obtain profiling information from PI HIP events
/// Timings from HIP are only elapsed time.
pi_result hip_piEventGetProfilingInfo(pi_event event,
                                      pi_profiling_info param_name,
                                      size_t param_value_size,
                                      void *param_value,
                                      size_t *param_value_size_ret) {

  assert(event != nullptr);

  pi_queue queue = event->get_queue();
  if (queue == nullptr ||
      !(queue->properties_ & PI_QUEUE_FLAG_PROFILING_ENABLE)) {
    return PI_ERROR_PROFILING_INFO_NOT_AVAILABLE;
  }

  switch (param_name) {
  case PI_PROFILING_INFO_COMMAND_QUEUED:
  case PI_PROFILING_INFO_COMMAND_SUBMIT:
    // Note: No user for this case
    return getInfo<pi_uint64>(param_value_size, param_value,
                              param_value_size_ret, event->get_queued_time());
  case PI_PROFILING_INFO_COMMAND_START:
    return getInfo<pi_uint64>(param_value_size, param_value,
                              param_value_size_ret, event->get_start_time());
  case PI_PROFILING_INFO_COMMAND_END:
    return getInfo<pi_uint64>(param_value_size, param_value,
                              param_value_size_ret, event->get_end_time());
  default:
    __SYCL_PI_HANDLE_UNKNOWN_PARAM_NAME(param_name);
  }
  sycl::detail::pi::die("Event Profiling info request not implemented");
  return {};
}

pi_result hip_piEventSetCallback(pi_event event,
                                 pi_int32 command_exec_callback_type,
                                 pfn_notify notify, void *user_data) {
  (void)event;
  (void)command_exec_callback_type;
  (void)notify;
  (void)user_data;

  sycl::detail::pi::die("Event Callback not implemented in HIP backend");
  return PI_SUCCESS;
}

pi_result hip_piEventSetStatus(pi_event event, pi_int32 execution_status) {
  (void)event;
  (void)execution_status;

  sycl::detail::pi::die("Event Set Status not implemented in HIP backend");
  return PI_ERROR_INVALID_VALUE;
}

pi_result hip_piEventRetain(pi_event event) {
  assert(event != nullptr);

  const auto refCount = event->increment_reference_count();

  sycl::detail::pi::assertion(
      refCount != 0, "Reference count overflow detected in hip_piEventRetain.");

  return PI_SUCCESS;
}

pi_result hip_piEventRelease(pi_event event) {
  assert(event != nullptr);

  // double delete or someone is messing with the ref count.
  // either way, cannot safely proceed.
  sycl::detail::pi::assertion(
      event->get_reference_count() != 0,
      "Reference count overflow detected in hip_piEventRelease.");

  // decrement ref count. If it is 0, delete the event.
  if (event->decrement_reference_count() == 0) {
    std::unique_ptr<_pi_event> event_ptr{event};
    pi_result result = PI_ERROR_INVALID_EVENT;
    try {
      ScopedContext active(event->get_context());
      result = event->release();
    } catch (...) {
      result = PI_ERROR_OUT_OF_RESOURCES;
    }
    return result;
  }

  return PI_SUCCESS;
}

/// Enqueues a wait on the given queue for all events.
/// See \ref enqueueEventWait
///
/// Currently queues are represented by a single in-order stream, therefore
/// every command is an implicit barrier and so hip_piEnqueueEventsWait has the
/// same behavior as hip_piEnqueueEventsWaitWithBarrier. So
/// hip_piEnqueueEventsWait can just call hip_piEnqueueEventsWaitWithBarrier.
pi_result hip_piEnqueueEventsWait(pi_queue command_queue,
                                  pi_uint32 num_events_in_wait_list,
                                  const pi_event *event_wait_list,
                                  pi_event *event) {
  return hip_piEnqueueEventsWaitWithBarrier(
      command_queue, num_events_in_wait_list, event_wait_list, event);
}

/// Enqueues a wait on the given queue for all specified events.
/// See \ref enqueueEventWaitWithBarrier
///
/// If the events list is empty, the enqueued wait will wait on all previous
/// events in the queue.
pi_result hip_piEnqueueEventsWaitWithBarrier(pi_queue command_queue,
                                             pi_uint32 num_events_in_wait_list,
                                             const pi_event *event_wait_list,
                                             pi_event *event) {
  if (!command_queue) {
    return PI_ERROR_INVALID_QUEUE;
  }

  pi_result result;

  try {
    ScopedContext active(command_queue->get_context());
    pi_uint32 stream_token;
    _pi_stream_guard guard;
    hipStream_t hipStream = command_queue->get_next_compute_stream(
        num_events_in_wait_list, event_wait_list, guard, &stream_token);
    {
      std::lock_guard<std::mutex> guard(command_queue->barrier_mutex_);
      if (command_queue->barrier_event_ == nullptr) {
        PI_CHECK_ERROR(hipEventCreate(&command_queue->barrier_event_));
      }
      if (num_events_in_wait_list == 0) { //  wait on all work
        if (command_queue->barrier_tmp_event_ == nullptr) {
          PI_CHECK_ERROR(hipEventCreate(&command_queue->barrier_tmp_event_));
        }
        command_queue->sync_streams(
            [hipStream,
             tmp_event = command_queue->barrier_tmp_event_](hipStream_t s) {
              if (hipStream != s) {
                PI_CHECK_ERROR(hipEventRecord(tmp_event, s));
                PI_CHECK_ERROR(hipStreamWaitEvent(hipStream, tmp_event, 0));
              }
            });
      } else { // wait just on given events
        forLatestEvents(event_wait_list, num_events_in_wait_list,
                        [hipStream](pi_event event) -> pi_result {
                          if (event->get_queue()->has_been_synchronized(
                                  event->get_compute_stream_token())) {
                            return PI_SUCCESS;
                          } else {
                            return PI_CHECK_ERROR(
                                hipStreamWaitEvent(hipStream, event->get(), 0));
                          }
                        });
      }

      result = PI_CHECK_ERROR(
          hipEventRecord(command_queue->barrier_event_, hipStream));
      for (unsigned int i = 0;
           i < command_queue->compute_applied_barrier_.size(); i++) {
        command_queue->compute_applied_barrier_[i] = false;
      }
      for (unsigned int i = 0;
           i < command_queue->transfer_applied_barrier_.size(); i++) {
        command_queue->transfer_applied_barrier_[i] = false;
      }
    }
    if (result != PI_SUCCESS) {
      return result;
    }

    if (event) {
      *event = _pi_event::make_native(PI_COMMAND_TYPE_MARKER, command_queue,
                                      hipStream, stream_token);
      (*event)->start();
      (*event)->record();
    }

    return PI_SUCCESS;
  } catch (pi_result err) {
    return err;
  } catch (...) {
    return PI_ERROR_UNKNOWN;
  }
}

/// Gets the native HIP handle of a PI event object
///
/// \param[in] event The PI event to get the native HIP object of.
/// \param[out] nativeHandle Set to the native handle of the PI event object.
///
/// \return PI_SUCCESS on success. PI_ERROR_INVALID_EVENT if given a user event.
pi_result hip_piextEventGetNativeHandle(pi_event event,
                                        pi_native_handle *nativeHandle) {
  *nativeHandle = reinterpret_cast<pi_native_handle>(event->get());
  return PI_SUCCESS;
}

/// Created a PI event object from a HIP event handle.
/// TODO: Implement this.
/// NOTE: The created PI object takes ownership of the native handle.
///
/// \param[in] nativeHandle The native handle to create PI event object from.
/// \param[out] event Set to the PI event object created from native handle.
///
/// \return TBD
pi_result hip_piextEventCreateWithNativeHandle(pi_native_handle nativeHandle,
                                               pi_context context,
                                               bool ownNativeHandle,
                                               pi_event *event) {
  (void)nativeHandle;
  (void)context;
  (void)ownNativeHandle;
  (void)event;

  sycl::detail::pi::die(
      "Creation of PI event from native handle not implemented");
  return {};
}

/// Creates a PI sampler object
///
/// \param[in] context The context the sampler is created for.
/// \param[in] sampler_properties The properties for the sampler.
/// \param[out] result_sampler Set to the resulting sampler object.
///
/// \return PI_SUCCESS on success. PI_ERROR_INVALID_VALUE if given an invalid
/// property
///         or if there is multiple of properties from the same category.
pi_result hip_piSamplerCreate(pi_context context,
                              const pi_sampler_properties *sampler_properties,
                              pi_sampler *result_sampler) {
  std::unique_ptr<_pi_sampler> retImplSampl{new _pi_sampler(context)};

  bool propSeen[3] = {false, false, false};
  for (size_t i = 0; sampler_properties[i] != 0; i += 2) {
    switch (sampler_properties[i]) {
    case PI_SAMPLER_PROPERTIES_NORMALIZED_COORDS:
      if (propSeen[0]) {
        return PI_ERROR_INVALID_VALUE;
      }
      propSeen[0] = true;
      retImplSampl->props_ |= sampler_properties[i + 1];
      break;
    case PI_SAMPLER_PROPERTIES_FILTER_MODE:
      if (propSeen[1]) {
        return PI_ERROR_INVALID_VALUE;
      }
      propSeen[1] = true;
      retImplSampl->props_ |=
          (sampler_properties[i + 1] - PI_SAMPLER_FILTER_MODE_NEAREST) << 1;
      break;
    case PI_SAMPLER_PROPERTIES_ADDRESSING_MODE:
      if (propSeen[2]) {
        return PI_ERROR_INVALID_VALUE;
      }
      propSeen[2] = true;
      retImplSampl->props_ |=
          (sampler_properties[i + 1] - PI_SAMPLER_ADDRESSING_MODE_NONE) << 2;
      break;
    default:
      return PI_ERROR_INVALID_VALUE;
    }
  }

  if (!propSeen[0]) {
    retImplSampl->props_ |= PI_TRUE;
  }
  // Default filter mode to CL_FILTER_NEAREST
  if (!propSeen[2]) {
    retImplSampl->props_ |=
        (PI_SAMPLER_ADDRESSING_MODE_CLAMP % PI_SAMPLER_ADDRESSING_MODE_NONE)
        << 2;
  }

  *result_sampler = retImplSampl.release();
  return PI_SUCCESS;
}

/// Gets information from a PI sampler object
///
/// \param[in] sampler The sampler to get the information from.
/// \param[in] param_name The name of the information to get.
/// \param[in] param_value_size The size of the param_value.
/// \param[out] param_value Set to information value.
/// \param[out] param_value_size_ret Set to the size of the information value.
///
/// \return PI_SUCCESS on success.
pi_result hip_piSamplerGetInfo(pi_sampler sampler, pi_sampler_info param_name,
                               size_t param_value_size, void *param_value,
                               size_t *param_value_size_ret) {
  assert(sampler != nullptr);

  switch (param_name) {
  case PI_SAMPLER_INFO_REFERENCE_COUNT:
    return getInfo(param_value_size, param_value, param_value_size_ret,
                   sampler->get_reference_count());
  case PI_SAMPLER_INFO_CONTEXT:
    return getInfo(param_value_size, param_value, param_value_size_ret,
                   sampler->context_);
  case PI_SAMPLER_INFO_NORMALIZED_COORDS: {
    pi_bool norm_coords_prop = static_cast<pi_bool>(sampler->props_ & 0x1);
    return getInfo(param_value_size, param_value, param_value_size_ret,
                   norm_coords_prop);
  }
  case PI_SAMPLER_INFO_FILTER_MODE: {
    pi_sampler_filter_mode filter_prop = static_cast<pi_sampler_filter_mode>(
        ((sampler->props_ >> 1) & 0x1) + PI_SAMPLER_FILTER_MODE_NEAREST);
    return getInfo(param_value_size, param_value, param_value_size_ret,
                   filter_prop);
  }
  case PI_SAMPLER_INFO_ADDRESSING_MODE: {
    pi_sampler_addressing_mode addressing_prop =
        static_cast<pi_sampler_addressing_mode>(
            (sampler->props_ >> 2) + PI_SAMPLER_ADDRESSING_MODE_NONE);
    return getInfo(param_value_size, param_value, param_value_size_ret,
                   addressing_prop);
  }
  default:
    __SYCL_PI_HANDLE_UNKNOWN_PARAM_NAME(param_name);
  }
  return {};
}

/// Retains a PI sampler object, incrementing its reference count.
///
/// \param[in] sampler The sampler to increment the reference count of.
///
/// \return PI_SUCCESS.
pi_result hip_piSamplerRetain(pi_sampler sampler) {
  assert(sampler != nullptr);
  sampler->increment_reference_count();
  return PI_SUCCESS;
}

/// Releases a PI sampler object, decrementing its reference count. If the
/// reference count reaches zero, the sampler object is destroyed.
///
/// \param[in] sampler The sampler to decrement the reference count of.
///
/// \return PI_SUCCESS.
pi_result hip_piSamplerRelease(pi_sampler sampler) {
  assert(sampler != nullptr);

  // double delete or someone is messing with the ref count.
  // either way, cannot safely proceed.
  sycl::detail::pi::assertion(
      sampler->get_reference_count() != 0,
      "Reference count overflow detected in hip_piSamplerRelease.");

  // decrement ref count. If it is 0, delete the sampler.
  if (sampler->decrement_reference_count() == 0) {
    delete sampler;
  }

  return PI_SUCCESS;
}

/// General 3D memory copy operation.
/// This function requires the corresponding HIP context to be at the top of
/// the context stack
/// If the source and/or destination is on the device, src_ptr and/or dst_ptr
/// must be a pointer to a hipDevPtr
static pi_result commonEnqueueMemBufferCopyRect(
    hipStream_t hip_stream, pi_buff_rect_region region, const void *src_ptr,
    const hipMemoryType src_type, pi_buff_rect_offset src_offset,
    size_t src_row_pitch, size_t src_slice_pitch, void *dst_ptr,
    const hipMemoryType dst_type, pi_buff_rect_offset dst_offset,
    size_t dst_row_pitch, size_t dst_slice_pitch) {

  assert(region != nullptr);
  assert(src_offset != nullptr);
  assert(dst_offset != nullptr);

  assert(src_type == hipMemoryTypeDevice || src_type == hipMemoryTypeHost);
  assert(dst_type == hipMemoryTypeDevice || dst_type == hipMemoryTypeHost);

  src_row_pitch = (!src_row_pitch) ? region->width_bytes : src_row_pitch;
  src_slice_pitch = (!src_slice_pitch) ? (region->height_scalar * src_row_pitch)
                                       : src_slice_pitch;
  dst_row_pitch = (!dst_row_pitch) ? region->width_bytes : dst_row_pitch;
  dst_slice_pitch = (!dst_slice_pitch) ? (region->height_scalar * dst_row_pitch)
                                       : dst_slice_pitch;

  HIP_MEMCPY3D params;

  params.WidthInBytes = region->width_bytes;
  params.Height = region->height_scalar;
  params.Depth = region->depth_scalar;

  params.srcMemoryType = src_type;
  params.srcDevice = src_type == hipMemoryTypeDevice
                         ? *static_cast<const hipDeviceptr_t *>(src_ptr)
                         : 0;
  params.srcHost = src_type == hipMemoryTypeHost ? src_ptr : nullptr;
  params.srcXInBytes = src_offset->x_bytes;
  params.srcY = src_offset->y_scalar;
  params.srcZ = src_offset->z_scalar;
  params.srcPitch = src_row_pitch;
  params.srcHeight = src_slice_pitch / src_row_pitch;

  params.dstMemoryType = dst_type;
  params.dstDevice = dst_type == hipMemoryTypeDevice
                         ? *reinterpret_cast<hipDeviceptr_t *>(dst_ptr)
                         : 0;
  params.dstHost = dst_type == hipMemoryTypeHost ? dst_ptr : nullptr;
  params.dstXInBytes = dst_offset->x_bytes;
  params.dstY = dst_offset->y_scalar;
  params.dstZ = dst_offset->z_scalar;
  params.dstPitch = dst_row_pitch;
  params.dstHeight = dst_slice_pitch / dst_row_pitch;

  return PI_CHECK_ERROR(hipDrvMemcpy3DAsync(&params, hip_stream));

  return PI_SUCCESS;
}

pi_result hip_piEnqueueMemBufferReadRect(
    pi_queue command_queue, pi_mem buffer, pi_bool blocking_read,
    pi_buff_rect_offset buffer_offset, pi_buff_rect_offset host_offset,
    pi_buff_rect_region region, size_t buffer_row_pitch,
    size_t buffer_slice_pitch, size_t host_row_pitch, size_t host_slice_pitch,
    void *ptr, pi_uint32 num_events_in_wait_list,
    const pi_event *event_wait_list, pi_event *event) {

  assert(buffer != nullptr);
  assert(command_queue != nullptr);

  pi_result retErr = PI_SUCCESS;
  void *devPtr = buffer->mem_.buffer_mem_.get_void();
  std::unique_ptr<_pi_event> retImplEv{nullptr};

  try {
    ScopedContext active(command_queue->get_context());
    hipStream_t hipStream = command_queue->get_next_transfer_stream();

    retErr = enqueueEventsWait(command_queue, hipStream,
                               num_events_in_wait_list, event_wait_list);

    if (event) {
      retImplEv = std::unique_ptr<_pi_event>(_pi_event::make_native(
          PI_COMMAND_TYPE_MEM_BUFFER_READ_RECT, command_queue, hipStream));
      retImplEv->start();
    }

    retErr = commonEnqueueMemBufferCopyRect(
        hipStream, region, &devPtr, hipMemoryTypeDevice, buffer_offset,
        buffer_row_pitch, buffer_slice_pitch, ptr, hipMemoryTypeHost,
        host_offset, host_row_pitch, host_slice_pitch);

    if (event) {
      retErr = retImplEv->record();
    }

    if (blocking_read) {
      retErr = PI_CHECK_ERROR(hipStreamSynchronize(hipStream));
    }

    if (event) {
      *event = retImplEv.release();
    }

  } catch (pi_result err) {
    retErr = err;
  }
  return retErr;
}

pi_result hip_piEnqueueMemBufferWriteRect(
    pi_queue command_queue, pi_mem buffer, pi_bool blocking_write,
    pi_buff_rect_offset buffer_offset, pi_buff_rect_offset host_offset,
    pi_buff_rect_region region, size_t buffer_row_pitch,
    size_t buffer_slice_pitch, size_t host_row_pitch, size_t host_slice_pitch,
    const void *ptr, pi_uint32 num_events_in_wait_list,
    const pi_event *event_wait_list, pi_event *event) {

  assert(buffer != nullptr);
  assert(command_queue != nullptr);

  pi_result retErr = PI_SUCCESS;
  void *devPtr = buffer->mem_.buffer_mem_.get_void();
  std::unique_ptr<_pi_event> retImplEv{nullptr};

  try {
    ScopedContext active(command_queue->get_context());
    hipStream_t hipStream = command_queue->get_next_transfer_stream();
    retErr = enqueueEventsWait(command_queue, hipStream,
                               num_events_in_wait_list, event_wait_list);

    if (event) {
      retImplEv = std::unique_ptr<_pi_event>(_pi_event::make_native(
          PI_COMMAND_TYPE_MEM_BUFFER_WRITE_RECT, command_queue, hipStream));
      retImplEv->start();
    }

    retErr = commonEnqueueMemBufferCopyRect(
        hipStream, region, ptr, hipMemoryTypeHost, host_offset, host_row_pitch,
        host_slice_pitch, &devPtr, hipMemoryTypeDevice, buffer_offset,
        buffer_row_pitch, buffer_slice_pitch);

    if (event) {
      retErr = retImplEv->record();
    }

    if (blocking_write) {
      retErr = PI_CHECK_ERROR(hipStreamSynchronize(hipStream));
    }

    if (event) {
      *event = retImplEv.release();
    }

  } catch (pi_result err) {
    retErr = err;
  }
  return retErr;
}

pi_result hip_piEnqueueMemBufferCopy(pi_queue command_queue, pi_mem src_buffer,
                                     pi_mem dst_buffer, size_t src_offset,
                                     size_t dst_offset, size_t size,
                                     pi_uint32 num_events_in_wait_list,
                                     const pi_event *event_wait_list,
                                     pi_event *event) {
  if (!command_queue) {
    return PI_ERROR_INVALID_QUEUE;
  }

  std::unique_ptr<_pi_event> retImplEv{nullptr};

  try {
    ScopedContext active(command_queue->get_context());
    pi_result result;
    auto stream = command_queue->get_next_transfer_stream();

    if (event_wait_list) {
      result = enqueueEventsWait(command_queue, stream, num_events_in_wait_list,
                                 event_wait_list);
    }

    if (event) {
      retImplEv = std::unique_ptr<_pi_event>(_pi_event::make_native(
          PI_COMMAND_TYPE_MEM_BUFFER_COPY, command_queue, stream));
      result = retImplEv->start();
    }

    auto src = src_buffer->mem_.buffer_mem_.get_with_offset(src_offset);
    auto dst = dst_buffer->mem_.buffer_mem_.get_with_offset(dst_offset);

    result = PI_CHECK_ERROR(hipMemcpyDtoDAsync(dst, src, size, stream));

    if (event) {
      result = retImplEv->record();
      *event = retImplEv.release();
    }

    return result;
  } catch (pi_result err) {
    return err;
  } catch (...) {
    return PI_ERROR_UNKNOWN;
  }
}

pi_result hip_piEnqueueMemBufferCopyRect(
    pi_queue command_queue, pi_mem src_buffer, pi_mem dst_buffer,
    pi_buff_rect_offset src_origin, pi_buff_rect_offset dst_origin,
    pi_buff_rect_region region, size_t src_row_pitch, size_t src_slice_pitch,
    size_t dst_row_pitch, size_t dst_slice_pitch,
    pi_uint32 num_events_in_wait_list, const pi_event *event_wait_list,
    pi_event *event) {

  assert(src_buffer != nullptr);
  assert(dst_buffer != nullptr);
  assert(command_queue != nullptr);

  pi_result retErr = PI_SUCCESS;
  void *srcPtr = src_buffer->mem_.buffer_mem_.get_void();
  void *dstPtr = dst_buffer->mem_.buffer_mem_.get_void();
  std::unique_ptr<_pi_event> retImplEv{nullptr};

  try {
    ScopedContext active(command_queue->get_context());
    hipStream_t hipStream = command_queue->get_next_transfer_stream();
    retErr = enqueueEventsWait(command_queue, hipStream,
                               num_events_in_wait_list, event_wait_list);

    if (event) {
      retImplEv = std::unique_ptr<_pi_event>(_pi_event::make_native(
          PI_COMMAND_TYPE_MEM_BUFFER_COPY_RECT, command_queue, hipStream));
      retImplEv->start();
    }

    retErr = commonEnqueueMemBufferCopyRect(
        hipStream, region, &srcPtr, hipMemoryTypeDevice, src_origin,
        src_row_pitch, src_slice_pitch, &dstPtr, hipMemoryTypeDevice,
        dst_origin, dst_row_pitch, dst_slice_pitch);

    if (event) {
      retImplEv->record();
      *event = retImplEv.release();
    }

  } catch (pi_result err) {
    retErr = err;
  }
  return retErr;
}

pi_result hip_piEnqueueMemBufferFill(pi_queue command_queue, pi_mem buffer,
                                     const void *pattern, size_t pattern_size,
                                     size_t offset, size_t size,
                                     pi_uint32 num_events_in_wait_list,
                                     const pi_event *event_wait_list,
                                     pi_event *event) {
  assert(command_queue != nullptr);

  auto args_are_multiples_of_pattern_size =
      (offset % pattern_size == 0) || (size % pattern_size == 0);

  auto pattern_is_valid = (pattern != nullptr);

  auto pattern_size_is_valid =
      ((pattern_size & (pattern_size - 1)) == 0) && // is power of two
      (pattern_size > 0) && (pattern_size <= 128);  // falls within valid range

  assert(args_are_multiples_of_pattern_size && pattern_is_valid &&
         pattern_size_is_valid);
  (void)args_are_multiples_of_pattern_size;
  (void)pattern_is_valid;
  (void)pattern_size_is_valid;

  std::unique_ptr<_pi_event> retImplEv{nullptr};

  try {
    ScopedContext active(command_queue->get_context());

    auto stream = command_queue->get_next_transfer_stream();
    pi_result result;
    if (event_wait_list) {
      result = enqueueEventsWait(command_queue, stream, num_events_in_wait_list,
                                 event_wait_list);
    }

    if (event) {
      retImplEv = std::unique_ptr<_pi_event>(_pi_event::make_native(
          PI_COMMAND_TYPE_MEM_BUFFER_FILL, command_queue, stream));
      result = retImplEv->start();
    }

    auto dstDevice = buffer->mem_.buffer_mem_.get_with_offset(offset);
    auto N = size / pattern_size;

    // pattern size in bytes
    switch (pattern_size) {
    case 1: {
      auto value = *static_cast<const uint8_t *>(pattern);
      result = PI_CHECK_ERROR(hipMemsetD8Async(dstDevice, value, N, stream));
      break;
    }
    case 2: {
      auto value = *static_cast<const uint16_t *>(pattern);
      result = PI_CHECK_ERROR(hipMemsetD16Async(dstDevice, value, N, stream));
      break;
    }
    case 4: {
      auto value = *static_cast<const uint32_t *>(pattern);
      result = PI_CHECK_ERROR(hipMemsetD32Async(dstDevice, value, N, stream));
      break;
    }

    default: {
      // HIP has no memset functions that allow setting values more than 4
      // bytes. PI API lets you pass an arbitrary "pattern" to the buffer
      // fill, which can be more than 4 bytes. We must break up the pattern
      // into 1 byte values, and set the buffer using multiple strided calls.
      // The first 4 patterns are set using hipMemsetD32Async then all
      // subsequent 1 byte patterns are set using hipMemset2DAsync which is
      // called for each pattern.

      // Calculate the number of patterns, stride, number of times the pattern
      // needs to be applied, and the number of times the first 32 bit pattern
      // needs to be applied.
      auto number_of_steps = pattern_size / sizeof(uint8_t);
      auto pitch = number_of_steps * sizeof(uint8_t);
      auto height = size / number_of_steps;
      auto count_32 = size / sizeof(uint32_t);

      // Get 4-byte chunk of the pattern and call hipMemsetD32Async
      auto value = *(static_cast<const uint32_t *>(pattern));
      result =
          PI_CHECK_ERROR(hipMemsetD32Async(dstDevice, value, count_32, stream));
      for (auto step = 4u; step < number_of_steps; ++step) {
        // take 1 byte of the pattern
        value = *(static_cast<const uint8_t *>(pattern) + step);

        // offset the pointer to the part of the buffer we want to write to
        auto offset_ptr = reinterpret_cast<void *>(
            reinterpret_cast<uint8_t *>(dstDevice) + (step * sizeof(uint8_t)));

        // set all of the pattern chunks
        result = PI_CHECK_ERROR(hipMemset2DAsync(
            offset_ptr, pitch, value, sizeof(uint8_t), height, stream));
      }
      break;
    }
    }

    if (event) {
      result = retImplEv->record();
      *event = retImplEv.release();
    }

    return result;
  } catch (pi_result err) {
    return err;
  } catch (...) {
    return PI_ERROR_UNKNOWN;
  }
}

static size_t imageElementByteSize(hipArray_Format array_format) {
  switch (array_format) {
  case HIP_AD_FORMAT_UNSIGNED_INT8:
  case HIP_AD_FORMAT_SIGNED_INT8:
    return 1;
  case HIP_AD_FORMAT_UNSIGNED_INT16:
  case HIP_AD_FORMAT_SIGNED_INT16:
  case HIP_AD_FORMAT_HALF:
    return 2;
  case HIP_AD_FORMAT_UNSIGNED_INT32:
  case HIP_AD_FORMAT_SIGNED_INT32:
  case HIP_AD_FORMAT_FLOAT:
    return 4;
  default:
    return 0;
  }
  sycl::detail::pi::die("Invalid iamge format.");
  return 0;
}

/// General ND memory copy operation for images (where N > 1).
/// This function requires the corresponding HIP context to be at the top of
/// the context stack
/// If the source and/or destination is an array, src_ptr and/or dst_ptr
/// must be a pointer to a hipArray

static pi_result commonEnqueueMemImageNDCopy(
    hipStream_t hip_stream, pi_mem_type img_type, const size_t *region,
    const void *src_ptr, const hipMemoryType src_type, const size_t *src_offset,
    void *dst_ptr, const hipMemoryType dst_type, const size_t *dst_offset) {
  assert(region != nullptr);

  assert(src_type == hipMemoryTypeArray || src_type == hipMemoryTypeHost);
  assert(dst_type == hipMemoryTypeArray || dst_type == hipMemoryTypeHost);

  if (img_type == PI_MEM_TYPE_IMAGE2D) {
    hip_Memcpy2D cpyDesc;
    memset(&cpyDesc, 0, sizeof(cpyDesc));
    cpyDesc.srcMemoryType = src_type;
    if (src_type == hipMemoryTypeArray) {
      cpyDesc.srcArray =
          reinterpret_cast<hipCUarray>(const_cast<void *>(src_ptr));
      cpyDesc.srcXInBytes = src_offset[0];
      cpyDesc.srcY = src_offset[1];
    } else {
      cpyDesc.srcHost = src_ptr;
    }
    cpyDesc.dstMemoryType = dst_type;
    if (dst_type == hipMemoryTypeArray) {
      cpyDesc.dstArray =
          reinterpret_cast<hipCUarray>(const_cast<void *>(dst_ptr));
      cpyDesc.dstXInBytes = dst_offset[0];
      cpyDesc.dstY = dst_offset[1];
    } else {
      cpyDesc.dstHost = dst_ptr;
    }
    cpyDesc.WidthInBytes = region[0];
    cpyDesc.Height = region[1];
    return PI_CHECK_ERROR(hipMemcpyParam2DAsync(&cpyDesc, hip_stream));
  }

  if (img_type == PI_MEM_TYPE_IMAGE3D) {

    HIP_MEMCPY3D cpyDesc;
    memset(&cpyDesc, 0, sizeof(cpyDesc));
    cpyDesc.srcMemoryType = src_type;
    if (src_type == hipMemoryTypeArray) {
      cpyDesc.srcArray =
          reinterpret_cast<hipCUarray>(const_cast<void *>(src_ptr));
      cpyDesc.srcXInBytes = src_offset[0];
      cpyDesc.srcY = src_offset[1];
      cpyDesc.srcZ = src_offset[2];
    } else {
      cpyDesc.srcHost = src_ptr;
    }
    cpyDesc.dstMemoryType = dst_type;
    if (dst_type == hipMemoryTypeArray) {
      cpyDesc.dstArray = reinterpret_cast<hipCUarray>(dst_ptr);
      cpyDesc.dstXInBytes = dst_offset[0];
      cpyDesc.dstY = dst_offset[1];
      cpyDesc.dstZ = dst_offset[2];
    } else {
      cpyDesc.dstHost = dst_ptr;
    }
    cpyDesc.WidthInBytes = region[0];
    cpyDesc.Height = region[1];
    cpyDesc.Depth = region[2];
    return PI_CHECK_ERROR(hipDrvMemcpy3DAsync(&cpyDesc, hip_stream));
    return PI_ERROR_UNKNOWN;
  }

  return PI_ERROR_INVALID_VALUE;
}

pi_result hip_piEnqueueMemImageRead(pi_queue command_queue, pi_mem image,
                                    pi_bool blocking_read, const size_t *origin,
                                    const size_t *region, size_t row_pitch,
                                    size_t slice_pitch, void *ptr,
                                    pi_uint32 num_events_in_wait_list,
                                    const pi_event *event_wait_list,
                                    pi_event *event) {
  (void)row_pitch;
  (void)slice_pitch;

  assert(command_queue != nullptr);
  assert(image != nullptr);
  assert(image->mem_type_ == _pi_mem::mem_type::surface);

  pi_result retErr = PI_SUCCESS;

  try {
    ScopedContext active(command_queue->get_context());
    hipStream_t hipStream = command_queue->get_next_transfer_stream();

    if (event_wait_list) {
      retErr = enqueueEventsWait(command_queue, hipStream,
                                 num_events_in_wait_list, event_wait_list);
    }

    hipArray *array = image->mem_.surface_mem_.get_array();

    hipArray_Format Format;
    size_t NumChannels;
    getArrayDesc(array, Format, NumChannels);

    int elementByteSize = imageElementByteSize(Format);

    size_t byteOffsetX = origin[0] * elementByteSize * NumChannels;
    size_t bytesToCopy = elementByteSize * NumChannels * region[0];

    pi_mem_type imgType = image->mem_.surface_mem_.get_image_type();

    size_t adjustedRegion[3] = {bytesToCopy, region[1], region[2]};
    size_t srcOffset[3] = {byteOffsetX, origin[1], origin[2]};

    retErr = commonEnqueueMemImageNDCopy(hipStream, imgType, adjustedRegion,
                                         array, hipMemoryTypeArray, srcOffset,
                                         ptr, hipMemoryTypeHost, nullptr);

    if (retErr != PI_SUCCESS) {
      return retErr;
    }

    if (event) {
      auto new_event = _pi_event::make_native(PI_COMMAND_TYPE_IMAGE_READ,
                                              command_queue, hipStream);
      new_event->record();
      *event = new_event;
    }

    if (blocking_read) {
      retErr = PI_CHECK_ERROR(hipStreamSynchronize(hipStream));
    }
  } catch (pi_result err) {
    return err;
  } catch (...) {
    return PI_ERROR_UNKNOWN;
  }
  return PI_SUCCESS;
  return retErr;
}

pi_result hip_piEnqueueMemImageWrite(pi_queue command_queue, pi_mem image,
                                     pi_bool blocking_write,
                                     const size_t *origin, const size_t *region,
                                     size_t input_row_pitch,
                                     size_t input_slice_pitch, const void *ptr,
                                     pi_uint32 num_events_in_wait_list,
                                     const pi_event *event_wait_list,
                                     pi_event *event) {
  (void)blocking_write;
  (void)input_row_pitch;
  (void)input_slice_pitch;
  assert(command_queue != nullptr);
  assert(image != nullptr);
  assert(image->mem_type_ == _pi_mem::mem_type::surface);

  pi_result retErr = PI_SUCCESS;

  try {
    ScopedContext active(command_queue->get_context());
    hipStream_t hipStream = command_queue->get_next_transfer_stream();

    if (event_wait_list) {
      retErr = enqueueEventsWait(command_queue, hipStream,
                                 num_events_in_wait_list, event_wait_list);
    }

    hipArray *array = image->mem_.surface_mem_.get_array();

    hipArray_Format Format;
    size_t NumChannels;
    getArrayDesc(array, Format, NumChannels);

    int elementByteSize = imageElementByteSize(Format);

    size_t byteOffsetX = origin[0] * elementByteSize * NumChannels;
    size_t bytesToCopy = elementByteSize * NumChannels * region[0];

    pi_mem_type imgType = image->mem_.surface_mem_.get_image_type();

    size_t adjustedRegion[3] = {bytesToCopy, region[1], region[2]};
    size_t dstOffset[3] = {byteOffsetX, origin[1], origin[2]};

    retErr = commonEnqueueMemImageNDCopy(hipStream, imgType, adjustedRegion,
                                         ptr, hipMemoryTypeHost, nullptr, array,
                                         hipMemoryTypeArray, dstOffset);

    if (retErr != PI_SUCCESS) {
      return retErr;
    }

    if (event) {
      auto new_event = _pi_event::make_native(PI_COMMAND_TYPE_IMAGE_WRITE,
                                              command_queue, hipStream);
      new_event->record();
      *event = new_event;
    }
  } catch (pi_result err) {
    return err;
  } catch (...) {
    return PI_ERROR_UNKNOWN;
  }

  return PI_SUCCESS;

  return retErr;
}

pi_result hip_piEnqueueMemImageCopy(pi_queue command_queue, pi_mem src_image,
                                    pi_mem dst_image, const size_t *src_origin,
                                    const size_t *dst_origin,
                                    const size_t *region,
                                    pi_uint32 num_events_in_wait_list,
                                    const pi_event *event_wait_list,
                                    pi_event *event) {

  assert(src_image->mem_type_ == _pi_mem::mem_type::surface);
  assert(dst_image->mem_type_ == _pi_mem::mem_type::surface);
  assert(src_image->mem_.surface_mem_.get_image_type() ==
         dst_image->mem_.surface_mem_.get_image_type());

  pi_result retErr = PI_SUCCESS;

  try {
    ScopedContext active(command_queue->get_context());
    hipStream_t hipStream = command_queue->get_next_transfer_stream();
    if (event_wait_list) {
      retErr = enqueueEventsWait(command_queue, hipStream,
                                 num_events_in_wait_list, event_wait_list);
    }

    hipArray *srcArray = src_image->mem_.surface_mem_.get_array();
    hipArray_Format srcFormat;
    size_t srcNumChannels;
    getArrayDesc(srcArray, srcFormat, srcNumChannels);

    hipArray *dstArray = dst_image->mem_.surface_mem_.get_array();
    hipArray_Format dstFormat;
    size_t dstNumChannels;
    getArrayDesc(dstArray, dstFormat, dstNumChannels);

    assert(srcFormat == dstFormat);
    assert(srcNumChannels == dstNumChannels);

    int elementByteSize = imageElementByteSize(srcFormat);

    size_t dstByteOffsetX = dst_origin[0] * elementByteSize * srcNumChannels;
    size_t srcByteOffsetX = src_origin[0] * elementByteSize * dstNumChannels;
    size_t bytesToCopy = elementByteSize * srcNumChannels * region[0];

    pi_mem_type imgType = src_image->mem_.surface_mem_.get_image_type();

    size_t adjustedRegion[3] = {bytesToCopy, region[1], region[2]};
    size_t srcOffset[3] = {srcByteOffsetX, src_origin[1], src_origin[2]};
    size_t dstOffset[3] = {dstByteOffsetX, dst_origin[1], dst_origin[2]};

    retErr = commonEnqueueMemImageNDCopy(
        hipStream, imgType, adjustedRegion, srcArray, hipMemoryTypeArray,
        srcOffset, dstArray, hipMemoryTypeArray, dstOffset);

    if (retErr != PI_SUCCESS) {
      return retErr;
    }

    if (event) {
      auto new_event = _pi_event::make_native(PI_COMMAND_TYPE_IMAGE_COPY,
                                              command_queue, hipStream);
      new_event->record();
      *event = new_event;
    }
  } catch (pi_result err) {
    return err;
  } catch (...) {
    return PI_ERROR_UNKNOWN;
  }

  return PI_SUCCESS;
  return retErr;
}

/// \TODO Not implemented in HIP.
pi_result hip_piEnqueueMemImageFill(pi_queue command_queue, pi_mem image,
                                    const void *fill_color,
                                    const size_t *origin, const size_t *region,
                                    pi_uint32 num_events_in_wait_list,
                                    const pi_event *event_wait_list,
                                    pi_event *event) {
  (void)command_queue;
  (void)image;
  (void)fill_color;
  (void)origin;
  (void)region;
  (void)num_events_in_wait_list;
  (void)event_wait_list;
  (void)event;

  sycl::detail::pi::die("hip_piEnqueueMemImageFill not implemented");
  return {};
}

/// Implements mapping on the host using a BufferRead operation.
/// Mapped pointers are stored in the pi_mem object.
/// If the buffer uses pinned host memory a pointer to that memory is returned
/// and no read operation is done.
///
pi_result hip_piEnqueueMemBufferMap(pi_queue command_queue, pi_mem buffer,
                                    pi_bool blocking_map,
                                    pi_map_flags map_flags, size_t offset,
                                    size_t size,
                                    pi_uint32 num_events_in_wait_list,
                                    const pi_event *event_wait_list,
                                    pi_event *event, void **ret_map) {
  assert(ret_map != nullptr);
  assert(command_queue != nullptr);
  assert(buffer != nullptr);
  assert(buffer->mem_type_ == _pi_mem::mem_type::buffer);

  pi_result ret_err = PI_ERROR_INVALID_OPERATION;
  const bool is_pinned = buffer->mem_.buffer_mem_.allocMode_ ==
                         _pi_mem::mem_::buffer_mem_::alloc_mode::alloc_host_ptr;

  // Currently no support for overlapping regions
  if (buffer->mem_.buffer_mem_.get_map_ptr() != nullptr) {
    return ret_err;
  }

  // Allocate a pointer in the host to store the mapped information
  auto hostPtr = buffer->mem_.buffer_mem_.map_to_ptr(offset, map_flags);
  *ret_map = buffer->mem_.buffer_mem_.get_map_ptr();
  if (hostPtr) {
    ret_err = PI_SUCCESS;
  }

  if (!is_pinned && ((map_flags & PI_MAP_READ) || (map_flags & PI_MAP_WRITE))) {
    // Pinned host memory is already on host so it doesn't need to be read.
    ret_err = hip_piEnqueueMemBufferRead(
        command_queue, buffer, blocking_map, offset, size, hostPtr,
        num_events_in_wait_list, event_wait_list, event);
  } else {
    ScopedContext active(command_queue->get_context());

    if (is_pinned) {
      ret_err = hip_piEnqueueEventsWait(command_queue, num_events_in_wait_list,
                                        event_wait_list, nullptr);
    }

    if (event) {
      try {
        *event = _pi_event::make_native(
            PI_COMMAND_TYPE_MEM_BUFFER_MAP, command_queue,
            command_queue->get_next_transfer_stream());
        (*event)->start();
        (*event)->record();
      } catch (pi_result error) {
        ret_err = error;
      }
    }
  }

  return ret_err;
}

/// Implements the unmap from the host, using a BufferWrite operation.
/// Requires the mapped pointer to be already registered in the given memobj.
/// If memobj uses pinned host memory, this will not do a write.
///
pi_result hip_piEnqueueMemUnmap(pi_queue command_queue, pi_mem memobj,
                                void *mapped_ptr,
                                pi_uint32 num_events_in_wait_list,
                                const pi_event *event_wait_list,
                                pi_event *event) {
  pi_result ret_err = PI_SUCCESS;

  assert(command_queue != nullptr);
  assert(mapped_ptr != nullptr);
  assert(memobj != nullptr);
  assert(memobj->mem_type_ == _pi_mem::mem_type::buffer);
  assert(memobj->mem_.buffer_mem_.get_map_ptr() != nullptr);
  assert(memobj->mem_.buffer_mem_.get_map_ptr() == mapped_ptr);

  const bool is_pinned = memobj->mem_.buffer_mem_.allocMode_ ==
                         _pi_mem::mem_::buffer_mem_::alloc_mode::alloc_host_ptr;

  if (!is_pinned &&
      ((memobj->mem_.buffer_mem_.get_map_flags() & PI_MAP_WRITE) ||
       (memobj->mem_.buffer_mem_.get_map_flags() &
        PI_MAP_WRITE_INVALIDATE_REGION))) {
    // Pinned host memory is only on host so it doesn't need to be written to.
    ret_err = hip_piEnqueueMemBufferWrite(
        command_queue, memobj, true,
        memobj->mem_.buffer_mem_.get_map_offset(mapped_ptr),
        memobj->mem_.buffer_mem_.get_size(), mapped_ptr,
        num_events_in_wait_list, event_wait_list, event);
  } else {
    ScopedContext active(command_queue->get_context());

    if (is_pinned) {
      ret_err = hip_piEnqueueEventsWait(command_queue, num_events_in_wait_list,
                                        event_wait_list, nullptr);
    }

    if (event) {
      try {
        *event = _pi_event::make_native(
            PI_COMMAND_TYPE_MEM_BUFFER_UNMAP, command_queue,
            command_queue->get_next_transfer_stream());
        (*event)->start();
        (*event)->record();
      } catch (pi_result error) {
        ret_err = error;
      }
    }
  }

  memobj->mem_.buffer_mem_.unmap(mapped_ptr);
  return ret_err;
}

/// USM: Implements USM Host allocations using HIP Pinned Memory
///
pi_result
hip_piextUSMHostAlloc(void **result_ptr, pi_context context,
                      [[maybe_unused]] pi_usm_mem_properties *properties,
                      size_t size, [[maybe_unused]] pi_uint32 alignment) {
  assert(result_ptr != nullptr);
  assert(context != nullptr);
  assert(properties == nullptr || *properties == 0);
  pi_result result = PI_SUCCESS;
  try {
    ScopedContext active(context);
    result = PI_CHECK_ERROR(hipHostMalloc(result_ptr, size));
  } catch (pi_result error) {
    result = error;
  }

  assert(alignment == 0 ||
         (result == PI_SUCCESS &&
          reinterpret_cast<std::uintptr_t>(*result_ptr) % alignment == 0));
  return result;
}

/// USM: Implements USM device allocations using a normal HIP device pointer
///
pi_result
hip_piextUSMDeviceAlloc(void **result_ptr, pi_context context,
                        [[maybe_unused]] pi_device device,
                        [[maybe_unused]] pi_usm_mem_properties *properties,
                        size_t size, [[maybe_unused]] pi_uint32 alignment) {
  assert(result_ptr != nullptr);
  assert(context != nullptr);
  assert(device != nullptr);
  assert(properties == nullptr || *properties == 0);
  pi_result result = PI_SUCCESS;
  try {
    ScopedContext active(context);
    result = PI_CHECK_ERROR(hipMalloc(result_ptr, size));
  } catch (pi_result error) {
    result = error;
  }

  assert(alignment == 0 ||
         (result == PI_SUCCESS &&
          reinterpret_cast<std::uintptr_t>(*result_ptr) % alignment == 0));
  return result;
}

/// USM: Implements USM Shared allocations using HIP Managed Memory
///
pi_result
hip_piextUSMSharedAlloc(void **result_ptr, pi_context context,
                        [[maybe_unused]] pi_device device,
                        [[maybe_unused]] pi_usm_mem_properties *properties,
                        size_t size, [[maybe_unused]] pi_uint32 alignment) {
  assert(result_ptr != nullptr);
  assert(context != nullptr);
  assert(device != nullptr);
  assert(properties == nullptr || *properties == 0);
  pi_result result = PI_SUCCESS;
  try {
    ScopedContext active(context);
    result =
        PI_CHECK_ERROR(hipMallocManaged(result_ptr, size, hipMemAttachGlobal));
  } catch (pi_result error) {
    result = error;
  }

  assert(alignment == 0 ||
         (result == PI_SUCCESS &&
          reinterpret_cast<std::uintptr_t>(*result_ptr) % alignment == 0));
  return result;
}

/// USM: Frees the given USM pointer associated with the context.
///
pi_result hip_piextUSMFree(pi_context context, void *ptr) {

  assert(context != nullptr);
  pi_result result = PI_SUCCESS;
  try {
    ScopedContext active(context);
    unsigned int type;
    hipPointerAttribute_t hipPointerAttributeType;
    result =
        PI_CHECK_ERROR(hipPointerGetAttributes(&hipPointerAttributeType, ptr));
    type = hipPointerAttributeType.memoryType;
    assert(type == hipMemoryTypeDevice or type == hipMemoryTypeHost);
    if (type == hipMemoryTypeDevice) {
      result = PI_CHECK_ERROR(hipFree(ptr));
    }
    if (type == hipMemoryTypeHost) {
      result = PI_CHECK_ERROR(hipFreeHost(ptr));
    }
  } catch (pi_result error) {
    result = error;
  }
  return result;
}

pi_result hip_piextUSMEnqueueMemset(pi_queue queue, void *ptr, pi_int32 value,
                                    size_t count,
                                    pi_uint32 num_events_in_waitlist,
                                    const pi_event *events_waitlist,
                                    pi_event *event) {

  assert(queue != nullptr);
  assert(ptr != nullptr);
  pi_result result = PI_SUCCESS;
  std::unique_ptr<_pi_event> event_ptr{nullptr};

  try {
    ScopedContext active(queue->get_context());
    pi_uint32 stream_token;
    _pi_stream_guard guard;
    hipStream_t hipStream = queue->get_next_compute_stream(
        num_events_in_waitlist, events_waitlist, guard, &stream_token);
    result = enqueueEventsWait(queue, hipStream, num_events_in_waitlist,
                               events_waitlist);
    if (event) {
      event_ptr = std::unique_ptr<_pi_event>(_pi_event::make_native(
          PI_COMMAND_TYPE_MEM_BUFFER_FILL, queue, hipStream, stream_token));
      event_ptr->start();
    }
    result = PI_CHECK_ERROR(
        hipMemsetD8Async(reinterpret_cast<hipDeviceptr_t>(ptr),
                         (unsigned char)value & 0xFF, count, hipStream));
    if (event) {
      result = event_ptr->record();
      *event = event_ptr.release();
    }
  } catch (pi_result err) {
    result = err;
  }

  return result;
}

pi_result hip_piextUSMEnqueueMemcpy(pi_queue queue, pi_bool blocking,
                                    void *dst_ptr, const void *src_ptr,
                                    size_t size,
                                    pi_uint32 num_events_in_waitlist,
                                    const pi_event *events_waitlist,
                                    pi_event *event) {
  assert(queue != nullptr);
  assert(dst_ptr != nullptr);
  assert(src_ptr != nullptr);
  pi_result result = PI_SUCCESS;

  std::unique_ptr<_pi_event> event_ptr{nullptr};

  try {
    ScopedContext active(queue->get_context());
    hipStream_t hipStream = queue->get_next_transfer_stream();
    result = enqueueEventsWait(queue, hipStream, num_events_in_waitlist,
                               events_waitlist);
    if (event) {
      event_ptr = std::unique_ptr<_pi_event>(_pi_event::make_native(
          PI_COMMAND_TYPE_MEM_BUFFER_COPY, queue, hipStream));
      event_ptr->start();
    }
    result = PI_CHECK_ERROR(
        hipMemcpyAsync(dst_ptr, src_ptr, size, hipMemcpyDefault, hipStream));
    if (event) {
      result = event_ptr->record();
    }
    if (blocking) {
      result = PI_CHECK_ERROR(hipStreamSynchronize(hipStream));
    }
    if (event) {
      *event = event_ptr.release();
    }
  } catch (pi_result err) {
    result = err;
  }
  return result;
}

pi_result hip_piextUSMEnqueuePrefetch(pi_queue queue, const void *ptr,
                                      size_t size, pi_usm_migration_flags flags,
                                      pi_uint32 num_events_in_waitlist,
                                      const pi_event *events_waitlist,
                                      pi_event *event) {

  // flags is currently unused so fail if set
  if (flags != 0)
    return PI_ERROR_INVALID_VALUE;
  assert(queue != nullptr);
  assert(ptr != nullptr);
  pi_result result = PI_SUCCESS;
  std::unique_ptr<_pi_event> event_ptr{nullptr};

  try {
    ScopedContext active(queue->get_context());
    hipStream_t hipStream = queue->get_next_transfer_stream();
    result = enqueueEventsWait(queue, hipStream, num_events_in_waitlist,
                               events_waitlist);
    if (event) {
      event_ptr = std::unique_ptr<_pi_event>(_pi_event::make_native(
          PI_COMMAND_TYPE_MEM_BUFFER_COPY, queue, hipStream));
      event_ptr->start();
    }
    result = PI_CHECK_ERROR(hipMemPrefetchAsync(
        ptr, size, queue->get_context()->get_device()->get(), hipStream));
    if (event) {
      result = event_ptr->record();
      *event = event_ptr.release();
    }
  } catch (pi_result err) {
    result = err;
  }

  return result;
}

/// USM: memadvise API to govern behavior of automatic migration mechanisms
pi_result hip_piextUSMEnqueueMemAdvise(pi_queue queue,
                                       [[maybe_unused]] const void *ptr,
                                       size_t length, pi_mem_advice advice,
                                       pi_event *event) {
  (void)length;
  (void)advice;

  assert(queue != nullptr);
  assert(ptr != nullptr);
  // TODO implement a mapping to hipMemAdvise once the expected behaviour
  // of piextUSMEnqueueMemAdvise is detailed in the USM extension
  return hip_piEnqueueEventsWait(queue, 0, nullptr, event);

  return PI_SUCCESS;
}

// TODO: Implement this. Remember to return true for
//       PI_EXT_ONEAPI_CONTEXT_INFO_USM_FILL2D_SUPPORT when it is implemented.
pi_result hip_piextUSMEnqueueFill2D(pi_queue, void *, size_t, size_t,
                                    const void *, size_t, size_t, pi_uint32,
                                    const pi_event *, pi_event *) {
  sycl::detail::pi::die("piextUSMEnqueueFill2D: not implemented");
  return {};
}

// TODO: Implement this. Remember to return true for
//       PI_EXT_ONEAPI_CONTEXT_INFO_USM_MEMSET2D_SUPPORT when it is implemented.
pi_result hip_piextUSMEnqueueMemset2D(pi_queue, void *, size_t, int, size_t,
                                      size_t, pi_uint32, const pi_event *,
                                      pi_event *) {
  sycl::detail::pi::die("hip_piextUSMEnqueueMemset2D: not implemented");
  return {};
}

/// 2D Memcpy API
///
/// \param queue is the queue to submit to
/// \param blocking is whether this operation should block the host
/// \param dst_ptr is the location the data will be copied
/// \param dst_pitch is the total width of the destination memory including
/// padding
/// \param src_ptr is the data to be copied
/// \param dst_pitch is the total width of the source memory including padding
/// \param width is width in bytes of each row to be copied
/// \param height is height the columns to be copied
/// \param num_events_in_waitlist is the number of events to wait on
/// \param events_waitlist is an array of events to wait on
/// \param event is the event that represents this operation
pi_result hip_piextUSMEnqueueMemcpy2D(pi_queue queue, pi_bool blocking,
                                      void *dst_ptr, size_t dst_pitch,
                                      const void *src_ptr, size_t src_pitch,
                                      size_t width, size_t height,
                                      pi_uint32 num_events_in_wait_list,
                                      const pi_event *event_wait_list,
                                      pi_event *event) {
  assert(queue != nullptr);

  pi_result result = PI_SUCCESS;

  try {
    ScopedContext active(queue->get_context());
    hipStream_t hipStream = queue->get_next_transfer_stream();
    result = enqueueEventsWait(queue, hipStream, num_events_in_wait_list,
                               event_wait_list);
    if (event) {
      (*event) = _pi_event::make_native(PI_COMMAND_TYPE_MEM_BUFFER_COPY_RECT,
                                        queue, hipStream);
      (*event)->start();
    }

    result = PI_CHECK_ERROR(hipMemcpy2DAsync(dst_ptr, dst_pitch, src_ptr,
                                             src_pitch, width, height,
                                             hipMemcpyDefault, hipStream));

    if (event) {
      (*event)->record();
    }
    if (blocking) {
      result = PI_CHECK_ERROR(hipStreamSynchronize(hipStream));
    }
  } catch (pi_result err) {
    result = err;
  }

  return result;
}

/// API to query information about USM allocated pointers
/// Valid Queries:
///   PI_MEM_ALLOC_TYPE returns host/device/shared pi_host_usm value
///   PI_MEM_ALLOC_BASE_PTR returns the base ptr of an allocation if
///                         the queried pointer fell inside an allocation.
///                         Result must fit in void *
///   PI_MEM_ALLOC_SIZE returns how big the queried pointer's
///                     allocation is in bytes. Result is a size_t.
///   PI_MEM_ALLOC_DEVICE returns the pi_device this was allocated against
///
/// \param context is the pi_context
/// \param ptr is the pointer to query
/// \param param_name is the type of query to perform
/// \param param_value_size is the size of the result in bytes
/// \param param_value is the result
/// \param param_value_ret is how many bytes were written
pi_result hip_piextUSMGetMemAllocInfo(pi_context context, const void *ptr,
                                      pi_mem_alloc_info param_name,
                                      size_t param_value_size,
                                      void *param_value,
                                      size_t *param_value_size_ret) {

  assert(context != nullptr);
  assert(ptr != nullptr);
  pi_result result = PI_SUCCESS;
  hipPointerAttribute_t hipPointerAttributeType;

  try {
    ScopedContext active(context);
    switch (param_name) {
    case PI_MEM_ALLOC_TYPE: {
      unsigned int value;
      // do not throw if hipPointerGetAttribute returns hipErrorInvalidValue
      hipError_t ret = hipPointerGetAttributes(&hipPointerAttributeType, ptr);
      if (ret == hipErrorInvalidValue) {
        // pointer not known to the HIP subsystem
        return getInfo(param_value_size, param_value, param_value_size_ret,
                       PI_MEM_TYPE_UNKNOWN);
      }
      result = check_error(ret, __func__, __LINE__ - 5, __FILE__);
      value = hipPointerAttributeType.isManaged;
      if (value) {
        // pointer to managed memory
        return getInfo(param_value_size, param_value, param_value_size_ret,
                       PI_MEM_TYPE_SHARED);
      }
      result = PI_CHECK_ERROR(
          hipPointerGetAttributes(&hipPointerAttributeType, ptr));
      value = hipPointerAttributeType.memoryType;
      assert(value == hipMemoryTypeDevice or value == hipMemoryTypeHost);
      if (value == hipMemoryTypeDevice) {
        // pointer to device memory
        return getInfo(param_value_size, param_value, param_value_size_ret,
                       PI_MEM_TYPE_DEVICE);
      }
      if (value == hipMemoryTypeHost) {
        // pointer to host memory
        return getInfo(param_value_size, param_value, param_value_size_ret,
                       PI_MEM_TYPE_HOST);
      }
      // should never get here
      __builtin_unreachable();
      return getInfo(param_value_size, param_value, param_value_size_ret,
                     PI_MEM_TYPE_UNKNOWN);
    }
    case PI_MEM_ALLOC_BASE_PTR: {
      return PI_ERROR_INVALID_VALUE;
    }
    case PI_MEM_ALLOC_SIZE: {
      return PI_ERROR_INVALID_VALUE;
    }

    case PI_MEM_ALLOC_DEVICE: {
      // get device index associated with this pointer
      result = PI_CHECK_ERROR(
          hipPointerGetAttributes(&hipPointerAttributeType, ptr));
      int device_idx = hipPointerAttributeType.device;

      // currently each device is in its own platform, so find the platform at
      // the same index
      std::vector<pi_platform> platforms;
      platforms.resize(device_idx + 1);
      result = hip_piPlatformsGet(device_idx + 1, platforms.data(), nullptr);

      // get the device from the platform
      pi_device device = platforms[device_idx]->devices_[0].get();
      return getInfo(param_value_size, param_value, param_value_size_ret,
                     device);
    }
    }
  } catch (pi_result error) {
    result = error;
  }

  return result;
}

pi_result hip_piextUSMImport(void *ptr, size_t size, pi_context context) {
  return PI_SUCCESS;
}

pi_result hip_piextUSMRelease(void *ptr, pi_context context) {
  return PI_SUCCESS;
}

pi_result hip_piextEnqueueDeviceGlobalVariableWrite(
    pi_queue queue, pi_program program, const char *name,
    pi_bool blocking_write, size_t count, size_t offset, const void *src,
    pi_uint32 num_events_in_wait_list, const pi_event *event_wait_list,
    pi_event *event) {
  (void)queue;
  (void)program;
  (void)name;
  (void)blocking_write;
  (void)count;
  (void)offset;
  (void)src;
  (void)num_events_in_wait_list;
  (void)event_wait_list;
  (void)event;

  sycl::detail::pi::die(
      "hip_piextEnqueueDeviceGlobalVariableWrite not implemented");
  return {};
}

pi_result hip_piextEnqueueDeviceGlobalVariableRead(
    pi_queue queue, pi_program program, const char *name, pi_bool blocking_read,
    size_t count, size_t offset, void *dst, pi_uint32 num_events_in_wait_list,
    const pi_event *event_wait_list, pi_event *event) {
  (void)queue;
  (void)program;
  (void)name;
  (void)blocking_read;
  (void)count;
  (void)offset;
  (void)dst;
  (void)num_events_in_wait_list;
  (void)event_wait_list;
  (void)event;

  sycl::detail::pi::die(
      "hip_piextEnqueueDeviceGlobalVariableRead not implemented");
}

/// Host Pipes
pi_result hip_piextEnqueueReadHostPipe(pi_queue queue, pi_program program,
                                       const char *pipe_symbol,
                                       pi_bool blocking, void *ptr, size_t size,
                                       pi_uint32 num_events_in_waitlist,
                                       const pi_event *events_waitlist,
                                       pi_event *event) {
  (void)queue;
  (void)program;
  (void)pipe_symbol;
  (void)blocking;
  (void)ptr;
  (void)size;
  (void)num_events_in_waitlist;
  (void)events_waitlist;
  (void)event;

  sycl::detail::pi::die("hip_piextEnqueueReadHostPipe not implemented");
  return {};
}

pi_result hip_piextEnqueueWriteHostPipe(
    pi_queue queue, pi_program program, const char *pipe_symbol,
    pi_bool blocking, void *ptr, size_t size, pi_uint32 num_events_in_waitlist,
    const pi_event *events_waitlist, pi_event *event) {
  (void)queue;
  (void)program;
  (void)pipe_symbol;
  (void)blocking;
  (void)ptr;
  (void)size;
  (void)num_events_in_waitlist;
  (void)events_waitlist;
  (void)event;

  sycl::detail::pi::die("hip_piextEnqueueWriteHostPipe not implemented");
  return {};
}
pi_result
hip_piextCommandBufferCreate(pi_context context, pi_device device,
                             const pi_ext_command_buffer_desc *desc,
                             pi_ext_command_buffer *ret_command_buffer) {
  (void)context;
  (void)device;
  (void)desc;
  (void)ret_command_buffer;

  sycl::detail::pi::die("command-buffer API not implemented in HIP backend");
  return {};
}

pi_result hip_piextCommandBufferRetain(pi_ext_command_buffer command_buffer) {
  (void)command_buffer;

  sycl::detail::pi::die("command-buffer API not implemented in HIP backend");
  return {};
}

pi_result hip_piextCommandBufferRelease(pi_ext_command_buffer command_buffer) {
  (void)command_buffer;

  sycl::detail::pi::die("command-buffer API not implemented in HIP backend");
  return {};
}

pi_result hip_piextCommandBufferFinalize(pi_ext_command_buffer command_buffer) {
  (void)command_buffer;

  sycl::detail::pi::die("command-buffer API not implemented in HIP backend");
  return {};
}

pi_result hip_piextCommandBufferNDRangeKernel(
    pi_ext_command_buffer command_buffer, pi_kernel kernel, pi_uint32 work_dim,
    const size_t *global_work_offset, const size_t *global_work_size,
    const size_t *local_work_size, pi_uint32 num_sync_points_in_wait_list,
    const pi_ext_sync_point *sync_point_wait_list,
    pi_ext_sync_point *sync_point) {
  (void)command_buffer;
  (void)kernel;
  (void)work_dim;
  (void)global_work_offset;
  (void)global_work_size;
  (void)local_work_size;
  (void)num_sync_points_in_wait_list;
  (void)sync_point_wait_list;
  (void)sync_point;

  sycl::detail::pi::die("command-buffer API not implemented in HIP backend");
  return {};
}

pi_result
hip_piextCommandBufferMemcpyUSM(pi_ext_command_buffer command_buffer,
                                void *dst_ptr, const void *src_ptr, size_t size,
                                pi_uint32 num_sync_points_in_wait_list,
                                const pi_ext_sync_point *sync_point_wait_list,
                                pi_ext_sync_point *sync_point) {
  (void)command_buffer;
  (void)dst_ptr;
  (void)src_ptr;
  (void)size;
  (void)num_sync_points_in_wait_list;
  (void)sync_point_wait_list;
  (void)sync_point;

  sycl::detail::pi::die("command-buffer API not implemented in HIP backend");
  return {};
}

pi_result hip_piextCommandBufferMemBufferCopy(
    pi_ext_command_buffer command_buffer, pi_mem src_buffer, pi_mem dst_buffer,
    size_t src_offset, size_t dst_offset, size_t size,
    pi_uint32 num_sync_points_in_wait_list,
    const pi_ext_sync_point *sync_point_wait_list,
    pi_ext_sync_point *sync_point) {
  (void)command_buffer;
  (void)src_buffer;
  (void)dst_buffer;
  (void)src_offset;
  (void)dst_offset;
  (void)size;
  (void)num_sync_points_in_wait_list;
  (void)sync_point_wait_list;
  (void)sync_point;

  sycl::detail::pi::die("command-buffer API not implemented in HIP backend");
  return {};
}

pi_result hip_piextCommandBufferMemBufferCopyRect(
    pi_ext_command_buffer command_buffer, pi_mem src_buffer, pi_mem dst_buffer,
    pi_buff_rect_offset src_origin, pi_buff_rect_offset dst_origin,
    pi_buff_rect_region region, size_t src_row_pitch, size_t src_slice_pitch,
    size_t dst_row_pitch, size_t dst_slice_pitch,
    pi_uint32 num_sync_points_in_wait_list,
    const pi_ext_sync_point *sync_point_wait_list,
    pi_ext_sync_point *sync_point) {
  (void)command_buffer;
  (void)src_buffer;
  (void)dst_buffer;
  (void)src_origin;
  (void)dst_origin;
  (void)region;
  (void)src_row_pitch;
  (void)src_slice_pitch;
  (void)dst_row_pitch;
  (void)dst_slice_pitch;
  (void)num_sync_points_in_wait_list;
  (void)sync_point_wait_list;
  (void)sync_point;

  sycl::detail::pi::die("command-buffer API not implemented in HIP backend");
  return {};
}

pi_result hip_piextCommandBufferMemBufferRead(
    pi_ext_command_buffer command_buffer, pi_mem buffer, size_t offset,
    size_t size, void *dst, pi_uint32 num_sync_points_in_wait_list,
    const pi_ext_sync_point *sync_point_wait_list,
    pi_ext_sync_point *sync_point) {
  (void)command_buffer;
  (void)buffer;
  (void)offset;
  (void)size;
  (void)dst;
  (void)num_sync_points_in_wait_list;
  (void)sync_point_wait_list;
  (void)sync_point;

  sycl::detail::pi::die("command-buffer API not implemented in HIP backend");
  return {};
}

pi_result hip_piextCommandBufferMemBufferReadRect(
    pi_ext_command_buffer command_buffer, pi_mem buffer,
    pi_buff_rect_offset buffer_offset, pi_buff_rect_offset host_offset,
    pi_buff_rect_region region, size_t buffer_row_pitch,
    size_t buffer_slice_pitch, size_t host_row_pitch, size_t host_slice_pitch,
    void *ptr, pi_uint32 num_sync_points_in_wait_list,
    const pi_ext_sync_point *sync_point_wait_list,
    pi_ext_sync_point *sync_point) {
  (void)command_buffer;
  (void)buffer;
  (void)buffer_offset;
  (void)host_offset;
  (void)region;
  (void)buffer_row_pitch;
  (void)buffer_slice_pitch;
  (void)host_row_pitch;
  (void)host_slice_pitch;
  (void)ptr;
  (void)num_sync_points_in_wait_list;
  (void)sync_point_wait_list;
  (void)sync_point;

  sycl::detail::pi::die("command-buffer API not implemented in HIP backend");
  return {};
}

pi_result hip_piextCommandBufferMemBufferWrite(
    pi_ext_command_buffer command_buffer, pi_mem buffer, size_t offset,
    size_t size, const void *ptr, pi_uint32 num_sync_points_in_wait_list,
    const pi_ext_sync_point *sync_point_wait_list,
    pi_ext_sync_point *sync_point) {
  (void)command_buffer;
  (void)buffer;
  (void)offset;
  (void)size;
  (void)ptr;
  (void)num_sync_points_in_wait_list;
  (void)sync_point_wait_list;
  (void)sync_point;

  sycl::detail::pi::die("command-buffer API not implemented in HIP backend");
  return {};
}

pi_result hip_piextCommandBufferMemBufferWriteRect(
    pi_ext_command_buffer command_buffer, pi_mem buffer,
    pi_buff_rect_offset buffer_offset, pi_buff_rect_offset host_offset,
    pi_buff_rect_region region, size_t buffer_row_pitch,
    size_t buffer_slice_pitch, size_t host_row_pitch, size_t host_slice_pitch,
    const void *ptr, pi_uint32 num_sync_points_in_wait_list,
    const pi_ext_sync_point *sync_point_wait_list,
    pi_ext_sync_point *sync_point) {
  (void)command_buffer;
  (void)buffer;
  (void)buffer_offset;
  (void)host_offset;
  (void)region;
  (void)buffer_row_pitch;
  (void)buffer_slice_pitch;
  (void)host_row_pitch;
  (void)host_slice_pitch;
  (void)ptr;
  (void)num_sync_points_in_wait_list;
  (void)sync_point_wait_list;
  (void)sync_point;

  sycl::detail::pi::die("command-buffer API not implemented in HIP backend");
  return {};
}

pi_result hip_piextEnqueueCommandBuffer(pi_ext_command_buffer command_buffer,
                                        pi_queue queue,
                                        pi_uint32 num_events_in_wait_list,
                                        const pi_event *event_wait_list,
                                        pi_event *event) {
  (void)command_buffer;
  (void)queue;
  (void)num_events_in_wait_list;
  (void)event_wait_list;
  (void)event;

  sycl::detail::pi::die("command-buffer API not implemented in HIP backend");
  return {};
}

// This API is called by Sycl RT to notify the end of the plugin lifetime.
// Windows: dynamically loaded plugins might have been unloaded already
// when this is called. Sycl RT holds onto the PI plugin so it can be
// called safely. But this is not transitive. If the PI plugin in turn
// dynamically loaded a different DLL, that may have been unloaded.
// TODO: add a global variable lifetime management code here (see
// pi_level_zero.cpp for reference) Currently this is just a NOOP.
pi_result hip_piTearDown(void *PluginParameter) {
  (void)PluginParameter;
  return PI_SUCCESS;
}

pi_result hip_piGetDeviceAndHostTimer(pi_device Device, uint64_t *DeviceTime,
                                      uint64_t *HostTime) {
  if (!DeviceTime && !HostTime)
    return PI_SUCCESS;

  _pi_event::native_type event;

  ScopedContext active(Device->get_context());

  if (DeviceTime) {
    PI_CHECK_ERROR(hipEventCreateWithFlags(&event, hipEventDefault));
    PI_CHECK_ERROR(hipEventRecord(event));
  }
  if (HostTime) {
    using namespace std::chrono;
    *HostTime =
        duration_cast<nanoseconds>(steady_clock::now().time_since_epoch())
            .count();
  }

  if (DeviceTime) {
    PI_CHECK_ERROR(hipEventSynchronize(event));

    float elapsedTime = 0.0f;
    PI_CHECK_ERROR(
        hipEventElapsedTime(&elapsedTime, _pi_platform::evBase_, event));
    *DeviceTime = (uint64_t)(elapsedTime * (double)1e6);
  }
  return PI_SUCCESS;
}

pi_result hip_piextEnablePeerAccess(pi_device command_device,
                                    pi_device peer_device) {

  std::ignore = command_device;
  std::ignore = peer_device;

  setErrorMessage("piextEnablePeerAccess not "
                  "implemented in hip backend",
                  PI_ERROR_PLUGIN_SPECIFIC_ERROR);
  return PI_ERROR_PLUGIN_SPECIFIC_ERROR;
}

pi_result hip_piextDisablePeerAccess(pi_device command_device,
                                     pi_device peer_device) {

  std::ignore = command_device;
  std::ignore = peer_device;

  setErrorMessage("piextDisablePeerAccess not "
                  "implemented in hip backend",
                  PI_ERROR_PLUGIN_SPECIFIC_ERROR);
  return PI_ERROR_PLUGIN_SPECIFIC_ERROR;
}

pi_result hip_piextPeerAccessGetInfo(pi_device command_device,
                                     pi_device peer_device, pi_peer_attr attr,
                                     size_t param_value_size, void *param_value,
                                     size_t *param_value_size_ret) {
  std::ignore = command_device;
  std::ignore = peer_device;
  std::ignore = attr;
  // Zero return value indicates that all of the queries currently return false.
  return getInfo(param_value_size, param_value, param_value_size_ret,
                 pi_int32{0});
}
=======
//-- PI API implementation
extern "C" {
>>>>>>> 45aace3b

const char SupportedVersion[] = _PI_HIP_PLUGIN_VERSION_STRING;

pi_result piPluginInit(pi_plugin *PluginInit) {
  // Check that the major version matches in PiVersion and SupportedVersion
  _PI_PLUGIN_VERSION_CHECK(PluginInit->PiVersion, SupportedVersion);

  // PI interface supports higher version or the same version.
  size_t PluginVersionSize = sizeof(PluginInit->PluginVersion);
  if (strlen(SupportedVersion) >= PluginVersionSize)
    return PI_ERROR_INVALID_VALUE;
  strncpy(PluginInit->PluginVersion, SupportedVersion, PluginVersionSize);

  // Set whole function table to zero to make it easier to detect if
  // functions are not set up below.
  std::memset(&(PluginInit->PiFunctionTable), 0,
              sizeof(PluginInit->PiFunctionTable));

// Forward calls to HIP RT.
#define _PI_CL(pi_api, hip_api)                                                \
  (PluginInit->PiFunctionTable).pi_api = (decltype(&::pi_api))(&hip_api);

  // Platform
  _PI_CL(piPlatformsGet, pi2ur::piPlatformsGet)
  _PI_CL(piPlatformGetInfo, pi2ur::piPlatformGetInfo)
  // Device
  _PI_CL(piDevicesGet, pi2ur::piDevicesGet)
  _PI_CL(piDeviceGetInfo, pi2ur::piDeviceGetInfo)
  _PI_CL(piDevicePartition, pi2ur::piDevicePartition)
  _PI_CL(piDeviceRetain, pi2ur::piDeviceRetain)
  _PI_CL(piDeviceRelease, pi2ur::piDeviceRelease)
  _PI_CL(piextDeviceSelectBinary, pi2ur::piextDeviceSelectBinary)
  _PI_CL(piextGetDeviceFunctionPointer, pi2ur::piextGetDeviceFunctionPointer)
  _PI_CL(piextDeviceGetNativeHandle, pi2ur::piextDeviceGetNativeHandle)
  _PI_CL(piextDeviceCreateWithNativeHandle,
         pi2ur::piextDeviceCreateWithNativeHandle)
  // Context
  _PI_CL(piextContextSetExtendedDeleter, pi2ur::piextContextSetExtendedDeleter)
  _PI_CL(piContextCreate, pi2ur::piContextCreate)
  _PI_CL(piContextGetInfo, pi2ur::piContextGetInfo)
  _PI_CL(piContextRetain, pi2ur::piContextRetain)
  _PI_CL(piContextRelease, pi2ur::piContextRelease)
  _PI_CL(piextContextGetNativeHandle, pi2ur::piextContextGetNativeHandle)
  _PI_CL(piextContextCreateWithNativeHandle,
         pi2ur::piextContextCreateWithNativeHandle)
  // Queue
  _PI_CL(piQueueCreate, pi2ur::piQueueCreate)
  _PI_CL(piextQueueCreate, pi2ur::piextQueueCreate)
  _PI_CL(piQueueGetInfo, pi2ur::piQueueGetInfo)
  _PI_CL(piQueueFinish, pi2ur::piQueueFinish)
  _PI_CL(piQueueFlush, pi2ur::piQueueFlush)
  _PI_CL(piQueueRetain, pi2ur::piQueueRetain)
  _PI_CL(piQueueRelease, pi2ur::piQueueRelease)
  _PI_CL(piextQueueGetNativeHandle, pi2ur::piextQueueGetNativeHandle)
  _PI_CL(piextQueueCreateWithNativeHandle,
         pi2ur::piextQueueCreateWithNativeHandle)
  // Memory
  _PI_CL(piMemBufferCreate, pi2ur::piMemBufferCreate)
  _PI_CL(piMemImageCreate, pi2ur::piMemImageCreate)
  _PI_CL(piMemGetInfo, pi2ur::piMemGetInfo)
  _PI_CL(piMemImageGetInfo, pi2ur::piMemImageGetInfo)
  _PI_CL(piMemRetain, pi2ur::piMemRetain)
  _PI_CL(piMemRelease, pi2ur::piMemRelease)
  _PI_CL(piMemBufferPartition, pi2ur::piMemBufferPartition)
  _PI_CL(piextMemGetNativeHandle, pi2ur::piextMemGetNativeHandle)
  _PI_CL(piextMemCreateWithNativeHandle, pi2ur::piextMemCreateWithNativeHandle)
  // Program
  _PI_CL(piProgramCreate, pi2ur::piProgramCreate)
  _PI_CL(piclProgramCreateWithSource, pi2ur::piclProgramCreateWithSource)
  _PI_CL(piProgramCreateWithBinary, pi2ur::piProgramCreateWithBinary)
  _PI_CL(piProgramGetInfo, pi2ur::piProgramGetInfo)
  _PI_CL(piProgramCompile, pi2ur::piProgramCompile)
  _PI_CL(piProgramBuild, pi2ur::piProgramBuild)
  _PI_CL(piProgramLink, pi2ur::piProgramLink)
  _PI_CL(piProgramGetBuildInfo, pi2ur::piProgramGetBuildInfo)
  _PI_CL(piProgramRetain, pi2ur::piProgramRetain)
  _PI_CL(piProgramRelease, pi2ur::piProgramRelease)
  _PI_CL(piextProgramGetNativeHandle, pi2ur::piextProgramGetNativeHandle)
  _PI_CL(piextProgramCreateWithNativeHandle,
         pi2ur::piextProgramCreateWithNativeHandle)
  _PI_CL(piextProgramSetSpecializationConstant,
         pi2ur::piextProgramSetSpecializationConstant)
  // Kernel
  _PI_CL(piKernelCreate, pi2ur::piKernelCreate)
  _PI_CL(piKernelSetArg, pi2ur::piKernelSetArg)
  _PI_CL(piKernelGetInfo, pi2ur::piKernelGetInfo)
  _PI_CL(piKernelGetGroupInfo, pi2ur::piKernelGetGroupInfo)
  _PI_CL(piKernelGetSubGroupInfo, pi2ur::piKernelGetSubGroupInfo)
  _PI_CL(piKernelRetain, pi2ur::piKernelRetain)
  _PI_CL(piKernelRelease, pi2ur::piKernelRelease)
  _PI_CL(piKernelSetExecInfo, pi2ur::piKernelSetExecInfo)
  _PI_CL(piextKernelSetArgPointer, pi2ur::piKernelSetArgPointer)
  // Event
  _PI_CL(piEventCreate, pi2ur::piEventCreate)
  _PI_CL(piEventGetInfo, pi2ur::piEventGetInfo)
  _PI_CL(piEventGetProfilingInfo, pi2ur::piEventGetProfilingInfo)
  _PI_CL(piEventsWait, pi2ur::piEventsWait)
  _PI_CL(piEventSetCallback, pi2ur::piEventSetCallback)
  _PI_CL(piEventSetStatus, pi2ur::piEventSetStatus)
  _PI_CL(piEventRetain, pi2ur::piEventRetain)
  _PI_CL(piEventRelease, pi2ur::piEventRelease)
  _PI_CL(piextEventGetNativeHandle, pi2ur::piextEventGetNativeHandle)
  _PI_CL(piextEventCreateWithNativeHandle,
         pi2ur::piextEventCreateWithNativeHandle)
  // Sampler
  _PI_CL(piSamplerCreate, pi2ur::piSamplerCreate)
  _PI_CL(piSamplerGetInfo, pi2ur::piSamplerGetInfo)
  _PI_CL(piSamplerRetain, pi2ur::piSamplerRetain)
  _PI_CL(piSamplerRelease, pi2ur::piSamplerRelease)
  // Enqueue commands
  _PI_CL(piEnqueueKernelLaunch, pi2ur::piEnqueueKernelLaunch)
  _PI_CL(piEnqueueEventsWait, pi2ur::piEnqueueEventsWait)
  _PI_CL(piEnqueueEventsWaitWithBarrier, pi2ur::piEnqueueEventsWaitWithBarrier)
  _PI_CL(piEnqueueMemBufferRead, pi2ur::piEnqueueMemBufferRead)
  _PI_CL(piEnqueueMemBufferReadRect, pi2ur::piEnqueueMemBufferReadRect)
  _PI_CL(piEnqueueMemBufferWrite, pi2ur::piEnqueueMemBufferWrite)
  _PI_CL(piEnqueueMemBufferWriteRect, pi2ur::piEnqueueMemBufferWriteRect)
  _PI_CL(piEnqueueMemBufferCopy, pi2ur::piEnqueueMemBufferCopy)
  _PI_CL(piEnqueueMemBufferCopyRect, pi2ur::piEnqueueMemBufferCopyRect)
  _PI_CL(piEnqueueMemBufferFill, pi2ur::piEnqueueMemBufferFill)
  _PI_CL(piEnqueueMemImageRead, pi2ur::piEnqueueMemImageRead)
  _PI_CL(piEnqueueMemImageWrite, pi2ur::piEnqueueMemImageWrite)
  _PI_CL(piEnqueueMemImageCopy, pi2ur::piEnqueueMemImageCopy)
  _PI_CL(piEnqueueMemImageFill, pi2ur::piEnqueueMemImageFill)
  _PI_CL(piEnqueueMemBufferMap, pi2ur::piEnqueueMemBufferMap)
  _PI_CL(piEnqueueMemUnmap, pi2ur::piEnqueueMemUnmap)
  // USM
<<<<<<< HEAD
  _PI_CL(piextUSMHostAlloc, hip_piextUSMHostAlloc)
  _PI_CL(piextUSMDeviceAlloc, hip_piextUSMDeviceAlloc)
  _PI_CL(piextUSMSharedAlloc, hip_piextUSMSharedAlloc)
  _PI_CL(piextUSMFree, hip_piextUSMFree)
  _PI_CL(piextUSMEnqueueMemset, hip_piextUSMEnqueueMemset)
  _PI_CL(piextUSMEnqueueMemcpy, hip_piextUSMEnqueueMemcpy)
  _PI_CL(piextUSMEnqueuePrefetch, hip_piextUSMEnqueuePrefetch)
  _PI_CL(piextUSMEnqueueMemAdvise, hip_piextUSMEnqueueMemAdvise)
  _PI_CL(piextUSMEnqueueMemcpy2D, hip_piextUSMEnqueueMemcpy2D)
  _PI_CL(piextUSMEnqueueFill2D, hip_piextUSMEnqueueFill2D)
  _PI_CL(piextUSMEnqueueMemset2D, hip_piextUSMEnqueueMemset2D)
  _PI_CL(piextUSMGetMemAllocInfo, hip_piextUSMGetMemAllocInfo)
  _PI_CL(piextUSMImport, hip_piextUSMImport)
  _PI_CL(piextUSMRelease, hip_piextUSMRelease)
=======
  _PI_CL(piextUSMHostAlloc, pi2ur::piextUSMHostAlloc)
  _PI_CL(piextUSMDeviceAlloc, pi2ur::piextUSMDeviceAlloc)
  _PI_CL(piextUSMSharedAlloc, pi2ur::piextUSMSharedAlloc)
  _PI_CL(piextUSMFree, pi2ur::piextUSMFree)
  _PI_CL(piextUSMEnqueueMemset, pi2ur::piextUSMEnqueueMemset)
  _PI_CL(piextUSMEnqueueMemcpy, pi2ur::piextUSMEnqueueMemcpy)
  _PI_CL(piextUSMEnqueuePrefetch, pi2ur::piextUSMEnqueuePrefetch)
  _PI_CL(piextUSMEnqueueMemAdvise, pi2ur::piextUSMEnqueueMemAdvise)
  _PI_CL(piextUSMEnqueueMemcpy2D, pi2ur::piextUSMEnqueueMemcpy2D)
  _PI_CL(piextUSMEnqueueFill2D, pi2ur::piextUSMEnqueueFill2D)
  _PI_CL(piextUSMEnqueueMemset2D, pi2ur::piextUSMEnqueueMemset2D)
  _PI_CL(piextUSMGetMemAllocInfo, pi2ur::piextUSMGetMemAllocInfo)
>>>>>>> 45aace3b
  // Device global variable
  _PI_CL(piextEnqueueDeviceGlobalVariableWrite,
         pi2ur::piextEnqueueDeviceGlobalVariableWrite)
  _PI_CL(piextEnqueueDeviceGlobalVariableRead,
         pi2ur::piextEnqueueDeviceGlobalVariableRead)

  // Host Pipe
  _PI_CL(piextEnqueueReadHostPipe, pi2ur::piextEnqueueReadHostPipe)
  _PI_CL(piextEnqueueWriteHostPipe, pi2ur::piextEnqueueWriteHostPipe)

  _PI_CL(piextKernelSetArgMemObj, pi2ur::piextKernelSetArgMemObj)
  _PI_CL(piextKernelSetArgSampler, pi2ur::piextKernelSetArgSampler)
  _PI_CL(piPluginGetLastError, pi2ur::piPluginGetLastError)
  _PI_CL(piTearDown, pi2ur::piTearDown)
  _PI_CL(piGetDeviceAndHostTimer, pi2ur::piGetDeviceAndHostTimer)
  _PI_CL(piPluginGetBackendOption, pi2ur::piPluginGetBackendOption)

  // command-buffer
  _PI_CL(piextCommandBufferCreate, pi2ur::piextCommandBufferCreate)
  _PI_CL(piextCommandBufferRetain, pi2ur::piextCommandBufferRetain)
  _PI_CL(piextCommandBufferRelease, pi2ur::piextCommandBufferRelease)
  _PI_CL(piextCommandBufferNDRangeKernel,
         pi2ur::piextCommandBufferNDRangeKernel)
  _PI_CL(piextCommandBufferMemcpyUSM, pi2ur::piextCommandBufferMemcpyUSM)
  _PI_CL(piextCommandBufferMemBufferCopy,
         pi2ur::piextCommandBufferMemBufferCopy)
  _PI_CL(piextCommandBufferMemBufferCopyRect,
         pi2ur::piextCommandBufferMemBufferCopyRect)
  _PI_CL(piextCommandBufferMemBufferRead,
         pi2ur::piextCommandBufferMemBufferRead)
  _PI_CL(piextCommandBufferMemBufferReadRect,
         pi2ur::piextCommandBufferMemBufferReadRect)
  _PI_CL(piextCommandBufferMemBufferWrite,
         pi2ur::piextCommandBufferMemBufferWrite)
  _PI_CL(piextCommandBufferMemBufferWriteRect,
         pi2ur::piextCommandBufferMemBufferWriteRect)
  _PI_CL(piextEnqueueCommandBuffer, pi2ur::piextEnqueueCommandBuffer)

  // Peer to Peer
  _PI_CL(piextEnablePeerAccess, pi2ur::piextEnablePeerAccess)
  _PI_CL(piextDisablePeerAccess, pi2ur::piextDisablePeerAccess)
  _PI_CL(piextPeerAccessGetInfo, pi2ur::piextPeerAccessGetInfo)

#undef _PI_CL

  return PI_SUCCESS;
}

#ifdef _WIN32
#define __SYCL_PLUGIN_DLL_NAME "pi_hip.dll"
#include "../common_win_pi_trace/common_win_pi_trace.hpp"
#undef __SYCL_PLUGIN_DLL_NAME
#endif

} // extern "C"<|MERGE_RESOLUTION|>--- conflicted
+++ resolved
@@ -27,5884 +27,8 @@
 #include <string.h>
 #include <string_view>
 
-<<<<<<< HEAD
-namespace {
-// Hipify doesn't support cuArrayGetDescriptor, on AMD the hipArray can just be
-// indexed, but on NVidia it is an opaque type and needs to go through
-// cuArrayGetDescriptor so implement a utility function to get the array
-// properties
-inline void getArrayDesc(hipArray *array, hipArray_Format &format,
-                         size_t &channels) {
-#if defined(__HIP_PLATFORM_AMD__)
-  format = array->Format;
-  channels = array->NumChannels;
-#elif defined(__HIP_PLATFORM_NVIDIA__)
-  CUDA_ARRAY_DESCRIPTOR arrayDesc;
-  cuArrayGetDescriptor(&arrayDesc, (CUarray)array);
-
-  format = arrayDesc.Format;
-  channels = arrayDesc.NumChannels;
-#else
-#error("Must define exactly one of __HIP_PLATFORM_AMD__ or __HIP_PLATFORM_NVIDIA__");
-#endif
-}
-
-// NVidia HIP headers guard hipArray3DCreate behind __CUDACC__, this does not
-// seem to be required and we're not using nvcc to build the HIP PI plugin so
-// add the translation function here
-#if defined(__HIP_PLATFORM_NVIDIA__) && !defined(__CUDACC__)
-inline static hipError_t
-hipArray3DCreate(hiparray *pHandle,
-                 const HIP_ARRAY3D_DESCRIPTOR *pAllocateArray) {
-  return hipCUResultTohipError(cuArray3DCreate(pHandle, pAllocateArray));
-}
-#endif
-
-// hipArray gets turned into cudaArray when using the HIP NVIDIA platform, and
-// some CUDA APIs use cudaArray* and others use CUarray, these two represent the
-// same type, however when building cudaArray appears as an opaque type, so it
-// needs to be explicitly casted to CUarray. In order for this to work for both
-// AMD and NVidia we introduce an second hipArray type that will be CUarray for
-// NVIDIA and hipArray* for AMD so that we can place the explicit casts when
-// necessary for NVIDIA and they will be no-ops for AMD.
-#if defined(__HIP_PLATFORM_NVIDIA__)
-typedef CUarray hipCUarray;
-#elif defined(__HIP_PLATFORM_AMD__)
-typedef hipArray *hipCUarray;
-#else
-#error("Must define exactly one of __HIP_PLATFORM_AMD__ or __HIP_PLATFORM_NVIDIA__");
-#endif
-
-// Add missing HIP to CUDA defines
-#if defined(__HIP_PLATFORM_NVIDIA__)
-#define hipMemoryType CUmemorytype
-#define hipMemoryTypeHost CU_MEMORYTYPE_HOST
-#define hipMemoryTypeDevice CU_MEMORYTYPE_DEVICE
-#define hipMemoryTypeArray CU_MEMORYTYPE_ARRAY
-#define hipMemoryTypeUnified CU_MEMORYTYPE_UNIFIED
-#endif
-
-std::string getHipVersionString() {
-  int driver_version = 0;
-  if (hipDriverGetVersion(&driver_version) != hipSuccess) {
-    return "";
-  }
-  // The version is returned as (1000 major + 10 minor).
-  std::stringstream stream;
-  stream << "HIP " << driver_version / 1000 << "."
-         << driver_version % 1000 / 10;
-  return stream.str();
-}
-
-pi_result map_error(hipError_t result) {
-  switch (result) {
-  case hipSuccess:
-    return PI_SUCCESS;
-  case hipErrorInvalidContext:
-    return PI_ERROR_INVALID_CONTEXT;
-  case hipErrorInvalidDevice:
-    return PI_ERROR_INVALID_DEVICE;
-  case hipErrorInvalidValue:
-    return PI_ERROR_INVALID_VALUE;
-  case hipErrorOutOfMemory:
-    return PI_ERROR_OUT_OF_HOST_MEMORY;
-  case hipErrorLaunchOutOfResources:
-    return PI_ERROR_OUT_OF_RESOURCES;
-  default:
-    return PI_ERROR_UNKNOWN;
-  }
-}
-
-// Global variables for PI_ERROR_PLUGIN_SPECIFIC_ERROR
-constexpr size_t MaxMessageSize = 256;
-thread_local pi_result ErrorMessageCode = PI_SUCCESS;
-thread_local char ErrorMessage[MaxMessageSize];
-
-// Utility function for setting a message and warning
-[[maybe_unused]] static void setErrorMessage(const char *message,
-                                             pi_result error_code) {
-  assert(strlen(message) <= MaxMessageSize);
-  strcpy(ErrorMessage, message);
-  ErrorMessageCode = error_code;
-}
-
-// Returns plugin specific error and warning messages
-pi_result hip_piPluginGetLastError(char **message) {
-  *message = &ErrorMessage[0];
-  return ErrorMessageCode;
-}
-
-// Returns plugin specific backend option.
-// Current support is only for optimization options.
-// Return empty string for hip.
-// TODO: Determine correct string to be passed.
-pi_result hip_piPluginGetBackendOption(pi_platform, const char *frontend_option,
-                                       const char **backend_option) {
-  using namespace std::literals;
-  if (frontend_option == nullptr)
-    return PI_ERROR_INVALID_VALUE;
-  if (frontend_option == "-O0"sv || frontend_option == "-O1"sv ||
-      frontend_option == "-O2"sv || frontend_option == "-O3"sv ||
-      frontend_option == ""sv) {
-    *backend_option = "";
-    return PI_SUCCESS;
-  }
-  return PI_ERROR_INVALID_VALUE;
-}
-
-// Iterates over the event wait list, returns correct pi_result error codes.
-// Invokes the callback for the latest event of each queue in the wait list.
-// The callback must take a single pi_event argument and return a pi_result.
-template <typename Func>
-pi_result forLatestEvents(const pi_event *event_wait_list,
-                          std::size_t num_events_in_wait_list, Func &&f) {
-
-  if (event_wait_list == nullptr || num_events_in_wait_list == 0) {
-    return PI_ERROR_INVALID_EVENT_WAIT_LIST;
-  }
-
-  // Fast path if we only have a single event
-  if (num_events_in_wait_list == 1) {
-    return f(event_wait_list[0]);
-  }
-
-  std::vector<pi_event> events{event_wait_list,
-                               event_wait_list + num_events_in_wait_list};
-  std::sort(events.begin(), events.end(), [](pi_event e0, pi_event e1) {
-    // Tiered sort creating sublists of streams (smallest value first) in which
-    // the corresponding events are sorted into a sequence of newest first.
-    return e0->get_stream() < e1->get_stream() ||
-           (e0->get_stream() == e1->get_stream() &&
-            e0->get_event_id() > e1->get_event_id());
-  });
-
-  bool first = true;
-  hipStream_t lastSeenStream = 0;
-  for (pi_event event : events) {
-    if (!event || (!first && event->get_stream() == lastSeenStream)) {
-      continue;
-    }
-
-    first = false;
-    lastSeenStream = event->get_stream();
-
-    auto result = f(event);
-    if (result != PI_SUCCESS) {
-      return result;
-    }
-  }
-
-  return PI_SUCCESS;
-}
-
-/// Converts HIP error into PI error codes, and outputs error information
-/// to stderr.
-/// If PI_HIP_ABORT env variable is defined, it aborts directly instead of
-/// throwing the error. This is intended for debugging purposes.
-/// \return PI_SUCCESS if \param result was hipSuccess.
-/// \throw pi_error exception (integer) if input was not success.
-///
-pi_result check_error(hipError_t result, const char *function, int line,
-                      const char *file) {
-  if (result == hipSuccess) {
-    return PI_SUCCESS;
-  }
-
-  if (std::getenv("SYCL_PI_SUPPRESS_ERROR_MESSAGE") == nullptr) {
-    const char *errorString = nullptr;
-    const char *errorName = nullptr;
-    errorName = hipGetErrorName(result);
-    errorString = hipGetErrorString(result);
-    std::stringstream ss;
-    ss << "\nPI HIP ERROR:"
-       << "\n\tValue:           " << result
-       << "\n\tName:            " << errorName
-       << "\n\tDescription:     " << errorString
-       << "\n\tFunction:        " << function << "\n\tSource Location: " << file
-       << ":" << line << "\n"
-       << std::endl;
-    std::cerr << ss.str();
-  }
-
-  if (std::getenv("PI_HIP_ABORT") != nullptr) {
-    std::abort();
-  }
-
-  throw map_error(result);
-}
-
-/// \cond NODOXY
-#define PI_CHECK_ERROR(result) check_error(result, __func__, __LINE__, __FILE__)
-
-/// RAII type to guarantee recovering original HIP context
-/// Scoped context is used across all PI HIP plugin implementation
-/// to activate the PI Context on the current thread, matching the
-/// HIP driver semantics where the context used for the HIP Driver
-/// API is the one active on the thread.
-/// The implementation tries to avoid replacing the hipCtx_t if it cans
-class ScopedContext {
-  pi_context placedContext_;
-  hipCtx_t original_;
-  bool needToRecover_;
-
-public:
-  ScopedContext(pi_context ctxt) : placedContext_{ctxt}, needToRecover_{false} {
-
-    if (!placedContext_) {
-      throw PI_ERROR_INVALID_CONTEXT;
-    }
-
-    hipCtx_t desired = placedContext_->get();
-    PI_CHECK_ERROR(hipCtxGetCurrent(&original_));
-    if (original_ != desired) {
-      // Sets the desired context as the active one for the thread
-      PI_CHECK_ERROR(hipCtxSetCurrent(desired));
-      if (original_ == nullptr) {
-        // No context is installed on the current thread
-        // This is the most common case. We can activate the context in the
-        // thread and leave it there until all the PI context referring to the
-        // same underlying HIP context are destroyed. This emulates
-        // the behaviour of the HIP runtime api, and avoids costly context
-        // switches. No action is required on this side of the if.
-      } else {
-        needToRecover_ = true;
-      }
-    }
-  }
-
-  ~ScopedContext() {
-    if (needToRecover_) {
-      PI_CHECK_ERROR(hipCtxSetCurrent(original_));
-    }
-  }
-};
-
-/// \cond NODOXY
-template <typename T, typename Assign>
-pi_result getInfoImpl(size_t param_value_size, void *param_value,
-                      size_t *param_value_size_ret, T value, size_t value_size,
-                      Assign &&assign_func) {
-
-  if (param_value != nullptr) {
-
-    if (param_value_size < value_size) {
-      return PI_ERROR_INVALID_VALUE;
-    }
-
-    assign_func(param_value, value, value_size);
-  }
-
-  if (param_value_size_ret != nullptr) {
-    *param_value_size_ret = value_size;
-  }
-
-  return PI_SUCCESS;
-}
-
-template <typename T>
-pi_result getInfo(size_t param_value_size, void *param_value,
-                  size_t *param_value_size_ret, T value) {
-
-  auto assignment = [](void *param_value, T value, size_t value_size) {
-    (void)value_size;
-    *static_cast<T *>(param_value) = value;
-  };
-
-  return getInfoImpl(param_value_size, param_value, param_value_size_ret, value,
-                     sizeof(T), std::move(assignment));
-}
-
-template <typename T>
-pi_result getInfoArray(size_t array_length, size_t param_value_size,
-                       void *param_value, size_t *param_value_size_ret,
-                       T *value) {
-
-  auto assignment = [](void *param_value, T *value, size_t value_size) {
-    memcpy(param_value, static_cast<const void *>(value), value_size);
-  };
-
-  return getInfoImpl(param_value_size, param_value, param_value_size_ret, value,
-                     array_length * sizeof(T), std::move(assignment));
-}
-
-template <>
-pi_result getInfo<const char *>(size_t param_value_size, void *param_value,
-                                size_t *param_value_size_ret,
-                                const char *value) {
-  return getInfoArray(strlen(value) + 1, param_value_size, param_value,
-                      param_value_size_ret, value);
-}
-
-int getAttribute(pi_device device, hipDeviceAttribute_t attribute) {
-  int value;
-  sycl::detail::pi::assertion(
-      hipDeviceGetAttribute(&value, attribute, device->get()) == hipSuccess);
-  return value;
-}
-/// \endcond
-
-void simpleGuessLocalWorkSize(size_t *threadsPerBlock,
-                              const size_t *global_work_size,
-                              const size_t maxThreadsPerBlock[3],
-                              [[maybe_unused]] pi_kernel kernel) {
-  assert(threadsPerBlock != nullptr);
-  assert(global_work_size != nullptr);
-  assert(kernel != nullptr);
-  // int recommendedBlockSize, minGrid;
-
-  // PI_CHECK_ERROR(hipOccupancyMaxPotentialBlockSize(
-  //    &minGrid, &recommendedBlockSize, kernel->get(),
-  //    0, 0));
-
-  //(void)minGrid; // Not used, avoid warnings
-
-  threadsPerBlock[0] = std::min(maxThreadsPerBlock[0], global_work_size[0]);
-
-  // Find a local work group size that is a divisor of the global
-  // work group size to produce uniform work groups.
-  while (0u != (global_work_size[0] % threadsPerBlock[0])) {
-    --threadsPerBlock[0];
-  }
-}
-
-pi_result enqueueEventsWait(pi_queue command_queue, hipStream_t stream,
-                            pi_uint32 num_events_in_wait_list,
-                            const pi_event *event_wait_list) {
-  if (!event_wait_list) {
-    return PI_SUCCESS;
-  }
-  try {
-    ScopedContext active(command_queue->get_context());
-
-    auto result = forLatestEvents(
-        event_wait_list, num_events_in_wait_list,
-        [stream](pi_event event) -> pi_result {
-          if (event->get_stream() == stream) {
-            return PI_SUCCESS;
-          } else {
-            return PI_CHECK_ERROR(hipStreamWaitEvent(stream, event->get(), 0));
-          }
-        });
-
-    if (result != PI_SUCCESS) {
-      return result;
-    }
-    return PI_SUCCESS;
-  } catch (pi_result err) {
-    return err;
-  } catch (...) {
-    return PI_ERROR_UNKNOWN;
-  }
-}
-
-} // anonymous namespace
-
-/// ------ Error handling, matching OpenCL plugin semantics.
-namespace sycl {
-__SYCL_INLINE_VER_NAMESPACE(_V1) {
-namespace detail {
-namespace pi {
-
-// Report error and no return (keeps compiler from printing warnings).
-// TODO: Probably change that to throw a catchable exception,
-//       but for now it is useful to see every failure.
-//
-[[noreturn]] void die(const char *Message) {
-  std::cerr << "pi_die: " << Message << std::endl;
-  std::terminate();
-}
-
-// Reports error messages
-void hipPrint(const char *Message) {
-  std::cerr << "pi_print: " << Message << std::endl;
-}
-
-void assertion(bool Condition, const char *Message) {
-  if (!Condition)
-    die(Message);
-}
-
-} // namespace pi
-} // namespace detail
-} // __SYCL_INLINE_VER_NAMESPACE(_V1)
-} // namespace sycl
-
-//--------------
-// PI object implementation
-
-extern "C" {
-
-// Required in a number of functions, so forward declare here
-pi_result hip_piEnqueueEventsWait(pi_queue command_queue,
-                                  pi_uint32 num_events_in_wait_list,
-                                  const pi_event *event_wait_list,
-                                  pi_event *event);
-pi_result hip_piEnqueueEventsWaitWithBarrier(pi_queue command_queue,
-                                             pi_uint32 num_events_in_wait_list,
-                                             const pi_event *event_wait_list,
-                                             pi_event *event);
-pi_result hip_piEventRelease(pi_event event);
-pi_result hip_piEventRetain(pi_event event);
-
-} // extern "C"
-
-/// \endcond
-
-void _pi_queue::compute_stream_wait_for_barrier_if_needed(hipStream_t stream,
-                                                          pi_uint32 stream_i) {
-  if (barrier_event_ && !compute_applied_barrier_[stream_i]) {
-    PI_CHECK_ERROR(hipStreamWaitEvent(stream, barrier_event_, 0));
-    compute_applied_barrier_[stream_i] = true;
-  }
-}
-
-void _pi_queue::transfer_stream_wait_for_barrier_if_needed(hipStream_t stream,
-                                                           pi_uint32 stream_i) {
-  if (barrier_event_ && !transfer_applied_barrier_[stream_i]) {
-    PI_CHECK_ERROR(hipStreamWaitEvent(stream, barrier_event_, 0));
-    transfer_applied_barrier_[stream_i] = true;
-  }
-}
-
-hipStream_t _pi_queue::get_next_compute_stream(pi_uint32 *stream_token) {
-  pi_uint32 stream_i;
-  pi_uint32 token;
-  while (true) {
-    if (num_compute_streams_ < compute_streams_.size()) {
-      // the check above is for performance - so as not to lock mutex every time
-      std::lock_guard<std::mutex> guard(compute_stream_mutex_);
-      // The second check is done after mutex is locked so other threads can not
-      // change num_compute_streams_ after that
-      if (num_compute_streams_ < compute_streams_.size()) {
-        PI_CHECK_ERROR(hipStreamCreateWithFlags(
-            &compute_streams_[num_compute_streams_++], flags_));
-      }
-    }
-    token = compute_stream_idx_++;
-    stream_i = token % compute_streams_.size();
-    // if a stream has been reused before it was next selected round-robin
-    // fashion, we want to delay its next use and instead select another one
-    // that is more likely to have completed all the enqueued work.
-    if (delay_compute_[stream_i]) {
-      delay_compute_[stream_i] = false;
-    } else {
-      break;
-    }
-  }
-  if (stream_token) {
-    *stream_token = token;
-  }
-  hipStream_t res = compute_streams_[stream_i];
-  compute_stream_wait_for_barrier_if_needed(res, stream_i);
-  return res;
-}
-
-hipStream_t _pi_queue::get_next_compute_stream(
-    pi_uint32 num_events_in_wait_list, const pi_event *event_wait_list,
-    _pi_stream_guard &guard, pi_uint32 *stream_token) {
-  for (pi_uint32 i = 0; i < num_events_in_wait_list; i++) {
-    pi_uint32 token = event_wait_list[i]->get_compute_stream_token();
-    if (event_wait_list[i]->get_queue() == this && can_reuse_stream(token)) {
-      std::unique_lock<std::mutex> compute_sync_guard(
-          compute_stream_sync_mutex_);
-      // redo the check after lock to avoid data races on
-      // last_sync_compute_streams_
-      if (can_reuse_stream(token)) {
-        pi_uint32 stream_i = token % delay_compute_.size();
-        delay_compute_[stream_i] = true;
-        if (stream_token) {
-          *stream_token = token;
-        }
-        guard = _pi_stream_guard{std::move(compute_sync_guard)};
-        hipStream_t res = event_wait_list[i]->get_stream();
-        compute_stream_wait_for_barrier_if_needed(res, stream_i);
-        return res;
-      }
-    }
-  }
-  guard = {};
-  return get_next_compute_stream(stream_token);
-}
-
-hipStream_t _pi_queue::get_next_transfer_stream() {
-  if (transfer_streams_.empty()) { // for example in in-order queue
-    return get_next_compute_stream();
-  }
-  if (num_transfer_streams_ < transfer_streams_.size()) {
-    // the check above is for performance - so as not to lock mutex every time
-    std::lock_guard<std::mutex> guard(transfer_stream_mutex_);
-    // The second check is done after mutex is locked so other threads can not
-    // change num_transfer_streams_ after that
-    if (num_transfer_streams_ < transfer_streams_.size()) {
-      PI_CHECK_ERROR(hipStreamCreateWithFlags(
-          &transfer_streams_[num_transfer_streams_++], flags_));
-    }
-  }
-  pi_uint32 stream_i = transfer_stream_idx_++ % transfer_streams_.size();
-  hipStream_t res = transfer_streams_[stream_i];
-  transfer_stream_wait_for_barrier_if_needed(res, stream_i);
-  return res;
-}
-
-_pi_event::_pi_event(pi_command_type type, pi_context context, pi_queue queue,
-                     hipStream_t stream, pi_uint32 stream_token)
-    : commandType_{type}, refCount_{1}, hasBeenWaitedOn_{false},
-      isRecorded_{false}, isStarted_{false}, streamToken_{stream_token},
-      evEnd_{nullptr}, evStart_{nullptr}, evQueued_{nullptr}, queue_{queue},
-      stream_{stream}, context_{context} {
-
-  assert(type != PI_COMMAND_TYPE_USER);
-
-  bool profilingEnabled = queue_->properties_ & PI_QUEUE_FLAG_PROFILING_ENABLE;
-
-  PI_CHECK_ERROR(hipEventCreateWithFlags(
-      &evEnd_, profilingEnabled ? hipEventDefault : hipEventDisableTiming));
-
-  if (profilingEnabled) {
-    PI_CHECK_ERROR(hipEventCreateWithFlags(&evQueued_, hipEventDefault));
-    PI_CHECK_ERROR(hipEventCreateWithFlags(&evStart_, hipEventDefault));
-  }
-
-  if (queue_ != nullptr) {
-    hip_piQueueRetain(queue_);
-  }
-  hip_piContextRetain(context_);
-}
-
-_pi_event::~_pi_event() {
-  if (queue_ != nullptr) {
-    hip_piQueueRelease(queue_);
-  }
-  hip_piContextRelease(context_);
-}
-
-pi_result _pi_event::start() {
-  assert(!is_started());
-  pi_result result = PI_SUCCESS;
-
-  try {
-    if (queue_->properties_ & PI_QUEUE_FLAG_PROFILING_ENABLE) {
-      // NOTE: This relies on the default stream to be unused.
-      PI_CHECK_ERROR(hipEventRecord(evQueued_, 0));
-      PI_CHECK_ERROR(hipEventRecord(evStart_, queue_->get()));
-    }
-  } catch (pi_result error) {
-    result = error;
-  }
-
-  isStarted_ = true;
-  return result;
-}
-
-bool _pi_event::is_completed() const noexcept {
-  if (!isRecorded_) {
-    return false;
-  }
-  if (!hasBeenWaitedOn_) {
-    const hipError_t ret = hipEventQuery(evEnd_);
-    if (ret != hipSuccess && ret != hipErrorNotReady) {
-      PI_CHECK_ERROR(ret);
-      return false;
-    }
-    if (ret == hipErrorNotReady) {
-      return false;
-    }
-  }
-  return true;
-}
-
-pi_uint64 _pi_event::get_queued_time() const {
-  float miliSeconds = 0.0f;
-  assert(is_started());
-
-  // hipEventSynchronize waits till the event is ready for call to
-  // hipEventElapsedTime.
-  PI_CHECK_ERROR(hipEventSynchronize(evStart_));
-  PI_CHECK_ERROR(hipEventSynchronize(evEnd_));
-
-  PI_CHECK_ERROR(hipEventElapsedTime(&miliSeconds, evStart_, evEnd_));
-  return static_cast<pi_uint64>(miliSeconds * 1.0e6);
-}
-
-pi_uint64 _pi_event::get_start_time() const {
-  float miliSeconds = 0.0f;
-  assert(is_started());
-
-  // hipEventSynchronize waits till the event is ready for call to
-  // hipEventElapsedTime.
-  PI_CHECK_ERROR(hipEventSynchronize(_pi_platform::evBase_));
-  PI_CHECK_ERROR(hipEventSynchronize(evStart_));
-
-  PI_CHECK_ERROR(
-      hipEventElapsedTime(&miliSeconds, _pi_platform::evBase_, evStart_));
-  return static_cast<pi_uint64>(miliSeconds * 1.0e6);
-}
-
-pi_uint64 _pi_event::get_end_time() const {
-  float miliSeconds = 0.0f;
-  assert(is_started() && is_recorded());
-
-  // hipEventSynchronize waits till the event is ready for call to
-  // hipEventElapsedTime.
-  PI_CHECK_ERROR(hipEventSynchronize(_pi_platform::evBase_));
-  PI_CHECK_ERROR(hipEventSynchronize(evEnd_));
-
-  PI_CHECK_ERROR(
-      hipEventElapsedTime(&miliSeconds, _pi_platform::evBase_, evEnd_));
-  return static_cast<pi_uint64>(miliSeconds * 1.0e6);
-}
-
-pi_result _pi_event::record() {
-
-  if (is_recorded() || !is_started()) {
-    return PI_ERROR_INVALID_EVENT;
-  }
-
-  pi_result result = PI_ERROR_INVALID_OPERATION;
-
-  if (!queue_) {
-    return PI_ERROR_INVALID_QUEUE;
-  }
-
-  try {
-    eventId_ = queue_->get_next_event_id();
-    if (eventId_ == 0) {
-      sycl::detail::pi::die(
-          "Unrecoverable program state reached in event identifier overflow");
-    }
-    result = PI_CHECK_ERROR(hipEventRecord(evEnd_, stream_));
-  } catch (pi_result error) {
-    result = error;
-  }
-
-  if (result == PI_SUCCESS) {
-    isRecorded_ = true;
-  }
-
-  return result;
-}
-
-pi_result _pi_event::wait() {
-  pi_result retErr;
-  try {
-    retErr = PI_CHECK_ERROR(hipEventSynchronize(evEnd_));
-    hasBeenWaitedOn_ = true;
-  } catch (pi_result error) {
-    retErr = error;
-  }
-
-  return retErr;
-}
-
-pi_result _pi_event::release() {
-  assert(queue_ != nullptr);
-  PI_CHECK_ERROR(hipEventDestroy(evEnd_));
-
-  if (queue_->properties_ & PI_QUEUE_FLAG_PROFILING_ENABLE) {
-    PI_CHECK_ERROR(hipEventDestroy(evQueued_));
-    PI_CHECK_ERROR(hipEventDestroy(evStart_));
-  }
-
-  return PI_SUCCESS;
-}
-
-// makes all future work submitted to queue wait for all work captured in event.
-pi_result enqueueEventWait(pi_queue queue, pi_event event) {
-  // for native events, the hipStreamWaitEvent call is used.
-  // This makes all future work submitted to stream wait for all
-  // work captured in event.
-  queue->for_each_stream([e = event->get()](hipStream_t s) {
-    PI_CHECK_ERROR(hipStreamWaitEvent(s, e, 0));
-  });
-  return PI_SUCCESS;
-}
-
-_pi_program::_pi_program(pi_context ctxt)
-    : module_{nullptr}, binary_{}, binarySizeInBytes_{0}, refCount_{1},
-      context_{ctxt} {
-  hip_piContextRetain(context_);
-}
-
-_pi_program::~_pi_program() { hip_piContextRelease(context_); }
-
-pi_result _pi_program::set_binary(const char *source, size_t length) {
-  assert((binary_ == nullptr && binarySizeInBytes_ == 0) &&
-         "Re-setting program binary data which has already been set");
-  binary_ = source;
-  binarySizeInBytes_ = length;
-  return PI_SUCCESS;
-}
-
-pi_result _pi_program::build_program(const char *build_options) {
-
-  this->buildOptions_ = build_options;
-
-  constexpr const unsigned int numberOfOptions = 4u;
-
-  hipJitOption options[numberOfOptions];
-  void *optionVals[numberOfOptions];
-
-  // Pass a buffer for info messages
-  options[0] = hipJitOptionInfoLogBuffer;
-  optionVals[0] = (void *)infoLog_;
-  // Pass the size of the info buffer
-  options[1] = hipJitOptionInfoLogBufferSizeBytes;
-  optionVals[1] = (void *)(long)MAX_LOG_SIZE;
-  // Pass a buffer for error message
-  options[2] = hipJitOptionErrorLogBuffer;
-  optionVals[2] = (void *)errorLog_;
-  // Pass the size of the error buffer
-  options[3] = hipJitOptionErrorLogBufferSizeBytes;
-  optionVals[3] = (void *)(long)MAX_LOG_SIZE;
-
-  auto result = PI_CHECK_ERROR(
-      hipModuleLoadDataEx(&module_, static_cast<const void *>(binary_),
-                          numberOfOptions, options, optionVals));
-
-  const auto success = (result == PI_SUCCESS);
-
-  buildStatus_ =
-      success ? PI_PROGRAM_BUILD_STATUS_SUCCESS : PI_PROGRAM_BUILD_STATUS_ERROR;
-
-  // If no exception, result is correct
-  return success ? PI_SUCCESS : PI_ERROR_BUILD_PROGRAM_FAILURE;
-}
-
-/// Finds kernel names by searching for entry points in the PTX source, as the
-/// HIP driver API doesn't expose an operation for this.
-/// Note: This is currently only being used by the SYCL program class for the
-///       has_kernel method, so an alternative would be to move the has_kernel
-///       query to PI and use hipModuleGetFunction to check for a kernel.
-std::string getKernelNames(pi_program program) {
-  (void)program;
-  sycl::detail::pi::die("getKernelNames not implemented");
-  return {};
-}
-
-/// RAII object that calls the reference count release function on the held PI
-/// object on destruction.
-///
-/// The `dismiss` function stops the release from happening on destruction.
-template <typename T> class ReleaseGuard {
-private:
-  T Captive;
-
-  static pi_result callRelease(pi_device Captive) {
-    return hip_piDeviceRelease(Captive);
-  }
-
-  static pi_result callRelease(pi_context Captive) {
-    return hip_piContextRelease(Captive);
-  }
-
-  static pi_result callRelease(pi_mem Captive) {
-    return hip_piMemRelease(Captive);
-  }
-
-  static pi_result callRelease(pi_program Captive) {
-    return hip_piProgramRelease(Captive);
-  }
-
-  static pi_result callRelease(pi_kernel Captive) {
-    return hip_piKernelRelease(Captive);
-  }
-
-  static pi_result callRelease(pi_queue Captive) {
-    return hip_piQueueRelease(Captive);
-  }
-
-  static pi_result callRelease(pi_event Captive) {
-    return hip_piEventRelease(Captive);
-  }
-
-public:
-  ReleaseGuard() = delete;
-  /// Obj can be `nullptr`.
-  explicit ReleaseGuard(T Obj) : Captive(Obj) {}
-  ReleaseGuard(ReleaseGuard &&Other) noexcept : Captive(Other.Captive) {
-    Other.Captive = nullptr;
-  }
-
-  ReleaseGuard(const ReleaseGuard &) = delete;
-
-  /// Calls the related PI object release function if the object held is not
-  /// `nullptr` or if `dismiss` has not been called.
-  ~ReleaseGuard() {
-    if (Captive != nullptr) {
-      pi_result ret = callRelease(Captive);
-      if (ret != PI_SUCCESS) {
-        // A reported HIP error is either an implementation or an asynchronous
-        // HIP error for which it is unclear if the function that reported it
-        // succeeded or not. Either way, the state of the program is compromised
-        // and likely unrecoverable.
-        sycl::detail::pi::die(
-            "Unrecoverable program state reached in hip_piMemRelease");
-      }
-    }
-  }
-
-  ReleaseGuard &operator=(const ReleaseGuard &) = delete;
-
-  ReleaseGuard &operator=(ReleaseGuard &&Other) {
-    Captive = Other.Captive;
-    Other.Captive = nullptr;
-    return *this;
-  }
-
-  /// End the guard and do not release the reference count of the held
-  /// PI object.
-  void dismiss() { Captive = nullptr; }
-};
-
 //-- PI API implementation
 extern "C" {
-
-/// Obtains the HIP platform.
-/// There is only one HIP platform, and contains all devices on the system.
-/// Triggers the HIP Driver initialization (hipInit) the first time, so this
-/// must be the first PI API called.
-///
-/// However because multiple devices in a context is not currently supported,
-/// place each device in a separate platform.
-///
-pi_result hip_piPlatformsGet(pi_uint32 num_entries, pi_platform *platforms,
-                             pi_uint32 *num_platforms) {
-
-  try {
-    static std::once_flag initFlag;
-    static pi_uint32 numPlatforms = 1;
-    static std::vector<_pi_platform> platformIds;
-
-    if (num_entries == 0 and platforms != nullptr) {
-      return PI_ERROR_INVALID_VALUE;
-    }
-    if (platforms == nullptr and num_platforms == nullptr) {
-      return PI_ERROR_INVALID_VALUE;
-    }
-
-    pi_result err = PI_SUCCESS;
-
-    std::call_once(
-        initFlag,
-        [](pi_result &err) {
-          if (hipInit(0) != hipSuccess) {
-            numPlatforms = 0;
-            return;
-          }
-          int numDevices = 0;
-          hipError_t hipErrorCode = hipGetDeviceCount(&numDevices);
-          if (hipErrorCode == hipErrorNoDevice) {
-            numPlatforms = 0;
-            return;
-          }
-          err = PI_CHECK_ERROR(hipErrorCode);
-          if (numDevices == 0) {
-            numPlatforms = 0;
-            return;
-          }
-          try {
-            numPlatforms = numDevices;
-            platformIds.resize(numDevices);
-
-            for (int i = 0; i < numDevices; ++i) {
-              hipDevice_t device;
-              err = PI_CHECK_ERROR(hipDeviceGet(&device, i));
-              platformIds[i].devices_.emplace_back(
-                  new _pi_device{device, &platformIds[i]});
-            }
-          } catch (const std::bad_alloc &) {
-            // Signal out-of-memory situation
-            for (int i = 0; i < numDevices; ++i) {
-              platformIds[i].devices_.clear();
-            }
-            platformIds.clear();
-            err = PI_ERROR_OUT_OF_HOST_MEMORY;
-          } catch (...) {
-            // Clear and rethrow to allow retry
-            for (int i = 0; i < numDevices; ++i) {
-              platformIds[i].devices_.clear();
-            }
-            platformIds.clear();
-            throw;
-          }
-        },
-        err);
-
-    if (num_platforms != nullptr) {
-      *num_platforms = numPlatforms;
-    }
-
-    if (platforms != nullptr) {
-      for (unsigned i = 0; i < std::min(num_entries, numPlatforms); ++i) {
-        platforms[i] = &platformIds[i];
-      }
-    }
-
-    return err;
-  } catch (pi_result err) {
-    return err;
-  } catch (...) {
-    return PI_ERROR_OUT_OF_RESOURCES;
-  }
-}
-
-pi_result hip_piPlatformGetInfo([[maybe_unused]] pi_platform platform,
-                                pi_platform_info param_name,
-                                size_t param_value_size, void *param_value,
-                                size_t *param_value_size_ret) {
-  assert(platform != nullptr);
-
-  switch (param_name) {
-  case PI_PLATFORM_INFO_NAME:
-    return getInfo(param_value_size, param_value, param_value_size_ret,
-                   "AMD HIP BACKEND");
-  case PI_PLATFORM_INFO_VENDOR:
-    return getInfo(param_value_size, param_value, param_value_size_ret,
-                   "AMD Corporation");
-  case PI_PLATFORM_INFO_PROFILE:
-    return getInfo(param_value_size, param_value, param_value_size_ret,
-                   "FULL PROFILE");
-  case PI_PLATFORM_INFO_VERSION: {
-    auto version = getHipVersionString();
-    return getInfo(param_value_size, param_value, param_value_size_ret,
-                   version.c_str());
-  }
-  case PI_PLATFORM_INFO_EXTENSIONS: {
-    return getInfo(param_value_size, param_value, param_value_size_ret, "");
-  }
-  case PI_EXT_PLATFORM_INFO_BACKEND: {
-    return getInfo<pi_platform_backend>(param_value_size, param_value,
-                                        param_value_size_ret,
-                                        PI_EXT_PLATFORM_BACKEND_HIP);
-  }
-  default:
-    __SYCL_PI_HANDLE_UNKNOWN_PARAM_NAME(param_name);
-  }
-  sycl::detail::pi::die("Platform info request not implemented");
-  return {};
-}
-
-/// \param devices List of devices available on the system
-/// \param num_devices Number of elements in the list of devices
-/// Requesting a non-GPU device triggers an error, all PI HIP devices
-/// are GPUs.
-///
-pi_result hip_piDevicesGet(pi_platform platform, pi_device_type device_type,
-                           pi_uint32 num_entries, pi_device *devices,
-                           pi_uint32 *num_devices) {
-
-  pi_result err = PI_SUCCESS;
-  const bool askingForDefault = device_type == PI_DEVICE_TYPE_DEFAULT;
-  const bool askingForGPU = device_type & PI_DEVICE_TYPE_GPU;
-  const bool returnDevices = askingForDefault || askingForGPU;
-
-  size_t numDevices = returnDevices ? platform->devices_.size() : 0;
-
-  try {
-    if (num_devices) {
-      *num_devices = numDevices;
-    }
-
-    if (returnDevices && devices) {
-      for (size_t i = 0; i < std::min(size_t(num_entries), numDevices); ++i) {
-        devices[i] = platform->devices_[i].get();
-      }
-    }
-
-    return err;
-  } catch (pi_result err) {
-    return err;
-  } catch (...) {
-    return PI_ERROR_OUT_OF_RESOURCES;
-  }
-}
-
-/// \return PI_SUCCESS if the function is exehipted successfully
-/// HIP devices are always root devices so retain always returns success.
-pi_result hip_piDeviceRetain(pi_device device) {
-  (void)device;
-  return PI_SUCCESS;
-}
-
-pi_result hip_piContextGetInfo(pi_context context, pi_context_info param_name,
-                               size_t param_value_size, void *param_value,
-                               size_t *param_value_size_ret) {
-
-  switch (param_name) {
-  case PI_CONTEXT_INFO_NUM_DEVICES:
-    return getInfo(param_value_size, param_value, param_value_size_ret, 1);
-  case PI_CONTEXT_INFO_DEVICES:
-    return getInfo(param_value_size, param_value, param_value_size_ret,
-                   context->get_device());
-  case PI_CONTEXT_INFO_REFERENCE_COUNT:
-    return getInfo(param_value_size, param_value, param_value_size_ret,
-                   context->get_reference_count());
-  case PI_EXT_ONEAPI_CONTEXT_INFO_USM_MEMCPY2D_SUPPORT:
-    return getInfo<pi_bool>(param_value_size, param_value, param_value_size_ret,
-                            true);
-  case PI_EXT_ONEAPI_CONTEXT_INFO_USM_FILL2D_SUPPORT:
-  case PI_EXT_ONEAPI_CONTEXT_INFO_USM_MEMSET2D_SUPPORT:
-    // 2D USM operations currently not supported.
-    return getInfo<pi_bool>(param_value_size, param_value, param_value_size_ret,
-                            false);
-  case PI_EXT_CONTEXT_INFO_ATOMIC_MEMORY_ORDER_CAPABILITIES:
-  case PI_EXT_CONTEXT_INFO_ATOMIC_MEMORY_SCOPE_CAPABILITIES:
-  case PI_EXT_CONTEXT_INFO_ATOMIC_FENCE_ORDER_CAPABILITIES:
-  case PI_EXT_CONTEXT_INFO_ATOMIC_FENCE_SCOPE_CAPABILITIES: {
-    // These queries should be dealt with in context_impl.cpp by calling the
-    // queries of each device separately and building the intersection set.
-    setErrorMessage("These queries should have never come here.",
-                    PI_ERROR_INVALID_ARG_VALUE);
-    return PI_ERROR_PLUGIN_SPECIFIC_ERROR;
-  }
-  default:
-    __SYCL_PI_HANDLE_UNKNOWN_PARAM_NAME(param_name);
-  }
-
-  return PI_ERROR_OUT_OF_RESOURCES;
-}
-
-pi_result hip_piContextRetain(pi_context context) {
-  assert(context != nullptr);
-  assert(context->get_reference_count() > 0);
-
-  context->increment_reference_count();
-  return PI_SUCCESS;
-}
-
-pi_result hip_piextContextSetExtendedDeleter(
-    pi_context context, pi_context_extended_deleter function, void *user_data) {
-  context->set_extended_deleter(function, user_data);
-  return PI_SUCCESS;
-}
-
-/// Not applicable to HIP, devices cannot be partitioned.
-///
-pi_result hip_piDevicePartition(pi_device device,
-                                const pi_device_partition_property *properties,
-                                pi_uint32 num_devices, pi_device *out_devices,
-                                pi_uint32 *out_num_devices) {
-  (void)device;
-  (void)properties;
-  (void)num_devices;
-  (void)out_devices;
-  (void)out_num_devices;
-
-  return PI_ERROR_INVALID_OPERATION;
-}
-
-/// \return If available, the first binary that is PTX
-///
-pi_result hip_piextDeviceSelectBinary(pi_device device,
-                                      pi_device_binary *binaries,
-                                      pi_uint32 num_binaries,
-                                      pi_uint32 *selected_binary) {
-  (void)device;
-  if (!binaries) {
-    sycl::detail::pi::die("No list of device images provided");
-  }
-  if (num_binaries < 1) {
-    sycl::detail::pi::die("No binary images in the list");
-  }
-
-  // Look for an image for the HIP target, and return the first one that is
-  // found
-#if defined(__HIP_PLATFORM_AMD__)
-  const char *binary_type = __SYCL_PI_DEVICE_BINARY_TARGET_AMDGCN;
-#elif defined(__HIP_PLATFORM_NVIDIA__)
-  const char *binary_type = __SYCL_PI_DEVICE_BINARY_TARGET_NVPTX64;
-#else
-#error("Must define exactly one of __HIP_PLATFORM_AMD__ or __HIP_PLATFORM_NVIDIA__");
-#endif
-
-  for (pi_uint32 i = 0; i < num_binaries; i++) {
-    if (strcmp(binaries[i]->DeviceTargetSpec, binary_type) == 0) {
-      *selected_binary = i;
-      return PI_SUCCESS;
-    }
-  }
-
-  // No image can be loaded for the given device
-  return PI_ERROR_INVALID_BINARY;
-}
-
-pi_result hip_piextGetDeviceFunctionPointer([[maybe_unused]] pi_device device,
-                                            pi_program program,
-                                            const char *func_name,
-                                            pi_uint64 *func_pointer_ret) {
-  // Check if device passed is the same the device bound to the context
-  assert(device == program->get_context()->get_device());
-  assert(func_pointer_ret != nullptr);
-
-  hipFunction_t func;
-  hipError_t ret = hipModuleGetFunction(&func, program->get(), func_name);
-  *func_pointer_ret = reinterpret_cast<pi_uint64>(func);
-  pi_result retError = PI_SUCCESS;
-
-  if (ret != hipSuccess && ret != hipErrorNotFound)
-    retError = PI_CHECK_ERROR(ret);
-  if (ret == hipErrorNotFound) {
-    *func_pointer_ret = 0;
-    retError = PI_ERROR_INVALID_KERNEL_NAME;
-  }
-
-  return retError;
-}
-
-/// \return PI_SUCCESS always since HIP devices are always root devices.
-///
-pi_result hip_piDeviceRelease(pi_device device) {
-  (void)device;
-  return PI_SUCCESS;
-}
-
-pi_result hip_piDeviceGetInfo(pi_device device, pi_device_info param_name,
-                              size_t param_value_size, void *param_value,
-                              size_t *param_value_size_ret) {
-
-  static constexpr pi_uint32 max_work_item_dimensions = 3u;
-
-  assert(device != nullptr);
-
-  switch (param_name) {
-  case PI_DEVICE_INFO_TYPE: {
-    return getInfo(param_value_size, param_value, param_value_size_ret,
-                   PI_DEVICE_TYPE_GPU);
-  }
-  case PI_DEVICE_INFO_VENDOR_ID: {
-#if defined(__HIP_PLATFORM_AMD__)
-    pi_uint32 vendor_id = 4098u;
-#elif defined(__HIP_PLATFORM_NVIDIA__)
-    pi_uint32 vendor_id = 4318u;
-#else
-    pi_uint32 vendor_id = 0u;
-#endif
-
-    return getInfo(param_value_size, param_value, param_value_size_ret,
-                   vendor_id);
-  }
-  case PI_DEVICE_INFO_MAX_COMPUTE_UNITS: {
-    int compute_units = 0;
-    sycl::detail::pi::assertion(
-        hipDeviceGetAttribute(&compute_units,
-                              hipDeviceAttributeMultiprocessorCount,
-                              device->get()) == hipSuccess);
-    sycl::detail::pi::assertion(compute_units >= 0);
-    return getInfo(param_value_size, param_value, param_value_size_ret,
-                   pi_uint32(compute_units));
-  }
-  case PI_DEVICE_INFO_MAX_WORK_ITEM_DIMENSIONS: {
-    return getInfo(param_value_size, param_value, param_value_size_ret,
-                   max_work_item_dimensions);
-  }
-  case PI_DEVICE_INFO_MAX_WORK_ITEM_SIZES: {
-    size_t return_sizes[max_work_item_dimensions];
-
-    int max_x = 0, max_y = 0, max_z = 0;
-    sycl::detail::pi::assertion(
-        hipDeviceGetAttribute(&max_x, hipDeviceAttributeMaxBlockDimX,
-                              device->get()) == hipSuccess);
-    sycl::detail::pi::assertion(max_x >= 0);
-
-    sycl::detail::pi::assertion(
-        hipDeviceGetAttribute(&max_y, hipDeviceAttributeMaxBlockDimY,
-                              device->get()) == hipSuccess);
-    sycl::detail::pi::assertion(max_y >= 0);
-
-    sycl::detail::pi::assertion(
-        hipDeviceGetAttribute(&max_z, hipDeviceAttributeMaxBlockDimZ,
-                              device->get()) == hipSuccess);
-    sycl::detail::pi::assertion(max_z >= 0);
-
-    return_sizes[0] = size_t(max_x);
-    return_sizes[1] = size_t(max_y);
-    return_sizes[2] = size_t(max_z);
-    return getInfoArray(max_work_item_dimensions, param_value_size, param_value,
-                        param_value_size_ret, return_sizes);
-  }
-
-  case PI_EXT_ONEAPI_DEVICE_INFO_MAX_WORK_GROUPS_3D: {
-    size_t return_sizes[max_work_item_dimensions];
-    int max_x = 0, max_y = 0, max_z = 0;
-    sycl::detail::pi::assertion(
-        hipDeviceGetAttribute(&max_x, hipDeviceAttributeMaxGridDimX,
-                              device->get()) == hipSuccess);
-    sycl::detail::pi::assertion(max_x >= 0);
-
-    sycl::detail::pi::assertion(
-        hipDeviceGetAttribute(&max_y, hipDeviceAttributeMaxGridDimY,
-                              device->get()) == hipSuccess);
-    sycl::detail::pi::assertion(max_y >= 0);
-
-    sycl::detail::pi::assertion(
-        hipDeviceGetAttribute(&max_z, hipDeviceAttributeMaxGridDimZ,
-                              device->get()) == hipSuccess);
-    sycl::detail::pi::assertion(max_z >= 0);
-
-    return_sizes[0] = size_t(max_x);
-    return_sizes[1] = size_t(max_y);
-    return_sizes[2] = size_t(max_z);
-    return getInfoArray(max_work_item_dimensions, param_value_size, param_value,
-                        param_value_size_ret, return_sizes);
-  }
-
-  case PI_DEVICE_INFO_MAX_WORK_GROUP_SIZE: {
-    int max_work_group_size = 0;
-    sycl::detail::pi::assertion(
-        hipDeviceGetAttribute(&max_work_group_size,
-                              hipDeviceAttributeMaxThreadsPerBlock,
-                              device->get()) == hipSuccess);
-
-    sycl::detail::pi::assertion(max_work_group_size >= 0);
-
-    return getInfo(param_value_size, param_value, param_value_size_ret,
-                   size_t(max_work_group_size));
-  }
-  case PI_DEVICE_INFO_PREFERRED_VECTOR_WIDTH_CHAR: {
-    return getInfo(param_value_size, param_value, param_value_size_ret, 1u);
-  }
-  case PI_DEVICE_INFO_PREFERRED_VECTOR_WIDTH_SHORT: {
-    return getInfo(param_value_size, param_value, param_value_size_ret, 1u);
-  }
-  case PI_DEVICE_INFO_PREFERRED_VECTOR_WIDTH_INT: {
-    return getInfo(param_value_size, param_value, param_value_size_ret, 1u);
-  }
-  case PI_DEVICE_INFO_PREFERRED_VECTOR_WIDTH_LONG: {
-    return getInfo(param_value_size, param_value, param_value_size_ret, 1u);
-  }
-  case PI_DEVICE_INFO_PREFERRED_VECTOR_WIDTH_FLOAT: {
-    return getInfo(param_value_size, param_value, param_value_size_ret, 1u);
-  }
-  case PI_DEVICE_INFO_PREFERRED_VECTOR_WIDTH_DOUBLE: {
-    return getInfo(param_value_size, param_value, param_value_size_ret, 1u);
-  }
-  case PI_DEVICE_INFO_PREFERRED_VECTOR_WIDTH_HALF: {
-    return getInfo(param_value_size, param_value, param_value_size_ret, 0u);
-  }
-  case PI_DEVICE_INFO_NATIVE_VECTOR_WIDTH_CHAR: {
-    return getInfo(param_value_size, param_value, param_value_size_ret, 1u);
-  }
-  case PI_DEVICE_INFO_NATIVE_VECTOR_WIDTH_SHORT: {
-    return getInfo(param_value_size, param_value, param_value_size_ret, 1u);
-  }
-  case PI_DEVICE_INFO_NATIVE_VECTOR_WIDTH_INT: {
-    return getInfo(param_value_size, param_value, param_value_size_ret, 1u);
-  }
-  case PI_DEVICE_INFO_NATIVE_VECTOR_WIDTH_LONG: {
-    return getInfo(param_value_size, param_value, param_value_size_ret, 1u);
-  }
-  case PI_DEVICE_INFO_NATIVE_VECTOR_WIDTH_FLOAT: {
-    return getInfo(param_value_size, param_value, param_value_size_ret, 1u);
-  }
-  case PI_DEVICE_INFO_NATIVE_VECTOR_WIDTH_DOUBLE: {
-    return getInfo(param_value_size, param_value, param_value_size_ret, 1u);
-  }
-  case PI_DEVICE_INFO_NATIVE_VECTOR_WIDTH_HALF: {
-    return getInfo(param_value_size, param_value, param_value_size_ret, 0u);
-  }
-  case PI_DEVICE_INFO_MAX_NUM_SUB_GROUPS: {
-    // Number of sub-groups = max block size / warp size + possible remainder
-    int max_threads = 0;
-    sycl::detail::pi::assertion(
-        hipDeviceGetAttribute(&max_threads,
-                              hipDeviceAttributeMaxThreadsPerBlock,
-                              device->get()) == hipSuccess);
-    int warpSize = 0;
-    sycl::detail::pi::assertion(
-        hipDeviceGetAttribute(&warpSize, hipDeviceAttributeWarpSize,
-                              device->get()) == hipSuccess);
-    int maxWarps = (max_threads + warpSize - 1) / warpSize;
-    return getInfo(param_value_size, param_value, param_value_size_ret,
-                   static_cast<uint32_t>(maxWarps));
-  }
-  case PI_DEVICE_INFO_SUB_GROUP_INDEPENDENT_FORWARD_PROGRESS: {
-    // Volta provides independent thread scheduling
-    // TODO: Revisit for previous generation GPUs
-    int major = 0;
-    sycl::detail::pi::assertion(
-        hipDeviceGetAttribute(&major, hipDeviceAttributeComputeCapabilityMajor,
-                              device->get()) == hipSuccess);
-    bool ifp = (major >= 7);
-    return getInfo(param_value_size, param_value, param_value_size_ret, ifp);
-  }
-  case PI_DEVICE_INFO_SUB_GROUP_SIZES_INTEL: {
-    int warpSize = 0;
-    sycl::detail::pi::assertion(
-        hipDeviceGetAttribute(&warpSize, hipDeviceAttributeWarpSize,
-                              device->get()) == hipSuccess);
-    size_t sizes[1] = {static_cast<size_t>(warpSize)};
-    return getInfoArray<size_t>(1, param_value_size, param_value,
-                                param_value_size_ret, sizes);
-  }
-  case PI_DEVICE_INFO_MAX_CLOCK_FREQUENCY: {
-    int clock_freq = 0;
-    sycl::detail::pi::assertion(
-        hipDeviceGetAttribute(&clock_freq, hipDeviceAttributeClockRate,
-                              device->get()) == hipSuccess);
-    sycl::detail::pi::assertion(clock_freq >= 0);
-    return getInfo(param_value_size, param_value, param_value_size_ret,
-                   pi_uint32(clock_freq) / 1000u);
-  }
-  case PI_DEVICE_INFO_ADDRESS_BITS: {
-    auto bits = pi_uint32{std::numeric_limits<uintptr_t>::digits};
-    return getInfo(param_value_size, param_value, param_value_size_ret, bits);
-  }
-  case PI_DEVICE_INFO_MAX_MEM_ALLOC_SIZE: {
-    // Max size of memory object allocation in bytes.
-    // The minimum value is max(min(1024 × 1024 ×
-    // 1024, 1/4th of CL_DEVICE_GLOBAL_MEM_SIZE),
-    // 32 × 1024 × 1024) for devices that are not of type
-    // CL_DEVICE_TYPE_HIPSTOM.
-
-    size_t global = 0;
-    sycl::detail::pi::assertion(hipDeviceTotalMem(&global, device->get()) ==
-                                hipSuccess);
-
-    auto quarter_global = static_cast<pi_uint32>(global / 4u);
-
-    auto max_alloc = std::max(std::min(1024u * 1024u * 1024u, quarter_global),
-                              32u * 1024u * 1024u);
-
-    return getInfo(param_value_size, param_value, param_value_size_ret,
-                   pi_uint64{max_alloc});
-  }
-  case PI_DEVICE_INFO_IMAGE_SUPPORT: {
-    return getInfo(param_value_size, param_value, param_value_size_ret,
-                   PI_TRUE);
-  }
-  case PI_DEVICE_INFO_MAX_READ_IMAGE_ARGS: {
-    // This call doesn't match to HIP as it doesn't have images, but instead
-    // surfaces and textures. No clear call in the HIP API to determine this,
-    // but some searching found as of SM 2.x 128 are supported.
-    return getInfo(param_value_size, param_value, param_value_size_ret, 128u);
-  }
-  case PI_DEVICE_INFO_MAX_WRITE_IMAGE_ARGS: {
-    // This call doesn't match to HIP as it doesn't have images, but instead
-    // surfaces and textures. No clear call in the HIP API to determine this,
-    // but some searching found as of SM 2.x 128 are supported.
-    return getInfo(param_value_size, param_value, param_value_size_ret, 128u);
-  }
-
-  case PI_DEVICE_INFO_IMAGE2D_MAX_HEIGHT: {
-    // Take the smaller of maximum surface and maximum texture height.
-    int tex_height = 0;
-    sycl::detail::pi::assertion(
-        hipDeviceGetAttribute(&tex_height, hipDeviceAttributeMaxTexture2DHeight,
-                              device->get()) == hipSuccess);
-    sycl::detail::pi::assertion(tex_height >= 0);
-    int surf_height = 0;
-    sycl::detail::pi::assertion(
-        hipDeviceGetAttribute(&surf_height,
-                              hipDeviceAttributeMaxTexture2DHeight,
-                              device->get()) == hipSuccess);
-    sycl::detail::pi::assertion(surf_height >= 0);
-
-    int min = std::min(tex_height, surf_height);
-
-    return getInfo(param_value_size, param_value, param_value_size_ret, min);
-  }
-  case PI_DEVICE_INFO_IMAGE2D_MAX_WIDTH: {
-    // Take the smaller of maximum surface and maximum texture width.
-    int tex_width = 0;
-    sycl::detail::pi::assertion(
-        hipDeviceGetAttribute(&tex_width, hipDeviceAttributeMaxTexture2DWidth,
-                              device->get()) == hipSuccess);
-    sycl::detail::pi::assertion(tex_width >= 0);
-    int surf_width = 0;
-    sycl::detail::pi::assertion(
-        hipDeviceGetAttribute(&surf_width, hipDeviceAttributeMaxTexture2DWidth,
-                              device->get()) == hipSuccess);
-    sycl::detail::pi::assertion(surf_width >= 0);
-
-    int min = std::min(tex_width, surf_width);
-
-    return getInfo(param_value_size, param_value, param_value_size_ret, min);
-  }
-  case PI_DEVICE_INFO_IMAGE3D_MAX_HEIGHT: {
-    // Take the smaller of maximum surface and maximum texture height.
-    int tex_height = 0;
-    sycl::detail::pi::assertion(
-        hipDeviceGetAttribute(&tex_height, hipDeviceAttributeMaxTexture3DHeight,
-                              device->get()) == hipSuccess);
-    sycl::detail::pi::assertion(tex_height >= 0);
-    int surf_height = 0;
-    sycl::detail::pi::assertion(
-        hipDeviceGetAttribute(&surf_height,
-                              hipDeviceAttributeMaxTexture3DHeight,
-                              device->get()) == hipSuccess);
-    sycl::detail::pi::assertion(surf_height >= 0);
-
-    int min = std::min(tex_height, surf_height);
-
-    return getInfo(param_value_size, param_value, param_value_size_ret, min);
-  }
-  case PI_DEVICE_INFO_IMAGE3D_MAX_WIDTH: {
-    // Take the smaller of maximum surface and maximum texture width.
-    int tex_width = 0;
-    sycl::detail::pi::assertion(
-        hipDeviceGetAttribute(&tex_width, hipDeviceAttributeMaxTexture3DWidth,
-                              device->get()) == hipSuccess);
-    sycl::detail::pi::assertion(tex_width >= 0);
-    int surf_width = 0;
-    sycl::detail::pi::assertion(
-        hipDeviceGetAttribute(&surf_width, hipDeviceAttributeMaxTexture3DWidth,
-                              device->get()) == hipSuccess);
-    sycl::detail::pi::assertion(surf_width >= 0);
-
-    int min = std::min(tex_width, surf_width);
-
-    return getInfo(param_value_size, param_value, param_value_size_ret, min);
-  }
-  case PI_DEVICE_INFO_IMAGE3D_MAX_DEPTH: {
-    // Take the smaller of maximum surface and maximum texture depth.
-    int tex_depth = 0;
-    sycl::detail::pi::assertion(
-        hipDeviceGetAttribute(&tex_depth, hipDeviceAttributeMaxTexture3DDepth,
-                              device->get()) == hipSuccess);
-    sycl::detail::pi::assertion(tex_depth >= 0);
-    int surf_depth = 0;
-    sycl::detail::pi::assertion(
-        hipDeviceGetAttribute(&surf_depth, hipDeviceAttributeMaxTexture3DDepth,
-                              device->get()) == hipSuccess);
-    sycl::detail::pi::assertion(surf_depth >= 0);
-
-    int min = std::min(tex_depth, surf_depth);
-
-    return getInfo(param_value_size, param_value, param_value_size_ret, min);
-  }
-  case PI_DEVICE_INFO_IMAGE_MAX_BUFFER_SIZE: {
-    // Take the smaller of maximum surface and maximum texture width.
-    int tex_width = 0;
-    sycl::detail::pi::assertion(
-        hipDeviceGetAttribute(&tex_width, hipDeviceAttributeMaxTexture1DWidth,
-                              device->get()) == hipSuccess);
-    sycl::detail::pi::assertion(tex_width >= 0);
-    int surf_width = 0;
-    sycl::detail::pi::assertion(
-        hipDeviceGetAttribute(&surf_width, hipDeviceAttributeMaxTexture1DWidth,
-                              device->get()) == hipSuccess);
-    sycl::detail::pi::assertion(surf_width >= 0);
-
-    int min = std::min(tex_width, surf_width);
-
-    return getInfo(param_value_size, param_value, param_value_size_ret, min);
-  }
-  case PI_DEVICE_INFO_IMAGE_MAX_ARRAY_SIZE: {
-    return getInfo(param_value_size, param_value, param_value_size_ret,
-                   size_t(0));
-  }
-  case PI_DEVICE_INFO_MAX_SAMPLERS: {
-    // This call is kind of meaningless for HIP, as samplers don't exist.
-    // Closest thing is textures, which is 128.
-    return getInfo(param_value_size, param_value, param_value_size_ret, 128u);
-  }
-  case PI_DEVICE_INFO_MAX_PARAMETER_SIZE: {
-    // __global__ function parameters are passed to the device via constant
-    // memory and are limited to 4 KB.
-    return getInfo(param_value_size, param_value, param_value_size_ret,
-                   size_t{4000u});
-  }
-  case PI_DEVICE_INFO_MEM_BASE_ADDR_ALIGN: {
-    int mem_base_addr_align = 0;
-    sycl::detail::pi::assertion(
-        hipDeviceGetAttribute(&mem_base_addr_align,
-                              hipDeviceAttributeTextureAlignment,
-                              device->get()) == hipSuccess);
-    // Multiply by 8 as clGetDeviceInfo returns this value in bits
-    mem_base_addr_align *= 8;
-    return getInfo(param_value_size, param_value, param_value_size_ret,
-                   mem_base_addr_align);
-  }
-  case PI_DEVICE_INFO_HALF_FP_CONFIG: {
-    return getInfo(param_value_size, param_value, param_value_size_ret, 0u);
-  }
-  case PI_DEVICE_INFO_SINGLE_FP_CONFIG: {
-    auto config = PI_FP_DENORM | PI_FP_INF_NAN | PI_FP_ROUND_TO_NEAREST |
-                  PI_FP_ROUND_TO_ZERO | PI_FP_ROUND_TO_INF | PI_FP_FMA |
-                  PI_FP_CORRECTLY_ROUNDED_DIVIDE_SQRT;
-    return getInfo(param_value_size, param_value, param_value_size_ret, config);
-  }
-  case PI_DEVICE_INFO_DOUBLE_FP_CONFIG: {
-    auto config = PI_FP_DENORM | PI_FP_INF_NAN | PI_FP_ROUND_TO_NEAREST |
-                  PI_FP_ROUND_TO_ZERO | PI_FP_ROUND_TO_INF | PI_FP_FMA;
-    return getInfo(param_value_size, param_value, param_value_size_ret, config);
-  }
-  case PI_DEVICE_INFO_GLOBAL_MEM_CACHE_TYPE: {
-    return getInfo(param_value_size, param_value, param_value_size_ret,
-                   PI_DEVICE_MEM_CACHE_TYPE_READ_WRITE_CACHE);
-  }
-  case PI_DEVICE_INFO_GLOBAL_MEM_CACHELINE_SIZE: {
-    // The value is dohipmented for all existing GPUs in the HIP programming
-    // guidelines, section "H.3.2. Global Memory".
-    return getInfo(param_value_size, param_value, param_value_size_ret, 128u);
-  }
-  case PI_DEVICE_INFO_GLOBAL_MEM_CACHE_SIZE: {
-    int cache_size = 0;
-    sycl::detail::pi::assertion(
-        hipDeviceGetAttribute(&cache_size, hipDeviceAttributeL2CacheSize,
-                              device->get()) == hipSuccess);
-    sycl::detail::pi::assertion(cache_size >= 0);
-    // The L2 cache is global to the GPU.
-    return getInfo(param_value_size, param_value, param_value_size_ret,
-                   pi_uint64(cache_size));
-  }
-  case PI_DEVICE_INFO_GLOBAL_MEM_SIZE: {
-    size_t bytes = 0;
-    // Runtime API has easy access to this value, driver API info is scarse.
-    sycl::detail::pi::assertion(hipDeviceTotalMem(&bytes, device->get()) ==
-                                hipSuccess);
-    return getInfo(param_value_size, param_value, param_value_size_ret,
-                   pi_uint64{bytes});
-  }
-  case PI_DEVICE_INFO_MAX_CONSTANT_BUFFER_SIZE: {
-    unsigned int constant_memory = 0;
-
-    // hipDeviceGetAttribute takes a int*, however the size of the constant
-    // memory on AMD GPU may be larger than what can fit in the positive part
-    // of a signed integer, so use an unsigned integer and cast the pointer to
-    // int*.
-    sycl::detail::pi::assertion(
-        hipDeviceGetAttribute(reinterpret_cast<int *>(&constant_memory),
-                              hipDeviceAttributeTotalConstantMemory,
-                              device->get()) == hipSuccess);
-
-    return getInfo(param_value_size, param_value, param_value_size_ret,
-                   pi_uint64(constant_memory));
-  }
-  case PI_DEVICE_INFO_MAX_CONSTANT_ARGS: {
-    // TODO: is there a way to retrieve this from HIP driver API?
-    // Hard coded to value returned by clinfo for OpenCL 1.2 HIP | GeForce GTX
-    // 1060 3GB
-    return getInfo(param_value_size, param_value, param_value_size_ret, 9u);
-  }
-  case PI_DEVICE_INFO_LOCAL_MEM_TYPE: {
-    return getInfo(param_value_size, param_value, param_value_size_ret,
-                   PI_DEVICE_LOCAL_MEM_TYPE_LOCAL);
-  }
-  case PI_DEVICE_INFO_LOCAL_MEM_SIZE: {
-    // OpenCL's "local memory" maps most closely to HIP's "shared memory".
-    // HIP has its own definition of "local memory", which maps to OpenCL's
-    // "private memory".
-    int local_mem_size = 0;
-    sycl::detail::pi::assertion(
-        hipDeviceGetAttribute(&local_mem_size,
-                              hipDeviceAttributeMaxSharedMemoryPerBlock,
-                              device->get()) == hipSuccess);
-    sycl::detail::pi::assertion(local_mem_size >= 0);
-    return getInfo(param_value_size, param_value, param_value_size_ret,
-                   pi_uint64(local_mem_size));
-  }
-  case PI_DEVICE_INFO_ERROR_CORRECTION_SUPPORT: {
-    int ecc_enabled = 0;
-    sycl::detail::pi::assertion(
-        hipDeviceGetAttribute(&ecc_enabled, hipDeviceAttributeEccEnabled,
-                              device->get()) == hipSuccess);
-
-    sycl::detail::pi::assertion((ecc_enabled == 0) | (ecc_enabled == 1));
-    auto result = static_cast<pi_bool>(ecc_enabled);
-    return getInfo(param_value_size, param_value, param_value_size_ret, result);
-  }
-  case PI_DEVICE_INFO_HOST_UNIFIED_MEMORY: {
-    int is_integrated = 0;
-    sycl::detail::pi::assertion(
-        hipDeviceGetAttribute(&is_integrated, hipDeviceAttributeIntegrated,
-                              device->get()) == hipSuccess);
-
-    sycl::detail::pi::assertion((is_integrated == 0) | (is_integrated == 1));
-    auto result = static_cast<pi_bool>(is_integrated);
-    return getInfo(param_value_size, param_value, param_value_size_ret, result);
-  }
-  case PI_DEVICE_INFO_PROFILING_TIMER_RESOLUTION: {
-    // Hard coded to value returned by clinfo for OpenCL 1.2 HIP | GeForce GTX
-    // 1060 3GB
-    return getInfo(param_value_size, param_value, param_value_size_ret,
-                   size_t{1000u});
-  }
-  case PI_DEVICE_INFO_ENDIAN_LITTLE: {
-    return getInfo(param_value_size, param_value, param_value_size_ret,
-                   PI_TRUE);
-  }
-  case PI_DEVICE_INFO_AVAILABLE: {
-    return getInfo(param_value_size, param_value, param_value_size_ret,
-                   PI_TRUE);
-  }
-  case PI_DEVICE_INFO_BUILD_ON_SUBDEVICE: {
-    return getInfo(param_value_size, param_value, param_value_size_ret,
-                   PI_TRUE);
-  }
-  case PI_DEVICE_INFO_COMPILER_AVAILABLE: {
-    return getInfo(param_value_size, param_value, param_value_size_ret,
-                   PI_TRUE);
-  }
-  case PI_DEVICE_INFO_LINKER_AVAILABLE: {
-    return getInfo(param_value_size, param_value, param_value_size_ret,
-                   PI_TRUE);
-  }
-  case PI_DEVICE_INFO_EXECUTION_CAPABILITIES: {
-    auto capability = PI_DEVICE_EXEC_CAPABILITIES_KERNEL;
-    return getInfo(param_value_size, param_value, param_value_size_ret,
-                   capability);
-  }
-  case PI_DEVICE_INFO_QUEUE_ON_DEVICE_PROPERTIES: {
-    // The mandated minimum capability:
-    auto capability = PI_QUEUE_FLAG_PROFILING_ENABLE |
-                      PI_QUEUE_FLAG_OUT_OF_ORDER_EXEC_MODE_ENABLE;
-    return getInfo(param_value_size, param_value, param_value_size_ret,
-                   capability);
-  }
-  case PI_DEVICE_INFO_QUEUE_ON_HOST_PROPERTIES: {
-    // The mandated minimum capability:
-    auto capability = PI_QUEUE_FLAG_PROFILING_ENABLE;
-    return getInfo(param_value_size, param_value, param_value_size_ret,
-                   capability);
-  }
-  case PI_DEVICE_INFO_BUILT_IN_KERNELS: {
-    // An empty string is returned if no built-in kernels are supported by the
-    // device.
-    return getInfo(param_value_size, param_value, param_value_size_ret, "");
-  }
-  case PI_DEVICE_INFO_PLATFORM: {
-    return getInfo(param_value_size, param_value, param_value_size_ret,
-                   device->get_platform());
-  }
-  case PI_DEVICE_INFO_NAME: {
-    static constexpr size_t MAX_DEVICE_NAME_LENGTH = 256u;
-    char name[MAX_DEVICE_NAME_LENGTH];
-    sycl::detail::pi::assertion(hipDeviceGetName(name, MAX_DEVICE_NAME_LENGTH,
-                                                 device->get()) == hipSuccess);
-
-    // On AMD GPUs hipDeviceGetName returns an empty string, so return the arch
-    // name instead, this is also what AMD OpenCL devices return.
-    if (strlen(name) == 0) {
-      hipDeviceProp_t props;
-      sycl::detail::pi::assertion(
-          hipGetDeviceProperties(&props, device->get()) == hipSuccess);
-
-      return getInfoArray(strlen(props.gcnArchName) + 1, param_value_size,
-                          param_value, param_value_size_ret, props.gcnArchName);
-    }
-    return getInfoArray(strlen(name) + 1, param_value_size, param_value,
-                        param_value_size_ret, name);
-  }
-  case PI_DEVICE_INFO_VENDOR: {
-    return getInfo(param_value_size, param_value, param_value_size_ret,
-                   "AMD Corporation");
-  }
-  case PI_DEVICE_INFO_DRIVER_VERSION: {
-    auto version = getHipVersionString();
-    return getInfo(param_value_size, param_value, param_value_size_ret,
-                   version.c_str());
-  }
-  case PI_DEVICE_INFO_PROFILE: {
-    return getInfo(param_value_size, param_value, param_value_size_ret, "HIP");
-  }
-  case PI_DEVICE_INFO_REFERENCE_COUNT: {
-    return getInfo(param_value_size, param_value, param_value_size_ret,
-                   device->get_reference_count());
-  }
-  case PI_DEVICE_INFO_VERSION: {
-    std::stringstream s;
-
-    hipDeviceProp_t props;
-    sycl::detail::pi::assertion(hipGetDeviceProperties(&props, device->get()) ==
-                                hipSuccess);
-#if defined(__HIP_PLATFORM_NVIDIA__)
-    s << props.major << "." << props.minor;
-#elif defined(__HIP_PLATFORM_AMD__)
-    s << props.gcnArchName;
-#else
-#error("Must define exactly one of __HIP_PLATFORM_AMD__ or __HIP_PLATFORM_NVIDIA__");
-#endif
-
-    return getInfo(param_value_size, param_value, param_value_size_ret,
-                   s.str().c_str());
-  }
-  case PI_DEVICE_INFO_OPENCL_C_VERSION: {
-    return getInfo(param_value_size, param_value, param_value_size_ret, "");
-  }
-  case PI_DEVICE_INFO_BACKEND_VERSION: {
-    // TODO: return some meaningful for backend_version below
-    return getInfo(param_value_size, param_value, param_value_size_ret, "");
-  }
-  case PI_DEVICE_INFO_EXTENSIONS: {
-    // TODO: Remove comment when HIP support native asserts.
-    // DEVICELIB_ASSERT extension is set so fallback assert
-    // postprocessing is NOP. HIP 4.3 docs indicate support for
-    // native asserts are in progress
-    std::string SupportedExtensions = "";
-    SupportedExtensions += PI_DEVICE_INFO_EXTENSION_DEVICELIB_ASSERT;
-    SupportedExtensions += " ";
-
-    hipDeviceProp_t props;
-    sycl::detail::pi::assertion(hipGetDeviceProperties(&props, device->get()) ==
-                                hipSuccess);
-    if (props.arch.hasDoubles) {
-      SupportedExtensions += "cl_khr_fp64 ";
-    }
-
-    return getInfo(param_value_size, param_value, param_value_size_ret,
-                   SupportedExtensions.c_str());
-  }
-  case PI_DEVICE_INFO_PRINTF_BUFFER_SIZE: {
-    // The minimum value for the FULL profile is 1 MB.
-    return getInfo(param_value_size, param_value, param_value_size_ret,
-                   size_t{1024u});
-  }
-  case PI_DEVICE_INFO_PREFERRED_INTEROP_USER_SYNC: {
-    return getInfo(param_value_size, param_value, param_value_size_ret,
-                   PI_TRUE);
-  }
-  case PI_DEVICE_INFO_PARENT_DEVICE: {
-    return getInfo(param_value_size, param_value, param_value_size_ret,
-                   nullptr);
-  }
-  case PI_DEVICE_INFO_PARTITION_MAX_SUB_DEVICES: {
-    return getInfo(param_value_size, param_value, param_value_size_ret, 0u);
-  }
-  case PI_DEVICE_INFO_PARTITION_PROPERTIES: {
-    return getInfo(param_value_size, param_value, param_value_size_ret,
-                   static_cast<pi_device_partition_property>(0u));
-  }
-  case PI_DEVICE_INFO_PARTITION_AFFINITY_DOMAIN: {
-    return getInfo(param_value_size, param_value, param_value_size_ret, 0u);
-  }
-  case PI_DEVICE_INFO_PARTITION_TYPE: {
-    return getInfo(param_value_size, param_value, param_value_size_ret,
-                   static_cast<pi_device_partition_property>(0u));
-  }
-
-    // Intel USM extensions
-
-  case PI_DEVICE_INFO_USM_HOST_SUPPORT: {
-    // from cl_intel_unified_shared_memory: "The host memory access capabilities
-    // apply to any host allocation."
-    //
-    // query if/how the device can access page-locked host memory, possibly
-    // through PCIe, using the same pointer as the host
-    pi_bitfield value = {};
-    // if (getAttribute(device, HIP_DEVICE_ATTRIBUTE_UNIFIED_ADDRESSING)) {
-    // the device shares a unified address space with the host
-    if (getAttribute(device, hipDeviceAttributeComputeCapabilityMajor) >= 6) {
-      // compute capability 6.x introduces operations that are atomic with
-      // respect to other CPUs and GPUs in the system
-      value = PI_USM_ACCESS | PI_USM_ATOMIC_ACCESS | PI_USM_CONCURRENT_ACCESS |
-              PI_USM_CONCURRENT_ATOMIC_ACCESS;
-    } else {
-      // on GPU architectures with compute capability lower than 6.x, atomic
-      // operations from the GPU to CPU memory will not be atomic with respect
-      // to CPU initiated atomic operations
-      value = PI_USM_ACCESS | PI_USM_CONCURRENT_ACCESS;
-    }
-    //}
-    return getInfo(param_value_size, param_value, param_value_size_ret, value);
-  }
-  case PI_DEVICE_INFO_USM_DEVICE_SUPPORT: {
-    // from cl_intel_unified_shared_memory:
-    // "The device memory access capabilities apply to any device allocation
-    // associated with this device."
-    //
-    // query how the device can access memory allocated on the device itself (?)
-    pi_bitfield value = PI_USM_ACCESS | PI_USM_ATOMIC_ACCESS |
-                        PI_USM_CONCURRENT_ACCESS |
-                        PI_USM_CONCURRENT_ATOMIC_ACCESS;
-    return getInfo(param_value_size, param_value, param_value_size_ret, value);
-  }
-  case PI_DEVICE_INFO_USM_SINGLE_SHARED_SUPPORT: {
-    // from cl_intel_unified_shared_memory:
-    // "The single device shared memory access capabilities apply to any shared
-    // allocation associated with this device."
-    //
-    // query if/how the device can access managed memory associated to it
-    pi_bitfield value = {};
-    if (getAttribute(device, hipDeviceAttributeManagedMemory)) {
-      // the device can allocate managed memory on this system
-      value = PI_USM_ACCESS | PI_USM_ATOMIC_ACCESS;
-    }
-    if (getAttribute(device, hipDeviceAttributeConcurrentManagedAccess)) {
-      // the device can coherently access managed memory concurrently with the
-      // CPU
-      value |= PI_USM_CONCURRENT_ACCESS;
-      if (getAttribute(device, hipDeviceAttributeComputeCapabilityMajor) >= 6) {
-        // compute capability 6.x introduces operations that are atomic with
-        // respect to other CPUs and GPUs in the system
-        value |= PI_USM_CONCURRENT_ATOMIC_ACCESS;
-      }
-    }
-    return getInfo(param_value_size, param_value, param_value_size_ret, value);
-  }
-  case PI_DEVICE_INFO_USM_CROSS_SHARED_SUPPORT: {
-    // from cl_intel_unified_shared_memory:
-    // "The cross-device shared memory access capabilities apply to any shared
-    // allocation associated with this device, or to any shared memory
-    // allocation on another device that also supports the same cross-device
-    // shared memory access capability."
-    //
-    // query if/how the device can access managed memory associated to other
-    // devices
-    pi_bitfield value = {};
-    if (getAttribute(device, hipDeviceAttributeManagedMemory)) {
-      // the device can allocate managed memory on this system
-      value |= PI_USM_ACCESS;
-    }
-    if (getAttribute(device, hipDeviceAttributeConcurrentManagedAccess)) {
-      // all devices with the CU_DEVICE_ATTRIBUTE_CONCURRENT_MANAGED_ACCESS
-      // attribute can coherently access managed memory concurrently with the
-      // CPU
-      value |= PI_USM_CONCURRENT_ACCESS;
-    }
-    if (getAttribute(device, hipDeviceAttributeComputeCapabilityMajor) >= 6) {
-      // compute capability 6.x introduces operations that are atomic with
-      // respect to other CPUs and GPUs in the system
-      if (value & PI_USM_ACCESS)
-        value |= PI_USM_ATOMIC_ACCESS;
-      if (value & PI_USM_CONCURRENT_ACCESS)
-        value |= PI_USM_CONCURRENT_ATOMIC_ACCESS;
-    }
-    return getInfo(param_value_size, param_value, param_value_size_ret, value);
-  }
-  case PI_DEVICE_INFO_USM_SYSTEM_SHARED_SUPPORT: {
-    // from cl_intel_unified_shared_memory:
-    // "The shared system memory access capabilities apply to any allocations
-    // made by a system allocator, such as malloc or new."
-    //
-    // query if/how the device can access pageable host memory allocated by the
-    // system allocator
-    pi_bitfield value = {};
-    if (getAttribute(device, hipDeviceAttributePageableMemoryAccess)) {
-      // the link between the device and the host does not support native
-      // atomic operations
-      value = PI_USM_ACCESS | PI_USM_CONCURRENT_ACCESS;
-    }
-    return getInfo(param_value_size, param_value, param_value_size_ret, value);
-  }
-
-  case PI_DEVICE_INFO_ATOMIC_64: {
-    // TODO: Reconsider it when AMD supports SYCL_USE_NATIVE_FP_ATOMICS.
-    hipDeviceProp_t props;
-    sycl::detail::pi::assertion(hipGetDeviceProperties(&props, device->get()) ==
-                                hipSuccess);
-    return getInfo(param_value_size, param_value, param_value_size_ret,
-                   props.arch.hasGlobalInt64Atomics &&
-                       props.arch.hasSharedInt64Atomics);
-  }
-
-  case PI_EXT_INTEL_DEVICE_INFO_FREE_MEMORY: {
-    size_t FreeMemory = 0;
-    size_t TotalMemory = 0;
-    sycl::detail::pi::assertion(hipMemGetInfo(&FreeMemory, &TotalMemory) ==
-                                    hipSuccess,
-                                "failed hipMemGetInfo() API.");
-    return getInfo(param_value_size, param_value, param_value_size_ret,
-                   FreeMemory);
-  }
-
-  case PI_EXT_INTEL_DEVICE_INFO_MEMORY_CLOCK_RATE: {
-    int value = 0;
-    sycl::detail::pi::assertion(
-        hipDeviceGetAttribute(&value, hipDeviceAttributeMemoryClockRate,
-                              device->get()) == hipSuccess);
-    sycl::detail::pi::assertion(value >= 0);
-    // Convert kilohertz to megahertz when returning.
-    return getInfo(param_value_size, param_value, param_value_size_ret,
-                   value / 1000);
-  }
-
-  case PI_EXT_INTEL_DEVICE_INFO_MEMORY_BUS_WIDTH: {
-    int value = 0;
-    sycl::detail::pi::assertion(
-        hipDeviceGetAttribute(&value, hipDeviceAttributeMemoryBusWidth,
-                              device->get()) == hipSuccess);
-    sycl::detail::pi::assertion(value >= 0);
-    return getInfo(param_value_size, param_value, param_value_size_ret, value);
-  }
-  case PI_EXT_INTEL_DEVICE_INFO_MAX_COMPUTE_QUEUE_INDICES: {
-    return getInfo(param_value_size, param_value, param_value_size_ret,
-                   pi_int32{1});
-  }
-
-  case PI_EXT_DEVICE_INFO_ATOMIC_MEMORY_ORDER_CAPABILITIES: {
-    pi_memory_order_capabilities capabilities = PI_MEMORY_ORDER_RELAXED |
-                                                PI_MEMORY_ORDER_ACQUIRE |
-                                                PI_MEMORY_ORDER_RELEASE;
-    return getInfo(param_value_size, param_value, param_value_size_ret,
-                   capabilities);
-  }
-  case PI_EXT_DEVICE_INFO_ATOMIC_MEMORY_SCOPE_CAPABILITIES:
-  case PI_EXT_DEVICE_INFO_ATOMIC_FENCE_SCOPE_CAPABILITIES: {
-    // SYCL2020 4.6.4.2 minimum mandated capabilities for
-    // atomic_fence/memory_scope_capabilities.
-    // Because scopes are hierarchical, wider scopes support all narrower
-    // scopes. At a minimum, each device must support WORK_ITEM, SUB_GROUP and
-    // WORK_GROUP. (https://github.com/KhronosGroup/SYCL-Docs/pull/382)
-    pi_memory_scope_capabilities capabilities = PI_MEMORY_SCOPE_WORK_ITEM |
-                                                PI_MEMORY_SCOPE_SUB_GROUP |
-                                                PI_MEMORY_SCOPE_WORK_GROUP;
-    return getInfo(param_value_size, param_value, param_value_size_ret,
-                   capabilities);
-  }
-  case PI_EXT_DEVICE_INFO_ATOMIC_FENCE_ORDER_CAPABILITIES: {
-    // SYCL2020 4.6.4.2 minimum mandated capabilities for
-    // atomic_fence_order_capabilities.
-    pi_memory_order_capabilities capabilities =
-        PI_MEMORY_ORDER_RELAXED | PI_MEMORY_ORDER_ACQUIRE |
-        PI_MEMORY_ORDER_RELEASE | PI_MEMORY_ORDER_ACQ_REL;
-    return getInfo(param_value_size, param_value, param_value_size_ret,
-                   capabilities);
-  }
-
-  case PI_DEVICE_INFO_DEVICE_ID: {
-    int value = 0;
-    sycl::detail::pi::assertion(
-        hipDeviceGetAttribute(&value, hipDeviceAttributePciDeviceId,
-                              device->get()) == hipSuccess);
-    sycl::detail::pi::assertion(value >= 0);
-    return getInfo(param_value_size, param_value, param_value_size_ret, value);
-  }
-
-  case PI_DEVICE_INFO_UUID: {
-#if ((HIP_VERSION_MAJOR == 5 && HIP_VERSION_MINOR >= 2) ||                     \
-     HIP_VERSION_MAJOR > 5)
-    hipUUID uuid = {};
-    // Supported since 5.2+
-    sycl::detail::pi::assertion(hipDeviceGetUuid(&uuid, device->get()) ==
-                                hipSuccess);
-    std::array<unsigned char, 16> name;
-    std::copy(uuid.bytes, uuid.bytes + 16, name.begin());
-    return getInfoArray(16, param_value_size, param_value, param_value_size_ret,
-                        name.data());
-#endif
-    return PI_ERROR_INVALID_VALUE;
-  }
-  case PI_EXT_INTEL_DEVICE_INFO_MEM_CHANNEL_SUPPORT: {
-    // The mem-channel buffer property is not supported on HIP devices.
-    return getInfo<pi_bool>(param_value_size, param_value, param_value_size_ret,
-                            false);
-  }
-  case PI_DEVICE_INFO_IMAGE_SRGB: {
-    // The sRGB images are not supported on HIP device.
-    return getInfo<pi_bool>(param_value_size, param_value, param_value_size_ret,
-                            false);
-  }
-
-  case PI_EXT_CODEPLAY_DEVICE_INFO_MAX_REGISTERS_PER_WORK_GROUP: {
-    // Maximum number of 32-bit registers available to a thread block.
-    // Note: This number is shared by all thread blocks simultaneously resident
-    // on a multiprocessor.
-    int max_registers{-1};
-    sycl::detail::pi::assertion(
-        hipDeviceGetAttribute(&max_registers,
-                              hipDeviceAttributeMaxRegistersPerBlock,
-                              device->get()) == hipSuccess);
-
-    sycl::detail::pi::assertion(max_registers >= 0);
-
-    return getInfo(param_value_size, param_value, param_value_size_ret,
-                   static_cast<uint32_t>(max_registers));
-  }
-
-  case PI_DEVICE_INFO_PCI_ADDRESS: {
-    constexpr size_t AddressBufferSize = 13;
-    char AddressBuffer[AddressBufferSize];
-    sycl::detail::pi::assertion(
-        hipDeviceGetPCIBusId(AddressBuffer, AddressBufferSize, device->get()) ==
-        hipSuccess);
-    // A typical PCI address is 12 bytes + \0: "1234:67:90.2", but the HIP API
-    // is not guaranteed to use this format. In practice, it uses this format,
-    // at least in 5.3-5.5. To be on the safe side, we make sure the terminating
-    // \0 is set.
-    AddressBuffer[AddressBufferSize - 1] = '\0';
-    sycl::detail::pi::assertion(strnlen(AddressBuffer, AddressBufferSize) > 0);
-    return getInfoArray(strnlen(AddressBuffer, AddressBufferSize - 1) + 1,
-                        param_value_size, param_value, param_value_size_ret,
-                        AddressBuffer);
-  }
-  // TODO: Investigate if this information is available on HIP.
-  case PI_DEVICE_INFO_GPU_EU_COUNT:
-  case PI_DEVICE_INFO_GPU_EU_SIMD_WIDTH:
-  case PI_DEVICE_INFO_GPU_SLICES:
-  case PI_DEVICE_INFO_GPU_SUBSLICES_PER_SLICE:
-  case PI_DEVICE_INFO_GPU_EU_COUNT_PER_SUBSLICE:
-  case PI_DEVICE_INFO_GPU_HW_THREADS_PER_EU:
-  case PI_DEVICE_INFO_MAX_MEM_BANDWIDTH:
-  case PI_EXT_ONEAPI_DEVICE_INFO_BFLOAT16_MATH_FUNCTIONS:
-  case PI_EXT_ONEAPI_DEVICE_INFO_CUDA_ASYNC_BARRIER:
-    setErrorMessage("HIP backend does not support this query",
-                    PI_ERROR_INVALID_ARG_VALUE);
-    return PI_ERROR_PLUGIN_SPECIFIC_ERROR;
-
-  default:
-    __SYCL_PI_HANDLE_UNKNOWN_PARAM_NAME(param_name);
-  }
-  sycl::detail::pi::die("Device info request not implemented");
-  return {};
-}
-
-/// Gets the native HIP handle of a PI device object
-///
-/// \param[in] device The PI device to get the native HIP object of.
-/// \param[out] nativeHandle Set to the native handle of the PI device object.
-///
-/// \return PI_SUCCESS
-pi_result hip_piextDeviceGetNativeHandle(pi_device device,
-                                         pi_native_handle *nativeHandle) {
-  *nativeHandle = static_cast<pi_native_handle>(device->get());
-  return PI_SUCCESS;
-}
-
-/// Created a PI device object from a HIP device handle.
-/// TODO: Implement this.
-/// NOTE: The created PI object takes ownership of the native handle.
-///
-/// \param[in] nativeHandle The native handle to create PI device object from.
-/// \param[in] platform is the PI platform of the device.
-/// \param[out] device Set to the PI device object created from native handle.
-///
-/// \return TBD
-pi_result hip_piextDeviceCreateWithNativeHandle(pi_native_handle nativeHandle,
-                                                pi_platform platform,
-                                                pi_device *device) {
-  (void)nativeHandle;
-  (void)platform;
-  (void)device;
-  sycl::detail::pi::die(
-      "Creation of PI device from native handle not implemented");
-  return {};
-}
-
-/* Context APIs */
-
-/// Create a PI HIP context.
-///
-/// By default creates a scoped context and keeps the last active HIP context
-/// on top of the HIP context stack.
-/// With the __SYCL_PI_CONTEXT_PROPERTIES_HIP_PRIMARY key/id and a value of
-/// PI_TRUE creates a primary HIP context and activates it on the HIP context
-/// stack.
-///
-/// \param[in] properties 0 terminated array of key/id-value combinations. Can
-/// be nullptr. Only accepts property key/id
-/// __SYCL_PI_CONTEXT_PROPERTIES_HIP_PRIMARY with a pi_bool value.
-/// \param[in] num_devices Number of devices to create the context for.
-/// \param[in] devices Devices to create the context for.
-/// \param[in] pfn_notify Callback, currently unused.
-/// \param[in] user_data User data for callback.
-/// \param[out] retcontext Set to created context on success.
-///
-/// \return PI_SUCCESS on success, otherwise an error return code.
-pi_result hip_piContextCreate(
-    const pi_context_properties *properties,
-    [[maybe_unused]] pi_uint32 num_devices, const pi_device *devices,
-    [[maybe_unused]] void (*pfn_notify)(const char *errinfo,
-                                        const void *private_info, size_t cb,
-                                        [[maybe_unused]] void *user_data),
-    [[maybe_unused]] void *user_data, pi_context *retcontext) {
-
-  assert(devices != nullptr);
-  // TODO: How to implement context callback?
-  assert(pfn_notify == nullptr);
-  assert(user_data == nullptr);
-  assert(num_devices == 1);
-  // Need input context
-  assert(retcontext != nullptr);
-  pi_result errcode_ret = PI_SUCCESS;
-
-  // Parse properties.
-  bool property_hip_primary = false;
-  while (properties && (0 != *properties)) {
-    // Consume property ID.
-    pi_context_properties id = *properties;
-    ++properties;
-    // Consume property value.
-    pi_context_properties value = *properties;
-    ++properties;
-    switch (id) {
-    case __SYCL_PI_CONTEXT_PROPERTIES_HIP_PRIMARY:
-      assert(value == PI_FALSE || value == PI_TRUE);
-      property_hip_primary = static_cast<bool>(value);
-      break;
-    default:
-      // Unknown property.
-      sycl::detail::pi::die(
-          "Unknown piContextCreate property in property list");
-      return PI_ERROR_INVALID_VALUE;
-    }
-  }
-
-  std::unique_ptr<_pi_context> piContextPtr{nullptr};
-  try {
-    hipCtx_t current = nullptr;
-
-    if (property_hip_primary) {
-      // Use the HIP primary context and assume that we want to use it
-      // immediately as we want to forge context switches.
-      hipCtx_t Ctxt;
-      errcode_ret =
-          PI_CHECK_ERROR(hipDevicePrimaryCtxRetain(&Ctxt, devices[0]->get()));
-      piContextPtr = std::unique_ptr<_pi_context>(
-          new _pi_context{_pi_context::kind::primary, Ctxt, *devices});
-      errcode_ret = PI_CHECK_ERROR(hipCtxPushCurrent(Ctxt));
-    } else {
-      // Create a scoped context.
-      hipCtx_t newContext;
-      PI_CHECK_ERROR(hipCtxGetCurrent(&current));
-      errcode_ret = PI_CHECK_ERROR(
-          hipCtxCreate(&newContext, hipDeviceMapHost, devices[0]->get()));
-      piContextPtr = std::unique_ptr<_pi_context>(new _pi_context{
-          _pi_context::kind::user_defined, newContext, *devices});
-    }
-
-    static std::once_flag initFlag;
-    std::call_once(
-        initFlag,
-        [](pi_result &) {
-          // Use default stream to record base event counter
-          PI_CHECK_ERROR(
-              hipEventCreateWithFlags(&_pi_platform::evBase_, hipEventDefault));
-          PI_CHECK_ERROR(hipEventRecord(_pi_platform::evBase_, 0));
-        },
-        errcode_ret);
-
-    // For non-primary scoped contexts keep the last active on top of the stack
-    // as `cuCtxCreate` replaces it implicitly otherwise.
-    // Primary contexts are kept on top of the stack, so the previous context
-    // is not queried and therefore not recovered.
-    if (current != nullptr) {
-      PI_CHECK_ERROR(hipCtxSetCurrent(current));
-    }
-
-    *retcontext = piContextPtr.release();
-  } catch (pi_result err) {
-    errcode_ret = err;
-  } catch (...) {
-    errcode_ret = PI_ERROR_OUT_OF_RESOURCES;
-  }
-  return errcode_ret;
-}
-
-pi_result hip_piContextRelease(pi_context ctxt) {
-
-  assert(ctxt != nullptr);
-
-  if (ctxt->decrement_reference_count() > 0) {
-    return PI_SUCCESS;
-  }
-  ctxt->invoke_extended_deleters();
-
-  std::unique_ptr<_pi_context> context{ctxt};
-
-  if (!ctxt->is_primary()) {
-    hipCtx_t hipCtxt = ctxt->get();
-    // hipCtxSynchronize is not supported for AMD platform so we can just
-    // destroy the context, for NVIDIA make sure it's synchronized.
-#if defined(__HIP_PLATFORM_NVIDIA__)
-    hipCtx_t current = nullptr;
-    PI_CHECK_ERROR(hipCtxGetCurrent(&current));
-    if (hipCtxt != current) {
-      PI_CHECK_ERROR(hipCtxPushCurrent(hipCtxt));
-    }
-    PI_CHECK_ERROR(hipCtxSynchronize());
-    PI_CHECK_ERROR(hipCtxGetCurrent(&current));
-    if (hipCtxt == current) {
-      PI_CHECK_ERROR(hipCtxPopCurrent(&current));
-    }
-#endif
-    return PI_CHECK_ERROR(hipCtxDestroy(hipCtxt));
-  } else {
-    // Primary context is not destroyed, but released
-    hipDevice_t hipDev = ctxt->get_device()->get();
-    hipCtx_t current;
-    PI_CHECK_ERROR(hipCtxPopCurrent(&current));
-    return PI_CHECK_ERROR(hipDevicePrimaryCtxRelease(hipDev));
-  }
-
-  hipCtx_t hipCtxt = ctxt->get();
-  return PI_CHECK_ERROR(hipCtxDestroy(hipCtxt));
-}
-
-/// Gets the native HIP handle of a PI context object
-///
-/// \param[in] context The PI context to get the native HIP object of.
-/// \param[out] nativeHandle Set to the native handle of the PI context object.
-///
-/// \return PI_SUCCESS
-pi_result hip_piextContextGetNativeHandle(pi_context context,
-                                          pi_native_handle *nativeHandle) {
-  *nativeHandle = reinterpret_cast<pi_native_handle>(context->get());
-  return PI_SUCCESS;
-}
-
-/// Created a PI context object from a HIP context handle.
-/// TODO: Implement this.
-/// NOTE: The created PI object takes ownership of the native handle.
-///
-/// \param[in] nativeHandle The native handle to create PI context object from.
-/// \param[out] context Set to the PI context object created from native handle.
-///
-/// \return TBD
-pi_result hip_piextContextCreateWithNativeHandle(pi_native_handle nativeHandle,
-                                                 pi_uint32 num_devices,
-                                                 const pi_device *devices,
-                                                 bool ownNativeHandle,
-                                                 pi_context *context) {
-  (void)nativeHandle;
-  (void)num_devices;
-  (void)devices;
-  (void)ownNativeHandle;
-  (void)context;
-  sycl::detail::pi::die(
-      "Creation of PI context from native handle not implemented");
-  return {};
-}
-
-/// Creates a PI Memory object using a HIP memory allocation.
-/// Can trigger a manual copy depending on the mode.
-/// \TODO Implement USE_HOST_PTR using cuHostRegister
-///
-pi_result
-hip_piMemBufferCreate(pi_context context, pi_mem_flags flags, size_t size,
-                      void *host_ptr, pi_mem *ret_mem,
-                      [[maybe_unused]] const pi_mem_properties *properties) {
-  // Need input memory object
-  assert(ret_mem != nullptr);
-  assert((properties == nullptr || *properties == 0) &&
-         "no mem properties goes to HIP RT yet");
-  // Currently, USE_HOST_PTR is not implemented using host register
-  // since this triggers a weird segfault after program ends.
-  // Setting this constant to true enables testing that behavior.
-  const bool enableUseHostPtr = false;
-  const bool performInitialCopy =
-      (flags & PI_MEM_FLAGS_HOST_PTR_COPY) ||
-      ((flags & PI_MEM_FLAGS_HOST_PTR_USE) && !enableUseHostPtr);
-  pi_result retErr = PI_SUCCESS;
-  pi_mem retMemObj = nullptr;
-
-  try {
-    ScopedContext active(context);
-    void *ptr;
-    _pi_mem::mem_::buffer_mem_::alloc_mode allocMode =
-        _pi_mem::mem_::buffer_mem_::alloc_mode::classic;
-
-    if ((flags & PI_MEM_FLAGS_HOST_PTR_USE) && enableUseHostPtr) {
-      retErr = PI_CHECK_ERROR(
-          hipHostRegister(host_ptr, size, hipHostRegisterMapped));
-      retErr = PI_CHECK_ERROR(hipHostGetDevicePointer(&ptr, host_ptr, 0));
-      allocMode = _pi_mem::mem_::buffer_mem_::alloc_mode::use_host_ptr;
-    } else if (flags & PI_MEM_FLAGS_HOST_PTR_ALLOC) {
-      retErr = PI_CHECK_ERROR(hipHostMalloc(&host_ptr, size));
-      retErr = PI_CHECK_ERROR(hipHostGetDevicePointer(&ptr, host_ptr, 0));
-      allocMode = _pi_mem::mem_::buffer_mem_::alloc_mode::alloc_host_ptr;
-    } else {
-      retErr = PI_CHECK_ERROR(hipMalloc(&ptr, size));
-      if (flags & PI_MEM_FLAGS_HOST_PTR_COPY) {
-        allocMode = _pi_mem::mem_::buffer_mem_::alloc_mode::copy_in;
-      }
-    }
-
-    if (retErr == PI_SUCCESS) {
-      pi_mem parentBuffer = nullptr;
-
-      auto devPtr =
-          reinterpret_cast<_pi_mem::mem_::mem_::buffer_mem_::native_type>(ptr);
-      auto piMemObj = std::unique_ptr<_pi_mem>(new _pi_mem{
-          context, parentBuffer, allocMode, devPtr, host_ptr, size});
-      if (piMemObj != nullptr) {
-        retMemObj = piMemObj.release();
-        if (performInitialCopy) {
-          // Operates on the default stream of the current HIP context.
-          retErr = PI_CHECK_ERROR(hipMemcpyHtoD(devPtr, host_ptr, size));
-          // Synchronize with default stream implicitly used by cuMemcpyHtoD
-          // to make buffer data available on device before any other PI call
-          // uses it.
-          if (retErr == PI_SUCCESS) {
-            hipStream_t defaultStream = 0;
-            retErr = PI_CHECK_ERROR(hipStreamSynchronize(defaultStream));
-          }
-        }
-      } else {
-        retErr = PI_ERROR_OUT_OF_HOST_MEMORY;
-      }
-    }
-  } catch (pi_result err) {
-    retErr = err;
-  } catch (...) {
-    retErr = PI_ERROR_OUT_OF_RESOURCES;
-  }
-
-  *ret_mem = retMemObj;
-
-  return retErr;
-}
-
-/// Decreases the reference count of the Mem object.
-/// If this is zero, calls the relevant HIP Free function
-/// \return PI_SUCCESS unless deallocation error
-///
-pi_result hip_piMemRelease(pi_mem memObj) {
-  assert((memObj != nullptr) && "PI_ERROR_INVALID_MEM_OBJECTS");
-
-  pi_result ret = PI_SUCCESS;
-
-  try {
-
-    // Do nothing if there are other references
-    if (memObj->decrement_reference_count() > 0) {
-      return PI_SUCCESS;
-    }
-
-    // make sure memObj is released in case PI_CHECK_ERROR throws
-    std::unique_ptr<_pi_mem> uniqueMemObj(memObj);
-
-    if (memObj->is_sub_buffer()) {
-      return PI_SUCCESS;
-    }
-
-    ScopedContext active(uniqueMemObj->get_context());
-
-    if (memObj->mem_type_ == _pi_mem::mem_type::buffer) {
-      switch (uniqueMemObj->mem_.buffer_mem_.allocMode_) {
-      case _pi_mem::mem_::buffer_mem_::alloc_mode::copy_in:
-      case _pi_mem::mem_::buffer_mem_::alloc_mode::classic:
-        ret = PI_CHECK_ERROR(
-            hipFree((void *)uniqueMemObj->mem_.buffer_mem_.ptr_));
-        break;
-      case _pi_mem::mem_::buffer_mem_::alloc_mode::use_host_ptr:
-        ret = PI_CHECK_ERROR(
-            hipHostUnregister(uniqueMemObj->mem_.buffer_mem_.hostPtr_));
-        break;
-      case _pi_mem::mem_::buffer_mem_::alloc_mode::alloc_host_ptr:
-        ret = PI_CHECK_ERROR(
-            hipFreeHost(uniqueMemObj->mem_.buffer_mem_.hostPtr_));
-      };
-    }
-
-    else if (memObj->mem_type_ == _pi_mem::mem_type::surface) {
-      ret = PI_CHECK_ERROR(hipDestroySurfaceObject(
-          uniqueMemObj->mem_.surface_mem_.get_surface()));
-      auto array = uniqueMemObj->mem_.surface_mem_.get_array();
-      ret = PI_CHECK_ERROR(hipFreeArray(array));
-    }
-
-  } catch (pi_result err) {
-    ret = err;
-  } catch (...) {
-    ret = PI_ERROR_OUT_OF_RESOURCES;
-  }
-
-  if (ret != PI_SUCCESS) {
-    // A reported HIP error is either an implementation or an asynchronous HIP
-    // error for which it is unclear if the function that reported it succeeded
-    // or not. Either way, the state of the program is compromised and likely
-    // unrecoverable.
-    sycl::detail::pi::die(
-        "Unrecoverable program state reached in hip_piMemRelease");
-  }
-
-  return PI_SUCCESS;
-}
-
-/// Implements a buffer partition in the HIP backend.
-/// A buffer partition (or a sub-buffer, in OpenCL terms) is simply implemented
-/// as an offset over an existing HIP allocation.
-///
-pi_result hip_piMemBufferPartition(
-    pi_mem parent_buffer, pi_mem_flags flags,
-    [[maybe_unused]] pi_buffer_create_type buffer_create_type,
-    void *buffer_create_info, pi_mem *memObj) {
-  assert((parent_buffer != nullptr) && "PI_ERROR_INVALID_MEM_OBJECT");
-  assert(parent_buffer->is_buffer() && "PI_ERROR_INVALID_MEM_OBJECTS");
-  assert(!parent_buffer->is_sub_buffer() && "PI_ERROR_INVALID_MEM_OBJECT");
-
-  // Default value for flags means PI_MEM_FLAGS_ACCCESS_RW.
-  if (flags == 0) {
-    flags = PI_MEM_FLAGS_ACCESS_RW;
-  }
-
-  assert((flags == PI_MEM_FLAGS_ACCESS_RW) && "PI_ERROR_INVALID_VALUE");
-  assert((buffer_create_type == PI_BUFFER_CREATE_TYPE_REGION) &&
-         "PI_ERROR_INVALID_VALUE");
-  assert((buffer_create_info != nullptr) && "PI_ERROR_INVALID_VALUE");
-  assert(memObj != nullptr);
-
-  const auto bufferRegion =
-      *reinterpret_cast<pi_buffer_region>(buffer_create_info);
-  assert((bufferRegion.size != 0u) && "PI_ERROR_INVALID_BUFFER_SIZE");
-
-  assert((bufferRegion.origin <= (bufferRegion.origin + bufferRegion.size)) &&
-         "Overflow");
-  assert(((bufferRegion.origin + bufferRegion.size) <=
-          parent_buffer->mem_.buffer_mem_.get_size()) &&
-         "PI_ERROR_INVALID_BUFFER_SIZE");
-  // Retained indirectly due to retaining parent buffer below.
-  pi_context context = parent_buffer->context_;
-  _pi_mem::mem_::buffer_mem_::alloc_mode allocMode =
-      _pi_mem::mem_::buffer_mem_::alloc_mode::classic;
-
-  assert(parent_buffer->mem_.buffer_mem_.ptr_ !=
-         _pi_mem::mem_::buffer_mem_::native_type{0});
-  _pi_mem::mem_::buffer_mem_::native_type ptr =
-      parent_buffer->mem_.buffer_mem_.get_with_offset(bufferRegion.origin);
-
-  void *hostPtr = nullptr;
-  if (parent_buffer->mem_.buffer_mem_.hostPtr_) {
-    hostPtr = static_cast<char *>(parent_buffer->mem_.buffer_mem_.hostPtr_) +
-              bufferRegion.origin;
-  }
-
-  ReleaseGuard<pi_mem> releaseGuard(parent_buffer);
-
-  std::unique_ptr<_pi_mem> retMemObj{nullptr};
-  try {
-    ScopedContext active(context);
-
-    retMemObj = std::unique_ptr<_pi_mem>{new _pi_mem{
-        context, parent_buffer, allocMode, ptr, hostPtr, bufferRegion.size}};
-  } catch (pi_result err) {
-    *memObj = nullptr;
-    return err;
-  } catch (...) {
-    *memObj = nullptr;
-    return PI_ERROR_OUT_OF_HOST_MEMORY;
-  }
-
-  releaseGuard.dismiss();
-  *memObj = retMemObj.release();
-  return PI_SUCCESS;
-}
-
-pi_result hip_piMemGetInfo(pi_mem memObj, pi_mem_info queriedInfo,
-                           size_t expectedQuerySize, void *queryOutput,
-                           size_t *writtenQuerySize) {
-  (void)memObj;
-  (void)queriedInfo;
-  (void)expectedQuerySize;
-  (void)queryOutput;
-  (void)writtenQuerySize;
-
-  sycl::detail::pi::die("hip_piMemGetInfo not implemented");
-}
-
-/// Gets the native HIP handle of a PI mem object
-///
-/// \param[in] mem The PI mem to get the native HIP object of.
-/// \param[out] nativeHandle Set to the native handle of the PI mem object.
-///
-/// \return PI_SUCCESS
-pi_result hip_piextMemGetNativeHandle(pi_mem mem,
-                                      pi_native_handle *nativeHandle) {
-#if defined(__HIP_PLATFORM_NVIDIA__)
-  if (sizeof(_pi_mem::mem_::buffer_mem_::native_type) >
-      sizeof(pi_native_handle)) {
-    // Check that all the upper bits that cannot be represented by
-    // pi_native_handle are empty.
-    // NOTE: The following shift might trigger a warning, but the check in the
-    // if above makes sure that this does not underflow.
-    _pi_mem::mem_::buffer_mem_::native_type upperBits =
-        mem->mem_.buffer_mem_.get() >> (sizeof(pi_native_handle) * CHAR_BIT);
-    if (upperBits) {
-      // Return an error if any of the remaining bits is non-zero.
-      return PI_ERROR_INVALID_MEM_OBJECT;
-    }
-  }
-  *nativeHandle = static_cast<pi_native_handle>(mem->mem_.buffer_mem_.get());
-#elif defined(__HIP_PLATFORM_AMD__)
-  *nativeHandle =
-      reinterpret_cast<pi_native_handle>(mem->mem_.buffer_mem_.get());
-#else
-#error("Must define exactly one of __HIP_PLATFORM_AMD__ or __HIP_PLATFORM_NVIDIA__");
-#endif
-  return PI_SUCCESS;
-}
-
-/// Created a PI mem object from a HIP mem handle.
-/// TODO: Implement this.
-/// NOTE: The created PI object takes ownership of the native handle.
-///
-/// \param[in] nativeHandle The native handle to create PI mem object from.
-/// \param[in] context The PI context of the memory allocation.
-/// \param[in] ownNativeHandle Indicates if we own the native memory handle or
-/// it came from interop that asked to not transfer the ownership to SYCL RT.
-/// \param[out] mem Set to the PI mem object created from native handle.
-///
-/// \return TBD
-pi_result hip_piextMemCreateWithNativeHandle(pi_native_handle nativeHandle,
-                                             pi_context context,
-                                             bool ownNativeHandle,
-                                             pi_mem *mem) {
-  (void)nativeHandle;
-  (void)context;
-  (void)ownNativeHandle;
-  (void)mem;
-
-  sycl::detail::pi::die(
-      "Creation of PI mem from native handle not implemented");
-  return {};
-}
-
-/// Created a PI image mem object from a HIP image mem handle.
-/// TODO: Implement this.
-/// NOTE: The created PI object takes ownership of the native handle.
-///
-/// \param[in] nativeHandle The native handle to create PI mem object from.
-/// \param[in] context The PI context of the memory allocation.
-/// \param[in] ownNativeHandle Indicates if we own the native memory handle or
-/// it came from interop that asked to not transfer the ownership to SYCL RT.
-/// \param[in] ImageFormat The format of the image.
-/// \param[in] ImageDesc The description information for the image.
-/// \param[out] mem Set to the PI mem object created from native handle.
-///
-/// \return TBD
-pi_result hip_piextMemImageCreateWithNativeHandle(
-    pi_native_handle nativeHandle, pi_context context, bool ownNativeHandle,
-    const pi_image_format *ImageFormat, const pi_image_desc *ImageDesc,
-    pi_mem *mem) {
-  (void)nativeHandle;
-  (void)context;
-  (void)ownNativeHandle;
-  (void)ImageFormat;
-  (void)ImageDesc;
-  (void)mem;
-
-  sycl::detail::pi::die(
-      "Creation of PI mem from native image handle not implemented");
-  return {};
-}
-
-/// Creates a `pi_queue` object on the HIP backend.
-/// Valid properties
-/// * __SYCL_PI_HIP_USE_DEFAULT_STREAM -> hipStreamDefault
-/// * __SYCL_PI_HIP_SYNC_WITH_DEFAULT -> hipStreamNonBlocking
-/// \return Pi queue object mapping to a HIPStream
-///
-pi_result hip_piQueueCreate(pi_context context, pi_device device,
-                            pi_queue_properties properties, pi_queue *queue) {
-  try {
-    std::unique_ptr<_pi_queue> queueImpl{nullptr};
-
-    if (context->get_device() != device) {
-      *queue = nullptr;
-      return PI_ERROR_INVALID_DEVICE;
-    }
-
-    unsigned int flags = 0;
-
-    const bool is_out_of_order =
-        properties & PI_QUEUE_FLAG_OUT_OF_ORDER_EXEC_MODE_ENABLE;
-
-    std::vector<hipStream_t> computeHipStreams(
-        is_out_of_order ? _pi_queue::default_num_compute_streams : 1);
-    std::vector<hipStream_t> transferHipStreams(
-        is_out_of_order ? _pi_queue::default_num_transfer_streams : 0);
-
-    queueImpl = std::unique_ptr<_pi_queue>(new _pi_queue{
-        std::move(computeHipStreams), std::move(transferHipStreams), context,
-        device, properties, flags});
-
-    *queue = queueImpl.release();
-
-    return PI_SUCCESS;
-  } catch (pi_result err) {
-
-    return err;
-
-  } catch (...) {
-
-    return PI_ERROR_OUT_OF_RESOURCES;
-  }
-}
-pi_result hip_piextQueueCreate(pi_context Context, pi_device Device,
-                               pi_queue_properties *Properties,
-                               pi_queue *Queue) {
-  assert(Properties);
-  // Expect flags mask to be passed first.
-  assert(Properties[0] == PI_QUEUE_FLAGS);
-  if (Properties[0] != PI_QUEUE_FLAGS)
-    return PI_ERROR_INVALID_VALUE;
-  pi_queue_properties Flags = Properties[1];
-  // Extra data isn't supported yet.
-  assert(Properties[2] == 0);
-  if (Properties[2] != 0)
-    return PI_ERROR_INVALID_VALUE;
-  return hip_piQueueCreate(Context, Device, Flags, Queue);
-}
-
-pi_result hip_piQueueGetInfo(pi_queue command_queue, pi_queue_info param_name,
-                             size_t param_value_size, void *param_value,
-                             size_t *param_value_size_ret) {
-  assert(command_queue != nullptr);
-
-  switch (param_name) {
-  case PI_QUEUE_INFO_CONTEXT:
-    return getInfo(param_value_size, param_value, param_value_size_ret,
-                   command_queue->context_);
-  case PI_QUEUE_INFO_DEVICE:
-    return getInfo(param_value_size, param_value, param_value_size_ret,
-                   command_queue->device_);
-  case PI_QUEUE_INFO_REFERENCE_COUNT:
-    return getInfo(param_value_size, param_value, param_value_size_ret,
-                   command_queue->get_reference_count());
-  case PI_QUEUE_INFO_PROPERTIES:
-    return getInfo(param_value_size, param_value, param_value_size_ret,
-                   command_queue->properties_);
-  case PI_EXT_ONEAPI_QUEUE_INFO_EMPTY: {
-    bool IsReady = command_queue->all_of([](hipStream_t s) -> bool {
-      const hipError_t ret = hipStreamQuery(s);
-      if (ret == hipSuccess)
-        return true;
-
-      if (ret == hipErrorNotReady)
-        return false;
-
-      PI_CHECK_ERROR(ret);
-      return false;
-    });
-    return getInfo(param_value_size, param_value, param_value_size_ret,
-                   IsReady);
-  }
-  default:
-    __SYCL_PI_HANDLE_UNKNOWN_PARAM_NAME(param_name);
-  }
-  sycl::detail::pi::die("Queue info request not implemented");
-  return {};
-}
-
-pi_result hip_piQueueRetain(pi_queue command_queue) {
-  assert(command_queue != nullptr);
-  assert(command_queue->get_reference_count() > 0);
-
-  command_queue->increment_reference_count();
-  return PI_SUCCESS;
-}
-
-pi_result hip_piQueueRelease(pi_queue command_queue) {
-  assert(command_queue != nullptr);
-
-  if (command_queue->decrement_reference_count() > 0) {
-    return PI_SUCCESS;
-  }
-
-  try {
-    std::unique_ptr<_pi_queue> queueImpl(command_queue);
-
-    ScopedContext active(command_queue->get_context());
-
-    command_queue->for_each_stream([](hipStream_t s) {
-      PI_CHECK_ERROR(hipStreamSynchronize(s));
-      PI_CHECK_ERROR(hipStreamDestroy(s));
-    });
-
-    return PI_SUCCESS;
-  } catch (pi_result err) {
-    return err;
-  } catch (...) {
-    return PI_ERROR_OUT_OF_RESOURCES;
-  }
-}
-
-pi_result hip_piQueueFinish(pi_queue command_queue) {
-
-  // set default result to a negative result (avoid false-positve tests)
-  pi_result result = PI_ERROR_OUT_OF_HOST_MEMORY;
-
-  try {
-
-    assert(command_queue !=
-           nullptr); // need PI_ERROR_INVALID_EXTERNAL_HANDLE error code
-    ScopedContext active(command_queue->get_context());
-
-    command_queue->sync_streams<true>([&result](hipStream_t s) {
-      result = PI_CHECK_ERROR(hipStreamSynchronize(s));
-    });
-
-  } catch (pi_result err) {
-
-    result = err;
-
-  } catch (...) {
-
-    result = PI_ERROR_OUT_OF_RESOURCES;
-  }
-
-  return result;
-}
-
-// There is no HIP counterpart for queue flushing and we don't run into the
-// same problem of having to flush cross-queue dependencies as some of the
-// other plugins, so it can be left as no-op.
-pi_result hip_piQueueFlush(pi_queue command_queue) {
-  (void)command_queue;
-  return PI_SUCCESS;
-}
-
-/// Gets the native HIP handle of a PI queue object
-///
-/// \param[in] queue The PI queue to get the native HIP object of.
-/// \param[out] nativeHandle Set to the native handle of the PI queue object.
-///
-/// \return PI_SUCCESS
-pi_result hip_piextQueueGetNativeHandle(pi_queue queue,
-                                        pi_native_handle *nativeHandle,
-                                        int32_t *NativeHandleDesc) {
-  *NativeHandleDesc = 0;
-  ScopedContext active(queue->get_context());
-  *nativeHandle =
-      reinterpret_cast<pi_native_handle>(queue->get_next_compute_stream());
-  return PI_SUCCESS;
-}
-
-/// Created a PI queue object from a HIP queue handle.
-/// TODO: Implement this.
-/// NOTE: The created PI object takes ownership of the native handle.
-///
-/// \param[in] nativeHandle The native handle to create PI queue object from.
-/// \param[in] context is the PI context of the queue.
-/// \param[out] queue Set to the PI queue object created from native handle.
-/// \param ownNativeHandle tells if SYCL RT should assume the ownership of
-///        the native handle, if it can.
-///
-///
-/// \return TBD
-pi_result hip_piextQueueCreateWithNativeHandle(
-    pi_native_handle nativeHandle, int32_t NativeHandleDesc, pi_context context,
-    pi_device device, bool ownNativeHandle, pi_queue_properties *Properties,
-    pi_queue *queue) {
-  (void)nativeHandle;
-  (void)NativeHandleDesc;
-  (void)context;
-  (void)device;
-  (void)ownNativeHandle;
-  (void)Properties;
-  (void)queue;
-  sycl::detail::pi::die(
-      "Creation of PI queue from native handle not implemented");
-  return {};
-}
-
-pi_result hip_piEnqueueMemBufferWrite(pi_queue command_queue, pi_mem buffer,
-                                      pi_bool blocking_write, size_t offset,
-                                      size_t size, void *ptr,
-                                      pi_uint32 num_events_in_wait_list,
-                                      const pi_event *event_wait_list,
-                                      pi_event *event) {
-
-  assert(buffer != nullptr);
-  assert(command_queue != nullptr);
-  pi_result retErr = PI_SUCCESS;
-  std::unique_ptr<_pi_event> retImplEv{nullptr};
-
-  try {
-    ScopedContext active(command_queue->get_context());
-    hipStream_t hipStream = command_queue->get_next_transfer_stream();
-    retErr = enqueueEventsWait(command_queue, hipStream,
-                               num_events_in_wait_list, event_wait_list);
-
-    if (event) {
-      retImplEv = std::unique_ptr<_pi_event>(_pi_event::make_native(
-          PI_COMMAND_TYPE_MEM_BUFFER_WRITE, command_queue, hipStream));
-      retImplEv->start();
-    }
-
-    retErr = PI_CHECK_ERROR(
-        hipMemcpyHtoDAsync(buffer->mem_.buffer_mem_.get_with_offset(offset),
-                           ptr, size, hipStream));
-
-    if (event) {
-      retErr = retImplEv->record();
-    }
-
-    if (blocking_write) {
-      retErr = PI_CHECK_ERROR(hipStreamSynchronize(hipStream));
-    }
-
-    if (event) {
-      *event = retImplEv.release();
-    }
-  } catch (pi_result err) {
-    retErr = err;
-  }
-  return retErr;
-}
-
-pi_result hip_piEnqueueMemBufferRead(pi_queue command_queue, pi_mem buffer,
-                                     pi_bool blocking_read, size_t offset,
-                                     size_t size, void *ptr,
-                                     pi_uint32 num_events_in_wait_list,
-                                     const pi_event *event_wait_list,
-                                     pi_event *event) {
-
-  assert(buffer != nullptr);
-  assert(command_queue != nullptr);
-  pi_result retErr = PI_SUCCESS;
-  std::unique_ptr<_pi_event> retImplEv{nullptr};
-
-  try {
-    ScopedContext active(command_queue->get_context());
-    hipStream_t hipStream = command_queue->get_next_transfer_stream();
-    retErr = enqueueEventsWait(command_queue, hipStream,
-                               num_events_in_wait_list, event_wait_list);
-
-    if (event) {
-      retImplEv = std::unique_ptr<_pi_event>(_pi_event::make_native(
-          PI_COMMAND_TYPE_MEM_BUFFER_READ, command_queue, hipStream));
-      retImplEv->start();
-    }
-
-    retErr = PI_CHECK_ERROR(hipMemcpyDtoHAsync(
-        ptr, buffer->mem_.buffer_mem_.get_with_offset(offset), size,
-        hipStream));
-
-    if (event) {
-      retErr = retImplEv->record();
-    }
-
-    if (blocking_read) {
-      retErr = PI_CHECK_ERROR(hipStreamSynchronize(hipStream));
-    }
-
-    if (event) {
-      *event = retImplEv.release();
-    }
-
-  } catch (pi_result err) {
-    retErr = err;
-  }
-  return retErr;
-}
-
-pi_result hip_piEventsWait(pi_uint32 num_events, const pi_event *event_list) {
-
-  try {
-    assert(num_events != 0);
-    assert(event_list);
-    if (num_events == 0) {
-      return PI_ERROR_INVALID_VALUE;
-    }
-
-    if (!event_list) {
-      return PI_ERROR_INVALID_EVENT;
-    }
-
-    auto context = event_list[0]->get_context();
-    ScopedContext active(context);
-
-    auto waitFunc = [context](pi_event event) -> pi_result {
-      if (!event) {
-        return PI_ERROR_INVALID_EVENT;
-      }
-
-      if (event->get_context() != context) {
-        return PI_ERROR_INVALID_CONTEXT;
-      }
-
-      return event->wait();
-    };
-    return forLatestEvents(event_list, num_events, waitFunc);
-  } catch (pi_result err) {
-    return err;
-  } catch (...) {
-    return PI_ERROR_OUT_OF_RESOURCES;
-  }
-}
-
-pi_result hip_piKernelCreate(pi_program program, const char *kernel_name,
-                             pi_kernel *kernel) {
-  assert(kernel != nullptr);
-  assert(program != nullptr);
-
-  pi_result retErr = PI_SUCCESS;
-  std::unique_ptr<_pi_kernel> retKernel{nullptr};
-
-  try {
-    ScopedContext active(program->get_context());
-
-    hipFunction_t hipFunc;
-    retErr = PI_CHECK_ERROR(
-        hipModuleGetFunction(&hipFunc, program->get(), kernel_name));
-
-    std::string kernel_name_woffset = std::string(kernel_name) + "_with_offset";
-    hipFunction_t hipFuncWithOffsetParam;
-    hipError_t offsetRes = hipModuleGetFunction(
-        &hipFuncWithOffsetParam, program->get(), kernel_name_woffset.c_str());
-
-    // If there is no kernel with global offset parameter we mark it as missing
-    if (offsetRes == hipErrorNotFound) {
-      hipFuncWithOffsetParam = nullptr;
-    } else {
-      retErr = PI_CHECK_ERROR(offsetRes);
-    }
-
-    retKernel = std::unique_ptr<_pi_kernel>(
-        new _pi_kernel{hipFunc, hipFuncWithOffsetParam, kernel_name, program,
-                       program->get_context()});
-  } catch (pi_result err) {
-    retErr = err;
-  } catch (...) {
-    retErr = PI_ERROR_OUT_OF_HOST_MEMORY;
-  }
-
-  *kernel = retKernel.release();
-  return retErr;
-}
-
-pi_result hip_piKernelSetArg(pi_kernel kernel, pi_uint32 arg_index,
-                             size_t arg_size, const void *arg_value) {
-
-  assert(kernel != nullptr);
-  pi_result retErr = PI_SUCCESS;
-  try {
-    if (arg_value) {
-      kernel->set_kernel_arg(arg_index, arg_size, arg_value);
-    } else {
-      kernel->set_kernel_local_arg(arg_index, arg_size);
-    }
-  } catch (pi_result err) {
-    retErr = err;
-  }
-  return retErr;
-}
-
-pi_result hip_piextKernelSetArgMemObj(pi_kernel kernel, pi_uint32 arg_index,
-                                      const pi_mem_obj_property *arg_properties,
-                                      const pi_mem *arg_value) {
-  std::ignore = arg_properties;
-
-  assert(kernel != nullptr);
-  assert(arg_value != nullptr);
-
-  // Below sets kernel arg when zero-sized buffers are handled.
-  // In such case the corresponding memory is null.
-  if (*arg_value == nullptr) {
-    kernel->set_kernel_arg(arg_index, 0, nullptr);
-    return PI_SUCCESS;
-  }
-
-  pi_result retErr = PI_SUCCESS;
-  try {
-    pi_mem arg_mem = *arg_value;
-
-    if (arg_mem->mem_type_ == _pi_mem::mem_type::surface) {
-      auto array = arg_mem->mem_.surface_mem_.get_array();
-      hipArray_Format Format;
-      size_t NumChannels;
-      getArrayDesc(array, Format, NumChannels);
-      if (Format != HIP_AD_FORMAT_UNSIGNED_INT32 &&
-          Format != HIP_AD_FORMAT_SIGNED_INT32 &&
-          Format != HIP_AD_FORMAT_HALF && Format != HIP_AD_FORMAT_FLOAT) {
-        sycl::detail::pi::die(
-            "PI HIP kernels only support images with channel types int32, "
-            "uint32, float, and half.");
-      }
-      hipSurfaceObject_t hipSurf = arg_mem->mem_.surface_mem_.get_surface();
-      kernel->set_kernel_arg(arg_index, sizeof(hipSurf), (void *)&hipSurf);
-    } else
-
-    {
-      void *hipPtr = arg_mem->mem_.buffer_mem_.get_void();
-      kernel->set_kernel_arg(arg_index, sizeof(void *), (void *)&hipPtr);
-    }
-  } catch (pi_result err) {
-    retErr = err;
-  }
-  return retErr;
-}
-
-pi_result hip_piextKernelSetArgSampler(pi_kernel kernel, pi_uint32 arg_index,
-                                       const pi_sampler *arg_value) {
-
-  assert(kernel != nullptr);
-  assert(arg_value != nullptr);
-
-  pi_result retErr = PI_SUCCESS;
-  try {
-    pi_uint32 samplerProps = (*arg_value)->props_;
-    kernel->set_kernel_arg(arg_index, sizeof(pi_uint32), (void *)&samplerProps);
-  } catch (pi_result err) {
-    retErr = err;
-  }
-  return retErr;
-}
-
-pi_result hip_piEnqueueKernelLaunch(
-    pi_queue command_queue, pi_kernel kernel, pi_uint32 work_dim,
-    const size_t *global_work_offset, const size_t *global_work_size,
-    const size_t *local_work_size, pi_uint32 num_events_in_wait_list,
-    const pi_event *event_wait_list, pi_event *event) {
-
-  // Preconditions
-  assert(command_queue != nullptr);
-  assert(command_queue->get_context() == kernel->get_context());
-  assert(kernel != nullptr);
-  assert(global_work_offset != nullptr);
-  assert(work_dim > 0);
-  assert(work_dim < 4);
-
-  if (*global_work_size == 0) {
-    return hip_piEnqueueEventsWaitWithBarrier(
-        command_queue, num_events_in_wait_list, event_wait_list, event);
-  }
-
-  // Set the number of threads per block to the number of threads per warp
-  // by default unless user has provided a better number
-  size_t threadsPerBlock[3] = {32u, 1u, 1u};
-  size_t maxWorkGroupSize = 0u;
-  size_t maxThreadsPerBlock[3] = {};
-  bool providedLocalWorkGroupSize = (local_work_size != nullptr);
-
-  {
-    pi_result retError = hip_piDeviceGetInfo(
-        command_queue->device_, PI_DEVICE_INFO_MAX_WORK_ITEM_SIZES,
-        sizeof(maxThreadsPerBlock), maxThreadsPerBlock, nullptr);
-    assert(retError == PI_SUCCESS);
-    (void)retError;
-
-    retError = hip_piDeviceGetInfo(
-        command_queue->device_, PI_DEVICE_INFO_MAX_WORK_GROUP_SIZE,
-        sizeof(maxWorkGroupSize), &maxWorkGroupSize, nullptr);
-    assert(retError == PI_SUCCESS);
-    // The maxWorkGroupsSize = 1024 for AMD GPU
-    // The maxThreadsPerBlock = {1024, 1024, 1024}
-
-    if (providedLocalWorkGroupSize) {
-      auto isValid = [&](int dim) {
-        if (local_work_size[dim] > maxThreadsPerBlock[dim])
-          return PI_ERROR_INVALID_WORK_GROUP_SIZE;
-        // Checks that local work sizes are a divisor of the global work sizes
-        // which includes that the local work sizes are neither larger than the
-        // global work sizes and not 0.
-        if (0u == local_work_size[dim])
-          return PI_ERROR_INVALID_WORK_GROUP_SIZE;
-        if (0u != (global_work_size[dim] % local_work_size[dim]))
-          return PI_ERROR_INVALID_WORK_GROUP_SIZE;
-        threadsPerBlock[dim] = local_work_size[dim];
-        return PI_SUCCESS;
-      };
-
-      for (size_t dim = 0; dim < work_dim; dim++) {
-        auto err = isValid(dim);
-        if (err != PI_SUCCESS)
-          return err;
-      }
-    } else {
-      simpleGuessLocalWorkSize(threadsPerBlock, global_work_size,
-                               maxThreadsPerBlock, kernel);
-    }
-  }
-
-  if (maxWorkGroupSize <
-      size_t(threadsPerBlock[0] * threadsPerBlock[1] * threadsPerBlock[2])) {
-    return PI_ERROR_INVALID_WORK_GROUP_SIZE;
-  }
-
-  size_t blocksPerGrid[3] = {1u, 1u, 1u};
-
-  for (size_t i = 0; i < work_dim; i++) {
-    blocksPerGrid[i] =
-        (global_work_size[i] + threadsPerBlock[i] - 1) / threadsPerBlock[i];
-  }
-
-  pi_result retError = PI_SUCCESS;
-  std::unique_ptr<_pi_event> retImplEv{nullptr};
-
-  try {
-    ScopedContext active(command_queue->get_context());
-
-    pi_uint32 stream_token;
-    _pi_stream_guard guard;
-    hipStream_t hipStream = command_queue->get_next_compute_stream(
-        num_events_in_wait_list, event_wait_list, guard, &stream_token);
-    hipFunction_t hipFunc = kernel->get();
-
-    retError = enqueueEventsWait(command_queue, hipStream,
-                                 num_events_in_wait_list, event_wait_list);
-
-    // Set the implicit global offset parameter if kernel has offset variant
-    if (kernel->get_with_offset_parameter()) {
-      std::uint32_t hip_implicit_offset[3] = {0, 0, 0};
-      if (global_work_offset) {
-        for (size_t i = 0; i < work_dim; i++) {
-          hip_implicit_offset[i] =
-              static_cast<std::uint32_t>(global_work_offset[i]);
-          if (global_work_offset[i] != 0) {
-            hipFunc = kernel->get_with_offset_parameter();
-          }
-        }
-      }
-      kernel->set_implicit_offset_arg(sizeof(hip_implicit_offset),
-                                      hip_implicit_offset);
-    }
-
-    auto argIndices = kernel->get_arg_indices();
-
-    if (event) {
-      retImplEv = std::unique_ptr<_pi_event>(
-          _pi_event::make_native(PI_COMMAND_TYPE_NDRANGE_KERNEL, command_queue,
-                                 hipStream, stream_token));
-      retImplEv->start();
-    }
-
-    // Set local mem max size if env var is present
-    static const char *local_mem_sz_ptr =
-        std::getenv("SYCL_PI_HIP_MAX_LOCAL_MEM_SIZE");
-
-    if (local_mem_sz_ptr) {
-      int device_max_local_mem = 0;
-      retError = PI_CHECK_ERROR(hipDeviceGetAttribute(
-          &device_max_local_mem, hipDeviceAttributeMaxSharedMemoryPerBlock,
-          command_queue->get_device()->get()));
-
-      static const int env_val = std::atoi(local_mem_sz_ptr);
-      if (env_val <= 0 || env_val > device_max_local_mem) {
-        setErrorMessage("Invalid value specified for "
-                        "SYCL_PI_HIP_MAX_LOCAL_MEM_SIZE",
-                        PI_ERROR_PLUGIN_SPECIFIC_ERROR);
-        return PI_ERROR_PLUGIN_SPECIFIC_ERROR;
-      }
-      retError = PI_CHECK_ERROR(hipFuncSetAttribute(
-          hipFunc, hipFuncAttributeMaxDynamicSharedMemorySize, env_val));
-    }
-
-    retError = PI_CHECK_ERROR(hipModuleLaunchKernel(
-        hipFunc, blocksPerGrid[0], blocksPerGrid[1], blocksPerGrid[2],
-        threadsPerBlock[0], threadsPerBlock[1], threadsPerBlock[2],
-        kernel->get_local_size(), hipStream, argIndices.data(), nullptr));
-
-    kernel->clear_local_size();
-
-    if (event) {
-      retError = retImplEv->record();
-      *event = retImplEv.release();
-    }
-  } catch (pi_result err) {
-    retError = err;
-  }
-  return retError;
-}
-
-/// \TODO Not implemented
-pi_result
-hip_piEnqueueNativeKernel(pi_queue queue, void (*user_func)(void *), void *args,
-                          size_t cb_args, pi_uint32 num_mem_objects,
-                          const pi_mem *mem_list, const void **args_mem_loc,
-                          pi_uint32 num_events_in_wait_list,
-                          const pi_event *event_wait_list, pi_event *event) {
-  (void)queue;
-  (void)user_func;
-  (void)args;
-  (void)cb_args;
-  (void)num_mem_objects;
-  (void)mem_list;
-  (void)args_mem_loc;
-  (void)num_events_in_wait_list;
-  (void)event_wait_list;
-  (void)event;
-
-  sycl::detail::pi::die("Not implemented in HIP backend");
-  return {};
-}
-
-/// \TODO Not implemented
-
-pi_result hip_piMemImageCreate(pi_context context, pi_mem_flags flags,
-                               const pi_image_format *image_format,
-                               const pi_image_desc *image_desc, void *host_ptr,
-                               pi_mem *ret_mem) {
-
-  // Need input memory object
-  assert(ret_mem != nullptr);
-  const bool performInitialCopy = (flags & PI_MEM_FLAGS_HOST_PTR_COPY) ||
-                                  ((flags & PI_MEM_FLAGS_HOST_PTR_USE));
-  pi_result retErr = PI_SUCCESS;
-
-  // We only support RBGA channel order
-  // TODO: check SYCL CTS and spec. May also have to support BGRA
-  if (image_format->image_channel_order !=
-      pi_image_channel_order::PI_IMAGE_CHANNEL_ORDER_RGBA) {
-    sycl::detail::pi::die(
-        "hip_piMemImageCreate only supports RGBA channel order");
-  }
-
-  // We have to use cuArray3DCreate, which has some caveats. The height and
-  // depth parameters must be set to 0 produce 1D or 2D arrays. image_desc gives
-  // a minimum value of 1, so we need to convert the answer.
-  HIP_ARRAY3D_DESCRIPTOR array_desc;
-  array_desc.NumChannels = 4; // Only support 4 channel image
-  array_desc.Flags = 0;       // No flags required
-  array_desc.Width = image_desc->image_width;
-  if (image_desc->image_type == PI_MEM_TYPE_IMAGE1D) {
-    array_desc.Height = 0;
-    array_desc.Depth = 0;
-  } else if (image_desc->image_type == PI_MEM_TYPE_IMAGE2D) {
-    array_desc.Height = image_desc->image_height;
-    array_desc.Depth = 0;
-  } else if (image_desc->image_type == PI_MEM_TYPE_IMAGE3D) {
-    array_desc.Height = image_desc->image_height;
-    array_desc.Depth = image_desc->image_depth;
-  }
-
-  // We need to get this now in bytes for calculating the total image size later
-  size_t pixel_type_size_bytes;
-
-  switch (image_format->image_channel_data_type) {
-  case PI_IMAGE_CHANNEL_TYPE_UNORM_INT8:
-  case PI_IMAGE_CHANNEL_TYPE_UNSIGNED_INT8:
-    array_desc.Format = HIP_AD_FORMAT_UNSIGNED_INT8;
-    pixel_type_size_bytes = 1;
-    break;
-  case PI_IMAGE_CHANNEL_TYPE_SIGNED_INT8:
-    array_desc.Format = HIP_AD_FORMAT_SIGNED_INT8;
-    pixel_type_size_bytes = 1;
-    break;
-  case PI_IMAGE_CHANNEL_TYPE_UNORM_INT16:
-  case PI_IMAGE_CHANNEL_TYPE_UNSIGNED_INT16:
-    array_desc.Format = HIP_AD_FORMAT_UNSIGNED_INT16;
-    pixel_type_size_bytes = 2;
-    break;
-  case PI_IMAGE_CHANNEL_TYPE_SIGNED_INT16:
-    array_desc.Format = HIP_AD_FORMAT_SIGNED_INT16;
-    pixel_type_size_bytes = 2;
-    break;
-  case PI_IMAGE_CHANNEL_TYPE_HALF_FLOAT:
-    array_desc.Format = HIP_AD_FORMAT_HALF;
-    pixel_type_size_bytes = 2;
-    break;
-  case PI_IMAGE_CHANNEL_TYPE_UNSIGNED_INT32:
-    array_desc.Format = HIP_AD_FORMAT_UNSIGNED_INT32;
-    pixel_type_size_bytes = 4;
-    break;
-  case PI_IMAGE_CHANNEL_TYPE_SIGNED_INT32:
-    array_desc.Format = HIP_AD_FORMAT_SIGNED_INT32;
-    pixel_type_size_bytes = 4;
-    break;
-  case PI_IMAGE_CHANNEL_TYPE_FLOAT:
-    array_desc.Format = HIP_AD_FORMAT_FLOAT;
-    pixel_type_size_bytes = 4;
-    break;
-  default:
-    sycl::detail::pi::die(
-        "hip_piMemImageCreate given unsupported image_channel_data_type");
-  }
-
-  // When a dimension isn't used image_desc has the size set to 1
-  size_t pixel_size_bytes =
-      pixel_type_size_bytes * 4; // 4 is the only number of channels we support
-  size_t image_size_bytes = pixel_size_bytes * image_desc->image_width *
-                            image_desc->image_height * image_desc->image_depth;
-
-  ScopedContext active(context);
-  hipArray *image_array;
-  retErr = PI_CHECK_ERROR(hipArray3DCreate(
-      reinterpret_cast<hipCUarray *>(&image_array), &array_desc));
-
-  try {
-    if (performInitialCopy) {
-      // We have to use a different copy function for each image dimensionality
-      if (image_desc->image_type == PI_MEM_TYPE_IMAGE1D) {
-        retErr = PI_CHECK_ERROR(
-            hipMemcpyHtoA(image_array, 0, host_ptr, image_size_bytes));
-      } else if (image_desc->image_type == PI_MEM_TYPE_IMAGE2D) {
-        hip_Memcpy2D cpy_desc;
-        memset(&cpy_desc, 0, sizeof(cpy_desc));
-        cpy_desc.srcMemoryType = hipMemoryType::hipMemoryTypeHost;
-        cpy_desc.srcHost = host_ptr;
-        cpy_desc.dstMemoryType = hipMemoryType::hipMemoryTypeArray;
-        cpy_desc.dstArray = reinterpret_cast<hipCUarray>(image_array);
-        cpy_desc.WidthInBytes = pixel_size_bytes * image_desc->image_width;
-        cpy_desc.Height = image_desc->image_height;
-        retErr = PI_CHECK_ERROR(hipMemcpyParam2D(&cpy_desc));
-      } else if (image_desc->image_type == PI_MEM_TYPE_IMAGE3D) {
-        HIP_MEMCPY3D cpy_desc;
-        memset(&cpy_desc, 0, sizeof(cpy_desc));
-        cpy_desc.srcMemoryType = hipMemoryType::hipMemoryTypeHost;
-        cpy_desc.srcHost = host_ptr;
-        cpy_desc.dstMemoryType = hipMemoryType::hipMemoryTypeArray;
-        cpy_desc.dstArray = reinterpret_cast<hipCUarray>(image_array);
-        cpy_desc.WidthInBytes = pixel_size_bytes * image_desc->image_width;
-        cpy_desc.Height = image_desc->image_height;
-        cpy_desc.Depth = image_desc->image_depth;
-        retErr = PI_CHECK_ERROR(hipDrvMemcpy3D(&cpy_desc));
-      }
-    }
-
-    // HIP_RESOURCE_DESC is a union of different structs, shown here
-    // We need to fill it as described here to use it for a surface or texture
-    // HIP_RESOURCE_DESC::resType must be HIP_RESOURCE_TYPE_ARRAY and
-    // HIP_RESOURCE_DESC::res::array::hArray must be set to a valid HIP array
-    // handle.
-    // HIP_RESOURCE_DESC::flags must be set to zero
-
-    hipResourceDesc image_res_desc;
-    image_res_desc.res.array.array = image_array;
-    image_res_desc.resType = hipResourceTypeArray;
-
-    hipSurfaceObject_t surface;
-    retErr = PI_CHECK_ERROR(hipCreateSurfaceObject(&surface, &image_res_desc));
-
-    auto piMemObj = std::unique_ptr<_pi_mem>(new _pi_mem{
-        context, image_array, surface, image_desc->image_type, host_ptr});
-
-    if (piMemObj == nullptr) {
-      return PI_ERROR_OUT_OF_HOST_MEMORY;
-    }
-
-    *ret_mem = piMemObj.release();
-  } catch (pi_result err) {
-    PI_CHECK_ERROR(hipFreeArray(image_array));
-    return err;
-  } catch (...) {
-    PI_CHECK_ERROR(hipFreeArray(image_array));
-    return PI_ERROR_UNKNOWN;
-  }
-  return retErr;
-}
-
-/// \TODO Not implemented
-pi_result hip_piMemImageGetInfo(pi_mem image, pi_image_info param_name,
-                                size_t param_value_size, void *param_value,
-                                size_t *param_value_size_ret) {
-  (void)image;
-  (void)param_name;
-  (void)param_value_size;
-  (void)param_value;
-  (void)param_value_size_ret;
-
-  sycl::detail::pi::die("hip_piMemImageGetInfo not implemented");
-  return {};
-}
-
-pi_result hip_piMemRetain(pi_mem mem) {
-  assert(mem != nullptr);
-  assert(mem->get_reference_count() > 0);
-  mem->increment_reference_count();
-  return PI_SUCCESS;
-}
-
-/// Not used as HIP backend only creates programs from binary.
-/// See \ref hip_piclProgramCreateWithBinary.
-///
-pi_result hip_piclProgramCreateWithSource(pi_context context, pi_uint32 count,
-                                          const char **strings,
-                                          const size_t *lengths,
-                                          pi_program *program) {
-  (void)context;
-  (void)count;
-  (void)strings;
-  (void)lengths;
-  (void)program;
-
-  sycl::detail::pi::hipPrint("hip_piclProgramCreateWithSource not implemented");
-  return PI_ERROR_INVALID_OPERATION;
-}
-
-/// Loads the images from a PI program into a HIPmodule that can be
-/// used later on to extract functions (kernels).
-/// See \ref _pi_program for implementation details.
-///
-pi_result hip_piProgramBuild(
-    pi_program program, [[maybe_unused]] pi_uint32 num_devices,
-    [[maybe_unused]] const pi_device *device_list, const char *options,
-    [[maybe_unused]] void (*pfn_notify)(pi_program program, void *user_data),
-    [[maybe_unused]] void *user_data) {
-
-  assert(program != nullptr);
-  assert(num_devices == 1 || num_devices == 0);
-  assert(device_list != nullptr || num_devices == 0);
-  assert(pfn_notify == nullptr);
-  assert(user_data == nullptr);
-  pi_result retError = PI_SUCCESS;
-
-  try {
-    ScopedContext active(program->get_context());
-
-    program->build_program(options);
-
-  } catch (pi_result err) {
-    retError = err;
-  }
-  return retError;
-}
-
-/// \TODO Not implemented
-pi_result hip_piProgramCreate(pi_context context, const void *il, size_t length,
-                              pi_program *res_program) {
-  (void)context;
-  (void)il;
-  (void)length;
-  (void)res_program;
-
-  sycl::detail::pi::die("hip_piProgramCreate not implemented");
-  return {};
-}
-
-/// Loads images from a list of PTX or HIPBIN binaries.
-/// Note: No calls to HIP driver API in this function, only store binaries
-/// for later.
-///
-/// Note: Only supports one device
-///
-pi_result hip_piProgramCreateWithBinary(
-    pi_context context, [[maybe_unused]] pi_uint32 num_devices,
-    [[maybe_unused]] const pi_device *device_list, const size_t *lengths,
-    const unsigned char **binaries, size_t num_metadata_entries,
-    const pi_device_binary_property *metadata, pi_int32 *binary_status,
-    pi_program *program) {
-  (void)num_metadata_entries;
-  (void)metadata;
-  (void)binary_status;
-
-  assert(context != nullptr);
-  assert(binaries != nullptr);
-  assert(program != nullptr);
-  assert(device_list != nullptr);
-  assert(num_devices == 1 && "HIP contexts are for a single device");
-  assert((context->get_device()->get() == device_list[0]->get()) &&
-         "Mismatch between devices context and passed context when creating "
-         "program from binary");
-
-  pi_result retError = PI_SUCCESS;
-
-  std::unique_ptr<_pi_program> retProgram{new _pi_program{context}};
-
-  // TODO: Set metadata here and use reqd_work_group_size information.
-  // See cuda_piProgramCreateWithBinary
-
-  const bool has_length = (lengths != nullptr);
-  size_t length = has_length
-                      ? lengths[0]
-                      : strlen(reinterpret_cast<const char *>(binaries[0])) + 1;
-
-  assert(length != 0);
-
-  retProgram->set_binary(reinterpret_cast<const char *>(binaries[0]), length);
-
-  *program = retProgram.release();
-
-  return retError;
-}
-
-pi_result hip_piProgramGetInfo(pi_program program, pi_program_info param_name,
-                               size_t param_value_size, void *param_value,
-                               size_t *param_value_size_ret) {
-  assert(program != nullptr);
-
-  switch (param_name) {
-  case PI_PROGRAM_INFO_REFERENCE_COUNT:
-    return getInfo(param_value_size, param_value, param_value_size_ret,
-                   program->get_reference_count());
-  case PI_PROGRAM_INFO_CONTEXT:
-    return getInfo(param_value_size, param_value, param_value_size_ret,
-                   program->context_);
-  case PI_PROGRAM_INFO_NUM_DEVICES:
-    return getInfo(param_value_size, param_value, param_value_size_ret, 1u);
-  case PI_PROGRAM_INFO_DEVICES:
-    return getInfoArray(1, param_value_size, param_value, param_value_size_ret,
-                        &program->context_->deviceId_);
-  case PI_PROGRAM_INFO_SOURCE:
-    return getInfo(param_value_size, param_value, param_value_size_ret,
-                   program->binary_);
-  case PI_PROGRAM_INFO_BINARY_SIZES:
-    return getInfoArray(1, param_value_size, param_value, param_value_size_ret,
-                        &program->binarySizeInBytes_);
-  case PI_PROGRAM_INFO_BINARIES:
-    return getInfoArray(1, param_value_size, param_value, param_value_size_ret,
-                        &program->binary_);
-  case PI_PROGRAM_INFO_KERNEL_NAMES: {
-    return getInfo(param_value_size, param_value, param_value_size_ret,
-                   getKernelNames(program).c_str());
-  }
-  default:
-    __SYCL_PI_HANDLE_UNKNOWN_PARAM_NAME(param_name);
-  }
-  sycl::detail::pi::die("Program info request not implemented");
-  return {};
-}
-
-pi_result hip_piProgramLink(pi_context context, pi_uint32 num_devices,
-                            const pi_device *device_list, const char *options,
-                            pi_uint32 num_input_programs,
-                            const pi_program *input_programs,
-                            void (*pfn_notify)(pi_program program,
-                                               void *user_data),
-                            void *user_data, pi_program *ret_program) {
-  (void)context;
-  (void)num_devices;
-  (void)device_list;
-  (void)options;
-  (void)num_input_programs;
-  (void)input_programs;
-  (void)pfn_notify;
-  (void)user_data;
-  (void)ret_program;
-  sycl::detail::pi::die(
-      "hip_piProgramLink: linking not supported with hip backend");
-  return {};
-}
-
-/// Creates a new program that is the outcome of the compilation of the headers
-///  and the program.
-/// \TODO Implement asynchronous compilation
-///
-pi_result hip_piProgramCompile(
-    pi_program program, [[maybe_unused]] pi_uint32 num_devices,
-    [[maybe_unused]] const pi_device *device_list, const char *options,
-    [[maybe_unused]] pi_uint32 num_input_headers,
-    const pi_program *input_headers, const char **header_include_names,
-    [[maybe_unused]] void (*pfn_notify)(pi_program program, void *user_data),
-    [[maybe_unused]] void *user_data) {
-  (void)input_headers;
-  (void)header_include_names;
-
-  assert(program != nullptr);
-  assert(num_devices == 1 || num_devices == 0);
-  assert(device_list != nullptr || num_devices == 0);
-  assert(pfn_notify == nullptr);
-  assert(user_data == nullptr);
-  assert(num_input_headers == 0);
-  pi_result retError = PI_SUCCESS;
-
-  try {
-    ScopedContext active(program->get_context());
-
-    program->build_program(options);
-
-  } catch (pi_result err) {
-    retError = err;
-  }
-  return retError;
-}
-
-pi_result hip_piProgramGetBuildInfo(pi_program program, pi_device device,
-                                    pi_program_build_info param_name,
-                                    size_t param_value_size, void *param_value,
-                                    size_t *param_value_size_ret) {
-  (void)device;
-
-  assert(program != nullptr);
-
-  switch (param_name) {
-  case PI_PROGRAM_BUILD_INFO_STATUS: {
-    return getInfo(param_value_size, param_value, param_value_size_ret,
-                   program->buildStatus_);
-  }
-  case PI_PROGRAM_BUILD_INFO_OPTIONS:
-    return getInfo(param_value_size, param_value, param_value_size_ret,
-                   program->buildOptions_.c_str());
-  case PI_PROGRAM_BUILD_INFO_LOG:
-    return getInfoArray(program->MAX_LOG_SIZE, param_value_size, param_value,
-                        param_value_size_ret, program->infoLog_);
-  default:
-    __SYCL_PI_HANDLE_UNKNOWN_PARAM_NAME(param_name);
-  }
-  sycl::detail::pi::die("Program Build info request not implemented");
-  return {};
-}
-
-pi_result hip_piProgramRetain(pi_program program) {
-  assert(program != nullptr);
-  assert(program->get_reference_count() > 0);
-  program->increment_reference_count();
-  return PI_SUCCESS;
-}
-
-/// Decreases the reference count of a pi_program object.
-/// When the reference count reaches 0, it unloads the module from
-/// the context.
-pi_result hip_piProgramRelease(pi_program program) {
-  assert(program != nullptr);
-
-  // double delete or someone is messing with the ref count.
-  // either way, cannot safely proceed.
-  assert(program->get_reference_count() != 0 &&
-         "Reference count overflow detected in hip_piProgramRelease.");
-
-  // decrement ref count. If it is 0, delete the program.
-  if (program->decrement_reference_count() == 0) {
-
-    std::unique_ptr<_pi_program> program_ptr{program};
-
-    pi_result result = PI_ERROR_INVALID_PROGRAM;
-
-    try {
-      ScopedContext active(program->get_context());
-      auto hipModule = program->get();
-      result = PI_CHECK_ERROR(hipModuleUnload(hipModule));
-    } catch (...) {
-      result = PI_ERROR_OUT_OF_RESOURCES;
-    }
-
-    return result;
-  }
-
-  return PI_SUCCESS;
-}
-
-/// Gets the native HIP handle of a PI program object
-///
-/// \param[in] program The PI program to get the native HIP object of.
-/// \param[out] nativeHandle Set to the native handle of the PI program object.
-///
-/// \return TBD
-pi_result hip_piextProgramGetNativeHandle(pi_program program,
-                                          pi_native_handle *nativeHandle) {
-  *nativeHandle = reinterpret_cast<pi_native_handle>(program->get());
-  return PI_SUCCESS;
-}
-
-/// Created a PI program object from a HIP program handle.
-/// TODO: Implement this.
-/// NOTE: The created PI object takes ownership of the native handle.
-///
-/// \param[in] nativeHandle The native handle to create PI program object from.
-/// \param[in] context The PI context of the program.
-/// \param[in] ownNativeHandle tells if should assume the ownership of
-///            the native handle.
-/// \param[out] program Set to the PI program object created from native handle.
-///
-/// \return TBD
-pi_result hip_piextProgramCreateWithNativeHandle(pi_native_handle nativeHandle,
-                                                 pi_context context,
-                                                 bool ownNativeHandle,
-                                                 pi_program *program) {
-  (void)nativeHandle;
-  (void)context;
-  (void)ownNativeHandle;
-  (void)program;
-
-  sycl::detail::pi::die(
-      "Creation of PI program from native handle not implemented");
-  return {};
-}
-
-pi_result hip_piKernelGetInfo(pi_kernel kernel, pi_kernel_info param_name,
-                              size_t param_value_size, void *param_value,
-                              size_t *param_value_size_ret) {
-
-  if (kernel != nullptr) {
-
-    switch (param_name) {
-    case PI_KERNEL_INFO_FUNCTION_NAME:
-      return getInfo(param_value_size, param_value, param_value_size_ret,
-                     kernel->get_name());
-    case PI_KERNEL_INFO_NUM_ARGS:
-      return getInfo(param_value_size, param_value, param_value_size_ret,
-                     kernel->get_num_args());
-    case PI_KERNEL_INFO_REFERENCE_COUNT:
-      return getInfo(param_value_size, param_value, param_value_size_ret,
-                     kernel->get_reference_count());
-    case PI_KERNEL_INFO_CONTEXT: {
-      return getInfo(param_value_size, param_value, param_value_size_ret,
-                     kernel->get_context());
-    }
-    case PI_KERNEL_INFO_PROGRAM: {
-      return getInfo(param_value_size, param_value, param_value_size_ret,
-                     kernel->get_program());
-    }
-    case PI_KERNEL_INFO_ATTRIBUTES: {
-      return getInfo(param_value_size, param_value, param_value_size_ret, "");
-    }
-    default: {
-      __SYCL_PI_HANDLE_UNKNOWN_PARAM_NAME(param_name);
-    }
-    }
-  }
-
-  return PI_ERROR_INVALID_KERNEL;
-}
-
-pi_result hip_piKernelGetGroupInfo(pi_kernel kernel, pi_device device,
-                                   pi_kernel_group_info param_name,
-                                   size_t param_value_size, void *param_value,
-                                   size_t *param_value_size_ret) {
-
-  // here we want to query about a kernel's hip blocks!
-
-  if (kernel != nullptr) {
-
-    switch (param_name) {
-    case PI_KERNEL_GROUP_INFO_GLOBAL_WORK_SIZE: {
-      size_t global_work_size[3] = {0, 0, 0};
-
-      int max_block_dimX{0}, max_block_dimY{0}, max_block_dimZ{0};
-      sycl::detail::pi::assertion(
-          hipDeviceGetAttribute(&max_block_dimX, hipDeviceAttributeMaxBlockDimX,
-                                device->get()) == hipSuccess);
-      sycl::detail::pi::assertion(
-          hipDeviceGetAttribute(&max_block_dimY, hipDeviceAttributeMaxBlockDimY,
-                                device->get()) == hipSuccess);
-      sycl::detail::pi::assertion(
-          hipDeviceGetAttribute(&max_block_dimZ, hipDeviceAttributeMaxBlockDimZ,
-                                device->get()) == hipSuccess);
-
-      int max_grid_dimX{0}, max_grid_dimY{0}, max_grid_dimZ{0};
-      sycl::detail::pi::assertion(
-          hipDeviceGetAttribute(&max_grid_dimX, hipDeviceAttributeMaxGridDimX,
-                                device->get()) == hipSuccess);
-      sycl::detail::pi::assertion(
-          hipDeviceGetAttribute(&max_grid_dimY, hipDeviceAttributeMaxGridDimY,
-                                device->get()) == hipSuccess);
-      sycl::detail::pi::assertion(
-          hipDeviceGetAttribute(&max_grid_dimZ, hipDeviceAttributeMaxGridDimZ,
-                                device->get()) == hipSuccess);
-
-      global_work_size[0] = max_block_dimX * max_grid_dimX;
-      global_work_size[1] = max_block_dimY * max_grid_dimY;
-      global_work_size[2] = max_block_dimZ * max_grid_dimZ;
-      return getInfoArray(3, param_value_size, param_value,
-                          param_value_size_ret, global_work_size);
-    }
-    case PI_KERNEL_GROUP_INFO_WORK_GROUP_SIZE: {
-      int max_threads = 0;
-      sycl::detail::pi::assertion(
-          hipFuncGetAttribute(&max_threads,
-                              HIP_FUNC_ATTRIBUTE_MAX_THREADS_PER_BLOCK,
-                              kernel->get()) == hipSuccess);
-      return getInfo(param_value_size, param_value, param_value_size_ret,
-                     size_t(max_threads));
-    }
-    case PI_KERNEL_GROUP_INFO_COMPILE_WORK_GROUP_SIZE: {
-      // Returns the work-group size specified in the kernel source or IL.
-      // If the work-group size is not specified in the kernel source or IL,
-      // (0, 0, 0) is returned.
-      // https://www.khronos.org/registry/OpenCL/sdk/2.1/docs/man/xhtml/clGetKernelWorkGroupInfo.html
-
-      // TODO: can we extract the work group size from the PTX?
-      size_t group_size[3] = {0, 0, 0};
-      return getInfoArray(3, param_value_size, param_value,
-                          param_value_size_ret, group_size);
-    }
-    case PI_KERNEL_GROUP_INFO_LOCAL_MEM_SIZE: {
-      // OpenCL LOCAL == HIP SHARED
-      int bytes = 0;
-      sycl::detail::pi::assertion(
-          hipFuncGetAttribute(&bytes, HIP_FUNC_ATTRIBUTE_SHARED_SIZE_BYTES,
-                              kernel->get()) == hipSuccess);
-      return getInfo(param_value_size, param_value, param_value_size_ret,
-                     pi_uint64(bytes));
-    }
-    case PI_KERNEL_GROUP_INFO_PREFERRED_WORK_GROUP_SIZE_MULTIPLE: {
-      // Work groups should be multiples of the warp size
-      int warpSize = 0;
-      sycl::detail::pi::assertion(
-          hipDeviceGetAttribute(&warpSize, hipDeviceAttributeWarpSize,
-                                device->get()) == hipSuccess);
-      return getInfo(param_value_size, param_value, param_value_size_ret,
-                     static_cast<size_t>(warpSize));
-    }
-    case PI_KERNEL_GROUP_INFO_PRIVATE_MEM_SIZE: {
-      // OpenCL PRIVATE == HIP LOCAL
-      int bytes = 0;
-      sycl::detail::pi::assertion(
-          hipFuncGetAttribute(&bytes, HIP_FUNC_ATTRIBUTE_LOCAL_SIZE_BYTES,
-                              kernel->get()) == hipSuccess);
-      return getInfo(param_value_size, param_value, param_value_size_ret,
-                     pi_uint64(bytes));
-    }
-    case PI_KERNEL_GROUP_INFO_NUM_REGS: {
-      sycl::detail::pi::die("PI_KERNEL_GROUP_INFO_NUM_REGS in "
-                            "piKernelGetGroupInfo not implemented\n");
-      return {};
-    }
-
-    default:
-      __SYCL_PI_HANDLE_UNKNOWN_PARAM_NAME(param_name);
-    }
-  }
-
-  return PI_ERROR_INVALID_KERNEL;
-}
-
-pi_result hip_piKernelGetSubGroupInfo(
-    pi_kernel kernel, pi_device device, pi_kernel_sub_group_info param_name,
-    size_t input_value_size, const void *input_value, size_t param_value_size,
-    void *param_value, size_t *param_value_size_ret) {
-  (void)input_value_size;
-  (void)input_value;
-
-  if (kernel != nullptr) {
-    switch (param_name) {
-    case PI_KERNEL_MAX_SUB_GROUP_SIZE: {
-      // Sub-group size is equivalent to warp size
-      int warpSize = 0;
-      sycl::detail::pi::assertion(
-          hipDeviceGetAttribute(&warpSize, hipDeviceAttributeWarpSize,
-                                device->get()) == hipSuccess);
-      return getInfo(param_value_size, param_value, param_value_size_ret,
-                     static_cast<uint32_t>(warpSize));
-    }
-    case PI_KERNEL_MAX_NUM_SUB_GROUPS: {
-      // Number of sub-groups = max block size / warp size + possible remainder
-      int max_threads = 0;
-      sycl::detail::pi::assertion(
-          hipFuncGetAttribute(&max_threads,
-                              HIP_FUNC_ATTRIBUTE_MAX_THREADS_PER_BLOCK,
-                              kernel->get()) == hipSuccess);
-      int warpSize = 0;
-      hip_piKernelGetSubGroupInfo(kernel, device, PI_KERNEL_MAX_SUB_GROUP_SIZE,
-                                  0, nullptr, sizeof(uint32_t), &warpSize,
-                                  nullptr);
-      int maxWarps = (max_threads + warpSize - 1) / warpSize;
-      return getInfo(param_value_size, param_value, param_value_size_ret,
-                     static_cast<uint32_t>(maxWarps));
-    }
-    case PI_KERNEL_COMPILE_NUM_SUB_GROUPS: {
-      // Return value of 0 => not specified
-      // TODO: Revisit if PTX is generated for compile-time work-group sizes
-      return getInfo(param_value_size, param_value, param_value_size_ret, 0);
-    }
-    case PI_KERNEL_COMPILE_SUB_GROUP_SIZE_INTEL: {
-      // Return value of 0 => unspecified or "auto" sub-group size
-      // Correct for now, since warp size may be read from special register
-      // TODO: Return warp size once default is primary sub-group size
-      // TODO: Revisit if we can recover [[sub_group_size]] attribute from PTX
-      return getInfo(param_value_size, param_value, param_value_size_ret, 0);
-    }
-    default:
-      __SYCL_PI_HANDLE_UNKNOWN_PARAM_NAME(param_name);
-    }
-  }
-  return PI_ERROR_INVALID_KERNEL;
-}
-
-pi_result hip_piKernelRetain(pi_kernel kernel) {
-  assert(kernel != nullptr);
-  assert(kernel->get_reference_count() > 0u);
-
-  kernel->increment_reference_count();
-  return PI_SUCCESS;
-}
-
-pi_result hip_piKernelRelease(pi_kernel kernel) {
-  assert(kernel != nullptr);
-
-  // double delete or someone is messing with the ref count.
-  // either way, cannot safely proceed.
-  assert(kernel->get_reference_count() != 0 &&
-         "Reference count overflow detected in hip_piKernelRelease.");
-
-  // decrement ref count. If it is 0, delete the program.
-  if (kernel->decrement_reference_count() == 0) {
-    // no internal hip resources to clean up. Just delete it.
-    delete kernel;
-    return PI_SUCCESS;
-  }
-
-  return PI_SUCCESS;
-}
-
-// A NOP for the HIP backend
-pi_result hip_piKernelSetExecInfo(pi_kernel kernel,
-                                  pi_kernel_exec_info param_name,
-                                  size_t param_value_size,
-                                  const void *param_value) {
-  (void)kernel;
-  (void)param_name;
-  (void)param_value_size;
-  (void)param_value;
-
-  return PI_SUCCESS;
-}
-
-pi_result hip_piextProgramSetSpecializationConstant(pi_program, pi_uint32,
-                                                    size_t, const void *) {
-  // This entry point is only used for native specialization constants (SPIR-V),
-  // and the HIP plugin is AOT only so this entry point is not supported.
-  sycl::detail::pi::die("Native specialization constants are not supported");
-  return {};
-}
-
-pi_result hip_piextKernelSetArgPointer(pi_kernel kernel, pi_uint32 arg_index,
-                                       size_t arg_size, const void *arg_value) {
-  kernel->set_kernel_arg(arg_index, arg_size, arg_value);
-  return PI_SUCCESS;
-}
-
-//
-// Events
-//
-pi_result hip_piEventCreate(pi_context context, pi_event *event) {
-  (void)context;
-  (void)event;
-
-  sycl::detail::pi::die("PI Event Create not implemented in HIP backend");
-}
-
-pi_result hip_piEventGetInfo(pi_event event, pi_event_info param_name,
-                             size_t param_value_size, void *param_value,
-                             size_t *param_value_size_ret) {
-  assert(event != nullptr);
-
-  switch (param_name) {
-  case PI_EVENT_INFO_COMMAND_QUEUE:
-    return getInfo(param_value_size, param_value, param_value_size_ret,
-                   event->get_queue());
-  case PI_EVENT_INFO_COMMAND_TYPE:
-    return getInfo(param_value_size, param_value, param_value_size_ret,
-                   event->get_command_type());
-  case PI_EVENT_INFO_REFERENCE_COUNT:
-    return getInfo(param_value_size, param_value, param_value_size_ret,
-                   event->get_reference_count());
-  case PI_EVENT_INFO_COMMAND_EXECUTION_STATUS: {
-    return getInfo(param_value_size, param_value, param_value_size_ret,
-                   static_cast<pi_event_status>(event->get_execution_status()));
-  }
-  case PI_EVENT_INFO_CONTEXT:
-    return getInfo(param_value_size, param_value, param_value_size_ret,
-                   event->get_context());
-  default:
-    __SYCL_PI_HANDLE_UNKNOWN_PARAM_NAME(param_name);
-  }
-
-  return PI_ERROR_INVALID_EVENT;
-}
-
-/// Obtain profiling information from PI HIP events
-/// Timings from HIP are only elapsed time.
-pi_result hip_piEventGetProfilingInfo(pi_event event,
-                                      pi_profiling_info param_name,
-                                      size_t param_value_size,
-                                      void *param_value,
-                                      size_t *param_value_size_ret) {
-
-  assert(event != nullptr);
-
-  pi_queue queue = event->get_queue();
-  if (queue == nullptr ||
-      !(queue->properties_ & PI_QUEUE_FLAG_PROFILING_ENABLE)) {
-    return PI_ERROR_PROFILING_INFO_NOT_AVAILABLE;
-  }
-
-  switch (param_name) {
-  case PI_PROFILING_INFO_COMMAND_QUEUED:
-  case PI_PROFILING_INFO_COMMAND_SUBMIT:
-    // Note: No user for this case
-    return getInfo<pi_uint64>(param_value_size, param_value,
-                              param_value_size_ret, event->get_queued_time());
-  case PI_PROFILING_INFO_COMMAND_START:
-    return getInfo<pi_uint64>(param_value_size, param_value,
-                              param_value_size_ret, event->get_start_time());
-  case PI_PROFILING_INFO_COMMAND_END:
-    return getInfo<pi_uint64>(param_value_size, param_value,
-                              param_value_size_ret, event->get_end_time());
-  default:
-    __SYCL_PI_HANDLE_UNKNOWN_PARAM_NAME(param_name);
-  }
-  sycl::detail::pi::die("Event Profiling info request not implemented");
-  return {};
-}
-
-pi_result hip_piEventSetCallback(pi_event event,
-                                 pi_int32 command_exec_callback_type,
-                                 pfn_notify notify, void *user_data) {
-  (void)event;
-  (void)command_exec_callback_type;
-  (void)notify;
-  (void)user_data;
-
-  sycl::detail::pi::die("Event Callback not implemented in HIP backend");
-  return PI_SUCCESS;
-}
-
-pi_result hip_piEventSetStatus(pi_event event, pi_int32 execution_status) {
-  (void)event;
-  (void)execution_status;
-
-  sycl::detail::pi::die("Event Set Status not implemented in HIP backend");
-  return PI_ERROR_INVALID_VALUE;
-}
-
-pi_result hip_piEventRetain(pi_event event) {
-  assert(event != nullptr);
-
-  const auto refCount = event->increment_reference_count();
-
-  sycl::detail::pi::assertion(
-      refCount != 0, "Reference count overflow detected in hip_piEventRetain.");
-
-  return PI_SUCCESS;
-}
-
-pi_result hip_piEventRelease(pi_event event) {
-  assert(event != nullptr);
-
-  // double delete or someone is messing with the ref count.
-  // either way, cannot safely proceed.
-  sycl::detail::pi::assertion(
-      event->get_reference_count() != 0,
-      "Reference count overflow detected in hip_piEventRelease.");
-
-  // decrement ref count. If it is 0, delete the event.
-  if (event->decrement_reference_count() == 0) {
-    std::unique_ptr<_pi_event> event_ptr{event};
-    pi_result result = PI_ERROR_INVALID_EVENT;
-    try {
-      ScopedContext active(event->get_context());
-      result = event->release();
-    } catch (...) {
-      result = PI_ERROR_OUT_OF_RESOURCES;
-    }
-    return result;
-  }
-
-  return PI_SUCCESS;
-}
-
-/// Enqueues a wait on the given queue for all events.
-/// See \ref enqueueEventWait
-///
-/// Currently queues are represented by a single in-order stream, therefore
-/// every command is an implicit barrier and so hip_piEnqueueEventsWait has the
-/// same behavior as hip_piEnqueueEventsWaitWithBarrier. So
-/// hip_piEnqueueEventsWait can just call hip_piEnqueueEventsWaitWithBarrier.
-pi_result hip_piEnqueueEventsWait(pi_queue command_queue,
-                                  pi_uint32 num_events_in_wait_list,
-                                  const pi_event *event_wait_list,
-                                  pi_event *event) {
-  return hip_piEnqueueEventsWaitWithBarrier(
-      command_queue, num_events_in_wait_list, event_wait_list, event);
-}
-
-/// Enqueues a wait on the given queue for all specified events.
-/// See \ref enqueueEventWaitWithBarrier
-///
-/// If the events list is empty, the enqueued wait will wait on all previous
-/// events in the queue.
-pi_result hip_piEnqueueEventsWaitWithBarrier(pi_queue command_queue,
-                                             pi_uint32 num_events_in_wait_list,
-                                             const pi_event *event_wait_list,
-                                             pi_event *event) {
-  if (!command_queue) {
-    return PI_ERROR_INVALID_QUEUE;
-  }
-
-  pi_result result;
-
-  try {
-    ScopedContext active(command_queue->get_context());
-    pi_uint32 stream_token;
-    _pi_stream_guard guard;
-    hipStream_t hipStream = command_queue->get_next_compute_stream(
-        num_events_in_wait_list, event_wait_list, guard, &stream_token);
-    {
-      std::lock_guard<std::mutex> guard(command_queue->barrier_mutex_);
-      if (command_queue->barrier_event_ == nullptr) {
-        PI_CHECK_ERROR(hipEventCreate(&command_queue->barrier_event_));
-      }
-      if (num_events_in_wait_list == 0) { //  wait on all work
-        if (command_queue->barrier_tmp_event_ == nullptr) {
-          PI_CHECK_ERROR(hipEventCreate(&command_queue->barrier_tmp_event_));
-        }
-        command_queue->sync_streams(
-            [hipStream,
-             tmp_event = command_queue->barrier_tmp_event_](hipStream_t s) {
-              if (hipStream != s) {
-                PI_CHECK_ERROR(hipEventRecord(tmp_event, s));
-                PI_CHECK_ERROR(hipStreamWaitEvent(hipStream, tmp_event, 0));
-              }
-            });
-      } else { // wait just on given events
-        forLatestEvents(event_wait_list, num_events_in_wait_list,
-                        [hipStream](pi_event event) -> pi_result {
-                          if (event->get_queue()->has_been_synchronized(
-                                  event->get_compute_stream_token())) {
-                            return PI_SUCCESS;
-                          } else {
-                            return PI_CHECK_ERROR(
-                                hipStreamWaitEvent(hipStream, event->get(), 0));
-                          }
-                        });
-      }
-
-      result = PI_CHECK_ERROR(
-          hipEventRecord(command_queue->barrier_event_, hipStream));
-      for (unsigned int i = 0;
-           i < command_queue->compute_applied_barrier_.size(); i++) {
-        command_queue->compute_applied_barrier_[i] = false;
-      }
-      for (unsigned int i = 0;
-           i < command_queue->transfer_applied_barrier_.size(); i++) {
-        command_queue->transfer_applied_barrier_[i] = false;
-      }
-    }
-    if (result != PI_SUCCESS) {
-      return result;
-    }
-
-    if (event) {
-      *event = _pi_event::make_native(PI_COMMAND_TYPE_MARKER, command_queue,
-                                      hipStream, stream_token);
-      (*event)->start();
-      (*event)->record();
-    }
-
-    return PI_SUCCESS;
-  } catch (pi_result err) {
-    return err;
-  } catch (...) {
-    return PI_ERROR_UNKNOWN;
-  }
-}
-
-/// Gets the native HIP handle of a PI event object
-///
-/// \param[in] event The PI event to get the native HIP object of.
-/// \param[out] nativeHandle Set to the native handle of the PI event object.
-///
-/// \return PI_SUCCESS on success. PI_ERROR_INVALID_EVENT if given a user event.
-pi_result hip_piextEventGetNativeHandle(pi_event event,
-                                        pi_native_handle *nativeHandle) {
-  *nativeHandle = reinterpret_cast<pi_native_handle>(event->get());
-  return PI_SUCCESS;
-}
-
-/// Created a PI event object from a HIP event handle.
-/// TODO: Implement this.
-/// NOTE: The created PI object takes ownership of the native handle.
-///
-/// \param[in] nativeHandle The native handle to create PI event object from.
-/// \param[out] event Set to the PI event object created from native handle.
-///
-/// \return TBD
-pi_result hip_piextEventCreateWithNativeHandle(pi_native_handle nativeHandle,
-                                               pi_context context,
-                                               bool ownNativeHandle,
-                                               pi_event *event) {
-  (void)nativeHandle;
-  (void)context;
-  (void)ownNativeHandle;
-  (void)event;
-
-  sycl::detail::pi::die(
-      "Creation of PI event from native handle not implemented");
-  return {};
-}
-
-/// Creates a PI sampler object
-///
-/// \param[in] context The context the sampler is created for.
-/// \param[in] sampler_properties The properties for the sampler.
-/// \param[out] result_sampler Set to the resulting sampler object.
-///
-/// \return PI_SUCCESS on success. PI_ERROR_INVALID_VALUE if given an invalid
-/// property
-///         or if there is multiple of properties from the same category.
-pi_result hip_piSamplerCreate(pi_context context,
-                              const pi_sampler_properties *sampler_properties,
-                              pi_sampler *result_sampler) {
-  std::unique_ptr<_pi_sampler> retImplSampl{new _pi_sampler(context)};
-
-  bool propSeen[3] = {false, false, false};
-  for (size_t i = 0; sampler_properties[i] != 0; i += 2) {
-    switch (sampler_properties[i]) {
-    case PI_SAMPLER_PROPERTIES_NORMALIZED_COORDS:
-      if (propSeen[0]) {
-        return PI_ERROR_INVALID_VALUE;
-      }
-      propSeen[0] = true;
-      retImplSampl->props_ |= sampler_properties[i + 1];
-      break;
-    case PI_SAMPLER_PROPERTIES_FILTER_MODE:
-      if (propSeen[1]) {
-        return PI_ERROR_INVALID_VALUE;
-      }
-      propSeen[1] = true;
-      retImplSampl->props_ |=
-          (sampler_properties[i + 1] - PI_SAMPLER_FILTER_MODE_NEAREST) << 1;
-      break;
-    case PI_SAMPLER_PROPERTIES_ADDRESSING_MODE:
-      if (propSeen[2]) {
-        return PI_ERROR_INVALID_VALUE;
-      }
-      propSeen[2] = true;
-      retImplSampl->props_ |=
-          (sampler_properties[i + 1] - PI_SAMPLER_ADDRESSING_MODE_NONE) << 2;
-      break;
-    default:
-      return PI_ERROR_INVALID_VALUE;
-    }
-  }
-
-  if (!propSeen[0]) {
-    retImplSampl->props_ |= PI_TRUE;
-  }
-  // Default filter mode to CL_FILTER_NEAREST
-  if (!propSeen[2]) {
-    retImplSampl->props_ |=
-        (PI_SAMPLER_ADDRESSING_MODE_CLAMP % PI_SAMPLER_ADDRESSING_MODE_NONE)
-        << 2;
-  }
-
-  *result_sampler = retImplSampl.release();
-  return PI_SUCCESS;
-}
-
-/// Gets information from a PI sampler object
-///
-/// \param[in] sampler The sampler to get the information from.
-/// \param[in] param_name The name of the information to get.
-/// \param[in] param_value_size The size of the param_value.
-/// \param[out] param_value Set to information value.
-/// \param[out] param_value_size_ret Set to the size of the information value.
-///
-/// \return PI_SUCCESS on success.
-pi_result hip_piSamplerGetInfo(pi_sampler sampler, pi_sampler_info param_name,
-                               size_t param_value_size, void *param_value,
-                               size_t *param_value_size_ret) {
-  assert(sampler != nullptr);
-
-  switch (param_name) {
-  case PI_SAMPLER_INFO_REFERENCE_COUNT:
-    return getInfo(param_value_size, param_value, param_value_size_ret,
-                   sampler->get_reference_count());
-  case PI_SAMPLER_INFO_CONTEXT:
-    return getInfo(param_value_size, param_value, param_value_size_ret,
-                   sampler->context_);
-  case PI_SAMPLER_INFO_NORMALIZED_COORDS: {
-    pi_bool norm_coords_prop = static_cast<pi_bool>(sampler->props_ & 0x1);
-    return getInfo(param_value_size, param_value, param_value_size_ret,
-                   norm_coords_prop);
-  }
-  case PI_SAMPLER_INFO_FILTER_MODE: {
-    pi_sampler_filter_mode filter_prop = static_cast<pi_sampler_filter_mode>(
-        ((sampler->props_ >> 1) & 0x1) + PI_SAMPLER_FILTER_MODE_NEAREST);
-    return getInfo(param_value_size, param_value, param_value_size_ret,
-                   filter_prop);
-  }
-  case PI_SAMPLER_INFO_ADDRESSING_MODE: {
-    pi_sampler_addressing_mode addressing_prop =
-        static_cast<pi_sampler_addressing_mode>(
-            (sampler->props_ >> 2) + PI_SAMPLER_ADDRESSING_MODE_NONE);
-    return getInfo(param_value_size, param_value, param_value_size_ret,
-                   addressing_prop);
-  }
-  default:
-    __SYCL_PI_HANDLE_UNKNOWN_PARAM_NAME(param_name);
-  }
-  return {};
-}
-
-/// Retains a PI sampler object, incrementing its reference count.
-///
-/// \param[in] sampler The sampler to increment the reference count of.
-///
-/// \return PI_SUCCESS.
-pi_result hip_piSamplerRetain(pi_sampler sampler) {
-  assert(sampler != nullptr);
-  sampler->increment_reference_count();
-  return PI_SUCCESS;
-}
-
-/// Releases a PI sampler object, decrementing its reference count. If the
-/// reference count reaches zero, the sampler object is destroyed.
-///
-/// \param[in] sampler The sampler to decrement the reference count of.
-///
-/// \return PI_SUCCESS.
-pi_result hip_piSamplerRelease(pi_sampler sampler) {
-  assert(sampler != nullptr);
-
-  // double delete or someone is messing with the ref count.
-  // either way, cannot safely proceed.
-  sycl::detail::pi::assertion(
-      sampler->get_reference_count() != 0,
-      "Reference count overflow detected in hip_piSamplerRelease.");
-
-  // decrement ref count. If it is 0, delete the sampler.
-  if (sampler->decrement_reference_count() == 0) {
-    delete sampler;
-  }
-
-  return PI_SUCCESS;
-}
-
-/// General 3D memory copy operation.
-/// This function requires the corresponding HIP context to be at the top of
-/// the context stack
-/// If the source and/or destination is on the device, src_ptr and/or dst_ptr
-/// must be a pointer to a hipDevPtr
-static pi_result commonEnqueueMemBufferCopyRect(
-    hipStream_t hip_stream, pi_buff_rect_region region, const void *src_ptr,
-    const hipMemoryType src_type, pi_buff_rect_offset src_offset,
-    size_t src_row_pitch, size_t src_slice_pitch, void *dst_ptr,
-    const hipMemoryType dst_type, pi_buff_rect_offset dst_offset,
-    size_t dst_row_pitch, size_t dst_slice_pitch) {
-
-  assert(region != nullptr);
-  assert(src_offset != nullptr);
-  assert(dst_offset != nullptr);
-
-  assert(src_type == hipMemoryTypeDevice || src_type == hipMemoryTypeHost);
-  assert(dst_type == hipMemoryTypeDevice || dst_type == hipMemoryTypeHost);
-
-  src_row_pitch = (!src_row_pitch) ? region->width_bytes : src_row_pitch;
-  src_slice_pitch = (!src_slice_pitch) ? (region->height_scalar * src_row_pitch)
-                                       : src_slice_pitch;
-  dst_row_pitch = (!dst_row_pitch) ? region->width_bytes : dst_row_pitch;
-  dst_slice_pitch = (!dst_slice_pitch) ? (region->height_scalar * dst_row_pitch)
-                                       : dst_slice_pitch;
-
-  HIP_MEMCPY3D params;
-
-  params.WidthInBytes = region->width_bytes;
-  params.Height = region->height_scalar;
-  params.Depth = region->depth_scalar;
-
-  params.srcMemoryType = src_type;
-  params.srcDevice = src_type == hipMemoryTypeDevice
-                         ? *static_cast<const hipDeviceptr_t *>(src_ptr)
-                         : 0;
-  params.srcHost = src_type == hipMemoryTypeHost ? src_ptr : nullptr;
-  params.srcXInBytes = src_offset->x_bytes;
-  params.srcY = src_offset->y_scalar;
-  params.srcZ = src_offset->z_scalar;
-  params.srcPitch = src_row_pitch;
-  params.srcHeight = src_slice_pitch / src_row_pitch;
-
-  params.dstMemoryType = dst_type;
-  params.dstDevice = dst_type == hipMemoryTypeDevice
-                         ? *reinterpret_cast<hipDeviceptr_t *>(dst_ptr)
-                         : 0;
-  params.dstHost = dst_type == hipMemoryTypeHost ? dst_ptr : nullptr;
-  params.dstXInBytes = dst_offset->x_bytes;
-  params.dstY = dst_offset->y_scalar;
-  params.dstZ = dst_offset->z_scalar;
-  params.dstPitch = dst_row_pitch;
-  params.dstHeight = dst_slice_pitch / dst_row_pitch;
-
-  return PI_CHECK_ERROR(hipDrvMemcpy3DAsync(&params, hip_stream));
-
-  return PI_SUCCESS;
-}
-
-pi_result hip_piEnqueueMemBufferReadRect(
-    pi_queue command_queue, pi_mem buffer, pi_bool blocking_read,
-    pi_buff_rect_offset buffer_offset, pi_buff_rect_offset host_offset,
-    pi_buff_rect_region region, size_t buffer_row_pitch,
-    size_t buffer_slice_pitch, size_t host_row_pitch, size_t host_slice_pitch,
-    void *ptr, pi_uint32 num_events_in_wait_list,
-    const pi_event *event_wait_list, pi_event *event) {
-
-  assert(buffer != nullptr);
-  assert(command_queue != nullptr);
-
-  pi_result retErr = PI_SUCCESS;
-  void *devPtr = buffer->mem_.buffer_mem_.get_void();
-  std::unique_ptr<_pi_event> retImplEv{nullptr};
-
-  try {
-    ScopedContext active(command_queue->get_context());
-    hipStream_t hipStream = command_queue->get_next_transfer_stream();
-
-    retErr = enqueueEventsWait(command_queue, hipStream,
-                               num_events_in_wait_list, event_wait_list);
-
-    if (event) {
-      retImplEv = std::unique_ptr<_pi_event>(_pi_event::make_native(
-          PI_COMMAND_TYPE_MEM_BUFFER_READ_RECT, command_queue, hipStream));
-      retImplEv->start();
-    }
-
-    retErr = commonEnqueueMemBufferCopyRect(
-        hipStream, region, &devPtr, hipMemoryTypeDevice, buffer_offset,
-        buffer_row_pitch, buffer_slice_pitch, ptr, hipMemoryTypeHost,
-        host_offset, host_row_pitch, host_slice_pitch);
-
-    if (event) {
-      retErr = retImplEv->record();
-    }
-
-    if (blocking_read) {
-      retErr = PI_CHECK_ERROR(hipStreamSynchronize(hipStream));
-    }
-
-    if (event) {
-      *event = retImplEv.release();
-    }
-
-  } catch (pi_result err) {
-    retErr = err;
-  }
-  return retErr;
-}
-
-pi_result hip_piEnqueueMemBufferWriteRect(
-    pi_queue command_queue, pi_mem buffer, pi_bool blocking_write,
-    pi_buff_rect_offset buffer_offset, pi_buff_rect_offset host_offset,
-    pi_buff_rect_region region, size_t buffer_row_pitch,
-    size_t buffer_slice_pitch, size_t host_row_pitch, size_t host_slice_pitch,
-    const void *ptr, pi_uint32 num_events_in_wait_list,
-    const pi_event *event_wait_list, pi_event *event) {
-
-  assert(buffer != nullptr);
-  assert(command_queue != nullptr);
-
-  pi_result retErr = PI_SUCCESS;
-  void *devPtr = buffer->mem_.buffer_mem_.get_void();
-  std::unique_ptr<_pi_event> retImplEv{nullptr};
-
-  try {
-    ScopedContext active(command_queue->get_context());
-    hipStream_t hipStream = command_queue->get_next_transfer_stream();
-    retErr = enqueueEventsWait(command_queue, hipStream,
-                               num_events_in_wait_list, event_wait_list);
-
-    if (event) {
-      retImplEv = std::unique_ptr<_pi_event>(_pi_event::make_native(
-          PI_COMMAND_TYPE_MEM_BUFFER_WRITE_RECT, command_queue, hipStream));
-      retImplEv->start();
-    }
-
-    retErr = commonEnqueueMemBufferCopyRect(
-        hipStream, region, ptr, hipMemoryTypeHost, host_offset, host_row_pitch,
-        host_slice_pitch, &devPtr, hipMemoryTypeDevice, buffer_offset,
-        buffer_row_pitch, buffer_slice_pitch);
-
-    if (event) {
-      retErr = retImplEv->record();
-    }
-
-    if (blocking_write) {
-      retErr = PI_CHECK_ERROR(hipStreamSynchronize(hipStream));
-    }
-
-    if (event) {
-      *event = retImplEv.release();
-    }
-
-  } catch (pi_result err) {
-    retErr = err;
-  }
-  return retErr;
-}
-
-pi_result hip_piEnqueueMemBufferCopy(pi_queue command_queue, pi_mem src_buffer,
-                                     pi_mem dst_buffer, size_t src_offset,
-                                     size_t dst_offset, size_t size,
-                                     pi_uint32 num_events_in_wait_list,
-                                     const pi_event *event_wait_list,
-                                     pi_event *event) {
-  if (!command_queue) {
-    return PI_ERROR_INVALID_QUEUE;
-  }
-
-  std::unique_ptr<_pi_event> retImplEv{nullptr};
-
-  try {
-    ScopedContext active(command_queue->get_context());
-    pi_result result;
-    auto stream = command_queue->get_next_transfer_stream();
-
-    if (event_wait_list) {
-      result = enqueueEventsWait(command_queue, stream, num_events_in_wait_list,
-                                 event_wait_list);
-    }
-
-    if (event) {
-      retImplEv = std::unique_ptr<_pi_event>(_pi_event::make_native(
-          PI_COMMAND_TYPE_MEM_BUFFER_COPY, command_queue, stream));
-      result = retImplEv->start();
-    }
-
-    auto src = src_buffer->mem_.buffer_mem_.get_with_offset(src_offset);
-    auto dst = dst_buffer->mem_.buffer_mem_.get_with_offset(dst_offset);
-
-    result = PI_CHECK_ERROR(hipMemcpyDtoDAsync(dst, src, size, stream));
-
-    if (event) {
-      result = retImplEv->record();
-      *event = retImplEv.release();
-    }
-
-    return result;
-  } catch (pi_result err) {
-    return err;
-  } catch (...) {
-    return PI_ERROR_UNKNOWN;
-  }
-}
-
-pi_result hip_piEnqueueMemBufferCopyRect(
-    pi_queue command_queue, pi_mem src_buffer, pi_mem dst_buffer,
-    pi_buff_rect_offset src_origin, pi_buff_rect_offset dst_origin,
-    pi_buff_rect_region region, size_t src_row_pitch, size_t src_slice_pitch,
-    size_t dst_row_pitch, size_t dst_slice_pitch,
-    pi_uint32 num_events_in_wait_list, const pi_event *event_wait_list,
-    pi_event *event) {
-
-  assert(src_buffer != nullptr);
-  assert(dst_buffer != nullptr);
-  assert(command_queue != nullptr);
-
-  pi_result retErr = PI_SUCCESS;
-  void *srcPtr = src_buffer->mem_.buffer_mem_.get_void();
-  void *dstPtr = dst_buffer->mem_.buffer_mem_.get_void();
-  std::unique_ptr<_pi_event> retImplEv{nullptr};
-
-  try {
-    ScopedContext active(command_queue->get_context());
-    hipStream_t hipStream = command_queue->get_next_transfer_stream();
-    retErr = enqueueEventsWait(command_queue, hipStream,
-                               num_events_in_wait_list, event_wait_list);
-
-    if (event) {
-      retImplEv = std::unique_ptr<_pi_event>(_pi_event::make_native(
-          PI_COMMAND_TYPE_MEM_BUFFER_COPY_RECT, command_queue, hipStream));
-      retImplEv->start();
-    }
-
-    retErr = commonEnqueueMemBufferCopyRect(
-        hipStream, region, &srcPtr, hipMemoryTypeDevice, src_origin,
-        src_row_pitch, src_slice_pitch, &dstPtr, hipMemoryTypeDevice,
-        dst_origin, dst_row_pitch, dst_slice_pitch);
-
-    if (event) {
-      retImplEv->record();
-      *event = retImplEv.release();
-    }
-
-  } catch (pi_result err) {
-    retErr = err;
-  }
-  return retErr;
-}
-
-pi_result hip_piEnqueueMemBufferFill(pi_queue command_queue, pi_mem buffer,
-                                     const void *pattern, size_t pattern_size,
-                                     size_t offset, size_t size,
-                                     pi_uint32 num_events_in_wait_list,
-                                     const pi_event *event_wait_list,
-                                     pi_event *event) {
-  assert(command_queue != nullptr);
-
-  auto args_are_multiples_of_pattern_size =
-      (offset % pattern_size == 0) || (size % pattern_size == 0);
-
-  auto pattern_is_valid = (pattern != nullptr);
-
-  auto pattern_size_is_valid =
-      ((pattern_size & (pattern_size - 1)) == 0) && // is power of two
-      (pattern_size > 0) && (pattern_size <= 128);  // falls within valid range
-
-  assert(args_are_multiples_of_pattern_size && pattern_is_valid &&
-         pattern_size_is_valid);
-  (void)args_are_multiples_of_pattern_size;
-  (void)pattern_is_valid;
-  (void)pattern_size_is_valid;
-
-  std::unique_ptr<_pi_event> retImplEv{nullptr};
-
-  try {
-    ScopedContext active(command_queue->get_context());
-
-    auto stream = command_queue->get_next_transfer_stream();
-    pi_result result;
-    if (event_wait_list) {
-      result = enqueueEventsWait(command_queue, stream, num_events_in_wait_list,
-                                 event_wait_list);
-    }
-
-    if (event) {
-      retImplEv = std::unique_ptr<_pi_event>(_pi_event::make_native(
-          PI_COMMAND_TYPE_MEM_BUFFER_FILL, command_queue, stream));
-      result = retImplEv->start();
-    }
-
-    auto dstDevice = buffer->mem_.buffer_mem_.get_with_offset(offset);
-    auto N = size / pattern_size;
-
-    // pattern size in bytes
-    switch (pattern_size) {
-    case 1: {
-      auto value = *static_cast<const uint8_t *>(pattern);
-      result = PI_CHECK_ERROR(hipMemsetD8Async(dstDevice, value, N, stream));
-      break;
-    }
-    case 2: {
-      auto value = *static_cast<const uint16_t *>(pattern);
-      result = PI_CHECK_ERROR(hipMemsetD16Async(dstDevice, value, N, stream));
-      break;
-    }
-    case 4: {
-      auto value = *static_cast<const uint32_t *>(pattern);
-      result = PI_CHECK_ERROR(hipMemsetD32Async(dstDevice, value, N, stream));
-      break;
-    }
-
-    default: {
-      // HIP has no memset functions that allow setting values more than 4
-      // bytes. PI API lets you pass an arbitrary "pattern" to the buffer
-      // fill, which can be more than 4 bytes. We must break up the pattern
-      // into 1 byte values, and set the buffer using multiple strided calls.
-      // The first 4 patterns are set using hipMemsetD32Async then all
-      // subsequent 1 byte patterns are set using hipMemset2DAsync which is
-      // called for each pattern.
-
-      // Calculate the number of patterns, stride, number of times the pattern
-      // needs to be applied, and the number of times the first 32 bit pattern
-      // needs to be applied.
-      auto number_of_steps = pattern_size / sizeof(uint8_t);
-      auto pitch = number_of_steps * sizeof(uint8_t);
-      auto height = size / number_of_steps;
-      auto count_32 = size / sizeof(uint32_t);
-
-      // Get 4-byte chunk of the pattern and call hipMemsetD32Async
-      auto value = *(static_cast<const uint32_t *>(pattern));
-      result =
-          PI_CHECK_ERROR(hipMemsetD32Async(dstDevice, value, count_32, stream));
-      for (auto step = 4u; step < number_of_steps; ++step) {
-        // take 1 byte of the pattern
-        value = *(static_cast<const uint8_t *>(pattern) + step);
-
-        // offset the pointer to the part of the buffer we want to write to
-        auto offset_ptr = reinterpret_cast<void *>(
-            reinterpret_cast<uint8_t *>(dstDevice) + (step * sizeof(uint8_t)));
-
-        // set all of the pattern chunks
-        result = PI_CHECK_ERROR(hipMemset2DAsync(
-            offset_ptr, pitch, value, sizeof(uint8_t), height, stream));
-      }
-      break;
-    }
-    }
-
-    if (event) {
-      result = retImplEv->record();
-      *event = retImplEv.release();
-    }
-
-    return result;
-  } catch (pi_result err) {
-    return err;
-  } catch (...) {
-    return PI_ERROR_UNKNOWN;
-  }
-}
-
-static size_t imageElementByteSize(hipArray_Format array_format) {
-  switch (array_format) {
-  case HIP_AD_FORMAT_UNSIGNED_INT8:
-  case HIP_AD_FORMAT_SIGNED_INT8:
-    return 1;
-  case HIP_AD_FORMAT_UNSIGNED_INT16:
-  case HIP_AD_FORMAT_SIGNED_INT16:
-  case HIP_AD_FORMAT_HALF:
-    return 2;
-  case HIP_AD_FORMAT_UNSIGNED_INT32:
-  case HIP_AD_FORMAT_SIGNED_INT32:
-  case HIP_AD_FORMAT_FLOAT:
-    return 4;
-  default:
-    return 0;
-  }
-  sycl::detail::pi::die("Invalid iamge format.");
-  return 0;
-}
-
-/// General ND memory copy operation for images (where N > 1).
-/// This function requires the corresponding HIP context to be at the top of
-/// the context stack
-/// If the source and/or destination is an array, src_ptr and/or dst_ptr
-/// must be a pointer to a hipArray
-
-static pi_result commonEnqueueMemImageNDCopy(
-    hipStream_t hip_stream, pi_mem_type img_type, const size_t *region,
-    const void *src_ptr, const hipMemoryType src_type, const size_t *src_offset,
-    void *dst_ptr, const hipMemoryType dst_type, const size_t *dst_offset) {
-  assert(region != nullptr);
-
-  assert(src_type == hipMemoryTypeArray || src_type == hipMemoryTypeHost);
-  assert(dst_type == hipMemoryTypeArray || dst_type == hipMemoryTypeHost);
-
-  if (img_type == PI_MEM_TYPE_IMAGE2D) {
-    hip_Memcpy2D cpyDesc;
-    memset(&cpyDesc, 0, sizeof(cpyDesc));
-    cpyDesc.srcMemoryType = src_type;
-    if (src_type == hipMemoryTypeArray) {
-      cpyDesc.srcArray =
-          reinterpret_cast<hipCUarray>(const_cast<void *>(src_ptr));
-      cpyDesc.srcXInBytes = src_offset[0];
-      cpyDesc.srcY = src_offset[1];
-    } else {
-      cpyDesc.srcHost = src_ptr;
-    }
-    cpyDesc.dstMemoryType = dst_type;
-    if (dst_type == hipMemoryTypeArray) {
-      cpyDesc.dstArray =
-          reinterpret_cast<hipCUarray>(const_cast<void *>(dst_ptr));
-      cpyDesc.dstXInBytes = dst_offset[0];
-      cpyDesc.dstY = dst_offset[1];
-    } else {
-      cpyDesc.dstHost = dst_ptr;
-    }
-    cpyDesc.WidthInBytes = region[0];
-    cpyDesc.Height = region[1];
-    return PI_CHECK_ERROR(hipMemcpyParam2DAsync(&cpyDesc, hip_stream));
-  }
-
-  if (img_type == PI_MEM_TYPE_IMAGE3D) {
-
-    HIP_MEMCPY3D cpyDesc;
-    memset(&cpyDesc, 0, sizeof(cpyDesc));
-    cpyDesc.srcMemoryType = src_type;
-    if (src_type == hipMemoryTypeArray) {
-      cpyDesc.srcArray =
-          reinterpret_cast<hipCUarray>(const_cast<void *>(src_ptr));
-      cpyDesc.srcXInBytes = src_offset[0];
-      cpyDesc.srcY = src_offset[1];
-      cpyDesc.srcZ = src_offset[2];
-    } else {
-      cpyDesc.srcHost = src_ptr;
-    }
-    cpyDesc.dstMemoryType = dst_type;
-    if (dst_type == hipMemoryTypeArray) {
-      cpyDesc.dstArray = reinterpret_cast<hipCUarray>(dst_ptr);
-      cpyDesc.dstXInBytes = dst_offset[0];
-      cpyDesc.dstY = dst_offset[1];
-      cpyDesc.dstZ = dst_offset[2];
-    } else {
-      cpyDesc.dstHost = dst_ptr;
-    }
-    cpyDesc.WidthInBytes = region[0];
-    cpyDesc.Height = region[1];
-    cpyDesc.Depth = region[2];
-    return PI_CHECK_ERROR(hipDrvMemcpy3DAsync(&cpyDesc, hip_stream));
-    return PI_ERROR_UNKNOWN;
-  }
-
-  return PI_ERROR_INVALID_VALUE;
-}
-
-pi_result hip_piEnqueueMemImageRead(pi_queue command_queue, pi_mem image,
-                                    pi_bool blocking_read, const size_t *origin,
-                                    const size_t *region, size_t row_pitch,
-                                    size_t slice_pitch, void *ptr,
-                                    pi_uint32 num_events_in_wait_list,
-                                    const pi_event *event_wait_list,
-                                    pi_event *event) {
-  (void)row_pitch;
-  (void)slice_pitch;
-
-  assert(command_queue != nullptr);
-  assert(image != nullptr);
-  assert(image->mem_type_ == _pi_mem::mem_type::surface);
-
-  pi_result retErr = PI_SUCCESS;
-
-  try {
-    ScopedContext active(command_queue->get_context());
-    hipStream_t hipStream = command_queue->get_next_transfer_stream();
-
-    if (event_wait_list) {
-      retErr = enqueueEventsWait(command_queue, hipStream,
-                                 num_events_in_wait_list, event_wait_list);
-    }
-
-    hipArray *array = image->mem_.surface_mem_.get_array();
-
-    hipArray_Format Format;
-    size_t NumChannels;
-    getArrayDesc(array, Format, NumChannels);
-
-    int elementByteSize = imageElementByteSize(Format);
-
-    size_t byteOffsetX = origin[0] * elementByteSize * NumChannels;
-    size_t bytesToCopy = elementByteSize * NumChannels * region[0];
-
-    pi_mem_type imgType = image->mem_.surface_mem_.get_image_type();
-
-    size_t adjustedRegion[3] = {bytesToCopy, region[1], region[2]};
-    size_t srcOffset[3] = {byteOffsetX, origin[1], origin[2]};
-
-    retErr = commonEnqueueMemImageNDCopy(hipStream, imgType, adjustedRegion,
-                                         array, hipMemoryTypeArray, srcOffset,
-                                         ptr, hipMemoryTypeHost, nullptr);
-
-    if (retErr != PI_SUCCESS) {
-      return retErr;
-    }
-
-    if (event) {
-      auto new_event = _pi_event::make_native(PI_COMMAND_TYPE_IMAGE_READ,
-                                              command_queue, hipStream);
-      new_event->record();
-      *event = new_event;
-    }
-
-    if (blocking_read) {
-      retErr = PI_CHECK_ERROR(hipStreamSynchronize(hipStream));
-    }
-  } catch (pi_result err) {
-    return err;
-  } catch (...) {
-    return PI_ERROR_UNKNOWN;
-  }
-  return PI_SUCCESS;
-  return retErr;
-}
-
-pi_result hip_piEnqueueMemImageWrite(pi_queue command_queue, pi_mem image,
-                                     pi_bool blocking_write,
-                                     const size_t *origin, const size_t *region,
-                                     size_t input_row_pitch,
-                                     size_t input_slice_pitch, const void *ptr,
-                                     pi_uint32 num_events_in_wait_list,
-                                     const pi_event *event_wait_list,
-                                     pi_event *event) {
-  (void)blocking_write;
-  (void)input_row_pitch;
-  (void)input_slice_pitch;
-  assert(command_queue != nullptr);
-  assert(image != nullptr);
-  assert(image->mem_type_ == _pi_mem::mem_type::surface);
-
-  pi_result retErr = PI_SUCCESS;
-
-  try {
-    ScopedContext active(command_queue->get_context());
-    hipStream_t hipStream = command_queue->get_next_transfer_stream();
-
-    if (event_wait_list) {
-      retErr = enqueueEventsWait(command_queue, hipStream,
-                                 num_events_in_wait_list, event_wait_list);
-    }
-
-    hipArray *array = image->mem_.surface_mem_.get_array();
-
-    hipArray_Format Format;
-    size_t NumChannels;
-    getArrayDesc(array, Format, NumChannels);
-
-    int elementByteSize = imageElementByteSize(Format);
-
-    size_t byteOffsetX = origin[0] * elementByteSize * NumChannels;
-    size_t bytesToCopy = elementByteSize * NumChannels * region[0];
-
-    pi_mem_type imgType = image->mem_.surface_mem_.get_image_type();
-
-    size_t adjustedRegion[3] = {bytesToCopy, region[1], region[2]};
-    size_t dstOffset[3] = {byteOffsetX, origin[1], origin[2]};
-
-    retErr = commonEnqueueMemImageNDCopy(hipStream, imgType, adjustedRegion,
-                                         ptr, hipMemoryTypeHost, nullptr, array,
-                                         hipMemoryTypeArray, dstOffset);
-
-    if (retErr != PI_SUCCESS) {
-      return retErr;
-    }
-
-    if (event) {
-      auto new_event = _pi_event::make_native(PI_COMMAND_TYPE_IMAGE_WRITE,
-                                              command_queue, hipStream);
-      new_event->record();
-      *event = new_event;
-    }
-  } catch (pi_result err) {
-    return err;
-  } catch (...) {
-    return PI_ERROR_UNKNOWN;
-  }
-
-  return PI_SUCCESS;
-
-  return retErr;
-}
-
-pi_result hip_piEnqueueMemImageCopy(pi_queue command_queue, pi_mem src_image,
-                                    pi_mem dst_image, const size_t *src_origin,
-                                    const size_t *dst_origin,
-                                    const size_t *region,
-                                    pi_uint32 num_events_in_wait_list,
-                                    const pi_event *event_wait_list,
-                                    pi_event *event) {
-
-  assert(src_image->mem_type_ == _pi_mem::mem_type::surface);
-  assert(dst_image->mem_type_ == _pi_mem::mem_type::surface);
-  assert(src_image->mem_.surface_mem_.get_image_type() ==
-         dst_image->mem_.surface_mem_.get_image_type());
-
-  pi_result retErr = PI_SUCCESS;
-
-  try {
-    ScopedContext active(command_queue->get_context());
-    hipStream_t hipStream = command_queue->get_next_transfer_stream();
-    if (event_wait_list) {
-      retErr = enqueueEventsWait(command_queue, hipStream,
-                                 num_events_in_wait_list, event_wait_list);
-    }
-
-    hipArray *srcArray = src_image->mem_.surface_mem_.get_array();
-    hipArray_Format srcFormat;
-    size_t srcNumChannels;
-    getArrayDesc(srcArray, srcFormat, srcNumChannels);
-
-    hipArray *dstArray = dst_image->mem_.surface_mem_.get_array();
-    hipArray_Format dstFormat;
-    size_t dstNumChannels;
-    getArrayDesc(dstArray, dstFormat, dstNumChannels);
-
-    assert(srcFormat == dstFormat);
-    assert(srcNumChannels == dstNumChannels);
-
-    int elementByteSize = imageElementByteSize(srcFormat);
-
-    size_t dstByteOffsetX = dst_origin[0] * elementByteSize * srcNumChannels;
-    size_t srcByteOffsetX = src_origin[0] * elementByteSize * dstNumChannels;
-    size_t bytesToCopy = elementByteSize * srcNumChannels * region[0];
-
-    pi_mem_type imgType = src_image->mem_.surface_mem_.get_image_type();
-
-    size_t adjustedRegion[3] = {bytesToCopy, region[1], region[2]};
-    size_t srcOffset[3] = {srcByteOffsetX, src_origin[1], src_origin[2]};
-    size_t dstOffset[3] = {dstByteOffsetX, dst_origin[1], dst_origin[2]};
-
-    retErr = commonEnqueueMemImageNDCopy(
-        hipStream, imgType, adjustedRegion, srcArray, hipMemoryTypeArray,
-        srcOffset, dstArray, hipMemoryTypeArray, dstOffset);
-
-    if (retErr != PI_SUCCESS) {
-      return retErr;
-    }
-
-    if (event) {
-      auto new_event = _pi_event::make_native(PI_COMMAND_TYPE_IMAGE_COPY,
-                                              command_queue, hipStream);
-      new_event->record();
-      *event = new_event;
-    }
-  } catch (pi_result err) {
-    return err;
-  } catch (...) {
-    return PI_ERROR_UNKNOWN;
-  }
-
-  return PI_SUCCESS;
-  return retErr;
-}
-
-/// \TODO Not implemented in HIP.
-pi_result hip_piEnqueueMemImageFill(pi_queue command_queue, pi_mem image,
-                                    const void *fill_color,
-                                    const size_t *origin, const size_t *region,
-                                    pi_uint32 num_events_in_wait_list,
-                                    const pi_event *event_wait_list,
-                                    pi_event *event) {
-  (void)command_queue;
-  (void)image;
-  (void)fill_color;
-  (void)origin;
-  (void)region;
-  (void)num_events_in_wait_list;
-  (void)event_wait_list;
-  (void)event;
-
-  sycl::detail::pi::die("hip_piEnqueueMemImageFill not implemented");
-  return {};
-}
-
-/// Implements mapping on the host using a BufferRead operation.
-/// Mapped pointers are stored in the pi_mem object.
-/// If the buffer uses pinned host memory a pointer to that memory is returned
-/// and no read operation is done.
-///
-pi_result hip_piEnqueueMemBufferMap(pi_queue command_queue, pi_mem buffer,
-                                    pi_bool blocking_map,
-                                    pi_map_flags map_flags, size_t offset,
-                                    size_t size,
-                                    pi_uint32 num_events_in_wait_list,
-                                    const pi_event *event_wait_list,
-                                    pi_event *event, void **ret_map) {
-  assert(ret_map != nullptr);
-  assert(command_queue != nullptr);
-  assert(buffer != nullptr);
-  assert(buffer->mem_type_ == _pi_mem::mem_type::buffer);
-
-  pi_result ret_err = PI_ERROR_INVALID_OPERATION;
-  const bool is_pinned = buffer->mem_.buffer_mem_.allocMode_ ==
-                         _pi_mem::mem_::buffer_mem_::alloc_mode::alloc_host_ptr;
-
-  // Currently no support for overlapping regions
-  if (buffer->mem_.buffer_mem_.get_map_ptr() != nullptr) {
-    return ret_err;
-  }
-
-  // Allocate a pointer in the host to store the mapped information
-  auto hostPtr = buffer->mem_.buffer_mem_.map_to_ptr(offset, map_flags);
-  *ret_map = buffer->mem_.buffer_mem_.get_map_ptr();
-  if (hostPtr) {
-    ret_err = PI_SUCCESS;
-  }
-
-  if (!is_pinned && ((map_flags & PI_MAP_READ) || (map_flags & PI_MAP_WRITE))) {
-    // Pinned host memory is already on host so it doesn't need to be read.
-    ret_err = hip_piEnqueueMemBufferRead(
-        command_queue, buffer, blocking_map, offset, size, hostPtr,
-        num_events_in_wait_list, event_wait_list, event);
-  } else {
-    ScopedContext active(command_queue->get_context());
-
-    if (is_pinned) {
-      ret_err = hip_piEnqueueEventsWait(command_queue, num_events_in_wait_list,
-                                        event_wait_list, nullptr);
-    }
-
-    if (event) {
-      try {
-        *event = _pi_event::make_native(
-            PI_COMMAND_TYPE_MEM_BUFFER_MAP, command_queue,
-            command_queue->get_next_transfer_stream());
-        (*event)->start();
-        (*event)->record();
-      } catch (pi_result error) {
-        ret_err = error;
-      }
-    }
-  }
-
-  return ret_err;
-}
-
-/// Implements the unmap from the host, using a BufferWrite operation.
-/// Requires the mapped pointer to be already registered in the given memobj.
-/// If memobj uses pinned host memory, this will not do a write.
-///
-pi_result hip_piEnqueueMemUnmap(pi_queue command_queue, pi_mem memobj,
-                                void *mapped_ptr,
-                                pi_uint32 num_events_in_wait_list,
-                                const pi_event *event_wait_list,
-                                pi_event *event) {
-  pi_result ret_err = PI_SUCCESS;
-
-  assert(command_queue != nullptr);
-  assert(mapped_ptr != nullptr);
-  assert(memobj != nullptr);
-  assert(memobj->mem_type_ == _pi_mem::mem_type::buffer);
-  assert(memobj->mem_.buffer_mem_.get_map_ptr() != nullptr);
-  assert(memobj->mem_.buffer_mem_.get_map_ptr() == mapped_ptr);
-
-  const bool is_pinned = memobj->mem_.buffer_mem_.allocMode_ ==
-                         _pi_mem::mem_::buffer_mem_::alloc_mode::alloc_host_ptr;
-
-  if (!is_pinned &&
-      ((memobj->mem_.buffer_mem_.get_map_flags() & PI_MAP_WRITE) ||
-       (memobj->mem_.buffer_mem_.get_map_flags() &
-        PI_MAP_WRITE_INVALIDATE_REGION))) {
-    // Pinned host memory is only on host so it doesn't need to be written to.
-    ret_err = hip_piEnqueueMemBufferWrite(
-        command_queue, memobj, true,
-        memobj->mem_.buffer_mem_.get_map_offset(mapped_ptr),
-        memobj->mem_.buffer_mem_.get_size(), mapped_ptr,
-        num_events_in_wait_list, event_wait_list, event);
-  } else {
-    ScopedContext active(command_queue->get_context());
-
-    if (is_pinned) {
-      ret_err = hip_piEnqueueEventsWait(command_queue, num_events_in_wait_list,
-                                        event_wait_list, nullptr);
-    }
-
-    if (event) {
-      try {
-        *event = _pi_event::make_native(
-            PI_COMMAND_TYPE_MEM_BUFFER_UNMAP, command_queue,
-            command_queue->get_next_transfer_stream());
-        (*event)->start();
-        (*event)->record();
-      } catch (pi_result error) {
-        ret_err = error;
-      }
-    }
-  }
-
-  memobj->mem_.buffer_mem_.unmap(mapped_ptr);
-  return ret_err;
-}
-
-/// USM: Implements USM Host allocations using HIP Pinned Memory
-///
-pi_result
-hip_piextUSMHostAlloc(void **result_ptr, pi_context context,
-                      [[maybe_unused]] pi_usm_mem_properties *properties,
-                      size_t size, [[maybe_unused]] pi_uint32 alignment) {
-  assert(result_ptr != nullptr);
-  assert(context != nullptr);
-  assert(properties == nullptr || *properties == 0);
-  pi_result result = PI_SUCCESS;
-  try {
-    ScopedContext active(context);
-    result = PI_CHECK_ERROR(hipHostMalloc(result_ptr, size));
-  } catch (pi_result error) {
-    result = error;
-  }
-
-  assert(alignment == 0 ||
-         (result == PI_SUCCESS &&
-          reinterpret_cast<std::uintptr_t>(*result_ptr) % alignment == 0));
-  return result;
-}
-
-/// USM: Implements USM device allocations using a normal HIP device pointer
-///
-pi_result
-hip_piextUSMDeviceAlloc(void **result_ptr, pi_context context,
-                        [[maybe_unused]] pi_device device,
-                        [[maybe_unused]] pi_usm_mem_properties *properties,
-                        size_t size, [[maybe_unused]] pi_uint32 alignment) {
-  assert(result_ptr != nullptr);
-  assert(context != nullptr);
-  assert(device != nullptr);
-  assert(properties == nullptr || *properties == 0);
-  pi_result result = PI_SUCCESS;
-  try {
-    ScopedContext active(context);
-    result = PI_CHECK_ERROR(hipMalloc(result_ptr, size));
-  } catch (pi_result error) {
-    result = error;
-  }
-
-  assert(alignment == 0 ||
-         (result == PI_SUCCESS &&
-          reinterpret_cast<std::uintptr_t>(*result_ptr) % alignment == 0));
-  return result;
-}
-
-/// USM: Implements USM Shared allocations using HIP Managed Memory
-///
-pi_result
-hip_piextUSMSharedAlloc(void **result_ptr, pi_context context,
-                        [[maybe_unused]] pi_device device,
-                        [[maybe_unused]] pi_usm_mem_properties *properties,
-                        size_t size, [[maybe_unused]] pi_uint32 alignment) {
-  assert(result_ptr != nullptr);
-  assert(context != nullptr);
-  assert(device != nullptr);
-  assert(properties == nullptr || *properties == 0);
-  pi_result result = PI_SUCCESS;
-  try {
-    ScopedContext active(context);
-    result =
-        PI_CHECK_ERROR(hipMallocManaged(result_ptr, size, hipMemAttachGlobal));
-  } catch (pi_result error) {
-    result = error;
-  }
-
-  assert(alignment == 0 ||
-         (result == PI_SUCCESS &&
-          reinterpret_cast<std::uintptr_t>(*result_ptr) % alignment == 0));
-  return result;
-}
-
-/// USM: Frees the given USM pointer associated with the context.
-///
-pi_result hip_piextUSMFree(pi_context context, void *ptr) {
-
-  assert(context != nullptr);
-  pi_result result = PI_SUCCESS;
-  try {
-    ScopedContext active(context);
-    unsigned int type;
-    hipPointerAttribute_t hipPointerAttributeType;
-    result =
-        PI_CHECK_ERROR(hipPointerGetAttributes(&hipPointerAttributeType, ptr));
-    type = hipPointerAttributeType.memoryType;
-    assert(type == hipMemoryTypeDevice or type == hipMemoryTypeHost);
-    if (type == hipMemoryTypeDevice) {
-      result = PI_CHECK_ERROR(hipFree(ptr));
-    }
-    if (type == hipMemoryTypeHost) {
-      result = PI_CHECK_ERROR(hipFreeHost(ptr));
-    }
-  } catch (pi_result error) {
-    result = error;
-  }
-  return result;
-}
-
-pi_result hip_piextUSMEnqueueMemset(pi_queue queue, void *ptr, pi_int32 value,
-                                    size_t count,
-                                    pi_uint32 num_events_in_waitlist,
-                                    const pi_event *events_waitlist,
-                                    pi_event *event) {
-
-  assert(queue != nullptr);
-  assert(ptr != nullptr);
-  pi_result result = PI_SUCCESS;
-  std::unique_ptr<_pi_event> event_ptr{nullptr};
-
-  try {
-    ScopedContext active(queue->get_context());
-    pi_uint32 stream_token;
-    _pi_stream_guard guard;
-    hipStream_t hipStream = queue->get_next_compute_stream(
-        num_events_in_waitlist, events_waitlist, guard, &stream_token);
-    result = enqueueEventsWait(queue, hipStream, num_events_in_waitlist,
-                               events_waitlist);
-    if (event) {
-      event_ptr = std::unique_ptr<_pi_event>(_pi_event::make_native(
-          PI_COMMAND_TYPE_MEM_BUFFER_FILL, queue, hipStream, stream_token));
-      event_ptr->start();
-    }
-    result = PI_CHECK_ERROR(
-        hipMemsetD8Async(reinterpret_cast<hipDeviceptr_t>(ptr),
-                         (unsigned char)value & 0xFF, count, hipStream));
-    if (event) {
-      result = event_ptr->record();
-      *event = event_ptr.release();
-    }
-  } catch (pi_result err) {
-    result = err;
-  }
-
-  return result;
-}
-
-pi_result hip_piextUSMEnqueueMemcpy(pi_queue queue, pi_bool blocking,
-                                    void *dst_ptr, const void *src_ptr,
-                                    size_t size,
-                                    pi_uint32 num_events_in_waitlist,
-                                    const pi_event *events_waitlist,
-                                    pi_event *event) {
-  assert(queue != nullptr);
-  assert(dst_ptr != nullptr);
-  assert(src_ptr != nullptr);
-  pi_result result = PI_SUCCESS;
-
-  std::unique_ptr<_pi_event> event_ptr{nullptr};
-
-  try {
-    ScopedContext active(queue->get_context());
-    hipStream_t hipStream = queue->get_next_transfer_stream();
-    result = enqueueEventsWait(queue, hipStream, num_events_in_waitlist,
-                               events_waitlist);
-    if (event) {
-      event_ptr = std::unique_ptr<_pi_event>(_pi_event::make_native(
-          PI_COMMAND_TYPE_MEM_BUFFER_COPY, queue, hipStream));
-      event_ptr->start();
-    }
-    result = PI_CHECK_ERROR(
-        hipMemcpyAsync(dst_ptr, src_ptr, size, hipMemcpyDefault, hipStream));
-    if (event) {
-      result = event_ptr->record();
-    }
-    if (blocking) {
-      result = PI_CHECK_ERROR(hipStreamSynchronize(hipStream));
-    }
-    if (event) {
-      *event = event_ptr.release();
-    }
-  } catch (pi_result err) {
-    result = err;
-  }
-  return result;
-}
-
-pi_result hip_piextUSMEnqueuePrefetch(pi_queue queue, const void *ptr,
-                                      size_t size, pi_usm_migration_flags flags,
-                                      pi_uint32 num_events_in_waitlist,
-                                      const pi_event *events_waitlist,
-                                      pi_event *event) {
-
-  // flags is currently unused so fail if set
-  if (flags != 0)
-    return PI_ERROR_INVALID_VALUE;
-  assert(queue != nullptr);
-  assert(ptr != nullptr);
-  pi_result result = PI_SUCCESS;
-  std::unique_ptr<_pi_event> event_ptr{nullptr};
-
-  try {
-    ScopedContext active(queue->get_context());
-    hipStream_t hipStream = queue->get_next_transfer_stream();
-    result = enqueueEventsWait(queue, hipStream, num_events_in_waitlist,
-                               events_waitlist);
-    if (event) {
-      event_ptr = std::unique_ptr<_pi_event>(_pi_event::make_native(
-          PI_COMMAND_TYPE_MEM_BUFFER_COPY, queue, hipStream));
-      event_ptr->start();
-    }
-    result = PI_CHECK_ERROR(hipMemPrefetchAsync(
-        ptr, size, queue->get_context()->get_device()->get(), hipStream));
-    if (event) {
-      result = event_ptr->record();
-      *event = event_ptr.release();
-    }
-  } catch (pi_result err) {
-    result = err;
-  }
-
-  return result;
-}
-
-/// USM: memadvise API to govern behavior of automatic migration mechanisms
-pi_result hip_piextUSMEnqueueMemAdvise(pi_queue queue,
-                                       [[maybe_unused]] const void *ptr,
-                                       size_t length, pi_mem_advice advice,
-                                       pi_event *event) {
-  (void)length;
-  (void)advice;
-
-  assert(queue != nullptr);
-  assert(ptr != nullptr);
-  // TODO implement a mapping to hipMemAdvise once the expected behaviour
-  // of piextUSMEnqueueMemAdvise is detailed in the USM extension
-  return hip_piEnqueueEventsWait(queue, 0, nullptr, event);
-
-  return PI_SUCCESS;
-}
-
-// TODO: Implement this. Remember to return true for
-//       PI_EXT_ONEAPI_CONTEXT_INFO_USM_FILL2D_SUPPORT when it is implemented.
-pi_result hip_piextUSMEnqueueFill2D(pi_queue, void *, size_t, size_t,
-                                    const void *, size_t, size_t, pi_uint32,
-                                    const pi_event *, pi_event *) {
-  sycl::detail::pi::die("piextUSMEnqueueFill2D: not implemented");
-  return {};
-}
-
-// TODO: Implement this. Remember to return true for
-//       PI_EXT_ONEAPI_CONTEXT_INFO_USM_MEMSET2D_SUPPORT when it is implemented.
-pi_result hip_piextUSMEnqueueMemset2D(pi_queue, void *, size_t, int, size_t,
-                                      size_t, pi_uint32, const pi_event *,
-                                      pi_event *) {
-  sycl::detail::pi::die("hip_piextUSMEnqueueMemset2D: not implemented");
-  return {};
-}
-
-/// 2D Memcpy API
-///
-/// \param queue is the queue to submit to
-/// \param blocking is whether this operation should block the host
-/// \param dst_ptr is the location the data will be copied
-/// \param dst_pitch is the total width of the destination memory including
-/// padding
-/// \param src_ptr is the data to be copied
-/// \param dst_pitch is the total width of the source memory including padding
-/// \param width is width in bytes of each row to be copied
-/// \param height is height the columns to be copied
-/// \param num_events_in_waitlist is the number of events to wait on
-/// \param events_waitlist is an array of events to wait on
-/// \param event is the event that represents this operation
-pi_result hip_piextUSMEnqueueMemcpy2D(pi_queue queue, pi_bool blocking,
-                                      void *dst_ptr, size_t dst_pitch,
-                                      const void *src_ptr, size_t src_pitch,
-                                      size_t width, size_t height,
-                                      pi_uint32 num_events_in_wait_list,
-                                      const pi_event *event_wait_list,
-                                      pi_event *event) {
-  assert(queue != nullptr);
-
-  pi_result result = PI_SUCCESS;
-
-  try {
-    ScopedContext active(queue->get_context());
-    hipStream_t hipStream = queue->get_next_transfer_stream();
-    result = enqueueEventsWait(queue, hipStream, num_events_in_wait_list,
-                               event_wait_list);
-    if (event) {
-      (*event) = _pi_event::make_native(PI_COMMAND_TYPE_MEM_BUFFER_COPY_RECT,
-                                        queue, hipStream);
-      (*event)->start();
-    }
-
-    result = PI_CHECK_ERROR(hipMemcpy2DAsync(dst_ptr, dst_pitch, src_ptr,
-                                             src_pitch, width, height,
-                                             hipMemcpyDefault, hipStream));
-
-    if (event) {
-      (*event)->record();
-    }
-    if (blocking) {
-      result = PI_CHECK_ERROR(hipStreamSynchronize(hipStream));
-    }
-  } catch (pi_result err) {
-    result = err;
-  }
-
-  return result;
-}
-
-/// API to query information about USM allocated pointers
-/// Valid Queries:
-///   PI_MEM_ALLOC_TYPE returns host/device/shared pi_host_usm value
-///   PI_MEM_ALLOC_BASE_PTR returns the base ptr of an allocation if
-///                         the queried pointer fell inside an allocation.
-///                         Result must fit in void *
-///   PI_MEM_ALLOC_SIZE returns how big the queried pointer's
-///                     allocation is in bytes. Result is a size_t.
-///   PI_MEM_ALLOC_DEVICE returns the pi_device this was allocated against
-///
-/// \param context is the pi_context
-/// \param ptr is the pointer to query
-/// \param param_name is the type of query to perform
-/// \param param_value_size is the size of the result in bytes
-/// \param param_value is the result
-/// \param param_value_ret is how many bytes were written
-pi_result hip_piextUSMGetMemAllocInfo(pi_context context, const void *ptr,
-                                      pi_mem_alloc_info param_name,
-                                      size_t param_value_size,
-                                      void *param_value,
-                                      size_t *param_value_size_ret) {
-
-  assert(context != nullptr);
-  assert(ptr != nullptr);
-  pi_result result = PI_SUCCESS;
-  hipPointerAttribute_t hipPointerAttributeType;
-
-  try {
-    ScopedContext active(context);
-    switch (param_name) {
-    case PI_MEM_ALLOC_TYPE: {
-      unsigned int value;
-      // do not throw if hipPointerGetAttribute returns hipErrorInvalidValue
-      hipError_t ret = hipPointerGetAttributes(&hipPointerAttributeType, ptr);
-      if (ret == hipErrorInvalidValue) {
-        // pointer not known to the HIP subsystem
-        return getInfo(param_value_size, param_value, param_value_size_ret,
-                       PI_MEM_TYPE_UNKNOWN);
-      }
-      result = check_error(ret, __func__, __LINE__ - 5, __FILE__);
-      value = hipPointerAttributeType.isManaged;
-      if (value) {
-        // pointer to managed memory
-        return getInfo(param_value_size, param_value, param_value_size_ret,
-                       PI_MEM_TYPE_SHARED);
-      }
-      result = PI_CHECK_ERROR(
-          hipPointerGetAttributes(&hipPointerAttributeType, ptr));
-      value = hipPointerAttributeType.memoryType;
-      assert(value == hipMemoryTypeDevice or value == hipMemoryTypeHost);
-      if (value == hipMemoryTypeDevice) {
-        // pointer to device memory
-        return getInfo(param_value_size, param_value, param_value_size_ret,
-                       PI_MEM_TYPE_DEVICE);
-      }
-      if (value == hipMemoryTypeHost) {
-        // pointer to host memory
-        return getInfo(param_value_size, param_value, param_value_size_ret,
-                       PI_MEM_TYPE_HOST);
-      }
-      // should never get here
-      __builtin_unreachable();
-      return getInfo(param_value_size, param_value, param_value_size_ret,
-                     PI_MEM_TYPE_UNKNOWN);
-    }
-    case PI_MEM_ALLOC_BASE_PTR: {
-      return PI_ERROR_INVALID_VALUE;
-    }
-    case PI_MEM_ALLOC_SIZE: {
-      return PI_ERROR_INVALID_VALUE;
-    }
-
-    case PI_MEM_ALLOC_DEVICE: {
-      // get device index associated with this pointer
-      result = PI_CHECK_ERROR(
-          hipPointerGetAttributes(&hipPointerAttributeType, ptr));
-      int device_idx = hipPointerAttributeType.device;
-
-      // currently each device is in its own platform, so find the platform at
-      // the same index
-      std::vector<pi_platform> platforms;
-      platforms.resize(device_idx + 1);
-      result = hip_piPlatformsGet(device_idx + 1, platforms.data(), nullptr);
-
-      // get the device from the platform
-      pi_device device = platforms[device_idx]->devices_[0].get();
-      return getInfo(param_value_size, param_value, param_value_size_ret,
-                     device);
-    }
-    }
-  } catch (pi_result error) {
-    result = error;
-  }
-
-  return result;
-}
-
-pi_result hip_piextUSMImport(void *ptr, size_t size, pi_context context) {
-  return PI_SUCCESS;
-}
-
-pi_result hip_piextUSMRelease(void *ptr, pi_context context) {
-  return PI_SUCCESS;
-}
-
-pi_result hip_piextEnqueueDeviceGlobalVariableWrite(
-    pi_queue queue, pi_program program, const char *name,
-    pi_bool blocking_write, size_t count, size_t offset, const void *src,
-    pi_uint32 num_events_in_wait_list, const pi_event *event_wait_list,
-    pi_event *event) {
-  (void)queue;
-  (void)program;
-  (void)name;
-  (void)blocking_write;
-  (void)count;
-  (void)offset;
-  (void)src;
-  (void)num_events_in_wait_list;
-  (void)event_wait_list;
-  (void)event;
-
-  sycl::detail::pi::die(
-      "hip_piextEnqueueDeviceGlobalVariableWrite not implemented");
-  return {};
-}
-
-pi_result hip_piextEnqueueDeviceGlobalVariableRead(
-    pi_queue queue, pi_program program, const char *name, pi_bool blocking_read,
-    size_t count, size_t offset, void *dst, pi_uint32 num_events_in_wait_list,
-    const pi_event *event_wait_list, pi_event *event) {
-  (void)queue;
-  (void)program;
-  (void)name;
-  (void)blocking_read;
-  (void)count;
-  (void)offset;
-  (void)dst;
-  (void)num_events_in_wait_list;
-  (void)event_wait_list;
-  (void)event;
-
-  sycl::detail::pi::die(
-      "hip_piextEnqueueDeviceGlobalVariableRead not implemented");
-}
-
-/// Host Pipes
-pi_result hip_piextEnqueueReadHostPipe(pi_queue queue, pi_program program,
-                                       const char *pipe_symbol,
-                                       pi_bool blocking, void *ptr, size_t size,
-                                       pi_uint32 num_events_in_waitlist,
-                                       const pi_event *events_waitlist,
-                                       pi_event *event) {
-  (void)queue;
-  (void)program;
-  (void)pipe_symbol;
-  (void)blocking;
-  (void)ptr;
-  (void)size;
-  (void)num_events_in_waitlist;
-  (void)events_waitlist;
-  (void)event;
-
-  sycl::detail::pi::die("hip_piextEnqueueReadHostPipe not implemented");
-  return {};
-}
-
-pi_result hip_piextEnqueueWriteHostPipe(
-    pi_queue queue, pi_program program, const char *pipe_symbol,
-    pi_bool blocking, void *ptr, size_t size, pi_uint32 num_events_in_waitlist,
-    const pi_event *events_waitlist, pi_event *event) {
-  (void)queue;
-  (void)program;
-  (void)pipe_symbol;
-  (void)blocking;
-  (void)ptr;
-  (void)size;
-  (void)num_events_in_waitlist;
-  (void)events_waitlist;
-  (void)event;
-
-  sycl::detail::pi::die("hip_piextEnqueueWriteHostPipe not implemented");
-  return {};
-}
-pi_result
-hip_piextCommandBufferCreate(pi_context context, pi_device device,
-                             const pi_ext_command_buffer_desc *desc,
-                             pi_ext_command_buffer *ret_command_buffer) {
-  (void)context;
-  (void)device;
-  (void)desc;
-  (void)ret_command_buffer;
-
-  sycl::detail::pi::die("command-buffer API not implemented in HIP backend");
-  return {};
-}
-
-pi_result hip_piextCommandBufferRetain(pi_ext_command_buffer command_buffer) {
-  (void)command_buffer;
-
-  sycl::detail::pi::die("command-buffer API not implemented in HIP backend");
-  return {};
-}
-
-pi_result hip_piextCommandBufferRelease(pi_ext_command_buffer command_buffer) {
-  (void)command_buffer;
-
-  sycl::detail::pi::die("command-buffer API not implemented in HIP backend");
-  return {};
-}
-
-pi_result hip_piextCommandBufferFinalize(pi_ext_command_buffer command_buffer) {
-  (void)command_buffer;
-
-  sycl::detail::pi::die("command-buffer API not implemented in HIP backend");
-  return {};
-}
-
-pi_result hip_piextCommandBufferNDRangeKernel(
-    pi_ext_command_buffer command_buffer, pi_kernel kernel, pi_uint32 work_dim,
-    const size_t *global_work_offset, const size_t *global_work_size,
-    const size_t *local_work_size, pi_uint32 num_sync_points_in_wait_list,
-    const pi_ext_sync_point *sync_point_wait_list,
-    pi_ext_sync_point *sync_point) {
-  (void)command_buffer;
-  (void)kernel;
-  (void)work_dim;
-  (void)global_work_offset;
-  (void)global_work_size;
-  (void)local_work_size;
-  (void)num_sync_points_in_wait_list;
-  (void)sync_point_wait_list;
-  (void)sync_point;
-
-  sycl::detail::pi::die("command-buffer API not implemented in HIP backend");
-  return {};
-}
-
-pi_result
-hip_piextCommandBufferMemcpyUSM(pi_ext_command_buffer command_buffer,
-                                void *dst_ptr, const void *src_ptr, size_t size,
-                                pi_uint32 num_sync_points_in_wait_list,
-                                const pi_ext_sync_point *sync_point_wait_list,
-                                pi_ext_sync_point *sync_point) {
-  (void)command_buffer;
-  (void)dst_ptr;
-  (void)src_ptr;
-  (void)size;
-  (void)num_sync_points_in_wait_list;
-  (void)sync_point_wait_list;
-  (void)sync_point;
-
-  sycl::detail::pi::die("command-buffer API not implemented in HIP backend");
-  return {};
-}
-
-pi_result hip_piextCommandBufferMemBufferCopy(
-    pi_ext_command_buffer command_buffer, pi_mem src_buffer, pi_mem dst_buffer,
-    size_t src_offset, size_t dst_offset, size_t size,
-    pi_uint32 num_sync_points_in_wait_list,
-    const pi_ext_sync_point *sync_point_wait_list,
-    pi_ext_sync_point *sync_point) {
-  (void)command_buffer;
-  (void)src_buffer;
-  (void)dst_buffer;
-  (void)src_offset;
-  (void)dst_offset;
-  (void)size;
-  (void)num_sync_points_in_wait_list;
-  (void)sync_point_wait_list;
-  (void)sync_point;
-
-  sycl::detail::pi::die("command-buffer API not implemented in HIP backend");
-  return {};
-}
-
-pi_result hip_piextCommandBufferMemBufferCopyRect(
-    pi_ext_command_buffer command_buffer, pi_mem src_buffer, pi_mem dst_buffer,
-    pi_buff_rect_offset src_origin, pi_buff_rect_offset dst_origin,
-    pi_buff_rect_region region, size_t src_row_pitch, size_t src_slice_pitch,
-    size_t dst_row_pitch, size_t dst_slice_pitch,
-    pi_uint32 num_sync_points_in_wait_list,
-    const pi_ext_sync_point *sync_point_wait_list,
-    pi_ext_sync_point *sync_point) {
-  (void)command_buffer;
-  (void)src_buffer;
-  (void)dst_buffer;
-  (void)src_origin;
-  (void)dst_origin;
-  (void)region;
-  (void)src_row_pitch;
-  (void)src_slice_pitch;
-  (void)dst_row_pitch;
-  (void)dst_slice_pitch;
-  (void)num_sync_points_in_wait_list;
-  (void)sync_point_wait_list;
-  (void)sync_point;
-
-  sycl::detail::pi::die("command-buffer API not implemented in HIP backend");
-  return {};
-}
-
-pi_result hip_piextCommandBufferMemBufferRead(
-    pi_ext_command_buffer command_buffer, pi_mem buffer, size_t offset,
-    size_t size, void *dst, pi_uint32 num_sync_points_in_wait_list,
-    const pi_ext_sync_point *sync_point_wait_list,
-    pi_ext_sync_point *sync_point) {
-  (void)command_buffer;
-  (void)buffer;
-  (void)offset;
-  (void)size;
-  (void)dst;
-  (void)num_sync_points_in_wait_list;
-  (void)sync_point_wait_list;
-  (void)sync_point;
-
-  sycl::detail::pi::die("command-buffer API not implemented in HIP backend");
-  return {};
-}
-
-pi_result hip_piextCommandBufferMemBufferReadRect(
-    pi_ext_command_buffer command_buffer, pi_mem buffer,
-    pi_buff_rect_offset buffer_offset, pi_buff_rect_offset host_offset,
-    pi_buff_rect_region region, size_t buffer_row_pitch,
-    size_t buffer_slice_pitch, size_t host_row_pitch, size_t host_slice_pitch,
-    void *ptr, pi_uint32 num_sync_points_in_wait_list,
-    const pi_ext_sync_point *sync_point_wait_list,
-    pi_ext_sync_point *sync_point) {
-  (void)command_buffer;
-  (void)buffer;
-  (void)buffer_offset;
-  (void)host_offset;
-  (void)region;
-  (void)buffer_row_pitch;
-  (void)buffer_slice_pitch;
-  (void)host_row_pitch;
-  (void)host_slice_pitch;
-  (void)ptr;
-  (void)num_sync_points_in_wait_list;
-  (void)sync_point_wait_list;
-  (void)sync_point;
-
-  sycl::detail::pi::die("command-buffer API not implemented in HIP backend");
-  return {};
-}
-
-pi_result hip_piextCommandBufferMemBufferWrite(
-    pi_ext_command_buffer command_buffer, pi_mem buffer, size_t offset,
-    size_t size, const void *ptr, pi_uint32 num_sync_points_in_wait_list,
-    const pi_ext_sync_point *sync_point_wait_list,
-    pi_ext_sync_point *sync_point) {
-  (void)command_buffer;
-  (void)buffer;
-  (void)offset;
-  (void)size;
-  (void)ptr;
-  (void)num_sync_points_in_wait_list;
-  (void)sync_point_wait_list;
-  (void)sync_point;
-
-  sycl::detail::pi::die("command-buffer API not implemented in HIP backend");
-  return {};
-}
-
-pi_result hip_piextCommandBufferMemBufferWriteRect(
-    pi_ext_command_buffer command_buffer, pi_mem buffer,
-    pi_buff_rect_offset buffer_offset, pi_buff_rect_offset host_offset,
-    pi_buff_rect_region region, size_t buffer_row_pitch,
-    size_t buffer_slice_pitch, size_t host_row_pitch, size_t host_slice_pitch,
-    const void *ptr, pi_uint32 num_sync_points_in_wait_list,
-    const pi_ext_sync_point *sync_point_wait_list,
-    pi_ext_sync_point *sync_point) {
-  (void)command_buffer;
-  (void)buffer;
-  (void)buffer_offset;
-  (void)host_offset;
-  (void)region;
-  (void)buffer_row_pitch;
-  (void)buffer_slice_pitch;
-  (void)host_row_pitch;
-  (void)host_slice_pitch;
-  (void)ptr;
-  (void)num_sync_points_in_wait_list;
-  (void)sync_point_wait_list;
-  (void)sync_point;
-
-  sycl::detail::pi::die("command-buffer API not implemented in HIP backend");
-  return {};
-}
-
-pi_result hip_piextEnqueueCommandBuffer(pi_ext_command_buffer command_buffer,
-                                        pi_queue queue,
-                                        pi_uint32 num_events_in_wait_list,
-                                        const pi_event *event_wait_list,
-                                        pi_event *event) {
-  (void)command_buffer;
-  (void)queue;
-  (void)num_events_in_wait_list;
-  (void)event_wait_list;
-  (void)event;
-
-  sycl::detail::pi::die("command-buffer API not implemented in HIP backend");
-  return {};
-}
-
-// This API is called by Sycl RT to notify the end of the plugin lifetime.
-// Windows: dynamically loaded plugins might have been unloaded already
-// when this is called. Sycl RT holds onto the PI plugin so it can be
-// called safely. But this is not transitive. If the PI plugin in turn
-// dynamically loaded a different DLL, that may have been unloaded.
-// TODO: add a global variable lifetime management code here (see
-// pi_level_zero.cpp for reference) Currently this is just a NOOP.
-pi_result hip_piTearDown(void *PluginParameter) {
-  (void)PluginParameter;
-  return PI_SUCCESS;
-}
-
-pi_result hip_piGetDeviceAndHostTimer(pi_device Device, uint64_t *DeviceTime,
-                                      uint64_t *HostTime) {
-  if (!DeviceTime && !HostTime)
-    return PI_SUCCESS;
-
-  _pi_event::native_type event;
-
-  ScopedContext active(Device->get_context());
-
-  if (DeviceTime) {
-    PI_CHECK_ERROR(hipEventCreateWithFlags(&event, hipEventDefault));
-    PI_CHECK_ERROR(hipEventRecord(event));
-  }
-  if (HostTime) {
-    using namespace std::chrono;
-    *HostTime =
-        duration_cast<nanoseconds>(steady_clock::now().time_since_epoch())
-            .count();
-  }
-
-  if (DeviceTime) {
-    PI_CHECK_ERROR(hipEventSynchronize(event));
-
-    float elapsedTime = 0.0f;
-    PI_CHECK_ERROR(
-        hipEventElapsedTime(&elapsedTime, _pi_platform::evBase_, event));
-    *DeviceTime = (uint64_t)(elapsedTime * (double)1e6);
-  }
-  return PI_SUCCESS;
-}
-
-pi_result hip_piextEnablePeerAccess(pi_device command_device,
-                                    pi_device peer_device) {
-
-  std::ignore = command_device;
-  std::ignore = peer_device;
-
-  setErrorMessage("piextEnablePeerAccess not "
-                  "implemented in hip backend",
-                  PI_ERROR_PLUGIN_SPECIFIC_ERROR);
-  return PI_ERROR_PLUGIN_SPECIFIC_ERROR;
-}
-
-pi_result hip_piextDisablePeerAccess(pi_device command_device,
-                                     pi_device peer_device) {
-
-  std::ignore = command_device;
-  std::ignore = peer_device;
-
-  setErrorMessage("piextDisablePeerAccess not "
-                  "implemented in hip backend",
-                  PI_ERROR_PLUGIN_SPECIFIC_ERROR);
-  return PI_ERROR_PLUGIN_SPECIFIC_ERROR;
-}
-
-pi_result hip_piextPeerAccessGetInfo(pi_device command_device,
-                                     pi_device peer_device, pi_peer_attr attr,
-                                     size_t param_value_size, void *param_value,
-                                     size_t *param_value_size_ret) {
-  std::ignore = command_device;
-  std::ignore = peer_device;
-  std::ignore = attr;
-  // Zero return value indicates that all of the queries currently return false.
-  return getInfo(param_value_size, param_value, param_value_size_ret,
-                 pi_int32{0});
-}
-=======
-//-- PI API implementation
-extern "C" {
->>>>>>> 45aace3b
 
 const char SupportedVersion[] = _PI_HIP_PLUGIN_VERSION_STRING;
 
@@ -6032,22 +156,6 @@
   _PI_CL(piEnqueueMemBufferMap, pi2ur::piEnqueueMemBufferMap)
   _PI_CL(piEnqueueMemUnmap, pi2ur::piEnqueueMemUnmap)
   // USM
-<<<<<<< HEAD
-  _PI_CL(piextUSMHostAlloc, hip_piextUSMHostAlloc)
-  _PI_CL(piextUSMDeviceAlloc, hip_piextUSMDeviceAlloc)
-  _PI_CL(piextUSMSharedAlloc, hip_piextUSMSharedAlloc)
-  _PI_CL(piextUSMFree, hip_piextUSMFree)
-  _PI_CL(piextUSMEnqueueMemset, hip_piextUSMEnqueueMemset)
-  _PI_CL(piextUSMEnqueueMemcpy, hip_piextUSMEnqueueMemcpy)
-  _PI_CL(piextUSMEnqueuePrefetch, hip_piextUSMEnqueuePrefetch)
-  _PI_CL(piextUSMEnqueueMemAdvise, hip_piextUSMEnqueueMemAdvise)
-  _PI_CL(piextUSMEnqueueMemcpy2D, hip_piextUSMEnqueueMemcpy2D)
-  _PI_CL(piextUSMEnqueueFill2D, hip_piextUSMEnqueueFill2D)
-  _PI_CL(piextUSMEnqueueMemset2D, hip_piextUSMEnqueueMemset2D)
-  _PI_CL(piextUSMGetMemAllocInfo, hip_piextUSMGetMemAllocInfo)
-  _PI_CL(piextUSMImport, hip_piextUSMImport)
-  _PI_CL(piextUSMRelease, hip_piextUSMRelease)
-=======
   _PI_CL(piextUSMHostAlloc, pi2ur::piextUSMHostAlloc)
   _PI_CL(piextUSMDeviceAlloc, pi2ur::piextUSMDeviceAlloc)
   _PI_CL(piextUSMSharedAlloc, pi2ur::piextUSMSharedAlloc)
@@ -6060,7 +168,8 @@
   _PI_CL(piextUSMEnqueueFill2D, pi2ur::piextUSMEnqueueFill2D)
   _PI_CL(piextUSMEnqueueMemset2D, pi2ur::piextUSMEnqueueMemset2D)
   _PI_CL(piextUSMGetMemAllocInfo, pi2ur::piextUSMGetMemAllocInfo)
->>>>>>> 45aace3b
+  _PI_CL(piextUSMImport, pi2ur::piextUSMImport)
+  _PI_CL(piextUSMRelease, pi2ur::piextUSMRelease)
   // Device global variable
   _PI_CL(piextEnqueueDeviceGlobalVariableWrite,
          pi2ur::piextEnqueueDeviceGlobalVariableWrite)
