//==---------- pi_hip.cpp - HIP Plugin ------------------------------------==//
//
// Part of the LLVM Project, under the Apache License v2.0 with LLVM Exceptions.
// See https://llvm.org/LICENSE.txt for license information.
// SPDX-License-Identifier: Apache-2.0 WITH LLVM-exception
//
//===----------------------------------------------------------------------===//

/// \file pi_hip.cpp
/// Implementation of HIP Plugin.
///
/// \ingroup sycl_pi_hip

#include <pi_hip.hpp>
#include <sycl/detail/defines.hpp>
#include <sycl/detail/hip_definitions.hpp>
#include <sycl/detail/pi.hpp>

#include <algorithm>
#include <cassert>
#include <chrono>
#include <hip/hip_runtime.h>
#include <limits>
#include <memory>
#include <mutex>
#include <regex>
#include <string.h>

namespace {
// Hipify doesn't support cuArrayGetDescriptor, on AMD the hipArray can just be
// indexed, but on NVidia it is an opaque type and needs to go through
// cuArrayGetDescriptor so implement a utility function to get the array
// properties
inline void getArrayDesc(hipArray *array, hipArray_Format &format,
                         size_t &channels) {
#if defined(__HIP_PLATFORM_AMD__)
  format = array->Format;
  channels = array->NumChannels;
#elif defined(__HIP_PLATFORM_NVIDIA__)
  CUDA_ARRAY_DESCRIPTOR arrayDesc;
  cuArrayGetDescriptor(&arrayDesc, (CUarray)array);

  format = arrayDesc.Format;
  channels = arrayDesc.NumChannels;
#else
#error("Must define exactly one of __HIP_PLATFORM_AMD__ or __HIP_PLATFORM_NVIDIA__");
#endif
}

// NVidia HIP headers guard hipArray3DCreate behind __CUDACC__, this does not
// seem to be required and we're not using nvcc to build the HIP PI plugin so
// add the translation function here
#if defined(__HIP_PLATFORM_NVIDIA__) && !defined(__CUDACC__)
inline static hipError_t
hipArray3DCreate(hiparray *pHandle,
                 const HIP_ARRAY3D_DESCRIPTOR *pAllocateArray) {
  return hipCUResultTohipError(cuArray3DCreate(pHandle, pAllocateArray));
}
#endif

// hipArray gets turned into cudaArray when using the HIP NVIDIA platform, and
// some CUDA APIs use cudaArray* and others use CUarray, these two represent the
// same type, however when building cudaArray appears as an opaque type, so it
// needs to be explicitly casted to CUarray. In order for this to work for both
// AMD and NVidia we introduce an second hipArray type that will be CUarray for
// NVIDIA and hipArray* for AMD so that we can place the explicit casts when
// necessary for NVIDIA and they will be no-ops for AMD.
#if defined(__HIP_PLATFORM_NVIDIA__)
typedef CUarray hipCUarray;
#elif defined(__HIP_PLATFORM_AMD__)
typedef hipArray *hipCUarray;
#else
#error("Must define exactly one of __HIP_PLATFORM_AMD__ or __HIP_PLATFORM_NVIDIA__");
#endif

// Add missing HIP to CUDA defines
#if defined(__HIP_PLATFORM_NVIDIA__)
#define hipMemoryType CUmemorytype
#define hipMemoryTypeHost CU_MEMORYTYPE_HOST
#define hipMemoryTypeDevice CU_MEMORYTYPE_DEVICE
#define hipMemoryTypeArray CU_MEMORYTYPE_ARRAY
#define hipMemoryTypeUnified CU_MEMORYTYPE_UNIFIED
#endif

std::string getHipVersionString() {
  int driver_version = 0;
  if (hipDriverGetVersion(&driver_version) != hipSuccess) {
    return "";
  }
  // The version is returned as (1000 major + 10 minor).
  std::stringstream stream;
  stream << "HIP " << driver_version / 1000 << "."
         << driver_version % 1000 / 10;
  return stream.str();
}

pi_result map_error(hipError_t result) {
  switch (result) {
  case hipSuccess:
    return PI_SUCCESS;
  case hipErrorInvalidContext:
    return PI_ERROR_INVALID_CONTEXT;
  case hipErrorInvalidDevice:
    return PI_ERROR_INVALID_DEVICE;
  case hipErrorInvalidValue:
    return PI_ERROR_INVALID_VALUE;
  case hipErrorOutOfMemory:
    return PI_ERROR_OUT_OF_HOST_MEMORY;
  case hipErrorLaunchOutOfResources:
    return PI_ERROR_OUT_OF_RESOURCES;
  default:
    return PI_ERROR_UNKNOWN;
  }
}

// Global variables for PI_ERROR_PLUGIN_SPECIFIC_ERROR
constexpr size_t MaxMessageSize = 256;
thread_local pi_result ErrorMessageCode = PI_SUCCESS;
thread_local char ErrorMessage[MaxMessageSize];

// Utility function for setting a message and warning
[[maybe_unused]] static void setErrorMessage(const char *message,
                                             pi_result error_code) {
  assert(strlen(message) <= MaxMessageSize);
  strcpy(ErrorMessage, message);
  ErrorMessageCode = error_code;
}

// Returns plugin specific error and warning messages
pi_result hip_piPluginGetLastError(char **message) {
  *message = &ErrorMessage[0];
  return ErrorMessageCode;
}

// Iterates over the event wait list, returns correct pi_result error codes.
// Invokes the callback for the latest event of each queue in the wait list.
// The callback must take a single pi_event argument and return a pi_result.
template <typename Func>
pi_result forLatestEvents(const pi_event *event_wait_list,
                          std::size_t num_events_in_wait_list, Func &&f) {

  if (event_wait_list == nullptr || num_events_in_wait_list == 0) {
    return PI_ERROR_INVALID_EVENT_WAIT_LIST;
  }

  // Fast path if we only have a single event
  if (num_events_in_wait_list == 1) {
    return f(event_wait_list[0]);
  }

  std::vector<pi_event> events{event_wait_list,
                               event_wait_list + num_events_in_wait_list};
  std::sort(events.begin(), events.end(), [](pi_event e0, pi_event e1) {
    // Tiered sort creating sublists of streams (smallest value first) in which
    // the corresponding events are sorted into a sequence of newest first.
    return e0->get_stream() < e1->get_stream() ||
           (e0->get_stream() == e1->get_stream() &&
            e0->get_event_id() > e1->get_event_id());
  });

  bool first = true;
  hipStream_t lastSeenStream = 0;
  for (pi_event event : events) {
    if (!event || (!first && event->get_stream() == lastSeenStream)) {
      continue;
    }

    first = false;
    lastSeenStream = event->get_stream();

    auto result = f(event);
    if (result != PI_SUCCESS) {
      return result;
    }
  }

  return PI_SUCCESS;
}

/// Converts HIP error into PI error codes, and outputs error information
/// to stderr.
/// If PI_HIP_ABORT env variable is defined, it aborts directly instead of
/// throwing the error. This is intended for debugging purposes.
/// \return PI_SUCCESS if \param result was hipSuccess.
/// \throw pi_error exception (integer) if input was not success.
///
pi_result check_error(hipError_t result, const char *function, int line,
                      const char *file) {
  if (result == hipSuccess) {
    return PI_SUCCESS;
  }

  if (std::getenv("SYCL_PI_SUPPRESS_ERROR_MESSAGE") == nullptr) {
    const char *errorString = nullptr;
    const char *errorName = nullptr;
    errorName = hipGetErrorName(result);
    errorString = hipGetErrorString(result);
    std::stringstream ss;
    ss << "\nPI HIP ERROR:"
       << "\n\tValue:           " << result
       << "\n\tName:            " << errorName
       << "\n\tDescription:     " << errorString
       << "\n\tFunction:        " << function << "\n\tSource Location: " << file
       << ":" << line << "\n"
       << std::endl;
    std::cerr << ss.str();
  }

  if (std::getenv("PI_HIP_ABORT") != nullptr) {
    std::abort();
  }

  throw map_error(result);
}

/// \cond NODOXY
#define PI_CHECK_ERROR(result) check_error(result, __func__, __LINE__, __FILE__)

/// RAII type to guarantee recovering original HIP context
/// Scoped context is used across all PI HIP plugin implementation
/// to activate the PI Context on the current thread, matching the
/// HIP driver semantics where the context used for the HIP Driver
/// API is the one active on the thread.
/// The implementation tries to avoid replacing the hipCtx_t if it cans
class ScopedContext {
  pi_context placedContext_;
  hipCtx_t original_;
  bool needToRecover_;

public:
  ScopedContext(pi_context ctxt) : placedContext_{ctxt}, needToRecover_{false} {

    if (!placedContext_) {
      throw PI_ERROR_INVALID_CONTEXT;
    }

    hipCtx_t desired = placedContext_->get();
    PI_CHECK_ERROR(hipCtxGetCurrent(&original_));
    if (original_ != desired) {
      // Sets the desired context as the active one for the thread
      PI_CHECK_ERROR(hipCtxSetCurrent(desired));
      if (original_ == nullptr) {
        // No context is installed on the current thread
        // This is the most common case. We can activate the context in the
        // thread and leave it there until all the PI context referring to the
        // same underlying HIP context are destroyed. This emulates
        // the behaviour of the HIP runtime api, and avoids costly context
        // switches. No action is required on this side of the if.
      } else {
        needToRecover_ = true;
      }
    }
  }

  ~ScopedContext() {
    if (needToRecover_) {
      PI_CHECK_ERROR(hipCtxSetCurrent(original_));
    }
  }
};

/// \cond NODOXY
template <typename T, typename Assign>
pi_result getInfoImpl(size_t param_value_size, void *param_value,
                      size_t *param_value_size_ret, T value, size_t value_size,
                      Assign &&assign_func) {

  if (param_value != nullptr) {

    if (param_value_size < value_size) {
      return PI_ERROR_INVALID_VALUE;
    }

    assign_func(param_value, value, value_size);
  }

  if (param_value_size_ret != nullptr) {
    *param_value_size_ret = value_size;
  }

  return PI_SUCCESS;
}

template <typename T>
pi_result getInfo(size_t param_value_size, void *param_value,
                  size_t *param_value_size_ret, T value) {

  auto assignment = [](void *param_value, T value, size_t value_size) {
    (void)value_size;
    *static_cast<T *>(param_value) = value;
  };

  return getInfoImpl(param_value_size, param_value, param_value_size_ret, value,
                     sizeof(T), std::move(assignment));
}

template <typename T>
pi_result getInfoArray(size_t array_length, size_t param_value_size,
                       void *param_value, size_t *param_value_size_ret,
                       T *value) {

  auto assignment = [](void *param_value, T *value, size_t value_size) {
    memcpy(param_value, static_cast<const void *>(value), value_size);
  };

  return getInfoImpl(param_value_size, param_value, param_value_size_ret, value,
                     array_length * sizeof(T), std::move(assignment));
}

template <>
pi_result getInfo<const char *>(size_t param_value_size, void *param_value,
                                size_t *param_value_size_ret,
                                const char *value) {
  return getInfoArray(strlen(value) + 1, param_value_size, param_value,
                      param_value_size_ret, value);
}

int getAttribute(pi_device device, hipDeviceAttribute_t attribute) {
  int value;
  sycl::detail::pi::assertion(
      hipDeviceGetAttribute(&value, attribute, device->get()) == hipSuccess);
  return value;
}
/// \endcond

void simpleGuessLocalWorkSize(size_t *threadsPerBlock,
                              const size_t *global_work_size,
                              const size_t maxThreadsPerBlock[3],
                              pi_kernel kernel) {
  assert(threadsPerBlock != nullptr);
  assert(global_work_size != nullptr);
  assert(kernel != nullptr);
  // int recommendedBlockSize, minGrid;

  // PI_CHECK_ERROR(hipOccupancyMaxPotentialBlockSize(
  //    &minGrid, &recommendedBlockSize, kernel->get(),
  //    0, 0));

  //(void)minGrid; // Not used, avoid warnings

  threadsPerBlock[0] = std::min(maxThreadsPerBlock[0], global_work_size[0]);

  // Find a local work group size that is a divisor of the global
  // work group size to produce uniform work groups.
  while (0u != (global_work_size[0] % threadsPerBlock[0])) {
    --threadsPerBlock[0];
  }
}

pi_result enqueueEventsWait(pi_queue command_queue, hipStream_t stream,
                            pi_uint32 num_events_in_wait_list,
                            const pi_event *event_wait_list) {
  if (!event_wait_list) {
    return PI_SUCCESS;
  }
  try {
    ScopedContext active(command_queue->get_context());

    auto result = forLatestEvents(
        event_wait_list, num_events_in_wait_list,
        [stream](pi_event event) -> pi_result {
          if (event->get_stream() == stream) {
            return PI_SUCCESS;
          } else {
            return PI_CHECK_ERROR(hipStreamWaitEvent(stream, event->get(), 0));
          }
        });

    if (result != PI_SUCCESS) {
      return result;
    }
    return PI_SUCCESS;
  } catch (pi_result err) {
    return err;
  } catch (...) {
    return PI_ERROR_UNKNOWN;
  }
}

} // anonymous namespace

/// ------ Error handling, matching OpenCL plugin semantics.
namespace sycl {
__SYCL_INLINE_VER_NAMESPACE(_V1) {
namespace detail {
namespace pi {

// Report error and no return (keeps compiler from printing warnings).
// TODO: Probably change that to throw a catchable exception,
//       but for now it is useful to see every failure.
//
[[noreturn]] void die(const char *Message) {
  std::cerr << "pi_die: " << Message << std::endl;
  std::terminate();
}

// Reports error messages
void hipPrint(const char *Message) {
  std::cerr << "pi_print: " << Message << std::endl;
}

void assertion(bool Condition, const char *Message) {
  if (!Condition)
    die(Message);
}

} // namespace pi
} // namespace detail
} // __SYCL_INLINE_VER_NAMESPACE(_V1)
} // namespace sycl

//--------------
// PI object implementation

extern "C" {

// Required in a number of functions, so forward declare here
pi_result hip_piEnqueueEventsWait(pi_queue command_queue,
                                  pi_uint32 num_events_in_wait_list,
                                  const pi_event *event_wait_list,
                                  pi_event *event);
pi_result hip_piEnqueueEventsWaitWithBarrier(pi_queue command_queue,
                                             pi_uint32 num_events_in_wait_list,
                                             const pi_event *event_wait_list,
                                             pi_event *event);
pi_result hip_piEventRelease(pi_event event);
pi_result hip_piEventRetain(pi_event event);

} // extern "C"

/// \endcond

void _pi_queue::compute_stream_wait_for_barrier_if_needed(hipStream_t stream,
                                                          pi_uint32 stream_i) {
  if (barrier_event_ && !compute_applied_barrier_[stream_i]) {
    PI_CHECK_ERROR(hipStreamWaitEvent(stream, barrier_event_, 0));
    compute_applied_barrier_[stream_i] = true;
  }
}

void _pi_queue::transfer_stream_wait_for_barrier_if_needed(hipStream_t stream,
                                                           pi_uint32 stream_i) {
  if (barrier_event_ && !transfer_applied_barrier_[stream_i]) {
    PI_CHECK_ERROR(hipStreamWaitEvent(stream, barrier_event_, 0));
    transfer_applied_barrier_[stream_i] = true;
  }
}

hipStream_t _pi_queue::get_next_compute_stream(pi_uint32 *stream_token) {
  pi_uint32 stream_i;
  pi_uint32 token;
  while (true) {
    if (num_compute_streams_ < compute_streams_.size()) {
      // the check above is for performance - so as not to lock mutex every time
      std::lock_guard<std::mutex> guard(compute_stream_mutex_);
      // The second check is done after mutex is locked so other threads can not
      // change num_compute_streams_ after that
      if (num_compute_streams_ < compute_streams_.size()) {
        PI_CHECK_ERROR(hipStreamCreateWithFlags(
            &compute_streams_[num_compute_streams_++], flags_));
      }
    }
    token = compute_stream_idx_++;
    stream_i = token % compute_streams_.size();
    // if a stream has been reused before it was next selected round-robin
    // fashion, we want to delay its next use and instead select another one
    // that is more likely to have completed all the enqueued work.
    if (delay_compute_[stream_i]) {
      delay_compute_[stream_i] = false;
    } else {
      break;
    }
  }
  if (stream_token) {
    *stream_token = token;
  }
  hipStream_t res = compute_streams_[stream_i];
  compute_stream_wait_for_barrier_if_needed(res, stream_i);
  return res;
}

hipStream_t _pi_queue::get_next_compute_stream(
    pi_uint32 num_events_in_wait_list, const pi_event *event_wait_list,
    _pi_stream_guard &guard, pi_uint32 *stream_token) {
  for (pi_uint32 i = 0; i < num_events_in_wait_list; i++) {
    pi_uint32 token = event_wait_list[i]->get_compute_stream_token();
    if (event_wait_list[i]->get_queue() == this && can_reuse_stream(token)) {
      std::unique_lock<std::mutex> compute_sync_guard(
          compute_stream_sync_mutex_);
      // redo the check after lock to avoid data races on
      // last_sync_compute_streams_
      if (can_reuse_stream(token)) {
        pi_uint32 stream_i = token % delay_compute_.size();
        delay_compute_[stream_i] = true;
        if (stream_token) {
          *stream_token = token;
        }
        guard = _pi_stream_guard{std::move(compute_sync_guard)};
        hipStream_t res = event_wait_list[i]->get_stream();
        compute_stream_wait_for_barrier_if_needed(res, stream_i);
        return res;
      }
    }
  }
  guard = {};
  return get_next_compute_stream(stream_token);
}

hipStream_t _pi_queue::get_next_transfer_stream() {
  if (transfer_streams_.empty()) { // for example in in-order queue
    return get_next_compute_stream();
  }
  if (num_transfer_streams_ < transfer_streams_.size()) {
    // the check above is for performance - so as not to lock mutex every time
    std::lock_guard<std::mutex> guard(transfer_stream_mutex_);
    // The second check is done after mutex is locked so other threads can not
    // change num_transfer_streams_ after that
    if (num_transfer_streams_ < transfer_streams_.size()) {
      PI_CHECK_ERROR(hipStreamCreateWithFlags(
          &transfer_streams_[num_transfer_streams_++], flags_));
    }
  }
  pi_uint32 stream_i = transfer_stream_idx_++ % transfer_streams_.size();
  hipStream_t res = transfer_streams_[stream_i];
  transfer_stream_wait_for_barrier_if_needed(res, stream_i);
  return res;
}

_pi_event::_pi_event(pi_command_type type, pi_context context, pi_queue queue,
                     hipStream_t stream, pi_uint32 stream_token)
    : commandType_{type}, refCount_{1}, hasBeenWaitedOn_{false},
      isRecorded_{false}, isStarted_{false},
      streamToken_{stream_token}, evEnd_{nullptr}, evStart_{nullptr},
      evQueued_{nullptr}, queue_{queue}, stream_{stream}, context_{context} {

  assert(type != PI_COMMAND_TYPE_USER);

  bool profilingEnabled = queue_->properties_ & PI_QUEUE_FLAG_PROFILING_ENABLE;

  PI_CHECK_ERROR(hipEventCreateWithFlags(
      &evEnd_, profilingEnabled ? hipEventDefault : hipEventDisableTiming));

  if (profilingEnabled) {
    PI_CHECK_ERROR(hipEventCreateWithFlags(&evQueued_, hipEventDefault));
    PI_CHECK_ERROR(hipEventCreateWithFlags(&evStart_, hipEventDefault));
  }

  if (queue_ != nullptr) {
    hip_piQueueRetain(queue_);
  }
  hip_piContextRetain(context_);
}

_pi_event::~_pi_event() {
  if (queue_ != nullptr) {
    hip_piQueueRelease(queue_);
  }
  hip_piContextRelease(context_);
}

pi_result _pi_event::start() {
  assert(!is_started());
  pi_result result = PI_SUCCESS;

  try {
    if (queue_->properties_ & PI_QUEUE_FLAG_PROFILING_ENABLE) {
      // NOTE: This relies on the default stream to be unused.
      PI_CHECK_ERROR(hipEventRecord(evQueued_, 0));
      PI_CHECK_ERROR(hipEventRecord(evStart_, queue_->get()));
    }
  } catch (pi_result error) {
    result = error;
  }

  isStarted_ = true;
  return result;
}

bool _pi_event::is_completed() const noexcept {
  if (!isRecorded_) {
    return false;
  }
  if (!hasBeenWaitedOn_) {
    const hipError_t ret = hipEventQuery(evEnd_);
    if (ret != hipSuccess && ret != hipErrorNotReady) {
      PI_CHECK_ERROR(ret);
      return false;
    }
    if (ret == hipErrorNotReady) {
      return false;
    }
  }
  return true;
}

pi_uint64 _pi_event::get_queued_time() const {
  float miliSeconds = 0.0f;
  assert(is_started());

  PI_CHECK_ERROR(hipEventElapsedTime(&miliSeconds, evStart_, evEnd_));
  return static_cast<pi_uint64>(miliSeconds * 1.0e6);
}

pi_uint64 _pi_event::get_start_time() const {
  float miliSeconds = 0.0f;
  assert(is_started());

  PI_CHECK_ERROR(
      hipEventElapsedTime(&miliSeconds, _pi_platform::evBase_, evStart_));
  return static_cast<pi_uint64>(miliSeconds * 1.0e6);
}

pi_uint64 _pi_event::get_end_time() const {
  float miliSeconds = 0.0f;
  assert(is_started() && is_recorded());

  PI_CHECK_ERROR(
      hipEventElapsedTime(&miliSeconds, _pi_platform::evBase_, evEnd_));
  return static_cast<pi_uint64>(miliSeconds * 1.0e6);
}

pi_result _pi_event::record() {

  if (is_recorded() || !is_started()) {
    return PI_ERROR_INVALID_EVENT;
  }

  pi_result result = PI_ERROR_INVALID_OPERATION;

  if (!queue_) {
    return PI_ERROR_INVALID_QUEUE;
  }

  try {
    eventId_ = queue_->get_next_event_id();
    if (eventId_ == 0) {
      sycl::detail::pi::die(
          "Unrecoverable program state reached in event identifier overflow");
    }
    result = PI_CHECK_ERROR(hipEventRecord(evEnd_, stream_));
  } catch (pi_result error) {
    result = error;
  }

  if (result == PI_SUCCESS) {
    isRecorded_ = true;
  }

  return result;
}

pi_result _pi_event::wait() {
  pi_result retErr;
  try {
    retErr = PI_CHECK_ERROR(hipEventSynchronize(evEnd_));
    hasBeenWaitedOn_ = true;
  } catch (pi_result error) {
    retErr = error;
  }

  return retErr;
}

pi_result _pi_event::release() {
  assert(queue_ != nullptr);
  PI_CHECK_ERROR(hipEventDestroy(evEnd_));

  if (queue_->properties_ & PI_QUEUE_FLAG_PROFILING_ENABLE) {
    PI_CHECK_ERROR(hipEventDestroy(evQueued_));
    PI_CHECK_ERROR(hipEventDestroy(evStart_));
  }

  return PI_SUCCESS;
}

// makes all future work submitted to queue wait for all work captured in event.
pi_result enqueueEventWait(pi_queue queue, pi_event event) {
  // for native events, the hipStreamWaitEvent call is used.
  // This makes all future work submitted to stream wait for all
  // work captured in event.
  queue->for_each_stream([e = event->get()](hipStream_t s) {
    PI_CHECK_ERROR(hipStreamWaitEvent(s, e, 0));
  });
  return PI_SUCCESS;
}

_pi_program::_pi_program(pi_context ctxt)
    : module_{nullptr}, binary_{},
      binarySizeInBytes_{0}, refCount_{1}, context_{ctxt} {
  hip_piContextRetain(context_);
}

_pi_program::~_pi_program() { hip_piContextRelease(context_); }

pi_result _pi_program::set_binary(const char *source, size_t length) {
  assert((binary_ == nullptr && binarySizeInBytes_ == 0) &&
         "Re-setting program binary data which has already been set");
  binary_ = source;
  binarySizeInBytes_ = length;
  return PI_SUCCESS;
}

pi_result _pi_program::build_program(const char *build_options) {

  this->buildOptions_ = build_options;

  constexpr const unsigned int numberOfOptions = 4u;

  hipJitOption options[numberOfOptions];
  void *optionVals[numberOfOptions];

  // Pass a buffer for info messages
  options[0] = hipJitOptionInfoLogBuffer;
  optionVals[0] = (void *)infoLog_;
  // Pass the size of the info buffer
  options[1] = hipJitOptionInfoLogBufferSizeBytes;
  optionVals[1] = (void *)(long)MAX_LOG_SIZE;
  // Pass a buffer for error message
  options[2] = hipJitOptionErrorLogBuffer;
  optionVals[2] = (void *)errorLog_;
  // Pass the size of the error buffer
  options[3] = hipJitOptionErrorLogBufferSizeBytes;
  optionVals[3] = (void *)(long)MAX_LOG_SIZE;

  auto result = PI_CHECK_ERROR(
      hipModuleLoadDataEx(&module_, static_cast<const void *>(binary_),
                          numberOfOptions, options, optionVals));

  const auto success = (result == PI_SUCCESS);

  buildStatus_ =
      success ? PI_PROGRAM_BUILD_STATUS_SUCCESS : PI_PROGRAM_BUILD_STATUS_ERROR;

  // If no exception, result is correct
  return success ? PI_SUCCESS : PI_ERROR_BUILD_PROGRAM_FAILURE;
}

/// Finds kernel names by searching for entry points in the PTX source, as the
/// HIP driver API doesn't expose an operation for this.
/// Note: This is currently only being used by the SYCL program class for the
///       has_kernel method, so an alternative would be to move the has_kernel
///       query to PI and use hipModuleGetFunction to check for a kernel.
std::string getKernelNames(pi_program program) {
  (void)program;
  sycl::detail::pi::die("getKernelNames not implemented");
  return {};
}

/// RAII object that calls the reference count release function on the held PI
/// object on destruction.
///
/// The `dismiss` function stops the release from happening on destruction.
template <typename T> class ReleaseGuard {
private:
  T Captive;

  static pi_result callRelease(pi_device Captive) {
    return hip_piDeviceRelease(Captive);
  }

  static pi_result callRelease(pi_context Captive) {
    return hip_piContextRelease(Captive);
  }

  static pi_result callRelease(pi_mem Captive) {
    return hip_piMemRelease(Captive);
  }

  static pi_result callRelease(pi_program Captive) {
    return hip_piProgramRelease(Captive);
  }

  static pi_result callRelease(pi_kernel Captive) {
    return hip_piKernelRelease(Captive);
  }

  static pi_result callRelease(pi_queue Captive) {
    return hip_piQueueRelease(Captive);
  }

  static pi_result callRelease(pi_event Captive) {
    return hip_piEventRelease(Captive);
  }

public:
  ReleaseGuard() = delete;
  /// Obj can be `nullptr`.
  explicit ReleaseGuard(T Obj) : Captive(Obj) {}
  ReleaseGuard(ReleaseGuard &&Other) noexcept : Captive(Other.Captive) {
    Other.Captive = nullptr;
  }

  ReleaseGuard(const ReleaseGuard &) = delete;

  /// Calls the related PI object release function if the object held is not
  /// `nullptr` or if `dismiss` has not been called.
  ~ReleaseGuard() {
    if (Captive != nullptr) {
      pi_result ret = callRelease(Captive);
      if (ret != PI_SUCCESS) {
        // A reported HIP error is either an implementation or an asynchronous
        // HIP error for which it is unclear if the function that reported it
        // succeeded or not. Either way, the state of the program is compromised
        // and likely unrecoverable.
        sycl::detail::pi::die(
            "Unrecoverable program state reached in hip_piMemRelease");
      }
    }
  }

  ReleaseGuard &operator=(const ReleaseGuard &) = delete;

  ReleaseGuard &operator=(ReleaseGuard &&Other) {
    Captive = Other.Captive;
    Other.Captive = nullptr;
    return *this;
  }

  /// End the guard and do not release the reference count of the held
  /// PI object.
  void dismiss() { Captive = nullptr; }
};

//-- PI API implementation
extern "C" {

/// Obtains the HIP platform.
/// There is only one HIP platform, and contains all devices on the system.
/// Triggers the HIP Driver initialization (hipInit) the first time, so this
/// must be the first PI API called.
///
/// However because multiple devices in a context is not currently supported,
/// place each device in a separate platform.
///
pi_result hip_piPlatformsGet(pi_uint32 num_entries, pi_platform *platforms,
                             pi_uint32 *num_platforms) {

  try {
    static std::once_flag initFlag;
    static pi_uint32 numPlatforms = 1;
    static std::vector<_pi_platform> platformIds;

    if (num_entries == 0 and platforms != nullptr) {
      return PI_ERROR_INVALID_VALUE;
    }
    if (platforms == nullptr and num_platforms == nullptr) {
      return PI_ERROR_INVALID_VALUE;
    }

    pi_result err = PI_SUCCESS;

    std::call_once(
        initFlag,
        [](pi_result &err) {
          if (hipInit(0) != hipSuccess) {
            numPlatforms = 0;
            return;
          }
          int numDevices = 0;
          hipError_t hipErrorCode = hipGetDeviceCount(&numDevices);
          if (hipErrorCode == hipErrorNoDevice) {
            numPlatforms = 0;
            return;
          }
          err = PI_CHECK_ERROR(hipErrorCode);
          if (numDevices == 0) {
            numPlatforms = 0;
            return;
          }
          try {
            numPlatforms = numDevices;
            platformIds.resize(numDevices);

            for (int i = 0; i < numDevices; ++i) {
              hipDevice_t device;
              err = PI_CHECK_ERROR(hipDeviceGet(&device, i));
              platformIds[i].devices_.emplace_back(
                  new _pi_device{device, &platformIds[i]});
            }
          } catch (const std::bad_alloc &) {
            // Signal out-of-memory situation
            for (int i = 0; i < numDevices; ++i) {
              platformIds[i].devices_.clear();
            }
            platformIds.clear();
            err = PI_ERROR_OUT_OF_HOST_MEMORY;
          } catch (...) {
            // Clear and rethrow to allow retry
            for (int i = 0; i < numDevices; ++i) {
              platformIds[i].devices_.clear();
            }
            platformIds.clear();
            throw;
          }
        },
        err);

    if (num_platforms != nullptr) {
      *num_platforms = numPlatforms;
    }

    if (platforms != nullptr) {
      for (unsigned i = 0; i < std::min(num_entries, numPlatforms); ++i) {
        platforms[i] = &platformIds[i];
      }
    }

    return err;
  } catch (pi_result err) {
    return err;
  } catch (...) {
    return PI_ERROR_OUT_OF_RESOURCES;
  }
}

pi_result hip_piPlatformGetInfo(pi_platform platform,
                                pi_platform_info param_name,
                                size_t param_value_size, void *param_value,
                                size_t *param_value_size_ret) {
  assert(platform != nullptr);

  switch (param_name) {
  case PI_PLATFORM_INFO_NAME:
    return getInfo(param_value_size, param_value, param_value_size_ret,
                   "AMD HIP BACKEND");
  case PI_PLATFORM_INFO_VENDOR:
    return getInfo(param_value_size, param_value, param_value_size_ret,
                   "AMD Corporation");
  case PI_PLATFORM_INFO_PROFILE:
    return getInfo(param_value_size, param_value, param_value_size_ret,
                   "FULL PROFILE");
  case PI_PLATFORM_INFO_VERSION: {
    auto version = getHipVersionString();
    return getInfo(param_value_size, param_value, param_value_size_ret,
                   version.c_str());
  }
  case PI_PLATFORM_INFO_EXTENSIONS: {
    return getInfo(param_value_size, param_value, param_value_size_ret, "");
  }
  default:
    __SYCL_PI_HANDLE_UNKNOWN_PARAM_NAME(param_name);
  }
  sycl::detail::pi::die("Platform info request not implemented");
  return {};
}

/// \param devices List of devices available on the system
/// \param num_devices Number of elements in the list of devices
/// Requesting a non-GPU device triggers an error, all PI HIP devices
/// are GPUs.
///
pi_result hip_piDevicesGet(pi_platform platform, pi_device_type device_type,
                           pi_uint32 num_entries, pi_device *devices,
                           pi_uint32 *num_devices) {

  pi_result err = PI_SUCCESS;
  const bool askingForDefault = device_type == PI_DEVICE_TYPE_DEFAULT;
  const bool askingForGPU = device_type & PI_DEVICE_TYPE_GPU;
  const bool returnDevices = askingForDefault || askingForGPU;

  size_t numDevices = returnDevices ? platform->devices_.size() : 0;

  try {
    if (num_devices) {
      *num_devices = numDevices;
    }

    if (returnDevices && devices) {
      for (size_t i = 0; i < std::min(size_t(num_entries), numDevices); ++i) {
        devices[i] = platform->devices_[i].get();
      }
    }

    return err;
  } catch (pi_result err) {
    return err;
  } catch (...) {
    return PI_ERROR_OUT_OF_RESOURCES;
  }
}

/// \return PI_SUCCESS if the function is exehipted successfully
/// HIP devices are always root devices so retain always returns success.
pi_result hip_piDeviceRetain(pi_device device) {
  (void)device;
  return PI_SUCCESS;
}

pi_result hip_piContextGetInfo(pi_context context, pi_context_info param_name,
                               size_t param_value_size, void *param_value,
                               size_t *param_value_size_ret) {

  switch (param_name) {
  case PI_CONTEXT_INFO_NUM_DEVICES:
    return getInfo(param_value_size, param_value, param_value_size_ret, 1);
  case PI_CONTEXT_INFO_DEVICES:
    return getInfo(param_value_size, param_value, param_value_size_ret,
                   context->get_device());
  case PI_CONTEXT_INFO_REFERENCE_COUNT:
    return getInfo(param_value_size, param_value, param_value_size_ret,
                   context->get_reference_count());
  case PI_EXT_ONEAPI_CONTEXT_INFO_USM_MEMCPY2D_SUPPORT:
    return getInfo<pi_bool>(param_value_size, param_value, param_value_size_ret,
                            true);
  case PI_EXT_ONEAPI_CONTEXT_INFO_USM_FILL2D_SUPPORT:
  case PI_EXT_ONEAPI_CONTEXT_INFO_USM_MEMSET2D_SUPPORT:
    // 2D USM operations currently not supported.
    return getInfo<pi_bool>(param_value_size, param_value, param_value_size_ret,
                            false);
  case PI_CONTEXT_INFO_ATOMIC_MEMORY_SCOPE_CAPABILITIES:
  default:
    __SYCL_PI_HANDLE_UNKNOWN_PARAM_NAME(param_name);
  }

  return PI_ERROR_OUT_OF_RESOURCES;
}

pi_result hip_piContextRetain(pi_context context) {
  assert(context != nullptr);
  assert(context->get_reference_count() > 0);

  context->increment_reference_count();
  return PI_SUCCESS;
}

pi_result hip_piextContextSetExtendedDeleter(
    pi_context context, pi_context_extended_deleter function, void *user_data) {
  context->set_extended_deleter(function, user_data);
  return PI_SUCCESS;
}

/// Not applicable to HIP, devices cannot be partitioned.
///
pi_result hip_piDevicePartition(pi_device device,
                                const pi_device_partition_property *properties,
                                pi_uint32 num_devices, pi_device *out_devices,
                                pi_uint32 *out_num_devices) {
  (void)device;
  (void)properties;
  (void)num_devices;
  (void)out_devices;
  (void)out_num_devices;

  return PI_ERROR_INVALID_OPERATION;
}

/// \return If available, the first binary that is PTX
///
pi_result hip_piextDeviceSelectBinary(pi_device device,
                                      pi_device_binary *binaries,
                                      pi_uint32 num_binaries,
                                      pi_uint32 *selected_binary) {
  (void)device;
  if (!binaries) {
    sycl::detail::pi::die("No list of device images provided");
  }
  if (num_binaries < 1) {
    sycl::detail::pi::die("No binary images in the list");
  }

  // Look for an image for the HIP target, and return the first one that is
  // found
#if defined(__HIP_PLATFORM_AMD__)
  const char *binary_type = __SYCL_PI_DEVICE_BINARY_TARGET_AMDGCN;
#elif defined(__HIP_PLATFORM_NVIDIA__)
  const char *binary_type = __SYCL_PI_DEVICE_BINARY_TARGET_NVPTX64;
#else
#error("Must define exactly one of __HIP_PLATFORM_AMD__ or __HIP_PLATFORM_NVIDIA__");
#endif

  for (pi_uint32 i = 0; i < num_binaries; i++) {
    if (strcmp(binaries[i]->DeviceTargetSpec, binary_type) == 0) {
      *selected_binary = i;
      return PI_SUCCESS;
    }
  }

  // No image can be loaded for the given device
  return PI_ERROR_INVALID_BINARY;
}

pi_result hip_piextGetDeviceFunctionPointer(pi_device device,
                                            pi_program program,
                                            const char *func_name,
                                            pi_uint64 *func_pointer_ret) {
  // Check if device passed is the same the device bound to the context
  assert(device == program->get_context()->get_device());
  assert(func_pointer_ret != nullptr);

  hipFunction_t func;
  hipError_t ret = hipModuleGetFunction(&func, program->get(), func_name);
  *func_pointer_ret = reinterpret_cast<pi_uint64>(func);
  pi_result retError = PI_SUCCESS;

  if (ret != hipSuccess && ret != hipErrorNotFound)
    retError = PI_CHECK_ERROR(ret);
  if (ret == hipErrorNotFound) {
    *func_pointer_ret = 0;
    retError = PI_ERROR_INVALID_KERNEL_NAME;
  }

  return retError;
}

/// \return PI_SUCCESS always since HIP devices are always root devices.
///
pi_result hip_piDeviceRelease(pi_device device) {
  (void)device;
  return PI_SUCCESS;
}

pi_result hip_piDeviceGetInfo(pi_device device, pi_device_info param_name,
                              size_t param_value_size, void *param_value,
                              size_t *param_value_size_ret) {

  static constexpr pi_uint32 max_work_item_dimensions = 3u;

  assert(device != nullptr);

  switch (param_name) {
  case PI_DEVICE_INFO_TYPE: {
    return getInfo(param_value_size, param_value, param_value_size_ret,
                   PI_DEVICE_TYPE_GPU);
  }
  case PI_DEVICE_INFO_VENDOR_ID: {
#if defined(__HIP_PLATFORM_AMD__)
    pi_uint32 vendor_id = 4098u;
#elif defined(__HIP_PLATFORM_NVIDIA__)
    pi_uint32 vendor_id = 4318u;
#else
    pi_uint32 vendor_id = 0u;
#endif

    return getInfo(param_value_size, param_value, param_value_size_ret,
                   vendor_id);
  }
  case PI_DEVICE_INFO_MAX_COMPUTE_UNITS: {
    int compute_units = 0;
    sycl::detail::pi::assertion(
        hipDeviceGetAttribute(&compute_units,
                              hipDeviceAttributeMultiprocessorCount,
                              device->get()) == hipSuccess);
    sycl::detail::pi::assertion(compute_units >= 0);
    return getInfo(param_value_size, param_value, param_value_size_ret,
                   pi_uint32(compute_units));
  }
  case PI_DEVICE_INFO_MAX_WORK_ITEM_DIMENSIONS: {
    return getInfo(param_value_size, param_value, param_value_size_ret,
                   max_work_item_dimensions);
  }
  case PI_DEVICE_INFO_MAX_WORK_ITEM_SIZES: {
    size_t return_sizes[max_work_item_dimensions];

    int max_x = 0, max_y = 0, max_z = 0;
    sycl::detail::pi::assertion(
        hipDeviceGetAttribute(&max_x, hipDeviceAttributeMaxBlockDimX,
                              device->get()) == hipSuccess);
    sycl::detail::pi::assertion(max_x >= 0);

    sycl::detail::pi::assertion(
        hipDeviceGetAttribute(&max_y, hipDeviceAttributeMaxBlockDimY,
                              device->get()) == hipSuccess);
    sycl::detail::pi::assertion(max_y >= 0);

    sycl::detail::pi::assertion(
        hipDeviceGetAttribute(&max_z, hipDeviceAttributeMaxBlockDimZ,
                              device->get()) == hipSuccess);
    sycl::detail::pi::assertion(max_z >= 0);

    return_sizes[0] = size_t(max_x);
    return_sizes[1] = size_t(max_y);
    return_sizes[2] = size_t(max_z);
    return getInfoArray(max_work_item_dimensions, param_value_size, param_value,
                        param_value_size_ret, return_sizes);
  }

  case PI_EXT_ONEAPI_DEVICE_INFO_MAX_WORK_GROUPS_3D: {
    size_t return_sizes[max_work_item_dimensions];
    int max_x = 0, max_y = 0, max_z = 0;
    sycl::detail::pi::assertion(
        hipDeviceGetAttribute(&max_x, hipDeviceAttributeMaxGridDimX,
                              device->get()) == hipSuccess);
    sycl::detail::pi::assertion(max_x >= 0);

    sycl::detail::pi::assertion(
        hipDeviceGetAttribute(&max_y, hipDeviceAttributeMaxGridDimY,
                              device->get()) == hipSuccess);
    sycl::detail::pi::assertion(max_y >= 0);

    sycl::detail::pi::assertion(
        hipDeviceGetAttribute(&max_z, hipDeviceAttributeMaxGridDimZ,
                              device->get()) == hipSuccess);
    sycl::detail::pi::assertion(max_z >= 0);

    return_sizes[0] = size_t(max_x);
    return_sizes[1] = size_t(max_y);
    return_sizes[2] = size_t(max_z);
    return getInfoArray(max_work_item_dimensions, param_value_size, param_value,
                        param_value_size_ret, return_sizes);
  }

  case PI_DEVICE_INFO_MAX_WORK_GROUP_SIZE: {
    int max_work_group_size = 0;
    sycl::detail::pi::assertion(
        hipDeviceGetAttribute(&max_work_group_size,
                              hipDeviceAttributeMaxThreadsPerBlock,
                              device->get()) == hipSuccess);

    sycl::detail::pi::assertion(max_work_group_size >= 0);

    return getInfo(param_value_size, param_value, param_value_size_ret,
                   size_t(max_work_group_size));
  }
  case PI_DEVICE_INFO_PREFERRED_VECTOR_WIDTH_CHAR: {
    return getInfo(param_value_size, param_value, param_value_size_ret, 1u);
  }
  case PI_DEVICE_INFO_PREFERRED_VECTOR_WIDTH_SHORT: {
    return getInfo(param_value_size, param_value, param_value_size_ret, 1u);
  }
  case PI_DEVICE_INFO_PREFERRED_VECTOR_WIDTH_INT: {
    return getInfo(param_value_size, param_value, param_value_size_ret, 1u);
  }
  case PI_DEVICE_INFO_PREFERRED_VECTOR_WIDTH_LONG: {
    return getInfo(param_value_size, param_value, param_value_size_ret, 1u);
  }
  case PI_DEVICE_INFO_PREFERRED_VECTOR_WIDTH_FLOAT: {
    return getInfo(param_value_size, param_value, param_value_size_ret, 1u);
  }
  case PI_DEVICE_INFO_PREFERRED_VECTOR_WIDTH_DOUBLE: {
    return getInfo(param_value_size, param_value, param_value_size_ret, 1u);
  }
  case PI_DEVICE_INFO_PREFERRED_VECTOR_WIDTH_HALF: {
    return getInfo(param_value_size, param_value, param_value_size_ret, 0u);
  }
  case PI_DEVICE_INFO_NATIVE_VECTOR_WIDTH_CHAR: {
    return getInfo(param_value_size, param_value, param_value_size_ret, 1u);
  }
  case PI_DEVICE_INFO_NATIVE_VECTOR_WIDTH_SHORT: {
    return getInfo(param_value_size, param_value, param_value_size_ret, 1u);
  }
  case PI_DEVICE_INFO_NATIVE_VECTOR_WIDTH_INT: {
    return getInfo(param_value_size, param_value, param_value_size_ret, 1u);
  }
  case PI_DEVICE_INFO_NATIVE_VECTOR_WIDTH_LONG: {
    return getInfo(param_value_size, param_value, param_value_size_ret, 1u);
  }
  case PI_DEVICE_INFO_NATIVE_VECTOR_WIDTH_FLOAT: {
    return getInfo(param_value_size, param_value, param_value_size_ret, 1u);
  }
  case PI_DEVICE_INFO_NATIVE_VECTOR_WIDTH_DOUBLE: {
    return getInfo(param_value_size, param_value, param_value_size_ret, 1u);
  }
  case PI_DEVICE_INFO_NATIVE_VECTOR_WIDTH_HALF: {
    return getInfo(param_value_size, param_value, param_value_size_ret, 0u);
  }
  case PI_DEVICE_INFO_MAX_NUM_SUB_GROUPS: {
    // Number of sub-groups = max block size / warp size + possible remainder
    int max_threads = 0;
    sycl::detail::pi::assertion(
        hipDeviceGetAttribute(&max_threads,
                              hipDeviceAttributeMaxThreadsPerBlock,
                              device->get()) == hipSuccess);
    int warpSize = 0;
    sycl::detail::pi::assertion(
        hipDeviceGetAttribute(&warpSize, hipDeviceAttributeWarpSize,
                              device->get()) == hipSuccess);
    int maxWarps = (max_threads + warpSize - 1) / warpSize;
    return getInfo(param_value_size, param_value, param_value_size_ret,
                   static_cast<uint32_t>(maxWarps));
  }
  case PI_DEVICE_INFO_SUB_GROUP_INDEPENDENT_FORWARD_PROGRESS: {
    // Volta provides independent thread scheduling
    // TODO: Revisit for previous generation GPUs
    int major = 0;
    sycl::detail::pi::assertion(
        hipDeviceGetAttribute(&major, hipDeviceAttributeComputeCapabilityMajor,
                              device->get()) == hipSuccess);
    bool ifp = (major >= 7);
    return getInfo(param_value_size, param_value, param_value_size_ret, ifp);
  }
  case PI_DEVICE_INFO_SUB_GROUP_SIZES_INTEL: {
    int warpSize = 0;
    sycl::detail::pi::assertion(
        hipDeviceGetAttribute(&warpSize, hipDeviceAttributeWarpSize,
                              device->get()) == hipSuccess);
    size_t sizes[1] = {static_cast<size_t>(warpSize)};
    return getInfoArray<size_t>(1, param_value_size, param_value,
                                param_value_size_ret, sizes);
  }
  case PI_DEVICE_INFO_MAX_CLOCK_FREQUENCY: {
    int clock_freq = 0;
    sycl::detail::pi::assertion(
        hipDeviceGetAttribute(&clock_freq, hipDeviceAttributeClockRate,
                              device->get()) == hipSuccess);
    sycl::detail::pi::assertion(clock_freq >= 0);
    return getInfo(param_value_size, param_value, param_value_size_ret,
                   pi_uint32(clock_freq) / 1000u);
  }
  case PI_DEVICE_INFO_ADDRESS_BITS: {
    auto bits = pi_uint32{std::numeric_limits<uintptr_t>::digits};
    return getInfo(param_value_size, param_value, param_value_size_ret, bits);
  }
  case PI_DEVICE_INFO_MAX_MEM_ALLOC_SIZE: {
    // Max size of memory object allocation in bytes.
    // The minimum value is max(min(1024 × 1024 ×
    // 1024, 1/4th of CL_DEVICE_GLOBAL_MEM_SIZE),
    // 32 × 1024 × 1024) for devices that are not of type
    // CL_DEVICE_TYPE_HIPSTOM.

    size_t global = 0;
    sycl::detail::pi::assertion(hipDeviceTotalMem(&global, device->get()) ==
                                hipSuccess);

    auto quarter_global = static_cast<pi_uint32>(global / 4u);

    auto max_alloc = std::max(std::min(1024u * 1024u * 1024u, quarter_global),
                              32u * 1024u * 1024u);

    return getInfo(param_value_size, param_value, param_value_size_ret,
                   pi_uint64{max_alloc});
  }
  case PI_DEVICE_INFO_IMAGE_SUPPORT: {
    return getInfo(param_value_size, param_value, param_value_size_ret,
                   PI_TRUE);
  }
  case PI_DEVICE_INFO_MAX_READ_IMAGE_ARGS: {
    // This call doesn't match to HIP as it doesn't have images, but instead
    // surfaces and textures. No clear call in the HIP API to determine this,
    // but some searching found as of SM 2.x 128 are supported.
    return getInfo(param_value_size, param_value, param_value_size_ret, 128u);
  }
  case PI_DEVICE_INFO_MAX_WRITE_IMAGE_ARGS: {
    // This call doesn't match to HIP as it doesn't have images, but instead
    // surfaces and textures. No clear call in the HIP API to determine this,
    // but some searching found as of SM 2.x 128 are supported.
    return getInfo(param_value_size, param_value, param_value_size_ret, 128u);
  }

  case PI_DEVICE_INFO_IMAGE2D_MAX_HEIGHT: {
    // Take the smaller of maximum surface and maximum texture height.
    int tex_height = 0;
    sycl::detail::pi::assertion(
        hipDeviceGetAttribute(&tex_height, hipDeviceAttributeMaxTexture2DHeight,
                              device->get()) == hipSuccess);
    sycl::detail::pi::assertion(tex_height >= 0);
    int surf_height = 0;
    sycl::detail::pi::assertion(
        hipDeviceGetAttribute(&surf_height,
                              hipDeviceAttributeMaxTexture2DHeight,
                              device->get()) == hipSuccess);
    sycl::detail::pi::assertion(surf_height >= 0);

    int min = std::min(tex_height, surf_height);

    return getInfo(param_value_size, param_value, param_value_size_ret, min);
  }
  case PI_DEVICE_INFO_IMAGE2D_MAX_WIDTH: {
    // Take the smaller of maximum surface and maximum texture width.
    int tex_width = 0;
    sycl::detail::pi::assertion(
        hipDeviceGetAttribute(&tex_width, hipDeviceAttributeMaxTexture2DWidth,
                              device->get()) == hipSuccess);
    sycl::detail::pi::assertion(tex_width >= 0);
    int surf_width = 0;
    sycl::detail::pi::assertion(
        hipDeviceGetAttribute(&surf_width, hipDeviceAttributeMaxTexture2DWidth,
                              device->get()) == hipSuccess);
    sycl::detail::pi::assertion(surf_width >= 0);

    int min = std::min(tex_width, surf_width);

    return getInfo(param_value_size, param_value, param_value_size_ret, min);
  }
  case PI_DEVICE_INFO_IMAGE3D_MAX_HEIGHT: {
    // Take the smaller of maximum surface and maximum texture height.
    int tex_height = 0;
    sycl::detail::pi::assertion(
        hipDeviceGetAttribute(&tex_height, hipDeviceAttributeMaxTexture3DHeight,
                              device->get()) == hipSuccess);
    sycl::detail::pi::assertion(tex_height >= 0);
    int surf_height = 0;
    sycl::detail::pi::assertion(
        hipDeviceGetAttribute(&surf_height,
                              hipDeviceAttributeMaxTexture3DHeight,
                              device->get()) == hipSuccess);
    sycl::detail::pi::assertion(surf_height >= 0);

    int min = std::min(tex_height, surf_height);

    return getInfo(param_value_size, param_value, param_value_size_ret, min);
  }
  case PI_DEVICE_INFO_IMAGE3D_MAX_WIDTH: {
    // Take the smaller of maximum surface and maximum texture width.
    int tex_width = 0;
    sycl::detail::pi::assertion(
        hipDeviceGetAttribute(&tex_width, hipDeviceAttributeMaxTexture3DWidth,
                              device->get()) == hipSuccess);
    sycl::detail::pi::assertion(tex_width >= 0);
    int surf_width = 0;
    sycl::detail::pi::assertion(
        hipDeviceGetAttribute(&surf_width, hipDeviceAttributeMaxTexture3DWidth,
                              device->get()) == hipSuccess);
    sycl::detail::pi::assertion(surf_width >= 0);

    int min = std::min(tex_width, surf_width);

    return getInfo(param_value_size, param_value, param_value_size_ret, min);
  }
  case PI_DEVICE_INFO_IMAGE3D_MAX_DEPTH: {
    // Take the smaller of maximum surface and maximum texture depth.
    int tex_depth = 0;
    sycl::detail::pi::assertion(
        hipDeviceGetAttribute(&tex_depth, hipDeviceAttributeMaxTexture3DDepth,
                              device->get()) == hipSuccess);
    sycl::detail::pi::assertion(tex_depth >= 0);
    int surf_depth = 0;
    sycl::detail::pi::assertion(
        hipDeviceGetAttribute(&surf_depth, hipDeviceAttributeMaxTexture3DDepth,
                              device->get()) == hipSuccess);
    sycl::detail::pi::assertion(surf_depth >= 0);

    int min = std::min(tex_depth, surf_depth);

    return getInfo(param_value_size, param_value, param_value_size_ret, min);
  }
  case PI_DEVICE_INFO_IMAGE_MAX_BUFFER_SIZE: {
    // Take the smaller of maximum surface and maximum texture width.
    int tex_width = 0;
    sycl::detail::pi::assertion(
        hipDeviceGetAttribute(&tex_width, hipDeviceAttributeMaxTexture1DWidth,
                              device->get()) == hipSuccess);
    sycl::detail::pi::assertion(tex_width >= 0);
    int surf_width = 0;
    sycl::detail::pi::assertion(
        hipDeviceGetAttribute(&surf_width, hipDeviceAttributeMaxTexture1DWidth,
                              device->get()) == hipSuccess);
    sycl::detail::pi::assertion(surf_width >= 0);

    int min = std::min(tex_width, surf_width);

    return getInfo(param_value_size, param_value, param_value_size_ret, min);
  }
  case PI_DEVICE_INFO_IMAGE_MAX_ARRAY_SIZE: {
    return getInfo(param_value_size, param_value, param_value_size_ret,
                   size_t(0));
  }
  case PI_DEVICE_INFO_MAX_SAMPLERS: {
    // This call is kind of meaningless for HIP, as samplers don't exist.
    // Closest thing is textures, which is 128.
    return getInfo(param_value_size, param_value, param_value_size_ret, 128u);
  }
  case PI_DEVICE_INFO_MAX_PARAMETER_SIZE: {
    // __global__ function parameters are passed to the device via constant
    // memory and are limited to 4 KB.
    return getInfo(param_value_size, param_value, param_value_size_ret,
                   size_t{4000u});
  }
  case PI_DEVICE_INFO_MEM_BASE_ADDR_ALIGN: {
    int mem_base_addr_align = 0;
    sycl::detail::pi::assertion(
        hipDeviceGetAttribute(&mem_base_addr_align,
                              hipDeviceAttributeTextureAlignment,
                              device->get()) == hipSuccess);
    // Multiply by 8 as clGetDeviceInfo returns this value in bits
    mem_base_addr_align *= 8;
    return getInfo(param_value_size, param_value, param_value_size_ret,
                   mem_base_addr_align);
  }
  case PI_DEVICE_INFO_HALF_FP_CONFIG: {
    return getInfo(param_value_size, param_value, param_value_size_ret, 0u);
  }
  case PI_DEVICE_INFO_SINGLE_FP_CONFIG: {
    auto config = PI_FP_DENORM | PI_FP_INF_NAN | PI_FP_ROUND_TO_NEAREST |
                  PI_FP_ROUND_TO_ZERO | PI_FP_ROUND_TO_INF | PI_FP_FMA |
                  PI_FP_CORRECTLY_ROUNDED_DIVIDE_SQRT;
    return getInfo(param_value_size, param_value, param_value_size_ret, config);
  }
  case PI_DEVICE_INFO_DOUBLE_FP_CONFIG: {
    auto config = PI_FP_DENORM | PI_FP_INF_NAN | PI_FP_ROUND_TO_NEAREST |
                  PI_FP_ROUND_TO_ZERO | PI_FP_ROUND_TO_INF | PI_FP_FMA;
    return getInfo(param_value_size, param_value, param_value_size_ret, config);
  }
  case PI_DEVICE_INFO_GLOBAL_MEM_CACHE_TYPE: {
    return getInfo(param_value_size, param_value, param_value_size_ret,
                   PI_DEVICE_MEM_CACHE_TYPE_READ_WRITE_CACHE);
  }
  case PI_DEVICE_INFO_GLOBAL_MEM_CACHELINE_SIZE: {
    // The value is dohipmented for all existing GPUs in the HIP programming
    // guidelines, section "H.3.2. Global Memory".
    return getInfo(param_value_size, param_value, param_value_size_ret, 128u);
  }
  case PI_DEVICE_INFO_GLOBAL_MEM_CACHE_SIZE: {
    int cache_size = 0;
    sycl::detail::pi::assertion(
        hipDeviceGetAttribute(&cache_size, hipDeviceAttributeL2CacheSize,
                              device->get()) == hipSuccess);
    sycl::detail::pi::assertion(cache_size >= 0);
    // The L2 cache is global to the GPU.
    return getInfo(param_value_size, param_value, param_value_size_ret,
                   pi_uint64(cache_size));
  }
  case PI_DEVICE_INFO_GLOBAL_MEM_SIZE: {
    size_t bytes = 0;
    // Runtime API has easy access to this value, driver API info is scarse.
    sycl::detail::pi::assertion(hipDeviceTotalMem(&bytes, device->get()) ==
                                hipSuccess);
    return getInfo(param_value_size, param_value, param_value_size_ret,
                   pi_uint64{bytes});
  }
  case PI_DEVICE_INFO_MAX_CONSTANT_BUFFER_SIZE: {
    unsigned int constant_memory = 0;

    // hipDeviceGetAttribute takes a int*, however the size of the constant
    // memory on AMD GPU may be larger than what can fit in the positive part
    // of a signed integer, so use an unsigned integer and cast the pointer to
    // int*.
    sycl::detail::pi::assertion(
        hipDeviceGetAttribute(reinterpret_cast<int *>(&constant_memory),
                              hipDeviceAttributeTotalConstantMemory,
                              device->get()) == hipSuccess);

    return getInfo(param_value_size, param_value, param_value_size_ret,
                   pi_uint64(constant_memory));
  }
  case PI_DEVICE_INFO_MAX_CONSTANT_ARGS: {
    // TODO: is there a way to retrieve this from HIP driver API?
    // Hard coded to value returned by clinfo for OpenCL 1.2 HIP | GeForce GTX
    // 1060 3GB
    return getInfo(param_value_size, param_value, param_value_size_ret, 9u);
  }
  case PI_DEVICE_INFO_LOCAL_MEM_TYPE: {
    return getInfo(param_value_size, param_value, param_value_size_ret,
                   PI_DEVICE_LOCAL_MEM_TYPE_LOCAL);
  }
  case PI_DEVICE_INFO_LOCAL_MEM_SIZE: {
    // OpenCL's "local memory" maps most closely to HIP's "shared memory".
    // HIP has its own definition of "local memory", which maps to OpenCL's
    // "private memory".
    int local_mem_size = 0;
    sycl::detail::pi::assertion(
        hipDeviceGetAttribute(&local_mem_size,
                              hipDeviceAttributeMaxSharedMemoryPerBlock,
                              device->get()) == hipSuccess);
    sycl::detail::pi::assertion(local_mem_size >= 0);
    return getInfo(param_value_size, param_value, param_value_size_ret,
                   pi_uint64(local_mem_size));
  }
  case PI_DEVICE_INFO_ERROR_CORRECTION_SUPPORT: {
    int ecc_enabled = 0;
    sycl::detail::pi::assertion(
        hipDeviceGetAttribute(&ecc_enabled, hipDeviceAttributeEccEnabled,
                              device->get()) == hipSuccess);

    sycl::detail::pi::assertion((ecc_enabled == 0) | (ecc_enabled == 1));
    auto result = static_cast<pi_bool>(ecc_enabled);
    return getInfo(param_value_size, param_value, param_value_size_ret, result);
  }
  case PI_DEVICE_INFO_HOST_UNIFIED_MEMORY: {
    int is_integrated = 0;
    sycl::detail::pi::assertion(
        hipDeviceGetAttribute(&is_integrated, hipDeviceAttributeIntegrated,
                              device->get()) == hipSuccess);

    sycl::detail::pi::assertion((is_integrated == 0) | (is_integrated == 1));
    auto result = static_cast<pi_bool>(is_integrated);
    return getInfo(param_value_size, param_value, param_value_size_ret, result);
  }
  case PI_DEVICE_INFO_PROFILING_TIMER_RESOLUTION: {
    // Hard coded to value returned by clinfo for OpenCL 1.2 HIP | GeForce GTX
    // 1060 3GB
    return getInfo(param_value_size, param_value, param_value_size_ret,
                   size_t{1000u});
  }
  case PI_DEVICE_INFO_ENDIAN_LITTLE: {
    return getInfo(param_value_size, param_value, param_value_size_ret,
                   PI_TRUE);
  }
  case PI_DEVICE_INFO_AVAILABLE: {
    return getInfo(param_value_size, param_value, param_value_size_ret,
                   PI_TRUE);
  }
  case PI_DEVICE_INFO_BUILD_ON_SUBDEVICE: {
    return getInfo(param_value_size, param_value, param_value_size_ret,
                   PI_TRUE);
  }
  case PI_DEVICE_INFO_COMPILER_AVAILABLE: {
    return getInfo(param_value_size, param_value, param_value_size_ret,
                   PI_TRUE);
  }
  case PI_DEVICE_INFO_LINKER_AVAILABLE: {
    return getInfo(param_value_size, param_value, param_value_size_ret,
                   PI_TRUE);
  }
  case PI_DEVICE_INFO_EXECUTION_CAPABILITIES: {
    auto capability = PI_DEVICE_EXEC_CAPABILITIES_KERNEL;
    return getInfo(param_value_size, param_value, param_value_size_ret,
                   capability);
  }
  case PI_DEVICE_INFO_QUEUE_ON_DEVICE_PROPERTIES: {
    // The mandated minimum capability:
    auto capability = PI_QUEUE_FLAG_PROFILING_ENABLE |
                      PI_QUEUE_FLAG_OUT_OF_ORDER_EXEC_MODE_ENABLE;
    return getInfo(param_value_size, param_value, param_value_size_ret,
                   capability);
  }
  case PI_DEVICE_INFO_QUEUE_ON_HOST_PROPERTIES: {
    // The mandated minimum capability:
    auto capability = PI_QUEUE_FLAG_PROFILING_ENABLE;
    return getInfo(param_value_size, param_value, param_value_size_ret,
                   capability);
  }
  case PI_DEVICE_INFO_BUILT_IN_KERNELS: {
    // An empty string is returned if no built-in kernels are supported by the
    // device.
    return getInfo(param_value_size, param_value, param_value_size_ret, "");
  }
  case PI_DEVICE_INFO_PLATFORM: {
    return getInfo(param_value_size, param_value, param_value_size_ret,
                   device->get_platform());
  }
  case PI_DEVICE_INFO_NAME: {
    static constexpr size_t MAX_DEVICE_NAME_LENGTH = 256u;
    char name[MAX_DEVICE_NAME_LENGTH];
    sycl::detail::pi::assertion(hipDeviceGetName(name, MAX_DEVICE_NAME_LENGTH,
                                                 device->get()) == hipSuccess);

    // On AMD GPUs hipDeviceGetName returns an empty string, so return the arch
    // name instead, this is also what AMD OpenCL devices return.
    if (strlen(name) == 0) {
      hipDeviceProp_t props;
      sycl::detail::pi::assertion(
          hipGetDeviceProperties(&props, device->get()) == hipSuccess);

      return getInfoArray(strlen(props.gcnArchName) + 1, param_value_size,
                          param_value, param_value_size_ret, props.gcnArchName);
    }
    return getInfoArray(strlen(name) + 1, param_value_size, param_value,
                        param_value_size_ret, name);
  }
  case PI_DEVICE_INFO_VENDOR: {
    return getInfo(param_value_size, param_value, param_value_size_ret,
                   "AMD Corporation");
  }
  case PI_DEVICE_INFO_DRIVER_VERSION: {
    auto version = getHipVersionString();
    return getInfo(param_value_size, param_value, param_value_size_ret,
                   version.c_str());
  }
  case PI_DEVICE_INFO_PROFILE: {
    return getInfo(param_value_size, param_value, param_value_size_ret, "HIP");
  }
  case PI_DEVICE_INFO_REFERENCE_COUNT: {
    return getInfo(param_value_size, param_value, param_value_size_ret,
                   device->get_reference_count());
  }
  case PI_DEVICE_INFO_VERSION: {
    return getInfo(param_value_size, param_value, param_value_size_ret,
                   "PI 0.0");
  }
  case PI_DEVICE_INFO_OPENCL_C_VERSION: {
    return getInfo(param_value_size, param_value, param_value_size_ret, "");
  }
  case PI_DEVICE_INFO_EXTENSIONS: {
    // TODO: Remove comment when HIP support native asserts.
    // DEVICELIB_ASSERT extension is set so fallback assert
    // postprocessing is NOP. HIP 4.3 docs indicate support for
    // native asserts are in progress
    std::string SupportedExtensions = "";
    SupportedExtensions += PI_DEVICE_INFO_EXTENSION_DEVICELIB_ASSERT;
    SupportedExtensions += " ";

    hipDeviceProp_t props;
    sycl::detail::pi::assertion(hipGetDeviceProperties(&props, device->get()) ==
                                hipSuccess);
    if (props.arch.hasDoubles) {
      SupportedExtensions += "cl_khr_fp64 ";
    }

    return getInfo(param_value_size, param_value, param_value_size_ret,
                   SupportedExtensions.c_str());
  }
  case PI_DEVICE_INFO_PRINTF_BUFFER_SIZE: {
    // The minimum value for the FULL profile is 1 MB.
    return getInfo(param_value_size, param_value, param_value_size_ret,
                   size_t{1024u});
  }
  case PI_DEVICE_INFO_PREFERRED_INTEROP_USER_SYNC: {
    return getInfo(param_value_size, param_value, param_value_size_ret,
                   PI_TRUE);
  }
  case PI_DEVICE_INFO_PARENT_DEVICE: {
    return getInfo(param_value_size, param_value, param_value_size_ret,
                   nullptr);
  }
  case PI_DEVICE_INFO_PARTITION_MAX_SUB_DEVICES: {
    return getInfo(param_value_size, param_value, param_value_size_ret, 0u);
  }
  case PI_DEVICE_INFO_PARTITION_PROPERTIES: {
    return getInfo(param_value_size, param_value, param_value_size_ret,
                   static_cast<pi_device_partition_property>(0u));
  }
  case PI_DEVICE_INFO_PARTITION_AFFINITY_DOMAIN: {
    return getInfo(param_value_size, param_value, param_value_size_ret, 0u);
  }
  case PI_DEVICE_INFO_PARTITION_TYPE: {
    return getInfo(param_value_size, param_value, param_value_size_ret,
                   static_cast<pi_device_partition_property>(0u));
  }

    // Intel USM extensions

  case PI_DEVICE_INFO_USM_HOST_SUPPORT: {
    // from cl_intel_unified_shared_memory: "The host memory access capabilities
    // apply to any host allocation."
    //
    // query if/how the device can access page-locked host memory, possibly
    // through PCIe, using the same pointer as the host
    pi_bitfield value = {};
    // if (getAttribute(device, HIP_DEVICE_ATTRIBUTE_UNIFIED_ADDRESSING)) {
    // the device shares a unified address space with the host
    if (getAttribute(device, hipDeviceAttributeComputeCapabilityMajor) >= 6) {
      // compute capability 6.x introduces operations that are atomic with
      // respect to other CPUs and GPUs in the system
      value = PI_USM_ACCESS | PI_USM_ATOMIC_ACCESS | PI_USM_CONCURRENT_ACCESS |
              PI_USM_CONCURRENT_ATOMIC_ACCESS;
    } else {
      // on GPU architectures with compute capability lower than 6.x, atomic
      // operations from the GPU to CPU memory will not be atomic with respect
      // to CPU initiated atomic operations
      value = PI_USM_ACCESS | PI_USM_CONCURRENT_ACCESS;
    }
    //}
    return getInfo(param_value_size, param_value, param_value_size_ret, value);
  }
  case PI_DEVICE_INFO_USM_DEVICE_SUPPORT: {
    // from cl_intel_unified_shared_memory:
    // "The device memory access capabilities apply to any device allocation
    // associated with this device."
    //
    // query how the device can access memory allocated on the device itself (?)
    pi_bitfield value = PI_USM_ACCESS | PI_USM_ATOMIC_ACCESS |
                        PI_USM_CONCURRENT_ACCESS |
                        PI_USM_CONCURRENT_ATOMIC_ACCESS;
    return getInfo(param_value_size, param_value, param_value_size_ret, value);
  }
  case PI_DEVICE_INFO_USM_SINGLE_SHARED_SUPPORT: {
    // from cl_intel_unified_shared_memory:
    // "The single device shared memory access capabilities apply to any shared
    // allocation associated with this device."
    //
    // query if/how the device can access managed memory associated to it
    pi_bitfield value = {};
    if (getAttribute(device, hipDeviceAttributeManagedMemory)) {
      // the device can allocate managed memory on this system
      value = PI_USM_ACCESS | PI_USM_ATOMIC_ACCESS;
    }
    if (getAttribute(device, hipDeviceAttributeConcurrentManagedAccess)) {
      // the device can coherently access managed memory concurrently with the
      // CPU
      value |= PI_USM_CONCURRENT_ACCESS;
      if (getAttribute(device, hipDeviceAttributeComputeCapabilityMajor) >= 6) {
        // compute capability 6.x introduces operations that are atomic with
        // respect to other CPUs and GPUs in the system
        value |= PI_USM_CONCURRENT_ATOMIC_ACCESS;
      }
    }
    return getInfo(param_value_size, param_value, param_value_size_ret, value);
  }
  case PI_DEVICE_INFO_USM_CROSS_SHARED_SUPPORT: {
    // from cl_intel_unified_shared_memory:
    // "The cross-device shared memory access capabilities apply to any shared
    // allocation associated with this device, or to any shared memory
    // allocation on another device that also supports the same cross-device
    // shared memory access capability."
    //
    // query if/how the device can access managed memory associated to other
    // devices
    pi_bitfield value = {};
    if (getAttribute(device, hipDeviceAttributeManagedMemory)) {
      // the device can allocate managed memory on this system
      value |= PI_USM_ACCESS;
    }
    if (getAttribute(device, hipDeviceAttributeConcurrentManagedAccess)) {
      // all devices with the CU_DEVICE_ATTRIBUTE_CONCURRENT_MANAGED_ACCESS
      // attribute can coherently access managed memory concurrently with the
      // CPU
      value |= PI_USM_CONCURRENT_ACCESS;
    }
    if (getAttribute(device, hipDeviceAttributeComputeCapabilityMajor) >= 6) {
      // compute capability 6.x introduces operations that are atomic with
      // respect to other CPUs and GPUs in the system
      if (value & PI_USM_ACCESS)
        value |= PI_USM_ATOMIC_ACCESS;
      if (value & PI_USM_CONCURRENT_ACCESS)
        value |= PI_USM_CONCURRENT_ATOMIC_ACCESS;
    }
    return getInfo(param_value_size, param_value, param_value_size_ret, value);
  }
  case PI_DEVICE_INFO_USM_SYSTEM_SHARED_SUPPORT: {
    // from cl_intel_unified_shared_memory:
    // "The shared system memory access capabilities apply to any allocations
    // made by a system allocator, such as malloc or new."
    //
    // query if/how the device can access pageable host memory allocated by the
    // system allocator
    pi_bitfield value = {};
    if (getAttribute(device, hipDeviceAttributePageableMemoryAccess)) {
      // the link between the device and the host does not support native
      // atomic operations
      value = PI_USM_ACCESS | PI_USM_CONCURRENT_ACCESS;
    }
    return getInfo(param_value_size, param_value, param_value_size_ret, value);
  }

  case PI_DEVICE_INFO_ATOMIC_64: {
    // TODO: Reconsider it when AMD supports SYCL_USE_NATIVE_FP_ATOMICS.
    hipDeviceProp_t props;
    sycl::detail::pi::assertion(hipGetDeviceProperties(&props, device->get()) ==
                                hipSuccess);
    return getInfo(param_value_size, param_value, param_value_size_ret,
                   props.arch.hasGlobalInt64Atomics &&
                       props.arch.hasSharedInt64Atomics);
  }

  case PI_EXT_INTEL_DEVICE_INFO_FREE_MEMORY: {
    size_t FreeMemory = 0;
    size_t TotalMemory = 0;
    sycl::detail::pi::assertion(hipMemGetInfo(&FreeMemory, &TotalMemory) ==
                                    hipSuccess,
                                "failed hipMemGetInfo() API.");
    return getInfo(param_value_size, param_value, param_value_size_ret,
                   FreeMemory);
  }

  case PI_EXT_INTEL_DEVICE_INFO_MEMORY_CLOCK_RATE: {
    int value = 0;
    sycl::detail::pi::assertion(
        hipDeviceGetAttribute(&value, hipDeviceAttributeMemoryClockRate,
                              device->get()) == hipSuccess);
    sycl::detail::pi::assertion(value >= 0);
    // Convert kilohertz to megahertz when returning.
    return getInfo(param_value_size, param_value, param_value_size_ret,
                   value / 1000);
  }

  case PI_EXT_INTEL_DEVICE_INFO_MEMORY_BUS_WIDTH: {
    int value = 0;
    sycl::detail::pi::assertion(
        hipDeviceGetAttribute(&value, hipDeviceAttributeMemoryBusWidth,
                              device->get()) == hipSuccess);
    sycl::detail::pi::assertion(value >= 0);
    return getInfo(param_value_size, param_value, param_value_size_ret, value);
  }
  case PI_EXT_INTEL_DEVICE_INFO_MAX_COMPUTE_QUEUE_INDICES: {
    return getInfo(param_value_size, param_value, param_value_size_ret,
                   pi_int32{1});
  }

  case PI_DEVICE_INFO_ATOMIC_MEMORY_ORDER_CAPABILITIES: {
    pi_memory_order_capabilities capabilities = PI_MEMORY_ORDER_RELAXED |
                                                PI_MEMORY_ORDER_ACQUIRE |
                                                PI_MEMORY_ORDER_RELEASE;
    return getInfo(param_value_size, param_value, param_value_size_ret,
                   capabilities);
  }
  // TODO: Investigate if this information is available on HIP.
  case PI_DEVICE_INFO_ATOMIC_MEMORY_SCOPE_CAPABILITIES:
  case PI_DEVICE_INFO_DEVICE_ID:
  case PI_DEVICE_INFO_PCI_ADDRESS:
  case PI_DEVICE_INFO_GPU_EU_COUNT:
  case PI_DEVICE_INFO_GPU_EU_SIMD_WIDTH:
  case PI_DEVICE_INFO_GPU_SLICES:
  case PI_DEVICE_INFO_GPU_SUBSLICES_PER_SLICE:
  case PI_DEVICE_INFO_GPU_EU_COUNT_PER_SUBSLICE:
  case PI_DEVICE_INFO_GPU_HW_THREADS_PER_EU:
  case PI_DEVICE_INFO_MAX_MEM_BANDWIDTH:
  case PI_EXT_ONEAPI_DEVICE_INFO_BFLOAT16_MATH_FUNCTIONS:
    return PI_ERROR_INVALID_VALUE;

  default:
    __SYCL_PI_HANDLE_UNKNOWN_PARAM_NAME(param_name);
  }
  sycl::detail::pi::die("Device info request not implemented");
  return {};
}

/// Gets the native HIP handle of a PI device object
///
/// \param[in] device The PI device to get the native HIP object of.
/// \param[out] nativeHandle Set to the native handle of the PI device object.
///
/// \return PI_SUCCESS
pi_result hip_piextDeviceGetNativeHandle(pi_device device,
                                         pi_native_handle *nativeHandle) {
  *nativeHandle = static_cast<pi_native_handle>(device->get());
  return PI_SUCCESS;
}

/// Created a PI device object from a HIP device handle.
/// TODO: Implement this.
/// NOTE: The created PI object takes ownership of the native handle.
///
/// \param[in] nativeHandle The native handle to create PI device object from.
/// \param[in] platform is the PI platform of the device.
/// \param[out] device Set to the PI device object created from native handle.
///
/// \return TBD
pi_result hip_piextDeviceCreateWithNativeHandle(pi_native_handle nativeHandle,
                                                pi_platform platform,
                                                pi_device *device) {
  (void)nativeHandle;
  (void)platform;
  (void)device;
  sycl::detail::pi::die(
      "Creation of PI device from native handle not implemented");
  return {};
}

/* Context APIs */

/// Create a PI HIP context.
///
/// By default creates a scoped context and keeps the last active HIP context
/// on top of the HIP context stack.
/// With the __SYCL_PI_CONTEXT_PROPERTIES_HIP_PRIMARY key/id and a value of
/// PI_TRUE creates a primary HIP context and activates it on the HIP context
/// stack.
///
/// \param[in] properties 0 terminated array of key/id-value combinations. Can
/// be nullptr. Only accepts property key/id
/// __SYCL_PI_CONTEXT_PROPERTIES_HIP_PRIMARY with a pi_bool value.
/// \param[in] num_devices Number of devices to create the context for.
/// \param[in] devices Devices to create the context for.
/// \param[in] pfn_notify Callback, currently unused.
/// \param[in] user_data User data for callback.
/// \param[out] retcontext Set to created context on success.
///
/// \return PI_SUCCESS on success, otherwise an error return code.
pi_result hip_piContextCreate(const pi_context_properties *properties,
                              pi_uint32 num_devices, const pi_device *devices,
                              void (*pfn_notify)(const char *errinfo,
                                                 const void *private_info,
                                                 size_t cb, void *user_data),
                              void *user_data, pi_context *retcontext) {

  assert(devices != nullptr);
  // TODO: How to implement context callback?
  assert(pfn_notify == nullptr);
  assert(user_data == nullptr);
  assert(num_devices == 1);
  // Need input context
  assert(retcontext != nullptr);
  pi_result errcode_ret = PI_SUCCESS;

  // Parse properties.
  bool property_hip_primary = false;
  while (properties && (0 != *properties)) {
    // Consume property ID.
    pi_context_properties id = *properties;
    ++properties;
    // Consume property value.
    pi_context_properties value = *properties;
    ++properties;
    switch (id) {
    case __SYCL_PI_CONTEXT_PROPERTIES_HIP_PRIMARY:
      assert(value == PI_FALSE || value == PI_TRUE);
      property_hip_primary = static_cast<bool>(value);
      break;
    default:
      // Unknown property.
      sycl::detail::pi::die(
          "Unknown piContextCreate property in property list");
      return PI_ERROR_INVALID_VALUE;
    }
  }

  std::unique_ptr<_pi_context> piContextPtr{nullptr};
  try {
    hipCtx_t current = nullptr;

    if (property_hip_primary) {
      // Use the HIP primary context and assume that we want to use it
      // immediately as we want to forge context switches.
      hipCtx_t Ctxt;
      errcode_ret =
          PI_CHECK_ERROR(hipDevicePrimaryCtxRetain(&Ctxt, devices[0]->get()));
      piContextPtr = std::unique_ptr<_pi_context>(
          new _pi_context{_pi_context::kind::primary, Ctxt, *devices});
      errcode_ret = PI_CHECK_ERROR(hipCtxPushCurrent(Ctxt));
    } else {
      // Create a scoped context.
      hipCtx_t newContext;
      PI_CHECK_ERROR(hipCtxGetCurrent(&current));
      errcode_ret = PI_CHECK_ERROR(
          hipCtxCreate(&newContext, hipDeviceMapHost, devices[0]->get()));
      piContextPtr = std::unique_ptr<_pi_context>(new _pi_context{
          _pi_context::kind::user_defined, newContext, *devices});
    }

    static std::once_flag initFlag;
    std::call_once(
        initFlag,
        [](pi_result &err) {
          // Use default stream to record base event counter
          PI_CHECK_ERROR(
              hipEventCreateWithFlags(&_pi_platform::evBase_, hipEventDefault));
          PI_CHECK_ERROR(hipEventRecord(_pi_platform::evBase_, 0));
        },
        errcode_ret);

    // For non-primary scoped contexts keep the last active on top of the stack
    // as `cuCtxCreate` replaces it implicitly otherwise.
    // Primary contexts are kept on top of the stack, so the previous context
    // is not queried and therefore not recovered.
    if (current != nullptr) {
      PI_CHECK_ERROR(hipCtxSetCurrent(current));
    }

    *retcontext = piContextPtr.release();
  } catch (pi_result err) {
    errcode_ret = err;
  } catch (...) {
    errcode_ret = PI_ERROR_OUT_OF_RESOURCES;
  }
  return errcode_ret;
}

pi_result hip_piContextRelease(pi_context ctxt) {

  assert(ctxt != nullptr);

  if (ctxt->decrement_reference_count() > 0) {
    return PI_SUCCESS;
  }
  ctxt->invoke_extended_deleters();

  std::unique_ptr<_pi_context> context{ctxt};

  if (!ctxt->is_primary()) {
    hipCtx_t hipCtxt = ctxt->get();
    // hipCtxSynchronize is not supported for AMD platform so we can just
    // destroy the context, for NVIDIA make sure it's synchronized.
#if defined(__HIP_PLATFORM_NVIDIA__)
    hipCtx_t current = nullptr;
    PI_CHECK_ERROR(hipCtxGetCurrent(&current));
    if (hipCtxt != current) {
      PI_CHECK_ERROR(hipCtxPushCurrent(hipCtxt));
    }
    PI_CHECK_ERROR(hipCtxSynchronize());
    PI_CHECK_ERROR(hipCtxGetCurrent(&current));
    if (hipCtxt == current) {
      PI_CHECK_ERROR(hipCtxPopCurrent(&current));
    }
#endif
    return PI_CHECK_ERROR(hipCtxDestroy(hipCtxt));
  } else {
    // Primary context is not destroyed, but released
    hipDevice_t hipDev = ctxt->get_device()->get();
    hipCtx_t current;
    PI_CHECK_ERROR(hipCtxPopCurrent(&current));
    return PI_CHECK_ERROR(hipDevicePrimaryCtxRelease(hipDev));
  }

  hipCtx_t hipCtxt = ctxt->get();
  return PI_CHECK_ERROR(hipCtxDestroy(hipCtxt));
}

/// Gets the native HIP handle of a PI context object
///
/// \param[in] context The PI context to get the native HIP object of.
/// \param[out] nativeHandle Set to the native handle of the PI context object.
///
/// \return PI_SUCCESS
pi_result hip_piextContextGetNativeHandle(pi_context context,
                                          pi_native_handle *nativeHandle) {
  *nativeHandle = reinterpret_cast<pi_native_handle>(context->get());
  return PI_SUCCESS;
}

/// Created a PI context object from a HIP context handle.
/// TODO: Implement this.
/// NOTE: The created PI object takes ownership of the native handle.
///
/// \param[in] nativeHandle The native handle to create PI context object from.
/// \param[out] context Set to the PI context object created from native handle.
///
/// \return TBD
pi_result hip_piextContextCreateWithNativeHandle(pi_native_handle nativeHandle,
                                                 pi_uint32 num_devices,
                                                 const pi_device *devices,
                                                 bool ownNativeHandle,
                                                 pi_context *context) {
  (void)nativeHandle;
  (void)num_devices;
  (void)devices;
  (void)ownNativeHandle;
  (void)context;
  sycl::detail::pi::die(
      "Creation of PI context from native handle not implemented");
  return {};
}

/// Creates a PI Memory object using a HIP memory allocation.
/// Can trigger a manual copy depending on the mode.
/// \TODO Implement USE_HOST_PTR using cuHostRegister
///
pi_result hip_piMemBufferCreate(pi_context context, pi_mem_flags flags,
                                size_t size, void *host_ptr, pi_mem *ret_mem,
                                const pi_mem_properties *properties) {
  // Need input memory object
  assert(ret_mem != nullptr);
  assert((properties == nullptr || *properties == 0) &&
         "no mem properties goes to HIP RT yet");
  // Currently, USE_HOST_PTR is not implemented using host register
  // since this triggers a weird segfault after program ends.
  // Setting this constant to true enables testing that behavior.
  const bool enableUseHostPtr = false;
  const bool performInitialCopy =
      (flags & PI_MEM_FLAGS_HOST_PTR_COPY) ||
      ((flags & PI_MEM_FLAGS_HOST_PTR_USE) && !enableUseHostPtr);
  pi_result retErr = PI_SUCCESS;
  pi_mem retMemObj = nullptr;

  try {
    ScopedContext active(context);
    void *ptr;
    _pi_mem::mem_::buffer_mem_::alloc_mode allocMode =
        _pi_mem::mem_::buffer_mem_::alloc_mode::classic;

    if ((flags & PI_MEM_FLAGS_HOST_PTR_USE) && enableUseHostPtr) {
      retErr = PI_CHECK_ERROR(
          hipHostRegister(host_ptr, size, hipHostRegisterMapped));
      retErr = PI_CHECK_ERROR(hipHostGetDevicePointer(&ptr, host_ptr, 0));
      allocMode = _pi_mem::mem_::buffer_mem_::alloc_mode::use_host_ptr;
    } else if (flags & PI_MEM_FLAGS_HOST_PTR_ALLOC) {
      retErr = PI_CHECK_ERROR(hipHostMalloc(&host_ptr, size));
      retErr = PI_CHECK_ERROR(hipHostGetDevicePointer(&ptr, host_ptr, 0));
      allocMode = _pi_mem::mem_::buffer_mem_::alloc_mode::alloc_host_ptr;
    } else {
      retErr = PI_CHECK_ERROR(hipMalloc(&ptr, size));
      if (flags & PI_MEM_FLAGS_HOST_PTR_COPY) {
        allocMode = _pi_mem::mem_::buffer_mem_::alloc_mode::copy_in;
      }
    }

    if (retErr == PI_SUCCESS) {
      pi_mem parentBuffer = nullptr;

      auto devPtr =
          reinterpret_cast<_pi_mem::mem_::mem_::buffer_mem_::native_type>(ptr);
      auto piMemObj = std::unique_ptr<_pi_mem>(new _pi_mem{
          context, parentBuffer, allocMode, devPtr, host_ptr, size});
      if (piMemObj != nullptr) {
        retMemObj = piMemObj.release();
        if (performInitialCopy) {
          // Operates on the default stream of the current HIP context.
          retErr = PI_CHECK_ERROR(hipMemcpyHtoD(devPtr, host_ptr, size));
          // Synchronize with default stream implicitly used by cuMemcpyHtoD
          // to make buffer data available on device before any other PI call
          // uses it.
          if (retErr == PI_SUCCESS) {
            hipStream_t defaultStream = 0;
            retErr = PI_CHECK_ERROR(hipStreamSynchronize(defaultStream));
          }
        }
      } else {
        retErr = PI_ERROR_OUT_OF_HOST_MEMORY;
      }
    }
  } catch (pi_result err) {
    retErr = err;
  } catch (...) {
    retErr = PI_ERROR_OUT_OF_RESOURCES;
  }

  *ret_mem = retMemObj;

  return retErr;
}

/// Decreases the reference count of the Mem object.
/// If this is zero, calls the relevant HIP Free function
/// \return PI_SUCCESS unless deallocation error
///
pi_result hip_piMemRelease(pi_mem memObj) {
  assert((memObj != nullptr) && "PI_ERROR_INVALID_MEM_OBJECTS");

  pi_result ret = PI_SUCCESS;

  try {

    // Do nothing if there are other references
    if (memObj->decrement_reference_count() > 0) {
      return PI_SUCCESS;
    }

    // make sure memObj is released in case PI_CHECK_ERROR throws
    std::unique_ptr<_pi_mem> uniqueMemObj(memObj);

    if (memObj->is_sub_buffer()) {
      return PI_SUCCESS;
    }

    ScopedContext active(uniqueMemObj->get_context());

    if (memObj->mem_type_ == _pi_mem::mem_type::buffer) {
      switch (uniqueMemObj->mem_.buffer_mem_.allocMode_) {
      case _pi_mem::mem_::buffer_mem_::alloc_mode::copy_in:
      case _pi_mem::mem_::buffer_mem_::alloc_mode::classic:
        ret = PI_CHECK_ERROR(
            hipFree((void *)uniqueMemObj->mem_.buffer_mem_.ptr_));
        break;
      case _pi_mem::mem_::buffer_mem_::alloc_mode::use_host_ptr:
        ret = PI_CHECK_ERROR(
            hipHostUnregister(uniqueMemObj->mem_.buffer_mem_.hostPtr_));
        break;
      case _pi_mem::mem_::buffer_mem_::alloc_mode::alloc_host_ptr:
        ret = PI_CHECK_ERROR(
            hipFreeHost(uniqueMemObj->mem_.buffer_mem_.hostPtr_));
      };
    }

    else if (memObj->mem_type_ == _pi_mem::mem_type::surface) {
      ret = PI_CHECK_ERROR(hipDestroySurfaceObject(
          uniqueMemObj->mem_.surface_mem_.get_surface()));
      auto array = uniqueMemObj->mem_.surface_mem_.get_array();
      ret = PI_CHECK_ERROR(hipFreeArray(array));
    }

  } catch (pi_result err) {
    ret = err;
  } catch (...) {
    ret = PI_ERROR_OUT_OF_RESOURCES;
  }

  if (ret != PI_SUCCESS) {
    // A reported HIP error is either an implementation or an asynchronous HIP
    // error for which it is unclear if the function that reported it succeeded
    // or not. Either way, the state of the program is compromised and likely
    // unrecoverable.
    sycl::detail::pi::die(
        "Unrecoverable program state reached in hip_piMemRelease");
  }

  return PI_SUCCESS;
}

/// Implements a buffer partition in the HIP backend.
/// A buffer partition (or a sub-buffer, in OpenCL terms) is simply implemented
/// as an offset over an existing HIP allocation.
///
pi_result hip_piMemBufferPartition(pi_mem parent_buffer, pi_mem_flags flags,
                                   pi_buffer_create_type buffer_create_type,
                                   void *buffer_create_info, pi_mem *memObj) {
  assert((parent_buffer != nullptr) && "PI_ERROR_INVALID_MEM_OBJECT");
  assert(parent_buffer->is_buffer() && "PI_ERROR_INVALID_MEM_OBJECTS");
  assert(!parent_buffer->is_sub_buffer() && "PI_ERROR_INVALID_MEM_OBJECT");

  // Default value for flags means PI_MEM_FLAGS_ACCCESS_RW.
  if (flags == 0) {
    flags = PI_MEM_FLAGS_ACCESS_RW;
  }

  assert((flags == PI_MEM_FLAGS_ACCESS_RW) && "PI_ERROR_INVALID_VALUE");
  assert((buffer_create_type == PI_BUFFER_CREATE_TYPE_REGION) &&
         "PI_ERROR_INVALID_VALUE");
  assert((buffer_create_info != nullptr) && "PI_ERROR_INVALID_VALUE");
  assert(memObj != nullptr);

  const auto bufferRegion =
      *reinterpret_cast<pi_buffer_region>(buffer_create_info);
  assert((bufferRegion.size != 0u) && "PI_ERROR_INVALID_BUFFER_SIZE");

  assert((bufferRegion.origin <= (bufferRegion.origin + bufferRegion.size)) &&
         "Overflow");
  assert(((bufferRegion.origin + bufferRegion.size) <=
          parent_buffer->mem_.buffer_mem_.get_size()) &&
         "PI_ERROR_INVALID_BUFFER_SIZE");
  // Retained indirectly due to retaining parent buffer below.
  pi_context context = parent_buffer->context_;
  _pi_mem::mem_::buffer_mem_::alloc_mode allocMode =
      _pi_mem::mem_::buffer_mem_::alloc_mode::classic;

  assert(parent_buffer->mem_.buffer_mem_.ptr_ !=
         _pi_mem::mem_::buffer_mem_::native_type{0});
  _pi_mem::mem_::buffer_mem_::native_type ptr =
      parent_buffer->mem_.buffer_mem_.get_with_offset(bufferRegion.origin);

  void *hostPtr = nullptr;
  if (parent_buffer->mem_.buffer_mem_.hostPtr_) {
    hostPtr = static_cast<char *>(parent_buffer->mem_.buffer_mem_.hostPtr_) +
              bufferRegion.origin;
  }

  ReleaseGuard<pi_mem> releaseGuard(parent_buffer);

  std::unique_ptr<_pi_mem> retMemObj{nullptr};
  try {
    ScopedContext active(context);

    retMemObj = std::unique_ptr<_pi_mem>{new _pi_mem{
        context, parent_buffer, allocMode, ptr, hostPtr, bufferRegion.size}};
  } catch (pi_result err) {
    *memObj = nullptr;
    return err;
  } catch (...) {
    *memObj = nullptr;
    return PI_ERROR_OUT_OF_HOST_MEMORY;
  }

  releaseGuard.dismiss();
  *memObj = retMemObj.release();
  return PI_SUCCESS;
}

pi_result hip_piMemGetInfo(pi_mem memObj, pi_mem_info queriedInfo,
                           size_t expectedQuerySize, void *queryOutput,
                           size_t *writtenQuerySize) {
  (void)memObj;
  (void)queriedInfo;
  (void)expectedQuerySize;
  (void)queryOutput;
  (void)writtenQuerySize;

  sycl::detail::pi::die("hip_piMemGetInfo not implemented");
}

/// Gets the native HIP handle of a PI mem object
///
/// \param[in] mem The PI mem to get the native HIP object of.
/// \param[out] nativeHandle Set to the native handle of the PI mem object.
///
/// \return PI_SUCCESS
pi_result hip_piextMemGetNativeHandle(pi_mem mem,
                                      pi_native_handle *nativeHandle) {
#if defined(__HIP_PLATFORM_NVIDIA__)
  if (sizeof(_pi_mem::mem_::buffer_mem_::native_type) >
      sizeof(pi_native_handle)) {
    // Check that all the upper bits that cannot be represented by
    // pi_native_handle are empty.
    // NOTE: The following shift might trigger a warning, but the check in the
    // if above makes sure that this does not underflow.
    _pi_mem::mem_::buffer_mem_::native_type upperBits =
        mem->mem_.buffer_mem_.get() >> (sizeof(pi_native_handle) * CHAR_BIT);
    if (upperBits) {
      // Return an error if any of the remaining bits is non-zero.
      return PI_ERROR_INVALID_MEM_OBJECT;
    }
  }
  *nativeHandle = static_cast<pi_native_handle>(mem->mem_.buffer_mem_.get());
#elif defined(__HIP_PLATFORM_AMD__)
  *nativeHandle =
      reinterpret_cast<pi_native_handle>(mem->mem_.buffer_mem_.get());
#else
#error("Must define exactly one of __HIP_PLATFORM_AMD__ or __HIP_PLATFORM_NVIDIA__");
#endif
  return PI_SUCCESS;
}

/// Created a PI mem object from a HIP mem handle.
/// TODO: Implement this.
/// NOTE: The created PI object takes ownership of the native handle.
///
/// \param[in] nativeHandle The native handle to create PI mem object from.
/// \param[in] context The PI context of the memory allocation.
/// \param[in] ownNativeHandle Indicates if we own the native memory handle or
/// it came from interop that asked to not transfer the ownership to SYCL RT.
/// \param[out] mem Set to the PI mem object created from native handle.
///
/// \return TBD
pi_result hip_piextMemCreateWithNativeHandle(pi_native_handle nativeHandle,
                                             pi_context context,
                                             bool ownNativeHandle,
                                             pi_mem *mem) {
  (void)nativeHandle;
  (void)context;
  (void)ownNativeHandle;
  (void)mem;

  sycl::detail::pi::die(
      "Creation of PI mem from native handle not implemented");
  return {};
}

/// Creates a `pi_queue` object on the HIP backend.
/// Valid properties
/// * __SYCL_PI_HIP_USE_DEFAULT_STREAM -> hipStreamDefault
/// * __SYCL_PI_HIP_SYNC_WITH_DEFAULT -> hipStreamNonBlocking
/// \return Pi queue object mapping to a HIPStream
///
pi_result hip_piQueueCreate(pi_context context, pi_device device,
                            pi_queue_properties properties, pi_queue *queue) {
  try {
    std::unique_ptr<_pi_queue> queueImpl{nullptr};

    if (context->get_device() != device) {
      *queue = nullptr;
      return PI_ERROR_INVALID_DEVICE;
    }

    unsigned int flags = 0;

    const bool is_out_of_order =
        properties & PI_QUEUE_FLAG_OUT_OF_ORDER_EXEC_MODE_ENABLE;

    std::vector<hipStream_t> computeHipStreams(
        is_out_of_order ? _pi_queue::default_num_compute_streams : 1);
    std::vector<hipStream_t> transferHipStreams(
        is_out_of_order ? _pi_queue::default_num_transfer_streams : 0);

    queueImpl = std::unique_ptr<_pi_queue>(new _pi_queue{
        std::move(computeHipStreams), std::move(transferHipStreams), context,
        device, properties, flags});

    *queue = queueImpl.release();

    return PI_SUCCESS;
  } catch (pi_result err) {

    return err;

  } catch (...) {

    return PI_ERROR_OUT_OF_RESOURCES;
  }
}
pi_result hip_piextQueueCreate(pi_context Context, pi_device Device,
                               pi_queue_properties *Properties,
                               pi_queue *Queue) {
  assert(Properties);
  // Expect flags mask to be passed first.
  assert(Properties[0] == PI_QUEUE_FLAGS);
  if (Properties[0] != PI_QUEUE_FLAGS)
    return PI_ERROR_INVALID_VALUE;
  pi_queue_properties Flags = Properties[1];
  // Extra data isn't supported yet.
  assert(Properties[2] == 0);
  if (Properties[2] != 0)
    return PI_ERROR_INVALID_VALUE;
  return hip_piQueueCreate(Context, Device, Flags, Queue);
}

pi_result hip_piQueueGetInfo(pi_queue command_queue, pi_queue_info param_name,
                             size_t param_value_size, void *param_value,
                             size_t *param_value_size_ret) {
  assert(command_queue != nullptr);

  switch (param_name) {
  case PI_QUEUE_INFO_CONTEXT:
    return getInfo(param_value_size, param_value, param_value_size_ret,
                   command_queue->context_);
  case PI_QUEUE_INFO_DEVICE:
    return getInfo(param_value_size, param_value, param_value_size_ret,
                   command_queue->device_);
  case PI_QUEUE_INFO_REFERENCE_COUNT:
    return getInfo(param_value_size, param_value, param_value_size_ret,
                   command_queue->get_reference_count());
  case PI_QUEUE_INFO_PROPERTIES:
    return getInfo(param_value_size, param_value, param_value_size_ret,
                   command_queue->properties_);
  case PI_EXT_ONEAPI_QUEUE_INFO_EMPTY: {
    bool IsReady = command_queue->all_of([](hipStream_t s) -> bool {
      const hipError_t ret = hipStreamQuery(s);
      if (ret == hipSuccess)
        return true;

      if (ret == hipErrorNotReady)
        return false;

      PI_CHECK_ERROR(ret);
      return false;
    });
    return getInfo(param_value_size, param_value, param_value_size_ret,
                   IsReady);
  }
  default:
    __SYCL_PI_HANDLE_UNKNOWN_PARAM_NAME(param_name);
  }
  sycl::detail::pi::die("Queue info request not implemented");
  return {};
}

pi_result hip_piQueueRetain(pi_queue command_queue) {
  assert(command_queue != nullptr);
  assert(command_queue->get_reference_count() > 0);

  command_queue->increment_reference_count();
  return PI_SUCCESS;
}

pi_result hip_piQueueRelease(pi_queue command_queue) {
  assert(command_queue != nullptr);

  if (command_queue->decrement_reference_count() > 0) {
    return PI_SUCCESS;
  }

  try {
    std::unique_ptr<_pi_queue> queueImpl(command_queue);

    ScopedContext active(command_queue->get_context());

    command_queue->for_each_stream([](hipStream_t s) {
      PI_CHECK_ERROR(hipStreamSynchronize(s));
      PI_CHECK_ERROR(hipStreamDestroy(s));
    });

    return PI_SUCCESS;
  } catch (pi_result err) {
    return err;
  } catch (...) {
    return PI_ERROR_OUT_OF_RESOURCES;
  }
}

pi_result hip_piQueueFinish(pi_queue command_queue) {

  // set default result to a negative result (avoid false-positve tests)
  pi_result result = PI_ERROR_OUT_OF_HOST_MEMORY;

  try {

    assert(command_queue !=
           nullptr); // need PI_ERROR_INVALID_EXTERNAL_HANDLE error code
    ScopedContext active(command_queue->get_context());

    command_queue->sync_streams<true>([&result](hipStream_t s) {
      result = PI_CHECK_ERROR(hipStreamSynchronize(s));
    });

  } catch (pi_result err) {

    result = err;

  } catch (...) {

    result = PI_ERROR_OUT_OF_RESOURCES;
  }

  return result;
}

// There is no HIP counterpart for queue flushing and we don't run into the
// same problem of having to flush cross-queue dependencies as some of the
// other plugins, so it can be left as no-op.
pi_result hip_piQueueFlush(pi_queue command_queue) {
  (void)command_queue;
  return PI_SUCCESS;
}

/// Gets the native HIP handle of a PI queue object
///
/// \param[in] queue The PI queue to get the native HIP object of.
/// \param[out] nativeHandle Set to the native handle of the PI queue object.
///
/// \return PI_SUCCESS
pi_result hip_piextQueueGetNativeHandle(pi_queue queue,
                                        pi_native_handle *nativeHandle) {
  ScopedContext active(queue->get_context());
  *nativeHandle =
      reinterpret_cast<pi_native_handle>(queue->get_next_compute_stream());
  return PI_SUCCESS;
}

/// Created a PI queue object from a HIP queue handle.
/// TODO: Implement this.
/// NOTE: The created PI object takes ownership of the native handle.
///
/// \param[in] nativeHandle The native handle to create PI queue object from.
/// \param[in] context is the PI context of the queue.
/// \param[out] queue Set to the PI queue object created from native handle.
/// \param ownNativeHandle tells if SYCL RT should assume the ownership of
///        the native handle, if it can.
///
///
/// \return TBD
pi_result hip_piextQueueCreateWithNativeHandle(pi_native_handle nativeHandle,
                                               pi_context context,
                                               pi_device device,
                                               bool ownNativeHandle,
                                               pi_queue *queue) {
  (void)nativeHandle;
  (void)context;
  (void)device;
  (void)queue;
  (void)ownNativeHandle;
  sycl::detail::pi::die(
      "Creation of PI queue from native handle not implemented");
  return {};
}

pi_result hip_piEnqueueMemBufferWrite(pi_queue command_queue, pi_mem buffer,
                                      pi_bool blocking_write, size_t offset,
                                      size_t size, void *ptr,
                                      pi_uint32 num_events_in_wait_list,
                                      const pi_event *event_wait_list,
                                      pi_event *event) {

  assert(buffer != nullptr);
  assert(command_queue != nullptr);
  pi_result retErr = PI_SUCCESS;
  std::unique_ptr<_pi_event> retImplEv{nullptr};

  try {
    ScopedContext active(command_queue->get_context());
    hipStream_t hipStream = command_queue->get_next_transfer_stream();
    retErr = enqueueEventsWait(command_queue, hipStream,
                               num_events_in_wait_list, event_wait_list);

    if (event) {
      retImplEv = std::unique_ptr<_pi_event>(_pi_event::make_native(
          PI_COMMAND_TYPE_MEM_BUFFER_WRITE, command_queue, hipStream));
      retImplEv->start();
    }

    retErr = PI_CHECK_ERROR(
        hipMemcpyHtoDAsync(buffer->mem_.buffer_mem_.get_with_offset(offset),
                           ptr, size, hipStream));

    if (event) {
      retErr = retImplEv->record();
    }

    if (blocking_write) {
      retErr = PI_CHECK_ERROR(hipStreamSynchronize(hipStream));
    }

    if (event) {
      *event = retImplEv.release();
    }
  } catch (pi_result err) {
    retErr = err;
  }
  return retErr;
}

pi_result hip_piEnqueueMemBufferRead(pi_queue command_queue, pi_mem buffer,
                                     pi_bool blocking_read, size_t offset,
                                     size_t size, void *ptr,
                                     pi_uint32 num_events_in_wait_list,
                                     const pi_event *event_wait_list,
                                     pi_event *event) {

  assert(buffer != nullptr);
  assert(command_queue != nullptr);
  pi_result retErr = PI_SUCCESS;
  std::unique_ptr<_pi_event> retImplEv{nullptr};

  try {
    ScopedContext active(command_queue->get_context());
    hipStream_t hipStream = command_queue->get_next_transfer_stream();
    retErr = enqueueEventsWait(command_queue, hipStream,
                               num_events_in_wait_list, event_wait_list);

    if (event) {
      retImplEv = std::unique_ptr<_pi_event>(_pi_event::make_native(
          PI_COMMAND_TYPE_MEM_BUFFER_READ, command_queue, hipStream));
      retImplEv->start();
    }

    retErr = PI_CHECK_ERROR(hipMemcpyDtoHAsync(
        ptr, buffer->mem_.buffer_mem_.get_with_offset(offset), size,
        hipStream));

    if (event) {
      retErr = retImplEv->record();
    }

    if (blocking_read) {
      retErr = PI_CHECK_ERROR(hipStreamSynchronize(hipStream));
    }

    if (event) {
      *event = retImplEv.release();
    }

  } catch (pi_result err) {
    retErr = err;
  }
  return retErr;
}

pi_result hip_piEventsWait(pi_uint32 num_events, const pi_event *event_list) {

  try {
    assert(num_events != 0);
    assert(event_list);
    if (num_events == 0) {
      return PI_ERROR_INVALID_VALUE;
    }

    if (!event_list) {
      return PI_ERROR_INVALID_EVENT;
    }

    auto context = event_list[0]->get_context();
    ScopedContext active(context);

    auto waitFunc = [context](pi_event event) -> pi_result {
      if (!event) {
        return PI_ERROR_INVALID_EVENT;
      }

      if (event->get_context() != context) {
        return PI_ERROR_INVALID_CONTEXT;
      }

      return event->wait();
    };
    return forLatestEvents(event_list, num_events, waitFunc);
  } catch (pi_result err) {
    return err;
  } catch (...) {
    return PI_ERROR_OUT_OF_RESOURCES;
  }
}

pi_result hip_piKernelCreate(pi_program program, const char *kernel_name,
                             pi_kernel *kernel) {
  assert(kernel != nullptr);
  assert(program != nullptr);

  pi_result retErr = PI_SUCCESS;
  std::unique_ptr<_pi_kernel> retKernel{nullptr};

  try {
    ScopedContext active(program->get_context());

    hipFunction_t hipFunc;
    retErr = PI_CHECK_ERROR(
        hipModuleGetFunction(&hipFunc, program->get(), kernel_name));

    std::string kernel_name_woffset = std::string(kernel_name) + "_with_offset";
    hipFunction_t hipFuncWithOffsetParam;
    hipError_t offsetRes = hipModuleGetFunction(
        &hipFuncWithOffsetParam, program->get(), kernel_name_woffset.c_str());

    // If there is no kernel with global offset parameter we mark it as missing
    if (offsetRes == hipErrorNotFound) {
      hipFuncWithOffsetParam = nullptr;
    } else {
      retErr = PI_CHECK_ERROR(offsetRes);
    }

    retKernel = std::unique_ptr<_pi_kernel>(
        new _pi_kernel{hipFunc, hipFuncWithOffsetParam, kernel_name, program,
                       program->get_context()});
  } catch (pi_result err) {
    retErr = err;
  } catch (...) {
    retErr = PI_ERROR_OUT_OF_HOST_MEMORY;
  }

  *kernel = retKernel.release();
  return retErr;
}

pi_result hip_piKernelSetArg(pi_kernel kernel, pi_uint32 arg_index,
                             size_t arg_size, const void *arg_value) {

  assert(kernel != nullptr);
  pi_result retErr = PI_SUCCESS;
  try {
    if (arg_value) {
      kernel->set_kernel_arg(arg_index, arg_size, arg_value);
    } else {
      kernel->set_kernel_local_arg(arg_index, arg_size);
    }
  } catch (pi_result err) {
    retErr = err;
  }
  return retErr;
}

pi_result hip_piextKernelSetArgMemObj(pi_kernel kernel, pi_uint32 arg_index,
                                      const pi_mem *arg_value) {

  assert(kernel != nullptr);
  assert(arg_value != nullptr);

  pi_result retErr = PI_SUCCESS;
  try {
    pi_mem arg_mem = *arg_value;

    if (arg_mem->mem_type_ == _pi_mem::mem_type::surface) {
      auto array = arg_mem->mem_.surface_mem_.get_array();
      hipArray_Format Format;
      size_t NumChannels;
      getArrayDesc(array, Format, NumChannels);
      if (Format != HIP_AD_FORMAT_UNSIGNED_INT32 &&
          Format != HIP_AD_FORMAT_SIGNED_INT32 &&
          Format != HIP_AD_FORMAT_HALF && Format != HIP_AD_FORMAT_FLOAT) {
        sycl::detail::pi::die(
            "PI HIP kernels only support images with channel types int32, "
            "uint32, float, and half.");
      }
      hipSurfaceObject_t hipSurf = arg_mem->mem_.surface_mem_.get_surface();
      kernel->set_kernel_arg(arg_index, sizeof(hipSurf), (void *)&hipSurf);
    } else

    {
      void *hipPtr = arg_mem->mem_.buffer_mem_.get_void();
      kernel->set_kernel_arg(arg_index, sizeof(void *), (void *)&hipPtr);
    }
  } catch (pi_result err) {
    retErr = err;
  }
  return retErr;
}

pi_result hip_piextKernelSetArgSampler(pi_kernel kernel, pi_uint32 arg_index,
                                       const pi_sampler *arg_value) {

  assert(kernel != nullptr);
  assert(arg_value != nullptr);

  pi_result retErr = PI_SUCCESS;
  try {
    pi_uint32 samplerProps = (*arg_value)->props_;
    kernel->set_kernel_arg(arg_index, sizeof(pi_uint32), (void *)&samplerProps);
  } catch (pi_result err) {
    retErr = err;
  }
  return retErr;
}

pi_result hip_piEnqueueKernelLaunch(
    pi_queue command_queue, pi_kernel kernel, pi_uint32 work_dim,
    const size_t *global_work_offset, const size_t *global_work_size,
    const size_t *local_work_size, pi_uint32 num_events_in_wait_list,
    const pi_event *event_wait_list, pi_event *event) {

  // Preconditions
  assert(command_queue != nullptr);
  assert(command_queue->get_context() == kernel->get_context());
  assert(kernel != nullptr);
  assert(global_work_offset != nullptr);
  assert(work_dim > 0);
  assert(work_dim < 4);

  if (*global_work_size == 0) {
    return hip_piEnqueueEventsWaitWithBarrier(
        command_queue, num_events_in_wait_list, event_wait_list, event);
  }

  // Set the number of threads per block to the number of threads per warp
  // by default unless user has provided a better number
  size_t threadsPerBlock[3] = {32u, 1u, 1u};
  size_t maxWorkGroupSize = 0u;
  size_t maxThreadsPerBlock[3] = {};
  bool providedLocalWorkGroupSize = (local_work_size != nullptr);

  {
    pi_result retError = hip_piDeviceGetInfo(
        command_queue->device_, PI_DEVICE_INFO_MAX_WORK_ITEM_SIZES,
        sizeof(maxThreadsPerBlock), maxThreadsPerBlock, nullptr);
    assert(retError == PI_SUCCESS);
    (void)retError;

    retError = hip_piDeviceGetInfo(
        command_queue->device_, PI_DEVICE_INFO_MAX_WORK_GROUP_SIZE,
        sizeof(maxWorkGroupSize), &maxWorkGroupSize, nullptr);
    assert(retError == PI_SUCCESS);
    // The maxWorkGroupsSize = 1024 for AMD GPU
    // The maxThreadsPerBlock = {1024, 1024, 1024}

    if (providedLocalWorkGroupSize) {
      auto isValid = [&](int dim) {
        if (local_work_size[dim] > maxThreadsPerBlock[dim])
          return PI_ERROR_INVALID_WORK_ITEM_SIZE;
        // Checks that local work sizes are a divisor of the global work sizes
        // which includes that the local work sizes are neither larger than the
        // global work sizes and not 0.
        if (0u == local_work_size[dim])
          return PI_ERROR_INVALID_WORK_GROUP_SIZE;
        if (0u != (global_work_size[dim] % local_work_size[dim]))
          return PI_ERROR_INVALID_WORK_GROUP_SIZE;
        threadsPerBlock[dim] = local_work_size[dim];
        return PI_SUCCESS;
      };

      for (size_t dim = 0; dim < work_dim; dim++) {
        auto err = isValid(dim);
        if (err != PI_SUCCESS)
          return err;
      }
    } else {
      simpleGuessLocalWorkSize(threadsPerBlock, global_work_size,
                               maxThreadsPerBlock, kernel);
    }
  }

  if (maxWorkGroupSize <
      size_t(threadsPerBlock[0] * threadsPerBlock[1] * threadsPerBlock[2])) {
    return PI_ERROR_INVALID_WORK_GROUP_SIZE;
  }

  size_t blocksPerGrid[3] = {1u, 1u, 1u};

  for (size_t i = 0; i < work_dim; i++) {
    blocksPerGrid[i] =
        (global_work_size[i] + threadsPerBlock[i] - 1) / threadsPerBlock[i];
  }

  pi_result retError = PI_SUCCESS;
  std::unique_ptr<_pi_event> retImplEv{nullptr};

  try {
    ScopedContext active(command_queue->get_context());

    pi_uint32 stream_token;
    _pi_stream_guard guard;
    hipStream_t hipStream = command_queue->get_next_compute_stream(
        num_events_in_wait_list, event_wait_list, guard, &stream_token);
    hipFunction_t hipFunc = kernel->get();

    retError = enqueueEventsWait(command_queue, hipStream,
                                 num_events_in_wait_list, event_wait_list);

    // Set the implicit global offset parameter if kernel has offset variant
    if (kernel->get_with_offset_parameter()) {
      std::uint32_t hip_implicit_offset[3] = {0, 0, 0};
      if (global_work_offset) {
        for (size_t i = 0; i < work_dim; i++) {
          hip_implicit_offset[i] =
              static_cast<std::uint32_t>(global_work_offset[i]);
          if (global_work_offset[i] != 0) {
            hipFunc = kernel->get_with_offset_parameter();
          }
        }
      }
      kernel->set_implicit_offset_arg(sizeof(hip_implicit_offset),
                                      hip_implicit_offset);
    }

    auto argIndices = kernel->get_arg_indices();

    if (event) {
      retImplEv = std::unique_ptr<_pi_event>(
          _pi_event::make_native(PI_COMMAND_TYPE_NDRANGE_KERNEL, command_queue,
                                 hipStream, stream_token));
      retImplEv->start();
    }

    // Set local mem max size if env var is present
    static const char *local_mem_sz_ptr =
        std::getenv("SYCL_PI_HIP_MAX_LOCAL_MEM_SIZE");

    if (local_mem_sz_ptr) {
      int device_max_local_mem = 0;
      retError = PI_CHECK_ERROR(hipDeviceGetAttribute(
          &device_max_local_mem, hipDeviceAttributeMaxSharedMemoryPerBlock,
          command_queue->get_device()->get()));

      static const int env_val = std::atoi(local_mem_sz_ptr);
      if (env_val <= 0 || env_val > device_max_local_mem) {
        setErrorMessage("Invalid value specified for "
                        "SYCL_PI_HIP_MAX_LOCAL_MEM_SIZE",
                        PI_ERROR_PLUGIN_SPECIFIC_ERROR);
        return PI_ERROR_PLUGIN_SPECIFIC_ERROR;
      }
      retError = PI_CHECK_ERROR(hipFuncSetAttribute(
          hipFunc, hipFuncAttributeMaxDynamicSharedMemorySize, env_val));
    }

    retError = PI_CHECK_ERROR(hipModuleLaunchKernel(
        hipFunc, blocksPerGrid[0], blocksPerGrid[1], blocksPerGrid[2],
        threadsPerBlock[0], threadsPerBlock[1], threadsPerBlock[2],
        kernel->get_local_size(), hipStream, argIndices.data(), nullptr));

    kernel->clear_local_size();

    if (event) {
      retError = retImplEv->record();
      *event = retImplEv.release();
    }
  } catch (pi_result err) {
    retError = err;
  }
  return retError;
}

/// \TODO Not implemented
pi_result
hip_piEnqueueNativeKernel(pi_queue queue, void (*user_func)(void *), void *args,
                          size_t cb_args, pi_uint32 num_mem_objects,
                          const pi_mem *mem_list, const void **args_mem_loc,
                          pi_uint32 num_events_in_wait_list,
                          const pi_event *event_wait_list, pi_event *event) {
  (void)queue;
  (void)user_func;
  (void)args;
  (void)cb_args;
  (void)num_mem_objects;
  (void)mem_list;
  (void)args_mem_loc;
  (void)num_events_in_wait_list;
  (void)event_wait_list;
  (void)event;

  sycl::detail::pi::die("Not implemented in HIP backend");
  return {};
}

/// \TODO Not implemented

pi_result hip_piMemImageCreate(pi_context context, pi_mem_flags flags,
                               const pi_image_format *image_format,
                               const pi_image_desc *image_desc, void *host_ptr,
                               pi_mem *ret_mem) {

  // Need input memory object
  assert(ret_mem != nullptr);
  const bool performInitialCopy = (flags & PI_MEM_FLAGS_HOST_PTR_COPY) ||
                                  ((flags & PI_MEM_FLAGS_HOST_PTR_USE));
  pi_result retErr = PI_SUCCESS;

  // We only support RBGA channel order
  // TODO: check SYCL CTS and spec. May also have to support BGRA
  if (image_format->image_channel_order !=
      pi_image_channel_order::PI_IMAGE_CHANNEL_ORDER_RGBA) {
    sycl::detail::pi::die(
        "hip_piMemImageCreate only supports RGBA channel order");
  }

  // We have to use cuArray3DCreate, which has some caveats. The height and
  // depth parameters must be set to 0 produce 1D or 2D arrays. image_desc gives
  // a minimum value of 1, so we need to convert the answer.
  HIP_ARRAY3D_DESCRIPTOR array_desc;
  array_desc.NumChannels = 4; // Only support 4 channel image
  array_desc.Flags = 0;       // No flags required
  array_desc.Width = image_desc->image_width;
  if (image_desc->image_type == PI_MEM_TYPE_IMAGE1D) {
    array_desc.Height = 0;
    array_desc.Depth = 0;
  } else if (image_desc->image_type == PI_MEM_TYPE_IMAGE2D) {
    array_desc.Height = image_desc->image_height;
    array_desc.Depth = 0;
  } else if (image_desc->image_type == PI_MEM_TYPE_IMAGE3D) {
    array_desc.Height = image_desc->image_height;
    array_desc.Depth = image_desc->image_depth;
  }

  // We need to get this now in bytes for calculating the total image size later
  size_t pixel_type_size_bytes;

  switch (image_format->image_channel_data_type) {
  case PI_IMAGE_CHANNEL_TYPE_UNORM_INT8:
  case PI_IMAGE_CHANNEL_TYPE_UNSIGNED_INT8:
    array_desc.Format = HIP_AD_FORMAT_UNSIGNED_INT8;
    pixel_type_size_bytes = 1;
    break;
  case PI_IMAGE_CHANNEL_TYPE_SIGNED_INT8:
    array_desc.Format = HIP_AD_FORMAT_SIGNED_INT8;
    pixel_type_size_bytes = 1;
    break;
  case PI_IMAGE_CHANNEL_TYPE_UNORM_INT16:
  case PI_IMAGE_CHANNEL_TYPE_UNSIGNED_INT16:
    array_desc.Format = HIP_AD_FORMAT_UNSIGNED_INT16;
    pixel_type_size_bytes = 2;
    break;
  case PI_IMAGE_CHANNEL_TYPE_SIGNED_INT16:
    array_desc.Format = HIP_AD_FORMAT_SIGNED_INT16;
    pixel_type_size_bytes = 2;
    break;
  case PI_IMAGE_CHANNEL_TYPE_HALF_FLOAT:
    array_desc.Format = HIP_AD_FORMAT_HALF;
    pixel_type_size_bytes = 2;
    break;
  case PI_IMAGE_CHANNEL_TYPE_UNSIGNED_INT32:
    array_desc.Format = HIP_AD_FORMAT_UNSIGNED_INT32;
    pixel_type_size_bytes = 4;
    break;
  case PI_IMAGE_CHANNEL_TYPE_SIGNED_INT32:
    array_desc.Format = HIP_AD_FORMAT_SIGNED_INT32;
    pixel_type_size_bytes = 4;
    break;
  case PI_IMAGE_CHANNEL_TYPE_FLOAT:
    array_desc.Format = HIP_AD_FORMAT_FLOAT;
    pixel_type_size_bytes = 4;
    break;
  default:
    sycl::detail::pi::die(
        "hip_piMemImageCreate given unsupported image_channel_data_type");
  }

  // When a dimension isn't used image_desc has the size set to 1
  size_t pixel_size_bytes =
      pixel_type_size_bytes * 4; // 4 is the only number of channels we support
  size_t image_size_bytes = pixel_size_bytes * image_desc->image_width *
                            image_desc->image_height * image_desc->image_depth;

  ScopedContext active(context);
  hipArray *image_array;
  retErr = PI_CHECK_ERROR(hipArray3DCreate(
      reinterpret_cast<hipCUarray *>(&image_array), &array_desc));

  try {
    if (performInitialCopy) {
      // We have to use a different copy function for each image dimensionality
      if (image_desc->image_type == PI_MEM_TYPE_IMAGE1D) {
        retErr = PI_CHECK_ERROR(
            hipMemcpyHtoA(image_array, 0, host_ptr, image_size_bytes));
      } else if (image_desc->image_type == PI_MEM_TYPE_IMAGE2D) {
        hip_Memcpy2D cpy_desc;
        memset(&cpy_desc, 0, sizeof(cpy_desc));
        cpy_desc.srcMemoryType = hipMemoryType::hipMemoryTypeHost;
        cpy_desc.srcHost = host_ptr;
        cpy_desc.dstMemoryType = hipMemoryType::hipMemoryTypeArray;
        cpy_desc.dstArray = reinterpret_cast<hipCUarray>(image_array);
        cpy_desc.WidthInBytes = pixel_size_bytes * image_desc->image_width;
        cpy_desc.Height = image_desc->image_height;
        retErr = PI_CHECK_ERROR(hipMemcpyParam2D(&cpy_desc));
      } else if (image_desc->image_type == PI_MEM_TYPE_IMAGE3D) {
        HIP_MEMCPY3D cpy_desc;
        memset(&cpy_desc, 0, sizeof(cpy_desc));
        cpy_desc.srcMemoryType = hipMemoryType::hipMemoryTypeHost;
        cpy_desc.srcHost = host_ptr;
        cpy_desc.dstMemoryType = hipMemoryType::hipMemoryTypeArray;
        cpy_desc.dstArray = reinterpret_cast<hipCUarray>(image_array);
        cpy_desc.WidthInBytes = pixel_size_bytes * image_desc->image_width;
        cpy_desc.Height = image_desc->image_height;
        cpy_desc.Depth = image_desc->image_depth;
        retErr = PI_CHECK_ERROR(hipDrvMemcpy3D(&cpy_desc));
      }
    }

    // HIP_RESOURCE_DESC is a union of different structs, shown here
    // We need to fill it as described here to use it for a surface or texture
    // HIP_RESOURCE_DESC::resType must be HIP_RESOURCE_TYPE_ARRAY and
    // HIP_RESOURCE_DESC::res::array::hArray must be set to a valid HIP array
    // handle.
    // HIP_RESOURCE_DESC::flags must be set to zero

    hipResourceDesc image_res_desc;
    image_res_desc.res.array.array = image_array;
    image_res_desc.resType = hipResourceTypeArray;

    hipSurfaceObject_t surface;
    retErr = PI_CHECK_ERROR(hipCreateSurfaceObject(&surface, &image_res_desc));

    auto piMemObj = std::unique_ptr<_pi_mem>(new _pi_mem{
        context, image_array, surface, image_desc->image_type, host_ptr});

    if (piMemObj == nullptr) {
      return PI_ERROR_OUT_OF_HOST_MEMORY;
    }

    *ret_mem = piMemObj.release();
  } catch (pi_result err) {
    PI_CHECK_ERROR(hipFreeArray(image_array));
    return err;
  } catch (...) {
    PI_CHECK_ERROR(hipFreeArray(image_array));
    return PI_ERROR_UNKNOWN;
  }
  return retErr;
}

/// \TODO Not implemented
pi_result hip_piMemImageGetInfo(pi_mem image, pi_image_info param_name,
                                size_t param_value_size, void *param_value,
                                size_t *param_value_size_ret) {
  (void)image;
  (void)param_name;
  (void)param_value_size;
  (void)param_value;
  (void)param_value_size_ret;

  sycl::detail::pi::die("hip_piMemImageGetInfo not implemented");
  return {};
}

pi_result hip_piMemRetain(pi_mem mem) {
  assert(mem != nullptr);
  assert(mem->get_reference_count() > 0);
  mem->increment_reference_count();
  return PI_SUCCESS;
}

/// Not used as HIP backend only creates programs from binary.
/// See \ref hip_piclProgramCreateWithBinary.
///
pi_result hip_piclProgramCreateWithSource(pi_context context, pi_uint32 count,
                                          const char **strings,
                                          const size_t *lengths,
                                          pi_program *program) {
  (void)context;
  (void)count;
  (void)strings;
  (void)lengths;
  (void)program;

  sycl::detail::pi::hipPrint("hip_piclProgramCreateWithSource not implemented");
  return PI_ERROR_INVALID_OPERATION;
}

/// Loads the images from a PI program into a HIPmodule that can be
/// used later on to extract functions (kernels).
/// See \ref _pi_program for implementation details.
///
pi_result hip_piProgramBuild(pi_program program, pi_uint32 num_devices,
                             const pi_device *device_list, const char *options,
                             void (*pfn_notify)(pi_program program,
                                                void *user_data),
                             void *user_data) {

  assert(program != nullptr);
  assert(num_devices == 1 || num_devices == 0);
  assert(device_list != nullptr || num_devices == 0);
  assert(pfn_notify == nullptr);
  assert(user_data == nullptr);
  pi_result retError = PI_SUCCESS;

  try {
    ScopedContext active(program->get_context());

    program->build_program(options);

  } catch (pi_result err) {
    retError = err;
  }
  return retError;
}

/// \TODO Not implemented
pi_result hip_piProgramCreate(pi_context context, const void *il, size_t length,
                              pi_program *res_program) {
  (void)context;
  (void)il;
  (void)length;
  (void)res_program;

  sycl::detail::pi::die("hip_piProgramCreate not implemented");
  return {};
}

/// Loads images from a list of PTX or HIPBIN binaries.
/// Note: No calls to HIP driver API in this function, only store binaries
/// for later.
///
/// Note: Only supports one device
///
pi_result hip_piProgramCreateWithBinary(
    pi_context context, pi_uint32 num_devices, const pi_device *device_list,
    const size_t *lengths, const unsigned char **binaries,
    size_t num_metadata_entries, const pi_device_binary_property *metadata,
    pi_int32 *binary_status, pi_program *program) {
  (void)num_metadata_entries;
  (void)metadata;
  (void)binary_status;

  assert(context != nullptr);
  assert(binaries != nullptr);
  assert(program != nullptr);
  assert(device_list != nullptr);
  assert(num_devices == 1 && "HIP contexts are for a single device");
  assert((context->get_device()->get() == device_list[0]->get()) &&
         "Mismatch between devices context and passed context when creating "
         "program from binary");

  pi_result retError = PI_SUCCESS;

  std::unique_ptr<_pi_program> retProgram{new _pi_program{context}};

  // TODO: Set metadata here and use reqd_work_group_size information.
  // See cuda_piProgramCreateWithBinary

  const bool has_length = (lengths != nullptr);
  size_t length = has_length
                      ? lengths[0]
                      : strlen(reinterpret_cast<const char *>(binaries[0])) + 1;

  assert(length != 0);

  retProgram->set_binary(reinterpret_cast<const char *>(binaries[0]), length);

  *program = retProgram.release();

  return retError;
}

pi_result hip_piProgramGetInfo(pi_program program, pi_program_info param_name,
                               size_t param_value_size, void *param_value,
                               size_t *param_value_size_ret) {
  assert(program != nullptr);

  switch (param_name) {
  case PI_PROGRAM_INFO_REFERENCE_COUNT:
    return getInfo(param_value_size, param_value, param_value_size_ret,
                   program->get_reference_count());
  case PI_PROGRAM_INFO_CONTEXT:
    return getInfo(param_value_size, param_value, param_value_size_ret,
                   program->context_);
  case PI_PROGRAM_INFO_NUM_DEVICES:
    return getInfo(param_value_size, param_value, param_value_size_ret, 1u);
  case PI_PROGRAM_INFO_DEVICES:
    return getInfoArray(1, param_value_size, param_value, param_value_size_ret,
                        &program->context_->deviceId_);
  case PI_PROGRAM_INFO_SOURCE:
    return getInfo(param_value_size, param_value, param_value_size_ret,
                   program->binary_);
  case PI_PROGRAM_INFO_BINARY_SIZES:
    return getInfoArray(1, param_value_size, param_value, param_value_size_ret,
                        &program->binarySizeInBytes_);
  case PI_PROGRAM_INFO_BINARIES:
    return getInfoArray(1, param_value_size, param_value, param_value_size_ret,
                        &program->binary_);
  case PI_PROGRAM_INFO_KERNEL_NAMES: {
    return getInfo(param_value_size, param_value, param_value_size_ret,
                   getKernelNames(program).c_str());
  }
  default:
    __SYCL_PI_HANDLE_UNKNOWN_PARAM_NAME(param_name);
  }
  sycl::detail::pi::die("Program info request not implemented");
  return {};
}

pi_result hip_piProgramLink(pi_context context, pi_uint32 num_devices,
                            const pi_device *device_list, const char *options,
                            pi_uint32 num_input_programs,
                            const pi_program *input_programs,
                            void (*pfn_notify)(pi_program program,
                                               void *user_data),
                            void *user_data, pi_program *ret_program) {
  (void)context;
  (void)num_devices;
  (void)device_list;
  (void)options;
  (void)num_input_programs;
  (void)input_programs;
  (void)pfn_notify;
  (void)user_data;
  (void)ret_program;
  sycl::detail::pi::die(
      "hip_piProgramLink: linking not supported with hip backend");
  return {};
}

/// Creates a new program that is the outcome of the compilation of the headers
///  and the program.
/// \TODO Implement asynchronous compilation
///
pi_result hip_piProgramCompile(
    pi_program program, pi_uint32 num_devices, const pi_device *device_list,
    const char *options, pi_uint32 num_input_headers,
    const pi_program *input_headers, const char **header_include_names,
    void (*pfn_notify)(pi_program program, void *user_data), void *user_data) {
  (void)input_headers;
  (void)header_include_names;

  assert(program != nullptr);
  assert(num_devices == 1 || num_devices == 0);
  assert(device_list != nullptr || num_devices == 0);
  assert(pfn_notify == nullptr);
  assert(user_data == nullptr);
  assert(num_input_headers == 0);
  pi_result retError = PI_SUCCESS;

  try {
    ScopedContext active(program->get_context());

    program->build_program(options);

  } catch (pi_result err) {
    retError = err;
  }
  return retError;
}

pi_result hip_piProgramGetBuildInfo(pi_program program, pi_device device,
                                    pi_program_build_info param_name,
                                    size_t param_value_size, void *param_value,
                                    size_t *param_value_size_ret) {
  (void)device;

  assert(program != nullptr);

  switch (param_name) {
  case PI_PROGRAM_BUILD_INFO_STATUS: {
    return getInfo(param_value_size, param_value, param_value_size_ret,
                   program->buildStatus_);
  }
  case PI_PROGRAM_BUILD_INFO_OPTIONS:
    return getInfo(param_value_size, param_value, param_value_size_ret,
                   program->buildOptions_.c_str());
  case PI_PROGRAM_BUILD_INFO_LOG:
    return getInfoArray(program->MAX_LOG_SIZE, param_value_size, param_value,
                        param_value_size_ret, program->infoLog_);
  default:
    __SYCL_PI_HANDLE_UNKNOWN_PARAM_NAME(param_name);
  }
  sycl::detail::pi::die("Program Build info request not implemented");
  return {};
}

pi_result hip_piProgramRetain(pi_program program) {
  assert(program != nullptr);
  assert(program->get_reference_count() > 0);
  program->increment_reference_count();
  return PI_SUCCESS;
}

/// Decreases the reference count of a pi_program object.
/// When the reference count reaches 0, it unloads the module from
/// the context.
pi_result hip_piProgramRelease(pi_program program) {
  assert(program != nullptr);

  // double delete or someone is messing with the ref count.
  // either way, cannot safely proceed.
  assert(program->get_reference_count() != 0 &&
         "Reference count overflow detected in hip_piProgramRelease.");

  // decrement ref count. If it is 0, delete the program.
  if (program->decrement_reference_count() == 0) {

    std::unique_ptr<_pi_program> program_ptr{program};

    pi_result result = PI_ERROR_INVALID_PROGRAM;

    try {
      ScopedContext active(program->get_context());
      auto hipModule = program->get();
      result = PI_CHECK_ERROR(hipModuleUnload(hipModule));
    } catch (...) {
      result = PI_ERROR_OUT_OF_RESOURCES;
    }

    return result;
  }

  return PI_SUCCESS;
}

/// Gets the native HIP handle of a PI program object
///
/// \param[in] program The PI program to get the native HIP object of.
/// \param[out] nativeHandle Set to the native handle of the PI program object.
///
/// \return TBD
pi_result hip_piextProgramGetNativeHandle(pi_program program,
                                          pi_native_handle *nativeHandle) {
  *nativeHandle = reinterpret_cast<pi_native_handle>(program->get());
  return PI_SUCCESS;
}

/// Created a PI program object from a HIP program handle.
/// TODO: Implement this.
/// NOTE: The created PI object takes ownership of the native handle.
///
/// \param[in] nativeHandle The native handle to create PI program object from.
/// \param[in] context The PI context of the program.
/// \param[in] ownNativeHandle tells if should assume the ownership of
///            the native handle.
/// \param[out] program Set to the PI program object created from native handle.
///
/// \return TBD
pi_result hip_piextProgramCreateWithNativeHandle(pi_native_handle nativeHandle,
                                                 pi_context context,
                                                 bool ownNativeHandle,
                                                 pi_program *program) {
  (void)nativeHandle;
  (void)context;
  (void)ownNativeHandle;
  (void)program;

  sycl::detail::pi::die(
      "Creation of PI program from native handle not implemented");
  return {};
}

pi_result hip_piKernelGetInfo(pi_kernel kernel, pi_kernel_info param_name,
                              size_t param_value_size, void *param_value,
                              size_t *param_value_size_ret) {

  if (kernel != nullptr) {

    switch (param_name) {
    case PI_KERNEL_INFO_FUNCTION_NAME:
      return getInfo(param_value_size, param_value, param_value_size_ret,
                     kernel->get_name());
    case PI_KERNEL_INFO_NUM_ARGS:
      return getInfo(param_value_size, param_value, param_value_size_ret,
                     kernel->get_num_args());
    case PI_KERNEL_INFO_REFERENCE_COUNT:
      return getInfo(param_value_size, param_value, param_value_size_ret,
                     kernel->get_reference_count());
    case PI_KERNEL_INFO_CONTEXT: {
      return getInfo(param_value_size, param_value, param_value_size_ret,
                     kernel->get_context());
    }
    case PI_KERNEL_INFO_PROGRAM: {
      return getInfo(param_value_size, param_value, param_value_size_ret,
                     kernel->get_program());
    }
    case PI_KERNEL_INFO_ATTRIBUTES: {
      return getInfo(param_value_size, param_value, param_value_size_ret, "");
    }
    default: {
      __SYCL_PI_HANDLE_UNKNOWN_PARAM_NAME(param_name);
    }
    }
  }

  return PI_ERROR_INVALID_KERNEL;
}

pi_result hip_piKernelGetGroupInfo(pi_kernel kernel, pi_device device,
                                   pi_kernel_group_info param_name,
                                   size_t param_value_size, void *param_value,
                                   size_t *param_value_size_ret) {

  // here we want to query about a kernel's hip blocks!

  if (kernel != nullptr) {

    switch (param_name) {
    case PI_KERNEL_GROUP_INFO_WORK_GROUP_SIZE: {
      int max_threads = 0;
      sycl::detail::pi::assertion(
          hipFuncGetAttribute(&max_threads,
                              HIP_FUNC_ATTRIBUTE_MAX_THREADS_PER_BLOCK,
                              kernel->get()) == hipSuccess);
      return getInfo(param_value_size, param_value, param_value_size_ret,
                     size_t(max_threads));
    }
    case PI_KERNEL_GROUP_INFO_COMPILE_WORK_GROUP_SIZE: {
      // Returns the work-group size specified in the kernel source or IL.
      // If the work-group size is not specified in the kernel source or IL,
      // (0, 0, 0) is returned.
      // https://www.khronos.org/registry/OpenCL/sdk/2.1/docs/man/xhtml/clGetKernelWorkGroupInfo.html

      // TODO: can we extract the work group size from the PTX?
      size_t group_size[3] = {0, 0, 0};
      return getInfoArray(3, param_value_size, param_value,
                          param_value_size_ret, group_size);
    }
    case PI_KERNEL_GROUP_INFO_LOCAL_MEM_SIZE: {
      // OpenCL LOCAL == HIP SHARED
      int bytes = 0;
      sycl::detail::pi::assertion(
          hipFuncGetAttribute(&bytes, HIP_FUNC_ATTRIBUTE_SHARED_SIZE_BYTES,
                              kernel->get()) == hipSuccess);
      return getInfo(param_value_size, param_value, param_value_size_ret,
                     pi_uint64(bytes));
    }
    case PI_KERNEL_GROUP_INFO_PREFERRED_WORK_GROUP_SIZE_MULTIPLE: {
      // Work groups should be multiples of the warp size
      int warpSize = 0;
      sycl::detail::pi::assertion(
          hipDeviceGetAttribute(&warpSize, hipDeviceAttributeWarpSize,
                                device->get()) == hipSuccess);
      return getInfo(param_value_size, param_value, param_value_size_ret,
                     static_cast<size_t>(warpSize));
    }
    case PI_KERNEL_GROUP_INFO_PRIVATE_MEM_SIZE: {
      // OpenCL PRIVATE == HIP LOCAL
      int bytes = 0;
      sycl::detail::pi::assertion(
          hipFuncGetAttribute(&bytes, HIP_FUNC_ATTRIBUTE_LOCAL_SIZE_BYTES,
                              kernel->get()) == hipSuccess);
      return getInfo(param_value_size, param_value, param_value_size_ret,
                     pi_uint64(bytes));
    }
    case PI_KERNEL_GROUP_INFO_NUM_REGS: {
      sycl::detail::pi::die("PI_KERNEL_GROUP_INFO_NUM_REGS in "
                            "piKernelGetGroupInfo not implemented\n");
      return {};
    }

    default:
      __SYCL_PI_HANDLE_UNKNOWN_PARAM_NAME(param_name);
    }
  }

  return PI_ERROR_INVALID_KERNEL;
}

pi_result hip_piKernelGetSubGroupInfo(
    pi_kernel kernel, pi_device device, pi_kernel_sub_group_info param_name,
    size_t input_value_size, const void *input_value, size_t param_value_size,
    void *param_value, size_t *param_value_size_ret) {
  (void)input_value_size;
  (void)input_value;

  if (kernel != nullptr) {
    switch (param_name) {
    case PI_KERNEL_MAX_SUB_GROUP_SIZE: {
      // Sub-group size is equivalent to warp size
      int warpSize = 0;
      sycl::detail::pi::assertion(
          hipDeviceGetAttribute(&warpSize, hipDeviceAttributeWarpSize,
                                device->get()) == hipSuccess);
      return getInfo(param_value_size, param_value, param_value_size_ret,
                     static_cast<uint32_t>(warpSize));
    }
    case PI_KERNEL_MAX_NUM_SUB_GROUPS: {
      // Number of sub-groups = max block size / warp size + possible remainder
      int max_threads = 0;
      sycl::detail::pi::assertion(
          hipFuncGetAttribute(&max_threads,
                              HIP_FUNC_ATTRIBUTE_MAX_THREADS_PER_BLOCK,
                              kernel->get()) == hipSuccess);
      int warpSize = 0;
      hip_piKernelGetSubGroupInfo(kernel, device, PI_KERNEL_MAX_SUB_GROUP_SIZE,
                                  0, nullptr, sizeof(uint32_t), &warpSize,
                                  nullptr);
      int maxWarps = (max_threads + warpSize - 1) / warpSize;
      return getInfo(param_value_size, param_value, param_value_size_ret,
                     static_cast<uint32_t>(maxWarps));
    }
    case PI_KERNEL_COMPILE_NUM_SUB_GROUPS: {
      // Return value of 0 => not specified
      // TODO: Revisit if PTX is generated for compile-time work-group sizes
      return getInfo(param_value_size, param_value, param_value_size_ret, 0);
    }
    case PI_KERNEL_COMPILE_SUB_GROUP_SIZE_INTEL: {
      // Return value of 0 => unspecified or "auto" sub-group size
      // Correct for now, since warp size may be read from special register
      // TODO: Return warp size once default is primary sub-group size
      // TODO: Revisit if we can recover [[sub_group_size]] attribute from PTX
      return getInfo(param_value_size, param_value, param_value_size_ret, 0);
    }
    default:
      __SYCL_PI_HANDLE_UNKNOWN_PARAM_NAME(param_name);
    }
  }
  return PI_ERROR_INVALID_KERNEL;
}

pi_result hip_piKernelRetain(pi_kernel kernel) {
  assert(kernel != nullptr);
  assert(kernel->get_reference_count() > 0u);

  kernel->increment_reference_count();
  return PI_SUCCESS;
}

pi_result hip_piKernelRelease(pi_kernel kernel) {
  assert(kernel != nullptr);

  // double delete or someone is messing with the ref count.
  // either way, cannot safely proceed.
  assert(kernel->get_reference_count() != 0 &&
         "Reference count overflow detected in hip_piKernelRelease.");

  // decrement ref count. If it is 0, delete the program.
  if (kernel->decrement_reference_count() == 0) {
    // no internal hip resources to clean up. Just delete it.
    delete kernel;
    return PI_SUCCESS;
  }

  return PI_SUCCESS;
}

// A NOP for the HIP backend
pi_result hip_piKernelSetExecInfo(pi_kernel kernel,
                                  pi_kernel_exec_info param_name,
                                  size_t param_value_size,
                                  const void *param_value) {
  (void)kernel;
  (void)param_name;
  (void)param_value_size;
  (void)param_value;

  return PI_SUCCESS;
}

pi_result hip_piextProgramSetSpecializationConstant(pi_program, pi_uint32,
                                                    size_t, const void *) {
  // This entry point is only used for native specialization constants (SPIR-V),
  // and the HIP plugin is AOT only so this entry point is not supported.
  sycl::detail::pi::die("Native specialization constants are not supported");
  return {};
}

pi_result hip_piextKernelSetArgPointer(pi_kernel kernel, pi_uint32 arg_index,
                                       size_t arg_size, const void *arg_value) {
  kernel->set_kernel_arg(arg_index, arg_size, arg_value);
  return PI_SUCCESS;
}

//
// Events
//
pi_result hip_piEventCreate(pi_context context, pi_event *event) {
  (void)context;
  (void)event;

  sycl::detail::pi::die("PI Event Create not implemented in HIP backend");
}

pi_result hip_piEventGetInfo(pi_event event, pi_event_info param_name,
                             size_t param_value_size, void *param_value,
                             size_t *param_value_size_ret) {
  assert(event != nullptr);

  switch (param_name) {
  case PI_EVENT_INFO_COMMAND_QUEUE:
    return getInfo(param_value_size, param_value, param_value_size_ret,
                   event->get_queue());
  case PI_EVENT_INFO_COMMAND_TYPE:
    return getInfo(param_value_size, param_value, param_value_size_ret,
                   event->get_command_type());
  case PI_EVENT_INFO_REFERENCE_COUNT:
    return getInfo(param_value_size, param_value, param_value_size_ret,
                   event->get_reference_count());
  case PI_EVENT_INFO_COMMAND_EXECUTION_STATUS: {
    return getInfo(param_value_size, param_value, param_value_size_ret,
                   static_cast<pi_event_status>(event->get_execution_status()));
  }
  case PI_EVENT_INFO_CONTEXT:
    return getInfo(param_value_size, param_value, param_value_size_ret,
                   event->get_context());
  default:
    __SYCL_PI_HANDLE_UNKNOWN_PARAM_NAME(param_name);
  }

  return PI_ERROR_INVALID_EVENT;
}

/// Obtain profiling information from PI HIP events
/// Timings from HIP are only elapsed time.
pi_result hip_piEventGetProfilingInfo(pi_event event,
                                      pi_profiling_info param_name,
                                      size_t param_value_size,
                                      void *param_value,
                                      size_t *param_value_size_ret) {

  assert(event != nullptr);

  pi_queue queue = event->get_queue();
  if (queue == nullptr ||
      !(queue->properties_ & PI_QUEUE_FLAG_PROFILING_ENABLE)) {
    return PI_ERROR_PROFILING_INFO_NOT_AVAILABLE;
  }

  switch (param_name) {
  case PI_PROFILING_INFO_COMMAND_QUEUED:
  case PI_PROFILING_INFO_COMMAND_SUBMIT:
    // Note: No user for this case
    return getInfo<pi_uint64>(param_value_size, param_value,
                              param_value_size_ret, event->get_queued_time());
  case PI_PROFILING_INFO_COMMAND_START:
    return getInfo<pi_uint64>(param_value_size, param_value,
                              param_value_size_ret, event->get_start_time());
  case PI_PROFILING_INFO_COMMAND_END:
    return getInfo<pi_uint64>(param_value_size, param_value,
                              param_value_size_ret, event->get_end_time());
  default:
    __SYCL_PI_HANDLE_UNKNOWN_PARAM_NAME(param_name);
  }
  sycl::detail::pi::die("Event Profiling info request not implemented");
  return {};
}

pi_result hip_piEventSetCallback(pi_event event,
                                 pi_int32 command_exec_callback_type,
                                 pfn_notify notify, void *user_data) {
  (void)event;
  (void)command_exec_callback_type;
  (void)notify;
  (void)user_data;

  sycl::detail::pi::die("Event Callback not implemented in HIP backend");
  return PI_SUCCESS;
}

pi_result hip_piEventSetStatus(pi_event event, pi_int32 execution_status) {
  (void)event;
  (void)execution_status;

  sycl::detail::pi::die("Event Set Status not implemented in HIP backend");
  return PI_ERROR_INVALID_VALUE;
}

pi_result hip_piEventRetain(pi_event event) {
  assert(event != nullptr);

  const auto refCount = event->increment_reference_count();

  sycl::detail::pi::assertion(
      refCount != 0, "Reference count overflow detected in hip_piEventRetain.");

  return PI_SUCCESS;
}

pi_result hip_piEventRelease(pi_event event) {
  assert(event != nullptr);

  // double delete or someone is messing with the ref count.
  // either way, cannot safely proceed.
  sycl::detail::pi::assertion(
      event->get_reference_count() != 0,
      "Reference count overflow detected in hip_piEventRelease.");

  // decrement ref count. If it is 0, delete the event.
  if (event->decrement_reference_count() == 0) {
    std::unique_ptr<_pi_event> event_ptr{event};
    pi_result result = PI_ERROR_INVALID_EVENT;
    try {
      ScopedContext active(event->get_context());
      result = event->release();
    } catch (...) {
      result = PI_ERROR_OUT_OF_RESOURCES;
    }
    return result;
  }

  return PI_SUCCESS;
}

/// Enqueues a wait on the given queue for all events.
/// See \ref enqueueEventWait
///
/// Currently queues are represented by a single in-order stream, therefore
/// every command is an implicit barrier and so hip_piEnqueueEventsWait has the
/// same behavior as hip_piEnqueueEventsWaitWithBarrier. So
/// hip_piEnqueueEventsWait can just call hip_piEnqueueEventsWaitWithBarrier.
pi_result hip_piEnqueueEventsWait(pi_queue command_queue,
                                  pi_uint32 num_events_in_wait_list,
                                  const pi_event *event_wait_list,
                                  pi_event *event) {
  return hip_piEnqueueEventsWaitWithBarrier(
      command_queue, num_events_in_wait_list, event_wait_list, event);
}

/// Enqueues a wait on the given queue for all specified events.
/// See \ref enqueueEventWaitWithBarrier
///
/// If the events list is empty, the enqueued wait will wait on all previous
/// events in the queue.
pi_result hip_piEnqueueEventsWaitWithBarrier(pi_queue command_queue,
                                             pi_uint32 num_events_in_wait_list,
                                             const pi_event *event_wait_list,
                                             pi_event *event) {
  if (!command_queue) {
    return PI_ERROR_INVALID_QUEUE;
  }

  pi_result result;

  try {
    ScopedContext active(command_queue->get_context());
    pi_uint32 stream_token;
    _pi_stream_guard guard;
    hipStream_t hipStream = command_queue->get_next_compute_stream(
        num_events_in_wait_list, event_wait_list, guard, &stream_token);
    {
      std::lock_guard<std::mutex> guard(command_queue->barrier_mutex_);
      if (command_queue->barrier_event_ == nullptr) {
        PI_CHECK_ERROR(hipEventCreate(&command_queue->barrier_event_));
      }
      if (num_events_in_wait_list == 0) { //  wait on all work
        if (command_queue->barrier_tmp_event_ == nullptr) {
          PI_CHECK_ERROR(hipEventCreate(&command_queue->barrier_tmp_event_));
        }
        command_queue->sync_streams(
            [hipStream,
             tmp_event = command_queue->barrier_tmp_event_](hipStream_t s) {
              if (hipStream != s) {
                PI_CHECK_ERROR(hipEventRecord(tmp_event, s));
                PI_CHECK_ERROR(hipStreamWaitEvent(hipStream, tmp_event, 0));
              }
            });
      } else { // wait just on given events
        forLatestEvents(event_wait_list, num_events_in_wait_list,
                        [hipStream](pi_event event) -> pi_result {
                          if (event->get_queue()->has_been_synchronized(
                                  event->get_compute_stream_token())) {
                            return PI_SUCCESS;
                          } else {
                            return PI_CHECK_ERROR(
                                hipStreamWaitEvent(hipStream, event->get(), 0));
                          }
                        });
      }

      result = PI_CHECK_ERROR(
          hipEventRecord(command_queue->barrier_event_, hipStream));
      for (unsigned int i = 0;
           i < command_queue->compute_applied_barrier_.size(); i++) {
        command_queue->compute_applied_barrier_[i] = false;
      }
      for (unsigned int i = 0;
           i < command_queue->transfer_applied_barrier_.size(); i++) {
        command_queue->transfer_applied_barrier_[i] = false;
      }
    }
    if (result != PI_SUCCESS) {
      return result;
    }

    if (event) {
      *event = _pi_event::make_native(PI_COMMAND_TYPE_MARKER, command_queue,
                                      hipStream, stream_token);
      (*event)->start();
      (*event)->record();
    }

    return PI_SUCCESS;
  } catch (pi_result err) {
    return err;
  } catch (...) {
    return PI_ERROR_UNKNOWN;
  }
}

/// Gets the native HIP handle of a PI event object
///
/// \param[in] event The PI event to get the native HIP object of.
/// \param[out] nativeHandle Set to the native handle of the PI event object.
///
/// \return PI_SUCCESS on success. PI_ERROR_INVALID_EVENT if given a user event.
pi_result hip_piextEventGetNativeHandle(pi_event event,
                                        pi_native_handle *nativeHandle) {
  *nativeHandle = reinterpret_cast<pi_native_handle>(event->get());
  return PI_SUCCESS;
}

/// Created a PI event object from a HIP event handle.
/// TODO: Implement this.
/// NOTE: The created PI object takes ownership of the native handle.
///
/// \param[in] nativeHandle The native handle to create PI event object from.
/// \param[out] event Set to the PI event object created from native handle.
///
/// \return TBD
pi_result hip_piextEventCreateWithNativeHandle(pi_native_handle nativeHandle,
                                               pi_context context,
                                               bool ownNativeHandle,
                                               pi_event *event) {
  (void)nativeHandle;
  (void)context;
  (void)ownNativeHandle;
  (void)event;

  sycl::detail::pi::die(
      "Creation of PI event from native handle not implemented");
  return {};
}

/// Creates a PI sampler object
///
/// \param[in] context The context the sampler is created for.
/// \param[in] sampler_properties The properties for the sampler.
/// \param[out] result_sampler Set to the resulting sampler object.
///
/// \return PI_SUCCESS on success. PI_ERROR_INVALID_VALUE if given an invalid
/// property
///         or if there is multiple of properties from the same category.
pi_result hip_piSamplerCreate(pi_context context,
                              const pi_sampler_properties *sampler_properties,
                              pi_sampler *result_sampler) {
  std::unique_ptr<_pi_sampler> retImplSampl{new _pi_sampler(context)};

  bool propSeen[3] = {false, false, false};
  for (size_t i = 0; sampler_properties[i] != 0; i += 2) {
    switch (sampler_properties[i]) {
    case PI_SAMPLER_PROPERTIES_NORMALIZED_COORDS:
      if (propSeen[0]) {
        return PI_ERROR_INVALID_VALUE;
      }
      propSeen[0] = true;
      retImplSampl->props_ |= sampler_properties[i + 1];
      break;
    case PI_SAMPLER_PROPERTIES_FILTER_MODE:
      if (propSeen[1]) {
        return PI_ERROR_INVALID_VALUE;
      }
      propSeen[1] = true;
      retImplSampl->props_ |=
          (sampler_properties[i + 1] - PI_SAMPLER_FILTER_MODE_NEAREST) << 1;
      break;
    case PI_SAMPLER_PROPERTIES_ADDRESSING_MODE:
      if (propSeen[2]) {
        return PI_ERROR_INVALID_VALUE;
      }
      propSeen[2] = true;
      retImplSampl->props_ |=
          (sampler_properties[i + 1] - PI_SAMPLER_ADDRESSING_MODE_NONE) << 2;
      break;
    default:
      return PI_ERROR_INVALID_VALUE;
    }
  }

  if (!propSeen[0]) {
    retImplSampl->props_ |= PI_TRUE;
  }
  // Default filter mode to CL_FILTER_NEAREST
  if (!propSeen[2]) {
    retImplSampl->props_ |=
        (PI_SAMPLER_ADDRESSING_MODE_CLAMP % PI_SAMPLER_ADDRESSING_MODE_NONE)
        << 2;
  }

  *result_sampler = retImplSampl.release();
  return PI_SUCCESS;
}

/// Gets information from a PI sampler object
///
/// \param[in] sampler The sampler to get the information from.
/// \param[in] param_name The name of the information to get.
/// \param[in] param_value_size The size of the param_value.
/// \param[out] param_value Set to information value.
/// \param[out] param_value_size_ret Set to the size of the information value.
///
/// \return PI_SUCCESS on success.
pi_result hip_piSamplerGetInfo(pi_sampler sampler, pi_sampler_info param_name,
                               size_t param_value_size, void *param_value,
                               size_t *param_value_size_ret) {
  assert(sampler != nullptr);

  switch (param_name) {
  case PI_SAMPLER_INFO_REFERENCE_COUNT:
    return getInfo(param_value_size, param_value, param_value_size_ret,
                   sampler->get_reference_count());
  case PI_SAMPLER_INFO_CONTEXT:
    return getInfo(param_value_size, param_value, param_value_size_ret,
                   sampler->context_);
  case PI_SAMPLER_INFO_NORMALIZED_COORDS: {
    pi_bool norm_coords_prop = static_cast<pi_bool>(sampler->props_ & 0x1);
    return getInfo(param_value_size, param_value, param_value_size_ret,
                   norm_coords_prop);
  }
  case PI_SAMPLER_INFO_FILTER_MODE: {
    pi_sampler_filter_mode filter_prop = static_cast<pi_sampler_filter_mode>(
        ((sampler->props_ >> 1) & 0x1) + PI_SAMPLER_FILTER_MODE_NEAREST);
    return getInfo(param_value_size, param_value, param_value_size_ret,
                   filter_prop);
  }
  case PI_SAMPLER_INFO_ADDRESSING_MODE: {
    pi_sampler_addressing_mode addressing_prop =
        static_cast<pi_sampler_addressing_mode>(
            (sampler->props_ >> 2) + PI_SAMPLER_ADDRESSING_MODE_NONE);
    return getInfo(param_value_size, param_value, param_value_size_ret,
                   addressing_prop);
  }
  default:
    __SYCL_PI_HANDLE_UNKNOWN_PARAM_NAME(param_name);
  }
  return {};
}

/// Retains a PI sampler object, incrementing its reference count.
///
/// \param[in] sampler The sampler to increment the reference count of.
///
/// \return PI_SUCCESS.
pi_result hip_piSamplerRetain(pi_sampler sampler) {
  assert(sampler != nullptr);
  sampler->increment_reference_count();
  return PI_SUCCESS;
}

/// Releases a PI sampler object, decrementing its reference count. If the
/// reference count reaches zero, the sampler object is destroyed.
///
/// \param[in] sampler The sampler to decrement the reference count of.
///
/// \return PI_SUCCESS.
pi_result hip_piSamplerRelease(pi_sampler sampler) {
  assert(sampler != nullptr);

  // double delete or someone is messing with the ref count.
  // either way, cannot safely proceed.
  sycl::detail::pi::assertion(
      sampler->get_reference_count() != 0,
      "Reference count overflow detected in hip_piSamplerRelease.");

  // decrement ref count. If it is 0, delete the sampler.
  if (sampler->decrement_reference_count() == 0) {
    delete sampler;
  }

  return PI_SUCCESS;
}

/// General 3D memory copy operation.
/// This function requires the corresponding HIP context to be at the top of
/// the context stack
/// If the source and/or destination is on the device, src_ptr and/or dst_ptr
/// must be a pointer to a hipDevPtr
static pi_result commonEnqueueMemBufferCopyRect(
    hipStream_t hip_stream, pi_buff_rect_region region, const void *src_ptr,
    const hipMemoryType src_type, pi_buff_rect_offset src_offset,
    size_t src_row_pitch, size_t src_slice_pitch, void *dst_ptr,
    const hipMemoryType dst_type, pi_buff_rect_offset dst_offset,
    size_t dst_row_pitch, size_t dst_slice_pitch) {

  assert(region != nullptr);
  assert(src_offset != nullptr);
  assert(dst_offset != nullptr);

  assert(src_type == hipMemoryTypeDevice || src_type == hipMemoryTypeHost);
  assert(dst_type == hipMemoryTypeDevice || dst_type == hipMemoryTypeHost);

  src_row_pitch = (!src_row_pitch) ? region->width_bytes : src_row_pitch;
  src_slice_pitch = (!src_slice_pitch) ? (region->height_scalar * src_row_pitch)
                                       : src_slice_pitch;
  dst_row_pitch = (!dst_row_pitch) ? region->width_bytes : dst_row_pitch;
  dst_slice_pitch = (!dst_slice_pitch) ? (region->height_scalar * dst_row_pitch)
                                       : dst_slice_pitch;

  HIP_MEMCPY3D params;

  params.WidthInBytes = region->width_bytes;
  params.Height = region->height_scalar;
  params.Depth = region->depth_scalar;

  params.srcMemoryType = src_type;
  params.srcDevice = src_type == hipMemoryTypeDevice
                         ? *static_cast<const hipDeviceptr_t *>(src_ptr)
                         : 0;
  params.srcHost = src_type == hipMemoryTypeHost ? src_ptr : nullptr;
  params.srcXInBytes = src_offset->x_bytes;
  params.srcY = src_offset->y_scalar;
  params.srcZ = src_offset->z_scalar;
  params.srcPitch = src_row_pitch;
  params.srcHeight = src_slice_pitch / src_row_pitch;

  params.dstMemoryType = dst_type;
  params.dstDevice = dst_type == hipMemoryTypeDevice
                         ? *reinterpret_cast<hipDeviceptr_t *>(dst_ptr)
                         : 0;
  params.dstHost = dst_type == hipMemoryTypeHost ? dst_ptr : nullptr;
  params.dstXInBytes = dst_offset->x_bytes;
  params.dstY = dst_offset->y_scalar;
  params.dstZ = dst_offset->z_scalar;
  params.dstPitch = dst_row_pitch;
  params.dstHeight = dst_slice_pitch / dst_row_pitch;

  return PI_CHECK_ERROR(hipDrvMemcpy3DAsync(&params, hip_stream));

  return PI_SUCCESS;
}

pi_result hip_piEnqueueMemBufferReadRect(
    pi_queue command_queue, pi_mem buffer, pi_bool blocking_read,
    pi_buff_rect_offset buffer_offset, pi_buff_rect_offset host_offset,
    pi_buff_rect_region region, size_t buffer_row_pitch,
    size_t buffer_slice_pitch, size_t host_row_pitch, size_t host_slice_pitch,
    void *ptr, pi_uint32 num_events_in_wait_list,
    const pi_event *event_wait_list, pi_event *event) {

  assert(buffer != nullptr);
  assert(command_queue != nullptr);

  pi_result retErr = PI_SUCCESS;
  void *devPtr = buffer->mem_.buffer_mem_.get_void();
  std::unique_ptr<_pi_event> retImplEv{nullptr};

  try {
    ScopedContext active(command_queue->get_context());
    hipStream_t hipStream = command_queue->get_next_transfer_stream();

    retErr = enqueueEventsWait(command_queue, hipStream,
                               num_events_in_wait_list, event_wait_list);

    if (event) {
      retImplEv = std::unique_ptr<_pi_event>(_pi_event::make_native(
          PI_COMMAND_TYPE_MEM_BUFFER_READ_RECT, command_queue, hipStream));
      retImplEv->start();
    }

    retErr = commonEnqueueMemBufferCopyRect(
        hipStream, region, &devPtr, hipMemoryTypeDevice, buffer_offset,
        buffer_row_pitch, buffer_slice_pitch, ptr, hipMemoryTypeHost,
        host_offset, host_row_pitch, host_slice_pitch);

    if (event) {
      retErr = retImplEv->record();
    }

    if (blocking_read) {
      retErr = PI_CHECK_ERROR(hipStreamSynchronize(hipStream));
    }

    if (event) {
      *event = retImplEv.release();
    }

  } catch (pi_result err) {
    retErr = err;
  }
  return retErr;
}

pi_result hip_piEnqueueMemBufferWriteRect(
    pi_queue command_queue, pi_mem buffer, pi_bool blocking_write,
    pi_buff_rect_offset buffer_offset, pi_buff_rect_offset host_offset,
    pi_buff_rect_region region, size_t buffer_row_pitch,
    size_t buffer_slice_pitch, size_t host_row_pitch, size_t host_slice_pitch,
    const void *ptr, pi_uint32 num_events_in_wait_list,
    const pi_event *event_wait_list, pi_event *event) {

  assert(buffer != nullptr);
  assert(command_queue != nullptr);

  pi_result retErr = PI_SUCCESS;
  void *devPtr = buffer->mem_.buffer_mem_.get_void();
  std::unique_ptr<_pi_event> retImplEv{nullptr};

  try {
    ScopedContext active(command_queue->get_context());
    hipStream_t hipStream = command_queue->get_next_transfer_stream();
    retErr = enqueueEventsWait(command_queue, hipStream,
                               num_events_in_wait_list, event_wait_list);

    if (event) {
      retImplEv = std::unique_ptr<_pi_event>(_pi_event::make_native(
          PI_COMMAND_TYPE_MEM_BUFFER_WRITE_RECT, command_queue, hipStream));
      retImplEv->start();
    }

    retErr = commonEnqueueMemBufferCopyRect(
        hipStream, region, ptr, hipMemoryTypeHost, host_offset, host_row_pitch,
        host_slice_pitch, &devPtr, hipMemoryTypeDevice, buffer_offset,
        buffer_row_pitch, buffer_slice_pitch);

    if (event) {
      retErr = retImplEv->record();
    }

    if (blocking_write) {
      retErr = PI_CHECK_ERROR(hipStreamSynchronize(hipStream));
    }

    if (event) {
      *event = retImplEv.release();
    }

  } catch (pi_result err) {
    retErr = err;
  }
  return retErr;
}

pi_result hip_piEnqueueMemBufferCopy(pi_queue command_queue, pi_mem src_buffer,
                                     pi_mem dst_buffer, size_t src_offset,
                                     size_t dst_offset, size_t size,
                                     pi_uint32 num_events_in_wait_list,
                                     const pi_event *event_wait_list,
                                     pi_event *event) {
  if (!command_queue) {
    return PI_ERROR_INVALID_QUEUE;
  }

  std::unique_ptr<_pi_event> retImplEv{nullptr};

  try {
    ScopedContext active(command_queue->get_context());
    pi_result result;
    auto stream = command_queue->get_next_transfer_stream();

    if (event_wait_list) {
      result = enqueueEventsWait(command_queue, stream, num_events_in_wait_list,
                                 event_wait_list);
    }

    if (event) {
      retImplEv = std::unique_ptr<_pi_event>(_pi_event::make_native(
          PI_COMMAND_TYPE_MEM_BUFFER_COPY, command_queue, stream));
      result = retImplEv->start();
    }

    auto src = src_buffer->mem_.buffer_mem_.get_with_offset(src_offset);
    auto dst = dst_buffer->mem_.buffer_mem_.get_with_offset(dst_offset);

    result = PI_CHECK_ERROR(hipMemcpyDtoDAsync(dst, src, size, stream));

    if (event) {
      result = retImplEv->record();
      *event = retImplEv.release();
    }

    return result;
  } catch (pi_result err) {
    return err;
  } catch (...) {
    return PI_ERROR_UNKNOWN;
  }
}

pi_result hip_piEnqueueMemBufferCopyRect(
    pi_queue command_queue, pi_mem src_buffer, pi_mem dst_buffer,
    pi_buff_rect_offset src_origin, pi_buff_rect_offset dst_origin,
    pi_buff_rect_region region, size_t src_row_pitch, size_t src_slice_pitch,
    size_t dst_row_pitch, size_t dst_slice_pitch,
    pi_uint32 num_events_in_wait_list, const pi_event *event_wait_list,
    pi_event *event) {

  assert(src_buffer != nullptr);
  assert(dst_buffer != nullptr);
  assert(command_queue != nullptr);

  pi_result retErr = PI_SUCCESS;
  void *srcPtr = src_buffer->mem_.buffer_mem_.get_void();
  void *dstPtr = dst_buffer->mem_.buffer_mem_.get_void();
  std::unique_ptr<_pi_event> retImplEv{nullptr};

  try {
    ScopedContext active(command_queue->get_context());
    hipStream_t hipStream = command_queue->get_next_transfer_stream();
    retErr = enqueueEventsWait(command_queue, hipStream,
                               num_events_in_wait_list, event_wait_list);

    if (event) {
      retImplEv = std::unique_ptr<_pi_event>(_pi_event::make_native(
          PI_COMMAND_TYPE_MEM_BUFFER_COPY_RECT, command_queue, hipStream));
      retImplEv->start();
    }

    retErr = commonEnqueueMemBufferCopyRect(
        hipStream, region, &srcPtr, hipMemoryTypeDevice, src_origin,
        src_row_pitch, src_slice_pitch, &dstPtr, hipMemoryTypeDevice,
        dst_origin, dst_row_pitch, dst_slice_pitch);

    if (event) {
      retImplEv->record();
      *event = retImplEv.release();
    }

  } catch (pi_result err) {
    retErr = err;
  }
  return retErr;
}

pi_result hip_piEnqueueMemBufferFill(pi_queue command_queue, pi_mem buffer,
                                     const void *pattern, size_t pattern_size,
                                     size_t offset, size_t size,
                                     pi_uint32 num_events_in_wait_list,
                                     const pi_event *event_wait_list,
                                     pi_event *event) {
  assert(command_queue != nullptr);

  auto args_are_multiples_of_pattern_size =
      (offset % pattern_size == 0) || (size % pattern_size == 0);

  auto pattern_is_valid = (pattern != nullptr);

  auto pattern_size_is_valid =
      ((pattern_size & (pattern_size - 1)) == 0) && // is power of two
      (pattern_size > 0) && (pattern_size <= 128);  // falls within valid range

  assert(args_are_multiples_of_pattern_size && pattern_is_valid &&
         pattern_size_is_valid);
  (void)args_are_multiples_of_pattern_size;
  (void)pattern_is_valid;
  (void)pattern_size_is_valid;

  std::unique_ptr<_pi_event> retImplEv{nullptr};

  try {
    ScopedContext active(command_queue->get_context());

    auto stream = command_queue->get_next_transfer_stream();
    pi_result result;
    if (event_wait_list) {
      result = enqueueEventsWait(command_queue, stream, num_events_in_wait_list,
                                 event_wait_list);
    }

    if (event) {
      retImplEv = std::unique_ptr<_pi_event>(_pi_event::make_native(
          PI_COMMAND_TYPE_MEM_BUFFER_FILL, command_queue, stream));
      result = retImplEv->start();
    }

    auto dstDevice = buffer->mem_.buffer_mem_.get_with_offset(offset);
    auto N = size / pattern_size;

    // pattern size in bytes
    switch (pattern_size) {
    case 1: {
      auto value = *static_cast<const uint8_t *>(pattern);
      result = PI_CHECK_ERROR(hipMemsetD8Async(dstDevice, value, N, stream));
      break;
    }
    case 2: {
      auto value = *static_cast<const uint16_t *>(pattern);
      result = PI_CHECK_ERROR(hipMemsetD16Async(dstDevice, value, N, stream));
      break;
    }
    case 4: {
      auto value = *static_cast<const uint32_t *>(pattern);
      result = PI_CHECK_ERROR(hipMemsetD32Async(dstDevice, value, N, stream));
      break;
    }

    default: {
      // HIP has no memset functions that allow setting values more than 4
      // bytes. PI API lets you pass an arbitrary "pattern" to the buffer
      // fill, which can be more than 4 bytes. We must break up the pattern
      // into 1 byte values, and set the buffer using multiple strided calls.
      // The first 4 patterns are set using hipMemsetD32Async then all
      // subsequent 1 byte patterns are set using hipMemset2DAsync which is
      // called for each pattern.

      // Calculate the number of patterns, stride, number of times the pattern
      // needs to be applied, and the number of times the first 32 bit pattern
      // needs to be applied.
      auto number_of_steps = pattern_size / sizeof(uint8_t);
      auto pitch = number_of_steps * sizeof(uint8_t);
      auto height = size / number_of_steps;
      auto count_32 = size / sizeof(uint32_t);

      // Get 4-byte chunk of the pattern and call hipMemsetD32Async
      auto value = *(static_cast<const uint32_t *>(pattern));
      result =
          PI_CHECK_ERROR(hipMemsetD32Async(dstDevice, value, count_32, stream));
      for (auto step = 4u; step < number_of_steps; ++step) {
        // take 1 byte of the pattern
        value = *(static_cast<const uint8_t *>(pattern) + step);

        // offset the pointer to the part of the buffer we want to write to
        auto offset_ptr = reinterpret_cast<void *>(
            reinterpret_cast<uint8_t *>(dstDevice) + (step * sizeof(uint8_t)));

        // set all of the pattern chunks
        result = PI_CHECK_ERROR(hipMemset2DAsync(
            offset_ptr, pitch, value, sizeof(uint8_t), height, stream));
      }
      break;
    }
    }

    if (event) {
      result = retImplEv->record();
      *event = retImplEv.release();
    }

    return result;
  } catch (pi_result err) {
    return err;
  } catch (...) {
    return PI_ERROR_UNKNOWN;
  }
}

static size_t imageElementByteSize(hipArray_Format array_format) {
  switch (array_format) {
  case HIP_AD_FORMAT_UNSIGNED_INT8:
  case HIP_AD_FORMAT_SIGNED_INT8:
    return 1;
  case HIP_AD_FORMAT_UNSIGNED_INT16:
  case HIP_AD_FORMAT_SIGNED_INT16:
  case HIP_AD_FORMAT_HALF:
    return 2;
  case HIP_AD_FORMAT_UNSIGNED_INT32:
  case HIP_AD_FORMAT_SIGNED_INT32:
  case HIP_AD_FORMAT_FLOAT:
    return 4;
  default:
    return 0;
  }
  sycl::detail::pi::die("Invalid iamge format.");
  return 0;
}

/// General ND memory copy operation for images (where N > 1).
/// This function requires the corresponding HIP context to be at the top of
/// the context stack
/// If the source and/or destination is an array, src_ptr and/or dst_ptr
/// must be a pointer to a hipArray

static pi_result commonEnqueueMemImageNDCopy(
    hipStream_t hip_stream, pi_mem_type img_type, const size_t *region,
    const void *src_ptr, const hipMemoryType src_type, const size_t *src_offset,
    void *dst_ptr, const hipMemoryType dst_type, const size_t *dst_offset) {
  assert(region != nullptr);

  assert(src_type == hipMemoryTypeArray || src_type == hipMemoryTypeHost);
  assert(dst_type == hipMemoryTypeArray || dst_type == hipMemoryTypeHost);

  if (img_type == PI_MEM_TYPE_IMAGE2D) {
    hip_Memcpy2D cpyDesc;
    memset(&cpyDesc, 0, sizeof(cpyDesc));
    cpyDesc.srcMemoryType = src_type;
    if (src_type == hipMemoryTypeArray) {
      cpyDesc.srcArray =
          reinterpret_cast<hipCUarray>(const_cast<void *>(src_ptr));
      cpyDesc.srcXInBytes = src_offset[0];
      cpyDesc.srcY = src_offset[1];
    } else {
      cpyDesc.srcHost = src_ptr;
    }
    cpyDesc.dstMemoryType = dst_type;
    if (dst_type == hipMemoryTypeArray) {
      cpyDesc.dstArray =
          reinterpret_cast<hipCUarray>(const_cast<void *>(dst_ptr));
      cpyDesc.dstXInBytes = dst_offset[0];
      cpyDesc.dstY = dst_offset[1];
    } else {
      cpyDesc.dstHost = dst_ptr;
    }
    cpyDesc.WidthInBytes = region[0];
    cpyDesc.Height = region[1];
    return PI_CHECK_ERROR(hipMemcpyParam2DAsync(&cpyDesc, hip_stream));
  }

  if (img_type == PI_MEM_TYPE_IMAGE3D) {

    HIP_MEMCPY3D cpyDesc;
    memset(&cpyDesc, 0, sizeof(cpyDesc));
    cpyDesc.srcMemoryType = src_type;
    if (src_type == hipMemoryTypeArray) {
      cpyDesc.srcArray =
          reinterpret_cast<hipCUarray>(const_cast<void *>(src_ptr));
      cpyDesc.srcXInBytes = src_offset[0];
      cpyDesc.srcY = src_offset[1];
      cpyDesc.srcZ = src_offset[2];
    } else {
      cpyDesc.srcHost = src_ptr;
    }
    cpyDesc.dstMemoryType = dst_type;
    if (dst_type == hipMemoryTypeArray) {
      cpyDesc.dstArray = reinterpret_cast<hipCUarray>(dst_ptr);
      cpyDesc.dstXInBytes = dst_offset[0];
      cpyDesc.dstY = dst_offset[1];
      cpyDesc.dstZ = dst_offset[2];
    } else {
      cpyDesc.dstHost = dst_ptr;
    }
    cpyDesc.WidthInBytes = region[0];
    cpyDesc.Height = region[1];
    cpyDesc.Depth = region[2];
    return PI_CHECK_ERROR(hipDrvMemcpy3DAsync(&cpyDesc, hip_stream));
    return PI_ERROR_UNKNOWN;
  }

  return PI_ERROR_INVALID_VALUE;
}

pi_result hip_piEnqueueMemImageRead(pi_queue command_queue, pi_mem image,
                                    pi_bool blocking_read, const size_t *origin,
                                    const size_t *region, size_t row_pitch,
                                    size_t slice_pitch, void *ptr,
                                    pi_uint32 num_events_in_wait_list,
                                    const pi_event *event_wait_list,
                                    pi_event *event) {
  (void)row_pitch;
  (void)slice_pitch;

  assert(command_queue != nullptr);
  assert(image != nullptr);
  assert(image->mem_type_ == _pi_mem::mem_type::surface);

  pi_result retErr = PI_SUCCESS;

  try {
    ScopedContext active(command_queue->get_context());
    hipStream_t hipStream = command_queue->get_next_transfer_stream();

    if (event_wait_list) {
      retErr = enqueueEventsWait(command_queue, hipStream,
                                 num_events_in_wait_list, event_wait_list);
    }

    hipArray *array = image->mem_.surface_mem_.get_array();

    hipArray_Format Format;
    size_t NumChannels;
    getArrayDesc(array, Format, NumChannels);

    int elementByteSize = imageElementByteSize(Format);

    size_t byteOffsetX = origin[0] * elementByteSize * NumChannels;
    size_t bytesToCopy = elementByteSize * NumChannels * region[0];

    pi_mem_type imgType = image->mem_.surface_mem_.get_image_type();

    size_t adjustedRegion[3] = {bytesToCopy, region[1], region[2]};
    size_t srcOffset[3] = {byteOffsetX, origin[1], origin[2]};

    retErr = commonEnqueueMemImageNDCopy(hipStream, imgType, adjustedRegion,
                                         array, hipMemoryTypeArray, srcOffset,
                                         ptr, hipMemoryTypeHost, nullptr);

    if (retErr != PI_SUCCESS) {
      return retErr;
    }

    if (event) {
      auto new_event = _pi_event::make_native(PI_COMMAND_TYPE_IMAGE_READ,
                                              command_queue, hipStream);
      new_event->record();
      *event = new_event;
    }

    if (blocking_read) {
      retErr = PI_CHECK_ERROR(hipStreamSynchronize(hipStream));
    }
  } catch (pi_result err) {
    return err;
  } catch (...) {
    return PI_ERROR_UNKNOWN;
  }
  return PI_SUCCESS;
  return retErr;
}

pi_result hip_piEnqueueMemImageWrite(pi_queue command_queue, pi_mem image,
                                     pi_bool blocking_write,
                                     const size_t *origin, const size_t *region,
                                     size_t input_row_pitch,
                                     size_t input_slice_pitch, const void *ptr,
                                     pi_uint32 num_events_in_wait_list,
                                     const pi_event *event_wait_list,
                                     pi_event *event) {
  (void)blocking_write;
  (void)input_row_pitch;
  (void)input_slice_pitch;
  assert(command_queue != nullptr);
  assert(image != nullptr);
  assert(image->mem_type_ == _pi_mem::mem_type::surface);

  pi_result retErr = PI_SUCCESS;

  try {
    ScopedContext active(command_queue->get_context());
    hipStream_t hipStream = command_queue->get_next_transfer_stream();

    if (event_wait_list) {
      retErr = enqueueEventsWait(command_queue, hipStream,
                                 num_events_in_wait_list, event_wait_list);
    }

    hipArray *array = image->mem_.surface_mem_.get_array();

    hipArray_Format Format;
    size_t NumChannels;
    getArrayDesc(array, Format, NumChannels);

    int elementByteSize = imageElementByteSize(Format);

    size_t byteOffsetX = origin[0] * elementByteSize * NumChannels;
    size_t bytesToCopy = elementByteSize * NumChannels * region[0];

    pi_mem_type imgType = image->mem_.surface_mem_.get_image_type();

    size_t adjustedRegion[3] = {bytesToCopy, region[1], region[2]};
    size_t dstOffset[3] = {byteOffsetX, origin[1], origin[2]};

    retErr = commonEnqueueMemImageNDCopy(hipStream, imgType, adjustedRegion,
                                         ptr, hipMemoryTypeHost, nullptr, array,
                                         hipMemoryTypeArray, dstOffset);

    if (retErr != PI_SUCCESS) {
      return retErr;
    }

    if (event) {
      auto new_event = _pi_event::make_native(PI_COMMAND_TYPE_IMAGE_WRITE,
                                              command_queue, hipStream);
      new_event->record();
      *event = new_event;
    }
  } catch (pi_result err) {
    return err;
  } catch (...) {
    return PI_ERROR_UNKNOWN;
  }

  return PI_SUCCESS;

  return retErr;
}

pi_result hip_piEnqueueMemImageCopy(pi_queue command_queue, pi_mem src_image,
                                    pi_mem dst_image, const size_t *src_origin,
                                    const size_t *dst_origin,
                                    const size_t *region,
                                    pi_uint32 num_events_in_wait_list,
                                    const pi_event *event_wait_list,
                                    pi_event *event) {

  assert(src_image->mem_type_ == _pi_mem::mem_type::surface);
  assert(dst_image->mem_type_ == _pi_mem::mem_type::surface);
  assert(src_image->mem_.surface_mem_.get_image_type() ==
         dst_image->mem_.surface_mem_.get_image_type());

  pi_result retErr = PI_SUCCESS;

  try {
    ScopedContext active(command_queue->get_context());
    hipStream_t hipStream = command_queue->get_next_transfer_stream();
    if (event_wait_list) {
      retErr = enqueueEventsWait(command_queue, hipStream,
                                 num_events_in_wait_list, event_wait_list);
    }

    hipArray *srcArray = src_image->mem_.surface_mem_.get_array();
    hipArray_Format srcFormat;
    size_t srcNumChannels;
    getArrayDesc(srcArray, srcFormat, srcNumChannels);

    hipArray *dstArray = dst_image->mem_.surface_mem_.get_array();
    hipArray_Format dstFormat;
    size_t dstNumChannels;
    getArrayDesc(dstArray, dstFormat, dstNumChannels);

    assert(srcFormat == dstFormat);
    assert(srcNumChannels == dstNumChannels);

    int elementByteSize = imageElementByteSize(srcFormat);

    size_t dstByteOffsetX = dst_origin[0] * elementByteSize * srcNumChannels;
    size_t srcByteOffsetX = src_origin[0] * elementByteSize * dstNumChannels;
    size_t bytesToCopy = elementByteSize * srcNumChannels * region[0];

    pi_mem_type imgType = src_image->mem_.surface_mem_.get_image_type();

    size_t adjustedRegion[3] = {bytesToCopy, region[1], region[2]};
    size_t srcOffset[3] = {srcByteOffsetX, src_origin[1], src_origin[2]};
    size_t dstOffset[3] = {dstByteOffsetX, dst_origin[1], dst_origin[2]};

    retErr = commonEnqueueMemImageNDCopy(
        hipStream, imgType, adjustedRegion, srcArray, hipMemoryTypeArray,
        srcOffset, dstArray, hipMemoryTypeArray, dstOffset);

    if (retErr != PI_SUCCESS) {
      return retErr;
    }

    if (event) {
      auto new_event = _pi_event::make_native(PI_COMMAND_TYPE_IMAGE_COPY,
                                              command_queue, hipStream);
      new_event->record();
      *event = new_event;
    }
  } catch (pi_result err) {
    return err;
  } catch (...) {
    return PI_ERROR_UNKNOWN;
  }

  return PI_SUCCESS;
  return retErr;
}

/// \TODO Not implemented in HIP.
pi_result hip_piEnqueueMemImageFill(pi_queue command_queue, pi_mem image,
                                    const void *fill_color,
                                    const size_t *origin, const size_t *region,
                                    pi_uint32 num_events_in_wait_list,
                                    const pi_event *event_wait_list,
                                    pi_event *event) {
  (void)command_queue;
  (void)image;
  (void)fill_color;
  (void)origin;
  (void)region;
  (void)num_events_in_wait_list;
  (void)event_wait_list;
  (void)event;

  sycl::detail::pi::die("hip_piEnqueueMemImageFill not implemented");
  return {};
}

/// Implements mapping on the host using a BufferRead operation.
/// Mapped pointers are stored in the pi_mem object.
/// If the buffer uses pinned host memory a pointer to that memory is returned
/// and no read operation is done.
///
pi_result hip_piEnqueueMemBufferMap(pi_queue command_queue, pi_mem buffer,
                                    pi_bool blocking_map,
                                    pi_map_flags map_flags, size_t offset,
                                    size_t size,
                                    pi_uint32 num_events_in_wait_list,
                                    const pi_event *event_wait_list,
                                    pi_event *event, void **ret_map) {
  assert(ret_map != nullptr);
  assert(command_queue != nullptr);
  assert(buffer != nullptr);
  assert(buffer->mem_type_ == _pi_mem::mem_type::buffer);

  pi_result ret_err = PI_ERROR_INVALID_OPERATION;
  const bool is_pinned = buffer->mem_.buffer_mem_.allocMode_ ==
                         _pi_mem::mem_::buffer_mem_::alloc_mode::alloc_host_ptr;

  // Currently no support for overlapping regions
  if (buffer->mem_.buffer_mem_.get_map_ptr() != nullptr) {
    return ret_err;
  }

  // Allocate a pointer in the host to store the mapped information
  auto hostPtr = buffer->mem_.buffer_mem_.map_to_ptr(offset, map_flags);
  *ret_map = buffer->mem_.buffer_mem_.get_map_ptr();
  if (hostPtr) {
    ret_err = PI_SUCCESS;
  }

  if (!is_pinned && ((map_flags & PI_MAP_READ) || (map_flags & PI_MAP_WRITE))) {
    // Pinned host memory is already on host so it doesn't need to be read.
    ret_err = hip_piEnqueueMemBufferRead(
        command_queue, buffer, blocking_map, offset, size, hostPtr,
        num_events_in_wait_list, event_wait_list, event);
  } else {
    ScopedContext active(command_queue->get_context());

    if (is_pinned) {
      ret_err = hip_piEnqueueEventsWait(command_queue, num_events_in_wait_list,
                                        event_wait_list, nullptr);
    }

    if (event) {
      try {
        *event = _pi_event::make_native(
            PI_COMMAND_TYPE_MEM_BUFFER_MAP, command_queue,
            command_queue->get_next_transfer_stream());
        (*event)->start();
        (*event)->record();
      } catch (pi_result error) {
        ret_err = error;
      }
    }
  }

  return ret_err;
}

/// Implements the unmap from the host, using a BufferWrite operation.
/// Requires the mapped pointer to be already registered in the given memobj.
/// If memobj uses pinned host memory, this will not do a write.
///
pi_result hip_piEnqueueMemUnmap(pi_queue command_queue, pi_mem memobj,
                                void *mapped_ptr,
                                pi_uint32 num_events_in_wait_list,
                                const pi_event *event_wait_list,
                                pi_event *event) {
  pi_result ret_err = PI_SUCCESS;

  assert(command_queue != nullptr);
  assert(mapped_ptr != nullptr);
  assert(memobj != nullptr);
  assert(memobj->mem_type_ == _pi_mem::mem_type::buffer);
  assert(memobj->mem_.buffer_mem_.get_map_ptr() != nullptr);
  assert(memobj->mem_.buffer_mem_.get_map_ptr() == mapped_ptr);

  const bool is_pinned = memobj->mem_.buffer_mem_.allocMode_ ==
                         _pi_mem::mem_::buffer_mem_::alloc_mode::alloc_host_ptr;

  if (!is_pinned &&
      ((memobj->mem_.buffer_mem_.get_map_flags() & PI_MAP_WRITE) ||
       (memobj->mem_.buffer_mem_.get_map_flags() &
        PI_MAP_WRITE_INVALIDATE_REGION))) {
    // Pinned host memory is only on host so it doesn't need to be written to.
    ret_err = hip_piEnqueueMemBufferWrite(
        command_queue, memobj, true,
        memobj->mem_.buffer_mem_.get_map_offset(mapped_ptr),
        memobj->mem_.buffer_mem_.get_size(), mapped_ptr,
        num_events_in_wait_list, event_wait_list, event);
  } else {
    ScopedContext active(command_queue->get_context());

    if (is_pinned) {
      ret_err = hip_piEnqueueEventsWait(command_queue, num_events_in_wait_list,
                                        event_wait_list, nullptr);
    }

    if (event) {
      try {
        *event = _pi_event::make_native(
            PI_COMMAND_TYPE_MEM_BUFFER_UNMAP, command_queue,
            command_queue->get_next_transfer_stream());
        (*event)->start();
        (*event)->record();
      } catch (pi_result error) {
        ret_err = error;
      }
    }
  }

  memobj->mem_.buffer_mem_.unmap(mapped_ptr);
  return ret_err;
}

/// USM: Implements USM Host allocations using HIP Pinned Memory
///
pi_result hip_piextUSMHostAlloc(void **result_ptr, pi_context context,
                                pi_usm_mem_properties *properties, size_t size,
                                pi_uint32 alignment) {
  assert(result_ptr != nullptr);
  assert(context != nullptr);
  assert(properties == nullptr || *properties == 0);
  pi_result result = PI_SUCCESS;
  try {
    ScopedContext active(context);
    result = PI_CHECK_ERROR(hipHostMalloc(result_ptr, size));
  } catch (pi_result error) {
    result = error;
  }

  assert(alignment == 0 ||
         (result == PI_SUCCESS &&
          reinterpret_cast<std::uintptr_t>(*result_ptr) % alignment == 0));
  return result;
}

/// USM: Implements USM device allocations using a normal HIP device pointer
///
pi_result hip_piextUSMDeviceAlloc(void **result_ptr, pi_context context,
                                  pi_device device,
                                  pi_usm_mem_properties *properties,
                                  size_t size, pi_uint32 alignment) {
  assert(result_ptr != nullptr);
  assert(context != nullptr);
  assert(device != nullptr);
  assert(properties == nullptr || *properties == 0);
  pi_result result = PI_SUCCESS;
  try {
    ScopedContext active(context);
    result = PI_CHECK_ERROR(hipMalloc(result_ptr, size));
  } catch (pi_result error) {
    result = error;
  }

  assert(alignment == 0 ||
         (result == PI_SUCCESS &&
          reinterpret_cast<std::uintptr_t>(*result_ptr) % alignment == 0));
  return result;
}

/// USM: Implements USM Shared allocations using HIP Managed Memory
///
pi_result hip_piextUSMSharedAlloc(void **result_ptr, pi_context context,
                                  pi_device device,
                                  pi_usm_mem_properties *properties,
                                  size_t size, pi_uint32 alignment) {
  assert(result_ptr != nullptr);
  assert(context != nullptr);
  assert(device != nullptr);
  assert(properties == nullptr || *properties == 0);
  pi_result result = PI_SUCCESS;
  try {
    ScopedContext active(context);
    result =
        PI_CHECK_ERROR(hipMallocManaged(result_ptr, size, hipMemAttachGlobal));
  } catch (pi_result error) {
    result = error;
  }

  assert(alignment == 0 ||
         (result == PI_SUCCESS &&
          reinterpret_cast<std::uintptr_t>(*result_ptr) % alignment == 0));
  return result;
}

/// USM: Frees the given USM pointer associated with the context.
///
pi_result hip_piextUSMFree(pi_context context, void *ptr) {

  assert(context != nullptr);
  pi_result result = PI_SUCCESS;
  try {
    ScopedContext active(context);
    unsigned int type;
    hipPointerAttribute_t hipPointerAttributeType;
    result =
        PI_CHECK_ERROR(hipPointerGetAttributes(&hipPointerAttributeType, ptr));
    type = hipPointerAttributeType.memoryType;
    assert(type == hipMemoryTypeDevice or type == hipMemoryTypeHost);
    if (type == hipMemoryTypeDevice) {
      result = PI_CHECK_ERROR(hipFree(ptr));
    }
    if (type == hipMemoryTypeHost) {
      result = PI_CHECK_ERROR(hipFreeHost(ptr));
    }
  } catch (pi_result error) {
    result = error;
  }
  return result;
}

pi_result hip_piextUSMEnqueueMemset(pi_queue queue, void *ptr, pi_int32 value,
                                    size_t count,
                                    pi_uint32 num_events_in_waitlist,
                                    const pi_event *events_waitlist,
                                    pi_event *event) {

  assert(queue != nullptr);
  assert(ptr != nullptr);
  pi_result result = PI_SUCCESS;
  std::unique_ptr<_pi_event> event_ptr{nullptr};

  try {
    ScopedContext active(queue->get_context());
    pi_uint32 stream_token;
    _pi_stream_guard guard;
    hipStream_t hipStream = queue->get_next_compute_stream(
        num_events_in_waitlist, events_waitlist, guard, &stream_token);
    result = enqueueEventsWait(queue, hipStream, num_events_in_waitlist,
                               events_waitlist);
    if (event) {
      event_ptr = std::unique_ptr<_pi_event>(_pi_event::make_native(
          PI_COMMAND_TYPE_MEM_BUFFER_FILL, queue, hipStream, stream_token));
      event_ptr->start();
    }
    result = PI_CHECK_ERROR(
        hipMemsetD8Async(reinterpret_cast<hipDeviceptr_t>(ptr),
                         (unsigned char)value & 0xFF, count, hipStream));
    if (event) {
      result = event_ptr->record();
      *event = event_ptr.release();
    }
  } catch (pi_result err) {
    result = err;
  }

  return result;
}

pi_result hip_piextUSMEnqueueMemcpy(pi_queue queue, pi_bool blocking,
                                    void *dst_ptr, const void *src_ptr,
                                    size_t size,
                                    pi_uint32 num_events_in_waitlist,
                                    const pi_event *events_waitlist,
                                    pi_event *event) {
  assert(queue != nullptr);
  assert(dst_ptr != nullptr);
  assert(src_ptr != nullptr);
  pi_result result = PI_SUCCESS;

  std::unique_ptr<_pi_event> event_ptr{nullptr};

  try {
    ScopedContext active(queue->get_context());
    hipStream_t hipStream = queue->get_next_transfer_stream();
    result = enqueueEventsWait(queue, hipStream, num_events_in_waitlist,
                               events_waitlist);
    if (event) {
      event_ptr = std::unique_ptr<_pi_event>(_pi_event::make_native(
          PI_COMMAND_TYPE_MEM_BUFFER_COPY, queue, hipStream));
      event_ptr->start();
    }
    result = PI_CHECK_ERROR(
        hipMemcpyAsync(dst_ptr, src_ptr, size, hipMemcpyDefault, hipStream));
    if (event) {
      result = event_ptr->record();
    }
    if (blocking) {
      result = PI_CHECK_ERROR(hipStreamSynchronize(hipStream));
    }
    if (event) {
      *event = event_ptr.release();
    }
  } catch (pi_result err) {
    result = err;
  }
  return result;
}

pi_result hip_piextUSMEnqueuePrefetch(pi_queue queue, const void *ptr,
                                      size_t size, pi_usm_migration_flags flags,
                                      pi_uint32 num_events_in_waitlist,
                                      const pi_event *events_waitlist,
                                      pi_event *event) {

  // flags is currently unused so fail if set
  if (flags != 0)
    return PI_ERROR_INVALID_VALUE;
  assert(queue != nullptr);
  assert(ptr != nullptr);
  pi_result result = PI_SUCCESS;
  std::unique_ptr<_pi_event> event_ptr{nullptr};

  try {
    ScopedContext active(queue->get_context());
    hipStream_t hipStream = queue->get_next_transfer_stream();
    result = enqueueEventsWait(queue, hipStream, num_events_in_waitlist,
                               events_waitlist);
    if (event) {
      event_ptr = std::unique_ptr<_pi_event>(_pi_event::make_native(
          PI_COMMAND_TYPE_MEM_BUFFER_COPY, queue, hipStream));
      event_ptr->start();
    }
    result = PI_CHECK_ERROR(hipMemPrefetchAsync(
        ptr, size, queue->get_context()->get_device()->get(), hipStream));
    if (event) {
      result = event_ptr->record();
      *event = event_ptr.release();
    }
  } catch (pi_result err) {
    result = err;
  }

  return result;
}

/// USM: memadvise API to govern behavior of automatic migration mechanisms
pi_result hip_piextUSMEnqueueMemAdvise(pi_queue queue, const void *ptr,
                                       size_t length, pi_mem_advice advice,
                                       pi_event *event) {
  (void)length;
  (void)advice;

  assert(queue != nullptr);
  assert(ptr != nullptr);
  // TODO implement a mapping to hipMemAdvise once the expected behaviour
  // of piextUSMEnqueueMemAdvise is detailed in the USM extension
  return hip_piEnqueueEventsWait(queue, 0, nullptr, event);

  return PI_SUCCESS;
}

// TODO: Implement this. Remember to return true for
//       PI_EXT_ONEAPI_CONTEXT_INFO_USM_FILL2D_SUPPORT when it is implemented.
pi_result hip_piextUSMEnqueueFill2D(pi_queue, void *, size_t, size_t,
                                    const void *, size_t, size_t, pi_uint32,
                                    const pi_event *, pi_event *) {
  sycl::detail::pi::die("piextUSMEnqueueFill2D: not implemented");
  return {};
}

// TODO: Implement this. Remember to return true for
//       PI_EXT_ONEAPI_CONTEXT_INFO_USM_MEMSET2D_SUPPORT when it is implemented.
pi_result hip_piextUSMEnqueueMemset2D(pi_queue, void *, size_t, int, size_t,
                                      size_t, pi_uint32, const pi_event *,
                                      pi_event *) {
  sycl::detail::pi::die("hip_piextUSMEnqueueMemset2D: not implemented");
  return {};
}

/// 2D Memcpy API
///
/// \param queue is the queue to submit to
/// \param blocking is whether this operation should block the host
/// \param dst_ptr is the location the data will be copied
/// \param dst_pitch is the total width of the destination memory including
/// padding
/// \param src_ptr is the data to be copied
/// \param dst_pitch is the total width of the source memory including padding
/// \param width is width in bytes of each row to be copied
/// \param height is height the columns to be copied
/// \param num_events_in_waitlist is the number of events to wait on
/// \param events_waitlist is an array of events to wait on
/// \param event is the event that represents this operation
pi_result hip_piextUSMEnqueueMemcpy2D(pi_queue queue, pi_bool blocking,
                                      void *dst_ptr, size_t dst_pitch,
                                      const void *src_ptr, size_t src_pitch,
                                      size_t width, size_t height,
                                      pi_uint32 num_events_in_wait_list,
                                      const pi_event *event_wait_list,
                                      pi_event *event) {
  assert(queue != nullptr);

  pi_result result = PI_SUCCESS;

  try {
    ScopedContext active(queue->get_context());
    hipStream_t hipStream = queue->get_next_transfer_stream();
    result = enqueueEventsWait(queue, hipStream, num_events_in_wait_list,
                               event_wait_list);
    if (event) {
      (*event) = _pi_event::make_native(PI_COMMAND_TYPE_MEM_BUFFER_COPY_RECT,
                                        queue, hipStream);
      (*event)->start();
    }

    result = PI_CHECK_ERROR(hipMemcpy2DAsync(dst_ptr, dst_pitch, src_ptr,
                                             src_pitch, width, height,
                                             hipMemcpyDefault, hipStream));

    if (event) {
      (*event)->record();
    }
    if (blocking) {
      result = PI_CHECK_ERROR(hipStreamSynchronize(hipStream));
    }
  } catch (pi_result err) {
    result = err;
  }

  return result;
}

/// API to query information about USM allocated pointers
/// Valid Queries:
///   PI_MEM_ALLOC_TYPE returns host/device/shared pi_host_usm value
///   PI_MEM_ALLOC_BASE_PTR returns the base ptr of an allocation if
///                         the queried pointer fell inside an allocation.
///                         Result must fit in void *
///   PI_MEM_ALLOC_SIZE returns how big the queried pointer's
///                     allocation is in bytes. Result is a size_t.
///   PI_MEM_ALLOC_DEVICE returns the pi_device this was allocated against
///
/// \param context is the pi_context
/// \param ptr is the pointer to query
/// \param param_name is the type of query to perform
/// \param param_value_size is the size of the result in bytes
/// \param param_value is the result
/// \param param_value_ret is how many bytes were written
pi_result hip_piextUSMGetMemAllocInfo(pi_context context, const void *ptr,
                                      pi_mem_alloc_info param_name,
                                      size_t param_value_size,
                                      void *param_value,
                                      size_t *param_value_size_ret) {

  assert(context != nullptr);
  assert(ptr != nullptr);
  pi_result result = PI_SUCCESS;
  hipPointerAttribute_t hipPointerAttributeType;

  try {
    ScopedContext active(context);
    switch (param_name) {
    case PI_MEM_ALLOC_TYPE: {
      unsigned int value;
      // do not throw if hipPointerGetAttribute returns hipErrorInvalidValue
      hipError_t ret = hipPointerGetAttributes(&hipPointerAttributeType, ptr);
      if (ret == hipErrorInvalidValue) {
        // pointer not known to the HIP subsystem
        return getInfo(param_value_size, param_value, param_value_size_ret,
                       PI_MEM_TYPE_UNKNOWN);
      }
      result = check_error(ret, __func__, __LINE__ - 5, __FILE__);
      value = hipPointerAttributeType.isManaged;
      if (value) {
        // pointer to managed memory
        return getInfo(param_value_size, param_value, param_value_size_ret,
                       PI_MEM_TYPE_SHARED);
      }
      result = PI_CHECK_ERROR(
          hipPointerGetAttributes(&hipPointerAttributeType, ptr));
      value = hipPointerAttributeType.memoryType;
      assert(value == hipMemoryTypeDevice or value == hipMemoryTypeHost);
      if (value == hipMemoryTypeDevice) {
        // pointer to device memory
        return getInfo(param_value_size, param_value, param_value_size_ret,
                       PI_MEM_TYPE_DEVICE);
      }
      if (value == hipMemoryTypeHost) {
        // pointer to host memory
        return getInfo(param_value_size, param_value, param_value_size_ret,
                       PI_MEM_TYPE_HOST);
      }
      // should never get here
      __builtin_unreachable();
      return getInfo(param_value_size, param_value, param_value_size_ret,
                     PI_MEM_TYPE_UNKNOWN);
    }
    case PI_MEM_ALLOC_BASE_PTR: {
      return PI_ERROR_INVALID_VALUE;
    }
    case PI_MEM_ALLOC_SIZE: {
      return PI_ERROR_INVALID_VALUE;
    }

    case PI_MEM_ALLOC_DEVICE: {
      // get device index associated with this pointer
      result = PI_CHECK_ERROR(
          hipPointerGetAttributes(&hipPointerAttributeType, ptr));
      int device_idx = hipPointerAttributeType.device;

      // currently each device is in its own platform, so find the platform at
      // the same index
      std::vector<pi_platform> platforms;
      platforms.resize(device_idx + 1);
      result = hip_piPlatformsGet(device_idx + 1, platforms.data(), nullptr);

      // get the device from the platform
      pi_device device = platforms[device_idx]->devices_[0].get();
      return getInfo(param_value_size, param_value, param_value_size_ret,
                     device);
    }
    }
  } catch (pi_result error) {
    result = error;
  }

  return result;
}

pi_result hip_piextEnqueueDeviceGlobalVariableWrite(
    pi_queue queue, pi_program program, const char *name,
    pi_bool blocking_write, size_t count, size_t offset, const void *src,
    pi_uint32 num_events_in_wait_list, const pi_event *event_wait_list,
    pi_event *event) {
  (void)queue;
  (void)program;
  (void)name;
  (void)blocking_write;
  (void)count;
  (void)offset;
  (void)src;
  (void)num_events_in_wait_list;
  (void)event_wait_list;
  (void)event;

  sycl::detail::pi::die(
      "hip_piextEnqueueDeviceGlobalVariableWrite not implemented");
  return {};
}

pi_result hip_piextEnqueueDeviceGlobalVariableRead(
    pi_queue queue, pi_program program, const char *name, pi_bool blocking_read,
    size_t count, size_t offset, void *dst, pi_uint32 num_events_in_wait_list,
    const pi_event *event_wait_list, pi_event *event) {
  (void)queue;
  (void)program;
  (void)name;
  (void)blocking_read;
  (void)count;
  (void)offset;
  (void)dst;
  (void)num_events_in_wait_list;
  (void)event_wait_list;
  (void)event;

  sycl::detail::pi::die(
      "hip_piextEnqueueDeviceGlobalVariableRead not implemented");
  return {};
}

// This API is called by Sycl RT to notify the end of the plugin lifetime.
// TODO: add a global variable lifetime management code here (see
// pi_level_zero.cpp for reference) Currently this is just a NOOP.
pi_result hip_piTearDown(void *PluginParameter) {
  (void)PluginParameter;
  return PI_SUCCESS;
}

pi_result hip_piGetDeviceAndHostTimer(pi_device Device, uint64_t *DeviceTime,
                                      uint64_t *HostTime) {
  _pi_event::native_type event;

  ScopedContext active(Device->get_context());

  if (DeviceTime) {
    PI_CHECK_ERROR(hipEventCreateWithFlags(&event, hipEventDefault));
    PI_CHECK_ERROR(hipEventRecord(event));
  }
  if (HostTime) {
    using namespace std::chrono;
    *HostTime =
        duration_cast<nanoseconds>(steady_clock::now().time_since_epoch())
            .count();
  }

  if (DeviceTime) {
    PI_CHECK_ERROR(hipEventSynchronize(event));

    float elapsedTime = 0.0f;
    PI_CHECK_ERROR(
        hipEventElapsedTime(&elapsedTime, _pi_platform::evBase_, event));
    *DeviceTime = (uint64_t)(elapsedTime * (double)1e6);
  }
  return PI_SUCCESS;
}

const char SupportedVersion[] = _PI_HIP_PLUGIN_VERSION_STRING;

pi_result piPluginInit(pi_plugin *PluginInit) {
  // Check that the major version matches in PiVersion and SupportedVersion
  _PI_PLUGIN_VERSION_CHECK(PluginInit->PiVersion, SupportedVersion);

  // PI interface supports higher version or the same version.
  size_t PluginVersionSize = sizeof(PluginInit->PluginVersion);
  if (strlen(SupportedVersion) >= PluginVersionSize)
    return PI_ERROR_INVALID_VALUE;
  strncpy(PluginInit->PluginVersion, SupportedVersion, PluginVersionSize);

  // Set whole function table to zero to make it easier to detect if
  // functions are not set up below.
  std::memset(&(PluginInit->PiFunctionTable), 0,
              sizeof(PluginInit->PiFunctionTable));

// Forward calls to HIP RT.
#define _PI_CL(pi_api, hip_api)                                                \
  (PluginInit->PiFunctionTable).pi_api = (decltype(&::pi_api))(&hip_api);

  // Platform
  _PI_CL(piPlatformsGet, hip_piPlatformsGet)
  _PI_CL(piPlatformGetInfo, hip_piPlatformGetInfo)
  // Device
  _PI_CL(piDevicesGet, hip_piDevicesGet)
  _PI_CL(piDeviceGetInfo, hip_piDeviceGetInfo)
  _PI_CL(piDevicePartition, hip_piDevicePartition)
  _PI_CL(piDeviceRetain, hip_piDeviceRetain)
  _PI_CL(piDeviceRelease, hip_piDeviceRelease)
  _PI_CL(piextDeviceSelectBinary, hip_piextDeviceSelectBinary)
  _PI_CL(piextGetDeviceFunctionPointer, hip_piextGetDeviceFunctionPointer)
  _PI_CL(piextDeviceGetNativeHandle, hip_piextDeviceGetNativeHandle)
  _PI_CL(piextDeviceCreateWithNativeHandle,
         hip_piextDeviceCreateWithNativeHandle)
  // Context
  _PI_CL(piextContextSetExtendedDeleter, hip_piextContextSetExtendedDeleter)
  _PI_CL(piContextCreate, hip_piContextCreate)
  _PI_CL(piContextGetInfo, hip_piContextGetInfo)
  _PI_CL(piContextRetain, hip_piContextRetain)
  _PI_CL(piContextRelease, hip_piContextRelease)
  _PI_CL(piextContextGetNativeHandle, hip_piextContextGetNativeHandle)
  _PI_CL(piextContextCreateWithNativeHandle,
         hip_piextContextCreateWithNativeHandle)
  // Queue
  _PI_CL(piQueueCreate, hip_piQueueCreate)
  _PI_CL(piextQueueCreate, hip_piextQueueCreate)
  _PI_CL(piQueueGetInfo, hip_piQueueGetInfo)
  _PI_CL(piQueueFinish, hip_piQueueFinish)
  _PI_CL(piQueueFlush, hip_piQueueFlush)
  _PI_CL(piQueueRetain, hip_piQueueRetain)
  _PI_CL(piQueueRelease, hip_piQueueRelease)
  _PI_CL(piextQueueGetNativeHandle, hip_piextQueueGetNativeHandle)
  _PI_CL(piextQueueCreateWithNativeHandle, hip_piextQueueCreateWithNativeHandle)
  // Memory
  _PI_CL(piMemBufferCreate, hip_piMemBufferCreate)
  _PI_CL(piMemImageCreate, hip_piMemImageCreate)
  _PI_CL(piMemGetInfo, hip_piMemGetInfo)
  _PI_CL(piMemImageGetInfo, hip_piMemImageGetInfo)
  _PI_CL(piMemRetain, hip_piMemRetain)
  _PI_CL(piMemRelease, hip_piMemRelease)
  _PI_CL(piMemBufferPartition, hip_piMemBufferPartition)
  _PI_CL(piextMemGetNativeHandle, hip_piextMemGetNativeHandle)
  _PI_CL(piextMemCreateWithNativeHandle, hip_piextMemCreateWithNativeHandle)
  // Program
  _PI_CL(piProgramCreate, hip_piProgramCreate)
  _PI_CL(piclProgramCreateWithSource, hip_piclProgramCreateWithSource)
  _PI_CL(piProgramCreateWithBinary, hip_piProgramCreateWithBinary)
  _PI_CL(piProgramGetInfo, hip_piProgramGetInfo)
  _PI_CL(piProgramCompile, hip_piProgramCompile)
  _PI_CL(piProgramBuild, hip_piProgramBuild)
  _PI_CL(piProgramLink, hip_piProgramLink)
  _PI_CL(piProgramGetBuildInfo, hip_piProgramGetBuildInfo)
  _PI_CL(piProgramRetain, hip_piProgramRetain)
  _PI_CL(piProgramRelease, hip_piProgramRelease)
  _PI_CL(piextProgramGetNativeHandle, hip_piextProgramGetNativeHandle)
  _PI_CL(piextProgramCreateWithNativeHandle,
         hip_piextProgramCreateWithNativeHandle)
  // Kernel
  _PI_CL(piKernelCreate, hip_piKernelCreate)
  _PI_CL(piKernelSetArg, hip_piKernelSetArg)
  _PI_CL(piKernelGetInfo, hip_piKernelGetInfo)
  _PI_CL(piKernelGetGroupInfo, hip_piKernelGetGroupInfo)
  _PI_CL(piKernelGetSubGroupInfo, hip_piKernelGetSubGroupInfo)
  _PI_CL(piKernelRetain, hip_piKernelRetain)
  _PI_CL(piKernelRelease, hip_piKernelRelease)
  _PI_CL(piKernelSetExecInfo, hip_piKernelSetExecInfo)
  _PI_CL(piextProgramSetSpecializationConstant,
         hip_piextProgramSetSpecializationConstant)
  _PI_CL(piextKernelSetArgPointer, hip_piextKernelSetArgPointer)
  // Event
  _PI_CL(piEventCreate, hip_piEventCreate)
  _PI_CL(piEventGetInfo, hip_piEventGetInfo)
  _PI_CL(piEventGetProfilingInfo, hip_piEventGetProfilingInfo)
  _PI_CL(piEventsWait, hip_piEventsWait)
  _PI_CL(piEventSetCallback, hip_piEventSetCallback)
  _PI_CL(piEventSetStatus, hip_piEventSetStatus)
  _PI_CL(piEventRetain, hip_piEventRetain)
  _PI_CL(piEventRelease, hip_piEventRelease)
  _PI_CL(piextEventGetNativeHandle, hip_piextEventGetNativeHandle)
  _PI_CL(piextEventCreateWithNativeHandle, hip_piextEventCreateWithNativeHandle)
  // Sampler
  _PI_CL(piSamplerCreate, hip_piSamplerCreate)
  _PI_CL(piSamplerGetInfo, hip_piSamplerGetInfo)
  _PI_CL(piSamplerRetain, hip_piSamplerRetain)
  _PI_CL(piSamplerRelease, hip_piSamplerRelease)
  // Queue commands
  _PI_CL(piEnqueueKernelLaunch, hip_piEnqueueKernelLaunch)
  _PI_CL(piEnqueueNativeKernel, hip_piEnqueueNativeKernel)
  _PI_CL(piEnqueueEventsWait, hip_piEnqueueEventsWait)
  _PI_CL(piEnqueueEventsWaitWithBarrier, hip_piEnqueueEventsWaitWithBarrier)
  _PI_CL(piEnqueueMemBufferRead, hip_piEnqueueMemBufferRead)
  _PI_CL(piEnqueueMemBufferReadRect, hip_piEnqueueMemBufferReadRect)
  _PI_CL(piEnqueueMemBufferWrite, hip_piEnqueueMemBufferWrite)
  _PI_CL(piEnqueueMemBufferWriteRect, hip_piEnqueueMemBufferWriteRect)
  _PI_CL(piEnqueueMemBufferCopy, hip_piEnqueueMemBufferCopy)
  _PI_CL(piEnqueueMemBufferCopyRect, hip_piEnqueueMemBufferCopyRect)
  _PI_CL(piEnqueueMemBufferFill, hip_piEnqueueMemBufferFill)
  _PI_CL(piEnqueueMemImageRead, hip_piEnqueueMemImageRead)
  _PI_CL(piEnqueueMemImageWrite, hip_piEnqueueMemImageWrite)
  _PI_CL(piEnqueueMemImageCopy, hip_piEnqueueMemImageCopy)
  _PI_CL(piEnqueueMemImageFill, hip_piEnqueueMemImageFill)
  _PI_CL(piEnqueueMemBufferMap, hip_piEnqueueMemBufferMap)
  _PI_CL(piEnqueueMemUnmap, hip_piEnqueueMemUnmap)
  // USM
  _PI_CL(piextUSMHostAlloc, hip_piextUSMHostAlloc)
  _PI_CL(piextUSMDeviceAlloc, hip_piextUSMDeviceAlloc)
  _PI_CL(piextUSMSharedAlloc, hip_piextUSMSharedAlloc)
  _PI_CL(piextUSMFree, hip_piextUSMFree)
  _PI_CL(piextUSMEnqueueMemset, hip_piextUSMEnqueueMemset)
  _PI_CL(piextUSMEnqueueMemcpy, hip_piextUSMEnqueueMemcpy)
  _PI_CL(piextUSMEnqueuePrefetch, hip_piextUSMEnqueuePrefetch)
  _PI_CL(piextUSMEnqueueMemAdvise, hip_piextUSMEnqueueMemAdvise)
  _PI_CL(piextUSMEnqueueMemcpy2D, hip_piextUSMEnqueueMemcpy2D)
  _PI_CL(piextUSMEnqueueFill2D, hip_piextUSMEnqueueFill2D)
  _PI_CL(piextUSMEnqueueMemset2D, hip_piextUSMEnqueueMemset2D)
  _PI_CL(piextUSMGetMemAllocInfo, hip_piextUSMGetMemAllocInfo)
  // Device global variable
  _PI_CL(piextEnqueueDeviceGlobalVariableWrite,
         hip_piextEnqueueDeviceGlobalVariableWrite)
  _PI_CL(piextEnqueueDeviceGlobalVariableRead,
         hip_piextEnqueueDeviceGlobalVariableRead)

  _PI_CL(piextKernelSetArgMemObj, hip_piextKernelSetArgMemObj)
  _PI_CL(piextKernelSetArgSampler, hip_piextKernelSetArgSampler)
  _PI_CL(piPluginGetLastError, hip_piPluginGetLastError)
  _PI_CL(piTearDown, hip_piTearDown)
  _PI_CL(piGetDeviceAndHostTimer, hip_piGetDeviceAndHostTimer)

#undef _PI_CL

  return PI_SUCCESS;
}

<<<<<<< HEAD
#ifdef _WIN32
#define __SYCL_PLUGIN_DLL_NAME "pi_hip.dll"
#include "../common_win_pi_trace/common_win_pi_trace.hpp"
#undef __SYCL_PLUGIN_DLL_NAME
#endif

} // extern "C"
=======
} // extern "C"

hipEvent_t _pi_platform::evBase_{nullptr};
>>>>>>> 035ef2b2
<|MERGE_RESOLUTION|>--- conflicted
+++ resolved
@@ -5510,7 +5510,6 @@
   return PI_SUCCESS;
 }
 
-<<<<<<< HEAD
 #ifdef _WIN32
 #define __SYCL_PLUGIN_DLL_NAME "pi_hip.dll"
 #include "../common_win_pi_trace/common_win_pi_trace.hpp"
@@ -5518,8 +5517,5 @@
 #endif
 
 } // extern "C"
-=======
-} // extern "C"
-
-hipEvent_t _pi_platform::evBase_{nullptr};
->>>>>>> 035ef2b2
+
+hipEvent_t _pi_platform::evBase_{nullptr};