--- conflicted
+++ resolved
@@ -1677,12 +1677,8 @@
   case PI_DEVICE_INFO_GPU_EU_COUNT_PER_SUBSLICE:
   case PI_DEVICE_INFO_GPU_HW_THREADS_PER_EU:
   case PI_DEVICE_INFO_MAX_MEM_BANDWIDTH:
-<<<<<<< HEAD
   case PI_EXT_ONEAPI_DEVICE_INFO_BFLOAT16:
-    return PI_INVALID_VALUE;
-=======
     return PI_ERROR_INVALID_VALUE;
->>>>>>> f0df89a7
 
   default:
     __SYCL_PI_HANDLE_UNKNOWN_PARAM_NAME(param_name);
