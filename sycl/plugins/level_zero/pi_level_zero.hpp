--- conflicted
+++ resolved
@@ -451,30 +451,9 @@
   // Level Zero event pool handle.
   ze_event_pool_handle_t ZeEventPool;
 
-  // The following are used by MemBufferMap/UnMap on integrated devices
-<<<<<<< HEAD
-  // Flag to indicate that a copy is pending from a map/unmap operation
+  // This flag is used by MemBufferMap/UnMap on integrated devices
+  // to indicate that all actions have already been done.
   bool HostSyncforMap = false;
-#if 0
-  // List of incoming events to be satisfied before the copy can be done
-  std::vector<ze_event_handle_t> waitEvents;
-  // The destination of the map/unmap copy
-  void *DstBuffer = nullptr;
-  // The source of the map/unmap copy
-  void *SrcBuffer = nullptr;
-  // The size of the copy
-  size_t RetMapSize = 0;
-  // A flag that enables doing the copy only once, for a list of events
-  bool CopyPending = false;
-#endif
-=======
-  bool HostSyncforMap = false;
-  std::vector<ze_event_handle_t> waitEvents;
-  void *DstBuffer = nullptr;
-  void *SrcBuffer = nullptr;
-  size_t RetMapSize = 0;
-  bool CopyPending = false;
->>>>>>> dd683b3a
 
   // Level Zero command list where the command signaling this event was appended
   // to. This is currently used to remember/destroy the command list after all
