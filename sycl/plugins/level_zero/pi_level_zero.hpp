--- conflicted
+++ resolved
@@ -965,44 +965,19 @@
   virtual ~_pi_mem() = default;
 
 protected:
-<<<<<<< HEAD
-  _pi_mem(pi_context Ctx, char *HostPtr, bool OwnZeMemHandle,
-          bool MemOnHost = false)
-      : Context{Ctx}, MapHostPtr{HostPtr},
-        OwnZeMemHandle{OwnZeMemHandle}, OnHost{MemOnHost}, Mappings{} {}
-
-private:
-  // The key is the host pointer representing an active mapping.
-  // The value is the information needed to maintain/undo the mapping.
-  std::unordered_map<void *, Mapping> Mappings;
-
-  // TODO: we'd like to create a thread safe map class instead of mutex + map,
-  // that must be carefully used together.
-  // The mutex that is used for thread-safe work with Mappings.
-  std::mutex MappingsMutex;
-=======
-  _pi_mem(pi_context Ctx, char *HostPtr, bool MemOnHost = false,
+  _pi_mem(pi_context Ctx, char *HostPtr, bool OwnZeMemHandle, bool MemOnHost = false,
           bool ImportedHostPtr = false)
-      : Context{Ctx}, MapHostPtr{HostPtr}, OnHost{MemOnHost},
+      : Context{Ctx}, MapHostPtr{HostPtr}, OwnZeMemHandle{OwnZeMemHandle}, OnHost{MemOnHost},
         HostPtrImported{ImportedHostPtr}, Mappings{} {}
->>>>>>> bc0579a5
 };
 
 struct _pi_buffer final : _pi_mem {
   // Buffer/Sub-buffer constructor
-<<<<<<< HEAD
   _pi_buffer(pi_context Ctx, size_t BufSize, char *Mem, char *HostPtr,
-             bool OwnZeMemHandle, _pi_mem *Parent = nullptr, size_t Origin = 0,
-             size_t Size = 0, bool MemOnHost = false)
+             bool OwnZeMemHandle, _pi_mem *Parent = nullptr, size_t Origin = 0, size_t Size = 0,
+             bool MemOnHost = false, bool ImportedHostPtr = false)
       : _pi_mem(Ctx, HostPtr, OwnZeMemHandle, MemOnHost), Size{BufSize},
         ZeMem{Mem}, SubBuffer{Parent, Origin, Size} {}
-=======
-  _pi_buffer(pi_context Ctx, char *Mem, char *HostPtr,
-             _pi_mem *Parent = nullptr, size_t Origin = 0, size_t Size = 0,
-             bool MemOnHost = false, bool ImportedHostPtr = false)
-      : _pi_mem(Ctx, HostPtr, MemOnHost, ImportedHostPtr), ZeMem{Mem},
-        SubBuffer{Parent, Origin, Size} {}
->>>>>>> bc0579a5
 
   void *getZeHandle() override { return ZeMem; }
 
