//===------- pi_level_zero.hpp - Level Zero Plugin -------------------===//
//
// Part of the LLVM Project, under the Apache License v2.0 with LLVM Exceptions.
// See https://llvm.org/LICENSE.txt for license information.
// SPDX-License-Identifier: Apache-2.0 WITH LLVM-exception
//
//===-----------------------------------------------------------------===//

/// \defgroup sycl_pi_level_zero Level Zero Plugin
/// \ingroup sycl_pi

/// \file pi_level_zero.hpp
/// Declarations for Level Zero Plugin. It is the interface between the
/// device-agnostic SYCL runtime layer and underlying Level Zero runtime.
///
/// \ingroup sycl_pi_level_zero

#ifndef PI_LEVEL_ZERO_HPP
#define PI_LEVEL_ZERO_HPP

#include <CL/sycl/detail/pi.h>
#include <atomic>
#include <cassert>
#include <cstring>
#include <iostream>
#include <list>
#include <map>
#include <memory>
#include <mutex>
#include <unordered_map>
#include <vector>

#include <level_zero/ze_api.h>

#include "usm_allocator.hpp"

template <class To, class From> To pi_cast(From Value) {
  // TODO: see if more sanity checks are possible.
  assert(sizeof(From) == sizeof(To));
  return (To)(Value);
}

template <> uint32_t pi_cast(uint64_t Value) {
  // Cast value and check that we don't lose any information.
  uint32_t CastedValue = (uint32_t)(Value);
  assert((uint64_t)CastedValue == Value);
  return CastedValue;
}

// TODO: Currently die is defined in each plugin. Probably some
// common header file with utilities should be created.
[[noreturn]] void die(const char *Message) {
  std::cerr << "die: " << Message << std::endl;
  std::terminate();
}

// Base class to store common data
struct _pi_object {
  _pi_object() : RefCount{1} {}

  // Level Zero doesn't do the reference counting, so we have to do.
  // Must be atomic to prevent data race when incrementing/decrementing.
  std::atomic<pi_uint32> RefCount;
};

// Define the types that are opaque in pi.h in a manner suitabale for Level Zero
// plugin

struct _pi_platform {
  _pi_platform(ze_driver_handle_t Driver) : ZeDriver{Driver} {}
  // Performs initialization of a newly constructed PI platform.
  pi_result initialize();

  // Level Zero lacks the notion of a platform, but there is a driver, which is
  // a pretty good fit to keep here.
  ze_driver_handle_t ZeDriver;

  // Cache versions info from zeDriverGetProperties.
  std::string ZeDriverVersion;
  std::string ZeDriverApiVersion;

  // Cache driver extensions
  std::unordered_map<std::string, uint32_t> zeDriverExtensionMap;

  // Cache pi_devices for reuse
  std::vector<std::unique_ptr<_pi_device>> PiDevicesCache;
  std::mutex PiDevicesCacheMutex;
  bool DeviceCachePopulated = false;

  // Check the device cache and load it if necessary.
  pi_result populateDeviceCacheIfNeeded();

  // Return the PI device from cache that represents given native device.
  // If not found, then nullptr is returned.
  pi_device getDeviceFromNativeHandle(ze_device_handle_t);

  // Current number of L0 Command Lists created on this platform.
  // this number must not exceed ZeMaxCommandListCache.
  std::atomic<int> ZeGlobalCommandListCount{0};
};

// Implements memory allocation via L0 RT for USM allocator interface.
class USMMemoryAllocBase : public SystemMemory {
protected:
  pi_context Context;
  pi_device Device;
  // Internal allocation routine which must be implemented for each allocation
  // type
  virtual pi_result allocateImpl(void **ResultPtr, size_t Size,
                                 pi_uint32 Alignment) = 0;

public:
  USMMemoryAllocBase(pi_context Ctx, pi_device Dev)
      : Context{Ctx}, Device{Dev} {}
  void *allocate(size_t Size) override final;
  void *allocate(size_t Size, size_t Alignment) override final;
  void deallocate(void *Ptr) override final;
};

// Allocation routines for shared memory type
class USMSharedMemoryAlloc : public USMMemoryAllocBase {
protected:
  pi_result allocateImpl(void **ResultPtr, size_t Size,
                         pi_uint32 Alignment) override;

public:
  USMSharedMemoryAlloc(pi_context Ctx, pi_device Dev)
      : USMMemoryAllocBase(Ctx, Dev) {}
};

// Allocation routines for device memory type
class USMDeviceMemoryAlloc : public USMMemoryAllocBase {
protected:
  pi_result allocateImpl(void **ResultPtr, size_t Size,
                         pi_uint32 Alignment) override;

public:
  USMDeviceMemoryAlloc(pi_context Ctx, pi_device Dev)
      : USMMemoryAllocBase(Ctx, Dev) {}
};

// Allocation routines for host memory type
class USMHostMemoryAlloc : public USMMemoryAllocBase {
protected:
  pi_result allocateImpl(void **ResultPtr, size_t Size,
                         pi_uint32 Alignment) override;

public:
  USMHostMemoryAlloc(pi_context Ctx) : USMMemoryAllocBase(Ctx, nullptr) {}
};

struct _pi_device : _pi_object {
  _pi_device(ze_device_handle_t Device, pi_platform Plt,
             pi_device ParentDevice = nullptr)
      : ZeDevice{Device}, Platform{Plt}, RootDevice{ParentDevice},
        ZeDeviceProperties{}, ZeDeviceComputeProperties{} {
    // NOTE: one must additionally call initialize() to complete
    // PI device creation.
  }

  // Keep the ordinal of a "compute" commands group, where we send all
  // compute commands and some copy commands, and the ordinal of the
  // "copy" commands group, where we can send only copy commands.
  // A value of "-1" means that there is no such queue group available
  // in the level zero backend.
  int32_t ZeComputeQueueGroupIndex;
  int32_t ZeCopyQueueGroupIndex;

  // Cache the properties of the compute/copy queue groups.
  ze_command_queue_group_properties_t ZeComputeQueueGroupProperties = {};
  ze_command_queue_group_properties_t ZeCopyQueueGroupProperties = {};

  // This returns "true" if a copy engine is available for use.
  bool hasCopyEngine() const { return ZeCopyQueueGroupIndex >= 0; }

  // Initialize the entire PI device.
  pi_result initialize();

  // Level Zero device handle.
  ze_device_handle_t ZeDevice;

  // Keep the subdevices that are partitioned from this pi_device for reuse
  // The order of sub-devices in this vector is repeated from the
  // ze_device_handle_t array that are returned from zeDeviceGetSubDevices()
  // call, which will always return sub-devices in the fixed same order.
  std::vector<pi_device> SubDevices;

  // PI platform to which this device belongs.
  pi_platform Platform;

  // Root-device of a sub-device, null if this is not a sub-device.
  pi_device RootDevice;
  bool isSubDevice() { return RootDevice != nullptr; }

  // Cache of the immutable device properties.
  ze_device_properties_t ZeDeviceProperties;
  ze_device_compute_properties_t ZeDeviceComputeProperties;
};

struct _pi_context : _pi_object {
  _pi_context(ze_context_handle_t ZeContext, pi_uint32 NumDevices,
              const pi_device *Devs, bool OwnZeContext)
      : ZeContext{ZeContext},
        OwnZeContext{OwnZeContext}, Devices{Devs, Devs + NumDevices},
        ZeCommandListInit{nullptr}, ZeEventPool{nullptr},
        NumEventsAvailableInEventPool{}, NumEventsLiveInEventPool{} {
    // Create USM allocator context for each pair (device, context).
    for (uint32_t I = 0; I < NumDevices; I++) {
      pi_device Device = Devs[I];
      SharedMemAllocContexts.emplace(
          std::piecewise_construct, std::make_tuple(Device),
          std::make_tuple(std::unique_ptr<SystemMemory>(
              new USMSharedMemoryAlloc(this, Device))));
      DeviceMemAllocContexts.emplace(
          std::piecewise_construct, std::make_tuple(Device),
          std::make_tuple(std::unique_ptr<SystemMemory>(
              new USMDeviceMemoryAlloc(this, Device))));
      // NOTE: one must additionally call initialize() to complete
      // PI context creation.
    }
    // Create USM allocator context for host. Device and Shared USM allocations
    // are device-specific. Host allocations are not device-dependent therefore
    // we don't need a map with device as key.
<<<<<<< HEAD
    HostMemAllocContext =
        std::make_unique<USMAllocContext>(std::unique_ptr<SystemMemory>(
          new USMHostMemoryAlloc(this)));
=======
    HostMemAllocContext = new USMAllocContext(
        std::unique_ptr<SystemMemory>(new USMHostMemoryAlloc(this)));

    if (NumDevices == 1) {
      SingleRootDevice = Devices[0];
      return;
    }

    // Check if we have context with subdevices of the same device (context may
    // include root device itself as well)
    SingleRootDevice =
        Devices[0]->RootDevice ? Devices[0]->RootDevice : Devices[0];
    for (auto &Device : Devices) {
      if ((!Device->RootDevice && Device != SingleRootDevice) ||
          (Device->RootDevice && Device->RootDevice != SingleRootDevice)) {
        SingleRootDevice = nullptr;
        break;
      }
    }
>>>>>>> 8fa64a9f
  }

  // Initialize the PI context.
  pi_result initialize();

  // Finalize the PI context
  pi_result finalize();

  // A L0 context handle is primarily used during creation and management of
  // resources that may be used by multiple devices.
  ze_context_handle_t ZeContext;

  // Indicates if we own the ZeContext or it came from interop that
  // asked to not transfer the ownership to SYCL RT.
  bool OwnZeContext;

  // Keep the PI devices this PI context was created for.
  std::vector<pi_device> Devices;

  // If context contains one device or sub-devices of the same device, we want
  // to save this device.
  pi_device SingleRootDevice = nullptr;

  // Immediate Level Zero command list for the device in this context, to be
  // used for initializations. To be created as:
  // - Immediate command list: So any command appended to it is immediately
  //   offloaded to the device.
  // - Synchronous: So implicit synchronization is made inside the level-zero
  //   driver.
  // There will be a list of immediate command lists (for each device) when
  // support of the multiple devices per context will be added.
  ze_command_list_handle_t ZeCommandListInit;

  // Mutex Lock for the Command List Cache. This lock is used to control both
  // compute and copy command list caches.
  std::mutex ZeCommandListCacheMutex;
  // Cache of all currently Available Command Lists for use by PI APIs
  std::list<ze_command_list_handle_t> ZeComputeCommandListCache;
  // Cache of all currently Available Copy Command Lists for use by PI APIs
  std::list<ze_command_list_handle_t> ZeCopyCommandListCache;

  // Retrieves a command list for executing on this device along with
  // a fence to be used in tracking the execution of this command list.
  // If a command list has been created on this device which has
  // completed its commands, then that command list and its associated fence
  // will be reused. Otherwise, a new command list and fence will be created for
  // running on this device. L0 fences are created on a L0 command queue so the
  // caller must pass a command queue to create a new fence for the new command
  // list if a command list/fence pair is not available. All Command Lists &
  // associated fences are destroyed at Device Release.
  // If AllowBatching is true, then the command list returned may already have
  // command in it, if AllowBatching is false, any open command lists that
  // already exist in Queue will be closed and executed.
  pi_result getAvailableCommandList(pi_queue Queue,
                                    ze_command_list_handle_t *ZeCommandList,
                                    ze_fence_handle_t *ZeFence,
                                    bool PreferCopyCommandList = false,
                                    bool AllowBatching = false);

  // Get index of the free slot in the available pool. If there is no avialble
  // pool then create new one.
  pi_result getFreeSlotInExistingOrNewPool(ze_event_pool_handle_t &, size_t &);

  // If event is destroyed then decrement number of events living in the pool
  // and destroy the pool if there are no alive events.
  pi_result decrementAliveEventsInPool(ze_event_pool_handle_t pool);

  // Store USM allocator context(internal allocator structures)
  // for USM shared and device allocations. There is 1 allocator context
  // per each pair of (context, device) per each memory type.
  std::unordered_map<pi_device, USMAllocContext> SharedMemAllocContexts;
  std::unordered_map<pi_device, USMAllocContext> DeviceMemAllocContexts;
  // Store the host allocator context. It does not depend on any device.
  std::unique_ptr<USMAllocContext> HostMemAllocContext;

private:
  // Following member variables are used to manage assignment of events
  // to event pools.
  // TODO: These variables may be moved to pi_device and pi_platform
  // if appropriate.

  // Event pool to which events are being added to.
  ze_event_pool_handle_t ZeEventPool;
  // This map will be used to determine if a pool is full or not
  // by storing number of empty slots available in the pool.
  std::unordered_map<ze_event_pool_handle_t, pi_uint32>
      NumEventsAvailableInEventPool;
  // This map will be used to determine number of live events in the pool.
  // We use separate maps for number of event slots available in the pool.
  // number of events live in the pool live.
  // This will help when we try to make the code thread-safe.
  std::unordered_map<ze_event_pool_handle_t, pi_uint32>
      NumEventsLiveInEventPool;

  // TODO: we'd like to create a thread safe map class instead of mutex + map,
  // that must be carefully used together.

  // Mutex to control operations on NumEventsAvailableInEventPool map.
  std::mutex NumEventsAvailableInEventPoolMutex;

  // Mutex to control operations on NumEventsLiveInEventPool.
  std::mutex NumEventsLiveInEventPoolMutex;
};

// If doing dynamic batching, start batch size at 4.
const pi_uint32 DynamicBatchStartSize = 4;

struct _pi_queue : _pi_object {
  _pi_queue(ze_command_queue_handle_t Queue,
            ze_command_queue_handle_t CopyQueue, pi_context Context,
            pi_device Device, pi_uint32 BatchSize,
            pi_queue_properties PiQueueProperties = 0)
      : ZeComputeCommandQueue{Queue},
        ZeCopyCommandQueue{CopyQueue}, Context{Context}, Device{Device},
        QueueBatchSize{BatchSize > 0 ? BatchSize : DynamicBatchStartSize},
        UseDynamicBatching{BatchSize == 0},
        PiQueueProperties(PiQueueProperties) {}

  // Level Zero compute command queue handle.
  ze_command_queue_handle_t ZeComputeCommandQueue;
  // Level Zero copy command command queue handle. This might not be available
  // depending on user preference and/or target device.
  ze_command_queue_handle_t ZeCopyCommandQueue;

  // Keeps the PI context to which this queue belongs.
  // This field is only set at _pi_queue creation time, and cannot change.
  // Therefore it can be accessed without holding a lock on this _pi_queue.
  const pi_context Context;

  // Keeps the PI device to which this queue belongs.
  // This field is only set at _pi_queue creation time, and cannot change.
  // Therefore it can be accessed without holding a lock on this _pi_queue.
  const pi_device Device;

  // Mutex to be locked on entry to a _pi_queue API call, and unlocked
  // prior to exit.  Access to all state of a queue is done only after
  // this lock has been acquired, and this must be released upon exit
  // from a pi_queue API call.  No other mutexes/locking should be
  // needed/used for the queue data structures.
  std::mutex PiQueueMutex;

  // Keeps track of the event associated with the last enqueued command into
  // this queue. this is used to add dependency with the last command to add
  // in-order semantics and updated with the latest event each time a new
  // command is enqueued.
  pi_event LastCommandEvent = nullptr;

  // Open command list field for batching commands into this queue.
  ze_command_list_handle_t ZeOpenCommandList = {nullptr};
  ze_fence_handle_t ZeOpenCommandListFence = {nullptr};
  pi_uint32 ZeOpenCommandListSize = {0};

  // Approximate number of commands that are allowed to be batched for
  // this queue.
  // Added this member to the queue rather than using a global variable
  // so that future implementation could use heuristics to change this on
  // a queue specific basis. And by putting it in the queue itself, this
  // is thread safe because of the locking of the queue that occurs.
  pi_uint32 QueueBatchSize = {0};

  // specifies whether this queue will be using dynamic batch size adjustment
  // or not.  This is set only at queue creation time, and is therefore
  // const for the life of the queue.
  const bool UseDynamicBatching;

  // These two members are used to keep track of how often the
  // batching closes and executes a command list before reaching the
  // QueueBatchSize limit, versus how often we reach the limit.
  // This info might be used to vary the QueueBatchSize value.
  pi_uint32 NumTimesClosedEarly = {0};
  pi_uint32 NumTimesClosedFull = {0};

  // Structure describing the fence used to track command-list completion.
  typedef struct {
    // The Level-Zero fence that will be signalled at completion.
    ze_fence_handle_t ZeFence;
    // Record if the fence is in use by any command-list.
    // This is needed to avoid leak of the tracked command-list if the fence
    // was not yet signaled at the time all events in that list were already
    // completed (we are polling the fence at events completion). The fence
    // may be still "in-use" due to sporadic delay in HW.
    bool InUse;
    // Record if the associated command list (if any) is a "copy" command list.
    bool IsCopyCommandList;
  } command_list_fence_t;

  // Map of all Command lists created with their associated Fence used for
  // tracking when the command list is available for use again.
  typedef std::unordered_map<ze_command_list_handle_t, command_list_fence_t>
      command_list_fence_map_t;
  command_list_fence_map_t ZeCommandListFenceMap;

  // return 'true' if a command list is a "copy" command list
  bool getZeCommandListIsCopyList(ze_command_list_handle_t ZeCommandList);

  // Keeps the properties of this queue.
  pi_queue_properties PiQueueProperties;

  // Returns true if the queue is a in-order queue.
  bool isInOrderQueue() const;

  // Returns true if any commands for this queue are allowed to
  // be batched together.
  bool isBatchingAllowed();

  // adjust the queue's batch size, knowing that the current command list
  // is being closed with a full batch.
  void adjustBatchSizeForFullBatch();

  // adjust the queue's batch size, knowing that the current command list
  // is being closed with only a partial batch of commands.  How many commands
  // are in this partial closure is passed as the parameter.
  void adjustBatchSizeForPartialBatch(pi_uint32 PartialBatchSize);

  // Resets the Command List and Associated fence in the ZeCommandListFenceMap.
  // If the reset command list should be made available, then MakeAvailable
  // needs to be set to true. The caller must verify that this command list and
  // fence have been signalled.
  pi_result resetCommandListFenceEntry(
      command_list_fence_map_t::value_type &ZeCommandList, bool MakeAvailable);

  // Attach a command list to this queue, close, and execute it.
  // Note that this command list cannot be appended to after this.
  // The "IsBlocking" tells if the wait for completion is required.
  // The "ZeFence" passed is used to track when the command list passed
  // has completed execution on the device and can be reused.
  // The Event parameter is the pi_event that the last command in the command
  // list will signal upon its completion.
  // If OKToBatchCommand is true, then this command list may be executed
  // immediately, or it may be left open for other future command to be
  // batched into.
  // If IsBlocking is true, then batching will not be allowed regardless
  // of the value of OKToBatchCommand
  pi_result executeCommandList(ze_command_list_handle_t ZeCommandList,
                               ze_fence_handle_t ZeFence, pi_event Event,
                               bool IsBlocking = false,
                               bool OKToBatchCommand = false);

  // If there is an open command list associated with this queue,
  // close it, exceute it, and reset ZeOpenCommandList, ZeCommandListFence,
  // and ZeOpenCommandListSize.
  pi_result executeOpenCommandList();
};

struct _pi_mem : _pi_object {
  // Keeps the PI context of this memory handle.
  pi_context Context;

  // Keeps the host pointer where the buffer will be mapped to,
  // if created with PI_MEM_FLAGS_HOST_PTR_USE (see
  // piEnqueueMemBufferMap for details).
  char *MapHostPtr;

  // Flag to indicate that this memory is allocated in host memory
  bool OnHost;

  // Supplementary data to keep track of the mappings of this memory
  // created with piEnqueueMemBufferMap and piEnqueueMemImageMap.
  struct Mapping {
    // The offset in the buffer giving the start of the mapped region.
    size_t Offset;
    // The size of the mapped region.
    size_t Size;
  };

  // Interface of the _pi_mem object

  // Get the Level Zero handle of the current memory object
  virtual void *getZeHandle() = 0;

  // Get a pointer to the Level Zero handle of the current memory object
  virtual void *getZeHandlePtr() = 0;

  // Method to get type of the derived object (image or buffer)
  virtual bool isImage() const = 0;

  virtual ~_pi_mem() = default;

  // Thread-safe methods to work with memory mappings
  pi_result addMapping(void *MappedTo, size_t Size, size_t Offset);
  pi_result removeMapping(void *MappedTo, Mapping &MapInfo);

protected:
  _pi_mem(pi_context Ctx, char *HostPtr, bool MemOnHost = false)
      : Context{Ctx}, MapHostPtr{HostPtr}, OnHost{MemOnHost}, Mappings{} {}

private:
  // The key is the host pointer representing an active mapping.
  // The value is the information needed to maintain/undo the mapping.
  std::unordered_map<void *, Mapping> Mappings;

  // TODO: we'd like to create a thread safe map class instead of mutex + map,
  // that must be carefully used together.
  // The mutex that is used for thread-safe work with Mappings.
  std::mutex MappingsMutex;
};

struct _pi_buffer final : _pi_mem {
  // Buffer/Sub-buffer constructor
  _pi_buffer(pi_context Ctx, char *Mem, char *HostPtr,
             _pi_mem *Parent = nullptr, size_t Origin = 0, size_t Size = 0,
             bool MemOnHost = false)
      : _pi_mem(Ctx, HostPtr, MemOnHost), ZeMem{Mem}, SubBuffer{Parent, Origin,
                                                                Size} {}

  void *getZeHandle() override { return ZeMem; }

  void *getZeHandlePtr() override { return &ZeMem; }

  bool isImage() const override { return false; }

  bool isSubBuffer() const { return SubBuffer.Parent != nullptr; }

  // Level Zero memory handle is really just a naked pointer.
  // It is just convenient to have it char * to simplify offset arithmetics.
  char *ZeMem;

  struct {
    _pi_mem *Parent;
    size_t Origin; // only valid if Parent != nullptr
    size_t Size;   // only valid if Parent != nullptr
  } SubBuffer;
};

struct _pi_image final : _pi_mem {
  // Image constructor
  _pi_image(pi_context Ctx, ze_image_handle_t Image, char *HostPtr)
      : _pi_mem(Ctx, HostPtr), ZeImage{Image} {}

  void *getZeHandle() override { return ZeImage; }

  void *getZeHandlePtr() override { return &ZeImage; }

  bool isImage() const override { return true; }

#ifndef NDEBUG
  // Keep the descriptor of the image (for debugging purposes)
  ze_image_desc_t ZeImageDesc;
#endif // !NDEBUG

  // Level Zero image handle.
  ze_image_handle_t ZeImage;
};

struct _pi_ze_event_list_t {
  // List of level zero events for this event list.
  ze_event_handle_t *ZeEventList = {nullptr};

  // List of pi_events for this event list.
  pi_event *PiEventList = {nullptr};

  // length of both the lists.  The actual allocation of these lists
  // may be longer than this length.  This length is the actual number
  // of elements in the above arrays that are valid.
  pi_uint32 Length = {0};

  // A mutex is needed for destroying the event list.
  // Creation is already thread-safe because we only create the list
  // when an event is initially created.  However, it might be
  // possible to have multiple threads racing to destroy the list,
  // so this will be used to make list destruction thread-safe.
  std::mutex PiZeEventListMutex;

  // Initialize this using the array of events in EventList, and retain
  // all the pi_events in the created data structure.
  // CurQueue is the pi_queue that the command with this event wait
  // list is going to be added to.  That is needed to flush command
  // batches for wait events that are in other queues.
  pi_result createAndRetainPiZeEventList(pi_uint32 EventListLength,
                                         const pi_event *EventList,
                                         pi_queue CurQueue);

  // Add all the events in this object's PiEventList to the end
  // of the list EventsToBeReleased. Destroy pi_ze_event_list_t data
  // structure fields making it look empty.
  pi_result collectEventsForReleaseAndDestroyPiZeEventList(
      std::list<pi_event> &EventsToBeReleased);

  // Had to create custom assignment operator because the mutex is
  // not assignment copyable. Just field by field copy of the other
  // fields.
  _pi_ze_event_list_t &operator=(const _pi_ze_event_list_t &other) {
    this->ZeEventList = other.ZeEventList;
    this->PiEventList = other.PiEventList;
    this->Length = other.Length;
    return *this;
  }
};

struct _pi_event : _pi_object {
  _pi_event(ze_event_handle_t ZeEvent, ze_event_pool_handle_t ZeEventPool,
            pi_context Context, pi_command_type CommandType)
      : ZeEvent{ZeEvent}, ZeEventPool{ZeEventPool}, ZeCommandList{nullptr},
        CommandType{CommandType}, Context{Context}, CommandData{nullptr} {}

  // Level Zero event handle.
  ze_event_handle_t ZeEvent;
  // Level Zero event pool handle.
  ze_event_pool_handle_t ZeEventPool;

  // Level Zero command list where the command signaling this event was appended
  // to. This is currently used to remember/destroy the command list after all
  // commands in it are completed, i.e. this event signaled.
  ze_command_list_handle_t ZeCommandList;

  // Keeps the command-queue and command associated with the event.
  // These are NULL for the user events.
  pi_queue Queue;
  pi_command_type CommandType;
  // Provide direct access to Context, instead of going via queue.
  // Not every PI event has a queue, and we need a handle to Context
  // to get to event pool related information.
  pi_context Context;

  // Opaque data to hold any data needed for CommandType.
  void *CommandData;

  // List of events that were in the wait list of the command that will
  // signal this event.  These events must be retained when the command is
  // enqueued, and must then be released when this event has signalled.
  // This list must be destroyed once the event has signalled.
  _pi_ze_event_list_t WaitList;

  // Tracks if the needed cleanupAfterEvent was already performed for
  // a completed event. This allows to control that some cleanup
  // actions are performed only once.
  //
  bool CleanedUp = {false};
};

struct _pi_program : _pi_object {
  // Possible states of a program.
  typedef enum {
    // The program has been created from intermediate language (SPIR-v), but it
    // is not yet compiled.
    IL,

    // The program has been created by loading native code, but it has not yet
    // been built.  This is equivalent to an OpenCL "program executable" that
    // is loaded via clCreateProgramWithBinary().
    Native,

    // The program consists of native code (typically compiled from SPIR-v),
    // but it has unresolved external dependencies which need to be resolved
    // by linking with other Object state program(s).  Programs in this state
    // have a single Level Zero module.
    Object,

    // The program consists of native code with no external dependencies.
    // Programs in this state have a single Level Zero module, but no linking
    // is needed in order to run kernels.
    Exe,

    // The program consists of several Level Zero modules, each of which
    // contains native code.  Some modules may import external symbols and
    // other modules may export definitions of those external symbols.  All of
    // the modules have been linked together, so the imported references are
    // resolved by the exported definitions.
    //
    // Module linking in Level Zero is quite different from program linking in
    // OpenCL.  OpenCL statically links several program objects together to
    // form a new program that contains the linked result.  Level Zero is more
    // similar to shared libraries.  When several Level Zero modules are linked
    // together, each module is modified "in place" such that external
    // references from one are linked to external definitions in another.
    // Linking in Level Zero does not produce a new Level Zero module that
    // represents the linked result, therefore a program in LinkedExe state
    // holds a list of all the pi_programs that were linked together.  Queries
    // about the linked program need to query all the pi_programs in this list.
    LinkedExe
  } state;

  // This is a wrapper class used for programs in LinkedExe state.  Such a
  // program contains a list of pi_programs in Object state that have been
  // linked together.  The program in LinkedExe state increments the reference
  // counter for each of the Object state programs, thus "retaining" a
  // reference to them, and it may also set the "HasImportsAndIsLinked" flag
  // in these Object state programs.  The purpose of this wrapper is to
  // decrement the reference count and clear the flag when the LinkedExe
  // program is destroyed, so all the interesting code is in the wrapper's
  // destructor.
  //
  // In order to ensure that the reference count is never decremented more
  // than once, the wrapper has no copy constructor or copy assignment
  // operator.  Instead, we only allow move semantics for the wrapper.
  class LinkedReleaser {
  public:
    LinkedReleaser(pi_program Prog) : Prog(Prog) {}
    LinkedReleaser(LinkedReleaser &&Other) {
      Prog = Other.Prog;
      Other.Prog = nullptr;
    }
    LinkedReleaser(const LinkedReleaser &Other) = delete;
    LinkedReleaser &operator=(LinkedReleaser &&Other) {
      std::swap(Prog, Other.Prog);
      return *this;
    }
    LinkedReleaser &operator=(const LinkedReleaser &Other) = delete;
    ~LinkedReleaser();

    pi_program operator->() const { return Prog; }

  private:
    pi_program Prog;
  };

  // A utility class that iterates over the Level Zero modules contained by
  // the program.  This helps hide the difference between programs in Object
  // or Exe state (which have one module) and programs in LinkedExe state
  // (which have several modules).
  class ModuleIterator {
  public:
    ModuleIterator(pi_program Prog)
        : Prog(Prog), It(Prog->LinkedPrograms.begin()) {
      if (Prog->State == LinkedExe) {
        NumMods = Prog->LinkedPrograms.size();
        IsDone = (It == Prog->LinkedPrograms.end());
        Mod = IsDone ? nullptr : (*It)->ZeModule;
      } else if (Prog->State == IL || Prog->State == Native) {
        NumMods = 0;
        IsDone = true;
        Mod = nullptr;
      } else {
        NumMods = 1;
        IsDone = false;
        Mod = Prog->ZeModule;
      }
    }

    bool Done() const { return IsDone; }
    size_t Count() const { return NumMods; }
    ze_module_handle_t operator*() const { return Mod; }

    void operator++(int) {
      if (!IsDone && (Prog->State == LinkedExe) &&
          (++It != Prog->LinkedPrograms.end())) {
        Mod = (*It)->ZeModule;
      } else {
        Mod = nullptr;
        IsDone = true;
      }
    }

  private:
    pi_program Prog;
    ze_module_handle_t Mod;
    size_t NumMods;
    bool IsDone;
    std::vector<LinkedReleaser>::iterator It;
  };

  // Construct a program in IL or Native state.
  _pi_program(pi_context Context, const void *Input, size_t Length, state St)
      : State(St), Context(Context), Code(new uint8_t[Length]),
        CodeLength(Length), ZeModule(nullptr), HasImports(false),
        HasImportsAndIsLinked(false), ZeBuildLog(nullptr) {

    std::memcpy(Code.get(), Input, Length);
  }

  // Construct a program in either Object or Exe state.
  _pi_program(pi_context Context, ze_module_handle_t ZeModule, state St,
              bool HasImports = false)
      : State(St), Context(Context), ZeModule(ZeModule), HasImports(HasImports),
        HasImportsAndIsLinked(false), ZeBuildLog(nullptr) {}

  // Construct a program in LinkedExe state.
  _pi_program(pi_context Context, std::vector<LinkedReleaser> &&Inputs,
              ze_module_build_log_handle_t ZeLog)
      : State(LinkedExe), Context(Context), ZeModule(nullptr),
        HasImports(false), HasImportsAndIsLinked(false),
        LinkedPrograms(std::move(Inputs)), ZeBuildLog(ZeLog) {}

  ~_pi_program();

  // Used for programs in all states.
  state State;
  pi_context Context; // Context of the program.

  // Used for programs in IL or Native states.
  std::unique_ptr<uint8_t[]> Code; // Array containing raw IL / native code.
  size_t CodeLength;               // Size (bytes) of the array.

  // Level Zero specialization constants, used for programs in IL state.
  std::unordered_map<uint32_t, uint64_t> ZeSpecConstants;
  std::mutex MutexZeSpecConstants; // Protects access to this field.

  // Used for programs in Object or Exe state.
  ze_module_handle_t ZeModule; // Level Zero module handle.
  bool HasImports;             // Tells if module imports any symbols.

  // Used for programs in Object state.  Tells if this module imports any
  // symbols AND it is linked into some other program that has state LinkedExe.
  // Such an Object is linked into exactly one other LinkedExe program.  Access
  // to this field needs to be locked in case there are two threads that try to
  // simultaneously link with this module.
  bool HasImportsAndIsLinked;
  std::mutex MutexHasImportsAndIsLinked; // Protects access to this field.

  // Used for programs in LinkedExe state.  This is the set of Object programs
  // that are linked together.
  //
  // Note that the Object programs in this vector might also be linked into
  // other LinkedExe programs!
  std::vector<LinkedReleaser> LinkedPrograms;

  // Level Zero build or link log, used for programs in Obj, Exe, or LinkedExe
  // state.
  ze_module_build_log_handle_t ZeBuildLog;
};

struct _pi_kernel : _pi_object {
  _pi_kernel(ze_kernel_handle_t Kernel, pi_program Program)
      : ZeKernel{Kernel}, Program{Program} {}

  // Level Zero function handle.
  ze_kernel_handle_t ZeKernel;

  // Keep the program of the kernel.
  pi_program Program;
};

struct _pi_sampler : _pi_object {
  _pi_sampler(ze_sampler_handle_t Sampler) : ZeSampler{Sampler} {}

  // Level Zero sampler handle.
  ze_sampler_handle_t ZeSampler;
};

#endif // PI_LEVEL_ZERO_HPP<|MERGE_RESOLUTION|>--- conflicted
+++ resolved
@@ -221,13 +221,9 @@
     // Create USM allocator context for host. Device and Shared USM allocations
     // are device-specific. Host allocations are not device-dependent therefore
     // we don't need a map with device as key.
-<<<<<<< HEAD
     HostMemAllocContext =
         std::make_unique<USMAllocContext>(std::unique_ptr<SystemMemory>(
           new USMHostMemoryAlloc(this)));
-=======
-    HostMemAllocContext = new USMAllocContext(
-        std::unique_ptr<SystemMemory>(new USMHostMemoryAlloc(this)));
 
     if (NumDevices == 1) {
       SingleRootDevice = Devices[0];
@@ -245,7 +241,6 @@
         break;
       }
     }
->>>>>>> 8fa64a9f
   }
 
   // Initialize the PI context.
