# PI Level Zero plugin library

if (NOT DEFINED LEVEL_ZERO_LIBRARY OR NOT DEFINED LEVEL_ZERO_INCLUDE_DIR)
  message(STATUS "Download Level Zero loader and headers from github.com")

  set(LEVEL_ZERO_LOADER_REPO "https://github.com/oneapi-src/level-zero.git")
  set(LEVEL_ZERO_LOADER_TAG v1.11.0)

  # Disable due to a bug https://github.com/oneapi-src/level-zero/issues/104
  set(CMAKE_INCLUDE_CURRENT_DIR OFF)

  message(STATUS "Will fetch Level Zero Loader from ${LEVEL_ZERO_LOADER_REPO}")
  include(FetchContent)
  FetchContent_Declare(level-zero-loader
    GIT_REPOSITORY    ${LEVEL_ZERO_LOADER_REPO}
    GIT_TAG           ${LEVEL_ZERO_LOADER_TAG}
  )

  # Workaround warnings/errors for Level Zero build
  set(CMAKE_CXX_FLAGS_BAK "${CMAKE_CXX_FLAGS}")
  if (WIN32)
    # FIXME: Level Zero build fails with /DUNICODE
    set(CMAKE_CXX_FLAGS "${CMAKE_CXX_FLAGS} /UUNICODE")
    # USE_Z7 forces use of /Z7 instead of /Zi which is broken with sccache
    set(USE_Z7 ON)
  else()
    set(CMAKE_CXX_FLAGS "${CMAKE_CXX_FLAGS} -Wno-unused-but-set-variable")
    set(CMAKE_CXX_FLAGS "${CMAKE_CXX_FLAGS} -Wno-pedantic")
    set(CMAKE_CXX_FLAGS "${CMAKE_CXX_FLAGS} -Wno-stringop-truncation")
    set(CMAKE_CXX_FLAGS "${CMAKE_CXX_FLAGS} -Wno-unused-parameter")
    set(CMAKE_CXX_FLAGS "${CMAKE_CXX_FLAGS} -Wno-c++98-compat-extra-semi")
    set(CMAKE_CXX_FLAGS "${CMAKE_CXX_FLAGS} -Wno-unknown-warning-option")
    set(CMAKE_CXX_FLAGS "${CMAKE_CXX_FLAGS} -Wno-non-virtual-dtor")
  endif()

  FetchContent_MakeAvailable(level-zero-loader)
  FetchContent_GetProperties(level-zero-loader)

  # Restore original flags
  set(CMAKE_CXX_FLAGS "${CMAKE_CXX_FLAGS_BAK}")

  set(LEVEL_ZERO_LIBRARY ze_loader)
  set(LEVEL_ZERO_INCLUDE_DIR
    ${level-zero-loader_SOURCE_DIR}/include CACHE PATH "Path to Level Zero Headers")
endif()

if (SYCL_ENABLE_XPTI_TRACING)
  set(XPTI_PROXY_SRC "${CMAKE_SOURCE_DIR}/../xpti/src/xpti_proxy.cpp")
  set(XPTI_INCLUDE "${CMAKE_SOURCE_DIR}/../xpti/include")
  set(XPTI_LIBS "${CMAKE_DL_LIBS}")
endif()

find_package(Python3 REQUIRED)

add_custom_target(ze-api DEPENDS ${CMAKE_CURRENT_BINARY_DIR}/ze_api.def)
add_custom_command(
  OUTPUT
  ${CMAKE_CURRENT_BINARY_DIR}/ze_api.def
  COMMAND ${Python3_EXECUTABLE}
  ${CMAKE_CURRENT_SOURCE_DIR}/ze_api_generator.py
  ${LEVEL_ZERO_INCLUDE_DIR}/ze_api.h
  DEPENDS
  ${LEVEL_ZERO_INCLUDE_DIR}/ze_api.h
  )

find_package(Threads REQUIRED)

# Get the L0 adapter sources so they can be shared with the L0 PI plugin
get_target_property(UR_L0_ADAPTER_SOURCES ur_adapter_level_zero SOURCES)

add_sycl_plugin(level_zero
  SOURCES
    # These are short-term shared with Unified Runtime
    # The two plugins define a few things differrently so must
    # be built separately. This difference is spelled in
    # their "ur_bindings.hpp" files.
    #
    "ur_bindings.hpp"
    "../unified_runtime/pi2ur.hpp"
    ${UR_L0_ADAPTER_SOURCES}
    # Following are the PI Level-Zero Plugin only codes.
    "pi_level_zero.cpp"
    "pi_level_zero.hpp"
    "tracing.cpp"
    ${XPTI_PROXY_SRC}
  INCLUDE_DIRS
    ${CMAKE_CURRENT_BINARY_DIR} # for ze_api.def
    ${CMAKE_CURRENT_SOURCE_DIR} # for Level-Zero Plugin "ur_bindings.hpp"
    ${CMAKE_CURRENT_SOURCE_DIR}/../unified_runtime # for Unified Runtime
    ${UNIFIED_RUNTIME_SOURCE_DIR}/source/ # for adapters/level_zero
    ${XPTI_INCLUDE}
  LIBRARIES
    LevelZeroLoader-Headers
    UnifiedRuntime-Headers
    UnifiedRuntimeCommon
    UnifiedMallocFramework
    LevelZeroLoader
    Threads::Threads
    ${XPTI_LIBS}
)

<<<<<<< HEAD
if (WIN32)
 target_link_options(pi_level_zero PUBLIC /DEPENDENTLOADFLAG:0x800)
endif()
=======
add_dependencies(pi_level_zero ze-api)
>>>>>>> 6baf1a34

if (SYCL_ENABLE_XPTI_TRACING)
  target_compile_definitions(pi_level_zero PRIVATE
    XPTI_ENABLE_INSTRUMENTATION
    XPTI_STATIC_LIBRARY
  )
endif()<|MERGE_RESOLUTION|>--- conflicted
+++ resolved
@@ -99,13 +99,11 @@
     ${XPTI_LIBS}
 )
 
-<<<<<<< HEAD
 if (WIN32)
  target_link_options(pi_level_zero PUBLIC /DEPENDENTLOADFLAG:0x800)
 endif()
-=======
+
 add_dependencies(pi_level_zero ze-api)
->>>>>>> 6baf1a34
 
 if (SYCL_ENABLE_XPTI_TRACING)
   target_compile_definitions(pi_level_zero PRIVATE
