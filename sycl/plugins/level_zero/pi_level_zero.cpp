//===-------- pi_level_zero.cpp - Level Zero Plugin --------------------==//
//
// Part of the LLVM Project, under the Apache License v2.0 with LLVM Exceptions.
// See https://llvm.org/LICENSE.txt for license information.
// SPDX-License-Identifier: Apache-2.0 WITH LLVM-exception
//
//===------------------------------------------------------------------===//

/// \file pi_level_zero.cpp
/// Implementation of Level Zero Plugin.
///
/// \ingroup sycl_pi_level_zero

#include "pi_level_zero.hpp"
#include <algorithm>
#include <cstdarg>
#include <cstdio>
#include <cstring>
#include <memory>
#include <set>
#include <sstream>
#include <string>
#include <sycl/detail/spinlock.hpp>
#include <thread>
#include <utility>

#include <zet_api.h>

#include "ur/usm_allocator_config.hpp"
#include "ur_bindings.hpp"

extern "C" {
// Forward declarartions.
static pi_result piQueueReleaseInternal(pi_queue Queue);
static pi_result piEventReleaseInternal(pi_event Event);
static pi_result EventCreate(pi_context Context, pi_queue Queue,
                             bool HostVisible, pi_event *RetEvent);
}

// Defined in tracing.cpp
void enableZeTracing();
void disableZeTracing();

namespace {

// This is an experimental option to test performance of device to device copy
// operations on copy engines (versus compute engine)
static const bool UseCopyEngineForD2DCopy = [] {
  const char *CopyEngineForD2DCopy =
      std::getenv("SYCL_PI_LEVEL_ZERO_USE_COPY_ENGINE_FOR_D2D_COPY");
  return (CopyEngineForD2DCopy && (std::stoi(CopyEngineForD2DCopy) != 0));
}();

// This is an experimental option that allows the use of copy engine, if
// available in the device, in Level Zero plugin for copy operations submitted
// to an in-order queue. The default is 1.
static const bool UseCopyEngineForInOrderQueue = [] {
  const char *CopyEngineForInOrderQueue =
      std::getenv("SYCL_PI_LEVEL_ZERO_USE_COPY_ENGINE_FOR_IN_ORDER_QUEUE");
  return (!CopyEngineForInOrderQueue ||
          (std::stoi(CopyEngineForInOrderQueue) != 0));
}();

// This is an experimental option that allows the use of multiple command lists
// when submitting barriers. The default is 0.
static const bool UseMultipleCmdlistBarriers = [] {
  const char *UseMultipleCmdlistBarriersFlag =
      std::getenv("SYCL_PI_LEVEL_ZERO_USE_MULTIPLE_COMMANDLIST_BARRIERS");
  if (!UseMultipleCmdlistBarriersFlag)
    return true;
  return std::stoi(UseMultipleCmdlistBarriersFlag) > 0;
}();

// This is an experimental option that allows to disable caching of events in
// the context.
static const bool DisableEventsCaching = [] {
  const char *DisableEventsCachingFlag =
      std::getenv("SYCL_PI_LEVEL_ZERO_DISABLE_EVENTS_CACHING");
  if (!DisableEventsCachingFlag)
    return false;
  return std::stoi(DisableEventsCachingFlag) != 0;
}();

// This is an experimental option that allows reset and reuse of uncompleted
// events in the in-order queue with discard_events property.
static const bool ReuseDiscardedEvents = [] {
  const char *ReuseDiscardedEventsFlag =
      std::getenv("SYCL_PI_LEVEL_ZERO_REUSE_DISCARDED_EVENTS");
  if (!ReuseDiscardedEventsFlag)
    return true;
  return std::stoi(ReuseDiscardedEventsFlag) > 0;
}();

// Controls support of the indirect access kernels and deferred memory release.
static const bool IndirectAccessTrackingEnabled = [] {
  return std::getenv("SYCL_PI_LEVEL_ZERO_TRACK_INDIRECT_ACCESS_MEMORY") !=
         nullptr;
}();

static usm_settings::USMAllocatorConfig USMAllocatorConfigInstance;

// Map from L0 to PI result.
static inline pi_result mapError(ze_result_t Result) {
  return ur2piResult(ze2urResult(Result));
}

// Trace a call to Level-Zero RT
#define ZE_CALL(ZeName, ZeArgs)                                                \
  {                                                                            \
    ze_result_t ZeResult = ZeName ZeArgs;                                      \
    if (auto Result = ZeCall().doCall(ZeResult, #ZeName, #ZeArgs, true))       \
      return mapError(Result);                                                 \
  }

// Trace an internal PI call; returns in case of an error.
#define PI_CALL(Call)                                                          \
  {                                                                            \
    if (PrintTrace)                                                            \
      fprintf(stderr, "PI ---> %s\n", #Call);                                  \
    pi_result Result = (Call);                                                 \
    if (Result != PI_SUCCESS)                                                  \
      return Result;                                                           \
  }

// Controls if we should choose doing eager initialization
// to make it happen on warmup paths and have the reportable
// paths be less likely affected.
//
static bool doEagerInit = [] {
  const char *EagerInit = std::getenv("SYCL_EAGER_INIT");
  return EagerInit ? std::atoi(EagerInit) != 0 : false;
}();

// Maximum number of events that can be present in an event ZePool is captured
// here. Setting it to 256 gave best possible performance for several
// benchmarks.
static const pi_uint32 MaxNumEventsPerPool = [] {
  const auto MaxNumEventsPerPoolEnv =
      std::getenv("ZE_MAX_NUMBER_OF_EVENTS_PER_EVENT_POOL");
  pi_uint32 Result =
      MaxNumEventsPerPoolEnv ? std::atoi(MaxNumEventsPerPoolEnv) : 256;
  if (Result <= 0)
    Result = 256;
  return Result;
}();

// Helper function to implement zeHostSynchronize.
// The behavior is to avoid infinite wait during host sync under ZE_DEBUG.
// This allows for a much more responsive debugging of hangs.
//
template <typename T, typename Func>
ze_result_t zeHostSynchronizeImpl(Func Api, T Handle) {
  if (!ZeDebug) {
    return Api(Handle, UINT64_MAX);
  }

  ze_result_t R;
  while ((R = Api(Handle, 1000)) == ZE_RESULT_NOT_READY)
    ;
  return R;
}

// Template function to do various types of host synchronizations.
// This is intended to be used instead of direct calls to specific
// Level-Zero synchronization APIs.
//
template <typename T> ze_result_t zeHostSynchronize(T Handle);
template <> ze_result_t zeHostSynchronize(ze_event_handle_t Handle) {
  return zeHostSynchronizeImpl(zeEventHostSynchronize, Handle);
}
template <> ze_result_t zeHostSynchronize(ze_command_queue_handle_t Handle) {
  return zeHostSynchronizeImpl(zeCommandQueueSynchronize, Handle);
}

} // anonymous namespace

// SYCL_PI_LEVEL_ZERO_USE_COMPUTE_ENGINE can be set to an integer (>=0) in
// which case all compute commands will be submitted to the command-queue
// with the given index in the compute command group. If it is instead set
// to negative then all available compute engines may be used.
//
// The default value is "0".
//
static const std::pair<int, int> getRangeOfAllowedComputeEngines() {
  static const char *EnvVar =
      std::getenv("SYCL_PI_LEVEL_ZERO_USE_COMPUTE_ENGINE");
  // If the environment variable is not set only use "0" CCS for now.
  // TODO: allow all CCSs when HW support is complete.
  if (!EnvVar)
    return std::pair<int, int>(0, 0);

  auto EnvVarValue = std::atoi(EnvVar);
  if (EnvVarValue >= 0) {
    return std::pair<int, int>(EnvVarValue, EnvVarValue);
  }

  return std::pair<int, int>(0, INT_MAX);
}

pi_platform _pi_context::getPlatform() const { return Devices[0]->Platform; }

bool _pi_context::isValidDevice(pi_device Device) const {
  while (Device) {
    if (std::find(Devices.begin(), Devices.end(), Device) != Devices.end())
      return true;
    Device = Device->RootDevice;
  }
  return false;
}

pi_result
_pi_context::getFreeSlotInExistingOrNewPool(ze_event_pool_handle_t &Pool,
                                            size_t &Index, bool HostVisible,
                                            bool ProfilingEnabled) {
  // Lock while updating event pool machinery.
  std::scoped_lock<pi_mutex> Lock(ZeEventPoolCacheMutex);

  std::list<ze_event_pool_handle_t> *ZePoolCache =
      getZeEventPoolCache(HostVisible, ProfilingEnabled);

  if (!ZePoolCache->empty()) {
    if (NumEventsAvailableInEventPool[ZePoolCache->front()] == 0) {
      if (DisableEventsCaching) {
        // Remove full pool from the cache if events caching is disabled.
        ZePoolCache->erase(ZePoolCache->begin());
      } else {
        // If event caching is enabled then we don't destroy events so there is
        // no need to remove pool from the cache and add it back when it has
        // available slots. Just keep it in the tail of the cache so that all
        // pools can be destroyed during context destruction.
        ZePoolCache->push_front(nullptr);
      }
    }
  }
  if (ZePoolCache->empty()) {
    ZePoolCache->push_back(nullptr);
  }

  // We shall be adding an event to the front pool.
  ze_event_pool_handle_t *ZePool = &ZePoolCache->front();
  Index = 0;
  // Create one event ZePool per MaxNumEventsPerPool events
  if (*ZePool == nullptr) {
    ZeStruct<ze_event_pool_desc_t> ZeEventPoolDesc;
    ZeEventPoolDesc.count = MaxNumEventsPerPool;
    ZeEventPoolDesc.flags = 0;
    if (HostVisible)
      ZeEventPoolDesc.flags |= ZE_EVENT_POOL_FLAG_HOST_VISIBLE;
    if (ProfilingEnabled)
      ZeEventPoolDesc.flags |= ZE_EVENT_POOL_FLAG_KERNEL_TIMESTAMP;
    zePrint("ze_event_pool_desc_t flags set to: %d\n", ZeEventPoolDesc.flags);

    std::vector<ze_device_handle_t> ZeDevices;
    std::for_each(Devices.begin(), Devices.end(), [&](const pi_device &D) {
      ZeDevices.push_back(D->ZeDevice);
    });

    ZE_CALL(zeEventPoolCreate, (ZeContext, &ZeEventPoolDesc, ZeDevices.size(),
                                &ZeDevices[0], ZePool));
    NumEventsAvailableInEventPool[*ZePool] = MaxNumEventsPerPool - 1;
    NumEventsUnreleasedInEventPool[*ZePool] = 1;
  } else {
    Index = MaxNumEventsPerPool - NumEventsAvailableInEventPool[*ZePool];
    --NumEventsAvailableInEventPool[*ZePool];
    ++NumEventsUnreleasedInEventPool[*ZePool];
  }
  Pool = *ZePool;
  return PI_SUCCESS;
}

pi_result _pi_context::decrementUnreleasedEventsInPool(pi_event Event) {
  std::shared_lock<pi_shared_mutex> EventLock(Event->Mutex, std::defer_lock);
  std::scoped_lock<pi_mutex, std::shared_lock<pi_shared_mutex>> LockAll(
      ZeEventPoolCacheMutex, EventLock);
  if (!Event->ZeEventPool) {
    // This must be an interop event created on a users's pool.
    // Do nothing.
    return PI_SUCCESS;
  }

  std::list<ze_event_pool_handle_t> *ZePoolCache =
      getZeEventPoolCache(Event->isHostVisible(), Event->isProfilingEnabled());

  // Put the empty pool to the cache of the pools.
  if (NumEventsUnreleasedInEventPool[Event->ZeEventPool] == 0)
    die("Invalid event release: event pool doesn't have unreleased events");
  if (--NumEventsUnreleasedInEventPool[Event->ZeEventPool] == 0) {
    if (ZePoolCache->front() != Event->ZeEventPool) {
      ZePoolCache->push_back(Event->ZeEventPool);
    }
    NumEventsAvailableInEventPool[Event->ZeEventPool] = MaxNumEventsPerPool;
  }

  return PI_SUCCESS;
}

// Forward declarations
static pi_result enqueueMemCopyHelper(pi_command_type CommandType,
                                      pi_queue Queue, void *Dst,
                                      pi_bool BlockingWrite, size_t Size,
                                      const void *Src,
                                      pi_uint32 NumEventsInWaitList,
                                      const pi_event *EventWaitList,
                                      pi_event *Event, bool PreferCopyEngine);

static pi_result enqueueMemCopyRectHelper(
    pi_command_type CommandType, pi_queue Queue, const void *SrcBuffer,
    void *DstBuffer, pi_buff_rect_offset SrcOrigin,
    pi_buff_rect_offset DstOrigin, pi_buff_rect_region Region,
    size_t SrcRowPitch, size_t DstRowPitch, size_t SrcSlicePitch,
    size_t DstSlicePitch, pi_bool Blocking, pi_uint32 NumEventsInWaitList,
    const pi_event *EventWaitList, pi_event *Event,
    bool PreferCopyEngine = false);

bool _pi_queue::doReuseDiscardedEvents() {
  return ReuseDiscardedEvents && isInOrderQueue() && isDiscardEvents();
}

pi_result _pi_queue::resetDiscardedEvent(pi_command_list_ptr_t CommandList) {
  if (LastCommandEvent && LastCommandEvent->IsDiscarded) {
    ZE_CALL(zeCommandListAppendBarrier,
            (CommandList->first, nullptr, 1, &(LastCommandEvent->ZeEvent)));
    ZE_CALL(zeCommandListAppendEventReset,
            (CommandList->first, LastCommandEvent->ZeEvent));

    // Create new pi_event but with the same ze_event_handle_t. We are going
    // to use this pi_event for the next command with discarded event.
    pi_event PiEvent;
    try {
      PiEvent = new _pi_event(LastCommandEvent->ZeEvent,
                              LastCommandEvent->ZeEventPool, Context,
                              PI_COMMAND_TYPE_USER, true);
    } catch (const std::bad_alloc &) {
      return PI_ERROR_OUT_OF_HOST_MEMORY;
    } catch (...) {
      return PI_ERROR_UNKNOWN;
    }

    if (LastCommandEvent->isHostVisible())
      PiEvent->HostVisibleEvent = PiEvent;

    PI_CALL(addEventToQueueCache(PiEvent));
  }

  return PI_SUCCESS;
}

// This helper function creates a pi_event and associate a pi_queue.
// Note that the caller of this function must have acquired lock on the Queue
// that is passed in.
// \param Queue pi_queue to associate with a new event.
// \param Event a pointer to hold the newly created pi_event
// \param CommandType various command type determined by the caller
// \param CommandList is the command list where the event is added
// \param IsInternal tells if the event is internal, i.e. visible in the L0
//        plugin only.
// \param ForceHostVisible tells if the event must be created in
//        the host-visible pool
inline static pi_result createEventAndAssociateQueue(
    pi_queue Queue, pi_event *Event, pi_command_type CommandType,
    pi_command_list_ptr_t CommandList, bool IsInternal = false,
    bool ForceHostVisible = false) {

  if (!ForceHostVisible)
    ForceHostVisible = Queue->Device->ZeEventsScope == AllHostVisible;

  // If event is discarded then try to get event from the queue cache.
  *Event =
      IsInternal ? Queue->getEventFromQueueCache(ForceHostVisible) : nullptr;

  if (*Event == nullptr)
    PI_CALL(EventCreate(Queue->Context, Queue, ForceHostVisible, Event));

  (*Event)->Queue = Queue;
  (*Event)->CommandType = CommandType;
  (*Event)->IsDiscarded = IsInternal;
  (*Event)->CommandList = CommandList;
  // Discarded event doesn't own ze_event, it is used by multiple pi_event
  // objects. We destroy corresponding ze_event by releasing events from the
  // events cache at queue destruction. Event in the cache owns the Level Zero
  // event.
  if (IsInternal)
    (*Event)->OwnZeEvent = false;

  // Append this Event to the CommandList, if any
  if (CommandList != Queue->CommandListMap.end()) {
    CommandList->second.append(*Event);
    (*Event)->RefCount.increment();
  }

  // We need to increment the reference counter here to avoid pi_queue
  // being released before the associated pi_event is released because
  // piEventRelease requires access to the associated pi_queue.
  // In piEventRelease, the reference counter of the Queue is decremented
  // to release it.
  Queue->RefCount.increment();

  // SYCL RT does not track completion of the events, so it could
  // release a PI event as soon as that's not being waited in the app.
  // But we have to ensure that the event is not destroyed before
  // it is really signalled, so retain it explicitly here and
  // release in CleanupCompletedEvent(Event).
  // If the event is internal then don't increment the reference count as this
  // event will not be waited/released by SYCL RT, so it must be destroyed by
  // EventRelease in resetCommandList.
  if (!IsInternal)
    PI_CALL(piEventRetain(*Event));

  return PI_SUCCESS;
}

pi_result _pi_queue::signalEventFromCmdListIfLastEventDiscarded(
    pi_command_list_ptr_t CommandList) {
  // We signal new event at the end of command list only if we have queue with
  // discard_events property and the last command event is discarded.
  if (!(doReuseDiscardedEvents() && LastCommandEvent &&
        LastCommandEvent->IsDiscarded))
    return PI_SUCCESS;

  pi_event Event;
  PI_CALL(createEventAndAssociateQueue(
      this, &Event, PI_COMMAND_TYPE_USER, CommandList,
      /* IsDiscarded */ false, /* ForceHostVisible */ false))
  PI_CALL(piEventReleaseInternal(Event));
  LastCommandEvent = Event;

  ZE_CALL(zeCommandListAppendSignalEvent, (CommandList->first, Event->ZeEvent));
  return PI_SUCCESS;
}

pi_event _pi_queue::getEventFromQueueCache(bool HostVisible) {
  auto Cache = HostVisible ? &EventCaches[0] : &EventCaches[1];

  // If we don't have any events, return nullptr.
  // If we have only a single event then it was used by the last command and we
  // can't use it now because we have to enforce round robin between two events.
  if (Cache->size() < 2)
    return nullptr;

  // If there are two events then return an event from the beginning of the list
  // since event of the last command is added to the end of the list.
  auto It = Cache->begin();
  pi_event RetEvent = *It;
  Cache->erase(It);
  return RetEvent;
}

pi_result _pi_queue::addEventToQueueCache(pi_event Event) {
  auto Cache = Event->isHostVisible() ? &EventCaches[0] : &EventCaches[1];
  Cache->emplace_back(Event);
  return PI_SUCCESS;
}

// Get value of the threshold for number of events in immediate command lists.
// If number of events in the immediate command list exceeds this threshold then
// cleanup process for those events is executed.
static const size_t ImmCmdListsEventCleanupThreshold = [] {
  const char *ImmCmdListsEventCleanupThresholdStr = std::getenv(
      "SYCL_PI_LEVEL_ZERO_IMMEDIATE_COMMANDLISTS_EVENT_CLEANUP_THRESHOLD");
  static constexpr int Default = 20;
  if (!ImmCmdListsEventCleanupThresholdStr)
    return Default;

  int Threshold = std::atoi(ImmCmdListsEventCleanupThresholdStr);

  // Basically disable threshold if negative value is provided.
  if (Threshold < 0)
    return INT_MAX;

  return Threshold;
}();

pi_device _pi_context::getRootDevice() const {
  assert(Devices.size() > 0);

  if (Devices.size() == 1)
    return Devices[0];

  // Check if we have context with subdevices of the same device (context
  // may include root device itself as well)
  pi_device ContextRootDevice =
      Devices[0]->RootDevice ? Devices[0]->RootDevice : Devices[0];

  // For context with sub subdevices, the ContextRootDevice might still
  // not be the root device.
  // Check whether the ContextRootDevice is the subdevice or root device.
  if (ContextRootDevice->isSubDevice()) {
    ContextRootDevice = ContextRootDevice->RootDevice;
  }

  for (auto &Device : Devices) {
    if ((!Device->RootDevice && Device != ContextRootDevice) ||
        (Device->RootDevice && Device->RootDevice != ContextRootDevice)) {
      ContextRootDevice = nullptr;
      break;
    }
  }
  return ContextRootDevice;
}

pi_result _pi_context::initialize() {

  // Helper lambda to create various USM allocators for a device.
  // Note that the CCS devices and their respective subdevices share a
  // common ze_device_handle and therefore, also share USM allocators.
  auto createUSMAllocators = [this](pi_device Device) {
    SharedMemAllocContexts.emplace(
        std::piecewise_construct, std::make_tuple(Device->ZeDevice),
        std::make_tuple(
            std::unique_ptr<SystemMemory>(
                new USMSharedMemoryAlloc(this, Device)),
            USMAllocatorConfigInstance.Configs[usm_settings::MemType::Shared]));

    SharedReadOnlyMemAllocContexts.emplace(
        std::piecewise_construct, std::make_tuple(Device->ZeDevice),
        std::make_tuple(std::unique_ptr<SystemMemory>(
                            new USMSharedReadOnlyMemoryAlloc(this, Device)),
                        USMAllocatorConfigInstance
                            .Configs[usm_settings::MemType::SharedReadOnly]));

    DeviceMemAllocContexts.emplace(
        std::piecewise_construct, std::make_tuple(Device->ZeDevice),
        std::make_tuple(
            std::unique_ptr<SystemMemory>(
                new USMDeviceMemoryAlloc(this, Device)),
            USMAllocatorConfigInstance.Configs[usm_settings::MemType::Device]));
  };

  // Recursive helper to call createUSMAllocators for all sub-devices
  std::function<void(pi_device)> createUSMAllocatorsRecursive;
  createUSMAllocatorsRecursive =
      [createUSMAllocators,
       &createUSMAllocatorsRecursive](pi_device Device) -> void {
    createUSMAllocators(Device);
    for (auto &SubDevice : Device->SubDevices)
      createUSMAllocatorsRecursive(SubDevice);
  };

  // Create USM allocator context for each pair (device, context).
  //
  for (auto &Device : Devices) {
    createUSMAllocatorsRecursive(Device);
  }
  // Create USM allocator context for host. Device and Shared USM allocations
  // are device-specific. Host allocations are not device-dependent therefore
  // we don't need a map with device as key.
  HostMemAllocContext = std::make_unique<USMAllocContext>(
      std::unique_ptr<SystemMemory>(new USMHostMemoryAlloc(this)),
      USMAllocatorConfigInstance.Configs[usm_settings::MemType::Host]);

  // We may allocate memory to this root device so create allocators.
  if (SingleRootDevice &&
      DeviceMemAllocContexts.find(SingleRootDevice->ZeDevice) ==
          DeviceMemAllocContexts.end()) {
    createUSMAllocators(SingleRootDevice);
  }

  // Create the immediate command list to be used for initializations.
  // Created as synchronous so level-zero performs implicit synchronization and
  // there is no need to query for completion in the plugin
  //
  // TODO: we use Device[0] here as the single immediate command-list
  // for buffer creation and migration. Initialization is in
  // in sync and is always performed to Devices[0] as well but
  // D2D migartion, if no P2P, is broken since it should use
  // immediate command-list for the specfic devices, and this single one.
  //
  pi_device Device = SingleRootDevice ? SingleRootDevice : Devices[0];

  // Prefer to use copy engine for initialization copies,
  // if available and allowed (main copy engine with index 0).
  ZeStruct<ze_command_queue_desc_t> ZeCommandQueueDesc;
  const auto &Range = getRangeOfAllowedCopyEngines((zer_device_handle_t)Device);
  ZeCommandQueueDesc.ordinal =
      Device->QueueGroup[_pi_device::queue_group_info_t::Compute].ZeOrdinal;
  if (Range.first >= 0 &&
      Device->QueueGroup[_pi_device::queue_group_info_t::MainCopy].ZeOrdinal !=
          -1)
    ZeCommandQueueDesc.ordinal =
        Device->QueueGroup[_pi_device::queue_group_info_t::MainCopy].ZeOrdinal;

  ZeCommandQueueDesc.index = 0;
  ZeCommandQueueDesc.mode = ZE_COMMAND_QUEUE_MODE_SYNCHRONOUS;
  ZE_CALL(
      zeCommandListCreateImmediate,
      (ZeContext, Device->ZeDevice, &ZeCommandQueueDesc, &ZeCommandListInit));
  return PI_SUCCESS;
}

pi_result _pi_context::finalize() {
  // This function is called when pi_context is deallocated, piContextRelease.
  // There could be some memory that may have not been deallocated.
  // For example, event and event pool caches would be still alive.

  if (!DisableEventsCaching) {
    std::scoped_lock<pi_mutex> Lock(EventCacheMutex);
    for (auto &EventCache : EventCaches) {
      for (auto &Event : EventCache) {
        ZE_CALL(zeEventDestroy, (Event->ZeEvent));
        delete Event;
      }
      EventCache.clear();
    }
  }
  {
    std::scoped_lock<pi_mutex> Lock(ZeEventPoolCacheMutex);
    for (auto &ZePoolCache : ZeEventPoolCache) {
      for (auto &ZePool : ZePoolCache)
        ZE_CALL(zeEventPoolDestroy, (ZePool));
      ZePoolCache.clear();
    }
  }

  // Destroy the command list used for initializations
  ZE_CALL(zeCommandListDestroy, (ZeCommandListInit));

  std::scoped_lock<pi_mutex> Lock(ZeCommandListCacheMutex);
  for (auto &List : ZeComputeCommandListCache) {
    for (ze_command_list_handle_t &ZeCommandList : List.second) {
      if (ZeCommandList)
        ZE_CALL(zeCommandListDestroy, (ZeCommandList));
    }
  }
  for (auto &List : ZeCopyCommandListCache) {
    for (ze_command_list_handle_t &ZeCommandList : List.second) {
      if (ZeCommandList)
        ZE_CALL(zeCommandListDestroy, (ZeCommandList));
    }
  }
  return PI_SUCCESS;
}

bool pi_command_list_info_t::isCopy(pi_queue Queue) const {
  return ZeQueueGroupOrdinal !=
         (uint32_t)Queue->Device
             ->QueueGroup[_pi_device::queue_group_info_t::type::Compute]
             .ZeOrdinal;
}

bool _pi_queue::isInOrderQueue() const {
  // If out-of-order queue property is not set, then this is a in-order queue.
  return ((this->Properties & PI_QUEUE_FLAG_OUT_OF_ORDER_EXEC_MODE_ENABLE) ==
          0);
}

bool _pi_queue::isDiscardEvents() const {
  return ((this->Properties & PI_EXT_ONEAPI_QUEUE_FLAG_DISCARD_EVENTS) != 0);
}

bool _pi_queue::isPriorityLow() const {
  return ((this->Properties & PI_EXT_ONEAPI_QUEUE_FLAG_PRIORITY_LOW) != 0);
}

bool _pi_queue::isPriorityHigh() const {
  return ((this->Properties & PI_EXT_ONEAPI_QUEUE_FLAG_PRIORITY_HIGH) != 0);
}

pi_result _pi_queue::resetCommandList(pi_command_list_ptr_t CommandList,
                                      bool MakeAvailable,
                                      std::vector<pi_event> &EventListToCleanup,
                                      bool CheckStatus) {
  bool UseCopyEngine = CommandList->second.isCopy(this);

  // Immediate commandlists do not have an associated fence.
  if (CommandList->second.ZeFence != nullptr) {
    // Fence had been signalled meaning the associated command-list completed.
    // Reset the fence and put the command list into a cache for reuse in PI
    // calls.
    ZE_CALL(zeFenceReset, (CommandList->second.ZeFence));
    ZE_CALL(zeCommandListReset, (CommandList->first));
    CommandList->second.ZeFenceInUse = false;
    CommandList->second.IsClosed = false;
  }

  auto &EventList = CommandList->second.EventList;
  // Check if standard commandlist or fully synced in-order queue.
  // If one of those conditions is met then we are sure that all events are
  // completed so we don't need to check event status.
  if (!CheckStatus || CommandList->second.ZeFence != nullptr ||
      (isInOrderQueue() && !LastCommandEvent)) {
    // Remember all the events in this command list which needs to be
    // released/cleaned up and clear event list associated with command list.
    std::move(std::begin(EventList), std::end(EventList),
              std::back_inserter(EventListToCleanup));
    EventList.clear();
  } else if (!isDiscardEvents()) {
    // For immediate commandlist reset only those events that have signalled.
    // If events in the queue are discarded then we can't check their status.
    for (auto it = EventList.begin(); it != EventList.end();) {
      std::scoped_lock<pi_shared_mutex> EventLock((*it)->Mutex);
      ze_result_t ZeResult =
          (*it)->Completed
              ? ZE_RESULT_SUCCESS
              : ZE_CALL_NOCHECK(zeEventQueryStatus, ((*it)->ZeEvent));
      // Break early as soon as we found first incomplete event because next
      // events are submitted even later. We are not trying to find all
      // completed events here because it may be costly. I.e. we are checking
      // only elements which are most likely completed because they were
      // submitted earlier. It is guaranteed that all events will be eventually
      // cleaned up at queue sync/release.
      if (ZeResult == ZE_RESULT_NOT_READY)
        break;

      if (ZeResult != ZE_RESULT_SUCCESS)
        return mapError(ZeResult);

      EventListToCleanup.push_back(std::move((*it)));
      it = EventList.erase(it);
    }
  }

  // Standard commandlists move in and out of the cache as they are recycled.
  // Immediate commandlists are always available.
  if (CommandList->second.ZeFence != nullptr && MakeAvailable) {
    std::scoped_lock<pi_mutex> Lock(this->Context->ZeCommandListCacheMutex);
    auto &ZeCommandListCache =
        UseCopyEngine
            ? this->Context->ZeCopyCommandListCache[this->Device->ZeDevice]
            : this->Context->ZeComputeCommandListCache[this->Device->ZeDevice];
    ZeCommandListCache.push_back(CommandList->first);
  }

  return PI_SUCCESS;
}

// Configuration of the command-list batching.
struct zeCommandListBatchConfig {
  // Default value of 0. This specifies to use dynamic batch size adjustment.
  // Other values will try to collect specified amount of commands.
  pi_uint32 Size{0};

  // If doing dynamic batching, specifies start batch size.
  pi_uint32 DynamicSizeStart{4};

  // The maximum size for dynamic batch.
  pi_uint32 DynamicSizeMax{64};

  // The step size for dynamic batch increases.
  pi_uint32 DynamicSizeStep{1};

  // Thresholds for when increase batch size (number of closed early is small
  // and number of closed full is high).
  pi_uint32 NumTimesClosedEarlyThreshold{3};
  pi_uint32 NumTimesClosedFullThreshold{8};

  // Tells the starting size of a batch.
  pi_uint32 startSize() const { return Size > 0 ? Size : DynamicSizeStart; }
  // Tells is we are doing dynamic batch size adjustment.
  bool dynamic() const { return Size == 0; }
};

// Helper function to initialize static variables that holds batch config info
// for compute and copy command batching.
static const zeCommandListBatchConfig ZeCommandListBatchConfig(bool IsCopy) {
  zeCommandListBatchConfig Config{}; // default initialize

  // Default value of 0. This specifies to use dynamic batch size adjustment.
  const auto BatchSizeStr =
      (IsCopy) ? std::getenv("SYCL_PI_LEVEL_ZERO_COPY_BATCH_SIZE")
               : std::getenv("SYCL_PI_LEVEL_ZERO_BATCH_SIZE");
  if (BatchSizeStr) {
    pi_int32 BatchSizeStrVal = std::atoi(BatchSizeStr);
    // Level Zero may only support a limted number of commands per command
    // list.  The actual upper limit is not specified by the Level Zero
    // Specification.  For now we allow an arbitrary upper limit.
    if (BatchSizeStrVal > 0) {
      Config.Size = BatchSizeStrVal;
    } else if (BatchSizeStrVal == 0) {
      Config.Size = 0;
      // We are requested to do dynamic batching. Collect specifics, if any.
      // The extended format supported is ":" separated values.
      //
      // NOTE: these extra settings are experimental and are intended to
      // be used only for finding a better default heuristic.
      //
      std::string BatchConfig(BatchSizeStr);
      size_t Ord = 0;
      size_t Pos = 0;
      while (true) {
        if (++Ord > 5)
          break;

        Pos = BatchConfig.find(":", Pos);
        if (Pos == std::string::npos)
          break;
        ++Pos; // past the ":"

        pi_uint32 Val;
        try {
          Val = std::stoi(BatchConfig.substr(Pos));
        } catch (...) {
          if (IsCopy)
            zePrint(
                "SYCL_PI_LEVEL_ZERO_COPY_BATCH_SIZE: failed to parse value\n");
          else
            zePrint("SYCL_PI_LEVEL_ZERO_BATCH_SIZE: failed to parse value\n");
          break;
        }
        switch (Ord) {
        case 1:
          Config.DynamicSizeStart = Val;
          break;
        case 2:
          Config.DynamicSizeMax = Val;
          break;
        case 3:
          Config.DynamicSizeStep = Val;
          break;
        case 4:
          Config.NumTimesClosedEarlyThreshold = Val;
          break;
        case 5:
          Config.NumTimesClosedFullThreshold = Val;
          break;
        default:
          die("Unexpected batch config");
        }
        if (IsCopy)
          zePrint("SYCL_PI_LEVEL_ZERO_COPY_BATCH_SIZE: dynamic batch param "
                  "#%d: %d\n",
                  (int)Ord, (int)Val);
        else
          zePrint(
              "SYCL_PI_LEVEL_ZERO_BATCH_SIZE: dynamic batch param #%d: %d\n",
              (int)Ord, (int)Val);
      };

    } else {
      // Negative batch sizes are silently ignored.
      if (IsCopy)
        zePrint("SYCL_PI_LEVEL_ZERO_COPY_BATCH_SIZE: ignored negative value\n");
      else
        zePrint("SYCL_PI_LEVEL_ZERO_BATCH_SIZE: ignored negative value\n");
    }
  }
  return Config;
}

// Static variable that holds batch config info for compute command batching.
static const zeCommandListBatchConfig ZeCommandListBatchComputeConfig = [] {
  using IsCopy = bool;
  return ZeCommandListBatchConfig(IsCopy{false});
}();

// Static variable that holds batch config info for copy command batching.
static const zeCommandListBatchConfig ZeCommandListBatchCopyConfig = [] {
  using IsCopy = bool;
  return ZeCommandListBatchConfig(IsCopy{true});
}();

_pi_queue::_pi_queue(std::vector<ze_command_queue_handle_t> &ComputeQueues,
                     std::vector<ze_command_queue_handle_t> &CopyQueues,
                     pi_context Context, pi_device Device,
                     bool OwnZeCommandQueue,
                     pi_queue_properties PiQueueProperties,
                     int ForceComputeIndex, bool OldAPI)
    : Context{Context}, Device{Device}, OwnZeCommandQueue{OwnZeCommandQueue},
      Properties(PiQueueProperties) {

  // Set the type of commandlists the queue will use.
  bool Default;
  UsingImmCmdLists = Device->useImmediateCommandLists(Default);
  if (OldAPI && Default)
    // The default when called from pre-compiled binaries is to not use
    // immediate command lists.
    UsingImmCmdLists = false;
  zePrint("Queue %p ImmCmdList mode = %d\n", this, UsingImmCmdLists);

  // Compute group initialization.
  // First, see if the queue's device allows for round-robin or it is
  // fixed to one particular compute CCS (it is so for sub-sub-devices).
  auto &ComputeQueueGroupInfo = Device->QueueGroup[queue_type::Compute];
  pi_queue_group_t ComputeQueueGroup{this, queue_type::Compute};
  ComputeQueueGroup.ZeQueues = ComputeQueues;
  // Create space to hold immediate commandlists corresponding to the
  // ZeQueues
<<<<<<< HEAD
  if (UsingImmCmdLists) {
=======
  if (Device->ImmCommandListUsed) {
>>>>>>> 37960cda
    ComputeQueueGroup.ImmCmdLists = std::vector<pi_command_list_ptr_t>(
        ComputeQueueGroup.ZeQueues.size(), CommandListMap.end());
  }
  if (ComputeQueueGroupInfo.ZeIndex >= 0) {
    // Sub-sub-device

    // sycl::ext::intel::property::queue::compute_index works with any
    // backend/device by allowing single zero index if multiple compute CCSes
    // are not supported. Sub-sub-device falls into the same bucket.
    assert(ForceComputeIndex <= 0);
    ComputeQueueGroup.LowerIndex = ComputeQueueGroupInfo.ZeIndex;
    ComputeQueueGroup.UpperIndex = ComputeQueueGroupInfo.ZeIndex;
    ComputeQueueGroup.NextIndex = ComputeQueueGroupInfo.ZeIndex;
  } else if (ForceComputeIndex >= 0) {
    ComputeQueueGroup.LowerIndex = ForceComputeIndex;
    ComputeQueueGroup.UpperIndex = ForceComputeIndex;
    ComputeQueueGroup.NextIndex = ForceComputeIndex;
  } else {
    // Set-up to round-robin across allowed range of engines.
    uint32_t FilterLowerIndex = getRangeOfAllowedComputeEngines().first;
    uint32_t FilterUpperIndex = getRangeOfAllowedComputeEngines().second;
    FilterUpperIndex = std::min((size_t)FilterUpperIndex,
                                FilterLowerIndex + ComputeQueues.size() - 1);
    if (FilterLowerIndex <= FilterUpperIndex) {
      ComputeQueueGroup.LowerIndex = FilterLowerIndex;
      ComputeQueueGroup.UpperIndex = FilterUpperIndex;
      ComputeQueueGroup.NextIndex = ComputeQueueGroup.LowerIndex;
    } else {
      die("No compute queue available/allowed.");
    }
  }
<<<<<<< HEAD
  if (UsingImmCmdLists) {
=======
  if (Device->ImmCommandListUsed) {
>>>>>>> 37960cda
    // Create space to hold immediate commandlists corresponding to the
    // ZeQueues
    ComputeQueueGroup.ImmCmdLists = std::vector<pi_command_list_ptr_t>(
        ComputeQueueGroup.ZeQueues.size(), CommandListMap.end());
  }

  // Thread id will be used to create separate queue groups per thread.
  auto TID = std::this_thread::get_id();
  ComputeQueueGroupsByTID.insert({TID, ComputeQueueGroup});

  // Copy group initialization.
  pi_queue_group_t CopyQueueGroup{this, queue_type::MainCopy};
  const auto &Range = getRangeOfAllowedCopyEngines((zer_device_handle_t)Device);
  if (Range.first < 0 || Range.second < 0) {
    // We are asked not to use copy engines, just do nothing.
    // Leave CopyQueueGroup.ZeQueues empty, and it won't be used.
  } else {
    uint32_t FilterLowerIndex = Range.first;
    uint32_t FilterUpperIndex = Range.second;
    FilterUpperIndex = std::min((size_t)FilterUpperIndex,
                                FilterLowerIndex + CopyQueues.size() - 1);
    if (FilterLowerIndex <= FilterUpperIndex) {
      CopyQueueGroup.ZeQueues = CopyQueues;
      CopyQueueGroup.LowerIndex = FilterLowerIndex;
      CopyQueueGroup.UpperIndex = FilterUpperIndex;
      CopyQueueGroup.NextIndex = CopyQueueGroup.LowerIndex;
      // Create space to hold immediate commandlists corresponding to the
      // ZeQueues
<<<<<<< HEAD
      if (UsingImmCmdLists) {
=======
      if (Device->ImmCommandListUsed) {
>>>>>>> 37960cda
        CopyQueueGroup.ImmCmdLists = std::vector<pi_command_list_ptr_t>(
            CopyQueueGroup.ZeQueues.size(), CommandListMap.end());
      }
    }
  }
  CopyQueueGroupsByTID.insert({TID, CopyQueueGroup});

  // Initialize compute/copy command batches.
  ComputeCommandBatch.OpenCommandList = CommandListMap.end();
  CopyCommandBatch.OpenCommandList = CommandListMap.end();
  ComputeCommandBatch.QueueBatchSize =
      ZeCommandListBatchComputeConfig.startSize();
  CopyCommandBatch.QueueBatchSize = ZeCommandListBatchCopyConfig.startSize();
}

static pi_result CleanupCompletedEvent(pi_event Event,
                                       bool QueueLocked = false);

// Helper function to perform the necessary cleanup of the events from reset cmd
// list.
static pi_result
CleanupEventListFromResetCmdList(std::vector<pi_event> &EventListToCleanup,
                                 bool QueueLocked = false) {
  for (auto &Event : EventListToCleanup) {
    // We don't need to synchronize the events since the fence associated with
    // the command list was synchronized.
    {
      std::scoped_lock<pi_shared_mutex> EventLock(Event->Mutex);
      Event->Completed = true;
    }
    PI_CALL(CleanupCompletedEvent(Event, QueueLocked));
    // This event was removed from the command list, so decrement ref count
    // (it was incremented when they were added to the command list).
    PI_CALL(piEventReleaseInternal(Event));
  }
  return PI_SUCCESS;
}

/// @brief Cleanup events in the immediate lists of the queue.
/// @param Queue Queue where events need to be cleaned up.
/// @param QueueLocked Indicates if the queue mutex is locked by caller.
/// @param QueueSynced 'true' if queue was synchronized before the
/// call and no other commands were submitted after synchronization, 'false'
/// otherwise.
/// @param CompletedEvent Hint providing an event which was synchronized before
/// the call, in case of in-order queue it allows to cleanup all preceding
/// events.
/// @return PI_SUCCESS if successful, PI error code otherwise.
static pi_result CleanupEventsInImmCmdLists(pi_queue Queue,
                                            bool QueueLocked = false,
                                            bool QueueSynced = false,
                                            pi_event CompletedEvent = nullptr) {
  // Handle only immediate command lists here.
<<<<<<< HEAD
  if (!Queue || !Queue->UsingImmCmdLists)
=======
  if (!Queue || !Queue->Device->ImmCommandListUsed)
>>>>>>> 37960cda
    return PI_SUCCESS;

  std::vector<pi_event> EventListToCleanup;
  {
    std::unique_lock<pi_shared_mutex> QueueLock(Queue->Mutex, std::defer_lock);
    if (!QueueLocked)
      QueueLock.lock();
    // If queue is locked and fully synchronized then cleanup all events.
    // If queue is not locked then by this time there may be new submitted
    // commands so we can't do full cleanup.
    if (QueueLocked &&
        (QueueSynced || (Queue->isInOrderQueue() &&
                         (CompletedEvent == Queue->LastCommandEvent ||
                          !Queue->LastCommandEvent)))) {
      Queue->LastCommandEvent = nullptr;
      for (auto &&It = Queue->CommandListMap.begin();
           It != Queue->CommandListMap.end(); ++It) {
        PI_CALL(Queue->resetCommandList(It, true, EventListToCleanup,
                                        /* CheckStatus */ false));
      }
    } else if (Queue->isInOrderQueue() && CompletedEvent) {
      // If the queue is in-order and we have information about completed event
      // then cleanup all events in the command list preceding to CompletedEvent
      // including itself.

      // Check that the comleted event has associated command list.
      if (!(CompletedEvent->CommandList &&
            CompletedEvent->CommandList.value() != Queue->CommandListMap.end()))
        return PI_SUCCESS;

      auto &CmdListEvents =
          CompletedEvent->CommandList.value()->second.EventList;
      auto CompletedEventIt =
          std::find(CmdListEvents.begin(), CmdListEvents.end(), CompletedEvent);
      if (CompletedEventIt != CmdListEvents.end()) {
        // We can cleanup all events prior to the completed event in this
        // command list and completed event itself.
        // TODO: we can potentially cleanup more events here by finding
        // completed events on another command lists, but it is currently not
        // implemented.
        std::move(std::begin(CmdListEvents), CompletedEventIt + 1,
                  std::back_inserter(EventListToCleanup));
        CmdListEvents.erase(CmdListEvents.begin(), CompletedEventIt + 1);
      }
    } else {
      // Fallback to resetCommandList over all command lists.
      for (auto &&It = Queue->CommandListMap.begin();
           It != Queue->CommandListMap.end(); ++It) {
        PI_CALL(Queue->resetCommandList(It, true, EventListToCleanup,
                                        /* CheckStatus */ true));
      }
    }
  }
  PI_CALL(CleanupEventListFromResetCmdList(EventListToCleanup, QueueLocked));
  return PI_SUCCESS;
}

/// @brief Reset signalled command lists in the queue and put them to the cache
/// of command lists. Also cleanup events associated with signalled command
/// lists. Queue must not be locked by the caller.
/// @param Queue Queue where we look for signalled command lists and cleanup
/// events.
/// @return PI_SUCCESS if successful, PI error code otherwise.
static pi_result resetCommandLists(pi_queue Queue) {
  // Handle immediate command lists here, they don't need to be reset and we
  // only need to cleanup events.
<<<<<<< HEAD
  if (Queue->UsingImmCmdLists) {
=======
  if (Queue->Device->ImmCommandListUsed) {
>>>>>>> 37960cda
    PI_CALL(CleanupEventsInImmCmdLists(Queue));
    return PI_SUCCESS;
  }

  // We need events to be cleaned up out of scope where queue is locked to avoid
  // nested locks, because event cleanup requires event to be locked. Nested
  // locks are hard to control and can cause deadlocks if mutexes are locked in
  // different order.
  std::vector<pi_event> EventListToCleanup;
  {
    // We check for command lists that have been already signalled, but have not
    // been added to the available list yet. Each command list has a fence
    // associated which tracks if a command list has completed dispatch of its
    // commands and is ready for reuse. If a command list is found to have been
    // signalled, then the command list & fence are reset and command list is
    // returned to the command list cache. All events associated with command
    // list are cleaned up if command list was reset.
    std::unique_lock<pi_shared_mutex> QueueLock(Queue->Mutex);
    for (auto &&it = Queue->CommandListMap.begin();
         it != Queue->CommandListMap.end(); ++it) {
      // Immediate commandlists don't use a fence and are handled separately
      // above.
      assert(it->second.ZeFence != nullptr);
      // It is possible that the fence was already noted as signalled and
      // reset. In that case the ZeFenceInUse flag will be false.
      if (it->second.ZeFenceInUse) {
        ze_result_t ZeResult =
            ZE_CALL_NOCHECK(zeFenceQueryStatus, (it->second.ZeFence));
        if (ZeResult == ZE_RESULT_SUCCESS)
          PI_CALL(Queue->resetCommandList(it, true, EventListToCleanup));
      }
    }
  }
  CleanupEventListFromResetCmdList(EventListToCleanup);
  return PI_SUCCESS;
}

// Retrieve an available command list to be used in a PI call.
pi_result _pi_context::getAvailableCommandList(
    pi_queue Queue, pi_command_list_ptr_t &CommandList, bool UseCopyEngine,
    bool AllowBatching, ze_command_queue_handle_t *ForcedCmdQueue) {
  // Immediate commandlists have been pre-allocated and are always available.
<<<<<<< HEAD
  if (Queue->UsingImmCmdLists) {
=======
  if (Queue->Device->ImmCommandListUsed) {
>>>>>>> 37960cda
    CommandList = Queue->getQueueGroup(UseCopyEngine).getImmCmdList();
    if (CommandList->second.EventList.size() >
        ImmCmdListsEventCleanupThreshold) {
      std::vector<pi_event> EventListToCleanup;
      Queue->resetCommandList(CommandList, false, EventListToCleanup);
      CleanupEventListFromResetCmdList(EventListToCleanup, true);
    }
    PI_CALL(Queue->insertStartBarrierIfDiscardEventsMode(CommandList));
    if (auto Res = Queue->insertActiveBarriers(CommandList, UseCopyEngine))
      return Res;
    return PI_SUCCESS;
  }

  auto &CommandBatch =
      UseCopyEngine ? Queue->CopyCommandBatch : Queue->ComputeCommandBatch;
  // Handle batching of commands
  // First see if there is an command-list open for batching commands
  // for this queue.
  if (Queue->hasOpenCommandList(UseCopyEngine)) {
    if (AllowBatching) {
      CommandList = CommandBatch.OpenCommandList;
      PI_CALL(Queue->insertStartBarrierIfDiscardEventsMode(CommandList));
      return PI_SUCCESS;
    }
    // If this command isn't allowed to be batched or doesn't match the forced
    // command queue, then we need to go ahead and execute what is already in
    // the batched list, and then go on to process this. On exit from
    // executeOpenCommandList OpenCommandList will be invalidated.
    if (auto Res = Queue->executeOpenCommandList(UseCopyEngine))
      return Res;
    // Note that active barriers do not need to be inserted here as they will
    // have been enqueued into the command-list when they were created.
  }

  // Create/Reuse the command list, because in Level Zero commands are added to
  // the command lists, and later are then added to the command queue.
  // Each command list is paired with an associated fence to track when the
  // command list is available for reuse.
  _pi_result pi_result = PI_ERROR_OUT_OF_RESOURCES;

  // Initally, we need to check if a command list has already been created
  // on this device that is available for use. If so, then reuse that
  // Level-Zero Command List and Fence for this PI call.
  {
    // Make sure to acquire the lock before checking the size, or there
    // will be a race condition.
    std::scoped_lock<pi_mutex> Lock(Queue->Context->ZeCommandListCacheMutex);
    // Under mutex since operator[] does insertion on the first usage for every
    // unique ZeDevice.
    auto &ZeCommandListCache =
        UseCopyEngine
            ? Queue->Context->ZeCopyCommandListCache[Queue->Device->ZeDevice]
            : Queue->Context
                  ->ZeComputeCommandListCache[Queue->Device->ZeDevice];

    for (auto ZeCommandListIt = ZeCommandListCache.begin();
         ZeCommandListIt != ZeCommandListCache.end(); ++ZeCommandListIt) {
      auto &ZeCommandList = *ZeCommandListIt;
      auto it = Queue->CommandListMap.find(ZeCommandList);
      if (it != Queue->CommandListMap.end()) {
        if (ForcedCmdQueue && *ForcedCmdQueue != it->second.ZeQueue)
          continue;
        CommandList = it;
        if (CommandList->second.ZeFence != nullptr)
          CommandList->second.ZeFenceInUse = true;
      } else {
        // If there is a command list available on this context, but it
        // wasn't yet used in this queue then create a new entry in this
        // queue's map to hold the fence and other associated command
        // list information.
        auto &QGroup = Queue->getQueueGroup(UseCopyEngine);
        uint32_t QueueGroupOrdinal;
        auto &ZeCommandQueue = ForcedCmdQueue
                                   ? *ForcedCmdQueue
                                   : QGroup.getZeQueue(&QueueGroupOrdinal);
        if (ForcedCmdQueue)
          QueueGroupOrdinal = QGroup.getCmdQueueOrdinal(ZeCommandQueue);

        ze_fence_handle_t ZeFence;
        ZeStruct<ze_fence_desc_t> ZeFenceDesc;
        ZE_CALL(zeFenceCreate, (ZeCommandQueue, &ZeFenceDesc, &ZeFence));
        CommandList = Queue->CommandListMap
                          .emplace(ZeCommandList,
                                   pi_command_list_info_t{ZeFence, true, false,
                                                          ZeCommandQueue,
                                                          QueueGroupOrdinal})
                          .first;
      }
      ZeCommandListCache.erase(ZeCommandListIt);
      if (auto Res = Queue->insertStartBarrierIfDiscardEventsMode(CommandList))
        return Res;
      if (auto Res = Queue->insertActiveBarriers(CommandList, UseCopyEngine))
        return Res;
      return PI_SUCCESS;
    }
  }

  // If there are no available command lists in the cache, then we check for
  // command lists that have already signalled, but have not been added to the
  // available list yet. Each command list has a fence associated which tracks
  // if a command list has completed dispatch of its commands and is ready for
  // reuse. If a command list is found to have been signalled, then the
  // command list & fence are reset and we return.
  for (auto it = Queue->CommandListMap.begin();
       it != Queue->CommandListMap.end(); ++it) {
    // Make sure this is the command list type needed.
    if (UseCopyEngine != it->second.isCopy(Queue))
      continue;

    ze_result_t ZeResult =
        ZE_CALL_NOCHECK(zeFenceQueryStatus, (it->second.ZeFence));
    if (ZeResult == ZE_RESULT_SUCCESS) {
      std::vector<pi_event> EventListToCleanup;
      Queue->resetCommandList(it, false, EventListToCleanup);
      CleanupEventListFromResetCmdList(EventListToCleanup,
                                       true /* QueueLocked */);
      CommandList = it;
      CommandList->second.ZeFenceInUse = true;
      if (auto Res = Queue->insertStartBarrierIfDiscardEventsMode(CommandList))
        return Res;
      return PI_SUCCESS;
    }
  }

  // If there are no available command lists nor signalled command lists,
  // then we must create another command list.
  pi_result = Queue->createCommandList(UseCopyEngine, CommandList);
  CommandList->second.ZeFenceInUse = true;
  return pi_result;
}

_pi_queue::pi_queue_group_t &_pi_queue::getQueueGroup(bool UseCopyEngine) {
  auto &Map = (UseCopyEngine ? CopyQueueGroupsByTID : ComputeQueueGroupsByTID);
  auto &InitialGroup = Map.begin()->second;

  // Check if thread-specifc immediate commandlists are requested.
<<<<<<< HEAD
  bool Default;
  if (Device->useImmediateCommandLists(Default) ==
      _pi_device::PerThreadPerQueue) {
=======
  if (Device->ImmCommandListUsed == _pi_device::PerThreadPerQueue) {
>>>>>>> 37960cda
    // Thread id is used to create separate imm cmdlists per thread.
    auto Result = Map.insert({std::this_thread::get_id(), InitialGroup});
    auto &QueueGroupRef = Result.first->second;
    // If an entry for this thread does not exists, create an entry.
    if (Result.second) {
      // Create space for immediate commandlists, which are created on demand.
      QueueGroupRef.ImmCmdLists = std::vector<pi_command_list_ptr_t>(
          InitialGroup.ZeQueues.size(), CommandListMap.end());
    }
    return QueueGroupRef;
  }

  // If not PerThreadPerQueue then use the groups from Queue creation time.
  return InitialGroup;
}

// Helper function to create a new command-list to this queue and associated
// fence tracking its completion. This command list & fence are added to the
// map of command lists in this queue with ZeFenceInUse = false.
// The caller must hold a lock of the queue already.
pi_result
_pi_queue::createCommandList(bool UseCopyEngine,
                             pi_command_list_ptr_t &CommandList,
                             ze_command_queue_handle_t *ForcedCmdQueue) {

  ze_fence_handle_t ZeFence;
  ZeStruct<ze_fence_desc_t> ZeFenceDesc;
  ze_command_list_handle_t ZeCommandList;

  uint32_t QueueGroupOrdinal;
  auto &QGroup = getQueueGroup(UseCopyEngine);
  auto &ZeCommandQueue =
      ForcedCmdQueue ? *ForcedCmdQueue : QGroup.getZeQueue(&QueueGroupOrdinal);
  if (ForcedCmdQueue)
    QueueGroupOrdinal = QGroup.getCmdQueueOrdinal(ZeCommandQueue);

  ZeStruct<ze_command_list_desc_t> ZeCommandListDesc;
  ZeCommandListDesc.commandQueueGroupOrdinal = QueueGroupOrdinal;

  ZE_CALL(zeCommandListCreate, (Context->ZeContext, Device->ZeDevice,
                                &ZeCommandListDesc, &ZeCommandList));

  ZE_CALL(zeFenceCreate, (ZeCommandQueue, &ZeFenceDesc, &ZeFence));
  std::tie(CommandList, std::ignore) = CommandListMap.insert(
      std::pair<ze_command_list_handle_t, pi_command_list_info_t>(
          ZeCommandList,
          {ZeFence, false, false, ZeCommandQueue, QueueGroupOrdinal}));

  PI_CALL(insertStartBarrierIfDiscardEventsMode(CommandList));
  PI_CALL(insertActiveBarriers(CommandList, UseCopyEngine));
  return PI_SUCCESS;
}

void _pi_queue::adjustBatchSizeForFullBatch(bool IsCopy) {
  auto &CommandBatch = IsCopy ? CopyCommandBatch : ComputeCommandBatch;
  auto &ZeCommandListBatchConfig =
      IsCopy ? ZeCommandListBatchCopyConfig : ZeCommandListBatchComputeConfig;
  pi_uint32 &QueueBatchSize = CommandBatch.QueueBatchSize;
  // QueueBatchSize of 0 means never allow batching.
  if (QueueBatchSize == 0 || !ZeCommandListBatchConfig.dynamic())
    return;
  CommandBatch.NumTimesClosedFull += 1;

  // If the number of times the list has been closed early is low, and
  // the number of times it has been closed full is high, then raise
  // the batching size slowly. Don't raise it if it is already pretty
  // high.
  if (CommandBatch.NumTimesClosedEarly <=
          ZeCommandListBatchConfig.NumTimesClosedEarlyThreshold &&
      CommandBatch.NumTimesClosedFull >
          ZeCommandListBatchConfig.NumTimesClosedFullThreshold) {
    if (QueueBatchSize < ZeCommandListBatchConfig.DynamicSizeMax) {
      QueueBatchSize += ZeCommandListBatchConfig.DynamicSizeStep;
      zePrint("Raising QueueBatchSize to %d\n", QueueBatchSize);
    }
    CommandBatch.NumTimesClosedEarly = 0;
    CommandBatch.NumTimesClosedFull = 0;
  }
}

void _pi_queue::adjustBatchSizeForPartialBatch(bool IsCopy) {
  auto &CommandBatch = IsCopy ? CopyCommandBatch : ComputeCommandBatch;
  auto &ZeCommandListBatchConfig =
      IsCopy ? ZeCommandListBatchCopyConfig : ZeCommandListBatchComputeConfig;
  pi_uint32 &QueueBatchSize = CommandBatch.QueueBatchSize;
  // QueueBatchSize of 0 means never allow batching.
  if (QueueBatchSize == 0 || !ZeCommandListBatchConfig.dynamic())
    return;
  CommandBatch.NumTimesClosedEarly += 1;

  // If we are closing early more than about 3x the number of times
  // it is closing full, lower the batch size to the value of the
  // current open command list. This is trying to quickly get to a
  // batch size that will be able to be closed full at least once
  // in a while.
  if (CommandBatch.NumTimesClosedEarly >
      (CommandBatch.NumTimesClosedFull + 1) * 3) {
    QueueBatchSize = CommandBatch.OpenCommandList->second.size() - 1;
    if (QueueBatchSize < 1)
      QueueBatchSize = 1;
    zePrint("Lowering QueueBatchSize to %d\n", QueueBatchSize);
    CommandBatch.NumTimesClosedEarly = 0;
    CommandBatch.NumTimesClosedFull = 0;
  }
}

void _pi_queue::CaptureIndirectAccesses() {
  for (auto &Kernel : KernelsToBeSubmitted) {
    if (!Kernel->hasIndirectAccess())
      continue;

    auto &Contexts = Device->Platform->Contexts;
    for (auto &Ctx : Contexts) {
      for (auto &Elem : Ctx->MemAllocs) {
        const auto &Pair = Kernel->MemAllocs.insert(&Elem);
        // Kernel is referencing this memory allocation from now.
        // If this memory allocation was already captured for this kernel, it
        // means that kernel is submitted several times. Increase reference
        // count only once because we release all allocations only when
        // SubmissionsCount turns to 0. We don't want to know how many times
        // allocation was retained by each submission.
        if (Pair.second)
          Elem.second.RefCount.increment();
      }
    }
    Kernel->SubmissionsCount++;
  }
  KernelsToBeSubmitted.clear();
}

pi_result _pi_queue::executeCommandList(pi_command_list_ptr_t CommandList,
                                        bool IsBlocking,
                                        bool OKToBatchCommand) {
  // Do nothing if command list is already closed.
  if (CommandList->second.IsClosed)
    return PI_SUCCESS;

  bool UseCopyEngine = CommandList->second.isCopy(this);

  // If the current LastCommandEvent is the nullptr, then it means
  // either that no command has ever been issued to the queue
  // or it means that the LastCommandEvent has been signalled and
  // therefore that this Queue is idle.
  //
  // NOTE: this behavior adds some flakyness to the batching
  // since last command's event may or may not be completed by the
  // time we get here depending on timings and system/gpu load.
  // So, disable it for modes where we print PI traces. Printing
  // traces incurs much different timings than real execution
  // ansyway, and many regression tests use it.
  //
  bool CurrentlyEmpty = !PrintTrace && this->LastCommandEvent == nullptr;

  // The list can be empty if command-list only contains signals of proxy
  // events. It is possible that executeCommandList is called twice for the same
  // command list without new appended command. We don't to want process the
  // same last command event twice that's why additionally check that new
  // command was appended to the command list.
  if (!CommandList->second.EventList.empty() &&
      this->LastCommandEvent != CommandList->second.EventList.back()) {
    this->LastCommandEvent = CommandList->second.EventList.back();
    if (doReuseDiscardedEvents()) {
      PI_CALL(resetDiscardedEvent(CommandList));
    }
  }

  this->LastUsedCommandList = CommandList;

<<<<<<< HEAD
  if (!UsingImmCmdLists) {
=======
  if (!Device->ImmCommandListUsed) {
>>>>>>> 37960cda
    // Batch if allowed to, but don't batch if we know there are no kernels
    // from this queue that are currently executing.  This is intended to get
    // kernels started as soon as possible when there are no kernels from this
    // queue awaiting execution, while allowing batching to occur when there
    // are kernels already executing. Also, if we are using fixed size batching,
    // as indicated by !ZeCommandListBatch.dynamic(), then just ignore
    // CurrentlyEmpty as we want to strictly follow the batching the user
    // specified.
    auto &CommandBatch = UseCopyEngine ? CopyCommandBatch : ComputeCommandBatch;
    auto &ZeCommandListBatchConfig = UseCopyEngine
                                         ? ZeCommandListBatchCopyConfig
                                         : ZeCommandListBatchComputeConfig;
    if (OKToBatchCommand && this->isBatchingAllowed(UseCopyEngine) &&
        (!ZeCommandListBatchConfig.dynamic() || !CurrentlyEmpty)) {

      if (hasOpenCommandList(UseCopyEngine) &&
          CommandBatch.OpenCommandList != CommandList)
        die("executeCommandList: OpenCommandList should be equal to"
            "null or CommandList");

      if (CommandList->second.size() < CommandBatch.QueueBatchSize) {
        CommandBatch.OpenCommandList = CommandList;
        return PI_SUCCESS;
      }

      adjustBatchSizeForFullBatch(UseCopyEngine);
      CommandBatch.OpenCommandList = CommandListMap.end();
    }
  }

  auto &ZeCommandQueue = CommandList->second.ZeQueue;
  // Scope of the lock must be till the end of the function, otherwise new mem
  // allocs can be created between the moment when we made a snapshot and the
  // moment when command list is closed and executed. But mutex is locked only
  // if indirect access tracking enabled, because std::defer_lock is used.
  // unique_lock destructor at the end of the function will unlock the mutex
  // if it was locked (which happens only if IndirectAccessTrackingEnabled is
  // true).
  std::unique_lock<pi_shared_mutex> ContextsLock(
      Device->Platform->ContextsMutex, std::defer_lock);

  if (IndirectAccessTrackingEnabled) {
    // We are going to submit kernels for execution. If indirect access flag is
    // set for a kernel then we need to make a snapshot of existing memory
    // allocations in all contexts in the platform. We need to lock the mutex
    // guarding the list of contexts in the platform to prevent creation of new
    // memory alocations in any context before we submit the kernel for
    // execution.
    ContextsLock.lock();
    CaptureIndirectAccesses();
  }

<<<<<<< HEAD
  if (!UsingImmCmdLists) {
=======
  if (!Device->ImmCommandListUsed) {
>>>>>>> 37960cda
    // In this mode all inner-batch events have device visibility only,
    // and we want the last command in the batch to signal a host-visible
    // event that anybody waiting for any event in the batch will
    // really be using.
    // We need to create a proxy host-visible event only if the list of events
    // in the command list is not empty, otherwise we are going to just create
    // and remove proxy event right away and dereference deleted object
    // afterwards.
    if (Device->ZeEventsScope == LastCommandInBatchHostVisible &&
        !CommandList->second.EventList.empty()) {
      // If there are only internal events in the command list then we don't
      // need to create host proxy event.
      auto Result =
          std::find_if(CommandList->second.EventList.begin(),
                       CommandList->second.EventList.end(),
                       [](pi_event E) { return E->hasExternalRefs(); });
      if (Result != CommandList->second.EventList.end()) {
        // Create a "proxy" host-visible event.
        //
        pi_event HostVisibleEvent;
        auto Res = createEventAndAssociateQueue(
            this, &HostVisibleEvent, PI_COMMAND_TYPE_USER, CommandList,
            /* IsInternal */ false, /* ForceHostVisible */ true);
        if (Res)
          return Res;

        // Update each command's event in the command-list to "see" this
        // proxy event as a host-visible counterpart.
        for (auto &Event : CommandList->second.EventList) {
          std::scoped_lock<pi_shared_mutex> EventLock(Event->Mutex);
          // Internal event doesn't need host-visible proxy.
          if (!Event->hasExternalRefs())
            continue;

          if (!Event->HostVisibleEvent) {
            Event->HostVisibleEvent = HostVisibleEvent;
            HostVisibleEvent->RefCount.increment();
          }
        }

        // Decrement the reference count of the event such that all the
        // remaining references are from the other commands in this batch and
        // from the command-list itself. This host-visible event will not be
        // waited/released by SYCL RT, so it must be destroyed after all events
        // in the batch are gone. We know that refcount is more than 2 because
        // we check that EventList of the command list is not empty above, i.e.
        // after createEventAndAssociateQueue ref count is 2 and then +1 for
        // each event in the EventList.
        PI_CALL(piEventReleaseInternal(HostVisibleEvent));

        if (doReuseDiscardedEvents()) {
          // If we have in-order queue with discarded events then we want to
          // treat this event as regular event. We insert a barrier in the next
          // command list to wait for this event.
          LastCommandEvent = HostVisibleEvent;
        } else {
          // For all other queues treat this as a special event and indicate no
          // cleanup is needed.
          // TODO: always treat this host event as a regular event.
          PI_CALL(piEventReleaseInternal(HostVisibleEvent));
          HostVisibleEvent->CleanedUp = true;
        }

        // Finally set to signal the host-visible event at the end of the
        // command-list after a barrier that waits for all commands
        // completion.
        if (doReuseDiscardedEvents() && LastCommandEvent &&
            LastCommandEvent->IsDiscarded) {
          // If we the last event is discarded then we already have a barrier
          // inserted, so just signal the event.
          ZE_CALL(zeCommandListAppendSignalEvent,
                  (CommandList->first, HostVisibleEvent->ZeEvent));
        } else {
          ZE_CALL(zeCommandListAppendBarrier,
                  (CommandList->first, HostVisibleEvent->ZeEvent, 0, nullptr));
        }
      } else {
        // If we don't have host visible proxy then signal event if needed.
        this->signalEventFromCmdListIfLastEventDiscarded(CommandList);
      }
    } else {
      // If we don't have host visible proxy then signal event if needed.
      this->signalEventFromCmdListIfLastEventDiscarded(CommandList);
    }

    // Close the command list and have it ready for dispatch.
    ZE_CALL(zeCommandListClose, (CommandList->first));
    // Mark this command list as closed.
    CommandList->second.IsClosed = true;
    this->LastUsedCommandList = CommandListMap.end();
    // Offload command list to the GPU for asynchronous execution
    auto ZeCommandList = CommandList->first;
    auto ZeResult = ZE_CALL_NOCHECK(
        zeCommandQueueExecuteCommandLists,
        (ZeCommandQueue, 1, &ZeCommandList, CommandList->second.ZeFence));
    if (ZeResult != ZE_RESULT_SUCCESS) {
      this->Healthy = false;
      if (ZeResult == ZE_RESULT_ERROR_UNKNOWN) {
        // Turn into a more informative end-user error.
        return PI_ERROR_COMMAND_EXECUTION_FAILURE;
      }
      return mapError(ZeResult);
    }
  }

  // Check global control to make every command blocking for debugging.
  if (IsBlocking || (ZeSerialize & ZeSerializeBlock) != 0) {
<<<<<<< HEAD
    if (UsingImmCmdLists) {
=======
    if (Device->ImmCommandListUsed) {
>>>>>>> 37960cda
      synchronize();
    } else {
      // Wait until command lists attached to the command queue are executed.
      ZE_CALL(zeHostSynchronize, (ZeCommandQueue));
    }
  }
  return PI_SUCCESS;
}

bool _pi_queue::isBatchingAllowed(bool IsCopy) const {
  auto &CommandBatch = IsCopy ? CopyCommandBatch : ComputeCommandBatch;
  return (CommandBatch.QueueBatchSize > 0 &&
          ((ZeSerialize & ZeSerializeBlock) == 0));
}

// Return the index of the next queue to use based on a
// round robin strategy and the queue group ordinal.
uint32_t _pi_queue::pi_queue_group_t::getQueueIndex(uint32_t *QueueGroupOrdinal,
                                                    uint32_t *QueueIndex,
                                                    bool QueryOnly) {
  auto CurrentIndex = NextIndex;

  if (!QueryOnly) {
    ++NextIndex;
    if (NextIndex > UpperIndex)
      NextIndex = LowerIndex;
  }

  // Find out the right queue group ordinal (first queue might be "main" or
  // "link")
  auto QueueType = Type;
  if (QueueType != queue_type::Compute)
    QueueType = (CurrentIndex == 0 && Queue->Device->hasMainCopyEngine())
                    ? queue_type::MainCopy
                    : queue_type::LinkCopy;

  *QueueGroupOrdinal = Queue->Device->QueueGroup[QueueType].ZeOrdinal;
  // Adjust the index to the L0 queue group since we represent "main" and
  // "link"
  // L0 groups with a single copy group ("main" would take "0" index).
  auto ZeCommandQueueIndex = CurrentIndex;
  if (QueueType == queue_type::LinkCopy && Queue->Device->hasMainCopyEngine()) {
    ZeCommandQueueIndex -= 1;
  }
  *QueueIndex = ZeCommandQueueIndex;

  return CurrentIndex;
}

int32_t _pi_queue::pi_queue_group_t::getCmdQueueOrdinal(
    ze_command_queue_handle_t CmdQueue) {
  // Find out the right queue group ordinal (first queue might be "main" or
  // "link")
  auto QueueType = Type;
  if (QueueType != queue_type::Compute)
    QueueType = (ZeQueues[0] == CmdQueue && Queue->Device->hasMainCopyEngine())
                    ? queue_type::MainCopy
                    : queue_type::LinkCopy;
  return Queue->Device->QueueGroup[QueueType].ZeOrdinal;
}

// This function will return one of possibly multiple available native
// queues and the value of the queue group ordinal.
ze_command_queue_handle_t &
_pi_queue::pi_queue_group_t::getZeQueue(uint32_t *QueueGroupOrdinal) {

  // QueueIndex is the proper L0 index.
  // Index is the plugins concept of index, with main and link copy engines in
  // one range.
  uint32_t QueueIndex;
  auto Index = getQueueIndex(QueueGroupOrdinal, &QueueIndex);

  ze_command_queue_handle_t &ZeQueue = ZeQueues[Index];
  if (ZeQueue)
    return ZeQueue;

  ZeStruct<ze_command_queue_desc_t> ZeCommandQueueDesc;
  ZeCommandQueueDesc.ordinal = *QueueGroupOrdinal;
  ZeCommandQueueDesc.index = QueueIndex;
  ZeCommandQueueDesc.mode = ZE_COMMAND_QUEUE_MODE_ASYNCHRONOUS;
  const char *Priority = "Normal";
  if (Queue->isPriorityLow()) {
    ZeCommandQueueDesc.priority = ZE_COMMAND_QUEUE_PRIORITY_PRIORITY_LOW;
    Priority = "Low";
  } else if (Queue->isPriorityHigh()) {
    ZeCommandQueueDesc.priority = ZE_COMMAND_QUEUE_PRIORITY_PRIORITY_HIGH;
    Priority = "High";
  }

  // Evaluate performance of explicit usage for "0" index.
  if (QueueIndex != 0) {
    ZeCommandQueueDesc.flags = ZE_COMMAND_QUEUE_FLAG_EXPLICIT_ONLY;
  }

  zePrint("[getZeQueue]: create queue ordinal = %d, index = %d "
          "(round robin in [%d, %d]) priority = %s\n",
          ZeCommandQueueDesc.ordinal, ZeCommandQueueDesc.index, LowerIndex,
          UpperIndex, Priority);

  auto ZeResult = ZE_CALL_NOCHECK(
      zeCommandQueueCreate, (Queue->Context->ZeContext, Queue->Device->ZeDevice,
                             &ZeCommandQueueDesc, &ZeQueue));
  if (ZeResult) {
    die("[L0] getZeQueue: failed to create queue");
  }

  return ZeQueue;
}

// This function will return one of possibly multiple available
// immediate commandlists associated with this Queue.
pi_command_list_ptr_t &_pi_queue::pi_queue_group_t::getImmCmdList() {

  uint32_t QueueIndex, QueueOrdinal;
  auto Index = getQueueIndex(&QueueOrdinal, &QueueIndex);

  if (ImmCmdLists[Index] != Queue->CommandListMap.end())
    return ImmCmdLists[Index];

  ZeStruct<ze_command_queue_desc_t> ZeCommandQueueDesc;
  ZeCommandQueueDesc.ordinal = QueueOrdinal;
  ZeCommandQueueDesc.index = QueueIndex;
  ZeCommandQueueDesc.mode = ZE_COMMAND_QUEUE_MODE_ASYNCHRONOUS;
  const char *Priority = "Normal";
  if (Queue->isPriorityLow()) {
    ZeCommandQueueDesc.priority = ZE_COMMAND_QUEUE_PRIORITY_PRIORITY_LOW;
    Priority = "Low";
  } else if (Queue->isPriorityHigh()) {
    ZeCommandQueueDesc.priority = ZE_COMMAND_QUEUE_PRIORITY_PRIORITY_HIGH;
    Priority = "High";
  }

  // Evaluate performance of explicit usage for "0" index.
  if (QueueIndex != 0) {
    ZeCommandQueueDesc.flags = ZE_COMMAND_QUEUE_FLAG_EXPLICIT_ONLY;
  }

  zePrint("[getZeQueue]: create queue ordinal = %d, index = %d "
          "(round robin in [%d, %d]) priority = %s\n",
          ZeCommandQueueDesc.ordinal, ZeCommandQueueDesc.index, LowerIndex,
          UpperIndex, Priority);

  ze_command_list_handle_t ZeCommandList;
  ZE_CALL_NOCHECK(zeCommandListCreateImmediate,
                  (Queue->Context->ZeContext, Queue->Device->ZeDevice,
                   &ZeCommandQueueDesc, &ZeCommandList));
  ImmCmdLists[Index] =
      Queue->CommandListMap
          .insert(std::pair<ze_command_list_handle_t, pi_command_list_info_t>{
              ZeCommandList, {nullptr, true, false, nullptr, QueueOrdinal}})
          .first;
  // Add this commandlist to the cache so it can be destroyed as part of
  // piQueueReleaseInternal
  auto QueueType = Type;
  std::scoped_lock<pi_mutex> Lock(Queue->Context->ZeCommandListCacheMutex);
  auto &ZeCommandListCache =
      QueueType == queue_type::Compute
          ? Queue->Context->ZeComputeCommandListCache[Queue->Device->ZeDevice]
          : Queue->Context->ZeCopyCommandListCache[Queue->Device->ZeDevice];
  ZeCommandListCache.push_back(ZeCommandList);

  return ImmCmdLists[Index];
}

pi_command_list_ptr_t _pi_queue::eventOpenCommandList(pi_event Event) {
  using IsCopy = bool;

<<<<<<< HEAD
  if (UsingImmCmdLists) {
=======
  if (Device->ImmCommandListUsed) {
>>>>>>> 37960cda
    // When using immediate commandlists there are no open command lists.
    return CommandListMap.end();
  }

  if (hasOpenCommandList(IsCopy{false})) {
    const auto &ComputeEventList =
        ComputeCommandBatch.OpenCommandList->second.EventList;
    if (std::find(ComputeEventList.begin(), ComputeEventList.end(), Event) !=
        ComputeEventList.end())
      return ComputeCommandBatch.OpenCommandList;
  }
  if (hasOpenCommandList(IsCopy{true})) {
    const auto &CopyEventList =
        CopyCommandBatch.OpenCommandList->second.EventList;
    if (std::find(CopyEventList.begin(), CopyEventList.end(), Event) !=
        CopyEventList.end())
      return CopyCommandBatch.OpenCommandList;
  }
  return CommandListMap.end();
}

pi_result _pi_queue::insertStartBarrierIfDiscardEventsMode(
    pi_command_list_ptr_t &CmdList) {
  // If current command list is different from the last command list then insert
  // a barrier waiting for the last command event.
  if (doReuseDiscardedEvents() && CmdList != LastUsedCommandList &&
      LastCommandEvent) {
    ZE_CALL(zeCommandListAppendBarrier,
            (CmdList->first, nullptr, 1, &(LastCommandEvent->ZeEvent)));
    LastCommandEvent = nullptr;
  }
  return PI_SUCCESS;
}

pi_result _pi_queue::insertActiveBarriers(pi_command_list_ptr_t &CmdList,
                                          bool UseCopyEngine) {
  // Early exit if there are no active barriers.
  if (ActiveBarriers.empty())
    return PI_SUCCESS;

  // Create a wait-list and retain events.
  _pi_ze_event_list_t ActiveBarriersWaitList;
  if (auto Res = ActiveBarriersWaitList.createAndRetainPiZeEventList(
          ActiveBarriers.vector().size(), ActiveBarriers.vector().data(), this,
          UseCopyEngine))
    return Res;

  // We can now replace active barriers with the ones in the wait list.
  if (auto Res = ActiveBarriers.clear())
    return Res;

  if (ActiveBarriersWaitList.Length == 0) {
    return PI_SUCCESS;
  }

  for (pi_uint32 I = 0; I < ActiveBarriersWaitList.Length; ++I) {
    auto &Event = ActiveBarriersWaitList.PiEventList[I];
    ActiveBarriers.add(Event);
  }

  pi_event Event = nullptr;
  if (auto Res = createEventAndAssociateQueue(
          this, &Event, PI_COMMAND_TYPE_USER, CmdList, /*IsInternal*/ true))
    return Res;

  Event->WaitList = ActiveBarriersWaitList;
  Event->OwnZeEvent = true;

  // If there are more active barriers, insert a barrier on the command-list. We
  // do not need an event for finishing so we pass nullptr.
  ZE_CALL(zeCommandListAppendBarrier,
          (CmdList->first, nullptr, ActiveBarriersWaitList.Length,
           ActiveBarriersWaitList.ZeEventList));
  return PI_SUCCESS;
}

pi_result _pi_queue::executeOpenCommandList(bool IsCopy) {
  auto &CommandBatch = IsCopy ? CopyCommandBatch : ComputeCommandBatch;
  // If there are any commands still in the open command list for this
  // queue, then close and execute that command list now.
  if (hasOpenCommandList(IsCopy)) {
    adjustBatchSizeForPartialBatch(IsCopy);
    auto Res = executeCommandList(CommandBatch.OpenCommandList, false, false);
    CommandBatch.OpenCommandList = CommandListMap.end();
    return Res;
  }

  return PI_SUCCESS;
}

static const bool FilterEventWaitList = [] {
  const char *Ret = std::getenv("SYCL_PI_LEVEL_ZERO_FILTER_EVENT_WAIT_LIST");
  const bool RetVal = Ret ? std::stoi(Ret) : 1;
  return RetVal;
}();

pi_result _pi_ze_event_list_t::createAndRetainPiZeEventList(
    pi_uint32 EventListLength, const pi_event *EventList, pi_queue CurQueue,
    bool UseCopyEngine) {
  this->Length = 0;
  this->ZeEventList = nullptr;
  this->PiEventList = nullptr;

  if (CurQueue->isInOrderQueue() && CurQueue->LastCommandEvent != nullptr) {
<<<<<<< HEAD
    if (CurQueue->UsingImmCmdLists) {
=======
    if (CurQueue->Device->ImmCommandListUsed) {
>>>>>>> 37960cda
      if (ReuseDiscardedEvents && CurQueue->isDiscardEvents()) {
        // If queue is in-order with discarded events and if
        // new command list is different from the last used command list then
        // signal new event from the last immediate command list. We are going
        // to insert a barrier in the new command list waiting for that event.
        auto QueueGroup = CurQueue->getQueueGroup(UseCopyEngine);
        uint32_t QueueGroupOrdinal, QueueIndex;
        auto NextIndex =
            QueueGroup.getQueueIndex(&QueueGroupOrdinal, &QueueIndex,
                                     /*QueryOnly */ true);
        auto NextImmCmdList = QueueGroup.ImmCmdLists[NextIndex];
        if (CurQueue->LastUsedCommandList != CurQueue->CommandListMap.end() &&
            CurQueue->LastUsedCommandList != NextImmCmdList) {
          CurQueue->signalEventFromCmdListIfLastEventDiscarded(
              CurQueue->LastUsedCommandList);
        }
      }
    } else {
      // Ensure LastCommandEvent's batch is submitted if it is differrent
      // from the one this command is going to. If we reuse discarded events
      // then signalEventFromCmdListIfLastEventDiscarded will be called at batch
      // close if needed.
      const auto &OpenCommandList =
          CurQueue->eventOpenCommandList(CurQueue->LastCommandEvent);
      if (OpenCommandList != CurQueue->CommandListMap.end() &&
          OpenCommandList->second.isCopy(CurQueue) != UseCopyEngine) {

        if (auto Res = CurQueue->executeOpenCommandList(
                OpenCommandList->second.isCopy(CurQueue)))
          return Res;
      }
    }
  }

  // For in-order queues, every command should be executed only after the
  // previous command has finished. The event associated with the last
  // enqueued command is added into the waitlist to ensure in-order semantics.
  bool IncludeLastCommandEvent =
      CurQueue->isInOrderQueue() && CurQueue->LastCommandEvent != nullptr;

  // If the last event is discarded then we already have a barrier waiting for
  // that event, so must not include the last command event into the wait
  // list because it will cause waiting for event which was reset.
  if (ReuseDiscardedEvents && CurQueue->isDiscardEvents() &&
      CurQueue->LastCommandEvent && CurQueue->LastCommandEvent->IsDiscarded)
    IncludeLastCommandEvent = false;

  try {
    pi_uint32 TmpListLength = 0;

    if (IncludeLastCommandEvent) {
      this->ZeEventList = new ze_event_handle_t[EventListLength + 1];
      this->PiEventList = new pi_event[EventListLength + 1];
      std::shared_lock<pi_shared_mutex> Lock(CurQueue->LastCommandEvent->Mutex);
      this->ZeEventList[0] = CurQueue->LastCommandEvent->ZeEvent;
      this->PiEventList[0] = CurQueue->LastCommandEvent;
      TmpListLength = 1;
    } else if (EventListLength > 0) {
      this->ZeEventList = new ze_event_handle_t[EventListLength];
      this->PiEventList = new pi_event[EventListLength];
    }

    if (EventListLength > 0) {
      for (pi_uint32 I = 0; I < EventListLength; I++) {
        PI_ASSERT(EventList[I] != nullptr, PI_ERROR_INVALID_VALUE);
        {
          std::shared_lock<pi_shared_mutex> Lock(EventList[I]->Mutex);
          if (EventList[I]->Completed)
            continue;

          // Poll of the host-visible events.
          auto HostVisibleEvent = EventList[I]->HostVisibleEvent;
          if (FilterEventWaitList && HostVisibleEvent) {
            auto Res = ZE_CALL_NOCHECK(zeEventQueryStatus,
                                       (HostVisibleEvent->ZeEvent));
            if (Res == ZE_RESULT_SUCCESS) {
              // Event has already completed, don't put it into the list
              continue;
            }
          }
        }

        auto Queue = EventList[I]->Queue;
        if (Queue) {
          // The caller of createAndRetainPiZeEventList must already hold
          // a lock of the CurQueue. Additionally lock the Queue if it
          // is different from CurQueue.
          // TODO: rework this to avoid deadlock when another thread is
          //       locking the same queues but in a different order.
          auto Lock = ((Queue == CurQueue)
                           ? std::unique_lock<pi_shared_mutex>()
                           : std::unique_lock<pi_shared_mutex>(Queue->Mutex));

          // If the event that is going to be waited is in an open batch
          // different from where this next command is going to be added,
          // then we have to force execute of that open command-list
          // to avoid deadlocks.
          //
          const auto &OpenCommandList =
              Queue->eventOpenCommandList(EventList[I]);
          if (OpenCommandList != Queue->CommandListMap.end()) {

            if (Queue == CurQueue &&
                OpenCommandList->second.isCopy(Queue) == UseCopyEngine) {
              // Don't force execute the batch yet since the new command
              // is going to the same open batch as the dependent event.
            } else {
              if (auto Res = Queue->executeOpenCommandList(
                      OpenCommandList->second.isCopy(Queue)))
                return Res;
            }
          }
        } else {
          // There is a dependency on an interop-event.
          // Similarily to the above to avoid dead locks ensure that
          // execution of all prior commands in the current command-
          // batch is visible to the host. This may not be the case
          // when we intended to have only last command in the batch
          // produce host-visible event, e.g.
          //
          //  event0 = interop event
          //  event1 = command1 (already in batch, no deps)
          //  event2 = command2 (is being added, dep on event0)
          //  event3 = signal host-visible event for the batch
          //  event1.wait()
          //  event0.signal()
          //
          // Make sure that event1.wait() will wait for a host-visible
          // event that is signalled before the command2 is enqueued.
          if (CurQueue->Device->ZeEventsScope != AllHostVisible) {
            CurQueue->executeAllOpenCommandLists();
          }
        }

        std::shared_lock<pi_shared_mutex> Lock(EventList[I]->Mutex);
        this->ZeEventList[TmpListLength] = EventList[I]->ZeEvent;
        this->PiEventList[TmpListLength] = EventList[I];
        TmpListLength += 1;
      }
    }

    this->Length = TmpListLength;

  } catch (...) {
    return PI_ERROR_OUT_OF_HOST_MEMORY;
  }

  for (pi_uint32 I = 0; I < this->Length; I++) {
    this->PiEventList[I]->RefCount.increment();
  }

  return PI_SUCCESS;
}

static void printZeEventList(const _pi_ze_event_list_t &PiZeEventList) {
  zePrint("  NumEventsInWaitList %d:", PiZeEventList.Length);

  for (pi_uint32 I = 0; I < PiZeEventList.Length; I++) {
    zePrint(" %#llx", pi_cast<std::uintptr_t>(PiZeEventList.ZeEventList[I]));
  }

  zePrint("\n");
}

pi_result _pi_ze_event_list_t::collectEventsForReleaseAndDestroyPiZeEventList(
    std::list<pi_event> &EventsToBeReleased) {
  // acquire a lock before reading the length and list fields.
  // Acquire the lock, copy the needed data locally, and reset
  // the fields, then release the lock.
  // Only then do we do the actual actions to release and destroy,
  // holding the lock for the minimum time necessary.
  pi_uint32 LocLength = 0;
  ze_event_handle_t *LocZeEventList = nullptr;
  pi_event *LocPiEventList = nullptr;

  {
    // acquire the lock and copy fields locally
    // Lock automatically releases when this goes out of scope.
    std::scoped_lock<pi_mutex> lock(this->PiZeEventListMutex);

    LocLength = Length;
    LocZeEventList = ZeEventList;
    LocPiEventList = PiEventList;

    Length = 0;
    ZeEventList = nullptr;
    PiEventList = nullptr;

    // release lock by ending scope.
  }

  for (pi_uint32 I = 0; I < LocLength; I++) {
    // Add the event to be released to the list
    EventsToBeReleased.push_back(LocPiEventList[I]);
  }

  if (LocZeEventList != nullptr) {
    delete[] LocZeEventList;
  }
  if (LocPiEventList != nullptr) {
    delete[] LocPiEventList;
  }

  return PI_SUCCESS;
}

extern "C" {

// Forward declarations
decltype(piEventCreate) piEventCreate;

static ze_result_t
checkUnresolvedSymbols(ze_module_handle_t ZeModule,
                       ze_module_build_log_handle_t *ZeBuildLog);

pi_result piPlatformsGet(pi_uint32 NumEntries, pi_platform *Platforms,
                         pi_uint32 *NumPlatforms) {
  return pi2ur::piPlatformsGet(NumEntries, Platforms, NumPlatforms);
}

pi_result piPlatformGetInfo(pi_platform Platform, pi_platform_info ParamName,
                            size_t ParamValueSize, void *ParamValue,
                            size_t *ParamValueSizeRet) {
  zePrint("==========================\n");
  zePrint("SYCL over Level-Zero %s\n", Platform->ZeDriverVersion.c_str());
  zePrint("==========================\n");

  // To distinguish this L0 platform from Unified Runtime one.
  if (ParamName == PI_PLATFORM_INFO_NAME) {
    ReturnHelper ReturnValue(ParamValueSize, ParamValue, ParamValueSizeRet);
    return ReturnValue("Intel(R) Level-Zero");
  }
  return pi2ur::piPlatformGetInfo(Platform, ParamName, ParamValueSize,
                                  ParamValue, ParamValueSizeRet);
}

pi_result piextPlatformGetNativeHandle(pi_platform Platform,
                                       pi_native_handle *NativeHandle) {
  PI_ASSERT(Platform, PI_ERROR_INVALID_PLATFORM);
  PI_ASSERT(NativeHandle, PI_ERROR_INVALID_VALUE);

  auto ZeDriver = pi_cast<ze_driver_handle_t *>(NativeHandle);
  // Extract the Level Zero driver handle from the given PI platform
  *ZeDriver = Platform->ZeDriver;
  return PI_SUCCESS;
}

pi_result piextPlatformCreateWithNativeHandle(pi_native_handle NativeHandle,
                                              pi_platform *Platform) {
  PI_ASSERT(Platform, PI_ERROR_INVALID_PLATFORM);
  PI_ASSERT(NativeHandle, PI_ERROR_INVALID_VALUE);

  auto ZeDriver = pi_cast<ze_driver_handle_t>(NativeHandle);

  pi_uint32 NumPlatforms = 0;
  pi_result Res = piPlatformsGet(0, nullptr, &NumPlatforms);
  if (Res != PI_SUCCESS) {
    return Res;
  }

  if (NumPlatforms) {
    std::vector<pi_platform> Platforms(NumPlatforms);
    PI_CALL(piPlatformsGet(NumPlatforms, Platforms.data(), nullptr));

    // The SYCL spec requires that the set of platforms must remain fixed for
    // the duration of the application's execution. We assume that we found all
    // of the Level Zero drivers when we initialized the platform cache, so the
    // "NativeHandle" must already be in the cache. If it is not, this must not
    // be a valid Level Zero driver.
    for (const pi_platform &CachedPlatform : Platforms) {
      if (CachedPlatform->ZeDriver == ZeDriver) {
        *Platform = CachedPlatform;
        return PI_SUCCESS;
      }
    }
  }

  return PI_ERROR_INVALID_VALUE;
}

pi_result piPluginGetLastError(char **message) {
  return pi2ur::piPluginGetLastError(message);
}

pi_result piDevicesGet(pi_platform Platform, pi_device_type DeviceType,
                       pi_uint32 NumEntries, pi_device *Devices,
                       pi_uint32 *NumDevices) {
  return pi2ur::piDevicesGet(Platform, DeviceType, NumEntries, Devices,
                             NumDevices);
}

pi_result piDeviceRetain(pi_device Device) {
  return pi2ur::piDeviceRetain(Device);
}

pi_result piDeviceRelease(pi_device Device) {
  return pi2ur::piDeviceRelease(Device);
}

pi_result piDeviceGetInfo(pi_device Device, pi_device_info ParamName,
                          size_t ParamValueSize, void *ParamValue,
                          size_t *ParamValueSizeRet) {
  return pi2ur::piDeviceGetInfo(Device, ParamName, ParamValueSize, ParamValue,
                                ParamValueSizeRet);
}

pi_result piDevicePartition(pi_device Device,
                            const pi_device_partition_property *Properties,
                            pi_uint32 NumDevices, pi_device *OutDevices,
                            pi_uint32 *OutNumDevices) {
  return pi2ur::piDevicePartition(Device, Properties, NumDevices, OutDevices,
                                  OutNumDevices);
}

pi_result
piextDeviceSelectBinary(pi_device Device, // TODO: does this need to be context?
                        pi_device_binary *Binaries, pi_uint32 NumBinaries,
                        pi_uint32 *SelectedBinaryInd) {

  PI_ASSERT(Device, PI_ERROR_INVALID_DEVICE);
  PI_ASSERT(SelectedBinaryInd, PI_ERROR_INVALID_VALUE);
  PI_ASSERT(NumBinaries == 0 || Binaries, PI_ERROR_INVALID_VALUE);

  // TODO: this is a bare-bones implementation for choosing a device image
  // that would be compatible with the targeted device. An AOT-compiled
  // image is preferred over SPIR-V for known devices (i.e. Intel devices)
  // The implementation makes no effort to differentiate between multiple images
  // for the given device, and simply picks the first one compatible.
  //
  // Real implementation will use the same mechanism OpenCL ICD dispatcher
  // uses. Something like:
  //   PI_VALIDATE_HANDLE_RETURN_HANDLE(ctx, PI_ERROR_INVALID_CONTEXT);
  //     return context->dispatch->piextDeviceSelectIR(
  //       ctx, images, num_images, selected_image);
  // where context->dispatch is set to the dispatch table provided by PI
  // plugin for platform/device the ctx was created for.

  // Look for GEN binary, which we known can only be handled by Level-Zero now.
  const char *BinaryTarget = __SYCL_PI_DEVICE_BINARY_TARGET_SPIRV64_GEN;

  // Find the appropriate device image, fallback to spirv if not found
  constexpr pi_uint32 InvalidInd = std::numeric_limits<pi_uint32>::max();
  pi_uint32 Spirv = InvalidInd;

  for (pi_uint32 i = 0; i < NumBinaries; ++i) {
    if (strcmp(Binaries[i]->DeviceTargetSpec, BinaryTarget) == 0) {
      *SelectedBinaryInd = i;
      return PI_SUCCESS;
    }
    if (strcmp(Binaries[i]->DeviceTargetSpec,
               __SYCL_PI_DEVICE_BINARY_TARGET_SPIRV64) == 0)
      Spirv = i;
  }
  // Points to a spirv image, if such indeed was found
  if ((*SelectedBinaryInd = Spirv) != InvalidInd)
    return PI_SUCCESS;

  // No image can be loaded for the given device
  return PI_ERROR_INVALID_BINARY;
}

pi_result piextDeviceGetNativeHandle(pi_device Device,
                                     pi_native_handle *NativeHandle) {
  PI_ASSERT(Device, PI_ERROR_INVALID_DEVICE);
  PI_ASSERT(NativeHandle, PI_ERROR_INVALID_VALUE);

  auto ZeDevice = pi_cast<ze_device_handle_t *>(NativeHandle);
  // Extract the Level Zero module handle from the given PI device
  *ZeDevice = Device->ZeDevice;
  return PI_SUCCESS;
}

pi_result piextDeviceCreateWithNativeHandle(pi_native_handle NativeHandle,
                                            pi_platform Platform,
                                            pi_device *Device) {
  PI_ASSERT(Device, PI_ERROR_INVALID_DEVICE);
  PI_ASSERT(NativeHandle, PI_ERROR_INVALID_VALUE);

  auto ZeDevice = pi_cast<ze_device_handle_t>(NativeHandle);

  // The SYCL spec requires that the set of devices must remain fixed for the
  // duration of the application's execution. We assume that we found all of the
  // Level Zero devices when we initialized the platforms/devices cache, so the
  // "NativeHandle" must already be in the cache. If it is not, this must not be
  // a valid Level Zero device.
  //
  // TODO: maybe we should populate cache of platforms if it wasn't already.
  // For now assert that is was populated.
  PI_ASSERT(PiPlatformCachePopulated, PI_ERROR_INVALID_VALUE);
  const std::lock_guard<SpinLock> Lock{*PiPlatformsCacheMutex};

  pi_device Dev = nullptr;
  for (pi_platform ThePlatform : *PiPlatformsCache) {
    Dev = ThePlatform->getDeviceFromNativeHandle(ZeDevice);
    if (Dev) {
      // Check that the input Platform, if was given, matches the found one.
      PI_ASSERT(!Platform || Platform == ThePlatform,
                PI_ERROR_INVALID_PLATFORM);
      break;
    }
  }

  if (Dev == nullptr)
    return PI_ERROR_INVALID_VALUE;

  *Device = Dev;
  return PI_SUCCESS;
}

pi_result piContextCreate(const pi_context_properties *Properties,
                          pi_uint32 NumDevices, const pi_device *Devices,
                          void (*PFnNotify)(const char *ErrInfo,
                                            const void *PrivateInfo, size_t CB,
                                            void *UserData),
                          void *UserData, pi_context *RetContext) {
  (void)Properties;
  (void)PFnNotify;
  (void)UserData;
  PI_ASSERT(NumDevices, PI_ERROR_INVALID_VALUE);
  PI_ASSERT(Devices, PI_ERROR_INVALID_DEVICE);
  PI_ASSERT(RetContext, PI_ERROR_INVALID_VALUE);

  pi_platform Platform = (*Devices)->Platform;
  ZeStruct<ze_context_desc_t> ContextDesc;
  ContextDesc.flags = 0;

  ze_context_handle_t ZeContext;
  ZE_CALL(zeContextCreate, (Platform->ZeDriver, &ContextDesc, &ZeContext));
  try {
    *RetContext = new _pi_context(ZeContext, NumDevices, Devices, true);
    (*RetContext)->initialize();
    if (IndirectAccessTrackingEnabled) {
      std::scoped_lock<pi_shared_mutex> Lock(Platform->ContextsMutex);
      Platform->Contexts.push_back(*RetContext);
    }
  } catch (const std::bad_alloc &) {
    return PI_ERROR_OUT_OF_HOST_MEMORY;
  } catch (...) {
    return PI_ERROR_UNKNOWN;
  }

  return PI_SUCCESS;
}

pi_result piContextGetInfo(pi_context Context, pi_context_info ParamName,
                           size_t ParamValueSize, void *ParamValue,
                           size_t *ParamValueSizeRet) {

  PI_ASSERT(Context, PI_ERROR_INVALID_CONTEXT);

  std::shared_lock<pi_shared_mutex> Lock(Context->Mutex);
  ReturnHelper ReturnValue(ParamValueSize, ParamValue, ParamValueSizeRet);
  switch (ParamName) {
  case PI_CONTEXT_INFO_DEVICES:
    return ReturnValue(&Context->Devices[0], Context->Devices.size());
  case PI_CONTEXT_INFO_NUM_DEVICES:
    return ReturnValue(pi_uint32(Context->Devices.size()));
  case PI_CONTEXT_INFO_REFERENCE_COUNT:
    return ReturnValue(pi_uint32{Context->RefCount.load()});
  case PI_EXT_ONEAPI_CONTEXT_INFO_USM_MEMCPY2D_SUPPORT:
    // 2D USM memcpy is supported.
    return ReturnValue(pi_bool{true});
  case PI_EXT_ONEAPI_CONTEXT_INFO_USM_FILL2D_SUPPORT:
  case PI_EXT_ONEAPI_CONTEXT_INFO_USM_MEMSET2D_SUPPORT:
    // 2D USM fill and memset is not supported.
    return ReturnValue(pi_bool{false});
  case PI_CONTEXT_INFO_ATOMIC_MEMORY_SCOPE_CAPABILITIES:
  default:
    // TODO: implement other parameters
    die("piGetContextInfo: unsuppported ParamName.");
  }

  return PI_SUCCESS;
}

// FIXME: Dummy implementation to prevent link fail
pi_result piextContextSetExtendedDeleter(pi_context Context,
                                         pi_context_extended_deleter Function,
                                         void *UserData) {
  (void)Context;
  (void)Function;
  (void)UserData;
  die("piextContextSetExtendedDeleter: not supported");
  return PI_SUCCESS;
}

pi_result piextContextGetNativeHandle(pi_context Context,
                                      pi_native_handle *NativeHandle) {
  PI_ASSERT(Context, PI_ERROR_INVALID_CONTEXT);
  PI_ASSERT(NativeHandle, PI_ERROR_INVALID_VALUE);

  auto ZeContext = pi_cast<ze_context_handle_t *>(NativeHandle);
  // Extract the Level Zero queue handle from the given PI queue
  *ZeContext = Context->ZeContext;
  return PI_SUCCESS;
}

pi_result piextContextCreateWithNativeHandle(pi_native_handle NativeHandle,
                                             pi_uint32 NumDevices,
                                             const pi_device *Devices,
                                             bool OwnNativeHandle,
                                             pi_context *RetContext) {
  PI_ASSERT(NativeHandle, PI_ERROR_INVALID_VALUE);
  PI_ASSERT(Devices, PI_ERROR_INVALID_DEVICE);
  PI_ASSERT(RetContext, PI_ERROR_INVALID_VALUE);
  PI_ASSERT(NumDevices, PI_ERROR_INVALID_VALUE);

  try {
    *RetContext = new _pi_context(pi_cast<ze_context_handle_t>(NativeHandle),
                                  NumDevices, Devices, OwnNativeHandle);
    (*RetContext)->initialize();
  } catch (const std::bad_alloc &) {
    return PI_ERROR_OUT_OF_HOST_MEMORY;
  } catch (...) {
    return PI_ERROR_UNKNOWN;
  }

  return PI_SUCCESS;
}

pi_result piContextRetain(pi_context Context) {

  PI_ASSERT(Context, PI_ERROR_INVALID_CONTEXT);

  Context->RefCount.increment();
  return PI_SUCCESS;
}

// Helper function to release the context, a caller must lock the platform-level
// mutex guarding the container with contexts because the context can be removed
// from the list of tracked contexts.
pi_result ContextReleaseHelper(pi_context Context) {

  PI_ASSERT(Context, PI_ERROR_INVALID_CONTEXT);

  if (!Context->RefCount.decrementAndTest())
    return PI_SUCCESS;

  if (IndirectAccessTrackingEnabled) {
    pi_platform Plt = Context->getPlatform();
    auto &Contexts = Plt->Contexts;
    auto It = std::find(Contexts.begin(), Contexts.end(), Context);
    if (It != Contexts.end())
      Contexts.erase(It);
  }
  ze_context_handle_t DestoryZeContext =
      Context->OwnZeContext ? Context->ZeContext : nullptr;

  // Clean up any live memory associated with Context
  pi_result Result = Context->finalize();

  // We must delete Context first and then destroy zeContext because
  // Context deallocation requires ZeContext in some member deallocation of
  // pi_context.
  delete Context;

  // Destruction of some members of pi_context uses L0 context
  // and therefore it must be valid at that point.
  // Technically it should be placed to the destructor of pi_context
  // but this makes API error handling more complex.
  if (DestoryZeContext)
    ZE_CALL(zeContextDestroy, (DestoryZeContext));

  return Result;
}

pi_result piContextRelease(pi_context Context) {
  pi_platform Plt = Context->getPlatform();
  std::unique_lock<pi_shared_mutex> ContextsLock(Plt->ContextsMutex,
                                                 std::defer_lock);
  if (IndirectAccessTrackingEnabled)
    ContextsLock.lock();

  return ContextReleaseHelper(Context);
}

pi_result piQueueCreate(pi_context Context, pi_device Device,
                        pi_queue_properties Flags, pi_queue *Queue) {
  pi_queue_properties Properties[] = {PI_QUEUE_FLAGS, Flags, 0};
  return piextQueueCreate(Context, Device, Properties, Queue);
}
pi_result piextQueueCreateInternal(pi_context Context, pi_device Device,
                                   pi_queue_properties *Properties,
                                   pi_queue *Queue, bool ImmCmdListOff) {
  PI_ASSERT(Properties, PI_ERROR_INVALID_VALUE);
  // Expect flags mask to be passed first.
  PI_ASSERT(Properties[0] == PI_QUEUE_FLAGS, PI_ERROR_INVALID_VALUE);
  pi_queue_properties Flags = Properties[1];

  PI_ASSERT(Properties[2] == 0 ||
                (Properties[2] == PI_QUEUE_COMPUTE_INDEX && Properties[4] == 0),
            PI_ERROR_INVALID_VALUE);
  auto ForceComputeIndex = Properties[2] == PI_QUEUE_COMPUTE_INDEX
                               ? static_cast<int>(Properties[3])
                               : -1; // Use default/round-robin.

  // Check that unexpected bits are not set.
  PI_ASSERT(
      !(Flags & ~(PI_QUEUE_FLAG_OUT_OF_ORDER_EXEC_MODE_ENABLE |
                  PI_QUEUE_FLAG_PROFILING_ENABLE | PI_QUEUE_FLAG_ON_DEVICE |
                  PI_QUEUE_FLAG_ON_DEVICE_DEFAULT |
                  PI_EXT_ONEAPI_QUEUE_FLAG_DISCARD_EVENTS |
                  PI_EXT_ONEAPI_QUEUE_FLAG_PRIORITY_LOW |
                  PI_EXT_ONEAPI_QUEUE_FLAG_PRIORITY_HIGH)),
      PI_ERROR_INVALID_VALUE);

  PI_ASSERT(Context, PI_ERROR_INVALID_CONTEXT);
  PI_ASSERT(Queue, PI_ERROR_INVALID_QUEUE);
  PI_ASSERT(Device, PI_ERROR_INVALID_DEVICE);
  PI_ASSERT(Context->isValidDevice(Device), PI_ERROR_INVALID_DEVICE);

  // Create placeholder queues in the compute queue group.
  // Actual L0 queues will be created at first use.
  std::vector<ze_command_queue_handle_t> ZeComputeCommandQueues(
      Device->QueueGroup[_pi_queue::queue_type::Compute].ZeProperties.numQueues,
      nullptr);

  // Create placeholder queues in the copy queue group (main and link
  // native groups are combined into one group).
  // Actual L0 queues will be created at first use.
  size_t NumCopyGroups = 0;
  if (Device->hasMainCopyEngine()) {
    NumCopyGroups += Device->QueueGroup[_pi_queue::queue_type::MainCopy]
                         .ZeProperties.numQueues;
  }
  if (Device->hasLinkCopyEngine()) {
    NumCopyGroups += Device->QueueGroup[_pi_queue::queue_type::LinkCopy]
                         .ZeProperties.numQueues;
  }
  std::vector<ze_command_queue_handle_t> ZeCopyCommandQueues(NumCopyGroups,
                                                             nullptr);

  try {
    *Queue =
        new _pi_queue(ZeComputeCommandQueues, ZeCopyCommandQueues, Context,
                      Device, true, Flags, ForceComputeIndex, ImmCmdListOff);
  } catch (const std::bad_alloc &) {
    return PI_ERROR_OUT_OF_HOST_MEMORY;
  } catch (...) {
    return PI_ERROR_UNKNOWN;
  }

  // Do eager initialization of Level Zero handles on request.
  if (doEagerInit) {
    pi_queue Q = *Queue;
    // Creates said number of command-lists.
    auto warmupQueueGroup = [Q](bool UseCopyEngine,
                                uint32_t RepeatCount) -> pi_result {
      pi_command_list_ptr_t CommandList;
      while (RepeatCount--) {
<<<<<<< HEAD
        if (Q->UsingImmCmdLists) {
=======
        if (Q->Device->ImmCommandListUsed) {
>>>>>>> 37960cda
          CommandList = Q->getQueueGroup(UseCopyEngine).getImmCmdList();
        } else {
          // Heuristically create some number of regular command-list to reuse.
          for (int I = 0; I < 10; ++I) {
            PI_CALL(Q->createCommandList(UseCopyEngine, CommandList));
            // Immediately return them to the cache of available command-lists.
            std::vector<pi_event> EventsUnused;
            PI_CALL(Q->resetCommandList(CommandList, true /* MakeAvailable */,
                                        EventsUnused));
          }
        }
      }
      return PI_SUCCESS;
    };
    // Create as many command-lists as there are queues in the group.
    // With this the underlying round-robin logic would initialize all
    // native queues, and create command-lists and their fences.
    // At this point only the thread creating the queue will have associated
    // command-lists. Other threads have not accessed the queue yet. So we can
    // only warmup the initial thread's command-lists.
    auto InitialGroup = Q->ComputeQueueGroupsByTID.begin()->second;
    PI_CALL(warmupQueueGroup(false, InitialGroup.UpperIndex -
                                        InitialGroup.LowerIndex + 1));
    if (Q->useCopyEngine()) {
      auto InitialGroup = Q->CopyQueueGroupsByTID.begin()->second;
      PI_CALL(warmupQueueGroup(true, InitialGroup.UpperIndex -
                                         InitialGroup.LowerIndex + 1));
    }
    // TODO: warmup event pools. Both host-visible and device-only.
  }
  return PI_SUCCESS;
}

pi_result piextQueueCreate(pi_context Context, pi_device Device,
                           pi_queue_properties *Properties, pi_queue *Queue) {
  return piextQueueCreateInternal(Context, Device, Properties, Queue, false);
}

pi_result piextQueueCreate2(pi_context Context, pi_device Device,
                            pi_queue_properties *Properties, pi_queue *Queue) {
  return piextQueueCreateInternal(Context, Device, Properties, Queue, true);
}

pi_result piQueueGetInfo(pi_queue Queue, pi_queue_info ParamName,
                         size_t ParamValueSize, void *ParamValue,
                         size_t *ParamValueSizeRet) {

  PI_ASSERT(Queue, PI_ERROR_INVALID_QUEUE);

  std::shared_lock<pi_shared_mutex> Lock(Queue->Mutex);
  ReturnHelper ReturnValue(ParamValueSize, ParamValue, ParamValueSizeRet);
  // TODO: consider support for queue properties and size
  switch (ParamName) {
  case PI_QUEUE_INFO_CONTEXT:
    return ReturnValue(Queue->Context);
  case PI_QUEUE_INFO_DEVICE:
    return ReturnValue(Queue->Device);
  case PI_QUEUE_INFO_REFERENCE_COUNT:
    return ReturnValue(pi_uint32{Queue->RefCount.load()});
  case PI_QUEUE_INFO_PROPERTIES:
    die("PI_QUEUE_INFO_PROPERTIES in piQueueGetInfo not implemented\n");
    break;
  case PI_QUEUE_INFO_SIZE:
    die("PI_QUEUE_INFO_SIZE in piQueueGetInfo not implemented\n");
    break;
  case PI_QUEUE_INFO_DEVICE_DEFAULT:
    die("PI_QUEUE_INFO_DEVICE_DEFAULT in piQueueGetInfo not implemented\n");
    break;
  case PI_EXT_ONEAPI_QUEUE_INFO_EMPTY: {
    // We can exit early if we have in-order queue.
    if (Queue->isInOrderQueue()) {
      if (!Queue->LastCommandEvent)
        return ReturnValue(pi_bool{true});

      // We can check status of the event only if it isn't discarded otherwise
      // it may be reset (because we are free to reuse such events) and
      // zeEventQueryStatus will hang.
      // TODO: use more robust way to check that ZeEvent is not owned by
      // LastCommandEvent.
      if (!Queue->LastCommandEvent->IsDiscarded) {
        ze_result_t ZeResult = ZE_CALL_NOCHECK(
            zeEventQueryStatus, (Queue->LastCommandEvent->ZeEvent));
        if (ZeResult == ZE_RESULT_NOT_READY) {
          return ReturnValue(pi_bool{false});
        } else if (ZeResult != ZE_RESULT_SUCCESS) {
          return mapError(ZeResult);
        }
        return ReturnValue(pi_bool{true});
      }
      // For immediate command lists we have to check status of the event
      // because immediate command lists are not associated with level zero
      // queue. Conservatively return false in this case because last event is
      // discarded and we can't check its status.
<<<<<<< HEAD
      if (Queue->UsingImmCmdLists)
=======
      if (Queue->Device->ImmCommandListUsed)
>>>>>>> 37960cda
        return ReturnValue(pi_bool{false});
    }

    // If we have any open command list which is not empty then return false
    // because it means that there are commands which are not even submitted for
    // execution yet.
    using IsCopy = bool;
    if (Queue->hasOpenCommandList(IsCopy{true}) ||
        Queue->hasOpenCommandList(IsCopy{false}))
      return ReturnValue(pi_bool{false});

    for (const auto &QueueMap :
         {Queue->ComputeQueueGroupsByTID, Queue->CopyQueueGroupsByTID}) {
      for (const auto &QueueGroup : QueueMap) {
<<<<<<< HEAD
        if (Queue->UsingImmCmdLists) {
=======
        if (Queue->Device->ImmCommandListUsed) {
>>>>>>> 37960cda
          // Immediate command lists are not associated with any Level Zero
          // queue, that's why we have to check status of events in each
          // immediate command list. Start checking from the end and exit early
          // if some event is not completed.
          for (const auto &ImmCmdList : QueueGroup.second.ImmCmdLists) {
            if (ImmCmdList == Queue->CommandListMap.end())
              continue;

            auto EventList = ImmCmdList->second.EventList;
            for (auto It = EventList.crbegin(); It != EventList.crend(); It++) {
              ze_result_t ZeResult =
                  ZE_CALL_NOCHECK(zeEventQueryStatus, ((*It)->ZeEvent));
              if (ZeResult == ZE_RESULT_NOT_READY) {
                return ReturnValue(pi_bool{false});
              } else if (ZeResult != ZE_RESULT_SUCCESS) {
                return mapError(ZeResult);
              }
            }
          }
        } else {
          for (const auto &ZeQueue : QueueGroup.second.ZeQueues) {
            if (!ZeQueue)
              continue;
            // Provide 0 as the timeout parameter to immediately get the status
            // of the Level Zero queue.
            ze_result_t ZeResult = ZE_CALL_NOCHECK(zeCommandQueueSynchronize,
                                                   (ZeQueue, /* timeout */ 0));
            if (ZeResult == ZE_RESULT_NOT_READY) {
              return ReturnValue(pi_bool{false});
            } else if (ZeResult != ZE_RESULT_SUCCESS) {
              return mapError(ZeResult);
            }
          }
        }
      }
    }
    return ReturnValue(pi_bool{true});
  }
  default:
    zePrint("Unsupported ParamName in piQueueGetInfo: ParamName=%d(0x%x)\n",
            ParamName, ParamName);
    return PI_ERROR_INVALID_VALUE;
  }

  return PI_SUCCESS;
}

pi_result piQueueRetain(pi_queue Queue) {
  {
    std::scoped_lock<pi_shared_mutex> Lock(Queue->Mutex);
    Queue->RefCountExternal++;
  }
  Queue->RefCount.increment();
  return PI_SUCCESS;
}

pi_result piQueueRelease(pi_queue Queue) {
  PI_ASSERT(Queue, PI_ERROR_INVALID_QUEUE);
  std::vector<pi_event> EventListToCleanup;

  {
    std::scoped_lock<pi_shared_mutex> Lock(Queue->Mutex);

    if ((--Queue->RefCountExternal) != 0)
      return PI_SUCCESS;

    // When external reference count goes to zero it is still possible
    // that internal references still exists, e.g. command-lists that
    // are not yet completed. So do full queue synchronization here
    // and perform proper cleanup.
    //
    // It is possible to get to here and still have an open command list
    // if no wait or finish ever occurred for this queue.
    if (auto Res = Queue->executeAllOpenCommandLists())
      return Res;

    // Make sure all commands get executed.
    Queue->synchronize();

    // Destroy all the fences created associated with this queue.
    for (auto it = Queue->CommandListMap.begin();
         it != Queue->CommandListMap.end(); ++it) {
      // This fence wasn't yet signalled when we polled it for recycling
      // the command-list, so need to release the command-list too.
      // For immediate commandlists we don't need to do an L0 reset of the
      // commandlist but do need to do event cleanup which is also in the
      // resetCommandList function.
      // If the fence is a nullptr we are using immediate commandlists,
      // otherwise regular commandlists which use a fence.
      if (it->second.ZeFence == nullptr || it->second.ZeFenceInUse) {
        Queue->resetCommandList(it, true, EventListToCleanup);
      }
      // TODO: remove "if" when the problem is fixed in the level zero
      // runtime. Destroy only if a queue is healthy. Destroying a fence may
      // cause a hang otherwise.
      // If the fence is a nullptr we are using immediate commandlists.
      if (Queue->Healthy && it->second.ZeFence != nullptr)
        ZE_CALL(zeFenceDestroy, (it->second.ZeFence));
    }
    Queue->CommandListMap.clear();
  }

  for (auto &Event : EventListToCleanup) {
    // We don't need to synchronize the events since the queue
    // synchronized above already does that.
    {
      std::scoped_lock<pi_shared_mutex> EventLock(Event->Mutex);
      Event->Completed = true;
    }
    PI_CALL(CleanupCompletedEvent(Event));
    // This event was removed from the command list, so decrement ref count
    // (it was incremented when they were added to the command list).
    PI_CALL(piEventReleaseInternal(Event));
  }
  PI_CALL(piQueueReleaseInternal(Queue));
  return PI_SUCCESS;
}

static pi_result piQueueReleaseInternal(pi_queue Queue) {
  PI_ASSERT(Queue, PI_ERROR_INVALID_QUEUE);

  if (!Queue->RefCount.decrementAndTest())
    return PI_SUCCESS;

  for (auto &Cache : Queue->EventCaches)
    for (auto &Event : Cache)
      PI_CALL(piEventReleaseInternal(Event));

  if (Queue->OwnZeCommandQueue) {
    for (auto &QueueMap :
         {Queue->ComputeQueueGroupsByTID, Queue->CopyQueueGroupsByTID})
      for (auto &QueueGroup : QueueMap)
        for (auto &ZeQueue : QueueGroup.second.ZeQueues)
          if (ZeQueue)
            ZE_CALL(zeCommandQueueDestroy, (ZeQueue));
  }

  zePrint("piQueueRelease(compute) NumTimesClosedFull %d, "
          "NumTimesClosedEarly %d\n",
          Queue->ComputeCommandBatch.NumTimesClosedFull,
          Queue->ComputeCommandBatch.NumTimesClosedEarly);
  zePrint("piQueueRelease(copy) NumTimesClosedFull %d, NumTimesClosedEarly "
          "%d\n",
          Queue->CopyCommandBatch.NumTimesClosedFull,
          Queue->CopyCommandBatch.NumTimesClosedEarly);

  delete Queue;

  return PI_SUCCESS;
}

pi_result piQueueFinish(pi_queue Queue) {
  // Wait until command lists attached to the command queue are executed.
  PI_ASSERT(Queue, PI_ERROR_INVALID_QUEUE);

<<<<<<< HEAD
  if (Queue->UsingImmCmdLists) {
=======
  if (Queue->Device->ImmCommandListUsed) {
>>>>>>> 37960cda
    // Lock automatically releases when this goes out of scope.
    std::scoped_lock<pi_shared_mutex> Lock(Queue->Mutex);

    Queue->synchronize();
  } else {
    std::unique_lock<pi_shared_mutex> Lock(Queue->Mutex);
    std::vector<ze_command_queue_handle_t> ZeQueues;

    // execute any command list that may still be open.
    if (auto Res = Queue->executeAllOpenCommandLists())
      return Res;

    // Make a copy of queues to sync and release the lock.
    for (auto &QueueMap :
         {Queue->ComputeQueueGroupsByTID, Queue->CopyQueueGroupsByTID})
      for (auto &QueueGroup : QueueMap)
        std::copy(QueueGroup.second.ZeQueues.begin(),
                  QueueGroup.second.ZeQueues.end(),
                  std::back_inserter(ZeQueues));

    // Remember the last command's event.
    auto LastCommandEvent = Queue->LastCommandEvent;

    // Don't hold a lock to the queue's mutex while waiting.
    // This allows continue working with the queue from other threads.
    // TODO: this currently exhibits some issues in the driver, so
    // we control this with an env var. Remove this control when
    // we settle one way or the other.
    static bool HoldLock =
        std::getenv("SYCL_PI_LEVEL_ZERO_QUEUE_FINISH_HOLD_LOCK") != nullptr;
    if (!HoldLock) {
      Lock.unlock();
    }

    for (auto &ZeQueue : ZeQueues) {
      if (ZeQueue)
        ZE_CALL(zeHostSynchronize, (ZeQueue));
    }

    // Prevent unneeded already finished events to show up in the wait list.
    // We can only do so if nothing else was submitted to the queue
    // while we were synchronizing it.
    if (!HoldLock) {
      std::scoped_lock<pi_shared_mutex> Lock(Queue->Mutex);
      if (LastCommandEvent == Queue->LastCommandEvent) {
        Queue->LastCommandEvent = nullptr;
      }
    } else {
      Queue->LastCommandEvent = nullptr;
    }
  }
  // Reset signalled command lists and return them back to the cache of
  // available command lists. Events in the immediate command lists are cleaned
  // up in synchronize().
<<<<<<< HEAD
  if (!Queue->UsingImmCmdLists)
=======
  if (!Queue->Device->ImmCommandListUsed)
>>>>>>> 37960cda
    resetCommandLists(Queue);
  return PI_SUCCESS;
}

// Flushing cross-queue dependencies is covered by createAndRetainPiZeEventList,
// so this can be left as a no-op.
pi_result piQueueFlush(pi_queue Queue) {
  (void)Queue;
  return PI_SUCCESS;
}

pi_result piextQueueGetNativeHandle(pi_queue Queue,
                                    pi_native_handle *NativeHandle) {
  PI_ASSERT(Queue, PI_ERROR_INVALID_QUEUE);
  PI_ASSERT(NativeHandle, PI_ERROR_INVALID_VALUE);

  // For a call from SYCL_EXT_ONEAPI_BACKEND_LEVEL_ZERO V3 or older code if the
  // queue is using immediate command lists then we generate an error because we
  // cannot return a command queue.
  PI_ASSERT(!Queue->UsingImmCmdLists, PI_ERROR_INVALID_QUEUE);

  // Lock automatically releases when this goes out of scope.
  std::shared_lock<pi_shared_mutex> lock(Queue->Mutex);

  auto ZeQueue = pi_cast<ze_command_queue_handle_t *>(NativeHandle);

  // Extract a Level Zero compute queue handle from the given PI queue
  uint32_t QueueGroupOrdinalUnused;
  auto TID = std::this_thread::get_id();
  auto &InitialGroup = Queue->ComputeQueueGroupsByTID.begin()->second;
  const auto &Result =
      Queue->ComputeQueueGroupsByTID.insert({TID, InitialGroup});
  auto &ComputeQueueGroupRef = Result.first->second;

  *ZeQueue = ComputeQueueGroupRef.getZeQueue(&QueueGroupOrdinalUnused);
  return PI_SUCCESS;
}

pi_result piextQueueGetNativeHandle2(pi_queue Queue,
                                     pi_native_handle *NativeHandle,
                                     bool *IsImmCmdList) {
  PI_ASSERT(Queue, PI_ERROR_INVALID_QUEUE);
  PI_ASSERT(NativeHandle, PI_ERROR_INVALID_VALUE);
  PI_ASSERT(IsImmCmdList, PI_ERROR_INVALID_VALUE);

  zePrint("piextQueueGetNativeHandle(Queue=%p)\n", Queue);
  // Lock automatically releases when this goes out of scope.
  std::shared_lock<pi_shared_mutex> lock(Queue->Mutex);

  // Get handle to this thread's queue group.
  auto TID = std::this_thread::get_id();
  auto &InitialGroup = Queue->ComputeQueueGroupsByTID.begin()->second;
  const auto &Result =
      Queue->ComputeQueueGroupsByTID.insert({TID, InitialGroup});
  auto &ComputeQueueGroupRef = Result.first->second;

  if (Queue->UsingImmCmdLists) {
    zePrint("The queue uses immediate cmdlists\n");
    auto ZeCmdList = pi_cast<ze_command_list_handle_t *>(NativeHandle);
    // If no activity has occured on the queue we will create an immediate
    // commandlist.
    if (ComputeQueueGroupRef.ImmCmdLists[0] == Queue->CommandListMap.end()) {
      pi_command_list_ptr_t CmdList;
      if (auto Res = Queue->Context->getAvailableCommandList(Queue, CmdList,
                                                             false, true))
        return Res;
    }
    // Extract the Level Zero command list handle from the given PI queue
    *ZeCmdList = ComputeQueueGroupRef.ImmCmdLists[0]->first;
    *IsImmCmdList = true;
    zePrint("piextQueueGetNativeHandle returning %p\n", *ZeCmdList);
  } else {
    zePrint("The queue uses standard cmdlists\n");
    auto ZeQueue = pi_cast<ze_command_queue_handle_t *>(NativeHandle);
    // Extract a Level Zero compute queue handle from the given PI queue
    uint32_t QueueGroupOrdinalUnused;
    *ZeQueue = ComputeQueueGroupRef.getZeQueue(&QueueGroupOrdinalUnused);
    *IsImmCmdList = false;
    zePrint("piextQueueGetNativeHandle returning %p\n", *ZeQueue);
  }
  return PI_SUCCESS;
}

pi_result piextQueueCreateWithNativeHandle(pi_native_handle NativeHandle,
                                           pi_context Context, pi_device Device,
                                           bool OwnNativeHandle,
                                           pi_queue *Queue) {
  PI_ASSERT(Context, PI_ERROR_INVALID_CONTEXT);
  PI_ASSERT(NativeHandle, PI_ERROR_INVALID_VALUE);
  PI_ASSERT(Queue, PI_ERROR_INVALID_QUEUE);
  PI_ASSERT(Device, PI_ERROR_INVALID_DEVICE);

  auto ZeQueue = pi_cast<ze_command_queue_handle_t>(NativeHandle);
  // Assume this is the "0" index queue in the compute command-group.
  std::vector<ze_command_queue_handle_t> ZeQueues{ZeQueue};

  // TODO: see what we can do to correctly initialize PI queue for
  // compute vs. copy Level-Zero queue. Currently we will send
  // all commands to the "ZeQueue".
  std::vector<ze_command_queue_handle_t> ZeroCopyQueues;
  *Queue =
      new _pi_queue(ZeQueues, ZeroCopyQueues, Context, Device, OwnNativeHandle);
  return PI_SUCCESS;
}

void _pi_queue::pi_queue_group_t::setImmCmdList(
    ze_command_list_handle_t ZeCommandList) {
  ImmCmdLists = std::vector<pi_command_list_ptr_t>(
      1,
      Queue->CommandListMap
          .insert(std::pair<ze_command_list_handle_t, pi_command_list_info_t>{
              ZeCommandList, {nullptr, true, nullptr, 0}})
          .first);
}

pi_result piextQueueCreateWithNativeHandle2(
    pi_native_handle NativeHandle, pi_context Context, pi_device Device,
    bool UseImmCmdList, bool OwnNativeHandle, pi_queue *Queue) {
  PI_ASSERT(Context, PI_ERROR_INVALID_CONTEXT);
  PI_ASSERT(NativeHandle, PI_ERROR_INVALID_VALUE);
  PI_ASSERT(Queue, PI_ERROR_INVALID_QUEUE);
  PI_ASSERT(Device, PI_ERROR_INVALID_DEVICE);

  zePrint("piextQueueCreateWithNativeHandle(NativeHandle=%p, Context=%p, "
          "Device=%p, UseImmCmdList=%d, OwnNativeHandle=%d, Queue=%p\n",
          NativeHandle, Context, Device, UseImmCmdList, OwnNativeHandle, Queue);
  if (UseImmCmdList) {
    zePrint("piextQueueCreateWithNativeHandle using immediate commandlists\n");
    std::vector<ze_command_queue_handle_t> ComputeQueues{nullptr};
    std::vector<ze_command_queue_handle_t> CopyQueues;

    *Queue = new _pi_queue(ComputeQueues, CopyQueues, Context, Device,
                           OwnNativeHandle);
    auto &InitialGroup = (*Queue)->ComputeQueueGroupsByTID.begin()->second;
    InitialGroup.setImmCmdList(pi_cast<ze_command_list_handle_t>(NativeHandle));
  } else {
    zePrint("piextQueueCreateWithNativeHandle using standard commandlists\n");
    auto ZeQueue = pi_cast<ze_command_queue_handle_t>(NativeHandle);
    // Assume this is the "0" index queue in the compute command-group.
    std::vector<ze_command_queue_handle_t> ZeQueues{ZeQueue};

    // TODO: see what we can do to correctly initialize PI queue for
    // compute vs. copy Level-Zero queue. Currently we will send
    // all commands to the "ZeQueue".
    std::vector<ze_command_queue_handle_t> ZeroCopyQueues;

    *Queue = new _pi_queue(ZeQueues, ZeroCopyQueues, Context, Device,
                           OwnNativeHandle);
  }
  (*Queue)->UsingImmCmdLists = UseImmCmdList;

  return PI_SUCCESS;
}

// If indirect access tracking is enabled then performs reference counting,
// otherwise just calls zeMemAllocDevice.
static pi_result ZeDeviceMemAllocHelper(void **ResultPtr, pi_context Context,
                                        pi_device Device, size_t Size) {
  pi_platform Plt = Device->Platform;
  std::unique_lock<pi_shared_mutex> ContextsLock(Plt->ContextsMutex,
                                                 std::defer_lock);
  if (IndirectAccessTrackingEnabled) {
    // Lock the mutex which is guarding contexts container in the platform.
    // This prevents new kernels from being submitted in any context while
    // we are in the process of allocating a memory, this is needed to
    // properly capture allocations by kernels with indirect access.
    ContextsLock.lock();
    // We are going to defer memory release if there are kernels with
    // indirect access, that is why explicitly retain context to be sure
    // that it is released after all memory allocations in this context are
    // released.
    PI_CALL(piContextRetain(Context));
  }

  ze_device_mem_alloc_desc_t ZeDesc = {};
  ZeDesc.flags = 0;
  ZeDesc.ordinal = 0;
  ZE_CALL(zeMemAllocDevice,
          (Context->ZeContext, &ZeDesc, Size, 1, Device->ZeDevice, ResultPtr));

  if (IndirectAccessTrackingEnabled) {
    // Keep track of all memory allocations in the context
    Context->MemAllocs.emplace(std::piecewise_construct,
                               std::forward_as_tuple(*ResultPtr),
                               std::forward_as_tuple(Context));
  }
  return PI_SUCCESS;
}

// If indirect access tracking is enabled then performs reference counting,
// otherwise just calls zeMemAllocHost.
static pi_result ZeHostMemAllocHelper(void **ResultPtr, pi_context Context,
                                      size_t Size) {
  pi_platform Plt = Context->getPlatform();
  std::unique_lock<pi_shared_mutex> ContextsLock(Plt->ContextsMutex,
                                                 std::defer_lock);
  if (IndirectAccessTrackingEnabled) {
    // Lock the mutex which is guarding contexts container in the platform.
    // This prevents new kernels from being submitted in any context while
    // we are in the process of allocating a memory, this is needed to
    // properly capture allocations by kernels with indirect access.
    ContextsLock.lock();
    // We are going to defer memory release if there are kernels with
    // indirect access, that is why explicitly retain context to be sure
    // that it is released after all memory allocations in this context are
    // released.
    PI_CALL(piContextRetain(Context));
  }

  ZeStruct<ze_host_mem_alloc_desc_t> ZeDesc;
  ZeDesc.flags = 0;
  ZE_CALL(zeMemAllocHost, (Context->ZeContext, &ZeDesc, Size, 1, ResultPtr));

  if (IndirectAccessTrackingEnabled) {
    // Keep track of all memory allocations in the context
    Context->MemAllocs.emplace(std::piecewise_construct,
                               std::forward_as_tuple(*ResultPtr),
                               std::forward_as_tuple(Context));
  }
  return PI_SUCCESS;
}

pi_result piMemBufferCreate(pi_context Context, pi_mem_flags Flags, size_t Size,
                            void *HostPtr, pi_mem *RetMem,
                            const pi_mem_properties *properties) {

  // TODO: implement support for more access modes
  if (!((Flags & PI_MEM_FLAGS_ACCESS_RW) ||
        (Flags & PI_MEM_ACCESS_READ_ONLY))) {
    die("piMemBufferCreate: Level-Zero supports read-write and read-only "
        "buffer,"
        "but not other accesses (such as write-only) yet.");
  }

  PI_ASSERT(Context, PI_ERROR_INVALID_CONTEXT);
  PI_ASSERT(RetMem, PI_ERROR_INVALID_VALUE);

  if (properties != nullptr) {
    die("piMemBufferCreate: no mem properties goes to Level-Zero RT yet");
  }

  if (Flags & PI_MEM_FLAGS_HOST_PTR_ALLOC) {
    // Having PI_MEM_FLAGS_HOST_PTR_ALLOC for buffer requires allocation of
    // pinned host memory, see:
    // sycl/doc/extensions/supported/sycl_ext_oneapi_use_pinned_host_memory_property.asciidoc
    // We are however missing such functionality in Level Zero, so we just
    // ignore the flag for now.
    //
  }

  // If USM Import feature is enabled and hostptr is supplied,
  // import the hostptr if not already imported into USM.
  // Data transfer rate is maximized when both source and destination
  // are USM pointers. Promotion of the host pointer to USM thus
  // optimizes data transfer performance.
  bool HostPtrImported = false;
  if (ZeUSMImport.Enabled && HostPtr != nullptr &&
      (Flags & PI_MEM_FLAGS_HOST_PTR_USE) != 0) {
    // Query memory type of the host pointer
    ze_device_handle_t ZeDeviceHandle;
    ZeStruct<ze_memory_allocation_properties_t> ZeMemoryAllocationProperties;
    ZE_CALL(zeMemGetAllocProperties,
            (Context->ZeContext, HostPtr, &ZeMemoryAllocationProperties,
             &ZeDeviceHandle));

    // If not shared of any type, we can import the ptr
    if (ZeMemoryAllocationProperties.type == ZE_MEMORY_TYPE_UNKNOWN) {
      // Promote the host ptr to USM host memory
      ze_driver_handle_t driverHandle = Context->getPlatform()->ZeDriver;
      ZeUSMImport.doZeUSMImport(driverHandle, HostPtr, Size);
      HostPtrImported = true;
    }
  }

  pi_buffer Buffer = nullptr;
  auto HostPtrOrNull =
      (Flags & PI_MEM_FLAGS_HOST_PTR_USE) ? pi_cast<char *>(HostPtr) : nullptr;
  try {
    Buffer = new _pi_buffer(Context, Size, HostPtrOrNull, HostPtrImported);
  } catch (const std::bad_alloc &) {
    return PI_ERROR_OUT_OF_HOST_MEMORY;
  } catch (...) {
    return PI_ERROR_UNKNOWN;
  }

  // Initialize the buffer with user data
  if (HostPtr) {
    if ((Flags & PI_MEM_FLAGS_HOST_PTR_USE) != 0 ||
        (Flags & PI_MEM_FLAGS_HOST_PTR_COPY) != 0) {

      // We don't yet know which device needs this buffer, so make the first
      // device in the context be the master, and hold the initial valid
      // allocation.
      char *ZeHandleDst;
      PI_CALL(Buffer->getZeHandle(ZeHandleDst, _pi_mem::write_only,
                                  Context->Devices[0]));
      if (Buffer->OnHost) {
        // Do a host to host copy.
        // For an imported HostPtr the copy is unneeded.
        if (!HostPtrImported)
          memcpy(ZeHandleDst, HostPtr, Size);
      } else {
        // Initialize the buffer synchronously with immediate offload
        // zeCommandListAppendMemoryCopy must not be called from simultaneous
        // threads with the same command list handle, so we need exclusive lock.
        std::scoped_lock<pi_mutex> Lock(Context->ImmediateCommandListMutex);
        ZE_CALL(zeCommandListAppendMemoryCopy,
                (Context->ZeCommandListInit, ZeHandleDst, HostPtr, Size,
                 nullptr, 0, nullptr));
      }
    } else if (Flags == 0 || (Flags == PI_MEM_FLAGS_ACCESS_RW)) {
      // Nothing more to do.
    } else {
      die("piMemBufferCreate: not implemented");
    }
  }

  *RetMem = Buffer;
  return PI_SUCCESS;
}

pi_result piMemGetInfo(pi_mem Mem, pi_mem_info ParamName, size_t ParamValueSize,
                       void *ParamValue, size_t *ParamValueSizeRet) {
  PI_ASSERT(Mem, PI_ERROR_INVALID_VALUE);
  // piMemImageGetInfo must be used for images
  PI_ASSERT(!Mem->isImage(), PI_ERROR_INVALID_VALUE);

  std::shared_lock<pi_shared_mutex> Lock(Mem->Mutex);
  ReturnHelper ReturnValue(ParamValueSize, ParamValue, ParamValueSizeRet);

  switch (ParamName) {
  case PI_MEM_CONTEXT:
    return ReturnValue(Mem->Context);
  case PI_MEM_SIZE: {
    // Get size of the allocation
    auto Buffer = pi_cast<pi_buffer>(Mem);
    return ReturnValue(size_t{Buffer->Size});
  }
  default:
    die("piMemGetInfo: Parameter is not implemented");
  }

  return {};
}

pi_result piMemRetain(pi_mem Mem) {
  PI_ASSERT(Mem, PI_ERROR_INVALID_MEM_OBJECT);

  Mem->RefCount.increment();
  return PI_SUCCESS;
}

// If indirect access tracking is not enabled then this functions just performs
// zeMemFree. If indirect access tracking is enabled then reference counting is
// performed.
static pi_result ZeMemFreeHelper(pi_context Context, void *Ptr,
                                 bool OwnZeMemHandle = true) {
  pi_platform Plt = Context->getPlatform();
  std::unique_lock<pi_shared_mutex> ContextsLock(Plt->ContextsMutex,
                                                 std::defer_lock);
  if (IndirectAccessTrackingEnabled) {
    ContextsLock.lock();
    auto It = Context->MemAllocs.find(Ptr);
    if (It == std::end(Context->MemAllocs)) {
      die("All memory allocations must be tracked!");
    }
    if (!It->second.RefCount.decrementAndTest()) {
      // Memory can't be deallocated yet.
      return PI_SUCCESS;
    }

    // Reference count is zero, it is ok to free memory.
    // We don't need to track this allocation anymore.
    Context->MemAllocs.erase(It);
  }

  if (OwnZeMemHandle)
    ZE_CALL(zeMemFree, (Context->ZeContext, Ptr));

  if (IndirectAccessTrackingEnabled)
    PI_CALL(ContextReleaseHelper(Context));

  return PI_SUCCESS;
}

static pi_result USMFreeHelper(pi_context Context, void *Ptr,
                               bool OwnZeMemHandle);

pi_result piMemRelease(pi_mem Mem) {
  PI_ASSERT(Mem, PI_ERROR_INVALID_MEM_OBJECT);

  if (!Mem->RefCount.decrementAndTest())
    return PI_SUCCESS;

  if (Mem->isImage()) {
    char *ZeHandleImage;
    PI_CALL(Mem->getZeHandle(ZeHandleImage, _pi_mem::write_only));
    ZE_CALL(zeImageDestroy, (pi_cast<ze_image_handle_t>(ZeHandleImage)));
  } else {
    auto Buffer = static_cast<pi_buffer>(Mem);
    Buffer->free();
  }
  delete Mem;

  return PI_SUCCESS;
}

pi_result piMemImageCreate(pi_context Context, pi_mem_flags Flags,
                           const pi_image_format *ImageFormat,
                           const pi_image_desc *ImageDesc, void *HostPtr,
                           pi_mem *RetImage) {

  // TODO: implement read-only, write-only
  if ((Flags & PI_MEM_FLAGS_ACCESS_RW) == 0) {
    die("piMemImageCreate: Level-Zero implements only read-write buffer,"
        "no read-only or write-only yet.");
  }
  PI_ASSERT(Context, PI_ERROR_INVALID_CONTEXT);
  PI_ASSERT(RetImage, PI_ERROR_INVALID_VALUE);
  PI_ASSERT(ImageFormat, PI_ERROR_INVALID_IMAGE_FORMAT_DESCRIPTOR);

  ze_image_format_type_t ZeImageFormatType;
  size_t ZeImageFormatTypeSize;
  switch (ImageFormat->image_channel_data_type) {
  case PI_IMAGE_CHANNEL_TYPE_FLOAT:
    ZeImageFormatType = ZE_IMAGE_FORMAT_TYPE_FLOAT;
    ZeImageFormatTypeSize = 32;
    break;
  case PI_IMAGE_CHANNEL_TYPE_HALF_FLOAT:
    ZeImageFormatType = ZE_IMAGE_FORMAT_TYPE_FLOAT;
    ZeImageFormatTypeSize = 16;
    break;
  case PI_IMAGE_CHANNEL_TYPE_UNSIGNED_INT32:
    ZeImageFormatType = ZE_IMAGE_FORMAT_TYPE_UINT;
    ZeImageFormatTypeSize = 32;
    break;
  case PI_IMAGE_CHANNEL_TYPE_UNSIGNED_INT16:
    ZeImageFormatType = ZE_IMAGE_FORMAT_TYPE_UINT;
    ZeImageFormatTypeSize = 16;
    break;
  case PI_IMAGE_CHANNEL_TYPE_UNSIGNED_INT8:
    ZeImageFormatType = ZE_IMAGE_FORMAT_TYPE_UINT;
    ZeImageFormatTypeSize = 8;
    break;
  case PI_IMAGE_CHANNEL_TYPE_UNORM_INT16:
    ZeImageFormatType = ZE_IMAGE_FORMAT_TYPE_UNORM;
    ZeImageFormatTypeSize = 16;
    break;
  case PI_IMAGE_CHANNEL_TYPE_UNORM_INT8:
    ZeImageFormatType = ZE_IMAGE_FORMAT_TYPE_UNORM;
    ZeImageFormatTypeSize = 8;
    break;
  case PI_IMAGE_CHANNEL_TYPE_SIGNED_INT32:
    ZeImageFormatType = ZE_IMAGE_FORMAT_TYPE_SINT;
    ZeImageFormatTypeSize = 32;
    break;
  case PI_IMAGE_CHANNEL_TYPE_SIGNED_INT16:
    ZeImageFormatType = ZE_IMAGE_FORMAT_TYPE_SINT;
    ZeImageFormatTypeSize = 16;
    break;
  case PI_IMAGE_CHANNEL_TYPE_SIGNED_INT8:
    ZeImageFormatType = ZE_IMAGE_FORMAT_TYPE_SINT;
    ZeImageFormatTypeSize = 8;
    break;
  case PI_IMAGE_CHANNEL_TYPE_SNORM_INT16:
    ZeImageFormatType = ZE_IMAGE_FORMAT_TYPE_SNORM;
    ZeImageFormatTypeSize = 16;
    break;
  case PI_IMAGE_CHANNEL_TYPE_SNORM_INT8:
    ZeImageFormatType = ZE_IMAGE_FORMAT_TYPE_SNORM;
    ZeImageFormatTypeSize = 8;
    break;
  default:
    zePrint("piMemImageCreate: unsupported image data type: data type = %d\n",
            ImageFormat->image_channel_data_type);
    return PI_ERROR_INVALID_VALUE;
  }

  // TODO: populate the layout mapping
  ze_image_format_layout_t ZeImageFormatLayout;
  switch (ImageFormat->image_channel_order) {
  case PI_IMAGE_CHANNEL_ORDER_RGBA:
    switch (ZeImageFormatTypeSize) {
    case 8:
      ZeImageFormatLayout = ZE_IMAGE_FORMAT_LAYOUT_8_8_8_8;
      break;
    case 16:
      ZeImageFormatLayout = ZE_IMAGE_FORMAT_LAYOUT_16_16_16_16;
      break;
    case 32:
      ZeImageFormatLayout = ZE_IMAGE_FORMAT_LAYOUT_32_32_32_32;
      break;
    default:
      zePrint("piMemImageCreate: unexpected data type Size\n");
      return PI_ERROR_INVALID_VALUE;
    }
    break;
  default:
    zePrint("format layout = %d\n", ImageFormat->image_channel_order);
    die("piMemImageCreate: unsupported image format layout\n");
    break;
  }

  ze_image_format_t ZeFormatDesc = {
      ZeImageFormatLayout, ZeImageFormatType,
      // TODO: are swizzles deducted from image_format->image_channel_order?
      ZE_IMAGE_FORMAT_SWIZZLE_R, ZE_IMAGE_FORMAT_SWIZZLE_G,
      ZE_IMAGE_FORMAT_SWIZZLE_B, ZE_IMAGE_FORMAT_SWIZZLE_A};

  ze_image_type_t ZeImageType;
  switch (ImageDesc->image_type) {
  case PI_MEM_TYPE_IMAGE1D:
    ZeImageType = ZE_IMAGE_TYPE_1D;
    break;
  case PI_MEM_TYPE_IMAGE2D:
    ZeImageType = ZE_IMAGE_TYPE_2D;
    break;
  case PI_MEM_TYPE_IMAGE3D:
    ZeImageType = ZE_IMAGE_TYPE_3D;
    break;
  case PI_MEM_TYPE_IMAGE1D_ARRAY:
    ZeImageType = ZE_IMAGE_TYPE_1DARRAY;
    break;
  case PI_MEM_TYPE_IMAGE2D_ARRAY:
    ZeImageType = ZE_IMAGE_TYPE_2DARRAY;
    break;
  default:
    zePrint("piMemImageCreate: unsupported image type\n");
    return PI_ERROR_INVALID_VALUE;
  }

  ZeStruct<ze_image_desc_t> ZeImageDesc;
  ZeImageDesc.arraylevels = ZeImageDesc.flags = 0;
  ZeImageDesc.type = ZeImageType;
  ZeImageDesc.format = ZeFormatDesc;
  ZeImageDesc.width = pi_cast<uint32_t>(ImageDesc->image_width);
  ZeImageDesc.height = pi_cast<uint32_t>(ImageDesc->image_height);
  ZeImageDesc.depth = pi_cast<uint32_t>(ImageDesc->image_depth);
  ZeImageDesc.arraylevels = pi_cast<uint32_t>(ImageDesc->image_array_size);
  ZeImageDesc.miplevels = ImageDesc->num_mip_levels;

  std::shared_lock<pi_shared_mutex> Lock(Context->Mutex);

  // Currently we have the "0" device in context with mutliple root devices to
  // own the image.
  // TODO: Implement explicit copying for acessing the image from other devices
  // in the context.
  pi_device Device = Context->SingleRootDevice ? Context->SingleRootDevice
                                               : Context->Devices[0];
  ze_image_handle_t ZeHImage;
  ZE_CALL(zeImageCreate,
          (Context->ZeContext, Device->ZeDevice, &ZeImageDesc, &ZeHImage));

  try {
    auto ZePIImage = new _pi_image(Context, ZeHImage);
    *RetImage = ZePIImage;

#ifndef NDEBUG
    ZePIImage->ZeImageDesc = ZeImageDesc;
#endif // !NDEBUG

    if ((Flags & PI_MEM_FLAGS_HOST_PTR_USE) != 0 ||
        (Flags & PI_MEM_FLAGS_HOST_PTR_COPY) != 0) {
      // Initialize image synchronously with immediate offload.
      // zeCommandListAppendImageCopyFromMemory must not be called from
      // simultaneous threads with the same command list handle, so we need
      // exclusive lock.
      std::scoped_lock<pi_mutex> Lock(Context->ImmediateCommandListMutex);
      ZE_CALL(zeCommandListAppendImageCopyFromMemory,
              (Context->ZeCommandListInit, ZeHImage, HostPtr, nullptr, nullptr,
               0, nullptr));
    }
  } catch (const std::bad_alloc &) {
    return PI_ERROR_OUT_OF_HOST_MEMORY;
  } catch (...) {
    return PI_ERROR_UNKNOWN;
  }
  return PI_SUCCESS;
}

pi_result piextMemGetNativeHandle(pi_mem Mem, pi_native_handle *NativeHandle) {
  PI_ASSERT(Mem, PI_ERROR_INVALID_MEM_OBJECT);
  std::shared_lock<pi_shared_mutex> Guard(Mem->Mutex);
  char *ZeHandle;
  PI_CALL(Mem->getZeHandle(ZeHandle, _pi_mem::read_write));
  *NativeHandle = pi_cast<pi_native_handle>(ZeHandle);
  return PI_SUCCESS;
}

pi_result piextMemCreateWithNativeHandle(pi_native_handle NativeHandle,
                                         pi_context Context,
                                         bool ownNativeHandle, pi_mem *Mem) {
  PI_ASSERT(Mem, PI_ERROR_INVALID_VALUE);
  PI_ASSERT(NativeHandle, PI_ERROR_INVALID_VALUE);
  PI_ASSERT(Context, PI_ERROR_INVALID_CONTEXT);

  std::shared_lock<pi_shared_mutex> Lock(Context->Mutex);

  // Get base of the allocation
  void *Base;
  size_t Size;
  void *Ptr = pi_cast<void *>(NativeHandle);
  ZE_CALL(zeMemGetAddressRange, (Context->ZeContext, Ptr, &Base, &Size));
  PI_ASSERT(Ptr == Base, PI_ERROR_INVALID_VALUE);

  ZeStruct<ze_memory_allocation_properties_t> ZeMemProps;
  ze_device_handle_t ZeDevice = nullptr;
  ZE_CALL(zeMemGetAllocProperties,
          (Context->ZeContext, Ptr, &ZeMemProps, &ZeDevice));

  // Check type of the allocation
  switch (ZeMemProps.type) {
  case ZE_MEMORY_TYPE_HOST:
  case ZE_MEMORY_TYPE_SHARED:
  case ZE_MEMORY_TYPE_DEVICE:
    break;
  case ZE_MEMORY_TYPE_UNKNOWN:
    // Memory allocation is unrelated to the context
    return PI_ERROR_INVALID_CONTEXT;
  default:
    die("Unexpected memory type");
  }

  pi_device Device = nullptr;
  if (ZeDevice) {
    Device = Context->getPlatform()->getDeviceFromNativeHandle(ZeDevice);
    PI_ASSERT(Context->isValidDevice(Device), PI_ERROR_INVALID_CONTEXT);
  }

  try {
    *Mem = new _pi_buffer(Context, Size, Device, pi_cast<char *>(NativeHandle),
                          ownNativeHandle);

    pi_platform Plt = Context->getPlatform();
    std::unique_lock<pi_shared_mutex> ContextsLock(Plt->ContextsMutex,
                                                   std::defer_lock);
    if (IndirectAccessTrackingEnabled) {
      // We need to keep track of all memory allocations in the context
      ContextsLock.lock();
      // Retain context to be sure that it is released after all memory
      // allocations in this context are released.
      PI_CALL(piContextRetain(Context));

      Context->MemAllocs.emplace(
          std::piecewise_construct, std::forward_as_tuple(Ptr),
          std::forward_as_tuple(Context, ownNativeHandle));
    }
  } catch (const std::bad_alloc &) {
    return PI_ERROR_OUT_OF_HOST_MEMORY;
  } catch (...) {
    return PI_ERROR_UNKNOWN;
  }

  // Initialize the buffer as necessary
  auto Buffer = pi_cast<pi_buffer>(*Mem);
  if (Device) {
    // If this allocation is on a device, then we re-use it for the buffer.
    // Nothing to do.
  } else if (Buffer->OnHost) {
    // If this is host allocation and buffer always stays on host there
    // nothing more to do.
  } else {
    // In all other cases (shared allocation, or host allocation that cannot
    // represent the buffer in this context) copy the data to a newly
    // created device allocation.
    char *ZeHandleDst;
    PI_CALL(Buffer->getZeHandle(ZeHandleDst, _pi_mem::write_only, Device));

    // zeCommandListAppendMemoryCopy must not be called from simultaneous
    // threads with the same command list handle, so we need exclusive lock.
    std::scoped_lock<pi_mutex> Lock(Context->ImmediateCommandListMutex);
    ZE_CALL(zeCommandListAppendMemoryCopy,
            (Context->ZeCommandListInit, ZeHandleDst, Ptr, Size, nullptr, 0,
             nullptr));
  }

  return PI_SUCCESS;
}

pi_result piProgramCreate(pi_context Context, const void *ILBytes,
                          size_t Length, pi_program *Program) {

  PI_ASSERT(Context, PI_ERROR_INVALID_CONTEXT);
  PI_ASSERT(ILBytes && Length, PI_ERROR_INVALID_VALUE);
  PI_ASSERT(Program, PI_ERROR_INVALID_PROGRAM);

  // NOTE: the Level Zero module creation is also building the program, so we
  // are deferring it until the program is ready to be built.

  try {
    *Program = new _pi_program(_pi_program::IL, Context, ILBytes, Length);
  } catch (const std::bad_alloc &) {
    return PI_ERROR_OUT_OF_HOST_MEMORY;
  } catch (...) {
    return PI_ERROR_UNKNOWN;
  }
  return PI_SUCCESS;
}

pi_result piProgramCreateWithBinary(
    pi_context Context, pi_uint32 NumDevices, const pi_device *DeviceList,
    const size_t *Lengths, const unsigned char **Binaries,
    size_t NumMetadataEntries, const pi_device_binary_property *Metadata,
    pi_int32 *BinaryStatus, pi_program *Program) {
  (void)Metadata;
  (void)NumMetadataEntries;

  PI_ASSERT(Context, PI_ERROR_INVALID_CONTEXT);
  PI_ASSERT(DeviceList && NumDevices, PI_ERROR_INVALID_VALUE);
  PI_ASSERT(Binaries && Lengths, PI_ERROR_INVALID_VALUE);
  PI_ASSERT(Program, PI_ERROR_INVALID_PROGRAM);

  // For now we support only one device.
  if (NumDevices != 1) {
    zePrint("piProgramCreateWithBinary: level_zero supports only one device.");
    return PI_ERROR_INVALID_VALUE;
  }
  if (!Binaries[0] || !Lengths[0]) {
    if (BinaryStatus)
      *BinaryStatus = PI_ERROR_INVALID_VALUE;
    return PI_ERROR_INVALID_VALUE;
  }

  size_t Length = Lengths[0];
  auto Binary = Binaries[0];

  // In OpenCL, clCreateProgramWithBinary() can be used to load any of the
  // following: "program executable", "compiled program", or "library of
  // compiled programs".  In addition, the loaded program can be either
  // IL (SPIR-v) or native device code.  For now, we assume that
  // piProgramCreateWithBinary() is only used to load a "program executable"
  // as native device code.
  // If we wanted to support all the same cases as OpenCL, we would need to
  // somehow examine the binary image to distinguish the cases.  Alternatively,
  // we could change the PI interface and have the caller pass additional
  // information to distinguish the cases.

  try {
    *Program = new _pi_program(_pi_program::Native, Context, Binary, Length);
  } catch (const std::bad_alloc &) {
    return PI_ERROR_OUT_OF_HOST_MEMORY;
  } catch (...) {
    return PI_ERROR_UNKNOWN;
  }

  if (BinaryStatus)
    *BinaryStatus = PI_SUCCESS;
  return PI_SUCCESS;
}

pi_result piclProgramCreateWithSource(pi_context Context, pi_uint32 Count,
                                      const char **Strings,
                                      const size_t *Lengths,
                                      pi_program *RetProgram) {

  (void)Context;
  (void)Count;
  (void)Strings;
  (void)Lengths;
  (void)RetProgram;
  zePrint("piclProgramCreateWithSource: not supported in Level Zero\n");
  return PI_ERROR_INVALID_OPERATION;
}

pi_result piProgramGetInfo(pi_program Program, pi_program_info ParamName,
                           size_t ParamValueSize, void *ParamValue,
                           size_t *ParamValueSizeRet) {

  PI_ASSERT(Program, PI_ERROR_INVALID_PROGRAM);

  ReturnHelper ReturnValue(ParamValueSize, ParamValue, ParamValueSizeRet);
  switch (ParamName) {
  case PI_PROGRAM_INFO_REFERENCE_COUNT:
    return ReturnValue(pi_uint32{Program->RefCount.load()});
  case PI_PROGRAM_INFO_NUM_DEVICES:
    // TODO: return true number of devices this program exists for.
    return ReturnValue(pi_uint32{1});
  case PI_PROGRAM_INFO_DEVICES:
    // TODO: return all devices this program exists for.
    return ReturnValue(Program->Context->Devices[0]);
  case PI_PROGRAM_INFO_BINARY_SIZES: {
    std::shared_lock<pi_shared_mutex> Guard(Program->Mutex);
    size_t SzBinary;
    if (Program->State == _pi_program::IL ||
        Program->State == _pi_program::Native ||
        Program->State == _pi_program::Object) {
      SzBinary = Program->CodeLength;
    } else if (Program->State == _pi_program::Exe) {
      ZE_CALL(zeModuleGetNativeBinary, (Program->ZeModule, &SzBinary, nullptr));
    } else {
      return PI_ERROR_INVALID_PROGRAM;
    }
    // This is an array of 1 element, initialized as if it were scalar.
    return ReturnValue(size_t{SzBinary});
  }
  case PI_PROGRAM_INFO_BINARIES: {
    // The caller sets "ParamValue" to an array of pointers, one for each
    // device.  Since Level Zero supports only one device, there is only one
    // pointer.  If the pointer is NULL, we don't do anything.  Otherwise, we
    // copy the program's binary image to the buffer at that pointer.
    uint8_t **PBinary = pi_cast<uint8_t **>(ParamValue);
    if (!PBinary[0])
      break;

    std::shared_lock<pi_shared_mutex> Guard(Program->Mutex);
    if (Program->State == _pi_program::IL ||
        Program->State == _pi_program::Native ||
        Program->State == _pi_program::Object) {
      std::memcpy(PBinary[0], Program->Code.get(), Program->CodeLength);
    } else if (Program->State == _pi_program::Exe) {
      size_t SzBinary = 0;
      ZE_CALL(zeModuleGetNativeBinary,
              (Program->ZeModule, &SzBinary, PBinary[0]));
    } else {
      return PI_ERROR_INVALID_PROGRAM;
    }
    break;
  }
  case PI_PROGRAM_INFO_NUM_KERNELS: {
    std::shared_lock<pi_shared_mutex> Guard(Program->Mutex);
    uint32_t NumKernels;
    if (Program->State == _pi_program::IL ||
        Program->State == _pi_program::Native ||
        Program->State == _pi_program::Object) {
      return PI_ERROR_INVALID_PROGRAM_EXECUTABLE;
    } else if (Program->State == _pi_program::Exe) {
      NumKernels = 0;
      ZE_CALL(zeModuleGetKernelNames,
              (Program->ZeModule, &NumKernels, nullptr));
    } else {
      return PI_ERROR_INVALID_PROGRAM;
    }
    return ReturnValue(size_t{NumKernels});
  }
  case PI_PROGRAM_INFO_KERNEL_NAMES:
    try {
      std::shared_lock<pi_shared_mutex> Guard(Program->Mutex);
      std::string PINames{""};
      if (Program->State == _pi_program::IL ||
          Program->State == _pi_program::Native ||
          Program->State == _pi_program::Object) {
        return PI_ERROR_INVALID_PROGRAM_EXECUTABLE;
      } else if (Program->State == _pi_program::Exe) {
        uint32_t Count = 0;
        ZE_CALL(zeModuleGetKernelNames, (Program->ZeModule, &Count, nullptr));
        std::unique_ptr<const char *[]> PNames(new const char *[Count]);
        ZE_CALL(zeModuleGetKernelNames,
                (Program->ZeModule, &Count, PNames.get()));
        for (uint32_t I = 0; I < Count; ++I) {
          PINames += (I > 0 ? ";" : "");
          PINames += PNames[I];
        }
      } else {
        return PI_ERROR_INVALID_PROGRAM;
      }
      return ReturnValue(PINames.c_str());
    } catch (const std::bad_alloc &) {
      return PI_ERROR_OUT_OF_HOST_MEMORY;
    } catch (...) {
      return PI_ERROR_UNKNOWN;
    }
  default:
    die("piProgramGetInfo: not implemented");
  }

  return PI_SUCCESS;
}

pi_result piProgramLink(pi_context Context, pi_uint32 NumDevices,
                        const pi_device *DeviceList, const char *Options,
                        pi_uint32 NumInputPrograms,
                        const pi_program *InputPrograms,
                        void (*PFnNotify)(pi_program Program, void *UserData),
                        void *UserData, pi_program *RetProgram) {
  // We only support one device with Level Zero currently.
  if (NumDevices != 1) {
    zePrint("piProgramLink: level_zero supports only one device.");
    return PI_ERROR_INVALID_VALUE;
  }

  // We do not support any link flags at this time because the Level Zero API
  // does not have any way to pass flags that are specific to linking.
  if (Options && *Options != '\0') {
    std::string ErrorMessage(
        "Level Zero does not support kernel link flags: \"");
    ErrorMessage.append(Options);
    ErrorMessage.push_back('\"');
    pi_program Program =
        new _pi_program(_pi_program::Invalid, Context, ErrorMessage);
    *RetProgram = Program;
    return PI_ERROR_LINK_PROGRAM_FAILURE;
  }

  // Validate input parameters.
  PI_ASSERT(DeviceList, PI_ERROR_INVALID_DEVICE);
  PI_ASSERT(Context->isValidDevice(DeviceList[0]), PI_ERROR_INVALID_DEVICE);
  PI_ASSERT(!PFnNotify && !UserData, PI_ERROR_INVALID_VALUE);
  if (NumInputPrograms == 0 || InputPrograms == nullptr)
    return PI_ERROR_INVALID_VALUE;

  pi_result PiResult = PI_SUCCESS;
  try {
    // Acquire a "shared" lock on each of the input programs, and also validate
    // that they are all in Object state.
    //
    // There is no danger of deadlock here even if two threads call
    // piProgramLink simultaneously with the same input programs in a different
    // order.  If we were acquiring these with "exclusive" access, this could
    // lead to a classic lock ordering deadlock.  However, there is no such
    // deadlock potential with "shared" access.  There could also be a deadlock
    // potential if there was some other code that holds more than one of these
    // locks simultaneously with "exclusive" access.  However, there is no such
    // code like that, so this is also not a danger.
    std::vector<std::shared_lock<pi_shared_mutex>> Guards(NumInputPrograms);
    for (pi_uint32 I = 0; I < NumInputPrograms; I++) {
      std::shared_lock<pi_shared_mutex> Guard(InputPrograms[I]->Mutex);
      Guards[I].swap(Guard);
      if (InputPrograms[I]->State != _pi_program::Object) {
        return PI_ERROR_INVALID_OPERATION;
      }
    }

    // Previous calls to piProgramCompile did not actually compile the SPIR-V.
    // Instead, we postpone compilation until this point, when all the modules
    // are linked together.  By doing compilation and linking together, the JIT
    // compiler is able see all modules and do cross-module optimizations.
    //
    // Construct a ze_module_program_exp_desc_t which contains information about
    // all of the modules that will be linked together.
    ZeStruct<ze_module_program_exp_desc_t> ZeExtModuleDesc;
    std::vector<size_t> CodeSizes(NumInputPrograms);
    std::vector<const uint8_t *> CodeBufs(NumInputPrograms);
    std::vector<const char *> BuildFlagPtrs(NumInputPrograms);
    std::vector<const ze_module_constants_t *> SpecConstPtrs(NumInputPrograms);
    std::vector<_pi_program::SpecConstantShim> SpecConstShims;
    SpecConstShims.reserve(NumInputPrograms);

    for (pi_uint32 I = 0; I < NumInputPrograms; I++) {
      pi_program Program = InputPrograms[I];
      CodeSizes[I] = Program->CodeLength;
      CodeBufs[I] = Program->Code.get();
      BuildFlagPtrs[I] = Program->BuildFlags.c_str();
      SpecConstShims.emplace_back(Program);
      SpecConstPtrs[I] = SpecConstShims[I].ze();
    }

    ZeExtModuleDesc.count = NumInputPrograms;
    ZeExtModuleDesc.inputSizes = CodeSizes.data();
    ZeExtModuleDesc.pInputModules = CodeBufs.data();
    ZeExtModuleDesc.pBuildFlags = BuildFlagPtrs.data();
    ZeExtModuleDesc.pConstants = SpecConstPtrs.data();

    ZeStruct<ze_module_desc_t> ZeModuleDesc;
    ZeModuleDesc.pNext = &ZeExtModuleDesc;
    ZeModuleDesc.format = ZE_MODULE_FORMAT_IL_SPIRV;

    // This works around a bug in the Level Zero driver.  When "ZE_DEBUG=-1",
    // the driver does validation of the API calls, and it expects
    // "pInputModule" to be non-NULL and "inputSize" to be non-zero.  This
    // validation is wrong when using the "ze_module_program_exp_desc_t"
    // extension because those fields are supposed to be ignored.  As a
    // workaround, set both fields to 1.
    //
    // TODO: Remove this workaround when the driver is fixed.
    ZeModuleDesc.pInputModule = reinterpret_cast<const uint8_t *>(1);
    ZeModuleDesc.inputSize = 1;

    // We need a Level Zero extension to compile multiple programs together into
    // a single Level Zero module.  However, we don't need that extension if
    // there happens to be only one input program.
    //
    // The "|| (NumInputPrograms == 1)" term is a workaround for a bug in the
    // Level Zero driver.  The driver's "ze_module_program_exp_desc_t"
    // extension should work even in the case when there is just one input
    // module.  However, there is currently a bug in the driver that leads to a
    // crash.  As a workaround, do not use the extension when there is one
    // input module.
    //
    // TODO: Remove this workaround when the driver is fixed.
    if (!DeviceList[0]->Platform->ZeDriverModuleProgramExtensionFound ||
        (NumInputPrograms == 1)) {
      if (NumInputPrograms == 1) {
        ZeModuleDesc.pNext = nullptr;
        ZeModuleDesc.inputSize = ZeExtModuleDesc.inputSizes[0];
        ZeModuleDesc.pInputModule = ZeExtModuleDesc.pInputModules[0];
        ZeModuleDesc.pBuildFlags = ZeExtModuleDesc.pBuildFlags[0];
        ZeModuleDesc.pConstants = ZeExtModuleDesc.pConstants[0];
      } else {
        zePrint("piProgramLink: level_zero driver does not have static linking "
                "support.");
        return PI_ERROR_INVALID_VALUE;
      }
    }

    // Call the Level Zero API to compile, link, and create the module.
    ze_device_handle_t ZeDevice = DeviceList[0]->ZeDevice;
    ze_context_handle_t ZeContext = Context->ZeContext;
    ze_module_handle_t ZeModule = nullptr;
    ze_module_build_log_handle_t ZeBuildLog = nullptr;
    ze_result_t ZeResult =
        ZE_CALL_NOCHECK(zeModuleCreate, (ZeContext, ZeDevice, &ZeModuleDesc,
                                         &ZeModule, &ZeBuildLog));

    // We still create a _pi_program object even if there is a BUILD_FAILURE
    // because we need the object to hold the ZeBuildLog.  There is no build
    // log created for other errors, so we don't create an object.
    PiResult = mapError(ZeResult);
    if (ZeResult != ZE_RESULT_SUCCESS &&
        ZeResult != ZE_RESULT_ERROR_MODULE_BUILD_FAILURE) {
      return PiResult;
    }

    // The call to zeModuleCreate does not report an error if there are
    // unresolved symbols because it thinks these could be resolved later via a
    // call to zeModuleDynamicLink.  However, modules created with piProgramLink
    // are supposed to be fully linked and ready to use.  Therefore, do an extra
    // check now for unresolved symbols.  Note that we still create a
    // _pi_program if there are unresolved symbols because the ZeBuildLog tells
    // which symbols are unresolved.
    if (ZeResult == ZE_RESULT_SUCCESS) {
      ZeResult = checkUnresolvedSymbols(ZeModule, &ZeBuildLog);
      if (ZeResult == ZE_RESULT_ERROR_MODULE_LINK_FAILURE) {
        PiResult = PI_ERROR_LINK_PROGRAM_FAILURE;
      } else if (ZeResult != ZE_RESULT_SUCCESS) {
        return mapError(ZeResult);
      }
    }

    _pi_program::state State =
        (PiResult == PI_SUCCESS) ? _pi_program::Exe : _pi_program::Invalid;
    *RetProgram = new _pi_program(State, Context, ZeModule, ZeBuildLog);
  } catch (const std::bad_alloc &) {
    return PI_ERROR_OUT_OF_HOST_MEMORY;
  } catch (...) {
    return PI_ERROR_UNKNOWN;
  }
  return PiResult;
}

pi_result piProgramCompile(
    pi_program Program, pi_uint32 NumDevices, const pi_device *DeviceList,
    const char *Options, pi_uint32 NumInputHeaders,
    const pi_program *InputHeaders, const char **HeaderIncludeNames,
    void (*PFnNotify)(pi_program Program, void *UserData), void *UserData) {
  (void)NumInputHeaders;
  (void)InputHeaders;
  (void)HeaderIncludeNames;

  PI_ASSERT(Program, PI_ERROR_INVALID_PROGRAM);

  if ((NumDevices && !DeviceList) || (!NumDevices && DeviceList))
    return PI_ERROR_INVALID_VALUE;

  // These aren't supported.
  PI_ASSERT(!PFnNotify && !UserData, PI_ERROR_INVALID_VALUE);

  std::scoped_lock<pi_shared_mutex> Guard(Program->Mutex);

  // It's only valid to compile a program created from IL (we don't support
  // programs created from source code).
  //
  // The OpenCL spec says that the header parameters are ignored when compiling
  // IL programs, so we don't validate them.
  if (Program->State != _pi_program::IL)
    return PI_ERROR_INVALID_OPERATION;

  // We don't compile anything now.  Instead, we delay compilation until
  // piProgramLink, where we do both compilation and linking as a single step.
  // This produces better code because the driver can do cross-module
  // optimizations.  Therefore, we just remember the compilation flags, so we
  // can use them later.
  if (Options)
    Program->BuildFlags = Options;
  Program->State = _pi_program::Object;

  return PI_SUCCESS;
}

pi_result piProgramBuild(pi_program Program, pi_uint32 NumDevices,
                         const pi_device *DeviceList, const char *Options,
                         void (*PFnNotify)(pi_program Program, void *UserData),
                         void *UserData) {

  PI_ASSERT(Program, PI_ERROR_INVALID_PROGRAM);
  if ((NumDevices && !DeviceList) || (!NumDevices && DeviceList))
    return PI_ERROR_INVALID_VALUE;

  // We only support build to one device with Level Zero now.
  // TODO: we should eventually build to the possibly multiple root
  // devices in the context.
  if (NumDevices != 1) {
    zePrint("piProgramBuild: level_zero supports only one device.");
    return PI_ERROR_INVALID_VALUE;
  }

  // These aren't supported.
  PI_ASSERT(!PFnNotify && !UserData, PI_ERROR_INVALID_VALUE);

  std::scoped_lock<pi_shared_mutex> Guard(Program->Mutex);
  // Check if device belongs to associated context.
  PI_ASSERT(Program->Context, PI_ERROR_INVALID_PROGRAM);
  PI_ASSERT(Program->Context->isValidDevice(DeviceList[0]),
            PI_ERROR_INVALID_VALUE);

  // It is legal to build a program created from either IL or from native
  // device code.
  if (Program->State != _pi_program::IL &&
      Program->State != _pi_program::Native)
    return PI_ERROR_INVALID_OPERATION;

  // We should have either IL or native device code.
  PI_ASSERT(Program->Code, PI_ERROR_INVALID_PROGRAM);

  // Ask Level Zero to build and load the native code onto the device.
  ZeStruct<ze_module_desc_t> ZeModuleDesc;
  _pi_program::SpecConstantShim Shim(Program);
  ZeModuleDesc.format = (Program->State == _pi_program::IL)
                            ? ZE_MODULE_FORMAT_IL_SPIRV
                            : ZE_MODULE_FORMAT_NATIVE;
  ZeModuleDesc.inputSize = Program->CodeLength;
  ZeModuleDesc.pInputModule = Program->Code.get();
  ZeModuleDesc.pBuildFlags = Options;
  ZeModuleDesc.pConstants = Shim.ze();

  ze_device_handle_t ZeDevice = DeviceList[0]->ZeDevice;
  ze_context_handle_t ZeContext = Program->Context->ZeContext;
  ze_module_handle_t ZeModule = nullptr;

  pi_result Result = PI_SUCCESS;
  Program->State = _pi_program::Exe;
  ze_result_t ZeResult =
      ZE_CALL_NOCHECK(zeModuleCreate, (ZeContext, ZeDevice, &ZeModuleDesc,
                                       &ZeModule, &Program->ZeBuildLog));
  if (ZeResult != ZE_RESULT_SUCCESS) {
    // We adjust pi_program below to avoid attempting to release zeModule when
    // RT calls piProgramRelease().
    ZeModule = nullptr;
    Program->State = _pi_program::Invalid;
    Result = mapError(ZeResult);
  } else {
    // The call to zeModuleCreate does not report an error if there are
    // unresolved symbols because it thinks these could be resolved later via a
    // call to zeModuleDynamicLink.  However, modules created with
    // piProgramBuild are supposed to be fully linked and ready to use.
    // Therefore, do an extra check now for unresolved symbols.
    ZeResult = checkUnresolvedSymbols(ZeModule, &Program->ZeBuildLog);
    if (ZeResult != ZE_RESULT_SUCCESS) {
      Program->State = _pi_program::Invalid;
      Result = (ZeResult == ZE_RESULT_ERROR_MODULE_LINK_FAILURE)
                   ? PI_ERROR_BUILD_PROGRAM_FAILURE
                   : mapError(ZeResult);
    }
  }

  // We no longer need the IL / native code.
  Program->Code.reset();
  Program->ZeModule = ZeModule;
  return Result;
}

pi_result piProgramGetBuildInfo(pi_program Program, pi_device Device,
                                pi_program_build_info ParamName,
                                size_t ParamValueSize, void *ParamValue,
                                size_t *ParamValueSizeRet) {
  (void)Device;

  std::shared_lock<pi_shared_mutex> Guard(Program->Mutex);
  ReturnHelper ReturnValue(ParamValueSize, ParamValue, ParamValueSizeRet);
  if (ParamName == PI_PROGRAM_BUILD_INFO_BINARY_TYPE) {
    pi_program_binary_type Type = PI_PROGRAM_BINARY_TYPE_NONE;
    if (Program->State == _pi_program::Object) {
      Type = PI_PROGRAM_BINARY_TYPE_COMPILED_OBJECT;
    } else if (Program->State == _pi_program::Exe) {
      Type = PI_PROGRAM_BINARY_TYPE_EXECUTABLE;
    }
    return ReturnValue(pi_program_binary_type{Type});
  }
  if (ParamName == PI_PROGRAM_BUILD_INFO_OPTIONS) {
    // TODO: how to get module build options out of Level Zero?
    // For the programs that we compiled we can remember the options
    // passed with piProgramCompile/piProgramBuild, but what can we
    // return for programs that were built outside and registered
    // with piProgramRegister?
    return ReturnValue("");
  } else if (ParamName == PI_PROGRAM_BUILD_INFO_LOG) {
    // Check first to see if the plugin code recorded an error message.
    if (!Program->ErrorMessage.empty()) {
      return ReturnValue(Program->ErrorMessage.c_str());
    }

    // Next check if there is a Level Zero build log.
    if (Program->ZeBuildLog) {
      size_t LogSize = ParamValueSize;
      ZE_CALL(zeModuleBuildLogGetString,
              (Program->ZeBuildLog, &LogSize, pi_cast<char *>(ParamValue)));
      if (ParamValueSizeRet) {
        *ParamValueSizeRet = LogSize;
      }
      return PI_SUCCESS;
    }

    // Otherwise, there is no error.  The OpenCL spec says to return an empty
    // string if there ws no previous attempt to compile, build, or link the
    // program.
    return ReturnValue("");
  } else {
    zePrint("piProgramGetBuildInfo: unsupported ParamName\n");
    return PI_ERROR_INVALID_VALUE;
  }
  return PI_SUCCESS;
}

pi_result piProgramRetain(pi_program Program) {
  PI_ASSERT(Program, PI_ERROR_INVALID_PROGRAM);
  Program->RefCount.increment();
  return PI_SUCCESS;
}

pi_result piProgramRelease(pi_program Program) {
  PI_ASSERT(Program, PI_ERROR_INVALID_PROGRAM);

  if (!Program->RefCount.decrementAndTest())
    return PI_SUCCESS;

  delete Program;

  return PI_SUCCESS;
}

pi_result piextProgramGetNativeHandle(pi_program Program,
                                      pi_native_handle *NativeHandle) {
  PI_ASSERT(Program, PI_ERROR_INVALID_PROGRAM);
  PI_ASSERT(NativeHandle, PI_ERROR_INVALID_VALUE);

  auto ZeModule = pi_cast<ze_module_handle_t *>(NativeHandle);

  std::shared_lock<pi_shared_mutex> Guard(Program->Mutex);
  switch (Program->State) {
  case _pi_program::Exe: {
    *ZeModule = Program->ZeModule;
    break;
  }

  default:
    return PI_ERROR_INVALID_OPERATION;
  }

  return PI_SUCCESS;
}

pi_result piextProgramCreateWithNativeHandle(pi_native_handle NativeHandle,
                                             pi_context Context,
                                             bool ownNativeHandle,
                                             pi_program *Program) {
  PI_ASSERT(Program, PI_ERROR_INVALID_PROGRAM);
  PI_ASSERT(NativeHandle, PI_ERROR_INVALID_VALUE);
  PI_ASSERT(Context, PI_ERROR_INVALID_CONTEXT);

  auto ZeModule = pi_cast<ze_module_handle_t>(NativeHandle);

  // We assume here that programs created from a native handle always
  // represent a fully linked executable (state Exe) and not an unlinked
  // executable (state Object).

  try {
    *Program =
        new _pi_program(_pi_program::Exe, Context, ZeModule, ownNativeHandle);
  } catch (const std::bad_alloc &) {
    return PI_ERROR_OUT_OF_HOST_MEMORY;
  } catch (...) {
    return PI_ERROR_UNKNOWN;
  }
  return PI_SUCCESS;
}

_pi_program::~_pi_program() {
  // According to Level Zero Specification, all kernels and build logs
  // must be destroyed before the Module can be destroyed.  So, be sure
  // to destroy build log before destroying the module.
  if (ZeBuildLog) {
    ZE_CALL_NOCHECK(zeModuleBuildLogDestroy, (ZeBuildLog));
  }

  if (ZeModule && OwnZeModule) {
    ZE_CALL_NOCHECK(zeModuleDestroy, (ZeModule));
  }
}

// Check to see if a Level Zero module has any unresolved symbols.
//
// @param ZeModule    The module handle to check.
// @param ZeBuildLog  If there are unresolved symbols, this build log handle is
//                     modified to receive information telling which symbols
//                     are unresolved.
//
// @return ZE_RESULT_ERROR_MODULE_LINK_FAILURE indicates there are unresolved
//  symbols.  ZE_RESULT_SUCCESS indicates all symbols are resolved.  Any other
//  value indicates there was an error and we cannot tell if symbols are
//  resolved.
static ze_result_t
checkUnresolvedSymbols(ze_module_handle_t ZeModule,
                       ze_module_build_log_handle_t *ZeBuildLog) {

  // First check to see if the module has any imported symbols.  If there are
  // no imported symbols, it's not possible to have any unresolved symbols.  We
  // do this check first because we assume it's faster than the call to
  // zeModuleDynamicLink below.
  ZeStruct<ze_module_properties_t> ZeModuleProps;
  ze_result_t ZeResult =
      ZE_CALL_NOCHECK(zeModuleGetProperties, (ZeModule, &ZeModuleProps));
  if (ZeResult != ZE_RESULT_SUCCESS)
    return ZeResult;

  // If there are imported symbols, attempt to "link" the module with itself.
  // As a side effect, this will return the error
  // ZE_RESULT_ERROR_MODULE_LINK_FAILURE if there are any unresolved symbols.
  if (ZeModuleProps.flags & ZE_MODULE_PROPERTY_FLAG_IMPORTS) {
    return ZE_CALL_NOCHECK(zeModuleDynamicLink, (1, &ZeModule, ZeBuildLog));
  }
  return ZE_RESULT_SUCCESS;
}

pi_result piKernelCreate(pi_program Program, const char *KernelName,
                         pi_kernel *RetKernel) {

  PI_ASSERT(Program, PI_ERROR_INVALID_PROGRAM);
  PI_ASSERT(RetKernel, PI_ERROR_INVALID_VALUE);
  PI_ASSERT(KernelName, PI_ERROR_INVALID_VALUE);

  std::shared_lock<pi_shared_mutex> Guard(Program->Mutex);
  if (Program->State != _pi_program::Exe) {
    return PI_ERROR_INVALID_PROGRAM_EXECUTABLE;
  }

  ZeStruct<ze_kernel_desc_t> ZeKernelDesc;
  ZeKernelDesc.flags = 0;
  ZeKernelDesc.pKernelName = KernelName;

  ze_kernel_handle_t ZeKernel;
  ZE_CALL(zeKernelCreate, (Program->ZeModule, &ZeKernelDesc, &ZeKernel));

  try {
    *RetKernel = new _pi_kernel(ZeKernel, true, Program);
  } catch (const std::bad_alloc &) {
    return PI_ERROR_OUT_OF_HOST_MEMORY;
  } catch (...) {
    return PI_ERROR_UNKNOWN;
  }

  PI_CALL((*RetKernel)->initialize());
  return PI_SUCCESS;
}

pi_result _pi_kernel::initialize() {
  // Retain the program and context to show it's used by this kernel.
  PI_CALL(piProgramRetain(Program));
  if (IndirectAccessTrackingEnabled)
    // TODO: do piContextRetain without the guard
    PI_CALL(piContextRetain(Program->Context));

  // Set up how to obtain kernel properties when needed.
  ZeKernelProperties.Compute = [this](ze_kernel_properties_t &Properties) {
    ZE_CALL_NOCHECK(zeKernelGetProperties, (ZeKernel, &Properties));
  };

  // Cache kernel name.
  ZeKernelName.Compute = [this](std::string &Name) {
    size_t Size = 0;
    ZE_CALL_NOCHECK(zeKernelGetName, (ZeKernel, &Size, nullptr));
    char *KernelName = new char[Size];
    ZE_CALL_NOCHECK(zeKernelGetName, (ZeKernel, &Size, KernelName));
    Name = KernelName;
    delete[] KernelName;
  };

  return PI_SUCCESS;
}

pi_result piKernelSetArg(pi_kernel Kernel, pi_uint32 ArgIndex, size_t ArgSize,
                         const void *ArgValue) {

  // OpenCL: "the arg_value pointer can be NULL or point to a NULL value
  // in which case a NULL value will be used as the value for the argument
  // declared as a pointer to global or constant memory in the kernel"
  //
  // We don't know the type of the argument but it seems that the only time
  // SYCL RT would send a pointer to NULL in 'arg_value' is when the argument
  // is a NULL pointer. Treat a pointer to NULL in 'arg_value' as a NULL.
  if (ArgSize == sizeof(void *) && ArgValue &&
      *(void **)(const_cast<void *>(ArgValue)) == nullptr) {
    ArgValue = nullptr;
  }

  PI_ASSERT(Kernel, PI_ERROR_INVALID_KERNEL);

  std::scoped_lock<pi_shared_mutex> Guard(Kernel->Mutex);
  ZE_CALL(zeKernelSetArgumentValue,
          (pi_cast<ze_kernel_handle_t>(Kernel->ZeKernel),
           pi_cast<uint32_t>(ArgIndex), pi_cast<size_t>(ArgSize),
           pi_cast<const void *>(ArgValue)));

  return PI_SUCCESS;
}

// Special version of piKernelSetArg to accept pi_mem.
pi_result piextKernelSetArgMemObj(pi_kernel Kernel, pi_uint32 ArgIndex,
                                  const pi_mem *ArgValue) {
  // TODO: the better way would probably be to add a new PI API for
  // extracting native PI object from PI handle, and have SYCL
  // RT pass that directly to the regular piKernelSetArg (and
  // then remove this piextKernelSetArgMemObj).

  PI_ASSERT(Kernel, PI_ERROR_INVALID_KERNEL);

  // We don't yet know the device where this kernel will next be run on.
  // Thus we can't know the actual memory allocation that needs to be used.
  // Remember the memory object being used as an argument for this kernel
  // to process it later when the device is known (at the kernel enqueue).
  //
  // TODO: for now we have to conservatively assume the access as read-write.
  //       Improve that by passing SYCL buffer accessor type into
  //       piextKernelSetArgMemObj.
  //
  std::scoped_lock<pi_shared_mutex> Guard(Kernel->Mutex);
  // The ArgValue may be a NULL pointer in which case a NULL value is used for
  // the kernel argument declared as a pointer to global or constant memory.
  auto Arg = ArgValue ? *ArgValue : nullptr;
  Kernel->PendingArguments.push_back(
      {ArgIndex, sizeof(void *), Arg, _pi_mem::read_write});

  return PI_SUCCESS;
}

// Special version of piKernelSetArg to accept pi_sampler.
pi_result piextKernelSetArgSampler(pi_kernel Kernel, pi_uint32 ArgIndex,
                                   const pi_sampler *ArgValue) {
  PI_ASSERT(Kernel, PI_ERROR_INVALID_KERNEL);

  std::scoped_lock<pi_shared_mutex> Guard(Kernel->Mutex);
  ZE_CALL(zeKernelSetArgumentValue,
          (pi_cast<ze_kernel_handle_t>(Kernel->ZeKernel),
           pi_cast<uint32_t>(ArgIndex), sizeof(void *),
           &(*ArgValue)->ZeSampler));

  return PI_SUCCESS;
}

pi_result piKernelGetInfo(pi_kernel Kernel, pi_kernel_info ParamName,
                          size_t ParamValueSize, void *ParamValue,
                          size_t *ParamValueSizeRet) {
  PI_ASSERT(Kernel, PI_ERROR_INVALID_KERNEL);

  ReturnHelper ReturnValue(ParamValueSize, ParamValue, ParamValueSizeRet);

  std::shared_lock<pi_shared_mutex> Guard(Kernel->Mutex);
  switch (ParamName) {
  case PI_KERNEL_INFO_CONTEXT:
    return ReturnValue(pi_context{Kernel->Program->Context});
  case PI_KERNEL_INFO_PROGRAM:
    return ReturnValue(pi_program{Kernel->Program});
  case PI_KERNEL_INFO_FUNCTION_NAME:
    try {
      std::string &KernelName = *Kernel->ZeKernelName.operator->();
      return ReturnValue(static_cast<const char *>(KernelName.c_str()));
    } catch (const std::bad_alloc &) {
      return PI_ERROR_OUT_OF_HOST_MEMORY;
    } catch (...) {
      return PI_ERROR_UNKNOWN;
    }
  case PI_KERNEL_INFO_NUM_ARGS:
    return ReturnValue(pi_uint32{Kernel->ZeKernelProperties->numKernelArgs});
  case PI_KERNEL_INFO_REFERENCE_COUNT:
    return ReturnValue(pi_uint32{Kernel->RefCount.load()});
  case PI_KERNEL_INFO_ATTRIBUTES:
    try {
      uint32_t Size;
      ZE_CALL(zeKernelGetSourceAttributes, (Kernel->ZeKernel, &Size, nullptr));
      char *attributes = new char[Size];
      ZE_CALL(zeKernelGetSourceAttributes,
              (Kernel->ZeKernel, &Size, &attributes));
      auto Res = ReturnValue(attributes);
      delete[] attributes;
      return Res;
    } catch (const std::bad_alloc &) {
      return PI_ERROR_OUT_OF_HOST_MEMORY;
    } catch (...) {
      return PI_ERROR_UNKNOWN;
    }
  default:
    zePrint("Unsupported ParamName in piKernelGetInfo: ParamName=%d(0x%x)\n",
            ParamName, ParamName);
    return PI_ERROR_INVALID_VALUE;
  }

  return PI_SUCCESS;
}

pi_result piKernelGetGroupInfo(pi_kernel Kernel, pi_device Device,
                               pi_kernel_group_info ParamName,
                               size_t ParamValueSize, void *ParamValue,
                               size_t *ParamValueSizeRet) {
  PI_ASSERT(Kernel, PI_ERROR_INVALID_KERNEL);
  PI_ASSERT(Device, PI_ERROR_INVALID_DEVICE);

  ReturnHelper ReturnValue(ParamValueSize, ParamValue, ParamValueSizeRet);

  std::shared_lock<pi_shared_mutex> Guard(Kernel->Mutex);
  switch (ParamName) {
  case PI_KERNEL_GROUP_INFO_GLOBAL_WORK_SIZE: {
    // TODO: To revisit after level_zero/issues/262 is resolved
    struct {
      size_t Arr[3];
    } WorkSize = {{Device->ZeDeviceComputeProperties->maxGroupSizeX,
                   Device->ZeDeviceComputeProperties->maxGroupSizeY,
                   Device->ZeDeviceComputeProperties->maxGroupSizeZ}};
    return ReturnValue(WorkSize);
  }
  case PI_KERNEL_GROUP_INFO_WORK_GROUP_SIZE: {
    // As of right now, L0 is missing API to query kernel and device specific
    // max work group size.
    return ReturnValue(
        pi_uint64{Device->ZeDeviceComputeProperties->maxTotalGroupSize});
  }
  case PI_KERNEL_GROUP_INFO_COMPILE_WORK_GROUP_SIZE: {
    struct {
      size_t Arr[3];
    } WgSize = {{Kernel->ZeKernelProperties->requiredGroupSizeX,
                 Kernel->ZeKernelProperties->requiredGroupSizeY,
                 Kernel->ZeKernelProperties->requiredGroupSizeZ}};
    return ReturnValue(WgSize);
  }
  case PI_KERNEL_GROUP_INFO_LOCAL_MEM_SIZE:
    return ReturnValue(pi_uint32{Kernel->ZeKernelProperties->localMemSize});
  case PI_KERNEL_GROUP_INFO_PREFERRED_WORK_GROUP_SIZE_MULTIPLE: {
    return ReturnValue(size_t{Device->ZeDeviceProperties->physicalEUSimdWidth});
  }
  case PI_KERNEL_GROUP_INFO_PRIVATE_MEM_SIZE:
    return ReturnValue(pi_uint32{Kernel->ZeKernelProperties->privateMemSize});
  case PI_KERNEL_GROUP_INFO_NUM_REGS: {
    die("PI_KERNEL_GROUP_INFO_NUM_REGS in piKernelGetGroupInfo not "
        "implemented\n");
    break;
  }
  default:
    zePrint("Unknown ParamName in piKernelGetGroupInfo: ParamName=%d(0x%x)\n",
            ParamName, ParamName);
    return PI_ERROR_INVALID_VALUE;
  }
  return PI_SUCCESS;
}

pi_result piKernelGetSubGroupInfo(pi_kernel Kernel, pi_device Device,
                                  pi_kernel_sub_group_info ParamName,
                                  size_t InputValueSize, const void *InputValue,
                                  size_t ParamValueSize, void *ParamValue,
                                  size_t *ParamValueSizeRet) {
  (void)Device;
  (void)InputValueSize;
  (void)InputValue;

  ReturnHelper ReturnValue(ParamValueSize, ParamValue, ParamValueSizeRet);

  std::shared_lock<pi_shared_mutex> Guard(Kernel->Mutex);
  if (ParamName == PI_KERNEL_MAX_SUB_GROUP_SIZE) {
    ReturnValue(uint32_t{Kernel->ZeKernelProperties->maxSubgroupSize});
  } else if (ParamName == PI_KERNEL_MAX_NUM_SUB_GROUPS) {
    ReturnValue(uint32_t{Kernel->ZeKernelProperties->maxNumSubgroups});
  } else if (ParamName == PI_KERNEL_COMPILE_NUM_SUB_GROUPS) {
    ReturnValue(uint32_t{Kernel->ZeKernelProperties->requiredNumSubGroups});
  } else if (ParamName == PI_KERNEL_COMPILE_SUB_GROUP_SIZE_INTEL) {
    ReturnValue(uint32_t{Kernel->ZeKernelProperties->requiredSubgroupSize});
  } else {
    die("piKernelGetSubGroupInfo: parameter not implemented");
    return {};
  }
  return PI_SUCCESS;
}

pi_result piKernelRetain(pi_kernel Kernel) {

  PI_ASSERT(Kernel, PI_ERROR_INVALID_KERNEL);

  Kernel->RefCount.increment();
  return PI_SUCCESS;
}

pi_result piKernelRelease(pi_kernel Kernel) {
  PI_ASSERT(Kernel, PI_ERROR_INVALID_KERNEL);

  if (!Kernel->RefCount.decrementAndTest())
    return PI_SUCCESS;

  auto KernelProgram = Kernel->Program;
  if (Kernel->OwnZeKernel)
    ZE_CALL(zeKernelDestroy, (Kernel->ZeKernel));
  if (IndirectAccessTrackingEnabled) {
    PI_CALL(piContextRelease(KernelProgram->Context));
  }
  // do a release on the program this kernel was part of
  PI_CALL(piProgramRelease(KernelProgram));
  delete Kernel;

  return PI_SUCCESS;
}

pi_result
piEnqueueKernelLaunch(pi_queue Queue, pi_kernel Kernel, pi_uint32 WorkDim,
                      const size_t *GlobalWorkOffset,
                      const size_t *GlobalWorkSize, const size_t *LocalWorkSize,
                      pi_uint32 NumEventsInWaitList,
                      const pi_event *EventWaitList, pi_event *OutEvent) {
  PI_ASSERT(Kernel, PI_ERROR_INVALID_KERNEL);
  PI_ASSERT(Queue, PI_ERROR_INVALID_QUEUE);
  PI_ASSERT((WorkDim > 0) && (WorkDim < 4), PI_ERROR_INVALID_WORK_DIMENSION);

  // Lock automatically releases when this goes out of scope.
  std::scoped_lock<pi_shared_mutex, pi_shared_mutex, pi_shared_mutex> Lock(
      Queue->Mutex, Kernel->Mutex, Kernel->Program->Mutex);
  if (GlobalWorkOffset != NULL) {
    if (!Queue->Device->Platform->ZeDriverGlobalOffsetExtensionFound) {
      zePrint("No global offset extension found on this driver\n");
      return PI_ERROR_INVALID_VALUE;
    }

    ZE_CALL(zeKernelSetGlobalOffsetExp,
            (Kernel->ZeKernel, GlobalWorkOffset[0], GlobalWorkOffset[1],
             GlobalWorkOffset[2]));
  }

  // If there are any pending arguments set them now.
  for (auto &Arg : Kernel->PendingArguments) {
    // The ArgValue may be a NULL pointer in which case a NULL value is used for
    // the kernel argument declared as a pointer to global or constant memory.
    char **ZeHandlePtr = nullptr;
    if (Arg.Value) {
      PI_CALL(Arg.Value->getZeHandlePtr(ZeHandlePtr, Arg.AccessMode,
                                        Queue->Device));
    }
    ZE_CALL(zeKernelSetArgumentValue,
            (Kernel->ZeKernel, Arg.Index, Arg.Size, ZeHandlePtr));
  }
  Kernel->PendingArguments.clear();

  ze_group_count_t ZeThreadGroupDimensions{1, 1, 1};
  uint32_t WG[3];

  // global_work_size of unused dimensions must be set to 1
  PI_ASSERT(WorkDim == 3 || GlobalWorkSize[2] == 1, PI_ERROR_INVALID_VALUE);
  PI_ASSERT(WorkDim >= 2 || GlobalWorkSize[1] == 1, PI_ERROR_INVALID_VALUE);

  if (LocalWorkSize) {
    WG[0] = pi_cast<uint32_t>(LocalWorkSize[0]);
    WG[1] = pi_cast<uint32_t>(LocalWorkSize[1]);
    WG[2] = pi_cast<uint32_t>(LocalWorkSize[2]);
  } else {
    // We can't call to zeKernelSuggestGroupSize if 64-bit GlobalWorkSize
    // values do not fit to 32-bit that the API only supports currently.
    bool SuggestGroupSize = true;
    for (int I : {0, 1, 2}) {
      if (GlobalWorkSize[I] > UINT32_MAX) {
        SuggestGroupSize = false;
      }
    }
    if (SuggestGroupSize) {
      ZE_CALL(zeKernelSuggestGroupSize,
              (Kernel->ZeKernel, GlobalWorkSize[0], GlobalWorkSize[1],
               GlobalWorkSize[2], &WG[0], &WG[1], &WG[2]));
    } else {
      for (int I : {0, 1, 2}) {
        // Try to find a I-dimension WG size that the GlobalWorkSize[I] is
        // fully divisable with. Start with the max possible size in
        // each dimension.
        uint32_t GroupSize[] = {
            Queue->Device->ZeDeviceComputeProperties->maxGroupSizeX,
            Queue->Device->ZeDeviceComputeProperties->maxGroupSizeY,
            Queue->Device->ZeDeviceComputeProperties->maxGroupSizeZ};
        GroupSize[I] = std::min(size_t(GroupSize[I]), GlobalWorkSize[I]);
        while (GlobalWorkSize[I] % GroupSize[I]) {
          --GroupSize[I];
        }
        if (GlobalWorkSize[I] / GroupSize[I] > UINT32_MAX) {
          zePrint("piEnqueueKernelLaunch: can't find a WG size "
                  "suitable for global work size > UINT32_MAX\n");
          return PI_ERROR_INVALID_WORK_GROUP_SIZE;
        }
        WG[I] = GroupSize[I];
      }
      zePrint("piEnqueueKernelLaunch: using computed WG size = {%d, %d, %d}\n",
              WG[0], WG[1], WG[2]);
    }
  }

  // TODO: assert if sizes do not fit into 32-bit?
  switch (WorkDim) {
  case 3:
    ZeThreadGroupDimensions.groupCountX =
        pi_cast<uint32_t>(GlobalWorkSize[0] / WG[0]);
    ZeThreadGroupDimensions.groupCountY =
        pi_cast<uint32_t>(GlobalWorkSize[1] / WG[1]);
    ZeThreadGroupDimensions.groupCountZ =
        pi_cast<uint32_t>(GlobalWorkSize[2] / WG[2]);
    break;
  case 2:
    ZeThreadGroupDimensions.groupCountX =
        pi_cast<uint32_t>(GlobalWorkSize[0] / WG[0]);
    ZeThreadGroupDimensions.groupCountY =
        pi_cast<uint32_t>(GlobalWorkSize[1] / WG[1]);
    WG[2] = 1;
    break;
  case 1:
    ZeThreadGroupDimensions.groupCountX =
        pi_cast<uint32_t>(GlobalWorkSize[0] / WG[0]);
    WG[1] = WG[2] = 1;
    break;

  default:
    zePrint("piEnqueueKernelLaunch: unsupported work_dim\n");
    return PI_ERROR_INVALID_VALUE;
  }

  // Error handling for non-uniform group size case
  if (GlobalWorkSize[0] !=
      size_t(ZeThreadGroupDimensions.groupCountX) * WG[0]) {
    zePrint("piEnqueueKernelLaunch: invalid work_dim. The range is not a "
            "multiple of the group size in the 1st dimension\n");
    return PI_ERROR_INVALID_WORK_GROUP_SIZE;
  }
  if (GlobalWorkSize[1] !=
      size_t(ZeThreadGroupDimensions.groupCountY) * WG[1]) {
    zePrint("piEnqueueKernelLaunch: invalid work_dim. The range is not a "
            "multiple of the group size in the 2nd dimension\n");
    return PI_ERROR_INVALID_WORK_GROUP_SIZE;
  }
  if (GlobalWorkSize[2] !=
      size_t(ZeThreadGroupDimensions.groupCountZ) * WG[2]) {
    zePrint("piEnqueueKernelLaunch: invalid work_dim. The range is not a "
            "multiple of the group size in the 3rd dimension\n");
    return PI_ERROR_INVALID_WORK_GROUP_SIZE;
  }

  ZE_CALL(zeKernelSetGroupSize, (Kernel->ZeKernel, WG[0], WG[1], WG[2]));

  bool UseCopyEngine = false;
  _pi_ze_event_list_t TmpWaitList;
  if (auto Res = TmpWaitList.createAndRetainPiZeEventList(
          NumEventsInWaitList, EventWaitList, Queue, UseCopyEngine))
    return Res;

  // Get a new command list to be used on this call
  pi_command_list_ptr_t CommandList{};
  if (auto Res = Queue->Context->getAvailableCommandList(
          Queue, CommandList, UseCopyEngine, true /* AllowBatching */))
    return Res;

  ze_event_handle_t ZeEvent = nullptr;
  pi_event InternalEvent;
  bool IsInternal = OutEvent == nullptr;
  pi_event *Event = OutEvent ? OutEvent : &InternalEvent;
  pi_result Res = createEventAndAssociateQueue(
      Queue, Event, PI_COMMAND_TYPE_NDRANGE_KERNEL, CommandList, IsInternal);
  if (Res != PI_SUCCESS)
    return Res;
  ZeEvent = (*Event)->ZeEvent;
  (*Event)->WaitList = TmpWaitList;

  // Save the kernel in the event, so that when the event is signalled
  // the code can do a piKernelRelease on this kernel.
  (*Event)->CommandData = (void *)Kernel;

  // Increment the reference count of the Kernel and indicate that the Kernel is
  // in use. Once the event has been signalled, the code in
  // CleanupCompletedEvent(Event) will do a piReleaseKernel to update the
  // reference count on the kernel, using the kernel saved in CommandData.
  PI_CALL(piKernelRetain(Kernel));

  // Add to list of kernels to be submitted
  if (IndirectAccessTrackingEnabled)
    Queue->KernelsToBeSubmitted.push_back(Kernel);

<<<<<<< HEAD
  if (Queue->UsingImmCmdLists && IndirectAccessTrackingEnabled) {
=======
  if (Queue->Device->ImmCommandListUsed && IndirectAccessTrackingEnabled) {
>>>>>>> 37960cda
    // If using immediate commandlists then gathering of indirect
    // references and appending to the queue (which means submission)
    // must be done together.
    std::unique_lock<pi_shared_mutex> ContextsLock(
        Queue->Device->Platform->ContextsMutex, std::defer_lock);
    // We are going to submit kernels for execution. If indirect access flag is
    // set for a kernel then we need to make a snapshot of existing memory
    // allocations in all contexts in the platform. We need to lock the mutex
    // guarding the list of contexts in the platform to prevent creation of new
    // memory alocations in any context before we submit the kernel for
    // execution.
    ContextsLock.lock();
    Queue->CaptureIndirectAccesses();
    // Add the command to the command list, which implies submission.
    ZE_CALL(zeCommandListAppendLaunchKernel,
            (CommandList->first, Kernel->ZeKernel, &ZeThreadGroupDimensions,
             ZeEvent, (*Event)->WaitList.Length,
             (*Event)->WaitList.ZeEventList));
  } else {
    // Add the command to the command list for later submission.
    // No lock is needed here, unlike the immediate commandlist case above,
    // because the kernels are not actually submitted yet. Kernels will be
    // submitted only when the comamndlist is closed. Then, a lock is held.
    ZE_CALL(zeCommandListAppendLaunchKernel,
            (CommandList->first, Kernel->ZeKernel, &ZeThreadGroupDimensions,
             ZeEvent, (*Event)->WaitList.Length,
             (*Event)->WaitList.ZeEventList));
  }

  zePrint("calling zeCommandListAppendLaunchKernel() with"
          "  ZeEvent %#llx\n",
          pi_cast<std::uintptr_t>(ZeEvent));
  printZeEventList((*Event)->WaitList);

  // Execute command list asynchronously, as the event will be used
  // to track down its completion.
  if (auto Res = Queue->executeCommandList(CommandList, false, true))
    return Res;

  return PI_SUCCESS;
}

pi_result piextKernelCreateWithNativeHandle(pi_native_handle NativeHandle,
                                            pi_context Context,
                                            pi_program Program,
                                            bool OwnNativeHandle,
                                            pi_kernel *Kernel) {
  PI_ASSERT(Context, PI_ERROR_INVALID_CONTEXT);
  PI_ASSERT(Program, PI_ERROR_INVALID_PROGRAM);
  PI_ASSERT(NativeHandle, PI_ERROR_INVALID_VALUE);
  PI_ASSERT(Kernel, PI_ERROR_INVALID_KERNEL);

  auto ZeKernel = pi_cast<ze_kernel_handle_t>(NativeHandle);
  *Kernel = new _pi_kernel(ZeKernel, OwnNativeHandle, Program);
  PI_CALL((*Kernel)->initialize());
  return PI_SUCCESS;
}

pi_result piextKernelGetNativeHandle(pi_kernel Kernel,
                                     pi_native_handle *NativeHandle) {
  PI_ASSERT(Kernel, PI_ERROR_INVALID_KERNEL);
  PI_ASSERT(NativeHandle, PI_ERROR_INVALID_VALUE);

  std::shared_lock<pi_shared_mutex> Guard(Kernel->Mutex);
  auto *ZeKernel = pi_cast<ze_kernel_handle_t *>(NativeHandle);
  *ZeKernel = Kernel->ZeKernel;
  return PI_SUCCESS;
}

//
// Events
//
pi_result
_pi_event::getOrCreateHostVisibleEvent(ze_event_handle_t &ZeHostVisibleEvent) {
  PI_ASSERT(Queue, PI_ERROR_INVALID_EVENT);

  std::scoped_lock<pi_shared_mutex, pi_shared_mutex> Lock(Queue->Mutex,
                                                          this->Mutex);

  if (!HostVisibleEvent) {
    if (Queue->Device->ZeEventsScope != OnDemandHostVisibleProxy)
      die("getOrCreateHostVisibleEvent: missing host-visible event");

    // Submit the command(s) signalling the proxy event to the queue.
    // We have to first submit a wait for the device-only event for which this
    // proxy is created.
    //
    // Get a new command list to be used on this call

    // We want to batch these commands to avoid extra submissions (costly)
    bool OkToBatch = true;

    pi_command_list_ptr_t CommandList{};
    if (auto Res = Queue->Context->getAvailableCommandList(
            Queue, CommandList, false /* UseCopyEngine */, OkToBatch))
      return Res;

    // Create a "proxy" host-visible event.
    auto Res = createEventAndAssociateQueue(
        Queue, &HostVisibleEvent, PI_COMMAND_TYPE_USER, CommandList,
        /* IsInternal */ false, /* ForceHostVisible */ true);
    if (Res != PI_SUCCESS)
      return Res;

    ZE_CALL(zeCommandListAppendWaitOnEvents, (CommandList->first, 1, &ZeEvent));
    ZE_CALL(zeCommandListAppendSignalEvent,
            (CommandList->first, HostVisibleEvent->ZeEvent));

    if (auto Res = Queue->executeCommandList(CommandList, false, OkToBatch))
      return Res;
  }

  ZeHostVisibleEvent = HostVisibleEvent->ZeEvent;
  return PI_SUCCESS;
}

pi_result _pi_event::reset() {
  Queue = nullptr;
  CleanedUp = false;
  Completed = false;
  CommandData = nullptr;
  CommandType = PI_COMMAND_TYPE_USER;
  WaitList = {};
  RefCountExternal = 0;
  RefCount.reset();
  CommandList = std::nullopt;

  if (!isHostVisible())
    HostVisibleEvent = nullptr;

  ZE_CALL(zeEventHostReset, (ZeEvent));
  return PI_SUCCESS;
}

pi_event _pi_context::getEventFromContextCache(bool HostVisible,
                                               bool WithProfiling) {
  std::scoped_lock<pi_mutex> Lock(EventCacheMutex);
  auto Cache = getEventCache(HostVisible, WithProfiling);
  if (Cache->empty())
    return nullptr;

  auto It = Cache->begin();
  pi_event Event = *It;
  Cache->erase(It);
  // We have to reset event before using it.
  Event->reset();
  return Event;
}

void _pi_context::addEventToContextCache(pi_event Event) {
  std::scoped_lock<pi_mutex> Lock(EventCacheMutex);
  auto Cache =
      getEventCache(Event->isHostVisible(), Event->isProfilingEnabled());
  Cache->emplace_back(Event);
}

// Helper function for creating a PI event.
// The "Queue" argument specifies the PI queue where a command is submitted.
// The "HostVisible" argument specifies if event needs to be allocated from
// a host-visible pool.
//
static pi_result EventCreate(pi_context Context, pi_queue Queue,
                             bool HostVisible, pi_event *RetEvent) {
  bool ProfilingEnabled =
      !Queue || (Queue->Properties & PI_QUEUE_FLAG_PROFILING_ENABLE) != 0;

  if (auto CachedEvent =
          Context->getEventFromContextCache(HostVisible, ProfilingEnabled)) {
    *RetEvent = CachedEvent;
    return PI_SUCCESS;
  }

  ze_event_handle_t ZeEvent;
  ze_event_pool_handle_t ZeEventPool = {};

  size_t Index = 0;

  if (auto Res = Context->getFreeSlotInExistingOrNewPool(
          ZeEventPool, Index, HostVisible, ProfilingEnabled))
    return Res;

  ZeStruct<ze_event_desc_t> ZeEventDesc;
  ZeEventDesc.index = Index;
  ZeEventDesc.wait = 0;

  if (HostVisible) {
    ZeEventDesc.signal = ZE_EVENT_SCOPE_FLAG_HOST;
  } else {
    //
    // Set the scope to "device" for every event. This is sufficient for
    // global device access and peer device access. If needed to be seen on
    // the host we are doing special handling, see EventsScope options.
    //
    // TODO: see if "sub-device" (ZE_EVENT_SCOPE_FLAG_SUBDEVICE) can better be
    //       used in some circumstances.
    //
    ZeEventDesc.signal = 0;
  }

  ZE_CALL(zeEventCreate, (ZeEventPool, &ZeEventDesc, &ZeEvent));

  try {
    PI_ASSERT(RetEvent, PI_ERROR_INVALID_VALUE);

    *RetEvent = new _pi_event(ZeEvent, ZeEventPool, Context,
                              PI_COMMAND_TYPE_USER, true);
  } catch (const std::bad_alloc &) {
    return PI_ERROR_OUT_OF_HOST_MEMORY;
  } catch (...) {
    return PI_ERROR_UNKNOWN;
  }

  if (HostVisible)
    (*RetEvent)->HostVisibleEvent = *RetEvent;

  return PI_SUCCESS;
}

// External PI API entry
pi_result piEventCreate(pi_context Context, pi_event *RetEvent) {
  pi_result Result = EventCreate(Context, nullptr, true, RetEvent);
  (*RetEvent)->RefCountExternal++;
  if (Result != PI_SUCCESS)
    return Result;
  ZE_CALL(zeEventHostSignal, ((*RetEvent)->ZeEvent));
  return PI_SUCCESS;
}

pi_result piEventGetInfo(pi_event Event, pi_event_info ParamName,
                         size_t ParamValueSize, void *ParamValue,
                         size_t *ParamValueSizeRet) {

  PI_ASSERT(Event, PI_ERROR_INVALID_EVENT);

  ReturnHelper ReturnValue(ParamValueSize, ParamValue, ParamValueSizeRet);
  switch (ParamName) {
  case PI_EVENT_INFO_COMMAND_QUEUE: {
    std::shared_lock<pi_shared_mutex> EventLock(Event->Mutex);
    return ReturnValue(pi_queue{Event->Queue});
  }
  case PI_EVENT_INFO_CONTEXT: {
    std::shared_lock<pi_shared_mutex> EventLock(Event->Mutex);
    return ReturnValue(pi_context{Event->Context});
  }
  case PI_EVENT_INFO_COMMAND_TYPE: {
    std::shared_lock<pi_shared_mutex> EventLock(Event->Mutex);
    return ReturnValue(pi_cast<pi_uint64>(Event->CommandType));
  }
  case PI_EVENT_INFO_COMMAND_EXECUTION_STATUS: {
    // Check to see if the event's Queue has an open command list due to
    // batching. If so, go ahead and close and submit it, because it is
    // possible that this is trying to query some event's status that
    // is part of the batch.  This isn't strictly required, but it seems
    // like a reasonable thing to do.
    auto Queue = Event->Queue;
    if (Queue) {
      // Lock automatically releases when this goes out of scope.
      std::scoped_lock<pi_shared_mutex> lock(Queue->Mutex);
      const auto &OpenCommandList = Queue->eventOpenCommandList(Event);
      if (OpenCommandList != Queue->CommandListMap.end()) {
        if (auto Res = Queue->executeOpenCommandList(
                OpenCommandList->second.isCopy(Queue)))
          return Res;
      }
    }

    // Level Zero has a much more explicit notion of command submission than
    // OpenCL. It doesn't happen unless the user submits a command list. We've
    // done it just above so the status is at least PI_EVENT_RUNNING.
    pi_int32 Result = PI_EVENT_RUNNING;

    // Make sure that we query a host-visible event only.
    // If one wasn't yet created then don't create it here as well, and
    // just conservatively return that event is not yet completed.
    std::shared_lock<pi_shared_mutex> EventLock(Event->Mutex);
    auto HostVisibleEvent = Event->HostVisibleEvent;
    if (Event->Completed) {
      Result = PI_EVENT_COMPLETE;
    } else if (HostVisibleEvent) {
      ze_result_t ZeResult;
      ZeResult =
          ZE_CALL_NOCHECK(zeEventQueryStatus, (HostVisibleEvent->ZeEvent));
      if (ZeResult == ZE_RESULT_SUCCESS) {
        Result = PI_EVENT_COMPLETE;
      }
    }
    return ReturnValue(pi_cast<pi_int32>(Result));
  }
  case PI_EVENT_INFO_REFERENCE_COUNT:
    return ReturnValue(pi_uint32{Event->RefCount.load()});
  default:
    zePrint("Unsupported ParamName in piEventGetInfo: ParamName=%d(%x)\n",
            ParamName, ParamName);
    return PI_ERROR_INVALID_VALUE;
  }

  return PI_SUCCESS;
}

pi_result piEventGetProfilingInfo(pi_event Event, pi_profiling_info ParamName,
                                  size_t ParamValueSize, void *ParamValue,
                                  size_t *ParamValueSizeRet) {

  PI_ASSERT(Event, PI_ERROR_INVALID_EVENT);

  std::shared_lock<pi_shared_mutex> EventLock(Event->Mutex);
  if (Event->Queue &&
      (Event->Queue->Properties & PI_QUEUE_FLAG_PROFILING_ENABLE) == 0) {
    return PI_ERROR_PROFILING_INFO_NOT_AVAILABLE;
  }

  pi_device Device =
      Event->Queue ? Event->Queue->Device : Event->Context->Devices[0];

  uint64_t ZeTimerResolution = Device->ZeDeviceProperties->timerResolution;
  const uint64_t TimestampMaxValue =
      ((1ULL << Device->ZeDeviceProperties->kernelTimestampValidBits) - 1ULL);

  ReturnHelper ReturnValue(ParamValueSize, ParamValue, ParamValueSizeRet);

  ze_kernel_timestamp_result_t tsResult;

  switch (ParamName) {
  case PI_PROFILING_INFO_COMMAND_START: {
    ZE_CALL(zeEventQueryKernelTimestamp, (Event->ZeEvent, &tsResult));
    uint64_t ContextStartTime =
        (tsResult.global.kernelStart & TimestampMaxValue) * ZeTimerResolution;
    return ReturnValue(ContextStartTime);
  }
  case PI_PROFILING_INFO_COMMAND_END: {
    ZE_CALL(zeEventQueryKernelTimestamp, (Event->ZeEvent, &tsResult));

    uint64_t ContextStartTime =
        (tsResult.global.kernelStart & TimestampMaxValue);
    uint64_t ContextEndTime = (tsResult.global.kernelEnd & TimestampMaxValue);

    //
    // Handle a possible wrap-around (the underlying HW counter is < 64-bit).
    // Note, it will not report correct time if there were multiple wrap
    // arounds, and the longer term plan is to enlarge the capacity of the
    // HW timestamps.
    //
    if (ContextEndTime <= ContextStartTime) {
      ContextEndTime += TimestampMaxValue;
    }
    ContextEndTime *= ZeTimerResolution;
    return ReturnValue(ContextEndTime);
  }
  case PI_PROFILING_INFO_COMMAND_QUEUED:
  case PI_PROFILING_INFO_COMMAND_SUBMIT:
    // Note: No users for this case
    // TODO: Implement commmand submission time when needed,
    //        by recording device timestamp (using zeDeviceGetGlobalTimestamps)
    //        before submitting command to device
    return ReturnValue(uint64_t{0});
  default:
    zePrint("piEventGetProfilingInfo: not supported ParamName\n");
    return PI_ERROR_INVALID_VALUE;
  }

  return PI_SUCCESS;
}

} // extern "C"

// Perform any necessary cleanup after an event has been signalled.
// This currently makes sure to release any kernel that may have been used by
// the event, updates the last command event in the queue and cleans up all dep
// events of the event.
// If the caller locks queue mutex then it must pass 'true' to QueueLocked.
static pi_result CleanupCompletedEvent(pi_event Event, bool QueueLocked) {
  pi_kernel AssociatedKernel = nullptr;
  // List of dependent events.
  std::list<pi_event> EventsToBeReleased;
  pi_queue AssociatedQueue = nullptr;
  {
    std::scoped_lock<pi_shared_mutex> EventLock(Event->Mutex);
    // Exit early of event was already cleanedup.
    if (Event->CleanedUp)
      return PI_SUCCESS;

    AssociatedQueue = Event->Queue;

    // Remember the kernel associated with this event if there is one. We are
    // going to release it later.
    if (Event->CommandType == PI_COMMAND_TYPE_NDRANGE_KERNEL &&
        Event->CommandData) {
      AssociatedKernel = pi_cast<pi_kernel>(Event->CommandData);
      Event->CommandData = nullptr;
    }

    // Make a list of all the dependent events that must have signalled
    // because this event was dependent on them.
    Event->WaitList.collectEventsForReleaseAndDestroyPiZeEventList(
        EventsToBeReleased);

    Event->CleanedUp = true;
  }

  auto ReleaseIndirectMem = [](pi_kernel Kernel) {
    if (IndirectAccessTrackingEnabled) {
      // piKernelRelease is called by CleanupCompletedEvent(Event) as soon as
      // kernel execution has finished. This is the place where we need to
      // release memory allocations. If kernel is not in use (not submitted by
      // some other thread) then release referenced memory allocations. As a
      // result, memory can be deallocated and context can be removed from
      // container in the platform. That's why we need to lock a mutex here.
      pi_platform Plt = Kernel->Program->Context->getPlatform();
      std::scoped_lock<pi_shared_mutex> ContextsLock(Plt->ContextsMutex);

      if (--Kernel->SubmissionsCount == 0) {
        // Kernel is not submitted for execution, release referenced memory
        // allocations.
        for (auto &MemAlloc : Kernel->MemAllocs) {
          // std::pair<void *const, MemAllocRecord> *, Hash
          USMFreeHelper(MemAlloc->second.Context, MemAlloc->first,
                        MemAlloc->second.OwnZeMemHandle);
        }
        Kernel->MemAllocs.clear();
      }
    }
  };

  // We've reset event data members above, now cleanup resources.
  if (AssociatedKernel) {
    ReleaseIndirectMem(AssociatedKernel);
    PI_CALL(piKernelRelease(AssociatedKernel));
  }

  if (AssociatedQueue) {
    {
      // Lock automatically releases when this goes out of scope.
      std::unique_lock<pi_shared_mutex> QueueLock(AssociatedQueue->Mutex,
                                                  std::defer_lock);
      if (!QueueLocked)
        QueueLock.lock();

      // If this event was the LastCommandEvent in the queue, being used
      // to make sure that commands were executed in-order, remove this.
      // If we don't do this, the event can get released and freed leaving
      // a dangling pointer to this event.  It could also cause unneeded
      // already finished events to show up in the wait list.
      if (AssociatedQueue->LastCommandEvent == Event) {
        AssociatedQueue->LastCommandEvent = nullptr;
      }
    }

    // Release this event since we explicitly retained it on creation and
    // association with queue. Events which don't have associated queue doesn't
    // require this release because it means that they are not created using
    // createEventAndAssociateQueue, i.e. additional retain was not made.
    PI_CALL(piEventReleaseInternal(Event));
  }

  // The list of dependent events will be appended to as we walk it so that this
  // algorithm doesn't go recursive due to dependent events themselves being
  // dependent on other events forming a potentially very deep tree, and deep
  // recursion.  That turned out to be a significant problem with the recursive
  // code that preceded this implementation.
  while (!EventsToBeReleased.empty()) {
    pi_event DepEvent = EventsToBeReleased.front();
    DepEvent->Completed = true;
    EventsToBeReleased.pop_front();

    pi_kernel DepEventKernel = nullptr;
    {
      std::scoped_lock<pi_shared_mutex> DepEventLock(DepEvent->Mutex);
      DepEvent->WaitList.collectEventsForReleaseAndDestroyPiZeEventList(
          EventsToBeReleased);
      if (IndirectAccessTrackingEnabled) {
        // DepEvent has finished, we can release the associated kernel if there
        // is one. This is the earliest place we can do this and it can't be
        // done twice, so it is safe. Lock automatically releases when this goes
        // out of scope.
        // TODO: this code needs to be moved out of the guard.
        if (DepEvent->CommandType == PI_COMMAND_TYPE_NDRANGE_KERNEL &&
            DepEvent->CommandData) {
          DepEventKernel = pi_cast<pi_kernel>(DepEvent->CommandData);
          DepEvent->CommandData = nullptr;
        }
      }
    }
    if (DepEventKernel) {
      ReleaseIndirectMem(DepEventKernel);
      PI_CALL(piKernelRelease(DepEventKernel));
    }
    PI_CALL(piEventReleaseInternal(DepEvent));
  }

  return PI_SUCCESS;
}

extern "C" {

pi_result piEventsWait(pi_uint32 NumEvents, const pi_event *EventList) {

  if (NumEvents && !EventList) {
    return PI_ERROR_INVALID_EVENT;
  }
  for (uint32_t I = 0; I < NumEvents; I++) {
    if (EventList[I]->Queue->Device->ZeEventsScope ==
        OnDemandHostVisibleProxy) {
      // Make sure to add all host-visible "proxy" event signals if needed.
      // This ensures that all signalling commands are submitted below and
      // thus proxy events can be waited without a deadlock.
      //
      if (!EventList[I]->hasExternalRefs())
        die("piEventsWait must not be called for an internal event");

      ze_event_handle_t ZeHostVisibleEvent;
      if (auto Res =
              EventList[I]->getOrCreateHostVisibleEvent(ZeHostVisibleEvent))
        return Res;
    }
  }
  // Submit dependent open command lists for execution, if any
  for (uint32_t I = 0; I < NumEvents; I++) {
    auto Queue = EventList[I]->Queue;
    if (Queue) {
      // Lock automatically releases when this goes out of scope.
      std::scoped_lock<pi_shared_mutex> lock(Queue->Mutex);

      if (auto Res = Queue->executeAllOpenCommandLists())
        return Res;
    }
  }
  std::unordered_set<pi_queue> Queues;
  for (uint32_t I = 0; I < NumEvents; I++) {
    {
      {
        std::shared_lock<pi_shared_mutex> EventLock(EventList[I]->Mutex);
        if (!EventList[I]->hasExternalRefs())
          die("piEventsWait must not be called for an internal event");

        if (!EventList[I]->Completed) {
          auto HostVisibleEvent = EventList[I]->HostVisibleEvent;
          if (!HostVisibleEvent)
            die("The host-visible proxy event missing");

          ze_event_handle_t ZeEvent = HostVisibleEvent->ZeEvent;
          zePrint("ZeEvent = %#llx\n", pi_cast<std::uintptr_t>(ZeEvent));
          ZE_CALL(zeHostSynchronize, (ZeEvent));
          EventList[I]->Completed = true;
        }
      }
      if (auto Q = EventList[I]->Queue) {
<<<<<<< HEAD
        if (Q->UsingImmCmdLists && Q->isInOrderQueue())
=======
        if (Q->Device->ImmCommandListUsed && Q->isInOrderQueue())
>>>>>>> 37960cda
          // Use information about waited event to cleanup completed events in
          // the in-order queue.
          CleanupEventsInImmCmdLists(EventList[I]->Queue,
                                     /* QueueLocked */ false,
                                     /* QueueSynced */ false, EventList[I]);
        else {
          // NOTE: we are cleaning up after the event here to free resources
          // sooner in case run-time is not calling piEventRelease soon enough.
          CleanupCompletedEvent(EventList[I]);
          // For the case when we have out-of-order queue or regular command
          // lists its more efficient to check fences so put the queue in the
          // set to cleanup later.
          Queues.insert(Q);
        }
      }
    }
  }

  // We waited some events above, check queue for signaled command lists and
  // reset them.
  for (auto &Q : Queues)
    resetCommandLists(Q);

  return PI_SUCCESS;
}

pi_result piEventSetCallback(pi_event Event, pi_int32 CommandExecCallbackType,
                             void (*PFnNotify)(pi_event Event,
                                               pi_int32 EventCommandStatus,
                                               void *UserData),
                             void *UserData) {
  (void)Event;
  (void)CommandExecCallbackType;
  (void)PFnNotify;
  (void)UserData;
  die("piEventSetCallback: deprecated, to be removed");
  return PI_SUCCESS;
}

pi_result piEventSetStatus(pi_event Event, pi_int32 ExecutionStatus) {
  (void)Event;
  (void)ExecutionStatus;
  die("piEventSetStatus: deprecated, to be removed");
  return PI_SUCCESS;
}

pi_result piEventRetain(pi_event Event) {
  PI_ASSERT(Event, PI_ERROR_INVALID_EVENT);
  Event->RefCountExternal++;
  Event->RefCount.increment();
  return PI_SUCCESS;
}

pi_result piEventRelease(pi_event Event) {
  PI_ASSERT(Event, PI_ERROR_INVALID_EVENT);
  Event->RefCountExternal--;
  PI_CALL(piEventReleaseInternal(Event));
  return PI_SUCCESS;
}

void _pi_queue::active_barriers::add(pi_event &Event) {
  Event->RefCount.increment();
  Events.push_back(Event);
}

pi_result _pi_queue::active_barriers::clear() {
  for (const auto &Event : Events)
    PI_CALL(piEventReleaseInternal(Event));
  Events.clear();
  return PI_SUCCESS;
}

static pi_result piEventReleaseInternal(pi_event Event) {
  PI_ASSERT(Event, PI_ERROR_INVALID_EVENT);

  if (!Event->RefCount.decrementAndTest())
    return PI_SUCCESS;

  if (Event->CommandType == PI_COMMAND_TYPE_MEM_BUFFER_UNMAP &&
      Event->CommandData) {
    // Free the memory allocated in the piEnqueueMemBufferMap.
    if (auto Res = ZeMemFreeHelper(Event->Context, Event->CommandData))
      return Res;
    Event->CommandData = nullptr;
  }
  if (Event->OwnZeEvent) {
    if (DisableEventsCaching) {
      ZE_CALL(zeEventDestroy, (Event->ZeEvent));
      auto Context = Event->Context;
      if (auto Res = Context->decrementUnreleasedEventsInPool(Event))
        return Res;
    }
  }
  // It is possible that host-visible event was never created.
  // In case it was check if that's different from this same event
  // and release a reference to it.
  if (Event->HostVisibleEvent && Event->HostVisibleEvent != Event) {
    // Decrement ref-count of the host-visible proxy event.
    PI_CALL(piEventReleaseInternal(Event->HostVisibleEvent));
  }

  // Save pointer to the queue before deleting/resetting event.
  // When we add an event to the cache we need to check whether profiling is
  // enabled or not, so we access properties of the queue and that's why queue
  // must released later.
  auto Queue = Event->Queue;
  if (DisableEventsCaching || !Event->OwnZeEvent) {
    delete Event;
  } else {
    Event->Context->addEventToContextCache(Event);
  }

  // We intentionally incremented the reference counter when an event is
  // created so that we can avoid pi_queue is released before the associated
  // pi_event is released. Here we have to decrement it so pi_queue
  // can be released successfully.
  if (Queue) {
    PI_CALL(piQueueReleaseInternal(Queue));
  }

  return PI_SUCCESS;
}

pi_result piextEventGetNativeHandle(pi_event Event,
                                    pi_native_handle *NativeHandle) {
  PI_ASSERT(Event, PI_ERROR_INVALID_EVENT);
  PI_ASSERT(NativeHandle, PI_ERROR_INVALID_VALUE);

  {
    std::shared_lock<pi_shared_mutex> Lock(Event->Mutex);
    auto *ZeEvent = pi_cast<ze_event_handle_t *>(NativeHandle);
    *ZeEvent = Event->ZeEvent;
  }
  // Event can potentially be in an open command-list, make sure that
  // it is submitted for execution to avoid potential deadlock if
  // interop app is going to wait for it.
  auto Queue = Event->Queue;
  if (Queue) {
    std::scoped_lock<pi_shared_mutex> lock(Queue->Mutex);
    const auto &OpenCommandList = Queue->eventOpenCommandList(Event);
    if (OpenCommandList != Queue->CommandListMap.end()) {
      if (auto Res = Queue->executeOpenCommandList(
              OpenCommandList->second.isCopy(Queue)))
        return Res;
    }
  }
  return PI_SUCCESS;
}

pi_result piextEventCreateWithNativeHandle(pi_native_handle NativeHandle,
                                           pi_context Context,
                                           bool OwnNativeHandle,
                                           pi_event *Event) {
  PI_ASSERT(Context, PI_ERROR_INVALID_CONTEXT);
  PI_ASSERT(Event, PI_ERROR_INVALID_EVENT);
  PI_ASSERT(NativeHandle, PI_ERROR_INVALID_VALUE);

  auto ZeEvent = pi_cast<ze_event_handle_t>(NativeHandle);
  *Event = new _pi_event(ZeEvent, nullptr /* ZeEventPool */, Context,
                         PI_COMMAND_TYPE_USER, OwnNativeHandle);

  // Assume native event is host-visible, or otherwise we'd
  // need to create a host-visible proxy for it.
  (*Event)->HostVisibleEvent = *Event;

  // Unlike regular events managed by SYCL RT we don't have to wait for interop
  // events completion, and not need to do the their `cleanup()`. This in
  // particular guarantees that the extra `piEventRelease` is not called on
  // them. That release is needed to match the `piEventRetain` of regular events
  // made for waiting for event completion, but not this interop event.
  (*Event)->CleanedUp = true;

  return PI_SUCCESS;
}

//
// Sampler
//
pi_result piSamplerCreate(pi_context Context,
                          const pi_sampler_properties *SamplerProperties,
                          pi_sampler *RetSampler) {

  PI_ASSERT(Context, PI_ERROR_INVALID_CONTEXT);
  PI_ASSERT(RetSampler, PI_ERROR_INVALID_VALUE);

  std::shared_lock<pi_shared_mutex> Lock(Context->Mutex);

  // Have the "0" device in context to own the sampler. Rely on Level-Zero
  // drivers to perform migration as necessary for sharing it across multiple
  // devices in the context.
  //
  // TODO: figure out if we instead need explicit copying for acessing
  // the sampler from other devices in the context.
  //
  pi_device Device = Context->Devices[0];

  ze_sampler_handle_t ZeSampler;
  ZeStruct<ze_sampler_desc_t> ZeSamplerDesc;

  // Set the default values for the ZeSamplerDesc.
  ZeSamplerDesc.isNormalized = PI_TRUE;
  ZeSamplerDesc.addressMode = ZE_SAMPLER_ADDRESS_MODE_CLAMP;
  ZeSamplerDesc.filterMode = ZE_SAMPLER_FILTER_MODE_NEAREST;

  // Update the values of the ZeSamplerDesc from the pi_sampler_properties list.
  // Default values will be used if any of the following is true:
  //   a) SamplerProperties list is NULL
  //   b) SamplerProperties list is missing any properties

  if (SamplerProperties) {
    const pi_sampler_properties *CurProperty = SamplerProperties;

    while (*CurProperty != 0) {
      switch (*CurProperty) {
      case PI_SAMPLER_PROPERTIES_NORMALIZED_COORDS: {
        pi_bool CurValueBool = pi_cast<pi_bool>(*(++CurProperty));

        if (CurValueBool == PI_TRUE)
          ZeSamplerDesc.isNormalized = PI_TRUE;
        else if (CurValueBool == PI_FALSE)
          ZeSamplerDesc.isNormalized = PI_FALSE;
        else {
          zePrint("piSamplerCreate: unsupported "
                  "PI_SAMPLER_NORMALIZED_COORDS value\n");
          return PI_ERROR_INVALID_VALUE;
        }
      } break;

      case PI_SAMPLER_PROPERTIES_ADDRESSING_MODE: {
        pi_sampler_addressing_mode CurValueAddressingMode =
            pi_cast<pi_sampler_addressing_mode>(
                pi_cast<pi_uint32>(*(++CurProperty)));

        // Level Zero runtime with API version 1.2 and lower has a bug:
        // ZE_SAMPLER_ADDRESS_MODE_CLAMP_TO_BORDER is implemented as "clamp to
        // edge" and ZE_SAMPLER_ADDRESS_MODE_CLAMP is implemented as "clamp to
        // border", i.e. logic is flipped. Starting from API version 1.3 this
        // problem is going to be fixed. That's why check for API version to set
        // an address mode.
        ze_api_version_t ZeApiVersion = Context->getPlatform()->ZeApiVersion;
        // TODO: add support for PI_SAMPLER_ADDRESSING_MODE_CLAMP_TO_EDGE
        switch (CurValueAddressingMode) {
        case PI_SAMPLER_ADDRESSING_MODE_NONE:
          ZeSamplerDesc.addressMode = ZE_SAMPLER_ADDRESS_MODE_NONE;
          break;
        case PI_SAMPLER_ADDRESSING_MODE_REPEAT:
          ZeSamplerDesc.addressMode = ZE_SAMPLER_ADDRESS_MODE_REPEAT;
          break;
        case PI_SAMPLER_ADDRESSING_MODE_CLAMP:
          ZeSamplerDesc.addressMode =
              ZeApiVersion < ZE_MAKE_VERSION(1, 3)
                  ? ZE_SAMPLER_ADDRESS_MODE_CLAMP
                  : ZE_SAMPLER_ADDRESS_MODE_CLAMP_TO_BORDER;
          break;
        case PI_SAMPLER_ADDRESSING_MODE_CLAMP_TO_EDGE:
          ZeSamplerDesc.addressMode =
              ZeApiVersion < ZE_MAKE_VERSION(1, 3)
                  ? ZE_SAMPLER_ADDRESS_MODE_CLAMP_TO_BORDER
                  : ZE_SAMPLER_ADDRESS_MODE_CLAMP;
          break;
        case PI_SAMPLER_ADDRESSING_MODE_MIRRORED_REPEAT:
          ZeSamplerDesc.addressMode = ZE_SAMPLER_ADDRESS_MODE_MIRROR;
          break;
        default:
          zePrint("piSamplerCreate: unsupported PI_SAMPLER_ADDRESSING_MODE "
                  "value\n");
          zePrint("PI_SAMPLER_ADDRESSING_MODE=%d\n", CurValueAddressingMode);
          return PI_ERROR_INVALID_VALUE;
        }
      } break;

      case PI_SAMPLER_PROPERTIES_FILTER_MODE: {
        pi_sampler_filter_mode CurValueFilterMode =
            pi_cast<pi_sampler_filter_mode>(
                pi_cast<pi_uint32>(*(++CurProperty)));

        if (CurValueFilterMode == PI_SAMPLER_FILTER_MODE_NEAREST)
          ZeSamplerDesc.filterMode = ZE_SAMPLER_FILTER_MODE_NEAREST;
        else if (CurValueFilterMode == PI_SAMPLER_FILTER_MODE_LINEAR)
          ZeSamplerDesc.filterMode = ZE_SAMPLER_FILTER_MODE_LINEAR;
        else {
          zePrint("PI_SAMPLER_FILTER_MODE=%d\n", CurValueFilterMode);
          zePrint(
              "piSamplerCreate: unsupported PI_SAMPLER_FILTER_MODE value\n");
          return PI_ERROR_INVALID_VALUE;
        }
      } break;

      default:
        break;
      }
      CurProperty++;
    }
  }

  ZE_CALL(zeSamplerCreate, (Context->ZeContext, Device->ZeDevice,
                            &ZeSamplerDesc, // TODO: translate properties
                            &ZeSampler));

  try {
    *RetSampler = new _pi_sampler(ZeSampler);
  } catch (const std::bad_alloc &) {
    return PI_ERROR_OUT_OF_HOST_MEMORY;
  } catch (...) {
    return PI_ERROR_UNKNOWN;
  }
  return PI_SUCCESS;
}

pi_result piSamplerGetInfo(pi_sampler Sampler, pi_sampler_info ParamName,
                           size_t ParamValueSize, void *ParamValue,
                           size_t *ParamValueSizeRet) {
  (void)Sampler;
  (void)ParamName;
  (void)ParamValueSize;
  (void)ParamValue;
  (void)ParamValueSizeRet;

  die("piSamplerGetInfo: not implemented");
  return {};
}

pi_result piSamplerRetain(pi_sampler Sampler) {
  PI_ASSERT(Sampler, PI_ERROR_INVALID_SAMPLER);

  Sampler->RefCount.increment();
  return PI_SUCCESS;
}

pi_result piSamplerRelease(pi_sampler Sampler) {
  PI_ASSERT(Sampler, PI_ERROR_INVALID_SAMPLER);

  if (!Sampler->RefCount.decrementAndTest())
    return PI_SUCCESS;

  ZE_CALL(zeSamplerDestroy, (Sampler->ZeSampler));
  delete Sampler;

  return PI_SUCCESS;
}

//
// Queue Commands
//
pi_result piEnqueueEventsWait(pi_queue Queue, pi_uint32 NumEventsInWaitList,
                              const pi_event *EventWaitList,
                              pi_event *OutEvent) {

  PI_ASSERT(Queue, PI_ERROR_INVALID_QUEUE);

  if (EventWaitList) {
    PI_ASSERT(NumEventsInWaitList > 0, PI_ERROR_INVALID_VALUE);

    bool UseCopyEngine = false;

    // Lock automatically releases when this goes out of scope.
    std::scoped_lock<pi_shared_mutex> lock(Queue->Mutex);

    _pi_ze_event_list_t TmpWaitList = {};
    if (auto Res = TmpWaitList.createAndRetainPiZeEventList(
            NumEventsInWaitList, EventWaitList, Queue, UseCopyEngine))
      return Res;

    // Get a new command list to be used on this call
    pi_command_list_ptr_t CommandList{};
    if (auto Res = Queue->Context->getAvailableCommandList(Queue, CommandList,
                                                           UseCopyEngine))
      return Res;

    ze_event_handle_t ZeEvent = nullptr;
    pi_event InternalEvent;
    bool IsInternal = OutEvent == nullptr;
    pi_event *Event = OutEvent ? OutEvent : &InternalEvent;
    auto Res = createEventAndAssociateQueue(Queue, Event, PI_COMMAND_TYPE_USER,
                                            CommandList, IsInternal);
    if (Res != PI_SUCCESS)
      return Res;

    ZeEvent = (*Event)->ZeEvent;
    (*Event)->WaitList = TmpWaitList;

    const auto &WaitList = (*Event)->WaitList;
    auto ZeCommandList = CommandList->first;
    ZE_CALL(zeCommandListAppendWaitOnEvents,
            (ZeCommandList, WaitList.Length, WaitList.ZeEventList));

    ZE_CALL(zeCommandListAppendSignalEvent, (ZeCommandList, ZeEvent));

    // Execute command list asynchronously as the event will be used
    // to track down its completion.
    return Queue->executeCommandList(CommandList);
  }

  {
    // If wait-list is empty, then this particular command should wait until
    // all previous enqueued commands to the command-queue have completed.
    //
    // TODO: find a way to do that without blocking the host.

    // Lock automatically releases when this goes out of scope.
    std::scoped_lock<pi_shared_mutex> lock(Queue->Mutex);

    if (OutEvent) {
      auto Res = createEventAndAssociateQueue(
          Queue, OutEvent, PI_COMMAND_TYPE_USER, Queue->CommandListMap.end());
      if (Res != PI_SUCCESS)
        return Res;
    }

    Queue->synchronize();

    if (OutEvent) {
      Queue->LastCommandEvent = *OutEvent;

      ZE_CALL(zeEventHostSignal, ((*OutEvent)->ZeEvent));
      (*OutEvent)->Completed = true;
    }
  }

<<<<<<< HEAD
  if (!Queue->UsingImmCmdLists)
=======
  if (!Queue->Device->ImmCommandListUsed)
>>>>>>> 37960cda
    resetCommandLists(Queue);

  return PI_SUCCESS;
}

pi_result piEnqueueEventsWaitWithBarrier(pi_queue Queue,
                                         pi_uint32 NumEventsInWaitList,
                                         const pi_event *EventWaitList,
                                         pi_event *OutEvent) {
  PI_ASSERT(Queue, PI_ERROR_INVALID_QUEUE);

  // Lock automatically releases when this goes out of scope.
  std::scoped_lock<pi_shared_mutex> lock(Queue->Mutex);

  // Helper function for appending a barrier to a command list.
  auto insertBarrierIntoCmdList =
      [&Queue](pi_command_list_ptr_t CmdList,
               const _pi_ze_event_list_t &EventWaitList, pi_event &Event,
               bool IsInternal) {
        if (auto Res = createEventAndAssociateQueue(
                Queue, &Event, PI_COMMAND_TYPE_USER, CmdList, IsInternal))
          return Res;

        Event->WaitList = EventWaitList;
        ZE_CALL(zeCommandListAppendBarrier,
                (CmdList->first, Event->ZeEvent, EventWaitList.Length,
                 EventWaitList.ZeEventList));
        return PI_SUCCESS;
      };

  pi_event InternalEvent;
  bool IsInternal = OutEvent == nullptr;
  pi_event *Event = OutEvent ? OutEvent : &InternalEvent;

  // Indicator for whether batching is allowed. This may be changed later in
  // this function, but allow it by default.
  bool OkToBatch = true;

  // If we have a list of events to make the barrier from, then we can create a
  // barrier on these and use the resulting event as our future barrier.
  // We use the same approach if
  // SYCL_PI_LEVEL_ZERO_USE_MULTIPLE_COMMANDLIST_BARRIERS is not set to a
  // positive value.
  // We use the same approach if we have in-order queue because every command
  // depends on previous one, so we don't need to insert barrier to multiple
  // command lists.
  if (NumEventsInWaitList || !UseMultipleCmdlistBarriers ||
      Queue->isInOrderQueue()) {
    // Retain the events as they will be owned by the result event.
    _pi_ze_event_list_t TmpWaitList;
    if (auto Res = TmpWaitList.createAndRetainPiZeEventList(
            NumEventsInWaitList, EventWaitList, Queue,
            /*UseCopyEngine=*/false))
      return Res;

    // Get an arbitrary command-list in the queue.
    pi_command_list_ptr_t CmdList;
    if (auto Res = Queue->Context->getAvailableCommandList(
            Queue, CmdList,
            /*UseCopyEngine=*/false, OkToBatch))
      return Res;

    // Insert the barrier into the command-list and execute.
    if (auto Res =
            insertBarrierIntoCmdList(CmdList, TmpWaitList, *Event, IsInternal))
      return Res;

    if (auto Res = Queue->executeCommandList(CmdList, false, OkToBatch))
      return Res;

    // Because of the dependency between commands in the in-order queue we don't
    // need to keep track of any active barriers if we have in-order queue.
    if (UseMultipleCmdlistBarriers && !Queue->isInOrderQueue()) {
      Queue->ActiveBarriers.add(*Event);
    }
    return PI_SUCCESS;
  }

  // Since there are no events to explicitly create a barrier for, we are
  // inserting a queue-wide barrier.

  // Command list(s) for putting barriers.
  std::vector<pi_command_list_ptr_t> CmdLists;

  // There must be at least one L0 queue.
  auto &InitialComputeGroup = Queue->ComputeQueueGroupsByTID.begin()->second;
  auto &InitialCopyGroup = Queue->CopyQueueGroupsByTID.begin()->second;
  PI_ASSERT(!InitialComputeGroup.ZeQueues.empty() ||
                !InitialCopyGroup.ZeQueues.empty(),
            PI_ERROR_INVALID_QUEUE);

  size_t NumQueues = 0;
  for (auto &QueueMap :
       {Queue->ComputeQueueGroupsByTID, Queue->CopyQueueGroupsByTID})
    for (auto &QueueGroup : QueueMap)
      NumQueues += QueueGroup.second.ZeQueues.size();

  OkToBatch = true;
  // Get an available command list tied to each command queue. We need
  // these so a queue-wide barrier can be inserted into each command
  // queue.
  CmdLists.reserve(NumQueues);
  for (auto &QueueMap :
       {Queue->ComputeQueueGroupsByTID, Queue->CopyQueueGroupsByTID})
    for (auto &QueueGroup : QueueMap) {
      bool UseCopyEngine =
          QueueGroup.second.Type != _pi_queue::queue_type::Compute;
<<<<<<< HEAD
      if (Queue->UsingImmCmdLists) {
=======
      if (Queue->Device->ImmCommandListUsed) {
>>>>>>> 37960cda
        // If immediate command lists are being used, each will act as their own
        // queue, so we must insert a barrier into each.
        for (auto ImmCmdList : QueueGroup.second.ImmCmdLists)
          if (ImmCmdList != Queue->CommandListMap.end())
            CmdLists.push_back(ImmCmdList);
      } else {
        for (auto ZeQueue : QueueGroup.second.ZeQueues) {
          if (ZeQueue) {
            pi_command_list_ptr_t CmdList;
            if (auto Res = Queue->Context->getAvailableCommandList(
                    Queue, CmdList, UseCopyEngine, OkToBatch, &ZeQueue))
              return Res;
            CmdLists.push_back(CmdList);
          }
        }
      }
    }

  // If no activity has occurred on the queue then there will be no cmdlists.
  // We need one for generating an Event, so create one.
  if (CmdLists.size() == 0) {
    // Get any available command list.
    pi_command_list_ptr_t CmdList;
    if (auto Res = Queue->Context->getAvailableCommandList(
            Queue, CmdList,
            /*UseCopyEngine=*/false, OkToBatch))
      return Res;
    CmdLists.push_back(CmdList);
  }

  if (CmdLists.size() > 1) {
    // Insert a barrier into each unique command queue using the available
    // command-lists.
    std::vector<pi_event> EventWaitVector(CmdLists.size());
    for (size_t I = 0; I < CmdLists.size(); ++I) {
      if (auto Res =
              insertBarrierIntoCmdList(CmdLists[I], _pi_ze_event_list_t{},
                                       EventWaitVector[I], /*IsInternal*/ true))
        return Res;
    }
    // If there were multiple queues we need to create a "convergence" event to
    // be our active barrier. This convergence event is signalled by a barrier
    // on all the events from the barriers we have inserted into each queue.
    // Use the first command list as our convergence command list.
    pi_command_list_ptr_t &ConvergenceCmdList = CmdLists[0];

    // Create an event list. It will take ownership over all relevant events so
    // we relinquish ownership and let it keep all events it needs.
    _pi_ze_event_list_t BaseWaitList;
    if (auto Res = BaseWaitList.createAndRetainPiZeEventList(
            EventWaitVector.size(), EventWaitVector.data(), Queue,
            ConvergenceCmdList->second.isCopy(Queue)))
      return Res;

    // Insert a barrier with the events from each command-queue into the
    // convergence command list. The resulting event signals the convergence of
    // all barriers.
    if (auto Res = insertBarrierIntoCmdList(ConvergenceCmdList, BaseWaitList,
                                            *Event, IsInternal))
      return Res;
  } else {
    // If there is only a single queue then insert a barrier and the single
    // result event can be used as our active barrier and used as the return
    // event. Take into account whether output event is discarded or not.
    if (auto Res = insertBarrierIntoCmdList(CmdLists[0], _pi_ze_event_list_t{},
                                            *Event, IsInternal))
      return Res;
  }

  // Execute each command list so the barriers can be encountered.
  for (pi_command_list_ptr_t &CmdList : CmdLists)
    if (auto Res = Queue->executeCommandList(CmdList, false, OkToBatch))
      return Res;

  if (auto Res = Queue->ActiveBarriers.clear())
    return Res;
  Queue->ActiveBarriers.add(*Event);
  return PI_SUCCESS;
}

pi_result piEnqueueMemBufferRead(pi_queue Queue, pi_mem Src,
                                 pi_bool BlockingRead, size_t Offset,
                                 size_t Size, void *Dst,
                                 pi_uint32 NumEventsInWaitList,
                                 const pi_event *EventWaitList,
                                 pi_event *Event) {
  PI_ASSERT(Src, PI_ERROR_INVALID_MEM_OBJECT);
  PI_ASSERT(Queue, PI_ERROR_INVALID_QUEUE);

  std::shared_lock<pi_shared_mutex> SrcLock(Src->Mutex, std::defer_lock);
  std::scoped_lock<std::shared_lock<pi_shared_mutex>, pi_shared_mutex> LockAll(
      SrcLock, Queue->Mutex);

  char *ZeHandleSrc;
  PI_CALL(Src->getZeHandle(ZeHandleSrc, _pi_mem::read_only, Queue->Device));
  return enqueueMemCopyHelper(PI_COMMAND_TYPE_MEM_BUFFER_READ, Queue, Dst,
                              BlockingRead, Size, ZeHandleSrc + Offset,
                              NumEventsInWaitList, EventWaitList, Event,
                              /* PreferCopyEngine */ true);
}

pi_result piEnqueueMemBufferReadRect(
    pi_queue Queue, pi_mem Buffer, pi_bool BlockingRead,
    pi_buff_rect_offset BufferOffset, pi_buff_rect_offset HostOffset,
    pi_buff_rect_region Region, size_t BufferRowPitch, size_t BufferSlicePitch,
    size_t HostRowPitch, size_t HostSlicePitch, void *Ptr,
    pi_uint32 NumEventsInWaitList, const pi_event *EventWaitList,
    pi_event *Event) {

  PI_ASSERT(Buffer, PI_ERROR_INVALID_MEM_OBJECT);
  PI_ASSERT(Queue, PI_ERROR_INVALID_QUEUE);

  std::shared_lock<pi_shared_mutex> SrcLock(Buffer->Mutex, std::defer_lock);
  std::scoped_lock<std::shared_lock<pi_shared_mutex>, pi_shared_mutex> LockAll(
      SrcLock, Queue->Mutex);

  char *ZeHandleSrc;
  PI_CALL(Buffer->getZeHandle(ZeHandleSrc, _pi_mem::read_only, Queue->Device));
  return enqueueMemCopyRectHelper(
      PI_COMMAND_TYPE_MEM_BUFFER_READ_RECT, Queue, ZeHandleSrc,
      static_cast<char *>(Ptr), BufferOffset, HostOffset, Region,
      BufferRowPitch, HostRowPitch, BufferSlicePitch, HostSlicePitch,
      BlockingRead, NumEventsInWaitList, EventWaitList, Event);
}

} // extern "C"

bool _pi_queue::useCopyEngine(bool PreferCopyEngine) const {
  auto InitialCopyGroup = CopyQueueGroupsByTID.begin()->second;
  return PreferCopyEngine && InitialCopyGroup.ZeQueues.size() > 0 &&
         (!isInOrderQueue() || UseCopyEngineForInOrderQueue);
}

// Wait on all operations in flight on this Queue.
// The caller is expected to hold a lock on the Queue.
// For standard commandlists sync the L0 queues directly.
// For immediate commandlists add barriers to all commandlists associated
// with the Queue. An alternative approach would be to wait on all Events
// associated with the in-flight operations.
// TODO: Event release in immediate commandlist mode is driven by the SYCL
// runtime. Need to investigate whether relase can be done earlier, at sync
// points such as this, to reduce total number of active Events.
pi_result _pi_queue::synchronize() {
  if (!Healthy)
    return PI_SUCCESS;

  auto syncImmCmdList = [](_pi_queue *Queue, pi_command_list_ptr_t ImmCmdList) {
    if (ImmCmdList == Queue->CommandListMap.end())
      return PI_SUCCESS;

    pi_event Event;
    pi_result Res = createEventAndAssociateQueue(
        Queue, &Event, PI_COMMAND_TYPE_USER, ImmCmdList, false);
    if (Res != PI_SUCCESS)
      return Res;
    auto zeEvent = Event->ZeEvent;
    ZE_CALL(zeCommandListAppendBarrier,
            (ImmCmdList->first, zeEvent, 0, nullptr));
    ZE_CALL(zeHostSynchronize, (zeEvent));
    Event->Completed = true;
    PI_CALL(piEventRelease(Event));

    // Cleanup all events from the synced command list.
    auto EventListToCleanup = std::move(ImmCmdList->second.EventList);
    ImmCmdList->second.EventList.clear();
    CleanupEventListFromResetCmdList(EventListToCleanup, true);
    return PI_SUCCESS;
  };

  for (auto &QueueMap : {ComputeQueueGroupsByTID, CopyQueueGroupsByTID})
    for (auto &QueueGroup : QueueMap) {
<<<<<<< HEAD
      if (UsingImmCmdLists) {
=======
      if (Device->ImmCommandListUsed) {
>>>>>>> 37960cda
        for (auto ImmCmdList : QueueGroup.second.ImmCmdLists)
          syncImmCmdList(this, ImmCmdList);
      } else {
        for (auto &ZeQueue : QueueGroup.second.ZeQueues)
          if (ZeQueue)
            ZE_CALL(zeHostSynchronize, (ZeQueue));
      }
    }
  LastCommandEvent = nullptr;

  // With the entire queue synchronized, the active barriers must be done so we
  // can remove them.
  if (auto Res = ActiveBarriers.clear())
    return Res;

  return PI_SUCCESS;
}

// Shared by all memory read/write/copy PI interfaces.
// PI interfaces must have queue's and destination buffer's mutexes locked for
// exclusive use and source buffer's mutex locked for shared use on entry.
static pi_result
enqueueMemCopyHelper(pi_command_type CommandType, pi_queue Queue, void *Dst,
                     pi_bool BlockingWrite, size_t Size, const void *Src,
                     pi_uint32 NumEventsInWaitList,
                     const pi_event *EventWaitList, pi_event *OutEvent,
                     bool PreferCopyEngine) {
  PI_ASSERT(Queue, PI_ERROR_INVALID_QUEUE);

  bool UseCopyEngine = Queue->useCopyEngine(PreferCopyEngine);

  _pi_ze_event_list_t TmpWaitList;
  if (auto Res = TmpWaitList.createAndRetainPiZeEventList(
          NumEventsInWaitList, EventWaitList, Queue, UseCopyEngine))
    return Res;

  // We want to batch these commands to avoid extra submissions (costly)
  bool OkToBatch = true;

  // Get a new command list to be used on this call
  pi_command_list_ptr_t CommandList{};
  if (auto Res = Queue->Context->getAvailableCommandList(
          Queue, CommandList, UseCopyEngine, OkToBatch))
    return Res;

  ze_event_handle_t ZeEvent = nullptr;
  pi_event InternalEvent;
  bool IsInternal = OutEvent == nullptr;
  pi_event *Event = OutEvent ? OutEvent : &InternalEvent;
  auto Res = createEventAndAssociateQueue(Queue, Event, CommandType,
                                          CommandList, IsInternal);
  if (Res != PI_SUCCESS)
    return Res;
  ZeEvent = (*Event)->ZeEvent;
  (*Event)->WaitList = TmpWaitList;

  const auto &ZeCommandList = CommandList->first;
  const auto &WaitList = (*Event)->WaitList;

  zePrint("calling zeCommandListAppendMemoryCopy() with\n"
          "  ZeEvent %#llx\n",
          pi_cast<std::uintptr_t>(ZeEvent));
  printZeEventList(WaitList);

  ZE_CALL(zeCommandListAppendMemoryCopy,
          (ZeCommandList, Dst, Src, Size, ZeEvent, WaitList.Length,
           WaitList.ZeEventList));

  if (auto Res =
          Queue->executeCommandList(CommandList, BlockingWrite, OkToBatch))
    return Res;

  return PI_SUCCESS;
}

// Shared by all memory read/write/copy rect PI interfaces.
// PI interfaces must have queue's and destination buffer's mutexes locked for
// exclusive use and source buffer's mutex locked for shared use on entry.
static pi_result enqueueMemCopyRectHelper(
    pi_command_type CommandType, pi_queue Queue, const void *SrcBuffer,
    void *DstBuffer, pi_buff_rect_offset SrcOrigin,
    pi_buff_rect_offset DstOrigin, pi_buff_rect_region Region,
    size_t SrcRowPitch, size_t DstRowPitch, size_t SrcSlicePitch,
    size_t DstSlicePitch, pi_bool Blocking, pi_uint32 NumEventsInWaitList,
    const pi_event *EventWaitList, pi_event *OutEvent, bool PreferCopyEngine) {

  PI_ASSERT(Region && SrcOrigin && DstOrigin && Queue, PI_ERROR_INVALID_VALUE);

  bool UseCopyEngine = Queue->useCopyEngine(PreferCopyEngine);

  _pi_ze_event_list_t TmpWaitList;
  if (auto Res = TmpWaitList.createAndRetainPiZeEventList(
          NumEventsInWaitList, EventWaitList, Queue, UseCopyEngine))
    return Res;

  // We want to batch these commands to avoid extra submissions (costly)
  bool OkToBatch = true;

  // Get a new command list to be used on this call
  pi_command_list_ptr_t CommandList{};
  if (auto Res = Queue->Context->getAvailableCommandList(
          Queue, CommandList, UseCopyEngine, OkToBatch))
    return Res;

  ze_event_handle_t ZeEvent = nullptr;
  pi_event InternalEvent;
  bool IsInternal = OutEvent == nullptr;
  pi_event *Event = OutEvent ? OutEvent : &InternalEvent;
  auto Res = createEventAndAssociateQueue(Queue, Event, CommandType,
                                          CommandList, IsInternal);
  if (Res != PI_SUCCESS)
    return Res;
  ZeEvent = (*Event)->ZeEvent;
  (*Event)->WaitList = TmpWaitList;

  const auto &ZeCommandList = CommandList->first;
  const auto &WaitList = (*Event)->WaitList;

  zePrint("calling zeCommandListAppendMemoryCopy() with\n"
          "  ZeEvent %#llx\n",
          pi_cast<std::uintptr_t>(ZeEvent));
  printZeEventList(WaitList);

  uint32_t SrcOriginX = pi_cast<uint32_t>(SrcOrigin->x_bytes);
  uint32_t SrcOriginY = pi_cast<uint32_t>(SrcOrigin->y_scalar);
  uint32_t SrcOriginZ = pi_cast<uint32_t>(SrcOrigin->z_scalar);

  uint32_t SrcPitch = SrcRowPitch;
  if (SrcPitch == 0)
    SrcPitch = pi_cast<uint32_t>(Region->width_bytes);

  if (SrcSlicePitch == 0)
    SrcSlicePitch = pi_cast<uint32_t>(Region->height_scalar) * SrcPitch;

  uint32_t DstOriginX = pi_cast<uint32_t>(DstOrigin->x_bytes);
  uint32_t DstOriginY = pi_cast<uint32_t>(DstOrigin->y_scalar);
  uint32_t DstOriginZ = pi_cast<uint32_t>(DstOrigin->z_scalar);

  uint32_t DstPitch = DstRowPitch;
  if (DstPitch == 0)
    DstPitch = pi_cast<uint32_t>(Region->width_bytes);

  if (DstSlicePitch == 0)
    DstSlicePitch = pi_cast<uint32_t>(Region->height_scalar) * DstPitch;

  uint32_t Width = pi_cast<uint32_t>(Region->width_bytes);
  uint32_t Height = pi_cast<uint32_t>(Region->height_scalar);
  uint32_t Depth = pi_cast<uint32_t>(Region->depth_scalar);

  const ze_copy_region_t ZeSrcRegion = {SrcOriginX, SrcOriginY, SrcOriginZ,
                                        Width,      Height,     Depth};
  const ze_copy_region_t ZeDstRegion = {DstOriginX, DstOriginY, DstOriginZ,
                                        Width,      Height,     Depth};

  ZE_CALL(zeCommandListAppendMemoryCopyRegion,
          (ZeCommandList, DstBuffer, &ZeDstRegion, DstPitch, DstSlicePitch,
           SrcBuffer, &ZeSrcRegion, SrcPitch, SrcSlicePitch, nullptr,
           WaitList.Length, WaitList.ZeEventList));

  zePrint("calling zeCommandListAppendMemoryCopyRegion()\n");

  ZE_CALL(zeCommandListAppendBarrier, (ZeCommandList, ZeEvent, 0, nullptr));

  zePrint("calling zeCommandListAppendBarrier() with Event %#llx\n",
          pi_cast<std::uintptr_t>(ZeEvent));

  if (auto Res = Queue->executeCommandList(CommandList, Blocking, OkToBatch))
    return Res;

  return PI_SUCCESS;
}

extern "C" {

pi_result piEnqueueMemBufferWrite(pi_queue Queue, pi_mem Buffer,
                                  pi_bool BlockingWrite, size_t Offset,
                                  size_t Size, const void *Ptr,
                                  pi_uint32 NumEventsInWaitList,
                                  const pi_event *EventWaitList,
                                  pi_event *Event) {

  PI_ASSERT(Buffer, PI_ERROR_INVALID_MEM_OBJECT);
  PI_ASSERT(Queue, PI_ERROR_INVALID_QUEUE);

  std::scoped_lock<pi_shared_mutex, pi_shared_mutex> Lock(Queue->Mutex,
                                                          Buffer->Mutex);

  char *ZeHandleDst;
  PI_CALL(Buffer->getZeHandle(ZeHandleDst, _pi_mem::write_only, Queue->Device));
  return enqueueMemCopyHelper(PI_COMMAND_TYPE_MEM_BUFFER_WRITE, Queue,
                              ZeHandleDst + Offset, // dst
                              BlockingWrite, Size,
                              Ptr, // src
                              NumEventsInWaitList, EventWaitList, Event,
                              /* PreferCopyEngine */ true);
}

pi_result piEnqueueMemBufferWriteRect(
    pi_queue Queue, pi_mem Buffer, pi_bool BlockingWrite,
    pi_buff_rect_offset BufferOffset, pi_buff_rect_offset HostOffset,
    pi_buff_rect_region Region, size_t BufferRowPitch, size_t BufferSlicePitch,
    size_t HostRowPitch, size_t HostSlicePitch, const void *Ptr,
    pi_uint32 NumEventsInWaitList, const pi_event *EventWaitList,
    pi_event *Event) {

  PI_ASSERT(Buffer, PI_ERROR_INVALID_MEM_OBJECT);
  PI_ASSERT(Queue, PI_ERROR_INVALID_QUEUE);

  std::scoped_lock<pi_shared_mutex, pi_shared_mutex> Lock(Queue->Mutex,
                                                          Buffer->Mutex);

  char *ZeHandleDst;
  PI_CALL(Buffer->getZeHandle(ZeHandleDst, _pi_mem::write_only, Queue->Device));
  return enqueueMemCopyRectHelper(
      PI_COMMAND_TYPE_MEM_BUFFER_WRITE_RECT, Queue,
      const_cast<char *>(static_cast<const char *>(Ptr)), ZeHandleDst,
      HostOffset, BufferOffset, Region, HostRowPitch, BufferRowPitch,
      HostSlicePitch, BufferSlicePitch, BlockingWrite, NumEventsInWaitList,
      EventWaitList, Event);
}

pi_result piEnqueueMemBufferCopy(pi_queue Queue, pi_mem SrcMem, pi_mem DstMem,
                                 size_t SrcOffset, size_t DstOffset,
                                 size_t Size, pi_uint32 NumEventsInWaitList,
                                 const pi_event *EventWaitList,
                                 pi_event *Event) {
  PI_ASSERT(SrcMem && DstMem, PI_ERROR_INVALID_MEM_OBJECT);
  PI_ASSERT(Queue, PI_ERROR_INVALID_QUEUE);

  PI_ASSERT(!SrcMem->isImage(), PI_ERROR_INVALID_MEM_OBJECT);
  PI_ASSERT(!DstMem->isImage(), PI_ERROR_INVALID_MEM_OBJECT);
  auto SrcBuffer = pi_cast<pi_buffer>(SrcMem);
  auto DstBuffer = pi_cast<pi_buffer>(DstMem);

  std::shared_lock<pi_shared_mutex> SrcLock(SrcBuffer->Mutex, std::defer_lock);
  std::scoped_lock<std::shared_lock<pi_shared_mutex>, pi_shared_mutex,
                   pi_shared_mutex>
      LockAll(SrcLock, DstBuffer->Mutex, Queue->Mutex);

  // Copy engine is preferred only for host to device transfer.
  // Device to device transfers run faster on compute engines.
  bool PreferCopyEngine = (SrcBuffer->OnHost || DstBuffer->OnHost);

  // Temporary option added to use copy engine for D2D copy
  PreferCopyEngine |= UseCopyEngineForD2DCopy;

  char *ZeHandleSrc;
  PI_CALL(
      SrcBuffer->getZeHandle(ZeHandleSrc, _pi_mem::read_only, Queue->Device));
  char *ZeHandleDst;
  PI_CALL(
      DstBuffer->getZeHandle(ZeHandleDst, _pi_mem::write_only, Queue->Device));

  return enqueueMemCopyHelper(
      PI_COMMAND_TYPE_MEM_BUFFER_COPY, Queue, ZeHandleDst + DstOffset,
      false, // blocking
      Size, ZeHandleSrc + SrcOffset, NumEventsInWaitList, EventWaitList, Event,
      PreferCopyEngine);
}

pi_result piEnqueueMemBufferCopyRect(
    pi_queue Queue, pi_mem SrcMem, pi_mem DstMem, pi_buff_rect_offset SrcOrigin,
    pi_buff_rect_offset DstOrigin, pi_buff_rect_region Region,
    size_t SrcRowPitch, size_t SrcSlicePitch, size_t DstRowPitch,
    size_t DstSlicePitch, pi_uint32 NumEventsInWaitList,
    const pi_event *EventWaitList, pi_event *Event) {
  PI_ASSERT(SrcMem && DstMem, PI_ERROR_INVALID_MEM_OBJECT);
  PI_ASSERT(Queue, PI_ERROR_INVALID_QUEUE);

  PI_ASSERT(!SrcMem->isImage(), PI_ERROR_INVALID_MEM_OBJECT);
  PI_ASSERT(!DstMem->isImage(), PI_ERROR_INVALID_MEM_OBJECT);
  auto SrcBuffer = pi_cast<pi_buffer>(SrcMem);
  auto DstBuffer = pi_cast<pi_buffer>(DstMem);

  std::shared_lock<pi_shared_mutex> SrcLock(SrcBuffer->Mutex, std::defer_lock);
  std::scoped_lock<std::shared_lock<pi_shared_mutex>, pi_shared_mutex,
                   pi_shared_mutex>
      LockAll(SrcLock, DstBuffer->Mutex, Queue->Mutex);

  // Copy engine is preferred only for host to device transfer.
  // Device to device transfers run faster on compute engines.
  bool PreferCopyEngine = (SrcBuffer->OnHost || DstBuffer->OnHost);

  char *ZeHandleSrc;
  PI_CALL(
      SrcBuffer->getZeHandle(ZeHandleSrc, _pi_mem::read_only, Queue->Device));
  char *ZeHandleDst;
  PI_CALL(
      DstBuffer->getZeHandle(ZeHandleDst, _pi_mem::write_only, Queue->Device));

  return enqueueMemCopyRectHelper(
      PI_COMMAND_TYPE_MEM_BUFFER_COPY_RECT, Queue, ZeHandleSrc, ZeHandleDst,
      SrcOrigin, DstOrigin, Region, SrcRowPitch, DstRowPitch, SrcSlicePitch,
      DstSlicePitch,
      false, // blocking
      NumEventsInWaitList, EventWaitList, Event, PreferCopyEngine);
}

} // extern "C"

// Default to using compute engine for fill operation, but allow to
// override this with an environment variable.
static bool PreferCopyEngine = [] {
  const char *Env = std::getenv("SYCL_PI_LEVEL_ZERO_USE_COPY_ENGINE_FOR_FILL");
  return Env ? std::stoi(Env) != 0 : false;
}();

// PI interfaces must have queue's and buffer's mutexes locked on entry.
static pi_result
enqueueMemFillHelper(pi_command_type CommandType, pi_queue Queue, void *Ptr,
                     const void *Pattern, size_t PatternSize, size_t Size,
                     pi_uint32 NumEventsInWaitList,
                     const pi_event *EventWaitList, pi_event *OutEvent) {
  PI_ASSERT(Queue, PI_ERROR_INVALID_QUEUE);
  // Pattern size must be a power of two.
  PI_ASSERT((PatternSize > 0) && ((PatternSize & (PatternSize - 1)) == 0),
            PI_ERROR_INVALID_VALUE);

  auto &Device = Queue->Device;

  // Make sure that pattern size matches the capability of the copy queues.
  // Check both main and link groups as we don't known which one will be used.
  //
  if (PreferCopyEngine && Device->hasCopyEngine()) {
    if (Device->hasMainCopyEngine() &&
        Device->QueueGroup[_pi_device::queue_group_info_t::MainCopy]
                .ZeProperties.maxMemoryFillPatternSize < PatternSize) {
      PreferCopyEngine = false;
    }
    if (Device->hasLinkCopyEngine() &&
        Device->QueueGroup[_pi_device::queue_group_info_t::LinkCopy]
                .ZeProperties.maxMemoryFillPatternSize < PatternSize) {
      PreferCopyEngine = false;
    }
  }

  bool UseCopyEngine = Queue->useCopyEngine(PreferCopyEngine);
  if (!UseCopyEngine) {
    // Pattern size must fit the compute queue capabilities.
    PI_ASSERT(PatternSize <=
                  Device->QueueGroup[_pi_device::queue_group_info_t::Compute]
                      .ZeProperties.maxMemoryFillPatternSize,
              PI_ERROR_INVALID_VALUE);
  }

  _pi_ze_event_list_t TmpWaitList;
  if (auto Res = TmpWaitList.createAndRetainPiZeEventList(
          NumEventsInWaitList, EventWaitList, Queue, UseCopyEngine))
    return Res;

  pi_command_list_ptr_t CommandList{};
  // We want to batch these commands to avoid extra submissions (costly)
  bool OkToBatch = true;
  if (auto Res = Queue->Context->getAvailableCommandList(
          Queue, CommandList, UseCopyEngine, OkToBatch))
    return Res;

  ze_event_handle_t ZeEvent = nullptr;
  pi_event InternalEvent;
  bool IsInternal = OutEvent == nullptr;
  pi_event *Event = OutEvent ? OutEvent : &InternalEvent;
  auto Res = createEventAndAssociateQueue(Queue, Event, CommandType,
                                          CommandList, IsInternal);
  if (Res != PI_SUCCESS)
    return Res;

  ZeEvent = (*Event)->ZeEvent;
  (*Event)->WaitList = TmpWaitList;

  const auto &ZeCommandList = CommandList->first;
  const auto &WaitList = (*Event)->WaitList;

  ZE_CALL(zeCommandListAppendMemoryFill,
          (ZeCommandList, Ptr, Pattern, PatternSize, Size, ZeEvent,
           WaitList.Length, WaitList.ZeEventList));

  zePrint("calling zeCommandListAppendMemoryFill() with\n"
          "  ZeEvent %#llx\n",
          pi_cast<pi_uint64>(ZeEvent));
  printZeEventList(WaitList);

  // Execute command list asynchronously, as the event will be used
  // to track down its completion.
  if (auto Res = Queue->executeCommandList(CommandList, false, OkToBatch))
    return Res;

  return PI_SUCCESS;
}

extern "C" {

pi_result piEnqueueMemBufferFill(pi_queue Queue, pi_mem Buffer,
                                 const void *Pattern, size_t PatternSize,
                                 size_t Offset, size_t Size,
                                 pi_uint32 NumEventsInWaitList,
                                 const pi_event *EventWaitList,
                                 pi_event *Event) {

  PI_ASSERT(Buffer, PI_ERROR_INVALID_MEM_OBJECT);
  PI_ASSERT(Queue, PI_ERROR_INVALID_QUEUE);

  std::scoped_lock<pi_shared_mutex, pi_shared_mutex> Lock(Queue->Mutex,
                                                          Buffer->Mutex);

  char *ZeHandleDst;
  PI_CALL(Buffer->getZeHandle(ZeHandleDst, _pi_mem::write_only, Queue->Device));
  return enqueueMemFillHelper(PI_COMMAND_TYPE_MEM_BUFFER_FILL, Queue,
                              ZeHandleDst + Offset, Pattern, PatternSize, Size,
                              NumEventsInWaitList, EventWaitList, Event);
}

static pi_result USMHostAllocImpl(void **ResultPtr, pi_context Context,
                                  pi_usm_mem_properties *Properties,
                                  size_t Size, pi_uint32 Alignment);

pi_result piEnqueueMemBufferMap(pi_queue Queue, pi_mem Mem, pi_bool BlockingMap,
                                pi_map_flags MapFlags, size_t Offset,
                                size_t Size, pi_uint32 NumEventsInWaitList,
                                const pi_event *EventWaitList,
                                pi_event *OutEvent, void **RetMap) {

  // TODO: we don't implement read-only or write-only, always read-write.
  // assert((map_flags & PI_MAP_READ) != 0);
  // assert((map_flags & PI_MAP_WRITE) != 0);
  PI_ASSERT(Mem, PI_ERROR_INVALID_MEM_OBJECT);
  PI_ASSERT(Queue, PI_ERROR_INVALID_QUEUE);

  PI_ASSERT(!Mem->isImage(), PI_ERROR_INVALID_MEM_OBJECT);
  auto Buffer = pi_cast<pi_buffer>(Mem);

  pi_event InternalEvent;
  bool IsInternal = OutEvent == nullptr;
  pi_event *Event = OutEvent ? OutEvent : &InternalEvent;
  ze_event_handle_t ZeEvent = nullptr;

  bool UseCopyEngine = false;
  {
    // Lock automatically releases when this goes out of scope.
    std::scoped_lock<pi_shared_mutex> lock(Queue->Mutex);

    _pi_ze_event_list_t TmpWaitList;
    if (auto Res = TmpWaitList.createAndRetainPiZeEventList(
            NumEventsInWaitList, EventWaitList, Queue, UseCopyEngine))
      return Res;

    auto Res = createEventAndAssociateQueue(
        Queue, Event, PI_COMMAND_TYPE_MEM_BUFFER_MAP,
        Queue->CommandListMap.end(), IsInternal);
    if (Res != PI_SUCCESS)
      return Res;

    ZeEvent = (*Event)->ZeEvent;
    (*Event)->WaitList = TmpWaitList;
  }

  // Translate the host access mode info.
  _pi_mem::access_mode_t AccessMode = _pi_mem::unknown;
  if (MapFlags & PI_MAP_WRITE_INVALIDATE_REGION)
    AccessMode = _pi_mem::write_only;
  else {
    if (MapFlags & PI_MAP_READ) {
      AccessMode = _pi_mem::read_only;
      if (MapFlags & PI_MAP_WRITE)
        AccessMode = _pi_mem::read_write;
    } else if (MapFlags & PI_MAP_WRITE)
      AccessMode = _pi_mem::write_only;
  }
  PI_ASSERT(AccessMode != _pi_mem::unknown, PI_ERROR_INVALID_VALUE);

  // TODO: Level Zero is missing the memory "mapping" capabilities, so we are
  // left to doing new memory allocation and a copy (read) on discrete devices.
  // For integrated devices, we have allocated the buffer in host memory so no
  // actions are needed here except for synchronizing on incoming events.
  // A host-to-host copy is done if a host pointer had been supplied during
  // buffer creation on integrated devices.
  //
  // TODO: for discrete, check if the input buffer is already allocated
  // in shared memory and thus is accessible from the host as is.
  // Can we get SYCL RT to predict/allocate in shared memory
  // from the beginning?

  // For integrated devices the buffer has been allocated in host memory.
  if (Buffer->OnHost) {
    // Wait on incoming events before doing the copy
    if (NumEventsInWaitList > 0)
      PI_CALL(piEventsWait(NumEventsInWaitList, EventWaitList));

    if (Queue->isInOrderQueue())
      PI_CALL(piQueueFinish(Queue));

    // Lock automatically releases when this goes out of scope.
    std::scoped_lock<pi_shared_mutex> Guard(Buffer->Mutex);

    char *ZeHandleSrc;
    PI_CALL(Buffer->getZeHandle(ZeHandleSrc, AccessMode, Queue->Device));

    if (Buffer->MapHostPtr) {
      *RetMap = Buffer->MapHostPtr + Offset;
      if (ZeHandleSrc != Buffer->MapHostPtr &&
          AccessMode != _pi_mem::write_only) {
        memcpy(*RetMap, ZeHandleSrc + Offset, Size);
      }
    } else {
      *RetMap = ZeHandleSrc + Offset;
    }

    auto Res = Buffer->Mappings.insert({*RetMap, {Offset, Size}});
    // False as the second value in pair means that mapping was not inserted
    // because mapping already exists.
    if (!Res.second) {
      zePrint("piEnqueueMemBufferMap: duplicate mapping detected\n");
      return PI_ERROR_INVALID_VALUE;
    }

    // Signal this event
    ZE_CALL(zeEventHostSignal, (ZeEvent));
    (*Event)->Completed = true;
    return PI_SUCCESS;
  }

  // Lock automatically releases when this goes out of scope.
  std::scoped_lock<pi_shared_mutex, pi_shared_mutex> Lock(Queue->Mutex,
                                                          Buffer->Mutex);

  if (Buffer->MapHostPtr) {
    *RetMap = Buffer->MapHostPtr + Offset;
  } else {
    // TODO: use USM host allocator here
    // TODO: Do we even need every map to allocate new host memory?
    //       In the case when the buffer is "OnHost" we use single allocation.
    if (auto Res = ZeHostMemAllocHelper(RetMap, Queue->Context, Size))
      return Res;
  }

  // Take a shortcut if the host is not going to read buffer's data.
  if (AccessMode == _pi_mem::write_only) {
    (*Event)->Completed = true;
  } else {
    // For discrete devices we need a command list
    pi_command_list_ptr_t CommandList{};
    if (auto Res = Queue->Context->getAvailableCommandList(Queue, CommandList,
                                                           UseCopyEngine))
      return Res;

    // Add the event to the command list.
    CommandList->second.append(*Event);
    (*Event)->RefCount.increment();

    const auto &ZeCommandList = CommandList->first;
    const auto &WaitList = (*Event)->WaitList;

    char *ZeHandleSrc;
    PI_CALL(Buffer->getZeHandle(ZeHandleSrc, AccessMode, Queue->Device));

    ZE_CALL(zeCommandListAppendMemoryCopy,
            (ZeCommandList, *RetMap, ZeHandleSrc + Offset, Size, ZeEvent,
             WaitList.Length, WaitList.ZeEventList));

    if (auto Res = Queue->executeCommandList(CommandList, BlockingMap))
      return Res;
  }

  auto Res = Buffer->Mappings.insert({*RetMap, {Offset, Size}});
  // False as the second value in pair means that mapping was not inserted
  // because mapping already exists.
  if (!Res.second) {
    zePrint("piEnqueueMemBufferMap: duplicate mapping detected\n");
    return PI_ERROR_INVALID_VALUE;
  }
  return PI_SUCCESS;
}

pi_result piEnqueueMemUnmap(pi_queue Queue, pi_mem Mem, void *MappedPtr,
                            pi_uint32 NumEventsInWaitList,
                            const pi_event *EventWaitList, pi_event *OutEvent) {
  PI_ASSERT(Mem, PI_ERROR_INVALID_MEM_OBJECT);
  PI_ASSERT(Queue, PI_ERROR_INVALID_QUEUE);

  PI_ASSERT(!Mem->isImage(), PI_ERROR_INVALID_MEM_OBJECT);
  auto Buffer = pi_cast<pi_buffer>(Mem);

  bool UseCopyEngine = false;

  ze_event_handle_t ZeEvent = nullptr;
  pi_event InternalEvent;
  bool IsInternal = OutEvent == nullptr;
  pi_event *Event = OutEvent ? OutEvent : &InternalEvent;
  {
    // Lock automatically releases when this goes out of scope.
    std::scoped_lock<pi_shared_mutex> lock(Queue->Mutex);

    _pi_ze_event_list_t TmpWaitList;
    if (auto Res = TmpWaitList.createAndRetainPiZeEventList(
            NumEventsInWaitList, EventWaitList, Queue, UseCopyEngine))
      return Res;

    auto Res = createEventAndAssociateQueue(
        Queue, Event, PI_COMMAND_TYPE_MEM_BUFFER_UNMAP,
        Queue->CommandListMap.end(), IsInternal);
    if (Res != PI_SUCCESS)
      return Res;
    ZeEvent = (*Event)->ZeEvent;
    (*Event)->WaitList = TmpWaitList;
  }

  _pi_buffer::Mapping MapInfo = {};
  {
    // Lock automatically releases when this goes out of scope.
    std::scoped_lock<pi_shared_mutex> Guard(Buffer->Mutex);
    auto It = Buffer->Mappings.find(MappedPtr);
    if (It == Buffer->Mappings.end()) {
      zePrint("piEnqueueMemUnmap: unknown memory mapping\n");
      return PI_ERROR_INVALID_VALUE;
    }
    MapInfo = It->second;
    Buffer->Mappings.erase(It);

    // NOTE: we still have to free the host memory allocated/returned by
    // piEnqueueMemBufferMap, but can only do so after the above copy
    // is completed. Instead of waiting for It here (blocking), we shall
    // do so in piEventRelease called for the pi_event tracking the unmap.
    // In the case of an integrated device, the map operation does not allocate
    // any memory, so there is nothing to free. This is indicated by a nullptr.
    (*Event)->CommandData =
        (Buffer->OnHost ? nullptr : (Buffer->MapHostPtr ? nullptr : MappedPtr));
  }

  // For integrated devices the buffer is allocated in host memory.
  if (Buffer->OnHost) {
    // Wait on incoming events before doing the copy
    if (NumEventsInWaitList > 0)
      PI_CALL(piEventsWait(NumEventsInWaitList, EventWaitList));

    if (Queue->isInOrderQueue())
      PI_CALL(piQueueFinish(Queue));

    char *ZeHandleDst;
    PI_CALL(
        Buffer->getZeHandle(ZeHandleDst, _pi_mem::write_only, Queue->Device));

    std::scoped_lock<pi_shared_mutex> Guard(Buffer->Mutex);
    if (Buffer->MapHostPtr)
      memcpy(ZeHandleDst + MapInfo.Offset, MappedPtr, MapInfo.Size);

    // Signal this event
    ZE_CALL(zeEventHostSignal, (ZeEvent));
    (*Event)->Completed = true;
    return PI_SUCCESS;
  }

  // Lock automatically releases when this goes out of scope.
  std::scoped_lock<pi_shared_mutex, pi_shared_mutex> Lock(Queue->Mutex,
                                                          Buffer->Mutex);

  pi_command_list_ptr_t CommandList{};
  if (auto Res = Queue->Context->getAvailableCommandList(Queue, CommandList,
                                                         UseCopyEngine))
    return Res;

  CommandList->second.append(*Event);
  (*Event)->RefCount.increment();

  const auto &ZeCommandList = CommandList->first;

  // TODO: Level Zero is missing the memory "mapping" capabilities, so we are
  // left to doing copy (write back to the device).
  //
  // NOTE: Keep this in sync with the implementation of
  // piEnqueueMemBufferMap.

  char *ZeHandleDst;
  PI_CALL(Buffer->getZeHandle(ZeHandleDst, _pi_mem::write_only, Queue->Device));

  ZE_CALL(zeCommandListAppendMemoryCopy,
          (ZeCommandList, ZeHandleDst + MapInfo.Offset, MappedPtr, MapInfo.Size,
           ZeEvent, (*Event)->WaitList.Length, (*Event)->WaitList.ZeEventList));

  // Execute command list asynchronously, as the event will be used
  // to track down its completion.
  if (auto Res = Queue->executeCommandList(CommandList))
    return Res;

  return PI_SUCCESS;
}

pi_result piMemImageGetInfo(pi_mem Image, pi_image_info ParamName,
                            size_t ParamValueSize, void *ParamValue,
                            size_t *ParamValueSizeRet) {
  (void)Image;
  (void)ParamName;
  (void)ParamValueSize;
  (void)ParamValue;
  (void)ParamValueSizeRet;

  die("piMemImageGetInfo: not implemented");
  return {};
}

} // extern "C"

static pi_result getImageRegionHelper(pi_mem Mem, pi_image_offset Origin,
                                      pi_image_region Region,
                                      ze_image_region_t &ZeRegion) {

  PI_ASSERT(Mem, PI_ERROR_INVALID_MEM_OBJECT);
  PI_ASSERT(Origin, PI_ERROR_INVALID_VALUE);

#ifndef NDEBUG
  PI_ASSERT(Mem->isImage(), PI_ERROR_INVALID_MEM_OBJECT);
  auto Image = static_cast<_pi_image *>(Mem);
  ze_image_desc_t &ZeImageDesc = Image->ZeImageDesc;

  PI_ASSERT((ZeImageDesc.type == ZE_IMAGE_TYPE_1D && Origin->y == 0 &&
             Origin->z == 0) ||
                (ZeImageDesc.type == ZE_IMAGE_TYPE_1DARRAY && Origin->z == 0) ||
                (ZeImageDesc.type == ZE_IMAGE_TYPE_2D && Origin->z == 0) ||
                (ZeImageDesc.type == ZE_IMAGE_TYPE_3D),
            PI_ERROR_INVALID_VALUE);

  PI_ASSERT(Region->width && Region->height && Region->depth,
            PI_ERROR_INVALID_VALUE);
  PI_ASSERT(
      (ZeImageDesc.type == ZE_IMAGE_TYPE_1D && Region->height == 1 &&
       Region->depth == 1) ||
          (ZeImageDesc.type == ZE_IMAGE_TYPE_1DARRAY && Region->depth == 1) ||
          (ZeImageDesc.type == ZE_IMAGE_TYPE_2D && Region->depth == 1) ||
          (ZeImageDesc.type == ZE_IMAGE_TYPE_3D),
      PI_ERROR_INVALID_VALUE);
#endif // !NDEBUG

  uint32_t OriginX = pi_cast<uint32_t>(Origin->x);
  uint32_t OriginY = pi_cast<uint32_t>(Origin->y);
  uint32_t OriginZ = pi_cast<uint32_t>(Origin->z);

  uint32_t Width = pi_cast<uint32_t>(Region->width);
  uint32_t Height = pi_cast<uint32_t>(Region->height);
  uint32_t Depth = pi_cast<uint32_t>(Region->depth);

  ZeRegion = {OriginX, OriginY, OriginZ, Width, Height, Depth};

  return PI_SUCCESS;
}

// Helper function to implement image read/write/copy.
// PI interfaces must have queue's and destination image's mutexes locked for
// exclusive use and source image's mutex locked for shared use on entry.
static pi_result enqueueMemImageCommandHelper(
    pi_command_type CommandType, pi_queue Queue,
    const void *Src, // image or ptr
    void *Dst,       // image or ptr
    pi_bool IsBlocking, pi_image_offset SrcOrigin, pi_image_offset DstOrigin,
    pi_image_region Region, size_t RowPitch, size_t SlicePitch,
    pi_uint32 NumEventsInWaitList, const pi_event *EventWaitList,
    pi_event *OutEvent, bool PreferCopyEngine = false) {
  PI_ASSERT(Queue, PI_ERROR_INVALID_QUEUE);

  bool UseCopyEngine = Queue->useCopyEngine(PreferCopyEngine);

  _pi_ze_event_list_t TmpWaitList;
  if (auto Res = TmpWaitList.createAndRetainPiZeEventList(
          NumEventsInWaitList, EventWaitList, Queue, UseCopyEngine))
    return Res;

  // We want to batch these commands to avoid extra submissions (costly)
  bool OkToBatch = true;

  // Get a new command list to be used on this call
  pi_command_list_ptr_t CommandList{};
  if (auto Res = Queue->Context->getAvailableCommandList(
          Queue, CommandList, UseCopyEngine, OkToBatch))
    return Res;

  ze_event_handle_t ZeEvent = nullptr;
  pi_event InternalEvent;
  bool IsInternal = OutEvent == nullptr;
  pi_event *Event = OutEvent ? OutEvent : &InternalEvent;
  auto Res = createEventAndAssociateQueue(Queue, Event, CommandType,
                                          CommandList, IsInternal);
  if (Res != PI_SUCCESS)
    return Res;
  ZeEvent = (*Event)->ZeEvent;
  (*Event)->WaitList = TmpWaitList;

  const auto &ZeCommandList = CommandList->first;
  const auto &WaitList = (*Event)->WaitList;

  if (CommandType == PI_COMMAND_TYPE_IMAGE_READ) {
    pi_mem SrcMem = pi_cast<pi_mem>(const_cast<void *>(Src));

    ze_image_region_t ZeSrcRegion;
    auto Result = getImageRegionHelper(SrcMem, SrcOrigin, Region, ZeSrcRegion);
    if (Result != PI_SUCCESS)
      return Result;

    // TODO: Level Zero does not support row_pitch/slice_pitch for images yet.
    // Check that SYCL RT did not want pitch larger than default.
    (void)RowPitch;
    (void)SlicePitch;
#ifndef NDEBUG
    PI_ASSERT(SrcMem->isImage(), PI_ERROR_INVALID_MEM_OBJECT);

    auto SrcImage = static_cast<_pi_image *>(SrcMem);
    const ze_image_desc_t &ZeImageDesc = SrcImage->ZeImageDesc;
    PI_ASSERT(
        RowPitch == 0 ||
            // special case RGBA image pitch equal to region's width
            (ZeImageDesc.format.layout == ZE_IMAGE_FORMAT_LAYOUT_32_32_32_32 &&
             RowPitch == 4 * 4 * ZeSrcRegion.width) ||
            (ZeImageDesc.format.layout == ZE_IMAGE_FORMAT_LAYOUT_16_16_16_16 &&
             RowPitch == 4 * 2 * ZeSrcRegion.width) ||
            (ZeImageDesc.format.layout == ZE_IMAGE_FORMAT_LAYOUT_8_8_8_8 &&
             RowPitch == 4 * ZeSrcRegion.width),
        PI_ERROR_INVALID_IMAGE_SIZE);
    PI_ASSERT(SlicePitch == 0 || SlicePitch == RowPitch * ZeSrcRegion.height,
              PI_ERROR_INVALID_IMAGE_SIZE);
#endif // !NDEBUG

    char *ZeHandleSrc;
    PI_CALL(
        SrcMem->getZeHandle(ZeHandleSrc, _pi_mem::read_only, Queue->Device));
    ZE_CALL(zeCommandListAppendImageCopyToMemory,
            (ZeCommandList, Dst, pi_cast<ze_image_handle_t>(ZeHandleSrc),
             &ZeSrcRegion, ZeEvent, WaitList.Length, WaitList.ZeEventList));
  } else if (CommandType == PI_COMMAND_TYPE_IMAGE_WRITE) {
    pi_mem DstMem = pi_cast<pi_mem>(Dst);
    ze_image_region_t ZeDstRegion;
    auto Result = getImageRegionHelper(DstMem, DstOrigin, Region, ZeDstRegion);
    if (Result != PI_SUCCESS)
      return Result;

      // TODO: Level Zero does not support row_pitch/slice_pitch for images yet.
      // Check that SYCL RT did not want pitch larger than default.
#ifndef NDEBUG
    PI_ASSERT(DstMem->isImage(), PI_ERROR_INVALID_MEM_OBJECT);

    auto DstImage = static_cast<_pi_image *>(DstMem);
    const ze_image_desc_t &ZeImageDesc = DstImage->ZeImageDesc;
    PI_ASSERT(
        RowPitch == 0 ||
            // special case RGBA image pitch equal to region's width
            (ZeImageDesc.format.layout == ZE_IMAGE_FORMAT_LAYOUT_32_32_32_32 &&
             RowPitch == 4 * 4 * ZeDstRegion.width) ||
            (ZeImageDesc.format.layout == ZE_IMAGE_FORMAT_LAYOUT_16_16_16_16 &&
             RowPitch == 4 * 2 * ZeDstRegion.width) ||
            (ZeImageDesc.format.layout == ZE_IMAGE_FORMAT_LAYOUT_8_8_8_8 &&
             RowPitch == 4 * ZeDstRegion.width),
        PI_ERROR_INVALID_IMAGE_SIZE);
    PI_ASSERT(SlicePitch == 0 || SlicePitch == RowPitch * ZeDstRegion.height,
              PI_ERROR_INVALID_IMAGE_SIZE);
#endif // !NDEBUG

    char *ZeHandleDst;
    PI_CALL(
        DstMem->getZeHandle(ZeHandleDst, _pi_mem::write_only, Queue->Device));
    ZE_CALL(zeCommandListAppendImageCopyFromMemory,
            (ZeCommandList, pi_cast<ze_image_handle_t>(ZeHandleDst), Src,
             &ZeDstRegion, ZeEvent, WaitList.Length, WaitList.ZeEventList));
  } else if (CommandType == PI_COMMAND_TYPE_IMAGE_COPY) {
    pi_mem SrcImage = pi_cast<pi_mem>(const_cast<void *>(Src));
    pi_mem DstImage = pi_cast<pi_mem>(Dst);

    ze_image_region_t ZeSrcRegion;
    auto Result =
        getImageRegionHelper(SrcImage, SrcOrigin, Region, ZeSrcRegion);
    if (Result != PI_SUCCESS)
      return Result;
    ze_image_region_t ZeDstRegion;
    Result = getImageRegionHelper(DstImage, DstOrigin, Region, ZeDstRegion);
    if (Result != PI_SUCCESS)
      return Result;

    char *ZeHandleSrc;
    char *ZeHandleDst;
    PI_CALL(
        SrcImage->getZeHandle(ZeHandleSrc, _pi_mem::read_only, Queue->Device));
    PI_CALL(
        DstImage->getZeHandle(ZeHandleDst, _pi_mem::write_only, Queue->Device));
    ZE_CALL(zeCommandListAppendImageCopyRegion,
            (ZeCommandList, pi_cast<ze_image_handle_t>(ZeHandleDst),
             pi_cast<ze_image_handle_t>(ZeHandleSrc), &ZeDstRegion,
             &ZeSrcRegion, ZeEvent, 0, nullptr));
  } else {
    zePrint("enqueueMemImageUpdate: unsupported image command type\n");
    return PI_ERROR_INVALID_OPERATION;
  }

  if (auto Res = Queue->executeCommandList(CommandList, IsBlocking, OkToBatch))
    return Res;

  return PI_SUCCESS;
}

extern "C" {

pi_result piEnqueueMemImageRead(pi_queue Queue, pi_mem Image,
                                pi_bool BlockingRead, pi_image_offset Origin,
                                pi_image_region Region, size_t RowPitch,
                                size_t SlicePitch, void *Ptr,
                                pi_uint32 NumEventsInWaitList,
                                const pi_event *EventWaitList,
                                pi_event *Event) {
  PI_ASSERT(Queue, PI_ERROR_INVALID_QUEUE);

  std::shared_lock<pi_shared_mutex> SrcLock(Image->Mutex, std::defer_lock);
  std::scoped_lock<std::shared_lock<pi_shared_mutex>, pi_shared_mutex> LockAll(
      SrcLock, Queue->Mutex);
  return enqueueMemImageCommandHelper(
      PI_COMMAND_TYPE_IMAGE_READ, Queue,
      Image, // src
      Ptr,   // dst
      BlockingRead,
      Origin,  // SrcOrigin
      nullptr, // DstOrigin
      Region, RowPitch, SlicePitch, NumEventsInWaitList, EventWaitList, Event);
}

pi_result piEnqueueMemImageWrite(pi_queue Queue, pi_mem Image,
                                 pi_bool BlockingWrite, pi_image_offset Origin,
                                 pi_image_region Region, size_t InputRowPitch,
                                 size_t InputSlicePitch, const void *Ptr,
                                 pi_uint32 NumEventsInWaitList,
                                 const pi_event *EventWaitList,
                                 pi_event *Event) {

  PI_ASSERT(Queue, PI_ERROR_INVALID_QUEUE);

  std::scoped_lock<pi_shared_mutex, pi_shared_mutex> Lock(Queue->Mutex,
                                                          Image->Mutex);
  return enqueueMemImageCommandHelper(PI_COMMAND_TYPE_IMAGE_WRITE, Queue,
                                      Ptr,   // src
                                      Image, // dst
                                      BlockingWrite,
                                      nullptr, // SrcOrigin
                                      Origin,  // DstOrigin
                                      Region, InputRowPitch, InputSlicePitch,
                                      NumEventsInWaitList, EventWaitList,
                                      Event);
}

pi_result
piEnqueueMemImageCopy(pi_queue Queue, pi_mem SrcImage, pi_mem DstImage,
                      pi_image_offset SrcOrigin, pi_image_offset DstOrigin,
                      pi_image_region Region, pi_uint32 NumEventsInWaitList,
                      const pi_event *EventWaitList, pi_event *Event) {

  PI_ASSERT(Queue, PI_ERROR_INVALID_QUEUE);

  std::shared_lock<pi_shared_mutex> SrcLock(SrcImage->Mutex, std::defer_lock);
  std::scoped_lock<std::shared_lock<pi_shared_mutex>, pi_shared_mutex,
                   pi_shared_mutex>
      LockAll(SrcLock, DstImage->Mutex, Queue->Mutex);
  // Copy engine is preferred only for host to device transfer.
  // Device to device transfers run faster on compute engines.
  // Images are always allocated on device.
  bool PreferCopyEngine = false;
  return enqueueMemImageCommandHelper(
      PI_COMMAND_TYPE_IMAGE_COPY, Queue, SrcImage, DstImage,
      false, // is_blocking
      SrcOrigin, DstOrigin, Region,
      0, // row pitch
      0, // slice pitch
      NumEventsInWaitList, EventWaitList, Event, PreferCopyEngine);
}

pi_result piEnqueueMemImageFill(pi_queue Queue, pi_mem Image,
                                const void *FillColor, const size_t *Origin,
                                const size_t *Region,
                                pi_uint32 NumEventsInWaitList,
                                const pi_event *EventWaitList,
                                pi_event *Event) {
  (void)Image;
  (void)FillColor;
  (void)Origin;
  (void)Region;
  (void)NumEventsInWaitList;
  (void)EventWaitList;
  (void)Event;

  PI_ASSERT(Queue, PI_ERROR_INVALID_QUEUE);

  // Lock automatically releases when this goes out of scope.
  std::scoped_lock<pi_shared_mutex, pi_shared_mutex> Lock(Queue->Mutex,
                                                          Image->Mutex);

  die("piEnqueueMemImageFill: not implemented");
  return {};
}

pi_result piMemBufferPartition(pi_mem Buffer, pi_mem_flags Flags,
                               pi_buffer_create_type BufferCreateType,
                               void *BufferCreateInfo, pi_mem *RetMem) {

  PI_ASSERT(Buffer && !Buffer->isImage() &&
                !(static_cast<pi_buffer>(Buffer))->isSubBuffer(),
            PI_ERROR_INVALID_MEM_OBJECT);

  PI_ASSERT(BufferCreateType == PI_BUFFER_CREATE_TYPE_REGION &&
                BufferCreateInfo && RetMem,
            PI_ERROR_INVALID_VALUE);

  std::shared_lock<pi_shared_mutex> Guard(Buffer->Mutex);

  if (Flags != PI_MEM_FLAGS_ACCESS_RW) {
    die("piMemBufferPartition: Level-Zero implements only read-write buffer,"
        "no read-only or write-only yet.");
  }

  auto Region = (pi_buffer_region)BufferCreateInfo;

  PI_ASSERT(Region->size != 0u, PI_ERROR_INVALID_BUFFER_SIZE);
  PI_ASSERT(Region->origin <= (Region->origin + Region->size),
            PI_ERROR_INVALID_VALUE);

  try {
    *RetMem = new _pi_buffer(static_cast<pi_buffer>(Buffer), Region->origin,
                             Region->size);
  } catch (const std::bad_alloc &) {
    return PI_ERROR_OUT_OF_HOST_MEMORY;
  } catch (...) {
    return PI_ERROR_UNKNOWN;
  }

  return PI_SUCCESS;
}

pi_result piEnqueueNativeKernel(pi_queue Queue, void (*UserFunc)(void *),
                                void *Args, size_t CbArgs,
                                pi_uint32 NumMemObjects, const pi_mem *MemList,
                                const void **ArgsMemLoc,
                                pi_uint32 NumEventsInWaitList,
                                const pi_event *EventWaitList,
                                pi_event *Event) {
  (void)UserFunc;
  (void)Args;
  (void)CbArgs;
  (void)NumMemObjects;
  (void)MemList;
  (void)ArgsMemLoc;
  (void)NumEventsInWaitList;
  (void)EventWaitList;
  (void)Event;

  PI_ASSERT(Queue, PI_ERROR_INVALID_QUEUE);

  // Lock automatically releases when this goes out of scope.
  std::scoped_lock<pi_shared_mutex> lock(Queue->Mutex);

  die("piEnqueueNativeKernel: not implemented");
  return {};
}

// Function gets characters between delimeter's in str
// then checks if they are equal to the sub_str.
// returns true if there is at least one instance
// returns false if there are no instances of the name
static bool is_in_separated_string(const std::string &str, char delimiter,
                                   const std::string &sub_str) {
  size_t beg = 0;
  size_t length = 0;
  for (const auto &x : str) {
    if (x == delimiter) {
      if (str.substr(beg, length) == sub_str)
        return true;

      beg += length + 1;
      length = 0;
      continue;
    }
    length++;
  }
  if (length != 0)
    if (str.substr(beg, length) == sub_str)
      return true;

  return false;
}

// TODO: Check if the function_pointer_ret type can be converted to void**.
pi_result piextGetDeviceFunctionPointer(pi_device Device, pi_program Program,
                                        const char *FunctionName,
                                        pi_uint64 *FunctionPointerRet) {
  (void)Device;
  PI_ASSERT(Program, PI_ERROR_INVALID_PROGRAM);

  std::shared_lock<pi_shared_mutex> Guard(Program->Mutex);
  if (Program->State != _pi_program::Exe) {
    return PI_ERROR_INVALID_PROGRAM_EXECUTABLE;
  }

  ze_result_t ZeResult =
      ZE_CALL_NOCHECK(zeModuleGetFunctionPointer,
                      (Program->ZeModule, FunctionName,
                       reinterpret_cast<void **>(FunctionPointerRet)));

  // zeModuleGetFunctionPointer currently fails for all
  // kernels regardless of if the kernel exist or not
  // with ZE_RESULT_ERROR_INVALID_ARGUMENT
  // TODO: remove when this is no longer the case
  // If zeModuleGetFunctionPointer returns invalid argument,
  // fallback to searching through kernel list and return
  // PI_ERROR_FUNCTION_ADDRESS_IS_NOT_AVAILABLE if the function exists
  // or PI_ERROR_INVALID_KERNEL_NAME if the function does not exist.
  // FunctionPointerRet should always be 0
  if (ZeResult == ZE_RESULT_ERROR_INVALID_ARGUMENT) {
    size_t Size;
    *FunctionPointerRet = 0;
    PI_CALL(piProgramGetInfo(Program, PI_PROGRAM_INFO_KERNEL_NAMES, 0, nullptr,
                             &Size));

    std::string ClResult(Size, ' ');
    PI_CALL(piProgramGetInfo(Program, PI_PROGRAM_INFO_KERNEL_NAMES,
                             ClResult.size(), &ClResult[0], nullptr));

    // Get rid of the null terminator and search for kernel_name
    // If function can be found return error code to indicate it
    // exists
    ClResult.pop_back();
    if (is_in_separated_string(ClResult, ';', std::string(FunctionName)))
      return PI_ERROR_FUNCTION_ADDRESS_IS_NOT_AVAILABLE;

    return PI_ERROR_INVALID_KERNEL_NAME;
  }

  if (ZeResult == ZE_RESULT_ERROR_INVALID_FUNCTION_NAME) {
    *FunctionPointerRet = 0;
    return PI_ERROR_INVALID_KERNEL_NAME;
  }

  return mapError(ZeResult);
}

static bool UseUSMAllocator = [] {
  // Enable allocator by default if it's not explicitly disabled
  return std::getenv("SYCL_PI_LEVEL_ZERO_DISABLE_USM_ALLOCATOR") == nullptr;
}();

enum class USMAllocationForceResidencyType {
  // [Default] Do not force memory residency at allocation time.
  None = 0,
  // Force memory resident on the device of allocation at allocation time.
  // For host allocation force residency on all devices in a context.
  Device = 1,
  // Force memory resident on all devices in the context with P2P
  // access to the device of allocation.
  // For host allocation force residency on all devices in a context.
  P2PDevices = 2
};

// Returns the desired USM residency setting
static USMAllocationForceResidencyType USMAllocationForceResidency = [] {
  const auto Str = std::getenv("SYCL_PI_LEVEL_ZERO_USM_RESIDENT");
  if (!Str)
    return USMAllocationForceResidencyType::None;
  switch (std::atoi(Str)) {
  case 1:
    return USMAllocationForceResidencyType::Device;
  case 2:
    return USMAllocationForceResidencyType::P2PDevices;
  default:
    return USMAllocationForceResidencyType::None;
  };
}();

// Make USM allocation resident as requested
static pi_result
USMAllocationMakeResident(pi_context Context,
                          pi_device Device, // nullptr for host allocation
                          void *Ptr, size_t Size) {

  std::list<pi_device> Devices;

  if (USMAllocationForceResidency == USMAllocationForceResidencyType::None)
    return PI_SUCCESS;
  else if (!Device) {
    // Host allocation, make it resident on all devices in the context
    Devices.insert(Devices.end(), Context->Devices.begin(),
                   Context->Devices.end());
  } else {
    Devices.push_back(Device);
    if (USMAllocationForceResidency ==
        USMAllocationForceResidencyType::P2PDevices) {
      ze_bool_t P2P;
      for (const auto &D : Context->Devices) {
        if (D == Device)
          continue;
        // TODO: Cache P2P devices for a context
        ZE_CALL(zeDeviceCanAccessPeer, (D->ZeDevice, Device->ZeDevice, &P2P));
        if (P2P)
          Devices.push_back(D);
      }
    }
  }
  for (const auto &D : Devices) {
    ZE_CALL(zeContextMakeMemoryResident,
            (Context->ZeContext, D->ZeDevice, Ptr, Size));
  }
  return PI_SUCCESS;
}

static pi_result USMDeviceAllocImpl(void **ResultPtr, pi_context Context,
                                    pi_device Device,
                                    pi_usm_mem_properties *Properties,
                                    size_t Size, pi_uint32 Alignment) {
  PI_ASSERT(Context, PI_ERROR_INVALID_CONTEXT);
  PI_ASSERT(Device, PI_ERROR_INVALID_DEVICE);

  // Check that incorrect bits are not set in the properties.
  PI_ASSERT(!Properties || *Properties == 0 ||
                (*Properties == PI_MEM_ALLOC_FLAGS && *(Properties + 2) == 0),
            PI_ERROR_INVALID_VALUE);

  // TODO: translate PI properties to Level Zero flags
  ZeStruct<ze_device_mem_alloc_desc_t> ZeDesc;
  ZeDesc.flags = 0;
  ZeDesc.ordinal = 0;

  ZeStruct<ze_relaxed_allocation_limits_exp_desc_t> RelaxedDesc;
  if (Size > Device->ZeDeviceProperties->maxMemAllocSize) {
    // Tell Level-Zero to accept Size > maxMemAllocSize
    RelaxedDesc.flags = ZE_RELAXED_ALLOCATION_LIMITS_EXP_FLAG_MAX_SIZE;
    ZeDesc.pNext = &RelaxedDesc;
  }

  ZE_CALL(zeMemAllocDevice, (Context->ZeContext, &ZeDesc, Size, Alignment,
                             Device->ZeDevice, ResultPtr));

  PI_ASSERT(Alignment == 0 ||
                reinterpret_cast<std::uintptr_t>(*ResultPtr) % Alignment == 0,
            PI_ERROR_INVALID_VALUE);

  USMAllocationMakeResident(Context, Device, *ResultPtr, Size);
  return PI_SUCCESS;
}

static pi_result USMSharedAllocImpl(void **ResultPtr, pi_context Context,
                                    pi_device Device, pi_usm_mem_properties *,
                                    size_t Size, pi_uint32 Alignment) {
  PI_ASSERT(Context, PI_ERROR_INVALID_CONTEXT);
  PI_ASSERT(Device, PI_ERROR_INVALID_DEVICE);

  // TODO: translate PI properties to Level Zero flags
  ZeStruct<ze_host_mem_alloc_desc_t> ZeHostDesc;
  ZeHostDesc.flags = 0;
  ZeStruct<ze_device_mem_alloc_desc_t> ZeDevDesc;
  ZeDevDesc.flags = 0;
  ZeDevDesc.ordinal = 0;

  ZeStruct<ze_relaxed_allocation_limits_exp_desc_t> RelaxedDesc;
  if (Size > Device->ZeDeviceProperties->maxMemAllocSize) {
    // Tell Level-Zero to accept Size > maxMemAllocSize
    RelaxedDesc.flags = ZE_RELAXED_ALLOCATION_LIMITS_EXP_FLAG_MAX_SIZE;
    ZeDevDesc.pNext = &RelaxedDesc;
  }

  ZE_CALL(zeMemAllocShared, (Context->ZeContext, &ZeDevDesc, &ZeHostDesc, Size,
                             Alignment, Device->ZeDevice, ResultPtr));

  PI_ASSERT(Alignment == 0 ||
                reinterpret_cast<std::uintptr_t>(*ResultPtr) % Alignment == 0,
            PI_ERROR_INVALID_VALUE);

  USMAllocationMakeResident(Context, Device, *ResultPtr, Size);

  // TODO: Handle PI_MEM_ALLOC_DEVICE_READ_ONLY.
  return PI_SUCCESS;
}

static pi_result USMHostAllocImpl(void **ResultPtr, pi_context Context,
                                  pi_usm_mem_properties *Properties,
                                  size_t Size, pi_uint32 Alignment) {
  PI_ASSERT(Context, PI_ERROR_INVALID_CONTEXT);

  // Check that incorrect bits are not set in the properties.
  PI_ASSERT(!Properties || *Properties == 0 ||
                (*Properties == PI_MEM_ALLOC_FLAGS && *(Properties + 2) == 0),
            PI_ERROR_INVALID_VALUE);

  // TODO: translate PI properties to Level Zero flags
  ZeStruct<ze_host_mem_alloc_desc_t> ZeHostDesc;
  ZeHostDesc.flags = 0;
  ZE_CALL(zeMemAllocHost,
          (Context->ZeContext, &ZeHostDesc, Size, Alignment, ResultPtr));

  PI_ASSERT(Alignment == 0 ||
                reinterpret_cast<std::uintptr_t>(*ResultPtr) % Alignment == 0,
            PI_ERROR_INVALID_VALUE);

  USMAllocationMakeResident(Context, nullptr, *ResultPtr, Size);
  return PI_SUCCESS;
}

static pi_result USMFreeImpl(pi_context Context, void *Ptr,
                             bool OwnZeMemHandle) {
  if (OwnZeMemHandle)
    ZE_CALL(zeMemFree, (Context->ZeContext, Ptr));
  return PI_SUCCESS;
}

// Exception type to pass allocation errors
class UsmAllocationException {
  const pi_result Error;

public:
  UsmAllocationException(pi_result Err) : Error{Err} {}
  pi_result getError() const { return Error; }
};

pi_result USMSharedMemoryAlloc::allocateImpl(void **ResultPtr, size_t Size,
                                             pi_uint32 Alignment) {
  return USMSharedAllocImpl(ResultPtr, Context, Device, nullptr, Size,
                            Alignment);
}

pi_result USMSharedReadOnlyMemoryAlloc::allocateImpl(void **ResultPtr,
                                                     size_t Size,
                                                     pi_uint32 Alignment) {
  pi_usm_mem_properties Props[] = {PI_MEM_ALLOC_FLAGS,
                                   PI_MEM_ALLOC_DEVICE_READ_ONLY, 0};
  return USMSharedAllocImpl(ResultPtr, Context, Device, Props, Size, Alignment);
}

pi_result USMDeviceMemoryAlloc::allocateImpl(void **ResultPtr, size_t Size,
                                             pi_uint32 Alignment) {
  return USMDeviceAllocImpl(ResultPtr, Context, Device, nullptr, Size,
                            Alignment);
}

pi_result USMHostMemoryAlloc::allocateImpl(void **ResultPtr, size_t Size,
                                           pi_uint32 Alignment) {
  return USMHostAllocImpl(ResultPtr, Context, nullptr, Size, Alignment);
}

void *USMMemoryAllocBase::allocate(size_t Size) {
  void *Ptr = nullptr;

  auto Res = allocateImpl(&Ptr, Size, sizeof(void *));
  if (Res != PI_SUCCESS) {
    throw UsmAllocationException(Res);
  }

  return Ptr;
}

void *USMMemoryAllocBase::allocate(size_t Size, size_t Alignment) {
  void *Ptr = nullptr;

  auto Res = allocateImpl(&Ptr, Size, Alignment);
  if (Res != PI_SUCCESS) {
    throw UsmAllocationException(Res);
  }
  return Ptr;
}

void USMMemoryAllocBase::deallocate(void *Ptr, bool OwnZeMemHandle) {
  auto Res = USMFreeImpl(Context, Ptr, OwnZeMemHandle);
  if (Res != PI_SUCCESS) {
    throw UsmAllocationException(Res);
  }
}

pi_result piextUSMDeviceAlloc(void **ResultPtr, pi_context Context,
                              pi_device Device,
                              pi_usm_mem_properties *Properties, size_t Size,
                              pi_uint32 Alignment) {
  // L0 supports alignment up to 64KB and silently ignores higher values.
  // We flag alignment > 64KB as an invalid value.
  if (Alignment > 65536)
    return PI_ERROR_INVALID_VALUE;

  pi_platform Plt = Device->Platform;

  // If indirect access tracking is enabled then lock the mutex which is
  // guarding contexts container in the platform. This prevents new kernels from
  // being submitted in any context while we are in the process of allocating a
  // memory, this is needed to properly capture allocations by kernels with
  // indirect access. This lock also protects access to the context's data
  // structures. If indirect access tracking is not enabled then lock context
  // mutex to protect access to context's data structures.
  std::shared_lock<pi_shared_mutex> ContextLock(Context->Mutex,
                                                std::defer_lock);
  std::unique_lock<pi_shared_mutex> IndirectAccessTrackingLock(
      Plt->ContextsMutex, std::defer_lock);
  if (IndirectAccessTrackingEnabled) {
    IndirectAccessTrackingLock.lock();
    // We are going to defer memory release if there are kernels with indirect
    // access, that is why explicitly retain context to be sure that it is
    // released after all memory allocations in this context are released.
    PI_CALL(piContextRetain(Context));
  } else {
    ContextLock.lock();
  }

  if (!UseUSMAllocator ||
      // L0 spec says that allocation fails if Alignment != 2^n, in order to
      // keep the same behavior for the allocator, just call L0 API directly and
      // return the error code.
      ((Alignment & (Alignment - 1)) != 0)) {
    pi_result Res = USMDeviceAllocImpl(ResultPtr, Context, Device, Properties,
                                       Size, Alignment);
    if (IndirectAccessTrackingEnabled) {
      // Keep track of all memory allocations in the context
      Context->MemAllocs.emplace(std::piecewise_construct,
                                 std::forward_as_tuple(*ResultPtr),
                                 std::forward_as_tuple(Context));
    }
    return Res;
  }

  try {
    auto It = Context->DeviceMemAllocContexts.find(Device->ZeDevice);
    if (It == Context->DeviceMemAllocContexts.end())
      return PI_ERROR_INVALID_VALUE;

    *ResultPtr = It->second.allocate(Size, Alignment);
    if (IndirectAccessTrackingEnabled) {
      // Keep track of all memory allocations in the context
      Context->MemAllocs.emplace(std::piecewise_construct,
                                 std::forward_as_tuple(*ResultPtr),
                                 std::forward_as_tuple(Context));
    }

  } catch (const UsmAllocationException &Ex) {
    *ResultPtr = nullptr;
    return Ex.getError();
  } catch (...) {
    return PI_ERROR_UNKNOWN;
  }

  return PI_SUCCESS;
}

pi_result piextUSMSharedAlloc(void **ResultPtr, pi_context Context,
                              pi_device Device,
                              pi_usm_mem_properties *Properties, size_t Size,
                              pi_uint32 Alignment) {
  // See if the memory is going to be read-only on the device.
  bool DeviceReadOnly = false;
  // Check that incorrect bits are not set in the properties.
  if (Properties && *Properties != 0) {
    PI_ASSERT(*(Properties) == PI_MEM_ALLOC_FLAGS && *(Properties + 2) == 0,
              PI_ERROR_INVALID_VALUE);
    DeviceReadOnly = *(Properties + 1) & PI_MEM_ALLOC_DEVICE_READ_ONLY;
  }

  // L0 supports alignment up to 64KB and silently ignores higher values.
  // We flag alignment > 64KB as an invalid value.
  if (Alignment > 65536)
    return PI_ERROR_INVALID_VALUE;

  pi_platform Plt = Device->Platform;

  // If indirect access tracking is enabled then lock the mutex which is
  // guarding contexts container in the platform. This prevents new kernels from
  // being submitted in any context while we are in the process of allocating a
  // memory, this is needed to properly capture allocations by kernels with
  // indirect access. This lock also protects access to the context's data
  // structures. If indirect access tracking is not enabled then lock context
  // mutex to protect access to context's data structures.
  std::scoped_lock<pi_shared_mutex> Lock(
      IndirectAccessTrackingEnabled ? Plt->ContextsMutex : Context->Mutex);

  if (IndirectAccessTrackingEnabled) {
    // We are going to defer memory release if there are kernels with indirect
    // access, that is why explicitly retain context to be sure that it is
    // released after all memory allocations in this context are released.
    PI_CALL(piContextRetain(Context));
  }

  if (!UseUSMAllocator ||
      // L0 spec says that allocation fails if Alignment != 2^n, in order to
      // keep the same behavior for the allocator, just call L0 API directly and
      // return the error code.
      ((Alignment & (Alignment - 1)) != 0)) {
    pi_result Res = USMSharedAllocImpl(ResultPtr, Context, Device, Properties,
                                       Size, Alignment);
    if (IndirectAccessTrackingEnabled) {
      // Keep track of all memory allocations in the context
      Context->MemAllocs.emplace(std::piecewise_construct,
                                 std::forward_as_tuple(*ResultPtr),
                                 std::forward_as_tuple(Context));
    }
    return Res;
  }

  try {
    auto &Allocator = (DeviceReadOnly ? Context->SharedReadOnlyMemAllocContexts
                                      : Context->SharedMemAllocContexts);
    auto It = Allocator.find(Device->ZeDevice);
    if (It == Allocator.end())
      return PI_ERROR_INVALID_VALUE;

    *ResultPtr = It->second.allocate(Size, Alignment);
    if (DeviceReadOnly) {
      Context->SharedReadOnlyAllocs.insert(*ResultPtr);
    }
    if (IndirectAccessTrackingEnabled) {
      // Keep track of all memory allocations in the context
      Context->MemAllocs.emplace(std::piecewise_construct,
                                 std::forward_as_tuple(*ResultPtr),
                                 std::forward_as_tuple(Context));
    }
  } catch (const UsmAllocationException &Ex) {
    *ResultPtr = nullptr;
    return Ex.getError();
  } catch (...) {
    return PI_ERROR_UNKNOWN;
  }

  return PI_SUCCESS;
}

pi_result piextUSMHostAlloc(void **ResultPtr, pi_context Context,
                            pi_usm_mem_properties *Properties, size_t Size,
                            pi_uint32 Alignment) {
  // L0 supports alignment up to 64KB and silently ignores higher values.
  // We flag alignment > 64KB as an invalid value.
  if (Alignment > 65536)
    return PI_ERROR_INVALID_VALUE;

  pi_platform Plt = Context->getPlatform();
  // If indirect access tracking is enabled then lock the mutex which is
  // guarding contexts container in the platform. This prevents new kernels from
  // being submitted in any context while we are in the process of allocating a
  // memory, this is needed to properly capture allocations by kernels with
  // indirect access. This lock also protects access to the context's data
  // structures. If indirect access tracking is not enabled then lock context
  // mutex to protect access to context's data structures.
  std::shared_lock<pi_shared_mutex> ContextLock(Context->Mutex,
                                                std::defer_lock);
  std::unique_lock<pi_shared_mutex> IndirectAccessTrackingLock(
      Plt->ContextsMutex, std::defer_lock);
  if (IndirectAccessTrackingEnabled) {
    IndirectAccessTrackingLock.lock();
    // We are going to defer memory release if there are kernels with indirect
    // access, that is why explicitly retain context to be sure that it is
    // released after all memory allocations in this context are released.
    PI_CALL(piContextRetain(Context));
  } else {
    ContextLock.lock();
  }

  if (!UseUSMAllocator ||
      // L0 spec says that allocation fails if Alignment != 2^n, in order to
      // keep the same behavior for the allocator, just call L0 API directly and
      // return the error code.
      ((Alignment & (Alignment - 1)) != 0)) {
    pi_result Res =
        USMHostAllocImpl(ResultPtr, Context, Properties, Size, Alignment);
    if (IndirectAccessTrackingEnabled) {
      // Keep track of all memory allocations in the context
      Context->MemAllocs.emplace(std::piecewise_construct,
                                 std::forward_as_tuple(*ResultPtr),
                                 std::forward_as_tuple(Context));
    }
    return Res;
  }

  // There is a single allocator for Host USM allocations, so we don't need to
  // find the allocator depending on context as we do for Shared and Device
  // allocations.
  try {
    *ResultPtr = Context->HostMemAllocContext->allocate(Size, Alignment);
    if (IndirectAccessTrackingEnabled) {
      // Keep track of all memory allocations in the context
      Context->MemAllocs.emplace(std::piecewise_construct,
                                 std::forward_as_tuple(*ResultPtr),
                                 std::forward_as_tuple(Context));
    }
  } catch (const UsmAllocationException &Ex) {
    *ResultPtr = nullptr;
    return Ex.getError();
  } catch (...) {
    return PI_ERROR_UNKNOWN;
  }

  return PI_SUCCESS;
}

// Helper function to deallocate USM memory, if indirect access support is
// enabled then a caller must lock the platform-level mutex guarding the
// container with contexts because deallocating the memory can turn RefCount of
// a context to 0 and as a result the context being removed from the list of
// tracked contexts.
// If indirect access tracking is not enabled then caller must lock Context
// mutex.
static pi_result USMFreeHelper(pi_context Context, void *Ptr,
                               bool OwnZeMemHandle) {
  if (IndirectAccessTrackingEnabled) {
    auto It = Context->MemAllocs.find(Ptr);
    if (It == std::end(Context->MemAllocs)) {
      die("All memory allocations must be tracked!");
    }
    if (!It->second.RefCount.decrementAndTest()) {
      // Memory can't be deallocated yet.
      return PI_SUCCESS;
    }

    // Reference count is zero, it is ok to free memory.
    // We don't need to track this allocation anymore.
    Context->MemAllocs.erase(It);
  }

  if (!UseUSMAllocator) {
    pi_result Res = USMFreeImpl(Context, Ptr, OwnZeMemHandle);
    if (IndirectAccessTrackingEnabled)
      PI_CALL(ContextReleaseHelper(Context));
    return Res;
  }

  // Query the device of the allocation to determine the right allocator context
  ze_device_handle_t ZeDeviceHandle;
  ZeStruct<ze_memory_allocation_properties_t> ZeMemoryAllocationProperties;

  // Query memory type of the pointer we're freeing to determine the correct
  // way to do it(directly or via an allocator)
  ZE_CALL(zeMemGetAllocProperties,
          (Context->ZeContext, Ptr, &ZeMemoryAllocationProperties,
           &ZeDeviceHandle));

  // If memory type is host release from host pool
  if (ZeMemoryAllocationProperties.type == ZE_MEMORY_TYPE_HOST) {
    try {
      Context->HostMemAllocContext->deallocate(Ptr, OwnZeMemHandle);
    } catch (const UsmAllocationException &Ex) {
      return Ex.getError();
    } catch (...) {
      return PI_ERROR_UNKNOWN;
    }
    if (IndirectAccessTrackingEnabled)
      PI_CALL(ContextReleaseHelper(Context));
    return PI_SUCCESS;
  }

  // Points out an allocation in SharedReadOnlyMemAllocContexts
  auto SharedReadOnlyAllocsIterator = Context->SharedReadOnlyAllocs.end();

  if (!ZeDeviceHandle) {
    // The only case where it is OK not have device identified is
    // if the memory is not known to the driver. We should not ever get
    // this either, probably.
    PI_ASSERT(ZeMemoryAllocationProperties.type == ZE_MEMORY_TYPE_UNKNOWN,
              PI_ERROR_INVALID_DEVICE);
  } else {
    pi_device Device;
    // All context member devices or their descendants are of the same platform.
    auto Platform = Context->getPlatform();
    Device = Platform->getDeviceFromNativeHandle(ZeDeviceHandle);
    PI_ASSERT(Device, PI_ERROR_INVALID_DEVICE);

    auto DeallocationHelper =
        [Context, Device, Ptr,
         OwnZeMemHandle](std::unordered_map<ze_device_handle_t, USMAllocContext>
                             &AllocContextMap) {
          try {
            auto It = AllocContextMap.find(Device->ZeDevice);
            if (It == AllocContextMap.end())
              return PI_ERROR_INVALID_VALUE;

            // The right context is found, deallocate the pointer
            It->second.deallocate(Ptr, OwnZeMemHandle);
          } catch (const UsmAllocationException &Ex) {
            return Ex.getError();
          }

          if (IndirectAccessTrackingEnabled)
            PI_CALL(ContextReleaseHelper(Context));
          return PI_SUCCESS;
        };

    switch (ZeMemoryAllocationProperties.type) {
    case ZE_MEMORY_TYPE_SHARED:
      // Distinguish device_read_only allocations since they have own pool.
      SharedReadOnlyAllocsIterator = Context->SharedReadOnlyAllocs.find(Ptr);
      return DeallocationHelper(SharedReadOnlyAllocsIterator !=
                                        Context->SharedReadOnlyAllocs.end()
                                    ? Context->SharedReadOnlyMemAllocContexts
                                    : Context->SharedMemAllocContexts);
    case ZE_MEMORY_TYPE_DEVICE:
      return DeallocationHelper(Context->DeviceMemAllocContexts);
    default:
      // Handled below
      break;
    }
  }

  pi_result Res = USMFreeImpl(Context, Ptr, OwnZeMemHandle);
  if (SharedReadOnlyAllocsIterator != Context->SharedReadOnlyAllocs.end()) {
    Context->SharedReadOnlyAllocs.erase(SharedReadOnlyAllocsIterator);
  }
  if (IndirectAccessTrackingEnabled)
    PI_CALL(ContextReleaseHelper(Context));
  return Res;
}

pi_result piextUSMFree(pi_context Context, void *Ptr) {
  pi_platform Plt = Context->getPlatform();

  std::scoped_lock<pi_shared_mutex> Lock(
      IndirectAccessTrackingEnabled ? Plt->ContextsMutex : Context->Mutex);

  return USMFreeHelper(Context, Ptr, true /* OwnZeMemHandle */);
}

pi_result piextKernelSetArgPointer(pi_kernel Kernel, pi_uint32 ArgIndex,
                                   size_t ArgSize, const void *ArgValue) {

  PI_CALL(piKernelSetArg(Kernel, ArgIndex, ArgSize, ArgValue));
  return PI_SUCCESS;
}

/// USM Memset API
///
/// @param Queue is the queue to submit to
/// @param Ptr is the ptr to memset
/// @param Value is value to set.  It is interpreted as an 8-bit value and the
/// upper
///        24 bits are ignored
/// @param Count is the size in bytes to memset
/// @param NumEventsInWaitlist is the number of events to wait on
/// @param EventsWaitlist is an array of events to wait on
/// @param Event is the event that represents this operation
pi_result piextUSMEnqueueMemset(pi_queue Queue, void *Ptr, pi_int32 Value,
                                size_t Count, pi_uint32 NumEventsInWaitlist,
                                const pi_event *EventsWaitlist,
                                pi_event *Event) {
  if (!Ptr) {
    return PI_ERROR_INVALID_VALUE;
  }

  PI_ASSERT(Queue, PI_ERROR_INVALID_QUEUE);

  std::scoped_lock<pi_shared_mutex> Lock(Queue->Mutex);
  return enqueueMemFillHelper(
      // TODO: do we need a new command type for USM memset?
      PI_COMMAND_TYPE_MEM_BUFFER_FILL, Queue, Ptr,
      &Value, // It will be interpreted as an 8-bit value,
      1,      // which is indicated with this pattern_size==1
      Count, NumEventsInWaitlist, EventsWaitlist, Event);
}

// Helper function to check if a pointer is a device pointer.
static bool IsDevicePointer(pi_context Context, const void *Ptr) {
  ze_device_handle_t ZeDeviceHandle;
  ZeStruct<ze_memory_allocation_properties_t> ZeMemoryAllocationProperties;

  // Query memory type of the pointer
  ZE_CALL(zeMemGetAllocProperties,
          (Context->ZeContext, Ptr, &ZeMemoryAllocationProperties,
           &ZeDeviceHandle));

  return (ZeMemoryAllocationProperties.type == ZE_MEMORY_TYPE_DEVICE);
}

pi_result piextUSMEnqueueMemcpy(pi_queue Queue, pi_bool Blocking, void *DstPtr,
                                const void *SrcPtr, size_t Size,
                                pi_uint32 NumEventsInWaitlist,
                                const pi_event *EventsWaitlist,
                                pi_event *Event) {

  if (!DstPtr) {
    return PI_ERROR_INVALID_VALUE;
  }

  PI_ASSERT(Queue, PI_ERROR_INVALID_QUEUE);

  std::scoped_lock<pi_shared_mutex> lock(Queue->Mutex);

  // Device to Device copies are found to execute slower on copy engine
  // (versus compute engine).
  bool PreferCopyEngine = !IsDevicePointer(Queue->Context, SrcPtr) ||
                          !IsDevicePointer(Queue->Context, DstPtr);

  // Temporary option added to use copy engine for D2D copy
  PreferCopyEngine |= UseCopyEngineForD2DCopy;

  return enqueueMemCopyHelper(
      // TODO: do we need a new command type for this?
      PI_COMMAND_TYPE_MEM_BUFFER_COPY, Queue, DstPtr, Blocking, Size, SrcPtr,
      NumEventsInWaitlist, EventsWaitlist, Event, PreferCopyEngine);
}

/// Hint to migrate memory to the device
///
/// @param Queue is the queue to submit to
/// @param Ptr points to the memory to migrate
/// @param Size is the number of bytes to migrate
/// @param Flags is a bitfield used to specify memory migration options
/// @param NumEventsInWaitlist is the number of events to wait on
/// @param EventsWaitlist is an array of events to wait on
/// @param Event is the event that represents this operation
pi_result piextUSMEnqueuePrefetch(pi_queue Queue, const void *Ptr, size_t Size,
                                  pi_usm_migration_flags Flags,
                                  pi_uint32 NumEventsInWaitList,
                                  const pi_event *EventWaitList,
                                  pi_event *OutEvent) {

  // flags is currently unused so fail if set
  PI_ASSERT(Flags == 0, PI_ERROR_INVALID_VALUE);
  PI_ASSERT(Queue, PI_ERROR_INVALID_QUEUE);

  // Lock automatically releases when this goes out of scope.
  std::scoped_lock<pi_shared_mutex> lock(Queue->Mutex);

  bool UseCopyEngine = false;

  // Please note that the following code should be run before the
  // subsequent getAvailableCommandList() call so that there is no
  // dead-lock from waiting unsubmitted events in an open batch.
  // The createAndRetainPiZeEventList() has the proper side-effect
  // of submitting batches with dependent events.
  //
  _pi_ze_event_list_t TmpWaitList;
  if (auto Res = TmpWaitList.createAndRetainPiZeEventList(
          NumEventsInWaitList, EventWaitList, Queue, UseCopyEngine))
    return Res;

  // Get a new command list to be used on this call
  pi_command_list_ptr_t CommandList{};
  // TODO: Change UseCopyEngine argument to 'true' once L0 backend
  // support is added
  if (auto Res = Queue->Context->getAvailableCommandList(Queue, CommandList,
                                                         UseCopyEngine))
    return Res;

  // TODO: do we need to create a unique command type for this?
  ze_event_handle_t ZeEvent = nullptr;
  pi_event InternalEvent;
  bool IsInternal = OutEvent == nullptr;
  pi_event *Event = OutEvent ? OutEvent : &InternalEvent;
  auto Res = createEventAndAssociateQueue(Queue, Event, PI_COMMAND_TYPE_USER,
                                          CommandList, IsInternal);
  if (Res != PI_SUCCESS)
    return Res;
  ZeEvent = (*Event)->ZeEvent;
  (*Event)->WaitList = TmpWaitList;

  const auto &WaitList = (*Event)->WaitList;
  const auto &ZeCommandList = CommandList->first;
  if (WaitList.Length) {
    ZE_CALL(zeCommandListAppendWaitOnEvents,
            (ZeCommandList, WaitList.Length, WaitList.ZeEventList));
  }
  // TODO: figure out how to translate "flags"
  ZE_CALL(zeCommandListAppendMemoryPrefetch, (ZeCommandList, Ptr, Size));

  // TODO: Level Zero does not have a completion "event" with the prefetch API,
  // so manually add command to signal our event.
  ZE_CALL(zeCommandListAppendSignalEvent, (ZeCommandList, ZeEvent));

  if (auto Res = Queue->executeCommandList(CommandList, false))
    return Res;

  return PI_SUCCESS;
}

/// USM memadvise API to govern behavior of automatic migration mechanisms
///
/// @param Queue is the queue to submit to
/// @param Ptr is the data to be advised
/// @param Length is the size in bytes of the meory to advise
/// @param Advice is device specific advice
/// @param Event is the event that represents this operation
///
pi_result piextUSMEnqueueMemAdvise(pi_queue Queue, const void *Ptr,
                                   size_t Length, pi_mem_advice Advice,
                                   pi_event *OutEvent) {
  PI_ASSERT(Queue, PI_ERROR_INVALID_QUEUE);

  // Lock automatically releases when this goes out of scope.
  std::scoped_lock<pi_shared_mutex> lock(Queue->Mutex);

  auto ZeAdvice = pi_cast<ze_memory_advice_t>(Advice);

  bool UseCopyEngine = false;

  _pi_ze_event_list_t TmpWaitList;
  if (auto Res = TmpWaitList.createAndRetainPiZeEventList(0, nullptr, Queue,
                                                          UseCopyEngine))
    return Res;

  // Get a new command list to be used on this call
  pi_command_list_ptr_t CommandList{};
  // UseCopyEngine is set to 'false' here.
  // TODO: Additional analysis is required to check if this operation will
  // run faster on copy engines.
  if (auto Res = Queue->Context->getAvailableCommandList(Queue, CommandList,
                                                         UseCopyEngine))
    return Res;

  // TODO: do we need to create a unique command type for this?
  ze_event_handle_t ZeEvent = nullptr;
  pi_event InternalEvent;
  bool IsInternal = OutEvent == nullptr;
  pi_event *Event = OutEvent ? OutEvent : &InternalEvent;
  auto Res = createEventAndAssociateQueue(Queue, Event, PI_COMMAND_TYPE_USER,
                                          CommandList, IsInternal);
  if (Res != PI_SUCCESS)
    return Res;
  ZeEvent = (*Event)->ZeEvent;
  (*Event)->WaitList = TmpWaitList;

  const auto &ZeCommandList = CommandList->first;
  const auto &WaitList = (*Event)->WaitList;

  if (WaitList.Length) {
    ZE_CALL(zeCommandListAppendWaitOnEvents,
            (ZeCommandList, WaitList.Length, WaitList.ZeEventList));
  }

  ZE_CALL(zeCommandListAppendMemAdvise,
          (ZeCommandList, Queue->Device->ZeDevice, Ptr, Length, ZeAdvice));

  // TODO: Level Zero does not have a completion "event" with the advise API,
  // so manually add command to signal our event.
  ZE_CALL(zeCommandListAppendSignalEvent, (ZeCommandList, ZeEvent));

  Queue->executeCommandList(CommandList, false);

  return PI_SUCCESS;
}

/// USM 2D Fill API
///
/// \param queue is the queue to submit to
/// \param ptr is the ptr to fill
/// \param pitch is the total width of the destination memory including padding
/// \param pattern is a pointer with the bytes of the pattern to set
/// \param pattern_size is the size in bytes of the pattern
/// \param width is width in bytes of each row to fill
/// \param height is height the columns to fill
/// \param num_events_in_waitlist is the number of events to wait on
/// \param events_waitlist is an array of events to wait on
/// \param event is the event that represents this operation
__SYCL_EXPORT pi_result piextUSMEnqueueFill2D(pi_queue queue, void *ptr,
                                              size_t pitch, size_t pattern_size,
                                              const void *pattern, size_t width,
                                              size_t height,
                                              pi_uint32 num_events_in_waitlist,
                                              const pi_event *events_waitlist,
                                              pi_event *event) {
  std::ignore = queue;
  std::ignore = ptr;
  std::ignore = pitch;
  std::ignore = pattern_size;
  std::ignore = pattern;
  std::ignore = width;
  std::ignore = height;
  std::ignore = num_events_in_waitlist;
  std::ignore = events_waitlist;
  std::ignore = event;
  die("piextUSMEnqueueFill2D: not implemented");
  return {};
}

/// USM 2D Memset API
///
/// \param queue is the queue to submit to
/// \param ptr is the ptr to fill
/// \param pitch is the total width of the destination memory including padding
/// \param pattern is a pointer with the bytes of the pattern to set
/// \param pattern_size is the size in bytes of the pattern
/// \param width is width in bytes of each row to fill
/// \param height is height the columns to fill
/// \param num_events_in_waitlist is the number of events to wait on
/// \param events_waitlist is an array of events to wait on
/// \param event is the event that represents this operation
__SYCL_EXPORT pi_result piextUSMEnqueueMemset2D(
    pi_queue queue, void *ptr, size_t pitch, int value, size_t width,
    size_t height, pi_uint32 num_events_in_waitlist,
    const pi_event *events_waitlist, pi_event *event) {
  std::ignore = queue;
  std::ignore = ptr;
  std::ignore = pitch;
  std::ignore = value;
  std::ignore = width;
  std::ignore = height;
  std::ignore = num_events_in_waitlist;
  std::ignore = events_waitlist;
  std::ignore = event;
  die("piextUSMEnqueueMemset2D: not implemented");
  return {};
}

/// USM 2D Memcpy API
///
/// \param queue is the queue to submit to
/// \param blocking is whether this operation should block the host
/// \param dst_ptr is the location the data will be copied
/// \param dst_pitch is the total width of the destination memory including
/// padding
/// \param src_ptr is the data to be copied
/// \param dst_pitch is the total width of the source memory including padding
/// \param width is width in bytes of each row to be copied
/// \param height is height the columns to be copied
/// \param num_events_in_waitlist is the number of events to wait on
/// \param events_waitlist is an array of events to wait on
/// \param event is the event that represents this operation
__SYCL_EXPORT pi_result piextUSMEnqueueMemcpy2D(
    pi_queue Queue, pi_bool Blocking, void *DstPtr, size_t DstPitch,
    const void *SrcPtr, size_t SrcPitch, size_t Width, size_t Height,
    pi_uint32 NumEventsInWaitlist, const pi_event *EventWaitlist,
    pi_event *Event) {
  if (!DstPtr || !SrcPtr)
    return PI_ERROR_INVALID_VALUE;

  PI_ASSERT(Queue, PI_ERROR_INVALID_QUEUE);

  pi_buff_rect_offset_struct ZeroOffset{0, 0, 0};
  pi_buff_rect_region_struct Region{Width, Height, 0};

  std::scoped_lock<pi_shared_mutex> lock(Queue->Mutex);

  // Device to Device copies are found to execute slower on copy engine
  // (versus compute engine).
  bool PreferCopyEngine = !IsDevicePointer(Queue->Context, SrcPtr) ||
                          !IsDevicePointer(Queue->Context, DstPtr);

  // Temporary option added to use copy engine for D2D copy
  PreferCopyEngine |= UseCopyEngineForD2DCopy;

  return enqueueMemCopyRectHelper(
      // TODO: do we need a new command type for this?
      PI_COMMAND_TYPE_MEM_BUFFER_COPY_RECT, Queue, SrcPtr, DstPtr, &ZeroOffset,
      &ZeroOffset, &Region, SrcPitch, DstPitch, /*SrcSlicePitch=*/0,
      /*DstSlicePitch=*/0, Blocking, NumEventsInWaitlist, EventWaitlist, Event,
      PreferCopyEngine);
}

/// API to query information about USM allocated pointers.
/// Valid Queries:
///   PI_MEM_ALLOC_TYPE returns host/device/shared pi_usm_type value
///   PI_MEM_ALLOC_BASE_PTR returns the base ptr of an allocation if
///                         the queried pointer fell inside an allocation.
///                         Result must fit in void *
///   PI_MEM_ALLOC_SIZE returns how big the queried pointer's
///                     allocation is in bytes. Result is a size_t.
///   PI_MEM_ALLOC_DEVICE returns the pi_device this was allocated against
///
/// @param Context is the pi_context
/// @param Ptr is the pointer to query
/// @param ParamName is the type of query to perform
/// @param ParamValueSize is the size of the result in bytes
/// @param ParamValue is the result
/// @param ParamValueRet is how many bytes were written
pi_result piextUSMGetMemAllocInfo(pi_context Context, const void *Ptr,
                                  pi_mem_alloc_info ParamName,
                                  size_t ParamValueSize, void *ParamValue,
                                  size_t *ParamValueSizeRet) {
  PI_ASSERT(Context, PI_ERROR_INVALID_CONTEXT);

  ze_device_handle_t ZeDeviceHandle;
  ZeStruct<ze_memory_allocation_properties_t> ZeMemoryAllocationProperties;

  ZE_CALL(zeMemGetAllocProperties,
          (Context->ZeContext, Ptr, &ZeMemoryAllocationProperties,
           &ZeDeviceHandle));

  ReturnHelper ReturnValue(ParamValueSize, ParamValue, ParamValueSizeRet);
  switch (ParamName) {
  case PI_MEM_ALLOC_TYPE: {
    pi_usm_type MemAllocaType;
    switch (ZeMemoryAllocationProperties.type) {
    case ZE_MEMORY_TYPE_UNKNOWN:
      MemAllocaType = PI_MEM_TYPE_UNKNOWN;
      break;
    case ZE_MEMORY_TYPE_HOST:
      MemAllocaType = PI_MEM_TYPE_HOST;
      break;
    case ZE_MEMORY_TYPE_DEVICE:
      MemAllocaType = PI_MEM_TYPE_DEVICE;
      break;
    case ZE_MEMORY_TYPE_SHARED:
      MemAllocaType = PI_MEM_TYPE_SHARED;
      break;
    default:
      zePrint("piextUSMGetMemAllocInfo: unexpected usm memory type\n");
      return PI_ERROR_INVALID_VALUE;
    }
    return ReturnValue(MemAllocaType);
  }
  case PI_MEM_ALLOC_DEVICE:
    if (ZeDeviceHandle) {
      auto Platform = Context->getPlatform();
      auto Device = Platform->getDeviceFromNativeHandle(ZeDeviceHandle);
      return Device ? ReturnValue(Device) : PI_ERROR_INVALID_VALUE;
    } else {
      return PI_ERROR_INVALID_VALUE;
    }
  case PI_MEM_ALLOC_BASE_PTR: {
    void *Base;
    ZE_CALL(zeMemGetAddressRange, (Context->ZeContext, Ptr, &Base, nullptr));
    return ReturnValue(Base);
  }
  case PI_MEM_ALLOC_SIZE: {
    size_t Size;
    ZE_CALL(zeMemGetAddressRange, (Context->ZeContext, Ptr, nullptr, &Size));
    return ReturnValue(Size);
  }
  default:
    zePrint("piextUSMGetMemAllocInfo: unsupported ParamName\n");
    return PI_ERROR_INVALID_VALUE;
  }
  return PI_SUCCESS;
}

/// API for writing data from host to a device global variable.
///
/// \param Queue is the queue
/// \param Program is the program containing the device global variable
/// \param Name is the unique identifier for the device global variable
/// \param BlockingWrite is true if the write should block
/// \param Count is the number of bytes to copy
/// \param Offset is the byte offset into the device global variable to start
/// copying
/// \param Src is a pointer to where the data must be copied from
/// \param NumEventsInWaitList is a number of events in the wait list
/// \param EventWaitList is the wait list
/// \param Event is the resulting event
pi_result piextEnqueueDeviceGlobalVariableWrite(
    pi_queue Queue, pi_program Program, const char *Name, pi_bool BlockingWrite,
    size_t Count, size_t Offset, const void *Src, pi_uint32 NumEventsInWaitList,
    const pi_event *EventsWaitList, pi_event *Event) {
  PI_ASSERT(Queue, PI_ERROR_INVALID_QUEUE);

  std::scoped_lock<pi_shared_mutex> lock(Queue->Mutex);

  // Find global variable pointer
  size_t GlobalVarSize = 0;
  void *GlobalVarPtr = nullptr;
  ZE_CALL(zeModuleGetGlobalPointer,
          (Program->ZeModule, Name, &GlobalVarSize, &GlobalVarPtr));
  if (GlobalVarSize < Offset + Count) {
    setErrorMessage("Write device global variable is out of range.",
                    ZER_RESULT_INVALID_VALUE);
    return PI_ERROR_PLUGIN_SPECIFIC_ERROR;
  }

  // Copy engine is preferred only for host to device transfer.
  // Device to device transfers run faster on compute engines.
  bool PreferCopyEngine = !IsDevicePointer(Queue->Context, Src);

  // Temporary option added to use copy engine for D2D copy
  PreferCopyEngine |= UseCopyEngineForD2DCopy;

  return enqueueMemCopyHelper(PI_COMMAND_TYPE_DEVICE_GLOBAL_VARIABLE_WRITE,
                              Queue, pi_cast<char *>(GlobalVarPtr) + Offset,
                              BlockingWrite, Count, Src, NumEventsInWaitList,
                              EventsWaitList, Event, PreferCopyEngine);
}

/// API reading data from a device global variable to host.
///
/// \param Queue is the queue
/// \param Program is the program containing the device global variable
/// \param Name is the unique identifier for the device global variable
/// \param BlockingRead is true if the read should block
/// \param Count is the number of bytes to copy
/// \param Offset is the byte offset into the device global variable to start
/// copying
/// \param Dst is a pointer to where the data must be copied to
/// \param NumEventsInWaitList is a number of events in the wait list
/// \param EventWaitList is the wait list
/// \param Event is the resulting event
pi_result piextEnqueueDeviceGlobalVariableRead(
    pi_queue Queue, pi_program Program, const char *Name, pi_bool BlockingRead,
    size_t Count, size_t Offset, void *Dst, pi_uint32 NumEventsInWaitList,
    const pi_event *EventsWaitList, pi_event *Event) {
  PI_ASSERT(Queue, PI_ERROR_INVALID_QUEUE);

  std::scoped_lock<pi_shared_mutex> lock(Queue->Mutex);

  // Find global variable pointer
  size_t GlobalVarSize = 0;
  void *GlobalVarPtr = nullptr;
  ZE_CALL(zeModuleGetGlobalPointer,
          (Program->ZeModule, Name, &GlobalVarSize, &GlobalVarPtr));
  if (GlobalVarSize < Offset + Count) {
    setErrorMessage("Read from device global variable is out of range.",
                    ZER_RESULT_INVALID_VALUE);
    return PI_ERROR_PLUGIN_SPECIFIC_ERROR;
  }

  // Copy engine is preferred only for host to device transfer.
  // Device to device transfers run faster on compute engines.
  bool PreferCopyEngine = !IsDevicePointer(Queue->Context, Dst);

  // Temporary option added to use copy engine for D2D copy
  PreferCopyEngine |= UseCopyEngineForD2DCopy;

  return enqueueMemCopyHelper(
      PI_COMMAND_TYPE_DEVICE_GLOBAL_VARIABLE_READ, Queue, Dst, BlockingRead,
      Count, pi_cast<char *>(GlobalVarPtr) + Offset, NumEventsInWaitList,
      EventsWaitList, Event, PreferCopyEngine);
}

pi_result piKernelSetExecInfo(pi_kernel Kernel, pi_kernel_exec_info ParamName,
                              size_t ParamValueSize, const void *ParamValue) {
  (void)ParamValueSize;
  PI_ASSERT(Kernel, PI_ERROR_INVALID_KERNEL);
  PI_ASSERT(ParamValue, PI_ERROR_INVALID_VALUE);

  std::scoped_lock<pi_shared_mutex> Guard(Kernel->Mutex);
  if (ParamName == PI_USM_INDIRECT_ACCESS &&
      *(static_cast<const pi_bool *>(ParamValue)) == PI_TRUE) {
    // The whole point for users really was to not need to know anything
    // about the types of allocations kernel uses. So in DPC++ we always
    // just set all 3 modes for each kernel.
    ze_kernel_indirect_access_flags_t IndirectFlags =
        ZE_KERNEL_INDIRECT_ACCESS_FLAG_HOST |
        ZE_KERNEL_INDIRECT_ACCESS_FLAG_DEVICE |
        ZE_KERNEL_INDIRECT_ACCESS_FLAG_SHARED;
    ZE_CALL(zeKernelSetIndirectAccess, (Kernel->ZeKernel, IndirectFlags));
  } else {
    zePrint("piKernelSetExecInfo: unsupported ParamName\n");
    return PI_ERROR_INVALID_VALUE;
  }

  return PI_SUCCESS;
}

pi_result piextProgramSetSpecializationConstant(pi_program Prog,
                                                pi_uint32 SpecID, size_t,
                                                const void *SpecValue) {
  std::scoped_lock<pi_shared_mutex> Guard(Prog->Mutex);

  // Remember the value of this specialization constant until the program is
  // built.  Note that we only save the pointer to the buffer that contains the
  // value.  The caller is responsible for maintaining storage for this buffer.
  //
  // NOTE: SpecSize is unused in Level Zero, the size is known from SPIR-V by
  // SpecID.
  Prog->SpecConstants[SpecID] = SpecValue;

  return PI_SUCCESS;
}

const char SupportedVersion[] = _PI_LEVEL_ZERO_PLUGIN_VERSION_STRING;

pi_result piPluginInit(pi_plugin *PluginInit) {
  PI_ASSERT(PluginInit, PI_ERROR_INVALID_VALUE);

  // Check that the major version matches in PiVersion and SupportedVersion
  _PI_PLUGIN_VERSION_CHECK(PluginInit->PiVersion, SupportedVersion);

  // TODO: handle versioning/targets properly.
  size_t PluginVersionSize = sizeof(PluginInit->PluginVersion);

  PI_ASSERT(strlen(_PI_LEVEL_ZERO_PLUGIN_VERSION_STRING) < PluginVersionSize,
            PI_ERROR_INVALID_VALUE);

  strncpy(PluginInit->PluginVersion, SupportedVersion, PluginVersionSize);

#define _PI_API(api)                                                           \
  (PluginInit->PiFunctionTable).api = (decltype(&::api))(&api);
#include <sycl/detail/pi.def>

  enableZeTracing();
  return PI_SUCCESS;
}

pi_result piextPluginGetOpaqueData(void *opaque_data_param,
                                   void **opaque_data_return) {
  (void)opaque_data_param;
  (void)opaque_data_return;
  return PI_ERROR_UNKNOWN;
}

// SYCL RT calls this api to notify the end of plugin lifetime.
// Windows: dynamically loaded plugins might have been unloaded already
// when this is called. Sycl RT holds onto the PI plugin so it can be
// called safely. But this is not transitive. If the PI plugin in turn
// dynamically loaded a different DLL, that may have been unloaded. 
// It can include all the jobs to tear down resources before
// the plugin is unloaded from memory.
pi_result piTearDown(void *PluginParameter) {
  (void)PluginParameter;
  bool LeakFound = false;
  // reclaim pi_platform objects here since we don't have piPlatformRelease.
  for (pi_platform Platform : *PiPlatformsCache) {
    delete Platform;
  }
  delete PiPlatformsCache;
  delete PiPlatformsCacheMutex;

  // Print the balance of various create/destroy native calls.
  // The idea is to verify if the number of create(+) and destroy(-) calls are
  // matched.
  if (ZeDebug & ZE_DEBUG_CALL_COUNT) {
    // clang-format off
    //
    // The format of this table is such that each row accounts for a
    // specific type of objects, and all elements in the raw except the last
    // one are allocating objects of that type, while the last element is known
    // to deallocate objects of that type.
    //
    std::vector<std::vector<const char *>> CreateDestroySet = {
      {"zeContextCreate",      "zeContextDestroy"},
      {"zeCommandQueueCreate", "zeCommandQueueDestroy"},
      {"zeModuleCreate",       "zeModuleDestroy"},
      {"zeKernelCreate",       "zeKernelDestroy"},
      {"zeEventPoolCreate",    "zeEventPoolDestroy"},
      {"zeCommandListCreateImmediate", "zeCommandListCreate", "zeCommandListDestroy"},
      {"zeEventCreate",        "zeEventDestroy"},
      {"zeFenceCreate",        "zeFenceDestroy"},
      {"zeImageCreate",        "zeImageDestroy"},
      {"zeSamplerCreate",      "zeSamplerDestroy"},
      {"zeMemAllocDevice", "zeMemAllocHost", "zeMemAllocShared", "zeMemFree"},
    };

    // A sample output aimed below is this:
    // ------------------------------------------------------------------------
    //                zeContextCreate = 1     \--->        zeContextDestroy = 1
    //           zeCommandQueueCreate = 1     \--->   zeCommandQueueDestroy = 1
    //                 zeModuleCreate = 1     \--->         zeModuleDestroy = 1
    //                 zeKernelCreate = 1     \--->         zeKernelDestroy = 1
    //              zeEventPoolCreate = 1     \--->      zeEventPoolDestroy = 1
    //   zeCommandListCreateImmediate = 1     |
    //            zeCommandListCreate = 1     \--->    zeCommandListDestroy = 1  ---> LEAK = 1
    //                  zeEventCreate = 2     \--->          zeEventDestroy = 2
    //                  zeFenceCreate = 1     \--->          zeFenceDestroy = 1
    //                  zeImageCreate = 0     \--->          zeImageDestroy = 0
    //                zeSamplerCreate = 0     \--->        zeSamplerDestroy = 0
    //               zeMemAllocDevice = 0     |
    //                 zeMemAllocHost = 1     |
    //               zeMemAllocShared = 0     \--->               zeMemFree = 1
    //
    // clang-format on

    fprintf(stderr, "ZE_DEBUG=%d: check balance of create/destroy calls\n",
            ZE_DEBUG_CALL_COUNT);
    fprintf(stderr,
            "----------------------------------------------------------\n");
    for (const auto &Row : CreateDestroySet) {
      int diff = 0;
      for (auto I = Row.begin(); I != Row.end();) {
        const char *ZeName = *I;
        const auto &ZeCount = (*ZeCallCount)[*I];

        bool First = (I == Row.begin());
        bool Last = (++I == Row.end());

        if (Last) {
          fprintf(stderr, " \\--->");
          diff -= ZeCount;
        } else {
          diff += ZeCount;
          if (!First) {
            fprintf(stderr, " | \n");
          }
        }

        fprintf(stderr, "%30s = %-5d", ZeName, ZeCount);
      }

      if (diff) {
        LeakFound = true;
        fprintf(stderr, " ---> LEAK = %d", diff);
      }
      fprintf(stderr, "\n");
    }

    ZeCallCount->clear();
    delete ZeCallCount;
    ZeCallCount = nullptr;
  }
  if (LeakFound)
    return PI_ERROR_INVALID_MEM_OBJECT;

  disableZeTracing();
  return PI_SUCCESS;
}

pi_result _pi_buffer::getZeHandlePtr(char **&ZeHandlePtr,
                                     access_mode_t AccessMode,
                                     pi_device Device) {
  char *ZeHandle;
  PI_CALL(getZeHandle(ZeHandle, AccessMode, Device));
  ZeHandlePtr = &Allocations[Device].ZeHandle;
  return PI_SUCCESS;
}

size_t _pi_buffer::getAlignment() const {
  // Choose an alignment that is at most 64 and is the next power of 2
  // for sizes less than 64.
  auto Alignment = Size;
  if (Alignment > 32UL)
    Alignment = 64UL;
  else if (Alignment > 16UL)
    Alignment = 32UL;
  else if (Alignment > 8UL)
    Alignment = 16UL;
  else if (Alignment > 4UL)
    Alignment = 8UL;
  else if (Alignment > 2UL)
    Alignment = 4UL;
  else if (Alignment > 1UL)
    Alignment = 2UL;
  else
    Alignment = 1UL;
  return Alignment;
}

pi_result _pi_buffer::getZeHandle(char *&ZeHandle, access_mode_t AccessMode,
                                  pi_device Device) {

  // NOTE: There might be no valid allocation at all yet and we get
  // here from piEnqueueKernelLaunch that would be doing the buffer
  // initialization. In this case the Device is not null as kernel
  // launch is always on a specific device.
  if (!Device)
    Device = LastDeviceWithValidAllocation;
  // If the device is still not selected then use the first one in
  // the context of the buffer.
  if (!Device)
    Device = Context->Devices[0];

  auto &Allocation = Allocations[Device];

  // Sub-buffers don't maintain own allocations but rely on parent buffer.
  if (isSubBuffer()) {
    PI_CALL(SubBuffer.Parent->getZeHandle(ZeHandle, AccessMode, Device));
    ZeHandle += SubBuffer.Origin;
    // Still store the allocation info in the PI sub-buffer for
    // getZeHandlePtr to work. At least zeKernelSetArgumentValue needs to
    // be given a pointer to the allocation handle rather than its value.
    //
    Allocation.ZeHandle = ZeHandle;
    Allocation.ReleaseAction = allocation_t::keep;
    LastDeviceWithValidAllocation = Device;
    return PI_SUCCESS;
  }

  // First handle case where the buffer is represented by only
  // a single host allocation.
  if (OnHost) {
    auto &HostAllocation = Allocations[nullptr];
    // The host allocation may already exists, e.g. with imported
    // host ptr, or in case of interop buffer.
    if (!HostAllocation.ZeHandle) {
      if (USMAllocatorConfigInstance.EnableBuffers) {
        HostAllocation.ReleaseAction = allocation_t::free;
        PI_CALL(piextUSMHostAlloc(pi_cast<void **>(&ZeHandle), Context, nullptr,
                                  Size, getAlignment()));
      } else {
        HostAllocation.ReleaseAction = allocation_t::free_native;
        PI_CALL(
            ZeHostMemAllocHelper(pi_cast<void **>(&ZeHandle), Context, Size));
      }
      HostAllocation.ZeHandle = ZeHandle;
      HostAllocation.Valid = true;
    }
    Allocation = HostAllocation;
    Allocation.ReleaseAction = allocation_t::keep;
    ZeHandle = Allocation.ZeHandle;
    LastDeviceWithValidAllocation = Device;
    return PI_SUCCESS;
  }
  // Reads user setting on how to deal with buffers in contexts where
  // all devices have the same root-device. Returns "true" if the
  // preference is to have allocate on each [sub-]device and migrate
  // normally (copy) to other sub-devices as needed. Returns "false"
  // if the preference is to have single root-device allocations
  // serve the needs of all [sub-]devices, meaning potentially more
  // cross-tile traffic.
  //
  static const bool SingleRootDeviceBufferMigration = [] {
    const char *EnvStr =
        std::getenv("SYCL_PI_LEVEL_ZERO_SINGLE_ROOT_DEVICE_BUFFER_MIGRATION");
    if (EnvStr)
      return (std::stoi(EnvStr) != 0);
    // The default is to migrate normally, which may not always be the
    // best option (depends on buffer access patterns), but is an
    // overall win on the set of the available benchmarks.
    return true;
  }();

  // Peform actual device allocation as needed.
  if (!Allocation.ZeHandle) {
    if (!SingleRootDeviceBufferMigration && Context->SingleRootDevice &&
        Context->SingleRootDevice != Device) {
      // If all devices in the context are sub-devices of the same device
      // then we reuse root-device allocation by all sub-devices in the
      // context.
      // TODO: we can probably generalize this and share root-device
      //       allocations by its own sub-devices even if not all other
      //       devices in the context have the same root.
      PI_CALL(getZeHandle(ZeHandle, AccessMode, Context->SingleRootDevice));
      Allocation.ReleaseAction = allocation_t::keep;
      Allocation.ZeHandle = ZeHandle;
      Allocation.Valid = true;
      return PI_SUCCESS;
    } else { // Create device allocation
      if (USMAllocatorConfigInstance.EnableBuffers) {
        Allocation.ReleaseAction = allocation_t::free;
        PI_CALL(piextUSMDeviceAlloc(pi_cast<void **>(&ZeHandle), Context,
                                    Device, nullptr, Size, getAlignment()));
      } else {
        Allocation.ReleaseAction = allocation_t::free_native;
        PI_CALL(ZeDeviceMemAllocHelper(pi_cast<void **>(&ZeHandle), Context,
                                       Device, Size));
      }
    }
    Allocation.ZeHandle = ZeHandle;
  } else {
    ZeHandle = Allocation.ZeHandle;
  }

  // If some prior access invalidated this allocation then make it valid again.
  if (!Allocation.Valid) {
    // LastDeviceWithValidAllocation should always have valid allocation.
    if (Device == LastDeviceWithValidAllocation)
      die("getZeHandle: last used allocation is not valid");

    // For write-only access the allocation contents is not going to be used.
    // So don't do anything to make it "valid".
    bool NeedCopy = AccessMode != _pi_mem::write_only;
    // It's also possible that the buffer doesn't have a valid allocation
    // yet presumably when it is passed to a kernel that will perform
    // it's intialization.
    if (NeedCopy && !LastDeviceWithValidAllocation) {
      NeedCopy = false;
    }
    char *ZeHandleSrc = nullptr;
    if (NeedCopy) {
      PI_CALL(getZeHandle(ZeHandleSrc, _pi_mem::read_only,
                          LastDeviceWithValidAllocation));
      // It's possible with the single root-device contexts that
      // the buffer is represented by the single root-device
      // allocation and then skip the copy to itself.
      if (ZeHandleSrc == ZeHandle)
        NeedCopy = false;
    }

    if (NeedCopy) {
      // Copy valid buffer data to this allocation.
      // TODO: see if we should better use peer's device allocation used
      // directly, if that capability is reported with zeDeviceCanAccessPeer,
      // instead of maintaining a separate allocation and performing
      // explciit copies.
      //
      // zeCommandListAppendMemoryCopy must not be called from simultaneous
      // threads with the same command list handle, so we need exclusive lock.
      ze_bool_t P2P = false;
      ZE_CALL(
          zeDeviceCanAccessPeer,
          (Device->ZeDevice, LastDeviceWithValidAllocation->ZeDevice, &P2P));
      if (!P2P) {
        // P2P copy is not possible, so copy through the host.
        auto &HostAllocation = Allocations[nullptr];
        // The host allocation may already exists, e.g. with imported
        // host ptr, or in case of interop buffer.
        if (!HostAllocation.ZeHandle) {
          void *ZeHandleHost;
          if (USMAllocatorConfigInstance.EnableBuffers) {
            HostAllocation.ReleaseAction = allocation_t::free;
            PI_CALL(piextUSMHostAlloc(&ZeHandleHost, Context, nullptr, Size,
                                      getAlignment()));
          } else {
            HostAllocation.ReleaseAction = allocation_t::free_native;
            PI_CALL(ZeHostMemAllocHelper(&ZeHandleHost, Context, Size));
          }
          HostAllocation.ZeHandle = pi_cast<char *>(ZeHandleHost);
          HostAllocation.Valid = false;
        }
        std::scoped_lock<pi_mutex> Lock(Context->ImmediateCommandListMutex);
        if (!HostAllocation.Valid) {
          ZE_CALL(zeCommandListAppendMemoryCopy,
                  (Context->ZeCommandListInit,
                   HostAllocation.ZeHandle /* Dst */, ZeHandleSrc, Size,
                   nullptr, 0, nullptr));
          // Mark the host allocation data  as valid so it can be reused.
          // It will be invalidated below if the current access is not
          // read-only.
          HostAllocation.Valid = true;
        }
        ZE_CALL(zeCommandListAppendMemoryCopy,
                (Context->ZeCommandListInit, ZeHandle /* Dst */,
                 HostAllocation.ZeHandle, Size, nullptr, 0, nullptr));
      } else {
        // Perform P2P copy.
        std::scoped_lock<pi_mutex> Lock(Context->ImmediateCommandListMutex);
        ZE_CALL(zeCommandListAppendMemoryCopy,
                (Context->ZeCommandListInit, ZeHandle /* Dst */, ZeHandleSrc,
                 Size, nullptr, 0, nullptr));
      }
    }
    Allocation.Valid = true;
    LastDeviceWithValidAllocation = Device;
  }

  // Invalidate other allocations that would become not valid if
  // this access is not read-only.
  if (AccessMode != _pi_mem::read_only) {
    for (auto &Alloc : Allocations) {
      if (Alloc.first != LastDeviceWithValidAllocation)
        Alloc.second.Valid = false;
    }
  }

  zePrint("getZeHandle(pi_device{%p}) = %p\n", (void *)Device,
          (void *)Allocation.ZeHandle);
  return PI_SUCCESS;
}

pi_result _pi_buffer::free() {
  for (auto &Alloc : Allocations) {
    auto &ZeHandle = Alloc.second.ZeHandle;
    // It is possible that the real allocation wasn't made if the buffer
    // wasn't really used in this location.
    if (!ZeHandle)
      continue;

    switch (Alloc.second.ReleaseAction) {
    case allocation_t::keep:
      break;
    case allocation_t::free: {
      pi_platform Plt = Context->getPlatform();
      std::scoped_lock<pi_shared_mutex> Lock(
          IndirectAccessTrackingEnabled ? Plt->ContextsMutex : Context->Mutex);

      PI_CALL(USMFreeHelper(Context, ZeHandle, true));
      break;
    }
    case allocation_t::free_native:
      PI_CALL(ZeMemFreeHelper(Context, ZeHandle, true));
      break;
    case allocation_t::unimport:
      ZeUSMImport.doZeUSMRelease(Context->getPlatform()->ZeDriver, ZeHandle);
      break;
    default:
      die("_pi_buffer::free(): Unhandled release action");
    }
    ZeHandle = nullptr; // don't leave hanging pointers
  }
  return PI_SUCCESS;
}

pi_result piGetDeviceAndHostTimer(pi_device Device, uint64_t *DeviceTime,
                                  uint64_t *HostTime) {
  const uint64_t &ZeTimerResolution =
      Device->ZeDeviceProperties->timerResolution;
  const uint64_t TimestampMaxCount =
      ((1ULL << Device->ZeDeviceProperties->kernelTimestampValidBits) - 1ULL);
  uint64_t DeviceClockCount, Dummy;

  ZE_CALL(zeDeviceGetGlobalTimestamps,
          (Device->ZeDevice, HostTime == nullptr ? &Dummy : HostTime,
           &DeviceClockCount));

  if (DeviceTime != nullptr) {

    *DeviceTime = (DeviceClockCount & TimestampMaxCount) * ZeTimerResolution;
  }
  return PI_SUCCESS;
}

#ifdef _WIN32
#define __SYCL_PLUGIN_DLL_NAME "pi_level_zero.dll"
#include "../common_win_pi_trace/common_win_pi_trace.hpp"
#undef __SYCL_PLUGIN_DLL_NAME
#endif
} // extern "C"<|MERGE_RESOLUTION|>--- conflicted
+++ resolved
@@ -864,7 +864,6 @@
     // The default when called from pre-compiled binaries is to not use
     // immediate command lists.
     UsingImmCmdLists = false;
-  zePrint("Queue %p ImmCmdList mode = %d\n", this, UsingImmCmdLists);
 
   // Compute group initialization.
   // First, see if the queue's device allows for round-robin or it is
@@ -874,11 +873,7 @@
   ComputeQueueGroup.ZeQueues = ComputeQueues;
   // Create space to hold immediate commandlists corresponding to the
   // ZeQueues
-<<<<<<< HEAD
   if (UsingImmCmdLists) {
-=======
-  if (Device->ImmCommandListUsed) {
->>>>>>> 37960cda
     ComputeQueueGroup.ImmCmdLists = std::vector<pi_command_list_ptr_t>(
         ComputeQueueGroup.ZeQueues.size(), CommandListMap.end());
   }
@@ -910,11 +905,7 @@
       die("No compute queue available/allowed.");
     }
   }
-<<<<<<< HEAD
   if (UsingImmCmdLists) {
-=======
-  if (Device->ImmCommandListUsed) {
->>>>>>> 37960cda
     // Create space to hold immediate commandlists corresponding to the
     // ZeQueues
     ComputeQueueGroup.ImmCmdLists = std::vector<pi_command_list_ptr_t>(
@@ -943,11 +934,7 @@
       CopyQueueGroup.NextIndex = CopyQueueGroup.LowerIndex;
       // Create space to hold immediate commandlists corresponding to the
       // ZeQueues
-<<<<<<< HEAD
       if (UsingImmCmdLists) {
-=======
-      if (Device->ImmCommandListUsed) {
->>>>>>> 37960cda
         CopyQueueGroup.ImmCmdLists = std::vector<pi_command_list_ptr_t>(
             CopyQueueGroup.ZeQueues.size(), CommandListMap.end());
       }
@@ -1001,11 +988,7 @@
                                             bool QueueSynced = false,
                                             pi_event CompletedEvent = nullptr) {
   // Handle only immediate command lists here.
-<<<<<<< HEAD
   if (!Queue || !Queue->UsingImmCmdLists)
-=======
-  if (!Queue || !Queue->Device->ImmCommandListUsed)
->>>>>>> 37960cda
     return PI_SUCCESS;
 
   std::vector<pi_event> EventListToCleanup;
@@ -1072,11 +1055,7 @@
 static pi_result resetCommandLists(pi_queue Queue) {
   // Handle immediate command lists here, they don't need to be reset and we
   // only need to cleanup events.
-<<<<<<< HEAD
   if (Queue->UsingImmCmdLists) {
-=======
-  if (Queue->Device->ImmCommandListUsed) {
->>>>>>> 37960cda
     PI_CALL(CleanupEventsInImmCmdLists(Queue));
     return PI_SUCCESS;
   }
@@ -1119,11 +1098,7 @@
     pi_queue Queue, pi_command_list_ptr_t &CommandList, bool UseCopyEngine,
     bool AllowBatching, ze_command_queue_handle_t *ForcedCmdQueue) {
   // Immediate commandlists have been pre-allocated and are always available.
-<<<<<<< HEAD
   if (Queue->UsingImmCmdLists) {
-=======
-  if (Queue->Device->ImmCommandListUsed) {
->>>>>>> 37960cda
     CommandList = Queue->getQueueGroup(UseCopyEngine).getImmCmdList();
     if (CommandList->second.EventList.size() >
         ImmCmdListsEventCleanupThreshold) {
@@ -1260,13 +1235,9 @@
   auto &InitialGroup = Map.begin()->second;
 
   // Check if thread-specifc immediate commandlists are requested.
-<<<<<<< HEAD
   bool Default;
   if (Device->useImmediateCommandLists(Default) ==
       _pi_device::PerThreadPerQueue) {
-=======
-  if (Device->ImmCommandListUsed == _pi_device::PerThreadPerQueue) {
->>>>>>> 37960cda
     // Thread id is used to create separate imm cmdlists per thread.
     auto Result = Map.insert({std::this_thread::get_id(), InitialGroup});
     auto &QueueGroupRef = Result.first->second;
@@ -1435,11 +1406,7 @@
 
   this->LastUsedCommandList = CommandList;
 
-<<<<<<< HEAD
   if (!UsingImmCmdLists) {
-=======
-  if (!Device->ImmCommandListUsed) {
->>>>>>> 37960cda
     // Batch if allowed to, but don't batch if we know there are no kernels
     // from this queue that are currently executing.  This is intended to get
     // kernels started as soon as possible when there are no kernels from this
@@ -1492,11 +1459,7 @@
     CaptureIndirectAccesses();
   }
 
-<<<<<<< HEAD
   if (!UsingImmCmdLists) {
-=======
-  if (!Device->ImmCommandListUsed) {
->>>>>>> 37960cda
     // In this mode all inner-batch events have device visibility only,
     // and we want the last command in the batch to signal a host-visible
     // event that anybody waiting for any event in the batch will
@@ -1604,11 +1567,7 @@
 
   // Check global control to make every command blocking for debugging.
   if (IsBlocking || (ZeSerialize & ZeSerializeBlock) != 0) {
-<<<<<<< HEAD
     if (UsingImmCmdLists) {
-=======
-    if (Device->ImmCommandListUsed) {
->>>>>>> 37960cda
       synchronize();
     } else {
       // Wait until command lists attached to the command queue are executed.
@@ -1776,11 +1735,7 @@
 pi_command_list_ptr_t _pi_queue::eventOpenCommandList(pi_event Event) {
   using IsCopy = bool;
 
-<<<<<<< HEAD
   if (UsingImmCmdLists) {
-=======
-  if (Device->ImmCommandListUsed) {
->>>>>>> 37960cda
     // When using immediate commandlists there are no open command lists.
     return CommandListMap.end();
   }
@@ -1885,11 +1840,7 @@
   this->PiEventList = nullptr;
 
   if (CurQueue->isInOrderQueue() && CurQueue->LastCommandEvent != nullptr) {
-<<<<<<< HEAD
     if (CurQueue->UsingImmCmdLists) {
-=======
-    if (CurQueue->Device->ImmCommandListUsed) {
->>>>>>> 37960cda
       if (ReuseDiscardedEvents && CurQueue->isDiscardEvents()) {
         // If queue is in-order with discarded events and if
         // new command list is different from the last used command list then
@@ -2540,11 +2491,7 @@
                                 uint32_t RepeatCount) -> pi_result {
       pi_command_list_ptr_t CommandList;
       while (RepeatCount--) {
-<<<<<<< HEAD
         if (Q->UsingImmCmdLists) {
-=======
-        if (Q->Device->ImmCommandListUsed) {
->>>>>>> 37960cda
           CommandList = Q->getQueueGroup(UseCopyEngine).getImmCmdList();
         } else {
           // Heuristically create some number of regular command-list to reuse.
@@ -2638,11 +2585,7 @@
       // because immediate command lists are not associated with level zero
       // queue. Conservatively return false in this case because last event is
       // discarded and we can't check its status.
-<<<<<<< HEAD
       if (Queue->UsingImmCmdLists)
-=======
-      if (Queue->Device->ImmCommandListUsed)
->>>>>>> 37960cda
         return ReturnValue(pi_bool{false});
     }
 
@@ -2657,11 +2600,7 @@
     for (const auto &QueueMap :
          {Queue->ComputeQueueGroupsByTID, Queue->CopyQueueGroupsByTID}) {
       for (const auto &QueueGroup : QueueMap) {
-<<<<<<< HEAD
         if (Queue->UsingImmCmdLists) {
-=======
-        if (Queue->Device->ImmCommandListUsed) {
->>>>>>> 37960cda
           // Immediate command lists are not associated with any Level Zero
           // queue, that's why we have to check status of events in each
           // immediate command list. Start checking from the end and exit early
@@ -2817,11 +2756,7 @@
   // Wait until command lists attached to the command queue are executed.
   PI_ASSERT(Queue, PI_ERROR_INVALID_QUEUE);
 
-<<<<<<< HEAD
   if (Queue->UsingImmCmdLists) {
-=======
-  if (Queue->Device->ImmCommandListUsed) {
->>>>>>> 37960cda
     // Lock automatically releases when this goes out of scope.
     std::scoped_lock<pi_shared_mutex> Lock(Queue->Mutex);
 
@@ -2876,11 +2811,7 @@
   // Reset signalled command lists and return them back to the cache of
   // available command lists. Events in the immediate command lists are cleaned
   // up in synchronize().
-<<<<<<< HEAD
   if (!Queue->UsingImmCmdLists)
-=======
-  if (!Queue->Device->ImmCommandListUsed)
->>>>>>> 37960cda
     resetCommandLists(Queue);
   return PI_SUCCESS;
 }
@@ -2926,7 +2857,6 @@
   PI_ASSERT(NativeHandle, PI_ERROR_INVALID_VALUE);
   PI_ASSERT(IsImmCmdList, PI_ERROR_INVALID_VALUE);
 
-  zePrint("piextQueueGetNativeHandle(Queue=%p)\n", Queue);
   // Lock automatically releases when this goes out of scope.
   std::shared_lock<pi_shared_mutex> lock(Queue->Mutex);
 
@@ -2938,7 +2868,6 @@
   auto &ComputeQueueGroupRef = Result.first->second;
 
   if (Queue->UsingImmCmdLists) {
-    zePrint("The queue uses immediate cmdlists\n");
     auto ZeCmdList = pi_cast<ze_command_list_handle_t *>(NativeHandle);
     // If no activity has occured on the queue we will create an immediate
     // commandlist.
@@ -2951,15 +2880,12 @@
     // Extract the Level Zero command list handle from the given PI queue
     *ZeCmdList = ComputeQueueGroupRef.ImmCmdLists[0]->first;
     *IsImmCmdList = true;
-    zePrint("piextQueueGetNativeHandle returning %p\n", *ZeCmdList);
   } else {
-    zePrint("The queue uses standard cmdlists\n");
     auto ZeQueue = pi_cast<ze_command_queue_handle_t *>(NativeHandle);
     // Extract a Level Zero compute queue handle from the given PI queue
     uint32_t QueueGroupOrdinalUnused;
     *ZeQueue = ComputeQueueGroupRef.getZeQueue(&QueueGroupOrdinalUnused);
     *IsImmCmdList = false;
-    zePrint("piextQueueGetNativeHandle returning %p\n", *ZeQueue);
   }
   return PI_SUCCESS;
 }
@@ -2992,7 +2918,7 @@
       1,
       Queue->CommandListMap
           .insert(std::pair<ze_command_list_handle_t, pi_command_list_info_t>{
-              ZeCommandList, {nullptr, true, nullptr, 0}})
+              ZeCommandList, {nullptr, true, false, nullptr, 0}})
           .first);
 }
 
@@ -4660,11 +4586,7 @@
   if (IndirectAccessTrackingEnabled)
     Queue->KernelsToBeSubmitted.push_back(Kernel);
 
-<<<<<<< HEAD
   if (Queue->UsingImmCmdLists && IndirectAccessTrackingEnabled) {
-=======
-  if (Queue->Device->ImmCommandListUsed && IndirectAccessTrackingEnabled) {
->>>>>>> 37960cda
     // If using immediate commandlists then gathering of indirect
     // references and appending to the queue (which means submission)
     // must be done together.
@@ -5211,11 +5133,7 @@
         }
       }
       if (auto Q = EventList[I]->Queue) {
-<<<<<<< HEAD
         if (Q->UsingImmCmdLists && Q->isInOrderQueue())
-=======
-        if (Q->Device->ImmCommandListUsed && Q->isInOrderQueue())
->>>>>>> 37960cda
           // Use information about waited event to cleanup completed events in
           // the in-order queue.
           CleanupEventsInImmCmdLists(EventList[I]->Queue,
@@ -5635,11 +5553,7 @@
     }
   }
 
-<<<<<<< HEAD
   if (!Queue->UsingImmCmdLists)
-=======
-  if (!Queue->Device->ImmCommandListUsed)
->>>>>>> 37960cda
     resetCommandLists(Queue);
 
   return PI_SUCCESS;
@@ -5747,11 +5661,7 @@
     for (auto &QueueGroup : QueueMap) {
       bool UseCopyEngine =
           QueueGroup.second.Type != _pi_queue::queue_type::Compute;
-<<<<<<< HEAD
       if (Queue->UsingImmCmdLists) {
-=======
-      if (Queue->Device->ImmCommandListUsed) {
->>>>>>> 37960cda
         // If immediate command lists are being used, each will act as their own
         // queue, so we must insert a barrier into each.
         for (auto ImmCmdList : QueueGroup.second.ImmCmdLists)
@@ -5923,11 +5833,7 @@
 
   for (auto &QueueMap : {ComputeQueueGroupsByTID, CopyQueueGroupsByTID})
     for (auto &QueueGroup : QueueMap) {
-<<<<<<< HEAD
       if (UsingImmCmdLists) {
-=======
-      if (Device->ImmCommandListUsed) {
->>>>>>> 37960cda
         for (auto ImmCmdList : QueueGroup.second.ImmCmdLists)
           syncImmCmdList(this, ImmCmdList);
       } else {
