--- conflicted
+++ resolved
@@ -894,7 +894,7 @@
   // Set the type of commandlists the queue will use.
   bool Default = !ImmediateCommandlistEnvVarIsSet;
   UsingImmCmdLists = Device->useImmediateCommandLists();
-  zePrint("ImmCmdList env var is set (%s), OldAPI (%s)\n",
+  urPrint("ImmCmdList env var is set (%s), OldAPI (%s)\n",
           (ImmediateCommandlistEnvVarIsSet ? "YES" : "NO"),
           (OldAPI ? "YES" : "NO"));
 
@@ -902,7 +902,7 @@
     // The default when called from pre-compiled binaries is to not use
     // immediate command lists.
     UsingImmCmdLists = false;
-  zePrint("ImmCmdList setting (%s)\n", (UsingImmCmdLists ? "YES" : "NO"));
+  urPrint("ImmCmdList setting (%s)\n", (UsingImmCmdLists ? "YES" : "NO"));
 
   // Compute group initialization.
   // First, see if the queue's device allows for round-robin or it is
@@ -1091,13 +1091,8 @@
 static pi_result resetCommandLists(pi_queue Queue) {
   // Handle immediate command lists here, they don't need to be reset and we
   // only need to cleanup events.
-<<<<<<< HEAD
   if (Queue->UsingImmCmdLists) {
-    PI_CALL(CleanupEventsInImmCmdLists(Queue));
-=======
-  if (Queue->Device->ImmCommandListUsed) {
     PI_CALL(CleanupEventsInImmCmdLists(Queue, true /*locked*/));
->>>>>>> 0749e4f3
     return PI_SUCCESS;
   }
 
@@ -1279,28 +1274,7 @@
 
 _pi_queue::pi_queue_group_t &_pi_queue::getQueueGroup(bool UseCopyEngine) {
   auto &Map = (UseCopyEngine ? CopyQueueGroupsByTID : ComputeQueueGroupsByTID);
-<<<<<<< HEAD
-  auto &InitialGroup = Map.begin()->second;
-
-  // Check if thread-specifc immediate commandlists are requested.
-  if (Device->useImmediateCommandLists() == _pi_device::PerThreadPerQueue) {
-    // Thread id is used to create separate imm cmdlists per thread.
-    auto Result = Map.insert({std::this_thread::get_id(), InitialGroup});
-    auto &QueueGroupRef = Result.first->second;
-    // If an entry for this thread does not exists, create an entry.
-    if (Result.second) {
-      // Create space for immediate commandlists, which are created on demand.
-      QueueGroupRef.ImmCmdLists = std::vector<pi_command_list_ptr_t>(
-          InitialGroup.ZeQueues.size(), CommandListMap.end());
-    }
-    return QueueGroupRef;
-  }
-
-  // If not PerThreadPerQueue then use the groups from Queue creation time.
-  return InitialGroup;
-=======
   return Map.get();
->>>>>>> 0749e4f3
 }
 
 // Helper function to create a new command-list to this queue and associated
@@ -1615,13 +1589,8 @@
   }
 
   // Check global control to make every command blocking for debugging.
-<<<<<<< HEAD
-  if (IsBlocking || (ZeSerialize & ZeSerializeBlock) != 0) {
+  if (IsBlocking || (UrL0Serialize & UrL0SerializeBlock) != 0) {
     if (UsingImmCmdLists) {
-=======
-  if (IsBlocking || (UrL0Serialize & UrL0SerializeBlock) != 0) {
-    if (Device->ImmCommandListUsed) {
->>>>>>> 0749e4f3
       synchronize();
     } else {
       // Wait until command lists attached to the command queue are executed.
@@ -2874,12 +2843,8 @@
   // Reset signalled command lists and return them back to the cache of
   // available command lists. Events in the immediate command lists are cleaned
   // up in synchronize().
-<<<<<<< HEAD
-  if (!Queue->UsingImmCmdLists)
-=======
-  if (!Queue->Device->ImmCommandListUsed) {
+  if (!Queue->UsingImmCmdLists) {
     std::unique_lock<pi_shared_mutex> Lock(Queue->Mutex);
->>>>>>> 0749e4f3
     resetCommandLists(Queue);
   }
   return PI_SUCCESS;
@@ -5629,12 +5594,8 @@
     }
   }
 
-<<<<<<< HEAD
-  if (!Queue->UsingImmCmdLists)
-=======
-  if (!Queue->Device->ImmCommandListUsed) {
+  if (!Queue->UsingImmCmdLists) {
     std::unique_lock<pi_shared_mutex> Lock(Queue->Mutex);
->>>>>>> 0749e4f3
     resetCommandLists(Queue);
   }
 
