//===-------- pi_level_zero.cpp - Level Zero Plugin --------------------==//
//
// Part of the LLVM Project, under the Apache License v2.0 with LLVM Exceptions.
// See https://llvm.org/LICENSE.txt for license information.
// SPDX-License-Identifier: Apache-2.0 WITH LLVM-exception
//
//===------------------------------------------------------------------===//

/// \file pi_level_zero.cpp
/// Implementation of Level Zero Plugin.
///
/// \ingroup sycl_pi_level_zero

#include "pi_level_zero.hpp"
#include <algorithm>
#include <cstdarg>
#include <cstdio>
#include <cstring>
#include <memory>
#include <string>
#include <thread>
#include <utility>

#include <level_zero/zet_api.h>

#include "usm_allocator.hpp"

namespace {

// Controls Level Zero calls serialization to w/a Level Zero driver being not MT
// ready. Recognized values (can be used as a bit mask):
enum {
  ZeSerializeNone =
      0, // no locking or blocking (except when SYCL RT requested blocking)
  ZeSerializeLock = 1, // locking around each ZE_CALL
  ZeSerializeBlock =
      2, // blocking ZE calls, where supported (usually in enqueue commands)
};
static pi_uint32 ZeSerialize = 0;

// This class encapsulates actions taken along with a call to Level Zero API.
class ZeCall {
private:
  // The global mutex that is used for total serialization of Level Zero calls.
  static std::mutex GlobalLock;

public:
  ZeCall() {
    if ((ZeSerialize & ZeSerializeLock) != 0) {
      GlobalLock.lock();
    }
  }
  ~ZeCall() {
    if ((ZeSerialize & ZeSerializeLock) != 0) {
      GlobalLock.unlock();
    }
  }

  // The non-static version just calls static one.
  ze_result_t doCall(ze_result_t ZeResult, const char *CallStr,
                     bool TraceError = true);
};
std::mutex ZeCall::GlobalLock;

// Controls Level Zero calls tracing in zePrint.
static bool ZeDebug = false;

// Controls Level Zero validation layer and parameter validation.
static bool ZeValidationLayer = false;

enum DebugLevel {
  ZE_DEBUG_BASIC = 0x1,
  ZE_DEBUG_VALIDATION = 0x2,
  ZE_DEBUG_ALL = -1
};

static void zePrint(const char *Format, ...) {
  if (ZeDebug) {
    va_list Args;
    va_start(Args, Format);
    vfprintf(stderr, Format, Args);
    va_end(Args);
  }
}

template <typename T, typename Assign>
pi_result getInfoImpl(size_t param_value_size, void *param_value,
                      size_t *param_value_size_ret, T value, size_t value_size,
                      Assign &&assign_func) {

  if (param_value != nullptr) {

    if (param_value_size < value_size) {
      return PI_INVALID_VALUE;
    }

    assign_func(param_value, value, value_size);
  }

  if (param_value_size_ret != nullptr) {
    *param_value_size_ret = value_size;
  }

  return PI_SUCCESS;
}

template <typename T>
pi_result getInfo(size_t param_value_size, void *param_value,
                  size_t *param_value_size_ret, T value) {

  auto assignment = [](void *param_value, T value, size_t value_size) {
    *static_cast<T *>(param_value) = value;
  };

  return getInfoImpl(param_value_size, param_value, param_value_size_ret, value,
                     sizeof(T), assignment);
}

template <typename T>
pi_result getInfoArray(size_t array_length, size_t param_value_size,
                       void *param_value, size_t *param_value_size_ret,
                       T *value) {
  return getInfoImpl(param_value_size, param_value, param_value_size_ret, value,
                     array_length * sizeof(T), memcpy);
}

template <typename T, typename RetType>
pi_result getInfoArray(size_t array_length, size_t param_value_size,
                       void *param_value, size_t *param_value_size_ret,
                       T *value) {
  if (param_value) {
    memset(param_value, 0, param_value_size);
    for (uint32_t I = 0; I < array_length; I++)
      ((RetType *)param_value)[I] = (RetType)value[I];
  }
  if (param_value_size_ret)
    *param_value_size_ret = array_length * sizeof(RetType);
  return PI_SUCCESS;
}

template <>
pi_result getInfo<const char *>(size_t param_value_size, void *param_value,
                                size_t *param_value_size_ret,
                                const char *value) {
  return getInfoArray(strlen(value) + 1, param_value_size, param_value,
                      param_value_size_ret, value);
}

class ReturnHelper {
public:
  ReturnHelper(size_t param_value_size, void *param_value,
               size_t *param_value_size_ret)
      : param_value_size(param_value_size), param_value(param_value),
        param_value_size_ret(param_value_size_ret) {}

  template <class T> pi_result operator()(const T &t) {
    return getInfo(param_value_size, param_value, param_value_size_ret, t);
  }

private:
  size_t param_value_size;
  void *param_value;
  size_t *param_value_size_ret;
};

} // anonymous namespace

// TODO:: In the following 4 methods we may want to distinguish read access vs.
// write (as it is OK for multiple threads to read the map without locking it).

pi_result _pi_mem::addMapping(void *MappedTo, size_t Offset, size_t Size) {
  std::lock_guard<std::mutex> Lock(MappingsMutex);
  auto Res = Mappings.insert({MappedTo, {Offset, Size}});
  // False as the second value in pair means that mapping was not inserted
  // because mapping already exists.
  if (!Res.second) {
    zePrint("piEnqueueMemBufferMap: duplicate mapping detected\n");
    return PI_INVALID_VALUE;
  }
  return PI_SUCCESS;
}

pi_result _pi_mem::removeMapping(void *MappedTo, Mapping &MapInfo) {
  std::lock_guard<std::mutex> Lock(MappingsMutex);
  auto It = Mappings.find(MappedTo);
  if (It == Mappings.end()) {
    zePrint("piEnqueueMemUnmap: unknown memory mapping\n");
    return PI_INVALID_VALUE;
  }
  MapInfo = It->second;
  Mappings.erase(It);
  return PI_SUCCESS;
}

ze_result_t
_pi_context::getFreeSlotInExistingOrNewPool(ze_event_pool_handle_t &ZePool,
                                            size_t &Index) {
  // Maximum number of events that can be present in an event ZePool is captured
  // here. Setting it to 256 gave best possible performance for several
  // benchmarks.
  static const pi_uint32 MaxNumEventsPerPool = [] {
    const auto MaxNumEventsPerPoolEnv =
        std::getenv("ZE_MAX_NUMBER_OF_EVENTS_PER_EVENT_POOL");
    return MaxNumEventsPerPoolEnv ? std::atoi(MaxNumEventsPerPoolEnv) : 256;
  }();

  if (MaxNumEventsPerPool == 0) {
    zePrint("Zero size can't be specified in the "
            "ZE_MAX_NUMBER_OF_EVENTS_PER_EVENT_POOL\n");
    return ZE_RESULT_ERROR_INVALID_SIZE;
  }

  Index = 0;
  // Create one event ZePool per MaxNumEventsPerPool events
  if ((ZeEventPool == nullptr) ||
      (NumEventsAvailableInEventPool[ZeEventPool] == 0)) {
    // Creation of the new ZePool with record in NumEventsAvailableInEventPool
    // and initialization of the record in NumEventsLiveInEventPool must be done
    // atomically. Otherwise it is possible that decrementAliveEventsInPool will
    // be called for the record in NumEventsLiveInEventPool before its
    std::lock(NumEventsAvailableInEventPoolMutex,
              NumEventsLiveInEventPoolMutex);
    std::lock_guard<std::mutex> NumEventsAvailableInEventPoolGuard(
        NumEventsAvailableInEventPoolMutex, std::adopt_lock);
    std::lock_guard<std::mutex> NumEventsLiveInEventPoolGuard(
        NumEventsLiveInEventPoolMutex, std::adopt_lock);

    ze_event_pool_desc_t ZeEventPoolDesc = {};
    ZeEventPoolDesc.stype = ZE_STRUCTURE_TYPE_EVENT_POOL_DESC;
    ZeEventPoolDesc.count = MaxNumEventsPerPool;

    // Make all events visible on the host.
    // TODO: events that are used only on device side APIs can be optimized
    // to not be from the host-visible pool.
    //
    ZeEventPoolDesc.flags =
        ZE_EVENT_POOL_FLAG_HOST_VISIBLE | ZE_EVENT_POOL_FLAG_KERNEL_TIMESTAMP;

    std::vector<ze_device_handle_t> ZeDevices;
    std::for_each(Devices.begin(), Devices.end(),
                  [&](pi_device &D) { ZeDevices.push_back(D->ZeDevice); });

    if (ze_result_t ZeRes =
            zeEventPoolCreate(ZeContext, &ZeEventPoolDesc, ZeDevices.size(),
                              &ZeDevices[0], &ZeEventPool))
      return ZeRes;
    NumEventsAvailableInEventPool[ZeEventPool] = MaxNumEventsPerPool - 1;
    NumEventsLiveInEventPool[ZeEventPool] = MaxNumEventsPerPool;
  } else {
    std::lock_guard<std::mutex> NumEventsAvailableInEventPoolGuard(
        NumEventsAvailableInEventPoolMutex);
    Index = MaxNumEventsPerPool - NumEventsAvailableInEventPool[ZeEventPool];
    --NumEventsAvailableInEventPool[ZeEventPool];
  }
  ZePool = ZeEventPool;
  return ZE_RESULT_SUCCESS;
}

ze_result_t
_pi_context::decrementAliveEventsInPool(ze_event_pool_handle_t ZePool) {
  std::lock_guard<std::mutex> Lock(NumEventsLiveInEventPoolMutex);
  --NumEventsLiveInEventPool[ZePool];
  if (NumEventsLiveInEventPool[ZePool] == 0) {
    return zeEventPoolDestroy(ZePool);
  }
  return ZE_RESULT_SUCCESS;
}

// Some opencl extensions we know are supported by all Level Zero devices.
constexpr char ZE_SUPPORTED_EXTENSIONS[] =
    "cl_khr_il_program cl_khr_subgroups cl_intel_subgroups "
    "cl_intel_subgroups_short cl_intel_required_subgroup_size ";

// Map Level Zero runtime error code to PI error code
static pi_result mapError(ze_result_t ZeResult) {
  // TODO: these mapping need to be clarified and synced with the PI API return
  // values, which is TBD.
  static std::unordered_map<ze_result_t, pi_result> ErrorMapping = {
      {ZE_RESULT_SUCCESS, PI_SUCCESS},
      {ZE_RESULT_ERROR_DEVICE_LOST, PI_DEVICE_NOT_FOUND},
      {ZE_RESULT_ERROR_INSUFFICIENT_PERMISSIONS, PI_INVALID_OPERATION},
      {ZE_RESULT_ERROR_NOT_AVAILABLE, PI_INVALID_OPERATION},
      {ZE_RESULT_ERROR_UNINITIALIZED, PI_INVALID_PLATFORM},
      {ZE_RESULT_ERROR_INVALID_ARGUMENT, PI_INVALID_VALUE},
      {ZE_RESULT_ERROR_INVALID_NULL_POINTER, PI_INVALID_VALUE},
      {ZE_RESULT_ERROR_INVALID_SIZE, PI_INVALID_VALUE},
      {ZE_RESULT_ERROR_UNSUPPORTED_SIZE, PI_INVALID_VALUE},
      {ZE_RESULT_ERROR_UNSUPPORTED_ALIGNMENT, PI_INVALID_VALUE},
      {ZE_RESULT_ERROR_INVALID_SYNCHRONIZATION_OBJECT, PI_INVALID_EVENT},
      {ZE_RESULT_ERROR_INVALID_ENUMERATION, PI_INVALID_VALUE},
      {ZE_RESULT_ERROR_UNSUPPORTED_ENUMERATION, PI_INVALID_VALUE},
      {ZE_RESULT_ERROR_UNSUPPORTED_IMAGE_FORMAT, PI_INVALID_VALUE},
      {ZE_RESULT_ERROR_INVALID_NATIVE_BINARY, PI_INVALID_BINARY},
      {ZE_RESULT_ERROR_INVALID_KERNEL_NAME, PI_INVALID_KERNEL_NAME},
      {ZE_RESULT_ERROR_INVALID_FUNCTION_NAME, PI_BUILD_PROGRAM_FAILURE},
      {ZE_RESULT_ERROR_OVERLAPPING_REGIONS, PI_INVALID_OPERATION},
      {ZE_RESULT_ERROR_INVALID_GROUP_SIZE_DIMENSION,
       PI_INVALID_WORK_GROUP_SIZE},
      {ZE_RESULT_ERROR_MODULE_BUILD_FAILURE, PI_BUILD_PROGRAM_FAILURE}};
  auto It = ErrorMapping.find(ZeResult);
  if (It == ErrorMapping.end()) {
    return PI_ERROR_UNKNOWN;
  }
  return It->second;
}

// Forward declarations
static pi_result
enqueueMemCopyHelper(pi_command_type CommandType, pi_queue Queue, void *Dst,
                     pi_bool BlockingWrite, size_t Size, const void *Src,
                     pi_uint32 NumEventsInWaitList,
                     const pi_event *EventWaitList, pi_event *Event);

static pi_result enqueueMemCopyRectHelper(
    pi_command_type CommandType, pi_queue Queue, void *SrcBuffer,
    void *DstBuffer, pi_buff_rect_offset SrcOrigin,
    pi_buff_rect_offset DstOrigin, pi_buff_rect_region Region,
    size_t SrcRowPitch, size_t SrcSlicePitch, size_t DstRowPitch,
    size_t DstSlicePitch, pi_bool Blocking, pi_uint32 NumEventsInWaitList,
    const pi_event *EventWaitList, pi_event *Event);

inline void zeParseError(ze_result_t ZeError, std::string &ErrorString) {
  switch (ZeError) {
#define ZE_ERRCASE(ERR)                                                        \
  case ERR:                                                                    \
    ErrorString = "" #ERR;                                                     \
    break;

    ZE_ERRCASE(ZE_RESULT_SUCCESS)
    ZE_ERRCASE(ZE_RESULT_NOT_READY)
    ZE_ERRCASE(ZE_RESULT_ERROR_DEVICE_LOST)
    ZE_ERRCASE(ZE_RESULT_ERROR_OUT_OF_HOST_MEMORY)
    ZE_ERRCASE(ZE_RESULT_ERROR_OUT_OF_DEVICE_MEMORY)
    ZE_ERRCASE(ZE_RESULT_ERROR_MODULE_BUILD_FAILURE)
    ZE_ERRCASE(ZE_RESULT_ERROR_INSUFFICIENT_PERMISSIONS)
    ZE_ERRCASE(ZE_RESULT_ERROR_NOT_AVAILABLE)
    ZE_ERRCASE(ZE_RESULT_ERROR_UNINITIALIZED)
    ZE_ERRCASE(ZE_RESULT_ERROR_UNSUPPORTED_VERSION)
    ZE_ERRCASE(ZE_RESULT_ERROR_UNSUPPORTED_FEATURE)
    ZE_ERRCASE(ZE_RESULT_ERROR_INVALID_ARGUMENT)
    ZE_ERRCASE(ZE_RESULT_ERROR_INVALID_NULL_HANDLE)
    ZE_ERRCASE(ZE_RESULT_ERROR_HANDLE_OBJECT_IN_USE)
    ZE_ERRCASE(ZE_RESULT_ERROR_INVALID_NULL_POINTER)
    ZE_ERRCASE(ZE_RESULT_ERROR_INVALID_SIZE)
    ZE_ERRCASE(ZE_RESULT_ERROR_UNSUPPORTED_SIZE)
    ZE_ERRCASE(ZE_RESULT_ERROR_UNSUPPORTED_ALIGNMENT)
    ZE_ERRCASE(ZE_RESULT_ERROR_INVALID_SYNCHRONIZATION_OBJECT)
    ZE_ERRCASE(ZE_RESULT_ERROR_INVALID_ENUMERATION)
    ZE_ERRCASE(ZE_RESULT_ERROR_UNSUPPORTED_ENUMERATION)
    ZE_ERRCASE(ZE_RESULT_ERROR_UNSUPPORTED_IMAGE_FORMAT)
    ZE_ERRCASE(ZE_RESULT_ERROR_INVALID_NATIVE_BINARY)
    ZE_ERRCASE(ZE_RESULT_ERROR_INVALID_GLOBAL_NAME)
    ZE_ERRCASE(ZE_RESULT_ERROR_INVALID_KERNEL_NAME)
    ZE_ERRCASE(ZE_RESULT_ERROR_INVALID_FUNCTION_NAME)
    ZE_ERRCASE(ZE_RESULT_ERROR_INVALID_GROUP_SIZE_DIMENSION)
    ZE_ERRCASE(ZE_RESULT_ERROR_INVALID_GLOBAL_WIDTH_DIMENSION)
    ZE_ERRCASE(ZE_RESULT_ERROR_INVALID_KERNEL_ARGUMENT_INDEX)
    ZE_ERRCASE(ZE_RESULT_ERROR_INVALID_KERNEL_ARGUMENT_SIZE)
    ZE_ERRCASE(ZE_RESULT_ERROR_INVALID_KERNEL_ATTRIBUTE_VALUE)
    ZE_ERRCASE(ZE_RESULT_ERROR_INVALID_COMMAND_LIST_TYPE)
    ZE_ERRCASE(ZE_RESULT_ERROR_OVERLAPPING_REGIONS)
    ZE_ERRCASE(ZE_RESULT_ERROR_UNKNOWN)

#undef ZE_ERRCASE
  default:
    assert("Unexpected Error code");
  } // switch
}

ze_result_t ZeCall::doCall(ze_result_t ZeResult, const char *CallStr,
                           bool TraceError) {
  zePrint("ZE ---> %s\n", CallStr);

  if (ZeResult && TraceError) {
    std::string ErrorString;
    zeParseError(ZeResult, ErrorString);
    zePrint("Error (%s) in %s\n", ErrorString.c_str(), CallStr);
  }
  return ZeResult;
}

#define ZE_CALL(Call)                                                          \
  if (auto Result = ZeCall().doCall(Call, #Call, true))                        \
    return mapError(Result);
#define ZE_CALL_NOCHECK(Call) ZeCall().doCall(Call, #Call, false)

pi_result _pi_device::initialize() {
  uint32_t numQueueGroups = 0;
  ZE_CALL(zeDeviceGetCommandQueueGroupProperties(ZeDevice, &numQueueGroups,
                                                 nullptr));
  if (numQueueGroups == 0) {
    return PI_ERROR_UNKNOWN;
  }
  std::vector<ze_command_queue_group_properties_t> queueProperties(
      numQueueGroups);
  ZE_CALL(zeDeviceGetCommandQueueGroupProperties(ZeDevice, &numQueueGroups,
                                                 queueProperties.data()));

  int ComputeGroupIndex = -1;
  for (uint32_t i = 0; i < numQueueGroups; i++) {
    if (queueProperties[i].flags &
        ZE_COMMAND_QUEUE_GROUP_PROPERTY_FLAG_COMPUTE) {
      ComputeGroupIndex = i;
      break;
    }
  }
  // How is it possible that there are no "compute" capabilities?
  if (ComputeGroupIndex < 0) {
    return PI_ERROR_UNKNOWN;
  }
  this->ZeComputeQueueGroupIndex = ComputeGroupIndex;

  // Cache device properties
  ZeDeviceProperties = {};
  ZE_CALL(zeDeviceGetProperties(ZeDevice, &ZeDeviceProperties));
  ZeDeviceComputeProperties = {};
  ZE_CALL(zeDeviceGetComputeProperties(ZeDevice, &ZeDeviceComputeProperties));
  return PI_SUCCESS;
}

pi_result
_pi_queue::resetCommandListFenceEntry(ze_command_list_handle_t ZeCommandList,
                                      bool MakeAvailable) {
  // Event has been signaled: If the fence for the associated command list
  // is signalled, then reset the fence and command list and add them to the
  // available list for ruse in PI calls.
  ZE_CALL(zeFenceReset(this->ZeCommandListFenceMap[ZeCommandList]));
  ZE_CALL(zeCommandListReset(ZeCommandList));
  if (MakeAvailable) {
    this->Device->ZeCommandListCacheMutex.lock();
    this->Device->ZeCommandListCache.push_back(ZeCommandList);
    this->Device->ZeCommandListCacheMutex.unlock();
  }

  return PI_SUCCESS;
}

static const pi_uint32 ZeCommandListBatchSize = [] {
  // Default value of 4. This has been seen as a good tradeoff between
  // lower overhead of number of enqueue and fence calls, and getting
  // commands seen as soon possible (i.e. lazy vs eager submission).
  pi_uint32 BatchSizeVal = 4;
  const auto BatchSizeStr = std::getenv("SYCL_PI_LEVEL_ZERO_BATCH_SIZE");
  if (BatchSizeStr) {
    pi_int32 BatchSizeStrVal = std::atoi(BatchSizeStr);
    // Level Zero may only support a limted number of commands per command
    // list.  The actual upper limit is not specified by the Level Zero
    // Specification.  For now we allow an arbitrary upper limit.
    // Negative numbers will be silently ignored.
    if (BatchSizeStrVal >= 0)
      BatchSizeVal = BatchSizeStrVal;
  }
  return BatchSizeVal;
}();

// Retrieve an available command list to be used in a PI call
// Caller must hold a lock on the Queue passed in.
pi_result _pi_device::getAvailableCommandList(
    pi_queue Queue, ze_command_list_handle_t *ZeCommandList,
    ze_fence_handle_t *ZeFence, bool AllowBatching) {
  // First see if there is an command-list open for batching commands
  // for this queue.
  if (Queue->ZeOpenCommandList) {
    if (AllowBatching) {
      *ZeCommandList = Queue->ZeOpenCommandList;
      *ZeFence = Queue->ZeOpenCommandListFence;
      return PI_SUCCESS;
    }

    // If this command isn't allowed to be batched, then we need to
    // go ahead and execute what is already in the batched list,
    // and then go on to process this. On exit from executeOpenCommandList
    // ZeOpenCommandList will be nullptr.
    if (auto Res = Queue->executeOpenCommandList())
      return Res;
  }

  // Create/Reuse the command list, because in Level Zero commands are added to
  // the command lists, and later are then added to the command queue.
  // Each command list is paired with an associated fence to track when the
  // command list is available for reuse.
  _pi_result pi_result = PI_OUT_OF_RESOURCES;
  ze_command_list_desc_t ZeCommandListDesc = {};
  ZeCommandListDesc.stype = ZE_STRUCTURE_TYPE_COMMAND_LIST_DESC;
  ze_fence_desc_t ZeFenceDesc = {};
  ZeFenceDesc.stype = ZE_STRUCTURE_TYPE_FENCE_DESC;

  // Initally, we need to check if a command list has already been created
  // on this device that is available for use. If so, then reuse that
  // Level-Zero Command List and Fence for this PI call.
  if (Queue->Device->ZeCommandListCache.size() > 0) {
    Queue->Device->ZeCommandListCacheMutex.lock();
    *ZeCommandList = Queue->Device->ZeCommandListCache.front();
    *ZeFence = Queue->ZeCommandListFenceMap[*ZeCommandList];
    if (*ZeFence == nullptr) {
      // If there is a command list available on this device, but no fence yet
      // associated, then we must create a fence/list reference for this Queue.
      // Can happen if two Queues reuse a device which did not have the
      // resources freed.
      ZE_CALL(zeFenceCreate(Queue->ZeCommandQueue, &ZeFenceDesc, ZeFence));
      Queue->ZeCommandListFenceMap[*ZeCommandList] = *ZeFence;
    }
    Queue->Device->ZeCommandListCache.pop_front();
    Queue->Device->ZeCommandListCacheMutex.unlock();
    return PI_SUCCESS;
  }

  // If there are no available command lists in the cache, then we check for
  // command lists that have already signalled, but have not been added to the
  // available list yet. Each command list has a fence associated which tracks
  // if a command list has completed dispatch of its commands and is ready for
  // reuse. If a command list is found to have been signalled, then the
  // command list & fence are reset and we return.
  for (const auto &MapEntry : Queue->ZeCommandListFenceMap) {
    ze_result_t ZeResult = ZE_CALL_NOCHECK(zeFenceQueryStatus(MapEntry.second));
    if (ZeResult == ZE_RESULT_SUCCESS) {
      Queue->resetCommandListFenceEntry(MapEntry.first, false);
      *ZeCommandList = MapEntry.first;
      *ZeFence = MapEntry.second;
      return PI_SUCCESS;
    }
  }

  // If there are no available command lists nor signalled command lists, then
  // we must create another command list if we have not exceed the maximum
  // command lists we can create.
  // Once created, this command list & fence are added to the command list fence
  // map.
  if ((*ZeCommandList == nullptr) && (this->Platform->ZeGlobalCommandListCount <
                                      this->Platform->ZeMaxCommandListCache)) {
    ZE_CALL(zeCommandListCreate(Queue->Context->ZeContext, ZeDevice,
                                &ZeCommandListDesc, ZeCommandList));
    // Increments the total number of command lists created on this platform.
    this->Platform->ZeGlobalCommandListCount++;
    ZE_CALL(zeFenceCreate(Queue->ZeCommandQueue, &ZeFenceDesc, ZeFence));
    Queue->ZeCommandListFenceMap.insert(
        std::pair<ze_command_list_handle_t, ze_fence_handle_t>(*ZeCommandList,
                                                               *ZeFence));
    pi_result = PI_SUCCESS;
  }

  return pi_result;
}

pi_result _pi_queue::executeCommandList(ze_command_list_handle_t ZeCommandList,
                                        ze_fence_handle_t ZeFence,
                                        bool IsBlocking) {
  // Close the command list and have it ready for dispatch.
  ZE_CALL(zeCommandListClose(ZeCommandList));
  // Offload command list to the GPU for asynchronous execution
  ZE_CALL(zeCommandQueueExecuteCommandLists(ZeCommandQueue, 1, &ZeCommandList,
                                            ZeFence));

  // Check global control to make every command blocking for debugging.
  if (IsBlocking || (ZeSerialize & ZeSerializeBlock) != 0) {
    // Wait until command lists attached to the command queue are executed.
    ZE_CALL(zeCommandQueueSynchronize(ZeCommandQueue, UINT32_MAX));
  }
  return PI_SUCCESS;
}

bool _pi_queue::isBatchingAllowed() {
  return (this->QueueBatchSize > 1 && ((ZeSerialize & ZeSerializeBlock) == 0));
}

pi_result _pi_queue::batchCommandList(ze_command_list_handle_t ZeCommandList,
                                      ze_fence_handle_t ZeFence) {
  if (this->isBatchingAllowed()) {
    assert(this->ZeOpenCommandList == nullptr ||
           this->ZeOpenCommandList == ZeCommandList);

    if (this->ZeOpenCommandListSize + 1 < QueueBatchSize) {
      this->ZeOpenCommandList = ZeCommandList;
      this->ZeOpenCommandListFence = ZeFence;

      // NOTE: we don't know here how many commands are in the ZeCommandList
      // but most PI interfaces translate to a single Level-Zero command.
      // Some do translate to multiple commands so we may be undercounting
      // a bit here, but this is a heuristic, not an exact measure.
      //
      this->ZeOpenCommandListSize += 1;

      return PI_SUCCESS;
    }

    this->ZeOpenCommandList = nullptr;
    this->ZeOpenCommandListFence = nullptr;
    this->ZeOpenCommandListSize = 0;
  }

  return executeCommandList(ZeCommandList, ZeFence);
}

pi_result _pi_queue::executeOpenCommandList() {
  // If there are any commands still in the open command list for this
  // queue, then close and execute that command list now.
  auto OpenList = this->ZeOpenCommandList;
  if (OpenList) {
    auto OpenListFence = this->ZeOpenCommandListFence;

    this->ZeOpenCommandList = nullptr;
    this->ZeOpenCommandListFence = nullptr;
    this->ZeOpenCommandListSize = 0;

    return executeCommandList(OpenList, OpenListFence);
  }

  return PI_SUCCESS;
}

ze_event_handle_t *_pi_event::createZeEventList(pi_uint32 EventListLength,
                                                const pi_event *EventList) {
  try {
    ze_event_handle_t *ZeEventList = new ze_event_handle_t[EventListLength];

    for (pi_uint32 I = 0; I < EventListLength; I++) {
      ZeEventList[I] = EventList[I]->ZeEvent;
    }
    return ZeEventList;
  } catch (...) {
    return nullptr;
  }
}

void _pi_event::deleteZeEventList(ze_event_handle_t *ZeEventList) {
  delete[] ZeEventList;
}

extern "C" {

// Forward declarations
decltype(piEventCreate) piEventCreate;

static pi_result compileOrBuild(pi_program Program, pi_uint32 NumDevices,
                                const pi_device *DeviceList,
                                const char *Options);
static pi_result copyModule(ze_context_handle_t ZeContext,
                            ze_device_handle_t ZeDevice,
                            ze_module_handle_t SrcMod,
                            ze_module_handle_t *DestMod);

static bool setEnvVar(const char *var, const char *value);

static pi_result getOrCreatePlatform(ze_driver_handle_t ZeDriver,
                                     pi_platform *Platform);

// Forward declarations for mock implementations of Level Zero APIs that
// do not yet work in the driver.
// TODO: Remove these mock definitions when they work in the driver.
static ze_result_t
zeModuleDynamicLinkMock(uint32_t numModules, ze_module_handle_t *phModules,
                        ze_module_build_log_handle_t *phLinkLog);

static ze_result_t
zeModuleGetPropertiesMock(ze_module_handle_t hModule,
                          ze_module_properties_t *pModuleProperties);

static bool isOnlineLinkEnabled();
// End forward declarations for mock Level Zero APIs
std::once_flag OnceFlag;

// This function will ensure compatibility with both Linux and Windowns for
// setting environment variables.
static bool setEnvVar(const char *name, const char *value) {
#ifdef _WIN32
  int Res = _putenv_s(name, value);
#else
  int Res = setenv(name, value, 1);
#endif
  if (Res != 0) {
    zePrint(
        "Level Zero plugin was unable to set the environment variable: %s\n",
        name);
    return false;
  }
  return true;
}

pi_result piPlatformsGet(pi_uint32 NumEntries, pi_platform *Platforms,
                         pi_uint32 *NumPlatforms) {

  static const char *DebugMode = std::getenv("ZE_DEBUG");
  static const int DebugModeValue = DebugMode ? std::stoi(DebugMode) : 0;
  if (DebugModeValue == ZE_DEBUG_ALL) {
    ZeDebug = true;
    ZeValidationLayer = true;
  } else {
    if (DebugModeValue & ZE_DEBUG_BASIC)
      ZeDebug = true;
    if (DebugModeValue & ZE_DEBUG_VALIDATION)
      ZeValidationLayer = true;
  }

  static const char *SerializeMode = std::getenv("ZE_SERIALIZE");
  static const pi_uint32 SerializeModeValue =
      SerializeMode ? std::atoi(SerializeMode) : 0;
  ZeSerialize = SerializeModeValue;

  if (NumEntries == 0 && Platforms != nullptr) {
    return PI_INVALID_VALUE;
  }
  if (Platforms == nullptr && NumPlatforms == nullptr) {
    return PI_INVALID_VALUE;
  }

  // Setting these environment variables before running zeInit will enable the
  // validation layer in the Level Zero loader.
  if (ZeValidationLayer) {
    setEnvVar("ZE_ENABLE_VALIDATION_LAYER", "1");
    setEnvVar("ZE_ENABLE_PARAMETER_VALIDATION", "1");
  }

  // TODO: We can still safely recover if something goes wrong during the init.
  // Implement handling segfault using sigaction.

  // We must only initialize the driver once, even if piPlatformsGet() is called
  // multiple times.  Declaring the return value as "static" ensures it's only
  // called once.
  static ze_result_t ZeResult = ZE_CALL_NOCHECK(zeInit(ZE_INIT_FLAG_GPU_ONLY));

  // Absorb the ZE_RESULT_ERROR_UNINITIALIZED and just return 0 Platforms.
  if (ZeResult == ZE_RESULT_ERROR_UNINITIALIZED) {
    assert(NumPlatforms != 0);
    *NumPlatforms = 0;
    return PI_SUCCESS;
  }

  if (ZeResult != ZE_RESULT_SUCCESS) {
    zePrint("zeInit: Level Zero initialization failure\n");
    return mapError(ZeResult);
  }

  // Level Zero does not have concept of Platforms, but Level Zero driver is the
  // closest match.
  if (Platforms && NumEntries > 0) {
    uint32_t ZeDriverCount = 0;
    ZE_CALL(zeDriverGet(&ZeDriverCount, nullptr));
    if (ZeDriverCount == 0) {
      assert(NumPlatforms != 0);
      *NumPlatforms = 0;
      return PI_SUCCESS;
    }
    ze_driver_handle_t ZeDriver;
    assert(ZeDriverCount == 1);
    ZE_CALL(zeDriverGet(&ZeDriverCount, &ZeDriver));

    pi_result Res = getOrCreatePlatform(ZeDriver, Platforms);
    if (Res != PI_SUCCESS) {
      return Res;
    }
  }

  if (NumPlatforms)
    *NumPlatforms = 1;

  return PI_SUCCESS;
}

// Retrieve a cached Platform that has a matching driver handle or use the
// driver handle to create and initialize a new Platform.
static pi_result getOrCreatePlatform(ze_driver_handle_t ZeDriver,
                                     pi_platform *Platform) {

  // We will retrieve the Max CommandList Cache in this lamda function so that
  // it only has to be executed once
  static pi_uint32 CommandListCacheSizeValue = ([] {
    const char *CommandListCacheSize =
        std::getenv("SYCL_PI_LEVEL_ZERO_MAX_COMMAND_LIST_CACHE");
    pi_uint32 CommandListCacheSizeValue;
    try {
      CommandListCacheSizeValue =
          CommandListCacheSize ? std::stoi(CommandListCacheSize) : 20000;
    } catch (std::exception const &) {
      zePrint(
          "SYCL_PI_LEVEL_ZERO_MAX_COMMAND_LIST_CACHE: invalid value provided, "
          "default set.\n");
      CommandListCacheSizeValue = 20000;
    }
    return CommandListCacheSizeValue;
  })();

  try {
    // Cache pi_platforms for reuse in the future
    // It solves two problems;
    // 1. sycl::device equality issue; we always return the same pi_device.
    // 2. performance; we can save time by immediately return from cache.
    //
    // Note: The memory for "PiPlatformsCache" and "PiPlatformsCacheMutex" is
    // intentionally leaked because the application may call into the SYCL
    // runtime from a global destructor, and such a call could eventually
    // access these variables. Therefore, there is no safe time when
    // "PiPlatformsCache" and "PiPlatformsCacheMutex" could be deleted.
    static auto PiPlatformsCache = new std::vector<pi_platform>;
    static auto PiPlatformsCacheMutex = new std::mutex;

    std::lock_guard<std::mutex> Lock(*PiPlatformsCacheMutex);
    for (const pi_platform &CachedPlatform : *PiPlatformsCache) {
      if (CachedPlatform->ZeDriver == ZeDriver) {
        Platform[0] = CachedPlatform;
        return PI_SUCCESS;
      }
    }

    // TODO: figure out how/when to release this memory
    *Platform = new _pi_platform(ZeDriver);

    // Cache driver properties
    ze_driver_properties_t ZeDriverProperties;
    ZE_CALL(zeDriverGetProperties(ZeDriver, &ZeDriverProperties));
    uint32_t ZeDriverVersion = ZeDriverProperties.driverVersion;
    // Intel Level-Zero GPU driver stores version as:
    // | 31 - 24 | 23 - 16 | 15 - 0 |
    // |  Major  |  Minor  | Build  |
    auto VersionMajor = std::to_string((ZeDriverVersion & 0xFF000000) >> 24);
    auto VersionMinor = std::to_string((ZeDriverVersion & 0x00FF0000) >> 16);
    auto VersionBuild = std::to_string(ZeDriverVersion & 0x0000FFFF);
    Platform[0]->ZeDriverVersion =
        VersionMajor + "." + VersionMinor + "." + VersionBuild;

    ze_api_version_t ZeApiVersion;
    ZE_CALL(zeDriverGetApiVersion(ZeDriver, &ZeApiVersion));
    Platform[0]->ZeDriverApiVersion =
        std::to_string(ZE_MAJOR_VERSION(ZeApiVersion)) + "." +
        std::to_string(ZE_MINOR_VERSION(ZeApiVersion));

    Platform[0]->ZeMaxCommandListCache = CommandListCacheSizeValue;
    // save a copy in the cache for future uses.
    PiPlatformsCache->push_back(Platform[0]);
  } catch (const std::bad_alloc &) {
    return PI_OUT_OF_HOST_MEMORY;
  } catch (...) {
    return PI_ERROR_UNKNOWN;
  }

  return PI_SUCCESS;
}

pi_result piPlatformGetInfo(pi_platform Platform, pi_platform_info ParamName,
                            size_t ParamValueSize, void *ParamValue,
                            size_t *ParamValueSizeRet) {

  assert(Platform);
  zePrint("==========================\n");
  zePrint("SYCL over Level-Zero %s\n", Platform->ZeDriverVersion.c_str());
  zePrint("==========================\n");

  ReturnHelper ReturnValue(ParamValueSize, ParamValue, ParamValueSizeRet);

  switch (ParamName) {
  case PI_PLATFORM_INFO_NAME:
    // TODO: Query Level Zero driver when relevant info is added there.
    return ReturnValue("Intel(R) Level-Zero");
  case PI_PLATFORM_INFO_VENDOR:
    // TODO: Query Level Zero driver when relevant info is added there.
    return ReturnValue("Intel(R) Corporation");
  case PI_PLATFORM_INFO_EXTENSIONS:
    // Convention adopted from OpenCL:
    //     "Returns a space-separated list of extension names (the extension
    // names themselves do not contain any spaces) supported by the platform.
    // Extensions defined here must be supported by all devices associated
    // with this platform."
    //
    // TODO: Check the common extensions supported by all connected devices and
    // return them. For now, hardcoding some extensions we know are supported by
    // all Level Zero devices.
    return ReturnValue(ZE_SUPPORTED_EXTENSIONS);
  case PI_PLATFORM_INFO_PROFILE:
    // TODO: figure out what this means and how is this used
    return ReturnValue("FULL_PROFILE");
  case PI_PLATFORM_INFO_VERSION:
    // TODO: this should query to zeDriverGetDriverVersion
    // but we don't yet have the driver handle here.
    //
    // From OpenCL 2.1: "This version string has the following format:
    // OpenCL<space><major_version.minor_version><space><platform-specific
    // information>. Follow the same notation here.
    //
    return ReturnValue(Platform->ZeDriverApiVersion.c_str());
  default:
    // TODO: implement other parameters
    die("Unsupported ParamName in piPlatformGetInfo");
  }

  return PI_SUCCESS;
}

pi_result piextPlatformGetNativeHandle(pi_platform Platform,
                                       pi_native_handle *NativeHandle) {
  assert(Platform);
  assert(NativeHandle);

  auto ZeDriver = pi_cast<ze_driver_handle_t *>(NativeHandle);
  // Extract the Level Zero driver handle from the given PI platform
  *ZeDriver = Platform->ZeDriver;
  return PI_SUCCESS;
}

pi_result piextPlatformCreateWithNativeHandle(pi_native_handle NativeHandle,
                                              pi_platform *Platform) {
  assert(NativeHandle);
  assert(Platform);

  // Create PI platform from the given Level Zero driver handle or retrieve it
  // from the cache.
  auto ZeDriver = pi_cast<ze_driver_handle_t>(NativeHandle);
  return getOrCreatePlatform(ZeDriver, Platform);
}

// Get the cahched PI device created for the L0 device handle.
// Return NULL if no such PI device found.
pi_device _pi_platform::getDeviceFromNativeHandle(ze_device_handle_t ZeDevice) {

  std::lock_guard<std::mutex> Lock(this->PiDevicesCacheMutex);
  auto it = std::find_if(PiDevicesCache.begin(), PiDevicesCache.end(),
                         [&](pi_device &D) { return D->ZeDevice == ZeDevice; });
  if (it != PiDevicesCache.end()) {
    return *it;
  }
  return nullptr;
}

pi_result piDevicesGet(pi_platform Platform, pi_device_type DeviceType,
                       pi_uint32 NumEntries, pi_device *Devices,
                       pi_uint32 *NumDevices) {

  assert(Platform);
  ze_driver_handle_t ZeDriver = Platform->ZeDriver;

  // Get number of devices supporting Level Zero
  uint32_t ZeDeviceCount = 0;
  std::lock_guard<std::mutex> Lock(Platform->PiDevicesCacheMutex);
  ZeDeviceCount = Platform->PiDevicesCache.size();

  const bool AskingForGPU = (DeviceType & PI_DEVICE_TYPE_GPU);
  const bool AskingForDefault = (DeviceType == PI_DEVICE_TYPE_DEFAULT);

  if (ZeDeviceCount == 0) {
    ZE_CALL(zeDeviceGet(ZeDriver, &ZeDeviceCount, nullptr));
  }

  if (ZeDeviceCount == 0 || !(AskingForGPU || AskingForDefault)) {
    if (NumDevices)
      *NumDevices = 0;
    return PI_SUCCESS;
  }

  if (NumDevices)
    *NumDevices = ZeDeviceCount;

  if (NumEntries == 0) {
    assert(Devices == nullptr &&
           "Devices should be nullptr when querying the number of devices");
    return PI_SUCCESS;
  }

  // if devices are already captured in cache, return them from the cache.
  for (const pi_device CachedDevice : Platform->PiDevicesCache) {
    *Devices++ = CachedDevice;
  }
  if (!Platform->PiDevicesCache.empty()) {
    return PI_SUCCESS;
  }

  try {
    std::vector<ze_device_handle_t> ZeDevices(ZeDeviceCount);
    ZE_CALL(zeDeviceGet(ZeDriver, &ZeDeviceCount, ZeDevices.data()));

    for (uint32_t I = 0; I < ZeDeviceCount; ++I) {
      if (I < NumEntries) {
        Devices[I] = new _pi_device(ZeDevices[I], Platform);
        pi_result Result = Devices[I]->initialize();
        if (Result != PI_SUCCESS) {
          return Result;
        }
        // save a copy in the cache for future uses.
        Platform->PiDevicesCache.push_back(Devices[I]);
      }
    }
  } catch (const std::bad_alloc &) {
    return PI_OUT_OF_HOST_MEMORY;
  } catch (...) {
    return PI_ERROR_UNKNOWN;
  }
  return PI_SUCCESS;
}

pi_result piDeviceRetain(pi_device Device) {
  assert(Device);
  // The root-device ref-count remains unchanged (always 1).
  if (Device->IsSubDevice) {
    ++(Device->RefCount);
  }
  return PI_SUCCESS;
}

pi_result piDeviceRelease(pi_device Device) {
  assert(Device);
  assert(Device->RefCount > 0 && "Device is already released.");
  // TODO: OpenCL says root-device ref-count remains unchanged (1),
  // but when would we free the device's data?
  if (Device->IsSubDevice) {
    if (--(Device->RefCount) == 0) {
      // Destroy all the command lists associated with this device.
      Device->ZeCommandListCacheMutex.lock();
      for (ze_command_list_handle_t &ZeCommandList :
           Device->ZeCommandListCache) {
        zeCommandListDestroy(ZeCommandList);
      }
      Device->ZeCommandListCacheMutex.unlock();
      delete Device;
    }
  }

  return PI_SUCCESS;
}

pi_result piDeviceGetInfo(pi_device Device, pi_device_info ParamName,
                          size_t ParamValueSize, void *ParamValue,
                          size_t *ParamValueSizeRet) {

  assert(Device != nullptr);

  ze_device_handle_t ZeDevice = Device->ZeDevice;

  uint32_t ZeAvailMemCount = 0;
  ZE_CALL(zeDeviceGetMemoryProperties(ZeDevice, &ZeAvailMemCount, nullptr));
  // Confirm at least one memory is available in the device
  assert(ZeAvailMemCount > 0);

  std::vector<ze_device_memory_properties_t> ZeDeviceMemoryProperties;
  try {
    ZeDeviceMemoryProperties.resize(ZeAvailMemCount);
  } catch (const std::bad_alloc &) {
    return PI_OUT_OF_HOST_MEMORY;
  } catch (...) {
    return PI_ERROR_UNKNOWN;
  }

  for (uint32_t I = 0; I < ZeAvailMemCount; I++) {
    ZeDeviceMemoryProperties[I] = {};
  }
  // TODO: cache various device properties in the PI device object,
  // and initialize them only upon they are first requested.
  ZE_CALL(zeDeviceGetMemoryProperties(ZeDevice, &ZeAvailMemCount,
                                      ZeDeviceMemoryProperties.data()));

  ze_device_image_properties_t ZeDeviceImageProperties = {};
  ZE_CALL(zeDeviceGetImageProperties(ZeDevice, &ZeDeviceImageProperties));

  ze_device_module_properties_t ZeDeviceModuleProperties = {};
  ZE_CALL(zeDeviceGetModuleProperties(ZeDevice, &ZeDeviceModuleProperties));

  // TODO[1.0]: there can be multiple cache properites now, adjust.
  // For now remember the first one, if any.
  uint32_t Count = 0;
  ze_device_cache_properties_t ZeDeviceCacheProperties = {};
  ZE_CALL(zeDeviceGetCacheProperties(ZeDevice, &Count, nullptr));
  if (Count > 0) {
    Count = 1;
    ZE_CALL(
        zeDeviceGetCacheProperties(ZeDevice, &Count, &ZeDeviceCacheProperties));
  }

  ReturnHelper ReturnValue(ParamValueSize, ParamValue, ParamValueSizeRet);

  switch (ParamName) {
  case PI_DEVICE_INFO_TYPE: {
    if (Device->ZeDeviceProperties.type != ZE_DEVICE_TYPE_GPU) {
      zePrint("This device type is not supported\n");
      return PI_INVALID_VALUE;
    }
    return ReturnValue(PI_DEVICE_TYPE_GPU);
  }
  case PI_DEVICE_INFO_PARENT_DEVICE:
    // TODO: all Level Zero devices are parent ?
    return ReturnValue(pi_device{0});
  case PI_DEVICE_INFO_PLATFORM:
    return ReturnValue(Device->Platform);
  case PI_DEVICE_INFO_VENDOR_ID:
    return ReturnValue(pi_uint32{Device->ZeDeviceProperties.vendorId});
  case PI_DEVICE_INFO_EXTENSIONS: {
    // Convention adopted from OpenCL:
    //     "Returns a space separated list of extension names (the extension
    // names themselves do not contain any spaces) supported by the device."
    //
    // TODO: Use proper mechanism to get this information from Level Zero after
    // it is added to Level Zero.
    // Hardcoding the few we know are supported by the current hardware.
    //
    //
    std::string SupportedExtensions;

    // cl_khr_il_program - OpenCL 2.0 KHR extension for SPIR-V support. Core
    //   feature in >OpenCL 2.1
    // cl_khr_subgroups - Extension adds support for implementation-controlled
    //   subgroups.
    // cl_intel_subgroups - Extension adds subgroup features, defined by Intel.
    // cl_intel_subgroups_short - Extension adds subgroup functions described in
    //   the cl_intel_subgroups extension to support 16-bit integer data types
    //   for performance.
    // cl_intel_required_subgroup_size - Extension to allow programmers to
    //   optionally specify the required subgroup size for a kernel function.
    // cl_khr_fp16 - Optional half floating-point support.
    // cl_khr_fp64 - Support for double floating-point precision.
    // cl_khr_int64_base_atomics, cl_khr_int64_extended_atomics - Optional
    //   extensions that implement atomic operations on 64-bit signed and
    //   unsigned integers to locations in __global and __local memory.
    // cl_khr_3d_image_writes - Extension to enable writes to 3D image memory
    //   objects.
    //
    // Hardcoding some extensions we know are supported by all Level Zero
    // devices.
    SupportedExtensions += (ZE_SUPPORTED_EXTENSIONS);
    if (ZeDeviceModuleProperties.flags & ZE_DEVICE_MODULE_FLAG_FP16)
      SupportedExtensions += ("cl_khr_fp16 ");
    if (ZeDeviceModuleProperties.flags & ZE_DEVICE_MODULE_FLAG_FP64)
      SupportedExtensions += ("cl_khr_fp64 ");
    if (ZeDeviceModuleProperties.flags & ZE_DEVICE_MODULE_FLAG_INT64_ATOMICS)
      // int64AtomicsSupported indicates support for both.
      SupportedExtensions +=
          ("cl_khr_int64_base_atomics cl_khr_int64_extended_atomics ");
    if (ZeDeviceImageProperties.maxImageDims3D > 0)
      // Supports reading and writing of images.
      SupportedExtensions += ("cl_khr_3d_image_writes ");

    return ReturnValue(SupportedExtensions.c_str());
  }
  case PI_DEVICE_INFO_NAME:
    return ReturnValue(Device->ZeDeviceProperties.name);
  case PI_DEVICE_INFO_COMPILER_AVAILABLE:
    return ReturnValue(pi_bool{1});
  case PI_DEVICE_INFO_LINKER_AVAILABLE:
    return ReturnValue(pi_bool{1});
  case PI_DEVICE_INFO_MAX_COMPUTE_UNITS: {
    pi_uint32 MaxComputeUnits =
        Device->ZeDeviceProperties.numEUsPerSubslice *
        Device->ZeDeviceProperties.numSubslicesPerSlice *
        Device->ZeDeviceProperties.numSlices;
    return ReturnValue(pi_uint32{MaxComputeUnits});
  }
  case PI_DEVICE_INFO_MAX_WORK_ITEM_DIMENSIONS:
    // Level Zero spec defines only three dimensions
    return ReturnValue(pi_uint32{3});
  case PI_DEVICE_INFO_MAX_WORK_GROUP_SIZE:
    return ReturnValue(
        pi_uint64{Device->ZeDeviceComputeProperties.maxTotalGroupSize});
  case PI_DEVICE_INFO_MAX_WORK_ITEM_SIZES: {
    struct {
      size_t Arr[3];
    } MaxGroupSize = {{Device->ZeDeviceComputeProperties.maxGroupSizeX,
                       Device->ZeDeviceComputeProperties.maxGroupSizeY,
                       Device->ZeDeviceComputeProperties.maxGroupSizeZ}};
    return ReturnValue(MaxGroupSize);
  }
  case PI_DEVICE_INFO_MAX_CLOCK_FREQUENCY:
    return ReturnValue(pi_uint32{Device->ZeDeviceProperties.coreClockRate});
  case PI_DEVICE_INFO_ADDRESS_BITS: {
    // TODO: To confirm with spec.
    return ReturnValue(pi_uint32{64});
  }
  case PI_DEVICE_INFO_MAX_MEM_ALLOC_SIZE: {
    // TODO: To confirm with spec.
    uint32_t MaxMemAllocSize = 0;
    for (uint32_t I = 0; I < ZeAvailMemCount; I++) {
      MaxMemAllocSize += ZeDeviceMemoryProperties[I].totalSize;
    }
    return ReturnValue(pi_uint64{MaxMemAllocSize});
  }
  case PI_DEVICE_INFO_GLOBAL_MEM_SIZE: {
    uint64_t GlobalMemSize = 0;
    for (uint32_t I = 0; I < ZeAvailMemCount; I++) {
      GlobalMemSize += ZeDeviceMemoryProperties[I].totalSize;
    }
    return ReturnValue(pi_uint64{GlobalMemSize});
  }
  case PI_DEVICE_INFO_LOCAL_MEM_SIZE:
    return ReturnValue(
        pi_uint64{Device->ZeDeviceComputeProperties.maxSharedLocalMemory});
  case PI_DEVICE_INFO_IMAGE_SUPPORT:
    return ReturnValue(pi_bool{ZeDeviceImageProperties.maxImageDims1D > 0});
  case PI_DEVICE_INFO_HOST_UNIFIED_MEMORY:
    return ReturnValue(
        // TODO[1.0]: how to query for USM support now?
        pi_bool{true});
  case PI_DEVICE_INFO_AVAILABLE:
    return ReturnValue(pi_bool{ZeDevice ? true : false});
  case PI_DEVICE_INFO_VENDOR:
    // TODO: Level-Zero does not return vendor's name at the moment
    // only the ID.
    return ReturnValue("Intel(R) Corporation");
  case PI_DEVICE_INFO_DRIVER_VERSION:
    return ReturnValue(Device->Platform->ZeDriverVersion.c_str());
  case PI_DEVICE_INFO_VERSION:
    return ReturnValue(Device->Platform->ZeDriverApiVersion.c_str());
  case PI_DEVICE_INFO_PARTITION_MAX_SUB_DEVICES: {
    uint32_t ZeSubDeviceCount = 0;
    ZE_CALL(zeDeviceGetSubDevices(ZeDevice, &ZeSubDeviceCount, nullptr));
    return ReturnValue(pi_uint32{ZeSubDeviceCount});
  }
  case PI_DEVICE_INFO_REFERENCE_COUNT:
    return ReturnValue(pi_uint32{Device->RefCount});
  case PI_DEVICE_INFO_PARTITION_PROPERTIES: {
    // It is debatable if SYCL sub-device and partitioning APIs sufficient to
    // expose Level Zero sub-devices?  We start with support of
    // "partition_by_affinity_domain" and "numa" but if that doesn't seem to
    // be a good fit we could look at adding a more descriptive partitioning
    // type.
    struct {
      pi_device_partition_property Arr[2];
    } PartitionProperties = {{PI_DEVICE_PARTITION_BY_AFFINITY_DOMAIN, 0}};
    return ReturnValue(PartitionProperties);
  }
  case PI_DEVICE_INFO_PARTITION_AFFINITY_DOMAIN:
    return ReturnValue(pi_device_affinity_domain{
        PI_DEVICE_AFFINITY_DOMAIN_NEXT_PARTITIONABLE});
  case PI_DEVICE_INFO_PARTITION_TYPE: {
    if (Device->IsSubDevice) {
      struct {
        pi_device_partition_property Arr[3];
      } PartitionProperties = {{PI_DEVICE_PARTITION_BY_AFFINITY_DOMAIN,
                                PI_DEVICE_AFFINITY_DOMAIN_NEXT_PARTITIONABLE,
                                0}};
      return ReturnValue(PartitionProperties);
    }
    // For root-device there is no partitioning to report.
    return ReturnValue(pi_device_partition_property{0});
  }

    // Everything under here is not supported yet

  case PI_DEVICE_INFO_OPENCL_C_VERSION:
    return ReturnValue("");
  case PI_DEVICE_INFO_PREFERRED_INTEROP_USER_SYNC:
    return ReturnValue(pi_bool{true});
  case PI_DEVICE_INFO_PRINTF_BUFFER_SIZE:
    return ReturnValue(size_t{ZeDeviceModuleProperties.printfBufferSize});
  case PI_DEVICE_INFO_PROFILE:
    return ReturnValue("FULL_PROFILE");
  case PI_DEVICE_INFO_BUILT_IN_KERNELS:
    // TODO: To find out correct value
    return ReturnValue("");
  case PI_DEVICE_INFO_QUEUE_PROPERTIES:
    return ReturnValue(pi_queue_properties{
        PI_QUEUE_OUT_OF_ORDER_EXEC_MODE_ENABLE | PI_QUEUE_PROFILING_ENABLE});
  case PI_DEVICE_INFO_EXECUTION_CAPABILITIES:
    return ReturnValue(
        pi_device_exec_capabilities{PI_DEVICE_EXEC_CAPABILITIES_NATIVE_KERNEL});
  case PI_DEVICE_INFO_ENDIAN_LITTLE:
    return ReturnValue(pi_bool{true});
  case PI_DEVICE_INFO_ERROR_CORRECTION_SUPPORT:
    return ReturnValue(pi_bool{Device->ZeDeviceProperties.flags &
                               ZE_DEVICE_PROPERTY_FLAG_ECC});
  case PI_DEVICE_INFO_PROFILING_TIMER_RESOLUTION:
    return ReturnValue(size_t{Device->ZeDeviceProperties.timerResolution});
  case PI_DEVICE_INFO_LOCAL_MEM_TYPE:
    return ReturnValue(PI_DEVICE_LOCAL_MEM_TYPE_LOCAL);
  case PI_DEVICE_INFO_MAX_CONSTANT_ARGS:
    return ReturnValue(pi_uint32{64});
  case PI_DEVICE_INFO_MAX_CONSTANT_BUFFER_SIZE:
    return ReturnValue(pi_uint64{ZeDeviceImageProperties.maxImageBufferSize});
  case PI_DEVICE_INFO_GLOBAL_MEM_CACHE_TYPE:
    return ReturnValue(PI_DEVICE_MEM_CACHE_TYPE_READ_WRITE_CACHE);
  case PI_DEVICE_INFO_GLOBAL_MEM_CACHELINE_SIZE:
    return ReturnValue(
        // TODO[1.0]: how to query cache line-size?
        pi_uint32{1});
  case PI_DEVICE_INFO_GLOBAL_MEM_CACHE_SIZE:
    return ReturnValue(pi_uint64{ZeDeviceCacheProperties.cacheSize});
  case PI_DEVICE_INFO_MAX_PARAMETER_SIZE:
    return ReturnValue(size_t{ZeDeviceModuleProperties.maxArgumentsSize});
  case PI_DEVICE_INFO_MEM_BASE_ADDR_ALIGN:
    // SYCL/OpenCL spec is vague on what this means exactly, but seems to
    // be for "alignment requirement (in bits) for sub-buffer offsets."
    // An OpenCL implementation returns 8*128, but Level Zero can do just 8,
    // meaning unaligned access for values of types larger than 8 bits.
    return ReturnValue(pi_uint32{8});
  case PI_DEVICE_INFO_MAX_SAMPLERS:
    return ReturnValue(pi_uint32{ZeDeviceImageProperties.maxSamplers});
  case PI_DEVICE_INFO_MAX_READ_IMAGE_ARGS:
    return ReturnValue(pi_uint32{ZeDeviceImageProperties.maxReadImageArgs});
  case PI_DEVICE_INFO_MAX_WRITE_IMAGE_ARGS:
    return ReturnValue(pi_uint32{ZeDeviceImageProperties.maxWriteImageArgs});
  case PI_DEVICE_INFO_SINGLE_FP_CONFIG: {
    uint64_t SingleFPValue = 0;
    ze_device_fp_flags_t ZeSingleFPCapabilities =
        ZeDeviceModuleProperties.fp32flags;
    if (ZE_DEVICE_FP_FLAG_DENORM & ZeSingleFPCapabilities) {
      SingleFPValue |= PI_FP_DENORM;
    }
    if (ZE_DEVICE_FP_FLAG_INF_NAN & ZeSingleFPCapabilities) {
      SingleFPValue |= PI_FP_INF_NAN;
    }
    if (ZE_DEVICE_FP_FLAG_ROUND_TO_NEAREST & ZeSingleFPCapabilities) {
      SingleFPValue |= PI_FP_ROUND_TO_NEAREST;
    }
    if (ZE_DEVICE_FP_FLAG_ROUND_TO_ZERO & ZeSingleFPCapabilities) {
      SingleFPValue |= PI_FP_ROUND_TO_ZERO;
    }
    if (ZE_DEVICE_FP_FLAG_ROUND_TO_INF & ZeSingleFPCapabilities) {
      SingleFPValue |= PI_FP_ROUND_TO_INF;
    }
    if (ZE_DEVICE_FP_FLAG_FMA & ZeSingleFPCapabilities) {
      SingleFPValue |= PI_FP_FMA;
    }
    return ReturnValue(pi_uint64{SingleFPValue});
  }
  case PI_DEVICE_INFO_HALF_FP_CONFIG: {
    uint64_t HalfFPValue = 0;
    ze_device_fp_flags_t ZeHalfFPCapabilities =
        ZeDeviceModuleProperties.fp16flags;
    if (ZE_DEVICE_FP_FLAG_DENORM & ZeHalfFPCapabilities) {
      HalfFPValue |= PI_FP_DENORM;
    }
    if (ZE_DEVICE_FP_FLAG_INF_NAN & ZeHalfFPCapabilities) {
      HalfFPValue |= PI_FP_INF_NAN;
    }
    if (ZE_DEVICE_FP_FLAG_ROUND_TO_NEAREST & ZeHalfFPCapabilities) {
      HalfFPValue |= PI_FP_ROUND_TO_NEAREST;
    }
    if (ZE_DEVICE_FP_FLAG_ROUND_TO_ZERO & ZeHalfFPCapabilities) {
      HalfFPValue |= PI_FP_ROUND_TO_ZERO;
    }
    if (ZE_DEVICE_FP_FLAG_ROUND_TO_INF & ZeHalfFPCapabilities) {
      HalfFPValue |= PI_FP_ROUND_TO_INF;
    }
    if (ZE_DEVICE_FP_FLAG_FMA & ZeHalfFPCapabilities) {
      HalfFPValue |= PI_FP_FMA;
    }
    return ReturnValue(pi_uint64{HalfFPValue});
  }
  case PI_DEVICE_INFO_DOUBLE_FP_CONFIG: {
    uint64_t DoubleFPValue = 0;
    ze_device_fp_flags_t ZeDoubleFPCapabilities =
        ZeDeviceModuleProperties.fp64flags;
    if (ZE_DEVICE_FP_FLAG_DENORM & ZeDoubleFPCapabilities) {
      DoubleFPValue |= PI_FP_DENORM;
    }
    if (ZE_DEVICE_FP_FLAG_INF_NAN & ZeDoubleFPCapabilities) {
      DoubleFPValue |= PI_FP_INF_NAN;
    }
    if (ZE_DEVICE_FP_FLAG_ROUND_TO_NEAREST & ZeDoubleFPCapabilities) {
      DoubleFPValue |= PI_FP_ROUND_TO_NEAREST;
    }
    if (ZE_DEVICE_FP_FLAG_ROUND_TO_ZERO & ZeDoubleFPCapabilities) {
      DoubleFPValue |= PI_FP_ROUND_TO_ZERO;
    }
    if (ZE_DEVICE_FP_FLAG_ROUND_TO_INF & ZeDoubleFPCapabilities) {
      DoubleFPValue |= PI_FP_ROUND_TO_INF;
    }
    if (ZE_DEVICE_FP_FLAG_FMA & ZeDoubleFPCapabilities) {
      DoubleFPValue |= PI_FP_FMA;
    }
    return ReturnValue(pi_uint64{DoubleFPValue});
  }
  case PI_DEVICE_INFO_IMAGE2D_MAX_WIDTH:
    // Until Level Zero provides needed info, hardcode default minimum values
    // required by the SYCL specification.
    return ReturnValue(size_t{8192});
  case PI_DEVICE_INFO_IMAGE2D_MAX_HEIGHT:
    // Until Level Zero provides needed info, hardcode default minimum values
    // required by the SYCL specification.
    return ReturnValue(size_t{8192});
  case PI_DEVICE_INFO_IMAGE3D_MAX_WIDTH:
    // Until Level Zero provides needed info, hardcode default minimum values
    // required by the SYCL specification.
    return ReturnValue(size_t{2048});
  case PI_DEVICE_INFO_IMAGE3D_MAX_HEIGHT:
    // Until Level Zero provides needed info, hardcode default minimum values
    // required by the SYCL specification.
    return ReturnValue(size_t{2048});
  case PI_DEVICE_INFO_IMAGE3D_MAX_DEPTH:
    // Until Level Zero provides needed info, hardcode default minimum values
    // required by the SYCL specification.
    return ReturnValue(size_t{2048});
  case PI_DEVICE_INFO_IMAGE_MAX_BUFFER_SIZE:
    return ReturnValue(size_t{ZeDeviceImageProperties.maxImageBufferSize});
  case PI_DEVICE_INFO_IMAGE_MAX_ARRAY_SIZE:
    return ReturnValue(size_t{ZeDeviceImageProperties.maxImageArraySlices});
  // Handle SIMD widths.
  // TODO: can we do better than this?
  case PI_DEVICE_INFO_NATIVE_VECTOR_WIDTH_CHAR:
  case PI_DEVICE_INFO_PREFERRED_VECTOR_WIDTH_CHAR:
    return ReturnValue(Device->ZeDeviceProperties.physicalEUSimdWidth / 1);
  case PI_DEVICE_INFO_NATIVE_VECTOR_WIDTH_SHORT:
  case PI_DEVICE_INFO_PREFERRED_VECTOR_WIDTH_SHORT:
    return ReturnValue(Device->ZeDeviceProperties.physicalEUSimdWidth / 2);
  case PI_DEVICE_INFO_NATIVE_VECTOR_WIDTH_INT:
  case PI_DEVICE_INFO_PREFERRED_VECTOR_WIDTH_INT:
    return ReturnValue(Device->ZeDeviceProperties.physicalEUSimdWidth / 4);
  case PI_DEVICE_INFO_NATIVE_VECTOR_WIDTH_LONG:
  case PI_DEVICE_INFO_PREFERRED_VECTOR_WIDTH_LONG:
    return ReturnValue(Device->ZeDeviceProperties.physicalEUSimdWidth / 8);
  case PI_DEVICE_INFO_NATIVE_VECTOR_WIDTH_FLOAT:
  case PI_DEVICE_INFO_PREFERRED_VECTOR_WIDTH_FLOAT:
    return ReturnValue(Device->ZeDeviceProperties.physicalEUSimdWidth / 4);
  case PI_DEVICE_INFO_NATIVE_VECTOR_WIDTH_DOUBLE:
  case PI_DEVICE_INFO_PREFERRED_VECTOR_WIDTH_DOUBLE:
    return ReturnValue(Device->ZeDeviceProperties.physicalEUSimdWidth / 8);
  case PI_DEVICE_INFO_NATIVE_VECTOR_WIDTH_HALF:
  case PI_DEVICE_INFO_PREFERRED_VECTOR_WIDTH_HALF:
    return ReturnValue(Device->ZeDeviceProperties.physicalEUSimdWidth / 2);
  case PI_DEVICE_INFO_MAX_NUM_SUB_GROUPS: {
    // Max_num_sub_Groups = maxTotalGroupSize/min(set of subGroupSizes);
    uint32_t MinSubGroupSize =
        Device->ZeDeviceComputeProperties.subGroupSizes[0];
    for (uint32_t I = 1; I < Device->ZeDeviceComputeProperties.numSubGroupSizes;
         I++) {
      if (MinSubGroupSize > Device->ZeDeviceComputeProperties.subGroupSizes[I])
        MinSubGroupSize = Device->ZeDeviceComputeProperties.subGroupSizes[I];
    }
    return ReturnValue(Device->ZeDeviceComputeProperties.maxTotalGroupSize /
                       MinSubGroupSize);
  }
  case PI_DEVICE_INFO_SUB_GROUP_INDEPENDENT_FORWARD_PROGRESS: {
    // TODO: Not supported yet. Needs to be updated after support is added.
    return ReturnValue(pi_bool{false});
  }
  case PI_DEVICE_INFO_SUB_GROUP_SIZES_INTEL: {
    // ze_device_compute_properties.subGroupSizes is in uint32_t whereas the
    // expected return is size_t datatype. size_t can be 8 bytes of data.
    return getInfoArray<uint32_t, size_t>(
        Device->ZeDeviceComputeProperties.numSubGroupSizes, ParamValueSize,
        ParamValue, ParamValueSizeRet,
        Device->ZeDeviceComputeProperties.subGroupSizes);
  }
  case PI_DEVICE_INFO_IL_VERSION: {
    // Set to a space separated list of IL version strings of the form
    // <IL_Prefix>_<Major_version>.<Minor_version>.
    // "SPIR-V" is a required IL prefix when cl_khr_il_progam extension is
    // reported.
    uint32_t SpirvVersion = ZeDeviceModuleProperties.spirvVersionSupported;
    uint32_t SpirvVersionMajor = ZE_MAJOR_VERSION(SpirvVersion);
    uint32_t SpirvVersionMinor = ZE_MINOR_VERSION(SpirvVersion);

    char SpirvVersionString[50];
    int Len = sprintf(SpirvVersionString, "SPIR-V_%d.%d ", SpirvVersionMajor,
                      SpirvVersionMinor);
    // returned string to contain only len number of characters.
    std::string ILVersion(SpirvVersionString, Len);
    return ReturnValue(ILVersion.c_str());
  }
  case PI_DEVICE_INFO_USM_HOST_SUPPORT:
  case PI_DEVICE_INFO_USM_DEVICE_SUPPORT:
  case PI_DEVICE_INFO_USM_SINGLE_SHARED_SUPPORT:
  case PI_DEVICE_INFO_USM_CROSS_SHARED_SUPPORT:
  case PI_DEVICE_INFO_USM_SYSTEM_SHARED_SUPPORT: {
    pi_uint64 Supported = 0;
    // TODO[1.0]: how to query for USM support now?
    if (true) {
      // TODO: Use ze_memory_access_capabilities_t
      Supported = PI_USM_ACCESS | PI_USM_ATOMIC_ACCESS |
                  PI_USM_CONCURRENT_ACCESS | PI_USM_CONCURRENT_ATOMIC_ACCESS;
    }
    return ReturnValue(Supported);
  }
  default:
    zePrint("Unsupported ParamName in piGetDeviceInfo\n");
    zePrint("ParamName=%d(0x%x)\n", ParamName, ParamName);
    return PI_INVALID_VALUE;
  }

  return PI_SUCCESS;
}

pi_result piDevicePartition(pi_device Device,
                            const pi_device_partition_property *Properties,
                            pi_uint32 NumDevices, pi_device *OutDevices,
                            pi_uint32 *OutNumDevices) {
  // Other partitioning ways are not supported by Level Zero
  if (Properties[0] != PI_DEVICE_PARTITION_BY_AFFINITY_DOMAIN ||
      Properties[1] != PI_DEVICE_AFFINITY_DOMAIN_NEXT_PARTITIONABLE) {
    return PI_INVALID_VALUE;
  }

  assert(Device);
  // Get the number of subdevices available.
  // TODO: maybe add interface to create the specified # of subdevices.
  uint32_t Count = 0;
  ZE_CALL(zeDeviceGetSubDevices(Device->ZeDevice, &Count, nullptr));

  // Check that the requested/allocated # of sub-devices is the same
  // as was reported by the above call.
  // TODO: we may want to support smaller/larger # devices too.
  if (Count != NumDevices) {
    zePrint("piDevicePartition: unsupported # of sub-devices requested\n");
    return PI_INVALID_OPERATION;
  }

  if (OutNumDevices) {
    *OutNumDevices = Count;
  }

  if (!OutDevices) {
    // If we are not given the buffer, we are done.
    return PI_SUCCESS;
  }

  try {
    auto ZeSubdevices = new ze_device_handle_t[Count];
    ZE_CALL(zeDeviceGetSubDevices(Device->ZeDevice, &Count, ZeSubdevices));

    // Wrap the Level Zero sub-devices into PI sub-devices, and write them out.
    for (uint32_t I = 0; I < Count; ++I) {
      OutDevices[I] = new _pi_device(ZeSubdevices[I], Device->Platform,
                                     true /* isSubDevice */);
      pi_result Result = OutDevices[I]->initialize();
      if (Result != PI_SUCCESS) {
        delete[] ZeSubdevices;
        return Result;
      }
    }
    delete[] ZeSubdevices;
  } catch (const std::bad_alloc &) {
    return PI_OUT_OF_HOST_MEMORY;
  } catch (...) {
    return PI_ERROR_UNKNOWN;
  }
  return PI_SUCCESS;
}

pi_result
piextDeviceSelectBinary(pi_device Device, // TODO: does this need to be context?
                        pi_device_binary *Binaries, pi_uint32 NumBinaries,
                        pi_uint32 *SelectedBinaryInd) {

  assert(Device);
  assert(SelectedBinaryInd);
  assert(NumBinaries == 0 || Binaries);

  // TODO: this is a bare-bones implementation for choosing a device image
  // that would be compatible with the targeted device. An AOT-compiled
  // image is preferred over SPIR-V for known devices (i.e. Intel devices)
  // The implementation makes no effort to differentiate between multiple images
  // for the given device, and simply picks the first one compatible.
  //
  // Real implementation will use the same mechanism OpenCL ICD dispatcher
  // uses. Something like:
  //   PI_VALIDATE_HANDLE_RETURN_HANDLE(ctx, PI_INVALID_CONTEXT);
  //     return context->dispatch->piextDeviceSelectIR(
  //       ctx, images, num_images, selected_image);
  // where context->dispatch is set to the dispatch table provided by PI
  // plugin for platform/device the ctx was created for.

  // Look for GEN binary, which we known can only be handled by Level-Zero now.
  const char *BinaryTarget = PI_DEVICE_BINARY_TARGET_SPIRV64_GEN;

  // Find the appropriate device image, fallback to spirv if not found
  constexpr pi_uint32 InvalidInd = std::numeric_limits<pi_uint32>::max();
  pi_uint32 Spirv = InvalidInd;

  for (pi_uint32 i = 0; i < NumBinaries; ++i) {
    if (strcmp(Binaries[i]->DeviceTargetSpec, BinaryTarget) == 0) {
      *SelectedBinaryInd = i;
      return PI_SUCCESS;
    }
    if (strcmp(Binaries[i]->DeviceTargetSpec,
               PI_DEVICE_BINARY_TARGET_SPIRV64) == 0)
      Spirv = i;
  }
  // Points to a spirv image, if such indeed was found
  if ((*SelectedBinaryInd = Spirv) != InvalidInd)
    return PI_SUCCESS;

  // No image can be loaded for the given device
  return PI_INVALID_BINARY;
}

pi_result piextDeviceGetNativeHandle(pi_device Device,
                                     pi_native_handle *NativeHandle) {
  assert(Device);
  assert(NativeHandle);

  auto ZeDevice = pi_cast<ze_device_handle_t *>(NativeHandle);
  // Extract the Level Zero module handle from the given PI device
  *ZeDevice = Device->ZeDevice;
  return PI_SUCCESS;
}

pi_result piextDeviceCreateWithNativeHandle(pi_native_handle NativeHandle,
                                            pi_platform Platform,
                                            pi_device *Device) {
  assert(NativeHandle);
  assert(Device);
  assert(Platform);

  // Create PI device from the given Level Zero device handle.
  // TODO: get the device from the devices' cache.
  auto ZeDevice = pi_cast<ze_device_handle_t>(NativeHandle);
  *Device = new _pi_device(ZeDevice, Platform);
  return (*Device)->initialize();
}

pi_result piContextCreate(const pi_context_properties *Properties,
                          pi_uint32 NumDevices, const pi_device *Devices,
                          void (*PFnNotify)(const char *ErrInfo,
                                            const void *PrivateInfo, size_t CB,
                                            void *UserData),
                          void *UserData, pi_context *RetContext) {
  if (!Devices) {
    return PI_INVALID_VALUE;
  }

  assert(RetContext);

  try {
    *RetContext = new _pi_context(NumDevices, Devices);
  } catch (const std::bad_alloc &) {
    return PI_OUT_OF_HOST_MEMORY;
  } catch (...) {
    return PI_ERROR_UNKNOWN;
  }

  ze_context_desc_t ContextDesc = {ZE_STRUCTURE_TYPE_CONTEXT_DESC, nullptr, 0};
  ZE_CALL(zeContextCreate((*Devices)->Platform->ZeDriver, &ContextDesc,
                          &((*RetContext)->ZeContext)));

  // Create the immediate command list to be used for initializations
  // Created as synchronous so level-zero performs implicit synchronization and
  // there is no need to query for completion in the plugin
  ze_command_queue_desc_t ZeCommandQueueDesc = {};
  ZeCommandQueueDesc.ordinal = (*Devices)->ZeComputeQueueGroupIndex;
  ZeCommandQueueDesc.index = 0;
  ZeCommandQueueDesc.mode = ZE_COMMAND_QUEUE_MODE_SYNCHRONOUS;
  ZE_CALL(zeCommandListCreateImmediate(
      (*RetContext)->ZeContext, (*Devices)->ZeDevice, &ZeCommandQueueDesc,
      (&(*RetContext)->ZeCommandListInit)));

  return PI_SUCCESS;
}

pi_result piContextGetInfo(pi_context Context, pi_context_info ParamName,
                           size_t ParamValueSize, void *ParamValue,
                           size_t *ParamValueSizeRet) {

  assert(Context);

  ReturnHelper ReturnValue(ParamValueSize, ParamValue, ParamValueSizeRet);
  switch (ParamName) {
  case PI_CONTEXT_INFO_DEVICES:
    return getInfoArray(Context->Devices.size(), ParamValueSize, ParamValue,
                        ParamValueSizeRet, &Context->Devices[0]);
  case PI_CONTEXT_INFO_NUM_DEVICES:
    return ReturnValue(pi_uint32(Context->Devices.size()));
  case PI_CONTEXT_INFO_REFERENCE_COUNT:
    return ReturnValue(pi_uint32{Context->RefCount});
  default:
    // TODO: implement other parameters
    die("piGetContextInfo: unsuppported ParamName.");
  }

  return PI_SUCCESS;
}

// FIXME: Dummy implementation to prevent link fail
pi_result piextContextSetExtendedDeleter(pi_context Context,
                                         pi_context_extended_deleter Function,
                                         void *UserData) {
  die("piextContextSetExtendedDeleter: not supported");
  return PI_SUCCESS;
}

pi_result piextContextGetNativeHandle(pi_context Context,
                                      pi_native_handle *NativeHandle) {
  assert(Context);
  assert(NativeHandle);

  auto ZeContext = pi_cast<ze_context_handle_t *>(NativeHandle);
  // Extract the Level Zero queue handle from the given PI queue
  *ZeContext = Context->ZeContext;
  return PI_SUCCESS;
}

pi_result piextContextCreateWithNativeHandle(pi_native_handle NativeHandle,
                                             pi_context *Context) {
  die("piextContextCreateWithNativeHandle: not supported");
  return PI_SUCCESS;
}

pi_result piContextRetain(pi_context Context) {

  assert(Context);
  ++(Context->RefCount);
  return PI_SUCCESS;
}

pi_result piContextRelease(pi_context Context) {

  assert(Context);
  if (--(Context->RefCount) == 0) {
    auto ZeContext = Context->ZeContext;
    // Destroy the command list used for initializations
    ZE_CALL(zeCommandListDestroy(Context->ZeCommandListInit));
    delete Context;

    // Destruction of some members of pi_context uses L0 context
    // and therefore it must be valid at that point.
    // Technically it should be placed to the destructor of pi_context
    // but this makes API error handling more complex.
    ZE_CALL(zeContextDestroy(ZeContext));
  }
  return PI_SUCCESS;
}

pi_result piQueueCreate(pi_context Context, pi_device Device,
                        pi_queue_properties Properties, pi_queue *Queue) {

  // Check that unexpected bits are not set.
  assert(!(Properties & ~(PI_QUEUE_OUT_OF_ORDER_EXEC_MODE_ENABLE |
                          PI_QUEUE_PROFILING_ENABLE | PI_QUEUE_ON_DEVICE |
                          PI_QUEUE_ON_DEVICE_DEFAULT)));

  ze_device_handle_t ZeDevice;
  ze_command_queue_handle_t ZeCommandQueue;

  if (!Context) {
    return PI_INVALID_CONTEXT;
  }
  if (std::find(Context->Devices.begin(), Context->Devices.end(), Device) ==
      Context->Devices.end()) {
    return PI_INVALID_DEVICE;
  }

  assert(Device);
  ZeDevice = Device->ZeDevice;
  ze_command_queue_desc_t ZeCommandQueueDesc = {};
  ZeCommandQueueDesc.ordinal = Device->ZeComputeQueueGroupIndex;
  ZeCommandQueueDesc.index = 0;
  ZeCommandQueueDesc.mode = ZE_COMMAND_QUEUE_MODE_ASYNCHRONOUS;

  ZE_CALL(
      zeCommandQueueCreate(Context->ZeContext, ZeDevice,
                           &ZeCommandQueueDesc, // TODO: translate properties
                           &ZeCommandQueue));

  assert(Queue);
  try {
    *Queue =
        new _pi_queue(ZeCommandQueue, Context, Device, ZeCommandListBatchSize);
  } catch (const std::bad_alloc &) {
    return PI_OUT_OF_HOST_MEMORY;
  } catch (...) {
    return PI_ERROR_UNKNOWN;
  }
  return PI_SUCCESS;
}

pi_result piQueueGetInfo(pi_queue Queue, pi_queue_info ParamName,
                         size_t ParamValueSize, void *ParamValue,
                         size_t *ParamValueSizeRet) {

  assert(Queue);

  ReturnHelper ReturnValue(ParamValueSize, ParamValue, ParamValueSizeRet);
  // TODO: consider support for queue properties and size
  switch (ParamName) {
  case PI_QUEUE_INFO_CONTEXT:
    return ReturnValue(Queue->Context);
  case PI_QUEUE_INFO_DEVICE:
    return ReturnValue(Queue->Device);
  case PI_QUEUE_INFO_REFERENCE_COUNT:
    return ReturnValue(pi_uint32{Queue->RefCount});
  case PI_QUEUE_INFO_PROPERTIES:
    die("PI_QUEUE_INFO_PROPERTIES in piQueueGetInfo not implemented\n");
    break;
  case PI_QUEUE_INFO_SIZE:
    die("PI_QUEUE_INFO_SIZE in piQueueGetInfo not implemented\n");
    break;
  case PI_QUEUE_INFO_DEVICE_DEFAULT:
    die("PI_QUEUE_INFO_DEVICE_DEFAULT in piQueueGetInfo not implemented\n");
    break;
  default:
    zePrint("Unsupported ParamName in piQueueGetInfo: ParamName=%d(0x%x)\n",
            ParamName, ParamName);
    return PI_INVALID_VALUE;
  }

  return PI_SUCCESS;
}

pi_result piQueueRetain(pi_queue Queue) {
  // Lock automatically releases when this goes out of scope.
  std::lock_guard<std::mutex> lock(Queue->PiQueueMutex);

  ++(Queue->RefCount);
  return PI_SUCCESS;
}

pi_result piQueueRelease(pi_queue Queue) {
  assert(Queue);
  // Lock automatically releases when this goes out of scope.
  std::lock_guard<std::mutex> lock(Queue->PiQueueMutex);

  if (--(Queue->RefCount) == 0) {
    // It is possible to get to here and still have an open command list
    // if no wait or finish ever occurred for this queue.  But still need
    // to make sure commands get executed.
    if (auto Res = Queue->executeOpenCommandList())
      return Res;

    // Destroy all the fences created associated with this queue.
    for (const auto &MapEntry : Queue->ZeCommandListFenceMap) {
      ZE_CALL(zeFenceDestroy(MapEntry.second));
    }
    Queue->ZeCommandListFenceMap.clear();
    ZE_CALL(zeCommandQueueDestroy(Queue->ZeCommandQueue));
    Queue->ZeCommandQueue = nullptr;
  }
  return PI_SUCCESS;
}

pi_result piQueueFinish(pi_queue Queue) {
  // Wait until command lists attached to the command queue are executed.
  assert(Queue);

  // Lock automatically releases when this goes out of scope.
  std::lock_guard<std::mutex> lock(Queue->PiQueueMutex);

  // execute any command list that may still be open.
  if (auto Res = Queue->executeOpenCommandList())
    return Res;

  ZE_CALL(zeCommandQueueSynchronize(Queue->ZeCommandQueue, UINT32_MAX));
  return PI_SUCCESS;
}

pi_result piextQueueGetNativeHandle(pi_queue Queue,
                                    pi_native_handle *NativeHandle) {
  assert(Queue);
  assert(NativeHandle);

  // Lock automatically releases when this goes out of scope.
  std::lock_guard<std::mutex> lock(Queue->PiQueueMutex);

  auto ZeQueue = pi_cast<ze_command_queue_handle_t *>(NativeHandle);
  // Extract the Level Zero queue handle from the given PI queue
  *ZeQueue = Queue->ZeCommandQueue;
  return PI_SUCCESS;
}

pi_result piextQueueCreateWithNativeHandle(pi_native_handle NativeHandle,
                                           pi_context Context,
                                           pi_queue *Queue) {
  assert(NativeHandle);
  assert(Context);
  assert(Queue);

  auto ZeQueue = pi_cast<ze_command_queue_handle_t>(NativeHandle);

  // Attach the queue to the "0" device.
  // TODO: see if we need to let user choose the device.
  pi_device Device = Context->Devices[0];
  *Queue = new _pi_queue(ZeQueue, Context, Device, ZeCommandListBatchSize);
  return PI_SUCCESS;
}

pi_result piMemBufferCreate(pi_context Context, pi_mem_flags Flags, size_t Size,
                            void *HostPtr, pi_mem *RetMem) {

  // TODO: implement read-only, write-only
  assert((Flags & PI_MEM_FLAGS_ACCESS_RW) != 0);
  assert(Context);
  assert(RetMem);

  void *Ptr;
  ze_device_handle_t ZeDevice = Context->Devices[0]->ZeDevice;

  // We treat integrated devices (physical memory shared with the CPU)
  // differently from discrete devices (those with distinct memories).
  // For integrated devices, allocating the buffer in host shared memory
  // enables automatic access from the device, and makes copying
  // unnecessary in the map/unmap operations. This improves performance.
  bool DeviceIsIntegrated = Context->Devices.size() == 1 &&
                            Context->Devices[0]->ZeDeviceProperties.flags &
                                ZE_DEVICE_PROPERTY_FLAG_INTEGRATED;

  if (DeviceIsIntegrated) {
    ze_host_mem_alloc_desc_t ZeDesc = {};
    ZeDesc.flags = 0;

    ZE_CALL(zeMemAllocHost(Context->ZeContext, &ZeDesc, Size, 4096, &Ptr));

  } else {
    ze_device_mem_alloc_desc_t ZeDesc = {};
    ZeDesc.flags = 0;
    ZeDesc.ordinal = 0;

    ZE_CALL(zeMemAllocDevice(Context->ZeContext, &ZeDesc, Size, 4096, ZeDevice,
                             &Ptr));
  }
  if (HostPtr) {
    if ((Flags & PI_MEM_FLAGS_HOST_PTR_USE) != 0 ||
        (Flags & PI_MEM_FLAGS_HOST_PTR_COPY) != 0) {
      // Initialize the buffer with user data
      if (DeviceIsIntegrated) {
        // Do a host to host copy
        memcpy(Ptr, HostPtr, Size);
      } else {

        // Initialize the buffer synchronously with immediate offload
        ZE_CALL(zeCommandListAppendMemoryCopy(Context->ZeCommandListInit, Ptr,
                                              HostPtr, Size, nullptr, 0,
                                              nullptr));
      }
    } else if (Flags == 0 || (Flags == PI_MEM_FLAGS_ACCESS_RW)) {
      // Nothing more to do.
    } else {
      die("piMemBufferCreate: not implemented");
    }
  }

  auto HostPtrOrNull =
      (Flags & PI_MEM_FLAGS_HOST_PTR_USE) ? pi_cast<char *>(HostPtr) : nullptr;
  try {
    *RetMem = new _pi_buffer(
        Context, pi_cast<char *>(Ptr) /* Level Zero Memory Handle */,
        HostPtrOrNull);
  } catch (const std::bad_alloc &) {
    return PI_OUT_OF_HOST_MEMORY;
  } catch (...) {
    return PI_ERROR_UNKNOWN;
  }

  return PI_SUCCESS;
}

pi_result piMemGetInfo(pi_mem Mem,
                       cl_mem_info ParamName, // TODO: untie from OpenCL
                       size_t ParamValueSize, void *ParamValue,
                       size_t *ParamValueSizeRet) {
  die("piMemGetInfo: not implemented");
  return {};
}

pi_result piMemRetain(pi_mem Mem) {
  assert(Mem);
  ++(Mem->RefCount);
  return PI_SUCCESS;
}

pi_result piMemRelease(pi_mem Mem) {
  assert(Mem);
  if (--(Mem->RefCount) == 0) {
    if (Mem->isImage()) {
      ZE_CALL(zeImageDestroy(pi_cast<ze_image_handle_t>(Mem->getZeHandle())));
    } else {
      auto Buf = static_cast<_pi_buffer *>(Mem);
      if (!Buf->isSubBuffer()) {
        ZE_CALL(zeMemFree(Mem->Context->ZeContext, Mem->getZeHandle()));
      }
    }
    delete Mem;
  }
  return PI_SUCCESS;
}

pi_result piMemImageCreate(pi_context Context, pi_mem_flags Flags,
                           const pi_image_format *ImageFormat,
                           const pi_image_desc *ImageDesc, void *HostPtr,
                           pi_mem *RetImage) {

  // TODO: implement read-only, write-only
  assert((Flags & PI_MEM_FLAGS_ACCESS_RW) != 0);
  assert(ImageFormat);
  assert(Context);
  assert(RetImage);

  ze_image_format_type_t ZeImageFormatType;
  size_t ZeImageFormatTypeSize;
  switch (ImageFormat->image_channel_data_type) {
  case CL_FLOAT:
    ZeImageFormatType = ZE_IMAGE_FORMAT_TYPE_FLOAT;
    ZeImageFormatTypeSize = 32;
    break;
  case CL_HALF_FLOAT:
    ZeImageFormatType = ZE_IMAGE_FORMAT_TYPE_FLOAT;
    ZeImageFormatTypeSize = 16;
    break;
  case CL_UNSIGNED_INT32:
    ZeImageFormatType = ZE_IMAGE_FORMAT_TYPE_UINT;
    ZeImageFormatTypeSize = 32;
    break;
  case CL_UNSIGNED_INT16:
    ZeImageFormatType = ZE_IMAGE_FORMAT_TYPE_UINT;
    ZeImageFormatTypeSize = 16;
    break;
  case CL_UNSIGNED_INT8:
    ZeImageFormatType = ZE_IMAGE_FORMAT_TYPE_UINT;
    ZeImageFormatTypeSize = 8;
    break;
  case CL_UNORM_INT16:
    ZeImageFormatType = ZE_IMAGE_FORMAT_TYPE_UNORM;
    ZeImageFormatTypeSize = 16;
    break;
  case CL_UNORM_INT8:
    ZeImageFormatType = ZE_IMAGE_FORMAT_TYPE_UNORM;
    ZeImageFormatTypeSize = 8;
    break;
  case CL_SIGNED_INT32:
    ZeImageFormatType = ZE_IMAGE_FORMAT_TYPE_SINT;
    ZeImageFormatTypeSize = 32;
    break;
  case CL_SIGNED_INT16:
    ZeImageFormatType = ZE_IMAGE_FORMAT_TYPE_SINT;
    ZeImageFormatTypeSize = 16;
    break;
  case CL_SIGNED_INT8:
    ZeImageFormatType = ZE_IMAGE_FORMAT_TYPE_SINT;
    ZeImageFormatTypeSize = 8;
    break;
  case CL_SNORM_INT16:
    ZeImageFormatType = ZE_IMAGE_FORMAT_TYPE_SNORM;
    ZeImageFormatTypeSize = 16;
    break;
  case CL_SNORM_INT8:
    ZeImageFormatType = ZE_IMAGE_FORMAT_TYPE_SNORM;
    ZeImageFormatTypeSize = 8;
    break;
  default:
    zePrint("piMemImageCreate: unsupported image data type: data type = %d\n",
            ImageFormat->image_channel_data_type);
    return PI_INVALID_VALUE;
  }

  // TODO: populate the layout mapping
  ze_image_format_layout_t ZeImageFormatLayout;
  switch (ImageFormat->image_channel_order) {
  case CL_RGBA:
    switch (ZeImageFormatTypeSize) {
    case 8:
      ZeImageFormatLayout = ZE_IMAGE_FORMAT_LAYOUT_8_8_8_8;
      break;
    case 16:
      ZeImageFormatLayout = ZE_IMAGE_FORMAT_LAYOUT_16_16_16_16;
      break;
    case 32:
      ZeImageFormatLayout = ZE_IMAGE_FORMAT_LAYOUT_32_32_32_32;
      break;
    default:
      zePrint("piMemImageCreate: unexpected data type Size\n");
      return PI_INVALID_VALUE;
    }
    break;
  default:
    zePrint("format layout = %d\n", ImageFormat->image_channel_order);
    die("piMemImageCreate: unsupported image format layout\n");
    break;
  }

  ze_image_format_t ZeFormatDesc = {
      ZeImageFormatLayout, ZeImageFormatType,
      // TODO: are swizzles deducted from image_format->image_channel_order?
      ZE_IMAGE_FORMAT_SWIZZLE_R, ZE_IMAGE_FORMAT_SWIZZLE_G,
      ZE_IMAGE_FORMAT_SWIZZLE_B, ZE_IMAGE_FORMAT_SWIZZLE_A};

  ze_image_type_t ZeImageType;
  switch (ImageDesc->image_type) {
  case PI_MEM_TYPE_IMAGE1D:
    ZeImageType = ZE_IMAGE_TYPE_1D;
    break;
  case PI_MEM_TYPE_IMAGE2D:
    ZeImageType = ZE_IMAGE_TYPE_2D;
    break;
  case PI_MEM_TYPE_IMAGE3D:
    ZeImageType = ZE_IMAGE_TYPE_3D;
    break;
  case PI_MEM_TYPE_IMAGE1D_ARRAY:
    ZeImageType = ZE_IMAGE_TYPE_1DARRAY;
    break;
  case PI_MEM_TYPE_IMAGE2D_ARRAY:
    ZeImageType = ZE_IMAGE_TYPE_2DARRAY;
    break;
  default:
    zePrint("piMemImageCreate: unsupported image type\n");
    return PI_INVALID_VALUE;
  }

  ze_image_desc_t ZeImageDesc = {};
  ZeImageDesc.arraylevels = ZeImageDesc.flags = 0;
  ZeImageDesc.type = ZeImageType;
  ZeImageDesc.format = ZeFormatDesc;
  ZeImageDesc.width = pi_cast<uint32_t>(ImageDesc->image_width);
  ZeImageDesc.height = pi_cast<uint32_t>(ImageDesc->image_height);
  ZeImageDesc.depth = pi_cast<uint32_t>(ImageDesc->image_depth);
  ZeImageDesc.arraylevels = pi_cast<uint32_t>(ImageDesc->image_array_size);
  ZeImageDesc.miplevels = ImageDesc->num_mip_levels;

  // Have the "0" device in context to own the image. Rely on Level-Zero
  // drivers to perform migration as necessary for sharing it across multiple
  // devices in the context.
  //
  // TODO: figure out if we instead need explicit copying for acessing
  // the image from other devices in the context.
  //
  pi_device Device = Context->Devices[0];
  ze_image_handle_t ZeHImage;
  ZE_CALL(zeImageCreate(Context->ZeContext, Device->ZeDevice, &ZeImageDesc,
                        &ZeHImage));

  auto HostPtrOrNull =
      (Flags & PI_MEM_FLAGS_HOST_PTR_USE) ? pi_cast<char *>(HostPtr) : nullptr;

  try {
    auto ZePIImage = new _pi_image(Context, ZeHImage, HostPtrOrNull);

#ifndef NDEBUG
    ZePIImage->ZeImageDesc = ZeImageDesc;
#endif // !NDEBUG

    if ((Flags & PI_MEM_FLAGS_HOST_PTR_USE) != 0 ||
        (Flags & PI_MEM_FLAGS_HOST_PTR_COPY) != 0) {
      // Initialize image synchronously with immediate offload
      ZE_CALL(zeCommandListAppendImageCopyFromMemory(Context->ZeCommandListInit,
                                                     ZeHImage, HostPtr, nullptr,
                                                     nullptr, 0, nullptr));
    }

    *RetImage = ZePIImage;
  } catch (const std::bad_alloc &) {
    return PI_OUT_OF_HOST_MEMORY;
  } catch (...) {
    return PI_ERROR_UNKNOWN;
  }
  return PI_SUCCESS;
}

pi_result piextMemGetNativeHandle(pi_mem Mem, pi_native_handle *NativeHandle) {
  die("piextMemGetNativeHandle: not supported");
  return PI_SUCCESS;
}

pi_result piextMemCreateWithNativeHandle(pi_native_handle NativeHandle,
                                         pi_mem *Mem) {
  die("piextMemCreateWithNativeHandle: not supported");
  return PI_SUCCESS;
}

pi_result piProgramCreate(pi_context Context, const void *ILBytes,
                          size_t Length, pi_program *Program) {

  if (!Context)
    return PI_INVALID_CONTEXT;
  if (!ILBytes || !Length)
    return PI_INVALID_VALUE;
  if (!Program)
    return PI_INVALID_VALUE;

  // NOTE: the Level Zero module creation is also building the program, so we
  // are deferring it until the program is ready to be built in piProgramBuild
  // and piProgramCompile. Also it is only then we know the build options.

  try {
    *Program = new _pi_program(Context, ILBytes, Length, _pi_program::IL);
  } catch (const std::bad_alloc &) {
    return PI_OUT_OF_HOST_MEMORY;
  } catch (...) {
    return PI_ERROR_UNKNOWN;
  }
  return PI_SUCCESS;
}

pi_result piProgramCreateWithBinary(pi_context Context, pi_uint32 NumDevices,
                                    const pi_device *DeviceList,
                                    const size_t *Lengths,
                                    const unsigned char **Binaries,
                                    pi_int32 *BinaryStatus,
                                    pi_program *Program) {

  if (!Context)
    return PI_INVALID_CONTEXT;
  if (!DeviceList || !NumDevices)
    return PI_INVALID_VALUE;
  if (!Binaries || !Lengths)
    return PI_INVALID_VALUE;
  if (!Program)
    return PI_INVALID_VALUE;

  // For now we support only one device.
  assert(NumDevices == 1);
  if (!Binaries[0] || !Lengths[0]) {
    if (BinaryStatus)
      *BinaryStatus = PI_INVALID_VALUE;
    return PI_INVALID_VALUE;
  }
  if (DeviceList[0] != Context->Devices[0])
    return PI_INVALID_DEVICE;

  size_t Length = Lengths[0];
  auto Binary = Binaries[0];

  // In OpenCL, clCreateProgramWithBinary() can be used to load any of the
  // following: "program executable", "compiled program", or "library of
  // compiled programs".  In addition, the loaded program can be either
  // IL (SPIR-v) or native device code.  For now, we assume that
  // piProgramCreateWithBinary() is only used to load a "program executable"
  // as native device code.
  // If we wanted to support all the same cases as OpenCL, we would need to
  // somehow examine the binary image to distinguish the cases.  Alternatively,
  // we could change the PI interface and have the caller pass additional
  // information to distinguish the cases.

  try {
    *Program = new _pi_program(Context, Binary, Length, _pi_program::Native);
  } catch (const std::bad_alloc &) {
    return PI_OUT_OF_HOST_MEMORY;
  } catch (...) {
    return PI_ERROR_UNKNOWN;
  }

  if (BinaryStatus)
    *BinaryStatus = PI_SUCCESS;
  return PI_SUCCESS;
}

pi_result piclProgramCreateWithSource(pi_context Context, pi_uint32 Count,
                                      const char **Strings,
                                      const size_t *Lengths,
                                      pi_program *RetProgram) {

  zePrint("piclProgramCreateWithSource: not supported in Level Zero\n");
  return PI_INVALID_OPERATION;
}

pi_result piProgramGetInfo(pi_program Program, pi_program_info ParamName,
                           size_t ParamValueSize, void *ParamValue,
                           size_t *ParamValueSizeRet) {

  assert(Program);
  ReturnHelper ReturnValue(ParamValueSize, ParamValue, ParamValueSizeRet);
  switch (ParamName) {
  case PI_PROGRAM_INFO_REFERENCE_COUNT:
    return ReturnValue(pi_uint32{Program->RefCount});
  case PI_PROGRAM_INFO_NUM_DEVICES:
    // TODO: return true number of devices this program exists for.
    return ReturnValue(pi_uint32{1});
  case PI_PROGRAM_INFO_DEVICES:
    // TODO: return all devices this program exists for.
    return ReturnValue(Program->Context->Devices[0]);
  case PI_PROGRAM_INFO_BINARY_SIZES: {
    size_t SzBinary;
    if (Program->State == _pi_program::IL ||
        Program->State == _pi_program::Native) {
      SzBinary = Program->CodeLength;
    } else {
      assert(Program->State == _pi_program::Object ||
             Program->State == _pi_program::Exe ||
             Program->State == _pi_program::LinkedExe);

      // If the program is in LinkedExe state it may contain several modules.
      // We cannot handle this case because each module's contents is in its
      // own address range, discontiguous from the others.  The
      // PI_PROGRAM_INFO_BINARY_SIZES API assume the entire linked program is
      // one contiguous region, which is not the case for LinkedExe program
      // in Level Zero.  Therefore, this API is unimplemented when the Program
      // has more than one module.
      _pi_program::ModuleIterator ModIt(Program);
      assert(!ModIt.Done());
      if (ModIt.Count() > 1) {
        die("piProgramGetInfo: PI_PROGRAM_INFO_BINARY_SIZES not implemented "
            "for linked programs");
      }
      ZE_CALL(zeModuleGetNativeBinary(*ModIt, &SzBinary, nullptr));
    }
    // This is an array of 1 element, initialized as if it were scalar.
    return ReturnValue(size_t{SzBinary});
  }
  case PI_PROGRAM_INFO_BINARIES: {
    // The caller sets "ParamValue" to an array of pointers, one for each
    // device.  Since Level Zero supports only one device, there is only one
    // pointer.  If the pointer is NULL, we don't do anything.  Otherwise, we
    // copy the program's binary image to the buffer at that pointer.
    uint8_t **PBinary = pi_cast<uint8_t **>(ParamValue);
    if (!PBinary[0])
      break;
    if (Program->State == _pi_program::IL ||
        Program->State == _pi_program::Native) {
      std::memcpy(PBinary[0], Program->Code.get(), Program->CodeLength);
    } else {
      assert(Program->State == _pi_program::Object ||
             Program->State == _pi_program::Exe ||
             Program->State == _pi_program::LinkedExe);

      _pi_program::ModuleIterator ModIt(Program);
      assert(!ModIt.Done());
      if (ModIt.Count() > 1) {
        die("piProgramGetInfo: PI_PROGRAM_INFO_BINARIES not implemented for "
            "linked programs");
      }
      size_t SzBinary = 0;
      ZE_CALL(zeModuleGetNativeBinary(*ModIt, &SzBinary, PBinary[0]));
    }
    break;
  }
  case PI_PROGRAM_INFO_NUM_KERNELS: {
    uint32_t NumKernels;
    if (Program->State == _pi_program::IL ||
        Program->State == _pi_program::Native ||
        Program->State == _pi_program::Object) {
      // The OpenCL spec says to return CL_INVALID_PROGRAM_EXECUTABLE in this
      // case, but there is no corresponding PI error code.
      return PI_INVALID_OPERATION;
    } else {
      assert(Program->State == _pi_program::Exe ||
             Program->State == _pi_program::LinkedExe);

      NumKernels = 0;
      _pi_program::ModuleIterator ModIt(Program);
      while (!ModIt.Done()) {
        uint32_t Num;
        ZE_CALL(zeModuleGetKernelNames(*ModIt, &Num, nullptr));
        NumKernels += Num;
        ModIt++;
      }
    }
    return ReturnValue(size_t{NumKernels});
  }
  case PI_PROGRAM_INFO_KERNEL_NAMES:
    try {
      std::string PINames{""};
      if (Program->State == _pi_program::IL ||
          Program->State == _pi_program::Native ||
          Program->State == _pi_program::Object) {
        // The OpenCL spec says to return CL_INVALID_PROGRAM_EXECUTABLE in this
        // case, but there is no corresponding PI error code.
        return PI_INVALID_OPERATION;
      } else {
        assert(Program->State == _pi_program::Exe ||
               Program->State == _pi_program::LinkedExe);

        bool First = true;
        _pi_program::ModuleIterator ModIt(Program);
        while (!ModIt.Done()) {
          uint32_t Count = 0;
          ZE_CALL(zeModuleGetKernelNames(*ModIt, &Count, nullptr));
          std::unique_ptr<const char *[]> PNames(new const char *[Count]);
          ZE_CALL(zeModuleGetKernelNames(*ModIt, &Count, PNames.get()));
          for (uint32_t I = 0; I < Count; ++I) {
            PINames += (!First ? ";" : "");
            PINames += PNames[I];
            First = false;
          }
          ModIt++;
        }
      }
      return ReturnValue(PINames.c_str());
    } catch (const std::bad_alloc &) {
      return PI_OUT_OF_HOST_MEMORY;
    } catch (...) {
      return PI_ERROR_UNKNOWN;
    }
  default:
    die("piProgramGetInfo: not implemented");
  }

  return PI_SUCCESS;
}

pi_result piProgramLink(pi_context Context, pi_uint32 NumDevices,
                        const pi_device *DeviceList, const char *Options,
                        pi_uint32 NumInputPrograms,
                        const pi_program *InputPrograms,
                        void (*PFnNotify)(pi_program Program, void *UserData),
                        void *UserData, pi_program *RetProgram) {

  // We only support one device with Level Zero currently.
  pi_device Device = Context->Devices[0];
  assert(NumDevices == 1);
  assert(DeviceList && DeviceList[0] == Device);
  assert(!PFnNotify && !UserData);

  // Validate input parameters.
  if (NumInputPrograms == 0 || InputPrograms == nullptr)
    return PI_INVALID_VALUE;
  for (pi_uint32 I = 0; I < NumInputPrograms; I++) {
    if (InputPrograms[I]->State != _pi_program::Object) {
      return PI_INVALID_OPERATION;
    }
    assert(InputPrograms[I]->ZeModule);
  }

  // Linking modules on Level Zero is different from OpenCL.  With Level Zero,
  // each input object module already has native code loaded onto the device.
  // Linking two modules together causes the importing module to be changed
  // such that its native code points to an address in the exporting module.
  // As a result, a module that imports symbols can only be linked into one
  // executable at a time.  By contrast, modules that export symbols are not
  // changed, so they can be safely linked into multiple executables
  // simultaneously.
  //
  // Level Zero linking also differs from OpenCL because a link operation does
  // not create a new module that represents the linked executable.  Instead,
  // we must keep track of all the input modules and refer to the entire list
  // whenever we want to know something about the executable.

  // This vector hold the Level Zero modules that we will actually link
  // together.  This may be different from "InputPrograms" because some of
  // those modules may import symbols and already be linked into other
  // executables.  In such a case, we must make a copy of the module before we
  // can link it again.
  std::vector<_pi_program::LinkedReleaser> Inputs;
  try {
    Inputs.reserve(NumInputPrograms);

    // We do several things in this loop.
    //
    // 1. We identify any modules that need to be copied because they import
    //    symbols and are already linked into some other program.
    // 2. For any module that does not need to be copied, we bump its reference
    //    count because we will hold a reference to it.
    // 3. We create a vector of Level Zero modules, which we can pass to the
    //    zeModuleDynamicLink() API.
    std::vector<ze_module_handle_t> ZeHandles;
    ZeHandles.reserve(NumInputPrograms);
    for (pi_uint32 I = 0; I < NumInputPrograms; I++) {
      pi_program Input = InputPrograms[I];
      if (Input->HasImports) {
        std::unique_lock<std::mutex> Guard(Input->MutexHasImportsAndIsLinked);
        if (!Input->HasImportsAndIsLinked) {
          // This module imports symbols, but it isn't currently linked with
          // any other module.  Grab the flag to indicate that it is now
          // linked.
          piProgramRetain(Input);
          Input->HasImportsAndIsLinked = true;
        } else {
          // This module imports symbols and is also linked with another module
          // already, so it needs to be copied.  We expect this to be quite
          // rare since linking is mostly used to link against libraries which
          // only export symbols.
          Guard.unlock();
          ze_module_handle_t ZeModule;
          pi_result res = copyModule(Context->ZeContext, Device->ZeDevice,
                                     Input->ZeModule, &ZeModule);
          if (res != PI_SUCCESS) {
            return res;
          }
          Input = new _pi_program(Input->Context, ZeModule, _pi_program::Object,
                                  Input->HasImports);
          Input->HasImportsAndIsLinked = true;
        }
      } else {
        piProgramRetain(Input);
      }
      Inputs.emplace_back(Input);
      ZeHandles.push_back(Input->ZeModule);
    }

    // Link all the modules together.
    ze_module_build_log_handle_t ZeBuildLog;
    ze_result_t ZeResult = ZE_CALL_NOCHECK(zeModuleDynamicLinkMock(
        ZeHandles.size(), ZeHandles.data(), &ZeBuildLog));

    // Construct a new program object to represent the linked executable.  This
    // new object holds a reference to all the input programs.  Note that we
    // create this program object even if the link fails with "link failure"
    // because we need the new program object to hold the buid log (which has
    // the description of the failure).
    if (ZeResult == ZE_RESULT_SUCCESS ||
        ZeResult == ZE_RESULT_ERROR_MODULE_LINK_FAILURE) {
      *RetProgram = new _pi_program(Context, std::move(Inputs), ZeBuildLog);
    }
    if (ZeResult != ZE_RESULT_SUCCESS)
      return mapError(ZeResult);
  } catch (const std::bad_alloc &) {
    return PI_OUT_OF_HOST_MEMORY;
  } catch (...) {
    return PI_ERROR_UNKNOWN;
  }
  return PI_SUCCESS;
}

pi_result piProgramCompile(
    pi_program Program, pi_uint32 NumDevices, const pi_device *DeviceList,
    const char *Options, pi_uint32 NumInputHeaders,
    const pi_program *InputHeaders, const char **HeaderIncludeNames,
    void (*PFnNotify)(pi_program Program, void *UserData), void *UserData) {

  // The OpenCL spec says this should return CL_INVALID_PROGRAM, but there is
  // no corresponding PI error code.
  if (!Program)
    return PI_INVALID_OPERATION;

  // It's only valid to compile a program created from IL (we don't support
  // programs created from source code).
  //
  // The OpenCL spec says that the header parameters are ignored when compiling
  // IL programs, so we don't validate them.
  if (Program->State != _pi_program::IL)
    return PI_INVALID_OPERATION;

  // These aren't supported.
  assert(!PFnNotify && !UserData);

  pi_result res = compileOrBuild(Program, NumDevices, DeviceList, Options);
  if (res != PI_SUCCESS)
    return res;

  Program->State = _pi_program::Object;
  return PI_SUCCESS;
}

pi_result piProgramBuild(pi_program Program, pi_uint32 NumDevices,
                         const pi_device *DeviceList, const char *Options,
                         void (*PFnNotify)(pi_program Program, void *UserData),
                         void *UserData) {

  // The OpenCL spec says this should return CL_INVALID_PROGRAM, but there is
  // no corresponding PI error code.
  if (!Program)
    return PI_INVALID_OPERATION;

  // It is legal to build a program created from either IL or from native
  // device code.
  if (Program->State != _pi_program::IL &&
      Program->State != _pi_program::Native)
    return PI_INVALID_OPERATION;

  // These aren't supported.
  assert(!PFnNotify && !UserData);

  pi_result res = compileOrBuild(Program, NumDevices, DeviceList, Options);
  if (res != PI_SUCCESS)
    return res;

  Program->State = _pi_program::Exe;
  return PI_SUCCESS;
}

// Perform common operations for compiling or building a program.
static pi_result compileOrBuild(pi_program Program, pi_uint32 NumDevices,
                                const pi_device *DeviceList,
                                const char *Options) {

  if ((NumDevices && !DeviceList) || (!NumDevices && DeviceList))
    return PI_INVALID_VALUE;

  // We only support build to one device with Level Zero now.
  // TODO: we should eventually build to the possibly multiple root
  // devices in the context.
  assert(NumDevices == 1 && DeviceList);

  // We should have either IL or native device code.
  assert(Program->Code);

  // Specialization constants are used only if the program was created from
  // IL.  Translate them to the Level Zero format.
  ze_module_constants_t ZeSpecConstants = {};
  std::vector<uint32_t> ZeSpecContantsIds;
  std::vector<uint64_t> ZeSpecContantsValues;
  if (Program->State == _pi_program::IL) {
    std::lock_guard<std::mutex> Guard(Program->MutexZeSpecConstants);

    ZeSpecConstants.numConstants = Program->ZeSpecConstants.size();
    ZeSpecContantsIds.reserve(ZeSpecConstants.numConstants);
    ZeSpecContantsValues.reserve(ZeSpecConstants.numConstants);

    for (auto &SpecConstant : Program->ZeSpecConstants) {
      ZeSpecContantsIds.push_back(SpecConstant.first);
      ZeSpecContantsValues.push_back(SpecConstant.second);
    }
    ZeSpecConstants.pConstantIds = ZeSpecContantsIds.data();
    ZeSpecConstants.pConstantValues = const_cast<const void **>(
        reinterpret_cast<void **>(ZeSpecContantsValues.data()));
  }

  // Ask Level Zero to build and load the native code onto the device.
  ze_module_desc_t ZeModuleDesc = {};
  ZeModuleDesc.format = (Program->State == _pi_program::IL)
                            ? ZE_MODULE_FORMAT_IL_SPIRV
                            : ZE_MODULE_FORMAT_NATIVE;
  ZeModuleDesc.inputSize = Program->CodeLength;
  ZeModuleDesc.pInputModule = Program->Code.get();
  ZeModuleDesc.pBuildFlags = Options;
  ZeModuleDesc.pConstants = &ZeSpecConstants;

  ze_device_handle_t ZeDevice = DeviceList[0]->ZeDevice;
  ze_context_handle_t ZeContext = Program->Context->ZeContext;
  ze_module_handle_t ZeModule;
  ZE_CALL(zeModuleCreate(ZeContext, ZeDevice, &ZeModuleDesc, &ZeModule,
                         &Program->ZeBuildLog));

  // Check if this module imports any symbols, which we need to know if we
  // end up linking this module later.  See comments in piProgramLink() for
  // details.
  ze_module_properties_t ZeModuleProps;
  ZE_CALL(zeModuleGetPropertiesMock(ZeModule, &ZeModuleProps));
  Program->HasImports = (ZeModuleProps.flags & ZE_MODULE_PROPERTY_FLAG_IMPORTS);

  // We no longer need the IL / native code.
  // The caller must set the State to Object or Exe as appropriate.
  Program->Code.reset();
  Program->ZeModule = ZeModule;
  return PI_SUCCESS;
}

pi_result piProgramGetBuildInfo(pi_program Program, pi_device Device,
                                cl_program_build_info ParamName,
                                size_t ParamValueSize, void *ParamValue,
                                size_t *ParamValueSizeRet) {

  ReturnHelper ReturnValue(ParamValueSize, ParamValue, ParamValueSizeRet);
  if (ParamName == CL_PROGRAM_BINARY_TYPE) {
    cl_program_binary_type Type = CL_PROGRAM_BINARY_TYPE_NONE;
    if (Program->State == _pi_program::Object) {
      Type = CL_PROGRAM_BINARY_TYPE_COMPILED_OBJECT;
    } else if (Program->State == _pi_program::Exe ||
               Program->State == _pi_program::LinkedExe) {
      Type = CL_PROGRAM_BINARY_TYPE_EXECUTABLE;
    }
    return ReturnValue(cl_program_binary_type{Type});
  }
  if (ParamName == CL_PROGRAM_BUILD_OPTIONS) {
    // TODO: how to get module build options out of Level Zero?
    // For the programs that we compiled we can remember the options
    // passed with piProgramCompile/piProgramBuild, but what can we
    // return for programs that were built outside and registered
    // with piProgramRegister?
    return ReturnValue("");
  } else if (ParamName == CL_PROGRAM_BUILD_LOG) {
    // The OpenCL spec says an empty string is returned if there was no
    // previous Compile, Build, or Link.
    if (!Program->ZeBuildLog)
      return ReturnValue("");
    size_t LogSize = ParamValueSize;
    ZE_CALL(zeModuleBuildLogGetString(Program->ZeBuildLog, &LogSize,
                                      pi_cast<char *>(ParamValue)));
    if (ParamValueSizeRet) {
      *ParamValueSizeRet = LogSize;
    }
  } else {
    zePrint("piProgramGetBuildInfo: unsupported ParamName\n");
    return PI_INVALID_VALUE;
  }
  return PI_SUCCESS;
}

pi_result piProgramRetain(pi_program Program) {
  assert(Program);
  ++(Program->RefCount);
  return PI_SUCCESS;
}

pi_result piProgramRelease(pi_program Program) {
  assert(Program);
  assert((Program->RefCount > 0) && "Program is already released.");
  if (--(Program->RefCount) == 0) {
    delete Program;
  }
  return PI_SUCCESS;
}

pi_result piextProgramGetNativeHandle(pi_program Program,
                                      pi_native_handle *NativeHandle) {
  assert(Program);
  assert(NativeHandle);

  auto ZeModule = pi_cast<ze_module_handle_t *>(NativeHandle);

  switch (Program->State) {
  case _pi_program::Object:
  case _pi_program::Exe:
  case _pi_program::LinkedExe: {
    _pi_program::ModuleIterator ModIt(Program);
    assert(!ModIt.Done());
    if (ModIt.Count() > 1) {
      // Programs in LinkedExe state could have several corresponding
      // Level Zero modules, so there is no right answer in this case.
      //
      // TODO: Maybe we should return PI_INVALID_OPERATION instead here?
      die("piextProgramGetNativeHandle: Not implemented for linked programs");
    }
    *ZeModule = *ModIt;
    break;
  }

  default:
    return PI_INVALID_OPERATION;
  }

  return PI_SUCCESS;
}

pi_result piextProgramCreateWithNativeHandle(pi_native_handle NativeHandle,
                                             pi_context Context,
                                             pi_program *Program) {
  assert(NativeHandle);
  assert(Context);
  assert(Program);

  auto ZeModule = pi_cast<ze_module_handle_t>(NativeHandle);

  // We assume here that programs created from a native handle always
  // represent a fully linked executable (state Exe) and not an unlinked
  // executable (state Object).

  try {
    *Program = new _pi_program(Context, ZeModule, _pi_program::Exe);
  } catch (const std::bad_alloc &) {
    return PI_OUT_OF_HOST_MEMORY;
  } catch (...) {
    return PI_ERROR_UNKNOWN;
  }
  return PI_SUCCESS;
}

_pi_program::~_pi_program() {
  if (ZeModule) {
    ZE_CALL_NOCHECK(zeModuleDestroy(ZeModule));
  }
  if (ZeBuildLog) {
    ZE_CALL_NOCHECK(zeModuleBuildLogDestroy(ZeBuildLog));
  }
}

_pi_program::LinkedReleaser::~LinkedReleaser() {
  if (Prog->HasImports) {
    std::lock_guard<std::mutex> Guard(Prog->MutexHasImportsAndIsLinked);
    if (Prog->HasImportsAndIsLinked)
      Prog->HasImportsAndIsLinked = false;
  }
  piProgramRelease(Prog);
}

// Create a copy of a Level Zero module by extracting the native code and
// creating a new module from that native code.
static pi_result copyModule(ze_context_handle_t ZeContext,
                            ze_device_handle_t ZeDevice,
                            ze_module_handle_t SrcMod,
                            ze_module_handle_t *DestMod) {
  size_t Length;
  ZE_CALL(zeModuleGetNativeBinary(SrcMod, &Length, nullptr));

  std::unique_ptr<uint8_t[]> Code(new uint8_t[Length]);
  ZE_CALL(zeModuleGetNativeBinary(SrcMod, &Length, Code.get()));

  ze_module_desc_t ZeModuleDesc = {};
  ZeModuleDesc.format = ZE_MODULE_FORMAT_NATIVE;
  ZeModuleDesc.inputSize = Length;
  ZeModuleDesc.pInputModule = Code.get();
  ZeModuleDesc.pBuildFlags = nullptr;
  ZeModuleDesc.pConstants = nullptr;

  ze_module_handle_t ZeModule;
  ZE_CALL(
      zeModuleCreate(ZeContext, ZeDevice, &ZeModuleDesc, &ZeModule, nullptr));
  *DestMod = ZeModule;
  return PI_SUCCESS;
}

// TODO: Remove this mock implementation once the Level Zero driver
// implementation works.
static ze_result_t
zeModuleDynamicLinkMock(uint32_t numModules, ze_module_handle_t *phModules,
                        ze_module_build_log_handle_t *phLinkLog) {

  // If enabled, try calling the real driver API instead.  At the time this
  // code was written, the "phLinkLog" parameter to zeModuleDynamicLink()
  // doesn't work, so hard code it to NULL.
  if (isOnlineLinkEnabled()) {
    if (phLinkLog)
      *phLinkLog = nullptr;
    return ZE_CALL_NOCHECK(zeModuleDynamicLink(numModules, phModules, nullptr));
  }

  // The mock implementation can only handle the degenerate case where there
  // is only a single module that is "linked" to itself.  There is nothing to
  // do in this degenerate case.
  if (numModules > 1) {
    die("piProgramLink: Program Linking is not supported yet in Level0");
  }

  // The mock does not support the link log.
  if (phLinkLog)
    *phLinkLog = nullptr;
  return ZE_RESULT_SUCCESS;
}

// TODO: Remove this mock implementation once the Level Zero driver
// implementation works.
static ze_result_t
zeModuleGetPropertiesMock(ze_module_handle_t hModule,
                          ze_module_properties_t *pModuleProperties) {

  // If enabled, try calling the real driver API first.  At the time this code
  // was written it always returns ZE_RESULT_ERROR_UNSUPPORTED_FEATURE, so we
  // fall back to the mock in this case.
  if (isOnlineLinkEnabled()) {
    ze_result_t ZeResult =
        ZE_CALL_NOCHECK(zeModuleGetProperties(hModule, pModuleProperties));
    if (ZeResult != ZE_RESULT_ERROR_UNSUPPORTED_FEATURE) {
      return ZeResult;
    }
  }

  // The mock implementation assumes that the module has imported symbols.
  // This is a conservative guess which may result in unnecessary calls to
  // copyModule(), but it is always correct.
  pModuleProperties->flags = ZE_MODULE_PROPERTY_FLAG_IMPORTS;
  return ZE_RESULT_SUCCESS;
}

// Returns true if we should use the Level Zero driver online linking APIs.
// At the time this code was written, these APIs exist but do not work.  We
// think that support in the DPC++ runtime is ready once the driver bugs are
// fixed, so runtime support can be enabled by setting an environment variable.
static bool isOnlineLinkEnabled() {
  static bool IsEnabled = std::getenv("SYCL_ENABLE_LEVEL_ZERO_LINK");
  return IsEnabled;
}
pi_result piKernelCreate(pi_program Program, const char *KernelName,
                         pi_kernel *RetKernel) {

  assert(Program);
  assert(RetKernel);
  assert(KernelName);

  // The OpenCL spec actually says this should return
  // CL_INVALID_PROGRAM_EXECUTABLE, but there is no
  // corresponding PI error code.
  if (Program->State != _pi_program::Exe &&
      Program->State != _pi_program::LinkedExe) {
    return PI_INVALID_OPERATION;
  }

  ze_kernel_desc_t ZeKernelDesc = {};
  ZeKernelDesc.flags = 0;
  ZeKernelDesc.pKernelName = KernelName;

  // Search for the kernel name in each module.
  ze_kernel_handle_t ZeKernel;
  ze_result_t ZeResult = ZE_RESULT_ERROR_INVALID_KERNEL_NAME;
  _pi_program::ModuleIterator ModIt(Program);
  while (!ModIt.Done()) {
    ZeResult =
        ZE_CALL_NOCHECK(zeKernelCreate(*ModIt, &ZeKernelDesc, &ZeKernel));
    if (ZeResult != ZE_RESULT_ERROR_INVALID_KERNEL_NAME)
      break;
    ModIt++;
  }
  if (ZeResult != ZE_RESULT_SUCCESS)
    return mapError(ZeResult);

  try {
    *RetKernel = new _pi_kernel(ZeKernel, Program, KernelName);
  } catch (const std::bad_alloc &) {
    return PI_OUT_OF_HOST_MEMORY;
  } catch (...) {
    return PI_ERROR_UNKNOWN;
  }
  return PI_SUCCESS;
}

pi_result piKernelSetArg(pi_kernel Kernel, pi_uint32 ArgIndex, size_t ArgSize,
                         const void *ArgValue) {

  // OpenCL: "the arg_value pointer can be NULL or point to a NULL value
  // in which case a NULL value will be used as the value for the argument
  // declared as a pointer to global or constant memory in the kernel"
  //
  // We don't know the type of the argument but it seems that the only time
  // SYCL RT would send a pointer to NULL in 'arg_value' is when the argument
  // is a NULL pointer. Treat a pointer to NULL in 'arg_value' as a NULL.
  if (ArgSize == sizeof(void *) && ArgValue &&
      *(void **)(const_cast<void *>(ArgValue)) == nullptr) {
    ArgValue = nullptr;
  }

  assert(Kernel);
  ZE_CALL(zeKernelSetArgumentValue(
      pi_cast<ze_kernel_handle_t>(Kernel->ZeKernel),
      pi_cast<uint32_t>(ArgIndex), pi_cast<size_t>(ArgSize),
      pi_cast<const void *>(ArgValue)));

  return PI_SUCCESS;
}

// Special version of piKernelSetArg to accept pi_mem.
pi_result piextKernelSetArgMemObj(pi_kernel Kernel, pi_uint32 ArgIndex,
                                  const pi_mem *ArgValue) {
  // TODO: the better way would probably be to add a new PI API for
  // extracting native PI object from PI handle, and have SYCL
  // RT pass that directly to the regular piKernelSetArg (and
  // then remove this piextKernelSetArgMemObj).

  assert(Kernel);
  ZE_CALL(
      zeKernelSetArgumentValue(pi_cast<ze_kernel_handle_t>(Kernel->ZeKernel),
                               pi_cast<uint32_t>(ArgIndex), sizeof(void *),
                               (*ArgValue)->getZeHandlePtr()));

  return PI_SUCCESS;
}

// Special version of piKernelSetArg to accept pi_sampler.
pi_result piextKernelSetArgSampler(pi_kernel Kernel, pi_uint32 ArgIndex,
                                   const pi_sampler *ArgValue) {
  assert(Kernel);
  ZE_CALL(zeKernelSetArgumentValue(
      pi_cast<ze_kernel_handle_t>(Kernel->ZeKernel),
      pi_cast<uint32_t>(ArgIndex), sizeof(void *), &(*ArgValue)->ZeSampler));

  return PI_SUCCESS;
}

pi_result piKernelGetInfo(pi_kernel Kernel, pi_kernel_info ParamName,
                          size_t ParamValueSize, void *ParamValue,
                          size_t *ParamValueSizeRet) {
  assert(Kernel);
  ze_kernel_properties_t ZeKernelProperties = {};
  ZE_CALL(zeKernelGetProperties(Kernel->ZeKernel, &ZeKernelProperties));

  ReturnHelper ReturnValue(ParamValueSize, ParamValue, ParamValueSizeRet);
  switch (ParamName) {
  case PI_KERNEL_INFO_CONTEXT:
    return ReturnValue(pi_context{Kernel->Program->Context});
  case PI_KERNEL_INFO_PROGRAM:
    return ReturnValue(pi_program{Kernel->Program});
  case PI_KERNEL_INFO_FUNCTION_NAME:
    // TODO: Replace with the line in the comment once bug in the Level Zero
    // driver will be fixed. Problem is that currently Level Zero driver
    // truncates name of the returned kernel if it is longer than 256 symbols.
    //
    // return ReturnValue(ZeKernelProperties.name);
    return ReturnValue(Kernel->KernelName.c_str());
  case PI_KERNEL_INFO_NUM_ARGS:
    return ReturnValue(pi_uint32{ZeKernelProperties.numKernelArgs});
  case PI_KERNEL_INFO_REFERENCE_COUNT:
    return ReturnValue(pi_uint32{Kernel->RefCount});
  case PI_KERNEL_INFO_ATTRIBUTES:
    try {
      uint32_t Size;
      ZE_CALL(zeKernelGetSourceAttributes(Kernel->ZeKernel, &Size, nullptr));
      char *attributes = new char[Size];
      ZE_CALL(
          zeKernelGetSourceAttributes(Kernel->ZeKernel, &Size, &attributes));
      auto Res = ReturnValue(attributes);
      delete[] attributes;
      return Res;
    } catch (const std::bad_alloc &) {
      return PI_OUT_OF_HOST_MEMORY;
    } catch (...) {
      return PI_ERROR_UNKNOWN;
    }
  default:
    zePrint("Unsupported ParamName in piKernelGetInfo: ParamName=%d(0x%x)\n",
            ParamName, ParamName);
    return PI_INVALID_VALUE;
  }

  return PI_SUCCESS;
}

pi_result piKernelGetGroupInfo(pi_kernel Kernel, pi_device Device,
                               pi_kernel_group_info ParamName,
                               size_t ParamValueSize, void *ParamValue,
                               size_t *ParamValueSizeRet) {
  assert(Kernel);
  assert(Device);
  ze_device_handle_t ZeDevice = Device->ZeDevice;
  ze_device_compute_properties_t ZeDeviceComputeProperties = {};
  ZE_CALL(zeDeviceGetComputeProperties(ZeDevice, &ZeDeviceComputeProperties));

  ze_kernel_properties_t ZeKernelProperties = {};
  ZE_CALL(zeKernelGetProperties(Kernel->ZeKernel, &ZeKernelProperties));

  ReturnHelper ReturnValue(ParamValueSize, ParamValue, ParamValueSizeRet);
  switch (ParamName) {
  case PI_KERNEL_GROUP_INFO_GLOBAL_WORK_SIZE: {
    // TODO: To revisit after level_zero/issues/262 is resolved
    struct {
      size_t Arr[3];
    } WorkSize = {{ZeDeviceComputeProperties.maxGroupSizeX,
                   ZeDeviceComputeProperties.maxGroupSizeY,
                   ZeDeviceComputeProperties.maxGroupSizeZ}};
    return ReturnValue(WorkSize);
  }
  case PI_KERNEL_GROUP_INFO_WORK_GROUP_SIZE: {
    uint32_t X, Y, Z;
    ZE_CALL(zeKernelSuggestGroupSize(Kernel->ZeKernel, 10000, 10000, 10000, &X,
                                     &Y, &Z));
    return ReturnValue(size_t{X * Y * Z});
  }
  case PI_KERNEL_GROUP_INFO_COMPILE_WORK_GROUP_SIZE: {
    struct {
      size_t Arr[3];
    } WgSize = {{ZeKernelProperties.requiredGroupSizeX,
                 ZeKernelProperties.requiredGroupSizeY,
                 ZeKernelProperties.requiredGroupSizeZ}};
    return ReturnValue(WgSize);
  }
  case PI_KERNEL_GROUP_INFO_LOCAL_MEM_SIZE:
    return ReturnValue(pi_uint32{ZeKernelProperties.localMemSize});
  case PI_KERNEL_GROUP_INFO_PREFERRED_WORK_GROUP_SIZE_MULTIPLE: {
    ze_device_properties_t ZeDeviceProperties = {};
    ZE_CALL(zeDeviceGetProperties(ZeDevice, &ZeDeviceProperties));

    return ReturnValue(size_t{ZeDeviceProperties.physicalEUSimdWidth});
  }
  case PI_KERNEL_GROUP_INFO_PRIVATE_MEM_SIZE:
    return ReturnValue(pi_uint32{ZeKernelProperties.privateMemSize});
  default:
    zePrint("Unknown ParamName in piKernelGetGroupInfo: ParamName=%d(0x%x)\n",
            ParamName, ParamName);
    return PI_INVALID_VALUE;
  }
  return PI_SUCCESS;
}

pi_result piKernelGetSubGroupInfo(pi_kernel Kernel, pi_device Device,
                                  pi_kernel_sub_group_info ParamName,
                                  size_t InputValueSize, const void *InputValue,
                                  size_t ParamValueSize, void *ParamValue,
                                  size_t *ParamValueSizeRet) {

  ze_kernel_properties_t ZeKernelProperties;
  ZE_CALL(zeKernelGetProperties(Kernel->ZeKernel, &ZeKernelProperties));

  ReturnHelper ReturnValue(ParamValueSize, ParamValue, ParamValueSizeRet);

  if (ParamName == PI_KERNEL_MAX_SUB_GROUP_SIZE) {
    ReturnValue(uint32_t{ZeKernelProperties.maxSubgroupSize});
  } else if (ParamName == PI_KERNEL_MAX_NUM_SUB_GROUPS) {
    ReturnValue(uint32_t{ZeKernelProperties.maxNumSubgroups});
  } else if (ParamName == PI_KERNEL_COMPILE_NUM_SUB_GROUPS) {
    ReturnValue(uint32_t{ZeKernelProperties.requiredNumSubGroups});
  } else if (ParamName == PI_KERNEL_COMPILE_SUB_GROUP_SIZE_INTEL) {
    ReturnValue(uint32_t{ZeKernelProperties.requiredSubgroupSize});
  } else {
    die("piKernelGetSubGroupInfo: parameter not implemented");
    return {};
  }
  return PI_SUCCESS;
}

pi_result piKernelRetain(pi_kernel Kernel) {

  assert(Kernel);
  ++(Kernel->RefCount);
  return PI_SUCCESS;
}

pi_result piKernelRelease(pi_kernel Kernel) {

  assert(Kernel);
  if (--(Kernel->RefCount) == 0) {
    zeKernelDestroy(Kernel->ZeKernel);
    delete Kernel;
  }
  return PI_SUCCESS;
}

pi_result
piEnqueueKernelLaunch(pi_queue Queue, pi_kernel Kernel, pi_uint32 WorkDim,
                      const size_t *GlobalWorkOffset,
                      const size_t *GlobalWorkSize, const size_t *LocalWorkSize,
                      pi_uint32 NumEventsInWaitList,
                      const pi_event *EventWaitList, pi_event *Event) {
  assert(Kernel);
  assert(Queue);
  assert((WorkDim > 0) && (WorkDim < 4));
  if (GlobalWorkOffset != NULL) {
    for (pi_uint32 i = 0; i < WorkDim; i++) {
      assert(GlobalWorkOffset[i] == 0);
    }
  }

  ze_group_count_t ZeThreadGroupDimensions{1, 1, 1};
  uint32_t WG[3];

  // global_work_size of unused dimensions must be set to 1
  assert(WorkDim == 3 || GlobalWorkSize[2] == 1);
  assert(WorkDim >= 2 || GlobalWorkSize[1] == 1);

  if (LocalWorkSize) {
    WG[0] = pi_cast<uint32_t>(LocalWorkSize[0]);
    WG[1] = pi_cast<uint32_t>(LocalWorkSize[1]);
    WG[2] = pi_cast<uint32_t>(LocalWorkSize[2]);
  } else {
    ZE_CALL(zeKernelSuggestGroupSize(Kernel->ZeKernel, GlobalWorkSize[0],
                                     GlobalWorkSize[1], GlobalWorkSize[2],
                                     &WG[0], &WG[1], &WG[2]));
  }

  // TODO: assert if sizes do not fit into 32-bit?
  switch (WorkDim) {
  case 3:
    ZeThreadGroupDimensions.groupCountX =
        pi_cast<uint32_t>(GlobalWorkSize[0] / WG[0]);
    ZeThreadGroupDimensions.groupCountY =
        pi_cast<uint32_t>(GlobalWorkSize[1] / WG[1]);
    ZeThreadGroupDimensions.groupCountZ =
        pi_cast<uint32_t>(GlobalWorkSize[2] / WG[2]);
    break;
  case 2:
    ZeThreadGroupDimensions.groupCountX =
        pi_cast<uint32_t>(GlobalWorkSize[0] / WG[0]);
    ZeThreadGroupDimensions.groupCountY =
        pi_cast<uint32_t>(GlobalWorkSize[1] / WG[1]);
    WG[2] = 1;
    break;
  case 1:
    ZeThreadGroupDimensions.groupCountX =
        pi_cast<uint32_t>(GlobalWorkSize[0] / WG[0]);
    WG[1] = WG[2] = 1;
    break;

  default:
    zePrint("piEnqueueKernelLaunch: unsupported work_dim\n");
    return PI_INVALID_VALUE;
  }

  // Error handling for non-uniform group size case
  if (GlobalWorkSize[0] != (ZeThreadGroupDimensions.groupCountX * WG[0])) {
    zePrint("piEnqueueKernelLaunch: invalid work_dim. The range is not a "
            "multiple of the group size in the 1st dimension\n");
    return PI_INVALID_WORK_GROUP_SIZE;
  }
  if (GlobalWorkSize[1] != (ZeThreadGroupDimensions.groupCountY * WG[1])) {
    zePrint("piEnqueueKernelLaunch: invalid work_dim. The range is not a "
            "multiple of the group size in the 2nd dimension\n");
    return PI_INVALID_WORK_GROUP_SIZE;
  }
  if (GlobalWorkSize[2] != (ZeThreadGroupDimensions.groupCountZ * WG[2])) {
    zePrint("piEnqueueKernelLaunch: invalid work_dim. The range is not a "
            "multiple of the group size in the 3rd dimension\n");
    return PI_INVALID_WORK_GROUP_SIZE;
  }

  ZE_CALL(zeKernelSetGroupSize(Kernel->ZeKernel, WG[0], WG[1], WG[2]));

  // Lock automatically releases when this goes out of scope.
  std::lock_guard<std::mutex> lock(Queue->PiQueueMutex);

  // Get a new command list to be used on this call
  ze_command_list_handle_t ZeCommandList = nullptr;
  ze_fence_handle_t ZeFence = nullptr;
  if (auto Res = Queue->Device->getAvailableCommandList(Queue, &ZeCommandList,
                                                        &ZeFence, true))
    return Res;

  ze_event_handle_t ZeEvent = nullptr;
  if (Event) {
    auto Res = piEventCreate(Kernel->Program->Context, Event);
    if (Res != PI_SUCCESS)
      return Res;

    (*Event)->Queue = Queue;
    (*Event)->CommandType = PI_COMMAND_TYPE_NDRANGE_KERNEL;
    (*Event)->ZeCommandList = ZeCommandList;

    ZeEvent = (*Event)->ZeEvent;
  }

  ze_event_handle_t *ZeEventWaitList =
      _pi_event::createZeEventList(NumEventsInWaitList, EventWaitList);
  if (!ZeEventWaitList)
    return PI_OUT_OF_HOST_MEMORY;

  // Add the command to the command list
  ZE_CALL(zeCommandListAppendLaunchKernel(
      ZeCommandList, Kernel->ZeKernel, &ZeThreadGroupDimensions, ZeEvent,
      NumEventsInWaitList, ZeEventWaitList));

  zePrint("calling zeCommandListAppendLaunchKernel() with"
          "  ZeEvent %lx\n"
          "  NumEventsInWaitList %d:",
          pi_cast<std::uintptr_t>(ZeEvent), NumEventsInWaitList);
  for (pi_uint32 I = 0; I < NumEventsInWaitList; I++) {
    zePrint(" %lx", pi_cast<std::uintptr_t>(ZeEventWaitList[I]));
  }
  zePrint("\n");

  // Execute command list asynchronously, as the event will be used
  // to track down its completion.
  if (auto Res = Queue->batchCommandList(ZeCommandList, ZeFence))
    return Res;

  _pi_event::deleteZeEventList(ZeEventWaitList);

  return PI_SUCCESS;
}

//
// Events
//
pi_result piEventCreate(pi_context Context, pi_event *RetEvent) {
  size_t Index = 0;
  ze_event_pool_handle_t ZeEventPool = {};
  ZE_CALL(Context->getFreeSlotInExistingOrNewPool(ZeEventPool, Index));
  ze_event_handle_t ZeEvent;
  ze_event_desc_t ZeEventDesc = {};
  // We have to set the SIGNAL & WAIT flags as HOST scope because the
  // Level-Zero plugin implementation waits for the events to complete
  // on the host.
  ZeEventDesc.signal = ZE_EVENT_SCOPE_FLAG_HOST;
  ZeEventDesc.wait = ZE_EVENT_SCOPE_FLAG_HOST;
  ZeEventDesc.index = Index;

  ZE_CALL(zeEventCreate(ZeEventPool, &ZeEventDesc, &ZeEvent));

  try {
    assert(RetEvent);
    *RetEvent =
        new _pi_event(ZeEvent, ZeEventPool, Context, PI_COMMAND_TYPE_USER);
  } catch (const std::bad_alloc &) {
    return PI_OUT_OF_HOST_MEMORY;
  } catch (...) {
    return PI_ERROR_UNKNOWN;
  }
  return PI_SUCCESS;
}

pi_result piEventGetInfo(pi_event Event, pi_event_info ParamName,
                         size_t ParamValueSize, void *ParamValue,
                         size_t *ParamValueSizeRet) {

  assert(Event);
  ReturnHelper ReturnValue(ParamValueSize, ParamValue, ParamValueSizeRet);
  switch (ParamName) {
  case PI_EVENT_INFO_COMMAND_QUEUE:
    return ReturnValue(pi_queue{Event->Queue});
  case PI_EVENT_INFO_CONTEXT:
    return ReturnValue(pi_context{Event->Queue->Context});
  case PI_EVENT_INFO_COMMAND_TYPE:
    return ReturnValue(pi_cast<pi_uint64>(Event->CommandType));
  case PI_EVENT_INFO_COMMAND_EXECUTION_STATUS: {
    ze_result_t ZeResult;
    ZeResult = ZE_CALL_NOCHECK(zeEventQueryStatus(Event->ZeEvent));
    if (ZeResult == ZE_RESULT_SUCCESS) {
      return getInfo(ParamValueSize, ParamValue, ParamValueSizeRet,
                     pi_int32{CL_COMPLETE}); // Untie from OpenCL
    }
    // TODO: We don't know if the status is queueed, submitted or running.
    //       For now return "running", as others are unlikely to be of
    //       interest.
    return getInfo(ParamValueSize, ParamValue, ParamValueSizeRet,
                   pi_int32{CL_RUNNING});
  }
  case PI_EVENT_INFO_REFERENCE_COUNT:
    return ReturnValue(pi_uint32{Event->RefCount});
  default:
    zePrint("Unsupported ParamName in piEventGetInfo: ParamName=%d(%x)\n",
            ParamName, ParamName);
    return PI_INVALID_VALUE;
  }

  return PI_SUCCESS;
}

pi_result piEventGetProfilingInfo(pi_event Event, pi_profiling_info ParamName,
                                  size_t ParamValueSize, void *ParamValue,
                                  size_t *ParamValueSizeRet) {

  assert(Event);
  uint64_t ZeTimerResolution =
      Event->Queue->Device->ZeDeviceProperties.timerResolution;

  ReturnHelper ReturnValue(ParamValueSize, ParamValue, ParamValueSizeRet);

  ze_kernel_timestamp_result_t tsResult;

  switch (ParamName) {
  case PI_PROFILING_INFO_COMMAND_START: {
    zeEventQueryKernelTimestamp(Event->ZeEvent, &tsResult);

    uint64_t ContextStartTime = tsResult.context.kernelStart;
    ContextStartTime *= ZeTimerResolution;

    return ReturnValue(uint64_t{ContextStartTime});
  }
  case PI_PROFILING_INFO_COMMAND_END: {
    zeEventQueryKernelTimestamp(Event->ZeEvent, &tsResult);

    uint64_t ContextStartTime = tsResult.context.kernelStart;
    uint64_t ContextEndTime = tsResult.context.kernelEnd;
    //
    // Handle a possible wrap-around (the underlying HW counter is < 64-bit).
    // Note, it will not report correct time if there were multiple wrap
    // arounds, and the longer term plan is to enlarge the capacity of the
    // HW timestamps.
    //
    if (ContextEndTime <= ContextStartTime) {
      pi_device Device = Event->Context->Devices[0];
      const uint64_t TimestampMaxValue =
          (1LL << Device->ZeDeviceProperties.kernelTimestampValidBits) - 1;
      ContextEndTime += TimestampMaxValue - ContextStartTime;
    }
    ContextEndTime *= ZeTimerResolution;

    return ReturnValue(uint64_t{ContextEndTime});
  }
  case PI_PROFILING_INFO_COMMAND_QUEUED:
  case PI_PROFILING_INFO_COMMAND_SUBMIT:
    // TODO: Support these when Level Zero supported is added.
    return ReturnValue(uint64_t{0});
  default:
    zePrint("piEventGetProfilingInfo: not supported ParamName\n");
    return PI_INVALID_VALUE;
  }

  return PI_SUCCESS;
}

pi_result piEventsWait(pi_uint32 NumEvents, const pi_event *EventList) {

  if (NumEvents && !EventList) {
    return PI_INVALID_EVENT;
  }

  // Submit dependent open command lists for execution, if any
  for (uint32_t I = 0; I < NumEvents; I++) {
    auto Queue = EventList[I]->Queue;

    // Lock automatically releases when this goes out of scope.
    std::lock_guard<std::mutex> lock(Queue->PiQueueMutex);

    if (Queue->RefCount > 0) {
      if (auto Res = Queue->executeOpenCommandList())
        return Res;
    }
  }

  for (uint32_t I = 0; I < NumEvents; I++) {
    ze_event_handle_t ZeEvent = EventList[I]->ZeEvent;
    zePrint("ZeEvent = %lx\n", pi_cast<std::uintptr_t>(ZeEvent));

    // If event comes from a Map/UnMap operation in integrated device, then do
    // sync, memcpy, and signaling on the host
    if (EventList[I]->HostSyncforMap) {
<<<<<<< HEAD
#if 0
=======
>>>>>>> dd683b3a
      for (auto ZeWaitEvent : EventList[I]->waitEvents) {
        zePrint("ZeWaitEvent = %lx\n", pi_cast<std::uintptr_t>(ZeWaitEvent));
        if (ZeWaitEvent)
          ZE_CALL(zeEventHostSynchronize(ZeWaitEvent, UINT32_MAX));
      }
      if (EventList[I]->CopyPending) {
        memcpy(EventList[I]->DstBuffer, EventList[I]->SrcBuffer,
               EventList[I]->RetMapSize);
        EventList[I]->CopyPending = false;
      }
<<<<<<< HEAD
#endif
=======
>>>>>>> dd683b3a
      ZE_CALL(zeEventHostSignal(ZeEvent));
    } else {
      ZE_CALL(zeEventHostSynchronize(ZeEvent, UINT32_MAX));
    }

    // NOTE: we are destroying associated command lists here to free
    // resources sooner in case RT is not calling piEventRelease soon enough.
    if (EventList[I]->ZeCommandList) {
      // Event has been signaled: If the fence for the associated command list
      // is signalled, then reset the fence and command list and add them to the
      // available list for reuse in PI calls.
      auto Queue = EventList[I]->Queue;

      // Lock automatically releases when this goes out of scope.
      std::lock_guard<std::mutex> lock(Queue->PiQueueMutex);

      if (Queue->RefCount > 0) {
        ze_result_t ZeResult = ZE_CALL_NOCHECK(zeFenceQueryStatus(
            EventList[I]
                ->Queue->ZeCommandListFenceMap[EventList[I]->ZeCommandList]));
        if (ZeResult == ZE_RESULT_SUCCESS) {
          EventList[I]->Queue->resetCommandListFenceEntry(
              EventList[I]->ZeCommandList, true);
          EventList[I]->ZeCommandList = nullptr;
        }
      }
    }
  }
  return PI_SUCCESS;
}

pi_result piEventSetCallback(pi_event Event, pi_int32 CommandExecCallbackType,
                             void (*PFnNotify)(pi_event Event,
                                               pi_int32 EventCommandStatus,
                                               void *UserData),
                             void *UserData) {
  die("piEventSetCallback: deprecated, to be removed");
  return PI_SUCCESS;
}

pi_result piEventSetStatus(pi_event Event, pi_int32 ExecutionStatus) {
  die("piEventSetStatus: deprecated, to be removed");
  return PI_SUCCESS;
}

pi_result piEventRetain(pi_event Event) {
  ++(Event->RefCount);
  return PI_SUCCESS;
}

pi_result piEventRelease(pi_event Event) {
  assert(Event);
  if (--(Event->RefCount) == 0) {
    if (Event->ZeCommandList) {
      // If the fence associated with this command list has signalled, then
      // Reset the Command List Used in this event and put it back on the
      // available list.
      auto Queue = Event->Queue;

      // Lock automatically releases when this goes out of scope.
      std::lock_guard<std::mutex> lock(Queue->PiQueueMutex);

      if (Queue->RefCount > 0) {
        ze_result_t ZeResult = ZE_CALL_NOCHECK(zeFenceQueryStatus(
            Event->Queue->ZeCommandListFenceMap[Event->ZeCommandList]));
        if (ZeResult == ZE_RESULT_SUCCESS) {
          Event->Queue->resetCommandListFenceEntry(Event->ZeCommandList, true);
        }
      }
      Event->ZeCommandList = nullptr;
    }
    if (Event->CommandType == PI_COMMAND_TYPE_MEM_BUFFER_UNMAP &&
        Event->CommandData) {
      // Free the memory allocated in the piEnqueueMemBufferMap.
      ZE_CALL(zeMemFree(Event->Queue->Context->ZeContext, Event->CommandData));
      Event->CommandData = nullptr;
    }
    ZE_CALL(zeEventDestroy(Event->ZeEvent));

    auto Context = Event->Context;
    ZE_CALL(Context->decrementAliveEventsInPool(Event->ZeEventPool));

    delete Event;
  }
  return PI_SUCCESS;
}

pi_result piextEventGetNativeHandle(pi_event Event,
                                    pi_native_handle *NativeHandle) {
  die("piextEventGetNativeHandle: not supported");
  return PI_SUCCESS;
}

pi_result piextEventCreateWithNativeHandle(pi_native_handle NativeHandle,
                                           pi_event *Event) {
  die("piextEventCreateWithNativeHandle: not supported");
  return PI_SUCCESS;
}

//
// Sampler
//
pi_result piSamplerCreate(pi_context Context,
                          const pi_sampler_properties *SamplerProperties,
                          pi_sampler *RetSampler) {

  assert(Context);
  assert(RetSampler);

  // Have the "0" device in context to own the sampler. Rely on Level-Zero
  // drivers to perform migration as necessary for sharing it across multiple
  // devices in the context.
  //
  // TODO: figure out if we instead need explicit copying for acessing
  // the sampler from other devices in the context.
  //
  pi_device Device = Context->Devices[0];

  ze_sampler_handle_t ZeSampler;
  ze_sampler_desc_t ZeSamplerDesc = {};

  // Set the default values for the ZeSamplerDesc.
  ZeSamplerDesc.isNormalized = PI_TRUE;
  ZeSamplerDesc.addressMode = ZE_SAMPLER_ADDRESS_MODE_CLAMP;
  ZeSamplerDesc.filterMode = ZE_SAMPLER_FILTER_MODE_NEAREST;

  // Update the values of the ZeSamplerDesc from the pi_sampler_properties list.
  // Default values will be used if any of the following is true:
  //   a) SamplerProperties list is NULL
  //   b) SamplerProperties list is missing any properties

  if (SamplerProperties) {
    const pi_sampler_properties *CurProperty = SamplerProperties;

    while (*CurProperty != 0) {
      switch (*CurProperty) {
      case PI_SAMPLER_PROPERTIES_NORMALIZED_COORDS: {
        pi_bool CurValueBool = pi_cast<pi_bool>(*(++CurProperty));

        if (CurValueBool == PI_TRUE)
          ZeSamplerDesc.isNormalized = PI_TRUE;
        else if (CurValueBool == PI_FALSE)
          ZeSamplerDesc.isNormalized = PI_FALSE;
        else {
          zePrint("piSamplerCreate: unsupported "
                  "PI_SAMPLER_NORMALIZED_COORDS value\n");
          return PI_INVALID_VALUE;
        }
      } break;

      case PI_SAMPLER_PROPERTIES_ADDRESSING_MODE: {
        pi_sampler_addressing_mode CurValueAddressingMode =
            pi_cast<pi_sampler_addressing_mode>(
                pi_cast<pi_uint32>(*(++CurProperty)));

        // TODO: add support for PI_SAMPLER_ADDRESSING_MODE_CLAMP_TO_EDGE
        switch (CurValueAddressingMode) {
        case PI_SAMPLER_ADDRESSING_MODE_NONE:
          ZeSamplerDesc.addressMode = ZE_SAMPLER_ADDRESS_MODE_NONE;
          break;
        case PI_SAMPLER_ADDRESSING_MODE_REPEAT:
          ZeSamplerDesc.addressMode = ZE_SAMPLER_ADDRESS_MODE_REPEAT;
          break;
        case PI_SAMPLER_ADDRESSING_MODE_CLAMP:
          ZeSamplerDesc.addressMode = ZE_SAMPLER_ADDRESS_MODE_CLAMP;
          break;
        case PI_SAMPLER_ADDRESSING_MODE_CLAMP_TO_EDGE:
          ZeSamplerDesc.addressMode = ZE_SAMPLER_ADDRESS_MODE_CLAMP_TO_BORDER;
          break;
        case PI_SAMPLER_ADDRESSING_MODE_MIRRORED_REPEAT:
          ZeSamplerDesc.addressMode = ZE_SAMPLER_ADDRESS_MODE_MIRROR;
          break;
        default:
          zePrint("piSamplerCreate: unsupported PI_SAMPLER_ADDRESSING_MODE "
                  "value\n");
          zePrint("PI_SAMPLER_ADDRESSING_MODE=%d\n", CurValueAddressingMode);
          return PI_INVALID_VALUE;
        }
      } break;

      case PI_SAMPLER_PROPERTIES_FILTER_MODE: {
        pi_sampler_filter_mode CurValueFilterMode =
            pi_cast<pi_sampler_filter_mode>(
                pi_cast<pi_uint32>(*(++CurProperty)));

        if (CurValueFilterMode == PI_SAMPLER_FILTER_MODE_NEAREST)
          ZeSamplerDesc.filterMode = ZE_SAMPLER_FILTER_MODE_NEAREST;
        else if (CurValueFilterMode == PI_SAMPLER_FILTER_MODE_LINEAR)
          ZeSamplerDesc.filterMode = ZE_SAMPLER_FILTER_MODE_LINEAR;
        else {
          zePrint("PI_SAMPLER_FILTER_MODE=%d\n", CurValueFilterMode);
          zePrint(
              "piSamplerCreate: unsupported PI_SAMPLER_FILTER_MODE value\n");
          return PI_INVALID_VALUE;
        }
      } break;

      default:
        break;
      }
      CurProperty++;
    }
  }

  ZE_CALL(zeSamplerCreate(Context->ZeContext, Device->ZeDevice,
                          &ZeSamplerDesc, // TODO: translate properties
                          &ZeSampler));

  try {
    *RetSampler = new _pi_sampler(ZeSampler);
  } catch (const std::bad_alloc &) {
    return PI_OUT_OF_HOST_MEMORY;
  } catch (...) {
    return PI_ERROR_UNKNOWN;
  }
  return PI_SUCCESS;
}

pi_result piSamplerGetInfo(pi_sampler Sampler, pi_sampler_info ParamName,
                           size_t ParamValueSize, void *ParamValue,
                           size_t *ParamValueSizeRet) {

  die("piSamplerGetInfo: not implemented");
  return {};
}

pi_result piSamplerRetain(pi_sampler Sampler) {
  assert(Sampler);
  ++(Sampler->RefCount);
  return PI_SUCCESS;
}

pi_result piSamplerRelease(pi_sampler Sampler) {
  assert(Sampler);
  if (--(Sampler->RefCount) == 0) {
    ZE_CALL(zeSamplerDestroy(Sampler->ZeSampler));
    delete Sampler;
  }
  return PI_SUCCESS;
}

//
// Queue Commands
//
pi_result piEnqueueEventsWait(pi_queue Queue, pi_uint32 NumEventsInWaitList,
                              const pi_event *EventWaitList, pi_event *Event) {

  die("piEnqueueEventsWait: not implemented");
  return {};
}

pi_result piEnqueueEventsWaitWithBarrier(pi_queue Queue,
                                         pi_uint32 NumEventsInWaitList,
                                         const pi_event *EventWaitList,
                                         pi_event *Event) {
  assert(Queue);

  // Lock automatically releases when this goes out of scope.
  std::lock_guard<std::mutex> lock(Queue->PiQueueMutex);

  // Get a new command list to be used on this call
  ze_command_list_handle_t ZeCommandList = nullptr;
  ze_fence_handle_t ZeFence = nullptr;
  if (auto Res = Queue->Device->getAvailableCommandList(Queue, &ZeCommandList,
                                                        &ZeFence))
    return Res;

  ze_event_handle_t ZeEvent = nullptr;
  if (Event) {
    auto Res = piEventCreate(Queue->Context, Event);
    if (Res != PI_SUCCESS)
      return Res;

    (*Event)->Queue = Queue;
    (*Event)->CommandType = PI_COMMAND_TYPE_USER;
    (*Event)->ZeCommandList = ZeCommandList;

    ZeEvent = (*Event)->ZeEvent;
  }

  // TODO: use unique_ptr with custom deleter in the whole Level Zero plugin for
  // wrapping ze_event_handle_t *ZeEventWaitList to avoid memory leaks in case
  // return will be called in ZE_CALL(ze***(...)), and thus
  // _pi_event::deleteZeEventList(ZeEventWaitList) won't be called.
  ze_event_handle_t *ZeEventWaitList =
      _pi_event::createZeEventList(NumEventsInWaitList, EventWaitList);

  ZE_CALL(zeCommandListAppendBarrier(ZeCommandList, ZeEvent,
                                     NumEventsInWaitList, ZeEventWaitList));

  _pi_event::deleteZeEventList(ZeEventWaitList);

  return PI_SUCCESS;
}

pi_result piEnqueueMemBufferRead(pi_queue Queue, pi_mem Src,
                                 pi_bool BlockingRead, size_t Offset,
                                 size_t Size, void *Dst,
                                 pi_uint32 NumEventsInWaitList,
                                 const pi_event *EventWaitList,
                                 pi_event *Event) {
  assert(Src);
  assert(Queue);

  // Lock automatically releases when this goes out of scope.
  std::lock_guard<std::mutex> lock(Queue->PiQueueMutex);

  return enqueueMemCopyHelper(PI_COMMAND_TYPE_MEM_BUFFER_READ, Queue, Dst,
                              BlockingRead, Size,
                              pi_cast<char *>(Src->getZeHandle()) + Offset,
                              NumEventsInWaitList, EventWaitList, Event);
}

pi_result piEnqueueMemBufferReadRect(
    pi_queue Queue, pi_mem Buffer, pi_bool BlockingRead,
    pi_buff_rect_offset BufferOffset, pi_buff_rect_offset HostOffset,
    pi_buff_rect_region Region, size_t BufferRowPitch, size_t BufferSlicePitch,
    size_t HostRowPitch, size_t HostSlicePitch, void *Ptr,
    pi_uint32 NumEventsInWaitList, const pi_event *EventWaitList,
    pi_event *Event) {

  assert(Buffer);
  assert(Queue);

  // Lock automatically releases when this goes out of scope.
  std::lock_guard<std::mutex> lock(Queue->PiQueueMutex);

  return enqueueMemCopyRectHelper(
      PI_COMMAND_TYPE_MEM_BUFFER_READ_RECT, Queue, Buffer->getZeHandle(),
      static_cast<char *>(Ptr), BufferOffset, HostOffset, Region,
      BufferRowPitch, HostRowPitch, BufferSlicePitch, HostSlicePitch,
      BlockingRead, NumEventsInWaitList, EventWaitList, Event);
}

} // extern "C"

// Shared by all memory read/write/copy PI interfaces.
// PI interfaces must already have queue's mutex locked on entry.
static pi_result
enqueueMemCopyHelper(pi_command_type CommandType, pi_queue Queue, void *Dst,
                     pi_bool BlockingWrite, size_t Size, const void *Src,
                     pi_uint32 NumEventsInWaitList,
                     const pi_event *EventWaitList, pi_event *Event) {

  // Get a new command list to be used on this call
  ze_command_list_handle_t ZeCommandList = nullptr;
  ze_fence_handle_t ZeFence = nullptr;
  if (auto Res = Queue->Device->getAvailableCommandList(Queue, &ZeCommandList,
                                                        &ZeFence))
    return Res;

  ze_event_handle_t ZeEvent = nullptr;
  if (Event) {
    auto Res = piEventCreate(Queue->Context, Event);
    if (Res != PI_SUCCESS)
      return Res;

    (*Event)->Queue = Queue;
    (*Event)->CommandType = CommandType;
    (*Event)->ZeCommandList = ZeCommandList;

    ZeEvent = (*Event)->ZeEvent;
  }

  ze_event_handle_t *ZeEventWaitList =
      _pi_event::createZeEventList(NumEventsInWaitList, EventWaitList);
  if (!ZeEventWaitList)
    return PI_OUT_OF_HOST_MEMORY;

  ZE_CALL(zeCommandListAppendWaitOnEvents(ZeCommandList, NumEventsInWaitList,
                                          ZeEventWaitList));

  ZE_CALL(zeCommandListAppendMemoryCopy(ZeCommandList, Dst, Src, Size, ZeEvent,
                                        0, nullptr));

  if (auto Res =
          Queue->executeCommandList(ZeCommandList, ZeFence, BlockingWrite))
    return Res;

  zePrint("calling zeCommandListAppendMemoryCopy() with\n"
          "  xe_event %lx\n"
          "  NumEventsInWaitList %d:",
          pi_cast<std::uintptr_t>(ZeEvent), NumEventsInWaitList);
  for (pi_uint32 I = 0; I < NumEventsInWaitList; I++) {
    zePrint(" %lx", pi_cast<std::uintptr_t>(ZeEventWaitList[I]));
  }
  zePrint("\n");

  _pi_event::deleteZeEventList(ZeEventWaitList);

  return PI_SUCCESS;
}

// Shared by all memory read/write/copy rect PI interfaces.
// PI interfaces must already have queue's mutex locked on entry.
static pi_result enqueueMemCopyRectHelper(
    pi_command_type CommandType, pi_queue Queue, void *SrcBuffer,
    void *DstBuffer, pi_buff_rect_offset SrcOrigin,
    pi_buff_rect_offset DstOrigin, pi_buff_rect_region Region,
    size_t SrcRowPitch, size_t DstRowPitch, size_t SrcSlicePitch,
    size_t DstSlicePitch, pi_bool Blocking, pi_uint32 NumEventsInWaitList,
    const pi_event *EventWaitList, pi_event *Event) {

  assert(Region);
  assert(SrcOrigin);
  assert(DstOrigin);

  // Get a new command list to be used on this call
  ze_command_list_handle_t ZeCommandList = nullptr;
  ze_fence_handle_t ZeFence = nullptr;
  if (auto Res = Queue->Device->getAvailableCommandList(Queue, &ZeCommandList,
                                                        &ZeFence))
    return Res;

  ze_event_handle_t ZeEvent = nullptr;
  if (Event) {
    auto Res = piEventCreate(Queue->Context, Event);
    if (Res != PI_SUCCESS)
      return Res;

    (*Event)->Queue = Queue;
    (*Event)->CommandType = CommandType;
    (*Event)->ZeCommandList = ZeCommandList;

    ZeEvent = (*Event)->ZeEvent;
  }

  ze_event_handle_t *ZeEventWaitList =
      _pi_event::createZeEventList(NumEventsInWaitList, EventWaitList);
  if (!ZeEventWaitList)
    return PI_OUT_OF_HOST_MEMORY;

  ZE_CALL(zeCommandListAppendWaitOnEvents(ZeCommandList, NumEventsInWaitList,
                                          ZeEventWaitList));

  zePrint("calling zeCommandListAppendWaitOnEvents() with\n"
          "  NumEventsInWaitList %d:",
          pi_cast<std::uintptr_t>(ZeEvent), NumEventsInWaitList);
  for (pi_uint32 I = 0; I < NumEventsInWaitList; I++) {
    zePrint(" %lx", pi_cast<std::uintptr_t>(ZeEventWaitList[I]));
  }
  zePrint("\n");

  uint32_t SrcOriginX = pi_cast<uint32_t>(SrcOrigin->x_bytes);
  uint32_t SrcOriginY = pi_cast<uint32_t>(SrcOrigin->y_scalar);
  uint32_t SrcOriginZ = pi_cast<uint32_t>(SrcOrigin->z_scalar);

  uint32_t SrcPitch = SrcRowPitch;
  if (SrcPitch == 0)
    SrcPitch = pi_cast<uint32_t>(Region->width_bytes);

  if (SrcSlicePitch == 0)
    SrcSlicePitch = pi_cast<uint32_t>(Region->height_scalar) * SrcPitch;

  uint32_t DstOriginX = pi_cast<uint32_t>(DstOrigin->x_bytes);
  uint32_t DstOriginY = pi_cast<uint32_t>(DstOrigin->y_scalar);
  uint32_t DstOriginZ = pi_cast<uint32_t>(DstOrigin->z_scalar);

  uint32_t DstPitch = DstRowPitch;
  if (DstPitch == 0)
    DstPitch = pi_cast<uint32_t>(Region->width_bytes);

  if (DstSlicePitch == 0)
    DstSlicePitch = pi_cast<uint32_t>(Region->height_scalar) * DstPitch;

  uint32_t Width = pi_cast<uint32_t>(Region->width_bytes);
  uint32_t Height = pi_cast<uint32_t>(Region->height_scalar);
  uint32_t Depth = pi_cast<uint32_t>(Region->depth_scalar);

  const ze_copy_region_t ZeSrcRegion = {SrcOriginX, SrcOriginY, SrcOriginZ,
                                        Width,      Height,     Depth};
  const ze_copy_region_t ZeDstRegion = {DstOriginX, DstOriginY, DstOriginZ,
                                        Width,      Height,     Depth};

  ZE_CALL(zeCommandListAppendMemoryCopyRegion(
      ZeCommandList, DstBuffer, &ZeDstRegion, DstPitch, DstSlicePitch,
      SrcBuffer, &ZeSrcRegion, SrcPitch, SrcSlicePitch, nullptr, 0, nullptr));

  zePrint("calling zeCommandListAppendMemoryCopyRegion()\n");

  ZE_CALL(zeCommandListAppendBarrier(ZeCommandList, ZeEvent, 0, nullptr));

  zePrint("calling zeCommandListAppendBarrier() with Event %lx\n",
          pi_cast<std::uintptr_t>(ZeEvent));

  if (auto Res = Queue->executeCommandList(ZeCommandList, ZeFence, Blocking))
    return Res;

  _pi_event::deleteZeEventList(ZeEventWaitList);

  return PI_SUCCESS;
}

extern "C" {

pi_result piEnqueueMemBufferWrite(pi_queue Queue, pi_mem Buffer,
                                  pi_bool BlockingWrite, size_t Offset,
                                  size_t Size, const void *Ptr,
                                  pi_uint32 NumEventsInWaitList,
                                  const pi_event *EventWaitList,
                                  pi_event *Event) {

  assert(Buffer);
  assert(Queue);

  // Lock automatically releases when this goes out of scope.
  std::lock_guard<std::mutex> lock(Queue->PiQueueMutex);

  return enqueueMemCopyHelper(PI_COMMAND_TYPE_MEM_BUFFER_WRITE, Queue,
                              pi_cast<char *>(Buffer->getZeHandle()) +
                                  Offset, // dst
                              BlockingWrite, Size,
                              Ptr, // src
                              NumEventsInWaitList, EventWaitList, Event);
}

pi_result piEnqueueMemBufferWriteRect(
    pi_queue Queue, pi_mem Buffer, pi_bool BlockingWrite,
    pi_buff_rect_offset BufferOffset, pi_buff_rect_offset HostOffset,
    pi_buff_rect_region Region, size_t BufferRowPitch, size_t BufferSlicePitch,
    size_t HostRowPitch, size_t HostSlicePitch, const void *Ptr,
    pi_uint32 NumEventsInWaitList, const pi_event *EventWaitList,
    pi_event *Event) {

  assert(Buffer);
  assert(Queue);

  // Lock automatically releases when this goes out of scope.
  std::lock_guard<std::mutex> lock(Queue->PiQueueMutex);

  return enqueueMemCopyRectHelper(
      PI_COMMAND_TYPE_MEM_BUFFER_WRITE_RECT, Queue,
      const_cast<char *>(static_cast<const char *>(Ptr)), Buffer->getZeHandle(),
      HostOffset, BufferOffset, Region, HostRowPitch, BufferRowPitch,
      HostSlicePitch, BufferSlicePitch, BlockingWrite, NumEventsInWaitList,
      EventWaitList, Event);
}

pi_result piEnqueueMemBufferCopy(pi_queue Queue, pi_mem SrcBuffer,
                                 pi_mem DstBuffer, size_t SrcOffset,
                                 size_t DstOffset, size_t Size,
                                 pi_uint32 NumEventsInWaitList,
                                 const pi_event *EventWaitList,
                                 pi_event *Event) {
  assert(SrcBuffer);
  assert(DstBuffer);
  assert(Queue);

  // Lock automatically releases when this goes out of scope.
  std::lock_guard<std::mutex> lock(Queue->PiQueueMutex);

  return enqueueMemCopyHelper(
      PI_COMMAND_TYPE_MEM_BUFFER_COPY, Queue,
      pi_cast<char *>(DstBuffer->getZeHandle()) + DstOffset,
      false, // blocking
      Size, pi_cast<char *>(SrcBuffer->getZeHandle()) + SrcOffset,
      NumEventsInWaitList, EventWaitList, Event);
}

pi_result piEnqueueMemBufferCopyRect(
    pi_queue Queue, pi_mem SrcBuffer, pi_mem DstBuffer,
    pi_buff_rect_offset SrcOrigin, pi_buff_rect_offset DstOrigin,
    pi_buff_rect_region Region, size_t SrcRowPitch, size_t SrcSlicePitch,
    size_t DstRowPitch, size_t DstSlicePitch, pi_uint32 NumEventsInWaitList,
    const pi_event *EventWaitList, pi_event *Event) {
  assert(SrcBuffer);
  assert(DstBuffer);
  assert(Queue);

  // Lock automatically releases when this goes out of scope.
  std::lock_guard<std::mutex> lock(Queue->PiQueueMutex);

  return enqueueMemCopyRectHelper(
      PI_COMMAND_TYPE_MEM_BUFFER_COPY_RECT, Queue, SrcBuffer->getZeHandle(),
      DstBuffer->getZeHandle(), SrcOrigin, DstOrigin, Region, SrcRowPitch,
      DstRowPitch, SrcSlicePitch, DstSlicePitch,
      false, // blocking
      NumEventsInWaitList, EventWaitList, Event);
}

} // extern "C"

//
// Caller of this must assure that the Queue is non-null and already had
// the lock acquired.
static pi_result
enqueueMemFillHelper(pi_command_type CommandType, pi_queue Queue, void *Ptr,
                     const void *Pattern, size_t PatternSize, size_t Size,
                     pi_uint32 NumEventsInWaitList,
                     const pi_event *EventWaitList, pi_event *Event) {

  // Get a new command list to be used on this call
  ze_command_list_handle_t ZeCommandList = nullptr;
  ze_fence_handle_t ZeFence = nullptr;
  if (auto Res = Queue->Device->getAvailableCommandList(Queue, &ZeCommandList,
                                                        &ZeFence))
    return Res;

  ze_event_handle_t ZeEvent = nullptr;
  if (Event) {
    auto Res = piEventCreate(Queue->Context, Event);
    if (Res != PI_SUCCESS)
      return Res;

    (*Event)->Queue = Queue;
    (*Event)->CommandType = CommandType;
    (*Event)->ZeCommandList = ZeCommandList;

    ZeEvent = (*Event)->ZeEvent;
  }

  ze_event_handle_t *ZeEventWaitList =
      _pi_event::createZeEventList(NumEventsInWaitList, EventWaitList);
  if (!ZeEventWaitList)
    return PI_OUT_OF_HOST_MEMORY;

  ZE_CALL(zeCommandListAppendWaitOnEvents(ZeCommandList, NumEventsInWaitList,
                                          ZeEventWaitList));

  // Pattern size must be a power of two
  assert((PatternSize > 0) && ((PatternSize & (PatternSize - 1)) == 0));

  ZE_CALL(zeCommandListAppendMemoryFill(
      ZeCommandList, Ptr, Pattern, PatternSize, Size, ZeEvent, 0, nullptr));

  zePrint("calling zeCommandListAppendMemoryFill() with\n"
          "  xe_event %lx\n"
          "  NumEventsInWaitList %d:",
          pi_cast<pi_uint64>(ZeEvent), NumEventsInWaitList);
  for (pi_uint32 I = 0; I < NumEventsInWaitList; I++) {
    zePrint(" %lx", pi_cast<pi_uint64>(ZeEventWaitList[I]));
  }
  zePrint("\n");

  // Execute command list asynchronously, as the event will be used
  // to track down its completion.
  if (auto Res = Queue->executeCommandList(ZeCommandList, ZeFence))
    return Res;

  _pi_event::deleteZeEventList(ZeEventWaitList);

  return PI_SUCCESS;
}

extern "C" {

pi_result piEnqueueMemBufferFill(pi_queue Queue, pi_mem Buffer,
                                 const void *Pattern, size_t PatternSize,
                                 size_t Offset, size_t Size,
                                 pi_uint32 NumEventsInWaitList,
                                 const pi_event *EventWaitList,
                                 pi_event *Event) {

  assert(Buffer);
  assert(Queue);

  // Lock automatically releases when this goes out of scope.
  std::lock_guard<std::mutex> lock(Queue->PiQueueMutex);

  return enqueueMemFillHelper(PI_COMMAND_TYPE_MEM_BUFFER_FILL, Queue,
                              pi_cast<char *>(Buffer->getZeHandle()) + Offset,
                              Pattern, PatternSize, Size, NumEventsInWaitList,
                              EventWaitList, Event);
}

pi_result
piEnqueueMemBufferMap(pi_queue Queue, pi_mem Buffer, pi_bool BlockingMap,
                      cl_map_flags MapFlags, // TODO: untie from OpenCL
                      size_t Offset, size_t Size, pi_uint32 NumEventsInWaitList,
                      const pi_event *EventWaitList, pi_event *Event,
                      void **RetMap) {

  // TODO: we don't implement read-only or write-only, always read-write.
  // assert((map_flags & CL_MAP_READ) != 0);
  // assert((map_flags & CL_MAP_WRITE) != 0);
  assert(Buffer);
  assert(Queue);

  // Lock automatically releases when this goes out of scope.
  std::lock_guard<std::mutex> lock(Queue->PiQueueMutex);

<<<<<<< HEAD
  // Query the buffer allocation to determine if host allocation
  ze_memory_allocation_properties_t ZeMemoryAllocationProperties = {};
  ze_device_handle_t ZeDeviceHandle;

  ZE_CALL(
      zeMemGetAllocProperties(Queue->Context->ZeContext, Buffer->getZeHandle(),
                              &ZeMemoryAllocationProperties, &ZeDeviceHandle));

  bool BufferUsesHostMem =
      (ZeMemoryAllocationProperties.type == ZE_MEMORY_TYPE_HOST);
=======
  bool DeviceIsIntegrated = Queue->Device->ZeDeviceProperties.flags &
                            ZE_DEVICE_PROPERTY_FLAG_INTEGRATED;
>>>>>>> dd683b3a

  // For discrete devices we don't need a commandlist
  ze_command_list_handle_t ZeCommandList = nullptr;
  ze_fence_handle_t ZeFence = nullptr;
  ze_event_handle_t ZeEvent = nullptr;

  if (Event) {
    auto Res = piEventCreate(Queue->Context, Event);
    if (Res != PI_SUCCESS)
      return Res;

    (*Event)->Queue = Queue;
    (*Event)->CommandType = PI_COMMAND_TYPE_MEM_BUFFER_MAP;
    (*Event)->ZeCommandList = ZeCommandList;

    ZeEvent = (*Event)->ZeEvent;
  }

<<<<<<< HEAD
  // TODO: Level Zero is missing the memory "mapping" capabilities, so we are
  // left to doing new memory allocation and a copy (read) on discrete devices.
  // On integrated devices  we have allocated the buffer in host memory
  // so no actions are needed here except for synchronizing on incoming events
  // and doing a host-to-host copy if a host pointer had been supplied
  // during buffer creation.
  //
  // TODO: for discrete, check if the input buffer is already allocated
  // in shared memory and thus is accessible from the host as is.
  // Can we get SYCL RT to predict/allocate in shared memory
  // from the beginning?
  if (BufferUsesHostMem) {
    (*Event)->HostSyncforMap = true;
#if 0
=======
  if (DeviceIsIntegrated) {
    (*Event)->HostSyncforMap = true;
>>>>>>> dd683b3a
    for (uint32_t i = 0; i < NumEventsInWaitList; i++) {
      zePrint("Map added ZeWaitEvent = %lx\n",
              pi_cast<std::uintptr_t>(EventWaitList[i]->ZeEvent));
      (*Event)->waitEvents.push_back(EventWaitList[i]->ZeEvent);
    }
<<<<<<< HEAD
#else
    for (uint32_t i = 0; i < NumEventsInWaitList; i++) {
      auto Queue = EventWaitList[i]->Queue;
      zePrint("Got Q\n");
      if (Queue->RefCount > 0) {
        zePrint("Executing commandlist\n");
        if (auto Res = Queue->executeOpenCommandList())
          return Res;
      }
    }
    for (uint32_t i = 0; i < NumEventsInWaitList; i++) {
      zePrint("Going to wait on ZeWaitEvent = %lx\n",
              pi_cast<std::uintptr_t>(EventWaitList[i]->ZeEvent));
      auto ZeWaitEvent = EventWaitList[i]->ZeEvent;
      if (ZeWaitEvent)
        ZE_CALL(zeEventHostSynchronize(ZeWaitEvent, UINT32_MAX));
    }
#endif
    if (Buffer->MapHostPtr) {
      *RetMap = Buffer->MapHostPtr + Offset;
#if 0
      (*Event)->SrcBuffer = pi_cast<char*>(Buffer->getZeHandle()) + Offset;
      (*Event)->DstBuffer = *RetMap;
      (*Event)->RetMapSize = Size;
      (*Event)->CopyPending = true;
#else
      zePrint("Doing memcpy %p %p %zu\n", *RetMap,
              pi_cast<char *>(Buffer->getZeHandle()) + Offset, Size);
      memcpy(*RetMap, pi_cast<char *>(Buffer->getZeHandle()) + Offset, Size);
      zePrint("DONE\n");
#endif
=======
    if (Buffer->MapHostPtr) {
      *RetMap = Buffer->MapHostPtr + Offset;
      (*Event)->SrcBuffer = pi_cast<char *>(Buffer->getZeHandle()) + Offset;
      (*Event)->DstBuffer = *RetMap;
      (*Event)->RetMapSize = Size;
      (*Event)->CopyPending = true;
>>>>>>> dd683b3a
    } else {
      *RetMap = pi_cast<char *>(Buffer->getZeHandle()) + Offset;
    }

    return Buffer->addMapping(*RetMap, Offset, Size);
  }

  // For discrete devices we need a command list
  if (auto Res = Queue->Device->getAvailableCommandList(Queue, &ZeCommandList,
                                                        &ZeFence))
    return Res;

  ze_event_handle_t *ZeEventWaitList =
      _pi_event::createZeEventList(NumEventsInWaitList, EventWaitList);

  if (Buffer->MapHostPtr) {
    *RetMap = Buffer->MapHostPtr + Offset;
  } else {
    ze_host_mem_alloc_desc_t ZeDesc = {};
    ZeDesc.flags = 0;

    ZE_CALL(
        zeMemAllocHost(Queue->Context->ZeContext, &ZeDesc, Size, 4096, RetMap));
  }

  ZE_CALL(zeCommandListAppendWaitOnEvents(ZeCommandList, NumEventsInWaitList,
                                          ZeEventWaitList));

  ZE_CALL(zeCommandListAppendMemoryCopy(
      ZeCommandList, *RetMap, pi_cast<char *>(Buffer->getZeHandle()) + Offset,
      Size, ZeEvent, 0, nullptr));

  if (auto Res = Queue->executeCommandList(ZeCommandList, ZeFence, BlockingMap))
    return Res;

  _pi_event::deleteZeEventList(ZeEventWaitList);

  return Buffer->addMapping(*RetMap, Offset, Size);
}

pi_result piEnqueueMemUnmap(pi_queue Queue, pi_mem MemObj, void *MappedPtr,
                            pi_uint32 NumEventsInWaitList,
                            const pi_event *EventWaitList, pi_event *Event) {
  assert(Queue);

  // Lock automatically releases when this goes out of scope.
  std::lock_guard<std::mutex> lock(Queue->PiQueueMutex);

<<<<<<< HEAD
  // Query the buffer allocation to determine if host allocation
  ze_memory_allocation_properties_t ZeMemoryAllocationProperties = {};
  ze_device_handle_t ZeDeviceHandle;

  ZE_CALL(
      zeMemGetAllocProperties(Queue->Context->ZeContext, MemObj->getZeHandle(),
                              &ZeMemoryAllocationProperties, &ZeDeviceHandle));

  bool BufferUsesHostMem =
      (ZeMemoryAllocationProperties.type == ZE_MEMORY_TYPE_HOST);
=======
  bool DeviceIsIntegrated = Queue->Device->ZeDeviceProperties.flags &
                            ZE_DEVICE_PROPERTY_FLAG_INTEGRATED;
>>>>>>> dd683b3a

  // Integrated devices don't need a command list.
  // If discrete we will get a commandlist later.
  ze_command_list_handle_t ZeCommandList = nullptr;
  ze_fence_handle_t ZeFence = nullptr;

  // TODO: handle the case when user does not care to follow the event
  // of unmap completion.
  assert(Event);

  ze_event_handle_t ZeEvent = nullptr;
  if (Event) {
    auto Res = piEventCreate(Queue->Context, Event);
    if (Res != PI_SUCCESS)
      return Res;

    (*Event)->Queue = Queue;
    (*Event)->CommandType = PI_COMMAND_TYPE_MEM_BUFFER_UNMAP;
    (*Event)->ZeCommandList = ZeCommandList;

    ZeEvent = (*Event)->ZeEvent;
  }

  _pi_mem::Mapping MapInfo = {};
  if (pi_result Res = MemObj->removeMapping(MappedPtr, MapInfo))
    return Res;

  // NOTE: we still have to free the host memory allocated/returned by
  // piEnqueueMemBufferMap, but can only do so after the above copy
  // is completed. Instead of waiting for It here (blocking), we shall
  // do so in piEventRelease called for the pi_event tracking the unmap.
  // In the case of an integrated device, the map operation does not allocate
  // any memory, so there is nothing to free. This is indicated by a nullptr.
  if (Event)
    (*Event)->CommandData =
<<<<<<< HEAD
        (BufferUsesHostMem ? nullptr
                           : (MemObj->MapHostPtr ? nullptr : MappedPtr));

  if (BufferUsesHostMem) {
    (*Event)->HostSyncforMap = true;
#if 0
    for (uint32_t i = 0; i < NumEventsInWaitList; i++) {
      zePrint("UnMap Added ZeWaitEvent = %lx\n",
        pi_cast<std::uintptr_t>(EventWaitList[i]->ZeEvent));
=======
        (DeviceIsIntegrated ? nullptr
                            : (MemObj->MapHostPtr ? nullptr : MappedPtr));

  if (DeviceIsIntegrated) {
    (*Event)->HostSyncforMap = true;
    for (uint32_t i = 0; i < NumEventsInWaitList; i++) {
      zePrint("UnMap Added ZeWaitEvent = %lx\n",
              pi_cast<std::uintptr_t>(EventWaitList[i]->ZeEvent));
>>>>>>> dd683b3a
      (*Event)->waitEvents.push_back(EventWaitList[i]->ZeEvent);
    }
    (*Event)->SrcBuffer = MappedPtr;
    (*Event)->DstBuffer =
<<<<<<< HEAD
      pi_cast<char*>(MemObj->getZeHandle()) + MapInfo.Offset;
    (*Event)->RetMapSize = MapInfo.Size;
    (*Event)->CopyPending = true;
#else
    for (uint32_t i = 0; i < NumEventsInWaitList; i++) {
      auto ZeWaitEvent = EventWaitList[i]->ZeEvent;
      if (ZeWaitEvent)
        ZE_CALL(zeEventHostSynchronize(ZeWaitEvent, UINT32_MAX));
    }
    memcpy(pi_cast<char *>(MemObj->getZeHandle()) + MapInfo.Offset, MappedPtr,
           MapInfo.Size);
#endif
=======
        pi_cast<char *>(MemObj->getZeHandle()) + MapInfo.Offset;
    (*Event)->RetMapSize = MapInfo.Size;
    (*Event)->CopyPending = true;
>>>>>>> dd683b3a
  } else {

    if (auto Res = Queue->Device->getAvailableCommandList(Queue, &ZeCommandList,
                                                          &ZeFence))
      return Res;

    ze_event_handle_t *ZeEventWaitList =
        _pi_event::createZeEventList(NumEventsInWaitList, EventWaitList);

    ZE_CALL(zeCommandListAppendWaitOnEvents(ZeCommandList, NumEventsInWaitList,
                                            ZeEventWaitList));

    // TODO: Level Zero is missing the memory "mapping" capabilities, so we are
    // left to doing copy (write back to the device).
    // See https://gitlab.devtools.intel.com/one-api/level_zero/issues/293. //
    // INTEL
    //
    // NOTE: Keep this in sync with the implementation of
    // piEnqueueMemBufferMap/piEnqueueMemImageMap.

    ZE_CALL(zeCommandListAppendMemoryCopy(
        ZeCommandList, pi_cast<char *>(MemObj->getZeHandle()) + MapInfo.Offset,
        MappedPtr, MapInfo.Size, ZeEvent, 0, nullptr));

    // Execute command list asynchronously, as the event will be used
    // to track down its completion.
    if (auto Res = Queue->executeCommandList(ZeCommandList, ZeFence))
      return Res;

    _pi_event::deleteZeEventList(ZeEventWaitList);
  }

  return PI_SUCCESS;
}

pi_result piMemImageGetInfo(pi_mem Image, pi_image_info ParamName,
                            size_t ParamValueSize, void *ParamValue,
                            size_t *ParamValueSizeRet) {

  die("piMemImageGetInfo: not implemented");
  return {};
}

} // extern "C"

static ze_image_region_t getImageRegionHelper(pi_mem Mem,
                                              pi_image_offset Origin,
                                              pi_image_region Region) {

  assert(Mem && Origin);
#ifndef NDEBUG
  assert(Mem->isImage());
  auto Image = static_cast<_pi_image *>(Mem);
  ze_image_desc_t ZeImageDesc = Image->ZeImageDesc;
#endif // !NDEBUG

  assert((ZeImageDesc.type == ZE_IMAGE_TYPE_1D && Origin->y == 0 &&
          Origin->z == 0) ||
         (ZeImageDesc.type == ZE_IMAGE_TYPE_1DARRAY && Origin->z == 0) ||
         (ZeImageDesc.type == ZE_IMAGE_TYPE_2D && Origin->z == 0) ||
         (ZeImageDesc.type == ZE_IMAGE_TYPE_3D));

  uint32_t OriginX = pi_cast<uint32_t>(Origin->x);
  uint32_t OriginY = pi_cast<uint32_t>(Origin->y);
  uint32_t OriginZ = pi_cast<uint32_t>(Origin->z);

  assert(Region->width && Region->height && Region->depth);
  assert((ZeImageDesc.type == ZE_IMAGE_TYPE_1D && Region->height == 1 &&
          Region->depth == 1) ||
         (ZeImageDesc.type == ZE_IMAGE_TYPE_1DARRAY && Region->depth == 1) ||
         (ZeImageDesc.type == ZE_IMAGE_TYPE_2D && Region->depth == 1) ||
         (ZeImageDesc.type == ZE_IMAGE_TYPE_3D));

  uint32_t Width = pi_cast<uint32_t>(Region->width);
  uint32_t Height = pi_cast<uint32_t>(Region->height);
  uint32_t Depth = pi_cast<uint32_t>(Region->depth);

  const ze_image_region_t ZeRegion = {OriginX, OriginY, OriginZ,
                                      Width,   Height,  Depth};
  return ZeRegion;
}

// Helper function to implement image read/write/copy.
// Caller must hold a lock on the Queue passed in.
static pi_result
enqueueMemImageCommandHelper(pi_command_type CommandType, pi_queue Queue,
                             const void *Src, // image or ptr
                             void *Dst,       // image or ptr
                             pi_bool IsBlocking, pi_image_offset SrcOrigin,
                             pi_image_offset DstOrigin, pi_image_region Region,
                             size_t RowPitch, size_t SlicePitch,
                             pi_uint32 NumEventsInWaitList,
                             const pi_event *EventWaitList, pi_event *Event) {

  // Get a new command list to be used on this call
  ze_command_list_handle_t ZeCommandList = nullptr;
  ze_fence_handle_t ZeFence = nullptr;
  if (auto Res = Queue->Device->getAvailableCommandList(Queue, &ZeCommandList,
                                                        &ZeFence))
    return Res;

  ze_event_handle_t ZeEvent = nullptr;
  if (Event) {
    auto Res = piEventCreate(Queue->Context, Event);
    if (Res != PI_SUCCESS)
      return Res;

    (*Event)->Queue = Queue;
    (*Event)->CommandType = CommandType;
    (*Event)->ZeCommandList = ZeCommandList;

    ZeEvent = (*Event)->ZeEvent;
  }

  ze_event_handle_t *ZeEventWaitList =
      _pi_event::createZeEventList(NumEventsInWaitList, EventWaitList);

  ZE_CALL(zeCommandListAppendWaitOnEvents(ZeCommandList, NumEventsInWaitList,
                                          ZeEventWaitList));

  if (CommandType == PI_COMMAND_TYPE_IMAGE_READ) {
    pi_mem SrcMem = pi_cast<pi_mem>(const_cast<void *>(Src));

    const ze_image_region_t ZeSrcRegion =
        getImageRegionHelper(SrcMem, SrcOrigin, Region);

    // TODO: Level Zero does not support row_pitch/slice_pitch for images yet.
    // Check that SYCL RT did not want pitch larger than default.
#ifndef NDEBUG
    assert(SrcMem->isImage());
    auto SrcImage = static_cast<_pi_image *>(SrcMem);
    const ze_image_desc_t &ZeImageDesc = SrcImage->ZeImageDesc;
    assert(RowPitch == 0 ||
           // special case RGBA image pitch equal to region's width
           (ZeImageDesc.format.layout == ZE_IMAGE_FORMAT_LAYOUT_32_32_32_32 &&
            RowPitch == 4 * 4 * ZeSrcRegion.width) ||
           (ZeImageDesc.format.layout == ZE_IMAGE_FORMAT_LAYOUT_16_16_16_16 &&
            RowPitch == 4 * 2 * ZeSrcRegion.width) ||
           (ZeImageDesc.format.layout == ZE_IMAGE_FORMAT_LAYOUT_8_8_8_8 &&
            RowPitch == 4 * ZeSrcRegion.width));
    assert(SlicePitch == 0 || SlicePitch == RowPitch * ZeSrcRegion.height);
#endif // !NDEBUG

    ZE_CALL(zeCommandListAppendImageCopyToMemory(
        ZeCommandList, Dst, pi_cast<ze_image_handle_t>(SrcMem->getZeHandle()),
        &ZeSrcRegion, ZeEvent, 0, nullptr));
  } else if (CommandType == PI_COMMAND_TYPE_IMAGE_WRITE) {
    pi_mem DstMem = pi_cast<pi_mem>(Dst);
    const ze_image_region_t ZeDstRegion =
        getImageRegionHelper(DstMem, DstOrigin, Region);

    // TODO: Level Zero does not support row_pitch/slice_pitch for images yet.
    // Check that SYCL RT did not want pitch larger than default.
#ifndef NDEBUG
    assert(DstMem->isImage());
    auto DstImage = static_cast<_pi_image *>(DstMem);
    const ze_image_desc_t &ZeImageDesc = DstImage->ZeImageDesc;
    assert(RowPitch == 0 ||
           // special case RGBA image pitch equal to region's width
           (ZeImageDesc.format.layout == ZE_IMAGE_FORMAT_LAYOUT_32_32_32_32 &&
            RowPitch == 4 * 4 * ZeDstRegion.width) ||
           (ZeImageDesc.format.layout == ZE_IMAGE_FORMAT_LAYOUT_16_16_16_16 &&
            RowPitch == 4 * 2 * ZeDstRegion.width) ||
           (ZeImageDesc.format.layout == ZE_IMAGE_FORMAT_LAYOUT_8_8_8_8 &&
            RowPitch == 4 * ZeDstRegion.width));
    assert(SlicePitch == 0 || SlicePitch == RowPitch * ZeDstRegion.height);
#endif // !NDEBUG

    ZE_CALL(zeCommandListAppendImageCopyFromMemory(
        ZeCommandList, pi_cast<ze_image_handle_t>(DstMem->getZeHandle()), Src,
        &ZeDstRegion, ZeEvent, 0, nullptr));
  } else if (CommandType == PI_COMMAND_TYPE_IMAGE_COPY) {
    pi_mem SrcImage = pi_cast<pi_mem>(const_cast<void *>(Src));
    pi_mem DstImage = pi_cast<pi_mem>(Dst);

    const ze_image_region_t ZeSrcRegion =
        getImageRegionHelper(SrcImage, SrcOrigin, Region);
    const ze_image_region_t ZeDstRegion =
        getImageRegionHelper(DstImage, DstOrigin, Region);

    ZE_CALL(zeCommandListAppendImageCopyRegion(
        ZeCommandList, pi_cast<ze_image_handle_t>(DstImage->getZeHandle()),
        pi_cast<ze_image_handle_t>(SrcImage->getZeHandle()), &ZeDstRegion,
        &ZeSrcRegion, ZeEvent, 0, nullptr));
  } else {
    zePrint("enqueueMemImageUpdate: unsupported image command type\n");
    return PI_INVALID_OPERATION;
  }

  if (auto Res = Queue->executeCommandList(ZeCommandList, ZeFence, IsBlocking))
    return Res;

  _pi_event::deleteZeEventList(ZeEventWaitList);

  return PI_SUCCESS;
}

extern "C" {

pi_result piEnqueueMemImageRead(pi_queue Queue, pi_mem Image,
                                pi_bool BlockingRead, pi_image_offset Origin,
                                pi_image_region Region, size_t RowPitch,
                                size_t SlicePitch, void *Ptr,
                                pi_uint32 NumEventsInWaitList,
                                const pi_event *EventWaitList,
                                pi_event *Event) {
  assert(Queue);

  // Lock automatically releases when this goes out of scope.
  std::lock_guard<std::mutex> lock(Queue->PiQueueMutex);

  return enqueueMemImageCommandHelper(
      PI_COMMAND_TYPE_IMAGE_READ, Queue,
      Image, // src
      Ptr,   // dst
      BlockingRead,
      Origin,  // SrcOrigin
      nullptr, // DstOrigin
      Region, RowPitch, SlicePitch, NumEventsInWaitList, EventWaitList, Event);
}

pi_result piEnqueueMemImageWrite(pi_queue Queue, pi_mem Image,
                                 pi_bool BlockingWrite, pi_image_offset Origin,
                                 pi_image_region Region, size_t InputRowPitch,
                                 size_t InputSlicePitch, const void *Ptr,
                                 pi_uint32 NumEventsInWaitList,
                                 const pi_event *EventWaitList,
                                 pi_event *Event) {

  assert(Queue);

  // Lock automatically releases when this goes out of scope.
  std::lock_guard<std::mutex> lock(Queue->PiQueueMutex);

  return enqueueMemImageCommandHelper(PI_COMMAND_TYPE_IMAGE_WRITE, Queue,
                                      Ptr,   // src
                                      Image, // dst
                                      BlockingWrite,
                                      nullptr, // SrcOrigin
                                      Origin,  // DstOrigin
                                      Region, InputRowPitch, InputSlicePitch,
                                      NumEventsInWaitList, EventWaitList,
                                      Event);
}

pi_result
piEnqueueMemImageCopy(pi_queue Queue, pi_mem SrcImage, pi_mem DstImage,
                      pi_image_offset SrcOrigin, pi_image_offset DstOrigin,
                      pi_image_region Region, pi_uint32 NumEventsInWaitList,
                      const pi_event *EventWaitList, pi_event *Event) {

  assert(Queue);

  // Lock automatically releases when this goes out of scope.
  std::lock_guard<std::mutex> lock(Queue->PiQueueMutex);

  return enqueueMemImageCommandHelper(
      PI_COMMAND_TYPE_IMAGE_COPY, Queue, SrcImage, DstImage,
      false, // is_blocking
      SrcOrigin, DstOrigin, Region,
      0, // row pitch
      0, // slice pitch
      NumEventsInWaitList, EventWaitList, Event);
}

pi_result piEnqueueMemImageFill(pi_queue Queue, pi_mem Image,
                                const void *FillColor, const size_t *Origin,
                                const size_t *Region,
                                pi_uint32 NumEventsInWaitList,
                                const pi_event *EventWaitList,
                                pi_event *Event) {

  assert(Queue);

  // Lock automatically releases when this goes out of scope.
  std::lock_guard<std::mutex> lock(Queue->PiQueueMutex);

  die("piEnqueueMemImageFill: not implemented");
  return {};
}

pi_result piMemBufferPartition(pi_mem Buffer, pi_mem_flags Flags,
                               pi_buffer_create_type BufferCreateType,
                               void *BufferCreateInfo, pi_mem *RetMem) {

  assert(Buffer && !Buffer->isImage());
  assert(Flags == PI_MEM_FLAGS_ACCESS_RW);
  assert(BufferCreateType == PI_BUFFER_CREATE_TYPE_REGION);
  assert(!(static_cast<_pi_buffer *>(Buffer))->isSubBuffer() &&
         "Sub-buffer cannot be partitioned");
  assert(BufferCreateInfo);
  assert(RetMem);

  auto Region = (pi_buffer_region)BufferCreateInfo;
  assert(Region->size != 0u && "Invalid size");
  assert(Region->origin <= (Region->origin + Region->size) && "Overflow");
  try {
    *RetMem =
        new _pi_buffer(Buffer->Context,
                       pi_cast<char *>(Buffer->getZeHandle()) +
                           Region->origin /* Level Zero memory handle */,
                       nullptr /* Host pointer */, Buffer /* Parent buffer */,
                       Region->origin /* Sub-buffer origin */,
                       Region->size /*Sub-buffer size*/);
  } catch (const std::bad_alloc &) {
    return PI_OUT_OF_HOST_MEMORY;
  } catch (...) {
    return PI_ERROR_UNKNOWN;
  }

  return PI_SUCCESS;
}

pi_result piEnqueueNativeKernel(pi_queue Queue, void (*UserFunc)(void *),
                                void *Args, size_t CbArgs,
                                pi_uint32 NumMemObjects, const pi_mem *MemList,
                                const void **ArgsMemLoc,
                                pi_uint32 NumEventsInWaitList,
                                const pi_event *EventWaitList,
                                pi_event *Event) {

  assert(Queue);

  // Lock automatically releases when this goes out of scope.
  std::lock_guard<std::mutex> lock(Queue->PiQueueMutex);

  die("piEnqueueNativeKernel: not implemented");
  return {};
}

// TODO: Check if the function_pointer_ret type can be converted to void**.
pi_result piextGetDeviceFunctionPointer(pi_device Device, pi_program Program,
                                        const char *FunctionName,
                                        pi_uint64 *FunctionPointerRet) {
  assert(Program != nullptr);

  if (Program->State != _pi_program::Exe &&
      Program->State != _pi_program::LinkedExe) {
    return PI_INVALID_OPERATION;
  }

  // Search for the function name in each module.
  ze_result_t ZeResult = ZE_RESULT_ERROR_INVALID_FUNCTION_NAME;
  _pi_program::ModuleIterator ModIt(Program);
  while (!ModIt.Done()) {
    ZeResult = ZE_CALL_NOCHECK(zeModuleGetFunctionPointer(
        *ModIt, FunctionName, reinterpret_cast<void **>(FunctionPointerRet)));
    if (ZeResult != ZE_RESULT_ERROR_INVALID_FUNCTION_NAME)
      break;
    ModIt++;
  }

  return mapError(ZeResult);
}

pi_result piextUSMHostAlloc(void **ResultPtr, pi_context Context,
                            pi_usm_mem_properties *Properties, size_t Size,
                            pi_uint32 Alignment) {
  assert(Context);
  // Check that incorrect bits are not set in the properties.
  assert(!Properties || (Properties && !(*Properties & ~PI_MEM_ALLOC_FLAGS)));

  ze_host_mem_alloc_desc_t ZeDesc = {};
  ZeDesc.flags = 0;
  // TODO: translate PI properties to Level Zero flags
  ZE_CALL(
      zeMemAllocHost(Context->ZeContext, &ZeDesc, Size, Alignment, ResultPtr));

  return PI_SUCCESS;
}

static bool ShouldUseUSMAllocator() {
  // Enable allocator by default if it's not explicitly disabled
  return std::getenv("SYCL_PI_LEVEL_ZERO_DISABLE_USM_ALLOCATOR") == nullptr;
}

static const bool UseUSMAllocator = ShouldUseUSMAllocator();

pi_result USMDeviceAllocImpl(void **ResultPtr, pi_context Context,
                             pi_device Device,
                             pi_usm_mem_properties *Properties, size_t Size,
                             pi_uint32 Alignment) {
  assert(Context);
  assert(Device);
  // Check that incorrect bits are not set in the properties.
  assert(!Properties || (Properties && !(*Properties & ~PI_MEM_ALLOC_FLAGS)));

  // TODO: translate PI properties to Level Zero flags
  ze_device_mem_alloc_desc_t ZeDesc = {};
  ZeDesc.flags = 0;
  ZeDesc.ordinal = 0;
  ZE_CALL(zeMemAllocDevice(Context->ZeContext, &ZeDesc, Size, Alignment,
                           Device->ZeDevice, ResultPtr));

  return PI_SUCCESS;
}

pi_result USMSharedAllocImpl(void **ResultPtr, pi_context Context,
                             pi_device Device,
                             pi_usm_mem_properties *Properties, size_t Size,
                             pi_uint32 Alignment) {
  assert(Context);
  assert(Device);
  // Check that incorrect bits are not set in the properties.
  assert(!Properties || (Properties && !(*Properties & ~PI_MEM_ALLOC_FLAGS)));

  // TODO: translate PI properties to Level Zero flags
  ze_host_mem_alloc_desc_t ZeHostDesc = {};
  ZeHostDesc.flags = 0;
  ze_device_mem_alloc_desc_t ZeDevDesc = {};
  ZeDevDesc.flags = 0;
  ZeDevDesc.ordinal = 0;
  ZE_CALL(zeMemAllocShared(Context->ZeContext, &ZeDevDesc, &ZeHostDesc, Size,
                           Alignment, Device->ZeDevice, ResultPtr));

  return PI_SUCCESS;
}

pi_result USMFreeImpl(pi_context Context, void *Ptr) {
  ZE_CALL(zeMemFree(Context->ZeContext, Ptr));
  return PI_SUCCESS;
}

// Exception type to pass allocation errors
class UsmAllocationException {
  const pi_result Error;

public:
  UsmAllocationException(pi_result Err) : Error{Err} {}
  pi_result getError() const { return Error; }
};

pi_result USMSharedMemoryAlloc::allocateImpl(void **ResultPtr, size_t Size,
                                             pi_uint32 Alignment) {
  return USMSharedAllocImpl(ResultPtr, Context, Device, nullptr, Size,
                            Alignment);
}

pi_result USMDeviceMemoryAlloc::allocateImpl(void **ResultPtr, size_t Size,
                                             pi_uint32 Alignment) {
  return USMDeviceAllocImpl(ResultPtr, Context, Device, nullptr, Size,
                            Alignment);
}

void *USMMemoryAllocBase::allocate(size_t Size) {
  void *Ptr = nullptr;

  auto Res = allocateImpl(&Ptr, Size, sizeof(void *));
  if (Res != PI_SUCCESS) {
    throw UsmAllocationException(Res);
  }

  return Ptr;
}

void *USMMemoryAllocBase::allocate(size_t Size, size_t Alignment) {
  void *Ptr = nullptr;

  auto Res = allocateImpl(&Ptr, Size, Alignment);
  if (Res != PI_SUCCESS) {
    throw UsmAllocationException(Res);
  }
  return Ptr;
}

void USMMemoryAllocBase::deallocate(void *Ptr) {
  auto Res = USMFreeImpl(Context, Ptr);
  if (Res != PI_SUCCESS) {
    throw UsmAllocationException(Res);
  }
}

pi_result piextUSMDeviceAlloc(void **ResultPtr, pi_context Context,
                              pi_device Device,
                              pi_usm_mem_properties *Properties, size_t Size,
                              pi_uint32 Alignment) {
  if (!UseUSMAllocator ||
      // L0 spec says that allocation fails if Alignment != 2^n, in order to
      // keep the same behavior for the allocator, just call L0 API directly and
      // return the error code.
      ((Alignment & (Alignment - 1)) != 0)) {
    return USMDeviceAllocImpl(ResultPtr, Context, Device, Properties, Size,
                              Alignment);
  }

  try {
    auto It = Context->DeviceMemAllocContexts.find(Device);
    if (It == Context->DeviceMemAllocContexts.end())
      return PI_INVALID_VALUE;

    *ResultPtr = It->second.allocate(Size, Alignment);
  } catch (const UsmAllocationException &Ex) {
    *ResultPtr = nullptr;
    return Ex.getError();
  }

  return PI_SUCCESS;
}

pi_result piextUSMSharedAlloc(void **ResultPtr, pi_context Context,
                              pi_device Device,
                              pi_usm_mem_properties *Properties, size_t Size,
                              pi_uint32 Alignment) {
  if (!UseUSMAllocator ||
      // L0 spec says that allocation fails if Alignment != 2^n, in order to
      // keep the same behavior for the allocator, just call L0 API directly and
      // return the error code.
      ((Alignment & (Alignment - 1)) != 0)) {
    return USMSharedAllocImpl(ResultPtr, Context, Device, Properties, Size,
                              Alignment);
  }

  try {
    auto It = Context->SharedMemAllocContexts.find(Device);
    if (It == Context->SharedMemAllocContexts.end())
      return PI_INVALID_VALUE;

    *ResultPtr = It->second.allocate(Size, Alignment);
  } catch (const UsmAllocationException &Ex) {
    *ResultPtr = nullptr;
    return Ex.getError();
  }

  return PI_SUCCESS;
}

pi_result piextUSMFree(pi_context Context, void *Ptr) {
  if (!UseUSMAllocator) {
    return USMFreeImpl(Context, Ptr);
  }

  // Query the device of the allocation to determine the right allocator context
  ze_device_handle_t ZeDeviceHandle;
  ze_memory_allocation_properties_t ZeMemoryAllocationProperties = {};

  // Query memory type of the pointer we're freeing to determine the correct
  // way to do it(directly or via an allocator)
  ZE_CALL(zeMemGetAllocProperties(
      Context->ZeContext, Ptr, &ZeMemoryAllocationProperties, &ZeDeviceHandle));

  if (ZeDeviceHandle) {
    // All devices in the context are of the same platform.
    auto Platform = Context->Devices[0]->Platform;
    auto Device = Platform->getDeviceFromNativeHandle(ZeDeviceHandle);
    assert(Device);

    auto DeallocationHelper =
        [Context, Device,
         Ptr](std::unordered_map<pi_device, USMAllocContext> &AllocContextMap) {
          try {
            auto It = AllocContextMap.find(Device);
            if (It == AllocContextMap.end())
              return PI_INVALID_VALUE;

            // The right context is found, deallocate the pointer
            It->second.deallocate(Ptr);
          } catch (const UsmAllocationException &Ex) {
            return Ex.getError();
          }

          return PI_SUCCESS;
        };

    switch (ZeMemoryAllocationProperties.type) {
    case ZE_MEMORY_TYPE_SHARED:
      return DeallocationHelper(Context->SharedMemAllocContexts);
    case ZE_MEMORY_TYPE_DEVICE:
      return DeallocationHelper(Context->DeviceMemAllocContexts);
    default:
      // Handled below
      break;
    }
  }

  return USMFreeImpl(Context, Ptr);
}

pi_result piextKernelSetArgPointer(pi_kernel Kernel, pi_uint32 ArgIndex,
                                   size_t ArgSize, const void *ArgValue) {

  return piKernelSetArg(Kernel, ArgIndex, ArgSize, ArgValue);
}

/// USM Memset API
///
/// @param Queue is the queue to submit to
/// @param Ptr is the ptr to memset
/// @param Value is value to set.  It is interpreted as an 8-bit value and the
/// upper
///        24 bits are ignored
/// @param Count is the size in bytes to memset
/// @param NumEventsInWaitlist is the number of events to wait on
/// @param EventsWaitlist is an array of events to wait on
/// @param Event is the event that represents this operation
pi_result piextUSMEnqueueMemset(pi_queue Queue, void *Ptr, pi_int32 Value,
                                size_t Count, pi_uint32 NumEventsInWaitlist,
                                const pi_event *EventsWaitlist,
                                pi_event *Event) {
  if (!Ptr) {
    return PI_INVALID_VALUE;
  }

  assert(Queue);

  // Lock automatically releases when this goes out of scope.
  std::lock_guard<std::mutex> lock(Queue->PiQueueMutex);

  return enqueueMemFillHelper(
      // TODO: do we need a new command type for USM memset?
      PI_COMMAND_TYPE_MEM_BUFFER_FILL, Queue, Ptr,
      &Value, // It will be interpreted as an 8-bit value,
      1,      // which is indicated with this pattern_size==1
      Count, NumEventsInWaitlist, EventsWaitlist, Event);
}

pi_result piextUSMEnqueueMemcpy(pi_queue Queue, pi_bool Blocking, void *DstPtr,
                                const void *SrcPtr, size_t Size,
                                pi_uint32 NumEventsInWaitlist,
                                const pi_event *EventsWaitlist,
                                pi_event *Event) {

  if (!DstPtr) {
    return PI_INVALID_VALUE;
  }

  assert(Queue);

  // Lock automatically releases when this goes out of scope.
  std::lock_guard<std::mutex> lock(Queue->PiQueueMutex);

  return enqueueMemCopyHelper(
      // TODO: do we need a new command type for this?
      PI_COMMAND_TYPE_MEM_BUFFER_COPY, Queue, DstPtr, Blocking, Size, SrcPtr,
      NumEventsInWaitlist, EventsWaitlist, Event);
}

/// Hint to migrate memory to the device
///
/// @param Queue is the queue to submit to
/// @param Ptr points to the memory to migrate
/// @param Size is the number of bytes to migrate
/// @param Flags is a bitfield used to specify memory migration options
/// @param NumEventsInWaitlist is the number of events to wait on
/// @param EventsWaitlist is an array of events to wait on
/// @param Event is the event that represents this operation
pi_result piextUSMEnqueuePrefetch(pi_queue Queue, const void *Ptr, size_t Size,
                                  pi_usm_migration_flags Flags,
                                  pi_uint32 NumEventsInWaitlist,
                                  const pi_event *EventsWaitlist,
                                  pi_event *Event) {
  assert(!(Flags & ~PI_USM_MIGRATION_TBD0));
  assert(Queue);

  // Lock automatically releases when this goes out of scope.
  std::lock_guard<std::mutex> lock(Queue->PiQueueMutex);

  // Get a new command list to be used on this call
  ze_command_list_handle_t ZeCommandList = nullptr;
  ze_fence_handle_t ZeFence = nullptr;
  if (auto Res = Queue->Device->getAvailableCommandList(Queue, &ZeCommandList,
                                                        &ZeFence))
    return Res;

  // TODO: do we need to create a unique command type for this?
  ze_event_handle_t ZeEvent = nullptr;
  if (Event) {
    auto Res = piEventCreate(Queue->Context, Event);
    if (Res != PI_SUCCESS)
      return Res;

    (*Event)->Queue = Queue;
    (*Event)->CommandType = PI_COMMAND_TYPE_USER;
    (*Event)->ZeCommandList = ZeCommandList;

    ZeEvent = (*Event)->ZeEvent;
  }

  ze_event_handle_t *ZeEventWaitList =
      _pi_event::createZeEventList(NumEventsInWaitlist, EventsWaitlist);

  ZE_CALL(zeCommandListAppendWaitOnEvents(ZeCommandList, NumEventsInWaitlist,
                                          ZeEventWaitList));

  // TODO: figure out how to translate "flags"
  ZE_CALL(zeCommandListAppendMemoryPrefetch(ZeCommandList, Ptr, Size));

  // TODO: Level Zero does not have a completion "event" with the prefetch API,
  // so manually add command to signal our event.
  ZE_CALL(zeCommandListAppendSignalEvent(ZeCommandList, ZeEvent));

  if (auto Res = Queue->executeCommandList(ZeCommandList, ZeFence, false))
    return Res;

  _pi_event::deleteZeEventList(ZeEventWaitList);

  return PI_SUCCESS;
}

/// USM memadvise API to govern behavior of automatic migration mechanisms
///
/// @param Queue is the queue to submit to
/// @param Ptr is the data to be advised
/// @param Length is the size in bytes of the meory to advise
/// @param Advice is device specific advice
/// @param Event is the event that represents this operation
///
pi_result piextUSMEnqueueMemAdvise(pi_queue Queue, const void *Ptr,
                                   size_t Length, pi_mem_advice Advice,
                                   pi_event *Event) {
  assert(Queue);

  // Lock automatically releases when this goes out of scope.
  std::lock_guard<std::mutex> lock(Queue->PiQueueMutex);

  ze_memory_advice_t ZeAdvice = {};
  switch (Advice) {
  case PI_MEM_ADVICE_SET_READ_MOSTLY:
    ZeAdvice = ZE_MEMORY_ADVICE_SET_READ_MOSTLY;
    break;
  case PI_MEM_ADVICE_CLEAR_READ_MOSTLY:
    ZeAdvice = ZE_MEMORY_ADVICE_CLEAR_READ_MOSTLY;
    break;
  case PI_MEM_ADVICE_SET_PREFERRED_LOCATION:
    ZeAdvice = ZE_MEMORY_ADVICE_SET_PREFERRED_LOCATION;
    break;
  case PI_MEM_ADVICE_CLEAR_PREFERRED_LOCATION:
    ZeAdvice = ZE_MEMORY_ADVICE_CLEAR_PREFERRED_LOCATION;
    break;
  case PI_MEM_ADVICE_SET_NON_ATOMIC_MOSTLY:
    ZeAdvice = ZE_MEMORY_ADVICE_SET_NON_ATOMIC_MOSTLY;
    break;
  case PI_MEM_ADVICE_CLEAR_NON_ATOMIC_MOSTLY:
    ZeAdvice = ZE_MEMORY_ADVICE_CLEAR_NON_ATOMIC_MOSTLY;
    break;
  case PI_MEM_ADVICE_BIAS_CACHED:
    ZeAdvice = ZE_MEMORY_ADVICE_BIAS_CACHED;
    break;
  case PI_MEM_ADVICE_BIAS_UNCACHED:
    ZeAdvice = ZE_MEMORY_ADVICE_BIAS_UNCACHED;
    break;
  default:
    zePrint("piextUSMEnqueueMemAdvise: unexpected memory advise\n");
    return PI_INVALID_VALUE;
  }

  // Get a new command list to be used on this call
  ze_command_list_handle_t ZeCommandList = nullptr;
  ze_fence_handle_t ZeFence = nullptr;
  if (auto Res = Queue->Device->getAvailableCommandList(Queue, &ZeCommandList,
                                                        &ZeFence))
    return Res;

  // TODO: do we need to create a unique command type for this?
  ze_event_handle_t ZeEvent = nullptr;
  if (Event) {
    auto Res = piEventCreate(Queue->Context, Event);
    if (Res != PI_SUCCESS)
      return Res;

    (*Event)->Queue = Queue;
    (*Event)->CommandType = PI_COMMAND_TYPE_USER;
    (*Event)->ZeCommandList = ZeCommandList;

    ZeEvent = (*Event)->ZeEvent;
  }

  ZE_CALL(zeCommandListAppendMemAdvise(ZeCommandList, Queue->Device->ZeDevice,
                                       Ptr, Length, ZeAdvice));

  // TODO: Level Zero does not have a completion "event" with the advise API,
  // so manually add command to signal our event.
  ZE_CALL(zeCommandListAppendSignalEvent(ZeCommandList, ZeEvent));

  Queue->executeCommandList(ZeCommandList, ZeFence, false);
  return PI_SUCCESS;
}

/// API to query information about USM allocated pointers
/// Valid Queries:
///   PI_MEM_ALLOC_TYPE returns host/device/shared pi_usm_type value
///   PI_MEM_ALLOC_BASE_PTR returns the base ptr of an allocation if
///                         the queried pointer fell inside an allocation.
///                         Result must fit in void *
///   PI_MEM_ALLOC_SIZE returns how big the queried pointer's
///                     allocation is in bytes. Result is a size_t.
///   PI_MEM_ALLOC_DEVICE returns the pi_device this was allocated against
///
/// @param Context is the pi_context
/// @param Ptr is the pointer to query
/// @param ParamName is the type of query to perform
/// @param ParamValueSize is the size of the result in bytes
/// @param ParamValue is the result
/// @param ParamValueRet is how many bytes were written
pi_result piextUSMGetMemAllocInfo(pi_context Context, const void *Ptr,
                                  pi_mem_info ParamName, size_t ParamValueSize,
                                  void *ParamValue, size_t *ParamValueSizeRet) {
  assert(Context);
  ze_device_handle_t ZeDeviceHandle;
  ze_memory_allocation_properties_t ZeMemoryAllocationProperties = {};

  ZE_CALL(zeMemGetAllocProperties(
      Context->ZeContext, Ptr, &ZeMemoryAllocationProperties, &ZeDeviceHandle));

  ReturnHelper ReturnValue(ParamValueSize, ParamValue, ParamValueSizeRet);
  switch (ParamName) {
  case PI_MEM_ALLOC_TYPE: {
    pi_usm_type MemAllocaType;
    switch (ZeMemoryAllocationProperties.type) {
    case ZE_MEMORY_TYPE_UNKNOWN:
      MemAllocaType = PI_MEM_TYPE_UNKNOWN;
      break;
    case ZE_MEMORY_TYPE_HOST:
      MemAllocaType = PI_MEM_TYPE_HOST;
      break;
    case ZE_MEMORY_TYPE_DEVICE:
      MemAllocaType = PI_MEM_TYPE_DEVICE;
      break;
    case ZE_MEMORY_TYPE_SHARED:
      MemAllocaType = PI_MEM_TYPE_SHARED;
      break;
    default:
      zePrint("piextUSMGetMemAllocInfo: unexpected usm memory type\n");
      return PI_INVALID_VALUE;
    }
    return ReturnValue(MemAllocaType);
  }
  case PI_MEM_ALLOC_DEVICE:
    if (ZeDeviceHandle) {
      // All devices in the context are of the same platform.
      auto Platform = Context->Devices[0]->Platform;
      auto Device = Platform->getDeviceFromNativeHandle(ZeDeviceHandle);
      return Device ? ReturnValue(Device) : PI_INVALID_VALUE;
    } else {
      return PI_INVALID_VALUE;
    }
  case PI_MEM_ALLOC_BASE_PTR: {
    void *Base;
    ZE_CALL(zeMemGetAddressRange(Context->ZeContext, Ptr, &Base, nullptr));
    return ReturnValue(Base);
  }
  case PI_MEM_ALLOC_SIZE: {
    size_t Size;
    ZE_CALL(zeMemGetAddressRange(Context->ZeContext, Ptr, nullptr, &Size));
    return ReturnValue(Size);
  }
  default:
    zePrint("piextUSMGetMemAllocInfo: unsupported ParamName\n");
    return PI_INVALID_VALUE;
  }
  return PI_SUCCESS;
}

pi_result piKernelSetExecInfo(pi_kernel Kernel, pi_kernel_exec_info ParamName,
                              size_t ParamValueSize, const void *ParamValue) {
  assert(Kernel);
  assert(ParamValue);
  if (ParamName == PI_USM_INDIRECT_ACCESS &&
      *(static_cast<const pi_bool *>(ParamValue)) == PI_TRUE) {
    // The whole point for users really was to not need to know anything
    // about the types of allocations kernel uses. So in DPC++ we always
    // just set all 3 modes for each kernel.
    ze_kernel_indirect_access_flags_t IndirectFlags =
        ZE_KERNEL_INDIRECT_ACCESS_FLAG_HOST |
        ZE_KERNEL_INDIRECT_ACCESS_FLAG_DEVICE |
        ZE_KERNEL_INDIRECT_ACCESS_FLAG_SHARED;
    ZE_CALL(zeKernelSetIndirectAccess(Kernel->ZeKernel, IndirectFlags));
  } else {
    zePrint("piKernelSetExecInfo: unsupported ParamName\n");
    return PI_INVALID_VALUE;
  }

  return PI_SUCCESS;
}

pi_result piextProgramSetSpecializationConstant(pi_program Prog,
                                                pi_uint32 SpecID, size_t,
                                                const void *SpecValue) {
  // Level Zero sets spec constants when creating modules,
  // so save them for when program is built.
  std::lock_guard<std::mutex> Guard(Prog->MutexZeSpecConstants);

  // Pass SpecValue pointer. Spec constant value is retrieved
  // by Level Zero when creating the module.
  //
  // NOTE: SpecSize is unused in Level Zero, the size is known from SPIR-V by
  // SpecID.
  Prog->ZeSpecConstants[SpecID] = reinterpret_cast<uint64_t>(SpecValue);

  return PI_SUCCESS;
}

pi_result piPluginInit(pi_plugin *PluginInit) {
  assert(PluginInit);
  // TODO: handle versioning/targets properly.
  size_t PluginVersionSize = sizeof(PluginInit->PluginVersion);
  assert(strlen(_PI_H_VERSION_STRING) < PluginVersionSize);
  strncpy(PluginInit->PluginVersion, _PI_H_VERSION_STRING, PluginVersionSize);

#define _PI_API(api)                                                           \
  (PluginInit->PiFunctionTable).api = (decltype(&::api))(&api);
#include <CL/sycl/detail/pi.def>

  return PI_SUCCESS;
}

} // extern "C"<|MERGE_RESOLUTION|>--- conflicted
+++ resolved
@@ -3322,27 +3322,9 @@
     ze_event_handle_t ZeEvent = EventList[I]->ZeEvent;
     zePrint("ZeEvent = %lx\n", pi_cast<std::uintptr_t>(ZeEvent));
 
-    // If event comes from a Map/UnMap operation in integrated device, then do
-    // sync, memcpy, and signaling on the host
+    // If event comes from a Map/UnMap operation on integrated device
+    // then nothing needs to be done here except signal the event.
     if (EventList[I]->HostSyncforMap) {
-<<<<<<< HEAD
-#if 0
-=======
->>>>>>> dd683b3a
-      for (auto ZeWaitEvent : EventList[I]->waitEvents) {
-        zePrint("ZeWaitEvent = %lx\n", pi_cast<std::uintptr_t>(ZeWaitEvent));
-        if (ZeWaitEvent)
-          ZE_CALL(zeEventHostSynchronize(ZeWaitEvent, UINT32_MAX));
-      }
-      if (EventList[I]->CopyPending) {
-        memcpy(EventList[I]->DstBuffer, EventList[I]->SrcBuffer,
-               EventList[I]->RetMapSize);
-        EventList[I]->CopyPending = false;
-      }
-<<<<<<< HEAD
-#endif
-=======
->>>>>>> dd683b3a
       ZE_CALL(zeEventHostSignal(ZeEvent));
     } else {
       ZE_CALL(zeEventHostSynchronize(ZeEvent, UINT32_MAX));
@@ -4021,10 +4003,6 @@
   assert(Buffer);
   assert(Queue);
 
-  // Lock automatically releases when this goes out of scope.
-  std::lock_guard<std::mutex> lock(Queue->PiQueueMutex);
-
-<<<<<<< HEAD
   // Query the buffer allocation to determine if host allocation
   ze_memory_allocation_properties_t ZeMemoryAllocationProperties = {};
   ze_device_handle_t ZeDeviceHandle;
@@ -4035,10 +4013,6 @@
 
   bool BufferUsesHostMem =
       (ZeMemoryAllocationProperties.type == ZE_MEMORY_TYPE_HOST);
-=======
-  bool DeviceIsIntegrated = Queue->Device->ZeDeviceProperties.flags &
-                            ZE_DEVICE_PROPERTY_FLAG_INTEGRATED;
->>>>>>> dd683b3a
 
   // For discrete devices we don't need a commandlist
   ze_command_list_handle_t ZeCommandList = nullptr;
@@ -4057,7 +4031,6 @@
     ZeEvent = (*Event)->ZeEvent;
   }
 
-<<<<<<< HEAD
   // TODO: Level Zero is missing the memory "mapping" capabilities, so we are
   // left to doing new memory allocation and a copy (read) on discrete devices.
   // On integrated devices  we have allocated the buffer in host memory
@@ -4070,63 +4043,22 @@
   // Can we get SYCL RT to predict/allocate in shared memory
   // from the beginning?
   if (BufferUsesHostMem) {
-    (*Event)->HostSyncforMap = true;
-#if 0
-=======
-  if (DeviceIsIntegrated) {
-    (*Event)->HostSyncforMap = true;
->>>>>>> dd683b3a
-    for (uint32_t i = 0; i < NumEventsInWaitList; i++) {
-      zePrint("Map added ZeWaitEvent = %lx\n",
-              pi_cast<std::uintptr_t>(EventWaitList[i]->ZeEvent));
-      (*Event)->waitEvents.push_back(EventWaitList[i]->ZeEvent);
-    }
-<<<<<<< HEAD
-#else
-    for (uint32_t i = 0; i < NumEventsInWaitList; i++) {
-      auto Queue = EventWaitList[i]->Queue;
-      zePrint("Got Q\n");
-      if (Queue->RefCount > 0) {
-        zePrint("Executing commandlist\n");
-        if (auto Res = Queue->executeOpenCommandList())
-          return Res;
-      }
-    }
-    for (uint32_t i = 0; i < NumEventsInWaitList; i++) {
-      zePrint("Going to wait on ZeWaitEvent = %lx\n",
-              pi_cast<std::uintptr_t>(EventWaitList[i]->ZeEvent));
-      auto ZeWaitEvent = EventWaitList[i]->ZeEvent;
-      if (ZeWaitEvent)
-        ZE_CALL(zeEventHostSynchronize(ZeWaitEvent, UINT32_MAX));
-    }
-#endif
+    // Wait on incoming events before doing the copy
+    piEventsWait(NumEventsInWaitList, EventWaitList);
     if (Buffer->MapHostPtr) {
       *RetMap = Buffer->MapHostPtr + Offset;
-#if 0
-      (*Event)->SrcBuffer = pi_cast<char*>(Buffer->getZeHandle()) + Offset;
-      (*Event)->DstBuffer = *RetMap;
-      (*Event)->RetMapSize = Size;
-      (*Event)->CopyPending = true;
-#else
-      zePrint("Doing memcpy %p %p %zu\n", *RetMap,
-              pi_cast<char *>(Buffer->getZeHandle()) + Offset, Size);
       memcpy(*RetMap, pi_cast<char *>(Buffer->getZeHandle()) + Offset, Size);
-      zePrint("DONE\n");
-#endif
-=======
-    if (Buffer->MapHostPtr) {
-      *RetMap = Buffer->MapHostPtr + Offset;
-      (*Event)->SrcBuffer = pi_cast<char *>(Buffer->getZeHandle()) + Offset;
-      (*Event)->DstBuffer = *RetMap;
-      (*Event)->RetMapSize = Size;
-      (*Event)->CopyPending = true;
->>>>>>> dd683b3a
     } else {
       *RetMap = pi_cast<char *>(Buffer->getZeHandle()) + Offset;
     }
+    // Mark this event as handled
+    (*Event)->HostSyncforMap = true;
 
     return Buffer->addMapping(*RetMap, Offset, Size);
   }
+
+  // Lock automatically releases when this goes out of scope.
+  std::lock_guard<std::mutex> lock(Queue->PiQueueMutex);
 
   // For discrete devices we need a command list
   if (auto Res = Queue->Device->getAvailableCommandList(Queue, &ZeCommandList,
@@ -4166,10 +4098,6 @@
                             const pi_event *EventWaitList, pi_event *Event) {
   assert(Queue);
 
-  // Lock automatically releases when this goes out of scope.
-  std::lock_guard<std::mutex> lock(Queue->PiQueueMutex);
-
-<<<<<<< HEAD
   // Query the buffer allocation to determine if host allocation
   ze_memory_allocation_properties_t ZeMemoryAllocationProperties = {};
   ze_device_handle_t ZeDeviceHandle;
@@ -4180,10 +4108,6 @@
 
   bool BufferUsesHostMem =
       (ZeMemoryAllocationProperties.type == ZE_MEMORY_TYPE_HOST);
-=======
-  bool DeviceIsIntegrated = Queue->Device->ZeDeviceProperties.flags &
-                            ZE_DEVICE_PROPERTY_FLAG_INTEGRATED;
->>>>>>> dd683b3a
 
   // Integrated devices don't need a command list.
   // If discrete we will get a commandlist later.
@@ -4219,79 +4143,52 @@
   // any memory, so there is nothing to free. This is indicated by a nullptr.
   if (Event)
     (*Event)->CommandData =
-<<<<<<< HEAD
         (BufferUsesHostMem ? nullptr
                            : (MemObj->MapHostPtr ? nullptr : MappedPtr));
 
   if (BufferUsesHostMem) {
     (*Event)->HostSyncforMap = true;
-#if 0
-    for (uint32_t i = 0; i < NumEventsInWaitList; i++) {
-      zePrint("UnMap Added ZeWaitEvent = %lx\n",
-        pi_cast<std::uintptr_t>(EventWaitList[i]->ZeEvent));
-=======
-        (DeviceIsIntegrated ? nullptr
-                            : (MemObj->MapHostPtr ? nullptr : MappedPtr));
-
-  if (DeviceIsIntegrated) {
-    (*Event)->HostSyncforMap = true;
-    for (uint32_t i = 0; i < NumEventsInWaitList; i++) {
-      zePrint("UnMap Added ZeWaitEvent = %lx\n",
-              pi_cast<std::uintptr_t>(EventWaitList[i]->ZeEvent));
->>>>>>> dd683b3a
-      (*Event)->waitEvents.push_back(EventWaitList[i]->ZeEvent);
-    }
-    (*Event)->SrcBuffer = MappedPtr;
-    (*Event)->DstBuffer =
-<<<<<<< HEAD
-      pi_cast<char*>(MemObj->getZeHandle()) + MapInfo.Offset;
-    (*Event)->RetMapSize = MapInfo.Size;
-    (*Event)->CopyPending = true;
-#else
-    for (uint32_t i = 0; i < NumEventsInWaitList; i++) {
-      auto ZeWaitEvent = EventWaitList[i]->ZeEvent;
-      if (ZeWaitEvent)
-        ZE_CALL(zeEventHostSynchronize(ZeWaitEvent, UINT32_MAX));
-    }
+    // Wait on incoming events before doing the copy
+    piEventsWait(NumEventsInWaitList, EventWaitList);
     memcpy(pi_cast<char *>(MemObj->getZeHandle()) + MapInfo.Offset, MappedPtr,
            MapInfo.Size);
-#endif
-=======
-        pi_cast<char *>(MemObj->getZeHandle()) + MapInfo.Offset;
-    (*Event)->RetMapSize = MapInfo.Size;
-    (*Event)->CopyPending = true;
->>>>>>> dd683b3a
-  } else {
-
-    if (auto Res = Queue->Device->getAvailableCommandList(Queue, &ZeCommandList,
-                                                          &ZeFence))
-      return Res;
-
-    ze_event_handle_t *ZeEventWaitList =
-        _pi_event::createZeEventList(NumEventsInWaitList, EventWaitList);
-
-    ZE_CALL(zeCommandListAppendWaitOnEvents(ZeCommandList, NumEventsInWaitList,
-                                            ZeEventWaitList));
-
-    // TODO: Level Zero is missing the memory "mapping" capabilities, so we are
-    // left to doing copy (write back to the device).
-    // See https://gitlab.devtools.intel.com/one-api/level_zero/issues/293. //
-    // INTEL
-    //
-    // NOTE: Keep this in sync with the implementation of
-    // piEnqueueMemBufferMap/piEnqueueMemImageMap.
-
-    ZE_CALL(zeCommandListAppendMemoryCopy(
-        ZeCommandList, pi_cast<char *>(MemObj->getZeHandle()) + MapInfo.Offset,
-        MappedPtr, MapInfo.Size, ZeEvent, 0, nullptr));
-
-    // Execute command list asynchronously, as the event will be used
-    // to track down its completion.
-    if (auto Res = Queue->executeCommandList(ZeCommandList, ZeFence))
-      return Res;
-
-    _pi_event::deleteZeEventList(ZeEventWaitList);
-  }
+    // Mark this event as handled
+    (*Event)->HostSyncforMap = true;
+
+    return PI_SUCCESS;
+  }
+
+  // Lock automatically releases when this goes out of scope.
+  std::lock_guard<std::mutex> lock(Queue->PiQueueMutex);
+
+  if (auto Res = Queue->Device->getAvailableCommandList(Queue, &ZeCommandList,
+                                                        &ZeFence))
+    return Res;
+
+  ze_event_handle_t *ZeEventWaitList =
+      _pi_event::createZeEventList(NumEventsInWaitList, EventWaitList);
+
+  ZE_CALL(zeCommandListAppendWaitOnEvents(ZeCommandList, NumEventsInWaitList,
+                                          ZeEventWaitList));
+
+  // TODO: Level Zero is missing the memory "mapping" capabilities, so we are
+  // left to doing copy (write back to the device).
+  // See https://gitlab.devtools.intel.com/one-api/level_zero/issues/293. //
+  // INTEL
+  //
+  // NOTE: Keep this in sync with the implementation of
+  // piEnqueueMemBufferMap/piEnqueueMemImageMap.
+
+  ZE_CALL(zeCommandListAppendMemoryCopy(
+      ZeCommandList, pi_cast<char *>(MemObj->getZeHandle()) + MapInfo.Offset,
+      MappedPtr, MapInfo.Size, ZeEvent, 0, nullptr));
+
+  // Execute command list asynchronously, as the event will be used
+  // to track down its completion.
+  if (auto Res = Queue->executeCommandList(ZeCommandList, ZeFence))
+    return Res;
+
+  _pi_event::deleteZeEventList(ZeEventWaitList);
 
   return PI_SUCCESS;
 }
