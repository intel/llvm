//===-------- pi_level_zero.cpp - Level Zero Plugin --------------------==//
//
// Part of the LLVM Project, under the Apache License v2.0 with LLVM Exceptions.
// See https://llvm.org/LICENSE.txt for license information.
// SPDX-License-Identifier: Apache-2.0 WITH LLVM-exception
//
//===------------------------------------------------------------------===//

/// \file pi_level_zero.cpp
/// Implementation of Level Zero Plugin.
///
/// \ingroup sycl_pi_level_zero

#include "pi_level_zero.hpp"
#include <CL/sycl/detail/spinlock.hpp>
#include <algorithm>
#include <cstdarg>
#include <cstdio>
#include <cstring>
#include <memory>
#include <set>
#include <sstream>
#include <string>
#include <thread>
#include <utility>

#include <level_zero/zet_api.h>

#include "usm_allocator.hpp"

extern "C" {
// Forward declarartions.
static pi_result EventRelease(pi_event Event, pi_queue LockedQueue);
static pi_result QueueRelease(pi_queue Queue, pi_queue LockedQueue);
static pi_result EventCreate(pi_context Context, pi_queue Queue,
                             bool HostVisible, pi_event *RetEvent);
}

namespace {

// Controls Level Zero calls serialization to w/a Level Zero driver being not MT
// ready. Recognized values (can be used as a bit mask):
enum {
  ZeSerializeNone =
      0, // no locking or blocking (except when SYCL RT requested blocking)
  ZeSerializeLock = 1, // locking around each ZE_CALL
  ZeSerializeBlock =
      2, // blocking ZE calls, where supported (usually in enqueue commands)
};
static const pi_uint32 ZeSerialize = [] {
  const char *SerializeMode = std::getenv("ZE_SERIALIZE");
  const pi_uint32 SerializeModeValue =
      SerializeMode ? std::atoi(SerializeMode) : 0;
  return SerializeModeValue;
}();

// This is an experimental option to test performance of device to device copy
// operations on copy engines (versus compute engine)
static const bool UseCopyEngineForD2DCopy = [] {
  const char *CopyEngineForD2DCopy =
      std::getenv("SYCL_PI_LEVEL_ZERO_USE_COPY_ENGINE_FOR_D2D_COPY");
  return (CopyEngineForD2DCopy && (std::stoi(CopyEngineForD2DCopy) != 0));
}();

// This is an experimental option that allows the use of copy engine, if
// available in the device, in Level Zero plugin for copy operations submitted
// to an in-order queue. The default is 1.
static const bool UseCopyEngineForInOrderQueue = [] {
  const char *CopyEngineForInOrderQueue =
      std::getenv("SYCL_PI_LEVEL_ZERO_USE_COPY_ENGINE_FOR_IN_ORDER_QUEUE");
  return (!CopyEngineForInOrderQueue ||
          (std::stoi(CopyEngineForInOrderQueue) != 0));
}();

// This class encapsulates actions taken along with a call to Level Zero API.
class ZeCall {
private:
  // The global mutex that is used for total serialization of Level Zero calls.
  static std::mutex GlobalLock;

public:
  ZeCall() {
    if ((ZeSerialize & ZeSerializeLock) != 0) {
      GlobalLock.lock();
    }
  }
  ~ZeCall() {
    if ((ZeSerialize & ZeSerializeLock) != 0) {
      GlobalLock.unlock();
    }
  }

  // The non-static version just calls static one.
  ze_result_t doCall(ze_result_t ZeResult, const char *ZeName,
                     const char *ZeArgs, bool TraceError = true);
};
std::mutex ZeCall::GlobalLock;

// Controls PI level tracing prints.
static bool PrintPiTrace = false;

// Controls support of the indirect access kernels and deferred memory release.
static const bool IndirectAccessTrackingEnabled = [] {
  return std::getenv("SYCL_PI_LEVEL_ZERO_TRACK_INDIRECT_ACCESS_MEMORY") !=
         nullptr;
}();

// Map Level Zero runtime error code to PI error code.
static pi_result mapError(ze_result_t ZeResult) {
  // TODO: these mapping need to be clarified and synced with the PI API return
  // values, which is TBD.
  static std::unordered_map<ze_result_t, pi_result> ErrorMapping = {
      {ZE_RESULT_SUCCESS, PI_SUCCESS},
      {ZE_RESULT_ERROR_DEVICE_LOST, PI_DEVICE_NOT_FOUND},
      {ZE_RESULT_ERROR_INSUFFICIENT_PERMISSIONS, PI_INVALID_OPERATION},
      {ZE_RESULT_ERROR_NOT_AVAILABLE, PI_INVALID_OPERATION},
      {ZE_RESULT_ERROR_UNINITIALIZED, PI_INVALID_PLATFORM},
      {ZE_RESULT_ERROR_INVALID_ARGUMENT, PI_INVALID_ARG_VALUE},
      {ZE_RESULT_ERROR_INVALID_NULL_POINTER, PI_INVALID_VALUE},
      {ZE_RESULT_ERROR_INVALID_SIZE, PI_INVALID_VALUE},
      {ZE_RESULT_ERROR_UNSUPPORTED_SIZE, PI_INVALID_VALUE},
      {ZE_RESULT_ERROR_UNSUPPORTED_ALIGNMENT, PI_INVALID_VALUE},
      {ZE_RESULT_ERROR_INVALID_SYNCHRONIZATION_OBJECT, PI_INVALID_EVENT},
      {ZE_RESULT_ERROR_INVALID_ENUMERATION, PI_INVALID_VALUE},
      {ZE_RESULT_ERROR_UNSUPPORTED_ENUMERATION, PI_INVALID_VALUE},
      {ZE_RESULT_ERROR_UNSUPPORTED_IMAGE_FORMAT, PI_INVALID_VALUE},
      {ZE_RESULT_ERROR_INVALID_NATIVE_BINARY, PI_INVALID_BINARY},
      {ZE_RESULT_ERROR_INVALID_KERNEL_NAME, PI_INVALID_KERNEL_NAME},
      {ZE_RESULT_ERROR_INVALID_FUNCTION_NAME, PI_BUILD_PROGRAM_FAILURE},
      {ZE_RESULT_ERROR_OVERLAPPING_REGIONS, PI_INVALID_OPERATION},
      {ZE_RESULT_ERROR_INVALID_GROUP_SIZE_DIMENSION,
       PI_INVALID_WORK_GROUP_SIZE},
      {ZE_RESULT_ERROR_MODULE_BUILD_FAILURE, PI_BUILD_PROGRAM_FAILURE},
      {ZE_RESULT_ERROR_OUT_OF_DEVICE_MEMORY, PI_OUT_OF_RESOURCES},
      {ZE_RESULT_ERROR_OUT_OF_HOST_MEMORY, PI_OUT_OF_HOST_MEMORY}};

  auto It = ErrorMapping.find(ZeResult);
  if (It == ErrorMapping.end()) {
    return PI_ERROR_UNKNOWN;
  }
  return It->second;
}

// This will count the calls to Level-Zero
static std::map<const char *, int> *ZeCallCount = nullptr;

// Trace a call to Level-Zero RT
#define ZE_CALL(ZeName, ZeArgs)                                                \
  {                                                                            \
    ze_result_t ZeResult = ZeName ZeArgs;                                      \
    if (auto Result = ZeCall().doCall(ZeResult, #ZeName, #ZeArgs, true))       \
      return mapError(Result);                                                 \
  }

#define ZE_CALL_NOCHECK(ZeName, ZeArgs)                                        \
  ZeCall().doCall(ZeName ZeArgs, #ZeName, #ZeArgs, false)

// Trace an internal PI call; returns in case of an error.
#define PI_CALL(Call)                                                          \
  {                                                                            \
    if (PrintPiTrace)                                                          \
      fprintf(stderr, "PI ---> %s\n", #Call);                                  \
    pi_result Result = (Call);                                                 \
    if (Result != PI_SUCCESS)                                                  \
      return Result;                                                           \
  }

enum DebugLevel {
  ZE_DEBUG_NONE = 0x0,
  ZE_DEBUG_BASIC = 0x1,
  ZE_DEBUG_VALIDATION = 0x2,
  ZE_DEBUG_CALL_COUNT = 0x4,
  ZE_DEBUG_ALL = -1
};

// Controls Level Zero calls tracing.
static const int ZeDebug = [] {
  const char *DebugMode = std::getenv("ZE_DEBUG");
  return DebugMode ? std::atoi(DebugMode) : ZE_DEBUG_NONE;
}();

static void zePrint(const char *Format, ...) {
  if (ZeDebug & ZE_DEBUG_BASIC) {
    va_list Args;
    va_start(Args, Format);
    vfprintf(stderr, Format, Args);
    va_end(Args);
  }
}

// Controls whether device-scope events are used, and how.
static const enum EventsScope {
  // All events are created host-visible (the default mode)
  AllHostVisible,
  // All events are created with device-scope and only when
  // host waits them or queries their status that a proxy
  // host-visible event is created and set to signal after
  // original event signals.
  OnDemandHostVisibleProxy,
  // All events are created with device-scope and only
  // when a batch of commands is submitted for execution a
  // last command in that batch is added to signal host-visible
  // completion of each command in this batch.
  LastCommandInBatchHostVisible
} EventsScope = [] {
  const auto DeviceEventsStr =
      std::getenv("SYCL_PI_LEVEL_ZERO_DEVICE_SCOPE_EVENTS");

  switch (DeviceEventsStr ? std::atoi(DeviceEventsStr) : 0) {
  case 1:
    return OnDemandHostVisibleProxy;
  case 2:
    return LastCommandInBatchHostVisible;
  }
  return AllHostVisible;
}();

// Maximum number of events that can be present in an event ZePool is captured
// here. Setting it to 256 gave best possible performance for several
// benchmarks.
static const pi_uint32 MaxNumEventsPerPool = [] {
  const auto MaxNumEventsPerPoolEnv =
      std::getenv("ZE_MAX_NUMBER_OF_EVENTS_PER_EVENT_POOL");
  pi_uint32 Result =
      MaxNumEventsPerPoolEnv ? std::atoi(MaxNumEventsPerPoolEnv) : 256;
  if (Result <= 0)
    Result = 256;
  return Result;
}();

// Helper function to implement zeHostSynchronize.
// The behavior is to avoid infinite wait during host sync under ZE_DEBUG.
// This allows for a much more responsive debugging of hangs.
//
template <typename T, typename Func>
ze_result_t zeHostSynchronizeImpl(Func Api, T Handle) {
  if (!ZeDebug) {
    return Api(Handle, UINT64_MAX);
  }

  ze_result_t R;
  while ((R = Api(Handle, 1000)) == ZE_RESULT_NOT_READY)
    ;
  return R;
}

// Template function to do various types of host synchronizations.
// This is intended to be used instead of direct calls to specific
// Level-Zero synchronization APIs.
//
template <typename T> ze_result_t zeHostSynchronize(T Handle);
template <> ze_result_t zeHostSynchronize(ze_event_handle_t Handle) {
  return zeHostSynchronizeImpl(zeEventHostSynchronize, Handle);
}
template <> ze_result_t zeHostSynchronize(ze_command_queue_handle_t Handle) {
  return zeHostSynchronizeImpl(zeCommandQueueSynchronize, Handle);
}
template <> ze_result_t zeHostSynchronize(ze_fence_handle_t Handle) {
  return zeHostSynchronizeImpl(zeFenceHostSynchronize, Handle);
}

template <typename T, typename Assign>
pi_result getInfoImpl(size_t param_value_size, void *param_value,
                      size_t *param_value_size_ret, T value, size_t value_size,
                      Assign &&assign_func) {

  if (param_value != nullptr) {

    if (param_value_size < value_size) {
      return PI_INVALID_VALUE;
    }

    assign_func(param_value, value, value_size);
  }

  if (param_value_size_ret != nullptr) {
    *param_value_size_ret = value_size;
  }

  return PI_SUCCESS;
}

template <typename T>
pi_result getInfo(size_t param_value_size, void *param_value,
                  size_t *param_value_size_ret, T value) {

  auto assignment = [](void *param_value, T value, size_t value_size) {
    (void)value_size;
    *static_cast<T *>(param_value) = value;
  };

  return getInfoImpl(param_value_size, param_value, param_value_size_ret, value,
                     sizeof(T), assignment);
}

template <typename T>
pi_result getInfoArray(size_t array_length, size_t param_value_size,
                       void *param_value, size_t *param_value_size_ret,
                       T *value) {
  return getInfoImpl(param_value_size, param_value, param_value_size_ret, value,
                     array_length * sizeof(T), memcpy);
}

template <typename T, typename RetType>
pi_result getInfoArray(size_t array_length, size_t param_value_size,
                       void *param_value, size_t *param_value_size_ret,
                       T *value) {
  if (param_value) {
    memset(param_value, 0, param_value_size);
    for (uint32_t I = 0; I < array_length; I++)
      ((RetType *)param_value)[I] = (RetType)value[I];
  }
  if (param_value_size_ret)
    *param_value_size_ret = array_length * sizeof(RetType);
  return PI_SUCCESS;
}

template <>
pi_result getInfo<const char *>(size_t param_value_size, void *param_value,
                                size_t *param_value_size_ret,
                                const char *value) {
  return getInfoArray(strlen(value) + 1, param_value_size, param_value,
                      param_value_size_ret, value);
}

class ReturnHelper {
public:
  ReturnHelper(size_t param_value_size, void *param_value,
               size_t *param_value_size_ret)
      : param_value_size(param_value_size), param_value(param_value),
        param_value_size_ret(param_value_size_ret) {}

  template <class T> pi_result operator()(const T &t) {
    return getInfo(param_value_size, param_value, param_value_size_ret, t);
  }

private:
  size_t param_value_size;
  void *param_value;
  size_t *param_value_size_ret;
};

} // anonymous namespace

// SYCL_PI_LEVEL_ZERO_USE_COPY_ENGINE can be set to an integer value, or
// a pair of integer values of the form "lower_index:upper_index".
// Here, the indices point to copy engines in a list of all available copy
// engines.
// This functions returns this pair of indices.
// If the user specifies only a single integer, a value of 0 indicates that
// the copy engines will not be used at all. A value of 1 indicates that all
// available copy engines can be used.
static const std::pair<int, int> getRangeOfAllowedCopyEngines = [] {
  const char *EnvVar = std::getenv("SYCL_PI_LEVEL_ZERO_USE_COPY_ENGINE");
  // If the environment variable is not set, all available copy engines can be
  // used.
  if (!EnvVar)
    return std::pair<int, int>(0, INT_MAX);
  std::string CopyEngineRange = EnvVar;
  // Environment variable can be a single integer or a pair of integers
  // separated by ":"
  auto pos = CopyEngineRange.find(":");
  if (pos == std::string::npos) {
    bool UseCopyEngine = (std::stoi(CopyEngineRange) != 0);
    if (UseCopyEngine)
      return std::pair<int, int>(0, INT_MAX); // All copy engines can be used.
    return std::pair<int, int>(-1, -1);       // No copy engines will be used.
  }
  int LowerCopyEngineIndex = std::stoi(CopyEngineRange.substr(0, pos));
  int UpperCopyEngineIndex = std::stoi(CopyEngineRange.substr(pos + 1));
  if ((LowerCopyEngineIndex > UpperCopyEngineIndex) ||
      (LowerCopyEngineIndex < -1) || (UpperCopyEngineIndex < -1)) {
    zePrint("SYCL_PI_LEVEL_ZERO_USE_COPY_ENGINE: invalid value provided, "
            "default set.\n");
    LowerCopyEngineIndex = 0;
    UpperCopyEngineIndex = INT_MAX;
  }
  return std::pair<int, int>(LowerCopyEngineIndex, UpperCopyEngineIndex);
}();

static const bool CopyEngineRequested = [] {
  int LowerCopyQueueIndex = getRangeOfAllowedCopyEngines.first;
  int UpperCopyQueueIndex = getRangeOfAllowedCopyEngines.second;
  return ((LowerCopyQueueIndex != -1) || (UpperCopyQueueIndex != -1));
}();

// Global variables used in PI_Level_Zero
// Note we only create a simple pointer variables such that C++ RT won't
// deallocate them automatically at the end of the main program.
// The heap memory allocated for these global variables reclaimed only when
// Sycl RT calls piTearDown().
static std::vector<pi_platform> *PiPlatformsCache =
    new std::vector<pi_platform>;
static sycl::detail::SpinLock *PiPlatformsCacheMutex =
    new sycl::detail::SpinLock;
static bool PiPlatformCachePopulated = false;

// Flags which tell whether various Level Zero extensions are available.
static bool PiDriverGlobalOffsetExtensionFound = false;
static bool PiDriverModuleProgramExtensionFound = false;

// TODO:: In the following 4 methods we may want to distinguish read access vs.
// write (as it is OK for multiple threads to read the map without locking it).

pi_result _pi_mem::addMapping(void *MappedTo, size_t Offset, size_t Size) {
  std::lock_guard<std::mutex> Lock(MappingsMutex);
  auto Res = Mappings.insert({MappedTo, {Offset, Size}});
  // False as the second value in pair means that mapping was not inserted
  // because mapping already exists.
  if (!Res.second) {
    zePrint("piEnqueueMemBufferMap: duplicate mapping detected\n");
    return PI_INVALID_VALUE;
  }
  return PI_SUCCESS;
}

pi_result _pi_mem::removeMapping(void *MappedTo, Mapping &MapInfo) {
  std::lock_guard<std::mutex> Lock(MappingsMutex);
  auto It = Mappings.find(MappedTo);
  if (It == Mappings.end()) {
    zePrint("piEnqueueMemUnmap: unknown memory mapping\n");
    return PI_INVALID_VALUE;
  }
  MapInfo = It->second;
  Mappings.erase(It);
  return PI_SUCCESS;
}

pi_result
_pi_context::getFreeSlotInExistingOrNewPool(ze_event_pool_handle_t &Pool,
                                            size_t &Index, bool HostVisible,
                                            bool ProfilingEnabled) {
  // Lock while updating event pool machinery.
  std::lock_guard<std::mutex> Lock(ZeEventPoolCacheMutex);

  std::list<ze_event_pool_handle_t> *ZePoolCache =
      getZeEventPoolCache(HostVisible, ProfilingEnabled);

  // Remove full pool from the cache.
  if (!ZePoolCache->empty()) {
    if (NumEventsAvailableInEventPool[ZePoolCache->front()] == 0) {
      ZePoolCache->erase(ZePoolCache->begin());
    }
  }
  if (ZePoolCache->empty()) {
    ZePoolCache->push_back(nullptr);
  }

  // We shall be adding an event to the front pool.
  ze_event_pool_handle_t *ZePool = &ZePoolCache->front();
  Index = 0;
  // Create one event ZePool per MaxNumEventsPerPool events
  if (*ZePool == nullptr) {
    ZeStruct<ze_event_pool_desc_t> ZeEventPoolDesc;
    ZeEventPoolDesc.count = MaxNumEventsPerPool;
    ZeEventPoolDesc.flags = 0;
    if (HostVisible)
      ZeEventPoolDesc.flags |= ZE_EVENT_POOL_FLAG_HOST_VISIBLE;
    if (ProfilingEnabled)
      ZeEventPoolDesc.flags |= ZE_EVENT_POOL_FLAG_KERNEL_TIMESTAMP;
    zePrint("ze_event_pool_desc_t flags set to: %d\n", ZeEventPoolDesc.flags);

    std::vector<ze_device_handle_t> ZeDevices;
    std::for_each(Devices.begin(), Devices.end(),
                  [&](pi_device &D) { ZeDevices.push_back(D->ZeDevice); });

    ZE_CALL(zeEventPoolCreate, (ZeContext, &ZeEventPoolDesc, ZeDevices.size(),
                                &ZeDevices[0], ZePool));
    NumEventsAvailableInEventPool[*ZePool] = MaxNumEventsPerPool - 1;
    NumEventsUnreleasedInEventPool[*ZePool] = 1;
  } else {
    Index = MaxNumEventsPerPool - NumEventsAvailableInEventPool[*ZePool];
    --NumEventsAvailableInEventPool[*ZePool];
    ++NumEventsUnreleasedInEventPool[*ZePool];
  }
  Pool = *ZePool;
  return PI_SUCCESS;
}

pi_result _pi_context::decrementUnreleasedEventsInPool(pi_event Event) {
  if (!Event->ZeEventPool) {
    // This must be an interop event created on a users's pool.
    // Do nothing.
    return PI_SUCCESS;
  }

  std::list<ze_event_pool_handle_t> *ZePoolCache =
      getZeEventPoolCache(Event->isHostVisible(), Event->isProfilingEnabled());

  // Put the empty pool to the cache of the pools.
  std::lock_guard<std::mutex> Lock(ZeEventPoolCacheMutex);
  if (NumEventsUnreleasedInEventPool[Event->ZeEventPool] == 0)
    die("Invalid event release: event pool doesn't have unreleased events");
  if (--NumEventsUnreleasedInEventPool[Event->ZeEventPool] == 0) {
    if (ZePoolCache->front() != Event->ZeEventPool) {
      ZePoolCache->push_back(Event->ZeEventPool);
    }
    NumEventsAvailableInEventPool[Event->ZeEventPool] = MaxNumEventsPerPool;
  }

  return PI_SUCCESS;
}

// Some opencl extensions we know are supported by all Level Zero devices.
constexpr char ZE_SUPPORTED_EXTENSIONS[] =
    "cl_khr_il_program cl_khr_subgroups cl_intel_subgroups "
    "cl_intel_subgroups_short cl_intel_required_subgroup_size ";

// Forward declarations
static pi_result
enqueueMemCopyHelper(pi_command_type CommandType, pi_queue Queue, void *Dst,
                     pi_bool BlockingWrite, size_t Size, const void *Src,
                     pi_uint32 NumEventsInWaitList,
                     const pi_event *EventWaitList, pi_event *Event,
                     bool PreferCopyEngine = false);

static pi_result enqueueMemCopyRectHelper(
    pi_command_type CommandType, pi_queue Queue, void *SrcBuffer,
    void *DstBuffer, pi_buff_rect_offset SrcOrigin,
    pi_buff_rect_offset DstOrigin, pi_buff_rect_region Region,
    size_t SrcRowPitch, size_t SrcSlicePitch, size_t DstRowPitch,
    size_t DstSlicePitch, pi_bool Blocking, pi_uint32 NumEventsInWaitList,
    const pi_event *EventWaitList, pi_event *Event,
    bool PreferCopyEngine = false);

inline void zeParseError(ze_result_t ZeError, const char *&ErrorString) {
  switch (ZeError) {
#define ZE_ERRCASE(ERR)                                                        \
  case ERR:                                                                    \
    ErrorString = "" #ERR;                                                     \
    break;

    ZE_ERRCASE(ZE_RESULT_SUCCESS)
    ZE_ERRCASE(ZE_RESULT_NOT_READY)
    ZE_ERRCASE(ZE_RESULT_ERROR_DEVICE_LOST)
    ZE_ERRCASE(ZE_RESULT_ERROR_OUT_OF_HOST_MEMORY)
    ZE_ERRCASE(ZE_RESULT_ERROR_OUT_OF_DEVICE_MEMORY)
    ZE_ERRCASE(ZE_RESULT_ERROR_MODULE_BUILD_FAILURE)
    ZE_ERRCASE(ZE_RESULT_ERROR_INSUFFICIENT_PERMISSIONS)
    ZE_ERRCASE(ZE_RESULT_ERROR_NOT_AVAILABLE)
    ZE_ERRCASE(ZE_RESULT_ERROR_UNINITIALIZED)
    ZE_ERRCASE(ZE_RESULT_ERROR_UNSUPPORTED_VERSION)
    ZE_ERRCASE(ZE_RESULT_ERROR_UNSUPPORTED_FEATURE)
    ZE_ERRCASE(ZE_RESULT_ERROR_INVALID_ARGUMENT)
    ZE_ERRCASE(ZE_RESULT_ERROR_INVALID_NULL_HANDLE)
    ZE_ERRCASE(ZE_RESULT_ERROR_HANDLE_OBJECT_IN_USE)
    ZE_ERRCASE(ZE_RESULT_ERROR_INVALID_NULL_POINTER)
    ZE_ERRCASE(ZE_RESULT_ERROR_INVALID_SIZE)
    ZE_ERRCASE(ZE_RESULT_ERROR_UNSUPPORTED_SIZE)
    ZE_ERRCASE(ZE_RESULT_ERROR_UNSUPPORTED_ALIGNMENT)
    ZE_ERRCASE(ZE_RESULT_ERROR_INVALID_SYNCHRONIZATION_OBJECT)
    ZE_ERRCASE(ZE_RESULT_ERROR_INVALID_ENUMERATION)
    ZE_ERRCASE(ZE_RESULT_ERROR_UNSUPPORTED_ENUMERATION)
    ZE_ERRCASE(ZE_RESULT_ERROR_UNSUPPORTED_IMAGE_FORMAT)
    ZE_ERRCASE(ZE_RESULT_ERROR_INVALID_NATIVE_BINARY)
    ZE_ERRCASE(ZE_RESULT_ERROR_INVALID_GLOBAL_NAME)
    ZE_ERRCASE(ZE_RESULT_ERROR_INVALID_KERNEL_NAME)
    ZE_ERRCASE(ZE_RESULT_ERROR_INVALID_FUNCTION_NAME)
    ZE_ERRCASE(ZE_RESULT_ERROR_INVALID_GROUP_SIZE_DIMENSION)
    ZE_ERRCASE(ZE_RESULT_ERROR_INVALID_GLOBAL_WIDTH_DIMENSION)
    ZE_ERRCASE(ZE_RESULT_ERROR_INVALID_KERNEL_ARGUMENT_INDEX)
    ZE_ERRCASE(ZE_RESULT_ERROR_INVALID_KERNEL_ARGUMENT_SIZE)
    ZE_ERRCASE(ZE_RESULT_ERROR_INVALID_KERNEL_ATTRIBUTE_VALUE)
    ZE_ERRCASE(ZE_RESULT_ERROR_INVALID_COMMAND_LIST_TYPE)
    ZE_ERRCASE(ZE_RESULT_ERROR_OVERLAPPING_REGIONS)
    ZE_ERRCASE(ZE_RESULT_ERROR_INVALID_MODULE_UNLINKED)
    ZE_ERRCASE(ZE_RESULT_ERROR_UNKNOWN)

#undef ZE_ERRCASE
  default:
    assert(false && "Unexpected Error code");
  } // switch
}

ze_result_t ZeCall::doCall(ze_result_t ZeResult, const char *ZeName,
                           const char *ZeArgs, bool TraceError) {
  zePrint("ZE ---> %s%s\n", ZeName, ZeArgs);

  if (ZeDebug & ZE_DEBUG_CALL_COUNT) {
    ++(*ZeCallCount)[ZeName];
  }

  if (ZeResult && TraceError) {
    const char *ErrorString = "Unknown";
    zeParseError(ZeResult, ErrorString);
    zePrint("Error (%s) in %s\n", ErrorString, ZeName);
  }
  return ZeResult;
}

#define PI_ASSERT(condition, error)                                            \
  if (!(condition))                                                            \
    return error;

// This helper function increments the reference counter of the Queue
// without guarding with a lock.
// It is the caller's responsibility to make sure the lock is acquired
// on the Queue that is passed in.
inline static void piQueueRetainNoLock(pi_queue Queue) { Queue->RefCount++; }

// This helper function creates a pi_event and associate a pi_queue.
// Note that the caller of this function must have acquired lock on the Queue
// that is passed in.
// \param Queue pi_queue to associate with a new event.
// \param Event a pointer to hold the newly created pi_event
// \param CommandType various command type determined by the caller
// \param CommandList is the command list where the event is added
// \param ForceHostVisible tells if the event must be created in
//        the host-visible pool
// \param IsNormalEvent is normal or special event used only by plugin itself
inline static pi_result createEventAndAssociateQueue(
    pi_queue Queue, pi_event *Event, pi_command_type CommandType,
    pi_command_list_ptr_t CommandList, bool ForceHostVisible = false,
    bool IsNormalEvent = true) {

  PI_CALL(EventCreate(Queue->Context, Queue,
                      ForceHostVisible ? true : EventsScope == AllHostVisible,
                      Event));

  (*Event)->Queue = Queue;
  (*Event)->CommandType = CommandType;

  // Append this Event to the CommandList, if any
  if (CommandList != Queue->CommandListMap.end()) {
    (*Event)->ZeCommandList = CommandList->first;
    CommandList->second.append(*Event);
    PI_CALL(piEventRetain(*Event));
  } else {
    (*Event)->ZeCommandList = nullptr;
  }

  // We need to increment the reference counter here to avoid pi_queue
  // being released before the associated pi_event is released because
  // piEventRelease requires access to the associated pi_queue.
  // In piEventRelease, the reference counter of the Queue is decremented
  // to release it.
  piQueueRetainNoLock(Queue);

  // SYCL RT does not track completion of the events, so it could
  // release a PI event as soon as that's not being waited in the app.
  // But we have to ensure that the event is not destroyed before
  // it is really signalled, so retain it explicitly here and
  // release in Event->cleanup().
  //
  if (IsNormalEvent)
    PI_CALL(piEventRetain(*Event));

  return PI_SUCCESS;
}

pi_result _pi_device::initialize(int SubSubDeviceOrdinal,
                                 int SubSubDeviceIndex) {
  uint32_t numQueueGroups = 0;
  ZE_CALL(zeDeviceGetCommandQueueGroupProperties,
          (ZeDevice, &numQueueGroups, nullptr));
  if (numQueueGroups == 0) {
    return PI_ERROR_UNKNOWN;
  }
  zePrint("NOTE: Number of queue groups = %d\n", numQueueGroups);
  std::vector<ZeStruct<ze_command_queue_group_properties_t>>
      QueueGroupProperties(numQueueGroups);
  ZE_CALL(zeDeviceGetCommandQueueGroupProperties,
          (ZeDevice, &numQueueGroups, QueueGroupProperties.data()));

  // Initialize a sub-sub-device with its own ordinal and index
  if (SubSubDeviceOrdinal >= 0) {
    QueueGroup[queue_group_info_t::Compute].ZeOrdinal = SubSubDeviceOrdinal;
    QueueGroup[queue_group_info_t::Compute].ZeIndex = SubSubDeviceIndex;
  } else { // This is a root or a sub-device
    for (uint32_t i = 0; i < numQueueGroups; i++) {
      if (QueueGroupProperties[i].flags &
          ZE_COMMAND_QUEUE_GROUP_PROPERTY_FLAG_COMPUTE) {
        QueueGroup[queue_group_info_t::Compute].ZeOrdinal = i;
        QueueGroup[queue_group_info_t::Compute].ZeProperties =
            QueueGroupProperties[i];
        break;
      }
    }
    // How is it possible that there are no "compute" capabilities?
    if (QueueGroup[queue_group_info_t::Compute].ZeOrdinal < 0) {
      return PI_ERROR_UNKNOWN;
    }

    // The index for a root or a sub-device is always 0.
    // TODO: we want to start submitting to multiple queues in the
    // compute group for more parallelism.
    QueueGroup[queue_group_info_t::Compute].ZeIndex = 0;

    if (CopyEngineRequested) {
      for (uint32_t i = 0; i < numQueueGroups; i++) {
        if (((QueueGroupProperties[i].flags &
              ZE_COMMAND_QUEUE_GROUP_PROPERTY_FLAG_COMPUTE) == 0) &&
            (QueueGroupProperties[i].flags &
             ZE_COMMAND_QUEUE_GROUP_PROPERTY_FLAG_COPY)) {
          if (QueueGroupProperties[i].numQueues == 1) {
            QueueGroup[queue_group_info_t::MainCopy].ZeOrdinal = i;
            QueueGroup[queue_group_info_t::MainCopy].ZeProperties =
                QueueGroupProperties[i];
          } else {
            QueueGroup[queue_group_info_t::LinkCopy].ZeOrdinal = i;
            QueueGroup[queue_group_info_t::LinkCopy].ZeProperties =
                QueueGroupProperties[i];
            break;
          }
        }
      }
      if (QueueGroup[queue_group_info_t::MainCopy].ZeOrdinal < 0)
        zePrint("NOTE: main blitter/copy engine is not available\n");
      else
        zePrint("NOTE: main blitter/copy engine is available\n");

      if (QueueGroup[queue_group_info_t::LinkCopy].ZeOrdinal < 0)
        zePrint("NOTE: link blitter/copy engines are not available\n");
      else
        zePrint("NOTE: link blitter/copy engines are available\n");
    }
  }

  // Maintain various device properties cache.
  // Note that we just describe here how to compute the data.
  // The real initialization is upon first access.
  //
  auto ZeDevice = this->ZeDevice;
  ZeDeviceProperties.Compute = [ZeDevice](ze_device_properties_t &Properties) {
    ZE_CALL_NOCHECK(zeDeviceGetProperties, (ZeDevice, &Properties));
  };

  ZeDeviceComputeProperties.Compute =
      [ZeDevice](ze_device_compute_properties_t &Properties) {
        ZE_CALL_NOCHECK(zeDeviceGetComputeProperties, (ZeDevice, &Properties));
      };

  ZeDeviceImageProperties.Compute =
      [ZeDevice](ze_device_image_properties_t &Properties) {
        ZE_CALL_NOCHECK(zeDeviceGetImageProperties, (ZeDevice, &Properties));
      };

  ZeDeviceModuleProperties.Compute =
      [ZeDevice](ze_device_module_properties_t &Properties) {
        ZE_CALL_NOCHECK(zeDeviceGetModuleProperties, (ZeDevice, &Properties));
      };

  ZeDeviceMemoryProperties.Compute =
      [ZeDevice](
          std::vector<ZeStruct<ze_device_memory_properties_t>> &Properties) {
        uint32_t Count = 0;
        ZE_CALL_NOCHECK(zeDeviceGetMemoryProperties,
                        (ZeDevice, &Count, nullptr));

        Properties.resize(Count);
        ZE_CALL_NOCHECK(zeDeviceGetMemoryProperties,
                        (ZeDevice, &Count, Properties.data()));
      };

  ZeDeviceMemoryAccessProperties.Compute =
      [ZeDevice](ze_device_memory_access_properties_t &Properties) {
        ZE_CALL_NOCHECK(zeDeviceGetMemoryAccessProperties,
                        (ZeDevice, &Properties));
      };

  ZeDeviceCacheProperties.Compute =
      [ZeDevice](ze_device_cache_properties_t &Properties) {
        // TODO: Since v1.0 there can be multiple cache properties.
        // For now remember the first one, if any.
        uint32_t Count = 0;
        ZE_CALL_NOCHECK(zeDeviceGetCacheProperties,
                        (ZeDevice, &Count, nullptr));
        if (Count > 0)
          Count = 1;
        ZE_CALL_NOCHECK(zeDeviceGetCacheProperties,
                        (ZeDevice, &Count, &Properties));
      };
  return PI_SUCCESS;
}

pi_result _pi_context::initialize() {
  // Create the immediate command list to be used for initializations
  // Created as synchronous so level-zero performs implicit synchronization and
  // there is no need to query for completion in the plugin
  //
  // TODO: get rid of using Devices[0] for the context with multiple
  // root-devices. We should somehow make the data initialized on all devices.
  pi_device Device = SingleRootDevice ? SingleRootDevice : Devices[0];

  // NOTE: we always submit to the "0" index compute engine with immediate
  // command list since this is one for context.
  ZeStruct<ze_command_queue_desc_t> ZeCommandQueueDesc;
  ZeCommandQueueDesc.ordinal =
      Device->QueueGroup[_pi_device::queue_group_info_t::Compute].ZeOrdinal;
  ZeCommandQueueDesc.index = 0;
  ZeCommandQueueDesc.mode = ZE_COMMAND_QUEUE_MODE_SYNCHRONOUS;
  ZE_CALL(
      zeCommandListCreateImmediate,
      (ZeContext, Device->ZeDevice, &ZeCommandQueueDesc, &ZeCommandListInit));
  return PI_SUCCESS;
}

pi_result _pi_context::finalize() {
  // This function is called when pi_context is deallocated, piContextRelease.
  // There could be some memory that may have not been deallocated.
  // For example, event pool caches would be still alive.
  {
    std::lock_guard<std::mutex> Lock(ZeEventPoolCacheMutex);
    for (auto &ZePoolCache : ZeEventPoolCache) {
      for (auto &ZePool : ZePoolCache)
        ZE_CALL(zeEventPoolDestroy, (ZePool));
      ZePoolCache.clear();
    }
  }

  // Destroy the command list used for initializations
  ZE_CALL(zeCommandListDestroy, (ZeCommandListInit));

  // Adjust the number of command lists created on this platform.
  auto Platform = Devices[0]->Platform;

  std::lock_guard<std::mutex> Lock(ZeCommandListCacheMutex);
  for (auto &List : ZeComputeCommandListCache) {
    for (ze_command_list_handle_t &ZeCommandList : List.second) {
      if (ZeCommandList)
        ZE_CALL(zeCommandListDestroy, (ZeCommandList));
    }
    Platform->ZeGlobalCommandListCount -= List.second.size();
  }
  for (auto &List : ZeCopyCommandListCache) {
    for (ze_command_list_handle_t &ZeCommandList : List.second) {
      if (ZeCommandList)
        ZE_CALL(zeCommandListDestroy, (ZeCommandList));
    }
    Platform->ZeGlobalCommandListCount -= List.second.size();
  }
  return PI_SUCCESS;
}

bool pi_command_list_info_t::isCopy(pi_queue Queue) const {
  return ZeQueueGroupOrdinal !=
         (uint32_t)Queue->Device
             ->QueueGroup[_pi_device::queue_group_info_t::type::Compute]
             .ZeOrdinal;
}

bool _pi_queue::isInOrderQueue() const {
  // If out-of-order queue property is not set, then this is a in-order queue.
  return ((this->Properties & PI_QUEUE_OUT_OF_ORDER_EXEC_MODE_ENABLE) == 0);
}

pi_result _pi_queue::resetCommandList(pi_command_list_ptr_t CommandList,
                                      bool MakeAvailable) {
  bool UseCopyEngine = CommandList->second.isCopy(this);
  auto &ZeCommandListCache =
      UseCopyEngine
          ? this->Context->ZeCopyCommandListCache[this->Device->ZeDevice]
          : this->Context->ZeComputeCommandListCache[this->Device->ZeDevice];

  // Fence had been signalled meaning the associated command-list completed.
  // Reset the fence and put the command list into a cache for reuse in PI
  // calls.
  ZE_CALL(zeFenceReset, (CommandList->second.ZeFence));
  ZE_CALL(zeCommandListReset, (CommandList->first));
  CommandList->second.InUse = false;
  CommandList->second.NumEventlessCommands = 0;

  auto &PiEventLists = CommandList->second.PiEventLists;
  auto &ZeEventLists = CommandList->second.ZeEventLists;
  auto &Lengths = CommandList->second.Lengths;
  assert(Lengths.size() == PiEventLists.size());
  assert(Lengths.size() == ZeEventLists.size());
  while (!Lengths.empty()) {
    pi_event *PiEvents = PiEventLists.front();
    PiEventLists.pop_front();
    ze_event_handle_t *ZeEvents = ZeEventLists.front();
    ZeEventLists.pop_front();
    pi_uint32 Length = Lengths.front();
    Lengths.pop_front();

    for (auto i = 0u; i < Length; ++i) {
      PI_CALL(EventRelease(PiEvents[i], this));
    }
    delete[] PiEvents;
    delete[] ZeEvents;
  }

  auto &EventlessKernelsInUse = CommandList->second.EventlessKernelsInUse;
  while (!EventlessKernelsInUse.empty()) {
    pi_kernel &Kernel = EventlessKernelsInUse.front();
    EventlessKernelsInUse.pop_front();
    PI_CALL(piKernelRelease(Kernel));
  }

  // Finally release/cleanup all the events in this command list.
  // Note, we don't need to synchronize the events since the fence
  // synchronized above already does that.
  auto &EventList = CommandList->second.EventList;
  for (auto &Event : EventList) {
    // All events in this loop are in the same command list which has been just
    // reset above. We don't want cleanup() to reset same command list again for
    // all events in the loop so set it to nullptr.
    Event->ZeCommandList = nullptr;
    if (!Event->CleanedUp) {
      Event->cleanup(this);
    }
    PI_CALL(EventRelease(Event, this));
  }
  EventList.clear();

  if (MakeAvailable) {
    std::lock_guard<std::mutex> lock(this->Context->ZeCommandListCacheMutex);
    ZeCommandListCache.push_back(CommandList->first);
  }

  return PI_SUCCESS;
}

// Maximum Number of Command Lists that can be created.
// This Value is initialized to 20000, but can be changed by the user
// thru the environment variable SYCL_PI_LEVEL_ZERO_MAX_COMMAND_LIST_CACHE
// ie SYCL_PI_LEVEL_ZERO_MAX_COMMAND_LIST_CACHE =10000.
static const int ZeMaxCommandListCacheSize = [] {
  const char *CommandListCacheSize =
      std::getenv("SYCL_PI_LEVEL_ZERO_MAX_COMMAND_LIST_CACHE");
  pi_uint32 CommandListCacheSizeValue;
  try {
    CommandListCacheSizeValue =
        CommandListCacheSize ? std::stoi(CommandListCacheSize) : 20000;
  } catch (std::exception const &) {
    zePrint(
        "SYCL_PI_LEVEL_ZERO_MAX_COMMAND_LIST_CACHE: invalid value provided, "
        "default set.\n");
    CommandListCacheSizeValue = 20000;
  }
  return CommandListCacheSizeValue;
}();

// Configuration of the command-list batching.
typedef struct CommandListBatchConfig {
  // Default value of 0. This specifies to use dynamic batch size adjustment.
  // Other values will try to collect specified amount of commands.
  pi_uint32 Size{0};

  // If doing dynamic batching, specifies start batch size.
  pi_uint32 DynamicSizeStart{4};

  // The maximum size for dynamic batch.
  pi_uint32 DynamicSizeMax{64};

  // The step size for dynamic batch increases.
  pi_uint32 DynamicSizeStep{1};

  // Thresholds for when increase batch size (number of closed early is small
  // and number of closed full is high).
  pi_uint32 NumTimesClosedEarlyThreshold{2};
  pi_uint32 NumTimesClosedFullThreshold{10};

  // Tells the starting size of a batch.
  pi_uint32 startSize() const { return Size > 0 ? Size : DynamicSizeStart; }
  // Tells is we are doing dynamic batch size adjustment.
  bool dynamic() const { return Size == 0; }
} zeCommandListBatchConfig;

// Helper function to initialize static variables that holds batch config info
// for compute and copy command batching.
static const zeCommandListBatchConfig ZeCommandListBatchConfig(bool IsCopy) {
  zeCommandListBatchConfig Config{}; // default initialize

  // Default value of 0. This specifies to use dynamic batch size adjustment.
  const auto BatchSizeStr =
      (IsCopy) ? std::getenv("SYCL_PI_LEVEL_ZERO_COPY_BATCH_SIZE")
               : std::getenv("SYCL_PI_LEVEL_ZERO_BATCH_SIZE");
  if (BatchSizeStr) {
    pi_int32 BatchSizeStrVal = std::atoi(BatchSizeStr);
    // Level Zero may only support a limted number of commands per command
    // list.  The actual upper limit is not specified by the Level Zero
    // Specification.  For now we allow an arbitrary upper limit.
    if (BatchSizeStrVal > 0) {
      Config.Size = BatchSizeStrVal;
    } else if (BatchSizeStrVal == 0) {
      Config.Size = 0;
      // We are requested to do dynamic batching. Collect specifics, if any.
      // The extended format supported is ":" separated values.
      //
      // NOTE: these extra settings are experimental and are intended to
      // be used only for finding a better default heuristic.
      //
      std::string BatchConfig(BatchSizeStr);
      size_t Ord = 0;
      size_t Pos = 0;
      while (true) {
        if (++Ord > 5)
          break;

        Pos = BatchConfig.find(":", Pos);
        if (Pos == std::string::npos)
          break;
        ++Pos; // past the ":"

        pi_uint32 Val;
        try {
          Val = std::stoi(BatchConfig.substr(Pos));
        } catch (...) {
          if (IsCopy)
            zePrint(
                "SYCL_PI_LEVEL_ZERO_COPY_BATCH_SIZE: failed to parse value\n");
          else
            zePrint("SYCL_PI_LEVEL_ZERO_BATCH_SIZE: failed to parse value\n");
          break;
        }
        switch (Ord) {
        case 1:
          Config.DynamicSizeStart = Val;
          break;
        case 2:
          Config.DynamicSizeMax = Val;
          break;
        case 3:
          Config.DynamicSizeStep = Val;
          break;
        case 4:
          Config.NumTimesClosedEarlyThreshold = Val;
          break;
        case 5:
          Config.NumTimesClosedFullThreshold = Val;
          break;
        default:
          die("Unexpected batch config");
        }
        if (IsCopy)
          zePrint("SYCL_PI_LEVEL_ZERO_COPY_BATCH_SIZE: dynamic batch param "
                  "#%d: %d\n",
                  (int)Ord, (int)Val);
        else
          zePrint(
              "SYCL_PI_LEVEL_ZERO_BATCH_SIZE: dynamic batch param #%d: %d\n",
              (int)Ord, (int)Val);
      };

    } else {
      // Negative batch sizes are silently ignored.
      if (IsCopy)
        zePrint("SYCL_PI_LEVEL_ZERO_COPY_BATCH_SIZE: ignored negative value\n");
      else
        zePrint("SYCL_PI_LEVEL_ZERO_BATCH_SIZE: ignored negative value\n");
    }
  }
  return Config;
}

// Static variable that holds batch config info for compute command batching.
static const zeCommandListBatchConfig ZeCommandListBatchComputeConfig = [] {
  using IsCopy = bool;
  return ZeCommandListBatchConfig(IsCopy{false});
}();

// Static variable that holds batch config info for copy command batching.
static const zeCommandListBatchConfig ZeCommandListBatchCopyConfig = [] {
  using IsCopy = bool;
  return ZeCommandListBatchConfig(IsCopy{true});
}();

_pi_queue::_pi_queue(ze_command_queue_handle_t Queue,
                     std::vector<ze_command_queue_handle_t> &CopyQueues,
                     pi_context Context, pi_device Device,
                     bool OwnZeCommandQueue,
                     pi_queue_properties PiQueueProperties)
    : Context{Context}, Device{Device}, OwnZeCommandQueue{OwnZeCommandQueue},
      Properties(PiQueueProperties) {

  // Compute group has currently single CCS only.
  ComputeQueueGroup.ZeQueues.push_back(Queue);
  ComputeQueueGroup.LowerIndex = 0;
  ComputeQueueGroup.UpperIndex = 0;
  ComputeQueueGroup.NextIndex = 0;

  // Copy group initialization.
  if (getRangeOfAllowedCopyEngines.first < 0 ||
      getRangeOfAllowedCopyEngines.second < 0) {
    // We are asked not to use copy engines, just do nothing.
    // Leave CopyQueueGroup.ZeQueues empty, and it won't be used.
  } else {
    uint32_t FilterLowerIndex = getRangeOfAllowedCopyEngines.first;
    uint32_t FilterUpperIndex = getRangeOfAllowedCopyEngines.second;
    FilterUpperIndex =
        std::min((size_t)FilterUpperIndex, CopyQueues.size() - 1);
    if (FilterLowerIndex <= FilterUpperIndex) {
      CopyQueueGroup.ZeQueues = CopyQueues;
      CopyQueueGroup.LowerIndex = FilterLowerIndex;
      CopyQueueGroup.UpperIndex = FilterUpperIndex;
      CopyQueueGroup.NextIndex = CopyQueueGroup.LowerIndex;
    }
  }

  // Initialize compute/copy command batches.
  ComputeCommandBatch.OpenCommandList = CommandListMap.end();
  CopyCommandBatch.OpenCommandList = CommandListMap.end();
  ComputeCommandBatch.QueueBatchSize =
      ZeCommandListBatchComputeConfig.startSize();
  CopyCommandBatch.QueueBatchSize = ZeCommandListBatchCopyConfig.startSize();
}

// Retrieve an available command list to be used in a PI call
// Caller must hold a lock on the Queue passed in.
pi_result
_pi_context::getAvailableCommandList(pi_queue Queue,
                                     pi_command_list_ptr_t &CommandList,
                                     bool UseCopyEngine, bool AllowBatching) {
  auto &CommandBatch =
      UseCopyEngine ? Queue->CopyCommandBatch : Queue->ComputeCommandBatch;
  // Handle batching of commands
  // First see if there is an command-list open for batching commands
  // for this queue.
  if (Queue->hasOpenCommandList(UseCopyEngine)) {
    if (AllowBatching) {
      CommandList = CommandBatch.OpenCommandList;
      return PI_SUCCESS;
    }
    // If this command isn't allowed to be batched, then we need to
    // go ahead and execute what is already in the batched list,
    // and then go on to process this. On exit from executeOpenCommandList
    // OpenCommandList will be invalidated.
    if (auto Res = Queue->executeOpenCommandList(UseCopyEngine))
      return Res;
  }

  // Create/Reuse the command list, because in Level Zero commands are added to
  // the command lists, and later are then added to the command queue.
  // Each command list is paired with an associated fence to track when the
  // command list is available for reuse.
  _pi_result pi_result = PI_OUT_OF_RESOURCES;
  ZeStruct<ze_fence_desc_t> ZeFenceDesc;

  auto &ZeCommandListCache =
      UseCopyEngine
          ? Queue->Context->ZeCopyCommandListCache[Queue->Device->ZeDevice]
          : Queue->Context->ZeComputeCommandListCache[Queue->Device->ZeDevice];

  // Initally, we need to check if a command list has already been created
  // on this device that is available for use. If so, then reuse that
  // Level-Zero Command List and Fence for this PI call.
  {
    // Make sure to acquire the lock before checking the size, or there
    // will be a race condition.
    std::lock_guard<std::mutex> lock(Queue->Context->ZeCommandListCacheMutex);

    if (ZeCommandListCache.size() > 0) {
      auto &ZeCommandList = ZeCommandListCache.front();
      auto it = Queue->CommandListMap.find(ZeCommandList);
      if (it != Queue->CommandListMap.end()) {
        CommandList = it;
        CommandList->second.InUse = true;
      } else {
        // If there is a command list available on this context, but it
        // wasn't yet used in this queue then create a new entry in this
        // queue's map to hold the fence and other associated command
        // list information.
        uint32_t QueueGroupOrdinal;
        auto &ZeCommandQueue =
            Queue->getQueueGroup(UseCopyEngine).getZeQueue(&QueueGroupOrdinal);

        ze_fence_handle_t ZeFence;
        ZE_CALL(zeFenceCreate, (ZeCommandQueue, &ZeFenceDesc, &ZeFence));
        CommandList =
            Queue->CommandListMap
                .emplace(ZeCommandList,
                         pi_command_list_info_t{ZeFence, true, ZeCommandQueue,
                                                QueueGroupOrdinal})
                .first;
      }
      ZeCommandListCache.pop_front();
      return PI_SUCCESS;
    }
  }

  // If there are no available command lists in the cache, then we check for
  // command lists that have already signalled, but have not been added to the
  // available list yet. Each command list has a fence associated which tracks
  // if a command list has completed dispatch of its commands and is ready for
  // reuse. If a command list is found to have been signalled, then the
  // command list & fence are reset and we return.
  for (auto it = Queue->CommandListMap.begin();
       it != Queue->CommandListMap.end(); ++it) {
    // Make sure this is the command list type needed.
    if (UseCopyEngine != it->second.isCopy(Queue))
      continue;

    ze_result_t ZeResult =
        ZE_CALL_NOCHECK(zeFenceQueryStatus, (it->second.ZeFence));
    if (ZeResult == ZE_RESULT_SUCCESS) {
      Queue->resetCommandList(it, false);
      CommandList = it;
      CommandList->second.InUse = true;
      return PI_SUCCESS;
    }
  }

  // If there are no available command lists nor signalled command lists, then
  // we must create another command list if we have not exceed the maximum
  // command lists we can create.
  // Once created, this command list & fence are added to the command list fence
  // map.
  if (Queue->Device->Platform->ZeGlobalCommandListCount <
      ZeMaxCommandListCacheSize) {
    ze_command_list_handle_t ZeCommandList;
    ze_fence_handle_t ZeFence;

    uint32_t QueueGroupOrdinal;
    auto &ZeCommandQueue =
        Queue->getQueueGroup(UseCopyEngine).getZeQueue(&QueueGroupOrdinal);

    ZeStruct<ze_command_list_desc_t> ZeCommandListDesc;
    ZeCommandListDesc.commandQueueGroupOrdinal = QueueGroupOrdinal;

    ZE_CALL(zeCommandListCreate,
            (Queue->Context->ZeContext, Queue->Device->ZeDevice,
             &ZeCommandListDesc, &ZeCommandList));
    // Increments the total number of command lists created on this platform.
    Queue->Device->Platform->ZeGlobalCommandListCount++;

    ZE_CALL(zeFenceCreate, (ZeCommandQueue, &ZeFenceDesc, &ZeFence));
    std::tie(CommandList, std::ignore) = Queue->CommandListMap.insert(
        std::pair<ze_command_list_handle_t, pi_command_list_info_t>(
            ZeCommandList, {ZeFence, true, ZeCommandQueue, QueueGroupOrdinal}));
    pi_result = PI_SUCCESS;
  }

  return pi_result;
}

void _pi_queue::adjustBatchSizeForFullBatch(bool IsCopy) {
  auto &CommandBatch = IsCopy ? CopyCommandBatch : ComputeCommandBatch;
  auto &ZeCommandListBatchConfig =
      IsCopy ? ZeCommandListBatchCopyConfig : ZeCommandListBatchComputeConfig;
  pi_uint32 &QueueBatchSize = CommandBatch.QueueBatchSize;
  // QueueBatchSize of 0 means never allow batching.
  if (QueueBatchSize == 0 || !ZeCommandListBatchConfig.dynamic())
    return;
  CommandBatch.NumTimesClosedFull += 1;

  // If the number of times the list has been closed early is low, and
  // the number of times it has been closed full is high, then raise
  // the batching size slowly. Don't raise it if it is already pretty
  // high.
  if (CommandBatch.NumTimesClosedEarly <=
          ZeCommandListBatchConfig.NumTimesClosedEarlyThreshold &&
      CommandBatch.NumTimesClosedFull >
          ZeCommandListBatchConfig.NumTimesClosedFullThreshold) {
    if (QueueBatchSize < ZeCommandListBatchConfig.DynamicSizeMax) {
      QueueBatchSize += ZeCommandListBatchConfig.DynamicSizeStep;
      zePrint("Raising QueueBatchSize to %d\n", QueueBatchSize);
    }
    CommandBatch.NumTimesClosedEarly = 0;
    CommandBatch.NumTimesClosedFull = 0;
  }
}

void _pi_queue::adjustBatchSizeForPartialBatch(bool IsCopy) {
  auto &CommandBatch = IsCopy ? CopyCommandBatch : ComputeCommandBatch;
  auto &ZeCommandListBatchConfig =
      IsCopy ? ZeCommandListBatchCopyConfig : ZeCommandListBatchComputeConfig;
  pi_uint32 &QueueBatchSize = CommandBatch.QueueBatchSize;
  // QueueBatchSize of 0 means never allow batching.
  if (QueueBatchSize == 0 || !ZeCommandListBatchConfig.dynamic())
    return;
  CommandBatch.NumTimesClosedEarly += 1;

  // If we are closing early more than about 3x the number of times
  // it is closing full, lower the batch size to the value of the
  // current open command list. This is trying to quickly get to a
  // batch size that will be able to be closed full at least once
  // in a while.
  if (CommandBatch.NumTimesClosedEarly >
      (CommandBatch.NumTimesClosedFull + 1) * 3) {
    QueueBatchSize = CommandBatch.OpenCommandList->second.size() - 1;
    if (QueueBatchSize < 1)
      QueueBatchSize = 1;
    zePrint("Lowering QueueBatchSize to %d\n", QueueBatchSize);
    CommandBatch.NumTimesClosedEarly = 0;
    CommandBatch.NumTimesClosedFull = 0;
  }
}

pi_result _pi_queue::executeCommandList(pi_command_list_ptr_t CommandList,
                                        bool IsBlocking,
                                        bool OKToBatchCommand) {
  bool UseCopyEngine = CommandList->second.isCopy(this);

  this->IsPrevCopyEngine = UseCopyEngine;

  // If the current LastCommandEvent is the nullptr, then it means
  // either that no command has ever been issued to the queue
  // or it means that the LastCommandEvent has been signalled and
  // therefore that this Queue is idle.
  //
  // NOTE: this behavior adds some flakyness to the batching
  // since last command's event may or may not be completed by the
  // time we get here depending on timings and system/gpu load.
  // So, disable it for modes where we print PI traces. Printing
  // traces incurs much different timings than real execution
  // ansyway, and many regression tests use it.
  //
  // To have the batching for cases where no events are created, we check
  // NumEventlessCmdsInLastCmdList
  bool CurrentlyEmpty = !PrintPiTrace && this->LastCommandEvent == nullptr &&
                        this->NumEventlessCmdsInLastCmdList == 0;

  this->NumEventlessCmdsInLastCmdList =
      CommandList->second.NumEventlessCommands;

  // The list can be empty if command-list only contains signals of proxy
  // events.
  if (!CommandList->second.EventList.empty())
    this->LastCommandEvent = CommandList->second.EventList.back();

  // Batch if allowed to, but don't batch if we know there are no kernels
  // from this queue that are currently executing.  This is intended to get
  // kernels started as soon as possible when there are no kernels from this
  // queue awaiting execution, while allowing batching to occur when there
  // are kernels already executing. Also, if we are using fixed size batching,
  // as indicated by !ZeCommandListBatch.dynamic(), then just ignore
  // CurrentlyEmpty as we want to strictly follow the batching the user
  // specified.
  auto &CommandBatch = UseCopyEngine ? CopyCommandBatch : ComputeCommandBatch;
  auto &ZeCommandListBatchConfig = UseCopyEngine
                                       ? ZeCommandListBatchCopyConfig
                                       : ZeCommandListBatchComputeConfig;
  if (OKToBatchCommand && this->isBatchingAllowed(UseCopyEngine) &&
      (!ZeCommandListBatchConfig.dynamic() || !CurrentlyEmpty)) {

    if (hasOpenCommandList(UseCopyEngine) &&
        CommandBatch.OpenCommandList != CommandList)
      die("executeCommandList: OpenCommandList should be equal to"
          "null or CommandList");

    if (CommandList->second.size() < CommandBatch.QueueBatchSize) {
      CommandBatch.OpenCommandList = CommandList;
      return PI_SUCCESS;
    }

    adjustBatchSizeForFullBatch(UseCopyEngine);
    CommandBatch.OpenCommandList = CommandListMap.end();
  }

<<<<<<< HEAD
  if (this->EventlessMode && !this->SkipLastEventInEventlessMode) {
    pi_result Res = createEventAndAssociateQueue(this, &LastEventInPrevCmdList,
                                                 PI_COMMAND_TYPE_USER,
                                                 CommandList, false, false);
    if (Res != PI_SUCCESS)
      return Res;
    this->LastCommandEvent = LastEventInPrevCmdList;
    // Add barrier with the event into command-list to ensure in-order semantics
    // between command-lists
    auto &ZeEvent = LastEventInPrevCmdList->ZeEvent;
    ZE_CALL(zeCommandListAppendBarrier,
            (CommandList->first, ZeEvent, 0, nullptr));

    zePrint("calling zeCommandListAppendBarrier() with Event %#lx\n",
            pi_cast<std::uintptr_t>(ZeEvent));
  }

  // If available, get the copy command queue assosciated with
  // ZeCommandList
  ze_command_queue_handle_t ZeCopyCommandQueue = nullptr;
  if (Index != -1) {
    if (auto Res = getOrCreateCopyCommandQueue(Index, ZeCopyCommandQueue))
      return Res;
  }
  auto &ZeCommandQueue =
      UseCopyEngine ? ZeCopyCommandQueue : ZeComputeCommandQueue;
=======
  auto &ZeCommandQueue = CommandList->second.ZeQueue;
>>>>>>> 156f39b3
  // Scope of the lock must be till the end of the function, otherwise new mem
  // allocs can be created between the moment when we made a snapshot and the
  // moment when command list is closed and executed. But mutex is locked only
  // if indirect access tracking enabled, because std::defer_lock is used.
  // unique_lock destructor at the end of the function will unlock the mutex if
  // it was locked (which happens only if IndirectAccessTrackingEnabled is
  // true).
  std::unique_lock<std::mutex> ContextsLock(Device->Platform->ContextsMutex,
                                            std::defer_lock);
  if (IndirectAccessTrackingEnabled) {
    // We are going to submit kernels for execution. If indirect access flag is
    // set for a kernel then we need to make a snapshot of existing memory
    // allocations in all contexts in the platform. We need to lock the mutex
    // guarding the list of contexts in the platform to prevent creation of new
    // memory alocations in any context before we submit the kernel for
    // execution.
    ContextsLock.lock();
    for (auto &Kernel : KernelsToBeSubmitted) {
      if (!Kernel->hasIndirectAccess())
        continue;

      auto &Contexts = Device->Platform->Contexts;
      for (auto &Ctx : Contexts) {
        for (auto &Elem : Ctx->MemAllocs) {
          const auto &Pair = Kernel->MemAllocs.insert(&Elem);
          // Kernel is referencing this memory allocation from now.
          // If this memory allocation was already captured for this kernel, it
          // means that kernel is submitted several times. Increase reference
          // count only once because we release all allocations only when
          // SubmissionsCount turns to 0. We don't want to know how many times
          // allocation was retained by each submission.
          if (Pair.second)
            Elem.second.RefCount++;
        }
      }
      Kernel->SubmissionsCount++;
    }
    KernelsToBeSubmitted.clear();
  }

  // In this mode all inner-batch events have device visibility only,
  // and we want the last command in the batch to signal a host-visible
  // event that anybody waiting for any event in the batch will
  // really be using.
  //
  if (EventsScope == LastCommandInBatchHostVisible) {
    // Create a "proxy" host-visible event.
    //
    pi_event HostVisibleEvent;
    auto Res = createEventAndAssociateQueue(
        this, &HostVisibleEvent, PI_COMMAND_TYPE_USER, CommandList, true);
    if (Res)
      return Res;

    // Update each command's event in the command-list to "see" this
    // proxy event as a host-visible counterpart.
    for (auto &Event : CommandList->second.EventList) {
      Event->HostVisibleEvent = HostVisibleEvent;
      PI_CALL(piEventRetain(HostVisibleEvent));
    }

    // Decrement the reference count of the event such that all the remaining
    // references are from the other commands in this batch. This host-visible
    // event will not be waited/release by SYCL RT, so it must be destroyed
    // after all events in the batch are gone.
    PI_CALL(piEventRelease(HostVisibleEvent));
    PI_CALL(piEventRelease(HostVisibleEvent));
    PI_CALL(piEventRelease(HostVisibleEvent));

    // Indicate no cleanup is needed for this PI event as it is special.
    HostVisibleEvent->CleanedUp = true;

    // Finally set to signal the host-visible event at the end of the
    // command-list.
    // TODO: see if we need a barrier here (or explicit wait for all events in
    // the batch).
    ZE_CALL(zeCommandListAppendSignalEvent,
            (CommandList->first, HostVisibleEvent->ZeEvent));
  }

  // Close the command list and have it ready for dispatch.
  ZE_CALL(zeCommandListClose, (CommandList->first));
  // Offload command list to the GPU for asynchronous execution
  auto ZeCommandList = CommandList->first;
  auto ZeResult = ZE_CALL_NOCHECK(
      zeCommandQueueExecuteCommandLists,
      (ZeCommandQueue, 1, &ZeCommandList, CommandList->second.ZeFence));
  if (ZeResult != ZE_RESULT_SUCCESS) {
    this->Healthy = false;
    if (ZeResult == ZE_RESULT_ERROR_UNKNOWN) {
      // Turn into a more informative end-user error.
      return PI_COMMAND_EXECUTION_FAILURE;
    }
    return mapError(ZeResult);
  }

  // Check global control to make every command blocking for debugging.
  if (IsBlocking || (ZeSerialize & ZeSerializeBlock) != 0) {
    // Wait until command lists attached to the command queue are executed.
    ZE_CALL(zeHostSynchronize, (ZeCommandQueue));
  }
  return PI_SUCCESS;
}

bool _pi_queue::isBatchingAllowed(bool IsCopy) const {
  auto &CommandBatch = IsCopy ? CopyCommandBatch : ComputeCommandBatch;
  return (CommandBatch.QueueBatchSize > 0 &&
          ((ZeSerialize & ZeSerializeBlock) == 0));
}

// This function will return one of possibly multiple available native queues.
// Currently, a round robin strategy is used.
// This function also sends back the value of the queue group ordinal.
ze_command_queue_handle_t &
_pi_queue::pi_queue_group_t::getZeQueue(uint32_t *QueueGroupOrdinal) {

  auto CurrentIndex = NextIndex;
  ++NextIndex;
  if (NextIndex > UpperIndex)
    NextIndex = LowerIndex;

  // Find out the right queue group ordinal (first queue might be "main" or
  // "link")
  auto QueueType = Type;
  if (QueueType != queue_type::Compute)
    QueueType = (CurrentIndex == 0 && Queue->Device->hasMainCopyEngine())
                    ? queue_type::MainCopy
                    : queue_type::LinkCopy;

  *QueueGroupOrdinal = Queue->Device->QueueGroup[QueueType].ZeOrdinal;

  ze_command_queue_handle_t &ZeQueue = ZeQueues[CurrentIndex];
  if (ZeQueue)
    return ZeQueue;

  // Command queue is not available at chosen index. So we create it below.
  ZeStruct<ze_command_queue_desc_t> ZeCommandQueueDesc;

  // Adjust the index to the L0 queue group since we represent "main" and "link"
  // L0 groups with a single copy group ("main" would take "0" index).
  auto ZeCommandQueueIndex = CurrentIndex;
  if (QueueType == queue_type::LinkCopy && Queue->Device->hasMainCopyEngine()) {
    ZeCommandQueueIndex -= 1;
  }

  ZeCommandQueueDesc.ordinal = *QueueGroupOrdinal;
  ZeCommandQueueDesc.index = ZeCommandQueueIndex;

  auto ZeResult = ZE_CALL_NOCHECK(
      zeCommandQueueCreate, (Queue->Context->ZeContext, Queue->Device->ZeDevice,
                             &ZeCommandQueueDesc, &ZeQueue));
  if (ZeResult) {
    die("[L0] getZeQueue: failed to create queue");
  }
  return ZeQueue;
}

pi_result _pi_queue::executeOpenCommandListWithEvent(pi_event Event) {
  // TODO: see if we can reliably tell if the event is copy or compute.
  // Meanwhile check both open command-lists.
  using IsCopy = bool;
  if (hasOpenCommandList(IsCopy{false}) &&
      ComputeCommandBatch.OpenCommandList->first == Event->ZeCommandList) {
    if (auto Res = executeOpenCommandList(IsCopy{false}))
      return Res;
  }
  if (hasOpenCommandList(IsCopy{true}) &&
      CopyCommandBatch.OpenCommandList->first == Event->ZeCommandList) {
    if (auto Res = executeOpenCommandList(IsCopy{true}))
      return Res;
  }
  return PI_SUCCESS;
}

pi_result _pi_queue::executeOpenCommandList(bool IsCopy) {
  auto &CommandBatch = IsCopy ? CopyCommandBatch : ComputeCommandBatch;
  // If there are any commands still in the open command list for this
  // queue, then close and execute that command list now.
  if (hasOpenCommandList(IsCopy)) {
    adjustBatchSizeForPartialBatch(IsCopy);
    auto Res = executeCommandList(CommandBatch.OpenCommandList, false, false);
    CommandBatch.OpenCommandList = CommandListMap.end();
    return Res;
  }

  return PI_SUCCESS;
}

// NOTE: this function must be called before createAndRetainPiZeEventList.
pi_result _pi_queue::AddBarrierInPreviousCmdListIfNeeded(bool UseCopyEngine) {
  auto &PrevCommandBatch =
      IsPrevCopyEngine ? CopyCommandBatch : ComputeCommandBatch;
  if (PrevCommandBatch.OpenCommandList != CommandListMap.end()) {
    if (IsPrevCopyEngine != UseCopyEngine) {
      pi_result Res = createEventAndAssociateQueue(
          this, &LastEventInPrevCmdList, PI_COMMAND_TYPE_USER, LastCommandList,
          false, false);
      if (Res != PI_SUCCESS)
        return Res;
      // Since we have added a new event to the list, it will affect the
      // batching, but this is a special event and we do not want it to affect
      // batching, to have the batching for this command-list work correctly we
      // do a decrement here.
      --LastCommandList->second.NumEventlessCommands;
      this->LastCommandEvent = LastEventInPrevCmdList;
      // Add barrier with the event into command-list to ensure in-order
      // semantics between command-lists
      auto &ZeEvent = LastEventInPrevCmdList->ZeEvent;
      ZE_CALL(zeCommandListAppendBarrier,
              (LastCommandList->first, ZeEvent, 0, nullptr));

      zePrint("calling zeCommandListAppendBarrier() with Event %#lx\n",
              pi_cast<std::uintptr_t>(ZeEvent));
    } else {
      LastEventInPrevCmdList = nullptr;
      // Add barrier into command-list to ensure in-order semantics inside one
      // command-list
      ZE_CALL(zeCommandListAppendBarrier,
              (LastCommandList->first, nullptr, 0, nullptr));
    }
  }
  return PI_SUCCESS;
}

static const bool FilterEventWaitList = [] {
  const char *Ret = std::getenv("SYCL_PI_LEVEL_ZERO_FILTER_EVENT_WAIT_LIST");
  const bool RetVal = Ret ? std::stoi(Ret) : 1;
  return RetVal;
}();

pi_result _pi_ze_event_list_t::createAndRetainPiZeEventList(
    pi_uint32 EventListLength, const pi_event *EventList, pi_queue CurQueue) {
  this->Length = 0;
  this->ZeEventList = nullptr;
  this->PiEventList = nullptr;

  try {
    const bool NeedToAddLastEvent =
        CurQueue->isInOrderQueue() && CurQueue->LastCommandEvent != nullptr &&
        (!CurQueue->EventlessMode ||
         (CurQueue->LastEventInPrevCmdList == CurQueue->LastCommandEvent));

    if (NeedToAddLastEvent) {
      this->ZeEventList = new ze_event_handle_t[EventListLength + 1];
      this->PiEventList = new pi_event[EventListLength + 1];
    } else if (EventListLength > 0) {
      this->ZeEventList = new ze_event_handle_t[EventListLength];
      this->PiEventList = new pi_event[EventListLength];
    }

    pi_uint32 TmpListLength = 0;

    if (EventListLength > 0) {
      for (pi_uint32 I = 0; I < EventListLength; I++) {
        PI_ASSERT(EventList[I] != nullptr, PI_INVALID_VALUE);
        auto ZeEvent = EventList[I]->ZeEvent;

        // Poll of the host-visible events.
        auto HostVisibleEvent = EventList[I]->HostVisibleEvent;
        if (FilterEventWaitList && HostVisibleEvent) {
          auto Res =
              ZE_CALL_NOCHECK(zeEventQueryStatus, (HostVisibleEvent->ZeEvent));
          if (Res == ZE_RESULT_SUCCESS) {
            // Event has already completed, don't put it into the list
            continue;
          }
        }

        auto Queue = EventList[I]->Queue;

        if (Queue && Queue != CurQueue) {
          // If the event that is going to be waited on is in a
          // different queue, then any open command list in
          // that queue must be closed and executed because
          // the event being waited on could be for a command
          // in the queue's batch.

          // Lock automatically releases when this goes out of scope.
          std::lock_guard<std::mutex> lock(Queue->PiQueueMutex);

          if (auto Res = Queue->executeAllOpenCommandLists())
            return Res;
        }

        this->ZeEventList[TmpListLength] = ZeEvent;
        this->PiEventList[TmpListLength] = EventList[I];
        TmpListLength += 1;
      }
    }

    // For in-order queues, every command should be executed only after the
    // previous command has finished. The event associated with the last
    // enqueued command is added into the waitlist to ensure in-order semantics.
    if (NeedToAddLastEvent) {
      this->ZeEventList[TmpListLength] = CurQueue->LastCommandEvent->ZeEvent;
      this->PiEventList[TmpListLength] = CurQueue->LastCommandEvent;
      TmpListLength += 1;
    }

    this->Length = TmpListLength;

  } catch (...) {
    return PI_OUT_OF_HOST_MEMORY;
  }

  for (pi_uint32 I = 0; I < this->Length; I++) {
    PI_CALL(piEventRetain(this->PiEventList[I]));
  }

  return PI_SUCCESS;
}

static void printZeEventList(const _pi_ze_event_list_t &PiZeEventList) {
  zePrint("  NumEventsInWaitList %d:", PiZeEventList.Length);

  for (pi_uint32 I = 0; I < PiZeEventList.Length; I++) {
    zePrint(" %#lx", pi_cast<std::uintptr_t>(PiZeEventList.ZeEventList[I]));
  }

  zePrint("\n");
}

pi_result _pi_ze_event_list_t::collectEventsForReleaseAndDestroyPiZeEventList(
    std::list<pi_event> &EventsToBeReleased) {
  // acquire a lock before reading the length and list fields.
  // Acquire the lock, copy the needed data locally, and reset
  // the fields, then release the lock.
  // Only then do we do the actual actions to release and destroy,
  // holding the lock for the minimum time necessary.
  pi_uint32 LocLength = 0;
  ze_event_handle_t *LocZeEventList = nullptr;
  pi_event *LocPiEventList = nullptr;

  {
    // acquire the lock and copy fields locally
    // Lock automatically releases when this goes out of scope.
    std::lock_guard<std::mutex> lock(this->PiZeEventListMutex);

    LocLength = Length;
    LocZeEventList = ZeEventList;
    LocPiEventList = PiEventList;

    Length = 0;
    ZeEventList = nullptr;
    PiEventList = nullptr;

    // release lock by ending scope.
  }

  for (pi_uint32 I = 0; I < LocLength; I++) {
    // Add the event to be released to the list
    EventsToBeReleased.push_back(LocPiEventList[I]);
  }

  if (LocZeEventList != nullptr) {
    delete[] LocZeEventList;
  }
  if (LocPiEventList != nullptr) {
    delete[] LocPiEventList;
  }

  return PI_SUCCESS;
}

extern "C" {

// Forward declarations
decltype(piEventCreate) piEventCreate;

static ze_result_t
checkUnresolvedSymbols(ze_module_handle_t ZeModule,
                       ze_module_build_log_handle_t *ZeBuildLog);

// This function will ensure compatibility with both Linux and Windows for
// setting environment variables.
static bool setEnvVar(const char *name, const char *value) {
#ifdef _WIN32
  int Res = _putenv_s(name, value);
#else
  int Res = setenv(name, value, 1);
#endif
  if (Res != 0) {
    zePrint(
        "Level Zero plugin was unable to set the environment variable: %s\n",
        name);
    return false;
  }
  return true;
}

static class ZeUSMImportExtension {
  // Pointers to functions that import/release host memory into USM
  ze_result_t (*zexDriverImportExternalPointer)(ze_driver_handle_t hDriver,
                                                void *, size_t);
  ze_result_t (*zexDriverReleaseImportedPointer)(ze_driver_handle_t, void *);

public:
  // Whether user has requested Import/Release, and platform supports it.
  bool Enabled;

  ZeUSMImportExtension() : Enabled{false} {}

  void setZeUSMImport(pi_platform Platform) {
    // Whether env var SYCL_USM_HOSTPTR_IMPORT has been set requesting
    // host ptr import during buffer creation.
    const char *USMHostPtrImportStr = std::getenv("SYCL_USM_HOSTPTR_IMPORT");
    if (!USMHostPtrImportStr || std::atoi(USMHostPtrImportStr) == 0)
      return;

    // Check if USM hostptr import feature is available.
    ze_driver_handle_t driverHandle = Platform->ZeDriver;
    if (ZE_CALL_NOCHECK(zeDriverGetExtensionFunctionAddress,
                        (driverHandle, "zexDriverImportExternalPointer",
                         reinterpret_cast<void **>(
                             &zexDriverImportExternalPointer))) == 0) {
      ZE_CALL_NOCHECK(
          zeDriverGetExtensionFunctionAddress,
          (driverHandle, "zexDriverReleaseImportedPointer",
           reinterpret_cast<void **>(&zexDriverReleaseImportedPointer)));
      // Hostptr import/release is turned on because it has been requested
      // by the env var, and this platform supports the APIs.
      Enabled = true;
      // Hostptr import is only possible if piMemBufferCreate receives a
      // hostptr as an argument. The SYCL runtime passes a host ptr
      // only when SYCL_HOST_UNIFIED_MEMORY is enabled. Therefore we turn it on.
      setEnvVar("SYCL_HOST_UNIFIED_MEMORY", "1");
    }
  }
  void doZeUSMImport(ze_driver_handle_t driverHandle, void *HostPtr,
                     size_t Size) {
    ZE_CALL_NOCHECK(zexDriverImportExternalPointer,
                    (driverHandle, HostPtr, Size));
  }
  void doZeUSMRelease(ze_driver_handle_t driverHandle, void *HostPtr) {
    ZE_CALL_NOCHECK(zexDriverReleaseImportedPointer, (driverHandle, HostPtr));
  }
} ZeUSMImport;

pi_result _pi_platform::initialize() {
  // Cache driver properties
  ZeStruct<ze_driver_properties_t> ZeDriverProperties;
  ZE_CALL(zeDriverGetProperties, (ZeDriver, &ZeDriverProperties));
  uint32_t DriverVersion = ZeDriverProperties.driverVersion;
  // Intel Level-Zero GPU driver stores version as:
  // | 31 - 24 | 23 - 16 | 15 - 0 |
  // |  Major  |  Minor  | Build  |
  auto VersionMajor = std::to_string((DriverVersion & 0xFF000000) >> 24);
  auto VersionMinor = std::to_string((DriverVersion & 0x00FF0000) >> 16);
  auto VersionBuild = std::to_string(DriverVersion & 0x0000FFFF);
  ZeDriverVersion = VersionMajor + "." + VersionMinor + "." + VersionBuild;

  ZE_CALL(zeDriverGetApiVersion, (ZeDriver, &ZeApiVersion));
  ZeDriverApiVersion = std::to_string(ZE_MAJOR_VERSION(ZeApiVersion)) + "." +
                       std::to_string(ZE_MINOR_VERSION(ZeApiVersion));

  // Cache driver extension properties
  uint32_t Count = 0;
  ZE_CALL(zeDriverGetExtensionProperties, (ZeDriver, &Count, nullptr));

  std::vector<ze_driver_extension_properties_t> zeExtensions(Count);

  ZE_CALL(zeDriverGetExtensionProperties,
          (ZeDriver, &Count, zeExtensions.data()));

  for (auto extension : zeExtensions) {
    // Check if global offset extension is available
    if (strncmp(extension.name, ZE_GLOBAL_OFFSET_EXP_NAME,
                strlen(ZE_GLOBAL_OFFSET_EXP_NAME) + 1) == 0) {
      if (extension.version == ZE_GLOBAL_OFFSET_EXP_VERSION_1_0) {
        PiDriverGlobalOffsetExtensionFound = true;
      }
    }
    // Check if extension is available for "static linking" (compiling multiple
    // SPIR-V modules together into one Level Zero module).
    if (strncmp(extension.name, ZE_MODULE_PROGRAM_EXP_NAME,
                strlen(ZE_MODULE_PROGRAM_EXP_NAME) + 1) == 0) {
      if (extension.version == ZE_MODULE_PROGRAM_EXP_VERSION_1_0) {
        PiDriverModuleProgramExtensionFound = true;
      }
    }
    zeDriverExtensionMap[extension.name] = extension.version;
  }

  // Check if import user ptr into USM feature has been requested.
  // If yes, then set up L0 API pointers if the platform supports it.
  ZeUSMImport.setZeUSMImport(this);

  return PI_SUCCESS;
}

pi_result piPlatformsGet(pi_uint32 NumEntries, pi_platform *Platforms,
                         pi_uint32 *NumPlatforms) {

  static const char *PiTrace = std::getenv("SYCL_PI_TRACE");
  static const int PiTraceValue = PiTrace ? std::stoi(PiTrace) : 0;
  if (PiTraceValue == -1 || PiTraceValue == 2) { // Means print all PI traces
    PrintPiTrace = true;
  }

  static std::once_flag ZeCallCountInitialized;
  try {
    std::call_once(ZeCallCountInitialized, []() {
      if (ZeDebug & ZE_DEBUG_CALL_COUNT) {
        ZeCallCount = new std::map<const char *, int>;
      }
    });
  } catch (const std::bad_alloc &) {
    return PI_OUT_OF_HOST_MEMORY;
  } catch (...) {
    return PI_ERROR_UNKNOWN;
  }

  if (NumEntries == 0 && Platforms != nullptr) {
    return PI_INVALID_VALUE;
  }
  if (Platforms == nullptr && NumPlatforms == nullptr) {
    return PI_INVALID_VALUE;
  }

  // Setting these environment variables before running zeInit will enable the
  // validation layer in the Level Zero loader.
  if (ZeDebug & ZE_DEBUG_VALIDATION) {
    setEnvVar("ZE_ENABLE_VALIDATION_LAYER", "1");
    setEnvVar("ZE_ENABLE_PARAMETER_VALIDATION", "1");
  }

  // Enable SYSMAN support for obtaining the PCI address
  // and maximum memory bandwidth.
  if (getenv("SYCL_ENABLE_PCI") != nullptr) {
    setEnvVar("ZES_ENABLE_SYSMAN", "1");
  }

  // TODO: We can still safely recover if something goes wrong during the init.
  // Implement handling segfault using sigaction.

  // We must only initialize the driver once, even if piPlatformsGet() is called
  // multiple times.  Declaring the return value as "static" ensures it's only
  // called once.
  static ze_result_t ZeResult = ZE_CALL_NOCHECK(zeInit, (0));

  // Absorb the ZE_RESULT_ERROR_UNINITIALIZED and just return 0 Platforms.
  if (ZeResult == ZE_RESULT_ERROR_UNINITIALIZED) {
    PI_ASSERT(NumPlatforms != 0, PI_INVALID_VALUE);
    *NumPlatforms = 0;
    return PI_SUCCESS;
  }

  if (ZeResult != ZE_RESULT_SUCCESS) {
    zePrint("zeInit: Level Zero initialization failure\n");
    return mapError(ZeResult);
  }

  // Cache pi_platforms for reuse in the future
  // It solves two problems;
  // 1. sycl::platform equality issue; we always return the same pi_platform.
  // 2. performance; we can save time by immediately return from cache.
  //

  const std::lock_guard<sycl::detail::SpinLock> Lock{*PiPlatformsCacheMutex};
  if (!PiPlatformCachePopulated) {
    try {
      // Level Zero does not have concept of Platforms, but Level Zero driver is
      // the closest match.
      uint32_t ZeDriverCount = 0;
      ZE_CALL(zeDriverGet, (&ZeDriverCount, nullptr));
      if (ZeDriverCount == 0) {
        PiPlatformCachePopulated = true;
      } else {
        std::vector<ze_driver_handle_t> ZeDrivers;
        ZeDrivers.resize(ZeDriverCount);

        ZE_CALL(zeDriverGet, (&ZeDriverCount, ZeDrivers.data()));
        for (uint32_t I = 0; I < ZeDriverCount; ++I) {
          pi_platform Platform = new _pi_platform(ZeDrivers[I]);
          pi_result Result = Platform->initialize();
          if (Result != PI_SUCCESS) {
            return Result;
          }
          // Save a copy in the cache for future uses.
          PiPlatformsCache->push_back(Platform);
        }
        PiPlatformCachePopulated = true;
      }
    } catch (const std::bad_alloc &) {
      return PI_OUT_OF_HOST_MEMORY;
    } catch (...) {
      return PI_ERROR_UNKNOWN;
    }
  }

  // Populate returned platforms from the cache.
  if (Platforms) {
    PI_ASSERT(NumEntries <= PiPlatformsCache->size(), PI_INVALID_PLATFORM);
    std::copy_n(PiPlatformsCache->begin(), NumEntries, Platforms);
  }

  if (NumPlatforms) {
    *NumPlatforms = PiPlatformsCache->size();
  }

  zePrint("Using events scope: %s\n",
          EventsScope == AllHostVisible ? "all host-visible"
          : EventsScope == OnDemandHostVisibleProxy
              ? "on demand host-visible proxy"
              : "only last command in a batch is host-visible");
  return PI_SUCCESS;
}

pi_result piPlatformGetInfo(pi_platform Platform, pi_platform_info ParamName,
                            size_t ParamValueSize, void *ParamValue,
                            size_t *ParamValueSizeRet) {

  PI_ASSERT(Platform, PI_INVALID_PLATFORM);

  zePrint("==========================\n");
  zePrint("SYCL over Level-Zero %s\n", Platform->ZeDriverVersion.c_str());
  zePrint("==========================\n");

  ReturnHelper ReturnValue(ParamValueSize, ParamValue, ParamValueSizeRet);

  switch (ParamName) {
  case PI_PLATFORM_INFO_NAME:
    // TODO: Query Level Zero driver when relevant info is added there.
    return ReturnValue("Intel(R) Level-Zero");
  case PI_PLATFORM_INFO_VENDOR:
    // TODO: Query Level Zero driver when relevant info is added there.
    return ReturnValue("Intel(R) Corporation");
  case PI_PLATFORM_INFO_EXTENSIONS:
    // Convention adopted from OpenCL:
    //     "Returns a space-separated list of extension names (the extension
    // names themselves do not contain any spaces) supported by the platform.
    // Extensions defined here must be supported by all devices associated
    // with this platform."
    //
    // TODO: Check the common extensions supported by all connected devices and
    // return them. For now, hardcoding some extensions we know are supported by
    // all Level Zero devices.
    return ReturnValue(ZE_SUPPORTED_EXTENSIONS);
  case PI_PLATFORM_INFO_PROFILE:
    // TODO: figure out what this means and how is this used
    return ReturnValue("FULL_PROFILE");
  case PI_PLATFORM_INFO_VERSION:
    // TODO: this should query to zeDriverGetDriverVersion
    // but we don't yet have the driver handle here.
    //
    // From OpenCL 2.1: "This version string has the following format:
    // OpenCL<space><major_version.minor_version><space><platform-specific
    // information>. Follow the same notation here.
    //
    return ReturnValue(Platform->ZeDriverApiVersion.c_str());
  default:
    zePrint("piPlatformGetInfo: unrecognized ParamName\n");
    return PI_INVALID_VALUE;
  }

  return PI_SUCCESS;
}

pi_result piextPlatformGetNativeHandle(pi_platform Platform,
                                       pi_native_handle *NativeHandle) {
  PI_ASSERT(Platform, PI_INVALID_PLATFORM);
  PI_ASSERT(NativeHandle, PI_INVALID_VALUE);

  auto ZeDriver = pi_cast<ze_driver_handle_t *>(NativeHandle);
  // Extract the Level Zero driver handle from the given PI platform
  *ZeDriver = Platform->ZeDriver;
  return PI_SUCCESS;
}

pi_result piextPlatformCreateWithNativeHandle(pi_native_handle NativeHandle,
                                              pi_platform *Platform) {
  PI_ASSERT(Platform, PI_INVALID_PLATFORM);
  PI_ASSERT(NativeHandle, PI_INVALID_VALUE);

  auto ZeDriver = pi_cast<ze_driver_handle_t>(NativeHandle);

  pi_uint32 NumPlatforms = 0;
  pi_result Res = piPlatformsGet(0, nullptr, &NumPlatforms);
  if (Res != PI_SUCCESS) {
    return Res;
  }

  if (NumPlatforms) {
    std::vector<pi_platform> Platforms(NumPlatforms);
    PI_CALL(piPlatformsGet(NumPlatforms, Platforms.data(), nullptr));

    // The SYCL spec requires that the set of platforms must remain fixed for
    // the duration of the application's execution. We assume that we found all
    // of the Level Zero drivers when we initialized the platform cache, so the
    // "NativeHandle" must already be in the cache. If it is not, this must not
    // be a valid Level Zero driver.
    for (const pi_platform &CachedPlatform : Platforms) {
      if (CachedPlatform->ZeDriver == ZeDriver) {
        *Platform = CachedPlatform;
        return PI_SUCCESS;
      }
    }
  }

  return PI_INVALID_VALUE;
}

// Get the cached PI device created for the L0 device handle.
// Return NULL if no such PI device found.
pi_device _pi_platform::getDeviceFromNativeHandle(ze_device_handle_t ZeDevice) {

  pi_result Res = populateDeviceCacheIfNeeded();
  if (Res != PI_SUCCESS) {
    return nullptr;
  }

  // TODO: our sub-sub-device representation is currently [Level-Zero device
  // handle + Level-Zero compute group/engine index], so there is now no 1:1
  // mapping from L0 device handle to PI device assumed in this function. Until
  // Level-Zero adds unique ze_device_handle_t for sub-sub-devices, here we
  // filter out PI sub-sub-devices.
  auto it = std::find_if(PiDevicesCache.begin(), PiDevicesCache.end(),
                         [&](std::unique_ptr<_pi_device> &D) {
                           return D.get()->ZeDevice == ZeDevice &&
                                  (D.get()->RootDevice == nullptr ||
                                   D.get()->RootDevice->RootDevice == nullptr);
                         });
  if (it != PiDevicesCache.end()) {
    return (*it).get();
  }
  return nullptr;
}

pi_result piDevicesGet(pi_platform Platform, pi_device_type DeviceType,
                       pi_uint32 NumEntries, pi_device *Devices,
                       pi_uint32 *NumDevices) {

  PI_ASSERT(Platform, PI_INVALID_PLATFORM);

  pi_result Res = Platform->populateDeviceCacheIfNeeded();
  if (Res != PI_SUCCESS) {
    return Res;
  }

  // Filter available devices based on input DeviceType
  std::vector<pi_device> MatchedDevices;
  for (auto &D : Platform->PiDevicesCache) {
    // Only ever return root-devices from piDevicesGet, but the
    // devices cache also keeps sub-devices.
    if (D->isSubDevice())
      continue;

    bool Matched = false;
    switch (DeviceType) {
    case PI_DEVICE_TYPE_ALL:
      Matched = true;
      break;
    case PI_DEVICE_TYPE_GPU:
    case PI_DEVICE_TYPE_DEFAULT:
      Matched = (D->ZeDeviceProperties->type == ZE_DEVICE_TYPE_GPU);
      break;
    case PI_DEVICE_TYPE_CPU:
      Matched = (D->ZeDeviceProperties->type == ZE_DEVICE_TYPE_CPU);
      break;
    case PI_DEVICE_TYPE_ACC:
      Matched = (D->ZeDeviceProperties->type == ZE_DEVICE_TYPE_MCA ||
                 D->ZeDeviceProperties->type == ZE_DEVICE_TYPE_FPGA);
      break;
    default:
      Matched = false;
      zePrint("Unknown device type");
      break;
    }
    if (Matched)
      MatchedDevices.push_back(D.get());
  }

  uint32_t ZeDeviceCount = MatchedDevices.size();

  if (NumDevices)
    *NumDevices = ZeDeviceCount;

  if (NumEntries == 0) {
    // Devices should be nullptr when querying the number of devices.
    PI_ASSERT(Devices == nullptr, PI_INVALID_VALUE);
    return PI_SUCCESS;
  }

  // Return the devices from the cache.
  if (Devices) {
    PI_ASSERT(NumEntries <= ZeDeviceCount, PI_INVALID_DEVICE);
    std::copy_n(MatchedDevices.begin(), NumEntries, Devices);
  }

  return PI_SUCCESS;
}

// Check the device cache and load it if necessary.
pi_result _pi_platform::populateDeviceCacheIfNeeded() {
  std::lock_guard<std::mutex> Lock(PiDevicesCacheMutex);

  if (DeviceCachePopulated) {
    return PI_SUCCESS;
  }

  uint32_t ZeDeviceCount = 0;
  ZE_CALL(zeDeviceGet, (ZeDriver, &ZeDeviceCount, nullptr));

  try {
    std::vector<ze_device_handle_t> ZeDevices(ZeDeviceCount);
    ZE_CALL(zeDeviceGet, (ZeDriver, &ZeDeviceCount, ZeDevices.data()));

    for (uint32_t I = 0; I < ZeDeviceCount; ++I) {
      std::unique_ptr<_pi_device> Device(new _pi_device(ZeDevices[I], this));
      pi_result Result = Device->initialize();
      if (Result != PI_SUCCESS) {
        return Result;
      }

      // Additionally we need to cache all sub-devices too, such that they
      // are readily visible to the piextDeviceCreateWithNativeHandle.
      //
      pi_uint32 SubDevicesCount = 0;
      ZE_CALL(zeDeviceGetSubDevices,
              (Device->ZeDevice, &SubDevicesCount, nullptr));

      auto ZeSubdevices = new ze_device_handle_t[SubDevicesCount];
      ZE_CALL(zeDeviceGetSubDevices,
              (Device->ZeDevice, &SubDevicesCount, ZeSubdevices));

      // Wrap the Level Zero sub-devices into PI sub-devices, and add them to
      // cache.
      for (uint32_t I = 0; I < SubDevicesCount; ++I) {
        std::unique_ptr<_pi_device> PiSubDevice(
            new _pi_device(ZeSubdevices[I], this, Device.get()));
        pi_result Result = PiSubDevice->initialize();
        if (Result != PI_SUCCESS) {
          delete[] ZeSubdevices;
          return Result;
        }

        // collect all the ordinals for the sub-sub-devices
        std::vector<int> Ordinals;

        uint32_t numQueueGroups = 0;
        ZE_CALL(zeDeviceGetCommandQueueGroupProperties,
                (PiSubDevice->ZeDevice, &numQueueGroups, nullptr));
        if (numQueueGroups == 0) {
          return PI_ERROR_UNKNOWN;
        }
        std::vector<ze_command_queue_group_properties_t> QueueGroupProperties(
            numQueueGroups);
        ZE_CALL(zeDeviceGetCommandQueueGroupProperties,
                (PiSubDevice->ZeDevice, &numQueueGroups,
                 QueueGroupProperties.data()));

        for (uint32_t i = 0; i < numQueueGroups; i++) {
          if (QueueGroupProperties[i].flags &
                  ZE_COMMAND_QUEUE_GROUP_PROPERTY_FLAG_COMPUTE &&
              QueueGroupProperties[i].numQueues > 1) {
            Ordinals.push_back(i);
          }
        }

        // Create PI sub-sub-devices with the sub-device for all the ordinals.
        // Each {ordinal, index} points to a specific CCS which constructs
        // a sub-sub-device at this point.
        // FIXME: Level Zero creates multiple PiDevices for a single physical
        // device when sub-device is partitioned into sub-sub-devices.
        // Sub-sub-device is technically a command queue and we should not build
        // program for each command queue. PiDevice is probably not the right
        // abstraction for a Level Zero command queue.
        for (uint32_t J = 0; J < Ordinals.size(); ++J) {
          for (uint32_t K = 0; K < QueueGroupProperties[Ordinals[J]].numQueues;
               ++K) {
            std::unique_ptr<_pi_device> PiSubSubDevice(
                new _pi_device(ZeSubdevices[I], this, PiSubDevice.get()));
            pi_result Result = PiSubSubDevice->initialize(Ordinals[J], K);
            if (Result != PI_SUCCESS) {
              return Result;
            }

            // save pointers to sub-sub-devices for quick retrieval in the
            // future.
            PiSubDevice->SubDevices.push_back(PiSubSubDevice.get());
            PiDevicesCache.push_back(std::move(PiSubSubDevice));
          }
        }

        // save pointers to sub-devices for quick retrieval in the future.
        Device->SubDevices.push_back(PiSubDevice.get());
        PiDevicesCache.push_back(std::move(PiSubDevice));
      }
      delete[] ZeSubdevices;

      // Save the root device in the cache for future uses.
      PiDevicesCache.push_back(std::move(Device));
    }
  } catch (const std::bad_alloc &) {
    return PI_OUT_OF_HOST_MEMORY;
  } catch (...) {
    return PI_ERROR_UNKNOWN;
  }
  DeviceCachePopulated = true;
  return PI_SUCCESS;
}

pi_result piDeviceRetain(pi_device Device) {
  PI_ASSERT(Device, PI_INVALID_DEVICE);

  // The root-device ref-count remains unchanged (always 1).
  if (Device->isSubDevice()) {
    ++(Device->RefCount);
  }
  return PI_SUCCESS;
}

pi_result piDeviceRelease(pi_device Device) {
  PI_ASSERT(Device, PI_INVALID_DEVICE);

  // Check if the device is already released
  if (Device->RefCount <= 0)
    die("piDeviceRelease: the device has been already released");

  // Root devices are destroyed during the piTearDown process.
  if (Device->isSubDevice()) {
    if (--(Device->RefCount) == 0) {
      delete Device;
    }
  }

  return PI_SUCCESS;
}

pi_result piDeviceGetInfo(pi_device Device, pi_device_info ParamName,
                          size_t ParamValueSize, void *ParamValue,
                          size_t *ParamValueSizeRet) {

  PI_ASSERT(Device, PI_INVALID_DEVICE);

  ze_device_handle_t ZeDevice = Device->ZeDevice;

  ReturnHelper ReturnValue(ParamValueSize, ParamValue, ParamValueSizeRet);

  switch (ParamName) {
  case PI_DEVICE_INFO_TYPE: {
    switch (Device->ZeDeviceProperties->type) {
    case ZE_DEVICE_TYPE_GPU:
      return ReturnValue(PI_DEVICE_TYPE_GPU);
    case ZE_DEVICE_TYPE_CPU:
      return ReturnValue(PI_DEVICE_TYPE_CPU);
    case ZE_DEVICE_TYPE_MCA:
    case ZE_DEVICE_TYPE_FPGA:
      return ReturnValue(PI_DEVICE_TYPE_ACC);
    default:
      zePrint("This device type is not supported\n");
      return PI_INVALID_VALUE;
    }
  }
  case PI_DEVICE_INFO_PARENT_DEVICE:
    return ReturnValue(Device->RootDevice);
  case PI_DEVICE_INFO_PLATFORM:
    return ReturnValue(Device->Platform);
  case PI_DEVICE_INFO_VENDOR_ID:
    return ReturnValue(pi_uint32{Device->ZeDeviceProperties->vendorId});
  case PI_DEVICE_INFO_UUID:
    // Intel extension for device UUID. This returns the UUID as
    // std::array<std::byte, 16>. For details about this extension,
    // see sycl/doc/extensions/supported/sycl_ext_intel_device_info.md.
    return ReturnValue(Device->ZeDeviceProperties->uuid.id);
  case PI_DEVICE_INFO_EXTENSIONS: {
    // Convention adopted from OpenCL:
    //     "Returns a space separated list of extension names (the extension
    // names themselves do not contain any spaces) supported by the device."
    //
    // TODO: Use proper mechanism to get this information from Level Zero after
    // it is added to Level Zero.
    // Hardcoding the few we know are supported by the current hardware.
    //
    //
    std::string SupportedExtensions;

    // cl_khr_il_program - OpenCL 2.0 KHR extension for SPIR-V support. Core
    //   feature in >OpenCL 2.1
    // cl_khr_subgroups - Extension adds support for implementation-controlled
    //   subgroups.
    // cl_intel_subgroups - Extension adds subgroup features, defined by Intel.
    // cl_intel_subgroups_short - Extension adds subgroup functions described in
    //   the cl_intel_subgroups extension to support 16-bit integer data types
    //   for performance.
    // cl_intel_required_subgroup_size - Extension to allow programmers to
    //   optionally specify the required subgroup size for a kernel function.
    // cl_khr_fp16 - Optional half floating-point support.
    // cl_khr_fp64 - Support for double floating-point precision.
    // cl_khr_int64_base_atomics, cl_khr_int64_extended_atomics - Optional
    //   extensions that implement atomic operations on 64-bit signed and
    //   unsigned integers to locations in __global and __local memory.
    // cl_khr_3d_image_writes - Extension to enable writes to 3D image memory
    //   objects.
    //
    // Hardcoding some extensions we know are supported by all Level Zero
    // devices.
    SupportedExtensions += (ZE_SUPPORTED_EXTENSIONS);
    if (Device->ZeDeviceModuleProperties->flags & ZE_DEVICE_MODULE_FLAG_FP16)
      SupportedExtensions += ("cl_khr_fp16 ");
    if (Device->ZeDeviceModuleProperties->flags & ZE_DEVICE_MODULE_FLAG_FP64)
      SupportedExtensions += ("cl_khr_fp64 ");
    if (Device->ZeDeviceModuleProperties->flags &
        ZE_DEVICE_MODULE_FLAG_INT64_ATOMICS)
      // int64AtomicsSupported indicates support for both.
      SupportedExtensions +=
          ("cl_khr_int64_base_atomics cl_khr_int64_extended_atomics ");
    if (Device->ZeDeviceImageProperties->maxImageDims3D > 0)
      // Supports reading and writing of images.
      SupportedExtensions += ("cl_khr_3d_image_writes ");

    return ReturnValue(SupportedExtensions.c_str());
  }
  case PI_DEVICE_INFO_NAME:
    return ReturnValue(Device->ZeDeviceProperties->name);
  // zeModuleCreate allows using root device module for sub-devices:
  // > The application must only use the module for the device, or its
  // > sub-devices, which was provided during creation.
  case PI_DEVICE_INFO_BUILD_ON_SUBDEVICE:
    return ReturnValue(PI_FALSE);
  case PI_DEVICE_INFO_COMPILER_AVAILABLE:
    return ReturnValue(pi_bool{1});
  case PI_DEVICE_INFO_LINKER_AVAILABLE:
    return ReturnValue(pi_bool{1});
  case PI_DEVICE_INFO_MAX_COMPUTE_UNITS: {
    pi_uint32 MaxComputeUnits =
        Device->ZeDeviceProperties->numEUsPerSubslice *
        Device->ZeDeviceProperties->numSubslicesPerSlice *
        Device->ZeDeviceProperties->numSlices;
    return ReturnValue(pi_uint32{MaxComputeUnits});
  }
  case PI_DEVICE_INFO_MAX_WORK_ITEM_DIMENSIONS:
    // Level Zero spec defines only three dimensions
    return ReturnValue(pi_uint32{3});
  case PI_DEVICE_INFO_MAX_WORK_GROUP_SIZE:
    return ReturnValue(
        pi_uint64{Device->ZeDeviceComputeProperties->maxTotalGroupSize});
  case PI_DEVICE_INFO_MAX_WORK_ITEM_SIZES: {
    struct {
      size_t Arr[3];
    } MaxGroupSize = {{Device->ZeDeviceComputeProperties->maxGroupSizeX,
                       Device->ZeDeviceComputeProperties->maxGroupSizeY,
                       Device->ZeDeviceComputeProperties->maxGroupSizeZ}};
    return ReturnValue(MaxGroupSize);
  }
  case PI_EXT_ONEAPI_DEVICE_INFO_MAX_WORK_GROUPS_3D: {
    struct {
      size_t Arr[3];
    } MaxGroupCounts = {{Device->ZeDeviceComputeProperties->maxGroupCountX,
                         Device->ZeDeviceComputeProperties->maxGroupCountY,
                         Device->ZeDeviceComputeProperties->maxGroupCountZ}};
    return ReturnValue(MaxGroupCounts);
  }
  case PI_DEVICE_INFO_MAX_CLOCK_FREQUENCY:
    return ReturnValue(pi_uint32{Device->ZeDeviceProperties->coreClockRate});
  case PI_DEVICE_INFO_ADDRESS_BITS: {
    // TODO: To confirm with spec.
    return ReturnValue(pi_uint32{64});
  }
  case PI_DEVICE_INFO_MAX_MEM_ALLOC_SIZE:
    return ReturnValue(pi_uint64{Device->ZeDeviceProperties->maxMemAllocSize});
  case PI_DEVICE_INFO_GLOBAL_MEM_SIZE: {
    uint64_t GlobalMemSize = 0;
    for (uint32_t I = 0; I < Device->ZeDeviceMemoryProperties->size(); I++) {
      GlobalMemSize +=
          (*Device->ZeDeviceMemoryProperties.operator->())[I].totalSize;
    }
    return ReturnValue(pi_uint64{GlobalMemSize});
  }
  case PI_DEVICE_INFO_LOCAL_MEM_SIZE:
    return ReturnValue(
        pi_uint64{Device->ZeDeviceComputeProperties->maxSharedLocalMemory});
  case PI_DEVICE_INFO_IMAGE_SUPPORT:
    return ReturnValue(
        pi_bool{Device->ZeDeviceImageProperties->maxImageDims1D > 0});
  case PI_DEVICE_INFO_HOST_UNIFIED_MEMORY:
    return ReturnValue(pi_bool{(Device->ZeDeviceProperties->flags &
                                ZE_DEVICE_PROPERTY_FLAG_INTEGRATED) != 0});
  case PI_DEVICE_INFO_AVAILABLE:
    return ReturnValue(pi_bool{ZeDevice ? true : false});
  case PI_DEVICE_INFO_VENDOR:
    // TODO: Level-Zero does not return vendor's name at the moment
    // only the ID.
    return ReturnValue("Intel(R) Corporation");
  case PI_DEVICE_INFO_DRIVER_VERSION:
    return ReturnValue(Device->Platform->ZeDriverVersion.c_str());
  case PI_DEVICE_INFO_VERSION:
    return ReturnValue(Device->Platform->ZeDriverApiVersion.c_str());
  case PI_DEVICE_INFO_PARTITION_MAX_SUB_DEVICES: {
    pi_result Res = Device->Platform->populateDeviceCacheIfNeeded();
    if (Res != PI_SUCCESS) {
      return Res;
    }
    return ReturnValue(pi_uint32{(unsigned int)(Device->SubDevices.size())});
  }
  case PI_DEVICE_INFO_REFERENCE_COUNT:
    return ReturnValue(pi_uint32{Device->RefCount});
  case PI_DEVICE_INFO_PARTITION_PROPERTIES: {
    // SYCL spec says: if this SYCL device cannot be partitioned into at least
    // two sub devices then the returned vector must be empty.
    pi_result Res = Device->Platform->populateDeviceCacheIfNeeded();
    if (Res != PI_SUCCESS) {
      return Res;
    }

    uint32_t ZeSubDeviceCount = Device->SubDevices.size();
    if (ZeSubDeviceCount < 2) {
      return ReturnValue(pi_device_partition_property{0});
    }
    // It is debatable if SYCL sub-device and partitioning APIs sufficient to
    // expose Level Zero sub-devices?  We start with support of
    // "partition_by_affinity_domain" and "next_partitionable" but if that
    // doesn't seem to be a good fit we could look at adding a more descriptive
    // partitioning type.
    struct {
      pi_device_partition_property Arr[2];
    } PartitionProperties = {{PI_DEVICE_PARTITION_BY_AFFINITY_DOMAIN, 0}};
    return ReturnValue(PartitionProperties);
  }
  case PI_DEVICE_INFO_PARTITION_AFFINITY_DOMAIN:
    return ReturnValue(pi_device_affinity_domain{
        PI_DEVICE_AFFINITY_DOMAIN_NUMA |
        PI_DEVICE_AFFINITY_DOMAIN_NEXT_PARTITIONABLE});
  case PI_DEVICE_INFO_PARTITION_TYPE: {
    if (Device->isSubDevice()) {
      struct {
        pi_device_partition_property Arr[3];
      } PartitionProperties = {{PI_DEVICE_PARTITION_BY_AFFINITY_DOMAIN,
                                PI_DEVICE_AFFINITY_DOMAIN_NEXT_PARTITIONABLE,
                                0}};
      return ReturnValue(PartitionProperties);
    }
    // For root-device there is no partitioning to report.
    return ReturnValue(pi_device_partition_property{0});
  }

    // Everything under here is not supported yet

  case PI_DEVICE_INFO_OPENCL_C_VERSION:
    return ReturnValue("");
  case PI_DEVICE_INFO_PREFERRED_INTEROP_USER_SYNC:
    return ReturnValue(pi_bool{true});
  case PI_DEVICE_INFO_PRINTF_BUFFER_SIZE:
    return ReturnValue(
        size_t{Device->ZeDeviceModuleProperties->printfBufferSize});
  case PI_DEVICE_INFO_PROFILE:
    return ReturnValue("FULL_PROFILE");
  case PI_DEVICE_INFO_BUILT_IN_KERNELS:
    // TODO: To find out correct value
    return ReturnValue("");
  case PI_DEVICE_INFO_QUEUE_PROPERTIES:
    return ReturnValue(pi_queue_properties{
        PI_QUEUE_OUT_OF_ORDER_EXEC_MODE_ENABLE | PI_QUEUE_PROFILING_ENABLE});
  case PI_DEVICE_INFO_EXECUTION_CAPABILITIES:
    return ReturnValue(
        pi_device_exec_capabilities{PI_DEVICE_EXEC_CAPABILITIES_NATIVE_KERNEL});
  case PI_DEVICE_INFO_ENDIAN_LITTLE:
    return ReturnValue(pi_bool{true});
  case PI_DEVICE_INFO_ERROR_CORRECTION_SUPPORT:
    return ReturnValue(pi_bool{Device->ZeDeviceProperties->flags &
                               ZE_DEVICE_PROPERTY_FLAG_ECC});
  case PI_DEVICE_INFO_PROFILING_TIMER_RESOLUTION:
    return ReturnValue(size_t{Device->ZeDeviceProperties->timerResolution});
  case PI_DEVICE_INFO_LOCAL_MEM_TYPE:
    return ReturnValue(PI_DEVICE_LOCAL_MEM_TYPE_LOCAL);
  case PI_DEVICE_INFO_MAX_CONSTANT_ARGS:
    return ReturnValue(pi_uint32{64});
  case PI_DEVICE_INFO_MAX_CONSTANT_BUFFER_SIZE:
    return ReturnValue(
        pi_uint64{Device->ZeDeviceImageProperties->maxImageBufferSize});
  case PI_DEVICE_INFO_GLOBAL_MEM_CACHE_TYPE:
    return ReturnValue(PI_DEVICE_MEM_CACHE_TYPE_READ_WRITE_CACHE);
  case PI_DEVICE_INFO_GLOBAL_MEM_CACHELINE_SIZE:
    return ReturnValue(
        // TODO[1.0]: how to query cache line-size?
        pi_uint32{1});
  case PI_DEVICE_INFO_GLOBAL_MEM_CACHE_SIZE:
    return ReturnValue(pi_uint64{Device->ZeDeviceCacheProperties->cacheSize});
  case PI_DEVICE_INFO_MAX_PARAMETER_SIZE:
    return ReturnValue(
        size_t{Device->ZeDeviceModuleProperties->maxArgumentsSize});
  case PI_DEVICE_INFO_MEM_BASE_ADDR_ALIGN:
    // SYCL/OpenCL spec is vague on what this means exactly, but seems to
    // be for "alignment requirement (in bits) for sub-buffer offsets."
    // An OpenCL implementation returns 8*128, but Level Zero can do just 8,
    // meaning unaligned access for values of types larger than 8 bits.
    return ReturnValue(pi_uint32{8});
  case PI_DEVICE_INFO_MAX_SAMPLERS:
    return ReturnValue(pi_uint32{Device->ZeDeviceImageProperties->maxSamplers});
  case PI_DEVICE_INFO_MAX_READ_IMAGE_ARGS:
    return ReturnValue(
        pi_uint32{Device->ZeDeviceImageProperties->maxReadImageArgs});
  case PI_DEVICE_INFO_MAX_WRITE_IMAGE_ARGS:
    return ReturnValue(
        pi_uint32{Device->ZeDeviceImageProperties->maxWriteImageArgs});
  case PI_DEVICE_INFO_SINGLE_FP_CONFIG: {
    uint64_t SingleFPValue = 0;
    ze_device_fp_flags_t ZeSingleFPCapabilities =
        Device->ZeDeviceModuleProperties->fp32flags;
    if (ZE_DEVICE_FP_FLAG_DENORM & ZeSingleFPCapabilities) {
      SingleFPValue |= PI_FP_DENORM;
    }
    if (ZE_DEVICE_FP_FLAG_INF_NAN & ZeSingleFPCapabilities) {
      SingleFPValue |= PI_FP_INF_NAN;
    }
    if (ZE_DEVICE_FP_FLAG_ROUND_TO_NEAREST & ZeSingleFPCapabilities) {
      SingleFPValue |= PI_FP_ROUND_TO_NEAREST;
    }
    if (ZE_DEVICE_FP_FLAG_ROUND_TO_ZERO & ZeSingleFPCapabilities) {
      SingleFPValue |= PI_FP_ROUND_TO_ZERO;
    }
    if (ZE_DEVICE_FP_FLAG_ROUND_TO_INF & ZeSingleFPCapabilities) {
      SingleFPValue |= PI_FP_ROUND_TO_INF;
    }
    if (ZE_DEVICE_FP_FLAG_FMA & ZeSingleFPCapabilities) {
      SingleFPValue |= PI_FP_FMA;
    }
    if (ZE_DEVICE_FP_FLAG_ROUNDED_DIVIDE_SQRT & ZeSingleFPCapabilities) {
      SingleFPValue |= PI_FP_CORRECTLY_ROUNDED_DIVIDE_SQRT;
    }
    return ReturnValue(pi_uint64{SingleFPValue});
  }
  case PI_DEVICE_INFO_HALF_FP_CONFIG: {
    uint64_t HalfFPValue = 0;
    ze_device_fp_flags_t ZeHalfFPCapabilities =
        Device->ZeDeviceModuleProperties->fp16flags;
    if (ZE_DEVICE_FP_FLAG_DENORM & ZeHalfFPCapabilities) {
      HalfFPValue |= PI_FP_DENORM;
    }
    if (ZE_DEVICE_FP_FLAG_INF_NAN & ZeHalfFPCapabilities) {
      HalfFPValue |= PI_FP_INF_NAN;
    }
    if (ZE_DEVICE_FP_FLAG_ROUND_TO_NEAREST & ZeHalfFPCapabilities) {
      HalfFPValue |= PI_FP_ROUND_TO_NEAREST;
    }
    if (ZE_DEVICE_FP_FLAG_ROUND_TO_ZERO & ZeHalfFPCapabilities) {
      HalfFPValue |= PI_FP_ROUND_TO_ZERO;
    }
    if (ZE_DEVICE_FP_FLAG_ROUND_TO_INF & ZeHalfFPCapabilities) {
      HalfFPValue |= PI_FP_ROUND_TO_INF;
    }
    if (ZE_DEVICE_FP_FLAG_FMA & ZeHalfFPCapabilities) {
      HalfFPValue |= PI_FP_FMA;
    }
    if (ZE_DEVICE_FP_FLAG_ROUNDED_DIVIDE_SQRT & ZeHalfFPCapabilities) {
      HalfFPValue |= PI_FP_CORRECTLY_ROUNDED_DIVIDE_SQRT;
    }
    return ReturnValue(pi_uint64{HalfFPValue});
  }
  case PI_DEVICE_INFO_DOUBLE_FP_CONFIG: {
    uint64_t DoubleFPValue = 0;
    ze_device_fp_flags_t ZeDoubleFPCapabilities =
        Device->ZeDeviceModuleProperties->fp64flags;
    if (ZE_DEVICE_FP_FLAG_DENORM & ZeDoubleFPCapabilities) {
      DoubleFPValue |= PI_FP_DENORM;
    }
    if (ZE_DEVICE_FP_FLAG_INF_NAN & ZeDoubleFPCapabilities) {
      DoubleFPValue |= PI_FP_INF_NAN;
    }
    if (ZE_DEVICE_FP_FLAG_ROUND_TO_NEAREST & ZeDoubleFPCapabilities) {
      DoubleFPValue |= PI_FP_ROUND_TO_NEAREST;
    }
    if (ZE_DEVICE_FP_FLAG_ROUND_TO_ZERO & ZeDoubleFPCapabilities) {
      DoubleFPValue |= PI_FP_ROUND_TO_ZERO;
    }
    if (ZE_DEVICE_FP_FLAG_ROUND_TO_INF & ZeDoubleFPCapabilities) {
      DoubleFPValue |= PI_FP_ROUND_TO_INF;
    }
    if (ZE_DEVICE_FP_FLAG_FMA & ZeDoubleFPCapabilities) {
      DoubleFPValue |= PI_FP_FMA;
    }
    if (ZE_DEVICE_FP_FLAG_ROUNDED_DIVIDE_SQRT & ZeDoubleFPCapabilities) {
      DoubleFPValue |= PI_FP_CORRECTLY_ROUNDED_DIVIDE_SQRT;
    }
    return ReturnValue(pi_uint64{DoubleFPValue});
  }
  case PI_DEVICE_INFO_IMAGE2D_MAX_WIDTH:
    // Until Level Zero provides needed info, hardcode default minimum values
    // required by the SYCL specification.
    return ReturnValue(size_t{8192});
  case PI_DEVICE_INFO_IMAGE2D_MAX_HEIGHT:
    // Until Level Zero provides needed info, hardcode default minimum values
    // required by the SYCL specification.
    return ReturnValue(size_t{8192});
  case PI_DEVICE_INFO_IMAGE3D_MAX_WIDTH:
    // Until Level Zero provides needed info, hardcode default minimum values
    // required by the SYCL specification.
    return ReturnValue(size_t{2048});
  case PI_DEVICE_INFO_IMAGE3D_MAX_HEIGHT:
    // Until Level Zero provides needed info, hardcode default minimum values
    // required by the SYCL specification.
    return ReturnValue(size_t{2048});
  case PI_DEVICE_INFO_IMAGE3D_MAX_DEPTH:
    // Until Level Zero provides needed info, hardcode default minimum values
    // required by the SYCL specification.
    return ReturnValue(size_t{2048});
  case PI_DEVICE_INFO_IMAGE_MAX_BUFFER_SIZE:
    return ReturnValue(
        size_t{Device->ZeDeviceImageProperties->maxImageBufferSize});
  case PI_DEVICE_INFO_IMAGE_MAX_ARRAY_SIZE:
    return ReturnValue(
        size_t{Device->ZeDeviceImageProperties->maxImageArraySlices});
  // Handle SIMD widths.
  // TODO: can we do better than this?
  case PI_DEVICE_INFO_NATIVE_VECTOR_WIDTH_CHAR:
  case PI_DEVICE_INFO_PREFERRED_VECTOR_WIDTH_CHAR:
    return ReturnValue(Device->ZeDeviceProperties->physicalEUSimdWidth / 1);
  case PI_DEVICE_INFO_NATIVE_VECTOR_WIDTH_SHORT:
  case PI_DEVICE_INFO_PREFERRED_VECTOR_WIDTH_SHORT:
    return ReturnValue(Device->ZeDeviceProperties->physicalEUSimdWidth / 2);
  case PI_DEVICE_INFO_NATIVE_VECTOR_WIDTH_INT:
  case PI_DEVICE_INFO_PREFERRED_VECTOR_WIDTH_INT:
    return ReturnValue(Device->ZeDeviceProperties->physicalEUSimdWidth / 4);
  case PI_DEVICE_INFO_NATIVE_VECTOR_WIDTH_LONG:
  case PI_DEVICE_INFO_PREFERRED_VECTOR_WIDTH_LONG:
    return ReturnValue(Device->ZeDeviceProperties->physicalEUSimdWidth / 8);
  case PI_DEVICE_INFO_NATIVE_VECTOR_WIDTH_FLOAT:
  case PI_DEVICE_INFO_PREFERRED_VECTOR_WIDTH_FLOAT:
    return ReturnValue(Device->ZeDeviceProperties->physicalEUSimdWidth / 4);
  case PI_DEVICE_INFO_NATIVE_VECTOR_WIDTH_DOUBLE:
  case PI_DEVICE_INFO_PREFERRED_VECTOR_WIDTH_DOUBLE:
    return ReturnValue(Device->ZeDeviceProperties->physicalEUSimdWidth / 8);
  case PI_DEVICE_INFO_NATIVE_VECTOR_WIDTH_HALF:
  case PI_DEVICE_INFO_PREFERRED_VECTOR_WIDTH_HALF:
    return ReturnValue(Device->ZeDeviceProperties->physicalEUSimdWidth / 2);
  case PI_DEVICE_INFO_MAX_NUM_SUB_GROUPS: {
    // Max_num_sub_Groups = maxTotalGroupSize/min(set of subGroupSizes);
    uint32_t MinSubGroupSize =
        Device->ZeDeviceComputeProperties->subGroupSizes[0];
    for (uint32_t I = 1;
         I < Device->ZeDeviceComputeProperties->numSubGroupSizes; I++) {
      if (MinSubGroupSize > Device->ZeDeviceComputeProperties->subGroupSizes[I])
        MinSubGroupSize = Device->ZeDeviceComputeProperties->subGroupSizes[I];
    }
    return ReturnValue(Device->ZeDeviceComputeProperties->maxTotalGroupSize /
                       MinSubGroupSize);
  }
  case PI_DEVICE_INFO_SUB_GROUP_INDEPENDENT_FORWARD_PROGRESS: {
    // TODO: Not supported yet. Needs to be updated after support is added.
    return ReturnValue(pi_bool{false});
  }
  case PI_DEVICE_INFO_SUB_GROUP_SIZES_INTEL: {
    // ze_device_compute_properties.subGroupSizes is in uint32_t whereas the
    // expected return is size_t datatype. size_t can be 8 bytes of data.
    return getInfoArray<uint32_t, size_t>(
        Device->ZeDeviceComputeProperties->numSubGroupSizes, ParamValueSize,
        ParamValue, ParamValueSizeRet,
        Device->ZeDeviceComputeProperties->subGroupSizes);
  }
  case PI_DEVICE_INFO_IL_VERSION: {
    // Set to a space separated list of IL version strings of the form
    // <IL_Prefix>_<Major_version>.<Minor_version>.
    // "SPIR-V" is a required IL prefix when cl_khr_il_progam extension is
    // reported.
    uint32_t SpirvVersion =
        Device->ZeDeviceModuleProperties->spirvVersionSupported;
    uint32_t SpirvVersionMajor = ZE_MAJOR_VERSION(SpirvVersion);
    uint32_t SpirvVersionMinor = ZE_MINOR_VERSION(SpirvVersion);

    char SpirvVersionString[50];
    int Len = sprintf(SpirvVersionString, "SPIR-V_%d.%d ", SpirvVersionMajor,
                      SpirvVersionMinor);
    // returned string to contain only len number of characters.
    std::string ILVersion(SpirvVersionString, Len);
    return ReturnValue(ILVersion.c_str());
  }
  case PI_DEVICE_INFO_USM_HOST_SUPPORT:
  case PI_DEVICE_INFO_USM_DEVICE_SUPPORT:
  case PI_DEVICE_INFO_USM_SINGLE_SHARED_SUPPORT:
  case PI_DEVICE_INFO_USM_CROSS_SHARED_SUPPORT:
  case PI_DEVICE_INFO_USM_SYSTEM_SHARED_SUPPORT: {
    auto MapCaps = [](const ze_memory_access_cap_flags_t &ZeCapabilities) {
      pi_uint64 Capabilities = 0;
      if (ZeCapabilities & ZE_MEMORY_ACCESS_CAP_FLAG_RW)
        Capabilities |= PI_USM_ACCESS;
      if (ZeCapabilities & ZE_MEMORY_ACCESS_CAP_FLAG_ATOMIC)
        Capabilities |= PI_USM_ATOMIC_ACCESS;
      if (ZeCapabilities & ZE_MEMORY_ACCESS_CAP_FLAG_CONCURRENT)
        Capabilities |= PI_USM_CONCURRENT_ACCESS;
      if (ZeCapabilities & ZE_MEMORY_ACCESS_CAP_FLAG_CONCURRENT_ATOMIC)
        Capabilities |= PI_USM_CONCURRENT_ATOMIC_ACCESS;
      return Capabilities;
    };
    auto &Props = Device->ZeDeviceMemoryAccessProperties;
    switch (ParamName) {
    case PI_DEVICE_INFO_USM_HOST_SUPPORT:
      return ReturnValue(MapCaps(Props->hostAllocCapabilities));
    case PI_DEVICE_INFO_USM_DEVICE_SUPPORT:
      return ReturnValue(MapCaps(Props->deviceAllocCapabilities));
    case PI_DEVICE_INFO_USM_SINGLE_SHARED_SUPPORT:
      return ReturnValue(MapCaps(Props->sharedSingleDeviceAllocCapabilities));
    case PI_DEVICE_INFO_USM_CROSS_SHARED_SUPPORT:
      return ReturnValue(MapCaps(Props->sharedCrossDeviceAllocCapabilities));
    case PI_DEVICE_INFO_USM_SYSTEM_SHARED_SUPPORT:
      return ReturnValue(MapCaps(Props->sharedSystemAllocCapabilities));
    default:
      die("piDeviceGetInfo: enexpected ParamName.");
    }
  }

    // intel extensions for GPU information
  case PI_DEVICE_INFO_PCI_ADDRESS: {
    if (getenv("ZES_ENABLE_SYSMAN") == nullptr) {
      zePrint("Set SYCL_ENABLE_PCI=1 to obtain PCI data.\n");
      return PI_INVALID_VALUE;
    }
    ZesStruct<zes_pci_properties_t> ZeDevicePciProperties;
    ZE_CALL(zesDevicePciGetProperties, (ZeDevice, &ZeDevicePciProperties));
    std::stringstream ss;
    ss << ZeDevicePciProperties.address.domain << ":"
       << ZeDevicePciProperties.address.bus << ":"
       << ZeDevicePciProperties.address.device << "."
       << ZeDevicePciProperties.address.function;
    return ReturnValue(ss.str().c_str());
  }
  case PI_DEVICE_INFO_GPU_EU_COUNT: {
    pi_uint32 count = Device->ZeDeviceProperties->numEUsPerSubslice *
                      Device->ZeDeviceProperties->numSubslicesPerSlice *
                      Device->ZeDeviceProperties->numSlices;
    return ReturnValue(pi_uint32{count});
  }
  case PI_DEVICE_INFO_GPU_EU_SIMD_WIDTH:
    return ReturnValue(
        pi_uint32{Device->ZeDeviceProperties->physicalEUSimdWidth});
  case PI_DEVICE_INFO_GPU_SLICES:
    return ReturnValue(pi_uint32{Device->ZeDeviceProperties->numSlices});
  case PI_DEVICE_INFO_GPU_SUBSLICES_PER_SLICE:
    return ReturnValue(
        pi_uint32{Device->ZeDeviceProperties->numSubslicesPerSlice});
  case PI_DEVICE_INFO_GPU_EU_COUNT_PER_SUBSLICE:
    return ReturnValue(
        pi_uint32{Device->ZeDeviceProperties->numEUsPerSubslice});
  case PI_DEVICE_INFO_GPU_HW_THREADS_PER_EU:
    return ReturnValue(pi_uint32{Device->ZeDeviceProperties->numThreadsPerEU});
  case PI_DEVICE_INFO_MAX_MEM_BANDWIDTH:
    // currently not supported in level zero runtime
    return PI_INVALID_VALUE;

  // TODO: Implement.
  case PI_DEVICE_INFO_ATOMIC_MEMORY_SCOPE_CAPABILITIES:
  default:
    zePrint("Unsupported ParamName in piGetDeviceInfo\n");
    zePrint("ParamName=%d(0x%x)\n", ParamName, ParamName);
    return PI_INVALID_VALUE;
  }

  return PI_SUCCESS;
}

pi_result piDevicePartition(pi_device Device,
                            const pi_device_partition_property *Properties,
                            pi_uint32 NumDevices, pi_device *OutDevices,
                            pi_uint32 *OutNumDevices) {
  // Other partitioning ways are not supported by Level Zero
  if (Properties[0] != PI_DEVICE_PARTITION_BY_AFFINITY_DOMAIN ||
      (Properties[1] != PI_DEVICE_AFFINITY_DOMAIN_NEXT_PARTITIONABLE &&
       Properties[1] != PI_DEVICE_AFFINITY_DOMAIN_NUMA)) {
    return PI_INVALID_VALUE;
  }

  PI_ASSERT(Device, PI_INVALID_DEVICE);

  // Devices cache is normally created in piDevicesGet but still make
  // sure that cache is populated.
  //
  pi_result Res = Device->Platform->populateDeviceCacheIfNeeded();
  if (Res != PI_SUCCESS) {
    return Res;
  }

  if (OutNumDevices) {
    *OutNumDevices = Device->SubDevices.size();
  }

  if (OutDevices) {
    // TODO: Consider support for partitioning to <= total sub-devices.
    // Currently supported partitioning (by affinity domain/numa) would always
    // partition to all sub-devices.
    //
    PI_ASSERT(NumDevices == Device->SubDevices.size(), PI_INVALID_VALUE);

    for (uint32_t I = 0; I < NumDevices; I++) {
      OutDevices[I] = Device->SubDevices[I];
      // reusing the same pi_device needs to increment the reference count
      PI_CALL(piDeviceRetain(OutDevices[I]));
    }
  }
  return PI_SUCCESS;
}

pi_result
piextDeviceSelectBinary(pi_device Device, // TODO: does this need to be context?
                        pi_device_binary *Binaries, pi_uint32 NumBinaries,
                        pi_uint32 *SelectedBinaryInd) {

  PI_ASSERT(Device, PI_INVALID_DEVICE);
  PI_ASSERT(SelectedBinaryInd, PI_INVALID_VALUE);
  PI_ASSERT(NumBinaries == 0 || Binaries, PI_INVALID_VALUE);

  // TODO: this is a bare-bones implementation for choosing a device image
  // that would be compatible with the targeted device. An AOT-compiled
  // image is preferred over SPIR-V for known devices (i.e. Intel devices)
  // The implementation makes no effort to differentiate between multiple images
  // for the given device, and simply picks the first one compatible.
  //
  // Real implementation will use the same mechanism OpenCL ICD dispatcher
  // uses. Something like:
  //   PI_VALIDATE_HANDLE_RETURN_HANDLE(ctx, PI_INVALID_CONTEXT);
  //     return context->dispatch->piextDeviceSelectIR(
  //       ctx, images, num_images, selected_image);
  // where context->dispatch is set to the dispatch table provided by PI
  // plugin for platform/device the ctx was created for.

  // Look for GEN binary, which we known can only be handled by Level-Zero now.
  const char *BinaryTarget = __SYCL_PI_DEVICE_BINARY_TARGET_SPIRV64_GEN;

  // Find the appropriate device image, fallback to spirv if not found
  constexpr pi_uint32 InvalidInd = std::numeric_limits<pi_uint32>::max();
  pi_uint32 Spirv = InvalidInd;

  for (pi_uint32 i = 0; i < NumBinaries; ++i) {
    if (strcmp(Binaries[i]->DeviceTargetSpec, BinaryTarget) == 0) {
      *SelectedBinaryInd = i;
      return PI_SUCCESS;
    }
    if (strcmp(Binaries[i]->DeviceTargetSpec,
               __SYCL_PI_DEVICE_BINARY_TARGET_SPIRV64) == 0)
      Spirv = i;
  }
  // Points to a spirv image, if such indeed was found
  if ((*SelectedBinaryInd = Spirv) != InvalidInd)
    return PI_SUCCESS;

  // No image can be loaded for the given device
  return PI_INVALID_BINARY;
}

pi_result piextDeviceGetNativeHandle(pi_device Device,
                                     pi_native_handle *NativeHandle) {
  PI_ASSERT(Device, PI_INVALID_DEVICE);
  PI_ASSERT(NativeHandle, PI_INVALID_VALUE);

  auto ZeDevice = pi_cast<ze_device_handle_t *>(NativeHandle);
  // Extract the Level Zero module handle from the given PI device
  *ZeDevice = Device->ZeDevice;
  return PI_SUCCESS;
}

pi_result piextDeviceCreateWithNativeHandle(pi_native_handle NativeHandle,
                                            pi_platform Platform,
                                            pi_device *Device) {
  PI_ASSERT(Device, PI_INVALID_DEVICE);
  PI_ASSERT(NativeHandle, PI_INVALID_VALUE);

  auto ZeDevice = pi_cast<ze_device_handle_t>(NativeHandle);

  // The SYCL spec requires that the set of devices must remain fixed for the
  // duration of the application's execution. We assume that we found all of the
  // Level Zero devices when we initialized the platforms/devices cache, so the
  // "NativeHandle" must already be in the cache. If it is not, this must not be
  // a valid Level Zero device.
  //
  // TODO: maybe we should populate cache of platforms if it wasn't already.
  // For now assert that is was populated.
  PI_ASSERT(PiPlatformCachePopulated, PI_INVALID_VALUE);
  const std::lock_guard<sycl::detail::SpinLock> Lock{*PiPlatformsCacheMutex};

  pi_device Dev = nullptr;
  for (auto &ThePlatform : *PiPlatformsCache) {
    Dev = ThePlatform->getDeviceFromNativeHandle(ZeDevice);
    if (Dev) {
      // Check that the input Platform, if was given, matches the found one.
      PI_ASSERT(!Platform || Platform == ThePlatform, PI_INVALID_PLATFORM);
      break;
    }
  }

  if (Dev == nullptr)
    return PI_INVALID_VALUE;

  *Device = Dev;
  return PI_SUCCESS;
}

pi_result piContextCreate(const pi_context_properties *Properties,
                          pi_uint32 NumDevices, const pi_device *Devices,
                          void (*PFnNotify)(const char *ErrInfo,
                                            const void *PrivateInfo, size_t CB,
                                            void *UserData),
                          void *UserData, pi_context *RetContext) {
  (void)Properties;
  (void)PFnNotify;
  (void)UserData;
  PI_ASSERT(NumDevices, PI_INVALID_VALUE);
  PI_ASSERT(Devices, PI_INVALID_DEVICE);
  PI_ASSERT(RetContext, PI_INVALID_VALUE);

  pi_platform Platform = (*Devices)->Platform;
  ZeStruct<ze_context_desc_t> ContextDesc;
  ContextDesc.flags = 0;

  ze_context_handle_t ZeContext;
  ZE_CALL(zeContextCreate, (Platform->ZeDriver, &ContextDesc, &ZeContext));
  try {
    *RetContext = new _pi_context(ZeContext, NumDevices, Devices, true);
    (*RetContext)->initialize();
    if (IndirectAccessTrackingEnabled) {
      std::lock_guard<std::mutex> Lock(Platform->ContextsMutex);
      Platform->Contexts.push_back(*RetContext);
    }
  } catch (const std::bad_alloc &) {
    return PI_OUT_OF_HOST_MEMORY;
  } catch (...) {
    return PI_ERROR_UNKNOWN;
  }

  return PI_SUCCESS;
}

pi_result piContextGetInfo(pi_context Context, pi_context_info ParamName,
                           size_t ParamValueSize, void *ParamValue,
                           size_t *ParamValueSizeRet) {

  PI_ASSERT(Context, PI_INVALID_CONTEXT);

  ReturnHelper ReturnValue(ParamValueSize, ParamValue, ParamValueSizeRet);
  switch (ParamName) {
  case PI_CONTEXT_INFO_DEVICES:
    return getInfoArray(Context->Devices.size(), ParamValueSize, ParamValue,
                        ParamValueSizeRet, &Context->Devices[0]);
  case PI_CONTEXT_INFO_NUM_DEVICES:
    return ReturnValue(pi_uint32(Context->Devices.size()));
  case PI_CONTEXT_INFO_REFERENCE_COUNT:
    return ReturnValue(pi_uint32{Context->RefCount});
  case PI_CONTEXT_INFO_ATOMIC_MEMORY_SCOPE_CAPABILITIES:
  default:
    // TODO: implement other parameters
    die("piGetContextInfo: unsuppported ParamName.");
  }

  return PI_SUCCESS;
}

// FIXME: Dummy implementation to prevent link fail
pi_result piextContextSetExtendedDeleter(pi_context Context,
                                         pi_context_extended_deleter Function,
                                         void *UserData) {
  (void)Context;
  (void)Function;
  (void)UserData;
  die("piextContextSetExtendedDeleter: not supported");
  return PI_SUCCESS;
}

pi_result piextContextGetNativeHandle(pi_context Context,
                                      pi_native_handle *NativeHandle) {
  PI_ASSERT(Context, PI_INVALID_CONTEXT);
  PI_ASSERT(NativeHandle, PI_INVALID_VALUE);

  auto ZeContext = pi_cast<ze_context_handle_t *>(NativeHandle);
  // Extract the Level Zero queue handle from the given PI queue
  *ZeContext = Context->ZeContext;
  return PI_SUCCESS;
}

pi_result piextContextCreateWithNativeHandle(pi_native_handle NativeHandle,
                                             pi_uint32 NumDevices,
                                             const pi_device *Devices,
                                             bool OwnNativeHandle,
                                             pi_context *RetContext) {
  PI_ASSERT(NativeHandle, PI_INVALID_VALUE);
  PI_ASSERT(Devices, PI_INVALID_DEVICE);
  PI_ASSERT(RetContext, PI_INVALID_VALUE);
  PI_ASSERT(NumDevices, PI_INVALID_VALUE);

  try {
    *RetContext = new _pi_context(pi_cast<ze_context_handle_t>(NativeHandle),
                                  NumDevices, Devices, OwnNativeHandle);
    (*RetContext)->initialize();
  } catch (const std::bad_alloc &) {
    return PI_OUT_OF_HOST_MEMORY;
  } catch (...) {
    return PI_ERROR_UNKNOWN;
  }

  return PI_SUCCESS;
}

pi_result piContextRetain(pi_context Context) {

  PI_ASSERT(Context, PI_INVALID_CONTEXT);

  ++(Context->RefCount);
  return PI_SUCCESS;
}

// Helper function to release the context, a caller must lock the platform-level
// mutex guarding the container with contexts because the context can be removed
// from the list of tracked contexts.
pi_result ContextReleaseHelper(pi_context Context) {

  PI_ASSERT(Context, PI_INVALID_CONTEXT);

  if (--(Context->RefCount) == 0) {
    if (IndirectAccessTrackingEnabled) {
      pi_platform Plt = Context->Devices[0]->Platform;
      auto &Contexts = Plt->Contexts;
      auto It = std::find(Contexts.begin(), Contexts.end(), Context);
      if (It != Contexts.end())
        Contexts.erase(It);
    }
    ze_context_handle_t DestoryZeContext =
        Context->OwnZeContext ? Context->ZeContext : nullptr;

    // Clean up any live memory associated with Context
    pi_result Result = Context->finalize();

    // We must delete Context first and then destroy zeContext because
    // Context deallocation requires ZeContext in some member deallocation of
    // pi_context.
    delete Context;

    // Destruction of some members of pi_context uses L0 context
    // and therefore it must be valid at that point.
    // Technically it should be placed to the destructor of pi_context
    // but this makes API error handling more complex.
    if (DestoryZeContext)
      ZE_CALL(zeContextDestroy, (DestoryZeContext));

    return Result;
  }
  return PI_SUCCESS;
}

pi_result piContextRelease(pi_context Context) {
  pi_platform Plt = Context->Devices[0]->Platform;
  std::unique_lock<std::mutex> ContextsLock(Plt->ContextsMutex,
                                            std::defer_lock);
  if (IndirectAccessTrackingEnabled)
    ContextsLock.lock();

  return ContextReleaseHelper(Context);
}

pi_result piQueueCreate(pi_context Context, pi_device Device,
                        pi_queue_properties Properties, pi_queue *Queue) {

  // Check that unexpected bits are not set.
  PI_ASSERT(!(Properties & ~(PI_QUEUE_OUT_OF_ORDER_EXEC_MODE_ENABLE |
                             PI_QUEUE_PROFILING_ENABLE | PI_QUEUE_ON_DEVICE |
                             PI_QUEUE_ON_DEVICE_DEFAULT)),
            PI_INVALID_VALUE);

  ze_device_handle_t ZeDevice;
  ze_command_queue_handle_t ZeComputeCommandQueue;
  PI_ASSERT(Context, PI_INVALID_CONTEXT);

  if (std::find(Context->Devices.begin(), Context->Devices.end(), Device) ==
      Context->Devices.end()) {
    return PI_INVALID_DEVICE;
  }

  PI_ASSERT(Device, PI_INVALID_DEVICE);

  ZeDevice = Device->ZeDevice;
  auto &ComputeQueueGroup =
      Device->QueueGroup[_pi_device::queue_group_info_t::Compute];
  ZeStruct<ze_command_queue_desc_t> ZeCommandQueueDesc;
  ZeCommandQueueDesc.mode = ZE_COMMAND_QUEUE_MODE_ASYNCHRONOUS;
  ZeCommandQueueDesc.ordinal = ComputeQueueGroup.ZeOrdinal;
  ZeCommandQueueDesc.index = ComputeQueueGroup.ZeIndex;
  // TODO: add round-robin through compute CCS.
  if (ComputeQueueGroup.ZeIndex == -1)
    ZeCommandQueueDesc.index = 0;

  ZE_CALL(zeCommandQueueCreate,
          (Context->ZeContext, ZeDevice,
           &ZeCommandQueueDesc, // TODO: translate properties
           &ZeComputeCommandQueue));

  std::vector<ze_command_queue_handle_t> ZeCopyCommandQueues;

  // Create a placeholder in ZeCopyCommandQueues for a queue that will be used
  // to submit commands to main copy engine. This queue is initially NULL and
  // will be replaced by the Ze Command Queue which gets created just before its
  // first use.
  ze_command_queue_handle_t ZeMainCopyCommandQueue = nullptr;
  if (Device->hasMainCopyEngine()) {
    ZeCopyCommandQueues.push_back(ZeMainCopyCommandQueue);
  }

  // Create additional 'placeholder queues' to link copy engines and push them
  // into ZeCopyCommandQueues.
  if (Device->hasLinkCopyEngine()) {
    auto ZeNumLinkCopyQueues =
        Device->QueueGroup[_pi_device::queue_group_info_t::LinkCopy]
            .ZeProperties.numQueues;
    for (uint32_t i = 0; i < ZeNumLinkCopyQueues; ++i) {
      ze_command_queue_handle_t ZeLinkCopyCommandQueue = nullptr;
      ZeCopyCommandQueues.push_back(ZeLinkCopyCommandQueue);
    }
  }
  PI_ASSERT(Queue, PI_INVALID_QUEUE);

  try {
    *Queue = new _pi_queue(ZeComputeCommandQueue, ZeCopyCommandQueues, Context,
                           Device, true, Properties);
  } catch (const std::bad_alloc &) {
    return PI_OUT_OF_HOST_MEMORY;
  } catch (...) {
    return PI_ERROR_UNKNOWN;
  }
  return PI_SUCCESS;
}

pi_result piQueueGetInfo(pi_queue Queue, pi_queue_info ParamName,
                         size_t ParamValueSize, void *ParamValue,
                         size_t *ParamValueSizeRet) {

  PI_ASSERT(Queue, PI_INVALID_QUEUE);

  ReturnHelper ReturnValue(ParamValueSize, ParamValue, ParamValueSizeRet);
  // TODO: consider support for queue properties and size
  switch (ParamName) {
  case PI_QUEUE_INFO_CONTEXT:
    return ReturnValue(Queue->Context);
  case PI_QUEUE_INFO_DEVICE:
    return ReturnValue(Queue->Device);
  case PI_QUEUE_INFO_REFERENCE_COUNT:
    return ReturnValue(pi_uint32{Queue->RefCount});
  case PI_QUEUE_INFO_PROPERTIES:
    die("PI_QUEUE_INFO_PROPERTIES in piQueueGetInfo not implemented\n");
    break;
  case PI_QUEUE_INFO_SIZE:
    die("PI_QUEUE_INFO_SIZE in piQueueGetInfo not implemented\n");
    break;
  case PI_QUEUE_INFO_DEVICE_DEFAULT:
    die("PI_QUEUE_INFO_DEVICE_DEFAULT in piQueueGetInfo not implemented\n");
    break;
  default:
    zePrint("Unsupported ParamName in piQueueGetInfo: ParamName=%d(0x%x)\n",
            ParamName, ParamName);
    return PI_INVALID_VALUE;
  }

  return PI_SUCCESS;
}

pi_result piQueueRetain(pi_queue Queue) {
  // Lock automatically releases when this goes out of scope.
  std::lock_guard<std::mutex> lock(Queue->PiQueueMutex);
  Queue->RefCountExternal++;
  piQueueRetainNoLock(Queue);
  return PI_SUCCESS;
}

pi_result piQueueRelease(pi_queue Queue) {
  PI_ASSERT(Queue, PI_INVALID_QUEUE);
  {
    // Have this scope such that the lock is released before the
    // queue is potentially deleted in QueueRelease.
    // Lock automatically releases when this goes out of scope.
    std::lock_guard<std::mutex> lock(Queue->PiQueueMutex);

    Queue->RefCountExternal--;
    if (Queue->RefCountExternal == 0) {
      Queue->SkipLastEventInEventlessMode = true;
      // When external reference count goes to zero it is still possible
      // that internal references still exists, e.g. command-lists that
      // are not yet completed. So do full queue synchronization here
      // and perform proper cleanup.
      //
      // It is possible to get to here and still have an open command list
      // if no wait or finish ever occurred for this queue.
      if (auto Res = Queue->executeAllOpenCommandLists())
        return Res;

      // Make sure all commands get executed.
      // Only do so for a healthy queue as otherwise sync may not be valid.
      if (Queue->Healthy) {
        for (auto &ZeQueue : Queue->ComputeQueueGroup.ZeQueues) {
          if (ZeQueue)
            ZE_CALL(zeHostSynchronize, (ZeQueue));
        }
        for (auto &ZeQueue : Queue->CopyQueueGroup.ZeQueues) {
          if (ZeQueue)
            ZE_CALL(zeHostSynchronize, (ZeQueue));
        }
      }

      // Destroy all the fences created associated with this queue.
      for (auto it = Queue->CommandListMap.begin();
           it != Queue->CommandListMap.end(); ++it) {
        // This fence wasn't yet signalled when we polled it for recycling
        // the command-list, so need to release the command-list too.
        if (it->second.InUse) {
          Queue->resetCommandList(it, true);
        }
        // TODO: remove "if" when the problem is fixed in the level zero
        // runtime. Destroy only if a queue is healthy. Destroying a fence may
        // cause a hang otherwise.
        if (Queue->Healthy)
          ZE_CALL(zeFenceDestroy, (it->second.ZeFence));
      }
      Queue->CommandListMap.clear();
    }
  }
  PI_CALL(QueueRelease(Queue, nullptr));
  return PI_SUCCESS;
}

static pi_result QueueRelease(pi_queue Queue, pi_queue LockedQueue) {
  PI_ASSERT(Queue, PI_INVALID_QUEUE);
  PI_ASSERT(Queue->RefCount, PI_INVALID_QUEUE);

  // We need to use a bool variable here to check the condition that
  // RefCount becomes zero atomically with PiQueueMutex lock.
  // Then, we can release the lock before we remove the Queue below.
  bool RefCountZero = false;
  {
    // Lock automatically releases when this goes out of scope.
    auto Lock = ((Queue == LockedQueue)
                     ? std::unique_lock<std::mutex>()
                     : std::unique_lock<std::mutex>(Queue->PiQueueMutex));

    Queue->RefCount--;
    if (Queue->RefCount == 0) {
      RefCountZero = true;

      if (Queue->OwnZeCommandQueue) {
        for (auto &ZeQueue : Queue->ComputeQueueGroup.ZeQueues) {
          if (ZeQueue)
            ZE_CALL(zeCommandQueueDestroy, (ZeQueue));
        }
        for (auto &ZeQueue : Queue->CopyQueueGroup.ZeQueues) {
          if (ZeQueue)
            ZE_CALL(zeCommandQueueDestroy, (ZeQueue));
        }
      }

      zePrint("piQueueRelease(compute) NumTimesClosedFull %d, "
              "NumTimesClosedEarly %d\n",
              Queue->ComputeCommandBatch.NumTimesClosedFull,
              Queue->ComputeCommandBatch.NumTimesClosedEarly);
      zePrint("piQueueRelease(copy) NumTimesClosedFull %d, NumTimesClosedEarly "
              "%d\n",
              Queue->CopyCommandBatch.NumTimesClosedFull,
              Queue->CopyCommandBatch.NumTimesClosedEarly);
    }
  }
  if (RefCountZero)
    delete Queue;

  return PI_SUCCESS;
}

static pi_result QueueFinish(pi_queue Queue, pi_queue LockedQueue) {
  // Wait until command lists attached to the command queue are executed.
  PI_ASSERT(Queue, PI_INVALID_QUEUE);

  std::vector<ze_command_queue_handle_t> ZeQueues;
  {
    // Lock automatically releases when this goes out of scope.
    auto Lock = ((Queue == LockedQueue)
                     ? std::unique_lock<std::mutex>()
                     : std::unique_lock<std::mutex>(Queue->PiQueueMutex));

    Queue->SkipLastEventInEventlessMode = true;
    // execute any command list that may still be open.
    if (auto Res = Queue->executeAllOpenCommandLists())
      return Res;
    Queue->SkipLastEventInEventlessMode = false;

    // Make a copy of queues to sync and release the lock.
    ZeQueues = Queue->CopyQueueGroup.ZeQueues;
    std::copy(Queue->ComputeQueueGroup.ZeQueues.begin(),
              Queue->ComputeQueueGroup.ZeQueues.end(),
              std::back_inserter(ZeQueues));
  }

  // Don't hold a lock to the queue's mutex while waiting.
  // This allows continue working with the queue from other threads.
  for (auto ZeQueue : ZeQueues) {
    if (ZeQueue)
      ZE_CALL(zeHostSynchronize, (ZeQueue));
  }

  // Lock automatically releases when this goes out of scope.
  auto Lock = ((Queue == LockedQueue)
                   ? std::unique_lock<std::mutex>()
                   : std::unique_lock<std::mutex>(Queue->PiQueueMutex));
  // Prevent unneeded already finished events to show up in the wait list.
  Queue->LastCommandEvent = nullptr;
  Queue->LastEventInPrevCmdList = nullptr;
  Queue->NumEventlessCmdsInLastCmdList = 0;
  return PI_SUCCESS;
}

pi_result piQueueFinish(pi_queue Queue) { return QueueFinish(Queue, nullptr); }

// Flushing cross-queue dependencies is covered by createAndRetainPiZeEventList,
// so this can be left as a no-op.
pi_result piQueueFlush(pi_queue Queue) {
  (void)Queue;
  return PI_SUCCESS;
}

pi_result piextQueueGetNativeHandle(pi_queue Queue,
                                    pi_native_handle *NativeHandle) {
  PI_ASSERT(Queue, PI_INVALID_QUEUE);
  PI_ASSERT(NativeHandle, PI_INVALID_VALUE);

  // Lock automatically releases when this goes out of scope.
  std::lock_guard<std::mutex> lock(Queue->PiQueueMutex);

  auto ZeQueue = pi_cast<ze_command_queue_handle_t *>(NativeHandle);
  // Extract the Level Zero compute queue handle from the given PI queue
  *ZeQueue = Queue->ComputeQueueGroup.ZeQueues[0];
  return PI_SUCCESS;
}

pi_result piextQueueCreateWithNativeHandle(pi_native_handle NativeHandle,
                                           pi_context Context, pi_queue *Queue,
                                           bool OwnNativeHandle) {
  PI_ASSERT(Context, PI_INVALID_CONTEXT);
  PI_ASSERT(NativeHandle, PI_INVALID_VALUE);
  PI_ASSERT(Queue, PI_INVALID_QUEUE);

  auto ZeQueue = pi_cast<ze_command_queue_handle_t>(NativeHandle);

  // Attach the queue to the "0" device.
  // TODO: see if we need to let user choose the device.
  pi_device Device = Context->Devices[0];
  // TODO: see what we can do to correctly initialize PI queue for
  // compute vs. copy Level-Zero queue. Currently we will send
  // all commands to the "ZeQueue".
  std::vector<ze_command_queue_handle_t> ZeroCopyQueues;
  *Queue =
      new _pi_queue(ZeQueue, ZeroCopyQueues, Context, Device, OwnNativeHandle);
  return PI_SUCCESS;
}

// If indirect access tracking is enabled then performs reference counting,
// otherwise just calls zeMemAllocDevice.
static pi_result ZeDeviceMemAllocHelper(void **ResultPtr, pi_context Context,
                                        pi_device Device, size_t Size) {
  pi_platform Plt = Device->Platform;
  std::unique_lock<std::mutex> ContextsLock(Plt->ContextsMutex,
                                            std::defer_lock);
  if (IndirectAccessTrackingEnabled) {
    // Lock the mutex which is guarding contexts container in the platform.
    // This prevents new kernels from being submitted in any context while
    // we are in the process of allocating a memory, this is needed to
    // properly capture allocations by kernels with indirect access.
    ContextsLock.lock();
    // We are going to defer memory release if there are kernels with
    // indirect access, that is why explicitly retain context to be sure
    // that it is released after all memory allocations in this context are
    // released.
    PI_CALL(piContextRetain(Context));
  }

  ze_device_mem_alloc_desc_t ZeDesc = {};
  ZeDesc.flags = 0;
  ZeDesc.ordinal = 0;
  ZE_CALL(zeMemAllocDevice,
          (Context->ZeContext, &ZeDesc, Size, 1, Device->ZeDevice, ResultPtr));

  if (IndirectAccessTrackingEnabled) {
    // Keep track of all memory allocations in the context
    Context->MemAllocs.emplace(std::piecewise_construct,
                               std::forward_as_tuple(*ResultPtr),
                               std::forward_as_tuple(Context));
  }
  return PI_SUCCESS;
}

// If indirect access tracking is enabled then performs reference counting,
// otherwise just calls zeMemAllocHost.
static pi_result ZeHostMemAllocHelper(void **ResultPtr, pi_context Context,
                                      size_t Size) {
  pi_platform Plt = Context->Devices[0]->Platform;
  std::unique_lock<std::mutex> ContextsLock(Plt->ContextsMutex,
                                            std::defer_lock);
  if (IndirectAccessTrackingEnabled) {
    // Lock the mutex which is guarding contexts container in the platform.
    // This prevents new kernels from being submitted in any context while
    // we are in the process of allocating a memory, this is needed to
    // properly capture allocations by kernels with indirect access.
    ContextsLock.lock();
    // We are going to defer memory release if there are kernels with
    // indirect access, that is why explicitly retain context to be sure
    // that it is released after all memory allocations in this context are
    // released.
    PI_CALL(piContextRetain(Context));
  }

  ze_host_mem_alloc_desc_t ZeDesc = {};
  ZeDesc.flags = 0;
  ZE_CALL(zeMemAllocHost, (Context->ZeContext, &ZeDesc, Size, 1, ResultPtr));

  if (IndirectAccessTrackingEnabled) {
    // Keep track of all memory allocations in the context
    Context->MemAllocs.emplace(std::piecewise_construct,
                               std::forward_as_tuple(*ResultPtr),
                               std::forward_as_tuple(Context));
  }
  return PI_SUCCESS;
}

pi_result piMemBufferCreate(pi_context Context, pi_mem_flags Flags, size_t Size,
                            void *HostPtr, pi_mem *RetMem,
                            const pi_mem_properties *properties) {

  // TODO: implement support for more access modes
  if (!((Flags & PI_MEM_FLAGS_ACCESS_RW) ||
        (Flags & PI_MEM_ACCESS_READ_ONLY))) {
    die("piMemBufferCreate: Level-Zero supports read-write and read-only "
        "buffer,"
        "but not other accesses (such as write-only) yet.");
  }

  PI_ASSERT(Context, PI_INVALID_CONTEXT);
  PI_ASSERT(RetMem, PI_INVALID_VALUE);

  if (properties != nullptr) {
    die("piMemBufferCreate: no mem properties goes to Level-Zero RT yet");
  }

  void *Ptr = nullptr;

  // We treat integrated devices (physical memory shared with the CPU)
  // differently from discrete devices (those with distinct memories).
  // For integrated devices, allocating the buffer in host shared memory
  // enables automatic access from the device, and makes copying
  // unnecessary in the map/unmap operations. This improves performance.
  bool DeviceIsIntegrated = Context->Devices.size() == 1 &&
                            Context->Devices[0]->ZeDeviceProperties->flags &
                                ZE_DEVICE_PROPERTY_FLAG_INTEGRATED;

  if (Flags & PI_MEM_FLAGS_HOST_PTR_ALLOC) {
    // Having PI_MEM_FLAGS_HOST_PTR_ALLOC for buffer requires allocation of
    // pinned host memory, see:
    // sycl/doc/extensions/supported/sycl_ext_oneapi_use_pinned_host_memory_property.asciidoc
    // We are however missing such functionality in Level Zero, so we just
    // ignore the flag for now.
    //
  }

  // Choose an alignment that is at most 64 and is the next power of 2 for sizes
  // less than 64.
  auto Alignment = Size;
  if (Alignment > 32UL)
    Alignment = 64UL;
  else if (Alignment > 16UL)
    Alignment = 32UL;
  else if (Alignment > 8UL)
    Alignment = 16UL;
  else if (Alignment > 4UL)
    Alignment = 8UL;
  else if (Alignment > 2UL)
    Alignment = 4UL;
  else if (Alignment > 1UL)
    Alignment = 2UL;
  else
    Alignment = 1UL;

  // If USM Import feature is enabled and hostptr is supplied,
  // import the hostptr if not already imported into USM.
  // Data transfer rate is maximized when both source and destination
  // are USM pointers. Promotion of the host pointer to USM thus
  // optimizes data transfer performance.
  bool HostPtrImported = false;
  if (ZeUSMImport.Enabled && HostPtr != nullptr &&
      (Flags & PI_MEM_FLAGS_HOST_PTR_USE) != 0) {
    // Query memory type of the host pointer
    ze_device_handle_t ZeDeviceHandle;
    ZeStruct<ze_memory_allocation_properties_t> ZeMemoryAllocationProperties;
    ZE_CALL(zeMemGetAllocProperties,
            (Context->ZeContext, HostPtr, &ZeMemoryAllocationProperties,
             &ZeDeviceHandle));

    // If not shared of any type, we can import the ptr
    if (ZeMemoryAllocationProperties.type == ZE_MEMORY_TYPE_UNKNOWN) {
      // Promote the host ptr to USM host memory
      ze_driver_handle_t driverHandle = Context->Devices[0]->Platform->ZeDriver;
      ZeUSMImport.doZeUSMImport(driverHandle, HostPtr, Size);
      HostPtrImported = true;
    }
  }

  pi_result Result = PI_SUCCESS;
  if (DeviceIsIntegrated) {
    if (HostPtrImported) {
      // When HostPtr is imported we use it for the buffer.
      Ptr = HostPtr;
    } else {
      if (enableBufferPooling()) {
        PI_CALL(piextUSMHostAlloc(&Ptr, Context, nullptr, Size, Alignment));
      } else {
        Result = ZeHostMemAllocHelper(&Ptr, Context, Size);
      }
    }
  } else if (Context->SingleRootDevice) {
    // If we have a single discrete device or all devices in the context are
    // sub-devices of the same device then we can allocate on device
    if (enableBufferPooling()) {
      PI_CALL(piextUSMDeviceAlloc(&Ptr, Context, Context->SingleRootDevice,
                                  nullptr, Size, Alignment));
    } else {
      Result = ZeDeviceMemAllocHelper(&Ptr, Context, Context->SingleRootDevice,
                                      Size);
    }
  } else {
    // Context with several gpu cards. Temporarily use host allocation because
    // it is accessible by all devices. But it is not good in terms of
    // performance.
    // TODO: We need to either allow remote access to device memory using IPC,
    // or do explicit memory transfers from one device to another using host
    // resources as backing buffers to allow those transfers.
    if (HostPtrImported) {
      // When HostPtr is imported we use it for the buffer.
      Ptr = HostPtr;
    } else {
      if (enableBufferPooling()) {
        PI_CALL(piextUSMHostAlloc(&Ptr, Context, nullptr, Size, Alignment));
      } else {
        Result = ZeHostMemAllocHelper(&Ptr, Context, Size);
      }
    }
  }

  if (Result != PI_SUCCESS)
    return Result;

  if (HostPtr) {
    if ((Flags & PI_MEM_FLAGS_HOST_PTR_USE) != 0 ||
        (Flags & PI_MEM_FLAGS_HOST_PTR_COPY) != 0) {
      // Initialize the buffer with user data
      if (DeviceIsIntegrated) {
        // Do a host to host copy.
        // For an imported HostPtr the copy is unneeded.
        if (!HostPtrImported)
          memcpy(Ptr, HostPtr, Size);
      } else if (Context->SingleRootDevice) {
        // Initialize the buffer synchronously with immediate offload
        ZE_CALL(zeCommandListAppendMemoryCopy,
                (Context->ZeCommandListInit, Ptr, HostPtr, Size, nullptr, 0,
                 nullptr));
      } else {
        // Multiple root devices, do a host to host copy because we use a host
        // allocation for this case.
        // For an imported HostPtr the copy is unneeded.
        if (!HostPtrImported)
          memcpy(Ptr, HostPtr, Size);
      }
    } else if (Flags == 0 || (Flags == PI_MEM_FLAGS_ACCESS_RW)) {
      // Nothing more to do.
    } else {
      die("piMemBufferCreate: not implemented");
    }
  }

  auto HostPtrOrNull =
      (Flags & PI_MEM_FLAGS_HOST_PTR_USE) ? pi_cast<char *>(HostPtr) : nullptr;
  try {
    *RetMem = new _pi_buffer(
        Context, pi_cast<char *>(Ptr) /* Level Zero Memory Handle */,
        HostPtrOrNull, nullptr, 0, 0,
        DeviceIsIntegrated /* allocation in host memory */, HostPtrImported);
  } catch (const std::bad_alloc &) {
    return PI_OUT_OF_HOST_MEMORY;
  } catch (...) {
    return PI_ERROR_UNKNOWN;
  }

  return PI_SUCCESS;
}

pi_result piMemGetInfo(pi_mem Mem,
                       cl_mem_info ParamName, // TODO: untie from OpenCL
                       size_t ParamValueSize, void *ParamValue,
                       size_t *ParamValueSizeRet) {
  (void)Mem;
  (void)ParamName;
  (void)ParamValueSize;
  (void)ParamValue;
  (void)ParamValueSizeRet;
  die("piMemGetInfo: not implemented");
  return {};
}

pi_result piMemRetain(pi_mem Mem) {
  PI_ASSERT(Mem, PI_INVALID_MEM_OBJECT);

  ++(Mem->RefCount);
  return PI_SUCCESS;
}

// If indirect access tracking is not enabled then this functions just performs
// zeMemFree. If indirect access tracking is enabled then reference counting is
// performed.
static pi_result ZeMemFreeHelper(pi_context Context, void *Ptr) {
  pi_platform Plt = Context->Devices[0]->Platform;
  std::unique_lock<std::mutex> ContextsLock(Plt->ContextsMutex,
                                            std::defer_lock);
  if (IndirectAccessTrackingEnabled) {
    ContextsLock.lock();
    auto It = Context->MemAllocs.find(Ptr);
    if (It == std::end(Context->MemAllocs)) {
      die("All memory allocations must be tracked!");
    }
    if (--(It->second.RefCount) != 0) {
      // Memory can't be deallocated yet.
      return PI_SUCCESS;
    }

    // Reference count is zero, it is ok to free memory.
    // We don't need to track this allocation anymore.
    Context->MemAllocs.erase(It);
  }

  ZE_CALL(zeMemFree, (Context->ZeContext, Ptr));

  if (IndirectAccessTrackingEnabled)
    PI_CALL(ContextReleaseHelper(Context));

  return PI_SUCCESS;
}

pi_result piMemRelease(pi_mem Mem) {
  PI_ASSERT(Mem, PI_INVALID_MEM_OBJECT);

  if (--(Mem->RefCount) == 0) {
    if (Mem->isImage()) {
      ZE_CALL(zeImageDestroy, (pi_cast<ze_image_handle_t>(Mem->getZeHandle())));
    } else {
      auto Buf = static_cast<_pi_buffer *>(Mem);
      if (!Buf->isSubBuffer()) {
        if (Mem->HostPtrImported) {
          ze_driver_handle_t driverHandle =
              Mem->Context->Devices[0]->Platform->ZeDriver;
          ZeUSMImport.doZeUSMRelease(driverHandle, Mem->MapHostPtr);
        } else {
          if (enableBufferPooling()) {
            PI_CALL(piextUSMFree(Mem->Context, Mem->getZeHandle()));
          } else {
            if (auto Res = ZeMemFreeHelper(Mem->Context, Mem->getZeHandle()))
              return Res;
          }
        }
      }
    }
    delete Mem;
  }
  return PI_SUCCESS;
}

pi_result piMemImageCreate(pi_context Context, pi_mem_flags Flags,
                           const pi_image_format *ImageFormat,
                           const pi_image_desc *ImageDesc, void *HostPtr,
                           pi_mem *RetImage) {

  // TODO: implement read-only, write-only
  if ((Flags & PI_MEM_FLAGS_ACCESS_RW) == 0) {
    die("piMemImageCreate: Level-Zero implements only read-write buffer,"
        "no read-only or write-only yet.");
  }
  PI_ASSERT(Context, PI_INVALID_CONTEXT);
  PI_ASSERT(RetImage, PI_INVALID_VALUE);
  PI_ASSERT(ImageFormat, PI_INVALID_IMAGE_FORMAT_DESCRIPTOR);

  ze_image_format_type_t ZeImageFormatType;
  size_t ZeImageFormatTypeSize;
  switch (ImageFormat->image_channel_data_type) {
  case CL_FLOAT:
    ZeImageFormatType = ZE_IMAGE_FORMAT_TYPE_FLOAT;
    ZeImageFormatTypeSize = 32;
    break;
  case CL_HALF_FLOAT:
    ZeImageFormatType = ZE_IMAGE_FORMAT_TYPE_FLOAT;
    ZeImageFormatTypeSize = 16;
    break;
  case CL_UNSIGNED_INT32:
    ZeImageFormatType = ZE_IMAGE_FORMAT_TYPE_UINT;
    ZeImageFormatTypeSize = 32;
    break;
  case CL_UNSIGNED_INT16:
    ZeImageFormatType = ZE_IMAGE_FORMAT_TYPE_UINT;
    ZeImageFormatTypeSize = 16;
    break;
  case CL_UNSIGNED_INT8:
    ZeImageFormatType = ZE_IMAGE_FORMAT_TYPE_UINT;
    ZeImageFormatTypeSize = 8;
    break;
  case CL_UNORM_INT16:
    ZeImageFormatType = ZE_IMAGE_FORMAT_TYPE_UNORM;
    ZeImageFormatTypeSize = 16;
    break;
  case CL_UNORM_INT8:
    ZeImageFormatType = ZE_IMAGE_FORMAT_TYPE_UNORM;
    ZeImageFormatTypeSize = 8;
    break;
  case CL_SIGNED_INT32:
    ZeImageFormatType = ZE_IMAGE_FORMAT_TYPE_SINT;
    ZeImageFormatTypeSize = 32;
    break;
  case CL_SIGNED_INT16:
    ZeImageFormatType = ZE_IMAGE_FORMAT_TYPE_SINT;
    ZeImageFormatTypeSize = 16;
    break;
  case CL_SIGNED_INT8:
    ZeImageFormatType = ZE_IMAGE_FORMAT_TYPE_SINT;
    ZeImageFormatTypeSize = 8;
    break;
  case CL_SNORM_INT16:
    ZeImageFormatType = ZE_IMAGE_FORMAT_TYPE_SNORM;
    ZeImageFormatTypeSize = 16;
    break;
  case CL_SNORM_INT8:
    ZeImageFormatType = ZE_IMAGE_FORMAT_TYPE_SNORM;
    ZeImageFormatTypeSize = 8;
    break;
  default:
    zePrint("piMemImageCreate: unsupported image data type: data type = %d\n",
            ImageFormat->image_channel_data_type);
    return PI_INVALID_VALUE;
  }

  // TODO: populate the layout mapping
  ze_image_format_layout_t ZeImageFormatLayout;
  switch (ImageFormat->image_channel_order) {
  case CL_RGBA:
    switch (ZeImageFormatTypeSize) {
    case 8:
      ZeImageFormatLayout = ZE_IMAGE_FORMAT_LAYOUT_8_8_8_8;
      break;
    case 16:
      ZeImageFormatLayout = ZE_IMAGE_FORMAT_LAYOUT_16_16_16_16;
      break;
    case 32:
      ZeImageFormatLayout = ZE_IMAGE_FORMAT_LAYOUT_32_32_32_32;
      break;
    default:
      zePrint("piMemImageCreate: unexpected data type Size\n");
      return PI_INVALID_VALUE;
    }
    break;
  default:
    zePrint("format layout = %d\n", ImageFormat->image_channel_order);
    die("piMemImageCreate: unsupported image format layout\n");
    break;
  }

  ze_image_format_t ZeFormatDesc = {
      ZeImageFormatLayout, ZeImageFormatType,
      // TODO: are swizzles deducted from image_format->image_channel_order?
      ZE_IMAGE_FORMAT_SWIZZLE_R, ZE_IMAGE_FORMAT_SWIZZLE_G,
      ZE_IMAGE_FORMAT_SWIZZLE_B, ZE_IMAGE_FORMAT_SWIZZLE_A};

  ze_image_type_t ZeImageType;
  switch (ImageDesc->image_type) {
  case PI_MEM_TYPE_IMAGE1D:
    ZeImageType = ZE_IMAGE_TYPE_1D;
    break;
  case PI_MEM_TYPE_IMAGE2D:
    ZeImageType = ZE_IMAGE_TYPE_2D;
    break;
  case PI_MEM_TYPE_IMAGE3D:
    ZeImageType = ZE_IMAGE_TYPE_3D;
    break;
  case PI_MEM_TYPE_IMAGE1D_ARRAY:
    ZeImageType = ZE_IMAGE_TYPE_1DARRAY;
    break;
  case PI_MEM_TYPE_IMAGE2D_ARRAY:
    ZeImageType = ZE_IMAGE_TYPE_2DARRAY;
    break;
  default:
    zePrint("piMemImageCreate: unsupported image type\n");
    return PI_INVALID_VALUE;
  }

  ZeStruct<ze_image_desc_t> ZeImageDesc;
  ZeImageDesc.arraylevels = ZeImageDesc.flags = 0;
  ZeImageDesc.type = ZeImageType;
  ZeImageDesc.format = ZeFormatDesc;
  ZeImageDesc.width = pi_cast<uint32_t>(ImageDesc->image_width);
  ZeImageDesc.height = pi_cast<uint32_t>(ImageDesc->image_height);
  ZeImageDesc.depth = pi_cast<uint32_t>(ImageDesc->image_depth);
  ZeImageDesc.arraylevels = pi_cast<uint32_t>(ImageDesc->image_array_size);
  ZeImageDesc.miplevels = ImageDesc->num_mip_levels;

  // Currently we have the "0" device in context with mutliple root devices to
  // own the image.
  // TODO: Implement explicit copying for acessing the image from other devices
  // in the context.
  pi_device Device = Context->SingleRootDevice ? Context->SingleRootDevice
                                               : Context->Devices[0];
  ze_image_handle_t ZeHImage;
  ZE_CALL(zeImageCreate,
          (Context->ZeContext, Device->ZeDevice, &ZeImageDesc, &ZeHImage));

  auto HostPtrOrNull =
      (Flags & PI_MEM_FLAGS_HOST_PTR_USE) ? pi_cast<char *>(HostPtr) : nullptr;

  try {
    auto ZePIImage = new _pi_image(Context, ZeHImage, HostPtrOrNull);

#ifndef NDEBUG
    ZePIImage->ZeImageDesc = ZeImageDesc;
#endif // !NDEBUG

    if ((Flags & PI_MEM_FLAGS_HOST_PTR_USE) != 0 ||
        (Flags & PI_MEM_FLAGS_HOST_PTR_COPY) != 0) {
      // Initialize image synchronously with immediate offload
      ZE_CALL(zeCommandListAppendImageCopyFromMemory,
              (Context->ZeCommandListInit, ZeHImage, HostPtr, nullptr, nullptr,
               0, nullptr));
    }

    *RetImage = ZePIImage;
  } catch (const std::bad_alloc &) {
    return PI_OUT_OF_HOST_MEMORY;
  } catch (...) {
    return PI_ERROR_UNKNOWN;
  }
  return PI_SUCCESS;
}

pi_result piextMemGetNativeHandle(pi_mem Mem, pi_native_handle *NativeHandle) {
  PI_ASSERT(Mem, PI_INVALID_MEM_OBJECT);
  *NativeHandle = pi_cast<pi_native_handle>(Mem->getZeHandle());
  return PI_SUCCESS;
}

pi_result piextMemCreateWithNativeHandle(pi_native_handle NativeHandle,
                                         pi_mem *Mem) {
  (void)NativeHandle;
  (void)Mem;
  die("piextMemCreateWithNativeHandle: not supported");
  return PI_SUCCESS;
}

pi_result piProgramCreate(pi_context Context, const void *ILBytes,
                          size_t Length, pi_program *Program) {

  PI_ASSERT(Context, PI_INVALID_CONTEXT);
  PI_ASSERT(ILBytes && Length, PI_INVALID_VALUE);
  PI_ASSERT(Program, PI_INVALID_PROGRAM);

  // NOTE: the Level Zero module creation is also building the program, so we
  // are deferring it until the program is ready to be built.

  try {
    *Program = new _pi_program(_pi_program::IL, Context, ILBytes, Length);
  } catch (const std::bad_alloc &) {
    return PI_OUT_OF_HOST_MEMORY;
  } catch (...) {
    return PI_ERROR_UNKNOWN;
  }
  return PI_SUCCESS;
}

pi_result piProgramCreateWithBinary(
    pi_context Context, pi_uint32 NumDevices, const pi_device *DeviceList,
    const size_t *Lengths, const unsigned char **Binaries,
    size_t NumMetadataEntries, const pi_device_binary_property *Metadata,
    pi_int32 *BinaryStatus, pi_program *Program) {
  (void)Metadata;
  (void)NumMetadataEntries;

  PI_ASSERT(Context, PI_INVALID_CONTEXT);
  PI_ASSERT(DeviceList && NumDevices, PI_INVALID_VALUE);
  PI_ASSERT(Binaries && Lengths, PI_INVALID_VALUE);
  PI_ASSERT(Program, PI_INVALID_PROGRAM);

  // For now we support only one device.
  if (NumDevices != 1) {
    zePrint("piProgramCreateWithBinary: level_zero supports only one device.");
    return PI_INVALID_VALUE;
  }
  if (!Binaries[0] || !Lengths[0]) {
    if (BinaryStatus)
      *BinaryStatus = PI_INVALID_VALUE;
    return PI_INVALID_VALUE;
  }

  size_t Length = Lengths[0];
  auto Binary = Binaries[0];

  // In OpenCL, clCreateProgramWithBinary() can be used to load any of the
  // following: "program executable", "compiled program", or "library of
  // compiled programs".  In addition, the loaded program can be either
  // IL (SPIR-v) or native device code.  For now, we assume that
  // piProgramCreateWithBinary() is only used to load a "program executable"
  // as native device code.
  // If we wanted to support all the same cases as OpenCL, we would need to
  // somehow examine the binary image to distinguish the cases.  Alternatively,
  // we could change the PI interface and have the caller pass additional
  // information to distinguish the cases.

  try {
    *Program = new _pi_program(_pi_program::Native, Context, Binary, Length);
  } catch (const std::bad_alloc &) {
    return PI_OUT_OF_HOST_MEMORY;
  } catch (...) {
    return PI_ERROR_UNKNOWN;
  }

  if (BinaryStatus)
    *BinaryStatus = PI_SUCCESS;
  return PI_SUCCESS;
}

pi_result piclProgramCreateWithSource(pi_context Context, pi_uint32 Count,
                                      const char **Strings,
                                      const size_t *Lengths,
                                      pi_program *RetProgram) {

  (void)Context;
  (void)Count;
  (void)Strings;
  (void)Lengths;
  (void)RetProgram;
  zePrint("piclProgramCreateWithSource: not supported in Level Zero\n");
  return PI_INVALID_OPERATION;
}

pi_result piProgramGetInfo(pi_program Program, pi_program_info ParamName,
                           size_t ParamValueSize, void *ParamValue,
                           size_t *ParamValueSizeRet) {

  PI_ASSERT(Program, PI_INVALID_PROGRAM);

  ReturnHelper ReturnValue(ParamValueSize, ParamValue, ParamValueSizeRet);
  switch (ParamName) {
  case PI_PROGRAM_INFO_REFERENCE_COUNT:
    return ReturnValue(pi_uint32{Program->RefCount});
  case PI_PROGRAM_INFO_NUM_DEVICES:
    // TODO: return true number of devices this program exists for.
    return ReturnValue(pi_uint32{1});
  case PI_PROGRAM_INFO_DEVICES:
    // TODO: return all devices this program exists for.
    return ReturnValue(Program->Context->Devices[0]);
  case PI_PROGRAM_INFO_BINARY_SIZES: {
    std::shared_lock Guard(Program->Mutex);
    size_t SzBinary;
    if (Program->State == _pi_program::IL ||
        Program->State == _pi_program::Native ||
        Program->State == _pi_program::Object) {
      SzBinary = Program->CodeLength;
    } else if (Program->State == _pi_program::Exe) {
      ZE_CALL(zeModuleGetNativeBinary, (Program->ZeModule, &SzBinary, nullptr));
    } else {
      return PI_INVALID_PROGRAM;
    }
    // This is an array of 1 element, initialized as if it were scalar.
    return ReturnValue(size_t{SzBinary});
  }
  case PI_PROGRAM_INFO_BINARIES: {
    // The caller sets "ParamValue" to an array of pointers, one for each
    // device.  Since Level Zero supports only one device, there is only one
    // pointer.  If the pointer is NULL, we don't do anything.  Otherwise, we
    // copy the program's binary image to the buffer at that pointer.
    uint8_t **PBinary = pi_cast<uint8_t **>(ParamValue);
    if (!PBinary[0])
      break;

    std::shared_lock Guard(Program->Mutex);
    if (Program->State == _pi_program::IL ||
        Program->State == _pi_program::Native ||
        Program->State == _pi_program::Object) {
      std::memcpy(PBinary[0], Program->Code.get(), Program->CodeLength);
    } else if (Program->State == _pi_program::Exe) {
      size_t SzBinary = 0;
      ZE_CALL(zeModuleGetNativeBinary,
              (Program->ZeModule, &SzBinary, PBinary[0]));
    } else {
      return PI_INVALID_PROGRAM;
    }
    break;
  }
  case PI_PROGRAM_INFO_NUM_KERNELS: {
    std::shared_lock Guard(Program->Mutex);
    uint32_t NumKernels;
    if (Program->State == _pi_program::IL ||
        Program->State == _pi_program::Native ||
        Program->State == _pi_program::Object) {
      return PI_INVALID_PROGRAM_EXECUTABLE;
    } else if (Program->State == _pi_program::Exe) {
      NumKernels = 0;
      ZE_CALL(zeModuleGetKernelNames,
              (Program->ZeModule, &NumKernels, nullptr));
    } else {
      return PI_INVALID_PROGRAM;
    }
    return ReturnValue(size_t{NumKernels});
  }
  case PI_PROGRAM_INFO_KERNEL_NAMES:
    try {
      std::shared_lock Guard(Program->Mutex);
      std::string PINames{""};
      if (Program->State == _pi_program::IL ||
          Program->State == _pi_program::Native ||
          Program->State == _pi_program::Object) {
        return PI_INVALID_PROGRAM_EXECUTABLE;
      } else if (Program->State == _pi_program::Exe) {
        uint32_t Count = 0;
        ZE_CALL(zeModuleGetKernelNames, (Program->ZeModule, &Count, nullptr));
        std::unique_ptr<const char *[]> PNames(new const char *[Count]);
        ZE_CALL(zeModuleGetKernelNames,
                (Program->ZeModule, &Count, PNames.get()));
        for (uint32_t I = 0; I < Count; ++I) {
          PINames += (I > 0 ? ";" : "");
          PINames += PNames[I];
        }
      } else {
        return PI_INVALID_PROGRAM;
      }
      return ReturnValue(PINames.c_str());
    } catch (const std::bad_alloc &) {
      return PI_OUT_OF_HOST_MEMORY;
    } catch (...) {
      return PI_ERROR_UNKNOWN;
    }
  default:
    die("piProgramGetInfo: not implemented");
  }

  return PI_SUCCESS;
}

pi_result piProgramLink(pi_context Context, pi_uint32 NumDevices,
                        const pi_device *DeviceList, const char *Options,
                        pi_uint32 NumInputPrograms,
                        const pi_program *InputPrograms,
                        void (*PFnNotify)(pi_program Program, void *UserData),
                        void *UserData, pi_program *RetProgram) {
  // We only support one device with Level Zero currently.
  if (NumDevices != 1) {
    zePrint("piProgramLink: level_zero supports only one device.");
    return PI_INVALID_VALUE;
  }

  // We do not support any link flags at this time because the Level Zero API
  // does not have any way to pass flags that are specific to linking.
  if (Options && *Options != '\0') {
    std::string ErrorMessage(
        "Level Zero does not support kernel link flags: \"");
    ErrorMessage.append(Options);
    ErrorMessage.push_back('\"');
    pi_program Program =
        new _pi_program(_pi_program::Invalid, Context, ErrorMessage);
    *RetProgram = Program;
    return PI_LINK_PROGRAM_FAILURE;
  }

  // Validate input parameters.
  PI_ASSERT(DeviceList, PI_INVALID_DEVICE);
  {
    auto DeviceEntry =
        find(Context->Devices.begin(), Context->Devices.end(), DeviceList[0]);
    if (DeviceEntry == Context->Devices.end())
      return PI_INVALID_DEVICE;
  }
  PI_ASSERT(!PFnNotify && !UserData, PI_INVALID_VALUE);
  if (NumInputPrograms == 0 || InputPrograms == nullptr)
    return PI_INVALID_VALUE;

  pi_result PiResult = PI_SUCCESS;
  try {
    // Acquire a "shared" lock on each of the input programs, and also validate
    // that they are all in Object state.
    //
    // There is no danger of deadlock here even if two threads call
    // piProgramLink simultaneously with the same input programs in a different
    // order.  If we were acquiring these with "exclusive" access, this could
    // lead to a classic lock ordering deadlock.  However, there is no such
    // deadlock potential with "shared" access.  There could also be a deadlock
    // potential if there was some other code that holds more than one of these
    // locks simultaneously with "exclusive" access.  However, there is no such
    // code like that, so this is also not a danger.
    std::vector<std::shared_lock<std::shared_mutex>> Guards(NumInputPrograms);
    for (pi_uint32 I = 0; I < NumInputPrograms; I++) {
      std::shared_lock Guard(InputPrograms[I]->Mutex);
      Guards[I].swap(Guard);
      if (InputPrograms[I]->State != _pi_program::Object) {
        return PI_INVALID_OPERATION;
      }
    }

    // Previous calls to piProgramCompile did not actually compile the SPIR-V.
    // Instead, we postpone compilation until this point, when all the modules
    // are linked together.  By doing compilation and linking together, the JIT
    // compiler is able see all modules and do cross-module optimizations.
    //
    // Construct a ze_module_program_exp_desc_t which contains information about
    // all of the modules that will be linked together.
    ZeStruct<ze_module_program_exp_desc_t> ZeExtModuleDesc;
    std::vector<size_t> CodeSizes(NumInputPrograms);
    std::vector<const uint8_t *> CodeBufs(NumInputPrograms);
    std::vector<const char *> BuildFlagPtrs(NumInputPrograms);
    std::vector<const ze_module_constants_t *> SpecConstPtrs(NumInputPrograms);
    std::vector<_pi_program::SpecConstantShim> SpecConstShims;
    SpecConstShims.reserve(NumInputPrograms);

    for (pi_uint32 I = 0; I < NumInputPrograms; I++) {
      pi_program Program = InputPrograms[I];
      CodeSizes[I] = Program->CodeLength;
      CodeBufs[I] = Program->Code.get();
      BuildFlagPtrs[I] = Program->BuildFlags.c_str();
      SpecConstShims.emplace_back(Program);
      SpecConstPtrs[I] = SpecConstShims[I].ze();
    }

    ZeExtModuleDesc.count = NumInputPrograms;
    ZeExtModuleDesc.inputSizes = CodeSizes.data();
    ZeExtModuleDesc.pInputModules = CodeBufs.data();
    ZeExtModuleDesc.pBuildFlags = BuildFlagPtrs.data();
    ZeExtModuleDesc.pConstants = SpecConstPtrs.data();

    ZeStruct<ze_module_desc_t> ZeModuleDesc;
    ZeModuleDesc.pNext = &ZeExtModuleDesc;
    ZeModuleDesc.format = ZE_MODULE_FORMAT_IL_SPIRV;

    // This works around a bug in the Level Zero driver.  When "ZE_DEBUG=-1",
    // the driver does validation of the API calls, and it expects
    // "pInputModule" to be non-NULL and "inputSize" to be non-zero.  This
    // validation is wrong when using the "ze_module_program_exp_desc_t"
    // extension because those fields are supposed to be ignored.  As a
    // workaround, set both fields to 1.
    //
    // TODO: Remove this workaround when the driver is fixed.
    ZeModuleDesc.pInputModule = reinterpret_cast<const uint8_t *>(1);
    ZeModuleDesc.inputSize = 1;

    // We need a Level Zero extension to compile multiple programs together into
    // a single Level Zero module.  However, we don't need that extension if
    // there happens to be only one input program.
    //
    // The "|| (NumInputPrograms == 1)" term is a workaround for a bug in the
    // Level Zero driver.  The driver's "ze_module_program_exp_desc_t"
    // extension should work even in the case when there is just one input
    // module.  However, there is currently a bug in the driver that leads to a
    // crash.  As a workaround, do not use the extension when there is one
    // input module.
    //
    // TODO: Remove this workaround when the driver is fixed.
    if (!PiDriverModuleProgramExtensionFound || (NumInputPrograms == 1)) {
      if (NumInputPrograms == 1) {
        ZeModuleDesc.pNext = nullptr;
        ZeModuleDesc.inputSize = ZeExtModuleDesc.inputSizes[0];
        ZeModuleDesc.pInputModule = ZeExtModuleDesc.pInputModules[0];
        ZeModuleDesc.pBuildFlags = ZeExtModuleDesc.pBuildFlags[0];
        ZeModuleDesc.pConstants = ZeExtModuleDesc.pConstants[0];
      } else {
        zePrint("piProgramLink: level_zero driver does not have static linking "
                "support.");
        return PI_INVALID_VALUE;
      }
    }

    // Call the Level Zero API to compile, link, and create the module.
    ze_device_handle_t ZeDevice = DeviceList[0]->ZeDevice;
    ze_context_handle_t ZeContext = Context->ZeContext;
    ze_module_handle_t ZeModule = nullptr;
    ze_module_build_log_handle_t ZeBuildLog = nullptr;
    ze_result_t ZeResult =
        ZE_CALL_NOCHECK(zeModuleCreate, (ZeContext, ZeDevice, &ZeModuleDesc,
                                         &ZeModule, &ZeBuildLog));

    // We still create a _pi_program object even if there is a BUILD_FAILURE
    // because we need the object to hold the ZeBuildLog.  There is no build
    // log created for other errors, so we don't create an object.
    PiResult = mapError(ZeResult);
    if (ZeResult != ZE_RESULT_SUCCESS &&
        ZeResult != ZE_RESULT_ERROR_MODULE_BUILD_FAILURE) {
      return PiResult;
    }

    // The call to zeModuleCreate does not report an error if there are
    // unresolved symbols because it thinks these could be resolved later via a
    // call to zeModuleDynamicLink.  However, modules created with piProgramLink
    // are supposed to be fully linked and ready to use.  Therefore, do an extra
    // check now for unresolved symbols.  Note that we still create a
    // _pi_program if there are unresolved symbols because the ZeBuildLog tells
    // which symbols are unresolved.
    if (ZeResult == ZE_RESULT_SUCCESS) {
      ZeResult = checkUnresolvedSymbols(ZeModule, &ZeBuildLog);
      if (ZeResult == ZE_RESULT_ERROR_MODULE_LINK_FAILURE) {
        PiResult = PI_LINK_PROGRAM_FAILURE;
      } else if (ZeResult != ZE_RESULT_SUCCESS) {
        return mapError(ZeResult);
      }
    }

    _pi_program::state State =
        (PiResult == PI_SUCCESS) ? _pi_program::Exe : _pi_program::Invalid;
    *RetProgram = new _pi_program(State, Context, ZeModule, ZeBuildLog);
  } catch (const std::bad_alloc &) {
    return PI_OUT_OF_HOST_MEMORY;
  } catch (...) {
    return PI_ERROR_UNKNOWN;
  }
  return PiResult;
}

pi_result piProgramCompile(
    pi_program Program, pi_uint32 NumDevices, const pi_device *DeviceList,
    const char *Options, pi_uint32 NumInputHeaders,
    const pi_program *InputHeaders, const char **HeaderIncludeNames,
    void (*PFnNotify)(pi_program Program, void *UserData), void *UserData) {
  (void)NumInputHeaders;
  (void)InputHeaders;
  (void)HeaderIncludeNames;

  PI_ASSERT(Program, PI_INVALID_PROGRAM);

  if ((NumDevices && !DeviceList) || (!NumDevices && DeviceList))
    return PI_INVALID_VALUE;

  // These aren't supported.
  PI_ASSERT(!PFnNotify && !UserData, PI_INVALID_VALUE);

  std::scoped_lock Guard(Program->Mutex);

  // It's only valid to compile a program created from IL (we don't support
  // programs created from source code).
  //
  // The OpenCL spec says that the header parameters are ignored when compiling
  // IL programs, so we don't validate them.
  if (Program->State != _pi_program::IL)
    return PI_INVALID_OPERATION;

  // We don't compile anything now.  Instead, we delay compilation until
  // piProgramLink, where we do both compilation and linking as a single step.
  // This produces better code because the driver can do cross-module
  // optimizations.  Therefore, we just remember the compilation flags, so we
  // can use them later.
  if (Options)
    Program->BuildFlags = Options;
  Program->State = _pi_program::Object;

  return PI_SUCCESS;
}

pi_result piProgramBuild(pi_program Program, pi_uint32 NumDevices,
                         const pi_device *DeviceList, const char *Options,
                         void (*PFnNotify)(pi_program Program, void *UserData),
                         void *UserData) {

  PI_ASSERT(Program, PI_INVALID_PROGRAM);
  if ((NumDevices && !DeviceList) || (!NumDevices && DeviceList))
    return PI_INVALID_VALUE;

  // We only support build to one device with Level Zero now.
  // TODO: we should eventually build to the possibly multiple root
  // devices in the context.
  if (NumDevices != 1) {
    zePrint("piProgramBuild: level_zero supports only one device.");
    return PI_INVALID_VALUE;
  }

  // These aren't supported.
  PI_ASSERT(!PFnNotify && !UserData, PI_INVALID_VALUE);

  std::scoped_lock Guard(Program->Mutex);
  // Check if device belongs to associated context.
  PI_ASSERT(Program->Context, PI_INVALID_PROGRAM);
  {
    auto DeviceEntry = find(Program->Context->Devices.begin(),
                            Program->Context->Devices.end(), DeviceList[0]);
    if (DeviceEntry == Program->Context->Devices.end())
      return PI_INVALID_VALUE;
  }
  // It is legal to build a program created from either IL or from native
  // device code.
  if (Program->State != _pi_program::IL &&
      Program->State != _pi_program::Native)
    return PI_INVALID_OPERATION;

  // We should have either IL or native device code.
  PI_ASSERT(Program->Code, PI_INVALID_PROGRAM);

  // Ask Level Zero to build and load the native code onto the device.
  ZeStruct<ze_module_desc_t> ZeModuleDesc;
  _pi_program::SpecConstantShim Shim(Program);
  ZeModuleDesc.format = (Program->State == _pi_program::IL)
                            ? ZE_MODULE_FORMAT_IL_SPIRV
                            : ZE_MODULE_FORMAT_NATIVE;
  ZeModuleDesc.inputSize = Program->CodeLength;
  ZeModuleDesc.pInputModule = Program->Code.get();
  ZeModuleDesc.pBuildFlags = Options;
  ZeModuleDesc.pConstants = Shim.ze();

  ze_device_handle_t ZeDevice = DeviceList[0]->ZeDevice;
  ze_context_handle_t ZeContext = Program->Context->ZeContext;
  ze_module_handle_t ZeModule = nullptr;

  pi_result Result = PI_SUCCESS;
  Program->State = _pi_program::Exe;
  ze_result_t ZeResult =
      ZE_CALL_NOCHECK(zeModuleCreate, (ZeContext, ZeDevice, &ZeModuleDesc,
                                       &ZeModule, &Program->ZeBuildLog));
  if (ZeResult != ZE_RESULT_SUCCESS) {
    // We adjust pi_program below to avoid attempting to release zeModule when
    // RT calls piProgramRelease().
    ZeModule = nullptr;
    Program->State = _pi_program::Invalid;
    Result = mapError(ZeResult);
  } else {
    // The call to zeModuleCreate does not report an error if there are
    // unresolved symbols because it thinks these could be resolved later via a
    // call to zeModuleDynamicLink.  However, modules created with
    // piProgramBuild are supposed to be fully linked and ready to use.
    // Therefore, do an extra check now for unresolved symbols.
    ZeResult = checkUnresolvedSymbols(ZeModule, &Program->ZeBuildLog);
    if (ZeResult != ZE_RESULT_SUCCESS) {
      Program->State = _pi_program::Invalid;
      Result = (ZeResult == ZE_RESULT_ERROR_MODULE_LINK_FAILURE)
                   ? PI_BUILD_PROGRAM_FAILURE
                   : mapError(ZeResult);
    }
  }

  // We no longer need the IL / native code.
  Program->Code.reset();
  Program->ZeModule = ZeModule;
  return Result;
}

pi_result piProgramGetBuildInfo(pi_program Program, pi_device Device,
                                cl_program_build_info ParamName,
                                size_t ParamValueSize, void *ParamValue,
                                size_t *ParamValueSizeRet) {
  (void)Device;

  std::shared_lock Guard(Program->Mutex);
  ReturnHelper ReturnValue(ParamValueSize, ParamValue, ParamValueSizeRet);
  if (ParamName == CL_PROGRAM_BINARY_TYPE) {
    cl_program_binary_type Type = CL_PROGRAM_BINARY_TYPE_NONE;
    if (Program->State == _pi_program::Object) {
      Type = CL_PROGRAM_BINARY_TYPE_COMPILED_OBJECT;
    } else if (Program->State == _pi_program::Exe) {
      Type = CL_PROGRAM_BINARY_TYPE_EXECUTABLE;
    }
    return ReturnValue(cl_program_binary_type{Type});
  }
  if (ParamName == CL_PROGRAM_BUILD_OPTIONS) {
    // TODO: how to get module build options out of Level Zero?
    // For the programs that we compiled we can remember the options
    // passed with piProgramCompile/piProgramBuild, but what can we
    // return for programs that were built outside and registered
    // with piProgramRegister?
    return ReturnValue("");
  } else if (ParamName == CL_PROGRAM_BUILD_LOG) {
    // Check first to see if the plugin code recorded an error message.
    if (!Program->ErrorMessage.empty()) {
      return ReturnValue(Program->ErrorMessage.c_str());
    }

    // Next check if there is a Level Zero build log.
    if (Program->ZeBuildLog) {
      size_t LogSize = ParamValueSize;
      ZE_CALL(zeModuleBuildLogGetString,
              (Program->ZeBuildLog, &LogSize, pi_cast<char *>(ParamValue)));
      if (ParamValueSizeRet) {
        *ParamValueSizeRet = LogSize;
      }
      return PI_SUCCESS;
    }

    // Otherwise, there is no error.  The OpenCL spec says to return an empty
    // string if there ws no previous attempt to compile, build, or link the
    // program.
    return ReturnValue("");
  } else {
    zePrint("piProgramGetBuildInfo: unsupported ParamName\n");
    return PI_INVALID_VALUE;
  }
  return PI_SUCCESS;
}

pi_result piProgramRetain(pi_program Program) {
  PI_ASSERT(Program, PI_INVALID_PROGRAM);
  ++(Program->RefCount);
  return PI_SUCCESS;
}

pi_result piProgramRelease(pi_program Program) {
  PI_ASSERT(Program, PI_INVALID_PROGRAM);
  // Check if the program is already released
  PI_ASSERT(Program->RefCount > 0, PI_INVALID_VALUE);
  if (--(Program->RefCount) == 0) {
    delete Program;
  }
  return PI_SUCCESS;
}

pi_result piextProgramGetNativeHandle(pi_program Program,
                                      pi_native_handle *NativeHandle) {
  PI_ASSERT(Program, PI_INVALID_PROGRAM);
  PI_ASSERT(NativeHandle, PI_INVALID_VALUE);

  auto ZeModule = pi_cast<ze_module_handle_t *>(NativeHandle);

  std::shared_lock Guard(Program->Mutex);
  switch (Program->State) {
  case _pi_program::Exe: {
    *ZeModule = Program->ZeModule;
    break;
  }

  default:
    return PI_INVALID_OPERATION;
  }

  return PI_SUCCESS;
}

pi_result piextProgramCreateWithNativeHandle(pi_native_handle NativeHandle,
                                             pi_context Context,
                                             bool ownNativeHandle,
                                             pi_program *Program) {
  PI_ASSERT(Program, PI_INVALID_PROGRAM);
  PI_ASSERT(NativeHandle, PI_INVALID_VALUE);
  PI_ASSERT(Context, PI_INVALID_CONTEXT);

  auto ZeModule = pi_cast<ze_module_handle_t>(NativeHandle);

  // We assume here that programs created from a native handle always
  // represent a fully linked executable (state Exe) and not an unlinked
  // executable (state Object).

  try {
    *Program =
        new _pi_program(_pi_program::Exe, Context, ZeModule, ownNativeHandle);
  } catch (const std::bad_alloc &) {
    return PI_OUT_OF_HOST_MEMORY;
  } catch (...) {
    return PI_ERROR_UNKNOWN;
  }
  return PI_SUCCESS;
}

_pi_program::~_pi_program() {
  // According to Level Zero Specification, all kernels and build logs
  // must be destroyed before the Module can be destroyed.  So, be sure
  // to destroy build log before destroying the module.
  if (ZeBuildLog) {
    ZE_CALL_NOCHECK(zeModuleBuildLogDestroy, (ZeBuildLog));
  }

  if (ZeModule && OwnZeModule) {
    ZE_CALL_NOCHECK(zeModuleDestroy, (ZeModule));
  }
}

// Check to see if a Level Zero module has any unresolved symbols.
//
// @param ZeModule    The module handle to check.
// @param ZeBuildLog  If there are unresolved symbols, this build log handle is
//                     modified to receive information telling which symbols
//                     are unresolved.
//
// @return ZE_RESULT_ERROR_MODULE_LINK_FAILURE indicates there are unresolved
//  symbols.  ZE_RESULT_SUCCESS indicates all symbols are resolved.  Any other
//  value indicates there was an error and we cannot tell if symbols are
//  resolved.
static ze_result_t
checkUnresolvedSymbols(ze_module_handle_t ZeModule,
                       ze_module_build_log_handle_t *ZeBuildLog) {

  // First check to see if the module has any imported symbols.  If there are
  // no imported symbols, it's not possible to have any unresolved symbols.  We
  // do this check first because we assume it's faster than the call to
  // zeModuleDynamicLink below.
  ZeStruct<ze_module_properties_t> ZeModuleProps;
  ze_result_t ZeResult =
      ZE_CALL_NOCHECK(zeModuleGetProperties, (ZeModule, &ZeModuleProps));
  if (ZeResult != ZE_RESULT_SUCCESS)
    return ZeResult;

  // If there are imported symbols, attempt to "link" the module with itself.
  // As a side effect, this will return the error
  // ZE_RESULT_ERROR_MODULE_LINK_FAILURE if there are any unresolved symbols.
  if (ZeModuleProps.flags & ZE_MODULE_PROPERTY_FLAG_IMPORTS) {
    return ZE_CALL_NOCHECK(zeModuleDynamicLink, (1, &ZeModule, ZeBuildLog));
  }
  return ZE_RESULT_SUCCESS;
}

pi_result piKernelCreate(pi_program Program, const char *KernelName,
                         pi_kernel *RetKernel) {

  PI_ASSERT(Program, PI_INVALID_PROGRAM);
  PI_ASSERT(RetKernel, PI_INVALID_VALUE);
  PI_ASSERT(KernelName, PI_INVALID_VALUE);

  std::shared_lock Guard(Program->Mutex);
  if (Program->State != _pi_program::Exe) {
    return PI_INVALID_PROGRAM_EXECUTABLE;
  }

  ZeStruct<ze_kernel_desc_t> ZeKernelDesc;
  ZeKernelDesc.flags = 0;
  ZeKernelDesc.pKernelName = KernelName;

  ze_kernel_handle_t ZeKernel;
  ZE_CALL(zeKernelCreate, (Program->ZeModule, &ZeKernelDesc, &ZeKernel));

  try {
    *RetKernel = new _pi_kernel(ZeKernel, true, Program);
  } catch (const std::bad_alloc &) {
    return PI_OUT_OF_HOST_MEMORY;
  } catch (...) {
    return PI_ERROR_UNKNOWN;
  }

  // Update the refcount of the program and context to show it's used by this
  // kernel.
  PI_CALL(piProgramRetain(Program));
  if (IndirectAccessTrackingEnabled)
    // TODO: do piContextRetain without the guard
    PI_CALL(piContextRetain(Program->Context));

  // Set up how to obtain kernel properties when needed.
  (*RetKernel)->ZeKernelProperties.Compute =
      [ZeKernel](ze_kernel_properties_t &Properties) {
        ZE_CALL_NOCHECK(zeKernelGetProperties, (ZeKernel, &Properties));
      };

  return PI_SUCCESS;
}

pi_result piKernelSetArg(pi_kernel Kernel, pi_uint32 ArgIndex, size_t ArgSize,
                         const void *ArgValue) {

  // OpenCL: "the arg_value pointer can be NULL or point to a NULL value
  // in which case a NULL value will be used as the value for the argument
  // declared as a pointer to global or constant memory in the kernel"
  //
  // We don't know the type of the argument but it seems that the only time
  // SYCL RT would send a pointer to NULL in 'arg_value' is when the argument
  // is a NULL pointer. Treat a pointer to NULL in 'arg_value' as a NULL.
  if (ArgSize == sizeof(void *) && ArgValue &&
      *(void **)(const_cast<void *>(ArgValue)) == nullptr) {
    ArgValue = nullptr;
  }

  PI_ASSERT(Kernel, PI_INVALID_KERNEL);

  ZE_CALL(zeKernelSetArgumentValue,
          (pi_cast<ze_kernel_handle_t>(Kernel->ZeKernel),
           pi_cast<uint32_t>(ArgIndex), pi_cast<size_t>(ArgSize),
           pi_cast<const void *>(ArgValue)));

  return PI_SUCCESS;
}

// Special version of piKernelSetArg to accept pi_mem.
pi_result piextKernelSetArgMemObj(pi_kernel Kernel, pi_uint32 ArgIndex,
                                  const pi_mem *ArgValue) {
  // TODO: the better way would probably be to add a new PI API for
  // extracting native PI object from PI handle, and have SYCL
  // RT pass that directly to the regular piKernelSetArg (and
  // then remove this piextKernelSetArgMemObj).

  PI_ASSERT(Kernel, PI_INVALID_KERNEL);

  ZE_CALL(zeKernelSetArgumentValue,
          (pi_cast<ze_kernel_handle_t>(Kernel->ZeKernel),
           pi_cast<uint32_t>(ArgIndex), sizeof(void *),
           (*ArgValue)->getZeHandlePtr()));

  return PI_SUCCESS;
}

// Special version of piKernelSetArg to accept pi_sampler.
pi_result piextKernelSetArgSampler(pi_kernel Kernel, pi_uint32 ArgIndex,
                                   const pi_sampler *ArgValue) {
  PI_ASSERT(Kernel, PI_INVALID_KERNEL);

  ZE_CALL(zeKernelSetArgumentValue,
          (pi_cast<ze_kernel_handle_t>(Kernel->ZeKernel),
           pi_cast<uint32_t>(ArgIndex), sizeof(void *),
           &(*ArgValue)->ZeSampler));

  return PI_SUCCESS;
}

pi_result piKernelGetInfo(pi_kernel Kernel, pi_kernel_info ParamName,
                          size_t ParamValueSize, void *ParamValue,
                          size_t *ParamValueSizeRet) {
  PI_ASSERT(Kernel, PI_INVALID_KERNEL);

  ReturnHelper ReturnValue(ParamValueSize, ParamValue, ParamValueSizeRet);
  switch (ParamName) {
  case PI_KERNEL_INFO_CONTEXT:
    return ReturnValue(pi_context{Kernel->Program->Context});
  case PI_KERNEL_INFO_PROGRAM:
    return ReturnValue(pi_program{Kernel->Program});
  case PI_KERNEL_INFO_FUNCTION_NAME:
    try {
      size_t Size = 0;
      ZE_CALL(zeKernelGetName, (Kernel->ZeKernel, &Size, nullptr));
      char *KernelName = new char[Size];
      ZE_CALL(zeKernelGetName, (Kernel->ZeKernel, &Size, KernelName));
      pi_result Res = ReturnValue(static_cast<const char *>(KernelName));
      delete[] KernelName;
      return Res;
    } catch (const std::bad_alloc &) {
      return PI_OUT_OF_HOST_MEMORY;
    } catch (...) {
      return PI_ERROR_UNKNOWN;
    }
  case PI_KERNEL_INFO_NUM_ARGS:
    return ReturnValue(pi_uint32{Kernel->ZeKernelProperties->numKernelArgs});
  case PI_KERNEL_INFO_REFERENCE_COUNT:
    return ReturnValue(pi_uint32{Kernel->RefCount});
  case PI_KERNEL_INFO_ATTRIBUTES:
    try {
      uint32_t Size;
      ZE_CALL(zeKernelGetSourceAttributes, (Kernel->ZeKernel, &Size, nullptr));
      char *attributes = new char[Size];
      ZE_CALL(zeKernelGetSourceAttributes,
              (Kernel->ZeKernel, &Size, &attributes));
      auto Res = ReturnValue(attributes);
      delete[] attributes;
      return Res;
    } catch (const std::bad_alloc &) {
      return PI_OUT_OF_HOST_MEMORY;
    } catch (...) {
      return PI_ERROR_UNKNOWN;
    }
  default:
    zePrint("Unsupported ParamName in piKernelGetInfo: ParamName=%d(0x%x)\n",
            ParamName, ParamName);
    return PI_INVALID_VALUE;
  }

  return PI_SUCCESS;
}

pi_result piKernelGetGroupInfo(pi_kernel Kernel, pi_device Device,
                               pi_kernel_group_info ParamName,
                               size_t ParamValueSize, void *ParamValue,
                               size_t *ParamValueSizeRet) {
  PI_ASSERT(Kernel, PI_INVALID_KERNEL);
  PI_ASSERT(Device, PI_INVALID_DEVICE);

  ReturnHelper ReturnValue(ParamValueSize, ParamValue, ParamValueSizeRet);
  switch (ParamName) {
  case PI_KERNEL_GROUP_INFO_GLOBAL_WORK_SIZE: {
    // TODO: To revisit after level_zero/issues/262 is resolved
    struct {
      size_t Arr[3];
    } WorkSize = {{Device->ZeDeviceComputeProperties->maxGroupSizeX,
                   Device->ZeDeviceComputeProperties->maxGroupSizeY,
                   Device->ZeDeviceComputeProperties->maxGroupSizeZ}};
    return ReturnValue(WorkSize);
  }
  case PI_KERNEL_GROUP_INFO_WORK_GROUP_SIZE: {
    uint32_t X, Y, Z;
    ZE_CALL(zeKernelSuggestGroupSize,
            (Kernel->ZeKernel, 10000, 10000, 10000, &X, &Y, &Z));
    return ReturnValue(size_t{X * Y * Z});
  }
  case PI_KERNEL_GROUP_INFO_COMPILE_WORK_GROUP_SIZE: {
    struct {
      size_t Arr[3];
    } WgSize = {{Kernel->ZeKernelProperties->requiredGroupSizeX,
                 Kernel->ZeKernelProperties->requiredGroupSizeY,
                 Kernel->ZeKernelProperties->requiredGroupSizeZ}};
    return ReturnValue(WgSize);
  }
  case PI_KERNEL_GROUP_INFO_LOCAL_MEM_SIZE:
    return ReturnValue(pi_uint32{Kernel->ZeKernelProperties->localMemSize});
  case PI_KERNEL_GROUP_INFO_PREFERRED_WORK_GROUP_SIZE_MULTIPLE: {
    return ReturnValue(size_t{Device->ZeDeviceProperties->physicalEUSimdWidth});
  }
  case PI_KERNEL_GROUP_INFO_PRIVATE_MEM_SIZE:
    return ReturnValue(pi_uint32{Kernel->ZeKernelProperties->privateMemSize});
  case PI_KERNEL_GROUP_INFO_NUM_REGS: {
    die("PI_KERNEL_GROUP_INFO_NUM_REGS in piKernelGetGroupInfo not "
        "implemented\n");
    break;
  }
  default:
    zePrint("Unknown ParamName in piKernelGetGroupInfo: ParamName=%d(0x%x)\n",
            ParamName, ParamName);
    return PI_INVALID_VALUE;
  }
  return PI_SUCCESS;
}

pi_result piKernelGetSubGroupInfo(pi_kernel Kernel, pi_device Device,
                                  pi_kernel_sub_group_info ParamName,
                                  size_t InputValueSize, const void *InputValue,
                                  size_t ParamValueSize, void *ParamValue,
                                  size_t *ParamValueSizeRet) {
  (void)Device;
  (void)InputValueSize;
  (void)InputValue;

  ReturnHelper ReturnValue(ParamValueSize, ParamValue, ParamValueSizeRet);

  if (ParamName == PI_KERNEL_MAX_SUB_GROUP_SIZE) {
    ReturnValue(uint32_t{Kernel->ZeKernelProperties->maxSubgroupSize});
  } else if (ParamName == PI_KERNEL_MAX_NUM_SUB_GROUPS) {
    ReturnValue(uint32_t{Kernel->ZeKernelProperties->maxNumSubgroups});
  } else if (ParamName == PI_KERNEL_COMPILE_NUM_SUB_GROUPS) {
    ReturnValue(uint32_t{Kernel->ZeKernelProperties->requiredNumSubGroups});
  } else if (ParamName == PI_KERNEL_COMPILE_SUB_GROUP_SIZE_INTEL) {
    ReturnValue(uint32_t{Kernel->ZeKernelProperties->requiredSubgroupSize});
  } else {
    die("piKernelGetSubGroupInfo: parameter not implemented");
    return {};
  }
  return PI_SUCCESS;
}

pi_result piKernelRetain(pi_kernel Kernel) {

  PI_ASSERT(Kernel, PI_INVALID_KERNEL);

  ++(Kernel->RefCount);
  // When retaining a kernel, you are also retaining the program it is part of.
  PI_CALL(piProgramRetain(Kernel->Program));
  return PI_SUCCESS;
}

static pi_result USMFreeHelper(pi_context Context, void *Ptr);

pi_result piKernelRelease(pi_kernel Kernel) {

  PI_ASSERT(Kernel, PI_INVALID_KERNEL);

  if (IndirectAccessTrackingEnabled) {
    // piKernelRelease is called by Event->cleanup() as soon as kernel
    // execution has finished. This is the place where we need to release memory
    // allocations. If kernel is not in use (not submitted by some other thread)
    // then release referenced memory allocations. As a result, memory can be
    // deallocated and context can be removed from container in the platform.
    // That's why we need to lock a mutex here.
    pi_platform Plt = Kernel->Program->Context->Devices[0]->Platform;
    std::lock_guard<std::mutex> ContextsLock(Plt->ContextsMutex);

    if (--Kernel->SubmissionsCount == 0) {
      // Kernel is not submitted for execution, release referenced memory
      // allocations.
      for (auto &MemAlloc : Kernel->MemAllocs) {
        USMFreeHelper(MemAlloc->second.Context, MemAlloc->first);
      }
      Kernel->MemAllocs.clear();
    }
  }

  auto KernelProgram = Kernel->Program;
  if (--(Kernel->RefCount) == 0) {
    if (Kernel->OwnZeKernel)
      ZE_CALL(zeKernelDestroy, (Kernel->ZeKernel));
    if (IndirectAccessTrackingEnabled) {
      PI_CALL(piContextRelease(KernelProgram->Context));
    }
    delete Kernel;
  }

  // do a release on the program this kernel was part of
  PI_CALL(piProgramRelease(KernelProgram));

  return PI_SUCCESS;
}

pi_result
piEnqueueKernelLaunch(pi_queue Queue, pi_kernel Kernel, pi_uint32 WorkDim,
                      const size_t *GlobalWorkOffset,
                      const size_t *GlobalWorkSize, const size_t *LocalWorkSize,
                      pi_uint32 NumEventsInWaitList,
                      const pi_event *EventWaitList, pi_event *Event) {
  PI_ASSERT(Kernel, PI_INVALID_KERNEL);
  PI_ASSERT(Queue, PI_INVALID_QUEUE);
  PI_ASSERT((WorkDim > 0) && (WorkDim < 4), PI_INVALID_WORK_DIMENSION);

  if (GlobalWorkOffset != NULL) {
    if (!PiDriverGlobalOffsetExtensionFound) {
      zePrint("No global offset extension found on this driver\n");
      return PI_INVALID_VALUE;
    }

    ZE_CALL(zeKernelSetGlobalOffsetExp,
            (Kernel->ZeKernel, GlobalWorkOffset[0], GlobalWorkOffset[1],
             GlobalWorkOffset[2]));
  }

  ze_group_count_t ZeThreadGroupDimensions{1, 1, 1};
  uint32_t WG[3];

  // global_work_size of unused dimensions must be set to 1
  PI_ASSERT(WorkDim == 3 || GlobalWorkSize[2] == 1, PI_INVALID_VALUE);
  PI_ASSERT(WorkDim >= 2 || GlobalWorkSize[1] == 1, PI_INVALID_VALUE);

  if (LocalWorkSize) {
    WG[0] = pi_cast<uint32_t>(LocalWorkSize[0]);
    WG[1] = pi_cast<uint32_t>(LocalWorkSize[1]);
    WG[2] = pi_cast<uint32_t>(LocalWorkSize[2]);
  } else {
    ZE_CALL(zeKernelSuggestGroupSize,
            (Kernel->ZeKernel, GlobalWorkSize[0], GlobalWorkSize[1],
             GlobalWorkSize[2], &WG[0], &WG[1], &WG[2]));
  }

  // TODO: assert if sizes do not fit into 32-bit?
  switch (WorkDim) {
  case 3:
    ZeThreadGroupDimensions.groupCountX =
        pi_cast<uint32_t>(GlobalWorkSize[0] / WG[0]);
    ZeThreadGroupDimensions.groupCountY =
        pi_cast<uint32_t>(GlobalWorkSize[1] / WG[1]);
    ZeThreadGroupDimensions.groupCountZ =
        pi_cast<uint32_t>(GlobalWorkSize[2] / WG[2]);
    break;
  case 2:
    ZeThreadGroupDimensions.groupCountX =
        pi_cast<uint32_t>(GlobalWorkSize[0] / WG[0]);
    ZeThreadGroupDimensions.groupCountY =
        pi_cast<uint32_t>(GlobalWorkSize[1] / WG[1]);
    WG[2] = 1;
    break;
  case 1:
    ZeThreadGroupDimensions.groupCountX =
        pi_cast<uint32_t>(GlobalWorkSize[0] / WG[0]);
    WG[1] = WG[2] = 1;
    break;

  default:
    zePrint("piEnqueueKernelLaunch: unsupported work_dim\n");
    return PI_INVALID_VALUE;
  }

  // Error handling for non-uniform group size case
  if (GlobalWorkSize[0] != (ZeThreadGroupDimensions.groupCountX * WG[0])) {
    zePrint("piEnqueueKernelLaunch: invalid work_dim. The range is not a "
            "multiple of the group size in the 1st dimension\n");
    return PI_INVALID_WORK_GROUP_SIZE;
  }
  if (GlobalWorkSize[1] != (ZeThreadGroupDimensions.groupCountY * WG[1])) {
    zePrint("piEnqueueKernelLaunch: invalid work_dim. The range is not a "
            "multiple of the group size in the 2nd dimension\n");
    return PI_INVALID_WORK_GROUP_SIZE;
  }
  if (GlobalWorkSize[2] != (ZeThreadGroupDimensions.groupCountZ * WG[2])) {
    zePrint("piEnqueueKernelLaunch: invalid work_dim. The range is not a "
            "multiple of the group size in the 3rd dimension\n");
    return PI_INVALID_WORK_GROUP_SIZE;
  }

  ZE_CALL(zeKernelSetGroupSize, (Kernel->ZeKernel, WG[0], WG[1], WG[2]));

  // Lock automatically releases when this goes out of scope.
  std::lock_guard<std::mutex> QueueLock(Queue->PiQueueMutex);

  bool UseCopyEngine = false;

  Queue->EventlessMode |= !Event;
  if (Queue->EventlessMode) {
    if (auto Res = Queue->AddBarrierInPreviousCmdListIfNeeded(UseCopyEngine))
      return Res;
  }

  _pi_ze_event_list_t TmpWaitList;
  if (auto Res = TmpWaitList.createAndRetainPiZeEventList(NumEventsInWaitList,
                                                          EventWaitList, Queue))
    return Res;

  // Get a new command list to be used on this call
  pi_command_list_ptr_t CommandList{};
  if (auto Res = Queue->Context->getAvailableCommandList(
          Queue, CommandList, UseCopyEngine, true /* AllowBatching */))
    return Res;
  Queue->LastCommandList = CommandList;

  ze_event_handle_t ZeEvent = nullptr;
  if (Event) {
    pi_result Res = createEventAndAssociateQueue(
        Queue, Event, PI_COMMAND_TYPE_NDRANGE_KERNEL, CommandList);
    if (Res != PI_SUCCESS)
      return Res;
    ZeEvent = (*Event)->ZeEvent;
    (*Event)->WaitList = TmpWaitList;

    // Save the kernel in the event, so that when the event is signalled
    // the code can do a piKernelRelease on this kernel.
    (*Event)->CommandData = (void *)Kernel;
  } else {
    auto &CommandListInfo = CommandList->second;
    ++CommandListInfo.NumEventlessCommands;
    if (TmpWaitList.Length != 0) {
      CommandListInfo.PiEventLists.emplace_back(TmpWaitList.PiEventList);
      CommandListInfo.ZeEventLists.emplace_back(TmpWaitList.ZeEventList);
      CommandListInfo.Lengths.emplace_back(TmpWaitList.Length);
    }
    CommandListInfo.EventlessKernelsInUse.emplace_back(Kernel);
  }

  // Use piKernelRetain to increment the reference count and indicate
  // that the Kernel is in use. Once the event has been signalled, the
  // code in Event.cleanup() will do a piReleaseKernel to update
  // the reference count on the kernel, using the kernel saved
  // in CommandData. If no event is created then the code in
  // resetCommandList will do a piReleaseKernel.
  PI_CALL(piKernelRetain(Kernel));

  const auto &ZeCommandList = CommandList->first;

  // Add the command to the command list
  ZE_CALL(zeCommandListAppendLaunchKernel,
          (ZeCommandList, Kernel->ZeKernel, &ZeThreadGroupDimensions, ZeEvent,
           TmpWaitList.Length, TmpWaitList.ZeEventList));

  zePrint("calling zeCommandListAppendLaunchKernel() with"
          "  ZeEvent %#lx\n",
          pi_cast<std::uintptr_t>(ZeEvent));
  printZeEventList(TmpWaitList);

  if (IndirectAccessTrackingEnabled)
    Queue->KernelsToBeSubmitted.push_back(Kernel);

  // Execute command list asynchronously, as the event will be used
  // to track down its completion.
  if (auto Res = Queue->executeCommandList(CommandList, false, true))
    return Res;

  return PI_SUCCESS;
}

pi_result piextKernelCreateWithNativeHandle(pi_native_handle NativeHandle,
                                            pi_context Context,
                                            pi_program Program,
                                            bool OwnNativeHandle,
                                            pi_kernel *Kernel) {
  PI_ASSERT(Context, PI_INVALID_CONTEXT);
  PI_ASSERT(Program, PI_INVALID_PROGRAM);
  PI_ASSERT(NativeHandle, PI_INVALID_VALUE);
  PI_ASSERT(Kernel, PI_INVALID_KERNEL);

  auto ZeKernel = pi_cast<ze_kernel_handle_t>(NativeHandle);
  *Kernel = new _pi_kernel(ZeKernel, OwnNativeHandle, Program);

  // Update the refcount of the program and context to show it's used by this
  // kernel.
  PI_CALL(piProgramRetain(Program));
  if (IndirectAccessTrackingEnabled)
    // TODO: do piContextRetain without the guard
    PI_CALL(piContextRetain(Program->Context));

  // Set up how to obtain kernel properties when needed.
  (*Kernel)->ZeKernelProperties.Compute =
      [ZeKernel](ze_kernel_properties_t &Properties) {
        ZE_CALL_NOCHECK(zeKernelGetProperties, (ZeKernel, &Properties));
      };

  return PI_SUCCESS;
}

pi_result piextKernelGetNativeHandle(pi_kernel Kernel,
                                     pi_native_handle *NativeHandle) {
  PI_ASSERT(Kernel, PI_INVALID_KERNEL);
  PI_ASSERT(NativeHandle, PI_INVALID_VALUE);

  auto *ZeKernel = pi_cast<ze_kernel_handle_t *>(NativeHandle);
  *ZeKernel = Kernel->ZeKernel;
  return PI_SUCCESS;
}

//
// Events
//
pi_result
_pi_event::getOrCreateHostVisibleEvent(ze_event_handle_t &ZeHostVisibleEvent) {

  if (!HostVisibleEvent) {
    if (EventsScope != OnDemandHostVisibleProxy)
      die("getOrCreateHostVisibleEvent: missing host-visible event");

    // Submit the command(s) signalling the proxy event to the queue.
    // We have to first submit a wait for the device-only event for which this
    // proxy is created.
    //
    // Get a new command list to be used on this call
    {
      std::lock_guard<std::mutex> Lock(Queue->PiQueueMutex);

      // We want to batch these commands to avoid extra submissions (costly)
      bool OkToBatch = true;

      pi_command_list_ptr_t CommandList{};
      if (auto Res = Queue->Context->getAvailableCommandList(
              Queue, CommandList, false /* UseCopyEngine */, OkToBatch))
        return Res;

      // Create a "proxy" host-visible event.
      auto Res = createEventAndAssociateQueue(
          Queue, &HostVisibleEvent, PI_COMMAND_TYPE_USER, CommandList, true);
      // HostVisibleEvent->CleanedUp = true;
      if (Res != PI_SUCCESS)
        return Res;

      ZE_CALL(zeCommandListAppendWaitOnEvents,
              (CommandList->first, 1, &ZeEvent));
      ZE_CALL(zeCommandListAppendSignalEvent,
              (CommandList->first, HostVisibleEvent->ZeEvent));

      if (auto Res = Queue->executeCommandList(CommandList, false, OkToBatch))
        return Res;
    }
  }

  ZeHostVisibleEvent = HostVisibleEvent->ZeEvent;
  return PI_SUCCESS;
}

// Helper function for creating a PI event.
// The "Queue" argument specifies the PI queue where a command is submitted.
// The "HostVisible" argument specifies if event needs to be allocated from
// a host-visible pool.
//
static pi_result EventCreate(pi_context Context, pi_queue Queue,
                             bool HostVisible, pi_event *RetEvent) {

  bool ProfilingEnabled =
      !Queue || (Queue->Properties & PI_QUEUE_PROFILING_ENABLE) != 0;

  size_t Index = 0;
  ze_event_pool_handle_t ZeEventPool = {};
  if (auto Res = Context->getFreeSlotInExistingOrNewPool(
          ZeEventPool, Index, HostVisible, ProfilingEnabled))
    return Res;

  ze_event_handle_t ZeEvent;
  ZeStruct<ze_event_desc_t> ZeEventDesc;
  ZeEventDesc.index = Index;
  ZeEventDesc.wait = 0;

  if (HostVisible) {
    ZeEventDesc.signal = ZE_EVENT_SCOPE_FLAG_HOST;
  } else {
    //
    // Set the scope to "device" for every event. This is sufficient for global
    // device access and peer device access. If needed to be seen on the host
    // we are doing special handling, see EventsScope options.
    //
    // TODO: see if "sub-device" (ZE_EVENT_SCOPE_FLAG_SUBDEVICE) can better be
    //       used in some circumstances.
    //
    ZeEventDesc.signal = 0;
  }

  ZE_CALL(zeEventCreate, (ZeEventPool, &ZeEventDesc, &ZeEvent));

  try {
    PI_ASSERT(RetEvent, PI_INVALID_VALUE);

    *RetEvent = new _pi_event(ZeEvent, ZeEventPool, Context,
                              PI_COMMAND_TYPE_USER, true);
  } catch (const std::bad_alloc &) {
    return PI_OUT_OF_HOST_MEMORY;
  } catch (...) {
    return PI_ERROR_UNKNOWN;
  }

  if (HostVisible)
    (*RetEvent)->HostVisibleEvent = *RetEvent;

  return PI_SUCCESS;
}

// Exteral PI API entry
pi_result piEventCreate(pi_context Context, pi_event *RetEvent) {
  return EventCreate(Context, nullptr, EventsScope == AllHostVisible, RetEvent);
}

pi_result piEventGetInfo(pi_event Event, pi_event_info ParamName,
                         size_t ParamValueSize, void *ParamValue,
                         size_t *ParamValueSizeRet) {

  PI_ASSERT(Event, PI_INVALID_EVENT);

  ReturnHelper ReturnValue(ParamValueSize, ParamValue, ParamValueSizeRet);
  switch (ParamName) {
  case PI_EVENT_INFO_COMMAND_QUEUE:
    return ReturnValue(pi_queue{Event->Queue});
  case PI_EVENT_INFO_CONTEXT:
    return ReturnValue(pi_context{Event->Context});
  case PI_EVENT_INFO_COMMAND_TYPE:
    return ReturnValue(pi_cast<pi_uint64>(Event->CommandType));
  case PI_EVENT_INFO_COMMAND_EXECUTION_STATUS: {
    // Check to see if the event's Queue has an open command list due to
    // batching. If so, go ahead and close and submit it, because it is
    // possible that this is trying to query some event's status that
    // is part of the batch.  This isn't strictly required, but it seems
    // like a reasonable thing to do.
    if (Event->Queue) {
      // Lock automatically releases when this goes out of scope.
      std::lock_guard<std::mutex> lock(Event->Queue->PiQueueMutex);
      Event->Queue->executeOpenCommandListWithEvent(Event);
    }

    // Make sure that we query a host-visible event only.
    // If one wasn't yet created then don't create it here as well, and
    // just conservatively return that event is not yet completed.
    auto HostVisibleEvent = Event->HostVisibleEvent;
    if (HostVisibleEvent) {
      ze_result_t ZeResult;
      ZeResult =
          ZE_CALL_NOCHECK(zeEventQueryStatus, (HostVisibleEvent->ZeEvent));
      if (ZeResult == ZE_RESULT_SUCCESS) {
        return getInfo(ParamValueSize, ParamValue, ParamValueSizeRet,
                       pi_int32{CL_COMPLETE}); // Untie from OpenCL
      }
    }

    // TODO: We don't know if the status is queued, submitted or running.
    //       For now return "running", as others are unlikely to be of
    //       interest.
    return getInfo(ParamValueSize, ParamValue, ParamValueSizeRet,
                   pi_int32{CL_RUNNING});
  }
  case PI_EVENT_INFO_REFERENCE_COUNT:
    return ReturnValue(pi_uint32{Event->RefCount});
  default:
    zePrint("Unsupported ParamName in piEventGetInfo: ParamName=%d(%x)\n",
            ParamName, ParamName);
    return PI_INVALID_VALUE;
  }

  return PI_SUCCESS;
}

pi_result piEventGetProfilingInfo(pi_event Event, pi_profiling_info ParamName,
                                  size_t ParamValueSize, void *ParamValue,
                                  size_t *ParamValueSizeRet) {

  PI_ASSERT(Event, PI_INVALID_EVENT);

  if (Event->Queue &&
      (Event->Queue->Properties & PI_QUEUE_PROFILING_ENABLE) == 0) {
    return PI_PROFILING_INFO_NOT_AVAILABLE;
  }

  uint64_t ZeTimerResolution =
      Event->Queue
          ? Event->Queue->Device->ZeDeviceProperties->timerResolution
          : Event->Context->Devices[0]->ZeDeviceProperties->timerResolution;
  // Get timestamp frequency
  const double ZeTimerFreq = 1E09 / ZeTimerResolution;

  ReturnHelper ReturnValue(ParamValueSize, ParamValue, ParamValueSizeRet);

  ze_kernel_timestamp_result_t tsResult;

  switch (ParamName) {
  case PI_PROFILING_INFO_COMMAND_START: {
    ZE_CALL(zeEventQueryKernelTimestamp, (Event->ZeEvent, &tsResult));
    uint64_t ContextStartTime = tsResult.context.kernelStart * ZeTimerFreq;
    return ReturnValue(ContextStartTime);
  }
  case PI_PROFILING_INFO_COMMAND_END: {
    ZE_CALL(zeEventQueryKernelTimestamp, (Event->ZeEvent, &tsResult));

    uint64_t ContextStartTime = tsResult.context.kernelStart;
    uint64_t ContextEndTime = tsResult.context.kernelEnd;
    //
    // Handle a possible wrap-around (the underlying HW counter is < 64-bit).
    // Note, it will not report correct time if there were multiple wrap
    // arounds, and the longer term plan is to enlarge the capacity of the
    // HW timestamps.
    //
    if (ContextEndTime <= ContextStartTime) {
      pi_device Device = Event->Context->Devices[0];
      const uint64_t TimestampMaxValue =
          (1LL << Device->ZeDeviceProperties->kernelTimestampValidBits) - 1;
      ContextEndTime += TimestampMaxValue - ContextStartTime;
    }
    ContextEndTime *= ZeTimerFreq;
    return ReturnValue(ContextEndTime);
  }
  case PI_PROFILING_INFO_COMMAND_QUEUED:
  case PI_PROFILING_INFO_COMMAND_SUBMIT:
    // TODO: Support these when Level Zero supported is added.
    return ReturnValue(uint64_t{0});
  default:
    zePrint("piEventGetProfilingInfo: not supported ParamName\n");
    return PI_INVALID_VALUE;
  }

  return PI_SUCCESS;
}

// Perform any necessary cleanup after an event has been signalled.
// This currently recycles the associate command list, and also makes
// sure to release any kernel that may have been used by the event.
pi_result _pi_event::cleanup(pi_queue LockedQueue) {
  // The implementation of this is slightly tricky.  The same event
  // can be referred to by multiple threads, so it is possible to
  // have a race condition between the read of fields of the event,
  // and reseting those fields in some other thread.
  // But, since the event is uniquely associated with the queue
  // for the event, we use the locking that we already have to do on the
  // queue to also serve as the thread safety mechanism for the
  // any of the Event's data members that need to be read/reset as
  // part of the cleanup operations.
  if (Queue) {
    // Lock automatically releases when this goes out of scope.
    auto Lock = ((Queue == LockedQueue)
                     ? std::unique_lock<std::mutex>()
                     : std::unique_lock<std::mutex>(Queue->PiQueueMutex));

    if (ZeCommandList) {
      // Event has been signalled: If the fence for the associated command list
      // is signalled, then reset the fence and command list and add them to the
      // available list for reuse in PI calls.
      if (Queue->RefCount > 0) {
        auto it = Queue->CommandListMap.find(ZeCommandList);
        if (it == Queue->CommandListMap.end()) {
          die("Missing command-list completition fence");
        }

        // It is possible that the fence was already noted as signalled and
        // reset.  In that case the InUse flag will be false, and
        // we shouldn't query it, synchronize on it, or try to reset it.
        if (it->second.InUse) {
          // Workaround for VM_BIND mode.
          // Make sure that the command-list doing memcpy is reset before
          // non-USM host memory potentially involved in the memcpy is freed.
          //
          // NOTE: it is valid to wait for the fence here as long as we aren't
          // doing batching on the involved command-list. Today memcpy goes by
          // itself in a command list.
          //
          // TODO: this will unnecessarily(?) wait for non-USM memory buffers
          // too, so we might need to add a new command type to differentiate.
          //
          ze_result_t ZeResult =
              (CommandType == PI_COMMAND_TYPE_MEM_BUFFER_COPY)
                  ? ZE_CALL_NOCHECK(zeHostSynchronize, (it->second.ZeFence))
                  : ZE_CALL_NOCHECK(zeFenceQueryStatus, (it->second.ZeFence));

          if (ZeResult == ZE_RESULT_SUCCESS) {
            Queue->resetCommandList(it, true);
            ZeCommandList = nullptr;
          }
        }
      }
    }

    // Release the kernel associated with this event if there is one.
    if (CommandType == PI_COMMAND_TYPE_NDRANGE_KERNEL && CommandData) {
      PI_CALL(piKernelRelease(pi_cast<pi_kernel>(CommandData)));
      CommandData = nullptr;
    }

    // If this event was the LastCommandEvent in the queue, being used
    // to make sure that commands were executed in-order, remove this.
    // If we don't do this, the event can get released and freed leaving
    // a dangling pointer to this event.  It could also cause unneeded
    // already finished events to show up in the wait list.
    if (Queue->LastCommandEvent == this) {
      Queue->LastCommandEvent = nullptr;
    }
    if (Queue->LastEventInPrevCmdList == this) {
      Queue->LastEventInPrevCmdList = nullptr;
    }
  }

  if (!CleanedUp) {
    CleanedUp = true;
    // Release this event since we explicitly retained it on creation.
    // NOTE: that this needs to be done only once for an event so
    // this is guarded with the CleanedUp flag.
    //
    PI_CALL(EventRelease(this, LockedQueue));
  }

  // Make a list of all the dependent events that must have signalled
  // because this event was dependent on them.  This list will be appended
  // to as we walk it so that this algorithm doesn't go recursive
  // due to dependent events themselves being dependent on other events
  // forming a potentially very deep tree, and deep recursion.  That
  // turned out to be a significant problem with the recursive code
  // that preceded this implementation.

  std::list<pi_event> EventsToBeReleased;

  WaitList.collectEventsForReleaseAndDestroyPiZeEventList(EventsToBeReleased);

  while (!EventsToBeReleased.empty()) {
    pi_event DepEvent = EventsToBeReleased.front();
    EventsToBeReleased.pop_front();

    DepEvent->WaitList.collectEventsForReleaseAndDestroyPiZeEventList(
        EventsToBeReleased);
    if (IndirectAccessTrackingEnabled && DepEvent->Queue) {
      // DepEvent has finished, we can release the associated kernel if there is
      // one. This is the earliest place we can do this and it can't be done
      // twice, so it is safe. Lock automatically releases when this goes out of
      // scope.
      // TODO: this code needs to be moved out of the guard.
      auto Lock =
          ((DepEvent->Queue == LockedQueue)
               ? std::unique_lock<std::mutex>()
               : std::unique_lock<std::mutex>(DepEvent->Queue->PiQueueMutex));

      if (DepEvent->CommandType == PI_COMMAND_TYPE_NDRANGE_KERNEL &&
          DepEvent->CommandData) {
        PI_CALL(piKernelRelease(pi_cast<pi_kernel>(DepEvent->CommandData)));
        DepEvent->CommandData = nullptr;
      }
    }
    PI_CALL(EventRelease(DepEvent, LockedQueue));
  }

  return PI_SUCCESS;
}

pi_result piEventsWait(pi_uint32 NumEvents, const pi_event *EventList) {

  if (NumEvents && !EventList) {
    return PI_INVALID_EVENT;
  }
  if (EventsScope == OnDemandHostVisibleProxy) {
    // Make sure to add all host-visible "proxy" event signals if needed.
    // This ensures that all signalling commands are submitted below and
    // thus proxy events can be waited without a deadlock.
    //
    for (uint32_t I = 0; I < NumEvents; I++) {
      ze_event_handle_t ZeHostVisibleEvent;
      if (auto Res =
              EventList[I]->getOrCreateHostVisibleEvent(ZeHostVisibleEvent))
        return Res;
    }
  }
  // Submit dependent open command lists for execution, if any
  for (uint32_t I = 0; I < NumEvents; I++) {
    auto Queue = EventList[I]->Queue;
    if (Queue) {
      // Lock automatically releases when this goes out of scope.
      std::lock_guard<std::mutex> lock(Queue->PiQueueMutex);

      if (Queue->RefCount > 0) {
        if (auto Res = Queue->executeAllOpenCommandLists())
          return Res;
      }
    }
  }
  for (uint32_t I = 0; I < NumEvents; I++) {
    auto HostVisibleEvent = EventList[I]->HostVisibleEvent;
    if (!HostVisibleEvent)
      die("The host-visible proxy event missing");

    ze_event_handle_t ZeEvent = HostVisibleEvent->ZeEvent;
    zePrint("ZeEvent = %#lx\n", pi_cast<std::uintptr_t>(ZeEvent));
    ZE_CALL(zeHostSynchronize, (ZeEvent));

    // NOTE: we are cleaning up after the event here to free resources
    // sooner in case run-time is not calling piEventRelease soon enough.
    EventList[I]->cleanup();
  }
  return PI_SUCCESS;
}

pi_result piEventSetCallback(pi_event Event, pi_int32 CommandExecCallbackType,
                             void (*PFnNotify)(pi_event Event,
                                               pi_int32 EventCommandStatus,
                                               void *UserData),
                             void *UserData) {
  (void)Event;
  (void)CommandExecCallbackType;
  (void)PFnNotify;
  (void)UserData;
  die("piEventSetCallback: deprecated, to be removed");
  return PI_SUCCESS;
}

pi_result piEventSetStatus(pi_event Event, pi_int32 ExecutionStatus) {
  (void)Event;
  (void)ExecutionStatus;
  die("piEventSetStatus: deprecated, to be removed");
  return PI_SUCCESS;
}

pi_result piEventRetain(pi_event Event) {
  ++(Event->RefCount);
  return PI_SUCCESS;
}

pi_result piEventRelease(pi_event Event) {
  return EventRelease(Event, nullptr);
}

static pi_result EventRelease(pi_event Event, pi_queue LockedQueue) {
  PI_ASSERT(Event, PI_INVALID_EVENT);
  if (!Event->RefCount) {
    die("piEventRelease: called on a destroyed event");
  }

  if (--(Event->RefCount) == 0) {
    if (!Event->CleanedUp)
      Event->cleanup(LockedQueue);

    if (Event->CommandType == PI_COMMAND_TYPE_MEM_BUFFER_UNMAP &&
        Event->CommandData) {
      // Free the memory allocated in the piEnqueueMemBufferMap.
      if (auto Res = ZeMemFreeHelper(Event->Context, Event->CommandData))
        return Res;
      Event->CommandData = nullptr;
    }
    if (Event->OwnZeEvent) {
      ZE_CALL(zeEventDestroy, (Event->ZeEvent));
    }
    // It is possible that host-visible event was never created.
    // In case it was check if that's different from this same event
    // and release a reference to it.
    if (Event->HostVisibleEvent && Event->HostVisibleEvent != Event) {
      // Decrement ref-count of the host-visible proxy event.
      PI_CALL(EventRelease(Event->HostVisibleEvent, LockedQueue));
    }

    auto Context = Event->Context;
    if (auto Res = Context->decrementUnreleasedEventsInPool(Event))
      return Res;

    // We intentionally incremented the reference counter when an event is
    // created so that we can avoid pi_queue is released before the associated
    // pi_event is released. Here we have to decrement it so pi_queue
    // can be released successfully.
    if (Event->Queue) {
      PI_CALL(QueueRelease(Event->Queue, LockedQueue));
    }
    delete Event;
  }
  return PI_SUCCESS;
}

pi_result piextEventGetNativeHandle(pi_event Event,
                                    pi_native_handle *NativeHandle) {
  PI_ASSERT(Event, PI_INVALID_EVENT);
  PI_ASSERT(NativeHandle, PI_INVALID_VALUE);

  auto *ZeEvent = pi_cast<ze_event_handle_t *>(NativeHandle);
  *ZeEvent = Event->ZeEvent;

  // Event can potentially be in an open command-list, make sure that
  // it is submitted for execution to avoid potential deadlock if
  // interop app is going to wait for it.
  if (Event->Queue) {
    std::lock_guard<std::mutex> lock(Event->Queue->PiQueueMutex);
    Event->Queue->executeOpenCommandListWithEvent(Event);
  }
  return PI_SUCCESS;
}

pi_result piextEventCreateWithNativeHandle(pi_native_handle NativeHandle,
                                           pi_context Context,
                                           bool OwnNativeHandle,
                                           pi_event *Event) {
  PI_ASSERT(Context, PI_INVALID_CONTEXT);
  PI_ASSERT(Event, PI_INVALID_EVENT);
  PI_ASSERT(NativeHandle, PI_INVALID_VALUE);

  auto ZeEvent = pi_cast<ze_event_handle_t>(NativeHandle);
  *Event = new _pi_event(ZeEvent, nullptr /* ZeEventPool */, Context,
                         PI_COMMAND_TYPE_USER, OwnNativeHandle);

  // Assume native event is host-visible, or otherwise we'd
  // need to create a host-visible proxy for it.
  (*Event)->HostVisibleEvent = *Event;

  return PI_SUCCESS;
}

//
// Sampler
//
pi_result piSamplerCreate(pi_context Context,
                          const pi_sampler_properties *SamplerProperties,
                          pi_sampler *RetSampler) {

  PI_ASSERT(Context, PI_INVALID_CONTEXT);
  PI_ASSERT(RetSampler, PI_INVALID_VALUE);

  // Have the "0" device in context to own the sampler. Rely on Level-Zero
  // drivers to perform migration as necessary for sharing it across multiple
  // devices in the context.
  //
  // TODO: figure out if we instead need explicit copying for acessing
  // the sampler from other devices in the context.
  //
  pi_device Device = Context->Devices[0];

  ze_sampler_handle_t ZeSampler;
  ZeStruct<ze_sampler_desc_t> ZeSamplerDesc;

  // Set the default values for the ZeSamplerDesc.
  ZeSamplerDesc.isNormalized = PI_TRUE;
  ZeSamplerDesc.addressMode = ZE_SAMPLER_ADDRESS_MODE_CLAMP;
  ZeSamplerDesc.filterMode = ZE_SAMPLER_FILTER_MODE_NEAREST;

  // Update the values of the ZeSamplerDesc from the pi_sampler_properties list.
  // Default values will be used if any of the following is true:
  //   a) SamplerProperties list is NULL
  //   b) SamplerProperties list is missing any properties

  if (SamplerProperties) {
    const pi_sampler_properties *CurProperty = SamplerProperties;

    while (*CurProperty != 0) {
      switch (*CurProperty) {
      case PI_SAMPLER_PROPERTIES_NORMALIZED_COORDS: {
        pi_bool CurValueBool = pi_cast<pi_bool>(*(++CurProperty));

        if (CurValueBool == PI_TRUE)
          ZeSamplerDesc.isNormalized = PI_TRUE;
        else if (CurValueBool == PI_FALSE)
          ZeSamplerDesc.isNormalized = PI_FALSE;
        else {
          zePrint("piSamplerCreate: unsupported "
                  "PI_SAMPLER_NORMALIZED_COORDS value\n");
          return PI_INVALID_VALUE;
        }
      } break;

      case PI_SAMPLER_PROPERTIES_ADDRESSING_MODE: {
        pi_sampler_addressing_mode CurValueAddressingMode =
            pi_cast<pi_sampler_addressing_mode>(
                pi_cast<pi_uint32>(*(++CurProperty)));

        // Level Zero runtime with API version 1.2 and lower has a bug:
        // ZE_SAMPLER_ADDRESS_MODE_CLAMP_TO_BORDER is implemented as "clamp to
        // edge" and ZE_SAMPLER_ADDRESS_MODE_CLAMP is implemented as "clamp to
        // border", i.e. logic is flipped. Starting from API version 1.3 this
        // problem is going to be fixed. That's why check for API version to set
        // an address mode.
        ze_api_version_t ZeApiVersion =
            Context->Devices[0]->Platform->ZeApiVersion;
        // TODO: add support for PI_SAMPLER_ADDRESSING_MODE_CLAMP_TO_EDGE
        switch (CurValueAddressingMode) {
        case PI_SAMPLER_ADDRESSING_MODE_NONE:
          ZeSamplerDesc.addressMode = ZE_SAMPLER_ADDRESS_MODE_NONE;
          break;
        case PI_SAMPLER_ADDRESSING_MODE_REPEAT:
          ZeSamplerDesc.addressMode = ZE_SAMPLER_ADDRESS_MODE_REPEAT;
          break;
        case PI_SAMPLER_ADDRESSING_MODE_CLAMP:
          ZeSamplerDesc.addressMode =
              ZeApiVersion < ZE_MAKE_VERSION(1, 3)
                  ? ZE_SAMPLER_ADDRESS_MODE_CLAMP
                  : ZE_SAMPLER_ADDRESS_MODE_CLAMP_TO_BORDER;
          break;
        case PI_SAMPLER_ADDRESSING_MODE_CLAMP_TO_EDGE:
          ZeSamplerDesc.addressMode =
              ZeApiVersion < ZE_MAKE_VERSION(1, 3)
                  ? ZE_SAMPLER_ADDRESS_MODE_CLAMP_TO_BORDER
                  : ZE_SAMPLER_ADDRESS_MODE_CLAMP;
          break;
        case PI_SAMPLER_ADDRESSING_MODE_MIRRORED_REPEAT:
          ZeSamplerDesc.addressMode = ZE_SAMPLER_ADDRESS_MODE_MIRROR;
          break;
        default:
          zePrint("piSamplerCreate: unsupported PI_SAMPLER_ADDRESSING_MODE "
                  "value\n");
          zePrint("PI_SAMPLER_ADDRESSING_MODE=%d\n", CurValueAddressingMode);
          return PI_INVALID_VALUE;
        }
      } break;

      case PI_SAMPLER_PROPERTIES_FILTER_MODE: {
        pi_sampler_filter_mode CurValueFilterMode =
            pi_cast<pi_sampler_filter_mode>(
                pi_cast<pi_uint32>(*(++CurProperty)));

        if (CurValueFilterMode == PI_SAMPLER_FILTER_MODE_NEAREST)
          ZeSamplerDesc.filterMode = ZE_SAMPLER_FILTER_MODE_NEAREST;
        else if (CurValueFilterMode == PI_SAMPLER_FILTER_MODE_LINEAR)
          ZeSamplerDesc.filterMode = ZE_SAMPLER_FILTER_MODE_LINEAR;
        else {
          zePrint("PI_SAMPLER_FILTER_MODE=%d\n", CurValueFilterMode);
          zePrint(
              "piSamplerCreate: unsupported PI_SAMPLER_FILTER_MODE value\n");
          return PI_INVALID_VALUE;
        }
      } break;

      default:
        break;
      }
      CurProperty++;
    }
  }

  ZE_CALL(zeSamplerCreate, (Context->ZeContext, Device->ZeDevice,
                            &ZeSamplerDesc, // TODO: translate properties
                            &ZeSampler));

  try {
    *RetSampler = new _pi_sampler(ZeSampler);
  } catch (const std::bad_alloc &) {
    return PI_OUT_OF_HOST_MEMORY;
  } catch (...) {
    return PI_ERROR_UNKNOWN;
  }
  return PI_SUCCESS;
}

pi_result piSamplerGetInfo(pi_sampler Sampler, pi_sampler_info ParamName,
                           size_t ParamValueSize, void *ParamValue,
                           size_t *ParamValueSizeRet) {
  (void)Sampler;
  (void)ParamName;
  (void)ParamValueSize;
  (void)ParamValue;
  (void)ParamValueSizeRet;

  die("piSamplerGetInfo: not implemented");
  return {};
}

pi_result piSamplerRetain(pi_sampler Sampler) {
  PI_ASSERT(Sampler, PI_INVALID_SAMPLER);

  ++(Sampler->RefCount);
  return PI_SUCCESS;
}

pi_result piSamplerRelease(pi_sampler Sampler) {
  PI_ASSERT(Sampler, PI_INVALID_SAMPLER);

  if (--(Sampler->RefCount) == 0) {
    ZE_CALL(zeSamplerDestroy, (Sampler->ZeSampler));
    delete Sampler;
  }
  return PI_SUCCESS;
}

//
// Queue Commands
//
pi_result piEnqueueEventsWait(pi_queue Queue, pi_uint32 NumEventsInWaitList,
                              const pi_event *EventWaitList, pi_event *Event) {

  PI_ASSERT(Queue, PI_INVALID_QUEUE);

  if (EventWaitList) {
    PI_ASSERT(NumEventsInWaitList > 0, PI_INVALID_VALUE);

    // Lock automatically releases when this goes out of scope.
    std::lock_guard<std::mutex> lock(Queue->PiQueueMutex);

    bool UseCopyEngine = false;

    Queue->EventlessMode |= !Event;
    if (Queue->EventlessMode) {
      if (auto Res = Queue->AddBarrierInPreviousCmdListIfNeeded(UseCopyEngine))
        return Res;
    }

    _pi_ze_event_list_t TmpWaitList = {};
    if (auto Res = TmpWaitList.createAndRetainPiZeEventList(
            NumEventsInWaitList, EventWaitList, Queue))
      return Res;

    // Get a new command list to be used on this call
    pi_command_list_ptr_t CommandList{};
    if (auto Res = Queue->Context->getAvailableCommandList(Queue, CommandList,
                                                           UseCopyEngine))
      return Res;
    Queue->LastCommandList = CommandList;

    ze_event_handle_t ZeEvent = nullptr;
    if (Event) {
      auto Res = createEventAndAssociateQueue(
          Queue, Event, PI_COMMAND_TYPE_USER, CommandList);
      if (Res != PI_SUCCESS)
        return Res;
      ZeEvent = (*Event)->ZeEvent;
      (*Event)->WaitList = TmpWaitList;

      auto ZeCommandList = CommandList->first;
      ZE_CALL(zeCommandListAppendWaitOnEvents,
              (ZeCommandList, TmpWaitList.Length, TmpWaitList.ZeEventList));

      ZE_CALL(zeCommandListAppendSignalEvent, (ZeCommandList, ZeEvent));
    } else {
      auto &CommandListInfo = CommandList->second;
      ++CommandListInfo.NumEventlessCommands;
      if (TmpWaitList.Length != 0) {
        CommandListInfo.PiEventLists.emplace_back(TmpWaitList.PiEventList);
        CommandListInfo.ZeEventLists.emplace_back(TmpWaitList.ZeEventList);
        CommandListInfo.Lengths.emplace_back(TmpWaitList.Length);
      }
      ZE_CALL(
          zeCommandListAppendWaitOnEvents,
          (CommandList->first, TmpWaitList.Length, TmpWaitList.ZeEventList));
    }

    // Execute command list asynchronously as the event will be used
    // to track down its completion.
    return Queue->executeCommandList(CommandList);
  }

  // If wait-list is empty, then this particular command should wait until
  // all previous enqueued commands to the command-queue have completed.
  //
  // TODO: find a way to do that without blocking the host.

  // Lock automatically releases when this goes out of scope.
  std::lock_guard<std::mutex> lock(Queue->PiQueueMutex);

  if (Event) {
    auto Res = createEventAndAssociateQueue(Queue, Event, PI_COMMAND_TYPE_USER,
                                            Queue->CommandListMap.end());
    if (Res != PI_SUCCESS)
      return Res;
  }

  for (auto &ZeQueue : Queue->ComputeQueueGroup.ZeQueues) {
    if (ZeQueue)
      ZE_CALL(zeHostSynchronize, (ZeQueue));
  }
  for (auto &ZeQueue : Queue->CopyQueueGroup.ZeQueues) {
    if (ZeQueue)
      ZE_CALL(zeHostSynchronize, (ZeQueue));
  }

  if (Event) {
    Queue->LastCommandEvent = *Event;

    ZE_CALL(zeEventHostSignal, ((*Event)->ZeEvent));
  }
  return PI_SUCCESS;
}

pi_result piEnqueueEventsWaitWithBarrier(pi_queue Queue,
                                         pi_uint32 NumEventsInWaitList,
                                         const pi_event *EventWaitList,
                                         pi_event *Event) {
  PI_ASSERT(Queue, PI_INVALID_QUEUE);

  // Submit dependent open command lists for execution, if any
  // Only do it for queues other than the current, since the barrier
  // will go into current queue submission together with the waited event.
  for (uint32_t I = 0; I < NumEventsInWaitList; I++) {
    auto EventQueue = EventWaitList[I]->Queue;
    if (EventQueue && EventQueue != Queue) {
      // Lock automatically releases when this goes out of scope.
      std::lock_guard<std::mutex> lock(Queue->PiQueueMutex);

      if (EventQueue->RefCount > 0) {
        if (auto Res = EventQueue->executeAllOpenCommandLists())
          return Res;
      }
    }
  }

  // Lock automatically releases when this goes out of scope.
  std::lock_guard<std::mutex> lock(Queue->PiQueueMutex);

  bool UseCopyEngine = false;

  Queue->EventlessMode |= !Event;
  if (Queue->EventlessMode) {
    if (auto Res = Queue->AddBarrierInPreviousCmdListIfNeeded(UseCopyEngine))
      return Res;
  }

  _pi_ze_event_list_t TmpWaitList;
  if (auto Res = TmpWaitList.createAndRetainPiZeEventList(NumEventsInWaitList,
                                                          EventWaitList, Queue))
    return Res;

  // Get a new command list to be used on this call
  bool OkToBatch = true;
  pi_command_list_ptr_t CommandList{};
  if (auto Res = Queue->Context->getAvailableCommandList(
          Queue, CommandList, UseCopyEngine, OkToBatch))
    return Res;
  Queue->LastCommandList = CommandList;

  ze_event_handle_t ZeEvent = nullptr;
  if (Event) {
    auto Res = createEventAndAssociateQueue(Queue, Event, PI_COMMAND_TYPE_USER,
                                            CommandList);
    if (Res != PI_SUCCESS)
      return Res;
    ZeEvent = (*Event)->ZeEvent;
    (*Event)->WaitList = TmpWaitList;
  } else {
    auto &CommandListInfo = CommandList->second;
    ++CommandListInfo.NumEventlessCommands;
    if (TmpWaitList.Length != 0) {
      CommandListInfo.PiEventLists.emplace_back(TmpWaitList.PiEventList);
      CommandListInfo.ZeEventLists.emplace_back(TmpWaitList.ZeEventList);
      CommandListInfo.Lengths.emplace_back(TmpWaitList.Length);
    }
  }

  ZE_CALL(zeCommandListAppendBarrier,
          (CommandList->first, ZeEvent, TmpWaitList.Length,
           TmpWaitList.ZeEventList));

  // Execute command list asynchronously as the event will be used
  // to track down its completion.
  return Queue->executeCommandList(CommandList, false, OkToBatch);
}

pi_result piEnqueueMemBufferRead(pi_queue Queue, pi_mem Src,
                                 pi_bool BlockingRead, size_t Offset,
                                 size_t Size, void *Dst,
                                 pi_uint32 NumEventsInWaitList,
                                 const pi_event *EventWaitList,
                                 pi_event *Event) {
  PI_ASSERT(Src, PI_INVALID_MEM_OBJECT);
  PI_ASSERT(Queue, PI_INVALID_QUEUE);

  return enqueueMemCopyHelper(PI_COMMAND_TYPE_MEM_BUFFER_READ, Queue, Dst,
                              BlockingRead, Size,
                              pi_cast<char *>(Src->getZeHandle()) + Offset,
                              NumEventsInWaitList, EventWaitList, Event);
}

pi_result piEnqueueMemBufferReadRect(
    pi_queue Queue, pi_mem Buffer, pi_bool BlockingRead,
    pi_buff_rect_offset BufferOffset, pi_buff_rect_offset HostOffset,
    pi_buff_rect_region Region, size_t BufferRowPitch, size_t BufferSlicePitch,
    size_t HostRowPitch, size_t HostSlicePitch, void *Ptr,
    pi_uint32 NumEventsInWaitList, const pi_event *EventWaitList,
    pi_event *Event) {

  PI_ASSERT(Buffer, PI_INVALID_MEM_OBJECT);
  PI_ASSERT(Queue, PI_INVALID_QUEUE);

  return enqueueMemCopyRectHelper(
      PI_COMMAND_TYPE_MEM_BUFFER_READ_RECT, Queue, Buffer->getZeHandle(),
      static_cast<char *>(Ptr), BufferOffset, HostOffset, Region,
      BufferRowPitch, HostRowPitch, BufferSlicePitch, HostSlicePitch,
      BlockingRead, NumEventsInWaitList, EventWaitList, Event);
}

} // extern "C"

bool _pi_queue::useCopyEngine(bool PreferCopyEngine) const {
  return PreferCopyEngine && CopyQueueGroup.ZeQueues.size() > 0 &&
         (!isInOrderQueue() || UseCopyEngineForInOrderQueue);
}

// Shared by all memory read/write/copy PI interfaces.
// PI interfaces must not have queue's mutex locked on entry.
static pi_result enqueueMemCopyHelper(pi_command_type CommandType,
                                      pi_queue Queue, void *Dst,
                                      pi_bool BlockingWrite, size_t Size,
                                      const void *Src,
                                      pi_uint32 NumEventsInWaitList,
                                      const pi_event *EventWaitList,
                                      pi_event *Event, bool PreferCopyEngine) {
  PI_ASSERT(Queue, PI_INVALID_QUEUE);
  // Lock automatically releases when this goes out of scope.
  std::lock_guard<std::mutex> lock(Queue->PiQueueMutex);

  bool UseCopyEngine = Queue->useCopyEngine(PreferCopyEngine);

  Queue->EventlessMode |= !Event;
  if (Queue->EventlessMode) {
    if (auto Res = Queue->AddBarrierInPreviousCmdListIfNeeded(UseCopyEngine))
      return Res;
  }

  _pi_ze_event_list_t TmpWaitList;
  if (auto Res = TmpWaitList.createAndRetainPiZeEventList(NumEventsInWaitList,
                                                          EventWaitList, Queue))
    return Res;

  // Get a new command list to be used on this call
  pi_command_list_ptr_t CommandList{};
  // We want to batch these commands to avoid extra submissions (costly)
  bool OkToBatch = true;
  if (auto Res = Queue->Context->getAvailableCommandList(
          Queue, CommandList, UseCopyEngine, OkToBatch))
    return Res;
  Queue->LastCommandList = CommandList;

  ze_event_handle_t ZeEvent = nullptr;
  if (Event) {
    auto Res =
        createEventAndAssociateQueue(Queue, Event, CommandType, CommandList);
    if (Res != PI_SUCCESS)
      return Res;
    ZeEvent = (*Event)->ZeEvent;
    (*Event)->WaitList = TmpWaitList;
  } else {
    auto &CommandListInfo = CommandList->second;
    ++CommandListInfo.NumEventlessCommands;
    if (TmpWaitList.Length != 0) {
      CommandListInfo.PiEventLists.emplace_back(TmpWaitList.PiEventList);
      CommandListInfo.ZeEventLists.emplace_back(TmpWaitList.ZeEventList);
      CommandListInfo.Lengths.emplace_back(TmpWaitList.Length);
    }
  }

  const auto &ZeCommandList = CommandList->first;
  if (TmpWaitList.Length) {
    ZE_CALL(zeCommandListAppendWaitOnEvents,
            (ZeCommandList, TmpWaitList.Length, TmpWaitList.ZeEventList));
  }

  ZE_CALL(zeCommandListAppendMemoryCopy,
          (ZeCommandList, Dst, Src, Size, ZeEvent, 0, nullptr));

  zePrint("calling zeCommandListAppendMemoryCopy() with\n"
          "  ZeEvent %#lx\n",
          pi_cast<std::uintptr_t>(ZeEvent));
  printZeEventList(TmpWaitList);

  if (auto Res =
          Queue->executeCommandList(CommandList, BlockingWrite, OkToBatch))
    return Res;

  return PI_SUCCESS;
}

// Shared by all memory read/write/copy rect PI interfaces.
// PI interfaces must not have queue's mutex locked on entry.
static pi_result enqueueMemCopyRectHelper(
    pi_command_type CommandType, pi_queue Queue, void *SrcBuffer,
    void *DstBuffer, pi_buff_rect_offset SrcOrigin,
    pi_buff_rect_offset DstOrigin, pi_buff_rect_region Region,
    size_t SrcRowPitch, size_t DstRowPitch, size_t SrcSlicePitch,
    size_t DstSlicePitch, pi_bool Blocking, pi_uint32 NumEventsInWaitList,
    const pi_event *EventWaitList, pi_event *Event, bool PreferCopyEngine) {

  PI_ASSERT(Region && SrcOrigin && DstOrigin && Queue, PI_INVALID_VALUE);
  PI_ASSERT(Event, PI_INVALID_EVENT);

  // Lock automatically releases when this goes out of scope.
  std::lock_guard<std::mutex> lock(Queue->PiQueueMutex);

  bool UseCopyEngine = Queue->useCopyEngine(PreferCopyEngine);

  if (Queue->EventlessMode) {
    if (auto Res = Queue->AddBarrierInPreviousCmdListIfNeeded(UseCopyEngine))
      return Res;
  }

  _pi_ze_event_list_t TmpWaitList;
  if (auto Res = TmpWaitList.createAndRetainPiZeEventList(NumEventsInWaitList,
                                                          EventWaitList, Queue))
    return Res;

  // Get a new command list to be used on this call
  pi_command_list_ptr_t CommandList{};
  // We want to batch these commands to avoid extra submissions (costly)
  bool OkToBatch = true;
  if (auto Res = Queue->Context->getAvailableCommandList(
          Queue, CommandList, UseCopyEngine, OkToBatch))
    return Res;
  Queue->LastCommandList = CommandList;

  ze_event_handle_t ZeEvent = nullptr;
  auto Res =
      createEventAndAssociateQueue(Queue, Event, CommandType, CommandList);
  if (Res != PI_SUCCESS)
    return Res;
  ZeEvent = (*Event)->ZeEvent;
  (*Event)->WaitList = TmpWaitList;

  const auto &ZeCommandList = CommandList->first;
  const auto &WaitList = (*Event)->WaitList;

  if (WaitList.Length) {
    ZE_CALL(zeCommandListAppendWaitOnEvents,
            (ZeCommandList, WaitList.Length, WaitList.ZeEventList));
  }
  zePrint("calling zeCommandListAppendMemoryCopy() with\n"
          "  ZeEvent %#lx\n",
          pi_cast<std::uintptr_t>(ZeEvent));
  printZeEventList(WaitList);

  uint32_t SrcOriginX = pi_cast<uint32_t>(SrcOrigin->x_bytes);
  uint32_t SrcOriginY = pi_cast<uint32_t>(SrcOrigin->y_scalar);
  uint32_t SrcOriginZ = pi_cast<uint32_t>(SrcOrigin->z_scalar);

  uint32_t SrcPitch = SrcRowPitch;
  if (SrcPitch == 0)
    SrcPitch = pi_cast<uint32_t>(Region->width_bytes);

  if (SrcSlicePitch == 0)
    SrcSlicePitch = pi_cast<uint32_t>(Region->height_scalar) * SrcPitch;

  uint32_t DstOriginX = pi_cast<uint32_t>(DstOrigin->x_bytes);
  uint32_t DstOriginY = pi_cast<uint32_t>(DstOrigin->y_scalar);
  uint32_t DstOriginZ = pi_cast<uint32_t>(DstOrigin->z_scalar);

  uint32_t DstPitch = DstRowPitch;
  if (DstPitch == 0)
    DstPitch = pi_cast<uint32_t>(Region->width_bytes);

  if (DstSlicePitch == 0)
    DstSlicePitch = pi_cast<uint32_t>(Region->height_scalar) * DstPitch;

  uint32_t Width = pi_cast<uint32_t>(Region->width_bytes);
  uint32_t Height = pi_cast<uint32_t>(Region->height_scalar);
  uint32_t Depth = pi_cast<uint32_t>(Region->depth_scalar);

  const ze_copy_region_t ZeSrcRegion = {SrcOriginX, SrcOriginY, SrcOriginZ,
                                        Width,      Height,     Depth};
  const ze_copy_region_t ZeDstRegion = {DstOriginX, DstOriginY, DstOriginZ,
                                        Width,      Height,     Depth};

  ZE_CALL(zeCommandListAppendMemoryCopyRegion,
          (ZeCommandList, DstBuffer, &ZeDstRegion, DstPitch, DstSlicePitch,
           SrcBuffer, &ZeSrcRegion, SrcPitch, SrcSlicePitch, nullptr, 0,
           nullptr));

  zePrint("calling zeCommandListAppendMemoryCopyRegion()\n");

  ZE_CALL(zeCommandListAppendBarrier, (ZeCommandList, ZeEvent, 0, nullptr));

  zePrint("calling zeCommandListAppendBarrier() with Event %#lx\n",
          pi_cast<std::uintptr_t>(ZeEvent));

  if (auto Res = Queue->executeCommandList(CommandList, Blocking, OkToBatch))
    return Res;

  return PI_SUCCESS;
}

extern "C" {

pi_result piEnqueueMemBufferWrite(pi_queue Queue, pi_mem Buffer,
                                  pi_bool BlockingWrite, size_t Offset,
                                  size_t Size, const void *Ptr,
                                  pi_uint32 NumEventsInWaitList,
                                  const pi_event *EventWaitList,
                                  pi_event *Event) {

  PI_ASSERT(Buffer, PI_INVALID_MEM_OBJECT);
  PI_ASSERT(Queue, PI_INVALID_QUEUE);

  return enqueueMemCopyHelper(PI_COMMAND_TYPE_MEM_BUFFER_WRITE, Queue,
                              pi_cast<char *>(Buffer->getZeHandle()) +
                                  Offset, // dst
                              BlockingWrite, Size,
                              Ptr, // src
                              NumEventsInWaitList, EventWaitList, Event);
}

pi_result piEnqueueMemBufferWriteRect(
    pi_queue Queue, pi_mem Buffer, pi_bool BlockingWrite,
    pi_buff_rect_offset BufferOffset, pi_buff_rect_offset HostOffset,
    pi_buff_rect_region Region, size_t BufferRowPitch, size_t BufferSlicePitch,
    size_t HostRowPitch, size_t HostSlicePitch, const void *Ptr,
    pi_uint32 NumEventsInWaitList, const pi_event *EventWaitList,
    pi_event *Event) {

  PI_ASSERT(Buffer, PI_INVALID_MEM_OBJECT);
  PI_ASSERT(Queue, PI_INVALID_QUEUE);

  return enqueueMemCopyRectHelper(
      PI_COMMAND_TYPE_MEM_BUFFER_WRITE_RECT, Queue,
      const_cast<char *>(static_cast<const char *>(Ptr)), Buffer->getZeHandle(),
      HostOffset, BufferOffset, Region, HostRowPitch, BufferRowPitch,
      HostSlicePitch, BufferSlicePitch, BlockingWrite, NumEventsInWaitList,
      EventWaitList, Event);
}

pi_result piEnqueueMemBufferCopy(pi_queue Queue, pi_mem SrcBuffer,
                                 pi_mem DstBuffer, size_t SrcOffset,
                                 size_t DstOffset, size_t Size,
                                 pi_uint32 NumEventsInWaitList,
                                 const pi_event *EventWaitList,
                                 pi_event *Event) {
  PI_ASSERT(SrcBuffer && DstBuffer, PI_INVALID_MEM_OBJECT);
  PI_ASSERT(Queue, PI_INVALID_QUEUE);
  // Copy engine is preferred only for host to device transfer.
  // Device to device transfers run faster on compute engines.
  bool PreferCopyEngine = (SrcBuffer->OnHost || DstBuffer->OnHost);

  // Temporary option added to use copy engine for D2D copy
  PreferCopyEngine |= UseCopyEngineForD2DCopy;

  return enqueueMemCopyHelper(
      PI_COMMAND_TYPE_MEM_BUFFER_COPY, Queue,
      pi_cast<char *>(DstBuffer->getZeHandle()) + DstOffset,
      false, // blocking
      Size, pi_cast<char *>(SrcBuffer->getZeHandle()) + SrcOffset,
      NumEventsInWaitList, EventWaitList, Event, PreferCopyEngine);
}

pi_result piEnqueueMemBufferCopyRect(
    pi_queue Queue, pi_mem SrcBuffer, pi_mem DstBuffer,
    pi_buff_rect_offset SrcOrigin, pi_buff_rect_offset DstOrigin,
    pi_buff_rect_region Region, size_t SrcRowPitch, size_t SrcSlicePitch,
    size_t DstRowPitch, size_t DstSlicePitch, pi_uint32 NumEventsInWaitList,
    const pi_event *EventWaitList, pi_event *Event) {
  PI_ASSERT(SrcBuffer && DstBuffer, PI_INVALID_MEM_OBJECT);
  PI_ASSERT(Queue, PI_INVALID_QUEUE);
  // Copy engine is preferred only for host to device transfer.
  // Device to device transfers run faster on compute engines.
  bool PreferCopyEngine = (SrcBuffer->OnHost || DstBuffer->OnHost);
  return enqueueMemCopyRectHelper(
      PI_COMMAND_TYPE_MEM_BUFFER_COPY_RECT, Queue, SrcBuffer->getZeHandle(),
      DstBuffer->getZeHandle(), SrcOrigin, DstOrigin, Region, SrcRowPitch,
      DstRowPitch, SrcSlicePitch, DstSlicePitch,
      false, // blocking
      NumEventsInWaitList, EventWaitList, Event, PreferCopyEngine);
}

} // extern "C"

//
// Caller of this must assure that the Queue is non-null and has not
// acquired the lock.
static pi_result
enqueueMemFillHelper(pi_command_type CommandType, pi_queue Queue, void *Ptr,
                     const void *Pattern, size_t PatternSize, size_t Size,
                     pi_uint32 NumEventsInWaitList,
                     const pi_event *EventWaitList, pi_event *Event) {
  PI_ASSERT(Queue, PI_INVALID_QUEUE);
<<<<<<< HEAD
=======
  PI_ASSERT(Event, PI_INVALID_EVENT);
  // Pattern size must be a power of two.
  PI_ASSERT((PatternSize > 0) && ((PatternSize & (PatternSize - 1)) == 0),
            PI_INVALID_VALUE);
>>>>>>> 156f39b3

  // Lock automatically releases when this goes out of scope.
  std::lock_guard<std::mutex> lock(Queue->PiQueueMutex);

<<<<<<< HEAD
  bool PreferCopyEngine = true;

  size_t MaxPatternSize =
      Queue->Device->ZeComputeQueueGroupProperties.maxMemoryFillPatternSize;
=======
  _pi_ze_event_list_t TmpWaitList;
  if (auto Res = TmpWaitList.createAndRetainPiZeEventList(NumEventsInWaitList,
                                                          EventWaitList, Queue))
    return Res;

  auto &Device = Queue->Device;
>>>>>>> 156f39b3

  // Performance analysis on a simple SYCL data "fill" test shows copy engine
  // is faster than compute engine for such operations.
  //
  bool PreferCopyEngine = true;

  // Make sure that pattern size matches the capability of the copy queues.
  // Check both main and link groups as we don't known which one will be used.
  //
  if (Device->hasCopyEngine()) {
    if (Device->hasMainCopyEngine() &&
        Device->QueueGroup[_pi_device::queue_group_info_t::MainCopy]
                .ZeProperties.maxMemoryFillPatternSize < PatternSize) {
      PreferCopyEngine = false;
    }
    if (Device->hasLinkCopyEngine() &&
        Device->QueueGroup[_pi_device::queue_group_info_t::LinkCopy]
                .ZeProperties.maxMemoryFillPatternSize < PatternSize) {
      PreferCopyEngine = false;
    }
  }

  bool UseCopyEngine = Queue->useCopyEngine(PreferCopyEngine);
<<<<<<< HEAD

  Queue->EventlessMode |= !Event;
  if (Queue->EventlessMode) {
    if (auto Res = Queue->AddBarrierInPreviousCmdListIfNeeded(UseCopyEngine))
      return Res;
  }

  _pi_ze_event_list_t TmpWaitList;
  if (auto Res = TmpWaitList.createAndRetainPiZeEventList(NumEventsInWaitList,
                                                          EventWaitList, Queue))
    return Res;

=======
  if (!UseCopyEngine) {
    // Pattern size must fit the compute queue capabilities.
    PI_ASSERT(PatternSize <=
                  Device->QueueGroup[_pi_device::queue_group_info_t::Compute]
                      .ZeProperties.maxMemoryFillPatternSize,
              PI_INVALID_VALUE);
  }

>>>>>>> 156f39b3
  pi_command_list_ptr_t CommandList{};
  // We want to batch these commands to avoid extra submissions (costly)
  bool OkToBatch = true;
  if (auto Res = Queue->Context->getAvailableCommandList(
          Queue, CommandList, UseCopyEngine, OkToBatch))
    return Res;
  Queue->LastCommandList = CommandList;

  ze_event_handle_t ZeEvent = nullptr;
  if (Event) {
    auto Res =
        createEventAndAssociateQueue(Queue, Event, CommandType, CommandList);
    if (Res != PI_SUCCESS)
      return Res;
    ZeEvent = (*Event)->ZeEvent;
    (*Event)->WaitList = TmpWaitList;
  } else {
    auto &CommandListInfo = CommandList->second;
    ++CommandListInfo.NumEventlessCommands;
    if (TmpWaitList.Length != 0) {
      CommandListInfo.PiEventLists.emplace_back(TmpWaitList.PiEventList);
      CommandListInfo.ZeEventLists.emplace_back(TmpWaitList.ZeEventList);
      CommandListInfo.Lengths.emplace_back(TmpWaitList.Length);
    }
  }

  const auto &ZeCommandList = CommandList->first;
  if (TmpWaitList.Length) {
    ZE_CALL(zeCommandListAppendWaitOnEvents,
            (ZeCommandList, TmpWaitList.Length, TmpWaitList.ZeEventList));
  }

  ZE_CALL(
      zeCommandListAppendMemoryFill,
      (ZeCommandList, Ptr, Pattern, PatternSize, Size, ZeEvent, 0, nullptr));

  zePrint("calling zeCommandListAppendMemoryFill() with\n"
          "  ZeEvent %#lx\n",
          pi_cast<pi_uint64>(ZeEvent));
  printZeEventList(TmpWaitList);

  // Execute command list asynchronously, as the event will be used
  // to track down its completion.
  if (auto Res = Queue->executeCommandList(CommandList, false, OkToBatch))
    return Res;

  return PI_SUCCESS;
}

extern "C" {

pi_result piEnqueueMemBufferFill(pi_queue Queue, pi_mem Buffer,
                                 const void *Pattern, size_t PatternSize,
                                 size_t Offset, size_t Size,
                                 pi_uint32 NumEventsInWaitList,
                                 const pi_event *EventWaitList,
                                 pi_event *Event) {

  PI_ASSERT(Buffer, PI_INVALID_MEM_OBJECT);
  PI_ASSERT(Queue, PI_INVALID_QUEUE);

  return enqueueMemFillHelper(PI_COMMAND_TYPE_MEM_BUFFER_FILL, Queue,
                              pi_cast<char *>(Buffer->getZeHandle()) + Offset,
                              Pattern, PatternSize, Size, NumEventsInWaitList,
                              EventWaitList, Event);
}

static pi_result USMHostAllocImpl(void **ResultPtr, pi_context Context,
                                  pi_usm_mem_properties *Properties,
                                  size_t Size, pi_uint32 Alignment);

pi_result piEnqueueMemBufferMap(pi_queue Queue, pi_mem Buffer,
                                pi_bool BlockingMap, pi_map_flags MapFlags,
                                size_t Offset, size_t Size,
                                pi_uint32 NumEventsInWaitList,
                                const pi_event *EventWaitList, pi_event *Event,
                                void **RetMap) {

  // TODO: we don't implement read-only or write-only, always read-write.
  // assert((map_flags & PI_MAP_READ) != 0);
  // assert((map_flags & PI_MAP_WRITE) != 0);
  PI_ASSERT(Buffer, PI_INVALID_MEM_OBJECT);
  PI_ASSERT(Queue, PI_INVALID_QUEUE);
  PI_ASSERT(Event, PI_INVALID_EVENT);

  ze_event_handle_t ZeEvent = nullptr;
  bool UseCopyEngine = false;
  {
    // Lock automatically releases when this goes out of scope.
    std::lock_guard<std::mutex> lock(Queue->PiQueueMutex);

    if (Queue->EventlessMode) {
      if (auto Res = Queue->AddBarrierInPreviousCmdListIfNeeded(UseCopyEngine))
        return Res;
    }

    _pi_ze_event_list_t TmpWaitList;
    if (auto Res = TmpWaitList.createAndRetainPiZeEventList(
            NumEventsInWaitList, EventWaitList, Queue))
      return Res;

    auto Res = createEventAndAssociateQueue(Queue, Event,
                                            PI_COMMAND_TYPE_MEM_BUFFER_MAP,
                                            Queue->CommandListMap.end());
    if (Res != PI_SUCCESS)
      return Res;
    ZeEvent = (*Event)->ZeEvent;
    (*Event)->WaitList = TmpWaitList;
  }

  // TODO: Level Zero is missing the memory "mapping" capabilities, so we are
  // left to doing new memory allocation and a copy (read) on discrete devices.
  // For integrated devices, we have allocated the buffer in host memory so no
  // actions are needed here except for synchronizing on incoming events.
  // A host-to-host copy is done if a host pointer had been supplied during
  // buffer creation on integrated devices.
  //
  // TODO: for discrete, check if the input buffer is already allocated
  // in shared memory and thus is accessible from the host as is.
  // Can we get SYCL RT to predict/allocate in shared memory
  // from the beginning?

  // For integrated devices the buffer has been allocated in host memory.
  if (Buffer->OnHost) {
    // Wait on incoming events before doing the copy
    PI_CALL(piEventsWait(NumEventsInWaitList, EventWaitList));

    if (Queue->isInOrderQueue()) {
      pi_event TmpLastCommandEvent = nullptr;

      {
        // Lock automatically releases when this goes out of scope.
        std::lock_guard<std::mutex> lock(Queue->PiQueueMutex);
        if (Queue->EventlessMode) {
          PI_CALL(QueueFinish(Queue, Queue));
        } else {
          TmpLastCommandEvent = Queue->LastCommandEvent;
        }
      }

      if (TmpLastCommandEvent != nullptr) {
        PI_CALL(piEventsWait(1, &TmpLastCommandEvent));
      }
    }

    if (Buffer->MapHostPtr) {
      *RetMap = Buffer->MapHostPtr + Offset;
      if (!Buffer->HostPtrImported &&
          !(MapFlags & PI_MAP_WRITE_INVALIDATE_REGION))
        memcpy(*RetMap, pi_cast<char *>(Buffer->getZeHandle()) + Offset, Size);
    } else {
      *RetMap = pi_cast<char *>(Buffer->getZeHandle()) + Offset;
    }

    // Signal this event
    ZE_CALL(zeEventHostSignal, (ZeEvent));

    return Buffer->addMapping(*RetMap, Offset, Size);
  }

  // Lock automatically releases when this goes out of scope.
  std::lock_guard<std::mutex> lock(Queue->PiQueueMutex);

  // For discrete devices we need a command list
  pi_command_list_ptr_t CommandList{};
  if (auto Res = Queue->Context->getAvailableCommandList(Queue, CommandList,
                                                         UseCopyEngine))
    return Res;
  Queue->LastCommandList = CommandList;

  // Set the commandlist in the event
  if (Event) {
    (*Event)->ZeCommandList = CommandList->first;
    CommandList->second.append(*Event);
    PI_CALL(piEventRetain(*Event));
  }

  if (Buffer->MapHostPtr) {
    *RetMap = Buffer->MapHostPtr + Offset;
  } else {
    if (auto Res = ZeHostMemAllocHelper(RetMap, Queue->Context, Size))
      return Res;
  }
  const auto &ZeCommandList = CommandList->first;
  const auto &WaitList = (*Event)->WaitList;

  if (WaitList.Length) {
    ZE_CALL(zeCommandListAppendWaitOnEvents,
            (ZeCommandList, WaitList.Length, WaitList.ZeEventList));
  }

  ZE_CALL(zeCommandListAppendMemoryCopy,
          (ZeCommandList, *RetMap,
           pi_cast<char *>(Buffer->getZeHandle()) + Offset, Size, ZeEvent, 0,
           nullptr));

  if (auto Res = Queue->executeCommandList(CommandList, BlockingMap))
    return Res;

  return Buffer->addMapping(*RetMap, Offset, Size);
}

pi_result piEnqueueMemUnmap(pi_queue Queue, pi_mem MemObj, void *MappedPtr,
                            pi_uint32 NumEventsInWaitList,
                            const pi_event *EventWaitList, pi_event *Event) {
  PI_ASSERT(Queue, PI_INVALID_QUEUE);
  PI_ASSERT(Event, PI_INVALID_EVENT);

  // TODO: handle the case when user does not care to follow the event
  // of unmap completion.
  PI_ASSERT(Event, PI_INVALID_EVENT);

  ze_event_handle_t ZeEvent = nullptr;
  bool UseCopyEngine = false;
  {
    // Lock automatically releases when this goes out of scope.
    std::lock_guard<std::mutex> lock(Queue->PiQueueMutex);

    if (Queue->EventlessMode) {
      if (auto Res = Queue->AddBarrierInPreviousCmdListIfNeeded(UseCopyEngine))
        return Res;
    }

    _pi_ze_event_list_t TmpWaitList;
    if (auto Res = TmpWaitList.createAndRetainPiZeEventList(
            NumEventsInWaitList, EventWaitList, Queue))
      return Res;

    auto Res = createEventAndAssociateQueue(Queue, Event,
                                            PI_COMMAND_TYPE_MEM_BUFFER_UNMAP,
                                            Queue->CommandListMap.end());
    if (Res != PI_SUCCESS)
      return Res;
    ZeEvent = (*Event)->ZeEvent;
    (*Event)->WaitList = TmpWaitList;
  }

  _pi_mem::Mapping MapInfo = {};
  if (pi_result Res = MemObj->removeMapping(MappedPtr, MapInfo))
    return Res;

  // NOTE: we still have to free the host memory allocated/returned by
  // piEnqueueMemBufferMap, but can only do so after the above copy
  // is completed. Instead of waiting for It here (blocking), we shall
  // do so in piEventRelease called for the pi_event tracking the unmap.
  // In the case of an integrated device, the map operation does not allocate
  // any memory, so there is nothing to free. This is indicated by a nullptr.
  if (Event)
    (*Event)->CommandData =
        (MemObj->OnHost ? nullptr : (MemObj->MapHostPtr ? nullptr : MappedPtr));

  // For integrated devices the buffer is allocated in host memory.
  if (MemObj->OnHost) {
    // Wait on incoming events before doing the copy
    PI_CALL(piEventsWait(NumEventsInWaitList, EventWaitList));

    if (Queue->isInOrderQueue()) {
      pi_event TmpLastCommandEvent = nullptr;

      {
        // Lock automatically releases when this goes out of scope.
        std::lock_guard<std::mutex> lock(Queue->PiQueueMutex);
        if (Queue->EventlessMode) {
          PI_CALL(QueueFinish(Queue, Queue));
        } else {
          TmpLastCommandEvent = Queue->LastCommandEvent;
        }
      }

      if (TmpLastCommandEvent != nullptr) {
        PI_CALL(piEventsWait(1, &TmpLastCommandEvent));
      }
    }

    if (MemObj->MapHostPtr)
      memcpy(pi_cast<char *>(MemObj->getZeHandle()) + MapInfo.Offset, MappedPtr,
             MapInfo.Size);

    // Signal this event
    ZE_CALL(zeEventHostSignal, (ZeEvent));

    return PI_SUCCESS;
  }

  // Lock automatically releases when this goes out of scope.
  std::lock_guard<std::mutex> lock(Queue->PiQueueMutex);

  pi_command_list_ptr_t CommandList{};
  if (auto Res = Queue->Context->getAvailableCommandList(Queue, CommandList,
                                                         UseCopyEngine))
    return Res;
  Queue->LastCommandList = CommandList;

  // Set the commandlist in the event
  (*Event)->ZeCommandList = CommandList->first;
  CommandList->second.append(*Event);
  PI_CALL(piEventRetain(*Event));

  const auto &ZeCommandList = CommandList->first;
  if ((*Event)->WaitList.Length) {
    ZE_CALL(zeCommandListAppendWaitOnEvents,
            (ZeCommandList, (*Event)->WaitList.Length,
             (*Event)->WaitList.ZeEventList));
  }

  // TODO: Level Zero is missing the memory "mapping" capabilities, so we are
  // left to doing copy (write back to the device).
  //
  // NOTE: Keep this in sync with the implementation of
  // piEnqueueMemBufferMap/piEnqueueMemImageMap.

  ZE_CALL(zeCommandListAppendMemoryCopy,
          (ZeCommandList,
           pi_cast<char *>(MemObj->getZeHandle()) + MapInfo.Offset, MappedPtr,
           MapInfo.Size, ZeEvent, 0, nullptr));

  // Execute command list asynchronously, as the event will be used
  // to track down its completion.
  if (auto Res = Queue->executeCommandList(CommandList))
    return Res;

  return PI_SUCCESS;
}

pi_result piMemImageGetInfo(pi_mem Image, pi_image_info ParamName,
                            size_t ParamValueSize, void *ParamValue,
                            size_t *ParamValueSizeRet) {
  (void)Image;
  (void)ParamName;
  (void)ParamValueSize;
  (void)ParamValue;
  (void)ParamValueSizeRet;

  die("piMemImageGetInfo: not implemented");
  return {};
}

} // extern "C"

static pi_result getImageRegionHelper(pi_mem Mem, pi_image_offset Origin,
                                      pi_image_region Region,
                                      ze_image_region_t &ZeRegion) {

  PI_ASSERT(Mem, PI_INVALID_MEM_OBJECT);
  PI_ASSERT(Origin, PI_INVALID_VALUE);

#ifndef NDEBUG
  PI_ASSERT(Mem->isImage(), PI_INVALID_MEM_OBJECT);
  auto Image = static_cast<_pi_image *>(Mem);
  ze_image_desc_t &ZeImageDesc = Image->ZeImageDesc;

  PI_ASSERT((ZeImageDesc.type == ZE_IMAGE_TYPE_1D && Origin->y == 0 &&
             Origin->z == 0) ||
                (ZeImageDesc.type == ZE_IMAGE_TYPE_1DARRAY && Origin->z == 0) ||
                (ZeImageDesc.type == ZE_IMAGE_TYPE_2D && Origin->z == 0) ||
                (ZeImageDesc.type == ZE_IMAGE_TYPE_3D),
            PI_INVALID_VALUE);

  PI_ASSERT(Region->width && Region->height && Region->depth, PI_INVALID_VALUE);
  PI_ASSERT(
      (ZeImageDesc.type == ZE_IMAGE_TYPE_1D && Region->height == 1 &&
       Region->depth == 1) ||
          (ZeImageDesc.type == ZE_IMAGE_TYPE_1DARRAY && Region->depth == 1) ||
          (ZeImageDesc.type == ZE_IMAGE_TYPE_2D && Region->depth == 1) ||
          (ZeImageDesc.type == ZE_IMAGE_TYPE_3D),
      PI_INVALID_VALUE);
#endif // !NDEBUG

  uint32_t OriginX = pi_cast<uint32_t>(Origin->x);
  uint32_t OriginY = pi_cast<uint32_t>(Origin->y);
  uint32_t OriginZ = pi_cast<uint32_t>(Origin->z);

  uint32_t Width = pi_cast<uint32_t>(Region->width);
  uint32_t Height = pi_cast<uint32_t>(Region->height);
  uint32_t Depth = pi_cast<uint32_t>(Region->depth);

  ZeRegion = {OriginX, OriginY, OriginZ, Width, Height, Depth};

  return PI_SUCCESS;
}

// Helper function to implement image read/write/copy.
// Caller must not hold a lock on the Queue passed in.
static pi_result enqueueMemImageCommandHelper(
    pi_command_type CommandType, pi_queue Queue,
    const void *Src, // image or ptr
    void *Dst,       // image or ptr
    pi_bool IsBlocking, pi_image_offset SrcOrigin, pi_image_offset DstOrigin,
    pi_image_region Region, size_t RowPitch, size_t SlicePitch,
    pi_uint32 NumEventsInWaitList, const pi_event *EventWaitList,
    pi_event *Event, bool PreferCopyEngine = false) {
  PI_ASSERT(Queue, PI_INVALID_QUEUE);
  PI_ASSERT(Event, PI_INVALID_EVENT);

  // Lock automatically releases when this goes out of scope.
  std::lock_guard<std::mutex> lock(Queue->PiQueueMutex);

  bool UseCopyEngine = Queue->useCopyEngine(PreferCopyEngine);

  if (Queue->EventlessMode) {
    if (auto Res = Queue->AddBarrierInPreviousCmdListIfNeeded(UseCopyEngine))
      return Res;
  }

  _pi_ze_event_list_t TmpWaitList;
  if (auto Res = TmpWaitList.createAndRetainPiZeEventList(NumEventsInWaitList,
                                                          EventWaitList, Queue))
    return Res;

  // Get a new command list to be used on this call
  pi_command_list_ptr_t CommandList{};
  // We want to batch these commands to avoid extra submissions (costly)
  bool OkToBatch = true;
  if (auto Res = Queue->Context->getAvailableCommandList(
          Queue, CommandList, UseCopyEngine, OkToBatch))
    return Res;
  Queue->LastCommandList = CommandList;

  ze_event_handle_t ZeEvent = nullptr;
  auto Res =
      createEventAndAssociateQueue(Queue, Event, CommandType, CommandList);
  if (Res != PI_SUCCESS)
    return Res;
  ZeEvent = (*Event)->ZeEvent;
  (*Event)->WaitList = TmpWaitList;

  const auto &ZeCommandList = CommandList->first;
  const auto &WaitList = (*Event)->WaitList;

  if (WaitList.Length) {
    ZE_CALL(zeCommandListAppendWaitOnEvents,
            (ZeCommandList, WaitList.Length, WaitList.ZeEventList));
  }
  if (CommandType == PI_COMMAND_TYPE_IMAGE_READ) {
    pi_mem SrcMem = pi_cast<pi_mem>(const_cast<void *>(Src));

    ze_image_region_t ZeSrcRegion;
    auto Result = getImageRegionHelper(SrcMem, SrcOrigin, Region, ZeSrcRegion);
    if (Result != PI_SUCCESS)
      return Result;

    // TODO: Level Zero does not support row_pitch/slice_pitch for images yet.
    // Check that SYCL RT did not want pitch larger than default.
    (void)RowPitch;
    (void)SlicePitch;
#ifndef NDEBUG
    PI_ASSERT(SrcMem->isImage(), PI_INVALID_MEM_OBJECT);

    auto SrcImage = static_cast<_pi_image *>(SrcMem);
    const ze_image_desc_t &ZeImageDesc = SrcImage->ZeImageDesc;
    PI_ASSERT(
        RowPitch == 0 ||
            // special case RGBA image pitch equal to region's width
            (ZeImageDesc.format.layout == ZE_IMAGE_FORMAT_LAYOUT_32_32_32_32 &&
             RowPitch == 4 * 4 * ZeSrcRegion.width) ||
            (ZeImageDesc.format.layout == ZE_IMAGE_FORMAT_LAYOUT_16_16_16_16 &&
             RowPitch == 4 * 2 * ZeSrcRegion.width) ||
            (ZeImageDesc.format.layout == ZE_IMAGE_FORMAT_LAYOUT_8_8_8_8 &&
             RowPitch == 4 * ZeSrcRegion.width),
        PI_INVALID_IMAGE_SIZE);
    PI_ASSERT(SlicePitch == 0 || SlicePitch == RowPitch * ZeSrcRegion.height,
              PI_INVALID_IMAGE_SIZE);
#endif // !NDEBUG

    ZE_CALL(zeCommandListAppendImageCopyToMemory,
            (ZeCommandList, Dst,
             pi_cast<ze_image_handle_t>(SrcMem->getZeHandle()), &ZeSrcRegion,
             ZeEvent, 0, nullptr));
  } else if (CommandType == PI_COMMAND_TYPE_IMAGE_WRITE) {
    pi_mem DstMem = pi_cast<pi_mem>(Dst);
    ze_image_region_t ZeDstRegion;
    auto Result = getImageRegionHelper(DstMem, DstOrigin, Region, ZeDstRegion);
    if (Result != PI_SUCCESS)
      return Result;

      // TODO: Level Zero does not support row_pitch/slice_pitch for images yet.
      // Check that SYCL RT did not want pitch larger than default.
#ifndef NDEBUG
    PI_ASSERT(DstMem->isImage(), PI_INVALID_MEM_OBJECT);

    auto DstImage = static_cast<_pi_image *>(DstMem);
    const ze_image_desc_t &ZeImageDesc = DstImage->ZeImageDesc;
    PI_ASSERT(
        RowPitch == 0 ||
            // special case RGBA image pitch equal to region's width
            (ZeImageDesc.format.layout == ZE_IMAGE_FORMAT_LAYOUT_32_32_32_32 &&
             RowPitch == 4 * 4 * ZeDstRegion.width) ||
            (ZeImageDesc.format.layout == ZE_IMAGE_FORMAT_LAYOUT_16_16_16_16 &&
             RowPitch == 4 * 2 * ZeDstRegion.width) ||
            (ZeImageDesc.format.layout == ZE_IMAGE_FORMAT_LAYOUT_8_8_8_8 &&
             RowPitch == 4 * ZeDstRegion.width),
        PI_INVALID_IMAGE_SIZE);
    PI_ASSERT(SlicePitch == 0 || SlicePitch == RowPitch * ZeDstRegion.height,
              PI_INVALID_IMAGE_SIZE);
#endif // !NDEBUG

    ZE_CALL(zeCommandListAppendImageCopyFromMemory,
            (ZeCommandList, pi_cast<ze_image_handle_t>(DstMem->getZeHandle()),
             Src, &ZeDstRegion, ZeEvent, 0, nullptr));
  } else if (CommandType == PI_COMMAND_TYPE_IMAGE_COPY) {
    pi_mem SrcImage = pi_cast<pi_mem>(const_cast<void *>(Src));
    pi_mem DstImage = pi_cast<pi_mem>(Dst);

    ze_image_region_t ZeSrcRegion;
    auto Result =
        getImageRegionHelper(SrcImage, SrcOrigin, Region, ZeSrcRegion);
    if (Result != PI_SUCCESS)
      return Result;
    ze_image_region_t ZeDstRegion;
    Result = getImageRegionHelper(DstImage, DstOrigin, Region, ZeDstRegion);
    if (Result != PI_SUCCESS)
      return Result;

    ZE_CALL(zeCommandListAppendImageCopyRegion,
            (ZeCommandList, pi_cast<ze_image_handle_t>(DstImage->getZeHandle()),
             pi_cast<ze_image_handle_t>(SrcImage->getZeHandle()), &ZeDstRegion,
             &ZeSrcRegion, ZeEvent, 0, nullptr));
  } else {
    zePrint("enqueueMemImageUpdate: unsupported image command type\n");
    return PI_INVALID_OPERATION;
  }

  if (auto Res = Queue->executeCommandList(CommandList, IsBlocking, OkToBatch))
    return Res;

  return PI_SUCCESS;
}

extern "C" {

pi_result piEnqueueMemImageRead(pi_queue Queue, pi_mem Image,
                                pi_bool BlockingRead, pi_image_offset Origin,
                                pi_image_region Region, size_t RowPitch,
                                size_t SlicePitch, void *Ptr,
                                pi_uint32 NumEventsInWaitList,
                                const pi_event *EventWaitList,
                                pi_event *Event) {
  PI_ASSERT(Queue, PI_INVALID_QUEUE);

  return enqueueMemImageCommandHelper(
      PI_COMMAND_TYPE_IMAGE_READ, Queue,
      Image, // src
      Ptr,   // dst
      BlockingRead,
      Origin,  // SrcOrigin
      nullptr, // DstOrigin
      Region, RowPitch, SlicePitch, NumEventsInWaitList, EventWaitList, Event);
}

pi_result piEnqueueMemImageWrite(pi_queue Queue, pi_mem Image,
                                 pi_bool BlockingWrite, pi_image_offset Origin,
                                 pi_image_region Region, size_t InputRowPitch,
                                 size_t InputSlicePitch, const void *Ptr,
                                 pi_uint32 NumEventsInWaitList,
                                 const pi_event *EventWaitList,
                                 pi_event *Event) {

  PI_ASSERT(Queue, PI_INVALID_QUEUE);

  return enqueueMemImageCommandHelper(PI_COMMAND_TYPE_IMAGE_WRITE, Queue,
                                      Ptr,   // src
                                      Image, // dst
                                      BlockingWrite,
                                      nullptr, // SrcOrigin
                                      Origin,  // DstOrigin
                                      Region, InputRowPitch, InputSlicePitch,
                                      NumEventsInWaitList, EventWaitList,
                                      Event);
}

pi_result
piEnqueueMemImageCopy(pi_queue Queue, pi_mem SrcImage, pi_mem DstImage,
                      pi_image_offset SrcOrigin, pi_image_offset DstOrigin,
                      pi_image_region Region, pi_uint32 NumEventsInWaitList,
                      const pi_event *EventWaitList, pi_event *Event) {

  PI_ASSERT(Queue, PI_INVALID_QUEUE);
  // Copy engine is preferred only for host to device transfer.
  // Device to device transfers run faster on compute engines.
  bool PreferCopyEngine = (SrcImage->OnHost || DstImage->OnHost);
  return enqueueMemImageCommandHelper(
      PI_COMMAND_TYPE_IMAGE_COPY, Queue, SrcImage, DstImage,
      false, // is_blocking
      SrcOrigin, DstOrigin, Region,
      0, // row pitch
      0, // slice pitch
      NumEventsInWaitList, EventWaitList, Event, PreferCopyEngine);
}

pi_result piEnqueueMemImageFill(pi_queue Queue, pi_mem Image,
                                const void *FillColor, const size_t *Origin,
                                const size_t *Region,
                                pi_uint32 NumEventsInWaitList,
                                const pi_event *EventWaitList,
                                pi_event *Event) {
  (void)Image;
  (void)FillColor;
  (void)Origin;
  (void)Region;
  (void)NumEventsInWaitList;
  (void)EventWaitList;
  (void)Event;

  PI_ASSERT(Queue, PI_INVALID_QUEUE);

  // Lock automatically releases when this goes out of scope.
  std::lock_guard<std::mutex> lock(Queue->PiQueueMutex);

  die("piEnqueueMemImageFill: not implemented");
  return {};
}

pi_result piMemBufferPartition(pi_mem Buffer, pi_mem_flags Flags,
                               pi_buffer_create_type BufferCreateType,
                               void *BufferCreateInfo, pi_mem *RetMem) {

  PI_ASSERT(Buffer && !Buffer->isImage() &&
                !(static_cast<_pi_buffer *>(Buffer))->isSubBuffer(),
            PI_INVALID_MEM_OBJECT);

  PI_ASSERT(BufferCreateType == PI_BUFFER_CREATE_TYPE_REGION &&
                BufferCreateInfo && RetMem,
            PI_INVALID_VALUE);

  if (Flags != PI_MEM_FLAGS_ACCESS_RW) {
    die("piMemBufferPartition: Level-Zero implements only read-write buffer,"
        "no read-only or write-only yet.");
  }

  auto Region = (pi_buffer_region)BufferCreateInfo;

  PI_ASSERT(Region->size != 0u, PI_INVALID_BUFFER_SIZE);
  PI_ASSERT(Region->origin <= (Region->origin + Region->size),
            PI_INVALID_VALUE);

  try {
    *RetMem =
        new _pi_buffer(Buffer->Context,
                       pi_cast<char *>(Buffer->getZeHandle()) +
                           Region->origin /* Level Zero memory handle */,
                       nullptr /* Host pointer */, Buffer /* Parent buffer */,
                       Region->origin /* Sub-buffer origin */,
                       Region->size /*Sub-buffer size*/);
  } catch (const std::bad_alloc &) {
    return PI_OUT_OF_HOST_MEMORY;
  } catch (...) {
    return PI_ERROR_UNKNOWN;
  }

  return PI_SUCCESS;
}

pi_result piEnqueueNativeKernel(pi_queue Queue, void (*UserFunc)(void *),
                                void *Args, size_t CbArgs,
                                pi_uint32 NumMemObjects, const pi_mem *MemList,
                                const void **ArgsMemLoc,
                                pi_uint32 NumEventsInWaitList,
                                const pi_event *EventWaitList,
                                pi_event *Event) {
  (void)UserFunc;
  (void)Args;
  (void)CbArgs;
  (void)NumMemObjects;
  (void)MemList;
  (void)ArgsMemLoc;
  (void)NumEventsInWaitList;
  (void)EventWaitList;
  (void)Event;

  PI_ASSERT(Queue, PI_INVALID_QUEUE);

  // Lock automatically releases when this goes out of scope.
  std::lock_guard<std::mutex> lock(Queue->PiQueueMutex);

  die("piEnqueueNativeKernel: not implemented");
  return {};
}

// Function gets characters between delimeter's in str
// then checks if they are equal to the sub_str.
// returns true if there is at least one instance
// returns false if there are no instances of the name
static bool is_in_separated_string(const std::string &str, char delimiter,
                                   const std::string &sub_str) {
  size_t beg = 0;
  size_t length = 0;
  for (const auto &x : str) {
    if (x == delimiter) {
      if (str.substr(beg, length) == sub_str)
        return true;

      beg += length + 1;
      length = 0;
      continue;
    }
    length++;
  }
  if (length != 0)
    if (str.substr(beg, length) == sub_str)
      return true;

  return false;
}

// TODO: Check if the function_pointer_ret type can be converted to void**.
pi_result piextGetDeviceFunctionPointer(pi_device Device, pi_program Program,
                                        const char *FunctionName,
                                        pi_uint64 *FunctionPointerRet) {
  (void)Device;
  PI_ASSERT(Program, PI_INVALID_PROGRAM);

  std::shared_lock Guard(Program->Mutex);
  if (Program->State != _pi_program::Exe) {
    return PI_INVALID_PROGRAM_EXECUTABLE;
  }

  ze_result_t ZeResult =
      ZE_CALL_NOCHECK(zeModuleGetFunctionPointer,
                      (Program->ZeModule, FunctionName,
                       reinterpret_cast<void **>(FunctionPointerRet)));

  // zeModuleGetFunctionPointer currently fails for all
  // kernels regardless of if the kernel exist or not
  // with ZE_RESULT_ERROR_INVALID_ARGUMENT
  // TODO: remove when this is no longer the case
  // If zeModuleGetFunctionPointer returns invalid argument,
  // fallback to searching through kernel list and return
  // PI_FUNCTION_ADDRESS_IS_NOT_AVAILABLE if the function exists
  // or PI_INVALID_KERNEL_NAME if the function does not exist.
  // FunctionPointerRet should always be 0
  if (ZeResult == ZE_RESULT_ERROR_INVALID_ARGUMENT) {
    size_t Size;
    *FunctionPointerRet = 0;
    PI_CALL(piProgramGetInfo(Program, PI_PROGRAM_INFO_KERNEL_NAMES, 0, nullptr,
                             &Size));

    std::string ClResult(Size, ' ');
    PI_CALL(piProgramGetInfo(Program, PI_PROGRAM_INFO_KERNEL_NAMES,
                             ClResult.size(), &ClResult[0], nullptr));

    // Get rid of the null terminator and search for kernel_name
    // If function can be found return error code to indicate it
    // exists
    ClResult.pop_back();
    if (is_in_separated_string(ClResult, ';', std::string(FunctionName)))
      return PI_FUNCTION_ADDRESS_IS_NOT_AVAILABLE;

    return PI_INVALID_KERNEL_NAME;
  }

  if (ZeResult == ZE_RESULT_ERROR_INVALID_FUNCTION_NAME) {
    *FunctionPointerRet = 0;
    return PI_INVALID_KERNEL_NAME;
  }

  return mapError(ZeResult);
}

static bool ShouldUseUSMAllocator() {
  // Enable allocator by default if it's not explicitly disabled
  return std::getenv("SYCL_PI_LEVEL_ZERO_DISABLE_USM_ALLOCATOR") == nullptr;
}

static const bool UseUSMAllocator = ShouldUseUSMAllocator();

static pi_result USMDeviceAllocImpl(void **ResultPtr, pi_context Context,
                                    pi_device Device,
                                    pi_usm_mem_properties *Properties,
                                    size_t Size, pi_uint32 Alignment) {
  PI_ASSERT(Context, PI_INVALID_CONTEXT);
  PI_ASSERT(Device, PI_INVALID_DEVICE);

  // Check that incorrect bits are not set in the properties.
  PI_ASSERT(!Properties || (Properties && !(*Properties & ~PI_MEM_ALLOC_FLAGS)),
            PI_INVALID_VALUE);

  // TODO: translate PI properties to Level Zero flags
  ZeStruct<ze_device_mem_alloc_desc_t> ZeDesc;
  ZeDesc.flags = 0;
  ZeDesc.ordinal = 0;

  ZeStruct<ze_relaxed_allocation_limits_exp_desc_t> RelaxedDesc;
  if (Size > Device->ZeDeviceProperties->maxMemAllocSize) {
    // Tell Level-Zero to accept Size > maxMemAllocSize
    RelaxedDesc.flags = ZE_RELAXED_ALLOCATION_LIMITS_EXP_FLAG_MAX_SIZE;
    ZeDesc.pNext = &RelaxedDesc;
  }

  ZE_CALL(zeMemAllocDevice, (Context->ZeContext, &ZeDesc, Size, Alignment,
                             Device->ZeDevice, ResultPtr));

  PI_ASSERT(Alignment == 0 ||
                reinterpret_cast<std::uintptr_t>(*ResultPtr) % Alignment == 0,
            PI_INVALID_VALUE);

  return PI_SUCCESS;
}

static pi_result USMSharedAllocImpl(void **ResultPtr, pi_context Context,
                                    pi_device Device,
                                    pi_usm_mem_properties *Properties,
                                    size_t Size, pi_uint32 Alignment) {
  PI_ASSERT(Context, PI_INVALID_CONTEXT);
  PI_ASSERT(Device, PI_INVALID_DEVICE);

  // Check that incorrect bits are not set in the properties.
  PI_ASSERT(!Properties || (Properties && !(*Properties & ~PI_MEM_ALLOC_FLAGS)),
            PI_INVALID_VALUE);

  // TODO: translate PI properties to Level Zero flags
  ZeStruct<ze_host_mem_alloc_desc_t> ZeHostDesc;
  ZeHostDesc.flags = 0;
  ZeStruct<ze_device_mem_alloc_desc_t> ZeDevDesc;
  ZeDevDesc.flags = 0;
  ZeDevDesc.ordinal = 0;

  ZeStruct<ze_relaxed_allocation_limits_exp_desc_t> RelaxedDesc;
  if (Size > Device->ZeDeviceProperties->maxMemAllocSize) {
    // Tell Level-Zero to accept Size > maxMemAllocSize
    RelaxedDesc.flags = ZE_RELAXED_ALLOCATION_LIMITS_EXP_FLAG_MAX_SIZE;
    ZeDevDesc.pNext = &RelaxedDesc;
  }

  ZE_CALL(zeMemAllocShared, (Context->ZeContext, &ZeDevDesc, &ZeHostDesc, Size,
                             Alignment, Device->ZeDevice, ResultPtr));

  PI_ASSERT(Alignment == 0 ||
                reinterpret_cast<std::uintptr_t>(*ResultPtr) % Alignment == 0,
            PI_INVALID_VALUE);

  return PI_SUCCESS;
}

static pi_result USMHostAllocImpl(void **ResultPtr, pi_context Context,
                                  pi_usm_mem_properties *Properties,
                                  size_t Size, pi_uint32 Alignment) {
  PI_ASSERT(Context, PI_INVALID_CONTEXT);

  // Check that incorrect bits are not set in the properties.
  PI_ASSERT(!Properties || (Properties && !(*Properties & ~PI_MEM_ALLOC_FLAGS)),
            PI_INVALID_VALUE);

  // TODO: translate PI properties to Level Zero flags
  ZeStruct<ze_host_mem_alloc_desc_t> ZeHostDesc;
  ZeHostDesc.flags = 0;
  ZE_CALL(zeMemAllocHost,
          (Context->ZeContext, &ZeHostDesc, Size, Alignment, ResultPtr));

  PI_ASSERT(Alignment == 0 ||
                reinterpret_cast<std::uintptr_t>(*ResultPtr) % Alignment == 0,
            PI_INVALID_VALUE);

  return PI_SUCCESS;
}

static pi_result USMFreeImpl(pi_context Context, void *Ptr) {
  ZE_CALL(zeMemFree, (Context->ZeContext, Ptr));
  return PI_SUCCESS;
}

// Exception type to pass allocation errors
class UsmAllocationException {
  const pi_result Error;

public:
  UsmAllocationException(pi_result Err) : Error{Err} {}
  pi_result getError() const { return Error; }
};

pi_result USMSharedMemoryAlloc::allocateImpl(void **ResultPtr, size_t Size,
                                             pi_uint32 Alignment) {
  return USMSharedAllocImpl(ResultPtr, Context, Device, nullptr, Size,
                            Alignment);
}

pi_result USMDeviceMemoryAlloc::allocateImpl(void **ResultPtr, size_t Size,
                                             pi_uint32 Alignment) {
  return USMDeviceAllocImpl(ResultPtr, Context, Device, nullptr, Size,
                            Alignment);
}

pi_result USMHostMemoryAlloc::allocateImpl(void **ResultPtr, size_t Size,
                                           pi_uint32 Alignment) {
  return USMHostAllocImpl(ResultPtr, Context, nullptr, Size, Alignment);
}

SystemMemory::MemType USMSharedMemoryAlloc::getMemTypeImpl() {
  return SystemMemory::Shared;
}

SystemMemory::MemType USMDeviceMemoryAlloc::getMemTypeImpl() {
  return SystemMemory::Device;
}

SystemMemory::MemType USMHostMemoryAlloc::getMemTypeImpl() {
  return SystemMemory::Host;
}

void *USMMemoryAllocBase::allocate(size_t Size) {
  void *Ptr = nullptr;

  auto Res = allocateImpl(&Ptr, Size, sizeof(void *));
  if (Res != PI_SUCCESS) {
    throw UsmAllocationException(Res);
  }

  return Ptr;
}

void *USMMemoryAllocBase::allocate(size_t Size, size_t Alignment) {
  void *Ptr = nullptr;

  auto Res = allocateImpl(&Ptr, Size, Alignment);
  if (Res != PI_SUCCESS) {
    throw UsmAllocationException(Res);
  }
  return Ptr;
}

void USMMemoryAllocBase::deallocate(void *Ptr) {
  auto Res = USMFreeImpl(Context, Ptr);
  if (Res != PI_SUCCESS) {
    throw UsmAllocationException(Res);
  }
}

SystemMemory::MemType USMMemoryAllocBase::getMemType() {
  return getMemTypeImpl();
}

pi_result piextUSMDeviceAlloc(void **ResultPtr, pi_context Context,
                              pi_device Device,
                              pi_usm_mem_properties *Properties, size_t Size,
                              pi_uint32 Alignment) {
  // L0 supports alignment up to 64KB and silently ignores higher values.
  // We flag alignment > 64KB as an invalid value.
  if (Alignment > 65536)
    return PI_INVALID_VALUE;

  pi_platform Plt = Device->Platform;
  std::unique_lock<std::mutex> ContextsLock(Plt->ContextsMutex,
                                            std::defer_lock);
  if (IndirectAccessTrackingEnabled) {
    // Lock the mutex which is guarding contexts container in the platform.
    // This prevents new kernels from being submitted in any context while we
    // are in the process of allocating a memory, this is needed to properly
    // capture allocations by kernels with indirect access.
    ContextsLock.lock();
    // We are going to defer memory release if there are kernels with indirect
    // access, that is why explicitly retain context to be sure that it is
    // released after all memory allocations in this context are released.
    PI_CALL(piContextRetain(Context));
  }

  if (!UseUSMAllocator ||
      // L0 spec says that allocation fails if Alignment != 2^n, in order to
      // keep the same behavior for the allocator, just call L0 API directly and
      // return the error code.
      ((Alignment & (Alignment - 1)) != 0)) {
    pi_result Res = USMDeviceAllocImpl(ResultPtr, Context, Device, Properties,
                                       Size, Alignment);
    if (IndirectAccessTrackingEnabled) {
      // Keep track of all memory allocations in the context
      Context->MemAllocs.emplace(std::piecewise_construct,
                                 std::forward_as_tuple(*ResultPtr),
                                 std::forward_as_tuple(Context));
    }
    return Res;
  }

  try {
    auto It = Context->DeviceMemAllocContexts.find(Device);
    if (It == Context->DeviceMemAllocContexts.end())
      return PI_INVALID_VALUE;

    *ResultPtr = It->second.allocate(Size, Alignment);
    if (IndirectAccessTrackingEnabled) {
      // Keep track of all memory allocations in the context
      Context->MemAllocs.emplace(std::piecewise_construct,
                                 std::forward_as_tuple(*ResultPtr),
                                 std::forward_as_tuple(Context));
    }

  } catch (const UsmAllocationException &Ex) {
    *ResultPtr = nullptr;
    return Ex.getError();
  } catch (...) {
    return PI_ERROR_UNKNOWN;
  }

  return PI_SUCCESS;
}

pi_result piextUSMSharedAlloc(void **ResultPtr, pi_context Context,
                              pi_device Device,
                              pi_usm_mem_properties *Properties, size_t Size,
                              pi_uint32 Alignment) {
  // L0 supports alignment up to 64KB and silently ignores higher values.
  // We flag alignment > 64KB as an invalid value.
  if (Alignment > 65536)
    return PI_INVALID_VALUE;

  pi_platform Plt = Device->Platform;
  std::unique_lock<std::mutex> ContextsLock(Plt->ContextsMutex,
                                            std::defer_lock);
  if (IndirectAccessTrackingEnabled) {
    // Lock the mutex which is guarding contexts container in the platform.
    // This prevents new kernels from being submitted in any context while we
    // are in the process of allocating a memory, this is needed to properly
    // capture allocations by kernels with indirect access.
    ContextsLock.lock();
    // We are going to defer memory release if there are kernels with indirect
    // access, that is why explicitly retain context to be sure that it is
    // released after all memory allocations in this context are released.
    PI_CALL(piContextRetain(Context));
  }

  if (!UseUSMAllocator ||
      // L0 spec says that allocation fails if Alignment != 2^n, in order to
      // keep the same behavior for the allocator, just call L0 API directly and
      // return the error code.
      ((Alignment & (Alignment - 1)) != 0)) {
    pi_result Res = USMSharedAllocImpl(ResultPtr, Context, Device, Properties,
                                       Size, Alignment);
    if (IndirectAccessTrackingEnabled) {
      // Keep track of all memory allocations in the context
      Context->MemAllocs.emplace(std::piecewise_construct,
                                 std::forward_as_tuple(*ResultPtr),
                                 std::forward_as_tuple(Context));
    }
    return Res;
  }

  try {
    auto It = Context->SharedMemAllocContexts.find(Device);
    if (It == Context->SharedMemAllocContexts.end())
      return PI_INVALID_VALUE;

    *ResultPtr = It->second.allocate(Size, Alignment);
    if (IndirectAccessTrackingEnabled) {
      // Keep track of all memory allocations in the context
      Context->MemAllocs.emplace(std::piecewise_construct,
                                 std::forward_as_tuple(*ResultPtr),
                                 std::forward_as_tuple(Context));
    }
  } catch (const UsmAllocationException &Ex) {
    *ResultPtr = nullptr;
    return Ex.getError();
  } catch (...) {
    return PI_ERROR_UNKNOWN;
  }

  return PI_SUCCESS;
}

pi_result piextUSMHostAlloc(void **ResultPtr, pi_context Context,
                            pi_usm_mem_properties *Properties, size_t Size,
                            pi_uint32 Alignment) {
  // L0 supports alignment up to 64KB and silently ignores higher values.
  // We flag alignment > 64KB as an invalid value.
  if (Alignment > 65536)
    return PI_INVALID_VALUE;

  pi_platform Plt = Context->Devices[0]->Platform;
  std::unique_lock<std::mutex> ContextsLock(Plt->ContextsMutex,
                                            std::defer_lock);
  if (IndirectAccessTrackingEnabled) {
    // Lock the mutex which is guarding contexts container in the platform.
    // This prevents new kernels from being submitted in any context while we
    // are in the process of allocating a memory, this is needed to properly
    // capture allocations by kernels with indirect access.
    ContextsLock.lock();
    // We are going to defer memory release if there are kernels with indirect
    // access, that is why explicitly retain context to be sure that it is
    // released after all memory allocations in this context are released.
    PI_CALL(piContextRetain(Context));
  }

  if (!UseUSMAllocator ||
      // L0 spec says that allocation fails if Alignment != 2^n, in order to
      // keep the same behavior for the allocator, just call L0 API directly and
      // return the error code.
      ((Alignment & (Alignment - 1)) != 0)) {
    pi_result Res =
        USMHostAllocImpl(ResultPtr, Context, Properties, Size, Alignment);
    if (IndirectAccessTrackingEnabled) {
      // Keep track of all memory allocations in the context
      Context->MemAllocs.emplace(std::piecewise_construct,
                                 std::forward_as_tuple(*ResultPtr),
                                 std::forward_as_tuple(Context));
    }
    return Res;
  }

  // There is a single allocator for Host USM allocations, so we don't need to
  // find the allocator depending on context as we do for Shared and Device
  // allocations.
  try {
    *ResultPtr = Context->HostMemAllocContext->allocate(Size, Alignment);
    if (IndirectAccessTrackingEnabled) {
      // Keep track of all memory allocations in the context
      Context->MemAllocs.emplace(std::piecewise_construct,
                                 std::forward_as_tuple(*ResultPtr),
                                 std::forward_as_tuple(Context));
    }
  } catch (const UsmAllocationException &Ex) {
    *ResultPtr = nullptr;
    return Ex.getError();
  } catch (...) {
    return PI_ERROR_UNKNOWN;
  }

  return PI_SUCCESS;
}

// Helper function to deallocate USM memory, if indirect access support is
// enabled then a caller must lock the platform-level mutex guarding the
// container with contexts because deallocating the memory can turn RefCount of
// a context to 0 and as a result the context being removed from the list of
// tracked contexts.
static pi_result USMFreeHelper(pi_context Context, void *Ptr) {
  if (IndirectAccessTrackingEnabled) {
    auto It = Context->MemAllocs.find(Ptr);
    if (It == std::end(Context->MemAllocs)) {
      die("All memory allocations must be tracked!");
    }
    if (--(It->second.RefCount) != 0) {
      // Memory can't be deallocated yet.
      return PI_SUCCESS;
    }

    // Reference count is zero, it is ok to free memory.
    // We don't need to track this allocation anymore.
    Context->MemAllocs.erase(It);
  }

  if (!UseUSMAllocator) {
    pi_result Res = USMFreeImpl(Context, Ptr);
    if (IndirectAccessTrackingEnabled)
      PI_CALL(ContextReleaseHelper(Context));
    return Res;
  }

  // Query the device of the allocation to determine the right allocator context
  ze_device_handle_t ZeDeviceHandle;
  ZeStruct<ze_memory_allocation_properties_t> ZeMemoryAllocationProperties;

  // Query memory type of the pointer we're freeing to determine the correct
  // way to do it(directly or via an allocator)
  ZE_CALL(zeMemGetAllocProperties,
          (Context->ZeContext, Ptr, &ZeMemoryAllocationProperties,
           &ZeDeviceHandle));

  // If memory type is host release from host pool
  if (ZeMemoryAllocationProperties.type == ZE_MEMORY_TYPE_HOST) {
    try {
      Context->HostMemAllocContext->deallocate(Ptr);
    } catch (const UsmAllocationException &Ex) {
      return Ex.getError();
    } catch (...) {
      return PI_ERROR_UNKNOWN;
    }
    if (IndirectAccessTrackingEnabled)
      PI_CALL(ContextReleaseHelper(Context));
    return PI_SUCCESS;
  }

  if (!ZeDeviceHandle) {
    // The only case where it is OK not have device identified is
    // if the memory is not known to the driver. We should not ever get
    // this either, probably.
    PI_ASSERT(ZeMemoryAllocationProperties.type == ZE_MEMORY_TYPE_UNKNOWN,
              PI_INVALID_DEVICE);
  } else {
    pi_device Device;
    if (Context->Devices.size() == 1) {
      Device = Context->Devices[0];
      PI_ASSERT(Device->ZeDevice == ZeDeviceHandle, PI_INVALID_DEVICE);
    } else {
      // All devices in the context are of the same platform.
      auto Platform = Context->Devices[0]->Platform;
      Device = Platform->getDeviceFromNativeHandle(ZeDeviceHandle);
      PI_ASSERT(Device, PI_INVALID_DEVICE);
    }

    auto DeallocationHelper =
        [Context, Device,
         Ptr](std::unordered_map<pi_device, USMAllocContext> &AllocContextMap) {
          try {
            auto It = AllocContextMap.find(Device);
            if (It == AllocContextMap.end())
              return PI_INVALID_VALUE;

            // The right context is found, deallocate the pointer
            It->second.deallocate(Ptr);
          } catch (const UsmAllocationException &Ex) {
            return Ex.getError();
          }

          if (IndirectAccessTrackingEnabled)
            PI_CALL(ContextReleaseHelper(Context));
          return PI_SUCCESS;
        };

    switch (ZeMemoryAllocationProperties.type) {
    case ZE_MEMORY_TYPE_SHARED:
      return DeallocationHelper(Context->SharedMemAllocContexts);
    case ZE_MEMORY_TYPE_DEVICE:
      return DeallocationHelper(Context->DeviceMemAllocContexts);
    default:
      // Handled below
      break;
    }
  }

  pi_result Res = USMFreeImpl(Context, Ptr);

  if (IndirectAccessTrackingEnabled)
    PI_CALL(ContextReleaseHelper(Context));
  return Res;
}

pi_result piextUSMFree(pi_context Context, void *Ptr) {
  pi_platform Plt = Context->Devices[0]->Platform;
  std::unique_lock<std::mutex> ContextsLock(Plt->ContextsMutex,
                                            std::defer_lock);
  if (IndirectAccessTrackingEnabled)
    ContextsLock.lock();
  return USMFreeHelper(Context, Ptr);
}

pi_result piextKernelSetArgPointer(pi_kernel Kernel, pi_uint32 ArgIndex,
                                   size_t ArgSize, const void *ArgValue) {

  PI_CALL(piKernelSetArg(Kernel, ArgIndex, ArgSize, ArgValue));
  return PI_SUCCESS;
}

/// USM Memset API
///
/// @param Queue is the queue to submit to
/// @param Ptr is the ptr to memset
/// @param Value is value to set.  It is interpreted as an 8-bit value and the
/// upper
///        24 bits are ignored
/// @param Count is the size in bytes to memset
/// @param NumEventsInWaitlist is the number of events to wait on
/// @param EventsWaitlist is an array of events to wait on
/// @param Event is the event that represents this operation
pi_result piextUSMEnqueueMemset(pi_queue Queue, void *Ptr, pi_int32 Value,
                                size_t Count, pi_uint32 NumEventsInWaitlist,
                                const pi_event *EventsWaitlist,
                                pi_event *Event) {
  if (!Ptr) {
    return PI_INVALID_VALUE;
  }

  PI_ASSERT(Queue, PI_INVALID_QUEUE);

  return enqueueMemFillHelper(
      // TODO: do we need a new command type for USM memset?
      PI_COMMAND_TYPE_MEM_BUFFER_FILL, Queue, Ptr,
      &Value, // It will be interpreted as an 8-bit value,
      1,      // which is indicated with this pattern_size==1
      Count, NumEventsInWaitlist, EventsWaitlist, Event);
}

// Helper function to check if a pointer is a device pointer.
static bool IsDevicePointer(pi_context Context, const void *Ptr) {
  ze_device_handle_t ZeDeviceHandle;
  ZeStruct<ze_memory_allocation_properties_t> ZeMemoryAllocationProperties;

  // Query memory type of the pointer
  ZE_CALL(zeMemGetAllocProperties,
          (Context->ZeContext, Ptr, &ZeMemoryAllocationProperties,
           &ZeDeviceHandle));

  return (ZeMemoryAllocationProperties.type == ZE_MEMORY_TYPE_DEVICE);
}

pi_result piextUSMEnqueueMemcpy(pi_queue Queue, pi_bool Blocking, void *DstPtr,
                                const void *SrcPtr, size_t Size,
                                pi_uint32 NumEventsInWaitlist,
                                const pi_event *EventsWaitlist,
                                pi_event *Event) {

  if (!DstPtr) {
    return PI_INVALID_VALUE;
  }

  PI_ASSERT(Queue, PI_INVALID_QUEUE);

  // Device to Device copies are found to execute slower on copy engine
  // (versus compute engine).
  bool PreferCopyEngine = !IsDevicePointer(Queue->Context, SrcPtr) ||
                          !IsDevicePointer(Queue->Context, DstPtr);

  // Temporary option added to use copy engine for D2D copy
  PreferCopyEngine |= UseCopyEngineForD2DCopy;

  return enqueueMemCopyHelper(
      // TODO: do we need a new command type for this?
      PI_COMMAND_TYPE_MEM_BUFFER_COPY, Queue, DstPtr, Blocking, Size, SrcPtr,
      NumEventsInWaitlist, EventsWaitlist, Event, PreferCopyEngine);
}

/// Hint to migrate memory to the device
///
/// @param Queue is the queue to submit to
/// @param Ptr points to the memory to migrate
/// @param Size is the number of bytes to migrate
/// @param Flags is a bitfield used to specify memory migration options
/// @param NumEventsInWaitlist is the number of events to wait on
/// @param EventsWaitlist is an array of events to wait on
/// @param Event is the event that represents this operation
pi_result piextUSMEnqueuePrefetch(pi_queue Queue, const void *Ptr, size_t Size,
                                  pi_usm_migration_flags Flags,
                                  pi_uint32 NumEventsInWaitList,
                                  const pi_event *EventWaitList,
                                  pi_event *Event) {

  // flags is currently unused so fail if set
  PI_ASSERT(Flags == 0, PI_INVALID_VALUE);
  PI_ASSERT(Queue, PI_INVALID_QUEUE);

  // Lock automatically releases when this goes out of scope.
  std::lock_guard<std::mutex> lock(Queue->PiQueueMutex);

  // TODO: Change UseCopyEngine argument to 'true' once L0 backend
  // support is added
  bool UseCopyEngine = false;

  Queue->EventlessMode |= !Event;
  if (Queue->EventlessMode) {
    if (auto Res = Queue->AddBarrierInPreviousCmdListIfNeeded(UseCopyEngine))
      return Res;
  }

  /**
   * @brief Please note that the following code should be run before the
   * subsequent getAvailableCommandList() call so that there is no
   * dead-lock from waiting unsubmitted events in an open batch.
   */
  _pi_ze_event_list_t TmpWaitList;
  if (auto Res = TmpWaitList.createAndRetainPiZeEventList(NumEventsInWaitList,
                                                          EventWaitList, Queue))
    return Res;

  // Get a new command list to be used on this call
  pi_command_list_ptr_t CommandList{};
  if (auto Res = Queue->Context->getAvailableCommandList(Queue, CommandList,
                                                         UseCopyEngine))
    return Res;
  Queue->LastCommandList = CommandList;

  // TODO: do we need to create a unique command type for this?
  ze_event_handle_t ZeEvent = nullptr;
  if (Event) {
    auto Res = createEventAndAssociateQueue(Queue, Event, PI_COMMAND_TYPE_USER,
                                            CommandList);
    if (Res != PI_SUCCESS)
      return Res;
    ZeEvent = (*Event)->ZeEvent;
    (*Event)->WaitList = TmpWaitList;
  } else {
    auto &CommandListInfo = CommandList->second;
    ++CommandListInfo.NumEventlessCommands;
    if (TmpWaitList.Length != 0) {
      CommandListInfo.PiEventLists.emplace_back(TmpWaitList.PiEventList);
      CommandListInfo.ZeEventLists.emplace_back(TmpWaitList.ZeEventList);
      CommandListInfo.Lengths.emplace_back(TmpWaitList.Length);
    }
  }

  const auto &ZeCommandList = CommandList->first;
  if (TmpWaitList.Length) {
    ZE_CALL(zeCommandListAppendWaitOnEvents,
            (ZeCommandList, TmpWaitList.Length, TmpWaitList.ZeEventList));
  }
  // TODO: figure out how to translate "flags"
  ZE_CALL(zeCommandListAppendMemoryPrefetch, (ZeCommandList, Ptr, Size));
  if (Event) {
    // TODO: Level Zero does not have a completion "event" with the prefetch
    // API, so manually add command to signal our event.
    ZE_CALL(zeCommandListAppendSignalEvent, (ZeCommandList, ZeEvent));
  }

  if (auto Res = Queue->executeCommandList(CommandList, false))
    return Res;

  return PI_SUCCESS;
}

/// USM memadvise API to govern behavior of automatic migration mechanisms
///
/// @param Queue is the queue to submit to
/// @param Ptr is the data to be advised
/// @param Length is the size in bytes of the meory to advise
/// @param Advice is device specific advice
/// @param Event is the event that represents this operation
///
pi_result piextUSMEnqueueMemAdvise(pi_queue Queue, const void *Ptr,
                                   size_t Length, pi_mem_advice Advice,
                                   pi_event *Event) {
  PI_ASSERT(Queue, PI_INVALID_QUEUE);

  // Lock automatically releases when this goes out of scope.
  std::lock_guard<std::mutex> lock(Queue->PiQueueMutex);

  // UseCopyEngine is set to 'false' here.
  // TODO: Additional analysis is required to check if this operation will
  // run faster on copy engines.
  bool UseCopyEngine = false;

  Queue->EventlessMode |= !Event;
  if (Queue->EventlessMode) {
    if (auto Res = Queue->AddBarrierInPreviousCmdListIfNeeded(UseCopyEngine))
      return Res;
  }

  auto ZeAdvice = pi_cast<ze_memory_advice_t>(Advice);

  _pi_ze_event_list_t TmpWaitList;
  if (auto Res = TmpWaitList.createAndRetainPiZeEventList(0, nullptr, Queue))
    return Res;

  // Get a new command list to be used on this call
  pi_command_list_ptr_t CommandList{};
  if (auto Res = Queue->Context->getAvailableCommandList(Queue, CommandList,
                                                         UseCopyEngine))
    return Res;
  Queue->LastCommandList = CommandList;

  // TODO: do we need to create a unique command type for this?
  ze_event_handle_t ZeEvent = nullptr;
  if (Event) {
    auto Res = createEventAndAssociateQueue(Queue, Event, PI_COMMAND_TYPE_USER,
                                            CommandList);
    if (Res != PI_SUCCESS)
      return Res;
    ZeEvent = (*Event)->ZeEvent;
    (*Event)->WaitList = TmpWaitList;
  } else {
    auto &CommandListInfo = CommandList->second;
    ++CommandListInfo.NumEventlessCommands;
    if (TmpWaitList.Length != 0) {
      CommandListInfo.PiEventLists.emplace_back(TmpWaitList.PiEventList);
      CommandListInfo.ZeEventLists.emplace_back(TmpWaitList.ZeEventList);
      CommandListInfo.Lengths.emplace_back(TmpWaitList.Length);
    }
  }

  const auto &ZeCommandList = CommandList->first;
  if (TmpWaitList.Length) {
    ZE_CALL(zeCommandListAppendWaitOnEvents,
            (ZeCommandList, TmpWaitList.Length, TmpWaitList.ZeEventList));
  }

  ZE_CALL(zeCommandListAppendMemAdvise,
          (ZeCommandList, Queue->Device->ZeDevice, Ptr, Length, ZeAdvice));

  if (Event) {
    // TODO: Level Zero does not have a completion "event" with the advise API,
    // so manually add command to signal our event.
    ZE_CALL(zeCommandListAppendSignalEvent, (ZeCommandList, ZeEvent));
  }

  Queue->executeCommandList(CommandList, false);
  return PI_SUCCESS;
}

/// API to query information about USM allocated pointers.
/// Valid Queries:
///   PI_MEM_ALLOC_TYPE returns host/device/shared pi_usm_type value
///   PI_MEM_ALLOC_BASE_PTR returns the base ptr of an allocation if
///                         the queried pointer fell inside an allocation.
///                         Result must fit in void *
///   PI_MEM_ALLOC_SIZE returns how big the queried pointer's
///                     allocation is in bytes. Result is a size_t.
///   PI_MEM_ALLOC_DEVICE returns the pi_device this was allocated against
///
/// @param Context is the pi_context
/// @param Ptr is the pointer to query
/// @param ParamName is the type of query to perform
/// @param ParamValueSize is the size of the result in bytes
/// @param ParamValue is the result
/// @param ParamValueRet is how many bytes were written
pi_result piextUSMGetMemAllocInfo(pi_context Context, const void *Ptr,
                                  pi_mem_info ParamName, size_t ParamValueSize,
                                  void *ParamValue, size_t *ParamValueSizeRet) {
  PI_ASSERT(Context, PI_INVALID_CONTEXT);

  ze_device_handle_t ZeDeviceHandle;
  ZeStruct<ze_memory_allocation_properties_t> ZeMemoryAllocationProperties;

  ZE_CALL(zeMemGetAllocProperties,
          (Context->ZeContext, Ptr, &ZeMemoryAllocationProperties,
           &ZeDeviceHandle));

  ReturnHelper ReturnValue(ParamValueSize, ParamValue, ParamValueSizeRet);
  switch (ParamName) {
  case PI_MEM_ALLOC_TYPE: {
    pi_usm_type MemAllocaType;
    switch (ZeMemoryAllocationProperties.type) {
    case ZE_MEMORY_TYPE_UNKNOWN:
      MemAllocaType = PI_MEM_TYPE_UNKNOWN;
      break;
    case ZE_MEMORY_TYPE_HOST:
      MemAllocaType = PI_MEM_TYPE_HOST;
      break;
    case ZE_MEMORY_TYPE_DEVICE:
      MemAllocaType = PI_MEM_TYPE_DEVICE;
      break;
    case ZE_MEMORY_TYPE_SHARED:
      MemAllocaType = PI_MEM_TYPE_SHARED;
      break;
    default:
      zePrint("piextUSMGetMemAllocInfo: unexpected usm memory type\n");
      return PI_INVALID_VALUE;
    }
    return ReturnValue(MemAllocaType);
  }
  case PI_MEM_ALLOC_DEVICE:
    if (ZeDeviceHandle) {
      // All devices in the context are of the same platform.
      auto Platform = Context->Devices[0]->Platform;
      auto Device = Platform->getDeviceFromNativeHandle(ZeDeviceHandle);
      return Device ? ReturnValue(Device) : PI_INVALID_VALUE;
    } else {
      return PI_INVALID_VALUE;
    }
  case PI_MEM_ALLOC_BASE_PTR: {
    void *Base;
    ZE_CALL(zeMemGetAddressRange, (Context->ZeContext, Ptr, &Base, nullptr));
    return ReturnValue(Base);
  }
  case PI_MEM_ALLOC_SIZE: {
    size_t Size;
    ZE_CALL(zeMemGetAddressRange, (Context->ZeContext, Ptr, nullptr, &Size));
    return ReturnValue(Size);
  }
  default:
    zePrint("piextUSMGetMemAllocInfo: unsupported ParamName\n");
    return PI_INVALID_VALUE;
  }
  return PI_SUCCESS;
}

pi_result piKernelSetExecInfo(pi_kernel Kernel, pi_kernel_exec_info ParamName,
                              size_t ParamValueSize, const void *ParamValue) {
  (void)ParamValueSize;
  PI_ASSERT(Kernel, PI_INVALID_KERNEL);
  PI_ASSERT(ParamValue, PI_INVALID_VALUE);

  if (ParamName == PI_USM_INDIRECT_ACCESS &&
      *(static_cast<const pi_bool *>(ParamValue)) == PI_TRUE) {
    // The whole point for users really was to not need to know anything
    // about the types of allocations kernel uses. So in DPC++ we always
    // just set all 3 modes for each kernel.
    ze_kernel_indirect_access_flags_t IndirectFlags =
        ZE_KERNEL_INDIRECT_ACCESS_FLAG_HOST |
        ZE_KERNEL_INDIRECT_ACCESS_FLAG_DEVICE |
        ZE_KERNEL_INDIRECT_ACCESS_FLAG_SHARED;
    ZE_CALL(zeKernelSetIndirectAccess, (Kernel->ZeKernel, IndirectFlags));
  } else {
    zePrint("piKernelSetExecInfo: unsupported ParamName\n");
    return PI_INVALID_VALUE;
  }

  return PI_SUCCESS;
}

pi_result piextProgramSetSpecializationConstant(pi_program Prog,
                                                pi_uint32 SpecID, size_t,
                                                const void *SpecValue) {
  std::scoped_lock Guard(Prog->Mutex);

  // Remember the value of this specialization constant until the program is
  // built.  Note that we only save the pointer to the buffer that contains the
  // value.  The caller is responsible for maintaining storage for this buffer.
  //
  // NOTE: SpecSize is unused in Level Zero, the size is known from SPIR-V by
  // SpecID.
  Prog->SpecConstants[SpecID] = SpecValue;

  return PI_SUCCESS;
}

pi_result piPluginInit(pi_plugin *PluginInit) {
  PI_ASSERT(PluginInit, PI_INVALID_VALUE);

  // TODO: handle versioning/targets properly.
  size_t PluginVersionSize = sizeof(PluginInit->PluginVersion);

  PI_ASSERT(strlen(_PI_H_VERSION_STRING) < PluginVersionSize, PI_INVALID_VALUE);

  strncpy(PluginInit->PluginVersion, _PI_H_VERSION_STRING, PluginVersionSize);

#define _PI_API(api)                                                           \
  (PluginInit->PiFunctionTable).api = (decltype(&::api))(&api);
#include <CL/sycl/detail/pi.def>

  return PI_SUCCESS;
}

pi_result piextPluginGetOpaqueData(void *opaque_data_param,
                                   void **opaque_data_return) {
  (void)opaque_data_param;
  (void)opaque_data_return;
  return PI_ERROR_UNKNOWN;
}

// SYCL RT calls this api to notify the end of plugin lifetime.
// It can include all the jobs to tear down resources before
// the plugin is unloaded from memory.
pi_result piTearDown(void *PluginParameter) {
  (void)PluginParameter;
  bool LeakFound = false;
  // reclaim pi_platform objects here since we don't have piPlatformRelease.
  for (pi_platform &Platform : *PiPlatformsCache) {
    delete Platform;
  }
  delete PiPlatformsCache;
  delete PiPlatformsCacheMutex;

  // Print the balance of various create/destroy native calls.
  // The idea is to verify if the number of create(+) and destroy(-) calls are
  // matched.
  if (ZeDebug & ZE_DEBUG_CALL_COUNT) {
    // clang-format off
    //
    // The format of this table is such that each row accounts for a
    // specific type of objects, and all elements in the raw except the last
    // one are allocating objects of that type, while the last element is known
    // to deallocate objects of that type.
    //
    std::vector<std::vector<const char *>> CreateDestroySet = {
      {"zeContextCreate",      "zeContextDestroy"},
      {"zeCommandQueueCreate", "zeCommandQueueDestroy"},
      {"zeModuleCreate",       "zeModuleDestroy"},
      {"zeKernelCreate",       "zeKernelDestroy"},
      {"zeEventPoolCreate",    "zeEventPoolDestroy"},
      {"zeCommandListCreateImmediate", "zeCommandListCreate", "zeCommandListDestroy"},
      {"zeEventCreate",        "zeEventDestroy"},
      {"zeFenceCreate",        "zeFenceDestroy"},
      {"zeImageCreate",        "zeImageDestroy"},
      {"zeSamplerCreate",      "zeSamplerDestroy"},
      {"zeMemAllocDevice", "zeMemAllocHost", "zeMemAllocShared", "zeMemFree"},
    };

    // A sample output aimed below is this:
    // ------------------------------------------------------------------------
    //                zeContextCreate = 1     \--->        zeContextDestroy = 1
    //           zeCommandQueueCreate = 1     \--->   zeCommandQueueDestroy = 1
    //                 zeModuleCreate = 1     \--->         zeModuleDestroy = 1
    //                 zeKernelCreate = 1     \--->         zeKernelDestroy = 1
    //              zeEventPoolCreate = 1     \--->      zeEventPoolDestroy = 1
    //   zeCommandListCreateImmediate = 1     |
    //            zeCommandListCreate = 1     \--->    zeCommandListDestroy = 1  ---> LEAK = 1
    //                  zeEventCreate = 2     \--->          zeEventDestroy = 2
    //                  zeFenceCreate = 1     \--->          zeFenceDestroy = 1
    //                  zeImageCreate = 0     \--->          zeImageDestroy = 0
    //                zeSamplerCreate = 0     \--->        zeSamplerDestroy = 0
    //               zeMemAllocDevice = 0     |
    //                 zeMemAllocHost = 1     |
    //               zeMemAllocShared = 0     \--->               zeMemFree = 1
    //
    // clang-format on

    fprintf(stderr, "ZE_DEBUG=%d: check balance of create/destroy calls\n",
            ZE_DEBUG_CALL_COUNT);
    fprintf(stderr,
            "----------------------------------------------------------\n");
    for (const auto &Row : CreateDestroySet) {
      int diff = 0;
      for (auto I = Row.begin(); I != Row.end();) {
        const char *ZeName = *I;
        const auto &ZeCount = (*ZeCallCount)[*I];

        bool First = (I == Row.begin());
        bool Last = (++I == Row.end());

        if (Last) {
          fprintf(stderr, " \\--->");
          diff -= ZeCount;
        } else {
          diff += ZeCount;
          if (!First) {
            fprintf(stderr, " | \n");
          }
        }

        fprintf(stderr, "%30s = %-5d", ZeName, ZeCount);
      }

      if (diff) {
        LeakFound = true;
        fprintf(stderr, " ---> LEAK = %d", diff);
      }
      fprintf(stderr, "\n");
    }

    ZeCallCount->clear();
    delete ZeCallCount;
    ZeCallCount = nullptr;
  }
  if (LeakFound)
    return PI_INVALID_MEM_OBJECT;
  return PI_SUCCESS;
}

} // extern "C"<|MERGE_RESOLUTION|>--- conflicted
+++ resolved
@@ -1338,7 +1338,6 @@
     CommandBatch.OpenCommandList = CommandListMap.end();
   }
 
-<<<<<<< HEAD
   if (this->EventlessMode && !this->SkipLastEventInEventlessMode) {
     pi_result Res = createEventAndAssociateQueue(this, &LastEventInPrevCmdList,
                                                  PI_COMMAND_TYPE_USER,
@@ -1356,18 +1355,7 @@
             pi_cast<std::uintptr_t>(ZeEvent));
   }
 
-  // If available, get the copy command queue assosciated with
-  // ZeCommandList
-  ze_command_queue_handle_t ZeCopyCommandQueue = nullptr;
-  if (Index != -1) {
-    if (auto Res = getOrCreateCopyCommandQueue(Index, ZeCopyCommandQueue))
-      return Res;
-  }
-  auto &ZeCommandQueue =
-      UseCopyEngine ? ZeCopyCommandQueue : ZeComputeCommandQueue;
-=======
   auto &ZeCommandQueue = CommandList->second.ZeQueue;
->>>>>>> 156f39b3
   // Scope of the lock must be till the end of the function, otherwise new mem
   // allocs can be created between the moment when we made a snapshot and the
   // moment when command list is closed and executed. But mutex is locked only
@@ -6195,30 +6183,14 @@
                      pi_uint32 NumEventsInWaitList,
                      const pi_event *EventWaitList, pi_event *Event) {
   PI_ASSERT(Queue, PI_INVALID_QUEUE);
-<<<<<<< HEAD
-=======
-  PI_ASSERT(Event, PI_INVALID_EVENT);
   // Pattern size must be a power of two.
   PI_ASSERT((PatternSize > 0) && ((PatternSize & (PatternSize - 1)) == 0),
             PI_INVALID_VALUE);
->>>>>>> 156f39b3
 
   // Lock automatically releases when this goes out of scope.
   std::lock_guard<std::mutex> lock(Queue->PiQueueMutex);
 
-<<<<<<< HEAD
-  bool PreferCopyEngine = true;
-
-  size_t MaxPatternSize =
-      Queue->Device->ZeComputeQueueGroupProperties.maxMemoryFillPatternSize;
-=======
-  _pi_ze_event_list_t TmpWaitList;
-  if (auto Res = TmpWaitList.createAndRetainPiZeEventList(NumEventsInWaitList,
-                                                          EventWaitList, Queue))
-    return Res;
-
   auto &Device = Queue->Device;
->>>>>>> 156f39b3
 
   // Performance analysis on a simple SYCL data "fill" test shows copy engine
   // is faster than compute engine for such operations.
@@ -6242,7 +6214,6 @@
   }
 
   bool UseCopyEngine = Queue->useCopyEngine(PreferCopyEngine);
-<<<<<<< HEAD
 
   Queue->EventlessMode |= !Event;
   if (Queue->EventlessMode) {
@@ -6255,7 +6226,6 @@
                                                           EventWaitList, Queue))
     return Res;
 
-=======
   if (!UseCopyEngine) {
     // Pattern size must fit the compute queue capabilities.
     PI_ASSERT(PatternSize <=
@@ -6264,7 +6234,6 @@
               PI_INVALID_VALUE);
   }
 
->>>>>>> 156f39b3
   pi_command_list_ptr_t CommandList{};
   // We want to batch these commands to avoid extra submissions (costly)
   bool OkToBatch = true;
