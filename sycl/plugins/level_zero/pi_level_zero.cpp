//===-------- pi_level_zero.cpp - Level Zero Plugin --------------------==//
//
// Part of the LLVM Project, under the Apache License v2.0 with LLVM Exceptions.
// See https://llvm.org/LICENSE.txt for license information.
// SPDX-License-Identifier: Apache-2.0 WITH LLVM-exception
//
//===------------------------------------------------------------------===//

/// \file pi_level_zero.cpp
/// Implementation of Level Zero Plugin.
///
/// \ingroup sycl_pi_level_zero

#include "pi_level_zero.hpp"
#include <algorithm>
#include <cstdarg>
#include <cstdio>
#include <cstring>
#include <memory>
#include <set>
#include <sstream>
#include <string>
#include <sycl/detail/spinlock.hpp>
#include <thread>
#include <utility>

#include <level_zero/zet_api.h>

#include "usm_allocator.hpp"

extern "C" {
// Forward declarartions.
static pi_result piQueueReleaseInternal(pi_queue Queue);
static pi_result piEventReleaseInternal(pi_event Event);
static pi_result EventCreate(pi_context Context, pi_queue Queue,
                             bool HostVisible, pi_event *RetEvent);
}

// Defined in tracing.cpp
void enableZeTracing();
void disableZeTracing();

namespace {

// This is an experimental option to test performance of device to device copy
// operations on copy engines (versus compute engine)
static const bool UseCopyEngineForD2DCopy = [] {
  const char *CopyEngineForD2DCopy =
      std::getenv("SYCL_PI_LEVEL_ZERO_USE_COPY_ENGINE_FOR_D2D_COPY");
  return (CopyEngineForD2DCopy && (std::stoi(CopyEngineForD2DCopy) != 0));
}();

// This is an experimental option that allows the use of copy engine, if
// available in the device, in Level Zero plugin for copy operations submitted
// to an in-order queue. The default is 1.
static const bool UseCopyEngineForInOrderQueue = [] {
  const char *CopyEngineForInOrderQueue =
      std::getenv("SYCL_PI_LEVEL_ZERO_USE_COPY_ENGINE_FOR_IN_ORDER_QUEUE");
  return (!CopyEngineForInOrderQueue ||
          (std::stoi(CopyEngineForInOrderQueue) != 0));
}();

// This is an experimental option that allows the use of multiple command lists
// when submitting barriers. The default is 0.
static const bool UseMultipleCmdlistBarriers = [] {
  const char *UseMultipleCmdlistBarriersFlag =
      std::getenv("SYCL_PI_LEVEL_ZERO_USE_MULTIPLE_COMMANDLIST_BARRIERS");
  if (!UseMultipleCmdlistBarriersFlag)
    return true;
  return std::stoi(UseMultipleCmdlistBarriersFlag) > 0;
}();

// This is an experimental option that allows to disable caching of events in
// the context.
static const bool DisableEventsCaching = [] {
  const char *DisableEventsCachingFlag =
      std::getenv("SYCL_PI_LEVEL_ZERO_DISABLE_EVENTS_CACHING");
  if (!DisableEventsCachingFlag)
    return false;
  return std::stoi(DisableEventsCachingFlag) != 0;
}();

// This is an experimental option that allows reset and reuse of uncompleted
// events in the in-order queue with discard_events property.
static const bool ReuseDiscardedEvents = [] {
  const char *ReuseDiscardedEventsFlag =
      std::getenv("SYCL_PI_LEVEL_ZERO_REUSE_DISCARDED_EVENTS");
  if (!ReuseDiscardedEventsFlag)
    return true;
  return std::stoi(ReuseDiscardedEventsFlag) > 0;
}();

// Controls PI level tracing prints.
static bool PrintPiTrace = false;

// Controls support of the indirect access kernels and deferred memory release.
static const bool IndirectAccessTrackingEnabled = [] {
  return std::getenv("SYCL_PI_LEVEL_ZERO_TRACK_INDIRECT_ACCESS_MEMORY") !=
         nullptr;
}();

// This will count the calls to Level-Zero
static std::map<const char *, int> *ZeCallCount = nullptr;

// Map from L0 to PI result
static inline pi_result mapError(ze_result_t Result) {
  return ur2piResult(ze2urResult(Result));
}

// Trace a call to Level-Zero RT
#define ZE_CALL(ZeName, ZeArgs)                                                \
  {                                                                            \
    ze_result_t ZeResult = ZeName ZeArgs;                                      \
    if (auto Result = ZeCall().doCall(ZeResult, #ZeName, #ZeArgs, true))       \
      return mapError(Result);                                                 \
  }

// Trace an internal PI call; returns in case of an error.
#define PI_CALL(Call)                                                          \
  {                                                                            \
    if (PrintPiTrace)                                                          \
      fprintf(stderr, "PI ---> %s\n", #Call);                                  \
    pi_result Result = (Call);                                                 \
    if (Result != PI_SUCCESS)                                                  \
      return Result;                                                           \
  }

// Controls if we should choose doing eager initialization
// to make it happen on warmup paths and have the reportable
// paths be less likely affected.
//
static bool doEagerInit = [] {
  const char *EagerInit = std::getenv("SYCL_EAGER_INIT");
  return EagerInit ? std::atoi(EagerInit) != 0 : false;
}();

// Maximum number of events that can be present in an event ZePool is captured
// here. Setting it to 256 gave best possible performance for several
// benchmarks.
static const pi_uint32 MaxNumEventsPerPool = [] {
  const auto MaxNumEventsPerPoolEnv =
      std::getenv("ZE_MAX_NUMBER_OF_EVENTS_PER_EVENT_POOL");
  pi_uint32 Result =
      MaxNumEventsPerPoolEnv ? std::atoi(MaxNumEventsPerPoolEnv) : 256;
  if (Result <= 0)
    Result = 256;
  return Result;
}();

// Get value of device scope events env var setting or default setting
static const int DeviceEventsSetting = [] {
  const char *DeviceEventsSettingStr =
      std::getenv("SYCL_PI_LEVEL_ZERO_DEVICE_SCOPE_EVENTS");
  if (DeviceEventsSettingStr) {
    // Override the default if user has explicitly chosen the events scope.
    switch (std::stoi(DeviceEventsSettingStr)) {
    case 0:
      return AllHostVisible;
    case 1:
      return OnDemandHostVisibleProxy;
    case 2:
      return LastCommandInBatchHostVisible;
    default:
      // fallthrough to default setting
      break;
    }
  }
  // This is our default setting, which is expected to be the fastest
  // with the modern GPU drivers.
  return AllHostVisible;
}();

static const bool ExposeCSliceInAffinityPartitioning = [] {
  const char *Flag =
      std::getenv("SYCL_PI_LEVEL_ZERO_EXPOSE_CSLICE_IN_AFFINITY_PARTITIONING");
  return Flag ? std::atoi(Flag) != 0 : false;
}();

// Helper function to implement zeHostSynchronize.
// The behavior is to avoid infinite wait during host sync under ZE_DEBUG.
// This allows for a much more responsive debugging of hangs.
//
template <typename T, typename Func>
ze_result_t zeHostSynchronizeImpl(Func Api, T Handle) {
  if (!ZeDebug) {
    return Api(Handle, UINT64_MAX);
  }

  ze_result_t R;
  while ((R = Api(Handle, 1000)) == ZE_RESULT_NOT_READY)
    ;
  return R;
}

// Template function to do various types of host synchronizations.
// This is intended to be used instead of direct calls to specific
// Level-Zero synchronization APIs.
//
template <typename T> ze_result_t zeHostSynchronize(T Handle);
template <> ze_result_t zeHostSynchronize(ze_event_handle_t Handle) {
  return zeHostSynchronizeImpl(zeEventHostSynchronize, Handle);
}
template <> ze_result_t zeHostSynchronize(ze_command_queue_handle_t Handle) {
  return zeHostSynchronizeImpl(zeCommandQueueSynchronize, Handle);
}

template <typename T, typename Assign>
pi_result getInfoImpl(size_t param_value_size, void *param_value,
                      size_t *param_value_size_ret, T value, size_t value_size,
                      Assign &&assign_func) {

  if (param_value != nullptr) {

    if (param_value_size < value_size) {
      return PI_ERROR_INVALID_VALUE;
    }

    assign_func(param_value, value, value_size);
  }

  if (param_value_size_ret != nullptr) {
    *param_value_size_ret = value_size;
  }

  return PI_SUCCESS;
}

template <typename T>
pi_result getInfo(size_t param_value_size, void *param_value,
                  size_t *param_value_size_ret, T value) {

  auto assignment = [](void *param_value, T value, size_t value_size) {
    (void)value_size;
    *static_cast<T *>(param_value) = value;
  };

  return getInfoImpl(param_value_size, param_value, param_value_size_ret, value,
                     sizeof(T), assignment);
}

template <typename T>
pi_result getInfoArray(size_t array_length, size_t param_value_size,
                       void *param_value, size_t *param_value_size_ret,
                       T *value) {
  return getInfoImpl(param_value_size, param_value, param_value_size_ret, value,
                     array_length * sizeof(T), memcpy);
}

template <typename T, typename RetType>
pi_result getInfoArray(size_t array_length, size_t param_value_size,
                       void *param_value, size_t *param_value_size_ret,
                       T *value) {
  if (param_value) {
    memset(param_value, 0, param_value_size);
    for (uint32_t I = 0; I < array_length; I++)
      ((RetType *)param_value)[I] = (RetType)value[I];
  }
  if (param_value_size_ret)
    *param_value_size_ret = array_length * sizeof(RetType);
  return PI_SUCCESS;
}

template <>
pi_result getInfo<const char *>(size_t param_value_size, void *param_value,
                                size_t *param_value_size_ret,
                                const char *value) {
  return getInfoArray(strlen(value) + 1, param_value_size, param_value,
                      param_value_size_ret, value);
}

class ReturnHelper {
public:
  ReturnHelper(size_t param_value_size, void *param_value,
               size_t *param_value_size_ret)
      : param_value_size(param_value_size), param_value(param_value),
        param_value_size_ret(param_value_size_ret) {}

  template <class T> pi_result operator()(const T &t) {
    return getInfo(param_value_size, param_value, param_value_size_ret, t);
  }

private:
  size_t param_value_size;
  void *param_value;
  size_t *param_value_size_ret;
};

} // anonymous namespace

// SYCL_PI_LEVEL_ZERO_USE_COMPUTE_ENGINE can be set to an integer (>=0) in
// which case all compute commands will be submitted to the command-queue
// with the given index in the compute command group. If it is instead set
// to negative then all available compute engines may be used.
//
// The default value is "0".
//
static const std::pair<int, int> getRangeOfAllowedComputeEngines() {
  static const char *EnvVar =
      std::getenv("SYCL_PI_LEVEL_ZERO_USE_COMPUTE_ENGINE");
  // If the environment variable is not set only use "0" CCS for now.
  // TODO: allow all CCSs when HW support is complete.
  if (!EnvVar)
    return std::pair<int, int>(0, 0);

  auto EnvVarValue = std::atoi(EnvVar);
  if (EnvVarValue >= 0) {
    return std::pair<int, int>(EnvVarValue, EnvVarValue);
  }

  return std::pair<int, int>(0, INT_MAX);
}

// SYCL_PI_LEVEL_ZERO_USE_COPY_ENGINE can be set to an integer value, or
// a pair of integer values of the form "lower_index:upper_index".
// Here, the indices point to copy engines in a list of all available copy
// engines.
// This functions returns this pair of indices.
// If the user specifies only a single integer, a value of 0 indicates that
// the copy engines will not be used at all. A value of 1 indicates that all
// available copy engines can be used.
static const std::pair<int, int>
getRangeOfAllowedCopyEngines(pi_device &Device) {
  static const char *EnvVar = std::getenv("SYCL_PI_LEVEL_ZERO_USE_COPY_ENGINE");
  // If the environment variable is not set, no copy engines are used when
  // immediate commandlists are being used. For standard commandlists all are
  // used.
  if (!EnvVar) {
    if (Device->useImmediateCommandLists())
      return std::pair<int, int>(-1, -1);   // No copy engines can be used.
    return std::pair<int, int>(0, INT_MAX); // All copy engines will be used.
  }
  std::string CopyEngineRange = EnvVar;
  // Environment variable can be a single integer or a pair of integers
  // separated by ":"
  auto pos = CopyEngineRange.find(":");
  if (pos == std::string::npos) {
    bool UseCopyEngine = (std::stoi(CopyEngineRange) != 0);
    if (UseCopyEngine)
      return std::pair<int, int>(0, INT_MAX); // All copy engines can be used.
    return std::pair<int, int>(-1, -1);       // No copy engines will be used.
  }
  int LowerCopyEngineIndex = std::stoi(CopyEngineRange.substr(0, pos));
  int UpperCopyEngineIndex = std::stoi(CopyEngineRange.substr(pos + 1));
  if ((LowerCopyEngineIndex > UpperCopyEngineIndex) ||
      (LowerCopyEngineIndex < -1) || (UpperCopyEngineIndex < -1)) {
    zePrint("SYCL_PI_LEVEL_ZERO_USE_COPY_ENGINE: invalid value provided, "
            "default set.\n");
    LowerCopyEngineIndex = 0;
    UpperCopyEngineIndex = INT_MAX;
  }
  return std::pair<int, int>(LowerCopyEngineIndex, UpperCopyEngineIndex);
}

static bool CopyEngineRequested(pi_device Device) {
  int LowerCopyQueueIndex = getRangeOfAllowedCopyEngines(Device).first;
  int UpperCopyQueueIndex = getRangeOfAllowedCopyEngines(Device).second;
  return ((LowerCopyQueueIndex != -1) || (UpperCopyQueueIndex != -1));
}

// Global variables used in PI_Level_Zero
// Note we only create a simple pointer variables such that C++ RT won't
// deallocate them automatically at the end of the main program.
// The heap memory allocated for these global variables reclaimed only when
// Sycl RT calls piTearDown().
static std::vector<pi_platform> *PiPlatformsCache =
    new std::vector<pi_platform>;
static sycl::detail::SpinLock *PiPlatformsCacheMutex =
    new sycl::detail::SpinLock;
static bool PiPlatformCachePopulated = false;

pi_result
_pi_context::getFreeSlotInExistingOrNewPool(ze_event_pool_handle_t &Pool,
                                            size_t &Index, bool HostVisible,
                                            bool ProfilingEnabled) {
  // Lock while updating event pool machinery.
  std::scoped_lock<pi_mutex> Lock(ZeEventPoolCacheMutex);

  std::list<ze_event_pool_handle_t> *ZePoolCache =
      getZeEventPoolCache(HostVisible, ProfilingEnabled);

  if (!ZePoolCache->empty()) {
    if (NumEventsAvailableInEventPool[ZePoolCache->front()] == 0) {
      if (DisableEventsCaching) {
        // Remove full pool from the cache if events caching is disabled.
        ZePoolCache->erase(ZePoolCache->begin());
      } else {
        // If event caching is enabled then we don't destroy events so there is
        // no need to remove pool from the cache and add it back when it has
        // available slots. Just keep it in the tail of the cache so that all
        // pools can be destroyed during context destruction.
        ZePoolCache->push_front(nullptr);
      }
    }
  }
  if (ZePoolCache->empty()) {
    ZePoolCache->push_back(nullptr);
  }

  // We shall be adding an event to the front pool.
  ze_event_pool_handle_t *ZePool = &ZePoolCache->front();
  Index = 0;
  // Create one event ZePool per MaxNumEventsPerPool events
  if (*ZePool == nullptr) {
    ZeStruct<ze_event_pool_desc_t> ZeEventPoolDesc;
    ZeEventPoolDesc.count = MaxNumEventsPerPool;
    ZeEventPoolDesc.flags = 0;
    if (HostVisible)
      ZeEventPoolDesc.flags |= ZE_EVENT_POOL_FLAG_HOST_VISIBLE;
    if (ProfilingEnabled)
      ZeEventPoolDesc.flags |= ZE_EVENT_POOL_FLAG_KERNEL_TIMESTAMP;
    zePrint("ze_event_pool_desc_t flags set to: %d\n", ZeEventPoolDesc.flags);

    std::vector<ze_device_handle_t> ZeDevices;
    std::for_each(Devices.begin(), Devices.end(), [&](const pi_device &D) {
      ZeDevices.push_back(D->ZeDevice);
    });

    ZE_CALL(zeEventPoolCreate, (ZeContext, &ZeEventPoolDesc, ZeDevices.size(),
                                &ZeDevices[0], ZePool));
    NumEventsAvailableInEventPool[*ZePool] = MaxNumEventsPerPool - 1;
    NumEventsUnreleasedInEventPool[*ZePool] = 1;
  } else {
    Index = MaxNumEventsPerPool - NumEventsAvailableInEventPool[*ZePool];
    --NumEventsAvailableInEventPool[*ZePool];
    ++NumEventsUnreleasedInEventPool[*ZePool];
  }
  Pool = *ZePool;
  return PI_SUCCESS;
}

pi_result _pi_context::decrementUnreleasedEventsInPool(pi_event Event) {
  std::shared_lock<pi_shared_mutex> EventLock(Event->Mutex, std::defer_lock);
  std::scoped_lock<pi_mutex, std::shared_lock<pi_shared_mutex>> LockAll(
      ZeEventPoolCacheMutex, EventLock);
  if (!Event->ZeEventPool) {
    // This must be an interop event created on a users's pool.
    // Do nothing.
    return PI_SUCCESS;
  }

  std::list<ze_event_pool_handle_t> *ZePoolCache =
      getZeEventPoolCache(Event->isHostVisible(), Event->isProfilingEnabled());

  // Put the empty pool to the cache of the pools.
  if (NumEventsUnreleasedInEventPool[Event->ZeEventPool] == 0)
    die("Invalid event release: event pool doesn't have unreleased events");
  if (--NumEventsUnreleasedInEventPool[Event->ZeEventPool] == 0) {
    if (ZePoolCache->front() != Event->ZeEventPool) {
      ZePoolCache->push_back(Event->ZeEventPool);
    }
    NumEventsAvailableInEventPool[Event->ZeEventPool] = MaxNumEventsPerPool;
  }

  return PI_SUCCESS;
}

// Some opencl extensions we know are supported by all Level Zero devices.
constexpr char ZE_SUPPORTED_EXTENSIONS[] =
    "cl_khr_il_program cl_khr_subgroups cl_intel_subgroups "
    "cl_intel_subgroups_short cl_intel_required_subgroup_size ";

// Forward declarations
static pi_result
enqueueMemCopyHelper(pi_command_type CommandType, pi_queue Queue, void *Dst,
                     pi_bool BlockingWrite, size_t Size, const void *Src,
                     pi_uint32 NumEventsInWaitList,
                     const pi_event *EventWaitList, pi_event *Event,
                     bool PreferCopyEngine = false);

static pi_result enqueueMemCopyRectHelper(
    pi_command_type CommandType, pi_queue Queue, const void *SrcBuffer,
    void *DstBuffer, pi_buff_rect_offset SrcOrigin,
    pi_buff_rect_offset DstOrigin, pi_buff_rect_region Region,
    size_t SrcRowPitch, size_t DstRowPitch, size_t SrcSlicePitch,
    size_t DstSlicePitch, pi_bool Blocking, pi_uint32 NumEventsInWaitList,
    const pi_event *EventWaitList, pi_event *Event,
    bool PreferCopyEngine = false);

inline void zeParseError(ze_result_t ZeError, const char *&ErrorString) {
  switch (ZeError) {
#define ZE_ERRCASE(ERR)                                                        \
  case ERR:                                                                    \
    ErrorString = "" #ERR;                                                     \
    break;

    ZE_ERRCASE(ZE_RESULT_SUCCESS)
    ZE_ERRCASE(ZE_RESULT_NOT_READY)
    ZE_ERRCASE(ZE_RESULT_ERROR_DEVICE_LOST)
    ZE_ERRCASE(ZE_RESULT_ERROR_OUT_OF_HOST_MEMORY)
    ZE_ERRCASE(ZE_RESULT_ERROR_OUT_OF_DEVICE_MEMORY)
    ZE_ERRCASE(ZE_RESULT_ERROR_MODULE_BUILD_FAILURE)
    ZE_ERRCASE(ZE_RESULT_ERROR_INSUFFICIENT_PERMISSIONS)
    ZE_ERRCASE(ZE_RESULT_ERROR_NOT_AVAILABLE)
    ZE_ERRCASE(ZE_RESULT_ERROR_UNINITIALIZED)
    ZE_ERRCASE(ZE_RESULT_ERROR_UNSUPPORTED_VERSION)
    ZE_ERRCASE(ZE_RESULT_ERROR_UNSUPPORTED_FEATURE)
    ZE_ERRCASE(ZE_RESULT_ERROR_INVALID_ARGUMENT)
    ZE_ERRCASE(ZE_RESULT_ERROR_INVALID_NULL_HANDLE)
    ZE_ERRCASE(ZE_RESULT_ERROR_HANDLE_OBJECT_IN_USE)
    ZE_ERRCASE(ZE_RESULT_ERROR_INVALID_NULL_POINTER)
    ZE_ERRCASE(ZE_RESULT_ERROR_INVALID_SIZE)
    ZE_ERRCASE(ZE_RESULT_ERROR_UNSUPPORTED_SIZE)
    ZE_ERRCASE(ZE_RESULT_ERROR_UNSUPPORTED_ALIGNMENT)
    ZE_ERRCASE(ZE_RESULT_ERROR_INVALID_SYNCHRONIZATION_OBJECT)
    ZE_ERRCASE(ZE_RESULT_ERROR_INVALID_ENUMERATION)
    ZE_ERRCASE(ZE_RESULT_ERROR_UNSUPPORTED_ENUMERATION)
    ZE_ERRCASE(ZE_RESULT_ERROR_UNSUPPORTED_IMAGE_FORMAT)
    ZE_ERRCASE(ZE_RESULT_ERROR_INVALID_NATIVE_BINARY)
    ZE_ERRCASE(ZE_RESULT_ERROR_INVALID_GLOBAL_NAME)
    ZE_ERRCASE(ZE_RESULT_ERROR_INVALID_KERNEL_NAME)
    ZE_ERRCASE(ZE_RESULT_ERROR_INVALID_FUNCTION_NAME)
    ZE_ERRCASE(ZE_RESULT_ERROR_INVALID_GROUP_SIZE_DIMENSION)
    ZE_ERRCASE(ZE_RESULT_ERROR_INVALID_GLOBAL_WIDTH_DIMENSION)
    ZE_ERRCASE(ZE_RESULT_ERROR_INVALID_KERNEL_ARGUMENT_INDEX)
    ZE_ERRCASE(ZE_RESULT_ERROR_INVALID_KERNEL_ARGUMENT_SIZE)
    ZE_ERRCASE(ZE_RESULT_ERROR_INVALID_KERNEL_ATTRIBUTE_VALUE)
    ZE_ERRCASE(ZE_RESULT_ERROR_INVALID_COMMAND_LIST_TYPE)
    ZE_ERRCASE(ZE_RESULT_ERROR_OVERLAPPING_REGIONS)
    ZE_ERRCASE(ZE_RESULT_ERROR_INVALID_MODULE_UNLINKED)
    ZE_ERRCASE(ZE_RESULT_ERROR_UNKNOWN)

#undef ZE_ERRCASE
  default:
    assert(false && "Unexpected Error code");
  } // switch
}

// Global variables for PI_ERROR_PLUGIN_SPECIFIC_ERROR
constexpr size_t MaxMessageSize = 256;
thread_local pi_result ErrorMessageCode = PI_SUCCESS;
thread_local char ErrorMessage[MaxMessageSize];

// Utility function for setting a message and warning
[[maybe_unused]] static void setErrorMessage(const char *message,
                                             pi_result error_code) {
  assert(strlen(message) <= MaxMessageSize);
  strcpy(ErrorMessage, message);
  ErrorMessageCode = error_code;
}

// Returns plugin specific error and warning messages
pi_result piPluginGetLastError(char **message) {
  *message = &ErrorMessage[0];
  return ErrorMessageCode;
}

ze_result_t ZeCall::doCall(ze_result_t ZeResult, const char *ZeName,
                           const char *ZeArgs, bool TraceError) {
  zePrint("ZE ---> %s%s\n", ZeName, ZeArgs);

  if (ZeDebug & ZE_DEBUG_CALL_COUNT) {
    ++(*ZeCallCount)[ZeName];
  }

  if (ZeResult && TraceError) {
    const char *ErrorString = "Unknown";
    zeParseError(ZeResult, ErrorString);
    zePrint("Error (%s) in %s\n", ErrorString, ZeName);
  }
  return ZeResult;
}

#define PI_ASSERT(condition, error)                                            \
  if (!(condition))                                                            \
    return error;

bool _pi_queue::doReuseDiscardedEvents() {
  return ReuseDiscardedEvents && isInOrderQueue() && isDiscardEvents();
}

pi_result _pi_queue::resetDiscardedEvent(pi_command_list_ptr_t CommandList) {
  if (LastCommandEvent && LastCommandEvent->IsDiscarded) {
    ZE_CALL(zeCommandListAppendBarrier,
            (CommandList->first, nullptr, 1, &(LastCommandEvent->ZeEvent)));
    ZE_CALL(zeCommandListAppendEventReset,
            (CommandList->first, LastCommandEvent->ZeEvent));

    // Create new pi_event but with the same ze_event_handle_t. We are going
    // to use this pi_event for the next command with discarded event.
    pi_event PiEvent;
    try {
      PiEvent = new _pi_event(LastCommandEvent->ZeEvent,
                              LastCommandEvent->ZeEventPool, Context,
                              PI_COMMAND_TYPE_USER, true);
    } catch (const std::bad_alloc &) {
      return PI_ERROR_OUT_OF_HOST_MEMORY;
    } catch (...) {
      return PI_ERROR_UNKNOWN;
    }

    if (LastCommandEvent->isHostVisible())
      PiEvent->HostVisibleEvent = PiEvent;

    PI_CALL(addEventToQueueCache(PiEvent));
  }

  return PI_SUCCESS;
}

// This helper function creates a pi_event and associate a pi_queue.
// Note that the caller of this function must have acquired lock on the Queue
// that is passed in.
// \param Queue pi_queue to associate with a new event.
// \param Event a pointer to hold the newly created pi_event
// \param CommandType various command type determined by the caller
// \param CommandList is the command list where the event is added
// \param IsInternal tells if the event is internal, i.e. visible in the L0
//        plugin only.
// \param ForceHostVisible tells if the event must be created in
//        the host-visible pool
inline static pi_result createEventAndAssociateQueue(
    pi_queue Queue, pi_event *Event, pi_command_type CommandType,
    pi_command_list_ptr_t CommandList, bool IsInternal = false,
    bool ForceHostVisible = false) {

  if (!ForceHostVisible)
    ForceHostVisible = DeviceEventsSetting == AllHostVisible;

  // If event is discarded then try to get event from the queue cache.
  *Event =
      IsInternal ? Queue->getEventFromQueueCache(ForceHostVisible) : nullptr;

  if (*Event == nullptr)
    PI_CALL(EventCreate(Queue->Context, Queue, ForceHostVisible, Event));

  (*Event)->Queue = Queue;
  (*Event)->CommandType = CommandType;
  (*Event)->IsDiscarded = IsInternal;
  (*Event)->CommandList = CommandList;
  // Discarded event doesn't own ze_event, it is used by multiple pi_event
  // objects. We destroy corresponding ze_event by releasing events from the
  // events cache at queue destruction. Event in the cache owns the Level Zero
  // event.
  if (IsInternal)
    (*Event)->OwnZeEvent = false;

  // Append this Event to the CommandList, if any
  if (CommandList != Queue->CommandListMap.end()) {
    CommandList->second.append(*Event);
    (*Event)->RefCount.increment();
  }

  // We need to increment the reference counter here to avoid pi_queue
  // being released before the associated pi_event is released because
  // piEventRelease requires access to the associated pi_queue.
  // In piEventRelease, the reference counter of the Queue is decremented
  // to release it.
  Queue->RefCount.increment();

  // SYCL RT does not track completion of the events, so it could
  // release a PI event as soon as that's not being waited in the app.
  // But we have to ensure that the event is not destroyed before
  // it is really signalled, so retain it explicitly here and
  // release in CleanupCompletedEvent(Event).
  // If the event is internal then don't increment the reference count as this
  // event will not be waited/released by SYCL RT, so it must be destroyed by
  // EventRelease in resetCommandList.
  if (!IsInternal)
    PI_CALL(piEventRetain(*Event));

  return PI_SUCCESS;
}

pi_result _pi_queue::signalEventFromCmdListIfLastEventDiscarded(
    pi_command_list_ptr_t CommandList) {
  // We signal new event at the end of command list only if we have queue with
  // discard_events property and the last command event is discarded.
  if (!(doReuseDiscardedEvents() && LastCommandEvent &&
        LastCommandEvent->IsDiscarded))
    return PI_SUCCESS;

  pi_event Event;
  PI_CALL(createEventAndAssociateQueue(
      this, &Event, PI_COMMAND_TYPE_USER, CommandList,
      /* IsDiscarded */ false, /* ForceHostVisible */ false))
  PI_CALL(piEventReleaseInternal(Event));
  LastCommandEvent = Event;

  ZE_CALL(zeCommandListAppendSignalEvent, (CommandList->first, Event->ZeEvent));
  return PI_SUCCESS;
}

pi_event _pi_queue::getEventFromQueueCache(bool HostVisible) {
  auto Cache = HostVisible ? &EventCaches[0] : &EventCaches[1];

  // If we don't have any events, return nullptr.
  // If we have only a single event then it was used by the last command and we
  // can't use it now because we have to enforce round robin between two events.
  if (Cache->size() < 2)
    return nullptr;

  // If there are two events then return an event from the beginning of the list
  // since event of the last command is added to the end of the list.
  auto It = Cache->begin();
  pi_event RetEvent = *It;
  Cache->erase(It);
  return RetEvent;
}

pi_result _pi_queue::addEventToQueueCache(pi_event Event) {
  auto Cache = Event->isHostVisible() ? &EventCaches[0] : &EventCaches[1];
  Cache->emplace_back(Event);
  return PI_SUCCESS;
}

pi_result _pi_device::initialize(int SubSubDeviceOrdinal,
                                 int SubSubDeviceIndex) {
  uint32_t numQueueGroups = 0;
  ZE_CALL(zeDeviceGetCommandQueueGroupProperties,
          (ZeDevice, &numQueueGroups, nullptr));
  if (numQueueGroups == 0) {
    return PI_ERROR_UNKNOWN;
  }
  zePrint("NOTE: Number of queue groups = %d\n", numQueueGroups);
  std::vector<ZeStruct<ze_command_queue_group_properties_t>>
      QueueGroupProperties(numQueueGroups);
  ZE_CALL(zeDeviceGetCommandQueueGroupProperties,
          (ZeDevice, &numQueueGroups, QueueGroupProperties.data()));

  // Initialize ordinal and compute queue group properties
  for (uint32_t i = 0; i < numQueueGroups; i++) {
    if (QueueGroupProperties[i].flags &
        ZE_COMMAND_QUEUE_GROUP_PROPERTY_FLAG_COMPUTE) {
      QueueGroup[queue_group_info_t::Compute].ZeOrdinal = i;
      QueueGroup[queue_group_info_t::Compute].ZeProperties =
          QueueGroupProperties[i];
      break;
    }
  }

  // Reinitialize a sub-sub-device with its own ordinal, index.
  // Our sub-sub-device representation is currently [Level-Zero sub-device
  // handle + Level-Zero compute group/engine index]. Only the specified
  // index queue will be used to submit work to the sub-sub-device.
  if (SubSubDeviceOrdinal >= 0) {
    QueueGroup[queue_group_info_t::Compute].ZeOrdinal = SubSubDeviceOrdinal;
    QueueGroup[queue_group_info_t::Compute].ZeIndex = SubSubDeviceIndex;
  } else { // Proceed with initialization for root and sub-device
    // How is it possible that there are no "compute" capabilities?
    if (QueueGroup[queue_group_info_t::Compute].ZeOrdinal < 0) {
      return PI_ERROR_UNKNOWN;
    }

    if (CopyEngineRequested(this)) {
      for (uint32_t i = 0; i < numQueueGroups; i++) {
        if (((QueueGroupProperties[i].flags &
              ZE_COMMAND_QUEUE_GROUP_PROPERTY_FLAG_COMPUTE) == 0) &&
            (QueueGroupProperties[i].flags &
             ZE_COMMAND_QUEUE_GROUP_PROPERTY_FLAG_COPY)) {
          if (QueueGroupProperties[i].numQueues == 1) {
            QueueGroup[queue_group_info_t::MainCopy].ZeOrdinal = i;
            QueueGroup[queue_group_info_t::MainCopy].ZeProperties =
                QueueGroupProperties[i];
          } else {
            QueueGroup[queue_group_info_t::LinkCopy].ZeOrdinal = i;
            QueueGroup[queue_group_info_t::LinkCopy].ZeProperties =
                QueueGroupProperties[i];
            break;
          }
        }
      }
      if (QueueGroup[queue_group_info_t::MainCopy].ZeOrdinal < 0)
        zePrint("NOTE: main blitter/copy engine is not available\n");
      else
        zePrint("NOTE: main blitter/copy engine is available\n");

      if (QueueGroup[queue_group_info_t::LinkCopy].ZeOrdinal < 0)
        zePrint("NOTE: link blitter/copy engines are not available\n");
      else
        zePrint("NOTE: link blitter/copy engines are available\n");
    }
  }

  // Maintain various device properties cache.
  // Note that we just describe here how to compute the data.
  // The real initialization is upon first access.
  //
  auto ZeDevice = this->ZeDevice;
  ZeDeviceProperties.Compute = [ZeDevice](ze_device_properties_t &Properties) {
    ZE_CALL_NOCHECK(zeDeviceGetProperties, (ZeDevice, &Properties));
  };

  ZeDeviceComputeProperties.Compute =
      [ZeDevice](ze_device_compute_properties_t &Properties) {
        ZE_CALL_NOCHECK(zeDeviceGetComputeProperties, (ZeDevice, &Properties));
      };

  ZeDeviceImageProperties.Compute =
      [ZeDevice](ze_device_image_properties_t &Properties) {
        ZE_CALL_NOCHECK(zeDeviceGetImageProperties, (ZeDevice, &Properties));
      };

  ZeDeviceModuleProperties.Compute =
      [ZeDevice](ze_device_module_properties_t &Properties) {
        ZE_CALL_NOCHECK(zeDeviceGetModuleProperties, (ZeDevice, &Properties));
      };

  ZeDeviceMemoryProperties.Compute =
      [ZeDevice](
          std::vector<ZeStruct<ze_device_memory_properties_t>> &Properties) {
        uint32_t Count = 0;
        ZE_CALL_NOCHECK(zeDeviceGetMemoryProperties,
                        (ZeDevice, &Count, nullptr));

        Properties.resize(Count);
        ZE_CALL_NOCHECK(zeDeviceGetMemoryProperties,
                        (ZeDevice, &Count, Properties.data()));
      };

  ZeDeviceMemoryAccessProperties.Compute =
      [ZeDevice](ze_device_memory_access_properties_t &Properties) {
        ZE_CALL_NOCHECK(zeDeviceGetMemoryAccessProperties,
                        (ZeDevice, &Properties));
      };

  ZeDeviceCacheProperties.Compute =
      [ZeDevice](ze_device_cache_properties_t &Properties) {
        // TODO: Since v1.0 there can be multiple cache properties.
        // For now remember the first one, if any.
        uint32_t Count = 0;
        ZE_CALL_NOCHECK(zeDeviceGetCacheProperties,
                        (ZeDevice, &Count, nullptr));
        if (Count > 0)
          Count = 1;
        ZE_CALL_NOCHECK(zeDeviceGetCacheProperties,
                        (ZeDevice, &Count, &Properties));
      };

  // Check device id for PVC.
  // TODO: change mechanism for detecting PVC once L0 provides an interface.
  // At present even PVC doesn't automatically use immediate commandlists.
  // Change this after more testing.
  ImmCommandListsPreferred =
      false; // (ZeDeviceProperties->deviceId & 0xff0) == 0xbd0;

  return PI_SUCCESS;
}

// Get value of immediate commandlists env var setting or -1 if unset
static const int ImmediateCommandlistsSetting = [] {
  const char *ImmediateCommandlistsSettingStr =
      std::getenv("SYCL_PI_LEVEL_ZERO_USE_IMMEDIATE_COMMANDLISTS");
  if (!ImmediateCommandlistsSettingStr)
    return -1;
  return std::stoi(ImmediateCommandlistsSettingStr);
}();

// Get value of the threshold for number of events in immediate command lists.
// If number of events in the immediate command list exceeds this threshold then
// cleanup process for those events is executed.
static const size_t ImmCmdListsEventCleanupThreshold = [] {
  const char *ImmCmdListsEventCleanupThresholdStr = std::getenv(
      "SYCL_PI_LEVEL_ZERO_IMMEDIATE_COMMANDLISTS_EVENT_CLEANUP_THRESHOLD");
  static constexpr int Default = 20;
  if (!ImmCmdListsEventCleanupThresholdStr)
    return Default;

  int Threshold = std::atoi(ImmCmdListsEventCleanupThresholdStr);

  // Basically disable threshold if negative value is provided.
  if (Threshold < 0)
    return INT_MAX;

  return Threshold;
}();

// Whether immediate commandlists will be used for kernel launches and copies.
// The default is standard commandlists. Setting a value >=1 specifies use of
// immediate commandlists. Note: when immediate commandlists are used then
// device-only events must be either AllHostVisible or OnDemandHostVisibleProxy.
// (See env var SYCL_PI_LEVEL_ZERO_DEVICE_SCOPE_EVENTS).
bool _pi_device::useImmediateCommandLists() {
  if (ImmediateCommandlistsSetting == -1)
    return ImmCommandListsPreferred;
  return ImmediateCommandlistsSetting;
}

pi_device _pi_context::getRootDevice() const {
  assert(Devices.size() > 0);

  if (Devices.size() == 1)
    return Devices[0];

  // Check if we have context with subdevices of the same device (context
  // may include root device itself as well)
  pi_device ContextRootDevice =
      Devices[0]->RootDevice ? Devices[0]->RootDevice : Devices[0];

  // For context with sub subdevices, the ContextRootDevice might still
  // not be the root device.
  // Check whether the ContextRootDevice is the subdevice or root device.
  if (ContextRootDevice->isSubDevice()) {
    ContextRootDevice = ContextRootDevice->RootDevice;
  }

  for (auto &Device : Devices) {
    if ((!Device->RootDevice && Device != ContextRootDevice) ||
        (Device->RootDevice && Device->RootDevice != ContextRootDevice)) {
      ContextRootDevice = nullptr;
      break;
    }
  }
  return ContextRootDevice;
}

pi_result _pi_context::initialize() {

  // Helper lambda to create various USM allocators for a device.
  auto createUSMAllocators = [this](pi_device Device) {
    SharedMemAllocContexts.emplace(
        std::piecewise_construct, std::make_tuple(Device),
        std::make_tuple(std::unique_ptr<SystemMemory>(
            new USMSharedMemoryAlloc(this, Device))));
    SharedReadOnlyMemAllocContexts.emplace(
        std::piecewise_construct, std::make_tuple(Device),
        std::make_tuple(std::unique_ptr<SystemMemory>(
            new USMSharedReadOnlyMemoryAlloc(this, Device))));
    DeviceMemAllocContexts.emplace(
        std::piecewise_construct, std::make_tuple(Device),
        std::make_tuple(std::unique_ptr<SystemMemory>(
            new USMDeviceMemoryAlloc(this, Device))));
  };

  // Recursive helper to call createUSMAllocators for all sub-devices
  std::function<void(pi_device)> createUSMAllocatorsRecursive;
  createUSMAllocatorsRecursive =
      [createUSMAllocators,
       &createUSMAllocatorsRecursive](pi_device Device) -> void {
    createUSMAllocators(Device);
    for (auto &SubDevice : Device->SubDevices)
      createUSMAllocatorsRecursive(SubDevice);
  };

  // Create USM allocator context for each pair (device, context).
  //
  for (auto &Device : Devices) {
    createUSMAllocatorsRecursive(Device);
  }
  // Create USM allocator context for host. Device and Shared USM allocations
  // are device-specific. Host allocations are not device-dependent therefore
  // we don't need a map with device as key.
  HostMemAllocContext = std::make_unique<USMAllocContext>(
      std::unique_ptr<SystemMemory>(new USMHostMemoryAlloc(this)));

  // We may allocate memory to this root device so create allocators.
  if (SingleRootDevice && DeviceMemAllocContexts.find(SingleRootDevice) ==
                              DeviceMemAllocContexts.end()) {
    createUSMAllocators(SingleRootDevice);
  }

  // Create the immediate command list to be used for initializations
  // Created as synchronous so level-zero performs implicit synchronization and
  // there is no need to query for completion in the plugin
  //
  // TODO: get rid of using Devices[0] for the context with multiple
  // root-devices. We should somehow make the data initialized on all devices.
  pi_device Device = SingleRootDevice ? SingleRootDevice : Devices[0];

  // NOTE: we always submit to the "0" index compute engine with immediate
  // command list since this is one for context.
  ZeStruct<ze_command_queue_desc_t> ZeCommandQueueDesc;
  ZeCommandQueueDesc.ordinal =
      Device->QueueGroup[_pi_device::queue_group_info_t::Compute].ZeOrdinal;
  ZeCommandQueueDesc.index = 0;
  ZeCommandQueueDesc.mode = ZE_COMMAND_QUEUE_MODE_SYNCHRONOUS;
  ZE_CALL(
      zeCommandListCreateImmediate,
      (ZeContext, Device->ZeDevice, &ZeCommandQueueDesc, &ZeCommandListInit));
  return PI_SUCCESS;
}

pi_result _pi_context::finalize() {
  // This function is called when pi_context is deallocated, piContextRelease.
  // There could be some memory that may have not been deallocated.
  // For example, event and event pool caches would be still alive.

  if (!DisableEventsCaching) {
    std::scoped_lock<pi_mutex> Lock(EventCacheMutex);
    for (auto &EventCache : EventCaches) {
      for (auto &Event : EventCache) {
        ZE_CALL(zeEventDestroy, (Event->ZeEvent));
        delete Event;
      }
      EventCache.clear();
    }
  }
  {
    std::scoped_lock<pi_mutex> Lock(ZeEventPoolCacheMutex);
    for (auto &ZePoolCache : ZeEventPoolCache) {
      for (auto &ZePool : ZePoolCache)
        ZE_CALL(zeEventPoolDestroy, (ZePool));
      ZePoolCache.clear();
    }
  }

  // Destroy the command list used for initializations
  ZE_CALL(zeCommandListDestroy, (ZeCommandListInit));

  std::scoped_lock<pi_mutex> Lock(ZeCommandListCacheMutex);
  for (auto &List : ZeComputeCommandListCache) {
    for (ze_command_list_handle_t &ZeCommandList : List.second) {
      if (ZeCommandList)
        ZE_CALL(zeCommandListDestroy, (ZeCommandList));
    }
  }
  for (auto &List : ZeCopyCommandListCache) {
    for (ze_command_list_handle_t &ZeCommandList : List.second) {
      if (ZeCommandList)
        ZE_CALL(zeCommandListDestroy, (ZeCommandList));
    }
  }
  return PI_SUCCESS;
}

bool pi_command_list_info_t::isCopy(pi_queue Queue) const {
  return ZeQueueGroupOrdinal !=
         (uint32_t)Queue->Device
             ->QueueGroup[_pi_device::queue_group_info_t::type::Compute]
             .ZeOrdinal;
}

bool _pi_queue::isInOrderQueue() const {
  // If out-of-order queue property is not set, then this is a in-order queue.
  return ((this->Properties & PI_QUEUE_FLAG_OUT_OF_ORDER_EXEC_MODE_ENABLE) ==
          0);
}

bool _pi_queue::isDiscardEvents() const {
  return ((this->Properties & PI_EXT_ONEAPI_QUEUE_FLAG_DISCARD_EVENTS) != 0);
}

bool _pi_queue::isPriorityLow() const {
  return ((this->Properties & PI_EXT_ONEAPI_QUEUE_FLAG_PRIORITY_LOW) != 0);
}

bool _pi_queue::isPriorityHigh() const {
  return ((this->Properties & PI_EXT_ONEAPI_QUEUE_FLAG_PRIORITY_HIGH) != 0);
}

pi_result _pi_queue::resetCommandList(pi_command_list_ptr_t CommandList,
                                      bool MakeAvailable,
                                      std::vector<pi_event> &EventListToCleanup,
                                      bool CheckStatus) {
  bool UseCopyEngine = CommandList->second.isCopy(this);

  // Immediate commandlists do not have an associated fence.
  if (CommandList->second.ZeFence != nullptr) {
    // Fence had been signalled meaning the associated command-list completed.
    // Reset the fence and put the command list into a cache for reuse in PI
    // calls.
    ZE_CALL(zeFenceReset, (CommandList->second.ZeFence));
    ZE_CALL(zeCommandListReset, (CommandList->first));
    CommandList->second.ZeFenceInUse = false;
  }

  auto &EventList = CommandList->second.EventList;
  // Check if standard commandlist or fully synced in-order queue.
  // If one of those conditions is met then we are sure that all events are
  // completed so we don't need to check event status.
  if (!CheckStatus || CommandList->second.ZeFence != nullptr ||
      (isInOrderQueue() && !LastCommandEvent)) {
    // Remember all the events in this command list which needs to be
    // released/cleaned up and clear event list associated with command list.
    std::move(std::begin(EventList), std::end(EventList),
              std::back_inserter(EventListToCleanup));
    EventList.clear();
  } else if (!isDiscardEvents()) {
    // For immediate commandlist reset only those events that have signalled.
    // If events in the queue are discarded then we can't check their status.
    for (auto it = EventList.begin(); it != EventList.end();) {
      std::scoped_lock<pi_shared_mutex> EventLock((*it)->Mutex);
      ze_result_t ZeResult =
          (*it)->Completed
              ? ZE_RESULT_SUCCESS
              : ZE_CALL_NOCHECK(zeEventQueryStatus, ((*it)->ZeEvent));
      // Break early as soon as we found first incomplete event because next
      // events are submitted even later. We are not trying to find all
      // completed events here because it may be costly. I.e. we are checking
      // only elements which are most likely completed because they were
      // submitted earlier. It is guaranteed that all events will be eventually
      // cleaned up at queue sync/release.
      if (ZeResult == ZE_RESULT_NOT_READY)
        break;

      if (ZeResult != ZE_RESULT_SUCCESS)
        return mapError(ZeResult);

      EventListToCleanup.push_back(std::move((*it)));
      it = EventList.erase(it);
    }
  }

  // Standard commandlists move in and out of the cache as they are recycled.
  // Immediate commandlists are always available.
  if (CommandList->second.ZeFence != nullptr && MakeAvailable) {
    std::scoped_lock<pi_mutex> Lock(this->Context->ZeCommandListCacheMutex);
    auto &ZeCommandListCache =
        UseCopyEngine
            ? this->Context->ZeCopyCommandListCache[this->Device->ZeDevice]
            : this->Context->ZeComputeCommandListCache[this->Device->ZeDevice];
    ZeCommandListCache.push_back(CommandList->first);
  }

  return PI_SUCCESS;
}

// Configuration of the command-list batching.
struct zeCommandListBatchConfig {
  // Default value of 0. This specifies to use dynamic batch size adjustment.
  // Other values will try to collect specified amount of commands.
  pi_uint32 Size{0};

  // If doing dynamic batching, specifies start batch size.
  pi_uint32 DynamicSizeStart{4};

  // The maximum size for dynamic batch.
  pi_uint32 DynamicSizeMax{64};

  // The step size for dynamic batch increases.
  pi_uint32 DynamicSizeStep{1};

  // Thresholds for when increase batch size (number of closed early is small
  // and number of closed full is high).
  pi_uint32 NumTimesClosedEarlyThreshold{3};
  pi_uint32 NumTimesClosedFullThreshold{8};

  // Tells the starting size of a batch.
  pi_uint32 startSize() const { return Size > 0 ? Size : DynamicSizeStart; }
  // Tells is we are doing dynamic batch size adjustment.
  bool dynamic() const { return Size == 0; }
};

// Helper function to initialize static variables that holds batch config info
// for compute and copy command batching.
static const zeCommandListBatchConfig ZeCommandListBatchConfig(bool IsCopy) {
  zeCommandListBatchConfig Config{}; // default initialize

  // Default value of 0. This specifies to use dynamic batch size adjustment.
  const auto BatchSizeStr =
      (IsCopy) ? std::getenv("SYCL_PI_LEVEL_ZERO_COPY_BATCH_SIZE")
               : std::getenv("SYCL_PI_LEVEL_ZERO_BATCH_SIZE");
  if (BatchSizeStr) {
    pi_int32 BatchSizeStrVal = std::atoi(BatchSizeStr);
    // Level Zero may only support a limted number of commands per command
    // list.  The actual upper limit is not specified by the Level Zero
    // Specification.  For now we allow an arbitrary upper limit.
    if (BatchSizeStrVal > 0) {
      Config.Size = BatchSizeStrVal;
    } else if (BatchSizeStrVal == 0) {
      Config.Size = 0;
      // We are requested to do dynamic batching. Collect specifics, if any.
      // The extended format supported is ":" separated values.
      //
      // NOTE: these extra settings are experimental and are intended to
      // be used only for finding a better default heuristic.
      //
      std::string BatchConfig(BatchSizeStr);
      size_t Ord = 0;
      size_t Pos = 0;
      while (true) {
        if (++Ord > 5)
          break;

        Pos = BatchConfig.find(":", Pos);
        if (Pos == std::string::npos)
          break;
        ++Pos; // past the ":"

        pi_uint32 Val;
        try {
          Val = std::stoi(BatchConfig.substr(Pos));
        } catch (...) {
          if (IsCopy)
            zePrint(
                "SYCL_PI_LEVEL_ZERO_COPY_BATCH_SIZE: failed to parse value\n");
          else
            zePrint("SYCL_PI_LEVEL_ZERO_BATCH_SIZE: failed to parse value\n");
          break;
        }
        switch (Ord) {
        case 1:
          Config.DynamicSizeStart = Val;
          break;
        case 2:
          Config.DynamicSizeMax = Val;
          break;
        case 3:
          Config.DynamicSizeStep = Val;
          break;
        case 4:
          Config.NumTimesClosedEarlyThreshold = Val;
          break;
        case 5:
          Config.NumTimesClosedFullThreshold = Val;
          break;
        default:
          die("Unexpected batch config");
        }
        if (IsCopy)
          zePrint("SYCL_PI_LEVEL_ZERO_COPY_BATCH_SIZE: dynamic batch param "
                  "#%d: %d\n",
                  (int)Ord, (int)Val);
        else
          zePrint(
              "SYCL_PI_LEVEL_ZERO_BATCH_SIZE: dynamic batch param #%d: %d\n",
              (int)Ord, (int)Val);
      };

    } else {
      // Negative batch sizes are silently ignored.
      if (IsCopy)
        zePrint("SYCL_PI_LEVEL_ZERO_COPY_BATCH_SIZE: ignored negative value\n");
      else
        zePrint("SYCL_PI_LEVEL_ZERO_BATCH_SIZE: ignored negative value\n");
    }
  }
  return Config;
}

// Static variable that holds batch config info for compute command batching.
static const zeCommandListBatchConfig ZeCommandListBatchComputeConfig = [] {
  using IsCopy = bool;
  return ZeCommandListBatchConfig(IsCopy{false});
}();

// Static variable that holds batch config info for copy command batching.
static const zeCommandListBatchConfig ZeCommandListBatchCopyConfig = [] {
  using IsCopy = bool;
  return ZeCommandListBatchConfig(IsCopy{true});
}();

_pi_queue::_pi_queue(std::vector<ze_command_queue_handle_t> &ComputeQueues,
                     std::vector<ze_command_queue_handle_t> &CopyQueues,
                     pi_context Context, pi_device Device,
                     bool OwnZeCommandQueue,
                     pi_queue_properties PiQueueProperties,
                     int ForceComputeIndex)
    : Context{Context}, Device{Device}, OwnZeCommandQueue{OwnZeCommandQueue},
      Properties(PiQueueProperties) {

  // Set the type of commandlists the queue will use.
  UsingImmCmdLists = Device->useImmediateCommandLists();
  zePrint("Queue %p ImmCmdList mode = %d\n", this, UsingImmCmdLists);

  // Compute group initialization.
  // First, see if the queue's device allows for round-robin or it is
  // fixed to one particular compute CCS (it is so for sub-sub-devices).
  auto &ComputeQueueGroupInfo = Device->QueueGroup[queue_type::Compute];
  ComputeQueueGroup.ZeQueues = ComputeQueues;
  // Create space to hold immediate commandlists corresponding to the
  // ZeQueues
  if (Device->useImmediateCommandLists()) {
    ComputeQueueGroup.ImmCmdLists = std::vector<pi_command_list_ptr_t>(
        ComputeQueueGroup.ZeQueues.size(), CommandListMap.end());
  }
  if (ComputeQueueGroupInfo.ZeIndex >= 0) {
    // Sub-sub-device

    // sycl::ext::intel::property::queue::compute_index works with any
    // backend/device by allowing single zero index if multiple compute CCSes
    // are not supported. Sub-sub-device falls into the same bucket.
    assert(ForceComputeIndex <= 0);
    ComputeQueueGroup.LowerIndex = ComputeQueueGroupInfo.ZeIndex;
    ComputeQueueGroup.UpperIndex = ComputeQueueGroupInfo.ZeIndex;
    ComputeQueueGroup.NextIndex = ComputeQueueGroupInfo.ZeIndex;
  } else if (ForceComputeIndex >= 0) {
    ComputeQueueGroup.LowerIndex = ForceComputeIndex;
    ComputeQueueGroup.UpperIndex = ForceComputeIndex;
    ComputeQueueGroup.NextIndex = ForceComputeIndex;
  } else {
    // Set-up to round-robin across allowed range of engines.
    uint32_t FilterLowerIndex = getRangeOfAllowedComputeEngines().first;
    uint32_t FilterUpperIndex = getRangeOfAllowedComputeEngines().second;
    FilterUpperIndex = std::min((size_t)FilterUpperIndex,
                                FilterLowerIndex + ComputeQueues.size() - 1);
    if (FilterLowerIndex <= FilterUpperIndex) {
      ComputeQueueGroup.LowerIndex = FilterLowerIndex;
      ComputeQueueGroup.UpperIndex = FilterUpperIndex;
      ComputeQueueGroup.NextIndex = ComputeQueueGroup.LowerIndex;
<<<<<<< HEAD
      // Create space to hold immediate commandlists corresponding to the
      // ZeQueues
      if (UsingImmCmdLists) {
        ComputeQueueGroup.ImmCmdLists = std::vector<pi_command_list_ptr_t>(
            ComputeQueueGroup.ZeQueues.size(), CommandListMap.end());
      }
=======
>>>>>>> b423e1db
    } else {
      die("No compute queue available/allowed.");
    }
  }

  // Copy group initialization.
  if (getRangeOfAllowedCopyEngines(Device).first < 0 ||
      getRangeOfAllowedCopyEngines(Device).second < 0) {
    // We are asked not to use copy engines, just do nothing.
    // Leave CopyQueueGroup.ZeQueues empty, and it won't be used.
  } else {
    uint32_t FilterLowerIndex = getRangeOfAllowedCopyEngines(Device).first;
    uint32_t FilterUpperIndex = getRangeOfAllowedCopyEngines(Device).second;
    FilterUpperIndex = std::min((size_t)FilterUpperIndex,
                                FilterLowerIndex + CopyQueues.size() - 1);
    if (FilterLowerIndex <= FilterUpperIndex) {
      CopyQueueGroup.ZeQueues = CopyQueues;
      CopyQueueGroup.LowerIndex = FilterLowerIndex;
      CopyQueueGroup.UpperIndex = FilterUpperIndex;
      CopyQueueGroup.NextIndex = CopyQueueGroup.LowerIndex;
      // Create space to hold immediate commandlists corresponding to the
      // ZeQueues
      if (UsingImmCmdLists) {
        CopyQueueGroup.ImmCmdLists = std::vector<pi_command_list_ptr_t>(
            CopyQueueGroup.ZeQueues.size(), CommandListMap.end());
      }
    }
  }

  // Initialize compute/copy command batches.
  ComputeCommandBatch.OpenCommandList = CommandListMap.end();
  CopyCommandBatch.OpenCommandList = CommandListMap.end();
  ComputeCommandBatch.QueueBatchSize =
      ZeCommandListBatchComputeConfig.startSize();
  CopyCommandBatch.QueueBatchSize = ZeCommandListBatchCopyConfig.startSize();
}

static pi_result CleanupCompletedEvent(pi_event Event,
                                       bool QueueLocked = false);

// Helper function to perform the necessary cleanup of the events from reset cmd
// list.
static pi_result
CleanupEventListFromResetCmdList(std::vector<pi_event> &EventListToCleanup,
                                 bool QueueLocked = false) {
  for (auto &Event : EventListToCleanup) {
    // We don't need to synchronize the events since the fence associated with
    // the command list was synchronized.
    {
      std::scoped_lock<pi_shared_mutex> EventLock(Event->Mutex);
      Event->Completed = true;
    }
    PI_CALL(CleanupCompletedEvent(Event, QueueLocked));
    // This event was removed from the command list, so decrement ref count
    // (it was incremented when they were added to the command list).
    PI_CALL(piEventReleaseInternal(Event));
  }
  return PI_SUCCESS;
}

/// @brief Cleanup events in the immediate lists of the queue.
/// @param Queue Queue where events need to be cleaned up.
/// @param QueueLocked Indicates if the queue mutex is locked by caller.
/// @param QueueSynced 'true' if queue was synchronized before the
/// call and no other commands were submitted after synchronization, 'false'
/// otherwise.
/// @param CompletedEvent Hint providing an event which was synchronized before
/// the call, in case of in-order queue it allows to cleanup all preceding
/// events.
/// @return PI_SUCCESS if successful, PI error code otherwise.
static pi_result CleanupEventsInImmCmdLists(pi_queue Queue,
                                            bool QueueLocked = false,
                                            bool QueueSynced = false,
                                            pi_event CompletedEvent = nullptr) {
  // Handle only immediate command lists here.
  if (!Queue || !Queue->Device->useImmediateCommandLists())
    return PI_SUCCESS;

  std::vector<pi_event> EventListToCleanup;
  {
    std::unique_lock<pi_shared_mutex> QueueLock(Queue->Mutex, std::defer_lock);
    if (!QueueLocked)
      QueueLock.lock();
    // If queue is locked and fully synchronized then cleanup all events.
    // If queue is not locked then by this time there may be new submitted
    // commands so we can't do full cleanup.
    if (QueueLocked &&
        (QueueSynced || (Queue->isInOrderQueue() &&
                         (CompletedEvent == Queue->LastCommandEvent ||
                          !Queue->LastCommandEvent)))) {
      Queue->LastCommandEvent = nullptr;
      for (auto &&It = Queue->CommandListMap.begin();
           It != Queue->CommandListMap.end(); ++It) {
        PI_CALL(Queue->resetCommandList(It, true, EventListToCleanup,
                                        /* CheckStatus */ false));
      }
    } else if (Queue->isInOrderQueue() && CompletedEvent) {
      // If the queue is in-order and we have information about completed event
      // then cleanup all events in the command list preceding to CompletedEvent
      // including itself.

      // Check that the comleted event has associated command list.
      if (!(CompletedEvent->CommandList &&
            CompletedEvent->CommandList.value() != Queue->CommandListMap.end()))
        return PI_SUCCESS;

      auto &CmdListEvents =
          CompletedEvent->CommandList.value()->second.EventList;
      auto CompletedEventIt =
          std::find(CmdListEvents.begin(), CmdListEvents.end(), CompletedEvent);
      if (CompletedEventIt != CmdListEvents.end()) {
        // We can cleanup all events prior to the completed event in this
        // command list and completed event itself.
        // TODO: we can potentially cleanup more events here by finding
        // completed events on another command lists, but it is currently not
        // implemented.
        std::move(std::begin(CmdListEvents), CompletedEventIt + 1,
                  std::back_inserter(EventListToCleanup));
        CmdListEvents.erase(CmdListEvents.begin(), CompletedEventIt + 1);
      }
    } else {
      // Fallback to resetCommandList over all command lists.
      for (auto &&It = Queue->CommandListMap.begin();
           It != Queue->CommandListMap.end(); ++It) {
        PI_CALL(Queue->resetCommandList(It, true, EventListToCleanup,
                                        /* CheckStatus */ true));
      }
    }
  }
  PI_CALL(CleanupEventListFromResetCmdList(EventListToCleanup, QueueLocked));
  return PI_SUCCESS;
}

/// @brief Reset signalled command lists in the queue and put them to the cache
/// of command lists. Also cleanup events associated with signalled command
/// lists. Queue must not be locked by the caller.
/// @param Queue Queue where we look for signalled command lists and cleanup
/// events.
/// @return PI_SUCCESS if successful, PI error code otherwise.
static pi_result resetCommandLists(pi_queue Queue) {
  // Handle immediate command lists here, they don't need to be reset and we
  // only need to cleanup events.
  if (Queue->Device->useImmediateCommandLists()) {
    PI_CALL(CleanupEventsInImmCmdLists(Queue));
    return PI_SUCCESS;
  }

  // We need events to be cleaned up out of scope where queue is locked to avoid
  // nested locks, because event cleanup requires event to be locked. Nested
  // locks are hard to control and can cause deadlocks if mutexes are locked in
  // different order.
  std::vector<pi_event> EventListToCleanup;
  {
    // We check for command lists that have been already signalled, but have not
    // been added to the available list yet. Each command list has a fence
    // associated which tracks if a command list has completed dispatch of its
    // commands and is ready for reuse. If a command list is found to have been
    // signalled, then the command list & fence are reset and command list is
    // returned to the command list cache. All events associated with command
    // list are cleaned up if command list was reset.
    std::unique_lock<pi_shared_mutex> QueueLock(Queue->Mutex);
    for (auto &&it = Queue->CommandListMap.begin();
         it != Queue->CommandListMap.end(); ++it) {
      // Immediate commandlists don't use a fence and are handled separately
      // above.
      assert(it->second.ZeFence != nullptr);
      // It is possible that the fence was already noted as signalled and
      // reset. In that case the ZeFenceInUse flag will be false.
      if (it->second.ZeFenceInUse) {
        ze_result_t ZeResult =
            ZE_CALL_NOCHECK(zeFenceQueryStatus, (it->second.ZeFence));
        if (ZeResult == ZE_RESULT_SUCCESS)
          PI_CALL(Queue->resetCommandList(it, true, EventListToCleanup));
      }
    }
  }
  CleanupEventListFromResetCmdList(EventListToCleanup);
  return PI_SUCCESS;
}

// Retrieve an available command list to be used in a PI call.
pi_result _pi_context::getAvailableCommandList(
    pi_queue Queue, pi_command_list_ptr_t &CommandList, bool UseCopyEngine,
    bool AllowBatching, ze_command_queue_handle_t *ForcedCmdQueue) {
  // Immediate commandlists have been pre-allocated and are always available.
  if (Queue->Device->useImmediateCommandLists()) {
    CommandList = Queue->getQueueGroup(UseCopyEngine).getImmCmdList();
    if (CommandList->second.EventList.size() >
        ImmCmdListsEventCleanupThreshold) {
      std::vector<pi_event> EventListToCleanup;
      Queue->resetCommandList(CommandList, false, EventListToCleanup);
      CleanupEventListFromResetCmdList(EventListToCleanup, true);
    }
    PI_CALL(Queue->insertStartBarrierIfDiscardEventsMode(CommandList));
    if (auto Res = Queue->insertActiveBarriers(CommandList, UseCopyEngine))
      return Res;
    return PI_SUCCESS;
  }

  auto &CommandBatch =
      UseCopyEngine ? Queue->CopyCommandBatch : Queue->ComputeCommandBatch;
  // Handle batching of commands
  // First see if there is an command-list open for batching commands
  // for this queue.
  if (Queue->hasOpenCommandList(UseCopyEngine)) {
    if (AllowBatching) {
      CommandList = CommandBatch.OpenCommandList;
      PI_CALL(Queue->insertStartBarrierIfDiscardEventsMode(CommandList));
      return PI_SUCCESS;
    }
    // If this command isn't allowed to be batched or doesn't match the forced
    // command queue, then we need to go ahead and execute what is already in
    // the batched list, and then go on to process this. On exit from
    // executeOpenCommandList OpenCommandList will be invalidated.
    if (auto Res = Queue->executeOpenCommandList(UseCopyEngine))
      return Res;
    // Note that active barriers do not need to be inserted here as they will
    // have been enqueued into the command-list when they were created.
  }

  // Create/Reuse the command list, because in Level Zero commands are added to
  // the command lists, and later are then added to the command queue.
  // Each command list is paired with an associated fence to track when the
  // command list is available for reuse.
  _pi_result pi_result = PI_ERROR_OUT_OF_RESOURCES;

  // Initally, we need to check if a command list has already been created
  // on this device that is available for use. If so, then reuse that
  // Level-Zero Command List and Fence for this PI call.
  {
    // Make sure to acquire the lock before checking the size, or there
    // will be a race condition.
    std::scoped_lock<pi_mutex> Lock(Queue->Context->ZeCommandListCacheMutex);
    // Under mutex since operator[] does insertion on the first usage for every
    // unique ZeDevice.
    auto &ZeCommandListCache =
        UseCopyEngine
            ? Queue->Context->ZeCopyCommandListCache[Queue->Device->ZeDevice]
            : Queue->Context
                  ->ZeComputeCommandListCache[Queue->Device->ZeDevice];

    for (auto ZeCommandListIt = ZeCommandListCache.begin();
         ZeCommandListIt != ZeCommandListCache.end(); ++ZeCommandListIt) {
      auto &ZeCommandList = *ZeCommandListIt;
      auto it = Queue->CommandListMap.find(ZeCommandList);
      if (it != Queue->CommandListMap.end()) {
        if (ForcedCmdQueue && *ForcedCmdQueue != it->second.ZeQueue)
          continue;
        CommandList = it;
        if (CommandList->second.ZeFence != nullptr)
          CommandList->second.ZeFenceInUse = true;
      } else {
        // If there is a command list available on this context, but it
        // wasn't yet used in this queue then create a new entry in this
        // queue's map to hold the fence and other associated command
        // list information.
        auto &QGroup = Queue->getQueueGroup(UseCopyEngine);
        uint32_t QueueGroupOrdinal;
        auto &ZeCommandQueue = ForcedCmdQueue
                                   ? *ForcedCmdQueue
                                   : QGroup.getZeQueue(&QueueGroupOrdinal);
        if (ForcedCmdQueue)
          QueueGroupOrdinal = QGroup.getCmdQueueOrdinal(ZeCommandQueue);

        ze_fence_handle_t ZeFence;
        ZeStruct<ze_fence_desc_t> ZeFenceDesc;
        ZE_CALL(zeFenceCreate, (ZeCommandQueue, &ZeFenceDesc, &ZeFence));
        CommandList =
            Queue->CommandListMap
                .emplace(ZeCommandList,
                         pi_command_list_info_t{ZeFence, true, ZeCommandQueue,
                                                QueueGroupOrdinal})
                .first;
      }
      ZeCommandListCache.erase(ZeCommandListIt);
      if (auto Res = Queue->insertStartBarrierIfDiscardEventsMode(CommandList))
        return Res;
      if (auto Res = Queue->insertActiveBarriers(CommandList, UseCopyEngine))
        return Res;
      return PI_SUCCESS;
    }
  }

  // If there are no available command lists in the cache, then we check for
  // command lists that have already signalled, but have not been added to the
  // available list yet. Each command list has a fence associated which tracks
  // if a command list has completed dispatch of its commands and is ready for
  // reuse. If a command list is found to have been signalled, then the
  // command list & fence are reset and we return.
  for (auto it = Queue->CommandListMap.begin();
       it != Queue->CommandListMap.end(); ++it) {
    // Make sure this is the command list type needed.
    if (UseCopyEngine != it->second.isCopy(Queue))
      continue;

    ze_result_t ZeResult =
        ZE_CALL_NOCHECK(zeFenceQueryStatus, (it->second.ZeFence));
    if (ZeResult == ZE_RESULT_SUCCESS) {
      std::vector<pi_event> EventListToCleanup;
      Queue->resetCommandList(it, false, EventListToCleanup);
      CleanupEventListFromResetCmdList(EventListToCleanup,
                                       true /* QueueLocked */);
      CommandList = it;
      CommandList->second.ZeFenceInUse = true;
      if (auto Res = Queue->insertStartBarrierIfDiscardEventsMode(CommandList))
        return Res;
      return PI_SUCCESS;
    }
  }

  // If there are no available command lists nor signalled command lists,
  // then we must create another command list.
  pi_result = Queue->createCommandList(UseCopyEngine, CommandList);
  CommandList->second.ZeFenceInUse = true;
  return pi_result;
}

// Helper function to create a new command-list to this queue and associated
// fence tracking its completion. This command list & fence are added to the
// map of command lists in this queue with ZeFenceInUse = false.
// The caller must hold a lock of the queue already.
pi_result
_pi_queue::createCommandList(bool UseCopyEngine,
                             pi_command_list_ptr_t &CommandList,
                             ze_command_queue_handle_t *ForcedCmdQueue) {

  ze_fence_handle_t ZeFence;
  ZeStruct<ze_fence_desc_t> ZeFenceDesc;
  ze_command_list_handle_t ZeCommandList;

  uint32_t QueueGroupOrdinal;
  auto &QGroup = getQueueGroup(UseCopyEngine);
  auto &ZeCommandQueue =
      ForcedCmdQueue ? *ForcedCmdQueue : QGroup.getZeQueue(&QueueGroupOrdinal);
  if (ForcedCmdQueue)
    QueueGroupOrdinal = QGroup.getCmdQueueOrdinal(ZeCommandQueue);

  ZeStruct<ze_command_list_desc_t> ZeCommandListDesc;
  ZeCommandListDesc.commandQueueGroupOrdinal = QueueGroupOrdinal;

  ZE_CALL(zeCommandListCreate, (Context->ZeContext, Device->ZeDevice,
                                &ZeCommandListDesc, &ZeCommandList));

  ZE_CALL(zeFenceCreate, (ZeCommandQueue, &ZeFenceDesc, &ZeFence));
  std::tie(CommandList, std::ignore) = CommandListMap.insert(
      std::pair<ze_command_list_handle_t, pi_command_list_info_t>(
          ZeCommandList, {ZeFence, false, ZeCommandQueue, QueueGroupOrdinal}));

  PI_CALL(insertStartBarrierIfDiscardEventsMode(CommandList));
  PI_CALL(insertActiveBarriers(CommandList, UseCopyEngine));
  return PI_SUCCESS;
}

void _pi_queue::adjustBatchSizeForFullBatch(bool IsCopy) {
  auto &CommandBatch = IsCopy ? CopyCommandBatch : ComputeCommandBatch;
  auto &ZeCommandListBatchConfig =
      IsCopy ? ZeCommandListBatchCopyConfig : ZeCommandListBatchComputeConfig;
  pi_uint32 &QueueBatchSize = CommandBatch.QueueBatchSize;
  // QueueBatchSize of 0 means never allow batching.
  if (QueueBatchSize == 0 || !ZeCommandListBatchConfig.dynamic())
    return;
  CommandBatch.NumTimesClosedFull += 1;

  // If the number of times the list has been closed early is low, and
  // the number of times it has been closed full is high, then raise
  // the batching size slowly. Don't raise it if it is already pretty
  // high.
  if (CommandBatch.NumTimesClosedEarly <=
          ZeCommandListBatchConfig.NumTimesClosedEarlyThreshold &&
      CommandBatch.NumTimesClosedFull >
          ZeCommandListBatchConfig.NumTimesClosedFullThreshold) {
    if (QueueBatchSize < ZeCommandListBatchConfig.DynamicSizeMax) {
      QueueBatchSize += ZeCommandListBatchConfig.DynamicSizeStep;
      zePrint("Raising QueueBatchSize to %d\n", QueueBatchSize);
    }
    CommandBatch.NumTimesClosedEarly = 0;
    CommandBatch.NumTimesClosedFull = 0;
  }
}

void _pi_queue::adjustBatchSizeForPartialBatch(bool IsCopy) {
  auto &CommandBatch = IsCopy ? CopyCommandBatch : ComputeCommandBatch;
  auto &ZeCommandListBatchConfig =
      IsCopy ? ZeCommandListBatchCopyConfig : ZeCommandListBatchComputeConfig;
  pi_uint32 &QueueBatchSize = CommandBatch.QueueBatchSize;
  // QueueBatchSize of 0 means never allow batching.
  if (QueueBatchSize == 0 || !ZeCommandListBatchConfig.dynamic())
    return;
  CommandBatch.NumTimesClosedEarly += 1;

  // If we are closing early more than about 3x the number of times
  // it is closing full, lower the batch size to the value of the
  // current open command list. This is trying to quickly get to a
  // batch size that will be able to be closed full at least once
  // in a while.
  if (CommandBatch.NumTimesClosedEarly >
      (CommandBatch.NumTimesClosedFull + 1) * 3) {
    QueueBatchSize = CommandBatch.OpenCommandList->second.size() - 1;
    if (QueueBatchSize < 1)
      QueueBatchSize = 1;
    zePrint("Lowering QueueBatchSize to %d\n", QueueBatchSize);
    CommandBatch.NumTimesClosedEarly = 0;
    CommandBatch.NumTimesClosedFull = 0;
  }
}

void _pi_queue::CaptureIndirectAccesses() {
  for (auto &Kernel : KernelsToBeSubmitted) {
    if (!Kernel->hasIndirectAccess())
      continue;

    auto &Contexts = Device->Platform->Contexts;
    for (auto &Ctx : Contexts) {
      for (auto &Elem : Ctx->MemAllocs) {
        const auto &Pair = Kernel->MemAllocs.insert(&Elem);
        // Kernel is referencing this memory allocation from now.
        // If this memory allocation was already captured for this kernel, it
        // means that kernel is submitted several times. Increase reference
        // count only once because we release all allocations only when
        // SubmissionsCount turns to 0. We don't want to know how many times
        // allocation was retained by each submission.
        if (Pair.second)
          Elem.second.RefCount.increment();
      }
    }
    Kernel->SubmissionsCount++;
  }
  KernelsToBeSubmitted.clear();
}

pi_result _pi_queue::executeCommandList(pi_command_list_ptr_t CommandList,
                                        bool IsBlocking,
                                        bool OKToBatchCommand) {
  bool UseCopyEngine = CommandList->second.isCopy(this);

  // If the current LastCommandEvent is the nullptr, then it means
  // either that no command has ever been issued to the queue
  // or it means that the LastCommandEvent has been signalled and
  // therefore that this Queue is idle.
  //
  // NOTE: this behavior adds some flakyness to the batching
  // since last command's event may or may not be completed by the
  // time we get here depending on timings and system/gpu load.
  // So, disable it for modes where we print PI traces. Printing
  // traces incurs much different timings than real execution
  // ansyway, and many regression tests use it.
  //
  bool CurrentlyEmpty = !PrintPiTrace && this->LastCommandEvent == nullptr;

  // The list can be empty if command-list only contains signals of proxy
  // events. It is possible that executeCommandList is called twice for the same
  // command list without new appended command. We don't to want process the
  // same last command event twice that's why additionally check that new
  // command was appended to the command list.
  if (!CommandList->second.EventList.empty() &&
      this->LastCommandEvent != CommandList->second.EventList.back()) {
    this->LastCommandEvent = CommandList->second.EventList.back();
    if (doReuseDiscardedEvents()) {
      PI_CALL(resetDiscardedEvent(CommandList));
    }
  }

  this->LastUsedCommandList = CommandList;

  if (!Device->useImmediateCommandLists()) {
    // Batch if allowed to, but don't batch if we know there are no kernels
    // from this queue that are currently executing.  This is intended to get
    // kernels started as soon as possible when there are no kernels from this
    // queue awaiting execution, while allowing batching to occur when there
    // are kernels already executing. Also, if we are using fixed size batching,
    // as indicated by !ZeCommandListBatch.dynamic(), then just ignore
    // CurrentlyEmpty as we want to strictly follow the batching the user
    // specified.
    auto &CommandBatch = UseCopyEngine ? CopyCommandBatch : ComputeCommandBatch;
    auto &ZeCommandListBatchConfig = UseCopyEngine
                                         ? ZeCommandListBatchCopyConfig
                                         : ZeCommandListBatchComputeConfig;
    if (OKToBatchCommand && this->isBatchingAllowed(UseCopyEngine) &&
        (!ZeCommandListBatchConfig.dynamic() || !CurrentlyEmpty)) {

      if (hasOpenCommandList(UseCopyEngine) &&
          CommandBatch.OpenCommandList != CommandList)
        die("executeCommandList: OpenCommandList should be equal to"
            "null or CommandList");

      if (CommandList->second.size() < CommandBatch.QueueBatchSize) {
        CommandBatch.OpenCommandList = CommandList;
        return PI_SUCCESS;
      }

      adjustBatchSizeForFullBatch(UseCopyEngine);
      CommandBatch.OpenCommandList = CommandListMap.end();
    }
  }

  auto &ZeCommandQueue = CommandList->second.ZeQueue;
  // Scope of the lock must be till the end of the function, otherwise new mem
  // allocs can be created between the moment when we made a snapshot and the
  // moment when command list is closed and executed. But mutex is locked only
  // if indirect access tracking enabled, because std::defer_lock is used.
  // unique_lock destructor at the end of the function will unlock the mutex
  // if it was locked (which happens only if IndirectAccessTrackingEnabled is
  // true).
  std::unique_lock<pi_shared_mutex> ContextsLock(
      Device->Platform->ContextsMutex, std::defer_lock);

  if (IndirectAccessTrackingEnabled) {
    // We are going to submit kernels for execution. If indirect access flag is
    // set for a kernel then we need to make a snapshot of existing memory
    // allocations in all contexts in the platform. We need to lock the mutex
    // guarding the list of contexts in the platform to prevent creation of new
    // memory alocations in any context before we submit the kernel for
    // execution.
    ContextsLock.lock();
    CaptureIndirectAccesses();
  }

  if (!UsingImmCmdLists) {
    // In this mode all inner-batch events have device visibility only,
    // and we want the last command in the batch to signal a host-visible
    // event that anybody waiting for any event in the batch will
    // really be using.
    // We need to create a proxy host-visible event only if the list of events
    // in the command list is not empty, otherwise we are going to just create
    // and remove proxy event right away and dereference deleted object
    // afterwards.
    if (DeviceEventsSetting == LastCommandInBatchHostVisible &&
        !CommandList->second.EventList.empty()) {
      // If there are only internal events in the command list then we don't
      // need to create host proxy event.
      auto Result =
          std::find_if(CommandList->second.EventList.begin(),
                       CommandList->second.EventList.end(),
                       [](pi_event E) { return E->hasExternalRefs(); });
      if (Result != CommandList->second.EventList.end()) {
        // Create a "proxy" host-visible event.
        //
        pi_event HostVisibleEvent;
        auto Res = createEventAndAssociateQueue(
            this, &HostVisibleEvent, PI_COMMAND_TYPE_USER, CommandList,
            /* IsInternal */ false, /* ForceHostVisible */ true);
        if (Res)
          return Res;

        // Update each command's event in the command-list to "see" this
        // proxy event as a host-visible counterpart.
        for (auto &Event : CommandList->second.EventList) {
          std::scoped_lock<pi_shared_mutex> EventLock(Event->Mutex);
          // Internal event doesn't need host-visible proxy.
          if (!Event->hasExternalRefs())
            continue;

          if (!Event->HostVisibleEvent) {
            Event->HostVisibleEvent = HostVisibleEvent;
            HostVisibleEvent->RefCount.increment();
          }
        }

        // Decrement the reference count of the event such that all the
        // remaining references are from the other commands in this batch and
        // from the command-list itself. This host-visible event will not be
        // waited/released by SYCL RT, so it must be destroyed after all events
        // in the batch are gone. We know that refcount is more than 2 because
        // we check that EventList of the command list is not empty above, i.e.
        // after createEventAndAssociateQueue ref count is 2 and then +1 for
        // each event in the EventList.
        PI_CALL(piEventReleaseInternal(HostVisibleEvent));

        if (doReuseDiscardedEvents()) {
          // If we have in-order queue with discarded events then we want to
          // treat this event as regular event. We insert a barrier in the next
          // command list to wait for this event.
          LastCommandEvent = HostVisibleEvent;
        } else {
          // For all other queues treat this as a special event and indicate no
          // cleanup is needed.
          // TODO: always treat this host event as a regular event.
          PI_CALL(piEventReleaseInternal(HostVisibleEvent));
          HostVisibleEvent->CleanedUp = true;
        }

        // Finally set to signal the host-visible event at the end of the
        // command-list after a barrier that waits for all commands
        // completion.
        if (doReuseDiscardedEvents() && LastCommandEvent &&
            LastCommandEvent->IsDiscarded) {
          // If we the last event is discarded then we already have a barrier
          // inserted, so just signal the event.
          ZE_CALL(zeCommandListAppendSignalEvent,
                  (CommandList->first, HostVisibleEvent->ZeEvent));
        } else {
          ZE_CALL(zeCommandListAppendBarrier,
                  (CommandList->first, HostVisibleEvent->ZeEvent, 0, nullptr));
        }
      } else {
        // If we don't have host visible proxy then signal event if needed.
        this->signalEventFromCmdListIfLastEventDiscarded(CommandList);
      }
    } else {
      // If we don't have host visible proxy then signal event if needed.
      this->signalEventFromCmdListIfLastEventDiscarded(CommandList);
    }

    // Close the command list and have it ready for dispatch.
    ZE_CALL(zeCommandListClose, (CommandList->first));
    this->LastUsedCommandList = CommandListMap.end();
    // Offload command list to the GPU for asynchronous execution
    auto ZeCommandList = CommandList->first;
    auto ZeResult = ZE_CALL_NOCHECK(
        zeCommandQueueExecuteCommandLists,
        (ZeCommandQueue, 1, &ZeCommandList, CommandList->second.ZeFence));
    if (ZeResult != ZE_RESULT_SUCCESS) {
      this->Healthy = false;
      if (ZeResult == ZE_RESULT_ERROR_UNKNOWN) {
        // Turn into a more informative end-user error.
        return PI_ERROR_COMMAND_EXECUTION_FAILURE;
      }
      return mapError(ZeResult);
    }
  }

  // Check global control to make every command blocking for debugging.
  if (IsBlocking || (ZeSerialize & ZeSerializeBlock) != 0) {
    if (UsingImmCmdLists) {
      synchronize();
    } else {
      // Wait until command lists attached to the command queue are executed.
      ZE_CALL(zeHostSynchronize, (ZeCommandQueue));
    }
  }
  return PI_SUCCESS;
}

bool _pi_queue::isBatchingAllowed(bool IsCopy) const {
  auto &CommandBatch = IsCopy ? CopyCommandBatch : ComputeCommandBatch;
  return (CommandBatch.QueueBatchSize > 0 &&
          ((ZeSerialize & ZeSerializeBlock) == 0));
}

// Return the index of the next queue to use based on a
// round robin strategy and the queue group ordinal.
uint32_t _pi_queue::pi_queue_group_t::getQueueIndex(uint32_t *QueueGroupOrdinal,
                                                    uint32_t *QueueIndex,
                                                    bool QueryOnly) {
  auto CurrentIndex = NextIndex;

  if (!QueryOnly) {
    ++NextIndex;
    if (NextIndex > UpperIndex)
      NextIndex = LowerIndex;
  }

  // Find out the right queue group ordinal (first queue might be "main" or
  // "link")
  auto QueueType = Type;
  if (QueueType != queue_type::Compute)
    QueueType = (CurrentIndex == 0 && Queue->Device->hasMainCopyEngine())
                    ? queue_type::MainCopy
                    : queue_type::LinkCopy;

  *QueueGroupOrdinal = Queue->Device->QueueGroup[QueueType].ZeOrdinal;
  // Adjust the index to the L0 queue group since we represent "main" and
  // "link"
  // L0 groups with a single copy group ("main" would take "0" index).
  auto ZeCommandQueueIndex = CurrentIndex;
  if (QueueType == queue_type::LinkCopy && Queue->Device->hasMainCopyEngine()) {
    ZeCommandQueueIndex -= 1;
  }
  *QueueIndex = ZeCommandQueueIndex;

  return CurrentIndex;
}

int32_t _pi_queue::pi_queue_group_t::getCmdQueueOrdinal(
    ze_command_queue_handle_t CmdQueue) {
  // Find out the right queue group ordinal (first queue might be "main" or
  // "link")
  auto QueueType = Type;
  if (QueueType != queue_type::Compute)
    QueueType = (ZeQueues[0] == CmdQueue && Queue->Device->hasMainCopyEngine())
                    ? queue_type::MainCopy
                    : queue_type::LinkCopy;
  return Queue->Device->QueueGroup[QueueType].ZeOrdinal;
}

// This function will return one of possibly multiple available native
// queues and the value of the queue group ordinal.
ze_command_queue_handle_t &
_pi_queue::pi_queue_group_t::getZeQueue(uint32_t *QueueGroupOrdinal) {

  // QueueIndex is the proper L0 index.
  // Index is the plugins concept of index, with main and link copy engines in
  // one range.
  uint32_t QueueIndex;
  auto Index = getQueueIndex(QueueGroupOrdinal, &QueueIndex);

  ze_command_queue_handle_t &ZeQueue = ZeQueues[Index];
  if (ZeQueue)
    return ZeQueue;

  ZeStruct<ze_command_queue_desc_t> ZeCommandQueueDesc;
  ZeCommandQueueDesc.ordinal = *QueueGroupOrdinal;
  ZeCommandQueueDesc.index = QueueIndex;
  ZeCommandQueueDesc.mode = ZE_COMMAND_QUEUE_MODE_ASYNCHRONOUS;
  const char *Priority = "Normal";
  if (Queue->isPriorityLow()) {
    ZeCommandQueueDesc.priority = ZE_COMMAND_QUEUE_PRIORITY_PRIORITY_LOW;
    Priority = "Low";
  } else if (Queue->isPriorityHigh()) {
    ZeCommandQueueDesc.priority = ZE_COMMAND_QUEUE_PRIORITY_PRIORITY_HIGH;
    Priority = "High";
  }

  // Evaluate performance of explicit usage for "0" index.
  if (QueueIndex != 0) {
    ZeCommandQueueDesc.flags = ZE_COMMAND_QUEUE_FLAG_EXPLICIT_ONLY;
  }

  zePrint("[getZeQueue]: create queue ordinal = %d, index = %d "
          "(round robin in [%d, %d]) priority = %s\n",
          ZeCommandQueueDesc.ordinal, ZeCommandQueueDesc.index, LowerIndex,
          UpperIndex, Priority);

  auto ZeResult = ZE_CALL_NOCHECK(
      zeCommandQueueCreate, (Queue->Context->ZeContext, Queue->Device->ZeDevice,
                             &ZeCommandQueueDesc, &ZeQueue));
  if (ZeResult) {
    die("[L0] getZeQueue: failed to create queue");
  }

  return ZeQueue;
}

// This function will return one of possibly multiple available
// immediate commandlists associated with this Queue.
pi_command_list_ptr_t &_pi_queue::pi_queue_group_t::getImmCmdList() {

  uint32_t QueueIndex, QueueOrdinal;
  auto Index = getQueueIndex(&QueueOrdinal, &QueueIndex);

  if (ImmCmdLists[Index] != Queue->CommandListMap.end())
    return ImmCmdLists[Index];

  ZeStruct<ze_command_queue_desc_t> ZeCommandQueueDesc;
  ZeCommandQueueDesc.ordinal = QueueOrdinal;
  ZeCommandQueueDesc.index = QueueIndex;
  ZeCommandQueueDesc.mode = ZE_COMMAND_QUEUE_MODE_ASYNCHRONOUS;
  const char *Priority = "Normal";
  if (Queue->isPriorityLow()) {
    ZeCommandQueueDesc.priority = ZE_COMMAND_QUEUE_PRIORITY_PRIORITY_LOW;
    Priority = "Low";
  } else if (Queue->isPriorityHigh()) {
    ZeCommandQueueDesc.priority = ZE_COMMAND_QUEUE_PRIORITY_PRIORITY_HIGH;
    Priority = "High";
  }

  // Evaluate performance of explicit usage for "0" index.
  if (QueueIndex != 0) {
    ZeCommandQueueDesc.flags = ZE_COMMAND_QUEUE_FLAG_EXPLICIT_ONLY;
  }

  zePrint("[getZeQueue]: create queue ordinal = %d, index = %d "
          "(round robin in [%d, %d]) priority = %s\n",
          ZeCommandQueueDesc.ordinal, ZeCommandQueueDesc.index, LowerIndex,
          UpperIndex, Priority);

  ze_command_list_handle_t ZeCommandList;
  ZE_CALL_NOCHECK(zeCommandListCreateImmediate,
                  (Queue->Context->ZeContext, Queue->Device->ZeDevice,
                   &ZeCommandQueueDesc, &ZeCommandList));
  ImmCmdLists[Index] =
      Queue->CommandListMap
          .insert(std::pair<ze_command_list_handle_t, pi_command_list_info_t>{
              ZeCommandList, {nullptr, true, nullptr, QueueOrdinal}})
          .first;
  // Add this commandlist to the cache so it can be destroyed as part of
  // piQueueReleaseInternal
  auto QueueType = Type;
  std::scoped_lock<pi_mutex> Lock(Queue->Context->ZeCommandListCacheMutex);
  auto &ZeCommandListCache =
      QueueType == queue_type::Compute
          ? Queue->Context->ZeComputeCommandListCache[Queue->Device->ZeDevice]
          : Queue->Context->ZeCopyCommandListCache[Queue->Device->ZeDevice];
  ZeCommandListCache.push_back(ZeCommandList);

  return ImmCmdLists[Index];
}

pi_command_list_ptr_t _pi_queue::eventOpenCommandList(pi_event Event) {
  using IsCopy = bool;

  if (UsingImmCmdLists) {
    // When using immediate commandlists there are no open command lists.
    return CommandListMap.end();
  }

  const auto &ComputeEventList =
      ComputeCommandBatch.OpenCommandList->second.EventList;
  if (hasOpenCommandList(IsCopy{false}) &&
      std::find(ComputeEventList.begin(), ComputeEventList.end(), Event) !=
          ComputeEventList.end()) {
    return ComputeCommandBatch.OpenCommandList;
  }
  const auto &CopyEventList =
      CopyCommandBatch.OpenCommandList->second.EventList;
  if (hasOpenCommandList(IsCopy{true}) &&
      std::find(CopyEventList.begin(), CopyEventList.end(), Event) !=
          CopyEventList.end()) {
    return CopyCommandBatch.OpenCommandList;
  }
  return CommandListMap.end();
}

pi_result _pi_queue::insertStartBarrierIfDiscardEventsMode(
    pi_command_list_ptr_t &CmdList) {
  // If current command list is different from the last command list then insert
  // a barrier waiting for the last command event.
  if (doReuseDiscardedEvents() && CmdList != LastUsedCommandList &&
      LastCommandEvent) {
    ZE_CALL(zeCommandListAppendBarrier,
            (CmdList->first, nullptr, 1, &(LastCommandEvent->ZeEvent)));
    LastCommandEvent = nullptr;
  }
  return PI_SUCCESS;
}

pi_result _pi_queue::insertActiveBarriers(pi_command_list_ptr_t &CmdList,
                                          bool UseCopyEngine) {
  // Early exit if there are no active barriers.
  if (ActiveBarriers.empty())
    return PI_SUCCESS;

  // Create a wait-list and retain events. This will filter out finished events.
  _pi_ze_event_list_t ActiveBarriersWaitList;
  if (auto Res = ActiveBarriersWaitList.createAndRetainPiZeEventList(
          ActiveBarriers.size(), ActiveBarriers.data(), this, UseCopyEngine))
    return Res;

  // We can now release all the active barriers and replace them with the ones
  // in the wait list.
  for (pi_event &BarrierEvent : ActiveBarriers)
    PI_CALL(piEventReleaseInternal(BarrierEvent));
  ActiveBarriers.clear();
  ActiveBarriers.insert(
      ActiveBarriers.end(), ActiveBarriersWaitList.PiEventList,
      ActiveBarriersWaitList.PiEventList + ActiveBarriersWaitList.Length);

  // If there are more active barriers, insert a barrier on the command-list. We
  // do not need an event for finishing so we pass nullptr.
  if (!ActiveBarriers.empty())
    ZE_CALL(zeCommandListAppendBarrier,
            (CmdList->first, nullptr, ActiveBarriersWaitList.Length,
             ActiveBarriersWaitList.ZeEventList));
  return PI_SUCCESS;
}

pi_result _pi_queue::executeOpenCommandList(bool IsCopy) {
  auto &CommandBatch = IsCopy ? CopyCommandBatch : ComputeCommandBatch;
  // If there are any commands still in the open command list for this
  // queue, then close and execute that command list now.
  if (hasOpenCommandList(IsCopy)) {
    adjustBatchSizeForPartialBatch(IsCopy);
    auto Res = executeCommandList(CommandBatch.OpenCommandList, false, false);
    CommandBatch.OpenCommandList = CommandListMap.end();
    return Res;
  }

  return PI_SUCCESS;
}

static const bool FilterEventWaitList = [] {
  const char *Ret = std::getenv("SYCL_PI_LEVEL_ZERO_FILTER_EVENT_WAIT_LIST");
  const bool RetVal = Ret ? std::stoi(Ret) : 1;
  return RetVal;
}();

pi_result _pi_ze_event_list_t::createAndRetainPiZeEventList(
    pi_uint32 EventListLength, const pi_event *EventList, pi_queue CurQueue,
    bool UseCopyEngine) {
  this->Length = 0;
  this->ZeEventList = nullptr;
  this->PiEventList = nullptr;

  if (CurQueue->isInOrderQueue() && CurQueue->LastCommandEvent != nullptr) {
    if (CurQueue->Device->useImmediateCommandLists()) {
      if (ReuseDiscardedEvents && CurQueue->isDiscardEvents()) {
        // If queue is in-order with discarded events and if
        // new command list is different from the last used command list then
        // signal new event from the last immediate command list. We are going
        // to insert a barrier in the new command list waiting for that event.
        auto QueueGroup = CurQueue->getQueueGroup(UseCopyEngine);
        uint32_t QueueGroupOrdinal, QueueIndex;
        auto NextIndex =
            QueueGroup.getQueueIndex(&QueueGroupOrdinal, &QueueIndex,
                                     /*QueryOnly */ true);
        auto NextImmCmdList = QueueGroup.ImmCmdLists[NextIndex];
        if (CurQueue->LastUsedCommandList != CurQueue->CommandListMap.end() &&
            CurQueue->LastUsedCommandList != NextImmCmdList) {
          CurQueue->signalEventFromCmdListIfLastEventDiscarded(
              CurQueue->LastUsedCommandList);
        }
      }
    } else {
      // Ensure LastCommandEvent's batch is submitted if it is differrent
      // from the one this command is going to. If we reuse discarded events
      // then signalEventFromCmdListIfLastEventDiscarded will be called at batch
      // close if needed.
      const auto &OpenCommandList =
          CurQueue->eventOpenCommandList(CurQueue->LastCommandEvent);
      if (OpenCommandList != CurQueue->CommandListMap.end() &&
          OpenCommandList->second.isCopy(CurQueue) != UseCopyEngine) {

        if (auto Res = CurQueue->executeOpenCommandList(
                OpenCommandList->second.isCopy(CurQueue)))
          return Res;
      }
    }
  }

  // For in-order queues, every command should be executed only after the
  // previous command has finished. The event associated with the last
  // enqueued command is added into the waitlist to ensure in-order semantics.
  bool IncludeLastCommandEvent =
      CurQueue->isInOrderQueue() && CurQueue->LastCommandEvent != nullptr;

  // If the last event is discarded then we already have a barrier waiting for
  // that event, so must not include the last command event into the wait
  // list because it will cause waiting for event which was reset.
  if (ReuseDiscardedEvents && CurQueue->isDiscardEvents() &&
      CurQueue->LastCommandEvent && CurQueue->LastCommandEvent->IsDiscarded)
    IncludeLastCommandEvent = false;

  try {
    pi_uint32 TmpListLength = 0;

    if (IncludeLastCommandEvent) {
      this->ZeEventList = new ze_event_handle_t[EventListLength + 1];
      this->PiEventList = new pi_event[EventListLength + 1];
      std::shared_lock<pi_shared_mutex> Lock(CurQueue->LastCommandEvent->Mutex);
      this->ZeEventList[0] = CurQueue->LastCommandEvent->ZeEvent;
      this->PiEventList[0] = CurQueue->LastCommandEvent;
      TmpListLength = 1;
    } else if (EventListLength > 0) {
      this->ZeEventList = new ze_event_handle_t[EventListLength];
      this->PiEventList = new pi_event[EventListLength];
    }

    if (EventListLength > 0) {
      for (pi_uint32 I = 0; I < EventListLength; I++) {
        PI_ASSERT(EventList[I] != nullptr, PI_ERROR_INVALID_VALUE);
        {
          std::shared_lock<pi_shared_mutex> Lock(EventList[I]->Mutex);
          if (EventList[I]->Completed)
            continue;

          // Poll of the host-visible events.
          auto HostVisibleEvent = EventList[I]->HostVisibleEvent;
          if (FilterEventWaitList && HostVisibleEvent) {
            auto Res = ZE_CALL_NOCHECK(zeEventQueryStatus,
                                       (HostVisibleEvent->ZeEvent));
            if (Res == ZE_RESULT_SUCCESS) {
              // Event has already completed, don't put it into the list
              continue;
            }
          }
        }

        auto Queue = EventList[I]->Queue;
        if (Queue) {
          // The caller of createAndRetainPiZeEventList must already hold
          // a lock of the CurQueue. Additionally lock the Queue if it
          // is different from CurQueue.
          // TODO: rework this to avoid deadlock when another thread is
          //       locking the same queues but in a different order.
          auto Lock = ((Queue == CurQueue)
                           ? std::unique_lock<pi_shared_mutex>()
                           : std::unique_lock<pi_shared_mutex>(Queue->Mutex));

          // If the event that is going to be waited is in an open batch
          // different from where this next command is going to be added,
          // then we have to force execute of that open command-list
          // to avoid deadlocks.
          //
          const auto &OpenCommandList =
              Queue->eventOpenCommandList(EventList[I]);
          if (OpenCommandList != Queue->CommandListMap.end()) {

            if (Queue == CurQueue &&
                OpenCommandList->second.isCopy(Queue) == UseCopyEngine) {
              // Don't force execute the batch yet since the new command
              // is going to the same open batch as the dependent event.
            } else {
              if (auto Res = Queue->executeOpenCommandList(
                      OpenCommandList->second.isCopy(Queue)))
                return Res;
            }
          }
        } else {
          // There is a dependency on an interop-event.
          // Similarily to the above to avoid dead locks ensure that
          // execution of all prior commands in the current command-
          // batch is visible to the host. This may not be the case
          // when we intended to have only last command in the batch
          // produce host-visible event, e.g.
          //
          //  event0 = interop event
          //  event1 = command1 (already in batch, no deps)
          //  event2 = command2 (is being added, dep on event0)
          //  event3 = signal host-visible event for the batch
          //  event1.wait()
          //  event0.signal()
          //
          // Make sure that event1.wait() will wait for a host-visible
          // event that is signalled before the command2 is enqueued.
          if (DeviceEventsSetting != AllHostVisible) {
            CurQueue->executeAllOpenCommandLists();
          }
        }

        std::shared_lock<pi_shared_mutex> Lock(EventList[I]->Mutex);
        this->ZeEventList[TmpListLength] = EventList[I]->ZeEvent;
        this->PiEventList[TmpListLength] = EventList[I];
        TmpListLength += 1;
      }
    }

    this->Length = TmpListLength;

  } catch (...) {
    return PI_ERROR_OUT_OF_HOST_MEMORY;
  }

  for (pi_uint32 I = 0; I < this->Length; I++) {
    this->PiEventList[I]->RefCount.increment();
  }

  return PI_SUCCESS;
}

static void printZeEventList(const _pi_ze_event_list_t &PiZeEventList) {
  zePrint("  NumEventsInWaitList %d:", PiZeEventList.Length);

  for (pi_uint32 I = 0; I < PiZeEventList.Length; I++) {
    zePrint(" %#lx", pi_cast<std::uintptr_t>(PiZeEventList.ZeEventList[I]));
  }

  zePrint("\n");
}

pi_result _pi_ze_event_list_t::collectEventsForReleaseAndDestroyPiZeEventList(
    std::list<pi_event> &EventsToBeReleased) {
  // acquire a lock before reading the length and list fields.
  // Acquire the lock, copy the needed data locally, and reset
  // the fields, then release the lock.
  // Only then do we do the actual actions to release and destroy,
  // holding the lock for the minimum time necessary.
  pi_uint32 LocLength = 0;
  ze_event_handle_t *LocZeEventList = nullptr;
  pi_event *LocPiEventList = nullptr;

  {
    // acquire the lock and copy fields locally
    // Lock automatically releases when this goes out of scope.
    std::scoped_lock<pi_mutex> lock(this->PiZeEventListMutex);

    LocLength = Length;
    LocZeEventList = ZeEventList;
    LocPiEventList = PiEventList;

    Length = 0;
    ZeEventList = nullptr;
    PiEventList = nullptr;

    // release lock by ending scope.
  }

  for (pi_uint32 I = 0; I < LocLength; I++) {
    // Add the event to be released to the list
    EventsToBeReleased.push_back(LocPiEventList[I]);
  }

  if (LocZeEventList != nullptr) {
    delete[] LocZeEventList;
  }
  if (LocPiEventList != nullptr) {
    delete[] LocPiEventList;
  }

  return PI_SUCCESS;
}

extern "C" {

// Forward declarations
decltype(piEventCreate) piEventCreate;

static ze_result_t
checkUnresolvedSymbols(ze_module_handle_t ZeModule,
                       ze_module_build_log_handle_t *ZeBuildLog);

pi_result piPlatformsGet(pi_uint32 NumEntries, pi_platform *Platforms,
                         pi_uint32 *NumPlatforms) {

  static const char *PiTrace = std::getenv("SYCL_PI_TRACE");
  static const int PiTraceValue = PiTrace ? std::stoi(PiTrace) : 0;
  if (PiTraceValue == -1 || PiTraceValue == 2) { // Means print all PI traces
    PrintPiTrace = true;
  }

  static std::once_flag ZeCallCountInitialized;
  try {
    std::call_once(ZeCallCountInitialized, []() {
      if (ZeDebug & ZE_DEBUG_CALL_COUNT) {
        ZeCallCount = new std::map<const char *, int>;
      }
    });
  } catch (const std::bad_alloc &) {
    return PI_ERROR_OUT_OF_HOST_MEMORY;
  } catch (...) {
    return PI_ERROR_UNKNOWN;
  }

  if (NumEntries == 0 && Platforms != nullptr) {
    return PI_ERROR_INVALID_VALUE;
  }
  if (Platforms == nullptr && NumPlatforms == nullptr) {
    return PI_ERROR_INVALID_VALUE;
  }

  // Setting these environment variables before running zeInit will enable the
  // validation layer in the Level Zero loader.
  if (ZeDebug & ZE_DEBUG_VALIDATION) {
    setEnvVar("ZE_ENABLE_VALIDATION_LAYER", "1");
    setEnvVar("ZE_ENABLE_PARAMETER_VALIDATION", "1");
  }

  // Enable SYSMAN support for obtaining the PCI address
  // and maximum memory bandwidth.
  if (getenv("SYCL_ENABLE_PCI") != nullptr) {
    setEnvVar("ZES_ENABLE_SYSMAN", "1");
  }

  // TODO: We can still safely recover if something goes wrong during the init.
  // Implement handling segfault using sigaction.

  // We must only initialize the driver once, even if piPlatformsGet() is called
  // multiple times.  Declaring the return value as "static" ensures it's only
  // called once.
  static ze_result_t ZeResult = ZE_CALL_NOCHECK(zeInit, (0));

  // Absorb the ZE_RESULT_ERROR_UNINITIALIZED and just return 0 Platforms.
  if (ZeResult == ZE_RESULT_ERROR_UNINITIALIZED) {
    PI_ASSERT(NumPlatforms != 0, PI_ERROR_INVALID_VALUE);
    *NumPlatforms = 0;
    return PI_SUCCESS;
  }

  if (ZeResult != ZE_RESULT_SUCCESS) {
    zePrint("zeInit: Level Zero initialization failure\n");
    return mapError(ZeResult);
  }

  // Cache pi_platforms for reuse in the future
  // It solves two problems;
  // 1. sycl::platform equality issue; we always return the same pi_platform.
  // 2. performance; we can save time by immediately return from cache.
  //

  const std::lock_guard<sycl::detail::SpinLock> Lock{*PiPlatformsCacheMutex};
  if (!PiPlatformCachePopulated) {
    try {
      // Level Zero does not have concept of Platforms, but Level Zero driver is
      // the closest match.
      uint32_t ZeDriverCount = 0;
      ZE_CALL(zeDriverGet, (&ZeDriverCount, nullptr));
      if (ZeDriverCount == 0) {
        PiPlatformCachePopulated = true;
      } else {
        std::vector<ze_driver_handle_t> ZeDrivers;
        ZeDrivers.resize(ZeDriverCount);

        ZE_CALL(zeDriverGet, (&ZeDriverCount, ZeDrivers.data()));
        for (uint32_t I = 0; I < ZeDriverCount; ++I) {
          pi_platform Platform = new _pi_platform(ZeDrivers[I]);
          // Save a copy in the cache for future uses.
          PiPlatformsCache->push_back(Platform);

          pi_result Result = Platform->initialize();
          if (Result != PI_SUCCESS) {
            return Result;
          }
        }
        PiPlatformCachePopulated = true;
      }
    } catch (const std::bad_alloc &) {
      return PI_ERROR_OUT_OF_HOST_MEMORY;
    } catch (...) {
      return PI_ERROR_UNKNOWN;
    }
  }

  // Populate returned platforms from the cache.
  if (Platforms) {
    PI_ASSERT(NumEntries <= PiPlatformsCache->size(),
              PI_ERROR_INVALID_PLATFORM);
    std::copy_n(PiPlatformsCache->begin(), NumEntries, Platforms);
  }

  if (NumPlatforms) {
    *NumPlatforms = PiPlatformsCache->size();
  }

  return PI_SUCCESS;
}

pi_result piPlatformGetInfo(pi_platform Platform, pi_platform_info ParamName,
                            size_t ParamValueSize, void *ParamValue,
                            size_t *ParamValueSizeRet) {

  PI_ASSERT(Platform, PI_ERROR_INVALID_PLATFORM);

  zePrint("==========================\n");
  zePrint("SYCL over Level-Zero %s\n", Platform->ZeDriverVersion.c_str());
  zePrint("==========================\n");

  ReturnHelper ReturnValue(ParamValueSize, ParamValue, ParamValueSizeRet);

  switch (ParamName) {
  case PI_PLATFORM_INFO_NAME:
    // TODO: Query Level Zero driver when relevant info is added there.
    return ReturnValue("Intel(R) Level-Zero");
  case PI_PLATFORM_INFO_VENDOR:
    // TODO: Query Level Zero driver when relevant info is added there.
    return ReturnValue("Intel(R) Corporation");
  case PI_PLATFORM_INFO_EXTENSIONS:
    // Convention adopted from OpenCL:
    //     "Returns a space-separated list of extension names (the extension
    // names themselves do not contain any spaces) supported by the platform.
    // Extensions defined here must be supported by all devices associated
    // with this platform."
    //
    // TODO: Check the common extensions supported by all connected devices and
    // return them. For now, hardcoding some extensions we know are supported by
    // all Level Zero devices.
    return ReturnValue(ZE_SUPPORTED_EXTENSIONS);
  case PI_PLATFORM_INFO_PROFILE:
    // TODO: figure out what this means and how is this used
    return ReturnValue("FULL_PROFILE");
  case PI_PLATFORM_INFO_VERSION:
    // TODO: this should query to zeDriverGetDriverVersion
    // but we don't yet have the driver handle here.
    //
    // From OpenCL 2.1: "This version string has the following format:
    // OpenCL<space><major_version.minor_version><space><platform-specific
    // information>. Follow the same notation here.
    //
    return ReturnValue(Platform->ZeDriverApiVersion.c_str());
  default:
    zePrint("piPlatformGetInfo: unrecognized ParamName\n");
    return PI_ERROR_INVALID_VALUE;
  }

  return PI_SUCCESS;
}

pi_result piextPlatformGetNativeHandle(pi_platform Platform,
                                       pi_native_handle *NativeHandle) {
  PI_ASSERT(Platform, PI_ERROR_INVALID_PLATFORM);
  PI_ASSERT(NativeHandle, PI_ERROR_INVALID_VALUE);

  auto ZeDriver = pi_cast<ze_driver_handle_t *>(NativeHandle);
  // Extract the Level Zero driver handle from the given PI platform
  *ZeDriver = Platform->ZeDriver;
  return PI_SUCCESS;
}

pi_result piextPlatformCreateWithNativeHandle(pi_native_handle NativeHandle,
                                              pi_platform *Platform) {
  PI_ASSERT(Platform, PI_ERROR_INVALID_PLATFORM);
  PI_ASSERT(NativeHandle, PI_ERROR_INVALID_VALUE);

  auto ZeDriver = pi_cast<ze_driver_handle_t>(NativeHandle);

  pi_uint32 NumPlatforms = 0;
  pi_result Res = piPlatformsGet(0, nullptr, &NumPlatforms);
  if (Res != PI_SUCCESS) {
    return Res;
  }

  if (NumPlatforms) {
    std::vector<pi_platform> Platforms(NumPlatforms);
    PI_CALL(piPlatformsGet(NumPlatforms, Platforms.data(), nullptr));

    // The SYCL spec requires that the set of platforms must remain fixed for
    // the duration of the application's execution. We assume that we found all
    // of the Level Zero drivers when we initialized the platform cache, so the
    // "NativeHandle" must already be in the cache. If it is not, this must not
    // be a valid Level Zero driver.
    for (const pi_platform &CachedPlatform : Platforms) {
      if (CachedPlatform->ZeDriver == ZeDriver) {
        *Platform = CachedPlatform;
        return PI_SUCCESS;
      }
    }
  }

  return PI_ERROR_INVALID_VALUE;
}

// Get the cached PI device created for the L0 device handle.
// Return NULL if no such PI device found.
pi_device _pi_platform::getDeviceFromNativeHandle(ze_device_handle_t ZeDevice) {

  pi_result Res = populateDeviceCacheIfNeeded();
  if (Res != PI_SUCCESS) {
    return nullptr;
  }

  // TODO: our sub-sub-device representation is currently [Level-Zero device
  // handle + Level-Zero compute group/engine index], so there is now no 1:1
  // mapping from L0 device handle to PI device assumed in this function. Until
  // Level-Zero adds unique ze_device_handle_t for sub-sub-devices, here we
  // filter out PI sub-sub-devices.
  std::shared_lock<pi_shared_mutex> Lock(PiDevicesCacheMutex);
  auto it = std::find_if(PiDevicesCache.begin(), PiDevicesCache.end(),
                         [&](std::unique_ptr<_pi_device> &D) {
                           return D.get()->ZeDevice == ZeDevice &&
                                  (D.get()->RootDevice == nullptr ||
                                   D.get()->RootDevice->RootDevice == nullptr);
                         });
  if (it != PiDevicesCache.end()) {
    return (*it).get();
  }
  return nullptr;
}

pi_result piDevicesGet(pi_platform Platform, pi_device_type DeviceType,
                       pi_uint32 NumEntries, pi_device *Devices,
                       pi_uint32 *NumDevices) {

  PI_ASSERT(Platform, PI_ERROR_INVALID_PLATFORM);

  pi_result Res = Platform->populateDeviceCacheIfNeeded();
  if (Res != PI_SUCCESS) {
    return Res;
  }

  // Filter available devices based on input DeviceType.
  std::vector<pi_device> MatchedDevices;
  std::shared_lock<pi_shared_mutex> Lock(Platform->PiDevicesCacheMutex);
  for (auto &D : Platform->PiDevicesCache) {
    // Only ever return root-devices from piDevicesGet, but the
    // devices cache also keeps sub-devices.
    if (D->isSubDevice())
      continue;

    bool Matched = false;
    switch (DeviceType) {
    case PI_DEVICE_TYPE_ALL:
      Matched = true;
      break;
    case PI_DEVICE_TYPE_GPU:
    case PI_DEVICE_TYPE_DEFAULT:
      Matched = (D->ZeDeviceProperties->type == ZE_DEVICE_TYPE_GPU);
      break;
    case PI_DEVICE_TYPE_CPU:
      Matched = (D->ZeDeviceProperties->type == ZE_DEVICE_TYPE_CPU);
      break;
    case PI_DEVICE_TYPE_ACC:
      Matched = (D->ZeDeviceProperties->type == ZE_DEVICE_TYPE_MCA ||
                 D->ZeDeviceProperties->type == ZE_DEVICE_TYPE_FPGA);
      break;
    default:
      Matched = false;
      zePrint("Unknown device type");
      break;
    }
    if (Matched)
      MatchedDevices.push_back(D.get());
  }

  uint32_t ZeDeviceCount = MatchedDevices.size();

  if (NumDevices)
    *NumDevices = ZeDeviceCount;

  if (NumEntries == 0) {
    // Devices should be nullptr when querying the number of devices.
    PI_ASSERT(Devices == nullptr, PI_ERROR_INVALID_VALUE);
    return PI_SUCCESS;
  }

  // Return the devices from the cache.
  if (Devices) {
    PI_ASSERT(NumEntries <= ZeDeviceCount, PI_ERROR_INVALID_DEVICE);
    std::copy_n(MatchedDevices.begin(), NumEntries, Devices);
  }

  return PI_SUCCESS;
}

// Check the device cache and load it if necessary.
pi_result _pi_platform::populateDeviceCacheIfNeeded() {
  std::scoped_lock<pi_shared_mutex> Lock(PiDevicesCacheMutex);

  if (DeviceCachePopulated) {
    return PI_SUCCESS;
  }

  uint32_t ZeDeviceCount = 0;
  ZE_CALL(zeDeviceGet, (ZeDriver, &ZeDeviceCount, nullptr));

  try {
    std::vector<ze_device_handle_t> ZeDevices(ZeDeviceCount);
    ZE_CALL(zeDeviceGet, (ZeDriver, &ZeDeviceCount, ZeDevices.data()));

    for (uint32_t I = 0; I < ZeDeviceCount; ++I) {
      std::unique_ptr<_pi_device> Device(new _pi_device(ZeDevices[I], this));
      pi_result Result = Device->initialize();
      if (Result != PI_SUCCESS) {
        return Result;
      }

      // Additionally we need to cache all sub-devices too, such that they
      // are readily visible to the piextDeviceCreateWithNativeHandle.
      //
      pi_uint32 SubDevicesCount = 0;
      ZE_CALL(zeDeviceGetSubDevices,
              (Device->ZeDevice, &SubDevicesCount, nullptr));

      auto ZeSubdevices = new ze_device_handle_t[SubDevicesCount];
      ZE_CALL(zeDeviceGetSubDevices,
              (Device->ZeDevice, &SubDevicesCount, ZeSubdevices));

      // Wrap the Level Zero sub-devices into PI sub-devices, and add them to
      // cache.
      for (uint32_t I = 0; I < SubDevicesCount; ++I) {
        std::unique_ptr<_pi_device> PiSubDevice(
            new _pi_device(ZeSubdevices[I], this, Device.get()));
        pi_result Result = PiSubDevice->initialize();
        if (Result != PI_SUCCESS) {
          delete[] ZeSubdevices;
          return Result;
        }

        // collect all the ordinals for the sub-sub-devices
        std::vector<int> Ordinals;

        uint32_t numQueueGroups = 0;
        ZE_CALL(zeDeviceGetCommandQueueGroupProperties,
                (PiSubDevice->ZeDevice, &numQueueGroups, nullptr));
        if (numQueueGroups == 0) {
          return PI_ERROR_UNKNOWN;
        }
        std::vector<ze_command_queue_group_properties_t> QueueGroupProperties(
            numQueueGroups);
        ZE_CALL(zeDeviceGetCommandQueueGroupProperties,
                (PiSubDevice->ZeDevice, &numQueueGroups,
                 QueueGroupProperties.data()));

        for (uint32_t i = 0; i < numQueueGroups; i++) {
          if (QueueGroupProperties[i].flags &
                  ZE_COMMAND_QUEUE_GROUP_PROPERTY_FLAG_COMPUTE &&
              QueueGroupProperties[i].numQueues > 1) {
            Ordinals.push_back(i);
          }
        }

        // If isn't PVC, then submissions to different CCS can be executed on
        // the same EUs still, so we cannot treat them as sub-sub-devices.
        if (PiSubDevice->isPVC() || ExposeCSliceInAffinityPartitioning) {
          // Create PI sub-sub-devices with the sub-device for all the ordinals.
          // Each {ordinal, index} points to a specific CCS which constructs
          // a sub-sub-device at this point.
          //
          // FIXME: Level Zero creates multiple PiDevices for a single physical
          // device when sub-device is partitioned into sub-sub-devices.
          // Sub-sub-device is technically a command queue and we should not
          // build program for each command queue. PiDevice is probably not the
          // right abstraction for a Level Zero command queue.
          for (uint32_t J = 0; J < Ordinals.size(); ++J) {
            for (uint32_t K = 0;
                 K < QueueGroupProperties[Ordinals[J]].numQueues; ++K) {
              std::unique_ptr<_pi_device> PiSubSubDevice(
                  new _pi_device(ZeSubdevices[I], this, PiSubDevice.get()));
              pi_result Result = PiSubSubDevice->initialize(Ordinals[J], K);
              if (Result != PI_SUCCESS) {
                return Result;
              }

              // save pointers to sub-sub-devices for quick retrieval in the
              // future.
              PiSubDevice->SubDevices.push_back(PiSubSubDevice.get());
              PiDevicesCache.push_back(std::move(PiSubSubDevice));
            }
          }
        }

        // save pointers to sub-devices for quick retrieval in the future.
        Device->SubDevices.push_back(PiSubDevice.get());
        PiDevicesCache.push_back(std::move(PiSubDevice));
      }
      delete[] ZeSubdevices;

      // Save the root device in the cache for future uses.
      PiDevicesCache.push_back(std::move(Device));
    }
  } catch (const std::bad_alloc &) {
    return PI_ERROR_OUT_OF_HOST_MEMORY;
  } catch (...) {
    return PI_ERROR_UNKNOWN;
  }
  DeviceCachePopulated = true;
  return PI_SUCCESS;
}

pi_result piDeviceRetain(pi_device Device) {
  PI_ASSERT(Device, PI_ERROR_INVALID_DEVICE);

  // The root-device ref-count remains unchanged (always 1).
  if (Device->isSubDevice()) {
    Device->RefCount.increment();
  }
  return PI_SUCCESS;
}

pi_result piDeviceRelease(pi_device Device) {
  PI_ASSERT(Device, PI_ERROR_INVALID_DEVICE);

  // Root devices are destroyed during the piTearDown process.
  if (Device->isSubDevice()) {
    if (Device->RefCount.decrementAndTest()) {
      delete Device;
    }
  }

  return PI_SUCCESS;
}

pi_result piDeviceGetInfo(pi_device Device, pi_device_info ParamName,
                          size_t ParamValueSize, void *ParamValue,
                          size_t *ParamValueSizeRet) {

  PI_ASSERT(Device, PI_ERROR_INVALID_DEVICE);

  ze_device_handle_t ZeDevice = Device->ZeDevice;

  ReturnHelper ReturnValue(ParamValueSize, ParamValue, ParamValueSizeRet);

  switch (ParamName) {
  case PI_DEVICE_INFO_TYPE: {
    switch (Device->ZeDeviceProperties->type) {
    case ZE_DEVICE_TYPE_GPU:
      return ReturnValue(PI_DEVICE_TYPE_GPU);
    case ZE_DEVICE_TYPE_CPU:
      return ReturnValue(PI_DEVICE_TYPE_CPU);
    case ZE_DEVICE_TYPE_MCA:
    case ZE_DEVICE_TYPE_FPGA:
      return ReturnValue(PI_DEVICE_TYPE_ACC);
    default:
      zePrint("This device type is not supported\n");
      return PI_ERROR_INVALID_VALUE;
    }
  }
  case PI_DEVICE_INFO_PARENT_DEVICE:
    return ReturnValue(Device->RootDevice);
  case PI_DEVICE_INFO_PLATFORM:
    return ReturnValue(Device->Platform);
  case PI_DEVICE_INFO_VENDOR_ID:
    return ReturnValue(pi_uint32{Device->ZeDeviceProperties->vendorId});
  case PI_DEVICE_INFO_UUID:
    // Intel extension for device UUID. This returns the UUID as
    // std::array<std::byte, 16>. For details about this extension,
    // see sycl/doc/extensions/supported/sycl_ext_intel_device_info.md.
    return ReturnValue(Device->ZeDeviceProperties->uuid.id);
  case PI_DEVICE_INFO_ATOMIC_64:
    return ReturnValue(pi_bool{Device->ZeDeviceModuleProperties->flags &
                               ZE_DEVICE_MODULE_FLAG_INT64_ATOMICS});
  case PI_DEVICE_INFO_EXTENSIONS: {
    // Convention adopted from OpenCL:
    //     "Returns a space separated list of extension names (the extension
    // names themselves do not contain any spaces) supported by the device."
    //
    // TODO: Use proper mechanism to get this information from Level Zero after
    // it is added to Level Zero.
    // Hardcoding the few we know are supported by the current hardware.
    //
    //
    std::string SupportedExtensions;

    // cl_khr_il_program - OpenCL 2.0 KHR extension for SPIR-V support. Core
    //   feature in >OpenCL 2.1
    // cl_khr_subgroups - Extension adds support for implementation-controlled
    //   subgroups.
    // cl_intel_subgroups - Extension adds subgroup features, defined by Intel.
    // cl_intel_subgroups_short - Extension adds subgroup functions described in
    //   the cl_intel_subgroups extension to support 16-bit integer data types
    //   for performance.
    // cl_intel_required_subgroup_size - Extension to allow programmers to
    //   optionally specify the required subgroup size for a kernel function.
    // cl_khr_fp16 - Optional half floating-point support.
    // cl_khr_fp64 - Support for double floating-point precision.
    // cl_khr_int64_base_atomics, cl_khr_int64_extended_atomics - Optional
    //   extensions that implement atomic operations on 64-bit signed and
    //   unsigned integers to locations in __global and __local memory.
    // cl_khr_3d_image_writes - Extension to enable writes to 3D image memory
    //   objects.
    //
    // Hardcoding some extensions we know are supported by all Level Zero
    // devices.
    SupportedExtensions += (ZE_SUPPORTED_EXTENSIONS);
    if (Device->ZeDeviceModuleProperties->flags & ZE_DEVICE_MODULE_FLAG_FP16)
      SupportedExtensions += ("cl_khr_fp16 ");
    if (Device->ZeDeviceModuleProperties->flags & ZE_DEVICE_MODULE_FLAG_FP64)
      SupportedExtensions += ("cl_khr_fp64 ");
    if (Device->ZeDeviceModuleProperties->flags &
        ZE_DEVICE_MODULE_FLAG_INT64_ATOMICS)
      // int64AtomicsSupported indicates support for both.
      SupportedExtensions +=
          ("cl_khr_int64_base_atomics cl_khr_int64_extended_atomics ");
    if (Device->ZeDeviceImageProperties->maxImageDims3D > 0)
      // Supports reading and writing of images.
      SupportedExtensions += ("cl_khr_3d_image_writes ");

    // L0 does not tell us if bfloat16 is supported.
    // For now, assume ATS and PVC support it.
    // TODO: change the way we detect bfloat16 support.
    if ((Device->ZeDeviceProperties->deviceId & 0xfff) == 0x201 ||
        (Device->ZeDeviceProperties->deviceId & 0xff0) == 0xbd0)
      SupportedExtensions += ("cl_intel_bfloat16_conversions ");

    return ReturnValue(SupportedExtensions.c_str());
  }
  case PI_DEVICE_INFO_NAME:
    return ReturnValue(Device->ZeDeviceProperties->name);
  // zeModuleCreate allows using root device module for sub-devices:
  // > The application must only use the module for the device, or its
  // > sub-devices, which was provided during creation.
  case PI_DEVICE_INFO_BUILD_ON_SUBDEVICE:
    return ReturnValue(PI_FALSE);
  case PI_DEVICE_INFO_COMPILER_AVAILABLE:
    return ReturnValue(pi_bool{1});
  case PI_DEVICE_INFO_LINKER_AVAILABLE:
    return ReturnValue(pi_bool{1});
  case PI_DEVICE_INFO_MAX_COMPUTE_UNITS: {
    pi_uint32 MaxComputeUnits =
        Device->ZeDeviceProperties->numEUsPerSubslice *
        Device->ZeDeviceProperties->numSubslicesPerSlice *
        Device->ZeDeviceProperties->numSlices;

    bool RepresentsCSlice =
        Device->QueueGroup[_pi_queue::queue_type::Compute].ZeIndex >= 0;
    if (RepresentsCSlice)
      MaxComputeUnits /= Device->RootDevice->SubDevices.size();

    return ReturnValue(pi_uint32{MaxComputeUnits});
  }
  case PI_DEVICE_INFO_MAX_WORK_ITEM_DIMENSIONS:
    // Level Zero spec defines only three dimensions
    return ReturnValue(pi_uint32{3});
  case PI_DEVICE_INFO_MAX_WORK_GROUP_SIZE:
    return ReturnValue(
        pi_uint64{Device->ZeDeviceComputeProperties->maxTotalGroupSize});
  case PI_DEVICE_INFO_MAX_WORK_ITEM_SIZES: {
    struct {
      size_t Arr[3];
    } MaxGroupSize = {{Device->ZeDeviceComputeProperties->maxGroupSizeX,
                       Device->ZeDeviceComputeProperties->maxGroupSizeY,
                       Device->ZeDeviceComputeProperties->maxGroupSizeZ}};
    return ReturnValue(MaxGroupSize);
  }
  case PI_EXT_ONEAPI_DEVICE_INFO_MAX_WORK_GROUPS_3D: {
    struct {
      size_t Arr[3];
    } MaxGroupCounts = {{Device->ZeDeviceComputeProperties->maxGroupCountX,
                         Device->ZeDeviceComputeProperties->maxGroupCountY,
                         Device->ZeDeviceComputeProperties->maxGroupCountZ}};
    return ReturnValue(MaxGroupCounts);
  }
  case PI_DEVICE_INFO_MAX_CLOCK_FREQUENCY:
    return ReturnValue(pi_uint32{Device->ZeDeviceProperties->coreClockRate});
  case PI_DEVICE_INFO_ADDRESS_BITS: {
    // TODO: To confirm with spec.
    return ReturnValue(pi_uint32{64});
  }
  case PI_DEVICE_INFO_MAX_MEM_ALLOC_SIZE:
    return ReturnValue(pi_uint64{Device->ZeDeviceProperties->maxMemAllocSize});
  case PI_DEVICE_INFO_GLOBAL_MEM_SIZE: {
    uint64_t GlobalMemSize = 0;
    for (uint32_t I = 0; I < Device->ZeDeviceMemoryProperties->size(); I++) {
      GlobalMemSize +=
          (*Device->ZeDeviceMemoryProperties.operator->())[I].totalSize;
    }
    return ReturnValue(pi_uint64{GlobalMemSize});
  }
  case PI_DEVICE_INFO_LOCAL_MEM_SIZE:
    return ReturnValue(
        pi_uint64{Device->ZeDeviceComputeProperties->maxSharedLocalMemory});
  case PI_DEVICE_INFO_IMAGE_SUPPORT:
    return ReturnValue(
        pi_bool{Device->ZeDeviceImageProperties->maxImageDims1D > 0});
  case PI_DEVICE_INFO_HOST_UNIFIED_MEMORY:
    return ReturnValue(pi_bool{(Device->ZeDeviceProperties->flags &
                                ZE_DEVICE_PROPERTY_FLAG_INTEGRATED) != 0});
  case PI_DEVICE_INFO_AVAILABLE:
    return ReturnValue(pi_bool{ZeDevice ? true : false});
  case PI_DEVICE_INFO_VENDOR:
    // TODO: Level-Zero does not return vendor's name at the moment
    // only the ID.
    return ReturnValue("Intel(R) Corporation");
  case PI_DEVICE_INFO_DRIVER_VERSION:
    return ReturnValue(Device->Platform->ZeDriverVersion.c_str());
  case PI_DEVICE_INFO_VERSION:
    return ReturnValue(Device->Platform->ZeDriverApiVersion.c_str());
  case PI_DEVICE_INFO_PARTITION_MAX_SUB_DEVICES: {
    pi_result Res = Device->Platform->populateDeviceCacheIfNeeded();
    if (Res != PI_SUCCESS) {
      return Res;
    }
    return ReturnValue(pi_uint32{(unsigned int)(Device->SubDevices.size())});
  }
  case PI_DEVICE_INFO_REFERENCE_COUNT:
    return ReturnValue(pi_uint32{Device->RefCount.load()});
  case PI_DEVICE_INFO_PARTITION_PROPERTIES: {
    // SYCL spec says: if this SYCL device cannot be partitioned into at least
    // two sub devices then the returned vector must be empty.
    pi_result Res = Device->Platform->populateDeviceCacheIfNeeded();
    if (Res != PI_SUCCESS) {
      return Res;
    }

    uint32_t ZeSubDeviceCount = Device->SubDevices.size();
    if (ZeSubDeviceCount < 2) {
      return ReturnValue(pi_device_partition_property{0});
    }
    bool PartitionedByCSlice = Device->SubDevices[0]->isCCS();

    auto ReturnHelper = [&](auto... Partitions) {
      struct {
        pi_device_partition_property Arr[sizeof...(Partitions) + 1];
      } PartitionProperties = {{Partitions..., 0}};
      return ReturnValue(PartitionProperties);
    };

    if (ExposeCSliceInAffinityPartitioning) {
      if (PartitionedByCSlice)
        return ReturnHelper(PI_EXT_INTEL_DEVICE_PARTITION_BY_CSLICE,
                            PI_DEVICE_PARTITION_BY_AFFINITY_DOMAIN);

      else
        return ReturnHelper(PI_DEVICE_PARTITION_BY_AFFINITY_DOMAIN);
    } else {
      return ReturnHelper(PartitionedByCSlice
                              ? PI_EXT_INTEL_DEVICE_PARTITION_BY_CSLICE
                              : PI_DEVICE_PARTITION_BY_AFFINITY_DOMAIN);
    }
  }
  case PI_DEVICE_INFO_PARTITION_AFFINITY_DOMAIN:
    return ReturnValue(pi_device_affinity_domain{
        PI_DEVICE_AFFINITY_DOMAIN_NUMA |
        PI_DEVICE_AFFINITY_DOMAIN_NEXT_PARTITIONABLE});
  case PI_DEVICE_INFO_PARTITION_TYPE: {
    // For root-device there is no partitioning to report.
    if (!Device->isSubDevice())
      return ReturnValue(pi_device_partition_property{0});

    if (Device->isCCS()) {
      struct {
        pi_device_partition_property Arr[2];
      } PartitionProperties = {{PI_EXT_INTEL_DEVICE_PARTITION_BY_CSLICE, 0}};
      return ReturnValue(PartitionProperties);
    }

    struct {
      pi_device_partition_property Arr[3];
    } PartitionProperties = {{PI_DEVICE_PARTITION_BY_AFFINITY_DOMAIN,
                              PI_DEVICE_AFFINITY_DOMAIN_NEXT_PARTITIONABLE, 0}};
    return ReturnValue(PartitionProperties);
  }

    // Everything under here is not supported yet

  case PI_DEVICE_INFO_OPENCL_C_VERSION:
    return ReturnValue("");
  case PI_DEVICE_INFO_PREFERRED_INTEROP_USER_SYNC:
    return ReturnValue(pi_bool{true});
  case PI_DEVICE_INFO_PRINTF_BUFFER_SIZE:
    return ReturnValue(
        size_t{Device->ZeDeviceModuleProperties->printfBufferSize});
  case PI_DEVICE_INFO_PROFILE:
    return ReturnValue("FULL_PROFILE");
  case PI_DEVICE_INFO_BUILT_IN_KERNELS:
    // TODO: To find out correct value
    return ReturnValue("");
  case PI_DEVICE_INFO_QUEUE_PROPERTIES:
    return ReturnValue(
        pi_queue_properties{PI_QUEUE_FLAG_OUT_OF_ORDER_EXEC_MODE_ENABLE |
                            PI_QUEUE_FLAG_PROFILING_ENABLE});
  case PI_DEVICE_INFO_EXECUTION_CAPABILITIES:
    return ReturnValue(
        pi_device_exec_capabilities{PI_DEVICE_EXEC_CAPABILITIES_NATIVE_KERNEL});
  case PI_DEVICE_INFO_ENDIAN_LITTLE:
    return ReturnValue(pi_bool{true});
  case PI_DEVICE_INFO_ERROR_CORRECTION_SUPPORT:
    return ReturnValue(pi_bool{Device->ZeDeviceProperties->flags &
                               ZE_DEVICE_PROPERTY_FLAG_ECC});
  case PI_DEVICE_INFO_PROFILING_TIMER_RESOLUTION:
    return ReturnValue(size_t{Device->ZeDeviceProperties->timerResolution});
  case PI_DEVICE_INFO_LOCAL_MEM_TYPE:
    return ReturnValue(PI_DEVICE_LOCAL_MEM_TYPE_LOCAL);
  case PI_DEVICE_INFO_MAX_CONSTANT_ARGS:
    return ReturnValue(pi_uint32{64});
  case PI_DEVICE_INFO_MAX_CONSTANT_BUFFER_SIZE:
    return ReturnValue(
        pi_uint64{Device->ZeDeviceImageProperties->maxImageBufferSize});
  case PI_DEVICE_INFO_GLOBAL_MEM_CACHE_TYPE:
    return ReturnValue(PI_DEVICE_MEM_CACHE_TYPE_READ_WRITE_CACHE);
  case PI_DEVICE_INFO_GLOBAL_MEM_CACHELINE_SIZE:
    return ReturnValue(
        // TODO[1.0]: how to query cache line-size?
        pi_uint32{1});
  case PI_DEVICE_INFO_GLOBAL_MEM_CACHE_SIZE:
    return ReturnValue(pi_uint64{Device->ZeDeviceCacheProperties->cacheSize});
  case PI_DEVICE_INFO_MAX_PARAMETER_SIZE:
    return ReturnValue(
        size_t{Device->ZeDeviceModuleProperties->maxArgumentsSize});
  case PI_DEVICE_INFO_MEM_BASE_ADDR_ALIGN:
    // SYCL/OpenCL spec is vague on what this means exactly, but seems to
    // be for "alignment requirement (in bits) for sub-buffer offsets."
    // An OpenCL implementation returns 8*128, but Level Zero can do just 8,
    // meaning unaligned access for values of types larger than 8 bits.
    return ReturnValue(pi_uint32{8});
  case PI_DEVICE_INFO_MAX_SAMPLERS:
    return ReturnValue(pi_uint32{Device->ZeDeviceImageProperties->maxSamplers});
  case PI_DEVICE_INFO_MAX_READ_IMAGE_ARGS:
    return ReturnValue(
        pi_uint32{Device->ZeDeviceImageProperties->maxReadImageArgs});
  case PI_DEVICE_INFO_MAX_WRITE_IMAGE_ARGS:
    return ReturnValue(
        pi_uint32{Device->ZeDeviceImageProperties->maxWriteImageArgs});
  case PI_DEVICE_INFO_SINGLE_FP_CONFIG: {
    uint64_t SingleFPValue = 0;
    ze_device_fp_flags_t ZeSingleFPCapabilities =
        Device->ZeDeviceModuleProperties->fp32flags;
    if (ZE_DEVICE_FP_FLAG_DENORM & ZeSingleFPCapabilities) {
      SingleFPValue |= PI_FP_DENORM;
    }
    if (ZE_DEVICE_FP_FLAG_INF_NAN & ZeSingleFPCapabilities) {
      SingleFPValue |= PI_FP_INF_NAN;
    }
    if (ZE_DEVICE_FP_FLAG_ROUND_TO_NEAREST & ZeSingleFPCapabilities) {
      SingleFPValue |= PI_FP_ROUND_TO_NEAREST;
    }
    if (ZE_DEVICE_FP_FLAG_ROUND_TO_ZERO & ZeSingleFPCapabilities) {
      SingleFPValue |= PI_FP_ROUND_TO_ZERO;
    }
    if (ZE_DEVICE_FP_FLAG_ROUND_TO_INF & ZeSingleFPCapabilities) {
      SingleFPValue |= PI_FP_ROUND_TO_INF;
    }
    if (ZE_DEVICE_FP_FLAG_FMA & ZeSingleFPCapabilities) {
      SingleFPValue |= PI_FP_FMA;
    }
    if (ZE_DEVICE_FP_FLAG_ROUNDED_DIVIDE_SQRT & ZeSingleFPCapabilities) {
      SingleFPValue |= PI_FP_CORRECTLY_ROUNDED_DIVIDE_SQRT;
    }
    return ReturnValue(pi_uint64{SingleFPValue});
  }
  case PI_DEVICE_INFO_HALF_FP_CONFIG: {
    uint64_t HalfFPValue = 0;
    ze_device_fp_flags_t ZeHalfFPCapabilities =
        Device->ZeDeviceModuleProperties->fp16flags;
    if (ZE_DEVICE_FP_FLAG_DENORM & ZeHalfFPCapabilities) {
      HalfFPValue |= PI_FP_DENORM;
    }
    if (ZE_DEVICE_FP_FLAG_INF_NAN & ZeHalfFPCapabilities) {
      HalfFPValue |= PI_FP_INF_NAN;
    }
    if (ZE_DEVICE_FP_FLAG_ROUND_TO_NEAREST & ZeHalfFPCapabilities) {
      HalfFPValue |= PI_FP_ROUND_TO_NEAREST;
    }
    if (ZE_DEVICE_FP_FLAG_ROUND_TO_ZERO & ZeHalfFPCapabilities) {
      HalfFPValue |= PI_FP_ROUND_TO_ZERO;
    }
    if (ZE_DEVICE_FP_FLAG_ROUND_TO_INF & ZeHalfFPCapabilities) {
      HalfFPValue |= PI_FP_ROUND_TO_INF;
    }
    if (ZE_DEVICE_FP_FLAG_FMA & ZeHalfFPCapabilities) {
      HalfFPValue |= PI_FP_FMA;
    }
    if (ZE_DEVICE_FP_FLAG_ROUNDED_DIVIDE_SQRT & ZeHalfFPCapabilities) {
      HalfFPValue |= PI_FP_CORRECTLY_ROUNDED_DIVIDE_SQRT;
    }
    return ReturnValue(pi_uint64{HalfFPValue});
  }
  case PI_DEVICE_INFO_DOUBLE_FP_CONFIG: {
    uint64_t DoubleFPValue = 0;
    ze_device_fp_flags_t ZeDoubleFPCapabilities =
        Device->ZeDeviceModuleProperties->fp64flags;
    if (ZE_DEVICE_FP_FLAG_DENORM & ZeDoubleFPCapabilities) {
      DoubleFPValue |= PI_FP_DENORM;
    }
    if (ZE_DEVICE_FP_FLAG_INF_NAN & ZeDoubleFPCapabilities) {
      DoubleFPValue |= PI_FP_INF_NAN;
    }
    if (ZE_DEVICE_FP_FLAG_ROUND_TO_NEAREST & ZeDoubleFPCapabilities) {
      DoubleFPValue |= PI_FP_ROUND_TO_NEAREST;
    }
    if (ZE_DEVICE_FP_FLAG_ROUND_TO_ZERO & ZeDoubleFPCapabilities) {
      DoubleFPValue |= PI_FP_ROUND_TO_ZERO;
    }
    if (ZE_DEVICE_FP_FLAG_ROUND_TO_INF & ZeDoubleFPCapabilities) {
      DoubleFPValue |= PI_FP_ROUND_TO_INF;
    }
    if (ZE_DEVICE_FP_FLAG_FMA & ZeDoubleFPCapabilities) {
      DoubleFPValue |= PI_FP_FMA;
    }
    if (ZE_DEVICE_FP_FLAG_ROUNDED_DIVIDE_SQRT & ZeDoubleFPCapabilities) {
      DoubleFPValue |= PI_FP_CORRECTLY_ROUNDED_DIVIDE_SQRT;
    }
    return ReturnValue(pi_uint64{DoubleFPValue});
  }
  case PI_DEVICE_INFO_IMAGE2D_MAX_WIDTH:
    return ReturnValue(size_t{Device->ZeDeviceImageProperties->maxImageDims2D});
  case PI_DEVICE_INFO_IMAGE2D_MAX_HEIGHT:
    return ReturnValue(size_t{Device->ZeDeviceImageProperties->maxImageDims2D});
  case PI_DEVICE_INFO_IMAGE3D_MAX_WIDTH:
    return ReturnValue(size_t{Device->ZeDeviceImageProperties->maxImageDims3D});
  case PI_DEVICE_INFO_IMAGE3D_MAX_HEIGHT:
    return ReturnValue(size_t{Device->ZeDeviceImageProperties->maxImageDims3D});
  case PI_DEVICE_INFO_IMAGE3D_MAX_DEPTH:
    return ReturnValue(size_t{Device->ZeDeviceImageProperties->maxImageDims3D});
  case PI_DEVICE_INFO_IMAGE_MAX_BUFFER_SIZE:
    return ReturnValue(
        size_t{Device->ZeDeviceImageProperties->maxImageBufferSize});
  case PI_DEVICE_INFO_IMAGE_MAX_ARRAY_SIZE:
    return ReturnValue(
        size_t{Device->ZeDeviceImageProperties->maxImageArraySlices});
  // Handle SIMD widths.
  // TODO: can we do better than this?
  case PI_DEVICE_INFO_NATIVE_VECTOR_WIDTH_CHAR:
  case PI_DEVICE_INFO_PREFERRED_VECTOR_WIDTH_CHAR:
    return ReturnValue(Device->ZeDeviceProperties->physicalEUSimdWidth / 1);
  case PI_DEVICE_INFO_NATIVE_VECTOR_WIDTH_SHORT:
  case PI_DEVICE_INFO_PREFERRED_VECTOR_WIDTH_SHORT:
    return ReturnValue(Device->ZeDeviceProperties->physicalEUSimdWidth / 2);
  case PI_DEVICE_INFO_NATIVE_VECTOR_WIDTH_INT:
  case PI_DEVICE_INFO_PREFERRED_VECTOR_WIDTH_INT:
    return ReturnValue(Device->ZeDeviceProperties->physicalEUSimdWidth / 4);
  case PI_DEVICE_INFO_NATIVE_VECTOR_WIDTH_LONG:
  case PI_DEVICE_INFO_PREFERRED_VECTOR_WIDTH_LONG:
    return ReturnValue(Device->ZeDeviceProperties->physicalEUSimdWidth / 8);
  case PI_DEVICE_INFO_NATIVE_VECTOR_WIDTH_FLOAT:
  case PI_DEVICE_INFO_PREFERRED_VECTOR_WIDTH_FLOAT:
    return ReturnValue(Device->ZeDeviceProperties->physicalEUSimdWidth / 4);
  case PI_DEVICE_INFO_NATIVE_VECTOR_WIDTH_DOUBLE:
  case PI_DEVICE_INFO_PREFERRED_VECTOR_WIDTH_DOUBLE:
    return ReturnValue(Device->ZeDeviceProperties->physicalEUSimdWidth / 8);
  case PI_DEVICE_INFO_NATIVE_VECTOR_WIDTH_HALF:
  case PI_DEVICE_INFO_PREFERRED_VECTOR_WIDTH_HALF:
    return ReturnValue(Device->ZeDeviceProperties->physicalEUSimdWidth / 2);
  case PI_DEVICE_INFO_MAX_NUM_SUB_GROUPS: {
    // Max_num_sub_Groups = maxTotalGroupSize/min(set of subGroupSizes);
    uint32_t MinSubGroupSize =
        Device->ZeDeviceComputeProperties->subGroupSizes[0];
    for (uint32_t I = 1;
         I < Device->ZeDeviceComputeProperties->numSubGroupSizes; I++) {
      if (MinSubGroupSize > Device->ZeDeviceComputeProperties->subGroupSizes[I])
        MinSubGroupSize = Device->ZeDeviceComputeProperties->subGroupSizes[I];
    }
    return ReturnValue(Device->ZeDeviceComputeProperties->maxTotalGroupSize /
                       MinSubGroupSize);
  }
  case PI_DEVICE_INFO_SUB_GROUP_INDEPENDENT_FORWARD_PROGRESS: {
    // TODO: Not supported yet. Needs to be updated after support is added.
    return ReturnValue(pi_bool{false});
  }
  case PI_DEVICE_INFO_SUB_GROUP_SIZES_INTEL: {
    // ze_device_compute_properties.subGroupSizes is in uint32_t whereas the
    // expected return is size_t datatype. size_t can be 8 bytes of data.
    return getInfoArray<uint32_t, size_t>(
        Device->ZeDeviceComputeProperties->numSubGroupSizes, ParamValueSize,
        ParamValue, ParamValueSizeRet,
        Device->ZeDeviceComputeProperties->subGroupSizes);
  }
  case PI_DEVICE_INFO_IL_VERSION: {
    // Set to a space separated list of IL version strings of the form
    // <IL_Prefix>_<Major_version>.<Minor_version>.
    // "SPIR-V" is a required IL prefix when cl_khr_il_progam extension is
    // reported.
    uint32_t SpirvVersion =
        Device->ZeDeviceModuleProperties->spirvVersionSupported;
    uint32_t SpirvVersionMajor = ZE_MAJOR_VERSION(SpirvVersion);
    uint32_t SpirvVersionMinor = ZE_MINOR_VERSION(SpirvVersion);

    char SpirvVersionString[50];
    int Len = sprintf(SpirvVersionString, "SPIR-V_%d.%d ", SpirvVersionMajor,
                      SpirvVersionMinor);
    // returned string to contain only len number of characters.
    std::string ILVersion(SpirvVersionString, Len);
    return ReturnValue(ILVersion.c_str());
  }
  case PI_DEVICE_INFO_USM_HOST_SUPPORT:
  case PI_DEVICE_INFO_USM_DEVICE_SUPPORT:
  case PI_DEVICE_INFO_USM_SINGLE_SHARED_SUPPORT:
  case PI_DEVICE_INFO_USM_CROSS_SHARED_SUPPORT:
  case PI_DEVICE_INFO_USM_SYSTEM_SHARED_SUPPORT: {
    auto MapCaps = [](const ze_memory_access_cap_flags_t &ZeCapabilities) {
      pi_uint64 Capabilities = 0;
      if (ZeCapabilities & ZE_MEMORY_ACCESS_CAP_FLAG_RW)
        Capabilities |= PI_USM_ACCESS;
      if (ZeCapabilities & ZE_MEMORY_ACCESS_CAP_FLAG_ATOMIC)
        Capabilities |= PI_USM_ATOMIC_ACCESS;
      if (ZeCapabilities & ZE_MEMORY_ACCESS_CAP_FLAG_CONCURRENT)
        Capabilities |= PI_USM_CONCURRENT_ACCESS;
      if (ZeCapabilities & ZE_MEMORY_ACCESS_CAP_FLAG_CONCURRENT_ATOMIC)
        Capabilities |= PI_USM_CONCURRENT_ATOMIC_ACCESS;
      return Capabilities;
    };
    auto &Props = Device->ZeDeviceMemoryAccessProperties;
    switch (ParamName) {
    case PI_DEVICE_INFO_USM_HOST_SUPPORT:
      return ReturnValue(MapCaps(Props->hostAllocCapabilities));
    case PI_DEVICE_INFO_USM_DEVICE_SUPPORT:
      return ReturnValue(MapCaps(Props->deviceAllocCapabilities));
    case PI_DEVICE_INFO_USM_SINGLE_SHARED_SUPPORT:
      return ReturnValue(MapCaps(Props->sharedSingleDeviceAllocCapabilities));
    case PI_DEVICE_INFO_USM_CROSS_SHARED_SUPPORT:
      return ReturnValue(MapCaps(Props->sharedCrossDeviceAllocCapabilities));
    case PI_DEVICE_INFO_USM_SYSTEM_SHARED_SUPPORT:
      return ReturnValue(MapCaps(Props->sharedSystemAllocCapabilities));
    default:
      die("piDeviceGetInfo: enexpected ParamName.");
    }
  }

    // intel extensions for GPU information
  case PI_DEVICE_INFO_DEVICE_ID:
    return ReturnValue(pi_uint32{Device->ZeDeviceProperties->deviceId});
  case PI_DEVICE_INFO_PCI_ADDRESS: {
    if (getenv("ZES_ENABLE_SYSMAN") == nullptr) {
      zePrint("Set SYCL_ENABLE_PCI=1 to obtain PCI data.\n");
      return PI_ERROR_INVALID_VALUE;
    }
    ZesStruct<zes_pci_properties_t> ZeDevicePciProperties;
    ZE_CALL(zesDevicePciGetProperties, (ZeDevice, &ZeDevicePciProperties));
    constexpr size_t AddressBufferSize = 13;
    char AddressBuffer[AddressBufferSize];
    std::snprintf(AddressBuffer, AddressBufferSize, "%04x:%02x:%02x.%01x",
                  ZeDevicePciProperties.address.domain,
                  ZeDevicePciProperties.address.bus,
                  ZeDevicePciProperties.address.device,
                  ZeDevicePciProperties.address.function);
    return ReturnValue(AddressBuffer);
  }

  case PI_EXT_INTEL_DEVICE_INFO_FREE_MEMORY: {
    if (getenv("ZES_ENABLE_SYSMAN") == nullptr) {
      setErrorMessage("Set ZES_ENABLE_SYSMAN=1 to obtain free memory",
                      PI_SUCCESS);
      return PI_ERROR_PLUGIN_SPECIFIC_ERROR;
    }
    // Only report device memory which zeMemAllocDevice can allocate from.
    // Currently this is only the one enumerated with ordinal 0.
    uint64_t FreeMemory = 0;
    uint32_t MemCount = 1;
    zes_mem_handle_t ZesMemHandle;
    ZE_CALL(zesDeviceEnumMemoryModules, (ZeDevice, &MemCount, &ZesMemHandle));
    if (MemCount != 0) {
      ZesStruct<zes_mem_properties_t> ZeMemProperties;
      ZE_CALL(zesMemoryGetProperties, (ZesMemHandle, &ZeMemProperties));
      ZesStruct<zes_mem_state_t> ZeMemState;
      ZE_CALL(zesMemoryGetState, (ZesMemHandle, &ZeMemState));
      FreeMemory += ZeMemState.free;
    }
    return ReturnValue(FreeMemory);
  }
  case PI_EXT_INTEL_DEVICE_INFO_MEMORY_CLOCK_RATE: {
    // If there are not any memory modules then return 0.
    if (Device->ZeDeviceMemoryProperties->empty())
      return ReturnValue(pi_uint32{0});

    // If there are multiple memory modules on the device then we have to report
    // the value of the slowest memory.
    auto Comp = [](const ze_device_memory_properties_t &A,
                   const ze_device_memory_properties_t &B) -> bool {
      return A.maxClockRate < B.maxClockRate;
    };
    auto MinIt =
        std::min_element(Device->ZeDeviceMemoryProperties->begin(),
                         Device->ZeDeviceMemoryProperties->end(), Comp);
    return ReturnValue(pi_uint32{MinIt->maxClockRate});
  }
  case PI_EXT_INTEL_DEVICE_INFO_MEMORY_BUS_WIDTH: {
    // If there are not any memory modules then return 0.
    if (Device->ZeDeviceMemoryProperties->empty())
      return ReturnValue(pi_uint32{0});

    // If there are multiple memory modules on the device then we have to report
    // the value of the slowest memory.
    auto Comp = [](const ze_device_memory_properties_t &A,
                   const ze_device_memory_properties_t &B) -> bool {
      return A.maxBusWidth < B.maxBusWidth;
    };
    auto MinIt =
        std::min_element(Device->ZeDeviceMemoryProperties->begin(),
                         Device->ZeDeviceMemoryProperties->end(), Comp);
    return ReturnValue(pi_uint32{MinIt->maxBusWidth});
  }
  case PI_EXT_INTEL_DEVICE_INFO_MAX_COMPUTE_QUEUE_INDICES: {
    if (Device->QueueGroup[_pi_queue::queue_type::Compute].ZeIndex >= 0)
      // Sub-sub-device represents a particular compute index already.
      return ReturnValue(pi_int32{1});

    auto ZeDeviceNumIndices = Device->QueueGroup[_pi_queue::queue_type::Compute]
                                  .ZeProperties.numQueues;
    return ReturnValue(pi_cast<pi_int32>(ZeDeviceNumIndices));
  }
  case PI_DEVICE_INFO_GPU_EU_COUNT: {
    pi_uint32 count = Device->ZeDeviceProperties->numEUsPerSubslice *
                      Device->ZeDeviceProperties->numSubslicesPerSlice *
                      Device->ZeDeviceProperties->numSlices;
    return ReturnValue(pi_uint32{count});
  }
  case PI_DEVICE_INFO_GPU_EU_SIMD_WIDTH:
    return ReturnValue(
        pi_uint32{Device->ZeDeviceProperties->physicalEUSimdWidth});
  case PI_DEVICE_INFO_GPU_SLICES:
    return ReturnValue(pi_uint32{Device->ZeDeviceProperties->numSlices});
  case PI_DEVICE_INFO_GPU_SUBSLICES_PER_SLICE:
    return ReturnValue(
        pi_uint32{Device->ZeDeviceProperties->numSubslicesPerSlice});
  case PI_DEVICE_INFO_GPU_EU_COUNT_PER_SUBSLICE:
    return ReturnValue(
        pi_uint32{Device->ZeDeviceProperties->numEUsPerSubslice});
  case PI_DEVICE_INFO_GPU_HW_THREADS_PER_EU:
    return ReturnValue(pi_uint32{Device->ZeDeviceProperties->numThreadsPerEU});
  case PI_DEVICE_INFO_MAX_MEM_BANDWIDTH:
    // currently not supported in level zero runtime
    return PI_ERROR_INVALID_VALUE;
  case PI_EXT_ONEAPI_DEVICE_INFO_BFLOAT16_MATH_FUNCTIONS: {
    // bfloat16 math functions are not yet supported on Intel GPUs.
    return ReturnValue(bool{false});
  }

  // TODO: Implement.
  case PI_DEVICE_INFO_ATOMIC_MEMORY_SCOPE_CAPABILITIES:
  default:
    zePrint("Unsupported ParamName in piGetDeviceInfo\n");
    zePrint("ParamName=%d(0x%x)\n", ParamName, ParamName);
    return PI_ERROR_INVALID_VALUE;
  }

  return PI_SUCCESS;
}

pi_result piDevicePartition(pi_device Device,
                            const pi_device_partition_property *Properties,
                            pi_uint32 NumDevices, pi_device *OutDevices,
                            pi_uint32 *OutNumDevices) {
  PI_ASSERT(Device, PI_ERROR_INVALID_DEVICE);
  // Other partitioning ways are not supported by Level Zero
  if (Properties[0] == PI_DEVICE_PARTITION_BY_AFFINITY_DOMAIN) {
    if ((Properties[1] != PI_DEVICE_AFFINITY_DOMAIN_NEXT_PARTITIONABLE &&
         Properties[1] != PI_DEVICE_AFFINITY_DOMAIN_NUMA))
      return PI_ERROR_INVALID_VALUE;
  } else if (Properties[0] == PI_EXT_INTEL_DEVICE_PARTITION_BY_CSLICE) {
    if (Properties[1] != 0)
      return PI_ERROR_INVALID_VALUE;
  } else {
    return PI_ERROR_INVALID_VALUE;
  }

  // Devices cache is normally created in piDevicesGet but still make
  // sure that cache is populated.
  //
  pi_result Res = Device->Platform->populateDeviceCacheIfNeeded();
  if (Res != PI_SUCCESS) {
    return Res;
  }

  auto EffectiveNumDevices = [&]() -> decltype(Device->SubDevices.size()) {
    if (Device->SubDevices.size() == 0)
      return 0;

    // Sub-Sub-Devices are partitioned by CSlices, not by affinity domain.
    // However, if
    // SYCL_PI_LEVEL_ZERO_EXPOSE_CSLICE_IN_AFFINITY_PARTITIONING overrides that
    // still expose CSlices in partitioning by affinity domain for compatibility
    // reasons.
    if (Properties[0] == PI_DEVICE_PARTITION_BY_AFFINITY_DOMAIN &&
        !ExposeCSliceInAffinityPartitioning) {
      if (Device->isSubDevice())
        return 0;
    }
    if (Properties[0] == PI_EXT_INTEL_DEVICE_PARTITION_BY_CSLICE) {
      // Not a CSlice-based partitioning.
      if (!Device->SubDevices[0]->isCCS())
        return 0;
    }

    return Device->SubDevices.size();
  }();

  if (OutNumDevices) {
    *OutNumDevices = EffectiveNumDevices;
  }

  if (OutDevices) {
    // TODO: Consider support for partitioning to <= total sub-devices.
    // Currently supported partitioning (by affinity domain/numa) would always
    // partition to all sub-devices.
    //
    PI_ASSERT(NumDevices == EffectiveNumDevices, PI_ERROR_INVALID_VALUE);

    for (uint32_t I = 0; I < NumDevices; I++) {
      OutDevices[I] = Device->SubDevices[I];
      // reusing the same pi_device needs to increment the reference count
      PI_CALL(piDeviceRetain(OutDevices[I]));
    }
  }
  return PI_SUCCESS;
}

pi_result
piextDeviceSelectBinary(pi_device Device, // TODO: does this need to be context?
                        pi_device_binary *Binaries, pi_uint32 NumBinaries,
                        pi_uint32 *SelectedBinaryInd) {

  PI_ASSERT(Device, PI_ERROR_INVALID_DEVICE);
  PI_ASSERT(SelectedBinaryInd, PI_ERROR_INVALID_VALUE);
  PI_ASSERT(NumBinaries == 0 || Binaries, PI_ERROR_INVALID_VALUE);

  // TODO: this is a bare-bones implementation for choosing a device image
  // that would be compatible with the targeted device. An AOT-compiled
  // image is preferred over SPIR-V for known devices (i.e. Intel devices)
  // The implementation makes no effort to differentiate between multiple images
  // for the given device, and simply picks the first one compatible.
  //
  // Real implementation will use the same mechanism OpenCL ICD dispatcher
  // uses. Something like:
  //   PI_VALIDATE_HANDLE_RETURN_HANDLE(ctx, PI_ERROR_INVALID_CONTEXT);
  //     return context->dispatch->piextDeviceSelectIR(
  //       ctx, images, num_images, selected_image);
  // where context->dispatch is set to the dispatch table provided by PI
  // plugin for platform/device the ctx was created for.

  // Look for GEN binary, which we known can only be handled by Level-Zero now.
  const char *BinaryTarget = __SYCL_PI_DEVICE_BINARY_TARGET_SPIRV64_GEN;

  // Find the appropriate device image, fallback to spirv if not found
  constexpr pi_uint32 InvalidInd = std::numeric_limits<pi_uint32>::max();
  pi_uint32 Spirv = InvalidInd;

  for (pi_uint32 i = 0; i < NumBinaries; ++i) {
    if (strcmp(Binaries[i]->DeviceTargetSpec, BinaryTarget) == 0) {
      *SelectedBinaryInd = i;
      return PI_SUCCESS;
    }
    if (strcmp(Binaries[i]->DeviceTargetSpec,
               __SYCL_PI_DEVICE_BINARY_TARGET_SPIRV64) == 0)
      Spirv = i;
  }
  // Points to a spirv image, if such indeed was found
  if ((*SelectedBinaryInd = Spirv) != InvalidInd)
    return PI_SUCCESS;

  // No image can be loaded for the given device
  return PI_ERROR_INVALID_BINARY;
}

pi_result piextDeviceGetNativeHandle(pi_device Device,
                                     pi_native_handle *NativeHandle) {
  PI_ASSERT(Device, PI_ERROR_INVALID_DEVICE);
  PI_ASSERT(NativeHandle, PI_ERROR_INVALID_VALUE);

  auto ZeDevice = pi_cast<ze_device_handle_t *>(NativeHandle);
  // Extract the Level Zero module handle from the given PI device
  *ZeDevice = Device->ZeDevice;
  return PI_SUCCESS;
}

pi_result piextDeviceCreateWithNativeHandle(pi_native_handle NativeHandle,
                                            pi_platform Platform,
                                            pi_device *Device) {
  PI_ASSERT(Device, PI_ERROR_INVALID_DEVICE);
  PI_ASSERT(NativeHandle, PI_ERROR_INVALID_VALUE);

  auto ZeDevice = pi_cast<ze_device_handle_t>(NativeHandle);

  // The SYCL spec requires that the set of devices must remain fixed for the
  // duration of the application's execution. We assume that we found all of the
  // Level Zero devices when we initialized the platforms/devices cache, so the
  // "NativeHandle" must already be in the cache. If it is not, this must not be
  // a valid Level Zero device.
  //
  // TODO: maybe we should populate cache of platforms if it wasn't already.
  // For now assert that is was populated.
  PI_ASSERT(PiPlatformCachePopulated, PI_ERROR_INVALID_VALUE);
  const std::lock_guard<sycl::detail::SpinLock> Lock{*PiPlatformsCacheMutex};

  pi_device Dev = nullptr;
  for (auto &ThePlatform : *PiPlatformsCache) {
    Dev = ThePlatform->getDeviceFromNativeHandle(ZeDevice);
    if (Dev) {
      // Check that the input Platform, if was given, matches the found one.
      PI_ASSERT(!Platform || Platform == ThePlatform,
                PI_ERROR_INVALID_PLATFORM);
      break;
    }
  }

  if (Dev == nullptr)
    return PI_ERROR_INVALID_VALUE;

  *Device = Dev;
  return PI_SUCCESS;
}

pi_result piContextCreate(const pi_context_properties *Properties,
                          pi_uint32 NumDevices, const pi_device *Devices,
                          void (*PFnNotify)(const char *ErrInfo,
                                            const void *PrivateInfo, size_t CB,
                                            void *UserData),
                          void *UserData, pi_context *RetContext) {
  (void)Properties;
  (void)PFnNotify;
  (void)UserData;
  PI_ASSERT(NumDevices, PI_ERROR_INVALID_VALUE);
  PI_ASSERT(Devices, PI_ERROR_INVALID_DEVICE);
  PI_ASSERT(RetContext, PI_ERROR_INVALID_VALUE);

  pi_platform Platform = (*Devices)->Platform;
  ZeStruct<ze_context_desc_t> ContextDesc;
  ContextDesc.flags = 0;

  ze_context_handle_t ZeContext;
  ZE_CALL(zeContextCreate, (Platform->ZeDriver, &ContextDesc, &ZeContext));
  try {
    *RetContext = new _pi_context(ZeContext, NumDevices, Devices, true);
    (*RetContext)->initialize();
    if (IndirectAccessTrackingEnabled) {
      std::scoped_lock<pi_shared_mutex> Lock(Platform->ContextsMutex);
      Platform->Contexts.push_back(*RetContext);
    }
  } catch (const std::bad_alloc &) {
    return PI_ERROR_OUT_OF_HOST_MEMORY;
  } catch (...) {
    return PI_ERROR_UNKNOWN;
  }

  return PI_SUCCESS;
}

pi_result piContextGetInfo(pi_context Context, pi_context_info ParamName,
                           size_t ParamValueSize, void *ParamValue,
                           size_t *ParamValueSizeRet) {

  PI_ASSERT(Context, PI_ERROR_INVALID_CONTEXT);

  std::shared_lock<pi_shared_mutex> Lock(Context->Mutex);
  ReturnHelper ReturnValue(ParamValueSize, ParamValue, ParamValueSizeRet);
  switch (ParamName) {
  case PI_CONTEXT_INFO_DEVICES:
    return getInfoArray(Context->Devices.size(), ParamValueSize, ParamValue,
                        ParamValueSizeRet, &Context->Devices[0]);
  case PI_CONTEXT_INFO_NUM_DEVICES:
    return ReturnValue(pi_uint32(Context->Devices.size()));
  case PI_CONTEXT_INFO_REFERENCE_COUNT:
    return ReturnValue(pi_uint32{Context->RefCount.load()});
  case PI_EXT_ONEAPI_CONTEXT_INFO_USM_MEMCPY2D_SUPPORT:
    // 2D USM memcpy is supported.
    return ReturnValue(pi_bool{true});
  case PI_EXT_ONEAPI_CONTEXT_INFO_USM_FILL2D_SUPPORT:
  case PI_EXT_ONEAPI_CONTEXT_INFO_USM_MEMSET2D_SUPPORT:
    // 2D USM fill and memset is not supported.
    return ReturnValue(pi_bool{false});
  case PI_CONTEXT_INFO_ATOMIC_MEMORY_SCOPE_CAPABILITIES:
  default:
    // TODO: implement other parameters
    die("piGetContextInfo: unsuppported ParamName.");
  }

  return PI_SUCCESS;
}

// FIXME: Dummy implementation to prevent link fail
pi_result piextContextSetExtendedDeleter(pi_context Context,
                                         pi_context_extended_deleter Function,
                                         void *UserData) {
  (void)Context;
  (void)Function;
  (void)UserData;
  die("piextContextSetExtendedDeleter: not supported");
  return PI_SUCCESS;
}

pi_result piextContextGetNativeHandle(pi_context Context,
                                      pi_native_handle *NativeHandle) {
  PI_ASSERT(Context, PI_ERROR_INVALID_CONTEXT);
  PI_ASSERT(NativeHandle, PI_ERROR_INVALID_VALUE);

  auto ZeContext = pi_cast<ze_context_handle_t *>(NativeHandle);
  // Extract the Level Zero queue handle from the given PI queue
  *ZeContext = Context->ZeContext;
  return PI_SUCCESS;
}

pi_result piextContextCreateWithNativeHandle(pi_native_handle NativeHandle,
                                             pi_uint32 NumDevices,
                                             const pi_device *Devices,
                                             bool OwnNativeHandle,
                                             pi_context *RetContext) {
  PI_ASSERT(NativeHandle, PI_ERROR_INVALID_VALUE);
  PI_ASSERT(Devices, PI_ERROR_INVALID_DEVICE);
  PI_ASSERT(RetContext, PI_ERROR_INVALID_VALUE);
  PI_ASSERT(NumDevices, PI_ERROR_INVALID_VALUE);

  try {
    *RetContext = new _pi_context(pi_cast<ze_context_handle_t>(NativeHandle),
                                  NumDevices, Devices, OwnNativeHandle);
    (*RetContext)->initialize();
  } catch (const std::bad_alloc &) {
    return PI_ERROR_OUT_OF_HOST_MEMORY;
  } catch (...) {
    return PI_ERROR_UNKNOWN;
  }

  return PI_SUCCESS;
}

pi_result piContextRetain(pi_context Context) {

  PI_ASSERT(Context, PI_ERROR_INVALID_CONTEXT);

  Context->RefCount.increment();
  return PI_SUCCESS;
}

// Helper function to release the context, a caller must lock the platform-level
// mutex guarding the container with contexts because the context can be removed
// from the list of tracked contexts.
pi_result ContextReleaseHelper(pi_context Context) {

  PI_ASSERT(Context, PI_ERROR_INVALID_CONTEXT);

  if (!Context->RefCount.decrementAndTest())
    return PI_SUCCESS;

  if (IndirectAccessTrackingEnabled) {
    pi_platform Plt = Context->getPlatform();
    auto &Contexts = Plt->Contexts;
    auto It = std::find(Contexts.begin(), Contexts.end(), Context);
    if (It != Contexts.end())
      Contexts.erase(It);
  }
  ze_context_handle_t DestoryZeContext =
      Context->OwnZeContext ? Context->ZeContext : nullptr;

  // Clean up any live memory associated with Context
  pi_result Result = Context->finalize();

  // We must delete Context first and then destroy zeContext because
  // Context deallocation requires ZeContext in some member deallocation of
  // pi_context.
  delete Context;

  // Destruction of some members of pi_context uses L0 context
  // and therefore it must be valid at that point.
  // Technically it should be placed to the destructor of pi_context
  // but this makes API error handling more complex.
  if (DestoryZeContext)
    ZE_CALL(zeContextDestroy, (DestoryZeContext));

  return Result;
}

pi_result piContextRelease(pi_context Context) {
  pi_platform Plt = Context->getPlatform();
  std::unique_lock<pi_shared_mutex> ContextsLock(Plt->ContextsMutex,
                                                 std::defer_lock);
  if (IndirectAccessTrackingEnabled)
    ContextsLock.lock();

  return ContextReleaseHelper(Context);
}

pi_result piQueueCreate(pi_context Context, pi_device Device,
                        pi_queue_properties Flags, pi_queue *Queue) {
  pi_queue_properties Properties[] = {PI_QUEUE_FLAGS, Flags, 0};
  return piextQueueCreate(Context, Device, Properties, Queue);
}
pi_result piextQueueCreate(pi_context Context, pi_device Device,
                           pi_queue_properties *Properties, pi_queue *Queue) {
  PI_ASSERT(Properties, PI_ERROR_INVALID_VALUE);
  // Expect flags mask to be passed first.
  PI_ASSERT(Properties[0] == PI_QUEUE_FLAGS, PI_ERROR_INVALID_VALUE);
  pi_queue_properties Flags = Properties[1];

  PI_ASSERT(Properties[2] == 0 ||
                (Properties[2] == PI_QUEUE_COMPUTE_INDEX && Properties[4] == 0),
            PI_ERROR_INVALID_VALUE);
  auto ForceComputeIndex = Properties[2] == PI_QUEUE_COMPUTE_INDEX
                               ? static_cast<int>(Properties[3])
                               : -1; // Use default/round-robin.

  // Check that unexpected bits are not set.
  PI_ASSERT(
      !(Flags & ~(PI_QUEUE_FLAG_OUT_OF_ORDER_EXEC_MODE_ENABLE |
                  PI_QUEUE_FLAG_PROFILING_ENABLE | PI_QUEUE_FLAG_ON_DEVICE |
                  PI_QUEUE_FLAG_ON_DEVICE_DEFAULT |
                  PI_EXT_ONEAPI_QUEUE_FLAG_DISCARD_EVENTS |
                  PI_EXT_ONEAPI_QUEUE_FLAG_PRIORITY_LOW |
                  PI_EXT_ONEAPI_QUEUE_FLAG_PRIORITY_HIGH)),
      PI_ERROR_INVALID_VALUE);

  PI_ASSERT(Context, PI_ERROR_INVALID_CONTEXT);
  PI_ASSERT(Queue, PI_ERROR_INVALID_QUEUE);
  PI_ASSERT(Device, PI_ERROR_INVALID_DEVICE);
  PI_ASSERT(Context->isValidDevice(Device), PI_ERROR_INVALID_DEVICE);

  // Create placeholder queues in the compute queue group.
  // Actual L0 queues will be created at first use.
  std::vector<ze_command_queue_handle_t> ZeComputeCommandQueues(
      Device->QueueGroup[_pi_queue::queue_type::Compute].ZeProperties.numQueues,
      nullptr);

  // Create placeholder queues in the copy queue group (main and link
  // native groups are combined into one group).
  // Actual L0 queues will be created at first use.
  size_t NumCopyGroups = 0;
  if (Device->hasMainCopyEngine()) {
    NumCopyGroups += Device->QueueGroup[_pi_queue::queue_type::MainCopy]
                         .ZeProperties.numQueues;
  }
  if (Device->hasLinkCopyEngine()) {
    NumCopyGroups += Device->QueueGroup[_pi_queue::queue_type::LinkCopy]
                         .ZeProperties.numQueues;
  }
  std::vector<ze_command_queue_handle_t> ZeCopyCommandQueues(NumCopyGroups,
                                                             nullptr);

  try {
    *Queue = new _pi_queue(ZeComputeCommandQueues, ZeCopyCommandQueues, Context,
                           Device, true, Flags, ForceComputeIndex);
  } catch (const std::bad_alloc &) {
    return PI_ERROR_OUT_OF_HOST_MEMORY;
  } catch (...) {
    return PI_ERROR_UNKNOWN;
  }

  // Do eager initialization of Level Zero handles on request.
  if (doEagerInit) {
    pi_queue Q = *Queue;
    // Creates said number of command-lists.
    auto warmupQueueGroup = [Q](bool UseCopyEngine,
                                uint32_t RepeatCount) -> pi_result {
      pi_command_list_ptr_t CommandList;
      while (RepeatCount--) {
        if (Q->UsingImmCmdLists) {
          CommandList = Q->getQueueGroup(UseCopyEngine).getImmCmdList();
        } else {
          // Heuristically create some number of regular command-list to reuse.
          for (int I = 0; I < 10; ++I) {
            PI_CALL(Q->createCommandList(UseCopyEngine, CommandList));
            // Immediately return them to the cache of available command-lists.
            std::vector<pi_event> EventsUnused;
            PI_CALL(Q->resetCommandList(CommandList, true /* MakeAvailable */,
                                        EventsUnused));
          }
        }
      }
      return PI_SUCCESS;
    };
    // Create as many command-lists as there are queues in the group.
    // With this the underlying round-robin logic would initialize all
    // native queues, and create command-lists and their fences.
    PI_CALL(warmupQueueGroup(false, Q->ComputeQueueGroup.UpperIndex -
                                        Q->ComputeQueueGroup.LowerIndex + 1));
    if (Q->useCopyEngine()) {
      PI_CALL(warmupQueueGroup(true, Q->CopyQueueGroup.UpperIndex -
                                         Q->CopyQueueGroup.LowerIndex + 1));
    }
    // TODO: warmup event pools. Both host-visible and device-only.
  }
  return PI_SUCCESS;
}

pi_result piQueueGetInfo(pi_queue Queue, pi_queue_info ParamName,
                         size_t ParamValueSize, void *ParamValue,
                         size_t *ParamValueSizeRet) {

  PI_ASSERT(Queue, PI_ERROR_INVALID_QUEUE);

  std::shared_lock<pi_shared_mutex> Lock(Queue->Mutex);
  ReturnHelper ReturnValue(ParamValueSize, ParamValue, ParamValueSizeRet);
  // TODO: consider support for queue properties and size
  switch (ParamName) {
  case PI_QUEUE_INFO_CONTEXT:
    return ReturnValue(Queue->Context);
  case PI_QUEUE_INFO_DEVICE:
    return ReturnValue(Queue->Device);
  case PI_QUEUE_INFO_REFERENCE_COUNT:
    return ReturnValue(pi_uint32{Queue->RefCount.load()});
  case PI_QUEUE_INFO_PROPERTIES:
    die("PI_QUEUE_INFO_PROPERTIES in piQueueGetInfo not implemented\n");
    break;
  case PI_QUEUE_INFO_SIZE:
    die("PI_QUEUE_INFO_SIZE in piQueueGetInfo not implemented\n");
    break;
  case PI_QUEUE_INFO_DEVICE_DEFAULT:
    die("PI_QUEUE_INFO_DEVICE_DEFAULT in piQueueGetInfo not implemented\n");
    break;
  case PI_EXT_ONEAPI_QUEUE_INFO_EMPTY: {
    // We can exit early if we have in-order queue.
    if (Queue->isInOrderQueue()) {
      if (!Queue->LastCommandEvent)
        return ReturnValue(pi_bool{true});

      // We can check status of the event only if it isn't discarded otherwise
      // it may be reset (because we are free to reuse such events) and
      // zeEventQueryStatus will hang.
      // TODO: use more robust way to check that ZeEvent is not owned by
      // LastCommandEvent.
      if (!Queue->LastCommandEvent->IsDiscarded) {
        ze_result_t ZeResult = ZE_CALL_NOCHECK(
            zeEventQueryStatus, (Queue->LastCommandEvent->ZeEvent));
        if (ZeResult == ZE_RESULT_NOT_READY) {
          return ReturnValue(pi_bool{false});
        } else if (ZeResult != ZE_RESULT_SUCCESS) {
          return mapError(ZeResult);
        }
        return ReturnValue(pi_bool{true});
      }
      // For immediate command lists we have to check status of the event
      // because immediate command lists are not associated with level zero
      // queue. Conservatively return false in this case because last event is
      // discarded and we can't check its status.
      if (Queue->Device->useImmediateCommandLists())
        return ReturnValue(pi_bool{false});
    }

    // If we have any open command list which is not empty then return false
    // because it means that there are commands which are not even submitted for
    // execution yet.
    using IsCopy = bool;
    if (Queue->hasOpenCommandList(IsCopy{true}) ||
        Queue->hasOpenCommandList(IsCopy{false}))
      return ReturnValue(pi_bool{false});

    for (const auto &QueueGroup :
         {Queue->ComputeQueueGroup, Queue->CopyQueueGroup}) {
      if (Queue->Device->useImmediateCommandLists()) {
        // Immediate command lists are not associated with any Level Zero queue,
        // that's why we have to check status of events in each immediate
        // command list. Start checking from the end and exit early if some
        // event is not completed.
        for (const auto &ImmCmdList : QueueGroup.ImmCmdLists) {
          if (ImmCmdList == Queue->CommandListMap.end())
            continue;

          auto EventList = ImmCmdList->second.EventList;
          for (auto It = EventList.crbegin(); It != EventList.crend(); It++) {
            ze_result_t ZeResult =
                ZE_CALL_NOCHECK(zeEventQueryStatus, ((*It)->ZeEvent));
            if (ZeResult == ZE_RESULT_NOT_READY) {
              return ReturnValue(pi_bool{false});
            } else if (ZeResult != ZE_RESULT_SUCCESS) {
              return mapError(ZeResult);
            }
          }
        }
      } else {
        for (const auto &ZeQueue : QueueGroup.ZeQueues) {
          if (!ZeQueue)
            continue;
          // Provide 0 as the timeout parameter to immediately get the status of
          // the Level Zero queue.
          ze_result_t ZeResult = ZE_CALL_NOCHECK(zeCommandQueueSynchronize,
                                                 (ZeQueue, /* timeout */ 0));
          if (ZeResult == ZE_RESULT_NOT_READY) {
            return ReturnValue(pi_bool{false});
          } else if (ZeResult != ZE_RESULT_SUCCESS) {
            return mapError(ZeResult);
          }
        }
      }
    }
    return ReturnValue(pi_bool{true});
  }
  default:
    zePrint("Unsupported ParamName in piQueueGetInfo: ParamName=%d(0x%x)\n",
            ParamName, ParamName);
    return PI_ERROR_INVALID_VALUE;
  }

  return PI_SUCCESS;
}

pi_result piQueueRetain(pi_queue Queue) {
  {
    std::scoped_lock<pi_shared_mutex> Lock(Queue->Mutex);
    Queue->RefCountExternal++;
  }
  Queue->RefCount.increment();
  return PI_SUCCESS;
}

pi_result piQueueRelease(pi_queue Queue) {
  PI_ASSERT(Queue, PI_ERROR_INVALID_QUEUE);
  std::vector<pi_event> EventListToCleanup;

  {
    std::scoped_lock<pi_shared_mutex> Lock(Queue->Mutex);

    if ((--Queue->RefCountExternal) != 0)
      return PI_SUCCESS;

    // When external reference count goes to zero it is still possible
    // that internal references still exists, e.g. command-lists that
    // are not yet completed. So do full queue synchronization here
    // and perform proper cleanup.
    //
    // It is possible to get to here and still have an open command list
    // if no wait or finish ever occurred for this queue.
    if (auto Res = Queue->executeAllOpenCommandLists())
      return Res;

    // Make sure all commands get executed.
    Queue->synchronize();

    // Destroy all the fences created associated with this queue.
    for (auto it = Queue->CommandListMap.begin();
         it != Queue->CommandListMap.end(); ++it) {
      // This fence wasn't yet signalled when we polled it for recycling
      // the command-list, so need to release the command-list too.
      // For immediate commandlists we don't need to do an L0 reset of the
      // commandlist but do need to do event cleanup which is also in the
      // resetCommandList function.
      // If the fence is a nullptr we are using immediate commandlists,
      // otherwise regular commandlists which use a fence.
      if (it->second.ZeFence == nullptr || it->second.ZeFenceInUse) {
        Queue->resetCommandList(it, true, EventListToCleanup);
      }
      // TODO: remove "if" when the problem is fixed in the level zero
      // runtime. Destroy only if a queue is healthy. Destroying a fence may
      // cause a hang otherwise.
      // If the fence is a nullptr we are using immediate commandlists.
      if (Queue->Healthy && it->second.ZeFence != nullptr)
        ZE_CALL(zeFenceDestroy, (it->second.ZeFence));
    }
    Queue->CommandListMap.clear();
  }

  for (auto &Event : EventListToCleanup) {
    // We don't need to synchronize the events since the queue
    // synchronized above already does that.
    {
      std::scoped_lock<pi_shared_mutex> EventLock(Event->Mutex);
      Event->Completed = true;
    }
    PI_CALL(CleanupCompletedEvent(Event));
    // This event was removed from the command list, so decrement ref count
    // (it was incremented when they were added to the command list).
    PI_CALL(piEventReleaseInternal(Event));
  }
  PI_CALL(piQueueReleaseInternal(Queue));
  return PI_SUCCESS;
}

static pi_result piQueueReleaseInternal(pi_queue Queue) {
  PI_ASSERT(Queue, PI_ERROR_INVALID_QUEUE);

  if (!Queue->RefCount.decrementAndTest())
    return PI_SUCCESS;

  for (auto &Cache : Queue->EventCaches)
    for (auto &Event : Cache)
      PI_CALL(piEventReleaseInternal(Event));

  if (Queue->OwnZeCommandQueue) {
    for (auto &ZeQueue : Queue->ComputeQueueGroup.ZeQueues) {
      if (ZeQueue)
        ZE_CALL(zeCommandQueueDestroy, (ZeQueue));
    }
    for (auto &ZeQueue : Queue->CopyQueueGroup.ZeQueues) {
      if (ZeQueue)
        ZE_CALL(zeCommandQueueDestroy, (ZeQueue));
    }
  }

  zePrint("piQueueRelease(compute) NumTimesClosedFull %d, "
          "NumTimesClosedEarly %d\n",
          Queue->ComputeCommandBatch.NumTimesClosedFull,
          Queue->ComputeCommandBatch.NumTimesClosedEarly);
  zePrint("piQueueRelease(copy) NumTimesClosedFull %d, NumTimesClosedEarly "
          "%d\n",
          Queue->CopyCommandBatch.NumTimesClosedFull,
          Queue->CopyCommandBatch.NumTimesClosedEarly);

  delete Queue;

  return PI_SUCCESS;
}

pi_result piQueueFinish(pi_queue Queue) {
  // Wait until command lists attached to the command queue are executed.
  PI_ASSERT(Queue, PI_ERROR_INVALID_QUEUE);

  if (Queue->UsingImmCmdLists) {
    // Lock automatically releases when this goes out of scope.
    std::scoped_lock<pi_shared_mutex> Lock(Queue->Mutex);

    Queue->synchronize();
  } else {
    std::unique_lock<pi_shared_mutex> Lock(Queue->Mutex);
    std::vector<ze_command_queue_handle_t> ZeQueues;

    // execute any command list that may still be open.
    if (auto Res = Queue->executeAllOpenCommandLists())
      return Res;

    // Make a copy of queues to sync and release the lock.
    ZeQueues = Queue->CopyQueueGroup.ZeQueues;
    std::copy(Queue->ComputeQueueGroup.ZeQueues.begin(),
              Queue->ComputeQueueGroup.ZeQueues.end(),
              std::back_inserter(ZeQueues));

    // Remember the last command's event.
    auto LastCommandEvent = Queue->LastCommandEvent;

    // Don't hold a lock to the queue's mutex while waiting.
    // This allows continue working with the queue from other threads.
    // TODO: this currently exhibits some issues in the driver, so
    // we control this with an env var. Remove this control when
    // we settle one way or the other.
    static bool HoldLock =
        std::getenv("SYCL_PI_LEVEL_ZERO_QUEUE_FINISH_HOLD_LOCK") != nullptr;
    if (!HoldLock) {
      Lock.unlock();
    }

    for (auto &ZeQueue : ZeQueues) {
      if (ZeQueue)
        ZE_CALL(zeHostSynchronize, (ZeQueue));
    }

    // Prevent unneeded already finished events to show up in the wait list.
    // We can only do so if nothing else was submitted to the queue
    // while we were synchronizing it.
    if (!HoldLock) {
      std::scoped_lock<pi_shared_mutex> Lock(Queue->Mutex);
      if (LastCommandEvent == Queue->LastCommandEvent) {
        Queue->LastCommandEvent = nullptr;
      }
    } else {
      Queue->LastCommandEvent = nullptr;
    }
  }
  // Reset signalled command lists and return them back to the cache of
  // available command lists. Events in the immediate command lists are cleaned
  // up in synchronize().
  if (!Queue->Device->useImmediateCommandLists())
    resetCommandLists(Queue);
  return PI_SUCCESS;
}

// Flushing cross-queue dependencies is covered by createAndRetainPiZeEventList,
// so this can be left as a no-op.
pi_result piQueueFlush(pi_queue Queue) {
  (void)Queue;
  return PI_SUCCESS;
}

pi_result piextQueueGetNativeHandle(pi_queue Queue,
                                    pi_native_handle *NativeHandle) {
  PI_ASSERT(Queue, PI_ERROR_INVALID_QUEUE);
  PI_ASSERT(NativeHandle, PI_ERROR_INVALID_VALUE);

  zePrint("piextQueueGetNativeHandle(Queue=%p)\n", Queue);
  // Lock automatically releases when this goes out of scope.
  std::shared_lock<pi_shared_mutex> lock(Queue->Mutex);

  if (Queue->UsingImmCmdLists) {
    zePrint("The queue uses immediate cmdlists\n");
    auto ZeCmdList = pi_cast<ze_command_list_handle_t *>(NativeHandle);
    // Extract the Level Zero command list handle from the given PI queue
    *ZeCmdList = Queue->ComputeQueueGroup.ImmCmdLists[0]->first;
    zePrint("piextQueueGetNativeHandle returning %p\n", *ZeCmdList);

  } else {
    zePrint("The queue uses standard cmdlists\n");
    auto ZeQueue = pi_cast<ze_command_queue_handle_t *>(NativeHandle);
    // Extract a Level Zero compute queue handle from the given PI queue
    uint32_t QueueGroupOrdinalUnused;
    *ZeQueue = Queue->ComputeQueueGroup.getZeQueue(&QueueGroupOrdinalUnused);
    zePrint("piextQueueGetNativeHandle returning %p\n", *ZeQueue);
  }
  return PI_SUCCESS;
}

void _pi_queue::pi_queue_group_t::setImmCmdList(
    ze_command_list_handle_t ZeCommandList) {
  ImmCmdLists = std::vector<pi_command_list_ptr_t>(
      1,
      Queue->CommandListMap
          .insert(std::pair<ze_command_list_handle_t, pi_command_list_info_t>{
              ZeCommandList, {nullptr, true, nullptr, 0}})
          .first);
}

pi_result piextQueueCreateWithNativeHandle(pi_native_handle NativeHandle,
                                           pi_context Context, pi_device Device,
                                           bool UseImmCmdList,
                                           bool OwnNativeHandle,
                                           pi_queue *Queue) {
  PI_ASSERT(Context, PI_ERROR_INVALID_CONTEXT);
  PI_ASSERT(NativeHandle, PI_ERROR_INVALID_VALUE);
  PI_ASSERT(Queue, PI_ERROR_INVALID_QUEUE);
  PI_ASSERT(Device, PI_ERROR_INVALID_DEVICE);

  zePrint("piextQueueCreateWithNativeHandle(NativeHandle=%p, Context=%p, "
          "Device=%p, UseImmCmdList=%d, OwnNativeHandle=%d, Queue=%p\n",
          NativeHandle, Context, Device, UseImmCmdList, OwnNativeHandle, Queue);
  if (UseImmCmdList) {
    zePrint("piextQueueCreateWithNativeHandle using immediate commandlists\n");
    std::vector<ze_command_queue_handle_t> ComputeQueues;
    std::vector<ze_command_queue_handle_t> CopyQueues;

    *Queue = new _pi_queue(ComputeQueues, CopyQueues, Context, Device,
                           OwnNativeHandle);
    (*Queue)->setImmCmdList(pi_cast<ze_command_list_handle_t>(NativeHandle));
  } else {
    zePrint("piextQueueCreateWithNativeHandle using standard commandlists\n");
    auto ZeQueue = pi_cast<ze_command_queue_handle_t>(NativeHandle);
    // Assume this is the "0" index queue in the compute command-group.
    std::vector<ze_command_queue_handle_t> ZeQueues{ZeQueue};

    // TODO: see what we can do to correctly initialize PI queue for
    // compute vs. copy Level-Zero queue. Currently we will send
    // all commands to the "ZeQueue".
    std::vector<ze_command_queue_handle_t> ZeroCopyQueues;

    *Queue = new _pi_queue(ZeQueues, ZeroCopyQueues, Context, Device,
                           OwnNativeHandle);
  }
  (*Queue)->UsingImmCmdLists = UseImmCmdList;

  return PI_SUCCESS;
}

// If indirect access tracking is enabled then performs reference counting,
// otherwise just calls zeMemAllocDevice.
static pi_result ZeDeviceMemAllocHelper(void **ResultPtr, pi_context Context,
                                        pi_device Device, size_t Size) {
  pi_platform Plt = Device->Platform;
  std::unique_lock<pi_shared_mutex> ContextsLock(Plt->ContextsMutex,
                                                 std::defer_lock);
  if (IndirectAccessTrackingEnabled) {
    // Lock the mutex which is guarding contexts container in the platform.
    // This prevents new kernels from being submitted in any context while
    // we are in the process of allocating a memory, this is needed to
    // properly capture allocations by kernels with indirect access.
    ContextsLock.lock();
    // We are going to defer memory release if there are kernels with
    // indirect access, that is why explicitly retain context to be sure
    // that it is released after all memory allocations in this context are
    // released.
    PI_CALL(piContextRetain(Context));
  }

  ze_device_mem_alloc_desc_t ZeDesc = {};
  ZeDesc.flags = 0;
  ZeDesc.ordinal = 0;
  ZE_CALL(zeMemAllocDevice,
          (Context->ZeContext, &ZeDesc, Size, 1, Device->ZeDevice, ResultPtr));

  if (IndirectAccessTrackingEnabled) {
    // Keep track of all memory allocations in the context
    Context->MemAllocs.emplace(std::piecewise_construct,
                               std::forward_as_tuple(*ResultPtr),
                               std::forward_as_tuple(Context));
  }
  return PI_SUCCESS;
}

// If indirect access tracking is enabled then performs reference counting,
// otherwise just calls zeMemAllocHost.
static pi_result ZeHostMemAllocHelper(void **ResultPtr, pi_context Context,
                                      size_t Size) {
  pi_platform Plt = Context->getPlatform();
  std::unique_lock<pi_shared_mutex> ContextsLock(Plt->ContextsMutex,
                                                 std::defer_lock);
  if (IndirectAccessTrackingEnabled) {
    // Lock the mutex which is guarding contexts container in the platform.
    // This prevents new kernels from being submitted in any context while
    // we are in the process of allocating a memory, this is needed to
    // properly capture allocations by kernels with indirect access.
    ContextsLock.lock();
    // We are going to defer memory release if there are kernels with
    // indirect access, that is why explicitly retain context to be sure
    // that it is released after all memory allocations in this context are
    // released.
    PI_CALL(piContextRetain(Context));
  }

  ZeStruct<ze_host_mem_alloc_desc_t> ZeDesc;
  ZeDesc.flags = 0;
  ZE_CALL(zeMemAllocHost, (Context->ZeContext, &ZeDesc, Size, 1, ResultPtr));

  if (IndirectAccessTrackingEnabled) {
    // Keep track of all memory allocations in the context
    Context->MemAllocs.emplace(std::piecewise_construct,
                               std::forward_as_tuple(*ResultPtr),
                               std::forward_as_tuple(Context));
  }
  return PI_SUCCESS;
}

pi_result piMemBufferCreate(pi_context Context, pi_mem_flags Flags, size_t Size,
                            void *HostPtr, pi_mem *RetMem,
                            const pi_mem_properties *properties) {

  // TODO: implement support for more access modes
  if (!((Flags & PI_MEM_FLAGS_ACCESS_RW) ||
        (Flags & PI_MEM_ACCESS_READ_ONLY))) {
    die("piMemBufferCreate: Level-Zero supports read-write and read-only "
        "buffer,"
        "but not other accesses (such as write-only) yet.");
  }

  PI_ASSERT(Context, PI_ERROR_INVALID_CONTEXT);
  PI_ASSERT(RetMem, PI_ERROR_INVALID_VALUE);

  if (properties != nullptr) {
    die("piMemBufferCreate: no mem properties goes to Level-Zero RT yet");
  }

  if (Flags & PI_MEM_FLAGS_HOST_PTR_ALLOC) {
    // Having PI_MEM_FLAGS_HOST_PTR_ALLOC for buffer requires allocation of
    // pinned host memory, see:
    // sycl/doc/extensions/supported/sycl_ext_oneapi_use_pinned_host_memory_property.asciidoc
    // We are however missing such functionality in Level Zero, so we just
    // ignore the flag for now.
    //
  }

  // If USM Import feature is enabled and hostptr is supplied,
  // import the hostptr if not already imported into USM.
  // Data transfer rate is maximized when both source and destination
  // are USM pointers. Promotion of the host pointer to USM thus
  // optimizes data transfer performance.
  bool HostPtrImported = false;
  if (ZeUSMImport.Enabled && HostPtr != nullptr &&
      (Flags & PI_MEM_FLAGS_HOST_PTR_USE) != 0) {
    // Query memory type of the host pointer
    ze_device_handle_t ZeDeviceHandle;
    ZeStruct<ze_memory_allocation_properties_t> ZeMemoryAllocationProperties;
    ZE_CALL(zeMemGetAllocProperties,
            (Context->ZeContext, HostPtr, &ZeMemoryAllocationProperties,
             &ZeDeviceHandle));

    // If not shared of any type, we can import the ptr
    if (ZeMemoryAllocationProperties.type == ZE_MEMORY_TYPE_UNKNOWN) {
      // Promote the host ptr to USM host memory
      ze_driver_handle_t driverHandle = Context->getPlatform()->ZeDriver;
      ZeUSMImport.doZeUSMImport(driverHandle, HostPtr, Size);
      HostPtrImported = true;
    }
  }

  pi_buffer Buffer = nullptr;
  auto HostPtrOrNull =
      (Flags & PI_MEM_FLAGS_HOST_PTR_USE) ? pi_cast<char *>(HostPtr) : nullptr;
  try {
    Buffer = new _pi_buffer(Context, Size, HostPtrOrNull, HostPtrImported);
  } catch (const std::bad_alloc &) {
    return PI_ERROR_OUT_OF_HOST_MEMORY;
  } catch (...) {
    return PI_ERROR_UNKNOWN;
  }

  // Initialize the buffer with user data
  if (HostPtr) {
    if ((Flags & PI_MEM_FLAGS_HOST_PTR_USE) != 0 ||
        (Flags & PI_MEM_FLAGS_HOST_PTR_COPY) != 0) {

      // We don't yet know which device needs this buffer, so make the first
      // device in the context be the master, and hold the initial valid
      // allocation.
      char *ZeHandleDst;
      PI_CALL(Buffer->getZeHandle(ZeHandleDst, _pi_mem::write_only,
                                  Context->Devices[0]));
      if (Buffer->OnHost) {
        // Do a host to host copy.
        // For an imported HostPtr the copy is unneeded.
        if (!HostPtrImported)
          memcpy(ZeHandleDst, HostPtr, Size);
      } else {
        // Initialize the buffer synchronously with immediate offload
        // zeCommandListAppendMemoryCopy must not be called from simultaneous
        // threads with the same command list handle, so we need exclusive lock.
        std::scoped_lock<pi_mutex> Lock(Context->ImmediateCommandListMutex);
        ZE_CALL(zeCommandListAppendMemoryCopy,
                (Context->ZeCommandListInit, ZeHandleDst, HostPtr, Size,
                 nullptr, 0, nullptr));
      }
    } else if (Flags == 0 || (Flags == PI_MEM_FLAGS_ACCESS_RW)) {
      // Nothing more to do.
    } else {
      die("piMemBufferCreate: not implemented");
    }
  }

  *RetMem = Buffer;
  return PI_SUCCESS;
}

pi_result piMemGetInfo(pi_mem Mem, pi_mem_info ParamName, size_t ParamValueSize,
                       void *ParamValue, size_t *ParamValueSizeRet) {
  PI_ASSERT(Mem, PI_ERROR_INVALID_VALUE);
  // piMemImageGetInfo must be used for images
  PI_ASSERT(!Mem->isImage(), PI_ERROR_INVALID_VALUE);

  std::shared_lock<pi_shared_mutex> Lock(Mem->Mutex);
  ReturnHelper ReturnValue(ParamValueSize, ParamValue, ParamValueSizeRet);

  switch (ParamName) {
  case PI_MEM_CONTEXT:
    return ReturnValue(Mem->Context);
  case PI_MEM_SIZE: {
    // Get size of the allocation
    auto Buffer = pi_cast<pi_buffer>(Mem);
    return ReturnValue(size_t{Buffer->Size});
  }
  default:
    die("piMemGetInfo: Parameter is not implemented");
  }

  return {};
}

pi_result piMemRetain(pi_mem Mem) {
  PI_ASSERT(Mem, PI_ERROR_INVALID_MEM_OBJECT);

  Mem->RefCount.increment();
  return PI_SUCCESS;
}

// If indirect access tracking is not enabled then this functions just performs
// zeMemFree. If indirect access tracking is enabled then reference counting is
// performed.
static pi_result ZeMemFreeHelper(pi_context Context, void *Ptr,
                                 bool OwnZeMemHandle = true) {
  pi_platform Plt = Context->getPlatform();
  std::unique_lock<pi_shared_mutex> ContextsLock(Plt->ContextsMutex,
                                                 std::defer_lock);
  if (IndirectAccessTrackingEnabled) {
    ContextsLock.lock();
    auto It = Context->MemAllocs.find(Ptr);
    if (It == std::end(Context->MemAllocs)) {
      die("All memory allocations must be tracked!");
    }
    if (!It->second.RefCount.decrementAndTest()) {
      // Memory can't be deallocated yet.
      return PI_SUCCESS;
    }

    // Reference count is zero, it is ok to free memory.
    // We don't need to track this allocation anymore.
    Context->MemAllocs.erase(It);
  }

  if (OwnZeMemHandle)
    ZE_CALL(zeMemFree, (Context->ZeContext, Ptr));

  if (IndirectAccessTrackingEnabled)
    PI_CALL(ContextReleaseHelper(Context));

  return PI_SUCCESS;
}

static pi_result USMFreeHelper(pi_context Context, void *Ptr,
                               bool OwnZeMemHandle);

pi_result piMemRelease(pi_mem Mem) {
  PI_ASSERT(Mem, PI_ERROR_INVALID_MEM_OBJECT);

  if (!Mem->RefCount.decrementAndTest())
    return PI_SUCCESS;

  if (Mem->isImage()) {
    char *ZeHandleImage;
    PI_CALL(Mem->getZeHandle(ZeHandleImage, _pi_mem::write_only));
    ZE_CALL(zeImageDestroy, (pi_cast<ze_image_handle_t>(ZeHandleImage)));
  } else {
    auto Buffer = static_cast<pi_buffer>(Mem);
    Buffer->free();
  }
  delete Mem;

  return PI_SUCCESS;
}

pi_result piMemImageCreate(pi_context Context, pi_mem_flags Flags,
                           const pi_image_format *ImageFormat,
                           const pi_image_desc *ImageDesc, void *HostPtr,
                           pi_mem *RetImage) {

  // TODO: implement read-only, write-only
  if ((Flags & PI_MEM_FLAGS_ACCESS_RW) == 0) {
    die("piMemImageCreate: Level-Zero implements only read-write buffer,"
        "no read-only or write-only yet.");
  }
  PI_ASSERT(Context, PI_ERROR_INVALID_CONTEXT);
  PI_ASSERT(RetImage, PI_ERROR_INVALID_VALUE);
  PI_ASSERT(ImageFormat, PI_ERROR_INVALID_IMAGE_FORMAT_DESCRIPTOR);

  ze_image_format_type_t ZeImageFormatType;
  size_t ZeImageFormatTypeSize;
  switch (ImageFormat->image_channel_data_type) {
  case PI_IMAGE_CHANNEL_TYPE_FLOAT:
    ZeImageFormatType = ZE_IMAGE_FORMAT_TYPE_FLOAT;
    ZeImageFormatTypeSize = 32;
    break;
  case PI_IMAGE_CHANNEL_TYPE_HALF_FLOAT:
    ZeImageFormatType = ZE_IMAGE_FORMAT_TYPE_FLOAT;
    ZeImageFormatTypeSize = 16;
    break;
  case PI_IMAGE_CHANNEL_TYPE_UNSIGNED_INT32:
    ZeImageFormatType = ZE_IMAGE_FORMAT_TYPE_UINT;
    ZeImageFormatTypeSize = 32;
    break;
  case PI_IMAGE_CHANNEL_TYPE_UNSIGNED_INT16:
    ZeImageFormatType = ZE_IMAGE_FORMAT_TYPE_UINT;
    ZeImageFormatTypeSize = 16;
    break;
  case PI_IMAGE_CHANNEL_TYPE_UNSIGNED_INT8:
    ZeImageFormatType = ZE_IMAGE_FORMAT_TYPE_UINT;
    ZeImageFormatTypeSize = 8;
    break;
  case PI_IMAGE_CHANNEL_TYPE_UNORM_INT16:
    ZeImageFormatType = ZE_IMAGE_FORMAT_TYPE_UNORM;
    ZeImageFormatTypeSize = 16;
    break;
  case PI_IMAGE_CHANNEL_TYPE_UNORM_INT8:
    ZeImageFormatType = ZE_IMAGE_FORMAT_TYPE_UNORM;
    ZeImageFormatTypeSize = 8;
    break;
  case PI_IMAGE_CHANNEL_TYPE_SIGNED_INT32:
    ZeImageFormatType = ZE_IMAGE_FORMAT_TYPE_SINT;
    ZeImageFormatTypeSize = 32;
    break;
  case PI_IMAGE_CHANNEL_TYPE_SIGNED_INT16:
    ZeImageFormatType = ZE_IMAGE_FORMAT_TYPE_SINT;
    ZeImageFormatTypeSize = 16;
    break;
  case PI_IMAGE_CHANNEL_TYPE_SIGNED_INT8:
    ZeImageFormatType = ZE_IMAGE_FORMAT_TYPE_SINT;
    ZeImageFormatTypeSize = 8;
    break;
  case PI_IMAGE_CHANNEL_TYPE_SNORM_INT16:
    ZeImageFormatType = ZE_IMAGE_FORMAT_TYPE_SNORM;
    ZeImageFormatTypeSize = 16;
    break;
  case PI_IMAGE_CHANNEL_TYPE_SNORM_INT8:
    ZeImageFormatType = ZE_IMAGE_FORMAT_TYPE_SNORM;
    ZeImageFormatTypeSize = 8;
    break;
  default:
    zePrint("piMemImageCreate: unsupported image data type: data type = %d\n",
            ImageFormat->image_channel_data_type);
    return PI_ERROR_INVALID_VALUE;
  }

  // TODO: populate the layout mapping
  ze_image_format_layout_t ZeImageFormatLayout;
  switch (ImageFormat->image_channel_order) {
  case PI_IMAGE_CHANNEL_ORDER_RGBA:
    switch (ZeImageFormatTypeSize) {
    case 8:
      ZeImageFormatLayout = ZE_IMAGE_FORMAT_LAYOUT_8_8_8_8;
      break;
    case 16:
      ZeImageFormatLayout = ZE_IMAGE_FORMAT_LAYOUT_16_16_16_16;
      break;
    case 32:
      ZeImageFormatLayout = ZE_IMAGE_FORMAT_LAYOUT_32_32_32_32;
      break;
    default:
      zePrint("piMemImageCreate: unexpected data type Size\n");
      return PI_ERROR_INVALID_VALUE;
    }
    break;
  default:
    zePrint("format layout = %d\n", ImageFormat->image_channel_order);
    die("piMemImageCreate: unsupported image format layout\n");
    break;
  }

  ze_image_format_t ZeFormatDesc = {
      ZeImageFormatLayout, ZeImageFormatType,
      // TODO: are swizzles deducted from image_format->image_channel_order?
      ZE_IMAGE_FORMAT_SWIZZLE_R, ZE_IMAGE_FORMAT_SWIZZLE_G,
      ZE_IMAGE_FORMAT_SWIZZLE_B, ZE_IMAGE_FORMAT_SWIZZLE_A};

  ze_image_type_t ZeImageType;
  switch (ImageDesc->image_type) {
  case PI_MEM_TYPE_IMAGE1D:
    ZeImageType = ZE_IMAGE_TYPE_1D;
    break;
  case PI_MEM_TYPE_IMAGE2D:
    ZeImageType = ZE_IMAGE_TYPE_2D;
    break;
  case PI_MEM_TYPE_IMAGE3D:
    ZeImageType = ZE_IMAGE_TYPE_3D;
    break;
  case PI_MEM_TYPE_IMAGE1D_ARRAY:
    ZeImageType = ZE_IMAGE_TYPE_1DARRAY;
    break;
  case PI_MEM_TYPE_IMAGE2D_ARRAY:
    ZeImageType = ZE_IMAGE_TYPE_2DARRAY;
    break;
  default:
    zePrint("piMemImageCreate: unsupported image type\n");
    return PI_ERROR_INVALID_VALUE;
  }

  ZeStruct<ze_image_desc_t> ZeImageDesc;
  ZeImageDesc.arraylevels = ZeImageDesc.flags = 0;
  ZeImageDesc.type = ZeImageType;
  ZeImageDesc.format = ZeFormatDesc;
  ZeImageDesc.width = pi_cast<uint32_t>(ImageDesc->image_width);
  ZeImageDesc.height = pi_cast<uint32_t>(ImageDesc->image_height);
  ZeImageDesc.depth = pi_cast<uint32_t>(ImageDesc->image_depth);
  ZeImageDesc.arraylevels = pi_cast<uint32_t>(ImageDesc->image_array_size);
  ZeImageDesc.miplevels = ImageDesc->num_mip_levels;

  std::shared_lock<pi_shared_mutex> Lock(Context->Mutex);

  // Currently we have the "0" device in context with mutliple root devices to
  // own the image.
  // TODO: Implement explicit copying for acessing the image from other devices
  // in the context.
  pi_device Device = Context->SingleRootDevice ? Context->SingleRootDevice
                                               : Context->Devices[0];
  ze_image_handle_t ZeHImage;
  ZE_CALL(zeImageCreate,
          (Context->ZeContext, Device->ZeDevice, &ZeImageDesc, &ZeHImage));

  try {
    auto ZePIImage = new _pi_image(Context, ZeHImage);
    *RetImage = ZePIImage;

#ifndef NDEBUG
    ZePIImage->ZeImageDesc = ZeImageDesc;
#endif // !NDEBUG

    if ((Flags & PI_MEM_FLAGS_HOST_PTR_USE) != 0 ||
        (Flags & PI_MEM_FLAGS_HOST_PTR_COPY) != 0) {
      // Initialize image synchronously with immediate offload.
      // zeCommandListAppendImageCopyFromMemory must not be called from
      // simultaneous threads with the same command list handle, so we need
      // exclusive lock.
      std::scoped_lock<pi_mutex> Lock(Context->ImmediateCommandListMutex);
      ZE_CALL(zeCommandListAppendImageCopyFromMemory,
              (Context->ZeCommandListInit, ZeHImage, HostPtr, nullptr, nullptr,
               0, nullptr));
    }
  } catch (const std::bad_alloc &) {
    return PI_ERROR_OUT_OF_HOST_MEMORY;
  } catch (...) {
    return PI_ERROR_UNKNOWN;
  }
  return PI_SUCCESS;
}

pi_result piextMemGetNativeHandle(pi_mem Mem, pi_native_handle *NativeHandle) {
  PI_ASSERT(Mem, PI_ERROR_INVALID_MEM_OBJECT);
  std::shared_lock<pi_shared_mutex> Guard(Mem->Mutex);
  char *ZeHandle;
  PI_CALL(Mem->getZeHandle(ZeHandle, _pi_mem::read_write));
  *NativeHandle = pi_cast<pi_native_handle>(ZeHandle);
  return PI_SUCCESS;
}

pi_result piextMemCreateWithNativeHandle(pi_native_handle NativeHandle,
                                         pi_context Context,
                                         bool ownNativeHandle, pi_mem *Mem) {
  PI_ASSERT(Mem, PI_ERROR_INVALID_VALUE);
  PI_ASSERT(NativeHandle, PI_ERROR_INVALID_VALUE);
  PI_ASSERT(Context, PI_ERROR_INVALID_CONTEXT);

  std::shared_lock<pi_shared_mutex> Lock(Context->Mutex);

  // Get base of the allocation
  void *Base;
  size_t Size;
  void *Ptr = pi_cast<void *>(NativeHandle);
  ZE_CALL(zeMemGetAddressRange, (Context->ZeContext, Ptr, &Base, &Size));
  PI_ASSERT(Ptr == Base, PI_ERROR_INVALID_VALUE);

  ZeStruct<ze_memory_allocation_properties_t> ZeMemProps;
  ze_device_handle_t ZeDevice = nullptr;
  ZE_CALL(zeMemGetAllocProperties,
          (Context->ZeContext, Ptr, &ZeMemProps, &ZeDevice));

  // Check type of the allocation
  switch (ZeMemProps.type) {
  case ZE_MEMORY_TYPE_HOST:
  case ZE_MEMORY_TYPE_SHARED:
  case ZE_MEMORY_TYPE_DEVICE:
    break;
  case ZE_MEMORY_TYPE_UNKNOWN:
    // Memory allocation is unrelated to the context
    return PI_ERROR_INVALID_CONTEXT;
  default:
    die("Unexpected memory type");
  }

  pi_device Device = nullptr;
  if (ZeDevice) {
    Device = Context->getPlatform()->getDeviceFromNativeHandle(ZeDevice);
    PI_ASSERT(Context->isValidDevice(Device), PI_ERROR_INVALID_CONTEXT);
  }

  try {
    *Mem = new _pi_buffer(Context, Size, Device, pi_cast<char *>(NativeHandle),
                          ownNativeHandle);

    pi_platform Plt = Context->getPlatform();
    std::unique_lock<pi_shared_mutex> ContextsLock(Plt->ContextsMutex,
                                                   std::defer_lock);
    if (IndirectAccessTrackingEnabled) {
      // We need to keep track of all memory allocations in the context
      ContextsLock.lock();
      // Retain context to be sure that it is released after all memory
      // allocations in this context are released.
      PI_CALL(piContextRetain(Context));

      Context->MemAllocs.emplace(
          std::piecewise_construct, std::forward_as_tuple(Ptr),
          std::forward_as_tuple(Context, ownNativeHandle));
    }
  } catch (const std::bad_alloc &) {
    return PI_ERROR_OUT_OF_HOST_MEMORY;
  } catch (...) {
    return PI_ERROR_UNKNOWN;
  }

  // Initialize the buffer as necessary
  auto Buffer = pi_cast<pi_buffer>(*Mem);
  if (Device) {
    // If this allocation is on a device, then we re-use it for the buffer.
    // Nothing to do.
  } else if (Buffer->OnHost) {
    // If this is host allocation and buffer always stays on host there
    // nothing more to do.
  } else {
    // In all other cases (shared allocation, or host allocation that cannot
    // represent the buffer in this context) copy the data to a newly
    // created device allocation.
    char *ZeHandleDst;
    PI_CALL(Buffer->getZeHandle(ZeHandleDst, _pi_mem::write_only, Device));

    // zeCommandListAppendMemoryCopy must not be called from simultaneous
    // threads with the same command list handle, so we need exclusive lock.
    std::scoped_lock<pi_mutex> Lock(Context->ImmediateCommandListMutex);
    ZE_CALL(zeCommandListAppendMemoryCopy,
            (Context->ZeCommandListInit, ZeHandleDst, Ptr, Size, nullptr, 0,
             nullptr));
  }

  return PI_SUCCESS;
}

pi_result piProgramCreate(pi_context Context, const void *ILBytes,
                          size_t Length, pi_program *Program) {

  PI_ASSERT(Context, PI_ERROR_INVALID_CONTEXT);
  PI_ASSERT(ILBytes && Length, PI_ERROR_INVALID_VALUE);
  PI_ASSERT(Program, PI_ERROR_INVALID_PROGRAM);

  // NOTE: the Level Zero module creation is also building the program, so we
  // are deferring it until the program is ready to be built.

  try {
    *Program = new _pi_program(_pi_program::IL, Context, ILBytes, Length);
  } catch (const std::bad_alloc &) {
    return PI_ERROR_OUT_OF_HOST_MEMORY;
  } catch (...) {
    return PI_ERROR_UNKNOWN;
  }
  return PI_SUCCESS;
}

pi_result piProgramCreateWithBinary(
    pi_context Context, pi_uint32 NumDevices, const pi_device *DeviceList,
    const size_t *Lengths, const unsigned char **Binaries,
    size_t NumMetadataEntries, const pi_device_binary_property *Metadata,
    pi_int32 *BinaryStatus, pi_program *Program) {
  (void)Metadata;
  (void)NumMetadataEntries;

  PI_ASSERT(Context, PI_ERROR_INVALID_CONTEXT);
  PI_ASSERT(DeviceList && NumDevices, PI_ERROR_INVALID_VALUE);
  PI_ASSERT(Binaries && Lengths, PI_ERROR_INVALID_VALUE);
  PI_ASSERT(Program, PI_ERROR_INVALID_PROGRAM);

  // For now we support only one device.
  if (NumDevices != 1) {
    zePrint("piProgramCreateWithBinary: level_zero supports only one device.");
    return PI_ERROR_INVALID_VALUE;
  }
  if (!Binaries[0] || !Lengths[0]) {
    if (BinaryStatus)
      *BinaryStatus = PI_ERROR_INVALID_VALUE;
    return PI_ERROR_INVALID_VALUE;
  }

  size_t Length = Lengths[0];
  auto Binary = Binaries[0];

  // In OpenCL, clCreateProgramWithBinary() can be used to load any of the
  // following: "program executable", "compiled program", or "library of
  // compiled programs".  In addition, the loaded program can be either
  // IL (SPIR-v) or native device code.  For now, we assume that
  // piProgramCreateWithBinary() is only used to load a "program executable"
  // as native device code.
  // If we wanted to support all the same cases as OpenCL, we would need to
  // somehow examine the binary image to distinguish the cases.  Alternatively,
  // we could change the PI interface and have the caller pass additional
  // information to distinguish the cases.

  try {
    *Program = new _pi_program(_pi_program::Native, Context, Binary, Length);
  } catch (const std::bad_alloc &) {
    return PI_ERROR_OUT_OF_HOST_MEMORY;
  } catch (...) {
    return PI_ERROR_UNKNOWN;
  }

  if (BinaryStatus)
    *BinaryStatus = PI_SUCCESS;
  return PI_SUCCESS;
}

pi_result piclProgramCreateWithSource(pi_context Context, pi_uint32 Count,
                                      const char **Strings,
                                      const size_t *Lengths,
                                      pi_program *RetProgram) {

  (void)Context;
  (void)Count;
  (void)Strings;
  (void)Lengths;
  (void)RetProgram;
  zePrint("piclProgramCreateWithSource: not supported in Level Zero\n");
  return PI_ERROR_INVALID_OPERATION;
}

pi_result piProgramGetInfo(pi_program Program, pi_program_info ParamName,
                           size_t ParamValueSize, void *ParamValue,
                           size_t *ParamValueSizeRet) {

  PI_ASSERT(Program, PI_ERROR_INVALID_PROGRAM);

  ReturnHelper ReturnValue(ParamValueSize, ParamValue, ParamValueSizeRet);
  switch (ParamName) {
  case PI_PROGRAM_INFO_REFERENCE_COUNT:
    return ReturnValue(pi_uint32{Program->RefCount.load()});
  case PI_PROGRAM_INFO_NUM_DEVICES:
    // TODO: return true number of devices this program exists for.
    return ReturnValue(pi_uint32{1});
  case PI_PROGRAM_INFO_DEVICES:
    // TODO: return all devices this program exists for.
    return ReturnValue(Program->Context->Devices[0]);
  case PI_PROGRAM_INFO_BINARY_SIZES: {
    std::shared_lock<pi_shared_mutex> Guard(Program->Mutex);
    size_t SzBinary;
    if (Program->State == _pi_program::IL ||
        Program->State == _pi_program::Native ||
        Program->State == _pi_program::Object) {
      SzBinary = Program->CodeLength;
    } else if (Program->State == _pi_program::Exe) {
      ZE_CALL(zeModuleGetNativeBinary, (Program->ZeModule, &SzBinary, nullptr));
    } else {
      return PI_ERROR_INVALID_PROGRAM;
    }
    // This is an array of 1 element, initialized as if it were scalar.
    return ReturnValue(size_t{SzBinary});
  }
  case PI_PROGRAM_INFO_BINARIES: {
    // The caller sets "ParamValue" to an array of pointers, one for each
    // device.  Since Level Zero supports only one device, there is only one
    // pointer.  If the pointer is NULL, we don't do anything.  Otherwise, we
    // copy the program's binary image to the buffer at that pointer.
    uint8_t **PBinary = pi_cast<uint8_t **>(ParamValue);
    if (!PBinary[0])
      break;

    std::shared_lock<pi_shared_mutex> Guard(Program->Mutex);
    if (Program->State == _pi_program::IL ||
        Program->State == _pi_program::Native ||
        Program->State == _pi_program::Object) {
      std::memcpy(PBinary[0], Program->Code.get(), Program->CodeLength);
    } else if (Program->State == _pi_program::Exe) {
      size_t SzBinary = 0;
      ZE_CALL(zeModuleGetNativeBinary,
              (Program->ZeModule, &SzBinary, PBinary[0]));
    } else {
      return PI_ERROR_INVALID_PROGRAM;
    }
    break;
  }
  case PI_PROGRAM_INFO_NUM_KERNELS: {
    std::shared_lock<pi_shared_mutex> Guard(Program->Mutex);
    uint32_t NumKernels;
    if (Program->State == _pi_program::IL ||
        Program->State == _pi_program::Native ||
        Program->State == _pi_program::Object) {
      return PI_ERROR_INVALID_PROGRAM_EXECUTABLE;
    } else if (Program->State == _pi_program::Exe) {
      NumKernels = 0;
      ZE_CALL(zeModuleGetKernelNames,
              (Program->ZeModule, &NumKernels, nullptr));
    } else {
      return PI_ERROR_INVALID_PROGRAM;
    }
    return ReturnValue(size_t{NumKernels});
  }
  case PI_PROGRAM_INFO_KERNEL_NAMES:
    try {
      std::shared_lock<pi_shared_mutex> Guard(Program->Mutex);
      std::string PINames{""};
      if (Program->State == _pi_program::IL ||
          Program->State == _pi_program::Native ||
          Program->State == _pi_program::Object) {
        return PI_ERROR_INVALID_PROGRAM_EXECUTABLE;
      } else if (Program->State == _pi_program::Exe) {
        uint32_t Count = 0;
        ZE_CALL(zeModuleGetKernelNames, (Program->ZeModule, &Count, nullptr));
        std::unique_ptr<const char *[]> PNames(new const char *[Count]);
        ZE_CALL(zeModuleGetKernelNames,
                (Program->ZeModule, &Count, PNames.get()));
        for (uint32_t I = 0; I < Count; ++I) {
          PINames += (I > 0 ? ";" : "");
          PINames += PNames[I];
        }
      } else {
        return PI_ERROR_INVALID_PROGRAM;
      }
      return ReturnValue(PINames.c_str());
    } catch (const std::bad_alloc &) {
      return PI_ERROR_OUT_OF_HOST_MEMORY;
    } catch (...) {
      return PI_ERROR_UNKNOWN;
    }
  default:
    die("piProgramGetInfo: not implemented");
  }

  return PI_SUCCESS;
}

pi_result piProgramLink(pi_context Context, pi_uint32 NumDevices,
                        const pi_device *DeviceList, const char *Options,
                        pi_uint32 NumInputPrograms,
                        const pi_program *InputPrograms,
                        void (*PFnNotify)(pi_program Program, void *UserData),
                        void *UserData, pi_program *RetProgram) {
  // We only support one device with Level Zero currently.
  if (NumDevices != 1) {
    zePrint("piProgramLink: level_zero supports only one device.");
    return PI_ERROR_INVALID_VALUE;
  }

  // We do not support any link flags at this time because the Level Zero API
  // does not have any way to pass flags that are specific to linking.
  if (Options && *Options != '\0') {
    std::string ErrorMessage(
        "Level Zero does not support kernel link flags: \"");
    ErrorMessage.append(Options);
    ErrorMessage.push_back('\"');
    pi_program Program =
        new _pi_program(_pi_program::Invalid, Context, ErrorMessage);
    *RetProgram = Program;
    return PI_ERROR_LINK_PROGRAM_FAILURE;
  }

  // Validate input parameters.
  PI_ASSERT(DeviceList, PI_ERROR_INVALID_DEVICE);
  PI_ASSERT(Context->isValidDevice(DeviceList[0]), PI_ERROR_INVALID_DEVICE);
  PI_ASSERT(!PFnNotify && !UserData, PI_ERROR_INVALID_VALUE);
  if (NumInputPrograms == 0 || InputPrograms == nullptr)
    return PI_ERROR_INVALID_VALUE;

  pi_result PiResult = PI_SUCCESS;
  try {
    // Acquire a "shared" lock on each of the input programs, and also validate
    // that they are all in Object state.
    //
    // There is no danger of deadlock here even if two threads call
    // piProgramLink simultaneously with the same input programs in a different
    // order.  If we were acquiring these with "exclusive" access, this could
    // lead to a classic lock ordering deadlock.  However, there is no such
    // deadlock potential with "shared" access.  There could also be a deadlock
    // potential if there was some other code that holds more than one of these
    // locks simultaneously with "exclusive" access.  However, there is no such
    // code like that, so this is also not a danger.
    std::vector<std::shared_lock<pi_shared_mutex>> Guards(NumInputPrograms);
    for (pi_uint32 I = 0; I < NumInputPrograms; I++) {
      std::shared_lock<pi_shared_mutex> Guard(InputPrograms[I]->Mutex);
      Guards[I].swap(Guard);
      if (InputPrograms[I]->State != _pi_program::Object) {
        return PI_ERROR_INVALID_OPERATION;
      }
    }

    // Previous calls to piProgramCompile did not actually compile the SPIR-V.
    // Instead, we postpone compilation until this point, when all the modules
    // are linked together.  By doing compilation and linking together, the JIT
    // compiler is able see all modules and do cross-module optimizations.
    //
    // Construct a ze_module_program_exp_desc_t which contains information about
    // all of the modules that will be linked together.
    ZeStruct<ze_module_program_exp_desc_t> ZeExtModuleDesc;
    std::vector<size_t> CodeSizes(NumInputPrograms);
    std::vector<const uint8_t *> CodeBufs(NumInputPrograms);
    std::vector<const char *> BuildFlagPtrs(NumInputPrograms);
    std::vector<const ze_module_constants_t *> SpecConstPtrs(NumInputPrograms);
    std::vector<_pi_program::SpecConstantShim> SpecConstShims;
    SpecConstShims.reserve(NumInputPrograms);

    for (pi_uint32 I = 0; I < NumInputPrograms; I++) {
      pi_program Program = InputPrograms[I];
      CodeSizes[I] = Program->CodeLength;
      CodeBufs[I] = Program->Code.get();
      BuildFlagPtrs[I] = Program->BuildFlags.c_str();
      SpecConstShims.emplace_back(Program);
      SpecConstPtrs[I] = SpecConstShims[I].ze();
    }

    ZeExtModuleDesc.count = NumInputPrograms;
    ZeExtModuleDesc.inputSizes = CodeSizes.data();
    ZeExtModuleDesc.pInputModules = CodeBufs.data();
    ZeExtModuleDesc.pBuildFlags = BuildFlagPtrs.data();
    ZeExtModuleDesc.pConstants = SpecConstPtrs.data();

    ZeStruct<ze_module_desc_t> ZeModuleDesc;
    ZeModuleDesc.pNext = &ZeExtModuleDesc;
    ZeModuleDesc.format = ZE_MODULE_FORMAT_IL_SPIRV;

    // This works around a bug in the Level Zero driver.  When "ZE_DEBUG=-1",
    // the driver does validation of the API calls, and it expects
    // "pInputModule" to be non-NULL and "inputSize" to be non-zero.  This
    // validation is wrong when using the "ze_module_program_exp_desc_t"
    // extension because those fields are supposed to be ignored.  As a
    // workaround, set both fields to 1.
    //
    // TODO: Remove this workaround when the driver is fixed.
    ZeModuleDesc.pInputModule = reinterpret_cast<const uint8_t *>(1);
    ZeModuleDesc.inputSize = 1;

    // We need a Level Zero extension to compile multiple programs together into
    // a single Level Zero module.  However, we don't need that extension if
    // there happens to be only one input program.
    //
    // The "|| (NumInputPrograms == 1)" term is a workaround for a bug in the
    // Level Zero driver.  The driver's "ze_module_program_exp_desc_t"
    // extension should work even in the case when there is just one input
    // module.  However, there is currently a bug in the driver that leads to a
    // crash.  As a workaround, do not use the extension when there is one
    // input module.
    //
    // TODO: Remove this workaround when the driver is fixed.
    if (!DeviceList[0]->Platform->ZeDriverModuleProgramExtensionFound ||
        (NumInputPrograms == 1)) {
      if (NumInputPrograms == 1) {
        ZeModuleDesc.pNext = nullptr;
        ZeModuleDesc.inputSize = ZeExtModuleDesc.inputSizes[0];
        ZeModuleDesc.pInputModule = ZeExtModuleDesc.pInputModules[0];
        ZeModuleDesc.pBuildFlags = ZeExtModuleDesc.pBuildFlags[0];
        ZeModuleDesc.pConstants = ZeExtModuleDesc.pConstants[0];
      } else {
        zePrint("piProgramLink: level_zero driver does not have static linking "
                "support.");
        return PI_ERROR_INVALID_VALUE;
      }
    }

    // Call the Level Zero API to compile, link, and create the module.
    ze_device_handle_t ZeDevice = DeviceList[0]->ZeDevice;
    ze_context_handle_t ZeContext = Context->ZeContext;
    ze_module_handle_t ZeModule = nullptr;
    ze_module_build_log_handle_t ZeBuildLog = nullptr;
    ze_result_t ZeResult =
        ZE_CALL_NOCHECK(zeModuleCreate, (ZeContext, ZeDevice, &ZeModuleDesc,
                                         &ZeModule, &ZeBuildLog));

    // We still create a _pi_program object even if there is a BUILD_FAILURE
    // because we need the object to hold the ZeBuildLog.  There is no build
    // log created for other errors, so we don't create an object.
    PiResult = mapError(ZeResult);
    if (ZeResult != ZE_RESULT_SUCCESS &&
        ZeResult != ZE_RESULT_ERROR_MODULE_BUILD_FAILURE) {
      return PiResult;
    }

    // The call to zeModuleCreate does not report an error if there are
    // unresolved symbols because it thinks these could be resolved later via a
    // call to zeModuleDynamicLink.  However, modules created with piProgramLink
    // are supposed to be fully linked and ready to use.  Therefore, do an extra
    // check now for unresolved symbols.  Note that we still create a
    // _pi_program if there are unresolved symbols because the ZeBuildLog tells
    // which symbols are unresolved.
    if (ZeResult == ZE_RESULT_SUCCESS) {
      ZeResult = checkUnresolvedSymbols(ZeModule, &ZeBuildLog);
      if (ZeResult == ZE_RESULT_ERROR_MODULE_LINK_FAILURE) {
        PiResult = PI_ERROR_LINK_PROGRAM_FAILURE;
      } else if (ZeResult != ZE_RESULT_SUCCESS) {
        return mapError(ZeResult);
      }
    }

    _pi_program::state State =
        (PiResult == PI_SUCCESS) ? _pi_program::Exe : _pi_program::Invalid;
    *RetProgram = new _pi_program(State, Context, ZeModule, ZeBuildLog);
  } catch (const std::bad_alloc &) {
    return PI_ERROR_OUT_OF_HOST_MEMORY;
  } catch (...) {
    return PI_ERROR_UNKNOWN;
  }
  return PiResult;
}

pi_result piProgramCompile(
    pi_program Program, pi_uint32 NumDevices, const pi_device *DeviceList,
    const char *Options, pi_uint32 NumInputHeaders,
    const pi_program *InputHeaders, const char **HeaderIncludeNames,
    void (*PFnNotify)(pi_program Program, void *UserData), void *UserData) {
  (void)NumInputHeaders;
  (void)InputHeaders;
  (void)HeaderIncludeNames;

  PI_ASSERT(Program, PI_ERROR_INVALID_PROGRAM);

  if ((NumDevices && !DeviceList) || (!NumDevices && DeviceList))
    return PI_ERROR_INVALID_VALUE;

  // These aren't supported.
  PI_ASSERT(!PFnNotify && !UserData, PI_ERROR_INVALID_VALUE);

  std::scoped_lock<pi_shared_mutex> Guard(Program->Mutex);

  // It's only valid to compile a program created from IL (we don't support
  // programs created from source code).
  //
  // The OpenCL spec says that the header parameters are ignored when compiling
  // IL programs, so we don't validate them.
  if (Program->State != _pi_program::IL)
    return PI_ERROR_INVALID_OPERATION;

  // We don't compile anything now.  Instead, we delay compilation until
  // piProgramLink, where we do both compilation and linking as a single step.
  // This produces better code because the driver can do cross-module
  // optimizations.  Therefore, we just remember the compilation flags, so we
  // can use them later.
  if (Options)
    Program->BuildFlags = Options;
  Program->State = _pi_program::Object;

  return PI_SUCCESS;
}

pi_result piProgramBuild(pi_program Program, pi_uint32 NumDevices,
                         const pi_device *DeviceList, const char *Options,
                         void (*PFnNotify)(pi_program Program, void *UserData),
                         void *UserData) {

  PI_ASSERT(Program, PI_ERROR_INVALID_PROGRAM);
  if ((NumDevices && !DeviceList) || (!NumDevices && DeviceList))
    return PI_ERROR_INVALID_VALUE;

  // We only support build to one device with Level Zero now.
  // TODO: we should eventually build to the possibly multiple root
  // devices in the context.
  if (NumDevices != 1) {
    zePrint("piProgramBuild: level_zero supports only one device.");
    return PI_ERROR_INVALID_VALUE;
  }

  // These aren't supported.
  PI_ASSERT(!PFnNotify && !UserData, PI_ERROR_INVALID_VALUE);

  std::scoped_lock<pi_shared_mutex> Guard(Program->Mutex);
  // Check if device belongs to associated context.
  PI_ASSERT(Program->Context, PI_ERROR_INVALID_PROGRAM);
  PI_ASSERT(Program->Context->isValidDevice(DeviceList[0]),
            PI_ERROR_INVALID_VALUE);

  // It is legal to build a program created from either IL or from native
  // device code.
  if (Program->State != _pi_program::IL &&
      Program->State != _pi_program::Native)
    return PI_ERROR_INVALID_OPERATION;

  // We should have either IL or native device code.
  PI_ASSERT(Program->Code, PI_ERROR_INVALID_PROGRAM);

  // Ask Level Zero to build and load the native code onto the device.
  ZeStruct<ze_module_desc_t> ZeModuleDesc;
  _pi_program::SpecConstantShim Shim(Program);
  ZeModuleDesc.format = (Program->State == _pi_program::IL)
                            ? ZE_MODULE_FORMAT_IL_SPIRV
                            : ZE_MODULE_FORMAT_NATIVE;
  ZeModuleDesc.inputSize = Program->CodeLength;
  ZeModuleDesc.pInputModule = Program->Code.get();
  ZeModuleDesc.pBuildFlags = Options;
  ZeModuleDesc.pConstants = Shim.ze();

  ze_device_handle_t ZeDevice = DeviceList[0]->ZeDevice;
  ze_context_handle_t ZeContext = Program->Context->ZeContext;
  ze_module_handle_t ZeModule = nullptr;

  pi_result Result = PI_SUCCESS;
  Program->State = _pi_program::Exe;
  ze_result_t ZeResult =
      ZE_CALL_NOCHECK(zeModuleCreate, (ZeContext, ZeDevice, &ZeModuleDesc,
                                       &ZeModule, &Program->ZeBuildLog));
  if (ZeResult != ZE_RESULT_SUCCESS) {
    // We adjust pi_program below to avoid attempting to release zeModule when
    // RT calls piProgramRelease().
    ZeModule = nullptr;
    Program->State = _pi_program::Invalid;
    Result = mapError(ZeResult);
  } else {
    // The call to zeModuleCreate does not report an error if there are
    // unresolved symbols because it thinks these could be resolved later via a
    // call to zeModuleDynamicLink.  However, modules created with
    // piProgramBuild are supposed to be fully linked and ready to use.
    // Therefore, do an extra check now for unresolved symbols.
    ZeResult = checkUnresolvedSymbols(ZeModule, &Program->ZeBuildLog);
    if (ZeResult != ZE_RESULT_SUCCESS) {
      Program->State = _pi_program::Invalid;
      Result = (ZeResult == ZE_RESULT_ERROR_MODULE_LINK_FAILURE)
                   ? PI_ERROR_BUILD_PROGRAM_FAILURE
                   : mapError(ZeResult);
    }
  }

  // We no longer need the IL / native code.
  Program->Code.reset();
  Program->ZeModule = ZeModule;
  return Result;
}

pi_result piProgramGetBuildInfo(pi_program Program, pi_device Device,
                                pi_program_build_info ParamName,
                                size_t ParamValueSize, void *ParamValue,
                                size_t *ParamValueSizeRet) {
  (void)Device;

  std::shared_lock<pi_shared_mutex> Guard(Program->Mutex);
  ReturnHelper ReturnValue(ParamValueSize, ParamValue, ParamValueSizeRet);
  if (ParamName == PI_PROGRAM_BUILD_INFO_BINARY_TYPE) {
    pi_program_binary_type Type = PI_PROGRAM_BINARY_TYPE_NONE;
    if (Program->State == _pi_program::Object) {
      Type = PI_PROGRAM_BINARY_TYPE_COMPILED_OBJECT;
    } else if (Program->State == _pi_program::Exe) {
      Type = PI_PROGRAM_BINARY_TYPE_EXECUTABLE;
    }
    return ReturnValue(pi_program_binary_type{Type});
  }
  if (ParamName == PI_PROGRAM_BUILD_INFO_OPTIONS) {
    // TODO: how to get module build options out of Level Zero?
    // For the programs that we compiled we can remember the options
    // passed with piProgramCompile/piProgramBuild, but what can we
    // return for programs that were built outside and registered
    // with piProgramRegister?
    return ReturnValue("");
  } else if (ParamName == PI_PROGRAM_BUILD_INFO_LOG) {
    // Check first to see if the plugin code recorded an error message.
    if (!Program->ErrorMessage.empty()) {
      return ReturnValue(Program->ErrorMessage.c_str());
    }

    // Next check if there is a Level Zero build log.
    if (Program->ZeBuildLog) {
      size_t LogSize = ParamValueSize;
      ZE_CALL(zeModuleBuildLogGetString,
              (Program->ZeBuildLog, &LogSize, pi_cast<char *>(ParamValue)));
      if (ParamValueSizeRet) {
        *ParamValueSizeRet = LogSize;
      }
      return PI_SUCCESS;
    }

    // Otherwise, there is no error.  The OpenCL spec says to return an empty
    // string if there ws no previous attempt to compile, build, or link the
    // program.
    return ReturnValue("");
  } else {
    zePrint("piProgramGetBuildInfo: unsupported ParamName\n");
    return PI_ERROR_INVALID_VALUE;
  }
  return PI_SUCCESS;
}

pi_result piProgramRetain(pi_program Program) {
  PI_ASSERT(Program, PI_ERROR_INVALID_PROGRAM);
  Program->RefCount.increment();
  return PI_SUCCESS;
}

pi_result piProgramRelease(pi_program Program) {
  PI_ASSERT(Program, PI_ERROR_INVALID_PROGRAM);

  if (!Program->RefCount.decrementAndTest())
    return PI_SUCCESS;

  delete Program;

  return PI_SUCCESS;
}

pi_result piextProgramGetNativeHandle(pi_program Program,
                                      pi_native_handle *NativeHandle) {
  PI_ASSERT(Program, PI_ERROR_INVALID_PROGRAM);
  PI_ASSERT(NativeHandle, PI_ERROR_INVALID_VALUE);

  auto ZeModule = pi_cast<ze_module_handle_t *>(NativeHandle);

  std::shared_lock<pi_shared_mutex> Guard(Program->Mutex);
  switch (Program->State) {
  case _pi_program::Exe: {
    *ZeModule = Program->ZeModule;
    break;
  }

  default:
    return PI_ERROR_INVALID_OPERATION;
  }

  return PI_SUCCESS;
}

pi_result piextProgramCreateWithNativeHandle(pi_native_handle NativeHandle,
                                             pi_context Context,
                                             bool ownNativeHandle,
                                             pi_program *Program) {
  PI_ASSERT(Program, PI_ERROR_INVALID_PROGRAM);
  PI_ASSERT(NativeHandle, PI_ERROR_INVALID_VALUE);
  PI_ASSERT(Context, PI_ERROR_INVALID_CONTEXT);

  auto ZeModule = pi_cast<ze_module_handle_t>(NativeHandle);

  // We assume here that programs created from a native handle always
  // represent a fully linked executable (state Exe) and not an unlinked
  // executable (state Object).

  try {
    *Program =
        new _pi_program(_pi_program::Exe, Context, ZeModule, ownNativeHandle);
  } catch (const std::bad_alloc &) {
    return PI_ERROR_OUT_OF_HOST_MEMORY;
  } catch (...) {
    return PI_ERROR_UNKNOWN;
  }
  return PI_SUCCESS;
}

_pi_program::~_pi_program() {
  // According to Level Zero Specification, all kernels and build logs
  // must be destroyed before the Module can be destroyed.  So, be sure
  // to destroy build log before destroying the module.
  if (ZeBuildLog) {
    ZE_CALL_NOCHECK(zeModuleBuildLogDestroy, (ZeBuildLog));
  }

  if (ZeModule && OwnZeModule) {
    ZE_CALL_NOCHECK(zeModuleDestroy, (ZeModule));
  }
}

// Check to see if a Level Zero module has any unresolved symbols.
//
// @param ZeModule    The module handle to check.
// @param ZeBuildLog  If there are unresolved symbols, this build log handle is
//                     modified to receive information telling which symbols
//                     are unresolved.
//
// @return ZE_RESULT_ERROR_MODULE_LINK_FAILURE indicates there are unresolved
//  symbols.  ZE_RESULT_SUCCESS indicates all symbols are resolved.  Any other
//  value indicates there was an error and we cannot tell if symbols are
//  resolved.
static ze_result_t
checkUnresolvedSymbols(ze_module_handle_t ZeModule,
                       ze_module_build_log_handle_t *ZeBuildLog) {

  // First check to see if the module has any imported symbols.  If there are
  // no imported symbols, it's not possible to have any unresolved symbols.  We
  // do this check first because we assume it's faster than the call to
  // zeModuleDynamicLink below.
  ZeStruct<ze_module_properties_t> ZeModuleProps;
  ze_result_t ZeResult =
      ZE_CALL_NOCHECK(zeModuleGetProperties, (ZeModule, &ZeModuleProps));
  if (ZeResult != ZE_RESULT_SUCCESS)
    return ZeResult;

  // If there are imported symbols, attempt to "link" the module with itself.
  // As a side effect, this will return the error
  // ZE_RESULT_ERROR_MODULE_LINK_FAILURE if there are any unresolved symbols.
  if (ZeModuleProps.flags & ZE_MODULE_PROPERTY_FLAG_IMPORTS) {
    return ZE_CALL_NOCHECK(zeModuleDynamicLink, (1, &ZeModule, ZeBuildLog));
  }
  return ZE_RESULT_SUCCESS;
}

pi_result piKernelCreate(pi_program Program, const char *KernelName,
                         pi_kernel *RetKernel) {

  PI_ASSERT(Program, PI_ERROR_INVALID_PROGRAM);
  PI_ASSERT(RetKernel, PI_ERROR_INVALID_VALUE);
  PI_ASSERT(KernelName, PI_ERROR_INVALID_VALUE);

  std::shared_lock<pi_shared_mutex> Guard(Program->Mutex);
  if (Program->State != _pi_program::Exe) {
    return PI_ERROR_INVALID_PROGRAM_EXECUTABLE;
  }

  ZeStruct<ze_kernel_desc_t> ZeKernelDesc;
  ZeKernelDesc.flags = 0;
  ZeKernelDesc.pKernelName = KernelName;

  ze_kernel_handle_t ZeKernel;
  ZE_CALL(zeKernelCreate, (Program->ZeModule, &ZeKernelDesc, &ZeKernel));

  try {
    *RetKernel = new _pi_kernel(ZeKernel, true, Program);
  } catch (const std::bad_alloc &) {
    return PI_ERROR_OUT_OF_HOST_MEMORY;
  } catch (...) {
    return PI_ERROR_UNKNOWN;
  }

  PI_CALL((*RetKernel)->initialize());
  return PI_SUCCESS;
}

pi_result _pi_kernel::initialize() {
  // Retain the program and context to show it's used by this kernel.
  PI_CALL(piProgramRetain(Program));
  if (IndirectAccessTrackingEnabled)
    // TODO: do piContextRetain without the guard
    PI_CALL(piContextRetain(Program->Context));

  // Set up how to obtain kernel properties when needed.
  ZeKernelProperties.Compute = [this](ze_kernel_properties_t &Properties) {
    ZE_CALL_NOCHECK(zeKernelGetProperties, (ZeKernel, &Properties));
  };

  // Cache kernel name.
  ZeKernelName.Compute = [this](std::string &Name) {
    size_t Size = 0;
    ZE_CALL_NOCHECK(zeKernelGetName, (ZeKernel, &Size, nullptr));
    char *KernelName = new char[Size];
    ZE_CALL_NOCHECK(zeKernelGetName, (ZeKernel, &Size, KernelName));
    Name = KernelName;
    delete[] KernelName;
  };

  return PI_SUCCESS;
}

pi_result piKernelSetArg(pi_kernel Kernel, pi_uint32 ArgIndex, size_t ArgSize,
                         const void *ArgValue) {

  // OpenCL: "the arg_value pointer can be NULL or point to a NULL value
  // in which case a NULL value will be used as the value for the argument
  // declared as a pointer to global or constant memory in the kernel"
  //
  // We don't know the type of the argument but it seems that the only time
  // SYCL RT would send a pointer to NULL in 'arg_value' is when the argument
  // is a NULL pointer. Treat a pointer to NULL in 'arg_value' as a NULL.
  if (ArgSize == sizeof(void *) && ArgValue &&
      *(void **)(const_cast<void *>(ArgValue)) == nullptr) {
    ArgValue = nullptr;
  }

  PI_ASSERT(Kernel, PI_ERROR_INVALID_KERNEL);

  std::scoped_lock<pi_shared_mutex> Guard(Kernel->Mutex);
  ZE_CALL(zeKernelSetArgumentValue,
          (pi_cast<ze_kernel_handle_t>(Kernel->ZeKernel),
           pi_cast<uint32_t>(ArgIndex), pi_cast<size_t>(ArgSize),
           pi_cast<const void *>(ArgValue)));

  return PI_SUCCESS;
}

// Special version of piKernelSetArg to accept pi_mem.
pi_result piextKernelSetArgMemObj(pi_kernel Kernel, pi_uint32 ArgIndex,
                                  const pi_mem *ArgValue) {
  // TODO: the better way would probably be to add a new PI API for
  // extracting native PI object from PI handle, and have SYCL
  // RT pass that directly to the regular piKernelSetArg (and
  // then remove this piextKernelSetArgMemObj).

  PI_ASSERT(Kernel, PI_ERROR_INVALID_KERNEL);

  // We don't yet know the device where this kernel will next be run on.
  // Thus we can't know the actual memory allocation that needs to be used.
  // Remember the memory object being used as an argument for this kernel
  // to process it later when the device is known (at the kernel enqueue).
  //
  // TODO: for now we have to conservatively assume the access as read-write.
  //       Improve that by passing SYCL buffer accessor type into
  //       piextKernelSetArgMemObj.
  //
  std::scoped_lock<pi_shared_mutex> Guard(Kernel->Mutex);
  // The ArgValue may be a NULL pointer in which case a NULL value is used for
  // the kernel argument declared as a pointer to global or constant memory.
  auto Arg = ArgValue ? *ArgValue : nullptr;
  Kernel->PendingArguments.push_back(
      {ArgIndex, sizeof(void *), Arg, _pi_mem::read_write});

  return PI_SUCCESS;
}

// Special version of piKernelSetArg to accept pi_sampler.
pi_result piextKernelSetArgSampler(pi_kernel Kernel, pi_uint32 ArgIndex,
                                   const pi_sampler *ArgValue) {
  PI_ASSERT(Kernel, PI_ERROR_INVALID_KERNEL);

  std::scoped_lock<pi_shared_mutex> Guard(Kernel->Mutex);
  ZE_CALL(zeKernelSetArgumentValue,
          (pi_cast<ze_kernel_handle_t>(Kernel->ZeKernel),
           pi_cast<uint32_t>(ArgIndex), sizeof(void *),
           &(*ArgValue)->ZeSampler));

  return PI_SUCCESS;
}

pi_result piKernelGetInfo(pi_kernel Kernel, pi_kernel_info ParamName,
                          size_t ParamValueSize, void *ParamValue,
                          size_t *ParamValueSizeRet) {
  PI_ASSERT(Kernel, PI_ERROR_INVALID_KERNEL);

  ReturnHelper ReturnValue(ParamValueSize, ParamValue, ParamValueSizeRet);

  std::shared_lock<pi_shared_mutex> Guard(Kernel->Mutex);
  switch (ParamName) {
  case PI_KERNEL_INFO_CONTEXT:
    return ReturnValue(pi_context{Kernel->Program->Context});
  case PI_KERNEL_INFO_PROGRAM:
    return ReturnValue(pi_program{Kernel->Program});
  case PI_KERNEL_INFO_FUNCTION_NAME:
    try {
      std::string &KernelName = *Kernel->ZeKernelName.operator->();
      return ReturnValue(static_cast<const char *>(KernelName.c_str()));
    } catch (const std::bad_alloc &) {
      return PI_ERROR_OUT_OF_HOST_MEMORY;
    } catch (...) {
      return PI_ERROR_UNKNOWN;
    }
  case PI_KERNEL_INFO_NUM_ARGS:
    return ReturnValue(pi_uint32{Kernel->ZeKernelProperties->numKernelArgs});
  case PI_KERNEL_INFO_REFERENCE_COUNT:
    return ReturnValue(pi_uint32{Kernel->RefCount.load()});
  case PI_KERNEL_INFO_ATTRIBUTES:
    try {
      uint32_t Size;
      ZE_CALL(zeKernelGetSourceAttributes, (Kernel->ZeKernel, &Size, nullptr));
      char *attributes = new char[Size];
      ZE_CALL(zeKernelGetSourceAttributes,
              (Kernel->ZeKernel, &Size, &attributes));
      auto Res = ReturnValue(attributes);
      delete[] attributes;
      return Res;
    } catch (const std::bad_alloc &) {
      return PI_ERROR_OUT_OF_HOST_MEMORY;
    } catch (...) {
      return PI_ERROR_UNKNOWN;
    }
  default:
    zePrint("Unsupported ParamName in piKernelGetInfo: ParamName=%d(0x%x)\n",
            ParamName, ParamName);
    return PI_ERROR_INVALID_VALUE;
  }

  return PI_SUCCESS;
}

pi_result piKernelGetGroupInfo(pi_kernel Kernel, pi_device Device,
                               pi_kernel_group_info ParamName,
                               size_t ParamValueSize, void *ParamValue,
                               size_t *ParamValueSizeRet) {
  PI_ASSERT(Kernel, PI_ERROR_INVALID_KERNEL);
  PI_ASSERT(Device, PI_ERROR_INVALID_DEVICE);

  ReturnHelper ReturnValue(ParamValueSize, ParamValue, ParamValueSizeRet);

  std::shared_lock<pi_shared_mutex> Guard(Kernel->Mutex);
  switch (ParamName) {
  case PI_KERNEL_GROUP_INFO_GLOBAL_WORK_SIZE: {
    // TODO: To revisit after level_zero/issues/262 is resolved
    struct {
      size_t Arr[3];
    } WorkSize = {{Device->ZeDeviceComputeProperties->maxGroupSizeX,
                   Device->ZeDeviceComputeProperties->maxGroupSizeY,
                   Device->ZeDeviceComputeProperties->maxGroupSizeZ}};
    return ReturnValue(WorkSize);
  }
  case PI_KERNEL_GROUP_INFO_WORK_GROUP_SIZE: {
    uint32_t X, Y, Z;
    ZE_CALL(zeKernelSuggestGroupSize,
            (Kernel->ZeKernel, 10000, 10000, 10000, &X, &Y, &Z));
    return ReturnValue(size_t{X * Y * Z});
  }
  case PI_KERNEL_GROUP_INFO_COMPILE_WORK_GROUP_SIZE: {
    struct {
      size_t Arr[3];
    } WgSize = {{Kernel->ZeKernelProperties->requiredGroupSizeX,
                 Kernel->ZeKernelProperties->requiredGroupSizeY,
                 Kernel->ZeKernelProperties->requiredGroupSizeZ}};
    return ReturnValue(WgSize);
  }
  case PI_KERNEL_GROUP_INFO_LOCAL_MEM_SIZE:
    return ReturnValue(pi_uint32{Kernel->ZeKernelProperties->localMemSize});
  case PI_KERNEL_GROUP_INFO_PREFERRED_WORK_GROUP_SIZE_MULTIPLE: {
    return ReturnValue(size_t{Device->ZeDeviceProperties->physicalEUSimdWidth});
  }
  case PI_KERNEL_GROUP_INFO_PRIVATE_MEM_SIZE:
    return ReturnValue(pi_uint32{Kernel->ZeKernelProperties->privateMemSize});
  case PI_KERNEL_GROUP_INFO_NUM_REGS: {
    die("PI_KERNEL_GROUP_INFO_NUM_REGS in piKernelGetGroupInfo not "
        "implemented\n");
    break;
  }
  default:
    zePrint("Unknown ParamName in piKernelGetGroupInfo: ParamName=%d(0x%x)\n",
            ParamName, ParamName);
    return PI_ERROR_INVALID_VALUE;
  }
  return PI_SUCCESS;
}

pi_result piKernelGetSubGroupInfo(pi_kernel Kernel, pi_device Device,
                                  pi_kernel_sub_group_info ParamName,
                                  size_t InputValueSize, const void *InputValue,
                                  size_t ParamValueSize, void *ParamValue,
                                  size_t *ParamValueSizeRet) {
  (void)Device;
  (void)InputValueSize;
  (void)InputValue;

  ReturnHelper ReturnValue(ParamValueSize, ParamValue, ParamValueSizeRet);

  std::shared_lock<pi_shared_mutex> Guard(Kernel->Mutex);
  if (ParamName == PI_KERNEL_MAX_SUB_GROUP_SIZE) {
    ReturnValue(uint32_t{Kernel->ZeKernelProperties->maxSubgroupSize});
  } else if (ParamName == PI_KERNEL_MAX_NUM_SUB_GROUPS) {
    ReturnValue(uint32_t{Kernel->ZeKernelProperties->maxNumSubgroups});
  } else if (ParamName == PI_KERNEL_COMPILE_NUM_SUB_GROUPS) {
    ReturnValue(uint32_t{Kernel->ZeKernelProperties->requiredNumSubGroups});
  } else if (ParamName == PI_KERNEL_COMPILE_SUB_GROUP_SIZE_INTEL) {
    ReturnValue(uint32_t{Kernel->ZeKernelProperties->requiredSubgroupSize});
  } else {
    die("piKernelGetSubGroupInfo: parameter not implemented");
    return {};
  }
  return PI_SUCCESS;
}

pi_result piKernelRetain(pi_kernel Kernel) {

  PI_ASSERT(Kernel, PI_ERROR_INVALID_KERNEL);

  Kernel->RefCount.increment();
  return PI_SUCCESS;
}

pi_result piKernelRelease(pi_kernel Kernel) {
  PI_ASSERT(Kernel, PI_ERROR_INVALID_KERNEL);

  if (!Kernel->RefCount.decrementAndTest())
    return PI_SUCCESS;

  auto KernelProgram = Kernel->Program;
  if (Kernel->OwnZeKernel)
    ZE_CALL(zeKernelDestroy, (Kernel->ZeKernel));
  if (IndirectAccessTrackingEnabled) {
    PI_CALL(piContextRelease(KernelProgram->Context));
  }
  // do a release on the program this kernel was part of
  PI_CALL(piProgramRelease(KernelProgram));
  delete Kernel;

  return PI_SUCCESS;
}

pi_result
piEnqueueKernelLaunch(pi_queue Queue, pi_kernel Kernel, pi_uint32 WorkDim,
                      const size_t *GlobalWorkOffset,
                      const size_t *GlobalWorkSize, const size_t *LocalWorkSize,
                      pi_uint32 NumEventsInWaitList,
                      const pi_event *EventWaitList, pi_event *OutEvent) {
  PI_ASSERT(Kernel, PI_ERROR_INVALID_KERNEL);
  PI_ASSERT(Queue, PI_ERROR_INVALID_QUEUE);
  PI_ASSERT((WorkDim > 0) && (WorkDim < 4), PI_ERROR_INVALID_WORK_DIMENSION);

  // Lock automatically releases when this goes out of scope.
  std::scoped_lock<pi_shared_mutex, pi_shared_mutex, pi_shared_mutex> Lock(
      Queue->Mutex, Kernel->Mutex, Kernel->Program->Mutex);
  if (GlobalWorkOffset != NULL) {
    if (!Queue->Device->Platform->ZeDriverGlobalOffsetExtensionFound) {
      zePrint("No global offset extension found on this driver\n");
      return PI_ERROR_INVALID_VALUE;
    }

    ZE_CALL(zeKernelSetGlobalOffsetExp,
            (Kernel->ZeKernel, GlobalWorkOffset[0], GlobalWorkOffset[1],
             GlobalWorkOffset[2]));
  }

  // If there are any pending arguments set them now.
  for (auto &Arg : Kernel->PendingArguments) {
    // The ArgValue may be a NULL pointer in which case a NULL value is used for
    // the kernel argument declared as a pointer to global or constant memory.
    char **ZeHandlePtr = nullptr;
    if (Arg.Value) {
      PI_CALL(Arg.Value->getZeHandlePtr(ZeHandlePtr, Arg.AccessMode,
                                        Queue->Device));
    }
    ZE_CALL(zeKernelSetArgumentValue,
            (Kernel->ZeKernel, Arg.Index, Arg.Size, ZeHandlePtr));
  }
  Kernel->PendingArguments.clear();

  ze_group_count_t ZeThreadGroupDimensions{1, 1, 1};
  uint32_t WG[3];

  // global_work_size of unused dimensions must be set to 1
  PI_ASSERT(WorkDim == 3 || GlobalWorkSize[2] == 1, PI_ERROR_INVALID_VALUE);
  PI_ASSERT(WorkDim >= 2 || GlobalWorkSize[1] == 1, PI_ERROR_INVALID_VALUE);

  if (LocalWorkSize) {
    WG[0] = pi_cast<uint32_t>(LocalWorkSize[0]);
    WG[1] = pi_cast<uint32_t>(LocalWorkSize[1]);
    WG[2] = pi_cast<uint32_t>(LocalWorkSize[2]);
  } else {
    // We can't call to zeKernelSuggestGroupSize if 64-bit GlobalWorkSize
    // values do not fit to 32-bit that the API only supports currently.
    bool SuggestGroupSize = true;
    for (int I : {0, 1, 2}) {
      if (GlobalWorkSize[I] > UINT32_MAX) {
        SuggestGroupSize = false;
      }
    }
    if (SuggestGroupSize) {
      ZE_CALL(zeKernelSuggestGroupSize,
              (Kernel->ZeKernel, GlobalWorkSize[0], GlobalWorkSize[1],
               GlobalWorkSize[2], &WG[0], &WG[1], &WG[2]));
    } else {
      for (int I : {0, 1, 2}) {
        // Try to find a I-dimension WG size that the GlobalWorkSize[I] is
        // fully divisable with. Start with the max possible size in
        // each dimension.
        uint32_t GroupSize[] = {
            Queue->Device->ZeDeviceComputeProperties->maxGroupSizeX,
            Queue->Device->ZeDeviceComputeProperties->maxGroupSizeY,
            Queue->Device->ZeDeviceComputeProperties->maxGroupSizeZ};
        GroupSize[I] = std::min(size_t(GroupSize[I]), GlobalWorkSize[I]);
        while (GlobalWorkSize[I] % GroupSize[I]) {
          --GroupSize[I];
        }
        if (GlobalWorkSize[I] / GroupSize[I] > UINT32_MAX) {
          zePrint("piEnqueueKernelLaunch: can't find a WG size "
                  "suitable for global work size > UINT32_MAX\n");
          return PI_ERROR_INVALID_WORK_GROUP_SIZE;
        }
        WG[I] = GroupSize[I];
      }
      zePrint("piEnqueueKernelLaunch: using computed WG size = {%d, %d, %d}\n",
              WG[0], WG[1], WG[2]);
    }
  }

  // TODO: assert if sizes do not fit into 32-bit?
  switch (WorkDim) {
  case 3:
    ZeThreadGroupDimensions.groupCountX =
        pi_cast<uint32_t>(GlobalWorkSize[0] / WG[0]);
    ZeThreadGroupDimensions.groupCountY =
        pi_cast<uint32_t>(GlobalWorkSize[1] / WG[1]);
    ZeThreadGroupDimensions.groupCountZ =
        pi_cast<uint32_t>(GlobalWorkSize[2] / WG[2]);
    break;
  case 2:
    ZeThreadGroupDimensions.groupCountX =
        pi_cast<uint32_t>(GlobalWorkSize[0] / WG[0]);
    ZeThreadGroupDimensions.groupCountY =
        pi_cast<uint32_t>(GlobalWorkSize[1] / WG[1]);
    WG[2] = 1;
    break;
  case 1:
    ZeThreadGroupDimensions.groupCountX =
        pi_cast<uint32_t>(GlobalWorkSize[0] / WG[0]);
    WG[1] = WG[2] = 1;
    break;

  default:
    zePrint("piEnqueueKernelLaunch: unsupported work_dim\n");
    return PI_ERROR_INVALID_VALUE;
  }

  // Error handling for non-uniform group size case
  if (GlobalWorkSize[0] !=
      size_t(ZeThreadGroupDimensions.groupCountX) * WG[0]) {
    zePrint("piEnqueueKernelLaunch: invalid work_dim. The range is not a "
            "multiple of the group size in the 1st dimension\n");
    return PI_ERROR_INVALID_WORK_GROUP_SIZE;
  }
  if (GlobalWorkSize[1] !=
      size_t(ZeThreadGroupDimensions.groupCountY) * WG[1]) {
    zePrint("piEnqueueKernelLaunch: invalid work_dim. The range is not a "
            "multiple of the group size in the 2nd dimension\n");
    return PI_ERROR_INVALID_WORK_GROUP_SIZE;
  }
  if (GlobalWorkSize[2] !=
      size_t(ZeThreadGroupDimensions.groupCountZ) * WG[2]) {
    zePrint("piEnqueueKernelLaunch: invalid work_dim. The range is not a "
            "multiple of the group size in the 3rd dimension\n");
    return PI_ERROR_INVALID_WORK_GROUP_SIZE;
  }

  ZE_CALL(zeKernelSetGroupSize, (Kernel->ZeKernel, WG[0], WG[1], WG[2]));

  bool UseCopyEngine = false;
  _pi_ze_event_list_t TmpWaitList;
  if (auto Res = TmpWaitList.createAndRetainPiZeEventList(
          NumEventsInWaitList, EventWaitList, Queue, UseCopyEngine))
    return Res;

  // Get a new command list to be used on this call
  pi_command_list_ptr_t CommandList{};
  if (auto Res = Queue->Context->getAvailableCommandList(
          Queue, CommandList, UseCopyEngine, true /* AllowBatching */))
    return Res;

  ze_event_handle_t ZeEvent = nullptr;
  pi_event InternalEvent;
  bool IsInternal = OutEvent == nullptr;
  pi_event *Event = OutEvent ? OutEvent : &InternalEvent;
  pi_result Res = createEventAndAssociateQueue(
      Queue, Event, PI_COMMAND_TYPE_NDRANGE_KERNEL, CommandList, IsInternal);
  if (Res != PI_SUCCESS)
    return Res;
  ZeEvent = (*Event)->ZeEvent;
  (*Event)->WaitList = TmpWaitList;

  // Save the kernel in the event, so that when the event is signalled
  // the code can do a piKernelRelease on this kernel.
  (*Event)->CommandData = (void *)Kernel;

  // Increment the reference count of the Kernel and indicate that the Kernel is
  // in use. Once the event has been signalled, the code in
  // CleanupCompletedEvent(Event) will do a piReleaseKernel to update the
  // reference count on the kernel, using the kernel saved in CommandData.
  PI_CALL(piKernelRetain(Kernel));

  // Add to list of kernels to be submitted
  if (IndirectAccessTrackingEnabled)
    Queue->KernelsToBeSubmitted.push_back(Kernel);

  if (Queue->UsingImmCmdLists && IndirectAccessTrackingEnabled) {
    // If using immediate commandlists then gathering of indirect
    // references and appending to the queue (which means submission)
    // must be done together.
    std::unique_lock<pi_shared_mutex> ContextsLock(
        Queue->Device->Platform->ContextsMutex, std::defer_lock);
    // We are going to submit kernels for execution. If indirect access flag is
    // set for a kernel then we need to make a snapshot of existing memory
    // allocations in all contexts in the platform. We need to lock the mutex
    // guarding the list of contexts in the platform to prevent creation of new
    // memory alocations in any context before we submit the kernel for
    // execution.
    ContextsLock.lock();
    Queue->CaptureIndirectAccesses();
    // Add the command to the command list, which implies submission.
    ZE_CALL(zeCommandListAppendLaunchKernel,
            (CommandList->first, Kernel->ZeKernel, &ZeThreadGroupDimensions,
             ZeEvent, (*Event)->WaitList.Length,
             (*Event)->WaitList.ZeEventList));
  } else {
    // Add the command to the command list for later submission.
    // No lock is needed here, unlike the immediate commandlist case above,
    // because the kernels are not actually submitted yet. Kernels will be
    // submitted only when the comamndlist is closed. Then, a lock is held.
    ZE_CALL(zeCommandListAppendLaunchKernel,
            (CommandList->first, Kernel->ZeKernel, &ZeThreadGroupDimensions,
             ZeEvent, (*Event)->WaitList.Length,
             (*Event)->WaitList.ZeEventList));
  }

  zePrint("calling zeCommandListAppendLaunchKernel() with"
          "  ZeEvent %#lx\n",
          pi_cast<std::uintptr_t>(ZeEvent));
  printZeEventList((*Event)->WaitList);

  // Execute command list asynchronously, as the event will be used
  // to track down its completion.
  if (auto Res = Queue->executeCommandList(CommandList, false, true))
    return Res;

  return PI_SUCCESS;
}

pi_result piextKernelCreateWithNativeHandle(pi_native_handle NativeHandle,
                                            pi_context Context,
                                            pi_program Program,
                                            bool OwnNativeHandle,
                                            pi_kernel *Kernel) {
  PI_ASSERT(Context, PI_ERROR_INVALID_CONTEXT);
  PI_ASSERT(Program, PI_ERROR_INVALID_PROGRAM);
  PI_ASSERT(NativeHandle, PI_ERROR_INVALID_VALUE);
  PI_ASSERT(Kernel, PI_ERROR_INVALID_KERNEL);

  auto ZeKernel = pi_cast<ze_kernel_handle_t>(NativeHandle);
  *Kernel = new _pi_kernel(ZeKernel, OwnNativeHandle, Program);
  PI_CALL((*Kernel)->initialize());
  return PI_SUCCESS;
}

pi_result piextKernelGetNativeHandle(pi_kernel Kernel,
                                     pi_native_handle *NativeHandle) {
  PI_ASSERT(Kernel, PI_ERROR_INVALID_KERNEL);
  PI_ASSERT(NativeHandle, PI_ERROR_INVALID_VALUE);

  std::shared_lock<pi_shared_mutex> Guard(Kernel->Mutex);
  auto *ZeKernel = pi_cast<ze_kernel_handle_t *>(NativeHandle);
  *ZeKernel = Kernel->ZeKernel;
  return PI_SUCCESS;
}

//
// Events
//
pi_result
_pi_event::getOrCreateHostVisibleEvent(ze_event_handle_t &ZeHostVisibleEvent) {
  PI_ASSERT(Queue, PI_ERROR_INVALID_EVENT);

  std::scoped_lock<pi_shared_mutex, pi_shared_mutex> Lock(Queue->Mutex,
                                                          this->Mutex);

  if (!HostVisibleEvent) {
    if (DeviceEventsSetting != OnDemandHostVisibleProxy)
      die("getOrCreateHostVisibleEvent: missing host-visible event");

    // Submit the command(s) signalling the proxy event to the queue.
    // We have to first submit a wait for the device-only event for which this
    // proxy is created.
    //
    // Get a new command list to be used on this call

    // We want to batch these commands to avoid extra submissions (costly)
    bool OkToBatch = true;

    pi_command_list_ptr_t CommandList{};
    if (auto Res = Queue->Context->getAvailableCommandList(
            Queue, CommandList, false /* UseCopyEngine */, OkToBatch))
      return Res;

    // Create a "proxy" host-visible event.
    auto Res = createEventAndAssociateQueue(
        Queue, &HostVisibleEvent, PI_COMMAND_TYPE_USER, CommandList,
        /* IsInternal */ false, /* ForceHostVisible */ true);
    if (Res != PI_SUCCESS)
      return Res;

    ZE_CALL(zeCommandListAppendWaitOnEvents, (CommandList->first, 1, &ZeEvent));
    ZE_CALL(zeCommandListAppendSignalEvent,
            (CommandList->first, HostVisibleEvent->ZeEvent));

    if (auto Res = Queue->executeCommandList(CommandList, false, OkToBatch))
      return Res;
  }

  ZeHostVisibleEvent = HostVisibleEvent->ZeEvent;
  return PI_SUCCESS;
}

pi_result _pi_event::reset() {
  Queue = nullptr;
  CleanedUp = false;
  Completed = false;
  CommandData = nullptr;
  CommandType = PI_COMMAND_TYPE_USER;
  WaitList = {};
  RefCountExternal = 0;
  RefCount.reset();
  CommandList = std::nullopt;

  if (!isHostVisible())
    HostVisibleEvent = nullptr;

  ZE_CALL(zeEventHostReset, (ZeEvent));
  return PI_SUCCESS;
}

pi_event _pi_context::getEventFromContextCache(bool HostVisible,
                                               bool WithProfiling) {
  std::scoped_lock<pi_mutex> Lock(EventCacheMutex);
  auto Cache = getEventCache(HostVisible, WithProfiling);
  if (Cache->empty())
    return nullptr;

  auto It = Cache->begin();
  pi_event Event = *It;
  Cache->erase(It);
  // We have to reset event before using it.
  Event->reset();
  return Event;
}

void _pi_context::addEventToContextCache(pi_event Event) {
  std::scoped_lock<pi_mutex> Lock(EventCacheMutex);
  auto Cache =
      getEventCache(Event->isHostVisible(), Event->isProfilingEnabled());
  Cache->emplace_back(Event);
}

// Helper function for creating a PI event.
// The "Queue" argument specifies the PI queue where a command is submitted.
// The "HostVisible" argument specifies if event needs to be allocated from
// a host-visible pool.
//
static pi_result EventCreate(pi_context Context, pi_queue Queue,
                             bool HostVisible, pi_event *RetEvent) {
  bool ProfilingEnabled =
      !Queue || (Queue->Properties & PI_QUEUE_FLAG_PROFILING_ENABLE) != 0;

  if (auto CachedEvent =
          Context->getEventFromContextCache(HostVisible, ProfilingEnabled)) {
    *RetEvent = CachedEvent;
    return PI_SUCCESS;
  }

  ze_event_handle_t ZeEvent;
  ze_event_pool_handle_t ZeEventPool = {};

  size_t Index = 0;

  if (auto Res = Context->getFreeSlotInExistingOrNewPool(
          ZeEventPool, Index, HostVisible, ProfilingEnabled))
    return Res;

  ZeStruct<ze_event_desc_t> ZeEventDesc;
  ZeEventDesc.index = Index;
  ZeEventDesc.wait = 0;

  if (HostVisible) {
    ZeEventDesc.signal = ZE_EVENT_SCOPE_FLAG_HOST;
  } else {
    //
    // Set the scope to "device" for every event. This is sufficient for
    // global device access and peer device access. If needed to be seen on
    // the host we are doing special handling, see EventsScope options.
    //
    // TODO: see if "sub-device" (ZE_EVENT_SCOPE_FLAG_SUBDEVICE) can better be
    //       used in some circumstances.
    //
    ZeEventDesc.signal = 0;
  }

  ZE_CALL(zeEventCreate, (ZeEventPool, &ZeEventDesc, &ZeEvent));

  try {
    PI_ASSERT(RetEvent, PI_ERROR_INVALID_VALUE);

    *RetEvent = new _pi_event(ZeEvent, ZeEventPool, Context,
                              PI_COMMAND_TYPE_USER, true);
  } catch (const std::bad_alloc &) {
    return PI_ERROR_OUT_OF_HOST_MEMORY;
  } catch (...) {
    return PI_ERROR_UNKNOWN;
  }

  if (HostVisible)
    (*RetEvent)->HostVisibleEvent = *RetEvent;

  return PI_SUCCESS;
}

// External PI API entry
pi_result piEventCreate(pi_context Context, pi_event *RetEvent) {
  pi_result Result = EventCreate(Context, nullptr, true, RetEvent);
  (*RetEvent)->RefCountExternal++;
  if (Result != PI_SUCCESS)
    return Result;
  ZE_CALL(zeEventHostSignal, ((*RetEvent)->ZeEvent));
  return PI_SUCCESS;
}

pi_result piEventGetInfo(pi_event Event, pi_event_info ParamName,
                         size_t ParamValueSize, void *ParamValue,
                         size_t *ParamValueSizeRet) {

  PI_ASSERT(Event, PI_ERROR_INVALID_EVENT);

  ReturnHelper ReturnValue(ParamValueSize, ParamValue, ParamValueSizeRet);
  switch (ParamName) {
  case PI_EVENT_INFO_COMMAND_QUEUE: {
    std::shared_lock<pi_shared_mutex> EventLock(Event->Mutex);
    return ReturnValue(pi_queue{Event->Queue});
  }
  case PI_EVENT_INFO_CONTEXT: {
    std::shared_lock<pi_shared_mutex> EventLock(Event->Mutex);
    return ReturnValue(pi_context{Event->Context});
  }
  case PI_EVENT_INFO_COMMAND_TYPE: {
    std::shared_lock<pi_shared_mutex> EventLock(Event->Mutex);
    return ReturnValue(pi_cast<pi_uint64>(Event->CommandType));
  }
  case PI_EVENT_INFO_COMMAND_EXECUTION_STATUS: {
    // Check to see if the event's Queue has an open command list due to
    // batching. If so, go ahead and close and submit it, because it is
    // possible that this is trying to query some event's status that
    // is part of the batch.  This isn't strictly required, but it seems
    // like a reasonable thing to do.
    auto Queue = Event->Queue;
    if (Queue) {
      // Lock automatically releases when this goes out of scope.
      std::scoped_lock<pi_shared_mutex> lock(Queue->Mutex);
      const auto &OpenCommandList = Queue->eventOpenCommandList(Event);
      if (OpenCommandList != Queue->CommandListMap.end()) {
        if (auto Res = Queue->executeOpenCommandList(
                OpenCommandList->second.isCopy(Queue)))
          return Res;
      }
    }

    // Level Zero has a much more explicit notion of command submission than
    // OpenCL. It doesn't happen unless the user submits a command list. We've
    // done it just above so the status is at least PI_EVENT_RUNNING.
    pi_int32 Result = PI_EVENT_RUNNING;

    // Make sure that we query a host-visible event only.
    // If one wasn't yet created then don't create it here as well, and
    // just conservatively return that event is not yet completed.
    std::shared_lock<pi_shared_mutex> EventLock(Event->Mutex);
    auto HostVisibleEvent = Event->HostVisibleEvent;
    if (Event->Completed) {
      Result = PI_EVENT_COMPLETE;
    } else if (HostVisibleEvent) {
      ze_result_t ZeResult;
      ZeResult =
          ZE_CALL_NOCHECK(zeEventQueryStatus, (HostVisibleEvent->ZeEvent));
      if (ZeResult == ZE_RESULT_SUCCESS) {
        Result = PI_EVENT_COMPLETE;
      }
    }
    return ReturnValue(pi_cast<pi_int32>(Result));
  }
  case PI_EVENT_INFO_REFERENCE_COUNT:
    return ReturnValue(pi_uint32{Event->RefCount.load()});
  default:
    zePrint("Unsupported ParamName in piEventGetInfo: ParamName=%d(%x)\n",
            ParamName, ParamName);
    return PI_ERROR_INVALID_VALUE;
  }

  return PI_SUCCESS;
}

pi_result piEventGetProfilingInfo(pi_event Event, pi_profiling_info ParamName,
                                  size_t ParamValueSize, void *ParamValue,
                                  size_t *ParamValueSizeRet) {

  PI_ASSERT(Event, PI_ERROR_INVALID_EVENT);

  std::shared_lock<pi_shared_mutex> EventLock(Event->Mutex);
  if (Event->Queue &&
      (Event->Queue->Properties & PI_QUEUE_FLAG_PROFILING_ENABLE) == 0) {
    return PI_ERROR_PROFILING_INFO_NOT_AVAILABLE;
  }

  pi_device Device =
      Event->Queue ? Event->Queue->Device : Event->Context->Devices[0];

  uint64_t ZeTimerResolution = Device->ZeDeviceProperties->timerResolution;
  const uint64_t TimestampMaxValue =
      ((1ULL << Device->ZeDeviceProperties->kernelTimestampValidBits) - 1ULL);

  ReturnHelper ReturnValue(ParamValueSize, ParamValue, ParamValueSizeRet);

  ze_kernel_timestamp_result_t tsResult;

  switch (ParamName) {
  case PI_PROFILING_INFO_COMMAND_START: {
    ZE_CALL(zeEventQueryKernelTimestamp, (Event->ZeEvent, &tsResult));
    uint64_t ContextStartTime =
        (tsResult.global.kernelStart & TimestampMaxValue) * ZeTimerResolution;
    return ReturnValue(ContextStartTime);
  }
  case PI_PROFILING_INFO_COMMAND_END: {
    ZE_CALL(zeEventQueryKernelTimestamp, (Event->ZeEvent, &tsResult));

    uint64_t ContextStartTime =
        (tsResult.global.kernelStart & TimestampMaxValue);
    uint64_t ContextEndTime = (tsResult.global.kernelEnd & TimestampMaxValue);

    //
    // Handle a possible wrap-around (the underlying HW counter is < 64-bit).
    // Note, it will not report correct time if there were multiple wrap
    // arounds, and the longer term plan is to enlarge the capacity of the
    // HW timestamps.
    //
    if (ContextEndTime <= ContextStartTime) {
      ContextEndTime += TimestampMaxValue;
    }
    ContextEndTime *= ZeTimerResolution;
    return ReturnValue(ContextEndTime);
  }
  case PI_PROFILING_INFO_COMMAND_QUEUED:
  case PI_PROFILING_INFO_COMMAND_SUBMIT:
    // TODO: Support these when Level Zero supported is added.
    return ReturnValue(uint64_t{0});
  default:
    zePrint("piEventGetProfilingInfo: not supported ParamName\n");
    return PI_ERROR_INVALID_VALUE;
  }

  return PI_SUCCESS;
}

} // extern "C"

// Perform any necessary cleanup after an event has been signalled.
// This currently makes sure to release any kernel that may have been used by
// the event, updates the last command event in the queue and cleans up all dep
// events of the event.
// If the caller locks queue mutex then it must pass 'true' to QueueLocked.
static pi_result CleanupCompletedEvent(pi_event Event, bool QueueLocked) {
  pi_kernel AssociatedKernel = nullptr;
  // List of dependent events.
  std::list<pi_event> EventsToBeReleased;
  pi_queue AssociatedQueue = nullptr;
  {
    std::scoped_lock<pi_shared_mutex> EventLock(Event->Mutex);
    // Exit early of event was already cleanedup.
    if (Event->CleanedUp)
      return PI_SUCCESS;

    AssociatedQueue = Event->Queue;

    // Remember the kernel associated with this event if there is one. We are
    // going to release it later.
    if (Event->CommandType == PI_COMMAND_TYPE_NDRANGE_KERNEL &&
        Event->CommandData) {
      AssociatedKernel = pi_cast<pi_kernel>(Event->CommandData);
      Event->CommandData = nullptr;
    }

    // Make a list of all the dependent events that must have signalled
    // because this event was dependent on them.
    Event->WaitList.collectEventsForReleaseAndDestroyPiZeEventList(
        EventsToBeReleased);

    Event->CleanedUp = true;
  }

  auto ReleaseIndirectMem = [](pi_kernel Kernel) {
    if (IndirectAccessTrackingEnabled) {
      // piKernelRelease is called by CleanupCompletedEvent(Event) as soon as
      // kernel execution has finished. This is the place where we need to
      // release memory allocations. If kernel is not in use (not submitted by
      // some other thread) then release referenced memory allocations. As a
      // result, memory can be deallocated and context can be removed from
      // container in the platform. That's why we need to lock a mutex here.
      pi_platform Plt = Kernel->Program->Context->getPlatform();
      std::scoped_lock<pi_shared_mutex> ContextsLock(Plt->ContextsMutex);

      if (--Kernel->SubmissionsCount == 0) {
        // Kernel is not submitted for execution, release referenced memory
        // allocations.
        for (auto &MemAlloc : Kernel->MemAllocs) {
          // std::pair<void *const, MemAllocRecord> *, Hash
          USMFreeHelper(MemAlloc->second.Context, MemAlloc->first,
                        MemAlloc->second.OwnZeMemHandle);
        }
        Kernel->MemAllocs.clear();
      }
    }
  };

  // We've reset event data members above, now cleanup resources.
  if (AssociatedKernel) {
    ReleaseIndirectMem(AssociatedKernel);
    PI_CALL(piKernelRelease(AssociatedKernel));
  }

  if (AssociatedQueue) {
    {
      // Lock automatically releases when this goes out of scope.
      std::unique_lock<pi_shared_mutex> QueueLock(AssociatedQueue->Mutex,
                                                  std::defer_lock);
      if (!QueueLocked)
        QueueLock.lock();

      // If this event was the LastCommandEvent in the queue, being used
      // to make sure that commands were executed in-order, remove this.
      // If we don't do this, the event can get released and freed leaving
      // a dangling pointer to this event.  It could also cause unneeded
      // already finished events to show up in the wait list.
      if (AssociatedQueue->LastCommandEvent == Event) {
        AssociatedQueue->LastCommandEvent = nullptr;
      }
    }

    // Release this event since we explicitly retained it on creation and
    // association with queue. Events which don't have associated queue doesn't
    // require this release because it means that they are not created using
    // createEventAndAssociateQueue, i.e. additional retain was not made.
    PI_CALL(piEventReleaseInternal(Event));
  }

  // The list of dependent events will be appended to as we walk it so that this
  // algorithm doesn't go recursive due to dependent events themselves being
  // dependent on other events forming a potentially very deep tree, and deep
  // recursion.  That turned out to be a significant problem with the recursive
  // code that preceded this implementation.
  while (!EventsToBeReleased.empty()) {
    pi_event DepEvent = EventsToBeReleased.front();
    DepEvent->Completed = true;
    EventsToBeReleased.pop_front();

    pi_kernel DepEventKernel = nullptr;
    {
      std::scoped_lock<pi_shared_mutex> DepEventLock(DepEvent->Mutex);
      DepEvent->WaitList.collectEventsForReleaseAndDestroyPiZeEventList(
          EventsToBeReleased);
      if (IndirectAccessTrackingEnabled) {
        // DepEvent has finished, we can release the associated kernel if there
        // is one. This is the earliest place we can do this and it can't be
        // done twice, so it is safe. Lock automatically releases when this goes
        // out of scope.
        // TODO: this code needs to be moved out of the guard.
        if (DepEvent->CommandType == PI_COMMAND_TYPE_NDRANGE_KERNEL &&
            DepEvent->CommandData) {
          DepEventKernel = pi_cast<pi_kernel>(DepEvent->CommandData);
          DepEvent->CommandData = nullptr;
        }
      }
    }
    if (DepEventKernel) {
      ReleaseIndirectMem(DepEventKernel);
      PI_CALL(piKernelRelease(DepEventKernel));
    }
    PI_CALL(piEventReleaseInternal(DepEvent));
  }

  return PI_SUCCESS;
}

extern "C" {

pi_result piEventsWait(pi_uint32 NumEvents, const pi_event *EventList) {

  if (NumEvents && !EventList) {
    return PI_ERROR_INVALID_EVENT;
  }
  for (uint32_t I = 0; I < NumEvents; I++) {
    if (DeviceEventsSetting == OnDemandHostVisibleProxy) {
      // Make sure to add all host-visible "proxy" event signals if needed.
      // This ensures that all signalling commands are submitted below and
      // thus proxy events can be waited without a deadlock.
      //
      if (!EventList[I]->hasExternalRefs())
        die("piEventsWait must not be called for an internal event");

      ze_event_handle_t ZeHostVisibleEvent;
      if (auto Res =
              EventList[I]->getOrCreateHostVisibleEvent(ZeHostVisibleEvent))
        return Res;
    }
  }
  // Submit dependent open command lists for execution, if any
  for (uint32_t I = 0; I < NumEvents; I++) {
    auto Queue = EventList[I]->Queue;
    if (Queue) {
      // Lock automatically releases when this goes out of scope.
      std::scoped_lock<pi_shared_mutex> lock(Queue->Mutex);

      if (auto Res = Queue->executeAllOpenCommandLists())
        return Res;
    }
  }
  std::unordered_set<pi_queue> Queues;
  for (uint32_t I = 0; I < NumEvents; I++) {
    {
      {
        std::shared_lock<pi_shared_mutex> EventLock(EventList[I]->Mutex);
        if (!EventList[I]->hasExternalRefs())
          die("piEventsWait must not be called for an internal event");

        if (!EventList[I]->Completed) {
          auto HostVisibleEvent = EventList[I]->HostVisibleEvent;
          if (!HostVisibleEvent)
            die("The host-visible proxy event missing");

          ze_event_handle_t ZeEvent = HostVisibleEvent->ZeEvent;
          zePrint("ZeEvent = %#lx\n", pi_cast<std::uintptr_t>(ZeEvent));
          ZE_CALL(zeHostSynchronize, (ZeEvent));
          EventList[I]->Completed = true;
        }
      }
      if (auto Q = EventList[I]->Queue) {
        if (Q->Device->useImmediateCommandLists() && Q->isInOrderQueue())
          // Use information about waited event to cleanup completed events in
          // the in-order queue.
          CleanupEventsInImmCmdLists(EventList[I]->Queue,
                                     /* QueueLocked */ false,
                                     /* QueueSynced */ false, EventList[I]);
        else {
          // NOTE: we are cleaning up after the event here to free resources
          // sooner in case run-time is not calling piEventRelease soon enough.
          CleanupCompletedEvent(EventList[I]);
          // For the case when we have out-of-order queue or regular command
          // lists its more efficient to check fences so put the queue in the
          // set to cleanup later.
          Queues.insert(Q);
        }
      }
    }
  }

  // We waited some events above, check queue for signaled command lists and
  // reset them.
  for (auto &Q : Queues)
    resetCommandLists(Q);

  return PI_SUCCESS;
}

pi_result piEventSetCallback(pi_event Event, pi_int32 CommandExecCallbackType,
                             void (*PFnNotify)(pi_event Event,
                                               pi_int32 EventCommandStatus,
                                               void *UserData),
                             void *UserData) {
  (void)Event;
  (void)CommandExecCallbackType;
  (void)PFnNotify;
  (void)UserData;
  die("piEventSetCallback: deprecated, to be removed");
  return PI_SUCCESS;
}

pi_result piEventSetStatus(pi_event Event, pi_int32 ExecutionStatus) {
  (void)Event;
  (void)ExecutionStatus;
  die("piEventSetStatus: deprecated, to be removed");
  return PI_SUCCESS;
}

pi_result piEventRetain(pi_event Event) {
  PI_ASSERT(Event, PI_ERROR_INVALID_EVENT);
  Event->RefCountExternal++;
  Event->RefCount.increment();
  return PI_SUCCESS;
}

pi_result piEventRelease(pi_event Event) {
  PI_ASSERT(Event, PI_ERROR_INVALID_EVENT);
  Event->RefCountExternal--;
  PI_CALL(piEventReleaseInternal(Event));
  return PI_SUCCESS;
}

static pi_result piEventReleaseInternal(pi_event Event) {
  PI_ASSERT(Event, PI_ERROR_INVALID_EVENT);

  if (!Event->RefCount.decrementAndTest())
    return PI_SUCCESS;

  if (Event->CommandType == PI_COMMAND_TYPE_MEM_BUFFER_UNMAP &&
      Event->CommandData) {
    // Free the memory allocated in the piEnqueueMemBufferMap.
    if (auto Res = ZeMemFreeHelper(Event->Context, Event->CommandData))
      return Res;
    Event->CommandData = nullptr;
  }
  if (Event->OwnZeEvent) {
    if (DisableEventsCaching) {
      ZE_CALL(zeEventDestroy, (Event->ZeEvent));
      auto Context = Event->Context;
      if (auto Res = Context->decrementUnreleasedEventsInPool(Event))
        return Res;
    }
  }
  // It is possible that host-visible event was never created.
  // In case it was check if that's different from this same event
  // and release a reference to it.
  if (Event->HostVisibleEvent && Event->HostVisibleEvent != Event) {
    // Decrement ref-count of the host-visible proxy event.
    PI_CALL(piEventReleaseInternal(Event->HostVisibleEvent));
  }

  // Save pointer to the queue before deleting/resetting event.
  // When we add an event to the cache we need to check whether profiling is
  // enabled or not, so we access properties of the queue and that's why queue
  // must released later.
  auto Queue = Event->Queue;
  if (DisableEventsCaching || !Event->OwnZeEvent) {
    delete Event;
  } else {
    Event->Context->addEventToContextCache(Event);
  }

  // We intentionally incremented the reference counter when an event is
  // created so that we can avoid pi_queue is released before the associated
  // pi_event is released. Here we have to decrement it so pi_queue
  // can be released successfully.
  if (Queue) {
    PI_CALL(piQueueReleaseInternal(Queue));
  }

  return PI_SUCCESS;
}

pi_result piextEventGetNativeHandle(pi_event Event,
                                    pi_native_handle *NativeHandle) {
  PI_ASSERT(Event, PI_ERROR_INVALID_EVENT);
  PI_ASSERT(NativeHandle, PI_ERROR_INVALID_VALUE);

  {
    std::shared_lock<pi_shared_mutex> Lock(Event->Mutex);
    auto *ZeEvent = pi_cast<ze_event_handle_t *>(NativeHandle);
    *ZeEvent = Event->ZeEvent;
  }
  // Event can potentially be in an open command-list, make sure that
  // it is submitted for execution to avoid potential deadlock if
  // interop app is going to wait for it.
  auto Queue = Event->Queue;
  if (Queue) {
    std::scoped_lock<pi_shared_mutex> lock(Queue->Mutex);
    const auto &OpenCommandList = Queue->eventOpenCommandList(Event);
    if (OpenCommandList != Queue->CommandListMap.end()) {
      if (auto Res = Queue->executeOpenCommandList(
              OpenCommandList->second.isCopy(Queue)))
        return Res;
    }
  }
  return PI_SUCCESS;
}

pi_result piextEventCreateWithNativeHandle(pi_native_handle NativeHandle,
                                           pi_context Context,
                                           bool OwnNativeHandle,
                                           pi_event *Event) {
  PI_ASSERT(Context, PI_ERROR_INVALID_CONTEXT);
  PI_ASSERT(Event, PI_ERROR_INVALID_EVENT);
  PI_ASSERT(NativeHandle, PI_ERROR_INVALID_VALUE);

  auto ZeEvent = pi_cast<ze_event_handle_t>(NativeHandle);
  *Event = new _pi_event(ZeEvent, nullptr /* ZeEventPool */, Context,
                         PI_COMMAND_TYPE_USER, OwnNativeHandle);

  // Assume native event is host-visible, or otherwise we'd
  // need to create a host-visible proxy for it.
  (*Event)->HostVisibleEvent = *Event;

  // Unlike regular events managed by SYCL RT we don't have to wait for interop
  // events completion, and not need to do the their `cleanup()`. This in
  // particular guarantees that the extra `piEventRelease` is not called on
  // them. That release is needed to match the `piEventRetain` of regular events
  // made for waiting for event completion, but not this interop event.
  (*Event)->CleanedUp = true;

  return PI_SUCCESS;
}

//
// Sampler
//
pi_result piSamplerCreate(pi_context Context,
                          const pi_sampler_properties *SamplerProperties,
                          pi_sampler *RetSampler) {

  PI_ASSERT(Context, PI_ERROR_INVALID_CONTEXT);
  PI_ASSERT(RetSampler, PI_ERROR_INVALID_VALUE);

  std::shared_lock<pi_shared_mutex> Lock(Context->Mutex);

  // Have the "0" device in context to own the sampler. Rely on Level-Zero
  // drivers to perform migration as necessary for sharing it across multiple
  // devices in the context.
  //
  // TODO: figure out if we instead need explicit copying for acessing
  // the sampler from other devices in the context.
  //
  pi_device Device = Context->Devices[0];

  ze_sampler_handle_t ZeSampler;
  ZeStruct<ze_sampler_desc_t> ZeSamplerDesc;

  // Set the default values for the ZeSamplerDesc.
  ZeSamplerDesc.isNormalized = PI_TRUE;
  ZeSamplerDesc.addressMode = ZE_SAMPLER_ADDRESS_MODE_CLAMP;
  ZeSamplerDesc.filterMode = ZE_SAMPLER_FILTER_MODE_NEAREST;

  // Update the values of the ZeSamplerDesc from the pi_sampler_properties list.
  // Default values will be used if any of the following is true:
  //   a) SamplerProperties list is NULL
  //   b) SamplerProperties list is missing any properties

  if (SamplerProperties) {
    const pi_sampler_properties *CurProperty = SamplerProperties;

    while (*CurProperty != 0) {
      switch (*CurProperty) {
      case PI_SAMPLER_PROPERTIES_NORMALIZED_COORDS: {
        pi_bool CurValueBool = pi_cast<pi_bool>(*(++CurProperty));

        if (CurValueBool == PI_TRUE)
          ZeSamplerDesc.isNormalized = PI_TRUE;
        else if (CurValueBool == PI_FALSE)
          ZeSamplerDesc.isNormalized = PI_FALSE;
        else {
          zePrint("piSamplerCreate: unsupported "
                  "PI_SAMPLER_NORMALIZED_COORDS value\n");
          return PI_ERROR_INVALID_VALUE;
        }
      } break;

      case PI_SAMPLER_PROPERTIES_ADDRESSING_MODE: {
        pi_sampler_addressing_mode CurValueAddressingMode =
            pi_cast<pi_sampler_addressing_mode>(
                pi_cast<pi_uint32>(*(++CurProperty)));

        // Level Zero runtime with API version 1.2 and lower has a bug:
        // ZE_SAMPLER_ADDRESS_MODE_CLAMP_TO_BORDER is implemented as "clamp to
        // edge" and ZE_SAMPLER_ADDRESS_MODE_CLAMP is implemented as "clamp to
        // border", i.e. logic is flipped. Starting from API version 1.3 this
        // problem is going to be fixed. That's why check for API version to set
        // an address mode.
        ze_api_version_t ZeApiVersion = Context->getPlatform()->ZeApiVersion;
        // TODO: add support for PI_SAMPLER_ADDRESSING_MODE_CLAMP_TO_EDGE
        switch (CurValueAddressingMode) {
        case PI_SAMPLER_ADDRESSING_MODE_NONE:
          ZeSamplerDesc.addressMode = ZE_SAMPLER_ADDRESS_MODE_NONE;
          break;
        case PI_SAMPLER_ADDRESSING_MODE_REPEAT:
          ZeSamplerDesc.addressMode = ZE_SAMPLER_ADDRESS_MODE_REPEAT;
          break;
        case PI_SAMPLER_ADDRESSING_MODE_CLAMP:
          ZeSamplerDesc.addressMode =
              ZeApiVersion < ZE_MAKE_VERSION(1, 3)
                  ? ZE_SAMPLER_ADDRESS_MODE_CLAMP
                  : ZE_SAMPLER_ADDRESS_MODE_CLAMP_TO_BORDER;
          break;
        case PI_SAMPLER_ADDRESSING_MODE_CLAMP_TO_EDGE:
          ZeSamplerDesc.addressMode =
              ZeApiVersion < ZE_MAKE_VERSION(1, 3)
                  ? ZE_SAMPLER_ADDRESS_MODE_CLAMP_TO_BORDER
                  : ZE_SAMPLER_ADDRESS_MODE_CLAMP;
          break;
        case PI_SAMPLER_ADDRESSING_MODE_MIRRORED_REPEAT:
          ZeSamplerDesc.addressMode = ZE_SAMPLER_ADDRESS_MODE_MIRROR;
          break;
        default:
          zePrint("piSamplerCreate: unsupported PI_SAMPLER_ADDRESSING_MODE "
                  "value\n");
          zePrint("PI_SAMPLER_ADDRESSING_MODE=%d\n", CurValueAddressingMode);
          return PI_ERROR_INVALID_VALUE;
        }
      } break;

      case PI_SAMPLER_PROPERTIES_FILTER_MODE: {
        pi_sampler_filter_mode CurValueFilterMode =
            pi_cast<pi_sampler_filter_mode>(
                pi_cast<pi_uint32>(*(++CurProperty)));

        if (CurValueFilterMode == PI_SAMPLER_FILTER_MODE_NEAREST)
          ZeSamplerDesc.filterMode = ZE_SAMPLER_FILTER_MODE_NEAREST;
        else if (CurValueFilterMode == PI_SAMPLER_FILTER_MODE_LINEAR)
          ZeSamplerDesc.filterMode = ZE_SAMPLER_FILTER_MODE_LINEAR;
        else {
          zePrint("PI_SAMPLER_FILTER_MODE=%d\n", CurValueFilterMode);
          zePrint(
              "piSamplerCreate: unsupported PI_SAMPLER_FILTER_MODE value\n");
          return PI_ERROR_INVALID_VALUE;
        }
      } break;

      default:
        break;
      }
      CurProperty++;
    }
  }

  ZE_CALL(zeSamplerCreate, (Context->ZeContext, Device->ZeDevice,
                            &ZeSamplerDesc, // TODO: translate properties
                            &ZeSampler));

  try {
    *RetSampler = new _pi_sampler(ZeSampler);
  } catch (const std::bad_alloc &) {
    return PI_ERROR_OUT_OF_HOST_MEMORY;
  } catch (...) {
    return PI_ERROR_UNKNOWN;
  }
  return PI_SUCCESS;
}

pi_result piSamplerGetInfo(pi_sampler Sampler, pi_sampler_info ParamName,
                           size_t ParamValueSize, void *ParamValue,
                           size_t *ParamValueSizeRet) {
  (void)Sampler;
  (void)ParamName;
  (void)ParamValueSize;
  (void)ParamValue;
  (void)ParamValueSizeRet;

  die("piSamplerGetInfo: not implemented");
  return {};
}

pi_result piSamplerRetain(pi_sampler Sampler) {
  PI_ASSERT(Sampler, PI_ERROR_INVALID_SAMPLER);

  Sampler->RefCount.increment();
  return PI_SUCCESS;
}

pi_result piSamplerRelease(pi_sampler Sampler) {
  PI_ASSERT(Sampler, PI_ERROR_INVALID_SAMPLER);

  if (!Sampler->RefCount.decrementAndTest())
    return PI_SUCCESS;

  ZE_CALL(zeSamplerDestroy, (Sampler->ZeSampler));
  delete Sampler;

  return PI_SUCCESS;
}

//
// Queue Commands
//
pi_result piEnqueueEventsWait(pi_queue Queue, pi_uint32 NumEventsInWaitList,
                              const pi_event *EventWaitList,
                              pi_event *OutEvent) {

  PI_ASSERT(Queue, PI_ERROR_INVALID_QUEUE);

  if (EventWaitList) {
    PI_ASSERT(NumEventsInWaitList > 0, PI_ERROR_INVALID_VALUE);

    bool UseCopyEngine = false;

    // Lock automatically releases when this goes out of scope.
    std::scoped_lock<pi_shared_mutex> lock(Queue->Mutex);

    _pi_ze_event_list_t TmpWaitList = {};
    if (auto Res = TmpWaitList.createAndRetainPiZeEventList(
            NumEventsInWaitList, EventWaitList, Queue, UseCopyEngine))
      return Res;

    // Get a new command list to be used on this call
    pi_command_list_ptr_t CommandList{};
    if (auto Res = Queue->Context->getAvailableCommandList(Queue, CommandList,
                                                           UseCopyEngine))
      return Res;

    ze_event_handle_t ZeEvent = nullptr;
    pi_event InternalEvent;
    bool IsInternal = OutEvent == nullptr;
    pi_event *Event = OutEvent ? OutEvent : &InternalEvent;
    auto Res = createEventAndAssociateQueue(Queue, Event, PI_COMMAND_TYPE_USER,
                                            CommandList, IsInternal);
    if (Res != PI_SUCCESS)
      return Res;

    ZeEvent = (*Event)->ZeEvent;
    (*Event)->WaitList = TmpWaitList;

    const auto &WaitList = (*Event)->WaitList;
    auto ZeCommandList = CommandList->first;
    ZE_CALL(zeCommandListAppendWaitOnEvents,
            (ZeCommandList, WaitList.Length, WaitList.ZeEventList));

    ZE_CALL(zeCommandListAppendSignalEvent, (ZeCommandList, ZeEvent));

    // Execute command list asynchronously as the event will be used
    // to track down its completion.
    return Queue->executeCommandList(CommandList);
  }

  {
    // If wait-list is empty, then this particular command should wait until
    // all previous enqueued commands to the command-queue have completed.
    //
    // TODO: find a way to do that without blocking the host.

    // Lock automatically releases when this goes out of scope.
    std::scoped_lock<pi_shared_mutex> lock(Queue->Mutex);

    if (OutEvent) {
      auto Res = createEventAndAssociateQueue(
          Queue, OutEvent, PI_COMMAND_TYPE_USER, Queue->CommandListMap.end());
      if (Res != PI_SUCCESS)
        return Res;
    }

    Queue->synchronize();

    if (OutEvent) {
      Queue->LastCommandEvent = *OutEvent;

      ZE_CALL(zeEventHostSignal, ((*OutEvent)->ZeEvent));
      (*OutEvent)->Completed = true;
    }
  }

  if (!Queue->Device->useImmediateCommandLists())
    resetCommandLists(Queue);

  return PI_SUCCESS;
}

pi_result piEnqueueEventsWaitWithBarrier(pi_queue Queue,
                                         pi_uint32 NumEventsInWaitList,
                                         const pi_event *EventWaitList,
                                         pi_event *OutEvent) {
  PI_ASSERT(Queue, PI_ERROR_INVALID_QUEUE);

  // Lock automatically releases when this goes out of scope.
  std::scoped_lock<pi_shared_mutex> lock(Queue->Mutex);

  // Helper function for appending a barrier to a command list.
  auto insertBarrierIntoCmdList =
      [&Queue](pi_command_list_ptr_t CmdList,
               const _pi_ze_event_list_t &EventWaitList, pi_event &Event,
               bool IsInternal) {
        if (auto Res = createEventAndAssociateQueue(
                Queue, &Event, PI_COMMAND_TYPE_USER, CmdList, IsInternal))
          return Res;
        Event->WaitList = EventWaitList;
        ZE_CALL(zeCommandListAppendBarrier,
                (CmdList->first, Event->ZeEvent, EventWaitList.Length,
                 EventWaitList.ZeEventList));
        return PI_SUCCESS;
      };

  pi_event InternalEvent;
  bool IsInternal = OutEvent == nullptr;
  pi_event *Event = OutEvent ? OutEvent : &InternalEvent;

  // Indicator for whether batching is allowed. This may be changed later in
  // this function, but allow it by default.
  bool OkToBatch = true;

  // If we have a list of events to make the barrier from, then we can create a
  // barrier on these and use the resulting event as our future barrier.
  // We use the same approach if
  // SYCL_PI_LEVEL_ZERO_USE_MULTIPLE_COMMANDLIST_BARRIERS is not set to a
  // positive value.
  // We use the same approach if we have in-order queue because every command
  // depends on previous one, so we don't need to insert barrier to multiple
  // command lists.
  if (NumEventsInWaitList || !UseMultipleCmdlistBarriers ||
      Queue->isInOrderQueue()) {
    // Retain the events as they will be owned by the result event.
    _pi_ze_event_list_t TmpWaitList;
    if (auto Res = TmpWaitList.createAndRetainPiZeEventList(
            NumEventsInWaitList, EventWaitList, Queue,
            /*UseCopyEngine=*/false))
      return Res;

    // Get an arbitrary command-list in the queue.
    pi_command_list_ptr_t CmdList;
    if (auto Res = Queue->Context->getAvailableCommandList(
            Queue, CmdList,
            /*UseCopyEngine=*/false, OkToBatch))
      return Res;

    // Insert the barrier into the command-list and execute.
    if (auto Res =
            insertBarrierIntoCmdList(CmdList, TmpWaitList, *Event, IsInternal))
      return Res;

    if (auto Res = Queue->executeCommandList(CmdList, false, OkToBatch))
      return Res;

    // Because of the dependency between commands in the in-order queue we don't
    // need to keep track of any active barriers if we have in-order queue.
    if (UseMultipleCmdlistBarriers && !Queue->isInOrderQueue()) {
      // Retain and save the resulting event for future commands.
      (*Event)->RefCount.increment();
      Queue->ActiveBarriers.push_back(*Event);
    }
    return PI_SUCCESS;
  }

  // Since there are no events to explicitly create a barrier for, we are
  // inserting a queue-wide barrier. As such, the barrier will also encapsulate
  // the active barriers, so we can release and clear the active barriers list.
  // Doing it early prevents potential additional barriers from implicitly being
  // appended.
  for (pi_event &E : Queue->ActiveBarriers)
    PI_CALL(piEventReleaseInternal(E));
  Queue->ActiveBarriers.clear();

  // Command list(s) for putting barriers.
  std::vector<pi_command_list_ptr_t> CmdLists;

  // There must be at least one L0 queue.
  PI_ASSERT(!Queue->ComputeQueueGroup.ZeQueues.empty() ||
                !Queue->CopyQueueGroup.ZeQueues.empty(),
            PI_ERROR_INVALID_QUEUE);

  if (Queue->Device->useImmediateCommandLists()) {
    // If immediate command lists are being used, each will act as their own
    // queue, so we must insert a barrier into each.
    CmdLists.reserve(Queue->CommandListMap.size());
    for (auto It = Queue->CommandListMap.begin();
         It != Queue->CommandListMap.end(); ++It)
      CmdLists.push_back(It);
  } else {
    size_t NumQueues = Queue->ComputeQueueGroup.ZeQueues.size() +
                       Queue->CopyQueueGroup.ZeQueues.size();
    OkToBatch = true;
    // Get an available command list tied to each command queue. We need
    // these so a queue-wide barrier can be inserted into each command
    // queue.
    CmdLists.reserve(NumQueues);
    for (auto &QueueGroup : {Queue->ComputeQueueGroup, Queue->CopyQueueGroup}) {
      bool UseCopyEngine = QueueGroup.Type != _pi_queue::queue_type::Compute;
      for (ze_command_queue_handle_t ZeQueue : QueueGroup.ZeQueues) {
        if (ZeQueue) {
          pi_command_list_ptr_t CmdList;
          if (auto Res = Queue->Context->getAvailableCommandList(
                  Queue, CmdList, UseCopyEngine, OkToBatch, &ZeQueue))
            return Res;
          CmdLists.push_back(CmdList);
        }
      }
    }
  }

  // If no activity has occurred on the queue then there will be no cmdlists.
  // We need one for generating an Event, so create one.
  if (CmdLists.size() == 0) {
    // Get any available command list.
    pi_command_list_ptr_t CmdList;
    if (auto Res = Queue->Context->getAvailableCommandList(
            Queue, CmdList,
            /*UseCopyEngine=*/false, OkToBatch))
      return Res;
    CmdLists.push_back(CmdList);
  }

  if (CmdLists.size() > 1) {
    // Insert a barrier into each unique command queue using the available
    // command-lists.
    std::vector<pi_event> EventWaitVector(CmdLists.size());
    for (size_t I = 0; I < CmdLists.size(); ++I)
      if (auto Res = insertBarrierIntoCmdList(
              CmdLists[I], _pi_ze_event_list_t{}, EventWaitVector[I], false))
        return Res;

    // If there were multiple queues we need to create a "convergence" event to
    // be our active barrier. This convergence event is signalled by a barrier
    // on all the events from the barriers we have inserted into each queue.
    // Use the first command list as our convergence command list.
    pi_command_list_ptr_t &ConvergenceCmdList = CmdLists[0];

    // Create an event list. It will take ownership over all relevant events so
    // we relinquish ownership and let it keep all events it needs.
    _pi_ze_event_list_t BaseWaitList;
    if (auto Res = BaseWaitList.createAndRetainPiZeEventList(
            EventWaitVector.size(), EventWaitVector.data(), Queue,
            ConvergenceCmdList->second.isCopy(Queue)))
      return Res;
    for (pi_event &E : EventWaitVector)
      PI_CALL(piEventReleaseInternal(E));

    // Insert a barrier with the events from each command-queue into the
    // convergence command list. The resulting event signals the convergence of
    // all barriers.
    if (auto Res = insertBarrierIntoCmdList(ConvergenceCmdList, BaseWaitList,
                                            *Event, IsInternal))
      return Res;
  } else {
    // If there is only a single queue then insert a barrier and the single
    // result event can be used as our active barrier and used as the return
    // event. Take into account whether output event is discarded or not.
    if (auto Res = insertBarrierIntoCmdList(CmdLists[0], _pi_ze_event_list_t{},
                                            *Event, IsInternal))
      return Res;
  }

  // Execute each command list so the barriers can be encountered.
  for (pi_command_list_ptr_t &CmdList : CmdLists)
    if (auto Res = Queue->executeCommandList(CmdList, false, OkToBatch))
      return Res;

  // We must keep the event internally to use if new command lists are created.
  (*Event)->RefCount.increment();
  Queue->ActiveBarriers.push_back(*Event);
  return PI_SUCCESS;
}

pi_result piEnqueueMemBufferRead(pi_queue Queue, pi_mem Src,
                                 pi_bool BlockingRead, size_t Offset,
                                 size_t Size, void *Dst,
                                 pi_uint32 NumEventsInWaitList,
                                 const pi_event *EventWaitList,
                                 pi_event *Event) {
  PI_ASSERT(Src, PI_ERROR_INVALID_MEM_OBJECT);
  PI_ASSERT(Queue, PI_ERROR_INVALID_QUEUE);

  std::shared_lock<pi_shared_mutex> SrcLock(Src->Mutex, std::defer_lock);
  std::scoped_lock<std::shared_lock<pi_shared_mutex>, pi_shared_mutex> LockAll(
      SrcLock, Queue->Mutex);

  char *ZeHandleSrc;
  PI_CALL(Src->getZeHandle(ZeHandleSrc, _pi_mem::read_only, Queue->Device));
  return enqueueMemCopyHelper(PI_COMMAND_TYPE_MEM_BUFFER_READ, Queue, Dst,
                              BlockingRead, Size, ZeHandleSrc + Offset,
                              NumEventsInWaitList, EventWaitList, Event);
}

pi_result piEnqueueMemBufferReadRect(
    pi_queue Queue, pi_mem Buffer, pi_bool BlockingRead,
    pi_buff_rect_offset BufferOffset, pi_buff_rect_offset HostOffset,
    pi_buff_rect_region Region, size_t BufferRowPitch, size_t BufferSlicePitch,
    size_t HostRowPitch, size_t HostSlicePitch, void *Ptr,
    pi_uint32 NumEventsInWaitList, const pi_event *EventWaitList,
    pi_event *Event) {

  PI_ASSERT(Buffer, PI_ERROR_INVALID_MEM_OBJECT);
  PI_ASSERT(Queue, PI_ERROR_INVALID_QUEUE);

  std::shared_lock<pi_shared_mutex> SrcLock(Buffer->Mutex, std::defer_lock);
  std::scoped_lock<std::shared_lock<pi_shared_mutex>, pi_shared_mutex> LockAll(
      SrcLock, Queue->Mutex);

  char *ZeHandleSrc;
  PI_CALL(Buffer->getZeHandle(ZeHandleSrc, _pi_mem::read_only, Queue->Device));
  return enqueueMemCopyRectHelper(
      PI_COMMAND_TYPE_MEM_BUFFER_READ_RECT, Queue, ZeHandleSrc,
      static_cast<char *>(Ptr), BufferOffset, HostOffset, Region,
      BufferRowPitch, HostRowPitch, BufferSlicePitch, HostSlicePitch,
      BlockingRead, NumEventsInWaitList, EventWaitList, Event);
}

} // extern "C"

bool _pi_queue::useCopyEngine(bool PreferCopyEngine) const {
  return PreferCopyEngine && CopyQueueGroup.ZeQueues.size() > 0 &&
         (!isInOrderQueue() || UseCopyEngineForInOrderQueue);
}

// Wait on all operations in flight on this Queue.
// The caller is expected to hold a lock on the Queue.
// For standard commandlists sync the L0 queues directly.
// For immediate commandlists add barriers to all commandlists associated
// with the Queue. An alternative approach would be to wait on all Events
// associated with the in-flight operations.
// TODO: Event release in immediate commandlist mode is driven by the SYCL
// runtime. Need to investigate whether relase can be done earlier, at sync
// points such as this, to reduce total number of active Events.
pi_result _pi_queue::synchronize() {
  if (!Healthy)
    return PI_SUCCESS;

  auto syncImmCmdList = [](_pi_queue *Queue, pi_command_list_ptr_t ImmCmdList) {
    if (ImmCmdList == Queue->CommandListMap.end())
      return PI_SUCCESS;

    pi_event Event;
    pi_result Res = createEventAndAssociateQueue(
        Queue, &Event, PI_COMMAND_TYPE_USER, ImmCmdList, false);
    if (Res != PI_SUCCESS)
      return Res;
    auto zeEvent = Event->ZeEvent;
    ZE_CALL(zeCommandListAppendBarrier,
            (ImmCmdList->first, zeEvent, 0, nullptr));
    ZE_CALL(zeHostSynchronize, (zeEvent));
    Event->Completed = true;
    PI_CALL(piEventRelease(Event));

    // Cleanup all events from the synced command list.
    auto EventListToCleanup = std::move(ImmCmdList->second.EventList);
    ImmCmdList->second.EventList.clear();
    CleanupEventListFromResetCmdList(EventListToCleanup, true);
    return PI_SUCCESS;
  };

<<<<<<< HEAD
  if (UsingImmCmdLists) {
    for (auto ImmCmdList : ComputeQueueGroup.ImmCmdLists)
=======
  if (Device->useImmediateCommandLists()) {
    for (auto &ImmCmdList : ComputeQueueGroup.ImmCmdLists)
>>>>>>> b423e1db
      syncImmCmdList(this, ImmCmdList);
    for (auto &ImmCmdList : CopyQueueGroup.ImmCmdLists)
      syncImmCmdList(this, ImmCmdList);
  } else {
    for (auto &ZeQueue : ComputeQueueGroup.ZeQueues)
      if (ZeQueue)
        ZE_CALL(zeHostSynchronize, (ZeQueue));
    for (auto &ZeQueue : CopyQueueGroup.ZeQueues)
      if (ZeQueue)
        ZE_CALL(zeHostSynchronize, (ZeQueue));
  }
  LastCommandEvent = nullptr;

  // With the entire queue synchronized, the active barriers must be done so we
  // can remove them.
  for (pi_event &BarrierEvent : ActiveBarriers)
    PI_CALL(piEventReleaseInternal(BarrierEvent));
  ActiveBarriers.clear();

  return PI_SUCCESS;
}

// Shared by all memory read/write/copy PI interfaces.
// PI interfaces must have queue's and destination buffer's mutexes locked for
// exclusive use and source buffer's mutex locked for shared use on entry.
static pi_result
enqueueMemCopyHelper(pi_command_type CommandType, pi_queue Queue, void *Dst,
                     pi_bool BlockingWrite, size_t Size, const void *Src,
                     pi_uint32 NumEventsInWaitList,
                     const pi_event *EventWaitList, pi_event *OutEvent,
                     bool PreferCopyEngine) {
  PI_ASSERT(Queue, PI_ERROR_INVALID_QUEUE);

  bool UseCopyEngine = Queue->useCopyEngine(PreferCopyEngine);

  _pi_ze_event_list_t TmpWaitList;
  if (auto Res = TmpWaitList.createAndRetainPiZeEventList(
          NumEventsInWaitList, EventWaitList, Queue, UseCopyEngine))
    return Res;

  // We want to batch these commands to avoid extra submissions (costly)
  bool OkToBatch = true;

  // Get a new command list to be used on this call
  pi_command_list_ptr_t CommandList{};
  if (auto Res = Queue->Context->getAvailableCommandList(
          Queue, CommandList, UseCopyEngine, OkToBatch))
    return Res;

  ze_event_handle_t ZeEvent = nullptr;
  pi_event InternalEvent;
  bool IsInternal = OutEvent == nullptr;
  pi_event *Event = OutEvent ? OutEvent : &InternalEvent;
  auto Res = createEventAndAssociateQueue(Queue, Event, CommandType,
                                          CommandList, IsInternal);
  if (Res != PI_SUCCESS)
    return Res;
  ZeEvent = (*Event)->ZeEvent;
  (*Event)->WaitList = TmpWaitList;

  const auto &ZeCommandList = CommandList->first;
  const auto &WaitList = (*Event)->WaitList;
  if (WaitList.Length) {

    ZE_CALL(zeCommandListAppendWaitOnEvents,
            (ZeCommandList, WaitList.Length, WaitList.ZeEventList));
  }

  zePrint("calling zeCommandListAppendMemoryCopy() with\n"
          "  ZeEvent %#lx\n",
          pi_cast<std::uintptr_t>(ZeEvent));
  printZeEventList(WaitList);

  ZE_CALL(zeCommandListAppendMemoryCopy,
          (ZeCommandList, Dst, Src, Size, ZeEvent, 0, nullptr));

  if (auto Res =
          Queue->executeCommandList(CommandList, BlockingWrite, OkToBatch))
    return Res;

  return PI_SUCCESS;
}

// Shared by all memory read/write/copy rect PI interfaces.
// PI interfaces must have queue's and destination buffer's mutexes locked for
// exclusive use and source buffer's mutex locked for shared use on entry.
static pi_result enqueueMemCopyRectHelper(
    pi_command_type CommandType, pi_queue Queue, const void *SrcBuffer,
    void *DstBuffer, pi_buff_rect_offset SrcOrigin,
    pi_buff_rect_offset DstOrigin, pi_buff_rect_region Region,
    size_t SrcRowPitch, size_t DstRowPitch, size_t SrcSlicePitch,
    size_t DstSlicePitch, pi_bool Blocking, pi_uint32 NumEventsInWaitList,
    const pi_event *EventWaitList, pi_event *OutEvent, bool PreferCopyEngine) {

  PI_ASSERT(Region && SrcOrigin && DstOrigin && Queue, PI_ERROR_INVALID_VALUE);

  bool UseCopyEngine = Queue->useCopyEngine(PreferCopyEngine);

  _pi_ze_event_list_t TmpWaitList;
  if (auto Res = TmpWaitList.createAndRetainPiZeEventList(
          NumEventsInWaitList, EventWaitList, Queue, UseCopyEngine))
    return Res;

  // We want to batch these commands to avoid extra submissions (costly)
  bool OkToBatch = true;

  // Get a new command list to be used on this call
  pi_command_list_ptr_t CommandList{};
  if (auto Res = Queue->Context->getAvailableCommandList(
          Queue, CommandList, UseCopyEngine, OkToBatch))
    return Res;

  ze_event_handle_t ZeEvent = nullptr;
  pi_event InternalEvent;
  bool IsInternal = OutEvent == nullptr;
  pi_event *Event = OutEvent ? OutEvent : &InternalEvent;
  auto Res = createEventAndAssociateQueue(Queue, Event, CommandType,
                                          CommandList, IsInternal);
  if (Res != PI_SUCCESS)
    return Res;
  ZeEvent = (*Event)->ZeEvent;
  (*Event)->WaitList = TmpWaitList;

  const auto &ZeCommandList = CommandList->first;
  const auto &WaitList = (*Event)->WaitList;

  if (WaitList.Length) {
    ZE_CALL(zeCommandListAppendWaitOnEvents,
            (ZeCommandList, WaitList.Length, WaitList.ZeEventList));
  }
  zePrint("calling zeCommandListAppendMemoryCopy() with\n"
          "  ZeEvent %#lx\n",
          pi_cast<std::uintptr_t>(ZeEvent));
  printZeEventList(WaitList);

  uint32_t SrcOriginX = pi_cast<uint32_t>(SrcOrigin->x_bytes);
  uint32_t SrcOriginY = pi_cast<uint32_t>(SrcOrigin->y_scalar);
  uint32_t SrcOriginZ = pi_cast<uint32_t>(SrcOrigin->z_scalar);

  uint32_t SrcPitch = SrcRowPitch;
  if (SrcPitch == 0)
    SrcPitch = pi_cast<uint32_t>(Region->width_bytes);

  if (SrcSlicePitch == 0)
    SrcSlicePitch = pi_cast<uint32_t>(Region->height_scalar) * SrcPitch;

  uint32_t DstOriginX = pi_cast<uint32_t>(DstOrigin->x_bytes);
  uint32_t DstOriginY = pi_cast<uint32_t>(DstOrigin->y_scalar);
  uint32_t DstOriginZ = pi_cast<uint32_t>(DstOrigin->z_scalar);

  uint32_t DstPitch = DstRowPitch;
  if (DstPitch == 0)
    DstPitch = pi_cast<uint32_t>(Region->width_bytes);

  if (DstSlicePitch == 0)
    DstSlicePitch = pi_cast<uint32_t>(Region->height_scalar) * DstPitch;

  uint32_t Width = pi_cast<uint32_t>(Region->width_bytes);
  uint32_t Height = pi_cast<uint32_t>(Region->height_scalar);
  uint32_t Depth = pi_cast<uint32_t>(Region->depth_scalar);

  const ze_copy_region_t ZeSrcRegion = {SrcOriginX, SrcOriginY, SrcOriginZ,
                                        Width,      Height,     Depth};
  const ze_copy_region_t ZeDstRegion = {DstOriginX, DstOriginY, DstOriginZ,
                                        Width,      Height,     Depth};

  ZE_CALL(zeCommandListAppendMemoryCopyRegion,
          (ZeCommandList, DstBuffer, &ZeDstRegion, DstPitch, DstSlicePitch,
           SrcBuffer, &ZeSrcRegion, SrcPitch, SrcSlicePitch, nullptr, 0,
           nullptr));

  zePrint("calling zeCommandListAppendMemoryCopyRegion()\n");

  ZE_CALL(zeCommandListAppendBarrier, (ZeCommandList, ZeEvent, 0, nullptr));

  zePrint("calling zeCommandListAppendBarrier() with Event %#lx\n",
          pi_cast<std::uintptr_t>(ZeEvent));

  if (auto Res = Queue->executeCommandList(CommandList, Blocking, OkToBatch))
    return Res;

  return PI_SUCCESS;
}

extern "C" {

pi_result piEnqueueMemBufferWrite(pi_queue Queue, pi_mem Buffer,
                                  pi_bool BlockingWrite, size_t Offset,
                                  size_t Size, const void *Ptr,
                                  pi_uint32 NumEventsInWaitList,
                                  const pi_event *EventWaitList,
                                  pi_event *Event) {

  PI_ASSERT(Buffer, PI_ERROR_INVALID_MEM_OBJECT);
  PI_ASSERT(Queue, PI_ERROR_INVALID_QUEUE);

  std::scoped_lock<pi_shared_mutex, pi_shared_mutex> Lock(Queue->Mutex,
                                                          Buffer->Mutex);

  char *ZeHandleDst;
  PI_CALL(Buffer->getZeHandle(ZeHandleDst, _pi_mem::write_only, Queue->Device));
  return enqueueMemCopyHelper(PI_COMMAND_TYPE_MEM_BUFFER_WRITE, Queue,
                              ZeHandleDst + Offset, // dst
                              BlockingWrite, Size,
                              Ptr, // src
                              NumEventsInWaitList, EventWaitList, Event);
}

pi_result piEnqueueMemBufferWriteRect(
    pi_queue Queue, pi_mem Buffer, pi_bool BlockingWrite,
    pi_buff_rect_offset BufferOffset, pi_buff_rect_offset HostOffset,
    pi_buff_rect_region Region, size_t BufferRowPitch, size_t BufferSlicePitch,
    size_t HostRowPitch, size_t HostSlicePitch, const void *Ptr,
    pi_uint32 NumEventsInWaitList, const pi_event *EventWaitList,
    pi_event *Event) {

  PI_ASSERT(Buffer, PI_ERROR_INVALID_MEM_OBJECT);
  PI_ASSERT(Queue, PI_ERROR_INVALID_QUEUE);

  std::scoped_lock<pi_shared_mutex, pi_shared_mutex> Lock(Queue->Mutex,
                                                          Buffer->Mutex);

  char *ZeHandleDst;
  PI_CALL(Buffer->getZeHandle(ZeHandleDst, _pi_mem::write_only, Queue->Device));
  return enqueueMemCopyRectHelper(
      PI_COMMAND_TYPE_MEM_BUFFER_WRITE_RECT, Queue,
      const_cast<char *>(static_cast<const char *>(Ptr)), ZeHandleDst,
      HostOffset, BufferOffset, Region, HostRowPitch, BufferRowPitch,
      HostSlicePitch, BufferSlicePitch, BlockingWrite, NumEventsInWaitList,
      EventWaitList, Event);
}

pi_result piEnqueueMemBufferCopy(pi_queue Queue, pi_mem SrcMem, pi_mem DstMem,
                                 size_t SrcOffset, size_t DstOffset,
                                 size_t Size, pi_uint32 NumEventsInWaitList,
                                 const pi_event *EventWaitList,
                                 pi_event *Event) {
  PI_ASSERT(SrcMem && DstMem, PI_ERROR_INVALID_MEM_OBJECT);
  PI_ASSERT(Queue, PI_ERROR_INVALID_QUEUE);

  PI_ASSERT(!SrcMem->isImage(), PI_ERROR_INVALID_MEM_OBJECT);
  PI_ASSERT(!DstMem->isImage(), PI_ERROR_INVALID_MEM_OBJECT);
  auto SrcBuffer = pi_cast<pi_buffer>(SrcMem);
  auto DstBuffer = pi_cast<pi_buffer>(DstMem);

  std::shared_lock<pi_shared_mutex> SrcLock(SrcBuffer->Mutex, std::defer_lock);
  std::scoped_lock<std::shared_lock<pi_shared_mutex>, pi_shared_mutex,
                   pi_shared_mutex>
      LockAll(SrcLock, DstBuffer->Mutex, Queue->Mutex);

  // Copy engine is preferred only for host to device transfer.
  // Device to device transfers run faster on compute engines.
  bool PreferCopyEngine = (SrcBuffer->OnHost || DstBuffer->OnHost);

  // Temporary option added to use copy engine for D2D copy
  PreferCopyEngine |= UseCopyEngineForD2DCopy;

  char *ZeHandleSrc;
  PI_CALL(
      SrcBuffer->getZeHandle(ZeHandleSrc, _pi_mem::read_only, Queue->Device));
  char *ZeHandleDst;
  PI_CALL(
      DstBuffer->getZeHandle(ZeHandleDst, _pi_mem::write_only, Queue->Device));

  return enqueueMemCopyHelper(
      PI_COMMAND_TYPE_MEM_BUFFER_COPY, Queue, ZeHandleDst + DstOffset,
      false, // blocking
      Size, ZeHandleSrc + SrcOffset, NumEventsInWaitList, EventWaitList, Event,
      PreferCopyEngine);
}

pi_result piEnqueueMemBufferCopyRect(
    pi_queue Queue, pi_mem SrcMem, pi_mem DstMem, pi_buff_rect_offset SrcOrigin,
    pi_buff_rect_offset DstOrigin, pi_buff_rect_region Region,
    size_t SrcRowPitch, size_t SrcSlicePitch, size_t DstRowPitch,
    size_t DstSlicePitch, pi_uint32 NumEventsInWaitList,
    const pi_event *EventWaitList, pi_event *Event) {
  PI_ASSERT(SrcMem && DstMem, PI_ERROR_INVALID_MEM_OBJECT);
  PI_ASSERT(Queue, PI_ERROR_INVALID_QUEUE);

  PI_ASSERT(!SrcMem->isImage(), PI_ERROR_INVALID_MEM_OBJECT);
  PI_ASSERT(!DstMem->isImage(), PI_ERROR_INVALID_MEM_OBJECT);
  auto SrcBuffer = pi_cast<pi_buffer>(SrcMem);
  auto DstBuffer = pi_cast<pi_buffer>(DstMem);

  std::shared_lock<pi_shared_mutex> SrcLock(SrcBuffer->Mutex, std::defer_lock);
  std::scoped_lock<std::shared_lock<pi_shared_mutex>, pi_shared_mutex,
                   pi_shared_mutex>
      LockAll(SrcLock, DstBuffer->Mutex, Queue->Mutex);

  // Copy engine is preferred only for host to device transfer.
  // Device to device transfers run faster on compute engines.
  bool PreferCopyEngine = (SrcBuffer->OnHost || DstBuffer->OnHost);

  char *ZeHandleSrc;
  PI_CALL(
      SrcBuffer->getZeHandle(ZeHandleSrc, _pi_mem::read_only, Queue->Device));
  char *ZeHandleDst;
  PI_CALL(
      DstBuffer->getZeHandle(ZeHandleDst, _pi_mem::write_only, Queue->Device));

  return enqueueMemCopyRectHelper(
      PI_COMMAND_TYPE_MEM_BUFFER_COPY_RECT, Queue, ZeHandleSrc, ZeHandleDst,
      SrcOrigin, DstOrigin, Region, SrcRowPitch, DstRowPitch, SrcSlicePitch,
      DstSlicePitch,
      false, // blocking
      NumEventsInWaitList, EventWaitList, Event, PreferCopyEngine);
}

} // extern "C"

// Default to using compute engine for fill operation, but allow to
// override this with an environment variable.
static bool PreferCopyEngine = [] {
  const char *Env = std::getenv("SYCL_PI_LEVEL_ZERO_USE_COPY_ENGINE_FOR_FILL");
  return Env ? std::stoi(Env) != 0 : false;
}();

// PI interfaces must have queue's and buffer's mutexes locked on entry.
static pi_result
enqueueMemFillHelper(pi_command_type CommandType, pi_queue Queue, void *Ptr,
                     const void *Pattern, size_t PatternSize, size_t Size,
                     pi_uint32 NumEventsInWaitList,
                     const pi_event *EventWaitList, pi_event *OutEvent) {
  PI_ASSERT(Queue, PI_ERROR_INVALID_QUEUE);
  // Pattern size must be a power of two.
  PI_ASSERT((PatternSize > 0) && ((PatternSize & (PatternSize - 1)) == 0),
            PI_ERROR_INVALID_VALUE);

  auto &Device = Queue->Device;

  // Make sure that pattern size matches the capability of the copy queues.
  // Check both main and link groups as we don't known which one will be used.
  //
  if (PreferCopyEngine && Device->hasCopyEngine()) {
    if (Device->hasMainCopyEngine() &&
        Device->QueueGroup[_pi_device::queue_group_info_t::MainCopy]
                .ZeProperties.maxMemoryFillPatternSize < PatternSize) {
      PreferCopyEngine = false;
    }
    if (Device->hasLinkCopyEngine() &&
        Device->QueueGroup[_pi_device::queue_group_info_t::LinkCopy]
                .ZeProperties.maxMemoryFillPatternSize < PatternSize) {
      PreferCopyEngine = false;
    }
  }

  bool UseCopyEngine = Queue->useCopyEngine(PreferCopyEngine);
  if (!UseCopyEngine) {
    // Pattern size must fit the compute queue capabilities.
    PI_ASSERT(PatternSize <=
                  Device->QueueGroup[_pi_device::queue_group_info_t::Compute]
                      .ZeProperties.maxMemoryFillPatternSize,
              PI_ERROR_INVALID_VALUE);
  }

  _pi_ze_event_list_t TmpWaitList;
  if (auto Res = TmpWaitList.createAndRetainPiZeEventList(
          NumEventsInWaitList, EventWaitList, Queue, UseCopyEngine))
    return Res;

  pi_command_list_ptr_t CommandList{};
  // We want to batch these commands to avoid extra submissions (costly)
  bool OkToBatch = true;
  if (auto Res = Queue->Context->getAvailableCommandList(
          Queue, CommandList, UseCopyEngine, OkToBatch))
    return Res;

  ze_event_handle_t ZeEvent = nullptr;
  pi_event InternalEvent;
  bool IsInternal = OutEvent == nullptr;
  pi_event *Event = OutEvent ? OutEvent : &InternalEvent;
  auto Res = createEventAndAssociateQueue(Queue, Event, CommandType,
                                          CommandList, IsInternal);
  if (Res != PI_SUCCESS)
    return Res;

  ZeEvent = (*Event)->ZeEvent;
  (*Event)->WaitList = TmpWaitList;

  const auto &ZeCommandList = CommandList->first;
  const auto &WaitList = (*Event)->WaitList;

  if (WaitList.Length) {
    ZE_CALL(zeCommandListAppendWaitOnEvents,
            (ZeCommandList, WaitList.Length, WaitList.ZeEventList));
  }

  ZE_CALL(
      zeCommandListAppendMemoryFill,
      (ZeCommandList, Ptr, Pattern, PatternSize, Size, ZeEvent, 0, nullptr));

  zePrint("calling zeCommandListAppendMemoryFill() with\n"
          "  ZeEvent %#lx\n",
          pi_cast<pi_uint64>(ZeEvent));
  printZeEventList(WaitList);

  // Execute command list asynchronously, as the event will be used
  // to track down its completion.
  if (auto Res = Queue->executeCommandList(CommandList, false, OkToBatch))
    return Res;

  return PI_SUCCESS;
}

extern "C" {

pi_result piEnqueueMemBufferFill(pi_queue Queue, pi_mem Buffer,
                                 const void *Pattern, size_t PatternSize,
                                 size_t Offset, size_t Size,
                                 pi_uint32 NumEventsInWaitList,
                                 const pi_event *EventWaitList,
                                 pi_event *Event) {

  PI_ASSERT(Buffer, PI_ERROR_INVALID_MEM_OBJECT);
  PI_ASSERT(Queue, PI_ERROR_INVALID_QUEUE);

  std::scoped_lock<pi_shared_mutex, pi_shared_mutex> Lock(Queue->Mutex,
                                                          Buffer->Mutex);

  char *ZeHandleDst;
  PI_CALL(Buffer->getZeHandle(ZeHandleDst, _pi_mem::write_only, Queue->Device));
  return enqueueMemFillHelper(PI_COMMAND_TYPE_MEM_BUFFER_FILL, Queue,
                              ZeHandleDst + Offset, Pattern, PatternSize, Size,
                              NumEventsInWaitList, EventWaitList, Event);
}

static pi_result USMHostAllocImpl(void **ResultPtr, pi_context Context,
                                  pi_usm_mem_properties *Properties,
                                  size_t Size, pi_uint32 Alignment);

pi_result piEnqueueMemBufferMap(pi_queue Queue, pi_mem Mem, pi_bool BlockingMap,
                                pi_map_flags MapFlags, size_t Offset,
                                size_t Size, pi_uint32 NumEventsInWaitList,
                                const pi_event *EventWaitList,
                                pi_event *OutEvent, void **RetMap) {

  // TODO: we don't implement read-only or write-only, always read-write.
  // assert((map_flags & PI_MAP_READ) != 0);
  // assert((map_flags & PI_MAP_WRITE) != 0);
  PI_ASSERT(Mem, PI_ERROR_INVALID_MEM_OBJECT);
  PI_ASSERT(Queue, PI_ERROR_INVALID_QUEUE);

  PI_ASSERT(!Mem->isImage(), PI_ERROR_INVALID_MEM_OBJECT);
  auto Buffer = pi_cast<pi_buffer>(Mem);

  pi_event InternalEvent;
  bool IsInternal = OutEvent == nullptr;
  pi_event *Event = OutEvent ? OutEvent : &InternalEvent;
  ze_event_handle_t ZeEvent = nullptr;

  bool UseCopyEngine = false;
  {
    // Lock automatically releases when this goes out of scope.
    std::scoped_lock<pi_shared_mutex> lock(Queue->Mutex);

    _pi_ze_event_list_t TmpWaitList;
    if (auto Res = TmpWaitList.createAndRetainPiZeEventList(
            NumEventsInWaitList, EventWaitList, Queue, UseCopyEngine))
      return Res;

    auto Res = createEventAndAssociateQueue(
        Queue, Event, PI_COMMAND_TYPE_MEM_BUFFER_MAP,
        Queue->CommandListMap.end(), IsInternal);
    if (Res != PI_SUCCESS)
      return Res;

    ZeEvent = (*Event)->ZeEvent;
    (*Event)->WaitList = TmpWaitList;
  }

  // Translate the host access mode info.
  _pi_mem::access_mode_t AccessMode = _pi_mem::unknown;
  if (MapFlags & PI_MAP_WRITE_INVALIDATE_REGION)
    AccessMode = _pi_mem::write_only;
  else {
    if (MapFlags & PI_MAP_READ) {
      AccessMode = _pi_mem::read_only;
      if (MapFlags & PI_MAP_WRITE)
        AccessMode = _pi_mem::read_write;
    } else if (MapFlags & PI_MAP_WRITE)
      AccessMode = _pi_mem::write_only;
  }
  PI_ASSERT(AccessMode != _pi_mem::unknown, PI_ERROR_INVALID_VALUE);

  // TODO: Level Zero is missing the memory "mapping" capabilities, so we are
  // left to doing new memory allocation and a copy (read) on discrete devices.
  // For integrated devices, we have allocated the buffer in host memory so no
  // actions are needed here except for synchronizing on incoming events.
  // A host-to-host copy is done if a host pointer had been supplied during
  // buffer creation on integrated devices.
  //
  // TODO: for discrete, check if the input buffer is already allocated
  // in shared memory and thus is accessible from the host as is.
  // Can we get SYCL RT to predict/allocate in shared memory
  // from the beginning?

  // For integrated devices the buffer has been allocated in host memory.
  if (Buffer->OnHost) {
    // Wait on incoming events before doing the copy
    if (NumEventsInWaitList > 0)
      PI_CALL(piEventsWait(NumEventsInWaitList, EventWaitList));

    if (Queue->isInOrderQueue())
      PI_CALL(piQueueFinish(Queue));

    // Lock automatically releases when this goes out of scope.
    std::scoped_lock<pi_shared_mutex> Guard(Buffer->Mutex);

    char *ZeHandleSrc;
    PI_CALL(Buffer->getZeHandle(ZeHandleSrc, AccessMode, Queue->Device));

    if (Buffer->MapHostPtr) {
      *RetMap = Buffer->MapHostPtr + Offset;
      if (ZeHandleSrc != Buffer->MapHostPtr &&
          AccessMode != _pi_mem::write_only) {
        memcpy(*RetMap, ZeHandleSrc + Offset, Size);
      }
    } else {
      *RetMap = ZeHandleSrc + Offset;
    }

    auto Res = Buffer->Mappings.insert({*RetMap, {Offset, Size}});
    // False as the second value in pair means that mapping was not inserted
    // because mapping already exists.
    if (!Res.second) {
      zePrint("piEnqueueMemBufferMap: duplicate mapping detected\n");
      return PI_ERROR_INVALID_VALUE;
    }

    // Signal this event
    ZE_CALL(zeEventHostSignal, (ZeEvent));
    (*Event)->Completed = true;
    return PI_SUCCESS;
  }

  // Lock automatically releases when this goes out of scope.
  std::scoped_lock<pi_shared_mutex, pi_shared_mutex> Lock(Queue->Mutex,
                                                          Buffer->Mutex);

  if (Buffer->MapHostPtr) {
    *RetMap = Buffer->MapHostPtr + Offset;
  } else {
    // TODO: use USM host allocator here
    // TODO: Do we even need every map to allocate new host memory?
    //       In the case when the buffer is "OnHost" we use single allocation.
    if (auto Res = ZeHostMemAllocHelper(RetMap, Queue->Context, Size))
      return Res;
  }

  // Take a shortcut if the host is not going to read buffer's data.
  if (AccessMode == _pi_mem::write_only) {
    (*Event)->Completed = true;
  } else {
    // For discrete devices we need a command list
    pi_command_list_ptr_t CommandList{};
    if (auto Res = Queue->Context->getAvailableCommandList(Queue, CommandList,
                                                           UseCopyEngine))
      return Res;

    // Add the event to the command list.
    CommandList->second.append(*Event);
    (*Event)->RefCount.increment();

    const auto &ZeCommandList = CommandList->first;
    const auto &WaitList = (*Event)->WaitList;

    char *ZeHandleSrc;
    PI_CALL(Buffer->getZeHandle(ZeHandleSrc, AccessMode, Queue->Device));

    ZE_CALL(zeCommandListAppendMemoryCopy,
            (ZeCommandList, *RetMap, ZeHandleSrc + Offset, Size, ZeEvent,
             WaitList.Length, WaitList.ZeEventList));

    if (auto Res = Queue->executeCommandList(CommandList, BlockingMap))
      return Res;
  }

  auto Res = Buffer->Mappings.insert({*RetMap, {Offset, Size}});
  // False as the second value in pair means that mapping was not inserted
  // because mapping already exists.
  if (!Res.second) {
    zePrint("piEnqueueMemBufferMap: duplicate mapping detected\n");
    return PI_ERROR_INVALID_VALUE;
  }
  return PI_SUCCESS;
}

pi_result piEnqueueMemUnmap(pi_queue Queue, pi_mem Mem, void *MappedPtr,
                            pi_uint32 NumEventsInWaitList,
                            const pi_event *EventWaitList, pi_event *OutEvent) {
  PI_ASSERT(Mem, PI_ERROR_INVALID_MEM_OBJECT);
  PI_ASSERT(Queue, PI_ERROR_INVALID_QUEUE);

  PI_ASSERT(!Mem->isImage(), PI_ERROR_INVALID_MEM_OBJECT);
  auto Buffer = pi_cast<pi_buffer>(Mem);

  bool UseCopyEngine = false;

  ze_event_handle_t ZeEvent = nullptr;
  pi_event InternalEvent;
  bool IsInternal = OutEvent == nullptr;
  pi_event *Event = OutEvent ? OutEvent : &InternalEvent;
  {
    // Lock automatically releases when this goes out of scope.
    std::scoped_lock<pi_shared_mutex> lock(Queue->Mutex);

    _pi_ze_event_list_t TmpWaitList;
    if (auto Res = TmpWaitList.createAndRetainPiZeEventList(
            NumEventsInWaitList, EventWaitList, Queue, UseCopyEngine))
      return Res;

    auto Res = createEventAndAssociateQueue(
        Queue, Event, PI_COMMAND_TYPE_MEM_BUFFER_UNMAP,
        Queue->CommandListMap.end(), IsInternal);
    if (Res != PI_SUCCESS)
      return Res;
    ZeEvent = (*Event)->ZeEvent;
    (*Event)->WaitList = TmpWaitList;
  }

  _pi_buffer::Mapping MapInfo = {};
  {
    // Lock automatically releases when this goes out of scope.
    std::scoped_lock<pi_shared_mutex> Guard(Buffer->Mutex);
    auto It = Buffer->Mappings.find(MappedPtr);
    if (It == Buffer->Mappings.end()) {
      zePrint("piEnqueueMemUnmap: unknown memory mapping\n");
      return PI_ERROR_INVALID_VALUE;
    }
    MapInfo = It->second;
    Buffer->Mappings.erase(It);

    // NOTE: we still have to free the host memory allocated/returned by
    // piEnqueueMemBufferMap, but can only do so after the above copy
    // is completed. Instead of waiting for It here (blocking), we shall
    // do so in piEventRelease called for the pi_event tracking the unmap.
    // In the case of an integrated device, the map operation does not allocate
    // any memory, so there is nothing to free. This is indicated by a nullptr.
    (*Event)->CommandData =
        (Buffer->OnHost ? nullptr : (Buffer->MapHostPtr ? nullptr : MappedPtr));
  }

  // For integrated devices the buffer is allocated in host memory.
  if (Buffer->OnHost) {
    // Wait on incoming events before doing the copy
    if (NumEventsInWaitList > 0)
      PI_CALL(piEventsWait(NumEventsInWaitList, EventWaitList));

    if (Queue->isInOrderQueue())
      PI_CALL(piQueueFinish(Queue));

    char *ZeHandleDst;
    PI_CALL(
        Buffer->getZeHandle(ZeHandleDst, _pi_mem::write_only, Queue->Device));

    std::scoped_lock<pi_shared_mutex> Guard(Buffer->Mutex);
    if (Buffer->MapHostPtr)
      memcpy(ZeHandleDst + MapInfo.Offset, MappedPtr, MapInfo.Size);

    // Signal this event
    ZE_CALL(zeEventHostSignal, (ZeEvent));
    (*Event)->Completed = true;
    return PI_SUCCESS;
  }

  // Lock automatically releases when this goes out of scope.
  std::scoped_lock<pi_shared_mutex, pi_shared_mutex> Lock(Queue->Mutex,
                                                          Buffer->Mutex);

  pi_command_list_ptr_t CommandList{};
  if (auto Res = Queue->Context->getAvailableCommandList(Queue, CommandList,
                                                         UseCopyEngine))
    return Res;

  CommandList->second.append(*Event);
  (*Event)->RefCount.increment();

  const auto &ZeCommandList = CommandList->first;

  // TODO: Level Zero is missing the memory "mapping" capabilities, so we are
  // left to doing copy (write back to the device).
  //
  // NOTE: Keep this in sync with the implementation of
  // piEnqueueMemBufferMap.

  char *ZeHandleDst;
  PI_CALL(Buffer->getZeHandle(ZeHandleDst, _pi_mem::write_only, Queue->Device));

  ZE_CALL(zeCommandListAppendMemoryCopy,
          (ZeCommandList, ZeHandleDst + MapInfo.Offset, MappedPtr, MapInfo.Size,
           ZeEvent, (*Event)->WaitList.Length, (*Event)->WaitList.ZeEventList));

  // Execute command list asynchronously, as the event will be used
  // to track down its completion.
  if (auto Res = Queue->executeCommandList(CommandList))
    return Res;

  return PI_SUCCESS;
}

pi_result piMemImageGetInfo(pi_mem Image, pi_image_info ParamName,
                            size_t ParamValueSize, void *ParamValue,
                            size_t *ParamValueSizeRet) {
  (void)Image;
  (void)ParamName;
  (void)ParamValueSize;
  (void)ParamValue;
  (void)ParamValueSizeRet;

  die("piMemImageGetInfo: not implemented");
  return {};
}

} // extern "C"

static pi_result getImageRegionHelper(pi_mem Mem, pi_image_offset Origin,
                                      pi_image_region Region,
                                      ze_image_region_t &ZeRegion) {

  PI_ASSERT(Mem, PI_ERROR_INVALID_MEM_OBJECT);
  PI_ASSERT(Origin, PI_ERROR_INVALID_VALUE);

#ifndef NDEBUG
  PI_ASSERT(Mem->isImage(), PI_ERROR_INVALID_MEM_OBJECT);
  auto Image = static_cast<_pi_image *>(Mem);
  ze_image_desc_t &ZeImageDesc = Image->ZeImageDesc;

  PI_ASSERT((ZeImageDesc.type == ZE_IMAGE_TYPE_1D && Origin->y == 0 &&
             Origin->z == 0) ||
                (ZeImageDesc.type == ZE_IMAGE_TYPE_1DARRAY && Origin->z == 0) ||
                (ZeImageDesc.type == ZE_IMAGE_TYPE_2D && Origin->z == 0) ||
                (ZeImageDesc.type == ZE_IMAGE_TYPE_3D),
            PI_ERROR_INVALID_VALUE);

  PI_ASSERT(Region->width && Region->height && Region->depth,
            PI_ERROR_INVALID_VALUE);
  PI_ASSERT(
      (ZeImageDesc.type == ZE_IMAGE_TYPE_1D && Region->height == 1 &&
       Region->depth == 1) ||
          (ZeImageDesc.type == ZE_IMAGE_TYPE_1DARRAY && Region->depth == 1) ||
          (ZeImageDesc.type == ZE_IMAGE_TYPE_2D && Region->depth == 1) ||
          (ZeImageDesc.type == ZE_IMAGE_TYPE_3D),
      PI_ERROR_INVALID_VALUE);
#endif // !NDEBUG

  uint32_t OriginX = pi_cast<uint32_t>(Origin->x);
  uint32_t OriginY = pi_cast<uint32_t>(Origin->y);
  uint32_t OriginZ = pi_cast<uint32_t>(Origin->z);

  uint32_t Width = pi_cast<uint32_t>(Region->width);
  uint32_t Height = pi_cast<uint32_t>(Region->height);
  uint32_t Depth = pi_cast<uint32_t>(Region->depth);

  ZeRegion = {OriginX, OriginY, OriginZ, Width, Height, Depth};

  return PI_SUCCESS;
}

// Helper function to implement image read/write/copy.
// PI interfaces must have queue's and destination image's mutexes locked for
// exclusive use and source image's mutex locked for shared use on entry.
static pi_result enqueueMemImageCommandHelper(
    pi_command_type CommandType, pi_queue Queue,
    const void *Src, // image or ptr
    void *Dst,       // image or ptr
    pi_bool IsBlocking, pi_image_offset SrcOrigin, pi_image_offset DstOrigin,
    pi_image_region Region, size_t RowPitch, size_t SlicePitch,
    pi_uint32 NumEventsInWaitList, const pi_event *EventWaitList,
    pi_event *OutEvent, bool PreferCopyEngine = false) {
  PI_ASSERT(Queue, PI_ERROR_INVALID_QUEUE);

  bool UseCopyEngine = Queue->useCopyEngine(PreferCopyEngine);

  _pi_ze_event_list_t TmpWaitList;
  if (auto Res = TmpWaitList.createAndRetainPiZeEventList(
          NumEventsInWaitList, EventWaitList, Queue, UseCopyEngine))
    return Res;

  // We want to batch these commands to avoid extra submissions (costly)
  bool OkToBatch = true;

  // Get a new command list to be used on this call
  pi_command_list_ptr_t CommandList{};
  if (auto Res = Queue->Context->getAvailableCommandList(
          Queue, CommandList, UseCopyEngine, OkToBatch))
    return Res;

  ze_event_handle_t ZeEvent = nullptr;
  pi_event InternalEvent;
  bool IsInternal = OutEvent == nullptr;
  pi_event *Event = OutEvent ? OutEvent : &InternalEvent;
  auto Res = createEventAndAssociateQueue(Queue, Event, CommandType,
                                          CommandList, IsInternal);
  if (Res != PI_SUCCESS)
    return Res;
  ZeEvent = (*Event)->ZeEvent;
  (*Event)->WaitList = TmpWaitList;

  const auto &ZeCommandList = CommandList->first;
  const auto &WaitList = (*Event)->WaitList;

  if (WaitList.Length) {
    ZE_CALL(zeCommandListAppendWaitOnEvents,
            (ZeCommandList, WaitList.Length, WaitList.ZeEventList));
  }
  if (CommandType == PI_COMMAND_TYPE_IMAGE_READ) {
    pi_mem SrcMem = pi_cast<pi_mem>(const_cast<void *>(Src));

    ze_image_region_t ZeSrcRegion;
    auto Result = getImageRegionHelper(SrcMem, SrcOrigin, Region, ZeSrcRegion);
    if (Result != PI_SUCCESS)
      return Result;

    // TODO: Level Zero does not support row_pitch/slice_pitch for images yet.
    // Check that SYCL RT did not want pitch larger than default.
    (void)RowPitch;
    (void)SlicePitch;
#ifndef NDEBUG
    PI_ASSERT(SrcMem->isImage(), PI_ERROR_INVALID_MEM_OBJECT);

    auto SrcImage = static_cast<_pi_image *>(SrcMem);
    const ze_image_desc_t &ZeImageDesc = SrcImage->ZeImageDesc;
    PI_ASSERT(
        RowPitch == 0 ||
            // special case RGBA image pitch equal to region's width
            (ZeImageDesc.format.layout == ZE_IMAGE_FORMAT_LAYOUT_32_32_32_32 &&
             RowPitch == 4 * 4 * ZeSrcRegion.width) ||
            (ZeImageDesc.format.layout == ZE_IMAGE_FORMAT_LAYOUT_16_16_16_16 &&
             RowPitch == 4 * 2 * ZeSrcRegion.width) ||
            (ZeImageDesc.format.layout == ZE_IMAGE_FORMAT_LAYOUT_8_8_8_8 &&
             RowPitch == 4 * ZeSrcRegion.width),
        PI_ERROR_INVALID_IMAGE_SIZE);
    PI_ASSERT(SlicePitch == 0 || SlicePitch == RowPitch * ZeSrcRegion.height,
              PI_ERROR_INVALID_IMAGE_SIZE);
#endif // !NDEBUG

    char *ZeHandleSrc;
    PI_CALL(
        SrcMem->getZeHandle(ZeHandleSrc, _pi_mem::read_only, Queue->Device));
    ZE_CALL(zeCommandListAppendImageCopyToMemory,
            (ZeCommandList, Dst, pi_cast<ze_image_handle_t>(ZeHandleSrc),
             &ZeSrcRegion, ZeEvent, 0, nullptr));
  } else if (CommandType == PI_COMMAND_TYPE_IMAGE_WRITE) {
    pi_mem DstMem = pi_cast<pi_mem>(Dst);
    ze_image_region_t ZeDstRegion;
    auto Result = getImageRegionHelper(DstMem, DstOrigin, Region, ZeDstRegion);
    if (Result != PI_SUCCESS)
      return Result;

      // TODO: Level Zero does not support row_pitch/slice_pitch for images yet.
      // Check that SYCL RT did not want pitch larger than default.
#ifndef NDEBUG
    PI_ASSERT(DstMem->isImage(), PI_ERROR_INVALID_MEM_OBJECT);

    auto DstImage = static_cast<_pi_image *>(DstMem);
    const ze_image_desc_t &ZeImageDesc = DstImage->ZeImageDesc;
    PI_ASSERT(
        RowPitch == 0 ||
            // special case RGBA image pitch equal to region's width
            (ZeImageDesc.format.layout == ZE_IMAGE_FORMAT_LAYOUT_32_32_32_32 &&
             RowPitch == 4 * 4 * ZeDstRegion.width) ||
            (ZeImageDesc.format.layout == ZE_IMAGE_FORMAT_LAYOUT_16_16_16_16 &&
             RowPitch == 4 * 2 * ZeDstRegion.width) ||
            (ZeImageDesc.format.layout == ZE_IMAGE_FORMAT_LAYOUT_8_8_8_8 &&
             RowPitch == 4 * ZeDstRegion.width),
        PI_ERROR_INVALID_IMAGE_SIZE);
    PI_ASSERT(SlicePitch == 0 || SlicePitch == RowPitch * ZeDstRegion.height,
              PI_ERROR_INVALID_IMAGE_SIZE);
#endif // !NDEBUG

    char *ZeHandleDst;
    PI_CALL(
        DstMem->getZeHandle(ZeHandleDst, _pi_mem::write_only, Queue->Device));
    ZE_CALL(zeCommandListAppendImageCopyFromMemory,
            (ZeCommandList, pi_cast<ze_image_handle_t>(ZeHandleDst), Src,
             &ZeDstRegion, ZeEvent, 0, nullptr));
  } else if (CommandType == PI_COMMAND_TYPE_IMAGE_COPY) {
    pi_mem SrcImage = pi_cast<pi_mem>(const_cast<void *>(Src));
    pi_mem DstImage = pi_cast<pi_mem>(Dst);

    ze_image_region_t ZeSrcRegion;
    auto Result =
        getImageRegionHelper(SrcImage, SrcOrigin, Region, ZeSrcRegion);
    if (Result != PI_SUCCESS)
      return Result;
    ze_image_region_t ZeDstRegion;
    Result = getImageRegionHelper(DstImage, DstOrigin, Region, ZeDstRegion);
    if (Result != PI_SUCCESS)
      return Result;

    char *ZeHandleSrc;
    char *ZeHandleDst;
    PI_CALL(
        SrcImage->getZeHandle(ZeHandleSrc, _pi_mem::read_only, Queue->Device));
    PI_CALL(
        DstImage->getZeHandle(ZeHandleDst, _pi_mem::write_only, Queue->Device));
    ZE_CALL(zeCommandListAppendImageCopyRegion,
            (ZeCommandList, pi_cast<ze_image_handle_t>(ZeHandleDst),
             pi_cast<ze_image_handle_t>(ZeHandleSrc), &ZeDstRegion,
             &ZeSrcRegion, ZeEvent, 0, nullptr));
  } else {
    zePrint("enqueueMemImageUpdate: unsupported image command type\n");
    return PI_ERROR_INVALID_OPERATION;
  }

  if (auto Res = Queue->executeCommandList(CommandList, IsBlocking, OkToBatch))
    return Res;

  return PI_SUCCESS;
}

extern "C" {

pi_result piEnqueueMemImageRead(pi_queue Queue, pi_mem Image,
                                pi_bool BlockingRead, pi_image_offset Origin,
                                pi_image_region Region, size_t RowPitch,
                                size_t SlicePitch, void *Ptr,
                                pi_uint32 NumEventsInWaitList,
                                const pi_event *EventWaitList,
                                pi_event *Event) {
  PI_ASSERT(Queue, PI_ERROR_INVALID_QUEUE);

  std::shared_lock<pi_shared_mutex> SrcLock(Image->Mutex, std::defer_lock);
  std::scoped_lock<std::shared_lock<pi_shared_mutex>, pi_shared_mutex> LockAll(
      SrcLock, Queue->Mutex);
  return enqueueMemImageCommandHelper(
      PI_COMMAND_TYPE_IMAGE_READ, Queue,
      Image, // src
      Ptr,   // dst
      BlockingRead,
      Origin,  // SrcOrigin
      nullptr, // DstOrigin
      Region, RowPitch, SlicePitch, NumEventsInWaitList, EventWaitList, Event);
}

pi_result piEnqueueMemImageWrite(pi_queue Queue, pi_mem Image,
                                 pi_bool BlockingWrite, pi_image_offset Origin,
                                 pi_image_region Region, size_t InputRowPitch,
                                 size_t InputSlicePitch, const void *Ptr,
                                 pi_uint32 NumEventsInWaitList,
                                 const pi_event *EventWaitList,
                                 pi_event *Event) {

  PI_ASSERT(Queue, PI_ERROR_INVALID_QUEUE);

  std::scoped_lock<pi_shared_mutex, pi_shared_mutex> Lock(Queue->Mutex,
                                                          Image->Mutex);
  return enqueueMemImageCommandHelper(PI_COMMAND_TYPE_IMAGE_WRITE, Queue,
                                      Ptr,   // src
                                      Image, // dst
                                      BlockingWrite,
                                      nullptr, // SrcOrigin
                                      Origin,  // DstOrigin
                                      Region, InputRowPitch, InputSlicePitch,
                                      NumEventsInWaitList, EventWaitList,
                                      Event);
}

pi_result
piEnqueueMemImageCopy(pi_queue Queue, pi_mem SrcImage, pi_mem DstImage,
                      pi_image_offset SrcOrigin, pi_image_offset DstOrigin,
                      pi_image_region Region, pi_uint32 NumEventsInWaitList,
                      const pi_event *EventWaitList, pi_event *Event) {

  PI_ASSERT(Queue, PI_ERROR_INVALID_QUEUE);

  std::shared_lock<pi_shared_mutex> SrcLock(SrcImage->Mutex, std::defer_lock);
  std::scoped_lock<std::shared_lock<pi_shared_mutex>, pi_shared_mutex,
                   pi_shared_mutex>
      LockAll(SrcLock, DstImage->Mutex, Queue->Mutex);
  // Copy engine is preferred only for host to device transfer.
  // Device to device transfers run faster on compute engines.
  // Images are always allocated on device.
  bool PreferCopyEngine = false;
  return enqueueMemImageCommandHelper(
      PI_COMMAND_TYPE_IMAGE_COPY, Queue, SrcImage, DstImage,
      false, // is_blocking
      SrcOrigin, DstOrigin, Region,
      0, // row pitch
      0, // slice pitch
      NumEventsInWaitList, EventWaitList, Event, PreferCopyEngine);
}

pi_result piEnqueueMemImageFill(pi_queue Queue, pi_mem Image,
                                const void *FillColor, const size_t *Origin,
                                const size_t *Region,
                                pi_uint32 NumEventsInWaitList,
                                const pi_event *EventWaitList,
                                pi_event *Event) {
  (void)Image;
  (void)FillColor;
  (void)Origin;
  (void)Region;
  (void)NumEventsInWaitList;
  (void)EventWaitList;
  (void)Event;

  PI_ASSERT(Queue, PI_ERROR_INVALID_QUEUE);

  // Lock automatically releases when this goes out of scope.
  std::scoped_lock<pi_shared_mutex, pi_shared_mutex> Lock(Queue->Mutex,
                                                          Image->Mutex);

  die("piEnqueueMemImageFill: not implemented");
  return {};
}

pi_result piMemBufferPartition(pi_mem Buffer, pi_mem_flags Flags,
                               pi_buffer_create_type BufferCreateType,
                               void *BufferCreateInfo, pi_mem *RetMem) {

  PI_ASSERT(Buffer && !Buffer->isImage() &&
                !(static_cast<pi_buffer>(Buffer))->isSubBuffer(),
            PI_ERROR_INVALID_MEM_OBJECT);

  PI_ASSERT(BufferCreateType == PI_BUFFER_CREATE_TYPE_REGION &&
                BufferCreateInfo && RetMem,
            PI_ERROR_INVALID_VALUE);

  std::shared_lock<pi_shared_mutex> Guard(Buffer->Mutex);

  if (Flags != PI_MEM_FLAGS_ACCESS_RW) {
    die("piMemBufferPartition: Level-Zero implements only read-write buffer,"
        "no read-only or write-only yet.");
  }

  auto Region = (pi_buffer_region)BufferCreateInfo;

  PI_ASSERT(Region->size != 0u, PI_ERROR_INVALID_BUFFER_SIZE);
  PI_ASSERT(Region->origin <= (Region->origin + Region->size),
            PI_ERROR_INVALID_VALUE);

  try {
    *RetMem = new _pi_buffer(static_cast<pi_buffer>(Buffer), Region->origin,
                             Region->size);
  } catch (const std::bad_alloc &) {
    return PI_ERROR_OUT_OF_HOST_MEMORY;
  } catch (...) {
    return PI_ERROR_UNKNOWN;
  }

  return PI_SUCCESS;
}

pi_result piEnqueueNativeKernel(pi_queue Queue, void (*UserFunc)(void *),
                                void *Args, size_t CbArgs,
                                pi_uint32 NumMemObjects, const pi_mem *MemList,
                                const void **ArgsMemLoc,
                                pi_uint32 NumEventsInWaitList,
                                const pi_event *EventWaitList,
                                pi_event *Event) {
  (void)UserFunc;
  (void)Args;
  (void)CbArgs;
  (void)NumMemObjects;
  (void)MemList;
  (void)ArgsMemLoc;
  (void)NumEventsInWaitList;
  (void)EventWaitList;
  (void)Event;

  PI_ASSERT(Queue, PI_ERROR_INVALID_QUEUE);

  // Lock automatically releases when this goes out of scope.
  std::scoped_lock<pi_shared_mutex> lock(Queue->Mutex);

  die("piEnqueueNativeKernel: not implemented");
  return {};
}

// Function gets characters between delimeter's in str
// then checks if they are equal to the sub_str.
// returns true if there is at least one instance
// returns false if there are no instances of the name
static bool is_in_separated_string(const std::string &str, char delimiter,
                                   const std::string &sub_str) {
  size_t beg = 0;
  size_t length = 0;
  for (const auto &x : str) {
    if (x == delimiter) {
      if (str.substr(beg, length) == sub_str)
        return true;

      beg += length + 1;
      length = 0;
      continue;
    }
    length++;
  }
  if (length != 0)
    if (str.substr(beg, length) == sub_str)
      return true;

  return false;
}

// TODO: Check if the function_pointer_ret type can be converted to void**.
pi_result piextGetDeviceFunctionPointer(pi_device Device, pi_program Program,
                                        const char *FunctionName,
                                        pi_uint64 *FunctionPointerRet) {
  (void)Device;
  PI_ASSERT(Program, PI_ERROR_INVALID_PROGRAM);

  std::shared_lock<pi_shared_mutex> Guard(Program->Mutex);
  if (Program->State != _pi_program::Exe) {
    return PI_ERROR_INVALID_PROGRAM_EXECUTABLE;
  }

  ze_result_t ZeResult =
      ZE_CALL_NOCHECK(zeModuleGetFunctionPointer,
                      (Program->ZeModule, FunctionName,
                       reinterpret_cast<void **>(FunctionPointerRet)));

  // zeModuleGetFunctionPointer currently fails for all
  // kernels regardless of if the kernel exist or not
  // with ZE_RESULT_ERROR_INVALID_ARGUMENT
  // TODO: remove when this is no longer the case
  // If zeModuleGetFunctionPointer returns invalid argument,
  // fallback to searching through kernel list and return
  // PI_ERROR_FUNCTION_ADDRESS_IS_NOT_AVAILABLE if the function exists
  // or PI_ERROR_INVALID_KERNEL_NAME if the function does not exist.
  // FunctionPointerRet should always be 0
  if (ZeResult == ZE_RESULT_ERROR_INVALID_ARGUMENT) {
    size_t Size;
    *FunctionPointerRet = 0;
    PI_CALL(piProgramGetInfo(Program, PI_PROGRAM_INFO_KERNEL_NAMES, 0, nullptr,
                             &Size));

    std::string ClResult(Size, ' ');
    PI_CALL(piProgramGetInfo(Program, PI_PROGRAM_INFO_KERNEL_NAMES,
                             ClResult.size(), &ClResult[0], nullptr));

    // Get rid of the null terminator and search for kernel_name
    // If function can be found return error code to indicate it
    // exists
    ClResult.pop_back();
    if (is_in_separated_string(ClResult, ';', std::string(FunctionName)))
      return PI_ERROR_FUNCTION_ADDRESS_IS_NOT_AVAILABLE;

    return PI_ERROR_INVALID_KERNEL_NAME;
  }

  if (ZeResult == ZE_RESULT_ERROR_INVALID_FUNCTION_NAME) {
    *FunctionPointerRet = 0;
    return PI_ERROR_INVALID_KERNEL_NAME;
  }

  return mapError(ZeResult);
}

static bool ShouldUseUSMAllocator() {
  // Enable allocator by default if it's not explicitly disabled
  return std::getenv("SYCL_PI_LEVEL_ZERO_DISABLE_USM_ALLOCATOR") == nullptr;
}

static const bool UseUSMAllocator = ShouldUseUSMAllocator();

static pi_result USMDeviceAllocImpl(void **ResultPtr, pi_context Context,
                                    pi_device Device,
                                    pi_usm_mem_properties *Properties,
                                    size_t Size, pi_uint32 Alignment) {
  PI_ASSERT(Context, PI_ERROR_INVALID_CONTEXT);
  PI_ASSERT(Device, PI_ERROR_INVALID_DEVICE);

  // Check that incorrect bits are not set in the properties.
  PI_ASSERT(!Properties || *Properties == 0 ||
                (*Properties == PI_MEM_ALLOC_FLAGS && *(Properties + 2) == 0),
            PI_ERROR_INVALID_VALUE);

  // TODO: translate PI properties to Level Zero flags
  ZeStruct<ze_device_mem_alloc_desc_t> ZeDesc;
  ZeDesc.flags = 0;
  ZeDesc.ordinal = 0;

  ZeStruct<ze_relaxed_allocation_limits_exp_desc_t> RelaxedDesc;
  if (Size > Device->ZeDeviceProperties->maxMemAllocSize) {
    // Tell Level-Zero to accept Size > maxMemAllocSize
    RelaxedDesc.flags = ZE_RELAXED_ALLOCATION_LIMITS_EXP_FLAG_MAX_SIZE;
    ZeDesc.pNext = &RelaxedDesc;
  }

  ZE_CALL(zeMemAllocDevice, (Context->ZeContext, &ZeDesc, Size, Alignment,
                             Device->ZeDevice, ResultPtr));

  PI_ASSERT(Alignment == 0 ||
                reinterpret_cast<std::uintptr_t>(*ResultPtr) % Alignment == 0,
            PI_ERROR_INVALID_VALUE);

  return PI_SUCCESS;
}

static pi_result USMSharedAllocImpl(void **ResultPtr, pi_context Context,
                                    pi_device Device, pi_usm_mem_properties *,
                                    size_t Size, pi_uint32 Alignment) {
  PI_ASSERT(Context, PI_ERROR_INVALID_CONTEXT);
  PI_ASSERT(Device, PI_ERROR_INVALID_DEVICE);

  // TODO: translate PI properties to Level Zero flags
  ZeStruct<ze_host_mem_alloc_desc_t> ZeHostDesc;
  ZeHostDesc.flags = 0;
  ZeStruct<ze_device_mem_alloc_desc_t> ZeDevDesc;
  ZeDevDesc.flags = 0;
  ZeDevDesc.ordinal = 0;

  ZeStruct<ze_relaxed_allocation_limits_exp_desc_t> RelaxedDesc;
  if (Size > Device->ZeDeviceProperties->maxMemAllocSize) {
    // Tell Level-Zero to accept Size > maxMemAllocSize
    RelaxedDesc.flags = ZE_RELAXED_ALLOCATION_LIMITS_EXP_FLAG_MAX_SIZE;
    ZeDevDesc.pNext = &RelaxedDesc;
  }

  ZE_CALL(zeMemAllocShared, (Context->ZeContext, &ZeDevDesc, &ZeHostDesc, Size,
                             Alignment, Device->ZeDevice, ResultPtr));

  PI_ASSERT(Alignment == 0 ||
                reinterpret_cast<std::uintptr_t>(*ResultPtr) % Alignment == 0,
            PI_ERROR_INVALID_VALUE);

  // TODO: Handle PI_MEM_ALLOC_DEVICE_READ_ONLY.
  return PI_SUCCESS;
}

static pi_result USMHostAllocImpl(void **ResultPtr, pi_context Context,
                                  pi_usm_mem_properties *Properties,
                                  size_t Size, pi_uint32 Alignment) {
  PI_ASSERT(Context, PI_ERROR_INVALID_CONTEXT);

  // Check that incorrect bits are not set in the properties.
  PI_ASSERT(!Properties || *Properties == 0 ||
                (*Properties == PI_MEM_ALLOC_FLAGS && *(Properties + 2) == 0),
            PI_ERROR_INVALID_VALUE);

  // TODO: translate PI properties to Level Zero flags
  ZeStruct<ze_host_mem_alloc_desc_t> ZeHostDesc;
  ZeHostDesc.flags = 0;
  ZE_CALL(zeMemAllocHost,
          (Context->ZeContext, &ZeHostDesc, Size, Alignment, ResultPtr));

  PI_ASSERT(Alignment == 0 ||
                reinterpret_cast<std::uintptr_t>(*ResultPtr) % Alignment == 0,
            PI_ERROR_INVALID_VALUE);

  return PI_SUCCESS;
}

static pi_result USMFreeImpl(pi_context Context, void *Ptr,
                             bool OwnZeMemHandle) {
  if (OwnZeMemHandle)
    ZE_CALL(zeMemFree, (Context->ZeContext, Ptr));
  return PI_SUCCESS;
}

// Exception type to pass allocation errors
class UsmAllocationException {
  const pi_result Error;

public:
  UsmAllocationException(pi_result Err) : Error{Err} {}
  pi_result getError() const { return Error; }
};

pi_result USMSharedMemoryAlloc::allocateImpl(void **ResultPtr, size_t Size,
                                             pi_uint32 Alignment) {
  return USMSharedAllocImpl(ResultPtr, Context, Device, nullptr, Size,
                            Alignment);
}

pi_result USMSharedReadOnlyMemoryAlloc::allocateImpl(void **ResultPtr,
                                                     size_t Size,
                                                     pi_uint32 Alignment) {
  pi_usm_mem_properties Props[] = {PI_MEM_ALLOC_FLAGS,
                                   PI_MEM_ALLOC_DEVICE_READ_ONLY, 0};
  return USMSharedAllocImpl(ResultPtr, Context, Device, Props, Size, Alignment);
}

pi_result USMDeviceMemoryAlloc::allocateImpl(void **ResultPtr, size_t Size,
                                             pi_uint32 Alignment) {
  return USMDeviceAllocImpl(ResultPtr, Context, Device, nullptr, Size,
                            Alignment);
}

pi_result USMHostMemoryAlloc::allocateImpl(void **ResultPtr, size_t Size,
                                           pi_uint32 Alignment) {
  return USMHostAllocImpl(ResultPtr, Context, nullptr, Size, Alignment);
}

MemType USMSharedMemoryAlloc::getMemTypeImpl() { return MemType::Shared; }

MemType USMDeviceMemoryAlloc::getMemTypeImpl() { return MemType::Device; }

MemType USMHostMemoryAlloc::getMemTypeImpl() { return MemType::Host; }

void *USMMemoryAllocBase::allocate(size_t Size) {
  void *Ptr = nullptr;

  auto Res = allocateImpl(&Ptr, Size, sizeof(void *));
  if (Res != PI_SUCCESS) {
    throw UsmAllocationException(Res);
  }

  return Ptr;
}

void *USMMemoryAllocBase::allocate(size_t Size, size_t Alignment) {
  void *Ptr = nullptr;

  auto Res = allocateImpl(&Ptr, Size, Alignment);
  if (Res != PI_SUCCESS) {
    throw UsmAllocationException(Res);
  }
  return Ptr;
}

void USMMemoryAllocBase::deallocate(void *Ptr, bool OwnZeMemHandle) {
  auto Res = USMFreeImpl(Context, Ptr, OwnZeMemHandle);
  if (Res != PI_SUCCESS) {
    throw UsmAllocationException(Res);
  }
}

MemType USMMemoryAllocBase::getMemType() { return getMemTypeImpl(); }

pi_result piextUSMDeviceAlloc(void **ResultPtr, pi_context Context,
                              pi_device Device,
                              pi_usm_mem_properties *Properties, size_t Size,
                              pi_uint32 Alignment) {
  // L0 supports alignment up to 64KB and silently ignores higher values.
  // We flag alignment > 64KB as an invalid value.
  if (Alignment > 65536)
    return PI_ERROR_INVALID_VALUE;

  pi_platform Plt = Device->Platform;

  // If indirect access tracking is enabled then lock the mutex which is
  // guarding contexts container in the platform. This prevents new kernels from
  // being submitted in any context while we are in the process of allocating a
  // memory, this is needed to properly capture allocations by kernels with
  // indirect access. This lock also protects access to the context's data
  // structures. If indirect access tracking is not enabled then lock context
  // mutex to protect access to context's data structures.
  std::shared_lock<pi_shared_mutex> ContextLock(Context->Mutex,
                                                std::defer_lock);
  std::unique_lock<pi_shared_mutex> IndirectAccessTrackingLock(
      Plt->ContextsMutex, std::defer_lock);
  if (IndirectAccessTrackingEnabled) {
    IndirectAccessTrackingLock.lock();
    // We are going to defer memory release if there are kernels with indirect
    // access, that is why explicitly retain context to be sure that it is
    // released after all memory allocations in this context are released.
    PI_CALL(piContextRetain(Context));
  } else {
    ContextLock.lock();
  }

  if (!UseUSMAllocator ||
      // L0 spec says that allocation fails if Alignment != 2^n, in order to
      // keep the same behavior for the allocator, just call L0 API directly and
      // return the error code.
      ((Alignment & (Alignment - 1)) != 0)) {
    pi_result Res = USMDeviceAllocImpl(ResultPtr, Context, Device, Properties,
                                       Size, Alignment);
    if (IndirectAccessTrackingEnabled) {
      // Keep track of all memory allocations in the context
      Context->MemAllocs.emplace(std::piecewise_construct,
                                 std::forward_as_tuple(*ResultPtr),
                                 std::forward_as_tuple(Context));
    }
    return Res;
  }

  try {
    auto It = Context->DeviceMemAllocContexts.find(Device);
    if (It == Context->DeviceMemAllocContexts.end())
      return PI_ERROR_INVALID_VALUE;

    *ResultPtr = It->second.allocate(Size, Alignment);
    if (IndirectAccessTrackingEnabled) {
      // Keep track of all memory allocations in the context
      Context->MemAllocs.emplace(std::piecewise_construct,
                                 std::forward_as_tuple(*ResultPtr),
                                 std::forward_as_tuple(Context));
    }

  } catch (const UsmAllocationException &Ex) {
    *ResultPtr = nullptr;
    return Ex.getError();
  } catch (...) {
    return PI_ERROR_UNKNOWN;
  }

  return PI_SUCCESS;
}

pi_result piextUSMSharedAlloc(void **ResultPtr, pi_context Context,
                              pi_device Device,
                              pi_usm_mem_properties *Properties, size_t Size,
                              pi_uint32 Alignment) {
  // See if the memory is going to be read-only on the device.
  bool DeviceReadOnly = false;
  // Check that incorrect bits are not set in the properties.
  if (Properties && *Properties != 0) {
    PI_ASSERT(*(Properties) == PI_MEM_ALLOC_FLAGS && *(Properties + 2) == 0,
              PI_ERROR_INVALID_VALUE);
    DeviceReadOnly = *(Properties + 1) & PI_MEM_ALLOC_DEVICE_READ_ONLY;
  }

  // L0 supports alignment up to 64KB and silently ignores higher values.
  // We flag alignment > 64KB as an invalid value.
  if (Alignment > 65536)
    return PI_ERROR_INVALID_VALUE;

  pi_platform Plt = Device->Platform;

  // If indirect access tracking is enabled then lock the mutex which is
  // guarding contexts container in the platform. This prevents new kernels from
  // being submitted in any context while we are in the process of allocating a
  // memory, this is needed to properly capture allocations by kernels with
  // indirect access. This lock also protects access to the context's data
  // structures. If indirect access tracking is not enabled then lock context
  // mutex to protect access to context's data structures.
  std::scoped_lock<pi_shared_mutex> Lock(
      IndirectAccessTrackingEnabled ? Plt->ContextsMutex : Context->Mutex);

  if (IndirectAccessTrackingEnabled) {
    // We are going to defer memory release if there are kernels with indirect
    // access, that is why explicitly retain context to be sure that it is
    // released after all memory allocations in this context are released.
    PI_CALL(piContextRetain(Context));
  }

  if (!UseUSMAllocator ||
      // L0 spec says that allocation fails if Alignment != 2^n, in order to
      // keep the same behavior for the allocator, just call L0 API directly and
      // return the error code.
      ((Alignment & (Alignment - 1)) != 0)) {
    pi_result Res = USMSharedAllocImpl(ResultPtr, Context, Device, Properties,
                                       Size, Alignment);
    if (IndirectAccessTrackingEnabled) {
      // Keep track of all memory allocations in the context
      Context->MemAllocs.emplace(std::piecewise_construct,
                                 std::forward_as_tuple(*ResultPtr),
                                 std::forward_as_tuple(Context));
    }
    return Res;
  }

  try {
    auto &Allocator = (DeviceReadOnly ? Context->SharedReadOnlyMemAllocContexts
                                      : Context->SharedMemAllocContexts);
    auto It = Allocator.find(Device);
    if (It == Allocator.end())
      return PI_ERROR_INVALID_VALUE;

    *ResultPtr = It->second.allocate(Size, Alignment);
    if (DeviceReadOnly) {
      Context->SharedReadOnlyAllocs.insert(*ResultPtr);
    }
    if (IndirectAccessTrackingEnabled) {
      // Keep track of all memory allocations in the context
      Context->MemAllocs.emplace(std::piecewise_construct,
                                 std::forward_as_tuple(*ResultPtr),
                                 std::forward_as_tuple(Context));
    }
  } catch (const UsmAllocationException &Ex) {
    *ResultPtr = nullptr;
    return Ex.getError();
  } catch (...) {
    return PI_ERROR_UNKNOWN;
  }

  return PI_SUCCESS;
}

pi_result piextUSMHostAlloc(void **ResultPtr, pi_context Context,
                            pi_usm_mem_properties *Properties, size_t Size,
                            pi_uint32 Alignment) {
  // L0 supports alignment up to 64KB and silently ignores higher values.
  // We flag alignment > 64KB as an invalid value.
  if (Alignment > 65536)
    return PI_ERROR_INVALID_VALUE;

  pi_platform Plt = Context->getPlatform();
  // If indirect access tracking is enabled then lock the mutex which is
  // guarding contexts container in the platform. This prevents new kernels from
  // being submitted in any context while we are in the process of allocating a
  // memory, this is needed to properly capture allocations by kernels with
  // indirect access. This lock also protects access to the context's data
  // structures. If indirect access tracking is not enabled then lock context
  // mutex to protect access to context's data structures.
  std::shared_lock<pi_shared_mutex> ContextLock(Context->Mutex,
                                                std::defer_lock);
  std::unique_lock<pi_shared_mutex> IndirectAccessTrackingLock(
      Plt->ContextsMutex, std::defer_lock);
  if (IndirectAccessTrackingEnabled) {
    IndirectAccessTrackingLock.lock();
    // We are going to defer memory release if there are kernels with indirect
    // access, that is why explicitly retain context to be sure that it is
    // released after all memory allocations in this context are released.
    PI_CALL(piContextRetain(Context));
  } else {
    ContextLock.lock();
  }

  if (!UseUSMAllocator ||
      // L0 spec says that allocation fails if Alignment != 2^n, in order to
      // keep the same behavior for the allocator, just call L0 API directly and
      // return the error code.
      ((Alignment & (Alignment - 1)) != 0)) {
    pi_result Res =
        USMHostAllocImpl(ResultPtr, Context, Properties, Size, Alignment);
    if (IndirectAccessTrackingEnabled) {
      // Keep track of all memory allocations in the context
      Context->MemAllocs.emplace(std::piecewise_construct,
                                 std::forward_as_tuple(*ResultPtr),
                                 std::forward_as_tuple(Context));
    }
    return Res;
  }

  // There is a single allocator for Host USM allocations, so we don't need to
  // find the allocator depending on context as we do for Shared and Device
  // allocations.
  try {
    *ResultPtr = Context->HostMemAllocContext->allocate(Size, Alignment);
    if (IndirectAccessTrackingEnabled) {
      // Keep track of all memory allocations in the context
      Context->MemAllocs.emplace(std::piecewise_construct,
                                 std::forward_as_tuple(*ResultPtr),
                                 std::forward_as_tuple(Context));
    }
  } catch (const UsmAllocationException &Ex) {
    *ResultPtr = nullptr;
    return Ex.getError();
  } catch (...) {
    return PI_ERROR_UNKNOWN;
  }

  return PI_SUCCESS;
}

// Helper function to deallocate USM memory, if indirect access support is
// enabled then a caller must lock the platform-level mutex guarding the
// container with contexts because deallocating the memory can turn RefCount of
// a context to 0 and as a result the context being removed from the list of
// tracked contexts.
// If indirect access tracking is not enabled then caller must lock Context
// mutex.
static pi_result USMFreeHelper(pi_context Context, void *Ptr,
                               bool OwnZeMemHandle) {
  if (IndirectAccessTrackingEnabled) {
    auto It = Context->MemAllocs.find(Ptr);
    if (It == std::end(Context->MemAllocs)) {
      die("All memory allocations must be tracked!");
    }
    if (!It->second.RefCount.decrementAndTest()) {
      // Memory can't be deallocated yet.
      return PI_SUCCESS;
    }

    // Reference count is zero, it is ok to free memory.
    // We don't need to track this allocation anymore.
    Context->MemAllocs.erase(It);
  }

  if (!UseUSMAllocator) {
    pi_result Res = USMFreeImpl(Context, Ptr, OwnZeMemHandle);
    if (IndirectAccessTrackingEnabled)
      PI_CALL(ContextReleaseHelper(Context));
    return Res;
  }

  // Query the device of the allocation to determine the right allocator context
  ze_device_handle_t ZeDeviceHandle;
  ZeStruct<ze_memory_allocation_properties_t> ZeMemoryAllocationProperties;

  // Query memory type of the pointer we're freeing to determine the correct
  // way to do it(directly or via an allocator)
  ZE_CALL(zeMemGetAllocProperties,
          (Context->ZeContext, Ptr, &ZeMemoryAllocationProperties,
           &ZeDeviceHandle));

  // If memory type is host release from host pool
  if (ZeMemoryAllocationProperties.type == ZE_MEMORY_TYPE_HOST) {
    try {
      Context->HostMemAllocContext->deallocate(Ptr, OwnZeMemHandle);
    } catch (const UsmAllocationException &Ex) {
      return Ex.getError();
    } catch (...) {
      return PI_ERROR_UNKNOWN;
    }
    if (IndirectAccessTrackingEnabled)
      PI_CALL(ContextReleaseHelper(Context));
    return PI_SUCCESS;
  }

  // Points out an allocation in SharedReadOnlyMemAllocContexts
  auto SharedReadOnlyAllocsIterator = Context->SharedReadOnlyAllocs.end();

  if (!ZeDeviceHandle) {
    // The only case where it is OK not have device identified is
    // if the memory is not known to the driver. We should not ever get
    // this either, probably.
    PI_ASSERT(ZeMemoryAllocationProperties.type == ZE_MEMORY_TYPE_UNKNOWN,
              PI_ERROR_INVALID_DEVICE);
  } else {
    pi_device Device;
    // All context member devices or their descendants are of the same platform.
    auto Platform = Context->getPlatform();
    Device = Platform->getDeviceFromNativeHandle(ZeDeviceHandle);
    PI_ASSERT(Device, PI_ERROR_INVALID_DEVICE);

    auto DeallocationHelper =
        [Context, Device, Ptr, OwnZeMemHandle](
            std::unordered_map<pi_device, USMAllocContext> &AllocContextMap) {
          try {
            auto It = AllocContextMap.find(Device);
            if (It == AllocContextMap.end())
              return PI_ERROR_INVALID_VALUE;

            // The right context is found, deallocate the pointer
            It->second.deallocate(Ptr, OwnZeMemHandle);
          } catch (const UsmAllocationException &Ex) {
            return Ex.getError();
          }

          if (IndirectAccessTrackingEnabled)
            PI_CALL(ContextReleaseHelper(Context));
          return PI_SUCCESS;
        };

    switch (ZeMemoryAllocationProperties.type) {
    case ZE_MEMORY_TYPE_SHARED:
      // Distinguish device_read_only allocations since they have own pool.
      SharedReadOnlyAllocsIterator = Context->SharedReadOnlyAllocs.find(Ptr);
      return DeallocationHelper(SharedReadOnlyAllocsIterator !=
                                        Context->SharedReadOnlyAllocs.end()
                                    ? Context->SharedReadOnlyMemAllocContexts
                                    : Context->SharedMemAllocContexts);
    case ZE_MEMORY_TYPE_DEVICE:
      return DeallocationHelper(Context->DeviceMemAllocContexts);
    default:
      // Handled below
      break;
    }
  }

  pi_result Res = USMFreeImpl(Context, Ptr, OwnZeMemHandle);
  if (SharedReadOnlyAllocsIterator != Context->SharedReadOnlyAllocs.end()) {
    Context->SharedReadOnlyAllocs.erase(SharedReadOnlyAllocsIterator);
  }
  if (IndirectAccessTrackingEnabled)
    PI_CALL(ContextReleaseHelper(Context));
  return Res;
}

pi_result piextUSMFree(pi_context Context, void *Ptr) {
  pi_platform Plt = Context->getPlatform();

  std::scoped_lock<pi_shared_mutex> Lock(
      IndirectAccessTrackingEnabled ? Plt->ContextsMutex : Context->Mutex);

  return USMFreeHelper(Context, Ptr, true /* OwnZeMemHandle */);
}

pi_result piextKernelSetArgPointer(pi_kernel Kernel, pi_uint32 ArgIndex,
                                   size_t ArgSize, const void *ArgValue) {

  PI_CALL(piKernelSetArg(Kernel, ArgIndex, ArgSize, ArgValue));
  return PI_SUCCESS;
}

/// USM Memset API
///
/// @param Queue is the queue to submit to
/// @param Ptr is the ptr to memset
/// @param Value is value to set.  It is interpreted as an 8-bit value and the
/// upper
///        24 bits are ignored
/// @param Count is the size in bytes to memset
/// @param NumEventsInWaitlist is the number of events to wait on
/// @param EventsWaitlist is an array of events to wait on
/// @param Event is the event that represents this operation
pi_result piextUSMEnqueueMemset(pi_queue Queue, void *Ptr, pi_int32 Value,
                                size_t Count, pi_uint32 NumEventsInWaitlist,
                                const pi_event *EventsWaitlist,
                                pi_event *Event) {
  if (!Ptr) {
    return PI_ERROR_INVALID_VALUE;
  }

  PI_ASSERT(Queue, PI_ERROR_INVALID_QUEUE);

  std::scoped_lock<pi_shared_mutex> Lock(Queue->Mutex);
  return enqueueMemFillHelper(
      // TODO: do we need a new command type for USM memset?
      PI_COMMAND_TYPE_MEM_BUFFER_FILL, Queue, Ptr,
      &Value, // It will be interpreted as an 8-bit value,
      1,      // which is indicated with this pattern_size==1
      Count, NumEventsInWaitlist, EventsWaitlist, Event);
}

// Helper function to check if a pointer is a device pointer.
static bool IsDevicePointer(pi_context Context, const void *Ptr) {
  ze_device_handle_t ZeDeviceHandle;
  ZeStruct<ze_memory_allocation_properties_t> ZeMemoryAllocationProperties;

  // Query memory type of the pointer
  ZE_CALL(zeMemGetAllocProperties,
          (Context->ZeContext, Ptr, &ZeMemoryAllocationProperties,
           &ZeDeviceHandle));

  return (ZeMemoryAllocationProperties.type == ZE_MEMORY_TYPE_DEVICE);
}

pi_result piextUSMEnqueueMemcpy(pi_queue Queue, pi_bool Blocking, void *DstPtr,
                                const void *SrcPtr, size_t Size,
                                pi_uint32 NumEventsInWaitlist,
                                const pi_event *EventsWaitlist,
                                pi_event *Event) {

  if (!DstPtr) {
    return PI_ERROR_INVALID_VALUE;
  }

  PI_ASSERT(Queue, PI_ERROR_INVALID_QUEUE);

  std::scoped_lock<pi_shared_mutex> lock(Queue->Mutex);

  // Device to Device copies are found to execute slower on copy engine
  // (versus compute engine).
  bool PreferCopyEngine = !IsDevicePointer(Queue->Context, SrcPtr) ||
                          !IsDevicePointer(Queue->Context, DstPtr);

  // Temporary option added to use copy engine for D2D copy
  PreferCopyEngine |= UseCopyEngineForD2DCopy;

  return enqueueMemCopyHelper(
      // TODO: do we need a new command type for this?
      PI_COMMAND_TYPE_MEM_BUFFER_COPY, Queue, DstPtr, Blocking, Size, SrcPtr,
      NumEventsInWaitlist, EventsWaitlist, Event, PreferCopyEngine);
}

/// Hint to migrate memory to the device
///
/// @param Queue is the queue to submit to
/// @param Ptr points to the memory to migrate
/// @param Size is the number of bytes to migrate
/// @param Flags is a bitfield used to specify memory migration options
/// @param NumEventsInWaitlist is the number of events to wait on
/// @param EventsWaitlist is an array of events to wait on
/// @param Event is the event that represents this operation
pi_result piextUSMEnqueuePrefetch(pi_queue Queue, const void *Ptr, size_t Size,
                                  pi_usm_migration_flags Flags,
                                  pi_uint32 NumEventsInWaitList,
                                  const pi_event *EventWaitList,
                                  pi_event *OutEvent) {

  // flags is currently unused so fail if set
  PI_ASSERT(Flags == 0, PI_ERROR_INVALID_VALUE);
  PI_ASSERT(Queue, PI_ERROR_INVALID_QUEUE);

  // Lock automatically releases when this goes out of scope.
  std::scoped_lock<pi_shared_mutex> lock(Queue->Mutex);

  bool UseCopyEngine = false;

  // Please note that the following code should be run before the
  // subsequent getAvailableCommandList() call so that there is no
  // dead-lock from waiting unsubmitted events in an open batch.
  // The createAndRetainPiZeEventList() has the proper side-effect
  // of submitting batches with dependent events.
  //
  _pi_ze_event_list_t TmpWaitList;
  if (auto Res = TmpWaitList.createAndRetainPiZeEventList(
          NumEventsInWaitList, EventWaitList, Queue, UseCopyEngine))
    return Res;

  // Get a new command list to be used on this call
  pi_command_list_ptr_t CommandList{};
  // TODO: Change UseCopyEngine argument to 'true' once L0 backend
  // support is added
  if (auto Res = Queue->Context->getAvailableCommandList(Queue, CommandList,
                                                         UseCopyEngine))
    return Res;

  // TODO: do we need to create a unique command type for this?
  ze_event_handle_t ZeEvent = nullptr;
  pi_event InternalEvent;
  bool IsInternal = OutEvent == nullptr;
  pi_event *Event = OutEvent ? OutEvent : &InternalEvent;
  auto Res = createEventAndAssociateQueue(Queue, Event, PI_COMMAND_TYPE_USER,
                                          CommandList, IsInternal);
  if (Res != PI_SUCCESS)
    return Res;
  ZeEvent = (*Event)->ZeEvent;
  (*Event)->WaitList = TmpWaitList;

  const auto &WaitList = (*Event)->WaitList;
  const auto &ZeCommandList = CommandList->first;
  if (WaitList.Length) {
    ZE_CALL(zeCommandListAppendWaitOnEvents,
            (ZeCommandList, WaitList.Length, WaitList.ZeEventList));
  }
  // TODO: figure out how to translate "flags"
  ZE_CALL(zeCommandListAppendMemoryPrefetch, (ZeCommandList, Ptr, Size));

  // TODO: Level Zero does not have a completion "event" with the prefetch API,
  // so manually add command to signal our event.
  ZE_CALL(zeCommandListAppendSignalEvent, (ZeCommandList, ZeEvent));

  if (auto Res = Queue->executeCommandList(CommandList, false))
    return Res;

  return PI_SUCCESS;
}

/// USM memadvise API to govern behavior of automatic migration mechanisms
///
/// @param Queue is the queue to submit to
/// @param Ptr is the data to be advised
/// @param Length is the size in bytes of the meory to advise
/// @param Advice is device specific advice
/// @param Event is the event that represents this operation
///
pi_result piextUSMEnqueueMemAdvise(pi_queue Queue, const void *Ptr,
                                   size_t Length, pi_mem_advice Advice,
                                   pi_event *OutEvent) {
  PI_ASSERT(Queue, PI_ERROR_INVALID_QUEUE);

  // Lock automatically releases when this goes out of scope.
  std::scoped_lock<pi_shared_mutex> lock(Queue->Mutex);

  auto ZeAdvice = pi_cast<ze_memory_advice_t>(Advice);

  bool UseCopyEngine = false;

  _pi_ze_event_list_t TmpWaitList;
  if (auto Res = TmpWaitList.createAndRetainPiZeEventList(0, nullptr, Queue,
                                                          UseCopyEngine))
    return Res;

  // Get a new command list to be used on this call
  pi_command_list_ptr_t CommandList{};
  // UseCopyEngine is set to 'false' here.
  // TODO: Additional analysis is required to check if this operation will
  // run faster on copy engines.
  if (auto Res = Queue->Context->getAvailableCommandList(Queue, CommandList,
                                                         UseCopyEngine))
    return Res;

  // TODO: do we need to create a unique command type for this?
  ze_event_handle_t ZeEvent = nullptr;
  pi_event InternalEvent;
  bool IsInternal = OutEvent == nullptr;
  pi_event *Event = OutEvent ? OutEvent : &InternalEvent;
  auto Res = createEventAndAssociateQueue(Queue, Event, PI_COMMAND_TYPE_USER,
                                          CommandList, IsInternal);
  if (Res != PI_SUCCESS)
    return Res;
  ZeEvent = (*Event)->ZeEvent;
  (*Event)->WaitList = TmpWaitList;

  const auto &ZeCommandList = CommandList->first;
  const auto &WaitList = (*Event)->WaitList;

  if (WaitList.Length) {
    ZE_CALL(zeCommandListAppendWaitOnEvents,
            (ZeCommandList, WaitList.Length, WaitList.ZeEventList));
  }

  ZE_CALL(zeCommandListAppendMemAdvise,
          (ZeCommandList, Queue->Device->ZeDevice, Ptr, Length, ZeAdvice));

  // TODO: Level Zero does not have a completion "event" with the advise API,
  // so manually add command to signal our event.
  ZE_CALL(zeCommandListAppendSignalEvent, (ZeCommandList, ZeEvent));

  Queue->executeCommandList(CommandList, false);

  return PI_SUCCESS;
}

/// USM 2D Fill API
///
/// \param queue is the queue to submit to
/// \param ptr is the ptr to fill
/// \param pitch is the total width of the destination memory including padding
/// \param pattern is a pointer with the bytes of the pattern to set
/// \param pattern_size is the size in bytes of the pattern
/// \param width is width in bytes of each row to fill
/// \param height is height the columns to fill
/// \param num_events_in_waitlist is the number of events to wait on
/// \param events_waitlist is an array of events to wait on
/// \param event is the event that represents this operation
__SYCL_EXPORT pi_result piextUSMEnqueueFill2D(pi_queue queue, void *ptr,
                                              size_t pitch, size_t pattern_size,
                                              const void *pattern, size_t width,
                                              size_t height,
                                              pi_uint32 num_events_in_waitlist,
                                              const pi_event *events_waitlist,
                                              pi_event *event) {
  std::ignore = queue;
  std::ignore = ptr;
  std::ignore = pitch;
  std::ignore = pattern_size;
  std::ignore = pattern;
  std::ignore = width;
  std::ignore = height;
  std::ignore = num_events_in_waitlist;
  std::ignore = events_waitlist;
  std::ignore = event;
  die("piextUSMEnqueueFill2D: not implemented");
  return {};
}

/// USM 2D Memset API
///
/// \param queue is the queue to submit to
/// \param ptr is the ptr to fill
/// \param pitch is the total width of the destination memory including padding
/// \param pattern is a pointer with the bytes of the pattern to set
/// \param pattern_size is the size in bytes of the pattern
/// \param width is width in bytes of each row to fill
/// \param height is height the columns to fill
/// \param num_events_in_waitlist is the number of events to wait on
/// \param events_waitlist is an array of events to wait on
/// \param event is the event that represents this operation
__SYCL_EXPORT pi_result piextUSMEnqueueMemset2D(
    pi_queue queue, void *ptr, size_t pitch, int value, size_t width,
    size_t height, pi_uint32 num_events_in_waitlist,
    const pi_event *events_waitlist, pi_event *event) {
  std::ignore = queue;
  std::ignore = ptr;
  std::ignore = pitch;
  std::ignore = value;
  std::ignore = width;
  std::ignore = height;
  std::ignore = num_events_in_waitlist;
  std::ignore = events_waitlist;
  std::ignore = event;
  die("piextUSMEnqueueMemset2D: not implemented");
  return {};
}

/// USM 2D Memcpy API
///
/// \param queue is the queue to submit to
/// \param blocking is whether this operation should block the host
/// \param dst_ptr is the location the data will be copied
/// \param dst_pitch is the total width of the destination memory including
/// padding
/// \param src_ptr is the data to be copied
/// \param dst_pitch is the total width of the source memory including padding
/// \param width is width in bytes of each row to be copied
/// \param height is height the columns to be copied
/// \param num_events_in_waitlist is the number of events to wait on
/// \param events_waitlist is an array of events to wait on
/// \param event is the event that represents this operation
__SYCL_EXPORT pi_result piextUSMEnqueueMemcpy2D(
    pi_queue Queue, pi_bool Blocking, void *DstPtr, size_t DstPitch,
    const void *SrcPtr, size_t SrcPitch, size_t Width, size_t Height,
    pi_uint32 NumEventsInWaitlist, const pi_event *EventWaitlist,
    pi_event *Event) {
  if (!DstPtr || !SrcPtr)
    return PI_ERROR_INVALID_VALUE;

  PI_ASSERT(Queue, PI_ERROR_INVALID_QUEUE);

  pi_buff_rect_offset_struct ZeroOffset{0, 0, 0};
  pi_buff_rect_region_struct Region{Width, Height, 0};

  std::scoped_lock<pi_shared_mutex> lock(Queue->Mutex);

  // Device to Device copies are found to execute slower on copy engine
  // (versus compute engine).
  bool PreferCopyEngine = !IsDevicePointer(Queue->Context, SrcPtr) ||
                          !IsDevicePointer(Queue->Context, DstPtr);

  // Temporary option added to use copy engine for D2D copy
  PreferCopyEngine |= UseCopyEngineForD2DCopy;

  return enqueueMemCopyRectHelper(
      // TODO: do we need a new command type for this?
      PI_COMMAND_TYPE_MEM_BUFFER_COPY_RECT, Queue, SrcPtr, DstPtr, &ZeroOffset,
      &ZeroOffset, &Region, SrcPitch, DstPitch, /*SrcSlicePitch=*/0,
      /*DstSlicePitch=*/0, Blocking, NumEventsInWaitlist, EventWaitlist, Event,
      PreferCopyEngine);
}

/// API to query information about USM allocated pointers.
/// Valid Queries:
///   PI_MEM_ALLOC_TYPE returns host/device/shared pi_usm_type value
///   PI_MEM_ALLOC_BASE_PTR returns the base ptr of an allocation if
///                         the queried pointer fell inside an allocation.
///                         Result must fit in void *
///   PI_MEM_ALLOC_SIZE returns how big the queried pointer's
///                     allocation is in bytes. Result is a size_t.
///   PI_MEM_ALLOC_DEVICE returns the pi_device this was allocated against
///
/// @param Context is the pi_context
/// @param Ptr is the pointer to query
/// @param ParamName is the type of query to perform
/// @param ParamValueSize is the size of the result in bytes
/// @param ParamValue is the result
/// @param ParamValueRet is how many bytes were written
pi_result piextUSMGetMemAllocInfo(pi_context Context, const void *Ptr,
                                  pi_mem_alloc_info ParamName,
                                  size_t ParamValueSize, void *ParamValue,
                                  size_t *ParamValueSizeRet) {
  PI_ASSERT(Context, PI_ERROR_INVALID_CONTEXT);

  ze_device_handle_t ZeDeviceHandle;
  ZeStruct<ze_memory_allocation_properties_t> ZeMemoryAllocationProperties;

  ZE_CALL(zeMemGetAllocProperties,
          (Context->ZeContext, Ptr, &ZeMemoryAllocationProperties,
           &ZeDeviceHandle));

  ReturnHelper ReturnValue(ParamValueSize, ParamValue, ParamValueSizeRet);
  switch (ParamName) {
  case PI_MEM_ALLOC_TYPE: {
    pi_usm_type MemAllocaType;
    switch (ZeMemoryAllocationProperties.type) {
    case ZE_MEMORY_TYPE_UNKNOWN:
      MemAllocaType = PI_MEM_TYPE_UNKNOWN;
      break;
    case ZE_MEMORY_TYPE_HOST:
      MemAllocaType = PI_MEM_TYPE_HOST;
      break;
    case ZE_MEMORY_TYPE_DEVICE:
      MemAllocaType = PI_MEM_TYPE_DEVICE;
      break;
    case ZE_MEMORY_TYPE_SHARED:
      MemAllocaType = PI_MEM_TYPE_SHARED;
      break;
    default:
      zePrint("piextUSMGetMemAllocInfo: unexpected usm memory type\n");
      return PI_ERROR_INVALID_VALUE;
    }
    return ReturnValue(MemAllocaType);
  }
  case PI_MEM_ALLOC_DEVICE:
    if (ZeDeviceHandle) {
      auto Platform = Context->getPlatform();
      auto Device = Platform->getDeviceFromNativeHandle(ZeDeviceHandle);
      return Device ? ReturnValue(Device) : PI_ERROR_INVALID_VALUE;
    } else {
      return PI_ERROR_INVALID_VALUE;
    }
  case PI_MEM_ALLOC_BASE_PTR: {
    void *Base;
    ZE_CALL(zeMemGetAddressRange, (Context->ZeContext, Ptr, &Base, nullptr));
    return ReturnValue(Base);
  }
  case PI_MEM_ALLOC_SIZE: {
    size_t Size;
    ZE_CALL(zeMemGetAddressRange, (Context->ZeContext, Ptr, nullptr, &Size));
    return ReturnValue(Size);
  }
  default:
    zePrint("piextUSMGetMemAllocInfo: unsupported ParamName\n");
    return PI_ERROR_INVALID_VALUE;
  }
  return PI_SUCCESS;
}

pi_result piKernelSetExecInfo(pi_kernel Kernel, pi_kernel_exec_info ParamName,
                              size_t ParamValueSize, const void *ParamValue) {
  (void)ParamValueSize;
  PI_ASSERT(Kernel, PI_ERROR_INVALID_KERNEL);
  PI_ASSERT(ParamValue, PI_ERROR_INVALID_VALUE);

  std::scoped_lock<pi_shared_mutex> Guard(Kernel->Mutex);
  if (ParamName == PI_USM_INDIRECT_ACCESS &&
      *(static_cast<const pi_bool *>(ParamValue)) == PI_TRUE) {
    // The whole point for users really was to not need to know anything
    // about the types of allocations kernel uses. So in DPC++ we always
    // just set all 3 modes for each kernel.
    ze_kernel_indirect_access_flags_t IndirectFlags =
        ZE_KERNEL_INDIRECT_ACCESS_FLAG_HOST |
        ZE_KERNEL_INDIRECT_ACCESS_FLAG_DEVICE |
        ZE_KERNEL_INDIRECT_ACCESS_FLAG_SHARED;
    ZE_CALL(zeKernelSetIndirectAccess, (Kernel->ZeKernel, IndirectFlags));
  } else {
    zePrint("piKernelSetExecInfo: unsupported ParamName\n");
    return PI_ERROR_INVALID_VALUE;
  }

  return PI_SUCCESS;
}

pi_result piextProgramSetSpecializationConstant(pi_program Prog,
                                                pi_uint32 SpecID, size_t,
                                                const void *SpecValue) {
  std::scoped_lock<pi_shared_mutex> Guard(Prog->Mutex);

  // Remember the value of this specialization constant until the program is
  // built.  Note that we only save the pointer to the buffer that contains the
  // value.  The caller is responsible for maintaining storage for this buffer.
  //
  // NOTE: SpecSize is unused in Level Zero, the size is known from SPIR-V by
  // SpecID.
  Prog->SpecConstants[SpecID] = SpecValue;

  return PI_SUCCESS;
}

const char SupportedVersion[] = _PI_LEVEL_ZERO_PLUGIN_VERSION_STRING;

pi_result piPluginInit(pi_plugin *PluginInit) {
  PI_ASSERT(PluginInit, PI_ERROR_INVALID_VALUE);

  // Check that the major version matches in PiVersion and SupportedVersion
  _PI_PLUGIN_VERSION_CHECK(PluginInit->PiVersion, SupportedVersion);

  // TODO: handle versioning/targets properly.
  size_t PluginVersionSize = sizeof(PluginInit->PluginVersion);

  PI_ASSERT(strlen(_PI_LEVEL_ZERO_PLUGIN_VERSION_STRING) < PluginVersionSize,
            PI_ERROR_INVALID_VALUE);

  strncpy(PluginInit->PluginVersion, SupportedVersion, PluginVersionSize);

#define _PI_API(api)                                                           \
  (PluginInit->PiFunctionTable).api = (decltype(&::api))(&api);
#include <sycl/detail/pi.def>

  enableZeTracing();
  return PI_SUCCESS;
}

pi_result piextPluginGetOpaqueData(void *opaque_data_param,
                                   void **opaque_data_return) {
  (void)opaque_data_param;
  (void)opaque_data_return;
  return PI_ERROR_UNKNOWN;
}

// SYCL RT calls this api to notify the end of plugin lifetime.
// It can include all the jobs to tear down resources before
// the plugin is unloaded from memory.
pi_result piTearDown(void *PluginParameter) {
  (void)PluginParameter;
  bool LeakFound = false;
  // reclaim pi_platform objects here since we don't have piPlatformRelease.
  for (pi_platform &Platform : *PiPlatformsCache) {
    delete Platform;
  }
  delete PiPlatformsCache;
  delete PiPlatformsCacheMutex;

  // Print the balance of various create/destroy native calls.
  // The idea is to verify if the number of create(+) and destroy(-) calls are
  // matched.
  if (ZeDebug & ZE_DEBUG_CALL_COUNT) {
    // clang-format off
    //
    // The format of this table is such that each row accounts for a
    // specific type of objects, and all elements in the raw except the last
    // one are allocating objects of that type, while the last element is known
    // to deallocate objects of that type.
    //
    std::vector<std::vector<const char *>> CreateDestroySet = {
      {"zeContextCreate",      "zeContextDestroy"},
      {"zeCommandQueueCreate", "zeCommandQueueDestroy"},
      {"zeModuleCreate",       "zeModuleDestroy"},
      {"zeKernelCreate",       "zeKernelDestroy"},
      {"zeEventPoolCreate",    "zeEventPoolDestroy"},
      {"zeCommandListCreateImmediate", "zeCommandListCreate", "zeCommandListDestroy"},
      {"zeEventCreate",        "zeEventDestroy"},
      {"zeFenceCreate",        "zeFenceDestroy"},
      {"zeImageCreate",        "zeImageDestroy"},
      {"zeSamplerCreate",      "zeSamplerDestroy"},
      {"zeMemAllocDevice", "zeMemAllocHost", "zeMemAllocShared", "zeMemFree"},
    };

    // A sample output aimed below is this:
    // ------------------------------------------------------------------------
    //                zeContextCreate = 1     \--->        zeContextDestroy = 1
    //           zeCommandQueueCreate = 1     \--->   zeCommandQueueDestroy = 1
    //                 zeModuleCreate = 1     \--->         zeModuleDestroy = 1
    //                 zeKernelCreate = 1     \--->         zeKernelDestroy = 1
    //              zeEventPoolCreate = 1     \--->      zeEventPoolDestroy = 1
    //   zeCommandListCreateImmediate = 1     |
    //            zeCommandListCreate = 1     \--->    zeCommandListDestroy = 1  ---> LEAK = 1
    //                  zeEventCreate = 2     \--->          zeEventDestroy = 2
    //                  zeFenceCreate = 1     \--->          zeFenceDestroy = 1
    //                  zeImageCreate = 0     \--->          zeImageDestroy = 0
    //                zeSamplerCreate = 0     \--->        zeSamplerDestroy = 0
    //               zeMemAllocDevice = 0     |
    //                 zeMemAllocHost = 1     |
    //               zeMemAllocShared = 0     \--->               zeMemFree = 1
    //
    // clang-format on

    fprintf(stderr, "ZE_DEBUG=%d: check balance of create/destroy calls\n",
            ZE_DEBUG_CALL_COUNT);
    fprintf(stderr,
            "----------------------------------------------------------\n");
    for (const auto &Row : CreateDestroySet) {
      int diff = 0;
      for (auto I = Row.begin(); I != Row.end();) {
        const char *ZeName = *I;
        const auto &ZeCount = (*ZeCallCount)[*I];

        bool First = (I == Row.begin());
        bool Last = (++I == Row.end());

        if (Last) {
          fprintf(stderr, " \\--->");
          diff -= ZeCount;
        } else {
          diff += ZeCount;
          if (!First) {
            fprintf(stderr, " | \n");
          }
        }

        fprintf(stderr, "%30s = %-5d", ZeName, ZeCount);
      }

      if (diff) {
        LeakFound = true;
        fprintf(stderr, " ---> LEAK = %d", diff);
      }
      fprintf(stderr, "\n");
    }

    ZeCallCount->clear();
    delete ZeCallCount;
    ZeCallCount = nullptr;
  }
  if (LeakFound)
    return PI_ERROR_INVALID_MEM_OBJECT;

  disableZeTracing();
  return PI_SUCCESS;
}

pi_result _pi_buffer::getZeHandlePtr(char **&ZeHandlePtr,
                                     access_mode_t AccessMode,
                                     pi_device Device) {
  char *ZeHandle;
  PI_CALL(getZeHandle(ZeHandle, AccessMode, Device));
  ZeHandlePtr = &Allocations[Device].ZeHandle;
  return PI_SUCCESS;
}

size_t _pi_buffer::getAlignment() const {
  // Choose an alignment that is at most 64 and is the next power of 2
  // for sizes less than 64.
  auto Alignment = Size;
  if (Alignment > 32UL)
    Alignment = 64UL;
  else if (Alignment > 16UL)
    Alignment = 32UL;
  else if (Alignment > 8UL)
    Alignment = 16UL;
  else if (Alignment > 4UL)
    Alignment = 8UL;
  else if (Alignment > 2UL)
    Alignment = 4UL;
  else if (Alignment > 1UL)
    Alignment = 2UL;
  else
    Alignment = 1UL;
  return Alignment;
}

pi_result _pi_buffer::getZeHandle(char *&ZeHandle, access_mode_t AccessMode,
                                  pi_device Device) {

  // NOTE: There might be no valid allocation at all yet and we get
  // here from piEnqueueKernelLaunch that would be doing the buffer
  // initialization. In this case the Device is not null as kernel
  // launch is always on a specific device.
  if (!Device)
    Device = LastDeviceWithValidAllocation;
  // If the device is still not selected then use the first one in
  // the context of the buffer.
  if (!Device)
    Device = Context->Devices[0];

  auto &Allocation = Allocations[Device];

  // Sub-buffers don't maintain own allocations but rely on parent buffer.
  if (isSubBuffer()) {
    PI_CALL(SubBuffer.Parent->getZeHandle(ZeHandle, AccessMode, Device));
    ZeHandle += SubBuffer.Origin;
    // Still store the allocation info in the PI sub-buffer for
    // getZeHandlePtr to work. At least zeKernelSetArgumentValue needs to
    // be given a pointer to the allocation handle rather than its value.
    //
    Allocation.ZeHandle = ZeHandle;
    Allocation.ReleaseAction = allocation_t::keep;
    LastDeviceWithValidAllocation = Device;
    return PI_SUCCESS;
  }

  // First handle case where the buffer is represented by only
  // a single host allocation.
  if (OnHost) {
    auto &HostAllocation = Allocations[nullptr];
    // The host allocation may already exists, e.g. with imported
    // host ptr, or in case of interop buffer.
    if (!HostAllocation.ZeHandle) {
      if (enableBufferPooling()) {
        HostAllocation.ReleaseAction = allocation_t::free;
        PI_CALL(piextUSMHostAlloc(pi_cast<void **>(&ZeHandle), Context, nullptr,
                                  Size, getAlignment()));
      } else {
        HostAllocation.ReleaseAction = allocation_t::free_native;
        PI_CALL(
            ZeHostMemAllocHelper(pi_cast<void **>(&ZeHandle), Context, Size));
      }
      HostAllocation.ZeHandle = ZeHandle;
      HostAllocation.Valid = true;
    }
    Allocation = HostAllocation;
    Allocation.ReleaseAction = allocation_t::keep;
    ZeHandle = Allocation.ZeHandle;
    LastDeviceWithValidAllocation = Device;
    return PI_SUCCESS;
  }
  // Reads user setting on how to deal with buffers in contexts where
  // all devices have the same root-device. Returns "true" if the
  // preference is to have allocate on each [sub-]device and migrate
  // normally (copy) to other sub-devices as needed. Returns "false"
  // if the preference is to have single root-device allocations
  // serve the needs of all [sub-]devices, meaning potentially more
  // cross-tile traffic.
  //
  static const bool SingleRootDeviceBufferMigration = [] {
    const char *EnvStr =
        std::getenv("SYCL_PI_LEVEL_ZERO_SINGLE_ROOT_DEVICE_BUFFER_MIGRATION");
    if (EnvStr)
      return (std::stoi(EnvStr) != 0);
    // The default is to migrate normally, which may not always be the
    // best option (depends on buffer access patterns), but is an
    // overall win on the set of the available benchmarks.
    return true;
  }();

  // Peform actual device allocation as needed.
  if (!Allocation.ZeHandle) {
    if (!SingleRootDeviceBufferMigration && Context->SingleRootDevice &&
        Context->SingleRootDevice != Device) {
      // If all devices in the context are sub-devices of the same device
      // then we reuse root-device allocation by all sub-devices in the
      // context.
      // TODO: we can probably generalize this and share root-device
      //       allocations by its own sub-devices even if not all other
      //       devices in the context have the same root.
      PI_CALL(getZeHandle(ZeHandle, AccessMode, Context->SingleRootDevice));
      Allocation.ReleaseAction = allocation_t::keep;
      Allocation.ZeHandle = ZeHandle;
      Allocation.Valid = true;
      return PI_SUCCESS;
    } else { // Create device allocation
      if (enableBufferPooling()) {
        Allocation.ReleaseAction = allocation_t::free;
        PI_CALL(piextUSMDeviceAlloc(pi_cast<void **>(&ZeHandle), Context,
                                    Device, nullptr, Size, getAlignment()));
      } else {
        Allocation.ReleaseAction = allocation_t::free_native;
        PI_CALL(ZeDeviceMemAllocHelper(pi_cast<void **>(&ZeHandle), Context,
                                       Device, Size));
      }
    }
    Allocation.ZeHandle = ZeHandle;
  } else {
    ZeHandle = Allocation.ZeHandle;
  }

  // If some prior access invalidated this allocation then make it valid again.
  if (!Allocation.Valid) {
    // LastDeviceWithValidAllocation should always have valid allocation.
    if (Device == LastDeviceWithValidAllocation)
      die("getZeHandle: last used allocation is not valid");

    // For write-only access the allocation contents is not going to be used.
    // So don't do anything to make it "valid".
    bool NeedCopy = AccessMode != _pi_mem::write_only;
    // It's also possible that the buffer doesn't have a valid allocation
    // yet presumably when it is passed to a kernel that will perform
    // it's intialization.
    if (NeedCopy && !LastDeviceWithValidAllocation) {
      NeedCopy = false;
    }
    char *ZeHandleSrc = nullptr;
    if (NeedCopy) {
      PI_CALL(getZeHandle(ZeHandleSrc, _pi_mem::read_only,
                          LastDeviceWithValidAllocation));
      // It's possible with the single root-device contexts that
      // the buffer is represented by the single root-device
      // allocation and then skip the copy to itself.
      if (ZeHandleSrc == ZeHandle)
        NeedCopy = false;
    }

    if (NeedCopy) {
      // Copy valid buffer data to this allocation.
      // TODO: see if we should better use peer's device allocation used
      // directly, if that capability is reported with zeDeviceCanAccessPeer,
      // instead of maintaining a separate allocation and performing
      // explciit copies.
      //
      // zeCommandListAppendMemoryCopy must not be called from simultaneous
      // threads with the same command list handle, so we need exclusive lock.
      ze_bool_t P2P = false;
      ZE_CALL(
          zeDeviceCanAccessPeer,
          (Device->ZeDevice, LastDeviceWithValidAllocation->ZeDevice, &P2P));
      if (!P2P) {
        // P2P copy is not possible, so copy through the host.
        auto &HostAllocation = Allocations[nullptr];
        // The host allocation may already exists, e.g. with imported
        // host ptr, or in case of interop buffer.
        if (!HostAllocation.ZeHandle) {
          void *ZeHandleHost;
          if (enableBufferPooling()) {
            HostAllocation.ReleaseAction = allocation_t::free;
            PI_CALL(piextUSMHostAlloc(&ZeHandleHost, Context, nullptr, Size,
                                      getAlignment()));
          } else {
            HostAllocation.ReleaseAction = allocation_t::free_native;
            PI_CALL(ZeHostMemAllocHelper(&ZeHandleHost, Context, Size));
          }
          HostAllocation.ZeHandle = pi_cast<char *>(ZeHandleHost);
          HostAllocation.Valid = false;
        }
        std::scoped_lock<pi_mutex> Lock(Context->ImmediateCommandListMutex);
        if (!HostAllocation.Valid) {
          ZE_CALL(zeCommandListAppendMemoryCopy,
                  (Context->ZeCommandListInit,
                   HostAllocation.ZeHandle /* Dst */, ZeHandleSrc, Size,
                   nullptr, 0, nullptr));
          // Mark the host allocation data  as valid so it can be reused.
          // It will be invalidated below if the current access is not
          // read-only.
          HostAllocation.Valid = true;
        }
        ZE_CALL(zeCommandListAppendMemoryCopy,
                (Context->ZeCommandListInit, ZeHandle /* Dst */,
                 HostAllocation.ZeHandle, Size, nullptr, 0, nullptr));
      } else {
        // Perform P2P copy.
        std::scoped_lock<pi_mutex> Lock(Context->ImmediateCommandListMutex);
        ZE_CALL(zeCommandListAppendMemoryCopy,
                (Context->ZeCommandListInit, ZeHandle /* Dst */, ZeHandleSrc,
                 Size, nullptr, 0, nullptr));
      }
    }
    Allocation.Valid = true;
    LastDeviceWithValidAllocation = Device;
  }

  // Invalidate other allocations that would become not valid if
  // this access is not read-only.
  if (AccessMode != _pi_mem::read_only) {
    for (auto &Alloc : Allocations) {
      if (Alloc.first != LastDeviceWithValidAllocation)
        Alloc.second.Valid = false;
    }
  }

  zePrint("getZeHandle(pi_device{%p}) = %p\n", (void *)Device,
          (void *)Allocation.ZeHandle);
  return PI_SUCCESS;
}

pi_result _pi_buffer::free() {
  for (auto &Alloc : Allocations) {
    auto &ZeHandle = Alloc.second.ZeHandle;
    // It is possible that the real allocation wasn't made if the buffer
    // wasn't really used in this location.
    if (!ZeHandle)
      continue;

    switch (Alloc.second.ReleaseAction) {
    case allocation_t::keep:
      break;
    case allocation_t::free: {
      pi_platform Plt = Context->getPlatform();
      std::scoped_lock<pi_shared_mutex> Lock(
          IndirectAccessTrackingEnabled ? Plt->ContextsMutex : Context->Mutex);

      PI_CALL(USMFreeHelper(Context, ZeHandle, true));
      break;
    }
    case allocation_t::free_native:
      PI_CALL(ZeMemFreeHelper(Context, ZeHandle, true));
      break;
    case allocation_t::unimport:
      ZeUSMImport.doZeUSMRelease(Context->getPlatform()->ZeDriver, ZeHandle);
      break;
    default:
      die("_pi_buffer::free(): Unhandled release action");
    }
    ZeHandle = nullptr; // don't leave hanging pointers
  }
  return PI_SUCCESS;
}

} // extern "C"<|MERGE_RESOLUTION|>--- conflicted
+++ resolved
@@ -1277,15 +1277,6 @@
       ComputeQueueGroup.LowerIndex = FilterLowerIndex;
       ComputeQueueGroup.UpperIndex = FilterUpperIndex;
       ComputeQueueGroup.NextIndex = ComputeQueueGroup.LowerIndex;
-<<<<<<< HEAD
-      // Create space to hold immediate commandlists corresponding to the
-      // ZeQueues
-      if (UsingImmCmdLists) {
-        ComputeQueueGroup.ImmCmdLists = std::vector<pi_command_list_ptr_t>(
-            ComputeQueueGroup.ZeQueues.size(), CommandListMap.end());
-      }
-=======
->>>>>>> b423e1db
     } else {
       die("No compute queue available/allowed.");
     }
@@ -7088,13 +7079,8 @@
     return PI_SUCCESS;
   };
 
-<<<<<<< HEAD
-  if (UsingImmCmdLists) {
-    for (auto ImmCmdList : ComputeQueueGroup.ImmCmdLists)
-=======
   if (Device->useImmediateCommandLists()) {
     for (auto &ImmCmdList : ComputeQueueGroup.ImmCmdLists)
->>>>>>> b423e1db
       syncImmCmdList(this, ImmCmdList);
     for (auto &ImmCmdList : CopyQueueGroup.ImmCmdLists)
       syncImmCmdList(this, ImmCmdList);
