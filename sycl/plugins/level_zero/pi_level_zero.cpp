--- conflicted
+++ resolved
@@ -368,13 +368,8 @@
 //
 static const std::pair<int, int> getRangeOfAllowedComputeEngines = [] {
   const char *EnvVar = std::getenv("SYCL_PI_LEVEL_ZERO_USE_COMPUTE_ENGINE");
-<<<<<<< HEAD
-  // If the environment variable is not set, only index 0 compute engine will be
-  // used.
-=======
   // If the environment variable is not set only use "0" CCS for now.
   // TODO: allow all CCSs when HW support is complete.
->>>>>>> b19e2e4c
   if (!EnvVar)
     return std::pair<int, int>(0, 0);
 
