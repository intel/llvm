//===-------- pi_level_zero.cpp - Level Zero Plugin --------------------==//
//
// Part of the LLVM Project, under the Apache License v2.0 with LLVM Exceptions.
// See https://llvm.org/LICENSE.txt for license information.
// SPDX-License-Identifier: Apache-2.0 WITH LLVM-exception
//
//===------------------------------------------------------------------===//

/// \file pi_level_zero.cpp
/// Implementation of Level Zero Plugin.
///
/// \ingroup sycl_pi_level_zero

#include "pi_level_zero.hpp"
#include <CL/sycl/detail/spinlock.hpp>
#include <algorithm>
#include <cstdarg>
#include <cstdio>
#include <cstring>
#include <memory>
#include <set>
#include <sstream>
#include <string>
#include <thread>
#include <utility>

#include <level_zero/zet_api.h>

#include "usm_allocator.hpp"

extern "C" {
// Forward declarartions.
static pi_result piQueueReleaseInternal(pi_queue Queue);
static pi_result EventCreate(pi_context Context, pi_queue Queue,
                             bool HostVisible, pi_event *RetEvent);
}

// Defined in tracing.cpp
void enableZeTracing();
void disableZeTracing();

namespace {

// Controls Level Zero calls serialization to w/a Level Zero driver being not MT
// ready. Recognized values (can be used as a bit mask):
enum {
  ZeSerializeNone =
      0, // no locking or blocking (except when SYCL RT requested blocking)
  ZeSerializeLock = 1, // locking around each ZE_CALL
  ZeSerializeBlock =
      2, // blocking ZE calls, where supported (usually in enqueue commands)
};
static const pi_uint32 ZeSerialize = [] {
  const char *SerializeMode = std::getenv("ZE_SERIALIZE");
  const pi_uint32 SerializeModeValue =
      SerializeMode ? std::atoi(SerializeMode) : 0;
  return SerializeModeValue;
}();

// This is an experimental option to test performance of device to device copy
// operations on copy engines (versus compute engine)
static const bool UseCopyEngineForD2DCopy = [] {
  const char *CopyEngineForD2DCopy =
      std::getenv("SYCL_PI_LEVEL_ZERO_USE_COPY_ENGINE_FOR_D2D_COPY");
  return (CopyEngineForD2DCopy && (std::stoi(CopyEngineForD2DCopy) != 0));
}();

// This is an experimental option that allows the use of copy engine, if
// available in the device, in Level Zero plugin for copy operations submitted
// to an in-order queue. The default is 1.
static const bool UseCopyEngineForInOrderQueue = [] {
  const char *CopyEngineForInOrderQueue =
      std::getenv("SYCL_PI_LEVEL_ZERO_USE_COPY_ENGINE_FOR_IN_ORDER_QUEUE");
  return (!CopyEngineForInOrderQueue ||
          (std::stoi(CopyEngineForInOrderQueue) != 0));
}();

// To enable an experimental feature that uses immediate commandlists
// for kernel launches and copies. The default is standard commandlists.
// Setting a value >=1 specifies use of immediate commandlists.
// Note: when immediate commandlists are used then device-only events
// must be either AllHostVisible or OnDemandHostVisibleProxy.
// (See env var SYCL_PI_LEVEL_ZERO_DEVICE_SCOPE_EVENTS).
static const bool UseImmediateCommandLists = [] {
  const char *ImmediateFlag =
      std::getenv("SYCL_PI_LEVEL_ZERO_USE_IMMEDIATE_COMMANDLISTS");
  if (!ImmediateFlag)
    return false;
  return std::stoi(ImmediateFlag) > 0;
}();

// This class encapsulates actions taken along with a call to Level Zero API.
class ZeCall {
private:
  // The global mutex that is used for total serialization of Level Zero calls.
  static std::mutex GlobalLock;

public:
  ZeCall() {
    if ((ZeSerialize & ZeSerializeLock) != 0) {
      GlobalLock.lock();
    }
  }
  ~ZeCall() {
    if ((ZeSerialize & ZeSerializeLock) != 0) {
      GlobalLock.unlock();
    }
  }

  // The non-static version just calls static one.
  ze_result_t doCall(ze_result_t ZeResult, const char *ZeName,
                     const char *ZeArgs, bool TraceError = true);
};
std::mutex ZeCall::GlobalLock;

// Controls PI level tracing prints.
static bool PrintPiTrace = false;

// Controls support of the indirect access kernels and deferred memory release.
static const bool IndirectAccessTrackingEnabled = [] {
  return std::getenv("SYCL_PI_LEVEL_ZERO_TRACK_INDIRECT_ACCESS_MEMORY") !=
         nullptr;
}();

// Map Level Zero runtime error code to PI error code.
static pi_result mapError(ze_result_t ZeResult) {
  // TODO: these mapping need to be clarified and synced with the PI API return
  // values, which is TBD.
  static std::unordered_map<ze_result_t, pi_result> ErrorMapping = {
      {ZE_RESULT_SUCCESS, PI_SUCCESS},
      {ZE_RESULT_ERROR_DEVICE_LOST, PI_ERROR_DEVICE_NOT_FOUND},
      {ZE_RESULT_ERROR_INSUFFICIENT_PERMISSIONS, PI_ERROR_INVALID_OPERATION},
      {ZE_RESULT_ERROR_NOT_AVAILABLE, PI_ERROR_INVALID_OPERATION},
      {ZE_RESULT_ERROR_UNINITIALIZED, PI_ERROR_INVALID_PLATFORM},
      {ZE_RESULT_ERROR_INVALID_ARGUMENT, PI_ERROR_INVALID_ARG_VALUE},
      {ZE_RESULT_ERROR_INVALID_NULL_POINTER, PI_ERROR_INVALID_VALUE},
      {ZE_RESULT_ERROR_INVALID_SIZE, PI_ERROR_INVALID_VALUE},
      {ZE_RESULT_ERROR_UNSUPPORTED_SIZE, PI_ERROR_INVALID_VALUE},
      {ZE_RESULT_ERROR_UNSUPPORTED_ALIGNMENT, PI_ERROR_INVALID_VALUE},
      {ZE_RESULT_ERROR_INVALID_SYNCHRONIZATION_OBJECT, PI_ERROR_INVALID_EVENT},
      {ZE_RESULT_ERROR_INVALID_ENUMERATION, PI_ERROR_INVALID_VALUE},
      {ZE_RESULT_ERROR_UNSUPPORTED_ENUMERATION, PI_ERROR_INVALID_VALUE},
      {ZE_RESULT_ERROR_UNSUPPORTED_IMAGE_FORMAT, PI_ERROR_INVALID_VALUE},
      {ZE_RESULT_ERROR_INVALID_NATIVE_BINARY, PI_ERROR_INVALID_BINARY},
      {ZE_RESULT_ERROR_INVALID_KERNEL_NAME, PI_ERROR_INVALID_KERNEL_NAME},
      {ZE_RESULT_ERROR_INVALID_FUNCTION_NAME, PI_ERROR_BUILD_PROGRAM_FAILURE},
      {ZE_RESULT_ERROR_OVERLAPPING_REGIONS, PI_ERROR_INVALID_OPERATION},
      {ZE_RESULT_ERROR_INVALID_GROUP_SIZE_DIMENSION,
       PI_ERROR_INVALID_WORK_GROUP_SIZE},
      {ZE_RESULT_ERROR_MODULE_BUILD_FAILURE, PI_ERROR_BUILD_PROGRAM_FAILURE},
      {ZE_RESULT_ERROR_OUT_OF_DEVICE_MEMORY, PI_ERROR_OUT_OF_RESOURCES},
      {ZE_RESULT_ERROR_OUT_OF_HOST_MEMORY, PI_ERROR_OUT_OF_HOST_MEMORY}};

  auto It = ErrorMapping.find(ZeResult);
  if (It == ErrorMapping.end()) {
    return PI_ERROR_UNKNOWN;
  }
  return It->second;
}

// This will count the calls to Level-Zero
static std::map<const char *, int> *ZeCallCount = nullptr;

// Trace a call to Level-Zero RT
#define ZE_CALL(ZeName, ZeArgs)                                                \
  {                                                                            \
    ze_result_t ZeResult = ZeName ZeArgs;                                      \
    if (auto Result = ZeCall().doCall(ZeResult, #ZeName, #ZeArgs, true))       \
      return mapError(Result);                                                 \
  }

#define ZE_CALL_NOCHECK(ZeName, ZeArgs)                                        \
  ZeCall().doCall(ZeName ZeArgs, #ZeName, #ZeArgs, false)

// Trace an internal PI call; returns in case of an error.
#define PI_CALL(Call)                                                          \
  {                                                                            \
    if (PrintPiTrace)                                                          \
      fprintf(stderr, "PI ---> %s\n", #Call);                                  \
    pi_result Result = (Call);                                                 \
    if (Result != PI_SUCCESS)                                                  \
      return Result;                                                           \
  }

enum DebugLevel {
  ZE_DEBUG_NONE = 0x0,
  ZE_DEBUG_BASIC = 0x1,
  ZE_DEBUG_VALIDATION = 0x2,
  ZE_DEBUG_CALL_COUNT = 0x4,
  ZE_DEBUG_ALL = -1
};

// Controls Level Zero calls tracing.
static const int ZeDebug = [] {
  const char *DebugMode = std::getenv("ZE_DEBUG");
  return DebugMode ? std::atoi(DebugMode) : ZE_DEBUG_NONE;
}();

static void zePrint(const char *Format, ...) {
  if (ZeDebug & ZE_DEBUG_BASIC) {
    va_list Args;
    va_start(Args, Format);
    vfprintf(stderr, Format, Args);
    va_end(Args);
  }
}

// Controls whether device-scope events are used, and how.
static const enum EventsScope {
  // All events are created host-visible.
  AllHostVisible,
  // All events are created with device-scope and only when
  // host waits them or queries their status that a proxy
  // host-visible event is created and set to signal after
  // original event signals.
  OnDemandHostVisibleProxy,
  // All events are created with device-scope and only
  // when a batch of commands is submitted for execution a
  // last command in that batch is added to signal host-visible
  // completion of each command in this batch (the default mode).
  LastCommandInBatchHostVisible
} EventsScope = [] {
  const auto DeviceEventsStr =
      std::getenv("SYCL_PI_LEVEL_ZERO_DEVICE_SCOPE_EVENTS");

  auto Default = LastCommandInBatchHostVisible;
  switch (DeviceEventsStr ? std::atoi(DeviceEventsStr) : Default) {
  case 0:
    return AllHostVisible;
  case 1:
    return OnDemandHostVisibleProxy;
  case 2:
    return LastCommandInBatchHostVisible;
  }
  return Default;
}();

// Maximum number of events that can be present in an event ZePool is captured
// here. Setting it to 256 gave best possible performance for several
// benchmarks.
static const pi_uint32 MaxNumEventsPerPool = [] {
  const auto MaxNumEventsPerPoolEnv =
      std::getenv("ZE_MAX_NUMBER_OF_EVENTS_PER_EVENT_POOL");
  pi_uint32 Result =
      MaxNumEventsPerPoolEnv ? std::atoi(MaxNumEventsPerPoolEnv) : 256;
  if (Result <= 0)
    Result = 256;
  return Result;
}();

// Helper function to implement zeHostSynchronize.
// The behavior is to avoid infinite wait during host sync under ZE_DEBUG.
// This allows for a much more responsive debugging of hangs.
//
template <typename T, typename Func>
ze_result_t zeHostSynchronizeImpl(Func Api, T Handle) {
  if (!ZeDebug) {
    return Api(Handle, UINT64_MAX);
  }

  ze_result_t R;
  while ((R = Api(Handle, 1000)) == ZE_RESULT_NOT_READY)
    ;
  return R;
}

// Template function to do various types of host synchronizations.
// This is intended to be used instead of direct calls to specific
// Level-Zero synchronization APIs.
//
template <typename T> ze_result_t zeHostSynchronize(T Handle);
template <> ze_result_t zeHostSynchronize(ze_event_handle_t Handle) {
  return zeHostSynchronizeImpl(zeEventHostSynchronize, Handle);
}
template <> ze_result_t zeHostSynchronize(ze_command_queue_handle_t Handle) {
  return zeHostSynchronizeImpl(zeCommandQueueSynchronize, Handle);
}

template <typename T, typename Assign>
pi_result getInfoImpl(size_t param_value_size, void *param_value,
                      size_t *param_value_size_ret, T value, size_t value_size,
                      Assign &&assign_func) {

  if (param_value != nullptr) {

    if (param_value_size < value_size) {
      return PI_ERROR_INVALID_VALUE;
    }

    assign_func(param_value, value, value_size);
  }

  if (param_value_size_ret != nullptr) {
    *param_value_size_ret = value_size;
  }

  return PI_SUCCESS;
}

template <typename T>
pi_result getInfo(size_t param_value_size, void *param_value,
                  size_t *param_value_size_ret, T value) {

  auto assignment = [](void *param_value, T value, size_t value_size) {
    (void)value_size;
    *static_cast<T *>(param_value) = value;
  };

  return getInfoImpl(param_value_size, param_value, param_value_size_ret, value,
                     sizeof(T), assignment);
}

template <typename T>
pi_result getInfoArray(size_t array_length, size_t param_value_size,
                       void *param_value, size_t *param_value_size_ret,
                       T *value) {
  return getInfoImpl(param_value_size, param_value, param_value_size_ret, value,
                     array_length * sizeof(T), memcpy);
}

template <typename T, typename RetType>
pi_result getInfoArray(size_t array_length, size_t param_value_size,
                       void *param_value, size_t *param_value_size_ret,
                       T *value) {
  if (param_value) {
    memset(param_value, 0, param_value_size);
    for (uint32_t I = 0; I < array_length; I++)
      ((RetType *)param_value)[I] = (RetType)value[I];
  }
  if (param_value_size_ret)
    *param_value_size_ret = array_length * sizeof(RetType);
  return PI_SUCCESS;
}

template <>
pi_result getInfo<const char *>(size_t param_value_size, void *param_value,
                                size_t *param_value_size_ret,
                                const char *value) {
  return getInfoArray(strlen(value) + 1, param_value_size, param_value,
                      param_value_size_ret, value);
}

class ReturnHelper {
public:
  ReturnHelper(size_t param_value_size, void *param_value,
               size_t *param_value_size_ret)
      : param_value_size(param_value_size), param_value(param_value),
        param_value_size_ret(param_value_size_ret) {}

  template <class T> pi_result operator()(const T &t) {
    return getInfo(param_value_size, param_value, param_value_size_ret, t);
  }

private:
  size_t param_value_size;
  void *param_value;
  size_t *param_value_size_ret;
};

} // anonymous namespace

// SYCL_PI_LEVEL_ZERO_USE_COMPUTE_ENGINE can be set to an integer (>=0) in
// which case all compute commands will be submitted to the command-queue
// with the given index in the compute command group. If it is instead set
// to negative then all available compute engines may be used.
//
// The default value is "0".
//
static const std::pair<int, int> getRangeOfAllowedComputeEngines = [] {
  const char *EnvVar = std::getenv("SYCL_PI_LEVEL_ZERO_USE_COMPUTE_ENGINE");
  // If the environment variable is not set only use "0" CCS for now.
  // TODO: allow all CCSs when HW support is complete.
  if (!EnvVar)
    return std::pair<int, int>(0, 0);

  auto EnvVarValue = std::atoi(EnvVar);
  if (EnvVarValue >= 0) {
    return std::pair<int, int>(EnvVarValue, EnvVarValue);
  }

  return std::pair<int, int>(0, INT_MAX);
}();

// SYCL_PI_LEVEL_ZERO_USE_COPY_ENGINE can be set to an integer value, or
// a pair of integer values of the form "lower_index:upper_index".
// Here, the indices point to copy engines in a list of all available copy
// engines.
// This functions returns this pair of indices.
// If the user specifies only a single integer, a value of 0 indicates that
// the copy engines will not be used at all. A value of 1 indicates that all
// available copy engines can be used.
static const std::pair<int, int> getRangeOfAllowedCopyEngines = [] {
  const char *EnvVar = std::getenv("SYCL_PI_LEVEL_ZERO_USE_COPY_ENGINE");
  // If the environment variable is not set, only index 0 compute engine will be
  // used when immediate commandlists are being used. For standard commandlists
  // all are used.
  if (!EnvVar)
    return std::pair<int, int>(0, UseImmediateCommandLists ? 0 : INT_MAX);
  std::string CopyEngineRange = EnvVar;
  // Environment variable can be a single integer or a pair of integers
  // separated by ":"
  auto pos = CopyEngineRange.find(":");
  if (pos == std::string::npos) {
    bool UseCopyEngine = (std::stoi(CopyEngineRange) != 0);
    if (UseCopyEngine)
      return std::pair<int, int>(0, INT_MAX); // All copy engines can be used.
    return std::pair<int, int>(-1, -1);       // No copy engines will be used.
  }
  int LowerCopyEngineIndex = std::stoi(CopyEngineRange.substr(0, pos));
  int UpperCopyEngineIndex = std::stoi(CopyEngineRange.substr(pos + 1));
  if ((LowerCopyEngineIndex > UpperCopyEngineIndex) ||
      (LowerCopyEngineIndex < -1) || (UpperCopyEngineIndex < -1)) {
    zePrint("SYCL_PI_LEVEL_ZERO_USE_COPY_ENGINE: invalid value provided, "
            "default set.\n");
    LowerCopyEngineIndex = 0;
    UpperCopyEngineIndex = INT_MAX;
  }
  return std::pair<int, int>(LowerCopyEngineIndex, UpperCopyEngineIndex);
}();

static const bool CopyEngineRequested = [] {
  int LowerCopyQueueIndex = getRangeOfAllowedCopyEngines.first;
  int UpperCopyQueueIndex = getRangeOfAllowedCopyEngines.second;
  return ((LowerCopyQueueIndex != -1) || (UpperCopyQueueIndex != -1));
}();

// Global variables used in PI_Level_Zero
// Note we only create a simple pointer variables such that C++ RT won't
// deallocate them automatically at the end of the main program.
// The heap memory allocated for these global variables reclaimed only when
// Sycl RT calls piTearDown().
static std::vector<pi_platform> *PiPlatformsCache =
    new std::vector<pi_platform>;
static sycl::detail::SpinLock *PiPlatformsCacheMutex =
    new sycl::detail::SpinLock;
static bool PiPlatformCachePopulated = false;

// Flags which tell whether various Level Zero extensions are available.
static bool PiDriverGlobalOffsetExtensionFound = false;
static bool PiDriverModuleProgramExtensionFound = false;

pi_result
_pi_context::getFreeSlotInExistingOrNewPool(ze_event_pool_handle_t &Pool,
                                            size_t &Index, bool HostVisible,
                                            bool ProfilingEnabled) {
  // Lock while updating event pool machinery.
  std::scoped_lock Lock(ZeEventPoolCacheMutex);

  std::list<ze_event_pool_handle_t> *ZePoolCache =
      getZeEventPoolCache(HostVisible, ProfilingEnabled);

  // Remove full pool from the cache.
  if (!ZePoolCache->empty()) {
    if (NumEventsAvailableInEventPool[ZePoolCache->front()] == 0) {
      ZePoolCache->erase(ZePoolCache->begin());
    }
  }
  if (ZePoolCache->empty()) {
    ZePoolCache->push_back(nullptr);
  }

  // We shall be adding an event to the front pool.
  ze_event_pool_handle_t *ZePool = &ZePoolCache->front();
  Index = 0;
  // Create one event ZePool per MaxNumEventsPerPool events
  if (*ZePool == nullptr) {
    ZeStruct<ze_event_pool_desc_t> ZeEventPoolDesc;
    ZeEventPoolDesc.count = MaxNumEventsPerPool;
    ZeEventPoolDesc.flags = 0;
    if (HostVisible)
      ZeEventPoolDesc.flags |= ZE_EVENT_POOL_FLAG_HOST_VISIBLE;
    if (ProfilingEnabled)
      ZeEventPoolDesc.flags |= ZE_EVENT_POOL_FLAG_KERNEL_TIMESTAMP;
    zePrint("ze_event_pool_desc_t flags set to: %d\n", ZeEventPoolDesc.flags);

    std::vector<ze_device_handle_t> ZeDevices;
    std::for_each(Devices.begin(), Devices.end(), [&](const pi_device &D) {
      ZeDevices.push_back(D->ZeDevice);
    });

    ZE_CALL(zeEventPoolCreate, (ZeContext, &ZeEventPoolDesc, ZeDevices.size(),
                                &ZeDevices[0], ZePool));
    NumEventsAvailableInEventPool[*ZePool] = MaxNumEventsPerPool - 1;
    NumEventsUnreleasedInEventPool[*ZePool] = 1;
  } else {
    Index = MaxNumEventsPerPool - NumEventsAvailableInEventPool[*ZePool];
    --NumEventsAvailableInEventPool[*ZePool];
    ++NumEventsUnreleasedInEventPool[*ZePool];
  }
  Pool = *ZePool;
  return PI_SUCCESS;
}

pi_result _pi_context::decrementUnreleasedEventsInPool(pi_event Event) {
  std::shared_lock EventLock(Event->Mutex, std::defer_lock);
  std::scoped_lock LockAll(ZeEventPoolCacheMutex, EventLock);
  if (!Event->ZeEventPool) {
    // This must be an interop event created on a users's pool.
    // Do nothing.
    return PI_SUCCESS;
  }

  std::list<ze_event_pool_handle_t> *ZePoolCache =
      getZeEventPoolCache(Event->isHostVisible(), Event->isProfilingEnabled());

  // Put the empty pool to the cache of the pools.
<<<<<<< HEAD
  std::scoped_lock Lock(ZeEventPoolCacheMutex);
=======
>>>>>>> f0b65a11
  if (NumEventsUnreleasedInEventPool[Event->ZeEventPool] == 0)
    die("Invalid event release: event pool doesn't have unreleased events");
  if (--NumEventsUnreleasedInEventPool[Event->ZeEventPool] == 0) {
    if (ZePoolCache->front() != Event->ZeEventPool) {
      ZePoolCache->push_back(Event->ZeEventPool);
    }
    NumEventsAvailableInEventPool[Event->ZeEventPool] = MaxNumEventsPerPool;
  }

  return PI_SUCCESS;
}

// Some opencl extensions we know are supported by all Level Zero devices.
constexpr char ZE_SUPPORTED_EXTENSIONS[] =
    "cl_khr_il_program cl_khr_subgroups cl_intel_subgroups "
    "cl_intel_subgroups_short cl_intel_required_subgroup_size ";

// Forward declarations
static pi_result
enqueueMemCopyHelper(pi_command_type CommandType, pi_queue Queue, void *Dst,
                     pi_bool BlockingWrite, size_t Size, const void *Src,
                     pi_uint32 NumEventsInWaitList,
                     const pi_event *EventWaitList, pi_event *Event,
                     bool PreferCopyEngine = false);

static pi_result enqueueMemCopyRectHelper(
    pi_command_type CommandType, pi_queue Queue, void *SrcBuffer,
    void *DstBuffer, pi_buff_rect_offset SrcOrigin,
    pi_buff_rect_offset DstOrigin, pi_buff_rect_region Region,
    size_t SrcRowPitch, size_t SrcSlicePitch, size_t DstRowPitch,
    size_t DstSlicePitch, pi_bool Blocking, pi_uint32 NumEventsInWaitList,
    const pi_event *EventWaitList, pi_event *Event,
    bool PreferCopyEngine = false);

inline void zeParseError(ze_result_t ZeError, const char *&ErrorString) {
  switch (ZeError) {
#define ZE_ERRCASE(ERR)                                                        \
  case ERR:                                                                    \
    ErrorString = "" #ERR;                                                     \
    break;

    ZE_ERRCASE(ZE_RESULT_SUCCESS)
    ZE_ERRCASE(ZE_RESULT_NOT_READY)
    ZE_ERRCASE(ZE_RESULT_ERROR_DEVICE_LOST)
    ZE_ERRCASE(ZE_RESULT_ERROR_OUT_OF_HOST_MEMORY)
    ZE_ERRCASE(ZE_RESULT_ERROR_OUT_OF_DEVICE_MEMORY)
    ZE_ERRCASE(ZE_RESULT_ERROR_MODULE_BUILD_FAILURE)
    ZE_ERRCASE(ZE_RESULT_ERROR_INSUFFICIENT_PERMISSIONS)
    ZE_ERRCASE(ZE_RESULT_ERROR_NOT_AVAILABLE)
    ZE_ERRCASE(ZE_RESULT_ERROR_UNINITIALIZED)
    ZE_ERRCASE(ZE_RESULT_ERROR_UNSUPPORTED_VERSION)
    ZE_ERRCASE(ZE_RESULT_ERROR_UNSUPPORTED_FEATURE)
    ZE_ERRCASE(ZE_RESULT_ERROR_INVALID_ARGUMENT)
    ZE_ERRCASE(ZE_RESULT_ERROR_INVALID_NULL_HANDLE)
    ZE_ERRCASE(ZE_RESULT_ERROR_HANDLE_OBJECT_IN_USE)
    ZE_ERRCASE(ZE_RESULT_ERROR_INVALID_NULL_POINTER)
    ZE_ERRCASE(ZE_RESULT_ERROR_INVALID_SIZE)
    ZE_ERRCASE(ZE_RESULT_ERROR_UNSUPPORTED_SIZE)
    ZE_ERRCASE(ZE_RESULT_ERROR_UNSUPPORTED_ALIGNMENT)
    ZE_ERRCASE(ZE_RESULT_ERROR_INVALID_SYNCHRONIZATION_OBJECT)
    ZE_ERRCASE(ZE_RESULT_ERROR_INVALID_ENUMERATION)
    ZE_ERRCASE(ZE_RESULT_ERROR_UNSUPPORTED_ENUMERATION)
    ZE_ERRCASE(ZE_RESULT_ERROR_UNSUPPORTED_IMAGE_FORMAT)
    ZE_ERRCASE(ZE_RESULT_ERROR_INVALID_NATIVE_BINARY)
    ZE_ERRCASE(ZE_RESULT_ERROR_INVALID_GLOBAL_NAME)
    ZE_ERRCASE(ZE_RESULT_ERROR_INVALID_KERNEL_NAME)
    ZE_ERRCASE(ZE_RESULT_ERROR_INVALID_FUNCTION_NAME)
    ZE_ERRCASE(ZE_RESULT_ERROR_INVALID_GROUP_SIZE_DIMENSION)
    ZE_ERRCASE(ZE_RESULT_ERROR_INVALID_GLOBAL_WIDTH_DIMENSION)
    ZE_ERRCASE(ZE_RESULT_ERROR_INVALID_KERNEL_ARGUMENT_INDEX)
    ZE_ERRCASE(ZE_RESULT_ERROR_INVALID_KERNEL_ARGUMENT_SIZE)
    ZE_ERRCASE(ZE_RESULT_ERROR_INVALID_KERNEL_ATTRIBUTE_VALUE)
    ZE_ERRCASE(ZE_RESULT_ERROR_INVALID_COMMAND_LIST_TYPE)
    ZE_ERRCASE(ZE_RESULT_ERROR_OVERLAPPING_REGIONS)
    ZE_ERRCASE(ZE_RESULT_ERROR_INVALID_MODULE_UNLINKED)
    ZE_ERRCASE(ZE_RESULT_ERROR_UNKNOWN)

#undef ZE_ERRCASE
  default:
    assert(false && "Unexpected Error code");
  } // switch
}

// Global variables for PI_ERROR_PLUGIN_SPECIFIC_ERROR
constexpr size_t MaxMessageSize = 256;
thread_local pi_result ErrorMessageCode = PI_SUCCESS;
thread_local char ErrorMessage[MaxMessageSize];

// Utility function for setting a message and warning
[[maybe_unused]] static void setErrorMessage(const char *message,
                                             pi_result error_code) {
  assert(strlen(message) <= MaxMessageSize);
  strcpy(ErrorMessage, message);
  ErrorMessageCode = error_code;
}

// Returns plugin specific error and warning messages
pi_result piPluginGetLastError(char **message) {
  *message = &ErrorMessage[0];
  return ErrorMessageCode;
}

ze_result_t ZeCall::doCall(ze_result_t ZeResult, const char *ZeName,
                           const char *ZeArgs, bool TraceError) {
  zePrint("ZE ---> %s%s\n", ZeName, ZeArgs);

  if (ZeDebug & ZE_DEBUG_CALL_COUNT) {
    ++(*ZeCallCount)[ZeName];
  }

  if (ZeResult && TraceError) {
    const char *ErrorString = "Unknown";
    zeParseError(ZeResult, ErrorString);
    zePrint("Error (%s) in %s\n", ErrorString, ZeName);
  }
  return ZeResult;
}

#define PI_ASSERT(condition, error)                                            \
  if (!(condition))                                                            \
    return error;

// This helper function creates a pi_event and associate a pi_queue.
// Note that the caller of this function must have acquired lock on the Queue
// that is passed in.
// \param Queue pi_queue to associate with a new event.
// \param Event a pointer to hold the newly created pi_event
// \param CommandType various command type determined by the caller
// \param CommandList is the command list where the event is added
// \param ForceHostVisible tells if the event must be created in
//        the host-visible pool
inline static pi_result createEventAndAssociateQueue(
    pi_queue Queue, pi_event *Event, pi_command_type CommandType,
    pi_command_list_ptr_t CommandList, bool ForceHostVisible = false) {

  PI_CALL(EventCreate(Queue->Context, Queue,
                      ForceHostVisible ? true : EventsScope == AllHostVisible,
                      Event));

  (*Event)->Queue = Queue;
  (*Event)->CommandType = CommandType;

  // Append this Event to the CommandList, if any
  if (CommandList != Queue->CommandListMap.end()) {
    CommandList->second.append(*Event);
    PI_CALL(piEventRetain(*Event));
  }

  // We need to increment the reference counter here to avoid pi_queue
  // being released before the associated pi_event is released because
  // piEventRelease requires access to the associated pi_queue.
  // In piEventRelease, the reference counter of the Queue is decremented
  // to release it.
  Queue->RefCount.increment();

  // SYCL RT does not track completion of the events, so it could
  // release a PI event as soon as that's not being waited in the app.
  // But we have to ensure that the event is not destroyed before
  // it is really signalled, so retain it explicitly here and
  // release in CleanupCompletedEvent(Event).
  //
  PI_CALL(piEventRetain(*Event));

  return PI_SUCCESS;
}

pi_result _pi_device::initialize(int SubSubDeviceOrdinal,
                                 int SubSubDeviceIndex) {
  uint32_t numQueueGroups = 0;
  ZE_CALL(zeDeviceGetCommandQueueGroupProperties,
          (ZeDevice, &numQueueGroups, nullptr));
  if (numQueueGroups == 0) {
    return PI_ERROR_UNKNOWN;
  }
  zePrint("NOTE: Number of queue groups = %d\n", numQueueGroups);
  std::vector<ZeStruct<ze_command_queue_group_properties_t>>
      QueueGroupProperties(numQueueGroups);
  ZE_CALL(zeDeviceGetCommandQueueGroupProperties,
          (ZeDevice, &numQueueGroups, QueueGroupProperties.data()));

  // Initialize a sub-sub-device with its own ordinal and index
  if (SubSubDeviceOrdinal >= 0) {
    QueueGroup[queue_group_info_t::Compute].ZeOrdinal = SubSubDeviceOrdinal;
    QueueGroup[queue_group_info_t::Compute].ZeIndex = SubSubDeviceIndex;
  } else { // This is a root or a sub-device
    for (uint32_t i = 0; i < numQueueGroups; i++) {
      if (QueueGroupProperties[i].flags &
          ZE_COMMAND_QUEUE_GROUP_PROPERTY_FLAG_COMPUTE) {
        QueueGroup[queue_group_info_t::Compute].ZeOrdinal = i;
        QueueGroup[queue_group_info_t::Compute].ZeProperties =
            QueueGroupProperties[i];
        break;
      }
    }
    // How is it possible that there are no "compute" capabilities?
    if (QueueGroup[queue_group_info_t::Compute].ZeOrdinal < 0) {
      return PI_ERROR_UNKNOWN;
    }

    if (CopyEngineRequested) {
      for (uint32_t i = 0; i < numQueueGroups; i++) {
        if (((QueueGroupProperties[i].flags &
              ZE_COMMAND_QUEUE_GROUP_PROPERTY_FLAG_COMPUTE) == 0) &&
            (QueueGroupProperties[i].flags &
             ZE_COMMAND_QUEUE_GROUP_PROPERTY_FLAG_COPY)) {
          if (QueueGroupProperties[i].numQueues == 1) {
            QueueGroup[queue_group_info_t::MainCopy].ZeOrdinal = i;
            QueueGroup[queue_group_info_t::MainCopy].ZeProperties =
                QueueGroupProperties[i];
          } else {
            QueueGroup[queue_group_info_t::LinkCopy].ZeOrdinal = i;
            QueueGroup[queue_group_info_t::LinkCopy].ZeProperties =
                QueueGroupProperties[i];
            break;
          }
        }
      }
      if (QueueGroup[queue_group_info_t::MainCopy].ZeOrdinal < 0)
        zePrint("NOTE: main blitter/copy engine is not available\n");
      else
        zePrint("NOTE: main blitter/copy engine is available\n");

      if (QueueGroup[queue_group_info_t::LinkCopy].ZeOrdinal < 0)
        zePrint("NOTE: link blitter/copy engines are not available\n");
      else
        zePrint("NOTE: link blitter/copy engines are available\n");
    }
  }

  // Maintain various device properties cache.
  // Note that we just describe here how to compute the data.
  // The real initialization is upon first access.
  //
  auto ZeDevice = this->ZeDevice;
  ZeDeviceProperties.Compute = [ZeDevice](ze_device_properties_t &Properties) {
    ZE_CALL_NOCHECK(zeDeviceGetProperties, (ZeDevice, &Properties));
  };

  ZeDeviceComputeProperties.Compute =
      [ZeDevice](ze_device_compute_properties_t &Properties) {
        ZE_CALL_NOCHECK(zeDeviceGetComputeProperties, (ZeDevice, &Properties));
      };

  ZeDeviceImageProperties.Compute =
      [ZeDevice](ze_device_image_properties_t &Properties) {
        ZE_CALL_NOCHECK(zeDeviceGetImageProperties, (ZeDevice, &Properties));
      };

  ZeDeviceModuleProperties.Compute =
      [ZeDevice](ze_device_module_properties_t &Properties) {
        ZE_CALL_NOCHECK(zeDeviceGetModuleProperties, (ZeDevice, &Properties));
      };

  ZeDeviceMemoryProperties.Compute =
      [ZeDevice](
          std::vector<ZeStruct<ze_device_memory_properties_t>> &Properties) {
        uint32_t Count = 0;
        ZE_CALL_NOCHECK(zeDeviceGetMemoryProperties,
                        (ZeDevice, &Count, nullptr));

        Properties.resize(Count);
        ZE_CALL_NOCHECK(zeDeviceGetMemoryProperties,
                        (ZeDevice, &Count, Properties.data()));
      };

  ZeDeviceMemoryAccessProperties.Compute =
      [ZeDevice](ze_device_memory_access_properties_t &Properties) {
        ZE_CALL_NOCHECK(zeDeviceGetMemoryAccessProperties,
                        (ZeDevice, &Properties));
      };

  ZeDeviceCacheProperties.Compute =
      [ZeDevice](ze_device_cache_properties_t &Properties) {
        // TODO: Since v1.0 there can be multiple cache properties.
        // For now remember the first one, if any.
        uint32_t Count = 0;
        ZE_CALL_NOCHECK(zeDeviceGetCacheProperties,
                        (ZeDevice, &Count, nullptr));
        if (Count > 0)
          Count = 1;
        ZE_CALL_NOCHECK(zeDeviceGetCacheProperties,
                        (ZeDevice, &Count, &Properties));
      };
  return PI_SUCCESS;
}

pi_device _pi_context::getRootDevice() const {
  assert(Devices.size() > 0);

  if (Devices.size() == 1)
    return Devices[0];

  // Check if we have context with subdevices of the same device (context
  // may include root device itself as well)
  pi_device ContextRootDevice =
      Devices[0]->RootDevice ? Devices[0]->RootDevice : Devices[0];

  // For context with sub subdevices, the ContextRootDevice might still
  // not be the root device.
  // Check whether the ContextRootDevice is the subdevice or root device.
  if (ContextRootDevice->isSubDevice()) {
    ContextRootDevice = ContextRootDevice->RootDevice;
  }

  for (auto &Device : Devices) {
    if ((!Device->RootDevice && Device != ContextRootDevice) ||
        (Device->RootDevice && Device->RootDevice != ContextRootDevice)) {
      ContextRootDevice = nullptr;
      break;
    }
  }
  return ContextRootDevice;
}

pi_result _pi_context::initialize() {
  // Create the immediate command list to be used for initializations
  // Created as synchronous so level-zero performs implicit synchronization and
  // there is no need to query for completion in the plugin
  //
  // TODO: get rid of using Devices[0] for the context with multiple
  // root-devices. We should somehow make the data initialized on all devices.
  pi_device Device = SingleRootDevice ? SingleRootDevice : Devices[0];

  // NOTE: we always submit to the "0" index compute engine with immediate
  // command list since this is one for context.
  ZeStruct<ze_command_queue_desc_t> ZeCommandQueueDesc;
  ZeCommandQueueDesc.ordinal =
      Device->QueueGroup[_pi_device::queue_group_info_t::Compute].ZeOrdinal;
  ZeCommandQueueDesc.index = 0;
  ZeCommandQueueDesc.mode = ZE_COMMAND_QUEUE_MODE_SYNCHRONOUS;
  ZE_CALL(
      zeCommandListCreateImmediate,
      (ZeContext, Device->ZeDevice, &ZeCommandQueueDesc, &ZeCommandListInit));
  return PI_SUCCESS;
}

pi_result _pi_context::finalize() {
  // This function is called when pi_context is deallocated, piContextRelease.
  // There could be some memory that may have not been deallocated.
  // For example, event pool caches would be still alive.
  {
    std::scoped_lock Lock(ZeEventPoolCacheMutex);
    for (auto &ZePoolCache : ZeEventPoolCache) {
      for (auto &ZePool : ZePoolCache)
        ZE_CALL(zeEventPoolDestroy, (ZePool));
      ZePoolCache.clear();
    }
  }

  // Destroy the command list used for initializations
  ZE_CALL(zeCommandListDestroy, (ZeCommandListInit));

  std::scoped_lock Lock(ZeCommandListCacheMutex);
  for (auto &List : ZeComputeCommandListCache) {
    for (ze_command_list_handle_t &ZeCommandList : List.second) {
      if (ZeCommandList)
        ZE_CALL(zeCommandListDestroy, (ZeCommandList));
    }
  }
  for (auto &List : ZeCopyCommandListCache) {
    for (ze_command_list_handle_t &ZeCommandList : List.second) {
      if (ZeCommandList)
        ZE_CALL(zeCommandListDestroy, (ZeCommandList));
    }
  }
  return PI_SUCCESS;
}

bool pi_command_list_info_t::isCopy(pi_queue Queue) const {
  return ZeQueueGroupOrdinal !=
         (uint32_t)Queue->Device
             ->QueueGroup[_pi_device::queue_group_info_t::type::Compute]
             .ZeOrdinal;
}

bool _pi_queue::isInOrderQueue() const {
  // If out-of-order queue property is not set, then this is a in-order queue.
  return ((this->Properties & PI_QUEUE_OUT_OF_ORDER_EXEC_MODE_ENABLE) == 0);
}

pi_result
_pi_queue::resetCommandList(pi_command_list_ptr_t CommandList,
                            bool MakeAvailable,
                            std::vector<pi_event> &EventListToCleanup) {
  bool UseCopyEngine = CommandList->second.isCopy(this);

  // Immediate commandlists do not have an associated fence.
  if (CommandList->second.ZeFence != nullptr) {
    // Fence had been signalled meaning the associated command-list completed.
    // Reset the fence and put the command list into a cache for reuse in PI
    // calls.
    ZE_CALL(zeFenceReset, (CommandList->second.ZeFence));
    ZE_CALL(zeCommandListReset, (CommandList->first));
    CommandList->second.InUse = false;
  }

  auto &EventList = CommandList->second.EventList;
  // Remember all the events in this command list which needs to be
  // released/cleaned up and clear event list associated with command list.
  std::move(std::begin(EventList), std::end(EventList),
            std::back_inserter(EventListToCleanup));
  EventList.clear();

  // Standard commandlists move in and out of the cache as they are recycled.
  // Immediate commandlists are always available.
  if (CommandList->second.ZeFence != nullptr && MakeAvailable) {
    std::scoped_lock Lock(this->Context->ZeCommandListCacheMutex);
    auto &ZeCommandListCache =
        UseCopyEngine
            ? this->Context->ZeCopyCommandListCache[this->Device->ZeDevice]
            : this->Context->ZeComputeCommandListCache[this->Device->ZeDevice];
    ZeCommandListCache.push_back(CommandList->first);
  }

  return PI_SUCCESS;
}

// Configuration of the command-list batching.
typedef struct CommandListBatchConfig {
  // Default value of 0. This specifies to use dynamic batch size adjustment.
  // Other values will try to collect specified amount of commands.
  pi_uint32 Size{0};

  // If doing dynamic batching, specifies start batch size.
  pi_uint32 DynamicSizeStart{4};

  // The maximum size for dynamic batch.
  pi_uint32 DynamicSizeMax{64};

  // The step size for dynamic batch increases.
  pi_uint32 DynamicSizeStep{1};

  // Thresholds for when increase batch size (number of closed early is small
  // and number of closed full is high).
  pi_uint32 NumTimesClosedEarlyThreshold{3};
  pi_uint32 NumTimesClosedFullThreshold{8};

  // Tells the starting size of a batch.
  pi_uint32 startSize() const { return Size > 0 ? Size : DynamicSizeStart; }
  // Tells is we are doing dynamic batch size adjustment.
  bool dynamic() const { return Size == 0; }
} zeCommandListBatchConfig;

// Helper function to initialize static variables that holds batch config info
// for compute and copy command batching.
static const zeCommandListBatchConfig ZeCommandListBatchConfig(bool IsCopy) {
  zeCommandListBatchConfig Config{}; // default initialize

  // Default value of 0. This specifies to use dynamic batch size adjustment.
  const auto BatchSizeStr =
      (IsCopy) ? std::getenv("SYCL_PI_LEVEL_ZERO_COPY_BATCH_SIZE")
               : std::getenv("SYCL_PI_LEVEL_ZERO_BATCH_SIZE");
  if (BatchSizeStr) {
    pi_int32 BatchSizeStrVal = std::atoi(BatchSizeStr);
    // Level Zero may only support a limted number of commands per command
    // list.  The actual upper limit is not specified by the Level Zero
    // Specification.  For now we allow an arbitrary upper limit.
    if (BatchSizeStrVal > 0) {
      Config.Size = BatchSizeStrVal;
    } else if (BatchSizeStrVal == 0) {
      Config.Size = 0;
      // We are requested to do dynamic batching. Collect specifics, if any.
      // The extended format supported is ":" separated values.
      //
      // NOTE: these extra settings are experimental and are intended to
      // be used only for finding a better default heuristic.
      //
      std::string BatchConfig(BatchSizeStr);
      size_t Ord = 0;
      size_t Pos = 0;
      while (true) {
        if (++Ord > 5)
          break;

        Pos = BatchConfig.find(":", Pos);
        if (Pos == std::string::npos)
          break;
        ++Pos; // past the ":"

        pi_uint32 Val;
        try {
          Val = std::stoi(BatchConfig.substr(Pos));
        } catch (...) {
          if (IsCopy)
            zePrint(
                "SYCL_PI_LEVEL_ZERO_COPY_BATCH_SIZE: failed to parse value\n");
          else
            zePrint("SYCL_PI_LEVEL_ZERO_BATCH_SIZE: failed to parse value\n");
          break;
        }
        switch (Ord) {
        case 1:
          Config.DynamicSizeStart = Val;
          break;
        case 2:
          Config.DynamicSizeMax = Val;
          break;
        case 3:
          Config.DynamicSizeStep = Val;
          break;
        case 4:
          Config.NumTimesClosedEarlyThreshold = Val;
          break;
        case 5:
          Config.NumTimesClosedFullThreshold = Val;
          break;
        default:
          die("Unexpected batch config");
        }
        if (IsCopy)
          zePrint("SYCL_PI_LEVEL_ZERO_COPY_BATCH_SIZE: dynamic batch param "
                  "#%d: %d\n",
                  (int)Ord, (int)Val);
        else
          zePrint(
              "SYCL_PI_LEVEL_ZERO_BATCH_SIZE: dynamic batch param #%d: %d\n",
              (int)Ord, (int)Val);
      };

    } else {
      // Negative batch sizes are silently ignored.
      if (IsCopy)
        zePrint("SYCL_PI_LEVEL_ZERO_COPY_BATCH_SIZE: ignored negative value\n");
      else
        zePrint("SYCL_PI_LEVEL_ZERO_BATCH_SIZE: ignored negative value\n");
    }
  }
  return Config;
}

// Static variable that holds batch config info for compute command batching.
static const zeCommandListBatchConfig ZeCommandListBatchComputeConfig = [] {
  using IsCopy = bool;
  return ZeCommandListBatchConfig(IsCopy{false});
}();

// Static variable that holds batch config info for copy command batching.
static const zeCommandListBatchConfig ZeCommandListBatchCopyConfig = [] {
  using IsCopy = bool;
  return ZeCommandListBatchConfig(IsCopy{true});
}();

_pi_queue::_pi_queue(std::vector<ze_command_queue_handle_t> &ComputeQueues,
                     std::vector<ze_command_queue_handle_t> &CopyQueues,
                     pi_context Context, pi_device Device,
                     bool OwnZeCommandQueue,
                     pi_queue_properties PiQueueProperties)
    : Context{Context}, Device{Device}, OwnZeCommandQueue{OwnZeCommandQueue},
      Properties(PiQueueProperties) {

  // Compute group initialization.
  // First, see if the queue's device allows for round-robin or it is
  // fixed to one particular compute CCS (it is so for sub-sub-devices).
  auto &ComputeQueueGroupInfo = Device->QueueGroup[queue_type::Compute];
  if (ComputeQueueGroupInfo.ZeIndex >= 0) {
    ComputeQueueGroup.LowerIndex = ComputeQueueGroupInfo.ZeIndex;
    ComputeQueueGroup.UpperIndex = ComputeQueueGroupInfo.ZeIndex;
    ComputeQueueGroup.NextIndex = ComputeQueueGroupInfo.ZeIndex;
  } else {
    ComputeQueueGroup.LowerIndex = 0;
    ComputeQueueGroup.UpperIndex = INT_MAX;
    ComputeQueueGroup.NextIndex = 0;
  }

  uint32_t FilterLowerIndex = getRangeOfAllowedComputeEngines.first;
  uint32_t FilterUpperIndex = getRangeOfAllowedComputeEngines.second;
  FilterUpperIndex =
      std::min((size_t)FilterUpperIndex, ComputeQueues.size() - 1);
  if (FilterLowerIndex <= FilterUpperIndex) {
    ComputeQueueGroup.ZeQueues = ComputeQueues;
    ComputeQueueGroup.LowerIndex = FilterLowerIndex;
    ComputeQueueGroup.UpperIndex = FilterUpperIndex;
    ComputeQueueGroup.NextIndex = ComputeQueueGroup.LowerIndex;
    // Create space to hold immediate commandlists corresponding to the ZeQueues
    if (UseImmediateCommandLists) {
      ComputeQueueGroup.ImmCmdLists = std::vector<pi_command_list_ptr_t>(
          ComputeQueueGroup.ZeQueues.size(), CommandListMap.end());
    }
  } else {
    die("No compute queue available.");
  }

  // Copy group initialization.
  if (getRangeOfAllowedCopyEngines.first < 0 ||
      getRangeOfAllowedCopyEngines.second < 0) {
    // We are asked not to use copy engines, just do nothing.
    // Leave CopyQueueGroup.ZeQueues empty, and it won't be used.
  } else {
    uint32_t FilterLowerIndex = getRangeOfAllowedCopyEngines.first;
    uint32_t FilterUpperIndex = getRangeOfAllowedCopyEngines.second;
    FilterUpperIndex =
        std::min((size_t)FilterUpperIndex, CopyQueues.size() - 1);
    if (FilterLowerIndex <= FilterUpperIndex) {
      CopyQueueGroup.ZeQueues = CopyQueues;
      CopyQueueGroup.LowerIndex = FilterLowerIndex;
      CopyQueueGroup.UpperIndex = FilterUpperIndex;
      CopyQueueGroup.NextIndex = CopyQueueGroup.LowerIndex;
      // Create space to hold immediate commandlists corresponding to the
      // ZeQueues
      if (UseImmediateCommandLists) {
        CopyQueueGroup.ImmCmdLists = std::vector<pi_command_list_ptr_t>(
            CopyQueueGroup.ZeQueues.size(), CommandListMap.end());
      }
    }
  }

  // Initialize compute/copy command batches.
  ComputeCommandBatch.OpenCommandList = CommandListMap.end();
  CopyCommandBatch.OpenCommandList = CommandListMap.end();
  ComputeCommandBatch.QueueBatchSize =
      ZeCommandListBatchComputeConfig.startSize();
  CopyCommandBatch.QueueBatchSize = ZeCommandListBatchCopyConfig.startSize();
}

static pi_result CleanupCompletedEvent(pi_event);

// Reset signalled command lists in the queue and put them to the cache of
// command lists. A caller must not lock the queue mutex.
pi_result resetCommandLists(pi_queue Queue) {
  // We need events to be cleaned up out of scope where queue is locked to avoid
  // nested locks, because event cleanup requires event to be locked. Nested
  // locks are hard to control and can cause deadlocks if mutexes are locked in
  // different order.
  std::vector<pi_event> EventListToCleanup;
  {
    // We check for command lists that have been already signalled, but have not
    // been added to the available list yet. Each command list has a fence
    // associated which tracks if a command list has completed dispatch of its
    // commands and is ready for reuse. If a command list is found to have been
    // signalled, then the command list & fence are reset and command list is
    // returned to the command list cache. All events associated with command
    // list are cleaned up if command list was reset.
    std::scoped_lock Lock(Queue->Mutex);
    for (auto &&it = Queue->CommandListMap.begin();
         it != Queue->CommandListMap.end(); ++it) {
      // It is possible that the fence was already noted as signalled and
      // reset. In that case the InUse flag will be false.
      if (it->second.InUse) {
        ze_result_t ZeResult =
            ZE_CALL_NOCHECK(zeFenceQueryStatus, (it->second.ZeFence));
        if (ZeResult == ZE_RESULT_SUCCESS) {
          PI_CALL(Queue->resetCommandList(it, true, EventListToCleanup));
        }
      }
    }
  }
  for (auto Event : EventListToCleanup) {
    // We don't need to synchronize the events since the fence
    // synchronized above already does that.
    {
      std::scoped_lock EventLock(Event->Mutex);
      Event->Completed = true;
    }
    PI_CALL(CleanupCompletedEvent(Event));
    // This event was removed from the command list, so decrement ref count
    // (it was incremented when they were added to the command list).
    PI_CALL(piEventRelease(Event));
  }
  return PI_SUCCESS;
}

// Retrieve an available command list to be used in a PI call.
pi_result
_pi_context::getAvailableCommandList(pi_queue Queue,
                                     pi_command_list_ptr_t &CommandList,
                                     bool UseCopyEngine, bool AllowBatching) {
  // Immediate commandlists have been pre-allocated and are always available.
  if (UseImmediateCommandLists) {
    CommandList = Queue->getQueueGroup(UseCopyEngine).getImmCmdList();
    return PI_SUCCESS;
  }

  auto &CommandBatch =
      UseCopyEngine ? Queue->CopyCommandBatch : Queue->ComputeCommandBatch;
  // Handle batching of commands
  // First see if there is an command-list open for batching commands
  // for this queue.
  if (Queue->hasOpenCommandList(UseCopyEngine)) {
    if (AllowBatching) {
      CommandList = CommandBatch.OpenCommandList;
      return PI_SUCCESS;
    }
    // If this command isn't allowed to be batched, then we need to
    // go ahead and execute what is already in the batched list,
    // and then go on to process this. On exit from executeOpenCommandList
    // OpenCommandList will be invalidated.
    if (auto Res = Queue->executeOpenCommandList(UseCopyEngine))
      return Res;
  }

  // Create/Reuse the command list, because in Level Zero commands are added to
  // the command lists, and later are then added to the command queue.
  // Each command list is paired with an associated fence to track when the
  // command list is available for reuse.
  _pi_result pi_result = PI_ERROR_OUT_OF_RESOURCES;
  ZeStruct<ze_fence_desc_t> ZeFenceDesc;
  // Initally, we need to check if a command list has already been created
  // on this device that is available for use. If so, then reuse that
  // Level-Zero Command List and Fence for this PI call.
  {
    // Make sure to acquire the lock before checking the size, or there
    // will be a race condition.
    std::scoped_lock Lock(Queue->Context->ZeCommandListCacheMutex);
    // Under mutex since operator[] does insertion on the first usage for every
    // unique ZeDevice.
    auto &ZeCommandListCache =
        UseCopyEngine
            ? Queue->Context->ZeCopyCommandListCache[Queue->Device->ZeDevice]
            : Queue->Context
                  ->ZeComputeCommandListCache[Queue->Device->ZeDevice];

    if (ZeCommandListCache.size() > 0) {
      auto &ZeCommandList = ZeCommandListCache.front();
      auto it = Queue->CommandListMap.find(ZeCommandList);
      if (it != Queue->CommandListMap.end()) {
        CommandList = it;
        CommandList->second.InUse = true;
      } else {
        // If there is a command list available on this context, but it
        // wasn't yet used in this queue then create a new entry in this
        // queue's map to hold the fence and other associated command
        // list information.
        uint32_t QueueGroupOrdinal;
        auto &ZeCommandQueue =
            Queue->getQueueGroup(UseCopyEngine).getZeQueue(&QueueGroupOrdinal);

        ze_fence_handle_t ZeFence;
        ZE_CALL(zeFenceCreate, (ZeCommandQueue, &ZeFenceDesc, &ZeFence));
        CommandList =
            Queue->CommandListMap
                .emplace(ZeCommandList,
                         pi_command_list_info_t{ZeFence, true, ZeCommandQueue,
                                                QueueGroupOrdinal})
                .first;
      }
      ZeCommandListCache.pop_front();
      return PI_SUCCESS;
    }
  }

  // If there are no available command lists nor signalled command lists, then
  // we must create another command list.
  // Once created, this command list & fence are added to the command list fence
  // map.
  ze_command_list_handle_t ZeCommandList;
  ze_fence_handle_t ZeFence;

  uint32_t QueueGroupOrdinal;
  auto &ZeCommandQueue =
      Queue->getQueueGroup(UseCopyEngine).getZeQueue(&QueueGroupOrdinal);

  ZeStruct<ze_command_list_desc_t> ZeCommandListDesc;
  ZeCommandListDesc.commandQueueGroupOrdinal = QueueGroupOrdinal;

  ZE_CALL(zeCommandListCreate,
          (Queue->Context->ZeContext, Queue->Device->ZeDevice,
           &ZeCommandListDesc, &ZeCommandList));

  ZE_CALL(zeFenceCreate, (ZeCommandQueue, &ZeFenceDesc, &ZeFence));
  std::tie(CommandList, std::ignore) = Queue->CommandListMap.insert(
      std::pair<ze_command_list_handle_t, pi_command_list_info_t>(
          ZeCommandList, {ZeFence, true, ZeCommandQueue, QueueGroupOrdinal}));
  pi_result = PI_SUCCESS;

  return pi_result;
}

void _pi_queue::adjustBatchSizeForFullBatch(bool IsCopy) {
  auto &CommandBatch = IsCopy ? CopyCommandBatch : ComputeCommandBatch;
  auto &ZeCommandListBatchConfig =
      IsCopy ? ZeCommandListBatchCopyConfig : ZeCommandListBatchComputeConfig;
  pi_uint32 &QueueBatchSize = CommandBatch.QueueBatchSize;
  // QueueBatchSize of 0 means never allow batching.
  if (QueueBatchSize == 0 || !ZeCommandListBatchConfig.dynamic())
    return;
  CommandBatch.NumTimesClosedFull += 1;

  // If the number of times the list has been closed early is low, and
  // the number of times it has been closed full is high, then raise
  // the batching size slowly. Don't raise it if it is already pretty
  // high.
  if (CommandBatch.NumTimesClosedEarly <=
          ZeCommandListBatchConfig.NumTimesClosedEarlyThreshold &&
      CommandBatch.NumTimesClosedFull >
          ZeCommandListBatchConfig.NumTimesClosedFullThreshold) {
    if (QueueBatchSize < ZeCommandListBatchConfig.DynamicSizeMax) {
      QueueBatchSize += ZeCommandListBatchConfig.DynamicSizeStep;
      zePrint("Raising QueueBatchSize to %d\n", QueueBatchSize);
    }
    CommandBatch.NumTimesClosedEarly = 0;
    CommandBatch.NumTimesClosedFull = 0;
  }
}

void _pi_queue::adjustBatchSizeForPartialBatch(bool IsCopy) {
  auto &CommandBatch = IsCopy ? CopyCommandBatch : ComputeCommandBatch;
  auto &ZeCommandListBatchConfig =
      IsCopy ? ZeCommandListBatchCopyConfig : ZeCommandListBatchComputeConfig;
  pi_uint32 &QueueBatchSize = CommandBatch.QueueBatchSize;
  // QueueBatchSize of 0 means never allow batching.
  if (QueueBatchSize == 0 || !ZeCommandListBatchConfig.dynamic())
    return;
  CommandBatch.NumTimesClosedEarly += 1;

  // If we are closing early more than about 3x the number of times
  // it is closing full, lower the batch size to the value of the
  // current open command list. This is trying to quickly get to a
  // batch size that will be able to be closed full at least once
  // in a while.
  if (CommandBatch.NumTimesClosedEarly >
      (CommandBatch.NumTimesClosedFull + 1) * 3) {
    QueueBatchSize = CommandBatch.OpenCommandList->second.size() - 1;
    if (QueueBatchSize < 1)
      QueueBatchSize = 1;
    zePrint("Lowering QueueBatchSize to %d\n", QueueBatchSize);
    CommandBatch.NumTimesClosedEarly = 0;
    CommandBatch.NumTimesClosedFull = 0;
  }
}

void _pi_queue::CaptureIndirectAccesses() {
  for (auto &Kernel : KernelsToBeSubmitted) {
    if (!Kernel->hasIndirectAccess())
      continue;

    auto &Contexts = Device->Platform->Contexts;
    for (auto &Ctx : Contexts) {
      for (auto &Elem : Ctx->MemAllocs) {
        const auto &Pair = Kernel->MemAllocs.insert(&Elem);
        // Kernel is referencing this memory allocation from now.
        // If this memory allocation was already captured for this kernel, it
        // means that kernel is submitted several times. Increase reference
        // count only once because we release all allocations only when
        // SubmissionsCount turns to 0. We don't want to know how many times
        // allocation was retained by each submission.
        if (Pair.second)
          Elem.second.RefCount.increment();
      }
    }
    Kernel->SubmissionsCount++;
  }
  KernelsToBeSubmitted.clear();
}

pi_result _pi_queue::executeCommandList(pi_command_list_ptr_t CommandList,
                                        bool IsBlocking,
                                        bool OKToBatchCommand) {
  bool UseCopyEngine = CommandList->second.isCopy(this);

  // If the current LastCommandEvent is the nullptr, then it means
  // either that no command has ever been issued to the queue
  // or it means that the LastCommandEvent has been signalled and
  // therefore that this Queue is idle.
  //
  // NOTE: this behavior adds some flakyness to the batching
  // since last command's event may or may not be completed by the
  // time we get here depending on timings and system/gpu load.
  // So, disable it for modes where we print PI traces. Printing
  // traces incurs much different timings than real execution
  // ansyway, and many regression tests use it.
  //
  bool CurrentlyEmpty = !PrintPiTrace && this->LastCommandEvent == nullptr;

  // The list can be empty if command-list only contains signals of proxy
  // events.
  if (!CommandList->second.EventList.empty())
    this->LastCommandEvent = CommandList->second.EventList.back();

  if (!UseImmediateCommandLists) {
    // Batch if allowed to, but don't batch if we know there are no kernels
    // from this queue that are currently executing.  This is intended to get
    // kernels started as soon as possible when there are no kernels from this
    // queue awaiting execution, while allowing batching to occur when there
    // are kernels already executing. Also, if we are using fixed size batching,
    // as indicated by !ZeCommandListBatch.dynamic(), then just ignore
    // CurrentlyEmpty as we want to strictly follow the batching the user
    // specified.
    auto &CommandBatch = UseCopyEngine ? CopyCommandBatch : ComputeCommandBatch;
    auto &ZeCommandListBatchConfig = UseCopyEngine
                                         ? ZeCommandListBatchCopyConfig
                                         : ZeCommandListBatchComputeConfig;
    if (OKToBatchCommand && this->isBatchingAllowed(UseCopyEngine) &&
        (!ZeCommandListBatchConfig.dynamic() || !CurrentlyEmpty)) {

      if (hasOpenCommandList(UseCopyEngine) &&
          CommandBatch.OpenCommandList != CommandList)
        die("executeCommandList: OpenCommandList should be equal to"
            "null or CommandList");

      if (CommandList->second.size() < CommandBatch.QueueBatchSize) {
        CommandBatch.OpenCommandList = CommandList;
        return PI_SUCCESS;
      }

      adjustBatchSizeForFullBatch(UseCopyEngine);
      CommandBatch.OpenCommandList = CommandListMap.end();
    }
  }

  auto &ZeCommandQueue = CommandList->second.ZeQueue;
  // Scope of the lock must be till the end of the function, otherwise new mem
  // allocs can be created between the moment when we made a snapshot and the
  // moment when command list is closed and executed. But mutex is locked only
  // if indirect access tracking enabled, because std::defer_lock is used.
  // unique_lock destructor at the end of the function will unlock the mutex
  // if it was locked (which happens only if IndirectAccessTrackingEnabled is
  // true).
  std::unique_lock<pi_shared_mutex> ContextsLock(
      Device->Platform->ContextsMutex, std::defer_lock);

  if (IndirectAccessTrackingEnabled) {
    // We are going to submit kernels for execution. If indirect access flag is
    // set for a kernel then we need to make a snapshot of existing memory
    // allocations in all contexts in the platform. We need to lock the mutex
    // guarding the list of contexts in the platform to prevent creation of new
    // memory alocations in any context before we submit the kernel for
    // execution.
    ContextsLock.lock();
    CaptureIndirectAccesses();
  }

  if (!UseImmediateCommandLists) {
    // In this mode all inner-batch events have device visibility only,
    // and we want the last command in the batch to signal a host-visible
    // event that anybody waiting for any event in the batch will
    // really be using.
    // We need to create a proxy host-visible event only if the list of events
    // in the command list is not empty, otherwise we are going to just create
    // and remove proxy event right away and dereference deleted object
    // afterwards.
    if (EventsScope == LastCommandInBatchHostVisible &&
        !CommandList->second.EventList.empty()) {
      // Create a "proxy" host-visible event.
      //
      pi_event HostVisibleEvent;
      auto Res = createEventAndAssociateQueue(
          this, &HostVisibleEvent, PI_COMMAND_TYPE_USER, CommandList, true);
      if (Res)
        return Res;

      // Update each command's event in the command-list to "see" this
      // proxy event as a host-visible counterpart.
      for (auto &Event : CommandList->second.EventList) {
        std::scoped_lock EventLock(Event->Mutex);
        if (!Event->HostVisibleEvent) {
          Event->HostVisibleEvent = HostVisibleEvent;
          PI_CALL(piEventRetain(HostVisibleEvent));
        }
      }

      // Decrement the reference count of the event such that all the remaining
      // references are from the other commands in this batch and from the
      // command-list itself. This host-visible event will not be
      // waited/released by SYCL RT, so it must be destroyed after all events in
      // the batch are gone.
      // We know that refcount is more than 2 because we check that EventList of
      // the command list is not empty above, i.e. after
      // createEventAndAssociateQueue ref count is 2 and then +1 for each event
      // in the EventList.
      PI_CALL(piEventRelease(HostVisibleEvent));
      PI_CALL(piEventRelease(HostVisibleEvent));

      // Indicate no cleanup is needed for this PI event as it is special.
      HostVisibleEvent->CleanedUp = true;

      // Finally set to signal the host-visible event at the end of the
      // command-list.
      // TODO: see if we need a barrier here (or explicit wait for all events in
      // the batch).
      ZE_CALL(zeCommandListAppendSignalEvent,
              (CommandList->first, HostVisibleEvent->ZeEvent));
    }

    // Close the command list and have it ready for dispatch.
    ZE_CALL(zeCommandListClose, (CommandList->first));
    // Offload command list to the GPU for asynchronous execution
    auto ZeCommandList = CommandList->first;
    auto ZeResult = ZE_CALL_NOCHECK(
        zeCommandQueueExecuteCommandLists,
        (ZeCommandQueue, 1, &ZeCommandList, CommandList->second.ZeFence));
    if (ZeResult != ZE_RESULT_SUCCESS) {
      this->Healthy = false;
      if (ZeResult == ZE_RESULT_ERROR_UNKNOWN) {
        // Turn into a more informative end-user error.
        return PI_ERROR_COMMAND_EXECUTION_FAILURE;
      }
      return mapError(ZeResult);
    }
  }

  // Check global control to make every command blocking for debugging.
  if (IsBlocking || (ZeSerialize & ZeSerializeBlock) != 0) {
    if (UseImmediateCommandLists) {
      synchronize();
    } else {
      // Wait until command lists attached to the command queue are executed.
      ZE_CALL(zeHostSynchronize, (ZeCommandQueue));
    }
  }
  return PI_SUCCESS;
}

bool _pi_queue::isBatchingAllowed(bool IsCopy) const {
  auto &CommandBatch = IsCopy ? CopyCommandBatch : ComputeCommandBatch;
  return (CommandBatch.QueueBatchSize > 0 &&
          ((ZeSerialize & ZeSerializeBlock) == 0));
}

// Return the index of the next queue to use based on a
// round robin strategy and the queue group ordinal.
uint32_t _pi_queue::pi_queue_group_t::getQueueIndex(uint32_t *QueueGroupOrdinal,
                                                    uint32_t *QueueIndex) {

  auto CurrentIndex = NextIndex;
  ++NextIndex;
  if (NextIndex > UpperIndex)
    NextIndex = LowerIndex;

  // Find out the right queue group ordinal (first queue might be "main" or
  // "link")
  auto QueueType = Type;
  if (QueueType != queue_type::Compute)
    QueueType = (CurrentIndex == 0 && Queue->Device->hasMainCopyEngine())
                    ? queue_type::MainCopy
                    : queue_type::LinkCopy;

  *QueueGroupOrdinal = Queue->Device->QueueGroup[QueueType].ZeOrdinal;
  // Adjust the index to the L0 queue group since we represent "main" and
  // "link"
  // L0 groups with a single copy group ("main" would take "0" index).
  auto ZeCommandQueueIndex = CurrentIndex;
  if (QueueType == queue_type::LinkCopy && Queue->Device->hasMainCopyEngine()) {
    ZeCommandQueueIndex -= 1;
  }
  *QueueIndex = ZeCommandQueueIndex;

  return CurrentIndex;
}

// This function will return one of possibly multiple available native
// queues and the value of the queue group ordinal.
ze_command_queue_handle_t &
_pi_queue::pi_queue_group_t::getZeQueue(uint32_t *QueueGroupOrdinal) {

  // QueueIndex is the proper L0 index.
  // Index is the plugins concept of index, with main and link copy engines in
  // one range.
  uint32_t QueueIndex;
  auto Index = getQueueIndex(QueueGroupOrdinal, &QueueIndex);

  ze_command_queue_handle_t &ZeQueue = ZeQueues[Index];
  if (ZeQueue)
    return ZeQueue;

  ZeStruct<ze_command_queue_desc_t> ZeCommandQueueDesc;
  ZeCommandQueueDesc.ordinal = *QueueGroupOrdinal;
  ZeCommandQueueDesc.index = QueueIndex;
  ZeCommandQueueDesc.mode = ZE_COMMAND_QUEUE_MODE_ASYNCHRONOUS;

  // Evaluate performance of explicit usage for "0" index.
  if (QueueIndex != 0) {
    ZeCommandQueueDesc.flags = ZE_COMMAND_QUEUE_FLAG_EXPLICIT_ONLY;
  }

  zePrint("[getZeQueue]: create queue ordinal = %d, index = %d "
          "(round robin in [%d, %d])\n",
          ZeCommandQueueDesc.ordinal, ZeCommandQueueDesc.index, LowerIndex,
          UpperIndex);

  auto ZeResult = ZE_CALL_NOCHECK(
      zeCommandQueueCreate, (Queue->Context->ZeContext, Queue->Device->ZeDevice,
                             &ZeCommandQueueDesc, &ZeQueue));
  if (ZeResult) {
    die("[L0] getZeQueue: failed to create queue");
  }

  return ZeQueue;
}

// This function will return one of possibly multiple available
// immediate commandlists associated with this Queue.
pi_command_list_ptr_t &_pi_queue::pi_queue_group_t::getImmCmdList() {

  uint32_t QueueIndex, QueueOrdinal;
  auto Index = getQueueIndex(&QueueOrdinal, &QueueIndex);

  if (ImmCmdLists[Index] != Queue->CommandListMap.end())
    return ImmCmdLists[Index];

  ZeStruct<ze_command_queue_desc_t> ZeCommandQueueDesc;
  ZeCommandQueueDesc.ordinal = QueueOrdinal;
  ZeCommandQueueDesc.index = QueueIndex;
  ZeCommandQueueDesc.mode = ZE_COMMAND_QUEUE_MODE_ASYNCHRONOUS;

  // Evaluate performance of explicit usage for "0" index.
  if (QueueIndex != 0) {
    ZeCommandQueueDesc.flags = ZE_COMMAND_QUEUE_FLAG_EXPLICIT_ONLY;
  }

  zePrint("[getZeQueue]: create queue ordinal = %d, index = %d "
          "(round robin in [%d, %d])\n",
          ZeCommandQueueDesc.ordinal, ZeCommandQueueDesc.index, LowerIndex,
          UpperIndex);

  ze_command_list_handle_t ZeCommandList;
  ZE_CALL_NOCHECK(zeCommandListCreateImmediate,
                  (Queue->Context->ZeContext, Queue->Device->ZeDevice,
                   &ZeCommandQueueDesc, &ZeCommandList));
  ImmCmdLists[Index] =
      Queue->CommandListMap
          .insert(std::pair<ze_command_list_handle_t, pi_command_list_info_t>{
              ZeCommandList, {nullptr, true, nullptr, QueueOrdinal}})
          .first;
  // Add this commandlist to the cache so it can be destroyed as part of
  // piQueueReleaseInternal
  auto QueueType = Type;
  std::scoped_lock Lock(Queue->Context->ZeCommandListCacheMutex);
  auto &ZeCommandListCache =
      QueueType == queue_type::Compute
          ? Queue->Context->ZeComputeCommandListCache[Queue->Device->ZeDevice]
          : Queue->Context->ZeCopyCommandListCache[Queue->Device->ZeDevice];
  ZeCommandListCache.push_back(ZeCommandList);

  return ImmCmdLists[Index];
}

pi_command_list_ptr_t _pi_queue::eventOpenCommandList(pi_event Event) {
  using IsCopy = bool;

  if (UseImmediateCommandLists) {
    // When using immediate commandlists there are no open command lists.
    return CommandListMap.end();
  }

  const auto &ComputeEventList =
      ComputeCommandBatch.OpenCommandList->second.EventList;
  if (hasOpenCommandList(IsCopy{false}) &&
      std::find(ComputeEventList.begin(), ComputeEventList.end(), Event) !=
          ComputeEventList.end()) {
    return ComputeCommandBatch.OpenCommandList;
  }
  const auto &CopyEventList =
      CopyCommandBatch.OpenCommandList->second.EventList;
  if (hasOpenCommandList(IsCopy{true}) &&
      std::find(CopyEventList.begin(), CopyEventList.end(), Event) !=
          CopyEventList.end()) {
    return CopyCommandBatch.OpenCommandList;
  }
  return CommandListMap.end();
}

pi_result _pi_queue::executeOpenCommandList(bool IsCopy) {
  auto &CommandBatch = IsCopy ? CopyCommandBatch : ComputeCommandBatch;
  // If there are any commands still in the open command list for this
  // queue, then close and execute that command list now.
  if (hasOpenCommandList(IsCopy)) {
    adjustBatchSizeForPartialBatch(IsCopy);
    auto Res = executeCommandList(CommandBatch.OpenCommandList, false, false);
    CommandBatch.OpenCommandList = CommandListMap.end();
    return Res;
  }

  return PI_SUCCESS;
}

static const bool FilterEventWaitList = [] {
  const char *Ret = std::getenv("SYCL_PI_LEVEL_ZERO_FILTER_EVENT_WAIT_LIST");
  const bool RetVal = Ret ? std::stoi(Ret) : 1;
  return RetVal;
}();

pi_result _pi_ze_event_list_t::createAndRetainPiZeEventList(
    pi_uint32 EventListLength, const pi_event *EventList, pi_queue CurQueue,
    bool UseCopyEngine) {
  this->Length = 0;
  this->ZeEventList = nullptr;
  this->PiEventList = nullptr;

  try {
    if (CurQueue->isInOrderQueue() && CurQueue->LastCommandEvent != nullptr) {
      this->ZeEventList = new ze_event_handle_t[EventListLength + 1];
      this->PiEventList = new pi_event[EventListLength + 1];
    } else if (EventListLength > 0) {
      this->ZeEventList = new ze_event_handle_t[EventListLength];
      this->PiEventList = new pi_event[EventListLength];
    }

    pi_uint32 TmpListLength = 0;

    if (EventListLength > 0) {
      for (pi_uint32 I = 0; I < EventListLength; I++) {
        PI_ASSERT(EventList[I] != nullptr, PI_ERROR_INVALID_VALUE);
        {
          std::shared_lock Lock(EventList[I]->Mutex);
          if (EventList[I]->Completed)
            continue;

          // Poll of the host-visible events.
          auto HostVisibleEvent = EventList[I]->HostVisibleEvent;
          if (FilterEventWaitList && HostVisibleEvent) {
            auto Res = ZE_CALL_NOCHECK(zeEventQueryStatus,
                                       (HostVisibleEvent->ZeEvent));
            if (Res == ZE_RESULT_SUCCESS) {
              // Event has already completed, don't put it into the list
              continue;
            }
          }
        }

        auto Queue = EventList[I]->Queue;
        if (Queue) {
          // The caller of createAndRetainPiZeEventList must already hold
          // a lock of the CurQueue. Additionally lock the Queue if it
          // is different from CurQueue.
          // TODO: rework this to avoid deadlock when another thread is
          //       locking the same queues but in a different order.
          auto Lock = ((Queue == CurQueue) ? std::unique_lock<pi_shared_mutex>()
                                           : std::unique_lock(Queue->Mutex));

          // If the event that is going to be waited is in an open batch
          // different from where this next command is going to be added,
          // then we have to force execute of that open command-list
          // to avoid deadlocks.
          //
          const auto &OpenCommandList =
              Queue->eventOpenCommandList(EventList[I]);
          if (OpenCommandList != Queue->CommandListMap.end()) {

            if (Queue == CurQueue &&
                OpenCommandList->second.isCopy(Queue) == UseCopyEngine) {
              // Don't force execute the batch yet since the new command
              // is going to the same open batch as the dependent event.
            } else {
              if (auto Res = Queue->executeOpenCommandList(
                      OpenCommandList->second.isCopy(Queue)))
                return Res;
            }
          }
        } else {
          // There is a dependency on an interop-event.
          // Similarily to the above to avoid dead locks ensure that
          // execution of all prior commands in the current command-
          // batch is visible to the host. This may not be the case
          // when we intended to have only last command in the batch
          // produce host-visible event, e.g.
          //
          //  event0 = interop event
          //  event1 = command1 (already in batch, no deps)
          //  event2 = command2 (is being added, dep on event0)
          //  event3 = signal host-visible event for the batch
          //  event1.wait()
          //  event0.signal()
          //
          // Make sure that event1.wait() will wait for a host-visible
          // event that is signalled before the command2 is enqueued.
          if (EventsScope != AllHostVisible) {
            CurQueue->executeAllOpenCommandLists();
          }
        }

        std::shared_lock Lock(EventList[I]->Mutex);
        this->ZeEventList[TmpListLength] = EventList[I]->ZeEvent;
        this->PiEventList[TmpListLength] = EventList[I];
        TmpListLength += 1;
      }
    }

    // For in-order queues, every command should be executed only after the
    // previous command has finished. The event associated with the last
    // enqueued command is added into the waitlist to ensure in-order semantics.
    if (CurQueue->isInOrderQueue() && CurQueue->LastCommandEvent != nullptr) {

      // Ensure LastCommandEvent's batch is submitted if it is differrent
      // from the one this command is going to.
      const auto &OpenCommandList =
          CurQueue->eventOpenCommandList(CurQueue->LastCommandEvent);
      if (OpenCommandList != CurQueue->CommandListMap.end() &&
          OpenCommandList->second.isCopy(CurQueue) != UseCopyEngine) {

        if (auto Res = CurQueue->executeOpenCommandList(
                OpenCommandList->second.isCopy(CurQueue)))
          return Res;
      }
      std::shared_lock Lock(CurQueue->LastCommandEvent->Mutex);
      this->ZeEventList[TmpListLength] = CurQueue->LastCommandEvent->ZeEvent;
      this->PiEventList[TmpListLength] = CurQueue->LastCommandEvent;
      TmpListLength += 1;
    }

    this->Length = TmpListLength;

  } catch (...) {
    return PI_ERROR_OUT_OF_HOST_MEMORY;
  }

  for (pi_uint32 I = 0; I < this->Length; I++) {
    PI_CALL(piEventRetain(this->PiEventList[I]));
  }

  return PI_SUCCESS;
}

static void printZeEventList(const _pi_ze_event_list_t &PiZeEventList) {
  zePrint("  NumEventsInWaitList %d:", PiZeEventList.Length);

  for (pi_uint32 I = 0; I < PiZeEventList.Length; I++) {
    zePrint(" %#lx", pi_cast<std::uintptr_t>(PiZeEventList.ZeEventList[I]));
  }

  zePrint("\n");
}

pi_result _pi_ze_event_list_t::collectEventsForReleaseAndDestroyPiZeEventList(
    std::list<pi_event> &EventsToBeReleased) {
  // acquire a lock before reading the length and list fields.
  // Acquire the lock, copy the needed data locally, and reset
  // the fields, then release the lock.
  // Only then do we do the actual actions to release and destroy,
  // holding the lock for the minimum time necessary.
  pi_uint32 LocLength = 0;
  ze_event_handle_t *LocZeEventList = nullptr;
  pi_event *LocPiEventList = nullptr;

  {
    // acquire the lock and copy fields locally
    // Lock automatically releases when this goes out of scope.
    std::scoped_lock lock(this->PiZeEventListMutex);

    LocLength = Length;
    LocZeEventList = ZeEventList;
    LocPiEventList = PiEventList;

    Length = 0;
    ZeEventList = nullptr;
    PiEventList = nullptr;

    // release lock by ending scope.
  }

  for (pi_uint32 I = 0; I < LocLength; I++) {
    // Add the event to be released to the list
    EventsToBeReleased.push_back(LocPiEventList[I]);
  }

  if (LocZeEventList != nullptr) {
    delete[] LocZeEventList;
  }
  if (LocPiEventList != nullptr) {
    delete[] LocPiEventList;
  }

  return PI_SUCCESS;
}

extern "C" {

// Forward declarations
decltype(piEventCreate) piEventCreate;

static ze_result_t
checkUnresolvedSymbols(ze_module_handle_t ZeModule,
                       ze_module_build_log_handle_t *ZeBuildLog);

// This function will ensure compatibility with both Linux and Windows for
// setting environment variables.
static bool setEnvVar(const char *name, const char *value) {
#ifdef _WIN32
  int Res = _putenv_s(name, value);
#else
  int Res = setenv(name, value, 1);
#endif
  if (Res != 0) {
    zePrint(
        "Level Zero plugin was unable to set the environment variable: %s\n",
        name);
    return false;
  }
  return true;
}

static class ZeUSMImportExtension {
  // Pointers to functions that import/release host memory into USM
  ze_result_t (*zexDriverImportExternalPointer)(ze_driver_handle_t hDriver,
                                                void *, size_t);
  ze_result_t (*zexDriverReleaseImportedPointer)(ze_driver_handle_t, void *);

public:
  // Whether user has requested Import/Release, and platform supports it.
  bool Enabled;

  ZeUSMImportExtension() : Enabled{false} {}

  void setZeUSMImport(pi_platform Platform) {
    // Whether env var SYCL_USM_HOSTPTR_IMPORT has been set requesting
    // host ptr import during buffer creation.
    const char *USMHostPtrImportStr = std::getenv("SYCL_USM_HOSTPTR_IMPORT");
    if (!USMHostPtrImportStr || std::atoi(USMHostPtrImportStr) == 0)
      return;

    // Check if USM hostptr import feature is available.
    ze_driver_handle_t driverHandle = Platform->ZeDriver;
    if (ZE_CALL_NOCHECK(zeDriverGetExtensionFunctionAddress,
                        (driverHandle, "zexDriverImportExternalPointer",
                         reinterpret_cast<void **>(
                             &zexDriverImportExternalPointer))) == 0) {
      ZE_CALL_NOCHECK(
          zeDriverGetExtensionFunctionAddress,
          (driverHandle, "zexDriverReleaseImportedPointer",
           reinterpret_cast<void **>(&zexDriverReleaseImportedPointer)));
      // Hostptr import/release is turned on because it has been requested
      // by the env var, and this platform supports the APIs.
      Enabled = true;
      // Hostptr import is only possible if piMemBufferCreate receives a
      // hostptr as an argument. The SYCL runtime passes a host ptr
      // only when SYCL_HOST_UNIFIED_MEMORY is enabled. Therefore we turn it on.
      setEnvVar("SYCL_HOST_UNIFIED_MEMORY", "1");
    }
  }
  void doZeUSMImport(ze_driver_handle_t driverHandle, void *HostPtr,
                     size_t Size) {
    ZE_CALL_NOCHECK(zexDriverImportExternalPointer,
                    (driverHandle, HostPtr, Size));
  }
  void doZeUSMRelease(ze_driver_handle_t driverHandle, void *HostPtr) {
    ZE_CALL_NOCHECK(zexDriverReleaseImportedPointer, (driverHandle, HostPtr));
  }
} ZeUSMImport;

pi_result _pi_platform::initialize() {
  // Cache driver properties
  ZeStruct<ze_driver_properties_t> ZeDriverProperties;
  ZE_CALL(zeDriverGetProperties, (ZeDriver, &ZeDriverProperties));
  uint32_t DriverVersion = ZeDriverProperties.driverVersion;
  // Intel Level-Zero GPU driver stores version as:
  // | 31 - 24 | 23 - 16 | 15 - 0 |
  // |  Major  |  Minor  | Build  |
  auto VersionMajor = std::to_string((DriverVersion & 0xFF000000) >> 24);
  auto VersionMinor = std::to_string((DriverVersion & 0x00FF0000) >> 16);
  auto VersionBuild = std::to_string(DriverVersion & 0x0000FFFF);
  ZeDriverVersion = VersionMajor + "." + VersionMinor + "." + VersionBuild;

  ZE_CALL(zeDriverGetApiVersion, (ZeDriver, &ZeApiVersion));
  ZeDriverApiVersion = std::to_string(ZE_MAJOR_VERSION(ZeApiVersion)) + "." +
                       std::to_string(ZE_MINOR_VERSION(ZeApiVersion));

  // Cache driver extension properties
  uint32_t Count = 0;
  ZE_CALL(zeDriverGetExtensionProperties, (ZeDriver, &Count, nullptr));

  std::vector<ze_driver_extension_properties_t> zeExtensions(Count);

  ZE_CALL(zeDriverGetExtensionProperties,
          (ZeDriver, &Count, zeExtensions.data()));

  for (auto extension : zeExtensions) {
    // Check if global offset extension is available
    if (strncmp(extension.name, ZE_GLOBAL_OFFSET_EXP_NAME,
                strlen(ZE_GLOBAL_OFFSET_EXP_NAME) + 1) == 0) {
      if (extension.version == ZE_GLOBAL_OFFSET_EXP_VERSION_1_0) {
        PiDriverGlobalOffsetExtensionFound = true;
      }
    }
    // Check if extension is available for "static linking" (compiling multiple
    // SPIR-V modules together into one Level Zero module).
    if (strncmp(extension.name, ZE_MODULE_PROGRAM_EXP_NAME,
                strlen(ZE_MODULE_PROGRAM_EXP_NAME) + 1) == 0) {
      if (extension.version == ZE_MODULE_PROGRAM_EXP_VERSION_1_0) {
        PiDriverModuleProgramExtensionFound = true;
      }
    }
    zeDriverExtensionMap[extension.name] = extension.version;
  }

  // Check if import user ptr into USM feature has been requested.
  // If yes, then set up L0 API pointers if the platform supports it.
  ZeUSMImport.setZeUSMImport(this);

  return PI_SUCCESS;
}

pi_result piPlatformsGet(pi_uint32 NumEntries, pi_platform *Platforms,
                         pi_uint32 *NumPlatforms) {

  static const char *PiTrace = std::getenv("SYCL_PI_TRACE");
  static const int PiTraceValue = PiTrace ? std::stoi(PiTrace) : 0;
  if (PiTraceValue == -1 || PiTraceValue == 2) { // Means print all PI traces
    PrintPiTrace = true;
  }

  static std::once_flag ZeCallCountInitialized;
  try {
    std::call_once(ZeCallCountInitialized, []() {
      if (ZeDebug & ZE_DEBUG_CALL_COUNT) {
        ZeCallCount = new std::map<const char *, int>;
      }
    });
  } catch (const std::bad_alloc &) {
    return PI_ERROR_OUT_OF_HOST_MEMORY;
  } catch (...) {
    return PI_ERROR_UNKNOWN;
  }

  if (NumEntries == 0 && Platforms != nullptr) {
    return PI_ERROR_INVALID_VALUE;
  }
  if (Platforms == nullptr && NumPlatforms == nullptr) {
    return PI_ERROR_INVALID_VALUE;
  }

  // Setting these environment variables before running zeInit will enable the
  // validation layer in the Level Zero loader.
  if (ZeDebug & ZE_DEBUG_VALIDATION) {
    setEnvVar("ZE_ENABLE_VALIDATION_LAYER", "1");
    setEnvVar("ZE_ENABLE_PARAMETER_VALIDATION", "1");
  }

  // Enable SYSMAN support for obtaining the PCI address
  // and maximum memory bandwidth.
  if (getenv("SYCL_ENABLE_PCI") != nullptr) {
    setEnvVar("ZES_ENABLE_SYSMAN", "1");
  }

  // TODO: We can still safely recover if something goes wrong during the init.
  // Implement handling segfault using sigaction.

  // We must only initialize the driver once, even if piPlatformsGet() is called
  // multiple times.  Declaring the return value as "static" ensures it's only
  // called once.
  static ze_result_t ZeResult = ZE_CALL_NOCHECK(zeInit, (0));

  // Absorb the ZE_RESULT_ERROR_UNINITIALIZED and just return 0 Platforms.
  if (ZeResult == ZE_RESULT_ERROR_UNINITIALIZED) {
    PI_ASSERT(NumPlatforms != 0, PI_ERROR_INVALID_VALUE);
    *NumPlatforms = 0;
    return PI_SUCCESS;
  }

  if (ZeResult != ZE_RESULT_SUCCESS) {
    zePrint("zeInit: Level Zero initialization failure\n");
    return mapError(ZeResult);
  }

  // Cache pi_platforms for reuse in the future
  // It solves two problems;
  // 1. sycl::platform equality issue; we always return the same pi_platform.
  // 2. performance; we can save time by immediately return from cache.
  //

  const std::lock_guard<sycl::detail::SpinLock> Lock{*PiPlatformsCacheMutex};
  if (!PiPlatformCachePopulated) {
    try {
      // Level Zero does not have concept of Platforms, but Level Zero driver is
      // the closest match.
      uint32_t ZeDriverCount = 0;
      ZE_CALL(zeDriverGet, (&ZeDriverCount, nullptr));
      if (ZeDriverCount == 0) {
        PiPlatformCachePopulated = true;
      } else {
        std::vector<ze_driver_handle_t> ZeDrivers;
        ZeDrivers.resize(ZeDriverCount);

        ZE_CALL(zeDriverGet, (&ZeDriverCount, ZeDrivers.data()));
        for (uint32_t I = 0; I < ZeDriverCount; ++I) {
          pi_platform Platform = new _pi_platform(ZeDrivers[I]);
          pi_result Result = Platform->initialize();
          if (Result != PI_SUCCESS) {
            return Result;
          }
          // Save a copy in the cache for future uses.
          PiPlatformsCache->push_back(Platform);
        }
        PiPlatformCachePopulated = true;
      }
    } catch (const std::bad_alloc &) {
      return PI_ERROR_OUT_OF_HOST_MEMORY;
    } catch (...) {
      return PI_ERROR_UNKNOWN;
    }
  }

  // Populate returned platforms from the cache.
  if (Platforms) {
    PI_ASSERT(NumEntries <= PiPlatformsCache->size(),
              PI_ERROR_INVALID_PLATFORM);
    std::copy_n(PiPlatformsCache->begin(), NumEntries, Platforms);
  }

  if (NumPlatforms) {
    *NumPlatforms = PiPlatformsCache->size();
  }

  zePrint("Using events scope: %s\n",
          EventsScope == AllHostVisible ? "all host-visible"
          : EventsScope == OnDemandHostVisibleProxy
              ? "on demand host-visible proxy"
              : "only last command in a batch is host-visible");
  return PI_SUCCESS;
}

pi_result piPlatformGetInfo(pi_platform Platform, pi_platform_info ParamName,
                            size_t ParamValueSize, void *ParamValue,
                            size_t *ParamValueSizeRet) {

  PI_ASSERT(Platform, PI_ERROR_INVALID_PLATFORM);

  zePrint("==========================\n");
  zePrint("SYCL over Level-Zero %s\n", Platform->ZeDriverVersion.c_str());
  zePrint("==========================\n");

  ReturnHelper ReturnValue(ParamValueSize, ParamValue, ParamValueSizeRet);

  switch (ParamName) {
  case PI_PLATFORM_INFO_NAME:
    // TODO: Query Level Zero driver when relevant info is added there.
    return ReturnValue("Intel(R) Level-Zero");
  case PI_PLATFORM_INFO_VENDOR:
    // TODO: Query Level Zero driver when relevant info is added there.
    return ReturnValue("Intel(R) Corporation");
  case PI_PLATFORM_INFO_EXTENSIONS:
    // Convention adopted from OpenCL:
    //     "Returns a space-separated list of extension names (the extension
    // names themselves do not contain any spaces) supported by the platform.
    // Extensions defined here must be supported by all devices associated
    // with this platform."
    //
    // TODO: Check the common extensions supported by all connected devices and
    // return them. For now, hardcoding some extensions we know are supported by
    // all Level Zero devices.
    return ReturnValue(ZE_SUPPORTED_EXTENSIONS);
  case PI_PLATFORM_INFO_PROFILE:
    // TODO: figure out what this means and how is this used
    return ReturnValue("FULL_PROFILE");
  case PI_PLATFORM_INFO_VERSION:
    // TODO: this should query to zeDriverGetDriverVersion
    // but we don't yet have the driver handle here.
    //
    // From OpenCL 2.1: "This version string has the following format:
    // OpenCL<space><major_version.minor_version><space><platform-specific
    // information>. Follow the same notation here.
    //
    return ReturnValue(Platform->ZeDriverApiVersion.c_str());
  default:
    zePrint("piPlatformGetInfo: unrecognized ParamName\n");
    return PI_ERROR_INVALID_VALUE;
  }

  return PI_SUCCESS;
}

pi_result piextPlatformGetNativeHandle(pi_platform Platform,
                                       pi_native_handle *NativeHandle) {
  PI_ASSERT(Platform, PI_ERROR_INVALID_PLATFORM);
  PI_ASSERT(NativeHandle, PI_ERROR_INVALID_VALUE);

  auto ZeDriver = pi_cast<ze_driver_handle_t *>(NativeHandle);
  // Extract the Level Zero driver handle from the given PI platform
  *ZeDriver = Platform->ZeDriver;
  return PI_SUCCESS;
}

pi_result piextPlatformCreateWithNativeHandle(pi_native_handle NativeHandle,
                                              pi_platform *Platform) {
  PI_ASSERT(Platform, PI_ERROR_INVALID_PLATFORM);
  PI_ASSERT(NativeHandle, PI_ERROR_INVALID_VALUE);

  auto ZeDriver = pi_cast<ze_driver_handle_t>(NativeHandle);

  pi_uint32 NumPlatforms = 0;
  pi_result Res = piPlatformsGet(0, nullptr, &NumPlatforms);
  if (Res != PI_SUCCESS) {
    return Res;
  }

  if (NumPlatforms) {
    std::vector<pi_platform> Platforms(NumPlatforms);
    PI_CALL(piPlatformsGet(NumPlatforms, Platforms.data(), nullptr));

    // The SYCL spec requires that the set of platforms must remain fixed for
    // the duration of the application's execution. We assume that we found all
    // of the Level Zero drivers when we initialized the platform cache, so the
    // "NativeHandle" must already be in the cache. If it is not, this must not
    // be a valid Level Zero driver.
    for (const pi_platform &CachedPlatform : Platforms) {
      if (CachedPlatform->ZeDriver == ZeDriver) {
        *Platform = CachedPlatform;
        return PI_SUCCESS;
      }
    }
  }

  return PI_ERROR_INVALID_VALUE;
}

// Get the cached PI device created for the L0 device handle.
// Return NULL if no such PI device found.
pi_device _pi_platform::getDeviceFromNativeHandle(ze_device_handle_t ZeDevice) {

  pi_result Res = populateDeviceCacheIfNeeded();
  if (Res != PI_SUCCESS) {
    return nullptr;
  }

  // TODO: our sub-sub-device representation is currently [Level-Zero device
  // handle + Level-Zero compute group/engine index], so there is now no 1:1
  // mapping from L0 device handle to PI device assumed in this function. Until
  // Level-Zero adds unique ze_device_handle_t for sub-sub-devices, here we
  // filter out PI sub-sub-devices.
  std::shared_lock Lock(PiDevicesCacheMutex);
  auto it = std::find_if(PiDevicesCache.begin(), PiDevicesCache.end(),
                         [&](std::unique_ptr<_pi_device> &D) {
                           return D.get()->ZeDevice == ZeDevice &&
                                  (D.get()->RootDevice == nullptr ||
                                   D.get()->RootDevice->RootDevice == nullptr);
                         });
  if (it != PiDevicesCache.end()) {
    return (*it).get();
  }
  return nullptr;
}

pi_result piDevicesGet(pi_platform Platform, pi_device_type DeviceType,
                       pi_uint32 NumEntries, pi_device *Devices,
                       pi_uint32 *NumDevices) {

  PI_ASSERT(Platform, PI_ERROR_INVALID_PLATFORM);

  pi_result Res = Platform->populateDeviceCacheIfNeeded();
  if (Res != PI_SUCCESS) {
    return Res;
  }

  // Filter available devices based on input DeviceType.
  std::vector<pi_device> MatchedDevices;
  std::shared_lock Lock(Platform->PiDevicesCacheMutex);
  for (auto &D : Platform->PiDevicesCache) {
    // Only ever return root-devices from piDevicesGet, but the
    // devices cache also keeps sub-devices.
    if (D->isSubDevice())
      continue;

    bool Matched = false;
    switch (DeviceType) {
    case PI_DEVICE_TYPE_ALL:
      Matched = true;
      break;
    case PI_DEVICE_TYPE_GPU:
    case PI_DEVICE_TYPE_DEFAULT:
      Matched = (D->ZeDeviceProperties->type == ZE_DEVICE_TYPE_GPU);
      break;
    case PI_DEVICE_TYPE_CPU:
      Matched = (D->ZeDeviceProperties->type == ZE_DEVICE_TYPE_CPU);
      break;
    case PI_DEVICE_TYPE_ACC:
      Matched = (D->ZeDeviceProperties->type == ZE_DEVICE_TYPE_MCA ||
                 D->ZeDeviceProperties->type == ZE_DEVICE_TYPE_FPGA);
      break;
    default:
      Matched = false;
      zePrint("Unknown device type");
      break;
    }
    if (Matched)
      MatchedDevices.push_back(D.get());
  }

  uint32_t ZeDeviceCount = MatchedDevices.size();

  if (NumDevices)
    *NumDevices = ZeDeviceCount;

  if (NumEntries == 0) {
    // Devices should be nullptr when querying the number of devices.
    PI_ASSERT(Devices == nullptr, PI_ERROR_INVALID_VALUE);
    return PI_SUCCESS;
  }

  // Return the devices from the cache.
  if (Devices) {
    PI_ASSERT(NumEntries <= ZeDeviceCount, PI_ERROR_INVALID_DEVICE);
    std::copy_n(MatchedDevices.begin(), NumEntries, Devices);
  }

  return PI_SUCCESS;
}

// Check the device cache and load it if necessary.
pi_result _pi_platform::populateDeviceCacheIfNeeded() {
  std::scoped_lock Lock(PiDevicesCacheMutex);

  if (DeviceCachePopulated) {
    return PI_SUCCESS;
  }

  uint32_t ZeDeviceCount = 0;
  ZE_CALL(zeDeviceGet, (ZeDriver, &ZeDeviceCount, nullptr));

  try {
    std::vector<ze_device_handle_t> ZeDevices(ZeDeviceCount);
    ZE_CALL(zeDeviceGet, (ZeDriver, &ZeDeviceCount, ZeDevices.data()));

    for (uint32_t I = 0; I < ZeDeviceCount; ++I) {
      std::unique_ptr<_pi_device> Device(new _pi_device(ZeDevices[I], this));
      pi_result Result = Device->initialize();
      if (Result != PI_SUCCESS) {
        return Result;
      }

      // Additionally we need to cache all sub-devices too, such that they
      // are readily visible to the piextDeviceCreateWithNativeHandle.
      //
      pi_uint32 SubDevicesCount = 0;
      ZE_CALL(zeDeviceGetSubDevices,
              (Device->ZeDevice, &SubDevicesCount, nullptr));

      auto ZeSubdevices = new ze_device_handle_t[SubDevicesCount];
      ZE_CALL(zeDeviceGetSubDevices,
              (Device->ZeDevice, &SubDevicesCount, ZeSubdevices));

      // Wrap the Level Zero sub-devices into PI sub-devices, and add them to
      // cache.
      for (uint32_t I = 0; I < SubDevicesCount; ++I) {
        std::unique_ptr<_pi_device> PiSubDevice(
            new _pi_device(ZeSubdevices[I], this, Device.get()));
        pi_result Result = PiSubDevice->initialize();
        if (Result != PI_SUCCESS) {
          delete[] ZeSubdevices;
          return Result;
        }

        // collect all the ordinals for the sub-sub-devices
        std::vector<int> Ordinals;

        uint32_t numQueueGroups = 0;
        ZE_CALL(zeDeviceGetCommandQueueGroupProperties,
                (PiSubDevice->ZeDevice, &numQueueGroups, nullptr));
        if (numQueueGroups == 0) {
          return PI_ERROR_UNKNOWN;
        }
        std::vector<ze_command_queue_group_properties_t> QueueGroupProperties(
            numQueueGroups);
        ZE_CALL(zeDeviceGetCommandQueueGroupProperties,
                (PiSubDevice->ZeDevice, &numQueueGroups,
                 QueueGroupProperties.data()));

        for (uint32_t i = 0; i < numQueueGroups; i++) {
          if (QueueGroupProperties[i].flags &
                  ZE_COMMAND_QUEUE_GROUP_PROPERTY_FLAG_COMPUTE &&
              QueueGroupProperties[i].numQueues > 1) {
            Ordinals.push_back(i);
          }
        }

        // Create PI sub-sub-devices with the sub-device for all the ordinals.
        // Each {ordinal, index} points to a specific CCS which constructs
        // a sub-sub-device at this point.
        // FIXME: Level Zero creates multiple PiDevices for a single physical
        // device when sub-device is partitioned into sub-sub-devices.
        // Sub-sub-device is technically a command queue and we should not build
        // program for each command queue. PiDevice is probably not the right
        // abstraction for a Level Zero command queue.
        for (uint32_t J = 0; J < Ordinals.size(); ++J) {
          for (uint32_t K = 0; K < QueueGroupProperties[Ordinals[J]].numQueues;
               ++K) {
            std::unique_ptr<_pi_device> PiSubSubDevice(
                new _pi_device(ZeSubdevices[I], this, PiSubDevice.get()));
            pi_result Result = PiSubSubDevice->initialize(Ordinals[J], K);
            if (Result != PI_SUCCESS) {
              return Result;
            }

            // save pointers to sub-sub-devices for quick retrieval in the
            // future.
            PiSubDevice->SubDevices.push_back(PiSubSubDevice.get());
            PiDevicesCache.push_back(std::move(PiSubSubDevice));
          }
        }

        // save pointers to sub-devices for quick retrieval in the future.
        Device->SubDevices.push_back(PiSubDevice.get());
        PiDevicesCache.push_back(std::move(PiSubDevice));
      }
      delete[] ZeSubdevices;

      // Save the root device in the cache for future uses.
      PiDevicesCache.push_back(std::move(Device));
    }
  } catch (const std::bad_alloc &) {
    return PI_ERROR_OUT_OF_HOST_MEMORY;
  } catch (...) {
    return PI_ERROR_UNKNOWN;
  }
  DeviceCachePopulated = true;
  return PI_SUCCESS;
}

pi_result piDeviceRetain(pi_device Device) {
  PI_ASSERT(Device, PI_ERROR_INVALID_DEVICE);

  // The root-device ref-count remains unchanged (always 1).
  if (Device->isSubDevice()) {
    Device->RefCount.increment();
  }
  return PI_SUCCESS;
}

pi_result piDeviceRelease(pi_device Device) {
  PI_ASSERT(Device, PI_ERROR_INVALID_DEVICE);

  // Root devices are destroyed during the piTearDown process.
  if (Device->isSubDevice()) {
    if (Device->RefCount.decrementAndTest()) {
      delete Device;
    }
  }

  return PI_SUCCESS;
}

pi_result piDeviceGetInfo(pi_device Device, pi_device_info ParamName,
                          size_t ParamValueSize, void *ParamValue,
                          size_t *ParamValueSizeRet) {

  PI_ASSERT(Device, PI_ERROR_INVALID_DEVICE);

  ze_device_handle_t ZeDevice = Device->ZeDevice;

  ReturnHelper ReturnValue(ParamValueSize, ParamValue, ParamValueSizeRet);

  switch (ParamName) {
  case PI_DEVICE_INFO_TYPE: {
    switch (Device->ZeDeviceProperties->type) {
    case ZE_DEVICE_TYPE_GPU:
      return ReturnValue(PI_DEVICE_TYPE_GPU);
    case ZE_DEVICE_TYPE_CPU:
      return ReturnValue(PI_DEVICE_TYPE_CPU);
    case ZE_DEVICE_TYPE_MCA:
    case ZE_DEVICE_TYPE_FPGA:
      return ReturnValue(PI_DEVICE_TYPE_ACC);
    default:
      zePrint("This device type is not supported\n");
      return PI_ERROR_INVALID_VALUE;
    }
  }
  case PI_DEVICE_INFO_PARENT_DEVICE:
    return ReturnValue(Device->RootDevice);
  case PI_DEVICE_INFO_PLATFORM:
    return ReturnValue(Device->Platform);
  case PI_DEVICE_INFO_VENDOR_ID:
    return ReturnValue(pi_uint32{Device->ZeDeviceProperties->vendorId});
  case PI_DEVICE_INFO_UUID:
    // Intel extension for device UUID. This returns the UUID as
    // std::array<std::byte, 16>. For details about this extension,
    // see sycl/doc/extensions/supported/sycl_ext_intel_device_info.md.
    return ReturnValue(Device->ZeDeviceProperties->uuid.id);
  case PI_DEVICE_INFO_ATOMIC_64:
    return ReturnValue(pi_bool{Device->ZeDeviceModuleProperties->flags &
                               ZE_DEVICE_MODULE_FLAG_INT64_ATOMICS});
  case PI_DEVICE_INFO_EXTENSIONS: {
    // Convention adopted from OpenCL:
    //     "Returns a space separated list of extension names (the extension
    // names themselves do not contain any spaces) supported by the device."
    //
    // TODO: Use proper mechanism to get this information from Level Zero after
    // it is added to Level Zero.
    // Hardcoding the few we know are supported by the current hardware.
    //
    //
    std::string SupportedExtensions;

    // cl_khr_il_program - OpenCL 2.0 KHR extension for SPIR-V support. Core
    //   feature in >OpenCL 2.1
    // cl_khr_subgroups - Extension adds support for implementation-controlled
    //   subgroups.
    // cl_intel_subgroups - Extension adds subgroup features, defined by Intel.
    // cl_intel_subgroups_short - Extension adds subgroup functions described in
    //   the cl_intel_subgroups extension to support 16-bit integer data types
    //   for performance.
    // cl_intel_required_subgroup_size - Extension to allow programmers to
    //   optionally specify the required subgroup size for a kernel function.
    // cl_khr_fp16 - Optional half floating-point support.
    // cl_khr_fp64 - Support for double floating-point precision.
    // cl_khr_int64_base_atomics, cl_khr_int64_extended_atomics - Optional
    //   extensions that implement atomic operations on 64-bit signed and
    //   unsigned integers to locations in __global and __local memory.
    // cl_khr_3d_image_writes - Extension to enable writes to 3D image memory
    //   objects.
    //
    // Hardcoding some extensions we know are supported by all Level Zero
    // devices.
    SupportedExtensions += (ZE_SUPPORTED_EXTENSIONS);
    if (Device->ZeDeviceModuleProperties->flags & ZE_DEVICE_MODULE_FLAG_FP16)
      SupportedExtensions += ("cl_khr_fp16 ");
    if (Device->ZeDeviceModuleProperties->flags & ZE_DEVICE_MODULE_FLAG_FP64)
      SupportedExtensions += ("cl_khr_fp64 ");
    if (Device->ZeDeviceModuleProperties->flags &
        ZE_DEVICE_MODULE_FLAG_INT64_ATOMICS)
      // int64AtomicsSupported indicates support for both.
      SupportedExtensions +=
          ("cl_khr_int64_base_atomics cl_khr_int64_extended_atomics ");
    if (Device->ZeDeviceImageProperties->maxImageDims3D > 0)
      // Supports reading and writing of images.
      SupportedExtensions += ("cl_khr_3d_image_writes ");

    return ReturnValue(SupportedExtensions.c_str());
  }
  case PI_DEVICE_INFO_NAME:
    return ReturnValue(Device->ZeDeviceProperties->name);
  // zeModuleCreate allows using root device module for sub-devices:
  // > The application must only use the module for the device, or its
  // > sub-devices, which was provided during creation.
  case PI_DEVICE_INFO_BUILD_ON_SUBDEVICE:
    return ReturnValue(PI_FALSE);
  case PI_DEVICE_INFO_COMPILER_AVAILABLE:
    return ReturnValue(pi_bool{1});
  case PI_DEVICE_INFO_LINKER_AVAILABLE:
    return ReturnValue(pi_bool{1});
  case PI_DEVICE_INFO_MAX_COMPUTE_UNITS: {
    pi_uint32 MaxComputeUnits =
        Device->ZeDeviceProperties->numEUsPerSubslice *
        Device->ZeDeviceProperties->numSubslicesPerSlice *
        Device->ZeDeviceProperties->numSlices;
    return ReturnValue(pi_uint32{MaxComputeUnits});
  }
  case PI_DEVICE_INFO_MAX_WORK_ITEM_DIMENSIONS:
    // Level Zero spec defines only three dimensions
    return ReturnValue(pi_uint32{3});
  case PI_DEVICE_INFO_MAX_WORK_GROUP_SIZE:
    return ReturnValue(
        pi_uint64{Device->ZeDeviceComputeProperties->maxTotalGroupSize});
  case PI_DEVICE_INFO_MAX_WORK_ITEM_SIZES: {
    struct {
      size_t Arr[3];
    } MaxGroupSize = {{Device->ZeDeviceComputeProperties->maxGroupSizeX,
                       Device->ZeDeviceComputeProperties->maxGroupSizeY,
                       Device->ZeDeviceComputeProperties->maxGroupSizeZ}};
    return ReturnValue(MaxGroupSize);
  }
  case PI_EXT_ONEAPI_DEVICE_INFO_MAX_WORK_GROUPS_3D: {
    struct {
      size_t Arr[3];
    } MaxGroupCounts = {{Device->ZeDeviceComputeProperties->maxGroupCountX,
                         Device->ZeDeviceComputeProperties->maxGroupCountY,
                         Device->ZeDeviceComputeProperties->maxGroupCountZ}};
    return ReturnValue(MaxGroupCounts);
  }
  case PI_DEVICE_INFO_MAX_CLOCK_FREQUENCY:
    return ReturnValue(pi_uint32{Device->ZeDeviceProperties->coreClockRate});
  case PI_DEVICE_INFO_ADDRESS_BITS: {
    // TODO: To confirm with spec.
    return ReturnValue(pi_uint32{64});
  }
  case PI_DEVICE_INFO_MAX_MEM_ALLOC_SIZE:
    return ReturnValue(pi_uint64{Device->ZeDeviceProperties->maxMemAllocSize});
  case PI_DEVICE_INFO_GLOBAL_MEM_SIZE: {
    uint64_t GlobalMemSize = 0;
    for (uint32_t I = 0; I < Device->ZeDeviceMemoryProperties->size(); I++) {
      GlobalMemSize +=
          (*Device->ZeDeviceMemoryProperties.operator->())[I].totalSize;
    }
    return ReturnValue(pi_uint64{GlobalMemSize});
  }
  case PI_DEVICE_INFO_LOCAL_MEM_SIZE:
    return ReturnValue(
        pi_uint64{Device->ZeDeviceComputeProperties->maxSharedLocalMemory});
  case PI_DEVICE_INFO_IMAGE_SUPPORT:
    return ReturnValue(
        pi_bool{Device->ZeDeviceImageProperties->maxImageDims1D > 0});
  case PI_DEVICE_INFO_HOST_UNIFIED_MEMORY:
    return ReturnValue(pi_bool{(Device->ZeDeviceProperties->flags &
                                ZE_DEVICE_PROPERTY_FLAG_INTEGRATED) != 0});
  case PI_DEVICE_INFO_AVAILABLE:
    return ReturnValue(pi_bool{ZeDevice ? true : false});
  case PI_DEVICE_INFO_VENDOR:
    // TODO: Level-Zero does not return vendor's name at the moment
    // only the ID.
    return ReturnValue("Intel(R) Corporation");
  case PI_DEVICE_INFO_DRIVER_VERSION:
    return ReturnValue(Device->Platform->ZeDriverVersion.c_str());
  case PI_DEVICE_INFO_VERSION:
    return ReturnValue(Device->Platform->ZeDriverApiVersion.c_str());
  case PI_DEVICE_INFO_PARTITION_MAX_SUB_DEVICES: {
    pi_result Res = Device->Platform->populateDeviceCacheIfNeeded();
    if (Res != PI_SUCCESS) {
      return Res;
    }
    return ReturnValue(pi_uint32{(unsigned int)(Device->SubDevices.size())});
  }
  case PI_DEVICE_INFO_REFERENCE_COUNT:
    return ReturnValue(pi_uint32{Device->RefCount.load()});
  case PI_DEVICE_INFO_PARTITION_PROPERTIES: {
    // SYCL spec says: if this SYCL device cannot be partitioned into at least
    // two sub devices then the returned vector must be empty.
    pi_result Res = Device->Platform->populateDeviceCacheIfNeeded();
    if (Res != PI_SUCCESS) {
      return Res;
    }

    uint32_t ZeSubDeviceCount = Device->SubDevices.size();
    if (ZeSubDeviceCount < 2) {
      return ReturnValue(pi_device_partition_property{0});
    }
    // It is debatable if SYCL sub-device and partitioning APIs sufficient to
    // expose Level Zero sub-devices?  We start with support of
    // "partition_by_affinity_domain" and "next_partitionable" but if that
    // doesn't seem to be a good fit we could look at adding a more descriptive
    // partitioning type.
    struct {
      pi_device_partition_property Arr[2];
    } PartitionProperties = {{PI_DEVICE_PARTITION_BY_AFFINITY_DOMAIN, 0}};
    return ReturnValue(PartitionProperties);
  }
  case PI_DEVICE_INFO_PARTITION_AFFINITY_DOMAIN:
    return ReturnValue(pi_device_affinity_domain{
        PI_DEVICE_AFFINITY_DOMAIN_NUMA |
        PI_DEVICE_AFFINITY_DOMAIN_NEXT_PARTITIONABLE});
  case PI_DEVICE_INFO_PARTITION_TYPE: {
    if (Device->isSubDevice()) {
      struct {
        pi_device_partition_property Arr[3];
      } PartitionProperties = {{PI_DEVICE_PARTITION_BY_AFFINITY_DOMAIN,
                                PI_DEVICE_AFFINITY_DOMAIN_NEXT_PARTITIONABLE,
                                0}};
      return ReturnValue(PartitionProperties);
    }
    // For root-device there is no partitioning to report.
    return ReturnValue(pi_device_partition_property{0});
  }

    // Everything under here is not supported yet

  case PI_DEVICE_INFO_OPENCL_C_VERSION:
    return ReturnValue("");
  case PI_DEVICE_INFO_PREFERRED_INTEROP_USER_SYNC:
    return ReturnValue(pi_bool{true});
  case PI_DEVICE_INFO_PRINTF_BUFFER_SIZE:
    return ReturnValue(
        size_t{Device->ZeDeviceModuleProperties->printfBufferSize});
  case PI_DEVICE_INFO_PROFILE:
    return ReturnValue("FULL_PROFILE");
  case PI_DEVICE_INFO_BUILT_IN_KERNELS:
    // TODO: To find out correct value
    return ReturnValue("");
  case PI_DEVICE_INFO_QUEUE_PROPERTIES:
    return ReturnValue(pi_queue_properties{
        PI_QUEUE_OUT_OF_ORDER_EXEC_MODE_ENABLE | PI_QUEUE_PROFILING_ENABLE});
  case PI_DEVICE_INFO_EXECUTION_CAPABILITIES:
    return ReturnValue(
        pi_device_exec_capabilities{PI_DEVICE_EXEC_CAPABILITIES_NATIVE_KERNEL});
  case PI_DEVICE_INFO_ENDIAN_LITTLE:
    return ReturnValue(pi_bool{true});
  case PI_DEVICE_INFO_ERROR_CORRECTION_SUPPORT:
    return ReturnValue(pi_bool{Device->ZeDeviceProperties->flags &
                               ZE_DEVICE_PROPERTY_FLAG_ECC});
  case PI_DEVICE_INFO_PROFILING_TIMER_RESOLUTION:
    return ReturnValue(size_t{Device->ZeDeviceProperties->timerResolution});
  case PI_DEVICE_INFO_LOCAL_MEM_TYPE:
    return ReturnValue(PI_DEVICE_LOCAL_MEM_TYPE_LOCAL);
  case PI_DEVICE_INFO_MAX_CONSTANT_ARGS:
    return ReturnValue(pi_uint32{64});
  case PI_DEVICE_INFO_MAX_CONSTANT_BUFFER_SIZE:
    return ReturnValue(
        pi_uint64{Device->ZeDeviceImageProperties->maxImageBufferSize});
  case PI_DEVICE_INFO_GLOBAL_MEM_CACHE_TYPE:
    return ReturnValue(PI_DEVICE_MEM_CACHE_TYPE_READ_WRITE_CACHE);
  case PI_DEVICE_INFO_GLOBAL_MEM_CACHELINE_SIZE:
    return ReturnValue(
        // TODO[1.0]: how to query cache line-size?
        pi_uint32{1});
  case PI_DEVICE_INFO_GLOBAL_MEM_CACHE_SIZE:
    return ReturnValue(pi_uint64{Device->ZeDeviceCacheProperties->cacheSize});
  case PI_DEVICE_INFO_MAX_PARAMETER_SIZE:
    return ReturnValue(
        size_t{Device->ZeDeviceModuleProperties->maxArgumentsSize});
  case PI_DEVICE_INFO_MEM_BASE_ADDR_ALIGN:
    // SYCL/OpenCL spec is vague on what this means exactly, but seems to
    // be for "alignment requirement (in bits) for sub-buffer offsets."
    // An OpenCL implementation returns 8*128, but Level Zero can do just 8,
    // meaning unaligned access for values of types larger than 8 bits.
    return ReturnValue(pi_uint32{8});
  case PI_DEVICE_INFO_MAX_SAMPLERS:
    return ReturnValue(pi_uint32{Device->ZeDeviceImageProperties->maxSamplers});
  case PI_DEVICE_INFO_MAX_READ_IMAGE_ARGS:
    return ReturnValue(
        pi_uint32{Device->ZeDeviceImageProperties->maxReadImageArgs});
  case PI_DEVICE_INFO_MAX_WRITE_IMAGE_ARGS:
    return ReturnValue(
        pi_uint32{Device->ZeDeviceImageProperties->maxWriteImageArgs});
  case PI_DEVICE_INFO_SINGLE_FP_CONFIG: {
    uint64_t SingleFPValue = 0;
    ze_device_fp_flags_t ZeSingleFPCapabilities =
        Device->ZeDeviceModuleProperties->fp32flags;
    if (ZE_DEVICE_FP_FLAG_DENORM & ZeSingleFPCapabilities) {
      SingleFPValue |= PI_FP_DENORM;
    }
    if (ZE_DEVICE_FP_FLAG_INF_NAN & ZeSingleFPCapabilities) {
      SingleFPValue |= PI_FP_INF_NAN;
    }
    if (ZE_DEVICE_FP_FLAG_ROUND_TO_NEAREST & ZeSingleFPCapabilities) {
      SingleFPValue |= PI_FP_ROUND_TO_NEAREST;
    }
    if (ZE_DEVICE_FP_FLAG_ROUND_TO_ZERO & ZeSingleFPCapabilities) {
      SingleFPValue |= PI_FP_ROUND_TO_ZERO;
    }
    if (ZE_DEVICE_FP_FLAG_ROUND_TO_INF & ZeSingleFPCapabilities) {
      SingleFPValue |= PI_FP_ROUND_TO_INF;
    }
    if (ZE_DEVICE_FP_FLAG_FMA & ZeSingleFPCapabilities) {
      SingleFPValue |= PI_FP_FMA;
    }
    if (ZE_DEVICE_FP_FLAG_ROUNDED_DIVIDE_SQRT & ZeSingleFPCapabilities) {
      SingleFPValue |= PI_FP_CORRECTLY_ROUNDED_DIVIDE_SQRT;
    }
    return ReturnValue(pi_uint64{SingleFPValue});
  }
  case PI_DEVICE_INFO_HALF_FP_CONFIG: {
    uint64_t HalfFPValue = 0;
    ze_device_fp_flags_t ZeHalfFPCapabilities =
        Device->ZeDeviceModuleProperties->fp16flags;
    if (ZE_DEVICE_FP_FLAG_DENORM & ZeHalfFPCapabilities) {
      HalfFPValue |= PI_FP_DENORM;
    }
    if (ZE_DEVICE_FP_FLAG_INF_NAN & ZeHalfFPCapabilities) {
      HalfFPValue |= PI_FP_INF_NAN;
    }
    if (ZE_DEVICE_FP_FLAG_ROUND_TO_NEAREST & ZeHalfFPCapabilities) {
      HalfFPValue |= PI_FP_ROUND_TO_NEAREST;
    }
    if (ZE_DEVICE_FP_FLAG_ROUND_TO_ZERO & ZeHalfFPCapabilities) {
      HalfFPValue |= PI_FP_ROUND_TO_ZERO;
    }
    if (ZE_DEVICE_FP_FLAG_ROUND_TO_INF & ZeHalfFPCapabilities) {
      HalfFPValue |= PI_FP_ROUND_TO_INF;
    }
    if (ZE_DEVICE_FP_FLAG_FMA & ZeHalfFPCapabilities) {
      HalfFPValue |= PI_FP_FMA;
    }
    if (ZE_DEVICE_FP_FLAG_ROUNDED_DIVIDE_SQRT & ZeHalfFPCapabilities) {
      HalfFPValue |= PI_FP_CORRECTLY_ROUNDED_DIVIDE_SQRT;
    }
    return ReturnValue(pi_uint64{HalfFPValue});
  }
  case PI_DEVICE_INFO_DOUBLE_FP_CONFIG: {
    uint64_t DoubleFPValue = 0;
    ze_device_fp_flags_t ZeDoubleFPCapabilities =
        Device->ZeDeviceModuleProperties->fp64flags;
    if (ZE_DEVICE_FP_FLAG_DENORM & ZeDoubleFPCapabilities) {
      DoubleFPValue |= PI_FP_DENORM;
    }
    if (ZE_DEVICE_FP_FLAG_INF_NAN & ZeDoubleFPCapabilities) {
      DoubleFPValue |= PI_FP_INF_NAN;
    }
    if (ZE_DEVICE_FP_FLAG_ROUND_TO_NEAREST & ZeDoubleFPCapabilities) {
      DoubleFPValue |= PI_FP_ROUND_TO_NEAREST;
    }
    if (ZE_DEVICE_FP_FLAG_ROUND_TO_ZERO & ZeDoubleFPCapabilities) {
      DoubleFPValue |= PI_FP_ROUND_TO_ZERO;
    }
    if (ZE_DEVICE_FP_FLAG_ROUND_TO_INF & ZeDoubleFPCapabilities) {
      DoubleFPValue |= PI_FP_ROUND_TO_INF;
    }
    if (ZE_DEVICE_FP_FLAG_FMA & ZeDoubleFPCapabilities) {
      DoubleFPValue |= PI_FP_FMA;
    }
    if (ZE_DEVICE_FP_FLAG_ROUNDED_DIVIDE_SQRT & ZeDoubleFPCapabilities) {
      DoubleFPValue |= PI_FP_CORRECTLY_ROUNDED_DIVIDE_SQRT;
    }
    return ReturnValue(pi_uint64{DoubleFPValue});
  }
  case PI_DEVICE_INFO_IMAGE2D_MAX_WIDTH:
    return ReturnValue(size_t{Device->ZeDeviceImageProperties->maxImageDims2D});
  case PI_DEVICE_INFO_IMAGE2D_MAX_HEIGHT:
    return ReturnValue(size_t{Device->ZeDeviceImageProperties->maxImageDims2D});
  case PI_DEVICE_INFO_IMAGE3D_MAX_WIDTH:
    return ReturnValue(size_t{Device->ZeDeviceImageProperties->maxImageDims3D});
  case PI_DEVICE_INFO_IMAGE3D_MAX_HEIGHT:
    return ReturnValue(size_t{Device->ZeDeviceImageProperties->maxImageDims3D});
  case PI_DEVICE_INFO_IMAGE3D_MAX_DEPTH:
    return ReturnValue(size_t{Device->ZeDeviceImageProperties->maxImageDims3D});
  case PI_DEVICE_INFO_IMAGE_MAX_BUFFER_SIZE:
    return ReturnValue(
        size_t{Device->ZeDeviceImageProperties->maxImageBufferSize});
  case PI_DEVICE_INFO_IMAGE_MAX_ARRAY_SIZE:
    return ReturnValue(
        size_t{Device->ZeDeviceImageProperties->maxImageArraySlices});
  // Handle SIMD widths.
  // TODO: can we do better than this?
  case PI_DEVICE_INFO_NATIVE_VECTOR_WIDTH_CHAR:
  case PI_DEVICE_INFO_PREFERRED_VECTOR_WIDTH_CHAR:
    return ReturnValue(Device->ZeDeviceProperties->physicalEUSimdWidth / 1);
  case PI_DEVICE_INFO_NATIVE_VECTOR_WIDTH_SHORT:
  case PI_DEVICE_INFO_PREFERRED_VECTOR_WIDTH_SHORT:
    return ReturnValue(Device->ZeDeviceProperties->physicalEUSimdWidth / 2);
  case PI_DEVICE_INFO_NATIVE_VECTOR_WIDTH_INT:
  case PI_DEVICE_INFO_PREFERRED_VECTOR_WIDTH_INT:
    return ReturnValue(Device->ZeDeviceProperties->physicalEUSimdWidth / 4);
  case PI_DEVICE_INFO_NATIVE_VECTOR_WIDTH_LONG:
  case PI_DEVICE_INFO_PREFERRED_VECTOR_WIDTH_LONG:
    return ReturnValue(Device->ZeDeviceProperties->physicalEUSimdWidth / 8);
  case PI_DEVICE_INFO_NATIVE_VECTOR_WIDTH_FLOAT:
  case PI_DEVICE_INFO_PREFERRED_VECTOR_WIDTH_FLOAT:
    return ReturnValue(Device->ZeDeviceProperties->physicalEUSimdWidth / 4);
  case PI_DEVICE_INFO_NATIVE_VECTOR_WIDTH_DOUBLE:
  case PI_DEVICE_INFO_PREFERRED_VECTOR_WIDTH_DOUBLE:
    return ReturnValue(Device->ZeDeviceProperties->physicalEUSimdWidth / 8);
  case PI_DEVICE_INFO_NATIVE_VECTOR_WIDTH_HALF:
  case PI_DEVICE_INFO_PREFERRED_VECTOR_WIDTH_HALF:
    return ReturnValue(Device->ZeDeviceProperties->physicalEUSimdWidth / 2);
  case PI_DEVICE_INFO_MAX_NUM_SUB_GROUPS: {
    // Max_num_sub_Groups = maxTotalGroupSize/min(set of subGroupSizes);
    uint32_t MinSubGroupSize =
        Device->ZeDeviceComputeProperties->subGroupSizes[0];
    for (uint32_t I = 1;
         I < Device->ZeDeviceComputeProperties->numSubGroupSizes; I++) {
      if (MinSubGroupSize > Device->ZeDeviceComputeProperties->subGroupSizes[I])
        MinSubGroupSize = Device->ZeDeviceComputeProperties->subGroupSizes[I];
    }
    return ReturnValue(Device->ZeDeviceComputeProperties->maxTotalGroupSize /
                       MinSubGroupSize);
  }
  case PI_DEVICE_INFO_SUB_GROUP_INDEPENDENT_FORWARD_PROGRESS: {
    // TODO: Not supported yet. Needs to be updated after support is added.
    return ReturnValue(pi_bool{false});
  }
  case PI_DEVICE_INFO_SUB_GROUP_SIZES_INTEL: {
    // ze_device_compute_properties.subGroupSizes is in uint32_t whereas the
    // expected return is size_t datatype. size_t can be 8 bytes of data.
    return getInfoArray<uint32_t, size_t>(
        Device->ZeDeviceComputeProperties->numSubGroupSizes, ParamValueSize,
        ParamValue, ParamValueSizeRet,
        Device->ZeDeviceComputeProperties->subGroupSizes);
  }
  case PI_DEVICE_INFO_IL_VERSION: {
    // Set to a space separated list of IL version strings of the form
    // <IL_Prefix>_<Major_version>.<Minor_version>.
    // "SPIR-V" is a required IL prefix when cl_khr_il_progam extension is
    // reported.
    uint32_t SpirvVersion =
        Device->ZeDeviceModuleProperties->spirvVersionSupported;
    uint32_t SpirvVersionMajor = ZE_MAJOR_VERSION(SpirvVersion);
    uint32_t SpirvVersionMinor = ZE_MINOR_VERSION(SpirvVersion);

    char SpirvVersionString[50];
    int Len = sprintf(SpirvVersionString, "SPIR-V_%d.%d ", SpirvVersionMajor,
                      SpirvVersionMinor);
    // returned string to contain only len number of characters.
    std::string ILVersion(SpirvVersionString, Len);
    return ReturnValue(ILVersion.c_str());
  }
  case PI_DEVICE_INFO_USM_HOST_SUPPORT:
  case PI_DEVICE_INFO_USM_DEVICE_SUPPORT:
  case PI_DEVICE_INFO_USM_SINGLE_SHARED_SUPPORT:
  case PI_DEVICE_INFO_USM_CROSS_SHARED_SUPPORT:
  case PI_DEVICE_INFO_USM_SYSTEM_SHARED_SUPPORT: {
    auto MapCaps = [](const ze_memory_access_cap_flags_t &ZeCapabilities) {
      pi_uint64 Capabilities = 0;
      if (ZeCapabilities & ZE_MEMORY_ACCESS_CAP_FLAG_RW)
        Capabilities |= PI_USM_ACCESS;
      if (ZeCapabilities & ZE_MEMORY_ACCESS_CAP_FLAG_ATOMIC)
        Capabilities |= PI_USM_ATOMIC_ACCESS;
      if (ZeCapabilities & ZE_MEMORY_ACCESS_CAP_FLAG_CONCURRENT)
        Capabilities |= PI_USM_CONCURRENT_ACCESS;
      if (ZeCapabilities & ZE_MEMORY_ACCESS_CAP_FLAG_CONCURRENT_ATOMIC)
        Capabilities |= PI_USM_CONCURRENT_ATOMIC_ACCESS;
      return Capabilities;
    };
    auto &Props = Device->ZeDeviceMemoryAccessProperties;
    switch (ParamName) {
    case PI_DEVICE_INFO_USM_HOST_SUPPORT:
      return ReturnValue(MapCaps(Props->hostAllocCapabilities));
    case PI_DEVICE_INFO_USM_DEVICE_SUPPORT:
      return ReturnValue(MapCaps(Props->deviceAllocCapabilities));
    case PI_DEVICE_INFO_USM_SINGLE_SHARED_SUPPORT:
      return ReturnValue(MapCaps(Props->sharedSingleDeviceAllocCapabilities));
    case PI_DEVICE_INFO_USM_CROSS_SHARED_SUPPORT:
      return ReturnValue(MapCaps(Props->sharedCrossDeviceAllocCapabilities));
    case PI_DEVICE_INFO_USM_SYSTEM_SHARED_SUPPORT:
      return ReturnValue(MapCaps(Props->sharedSystemAllocCapabilities));
    default:
      die("piDeviceGetInfo: enexpected ParamName.");
    }
  }

    // intel extensions for GPU information
  case PI_DEVICE_INFO_PCI_ADDRESS: {
    if (getenv("ZES_ENABLE_SYSMAN") == nullptr) {
      zePrint("Set SYCL_ENABLE_PCI=1 to obtain PCI data.\n");
      return PI_ERROR_INVALID_VALUE;
    }
    ZesStruct<zes_pci_properties_t> ZeDevicePciProperties;
    ZE_CALL(zesDevicePciGetProperties, (ZeDevice, &ZeDevicePciProperties));
    constexpr size_t AddressBufferSize = 13;
    char AddressBuffer[AddressBufferSize];
    std::snprintf(AddressBuffer, AddressBufferSize, "%04x:%02x:%02x.%01x",
                  ZeDevicePciProperties.address.domain,
                  ZeDevicePciProperties.address.bus,
                  ZeDevicePciProperties.address.device,
                  ZeDevicePciProperties.address.function);
    return ReturnValue(AddressBuffer);
  }
  case PI_DEVICE_INFO_GPU_EU_COUNT: {
    pi_uint32 count = Device->ZeDeviceProperties->numEUsPerSubslice *
                      Device->ZeDeviceProperties->numSubslicesPerSlice *
                      Device->ZeDeviceProperties->numSlices;
    return ReturnValue(pi_uint32{count});
  }
  case PI_DEVICE_INFO_GPU_EU_SIMD_WIDTH:
    return ReturnValue(
        pi_uint32{Device->ZeDeviceProperties->physicalEUSimdWidth});
  case PI_DEVICE_INFO_GPU_SLICES:
    return ReturnValue(pi_uint32{Device->ZeDeviceProperties->numSlices});
  case PI_DEVICE_INFO_GPU_SUBSLICES_PER_SLICE:
    return ReturnValue(
        pi_uint32{Device->ZeDeviceProperties->numSubslicesPerSlice});
  case PI_DEVICE_INFO_GPU_EU_COUNT_PER_SUBSLICE:
    return ReturnValue(
        pi_uint32{Device->ZeDeviceProperties->numEUsPerSubslice});
  case PI_DEVICE_INFO_GPU_HW_THREADS_PER_EU:
    return ReturnValue(pi_uint32{Device->ZeDeviceProperties->numThreadsPerEU});
  case PI_DEVICE_INFO_MAX_MEM_BANDWIDTH:
    // currently not supported in level zero runtime
    return PI_ERROR_INVALID_VALUE;

  // TODO: Implement.
  case PI_DEVICE_INFO_ATOMIC_MEMORY_SCOPE_CAPABILITIES:
  default:
    zePrint("Unsupported ParamName in piGetDeviceInfo\n");
    zePrint("ParamName=%d(0x%x)\n", ParamName, ParamName);
    return PI_ERROR_INVALID_VALUE;
  }

  return PI_SUCCESS;
}

pi_result piDevicePartition(pi_device Device,
                            const pi_device_partition_property *Properties,
                            pi_uint32 NumDevices, pi_device *OutDevices,
                            pi_uint32 *OutNumDevices) {
  // Other partitioning ways are not supported by Level Zero
  if (Properties[0] != PI_DEVICE_PARTITION_BY_AFFINITY_DOMAIN ||
      (Properties[1] != PI_DEVICE_AFFINITY_DOMAIN_NEXT_PARTITIONABLE &&
       Properties[1] != PI_DEVICE_AFFINITY_DOMAIN_NUMA)) {
    return PI_ERROR_INVALID_VALUE;
  }

  PI_ASSERT(Device, PI_ERROR_INVALID_DEVICE);

  // Devices cache is normally created in piDevicesGet but still make
  // sure that cache is populated.
  //
  pi_result Res = Device->Platform->populateDeviceCacheIfNeeded();
  if (Res != PI_SUCCESS) {
    return Res;
  }

  if (OutNumDevices) {
    *OutNumDevices = Device->SubDevices.size();
  }

  if (OutDevices) {
    // TODO: Consider support for partitioning to <= total sub-devices.
    // Currently supported partitioning (by affinity domain/numa) would always
    // partition to all sub-devices.
    //
    PI_ASSERT(NumDevices == Device->SubDevices.size(), PI_ERROR_INVALID_VALUE);

    for (uint32_t I = 0; I < NumDevices; I++) {
      OutDevices[I] = Device->SubDevices[I];
      // reusing the same pi_device needs to increment the reference count
      PI_CALL(piDeviceRetain(OutDevices[I]));
    }
  }
  return PI_SUCCESS;
}

pi_result
piextDeviceSelectBinary(pi_device Device, // TODO: does this need to be context?
                        pi_device_binary *Binaries, pi_uint32 NumBinaries,
                        pi_uint32 *SelectedBinaryInd) {

  PI_ASSERT(Device, PI_ERROR_INVALID_DEVICE);
  PI_ASSERT(SelectedBinaryInd, PI_ERROR_INVALID_VALUE);
  PI_ASSERT(NumBinaries == 0 || Binaries, PI_ERROR_INVALID_VALUE);

  // TODO: this is a bare-bones implementation for choosing a device image
  // that would be compatible with the targeted device. An AOT-compiled
  // image is preferred over SPIR-V for known devices (i.e. Intel devices)
  // The implementation makes no effort to differentiate between multiple images
  // for the given device, and simply picks the first one compatible.
  //
  // Real implementation will use the same mechanism OpenCL ICD dispatcher
  // uses. Something like:
  //   PI_VALIDATE_HANDLE_RETURN_HANDLE(ctx, PI_ERROR_INVALID_CONTEXT);
  //     return context->dispatch->piextDeviceSelectIR(
  //       ctx, images, num_images, selected_image);
  // where context->dispatch is set to the dispatch table provided by PI
  // plugin for platform/device the ctx was created for.

  // Look for GEN binary, which we known can only be handled by Level-Zero now.
  const char *BinaryTarget = __SYCL_PI_DEVICE_BINARY_TARGET_SPIRV64_GEN;

  // Find the appropriate device image, fallback to spirv if not found
  constexpr pi_uint32 InvalidInd = std::numeric_limits<pi_uint32>::max();
  pi_uint32 Spirv = InvalidInd;

  for (pi_uint32 i = 0; i < NumBinaries; ++i) {
    if (strcmp(Binaries[i]->DeviceTargetSpec, BinaryTarget) == 0) {
      *SelectedBinaryInd = i;
      return PI_SUCCESS;
    }
    if (strcmp(Binaries[i]->DeviceTargetSpec,
               __SYCL_PI_DEVICE_BINARY_TARGET_SPIRV64) == 0)
      Spirv = i;
  }
  // Points to a spirv image, if such indeed was found
  if ((*SelectedBinaryInd = Spirv) != InvalidInd)
    return PI_SUCCESS;

  // No image can be loaded for the given device
  return PI_ERROR_INVALID_BINARY;
}

pi_result piextDeviceGetNativeHandle(pi_device Device,
                                     pi_native_handle *NativeHandle) {
  PI_ASSERT(Device, PI_ERROR_INVALID_DEVICE);
  PI_ASSERT(NativeHandle, PI_ERROR_INVALID_VALUE);

  auto ZeDevice = pi_cast<ze_device_handle_t *>(NativeHandle);
  // Extract the Level Zero module handle from the given PI device
  *ZeDevice = Device->ZeDevice;
  return PI_SUCCESS;
}

pi_result piextDeviceCreateWithNativeHandle(pi_native_handle NativeHandle,
                                            pi_platform Platform,
                                            pi_device *Device) {
  PI_ASSERT(Device, PI_ERROR_INVALID_DEVICE);
  PI_ASSERT(NativeHandle, PI_ERROR_INVALID_VALUE);

  auto ZeDevice = pi_cast<ze_device_handle_t>(NativeHandle);

  // The SYCL spec requires that the set of devices must remain fixed for the
  // duration of the application's execution. We assume that we found all of the
  // Level Zero devices when we initialized the platforms/devices cache, so the
  // "NativeHandle" must already be in the cache. If it is not, this must not be
  // a valid Level Zero device.
  //
  // TODO: maybe we should populate cache of platforms if it wasn't already.
  // For now assert that is was populated.
  PI_ASSERT(PiPlatformCachePopulated, PI_ERROR_INVALID_VALUE);
  const std::lock_guard<sycl::detail::SpinLock> Lock{*PiPlatformsCacheMutex};

  pi_device Dev = nullptr;
  for (auto &ThePlatform : *PiPlatformsCache) {
    Dev = ThePlatform->getDeviceFromNativeHandle(ZeDevice);
    if (Dev) {
      // Check that the input Platform, if was given, matches the found one.
      PI_ASSERT(!Platform || Platform == ThePlatform,
                PI_ERROR_INVALID_PLATFORM);
      break;
    }
  }

  if (Dev == nullptr)
    return PI_ERROR_INVALID_VALUE;

  *Device = Dev;
  return PI_SUCCESS;
}

pi_result piContextCreate(const pi_context_properties *Properties,
                          pi_uint32 NumDevices, const pi_device *Devices,
                          void (*PFnNotify)(const char *ErrInfo,
                                            const void *PrivateInfo, size_t CB,
                                            void *UserData),
                          void *UserData, pi_context *RetContext) {
  (void)Properties;
  (void)PFnNotify;
  (void)UserData;
  PI_ASSERT(NumDevices, PI_ERROR_INVALID_VALUE);
  PI_ASSERT(Devices, PI_ERROR_INVALID_DEVICE);
  PI_ASSERT(RetContext, PI_ERROR_INVALID_VALUE);

  pi_platform Platform = (*Devices)->Platform;
  ZeStruct<ze_context_desc_t> ContextDesc;
  ContextDesc.flags = 0;

  ze_context_handle_t ZeContext;
  ZE_CALL(zeContextCreate, (Platform->ZeDriver, &ContextDesc, &ZeContext));
  try {
    *RetContext = new _pi_context(ZeContext, NumDevices, Devices, true);
    (*RetContext)->initialize();
    if (IndirectAccessTrackingEnabled) {
      std::scoped_lock Lock(Platform->ContextsMutex);
      Platform->Contexts.push_back(*RetContext);
    }
  } catch (const std::bad_alloc &) {
    return PI_ERROR_OUT_OF_HOST_MEMORY;
  } catch (...) {
    return PI_ERROR_UNKNOWN;
  }

  return PI_SUCCESS;
}

pi_result piContextGetInfo(pi_context Context, pi_context_info ParamName,
                           size_t ParamValueSize, void *ParamValue,
                           size_t *ParamValueSizeRet) {

  PI_ASSERT(Context, PI_ERROR_INVALID_CONTEXT);

  std::shared_lock Lock(Context->Mutex);
  ReturnHelper ReturnValue(ParamValueSize, ParamValue, ParamValueSizeRet);
  switch (ParamName) {
  case PI_CONTEXT_INFO_DEVICES:
    return getInfoArray(Context->Devices.size(), ParamValueSize, ParamValue,
                        ParamValueSizeRet, &Context->Devices[0]);
  case PI_CONTEXT_INFO_NUM_DEVICES:
    return ReturnValue(pi_uint32(Context->Devices.size()));
  case PI_CONTEXT_INFO_REFERENCE_COUNT:
    return ReturnValue(pi_uint32{Context->RefCount.load()});
  case PI_CONTEXT_INFO_ATOMIC_MEMORY_SCOPE_CAPABILITIES:
  default:
    // TODO: implement other parameters
    die("piGetContextInfo: unsuppported ParamName.");
  }

  return PI_SUCCESS;
}

// FIXME: Dummy implementation to prevent link fail
pi_result piextContextSetExtendedDeleter(pi_context Context,
                                         pi_context_extended_deleter Function,
                                         void *UserData) {
  (void)Context;
  (void)Function;
  (void)UserData;
  die("piextContextSetExtendedDeleter: not supported");
  return PI_SUCCESS;
}

pi_result piextContextGetNativeHandle(pi_context Context,
                                      pi_native_handle *NativeHandle) {
  PI_ASSERT(Context, PI_ERROR_INVALID_CONTEXT);
  PI_ASSERT(NativeHandle, PI_ERROR_INVALID_VALUE);

  auto ZeContext = pi_cast<ze_context_handle_t *>(NativeHandle);
  // Extract the Level Zero queue handle from the given PI queue
  *ZeContext = Context->ZeContext;
  return PI_SUCCESS;
}

pi_result piextContextCreateWithNativeHandle(pi_native_handle NativeHandle,
                                             pi_uint32 NumDevices,
                                             const pi_device *Devices,
                                             bool OwnNativeHandle,
                                             pi_context *RetContext) {
  PI_ASSERT(NativeHandle, PI_ERROR_INVALID_VALUE);
  PI_ASSERT(Devices, PI_ERROR_INVALID_DEVICE);
  PI_ASSERT(RetContext, PI_ERROR_INVALID_VALUE);
  PI_ASSERT(NumDevices, PI_ERROR_INVALID_VALUE);

  try {
    *RetContext = new _pi_context(pi_cast<ze_context_handle_t>(NativeHandle),
                                  NumDevices, Devices, OwnNativeHandle);
    (*RetContext)->initialize();
  } catch (const std::bad_alloc &) {
    return PI_ERROR_OUT_OF_HOST_MEMORY;
  } catch (...) {
    return PI_ERROR_UNKNOWN;
  }

  return PI_SUCCESS;
}

pi_result piContextRetain(pi_context Context) {

  PI_ASSERT(Context, PI_ERROR_INVALID_CONTEXT);

  Context->RefCount.increment();
  return PI_SUCCESS;
}

// Helper function to release the context, a caller must lock the platform-level
// mutex guarding the container with contexts because the context can be removed
// from the list of tracked contexts.
pi_result ContextReleaseHelper(pi_context Context) {

  PI_ASSERT(Context, PI_ERROR_INVALID_CONTEXT);

  if (!Context->RefCount.decrementAndTest())
    return PI_SUCCESS;

  if (IndirectAccessTrackingEnabled) {
    pi_platform Plt = Context->getPlatform();
    auto &Contexts = Plt->Contexts;
    auto It = std::find(Contexts.begin(), Contexts.end(), Context);
    if (It != Contexts.end())
      Contexts.erase(It);
  }
  ze_context_handle_t DestoryZeContext =
      Context->OwnZeContext ? Context->ZeContext : nullptr;

  // Clean up any live memory associated with Context
  pi_result Result = Context->finalize();

  // We must delete Context first and then destroy zeContext because
  // Context deallocation requires ZeContext in some member deallocation of
  // pi_context.
  delete Context;

  // Destruction of some members of pi_context uses L0 context
  // and therefore it must be valid at that point.
  // Technically it should be placed to the destructor of pi_context
  // but this makes API error handling more complex.
  if (DestoryZeContext)
    ZE_CALL(zeContextDestroy, (DestoryZeContext));

  return Result;
}

pi_result piContextRelease(pi_context Context) {
  pi_platform Plt = Context->getPlatform();
  std::unique_lock<pi_shared_mutex> ContextsLock(Plt->ContextsMutex,
                                                 std::defer_lock);
  if (IndirectAccessTrackingEnabled)
    ContextsLock.lock();

  return ContextReleaseHelper(Context);
}

pi_result piQueueCreate(pi_context Context, pi_device Device,
                        pi_queue_properties Properties, pi_queue *Queue) {

  // Check that unexpected bits are not set.
  PI_ASSERT(!(Properties & ~(PI_QUEUE_OUT_OF_ORDER_EXEC_MODE_ENABLE |
                             PI_QUEUE_PROFILING_ENABLE | PI_QUEUE_ON_DEVICE |
                             PI_QUEUE_ON_DEVICE_DEFAULT)),
            PI_ERROR_INVALID_VALUE);

  PI_ASSERT(Context, PI_ERROR_INVALID_CONTEXT);
  PI_ASSERT(Queue, PI_ERROR_INVALID_QUEUE);
  PI_ASSERT(Device, PI_ERROR_INVALID_DEVICE);

  if (std::find(Context->Devices.begin(), Context->Devices.end(), Device) ==
      Context->Devices.end()) {
    return PI_ERROR_INVALID_DEVICE;
  }

  // Create placeholder queues in the compute queue group.
  // Actual L0 queues will be created at first use.
  std::vector<ze_command_queue_handle_t> ZeComputeCommandQueues(
      Device->QueueGroup[_pi_queue::queue_type::Compute].ZeProperties.numQueues,
      nullptr);

  // Create placeholder queues in the copy queue group (main and link
  // native groups are combined into one group).
  // Actual L0 queues will be created at first use.
  size_t NumCopyGroups = 0;
  if (Device->hasMainCopyEngine()) {
    NumCopyGroups += Device->QueueGroup[_pi_queue::queue_type::MainCopy]
                         .ZeProperties.numQueues;
  }
  if (Device->hasLinkCopyEngine()) {
    NumCopyGroups += Device->QueueGroup[_pi_queue::queue_type::LinkCopy]
                         .ZeProperties.numQueues;
  }
  std::vector<ze_command_queue_handle_t> ZeCopyCommandQueues(NumCopyGroups,
                                                             nullptr);

  try {
    *Queue = new _pi_queue(ZeComputeCommandQueues, ZeCopyCommandQueues, Context,
                           Device, true, Properties);
  } catch (const std::bad_alloc &) {
    return PI_ERROR_OUT_OF_HOST_MEMORY;
  } catch (...) {
    return PI_ERROR_UNKNOWN;
  }
  return PI_SUCCESS;
}

pi_result piQueueGetInfo(pi_queue Queue, pi_queue_info ParamName,
                         size_t ParamValueSize, void *ParamValue,
                         size_t *ParamValueSizeRet) {

  PI_ASSERT(Queue, PI_ERROR_INVALID_QUEUE);

  std::shared_lock Lock(Queue->Mutex);
  ReturnHelper ReturnValue(ParamValueSize, ParamValue, ParamValueSizeRet);
  // TODO: consider support for queue properties and size
  switch (ParamName) {
  case PI_QUEUE_INFO_CONTEXT:
    return ReturnValue(Queue->Context);
  case PI_QUEUE_INFO_DEVICE:
    return ReturnValue(Queue->Device);
  case PI_QUEUE_INFO_REFERENCE_COUNT:
    return ReturnValue(pi_uint32{Queue->RefCount.load()});
  case PI_QUEUE_INFO_PROPERTIES:
    die("PI_QUEUE_INFO_PROPERTIES in piQueueGetInfo not implemented\n");
    break;
  case PI_QUEUE_INFO_SIZE:
    die("PI_QUEUE_INFO_SIZE in piQueueGetInfo not implemented\n");
    break;
  case PI_QUEUE_INFO_DEVICE_DEFAULT:
    die("PI_QUEUE_INFO_DEVICE_DEFAULT in piQueueGetInfo not implemented\n");
    break;
  default:
    zePrint("Unsupported ParamName in piQueueGetInfo: ParamName=%d(0x%x)\n",
            ParamName, ParamName);
    return PI_ERROR_INVALID_VALUE;
  }

  return PI_SUCCESS;
}

pi_result piQueueRetain(pi_queue Queue) {
  {
    std::scoped_lock Lock(Queue->Mutex);
    Queue->RefCountExternal++;
  }
  Queue->RefCount.increment();
  return PI_SUCCESS;
}

pi_result piQueueRelease(pi_queue Queue) {
  PI_ASSERT(Queue, PI_ERROR_INVALID_QUEUE);
  std::vector<pi_event> EventListToCleanup;

  {
    std::scoped_lock Lock(Queue->Mutex);

    if ((--Queue->RefCountExternal) != 0)
      return PI_SUCCESS;

    // When external reference count goes to zero it is still possible
    // that internal references still exists, e.g. command-lists that
    // are not yet completed. So do full queue synchronization here
    // and perform proper cleanup.
    //
    // It is possible to get to here and still have an open command list
    // if no wait or finish ever occurred for this queue.
    if (auto Res = Queue->executeAllOpenCommandLists())
      return Res;

    // Make sure all commands get executed.
    Queue->synchronize();

    // Destroy all the fences created associated with this queue.
    for (auto it = Queue->CommandListMap.begin();
         it != Queue->CommandListMap.end(); ++it) {
      // This fence wasn't yet signalled when we polled it for recycling
      // the command-list, so need to release the command-list too.
      // For immediate commandlists we don't need to do an L0 reset of the
      // commandlist but do need to do event cleanup which is also in the
      // resetCommandList function.
      if (it->second.InUse) {
        Queue->resetCommandList(it, true, EventListToCleanup);
      }
      // TODO: remove "if" when the problem is fixed in the level zero
      // runtime. Destroy only if a queue is healthy. Destroying a fence may
      // cause a hang otherwise.
      // If the fence is a nullptr we are using immediate commandlists.
      if (Queue->Healthy && it->second.ZeFence != nullptr)
        ZE_CALL(zeFenceDestroy, (it->second.ZeFence));
    }
    Queue->CommandListMap.clear();
  }

  for (auto Event : EventListToCleanup) {
    // We don't need to synchronize the events since the queue
    // synchronized above already does that.
    {
      std::scoped_lock EventLock(Event->Mutex);
      Event->Completed = true;
    }
    PI_CALL(CleanupCompletedEvent(Event));
    // This event was removed from the command list, so decrement ref count
    // (it was incremented when they were added to the command list).
    PI_CALL(piEventRelease(Event));
  }
  PI_CALL(piQueueReleaseInternal(Queue));
  return PI_SUCCESS;
}

static pi_result piQueueReleaseInternal(pi_queue Queue) {
  PI_ASSERT(Queue, PI_ERROR_INVALID_QUEUE);

  if (!Queue->RefCount.decrementAndTest())
    return PI_SUCCESS;

  if (Queue->OwnZeCommandQueue) {
    for (auto &ZeQueue : Queue->ComputeQueueGroup.ZeQueues) {
      if (ZeQueue)
        ZE_CALL(zeCommandQueueDestroy, (ZeQueue));
    }
    for (auto &ZeQueue : Queue->CopyQueueGroup.ZeQueues) {
      if (ZeQueue)
        ZE_CALL(zeCommandQueueDestroy, (ZeQueue));
    }
  }

  zePrint("piQueueRelease(compute) NumTimesClosedFull %d, "
          "NumTimesClosedEarly %d\n",
          Queue->ComputeCommandBatch.NumTimesClosedFull,
          Queue->ComputeCommandBatch.NumTimesClosedEarly);
  zePrint("piQueueRelease(copy) NumTimesClosedFull %d, NumTimesClosedEarly "
          "%d\n",
          Queue->CopyCommandBatch.NumTimesClosedFull,
          Queue->CopyCommandBatch.NumTimesClosedEarly);

  delete Queue;

  return PI_SUCCESS;
}

pi_result piQueueFinish(pi_queue Queue) {
  // Wait until command lists attached to the command queue are executed.
  PI_ASSERT(Queue, PI_ERROR_INVALID_QUEUE);

  if (UseImmediateCommandLists) {
    // Lock automatically releases when this goes out of scope.
    std::scoped_lock Lock(Queue->Mutex);

    Queue->synchronize();
    return PI_SUCCESS;
  } else {
    std::unique_lock Lock(Queue->Mutex);
    std::vector<ze_command_queue_handle_t> ZeQueues;

    // execute any command list that may still be open.
    if (auto Res = Queue->executeAllOpenCommandLists())
      return Res;

    // Make a copy of queues to sync and release the lock.
    ZeQueues = Queue->CopyQueueGroup.ZeQueues;
    std::copy(Queue->ComputeQueueGroup.ZeQueues.begin(),
              Queue->ComputeQueueGroup.ZeQueues.end(),
              std::back_inserter(ZeQueues));

    // Remember the last command's event.
    auto LastCommandEvent = Queue->LastCommandEvent;

    // Don't hold a lock to the queue's mutex while waiting.
    // This allows continue working with the queue from other threads.
    // TODO: this currently exhibits some issues in the driver, so
    // we control this with an env var. Remove this control when
    // we settle one way or the other.
    static bool HoldLock =
        std::getenv("SYCL_PI_LEVEL_ZERO_QUEUE_FINISH_HOLD_LOCK") != nullptr;
    if (!HoldLock) {
      Lock.unlock();
    }

    for (auto ZeQueue : ZeQueues) {
      if (ZeQueue)
        ZE_CALL(zeHostSynchronize, (ZeQueue));
    }

    // Prevent unneeded already finished events to show up in the wait list.
    // We can only do so if nothing else was submitted to the queue
    // while we were synchronizing it.
    if (!HoldLock) {
      std::scoped_lock Lock(Queue->Mutex);
      if (LastCommandEvent == Queue->LastCommandEvent) {
        Queue->LastCommandEvent = nullptr;
      }
    } else {
      Queue->LastCommandEvent = nullptr;
    }
  }
  // Reset signalled command lists and return them back to the cache of
  // available command lists.
  resetCommandLists(Queue);
  return PI_SUCCESS;
}

// Flushing cross-queue dependencies is covered by createAndRetainPiZeEventList,
// so this can be left as a no-op.
pi_result piQueueFlush(pi_queue Queue) {
  (void)Queue;
  return PI_SUCCESS;
}

pi_result piextQueueGetNativeHandle(pi_queue Queue,
                                    pi_native_handle *NativeHandle) {
  PI_ASSERT(Queue, PI_ERROR_INVALID_QUEUE);
  PI_ASSERT(NativeHandle, PI_ERROR_INVALID_VALUE);

  // Lock automatically releases when this goes out of scope.
  std::shared_lock lock(Queue->Mutex);

  auto ZeQueue = pi_cast<ze_command_queue_handle_t *>(NativeHandle);
  // Extract the Level Zero compute queue handle from the given PI queue
  *ZeQueue = Queue->ComputeQueueGroup.ZeQueues[0];
  return PI_SUCCESS;
}

pi_result piextQueueCreateWithNativeHandle(pi_native_handle NativeHandle,
                                           pi_context Context, pi_device Device,
                                           bool OwnNativeHandle,
                                           pi_queue *Queue) {
  PI_ASSERT(Context, PI_ERROR_INVALID_CONTEXT);
  PI_ASSERT(NativeHandle, PI_ERROR_INVALID_VALUE);
  PI_ASSERT(Queue, PI_ERROR_INVALID_QUEUE);

  auto ZeQueue = pi_cast<ze_command_queue_handle_t>(NativeHandle);
  // Assume this is the "0" index queue in the compute command-group.
  std::vector<ze_command_queue_handle_t> ZeQueues{ZeQueue};

  // For compatibility with older implementations we allow the device to be
  // optional for now. Once the deprecated interop API is removed this can be
  // changed to an assert(Device).
  if (!Device)
    Device = Context->Devices[0];
  // TODO: see what we can do to correctly initialize PI queue for
  // compute vs. copy Level-Zero queue. Currently we will send
  // all commands to the "ZeQueue".
  std::vector<ze_command_queue_handle_t> ZeroCopyQueues;
  *Queue =
      new _pi_queue(ZeQueues, ZeroCopyQueues, Context, Device, OwnNativeHandle);
  return PI_SUCCESS;
}

// If indirect access tracking is enabled then performs reference counting,
// otherwise just calls zeMemAllocDevice.
static pi_result ZeDeviceMemAllocHelper(void **ResultPtr, pi_context Context,
                                        pi_device Device, size_t Size) {
  pi_platform Plt = Device->Platform;
  std::unique_lock<pi_shared_mutex> ContextsLock(Plt->ContextsMutex,
                                                 std::defer_lock);
  if (IndirectAccessTrackingEnabled) {
    // Lock the mutex which is guarding contexts container in the platform.
    // This prevents new kernels from being submitted in any context while
    // we are in the process of allocating a memory, this is needed to
    // properly capture allocations by kernels with indirect access.
    ContextsLock.lock();
    // We are going to defer memory release if there are kernels with
    // indirect access, that is why explicitly retain context to be sure
    // that it is released after all memory allocations in this context are
    // released.
    PI_CALL(piContextRetain(Context));
  }

  ze_device_mem_alloc_desc_t ZeDesc = {};
  ZeDesc.flags = 0;
  ZeDesc.ordinal = 0;
  ZE_CALL(zeMemAllocDevice,
          (Context->ZeContext, &ZeDesc, Size, 1, Device->ZeDevice, ResultPtr));

  if (IndirectAccessTrackingEnabled) {
    // Keep track of all memory allocations in the context
    Context->MemAllocs.emplace(std::piecewise_construct,
                               std::forward_as_tuple(*ResultPtr),
                               std::forward_as_tuple(Context));
  }
  return PI_SUCCESS;
}

// If indirect access tracking is enabled then performs reference counting,
// otherwise just calls zeMemAllocHost.
static pi_result ZeHostMemAllocHelper(void **ResultPtr, pi_context Context,
                                      size_t Size) {
  pi_platform Plt = Context->getPlatform();
  std::unique_lock<pi_shared_mutex> ContextsLock(Plt->ContextsMutex,
                                                 std::defer_lock);
  if (IndirectAccessTrackingEnabled) {
    // Lock the mutex which is guarding contexts container in the platform.
    // This prevents new kernels from being submitted in any context while
    // we are in the process of allocating a memory, this is needed to
    // properly capture allocations by kernels with indirect access.
    ContextsLock.lock();
    // We are going to defer memory release if there are kernels with
    // indirect access, that is why explicitly retain context to be sure
    // that it is released after all memory allocations in this context are
    // released.
    PI_CALL(piContextRetain(Context));
  }

  ZeStruct<ze_host_mem_alloc_desc_t> ZeDesc;
  ZeDesc.flags = 0;
  ZE_CALL(zeMemAllocHost, (Context->ZeContext, &ZeDesc, Size, 1, ResultPtr));

  if (IndirectAccessTrackingEnabled) {
    // Keep track of all memory allocations in the context
    Context->MemAllocs.emplace(std::piecewise_construct,
                               std::forward_as_tuple(*ResultPtr),
                               std::forward_as_tuple(Context));
  }
  return PI_SUCCESS;
}

pi_result piMemBufferCreate(pi_context Context, pi_mem_flags Flags, size_t Size,
                            void *HostPtr, pi_mem *RetMem,
                            const pi_mem_properties *properties) {

  // TODO: implement support for more access modes
  if (!((Flags & PI_MEM_FLAGS_ACCESS_RW) ||
        (Flags & PI_MEM_ACCESS_READ_ONLY))) {
    die("piMemBufferCreate: Level-Zero supports read-write and read-only "
        "buffer,"
        "but not other accesses (such as write-only) yet.");
  }

  PI_ASSERT(Context, PI_ERROR_INVALID_CONTEXT);
  PI_ASSERT(RetMem, PI_ERROR_INVALID_VALUE);

  if (properties != nullptr) {
    die("piMemBufferCreate: no mem properties goes to Level-Zero RT yet");
  }

  if (Flags & PI_MEM_FLAGS_HOST_PTR_ALLOC) {
    // Having PI_MEM_FLAGS_HOST_PTR_ALLOC for buffer requires allocation of
    // pinned host memory, see:
    // sycl/doc/extensions/supported/sycl_ext_oneapi_use_pinned_host_memory_property.asciidoc
    // We are however missing such functionality in Level Zero, so we just
    // ignore the flag for now.
    //
  }

  // If USM Import feature is enabled and hostptr is supplied,
  // import the hostptr if not already imported into USM.
  // Data transfer rate is maximized when both source and destination
  // are USM pointers. Promotion of the host pointer to USM thus
  // optimizes data transfer performance.
  bool HostPtrImported = false;
  if (ZeUSMImport.Enabled && HostPtr != nullptr &&
      (Flags & PI_MEM_FLAGS_HOST_PTR_USE) != 0) {
    // Query memory type of the host pointer
    ze_device_handle_t ZeDeviceHandle;
    ZeStruct<ze_memory_allocation_properties_t> ZeMemoryAllocationProperties;
    ZE_CALL(zeMemGetAllocProperties,
            (Context->ZeContext, HostPtr, &ZeMemoryAllocationProperties,
             &ZeDeviceHandle));

    // If not shared of any type, we can import the ptr
    if (ZeMemoryAllocationProperties.type == ZE_MEMORY_TYPE_UNKNOWN) {
      // Promote the host ptr to USM host memory
      ze_driver_handle_t driverHandle = Context->getPlatform()->ZeDriver;
      ZeUSMImport.doZeUSMImport(driverHandle, HostPtr, Size);
      HostPtrImported = true;
    }
  }

  pi_buffer Buffer = nullptr;
  auto HostPtrOrNull =
      (Flags & PI_MEM_FLAGS_HOST_PTR_USE) ? pi_cast<char *>(HostPtr) : nullptr;
  try {
    Buffer = new _pi_buffer(Context, Size, HostPtrOrNull, HostPtrImported);
  } catch (const std::bad_alloc &) {
    return PI_ERROR_OUT_OF_HOST_MEMORY;
  } catch (...) {
    return PI_ERROR_UNKNOWN;
  }

  // Initialize the buffer with user data
  if (HostPtr) {
    if ((Flags & PI_MEM_FLAGS_HOST_PTR_USE) != 0 ||
        (Flags & PI_MEM_FLAGS_HOST_PTR_COPY) != 0) {

      char *ZeHandleDst;
      PI_CALL(Buffer->getZeHandle(ZeHandleDst, _pi_mem::write_only));
      if (Buffer->OnHost) {
        // Do a host to host copy.
        // For an imported HostPtr the copy is unneeded.
        if (!HostPtrImported)
          memcpy(ZeHandleDst, HostPtr, Size);
      } else {
        // Initialize the buffer synchronously with immediate offload
        // zeCommandListAppendMemoryCopy must not be called from simultaneous
        // threads with the same command list handle, so we need exclusive lock.
        std::scoped_lock Lock(Context->ImmediateCommandListMutex);
        ZE_CALL(zeCommandListAppendMemoryCopy,
                (Context->ZeCommandListInit, ZeHandleDst, HostPtr, Size,
                 nullptr, 0, nullptr));
      }
    } else if (Flags == 0 || (Flags == PI_MEM_FLAGS_ACCESS_RW)) {
      // Nothing more to do.
    } else {
      die("piMemBufferCreate: not implemented");
    }
  }

  *RetMem = Buffer;
  return PI_SUCCESS;
}

pi_result piMemGetInfo(pi_mem Mem, pi_mem_info ParamName, size_t ParamValueSize,
                       void *ParamValue, size_t *ParamValueSizeRet) {
  PI_ASSERT(Mem, PI_ERROR_INVALID_VALUE);
  // piMemImageGetInfo must be used for images
  PI_ASSERT(!Mem->isImage(), PI_ERROR_INVALID_VALUE);

  std::shared_lock Lock(Mem->Mutex);
  ReturnHelper ReturnValue(ParamValueSize, ParamValue, ParamValueSizeRet);

  switch (ParamName) {
  case PI_MEM_CONTEXT:
    return ReturnValue(Mem->Context);
  case PI_MEM_SIZE: {
    // Get size of the allocation
    auto Buffer = pi_cast<pi_buffer>(Mem);
    return ReturnValue(size_t{Buffer->Size});
  }
  default:
    die("piMemGetInfo: Parameter is not implemented");
  }

  return {};
}

pi_result piMemRetain(pi_mem Mem) {
  PI_ASSERT(Mem, PI_ERROR_INVALID_MEM_OBJECT);

  Mem->RefCount.increment();
  return PI_SUCCESS;
}

// If indirect access tracking is not enabled then this functions just performs
// zeMemFree. If indirect access tracking is enabled then reference counting is
// performed.
static pi_result ZeMemFreeHelper(pi_context Context, void *Ptr,
                                 bool OwnZeMemHandle = true) {
  pi_platform Plt = Context->getPlatform();
  std::unique_lock<pi_shared_mutex> ContextsLock(Plt->ContextsMutex,
                                                 std::defer_lock);
  if (IndirectAccessTrackingEnabled) {
    ContextsLock.lock();
    auto It = Context->MemAllocs.find(Ptr);
    if (It == std::end(Context->MemAllocs)) {
      die("All memory allocations must be tracked!");
    }
    if (!It->second.RefCount.decrementAndTest()) {
      // Memory can't be deallocated yet.
      return PI_SUCCESS;
    }

    // Reference count is zero, it is ok to free memory.
    // We don't need to track this allocation anymore.
    Context->MemAllocs.erase(It);
  }

  if (OwnZeMemHandle)
    ZE_CALL(zeMemFree, (Context->ZeContext, Ptr));

  if (IndirectAccessTrackingEnabled)
    PI_CALL(ContextReleaseHelper(Context));

  return PI_SUCCESS;
}

static pi_result USMFreeHelper(pi_context Context, void *Ptr,
                               bool OwnZeMemHandle);

pi_result piMemRelease(pi_mem Mem) {
  PI_ASSERT(Mem, PI_ERROR_INVALID_MEM_OBJECT);

  if (!Mem->RefCount.decrementAndTest())
    return PI_SUCCESS;

  if (Mem->isImage()) {
    char *ZeHandleImage;
    PI_CALL(Mem->getZeHandle(ZeHandleImage, _pi_mem::write_only));
    ZE_CALL(zeImageDestroy, (pi_cast<ze_image_handle_t>(ZeHandleImage)));
  } else {
    auto Buffer = static_cast<pi_buffer>(Mem);
    Buffer->free();
  }
  delete Mem;

  return PI_SUCCESS;
}

pi_result piMemImageCreate(pi_context Context, pi_mem_flags Flags,
                           const pi_image_format *ImageFormat,
                           const pi_image_desc *ImageDesc, void *HostPtr,
                           pi_mem *RetImage) {

  // TODO: implement read-only, write-only
  if ((Flags & PI_MEM_FLAGS_ACCESS_RW) == 0) {
    die("piMemImageCreate: Level-Zero implements only read-write buffer,"
        "no read-only or write-only yet.");
  }
  PI_ASSERT(Context, PI_ERROR_INVALID_CONTEXT);
  PI_ASSERT(RetImage, PI_ERROR_INVALID_VALUE);
  PI_ASSERT(ImageFormat, PI_ERROR_INVALID_IMAGE_FORMAT_DESCRIPTOR);

  ze_image_format_type_t ZeImageFormatType;
  size_t ZeImageFormatTypeSize;
  switch (ImageFormat->image_channel_data_type) {
  case PI_IMAGE_CHANNEL_TYPE_FLOAT:
    ZeImageFormatType = ZE_IMAGE_FORMAT_TYPE_FLOAT;
    ZeImageFormatTypeSize = 32;
    break;
  case PI_IMAGE_CHANNEL_TYPE_HALF_FLOAT:
    ZeImageFormatType = ZE_IMAGE_FORMAT_TYPE_FLOAT;
    ZeImageFormatTypeSize = 16;
    break;
  case PI_IMAGE_CHANNEL_TYPE_UNSIGNED_INT32:
    ZeImageFormatType = ZE_IMAGE_FORMAT_TYPE_UINT;
    ZeImageFormatTypeSize = 32;
    break;
  case PI_IMAGE_CHANNEL_TYPE_UNSIGNED_INT16:
    ZeImageFormatType = ZE_IMAGE_FORMAT_TYPE_UINT;
    ZeImageFormatTypeSize = 16;
    break;
  case PI_IMAGE_CHANNEL_TYPE_UNSIGNED_INT8:
    ZeImageFormatType = ZE_IMAGE_FORMAT_TYPE_UINT;
    ZeImageFormatTypeSize = 8;
    break;
  case PI_IMAGE_CHANNEL_TYPE_UNORM_INT16:
    ZeImageFormatType = ZE_IMAGE_FORMAT_TYPE_UNORM;
    ZeImageFormatTypeSize = 16;
    break;
  case PI_IMAGE_CHANNEL_TYPE_UNORM_INT8:
    ZeImageFormatType = ZE_IMAGE_FORMAT_TYPE_UNORM;
    ZeImageFormatTypeSize = 8;
    break;
  case PI_IMAGE_CHANNEL_TYPE_SIGNED_INT32:
    ZeImageFormatType = ZE_IMAGE_FORMAT_TYPE_SINT;
    ZeImageFormatTypeSize = 32;
    break;
  case PI_IMAGE_CHANNEL_TYPE_SIGNED_INT16:
    ZeImageFormatType = ZE_IMAGE_FORMAT_TYPE_SINT;
    ZeImageFormatTypeSize = 16;
    break;
  case PI_IMAGE_CHANNEL_TYPE_SIGNED_INT8:
    ZeImageFormatType = ZE_IMAGE_FORMAT_TYPE_SINT;
    ZeImageFormatTypeSize = 8;
    break;
  case PI_IMAGE_CHANNEL_TYPE_SNORM_INT16:
    ZeImageFormatType = ZE_IMAGE_FORMAT_TYPE_SNORM;
    ZeImageFormatTypeSize = 16;
    break;
  case PI_IMAGE_CHANNEL_TYPE_SNORM_INT8:
    ZeImageFormatType = ZE_IMAGE_FORMAT_TYPE_SNORM;
    ZeImageFormatTypeSize = 8;
    break;
  default:
    zePrint("piMemImageCreate: unsupported image data type: data type = %d\n",
            ImageFormat->image_channel_data_type);
    return PI_ERROR_INVALID_VALUE;
  }

  // TODO: populate the layout mapping
  ze_image_format_layout_t ZeImageFormatLayout;
  switch (ImageFormat->image_channel_order) {
  case PI_IMAGE_CHANNEL_ORDER_RGBA:
    switch (ZeImageFormatTypeSize) {
    case 8:
      ZeImageFormatLayout = ZE_IMAGE_FORMAT_LAYOUT_8_8_8_8;
      break;
    case 16:
      ZeImageFormatLayout = ZE_IMAGE_FORMAT_LAYOUT_16_16_16_16;
      break;
    case 32:
      ZeImageFormatLayout = ZE_IMAGE_FORMAT_LAYOUT_32_32_32_32;
      break;
    default:
      zePrint("piMemImageCreate: unexpected data type Size\n");
      return PI_ERROR_INVALID_VALUE;
    }
    break;
  default:
    zePrint("format layout = %d\n", ImageFormat->image_channel_order);
    die("piMemImageCreate: unsupported image format layout\n");
    break;
  }

  ze_image_format_t ZeFormatDesc = {
      ZeImageFormatLayout, ZeImageFormatType,
      // TODO: are swizzles deducted from image_format->image_channel_order?
      ZE_IMAGE_FORMAT_SWIZZLE_R, ZE_IMAGE_FORMAT_SWIZZLE_G,
      ZE_IMAGE_FORMAT_SWIZZLE_B, ZE_IMAGE_FORMAT_SWIZZLE_A};

  ze_image_type_t ZeImageType;
  switch (ImageDesc->image_type) {
  case PI_MEM_TYPE_IMAGE1D:
    ZeImageType = ZE_IMAGE_TYPE_1D;
    break;
  case PI_MEM_TYPE_IMAGE2D:
    ZeImageType = ZE_IMAGE_TYPE_2D;
    break;
  case PI_MEM_TYPE_IMAGE3D:
    ZeImageType = ZE_IMAGE_TYPE_3D;
    break;
  case PI_MEM_TYPE_IMAGE1D_ARRAY:
    ZeImageType = ZE_IMAGE_TYPE_1DARRAY;
    break;
  case PI_MEM_TYPE_IMAGE2D_ARRAY:
    ZeImageType = ZE_IMAGE_TYPE_2DARRAY;
    break;
  default:
    zePrint("piMemImageCreate: unsupported image type\n");
    return PI_ERROR_INVALID_VALUE;
  }

  ZeStruct<ze_image_desc_t> ZeImageDesc;
  ZeImageDesc.arraylevels = ZeImageDesc.flags = 0;
  ZeImageDesc.type = ZeImageType;
  ZeImageDesc.format = ZeFormatDesc;
  ZeImageDesc.width = pi_cast<uint32_t>(ImageDesc->image_width);
  ZeImageDesc.height = pi_cast<uint32_t>(ImageDesc->image_height);
  ZeImageDesc.depth = pi_cast<uint32_t>(ImageDesc->image_depth);
  ZeImageDesc.arraylevels = pi_cast<uint32_t>(ImageDesc->image_array_size);
  ZeImageDesc.miplevels = ImageDesc->num_mip_levels;

  std::shared_lock Lock(Context->Mutex);

  // Currently we have the "0" device in context with mutliple root devices to
  // own the image.
  // TODO: Implement explicit copying for acessing the image from other devices
  // in the context.
  pi_device Device = Context->SingleRootDevice ? Context->SingleRootDevice
                                               : Context->Devices[0];
  ze_image_handle_t ZeHImage;
  ZE_CALL(zeImageCreate,
          (Context->ZeContext, Device->ZeDevice, &ZeImageDesc, &ZeHImage));

  try {
    auto ZePIImage = new _pi_image(Context, ZeHImage);

#ifndef NDEBUG
    ZePIImage->ZeImageDesc = ZeImageDesc;
#endif // !NDEBUG

    if ((Flags & PI_MEM_FLAGS_HOST_PTR_USE) != 0 ||
        (Flags & PI_MEM_FLAGS_HOST_PTR_COPY) != 0) {
      // Initialize image synchronously with immediate offload.
      // zeCommandListAppendImageCopyFromMemory must not be called from
      // simultaneous threads with the same command list handle, so we need
      // exclusive lock.
      std::scoped_lock Lock(Context->ImmediateCommandListMutex);
      ZE_CALL(zeCommandListAppendImageCopyFromMemory,
              (Context->ZeCommandListInit, ZeHImage, HostPtr, nullptr, nullptr,
               0, nullptr));
    }

    *RetImage = ZePIImage;
  } catch (const std::bad_alloc &) {
    return PI_ERROR_OUT_OF_HOST_MEMORY;
  } catch (...) {
    return PI_ERROR_UNKNOWN;
  }
  return PI_SUCCESS;
}

pi_result piextMemGetNativeHandle(pi_mem Mem, pi_native_handle *NativeHandle) {
  PI_ASSERT(Mem, PI_ERROR_INVALID_MEM_OBJECT);
  std::shared_lock Guard(Mem->Mutex);
  char *ZeHandle;
  PI_CALL(Mem->getZeHandle(ZeHandle, _pi_mem::read_write));
  *NativeHandle = pi_cast<pi_native_handle>(ZeHandle);
  return PI_SUCCESS;
}

pi_result piextMemCreateWithNativeHandle(pi_native_handle NativeHandle,
                                         pi_context Context,
                                         bool ownNativeHandle, pi_mem *Mem) {
  PI_ASSERT(Mem, PI_ERROR_INVALID_VALUE);
  PI_ASSERT(NativeHandle, PI_ERROR_INVALID_VALUE);
  PI_ASSERT(Context, PI_ERROR_INVALID_CONTEXT);

  std::shared_lock Lock(Context->Mutex);

  // Get base of the allocation
  void *Base;
  size_t Size;
  void *Ptr = pi_cast<void *>(NativeHandle);
  ZE_CALL(zeMemGetAddressRange, (Context->ZeContext, Ptr, &Base, &Size));
  PI_ASSERT(Ptr == Base, PI_ERROR_INVALID_VALUE);

  ZeStruct<ze_memory_allocation_properties_t> ZeMemProps;
  ze_device_handle_t ZeDevice = nullptr;
  ZE_CALL(zeMemGetAllocProperties,
          (Context->ZeContext, Ptr, &ZeMemProps, &ZeDevice));

  // Check type of the allocation
  switch (ZeMemProps.type) {
  case ZE_MEMORY_TYPE_HOST:
  case ZE_MEMORY_TYPE_SHARED:
  case ZE_MEMORY_TYPE_DEVICE:
    break;
  case ZE_MEMORY_TYPE_UNKNOWN:
    // Memory allocation is unrelated to the context
    return PI_ERROR_INVALID_CONTEXT;
  default:
    die("Unexpected memory type");
  }

  pi_device Device = nullptr;
  if (ZeDevice) {
    Device = Context->getPlatform()->getDeviceFromNativeHandle(ZeDevice);
    // Check that the device is present in this context.
    if (std::find(Context->Devices.begin(), Context->Devices.end(), Device) ==
        Context->Devices.end()) {
      return PI_ERROR_INVALID_CONTEXT;
    }
  }

  try {
    *Mem = new _pi_buffer(Context, Size, Device, pi_cast<char *>(NativeHandle),
                          ownNativeHandle);

    pi_platform Plt = Context->getPlatform();
    std::unique_lock<pi_shared_mutex> ContextsLock(Plt->ContextsMutex,
                                                   std::defer_lock);
    if (IndirectAccessTrackingEnabled) {
      // We need to keep track of all memory allocations in the context
      ContextsLock.lock();
      // Retain context to be sure that it is released after all memory
      // allocations in this context are released.
      PI_CALL(piContextRetain(Context));

      Context->MemAllocs.emplace(
          std::piecewise_construct, std::forward_as_tuple(Ptr),
          std::forward_as_tuple(Context, ownNativeHandle));
    }
  } catch (const std::bad_alloc &) {
    return PI_ERROR_OUT_OF_HOST_MEMORY;
  } catch (...) {
    return PI_ERROR_UNKNOWN;
  }

  // Initialize the buffer as necessary
  auto Buffer = pi_cast<pi_buffer>(*Mem);
  if (Device) {
    // If this allocation is on a device, then we re-use it for the buffer.
    // Nothing to do.
  } else if (Buffer->OnHost) {
    // If this is host allocation and buffer always stays on host there
    // nothing more to do.
  } else {
    // In all other cases (shared allocation, or host allocation that cannot
    // represent the buffer in this context) copy the data to a newly
    // created device allocation.
    char *ZeHandleDst;
    PI_CALL(Buffer->getZeHandle(ZeHandleDst, _pi_mem::write_only));

    // zeCommandListAppendMemoryCopy must not be called from simultaneous
    // threads with the same command list handle, so we need exclusive lock.
    std::scoped_lock Lock(Context->ImmediateCommandListMutex);
    ZE_CALL(zeCommandListAppendMemoryCopy,
            (Context->ZeCommandListInit, ZeHandleDst, Ptr, Size, nullptr, 0,
             nullptr));
  }

  return PI_SUCCESS;
}

pi_result piProgramCreate(pi_context Context, const void *ILBytes,
                          size_t Length, pi_program *Program) {

  PI_ASSERT(Context, PI_ERROR_INVALID_CONTEXT);
  PI_ASSERT(ILBytes && Length, PI_ERROR_INVALID_VALUE);
  PI_ASSERT(Program, PI_ERROR_INVALID_PROGRAM);

  // NOTE: the Level Zero module creation is also building the program, so we
  // are deferring it until the program is ready to be built.

  try {
    *Program = new _pi_program(_pi_program::IL, Context, ILBytes, Length);
  } catch (const std::bad_alloc &) {
    return PI_ERROR_OUT_OF_HOST_MEMORY;
  } catch (...) {
    return PI_ERROR_UNKNOWN;
  }
  return PI_SUCCESS;
}

pi_result piProgramCreateWithBinary(
    pi_context Context, pi_uint32 NumDevices, const pi_device *DeviceList,
    const size_t *Lengths, const unsigned char **Binaries,
    size_t NumMetadataEntries, const pi_device_binary_property *Metadata,
    pi_int32 *BinaryStatus, pi_program *Program) {
  (void)Metadata;
  (void)NumMetadataEntries;

  PI_ASSERT(Context, PI_ERROR_INVALID_CONTEXT);
  PI_ASSERT(DeviceList && NumDevices, PI_ERROR_INVALID_VALUE);
  PI_ASSERT(Binaries && Lengths, PI_ERROR_INVALID_VALUE);
  PI_ASSERT(Program, PI_ERROR_INVALID_PROGRAM);

  // For now we support only one device.
  if (NumDevices != 1) {
    zePrint("piProgramCreateWithBinary: level_zero supports only one device.");
    return PI_ERROR_INVALID_VALUE;
  }
  if (!Binaries[0] || !Lengths[0]) {
    if (BinaryStatus)
      *BinaryStatus = PI_ERROR_INVALID_VALUE;
    return PI_ERROR_INVALID_VALUE;
  }

  size_t Length = Lengths[0];
  auto Binary = Binaries[0];

  // In OpenCL, clCreateProgramWithBinary() can be used to load any of the
  // following: "program executable", "compiled program", or "library of
  // compiled programs".  In addition, the loaded program can be either
  // IL (SPIR-v) or native device code.  For now, we assume that
  // piProgramCreateWithBinary() is only used to load a "program executable"
  // as native device code.
  // If we wanted to support all the same cases as OpenCL, we would need to
  // somehow examine the binary image to distinguish the cases.  Alternatively,
  // we could change the PI interface and have the caller pass additional
  // information to distinguish the cases.

  try {
    *Program = new _pi_program(_pi_program::Native, Context, Binary, Length);
  } catch (const std::bad_alloc &) {
    return PI_ERROR_OUT_OF_HOST_MEMORY;
  } catch (...) {
    return PI_ERROR_UNKNOWN;
  }

  if (BinaryStatus)
    *BinaryStatus = PI_SUCCESS;
  return PI_SUCCESS;
}

pi_result piclProgramCreateWithSource(pi_context Context, pi_uint32 Count,
                                      const char **Strings,
                                      const size_t *Lengths,
                                      pi_program *RetProgram) {

  (void)Context;
  (void)Count;
  (void)Strings;
  (void)Lengths;
  (void)RetProgram;
  zePrint("piclProgramCreateWithSource: not supported in Level Zero\n");
  return PI_ERROR_INVALID_OPERATION;
}

pi_result piProgramGetInfo(pi_program Program, pi_program_info ParamName,
                           size_t ParamValueSize, void *ParamValue,
                           size_t *ParamValueSizeRet) {

  PI_ASSERT(Program, PI_ERROR_INVALID_PROGRAM);

  ReturnHelper ReturnValue(ParamValueSize, ParamValue, ParamValueSizeRet);
  switch (ParamName) {
  case PI_PROGRAM_INFO_REFERENCE_COUNT:
    return ReturnValue(pi_uint32{Program->RefCount.load()});
  case PI_PROGRAM_INFO_NUM_DEVICES:
    // TODO: return true number of devices this program exists for.
    return ReturnValue(pi_uint32{1});
  case PI_PROGRAM_INFO_DEVICES:
    // TODO: return all devices this program exists for.
    return ReturnValue(Program->Context->Devices[0]);
  case PI_PROGRAM_INFO_BINARY_SIZES: {
    std::shared_lock Guard(Program->Mutex);
    size_t SzBinary;
    if (Program->State == _pi_program::IL ||
        Program->State == _pi_program::Native ||
        Program->State == _pi_program::Object) {
      SzBinary = Program->CodeLength;
    } else if (Program->State == _pi_program::Exe) {
      ZE_CALL(zeModuleGetNativeBinary, (Program->ZeModule, &SzBinary, nullptr));
    } else {
      return PI_ERROR_INVALID_PROGRAM;
    }
    // This is an array of 1 element, initialized as if it were scalar.
    return ReturnValue(size_t{SzBinary});
  }
  case PI_PROGRAM_INFO_BINARIES: {
    // The caller sets "ParamValue" to an array of pointers, one for each
    // device.  Since Level Zero supports only one device, there is only one
    // pointer.  If the pointer is NULL, we don't do anything.  Otherwise, we
    // copy the program's binary image to the buffer at that pointer.
    uint8_t **PBinary = pi_cast<uint8_t **>(ParamValue);
    if (!PBinary[0])
      break;

    std::shared_lock Guard(Program->Mutex);
    if (Program->State == _pi_program::IL ||
        Program->State == _pi_program::Native ||
        Program->State == _pi_program::Object) {
      std::memcpy(PBinary[0], Program->Code.get(), Program->CodeLength);
    } else if (Program->State == _pi_program::Exe) {
      size_t SzBinary = 0;
      ZE_CALL(zeModuleGetNativeBinary,
              (Program->ZeModule, &SzBinary, PBinary[0]));
    } else {
      return PI_ERROR_INVALID_PROGRAM;
    }
    break;
  }
  case PI_PROGRAM_INFO_NUM_KERNELS: {
    std::shared_lock Guard(Program->Mutex);
    uint32_t NumKernels;
    if (Program->State == _pi_program::IL ||
        Program->State == _pi_program::Native ||
        Program->State == _pi_program::Object) {
      return PI_ERROR_INVALID_PROGRAM_EXECUTABLE;
    } else if (Program->State == _pi_program::Exe) {
      NumKernels = 0;
      ZE_CALL(zeModuleGetKernelNames,
              (Program->ZeModule, &NumKernels, nullptr));
    } else {
      return PI_ERROR_INVALID_PROGRAM;
    }
    return ReturnValue(size_t{NumKernels});
  }
  case PI_PROGRAM_INFO_KERNEL_NAMES:
    try {
      std::shared_lock Guard(Program->Mutex);
      std::string PINames{""};
      if (Program->State == _pi_program::IL ||
          Program->State == _pi_program::Native ||
          Program->State == _pi_program::Object) {
        return PI_ERROR_INVALID_PROGRAM_EXECUTABLE;
      } else if (Program->State == _pi_program::Exe) {
        uint32_t Count = 0;
        ZE_CALL(zeModuleGetKernelNames, (Program->ZeModule, &Count, nullptr));
        std::unique_ptr<const char *[]> PNames(new const char *[Count]);
        ZE_CALL(zeModuleGetKernelNames,
                (Program->ZeModule, &Count, PNames.get()));
        for (uint32_t I = 0; I < Count; ++I) {
          PINames += (I > 0 ? ";" : "");
          PINames += PNames[I];
        }
      } else {
        return PI_ERROR_INVALID_PROGRAM;
      }
      return ReturnValue(PINames.c_str());
    } catch (const std::bad_alloc &) {
      return PI_ERROR_OUT_OF_HOST_MEMORY;
    } catch (...) {
      return PI_ERROR_UNKNOWN;
    }
  default:
    die("piProgramGetInfo: not implemented");
  }

  return PI_SUCCESS;
}

pi_result piProgramLink(pi_context Context, pi_uint32 NumDevices,
                        const pi_device *DeviceList, const char *Options,
                        pi_uint32 NumInputPrograms,
                        const pi_program *InputPrograms,
                        void (*PFnNotify)(pi_program Program, void *UserData),
                        void *UserData, pi_program *RetProgram) {
  // We only support one device with Level Zero currently.
  if (NumDevices != 1) {
    zePrint("piProgramLink: level_zero supports only one device.");
    return PI_ERROR_INVALID_VALUE;
  }

  // We do not support any link flags at this time because the Level Zero API
  // does not have any way to pass flags that are specific to linking.
  if (Options && *Options != '\0') {
    std::string ErrorMessage(
        "Level Zero does not support kernel link flags: \"");
    ErrorMessage.append(Options);
    ErrorMessage.push_back('\"');
    pi_program Program =
        new _pi_program(_pi_program::Invalid, Context, ErrorMessage);
    *RetProgram = Program;
    return PI_ERROR_LINK_PROGRAM_FAILURE;
  }

  // Validate input parameters.
  PI_ASSERT(DeviceList, PI_ERROR_INVALID_DEVICE);
  {
    auto DeviceEntry =
        find(Context->Devices.begin(), Context->Devices.end(), DeviceList[0]);
    if (DeviceEntry == Context->Devices.end())
      return PI_ERROR_INVALID_DEVICE;
  }
  PI_ASSERT(!PFnNotify && !UserData, PI_ERROR_INVALID_VALUE);
  if (NumInputPrograms == 0 || InputPrograms == nullptr)
    return PI_ERROR_INVALID_VALUE;

  pi_result PiResult = PI_SUCCESS;
  try {
    // Acquire a "shared" lock on each of the input programs, and also validate
    // that they are all in Object state.
    //
    // There is no danger of deadlock here even if two threads call
    // piProgramLink simultaneously with the same input programs in a different
    // order.  If we were acquiring these with "exclusive" access, this could
    // lead to a classic lock ordering deadlock.  However, there is no such
    // deadlock potential with "shared" access.  There could also be a deadlock
    // potential if there was some other code that holds more than one of these
    // locks simultaneously with "exclusive" access.  However, there is no such
    // code like that, so this is also not a danger.
    std::vector<std::shared_lock<pi_shared_mutex>> Guards(NumInputPrograms);
    for (pi_uint32 I = 0; I < NumInputPrograms; I++) {
      std::shared_lock Guard(InputPrograms[I]->Mutex);
      Guards[I].swap(Guard);
      if (InputPrograms[I]->State != _pi_program::Object) {
        return PI_ERROR_INVALID_OPERATION;
      }
    }

    // Previous calls to piProgramCompile did not actually compile the SPIR-V.
    // Instead, we postpone compilation until this point, when all the modules
    // are linked together.  By doing compilation and linking together, the JIT
    // compiler is able see all modules and do cross-module optimizations.
    //
    // Construct a ze_module_program_exp_desc_t which contains information about
    // all of the modules that will be linked together.
    ZeStruct<ze_module_program_exp_desc_t> ZeExtModuleDesc;
    std::vector<size_t> CodeSizes(NumInputPrograms);
    std::vector<const uint8_t *> CodeBufs(NumInputPrograms);
    std::vector<const char *> BuildFlagPtrs(NumInputPrograms);
    std::vector<const ze_module_constants_t *> SpecConstPtrs(NumInputPrograms);
    std::vector<_pi_program::SpecConstantShim> SpecConstShims;
    SpecConstShims.reserve(NumInputPrograms);

    for (pi_uint32 I = 0; I < NumInputPrograms; I++) {
      pi_program Program = InputPrograms[I];
      CodeSizes[I] = Program->CodeLength;
      CodeBufs[I] = Program->Code.get();
      BuildFlagPtrs[I] = Program->BuildFlags.c_str();
      SpecConstShims.emplace_back(Program);
      SpecConstPtrs[I] = SpecConstShims[I].ze();
    }

    ZeExtModuleDesc.count = NumInputPrograms;
    ZeExtModuleDesc.inputSizes = CodeSizes.data();
    ZeExtModuleDesc.pInputModules = CodeBufs.data();
    ZeExtModuleDesc.pBuildFlags = BuildFlagPtrs.data();
    ZeExtModuleDesc.pConstants = SpecConstPtrs.data();

    ZeStruct<ze_module_desc_t> ZeModuleDesc;
    ZeModuleDesc.pNext = &ZeExtModuleDesc;
    ZeModuleDesc.format = ZE_MODULE_FORMAT_IL_SPIRV;

    // This works around a bug in the Level Zero driver.  When "ZE_DEBUG=-1",
    // the driver does validation of the API calls, and it expects
    // "pInputModule" to be non-NULL and "inputSize" to be non-zero.  This
    // validation is wrong when using the "ze_module_program_exp_desc_t"
    // extension because those fields are supposed to be ignored.  As a
    // workaround, set both fields to 1.
    //
    // TODO: Remove this workaround when the driver is fixed.
    ZeModuleDesc.pInputModule = reinterpret_cast<const uint8_t *>(1);
    ZeModuleDesc.inputSize = 1;

    // We need a Level Zero extension to compile multiple programs together into
    // a single Level Zero module.  However, we don't need that extension if
    // there happens to be only one input program.
    //
    // The "|| (NumInputPrograms == 1)" term is a workaround for a bug in the
    // Level Zero driver.  The driver's "ze_module_program_exp_desc_t"
    // extension should work even in the case when there is just one input
    // module.  However, there is currently a bug in the driver that leads to a
    // crash.  As a workaround, do not use the extension when there is one
    // input module.
    //
    // TODO: Remove this workaround when the driver is fixed.
    if (!PiDriverModuleProgramExtensionFound || (NumInputPrograms == 1)) {
      if (NumInputPrograms == 1) {
        ZeModuleDesc.pNext = nullptr;
        ZeModuleDesc.inputSize = ZeExtModuleDesc.inputSizes[0];
        ZeModuleDesc.pInputModule = ZeExtModuleDesc.pInputModules[0];
        ZeModuleDesc.pBuildFlags = ZeExtModuleDesc.pBuildFlags[0];
        ZeModuleDesc.pConstants = ZeExtModuleDesc.pConstants[0];
      } else {
        zePrint("piProgramLink: level_zero driver does not have static linking "
                "support.");
        return PI_ERROR_INVALID_VALUE;
      }
    }

    // Call the Level Zero API to compile, link, and create the module.
    ze_device_handle_t ZeDevice = DeviceList[0]->ZeDevice;
    ze_context_handle_t ZeContext = Context->ZeContext;
    ze_module_handle_t ZeModule = nullptr;
    ze_module_build_log_handle_t ZeBuildLog = nullptr;
    ze_result_t ZeResult =
        ZE_CALL_NOCHECK(zeModuleCreate, (ZeContext, ZeDevice, &ZeModuleDesc,
                                         &ZeModule, &ZeBuildLog));

    // We still create a _pi_program object even if there is a BUILD_FAILURE
    // because we need the object to hold the ZeBuildLog.  There is no build
    // log created for other errors, so we don't create an object.
    PiResult = mapError(ZeResult);
    if (ZeResult != ZE_RESULT_SUCCESS &&
        ZeResult != ZE_RESULT_ERROR_MODULE_BUILD_FAILURE) {
      return PiResult;
    }

    // The call to zeModuleCreate does not report an error if there are
    // unresolved symbols because it thinks these could be resolved later via a
    // call to zeModuleDynamicLink.  However, modules created with piProgramLink
    // are supposed to be fully linked and ready to use.  Therefore, do an extra
    // check now for unresolved symbols.  Note that we still create a
    // _pi_program if there are unresolved symbols because the ZeBuildLog tells
    // which symbols are unresolved.
    if (ZeResult == ZE_RESULT_SUCCESS) {
      ZeResult = checkUnresolvedSymbols(ZeModule, &ZeBuildLog);
      if (ZeResult == ZE_RESULT_ERROR_MODULE_LINK_FAILURE) {
        PiResult = PI_ERROR_LINK_PROGRAM_FAILURE;
      } else if (ZeResult != ZE_RESULT_SUCCESS) {
        return mapError(ZeResult);
      }
    }

    _pi_program::state State =
        (PiResult == PI_SUCCESS) ? _pi_program::Exe : _pi_program::Invalid;
    *RetProgram = new _pi_program(State, Context, ZeModule, ZeBuildLog);
  } catch (const std::bad_alloc &) {
    return PI_ERROR_OUT_OF_HOST_MEMORY;
  } catch (...) {
    return PI_ERROR_UNKNOWN;
  }
  return PiResult;
}

pi_result piProgramCompile(
    pi_program Program, pi_uint32 NumDevices, const pi_device *DeviceList,
    const char *Options, pi_uint32 NumInputHeaders,
    const pi_program *InputHeaders, const char **HeaderIncludeNames,
    void (*PFnNotify)(pi_program Program, void *UserData), void *UserData) {
  (void)NumInputHeaders;
  (void)InputHeaders;
  (void)HeaderIncludeNames;

  PI_ASSERT(Program, PI_ERROR_INVALID_PROGRAM);

  if ((NumDevices && !DeviceList) || (!NumDevices && DeviceList))
    return PI_ERROR_INVALID_VALUE;

  // These aren't supported.
  PI_ASSERT(!PFnNotify && !UserData, PI_ERROR_INVALID_VALUE);

  std::scoped_lock Guard(Program->Mutex);

  // It's only valid to compile a program created from IL (we don't support
  // programs created from source code).
  //
  // The OpenCL spec says that the header parameters are ignored when compiling
  // IL programs, so we don't validate them.
  if (Program->State != _pi_program::IL)
    return PI_ERROR_INVALID_OPERATION;

  // We don't compile anything now.  Instead, we delay compilation until
  // piProgramLink, where we do both compilation and linking as a single step.
  // This produces better code because the driver can do cross-module
  // optimizations.  Therefore, we just remember the compilation flags, so we
  // can use them later.
  if (Options)
    Program->BuildFlags = Options;
  Program->State = _pi_program::Object;

  return PI_SUCCESS;
}

pi_result piProgramBuild(pi_program Program, pi_uint32 NumDevices,
                         const pi_device *DeviceList, const char *Options,
                         void (*PFnNotify)(pi_program Program, void *UserData),
                         void *UserData) {

  PI_ASSERT(Program, PI_ERROR_INVALID_PROGRAM);
  if ((NumDevices && !DeviceList) || (!NumDevices && DeviceList))
    return PI_ERROR_INVALID_VALUE;

  // We only support build to one device with Level Zero now.
  // TODO: we should eventually build to the possibly multiple root
  // devices in the context.
  if (NumDevices != 1) {
    zePrint("piProgramBuild: level_zero supports only one device.");
    return PI_ERROR_INVALID_VALUE;
  }

  // These aren't supported.
  PI_ASSERT(!PFnNotify && !UserData, PI_ERROR_INVALID_VALUE);

  std::scoped_lock Guard(Program->Mutex);
  // Check if device belongs to associated context.
  PI_ASSERT(Program->Context, PI_ERROR_INVALID_PROGRAM);
  {
    auto DeviceEntry = find(Program->Context->Devices.begin(),
                            Program->Context->Devices.end(), DeviceList[0]);
    if (DeviceEntry == Program->Context->Devices.end())
      return PI_ERROR_INVALID_VALUE;
  }
  // It is legal to build a program created from either IL or from native
  // device code.
  if (Program->State != _pi_program::IL &&
      Program->State != _pi_program::Native)
    return PI_ERROR_INVALID_OPERATION;

  // We should have either IL or native device code.
  PI_ASSERT(Program->Code, PI_ERROR_INVALID_PROGRAM);

  // Ask Level Zero to build and load the native code onto the device.
  ZeStruct<ze_module_desc_t> ZeModuleDesc;
  _pi_program::SpecConstantShim Shim(Program);
  ZeModuleDesc.format = (Program->State == _pi_program::IL)
                            ? ZE_MODULE_FORMAT_IL_SPIRV
                            : ZE_MODULE_FORMAT_NATIVE;
  ZeModuleDesc.inputSize = Program->CodeLength;
  ZeModuleDesc.pInputModule = Program->Code.get();
  ZeModuleDesc.pBuildFlags = Options;
  ZeModuleDesc.pConstants = Shim.ze();

  ze_device_handle_t ZeDevice = DeviceList[0]->ZeDevice;
  ze_context_handle_t ZeContext = Program->Context->ZeContext;
  ze_module_handle_t ZeModule = nullptr;

  pi_result Result = PI_SUCCESS;
  Program->State = _pi_program::Exe;
  ze_result_t ZeResult =
      ZE_CALL_NOCHECK(zeModuleCreate, (ZeContext, ZeDevice, &ZeModuleDesc,
                                       &ZeModule, &Program->ZeBuildLog));
  if (ZeResult != ZE_RESULT_SUCCESS) {
    // We adjust pi_program below to avoid attempting to release zeModule when
    // RT calls piProgramRelease().
    ZeModule = nullptr;
    Program->State = _pi_program::Invalid;
    Result = mapError(ZeResult);
  } else {
    // The call to zeModuleCreate does not report an error if there are
    // unresolved symbols because it thinks these could be resolved later via a
    // call to zeModuleDynamicLink.  However, modules created with
    // piProgramBuild are supposed to be fully linked and ready to use.
    // Therefore, do an extra check now for unresolved symbols.
    ZeResult = checkUnresolvedSymbols(ZeModule, &Program->ZeBuildLog);
    if (ZeResult != ZE_RESULT_SUCCESS) {
      Program->State = _pi_program::Invalid;
      Result = (ZeResult == ZE_RESULT_ERROR_MODULE_LINK_FAILURE)
                   ? PI_ERROR_BUILD_PROGRAM_FAILURE
                   : mapError(ZeResult);
    }
  }

  // We no longer need the IL / native code.
  Program->Code.reset();
  Program->ZeModule = ZeModule;
  return Result;
}

pi_result piProgramGetBuildInfo(pi_program Program, pi_device Device,
                                pi_program_build_info ParamName,
                                size_t ParamValueSize, void *ParamValue,
                                size_t *ParamValueSizeRet) {
  (void)Device;

  std::shared_lock Guard(Program->Mutex);
  ReturnHelper ReturnValue(ParamValueSize, ParamValue, ParamValueSizeRet);
  if (ParamName == PI_PROGRAM_BUILD_INFO_BINARY_TYPE) {
    pi_program_binary_type Type = PI_PROGRAM_BINARY_TYPE_NONE;
    if (Program->State == _pi_program::Object) {
      Type = PI_PROGRAM_BINARY_TYPE_COMPILED_OBJECT;
    } else if (Program->State == _pi_program::Exe) {
      Type = PI_PROGRAM_BINARY_TYPE_EXECUTABLE;
    }
    return ReturnValue(pi_program_binary_type{Type});
  }
  if (ParamName == PI_PROGRAM_BUILD_INFO_OPTIONS) {
    // TODO: how to get module build options out of Level Zero?
    // For the programs that we compiled we can remember the options
    // passed with piProgramCompile/piProgramBuild, but what can we
    // return for programs that were built outside and registered
    // with piProgramRegister?
    return ReturnValue("");
  } else if (ParamName == PI_PROGRAM_BUILD_INFO_LOG) {
    // Check first to see if the plugin code recorded an error message.
    if (!Program->ErrorMessage.empty()) {
      return ReturnValue(Program->ErrorMessage.c_str());
    }

    // Next check if there is a Level Zero build log.
    if (Program->ZeBuildLog) {
      size_t LogSize = ParamValueSize;
      ZE_CALL(zeModuleBuildLogGetString,
              (Program->ZeBuildLog, &LogSize, pi_cast<char *>(ParamValue)));
      if (ParamValueSizeRet) {
        *ParamValueSizeRet = LogSize;
      }
      return PI_SUCCESS;
    }

    // Otherwise, there is no error.  The OpenCL spec says to return an empty
    // string if there ws no previous attempt to compile, build, or link the
    // program.
    return ReturnValue("");
  } else {
    zePrint("piProgramGetBuildInfo: unsupported ParamName\n");
    return PI_ERROR_INVALID_VALUE;
  }
  return PI_SUCCESS;
}

pi_result piProgramRetain(pi_program Program) {
  PI_ASSERT(Program, PI_ERROR_INVALID_PROGRAM);
  Program->RefCount.increment();
  return PI_SUCCESS;
}

pi_result piProgramRelease(pi_program Program) {
  PI_ASSERT(Program, PI_ERROR_INVALID_PROGRAM);

  if (!Program->RefCount.decrementAndTest())
    return PI_SUCCESS;

  delete Program;

  return PI_SUCCESS;
}

pi_result piextProgramGetNativeHandle(pi_program Program,
                                      pi_native_handle *NativeHandle) {
  PI_ASSERT(Program, PI_ERROR_INVALID_PROGRAM);
  PI_ASSERT(NativeHandle, PI_ERROR_INVALID_VALUE);

  auto ZeModule = pi_cast<ze_module_handle_t *>(NativeHandle);

  std::shared_lock Guard(Program->Mutex);
  switch (Program->State) {
  case _pi_program::Exe: {
    *ZeModule = Program->ZeModule;
    break;
  }

  default:
    return PI_ERROR_INVALID_OPERATION;
  }

  return PI_SUCCESS;
}

pi_result piextProgramCreateWithNativeHandle(pi_native_handle NativeHandle,
                                             pi_context Context,
                                             bool ownNativeHandle,
                                             pi_program *Program) {
  PI_ASSERT(Program, PI_ERROR_INVALID_PROGRAM);
  PI_ASSERT(NativeHandle, PI_ERROR_INVALID_VALUE);
  PI_ASSERT(Context, PI_ERROR_INVALID_CONTEXT);

  auto ZeModule = pi_cast<ze_module_handle_t>(NativeHandle);

  // We assume here that programs created from a native handle always
  // represent a fully linked executable (state Exe) and not an unlinked
  // executable (state Object).

  try {
    *Program =
        new _pi_program(_pi_program::Exe, Context, ZeModule, ownNativeHandle);
  } catch (const std::bad_alloc &) {
    return PI_ERROR_OUT_OF_HOST_MEMORY;
  } catch (...) {
    return PI_ERROR_UNKNOWN;
  }
  return PI_SUCCESS;
}

_pi_program::~_pi_program() {
  // According to Level Zero Specification, all kernels and build logs
  // must be destroyed before the Module can be destroyed.  So, be sure
  // to destroy build log before destroying the module.
  if (ZeBuildLog) {
    ZE_CALL_NOCHECK(zeModuleBuildLogDestroy, (ZeBuildLog));
  }

  if (ZeModule && OwnZeModule) {
    ZE_CALL_NOCHECK(zeModuleDestroy, (ZeModule));
  }
}

// Check to see if a Level Zero module has any unresolved symbols.
//
// @param ZeModule    The module handle to check.
// @param ZeBuildLog  If there are unresolved symbols, this build log handle is
//                     modified to receive information telling which symbols
//                     are unresolved.
//
// @return ZE_RESULT_ERROR_MODULE_LINK_FAILURE indicates there are unresolved
//  symbols.  ZE_RESULT_SUCCESS indicates all symbols are resolved.  Any other
//  value indicates there was an error and we cannot tell if symbols are
//  resolved.
static ze_result_t
checkUnresolvedSymbols(ze_module_handle_t ZeModule,
                       ze_module_build_log_handle_t *ZeBuildLog) {

  // First check to see if the module has any imported symbols.  If there are
  // no imported symbols, it's not possible to have any unresolved symbols.  We
  // do this check first because we assume it's faster than the call to
  // zeModuleDynamicLink below.
  ZeStruct<ze_module_properties_t> ZeModuleProps;
  ze_result_t ZeResult =
      ZE_CALL_NOCHECK(zeModuleGetProperties, (ZeModule, &ZeModuleProps));
  if (ZeResult != ZE_RESULT_SUCCESS)
    return ZeResult;

  // If there are imported symbols, attempt to "link" the module with itself.
  // As a side effect, this will return the error
  // ZE_RESULT_ERROR_MODULE_LINK_FAILURE if there are any unresolved symbols.
  if (ZeModuleProps.flags & ZE_MODULE_PROPERTY_FLAG_IMPORTS) {
    return ZE_CALL_NOCHECK(zeModuleDynamicLink, (1, &ZeModule, ZeBuildLog));
  }
  return ZE_RESULT_SUCCESS;
}

pi_result piKernelCreate(pi_program Program, const char *KernelName,
                         pi_kernel *RetKernel) {

  PI_ASSERT(Program, PI_ERROR_INVALID_PROGRAM);
  PI_ASSERT(RetKernel, PI_ERROR_INVALID_VALUE);
  PI_ASSERT(KernelName, PI_ERROR_INVALID_VALUE);

  std::shared_lock Guard(Program->Mutex);
  if (Program->State != _pi_program::Exe) {
    return PI_ERROR_INVALID_PROGRAM_EXECUTABLE;
  }

  ZeStruct<ze_kernel_desc_t> ZeKernelDesc;
  ZeKernelDesc.flags = 0;
  ZeKernelDesc.pKernelName = KernelName;

  ze_kernel_handle_t ZeKernel;
  ZE_CALL(zeKernelCreate, (Program->ZeModule, &ZeKernelDesc, &ZeKernel));

  try {
    *RetKernel = new _pi_kernel(ZeKernel, true, Program);
  } catch (const std::bad_alloc &) {
    return PI_ERROR_OUT_OF_HOST_MEMORY;
  } catch (...) {
    return PI_ERROR_UNKNOWN;
  }

  PI_CALL((*RetKernel)->initialize());
  return PI_SUCCESS;
}

pi_result _pi_kernel::initialize() {
  // Retain the program and context to show it's used by this kernel.
  PI_CALL(piProgramRetain(Program));
  if (IndirectAccessTrackingEnabled)
    // TODO: do piContextRetain without the guard
    PI_CALL(piContextRetain(Program->Context));

  // Set up how to obtain kernel properties when needed.
  ZeKernelProperties.Compute = [this](ze_kernel_properties_t &Properties) {
    ZE_CALL_NOCHECK(zeKernelGetProperties, (ZeKernel, &Properties));
  };

  // Cache kernel name.
  ZeKernelName.Compute = [this](std::string &Name) {
    size_t Size = 0;
    ZE_CALL_NOCHECK(zeKernelGetName, (ZeKernel, &Size, nullptr));
    char *KernelName = new char[Size];
    ZE_CALL_NOCHECK(zeKernelGetName, (ZeKernel, &Size, KernelName));
    Name = KernelName;
    delete[] KernelName;
  };

  return PI_SUCCESS;
}

pi_result piKernelSetArg(pi_kernel Kernel, pi_uint32 ArgIndex, size_t ArgSize,
                         const void *ArgValue) {

  // OpenCL: "the arg_value pointer can be NULL or point to a NULL value
  // in which case a NULL value will be used as the value for the argument
  // declared as a pointer to global or constant memory in the kernel"
  //
  // We don't know the type of the argument but it seems that the only time
  // SYCL RT would send a pointer to NULL in 'arg_value' is when the argument
  // is a NULL pointer. Treat a pointer to NULL in 'arg_value' as a NULL.
  if (ArgSize == sizeof(void *) && ArgValue &&
      *(void **)(const_cast<void *>(ArgValue)) == nullptr) {
    ArgValue = nullptr;
  }

  PI_ASSERT(Kernel, PI_ERROR_INVALID_KERNEL);

  std::scoped_lock Guard(Kernel->Mutex);
  ZE_CALL(zeKernelSetArgumentValue,
          (pi_cast<ze_kernel_handle_t>(Kernel->ZeKernel),
           pi_cast<uint32_t>(ArgIndex), pi_cast<size_t>(ArgSize),
           pi_cast<const void *>(ArgValue)));

  return PI_SUCCESS;
}

// Special version of piKernelSetArg to accept pi_mem.
pi_result piextKernelSetArgMemObj(pi_kernel Kernel, pi_uint32 ArgIndex,
                                  const pi_mem *ArgValue) {
  // TODO: the better way would probably be to add a new PI API for
  // extracting native PI object from PI handle, and have SYCL
  // RT pass that directly to the regular piKernelSetArg (and
  // then remove this piextKernelSetArgMemObj).

  PI_ASSERT(Kernel, PI_ERROR_INVALID_KERNEL);

  // We don't yet know the device where this kernel will next be run on.
  // Thus we can't know the actual memory allocation that needs to be used.
  // Remember the memory object being used as an argument for this kernel
  // to process it later when the device is known (at the kernel enqueue).
  //
  // TODO: for now we have to conservatively assume the access as read-write.
  //       Improve that by passing SYCL buffer accessor type into
  //       piextKernelSetArgMemObj.
  //
  std::scoped_lock Guard(Kernel->Mutex);
  Kernel->PendingArguments.push_back(
      {ArgIndex, sizeof(void *), *ArgValue, _pi_mem::read_write});

  return PI_SUCCESS;
}

// Special version of piKernelSetArg to accept pi_sampler.
pi_result piextKernelSetArgSampler(pi_kernel Kernel, pi_uint32 ArgIndex,
                                   const pi_sampler *ArgValue) {
  PI_ASSERT(Kernel, PI_ERROR_INVALID_KERNEL);

  std::scoped_lock Guard(Kernel->Mutex);
  ZE_CALL(zeKernelSetArgumentValue,
          (pi_cast<ze_kernel_handle_t>(Kernel->ZeKernel),
           pi_cast<uint32_t>(ArgIndex), sizeof(void *),
           &(*ArgValue)->ZeSampler));

  return PI_SUCCESS;
}

pi_result piKernelGetInfo(pi_kernel Kernel, pi_kernel_info ParamName,
                          size_t ParamValueSize, void *ParamValue,
                          size_t *ParamValueSizeRet) {
  PI_ASSERT(Kernel, PI_ERROR_INVALID_KERNEL);

  ReturnHelper ReturnValue(ParamValueSize, ParamValue, ParamValueSizeRet);

  std::shared_lock Guard(Kernel->Mutex);
  switch (ParamName) {
  case PI_KERNEL_INFO_CONTEXT:
    return ReturnValue(pi_context{Kernel->Program->Context});
  case PI_KERNEL_INFO_PROGRAM:
    return ReturnValue(pi_program{Kernel->Program});
  case PI_KERNEL_INFO_FUNCTION_NAME:
    try {
      std::string &KernelName = *Kernel->ZeKernelName.operator->();
      return ReturnValue(static_cast<const char *>(KernelName.c_str()));
    } catch (const std::bad_alloc &) {
      return PI_ERROR_OUT_OF_HOST_MEMORY;
    } catch (...) {
      return PI_ERROR_UNKNOWN;
    }
  case PI_KERNEL_INFO_NUM_ARGS:
    return ReturnValue(pi_uint32{Kernel->ZeKernelProperties->numKernelArgs});
  case PI_KERNEL_INFO_REFERENCE_COUNT:
    return ReturnValue(pi_uint32{Kernel->RefCount.load()});
  case PI_KERNEL_INFO_ATTRIBUTES:
    try {
      uint32_t Size;
      ZE_CALL(zeKernelGetSourceAttributes, (Kernel->ZeKernel, &Size, nullptr));
      char *attributes = new char[Size];
      ZE_CALL(zeKernelGetSourceAttributes,
              (Kernel->ZeKernel, &Size, &attributes));
      auto Res = ReturnValue(attributes);
      delete[] attributes;
      return Res;
    } catch (const std::bad_alloc &) {
      return PI_ERROR_OUT_OF_HOST_MEMORY;
    } catch (...) {
      return PI_ERROR_UNKNOWN;
    }
  default:
    zePrint("Unsupported ParamName in piKernelGetInfo: ParamName=%d(0x%x)\n",
            ParamName, ParamName);
    return PI_ERROR_INVALID_VALUE;
  }

  return PI_SUCCESS;
}

pi_result piKernelGetGroupInfo(pi_kernel Kernel, pi_device Device,
                               pi_kernel_group_info ParamName,
                               size_t ParamValueSize, void *ParamValue,
                               size_t *ParamValueSizeRet) {
  PI_ASSERT(Kernel, PI_ERROR_INVALID_KERNEL);
  PI_ASSERT(Device, PI_ERROR_INVALID_DEVICE);

  ReturnHelper ReturnValue(ParamValueSize, ParamValue, ParamValueSizeRet);

  std::shared_lock Guard(Kernel->Mutex);
  switch (ParamName) {
  case PI_KERNEL_GROUP_INFO_GLOBAL_WORK_SIZE: {
    // TODO: To revisit after level_zero/issues/262 is resolved
    struct {
      size_t Arr[3];
    } WorkSize = {{Device->ZeDeviceComputeProperties->maxGroupSizeX,
                   Device->ZeDeviceComputeProperties->maxGroupSizeY,
                   Device->ZeDeviceComputeProperties->maxGroupSizeZ}};
    return ReturnValue(WorkSize);
  }
  case PI_KERNEL_GROUP_INFO_WORK_GROUP_SIZE: {
    uint32_t X, Y, Z;
    ZE_CALL(zeKernelSuggestGroupSize,
            (Kernel->ZeKernel, 10000, 10000, 10000, &X, &Y, &Z));
    return ReturnValue(size_t{X * Y * Z});
  }
  case PI_KERNEL_GROUP_INFO_COMPILE_WORK_GROUP_SIZE: {
    struct {
      size_t Arr[3];
    } WgSize = {{Kernel->ZeKernelProperties->requiredGroupSizeX,
                 Kernel->ZeKernelProperties->requiredGroupSizeY,
                 Kernel->ZeKernelProperties->requiredGroupSizeZ}};
    return ReturnValue(WgSize);
  }
  case PI_KERNEL_GROUP_INFO_LOCAL_MEM_SIZE:
    return ReturnValue(pi_uint32{Kernel->ZeKernelProperties->localMemSize});
  case PI_KERNEL_GROUP_INFO_PREFERRED_WORK_GROUP_SIZE_MULTIPLE: {
    return ReturnValue(size_t{Device->ZeDeviceProperties->physicalEUSimdWidth});
  }
  case PI_KERNEL_GROUP_INFO_PRIVATE_MEM_SIZE:
    return ReturnValue(pi_uint32{Kernel->ZeKernelProperties->privateMemSize});
  case PI_KERNEL_GROUP_INFO_NUM_REGS: {
    die("PI_KERNEL_GROUP_INFO_NUM_REGS in piKernelGetGroupInfo not "
        "implemented\n");
    break;
  }
  default:
    zePrint("Unknown ParamName in piKernelGetGroupInfo: ParamName=%d(0x%x)\n",
            ParamName, ParamName);
    return PI_ERROR_INVALID_VALUE;
  }
  return PI_SUCCESS;
}

pi_result piKernelGetSubGroupInfo(pi_kernel Kernel, pi_device Device,
                                  pi_kernel_sub_group_info ParamName,
                                  size_t InputValueSize, const void *InputValue,
                                  size_t ParamValueSize, void *ParamValue,
                                  size_t *ParamValueSizeRet) {
  (void)Device;
  (void)InputValueSize;
  (void)InputValue;

  ReturnHelper ReturnValue(ParamValueSize, ParamValue, ParamValueSizeRet);

  std::shared_lock Guard(Kernel->Mutex);
  if (ParamName == PI_KERNEL_MAX_SUB_GROUP_SIZE) {
    ReturnValue(uint32_t{Kernel->ZeKernelProperties->maxSubgroupSize});
  } else if (ParamName == PI_KERNEL_MAX_NUM_SUB_GROUPS) {
    ReturnValue(uint32_t{Kernel->ZeKernelProperties->maxNumSubgroups});
  } else if (ParamName == PI_KERNEL_COMPILE_NUM_SUB_GROUPS) {
    ReturnValue(uint32_t{Kernel->ZeKernelProperties->requiredNumSubGroups});
  } else if (ParamName == PI_KERNEL_COMPILE_SUB_GROUP_SIZE_INTEL) {
    ReturnValue(uint32_t{Kernel->ZeKernelProperties->requiredSubgroupSize});
  } else {
    die("piKernelGetSubGroupInfo: parameter not implemented");
    return {};
  }
  return PI_SUCCESS;
}

pi_result piKernelRetain(pi_kernel Kernel) {

  PI_ASSERT(Kernel, PI_ERROR_INVALID_KERNEL);

  Kernel->RefCount.increment();
  return PI_SUCCESS;
}

pi_result piKernelRelease(pi_kernel Kernel) {
  PI_ASSERT(Kernel, PI_ERROR_INVALID_KERNEL);

  if (IndirectAccessTrackingEnabled) {
    // piKernelRelease is called by CleanupCompletedEvent(Event) as soon as
    // kernel execution has finished. This is the place where we need to release
    // memory allocations. If kernel is not in use (not submitted by some
    // other thread) then release referenced memory allocations. As a result,
    // memory can be deallocated and context can be removed from container in
    // the platform. That's why we need to lock a mutex here.
    pi_platform Plt = Kernel->Program->Context->getPlatform();
    std::scoped_lock ContextsLock(Plt->ContextsMutex);

    if (--Kernel->SubmissionsCount == 0) {
      // Kernel is not submitted for execution, release referenced memory
      // allocations.
      for (auto &MemAlloc : Kernel->MemAllocs) {
        USMFreeHelper(MemAlloc->second.Context, MemAlloc->first,
                      MemAlloc->second.OwnZeMemHandle);
      }
      Kernel->MemAllocs.clear();
    }
  }

  if (!Kernel->RefCount.decrementAndTest())
    return PI_SUCCESS;

  auto KernelProgram = Kernel->Program;
  if (Kernel->OwnZeKernel)
    ZE_CALL(zeKernelDestroy, (Kernel->ZeKernel));
  if (IndirectAccessTrackingEnabled) {
    PI_CALL(piContextRelease(KernelProgram->Context));
  }
  // do a release on the program this kernel was part of
  PI_CALL(piProgramRelease(KernelProgram));
  delete Kernel;

  return PI_SUCCESS;
}

pi_result
piEnqueueKernelLaunch(pi_queue Queue, pi_kernel Kernel, pi_uint32 WorkDim,
                      const size_t *GlobalWorkOffset,
                      const size_t *GlobalWorkSize, const size_t *LocalWorkSize,
                      pi_uint32 NumEventsInWaitList,
                      const pi_event *EventWaitList, pi_event *Event) {
  PI_ASSERT(Kernel, PI_ERROR_INVALID_KERNEL);
  PI_ASSERT(Queue, PI_ERROR_INVALID_QUEUE);
  PI_ASSERT(Event, PI_ERROR_INVALID_EVENT);
  PI_ASSERT((WorkDim > 0) && (WorkDim < 4), PI_ERROR_INVALID_WORK_DIMENSION);

  // Lock automatically releases when this goes out of scope.
  std::scoped_lock Lock(Queue->Mutex, Kernel->Mutex, Kernel->Program->Mutex);
  if (GlobalWorkOffset != NULL) {
    if (!PiDriverGlobalOffsetExtensionFound) {
      zePrint("No global offset extension found on this driver\n");
      return PI_ERROR_INVALID_VALUE;
    }

    ZE_CALL(zeKernelSetGlobalOffsetExp,
            (Kernel->ZeKernel, GlobalWorkOffset[0], GlobalWorkOffset[1],
             GlobalWorkOffset[2]));
  }

  // If there are any pending arguments set them now.
  for (auto &Arg : Kernel->PendingArguments) {
    char **ZeHandlePtr;
    PI_CALL(
        Arg.Value->getZeHandlePtr(ZeHandlePtr, Arg.AccessMode, Queue->Device));
    ZE_CALL(zeKernelSetArgumentValue,
            (Kernel->ZeKernel, Arg.Index, Arg.Size, ZeHandlePtr));
  }
  Kernel->PendingArguments.clear();

  ze_group_count_t ZeThreadGroupDimensions{1, 1, 1};
  uint32_t WG[3];

  // global_work_size of unused dimensions must be set to 1
  PI_ASSERT(WorkDim == 3 || GlobalWorkSize[2] == 1, PI_ERROR_INVALID_VALUE);
  PI_ASSERT(WorkDim >= 2 || GlobalWorkSize[1] == 1, PI_ERROR_INVALID_VALUE);

  if (LocalWorkSize) {
    WG[0] = pi_cast<uint32_t>(LocalWorkSize[0]);
    WG[1] = pi_cast<uint32_t>(LocalWorkSize[1]);
    WG[2] = pi_cast<uint32_t>(LocalWorkSize[2]);
  } else {
    ZE_CALL(zeKernelSuggestGroupSize,
            (Kernel->ZeKernel, GlobalWorkSize[0], GlobalWorkSize[1],
             GlobalWorkSize[2], &WG[0], &WG[1], &WG[2]));
  }

  // TODO: assert if sizes do not fit into 32-bit?
  switch (WorkDim) {
  case 3:
    ZeThreadGroupDimensions.groupCountX =
        pi_cast<uint32_t>(GlobalWorkSize[0] / WG[0]);
    ZeThreadGroupDimensions.groupCountY =
        pi_cast<uint32_t>(GlobalWorkSize[1] / WG[1]);
    ZeThreadGroupDimensions.groupCountZ =
        pi_cast<uint32_t>(GlobalWorkSize[2] / WG[2]);
    break;
  case 2:
    ZeThreadGroupDimensions.groupCountX =
        pi_cast<uint32_t>(GlobalWorkSize[0] / WG[0]);
    ZeThreadGroupDimensions.groupCountY =
        pi_cast<uint32_t>(GlobalWorkSize[1] / WG[1]);
    WG[2] = 1;
    break;
  case 1:
    ZeThreadGroupDimensions.groupCountX =
        pi_cast<uint32_t>(GlobalWorkSize[0] / WG[0]);
    WG[1] = WG[2] = 1;
    break;

  default:
    zePrint("piEnqueueKernelLaunch: unsupported work_dim\n");
    return PI_ERROR_INVALID_VALUE;
  }

  // Error handling for non-uniform group size case
  if (GlobalWorkSize[0] != (ZeThreadGroupDimensions.groupCountX * WG[0])) {
    zePrint("piEnqueueKernelLaunch: invalid work_dim. The range is not a "
            "multiple of the group size in the 1st dimension\n");
    return PI_ERROR_INVALID_WORK_GROUP_SIZE;
  }
  if (GlobalWorkSize[1] != (ZeThreadGroupDimensions.groupCountY * WG[1])) {
    zePrint("piEnqueueKernelLaunch: invalid work_dim. The range is not a "
            "multiple of the group size in the 2nd dimension\n");
    return PI_ERROR_INVALID_WORK_GROUP_SIZE;
  }
  if (GlobalWorkSize[2] != (ZeThreadGroupDimensions.groupCountZ * WG[2])) {
    zePrint("piEnqueueKernelLaunch: invalid work_dim. The range is not a "
            "multiple of the group size in the 3rd dimension\n");
    return PI_ERROR_INVALID_WORK_GROUP_SIZE;
  }

  ZE_CALL(zeKernelSetGroupSize, (Kernel->ZeKernel, WG[0], WG[1], WG[2]));

  bool UseCopyEngine = false;
  _pi_ze_event_list_t TmpWaitList;
  if (auto Res = TmpWaitList.createAndRetainPiZeEventList(
          NumEventsInWaitList, EventWaitList, Queue, UseCopyEngine))
    return Res;

  // Get a new command list to be used on this call
  pi_command_list_ptr_t CommandList{};
  if (auto Res = Queue->Context->getAvailableCommandList(
          Queue, CommandList, UseCopyEngine, true /* AllowBatching */))
    return Res;

  ze_event_handle_t ZeEvent = nullptr;
  pi_result Res = createEventAndAssociateQueue(
      Queue, Event, PI_COMMAND_TYPE_NDRANGE_KERNEL, CommandList);
  if (Res != PI_SUCCESS)
    return Res;
  ZeEvent = (*Event)->ZeEvent;
  (*Event)->WaitList = TmpWaitList;

  // Save the kernel in the event, so that when the event is signalled
  // the code can do a piKernelRelease on this kernel.
  (*Event)->CommandData = (void *)Kernel;

  // Increment the reference count of the Kernel and indicate that the Kernel is
  // in use. Once the event has been signalled, the code in
  // CleanupCompletedEvent(Event) will do a piReleaseKernel to update the
  // reference count on the kernel, using the kernel saved in CommandData.
  PI_CALL(piKernelRetain(Kernel));

  // Add to list of kernels to be submitted
  if (IndirectAccessTrackingEnabled)
    Queue->KernelsToBeSubmitted.push_back(Kernel);

  if (UseImmediateCommandLists && IndirectAccessTrackingEnabled) {
    // If using immediate commandlists then gathering of indirect
    // references and appending to the queue (which means submission)
    // must be done together.
    std::unique_lock<pi_shared_mutex> ContextsLock(
        Queue->Device->Platform->ContextsMutex, std::defer_lock);
    // We are going to submit kernels for execution. If indirect access flag is
    // set for a kernel then we need to make a snapshot of existing memory
    // allocations in all contexts in the platform. We need to lock the mutex
    // guarding the list of contexts in the platform to prevent creation of new
    // memory alocations in any context before we submit the kernel for
    // execution.
    ContextsLock.lock();
    Queue->CaptureIndirectAccesses();
    // Add the command to the command list, which implies submission.
    ZE_CALL(zeCommandListAppendLaunchKernel,
            (CommandList->first, Kernel->ZeKernel, &ZeThreadGroupDimensions,
             ZeEvent, (*Event)->WaitList.Length,
             (*Event)->WaitList.ZeEventList));
  } else {
    // Add the command to the command list for later submission.
    // No lock is needed here, unlike the immediate commandlist case above,
    // because the kernels are not actually submitted yet. Kernels will be
    // submitted only when the comamndlist is closed. Then, a lock is held.
    ZE_CALL(zeCommandListAppendLaunchKernel,
            (CommandList->first, Kernel->ZeKernel, &ZeThreadGroupDimensions,
             ZeEvent, (*Event)->WaitList.Length,
             (*Event)->WaitList.ZeEventList));
  }

  zePrint("calling zeCommandListAppendLaunchKernel() with"
          "  ZeEvent %#lx\n",
          pi_cast<std::uintptr_t>(ZeEvent));
  printZeEventList((*Event)->WaitList);

  // Execute command list asynchronously, as the event will be used
  // to track down its completion.
  if (auto Res = Queue->executeCommandList(CommandList, false, true))
    return Res;

  return PI_SUCCESS;
}

pi_result piextKernelCreateWithNativeHandle(pi_native_handle NativeHandle,
                                            pi_context Context,
                                            pi_program Program,
                                            bool OwnNativeHandle,
                                            pi_kernel *Kernel) {
  PI_ASSERT(Context, PI_ERROR_INVALID_CONTEXT);
  PI_ASSERT(Program, PI_ERROR_INVALID_PROGRAM);
  PI_ASSERT(NativeHandle, PI_ERROR_INVALID_VALUE);
  PI_ASSERT(Kernel, PI_ERROR_INVALID_KERNEL);

  auto ZeKernel = pi_cast<ze_kernel_handle_t>(NativeHandle);
  *Kernel = new _pi_kernel(ZeKernel, OwnNativeHandle, Program);
  PI_CALL((*Kernel)->initialize());
  return PI_SUCCESS;
}

pi_result piextKernelGetNativeHandle(pi_kernel Kernel,
                                     pi_native_handle *NativeHandle) {
  PI_ASSERT(Kernel, PI_ERROR_INVALID_KERNEL);
  PI_ASSERT(NativeHandle, PI_ERROR_INVALID_VALUE);

  std::shared_lock Guard(Kernel->Mutex);
  auto *ZeKernel = pi_cast<ze_kernel_handle_t *>(NativeHandle);
  *ZeKernel = Kernel->ZeKernel;
  return PI_SUCCESS;
}

//
// Events
//
pi_result
_pi_event::getOrCreateHostVisibleEvent(ze_event_handle_t &ZeHostVisibleEvent) {
  PI_ASSERT(Queue, PI_ERROR_INVALID_EVENT);

  std::scoped_lock Lock(Queue->Mutex, this->Mutex);

  if (!HostVisibleEvent) {
    if (EventsScope != OnDemandHostVisibleProxy)
      die("getOrCreateHostVisibleEvent: missing host-visible event");

    // Submit the command(s) signalling the proxy event to the queue.
    // We have to first submit a wait for the device-only event for which this
    // proxy is created.
    //
    // Get a new command list to be used on this call

    // We want to batch these commands to avoid extra submissions (costly)
    bool OkToBatch = true;

    pi_command_list_ptr_t CommandList{};
    if (auto Res = Queue->Context->getAvailableCommandList(
            Queue, CommandList, false /* UseCopyEngine */, OkToBatch))
      return Res;

    // Create a "proxy" host-visible event.
    auto Res = createEventAndAssociateQueue(
        Queue, &HostVisibleEvent, PI_COMMAND_TYPE_USER, CommandList, true);
    // HostVisibleEvent->CleanedUp = true;
    if (Res != PI_SUCCESS)
      return Res;

    ZE_CALL(zeCommandListAppendWaitOnEvents, (CommandList->first, 1, &ZeEvent));
    ZE_CALL(zeCommandListAppendSignalEvent,
            (CommandList->first, HostVisibleEvent->ZeEvent));

    if (auto Res = Queue->executeCommandList(CommandList, false, OkToBatch))
      return Res;
  }

  ZeHostVisibleEvent = HostVisibleEvent->ZeEvent;
  return PI_SUCCESS;
}

// Helper function for creating a PI event.
// The "Queue" argument specifies the PI queue where a command is submitted.
// The "HostVisible" argument specifies if event needs to be allocated from
// a host-visible pool.
//
static pi_result EventCreate(pi_context Context, pi_queue Queue,
                             bool HostVisible, pi_event *RetEvent) {

  bool ProfilingEnabled =
      !Queue || (Queue->Properties & PI_QUEUE_PROFILING_ENABLE) != 0;

  size_t Index = 0;
  ze_event_pool_handle_t ZeEventPool = {};
  if (auto Res = Context->getFreeSlotInExistingOrNewPool(
          ZeEventPool, Index, HostVisible, ProfilingEnabled))
    return Res;

  ze_event_handle_t ZeEvent;
  ZeStruct<ze_event_desc_t> ZeEventDesc;
  ZeEventDesc.index = Index;
  ZeEventDesc.wait = 0;

  if (HostVisible) {
    ZeEventDesc.signal = ZE_EVENT_SCOPE_FLAG_HOST;
  } else {
    //
    // Set the scope to "device" for every event. This is sufficient for global
    // device access and peer device access. If needed to be seen on the host
    // we are doing special handling, see EventsScope options.
    //
    // TODO: see if "sub-device" (ZE_EVENT_SCOPE_FLAG_SUBDEVICE) can better be
    //       used in some circumstances.
    //
    ZeEventDesc.signal = 0;
  }

  ZE_CALL(zeEventCreate, (ZeEventPool, &ZeEventDesc, &ZeEvent));

  try {
    PI_ASSERT(RetEvent, PI_ERROR_INVALID_VALUE);

    *RetEvent = new _pi_event(ZeEvent, ZeEventPool, Context,
                              PI_COMMAND_TYPE_USER, true);
  } catch (const std::bad_alloc &) {
    return PI_ERROR_OUT_OF_HOST_MEMORY;
  } catch (...) {
    return PI_ERROR_UNKNOWN;
  }

  if (HostVisible)
    (*RetEvent)->HostVisibleEvent = *RetEvent;

  return PI_SUCCESS;
}

// Exteral PI API entry
pi_result piEventCreate(pi_context Context, pi_event *RetEvent) {
  return EventCreate(Context, nullptr, EventsScope == AllHostVisible, RetEvent);
}

pi_result piEventGetInfo(pi_event Event, pi_event_info ParamName,
                         size_t ParamValueSize, void *ParamValue,
                         size_t *ParamValueSizeRet) {

  PI_ASSERT(Event, PI_ERROR_INVALID_EVENT);

  ReturnHelper ReturnValue(ParamValueSize, ParamValue, ParamValueSizeRet);
  switch (ParamName) {
  case PI_EVENT_INFO_COMMAND_QUEUE: {
    std::shared_lock EventLock(Event->Mutex);
    return ReturnValue(pi_queue{Event->Queue});
  }
  case PI_EVENT_INFO_CONTEXT: {
    std::shared_lock EventLock(Event->Mutex);
    return ReturnValue(pi_context{Event->Context});
  }
  case PI_EVENT_INFO_COMMAND_TYPE: {
    std::shared_lock EventLock(Event->Mutex);
    return ReturnValue(pi_cast<pi_uint64>(Event->CommandType));
  }
  case PI_EVENT_INFO_COMMAND_EXECUTION_STATUS: {
    // Check to see if the event's Queue has an open command list due to
    // batching. If so, go ahead and close and submit it, because it is
    // possible that this is trying to query some event's status that
    // is part of the batch.  This isn't strictly required, but it seems
    // like a reasonable thing to do.
    auto Queue = Event->Queue;
    if (Queue) {
      // Lock automatically releases when this goes out of scope.
      std::scoped_lock lock(Queue->Mutex);
      const auto &OpenCommandList = Queue->eventOpenCommandList(Event);
      if (OpenCommandList != Queue->CommandListMap.end()) {
        if (auto Res = Queue->executeOpenCommandList(
                OpenCommandList->second.isCopy(Queue)))
          return Res;
      }
    }

    // Level Zero has a much more explicit notion of command submission than
    // OpenCL. It doesn't happen unless the user submits a command list. We've
    // done it just above so the status is at least PI_EVENT_RUNNING.
    pi_int32 Result = PI_EVENT_RUNNING;

    // Make sure that we query a host-visible event only.
    // If one wasn't yet created then don't create it here as well, and
    // just conservatively return that event is not yet completed.
    std::shared_lock EventLock(Event->Mutex);
    auto HostVisibleEvent = Event->HostVisibleEvent;
    if (Event->Completed) {
      Result = PI_EVENT_COMPLETE;
    } else if (HostVisibleEvent) {
      ze_result_t ZeResult;
      ZeResult =
          ZE_CALL_NOCHECK(zeEventQueryStatus, (HostVisibleEvent->ZeEvent));
      if (ZeResult == ZE_RESULT_SUCCESS) {
        Result = PI_EVENT_COMPLETE;
      }
    }
    return ReturnValue(pi_cast<pi_int32>(Result));
  }
  case PI_EVENT_INFO_REFERENCE_COUNT:
    return ReturnValue(pi_uint32{Event->RefCount.load()});
  default:
    zePrint("Unsupported ParamName in piEventGetInfo: ParamName=%d(%x)\n",
            ParamName, ParamName);
    return PI_ERROR_INVALID_VALUE;
  }

  return PI_SUCCESS;
}

pi_result piEventGetProfilingInfo(pi_event Event, pi_profiling_info ParamName,
                                  size_t ParamValueSize, void *ParamValue,
                                  size_t *ParamValueSizeRet) {

  PI_ASSERT(Event, PI_ERROR_INVALID_EVENT);

  std::shared_lock EventLock(Event->Mutex);
  if (Event->Queue &&
      (Event->Queue->Properties & PI_QUEUE_PROFILING_ENABLE) == 0) {
    return PI_ERROR_PROFILING_INFO_NOT_AVAILABLE;
  }

<<<<<<< HEAD
  auto Device =
      Event->Queue ? Event->Queue->Device : Event->Context->Devices[0];

  uint64_t ZeTimerResolution = Device->ZeDeviceProperties->timerResolution;
=======
  pi_device Device =
      Event->Queue ? Event->Queue->Device : Event->Context->Devices[0];
>>>>>>> f0b65a11

  uint64_t ZeTimerResolution = Device->ZeDeviceProperties->timerResolution;
  const uint64_t TimestampMaxValue =
<<<<<<< HEAD
      (1ULL << Device->ZeDeviceProperties->kernelTimestampValidBits) - 1ULL;
=======
      ((1ULL << Device->ZeDeviceProperties->kernelTimestampValidBits) - 1ULL);
>>>>>>> f0b65a11

  ReturnHelper ReturnValue(ParamValueSize, ParamValue, ParamValueSizeRet);

  ze_kernel_timestamp_result_t tsResult;

  switch (ParamName) {
  case PI_PROFILING_INFO_COMMAND_START: {
    ZE_CALL(zeEventQueryKernelTimestamp, (Event->ZeEvent, &tsResult));
    uint64_t ContextStartTime =
        (tsResult.global.kernelStart & TimestampMaxValue) * ZeTimerResolution;
    return ReturnValue(ContextStartTime);
  }
  case PI_PROFILING_INFO_COMMAND_END: {
    ZE_CALL(zeEventQueryKernelTimestamp, (Event->ZeEvent, &tsResult));

    uint64_t ContextStartTime =
        (tsResult.global.kernelStart & TimestampMaxValue);
    uint64_t ContextEndTime = (tsResult.global.kernelEnd & TimestampMaxValue);

    //
    // Handle a possible wrap-around (the underlying HW counter is < 64-bit).
    // Note, it will not report correct time if there were multiple wrap
    // arounds, and the longer term plan is to enlarge the capacity of the
    // HW timestamps.
    //
    if (ContextEndTime <= ContextStartTime) {
      ContextEndTime += TimestampMaxValue;
    }
    ContextEndTime *= ZeTimerResolution;
    return ReturnValue(ContextEndTime);
  }
  case PI_PROFILING_INFO_COMMAND_QUEUED:
  case PI_PROFILING_INFO_COMMAND_SUBMIT:
    // TODO: Support these when Level Zero supported is added.
    return ReturnValue(uint64_t{0});
  default:
    zePrint("piEventGetProfilingInfo: not supported ParamName\n");
    return PI_ERROR_INVALID_VALUE;
  }

  return PI_SUCCESS;
}

} // extern "C"

// Perform any necessary cleanup after an event has been signalled.
// This currently makes sure to release any kernel that may have been used by
// the event, updates the last command event in the queue and cleans up all dep
// events of the event.
// The caller must not lock any mutexes.
static pi_result CleanupCompletedEvent(pi_event Event) {
  pi_kernel AssociatedKernel = nullptr;
  // List of dependent events.
  std::list<pi_event> EventsToBeReleased;
  pi_queue AssociatedQueue = nullptr;
  {
    std::scoped_lock EventLock(Event->Mutex);
    // Exit early of event was already cleanedup.
    if (Event->CleanedUp)
      return PI_SUCCESS;

    AssociatedQueue = Event->Queue;

    // Remember the kernel associated with this event if there is one. We are
    // going to release it later.
    if (Event->CommandType == PI_COMMAND_TYPE_NDRANGE_KERNEL &&
        Event->CommandData) {
      AssociatedKernel = pi_cast<pi_kernel>(Event->CommandData);
      Event->CommandData = nullptr;
    }

    // Make a list of all the dependent events that must have signalled
    // because this event was dependent on them.
    Event->WaitList.collectEventsForReleaseAndDestroyPiZeEventList(
        EventsToBeReleased);

    Event->CleanedUp = true;
  }

  // We've reset event data members above, now cleanup resources.
  if (AssociatedKernel)
    PI_CALL(piKernelRelease(AssociatedKernel));

  if (AssociatedQueue) {
    {
      // Lock automatically releases when this goes out of scope.
      std::scoped_lock Lock(AssociatedQueue->Mutex);

      // If this event was the LastCommandEvent in the queue, being used
      // to make sure that commands were executed in-order, remove this.
      // If we don't do this, the event can get released and freed leaving
      // a dangling pointer to this event.  It could also cause unneeded
      // already finished events to show up in the wait list.
      if (AssociatedQueue->LastCommandEvent == Event) {
        AssociatedQueue->LastCommandEvent = nullptr;
      }
    }

    // Release this event since we explicitly retained it on creation and
    // association with queue. Events which don't have associated queue doesn't
    // require this release because it means that they are not created using
    // createEventAndAssociateQueue, i.e. additional retain was not made.
    PI_CALL(piEventRelease(Event));
  }

  // The list of dependent events will be appended to as we walk it so that this
  // algorithm doesn't go recursive due to dependent events themselves being
  // dependent on other events forming a potentially very deep tree, and deep
  // recursion.  That turned out to be a significant problem with the recursive
  // code that preceded this implementation.
  while (!EventsToBeReleased.empty()) {
    pi_event DepEvent = EventsToBeReleased.front();
    EventsToBeReleased.pop_front();

    pi_kernel DepEventKernel = nullptr;
    {
      std::scoped_lock DepEventLock(DepEvent->Mutex);
      DepEvent->WaitList.collectEventsForReleaseAndDestroyPiZeEventList(
          EventsToBeReleased);
      if (IndirectAccessTrackingEnabled) {
        // DepEvent has finished, we can release the associated kernel if there
        // is one. This is the earliest place we can do this and it can't be
        // done twice, so it is safe. Lock automatically releases when this goes
        // out of scope.
        // TODO: this code needs to be moved out of the guard.
        if (DepEvent->CommandType == PI_COMMAND_TYPE_NDRANGE_KERNEL &&
            DepEvent->CommandData) {
          DepEventKernel = pi_cast<pi_kernel>(DepEvent->CommandData);
          DepEvent->CommandData = nullptr;
        }
      }
    }
    if (DepEventKernel)
      PI_CALL(piKernelRelease(pi_cast<pi_kernel>(DepEvent->CommandData)));
    PI_CALL(piEventRelease(DepEvent));
  }

  return PI_SUCCESS;
}

extern "C" {

pi_result piEventsWait(pi_uint32 NumEvents, const pi_event *EventList) {

  if (NumEvents && !EventList) {
    return PI_ERROR_INVALID_EVENT;
  }
  if (EventsScope == OnDemandHostVisibleProxy) {
    // Make sure to add all host-visible "proxy" event signals if needed.
    // This ensures that all signalling commands are submitted below and
    // thus proxy events can be waited without a deadlock.
    //
    for (uint32_t I = 0; I < NumEvents; I++) {
      ze_event_handle_t ZeHostVisibleEvent;
      if (auto Res =
              EventList[I]->getOrCreateHostVisibleEvent(ZeHostVisibleEvent))
        return Res;
    }
  }
  // Submit dependent open command lists for execution, if any
  for (uint32_t I = 0; I < NumEvents; I++) {
    auto Queue = EventList[I]->Queue;
    if (Queue) {
      // Lock automatically releases when this goes out of scope.
      std::scoped_lock lock(Queue->Mutex);

      if (auto Res = Queue->executeAllOpenCommandLists())
        return Res;
    }
  }
  std::unordered_set<pi_queue> Queues;
  for (uint32_t I = 0; I < NumEvents; I++) {
    {
      std::shared_lock EventLock(EventList[I]->Mutex);
      if (!EventList[I]->Completed) {
        auto HostVisibleEvent = EventList[I]->HostVisibleEvent;
        if (!HostVisibleEvent)
          die("The host-visible proxy event missing");

        ze_event_handle_t ZeEvent = HostVisibleEvent->ZeEvent;
        zePrint("ZeEvent = %#lx\n", pi_cast<std::uintptr_t>(ZeEvent));
        ZE_CALL(zeHostSynchronize, (ZeEvent));
      }
      if (auto Q = EventList[I]->Queue)
        Queues.insert(Q);
    }
    // NOTE: we are cleaning up after the event here to free resources
    // sooner in case run-time is not calling piEventRelease soon enough.
    CleanupCompletedEvent(EventList[I]);
  }

  // We waited some events above, check queue for signaled command lists and
  // reset them.
  for (auto Q : Queues)
    resetCommandLists(Q);

  return PI_SUCCESS;
}

pi_result piEventSetCallback(pi_event Event, pi_int32 CommandExecCallbackType,
                             void (*PFnNotify)(pi_event Event,
                                               pi_int32 EventCommandStatus,
                                               void *UserData),
                             void *UserData) {
  (void)Event;
  (void)CommandExecCallbackType;
  (void)PFnNotify;
  (void)UserData;
  die("piEventSetCallback: deprecated, to be removed");
  return PI_SUCCESS;
}

pi_result piEventSetStatus(pi_event Event, pi_int32 ExecutionStatus) {
  (void)Event;
  (void)ExecutionStatus;
  die("piEventSetStatus: deprecated, to be removed");
  return PI_SUCCESS;
}

pi_result piEventRetain(pi_event Event) {
  Event->RefCount.increment();
  return PI_SUCCESS;
}

pi_result piEventRelease(pi_event Event) {
  PI_ASSERT(Event, PI_ERROR_INVALID_EVENT);

  if (!Event->RefCount.decrementAndTest())
    return PI_SUCCESS;

  if (Event->CommandType == PI_COMMAND_TYPE_MEM_BUFFER_UNMAP &&
      Event->CommandData) {
    // Free the memory allocated in the piEnqueueMemBufferMap.
    if (auto Res = ZeMemFreeHelper(Event->Context, Event->CommandData))
      return Res;
    Event->CommandData = nullptr;
  }
  if (Event->OwnZeEvent) {
    ZE_CALL(zeEventDestroy, (Event->ZeEvent));
  }
  // It is possible that host-visible event was never created.
  // In case it was check if that's different from this same event
  // and release a reference to it.
  if (Event->HostVisibleEvent && Event->HostVisibleEvent != Event) {
    // Decrement ref-count of the host-visible proxy event.
    PI_CALL(piEventRelease(Event->HostVisibleEvent));
  }

  auto Context = Event->Context;
  if (auto Res = Context->decrementUnreleasedEventsInPool(Event))
    return Res;

  // We intentionally incremented the reference counter when an event is
  // created so that we can avoid pi_queue is released before the associated
  // pi_event is released. Here we have to decrement it so pi_queue
  // can be released successfully.
  if (Event->Queue) {
    PI_CALL(piQueueReleaseInternal(Event->Queue));
  }
  delete Event;

  return PI_SUCCESS;
}

pi_result piextEventGetNativeHandle(pi_event Event,
                                    pi_native_handle *NativeHandle) {
  PI_ASSERT(Event, PI_ERROR_INVALID_EVENT);
  PI_ASSERT(NativeHandle, PI_ERROR_INVALID_VALUE);

  {
    std::shared_lock Lock(Event->Mutex);
    auto *ZeEvent = pi_cast<ze_event_handle_t *>(NativeHandle);
    *ZeEvent = Event->ZeEvent;
  }
  // Event can potentially be in an open command-list, make sure that
  // it is submitted for execution to avoid potential deadlock if
  // interop app is going to wait for it.
  auto Queue = Event->Queue;
  if (Queue) {
    std::scoped_lock lock(Queue->Mutex);
    const auto &OpenCommandList = Queue->eventOpenCommandList(Event);
    if (OpenCommandList != Queue->CommandListMap.end()) {
      if (auto Res = Queue->executeOpenCommandList(
              OpenCommandList->second.isCopy(Queue)))
        return Res;
    }
  }
  return PI_SUCCESS;
}

pi_result piextEventCreateWithNativeHandle(pi_native_handle NativeHandle,
                                           pi_context Context,
                                           bool OwnNativeHandle,
                                           pi_event *Event) {
  PI_ASSERT(Context, PI_ERROR_INVALID_CONTEXT);
  PI_ASSERT(Event, PI_ERROR_INVALID_EVENT);
  PI_ASSERT(NativeHandle, PI_ERROR_INVALID_VALUE);

  auto ZeEvent = pi_cast<ze_event_handle_t>(NativeHandle);
  *Event = new _pi_event(ZeEvent, nullptr /* ZeEventPool */, Context,
                         PI_COMMAND_TYPE_USER, OwnNativeHandle);

  // Assume native event is host-visible, or otherwise we'd
  // need to create a host-visible proxy for it.
  (*Event)->HostVisibleEvent = *Event;

  // Unlike regular events managed by SYCL RT we don't have to wait for interop
  // events completion, and not need to do the their `cleanup()`. This in
  // particular guarantees that the extra `piEventRelease` is not called on
  // them. That release is needed to match the `piEventRetain` of regular events
  // made for waiting for event completion, but not this interop event.
  (*Event)->CleanedUp = true;

  return PI_SUCCESS;
}

//
// Sampler
//
pi_result piSamplerCreate(pi_context Context,
                          const pi_sampler_properties *SamplerProperties,
                          pi_sampler *RetSampler) {

  PI_ASSERT(Context, PI_ERROR_INVALID_CONTEXT);
  PI_ASSERT(RetSampler, PI_ERROR_INVALID_VALUE);

  std::shared_lock Lock(Context->Mutex);

  // Have the "0" device in context to own the sampler. Rely on Level-Zero
  // drivers to perform migration as necessary for sharing it across multiple
  // devices in the context.
  //
  // TODO: figure out if we instead need explicit copying for acessing
  // the sampler from other devices in the context.
  //
  pi_device Device = Context->Devices[0];

  ze_sampler_handle_t ZeSampler;
  ZeStruct<ze_sampler_desc_t> ZeSamplerDesc;

  // Set the default values for the ZeSamplerDesc.
  ZeSamplerDesc.isNormalized = PI_TRUE;
  ZeSamplerDesc.addressMode = ZE_SAMPLER_ADDRESS_MODE_CLAMP;
  ZeSamplerDesc.filterMode = ZE_SAMPLER_FILTER_MODE_NEAREST;

  // Update the values of the ZeSamplerDesc from the pi_sampler_properties list.
  // Default values will be used if any of the following is true:
  //   a) SamplerProperties list is NULL
  //   b) SamplerProperties list is missing any properties

  if (SamplerProperties) {
    const pi_sampler_properties *CurProperty = SamplerProperties;

    while (*CurProperty != 0) {
      switch (*CurProperty) {
      case PI_SAMPLER_PROPERTIES_NORMALIZED_COORDS: {
        pi_bool CurValueBool = pi_cast<pi_bool>(*(++CurProperty));

        if (CurValueBool == PI_TRUE)
          ZeSamplerDesc.isNormalized = PI_TRUE;
        else if (CurValueBool == PI_FALSE)
          ZeSamplerDesc.isNormalized = PI_FALSE;
        else {
          zePrint("piSamplerCreate: unsupported "
                  "PI_SAMPLER_NORMALIZED_COORDS value\n");
          return PI_ERROR_INVALID_VALUE;
        }
      } break;

      case PI_SAMPLER_PROPERTIES_ADDRESSING_MODE: {
        pi_sampler_addressing_mode CurValueAddressingMode =
            pi_cast<pi_sampler_addressing_mode>(
                pi_cast<pi_uint32>(*(++CurProperty)));

        // Level Zero runtime with API version 1.2 and lower has a bug:
        // ZE_SAMPLER_ADDRESS_MODE_CLAMP_TO_BORDER is implemented as "clamp to
        // edge" and ZE_SAMPLER_ADDRESS_MODE_CLAMP is implemented as "clamp to
        // border", i.e. logic is flipped. Starting from API version 1.3 this
        // problem is going to be fixed. That's why check for API version to set
        // an address mode.
        ze_api_version_t ZeApiVersion = Context->getPlatform()->ZeApiVersion;
        // TODO: add support for PI_SAMPLER_ADDRESSING_MODE_CLAMP_TO_EDGE
        switch (CurValueAddressingMode) {
        case PI_SAMPLER_ADDRESSING_MODE_NONE:
          ZeSamplerDesc.addressMode = ZE_SAMPLER_ADDRESS_MODE_NONE;
          break;
        case PI_SAMPLER_ADDRESSING_MODE_REPEAT:
          ZeSamplerDesc.addressMode = ZE_SAMPLER_ADDRESS_MODE_REPEAT;
          break;
        case PI_SAMPLER_ADDRESSING_MODE_CLAMP:
          ZeSamplerDesc.addressMode =
              ZeApiVersion < ZE_MAKE_VERSION(1, 3)
                  ? ZE_SAMPLER_ADDRESS_MODE_CLAMP
                  : ZE_SAMPLER_ADDRESS_MODE_CLAMP_TO_BORDER;
          break;
        case PI_SAMPLER_ADDRESSING_MODE_CLAMP_TO_EDGE:
          ZeSamplerDesc.addressMode =
              ZeApiVersion < ZE_MAKE_VERSION(1, 3)
                  ? ZE_SAMPLER_ADDRESS_MODE_CLAMP_TO_BORDER
                  : ZE_SAMPLER_ADDRESS_MODE_CLAMP;
          break;
        case PI_SAMPLER_ADDRESSING_MODE_MIRRORED_REPEAT:
          ZeSamplerDesc.addressMode = ZE_SAMPLER_ADDRESS_MODE_MIRROR;
          break;
        default:
          zePrint("piSamplerCreate: unsupported PI_SAMPLER_ADDRESSING_MODE "
                  "value\n");
          zePrint("PI_SAMPLER_ADDRESSING_MODE=%d\n", CurValueAddressingMode);
          return PI_ERROR_INVALID_VALUE;
        }
      } break;

      case PI_SAMPLER_PROPERTIES_FILTER_MODE: {
        pi_sampler_filter_mode CurValueFilterMode =
            pi_cast<pi_sampler_filter_mode>(
                pi_cast<pi_uint32>(*(++CurProperty)));

        if (CurValueFilterMode == PI_SAMPLER_FILTER_MODE_NEAREST)
          ZeSamplerDesc.filterMode = ZE_SAMPLER_FILTER_MODE_NEAREST;
        else if (CurValueFilterMode == PI_SAMPLER_FILTER_MODE_LINEAR)
          ZeSamplerDesc.filterMode = ZE_SAMPLER_FILTER_MODE_LINEAR;
        else {
          zePrint("PI_SAMPLER_FILTER_MODE=%d\n", CurValueFilterMode);
          zePrint(
              "piSamplerCreate: unsupported PI_SAMPLER_FILTER_MODE value\n");
          return PI_ERROR_INVALID_VALUE;
        }
      } break;

      default:
        break;
      }
      CurProperty++;
    }
  }

  ZE_CALL(zeSamplerCreate, (Context->ZeContext, Device->ZeDevice,
                            &ZeSamplerDesc, // TODO: translate properties
                            &ZeSampler));

  try {
    *RetSampler = new _pi_sampler(ZeSampler);
  } catch (const std::bad_alloc &) {
    return PI_ERROR_OUT_OF_HOST_MEMORY;
  } catch (...) {
    return PI_ERROR_UNKNOWN;
  }
  return PI_SUCCESS;
}

pi_result piSamplerGetInfo(pi_sampler Sampler, pi_sampler_info ParamName,
                           size_t ParamValueSize, void *ParamValue,
                           size_t *ParamValueSizeRet) {
  (void)Sampler;
  (void)ParamName;
  (void)ParamValueSize;
  (void)ParamValue;
  (void)ParamValueSizeRet;

  die("piSamplerGetInfo: not implemented");
  return {};
}

pi_result piSamplerRetain(pi_sampler Sampler) {
  PI_ASSERT(Sampler, PI_ERROR_INVALID_SAMPLER);

  Sampler->RefCount.increment();
  return PI_SUCCESS;
}

pi_result piSamplerRelease(pi_sampler Sampler) {
  PI_ASSERT(Sampler, PI_ERROR_INVALID_SAMPLER);

  if (!Sampler->RefCount.decrementAndTest())
    return PI_SUCCESS;

  ZE_CALL(zeSamplerDestroy, (Sampler->ZeSampler));
  delete Sampler;

  return PI_SUCCESS;
}

//
// Queue Commands
//
pi_result piEnqueueEventsWait(pi_queue Queue, pi_uint32 NumEventsInWaitList,
                              const pi_event *EventWaitList, pi_event *Event) {

  PI_ASSERT(Queue, PI_ERROR_INVALID_QUEUE);
  PI_ASSERT(Event, PI_ERROR_INVALID_EVENT);

  if (EventWaitList) {
    PI_ASSERT(NumEventsInWaitList > 0, PI_ERROR_INVALID_VALUE);

    bool UseCopyEngine = false;

    // Lock automatically releases when this goes out of scope.
    std::scoped_lock lock(Queue->Mutex);

    _pi_ze_event_list_t TmpWaitList = {};
    if (auto Res = TmpWaitList.createAndRetainPiZeEventList(
            NumEventsInWaitList, EventWaitList, Queue, UseCopyEngine))
      return Res;

    // Get a new command list to be used on this call
    pi_command_list_ptr_t CommandList{};
    if (auto Res = Queue->Context->getAvailableCommandList(Queue, CommandList,
                                                           UseCopyEngine))
      return Res;

    ze_event_handle_t ZeEvent = nullptr;
    auto Res = createEventAndAssociateQueue(Queue, Event, PI_COMMAND_TYPE_USER,
                                            CommandList);
    if (Res != PI_SUCCESS)
      return Res;
    ZeEvent = (*Event)->ZeEvent;
    (*Event)->WaitList = TmpWaitList;

    const auto &WaitList = (*Event)->WaitList;
    auto ZeCommandList = CommandList->first;
    ZE_CALL(zeCommandListAppendWaitOnEvents,
            (ZeCommandList, WaitList.Length, WaitList.ZeEventList));

    ZE_CALL(zeCommandListAppendSignalEvent, (ZeCommandList, ZeEvent));

    // Execute command list asynchronously as the event will be used
    // to track down its completion.
    return Queue->executeCommandList(CommandList);
  }

  {
    // If wait-list is empty, then this particular command should wait until
    // all previous enqueued commands to the command-queue have completed.
    //
    // TODO: find a way to do that without blocking the host.

    // Lock automatically releases when this goes out of scope.
    std::scoped_lock lock(Queue->Mutex);

    auto Res = createEventAndAssociateQueue(Queue, Event, PI_COMMAND_TYPE_USER,
                                            Queue->CommandListMap.end());
    if (Res != PI_SUCCESS)
      return Res;

    Queue->synchronize();

    Queue->LastCommandEvent = *Event;

    ZE_CALL(zeEventHostSignal, ((*Event)->ZeEvent));
    (*Event)->Completed = true;
  }

  resetCommandLists(Queue);

  return PI_SUCCESS;
}

pi_result piEnqueueEventsWaitWithBarrier(pi_queue Queue,
                                         pi_uint32 NumEventsInWaitList,
                                         const pi_event *EventWaitList,
                                         pi_event *Event) {
  PI_ASSERT(Queue, PI_ERROR_INVALID_QUEUE);
  PI_ASSERT(Event, PI_ERROR_INVALID_EVENT);

  // Lock automatically releases when this goes out of scope.
  std::scoped_lock lock(Queue->Mutex);

  bool UseCopyEngine = false;

  _pi_ze_event_list_t TmpWaitList;
  if (auto Res = TmpWaitList.createAndRetainPiZeEventList(
          NumEventsInWaitList, EventWaitList, Queue, UseCopyEngine))
    return Res;

  // Get a new command list to be used on this call
  bool OkToBatch = true;
  pi_command_list_ptr_t CommandList{};
  if (auto Res = Queue->Context->getAvailableCommandList(
          Queue, CommandList, UseCopyEngine, OkToBatch))
    return Res;

  ze_event_handle_t ZeEvent = nullptr;
  auto Res = createEventAndAssociateQueue(Queue, Event, PI_COMMAND_TYPE_USER,
                                          CommandList);
  if (Res != PI_SUCCESS)
    return Res;
  ZeEvent = (*Event)->ZeEvent;
  (*Event)->WaitList = TmpWaitList;

  ZE_CALL(zeCommandListAppendBarrier,
          (CommandList->first, ZeEvent, (*Event)->WaitList.Length,
           (*Event)->WaitList.ZeEventList));

  // Execute command list asynchronously as the event will be used
  // to track down its completion.
  return Queue->executeCommandList(CommandList, false, OkToBatch);
}

pi_result piEnqueueMemBufferRead(pi_queue Queue, pi_mem Src,
                                 pi_bool BlockingRead, size_t Offset,
                                 size_t Size, void *Dst,
                                 pi_uint32 NumEventsInWaitList,
                                 const pi_event *EventWaitList,
                                 pi_event *Event) {
  PI_ASSERT(Src, PI_ERROR_INVALID_MEM_OBJECT);
  PI_ASSERT(Queue, PI_ERROR_INVALID_QUEUE);

  std::shared_lock SrcLock(Src->Mutex, std::defer_lock);
  std::scoped_lock LockAll(SrcLock, Queue->Mutex);

  char *ZeHandleSrc;
  PI_CALL(Src->getZeHandle(ZeHandleSrc, _pi_mem::read_only, Queue->Device));
  return enqueueMemCopyHelper(PI_COMMAND_TYPE_MEM_BUFFER_READ, Queue, Dst,
                              BlockingRead, Size, ZeHandleSrc + Offset,
                              NumEventsInWaitList, EventWaitList, Event);
}

pi_result piEnqueueMemBufferReadRect(
    pi_queue Queue, pi_mem Buffer, pi_bool BlockingRead,
    pi_buff_rect_offset BufferOffset, pi_buff_rect_offset HostOffset,
    pi_buff_rect_region Region, size_t BufferRowPitch, size_t BufferSlicePitch,
    size_t HostRowPitch, size_t HostSlicePitch, void *Ptr,
    pi_uint32 NumEventsInWaitList, const pi_event *EventWaitList,
    pi_event *Event) {

  PI_ASSERT(Buffer, PI_ERROR_INVALID_MEM_OBJECT);
  PI_ASSERT(Queue, PI_ERROR_INVALID_QUEUE);

  std::shared_lock SrcLock(Buffer->Mutex, std::defer_lock);
  std::scoped_lock LockAll(SrcLock, Queue->Mutex);

  char *ZeHandleSrc;
  PI_CALL(Buffer->getZeHandle(ZeHandleSrc, _pi_mem::read_only, Queue->Device));
  return enqueueMemCopyRectHelper(
      PI_COMMAND_TYPE_MEM_BUFFER_READ_RECT, Queue, ZeHandleSrc,
      static_cast<char *>(Ptr), BufferOffset, HostOffset, Region,
      BufferRowPitch, HostRowPitch, BufferSlicePitch, HostSlicePitch,
      BlockingRead, NumEventsInWaitList, EventWaitList, Event);
}

} // extern "C"

bool _pi_queue::useCopyEngine(bool PreferCopyEngine) const {
  return PreferCopyEngine && CopyQueueGroup.ZeQueues.size() > 0 &&
         (!isInOrderQueue() || UseCopyEngineForInOrderQueue);
}

// Wait on all operations in flight on this Queue.
// The caller is expected to hold a lock on the Queue.
// For standard commandlists sync the L0 queues directly.
// For immediate commandlists add barriers to all commandlists associated
// with the Queue. An alternative approach would be to wait on all Events
// associated with the in-flight operations.
// TODO: Event release in immediate commandlist mode is driven by the SYCL
// runtime. Need to investigate whether relase can be done earlier, at sync
// points such as this, to reduce total number of active Events.
pi_result _pi_queue::synchronize() {
  if (!Healthy)
    return PI_SUCCESS;

  auto syncImmCmdList = [](_pi_queue *Queue, pi_command_list_ptr_t ImmCmdList) {
    if (ImmCmdList == Queue->CommandListMap.end())
      return PI_SUCCESS;

    pi_event Event;
    PI_CALL(EventCreate(Queue->Context, nullptr, true, &Event));
    auto zeEvent = Event->ZeEvent;
    ZE_CALL(zeCommandListAppendBarrier,
            (ImmCmdList->first, zeEvent, 0, nullptr));
    ZE_CALL(zeHostSynchronize, (zeEvent));
    Event->Completed = true;
    PI_CALL(piEventRelease(Event));
    return PI_SUCCESS;
  };

  if (UseImmediateCommandLists) {
    for (auto ImmCmdList : ComputeQueueGroup.ImmCmdLists)
      syncImmCmdList(this, ImmCmdList);
    for (auto ImmCmdList : CopyQueueGroup.ImmCmdLists)
      syncImmCmdList(this, ImmCmdList);
  } else {
    for (auto &ZeQueue : ComputeQueueGroup.ZeQueues)
      if (ZeQueue)
        ZE_CALL(zeHostSynchronize, (ZeQueue));
    for (auto &ZeQueue : CopyQueueGroup.ZeQueues)
      if (ZeQueue)
        ZE_CALL(zeHostSynchronize, (ZeQueue));
  }
  return PI_SUCCESS;
}

// Shared by all memory read/write/copy PI interfaces.
// PI interfaces must have queue's and destination buffer's mutexes locked for
// exclusive use and source buffer's mutex locked for shared use on entry.
static pi_result enqueueMemCopyHelper(pi_command_type CommandType,
                                      pi_queue Queue, void *Dst,
                                      pi_bool BlockingWrite, size_t Size,
                                      const void *Src,
                                      pi_uint32 NumEventsInWaitList,
                                      const pi_event *EventWaitList,
                                      pi_event *Event, bool PreferCopyEngine) {
  PI_ASSERT(Queue, PI_ERROR_INVALID_QUEUE);
  PI_ASSERT(Event, PI_ERROR_INVALID_EVENT);

  bool UseCopyEngine = Queue->useCopyEngine(PreferCopyEngine);

  _pi_ze_event_list_t TmpWaitList;
  if (auto Res = TmpWaitList.createAndRetainPiZeEventList(
          NumEventsInWaitList, EventWaitList, Queue, UseCopyEngine))
    return Res;

  // We want to batch these commands to avoid extra submissions (costly)
  bool OkToBatch = true;

  // Get a new command list to be used on this call
  pi_command_list_ptr_t CommandList{};
  if (auto Res = Queue->Context->getAvailableCommandList(
          Queue, CommandList, UseCopyEngine, OkToBatch))
    return Res;

  ze_event_handle_t ZeEvent = nullptr;
  auto Res =
      createEventAndAssociateQueue(Queue, Event, CommandType, CommandList);
  if (Res != PI_SUCCESS)
    return Res;
  ZeEvent = (*Event)->ZeEvent;
  (*Event)->WaitList = TmpWaitList;

  const auto &ZeCommandList = CommandList->first;
  const auto &WaitList = (*Event)->WaitList;
  if (WaitList.Length) {

    ZE_CALL(zeCommandListAppendWaitOnEvents,
            (ZeCommandList, WaitList.Length, WaitList.ZeEventList));
  }

  ZE_CALL(zeCommandListAppendMemoryCopy,
          (ZeCommandList, Dst, Src, Size, ZeEvent, 0, nullptr));

  zePrint("calling zeCommandListAppendMemoryCopy() with\n"
          "  ZeEvent %#lx\n",
          pi_cast<std::uintptr_t>(ZeEvent));
  printZeEventList(WaitList);

  if (auto Res =
          Queue->executeCommandList(CommandList, BlockingWrite, OkToBatch))
    return Res;

  return PI_SUCCESS;
}

// Shared by all memory read/write/copy rect PI interfaces.
// PI interfaces must have queue's and destination buffer's mutexes locked for
// exclusive use and source buffer's mutex locked for shared use on entry.
static pi_result enqueueMemCopyRectHelper(
    pi_command_type CommandType, pi_queue Queue, void *SrcBuffer,
    void *DstBuffer, pi_buff_rect_offset SrcOrigin,
    pi_buff_rect_offset DstOrigin, pi_buff_rect_region Region,
    size_t SrcRowPitch, size_t DstRowPitch, size_t SrcSlicePitch,
    size_t DstSlicePitch, pi_bool Blocking, pi_uint32 NumEventsInWaitList,
    const pi_event *EventWaitList, pi_event *Event, bool PreferCopyEngine) {

  PI_ASSERT(Region && SrcOrigin && DstOrigin && Queue, PI_ERROR_INVALID_VALUE);
  PI_ASSERT(Event, PI_ERROR_INVALID_EVENT);

  bool UseCopyEngine = Queue->useCopyEngine(PreferCopyEngine);

  _pi_ze_event_list_t TmpWaitList;
  if (auto Res = TmpWaitList.createAndRetainPiZeEventList(
          NumEventsInWaitList, EventWaitList, Queue, UseCopyEngine))
    return Res;

  // We want to batch these commands to avoid extra submissions (costly)
  bool OkToBatch = true;

  // Get a new command list to be used on this call
  pi_command_list_ptr_t CommandList{};
  if (auto Res = Queue->Context->getAvailableCommandList(
          Queue, CommandList, UseCopyEngine, OkToBatch))
    return Res;

  ze_event_handle_t ZeEvent = nullptr;
  auto Res =
      createEventAndAssociateQueue(Queue, Event, CommandType, CommandList);
  if (Res != PI_SUCCESS)
    return Res;
  ZeEvent = (*Event)->ZeEvent;
  (*Event)->WaitList = TmpWaitList;

  const auto &ZeCommandList = CommandList->first;
  const auto &WaitList = (*Event)->WaitList;

  if (WaitList.Length) {
    ZE_CALL(zeCommandListAppendWaitOnEvents,
            (ZeCommandList, WaitList.Length, WaitList.ZeEventList));
  }
  zePrint("calling zeCommandListAppendMemoryCopy() with\n"
          "  ZeEvent %#lx\n",
          pi_cast<std::uintptr_t>(ZeEvent));
  printZeEventList(WaitList);

  uint32_t SrcOriginX = pi_cast<uint32_t>(SrcOrigin->x_bytes);
  uint32_t SrcOriginY = pi_cast<uint32_t>(SrcOrigin->y_scalar);
  uint32_t SrcOriginZ = pi_cast<uint32_t>(SrcOrigin->z_scalar);

  uint32_t SrcPitch = SrcRowPitch;
  if (SrcPitch == 0)
    SrcPitch = pi_cast<uint32_t>(Region->width_bytes);

  if (SrcSlicePitch == 0)
    SrcSlicePitch = pi_cast<uint32_t>(Region->height_scalar) * SrcPitch;

  uint32_t DstOriginX = pi_cast<uint32_t>(DstOrigin->x_bytes);
  uint32_t DstOriginY = pi_cast<uint32_t>(DstOrigin->y_scalar);
  uint32_t DstOriginZ = pi_cast<uint32_t>(DstOrigin->z_scalar);

  uint32_t DstPitch = DstRowPitch;
  if (DstPitch == 0)
    DstPitch = pi_cast<uint32_t>(Region->width_bytes);

  if (DstSlicePitch == 0)
    DstSlicePitch = pi_cast<uint32_t>(Region->height_scalar) * DstPitch;

  uint32_t Width = pi_cast<uint32_t>(Region->width_bytes);
  uint32_t Height = pi_cast<uint32_t>(Region->height_scalar);
  uint32_t Depth = pi_cast<uint32_t>(Region->depth_scalar);

  const ze_copy_region_t ZeSrcRegion = {SrcOriginX, SrcOriginY, SrcOriginZ,
                                        Width,      Height,     Depth};
  const ze_copy_region_t ZeDstRegion = {DstOriginX, DstOriginY, DstOriginZ,
                                        Width,      Height,     Depth};

  ZE_CALL(zeCommandListAppendMemoryCopyRegion,
          (ZeCommandList, DstBuffer, &ZeDstRegion, DstPitch, DstSlicePitch,
           SrcBuffer, &ZeSrcRegion, SrcPitch, SrcSlicePitch, nullptr, 0,
           nullptr));

  zePrint("calling zeCommandListAppendMemoryCopyRegion()\n");

  ZE_CALL(zeCommandListAppendBarrier, (ZeCommandList, ZeEvent, 0, nullptr));

  zePrint("calling zeCommandListAppendBarrier() with Event %#lx\n",
          pi_cast<std::uintptr_t>(ZeEvent));

  if (auto Res = Queue->executeCommandList(CommandList, Blocking, OkToBatch))
    return Res;

  return PI_SUCCESS;
}

extern "C" {

pi_result piEnqueueMemBufferWrite(pi_queue Queue, pi_mem Buffer,
                                  pi_bool BlockingWrite, size_t Offset,
                                  size_t Size, const void *Ptr,
                                  pi_uint32 NumEventsInWaitList,
                                  const pi_event *EventWaitList,
                                  pi_event *Event) {

  PI_ASSERT(Buffer, PI_ERROR_INVALID_MEM_OBJECT);
  PI_ASSERT(Queue, PI_ERROR_INVALID_QUEUE);

  std::scoped_lock Lock(Queue->Mutex, Buffer->Mutex);

  char *ZeHandleDst;
  PI_CALL(Buffer->getZeHandle(ZeHandleDst, _pi_mem::write_only, Queue->Device));
  return enqueueMemCopyHelper(PI_COMMAND_TYPE_MEM_BUFFER_WRITE, Queue,
                              ZeHandleDst + Offset, // dst
                              BlockingWrite, Size,
                              Ptr, // src
                              NumEventsInWaitList, EventWaitList, Event);
}

pi_result piEnqueueMemBufferWriteRect(
    pi_queue Queue, pi_mem Buffer, pi_bool BlockingWrite,
    pi_buff_rect_offset BufferOffset, pi_buff_rect_offset HostOffset,
    pi_buff_rect_region Region, size_t BufferRowPitch, size_t BufferSlicePitch,
    size_t HostRowPitch, size_t HostSlicePitch, const void *Ptr,
    pi_uint32 NumEventsInWaitList, const pi_event *EventWaitList,
    pi_event *Event) {

  PI_ASSERT(Buffer, PI_ERROR_INVALID_MEM_OBJECT);
  PI_ASSERT(Queue, PI_ERROR_INVALID_QUEUE);

  std::scoped_lock Lock(Queue->Mutex, Buffer->Mutex);

  char *ZeHandleDst;
  PI_CALL(Buffer->getZeHandle(ZeHandleDst, _pi_mem::write_only, Queue->Device));
  return enqueueMemCopyRectHelper(
      PI_COMMAND_TYPE_MEM_BUFFER_WRITE_RECT, Queue,
      const_cast<char *>(static_cast<const char *>(Ptr)), ZeHandleDst,
      HostOffset, BufferOffset, Region, HostRowPitch, BufferRowPitch,
      HostSlicePitch, BufferSlicePitch, BlockingWrite, NumEventsInWaitList,
      EventWaitList, Event);
}

pi_result piEnqueueMemBufferCopy(pi_queue Queue, pi_mem SrcMem, pi_mem DstMem,
                                 size_t SrcOffset, size_t DstOffset,
                                 size_t Size, pi_uint32 NumEventsInWaitList,
                                 const pi_event *EventWaitList,
                                 pi_event *Event) {
  PI_ASSERT(SrcMem && DstMem, PI_ERROR_INVALID_MEM_OBJECT);
  PI_ASSERT(Queue, PI_ERROR_INVALID_QUEUE);

  PI_ASSERT(!SrcMem->isImage(), PI_ERROR_INVALID_MEM_OBJECT);
  PI_ASSERT(!DstMem->isImage(), PI_ERROR_INVALID_MEM_OBJECT);
  auto SrcBuffer = pi_cast<pi_buffer>(SrcMem);
  auto DstBuffer = pi_cast<pi_buffer>(DstMem);

  std::shared_lock SrcLock(SrcBuffer->Mutex, std::defer_lock);
  std::scoped_lock LockAll(SrcLock, DstBuffer->Mutex, Queue->Mutex);

  // Copy engine is preferred only for host to device transfer.
  // Device to device transfers run faster on compute engines.
  bool PreferCopyEngine = (SrcBuffer->OnHost || DstBuffer->OnHost);

  // Temporary option added to use copy engine for D2D copy
  PreferCopyEngine |= UseCopyEngineForD2DCopy;

  char *ZeHandleSrc;
  PI_CALL(
      SrcBuffer->getZeHandle(ZeHandleSrc, _pi_mem::read_only, Queue->Device));
  char *ZeHandleDst;
  PI_CALL(
      DstBuffer->getZeHandle(ZeHandleDst, _pi_mem::write_only, Queue->Device));

  return enqueueMemCopyHelper(
      PI_COMMAND_TYPE_MEM_BUFFER_COPY, Queue, ZeHandleDst + DstOffset,
      false, // blocking
      Size, ZeHandleSrc + SrcOffset, NumEventsInWaitList, EventWaitList, Event,
      PreferCopyEngine);
}

pi_result piEnqueueMemBufferCopyRect(
    pi_queue Queue, pi_mem SrcMem, pi_mem DstMem, pi_buff_rect_offset SrcOrigin,
    pi_buff_rect_offset DstOrigin, pi_buff_rect_region Region,
    size_t SrcRowPitch, size_t SrcSlicePitch, size_t DstRowPitch,
    size_t DstSlicePitch, pi_uint32 NumEventsInWaitList,
    const pi_event *EventWaitList, pi_event *Event) {
  PI_ASSERT(SrcMem && DstMem, PI_ERROR_INVALID_MEM_OBJECT);
  PI_ASSERT(Queue, PI_ERROR_INVALID_QUEUE);

  PI_ASSERT(!SrcMem->isImage(), PI_ERROR_INVALID_MEM_OBJECT);
  PI_ASSERT(!DstMem->isImage(), PI_ERROR_INVALID_MEM_OBJECT);
  auto SrcBuffer = pi_cast<pi_buffer>(SrcMem);
  auto DstBuffer = pi_cast<pi_buffer>(DstMem);

  std::shared_lock SrcLock(SrcBuffer->Mutex, std::defer_lock);
  std::scoped_lock LockAll(SrcLock, DstBuffer->Mutex, Queue->Mutex);

  // Copy engine is preferred only for host to device transfer.
  // Device to device transfers run faster on compute engines.
  bool PreferCopyEngine = (SrcBuffer->OnHost || DstBuffer->OnHost);

  char *ZeHandleSrc;
  PI_CALL(
      SrcBuffer->getZeHandle(ZeHandleSrc, _pi_mem::read_only, Queue->Device));
  char *ZeHandleDst;
  PI_CALL(
      DstBuffer->getZeHandle(ZeHandleDst, _pi_mem::write_only, Queue->Device));

  return enqueueMemCopyRectHelper(
      PI_COMMAND_TYPE_MEM_BUFFER_COPY_RECT, Queue, ZeHandleSrc, ZeHandleDst,
      SrcOrigin, DstOrigin, Region, SrcRowPitch, DstRowPitch, SrcSlicePitch,
      DstSlicePitch,
      false, // blocking
      NumEventsInWaitList, EventWaitList, Event, PreferCopyEngine);
}

} // extern "C"

// PI interfaces must have queue's and buffer's mutexes locked on entry.
static pi_result
enqueueMemFillHelper(pi_command_type CommandType, pi_queue Queue, void *Ptr,
                     const void *Pattern, size_t PatternSize, size_t Size,
                     pi_uint32 NumEventsInWaitList,
                     const pi_event *EventWaitList, pi_event *Event) {
  PI_ASSERT(Queue, PI_ERROR_INVALID_QUEUE);
  PI_ASSERT(Event, PI_ERROR_INVALID_EVENT);
  // Pattern size must be a power of two.
  PI_ASSERT((PatternSize > 0) && ((PatternSize & (PatternSize - 1)) == 0),
            PI_ERROR_INVALID_VALUE);

  auto &Device = Queue->Device;

  // Performance analysis on a simple SYCL data "fill" test shows copy engine
  // is faster than compute engine for such operations.
  //
  bool PreferCopyEngine = true;

  // Make sure that pattern size matches the capability of the copy queues.
  // Check both main and link groups as we don't known which one will be used.
  //
  if (Device->hasCopyEngine()) {
    if (Device->hasMainCopyEngine() &&
        Device->QueueGroup[_pi_device::queue_group_info_t::MainCopy]
                .ZeProperties.maxMemoryFillPatternSize < PatternSize) {
      PreferCopyEngine = false;
    }
    if (Device->hasLinkCopyEngine() &&
        Device->QueueGroup[_pi_device::queue_group_info_t::LinkCopy]
                .ZeProperties.maxMemoryFillPatternSize < PatternSize) {
      PreferCopyEngine = false;
    }
  }

  bool UseCopyEngine = Queue->useCopyEngine(PreferCopyEngine);
  if (!UseCopyEngine) {
    // Pattern size must fit the compute queue capabilities.
    PI_ASSERT(PatternSize <=
                  Device->QueueGroup[_pi_device::queue_group_info_t::Compute]
                      .ZeProperties.maxMemoryFillPatternSize,
              PI_ERROR_INVALID_VALUE);
  }

  _pi_ze_event_list_t TmpWaitList;
  if (auto Res = TmpWaitList.createAndRetainPiZeEventList(
          NumEventsInWaitList, EventWaitList, Queue, UseCopyEngine))
    return Res;

  pi_command_list_ptr_t CommandList{};
  // We want to batch these commands to avoid extra submissions (costly)
  bool OkToBatch = true;
  if (auto Res = Queue->Context->getAvailableCommandList(
          Queue, CommandList, UseCopyEngine, OkToBatch))
    return Res;

  ze_event_handle_t ZeEvent = nullptr;
  auto Res =
      createEventAndAssociateQueue(Queue, Event, CommandType, CommandList);
  if (Res != PI_SUCCESS)
    return Res;
  ZeEvent = (*Event)->ZeEvent;
  (*Event)->WaitList = TmpWaitList;

  const auto &ZeCommandList = CommandList->first;
  const auto &WaitList = (*Event)->WaitList;

  if (WaitList.Length) {
    ZE_CALL(zeCommandListAppendWaitOnEvents,
            (ZeCommandList, WaitList.Length, WaitList.ZeEventList));
  }

  ZE_CALL(
      zeCommandListAppendMemoryFill,
      (ZeCommandList, Ptr, Pattern, PatternSize, Size, ZeEvent, 0, nullptr));

  zePrint("calling zeCommandListAppendMemoryFill() with\n"
          "  ZeEvent %#lx\n",
          pi_cast<pi_uint64>(ZeEvent));
  printZeEventList(WaitList);

  // Execute command list asynchronously, as the event will be used
  // to track down its completion.
  if (auto Res = Queue->executeCommandList(CommandList, false, OkToBatch))
    return Res;

  return PI_SUCCESS;
}

extern "C" {

pi_result piEnqueueMemBufferFill(pi_queue Queue, pi_mem Buffer,
                                 const void *Pattern, size_t PatternSize,
                                 size_t Offset, size_t Size,
                                 pi_uint32 NumEventsInWaitList,
                                 const pi_event *EventWaitList,
                                 pi_event *Event) {

  PI_ASSERT(Buffer, PI_ERROR_INVALID_MEM_OBJECT);
  PI_ASSERT(Queue, PI_ERROR_INVALID_QUEUE);

  std::scoped_lock Lock(Queue->Mutex, Buffer->Mutex);

  char *ZeHandleDst;
  PI_CALL(Buffer->getZeHandle(ZeHandleDst, _pi_mem::write_only, Queue->Device));
  return enqueueMemFillHelper(PI_COMMAND_TYPE_MEM_BUFFER_FILL, Queue,
                              ZeHandleDst + Offset, Pattern, PatternSize, Size,
                              NumEventsInWaitList, EventWaitList, Event);
}

static pi_result USMHostAllocImpl(void **ResultPtr, pi_context Context,
                                  pi_usm_mem_properties *Properties,
                                  size_t Size, pi_uint32 Alignment);

pi_result piEnqueueMemBufferMap(pi_queue Queue, pi_mem Mem, pi_bool BlockingMap,
                                pi_map_flags MapFlags, size_t Offset,
                                size_t Size, pi_uint32 NumEventsInWaitList,
                                const pi_event *EventWaitList, pi_event *Event,
                                void **RetMap) {

  // TODO: we don't implement read-only or write-only, always read-write.
  // assert((map_flags & PI_MAP_READ) != 0);
  // assert((map_flags & PI_MAP_WRITE) != 0);
  PI_ASSERT(Mem, PI_ERROR_INVALID_MEM_OBJECT);
  PI_ASSERT(Queue, PI_ERROR_INVALID_QUEUE);
  PI_ASSERT(Event, PI_ERROR_INVALID_EVENT);

  PI_ASSERT(!Mem->isImage(), PI_ERROR_INVALID_MEM_OBJECT);
  auto Buffer = pi_cast<pi_buffer>(Mem);

  ze_event_handle_t ZeEvent = nullptr;

  bool UseCopyEngine = false;
  {
    // Lock automatically releases when this goes out of scope.
    std::scoped_lock lock(Queue->Mutex);

    _pi_ze_event_list_t TmpWaitList;
    if (auto Res = TmpWaitList.createAndRetainPiZeEventList(
            NumEventsInWaitList, EventWaitList, Queue, UseCopyEngine))
      return Res;

    auto Res = createEventAndAssociateQueue(Queue, Event,
                                            PI_COMMAND_TYPE_MEM_BUFFER_MAP,
                                            Queue->CommandListMap.end());
    if (Res != PI_SUCCESS)
      return Res;
    ZeEvent = (*Event)->ZeEvent;
    (*Event)->WaitList = TmpWaitList;
  }

  // Translate the host access mode info.
  _pi_mem::access_mode_t AccessMode = _pi_mem::unknown;
  if (MapFlags & PI_MAP_WRITE_INVALIDATE_REGION)
    AccessMode = _pi_mem::write_only;
  else {
    if (MapFlags & PI_MAP_READ) {
      AccessMode = _pi_mem::read_only;
      if (MapFlags & PI_MAP_WRITE)
        AccessMode = _pi_mem::read_write;
    } else if (MapFlags & PI_MAP_WRITE)
      AccessMode = _pi_mem::write_only;
  }
  PI_ASSERT(AccessMode != _pi_mem::unknown, PI_ERROR_INVALID_VALUE);

  // TODO: Level Zero is missing the memory "mapping" capabilities, so we are
  // left to doing new memory allocation and a copy (read) on discrete devices.
  // For integrated devices, we have allocated the buffer in host memory so no
  // actions are needed here except for synchronizing on incoming events.
  // A host-to-host copy is done if a host pointer had been supplied during
  // buffer creation on integrated devices.
  //
  // TODO: for discrete, check if the input buffer is already allocated
  // in shared memory and thus is accessible from the host as is.
  // Can we get SYCL RT to predict/allocate in shared memory
  // from the beginning?

  // For integrated devices the buffer has been allocated in host memory.
  if (Buffer->OnHost) {
    // Wait on incoming events before doing the copy
    PI_CALL(piEventsWait(NumEventsInWaitList, EventWaitList));

    if (Queue->isInOrderQueue()) {
      pi_event TmpLastCommandEvent = nullptr;

      {
        // Lock automatically releases when this goes out of scope.
        std::scoped_lock lock(Queue->Mutex);
        TmpLastCommandEvent = Queue->LastCommandEvent;
      }

      if (TmpLastCommandEvent != nullptr) {
        PI_CALL(piEventsWait(1, &TmpLastCommandEvent));
      }
    }

    // Lock automatically releases when this goes out of scope.
    std::scoped_lock Guard(Buffer->Mutex);

    char *ZeHandleSrc;
    PI_CALL(Buffer->getZeHandle(ZeHandleSrc, AccessMode, Queue->Device));

    if (Buffer->MapHostPtr) {
      *RetMap = Buffer->MapHostPtr + Offset;
      if (ZeHandleSrc != Buffer->MapHostPtr &&
          AccessMode != _pi_mem::write_only) {
        memcpy(*RetMap, ZeHandleSrc + Offset, Size);
      }
    } else {
      *RetMap = ZeHandleSrc + Offset;
    }

    auto Res = Buffer->Mappings.insert({*RetMap, {Offset, Size}});
    // False as the second value in pair means that mapping was not inserted
    // because mapping already exists.
    if (!Res.second) {
      zePrint("piEnqueueMemBufferMap: duplicate mapping detected\n");
      return PI_ERROR_INVALID_VALUE;
    }

    // Signal this event
    ZE_CALL(zeEventHostSignal, (ZeEvent));
    (*Event)->Completed = true;
    return PI_SUCCESS;
  }

  // Lock automatically releases when this goes out of scope.
  std::scoped_lock Lock(Queue->Mutex, Buffer->Mutex);

  if (Buffer->MapHostPtr) {
    *RetMap = Buffer->MapHostPtr + Offset;
  } else {
    // TODO: use USM host allocator here
    // TODO: Do we even need every map to allocate new host memory?
    //       In the case when the buffer is "OnHost" we use single allocation.
    if (auto Res = ZeHostMemAllocHelper(RetMap, Queue->Context, Size))
      return Res;
  }

  // Take a shortcut if the host is not going to read buffer's data.
  if (AccessMode == _pi_mem::write_only) {
    (*Event)->Completed = true;
  } else {
    // For discrete devices we need a command list
    pi_command_list_ptr_t CommandList{};
    if (auto Res = Queue->Context->getAvailableCommandList(Queue, CommandList,
                                                           UseCopyEngine))
      return Res;

    // Add the event to the command list.
    if (Event) {
      CommandList->second.append(*Event);
      PI_CALL(piEventRetain(*Event));
    }

    const auto &ZeCommandList = CommandList->first;
    const auto &WaitList = (*Event)->WaitList;

    char *ZeHandleSrc;
    PI_CALL(Buffer->getZeHandle(ZeHandleSrc, AccessMode, Queue->Device));

    ZE_CALL(zeCommandListAppendMemoryCopy,
            (ZeCommandList, *RetMap, ZeHandleSrc + Offset, Size, ZeEvent,
             WaitList.Length, WaitList.ZeEventList));

    if (auto Res = Queue->executeCommandList(CommandList, BlockingMap))
      return Res;
  }

  auto Res = Buffer->Mappings.insert({*RetMap, {Offset, Size}});
  // False as the second value in pair means that mapping was not inserted
  // because mapping already exists.
  if (!Res.second) {
    zePrint("piEnqueueMemBufferMap: duplicate mapping detected\n");
    return PI_ERROR_INVALID_VALUE;
  }
  return PI_SUCCESS;
}

pi_result piEnqueueMemUnmap(pi_queue Queue, pi_mem Mem, void *MappedPtr,
                            pi_uint32 NumEventsInWaitList,
                            const pi_event *EventWaitList, pi_event *Event) {
  PI_ASSERT(Mem, PI_ERROR_INVALID_MEM_OBJECT);
  PI_ASSERT(Queue, PI_ERROR_INVALID_QUEUE);
  PI_ASSERT(Event, PI_ERROR_INVALID_EVENT);

  PI_ASSERT(!Mem->isImage(), PI_ERROR_INVALID_MEM_OBJECT);
  auto Buffer = pi_cast<pi_buffer>(Mem);

  bool UseCopyEngine = false;

  ze_event_handle_t ZeEvent = nullptr;
  {
    // Lock automatically releases when this goes out of scope.
    std::scoped_lock lock(Queue->Mutex);

    _pi_ze_event_list_t TmpWaitList;
    if (auto Res = TmpWaitList.createAndRetainPiZeEventList(
            NumEventsInWaitList, EventWaitList, Queue, UseCopyEngine))
      return Res;

    auto Res = createEventAndAssociateQueue(Queue, Event,
                                            PI_COMMAND_TYPE_MEM_BUFFER_UNMAP,
                                            Queue->CommandListMap.end());
    if (Res != PI_SUCCESS)
      return Res;
    ZeEvent = (*Event)->ZeEvent;
    (*Event)->WaitList = TmpWaitList;
  }

  _pi_buffer::Mapping MapInfo = {};
  {
    // Lock automatically releases when this goes out of scope.
    std::scoped_lock Guard(Buffer->Mutex);
    auto It = Buffer->Mappings.find(MappedPtr);
    if (It == Buffer->Mappings.end()) {
      zePrint("piEnqueueMemUnmap: unknown memory mapping\n");
      return PI_ERROR_INVALID_VALUE;
    }
    MapInfo = It->second;
    Buffer->Mappings.erase(It);

    // NOTE: we still have to free the host memory allocated/returned by
    // piEnqueueMemBufferMap, but can only do so after the above copy
    // is completed. Instead of waiting for It here (blocking), we shall
    // do so in piEventRelease called for the pi_event tracking the unmap.
    // In the case of an integrated device, the map operation does not allocate
    // any memory, so there is nothing to free. This is indicated by a nullptr.
    if (Event)
      (*Event)->CommandData =
          (Buffer->OnHost ? nullptr
                          : (Buffer->MapHostPtr ? nullptr : MappedPtr));
  }

  // For integrated devices the buffer is allocated in host memory.
  if (Buffer->OnHost) {
    // Wait on incoming events before doing the copy
    PI_CALL(piEventsWait(NumEventsInWaitList, EventWaitList));

    if (Queue->isInOrderQueue()) {
      pi_event TmpLastCommandEvent = nullptr;

      {
        // Lock automatically releases when this goes out of scope.
        std::shared_lock lock(Queue->Mutex);
        TmpLastCommandEvent = Queue->LastCommandEvent;
      }

      if (TmpLastCommandEvent != nullptr) {
        PI_CALL(piEventsWait(1, &TmpLastCommandEvent));
      }
    }

    char *ZeHandleDst;
    PI_CALL(
        Buffer->getZeHandle(ZeHandleDst, _pi_mem::write_only, Queue->Device));

    std::scoped_lock Guard(Buffer->Mutex);
    if (Buffer->MapHostPtr)
      memcpy(ZeHandleDst + MapInfo.Offset, MappedPtr, MapInfo.Size);

    // Signal this event
    ZE_CALL(zeEventHostSignal, (ZeEvent));
    (*Event)->Completed = true;
    return PI_SUCCESS;
  }

  // Lock automatically releases when this goes out of scope.
  std::scoped_lock Lock(Queue->Mutex, Buffer->Mutex);

  pi_command_list_ptr_t CommandList{};
  if (auto Res = Queue->Context->getAvailableCommandList(Queue, CommandList,
                                                         UseCopyEngine))
    return Res;

  CommandList->second.append(*Event);
  PI_CALL(piEventRetain(*Event));

  const auto &ZeCommandList = CommandList->first;

  // TODO: Level Zero is missing the memory "mapping" capabilities, so we are
  // left to doing copy (write back to the device).
  //
  // NOTE: Keep this in sync with the implementation of
  // piEnqueueMemBufferMap.

  char *ZeHandleDst;
  PI_CALL(Buffer->getZeHandle(ZeHandleDst, _pi_mem::write_only, Queue->Device));

  ZE_CALL(zeCommandListAppendMemoryCopy,
          (ZeCommandList, ZeHandleDst + MapInfo.Offset, MappedPtr, MapInfo.Size,
           ZeEvent, (*Event)->WaitList.Length, (*Event)->WaitList.ZeEventList));

  // Execute command list asynchronously, as the event will be used
  // to track down its completion.
  if (auto Res = Queue->executeCommandList(CommandList))
    return Res;

  return PI_SUCCESS;
}

pi_result piMemImageGetInfo(pi_mem Image, pi_image_info ParamName,
                            size_t ParamValueSize, void *ParamValue,
                            size_t *ParamValueSizeRet) {
  (void)Image;
  (void)ParamName;
  (void)ParamValueSize;
  (void)ParamValue;
  (void)ParamValueSizeRet;

  die("piMemImageGetInfo: not implemented");
  return {};
}

} // extern "C"

static pi_result getImageRegionHelper(pi_mem Mem, pi_image_offset Origin,
                                      pi_image_region Region,
                                      ze_image_region_t &ZeRegion) {

  PI_ASSERT(Mem, PI_ERROR_INVALID_MEM_OBJECT);
  PI_ASSERT(Origin, PI_ERROR_INVALID_VALUE);

#ifndef NDEBUG
  PI_ASSERT(Mem->isImage(), PI_ERROR_INVALID_MEM_OBJECT);
  auto Image = static_cast<_pi_image *>(Mem);
  ze_image_desc_t &ZeImageDesc = Image->ZeImageDesc;

  PI_ASSERT((ZeImageDesc.type == ZE_IMAGE_TYPE_1D && Origin->y == 0 &&
             Origin->z == 0) ||
                (ZeImageDesc.type == ZE_IMAGE_TYPE_1DARRAY && Origin->z == 0) ||
                (ZeImageDesc.type == ZE_IMAGE_TYPE_2D && Origin->z == 0) ||
                (ZeImageDesc.type == ZE_IMAGE_TYPE_3D),
            PI_ERROR_INVALID_VALUE);

  PI_ASSERT(Region->width && Region->height && Region->depth,
            PI_ERROR_INVALID_VALUE);
  PI_ASSERT(
      (ZeImageDesc.type == ZE_IMAGE_TYPE_1D && Region->height == 1 &&
       Region->depth == 1) ||
          (ZeImageDesc.type == ZE_IMAGE_TYPE_1DARRAY && Region->depth == 1) ||
          (ZeImageDesc.type == ZE_IMAGE_TYPE_2D && Region->depth == 1) ||
          (ZeImageDesc.type == ZE_IMAGE_TYPE_3D),
      PI_ERROR_INVALID_VALUE);
#endif // !NDEBUG

  uint32_t OriginX = pi_cast<uint32_t>(Origin->x);
  uint32_t OriginY = pi_cast<uint32_t>(Origin->y);
  uint32_t OriginZ = pi_cast<uint32_t>(Origin->z);

  uint32_t Width = pi_cast<uint32_t>(Region->width);
  uint32_t Height = pi_cast<uint32_t>(Region->height);
  uint32_t Depth = pi_cast<uint32_t>(Region->depth);

  ZeRegion = {OriginX, OriginY, OriginZ, Width, Height, Depth};

  return PI_SUCCESS;
}

// Helper function to implement image read/write/copy.
// PI interfaces must have queue's and destination image's mutexes locked for
// exclusive use and source image's mutex locked for shared use on entry.
static pi_result enqueueMemImageCommandHelper(
    pi_command_type CommandType, pi_queue Queue,
    const void *Src, // image or ptr
    void *Dst,       // image or ptr
    pi_bool IsBlocking, pi_image_offset SrcOrigin, pi_image_offset DstOrigin,
    pi_image_region Region, size_t RowPitch, size_t SlicePitch,
    pi_uint32 NumEventsInWaitList, const pi_event *EventWaitList,
    pi_event *Event, bool PreferCopyEngine = false) {
  PI_ASSERT(Queue, PI_ERROR_INVALID_QUEUE);
  PI_ASSERT(Event, PI_ERROR_INVALID_EVENT);

  bool UseCopyEngine = Queue->useCopyEngine(PreferCopyEngine);

  _pi_ze_event_list_t TmpWaitList;
  if (auto Res = TmpWaitList.createAndRetainPiZeEventList(
          NumEventsInWaitList, EventWaitList, Queue, UseCopyEngine))
    return Res;

  // We want to batch these commands to avoid extra submissions (costly)
  bool OkToBatch = true;

  // Get a new command list to be used on this call
  pi_command_list_ptr_t CommandList{};
  if (auto Res = Queue->Context->getAvailableCommandList(
          Queue, CommandList, UseCopyEngine, OkToBatch))
    return Res;

  ze_event_handle_t ZeEvent = nullptr;
  auto Res =
      createEventAndAssociateQueue(Queue, Event, CommandType, CommandList);
  if (Res != PI_SUCCESS)
    return Res;
  ZeEvent = (*Event)->ZeEvent;
  (*Event)->WaitList = TmpWaitList;

  const auto &ZeCommandList = CommandList->first;
  const auto &WaitList = (*Event)->WaitList;

  if (WaitList.Length) {
    ZE_CALL(zeCommandListAppendWaitOnEvents,
            (ZeCommandList, WaitList.Length, WaitList.ZeEventList));
  }
  if (CommandType == PI_COMMAND_TYPE_IMAGE_READ) {
    pi_mem SrcMem = pi_cast<pi_mem>(const_cast<void *>(Src));

    ze_image_region_t ZeSrcRegion;
    auto Result = getImageRegionHelper(SrcMem, SrcOrigin, Region, ZeSrcRegion);
    if (Result != PI_SUCCESS)
      return Result;

    // TODO: Level Zero does not support row_pitch/slice_pitch for images yet.
    // Check that SYCL RT did not want pitch larger than default.
    (void)RowPitch;
    (void)SlicePitch;
#ifndef NDEBUG
    PI_ASSERT(SrcMem->isImage(), PI_ERROR_INVALID_MEM_OBJECT);

    auto SrcImage = static_cast<_pi_image *>(SrcMem);
    const ze_image_desc_t &ZeImageDesc = SrcImage->ZeImageDesc;
    PI_ASSERT(
        RowPitch == 0 ||
            // special case RGBA image pitch equal to region's width
            (ZeImageDesc.format.layout == ZE_IMAGE_FORMAT_LAYOUT_32_32_32_32 &&
             RowPitch == 4 * 4 * ZeSrcRegion.width) ||
            (ZeImageDesc.format.layout == ZE_IMAGE_FORMAT_LAYOUT_16_16_16_16 &&
             RowPitch == 4 * 2 * ZeSrcRegion.width) ||
            (ZeImageDesc.format.layout == ZE_IMAGE_FORMAT_LAYOUT_8_8_8_8 &&
             RowPitch == 4 * ZeSrcRegion.width),
        PI_ERROR_INVALID_IMAGE_SIZE);
    PI_ASSERT(SlicePitch == 0 || SlicePitch == RowPitch * ZeSrcRegion.height,
              PI_ERROR_INVALID_IMAGE_SIZE);
#endif // !NDEBUG

    char *ZeHandleSrc;
    PI_CALL(
        SrcMem->getZeHandle(ZeHandleSrc, _pi_mem::read_only, Queue->Device));
    ZE_CALL(zeCommandListAppendImageCopyToMemory,
            (ZeCommandList, Dst, pi_cast<ze_image_handle_t>(ZeHandleSrc),
             &ZeSrcRegion, ZeEvent, 0, nullptr));
  } else if (CommandType == PI_COMMAND_TYPE_IMAGE_WRITE) {
    pi_mem DstMem = pi_cast<pi_mem>(Dst);
    ze_image_region_t ZeDstRegion;
    auto Result = getImageRegionHelper(DstMem, DstOrigin, Region, ZeDstRegion);
    if (Result != PI_SUCCESS)
      return Result;

      // TODO: Level Zero does not support row_pitch/slice_pitch for images yet.
      // Check that SYCL RT did not want pitch larger than default.
#ifndef NDEBUG
    PI_ASSERT(DstMem->isImage(), PI_ERROR_INVALID_MEM_OBJECT);

    auto DstImage = static_cast<_pi_image *>(DstMem);
    const ze_image_desc_t &ZeImageDesc = DstImage->ZeImageDesc;
    PI_ASSERT(
        RowPitch == 0 ||
            // special case RGBA image pitch equal to region's width
            (ZeImageDesc.format.layout == ZE_IMAGE_FORMAT_LAYOUT_32_32_32_32 &&
             RowPitch == 4 * 4 * ZeDstRegion.width) ||
            (ZeImageDesc.format.layout == ZE_IMAGE_FORMAT_LAYOUT_16_16_16_16 &&
             RowPitch == 4 * 2 * ZeDstRegion.width) ||
            (ZeImageDesc.format.layout == ZE_IMAGE_FORMAT_LAYOUT_8_8_8_8 &&
             RowPitch == 4 * ZeDstRegion.width),
        PI_ERROR_INVALID_IMAGE_SIZE);
    PI_ASSERT(SlicePitch == 0 || SlicePitch == RowPitch * ZeDstRegion.height,
              PI_ERROR_INVALID_IMAGE_SIZE);
#endif // !NDEBUG

    char *ZeHandleDst;
    PI_CALL(
        DstMem->getZeHandle(ZeHandleDst, _pi_mem::write_only, Queue->Device));
    ZE_CALL(zeCommandListAppendImageCopyFromMemory,
            (ZeCommandList, pi_cast<ze_image_handle_t>(ZeHandleDst), Src,
             &ZeDstRegion, ZeEvent, 0, nullptr));
  } else if (CommandType == PI_COMMAND_TYPE_IMAGE_COPY) {
    pi_mem SrcImage = pi_cast<pi_mem>(const_cast<void *>(Src));
    pi_mem DstImage = pi_cast<pi_mem>(Dst);

    ze_image_region_t ZeSrcRegion;
    auto Result =
        getImageRegionHelper(SrcImage, SrcOrigin, Region, ZeSrcRegion);
    if (Result != PI_SUCCESS)
      return Result;
    ze_image_region_t ZeDstRegion;
    Result = getImageRegionHelper(DstImage, DstOrigin, Region, ZeDstRegion);
    if (Result != PI_SUCCESS)
      return Result;

    char *ZeHandleSrc;
    char *ZeHandleDst;
    PI_CALL(
        SrcImage->getZeHandle(ZeHandleSrc, _pi_mem::read_only, Queue->Device));
    PI_CALL(
        DstImage->getZeHandle(ZeHandleDst, _pi_mem::write_only, Queue->Device));
    ZE_CALL(zeCommandListAppendImageCopyRegion,
            (ZeCommandList, pi_cast<ze_image_handle_t>(ZeHandleDst),
             pi_cast<ze_image_handle_t>(ZeHandleSrc), &ZeDstRegion,
             &ZeSrcRegion, ZeEvent, 0, nullptr));
  } else {
    zePrint("enqueueMemImageUpdate: unsupported image command type\n");
    return PI_ERROR_INVALID_OPERATION;
  }

  if (auto Res = Queue->executeCommandList(CommandList, IsBlocking, OkToBatch))
    return Res;

  return PI_SUCCESS;
}

extern "C" {

pi_result piEnqueueMemImageRead(pi_queue Queue, pi_mem Image,
                                pi_bool BlockingRead, pi_image_offset Origin,
                                pi_image_region Region, size_t RowPitch,
                                size_t SlicePitch, void *Ptr,
                                pi_uint32 NumEventsInWaitList,
                                const pi_event *EventWaitList,
                                pi_event *Event) {
  PI_ASSERT(Queue, PI_ERROR_INVALID_QUEUE);

  std::shared_lock SrcLock(Image->Mutex, std::defer_lock);
  std::scoped_lock LockAll(SrcLock, Queue->Mutex);
  return enqueueMemImageCommandHelper(
      PI_COMMAND_TYPE_IMAGE_READ, Queue,
      Image, // src
      Ptr,   // dst
      BlockingRead,
      Origin,  // SrcOrigin
      nullptr, // DstOrigin
      Region, RowPitch, SlicePitch, NumEventsInWaitList, EventWaitList, Event);
}

pi_result piEnqueueMemImageWrite(pi_queue Queue, pi_mem Image,
                                 pi_bool BlockingWrite, pi_image_offset Origin,
                                 pi_image_region Region, size_t InputRowPitch,
                                 size_t InputSlicePitch, const void *Ptr,
                                 pi_uint32 NumEventsInWaitList,
                                 const pi_event *EventWaitList,
                                 pi_event *Event) {

  PI_ASSERT(Queue, PI_ERROR_INVALID_QUEUE);

  std::scoped_lock Lock(Queue->Mutex, Image->Mutex);
  return enqueueMemImageCommandHelper(PI_COMMAND_TYPE_IMAGE_WRITE, Queue,
                                      Ptr,   // src
                                      Image, // dst
                                      BlockingWrite,
                                      nullptr, // SrcOrigin
                                      Origin,  // DstOrigin
                                      Region, InputRowPitch, InputSlicePitch,
                                      NumEventsInWaitList, EventWaitList,
                                      Event);
}

pi_result
piEnqueueMemImageCopy(pi_queue Queue, pi_mem SrcImage, pi_mem DstImage,
                      pi_image_offset SrcOrigin, pi_image_offset DstOrigin,
                      pi_image_region Region, pi_uint32 NumEventsInWaitList,
                      const pi_event *EventWaitList, pi_event *Event) {

  PI_ASSERT(Queue, PI_ERROR_INVALID_QUEUE);

  std::shared_lock SrcLock(SrcImage->Mutex, std::defer_lock);
  std::scoped_lock LockAll(SrcLock, DstImage->Mutex, Queue->Mutex);
  // Copy engine is preferred only for host to device transfer.
  // Device to device transfers run faster on compute engines.
  // Images are always allocated on device.
  bool PreferCopyEngine = false;
  return enqueueMemImageCommandHelper(
      PI_COMMAND_TYPE_IMAGE_COPY, Queue, SrcImage, DstImage,
      false, // is_blocking
      SrcOrigin, DstOrigin, Region,
      0, // row pitch
      0, // slice pitch
      NumEventsInWaitList, EventWaitList, Event, PreferCopyEngine);
}

pi_result piEnqueueMemImageFill(pi_queue Queue, pi_mem Image,
                                const void *FillColor, const size_t *Origin,
                                const size_t *Region,
                                pi_uint32 NumEventsInWaitList,
                                const pi_event *EventWaitList,
                                pi_event *Event) {
  (void)Image;
  (void)FillColor;
  (void)Origin;
  (void)Region;
  (void)NumEventsInWaitList;
  (void)EventWaitList;
  (void)Event;

  PI_ASSERT(Queue, PI_ERROR_INVALID_QUEUE);

  // Lock automatically releases when this goes out of scope.
  std::scoped_lock Lock(Queue->Mutex, Image->Mutex);

  die("piEnqueueMemImageFill: not implemented");
  return {};
}

pi_result piMemBufferPartition(pi_mem Buffer, pi_mem_flags Flags,
                               pi_buffer_create_type BufferCreateType,
                               void *BufferCreateInfo, pi_mem *RetMem) {

  PI_ASSERT(Buffer && !Buffer->isImage() &&
                !(static_cast<pi_buffer>(Buffer))->isSubBuffer(),
            PI_ERROR_INVALID_MEM_OBJECT);

  PI_ASSERT(BufferCreateType == PI_BUFFER_CREATE_TYPE_REGION &&
                BufferCreateInfo && RetMem,
            PI_ERROR_INVALID_VALUE);

  std::shared_lock Guard(Buffer->Mutex);

  if (Flags != PI_MEM_FLAGS_ACCESS_RW) {
    die("piMemBufferPartition: Level-Zero implements only read-write buffer,"
        "no read-only or write-only yet.");
  }

  auto Region = (pi_buffer_region)BufferCreateInfo;

  PI_ASSERT(Region->size != 0u, PI_ERROR_INVALID_BUFFER_SIZE);
  PI_ASSERT(Region->origin <= (Region->origin + Region->size),
            PI_ERROR_INVALID_VALUE);

  try {
    *RetMem = new _pi_buffer(static_cast<pi_buffer>(Buffer), Region->origin,
                             Region->size);
  } catch (const std::bad_alloc &) {
    return PI_ERROR_OUT_OF_HOST_MEMORY;
  } catch (...) {
    return PI_ERROR_UNKNOWN;
  }

  return PI_SUCCESS;
}

pi_result piEnqueueNativeKernel(pi_queue Queue, void (*UserFunc)(void *),
                                void *Args, size_t CbArgs,
                                pi_uint32 NumMemObjects, const pi_mem *MemList,
                                const void **ArgsMemLoc,
                                pi_uint32 NumEventsInWaitList,
                                const pi_event *EventWaitList,
                                pi_event *Event) {
  (void)UserFunc;
  (void)Args;
  (void)CbArgs;
  (void)NumMemObjects;
  (void)MemList;
  (void)ArgsMemLoc;
  (void)NumEventsInWaitList;
  (void)EventWaitList;
  (void)Event;

  PI_ASSERT(Queue, PI_ERROR_INVALID_QUEUE);

  // Lock automatically releases when this goes out of scope.
  std::scoped_lock lock(Queue->Mutex);

  die("piEnqueueNativeKernel: not implemented");
  return {};
}

// Function gets characters between delimeter's in str
// then checks if they are equal to the sub_str.
// returns true if there is at least one instance
// returns false if there are no instances of the name
static bool is_in_separated_string(const std::string &str, char delimiter,
                                   const std::string &sub_str) {
  size_t beg = 0;
  size_t length = 0;
  for (const auto &x : str) {
    if (x == delimiter) {
      if (str.substr(beg, length) == sub_str)
        return true;

      beg += length + 1;
      length = 0;
      continue;
    }
    length++;
  }
  if (length != 0)
    if (str.substr(beg, length) == sub_str)
      return true;

  return false;
}

// TODO: Check if the function_pointer_ret type can be converted to void**.
pi_result piextGetDeviceFunctionPointer(pi_device Device, pi_program Program,
                                        const char *FunctionName,
                                        pi_uint64 *FunctionPointerRet) {
  (void)Device;
  PI_ASSERT(Program, PI_ERROR_INVALID_PROGRAM);

  std::shared_lock Guard(Program->Mutex);
  if (Program->State != _pi_program::Exe) {
    return PI_ERROR_INVALID_PROGRAM_EXECUTABLE;
  }

  ze_result_t ZeResult =
      ZE_CALL_NOCHECK(zeModuleGetFunctionPointer,
                      (Program->ZeModule, FunctionName,
                       reinterpret_cast<void **>(FunctionPointerRet)));

  // zeModuleGetFunctionPointer currently fails for all
  // kernels regardless of if the kernel exist or not
  // with ZE_RESULT_ERROR_INVALID_ARGUMENT
  // TODO: remove when this is no longer the case
  // If zeModuleGetFunctionPointer returns invalid argument,
  // fallback to searching through kernel list and return
  // PI_ERROR_FUNCTION_ADDRESS_IS_NOT_AVAILABLE if the function exists
  // or PI_ERROR_INVALID_KERNEL_NAME if the function does not exist.
  // FunctionPointerRet should always be 0
  if (ZeResult == ZE_RESULT_ERROR_INVALID_ARGUMENT) {
    size_t Size;
    *FunctionPointerRet = 0;
    PI_CALL(piProgramGetInfo(Program, PI_PROGRAM_INFO_KERNEL_NAMES, 0, nullptr,
                             &Size));

    std::string ClResult(Size, ' ');
    PI_CALL(piProgramGetInfo(Program, PI_PROGRAM_INFO_KERNEL_NAMES,
                             ClResult.size(), &ClResult[0], nullptr));

    // Get rid of the null terminator and search for kernel_name
    // If function can be found return error code to indicate it
    // exists
    ClResult.pop_back();
    if (is_in_separated_string(ClResult, ';', std::string(FunctionName)))
      return PI_ERROR_FUNCTION_ADDRESS_IS_NOT_AVAILABLE;

    return PI_ERROR_INVALID_KERNEL_NAME;
  }

  if (ZeResult == ZE_RESULT_ERROR_INVALID_FUNCTION_NAME) {
    *FunctionPointerRet = 0;
    return PI_ERROR_INVALID_KERNEL_NAME;
  }

  return mapError(ZeResult);
}

static bool ShouldUseUSMAllocator() {
  // Enable allocator by default if it's not explicitly disabled
  return std::getenv("SYCL_PI_LEVEL_ZERO_DISABLE_USM_ALLOCATOR") == nullptr;
}

static const bool UseUSMAllocator = ShouldUseUSMAllocator();

static pi_result USMDeviceAllocImpl(void **ResultPtr, pi_context Context,
                                    pi_device Device,
                                    pi_usm_mem_properties *Properties,
                                    size_t Size, pi_uint32 Alignment) {
  PI_ASSERT(Context, PI_ERROR_INVALID_CONTEXT);
  PI_ASSERT(Device, PI_ERROR_INVALID_DEVICE);

  // Check that incorrect bits are not set in the properties.
  PI_ASSERT(!Properties || *Properties == 0 ||
                (*Properties == PI_MEM_ALLOC_FLAGS && *(Properties + 2) == 0),
            PI_ERROR_INVALID_VALUE);

  // TODO: translate PI properties to Level Zero flags
  ZeStruct<ze_device_mem_alloc_desc_t> ZeDesc;
  ZeDesc.flags = 0;
  ZeDesc.ordinal = 0;

  ZeStruct<ze_relaxed_allocation_limits_exp_desc_t> RelaxedDesc;
  if (Size > Device->ZeDeviceProperties->maxMemAllocSize) {
    // Tell Level-Zero to accept Size > maxMemAllocSize
    RelaxedDesc.flags = ZE_RELAXED_ALLOCATION_LIMITS_EXP_FLAG_MAX_SIZE;
    ZeDesc.pNext = &RelaxedDesc;
  }

  ZE_CALL(zeMemAllocDevice, (Context->ZeContext, &ZeDesc, Size, Alignment,
                             Device->ZeDevice, ResultPtr));

  PI_ASSERT(Alignment == 0 ||
                reinterpret_cast<std::uintptr_t>(*ResultPtr) % Alignment == 0,
            PI_ERROR_INVALID_VALUE);

  return PI_SUCCESS;
}

static pi_result USMSharedAllocImpl(void **ResultPtr, pi_context Context,
                                    pi_device Device,
                                    pi_usm_mem_properties *Properties,
                                    size_t Size, pi_uint32 Alignment) {
  (void)Properties;
  PI_ASSERT(Context, PI_ERROR_INVALID_CONTEXT);
  PI_ASSERT(Device, PI_ERROR_INVALID_DEVICE);

  // TODO: translate PI properties to Level Zero flags
  ZeStruct<ze_host_mem_alloc_desc_t> ZeHostDesc;
  ZeHostDesc.flags = 0;
  ZeStruct<ze_device_mem_alloc_desc_t> ZeDevDesc;
  ZeDevDesc.flags = 0;
  ZeDevDesc.ordinal = 0;

  ZeStruct<ze_relaxed_allocation_limits_exp_desc_t> RelaxedDesc;
  if (Size > Device->ZeDeviceProperties->maxMemAllocSize) {
    // Tell Level-Zero to accept Size > maxMemAllocSize
    RelaxedDesc.flags = ZE_RELAXED_ALLOCATION_LIMITS_EXP_FLAG_MAX_SIZE;
    ZeDevDesc.pNext = &RelaxedDesc;
  }

  ZE_CALL(zeMemAllocShared, (Context->ZeContext, &ZeDevDesc, &ZeHostDesc, Size,
                             Alignment, Device->ZeDevice, ResultPtr));

  PI_ASSERT(Alignment == 0 ||
                reinterpret_cast<std::uintptr_t>(*ResultPtr) % Alignment == 0,
            PI_ERROR_INVALID_VALUE);

  return PI_SUCCESS;
}

static pi_result USMHostAllocImpl(void **ResultPtr, pi_context Context,
                                  pi_usm_mem_properties *Properties,
                                  size_t Size, pi_uint32 Alignment) {
  PI_ASSERT(Context, PI_ERROR_INVALID_CONTEXT);

  // Check that incorrect bits are not set in the properties.
  PI_ASSERT(!Properties || *Properties == 0 ||
                (*Properties == PI_MEM_ALLOC_FLAGS && *(Properties + 2) == 0),
            PI_ERROR_INVALID_VALUE);

  // TODO: translate PI properties to Level Zero flags
  ZeStruct<ze_host_mem_alloc_desc_t> ZeHostDesc;
  ZeHostDesc.flags = 0;
  ZE_CALL(zeMemAllocHost,
          (Context->ZeContext, &ZeHostDesc, Size, Alignment, ResultPtr));

  PI_ASSERT(Alignment == 0 ||
                reinterpret_cast<std::uintptr_t>(*ResultPtr) % Alignment == 0,
            PI_ERROR_INVALID_VALUE);

  return PI_SUCCESS;
}

static pi_result USMFreeImpl(pi_context Context, void *Ptr,
                             bool OwnZeMemHandle) {
  if (OwnZeMemHandle)
    ZE_CALL(zeMemFree, (Context->ZeContext, Ptr));
  return PI_SUCCESS;
}

// Exception type to pass allocation errors
class UsmAllocationException {
  const pi_result Error;

public:
  UsmAllocationException(pi_result Err) : Error{Err} {}
  pi_result getError() const { return Error; }
};

pi_result USMSharedMemoryAlloc::allocateImpl(void **ResultPtr, size_t Size,
                                             pi_uint32 Alignment) {
  return USMSharedAllocImpl(ResultPtr, Context, Device, nullptr, Size,
                            Alignment);
}

pi_result USMSharedReadOnlyMemoryAlloc::allocateImpl(void **ResultPtr,
                                                     size_t Size,
                                                     pi_uint32 Alignment) {
  return USMSharedAllocImpl(ResultPtr, Context, Device, nullptr, Size,
                            Alignment);
}

pi_result USMDeviceMemoryAlloc::allocateImpl(void **ResultPtr, size_t Size,
                                             pi_uint32 Alignment) {
  return USMDeviceAllocImpl(ResultPtr, Context, Device, nullptr, Size,
                            Alignment);
}

pi_result USMHostMemoryAlloc::allocateImpl(void **ResultPtr, size_t Size,
                                           pi_uint32 Alignment) {
  return USMHostAllocImpl(ResultPtr, Context, nullptr, Size, Alignment);
}

SystemMemory::MemType USMSharedMemoryAlloc::getMemTypeImpl() {
  return SystemMemory::Shared;
}

SystemMemory::MemType USMDeviceMemoryAlloc::getMemTypeImpl() {
  return SystemMemory::Device;
}

SystemMemory::MemType USMHostMemoryAlloc::getMemTypeImpl() {
  return SystemMemory::Host;
}

void *USMMemoryAllocBase::allocate(size_t Size) {
  void *Ptr = nullptr;

  auto Res = allocateImpl(&Ptr, Size, sizeof(void *));
  if (Res != PI_SUCCESS) {
    throw UsmAllocationException(Res);
  }

  return Ptr;
}

void *USMMemoryAllocBase::allocate(size_t Size, size_t Alignment) {
  void *Ptr = nullptr;

  auto Res = allocateImpl(&Ptr, Size, Alignment);
  if (Res != PI_SUCCESS) {
    throw UsmAllocationException(Res);
  }
  return Ptr;
}

void USMMemoryAllocBase::deallocate(void *Ptr, bool OwnZeMemHandle) {
  auto Res = USMFreeImpl(Context, Ptr, OwnZeMemHandle);
  if (Res != PI_SUCCESS) {
    throw UsmAllocationException(Res);
  }
}

SystemMemory::MemType USMMemoryAllocBase::getMemType() {
  return getMemTypeImpl();
}

pi_result piextUSMDeviceAlloc(void **ResultPtr, pi_context Context,
                              pi_device Device,
                              pi_usm_mem_properties *Properties, size_t Size,
                              pi_uint32 Alignment) {
  // L0 supports alignment up to 64KB and silently ignores higher values.
  // We flag alignment > 64KB as an invalid value.
  if (Alignment > 65536)
    return PI_ERROR_INVALID_VALUE;

  pi_platform Plt = Device->Platform;

  // If indirect access tracking is enabled then lock the mutex which is
  // guarding contexts container in the platform. This prevents new kernels from
  // being submitted in any context while we are in the process of allocating a
  // memory, this is needed to properly capture allocations by kernels with
  // indirect access. This lock also protects access to the context's data
  // structures. If indirect access tracking is not enabled then lock context
  // mutex to protect access to context's data structures.
  std::shared_lock ContextLock(Context->Mutex, std::defer_lock);
  std::unique_lock IndirectAccessTrackingLock(Plt->ContextsMutex,
                                              std::defer_lock);
  if (IndirectAccessTrackingEnabled) {
    IndirectAccessTrackingLock.lock();
    // We are going to defer memory release if there are kernels with indirect
    // access, that is why explicitly retain context to be sure that it is
    // released after all memory allocations in this context are released.
    PI_CALL(piContextRetain(Context));
  } else {
    ContextLock.lock();
  }

  if (!UseUSMAllocator ||
      // L0 spec says that allocation fails if Alignment != 2^n, in order to
      // keep the same behavior for the allocator, just call L0 API directly and
      // return the error code.
      ((Alignment & (Alignment - 1)) != 0)) {
    pi_result Res = USMDeviceAllocImpl(ResultPtr, Context, Device, Properties,
                                       Size, Alignment);
    if (IndirectAccessTrackingEnabled) {
      // Keep track of all memory allocations in the context
      Context->MemAllocs.emplace(std::piecewise_construct,
                                 std::forward_as_tuple(*ResultPtr),
                                 std::forward_as_tuple(Context));
    }
    return Res;
  }

  try {
    auto It = Context->DeviceMemAllocContexts.find(Device);
    if (It == Context->DeviceMemAllocContexts.end())
      return PI_ERROR_INVALID_VALUE;

    *ResultPtr = It->second.allocate(Size, Alignment);
    if (IndirectAccessTrackingEnabled) {
      // Keep track of all memory allocations in the context
      Context->MemAllocs.emplace(std::piecewise_construct,
                                 std::forward_as_tuple(*ResultPtr),
                                 std::forward_as_tuple(Context));
    }

  } catch (const UsmAllocationException &Ex) {
    *ResultPtr = nullptr;
    return Ex.getError();
  } catch (...) {
    return PI_ERROR_UNKNOWN;
  }

  return PI_SUCCESS;
}

pi_result piextUSMSharedAlloc(void **ResultPtr, pi_context Context,
                              pi_device Device,
                              pi_usm_mem_properties *Properties, size_t Size,
                              pi_uint32 Alignment) {
  // See if the memory is going to be read-only on the device.
  bool DeviceReadOnly = false;
  // Check that incorrect bits are not set in the properties.
  if (Properties && *Properties != 0) {
    PI_ASSERT(*(Properties) == PI_MEM_ALLOC_FLAGS && *(Properties + 2) == 0,
              PI_ERROR_INVALID_VALUE);
    DeviceReadOnly = *(Properties + 1) & PI_MEM_ALLOC_DEVICE_READ_ONLY;
  }

  // L0 supports alignment up to 64KB and silently ignores higher values.
  // We flag alignment > 64KB as an invalid value.
  if (Alignment > 65536)
    return PI_ERROR_INVALID_VALUE;

  pi_platform Plt = Device->Platform;

  // If indirect access tracking is enabled then lock the mutex which is
  // guarding contexts container in the platform. This prevents new kernels from
  // being submitted in any context while we are in the process of allocating a
  // memory, this is needed to properly capture allocations by kernels with
  // indirect access. This lock also protects access to the context's data
  // structures. If indirect access tracking is not enabled then lock context
  // mutex to protect access to context's data structures.
  auto Lock = IndirectAccessTrackingEnabled
                  ? std::scoped_lock(Plt->ContextsMutex)
                  : std::scoped_lock(Context->Mutex);

  if (IndirectAccessTrackingEnabled) {
    // We are going to defer memory release if there are kernels with indirect
    // access, that is why explicitly retain context to be sure that it is
    // released after all memory allocations in this context are released.
    PI_CALL(piContextRetain(Context));
  }

  if (!UseUSMAllocator ||
      // L0 spec says that allocation fails if Alignment != 2^n, in order to
      // keep the same behavior for the allocator, just call L0 API directly and
      // return the error code.
      ((Alignment & (Alignment - 1)) != 0)) {
    pi_result Res = USMSharedAllocImpl(ResultPtr, Context, Device, Properties,
                                       Size, Alignment);
    if (IndirectAccessTrackingEnabled) {
      // Keep track of all memory allocations in the context
      Context->MemAllocs.emplace(std::piecewise_construct,
                                 std::forward_as_tuple(*ResultPtr),
                                 std::forward_as_tuple(Context));
    }
    return Res;
  }

  try {
    auto &Allocator = (DeviceReadOnly ? Context->SharedReadOnlyMemAllocContexts
                                      : Context->SharedMemAllocContexts);
    auto It = Allocator.find(Device);
    if (It == Allocator.end())
      return PI_ERROR_INVALID_VALUE;

    *ResultPtr = It->second.allocate(Size, Alignment);
    if (DeviceReadOnly) {
      Context->SharedReadOnlyAllocs.insert(*ResultPtr);
    }
    if (IndirectAccessTrackingEnabled) {
      // Keep track of all memory allocations in the context
      Context->MemAllocs.emplace(std::piecewise_construct,
                                 std::forward_as_tuple(*ResultPtr),
                                 std::forward_as_tuple(Context));
    }
  } catch (const UsmAllocationException &Ex) {
    *ResultPtr = nullptr;
    return Ex.getError();
  } catch (...) {
    return PI_ERROR_UNKNOWN;
  }

  return PI_SUCCESS;
}

pi_result piextUSMHostAlloc(void **ResultPtr, pi_context Context,
                            pi_usm_mem_properties *Properties, size_t Size,
                            pi_uint32 Alignment) {
  // L0 supports alignment up to 64KB and silently ignores higher values.
  // We flag alignment > 64KB as an invalid value.
  if (Alignment > 65536)
    return PI_ERROR_INVALID_VALUE;

  pi_platform Plt = Context->getPlatform();
  // If indirect access tracking is enabled then lock the mutex which is
  // guarding contexts container in the platform. This prevents new kernels from
  // being submitted in any context while we are in the process of allocating a
  // memory, this is needed to properly capture allocations by kernels with
  // indirect access. This lock also protects access to the context's data
  // structures. If indirect access tracking is not enabled then lock context
  // mutex to protect access to context's data structures.
  std::shared_lock ContextLock(Context->Mutex, std::defer_lock);
  std::unique_lock IndirectAccessTrackingLock(Plt->ContextsMutex,
                                              std::defer_lock);
  if (IndirectAccessTrackingEnabled) {
    IndirectAccessTrackingLock.lock();
    // We are going to defer memory release if there are kernels with indirect
    // access, that is why explicitly retain context to be sure that it is
    // released after all memory allocations in this context are released.
    PI_CALL(piContextRetain(Context));
  } else {
    ContextLock.lock();
  }

  if (!UseUSMAllocator ||
      // L0 spec says that allocation fails if Alignment != 2^n, in order to
      // keep the same behavior for the allocator, just call L0 API directly and
      // return the error code.
      ((Alignment & (Alignment - 1)) != 0)) {
    pi_result Res =
        USMHostAllocImpl(ResultPtr, Context, Properties, Size, Alignment);
    if (IndirectAccessTrackingEnabled) {
      // Keep track of all memory allocations in the context
      Context->MemAllocs.emplace(std::piecewise_construct,
                                 std::forward_as_tuple(*ResultPtr),
                                 std::forward_as_tuple(Context));
    }
    return Res;
  }

  // There is a single allocator for Host USM allocations, so we don't need to
  // find the allocator depending on context as we do for Shared and Device
  // allocations.
  try {
    *ResultPtr = Context->HostMemAllocContext->allocate(Size, Alignment);
    if (IndirectAccessTrackingEnabled) {
      // Keep track of all memory allocations in the context
      Context->MemAllocs.emplace(std::piecewise_construct,
                                 std::forward_as_tuple(*ResultPtr),
                                 std::forward_as_tuple(Context));
    }
  } catch (const UsmAllocationException &Ex) {
    *ResultPtr = nullptr;
    return Ex.getError();
  } catch (...) {
    return PI_ERROR_UNKNOWN;
  }

  return PI_SUCCESS;
}

// Helper function to deallocate USM memory, if indirect access support is
// enabled then a caller must lock the platform-level mutex guarding the
// container with contexts because deallocating the memory can turn RefCount of
// a context to 0 and as a result the context being removed from the list of
// tracked contexts.
// If indirect access tracking is not enabled then caller must lock Context
// mutex.
static pi_result USMFreeHelper(pi_context Context, void *Ptr,
                               bool OwnZeMemHandle) {
  if (IndirectAccessTrackingEnabled) {
    auto It = Context->MemAllocs.find(Ptr);
    if (It == std::end(Context->MemAllocs)) {
      die("All memory allocations must be tracked!");
    }
    if (!It->second.RefCount.decrementAndTest()) {
      // Memory can't be deallocated yet.
      return PI_SUCCESS;
    }

    // Reference count is zero, it is ok to free memory.
    // We don't need to track this allocation anymore.
    Context->MemAllocs.erase(It);
  }

  if (!UseUSMAllocator) {
    pi_result Res = USMFreeImpl(Context, Ptr, OwnZeMemHandle);
    if (IndirectAccessTrackingEnabled)
      PI_CALL(ContextReleaseHelper(Context));
    return Res;
  }

  // Query the device of the allocation to determine the right allocator context
  ze_device_handle_t ZeDeviceHandle;
  ZeStruct<ze_memory_allocation_properties_t> ZeMemoryAllocationProperties;

  // Query memory type of the pointer we're freeing to determine the correct
  // way to do it(directly or via an allocator)
  ZE_CALL(zeMemGetAllocProperties,
          (Context->ZeContext, Ptr, &ZeMemoryAllocationProperties,
           &ZeDeviceHandle));

  // If memory type is host release from host pool
  if (ZeMemoryAllocationProperties.type == ZE_MEMORY_TYPE_HOST) {
    try {
      Context->HostMemAllocContext->deallocate(Ptr, OwnZeMemHandle);
    } catch (const UsmAllocationException &Ex) {
      return Ex.getError();
    } catch (...) {
      return PI_ERROR_UNKNOWN;
    }
    if (IndirectAccessTrackingEnabled)
      PI_CALL(ContextReleaseHelper(Context));
    return PI_SUCCESS;
  }

  // Points out an allocation in SharedReadOnlyMemAllocContexts
  auto SharedReadOnlyAllocsIterator = Context->SharedReadOnlyAllocs.end();

  if (!ZeDeviceHandle) {
    // The only case where it is OK not have device identified is
    // if the memory is not known to the driver. We should not ever get
    // this either, probably.
    PI_ASSERT(ZeMemoryAllocationProperties.type == ZE_MEMORY_TYPE_UNKNOWN,
              PI_ERROR_INVALID_DEVICE);
  } else {
    pi_device Device;
    if (Context->Devices.size() == 1) {
      Device = Context->Devices[0];
      PI_ASSERT(Device->ZeDevice == ZeDeviceHandle, PI_ERROR_INVALID_DEVICE);
    } else {
      // All devices in the context are of the same platform.
      auto Platform = Context->getPlatform();
      Device = Platform->getDeviceFromNativeHandle(ZeDeviceHandle);
      PI_ASSERT(Device, PI_ERROR_INVALID_DEVICE);
    }

    auto DeallocationHelper =
        [Context, Device, Ptr, OwnZeMemHandle](
            std::unordered_map<pi_device, USMAllocContext> &AllocContextMap) {
          try {
            auto It = AllocContextMap.find(Device);
            if (It == AllocContextMap.end())
              return PI_ERROR_INVALID_VALUE;

            // The right context is found, deallocate the pointer
            It->second.deallocate(Ptr, OwnZeMemHandle);
          } catch (const UsmAllocationException &Ex) {
            return Ex.getError();
          }

          if (IndirectAccessTrackingEnabled)
            PI_CALL(ContextReleaseHelper(Context));
          return PI_SUCCESS;
        };

    switch (ZeMemoryAllocationProperties.type) {
    case ZE_MEMORY_TYPE_SHARED:
      // Distinguish device_read_only allocations since they have own pool.
      SharedReadOnlyAllocsIterator = Context->SharedReadOnlyAllocs.find(Ptr);
      return DeallocationHelper(SharedReadOnlyAllocsIterator !=
                                        Context->SharedReadOnlyAllocs.end()
                                    ? Context->SharedReadOnlyMemAllocContexts
                                    : Context->SharedMemAllocContexts);
    case ZE_MEMORY_TYPE_DEVICE:
      return DeallocationHelper(Context->DeviceMemAllocContexts);
    default:
      // Handled below
      break;
    }
  }

  pi_result Res = USMFreeImpl(Context, Ptr, OwnZeMemHandle);
  if (SharedReadOnlyAllocsIterator != Context->SharedReadOnlyAllocs.end()) {
    Context->SharedReadOnlyAllocs.erase(SharedReadOnlyAllocsIterator);
  }
  if (IndirectAccessTrackingEnabled)
    PI_CALL(ContextReleaseHelper(Context));
  return Res;
}

pi_result piextUSMFree(pi_context Context, void *Ptr) {
  pi_platform Plt = Context->getPlatform();

  auto Lock = IndirectAccessTrackingEnabled
                  ? std::scoped_lock(Plt->ContextsMutex)
                  : std::scoped_lock(Context->Mutex);

  return USMFreeHelper(Context, Ptr, true /* OwnZeMemHandle */);
}

pi_result piextKernelSetArgPointer(pi_kernel Kernel, pi_uint32 ArgIndex,
                                   size_t ArgSize, const void *ArgValue) {

  PI_CALL(piKernelSetArg(Kernel, ArgIndex, ArgSize, ArgValue));
  return PI_SUCCESS;
}

/// USM Memset API
///
/// @param Queue is the queue to submit to
/// @param Ptr is the ptr to memset
/// @param Value is value to set.  It is interpreted as an 8-bit value and the
/// upper
///        24 bits are ignored
/// @param Count is the size in bytes to memset
/// @param NumEventsInWaitlist is the number of events to wait on
/// @param EventsWaitlist is an array of events to wait on
/// @param Event is the event that represents this operation
pi_result piextUSMEnqueueMemset(pi_queue Queue, void *Ptr, pi_int32 Value,
                                size_t Count, pi_uint32 NumEventsInWaitlist,
                                const pi_event *EventsWaitlist,
                                pi_event *Event) {
  if (!Ptr) {
    return PI_ERROR_INVALID_VALUE;
  }

  PI_ASSERT(Queue, PI_ERROR_INVALID_QUEUE);

  std::scoped_lock Lock(Queue->Mutex);
  return enqueueMemFillHelper(
      // TODO: do we need a new command type for USM memset?
      PI_COMMAND_TYPE_MEM_BUFFER_FILL, Queue, Ptr,
      &Value, // It will be interpreted as an 8-bit value,
      1,      // which is indicated with this pattern_size==1
      Count, NumEventsInWaitlist, EventsWaitlist, Event);
}

// Helper function to check if a pointer is a device pointer.
static bool IsDevicePointer(pi_context Context, const void *Ptr) {
  ze_device_handle_t ZeDeviceHandle;
  ZeStruct<ze_memory_allocation_properties_t> ZeMemoryAllocationProperties;

  // Query memory type of the pointer
  ZE_CALL(zeMemGetAllocProperties,
          (Context->ZeContext, Ptr, &ZeMemoryAllocationProperties,
           &ZeDeviceHandle));

  return (ZeMemoryAllocationProperties.type == ZE_MEMORY_TYPE_DEVICE);
}

pi_result piextUSMEnqueueMemcpy(pi_queue Queue, pi_bool Blocking, void *DstPtr,
                                const void *SrcPtr, size_t Size,
                                pi_uint32 NumEventsInWaitlist,
                                const pi_event *EventsWaitlist,
                                pi_event *Event) {

  if (!DstPtr) {
    return PI_ERROR_INVALID_VALUE;
  }

  PI_ASSERT(Queue, PI_ERROR_INVALID_QUEUE);

  std::scoped_lock lock(Queue->Mutex);

  // Device to Device copies are found to execute slower on copy engine
  // (versus compute engine).
  bool PreferCopyEngine = !IsDevicePointer(Queue->Context, SrcPtr) ||
                          !IsDevicePointer(Queue->Context, DstPtr);

  // Temporary option added to use copy engine for D2D copy
  PreferCopyEngine |= UseCopyEngineForD2DCopy;

  return enqueueMemCopyHelper(
      // TODO: do we need a new command type for this?
      PI_COMMAND_TYPE_MEM_BUFFER_COPY, Queue, DstPtr, Blocking, Size, SrcPtr,
      NumEventsInWaitlist, EventsWaitlist, Event, PreferCopyEngine);
}

/// Hint to migrate memory to the device
///
/// @param Queue is the queue to submit to
/// @param Ptr points to the memory to migrate
/// @param Size is the number of bytes to migrate
/// @param Flags is a bitfield used to specify memory migration options
/// @param NumEventsInWaitlist is the number of events to wait on
/// @param EventsWaitlist is an array of events to wait on
/// @param Event is the event that represents this operation
pi_result piextUSMEnqueuePrefetch(pi_queue Queue, const void *Ptr, size_t Size,
                                  pi_usm_migration_flags Flags,
                                  pi_uint32 NumEventsInWaitList,
                                  const pi_event *EventWaitList,
                                  pi_event *Event) {

  // flags is currently unused so fail if set
  PI_ASSERT(Flags == 0, PI_ERROR_INVALID_VALUE);
  PI_ASSERT(Queue, PI_ERROR_INVALID_QUEUE);
  PI_ASSERT(Event, PI_ERROR_INVALID_EVENT);

  // Lock automatically releases when this goes out of scope.
  std::scoped_lock lock(Queue->Mutex);

  bool UseCopyEngine = false;

  // Please note that the following code should be run before the
  // subsequent getAvailableCommandList() call so that there is no
  // dead-lock from waiting unsubmitted events in an open batch.
  // The createAndRetainPiZeEventList() has the proper side-effect
  // of submitting batches with dependent events.
  //
  _pi_ze_event_list_t TmpWaitList;
  if (auto Res = TmpWaitList.createAndRetainPiZeEventList(
          NumEventsInWaitList, EventWaitList, Queue, UseCopyEngine))
    return Res;

  // Get a new command list to be used on this call
  pi_command_list_ptr_t CommandList{};
  // TODO: Change UseCopyEngine argument to 'true' once L0 backend
  // support is added
  if (auto Res = Queue->Context->getAvailableCommandList(Queue, CommandList,
                                                         UseCopyEngine))
    return Res;

  // TODO: do we need to create a unique command type for this?
  ze_event_handle_t ZeEvent = nullptr;
  auto Res = createEventAndAssociateQueue(Queue, Event, PI_COMMAND_TYPE_USER,
                                          CommandList);
  if (Res != PI_SUCCESS)
    return Res;
  ZeEvent = (*Event)->ZeEvent;
  (*Event)->WaitList = TmpWaitList;

  const auto &WaitList = (*Event)->WaitList;
  const auto &ZeCommandList = CommandList->first;
  if (WaitList.Length) {
    ZE_CALL(zeCommandListAppendWaitOnEvents,
            (ZeCommandList, WaitList.Length, WaitList.ZeEventList));
  }
  // TODO: figure out how to translate "flags"
  ZE_CALL(zeCommandListAppendMemoryPrefetch, (ZeCommandList, Ptr, Size));

  // TODO: Level Zero does not have a completion "event" with the prefetch API,
  // so manually add command to signal our event.
  ZE_CALL(zeCommandListAppendSignalEvent, (ZeCommandList, ZeEvent));

  if (auto Res = Queue->executeCommandList(CommandList, false))
    return Res;

  return PI_SUCCESS;
}

/// USM memadvise API to govern behavior of automatic migration mechanisms
///
/// @param Queue is the queue to submit to
/// @param Ptr is the data to be advised
/// @param Length is the size in bytes of the meory to advise
/// @param Advice is device specific advice
/// @param Event is the event that represents this operation
///
pi_result piextUSMEnqueueMemAdvise(pi_queue Queue, const void *Ptr,
                                   size_t Length, pi_mem_advice Advice,
                                   pi_event *Event) {
  PI_ASSERT(Queue, PI_ERROR_INVALID_QUEUE);
  PI_ASSERT(Event, PI_ERROR_INVALID_EVENT);

  // Lock automatically releases when this goes out of scope.
  std::scoped_lock lock(Queue->Mutex);

  auto ZeAdvice = pi_cast<ze_memory_advice_t>(Advice);

  bool UseCopyEngine = false;

  _pi_ze_event_list_t TmpWaitList;
  if (auto Res = TmpWaitList.createAndRetainPiZeEventList(0, nullptr, Queue,
                                                          UseCopyEngine))
    return Res;

  // Get a new command list to be used on this call
  pi_command_list_ptr_t CommandList{};
  // UseCopyEngine is set to 'false' here.
  // TODO: Additional analysis is required to check if this operation will
  // run faster on copy engines.
  if (auto Res = Queue->Context->getAvailableCommandList(Queue, CommandList,
                                                         UseCopyEngine))
    return Res;

  // TODO: do we need to create a unique command type for this?
  ze_event_handle_t ZeEvent = nullptr;
  auto Res = createEventAndAssociateQueue(Queue, Event, PI_COMMAND_TYPE_USER,
                                          CommandList);
  if (Res != PI_SUCCESS)
    return Res;
  ZeEvent = (*Event)->ZeEvent;
  (*Event)->WaitList = TmpWaitList;

  const auto &ZeCommandList = CommandList->first;
  const auto &WaitList = (*Event)->WaitList;

  if (WaitList.Length) {
    ZE_CALL(zeCommandListAppendWaitOnEvents,
            (ZeCommandList, WaitList.Length, WaitList.ZeEventList));
  }

  ZE_CALL(zeCommandListAppendMemAdvise,
          (ZeCommandList, Queue->Device->ZeDevice, Ptr, Length, ZeAdvice));

  // TODO: Level Zero does not have a completion "event" with the advise API,
  // so manually add command to signal our event.
  ZE_CALL(zeCommandListAppendSignalEvent, (ZeCommandList, ZeEvent));

  Queue->executeCommandList(CommandList, false);

  return PI_SUCCESS;
}

/// API to query information about USM allocated pointers.
/// Valid Queries:
///   PI_MEM_ALLOC_TYPE returns host/device/shared pi_usm_type value
///   PI_MEM_ALLOC_BASE_PTR returns the base ptr of an allocation if
///                         the queried pointer fell inside an allocation.
///                         Result must fit in void *
///   PI_MEM_ALLOC_SIZE returns how big the queried pointer's
///                     allocation is in bytes. Result is a size_t.
///   PI_MEM_ALLOC_DEVICE returns the pi_device this was allocated against
///
/// @param Context is the pi_context
/// @param Ptr is the pointer to query
/// @param ParamName is the type of query to perform
/// @param ParamValueSize is the size of the result in bytes
/// @param ParamValue is the result
/// @param ParamValueRet is how many bytes were written
pi_result piextUSMGetMemAllocInfo(pi_context Context, const void *Ptr,
                                  pi_mem_alloc_info ParamName,
                                  size_t ParamValueSize, void *ParamValue,
                                  size_t *ParamValueSizeRet) {
  PI_ASSERT(Context, PI_ERROR_INVALID_CONTEXT);

  ze_device_handle_t ZeDeviceHandle;
  ZeStruct<ze_memory_allocation_properties_t> ZeMemoryAllocationProperties;

  ZE_CALL(zeMemGetAllocProperties,
          (Context->ZeContext, Ptr, &ZeMemoryAllocationProperties,
           &ZeDeviceHandle));

  ReturnHelper ReturnValue(ParamValueSize, ParamValue, ParamValueSizeRet);
  switch (ParamName) {
  case PI_MEM_ALLOC_TYPE: {
    pi_usm_type MemAllocaType;
    switch (ZeMemoryAllocationProperties.type) {
    case ZE_MEMORY_TYPE_UNKNOWN:
      MemAllocaType = PI_MEM_TYPE_UNKNOWN;
      break;
    case ZE_MEMORY_TYPE_HOST:
      MemAllocaType = PI_MEM_TYPE_HOST;
      break;
    case ZE_MEMORY_TYPE_DEVICE:
      MemAllocaType = PI_MEM_TYPE_DEVICE;
      break;
    case ZE_MEMORY_TYPE_SHARED:
      MemAllocaType = PI_MEM_TYPE_SHARED;
      break;
    default:
      zePrint("piextUSMGetMemAllocInfo: unexpected usm memory type\n");
      return PI_ERROR_INVALID_VALUE;
    }
    return ReturnValue(MemAllocaType);
  }
  case PI_MEM_ALLOC_DEVICE:
    if (ZeDeviceHandle) {
      auto Platform = Context->getPlatform();
      auto Device = Platform->getDeviceFromNativeHandle(ZeDeviceHandle);
      return Device ? ReturnValue(Device) : PI_ERROR_INVALID_VALUE;
    } else {
      return PI_ERROR_INVALID_VALUE;
    }
  case PI_MEM_ALLOC_BASE_PTR: {
    void *Base;
    ZE_CALL(zeMemGetAddressRange, (Context->ZeContext, Ptr, &Base, nullptr));
    return ReturnValue(Base);
  }
  case PI_MEM_ALLOC_SIZE: {
    size_t Size;
    ZE_CALL(zeMemGetAddressRange, (Context->ZeContext, Ptr, nullptr, &Size));
    return ReturnValue(Size);
  }
  default:
    zePrint("piextUSMGetMemAllocInfo: unsupported ParamName\n");
    return PI_ERROR_INVALID_VALUE;
  }
  return PI_SUCCESS;
}

pi_result piKernelSetExecInfo(pi_kernel Kernel, pi_kernel_exec_info ParamName,
                              size_t ParamValueSize, const void *ParamValue) {
  (void)ParamValueSize;
  PI_ASSERT(Kernel, PI_ERROR_INVALID_KERNEL);
  PI_ASSERT(ParamValue, PI_ERROR_INVALID_VALUE);

  std::scoped_lock Guard(Kernel->Mutex);
  if (ParamName == PI_USM_INDIRECT_ACCESS &&
      *(static_cast<const pi_bool *>(ParamValue)) == PI_TRUE) {
    // The whole point for users really was to not need to know anything
    // about the types of allocations kernel uses. So in DPC++ we always
    // just set all 3 modes for each kernel.
    ze_kernel_indirect_access_flags_t IndirectFlags =
        ZE_KERNEL_INDIRECT_ACCESS_FLAG_HOST |
        ZE_KERNEL_INDIRECT_ACCESS_FLAG_DEVICE |
        ZE_KERNEL_INDIRECT_ACCESS_FLAG_SHARED;
    ZE_CALL(zeKernelSetIndirectAccess, (Kernel->ZeKernel, IndirectFlags));
  } else {
    zePrint("piKernelSetExecInfo: unsupported ParamName\n");
    return PI_ERROR_INVALID_VALUE;
  }

  return PI_SUCCESS;
}

pi_result piextProgramSetSpecializationConstant(pi_program Prog,
                                                pi_uint32 SpecID, size_t,
                                                const void *SpecValue) {
  std::scoped_lock Guard(Prog->Mutex);

  // Remember the value of this specialization constant until the program is
  // built.  Note that we only save the pointer to the buffer that contains the
  // value.  The caller is responsible for maintaining storage for this buffer.
  //
  // NOTE: SpecSize is unused in Level Zero, the size is known from SPIR-V by
  // SpecID.
  Prog->SpecConstants[SpecID] = SpecValue;

  return PI_SUCCESS;
}

pi_result piPluginInit(pi_plugin *PluginInit) {
  PI_ASSERT(PluginInit, PI_ERROR_INVALID_VALUE);

  // TODO: handle versioning/targets properly.
  size_t PluginVersionSize = sizeof(PluginInit->PluginVersion);

  PI_ASSERT(strlen(_PI_H_VERSION_STRING) < PluginVersionSize,
            PI_ERROR_INVALID_VALUE);

  strncpy(PluginInit->PluginVersion, _PI_H_VERSION_STRING, PluginVersionSize);

#define _PI_API(api)                                                           \
  (PluginInit->PiFunctionTable).api = (decltype(&::api))(&api);
#include <CL/sycl/detail/pi.def>

  enableZeTracing();
  return PI_SUCCESS;
}

pi_result piextPluginGetOpaqueData(void *opaque_data_param,
                                   void **opaque_data_return) {
  (void)opaque_data_param;
  (void)opaque_data_return;
  return PI_ERROR_UNKNOWN;
}

// SYCL RT calls this api to notify the end of plugin lifetime.
// It can include all the jobs to tear down resources before
// the plugin is unloaded from memory.
pi_result piTearDown(void *PluginParameter) {
  (void)PluginParameter;
  bool LeakFound = false;
  // reclaim pi_platform objects here since we don't have piPlatformRelease.
  for (pi_platform &Platform : *PiPlatformsCache) {
    delete Platform;
  }
  delete PiPlatformsCache;
  delete PiPlatformsCacheMutex;

  // Print the balance of various create/destroy native calls.
  // The idea is to verify if the number of create(+) and destroy(-) calls are
  // matched.
  if (ZeDebug & ZE_DEBUG_CALL_COUNT) {
    // clang-format off
    //
    // The format of this table is such that each row accounts for a
    // specific type of objects, and all elements in the raw except the last
    // one are allocating objects of that type, while the last element is known
    // to deallocate objects of that type.
    //
    std::vector<std::vector<const char *>> CreateDestroySet = {
      {"zeContextCreate",      "zeContextDestroy"},
      {"zeCommandQueueCreate", "zeCommandQueueDestroy"},
      {"zeModuleCreate",       "zeModuleDestroy"},
      {"zeKernelCreate",       "zeKernelDestroy"},
      {"zeEventPoolCreate",    "zeEventPoolDestroy"},
      {"zeCommandListCreateImmediate", "zeCommandListCreate", "zeCommandListDestroy"},
      {"zeEventCreate",        "zeEventDestroy"},
      {"zeFenceCreate",        "zeFenceDestroy"},
      {"zeImageCreate",        "zeImageDestroy"},
      {"zeSamplerCreate",      "zeSamplerDestroy"},
      {"zeMemAllocDevice", "zeMemAllocHost", "zeMemAllocShared", "zeMemFree"},
    };

    // A sample output aimed below is this:
    // ------------------------------------------------------------------------
    //                zeContextCreate = 1     \--->        zeContextDestroy = 1
    //           zeCommandQueueCreate = 1     \--->   zeCommandQueueDestroy = 1
    //                 zeModuleCreate = 1     \--->         zeModuleDestroy = 1
    //                 zeKernelCreate = 1     \--->         zeKernelDestroy = 1
    //              zeEventPoolCreate = 1     \--->      zeEventPoolDestroy = 1
    //   zeCommandListCreateImmediate = 1     |
    //            zeCommandListCreate = 1     \--->    zeCommandListDestroy = 1  ---> LEAK = 1
    //                  zeEventCreate = 2     \--->          zeEventDestroy = 2
    //                  zeFenceCreate = 1     \--->          zeFenceDestroy = 1
    //                  zeImageCreate = 0     \--->          zeImageDestroy = 0
    //                zeSamplerCreate = 0     \--->        zeSamplerDestroy = 0
    //               zeMemAllocDevice = 0     |
    //                 zeMemAllocHost = 1     |
    //               zeMemAllocShared = 0     \--->               zeMemFree = 1
    //
    // clang-format on

    fprintf(stderr, "ZE_DEBUG=%d: check balance of create/destroy calls\n",
            ZE_DEBUG_CALL_COUNT);
    fprintf(stderr,
            "----------------------------------------------------------\n");
    for (const auto &Row : CreateDestroySet) {
      int diff = 0;
      for (auto I = Row.begin(); I != Row.end();) {
        const char *ZeName = *I;
        const auto &ZeCount = (*ZeCallCount)[*I];

        bool First = (I == Row.begin());
        bool Last = (++I == Row.end());

        if (Last) {
          fprintf(stderr, " \\--->");
          diff -= ZeCount;
        } else {
          diff += ZeCount;
          if (!First) {
            fprintf(stderr, " | \n");
          }
        }

        fprintf(stderr, "%30s = %-5d", ZeName, ZeCount);
      }

      if (diff) {
        LeakFound = true;
        fprintf(stderr, " ---> LEAK = %d", diff);
      }
      fprintf(stderr, "\n");
    }

    ZeCallCount->clear();
    delete ZeCallCount;
    ZeCallCount = nullptr;
  }
  if (LeakFound)
    return PI_ERROR_INVALID_MEM_OBJECT;

  disableZeTracing();
  return PI_SUCCESS;
}

pi_result _pi_buffer::getZeHandlePtr(char **&ZeHandlePtr,
                                     access_mode_t AccessMode,
                                     pi_device Device) {
  char *ZeHandle;
  PI_CALL(getZeHandle(ZeHandle, AccessMode, Device));
  ZeHandlePtr = &Allocations[Device].ZeHandle;
  return PI_SUCCESS;
}

size_t _pi_buffer::getAlignment() const {
  // Choose an alignment that is at most 64 and is the next power of 2
  // for sizes less than 64.
  auto Alignment = Size;
  if (Alignment > 32UL)
    Alignment = 64UL;
  else if (Alignment > 16UL)
    Alignment = 32UL;
  else if (Alignment > 8UL)
    Alignment = 16UL;
  else if (Alignment > 4UL)
    Alignment = 8UL;
  else if (Alignment > 2UL)
    Alignment = 4UL;
  else if (Alignment > 1UL)
    Alignment = 2UL;
  else
    Alignment = 1UL;
  return Alignment;
}

pi_result _pi_buffer::getZeHandle(char *&ZeHandle, access_mode_t AccessMode,
                                  pi_device Device) {

  if (!Device)
    Device = LastDeviceWithValidAllocation;
  PI_ASSERT(Device, PI_ERROR_INVALID_DEVICE);

  auto &Allocation = Allocations[Device];

  // Sub-buffers don't maintain own allocations but rely on parent buffer.
  if (isSubBuffer()) {
    PI_CALL(SubBuffer.Parent->getZeHandle(ZeHandle, AccessMode, Device));
    ZeHandle += SubBuffer.Origin;
    // Still store the allocation info in the PI sub-buffer for
    // getZeHandlePtr to work. At least zeKernelSetArgumentValue needs to
    // be given a pointer to the allocation handle rather than its value.
    //
    Allocation.ZeHandle = ZeHandle;
    Allocation.ReleaseAction = allocation_t::keep;
    LastDeviceWithValidAllocation = Device;
    return PI_SUCCESS;
  }

  // First handle case where the buffer is represented by only
  // a single host allocation.
  if (OnHost) {
    auto &HostAllocation = Allocations[nullptr];
    // The host allocation may already exists, e.g. with imported
    // host ptr, or in case of interop buffer.
    if (!HostAllocation.ZeHandle) {
      if (enableBufferPooling()) {
        HostAllocation.ReleaseAction = allocation_t::free;
        PI_CALL(piextUSMHostAlloc(pi_cast<void **>(&ZeHandle), Context, nullptr,
                                  Size, getAlignment()));
      } else {
        HostAllocation.ReleaseAction = allocation_t::free_native;
        PI_CALL(
            ZeHostMemAllocHelper(pi_cast<void **>(&ZeHandle), Context, Size));
      }
      HostAllocation.ZeHandle = ZeHandle;
      HostAllocation.Valid = true;
    }
    Allocation = HostAllocation;
    Allocation.ReleaseAction = allocation_t::keep;
    ZeHandle = Allocation.ZeHandle;
    LastDeviceWithValidAllocation = Device;
    return PI_SUCCESS;
  }

  // Peform actual device allocation as needed.
  if (!Allocation.ZeHandle) {
    if (Context->SingleRootDevice && Context->SingleRootDevice != Device) {
      // If all devices in the context are sub-devices of the same device
      // then we reuse root-device allocation by all sub-devices in the
      // context.
      // TODO: we can probably generalize this and share root-device
      //       allocations by its own sub-devices even if not all other
      //       devices in the context have the same root.
      PI_CALL(getZeHandle(ZeHandle, AccessMode, Context->SingleRootDevice));
      Allocation.ReleaseAction = allocation_t::keep;
    } else { // Create device allocation
      if (enableBufferPooling()) {
        Allocation.ReleaseAction = allocation_t::free;
        PI_CALL(piextUSMDeviceAlloc(pi_cast<void **>(&ZeHandle), Context,
                                    Device, nullptr, Size, getAlignment()));
      } else {
        Allocation.ReleaseAction = allocation_t::free_native;
        PI_CALL(ZeDeviceMemAllocHelper(pi_cast<void **>(&ZeHandle), Context,
                                       Device, Size));
      }
    }
    Allocation.ZeHandle = ZeHandle;
  } else {
    ZeHandle = Allocation.ZeHandle;
  }

  // If some prior access invalidated this allocation then make it valid again.
  if (!Allocation.Valid) {
    // LastDeviceWithValidAllocation should always have valid allocation.
    if (Device == LastDeviceWithValidAllocation)
      die("getZeHandle: last used allocation is not valid");

    Allocation.Valid = true;
    // For write-only access the allocation contents is not going to be used.
    // So don't do anything to make it "valid".
    if (AccessMode != _pi_mem::write_only) {
      char *ZeHandleSrc;
      PI_CALL(getZeHandle(ZeHandleSrc, _pi_mem::read_only,
                          LastDeviceWithValidAllocation));
      // Copy valid buffer data to this allocation.
      // TODO: see if we should better use peer's device allocation used
      // directly,
      //       if that capability is reported with zeDeviceCanAccessPeer,
      //       instead of maintaining a separate allocation and performing this
      //       explciit copy.
      //
      // zeCommandListAppendMemoryCopy must not be called from simultaneous
      // threads with the same command list handle, so we need exclusive lock.
      std::scoped_lock Lock(Context->ImmediateCommandListMutex);
      ZE_CALL(zeCommandListAppendMemoryCopy,
              (Context->ZeCommandListInit, ZeHandle /* Dst */, ZeHandleSrc,
               Size, nullptr, 0, nullptr));
    }
  }

  LastDeviceWithValidAllocation = Device;
  // Invalidate other allocations that would become not valid if
  // this access is not read-only.
  if (AccessMode != _pi_mem::read_only) {
    for (auto &Alloc : Allocations) {
      if (Alloc.first != LastDeviceWithValidAllocation)
        Alloc.second.Valid = false;
    }
  }

  zePrint("getZeHandle(pi_device{%p}) = %p\n", (void *)Device,
          (void *)Allocation.ZeHandle);
  return PI_SUCCESS;
}

pi_result _pi_buffer::free() {
  for (auto &Alloc : Allocations) {
    auto &ZeHandle = Alloc.second.ZeHandle;
    // It is possible that the real allocation wasn't made if the buffer
    // wasn't really used in this location.
    if (!ZeHandle)
      continue;

    switch (Alloc.second.ReleaseAction) {
    case allocation_t::keep:
      break;
    case allocation_t::free: {
      pi_platform Plt = Context->getPlatform();
      auto Lock = IndirectAccessTrackingEnabled
                      ? std::scoped_lock(Plt->ContextsMutex)
                      : std::scoped_lock(Context->Mutex);

      PI_CALL(USMFreeHelper(Context, ZeHandle, true));
      break;
    }
    case allocation_t::free_native:
      PI_CALL(ZeMemFreeHelper(Context, ZeHandle, true));
      break;
    case allocation_t::unimport:
      ZeUSMImport.doZeUSMRelease(Context->getPlatform()->ZeDriver, ZeHandle);
      break;
    default:
      die("_pi_buffer::free(): Unhandled release action");
    }
    ZeHandle = nullptr; // don't leave hanging pointers
  }
  return PI_SUCCESS;
}

} // extern "C"<|MERGE_RESOLUTION|>--- conflicted
+++ resolved
@@ -504,10 +504,6 @@
       getZeEventPoolCache(Event->isHostVisible(), Event->isProfilingEnabled());
 
   // Put the empty pool to the cache of the pools.
-<<<<<<< HEAD
-  std::scoped_lock Lock(ZeEventPoolCacheMutex);
-=======
->>>>>>> f0b65a11
   if (NumEventsUnreleasedInEventPool[Event->ZeEventPool] == 0)
     die("Invalid event release: event pool doesn't have unreleased events");
   if (--NumEventsUnreleasedInEventPool[Event->ZeEventPool] == 0) {
@@ -5398,23 +5394,12 @@
     return PI_ERROR_PROFILING_INFO_NOT_AVAILABLE;
   }
 
-<<<<<<< HEAD
-  auto Device =
-      Event->Queue ? Event->Queue->Device : Event->Context->Devices[0];
-
-  uint64_t ZeTimerResolution = Device->ZeDeviceProperties->timerResolution;
-=======
   pi_device Device =
       Event->Queue ? Event->Queue->Device : Event->Context->Devices[0];
->>>>>>> f0b65a11
 
   uint64_t ZeTimerResolution = Device->ZeDeviceProperties->timerResolution;
   const uint64_t TimestampMaxValue =
-<<<<<<< HEAD
-      (1ULL << Device->ZeDeviceProperties->kernelTimestampValidBits) - 1ULL;
-=======
       ((1ULL << Device->ZeDeviceProperties->kernelTimestampValidBits) - 1ULL);
->>>>>>> f0b65a11
 
   ReturnHelper ReturnValue(ParamValueSize, ParamValue, ParamValueSizeRet);
 
