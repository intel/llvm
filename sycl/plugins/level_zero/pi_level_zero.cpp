--- conflicted
+++ resolved
@@ -2320,13 +2320,9 @@
         return Res;
 
       // Make sure all commands get executed.
-<<<<<<< HEAD
-      zeCommandQueueSynchronize(Queue->ZeComputeCommandQueue, UINT64_MAX);
+      ZE_CALL(zeHostSynchronize, (Queue->ZeComputeCommandQueue));
       if (Queue->ZeCopyCommandQueue)
-        zeCommandQueueSynchronize(Queue->ZeCopyCommandQueue, UINT64_MAX);
-=======
-      ZE_CALL(zeHostSynchronize, (Queue->ZeCommandQueue));
->>>>>>> 3e32b2ae
+        ZE_CALL(zeHostSynchronize, (Queue->ZeCopyCommandQueue));
 
       // Destroy all the fences created associated with this queue.
       for (auto &MapEntry : Queue->ZeCommandListFenceMap) {
@@ -2366,13 +2362,10 @@
   if (auto Res = Queue->executeOpenCommandList())
     return Res;
 
-<<<<<<< HEAD
-  ZE_CALL(zeCommandQueueSynchronize,
-          (Queue->ZeComputeCommandQueue, UINT32_MAX));
-  ZE_CALL(zeCommandQueueSynchronize, (Queue->ZeCopyCommandQueue, UINT32_MAX));
-=======
-  ZE_CALL(zeHostSynchronize, (Queue->ZeCommandQueue));
->>>>>>> 3e32b2ae
+  ZE_CALL(zeHostSynchronize, (Queue->ZeComputeCommandQueue));
+  if (Queue->ZeCopyCommandQueue)
+    ZE_CALL(zeHostSynchronize, (Queue->ZeCopyCommandQueue));
+
   return PI_SUCCESS;
 }
 
@@ -4336,14 +4329,10 @@
   if (Res != PI_SUCCESS)
     return Res;
 
-<<<<<<< HEAD
-  ZE_CALL(zeCommandQueueSynchronize,
-          (Queue->ZeComputeCommandQueue, UINT64_MAX));
-  if (Queue->ZeCopyCommandQueue != nullptr)
-    ZE_CALL(zeCommandQueueSynchronize, (Queue->ZeCopyCommandQueue, UINT64_MAX));
-=======
-  ZE_CALL(zeHostSynchronize, (Queue->ZeCommandQueue));
->>>>>>> 3e32b2ae
+  ZE_CALL(zeHostSynchronize, (Queue->ZeComputeCommandQueue));
+  if (Queue->ZeCopyCommandQueue)
+    ZE_CALL(zeHostSynchronize, (Queue->ZeCopyCommandQueue));
+
   ZE_CALL(zeEventHostSignal, ((*Event)->ZeEvent));
   return PI_SUCCESS;
 }
@@ -4445,13 +4434,8 @@
   // Get a new command list to be used on this call
   ze_command_list_handle_t ZeCommandList = nullptr;
   ze_fence_handle_t ZeFence = nullptr;
-<<<<<<< HEAD
   if (auto Res = Queue->Context->getAvailableCommandList(
           Queue, &ZeCommandList, &ZeFence, PreferCopyEngine))
-=======
-  if (auto Res = Queue->Context->getAvailableCommandList(Queue, &ZeCommandList,
-                                                         &ZeFence))
->>>>>>> 3e32b2ae
     return Res;
 
   ze_event_handle_t ZeEvent = nullptr;
