//===-------- pi_level_zero.cpp - Level Zero Plugin --------------------==//
//
// Part of the LLVM Project, under the Apache License v2.0 with LLVM Exceptions.
// See https://llvm.org/LICENSE.txt for license information.
// SPDX-License-Identifier: Apache-2.0 WITH LLVM-exception
//
//===------------------------------------------------------------------===//

/// \file pi_level_zero.cpp
/// Implementation of Level Zero Plugin.
///
/// \ingroup sycl_pi_level_zero

#include "pi_level_zero.hpp"
#include <CL/sycl/detail/spinlock.hpp>
#include <algorithm>
#include <cstdarg>
#include <cstdio>
#include <cstring>
#include <memory>
#include <set>
#include <sstream>
#include <string>
#include <thread>
#include <utility>

#include <level_zero/zes_api.h>
#include <level_zero/zet_api.h>

#include "usm_allocator.hpp"

namespace {

// Controls Level Zero calls serialization to w/a Level Zero driver being not MT
// ready. Recognized values (can be used as a bit mask):
enum {
  ZeSerializeNone =
      0, // no locking or blocking (except when SYCL RT requested blocking)
  ZeSerializeLock = 1, // locking around each ZE_CALL
  ZeSerializeBlock =
      2, // blocking ZE calls, where supported (usually in enqueue commands)
};
static const pi_uint32 ZeSerialize = [] {
  const char *SerializeMode = std::getenv("ZE_SERIALIZE");
  const pi_uint32 SerializeModeValue =
      SerializeMode ? std::atoi(SerializeMode) : 0;
  return SerializeModeValue;
}();

// This class encapsulates actions taken along with a call to Level Zero API.
class ZeCall {
private:
  // The global mutex that is used for total serialization of Level Zero calls.
  static std::mutex GlobalLock;

public:
  ZeCall() {
    if ((ZeSerialize & ZeSerializeLock) != 0) {
      GlobalLock.lock();
    }
  }
  ~ZeCall() {
    if ((ZeSerialize & ZeSerializeLock) != 0) {
      GlobalLock.unlock();
    }
  }

  // The non-static version just calls static one.
  ze_result_t doCall(ze_result_t ZeResult, std::string ZeName,
                     std::string ZeArgs, bool TraceError = true);
};
std::mutex ZeCall::GlobalLock;

// Controls PI level tracing prints.
static bool PrintPiTrace = false;

// Map Level Zero runtime error code to PI error code.
static pi_result mapError(ze_result_t ZeResult) {
  // TODO: these mapping need to be clarified and synced with the PI API return
  // values, which is TBD.
  static std::unordered_map<ze_result_t, pi_result> ErrorMapping = {
      {ZE_RESULT_SUCCESS, PI_SUCCESS},
      {ZE_RESULT_ERROR_DEVICE_LOST, PI_DEVICE_NOT_FOUND},
      {ZE_RESULT_ERROR_INSUFFICIENT_PERMISSIONS, PI_INVALID_OPERATION},
      {ZE_RESULT_ERROR_NOT_AVAILABLE, PI_INVALID_OPERATION},
      {ZE_RESULT_ERROR_UNINITIALIZED, PI_INVALID_PLATFORM},
      {ZE_RESULT_ERROR_INVALID_ARGUMENT, PI_INVALID_VALUE},
      {ZE_RESULT_ERROR_INVALID_NULL_POINTER, PI_INVALID_VALUE},
      {ZE_RESULT_ERROR_INVALID_SIZE, PI_INVALID_VALUE},
      {ZE_RESULT_ERROR_UNSUPPORTED_SIZE, PI_INVALID_VALUE},
      {ZE_RESULT_ERROR_UNSUPPORTED_ALIGNMENT, PI_INVALID_VALUE},
      {ZE_RESULT_ERROR_INVALID_SYNCHRONIZATION_OBJECT, PI_INVALID_EVENT},
      {ZE_RESULT_ERROR_INVALID_ENUMERATION, PI_INVALID_VALUE},
      {ZE_RESULT_ERROR_UNSUPPORTED_ENUMERATION, PI_INVALID_VALUE},
      {ZE_RESULT_ERROR_UNSUPPORTED_IMAGE_FORMAT, PI_INVALID_VALUE},
      {ZE_RESULT_ERROR_INVALID_NATIVE_BINARY, PI_INVALID_BINARY},
      {ZE_RESULT_ERROR_INVALID_KERNEL_NAME, PI_INVALID_KERNEL_NAME},
      {ZE_RESULT_ERROR_INVALID_FUNCTION_NAME, PI_BUILD_PROGRAM_FAILURE},
      {ZE_RESULT_ERROR_OVERLAPPING_REGIONS, PI_INVALID_OPERATION},
      {ZE_RESULT_ERROR_INVALID_GROUP_SIZE_DIMENSION,
       PI_INVALID_WORK_GROUP_SIZE},
      {ZE_RESULT_ERROR_MODULE_BUILD_FAILURE, PI_BUILD_PROGRAM_FAILURE}};

  auto It = ErrorMapping.find(ZeResult);
  if (It == ErrorMapping.end()) {
    return PI_ERROR_UNKNOWN;
  }
  return It->second;
}

// This will count the calls to Level-Zero
static std::map<std::string, int> *ZeCallCount = nullptr;

// Trace a call to Level-Zero RT
#define ZE_CALL(ZeName, ZeArgs)                                                \
  {                                                                            \
    ze_result_t ZeResult = ZeName ZeArgs;                                      \
    if (auto Result = ZeCall().doCall(ZeResult, #ZeName, #ZeArgs, true))       \
      return mapError(Result);                                                 \
  }

#define ZE_CALL_NOCHECK(ZeName, ZeArgs)                                        \
  ZeCall().doCall(ZeName ZeArgs, #ZeName, #ZeArgs, false)

// Trace an internal PI call; returns in case of an error.
#define PI_CALL(Call)                                                          \
  if (PrintPiTrace)                                                            \
    fprintf(stderr, "PI ---> %s\n", #Call);                                    \
  pi_result Result = (Call);                                                   \
  if (Result != PI_SUCCESS)                                                    \
    return Result;

enum DebugLevel {
  ZE_DEBUG_NONE = 0x0,
  ZE_DEBUG_BASIC = 0x1,
  ZE_DEBUG_VALIDATION = 0x2,
  ZE_DEBUG_CALL_COUNT = 0x4,
  ZE_DEBUG_ALL = -1
};

// Controls Level Zero calls tracing.
static int ZeDebug = ZE_DEBUG_NONE;

static void zePrint(const char *Format, ...) {
  if (ZeDebug & ZE_DEBUG_BASIC) {
    va_list Args;
    va_start(Args, Format);
    vfprintf(stderr, Format, Args);
    va_end(Args);
  }
}

// Helper function to implement zeHostSynchronize.
// The behavior is to avoid infinite wait during host sync under ZE_DEBUG.
// This allows for a much more responsive debugging of hangs.
//
template <typename T, typename Func>
ze_result_t zeHostSynchronizeImpl(Func Api, T Handle) {
  if (!ZeDebug) {
    return Api(Handle, UINT64_MAX);
  }

  ze_result_t R;
  while ((R = Api(Handle, 1000)) == ZE_RESULT_NOT_READY)
    ;
  return R;
}

// Template function to do various types of host synchronizations.
// This is intended to be used instead of direct calls to specific
// Level-Zero synchronization APIs.
//
template <typename T> ze_result_t zeHostSynchronize(T Handle);
template <> ze_result_t zeHostSynchronize(ze_event_handle_t Handle) {
  return zeHostSynchronizeImpl(zeEventHostSynchronize, Handle);
}
template <> ze_result_t zeHostSynchronize(ze_command_queue_handle_t Handle) {
  return zeHostSynchronizeImpl(zeCommandQueueSynchronize, Handle);
}
// template <>
// ze_result_t zeHostSynchronize(ze_fence_handle_t Handle) {
//   return zeHostSynchronizeImpl(zeFenceHostSynchronize, Handle);
// }

template <typename T, typename Assign>
pi_result getInfoImpl(size_t param_value_size, void *param_value,
                      size_t *param_value_size_ret, T value, size_t value_size,
                      Assign &&assign_func) {

  if (param_value != nullptr) {

    if (param_value_size < value_size) {
      return PI_INVALID_VALUE;
    }

    assign_func(param_value, value, value_size);
  }

  if (param_value_size_ret != nullptr) {
    *param_value_size_ret = value_size;
  }

  return PI_SUCCESS;
}

template <typename T>
pi_result getInfo(size_t param_value_size, void *param_value,
                  size_t *param_value_size_ret, T value) {

  auto assignment = [](void *param_value, T value, size_t value_size) {
    (void)value_size;
    *static_cast<T *>(param_value) = value;
  };

  return getInfoImpl(param_value_size, param_value, param_value_size_ret, value,
                     sizeof(T), assignment);
}

template <typename T>
pi_result getInfoArray(size_t array_length, size_t param_value_size,
                       void *param_value, size_t *param_value_size_ret,
                       T *value) {
  return getInfoImpl(param_value_size, param_value, param_value_size_ret, value,
                     array_length * sizeof(T), memcpy);
}

template <typename T, typename RetType>
pi_result getInfoArray(size_t array_length, size_t param_value_size,
                       void *param_value, size_t *param_value_size_ret,
                       T *value) {
  if (param_value) {
    memset(param_value, 0, param_value_size);
    for (uint32_t I = 0; I < array_length; I++)
      ((RetType *)param_value)[I] = (RetType)value[I];
  }
  if (param_value_size_ret)
    *param_value_size_ret = array_length * sizeof(RetType);
  return PI_SUCCESS;
}

template <>
pi_result getInfo<const char *>(size_t param_value_size, void *param_value,
                                size_t *param_value_size_ret,
                                const char *value) {
  return getInfoArray(strlen(value) + 1, param_value_size, param_value,
                      param_value_size_ret, value);
}

class ReturnHelper {
public:
  ReturnHelper(size_t param_value_size, void *param_value,
               size_t *param_value_size_ret)
      : param_value_size(param_value_size), param_value(param_value),
        param_value_size_ret(param_value_size_ret) {}

  template <class T> pi_result operator()(const T &t) {
    return getInfo(param_value_size, param_value, param_value_size_ret, t);
  }

private:
  size_t param_value_size;
  void *param_value;
  size_t *param_value_size_ret;
};

} // anonymous namespace

// Global variables used in PI_Level_Zero
// Note we only create a simple pointer variables such that C++ RT won't
// deallocate them automatically at the end of the main program.
// The heap memory allocated for these global variables reclaimed only when
// Sycl RT calls piTearDown().
static std::vector<pi_platform> *PiPlatformsCache =
    new std::vector<pi_platform>;
static sycl::detail::SpinLock *PiPlatformsCacheMutex =
    new sycl::detail::SpinLock;
static bool PiPlatformCachePopulated = false;

// TODO:: In the following 4 methods we may want to distinguish read access vs.
// write (as it is OK for multiple threads to read the map without locking it).

pi_result _pi_mem::addMapping(void *MappedTo, size_t Offset, size_t Size) {
  std::lock_guard<std::mutex> Lock(MappingsMutex);
  auto Res = Mappings.insert({MappedTo, {Offset, Size}});
  // False as the second value in pair means that mapping was not inserted
  // because mapping already exists.
  if (!Res.second) {
    zePrint("piEnqueueMemBufferMap: duplicate mapping detected\n");
    return PI_INVALID_VALUE;
  }
  return PI_SUCCESS;
}

pi_result _pi_mem::removeMapping(void *MappedTo, Mapping &MapInfo) {
  std::lock_guard<std::mutex> Lock(MappingsMutex);
  auto It = Mappings.find(MappedTo);
  if (It == Mappings.end()) {
    zePrint("piEnqueueMemUnmap: unknown memory mapping\n");
    return PI_INVALID_VALUE;
  }
  MapInfo = It->second;
  Mappings.erase(It);
  return PI_SUCCESS;
}

pi_result
_pi_context::getFreeSlotInExistingOrNewPool(ze_event_pool_handle_t &ZePool,
                                            size_t &Index) {
  // Maximum number of events that can be present in an event ZePool is captured
  // here. Setting it to 256 gave best possible performance for several
  // benchmarks.
  static const pi_uint32 MaxNumEventsPerPool = [] {
    const auto MaxNumEventsPerPoolEnv =
        std::getenv("ZE_MAX_NUMBER_OF_EVENTS_PER_EVENT_POOL");
    return MaxNumEventsPerPoolEnv ? std::atoi(MaxNumEventsPerPoolEnv) : 256;
  }();

  if (MaxNumEventsPerPool == 0) {
    zePrint("Zero size can't be specified in the "
            "ZE_MAX_NUMBER_OF_EVENTS_PER_EVENT_POOL\n");
    return PI_INVALID_VALUE;
  }

  Index = 0;
  // Create one event ZePool per MaxNumEventsPerPool events
  if ((ZeEventPool == nullptr) ||
      (NumEventsAvailableInEventPool[ZeEventPool] == 0)) {
    // Creation of the new ZePool with record in NumEventsAvailableInEventPool
    // and initialization of the record in NumEventsLiveInEventPool must be done
    // atomically. Otherwise it is possible that decrementAliveEventsInPool will
    // be called for the record in NumEventsLiveInEventPool before its
    std::lock(NumEventsAvailableInEventPoolMutex,
              NumEventsLiveInEventPoolMutex);
    std::lock_guard<std::mutex> NumEventsAvailableInEventPoolGuard(
        NumEventsAvailableInEventPoolMutex, std::adopt_lock);
    std::lock_guard<std::mutex> NumEventsLiveInEventPoolGuard(
        NumEventsLiveInEventPoolMutex, std::adopt_lock);

    ze_event_pool_desc_t ZeEventPoolDesc = {};
    ZeEventPoolDesc.stype = ZE_STRUCTURE_TYPE_EVENT_POOL_DESC;
    ZeEventPoolDesc.count = MaxNumEventsPerPool;

    // Make all events visible on the host.
    // TODO: events that are used only on device side APIs can be optimized
    // to not be from the host-visible pool.
    //
    ZeEventPoolDesc.flags =
        ZE_EVENT_POOL_FLAG_HOST_VISIBLE | ZE_EVENT_POOL_FLAG_KERNEL_TIMESTAMP;

    std::vector<ze_device_handle_t> ZeDevices;
    std::for_each(Devices.begin(), Devices.end(),
                  [&](pi_device &D) { ZeDevices.push_back(D->ZeDevice); });

    ZE_CALL(zeEventPoolCreate, (ZeContext, &ZeEventPoolDesc, ZeDevices.size(),
                                &ZeDevices[0], &ZeEventPool));
    NumEventsAvailableInEventPool[ZeEventPool] = MaxNumEventsPerPool - 1;
    NumEventsLiveInEventPool[ZeEventPool] = MaxNumEventsPerPool;
  } else {
    std::lock_guard<std::mutex> NumEventsAvailableInEventPoolGuard(
        NumEventsAvailableInEventPoolMutex);
    Index = MaxNumEventsPerPool - NumEventsAvailableInEventPool[ZeEventPool];
    --NumEventsAvailableInEventPool[ZeEventPool];
  }
  ZePool = ZeEventPool;
  return PI_SUCCESS;
}

pi_result
_pi_context::decrementAliveEventsInPool(ze_event_pool_handle_t ZePool) {
  std::lock_guard<std::mutex> Lock(NumEventsLiveInEventPoolMutex);
  --NumEventsLiveInEventPool[ZePool];
  if (NumEventsLiveInEventPool[ZePool] == 0) {
    ZE_CALL(zeEventPoolDestroy, (ZePool));
  }
  return PI_SUCCESS;
}

// Some opencl extensions we know are supported by all Level Zero devices.
constexpr char ZE_SUPPORTED_EXTENSIONS[] =
    "cl_khr_il_program cl_khr_subgroups cl_intel_subgroups "
    "cl_intel_subgroups_short cl_intel_required_subgroup_size ";

// Forward declarations
static pi_result
enqueueMemCopyHelper(pi_command_type CommandType, pi_queue Queue, void *Dst,
                     pi_bool BlockingWrite, size_t Size, const void *Src,
                     bool HostCopy, pi_uint32 NumEventsInWaitList,
                     const pi_event *EventWaitList, pi_event *Event,
                     bool PreferCopyEngine = false);

static pi_result enqueueMemCopyRectHelper(
    pi_command_type CommandType, pi_queue Queue, void *SrcBuffer,
    void *DstBuffer, pi_buff_rect_offset SrcOrigin,
    pi_buff_rect_offset DstOrigin, pi_buff_rect_region Region,
    size_t SrcRowPitch, size_t SrcSlicePitch, size_t DstRowPitch,
    size_t DstSlicePitch, pi_bool Blocking, pi_uint32 NumEventsInWaitList,
    const pi_event *EventWaitList, pi_event *Event,
    bool PreferCopyEngine = false);

inline void zeParseError(ze_result_t ZeError, std::string &ErrorString) {
  switch (ZeError) {
#define ZE_ERRCASE(ERR)                                                        \
  case ERR:                                                                    \
    ErrorString = "" #ERR;                                                     \
    break;

    ZE_ERRCASE(ZE_RESULT_SUCCESS)
    ZE_ERRCASE(ZE_RESULT_NOT_READY)
    ZE_ERRCASE(ZE_RESULT_ERROR_DEVICE_LOST)
    ZE_ERRCASE(ZE_RESULT_ERROR_OUT_OF_HOST_MEMORY)
    ZE_ERRCASE(ZE_RESULT_ERROR_OUT_OF_DEVICE_MEMORY)
    ZE_ERRCASE(ZE_RESULT_ERROR_MODULE_BUILD_FAILURE)
    ZE_ERRCASE(ZE_RESULT_ERROR_INSUFFICIENT_PERMISSIONS)
    ZE_ERRCASE(ZE_RESULT_ERROR_NOT_AVAILABLE)
    ZE_ERRCASE(ZE_RESULT_ERROR_UNINITIALIZED)
    ZE_ERRCASE(ZE_RESULT_ERROR_UNSUPPORTED_VERSION)
    ZE_ERRCASE(ZE_RESULT_ERROR_UNSUPPORTED_FEATURE)
    ZE_ERRCASE(ZE_RESULT_ERROR_INVALID_ARGUMENT)
    ZE_ERRCASE(ZE_RESULT_ERROR_INVALID_NULL_HANDLE)
    ZE_ERRCASE(ZE_RESULT_ERROR_HANDLE_OBJECT_IN_USE)
    ZE_ERRCASE(ZE_RESULT_ERROR_INVALID_NULL_POINTER)
    ZE_ERRCASE(ZE_RESULT_ERROR_INVALID_SIZE)
    ZE_ERRCASE(ZE_RESULT_ERROR_UNSUPPORTED_SIZE)
    ZE_ERRCASE(ZE_RESULT_ERROR_UNSUPPORTED_ALIGNMENT)
    ZE_ERRCASE(ZE_RESULT_ERROR_INVALID_SYNCHRONIZATION_OBJECT)
    ZE_ERRCASE(ZE_RESULT_ERROR_INVALID_ENUMERATION)
    ZE_ERRCASE(ZE_RESULT_ERROR_UNSUPPORTED_ENUMERATION)
    ZE_ERRCASE(ZE_RESULT_ERROR_UNSUPPORTED_IMAGE_FORMAT)
    ZE_ERRCASE(ZE_RESULT_ERROR_INVALID_NATIVE_BINARY)
    ZE_ERRCASE(ZE_RESULT_ERROR_INVALID_GLOBAL_NAME)
    ZE_ERRCASE(ZE_RESULT_ERROR_INVALID_KERNEL_NAME)
    ZE_ERRCASE(ZE_RESULT_ERROR_INVALID_FUNCTION_NAME)
    ZE_ERRCASE(ZE_RESULT_ERROR_INVALID_GROUP_SIZE_DIMENSION)
    ZE_ERRCASE(ZE_RESULT_ERROR_INVALID_GLOBAL_WIDTH_DIMENSION)
    ZE_ERRCASE(ZE_RESULT_ERROR_INVALID_KERNEL_ARGUMENT_INDEX)
    ZE_ERRCASE(ZE_RESULT_ERROR_INVALID_KERNEL_ARGUMENT_SIZE)
    ZE_ERRCASE(ZE_RESULT_ERROR_INVALID_KERNEL_ATTRIBUTE_VALUE)
    ZE_ERRCASE(ZE_RESULT_ERROR_INVALID_COMMAND_LIST_TYPE)
    ZE_ERRCASE(ZE_RESULT_ERROR_OVERLAPPING_REGIONS)
    ZE_ERRCASE(ZE_RESULT_ERROR_UNKNOWN)

#undef ZE_ERRCASE
  default:
    assert(false && "Unexpected Error code");
  } // switch
}

ze_result_t ZeCall::doCall(ze_result_t ZeResult, std::string ZeName,
                           std::string ZeArgs, bool TraceError) {
  zePrint("ZE ---> %s%s\n", ZeName.c_str(), ZeArgs.c_str());

  if (ZeDebug & ZE_DEBUG_CALL_COUNT) {
    ++(*ZeCallCount)[ZeName];
  }

  if (ZeResult && TraceError) {
    std::string ErrorString;
    zeParseError(ZeResult, ErrorString);
    zePrint("Error (%s) in %s\n", ErrorString.c_str(), ZeName.c_str());
  }
  return ZeResult;
}

#define PI_ASSERT(condition, error)                                            \
  if (!(condition))                                                            \
    return error;

// This helper function increments the reference counter of the Queue
// without guarding with a lock.
// It is the caller's responsibility to make sure the lock is acquired
// on the Queue that is passed in.
inline static void piQueueRetainNoLock(pi_queue Queue) { Queue->RefCount++; }

// This helper function creates a pi_event and associate a pi_queue.
// Note that the caller of this function must have acquired lock on the Queue
// that is passed in.
// \param Queue pi_queue to associate with a new event.
// \param Event a pointer to hold the newly created pi_event
// \param CommandType various command type determined by the caller
// \param ZeCommandList the handle to associate with the newly created event
inline static pi_result
createEventAndAssociateQueue(pi_queue Queue, pi_event *Event,
                             pi_command_type CommandType,
                             ze_command_list_handle_t ZeCommandList) {
  pi_result Res = piEventCreate(Queue->Context, Event);
  if (Res != PI_SUCCESS)
    return Res;

  (*Event)->Queue = Queue;
  (*Event)->CommandType = CommandType;
  (*Event)->ZeCommandList = ZeCommandList;

  // We need to increment the reference counter here to avoid pi_queue
  // being released before the associated pi_event is released because
  // piEventRelease requires access to the associated pi_queue.
  // In piEventRelease, the reference counter of the Queue is decremented
  // to release it.
  piQueueRetainNoLock(Queue);

  // SYCL RT does not track completion of the events, so it could
  // release a PI event as soon as that's not being waited in the app.
  // But we have to ensure that the event is not destroyed before
  // it is really signalled, so retain it explicitly here and
  // release in cleanupAfterEvent.
  //
  PI_CALL(piEventRetain(*Event));

  return PI_SUCCESS;
}

pi_result _pi_device::initialize() {
  uint32_t numQueueGroups = 0;
  ZE_CALL(zeDeviceGetCommandQueueGroupProperties,
          (ZeDevice, &numQueueGroups, nullptr));
  if (numQueueGroups == 0) {
    return PI_ERROR_UNKNOWN;
  }
  std::vector<ze_command_queue_group_properties_t> queueProperties(
      numQueueGroups);
  ZE_CALL(zeDeviceGetCommandQueueGroupProperties,
          (ZeDevice, &numQueueGroups, queueProperties.data()));

  int ComputeGroupIndex = -1;
  for (uint32_t i = 0; i < numQueueGroups; i++) {
    if (queueProperties[i].flags &
        ZE_COMMAND_QUEUE_GROUP_PROPERTY_FLAG_COMPUTE) {
      ComputeGroupIndex = i;
      break;
    }
  }
  // How is it possible that there are no "compute" capabilities?
  if (ComputeGroupIndex < 0) {
    return PI_ERROR_UNKNOWN;
  }
  this->ZeComputeQueueGroupIndex = ComputeGroupIndex;

  int CopyGroupIndex = -1;
  const char *CopyEngine = std::getenv("SYCL_PI_LEVEL_ZERO_USE_COPY_ENGINE");
  bool UseCopyEngine = (!CopyEngine || (std::stoi(CopyEngine) != 0));
  if (UseCopyEngine) {
    for (uint32_t i = 0; i < numQueueGroups; i++) {
      if (((queueProperties[i].flags &
            ZE_COMMAND_QUEUE_GROUP_PROPERTY_FLAG_COMPUTE) == 0) &&
          (queueProperties[i].flags &
           ZE_COMMAND_QUEUE_GROUP_PROPERTY_FLAG_COPY)) {
        CopyGroupIndex = i;
        break;
      }
    }
    if (CopyGroupIndex < 0)
      zePrint("NOTE: blitter/copy engine is not available though it was "
              "requested\n");
    else
      zePrint("NOTE: blitter/copy engine is available\n");
  }
  this->ZeCopyQueueGroupIndex = CopyGroupIndex;

  // Cache device properties
  ZeDeviceProperties = {};
  ZE_CALL(zeDeviceGetProperties, (ZeDevice, &ZeDeviceProperties));
  ZeDeviceComputeProperties = {};
  ZE_CALL(zeDeviceGetComputeProperties, (ZeDevice, &ZeDeviceComputeProperties));
  return PI_SUCCESS;
}

pi_result _pi_context::initialize() {
  // Create the immediate command list to be used for initializations
  // Created as synchronous so level-zero performs implicit synchronization and
  // there is no need to query for completion in the plugin
  ze_command_queue_desc_t ZeCommandQueueDesc = {};
  ZeCommandQueueDesc.ordinal = Devices[0]->ZeComputeQueueGroupIndex;
  ZeCommandQueueDesc.index = 0;
  ZeCommandQueueDesc.mode = ZE_COMMAND_QUEUE_MODE_SYNCHRONOUS;
  ZE_CALL(zeCommandListCreateImmediate,
          (ZeContext, Devices[0]->ZeDevice, &ZeCommandQueueDesc,
           &ZeCommandListInit));
  return PI_SUCCESS;
}

pi_result _pi_context::finalize() {
  // This function is called when pi_context is deallocated, piContextRelase.
  // There could be some memory that may have not been deallocated.
  // For example, zeEventPool could be still alive.
  std::lock_guard<std::mutex> NumEventsLiveInEventPoolGuard(
      NumEventsLiveInEventPoolMutex);
  if (ZeEventPool && NumEventsLiveInEventPool[ZeEventPool])
    ZE_CALL(zeEventPoolDestroy, (ZeEventPool));

  // Destroy the command list used for initializations
  ZE_CALL(zeCommandListDestroy, (ZeCommandListInit));

  std::lock_guard<std::mutex> Lock(ZeCommandListCacheMutex);
  for (ze_command_list_handle_t &ZeCommandList : ZeComputeCommandListCache) {
    if (ZeCommandList)
      ZE_CALL(zeCommandListDestroy, (ZeCommandList));
  }
  for (ze_command_list_handle_t &ZeCommandList : ZeCopyCommandListCache) {
    if (ZeCommandList)
      ZE_CALL(zeCommandListDestroy, (ZeCommandList));
  }
  return PI_SUCCESS;
}

bool _pi_queue::isInOrderQueue() const {
  // If out-of-order queue property is not set, then this is a in-order queue.
  return ((this->PiQueueProperties & PI_QUEUE_OUT_OF_ORDER_EXEC_MODE_ENABLE) ==
          0);
}

pi_result _pi_queue::resetCommandListFenceEntry(
    _pi_queue::command_list_fence_map_t::value_type &MapEntry,
    bool MakeAvailable) {
  bool UseCopyEngine = MapEntry.second.IsCopyCommandList;
  auto &ZeCommandListCache = (UseCopyEngine)
                                 ? this->Context->ZeCopyCommandListCache
                                 : this->Context->ZeComputeCommandListCache;

  // Fence had been signalled meaning the associated command-list completed.
  // Reset the fence and put the command list into a cache for reuse in PI
  // calls.
  ZE_CALL(zeFenceReset, (MapEntry.second.ZeFence));
  ZE_CALL(zeCommandListReset, (MapEntry.first));
  MapEntry.second.InUse = false;

  if (MakeAvailable) {
    std::lock_guard<std::mutex> lock(this->Context->ZeCommandListCacheMutex);
    ZeCommandListCache.push_back(MapEntry.first);
  }

  return PI_SUCCESS;
}

// Maximum Number of Command Lists that can be created.
// This Value is initialized to 20000, but can be changed by the user
// thru the environment variable SYCL_PI_LEVEL_ZERO_MAX_COMMAND_LIST_CACHE
// ie SYCL_PI_LEVEL_ZERO_MAX_COMMAND_LIST_CACHE =10000.
static const int ZeMaxCommandListCacheSize = [] {
  const char *CommandListCacheSize =
      std::getenv("SYCL_PI_LEVEL_ZERO_MAX_COMMAND_LIST_CACHE");
  pi_uint32 CommandListCacheSizeValue;
  try {
    CommandListCacheSizeValue =
        CommandListCacheSize ? std::stoi(CommandListCacheSize) : 20000;
  } catch (std::exception const &) {
    zePrint(
        "SYCL_PI_LEVEL_ZERO_MAX_COMMAND_LIST_CACHE: invalid value provided, "
        "default set.\n");
    CommandListCacheSizeValue = 20000;
  }
  return CommandListCacheSizeValue;
}();

static const pi_uint32 ZeCommandListBatchSize = [] {
  // Default value of 0. This specifies to use dynamic batch size adjustment.
  pi_uint32 BatchSizeVal = 0;
  const auto BatchSizeStr = std::getenv("SYCL_PI_LEVEL_ZERO_BATCH_SIZE");
  if (BatchSizeStr) {
    pi_int32 BatchSizeStrVal = std::atoi(BatchSizeStr);
    // Level Zero may only support a limted number of commands per command
    // list.  The actual upper limit is not specified by the Level Zero
    // Specification.  For now we allow an arbitrary upper limit.
    // Negative numbers will be silently ignored.
    if (BatchSizeStrVal >= 0)
      BatchSizeVal = BatchSizeStrVal;
  }
  return BatchSizeVal;
}();

// This function requires a map lookup operation which can be expensive.
// TODO: Restructure code to eliminate map lookup.
bool _pi_queue::getZeCommandListIsCopyList(
    ze_command_list_handle_t ZeCommandList) {
  auto it = this->ZeCommandListFenceMap.find(ZeCommandList);
  if (it == this->ZeCommandListFenceMap.end()) {
    die("Missing command-list fence map entry");
  }
  return it->second.IsCopyCommandList;
}

// Retrieve an available command list to be used in a PI call
// Caller must hold a lock on the Queue passed in.
pi_result _pi_context::getAvailableCommandList(
    pi_queue Queue, ze_command_list_handle_t *ZeCommandList,
    ze_fence_handle_t *ZeFence, bool PreferCopyEngine, bool AllowBatching) {
  // First see if there is an command-list open for batching commands
  // for this queue.
  if (Queue->ZeOpenCommandList) {
    // TODO: Batching of copy commands will be supported.
    if (AllowBatching && !PreferCopyEngine) {
      *ZeCommandList = Queue->ZeOpenCommandList;
      *ZeFence = Queue->ZeOpenCommandListFence;
      return PI_SUCCESS;
    }

    // If this command isn't allowed to be batched, then we need to
    // go ahead and execute what is already in the batched list,
    // and then go on to process this. On exit from executeOpenCommandList
    // ZeOpenCommandList will be nullptr.
    if (auto Res = Queue->executeOpenCommandList())
      return Res;
  }
  // Use of copy engine is enabled only for out-of-order queues.
  // TODO: Revisit this when in-order queue spport is available in L0 plugin.
  bool UseCopyEngine = !(Queue->isInOrderQueue()) && PreferCopyEngine &&
                       Queue->Device->hasCopyEngine();

  // Create/Reuse the command list, because in Level Zero commands are added to
  // the command lists, and later are then added to the command queue.
  // Each command list is paired with an associated fence to track when the
  // command list is available for reuse.
  _pi_result pi_result = PI_OUT_OF_RESOURCES;
  ze_command_list_desc_t ZeCommandListDesc = {};
  ZeCommandListDesc.stype = ZE_STRUCTURE_TYPE_COMMAND_LIST_DESC;
  ze_fence_desc_t ZeFenceDesc = {};
  ZeFenceDesc.stype = ZE_STRUCTURE_TYPE_FENCE_DESC;

  ZeCommandListDesc.commandQueueGroupOrdinal =
      (UseCopyEngine) ? Queue->Device->ZeCopyQueueGroupIndex
                      : Queue->Device->ZeComputeQueueGroupIndex;
  auto &ZeCommandListCache = (UseCopyEngine)
                                 ? Queue->Context->ZeCopyCommandListCache
                                 : Queue->Context->ZeComputeCommandListCache;
  auto &ZeCommandQueue = (UseCopyEngine) ? Queue->ZeCopyCommandQueue
                                         : Queue->ZeComputeCommandQueue;

  // Initally, we need to check if a command list has already been created
  // on this device that is available for use. If so, then reuse that
  // Level-Zero Command List and Fence for this PI call.
  {
    // Make sure to acquire the lock before checking the size, or there
    // will be a race condition.
    std::lock_guard<std::mutex> lock(Queue->Context->ZeCommandListCacheMutex);

    if (ZeCommandListCache.size() > 0) {
      *ZeCommandList = ZeCommandListCache.front();
      auto it = Queue->ZeCommandListFenceMap.find(*ZeCommandList);
      if (it != Queue->ZeCommandListFenceMap.end()) {
        *ZeFence = it->second.ZeFence;
        it->second.InUse = true;
      } else {
        // If there is a command list available on this device, but no
        // fence yet associated, then we must create a fence/list
        // reference for this Queue. This can happen if two Queues reuse
        // a device which did not have the resources freed.
        ZE_CALL(zeFenceCreate, (ZeCommandQueue, &ZeFenceDesc, ZeFence));
        Queue->ZeCommandListFenceMap[*ZeCommandList] = {*ZeFence, true,
                                                        UseCopyEngine};
      }
      ZeCommandListCache.pop_front();
      return PI_SUCCESS;
    }
  }

  // If there are no available command lists in the cache, then we check for
  // command lists that have already signalled, but have not been added to the
  // available list yet. Each command list has a fence associated which tracks
  // if a command list has completed dispatch of its commands and is ready for
  // reuse. If a command list is found to have been signalled, then the
  // command list & fence are reset and we return.
  for (auto &MapEntry : Queue->ZeCommandListFenceMap) {
    // Make sure this is the command list type needed.
    if (UseCopyEngine != MapEntry.second.IsCopyCommandList)
      continue;

    ze_result_t ZeResult =
        ZE_CALL_NOCHECK(zeFenceQueryStatus, (MapEntry.second.ZeFence));
    if (ZeResult == ZE_RESULT_SUCCESS) {
      Queue->resetCommandListFenceEntry(MapEntry, false);
      *ZeCommandList = MapEntry.first;
      *ZeFence = MapEntry.second.ZeFence;
      MapEntry.second.InUse = true;
      return PI_SUCCESS;
    }
  }

  // If there are no available command lists nor signalled command lists, then
  // we must create another command list if we have not exceed the maximum
  // command lists we can create.
  // Once created, this command list & fence are added to the command list fence
  // map.
  if ((*ZeCommandList == nullptr) &&
      (Queue->Device->Platform->ZeGlobalCommandListCount <
       ZeMaxCommandListCacheSize)) {
    ZE_CALL(zeCommandListCreate,
            (Queue->Context->ZeContext, Queue->Device->ZeDevice,
             &ZeCommandListDesc, ZeCommandList));
    // Increments the total number of command lists created on this platform.
    Queue->Device->Platform->ZeGlobalCommandListCount++;
    ZE_CALL(zeFenceCreate, (ZeCommandQueue, &ZeFenceDesc, ZeFence));
    Queue->ZeCommandListFenceMap.insert(
        std::pair<ze_command_list_handle_t, _pi_queue::command_list_fence_t>(
            *ZeCommandList, {*ZeFence, false, UseCopyEngine}));
    pi_result = PI_SUCCESS;
  }

  return pi_result;
}

void _pi_queue::adjustBatchSizeForFullBatch() {
  // QueueBatchSize of 0 means never allow batching.
  if (QueueBatchSize == 0 || !UseDynamicBatching)
    return;

  NumTimesClosedFull += 1;

  // If the number of times the list has been closed early is low, and
  // the number of times it has been closed full is high, then raise
  // the batching size slowly. Don't raise it if it is already pretty
  // high.
  if (NumTimesClosedEarly <= 2 && NumTimesClosedFull > 10) {
    if (QueueBatchSize < 16) {
      QueueBatchSize = QueueBatchSize + 1;
      zePrint("Raising QueueBatchSize to %d\n", QueueBatchSize);
    }
    NumTimesClosedEarly = 0;
    NumTimesClosedFull = 0;
  }
}

void _pi_queue::adjustBatchSizeForPartialBatch(pi_uint32 PartialBatchSize) {
  // QueueBatchSize of 0 means never allow batching.
  if (QueueBatchSize == 0 || !UseDynamicBatching)
    return;

  NumTimesClosedEarly += 1;

  // If we are closing early more than about 3x the number of times
  // it is closing full, lower the batch size to the value of the
  // current open command list. This is trying to quickly get to a
  // batch size that will be able to be closed full at least once
  // in a while.
  if (NumTimesClosedEarly > (NumTimesClosedFull + 1) * 3) {
    QueueBatchSize = PartialBatchSize - 1;
    if (QueueBatchSize < 1)
      QueueBatchSize = 1;
    zePrint("Lowering QueueBatchSize to %d\n", QueueBatchSize);
    NumTimesClosedEarly = 0;
    NumTimesClosedFull = 0;
  }
}

pi_result _pi_queue::executeCommandList(ze_command_list_handle_t ZeCommandList,
                                        ze_fence_handle_t ZeFence,
                                        bool IsBlocking,
                                        bool OKToBatchCommand) {
  if (OKToBatchCommand && this->isBatchingAllowed()) {
    if (this->ZeOpenCommandList != nullptr &&
        this->ZeOpenCommandList != ZeCommandList)
      die("executeCommandList: ZeOpenCommandList should be equal to"
          "null or ZeCommandList");

    if (this->ZeOpenCommandListSize + 1 < QueueBatchSize) {
      this->ZeOpenCommandList = ZeCommandList;
      this->ZeOpenCommandListFence = ZeFence;

      // NOTE: we don't know here how many commands are in the ZeCommandList
      // but most PI interfaces translate to a single Level-Zero command.
      // Some do translate to multiple commands so we may be undercounting
      // a bit here, but this is a heuristic, not an exact measure.
      //
      this->ZeOpenCommandListSize += 1;

      return PI_SUCCESS;
    }

    adjustBatchSizeForFullBatch();

    this->ZeOpenCommandList = nullptr;
    this->ZeOpenCommandListFence = nullptr;
    this->ZeOpenCommandListSize = 0;
  }

  bool UseCopyEngine = getZeCommandListIsCopyList(ZeCommandList);
  if (UseCopyEngine)
    zePrint("Command list to be executed on copy engine\n");
  auto &ZeCommandQueue =
      (UseCopyEngine) ? ZeCopyCommandQueue : ZeComputeCommandQueue;
  // Close the command list and have it ready for dispatch.
  ZE_CALL(zeCommandListClose, (ZeCommandList));
  // Offload command list to the GPU for asynchronous execution
  ZE_CALL(zeCommandQueueExecuteCommandLists,
          (ZeCommandQueue, 1, &ZeCommandList, ZeFence));

  // Check global control to make every command blocking for debugging.
  if (IsBlocking || (ZeSerialize & ZeSerializeBlock) != 0) {
    // Wait until command lists attached to the command queue are executed.
    ZE_CALL(zeHostSynchronize, (ZeCommandQueue));
  }
  return PI_SUCCESS;
}

bool _pi_queue::isBatchingAllowed() {
  return (this->QueueBatchSize > 0 && ((ZeSerialize & ZeSerializeBlock) == 0));
}

pi_result _pi_queue::executeOpenCommandList() {
  // If there are any commands still in the open command list for this
  // queue, then close and execute that command list now.
  auto OpenList = this->ZeOpenCommandList;
  if (OpenList) {
    auto OpenListFence = this->ZeOpenCommandListFence;

    adjustBatchSizeForPartialBatch(this->ZeOpenCommandListSize);

    this->ZeOpenCommandList = nullptr;
    this->ZeOpenCommandListFence = nullptr;
    this->ZeOpenCommandListSize = 0;

    return executeCommandList(OpenList, OpenListFence);
  }

  return PI_SUCCESS;
}

static const bool FilterEventWaitList = [] {
  const char *Ret = std::getenv("SYCL_PI_LEVEL_ZERO_FILTER_EVENT_WAIT_LIST");
  const bool RetVal = Ret ? std::stoi(Ret) : 1;
  return RetVal;
}();

pi_result _pi_ze_event_list_t::createAndRetainPiZeEventList(
    pi_uint32 EventListLength, const pi_event *EventList, pi_queue CurQueue) {
  this->Length = 0;
  this->ZeEventList = nullptr;
  this->PiEventList = nullptr;

  try {
    if (CurQueue->isInOrderQueue() && CurQueue->LastCommandEvent != nullptr) {
      this->ZeEventList = new ze_event_handle_t[EventListLength + 1];
      this->PiEventList = new pi_event[EventListLength + 1];
    } else if (EventListLength > 0) {
      this->ZeEventList = new ze_event_handle_t[EventListLength];
      this->PiEventList = new pi_event[EventListLength];
    }

    pi_uint32 TmpListLength = 0;

    if (EventListLength > 0) {
      for (pi_uint32 I = 0; I < EventListLength; I++) {
        auto ZeEvent = EventList[I]->ZeEvent;

        if (EventList[I]->DeferredHostCopy) {
          piEventsWait(1, &EventList[I]);
          continue;
        }

        if (FilterEventWaitList) {
          auto Res = ZE_CALL_NOCHECK(zeEventQueryStatus, (ZeEvent));
          if (Res == ZE_RESULT_SUCCESS) {
            // Event has already completed, don't put it into the list
            continue;
          }
        }

        auto Queue = EventList[I]->Queue;

        if (Queue != CurQueue) {
          // If the event that is going to be waited on is in a
          // different queue, then any open command list in
          // that queue must be closed and executed because
          // the event being waited on could be for a command
          // in the queue's batch.

          // Lock automatically releases when this goes out of scope.
          std::lock_guard<std::mutex> lock(Queue->PiQueueMutex);

          if (auto Res = Queue->executeOpenCommandList())
            return Res;
        }

        this->ZeEventList[TmpListLength] = ZeEvent;
        this->PiEventList[TmpListLength] = EventList[I];
        TmpListLength += 1;
      }
    }

    // For in-order queues, every command should be executed once after the
    // previous command has finished. The event associated with the last
    // enqued command is added into the waitlist to ensure in-order semantics.
    if (CurQueue->isInOrderQueue() && CurQueue->LastCommandEvent != nullptr) {
      this->ZeEventList[TmpListLength] = CurQueue->LastCommandEvent->ZeEvent;
      this->PiEventList[TmpListLength] = CurQueue->LastCommandEvent;
      TmpListLength += 1;
    }

    this->Length = TmpListLength;

  } catch (...) {
    return PI_OUT_OF_HOST_MEMORY;
  }

  for (pi_uint32 I = 0; I < this->Length; I++) {
    PI_CALL(piEventRetain(this->PiEventList[I]));
  }

  return PI_SUCCESS;
}

static void printZeEventList(const _pi_ze_event_list_t &PiZeEventList) {
  zePrint("  NumEventsInWaitList %d:", PiZeEventList.Length);

  for (pi_uint32 I = 0; I < PiZeEventList.Length; I++) {
    zePrint(" %#lx", pi_cast<std::uintptr_t>(PiZeEventList.ZeEventList[I]));
  }

  zePrint("\n");
}

pi_result _pi_ze_event_list_t::collectEventsForReleaseAndDestroyPiZeEventList(
    std::list<pi_event> &EventsToBeReleased) {
  // acquire a lock before reading the length and list fields.
  // Acquire the lock, copy the needed data locally, and reset
  // the fields, then release the lock.
  // Only then do we do the actual actions to release and destroy,
  // holding the lock for the minimum time necessary.
  pi_uint32 LocLength = 0;
  ze_event_handle_t *LocZeEventList = nullptr;
  pi_event *LocPiEventList = nullptr;

  {
    // acquire the lock and copy fields locally
    // Lock automatically releases when this goes out of scope.
    std::lock_guard<std::mutex> lock(this->PiZeEventListMutex);

    LocLength = Length;
    LocZeEventList = ZeEventList;
    LocPiEventList = PiEventList;

    Length = 0;
    ZeEventList = nullptr;
    PiEventList = nullptr;

    // release lock by ending scope.
  }

  for (pi_uint32 I = 0; I < LocLength; I++) {
    // Add the event to be released to the list
    EventsToBeReleased.push_back(LocPiEventList[I]);
  }

  if (LocZeEventList != nullptr) {
    delete[] LocZeEventList;
  }
  if (LocPiEventList != nullptr) {
    delete[] LocPiEventList;
  }

  return PI_SUCCESS;
}

extern "C" {

// Forward declarations
decltype(piEventCreate) piEventCreate;

static pi_result compileOrBuild(pi_program Program, pi_uint32 NumDevices,
                                const pi_device *DeviceList,
                                const char *Options);
static pi_result copyModule(ze_context_handle_t ZeContext,
                            ze_device_handle_t ZeDevice,
                            ze_module_handle_t SrcMod,
                            ze_module_handle_t *DestMod);

static bool setEnvVar(const char *var, const char *value);

static pi_result populateDeviceCacheIfNeeded(pi_platform Platform);

// Forward declarations for mock implementations of Level Zero APIs that
// do not yet work in the driver.
// TODO: Remove these mock definitions when they work in the driver.
static ze_result_t
zeModuleDynamicLinkMock(uint32_t numModules, ze_module_handle_t *phModules,
                        ze_module_build_log_handle_t *phLinkLog);

static ze_result_t
zeModuleGetPropertiesMock(ze_module_handle_t hModule,
                          ze_module_properties_t *pModuleProperties);

static bool isOnlineLinkEnabled();
// End forward declarations for mock Level Zero APIs

// This function will ensure compatibility with both Linux and Windowns for
// setting environment variables.
static bool setEnvVar(const char *name, const char *value) {
#ifdef _WIN32
  int Res = _putenv_s(name, value);
#else
  int Res = setenv(name, value, 1);
#endif
  if (Res != 0) {
    zePrint(
        "Level Zero plugin was unable to set the environment variable: %s\n",
        name);
    return false;
  }
  return true;
}

pi_result _pi_platform::initialize() {
  // Cache driver properties
  ze_driver_properties_t ZeDriverProperties;
  ZE_CALL(zeDriverGetProperties, (ZeDriver, &ZeDriverProperties));
  uint32_t DriverVersion = ZeDriverProperties.driverVersion;
  // Intel Level-Zero GPU driver stores version as:
  // | 31 - 24 | 23 - 16 | 15 - 0 |
  // |  Major  |  Minor  | Build  |
  auto VersionMajor = std::to_string((DriverVersion & 0xFF000000) >> 24);
  auto VersionMinor = std::to_string((DriverVersion & 0x00FF0000) >> 16);
  auto VersionBuild = std::to_string(DriverVersion & 0x0000FFFF);
  ZeDriverVersion = VersionMajor + "." + VersionMinor + "." + VersionBuild;

  ze_api_version_t ZeApiVersion;
  ZE_CALL(zeDriverGetApiVersion, (ZeDriver, &ZeApiVersion));
  ZeDriverApiVersion = std::to_string(ZE_MAJOR_VERSION(ZeApiVersion)) + "." +
                       std::to_string(ZE_MINOR_VERSION(ZeApiVersion));

  return PI_SUCCESS;
}

pi_result piPlatformsGet(pi_uint32 NumEntries, pi_platform *Platforms,
                         pi_uint32 *NumPlatforms) {

  static const char *PiTrace = std::getenv("SYCL_PI_TRACE");
  static const int PiTraceValue = PiTrace ? std::stoi(PiTrace) : 0;
  if (PiTraceValue == -1) { // Means print all PI traces
    PrintPiTrace = true;
  }

  static const char *DebugMode = std::getenv("ZE_DEBUG");
  static const int DebugModeValue = DebugMode ? std::stoi(DebugMode) : 0;
  ZeDebug = DebugModeValue;

  if (ZeDebug & ZE_DEBUG_CALL_COUNT) {
    ZeCallCount = new std::map<std::string, int>;
  }

  if (NumEntries == 0 && Platforms != nullptr) {
    return PI_INVALID_VALUE;
  }
  if (Platforms == nullptr && NumPlatforms == nullptr) {
    return PI_INVALID_VALUE;
  }

  // Setting these environment variables before running zeInit will enable the
  // validation layer in the Level Zero loader.
  if (ZeDebug & ZE_DEBUG_VALIDATION) {
    setEnvVar("ZE_ENABLE_VALIDATION_LAYER", "1");
    setEnvVar("ZE_ENABLE_PARAMETER_VALIDATION", "1");
  }

  // Enable SYSMAN support for obtaining the PCI address
  // and maximum memory bandwidth.
  if (getenv("SYCL_ENABLE_PCI") != nullptr) {
    setEnvVar("ZES_ENABLE_SYSMAN", "1");
  }

  // TODO: We can still safely recover if something goes wrong during the init.
  // Implement handling segfault using sigaction.

  // We must only initialize the driver once, even if piPlatformsGet() is called
  // multiple times.  Declaring the return value as "static" ensures it's only
  // called once.
  static ze_result_t ZeResult = ZE_CALL_NOCHECK(zeInit, (0));

  // Absorb the ZE_RESULT_ERROR_UNINITIALIZED and just return 0 Platforms.
  if (ZeResult == ZE_RESULT_ERROR_UNINITIALIZED) {
    PI_ASSERT(NumPlatforms != 0, PI_INVALID_VALUE);
    *NumPlatforms = 0;
    return PI_SUCCESS;
  }

  if (ZeResult != ZE_RESULT_SUCCESS) {
    zePrint("zeInit: Level Zero initialization failure\n");
    return mapError(ZeResult);
  }

  // Cache pi_platforms for reuse in the future
  // It solves two problems;
  // 1. sycl::platform equality issue; we always return the same pi_platform.
  // 2. performance; we can save time by immediately return from cache.
  //

  const std::lock_guard<sycl::detail::SpinLock> Lock{*PiPlatformsCacheMutex};
  if (!PiPlatformCachePopulated) {
    try {
      // Level Zero does not have concept of Platforms, but Level Zero driver is
      // the closest match.
      uint32_t ZeDriverCount = 0;
      ZE_CALL(zeDriverGet, (&ZeDriverCount, nullptr));
      if (ZeDriverCount == 0) {
        PiPlatformCachePopulated = true;
      } else {
        std::vector<ze_driver_handle_t> ZeDrivers;
        ZeDrivers.resize(ZeDriverCount);

        ZE_CALL(zeDriverGet, (&ZeDriverCount, ZeDrivers.data()));
        for (uint32_t I = 0; I < ZeDriverCount; ++I) {
          pi_platform Platform = new _pi_platform(ZeDrivers[I]);
          pi_result Result = Platform->initialize();
          if (Result != PI_SUCCESS) {
            return Result;
          }
          // Save a copy in the cache for future uses.
          PiPlatformsCache->push_back(Platform);
        }
        PiPlatformCachePopulated = true;
      }
    } catch (const std::bad_alloc &) {
      return PI_OUT_OF_HOST_MEMORY;
    } catch (...) {
      return PI_ERROR_UNKNOWN;
    }
  }

  // Populate returned platforms from the cache.
  if (Platforms) {
    PI_ASSERT(NumEntries <= PiPlatformsCache->size(), PI_INVALID_PLATFORM);
    std::copy_n(PiPlatformsCache->begin(), NumEntries, Platforms);
  }

  if (NumPlatforms)
    *NumPlatforms = PiPlatformsCache->size();

  return PI_SUCCESS;
}

pi_result piPlatformGetInfo(pi_platform Platform, pi_platform_info ParamName,
                            size_t ParamValueSize, void *ParamValue,
                            size_t *ParamValueSizeRet) {

  PI_ASSERT(Platform, PI_INVALID_PLATFORM);

  zePrint("==========================\n");
  zePrint("SYCL over Level-Zero %s\n", Platform->ZeDriverVersion.c_str());
  zePrint("==========================\n");

  ReturnHelper ReturnValue(ParamValueSize, ParamValue, ParamValueSizeRet);

  switch (ParamName) {
  case PI_PLATFORM_INFO_NAME:
    // TODO: Query Level Zero driver when relevant info is added there.
    return ReturnValue("Intel(R) Level-Zero");
  case PI_PLATFORM_INFO_VENDOR:
    // TODO: Query Level Zero driver when relevant info is added there.
    return ReturnValue("Intel(R) Corporation");
  case PI_PLATFORM_INFO_EXTENSIONS:
    // Convention adopted from OpenCL:
    //     "Returns a space-separated list of extension names (the extension
    // names themselves do not contain any spaces) supported by the platform.
    // Extensions defined here must be supported by all devices associated
    // with this platform."
    //
    // TODO: Check the common extensions supported by all connected devices and
    // return them. For now, hardcoding some extensions we know are supported by
    // all Level Zero devices.
    return ReturnValue(ZE_SUPPORTED_EXTENSIONS);
  case PI_PLATFORM_INFO_PROFILE:
    // TODO: figure out what this means and how is this used
    return ReturnValue("FULL_PROFILE");
  case PI_PLATFORM_INFO_VERSION:
    // TODO: this should query to zeDriverGetDriverVersion
    // but we don't yet have the driver handle here.
    //
    // From OpenCL 2.1: "This version string has the following format:
    // OpenCL<space><major_version.minor_version><space><platform-specific
    // information>. Follow the same notation here.
    //
    return ReturnValue(Platform->ZeDriverApiVersion.c_str());
  default:
    zePrint("piPlatformGetInfo: unrecognized ParamName\n");
    return PI_INVALID_VALUE;
  }

  return PI_SUCCESS;
}

pi_result piextPlatformGetNativeHandle(pi_platform Platform,
                                       pi_native_handle *NativeHandle) {
  PI_ASSERT(Platform, PI_INVALID_PLATFORM);
  PI_ASSERT(NativeHandle, PI_INVALID_VALUE);

  auto ZeDriver = pi_cast<ze_driver_handle_t *>(NativeHandle);
  // Extract the Level Zero driver handle from the given PI platform
  *ZeDriver = Platform->ZeDriver;
  return PI_SUCCESS;
}

pi_result piextPlatformCreateWithNativeHandle(pi_native_handle NativeHandle,
                                              pi_platform *Platform) {
  PI_ASSERT(Platform, PI_INVALID_PLATFORM);
  PI_ASSERT(NativeHandle, PI_INVALID_VALUE);

  auto ZeDriver = pi_cast<ze_driver_handle_t>(NativeHandle);

  pi_uint32 NumPlatforms = 0;
  pi_result Res = piPlatformsGet(0, nullptr, &NumPlatforms);
  if (Res != PI_SUCCESS) {
    return Res;
  }

  if (NumPlatforms) {
    std::vector<pi_platform> Platforms(NumPlatforms);
    PI_CALL(piPlatformsGet(NumPlatforms, Platforms.data(), nullptr));

    // The SYCL spec requires that the set of platforms must remain fixed for
    // the duration of the application's execution. We assume that we found all
    // of the Level Zero drivers when we initialized the platform cache, so the
    // "NativeHandle" must already be in the cache. If it is not, this must not
    // be a valid Level Zero driver.
    for (const pi_platform &CachedPlatform : Platforms) {
      if (CachedPlatform->ZeDriver == ZeDriver) {
        *Platform = CachedPlatform;
        return PI_SUCCESS;
      }
    }
  }

  return PI_INVALID_VALUE;
}

// Get the cahched PI device created for the L0 device handle.
// Return NULL if no such PI device found.
pi_device _pi_platform::getDeviceFromNativeHandle(ze_device_handle_t ZeDevice) {

  std::lock_guard<std::mutex> Lock(this->PiDevicesCacheMutex);
  auto it = std::find_if(PiDevicesCache.begin(), PiDevicesCache.end(),
                         [&](std::unique_ptr<_pi_device> &D) {
                           return D.get()->ZeDevice == ZeDevice;
                         });
  if (it != PiDevicesCache.end()) {
    return (*it).get();
  }
  return nullptr;
}

pi_result piDevicesGet(pi_platform Platform, pi_device_type DeviceType,
                       pi_uint32 NumEntries, pi_device *Devices,
                       pi_uint32 *NumDevices) {

  PI_ASSERT(Platform, PI_INVALID_PLATFORM);

  std::lock_guard<std::mutex> Lock(Platform->PiDevicesCacheMutex);
  pi_result Res = populateDeviceCacheIfNeeded(Platform);
  if (Res != PI_SUCCESS) {
    return Res;
  }

  // Filter available devices based on input DeviceType
  std::vector<pi_device> MatchedDevices;
  for (auto &D : Platform->PiDevicesCache) {
    // Only ever return root-devices from piDevicesGet, but the
    // devices cache also keeps sub-devices.
    if (D->IsSubDevice)
      continue;

    bool Matched = false;
    switch (DeviceType) {
    case PI_DEVICE_TYPE_ALL:
      Matched = true;
      break;
    case PI_DEVICE_TYPE_GPU:
    case PI_DEVICE_TYPE_DEFAULT:
      Matched = (D->ZeDeviceProperties.type == ZE_DEVICE_TYPE_GPU);
      break;
    case PI_DEVICE_TYPE_CPU:
      Matched = (D->ZeDeviceProperties.type == ZE_DEVICE_TYPE_CPU);
      break;
    case PI_DEVICE_TYPE_ACC:
      Matched = (D->ZeDeviceProperties.type == ZE_DEVICE_TYPE_MCA ||
                 D->ZeDeviceProperties.type == ZE_DEVICE_TYPE_FPGA);
      break;
    default:
      Matched = false;
      zePrint("Unknown device type");
      break;
    }
    if (Matched)
      MatchedDevices.push_back(D.get());
  }

  uint32_t ZeDeviceCount = MatchedDevices.size();

  if (NumDevices)
    *NumDevices = ZeDeviceCount;

  if (NumEntries == 0) {
    // Devices should be nullptr when querying the number of devices
    PI_ASSERT(Devices == nullptr, PI_INVALID_VALUE);
    return PI_SUCCESS;
  }

  // Return the devices from the cache.
  if (Devices) {
    PI_ASSERT(NumEntries <= ZeDeviceCount, PI_INVALID_DEVICE);
    std::copy_n(MatchedDevices.begin(), NumEntries, Devices);
  }

  return PI_SUCCESS;
}

// Check the device cache and load it if necessary. The PiDevicesCacheMutex must
// be locked before calling this function to prevent any synchronization issues.
static pi_result populateDeviceCacheIfNeeded(pi_platform Platform) {

  if (Platform->DeviceCachePopulated) {
    return PI_SUCCESS;
  }

  ze_driver_handle_t ZeDriver = Platform->ZeDriver;
  uint32_t ZeDeviceCount = 0;
  ZE_CALL(zeDeviceGet, (ZeDriver, &ZeDeviceCount, nullptr));

  try {
    std::vector<ze_device_handle_t> ZeDevices(ZeDeviceCount);
    ZE_CALL(zeDeviceGet, (ZeDriver, &ZeDeviceCount, ZeDevices.data()));

    for (uint32_t I = 0; I < ZeDeviceCount; ++I) {
      std::unique_ptr<_pi_device> Device(
          new _pi_device(ZeDevices[I], Platform));
      pi_result Result = Device->initialize();
      if (Result != PI_SUCCESS) {
        return Result;
      }
      // save a copy in the cache for future uses.
      Platform->PiDevicesCache.push_back(std::move(Device));
    }
  } catch (const std::bad_alloc &) {
    return PI_OUT_OF_HOST_MEMORY;
  } catch (...) {
    return PI_ERROR_UNKNOWN;
  }
  Platform->DeviceCachePopulated = true;
  return PI_SUCCESS;
}

pi_result piDeviceRetain(pi_device Device) {
  PI_ASSERT(Device, PI_INVALID_DEVICE);

  // The root-device ref-count remains unchanged (always 1).
  if (Device->IsSubDevice) {
    ++(Device->RefCount);
  }
  return PI_SUCCESS;
}

pi_result piDeviceRelease(pi_device Device) {
  PI_ASSERT(Device, PI_INVALID_DEVICE);

  // Check if the device is already released
  if (Device->RefCount <= 0)
    die("piDeviceRelease: the device has been already released");

  // Root devices are destroyed during the piTearDown process.
  if (Device->IsSubDevice) {
    if (--(Device->RefCount) == 0) {
      delete Device;
    }
  }

  return PI_SUCCESS;
}

pi_result piDeviceGetInfo(pi_device Device, pi_device_info ParamName,
                          size_t ParamValueSize, void *ParamValue,
                          size_t *ParamValueSizeRet) {

  PI_ASSERT(Device, PI_INVALID_DEVICE);

  ze_device_handle_t ZeDevice = Device->ZeDevice;

  uint32_t ZeAvailMemCount = 0;
  ZE_CALL(zeDeviceGetMemoryProperties, (ZeDevice, &ZeAvailMemCount, nullptr));

  // Confirm at least one memory is available in the device
  PI_ASSERT(ZeAvailMemCount > 0, PI_INVALID_VALUE);

  std::vector<ze_device_memory_properties_t> ZeDeviceMemoryProperties;
  try {
    ZeDeviceMemoryProperties.resize(ZeAvailMemCount);
  } catch (const std::bad_alloc &) {
    return PI_OUT_OF_HOST_MEMORY;
  } catch (...) {
    return PI_ERROR_UNKNOWN;
  }

  for (uint32_t I = 0; I < ZeAvailMemCount; I++) {
    ZeDeviceMemoryProperties[I] = {};
  }
  // TODO: cache various device properties in the PI device object,
  // and initialize them only upon they are first requested.
  ZE_CALL(zeDeviceGetMemoryProperties,
          (ZeDevice, &ZeAvailMemCount, ZeDeviceMemoryProperties.data()));

  ze_device_image_properties_t ZeDeviceImageProperties = {};
  ZE_CALL(zeDeviceGetImageProperties, (ZeDevice, &ZeDeviceImageProperties));

  ze_device_module_properties_t ZeDeviceModuleProperties = {};
  ZE_CALL(zeDeviceGetModuleProperties, (ZeDevice, &ZeDeviceModuleProperties));

  // TODO[1.0]: there can be multiple cache properites now, adjust.
  // For now remember the first one, if any.
  uint32_t Count = 0;
  ze_device_cache_properties_t ZeDeviceCacheProperties = {};
  ZE_CALL(zeDeviceGetCacheProperties, (ZeDevice, &Count, nullptr));
  if (Count > 0) {
    Count = 1;
    ZE_CALL(zeDeviceGetCacheProperties,
            (ZeDevice, &Count, &ZeDeviceCacheProperties));
  }

  ReturnHelper ReturnValue(ParamValueSize, ParamValue, ParamValueSizeRet);

  switch (ParamName) {
  case PI_DEVICE_INFO_TYPE: {
    switch (Device->ZeDeviceProperties.type) {
    case ZE_DEVICE_TYPE_GPU:
      return ReturnValue(PI_DEVICE_TYPE_GPU);
    case ZE_DEVICE_TYPE_CPU:
      return ReturnValue(PI_DEVICE_TYPE_CPU);
    case ZE_DEVICE_TYPE_MCA:
    case ZE_DEVICE_TYPE_FPGA:
      return ReturnValue(PI_DEVICE_TYPE_ACC);
    default:
      zePrint("This device type is not supported\n");
      return PI_INVALID_VALUE;
    }
  }
  case PI_DEVICE_INFO_PARENT_DEVICE:
    // TODO: all Level Zero devices are parent ?
    return ReturnValue(pi_device{0});
  case PI_DEVICE_INFO_PLATFORM:
    return ReturnValue(Device->Platform);
  case PI_DEVICE_INFO_VENDOR_ID:
    return ReturnValue(pi_uint32{Device->ZeDeviceProperties.vendorId});
  case PI_DEVICE_INFO_EXTENSIONS: {
    // Convention adopted from OpenCL:
    //     "Returns a space separated list of extension names (the extension
    // names themselves do not contain any spaces) supported by the device."
    //
    // TODO: Use proper mechanism to get this information from Level Zero after
    // it is added to Level Zero.
    // Hardcoding the few we know are supported by the current hardware.
    //
    //
    std::string SupportedExtensions;

    // cl_khr_il_program - OpenCL 2.0 KHR extension for SPIR-V support. Core
    //   feature in >OpenCL 2.1
    // cl_khr_subgroups - Extension adds support for implementation-controlled
    //   subgroups.
    // cl_intel_subgroups - Extension adds subgroup features, defined by Intel.
    // cl_intel_subgroups_short - Extension adds subgroup functions described in
    //   the cl_intel_subgroups extension to support 16-bit integer data types
    //   for performance.
    // cl_intel_required_subgroup_size - Extension to allow programmers to
    //   optionally specify the required subgroup size for a kernel function.
    // cl_khr_fp16 - Optional half floating-point support.
    // cl_khr_fp64 - Support for double floating-point precision.
    // cl_khr_int64_base_atomics, cl_khr_int64_extended_atomics - Optional
    //   extensions that implement atomic operations on 64-bit signed and
    //   unsigned integers to locations in __global and __local memory.
    // cl_khr_3d_image_writes - Extension to enable writes to 3D image memory
    //   objects.
    //
    // Hardcoding some extensions we know are supported by all Level Zero
    // devices.
    SupportedExtensions += (ZE_SUPPORTED_EXTENSIONS);
    if (ZeDeviceModuleProperties.flags & ZE_DEVICE_MODULE_FLAG_FP16)
      SupportedExtensions += ("cl_khr_fp16 ");
    if (ZeDeviceModuleProperties.flags & ZE_DEVICE_MODULE_FLAG_FP64)
      SupportedExtensions += ("cl_khr_fp64 ");
    if (ZeDeviceModuleProperties.flags & ZE_DEVICE_MODULE_FLAG_INT64_ATOMICS)
      // int64AtomicsSupported indicates support for both.
      SupportedExtensions +=
          ("cl_khr_int64_base_atomics cl_khr_int64_extended_atomics ");
    if (ZeDeviceImageProperties.maxImageDims3D > 0)
      // Supports reading and writing of images.
      SupportedExtensions += ("cl_khr_3d_image_writes ");

    return ReturnValue(SupportedExtensions.c_str());
  }
  case PI_DEVICE_INFO_NAME:
    return ReturnValue(Device->ZeDeviceProperties.name);
  case PI_DEVICE_INFO_COMPILER_AVAILABLE:
    return ReturnValue(pi_bool{1});
  case PI_DEVICE_INFO_LINKER_AVAILABLE:
    return ReturnValue(pi_bool{1});
  case PI_DEVICE_INFO_MAX_COMPUTE_UNITS: {
    pi_uint32 MaxComputeUnits =
        Device->ZeDeviceProperties.numEUsPerSubslice *
        Device->ZeDeviceProperties.numSubslicesPerSlice *
        Device->ZeDeviceProperties.numSlices;
    return ReturnValue(pi_uint32{MaxComputeUnits});
  }
  case PI_DEVICE_INFO_MAX_WORK_ITEM_DIMENSIONS:
    // Level Zero spec defines only three dimensions
    return ReturnValue(pi_uint32{3});
  case PI_DEVICE_INFO_MAX_WORK_GROUP_SIZE:
    return ReturnValue(
        pi_uint64{Device->ZeDeviceComputeProperties.maxTotalGroupSize});
  case PI_DEVICE_INFO_MAX_WORK_ITEM_SIZES: {
    struct {
      size_t Arr[3];
    } MaxGroupSize = {{Device->ZeDeviceComputeProperties.maxGroupSizeX,
                       Device->ZeDeviceComputeProperties.maxGroupSizeY,
                       Device->ZeDeviceComputeProperties.maxGroupSizeZ}};
    return ReturnValue(MaxGroupSize);
  }
  case PI_DEVICE_INFO_MAX_CLOCK_FREQUENCY:
    return ReturnValue(pi_uint32{Device->ZeDeviceProperties.coreClockRate});
  case PI_DEVICE_INFO_ADDRESS_BITS: {
    // TODO: To confirm with spec.
    return ReturnValue(pi_uint32{64});
  }
  case PI_DEVICE_INFO_MAX_MEM_ALLOC_SIZE: {
    // TODO: To confirm with spec.
    uint32_t MaxMemAllocSize = 0;
    for (uint32_t I = 0; I < ZeAvailMemCount; I++) {
      MaxMemAllocSize += ZeDeviceMemoryProperties[I].totalSize;
    }
    return ReturnValue(pi_uint64{MaxMemAllocSize});
  }
  case PI_DEVICE_INFO_GLOBAL_MEM_SIZE: {
    uint64_t GlobalMemSize = 0;
    for (uint32_t I = 0; I < ZeAvailMemCount; I++) {
      GlobalMemSize += ZeDeviceMemoryProperties[I].totalSize;
    }
    return ReturnValue(pi_uint64{GlobalMemSize});
  }
  case PI_DEVICE_INFO_LOCAL_MEM_SIZE:
    return ReturnValue(
        pi_uint64{Device->ZeDeviceComputeProperties.maxSharedLocalMemory});
  case PI_DEVICE_INFO_IMAGE_SUPPORT:
    return ReturnValue(pi_bool{ZeDeviceImageProperties.maxImageDims1D > 0});
  case PI_DEVICE_INFO_HOST_UNIFIED_MEMORY:
    return ReturnValue(pi_bool{(Device->ZeDeviceProperties.flags &
                                ZE_DEVICE_PROPERTY_FLAG_INTEGRATED) != 0});
  case PI_DEVICE_INFO_AVAILABLE:
    return ReturnValue(pi_bool{ZeDevice ? true : false});
  case PI_DEVICE_INFO_VENDOR:
    // TODO: Level-Zero does not return vendor's name at the moment
    // only the ID.
    return ReturnValue("Intel(R) Corporation");
  case PI_DEVICE_INFO_DRIVER_VERSION:
    return ReturnValue(Device->Platform->ZeDriverVersion.c_str());
  case PI_DEVICE_INFO_VERSION:
    return ReturnValue(Device->Platform->ZeDriverApiVersion.c_str());
  case PI_DEVICE_INFO_PARTITION_MAX_SUB_DEVICES: {
    uint32_t ZeSubDeviceCount = 0;
    ZE_CALL(zeDeviceGetSubDevices, (ZeDevice, &ZeSubDeviceCount, nullptr));
    return ReturnValue(pi_uint32{ZeSubDeviceCount});
  }
  case PI_DEVICE_INFO_REFERENCE_COUNT:
    return ReturnValue(pi_uint32{Device->RefCount});
  case PI_DEVICE_INFO_PARTITION_PROPERTIES: {
    // SYCL spec says: if this SYCL device cannot be partitioned into at least
    // two sub devices then the returned vector must be empty.
    uint32_t ZeSubDeviceCount = 0;
    ZE_CALL(zeDeviceGetSubDevices, (ZeDevice, &ZeSubDeviceCount, nullptr));
    if (ZeSubDeviceCount < 2) {
      return ReturnValue(pi_device_partition_property{0});
    }
    // It is debatable if SYCL sub-device and partitioning APIs sufficient to
    // expose Level Zero sub-devices?  We start with support of
    // "partition_by_affinity_domain" and "next_partitionable" but if that
    // doesn't seem to be a good fit we could look at adding a more descriptive
    // partitioning type.
    struct {
      pi_device_partition_property Arr[2];
    } PartitionProperties = {{PI_DEVICE_PARTITION_BY_AFFINITY_DOMAIN, 0}};
    return ReturnValue(PartitionProperties);
  }
  case PI_DEVICE_INFO_PARTITION_AFFINITY_DOMAIN:
    return ReturnValue(pi_device_affinity_domain{
        PI_DEVICE_AFFINITY_DOMAIN_NUMA |
        PI_DEVICE_AFFINITY_DOMAIN_NEXT_PARTITIONABLE});
  case PI_DEVICE_INFO_PARTITION_TYPE: {
    if (Device->IsSubDevice) {
      struct {
        pi_device_partition_property Arr[3];
      } PartitionProperties = {{PI_DEVICE_PARTITION_BY_AFFINITY_DOMAIN,
                                PI_DEVICE_AFFINITY_DOMAIN_NEXT_PARTITIONABLE,
                                0}};
      return ReturnValue(PartitionProperties);
    }
    // For root-device there is no partitioning to report.
    return ReturnValue(pi_device_partition_property{0});
  }

    // Everything under here is not supported yet

  case PI_DEVICE_INFO_OPENCL_C_VERSION:
    return ReturnValue("");
  case PI_DEVICE_INFO_PREFERRED_INTEROP_USER_SYNC:
    return ReturnValue(pi_bool{true});
  case PI_DEVICE_INFO_PRINTF_BUFFER_SIZE:
    return ReturnValue(size_t{ZeDeviceModuleProperties.printfBufferSize});
  case PI_DEVICE_INFO_PROFILE:
    return ReturnValue("FULL_PROFILE");
  case PI_DEVICE_INFO_BUILT_IN_KERNELS:
    // TODO: To find out correct value
    return ReturnValue("");
  case PI_DEVICE_INFO_QUEUE_PROPERTIES:
    return ReturnValue(pi_queue_properties{
        PI_QUEUE_OUT_OF_ORDER_EXEC_MODE_ENABLE | PI_QUEUE_PROFILING_ENABLE});
  case PI_DEVICE_INFO_EXECUTION_CAPABILITIES:
    return ReturnValue(
        pi_device_exec_capabilities{PI_DEVICE_EXEC_CAPABILITIES_NATIVE_KERNEL});
  case PI_DEVICE_INFO_ENDIAN_LITTLE:
    return ReturnValue(pi_bool{true});
  case PI_DEVICE_INFO_ERROR_CORRECTION_SUPPORT:
    return ReturnValue(pi_bool{Device->ZeDeviceProperties.flags &
                               ZE_DEVICE_PROPERTY_FLAG_ECC});
  case PI_DEVICE_INFO_PROFILING_TIMER_RESOLUTION:
    return ReturnValue(size_t{Device->ZeDeviceProperties.timerResolution});
  case PI_DEVICE_INFO_LOCAL_MEM_TYPE:
    return ReturnValue(PI_DEVICE_LOCAL_MEM_TYPE_LOCAL);
  case PI_DEVICE_INFO_MAX_CONSTANT_ARGS:
    return ReturnValue(pi_uint32{64});
  case PI_DEVICE_INFO_MAX_CONSTANT_BUFFER_SIZE:
    return ReturnValue(pi_uint64{ZeDeviceImageProperties.maxImageBufferSize});
  case PI_DEVICE_INFO_GLOBAL_MEM_CACHE_TYPE:
    return ReturnValue(PI_DEVICE_MEM_CACHE_TYPE_READ_WRITE_CACHE);
  case PI_DEVICE_INFO_GLOBAL_MEM_CACHELINE_SIZE:
    return ReturnValue(
        // TODO[1.0]: how to query cache line-size?
        pi_uint32{1});
  case PI_DEVICE_INFO_GLOBAL_MEM_CACHE_SIZE:
    return ReturnValue(pi_uint64{ZeDeviceCacheProperties.cacheSize});
  case PI_DEVICE_INFO_MAX_PARAMETER_SIZE:
    return ReturnValue(size_t{ZeDeviceModuleProperties.maxArgumentsSize});
  case PI_DEVICE_INFO_MEM_BASE_ADDR_ALIGN:
    // SYCL/OpenCL spec is vague on what this means exactly, but seems to
    // be for "alignment requirement (in bits) for sub-buffer offsets."
    // An OpenCL implementation returns 8*128, but Level Zero can do just 8,
    // meaning unaligned access for values of types larger than 8 bits.
    return ReturnValue(pi_uint32{8});
  case PI_DEVICE_INFO_MAX_SAMPLERS:
    return ReturnValue(pi_uint32{ZeDeviceImageProperties.maxSamplers});
  case PI_DEVICE_INFO_MAX_READ_IMAGE_ARGS:
    return ReturnValue(pi_uint32{ZeDeviceImageProperties.maxReadImageArgs});
  case PI_DEVICE_INFO_MAX_WRITE_IMAGE_ARGS:
    return ReturnValue(pi_uint32{ZeDeviceImageProperties.maxWriteImageArgs});
  case PI_DEVICE_INFO_SINGLE_FP_CONFIG: {
    uint64_t SingleFPValue = 0;
    ze_device_fp_flags_t ZeSingleFPCapabilities =
        ZeDeviceModuleProperties.fp32flags;
    if (ZE_DEVICE_FP_FLAG_DENORM & ZeSingleFPCapabilities) {
      SingleFPValue |= PI_FP_DENORM;
    }
    if (ZE_DEVICE_FP_FLAG_INF_NAN & ZeSingleFPCapabilities) {
      SingleFPValue |= PI_FP_INF_NAN;
    }
    if (ZE_DEVICE_FP_FLAG_ROUND_TO_NEAREST & ZeSingleFPCapabilities) {
      SingleFPValue |= PI_FP_ROUND_TO_NEAREST;
    }
    if (ZE_DEVICE_FP_FLAG_ROUND_TO_ZERO & ZeSingleFPCapabilities) {
      SingleFPValue |= PI_FP_ROUND_TO_ZERO;
    }
    if (ZE_DEVICE_FP_FLAG_ROUND_TO_INF & ZeSingleFPCapabilities) {
      SingleFPValue |= PI_FP_ROUND_TO_INF;
    }
    if (ZE_DEVICE_FP_FLAG_FMA & ZeSingleFPCapabilities) {
      SingleFPValue |= PI_FP_FMA;
    }
    return ReturnValue(pi_uint64{SingleFPValue});
  }
  case PI_DEVICE_INFO_HALF_FP_CONFIG: {
    uint64_t HalfFPValue = 0;
    ze_device_fp_flags_t ZeHalfFPCapabilities =
        ZeDeviceModuleProperties.fp16flags;
    if (ZE_DEVICE_FP_FLAG_DENORM & ZeHalfFPCapabilities) {
      HalfFPValue |= PI_FP_DENORM;
    }
    if (ZE_DEVICE_FP_FLAG_INF_NAN & ZeHalfFPCapabilities) {
      HalfFPValue |= PI_FP_INF_NAN;
    }
    if (ZE_DEVICE_FP_FLAG_ROUND_TO_NEAREST & ZeHalfFPCapabilities) {
      HalfFPValue |= PI_FP_ROUND_TO_NEAREST;
    }
    if (ZE_DEVICE_FP_FLAG_ROUND_TO_ZERO & ZeHalfFPCapabilities) {
      HalfFPValue |= PI_FP_ROUND_TO_ZERO;
    }
    if (ZE_DEVICE_FP_FLAG_ROUND_TO_INF & ZeHalfFPCapabilities) {
      HalfFPValue |= PI_FP_ROUND_TO_INF;
    }
    if (ZE_DEVICE_FP_FLAG_FMA & ZeHalfFPCapabilities) {
      HalfFPValue |= PI_FP_FMA;
    }
    return ReturnValue(pi_uint64{HalfFPValue});
  }
  case PI_DEVICE_INFO_DOUBLE_FP_CONFIG: {
    uint64_t DoubleFPValue = 0;
    ze_device_fp_flags_t ZeDoubleFPCapabilities =
        ZeDeviceModuleProperties.fp64flags;
    if (ZE_DEVICE_FP_FLAG_DENORM & ZeDoubleFPCapabilities) {
      DoubleFPValue |= PI_FP_DENORM;
    }
    if (ZE_DEVICE_FP_FLAG_INF_NAN & ZeDoubleFPCapabilities) {
      DoubleFPValue |= PI_FP_INF_NAN;
    }
    if (ZE_DEVICE_FP_FLAG_ROUND_TO_NEAREST & ZeDoubleFPCapabilities) {
      DoubleFPValue |= PI_FP_ROUND_TO_NEAREST;
    }
    if (ZE_DEVICE_FP_FLAG_ROUND_TO_ZERO & ZeDoubleFPCapabilities) {
      DoubleFPValue |= PI_FP_ROUND_TO_ZERO;
    }
    if (ZE_DEVICE_FP_FLAG_ROUND_TO_INF & ZeDoubleFPCapabilities) {
      DoubleFPValue |= PI_FP_ROUND_TO_INF;
    }
    if (ZE_DEVICE_FP_FLAG_FMA & ZeDoubleFPCapabilities) {
      DoubleFPValue |= PI_FP_FMA;
    }
    return ReturnValue(pi_uint64{DoubleFPValue});
  }
  case PI_DEVICE_INFO_IMAGE2D_MAX_WIDTH:
    // Until Level Zero provides needed info, hardcode default minimum values
    // required by the SYCL specification.
    return ReturnValue(size_t{8192});
  case PI_DEVICE_INFO_IMAGE2D_MAX_HEIGHT:
    // Until Level Zero provides needed info, hardcode default minimum values
    // required by the SYCL specification.
    return ReturnValue(size_t{8192});
  case PI_DEVICE_INFO_IMAGE3D_MAX_WIDTH:
    // Until Level Zero provides needed info, hardcode default minimum values
    // required by the SYCL specification.
    return ReturnValue(size_t{2048});
  case PI_DEVICE_INFO_IMAGE3D_MAX_HEIGHT:
    // Until Level Zero provides needed info, hardcode default minimum values
    // required by the SYCL specification.
    return ReturnValue(size_t{2048});
  case PI_DEVICE_INFO_IMAGE3D_MAX_DEPTH:
    // Until Level Zero provides needed info, hardcode default minimum values
    // required by the SYCL specification.
    return ReturnValue(size_t{2048});
  case PI_DEVICE_INFO_IMAGE_MAX_BUFFER_SIZE:
    return ReturnValue(size_t{ZeDeviceImageProperties.maxImageBufferSize});
  case PI_DEVICE_INFO_IMAGE_MAX_ARRAY_SIZE:
    return ReturnValue(size_t{ZeDeviceImageProperties.maxImageArraySlices});
  // Handle SIMD widths.
  // TODO: can we do better than this?
  case PI_DEVICE_INFO_NATIVE_VECTOR_WIDTH_CHAR:
  case PI_DEVICE_INFO_PREFERRED_VECTOR_WIDTH_CHAR:
    return ReturnValue(Device->ZeDeviceProperties.physicalEUSimdWidth / 1);
  case PI_DEVICE_INFO_NATIVE_VECTOR_WIDTH_SHORT:
  case PI_DEVICE_INFO_PREFERRED_VECTOR_WIDTH_SHORT:
    return ReturnValue(Device->ZeDeviceProperties.physicalEUSimdWidth / 2);
  case PI_DEVICE_INFO_NATIVE_VECTOR_WIDTH_INT:
  case PI_DEVICE_INFO_PREFERRED_VECTOR_WIDTH_INT:
    return ReturnValue(Device->ZeDeviceProperties.physicalEUSimdWidth / 4);
  case PI_DEVICE_INFO_NATIVE_VECTOR_WIDTH_LONG:
  case PI_DEVICE_INFO_PREFERRED_VECTOR_WIDTH_LONG:
    return ReturnValue(Device->ZeDeviceProperties.physicalEUSimdWidth / 8);
  case PI_DEVICE_INFO_NATIVE_VECTOR_WIDTH_FLOAT:
  case PI_DEVICE_INFO_PREFERRED_VECTOR_WIDTH_FLOAT:
    return ReturnValue(Device->ZeDeviceProperties.physicalEUSimdWidth / 4);
  case PI_DEVICE_INFO_NATIVE_VECTOR_WIDTH_DOUBLE:
  case PI_DEVICE_INFO_PREFERRED_VECTOR_WIDTH_DOUBLE:
    return ReturnValue(Device->ZeDeviceProperties.physicalEUSimdWidth / 8);
  case PI_DEVICE_INFO_NATIVE_VECTOR_WIDTH_HALF:
  case PI_DEVICE_INFO_PREFERRED_VECTOR_WIDTH_HALF:
    return ReturnValue(Device->ZeDeviceProperties.physicalEUSimdWidth / 2);
  case PI_DEVICE_INFO_MAX_NUM_SUB_GROUPS: {
    // Max_num_sub_Groups = maxTotalGroupSize/min(set of subGroupSizes);
    uint32_t MinSubGroupSize =
        Device->ZeDeviceComputeProperties.subGroupSizes[0];
    for (uint32_t I = 1; I < Device->ZeDeviceComputeProperties.numSubGroupSizes;
         I++) {
      if (MinSubGroupSize > Device->ZeDeviceComputeProperties.subGroupSizes[I])
        MinSubGroupSize = Device->ZeDeviceComputeProperties.subGroupSizes[I];
    }
    return ReturnValue(Device->ZeDeviceComputeProperties.maxTotalGroupSize /
                       MinSubGroupSize);
  }
  case PI_DEVICE_INFO_SUB_GROUP_INDEPENDENT_FORWARD_PROGRESS: {
    // TODO: Not supported yet. Needs to be updated after support is added.
    return ReturnValue(pi_bool{false});
  }
  case PI_DEVICE_INFO_SUB_GROUP_SIZES_INTEL: {
    // ze_device_compute_properties.subGroupSizes is in uint32_t whereas the
    // expected return is size_t datatype. size_t can be 8 bytes of data.
    return getInfoArray<uint32_t, size_t>(
        Device->ZeDeviceComputeProperties.numSubGroupSizes, ParamValueSize,
        ParamValue, ParamValueSizeRet,
        Device->ZeDeviceComputeProperties.subGroupSizes);
  }
  case PI_DEVICE_INFO_IL_VERSION: {
    // Set to a space separated list of IL version strings of the form
    // <IL_Prefix>_<Major_version>.<Minor_version>.
    // "SPIR-V" is a required IL prefix when cl_khr_il_progam extension is
    // reported.
    uint32_t SpirvVersion = ZeDeviceModuleProperties.spirvVersionSupported;
    uint32_t SpirvVersionMajor = ZE_MAJOR_VERSION(SpirvVersion);
    uint32_t SpirvVersionMinor = ZE_MINOR_VERSION(SpirvVersion);

    char SpirvVersionString[50];
    int Len = sprintf(SpirvVersionString, "SPIR-V_%d.%d ", SpirvVersionMajor,
                      SpirvVersionMinor);
    // returned string to contain only len number of characters.
    std::string ILVersion(SpirvVersionString, Len);
    return ReturnValue(ILVersion.c_str());
  }
  case PI_DEVICE_INFO_USM_HOST_SUPPORT:
  case PI_DEVICE_INFO_USM_DEVICE_SUPPORT:
  case PI_DEVICE_INFO_USM_SINGLE_SHARED_SUPPORT:
  case PI_DEVICE_INFO_USM_CROSS_SHARED_SUPPORT:
  case PI_DEVICE_INFO_USM_SYSTEM_SHARED_SUPPORT: {
    pi_uint64 Supported = 0;
    // TODO[1.0]: how to query for USM support now?
    if (true) {
      // TODO: Use ze_memory_access_capabilities_t
      Supported = PI_USM_ACCESS | PI_USM_ATOMIC_ACCESS |
                  PI_USM_CONCURRENT_ACCESS | PI_USM_CONCURRENT_ATOMIC_ACCESS;
    }
    return ReturnValue(Supported);
  }

    // intel extensions for GPU information
  case PI_DEVICE_INFO_PCI_ADDRESS: {
    if (getenv("ZES_ENABLE_SYSMAN") == nullptr) {
      zePrint("Set SYCL_ENABLE_PCI=1 to obtain PCI data.\n");
      return PI_INVALID_VALUE;
    }
    zes_pci_properties_t ZeDevicePciProperties = {};
    ZE_CALL(zesDevicePciGetProperties, (ZeDevice, &ZeDevicePciProperties));
    std::stringstream ss;
    ss << ZeDevicePciProperties.address.domain << ":"
       << ZeDevicePciProperties.address.bus << ":"
       << ZeDevicePciProperties.address.device << "."
       << ZeDevicePciProperties.address.function;
    return ReturnValue(ss.str().c_str());
  }
  case PI_DEVICE_INFO_GPU_EU_COUNT: {
    pi_uint32 count = Device->ZeDeviceProperties.numEUsPerSubslice *
                      Device->ZeDeviceProperties.numSubslicesPerSlice *
                      Device->ZeDeviceProperties.numSlices;
    return ReturnValue(pi_uint32{count});
  }
  case PI_DEVICE_INFO_GPU_EU_SIMD_WIDTH:
    return ReturnValue(
        pi_uint32{Device->ZeDeviceProperties.physicalEUSimdWidth});
  case PI_DEVICE_INFO_GPU_SLICES:
    return ReturnValue(pi_uint32{Device->ZeDeviceProperties.numSlices});
  case PI_DEVICE_INFO_GPU_SUBSLICES_PER_SLICE:
    return ReturnValue(
        pi_uint32{Device->ZeDeviceProperties.numSubslicesPerSlice});
  case PI_DEVICE_INFO_GPU_EU_COUNT_PER_SUBSLICE:
    return ReturnValue(pi_uint32{Device->ZeDeviceProperties.numEUsPerSubslice});
  case PI_DEVICE_INFO_MAX_MEM_BANDWIDTH:
    // currently not supported in level zero runtime
    return PI_INVALID_VALUE;

  default:
    zePrint("Unsupported ParamName in piGetDeviceInfo\n");
    zePrint("ParamName=%d(0x%x)\n", ParamName, ParamName);
    return PI_INVALID_VALUE;
  }

  return PI_SUCCESS;
}

pi_result piDevicePartition(pi_device Device,
                            const pi_device_partition_property *Properties,
                            pi_uint32 NumDevices, pi_device *OutDevices,
                            pi_uint32 *OutNumDevices) {
  // Other partitioning ways are not supported by Level Zero
  if (Properties[0] != PI_DEVICE_PARTITION_BY_AFFINITY_DOMAIN ||
      (Properties[1] != PI_DEVICE_AFFINITY_DOMAIN_NEXT_PARTITIONABLE &&
       Properties[1] != PI_DEVICE_AFFINITY_DOMAIN_NUMA)) {
    return PI_INVALID_VALUE;
  }

  PI_ASSERT(Device, PI_INVALID_DEVICE);

  // Check if Device was already partitioned into the same or bigger size
  // before. If so, we can return immediately without searching the global
  // device cache. Note that L0 driver always returns the same handles in the
  // same order for the given number of sub-devices.
  if (OutDevices && NumDevices <= Device->SubDevices.size()) {
    for (uint32_t I = 0; I < NumDevices; I++) {
      OutDevices[I] = Device->SubDevices[I];
      // reusing the same pi_device needs to increment the reference count
      piDeviceRetain(OutDevices[I]);
    }
    if (OutNumDevices)
      *OutNumDevices = NumDevices;
    return PI_SUCCESS;
  }

  // Get the number of subdevices available.
  // TODO: maybe add interface to create the specified # of subdevices.
  uint32_t Count = 0;
  ZE_CALL(zeDeviceGetSubDevices, (Device->ZeDevice, &Count, nullptr));

  if (OutNumDevices) {
    *OutNumDevices = Count;
  }

  if (!OutDevices) {
    // If we are not given the buffer, we are done.
    return PI_SUCCESS;
  }

  try {
    pi_platform Platform = Device->Platform;
    auto ZeSubdevices = new ze_device_handle_t[Count];
    ZE_CALL(zeDeviceGetSubDevices, (Device->ZeDevice, &Count, ZeSubdevices));

    // Wrap the Level Zero sub-devices into PI sub-devices, and write them out.
    for (uint32_t I = 0; I < Count; ++I) {
      pi_device Dev = Platform->getDeviceFromNativeHandle(ZeSubdevices[I]);
      if (Dev) {
        OutDevices[I] = Dev;
        // reusing the same pi_device needs to increment the reference count
        piDeviceRetain(OutDevices[I]);
      } else {
        std::unique_ptr<_pi_device> PiSubDevice(
            new _pi_device(ZeSubdevices[I], Platform));
        pi_result Result = PiSubDevice->initialize();
        if (Result != PI_SUCCESS) {
          delete[] ZeSubdevices;
          return Result;
        }
        OutDevices[I] = PiSubDevice.get();
        Platform->PiDevicesCache.push_back(std::move(PiSubDevice));
        // save pointers to sub-devices for quick retrieval in the future.
        Device->SubDevices.push_back(Dev);
      }
    }
    delete[] ZeSubdevices;
  } catch (const std::bad_alloc &) {
    return PI_OUT_OF_HOST_MEMORY;
  } catch (...) {
    return PI_ERROR_UNKNOWN;
  }
  return PI_SUCCESS;
}

pi_result
piextDeviceSelectBinary(pi_device Device, // TODO: does this need to be context?
                        pi_device_binary *Binaries, pi_uint32 NumBinaries,
                        pi_uint32 *SelectedBinaryInd) {

  PI_ASSERT(Device, PI_INVALID_DEVICE);
  PI_ASSERT(SelectedBinaryInd, PI_INVALID_VALUE);
  PI_ASSERT(NumBinaries == 0 || Binaries, PI_INVALID_VALUE);

  // TODO: this is a bare-bones implementation for choosing a device image
  // that would be compatible with the targeted device. An AOT-compiled
  // image is preferred over SPIR-V for known devices (i.e. Intel devices)
  // The implementation makes no effort to differentiate between multiple images
  // for the given device, and simply picks the first one compatible.
  //
  // Real implementation will use the same mechanism OpenCL ICD dispatcher
  // uses. Something like:
  //   PI_VALIDATE_HANDLE_RETURN_HANDLE(ctx, PI_INVALID_CONTEXT);
  //     return context->dispatch->piextDeviceSelectIR(
  //       ctx, images, num_images, selected_image);
  // where context->dispatch is set to the dispatch table provided by PI
  // plugin for platform/device the ctx was created for.

  // Look for GEN binary, which we known can only be handled by Level-Zero now.
  const char *BinaryTarget = __SYCL_PI_DEVICE_BINARY_TARGET_SPIRV64_GEN;

  // Find the appropriate device image, fallback to spirv if not found
  constexpr pi_uint32 InvalidInd = std::numeric_limits<pi_uint32>::max();
  pi_uint32 Spirv = InvalidInd;

  for (pi_uint32 i = 0; i < NumBinaries; ++i) {
    if (strcmp(Binaries[i]->DeviceTargetSpec, BinaryTarget) == 0) {
      *SelectedBinaryInd = i;
      return PI_SUCCESS;
    }
    if (strcmp(Binaries[i]->DeviceTargetSpec,
               __SYCL_PI_DEVICE_BINARY_TARGET_SPIRV64) == 0)
      Spirv = i;
  }
  // Points to a spirv image, if such indeed was found
  if ((*SelectedBinaryInd = Spirv) != InvalidInd)
    return PI_SUCCESS;

  // No image can be loaded for the given device
  return PI_INVALID_BINARY;
}

pi_result piextDeviceGetNativeHandle(pi_device Device,
                                     pi_native_handle *NativeHandle) {
  PI_ASSERT(Device, PI_INVALID_DEVICE);
  PI_ASSERT(NativeHandle, PI_INVALID_VALUE);

  auto ZeDevice = pi_cast<ze_device_handle_t *>(NativeHandle);
  // Extract the Level Zero module handle from the given PI device
  *ZeDevice = Device->ZeDevice;
  return PI_SUCCESS;
}

pi_result piextDeviceCreateWithNativeHandle(pi_native_handle NativeHandle,
                                            pi_platform Platform,
                                            pi_device *Device) {
  PI_ASSERT(Device, PI_INVALID_DEVICE);
  PI_ASSERT(NativeHandle, PI_INVALID_VALUE);
  PI_ASSERT(Platform, PI_INVALID_PLATFORM);
  {
    std::lock_guard<std::mutex> Lock(Platform->PiDevicesCacheMutex);
    pi_result Res = populateDeviceCacheIfNeeded(Platform);
    if (Res != PI_SUCCESS) {
      return Res;
    }
  }
  auto ZeDevice = pi_cast<ze_device_handle_t>(NativeHandle);

  // The SYCL spec requires that the set of devices must remain fixed for the
  // duration of the application's execution. We assume that we found all of the
  // Level Zero devices when we initialized the device cache, so the
  // "NativeHandle" must already be in the cache. If it is not, this must not be
  // a valid Level Zero device.
  pi_device Dev = Platform->getDeviceFromNativeHandle(ZeDevice);
  if (Dev == nullptr)
    return PI_INVALID_VALUE;
  *Device = Dev;
  return PI_SUCCESS;
}

pi_result piContextCreate(const pi_context_properties *Properties,
                          pi_uint32 NumDevices, const pi_device *Devices,
                          void (*PFnNotify)(const char *ErrInfo,
                                            const void *PrivateInfo, size_t CB,
                                            void *UserData),
                          void *UserData, pi_context *RetContext) {
  (void)Properties;
  (void)PFnNotify;
  (void)UserData;
  PI_ASSERT(Devices, PI_INVALID_DEVICE);
  PI_ASSERT(RetContext, PI_INVALID_VALUE);

  ze_context_desc_t ContextDesc = {ZE_STRUCTURE_TYPE_CONTEXT_DESC, nullptr, 0};
  ze_context_handle_t ZeContext;
  ZE_CALL(zeContextCreate,
          ((*Devices)->Platform->ZeDriver, &ContextDesc, &ZeContext));
  try {
    *RetContext = new _pi_context(ZeContext, NumDevices, Devices, true);
    (*RetContext)->initialize();
  } catch (const std::bad_alloc &) {
    return PI_OUT_OF_HOST_MEMORY;
  } catch (...) {
    return PI_ERROR_UNKNOWN;
  }

  return PI_SUCCESS;
}

pi_result piContextGetInfo(pi_context Context, pi_context_info ParamName,
                           size_t ParamValueSize, void *ParamValue,
                           size_t *ParamValueSizeRet) {

  PI_ASSERT(Context, PI_INVALID_CONTEXT);

  ReturnHelper ReturnValue(ParamValueSize, ParamValue, ParamValueSizeRet);
  switch (ParamName) {
  case PI_CONTEXT_INFO_DEVICES:
    return getInfoArray(Context->Devices.size(), ParamValueSize, ParamValue,
                        ParamValueSizeRet, &Context->Devices[0]);
  case PI_CONTEXT_INFO_NUM_DEVICES:
    return ReturnValue(pi_uint32(Context->Devices.size()));
  case PI_CONTEXT_INFO_REFERENCE_COUNT:
    return ReturnValue(pi_uint32{Context->RefCount});
  default:
    // TODO: implement other parameters
    die("piGetContextInfo: unsuppported ParamName.");
  }

  return PI_SUCCESS;
}

// FIXME: Dummy implementation to prevent link fail
pi_result piextContextSetExtendedDeleter(pi_context Context,
                                         pi_context_extended_deleter Function,
                                         void *UserData) {
  (void)Context;
  (void)Function;
  (void)UserData;
  die("piextContextSetExtendedDeleter: not supported");
  return PI_SUCCESS;
}

pi_result piextContextGetNativeHandle(pi_context Context,
                                      pi_native_handle *NativeHandle) {
  PI_ASSERT(Context, PI_INVALID_CONTEXT);
  PI_ASSERT(NativeHandle, PI_INVALID_VALUE);

  auto ZeContext = pi_cast<ze_context_handle_t *>(NativeHandle);
  // Extract the Level Zero queue handle from the given PI queue
  *ZeContext = Context->ZeContext;
  return PI_SUCCESS;
}

pi_result piextContextCreateWithNativeHandle(pi_native_handle NativeHandle,
                                             pi_uint32 NumDevices,
                                             const pi_device *Devices,
                                             bool OwnNativeHandle,
                                             pi_context *RetContext) {
  PI_ASSERT(NativeHandle, PI_INVALID_VALUE);
  PI_ASSERT(Devices, PI_INVALID_DEVICE);
  PI_ASSERT(RetContext, PI_INVALID_VALUE);
  PI_ASSERT(NumDevices, PI_INVALID_VALUE);

  try {
    *RetContext = new _pi_context(pi_cast<ze_context_handle_t>(NativeHandle),
                                  NumDevices, Devices, OwnNativeHandle);
    (*RetContext)->initialize();
  } catch (const std::bad_alloc &) {
    return PI_OUT_OF_HOST_MEMORY;
  } catch (...) {
    return PI_ERROR_UNKNOWN;
  }

  return PI_SUCCESS;
}

pi_result piContextRetain(pi_context Context) {

  PI_ASSERT(Context, PI_INVALID_CONTEXT);

  ++(Context->RefCount);
  return PI_SUCCESS;
}

pi_result piContextRelease(pi_context Context) {

  PI_ASSERT(Context, PI_INVALID_CONTEXT);

  if (--(Context->RefCount) == 0) {
    ze_context_handle_t DestoryZeContext =
        Context->OwnZeContext ? Context->ZeContext : nullptr;

    // Clean up any live memory associated with Context
    pi_result Result = Context->finalize();

    // We must delete Context first and then destroy zeContext because
    // Context deallocation requires ZeContext in some member deallocation of
    // pi_context.
    delete Context;

    // Destruction of some members of pi_context uses L0 context
    // and therefore it must be valid at that point.
    // Technically it should be placed to the destructor of pi_context
    // but this makes API error handling more complex.
    if (DestoryZeContext)
      ZE_CALL(zeContextDestroy, (DestoryZeContext));

    return Result;
  }
  return PI_SUCCESS;
}

pi_result piQueueCreate(pi_context Context, pi_device Device,
                        pi_queue_properties Properties, pi_queue *Queue) {

  // Check that unexpected bits are not set.
  PI_ASSERT(!(Properties & ~(PI_QUEUE_OUT_OF_ORDER_EXEC_MODE_ENABLE |
                             PI_QUEUE_PROFILING_ENABLE | PI_QUEUE_ON_DEVICE |
                             PI_QUEUE_ON_DEVICE_DEFAULT)),
            PI_INVALID_VALUE);

  ze_device_handle_t ZeDevice;
  ze_command_queue_handle_t ZeComputeCommandQueue;

  PI_ASSERT(Context, PI_INVALID_CONTEXT);

  if (std::find(Context->Devices.begin(), Context->Devices.end(), Device) ==
      Context->Devices.end()) {
    return PI_INVALID_DEVICE;
  }

  PI_ASSERT(Device, PI_INVALID_DEVICE);

  ZeDevice = Device->ZeDevice;
  ze_command_queue_desc_t ZeCommandQueueDesc = {};
  ZeCommandQueueDesc.ordinal = Device->ZeComputeQueueGroupIndex;
  ZeCommandQueueDesc.index = 0;
  ZeCommandQueueDesc.mode = ZE_COMMAND_QUEUE_MODE_ASYNCHRONOUS;

  ZE_CALL(zeCommandQueueCreate,
          (Context->ZeContext, ZeDevice,
           &ZeCommandQueueDesc, // TODO: translate properties
           &ZeComputeCommandQueue));

  // Create second queue to copy engine
  ze_command_queue_handle_t ZeCopyCommandQueue = nullptr;
  if (Device->hasCopyEngine()) {
    ZeCommandQueueDesc.ordinal = Device->ZeCopyQueueGroupIndex;
    ZE_CALL(zeCommandQueueCreate,
            (Context->ZeContext, ZeDevice,
             &ZeCommandQueueDesc, // TODO: translate properties
             &ZeCopyCommandQueue));
  }
  PI_ASSERT(Queue, PI_INVALID_QUEUE);

  try {
    *Queue = new _pi_queue(ZeComputeCommandQueue, ZeCopyCommandQueue, Context,
                           Device, ZeCommandListBatchSize, Properties);
  } catch (const std::bad_alloc &) {
    return PI_OUT_OF_HOST_MEMORY;
  } catch (...) {
    return PI_ERROR_UNKNOWN;
  }
  return PI_SUCCESS;
}

pi_result piQueueGetInfo(pi_queue Queue, pi_queue_info ParamName,
                         size_t ParamValueSize, void *ParamValue,
                         size_t *ParamValueSizeRet) {

  PI_ASSERT(Queue, PI_INVALID_QUEUE);

  ReturnHelper ReturnValue(ParamValueSize, ParamValue, ParamValueSizeRet);
  // TODO: consider support for queue properties and size
  switch (ParamName) {
  case PI_QUEUE_INFO_CONTEXT:
    return ReturnValue(Queue->Context);
  case PI_QUEUE_INFO_DEVICE:
    return ReturnValue(Queue->Device);
  case PI_QUEUE_INFO_REFERENCE_COUNT:
    return ReturnValue(pi_uint32{Queue->RefCount});
  case PI_QUEUE_INFO_PROPERTIES:
    die("PI_QUEUE_INFO_PROPERTIES in piQueueGetInfo not implemented\n");
    break;
  case PI_QUEUE_INFO_SIZE:
    die("PI_QUEUE_INFO_SIZE in piQueueGetInfo not implemented\n");
    break;
  case PI_QUEUE_INFO_DEVICE_DEFAULT:
    die("PI_QUEUE_INFO_DEVICE_DEFAULT in piQueueGetInfo not implemented\n");
    break;
  default:
    zePrint("Unsupported ParamName in piQueueGetInfo: ParamName=%d(0x%x)\n",
            ParamName, ParamName);
    return PI_INVALID_VALUE;
  }

  return PI_SUCCESS;
}

pi_result piQueueRetain(pi_queue Queue) {
  // Lock automatically releases when this goes out of scope.
  std::lock_guard<std::mutex> lock(Queue->PiQueueMutex);

  piQueueRetainNoLock(Queue);
  return PI_SUCCESS;
}

pi_result piQueueRelease(pi_queue Queue) {
  PI_ASSERT(Queue, PI_INVALID_QUEUE);
  // We need to use a bool variable here to check the condition that
  // RefCount becomes zero atomically with PiQueueMutex lock.
  // Then, we can release the lock before we remove the Queue below.
  bool RefCountZero = false;
  {
    std::lock_guard<std::mutex> Lock(Queue->PiQueueMutex);
    Queue->RefCount--;
    if (Queue->RefCount == 0)
      RefCountZero = true;

    if (RefCountZero) {
      // It is possible to get to here and still have an open command list
      // if no wait or finish ever occurred for this queue.
      if (auto Res = Queue->executeOpenCommandList())
        return Res;

      // Make sure all commands get executed.
      ZE_CALL(zeHostSynchronize, (Queue->ZeComputeCommandQueue));
      if (Queue->ZeCopyCommandQueue)
        ZE_CALL(zeHostSynchronize, (Queue->ZeCopyCommandQueue));

      // Destroy all the fences created associated with this queue.
      for (auto &MapEntry : Queue->ZeCommandListFenceMap) {
        // This fence wasn't yet signalled when we polled it for recycling
        // the command-list, so need to release the command-list too.
        if (MapEntry.second.InUse) {
          Queue->resetCommandListFenceEntry(MapEntry, true);
        }
        ZE_CALL(zeFenceDestroy, (MapEntry.second.ZeFence));
      }
      Queue->ZeCommandListFenceMap.clear();
      ZE_CALL(zeCommandQueueDestroy, (Queue->ZeComputeCommandQueue));
      Queue->ZeComputeCommandQueue = nullptr;
      if (Queue->ZeCopyCommandQueue) {
        ZE_CALL(zeCommandQueueDestroy, (Queue->ZeCopyCommandQueue));
        Queue->ZeCopyCommandQueue = nullptr;
      }

      zePrint("piQueueRelease NumTimesClosedFull %d, NumTimesClosedEarly %d\n",
              Queue->NumTimesClosedFull, Queue->NumTimesClosedEarly);
    }
  }

  if (RefCountZero)
    delete Queue;
  return PI_SUCCESS;
}

pi_result piQueueFinish(pi_queue Queue) {
  // Wait until command lists attached to the command queue are executed.
  PI_ASSERT(Queue, PI_INVALID_QUEUE);

  // Lock automatically releases when this goes out of scope.
  std::lock_guard<std::mutex> lock(Queue->PiQueueMutex);

  // execute any command list that may still be open.
  if (auto Res = Queue->executeOpenCommandList())
    return Res;

  ZE_CALL(zeHostSynchronize, (Queue->ZeComputeCommandQueue));
  if (Queue->ZeCopyCommandQueue)
    ZE_CALL(zeHostSynchronize, (Queue->ZeCopyCommandQueue));

  return PI_SUCCESS;
}

pi_result piextQueueGetNativeHandle(pi_queue Queue,
                                    pi_native_handle *NativeHandle) {
  PI_ASSERT(Queue, PI_INVALID_QUEUE);
  PI_ASSERT(NativeHandle, PI_INVALID_VALUE);

  // Lock automatically releases when this goes out of scope.
  std::lock_guard<std::mutex> lock(Queue->PiQueueMutex);

  auto ZeQueue = pi_cast<ze_command_queue_handle_t *>(NativeHandle);
  // Extract the Level Zero queue handle from the given PI queue
  *ZeQueue = Queue->ZeComputeCommandQueue; // TODO: Can we try to return copy
                                           // command queue here?
  return PI_SUCCESS;
}

pi_result piextQueueCreateWithNativeHandle(pi_native_handle NativeHandle,
                                           pi_context Context,
                                           pi_queue *Queue) {
  PI_ASSERT(Context, PI_INVALID_CONTEXT);
  PI_ASSERT(NativeHandle, PI_INVALID_VALUE);
  PI_ASSERT(Queue, PI_INVALID_QUEUE);

  auto ZeQueue = pi_cast<ze_command_queue_handle_t>(NativeHandle);

  // Attach the queue to the "0" device.
  // TODO: see if we need to let user choose the device.
  pi_device Device = Context->Devices[0];
  // TODO: see what we can do to correctly initialize PI queue for
  // compute vs. copy Level-Zero queue.
  *Queue =
      new _pi_queue(ZeQueue, nullptr, Context, Device, ZeCommandListBatchSize);
  return PI_SUCCESS;
}

pi_result piMemBufferCreate(pi_context Context, pi_mem_flags Flags, size_t Size,
                            void *HostPtr, pi_mem *RetMem,
                            const pi_mem_properties *properties) {

  // TODO: implement read-only, write-only
  if ((Flags & PI_MEM_FLAGS_ACCESS_RW) == 0) {
    die("piMemBufferCreate: Level-Zero implements only read-write buffer,"
        "no read-only or write-only yet.");
  }
  PI_ASSERT(Context, PI_INVALID_CONTEXT);
  PI_ASSERT(RetMem, PI_INVALID_VALUE);

  if (properties != nullptr) {
    die("piMemBufferCreate: no mem properties goes to Level-Zero RT yet");
  }

  void *Ptr;
  ze_device_handle_t ZeDevice = Context->Devices[0]->ZeDevice;

  // We treat integrated devices (physical memory shared with the CPU)
  // differently from discrete devices (those with distinct memories).
  // For integrated devices, allocating the buffer in host shared memory
  // enables automatic access from the device, and makes copying
  // unnecessary in the map/unmap operations. This improves performance.
  bool DeviceIsIntegrated = Context->Devices.size() == 1 &&
                            Context->Devices[0]->ZeDeviceProperties.flags &
                                ZE_DEVICE_PROPERTY_FLAG_INTEGRATED;

  if (Flags & PI_MEM_FLAGS_HOST_PTR_ALLOC) {
    // Having PI_MEM_FLAGS_HOST_PTR_ALLOC for buffer requires allocation of
    // pinned host memory, see:
    // https://github.com/intel/llvm/blob/sycl/sycl/doc/extensions/UsePinnedMemoryProperty/UsePinnedMemoryPropery.adoc
    // We are however missing such functionality in Level Zero, so we just
    // ignore the flag for now.
    //
  }

  if (DeviceIsIntegrated) {
    ze_host_mem_alloc_desc_t ZeDesc = {};
    ZeDesc.flags = 0;

    ZE_CALL(zeMemAllocHost, (Context->ZeContext, &ZeDesc, Size, 1, &Ptr));

  } else {
    ze_device_mem_alloc_desc_t ZeDesc = {};
    ZeDesc.flags = 0;
    ZeDesc.ordinal = 0;

    ZE_CALL(zeMemAllocDevice,
            (Context->ZeContext, &ZeDesc, Size, 1, ZeDevice, &Ptr));
  }

  if (HostPtr) {
    if ((Flags & PI_MEM_FLAGS_HOST_PTR_USE) != 0 ||
        (Flags & PI_MEM_FLAGS_HOST_PTR_COPY) != 0) {
      // Initialize the buffer with user data
      if (DeviceIsIntegrated) {
        // Do a host to host copy
        memcpy(Ptr, HostPtr, Size);
      } else {

        // Initialize the buffer synchronously with immediate offload
        ZE_CALL(zeCommandListAppendMemoryCopy,
                (Context->ZeCommandListInit, Ptr, HostPtr, Size, nullptr, 0,
                 nullptr));
      }
    } else if (Flags == 0 || (Flags == PI_MEM_FLAGS_ACCESS_RW)) {
      // Nothing more to do.
    } else {
      die("piMemBufferCreate: not implemented");
    }
  }

  auto HostPtrOrNull =
      (Flags & PI_MEM_FLAGS_HOST_PTR_USE) ? pi_cast<char *>(HostPtr) : nullptr;
  try {
    *RetMem = new _pi_buffer(
        Context, pi_cast<char *>(Ptr) /* Level Zero Memory Handle */,
        HostPtrOrNull, nullptr, 0, 0,
        DeviceIsIntegrated /* allocation in host memory */);
  } catch (const std::bad_alloc &) {
    return PI_OUT_OF_HOST_MEMORY;
  } catch (...) {
    return PI_ERROR_UNKNOWN;
  }

  return PI_SUCCESS;
}

pi_result piMemGetInfo(pi_mem Mem,
                       cl_mem_info ParamName, // TODO: untie from OpenCL
                       size_t ParamValueSize, void *ParamValue,
                       size_t *ParamValueSizeRet) {
  (void)Mem;
  (void)ParamName;
  (void)ParamValueSize;
  (void)ParamValue;
  (void)ParamValueSizeRet;
  die("piMemGetInfo: not implemented");
  return {};
}

pi_result piMemRetain(pi_mem Mem) {
  PI_ASSERT(Mem, PI_INVALID_MEM_OBJECT);

  ++(Mem->RefCount);
  return PI_SUCCESS;
}

pi_result piMemRelease(pi_mem Mem) {
  PI_ASSERT(Mem, PI_INVALID_MEM_OBJECT);

  if (--(Mem->RefCount) == 0) {
    if (Mem->isImage()) {
      ZE_CALL(zeImageDestroy, (pi_cast<ze_image_handle_t>(Mem->getZeHandle())));
    } else {
      auto Buf = static_cast<_pi_buffer *>(Mem);
      if (!Buf->isSubBuffer()) {
        ZE_CALL(zeMemFree, (Mem->Context->ZeContext, Mem->getZeHandle()));
      }
    }
    delete Mem;
  }
  return PI_SUCCESS;
}

pi_result piMemImageCreate(pi_context Context, pi_mem_flags Flags,
                           const pi_image_format *ImageFormat,
                           const pi_image_desc *ImageDesc, void *HostPtr,
                           pi_mem *RetImage) {

  // TODO: implement read-only, write-only
  if ((Flags & PI_MEM_FLAGS_ACCESS_RW) == 0) {
    die("piMemImageCreate: Level-Zero implements only read-write buffer,"
        "no read-only or write-only yet.");
  }
  PI_ASSERT(Context, PI_INVALID_CONTEXT);
  PI_ASSERT(RetImage, PI_INVALID_VALUE);
  PI_ASSERT(ImageFormat, PI_INVALID_IMAGE_FORMAT_DESCRIPTOR);

  ze_image_format_type_t ZeImageFormatType;
  size_t ZeImageFormatTypeSize;
  switch (ImageFormat->image_channel_data_type) {
  case CL_FLOAT:
    ZeImageFormatType = ZE_IMAGE_FORMAT_TYPE_FLOAT;
    ZeImageFormatTypeSize = 32;
    break;
  case CL_HALF_FLOAT:
    ZeImageFormatType = ZE_IMAGE_FORMAT_TYPE_FLOAT;
    ZeImageFormatTypeSize = 16;
    break;
  case CL_UNSIGNED_INT32:
    ZeImageFormatType = ZE_IMAGE_FORMAT_TYPE_UINT;
    ZeImageFormatTypeSize = 32;
    break;
  case CL_UNSIGNED_INT16:
    ZeImageFormatType = ZE_IMAGE_FORMAT_TYPE_UINT;
    ZeImageFormatTypeSize = 16;
    break;
  case CL_UNSIGNED_INT8:
    ZeImageFormatType = ZE_IMAGE_FORMAT_TYPE_UINT;
    ZeImageFormatTypeSize = 8;
    break;
  case CL_UNORM_INT16:
    ZeImageFormatType = ZE_IMAGE_FORMAT_TYPE_UNORM;
    ZeImageFormatTypeSize = 16;
    break;
  case CL_UNORM_INT8:
    ZeImageFormatType = ZE_IMAGE_FORMAT_TYPE_UNORM;
    ZeImageFormatTypeSize = 8;
    break;
  case CL_SIGNED_INT32:
    ZeImageFormatType = ZE_IMAGE_FORMAT_TYPE_SINT;
    ZeImageFormatTypeSize = 32;
    break;
  case CL_SIGNED_INT16:
    ZeImageFormatType = ZE_IMAGE_FORMAT_TYPE_SINT;
    ZeImageFormatTypeSize = 16;
    break;
  case CL_SIGNED_INT8:
    ZeImageFormatType = ZE_IMAGE_FORMAT_TYPE_SINT;
    ZeImageFormatTypeSize = 8;
    break;
  case CL_SNORM_INT16:
    ZeImageFormatType = ZE_IMAGE_FORMAT_TYPE_SNORM;
    ZeImageFormatTypeSize = 16;
    break;
  case CL_SNORM_INT8:
    ZeImageFormatType = ZE_IMAGE_FORMAT_TYPE_SNORM;
    ZeImageFormatTypeSize = 8;
    break;
  default:
    zePrint("piMemImageCreate: unsupported image data type: data type = %d\n",
            ImageFormat->image_channel_data_type);
    return PI_INVALID_VALUE;
  }

  // TODO: populate the layout mapping
  ze_image_format_layout_t ZeImageFormatLayout;
  switch (ImageFormat->image_channel_order) {
  case CL_RGBA:
    switch (ZeImageFormatTypeSize) {
    case 8:
      ZeImageFormatLayout = ZE_IMAGE_FORMAT_LAYOUT_8_8_8_8;
      break;
    case 16:
      ZeImageFormatLayout = ZE_IMAGE_FORMAT_LAYOUT_16_16_16_16;
      break;
    case 32:
      ZeImageFormatLayout = ZE_IMAGE_FORMAT_LAYOUT_32_32_32_32;
      break;
    default:
      zePrint("piMemImageCreate: unexpected data type Size\n");
      return PI_INVALID_VALUE;
    }
    break;
  default:
    zePrint("format layout = %d\n", ImageFormat->image_channel_order);
    die("piMemImageCreate: unsupported image format layout\n");
    break;
  }

  ze_image_format_t ZeFormatDesc = {
      ZeImageFormatLayout, ZeImageFormatType,
      // TODO: are swizzles deducted from image_format->image_channel_order?
      ZE_IMAGE_FORMAT_SWIZZLE_R, ZE_IMAGE_FORMAT_SWIZZLE_G,
      ZE_IMAGE_FORMAT_SWIZZLE_B, ZE_IMAGE_FORMAT_SWIZZLE_A};

  ze_image_type_t ZeImageType;
  switch (ImageDesc->image_type) {
  case PI_MEM_TYPE_IMAGE1D:
    ZeImageType = ZE_IMAGE_TYPE_1D;
    break;
  case PI_MEM_TYPE_IMAGE2D:
    ZeImageType = ZE_IMAGE_TYPE_2D;
    break;
  case PI_MEM_TYPE_IMAGE3D:
    ZeImageType = ZE_IMAGE_TYPE_3D;
    break;
  case PI_MEM_TYPE_IMAGE1D_ARRAY:
    ZeImageType = ZE_IMAGE_TYPE_1DARRAY;
    break;
  case PI_MEM_TYPE_IMAGE2D_ARRAY:
    ZeImageType = ZE_IMAGE_TYPE_2DARRAY;
    break;
  default:
    zePrint("piMemImageCreate: unsupported image type\n");
    return PI_INVALID_VALUE;
  }

  ze_image_desc_t ZeImageDesc = {};
  ZeImageDesc.arraylevels = ZeImageDesc.flags = 0;
  ZeImageDesc.type = ZeImageType;
  ZeImageDesc.format = ZeFormatDesc;
  ZeImageDesc.width = pi_cast<uint32_t>(ImageDesc->image_width);
  ZeImageDesc.height = pi_cast<uint32_t>(ImageDesc->image_height);
  ZeImageDesc.depth = pi_cast<uint32_t>(ImageDesc->image_depth);
  ZeImageDesc.arraylevels = pi_cast<uint32_t>(ImageDesc->image_array_size);
  ZeImageDesc.miplevels = ImageDesc->num_mip_levels;

  // Have the "0" device in context to own the image. Rely on Level-Zero
  // drivers to perform migration as necessary for sharing it across multiple
  // devices in the context.
  //
  // TODO: figure out if we instead need explicit copying for acessing
  // the image from other devices in the context.
  //
  pi_device Device = Context->Devices[0];
  ze_image_handle_t ZeHImage;
  ZE_CALL(zeImageCreate,
          (Context->ZeContext, Device->ZeDevice, &ZeImageDesc, &ZeHImage));

  auto HostPtrOrNull =
      (Flags & PI_MEM_FLAGS_HOST_PTR_USE) ? pi_cast<char *>(HostPtr) : nullptr;

  try {
    auto ZePIImage = new _pi_image(Context, ZeHImage, HostPtrOrNull);

#ifndef NDEBUG
    ZePIImage->ZeImageDesc = ZeImageDesc;
#endif // !NDEBUG

    if ((Flags & PI_MEM_FLAGS_HOST_PTR_USE) != 0 ||
        (Flags & PI_MEM_FLAGS_HOST_PTR_COPY) != 0) {
      // Initialize image synchronously with immediate offload
      ZE_CALL(zeCommandListAppendImageCopyFromMemory,
              (Context->ZeCommandListInit, ZeHImage, HostPtr, nullptr, nullptr,
               0, nullptr));
    }

    *RetImage = ZePIImage;
  } catch (const std::bad_alloc &) {
    return PI_OUT_OF_HOST_MEMORY;
  } catch (...) {
    return PI_ERROR_UNKNOWN;
  }
  return PI_SUCCESS;
}

pi_result piextMemGetNativeHandle(pi_mem Mem, pi_native_handle *NativeHandle) {
  PI_ASSERT(Mem, PI_INVALID_MEM_OBJECT);
  *NativeHandle = pi_cast<pi_native_handle>(Mem->getZeHandle());
  return PI_SUCCESS;
}

pi_result piextMemCreateWithNativeHandle(pi_native_handle NativeHandle,
                                         pi_mem *Mem) {
  (void)NativeHandle;
  (void)Mem;
  die("piextMemCreateWithNativeHandle: not supported");
  return PI_SUCCESS;
}

pi_result piProgramCreate(pi_context Context, const void *ILBytes,
                          size_t Length, pi_program *Program) {

  PI_ASSERT(Context, PI_INVALID_CONTEXT);
  PI_ASSERT(ILBytes && Length, PI_INVALID_VALUE);
  PI_ASSERT(Program, PI_INVALID_PROGRAM);

  // NOTE: the Level Zero module creation is also building the program, so we
  // are deferring it until the program is ready to be built in piProgramBuild
  // and piProgramCompile. Also it is only then we know the build options.

  try {
    *Program = new _pi_program(Context, ILBytes, Length, _pi_program::IL);
  } catch (const std::bad_alloc &) {
    return PI_OUT_OF_HOST_MEMORY;
  } catch (...) {
    return PI_ERROR_UNKNOWN;
  }
  return PI_SUCCESS;
}

pi_result piProgramCreateWithBinary(pi_context Context, pi_uint32 NumDevices,
                                    const pi_device *DeviceList,
                                    const size_t *Lengths,
                                    const unsigned char **Binaries,
                                    pi_int32 *BinaryStatus,
                                    pi_program *Program) {

  PI_ASSERT(Context, PI_INVALID_CONTEXT);
  PI_ASSERT(DeviceList && NumDevices, PI_INVALID_VALUE);
  PI_ASSERT(Binaries && Lengths, PI_INVALID_VALUE);
  PI_ASSERT(Program, PI_INVALID_PROGRAM);

  // For now we support only one device.
  if (NumDevices != 1)
    die("piProgramCreateWithBinary: level_zero supports only one device.");
  if (!Binaries[0] || !Lengths[0]) {
    if (BinaryStatus)
      *BinaryStatus = PI_INVALID_VALUE;
    return PI_INVALID_VALUE;
  }
  if (DeviceList[0] != Context->Devices[0])
    return PI_INVALID_DEVICE;

  size_t Length = Lengths[0];
  auto Binary = Binaries[0];

  // In OpenCL, clCreateProgramWithBinary() can be used to load any of the
  // following: "program executable", "compiled program", or "library of
  // compiled programs".  In addition, the loaded program can be either
  // IL (SPIR-v) or native device code.  For now, we assume that
  // piProgramCreateWithBinary() is only used to load a "program executable"
  // as native device code.
  // If we wanted to support all the same cases as OpenCL, we would need to
  // somehow examine the binary image to distinguish the cases.  Alternatively,
  // we could change the PI interface and have the caller pass additional
  // information to distinguish the cases.

  try {
    *Program = new _pi_program(Context, Binary, Length, _pi_program::Native);
  } catch (const std::bad_alloc &) {
    return PI_OUT_OF_HOST_MEMORY;
  } catch (...) {
    return PI_ERROR_UNKNOWN;
  }

  if (BinaryStatus)
    *BinaryStatus = PI_SUCCESS;
  return PI_SUCCESS;
}

pi_result piclProgramCreateWithSource(pi_context Context, pi_uint32 Count,
                                      const char **Strings,
                                      const size_t *Lengths,
                                      pi_program *RetProgram) {

  (void)Context;
  (void)Count;
  (void)Strings;
  (void)Lengths;
  (void)RetProgram;
  zePrint("piclProgramCreateWithSource: not supported in Level Zero\n");
  return PI_INVALID_OPERATION;
}

pi_result piProgramGetInfo(pi_program Program, pi_program_info ParamName,
                           size_t ParamValueSize, void *ParamValue,
                           size_t *ParamValueSizeRet) {

  PI_ASSERT(Program, PI_INVALID_PROGRAM);

  ReturnHelper ReturnValue(ParamValueSize, ParamValue, ParamValueSizeRet);
  switch (ParamName) {
  case PI_PROGRAM_INFO_REFERENCE_COUNT:
    return ReturnValue(pi_uint32{Program->RefCount});
  case PI_PROGRAM_INFO_NUM_DEVICES:
    // TODO: return true number of devices this program exists for.
    return ReturnValue(pi_uint32{1});
  case PI_PROGRAM_INFO_DEVICES:
    // TODO: return all devices this program exists for.
    return ReturnValue(Program->Context->Devices[0]);
  case PI_PROGRAM_INFO_BINARY_SIZES: {
    size_t SzBinary;
    if (Program->State == _pi_program::IL ||
        Program->State == _pi_program::Native) {
      SzBinary = Program->CodeLength;
    } else {
      PI_ASSERT(Program->State == _pi_program::Object ||
                    Program->State == _pi_program::Exe ||
                    Program->State == _pi_program::LinkedExe,
                PI_INVALID_OPERATION);

      // If the program is in LinkedExe state it may contain several modules.
      // We cannot handle this case because each module's contents is in its
      // own address range, discontiguous from the others.  The
      // PI_PROGRAM_INFO_BINARY_SIZES API assume the entire linked program is
      // one contiguous region, which is not the case for LinkedExe program
      // in Level Zero.  Therefore, this API is unimplemented when the Program
      // has more than one module.
      _pi_program::ModuleIterator ModIt(Program);

      PI_ASSERT(!ModIt.Done(), PI_INVALID_VALUE);

      if (ModIt.Count() > 1) {
        die("piProgramGetInfo: PI_PROGRAM_INFO_BINARY_SIZES not implemented "
            "for linked programs");
      }
      ZE_CALL(zeModuleGetNativeBinary, (*ModIt, &SzBinary, nullptr));
    }
    // This is an array of 1 element, initialized as if it were scalar.
    return ReturnValue(size_t{SzBinary});
  }
  case PI_PROGRAM_INFO_BINARIES: {
    // The caller sets "ParamValue" to an array of pointers, one for each
    // device.  Since Level Zero supports only one device, there is only one
    // pointer.  If the pointer is NULL, we don't do anything.  Otherwise, we
    // copy the program's binary image to the buffer at that pointer.
    uint8_t **PBinary = pi_cast<uint8_t **>(ParamValue);
    if (!PBinary[0])
      break;
    if (Program->State == _pi_program::IL ||
        Program->State == _pi_program::Native) {
      std::memcpy(PBinary[0], Program->Code.get(), Program->CodeLength);
    } else {
      PI_ASSERT(Program->State == _pi_program::Object ||
                    Program->State == _pi_program::Exe ||
                    Program->State == _pi_program::LinkedExe,
                PI_INVALID_OPERATION);

      _pi_program::ModuleIterator ModIt(Program);

      PI_ASSERT(!ModIt.Done(), PI_INVALID_VALUE);

      if (ModIt.Count() > 1) {
        die("piProgramGetInfo: PI_PROGRAM_INFO_BINARIES not implemented for "
            "linked programs");
      }
      size_t SzBinary = 0;
      ZE_CALL(zeModuleGetNativeBinary, (*ModIt, &SzBinary, PBinary[0]));
    }
    break;
  }
  case PI_PROGRAM_INFO_NUM_KERNELS: {
    uint32_t NumKernels;
    if (Program->State == _pi_program::IL ||
        Program->State == _pi_program::Native ||
        Program->State == _pi_program::Object) {
      return PI_INVALID_PROGRAM_EXECUTABLE;
    } else {
      PI_ASSERT(Program->State == _pi_program::Exe ||
                    Program->State == _pi_program::LinkedExe,
                PI_INVALID_OPERATION);

      NumKernels = 0;
      _pi_program::ModuleIterator ModIt(Program);
      while (!ModIt.Done()) {
        uint32_t Num;
        ZE_CALL(zeModuleGetKernelNames, (*ModIt, &Num, nullptr));
        NumKernels += Num;
        ModIt++;
      }
    }
    return ReturnValue(size_t{NumKernels});
  }
  case PI_PROGRAM_INFO_KERNEL_NAMES:
    try {
      std::string PINames{""};
      if (Program->State == _pi_program::IL ||
          Program->State == _pi_program::Native ||
          Program->State == _pi_program::Object) {
        return PI_INVALID_PROGRAM_EXECUTABLE;
      } else {
        PI_ASSERT(Program->State == _pi_program::Exe ||
                      Program->State == _pi_program::LinkedExe,
                  PI_INVALID_PROGRAM_EXECUTABLE);

        bool First = true;
        _pi_program::ModuleIterator ModIt(Program);
        while (!ModIt.Done()) {
          uint32_t Count = 0;
          ZE_CALL(zeModuleGetKernelNames, (*ModIt, &Count, nullptr));
          std::unique_ptr<const char *[]> PNames(new const char *[Count]);
          ZE_CALL(zeModuleGetKernelNames, (*ModIt, &Count, PNames.get()));
          for (uint32_t I = 0; I < Count; ++I) {
            PINames += (!First ? ";" : "");
            PINames += PNames[I];
            First = false;
          }
          ModIt++;
        }
      }
      return ReturnValue(PINames.c_str());
    } catch (const std::bad_alloc &) {
      return PI_OUT_OF_HOST_MEMORY;
    } catch (...) {
      return PI_ERROR_UNKNOWN;
    }
  default:
    die("piProgramGetInfo: not implemented");
  }

  return PI_SUCCESS;
}

pi_result piProgramLink(pi_context Context, pi_uint32 NumDevices,
                        const pi_device *DeviceList, const char *Options,
                        pi_uint32 NumInputPrograms,
                        const pi_program *InputPrograms,
                        void (*PFnNotify)(pi_program Program, void *UserData),
                        void *UserData, pi_program *RetProgram) {
  (void)Options;

  // We only support one device with Level Zero currently.
  pi_device Device = Context->Devices[0];
  if (NumDevices != 1)
    die("piProgramLink: level_zero supports only one device.");

  PI_ASSERT(DeviceList && DeviceList[0] == Device, PI_INVALID_DEVICE);
  PI_ASSERT(!PFnNotify && !UserData, PI_INVALID_VALUE);

  // Validate input parameters.
  if (NumInputPrograms == 0 || InputPrograms == nullptr)
    return PI_INVALID_VALUE;
  for (pi_uint32 I = 0; I < NumInputPrograms; I++) {
    if (InputPrograms[I]->State != _pi_program::Object) {
      return PI_INVALID_OPERATION;
    }
    PI_ASSERT(InputPrograms[I]->ZeModule, PI_INVALID_VALUE);
  }

  // Linking modules on Level Zero is different from OpenCL.  With Level Zero,
  // each input object module already has native code loaded onto the device.
  // Linking two modules together causes the importing module to be changed
  // such that its native code points to an address in the exporting module.
  // As a result, a module that imports symbols can only be linked into one
  // executable at a time.  By contrast, modules that export symbols are not
  // changed, so they can be safely linked into multiple executables
  // simultaneously.
  //
  // Level Zero linking also differs from OpenCL because a link operation does
  // not create a new module that represents the linked executable.  Instead,
  // we must keep track of all the input modules and refer to the entire list
  // whenever we want to know something about the executable.

  // This vector hold the Level Zero modules that we will actually link
  // together.  This may be different from "InputPrograms" because some of
  // those modules may import symbols and already be linked into other
  // executables.  In such a case, we must make a copy of the module before we
  // can link it again.
  std::vector<_pi_program::LinkedReleaser> Inputs;
  try {
    Inputs.reserve(NumInputPrograms);

    // We do several things in this loop.
    //
    // 1. We identify any modules that need to be copied because they import
    //    symbols and are already linked into some other program.
    // 2. For any module that does not need to be copied, we bump its reference
    //    count because we will hold a reference to it.
    // 3. We create a vector of Level Zero modules, which we can pass to the
    //    zeModuleDynamicLink() API.
    std::vector<ze_module_handle_t> ZeHandles;
    ZeHandles.reserve(NumInputPrograms);
    for (pi_uint32 I = 0; I < NumInputPrograms; I++) {
      pi_program Input = InputPrograms[I];
      if (Input->HasImports) {
        std::unique_lock<std::mutex> Guard(Input->MutexHasImportsAndIsLinked);
        if (!Input->HasImportsAndIsLinked) {
          // This module imports symbols, but it isn't currently linked with
          // any other module.  Grab the flag to indicate that it is now
          // linked.
          PI_CALL(piProgramRetain(Input));
          Input->HasImportsAndIsLinked = true;
        } else {
          // This module imports symbols and is also linked with another module
          // already, so it needs to be copied.  We expect this to be quite
          // rare since linking is mostly used to link against libraries which
          // only export symbols.
          Guard.unlock();
          ze_module_handle_t ZeModule;
          pi_result res = copyModule(Context->ZeContext, Device->ZeDevice,
                                     Input->ZeModule, &ZeModule);
          if (res != PI_SUCCESS) {
            return res;
          }
          Input = new _pi_program(Input->Context, ZeModule, _pi_program::Object,
                                  Input->HasImports);
          Input->HasImportsAndIsLinked = true;
        }
      } else {
        PI_CALL(piProgramRetain(Input));
      }
      Inputs.emplace_back(Input);
      ZeHandles.push_back(Input->ZeModule);
    }

    // Link all the modules together.
    ze_module_build_log_handle_t ZeBuildLog;
    ze_result_t ZeResult =
        ZE_CALL_NOCHECK(zeModuleDynamicLinkMock,
                        (ZeHandles.size(), ZeHandles.data(), &ZeBuildLog));

    // Construct a new program object to represent the linked executable.  This
    // new object holds a reference to all the input programs.  Note that we
    // create this program object even if the link fails with "link failure"
    // because we need the new program object to hold the buid log (which has
    // the description of the failure).
    if (ZeResult == ZE_RESULT_SUCCESS ||
        ZeResult == ZE_RESULT_ERROR_MODULE_LINK_FAILURE) {
      *RetProgram = new _pi_program(Context, std::move(Inputs), ZeBuildLog);
    }
    if (ZeResult != ZE_RESULT_SUCCESS)
      return mapError(ZeResult);
  } catch (const std::bad_alloc &) {
    return PI_OUT_OF_HOST_MEMORY;
  } catch (...) {
    return PI_ERROR_UNKNOWN;
  }
  return PI_SUCCESS;
}

pi_result piProgramCompile(
    pi_program Program, pi_uint32 NumDevices, const pi_device *DeviceList,
    const char *Options, pi_uint32 NumInputHeaders,
    const pi_program *InputHeaders, const char **HeaderIncludeNames,
    void (*PFnNotify)(pi_program Program, void *UserData), void *UserData) {
  (void)NumInputHeaders;
  (void)InputHeaders;
  (void)HeaderIncludeNames;

  // The OpenCL spec says this should return CL_INVALID_PROGRAM, but there is
  // no corresponding PI error code.
  if (!Program)
    return PI_INVALID_OPERATION;

  // It's only valid to compile a program created from IL (we don't support
  // programs created from source code).
  //
  // The OpenCL spec says that the header parameters are ignored when compiling
  // IL programs, so we don't validate them.
  if (Program->State != _pi_program::IL)
    return PI_INVALID_OPERATION;

  // These aren't supported.
  PI_ASSERT(!PFnNotify && !UserData, PI_INVALID_VALUE);

  pi_result res = compileOrBuild(Program, NumDevices, DeviceList, Options);
  if (res != PI_SUCCESS)
    return res;

  Program->State = _pi_program::Object;
  return PI_SUCCESS;
}

pi_result piProgramBuild(pi_program Program, pi_uint32 NumDevices,
                         const pi_device *DeviceList, const char *Options,
                         void (*PFnNotify)(pi_program Program, void *UserData),
                         void *UserData) {

  // The OpenCL spec says this should return CL_INVALID_PROGRAM, but there is
  // no corresponding PI error code.
  PI_ASSERT(Program, PI_INVALID_PROGRAM);

  // It is legal to build a program created from either IL or from native
  // device code.
  if (Program->State != _pi_program::IL &&
      Program->State != _pi_program::Native)
    return PI_INVALID_OPERATION;

  // These aren't supported.
  PI_ASSERT(!PFnNotify && !UserData, PI_INVALID_VALUE);

  pi_result res = compileOrBuild(Program, NumDevices, DeviceList, Options);
  if (res != PI_SUCCESS)
    return res;

  Program->State = _pi_program::Exe;
  return PI_SUCCESS;
}

// Perform common operations for compiling or building a program.
static pi_result compileOrBuild(pi_program Program, pi_uint32 NumDevices,
                                const pi_device *DeviceList,
                                const char *Options) {

  if ((NumDevices && !DeviceList) || (!NumDevices && DeviceList))
    return PI_INVALID_VALUE;

  // We only support build to one device with Level Zero now.
  // TODO: we should eventually build to the possibly multiple root
  // devices in the context.
  if (NumDevices != 1)
    die("compileOrBuild: level_zero supports only one device.");

  PI_ASSERT(DeviceList, PI_INVALID_DEVICE);

  // We should have either IL or native device code.
  PI_ASSERT(Program->Code, PI_INVALID_PROGRAM);

  // Specialization constants are used only if the program was created from
  // IL.  Translate them to the Level Zero format.
  ze_module_constants_t ZeSpecConstants = {};
  std::vector<uint32_t> ZeSpecContantsIds;
  std::vector<uint64_t> ZeSpecContantsValues;
  if (Program->State == _pi_program::IL) {
    std::lock_guard<std::mutex> Guard(Program->MutexZeSpecConstants);

    ZeSpecConstants.numConstants = Program->ZeSpecConstants.size();
    ZeSpecContantsIds.reserve(ZeSpecConstants.numConstants);
    ZeSpecContantsValues.reserve(ZeSpecConstants.numConstants);

    for (auto &SpecConstant : Program->ZeSpecConstants) {
      ZeSpecContantsIds.push_back(SpecConstant.first);
      ZeSpecContantsValues.push_back(SpecConstant.second);
    }
    ZeSpecConstants.pConstantIds = ZeSpecContantsIds.data();
    ZeSpecConstants.pConstantValues = const_cast<const void **>(
        reinterpret_cast<void **>(ZeSpecContantsValues.data()));
  }

  // Ask Level Zero to build and load the native code onto the device.
  ze_module_desc_t ZeModuleDesc = {};
  ZeModuleDesc.format = (Program->State == _pi_program::IL)
                            ? ZE_MODULE_FORMAT_IL_SPIRV
                            : ZE_MODULE_FORMAT_NATIVE;
  ZeModuleDesc.inputSize = Program->CodeLength;
  ZeModuleDesc.pInputModule = Program->Code.get();
  ZeModuleDesc.pBuildFlags = Options;
  ZeModuleDesc.pConstants = &ZeSpecConstants;

  ze_device_handle_t ZeDevice = DeviceList[0]->ZeDevice;
  ze_context_handle_t ZeContext = Program->Context->ZeContext;
  ze_module_handle_t ZeModule;
  ZE_CALL(zeModuleCreate, (ZeContext, ZeDevice, &ZeModuleDesc, &ZeModule,
                           &Program->ZeBuildLog));

  // Check if this module imports any symbols, which we need to know if we
  // end up linking this module later.  See comments in piProgramLink() for
  // details.
  ze_module_properties_t ZeModuleProps;
  ZE_CALL(zeModuleGetPropertiesMock, (ZeModule, &ZeModuleProps));
  Program->HasImports = (ZeModuleProps.flags & ZE_MODULE_PROPERTY_FLAG_IMPORTS);

  // We no longer need the IL / native code.
  // The caller must set the State to Object or Exe as appropriate.
  Program->Code.reset();
  Program->ZeModule = ZeModule;
  return PI_SUCCESS;
}

pi_result piProgramGetBuildInfo(pi_program Program, pi_device Device,
                                cl_program_build_info ParamName,
                                size_t ParamValueSize, void *ParamValue,
                                size_t *ParamValueSizeRet) {
  (void)Device;

  ReturnHelper ReturnValue(ParamValueSize, ParamValue, ParamValueSizeRet);
  if (ParamName == CL_PROGRAM_BINARY_TYPE) {
    cl_program_binary_type Type = CL_PROGRAM_BINARY_TYPE_NONE;
    if (Program->State == _pi_program::Object) {
      Type = CL_PROGRAM_BINARY_TYPE_COMPILED_OBJECT;
    } else if (Program->State == _pi_program::Exe ||
               Program->State == _pi_program::LinkedExe) {
      Type = CL_PROGRAM_BINARY_TYPE_EXECUTABLE;
    }
    return ReturnValue(cl_program_binary_type{Type});
  }
  if (ParamName == CL_PROGRAM_BUILD_OPTIONS) {
    // TODO: how to get module build options out of Level Zero?
    // For the programs that we compiled we can remember the options
    // passed with piProgramCompile/piProgramBuild, but what can we
    // return for programs that were built outside and registered
    // with piProgramRegister?
    return ReturnValue("");
  } else if (ParamName == CL_PROGRAM_BUILD_LOG) {
    // The OpenCL spec says an empty string is returned if there was no
    // previous Compile, Build, or Link.
    if (!Program->ZeBuildLog)
      return ReturnValue("");
    size_t LogSize = ParamValueSize;
    ZE_CALL(zeModuleBuildLogGetString,
            (Program->ZeBuildLog, &LogSize, pi_cast<char *>(ParamValue)));
    if (ParamValueSizeRet) {
      *ParamValueSizeRet = LogSize;
    }
  } else {
    zePrint("piProgramGetBuildInfo: unsupported ParamName\n");
    return PI_INVALID_VALUE;
  }
  return PI_SUCCESS;
}

pi_result piProgramRetain(pi_program Program) {
  PI_ASSERT(Program, PI_INVALID_PROGRAM);
  ++(Program->RefCount);
  return PI_SUCCESS;
}

pi_result piProgramRelease(pi_program Program) {
  PI_ASSERT(Program, PI_INVALID_PROGRAM);
  // Check if the program is already released
  PI_ASSERT(Program->RefCount > 0, PI_INVALID_VALUE);
  if (--(Program->RefCount) == 0) {
    delete Program;
  }
  return PI_SUCCESS;
}

pi_result piextProgramGetNativeHandle(pi_program Program,
                                      pi_native_handle *NativeHandle) {
  PI_ASSERT(Program, PI_INVALID_PROGRAM);
  PI_ASSERT(NativeHandle, PI_INVALID_VALUE);

  auto ZeModule = pi_cast<ze_module_handle_t *>(NativeHandle);

  switch (Program->State) {
  case _pi_program::Object:
  case _pi_program::Exe:
  case _pi_program::LinkedExe: {
    _pi_program::ModuleIterator ModIt(Program);
    PI_ASSERT(!ModIt.Done(), PI_INVALID_VALUE);
    if (ModIt.Count() > 1) {
      // Programs in LinkedExe state could have several corresponding
      // Level Zero modules, so there is no right answer in this case.
      //
      // TODO: Maybe we should return PI_INVALID_OPERATION instead here?
      die("piextProgramGetNativeHandle: Not implemented for linked programs");
    }
    *ZeModule = *ModIt;
    break;
  }

  default:
    return PI_INVALID_OPERATION;
  }

  return PI_SUCCESS;
}

pi_result piextProgramCreateWithNativeHandle(pi_native_handle NativeHandle,
                                             pi_context Context,
                                             pi_program *Program) {
  PI_ASSERT(Program, PI_INVALID_PROGRAM);
  PI_ASSERT(NativeHandle, PI_INVALID_VALUE);
  PI_ASSERT(Context, PI_INVALID_CONTEXT);

  auto ZeModule = pi_cast<ze_module_handle_t>(NativeHandle);

  // We assume here that programs created from a native handle always
  // represent a fully linked executable (state Exe) and not an unlinked
  // executable (state Object).

  try {
    *Program = new _pi_program(Context, ZeModule, _pi_program::Exe);
  } catch (const std::bad_alloc &) {
    return PI_OUT_OF_HOST_MEMORY;
  } catch (...) {
    return PI_ERROR_UNKNOWN;
  }
  return PI_SUCCESS;
}

_pi_program::~_pi_program() {
  // According to Level Zero Specification, all kernels and build logs
  // must be destroyed before the Module can be destroyed.  So, be sure
  // to destroy build log before destroying the module.
  if (ZeBuildLog) {
    ZE_CALL_NOCHECK(zeModuleBuildLogDestroy, (ZeBuildLog));
  }

  if (ZeModule) {
    ZE_CALL_NOCHECK(zeModuleDestroy, (ZeModule));
  }
}

_pi_program::LinkedReleaser::~LinkedReleaser() {
  if (Prog->HasImports) {
    std::lock_guard<std::mutex> Guard(Prog->MutexHasImportsAndIsLinked);
    if (Prog->HasImportsAndIsLinked)
      Prog->HasImportsAndIsLinked = false;
  }
  piProgramRelease(Prog);
}

// Create a copy of a Level Zero module by extracting the native code and
// creating a new module from that native code.
static pi_result copyModule(ze_context_handle_t ZeContext,
                            ze_device_handle_t ZeDevice,
                            ze_module_handle_t SrcMod,
                            ze_module_handle_t *DestMod) {
  size_t Length;
  ZE_CALL(zeModuleGetNativeBinary, (SrcMod, &Length, nullptr));

  std::unique_ptr<uint8_t[]> Code(new uint8_t[Length]);
  ZE_CALL(zeModuleGetNativeBinary, (SrcMod, &Length, Code.get()));

  ze_module_desc_t ZeModuleDesc = {};
  ZeModuleDesc.format = ZE_MODULE_FORMAT_NATIVE;
  ZeModuleDesc.inputSize = Length;
  ZeModuleDesc.pInputModule = Code.get();
  ZeModuleDesc.pBuildFlags = nullptr;
  ZeModuleDesc.pConstants = nullptr;

  ze_module_handle_t ZeModule;
  ZE_CALL(zeModuleCreate,
          (ZeContext, ZeDevice, &ZeModuleDesc, &ZeModule, nullptr));
  *DestMod = ZeModule;
  return PI_SUCCESS;
}

// TODO: Remove this mock implementation once the Level Zero driver
// implementation works.
static ze_result_t
zeModuleDynamicLinkMock(uint32_t numModules, ze_module_handle_t *phModules,
                        ze_module_build_log_handle_t *phLinkLog) {

  // If enabled, try calling the real driver API instead.  At the time this
  // code was written, the "phLinkLog" parameter to zeModuleDynamicLink()
  // doesn't work, so hard code it to NULL.
  if (isOnlineLinkEnabled()) {
    if (phLinkLog)
      *phLinkLog = nullptr;
    return ZE_CALL_NOCHECK(zeModuleDynamicLink,
                           (numModules, phModules, nullptr));
  }

  // The mock implementation can only handle the degenerate case where there
  // is only a single module that is "linked" to itself.  There is nothing to
  // do in this degenerate case.
  if (numModules > 1) {
    die("piProgramLink: Program Linking is not supported yet in Level0");
  }

  // The mock does not support the link log.
  if (phLinkLog)
    *phLinkLog = nullptr;
  return ZE_RESULT_SUCCESS;
}

// TODO: Remove this mock implementation once the Level Zero driver
// implementation works.
static ze_result_t
zeModuleGetPropertiesMock(ze_module_handle_t hModule,
                          ze_module_properties_t *pModuleProperties) {

  // If enabled, try calling the real driver API first.  At the time this code
  // was written it always returns ZE_RESULT_ERROR_UNSUPPORTED_FEATURE, so we
  // fall back to the mock in this case.
  if (isOnlineLinkEnabled()) {
    ze_result_t ZeResult =
        ZE_CALL_NOCHECK(zeModuleGetProperties, (hModule, pModuleProperties));
    if (ZeResult != ZE_RESULT_ERROR_UNSUPPORTED_FEATURE) {
      return ZeResult;
    }
  }

  // The mock implementation assumes that the module has imported symbols.
  // This is a conservative guess which may result in unnecessary calls to
  // copyModule(), but it is always correct.
  pModuleProperties->flags = ZE_MODULE_PROPERTY_FLAG_IMPORTS;
  return ZE_RESULT_SUCCESS;
}

// Returns true if we should use the Level Zero driver online linking APIs.
// At the time this code was written, these APIs exist but do not work.  We
// think that support in the DPC++ runtime is ready once the driver bugs are
// fixed, so runtime support can be enabled by setting an environment variable.
static bool isOnlineLinkEnabled() {
  static bool IsEnabled = std::getenv("SYCL_ENABLE_LEVEL_ZERO_LINK");
  return IsEnabled;
}
pi_result piKernelCreate(pi_program Program, const char *KernelName,
                         pi_kernel *RetKernel) {

  PI_ASSERT(Program, PI_INVALID_PROGRAM);
  PI_ASSERT(RetKernel, PI_INVALID_VALUE);
  PI_ASSERT(KernelName, PI_INVALID_VALUE);

  if (Program->State != _pi_program::Exe &&
      Program->State != _pi_program::LinkedExe) {
    return PI_INVALID_PROGRAM_EXECUTABLE;
  }

  ze_kernel_desc_t ZeKernelDesc = {};
  ZeKernelDesc.flags = 0;
  ZeKernelDesc.pKernelName = KernelName;

  // Search for the kernel name in each module.
  ze_kernel_handle_t ZeKernel;
  ze_result_t ZeResult = ZE_RESULT_ERROR_INVALID_KERNEL_NAME;
  _pi_program::ModuleIterator ModIt(Program);
  while (!ModIt.Done()) {
    ZeResult =
        ZE_CALL_NOCHECK(zeKernelCreate, (*ModIt, &ZeKernelDesc, &ZeKernel));
    if (ZeResult != ZE_RESULT_ERROR_INVALID_KERNEL_NAME)
      break;
    ModIt++;
  }
  if (ZeResult != ZE_RESULT_SUCCESS)
    return mapError(ZeResult);

  try {
    *RetKernel = new _pi_kernel(ZeKernel, Program);
  } catch (const std::bad_alloc &) {
    return PI_OUT_OF_HOST_MEMORY;
  } catch (...) {
    return PI_ERROR_UNKNOWN;
  }

  // Update the refcount of the program to show its use by this kernel.
  PI_CALL(piProgramRetain(Program));

  return PI_SUCCESS;
}

pi_result piKernelSetArg(pi_kernel Kernel, pi_uint32 ArgIndex, size_t ArgSize,
                         const void *ArgValue) {

  // OpenCL: "the arg_value pointer can be NULL or point to a NULL value
  // in which case a NULL value will be used as the value for the argument
  // declared as a pointer to global or constant memory in the kernel"
  //
  // We don't know the type of the argument but it seems that the only time
  // SYCL RT would send a pointer to NULL in 'arg_value' is when the argument
  // is a NULL pointer. Treat a pointer to NULL in 'arg_value' as a NULL.
  if (ArgSize == sizeof(void *) && ArgValue &&
      *(void **)(const_cast<void *>(ArgValue)) == nullptr) {
    ArgValue = nullptr;
  }

  PI_ASSERT(Kernel, PI_INVALID_KERNEL);

  ZE_CALL(zeKernelSetArgumentValue,
          (pi_cast<ze_kernel_handle_t>(Kernel->ZeKernel),
           pi_cast<uint32_t>(ArgIndex), pi_cast<size_t>(ArgSize),
           pi_cast<const void *>(ArgValue)));

  return PI_SUCCESS;
}

// Special version of piKernelSetArg to accept pi_mem.
pi_result piextKernelSetArgMemObj(pi_kernel Kernel, pi_uint32 ArgIndex,
                                  const pi_mem *ArgValue) {
  // TODO: the better way would probably be to add a new PI API for
  // extracting native PI object from PI handle, and have SYCL
  // RT pass that directly to the regular piKernelSetArg (and
  // then remove this piextKernelSetArgMemObj).

  PI_ASSERT(Kernel, PI_INVALID_KERNEL);

  ZE_CALL(zeKernelSetArgumentValue,
          (pi_cast<ze_kernel_handle_t>(Kernel->ZeKernel),
           pi_cast<uint32_t>(ArgIndex), sizeof(void *),
           (*ArgValue)->getZeHandlePtr()));

  return PI_SUCCESS;
}

// Special version of piKernelSetArg to accept pi_sampler.
pi_result piextKernelSetArgSampler(pi_kernel Kernel, pi_uint32 ArgIndex,
                                   const pi_sampler *ArgValue) {
  PI_ASSERT(Kernel, PI_INVALID_KERNEL);

  ZE_CALL(zeKernelSetArgumentValue,
          (pi_cast<ze_kernel_handle_t>(Kernel->ZeKernel),
           pi_cast<uint32_t>(ArgIndex), sizeof(void *),
           &(*ArgValue)->ZeSampler));

  return PI_SUCCESS;
}

pi_result piKernelGetInfo(pi_kernel Kernel, pi_kernel_info ParamName,
                          size_t ParamValueSize, void *ParamValue,
                          size_t *ParamValueSizeRet) {
  PI_ASSERT(Kernel, PI_INVALID_KERNEL);

  ze_kernel_properties_t ZeKernelProperties = {};
  ZE_CALL(zeKernelGetProperties, (Kernel->ZeKernel, &ZeKernelProperties));

  ReturnHelper ReturnValue(ParamValueSize, ParamValue, ParamValueSizeRet);
  switch (ParamName) {
  case PI_KERNEL_INFO_CONTEXT:
    return ReturnValue(pi_context{Kernel->Program->Context});
  case PI_KERNEL_INFO_PROGRAM:
    return ReturnValue(pi_program{Kernel->Program});
  case PI_KERNEL_INFO_FUNCTION_NAME:
    try {
      size_t Size = 0;
      ZE_CALL(zeKernelGetName, (Kernel->ZeKernel, &Size, nullptr));
      char *KernelName = new char[Size];
      ZE_CALL(zeKernelGetName, (Kernel->ZeKernel, &Size, KernelName));
      pi_result Res = ReturnValue(static_cast<const char *>(KernelName));
      delete[] KernelName;
      return Res;
    } catch (const std::bad_alloc &) {
      return PI_OUT_OF_HOST_MEMORY;
    } catch (...) {
      return PI_ERROR_UNKNOWN;
    }
  case PI_KERNEL_INFO_NUM_ARGS:
    return ReturnValue(pi_uint32{ZeKernelProperties.numKernelArgs});
  case PI_KERNEL_INFO_REFERENCE_COUNT:
    return ReturnValue(pi_uint32{Kernel->RefCount});
  case PI_KERNEL_INFO_ATTRIBUTES:
    try {
      uint32_t Size;
      ZE_CALL(zeKernelGetSourceAttributes, (Kernel->ZeKernel, &Size, nullptr));
      char *attributes = new char[Size];
      ZE_CALL(zeKernelGetSourceAttributes,
              (Kernel->ZeKernel, &Size, &attributes));
      auto Res = ReturnValue(attributes);
      delete[] attributes;
      return Res;
    } catch (const std::bad_alloc &) {
      return PI_OUT_OF_HOST_MEMORY;
    } catch (...) {
      return PI_ERROR_UNKNOWN;
    }
  default:
    zePrint("Unsupported ParamName in piKernelGetInfo: ParamName=%d(0x%x)\n",
            ParamName, ParamName);
    return PI_INVALID_VALUE;
  }

  return PI_SUCCESS;
}

pi_result piKernelGetGroupInfo(pi_kernel Kernel, pi_device Device,
                               pi_kernel_group_info ParamName,
                               size_t ParamValueSize, void *ParamValue,
                               size_t *ParamValueSizeRet) {
  PI_ASSERT(Kernel, PI_INVALID_KERNEL);
  PI_ASSERT(Device, PI_INVALID_DEVICE);

  ze_device_handle_t ZeDevice = Device->ZeDevice;
  ze_device_compute_properties_t ZeDeviceComputeProperties = {};
  ZE_CALL(zeDeviceGetComputeProperties, (ZeDevice, &ZeDeviceComputeProperties));

  ze_kernel_properties_t ZeKernelProperties = {};
  ZE_CALL(zeKernelGetProperties, (Kernel->ZeKernel, &ZeKernelProperties));

  ReturnHelper ReturnValue(ParamValueSize, ParamValue, ParamValueSizeRet);
  switch (ParamName) {
  case PI_KERNEL_GROUP_INFO_GLOBAL_WORK_SIZE: {
    // TODO: To revisit after level_zero/issues/262 is resolved
    struct {
      size_t Arr[3];
    } WorkSize = {{ZeDeviceComputeProperties.maxGroupSizeX,
                   ZeDeviceComputeProperties.maxGroupSizeY,
                   ZeDeviceComputeProperties.maxGroupSizeZ}};
    return ReturnValue(WorkSize);
  }
  case PI_KERNEL_GROUP_INFO_WORK_GROUP_SIZE: {
    uint32_t X, Y, Z;
    ZE_CALL(zeKernelSuggestGroupSize,
            (Kernel->ZeKernel, 10000, 10000, 10000, &X, &Y, &Z));
    return ReturnValue(size_t{X * Y * Z});
  }
  case PI_KERNEL_GROUP_INFO_COMPILE_WORK_GROUP_SIZE: {
    struct {
      size_t Arr[3];
    } WgSize = {{ZeKernelProperties.requiredGroupSizeX,
                 ZeKernelProperties.requiredGroupSizeY,
                 ZeKernelProperties.requiredGroupSizeZ}};
    return ReturnValue(WgSize);
  }
  case PI_KERNEL_GROUP_INFO_LOCAL_MEM_SIZE:
    return ReturnValue(pi_uint32{ZeKernelProperties.localMemSize});
  case PI_KERNEL_GROUP_INFO_PREFERRED_WORK_GROUP_SIZE_MULTIPLE: {
    ze_device_properties_t ZeDeviceProperties = {};
    ZE_CALL(zeDeviceGetProperties, (ZeDevice, &ZeDeviceProperties));

    return ReturnValue(size_t{ZeDeviceProperties.physicalEUSimdWidth});
  }
  case PI_KERNEL_GROUP_INFO_PRIVATE_MEM_SIZE:
    return ReturnValue(pi_uint32{ZeKernelProperties.privateMemSize});
  default:
    zePrint("Unknown ParamName in piKernelGetGroupInfo: ParamName=%d(0x%x)\n",
            ParamName, ParamName);
    return PI_INVALID_VALUE;
  }
  return PI_SUCCESS;
}

pi_result piKernelGetSubGroupInfo(pi_kernel Kernel, pi_device Device,
                                  pi_kernel_sub_group_info ParamName,
                                  size_t InputValueSize, const void *InputValue,
                                  size_t ParamValueSize, void *ParamValue,
                                  size_t *ParamValueSizeRet) {
  (void)Device;
  (void)InputValueSize;
  (void)InputValue;

  ze_kernel_properties_t ZeKernelProperties;
  ZE_CALL(zeKernelGetProperties, (Kernel->ZeKernel, &ZeKernelProperties));

  ReturnHelper ReturnValue(ParamValueSize, ParamValue, ParamValueSizeRet);

  if (ParamName == PI_KERNEL_MAX_SUB_GROUP_SIZE) {
    ReturnValue(uint32_t{ZeKernelProperties.maxSubgroupSize});
  } else if (ParamName == PI_KERNEL_MAX_NUM_SUB_GROUPS) {
    ReturnValue(uint32_t{ZeKernelProperties.maxNumSubgroups});
  } else if (ParamName == PI_KERNEL_COMPILE_NUM_SUB_GROUPS) {
    ReturnValue(uint32_t{ZeKernelProperties.requiredNumSubGroups});
  } else if (ParamName == PI_KERNEL_COMPILE_SUB_GROUP_SIZE_INTEL) {
    ReturnValue(uint32_t{ZeKernelProperties.requiredSubgroupSize});
  } else {
    die("piKernelGetSubGroupInfo: parameter not implemented");
    return {};
  }
  return PI_SUCCESS;
}

pi_result piKernelRetain(pi_kernel Kernel) {

  PI_ASSERT(Kernel, PI_INVALID_KERNEL);

  ++(Kernel->RefCount);
  // When retaining a kernel, you are also retaining the program it is part of.
  PI_CALL(piProgramRetain(Kernel->Program));
  return PI_SUCCESS;
}

pi_result piKernelRelease(pi_kernel Kernel) {

  PI_ASSERT(Kernel, PI_INVALID_KERNEL);

  auto KernelProgram = Kernel->Program;

  if (--(Kernel->RefCount) == 0) {
    ZE_CALL(zeKernelDestroy, (Kernel->ZeKernel));
    delete Kernel;
  }

  // do a release on the program this kernel was part of
  PI_CALL(piProgramRelease(KernelProgram));

  return PI_SUCCESS;
}

pi_result
piEnqueueKernelLaunch(pi_queue Queue, pi_kernel Kernel, pi_uint32 WorkDim,
                      const size_t *GlobalWorkOffset,
                      const size_t *GlobalWorkSize, const size_t *LocalWorkSize,
                      pi_uint32 NumEventsInWaitList,
                      const pi_event *EventWaitList, pi_event *Event) {
  PI_ASSERT(Kernel, PI_INVALID_KERNEL);
  PI_ASSERT(Queue, PI_INVALID_QUEUE);
  PI_ASSERT(Event, PI_INVALID_EVENT);
  PI_ASSERT((WorkDim > 0) && (WorkDim < 4), PI_INVALID_WORK_DIMENSION);

  if (GlobalWorkOffset != NULL) {
    for (pi_uint32 i = 0; i < WorkDim; i++) {
      if (GlobalWorkOffset[i] != 0) {
        return PI_INVALID_VALUE;
      }
    }
  }

  ze_group_count_t ZeThreadGroupDimensions{1, 1, 1};
  uint32_t WG[3];

  // global_work_size of unused dimensions must be set to 1
  PI_ASSERT(WorkDim == 3 || GlobalWorkSize[2] == 1, PI_INVALID_VALUE);
  PI_ASSERT(WorkDim >= 2 || GlobalWorkSize[1] == 1, PI_INVALID_VALUE);

  if (LocalWorkSize) {
    WG[0] = pi_cast<uint32_t>(LocalWorkSize[0]);
    WG[1] = pi_cast<uint32_t>(LocalWorkSize[1]);
    WG[2] = pi_cast<uint32_t>(LocalWorkSize[2]);
  } else {
    ZE_CALL(zeKernelSuggestGroupSize,
            (Kernel->ZeKernel, GlobalWorkSize[0], GlobalWorkSize[1],
             GlobalWorkSize[2], &WG[0], &WG[1], &WG[2]));
  }

  // TODO: assert if sizes do not fit into 32-bit?
  switch (WorkDim) {
  case 3:
    ZeThreadGroupDimensions.groupCountX =
        pi_cast<uint32_t>(GlobalWorkSize[0] / WG[0]);
    ZeThreadGroupDimensions.groupCountY =
        pi_cast<uint32_t>(GlobalWorkSize[1] / WG[1]);
    ZeThreadGroupDimensions.groupCountZ =
        pi_cast<uint32_t>(GlobalWorkSize[2] / WG[2]);
    break;
  case 2:
    ZeThreadGroupDimensions.groupCountX =
        pi_cast<uint32_t>(GlobalWorkSize[0] / WG[0]);
    ZeThreadGroupDimensions.groupCountY =
        pi_cast<uint32_t>(GlobalWorkSize[1] / WG[1]);
    WG[2] = 1;
    break;
  case 1:
    ZeThreadGroupDimensions.groupCountX =
        pi_cast<uint32_t>(GlobalWorkSize[0] / WG[0]);
    WG[1] = WG[2] = 1;
    break;

  default:
    zePrint("piEnqueueKernelLaunch: unsupported work_dim\n");
    return PI_INVALID_VALUE;
  }

  // Error handling for non-uniform group size case
  if (GlobalWorkSize[0] != (ZeThreadGroupDimensions.groupCountX * WG[0])) {
    zePrint("piEnqueueKernelLaunch: invalid work_dim. The range is not a "
            "multiple of the group size in the 1st dimension\n");
    return PI_INVALID_WORK_GROUP_SIZE;
  }
  if (GlobalWorkSize[1] != (ZeThreadGroupDimensions.groupCountY * WG[1])) {
    zePrint("piEnqueueKernelLaunch: invalid work_dim. The range is not a "
            "multiple of the group size in the 2nd dimension\n");
    return PI_INVALID_WORK_GROUP_SIZE;
  }
  if (GlobalWorkSize[2] != (ZeThreadGroupDimensions.groupCountZ * WG[2])) {
    zePrint("piEnqueueKernelLaunch: invalid work_dim. The range is not a "
            "multiple of the group size in the 3rd dimension\n");
    return PI_INVALID_WORK_GROUP_SIZE;
  }

  ZE_CALL(zeKernelSetGroupSize, (Kernel->ZeKernel, WG[0], WG[1], WG[2]));

  // Lock automatically releases when this goes out of scope.
  std::lock_guard<std::mutex> lock(Queue->PiQueueMutex);

  _pi_ze_event_list_t TmpWaitList;

  if (auto Res = TmpWaitList.createAndRetainPiZeEventList(NumEventsInWaitList,
                                                          EventWaitList, Queue))
    return Res;

  // Get a new command list to be used on this call
  ze_command_list_handle_t ZeCommandList = nullptr;
  ze_fence_handle_t ZeFence = nullptr;
  if (auto Res = Queue->Context->getAvailableCommandList(
          Queue, &ZeCommandList, &ZeFence, false /* PreferCopyEngine */,
          true /* AllowBatching */))
    return Res;

  ze_event_handle_t ZeEvent = nullptr;
  pi_result Res = createEventAndAssociateQueue(
      Queue, Event, PI_COMMAND_TYPE_NDRANGE_KERNEL, ZeCommandList);
  if (Res != PI_SUCCESS)
    return Res;
  ZeEvent = (*Event)->ZeEvent;
  (*Event)->WaitList = TmpWaitList;

  // Save the kernel in the event, so that when the event is signalled
  // the code can do a piKernelRelease on this kernel.
  (*Event)->CommandData = (void *)Kernel;

  // Use piKernelRetain to increment the reference count and indicate
  // that the Kernel is in use. Once the event has been signalled, the
  // code in cleanupAfterEvent will do a piReleaseKernel to update
  // the reference count on the kernel, using the kernel saved
  // in CommandData.
  PI_CALL(piKernelRetain(Kernel));

  // Add the command to the command list
  ZE_CALL(zeCommandListAppendLaunchKernel,
          (ZeCommandList, Kernel->ZeKernel, &ZeThreadGroupDimensions, ZeEvent,
           (*Event)->WaitList.Length, (*Event)->WaitList.ZeEventList));

  zePrint("calling zeCommandListAppendLaunchKernel() with"
          "  ZeEvent %#lx\n",
          pi_cast<std::uintptr_t>(ZeEvent));
  printZeEventList((*Event)->WaitList);

  Queue->LastCommandEvent = *Event;

  // Execute command list asynchronously, as the event will be used
  // to track down its completion.
  if (auto Res = Queue->executeCommandList(ZeCommandList, ZeFence, false, true))
    return Res;

  return PI_SUCCESS;
}

//
// Events
//
pi_result piEventCreate(pi_context Context, pi_event *RetEvent) {
  size_t Index = 0;
  ze_event_pool_handle_t ZeEventPool = {};
  if (auto Res = Context->getFreeSlotInExistingOrNewPool(ZeEventPool, Index))
    return Res;

  ze_event_handle_t ZeEvent;
  ze_event_desc_t ZeEventDesc = {};
  // We have to set the SIGNAL flag as HOST scope because the
  // Level-Zero plugin implementation waits for the events to complete
  // on the host.
  ZeEventDesc.signal = ZE_EVENT_SCOPE_FLAG_HOST;
  ZeEventDesc.wait = 0;
  ZeEventDesc.index = Index;

  ZE_CALL(zeEventCreate, (ZeEventPool, &ZeEventDesc, &ZeEvent));

  try {
    PI_ASSERT(RetEvent, PI_INVALID_VALUE);

    *RetEvent =
        new _pi_event(ZeEvent, ZeEventPool, Context, PI_COMMAND_TYPE_USER);
  } catch (const std::bad_alloc &) {
    return PI_OUT_OF_HOST_MEMORY;
  } catch (...) {
    return PI_ERROR_UNKNOWN;
  }
  return PI_SUCCESS;
}

pi_result piEventGetInfo(pi_event Event, pi_event_info ParamName,
                         size_t ParamValueSize, void *ParamValue,
                         size_t *ParamValueSizeRet) {

  PI_ASSERT(Event, PI_INVALID_EVENT);

  ReturnHelper ReturnValue(ParamValueSize, ParamValue, ParamValueSizeRet);
  switch (ParamName) {
  case PI_EVENT_INFO_COMMAND_QUEUE:
    return ReturnValue(pi_queue{Event->Queue});
  case PI_EVENT_INFO_CONTEXT:
    return ReturnValue(pi_context{Event->Queue->Context});
  case PI_EVENT_INFO_COMMAND_TYPE:
    return ReturnValue(pi_cast<pi_uint64>(Event->CommandType));
  case PI_EVENT_INFO_COMMAND_EXECUTION_STATUS: {
    ze_result_t ZeResult;
    ZeResult = ZE_CALL_NOCHECK(zeEventQueryStatus, (Event->ZeEvent));
    if (ZeResult == ZE_RESULT_SUCCESS) {
      return getInfo(ParamValueSize, ParamValue, ParamValueSizeRet,
                     pi_int32{CL_COMPLETE}); // Untie from OpenCL
    }
    // TODO: We don't know if the status is queueed, submitted or running.
    //       For now return "running", as others are unlikely to be of
    //       interest.
    return getInfo(ParamValueSize, ParamValue, ParamValueSizeRet,
                   pi_int32{CL_RUNNING});
  }
  case PI_EVENT_INFO_REFERENCE_COUNT:
    return ReturnValue(pi_uint32{Event->RefCount});
  default:
    zePrint("Unsupported ParamName in piEventGetInfo: ParamName=%d(%x)\n",
            ParamName, ParamName);
    return PI_INVALID_VALUE;
  }

  return PI_SUCCESS;
}

pi_result piEventGetProfilingInfo(pi_event Event, pi_profiling_info ParamName,
                                  size_t ParamValueSize, void *ParamValue,
                                  size_t *ParamValueSizeRet) {

  PI_ASSERT(Event, PI_INVALID_EVENT);

  uint64_t ZeTimerResolution =
      Event->Queue->Device->ZeDeviceProperties.timerResolution;

  ReturnHelper ReturnValue(ParamValueSize, ParamValue, ParamValueSizeRet);

  ze_kernel_timestamp_result_t tsResult;

  switch (ParamName) {
  case PI_PROFILING_INFO_COMMAND_START: {
    ZE_CALL(zeEventQueryKernelTimestamp, (Event->ZeEvent, &tsResult));

    uint64_t ContextStartTime = tsResult.context.kernelStart;
    ContextStartTime *= ZeTimerResolution;

    return ReturnValue(uint64_t{ContextStartTime});
  }
  case PI_PROFILING_INFO_COMMAND_END: {
    ZE_CALL(zeEventQueryKernelTimestamp, (Event->ZeEvent, &tsResult));

    uint64_t ContextStartTime = tsResult.context.kernelStart;
    uint64_t ContextEndTime = tsResult.context.kernelEnd;
    //
    // Handle a possible wrap-around (the underlying HW counter is < 64-bit).
    // Note, it will not report correct time if there were multiple wrap
    // arounds, and the longer term plan is to enlarge the capacity of the
    // HW timestamps.
    //
    if (ContextEndTime <= ContextStartTime) {
      pi_device Device = Event->Context->Devices[0];
      const uint64_t TimestampMaxValue =
          (1LL << Device->ZeDeviceProperties.kernelTimestampValidBits) - 1;
      ContextEndTime += TimestampMaxValue - ContextStartTime;
    }
    ContextEndTime *= ZeTimerResolution;

    return ReturnValue(uint64_t{ContextEndTime});
  }
  case PI_PROFILING_INFO_COMMAND_QUEUED:
  case PI_PROFILING_INFO_COMMAND_SUBMIT:
    // TODO: Support these when Level Zero supported is added.
    return ReturnValue(uint64_t{0});
  default:
    zePrint("piEventGetProfilingInfo: not supported ParamName\n");
    return PI_INVALID_VALUE;
  }

  return PI_SUCCESS;
}

// Perform any necessary cleanup after an event has been signalled.
// This currently recycles the associate command list, and also makes
// sure to release any kernel that may have been used by the event.
static pi_result cleanupAfterEvent(pi_event Event) {
  // The implementation of this is slightly tricky.  The same event
  // can be referred to by multiple threads, so it is possible to
  // have a race condition between the read of fields of the event,
  // and reseting those fields in some other thread.
  // But, since the event is uniquely associated with the queue
  // for the event, we use the locking that we already have to do on the
  // queue to also serve as the thread safety mechanism for the
  // any of the Event's data members that need to be read/reset as
  // part of the cleanup operations.
  {
    auto Queue = Event->Queue;

    // Lock automatically releases when this goes out of scope.
    std::lock_guard<std::mutex> lock(Queue->PiQueueMutex);

    // Cleanup the command list associated with the event if it hasn't
    // been cleaned up already.
    auto EventCommandList = Event->ZeCommandList;

    if (EventCommandList) {
      // Event has been signalled: If the fence for the associated command list
      // is signalled, then reset the fence and command list and add them to the
      // available list for reuse in PI calls.
      if (Queue->RefCount > 0) {
        auto it = Queue->ZeCommandListFenceMap.find(EventCommandList);
        if (it == Queue->ZeCommandListFenceMap.end()) {
          die("Missing command-list completition fence");
        }
        ze_result_t ZeResult =
            ZE_CALL_NOCHECK(zeFenceQueryStatus, (it->second.ZeFence));
        if (ZeResult == ZE_RESULT_SUCCESS) {
          Queue->resetCommandListFenceEntry(*it, true);
          Event->ZeCommandList = nullptr;
        }
      }
    }

    // Release the kernel associated with this event if there is one.
    if (Event->CommandType == PI_COMMAND_TYPE_NDRANGE_KERNEL &&
        Event->CommandData) {
      PI_CALL(piKernelRelease(pi_cast<pi_kernel>(Event->CommandData)));
      Event->CommandData = nullptr;
    }

    if (!Event->CleanedUp) {
      Event->CleanedUp = true;
      // Release this event since we explicitly retained it on creation.
      // NOTE: that this needs to be done only once for an event so
      // this is guarded with the CleanedUp flag.
      //
      PI_CALL(piEventRelease(Event));
    }
  }

  // Make a list of all the dependent events that must have signalled
  // because this event was dependent on them.  This list will be appended
  // to as we walk it so that this algorithm doesn't go recursive
  // due to dependent events themselves being dependent on other events
  // forming a potentially very deep tree, and deep recursion.  That
  // turned out to be a significant problem with the recursive code
  // that preceded this implementation.

  std::list<pi_event> EventsToBeReleased;

  Event->WaitList.collectEventsForReleaseAndDestroyPiZeEventList(
      EventsToBeReleased);

  while (!EventsToBeReleased.empty()) {
    pi_event DepEvent = EventsToBeReleased.front();
    EventsToBeReleased.pop_front();

    DepEvent->WaitList.collectEventsForReleaseAndDestroyPiZeEventList(
        EventsToBeReleased);
    PI_CALL(piEventRelease(DepEvent));
  }

  return PI_SUCCESS;
}

pi_result piEventsWait(pi_uint32 NumEvents, const pi_event *EventList) {

  if (NumEvents && !EventList) {
    return PI_INVALID_EVENT;
  }

  // Submit dependent open command lists for execution, if any
  for (uint32_t I = 0; I < NumEvents; I++) {
    auto Queue = EventList[I]->Queue;

    // Lock automatically releases when this goes out of scope.
    std::lock_guard<std::mutex> lock(Queue->PiQueueMutex);

    if (Queue->RefCount > 0) {
      if (auto Res = Queue->executeOpenCommandList())
        return Res;
    }
  }

  for (uint32_t I = 0; I < NumEvents; I++) {
    ze_event_handle_t ZeEvent = EventList[I]->ZeEvent;
    zePrint("ZeEvent = %#lx\n", pi_cast<std::uintptr_t>(ZeEvent));

    // If event comes from a deferred copy on an integrated device, then do
    // sync, memcpy, and signaling on the host.
    if (EventList[I]->DeferredHostCopy) {
      zePrint("FOUND A DEFERRED HOST COPY\n");
      for (pi_uint32 J = 0; J < EventList[I]->CopyWaitList.Length; J++) {
        zePrint("FOUND SOMETHING IN ITS LIST\n");
        auto DeferredZeEvent = EventList[I]->CopyWaitList.ZeEventList[J];
        auto DeferredPiEvent = EventList[I]->CopyWaitList.PiEventList[J];
        if (DeferredZeEvent && !(*DeferredPiEvent).DeferredHostCopy) {
          {
            auto Queue = (*DeferredPiEvent).Queue;

            // Lock automatically releases when this goes out of scope.
            std::lock_guard<std::mutex> lock(Queue->PiQueueMutex);

            if (Queue->RefCount > 0) {
              if (auto Res = Queue->executeOpenCommandList())
                return Res;
            }
          }
          ZE_CALL(zeHostSynchronize, (DeferredZeEvent));

          // NOTE: we are cleaning up after the event here to free resources
          // sooner in case run-time is not calling piEventRelease soon enough.
          cleanupAfterEvent(EventList[I]);
        } else {
          piEventsWait(1, &DeferredPiEvent);
        }
      }
      if (EventList[I]->CopyPending) {
        memcpy(EventList[I]->CopyDst, EventList[I]->CopySrc,
               EventList[I]->CopySize);
        EventList[I]->CopyPending = false;
      }
      ZE_CALL(zeEventHostSignal, (ZeEvent));
    } else {
      ZE_CALL(zeHostSynchronize, (ZeEvent));

      // NOTE: we are cleaning up after the event here to free resources
      // sooner in case run-time is not calling piEventRelease soon enough.
      cleanupAfterEvent(EventList[I]);
    }
  }

  return PI_SUCCESS;
}

pi_result piEventSetCallback(pi_event Event, pi_int32 CommandExecCallbackType,
                             void (*PFnNotify)(pi_event Event,
                                               pi_int32 EventCommandStatus,
                                               void *UserData),
                             void *UserData) {
  (void)Event;
  (void)CommandExecCallbackType;
  (void)PFnNotify;
  (void)UserData;
  die("piEventSetCallback: deprecated, to be removed");
  return PI_SUCCESS;
}

pi_result piEventSetStatus(pi_event Event, pi_int32 ExecutionStatus) {
  (void)Event;
  (void)ExecutionStatus;
  die("piEventSetStatus: deprecated, to be removed");
  return PI_SUCCESS;
}

pi_result piEventRetain(pi_event Event) {
  ++(Event->RefCount);
  return PI_SUCCESS;
}

pi_result piEventRelease(pi_event Event) {
  PI_ASSERT(Event, PI_INVALID_EVENT);
  if (!Event->RefCount) {
    die("piEventRelease: called on a destroyed event");
  }

  if (--(Event->RefCount) == 0) {
    cleanupAfterEvent(Event);

    if (Event->CommandType == PI_COMMAND_TYPE_MEM_BUFFER_UNMAP &&
        Event->CommandData) {
      // Free the memory allocated in the piEnqueueMemBufferMap.
      ZE_CALL(zeMemFree,
              (Event->Queue->Context->ZeContext, Event->CommandData));
      Event->CommandData = nullptr;
    }
    ZE_CALL(zeEventDestroy, (Event->ZeEvent));

    auto Context = Event->Context;
    if (auto Res = Context->decrementAliveEventsInPool(Event->ZeEventPool))
      return Res;

    // We intentionally incremented the reference counter when an event is
    // created so that we can avoid pi_queue is released before the associated
    // pi_event is released. Here we have to decrement it so pi_queue
    // can be released successfully.
    PI_CALL(piQueueRelease(Event->Queue));
    delete Event;
  }
  return PI_SUCCESS;
}

pi_result piextEventGetNativeHandle(pi_event Event,
                                    pi_native_handle *NativeHandle) {
  (void)Event;
  (void)NativeHandle;
  die("piextEventGetNativeHandle: not supported");
  return PI_SUCCESS;
}

pi_result piextEventCreateWithNativeHandle(pi_native_handle NativeHandle,
                                           pi_event *Event) {
  (void)NativeHandle;
  (void)Event;
  die("piextEventCreateWithNativeHandle: not supported");
  return PI_SUCCESS;
}

//
// Sampler
//
pi_result piSamplerCreate(pi_context Context,
                          const pi_sampler_properties *SamplerProperties,
                          pi_sampler *RetSampler) {

  PI_ASSERT(Context, PI_INVALID_CONTEXT);
  PI_ASSERT(RetSampler, PI_INVALID_VALUE);

  // Have the "0" device in context to own the sampler. Rely on Level-Zero
  // drivers to perform migration as necessary for sharing it across multiple
  // devices in the context.
  //
  // TODO: figure out if we instead need explicit copying for acessing
  // the sampler from other devices in the context.
  //
  pi_device Device = Context->Devices[0];

  ze_sampler_handle_t ZeSampler;
  ze_sampler_desc_t ZeSamplerDesc = {};

  // Set the default values for the ZeSamplerDesc.
  ZeSamplerDesc.isNormalized = PI_TRUE;
  ZeSamplerDesc.addressMode = ZE_SAMPLER_ADDRESS_MODE_CLAMP;
  ZeSamplerDesc.filterMode = ZE_SAMPLER_FILTER_MODE_NEAREST;

  // Update the values of the ZeSamplerDesc from the pi_sampler_properties list.
  // Default values will be used if any of the following is true:
  //   a) SamplerProperties list is NULL
  //   b) SamplerProperties list is missing any properties

  if (SamplerProperties) {
    const pi_sampler_properties *CurProperty = SamplerProperties;

    while (*CurProperty != 0) {
      switch (*CurProperty) {
      case PI_SAMPLER_PROPERTIES_NORMALIZED_COORDS: {
        pi_bool CurValueBool = pi_cast<pi_bool>(*(++CurProperty));

        if (CurValueBool == PI_TRUE)
          ZeSamplerDesc.isNormalized = PI_TRUE;
        else if (CurValueBool == PI_FALSE)
          ZeSamplerDesc.isNormalized = PI_FALSE;
        else {
          zePrint("piSamplerCreate: unsupported "
                  "PI_SAMPLER_NORMALIZED_COORDS value\n");
          return PI_INVALID_VALUE;
        }
      } break;

      case PI_SAMPLER_PROPERTIES_ADDRESSING_MODE: {
        pi_sampler_addressing_mode CurValueAddressingMode =
            pi_cast<pi_sampler_addressing_mode>(
                pi_cast<pi_uint32>(*(++CurProperty)));

        // TODO: add support for PI_SAMPLER_ADDRESSING_MODE_CLAMP_TO_EDGE
        switch (CurValueAddressingMode) {
        case PI_SAMPLER_ADDRESSING_MODE_NONE:
          ZeSamplerDesc.addressMode = ZE_SAMPLER_ADDRESS_MODE_NONE;
          break;
        case PI_SAMPLER_ADDRESSING_MODE_REPEAT:
          ZeSamplerDesc.addressMode = ZE_SAMPLER_ADDRESS_MODE_REPEAT;
          break;
        case PI_SAMPLER_ADDRESSING_MODE_CLAMP:
          ZeSamplerDesc.addressMode = ZE_SAMPLER_ADDRESS_MODE_CLAMP;
          break;
        case PI_SAMPLER_ADDRESSING_MODE_CLAMP_TO_EDGE:
          ZeSamplerDesc.addressMode = ZE_SAMPLER_ADDRESS_MODE_CLAMP_TO_BORDER;
          break;
        case PI_SAMPLER_ADDRESSING_MODE_MIRRORED_REPEAT:
          ZeSamplerDesc.addressMode = ZE_SAMPLER_ADDRESS_MODE_MIRROR;
          break;
        default:
          zePrint("piSamplerCreate: unsupported PI_SAMPLER_ADDRESSING_MODE "
                  "value\n");
          zePrint("PI_SAMPLER_ADDRESSING_MODE=%d\n", CurValueAddressingMode);
          return PI_INVALID_VALUE;
        }
      } break;

      case PI_SAMPLER_PROPERTIES_FILTER_MODE: {
        pi_sampler_filter_mode CurValueFilterMode =
            pi_cast<pi_sampler_filter_mode>(
                pi_cast<pi_uint32>(*(++CurProperty)));

        if (CurValueFilterMode == PI_SAMPLER_FILTER_MODE_NEAREST)
          ZeSamplerDesc.filterMode = ZE_SAMPLER_FILTER_MODE_NEAREST;
        else if (CurValueFilterMode == PI_SAMPLER_FILTER_MODE_LINEAR)
          ZeSamplerDesc.filterMode = ZE_SAMPLER_FILTER_MODE_LINEAR;
        else {
          zePrint("PI_SAMPLER_FILTER_MODE=%d\n", CurValueFilterMode);
          zePrint(
              "piSamplerCreate: unsupported PI_SAMPLER_FILTER_MODE value\n");
          return PI_INVALID_VALUE;
        }
      } break;

      default:
        break;
      }
      CurProperty++;
    }
  }

  ZE_CALL(zeSamplerCreate, (Context->ZeContext, Device->ZeDevice,
                            &ZeSamplerDesc, // TODO: translate properties
                            &ZeSampler));

  try {
    *RetSampler = new _pi_sampler(ZeSampler);
  } catch (const std::bad_alloc &) {
    return PI_OUT_OF_HOST_MEMORY;
  } catch (...) {
    return PI_ERROR_UNKNOWN;
  }
  return PI_SUCCESS;
}

pi_result piSamplerGetInfo(pi_sampler Sampler, pi_sampler_info ParamName,
                           size_t ParamValueSize, void *ParamValue,
                           size_t *ParamValueSizeRet) {
  (void)Sampler;
  (void)ParamName;
  (void)ParamValueSize;
  (void)ParamValue;
  (void)ParamValueSizeRet;

  die("piSamplerGetInfo: not implemented");
  return {};
}

pi_result piSamplerRetain(pi_sampler Sampler) {
  PI_ASSERT(Sampler, PI_INVALID_SAMPLER);

  ++(Sampler->RefCount);
  return PI_SUCCESS;
}

pi_result piSamplerRelease(pi_sampler Sampler) {
  PI_ASSERT(Sampler, PI_INVALID_SAMPLER);

  if (--(Sampler->RefCount) == 0) {
    ZE_CALL(zeSamplerDestroy, (Sampler->ZeSampler));
    delete Sampler;
  }
  return PI_SUCCESS;
}

//
// Queue Commands
//
pi_result piEnqueueEventsWait(pi_queue Queue, pi_uint32 NumEventsInWaitList,
                              const pi_event *EventWaitList, pi_event *Event) {

  PI_ASSERT(Queue, PI_INVALID_QUEUE);
  PI_ASSERT(Event, PI_INVALID_EVENT);

  if (EventWaitList) {
    PI_ASSERT(NumEventsInWaitList > 0, PI_INVALID_VALUE);

    // Lock automatically releases when this goes out of scope.
    std::lock_guard<std::mutex> lock(Queue->PiQueueMutex);

    _pi_ze_event_list_t TmpWaitList = {};
    if (auto Res = TmpWaitList.createAndRetainPiZeEventList(
            NumEventsInWaitList, EventWaitList, Queue))
      return Res;

    // Get a new command list to be used on this call
    ze_command_list_handle_t ZeCommandList = nullptr;
    ze_fence_handle_t ZeFence = nullptr;
    if (auto Res = Queue->Context->getAvailableCommandList(
            Queue, &ZeCommandList, &ZeFence))
      return Res;

    ze_event_handle_t ZeEvent = nullptr;
    auto Res = createEventAndAssociateQueue(Queue, Event, PI_COMMAND_TYPE_USER,
                                            ZeCommandList);
    if (Res != PI_SUCCESS)
      return Res;
    ZeEvent = (*Event)->ZeEvent;
    (*Event)->WaitList = TmpWaitList;

    const auto &WaitList = (*Event)->WaitList;
    ZE_CALL(zeCommandListAppendWaitOnEvents,
            (ZeCommandList, WaitList.Length, WaitList.ZeEventList));

    ZE_CALL(zeCommandListAppendSignalEvent, (ZeCommandList, ZeEvent));

    Queue->LastCommandEvent = *Event;

    // Execute command list asynchronously as the event will be used
    // to track down its completion.
    return Queue->executeCommandList(ZeCommandList, ZeFence);
  }

  // If wait-list is empty, then this particular command should wait until
  // all previous enqueued commands to the command-queue have completed.
  //
  // TODO: find a way to do that without blocking the host.

  // Lock automatically releases when this goes out of scope.
  std::lock_guard<std::mutex> lock(Queue->PiQueueMutex);

  auto Res =
      createEventAndAssociateQueue(Queue, Event, PI_COMMAND_TYPE_USER, nullptr);
  if (Res != PI_SUCCESS)
    return Res;

  ZE_CALL(zeHostSynchronize, (Queue->ZeComputeCommandQueue));
  if (Queue->ZeCopyCommandQueue)
    ZE_CALL(zeHostSynchronize, (Queue->ZeCopyCommandQueue));

  Queue->LastCommandEvent = *Event;

  ZE_CALL(zeEventHostSignal, ((*Event)->ZeEvent));
  return PI_SUCCESS;
}

pi_result piEnqueueEventsWaitWithBarrier(pi_queue Queue,
                                         pi_uint32 NumEventsInWaitList,
                                         const pi_event *EventWaitList,
                                         pi_event *Event) {
  PI_ASSERT(Queue, PI_INVALID_QUEUE);
  PI_ASSERT(Event, PI_INVALID_EVENT);

  // Lock automatically releases when this goes out of scope.
  std::lock_guard<std::mutex> lock(Queue->PiQueueMutex);

  _pi_ze_event_list_t TmpWaitList;
  if (auto Res = TmpWaitList.createAndRetainPiZeEventList(NumEventsInWaitList,
                                                          EventWaitList, Queue))
    return Res;

  // Get a new command list to be used on this call
  ze_command_list_handle_t ZeCommandList = nullptr;
  ze_fence_handle_t ZeFence = nullptr;
  if (auto Res = Queue->Context->getAvailableCommandList(Queue, &ZeCommandList,
                                                         &ZeFence))
    return Res;

  ze_event_handle_t ZeEvent = nullptr;
  auto Res = createEventAndAssociateQueue(Queue, Event, PI_COMMAND_TYPE_USER,
                                          ZeCommandList);
  if (Res != PI_SUCCESS)
    return Res;
  ZeEvent = (*Event)->ZeEvent;
  (*Event)->WaitList = TmpWaitList;

  ZE_CALL(zeCommandListAppendBarrier,
          (ZeCommandList, ZeEvent, (*Event)->WaitList.Length,
           (*Event)->WaitList.ZeEventList));

  Queue->LastCommandEvent = *Event;

  // Execute command list asynchronously as the event will be used
  // to track down its completion.
  return Queue->executeCommandList(ZeCommandList, ZeFence);
}

static bool piHostCopyablePtr(pi_queue Queue, const void *Ptr) {
  ze_device_handle_t ZeDeviceHandle;
  ze_memory_allocation_properties_t ZeMemoryAllocationProperties = {};

  ZE_CALL(zeMemGetAllocProperties,
          (Queue->Context->ZeContext, Ptr, &ZeMemoryAllocationProperties,
           &ZeDeviceHandle));

  return ZeMemoryAllocationProperties.type != ZE_MEMORY_TYPE_DEVICE;
}

static bool piHostCopyableMem(pi_queue Queue, pi_mem Mem) {
  return piHostCopyablePtr(Queue, pi_cast<const void *>(Mem->getZeHandle()));
}

pi_result piEnqueueMemBufferRead(pi_queue Queue, pi_mem Src,
                                 pi_bool BlockingRead, size_t Offset,
                                 size_t Size, void *Dst,
                                 pi_uint32 NumEventsInWaitList,
                                 const pi_event *EventWaitList,
                                 pi_event *Event) {
  PI_ASSERT(Src, PI_INVALID_MEM_OBJECT);
  PI_ASSERT(Queue, PI_INVALID_QUEUE);

  return enqueueMemCopyHelper(
      PI_COMMAND_TYPE_MEM_BUFFER_READ, Queue, Dst, BlockingRead, Size,
      pi_cast<char *>(Src->getZeHandle()) + Offset,
      piHostCopyableMem(Queue, Src) &&
          piHostCopyablePtr(Queue, Dst), // Whether memcpy on host can be used
      NumEventsInWaitList, EventWaitList, Event);
}

pi_result piEnqueueMemBufferReadRect(
    pi_queue Queue, pi_mem Buffer, pi_bool BlockingRead,
    pi_buff_rect_offset BufferOffset, pi_buff_rect_offset HostOffset,
    pi_buff_rect_region Region, size_t BufferRowPitch, size_t BufferSlicePitch,
    size_t HostRowPitch, size_t HostSlicePitch, void *Ptr,
    pi_uint32 NumEventsInWaitList, const pi_event *EventWaitList,
    pi_event *Event) {

  PI_ASSERT(Buffer, PI_INVALID_MEM_OBJECT);
  PI_ASSERT(Queue, PI_INVALID_QUEUE);

  return enqueueMemCopyRectHelper(
      PI_COMMAND_TYPE_MEM_BUFFER_READ_RECT, Queue, Buffer->getZeHandle(),
      static_cast<char *>(Ptr), BufferOffset, HostOffset, Region,
      BufferRowPitch, HostRowPitch, BufferSlicePitch, HostSlicePitch,
      BlockingRead, NumEventsInWaitList, EventWaitList, Event);
}

} // extern "C"

// Shared by all memory read/write/copy PI interfaces.
// PI interfaces must not have queue's mutex locked on entry.
static pi_result enqueueMemCopyHelper(pi_command_type CommandType,
                                      pi_queue Queue, void *Dst,
                                      pi_bool BlockingWrite, size_t Size,
                                      const void *Src, bool HostCopy,
                                      pi_uint32 NumEventsInWaitList,
                                      const pi_event *EventWaitList,
                                      pi_event *Event, bool PreferCopyEngine) {
  PI_ASSERT(Queue, PI_INVALID_QUEUE);
  PI_ASSERT(Event, PI_INVALID_EVENT);

  // Lock automatically releases when this goes out of scope.
  std::lock_guard<std::mutex> lock(Queue->PiQueueMutex);

  _pi_ze_event_list_t TmpWaitList;
  if (auto Res = TmpWaitList.createAndRetainPiZeEventList(NumEventsInWaitList,
                                                          EventWaitList, Queue))
    return Res;

  // Get a new command list to be used on this call
  ze_command_list_handle_t ZeCommandList = nullptr;
  ze_fence_handle_t ZeFence = nullptr;
  if (auto Res = Queue->Context->getAvailableCommandList(
          Queue, &ZeCommandList, &ZeFence, PreferCopyEngine))
    return Res;

  ze_event_handle_t ZeEvent = nullptr;
  auto Res =
      createEventAndAssociateQueue(Queue, Event, CommandType, ZeCommandList);
  if (Res != PI_SUCCESS)
    return Res;
  ZeEvent = (*Event)->ZeEvent;

  if (HostCopy && !BlockingWrite) {
    (*Event)->DeferredHostCopy = true;
    (*Event)->CopyWaitList = TmpWaitList;
    (*Event)->CopySrc = Src;
    (*Event)->CopyDst = Dst;
    (*Event)->CopySize = Size;
    (*Event)->CopyPending = true;
    zePrint("DEFERRED A HOST COPY\n");
    return PI_SUCCESS;
  }

  (*Event)->WaitList = TmpWaitList;

  const auto &WaitList = (*Event)->WaitList;
  if (WaitList.Length) {

    ZE_CALL(zeCommandListAppendWaitOnEvents,
            (ZeCommandList, WaitList.Length, WaitList.ZeEventList));
  }

  ZE_CALL(zeCommandListAppendMemoryCopy,
          (ZeCommandList, Dst, Src, Size, ZeEvent, 0, nullptr));

  zePrint("calling zeCommandListAppendMemoryCopy() with\n"
          "  ZeEvent %#lx\n",
          pi_cast<std::uintptr_t>(ZeEvent));
  printZeEventList(WaitList);

  Queue->LastCommandEvent = *Event;

  if (auto Res =
          Queue->executeCommandList(ZeCommandList, ZeFence, BlockingWrite))
    return Res;

  return PI_SUCCESS;
}

// Shared by all memory read/write/copy rect PI interfaces.
// PI interfaces must not have queue's mutex locked on entry.
static pi_result enqueueMemCopyRectHelper(
    pi_command_type CommandType, pi_queue Queue, void *SrcBuffer,
    void *DstBuffer, pi_buff_rect_offset SrcOrigin,
    pi_buff_rect_offset DstOrigin, pi_buff_rect_region Region,
    size_t SrcRowPitch, size_t DstRowPitch, size_t SrcSlicePitch,
    size_t DstSlicePitch, pi_bool Blocking, pi_uint32 NumEventsInWaitList,
    const pi_event *EventWaitList, pi_event *Event, bool PreferCopyEngine) {

  PI_ASSERT(Region && SrcOrigin && DstOrigin && Queue, PI_INVALID_VALUE);
  PI_ASSERT(Event, PI_INVALID_EVENT);

  // Lock automatically releases when this goes out of scope.
  std::lock_guard<std::mutex> lock(Queue->PiQueueMutex);

  _pi_ze_event_list_t TmpWaitList;
  if (auto Res = TmpWaitList.createAndRetainPiZeEventList(NumEventsInWaitList,
                                                          EventWaitList, Queue))
    return Res;

  // Get a new command list to be used on this call
  ze_command_list_handle_t ZeCommandList = nullptr;
  ze_fence_handle_t ZeFence = nullptr;
  if (auto Res = Queue->Context->getAvailableCommandList(
          Queue, &ZeCommandList, &ZeFence, PreferCopyEngine))
    return Res;

  ze_event_handle_t ZeEvent = nullptr;
  auto Res =
      createEventAndAssociateQueue(Queue, Event, CommandType, ZeCommandList);
  if (Res != PI_SUCCESS)
    return Res;
  ZeEvent = (*Event)->ZeEvent;
  (*Event)->WaitList = TmpWaitList;

  const auto &WaitList = (*Event)->WaitList;

  if (WaitList.Length) {
    ZE_CALL(zeCommandListAppendWaitOnEvents,
            (ZeCommandList, WaitList.Length, WaitList.ZeEventList));
  }
  zePrint("calling zeCommandListAppendMemoryCopy() with\n"
          "  ZeEvent %#lx\n",
          pi_cast<std::uintptr_t>(ZeEvent));
  printZeEventList(WaitList);

  uint32_t SrcOriginX = pi_cast<uint32_t>(SrcOrigin->x_bytes);
  uint32_t SrcOriginY = pi_cast<uint32_t>(SrcOrigin->y_scalar);
  uint32_t SrcOriginZ = pi_cast<uint32_t>(SrcOrigin->z_scalar);

  uint32_t SrcPitch = SrcRowPitch;
  if (SrcPitch == 0)
    SrcPitch = pi_cast<uint32_t>(Region->width_bytes);

  if (SrcSlicePitch == 0)
    SrcSlicePitch = pi_cast<uint32_t>(Region->height_scalar) * SrcPitch;

  uint32_t DstOriginX = pi_cast<uint32_t>(DstOrigin->x_bytes);
  uint32_t DstOriginY = pi_cast<uint32_t>(DstOrigin->y_scalar);
  uint32_t DstOriginZ = pi_cast<uint32_t>(DstOrigin->z_scalar);

  uint32_t DstPitch = DstRowPitch;
  if (DstPitch == 0)
    DstPitch = pi_cast<uint32_t>(Region->width_bytes);

  if (DstSlicePitch == 0)
    DstSlicePitch = pi_cast<uint32_t>(Region->height_scalar) * DstPitch;

  uint32_t Width = pi_cast<uint32_t>(Region->width_bytes);
  uint32_t Height = pi_cast<uint32_t>(Region->height_scalar);
  uint32_t Depth = pi_cast<uint32_t>(Region->depth_scalar);

  const ze_copy_region_t ZeSrcRegion = {SrcOriginX, SrcOriginY, SrcOriginZ,
                                        Width,      Height,     Depth};
  const ze_copy_region_t ZeDstRegion = {DstOriginX, DstOriginY, DstOriginZ,
                                        Width,      Height,     Depth};

  ZE_CALL(zeCommandListAppendMemoryCopyRegion,
          (ZeCommandList, DstBuffer, &ZeDstRegion, DstPitch, DstSlicePitch,
           SrcBuffer, &ZeSrcRegion, SrcPitch, SrcSlicePitch, nullptr, 0,
           nullptr));

  zePrint("calling zeCommandListAppendMemoryCopyRegion()\n");

  ZE_CALL(zeCommandListAppendBarrier, (ZeCommandList, ZeEvent, 0, nullptr));

  zePrint("calling zeCommandListAppendBarrier() with Event %#lx\n",
          pi_cast<std::uintptr_t>(ZeEvent));

  Queue->LastCommandEvent = *Event;

  if (auto Res = Queue->executeCommandList(ZeCommandList, ZeFence, Blocking))
    return Res;

  return PI_SUCCESS;
}

extern "C" {

pi_result piEnqueueMemBufferWrite(pi_queue Queue, pi_mem Buffer,
                                  pi_bool BlockingWrite, size_t Offset,
                                  size_t Size, const void *Ptr,
                                  pi_uint32 NumEventsInWaitList,
                                  const pi_event *EventWaitList,
                                  pi_event *Event) {

  PI_ASSERT(Buffer, PI_INVALID_MEM_OBJECT);
  PI_ASSERT(Queue, PI_INVALID_QUEUE);

  return enqueueMemCopyHelper(
      PI_COMMAND_TYPE_MEM_BUFFER_WRITE, Queue,
      pi_cast<char *>(Buffer->getZeHandle()) + Offset, // dst
      BlockingWrite, Size,
      Ptr, // src
      piHostCopyableMem(Queue, Buffer) &&
          piHostCopyablePtr(Queue, Ptr), // Whether memcpy on host can be used
      NumEventsInWaitList, EventWaitList, Event);
}

pi_result piEnqueueMemBufferWriteRect(
    pi_queue Queue, pi_mem Buffer, pi_bool BlockingWrite,
    pi_buff_rect_offset BufferOffset, pi_buff_rect_offset HostOffset,
    pi_buff_rect_region Region, size_t BufferRowPitch, size_t BufferSlicePitch,
    size_t HostRowPitch, size_t HostSlicePitch, const void *Ptr,
    pi_uint32 NumEventsInWaitList, const pi_event *EventWaitList,
    pi_event *Event) {

  PI_ASSERT(Buffer, PI_INVALID_MEM_OBJECT);
  PI_ASSERT(Queue, PI_INVALID_QUEUE);

  return enqueueMemCopyRectHelper(
      PI_COMMAND_TYPE_MEM_BUFFER_WRITE_RECT, Queue,
      const_cast<char *>(static_cast<const char *>(Ptr)), Buffer->getZeHandle(),
      HostOffset, BufferOffset, Region, HostRowPitch, BufferRowPitch,
      HostSlicePitch, BufferSlicePitch, BlockingWrite, NumEventsInWaitList,
      EventWaitList, Event);
}

pi_result piEnqueueMemBufferCopy(pi_queue Queue, pi_mem SrcBuffer,
                                 pi_mem DstBuffer, size_t SrcOffset,
                                 size_t DstOffset, size_t Size,
                                 pi_uint32 NumEventsInWaitList,
                                 const pi_event *EventWaitList,
                                 pi_event *Event) {
  PI_ASSERT(SrcBuffer && DstBuffer, PI_INVALID_MEM_OBJECT);
  PI_ASSERT(Queue, PI_INVALID_QUEUE);
  // Copy engine is preferred only for host to device transfer.
  // Device to device transfers run faster on compute engines.
  bool PreferCopyEngine = (SrcBuffer->OnHost || DstBuffer->OnHost);
  return enqueueMemCopyHelper(
      PI_COMMAND_TYPE_MEM_BUFFER_COPY, Queue,
      pi_cast<char *>(DstBuffer->getZeHandle()) + DstOffset,
      false, // blocking
      Size, pi_cast<char *>(SrcBuffer->getZeHandle()) + SrcOffset,
      piHostCopyableMem(Queue, SrcBuffer) &&
          piHostCopyableMem(Queue,
                            DstBuffer), // Whether memcpy on host can be used
      NumEventsInWaitList, EventWaitList, Event, PreferCopyEngine);
}

pi_result piEnqueueMemBufferCopyRect(
    pi_queue Queue, pi_mem SrcBuffer, pi_mem DstBuffer,
    pi_buff_rect_offset SrcOrigin, pi_buff_rect_offset DstOrigin,
    pi_buff_rect_region Region, size_t SrcRowPitch, size_t SrcSlicePitch,
    size_t DstRowPitch, size_t DstSlicePitch, pi_uint32 NumEventsInWaitList,
    const pi_event *EventWaitList, pi_event *Event) {
  PI_ASSERT(SrcBuffer && DstBuffer, PI_INVALID_MEM_OBJECT);
  PI_ASSERT(Queue, PI_INVALID_QUEUE);
  // Copy engine is preferred only for host to device transfer.
  // Device to device transfers run faster on compute engines.
  bool PreferCopyEngine = (SrcBuffer->OnHost || DstBuffer->OnHost);
  return enqueueMemCopyRectHelper(
      PI_COMMAND_TYPE_MEM_BUFFER_COPY_RECT, Queue, SrcBuffer->getZeHandle(),
      DstBuffer->getZeHandle(), SrcOrigin, DstOrigin, Region, SrcRowPitch,
      DstRowPitch, SrcSlicePitch, DstSlicePitch,
      false, // blocking
      NumEventsInWaitList, EventWaitList, Event, PreferCopyEngine);
}

} // extern "C"

//
// Caller of this must assure that the Queue is non-null and has not
// acquired the lock.
static pi_result
enqueueMemFillHelper(pi_command_type CommandType, pi_queue Queue, void *Ptr,
                     const void *Pattern, size_t PatternSize, size_t Size,
                     pi_uint32 NumEventsInWaitList,
                     const pi_event *EventWaitList, pi_event *Event) {
  PI_ASSERT(Queue, PI_INVALID_QUEUE);
  PI_ASSERT(Event, PI_INVALID_EVENT);

  // Lock automatically releases when this goes out of scope.
  std::lock_guard<std::mutex> lock(Queue->PiQueueMutex);

  _pi_ze_event_list_t TmpWaitList;
  if (auto Res = TmpWaitList.createAndRetainPiZeEventList(NumEventsInWaitList,
                                                          EventWaitList, Queue))
    return Res;

  // Get a new command list to be used on this call
  ze_command_list_handle_t ZeCommandList = nullptr;
  ze_fence_handle_t ZeFence = nullptr;
  // Performance analysis on a simple SYCL data "fill" test shows copy engine
  // is faster than compute engine for such operations.
  if (auto Res = Queue->Context->getAvailableCommandList(
          Queue, &ZeCommandList, &ZeFence, true /* PreferCopyEngine */))
    return Res;

  ze_event_handle_t ZeEvent = nullptr;
  auto Res =
      createEventAndAssociateQueue(Queue, Event, CommandType, ZeCommandList);
  if (Res != PI_SUCCESS)
    return Res;
  ZeEvent = (*Event)->ZeEvent;
  (*Event)->WaitList = TmpWaitList;

  const auto &WaitList = (*Event)->WaitList;

  if (WaitList.Length) {
    ZE_CALL(zeCommandListAppendWaitOnEvents,
            (ZeCommandList, WaitList.Length, WaitList.ZeEventList));
  }
  // Pattern size must be a power of two
  PI_ASSERT((PatternSize > 0) && ((PatternSize & (PatternSize - 1)) == 0),
            PI_INVALID_VALUE);

  ZE_CALL(
      zeCommandListAppendMemoryFill,
      (ZeCommandList, Ptr, Pattern, PatternSize, Size, ZeEvent, 0, nullptr));

  zePrint("calling zeCommandListAppendMemoryFill() with\n"
          "  ZeEvent %#lx\n",
          pi_cast<pi_uint64>(ZeEvent));
  printZeEventList(WaitList);

  Queue->LastCommandEvent = *Event;

  // Execute command list asynchronously, as the event will be used
  // to track down its completion.
  if (auto Res = Queue->executeCommandList(ZeCommandList, ZeFence))
    return Res;

  return PI_SUCCESS;
}

extern "C" {

pi_result piEnqueueMemBufferFill(pi_queue Queue, pi_mem Buffer,
                                 const void *Pattern, size_t PatternSize,
                                 size_t Offset, size_t Size,
                                 pi_uint32 NumEventsInWaitList,
                                 const pi_event *EventWaitList,
                                 pi_event *Event) {

  PI_ASSERT(Buffer, PI_INVALID_MEM_OBJECT);
  PI_ASSERT(Queue, PI_INVALID_QUEUE);

  return enqueueMemFillHelper(PI_COMMAND_TYPE_MEM_BUFFER_FILL, Queue,
                              pi_cast<char *>(Buffer->getZeHandle()) + Offset,
                              Pattern, PatternSize, Size, NumEventsInWaitList,
                              EventWaitList, Event);
}

pi_result piEnqueueMemBufferMap(pi_queue Queue, pi_mem Buffer,
                                pi_bool BlockingMap, pi_map_flags MapFlags,
                                size_t Offset, size_t Size,
                                pi_uint32 NumEventsInWaitList,
                                const pi_event *EventWaitList, pi_event *Event,
                                void **RetMap) {

  // TODO: we don't implement read-only or write-only, always read-write.
  // assert((map_flags & PI_MAP_READ) != 0);
  // assert((map_flags & PI_MAP_WRITE) != 0);
  PI_ASSERT(Buffer, PI_INVALID_MEM_OBJECT);
  PI_ASSERT(Queue, PI_INVALID_QUEUE);
  PI_ASSERT(Event, PI_INVALID_EVENT);

<<<<<<< HEAD
=======
  // For integrated devices we don't need a commandlist
  ze_command_list_handle_t ZeCommandList = nullptr;
  ze_fence_handle_t ZeFence = nullptr;
  ze_event_handle_t ZeEvent = nullptr;

  {
    // Lock automatically releases when this goes out of scope.
    std::lock_guard<std::mutex> lock(Queue->PiQueueMutex);

    _pi_ze_event_list_t TmpWaitList;
    if (auto Res = TmpWaitList.createAndRetainPiZeEventList(
            NumEventsInWaitList, EventWaitList, Queue))
      return Res;

    auto Res = createEventAndAssociateQueue(
        Queue, Event, PI_COMMAND_TYPE_MEM_BUFFER_MAP, ZeCommandList);
    if (Res != PI_SUCCESS)
      return Res;
    ZeEvent = (*Event)->ZeEvent;
    (*Event)->WaitList = TmpWaitList;
  }

>>>>>>> dedfc351
  // TODO: Level Zero is missing the memory "mapping" capabilities, so we are
  // left to doing new memory allocation and a copy (read) on discrete devices.
  // For integrated devices, we have allocated the buffer in host memory so no
  // actions are needed here except for synchronizing on incoming events.
  // A host-to-host copy is done if a host pointer had been supplied during
  // buffer creation on integrated devices.
  //
  // TODO: for discrete, check if the input buffer is already allocated
  // in shared memory and thus is accessible from the host as is.
  // Can we get SYCL RT to predict/allocate in shared memory
  // from the beginning?

  if (Buffer->MapHostPtr)
    *RetMap = Buffer->MapHostPtr + Offset;

  // For integrated devices the buffer has been allocated in host memory.
  if (Buffer->OnHost) {
<<<<<<< HEAD
    if (!Buffer->MapHostPtr) {
=======
    // Wait on incoming events before doing the copy
    PI_CALL(piEventsWait(NumEventsInWaitList, EventWaitList));

    if (Queue->isInOrderQueue()) {
      pi_event TmpLastCommandEvent = nullptr;

      {
        // Lock automatically releases when this goes out of scope.
        std::lock_guard<std::mutex> lock(Queue->PiQueueMutex);
        TmpLastCommandEvent = Queue->LastCommandEvent;
      }

      if (TmpLastCommandEvent != nullptr) {
        PI_CALL(piEventsWait(1, &TmpLastCommandEvent));
      }
    }

    if (Buffer->MapHostPtr) {
      *RetMap = Buffer->MapHostPtr + Offset;
      if (!(MapFlags & PI_MAP_WRITE_INVALIDATE_REGION))
        memcpy(*RetMap, pi_cast<char *>(Buffer->getZeHandle()) + Offset, Size);
    } else {
>>>>>>> dedfc351
      *RetMap = pi_cast<char *>(Buffer->getZeHandle()) + Offset;
    }
  } else {
    if (!Buffer->MapHostPtr) {
      ze_host_mem_alloc_desc_t ZeDesc = {};
      ZeDesc.flags = 0;

<<<<<<< HEAD
      ZE_CALL(zeMemAllocHost,
              (Queue->Context->ZeContext, &ZeDesc, Size, 1, RetMap));
    }
  }

  if (auto Res = enqueueMemCopyHelper(
          PI_COMMAND_TYPE_MEM_BUFFER_MAP, Queue, *RetMap, BlockingMap, Size,
          pi_cast<char *>(Buffer->getZeHandle()) + Offset, Buffer->OnHost,
          NumEventsInWaitList, EventWaitList, Event))
=======
  const auto &WaitList = (*Event)->WaitList;

  if (WaitList.Length) {
    ZE_CALL(zeCommandListAppendWaitOnEvents,
            (ZeCommandList, WaitList.Length, WaitList.ZeEventList));
  }

  ZE_CALL(zeCommandListAppendMemoryCopy,
          (ZeCommandList, *RetMap,
           pi_cast<char *>(Buffer->getZeHandle()) + Offset, Size, ZeEvent, 0,
           nullptr));

  Queue->LastCommandEvent = *Event;

  if (auto Res = Queue->executeCommandList(ZeCommandList, ZeFence, BlockingMap))
>>>>>>> dedfc351
    return Res;

  return Buffer->addMapping(*RetMap, Offset, Size);
}

pi_result piEnqueueMemUnmap(pi_queue Queue, pi_mem MemObj, void *MappedPtr,
                            pi_uint32 NumEventsInWaitList,
                            const pi_event *EventWaitList, pi_event *Event) {
  PI_ASSERT(Queue, PI_INVALID_QUEUE);
  PI_ASSERT(Event, PI_INVALID_EVENT);

  // Integrated devices don't need a command list.
  // If discrete we will get a commandlist later.
  ze_command_list_handle_t ZeCommandList = nullptr;

  // TODO: handle the case when user does not care to follow the event
  // of unmap completion.
  PI_ASSERT(Event, PI_INVALID_EVENT);

  {
    // Lock automatically releases when this goes out of scope.
    std::lock_guard<std::mutex> lock(Queue->PiQueueMutex);

    _pi_ze_event_list_t TmpWaitList;
    if (auto Res = TmpWaitList.createAndRetainPiZeEventList(
            NumEventsInWaitList, EventWaitList, Queue))
      return Res;

    auto Res = createEventAndAssociateQueue(
        Queue, Event, PI_COMMAND_TYPE_MEM_BUFFER_UNMAP, ZeCommandList);
    if (Res != PI_SUCCESS)
      return Res;
    (*Event)->WaitList = TmpWaitList;
  }

  _pi_mem::Mapping MapInfo = {};
  if (pi_result Res = MemObj->removeMapping(MappedPtr, MapInfo))
    return Res;

  // NOTE: we still have to free the host memory allocated/returned by
  // piEnqueueMemBufferMap, but can only do so after the above copy
  // is completed. Instead of waiting for It here (blocking), we shall
  // do so in piEventRelease called for the pi_event tracking the unmap.
  // In the case of an integrated device, the map operation does not allocate
  // any memory, so there is nothing to free. This is indicated by a nullptr.
  if (Event)
    (*Event)->CommandData =
        (MemObj->OnHost ? nullptr : (MemObj->MapHostPtr ? nullptr : MappedPtr));

<<<<<<< HEAD
  if (auto Res = enqueueMemCopyHelper(
          PI_COMMAND_TYPE_MEM_BUFFER_COPY, Queue,
          pi_cast<char *>(MemObj->getZeHandle()) + MapInfo.Offset, true,
          MapInfo.Size, MappedPtr, MemObj->OnHost, NumEventsInWaitList,
          EventWaitList, Event))
=======
  // For integrated devices the buffer is allocated in host memory.
  if (MemObj->OnHost) {
    // Wait on incoming events before doing the copy
    PI_CALL(piEventsWait(NumEventsInWaitList, EventWaitList));

    if (Queue->isInOrderQueue()) {
      pi_event TmpLastCommandEvent = nullptr;

      {
        // Lock automatically releases when this goes out of scope.
        std::lock_guard<std::mutex> lock(Queue->PiQueueMutex);
        TmpLastCommandEvent = Queue->LastCommandEvent;
      }

      if (TmpLastCommandEvent != nullptr) {
        PI_CALL(piEventsWait(1, &TmpLastCommandEvent));
      }
    }

    if (MemObj->MapHostPtr)
      memcpy(pi_cast<char *>(MemObj->getZeHandle()) + MapInfo.Offset, MappedPtr,
             MapInfo.Size);

    // Signal this event
    ZE_CALL(zeEventHostSignal, (ZeEvent));

    return PI_SUCCESS;
  }

  // Lock automatically releases when this goes out of scope.
  std::lock_guard<std::mutex> lock(Queue->PiQueueMutex);

  if (auto Res = Queue->Context->getAvailableCommandList(Queue, &ZeCommandList,
                                                         &ZeFence))
    return Res;

  // Set the commandlist in the event
  (*Event)->ZeCommandList = ZeCommandList;

  if ((*Event)->WaitList.Length) {
    ZE_CALL(zeCommandListAppendWaitOnEvents,
            (ZeCommandList, (*Event)->WaitList.Length,
             (*Event)->WaitList.ZeEventList));
  }

  // TODO: Level Zero is missing the memory "mapping" capabilities, so we are
  // left to doing copy (write back to the device).
  //
  // NOTE: Keep this in sync with the implementation of
  // piEnqueueMemBufferMap/piEnqueueMemImageMap.

  ZE_CALL(zeCommandListAppendMemoryCopy,
          (ZeCommandList,
           pi_cast<char *>(MemObj->getZeHandle()) + MapInfo.Offset, MappedPtr,
           MapInfo.Size, ZeEvent, 0, nullptr));

  Queue->LastCommandEvent = *Event;

  // Execute command list asynchronously, as the event will be used
  // to track down its completion.
  if (auto Res = Queue->executeCommandList(ZeCommandList, ZeFence))
>>>>>>> dedfc351
    return Res;

  return PI_SUCCESS;
}

pi_result piMemImageGetInfo(pi_mem Image, pi_image_info ParamName,
                            size_t ParamValueSize, void *ParamValue,
                            size_t *ParamValueSizeRet) {
  (void)Image;
  (void)ParamName;
  (void)ParamValueSize;
  (void)ParamValue;
  (void)ParamValueSizeRet;

  die("piMemImageGetInfo: not implemented");
  return {};
}

} // extern "C"

static pi_result getImageRegionHelper(pi_mem Mem, pi_image_offset Origin,
                                      pi_image_region Region,
                                      ze_image_region_t &ZeRegion) {

  PI_ASSERT(Mem, PI_INVALID_MEM_OBJECT);
  PI_ASSERT(Origin, PI_INVALID_VALUE);

#ifndef NDEBUG
  PI_ASSERT(Mem->isImage(), PI_INVALID_MEM_OBJECT);
  auto Image = static_cast<_pi_image *>(Mem);
  ze_image_desc_t &ZeImageDesc = Image->ZeImageDesc;

  PI_ASSERT((ZeImageDesc.type == ZE_IMAGE_TYPE_1D && Origin->y == 0 &&
             Origin->z == 0) ||
                (ZeImageDesc.type == ZE_IMAGE_TYPE_1DARRAY && Origin->z == 0) ||
                (ZeImageDesc.type == ZE_IMAGE_TYPE_2D && Origin->z == 0) ||
                (ZeImageDesc.type == ZE_IMAGE_TYPE_3D),
            PI_INVALID_VALUE);

  PI_ASSERT(Region->width && Region->height && Region->depth, PI_INVALID_VALUE);
  PI_ASSERT(
      (ZeImageDesc.type == ZE_IMAGE_TYPE_1D && Region->height == 1 &&
       Region->depth == 1) ||
          (ZeImageDesc.type == ZE_IMAGE_TYPE_1DARRAY && Region->depth == 1) ||
          (ZeImageDesc.type == ZE_IMAGE_TYPE_2D && Region->depth == 1) ||
          (ZeImageDesc.type == ZE_IMAGE_TYPE_3D),
      PI_INVALID_VALUE);
#endif // !NDEBUG

  uint32_t OriginX = pi_cast<uint32_t>(Origin->x);
  uint32_t OriginY = pi_cast<uint32_t>(Origin->y);
  uint32_t OriginZ = pi_cast<uint32_t>(Origin->z);

  uint32_t Width = pi_cast<uint32_t>(Region->width);
  uint32_t Height = pi_cast<uint32_t>(Region->height);
  uint32_t Depth = pi_cast<uint32_t>(Region->depth);

  ZeRegion = {OriginX, OriginY, OriginZ, Width, Height, Depth};

  return PI_SUCCESS;
}

// Helper function to implement image read/write/copy.
// Caller must not hold a lock on the Queue passed in.
static pi_result enqueueMemImageCommandHelper(
    pi_command_type CommandType, pi_queue Queue,
    const void *Src, // image or ptr
    void *Dst,       // image or ptr
    pi_bool IsBlocking, pi_image_offset SrcOrigin, pi_image_offset DstOrigin,
    pi_image_region Region, size_t RowPitch, size_t SlicePitch,
    pi_uint32 NumEventsInWaitList, const pi_event *EventWaitList,
    pi_event *Event, bool PreferCopyEngine = false) {
  PI_ASSERT(Queue, PI_INVALID_QUEUE);
  PI_ASSERT(Event, PI_INVALID_EVENT);

  // Lock automatically releases when this goes out of scope.
  std::lock_guard<std::mutex> lock(Queue->PiQueueMutex);

  _pi_ze_event_list_t TmpWaitList;
  if (auto Res = TmpWaitList.createAndRetainPiZeEventList(NumEventsInWaitList,
                                                          EventWaitList, Queue))
    return Res;

  // Get a new command list to be used on this call
  ze_command_list_handle_t ZeCommandList = nullptr;
  ze_fence_handle_t ZeFence = nullptr;
  if (auto Res = Queue->Context->getAvailableCommandList(
          Queue, &ZeCommandList, &ZeFence, PreferCopyEngine))
    return Res;

  ze_event_handle_t ZeEvent = nullptr;
  auto Res =
      createEventAndAssociateQueue(Queue, Event, CommandType, ZeCommandList);
  if (Res != PI_SUCCESS)
    return Res;
  ZeEvent = (*Event)->ZeEvent;
  (*Event)->WaitList = TmpWaitList;

  const auto &WaitList = (*Event)->WaitList;

  if (WaitList.Length) {
    ZE_CALL(zeCommandListAppendWaitOnEvents,
            (ZeCommandList, WaitList.Length, WaitList.ZeEventList));
  }
  if (CommandType == PI_COMMAND_TYPE_IMAGE_READ) {
    pi_mem SrcMem = pi_cast<pi_mem>(const_cast<void *>(Src));

    ze_image_region_t ZeSrcRegion;
    auto Result = getImageRegionHelper(SrcMem, SrcOrigin, Region, ZeSrcRegion);
    if (Result != PI_SUCCESS)
      return Result;

    // TODO: Level Zero does not support row_pitch/slice_pitch for images yet.
    // Check that SYCL RT did not want pitch larger than default.
    (void)RowPitch;
    (void)SlicePitch;
#ifndef NDEBUG
    PI_ASSERT(SrcMem->isImage(), PI_INVALID_MEM_OBJECT);

    auto SrcImage = static_cast<_pi_image *>(SrcMem);
    const ze_image_desc_t &ZeImageDesc = SrcImage->ZeImageDesc;
    PI_ASSERT(
        RowPitch == 0 ||
            // special case RGBA image pitch equal to region's width
            (ZeImageDesc.format.layout == ZE_IMAGE_FORMAT_LAYOUT_32_32_32_32 &&
             RowPitch == 4 * 4 * ZeSrcRegion.width) ||
            (ZeImageDesc.format.layout == ZE_IMAGE_FORMAT_LAYOUT_16_16_16_16 &&
             RowPitch == 4 * 2 * ZeSrcRegion.width) ||
            (ZeImageDesc.format.layout == ZE_IMAGE_FORMAT_LAYOUT_8_8_8_8 &&
             RowPitch == 4 * ZeSrcRegion.width),
        PI_INVALID_IMAGE_SIZE);
    PI_ASSERT(SlicePitch == 0 || SlicePitch == RowPitch * ZeSrcRegion.height,
              PI_INVALID_IMAGE_SIZE);
#endif // !NDEBUG

    ZE_CALL(zeCommandListAppendImageCopyToMemory,
            (ZeCommandList, Dst,
             pi_cast<ze_image_handle_t>(SrcMem->getZeHandle()), &ZeSrcRegion,
             ZeEvent, 0, nullptr));
  } else if (CommandType == PI_COMMAND_TYPE_IMAGE_WRITE) {
    pi_mem DstMem = pi_cast<pi_mem>(Dst);
    ze_image_region_t ZeDstRegion;
    auto Result = getImageRegionHelper(DstMem, DstOrigin, Region, ZeDstRegion);
    if (Result != PI_SUCCESS)
      return Result;

      // TODO: Level Zero does not support row_pitch/slice_pitch for images yet.
      // Check that SYCL RT did not want pitch larger than default.
#ifndef NDEBUG
    PI_ASSERT(DstMem->isImage(), PI_INVALID_MEM_OBJECT);

    auto DstImage = static_cast<_pi_image *>(DstMem);
    const ze_image_desc_t &ZeImageDesc = DstImage->ZeImageDesc;
    PI_ASSERT(
        RowPitch == 0 ||
            // special case RGBA image pitch equal to region's width
            (ZeImageDesc.format.layout == ZE_IMAGE_FORMAT_LAYOUT_32_32_32_32 &&
             RowPitch == 4 * 4 * ZeDstRegion.width) ||
            (ZeImageDesc.format.layout == ZE_IMAGE_FORMAT_LAYOUT_16_16_16_16 &&
             RowPitch == 4 * 2 * ZeDstRegion.width) ||
            (ZeImageDesc.format.layout == ZE_IMAGE_FORMAT_LAYOUT_8_8_8_8 &&
             RowPitch == 4 * ZeDstRegion.width),
        PI_INVALID_IMAGE_SIZE);
    PI_ASSERT(SlicePitch == 0 || SlicePitch == RowPitch * ZeDstRegion.height,
              PI_INVALID_IMAGE_SIZE);
#endif // !NDEBUG

    ZE_CALL(zeCommandListAppendImageCopyFromMemory,
            (ZeCommandList, pi_cast<ze_image_handle_t>(DstMem->getZeHandle()),
             Src, &ZeDstRegion, ZeEvent, 0, nullptr));
  } else if (CommandType == PI_COMMAND_TYPE_IMAGE_COPY) {
    pi_mem SrcImage = pi_cast<pi_mem>(const_cast<void *>(Src));
    pi_mem DstImage = pi_cast<pi_mem>(Dst);

    ze_image_region_t ZeSrcRegion;
    auto Result =
        getImageRegionHelper(SrcImage, SrcOrigin, Region, ZeSrcRegion);
    if (Result != PI_SUCCESS)
      return Result;
    ze_image_region_t ZeDstRegion;
    Result = getImageRegionHelper(DstImage, DstOrigin, Region, ZeDstRegion);
    if (Result != PI_SUCCESS)
      return Result;

    ZE_CALL(zeCommandListAppendImageCopyRegion,
            (ZeCommandList, pi_cast<ze_image_handle_t>(DstImage->getZeHandle()),
             pi_cast<ze_image_handle_t>(SrcImage->getZeHandle()), &ZeDstRegion,
             &ZeSrcRegion, ZeEvent, 0, nullptr));
  } else {
    zePrint("enqueueMemImageUpdate: unsupported image command type\n");
    return PI_INVALID_OPERATION;
  }

  Queue->LastCommandEvent = *Event;

  if (auto Res = Queue->executeCommandList(ZeCommandList, ZeFence, IsBlocking))
    return Res;

  return PI_SUCCESS;
}

extern "C" {

pi_result piEnqueueMemImageRead(pi_queue Queue, pi_mem Image,
                                pi_bool BlockingRead, pi_image_offset Origin,
                                pi_image_region Region, size_t RowPitch,
                                size_t SlicePitch, void *Ptr,
                                pi_uint32 NumEventsInWaitList,
                                const pi_event *EventWaitList,
                                pi_event *Event) {
  PI_ASSERT(Queue, PI_INVALID_QUEUE);

  return enqueueMemImageCommandHelper(
      PI_COMMAND_TYPE_IMAGE_READ, Queue,
      Image, // src
      Ptr,   // dst
      BlockingRead,
      Origin,  // SrcOrigin
      nullptr, // DstOrigin
      Region, RowPitch, SlicePitch, NumEventsInWaitList, EventWaitList, Event);
}

pi_result piEnqueueMemImageWrite(pi_queue Queue, pi_mem Image,
                                 pi_bool BlockingWrite, pi_image_offset Origin,
                                 pi_image_region Region, size_t InputRowPitch,
                                 size_t InputSlicePitch, const void *Ptr,
                                 pi_uint32 NumEventsInWaitList,
                                 const pi_event *EventWaitList,
                                 pi_event *Event) {

  PI_ASSERT(Queue, PI_INVALID_QUEUE);

  return enqueueMemImageCommandHelper(PI_COMMAND_TYPE_IMAGE_WRITE, Queue,
                                      Ptr,   // src
                                      Image, // dst
                                      BlockingWrite,
                                      nullptr, // SrcOrigin
                                      Origin,  // DstOrigin
                                      Region, InputRowPitch, InputSlicePitch,
                                      NumEventsInWaitList, EventWaitList,
                                      Event);
}

pi_result
piEnqueueMemImageCopy(pi_queue Queue, pi_mem SrcImage, pi_mem DstImage,
                      pi_image_offset SrcOrigin, pi_image_offset DstOrigin,
                      pi_image_region Region, pi_uint32 NumEventsInWaitList,
                      const pi_event *EventWaitList, pi_event *Event) {

  PI_ASSERT(Queue, PI_INVALID_QUEUE);
  // Copy engine is preferred only for host to device transfer.
  // Device to device transfers run faster on compute engines.
  bool PreferCopyEngine = (SrcImage->OnHost || DstImage->OnHost);
  return enqueueMemImageCommandHelper(
      PI_COMMAND_TYPE_IMAGE_COPY, Queue, SrcImage, DstImage,
      false, // is_blocking
      SrcOrigin, DstOrigin, Region,
      0, // row pitch
      0, // slice pitch
      NumEventsInWaitList, EventWaitList, Event, PreferCopyEngine);
}

pi_result piEnqueueMemImageFill(pi_queue Queue, pi_mem Image,
                                const void *FillColor, const size_t *Origin,
                                const size_t *Region,
                                pi_uint32 NumEventsInWaitList,
                                const pi_event *EventWaitList,
                                pi_event *Event) {
  (void)Image;
  (void)FillColor;
  (void)Origin;
  (void)Region;
  (void)NumEventsInWaitList;
  (void)EventWaitList;
  (void)Event;

  PI_ASSERT(Queue, PI_INVALID_QUEUE);

  // Lock automatically releases when this goes out of scope.
  std::lock_guard<std::mutex> lock(Queue->PiQueueMutex);

  die("piEnqueueMemImageFill: not implemented");
  return {};
}

pi_result piMemBufferPartition(pi_mem Buffer, pi_mem_flags Flags,
                               pi_buffer_create_type BufferCreateType,
                               void *BufferCreateInfo, pi_mem *RetMem) {

  PI_ASSERT(Buffer && !Buffer->isImage() &&
                !(static_cast<_pi_buffer *>(Buffer))->isSubBuffer(),
            PI_INVALID_MEM_OBJECT);

  PI_ASSERT(BufferCreateType == PI_BUFFER_CREATE_TYPE_REGION &&
                BufferCreateInfo && RetMem,
            PI_INVALID_VALUE);

  if (Flags != PI_MEM_FLAGS_ACCESS_RW) {
    die("piMemBufferPartition: Level-Zero implements only read-write buffer,"
        "no read-only or write-only yet.");
  }

  auto Region = (pi_buffer_region)BufferCreateInfo;

  PI_ASSERT(Region->size != 0u, PI_INVALID_BUFFER_SIZE);
  PI_ASSERT(Region->origin <= (Region->origin + Region->size),
            PI_INVALID_VALUE);

  try {
    *RetMem =
        new _pi_buffer(Buffer->Context,
                       pi_cast<char *>(Buffer->getZeHandle()) +
                           Region->origin /* Level Zero memory handle */,
                       nullptr /* Host pointer */, Buffer /* Parent buffer */,
                       Region->origin /* Sub-buffer origin */,
                       Region->size /*Sub-buffer size*/);
  } catch (const std::bad_alloc &) {
    return PI_OUT_OF_HOST_MEMORY;
  } catch (...) {
    return PI_ERROR_UNKNOWN;
  }

  return PI_SUCCESS;
}

pi_result piEnqueueNativeKernel(pi_queue Queue, void (*UserFunc)(void *),
                                void *Args, size_t CbArgs,
                                pi_uint32 NumMemObjects, const pi_mem *MemList,
                                const void **ArgsMemLoc,
                                pi_uint32 NumEventsInWaitList,
                                const pi_event *EventWaitList,
                                pi_event *Event) {
  (void)UserFunc;
  (void)Args;
  (void)CbArgs;
  (void)NumMemObjects;
  (void)MemList;
  (void)ArgsMemLoc;
  (void)NumEventsInWaitList;
  (void)EventWaitList;
  (void)Event;

  PI_ASSERT(Queue, PI_INVALID_QUEUE);

  // Lock automatically releases when this goes out of scope.
  std::lock_guard<std::mutex> lock(Queue->PiQueueMutex);

  die("piEnqueueNativeKernel: not implemented");
  return {};
}

// TODO: Check if the function_pointer_ret type can be converted to void**.
pi_result piextGetDeviceFunctionPointer(pi_device Device, pi_program Program,
                                        const char *FunctionName,
                                        pi_uint64 *FunctionPointerRet) {
  (void)Device;
  PI_ASSERT(Program, PI_INVALID_PROGRAM);

  if (Program->State != _pi_program::Exe &&
      Program->State != _pi_program::LinkedExe) {
    return PI_INVALID_PROGRAM_EXECUTABLE;
  }

  // Search for the function name in each module.
  ze_result_t ZeResult = ZE_RESULT_ERROR_INVALID_FUNCTION_NAME;
  _pi_program::ModuleIterator ModIt(Program);
  while (!ModIt.Done()) {
    ZeResult = ZE_CALL_NOCHECK(
        zeModuleGetFunctionPointer,
        (*ModIt, FunctionName, reinterpret_cast<void **>(FunctionPointerRet)));
    if (ZeResult != ZE_RESULT_ERROR_INVALID_FUNCTION_NAME)
      break;
    ModIt++;
  }

  return mapError(ZeResult);
}

pi_result piextUSMHostAlloc(void **ResultPtr, pi_context Context,
                            pi_usm_mem_properties *Properties, size_t Size,
                            pi_uint32 Alignment) {
  PI_ASSERT(Context, PI_INVALID_CONTEXT);

  // Check that incorrect bits are not set in the properties.
  PI_ASSERT(!Properties || (Properties && !(*Properties & ~PI_MEM_ALLOC_FLAGS)),
            PI_INVALID_VALUE);

  ze_host_mem_alloc_desc_t ZeDesc = {};
  ZeDesc.flags = 0;
  // TODO: translate PI properties to Level Zero flags
  ZE_CALL(zeMemAllocHost,
          (Context->ZeContext, &ZeDesc, Size, Alignment, ResultPtr));

  PI_ASSERT(Alignment == 0 ||
                reinterpret_cast<std::uintptr_t>(*ResultPtr) % Alignment == 0,
            PI_INVALID_VALUE);

  return PI_SUCCESS;
}

static bool ShouldUseUSMAllocator() {
  // Enable allocator by default if it's not explicitly disabled
  return std::getenv("SYCL_PI_LEVEL_ZERO_DISABLE_USM_ALLOCATOR") == nullptr;
}

static const bool UseUSMAllocator = ShouldUseUSMAllocator();

pi_result USMDeviceAllocImpl(void **ResultPtr, pi_context Context,
                             pi_device Device,
                             pi_usm_mem_properties *Properties, size_t Size,
                             pi_uint32 Alignment) {
  PI_ASSERT(Context, PI_INVALID_CONTEXT);
  PI_ASSERT(Device, PI_INVALID_DEVICE);

  // Check that incorrect bits are not set in the properties.
  PI_ASSERT(!Properties || (Properties && !(*Properties & ~PI_MEM_ALLOC_FLAGS)),
            PI_INVALID_VALUE);

  // TODO: translate PI properties to Level Zero flags
  ze_device_mem_alloc_desc_t ZeDesc = {};
  ZeDesc.flags = 0;
  ZeDesc.ordinal = 0;
  ZE_CALL(zeMemAllocDevice, (Context->ZeContext, &ZeDesc, Size, Alignment,
                             Device->ZeDevice, ResultPtr));

  PI_ASSERT(Alignment == 0 ||
                reinterpret_cast<std::uintptr_t>(*ResultPtr) % Alignment == 0,
            PI_INVALID_VALUE);

  return PI_SUCCESS;
}

pi_result USMSharedAllocImpl(void **ResultPtr, pi_context Context,
                             pi_device Device,
                             pi_usm_mem_properties *Properties, size_t Size,
                             pi_uint32 Alignment) {
  PI_ASSERT(Context, PI_INVALID_CONTEXT);
  PI_ASSERT(Device, PI_INVALID_DEVICE);

  // Check that incorrect bits are not set in the properties.
  PI_ASSERT(!Properties || (Properties && !(*Properties & ~PI_MEM_ALLOC_FLAGS)),
            PI_INVALID_VALUE);

  // TODO: translate PI properties to Level Zero flags
  ze_host_mem_alloc_desc_t ZeHostDesc = {};
  ZeHostDesc.flags = 0;
  ze_device_mem_alloc_desc_t ZeDevDesc = {};
  ZeDevDesc.flags = 0;
  ZeDevDesc.ordinal = 0;
  ZE_CALL(zeMemAllocShared, (Context->ZeContext, &ZeDevDesc, &ZeHostDesc, Size,
                             Alignment, Device->ZeDevice, ResultPtr));

  PI_ASSERT(Alignment == 0 ||
                reinterpret_cast<std::uintptr_t>(*ResultPtr) % Alignment == 0,
            PI_INVALID_VALUE);

  return PI_SUCCESS;
}

pi_result USMFreeImpl(pi_context Context, void *Ptr) {
  ZE_CALL(zeMemFree, (Context->ZeContext, Ptr));
  return PI_SUCCESS;
}

// Exception type to pass allocation errors
class UsmAllocationException {
  const pi_result Error;

public:
  UsmAllocationException(pi_result Err) : Error{Err} {}
  pi_result getError() const { return Error; }
};

pi_result USMSharedMemoryAlloc::allocateImpl(void **ResultPtr, size_t Size,
                                             pi_uint32 Alignment) {
  return USMSharedAllocImpl(ResultPtr, Context, Device, nullptr, Size,
                            Alignment);
}

pi_result USMDeviceMemoryAlloc::allocateImpl(void **ResultPtr, size_t Size,
                                             pi_uint32 Alignment) {
  return USMDeviceAllocImpl(ResultPtr, Context, Device, nullptr, Size,
                            Alignment);
}

void *USMMemoryAllocBase::allocate(size_t Size) {
  void *Ptr = nullptr;

  auto Res = allocateImpl(&Ptr, Size, sizeof(void *));
  if (Res != PI_SUCCESS) {
    throw UsmAllocationException(Res);
  }

  return Ptr;
}

void *USMMemoryAllocBase::allocate(size_t Size, size_t Alignment) {
  void *Ptr = nullptr;

  auto Res = allocateImpl(&Ptr, Size, Alignment);
  if (Res != PI_SUCCESS) {
    throw UsmAllocationException(Res);
  }
  return Ptr;
}

void USMMemoryAllocBase::deallocate(void *Ptr) {
  auto Res = USMFreeImpl(Context, Ptr);
  if (Res != PI_SUCCESS) {
    throw UsmAllocationException(Res);
  }
}

pi_result piextUSMDeviceAlloc(void **ResultPtr, pi_context Context,
                              pi_device Device,
                              pi_usm_mem_properties *Properties, size_t Size,
                              pi_uint32 Alignment) {
  if (!UseUSMAllocator ||
      // L0 spec says that allocation fails if Alignment != 2^n, in order to
      // keep the same behavior for the allocator, just call L0 API directly and
      // return the error code.
      ((Alignment & (Alignment - 1)) != 0)) {
    return USMDeviceAllocImpl(ResultPtr, Context, Device, Properties, Size,
                              Alignment);
  }

  try {
    auto It = Context->DeviceMemAllocContexts.find(Device);
    if (It == Context->DeviceMemAllocContexts.end())
      return PI_INVALID_VALUE;

    *ResultPtr = It->second.allocate(Size, Alignment);
  } catch (const UsmAllocationException &Ex) {
    *ResultPtr = nullptr;
    return Ex.getError();
  }

  return PI_SUCCESS;
}

pi_result piextUSMSharedAlloc(void **ResultPtr, pi_context Context,
                              pi_device Device,
                              pi_usm_mem_properties *Properties, size_t Size,
                              pi_uint32 Alignment) {
  if (!UseUSMAllocator ||
      // L0 spec says that allocation fails if Alignment != 2^n, in order to
      // keep the same behavior for the allocator, just call L0 API directly and
      // return the error code.
      ((Alignment & (Alignment - 1)) != 0)) {
    return USMSharedAllocImpl(ResultPtr, Context, Device, Properties, Size,
                              Alignment);
  }

  try {
    auto It = Context->SharedMemAllocContexts.find(Device);
    if (It == Context->SharedMemAllocContexts.end())
      return PI_INVALID_VALUE;

    *ResultPtr = It->second.allocate(Size, Alignment);
  } catch (const UsmAllocationException &Ex) {
    *ResultPtr = nullptr;
    return Ex.getError();
  }

  return PI_SUCCESS;
}

pi_result piextUSMFree(pi_context Context, void *Ptr) {
  if (!UseUSMAllocator) {
    return USMFreeImpl(Context, Ptr);
  }

  // Query the device of the allocation to determine the right allocator context
  ze_device_handle_t ZeDeviceHandle;
  ze_memory_allocation_properties_t ZeMemoryAllocationProperties = {};

  // Query memory type of the pointer we're freeing to determine the correct
  // way to do it(directly or via an allocator)
  ZE_CALL(zeMemGetAllocProperties,
          (Context->ZeContext, Ptr, &ZeMemoryAllocationProperties,
           &ZeDeviceHandle));

  if (ZeDeviceHandle) {
    // All devices in the context are of the same platform.
    auto Platform = Context->Devices[0]->Platform;
    auto Device = Platform->getDeviceFromNativeHandle(ZeDeviceHandle);

    PI_ASSERT(Device, PI_INVALID_DEVICE);

    auto DeallocationHelper =
        [Device,
         Ptr](std::unordered_map<pi_device, USMAllocContext> &AllocContextMap) {
          try {
            auto It = AllocContextMap.find(Device);
            if (It == AllocContextMap.end())
              return PI_INVALID_VALUE;

            // The right context is found, deallocate the pointer
            It->second.deallocate(Ptr);
          } catch (const UsmAllocationException &Ex) {
            return Ex.getError();
          }

          return PI_SUCCESS;
        };

    switch (ZeMemoryAllocationProperties.type) {
    case ZE_MEMORY_TYPE_SHARED:
      return DeallocationHelper(Context->SharedMemAllocContexts);
    case ZE_MEMORY_TYPE_DEVICE:
      return DeallocationHelper(Context->DeviceMemAllocContexts);
    default:
      // Handled below
      break;
    }
  }

  return USMFreeImpl(Context, Ptr);
}

pi_result piextKernelSetArgPointer(pi_kernel Kernel, pi_uint32 ArgIndex,
                                   size_t ArgSize, const void *ArgValue) {

  PI_CALL(piKernelSetArg(Kernel, ArgIndex, ArgSize, ArgValue));
  return PI_SUCCESS;
}

/// USM Memset API
///
/// @param Queue is the queue to submit to
/// @param Ptr is the ptr to memset
/// @param Value is value to set.  It is interpreted as an 8-bit value and the
/// upper
///        24 bits are ignored
/// @param Count is the size in bytes to memset
/// @param NumEventsInWaitlist is the number of events to wait on
/// @param EventsWaitlist is an array of events to wait on
/// @param Event is the event that represents this operation
pi_result piextUSMEnqueueMemset(pi_queue Queue, void *Ptr, pi_int32 Value,
                                size_t Count, pi_uint32 NumEventsInWaitlist,
                                const pi_event *EventsWaitlist,
                                pi_event *Event) {
  if (!Ptr) {
    return PI_INVALID_VALUE;
  }

  PI_ASSERT(Queue, PI_INVALID_QUEUE);

  return enqueueMemFillHelper(
      // TODO: do we need a new command type for USM memset?
      PI_COMMAND_TYPE_MEM_BUFFER_FILL, Queue, Ptr,
      &Value, // It will be interpreted as an 8-bit value,
      1,      // which is indicated with this pattern_size==1
      Count, NumEventsInWaitlist, EventsWaitlist, Event);
}

pi_result piextUSMEnqueueMemcpy(pi_queue Queue, pi_bool Blocking, void *DstPtr,
                                const void *SrcPtr, size_t Size,
                                pi_uint32 NumEventsInWaitlist,
                                const pi_event *EventsWaitlist,
                                pi_event *Event) {

  if (!DstPtr) {
    return PI_INVALID_VALUE;
  }

  PI_ASSERT(Queue, PI_INVALID_QUEUE);

  return enqueueMemCopyHelper(
      // TODO: do we need a new command type for this?
      PI_COMMAND_TYPE_MEM_BUFFER_COPY, Queue, DstPtr, Blocking, Size, SrcPtr,
      piHostCopyablePtr(Queue, DstPtr) &&
          piHostCopyablePtr(Queue,
                            SrcPtr), // Use host mempcy
      NumEventsInWaitlist, EventsWaitlist, Event);
}

/// Hint to migrate memory to the device
///
/// @param Queue is the queue to submit to
/// @param Ptr points to the memory to migrate
/// @param Size is the number of bytes to migrate
/// @param Flags is a bitfield used to specify memory migration options
/// @param NumEventsInWaitlist is the number of events to wait on
/// @param EventsWaitlist is an array of events to wait on
/// @param Event is the event that represents this operation
pi_result piextUSMEnqueuePrefetch(pi_queue Queue, const void *Ptr, size_t Size,
                                  pi_usm_migration_flags Flags,
                                  pi_uint32 NumEventsInWaitList,
                                  const pi_event *EventWaitList,
                                  pi_event *Event) {
  PI_ASSERT(!(Flags & ~PI_USM_MIGRATION_TBD0), PI_INVALID_VALUE);
  PI_ASSERT(Queue, PI_INVALID_QUEUE);
  PI_ASSERT(Event, PI_INVALID_EVENT);

  // Lock automatically releases when this goes out of scope.
  std::lock_guard<std::mutex> lock(Queue->PiQueueMutex);

  _pi_ze_event_list_t TmpWaitList;
  if (auto Res = TmpWaitList.createAndRetainPiZeEventList(NumEventsInWaitList,
                                                          EventWaitList, Queue))
    return Res;

  // Get a new command list to be used on this call
  ze_command_list_handle_t ZeCommandList = nullptr;
  ze_fence_handle_t ZeFence = nullptr;
  // TODO: Change PreferCopyEngine argument to 'true' once L0 backend
  // support is added
  if (auto Res = Queue->Context->getAvailableCommandList(
          Queue, &ZeCommandList, &ZeFence, false /* PreferCopyEngine */))
    return Res;

  // TODO: do we need to create a unique command type for this?
  ze_event_handle_t ZeEvent = nullptr;
  auto Res = createEventAndAssociateQueue(Queue, Event, PI_COMMAND_TYPE_USER,
                                          ZeCommandList);
  if (Res != PI_SUCCESS)
    return Res;
  ZeEvent = (*Event)->ZeEvent;

  if (auto Res = (*Event)->WaitList.createAndRetainPiZeEventList(
          NumEventsInWaitList, EventWaitList, Queue))
    return Res;

  const auto &WaitList = (*Event)->WaitList;

  if (WaitList.Length) {
    ZE_CALL(zeCommandListAppendWaitOnEvents,
            (ZeCommandList, WaitList.Length, WaitList.ZeEventList));
  }
  // TODO: figure out how to translate "flags"
  ZE_CALL(zeCommandListAppendMemoryPrefetch, (ZeCommandList, Ptr, Size));

  // TODO: Level Zero does not have a completion "event" with the prefetch API,
  // so manually add command to signal our event.
  ZE_CALL(zeCommandListAppendSignalEvent, (ZeCommandList, ZeEvent));

  Queue->LastCommandEvent = *Event;

  if (auto Res = Queue->executeCommandList(ZeCommandList, ZeFence, false))
    return Res;

  return PI_SUCCESS;
}

/// USM memadvise API to govern behavior of automatic migration mechanisms
///
/// @param Queue is the queue to submit to
/// @param Ptr is the data to be advised
/// @param Length is the size in bytes of the meory to advise
/// @param Advice is device specific advice
/// @param Event is the event that represents this operation
///
pi_result piextUSMEnqueueMemAdvise(pi_queue Queue, const void *Ptr,
                                   size_t Length, pi_mem_advice Advice,
                                   pi_event *Event) {
  PI_ASSERT(Queue, PI_INVALID_QUEUE);
  PI_ASSERT(Event, PI_INVALID_EVENT);

  // Lock automatically releases when this goes out of scope.
  std::lock_guard<std::mutex> lock(Queue->PiQueueMutex);

  auto ZeAdvice = pi_cast<ze_memory_advice_t>(Advice);

  // Get a new command list to be used on this call
  ze_command_list_handle_t ZeCommandList = nullptr;
  ze_fence_handle_t ZeFence = nullptr;
  // PreferCopyEngine is set to 'false' here.
  // TODO: Additional analysis is required to check if this operation will
  // run faster on copy engines.
  if (auto Res = Queue->Context->getAvailableCommandList(
          Queue, &ZeCommandList, &ZeFence, false /* PreferCopyEngine */))
    return Res;

  // TODO: do we need to create a unique command type for this?
  ze_event_handle_t ZeEvent = nullptr;
  auto Res = createEventAndAssociateQueue(Queue, Event, PI_COMMAND_TYPE_USER,
                                          ZeCommandList);
  if (Res != PI_SUCCESS)
    return Res;
  ZeEvent = (*Event)->ZeEvent;

  if (auto Res =
          (*Event)->WaitList.createAndRetainPiZeEventList(0, nullptr, Queue))
    return Res;

  const auto &WaitList = (*Event)->WaitList;

  if (WaitList.Length) {
    ZE_CALL(zeCommandListAppendWaitOnEvents,
            (ZeCommandList, WaitList.Length, WaitList.ZeEventList));
  }

  ZE_CALL(zeCommandListAppendMemAdvise,
          (ZeCommandList, Queue->Device->ZeDevice, Ptr, Length, ZeAdvice));

  Queue->LastCommandEvent = *Event;

  // TODO: Level Zero does not have a completion "event" with the advise API,
  // so manually add command to signal our event.
  ZE_CALL(zeCommandListAppendSignalEvent, (ZeCommandList, ZeEvent));

  Queue->executeCommandList(ZeCommandList, ZeFence, false);
  return PI_SUCCESS;
}

/// API to query information about USM allocated pointers.
/// Valid Queries:
///   PI_MEM_ALLOC_TYPE returns host/device/shared pi_usm_type value
///   PI_MEM_ALLOC_BASE_PTR returns the base ptr of an allocation if
///                         the queried pointer fell inside an allocation.
///                         Result must fit in void *
///   PI_MEM_ALLOC_SIZE returns how big the queried pointer's
///                     allocation is in bytes. Result is a size_t.
///   PI_MEM_ALLOC_DEVICE returns the pi_device this was allocated against
///
/// @param Context is the pi_context
/// @param Ptr is the pointer to query
/// @param ParamName is the type of query to perform
/// @param ParamValueSize is the size of the result in bytes
/// @param ParamValue is the result
/// @param ParamValueRet is how many bytes were written
pi_result piextUSMGetMemAllocInfo(pi_context Context, const void *Ptr,
                                  pi_mem_info ParamName, size_t ParamValueSize,
                                  void *ParamValue, size_t *ParamValueSizeRet) {
  PI_ASSERT(Context, PI_INVALID_CONTEXT);

  ze_device_handle_t ZeDeviceHandle;
  ze_memory_allocation_properties_t ZeMemoryAllocationProperties = {};

  ZE_CALL(zeMemGetAllocProperties,
          (Context->ZeContext, Ptr, &ZeMemoryAllocationProperties,
           &ZeDeviceHandle));

  ReturnHelper ReturnValue(ParamValueSize, ParamValue, ParamValueSizeRet);
  switch (ParamName) {
  case PI_MEM_ALLOC_TYPE: {
    pi_usm_type MemAllocaType;
    switch (ZeMemoryAllocationProperties.type) {
    case ZE_MEMORY_TYPE_UNKNOWN:
      MemAllocaType = PI_MEM_TYPE_UNKNOWN;
      break;
    case ZE_MEMORY_TYPE_HOST:
      MemAllocaType = PI_MEM_TYPE_HOST;
      break;
    case ZE_MEMORY_TYPE_DEVICE:
      MemAllocaType = PI_MEM_TYPE_DEVICE;
      break;
    case ZE_MEMORY_TYPE_SHARED:
      MemAllocaType = PI_MEM_TYPE_SHARED;
      break;
    default:
      zePrint("piextUSMGetMemAllocInfo: unexpected usm memory type\n");
      return PI_INVALID_VALUE;
    }
    return ReturnValue(MemAllocaType);
  }
  case PI_MEM_ALLOC_DEVICE:
    if (ZeDeviceHandle) {
      // All devices in the context are of the same platform.
      auto Platform = Context->Devices[0]->Platform;
      auto Device = Platform->getDeviceFromNativeHandle(ZeDeviceHandle);
      return Device ? ReturnValue(Device) : PI_INVALID_VALUE;
    } else {
      return PI_INVALID_VALUE;
    }
  case PI_MEM_ALLOC_BASE_PTR: {
    void *Base;
    ZE_CALL(zeMemGetAddressRange, (Context->ZeContext, Ptr, &Base, nullptr));
    return ReturnValue(Base);
  }
  case PI_MEM_ALLOC_SIZE: {
    size_t Size;
    ZE_CALL(zeMemGetAddressRange, (Context->ZeContext, Ptr, nullptr, &Size));
    return ReturnValue(Size);
  }
  default:
    zePrint("piextUSMGetMemAllocInfo: unsupported ParamName\n");
    return PI_INVALID_VALUE;
  }
  return PI_SUCCESS;
}

pi_result piKernelSetExecInfo(pi_kernel Kernel, pi_kernel_exec_info ParamName,
                              size_t ParamValueSize, const void *ParamValue) {
  (void)ParamValueSize;
  PI_ASSERT(Kernel, PI_INVALID_KERNEL);
  PI_ASSERT(ParamValue, PI_INVALID_VALUE);

  if (ParamName == PI_USM_INDIRECT_ACCESS &&
      *(static_cast<const pi_bool *>(ParamValue)) == PI_TRUE) {
    // The whole point for users really was to not need to know anything
    // about the types of allocations kernel uses. So in DPC++ we always
    // just set all 3 modes for each kernel.
    ze_kernel_indirect_access_flags_t IndirectFlags =
        ZE_KERNEL_INDIRECT_ACCESS_FLAG_HOST |
        ZE_KERNEL_INDIRECT_ACCESS_FLAG_DEVICE |
        ZE_KERNEL_INDIRECT_ACCESS_FLAG_SHARED;
    ZE_CALL(zeKernelSetIndirectAccess, (Kernel->ZeKernel, IndirectFlags));
  } else {
    zePrint("piKernelSetExecInfo: unsupported ParamName\n");
    return PI_INVALID_VALUE;
  }

  return PI_SUCCESS;
}

pi_result piextProgramSetSpecializationConstant(pi_program Prog,
                                                pi_uint32 SpecID, size_t,
                                                const void *SpecValue) {
  // Level Zero sets spec constants when creating modules,
  // so save them for when program is built.
  std::lock_guard<std::mutex> Guard(Prog->MutexZeSpecConstants);

  // Pass SpecValue pointer. Spec constant value is retrieved
  // by Level Zero when creating the module.
  //
  // NOTE: SpecSize is unused in Level Zero, the size is known from SPIR-V by
  // SpecID.
  Prog->ZeSpecConstants[SpecID] = reinterpret_cast<uint64_t>(SpecValue);

  return PI_SUCCESS;
}

pi_result piPluginInit(pi_plugin *PluginInit) {
  PI_ASSERT(PluginInit, PI_INVALID_VALUE);

  // TODO: handle versioning/targets properly.
  size_t PluginVersionSize = sizeof(PluginInit->PluginVersion);

  PI_ASSERT(strlen(_PI_H_VERSION_STRING) < PluginVersionSize, PI_INVALID_VALUE);

  strncpy(PluginInit->PluginVersion, _PI_H_VERSION_STRING, PluginVersionSize);

#define _PI_API(api)                                                           \
  (PluginInit->PiFunctionTable).api = (decltype(&::api))(&api);
#include <CL/sycl/detail/pi.def>

  return PI_SUCCESS;
}

// SYCL RT calls this api to notify the end of plugin lifetime.
// It can include all the jobs to tear down resources before
// the plugin is unloaded from memory.
pi_result piTearDown(void *PluginParameter) {
  (void)PluginParameter;
  // reclaim pi_platform objects here since we don't have piPlatformRelease.
  for (pi_platform &Platform : *PiPlatformsCache) {
    delete Platform;
  }
  delete PiPlatformsCache;
  delete PiPlatformsCacheMutex;

  // Print the balance of various create/destroy native calls.
  // The idea is to verify if the number of create(+) and destroy(-) calls are
  // matched.
  if (ZeDebug & ZE_DEBUG_CALL_COUNT) {
    // clang-format off
    //
    // The format of this table is such that each row accounts for a
    // specific type of objects, and all elements in the raw except the last
    // one are allocating objects of that type, while the last element is known
    // to deallocate objects of that type.
    //
    std::vector<std::vector<std::string>> CreateDestroySet = {
      {"zeContextCreate",      "zeContextDestroy"},
      {"zeCommandQueueCreate", "zeCommandQueueDestroy"},
      {"zeModuleCreate",       "zeModuleDestroy"},
      {"zeKernelCreate",       "zeKernelDestroy"},
      {"zeEventPoolCreate",    "zeEventPoolDestroy"},
      {"zeCommandListCreateImmediate", "zeCommandListCreate", "zeCommandListDestroy"},
      {"zeEventCreate",        "zeEventDestroy"},
      {"zeFenceCreate",        "zeFenceDestroy"},
      {"zeImageCreate",        "zeImageDestroy"},
      {"zeSamplerCreate",      "zeSamplerDestroy"},
      {"zeMemAllocDevice", "zeMemAllocHost", "zeMemAllocShared", "zeMemFree"},
    };

    // A sample output aimed below is this:
    // ------------------------------------------------------------------------
    //                zeContextCreate = 1     \--->        zeContextDestroy = 1
    //           zeCommandQueueCreate = 1     \--->   zeCommandQueueDestroy = 1
    //                 zeModuleCreate = 1     \--->         zeModuleDestroy = 1
    //                 zeKernelCreate = 1     \--->         zeKernelDestroy = 1
    //              zeEventPoolCreate = 1     \--->      zeEventPoolDestroy = 1
    //   zeCommandListCreateImmediate = 1     |
    //            zeCommandListCreate = 1     \--->    zeCommandListDestroy = 1  ---> LEAK = 1
    //                  zeEventCreate = 2     \--->          zeEventDestroy = 2
    //                  zeFenceCreate = 1     \--->          zeFenceDestroy = 1
    //                  zeImageCreate = 0     \--->          zeImageDestroy = 0
    //                zeSamplerCreate = 0     \--->        zeSamplerDestroy = 0
    //               zeMemAllocDevice = 0     |
    //                 zeMemAllocHost = 1     |
    //               zeMemAllocShared = 0     \--->               zeMemFree = 1
    //
    // clang-format on

    fprintf(stderr, "ZE_DEBUG=%d: check balance of create/destroy calls\n",
            ZE_DEBUG_CALL_COUNT);
    fprintf(stderr,
            "----------------------------------------------------------\n");
    for (const auto &Row : CreateDestroySet) {
      int diff = 0;
      for (auto I = Row.begin(); I != Row.end();) {
        const auto &ZeName = I->c_str();
        const auto &ZeCount = (*ZeCallCount)[*I];

        bool First = (I == Row.begin());
        bool Last = (++I == Row.end());

        if (Last) {
          fprintf(stderr, " \\--->");
          diff -= ZeCount;
        } else {
          diff += ZeCount;
          if (!First) {
            fprintf(stderr, " | \n");
          }
        }

        fprintf(stderr, "%30s = %-5d", ZeName, ZeCount);
      }

      if (diff)
        fprintf(stderr, " ---> LEAK = %d", diff);
      fprintf(stderr, "\n");
    }

    ZeCallCount->clear();
    delete ZeCallCount;
    ZeCallCount = nullptr;
  }
  return PI_SUCCESS;
}

} // extern "C"<|MERGE_RESOLUTION|>--- conflicted
+++ resolved
@@ -4877,31 +4877,6 @@
   PI_ASSERT(Queue, PI_INVALID_QUEUE);
   PI_ASSERT(Event, PI_INVALID_EVENT);
 
-<<<<<<< HEAD
-=======
-  // For integrated devices we don't need a commandlist
-  ze_command_list_handle_t ZeCommandList = nullptr;
-  ze_fence_handle_t ZeFence = nullptr;
-  ze_event_handle_t ZeEvent = nullptr;
-
-  {
-    // Lock automatically releases when this goes out of scope.
-    std::lock_guard<std::mutex> lock(Queue->PiQueueMutex);
-
-    _pi_ze_event_list_t TmpWaitList;
-    if (auto Res = TmpWaitList.createAndRetainPiZeEventList(
-            NumEventsInWaitList, EventWaitList, Queue))
-      return Res;
-
-    auto Res = createEventAndAssociateQueue(
-        Queue, Event, PI_COMMAND_TYPE_MEM_BUFFER_MAP, ZeCommandList);
-    if (Res != PI_SUCCESS)
-      return Res;
-    ZeEvent = (*Event)->ZeEvent;
-    (*Event)->WaitList = TmpWaitList;
-  }
-
->>>>>>> dedfc351
   // TODO: Level Zero is missing the memory "mapping" capabilities, so we are
   // left to doing new memory allocation and a copy (read) on discrete devices.
   // For integrated devices, we have allocated the buffer in host memory so no
@@ -4919,32 +4894,7 @@
 
   // For integrated devices the buffer has been allocated in host memory.
   if (Buffer->OnHost) {
-<<<<<<< HEAD
     if (!Buffer->MapHostPtr) {
-=======
-    // Wait on incoming events before doing the copy
-    PI_CALL(piEventsWait(NumEventsInWaitList, EventWaitList));
-
-    if (Queue->isInOrderQueue()) {
-      pi_event TmpLastCommandEvent = nullptr;
-
-      {
-        // Lock automatically releases when this goes out of scope.
-        std::lock_guard<std::mutex> lock(Queue->PiQueueMutex);
-        TmpLastCommandEvent = Queue->LastCommandEvent;
-      }
-
-      if (TmpLastCommandEvent != nullptr) {
-        PI_CALL(piEventsWait(1, &TmpLastCommandEvent));
-      }
-    }
-
-    if (Buffer->MapHostPtr) {
-      *RetMap = Buffer->MapHostPtr + Offset;
-      if (!(MapFlags & PI_MAP_WRITE_INVALIDATE_REGION))
-        memcpy(*RetMap, pi_cast<char *>(Buffer->getZeHandle()) + Offset, Size);
-    } else {
->>>>>>> dedfc351
       *RetMap = pi_cast<char *>(Buffer->getZeHandle()) + Offset;
     }
   } else {
@@ -4952,7 +4902,6 @@
       ze_host_mem_alloc_desc_t ZeDesc = {};
       ZeDesc.flags = 0;
 
-<<<<<<< HEAD
       ZE_CALL(zeMemAllocHost,
               (Queue->Context->ZeContext, &ZeDesc, Size, 1, RetMap));
     }
@@ -4962,23 +4911,6 @@
           PI_COMMAND_TYPE_MEM_BUFFER_MAP, Queue, *RetMap, BlockingMap, Size,
           pi_cast<char *>(Buffer->getZeHandle()) + Offset, Buffer->OnHost,
           NumEventsInWaitList, EventWaitList, Event))
-=======
-  const auto &WaitList = (*Event)->WaitList;
-
-  if (WaitList.Length) {
-    ZE_CALL(zeCommandListAppendWaitOnEvents,
-            (ZeCommandList, WaitList.Length, WaitList.ZeEventList));
-  }
-
-  ZE_CALL(zeCommandListAppendMemoryCopy,
-          (ZeCommandList, *RetMap,
-           pi_cast<char *>(Buffer->getZeHandle()) + Offset, Size, ZeEvent, 0,
-           nullptr));
-
-  Queue->LastCommandEvent = *Event;
-
-  if (auto Res = Queue->executeCommandList(ZeCommandList, ZeFence, BlockingMap))
->>>>>>> dedfc351
     return Res;
 
   return Buffer->addMapping(*RetMap, Offset, Size);
@@ -4990,6 +4922,11 @@
   PI_ASSERT(Queue, PI_INVALID_QUEUE);
   PI_ASSERT(Event, PI_INVALID_EVENT);
 
+  _pi_ze_event_list_t TmpWaitList;
+  if (auto Res = TmpWaitList.createAndRetainPiZeEventList(NumEventsInWaitList,
+                                                          EventWaitList, Queue))
+    return Res;
+
   // Integrated devices don't need a command list.
   // If discrete we will get a commandlist later.
   ze_command_list_handle_t ZeCommandList = nullptr;
@@ -5001,11 +4938,6 @@
   {
     // Lock automatically releases when this goes out of scope.
     std::lock_guard<std::mutex> lock(Queue->PiQueueMutex);
-
-    _pi_ze_event_list_t TmpWaitList;
-    if (auto Res = TmpWaitList.createAndRetainPiZeEventList(
-            NumEventsInWaitList, EventWaitList, Queue))
-      return Res;
 
     auto Res = createEventAndAssociateQueue(
         Queue, Event, PI_COMMAND_TYPE_MEM_BUFFER_UNMAP, ZeCommandList);
@@ -5028,75 +4960,11 @@
     (*Event)->CommandData =
         (MemObj->OnHost ? nullptr : (MemObj->MapHostPtr ? nullptr : MappedPtr));
 
-<<<<<<< HEAD
   if (auto Res = enqueueMemCopyHelper(
           PI_COMMAND_TYPE_MEM_BUFFER_COPY, Queue,
           pi_cast<char *>(MemObj->getZeHandle()) + MapInfo.Offset, true,
           MapInfo.Size, MappedPtr, MemObj->OnHost, NumEventsInWaitList,
           EventWaitList, Event))
-=======
-  // For integrated devices the buffer is allocated in host memory.
-  if (MemObj->OnHost) {
-    // Wait on incoming events before doing the copy
-    PI_CALL(piEventsWait(NumEventsInWaitList, EventWaitList));
-
-    if (Queue->isInOrderQueue()) {
-      pi_event TmpLastCommandEvent = nullptr;
-
-      {
-        // Lock automatically releases when this goes out of scope.
-        std::lock_guard<std::mutex> lock(Queue->PiQueueMutex);
-        TmpLastCommandEvent = Queue->LastCommandEvent;
-      }
-
-      if (TmpLastCommandEvent != nullptr) {
-        PI_CALL(piEventsWait(1, &TmpLastCommandEvent));
-      }
-    }
-
-    if (MemObj->MapHostPtr)
-      memcpy(pi_cast<char *>(MemObj->getZeHandle()) + MapInfo.Offset, MappedPtr,
-             MapInfo.Size);
-
-    // Signal this event
-    ZE_CALL(zeEventHostSignal, (ZeEvent));
-
-    return PI_SUCCESS;
-  }
-
-  // Lock automatically releases when this goes out of scope.
-  std::lock_guard<std::mutex> lock(Queue->PiQueueMutex);
-
-  if (auto Res = Queue->Context->getAvailableCommandList(Queue, &ZeCommandList,
-                                                         &ZeFence))
-    return Res;
-
-  // Set the commandlist in the event
-  (*Event)->ZeCommandList = ZeCommandList;
-
-  if ((*Event)->WaitList.Length) {
-    ZE_CALL(zeCommandListAppendWaitOnEvents,
-            (ZeCommandList, (*Event)->WaitList.Length,
-             (*Event)->WaitList.ZeEventList));
-  }
-
-  // TODO: Level Zero is missing the memory "mapping" capabilities, so we are
-  // left to doing copy (write back to the device).
-  //
-  // NOTE: Keep this in sync with the implementation of
-  // piEnqueueMemBufferMap/piEnqueueMemImageMap.
-
-  ZE_CALL(zeCommandListAppendMemoryCopy,
-          (ZeCommandList,
-           pi_cast<char *>(MemObj->getZeHandle()) + MapInfo.Offset, MappedPtr,
-           MapInfo.Size, ZeEvent, 0, nullptr));
-
-  Queue->LastCommandEvent = *Event;
-
-  // Execute command list asynchronously, as the event will be used
-  // to track down its completion.
-  if (auto Res = Queue->executeCommandList(ZeCommandList, ZeFence))
->>>>>>> dedfc351
     return Res;
 
   return PI_SUCCESS;
