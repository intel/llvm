--- conflicted
+++ resolved
@@ -4004,15 +4004,8 @@
     size_t DstSlicePitch, pi_bool Blocking, pi_uint32 NumEventsInWaitList,
     const pi_event *EventWaitList, pi_event *Event) {
 
-<<<<<<< HEAD
-  assert(Region);
-  assert(SrcOrigin);
-  assert(DstOrigin);
-  assert(Queue);
-=======
-  PI_ASSERT(Region && SrcOrigin && DstOrigin, PI_INVALID_VALUE);
-
->>>>>>> ca9d8162
+  PI_ASSERT(Region && SrcOrigin && DstOrigin && Queue, PI_INVALID_VALUE);
+
   // Get a new command list to be used on this call
   ze_command_list_handle_t ZeCommandList = nullptr;
   ze_fence_handle_t ZeFence = nullptr;
