//===-------- pi_level_zero.cpp - Level Zero Plugin --------------------==//
//
// Part of the LLVM Project, under the Apache License v2.0 with LLVM Exceptions.
// See https://llvm.org/LICENSE.txt for license information.
// SPDX-License-Identifier: Apache-2.0 WITH LLVM-exception
//
//===------------------------------------------------------------------===//

/// \file pi_level_zero.cpp
/// Implementation of Level Zero Plugin.
///
/// \ingroup sycl_pi_level_zero

#include "pi_level_zero.hpp"
#include <algorithm>
#include <cstdarg>
#include <cstdio>
#include <cstring>
#include <memory>
#include <set>
#include <sstream>
#include <string>
#include <string_view>
#include <sycl/detail/pi.h>
#include <sycl/detail/spinlock.hpp>
#include <utility>

#include <zet_api.h>

#include "ur/usm_allocator_config.hpp"
#include "ur_bindings.hpp"

extern "C" {
// Forward declarartions.
static pi_result piQueueReleaseInternal(pi_queue Queue);
static pi_result piEventReleaseInternal(pi_event Event);
static pi_result EventCreate(pi_context Context, pi_queue Queue,
                             bool HostVisible, pi_event *RetEvent);
}

// Defined in tracing.cpp
void enableZeTracing();
void disableZeTracing();

namespace {

// This is an experimental option to test performance of device to device copy
// operations on copy engines (versus compute engine)
static const bool UseCopyEngineForD2DCopy = [] {
  const char *CopyEngineForD2DCopy =
      std::getenv("SYCL_PI_LEVEL_ZERO_USE_COPY_ENGINE_FOR_D2D_COPY");
  return (CopyEngineForD2DCopy && (std::stoi(CopyEngineForD2DCopy) != 0));
}();

// This is an experimental option that allows the use of copy engine, if
// available in the device, in Level Zero plugin for copy operations submitted
// to an in-order queue. The default is 1.
static const bool UseCopyEngineForInOrderQueue = [] {
  const char *CopyEngineForInOrderQueue =
      std::getenv("SYCL_PI_LEVEL_ZERO_USE_COPY_ENGINE_FOR_IN_ORDER_QUEUE");
  return (!CopyEngineForInOrderQueue ||
          (std::stoi(CopyEngineForInOrderQueue) != 0));
}();

// This is an experimental option that allows the use of multiple command lists
// when submitting barriers. The default is 0.
static const bool UseMultipleCmdlistBarriers = [] {
  const char *UseMultipleCmdlistBarriersFlag =
      std::getenv("SYCL_PI_LEVEL_ZERO_USE_MULTIPLE_COMMANDLIST_BARRIERS");
  if (!UseMultipleCmdlistBarriersFlag)
    return true;
  return std::stoi(UseMultipleCmdlistBarriersFlag) > 0;
}();

// This is an experimental option that allows to disable caching of events in
// the context.
static const bool DisableEventsCaching = [] {
  const char *DisableEventsCachingFlag =
      std::getenv("SYCL_PI_LEVEL_ZERO_DISABLE_EVENTS_CACHING");
  if (!DisableEventsCachingFlag)
    return false;
  return std::stoi(DisableEventsCachingFlag) != 0;
}();

// This is an experimental option that allows reset and reuse of uncompleted
// events in the in-order queue with discard_events property.
static const bool ReuseDiscardedEvents = [] {
  const char *ReuseDiscardedEventsFlag =
      std::getenv("SYCL_PI_LEVEL_ZERO_REUSE_DISCARDED_EVENTS");
  if (!ReuseDiscardedEventsFlag)
    return true;
  return std::stoi(ReuseDiscardedEventsFlag) > 0;
}();

// Due to a bug with 2D memory copy to and from non-USM pointers, this option is
// disabled by default.
static const bool UseMemcpy2DOperations = [] {
  const char *UseMemcpy2DOperationsFlag =
      std::getenv("SYCL_PI_LEVEL_ZERO_USE_NATIVE_USM_MEMCPY2D");
  if (!UseMemcpy2DOperationsFlag)
    return false;
  return std::stoi(UseMemcpy2DOperationsFlag) > 0;
}();

// Map from L0 to PI result.
static inline pi_result mapError(ze_result_t Result) {
  return ur2piResult(ze2urResult(Result));
}

// Trace a call to Level-Zero RT
#define ZE_CALL(ZeName, ZeArgs)                                                \
  {                                                                            \
    ze_result_t ZeResult = ZeName ZeArgs;                                      \
    if (auto Result = ZeCall().doCall(ZeResult, #ZeName, #ZeArgs, true))       \
      return mapError(Result);                                                 \
  }

// Trace an internal PI call; returns in case of an error.
#define PI_CALL(Call)                                                          \
  {                                                                            \
    if (PrintTrace)                                                            \
      fprintf(stderr, "PI ---> %s\n", #Call);                                  \
    pi_result Result = (Call);                                                 \
    if (Result != PI_SUCCESS)                                                  \
      return Result;                                                           \
  }

// Controls if we should choose doing eager initialization
// to make it happen on warmup paths and have the reportable
// paths be less likely affected.
//
static bool doEagerInit = [] {
  const char *EagerInit = std::getenv("SYCL_EAGER_INIT");
  return EagerInit ? std::atoi(EagerInit) != 0 : false;
}();

// Maximum number of events that can be present in an event ZePool is captured
// here. Setting it to 256 gave best possible performance for several
// benchmarks.
static const pi_uint32 MaxNumEventsPerPool = [] {
  const auto MaxNumEventsPerPoolEnv =
      std::getenv("ZE_MAX_NUMBER_OF_EVENTS_PER_EVENT_POOL");
  pi_uint32 Result =
      MaxNumEventsPerPoolEnv ? std::atoi(MaxNumEventsPerPoolEnv) : 256;
  if (Result <= 0)
    Result = 256;
  return Result;
}();

// Helper function to implement zeHostSynchronize.
// The behavior is to avoid infinite wait during host sync under ZE_DEBUG.
// This allows for a much more responsive debugging of hangs.
//
template <typename T, typename Func>
ze_result_t zeHostSynchronizeImpl(Func Api, T Handle) {
  if (!UrL0Debug) {
    return Api(Handle, UINT64_MAX);
  }

  ze_result_t R;
  while ((R = Api(Handle, 1000)) == ZE_RESULT_NOT_READY)
    ;
  return R;
}

// Template function to do various types of host synchronizations.
// This is intended to be used instead of direct calls to specific
// Level-Zero synchronization APIs.
//
template <typename T> ze_result_t zeHostSynchronize(T Handle);
template <> ze_result_t zeHostSynchronize(ze_event_handle_t Handle) {
  return zeHostSynchronizeImpl(zeEventHostSynchronize, Handle);
}
template <> ze_result_t zeHostSynchronize(ze_command_queue_handle_t Handle) {
  return zeHostSynchronizeImpl(zeCommandQueueSynchronize, Handle);
}

} // anonymous namespace

// SYCL_PI_LEVEL_ZERO_USE_COMPUTE_ENGINE can be set to an integer (>=0) in
// which case all compute commands will be submitted to the command-queue
// with the given index in the compute command group. If it is instead set
// to negative then all available compute engines may be used.
//
// The default value is "0".
//
static const std::pair<int, int> getRangeOfAllowedComputeEngines() {
  static const char *EnvVar =
      std::getenv("SYCL_PI_LEVEL_ZERO_USE_COMPUTE_ENGINE");
  // If the environment variable is not set only use "0" CCS for now.
  // TODO: allow all CCSs when HW support is complete.
  if (!EnvVar)
    return std::pair<int, int>(0, 0);

  auto EnvVarValue = std::atoi(EnvVar);
  if (EnvVarValue >= 0) {
    return std::pair<int, int>(EnvVarValue, EnvVarValue);
  }

  return std::pair<int, int>(0, INT_MAX);
}

pi_platform _pi_context::getPlatform() const { return Devices[0]->Platform; }

bool _pi_context::isValidDevice(pi_device Device) const {
  while (Device) {
    if (std::find(Devices.begin(), Devices.end(), Device) != Devices.end())
      return true;
    Device = Device->RootDevice;
  }
  return false;
}

pi_result
_pi_context::getFreeSlotInExistingOrNewPool(ze_event_pool_handle_t &Pool,
                                            size_t &Index, bool HostVisible,
                                            bool ProfilingEnabled) {
  // Lock while updating event pool machinery.
  std::scoped_lock<ur_mutex> Lock(ZeEventPoolCacheMutex);

  std::list<ze_event_pool_handle_t> *ZePoolCache =
      getZeEventPoolCache(HostVisible, ProfilingEnabled);

  if (!ZePoolCache->empty()) {
    if (NumEventsAvailableInEventPool[ZePoolCache->front()] == 0) {
      if (DisableEventsCaching) {
        // Remove full pool from the cache if events caching is disabled.
        ZePoolCache->erase(ZePoolCache->begin());
      } else {
        // If event caching is enabled then we don't destroy events so there is
        // no need to remove pool from the cache and add it back when it has
        // available slots. Just keep it in the tail of the cache so that all
        // pools can be destroyed during context destruction.
        ZePoolCache->push_front(nullptr);
      }
    }
  }
  if (ZePoolCache->empty()) {
    ZePoolCache->push_back(nullptr);
  }

  // We shall be adding an event to the front pool.
  ze_event_pool_handle_t *ZePool = &ZePoolCache->front();
  Index = 0;
  // Create one event ZePool per MaxNumEventsPerPool events
  if (*ZePool == nullptr) {
    ZeStruct<ze_event_pool_desc_t> ZeEventPoolDesc;
    ZeEventPoolDesc.count = MaxNumEventsPerPool;
    ZeEventPoolDesc.flags = 0;
    if (HostVisible)
      ZeEventPoolDesc.flags |= ZE_EVENT_POOL_FLAG_HOST_VISIBLE;
    if (ProfilingEnabled)
      ZeEventPoolDesc.flags |= ZE_EVENT_POOL_FLAG_KERNEL_TIMESTAMP;
    urPrint("ze_event_pool_desc_t flags set to: %d\n", ZeEventPoolDesc.flags);

    std::vector<ze_device_handle_t> ZeDevices;
    std::for_each(Devices.begin(), Devices.end(), [&](const pi_device &D) {
      ZeDevices.push_back(D->ZeDevice);
    });

    ZE_CALL(zeEventPoolCreate, (ZeContext, &ZeEventPoolDesc, ZeDevices.size(),
                                &ZeDevices[0], ZePool));
    NumEventsAvailableInEventPool[*ZePool] = MaxNumEventsPerPool - 1;
    NumEventsUnreleasedInEventPool[*ZePool] = 1;
  } else {
    Index = MaxNumEventsPerPool - NumEventsAvailableInEventPool[*ZePool];
    --NumEventsAvailableInEventPool[*ZePool];
    ++NumEventsUnreleasedInEventPool[*ZePool];
  }
  Pool = *ZePool;
  return PI_SUCCESS;
}

pi_result _pi_context::decrementUnreleasedEventsInPool(pi_event Event) {
  std::shared_lock<ur_shared_mutex> EventLock(Event->Mutex, std::defer_lock);
  std::scoped_lock<ur_mutex, std::shared_lock<ur_shared_mutex>> LockAll(
      ZeEventPoolCacheMutex, EventLock);
  if (!Event->ZeEventPool) {
    // This must be an interop event created on a users's pool.
    // Do nothing.
    return PI_SUCCESS;
  }

  std::list<ze_event_pool_handle_t> *ZePoolCache =
      getZeEventPoolCache(Event->isHostVisible(), Event->isProfilingEnabled());

  // Put the empty pool to the cache of the pools.
  if (NumEventsUnreleasedInEventPool[Event->ZeEventPool] == 0)
    die("Invalid event release: event pool doesn't have unreleased events");
  if (--NumEventsUnreleasedInEventPool[Event->ZeEventPool] == 0) {
    if (ZePoolCache->front() != Event->ZeEventPool) {
      ZePoolCache->push_back(Event->ZeEventPool);
    }
    NumEventsAvailableInEventPool[Event->ZeEventPool] = MaxNumEventsPerPool;
  }

  return PI_SUCCESS;
}

// Forward declarations
static pi_result enqueueMemCopyHelper(pi_command_type CommandType,
                                      pi_queue Queue, void *Dst,
                                      pi_bool BlockingWrite, size_t Size,
                                      const void *Src,
                                      pi_uint32 NumEventsInWaitList,
                                      const pi_event *EventWaitList,
                                      pi_event *Event, bool PreferCopyEngine);

static pi_result enqueueMemCopyRectHelper(
    pi_command_type CommandType, pi_queue Queue, const void *SrcBuffer,
    void *DstBuffer, pi_buff_rect_offset SrcOrigin,
    pi_buff_rect_offset DstOrigin, pi_buff_rect_region Region,
    size_t SrcRowPitch, size_t DstRowPitch, size_t SrcSlicePitch,
    size_t DstSlicePitch, pi_bool Blocking, pi_uint32 NumEventsInWaitList,
    const pi_event *EventWaitList, pi_event *Event,
    bool PreferCopyEngine = false);

bool _pi_queue::doReuseDiscardedEvents() {
  return ReuseDiscardedEvents && isInOrderQueue() && isDiscardEvents();
}

pi_result _pi_queue::resetDiscardedEvent(pi_command_list_ptr_t CommandList) {
  if (LastCommandEvent && LastCommandEvent->IsDiscarded) {
    ZE_CALL(zeCommandListAppendBarrier,
            (CommandList->first, nullptr, 1, &(LastCommandEvent->ZeEvent)));
    ZE_CALL(zeCommandListAppendEventReset,
            (CommandList->first, LastCommandEvent->ZeEvent));

    // Create new pi_event but with the same ze_event_handle_t. We are going
    // to use this pi_event for the next command with discarded event.
    pi_event PiEvent;
    try {
      PiEvent = new _pi_event(LastCommandEvent->ZeEvent,
                              LastCommandEvent->ZeEventPool, Context,
                              PI_COMMAND_TYPE_USER, true);
    } catch (const std::bad_alloc &) {
      return PI_ERROR_OUT_OF_HOST_MEMORY;
    } catch (...) {
      return PI_ERROR_UNKNOWN;
    }

    if (LastCommandEvent->isHostVisible())
      PiEvent->HostVisibleEvent = PiEvent;

    PI_CALL(addEventToQueueCache(PiEvent));
  }

  return PI_SUCCESS;
}

// This helper function creates a pi_event and associate a pi_queue.
// Note that the caller of this function must have acquired lock on the Queue
// that is passed in.
// \param Queue pi_queue to associate with a new event.
// \param Event a pointer to hold the newly created pi_event
// \param CommandType various command type determined by the caller
// \param CommandList is the command list where the event is added
// \param IsInternal tells if the event is internal, i.e. visible in the L0
//        plugin only.
// \param HostVisible tells if the event must be created in the
//        host-visible pool. If not set then this function will decide.
inline static pi_result
createEventAndAssociateQueue(pi_queue Queue, pi_event *Event,
                             pi_command_type CommandType,
                             pi_command_list_ptr_t CommandList, bool IsInternal,
                             std::optional<bool> HostVisible = std::nullopt) {

  if (!HostVisible.has_value()) {
    // Internal/discarded events do not need host-scope visibility.
    HostVisible =
        IsInternal ? false : Queue->Device->ZeEventsScope == AllHostVisible;
  }

  // If event is discarded then try to get event from the queue cache.
  *Event =
      IsInternal ? Queue->getEventFromQueueCache(HostVisible.value()) : nullptr;

  if (*Event == nullptr)
    PI_CALL(EventCreate(Queue->Context, Queue, HostVisible.value(), Event));

  (*Event)->Queue = Queue;
  (*Event)->CommandType = CommandType;
  (*Event)->IsDiscarded = IsInternal;
  (*Event)->CommandList = CommandList;
  // Discarded event doesn't own ze_event, it is used by multiple pi_event
  // objects. We destroy corresponding ze_event by releasing events from the
  // events cache at queue destruction. Event in the cache owns the Level Zero
  // event.
  if (IsInternal)
    (*Event)->OwnZeEvent = false;

  // Append this Event to the CommandList, if any
  if (CommandList != Queue->CommandListMap.end()) {
    CommandList->second.append(*Event);
    (*Event)->RefCount.increment();
  }

  // We need to increment the reference counter here to avoid pi_queue
  // being released before the associated pi_event is released because
  // piEventRelease requires access to the associated pi_queue.
  // In piEventRelease, the reference counter of the Queue is decremented
  // to release it.
  Queue->RefCount.increment();

  // SYCL RT does not track completion of the events, so it could
  // release a PI event as soon as that's not being waited in the app.
  // But we have to ensure that the event is not destroyed before
  // it is really signalled, so retain it explicitly here and
  // release in CleanupCompletedEvent(Event).
  // If the event is internal then don't increment the reference count as this
  // event will not be waited/released by SYCL RT, so it must be destroyed by
  // EventRelease in resetCommandList.
  if (!IsInternal)
    PI_CALL(piEventRetain(*Event));

  return PI_SUCCESS;
}

pi_result _pi_queue::signalEventFromCmdListIfLastEventDiscarded(
    pi_command_list_ptr_t CommandList) {
  // We signal new event at the end of command list only if we have queue with
  // discard_events property and the last command event is discarded.
  if (!(doReuseDiscardedEvents() && LastCommandEvent &&
        LastCommandEvent->IsDiscarded))
    return PI_SUCCESS;

  // NOTE: We create this "glue" event not as internal so it is not
  // participating in the discarded events reset/reuse logic, but
  // with no host-visibility since it is not going to be waited
  // from the host.
  pi_event Event;
  PI_CALL(createEventAndAssociateQueue(
      this, &Event, PI_COMMAND_TYPE_USER, CommandList,
      /* IsInternal */ false, /* HostVisible */ false));
  PI_CALL(piEventReleaseInternal(Event));
  LastCommandEvent = Event;

  ZE_CALL(zeCommandListAppendSignalEvent, (CommandList->first, Event->ZeEvent));
  return PI_SUCCESS;
}

pi_event _pi_queue::getEventFromQueueCache(bool HostVisible) {
  auto Cache = HostVisible ? &EventCaches[0] : &EventCaches[1];

  // If we don't have any events, return nullptr.
  // If we have only a single event then it was used by the last command and we
  // can't use it now because we have to enforce round robin between two events.
  if (Cache->size() < 2)
    return nullptr;

  // If there are two events then return an event from the beginning of the list
  // since event of the last command is added to the end of the list.
  auto It = Cache->begin();
  pi_event RetEvent = *It;
  Cache->erase(It);
  return RetEvent;
}

pi_result _pi_queue::addEventToQueueCache(pi_event Event) {
  auto Cache = Event->isHostVisible() ? &EventCaches[0] : &EventCaches[1];
  Cache->emplace_back(Event);
  return PI_SUCCESS;
}

// Get value of the threshold for number of events in immediate command lists.
// If number of events in the immediate command list exceeds this threshold then
// cleanup process for those events is executed.
static const size_t ImmCmdListsEventCleanupThreshold = [] {
  const char *ImmCmdListsEventCleanupThresholdStr = std::getenv(
      "SYCL_PI_LEVEL_ZERO_IMMEDIATE_COMMANDLISTS_EVENT_CLEANUP_THRESHOLD");
  static constexpr int Default = 1000;
  if (!ImmCmdListsEventCleanupThresholdStr)
    return Default;

  int Threshold = std::atoi(ImmCmdListsEventCleanupThresholdStr);

  // Basically disable threshold if negative value is provided.
  if (Threshold < 0)
    return INT_MAX;

  return Threshold;
}();

// Get value of the threshold for number of active command lists allowed before
// we start heuristically cleaning them up.
static const size_t CmdListsCleanupThreshold = [] {
  const char *CmdListsCleanupThresholdStr =
      std::getenv("SYCL_PI_LEVEL_ZERO_COMMANDLISTS_CLEANUP_THRESHOLD");
  static constexpr int Default = 20;
  if (!CmdListsCleanupThresholdStr)
    return Default;

  int Threshold = std::atoi(CmdListsCleanupThresholdStr);

  // Basically disable threshold if negative value is provided.
  if (Threshold < 0)
    return INT_MAX;

  return Threshold;
}();

pi_device _pi_context::getRootDevice() const {
  assert(Devices.size() > 0);

  if (Devices.size() == 1)
    return Devices[0];

  // Check if we have context with subdevices of the same device (context
  // may include root device itself as well)
  pi_device ContextRootDevice =
      Devices[0]->RootDevice ? Devices[0]->RootDevice : Devices[0];

  // For context with sub subdevices, the ContextRootDevice might still
  // not be the root device.
  // Check whether the ContextRootDevice is the subdevice or root device.
  if (ContextRootDevice->isSubDevice()) {
    ContextRootDevice = ContextRootDevice->RootDevice;
  }

  for (auto &Device : Devices) {
    if ((!Device->RootDevice && Device != ContextRootDevice) ||
        (Device->RootDevice && Device->RootDevice != ContextRootDevice)) {
      ContextRootDevice = nullptr;
      break;
    }
  }
  return ContextRootDevice;
}

pi_result _pi_context::initialize() {

  // Helper lambda to create various USM allocators for a device.
  // Note that the CCS devices and their respective subdevices share a
  // common ze_device_handle and therefore, also share USM allocators.
  auto createUSMAllocators = [this](pi_device Device) {
    SharedMemAllocContexts.emplace(
        std::piecewise_construct, std::make_tuple(Device->ZeDevice),
        std::make_tuple(
            std::unique_ptr<SystemMemory>(
                new USMSharedMemoryAlloc(this, Device)),
            USMAllocatorConfigInstance.Configs[usm_settings::MemType::Shared]));

    SharedReadOnlyMemAllocContexts.emplace(
        std::piecewise_construct, std::make_tuple(Device->ZeDevice),
        std::make_tuple(std::unique_ptr<SystemMemory>(
                            new USMSharedReadOnlyMemoryAlloc(this, Device)),
                        USMAllocatorConfigInstance
                            .Configs[usm_settings::MemType::SharedReadOnly]));

    DeviceMemAllocContexts.emplace(
        std::piecewise_construct, std::make_tuple(Device->ZeDevice),
        std::make_tuple(
            std::unique_ptr<SystemMemory>(
                new USMDeviceMemoryAlloc(this, Device)),
            USMAllocatorConfigInstance.Configs[usm_settings::MemType::Device]));
  };

  // Recursive helper to call createUSMAllocators for all sub-devices
  std::function<void(pi_device)> createUSMAllocatorsRecursive;
  createUSMAllocatorsRecursive =
      [createUSMAllocators,
       &createUSMAllocatorsRecursive](pi_device Device) -> void {
    createUSMAllocators(Device);
    for (auto &SubDevice : Device->SubDevices)
      createUSMAllocatorsRecursive(SubDevice);
  };

  // Create USM allocator context for each pair (device, context).
  //
  for (auto &Device : Devices) {
    createUSMAllocatorsRecursive(Device);
  }
  // Create USM allocator context for host. Device and Shared USM allocations
  // are device-specific. Host allocations are not device-dependent therefore
  // we don't need a map with device as key.
  HostMemAllocContext = std::make_unique<USMAllocContext>(
      std::unique_ptr<SystemMemory>(new USMHostMemoryAlloc(this)),
      USMAllocatorConfigInstance.Configs[usm_settings::MemType::Host]);

  // We may allocate memory to this root device so create allocators.
  if (SingleRootDevice &&
      DeviceMemAllocContexts.find(SingleRootDevice->ZeDevice) ==
          DeviceMemAllocContexts.end()) {
    createUSMAllocators(SingleRootDevice);
  }

  // Create the immediate command list to be used for initializations.
  // Created as synchronous so level-zero performs implicit synchronization and
  // there is no need to query for completion in the plugin
  //
  // TODO: we use Device[0] here as the single immediate command-list
  // for buffer creation and migration. Initialization is in
  // in sync and is always performed to Devices[0] as well but
  // D2D migartion, if no P2P, is broken since it should use
  // immediate command-list for the specfic devices, and this single one.
  //
  pi_device Device = SingleRootDevice ? SingleRootDevice : Devices[0];

  // Prefer to use copy engine for initialization copies,
  // if available and allowed (main copy engine with index 0).
  ZeStruct<ze_command_queue_desc_t> ZeCommandQueueDesc;
  const auto &Range = getRangeOfAllowedCopyEngines((ur_device_handle_t)Device);
  ZeCommandQueueDesc.ordinal =
      Device->QueueGroup[_pi_device::queue_group_info_t::Compute].ZeOrdinal;
  if (Range.first >= 0 &&
      Device->QueueGroup[_pi_device::queue_group_info_t::MainCopy].ZeOrdinal !=
          -1)
    ZeCommandQueueDesc.ordinal =
        Device->QueueGroup[_pi_device::queue_group_info_t::MainCopy].ZeOrdinal;

  ZeCommandQueueDesc.index = 0;
  ZeCommandQueueDesc.mode = ZE_COMMAND_QUEUE_MODE_SYNCHRONOUS;
  ZE_CALL(
      zeCommandListCreateImmediate,
      (ZeContext, Device->ZeDevice, &ZeCommandQueueDesc, &ZeCommandListInit));
  return PI_SUCCESS;
}

pi_result _pi_context::finalize() {
  // This function is called when pi_context is deallocated, piContextRelease.
  // There could be some memory that may have not been deallocated.
  // For example, event and event pool caches would be still alive.

  if (!DisableEventsCaching) {
    std::scoped_lock<ur_mutex> Lock(EventCacheMutex);
    for (auto &EventCache : EventCaches) {
      for (auto &Event : EventCache) {
        auto ZeResult = ZE_CALL_NOCHECK(zeEventDestroy, (Event->ZeEvent));
        // Gracefully handle the case that L0 was already unloaded.
        if (ZeResult && ZeResult != ZE_RESULT_ERROR_UNINITIALIZED)
          return mapError(ZeResult);

        delete Event;
      }
      EventCache.clear();
    }
  }
  {
    std::scoped_lock<ur_mutex> Lock(ZeEventPoolCacheMutex);
    for (auto &ZePoolCache : ZeEventPoolCache) {
      for (auto &ZePool : ZePoolCache) {
        auto ZeResult = ZE_CALL_NOCHECK(zeEventPoolDestroy, (ZePool));
        // Gracefully handle the case that L0 was already unloaded.
        if (ZeResult && ZeResult != ZE_RESULT_ERROR_UNINITIALIZED)
          return mapError(ZeResult);
      }
      ZePoolCache.clear();
    }
  }

  // Destroy the command list used for initializations
  auto ZeResult = ZE_CALL_NOCHECK(zeCommandListDestroy, (ZeCommandListInit));
  // Gracefully handle the case that L0 was already unloaded.
  if (ZeResult && ZeResult != ZE_RESULT_ERROR_UNINITIALIZED)
    return mapError(ZeResult);

  std::scoped_lock<ur_mutex> Lock(ZeCommandListCacheMutex);
  for (auto &List : ZeComputeCommandListCache) {
    for (ze_command_list_handle_t &ZeCommandList : List.second) {
      if (ZeCommandList) {
        auto ZeResult = ZE_CALL_NOCHECK(zeCommandListDestroy, (ZeCommandList));
        // Gracefully handle the case that L0 was already unloaded.
        if (ZeResult && ZeResult != ZE_RESULT_ERROR_UNINITIALIZED)
          return mapError(ZeResult);
      }
    }
  }
  for (auto &List : ZeCopyCommandListCache) {
    for (ze_command_list_handle_t &ZeCommandList : List.second) {
      if (ZeCommandList) {
        auto ZeResult = ZE_CALL_NOCHECK(zeCommandListDestroy, (ZeCommandList));
        // Gracefully handle the case that L0 was already unloaded.
        if (ZeResult && ZeResult != ZE_RESULT_ERROR_UNINITIALIZED)
          return mapError(ZeResult);
      }
    }
  }
  return PI_SUCCESS;
}

bool pi_command_list_info_t::isCopy(pi_queue Queue) const {
  return ZeQueueGroupOrdinal !=
         (uint32_t)Queue->Device
             ->QueueGroup[_pi_device::queue_group_info_t::type::Compute]
             .ZeOrdinal;
}

bool _pi_queue::isInOrderQueue() const {
  // If out-of-order queue property is not set, then this is a in-order queue.
  return ((this->Properties & PI_QUEUE_FLAG_OUT_OF_ORDER_EXEC_MODE_ENABLE) ==
          0);
}

bool _pi_queue::isDiscardEvents() const {
  return ((this->Properties & PI_EXT_ONEAPI_QUEUE_FLAG_DISCARD_EVENTS) != 0);
}

bool _pi_queue::isPriorityLow() const {
  return ((this->Properties & PI_EXT_ONEAPI_QUEUE_FLAG_PRIORITY_LOW) != 0);
}

bool _pi_queue::isPriorityHigh() const {
  return ((this->Properties & PI_EXT_ONEAPI_QUEUE_FLAG_PRIORITY_HIGH) != 0);
}

pi_result _pi_queue::resetCommandList(pi_command_list_ptr_t CommandList,
                                      bool MakeAvailable,
                                      std::vector<pi_event> &EventListToCleanup,
                                      bool CheckStatus) {
  bool UseCopyEngine = CommandList->second.isCopy(this);

  // Immediate commandlists do not have an associated fence.
  if (CommandList->second.ZeFence != nullptr) {
    // Fence had been signalled meaning the associated command-list completed.
    // Reset the fence and put the command list into a cache for reuse in PI
    // calls.
    ZE_CALL(zeFenceReset, (CommandList->second.ZeFence));
    ZE_CALL(zeCommandListReset, (CommandList->first));
    CommandList->second.ZeFenceInUse = false;
    CommandList->second.IsClosed = false;
  }

  auto &EventList = CommandList->second.EventList;
  // Check if standard commandlist or fully synced in-order queue.
  // If one of those conditions is met then we are sure that all events are
  // completed so we don't need to check event status.
  if (!CheckStatus || CommandList->second.ZeFence != nullptr ||
      (isInOrderQueue() && !LastCommandEvent)) {
    // Remember all the events in this command list which needs to be
    // released/cleaned up and clear event list associated with command list.
    std::move(std::begin(EventList), std::end(EventList),
              std::back_inserter(EventListToCleanup));
    EventList.clear();
  } else if (!isDiscardEvents()) {
    // If events in the queue are discarded then we can't check their status.
    // Helper for checking of event completion
    auto EventCompleted = [](pi_event Event) -> bool {
      std::scoped_lock<ur_shared_mutex> EventLock(Event->Mutex);
      ze_result_t ZeResult =
          Event->Completed
              ? ZE_RESULT_SUCCESS
              : ZE_CALL_NOCHECK(zeEventQueryStatus, (Event->ZeEvent));
      return ZeResult == ZE_RESULT_SUCCESS;
    };
    // Handle in-order specially as we can just in few checks (with binary
    // search) a completed event and then all events before it are also
    // done.
    if (isInOrderQueue()) {
      size_t Bisect = EventList.size();
      size_t Iter = 0;
      for (auto it = EventList.rbegin(); it != EventList.rend(); ++Iter) {
        if (!EventCompleted(*it)) {
          if (Bisect > 1 && Iter < 3) { // Heuristically limit by 3 checks
            Bisect >>= 1;
            it += Bisect;
            continue;
          }
          break;
        }
        // Bulk move of event up to "it" to the list ready for cleanup
        std::move(it, EventList.rend(), std::back_inserter(EventListToCleanup));
        EventList.erase(EventList.begin(), it.base());
        break;
      }
      return PI_SUCCESS;
    }
    // For immediate commandlist reset only those events that have signalled.
    for (auto it = EventList.begin(); it != EventList.end();) {
      // Break early as soon as we found first incomplete event because next
      // events are submitted even later. We are not trying to find all
      // completed events here because it may be costly. I.e. we are checking
      // only elements which are most likely completed because they were
      // submitted earlier. It is guaranteed that all events will be eventually
      // cleaned up at queue sync/release.
      if (!EventCompleted(*it))
        break;

      EventListToCleanup.push_back(std::move((*it)));
      it = EventList.erase(it);
    }
  }

  // Standard commandlists move in and out of the cache as they are recycled.
  // Immediate commandlists are always available.
  if (CommandList->second.ZeFence != nullptr && MakeAvailable) {
    std::scoped_lock<ur_mutex> Lock(this->Context->ZeCommandListCacheMutex);
    auto &ZeCommandListCache =
        UseCopyEngine
            ? this->Context->ZeCopyCommandListCache[this->Device->ZeDevice]
            : this->Context->ZeComputeCommandListCache[this->Device->ZeDevice];
    ZeCommandListCache.push_back(CommandList->first);
  }

  return PI_SUCCESS;
}

// Configuration of the command-list batching.
struct zeCommandListBatchConfig {
  // Default value of 0. This specifies to use dynamic batch size adjustment.
  // Other values will try to collect specified amount of commands.
  pi_uint32 Size{0};

  // If doing dynamic batching, specifies start batch size.
  pi_uint32 DynamicSizeStart{4};

  // The maximum size for dynamic batch.
  pi_uint32 DynamicSizeMax{64};

  // The step size for dynamic batch increases.
  pi_uint32 DynamicSizeStep{1};

  // Thresholds for when increase batch size (number of closed early is small
  // and number of closed full is high).
  pi_uint32 NumTimesClosedEarlyThreshold{3};
  pi_uint32 NumTimesClosedFullThreshold{8};

  // Tells the starting size of a batch.
  pi_uint32 startSize() const { return Size > 0 ? Size : DynamicSizeStart; }
  // Tells is we are doing dynamic batch size adjustment.
  bool dynamic() const { return Size == 0; }
};

// Helper function to initialize static variables that holds batch config info
// for compute and copy command batching.
static const zeCommandListBatchConfig ZeCommandListBatchConfig(bool IsCopy) {
  zeCommandListBatchConfig Config{}; // default initialize

  // Default value of 0. This specifies to use dynamic batch size adjustment.
  const auto BatchSizeStr =
      (IsCopy) ? std::getenv("SYCL_PI_LEVEL_ZERO_COPY_BATCH_SIZE")
               : std::getenv("SYCL_PI_LEVEL_ZERO_BATCH_SIZE");
  if (BatchSizeStr) {
    pi_int32 BatchSizeStrVal = std::atoi(BatchSizeStr);
    // Level Zero may only support a limted number of commands per command
    // list.  The actual upper limit is not specified by the Level Zero
    // Specification.  For now we allow an arbitrary upper limit.
    if (BatchSizeStrVal > 0) {
      Config.Size = BatchSizeStrVal;
    } else if (BatchSizeStrVal == 0) {
      Config.Size = 0;
      // We are requested to do dynamic batching. Collect specifics, if any.
      // The extended format supported is ":" separated values.
      //
      // NOTE: these extra settings are experimental and are intended to
      // be used only for finding a better default heuristic.
      //
      std::string BatchConfig(BatchSizeStr);
      size_t Ord = 0;
      size_t Pos = 0;
      while (true) {
        if (++Ord > 5)
          break;

        Pos = BatchConfig.find(":", Pos);
        if (Pos == std::string::npos)
          break;
        ++Pos; // past the ":"

        pi_uint32 Val;
        try {
          Val = std::stoi(BatchConfig.substr(Pos));
        } catch (...) {
          if (IsCopy)
            urPrint(
                "SYCL_PI_LEVEL_ZERO_COPY_BATCH_SIZE: failed to parse value\n");
          else
            urPrint("SYCL_PI_LEVEL_ZERO_BATCH_SIZE: failed to parse value\n");
          break;
        }
        switch (Ord) {
        case 1:
          Config.DynamicSizeStart = Val;
          break;
        case 2:
          Config.DynamicSizeMax = Val;
          break;
        case 3:
          Config.DynamicSizeStep = Val;
          break;
        case 4:
          Config.NumTimesClosedEarlyThreshold = Val;
          break;
        case 5:
          Config.NumTimesClosedFullThreshold = Val;
          break;
        default:
          die("Unexpected batch config");
        }
        if (IsCopy)
          urPrint("SYCL_PI_LEVEL_ZERO_COPY_BATCH_SIZE: dynamic batch param "
                  "#%d: %d\n",
                  (int)Ord, (int)Val);
        else
          urPrint(
              "SYCL_PI_LEVEL_ZERO_BATCH_SIZE: dynamic batch param #%d: %d\n",
              (int)Ord, (int)Val);
      };

    } else {
      // Negative batch sizes are silently ignored.
      if (IsCopy)
        urPrint("SYCL_PI_LEVEL_ZERO_COPY_BATCH_SIZE: ignored negative value\n");
      else
        urPrint("SYCL_PI_LEVEL_ZERO_BATCH_SIZE: ignored negative value\n");
    }
  }
  return Config;
}

// Static variable that holds batch config info for compute command batching.
static const zeCommandListBatchConfig ZeCommandListBatchComputeConfig = [] {
  using IsCopy = bool;
  return ZeCommandListBatchConfig(IsCopy{false});
}();

// Static variable that holds batch config info for copy command batching.
static const zeCommandListBatchConfig ZeCommandListBatchCopyConfig = [] {
  using IsCopy = bool;
  return ZeCommandListBatchConfig(IsCopy{true});
}();

// Temporarily check whether immediate command list env var has been set. This
// affects default behavior of make_queue API.
static const bool ImmediateCommandlistEnvVarIsSet = [] {
  return std::getenv("SYCL_PI_LEVEL_ZERO_USE_IMMEDIATE_COMMANDLISTS");
}();

_pi_queue::_pi_queue(std::vector<ze_command_queue_handle_t> &ComputeQueues,
                     std::vector<ze_command_queue_handle_t> &CopyQueues,
                     pi_context Context, pi_device Device,
                     bool OwnZeCommandQueue,
                     pi_queue_properties PiQueueProperties,
                     int ForceComputeIndex, bool OldAPI)
    : Context{Context}, Device{Device}, OwnZeCommandQueue{OwnZeCommandQueue},
      Properties(PiQueueProperties) {

  // Set the type of commandlists the queue will use.
  bool Default = !ImmediateCommandlistEnvVarIsSet;
  UsingImmCmdLists = Device->useImmediateCommandLists();
  urPrint("ImmCmdList env var is set (%s), OldAPI (%s)\n",
          (ImmediateCommandlistEnvVarIsSet ? "YES" : "NO"),
          (OldAPI ? "YES" : "NO"));

  if (OldAPI && Default)
    // The default when called from pre-compiled binaries is to not use
    // immediate command lists.
    UsingImmCmdLists = false;
  urPrint("ImmCmdList setting (%s)\n", (UsingImmCmdLists ? "YES" : "NO"));

  // Compute group initialization.
  // First, see if the queue's device allows for round-robin or it is
  // fixed to one particular compute CCS (it is so for sub-sub-devices).
  auto &ComputeQueueGroupInfo = Device->QueueGroup[queue_type::Compute];
  pi_queue_group_t ComputeQueueGroup{this, queue_type::Compute};
  ComputeQueueGroup.ZeQueues = ComputeQueues;
  // Create space to hold immediate commandlists corresponding to the
  // ZeQueues
  if (UsingImmCmdLists) {
    ComputeQueueGroup.ImmCmdLists = std::vector<pi_command_list_ptr_t>(
        ComputeQueueGroup.ZeQueues.size(), CommandListMap.end());
  }
  if (ComputeQueueGroupInfo.ZeIndex >= 0) {
    // Sub-sub-device

    // sycl::ext::intel::property::queue::compute_index works with any
    // backend/device by allowing single zero index if multiple compute CCSes
    // are not supported. Sub-sub-device falls into the same bucket.
    assert(ForceComputeIndex <= 0);
    ComputeQueueGroup.LowerIndex = ComputeQueueGroupInfo.ZeIndex;
    ComputeQueueGroup.UpperIndex = ComputeQueueGroupInfo.ZeIndex;
    ComputeQueueGroup.NextIndex = ComputeQueueGroupInfo.ZeIndex;
  } else if (ForceComputeIndex >= 0) {
    ComputeQueueGroup.LowerIndex = ForceComputeIndex;
    ComputeQueueGroup.UpperIndex = ForceComputeIndex;
    ComputeQueueGroup.NextIndex = ForceComputeIndex;
  } else {
    // Set-up to round-robin across allowed range of engines.
    uint32_t FilterLowerIndex = getRangeOfAllowedComputeEngines().first;
    uint32_t FilterUpperIndex = getRangeOfAllowedComputeEngines().second;
    FilterUpperIndex = std::min((size_t)FilterUpperIndex,
                                FilterLowerIndex + ComputeQueues.size() - 1);
    if (FilterLowerIndex <= FilterUpperIndex) {
      ComputeQueueGroup.LowerIndex = FilterLowerIndex;
      ComputeQueueGroup.UpperIndex = FilterUpperIndex;
      ComputeQueueGroup.NextIndex = ComputeQueueGroup.LowerIndex;
    } else {
      die("No compute queue available/allowed.");
    }
  }
  if (UsingImmCmdLists) {
    // Create space to hold immediate commandlists corresponding to the
    // ZeQueues
    ComputeQueueGroup.ImmCmdLists = std::vector<pi_command_list_ptr_t>(
        ComputeQueueGroup.ZeQueues.size(), CommandListMap.end());
  }
  ComputeQueueGroupsByTID.set(ComputeQueueGroup);

  // Copy group initialization.
  pi_queue_group_t CopyQueueGroup{this, queue_type::MainCopy};
  const auto &Range = getRangeOfAllowedCopyEngines((ur_device_handle_t)Device);
  if (Range.first < 0 || Range.second < 0) {
    // We are asked not to use copy engines, just do nothing.
    // Leave CopyQueueGroup.ZeQueues empty, and it won't be used.
  } else {
    uint32_t FilterLowerIndex = Range.first;
    uint32_t FilterUpperIndex = Range.second;
    FilterUpperIndex = std::min((size_t)FilterUpperIndex,
                                FilterLowerIndex + CopyQueues.size() - 1);
    if (FilterLowerIndex <= FilterUpperIndex) {
      CopyQueueGroup.ZeQueues = CopyQueues;
      CopyQueueGroup.LowerIndex = FilterLowerIndex;
      CopyQueueGroup.UpperIndex = FilterUpperIndex;
      CopyQueueGroup.NextIndex = CopyQueueGroup.LowerIndex;
      // Create space to hold immediate commandlists corresponding to the
      // ZeQueues
      if (UsingImmCmdLists) {
        CopyQueueGroup.ImmCmdLists = std::vector<pi_command_list_ptr_t>(
            CopyQueueGroup.ZeQueues.size(), CommandListMap.end());
      }
    }
  }
  CopyQueueGroupsByTID.set(CopyQueueGroup);

  // Initialize compute/copy command batches.
  ComputeCommandBatch.OpenCommandList = CommandListMap.end();
  CopyCommandBatch.OpenCommandList = CommandListMap.end();
  ComputeCommandBatch.QueueBatchSize =
      ZeCommandListBatchComputeConfig.startSize();
  CopyCommandBatch.QueueBatchSize = ZeCommandListBatchCopyConfig.startSize();
}

static pi_result CleanupCompletedEvent(pi_event Event,
                                       bool QueueLocked = false);

// Helper function to perform the necessary cleanup of the events from reset cmd
// list.
static pi_result
CleanupEventListFromResetCmdList(std::vector<pi_event> &EventListToCleanup,
                                 bool QueueLocked = false) {
  for (auto &Event : EventListToCleanup) {
    // We don't need to synchronize the events since the fence associated with
    // the command list was synchronized.
    {
      std::scoped_lock<ur_shared_mutex> EventLock(Event->Mutex);
      Event->Completed = true;
    }
    PI_CALL(CleanupCompletedEvent(Event, QueueLocked));
    // This event was removed from the command list, so decrement ref count
    // (it was incremented when they were added to the command list).
    PI_CALL(piEventReleaseInternal(Event));
  }
  return PI_SUCCESS;
}

/// @brief Cleanup events in the immediate lists of the queue.
/// @param Queue Queue where events need to be cleaned up.
/// @param QueueLocked Indicates if the queue mutex is locked by caller.
/// @param QueueSynced 'true' if queue was synchronized before the
/// call and no other commands were submitted after synchronization, 'false'
/// otherwise.
/// @param CompletedEvent Hint providing an event which was synchronized before
/// the call, in case of in-order queue it allows to cleanup all preceding
/// events.
/// @return PI_SUCCESS if successful, PI error code otherwise.
static pi_result CleanupEventsInImmCmdLists(pi_queue Queue,
                                            bool QueueLocked = false,
                                            bool QueueSynced = false,
                                            pi_event CompletedEvent = nullptr) {
  // Handle only immediate command lists here.
  if (!Queue || !Queue->UsingImmCmdLists)
    return PI_SUCCESS;

  std::vector<pi_event> EventListToCleanup;
  {
    std::unique_lock<ur_shared_mutex> QueueLock(Queue->Mutex, std::defer_lock);
    if (!QueueLocked)
      QueueLock.lock();
    // If queue is locked and fully synchronized then cleanup all events.
    // If queue is not locked then by this time there may be new submitted
    // commands so we can't do full cleanup.
    if (QueueLocked &&
        (QueueSynced || (Queue->isInOrderQueue() &&
                         (CompletedEvent == Queue->LastCommandEvent ||
                          !Queue->LastCommandEvent)))) {
      Queue->LastCommandEvent = nullptr;
      for (auto &&It = Queue->CommandListMap.begin();
           It != Queue->CommandListMap.end(); ++It) {
        PI_CALL(Queue->resetCommandList(It, true, EventListToCleanup,
                                        /* CheckStatus */ false));
      }
    } else if (Queue->isInOrderQueue() && CompletedEvent) {
      // If the queue is in-order and we have information about completed event
      // then cleanup all events in the command list preceding to CompletedEvent
      // including itself.

      // Check that the comleted event has associated command list.
      if (!(CompletedEvent->CommandList &&
            CompletedEvent->CommandList.value() != Queue->CommandListMap.end()))
        return PI_SUCCESS;

      auto &CmdListEvents =
          CompletedEvent->CommandList.value()->second.EventList;
      auto CompletedEventIt =
          std::find(CmdListEvents.begin(), CmdListEvents.end(), CompletedEvent);
      if (CompletedEventIt != CmdListEvents.end()) {
        // We can cleanup all events prior to the completed event in this
        // command list and completed event itself.
        // TODO: we can potentially cleanup more events here by finding
        // completed events on another command lists, but it is currently not
        // implemented.
        std::move(std::begin(CmdListEvents), CompletedEventIt + 1,
                  std::back_inserter(EventListToCleanup));
        CmdListEvents.erase(CmdListEvents.begin(), CompletedEventIt + 1);
      }
    } else {
      // Fallback to resetCommandList over all command lists.
      for (auto &&It = Queue->CommandListMap.begin();
           It != Queue->CommandListMap.end(); ++It) {
        PI_CALL(Queue->resetCommandList(It, true, EventListToCleanup,
                                        /* CheckStatus */ true));
      }
    }
  }
  PI_CALL(CleanupEventListFromResetCmdList(EventListToCleanup, QueueLocked));
  return PI_SUCCESS;
}

/// @brief Reset signalled command lists in the queue and put them to the cache
/// of command lists. Also cleanup events associated with signalled command
/// lists. Queue must be locked by the caller for modification.
/// @param Queue Queue where we look for signalled command lists and cleanup
/// events.
/// @return PI_SUCCESS if successful, PI error code otherwise.
static pi_result resetCommandLists(pi_queue Queue) {
  // Handle immediate command lists here, they don't need to be reset and we
  // only need to cleanup events.
  if (Queue->UsingImmCmdLists) {
<<<<<<< HEAD
    PI_CALL(CleanupEventsInImmCmdLists(Queue));
=======
    PI_CALL(CleanupEventsInImmCmdLists(Queue, true /*locked*/));
>>>>>>> 959fad2a
    return PI_SUCCESS;
  }

  // We need events to be cleaned up out of scope where queue is locked to avoid
  // nested locks, because event cleanup requires event to be locked. Nested
  // locks are hard to control and can cause deadlocks if mutexes are locked in
  // different order.
  std::vector<pi_event> EventListToCleanup;

  // We check for command lists that have been already signalled, but have not
  // been added to the available list yet. Each command list has a fence
  // associated which tracks if a command list has completed dispatch of its
  // commands and is ready for reuse. If a command list is found to have been
  // signalled, then the command list & fence are reset and command list is
  // returned to the command list cache. All events associated with command
  // list are cleaned up if command list was reset.
  for (auto &&it = Queue->CommandListMap.begin();
       it != Queue->CommandListMap.end(); ++it) {
    // Immediate commandlists don't use a fence and are handled separately
    // above.
    assert(it->second.ZeFence != nullptr);
    // It is possible that the fence was already noted as signalled and
    // reset. In that case the ZeFenceInUse flag will be false.
    if (it->second.ZeFenceInUse) {
      ze_result_t ZeResult =
          ZE_CALL_NOCHECK(zeFenceQueryStatus, (it->second.ZeFence));
      if (ZeResult == ZE_RESULT_SUCCESS)
        PI_CALL(Queue->resetCommandList(it, true, EventListToCleanup));
    }
  }
  CleanupEventListFromResetCmdList(EventListToCleanup, true /*locked*/);
  return PI_SUCCESS;
}

// Retrieve an available command list to be used in a PI call.
pi_result _pi_context::getAvailableCommandList(
    pi_queue Queue, pi_command_list_ptr_t &CommandList, bool UseCopyEngine,
    bool AllowBatching, ze_command_queue_handle_t *ForcedCmdQueue) {
  // Immediate commandlists have been pre-allocated and are always available.
  if (Queue->UsingImmCmdLists) {
    CommandList = Queue->getQueueGroup(UseCopyEngine).getImmCmdList();
    if (CommandList->second.EventList.size() >
        ImmCmdListsEventCleanupThreshold) {
      std::vector<pi_event> EventListToCleanup;
      Queue->resetCommandList(CommandList, false, EventListToCleanup);
      CleanupEventListFromResetCmdList(EventListToCleanup, true);
    }
    PI_CALL(Queue->insertStartBarrierIfDiscardEventsMode(CommandList));
    if (auto Res = Queue->insertActiveBarriers(CommandList, UseCopyEngine))
      return Res;
    return PI_SUCCESS;
  } else {
    // Cleanup regular command-lists if there are too many.
    // It handles the case that the queue is not synced to the host
    // for a long time and we want to reclaim the command-lists for
    // use by other queues.
    if (Queue->CommandListMap.size() > CmdListsCleanupThreshold) {
      resetCommandLists(Queue);
    }
  }

  auto &CommandBatch =
      UseCopyEngine ? Queue->CopyCommandBatch : Queue->ComputeCommandBatch;
  // Handle batching of commands
  // First see if there is an command-list open for batching commands
  // for this queue.
  if (Queue->hasOpenCommandList(UseCopyEngine)) {
    if (AllowBatching) {
      CommandList = CommandBatch.OpenCommandList;
      PI_CALL(Queue->insertStartBarrierIfDiscardEventsMode(CommandList));
      return PI_SUCCESS;
    }
    // If this command isn't allowed to be batched or doesn't match the forced
    // command queue, then we need to go ahead and execute what is already in
    // the batched list, and then go on to process this. On exit from
    // executeOpenCommandList OpenCommandList will be invalidated.
    if (auto Res = Queue->executeOpenCommandList(UseCopyEngine))
      return Res;
    // Note that active barriers do not need to be inserted here as they will
    // have been enqueued into the command-list when they were created.
  }

  // Create/Reuse the command list, because in Level Zero commands are added to
  // the command lists, and later are then added to the command queue.
  // Each command list is paired with an associated fence to track when the
  // command list is available for reuse.
  _pi_result pi_result = PI_ERROR_OUT_OF_RESOURCES;

  // Initally, we need to check if a command list has already been created
  // on this device that is available for use. If so, then reuse that
  // Level-Zero Command List and Fence for this PI call.
  {
    // Make sure to acquire the lock before checking the size, or there
    // will be a race condition.
    std::scoped_lock<ur_mutex> Lock(Queue->Context->ZeCommandListCacheMutex);
    // Under mutex since operator[] does insertion on the first usage for every
    // unique ZeDevice.
    auto &ZeCommandListCache =
        UseCopyEngine
            ? Queue->Context->ZeCopyCommandListCache[Queue->Device->ZeDevice]
            : Queue->Context
                  ->ZeComputeCommandListCache[Queue->Device->ZeDevice];

    for (auto ZeCommandListIt = ZeCommandListCache.begin();
         ZeCommandListIt != ZeCommandListCache.end(); ++ZeCommandListIt) {
      auto &ZeCommandList = *ZeCommandListIt;
      auto it = Queue->CommandListMap.find(ZeCommandList);
      if (it != Queue->CommandListMap.end()) {
        if (ForcedCmdQueue && *ForcedCmdQueue != it->second.ZeQueue)
          continue;
        CommandList = it;
        if (CommandList->second.ZeFence != nullptr)
          CommandList->second.ZeFenceInUse = true;
      } else {
        // If there is a command list available on this context, but it
        // wasn't yet used in this queue then create a new entry in this
        // queue's map to hold the fence and other associated command
        // list information.
        auto &QGroup = Queue->getQueueGroup(UseCopyEngine);
        uint32_t QueueGroupOrdinal;
        auto &ZeCommandQueue = ForcedCmdQueue
                                   ? *ForcedCmdQueue
                                   : QGroup.getZeQueue(&QueueGroupOrdinal);
        if (ForcedCmdQueue)
          QueueGroupOrdinal = QGroup.getCmdQueueOrdinal(ZeCommandQueue);

        ze_fence_handle_t ZeFence;
        ZeStruct<ze_fence_desc_t> ZeFenceDesc;
        ZE_CALL(zeFenceCreate, (ZeCommandQueue, &ZeFenceDesc, &ZeFence));
        CommandList = Queue->CommandListMap
                          .emplace(ZeCommandList,
                                   pi_command_list_info_t{ZeFence, true, false,
                                                          ZeCommandQueue,
                                                          QueueGroupOrdinal})
                          .first;
      }
      ZeCommandListCache.erase(ZeCommandListIt);
      if (auto Res = Queue->insertStartBarrierIfDiscardEventsMode(CommandList))
        return Res;
      if (auto Res = Queue->insertActiveBarriers(CommandList, UseCopyEngine))
        return Res;
      return PI_SUCCESS;
    }
  }

  // If there are no available command lists in the cache, then we check for
  // command lists that have already signalled, but have not been added to the
  // available list yet. Each command list has a fence associated which tracks
  // if a command list has completed dispatch of its commands and is ready for
  // reuse. If a command list is found to have been signalled, then the
  // command list & fence are reset and we return.
  for (auto it = Queue->CommandListMap.begin();
       it != Queue->CommandListMap.end(); ++it) {
    // Make sure this is the command list type needed.
    if (UseCopyEngine != it->second.isCopy(Queue))
      continue;

    ze_result_t ZeResult =
        ZE_CALL_NOCHECK(zeFenceQueryStatus, (it->second.ZeFence));
    if (ZeResult == ZE_RESULT_SUCCESS) {
      std::vector<pi_event> EventListToCleanup;
      Queue->resetCommandList(it, false, EventListToCleanup);
      CleanupEventListFromResetCmdList(EventListToCleanup,
                                       true /* QueueLocked */);
      CommandList = it;
      CommandList->second.ZeFenceInUse = true;
      if (auto Res = Queue->insertStartBarrierIfDiscardEventsMode(CommandList))
        return Res;
      return PI_SUCCESS;
    }
  }

  // If there are no available command lists nor signalled command lists,
  // then we must create another command list.
  pi_result = Queue->createCommandList(UseCopyEngine, CommandList);
  CommandList->second.ZeFenceInUse = true;
  return pi_result;
}

_pi_queue::pi_queue_group_t &_pi_queue::getQueueGroup(bool UseCopyEngine) {
  auto &Map = (UseCopyEngine ? CopyQueueGroupsByTID : ComputeQueueGroupsByTID);
<<<<<<< HEAD
  auto &InitialGroup = Map.begin()->second;

  // Check if thread-specifc immediate commandlists are requested.
  if (Device->useImmediateCommandLists() == _pi_device::PerThreadPerQueue) {
    // Thread id is used to create separate imm cmdlists per thread.
    auto Result = Map.insert({std::this_thread::get_id(), InitialGroup});
    auto &QueueGroupRef = Result.first->second;
    // If an entry for this thread does not exists, create an entry.
    if (Result.second) {
      // Create space for immediate commandlists, which are created on demand.
      QueueGroupRef.ImmCmdLists = std::vector<pi_command_list_ptr_t>(
          InitialGroup.ZeQueues.size(), CommandListMap.end());
    }
    return QueueGroupRef;
  }

  // If not PerThreadPerQueue then use the groups from Queue creation time.
  return InitialGroup;
=======
  return Map.get();
>>>>>>> 959fad2a
}

// Helper function to create a new command-list to this queue and associated
// fence tracking its completion. This command list & fence are added to the
// map of command lists in this queue with ZeFenceInUse = false.
// The caller must hold a lock of the queue already.
pi_result
_pi_queue::createCommandList(bool UseCopyEngine,
                             pi_command_list_ptr_t &CommandList,
                             ze_command_queue_handle_t *ForcedCmdQueue) {

  ze_fence_handle_t ZeFence;
  ZeStruct<ze_fence_desc_t> ZeFenceDesc;
  ze_command_list_handle_t ZeCommandList;

  uint32_t QueueGroupOrdinal;
  auto &QGroup = getQueueGroup(UseCopyEngine);
  auto &ZeCommandQueue =
      ForcedCmdQueue ? *ForcedCmdQueue : QGroup.getZeQueue(&QueueGroupOrdinal);
  if (ForcedCmdQueue)
    QueueGroupOrdinal = QGroup.getCmdQueueOrdinal(ZeCommandQueue);

  ZeStruct<ze_command_list_desc_t> ZeCommandListDesc;
  ZeCommandListDesc.commandQueueGroupOrdinal = QueueGroupOrdinal;

  ZE_CALL(zeCommandListCreate, (Context->ZeContext, Device->ZeDevice,
                                &ZeCommandListDesc, &ZeCommandList));

  ZE_CALL(zeFenceCreate, (ZeCommandQueue, &ZeFenceDesc, &ZeFence));
  std::tie(CommandList, std::ignore) = CommandListMap.insert(
      std::pair<ze_command_list_handle_t, pi_command_list_info_t>(
          ZeCommandList,
          {ZeFence, false, false, ZeCommandQueue, QueueGroupOrdinal}));

  PI_CALL(insertStartBarrierIfDiscardEventsMode(CommandList));
  PI_CALL(insertActiveBarriers(CommandList, UseCopyEngine));
  return PI_SUCCESS;
}

void _pi_queue::adjustBatchSizeForFullBatch(bool IsCopy) {
  auto &CommandBatch = IsCopy ? CopyCommandBatch : ComputeCommandBatch;
  auto &ZeCommandListBatchConfig =
      IsCopy ? ZeCommandListBatchCopyConfig : ZeCommandListBatchComputeConfig;
  pi_uint32 &QueueBatchSize = CommandBatch.QueueBatchSize;
  // QueueBatchSize of 0 means never allow batching.
  if (QueueBatchSize == 0 || !ZeCommandListBatchConfig.dynamic())
    return;
  CommandBatch.NumTimesClosedFull += 1;

  // If the number of times the list has been closed early is low, and
  // the number of times it has been closed full is high, then raise
  // the batching size slowly. Don't raise it if it is already pretty
  // high.
  if (CommandBatch.NumTimesClosedEarly <=
          ZeCommandListBatchConfig.NumTimesClosedEarlyThreshold &&
      CommandBatch.NumTimesClosedFull >
          ZeCommandListBatchConfig.NumTimesClosedFullThreshold) {
    if (QueueBatchSize < ZeCommandListBatchConfig.DynamicSizeMax) {
      QueueBatchSize += ZeCommandListBatchConfig.DynamicSizeStep;
      urPrint("Raising QueueBatchSize to %d\n", QueueBatchSize);
    }
    CommandBatch.NumTimesClosedEarly = 0;
    CommandBatch.NumTimesClosedFull = 0;
  }
}

void _pi_queue::adjustBatchSizeForPartialBatch(bool IsCopy) {
  auto &CommandBatch = IsCopy ? CopyCommandBatch : ComputeCommandBatch;
  auto &ZeCommandListBatchConfig =
      IsCopy ? ZeCommandListBatchCopyConfig : ZeCommandListBatchComputeConfig;
  pi_uint32 &QueueBatchSize = CommandBatch.QueueBatchSize;
  // QueueBatchSize of 0 means never allow batching.
  if (QueueBatchSize == 0 || !ZeCommandListBatchConfig.dynamic())
    return;
  CommandBatch.NumTimesClosedEarly += 1;

  // If we are closing early more than about 3x the number of times
  // it is closing full, lower the batch size to the value of the
  // current open command list. This is trying to quickly get to a
  // batch size that will be able to be closed full at least once
  // in a while.
  if (CommandBatch.NumTimesClosedEarly >
      (CommandBatch.NumTimesClosedFull + 1) * 3) {
    QueueBatchSize = CommandBatch.OpenCommandList->second.size() - 1;
    if (QueueBatchSize < 1)
      QueueBatchSize = 1;
    urPrint("Lowering QueueBatchSize to %d\n", QueueBatchSize);
    CommandBatch.NumTimesClosedEarly = 0;
    CommandBatch.NumTimesClosedFull = 0;
  }
}

void _pi_queue::CaptureIndirectAccesses() {
  for (auto &Kernel : KernelsToBeSubmitted) {
    if (!Kernel->hasIndirectAccess())
      continue;

    auto &Contexts = Device->Platform->Contexts;
    for (auto &Ctx : Contexts) {
      for (auto &Elem : Ctx->MemAllocs) {
        const auto &Pair = Kernel->MemAllocs.insert(&Elem);
        // Kernel is referencing this memory allocation from now.
        // If this memory allocation was already captured for this kernel, it
        // means that kernel is submitted several times. Increase reference
        // count only once because we release all allocations only when
        // SubmissionsCount turns to 0. We don't want to know how many times
        // allocation was retained by each submission.
        if (Pair.second)
          Elem.second.RefCount.increment();
      }
    }
    Kernel->SubmissionsCount++;
  }
  KernelsToBeSubmitted.clear();
}

pi_result _pi_queue::executeCommandList(pi_command_list_ptr_t CommandList,
                                        bool IsBlocking,
                                        bool OKToBatchCommand) {
  // Do nothing if command list is already closed.
  if (CommandList->second.IsClosed)
    return PI_SUCCESS;

  bool UseCopyEngine = CommandList->second.isCopy(this);

  // If the current LastCommandEvent is the nullptr, then it means
  // either that no command has ever been issued to the queue
  // or it means that the LastCommandEvent has been signalled and
  // therefore that this Queue is idle.
  //
  // NOTE: this behavior adds some flakyness to the batching
  // since last command's event may or may not be completed by the
  // time we get here depending on timings and system/gpu load.
  // So, disable it for modes where we print PI traces. Printing
  // traces incurs much different timings than real execution
  // ansyway, and many regression tests use it.
  //
  bool CurrentlyEmpty = !PrintTrace && this->LastCommandEvent == nullptr;

  // The list can be empty if command-list only contains signals of proxy
  // events. It is possible that executeCommandList is called twice for the same
  // command list without new appended command. We don't to want process the
  // same last command event twice that's why additionally check that new
  // command was appended to the command list.
  if (!CommandList->second.EventList.empty() &&
      this->LastCommandEvent != CommandList->second.EventList.back()) {
    this->LastCommandEvent = CommandList->second.EventList.back();
    if (doReuseDiscardedEvents()) {
      PI_CALL(resetDiscardedEvent(CommandList));
    }
  }

  this->LastUsedCommandList = CommandList;

  if (!UsingImmCmdLists) {
    // Batch if allowed to, but don't batch if we know there are no kernels
    // from this queue that are currently executing.  This is intended to get
    // kernels started as soon as possible when there are no kernels from this
    // queue awaiting execution, while allowing batching to occur when there
    // are kernels already executing. Also, if we are using fixed size batching,
    // as indicated by !ZeCommandListBatch.dynamic(), then just ignore
    // CurrentlyEmpty as we want to strictly follow the batching the user
    // specified.
    auto &CommandBatch = UseCopyEngine ? CopyCommandBatch : ComputeCommandBatch;
    auto &ZeCommandListBatchConfig = UseCopyEngine
                                         ? ZeCommandListBatchCopyConfig
                                         : ZeCommandListBatchComputeConfig;
    if (OKToBatchCommand && this->isBatchingAllowed(UseCopyEngine) &&
        (!ZeCommandListBatchConfig.dynamic() || !CurrentlyEmpty)) {

      if (hasOpenCommandList(UseCopyEngine) &&
          CommandBatch.OpenCommandList != CommandList)
        die("executeCommandList: OpenCommandList should be equal to"
            "null or CommandList");

      if (CommandList->second.size() < CommandBatch.QueueBatchSize) {
        CommandBatch.OpenCommandList = CommandList;
        return PI_SUCCESS;
      }

      adjustBatchSizeForFullBatch(UseCopyEngine);
      CommandBatch.OpenCommandList = CommandListMap.end();
    }
  }

  auto &ZeCommandQueue = CommandList->second.ZeQueue;
  // Scope of the lock must be till the end of the function, otherwise new mem
  // allocs can be created between the moment when we made a snapshot and the
  // moment when command list is closed and executed. But mutex is locked only
  // if indirect access tracking enabled, because std::defer_lock is used.
  // unique_lock destructor at the end of the function will unlock the mutex
  // if it was locked (which happens only if IndirectAccessTrackingEnabled is
  // true).
  std::unique_lock<ur_shared_mutex> ContextsLock(
      Device->Platform->ContextsMutex, std::defer_lock);

  if (IndirectAccessTrackingEnabled) {
    // We are going to submit kernels for execution. If indirect access flag is
    // set for a kernel then we need to make a snapshot of existing memory
    // allocations in all contexts in the platform. We need to lock the mutex
    // guarding the list of contexts in the platform to prevent creation of new
    // memory alocations in any context before we submit the kernel for
    // execution.
    ContextsLock.lock();
    CaptureIndirectAccesses();
  }

  if (!UsingImmCmdLists) {
    // In this mode all inner-batch events have device visibility only,
    // and we want the last command in the batch to signal a host-visible
    // event that anybody waiting for any event in the batch will
    // really be using.
    // We need to create a proxy host-visible event only if the list of events
    // in the command list is not empty, otherwise we are going to just create
    // and remove proxy event right away and dereference deleted object
    // afterwards.
    if (Device->ZeEventsScope == LastCommandInBatchHostVisible &&
        !CommandList->second.EventList.empty()) {
      // If there are only internal events in the command list then we don't
      // need to create host proxy event.
      auto Result =
          std::find_if(CommandList->second.EventList.begin(),
                       CommandList->second.EventList.end(),
                       [](pi_event E) { return E->hasExternalRefs(); });
      if (Result != CommandList->second.EventList.end()) {
        // Create a "proxy" host-visible event.
        //
        pi_event HostVisibleEvent;
        auto Res = createEventAndAssociateQueue(
            this, &HostVisibleEvent, PI_COMMAND_TYPE_USER, CommandList,
            /* IsInternal */ false, /* HostVisible */ true);
        if (Res)
          return Res;

        // Update each command's event in the command-list to "see" this
        // proxy event as a host-visible counterpart.
        for (auto &Event : CommandList->second.EventList) {
          std::scoped_lock<ur_shared_mutex> EventLock(Event->Mutex);
          // Internal event doesn't need host-visible proxy.
          if (!Event->hasExternalRefs())
            continue;

          if (!Event->HostVisibleEvent) {
            Event->HostVisibleEvent = HostVisibleEvent;
            HostVisibleEvent->RefCount.increment();
          }
        }

        // Decrement the reference count of the event such that all the
        // remaining references are from the other commands in this batch and
        // from the command-list itself. This host-visible event will not be
        // waited/released by SYCL RT, so it must be destroyed after all events
        // in the batch are gone. We know that refcount is more than 2 because
        // we check that EventList of the command list is not empty above, i.e.
        // after createEventAndAssociateQueue ref count is 2 and then +1 for
        // each event in the EventList.
        PI_CALL(piEventReleaseInternal(HostVisibleEvent));

        if (doReuseDiscardedEvents()) {
          // If we have in-order queue with discarded events then we want to
          // treat this event as regular event. We insert a barrier in the next
          // command list to wait for this event.
          LastCommandEvent = HostVisibleEvent;
        } else {
          // For all other queues treat this as a special event and indicate no
          // cleanup is needed.
          // TODO: always treat this host event as a regular event.
          PI_CALL(piEventReleaseInternal(HostVisibleEvent));
          HostVisibleEvent->CleanedUp = true;
        }

        // Finally set to signal the host-visible event at the end of the
        // command-list after a barrier that waits for all commands
        // completion.
        if (doReuseDiscardedEvents() && LastCommandEvent &&
            LastCommandEvent->IsDiscarded) {
          // If we the last event is discarded then we already have a barrier
          // inserted, so just signal the event.
          ZE_CALL(zeCommandListAppendSignalEvent,
                  (CommandList->first, HostVisibleEvent->ZeEvent));
        } else {
          ZE_CALL(zeCommandListAppendBarrier,
                  (CommandList->first, HostVisibleEvent->ZeEvent, 0, nullptr));
        }
      } else {
        // If we don't have host visible proxy then signal event if needed.
        this->signalEventFromCmdListIfLastEventDiscarded(CommandList);
      }
    } else {
      // If we don't have host visible proxy then signal event if needed.
      this->signalEventFromCmdListIfLastEventDiscarded(CommandList);
    }

    // Close the command list and have it ready for dispatch.
    ZE_CALL(zeCommandListClose, (CommandList->first));
    // Mark this command list as closed.
    CommandList->second.IsClosed = true;
    this->LastUsedCommandList = CommandListMap.end();
    // Offload command list to the GPU for asynchronous execution
    auto ZeCommandList = CommandList->first;
    auto ZeResult = ZE_CALL_NOCHECK(
        zeCommandQueueExecuteCommandLists,
        (ZeCommandQueue, 1, &ZeCommandList, CommandList->second.ZeFence));
    if (ZeResult != ZE_RESULT_SUCCESS) {
      this->Healthy = false;
      if (ZeResult == ZE_RESULT_ERROR_UNKNOWN) {
        // Turn into a more informative end-user error.
        return PI_ERROR_COMMAND_EXECUTION_FAILURE;
      }
      return mapError(ZeResult);
    }
  }

  // Check global control to make every command blocking for debugging.
<<<<<<< HEAD
  if (IsBlocking || (ZeSerialize & ZeSerializeBlock) != 0) {
=======
  if (IsBlocking || (UrL0Serialize & UrL0SerializeBlock) != 0) {
>>>>>>> 959fad2a
    if (UsingImmCmdLists) {
      synchronize();
    } else {
      // Wait until command lists attached to the command queue are executed.
      ZE_CALL(zeHostSynchronize, (ZeCommandQueue));
    }
  }
  return PI_SUCCESS;
}

bool _pi_queue::isBatchingAllowed(bool IsCopy) const {
  auto &CommandBatch = IsCopy ? CopyCommandBatch : ComputeCommandBatch;
  return (CommandBatch.QueueBatchSize > 0 &&
          ((UrL0Serialize & UrL0SerializeBlock) == 0));
}

// Return the index of the next queue to use based on a
// round robin strategy and the queue group ordinal.
uint32_t _pi_queue::pi_queue_group_t::getQueueIndex(uint32_t *QueueGroupOrdinal,
                                                    uint32_t *QueueIndex,
                                                    bool QueryOnly) {
  auto CurrentIndex = NextIndex;

  if (!QueryOnly) {
    ++NextIndex;
    if (NextIndex > UpperIndex)
      NextIndex = LowerIndex;
  }

  // Find out the right queue group ordinal (first queue might be "main" or
  // "link")
  auto QueueType = Type;
  if (QueueType != queue_type::Compute)
    QueueType = (CurrentIndex == 0 && Queue->Device->hasMainCopyEngine())
                    ? queue_type::MainCopy
                    : queue_type::LinkCopy;

  *QueueGroupOrdinal = Queue->Device->QueueGroup[QueueType].ZeOrdinal;
  // Adjust the index to the L0 queue group since we represent "main" and
  // "link"
  // L0 groups with a single copy group ("main" would take "0" index).
  auto ZeCommandQueueIndex = CurrentIndex;
  if (QueueType == queue_type::LinkCopy && Queue->Device->hasMainCopyEngine()) {
    ZeCommandQueueIndex -= 1;
  }
  *QueueIndex = ZeCommandQueueIndex;

  return CurrentIndex;
}

int32_t _pi_queue::pi_queue_group_t::getCmdQueueOrdinal(
    ze_command_queue_handle_t CmdQueue) {
  // Find out the right queue group ordinal (first queue might be "main" or
  // "link")
  auto QueueType = Type;
  if (QueueType != queue_type::Compute)
    QueueType = (ZeQueues[0] == CmdQueue && Queue->Device->hasMainCopyEngine())
                    ? queue_type::MainCopy
                    : queue_type::LinkCopy;
  return Queue->Device->QueueGroup[QueueType].ZeOrdinal;
}

// This function will return one of possibly multiple available native
// queues and the value of the queue group ordinal.
ze_command_queue_handle_t &
_pi_queue::pi_queue_group_t::getZeQueue(uint32_t *QueueGroupOrdinal) {

  // QueueIndex is the proper L0 index.
  // Index is the plugins concept of index, with main and link copy engines in
  // one range.
  uint32_t QueueIndex;
  auto Index = getQueueIndex(QueueGroupOrdinal, &QueueIndex);

  ze_command_queue_handle_t &ZeQueue = ZeQueues[Index];
  if (ZeQueue)
    return ZeQueue;

  ZeStruct<ze_command_queue_desc_t> ZeCommandQueueDesc;
  ZeCommandQueueDesc.ordinal = *QueueGroupOrdinal;
  ZeCommandQueueDesc.index = QueueIndex;
  ZeCommandQueueDesc.mode = ZE_COMMAND_QUEUE_MODE_ASYNCHRONOUS;
  const char *Priority = "Normal";
  if (Queue->isPriorityLow()) {
    ZeCommandQueueDesc.priority = ZE_COMMAND_QUEUE_PRIORITY_PRIORITY_LOW;
    Priority = "Low";
  } else if (Queue->isPriorityHigh()) {
    ZeCommandQueueDesc.priority = ZE_COMMAND_QUEUE_PRIORITY_PRIORITY_HIGH;
    Priority = "High";
  }

  // Evaluate performance of explicit usage for "0" index.
  if (QueueIndex != 0) {
    ZeCommandQueueDesc.flags = ZE_COMMAND_QUEUE_FLAG_EXPLICIT_ONLY;
  }

  urPrint("[getZeQueue]: create queue ordinal = %d, index = %d "
          "(round robin in [%d, %d]) priority = %s\n",
          ZeCommandQueueDesc.ordinal, ZeCommandQueueDesc.index, LowerIndex,
          UpperIndex, Priority);

  auto ZeResult = ZE_CALL_NOCHECK(
      zeCommandQueueCreate, (Queue->Context->ZeContext, Queue->Device->ZeDevice,
                             &ZeCommandQueueDesc, &ZeQueue));
  if (ZeResult) {
    die("[L0] getZeQueue: failed to create queue");
  }

  return ZeQueue;
}

// This function will return one of possibly multiple available
// immediate commandlists associated with this Queue.
pi_command_list_ptr_t &_pi_queue::pi_queue_group_t::getImmCmdList() {

  uint32_t QueueIndex, QueueOrdinal;
  auto Index = getQueueIndex(&QueueOrdinal, &QueueIndex);

  if (ImmCmdLists[Index] != Queue->CommandListMap.end())
    return ImmCmdLists[Index];

  ZeStruct<ze_command_queue_desc_t> ZeCommandQueueDesc;
  ZeCommandQueueDesc.ordinal = QueueOrdinal;
  ZeCommandQueueDesc.index = QueueIndex;
  ZeCommandQueueDesc.mode = ZE_COMMAND_QUEUE_MODE_ASYNCHRONOUS;
  const char *Priority = "Normal";
  if (Queue->isPriorityLow()) {
    ZeCommandQueueDesc.priority = ZE_COMMAND_QUEUE_PRIORITY_PRIORITY_LOW;
    Priority = "Low";
  } else if (Queue->isPriorityHigh()) {
    ZeCommandQueueDesc.priority = ZE_COMMAND_QUEUE_PRIORITY_PRIORITY_HIGH;
    Priority = "High";
  }

  // Evaluate performance of explicit usage for "0" index.
  if (QueueIndex != 0) {
    ZeCommandQueueDesc.flags = ZE_COMMAND_QUEUE_FLAG_EXPLICIT_ONLY;
  }

  urPrint("[getZeQueue]: create queue ordinal = %d, index = %d "
          "(round robin in [%d, %d]) priority = %s\n",
          ZeCommandQueueDesc.ordinal, ZeCommandQueueDesc.index, LowerIndex,
          UpperIndex, Priority);

  ze_command_list_handle_t ZeCommandList;
  ZE_CALL_NOCHECK(zeCommandListCreateImmediate,
                  (Queue->Context->ZeContext, Queue->Device->ZeDevice,
                   &ZeCommandQueueDesc, &ZeCommandList));
  ImmCmdLists[Index] =
      Queue->CommandListMap
          .insert(std::pair<ze_command_list_handle_t, pi_command_list_info_t>{
              ZeCommandList, {nullptr, true, false, nullptr, QueueOrdinal}})
          .first;
  // Add this commandlist to the cache so it can be destroyed as part of
  // piQueueReleaseInternal
  auto QueueType = Type;
  std::scoped_lock<ur_mutex> Lock(Queue->Context->ZeCommandListCacheMutex);
  auto &ZeCommandListCache =
      QueueType == queue_type::Compute
          ? Queue->Context->ZeComputeCommandListCache[Queue->Device->ZeDevice]
          : Queue->Context->ZeCopyCommandListCache[Queue->Device->ZeDevice];
  ZeCommandListCache.push_back(ZeCommandList);

  return ImmCmdLists[Index];
}

pi_command_list_ptr_t _pi_queue::eventOpenCommandList(pi_event Event) {
  using IsCopy = bool;

  if (UsingImmCmdLists) {
    // When using immediate commandlists there are no open command lists.
    return CommandListMap.end();
  }

  if (hasOpenCommandList(IsCopy{false})) {
    const auto &ComputeEventList =
        ComputeCommandBatch.OpenCommandList->second.EventList;
    if (std::find(ComputeEventList.begin(), ComputeEventList.end(), Event) !=
        ComputeEventList.end())
      return ComputeCommandBatch.OpenCommandList;
  }
  if (hasOpenCommandList(IsCopy{true})) {
    const auto &CopyEventList =
        CopyCommandBatch.OpenCommandList->second.EventList;
    if (std::find(CopyEventList.begin(), CopyEventList.end(), Event) !=
        CopyEventList.end())
      return CopyCommandBatch.OpenCommandList;
  }
  return CommandListMap.end();
}

pi_result _pi_queue::insertStartBarrierIfDiscardEventsMode(
    pi_command_list_ptr_t &CmdList) {
  // If current command list is different from the last command list then insert
  // a barrier waiting for the last command event.
  if (doReuseDiscardedEvents() && CmdList != LastUsedCommandList &&
      LastCommandEvent) {
    ZE_CALL(zeCommandListAppendBarrier,
            (CmdList->first, nullptr, 1, &(LastCommandEvent->ZeEvent)));
    LastCommandEvent = nullptr;
  }
  return PI_SUCCESS;
}

pi_result _pi_queue::insertActiveBarriers(pi_command_list_ptr_t &CmdList,
                                          bool UseCopyEngine) {
  // Early exit if there are no active barriers.
  if (ActiveBarriers.empty())
    return PI_SUCCESS;

  // Create a wait-list and retain events.
  _pi_ze_event_list_t ActiveBarriersWaitList;
  if (auto Res = ActiveBarriersWaitList.createAndRetainPiZeEventList(
          ActiveBarriers.vector().size(), ActiveBarriers.vector().data(), this,
          UseCopyEngine))
    return Res;

  // We can now replace active barriers with the ones in the wait list.
  if (auto Res = ActiveBarriers.clear())
    return Res;

  if (ActiveBarriersWaitList.Length == 0) {
    return PI_SUCCESS;
  }

  for (pi_uint32 I = 0; I < ActiveBarriersWaitList.Length; ++I) {
    auto &Event = ActiveBarriersWaitList.PiEventList[I];
    ActiveBarriers.add(Event);
  }

  pi_event Event = nullptr;
  if (auto Res = createEventAndAssociateQueue(
          this, &Event, PI_COMMAND_TYPE_USER, CmdList, /*IsInternal*/ true))
    return Res;

  Event->WaitList = ActiveBarriersWaitList;
  Event->OwnZeEvent = true;

  // If there are more active barriers, insert a barrier on the command-list. We
  // do not need an event for finishing so we pass nullptr.
  ZE_CALL(zeCommandListAppendBarrier,
          (CmdList->first, nullptr, ActiveBarriersWaitList.Length,
           ActiveBarriersWaitList.ZeEventList));
  return PI_SUCCESS;
}

pi_result _pi_queue::executeOpenCommandList(bool IsCopy) {
  auto &CommandBatch = IsCopy ? CopyCommandBatch : ComputeCommandBatch;
  // If there are any commands still in the open command list for this
  // queue, then close and execute that command list now.
  if (hasOpenCommandList(IsCopy)) {
    adjustBatchSizeForPartialBatch(IsCopy);
    auto Res = executeCommandList(CommandBatch.OpenCommandList, false, false);
    CommandBatch.OpenCommandList = CommandListMap.end();
    return Res;
  }

  return PI_SUCCESS;
}

static const bool FilterEventWaitList = [] {
  const char *Ret = std::getenv("SYCL_PI_LEVEL_ZERO_FILTER_EVENT_WAIT_LIST");
  const bool RetVal = Ret ? std::stoi(Ret) : 0;
  return RetVal;
}();

pi_result _pi_ze_event_list_t::createAndRetainPiZeEventList(
    pi_uint32 EventListLength, const pi_event *EventList, pi_queue CurQueue,
    bool UseCopyEngine) {
  this->Length = 0;
  this->ZeEventList = nullptr;
  this->PiEventList = nullptr;

  if (CurQueue->isInOrderQueue() && CurQueue->LastCommandEvent != nullptr) {
    if (CurQueue->UsingImmCmdLists) {
      if (ReuseDiscardedEvents && CurQueue->isDiscardEvents()) {
        // If queue is in-order with discarded events and if
        // new command list is different from the last used command list then
        // signal new event from the last immediate command list. We are going
        // to insert a barrier in the new command list waiting for that event.
        auto QueueGroup = CurQueue->getQueueGroup(UseCopyEngine);
        uint32_t QueueGroupOrdinal, QueueIndex;
        auto NextIndex =
            QueueGroup.getQueueIndex(&QueueGroupOrdinal, &QueueIndex,
                                     /*QueryOnly */ true);
        auto NextImmCmdList = QueueGroup.ImmCmdLists[NextIndex];
        if (CurQueue->LastUsedCommandList != CurQueue->CommandListMap.end() &&
            CurQueue->LastUsedCommandList != NextImmCmdList) {
          CurQueue->signalEventFromCmdListIfLastEventDiscarded(
              CurQueue->LastUsedCommandList);
        }
      }
    } else {
      // Ensure LastCommandEvent's batch is submitted if it is differrent
      // from the one this command is going to. If we reuse discarded events
      // then signalEventFromCmdListIfLastEventDiscarded will be called at batch
      // close if needed.
      const auto &OpenCommandList =
          CurQueue->eventOpenCommandList(CurQueue->LastCommandEvent);
      if (OpenCommandList != CurQueue->CommandListMap.end() &&
          OpenCommandList->second.isCopy(CurQueue) != UseCopyEngine) {

        if (auto Res = CurQueue->executeOpenCommandList(
                OpenCommandList->second.isCopy(CurQueue)))
          return Res;
      }
    }
  }

  // For in-order queues, every command should be executed only after the
  // previous command has finished. The event associated with the last
  // enqueued command is added into the waitlist to ensure in-order semantics.
  bool IncludeLastCommandEvent =
      CurQueue->isInOrderQueue() && CurQueue->LastCommandEvent != nullptr;

  // If the last event is discarded then we already have a barrier waiting for
  // that event, so must not include the last command event into the wait
  // list because it will cause waiting for event which was reset.
  if (ReuseDiscardedEvents && CurQueue->isDiscardEvents() &&
      CurQueue->LastCommandEvent && CurQueue->LastCommandEvent->IsDiscarded)
    IncludeLastCommandEvent = false;

  try {
    pi_uint32 TmpListLength = 0;

    if (IncludeLastCommandEvent) {
      this->ZeEventList = new ze_event_handle_t[EventListLength + 1];
      this->PiEventList = new pi_event[EventListLength + 1];
      std::shared_lock<ur_shared_mutex> Lock(CurQueue->LastCommandEvent->Mutex);
      this->ZeEventList[0] = CurQueue->LastCommandEvent->ZeEvent;
      this->PiEventList[0] = CurQueue->LastCommandEvent;
      TmpListLength = 1;
    } else if (EventListLength > 0) {
      this->ZeEventList = new ze_event_handle_t[EventListLength];
      this->PiEventList = new pi_event[EventListLength];
    }

    if (EventListLength > 0) {
      for (pi_uint32 I = 0; I < EventListLength; I++) {
        PI_ASSERT(EventList[I] != nullptr, PI_ERROR_INVALID_VALUE);
        {
          std::shared_lock<ur_shared_mutex> Lock(EventList[I]->Mutex);
          if (EventList[I]->Completed)
            continue;

          // Poll of the host-visible events.
          auto HostVisibleEvent = EventList[I]->HostVisibleEvent;
          if (FilterEventWaitList && HostVisibleEvent) {
            auto Res = ZE_CALL_NOCHECK(zeEventQueryStatus,
                                       (HostVisibleEvent->ZeEvent));
            if (Res == ZE_RESULT_SUCCESS) {
              // Event has already completed, don't put it into the list
              continue;
            }
          }
        }

        auto Queue = EventList[I]->Queue;
        if (Queue) {
          // The caller of createAndRetainPiZeEventList must already hold
          // a lock of the CurQueue. Additionally lock the Queue if it
          // is different from CurQueue.
          // TODO: rework this to avoid deadlock when another thread is
          //       locking the same queues but in a different order.
          auto Lock = ((Queue == CurQueue)
                           ? std::unique_lock<ur_shared_mutex>()
                           : std::unique_lock<ur_shared_mutex>(Queue->Mutex));

          // If the event that is going to be waited is in an open batch
          // different from where this next command is going to be added,
          // then we have to force execute of that open command-list
          // to avoid deadlocks.
          //
          const auto &OpenCommandList =
              Queue->eventOpenCommandList(EventList[I]);
          if (OpenCommandList != Queue->CommandListMap.end()) {

            if (Queue == CurQueue &&
                OpenCommandList->second.isCopy(Queue) == UseCopyEngine) {
              // Don't force execute the batch yet since the new command
              // is going to the same open batch as the dependent event.
            } else {
              if (auto Res = Queue->executeOpenCommandList(
                      OpenCommandList->second.isCopy(Queue)))
                return Res;
            }
          }
        } else {
          // There is a dependency on an interop-event.
          // Similarily to the above to avoid dead locks ensure that
          // execution of all prior commands in the current command-
          // batch is visible to the host. This may not be the case
          // when we intended to have only last command in the batch
          // produce host-visible event, e.g.
          //
          //  event0 = interop event
          //  event1 = command1 (already in batch, no deps)
          //  event2 = command2 (is being added, dep on event0)
          //  event3 = signal host-visible event for the batch
          //  event1.wait()
          //  event0.signal()
          //
          // Make sure that event1.wait() will wait for a host-visible
          // event that is signalled before the command2 is enqueued.
          if (CurQueue->Device->ZeEventsScope != AllHostVisible) {
            CurQueue->executeAllOpenCommandLists();
          }
        }

        std::shared_lock<ur_shared_mutex> Lock(EventList[I]->Mutex);
        this->ZeEventList[TmpListLength] = EventList[I]->ZeEvent;
        this->PiEventList[TmpListLength] = EventList[I];
        TmpListLength += 1;
      }
    }

    this->Length = TmpListLength;

  } catch (...) {
    return PI_ERROR_OUT_OF_HOST_MEMORY;
  }

  for (pi_uint32 I = 0; I < this->Length; I++) {
    this->PiEventList[I]->RefCount.increment();
  }

  return PI_SUCCESS;
}

static void printZeEventList(const _pi_ze_event_list_t &PiZeEventList) {
  urPrint("  NumEventsInWaitList %d:", PiZeEventList.Length);

  for (pi_uint32 I = 0; I < PiZeEventList.Length; I++) {
    urPrint(" %#llx", ur_cast<std::uintptr_t>(PiZeEventList.ZeEventList[I]));
  }

  urPrint("\n");
}

pi_result _pi_ze_event_list_t::collectEventsForReleaseAndDestroyPiZeEventList(
    std::list<pi_event> &EventsToBeReleased) {
  // acquire a lock before reading the length and list fields.
  // Acquire the lock, copy the needed data locally, and reset
  // the fields, then release the lock.
  // Only then do we do the actual actions to release and destroy,
  // holding the lock for the minimum time necessary.
  pi_uint32 LocLength = 0;
  ze_event_handle_t *LocZeEventList = nullptr;
  pi_event *LocPiEventList = nullptr;

  {
    // acquire the lock and copy fields locally
    // Lock automatically releases when this goes out of scope.
    std::scoped_lock<ur_mutex> lock(this->PiZeEventListMutex);

    LocLength = Length;
    LocZeEventList = ZeEventList;
    LocPiEventList = PiEventList;

    Length = 0;
    ZeEventList = nullptr;
    PiEventList = nullptr;

    // release lock by ending scope.
  }

  for (pi_uint32 I = 0; I < LocLength; I++) {
    // Add the event to be released to the list
    EventsToBeReleased.push_back(LocPiEventList[I]);
  }

  if (LocZeEventList != nullptr) {
    delete[] LocZeEventList;
  }
  if (LocPiEventList != nullptr) {
    delete[] LocPiEventList;
  }

  return PI_SUCCESS;
}

extern "C" {

// Forward declarations
decltype(piEventCreate) piEventCreate;

static ze_result_t
checkUnresolvedSymbols(ze_module_handle_t ZeModule,
                       ze_module_build_log_handle_t *ZeBuildLog);

pi_result piPlatformsGet(pi_uint32 NumEntries, pi_platform *Platforms,
                         pi_uint32 *NumPlatforms) {
  return pi2ur::piPlatformsGet(NumEntries, Platforms, NumPlatforms);
}

pi_result piPlatformGetInfo(pi_platform Platform, pi_platform_info ParamName,
                            size_t ParamValueSize, void *ParamValue,
                            size_t *ParamValueSizeRet) {
  urPrint("==========================\n");
  urPrint("SYCL over Level-Zero %s\n", Platform->ZeDriverVersion.c_str());
  urPrint("==========================\n");

  // To distinguish this L0 platform from Unified Runtime one.
  if (ParamName == PI_PLATFORM_INFO_NAME) {
    ReturnHelper ReturnValue(ParamValueSize, ParamValue, ParamValueSizeRet);
    return ReturnValue("Intel(R) Level-Zero");
  }
  return pi2ur::piPlatformGetInfo(Platform, ParamName, ParamValueSize,
                                  ParamValue, ParamValueSizeRet);
}

pi_result piextPlatformGetNativeHandle(pi_platform Platform,
                                       pi_native_handle *NativeHandle) {
  PI_ASSERT(Platform, PI_ERROR_INVALID_PLATFORM);
  PI_ASSERT(NativeHandle, PI_ERROR_INVALID_VALUE);

  auto ZeDriver = ur_cast<ze_driver_handle_t *>(NativeHandle);
  // Extract the Level Zero driver handle from the given PI platform
  *ZeDriver = Platform->ZeDriver;
  return PI_SUCCESS;
}

pi_result piextPlatformCreateWithNativeHandle(pi_native_handle NativeHandle,
                                              pi_platform *Platform) {
  PI_ASSERT(Platform, PI_ERROR_INVALID_PLATFORM);
  PI_ASSERT(NativeHandle, PI_ERROR_INVALID_VALUE);

  auto ZeDriver = ur_cast<ze_driver_handle_t>(NativeHandle);

  pi_uint32 NumPlatforms = 0;
  pi_result Res = piPlatformsGet(0, nullptr, &NumPlatforms);
  if (Res != PI_SUCCESS) {
    return Res;
  }

  if (NumPlatforms) {
    std::vector<pi_platform> Platforms(NumPlatforms);
    PI_CALL(piPlatformsGet(NumPlatforms, Platforms.data(), nullptr));

    // The SYCL spec requires that the set of platforms must remain fixed for
    // the duration of the application's execution. We assume that we found all
    // of the Level Zero drivers when we initialized the platform cache, so the
    // "NativeHandle" must already be in the cache. If it is not, this must not
    // be a valid Level Zero driver.
    for (const pi_platform &CachedPlatform : Platforms) {
      if (CachedPlatform->ZeDriver == ZeDriver) {
        *Platform = CachedPlatform;
        return PI_SUCCESS;
      }
    }
  }

  return PI_ERROR_INVALID_VALUE;
}

pi_result piPluginGetLastError(char **message) {
  return pi2ur::piPluginGetLastError(message);
}

// Returns plugin specific backend option.
// Current support is only for optimization options.
// Return '-ze-opt-disable' for frontend_option = -O0.
// Return '-ze-opt-level=1' for frontend_option = -O1 or -O2.
// Return '-ze-opt-level=2' for frontend_option = -O3.
pi_result piPluginGetBackendOption(pi_platform, const char *frontend_option,
                                   const char **backend_option) {
  using namespace std::literals;
  if (frontend_option == nullptr) {
    return PI_ERROR_INVALID_VALUE;
  }
  if (frontend_option == ""sv) {
    *backend_option = "";
    return PI_SUCCESS;
  }
  if (frontend_option == "-O0"sv) {
    *backend_option = "-ze-opt-disable";
    return PI_SUCCESS;
  }
  if (frontend_option == "-O1"sv || frontend_option == "-O2"sv) {
    *backend_option = "-ze-opt-level=1";
    return PI_SUCCESS;
  }
  if (frontend_option == "-O3"sv) {
    *backend_option = "-ze-opt-level=2";
    return PI_SUCCESS;
  }
  return PI_ERROR_INVALID_VALUE;
}

pi_result piDevicesGet(pi_platform Platform, pi_device_type DeviceType,
                       pi_uint32 NumEntries, pi_device *Devices,
                       pi_uint32 *NumDevices) {
  return pi2ur::piDevicesGet(Platform, DeviceType, NumEntries, Devices,
                             NumDevices);
}

pi_result piDeviceRetain(pi_device Device) {
  return pi2ur::piDeviceRetain(Device);
}

pi_result piDeviceRelease(pi_device Device) {
  return pi2ur::piDeviceRelease(Device);
}

pi_result piDeviceGetInfo(pi_device Device, pi_device_info ParamName,
                          size_t ParamValueSize, void *ParamValue,
                          size_t *ParamValueSizeRet) {
  return pi2ur::piDeviceGetInfo(Device, ParamName, ParamValueSize, ParamValue,
                                ParamValueSizeRet);
}

pi_result piDevicePartition(pi_device Device,
                            const pi_device_partition_property *Properties,
                            pi_uint32 NumDevices, pi_device *OutDevices,
                            pi_uint32 *OutNumDevices) {
  return pi2ur::piDevicePartition(Device, Properties, NumDevices, OutDevices,
                                  OutNumDevices);
}

pi_result
piextDeviceSelectBinary(pi_device Device, // TODO: does this need to be context?
                        pi_device_binary *Binaries, pi_uint32 NumBinaries,
                        pi_uint32 *SelectedBinaryInd) {

  PI_ASSERT(Device, PI_ERROR_INVALID_DEVICE);
  PI_ASSERT(SelectedBinaryInd, PI_ERROR_INVALID_VALUE);
  PI_ASSERT(NumBinaries == 0 || Binaries, PI_ERROR_INVALID_VALUE);

  // TODO: this is a bare-bones implementation for choosing a device image
  // that would be compatible with the targeted device. An AOT-compiled
  // image is preferred over SPIR-V for known devices (i.e. Intel devices)
  // The implementation makes no effort to differentiate between multiple images
  // for the given device, and simply picks the first one compatible.
  //
  // Real implementation will use the same mechanism OpenCL ICD dispatcher
  // uses. Something like:
  //   PI_VALIDATE_HANDLE_RETURN_HANDLE(ctx, PI_ERROR_INVALID_CONTEXT);
  //     return context->dispatch->piextDeviceSelectIR(
  //       ctx, images, num_images, selected_image);
  // where context->dispatch is set to the dispatch table provided by PI
  // plugin for platform/device the ctx was created for.

  // Look for GEN binary, which we known can only be handled by Level-Zero now.
  const char *BinaryTarget = __SYCL_PI_DEVICE_BINARY_TARGET_SPIRV64_GEN;

  // Find the appropriate device image, fallback to spirv if not found
  constexpr pi_uint32 InvalidInd = std::numeric_limits<pi_uint32>::max();
  pi_uint32 Spirv = InvalidInd;

  for (pi_uint32 i = 0; i < NumBinaries; ++i) {
    if (strcmp(Binaries[i]->DeviceTargetSpec, BinaryTarget) == 0) {
      *SelectedBinaryInd = i;
      return PI_SUCCESS;
    }
    if (strcmp(Binaries[i]->DeviceTargetSpec,
               __SYCL_PI_DEVICE_BINARY_TARGET_SPIRV64) == 0)
      Spirv = i;
  }
  // Points to a spirv image, if such indeed was found
  if ((*SelectedBinaryInd = Spirv) != InvalidInd)
    return PI_SUCCESS;

  // No image can be loaded for the given device
  return PI_ERROR_INVALID_BINARY;
}

pi_result piextDeviceGetNativeHandle(pi_device Device,
                                     pi_native_handle *NativeHandle) {
  PI_ASSERT(Device, PI_ERROR_INVALID_DEVICE);
  PI_ASSERT(NativeHandle, PI_ERROR_INVALID_VALUE);

  auto ZeDevice = ur_cast<ze_device_handle_t *>(NativeHandle);
  // Extract the Level Zero module handle from the given PI device
  *ZeDevice = Device->ZeDevice;
  return PI_SUCCESS;
}

pi_result piextDeviceCreateWithNativeHandle(pi_native_handle NativeHandle,
                                            pi_platform Platform,
                                            pi_device *Device) {
  PI_ASSERT(Device, PI_ERROR_INVALID_DEVICE);
  PI_ASSERT(NativeHandle, PI_ERROR_INVALID_VALUE);

  auto ZeDevice = ur_cast<ze_device_handle_t>(NativeHandle);

  // The SYCL spec requires that the set of devices must remain fixed for the
  // duration of the application's execution. We assume that we found all of the
  // Level Zero devices when we initialized the platforms/devices cache, so the
  // "NativeHandle" must already be in the cache. If it is not, this must not be
  // a valid Level Zero device.
  //
  // TODO: maybe we should populate cache of platforms if it wasn't already.
  // For now assert that is was populated.
  PI_ASSERT(PiPlatformCachePopulated, PI_ERROR_INVALID_VALUE);
  const std::lock_guard<SpinLock> Lock{*PiPlatformsCacheMutex};

  pi_device Dev = nullptr;
  for (pi_platform ThePlatform : *PiPlatformsCache) {
    Dev = ThePlatform->getDeviceFromNativeHandle(ZeDevice);
    if (Dev) {
      // Check that the input Platform, if was given, matches the found one.
      PI_ASSERT(!Platform || Platform == ThePlatform,
                PI_ERROR_INVALID_PLATFORM);
      break;
    }
  }

  if (Dev == nullptr)
    return PI_ERROR_INVALID_VALUE;

  *Device = Dev;
  return PI_SUCCESS;
}

pi_result piContextCreate(const pi_context_properties *Properties,
                          pi_uint32 NumDevices, const pi_device *Devices,
                          void (*PFnNotify)(const char *ErrInfo,
                                            const void *PrivateInfo, size_t CB,
                                            void *UserData),
                          void *UserData, pi_context *RetContext) {
  (void)Properties;
  (void)PFnNotify;
  (void)UserData;
  PI_ASSERT(NumDevices, PI_ERROR_INVALID_VALUE);
  PI_ASSERT(Devices, PI_ERROR_INVALID_DEVICE);
  PI_ASSERT(RetContext, PI_ERROR_INVALID_VALUE);

  pi_platform Platform = (*Devices)->Platform;
  ZeStruct<ze_context_desc_t> ContextDesc;
  ContextDesc.flags = 0;

  ze_context_handle_t ZeContext;
  ZE_CALL(zeContextCreate, (Platform->ZeDriver, &ContextDesc, &ZeContext));
  try {
    *RetContext = new _pi_context(ZeContext, NumDevices, Devices, true);
    (*RetContext)->initialize();
    if (IndirectAccessTrackingEnabled) {
      std::scoped_lock<ur_shared_mutex> Lock(Platform->ContextsMutex);
      Platform->Contexts.push_back(*RetContext);
    }
  } catch (const std::bad_alloc &) {
    return PI_ERROR_OUT_OF_HOST_MEMORY;
  } catch (...) {
    return PI_ERROR_UNKNOWN;
  }

  return PI_SUCCESS;
}

pi_result piContextGetInfo(pi_context Context, pi_context_info ParamName,
                           size_t ParamValueSize, void *ParamValue,
                           size_t *ParamValueSizeRet) {

  PI_ASSERT(Context, PI_ERROR_INVALID_CONTEXT);

  std::shared_lock<ur_shared_mutex> Lock(Context->Mutex);
  ReturnHelper ReturnValue(ParamValueSize, ParamValue, ParamValueSizeRet);
  switch (ParamName) {
  case PI_CONTEXT_INFO_DEVICES:
    return ReturnValue(&Context->Devices[0], Context->Devices.size());
  case PI_CONTEXT_INFO_NUM_DEVICES:
    return ReturnValue(pi_uint32(Context->Devices.size()));
  case PI_CONTEXT_INFO_REFERENCE_COUNT:
    return ReturnValue(pi_uint32{Context->RefCount.load()});
  case PI_EXT_ONEAPI_CONTEXT_INFO_USM_MEMCPY2D_SUPPORT:
    // 2D USM memcpy is supported unless disabled through
    // SYCL_PI_LEVEL_ZERO_USE_NATIVE_USM_MEMCPY2D.
    return ReturnValue(pi_bool{UseMemcpy2DOperations});
  case PI_EXT_ONEAPI_CONTEXT_INFO_USM_FILL2D_SUPPORT:
  case PI_EXT_ONEAPI_CONTEXT_INFO_USM_MEMSET2D_SUPPORT:
    // 2D USM fill and memset is not supported.
    return ReturnValue(pi_bool{false});
  case PI_EXT_CONTEXT_INFO_ATOMIC_MEMORY_ORDER_CAPABILITIES:
  case PI_EXT_CONTEXT_INFO_ATOMIC_MEMORY_SCOPE_CAPABILITIES:
  case PI_EXT_CONTEXT_INFO_ATOMIC_FENCE_ORDER_CAPABILITIES:
  case PI_EXT_CONTEXT_INFO_ATOMIC_FENCE_SCOPE_CAPABILITIES: {
    // These queries should be dealt with in context_impl.cpp by calling the
    // queries of each device separately and building the intersection set.
    setErrorMessage("These queries should have never come here.",
                    UR_RESULT_ERROR_INVALID_VALUE);
    return PI_ERROR_PLUGIN_SPECIFIC_ERROR;
  }
  default:
    // TODO: implement other parameters
    die("piGetContextInfo: unsuppported ParamName.");
  }

  return PI_SUCCESS;
}

// FIXME: Dummy implementation to prevent link fail
pi_result piextContextSetExtendedDeleter(pi_context Context,
                                         pi_context_extended_deleter Function,
                                         void *UserData) {
  (void)Context;
  (void)Function;
  (void)UserData;
  die("piextContextSetExtendedDeleter: not supported");
  return PI_SUCCESS;
}

pi_result piextContextGetNativeHandle(pi_context Context,
                                      pi_native_handle *NativeHandle) {
  PI_ASSERT(Context, PI_ERROR_INVALID_CONTEXT);
  PI_ASSERT(NativeHandle, PI_ERROR_INVALID_VALUE);

  auto ZeContext = ur_cast<ze_context_handle_t *>(NativeHandle);
  // Extract the Level Zero queue handle from the given PI queue
  *ZeContext = Context->ZeContext;
  return PI_SUCCESS;
}

pi_result piextContextCreateWithNativeHandle(pi_native_handle NativeHandle,
                                             pi_uint32 NumDevices,
                                             const pi_device *Devices,
                                             bool OwnNativeHandle,
                                             pi_context *RetContext) {
  PI_ASSERT(NativeHandle, PI_ERROR_INVALID_VALUE);
  PI_ASSERT(Devices, PI_ERROR_INVALID_DEVICE);
  PI_ASSERT(RetContext, PI_ERROR_INVALID_VALUE);
  PI_ASSERT(NumDevices, PI_ERROR_INVALID_VALUE);

  try {
    *RetContext = new _pi_context(ur_cast<ze_context_handle_t>(NativeHandle),
                                  NumDevices, Devices, OwnNativeHandle);
    (*RetContext)->initialize();
  } catch (const std::bad_alloc &) {
    return PI_ERROR_OUT_OF_HOST_MEMORY;
  } catch (...) {
    return PI_ERROR_UNKNOWN;
  }

  return PI_SUCCESS;
}

pi_result piContextRetain(pi_context Context) {

  PI_ASSERT(Context, PI_ERROR_INVALID_CONTEXT);

  Context->RefCount.increment();
  return PI_SUCCESS;
}

// Helper function to release the context, a caller must lock the platform-level
// mutex guarding the container with contexts because the context can be removed
// from the list of tracked contexts.
pi_result ContextReleaseHelper(pi_context Context) {

  PI_ASSERT(Context, PI_ERROR_INVALID_CONTEXT);

  if (!Context->RefCount.decrementAndTest())
    return PI_SUCCESS;

  if (IndirectAccessTrackingEnabled) {
    pi_platform Plt = Context->getPlatform();
    auto &Contexts = Plt->Contexts;
    auto It = std::find(Contexts.begin(), Contexts.end(), Context);
    if (It != Contexts.end())
      Contexts.erase(It);
  }
  ze_context_handle_t DestoryZeContext =
      Context->OwnZeContext ? Context->ZeContext : nullptr;

  // Clean up any live memory associated with Context
  pi_result Result = Context->finalize();

  // We must delete Context first and then destroy zeContext because
  // Context deallocation requires ZeContext in some member deallocation of
  // pi_context.
  delete Context;

  // Destruction of some members of pi_context uses L0 context
  // and therefore it must be valid at that point.
  // Technically it should be placed to the destructor of pi_context
  // but this makes API error handling more complex.
  if (DestoryZeContext) {
    auto ZeResult = ZE_CALL_NOCHECK(zeContextDestroy, (DestoryZeContext));
    // Gracefully handle the case that L0 was already unloaded.
    if (ZeResult && ZeResult != ZE_RESULT_ERROR_UNINITIALIZED)
      return mapError(ZeResult);
  }
  return Result;
}

pi_result piContextRelease(pi_context Context) {
  pi_platform Plt = Context->getPlatform();
  std::unique_lock<ur_shared_mutex> ContextsLock(Plt->ContextsMutex,
                                                 std::defer_lock);
  if (IndirectAccessTrackingEnabled)
    ContextsLock.lock();

  return ContextReleaseHelper(Context);
}

pi_result piQueueCreate(pi_context Context, pi_device Device,
                        pi_queue_properties Flags, pi_queue *Queue) {
  pi_queue_properties Properties[] = {PI_QUEUE_FLAGS, Flags, 0};
  return piextQueueCreate(Context, Device, Properties, Queue);
}
pi_result piextQueueCreateInternal(pi_context Context, pi_device Device,
                                   pi_queue_properties *Properties,
                                   pi_queue *Queue, bool OldAPI) {
  PI_ASSERT(Properties, PI_ERROR_INVALID_VALUE);
  // Expect flags mask to be passed first.
  PI_ASSERT(Properties[0] == PI_QUEUE_FLAGS, PI_ERROR_INVALID_VALUE);
  pi_queue_properties Flags = Properties[1];

  PI_ASSERT(Properties[2] == 0 ||
                (Properties[2] == PI_QUEUE_COMPUTE_INDEX && Properties[4] == 0),
            PI_ERROR_INVALID_VALUE);
  auto ForceComputeIndex = Properties[2] == PI_QUEUE_COMPUTE_INDEX
                               ? static_cast<int>(Properties[3])
                               : -1; // Use default/round-robin.

  // Check that unexpected bits are not set.
  PI_ASSERT(
      !(Flags & ~(PI_QUEUE_FLAG_OUT_OF_ORDER_EXEC_MODE_ENABLE |
                  PI_QUEUE_FLAG_PROFILING_ENABLE | PI_QUEUE_FLAG_ON_DEVICE |
                  PI_QUEUE_FLAG_ON_DEVICE_DEFAULT |
                  PI_EXT_ONEAPI_QUEUE_FLAG_DISCARD_EVENTS |
                  PI_EXT_ONEAPI_QUEUE_FLAG_PRIORITY_LOW |
                  PI_EXT_ONEAPI_QUEUE_FLAG_PRIORITY_HIGH)),
      PI_ERROR_INVALID_VALUE);

  PI_ASSERT(Context, PI_ERROR_INVALID_CONTEXT);
  PI_ASSERT(Queue, PI_ERROR_INVALID_QUEUE);
  PI_ASSERT(Device, PI_ERROR_INVALID_DEVICE);
  PI_ASSERT(Context->isValidDevice(Device), PI_ERROR_INVALID_DEVICE);

  // Create placeholder queues in the compute queue group.
  // Actual L0 queues will be created at first use.
  std::vector<ze_command_queue_handle_t> ZeComputeCommandQueues(
      Device->QueueGroup[_pi_queue::queue_type::Compute].ZeProperties.numQueues,
      nullptr);

  // Create placeholder queues in the copy queue group (main and link
  // native groups are combined into one group).
  // Actual L0 queues will be created at first use.
  size_t NumCopyGroups = 0;
  if (Device->hasMainCopyEngine()) {
    NumCopyGroups += Device->QueueGroup[_pi_queue::queue_type::MainCopy]
                         .ZeProperties.numQueues;
  }
  if (Device->hasLinkCopyEngine()) {
    NumCopyGroups += Device->QueueGroup[_pi_queue::queue_type::LinkCopy]
                         .ZeProperties.numQueues;
  }
  std::vector<ze_command_queue_handle_t> ZeCopyCommandQueues(NumCopyGroups,
                                                             nullptr);

  try {
    *Queue = new _pi_queue(ZeComputeCommandQueues, ZeCopyCommandQueues, Context,
                           Device, true, Flags, ForceComputeIndex, OldAPI);
  } catch (const std::bad_alloc &) {
    return PI_ERROR_OUT_OF_HOST_MEMORY;
  } catch (...) {
    return PI_ERROR_UNKNOWN;
  }

  // Do eager initialization of Level Zero handles on request.
  if (doEagerInit) {
    pi_queue Q = *Queue;
    // Creates said number of command-lists.
    auto warmupQueueGroup = [Q](bool UseCopyEngine,
                                uint32_t RepeatCount) -> pi_result {
      pi_command_list_ptr_t CommandList;
      while (RepeatCount--) {
        if (Q->UsingImmCmdLists) {
          CommandList = Q->getQueueGroup(UseCopyEngine).getImmCmdList();
        } else {
          // Heuristically create some number of regular command-list to reuse.
          for (int I = 0; I < 10; ++I) {
            PI_CALL(Q->createCommandList(UseCopyEngine, CommandList));
            // Immediately return them to the cache of available command-lists.
            std::vector<pi_event> EventsUnused;
            PI_CALL(Q->resetCommandList(CommandList, true /* MakeAvailable */,
                                        EventsUnused));
          }
        }
      }
      return PI_SUCCESS;
    };
    // Create as many command-lists as there are queues in the group.
    // With this the underlying round-robin logic would initialize all
    // native queues, and create command-lists and their fences.
    // At this point only the thread creating the queue will have associated
    // command-lists. Other threads have not accessed the queue yet. So we can
    // only warmup the initial thread's command-lists.
    auto QueueGroup = Q->ComputeQueueGroupsByTID.get();
    PI_CALL(warmupQueueGroup(false, QueueGroup.UpperIndex -
                                        QueueGroup.LowerIndex + 1));
    if (Q->useCopyEngine()) {
      auto QueueGroup = Q->CopyQueueGroupsByTID.get();
      PI_CALL(warmupQueueGroup(true, QueueGroup.UpperIndex -
                                         QueueGroup.LowerIndex + 1));
    }
    // TODO: warmup event pools. Both host-visible and device-only.
  }
  return PI_SUCCESS;
}

pi_result piextQueueCreate(pi_context Context, pi_device Device,
                           pi_queue_properties *Properties, pi_queue *Queue) {
  return piextQueueCreateInternal(Context, Device, Properties, Queue, true);
}

pi_result piextQueueCreate2(pi_context Context, pi_device Device,
                            pi_queue_properties *Properties, pi_queue *Queue) {
  return piextQueueCreateInternal(Context, Device, Properties, Queue, false);
}

pi_result piQueueGetInfo(pi_queue Queue, pi_queue_info ParamName,
                         size_t ParamValueSize, void *ParamValue,
                         size_t *ParamValueSizeRet) {

  PI_ASSERT(Queue, PI_ERROR_INVALID_QUEUE);

  std::shared_lock<ur_shared_mutex> Lock(Queue->Mutex);
  ReturnHelper ReturnValue(ParamValueSize, ParamValue, ParamValueSizeRet);
  // TODO: consider support for queue properties and size
  switch (ParamName) {
  case PI_QUEUE_INFO_CONTEXT:
    return ReturnValue(Queue->Context);
  case PI_QUEUE_INFO_DEVICE:
    return ReturnValue(Queue->Device);
  case PI_QUEUE_INFO_REFERENCE_COUNT:
    return ReturnValue(pi_uint32{Queue->RefCount.load()});
  case PI_QUEUE_INFO_PROPERTIES:
    die("PI_QUEUE_INFO_PROPERTIES in piQueueGetInfo not implemented\n");
    break;
  case PI_QUEUE_INFO_SIZE:
    die("PI_QUEUE_INFO_SIZE in piQueueGetInfo not implemented\n");
    break;
  case PI_QUEUE_INFO_DEVICE_DEFAULT:
    die("PI_QUEUE_INFO_DEVICE_DEFAULT in piQueueGetInfo not implemented\n");
    break;
  case PI_EXT_ONEAPI_QUEUE_INFO_EMPTY: {
    // We can exit early if we have in-order queue.
    if (Queue->isInOrderQueue()) {
      if (!Queue->LastCommandEvent)
        return ReturnValue(pi_bool{true});

      // We can check status of the event only if it isn't discarded otherwise
      // it may be reset (because we are free to reuse such events) and
      // zeEventQueryStatus will hang.
      // TODO: use more robust way to check that ZeEvent is not owned by
      // LastCommandEvent.
      if (!Queue->LastCommandEvent->IsDiscarded) {
        ze_result_t ZeResult = ZE_CALL_NOCHECK(
            zeEventQueryStatus, (Queue->LastCommandEvent->ZeEvent));
        if (ZeResult == ZE_RESULT_NOT_READY) {
          return ReturnValue(pi_bool{false});
        } else if (ZeResult != ZE_RESULT_SUCCESS) {
          return mapError(ZeResult);
        }
        return ReturnValue(pi_bool{true});
      }
      // For immediate command lists we have to check status of the event
      // because immediate command lists are not associated with level zero
      // queue. Conservatively return false in this case because last event is
      // discarded and we can't check its status.
      if (Queue->UsingImmCmdLists)
        return ReturnValue(pi_bool{false});
    }

    // If we have any open command list which is not empty then return false
    // because it means that there are commands which are not even submitted for
    // execution yet.
    using IsCopy = bool;
    if (Queue->hasOpenCommandList(IsCopy{true}) ||
        Queue->hasOpenCommandList(IsCopy{false}))
      return ReturnValue(pi_bool{false});

    for (const auto &QueueMap :
         {Queue->ComputeQueueGroupsByTID, Queue->CopyQueueGroupsByTID}) {
      for (const auto &QueueGroup : QueueMap) {
        if (Queue->UsingImmCmdLists) {
          // Immediate command lists are not associated with any Level Zero
          // queue, that's why we have to check status of events in each
          // immediate command list. Start checking from the end and exit early
          // if some event is not completed.
          for (const auto &ImmCmdList : QueueGroup.second.ImmCmdLists) {
            if (ImmCmdList == Queue->CommandListMap.end())
              continue;

            auto EventList = ImmCmdList->second.EventList;
            for (auto It = EventList.crbegin(); It != EventList.crend(); It++) {
              ze_result_t ZeResult =
                  ZE_CALL_NOCHECK(zeEventQueryStatus, ((*It)->ZeEvent));
              if (ZeResult == ZE_RESULT_NOT_READY) {
                return ReturnValue(pi_bool{false});
              } else if (ZeResult != ZE_RESULT_SUCCESS) {
                return mapError(ZeResult);
              }
            }
          }
        } else {
          for (const auto &ZeQueue : QueueGroup.second.ZeQueues) {
            if (!ZeQueue)
              continue;
            // Provide 0 as the timeout parameter to immediately get the status
            // of the Level Zero queue.
            ze_result_t ZeResult = ZE_CALL_NOCHECK(zeCommandQueueSynchronize,
                                                   (ZeQueue, /* timeout */ 0));
            if (ZeResult == ZE_RESULT_NOT_READY) {
              return ReturnValue(pi_bool{false});
            } else if (ZeResult != ZE_RESULT_SUCCESS) {
              return mapError(ZeResult);
            }
          }
        }
      }
    }
    return ReturnValue(pi_bool{true});
  }
  default:
    urPrint("Unsupported ParamName in piQueueGetInfo: ParamName=%d(0x%x)\n",
            ParamName, ParamName);
    return PI_ERROR_INVALID_VALUE;
  }

  return PI_SUCCESS;
}

pi_result piQueueRetain(pi_queue Queue) {
  {
    std::scoped_lock<ur_shared_mutex> Lock(Queue->Mutex);
    Queue->RefCountExternal++;
  }
  Queue->RefCount.increment();
  return PI_SUCCESS;
}

pi_result piQueueRelease(pi_queue Queue) {
  PI_ASSERT(Queue, PI_ERROR_INVALID_QUEUE);
  std::vector<pi_event> EventListToCleanup;

  {
    std::scoped_lock<ur_shared_mutex> Lock(Queue->Mutex);

    if ((--Queue->RefCountExternal) != 0)
      return PI_SUCCESS;

    // When external reference count goes to zero it is still possible
    // that internal references still exists, e.g. command-lists that
    // are not yet completed. So do full queue synchronization here
    // and perform proper cleanup.
    //
    // It is possible to get to here and still have an open command list
    // if no wait or finish ever occurred for this queue.
    if (auto Res = Queue->executeAllOpenCommandLists())
      return Res;

    // Make sure all commands get executed.
    Queue->synchronize();

    // Destroy all the fences created associated with this queue.
    for (auto it = Queue->CommandListMap.begin();
         it != Queue->CommandListMap.end(); ++it) {
      // This fence wasn't yet signalled when we polled it for recycling
      // the command-list, so need to release the command-list too.
      // For immediate commandlists we don't need to do an L0 reset of the
      // commandlist but do need to do event cleanup which is also in the
      // resetCommandList function.
      // If the fence is a nullptr we are using immediate commandlists,
      // otherwise regular commandlists which use a fence.
      if (it->second.ZeFence == nullptr || it->second.ZeFenceInUse) {
        Queue->resetCommandList(it, true, EventListToCleanup);
      }
      // TODO: remove "if" when the problem is fixed in the level zero
      // runtime. Destroy only if a queue is healthy. Destroying a fence may
      // cause a hang otherwise.
      // If the fence is a nullptr we are using immediate commandlists.
      if (Queue->Healthy && it->second.ZeFence != nullptr) {
        auto ZeResult = ZE_CALL_NOCHECK(zeFenceDestroy, (it->second.ZeFence));
        // Gracefully handle the case that L0 was already unloaded.
        if (ZeResult && ZeResult != ZE_RESULT_ERROR_UNINITIALIZED)
          return mapError(ZeResult);
      }
    }
    Queue->CommandListMap.clear();
  }

  for (auto &Event : EventListToCleanup) {
    // We don't need to synchronize the events since the queue
    // synchronized above already does that.
    {
      std::scoped_lock<ur_shared_mutex> EventLock(Event->Mutex);
      Event->Completed = true;
    }
    PI_CALL(CleanupCompletedEvent(Event));
    // This event was removed from the command list, so decrement ref count
    // (it was incremented when they were added to the command list).
    PI_CALL(piEventReleaseInternal(Event));
  }
  PI_CALL(piQueueReleaseInternal(Queue));
  return PI_SUCCESS;
}

static pi_result piQueueReleaseInternal(pi_queue Queue) {
  PI_ASSERT(Queue, PI_ERROR_INVALID_QUEUE);

  if (!Queue->RefCount.decrementAndTest())
    return PI_SUCCESS;

  for (auto &Cache : Queue->EventCaches)
    for (auto &Event : Cache)
      PI_CALL(piEventReleaseInternal(Event));

  if (Queue->OwnZeCommandQueue) {
    for (auto &QueueMap :
         {Queue->ComputeQueueGroupsByTID, Queue->CopyQueueGroupsByTID})
      for (auto &QueueGroup : QueueMap)
        for (auto &ZeQueue : QueueGroup.second.ZeQueues)
          if (ZeQueue) {
            auto ZeResult = ZE_CALL_NOCHECK(zeCommandQueueDestroy, (ZeQueue));
            // Gracefully handle the case that L0 was already unloaded.
            if (ZeResult && ZeResult != ZE_RESULT_ERROR_UNINITIALIZED)
              return mapError(ZeResult);
          }
  }

  urPrint("piQueueRelease(compute) NumTimesClosedFull %d, "
          "NumTimesClosedEarly %d\n",
          Queue->ComputeCommandBatch.NumTimesClosedFull,
          Queue->ComputeCommandBatch.NumTimesClosedEarly);
  urPrint("piQueueRelease(copy) NumTimesClosedFull %d, NumTimesClosedEarly "
          "%d\n",
          Queue->CopyCommandBatch.NumTimesClosedFull,
          Queue->CopyCommandBatch.NumTimesClosedEarly);

  delete Queue;

  return PI_SUCCESS;
}

pi_result piQueueFinish(pi_queue Queue) {
  // Wait until command lists attached to the command queue are executed.
  PI_ASSERT(Queue, PI_ERROR_INVALID_QUEUE);

  if (Queue->UsingImmCmdLists) {
    // Lock automatically releases when this goes out of scope.
    std::scoped_lock<ur_shared_mutex> Lock(Queue->Mutex);

    Queue->synchronize();
  } else {
    std::unique_lock<ur_shared_mutex> Lock(Queue->Mutex);
    std::vector<ze_command_queue_handle_t> ZeQueues;

    // execute any command list that may still be open.
    if (auto Res = Queue->executeAllOpenCommandLists())
      return Res;

    // Make a copy of queues to sync and release the lock.
    for (auto &QueueMap :
         {Queue->ComputeQueueGroupsByTID, Queue->CopyQueueGroupsByTID})
      for (auto &QueueGroup : QueueMap)
        std::copy(QueueGroup.second.ZeQueues.begin(),
                  QueueGroup.second.ZeQueues.end(),
                  std::back_inserter(ZeQueues));

    // Remember the last command's event.
    auto LastCommandEvent = Queue->LastCommandEvent;

    // Don't hold a lock to the queue's mutex while waiting.
    // This allows continue working with the queue from other threads.
    // TODO: this currently exhibits some issues in the driver, so
    // we control this with an env var. Remove this control when
    // we settle one way or the other.
    static bool HoldLock =
        std::getenv("SYCL_PI_LEVEL_ZERO_QUEUE_FINISH_HOLD_LOCK") != nullptr;
    if (!HoldLock) {
      Lock.unlock();
    }

    for (auto &ZeQueue : ZeQueues) {
      if (ZeQueue)
        ZE_CALL(zeHostSynchronize, (ZeQueue));
    }

    // Prevent unneeded already finished events to show up in the wait list.
    // We can only do so if nothing else was submitted to the queue
    // while we were synchronizing it.
    if (!HoldLock) {
      std::scoped_lock<ur_shared_mutex> Lock(Queue->Mutex);
      if (LastCommandEvent == Queue->LastCommandEvent) {
        Queue->LastCommandEvent = nullptr;
      }
    } else {
      Queue->LastCommandEvent = nullptr;
    }
  }
  // Reset signalled command lists and return them back to the cache of
  // available command lists. Events in the immediate command lists are cleaned
  // up in synchronize().
<<<<<<< HEAD
  if (!Queue->UsingImmCmdLists)
=======
  if (!Queue->UsingImmCmdLists) {
    std::unique_lock<ur_shared_mutex> Lock(Queue->Mutex);
>>>>>>> 959fad2a
    resetCommandLists(Queue);
  }
  return PI_SUCCESS;
}

// Flushing cross-queue dependencies is covered by createAndRetainPiZeEventList,
// so this can be left as a no-op.
pi_result piQueueFlush(pi_queue Queue) {
  (void)Queue;
  return PI_SUCCESS;
}

pi_result piextQueueGetNativeHandle(pi_queue Queue,
                                    pi_native_handle *NativeHandle,
                                    int32_t *NativeHandleDesc) {
  PI_ASSERT(Queue, PI_ERROR_INVALID_QUEUE);
  PI_ASSERT(NativeHandle, PI_ERROR_INVALID_VALUE);
  PI_ASSERT(NativeHandleDesc, PI_ERROR_INVALID_VALUE);

  // For a call from SYCL_EXT_ONEAPI_BACKEND_LEVEL_ZERO V3 or older code if the
  // queue is using immediate command lists then we generate an error because we
  // cannot return a command queue.
  PI_ASSERT(!Queue->UsingImmCmdLists, PI_ERROR_INVALID_QUEUE);

  // Lock automatically releases when this goes out of scope.
  std::shared_lock<ur_shared_mutex> lock(Queue->Mutex);

<<<<<<< HEAD
  // Get handle to this thread's queue group.
  auto TID = std::this_thread::get_id();
  auto &InitialGroup = Queue->ComputeQueueGroupsByTID.begin()->second;
  const auto &Result =
      Queue->ComputeQueueGroupsByTID.insert({TID, InitialGroup});
  auto &ComputeQueueGroupRef = Result.first->second;

  if (Queue->UsingImmCmdLists) {
    auto ZeCmdList = pi_cast<ze_command_list_handle_t *>(NativeHandle);
    // If no activity has occured on the queue we will create an immediate
    // commandlist.
    if (ComputeQueueGroupRef.ImmCmdLists[0] == Queue->CommandListMap.end()) {
      pi_command_list_ptr_t CmdList;
      if (auto Res = Queue->Context->getAvailableCommandList(Queue, CmdList,
                                                             false, true))
        return Res;
    }
    // Extract the Level Zero command list handle from the given PI queue
    *ZeCmdList = ComputeQueueGroupRef.ImmCmdLists[0]->first;
    *NativeHandleDesc = true;
  } else {
    auto ZeQueue = pi_cast<ze_command_queue_handle_t *>(NativeHandle);
    // Extract a Level Zero compute queue handle from the given PI queue
    uint32_t QueueGroupOrdinalUnused;
    *ZeQueue = ComputeQueueGroupRef.getZeQueue(&QueueGroupOrdinalUnused);
=======
  auto ZeQueue = ur_cast<ze_command_queue_handle_t *>(NativeHandle);

  // Extract a Level Zero compute queue handle from the given PI queue
  auto &QueueGroup = Queue->getQueueGroup(false /*compute*/);
  uint32_t QueueGroupOrdinalUnused;
  *ZeQueue = QueueGroup.getZeQueue(&QueueGroupOrdinalUnused);
  return PI_SUCCESS;
}

pi_result piextQueueGetNativeHandle2(pi_queue Queue,
                                     pi_native_handle *NativeHandle,
                                     int32_t *NativeHandleDesc) {
  PI_ASSERT(Queue, PI_ERROR_INVALID_QUEUE);
  PI_ASSERT(NativeHandle, PI_ERROR_INVALID_VALUE);
  PI_ASSERT(NativeHandleDesc, PI_ERROR_INVALID_VALUE);

  // Lock automatically releases when this goes out of scope.
  std::shared_lock<ur_shared_mutex> lock(Queue->Mutex);

  // Get handle to this thread's queue group.
  auto &QueueGroup = Queue->getQueueGroup(false /*compute*/);

  if (Queue->UsingImmCmdLists) {
    auto ZeCmdList = ur_cast<ze_command_list_handle_t *>(NativeHandle);
    // Extract the Level Zero command list handle from the given PI queue
    *ZeCmdList = QueueGroup.getImmCmdList()->first;
    *NativeHandleDesc = true;
  } else {
    auto ZeQueue = ur_cast<ze_command_queue_handle_t *>(NativeHandle);
    // Extract a Level Zero compute queue handle from the given PI queue
    uint32_t QueueGroupOrdinalUnused;
    *ZeQueue = QueueGroup.getZeQueue(&QueueGroupOrdinalUnused);
>>>>>>> 959fad2a
    *NativeHandleDesc = false;
  }
  return PI_SUCCESS;
}

void _pi_queue::pi_queue_group_t::setImmCmdList(
    ze_command_list_handle_t ZeCommandList) {
  ImmCmdLists = std::vector<pi_command_list_ptr_t>(
      1,
      Queue->CommandListMap
          .insert(std::pair<ze_command_list_handle_t, pi_command_list_info_t>{
              ZeCommandList, {nullptr, true, false, nullptr, 0}})
          .first);
}

pi_result piextQueueCreateWithNativeHandle(pi_native_handle NativeHandle,
                                           int32_t NativeHandleDesc,
                                           pi_context Context, pi_device Device,
                                           bool OwnNativeHandle,
                                           pi_queue_properties *Properties,
                                           pi_queue *Queue) {
  PI_ASSERT(Context, PI_ERROR_INVALID_CONTEXT);
  PI_ASSERT(NativeHandle, PI_ERROR_INVALID_VALUE);
  PI_ASSERT(Queue, PI_ERROR_INVALID_QUEUE);
  PI_ASSERT(Device, PI_ERROR_INVALID_DEVICE);

<<<<<<< HEAD
  // The NativeHandleDesc has value if if the native handle is an immediate
  // command list.
  if (NativeHandleDesc == 1) {
    std::vector<ze_command_queue_handle_t> ComputeQueues{nullptr};
    std::vector<ze_command_queue_handle_t> CopyQueues;

    *Queue = new _pi_queue(ComputeQueues, CopyQueues, Context, Device,
                           OwnNativeHandle, Properties[1]);
    auto &InitialGroup = (*Queue)->ComputeQueueGroupsByTID.begin()->second;
    InitialGroup.setImmCmdList(pi_cast<ze_command_list_handle_t>(NativeHandle));
  } else {
    auto ZeQueue = pi_cast<ze_command_queue_handle_t>(NativeHandle);
    // Assume this is the "0" index queue in the compute command-group.
    std::vector<ze_command_queue_handle_t> ZeQueues{ZeQueue};

    // TODO: see what we can do to correctly initialize PI queue for
    // compute vs. copy Level-Zero queue. Currently we will send
    // all commands to the "ZeQueue".
    std::vector<ze_command_queue_handle_t> ZeroCopyQueues;

    *Queue = new _pi_queue(ZeQueues, ZeroCopyQueues, Context, Device,
                           OwnNativeHandle, Properties[1]);
  }
  (*Queue)->UsingImmCmdLists = (NativeHandleDesc == 1);
=======
  auto ZeQueue = ur_cast<ze_command_queue_handle_t>(NativeHandle);
  // Assume this is the "0" index queue in the compute command-group.
  std::vector<ze_command_queue_handle_t> ZeQueues{ZeQueue};
>>>>>>> 959fad2a

  return PI_SUCCESS;
}

void _pi_queue::pi_queue_group_t::setImmCmdList(
    ze_command_list_handle_t ZeCommandList) {
  ImmCmdLists = std::vector<pi_command_list_ptr_t>(
      1,
      Queue->CommandListMap
          .insert(std::pair<ze_command_list_handle_t, pi_command_list_info_t>{
              ZeCommandList, {nullptr, true, false, nullptr, 0}})
          .first);
}

pi_result piextQueueCreateWithNativeHandle2(
    pi_native_handle NativeHandle, int32_t NativeHandleDesc, pi_context Context,
    pi_device Device, bool OwnNativeHandle, pi_queue_properties *Properties,
    pi_queue *Queue) {
  PI_ASSERT(Context, PI_ERROR_INVALID_CONTEXT);
  PI_ASSERT(NativeHandle, PI_ERROR_INVALID_VALUE);
  PI_ASSERT(Queue, PI_ERROR_INVALID_QUEUE);
  PI_ASSERT(Device, PI_ERROR_INVALID_DEVICE);

  // The NativeHandleDesc has value if if the native handle is an immediate
  // command list.
  if (NativeHandleDesc == 1) {
    std::vector<ze_command_queue_handle_t> ComputeQueues{nullptr};
    std::vector<ze_command_queue_handle_t> CopyQueues;

    *Queue = new _pi_queue(ComputeQueues, CopyQueues, Context, Device,
                           OwnNativeHandle, Properties[1]);
    auto &InitialGroup = (*Queue)->ComputeQueueGroupsByTID.begin()->second;
    InitialGroup.setImmCmdList(ur_cast<ze_command_list_handle_t>(NativeHandle));
  } else {
    auto ZeQueue = ur_cast<ze_command_queue_handle_t>(NativeHandle);
    // Assume this is the "0" index queue in the compute command-group.
    std::vector<ze_command_queue_handle_t> ZeQueues{ZeQueue};

    // TODO: see what we can do to correctly initialize PI queue for
    // compute vs. copy Level-Zero queue. Currently we will send
    // all commands to the "ZeQueue".
    std::vector<ze_command_queue_handle_t> ZeroCopyQueues;

    *Queue = new _pi_queue(ZeQueues, ZeroCopyQueues, Context, Device,
                           OwnNativeHandle, Properties[1]);
  }
  (*Queue)->UsingImmCmdLists = (NativeHandleDesc == 1);

  return PI_SUCCESS;
}

// If indirect access tracking is enabled then performs reference counting,
// otherwise just calls zeMemAllocDevice.
static pi_result ZeDeviceMemAllocHelper(void **ResultPtr, pi_context Context,
                                        pi_device Device, size_t Size) {
  pi_platform Plt = Device->Platform;
  std::unique_lock<ur_shared_mutex> ContextsLock(Plt->ContextsMutex,
                                                 std::defer_lock);
  if (IndirectAccessTrackingEnabled) {
    // Lock the mutex which is guarding contexts container in the platform.
    // This prevents new kernels from being submitted in any context while
    // we are in the process of allocating a memory, this is needed to
    // properly capture allocations by kernels with indirect access.
    ContextsLock.lock();
    // We are going to defer memory release if there are kernels with
    // indirect access, that is why explicitly retain context to be sure
    // that it is released after all memory allocations in this context are
    // released.
    PI_CALL(piContextRetain(Context));
  }

  ze_device_mem_alloc_desc_t ZeDesc = {};
  ZeDesc.flags = 0;
  ZeDesc.ordinal = 0;
  ZE_CALL(zeMemAllocDevice,
          (Context->ZeContext, &ZeDesc, Size, 1, Device->ZeDevice, ResultPtr));

  if (IndirectAccessTrackingEnabled) {
    // Keep track of all memory allocations in the context
    Context->MemAllocs.emplace(std::piecewise_construct,
                               std::forward_as_tuple(*ResultPtr),
                               std::forward_as_tuple(Context));
  }
  return PI_SUCCESS;
}

// If indirect access tracking is enabled then performs reference counting,
// otherwise just calls zeMemAllocHost.
static pi_result ZeHostMemAllocHelper(void **ResultPtr, pi_context Context,
                                      size_t Size) {
  pi_platform Plt = Context->getPlatform();
  std::unique_lock<ur_shared_mutex> ContextsLock(Plt->ContextsMutex,
                                                 std::defer_lock);
  if (IndirectAccessTrackingEnabled) {
    // Lock the mutex which is guarding contexts container in the platform.
    // This prevents new kernels from being submitted in any context while
    // we are in the process of allocating a memory, this is needed to
    // properly capture allocations by kernels with indirect access.
    ContextsLock.lock();
    // We are going to defer memory release if there are kernels with
    // indirect access, that is why explicitly retain context to be sure
    // that it is released after all memory allocations in this context are
    // released.
    PI_CALL(piContextRetain(Context));
  }

  ZeStruct<ze_host_mem_alloc_desc_t> ZeDesc;
  ZeDesc.flags = 0;
  ZE_CALL(zeMemAllocHost, (Context->ZeContext, &ZeDesc, Size, 1, ResultPtr));

  if (IndirectAccessTrackingEnabled) {
    // Keep track of all memory allocations in the context
    Context->MemAllocs.emplace(std::piecewise_construct,
                               std::forward_as_tuple(*ResultPtr),
                               std::forward_as_tuple(Context));
  }
  return PI_SUCCESS;
}

pi_result piMemBufferCreate(pi_context Context, pi_mem_flags Flags, size_t Size,
                            void *HostPtr, pi_mem *RetMem,
                            const pi_mem_properties *properties) {

  // TODO: implement support for more access modes
  if (!((Flags & PI_MEM_FLAGS_ACCESS_RW) ||
        (Flags & PI_MEM_ACCESS_READ_ONLY))) {
    die("piMemBufferCreate: Level-Zero supports read-write and read-only "
        "buffer,"
        "but not other accesses (such as write-only) yet.");
  }

  PI_ASSERT(Context, PI_ERROR_INVALID_CONTEXT);
  PI_ASSERT(RetMem, PI_ERROR_INVALID_VALUE);

  if (properties != nullptr) {
    die("piMemBufferCreate: no mem properties goes to Level-Zero RT yet");
  }

  if (Flags & PI_MEM_FLAGS_HOST_PTR_ALLOC) {
    // Having PI_MEM_FLAGS_HOST_PTR_ALLOC for buffer requires allocation of
    // pinned host memory, see:
    // sycl/doc/extensions/supported/sycl_ext_oneapi_use_pinned_host_memory_property.asciidoc
    // We are however missing such functionality in Level Zero, so we just
    // ignore the flag for now.
    //
  }

  // If USM Import feature is enabled and hostptr is supplied,
  // import the hostptr if not already imported into USM.
  // Data transfer rate is maximized when both source and destination
  // are USM pointers. Promotion of the host pointer to USM thus
  // optimizes data transfer performance.
  bool HostPtrImported = false;
  if (ZeUSMImport.Enabled && HostPtr != nullptr &&
      (Flags & PI_MEM_FLAGS_HOST_PTR_USE) != 0) {
    // Query memory type of the host pointer
    ze_device_handle_t ZeDeviceHandle;
    ZeStruct<ze_memory_allocation_properties_t> ZeMemoryAllocationProperties;
    ZE_CALL(zeMemGetAllocProperties,
            (Context->ZeContext, HostPtr, &ZeMemoryAllocationProperties,
             &ZeDeviceHandle));

    // If not shared of any type, we can import the ptr
    if (ZeMemoryAllocationProperties.type == ZE_MEMORY_TYPE_UNKNOWN) {
      // Promote the host ptr to USM host memory
      ze_driver_handle_t driverHandle = Context->getPlatform()->ZeDriver;
      ZeUSMImport.doZeUSMImport(driverHandle, HostPtr, Size);
      HostPtrImported = true;
    }
  }

  pi_buffer Buffer = nullptr;
  auto HostPtrOrNull =
      (Flags & PI_MEM_FLAGS_HOST_PTR_USE) ? ur_cast<char *>(HostPtr) : nullptr;
  try {
    Buffer = new _pi_buffer(Context, Size, HostPtrOrNull, HostPtrImported);
  } catch (const std::bad_alloc &) {
    return PI_ERROR_OUT_OF_HOST_MEMORY;
  } catch (...) {
    return PI_ERROR_UNKNOWN;
  }

  // Initialize the buffer with user data
  if (HostPtr) {
    if ((Flags & PI_MEM_FLAGS_HOST_PTR_USE) != 0 ||
        (Flags & PI_MEM_FLAGS_HOST_PTR_COPY) != 0) {

      // We don't yet know which device needs this buffer, so make the first
      // device in the context be the master, and hold the initial valid
      // allocation.
      char *ZeHandleDst;
      PI_CALL(Buffer->getZeHandle(ZeHandleDst, _pi_mem::write_only,
                                  Context->Devices[0]));
      if (Buffer->OnHost) {
        // Do a host to host copy.
        // For an imported HostPtr the copy is unneeded.
        if (!HostPtrImported)
          memcpy(ZeHandleDst, HostPtr, Size);
      } else {
        // Initialize the buffer synchronously with immediate offload
        // zeCommandListAppendMemoryCopy must not be called from simultaneous
        // threads with the same command list handle, so we need exclusive lock.
        std::scoped_lock<ur_mutex> Lock(Context->ImmediateCommandListMutex);
        ZE_CALL(zeCommandListAppendMemoryCopy,
                (Context->ZeCommandListInit, ZeHandleDst, HostPtr, Size,
                 nullptr, 0, nullptr));
      }
    } else if (Flags == 0 || (Flags == PI_MEM_FLAGS_ACCESS_RW)) {
      // Nothing more to do.
    } else {
      die("piMemBufferCreate: not implemented");
    }
  }

  *RetMem = Buffer;
  return PI_SUCCESS;
}

pi_result piMemGetInfo(pi_mem Mem, pi_mem_info ParamName, size_t ParamValueSize,
                       void *ParamValue, size_t *ParamValueSizeRet) {
  PI_ASSERT(Mem, PI_ERROR_INVALID_VALUE);
  // piMemImageGetInfo must be used for images, except for shared params (like
  // Context, AccessMode, etc)
  PI_ASSERT(ParamName == PI_MEM_CONTEXT || !Mem->isImage(),
            PI_ERROR_INVALID_VALUE);

  std::shared_lock<ur_shared_mutex> Lock(Mem->Mutex);
  ReturnHelper ReturnValue(ParamValueSize, ParamValue, ParamValueSizeRet);

  switch (ParamName) {
  case PI_MEM_CONTEXT:
    return ReturnValue(Mem->Context);
  case PI_MEM_SIZE: {
    // Get size of the allocation
    auto Buffer = ur_cast<pi_buffer>(Mem);
    return ReturnValue(size_t{Buffer->Size});
  }
  default:
    die("piMemGetInfo: Parameter is not implemented");
  }

  return {};
}

pi_result piMemRetain(pi_mem Mem) {
  PI_ASSERT(Mem, PI_ERROR_INVALID_MEM_OBJECT);

  Mem->RefCount.increment();
  return PI_SUCCESS;
}

// If indirect access tracking is not enabled then this functions just performs
// zeMemFree. If indirect access tracking is enabled then reference counting is
// performed.
static pi_result ZeMemFreeHelper(pi_context Context, void *Ptr) {
  pi_platform Plt = Context->getPlatform();
  std::unique_lock<ur_shared_mutex> ContextsLock(Plt->ContextsMutex,
                                                 std::defer_lock);
  if (IndirectAccessTrackingEnabled) {
    ContextsLock.lock();
    auto It = Context->MemAllocs.find(Ptr);
    if (It == std::end(Context->MemAllocs)) {
      die("All memory allocations must be tracked!");
    }
    if (!It->second.RefCount.decrementAndTest()) {
      // Memory can't be deallocated yet.
      return PI_SUCCESS;
    }

    // Reference count is zero, it is ok to free memory.
    // We don't need to track this allocation anymore.
    Context->MemAllocs.erase(It);
  }

  ZE_CALL(zeMemFree, (Context->ZeContext, Ptr));

  if (IndirectAccessTrackingEnabled)
    PI_CALL(ContextReleaseHelper(Context));

  return PI_SUCCESS;
}

static pi_result USMFreeHelper(pi_context Context, void *Ptr,
                               bool OwnZeMemHandle = true);

pi_result piMemRelease(pi_mem Mem) {
  PI_ASSERT(Mem, PI_ERROR_INVALID_MEM_OBJECT);

  if (!Mem->RefCount.decrementAndTest())
    return PI_SUCCESS;

  if (Mem->isImage()) {
    char *ZeHandleImage;
    auto Image = static_cast<pi_image>(Mem);
    if (Image->OwnZeMemHandle) {
      PI_CALL(Mem->getZeHandle(ZeHandleImage, _pi_mem::write_only));
      auto ZeResult = ZE_CALL_NOCHECK(
          zeImageDestroy, (ur_cast<ze_image_handle_t>(ZeHandleImage)));
      // Gracefully handle the case that L0 was already unloaded.
      if (ZeResult && ZeResult != ZE_RESULT_ERROR_UNINITIALIZED)
        return mapError(ZeResult);
    }
  } else {
    auto Buffer = static_cast<pi_buffer>(Mem);
    Buffer->free();
  }
  delete Mem;

  return PI_SUCCESS;
}

static pi_result pi2zeImageDesc(const pi_image_format *ImageFormat,
                                const pi_image_desc *ImageDesc,
                                ZeStruct<ze_image_desc_t> &ZeImageDesc) {
  ze_image_format_type_t ZeImageFormatType;
  size_t ZeImageFormatTypeSize;
  switch (ImageFormat->image_channel_data_type) {
  case PI_IMAGE_CHANNEL_TYPE_FLOAT:
    ZeImageFormatType = ZE_IMAGE_FORMAT_TYPE_FLOAT;
    ZeImageFormatTypeSize = 32;
    break;
  case PI_IMAGE_CHANNEL_TYPE_HALF_FLOAT:
    ZeImageFormatType = ZE_IMAGE_FORMAT_TYPE_FLOAT;
    ZeImageFormatTypeSize = 16;
    break;
  case PI_IMAGE_CHANNEL_TYPE_UNSIGNED_INT32:
    ZeImageFormatType = ZE_IMAGE_FORMAT_TYPE_UINT;
    ZeImageFormatTypeSize = 32;
    break;
  case PI_IMAGE_CHANNEL_TYPE_UNSIGNED_INT16:
    ZeImageFormatType = ZE_IMAGE_FORMAT_TYPE_UINT;
    ZeImageFormatTypeSize = 16;
    break;
  case PI_IMAGE_CHANNEL_TYPE_UNSIGNED_INT8:
    ZeImageFormatType = ZE_IMAGE_FORMAT_TYPE_UINT;
    ZeImageFormatTypeSize = 8;
    break;
  case PI_IMAGE_CHANNEL_TYPE_UNORM_INT16:
    ZeImageFormatType = ZE_IMAGE_FORMAT_TYPE_UNORM;
    ZeImageFormatTypeSize = 16;
    break;
  case PI_IMAGE_CHANNEL_TYPE_UNORM_INT8:
    ZeImageFormatType = ZE_IMAGE_FORMAT_TYPE_UNORM;
    ZeImageFormatTypeSize = 8;
    break;
  case PI_IMAGE_CHANNEL_TYPE_SIGNED_INT32:
    ZeImageFormatType = ZE_IMAGE_FORMAT_TYPE_SINT;
    ZeImageFormatTypeSize = 32;
    break;
  case PI_IMAGE_CHANNEL_TYPE_SIGNED_INT16:
    ZeImageFormatType = ZE_IMAGE_FORMAT_TYPE_SINT;
    ZeImageFormatTypeSize = 16;
    break;
  case PI_IMAGE_CHANNEL_TYPE_SIGNED_INT8:
    ZeImageFormatType = ZE_IMAGE_FORMAT_TYPE_SINT;
    ZeImageFormatTypeSize = 8;
    break;
  case PI_IMAGE_CHANNEL_TYPE_SNORM_INT16:
    ZeImageFormatType = ZE_IMAGE_FORMAT_TYPE_SNORM;
    ZeImageFormatTypeSize = 16;
    break;
  case PI_IMAGE_CHANNEL_TYPE_SNORM_INT8:
    ZeImageFormatType = ZE_IMAGE_FORMAT_TYPE_SNORM;
    ZeImageFormatTypeSize = 8;
    break;
  default:
    urPrint("piMemImageCreate: unsupported image data type: data type = %d\n",
            ImageFormat->image_channel_data_type);
    return PI_ERROR_INVALID_VALUE;
  }

  // TODO: populate the layout mapping
  ze_image_format_layout_t ZeImageFormatLayout;
  switch (ImageFormat->image_channel_order) {
  case PI_IMAGE_CHANNEL_ORDER_RGBA:
    switch (ZeImageFormatTypeSize) {
    case 8:
      ZeImageFormatLayout = ZE_IMAGE_FORMAT_LAYOUT_8_8_8_8;
      break;
    case 16:
      ZeImageFormatLayout = ZE_IMAGE_FORMAT_LAYOUT_16_16_16_16;
      break;
    case 32:
      ZeImageFormatLayout = ZE_IMAGE_FORMAT_LAYOUT_32_32_32_32;
      break;
    default:
      urPrint("piMemImageCreate: unexpected data type Size\n");
      return PI_ERROR_INVALID_VALUE;
    }
    break;
  default:
    urPrint("format layout = %d\n", ImageFormat->image_channel_order);
    die("piMemImageCreate: unsupported image format layout\n");
    break;
  }

  ze_image_format_t ZeFormatDesc = {
      ZeImageFormatLayout, ZeImageFormatType,
      // TODO: are swizzles deducted from image_format->image_channel_order?
      ZE_IMAGE_FORMAT_SWIZZLE_R, ZE_IMAGE_FORMAT_SWIZZLE_G,
      ZE_IMAGE_FORMAT_SWIZZLE_B, ZE_IMAGE_FORMAT_SWIZZLE_A};

  ze_image_type_t ZeImageType;
  switch (ImageDesc->image_type) {
  case PI_MEM_TYPE_IMAGE1D:
    ZeImageType = ZE_IMAGE_TYPE_1D;
    break;
  case PI_MEM_TYPE_IMAGE2D:
    ZeImageType = ZE_IMAGE_TYPE_2D;
    break;
  case PI_MEM_TYPE_IMAGE3D:
    ZeImageType = ZE_IMAGE_TYPE_3D;
    break;
  case PI_MEM_TYPE_IMAGE1D_ARRAY:
    ZeImageType = ZE_IMAGE_TYPE_1DARRAY;
    break;
  case PI_MEM_TYPE_IMAGE2D_ARRAY:
    ZeImageType = ZE_IMAGE_TYPE_2DARRAY;
    break;
  default:
    urPrint("piMemImageCreate: unsupported image type\n");
    return PI_ERROR_INVALID_VALUE;
  }

  ZeImageDesc.arraylevels = 0;
  ZeImageDesc.flags = 0;
  ZeImageDesc.type = ZeImageType;
  ZeImageDesc.format = ZeFormatDesc;
  ZeImageDesc.width = ur_cast<uint32_t>(ImageDesc->image_width);
  ZeImageDesc.height = ur_cast<uint32_t>(ImageDesc->image_height);
  ZeImageDesc.depth = ur_cast<uint32_t>(ImageDesc->image_depth);
  ZeImageDesc.arraylevels = ur_cast<uint32_t>(ImageDesc->image_array_size);
  ZeImageDesc.miplevels = ImageDesc->num_mip_levels;

  return PI_SUCCESS;
}

pi_result piMemImageCreate(pi_context Context, pi_mem_flags Flags,
                           const pi_image_format *ImageFormat,
                           const pi_image_desc *ImageDesc, void *HostPtr,
                           pi_mem *RetImage) {

  // TODO: implement read-only, write-only
  if ((Flags & PI_MEM_FLAGS_ACCESS_RW) == 0) {
    die("piMemImageCreate: Level-Zero implements only read-write buffer,"
        "no read-only or write-only yet.");
  }
  PI_ASSERT(Context, PI_ERROR_INVALID_CONTEXT);
  PI_ASSERT(RetImage, PI_ERROR_INVALID_VALUE);
  PI_ASSERT(ImageFormat, PI_ERROR_INVALID_IMAGE_FORMAT_DESCRIPTOR);

  ZeStruct<ze_image_desc_t> ZeImageDesc;
  pi_result DescriptionResult =
      pi2zeImageDesc(ImageFormat, ImageDesc, ZeImageDesc);
  if (DescriptionResult != PI_SUCCESS)
    return DescriptionResult;

  std::shared_lock<ur_shared_mutex> Lock(Context->Mutex);

  // Currently we have the "0" device in context with mutliple root devices to
  // own the image.
  // TODO: Implement explicit copying for acessing the image from other devices
  // in the context.
  pi_device Device = Context->SingleRootDevice ? Context->SingleRootDevice
                                               : Context->Devices[0];
  ze_image_handle_t ZeHImage;
  ZE_CALL(zeImageCreate,
          (Context->ZeContext, Device->ZeDevice, &ZeImageDesc, &ZeHImage));

  try {
    auto ZePIImage = new _pi_image(Context, ZeHImage, /*OwnNativeHandle=*/true);
    *RetImage = ZePIImage;

#ifndef NDEBUG
    ZePIImage->ZeImageDesc = ZeImageDesc;
#endif // !NDEBUG

    if ((Flags & PI_MEM_FLAGS_HOST_PTR_USE) != 0 ||
        (Flags & PI_MEM_FLAGS_HOST_PTR_COPY) != 0) {
      // Initialize image synchronously with immediate offload.
      // zeCommandListAppendImageCopyFromMemory must not be called from
      // simultaneous threads with the same command list handle, so we need
      // exclusive lock.
      std::scoped_lock<ur_mutex> Lock(Context->ImmediateCommandListMutex);
      ZE_CALL(zeCommandListAppendImageCopyFromMemory,
              (Context->ZeCommandListInit, ZeHImage, HostPtr, nullptr, nullptr,
               0, nullptr));
    }
  } catch (const std::bad_alloc &) {
    return PI_ERROR_OUT_OF_HOST_MEMORY;
  } catch (...) {
    return PI_ERROR_UNKNOWN;
  }
  return PI_SUCCESS;
}

pi_result piextMemGetNativeHandle(pi_mem Mem, pi_native_handle *NativeHandle) {
  PI_ASSERT(Mem, PI_ERROR_INVALID_MEM_OBJECT);
  std::shared_lock<ur_shared_mutex> Guard(Mem->Mutex);
  char *ZeHandle;
  PI_CALL(Mem->getZeHandle(ZeHandle, _pi_mem::read_write));
  *NativeHandle = ur_cast<pi_native_handle>(ZeHandle);
  return PI_SUCCESS;
}

pi_result piextMemCreateWithNativeHandle(pi_native_handle NativeHandle,
                                         pi_context Context,
                                         bool ownNativeHandle, pi_mem *Mem) {
  PI_ASSERT(Mem, PI_ERROR_INVALID_VALUE);
  PI_ASSERT(NativeHandle, PI_ERROR_INVALID_VALUE);
  PI_ASSERT(Context, PI_ERROR_INVALID_CONTEXT);

  std::shared_lock<ur_shared_mutex> Lock(Context->Mutex);

  // Get base of the allocation
  void *Base;
  size_t Size;
  void *Ptr = ur_cast<void *>(NativeHandle);
  ZE_CALL(zeMemGetAddressRange, (Context->ZeContext, Ptr, &Base, &Size));
  PI_ASSERT(Ptr == Base, PI_ERROR_INVALID_VALUE);

  ZeStruct<ze_memory_allocation_properties_t> ZeMemProps;
  ze_device_handle_t ZeDevice = nullptr;
  ZE_CALL(zeMemGetAllocProperties,
          (Context->ZeContext, Ptr, &ZeMemProps, &ZeDevice));

  // Check type of the allocation
  switch (ZeMemProps.type) {
  case ZE_MEMORY_TYPE_HOST:
  case ZE_MEMORY_TYPE_SHARED:
  case ZE_MEMORY_TYPE_DEVICE:
    break;
  case ZE_MEMORY_TYPE_UNKNOWN:
    // Memory allocation is unrelated to the context
    return PI_ERROR_INVALID_CONTEXT;
  default:
    die("Unexpected memory type");
  }

  pi_device Device = nullptr;
  if (ZeDevice) {
    Device = Context->getPlatform()->getDeviceFromNativeHandle(ZeDevice);
    PI_ASSERT(Context->isValidDevice(Device), PI_ERROR_INVALID_CONTEXT);
  }

  try {
    *Mem = new _pi_buffer(Context, Size, Device, ur_cast<char *>(NativeHandle),
                          ownNativeHandle);

    pi_platform Plt = Context->getPlatform();
    std::unique_lock<ur_shared_mutex> ContextsLock(Plt->ContextsMutex,
                                                   std::defer_lock);
    // If we don't own the native handle then we can't control deallocation of
    // that memory so there is no point of keeping track of the memory
    // allocation for deferred memory release in the mode when indirect access
    // tracking is enabled.
    if (IndirectAccessTrackingEnabled && ownNativeHandle) {
      // We need to keep track of all memory allocations in the context
      ContextsLock.lock();
      // Retain context to be sure that it is released after all memory
      // allocations in this context are released.
      PI_CALL(piContextRetain(Context));

      Context->MemAllocs.emplace(
          std::piecewise_construct, std::forward_as_tuple(Ptr),
          std::forward_as_tuple(Context, ownNativeHandle));
    }
  } catch (const std::bad_alloc &) {
    return PI_ERROR_OUT_OF_HOST_MEMORY;
  } catch (...) {
    return PI_ERROR_UNKNOWN;
  }

  // Initialize the buffer as necessary
  auto Buffer = ur_cast<pi_buffer>(*Mem);
  if (Device) {
    // If this allocation is on a device, then we re-use it for the buffer.
    // Nothing to do.
  } else if (Buffer->OnHost) {
    // If this is host allocation and buffer always stays on host there
    // nothing more to do.
  } else {
    // In all other cases (shared allocation, or host allocation that cannot
    // represent the buffer in this context) copy the data to a newly
    // created device allocation.
    char *ZeHandleDst;
    PI_CALL(Buffer->getZeHandle(ZeHandleDst, _pi_mem::write_only, Device));

    // zeCommandListAppendMemoryCopy must not be called from simultaneous
    // threads with the same command list handle, so we need exclusive lock.
    std::scoped_lock<ur_mutex> Lock(Context->ImmediateCommandListMutex);
    ZE_CALL(zeCommandListAppendMemoryCopy,
            (Context->ZeCommandListInit, ZeHandleDst, Ptr, Size, nullptr, 0,
             nullptr));
  }

  return PI_SUCCESS;
}

pi_result piextMemImageCreateWithNativeHandle(
    pi_native_handle NativeHandle, pi_context Context, bool OwnNativeHandle,
    [[maybe_unused]] const pi_image_format *ImageFormat,
    [[maybe_unused]] const pi_image_desc *ImageDesc, pi_mem *RetImage) {

  PI_ASSERT(RetImage, PI_ERROR_INVALID_VALUE);
  PI_ASSERT(NativeHandle, PI_ERROR_INVALID_VALUE);
  PI_ASSERT(Context, PI_ERROR_INVALID_CONTEXT);

  std::shared_lock<ur_shared_mutex> Lock(Context->Mutex);

  ze_image_handle_t ZeHImage = ur_cast<ze_image_handle_t>(NativeHandle);

  try {
    auto ZePIImage = new _pi_image(Context, ZeHImage, OwnNativeHandle);
    *RetImage = ZePIImage;

#ifndef NDEBUG
    ZeStruct<ze_image_desc_t> ZeImageDesc;
    pi_result DescriptionResult =
        pi2zeImageDesc(ImageFormat, ImageDesc, ZeImageDesc);
    if (DescriptionResult != PI_SUCCESS)
      return DescriptionResult;

    ZePIImage->ZeImageDesc = ZeImageDesc;
#endif // !NDEBUG

  } catch (const std::bad_alloc &) {
    return PI_ERROR_OUT_OF_HOST_MEMORY;
  } catch (...) {
    return PI_ERROR_UNKNOWN;
  }

  return PI_SUCCESS;
}

pi_result piProgramCreate(pi_context Context, const void *ILBytes,
                          size_t Length, pi_program *Program) {

  PI_ASSERT(Context, PI_ERROR_INVALID_CONTEXT);
  PI_ASSERT(ILBytes && Length, PI_ERROR_INVALID_VALUE);
  PI_ASSERT(Program, PI_ERROR_INVALID_PROGRAM);

  // NOTE: the Level Zero module creation is also building the program, so we
  // are deferring it until the program is ready to be built.

  try {
    *Program = new _pi_program(_pi_program::IL, Context, ILBytes, Length);
  } catch (const std::bad_alloc &) {
    return PI_ERROR_OUT_OF_HOST_MEMORY;
  } catch (...) {
    return PI_ERROR_UNKNOWN;
  }
  return PI_SUCCESS;
}

pi_result piProgramCreateWithBinary(
    pi_context Context, pi_uint32 NumDevices, const pi_device *DeviceList,
    const size_t *Lengths, const unsigned char **Binaries,
    size_t NumMetadataEntries, const pi_device_binary_property *Metadata,
    pi_int32 *BinaryStatus, pi_program *Program) {
  (void)Metadata;
  (void)NumMetadataEntries;

  PI_ASSERT(Context, PI_ERROR_INVALID_CONTEXT);
  PI_ASSERT(DeviceList && NumDevices, PI_ERROR_INVALID_VALUE);
  PI_ASSERT(Binaries && Lengths, PI_ERROR_INVALID_VALUE);
  PI_ASSERT(Program, PI_ERROR_INVALID_PROGRAM);

  // For now we support only one device.
  if (NumDevices != 1) {
    urPrint("piProgramCreateWithBinary: level_zero supports only one device.");
    return PI_ERROR_INVALID_VALUE;
  }
  if (!Binaries[0] || !Lengths[0]) {
    if (BinaryStatus)
      *BinaryStatus = PI_ERROR_INVALID_VALUE;
    return PI_ERROR_INVALID_VALUE;
  }

  size_t Length = Lengths[0];
  auto Binary = Binaries[0];

  // In OpenCL, clCreateProgramWithBinary() can be used to load any of the
  // following: "program executable", "compiled program", or "library of
  // compiled programs".  In addition, the loaded program can be either
  // IL (SPIR-v) or native device code.  For now, we assume that
  // piProgramCreateWithBinary() is only used to load a "program executable"
  // as native device code.
  // If we wanted to support all the same cases as OpenCL, we would need to
  // somehow examine the binary image to distinguish the cases.  Alternatively,
  // we could change the PI interface and have the caller pass additional
  // information to distinguish the cases.

  try {
    *Program = new _pi_program(_pi_program::Native, Context, Binary, Length);
  } catch (const std::bad_alloc &) {
    return PI_ERROR_OUT_OF_HOST_MEMORY;
  } catch (...) {
    return PI_ERROR_UNKNOWN;
  }

  if (BinaryStatus)
    *BinaryStatus = PI_SUCCESS;
  return PI_SUCCESS;
}

pi_result piclProgramCreateWithSource(pi_context Context, pi_uint32 Count,
                                      const char **Strings,
                                      const size_t *Lengths,
                                      pi_program *RetProgram) {

  (void)Context;
  (void)Count;
  (void)Strings;
  (void)Lengths;
  (void)RetProgram;
  urPrint("piclProgramCreateWithSource: not supported in Level Zero\n");
  return PI_ERROR_INVALID_OPERATION;
}

pi_result piProgramGetInfo(pi_program Program, pi_program_info ParamName,
                           size_t ParamValueSize, void *ParamValue,
                           size_t *ParamValueSizeRet) {

  PI_ASSERT(Program, PI_ERROR_INVALID_PROGRAM);

  ReturnHelper ReturnValue(ParamValueSize, ParamValue, ParamValueSizeRet);
  switch (ParamName) {
  case PI_PROGRAM_INFO_REFERENCE_COUNT:
    return ReturnValue(pi_uint32{Program->RefCount.load()});
  case PI_PROGRAM_INFO_NUM_DEVICES:
    // TODO: return true number of devices this program exists for.
    return ReturnValue(pi_uint32{1});
  case PI_PROGRAM_INFO_DEVICES:
    // TODO: return all devices this program exists for.
    return ReturnValue(Program->Context->Devices[0]);
  case PI_PROGRAM_INFO_BINARY_SIZES: {
    std::shared_lock<ur_shared_mutex> Guard(Program->Mutex);
    size_t SzBinary;
    if (Program->State == _pi_program::IL ||
        Program->State == _pi_program::Native ||
        Program->State == _pi_program::Object) {
      SzBinary = Program->CodeLength;
    } else if (Program->State == _pi_program::Exe) {
      ZE_CALL(zeModuleGetNativeBinary, (Program->ZeModule, &SzBinary, nullptr));
    } else {
      return PI_ERROR_INVALID_PROGRAM;
    }
    // This is an array of 1 element, initialized as if it were scalar.
    return ReturnValue(size_t{SzBinary});
  }
  case PI_PROGRAM_INFO_BINARIES: {
    // The caller sets "ParamValue" to an array of pointers, one for each
    // device.  Since Level Zero supports only one device, there is only one
    // pointer.  If the pointer is NULL, we don't do anything.  Otherwise, we
    // copy the program's binary image to the buffer at that pointer.
    uint8_t **PBinary = ur_cast<uint8_t **>(ParamValue);
    if (!PBinary[0])
      break;

    std::shared_lock<ur_shared_mutex> Guard(Program->Mutex);
    if (Program->State == _pi_program::IL ||
        Program->State == _pi_program::Native ||
        Program->State == _pi_program::Object) {
      std::memcpy(PBinary[0], Program->Code.get(), Program->CodeLength);
    } else if (Program->State == _pi_program::Exe) {
      size_t SzBinary = 0;
      ZE_CALL(zeModuleGetNativeBinary,
              (Program->ZeModule, &SzBinary, PBinary[0]));
    } else {
      return PI_ERROR_INVALID_PROGRAM;
    }
    break;
  }
  case PI_PROGRAM_INFO_NUM_KERNELS: {
    std::shared_lock<ur_shared_mutex> Guard(Program->Mutex);
    uint32_t NumKernels;
    if (Program->State == _pi_program::IL ||
        Program->State == _pi_program::Native ||
        Program->State == _pi_program::Object) {
      return PI_ERROR_INVALID_PROGRAM_EXECUTABLE;
    } else if (Program->State == _pi_program::Exe) {
      NumKernels = 0;
      ZE_CALL(zeModuleGetKernelNames,
              (Program->ZeModule, &NumKernels, nullptr));
    } else {
      return PI_ERROR_INVALID_PROGRAM;
    }
    return ReturnValue(size_t{NumKernels});
  }
  case PI_PROGRAM_INFO_KERNEL_NAMES:
    try {
      std::shared_lock<ur_shared_mutex> Guard(Program->Mutex);
      std::string PINames{""};
      if (Program->State == _pi_program::IL ||
          Program->State == _pi_program::Native ||
          Program->State == _pi_program::Object) {
        return PI_ERROR_INVALID_PROGRAM_EXECUTABLE;
      } else if (Program->State == _pi_program::Exe) {
        uint32_t Count = 0;
        ZE_CALL(zeModuleGetKernelNames, (Program->ZeModule, &Count, nullptr));
        std::unique_ptr<const char *[]> PNames(new const char *[Count]);
        ZE_CALL(zeModuleGetKernelNames,
                (Program->ZeModule, &Count, PNames.get()));
        for (uint32_t I = 0; I < Count; ++I) {
          PINames += (I > 0 ? ";" : "");
          PINames += PNames[I];
        }
      } else {
        return PI_ERROR_INVALID_PROGRAM;
      }
      return ReturnValue(PINames.c_str());
    } catch (const std::bad_alloc &) {
      return PI_ERROR_OUT_OF_HOST_MEMORY;
    } catch (...) {
      return PI_ERROR_UNKNOWN;
    }
  default:
    die("piProgramGetInfo: not implemented");
  }

  return PI_SUCCESS;
}

pi_result piProgramLink(pi_context Context, pi_uint32 NumDevices,
                        const pi_device *DeviceList, const char *Options,
                        pi_uint32 NumInputPrograms,
                        const pi_program *InputPrograms,
                        void (*PFnNotify)(pi_program Program, void *UserData),
                        void *UserData, pi_program *RetProgram) {
  // We only support one device with Level Zero currently.
  if (NumDevices != 1) {
    urPrint("piProgramLink: level_zero supports only one device.");
    return PI_ERROR_INVALID_VALUE;
  }

  // We do not support any link flags at this time because the Level Zero API
  // does not have any way to pass flags that are specific to linking.
  if (Options && *Options != '\0') {
    std::string ErrorMessage(
        "Level Zero does not support kernel link flags: \"");
    ErrorMessage.append(Options);
    ErrorMessage.push_back('\"');
    pi_program Program =
        new _pi_program(_pi_program::Invalid, Context, ErrorMessage);
    *RetProgram = Program;
    return PI_ERROR_LINK_PROGRAM_FAILURE;
  }

  // Validate input parameters.
  PI_ASSERT(DeviceList, PI_ERROR_INVALID_DEVICE);
  PI_ASSERT(Context->isValidDevice(DeviceList[0]), PI_ERROR_INVALID_DEVICE);
  PI_ASSERT(!PFnNotify && !UserData, PI_ERROR_INVALID_VALUE);
  if (NumInputPrograms == 0 || InputPrograms == nullptr)
    return PI_ERROR_INVALID_VALUE;

  pi_result PiResult = PI_SUCCESS;
  try {
    // Acquire a "shared" lock on each of the input programs, and also validate
    // that they are all in Object state.
    //
    // There is no danger of deadlock here even if two threads call
    // piProgramLink simultaneously with the same input programs in a different
    // order.  If we were acquiring these with "exclusive" access, this could
    // lead to a classic lock ordering deadlock.  However, there is no such
    // deadlock potential with "shared" access.  There could also be a deadlock
    // potential if there was some other code that holds more than one of these
    // locks simultaneously with "exclusive" access.  However, there is no such
    // code like that, so this is also not a danger.
    std::vector<std::shared_lock<ur_shared_mutex>> Guards(NumInputPrograms);
    for (pi_uint32 I = 0; I < NumInputPrograms; I++) {
      std::shared_lock<ur_shared_mutex> Guard(InputPrograms[I]->Mutex);
      Guards[I].swap(Guard);
      if (InputPrograms[I]->State != _pi_program::Object) {
        return PI_ERROR_INVALID_OPERATION;
      }
    }

    // Previous calls to piProgramCompile did not actually compile the SPIR-V.
    // Instead, we postpone compilation until this point, when all the modules
    // are linked together.  By doing compilation and linking together, the JIT
    // compiler is able see all modules and do cross-module optimizations.
    //
    // Construct a ze_module_program_exp_desc_t which contains information about
    // all of the modules that will be linked together.
    ZeStruct<ze_module_program_exp_desc_t> ZeExtModuleDesc;
    std::vector<size_t> CodeSizes(NumInputPrograms);
    std::vector<const uint8_t *> CodeBufs(NumInputPrograms);
    std::vector<const char *> BuildFlagPtrs(NumInputPrograms);
    std::vector<const ze_module_constants_t *> SpecConstPtrs(NumInputPrograms);
    std::vector<_pi_program::SpecConstantShim> SpecConstShims;
    SpecConstShims.reserve(NumInputPrograms);

    for (pi_uint32 I = 0; I < NumInputPrograms; I++) {
      pi_program Program = InputPrograms[I];
      CodeSizes[I] = Program->CodeLength;
      CodeBufs[I] = Program->Code.get();
      BuildFlagPtrs[I] = Program->BuildFlags.c_str();
      SpecConstShims.emplace_back(Program);
      SpecConstPtrs[I] = SpecConstShims[I].ze();
    }

    ZeExtModuleDesc.count = NumInputPrograms;
    ZeExtModuleDesc.inputSizes = CodeSizes.data();
    ZeExtModuleDesc.pInputModules = CodeBufs.data();
    ZeExtModuleDesc.pBuildFlags = BuildFlagPtrs.data();
    ZeExtModuleDesc.pConstants = SpecConstPtrs.data();

    ZeStruct<ze_module_desc_t> ZeModuleDesc;
    ZeModuleDesc.pNext = &ZeExtModuleDesc;
    ZeModuleDesc.format = ZE_MODULE_FORMAT_IL_SPIRV;

    // This works around a bug in the Level Zero driver.  When "ZE_DEBUG=-1",
    // the driver does validation of the API calls, and it expects
    // "pInputModule" to be non-NULL and "inputSize" to be non-zero.  This
    // validation is wrong when using the "ze_module_program_exp_desc_t"
    // extension because those fields are supposed to be ignored.  As a
    // workaround, set both fields to 1.
    //
    // TODO: Remove this workaround when the driver is fixed.
    ZeModuleDesc.pInputModule = reinterpret_cast<const uint8_t *>(1);
    ZeModuleDesc.inputSize = 1;

    // We need a Level Zero extension to compile multiple programs together into
    // a single Level Zero module.  However, we don't need that extension if
    // there happens to be only one input program.
    //
    // The "|| (NumInputPrograms == 1)" term is a workaround for a bug in the
    // Level Zero driver.  The driver's "ze_module_program_exp_desc_t"
    // extension should work even in the case when there is just one input
    // module.  However, there is currently a bug in the driver that leads to a
    // crash.  As a workaround, do not use the extension when there is one
    // input module.
    //
    // TODO: Remove this workaround when the driver is fixed.
    if (!DeviceList[0]->Platform->ZeDriverModuleProgramExtensionFound ||
        (NumInputPrograms == 1)) {
      if (NumInputPrograms == 1) {
        ZeModuleDesc.pNext = nullptr;
        ZeModuleDesc.inputSize = ZeExtModuleDesc.inputSizes[0];
        ZeModuleDesc.pInputModule = ZeExtModuleDesc.pInputModules[0];
        ZeModuleDesc.pBuildFlags = ZeExtModuleDesc.pBuildFlags[0];
        ZeModuleDesc.pConstants = ZeExtModuleDesc.pConstants[0];
      } else {
        urPrint("piProgramLink: level_zero driver does not have static linking "
                "support.");
        return PI_ERROR_INVALID_VALUE;
      }
    }

    // Call the Level Zero API to compile, link, and create the module.
    ze_device_handle_t ZeDevice = DeviceList[0]->ZeDevice;
    ze_context_handle_t ZeContext = Context->ZeContext;
    ze_module_handle_t ZeModule = nullptr;
    ze_module_build_log_handle_t ZeBuildLog = nullptr;
    ze_result_t ZeResult =
        ZE_CALL_NOCHECK(zeModuleCreate, (ZeContext, ZeDevice, &ZeModuleDesc,
                                         &ZeModule, &ZeBuildLog));

    // We still create a _pi_program object even if there is a BUILD_FAILURE
    // because we need the object to hold the ZeBuildLog.  There is no build
    // log created for other errors, so we don't create an object.
    PiResult = mapError(ZeResult);
    if (ZeResult != ZE_RESULT_SUCCESS &&
        ZeResult != ZE_RESULT_ERROR_MODULE_BUILD_FAILURE) {
      return PiResult;
    }

    // The call to zeModuleCreate does not report an error if there are
    // unresolved symbols because it thinks these could be resolved later via a
    // call to zeModuleDynamicLink.  However, modules created with piProgramLink
    // are supposed to be fully linked and ready to use.  Therefore, do an extra
    // check now for unresolved symbols.  Note that we still create a
    // _pi_program if there are unresolved symbols because the ZeBuildLog tells
    // which symbols are unresolved.
    if (ZeResult == ZE_RESULT_SUCCESS) {
      ZeResult = checkUnresolvedSymbols(ZeModule, &ZeBuildLog);
      if (ZeResult == ZE_RESULT_ERROR_MODULE_LINK_FAILURE) {
        PiResult = PI_ERROR_LINK_PROGRAM_FAILURE;
      } else if (ZeResult != ZE_RESULT_SUCCESS) {
        return mapError(ZeResult);
      }
    }

    _pi_program::state State =
        (PiResult == PI_SUCCESS) ? _pi_program::Exe : _pi_program::Invalid;
    *RetProgram = new _pi_program(State, Context, ZeModule, ZeBuildLog);
  } catch (const std::bad_alloc &) {
    return PI_ERROR_OUT_OF_HOST_MEMORY;
  } catch (...) {
    return PI_ERROR_UNKNOWN;
  }
  return PiResult;
}

pi_result piProgramCompile(
    pi_program Program, pi_uint32 NumDevices, const pi_device *DeviceList,
    const char *Options, pi_uint32 NumInputHeaders,
    const pi_program *InputHeaders, const char **HeaderIncludeNames,
    void (*PFnNotify)(pi_program Program, void *UserData), void *UserData) {
  (void)NumInputHeaders;
  (void)InputHeaders;
  (void)HeaderIncludeNames;

  PI_ASSERT(Program, PI_ERROR_INVALID_PROGRAM);

  if ((NumDevices && !DeviceList) || (!NumDevices && DeviceList))
    return PI_ERROR_INVALID_VALUE;

  // These aren't supported.
  PI_ASSERT(!PFnNotify && !UserData, PI_ERROR_INVALID_VALUE);

  std::scoped_lock<ur_shared_mutex> Guard(Program->Mutex);

  // It's only valid to compile a program created from IL (we don't support
  // programs created from source code).
  //
  // The OpenCL spec says that the header parameters are ignored when compiling
  // IL programs, so we don't validate them.
  if (Program->State != _pi_program::IL)
    return PI_ERROR_INVALID_OPERATION;

  // We don't compile anything now.  Instead, we delay compilation until
  // piProgramLink, where we do both compilation and linking as a single step.
  // This produces better code because the driver can do cross-module
  // optimizations.  Therefore, we just remember the compilation flags, so we
  // can use them later.
  if (Options)
    Program->BuildFlags = Options;
  Program->State = _pi_program::Object;

  return PI_SUCCESS;
}

pi_result piProgramBuild(pi_program Program, pi_uint32 NumDevices,
                         const pi_device *DeviceList, const char *Options,
                         void (*PFnNotify)(pi_program Program, void *UserData),
                         void *UserData) {

  PI_ASSERT(Program, PI_ERROR_INVALID_PROGRAM);
  if ((NumDevices && !DeviceList) || (!NumDevices && DeviceList))
    return PI_ERROR_INVALID_VALUE;

  // We only support build to one device with Level Zero now.
  // TODO: we should eventually build to the possibly multiple root
  // devices in the context.
  if (NumDevices != 1) {
    urPrint("piProgramBuild: level_zero supports only one device.");
    return PI_ERROR_INVALID_VALUE;
  }

  // These aren't supported.
  PI_ASSERT(!PFnNotify && !UserData, PI_ERROR_INVALID_VALUE);

  std::scoped_lock<ur_shared_mutex> Guard(Program->Mutex);
  // Check if device belongs to associated context.
  PI_ASSERT(Program->Context, PI_ERROR_INVALID_PROGRAM);
  PI_ASSERT(Program->Context->isValidDevice(DeviceList[0]),
            PI_ERROR_INVALID_VALUE);

  // It is legal to build a program created from either IL or from native
  // device code.
  if (Program->State != _pi_program::IL &&
      Program->State != _pi_program::Native)
    return PI_ERROR_INVALID_OPERATION;

  // We should have either IL or native device code.
  PI_ASSERT(Program->Code, PI_ERROR_INVALID_PROGRAM);

  // Ask Level Zero to build and load the native code onto the device.
  ZeStruct<ze_module_desc_t> ZeModuleDesc;
  _pi_program::SpecConstantShim Shim(Program);
  ZeModuleDesc.format = (Program->State == _pi_program::IL)
                            ? ZE_MODULE_FORMAT_IL_SPIRV
                            : ZE_MODULE_FORMAT_NATIVE;
  ZeModuleDesc.inputSize = Program->CodeLength;
  ZeModuleDesc.pInputModule = Program->Code.get();
  ZeModuleDesc.pBuildFlags = Options;
  ZeModuleDesc.pConstants = Shim.ze();

  ze_device_handle_t ZeDevice = DeviceList[0]->ZeDevice;
  ze_context_handle_t ZeContext = Program->Context->ZeContext;
  ze_module_handle_t ZeModule = nullptr;

  pi_result Result = PI_SUCCESS;
  Program->State = _pi_program::Exe;
  ze_result_t ZeResult =
      ZE_CALL_NOCHECK(zeModuleCreate, (ZeContext, ZeDevice, &ZeModuleDesc,
                                       &ZeModule, &Program->ZeBuildLog));
  if (ZeResult != ZE_RESULT_SUCCESS) {
    // We adjust pi_program below to avoid attempting to release zeModule when
    // RT calls piProgramRelease().
    Program->State = _pi_program::Invalid;
    Result = mapError(ZeResult);
    if (ZeModule) {
      ZE_CALL_NOCHECK(zeModuleDestroy, (ZeModule));
      ZeModule = nullptr;
    }
  } else {
    // The call to zeModuleCreate does not report an error if there are
    // unresolved symbols because it thinks these could be resolved later via a
    // call to zeModuleDynamicLink.  However, modules created with
    // piProgramBuild are supposed to be fully linked and ready to use.
    // Therefore, do an extra check now for unresolved symbols.
    ZeResult = checkUnresolvedSymbols(ZeModule, &Program->ZeBuildLog);
    if (ZeResult != ZE_RESULT_SUCCESS) {
      Program->State = _pi_program::Invalid;
      Result = (ZeResult == ZE_RESULT_ERROR_MODULE_LINK_FAILURE)
                   ? PI_ERROR_BUILD_PROGRAM_FAILURE
                   : mapError(ZeResult);
      if (ZeModule) {
        ZE_CALL_NOCHECK(zeModuleDestroy, (ZeModule));
        ZeModule = nullptr;
      }
    }
  }

  // We no longer need the IL / native code.
  Program->Code.reset();
  Program->ZeModule = ZeModule;
  return Result;
}

pi_result piProgramGetBuildInfo(pi_program Program, pi_device Device,
                                pi_program_build_info ParamName,
                                size_t ParamValueSize, void *ParamValue,
                                size_t *ParamValueSizeRet) {
  (void)Device;

  std::shared_lock<ur_shared_mutex> Guard(Program->Mutex);
  ReturnHelper ReturnValue(ParamValueSize, ParamValue, ParamValueSizeRet);
  if (ParamName == PI_PROGRAM_BUILD_INFO_BINARY_TYPE) {
    pi_program_binary_type Type = PI_PROGRAM_BINARY_TYPE_NONE;
    if (Program->State == _pi_program::Object) {
      Type = PI_PROGRAM_BINARY_TYPE_COMPILED_OBJECT;
    } else if (Program->State == _pi_program::Exe) {
      Type = PI_PROGRAM_BINARY_TYPE_EXECUTABLE;
    }
    return ReturnValue(pi_program_binary_type{Type});
  }
  if (ParamName == PI_PROGRAM_BUILD_INFO_OPTIONS) {
    // TODO: how to get module build options out of Level Zero?
    // For the programs that we compiled we can remember the options
    // passed with piProgramCompile/piProgramBuild, but what can we
    // return for programs that were built outside and registered
    // with piProgramRegister?
    return ReturnValue("");
  } else if (ParamName == PI_PROGRAM_BUILD_INFO_LOG) {
    // Check first to see if the plugin code recorded an error message.
    if (!Program->ErrorMessage.empty()) {
      return ReturnValue(Program->ErrorMessage.c_str());
    }

    // Next check if there is a Level Zero build log.
    if (Program->ZeBuildLog) {
      size_t LogSize = ParamValueSize;
      ZE_CALL(zeModuleBuildLogGetString,
              (Program->ZeBuildLog, &LogSize, ur_cast<char *>(ParamValue)));
      if (ParamValueSizeRet) {
        *ParamValueSizeRet = LogSize;
      }
      if (ParamValue) {
        // When the program build fails in piProgramBuild(), we delayed cleaning
        // up the build log because RT later calls this routine to get the
        // failed build log.
        // To avoid memory leaks, we should clean up the failed build log here
        // because RT does not create sycl::program when piProgramBuild() fails,
        // thus it won't call piProgramRelease() to clean up the build log.
        if (Program->State == _pi_program::Invalid) {
          ZE_CALL_NOCHECK(zeModuleBuildLogDestroy, (Program->ZeBuildLog));
          Program->ZeBuildLog = nullptr;
        }
      }
      return PI_SUCCESS;
    }

    // Otherwise, there is no error.  The OpenCL spec says to return an empty
    // string if there ws no previous attempt to compile, build, or link the
    // program.
    return ReturnValue("");
  } else {
    urPrint("piProgramGetBuildInfo: unsupported ParamName\n");
    return PI_ERROR_INVALID_VALUE;
  }
  return PI_SUCCESS;
}

pi_result piProgramRetain(pi_program Program) {
  PI_ASSERT(Program, PI_ERROR_INVALID_PROGRAM);
  Program->RefCount.increment();
  return PI_SUCCESS;
}

pi_result piProgramRelease(pi_program Program) {
  PI_ASSERT(Program, PI_ERROR_INVALID_PROGRAM);

  if (!Program->RefCount.decrementAndTest())
    return PI_SUCCESS;

  delete Program;

  return PI_SUCCESS;
}

pi_result piextProgramGetNativeHandle(pi_program Program,
                                      pi_native_handle *NativeHandle) {
  PI_ASSERT(Program, PI_ERROR_INVALID_PROGRAM);
  PI_ASSERT(NativeHandle, PI_ERROR_INVALID_VALUE);

  auto ZeModule = ur_cast<ze_module_handle_t *>(NativeHandle);

  std::shared_lock<ur_shared_mutex> Guard(Program->Mutex);
  switch (Program->State) {
  case _pi_program::Exe: {
    *ZeModule = Program->ZeModule;
    break;
  }

  default:
    return PI_ERROR_INVALID_OPERATION;
  }

  return PI_SUCCESS;
}

pi_result piextProgramCreateWithNativeHandle(pi_native_handle NativeHandle,
                                             pi_context Context,
                                             bool ownNativeHandle,
                                             pi_program *Program) {
  PI_ASSERT(Program, PI_ERROR_INVALID_PROGRAM);
  PI_ASSERT(NativeHandle, PI_ERROR_INVALID_VALUE);
  PI_ASSERT(Context, PI_ERROR_INVALID_CONTEXT);

  auto ZeModule = ur_cast<ze_module_handle_t>(NativeHandle);

  // We assume here that programs created from a native handle always
  // represent a fully linked executable (state Exe) and not an unlinked
  // executable (state Object).

  try {
    *Program =
        new _pi_program(_pi_program::Exe, Context, ZeModule, ownNativeHandle);
  } catch (const std::bad_alloc &) {
    return PI_ERROR_OUT_OF_HOST_MEMORY;
  } catch (...) {
    return PI_ERROR_UNKNOWN;
  }
  return PI_SUCCESS;
}

_pi_program::~_pi_program() {
  // According to Level Zero Specification, all kernels and build logs
  // must be destroyed before the Module can be destroyed.  So, be sure
  // to destroy build log before destroying the module.
  if (ZeBuildLog) {
    ZE_CALL_NOCHECK(zeModuleBuildLogDestroy, (ZeBuildLog));
  }

  if (ZeModule && OwnZeModule) {
    ZE_CALL_NOCHECK(zeModuleDestroy, (ZeModule));
  }
}

// Check to see if a Level Zero module has any unresolved symbols.
//
// @param ZeModule    The module handle to check.
// @param ZeBuildLog  If there are unresolved symbols, this build log handle is
//                     modified to receive information telling which symbols
//                     are unresolved.
//
// @return ZE_RESULT_ERROR_MODULE_LINK_FAILURE indicates there are unresolved
//  symbols.  ZE_RESULT_SUCCESS indicates all symbols are resolved.  Any other
//  value indicates there was an error and we cannot tell if symbols are
//  resolved.
static ze_result_t
checkUnresolvedSymbols(ze_module_handle_t ZeModule,
                       ze_module_build_log_handle_t *ZeBuildLog) {

  // First check to see if the module has any imported symbols.  If there are
  // no imported symbols, it's not possible to have any unresolved symbols.  We
  // do this check first because we assume it's faster than the call to
  // zeModuleDynamicLink below.
  ZeStruct<ze_module_properties_t> ZeModuleProps;
  ze_result_t ZeResult =
      ZE_CALL_NOCHECK(zeModuleGetProperties, (ZeModule, &ZeModuleProps));
  if (ZeResult != ZE_RESULT_SUCCESS)
    return ZeResult;

  // If there are imported symbols, attempt to "link" the module with itself.
  // As a side effect, this will return the error
  // ZE_RESULT_ERROR_MODULE_LINK_FAILURE if there are any unresolved symbols.
  if (ZeModuleProps.flags & ZE_MODULE_PROPERTY_FLAG_IMPORTS) {
    return ZE_CALL_NOCHECK(zeModuleDynamicLink, (1, &ZeModule, ZeBuildLog));
  }
  return ZE_RESULT_SUCCESS;
}

pi_result piKernelCreate(pi_program Program, const char *KernelName,
                         pi_kernel *RetKernel) {

  PI_ASSERT(Program, PI_ERROR_INVALID_PROGRAM);
  PI_ASSERT(RetKernel, PI_ERROR_INVALID_VALUE);
  PI_ASSERT(KernelName, PI_ERROR_INVALID_VALUE);

  std::shared_lock<ur_shared_mutex> Guard(Program->Mutex);
  if (Program->State != _pi_program::Exe) {
    return PI_ERROR_INVALID_PROGRAM_EXECUTABLE;
  }

  ZeStruct<ze_kernel_desc_t> ZeKernelDesc;
  ZeKernelDesc.flags = 0;
  ZeKernelDesc.pKernelName = KernelName;

  ze_kernel_handle_t ZeKernel;
  ZE_CALL(zeKernelCreate, (Program->ZeModule, &ZeKernelDesc, &ZeKernel));

  try {
    *RetKernel = new _pi_kernel(ZeKernel, true, Program);
  } catch (const std::bad_alloc &) {
    return PI_ERROR_OUT_OF_HOST_MEMORY;
  } catch (...) {
    return PI_ERROR_UNKNOWN;
  }

  PI_CALL((*RetKernel)->initialize());
  return PI_SUCCESS;
}

pi_result _pi_kernel::initialize() {
  // Retain the program and context to show it's used by this kernel.
  PI_CALL(piProgramRetain(Program));
  if (IndirectAccessTrackingEnabled)
    // TODO: do piContextRetain without the guard
    PI_CALL(piContextRetain(Program->Context));

  // Set up how to obtain kernel properties when needed.
  ZeKernelProperties.Compute = [this](ze_kernel_properties_t &Properties) {
    ZE_CALL_NOCHECK(zeKernelGetProperties, (ZeKernel, &Properties));
  };

  // Cache kernel name.
  ZeKernelName.Compute = [this](std::string &Name) {
    size_t Size = 0;
    ZE_CALL_NOCHECK(zeKernelGetName, (ZeKernel, &Size, nullptr));
    char *KernelName = new char[Size];
    ZE_CALL_NOCHECK(zeKernelGetName, (ZeKernel, &Size, KernelName));
    Name = KernelName;
    delete[] KernelName;
  };

  return PI_SUCCESS;
}

pi_result piKernelSetArg(pi_kernel Kernel, pi_uint32 ArgIndex, size_t ArgSize,
                         const void *ArgValue) {

  // OpenCL: "the arg_value pointer can be NULL or point to a NULL value
  // in which case a NULL value will be used as the value for the argument
  // declared as a pointer to global or constant memory in the kernel"
  //
  // We don't know the type of the argument but it seems that the only time
  // SYCL RT would send a pointer to NULL in 'arg_value' is when the argument
  // is a NULL pointer. Treat a pointer to NULL in 'arg_value' as a NULL.
  if (ArgSize == sizeof(void *) && ArgValue &&
      *(void **)(const_cast<void *>(ArgValue)) == nullptr) {
    ArgValue = nullptr;
  }

  PI_ASSERT(Kernel, PI_ERROR_INVALID_KERNEL);

  std::scoped_lock<ur_shared_mutex> Guard(Kernel->Mutex);
  ZE_CALL(zeKernelSetArgumentValue,
          (ur_cast<ze_kernel_handle_t>(Kernel->ZeKernel),
           ur_cast<uint32_t>(ArgIndex), ur_cast<size_t>(ArgSize),
           ur_cast<const void *>(ArgValue)));

  return PI_SUCCESS;
}

// Special version of piKernelSetArg to accept pi_mem.
pi_result piextKernelSetArgMemObj(pi_kernel Kernel, pi_uint32 ArgIndex,
                                  const pi_mem *ArgValue) {
  // TODO: the better way would probably be to add a new PI API for
  // extracting native PI object from PI handle, and have SYCL
  // RT pass that directly to the regular piKernelSetArg (and
  // then remove this piextKernelSetArgMemObj).

  PI_ASSERT(Kernel, PI_ERROR_INVALID_KERNEL);

  // We don't yet know the device where this kernel will next be run on.
  // Thus we can't know the actual memory allocation that needs to be used.
  // Remember the memory object being used as an argument for this kernel
  // to process it later when the device is known (at the kernel enqueue).
  //
  // TODO: for now we have to conservatively assume the access as read-write.
  //       Improve that by passing SYCL buffer accessor type into
  //       piextKernelSetArgMemObj.
  //
  std::scoped_lock<ur_shared_mutex> Guard(Kernel->Mutex);
  // The ArgValue may be a NULL pointer in which case a NULL value is used for
  // the kernel argument declared as a pointer to global or constant memory.
  auto Arg = ArgValue ? *ArgValue : nullptr;
  Kernel->PendingArguments.push_back(
      {ArgIndex, sizeof(void *), Arg, _pi_mem::read_write});

  return PI_SUCCESS;
}

// Special version of piKernelSetArg to accept pi_sampler.
pi_result piextKernelSetArgSampler(pi_kernel Kernel, pi_uint32 ArgIndex,
                                   const pi_sampler *ArgValue) {
  PI_ASSERT(Kernel, PI_ERROR_INVALID_KERNEL);

  std::scoped_lock<ur_shared_mutex> Guard(Kernel->Mutex);
  ZE_CALL(zeKernelSetArgumentValue,
          (ur_cast<ze_kernel_handle_t>(Kernel->ZeKernel),
           ur_cast<uint32_t>(ArgIndex), sizeof(void *),
           &(*ArgValue)->ZeSampler));

  return PI_SUCCESS;
}

pi_result piKernelGetInfo(pi_kernel Kernel, pi_kernel_info ParamName,
                          size_t ParamValueSize, void *ParamValue,
                          size_t *ParamValueSizeRet) {
  PI_ASSERT(Kernel, PI_ERROR_INVALID_KERNEL);

  ReturnHelper ReturnValue(ParamValueSize, ParamValue, ParamValueSizeRet);

  std::shared_lock<ur_shared_mutex> Guard(Kernel->Mutex);
  switch (ParamName) {
  case PI_KERNEL_INFO_CONTEXT:
    return ReturnValue(pi_context{Kernel->Program->Context});
  case PI_KERNEL_INFO_PROGRAM:
    return ReturnValue(pi_program{Kernel->Program});
  case PI_KERNEL_INFO_FUNCTION_NAME:
    try {
      std::string &KernelName = *Kernel->ZeKernelName.operator->();
      return ReturnValue(static_cast<const char *>(KernelName.c_str()));
    } catch (const std::bad_alloc &) {
      return PI_ERROR_OUT_OF_HOST_MEMORY;
    } catch (...) {
      return PI_ERROR_UNKNOWN;
    }
  case PI_KERNEL_INFO_NUM_ARGS:
    return ReturnValue(pi_uint32{Kernel->ZeKernelProperties->numKernelArgs});
  case PI_KERNEL_INFO_REFERENCE_COUNT:
    return ReturnValue(pi_uint32{Kernel->RefCount.load()});
  case PI_KERNEL_INFO_ATTRIBUTES:
    try {
      uint32_t Size;
      ZE_CALL(zeKernelGetSourceAttributes, (Kernel->ZeKernel, &Size, nullptr));
      char *attributes = new char[Size];
      ZE_CALL(zeKernelGetSourceAttributes,
              (Kernel->ZeKernel, &Size, &attributes));
      auto Res = ReturnValue(attributes);
      delete[] attributes;
      return Res;
    } catch (const std::bad_alloc &) {
      return PI_ERROR_OUT_OF_HOST_MEMORY;
    } catch (...) {
      return PI_ERROR_UNKNOWN;
    }
  default:
    urPrint("Unsupported ParamName in piKernelGetInfo: ParamName=%d(0x%x)\n",
            ParamName, ParamName);
    return PI_ERROR_INVALID_VALUE;
  }

  return PI_SUCCESS;
}

pi_result piKernelGetGroupInfo(pi_kernel Kernel, pi_device Device,
                               pi_kernel_group_info ParamName,
                               size_t ParamValueSize, void *ParamValue,
                               size_t *ParamValueSizeRet) {
  PI_ASSERT(Kernel, PI_ERROR_INVALID_KERNEL);
  PI_ASSERT(Device, PI_ERROR_INVALID_DEVICE);

  ReturnHelper ReturnValue(ParamValueSize, ParamValue, ParamValueSizeRet);

  std::shared_lock<ur_shared_mutex> Guard(Kernel->Mutex);
  switch (ParamName) {
  case PI_KERNEL_GROUP_INFO_GLOBAL_WORK_SIZE: {
    struct {
      size_t Arr[3];
    } GlobalWorkSize = {{(Device->ZeDeviceComputeProperties->maxGroupSizeX *
                          Device->ZeDeviceComputeProperties->maxGroupCountX),
                         (Device->ZeDeviceComputeProperties->maxGroupSizeY *
                          Device->ZeDeviceComputeProperties->maxGroupCountY),
                         (Device->ZeDeviceComputeProperties->maxGroupSizeZ *
                          Device->ZeDeviceComputeProperties->maxGroupCountZ)}};
    return ReturnValue(GlobalWorkSize);
  }
  case PI_KERNEL_GROUP_INFO_WORK_GROUP_SIZE: {
    // As of right now, L0 is missing API to query kernel and device specific
    // max work group size.
    return ReturnValue(
        pi_uint64{Device->ZeDeviceComputeProperties->maxTotalGroupSize});
  }
  case PI_KERNEL_GROUP_INFO_COMPILE_WORK_GROUP_SIZE: {
    struct {
      size_t Arr[3];
    } WgSize = {{Kernel->ZeKernelProperties->requiredGroupSizeX,
                 Kernel->ZeKernelProperties->requiredGroupSizeY,
                 Kernel->ZeKernelProperties->requiredGroupSizeZ}};
    return ReturnValue(WgSize);
  }
  case PI_KERNEL_GROUP_INFO_LOCAL_MEM_SIZE:
    return ReturnValue(pi_uint32{Kernel->ZeKernelProperties->localMemSize});
  case PI_KERNEL_GROUP_INFO_PREFERRED_WORK_GROUP_SIZE_MULTIPLE: {
    return ReturnValue(size_t{Device->ZeDeviceProperties->physicalEUSimdWidth});
  }
  case PI_KERNEL_GROUP_INFO_PRIVATE_MEM_SIZE:
    return ReturnValue(pi_uint32{Kernel->ZeKernelProperties->privateMemSize});
  case PI_KERNEL_GROUP_INFO_NUM_REGS: {
    die("PI_KERNEL_GROUP_INFO_NUM_REGS in piKernelGetGroupInfo not "
        "implemented\n");
    break;
  }
  default:
    urPrint("Unknown ParamName in piKernelGetGroupInfo: ParamName=%d(0x%x)\n",
            ParamName, ParamName);
    return PI_ERROR_INVALID_VALUE;
  }
  return PI_SUCCESS;
}

pi_result piKernelGetSubGroupInfo(pi_kernel Kernel, pi_device Device,
                                  pi_kernel_sub_group_info ParamName,
                                  size_t InputValueSize, const void *InputValue,
                                  size_t ParamValueSize, void *ParamValue,
                                  size_t *ParamValueSizeRet) {
  (void)Device;
  (void)InputValueSize;
  (void)InputValue;

  ReturnHelper ReturnValue(ParamValueSize, ParamValue, ParamValueSizeRet);

  std::shared_lock<ur_shared_mutex> Guard(Kernel->Mutex);
  if (ParamName == PI_KERNEL_MAX_SUB_GROUP_SIZE) {
    ReturnValue(uint32_t{Kernel->ZeKernelProperties->maxSubgroupSize});
  } else if (ParamName == PI_KERNEL_MAX_NUM_SUB_GROUPS) {
    ReturnValue(uint32_t{Kernel->ZeKernelProperties->maxNumSubgroups});
  } else if (ParamName == PI_KERNEL_COMPILE_NUM_SUB_GROUPS) {
    ReturnValue(uint32_t{Kernel->ZeKernelProperties->requiredNumSubGroups});
  } else if (ParamName == PI_KERNEL_COMPILE_SUB_GROUP_SIZE_INTEL) {
    ReturnValue(uint32_t{Kernel->ZeKernelProperties->requiredSubgroupSize});
  } else {
    die("piKernelGetSubGroupInfo: parameter not implemented");
    return {};
  }
  return PI_SUCCESS;
}

pi_result piKernelRetain(pi_kernel Kernel) {

  PI_ASSERT(Kernel, PI_ERROR_INVALID_KERNEL);

  Kernel->RefCount.increment();
  return PI_SUCCESS;
}

pi_result piKernelRelease(pi_kernel Kernel) {
  PI_ASSERT(Kernel, PI_ERROR_INVALID_KERNEL);

  if (!Kernel->RefCount.decrementAndTest())
    return PI_SUCCESS;

  auto KernelProgram = Kernel->Program;
  if (Kernel->OwnZeKernel) {
    auto ZeResult = ZE_CALL_NOCHECK(zeKernelDestroy, (Kernel->ZeKernel));
    // Gracefully handle the case that L0 was already unloaded.
    if (ZeResult && ZeResult != ZE_RESULT_ERROR_UNINITIALIZED)
      return mapError(ZeResult);
  }
  if (IndirectAccessTrackingEnabled) {
    PI_CALL(piContextRelease(KernelProgram->Context));
  }
  // do a release on the program this kernel was part of
  PI_CALL(piProgramRelease(KernelProgram));
  delete Kernel;

  return PI_SUCCESS;
}

pi_result
piEnqueueKernelLaunch(pi_queue Queue, pi_kernel Kernel, pi_uint32 WorkDim,
                      const size_t *GlobalWorkOffset,
                      const size_t *GlobalWorkSize, const size_t *LocalWorkSize,
                      pi_uint32 NumEventsInWaitList,
                      const pi_event *EventWaitList, pi_event *OutEvent) {
  PI_ASSERT(Kernel, PI_ERROR_INVALID_KERNEL);
  PI_ASSERT(Queue, PI_ERROR_INVALID_QUEUE);
  PI_ASSERT((WorkDim > 0) && (WorkDim < 4), PI_ERROR_INVALID_WORK_DIMENSION);

  // Lock automatically releases when this goes out of scope.
  std::scoped_lock<ur_shared_mutex, ur_shared_mutex, ur_shared_mutex> Lock(
      Queue->Mutex, Kernel->Mutex, Kernel->Program->Mutex);
  if (GlobalWorkOffset != NULL) {
    if (!Queue->Device->Platform->ZeDriverGlobalOffsetExtensionFound) {
      urPrint("No global offset extension found on this driver\n");
      return PI_ERROR_INVALID_VALUE;
    }

    ZE_CALL(zeKernelSetGlobalOffsetExp,
            (Kernel->ZeKernel, GlobalWorkOffset[0], GlobalWorkOffset[1],
             GlobalWorkOffset[2]));
  }

  // If there are any pending arguments set them now.
  for (auto &Arg : Kernel->PendingArguments) {
    // The ArgValue may be a NULL pointer in which case a NULL value is used for
    // the kernel argument declared as a pointer to global or constant memory.
    char **ZeHandlePtr = nullptr;
    if (Arg.Value) {
      PI_CALL(Arg.Value->getZeHandlePtr(ZeHandlePtr, Arg.AccessMode,
                                        Queue->Device));
    }
    ZE_CALL(zeKernelSetArgumentValue,
            (Kernel->ZeKernel, Arg.Index, Arg.Size, ZeHandlePtr));
  }
  Kernel->PendingArguments.clear();

  ze_group_count_t ZeThreadGroupDimensions{1, 1, 1};
  uint32_t WG[3];

  // global_work_size of unused dimensions must be set to 1
  PI_ASSERT(WorkDim == 3 || GlobalWorkSize[2] == 1, PI_ERROR_INVALID_VALUE);
  PI_ASSERT(WorkDim >= 2 || GlobalWorkSize[1] == 1, PI_ERROR_INVALID_VALUE);

  if (LocalWorkSize) {
    WG[0] = ur_cast<uint32_t>(LocalWorkSize[0]);
    WG[1] = ur_cast<uint32_t>(LocalWorkSize[1]);
    WG[2] = ur_cast<uint32_t>(LocalWorkSize[2]);
  } else {
    // We can't call to zeKernelSuggestGroupSize if 64-bit GlobalWorkSize
    // values do not fit to 32-bit that the API only supports currently.
    bool SuggestGroupSize = true;
    for (int I : {0, 1, 2}) {
      if (GlobalWorkSize[I] > UINT32_MAX) {
        SuggestGroupSize = false;
      }
    }
    if (SuggestGroupSize) {
      ZE_CALL(zeKernelSuggestGroupSize,
              (Kernel->ZeKernel, GlobalWorkSize[0], GlobalWorkSize[1],
               GlobalWorkSize[2], &WG[0], &WG[1], &WG[2]));
    } else {
      for (int I : {0, 1, 2}) {
        // Try to find a I-dimension WG size that the GlobalWorkSize[I] is
        // fully divisable with. Start with the max possible size in
        // each dimension.
        uint32_t GroupSize[] = {
            Queue->Device->ZeDeviceComputeProperties->maxGroupSizeX,
            Queue->Device->ZeDeviceComputeProperties->maxGroupSizeY,
            Queue->Device->ZeDeviceComputeProperties->maxGroupSizeZ};
        GroupSize[I] = std::min(size_t(GroupSize[I]), GlobalWorkSize[I]);
        while (GlobalWorkSize[I] % GroupSize[I]) {
          --GroupSize[I];
        }
        if (GlobalWorkSize[I] / GroupSize[I] > UINT32_MAX) {
          urPrint("piEnqueueKernelLaunch: can't find a WG size "
                  "suitable for global work size > UINT32_MAX\n");
          return PI_ERROR_INVALID_WORK_GROUP_SIZE;
        }
        WG[I] = GroupSize[I];
      }
      urPrint("piEnqueueKernelLaunch: using computed WG size = {%d, %d, %d}\n",
              WG[0], WG[1], WG[2]);
    }
  }

  // TODO: assert if sizes do not fit into 32-bit?
  switch (WorkDim) {
  case 3:
    ZeThreadGroupDimensions.groupCountX =
        ur_cast<uint32_t>(GlobalWorkSize[0] / WG[0]);
    ZeThreadGroupDimensions.groupCountY =
        ur_cast<uint32_t>(GlobalWorkSize[1] / WG[1]);
    ZeThreadGroupDimensions.groupCountZ =
        ur_cast<uint32_t>(GlobalWorkSize[2] / WG[2]);
    break;
  case 2:
    ZeThreadGroupDimensions.groupCountX =
        ur_cast<uint32_t>(GlobalWorkSize[0] / WG[0]);
    ZeThreadGroupDimensions.groupCountY =
        ur_cast<uint32_t>(GlobalWorkSize[1] / WG[1]);
    WG[2] = 1;
    break;
  case 1:
    ZeThreadGroupDimensions.groupCountX =
        ur_cast<uint32_t>(GlobalWorkSize[0] / WG[0]);
    WG[1] = WG[2] = 1;
    break;

  default:
    urPrint("piEnqueueKernelLaunch: unsupported work_dim\n");
    return PI_ERROR_INVALID_VALUE;
  }

  // Error handling for non-uniform group size case
  if (GlobalWorkSize[0] !=
      size_t(ZeThreadGroupDimensions.groupCountX) * WG[0]) {
    urPrint("piEnqueueKernelLaunch: invalid work_dim. The range is not a "
            "multiple of the group size in the 1st dimension\n");
    return PI_ERROR_INVALID_WORK_GROUP_SIZE;
  }
  if (GlobalWorkSize[1] !=
      size_t(ZeThreadGroupDimensions.groupCountY) * WG[1]) {
    urPrint("piEnqueueKernelLaunch: invalid work_dim. The range is not a "
            "multiple of the group size in the 2nd dimension\n");
    return PI_ERROR_INVALID_WORK_GROUP_SIZE;
  }
  if (GlobalWorkSize[2] !=
      size_t(ZeThreadGroupDimensions.groupCountZ) * WG[2]) {
    urPrint("piEnqueueKernelLaunch: invalid work_dim. The range is not a "
            "multiple of the group size in the 3rd dimension\n");
    return PI_ERROR_INVALID_WORK_GROUP_SIZE;
  }

  ZE_CALL(zeKernelSetGroupSize, (Kernel->ZeKernel, WG[0], WG[1], WG[2]));

  bool UseCopyEngine = false;
  _pi_ze_event_list_t TmpWaitList;
  if (auto Res = TmpWaitList.createAndRetainPiZeEventList(
          NumEventsInWaitList, EventWaitList, Queue, UseCopyEngine))
    return Res;

  // Get a new command list to be used on this call
  pi_command_list_ptr_t CommandList{};
  if (auto Res = Queue->Context->getAvailableCommandList(
          Queue, CommandList, UseCopyEngine, true /* AllowBatching */))
    return Res;

  ze_event_handle_t ZeEvent = nullptr;
  pi_event InternalEvent;
  bool IsInternal = OutEvent == nullptr;
  pi_event *Event = OutEvent ? OutEvent : &InternalEvent;
  pi_result Res = createEventAndAssociateQueue(
      Queue, Event, PI_COMMAND_TYPE_NDRANGE_KERNEL, CommandList, IsInternal);
  if (Res != PI_SUCCESS)
    return Res;
  ZeEvent = (*Event)->ZeEvent;
  (*Event)->WaitList = TmpWaitList;

  // Save the kernel in the event, so that when the event is signalled
  // the code can do a piKernelRelease on this kernel.
  (*Event)->CommandData = (void *)Kernel;

  // Increment the reference count of the Kernel and indicate that the Kernel is
  // in use. Once the event has been signalled, the code in
  // CleanupCompletedEvent(Event) will do a piReleaseKernel to update the
  // reference count on the kernel, using the kernel saved in CommandData.
  PI_CALL(piKernelRetain(Kernel));

  // Add to list of kernels to be submitted
  if (IndirectAccessTrackingEnabled)
    Queue->KernelsToBeSubmitted.push_back(Kernel);

  if (Queue->UsingImmCmdLists && IndirectAccessTrackingEnabled) {
    // If using immediate commandlists then gathering of indirect
    // references and appending to the queue (which means submission)
    // must be done together.
    std::unique_lock<ur_shared_mutex> ContextsLock(
        Queue->Device->Platform->ContextsMutex, std::defer_lock);
    // We are going to submit kernels for execution. If indirect access flag is
    // set for a kernel then we need to make a snapshot of existing memory
    // allocations in all contexts in the platform. We need to lock the mutex
    // guarding the list of contexts in the platform to prevent creation of new
    // memory alocations in any context before we submit the kernel for
    // execution.
    ContextsLock.lock();
    Queue->CaptureIndirectAccesses();
    // Add the command to the command list, which implies submission.
    ZE_CALL(zeCommandListAppendLaunchKernel,
            (CommandList->first, Kernel->ZeKernel, &ZeThreadGroupDimensions,
             ZeEvent, (*Event)->WaitList.Length,
             (*Event)->WaitList.ZeEventList));
  } else {
    // Add the command to the command list for later submission.
    // No lock is needed here, unlike the immediate commandlist case above,
    // because the kernels are not actually submitted yet. Kernels will be
    // submitted only when the comamndlist is closed. Then, a lock is held.
    ZE_CALL(zeCommandListAppendLaunchKernel,
            (CommandList->first, Kernel->ZeKernel, &ZeThreadGroupDimensions,
             ZeEvent, (*Event)->WaitList.Length,
             (*Event)->WaitList.ZeEventList));
  }

  urPrint("calling zeCommandListAppendLaunchKernel() with"
          "  ZeEvent %#llx\n",
          ur_cast<std::uintptr_t>(ZeEvent));
  printZeEventList((*Event)->WaitList);

  // Execute command list asynchronously, as the event will be used
  // to track down its completion.
  if (auto Res = Queue->executeCommandList(CommandList, false, true))
    return Res;

  return PI_SUCCESS;
}

pi_result piextKernelCreateWithNativeHandle(pi_native_handle NativeHandle,
                                            pi_context Context,
                                            pi_program Program,
                                            bool OwnNativeHandle,
                                            pi_kernel *Kernel) {
  PI_ASSERT(Context, PI_ERROR_INVALID_CONTEXT);
  PI_ASSERT(Program, PI_ERROR_INVALID_PROGRAM);
  PI_ASSERT(NativeHandle, PI_ERROR_INVALID_VALUE);
  PI_ASSERT(Kernel, PI_ERROR_INVALID_KERNEL);

  auto ZeKernel = ur_cast<ze_kernel_handle_t>(NativeHandle);
  *Kernel = new _pi_kernel(ZeKernel, OwnNativeHandle, Program);
  PI_CALL((*Kernel)->initialize());
  return PI_SUCCESS;
}

pi_result piextKernelGetNativeHandle(pi_kernel Kernel,
                                     pi_native_handle *NativeHandle) {
  PI_ASSERT(Kernel, PI_ERROR_INVALID_KERNEL);
  PI_ASSERT(NativeHandle, PI_ERROR_INVALID_VALUE);

  std::shared_lock<ur_shared_mutex> Guard(Kernel->Mutex);
  auto *ZeKernel = ur_cast<ze_kernel_handle_t *>(NativeHandle);
  *ZeKernel = Kernel->ZeKernel;
  return PI_SUCCESS;
}

//
// Events
//
pi_result
_pi_event::getOrCreateHostVisibleEvent(ze_event_handle_t &ZeHostVisibleEvent) {
  PI_ASSERT(Queue, PI_ERROR_INVALID_EVENT);

  std::scoped_lock<ur_shared_mutex, ur_shared_mutex> Lock(Queue->Mutex,
                                                          this->Mutex);

  if (!HostVisibleEvent) {
    if (Queue->Device->ZeEventsScope != OnDemandHostVisibleProxy)
      die("getOrCreateHostVisibleEvent: missing host-visible event");

    // Submit the command(s) signalling the proxy event to the queue.
    // We have to first submit a wait for the device-only event for which this
    // proxy is created.
    //
    // Get a new command list to be used on this call

    // We want to batch these commands to avoid extra submissions (costly)
    bool OkToBatch = true;

    pi_command_list_ptr_t CommandList{};
    if (auto Res = Queue->Context->getAvailableCommandList(
            Queue, CommandList, false /* UseCopyEngine */, OkToBatch))
      return Res;

    // Create a "proxy" host-visible event.
    auto Res = createEventAndAssociateQueue(
        Queue, &HostVisibleEvent, PI_COMMAND_TYPE_USER, CommandList,
        /* IsInternal */ false, /* HostVisible */ true);
    if (Res != PI_SUCCESS)
      return Res;

    ZE_CALL(zeCommandListAppendWaitOnEvents, (CommandList->first, 1, &ZeEvent));
    ZE_CALL(zeCommandListAppendSignalEvent,
            (CommandList->first, HostVisibleEvent->ZeEvent));

    if (auto Res = Queue->executeCommandList(CommandList, false, OkToBatch))
      return Res;
  }

  ZeHostVisibleEvent = HostVisibleEvent->ZeEvent;
  return PI_SUCCESS;
}

pi_result _pi_event::reset() {
  Queue = nullptr;
  CleanedUp = false;
  Completed = false;
  CommandData = nullptr;
  CommandType = PI_COMMAND_TYPE_USER;
  WaitList = {};
  RefCountExternal = 0;
  RefCount.reset();
  CommandList = std::nullopt;

  if (!isHostVisible())
    HostVisibleEvent = nullptr;

  ZE_CALL(zeEventHostReset, (ZeEvent));
  return PI_SUCCESS;
}

pi_event _pi_context::getEventFromContextCache(bool HostVisible,
                                               bool WithProfiling) {
  std::scoped_lock<ur_mutex> Lock(EventCacheMutex);
  auto Cache = getEventCache(HostVisible, WithProfiling);
  if (Cache->empty())
    return nullptr;

  auto It = Cache->begin();
  pi_event Event = *It;
  Cache->erase(It);
  // We have to reset event before using it.
  Event->reset();
  return Event;
}

void _pi_context::addEventToContextCache(pi_event Event) {
  std::scoped_lock<ur_mutex> Lock(EventCacheMutex);
  auto Cache =
      getEventCache(Event->isHostVisible(), Event->isProfilingEnabled());
  Cache->emplace_back(Event);
}

// Helper function for creating a PI event.
// The "Queue" argument specifies the PI queue where a command is submitted.
// The "HostVisible" argument specifies if event needs to be allocated from
// a host-visible pool.
//
static pi_result EventCreate(pi_context Context, pi_queue Queue,
                             bool HostVisible, pi_event *RetEvent) {
  bool ProfilingEnabled =
      !Queue || (Queue->Properties & PI_QUEUE_FLAG_PROFILING_ENABLE) != 0;

  if (auto CachedEvent =
          Context->getEventFromContextCache(HostVisible, ProfilingEnabled)) {
    *RetEvent = CachedEvent;
    return PI_SUCCESS;
  }

  ze_event_handle_t ZeEvent;
  ze_event_pool_handle_t ZeEventPool = {};

  size_t Index = 0;

  if (auto Res = Context->getFreeSlotInExistingOrNewPool(
          ZeEventPool, Index, HostVisible, ProfilingEnabled))
    return Res;

  ZeStruct<ze_event_desc_t> ZeEventDesc;
  ZeEventDesc.index = Index;
  ZeEventDesc.wait = 0;

  if (HostVisible) {
    ZeEventDesc.signal = ZE_EVENT_SCOPE_FLAG_HOST;
  } else {
    //
    // Set the scope to "device" for every event. This is sufficient for
    // global device access and peer device access. If needed to be seen on
    // the host we are doing special handling, see EventsScope options.
    //
    // TODO: see if "sub-device" (ZE_EVENT_SCOPE_FLAG_SUBDEVICE) can better be
    //       used in some circumstances.
    //
    ZeEventDesc.signal = 0;
  }

  ZE_CALL(zeEventCreate, (ZeEventPool, &ZeEventDesc, &ZeEvent));

  try {
    PI_ASSERT(RetEvent, PI_ERROR_INVALID_VALUE);

    *RetEvent = new _pi_event(ZeEvent, ZeEventPool, Context,
                              PI_COMMAND_TYPE_USER, true);
  } catch (const std::bad_alloc &) {
    return PI_ERROR_OUT_OF_HOST_MEMORY;
  } catch (...) {
    return PI_ERROR_UNKNOWN;
  }

  if (HostVisible)
    (*RetEvent)->HostVisibleEvent = *RetEvent;

  return PI_SUCCESS;
}

// External PI API entry
pi_result piEventCreate(pi_context Context, pi_event *RetEvent) {
  pi_result Result = EventCreate(Context, nullptr, true, RetEvent);
  (*RetEvent)->RefCountExternal++;
  if (Result != PI_SUCCESS)
    return Result;
  ZE_CALL(zeEventHostSignal, ((*RetEvent)->ZeEvent));
  return PI_SUCCESS;
}

pi_result piEventGetInfo(pi_event Event, pi_event_info ParamName,
                         size_t ParamValueSize, void *ParamValue,
                         size_t *ParamValueSizeRet) {

  PI_ASSERT(Event, PI_ERROR_INVALID_EVENT);

  ReturnHelper ReturnValue(ParamValueSize, ParamValue, ParamValueSizeRet);
  switch (ParamName) {
  case PI_EVENT_INFO_COMMAND_QUEUE: {
    std::shared_lock<ur_shared_mutex> EventLock(Event->Mutex);
    return ReturnValue(pi_queue{Event->Queue});
  }
  case PI_EVENT_INFO_CONTEXT: {
    std::shared_lock<ur_shared_mutex> EventLock(Event->Mutex);
    return ReturnValue(pi_context{Event->Context});
  }
  case PI_EVENT_INFO_COMMAND_TYPE: {
    std::shared_lock<ur_shared_mutex> EventLock(Event->Mutex);
    return ReturnValue(ur_cast<pi_uint64>(Event->CommandType));
  }
  case PI_EVENT_INFO_COMMAND_EXECUTION_STATUS: {
    // Check to see if the event's Queue has an open command list due to
    // batching. If so, go ahead and close and submit it, because it is
    // possible that this is trying to query some event's status that
    // is part of the batch.  This isn't strictly required, but it seems
    // like a reasonable thing to do.
    auto Queue = Event->Queue;
    if (Queue) {
      // Lock automatically releases when this goes out of scope.
      std::scoped_lock<ur_shared_mutex> lock(Queue->Mutex);
      const auto &OpenCommandList = Queue->eventOpenCommandList(Event);
      if (OpenCommandList != Queue->CommandListMap.end()) {
        if (auto Res = Queue->executeOpenCommandList(
                OpenCommandList->second.isCopy(Queue)))
          return Res;
      }
    }

    // Level Zero has a much more explicit notion of command submission than
    // OpenCL. It doesn't happen unless the user submits a command list. We've
    // done it just above so the status is at least PI_EVENT_SUBMITTED.
    //
    // NOTE: We currently cannot tell if command is currently running, so
    // it will always show up "submitted" before it is finally "completed".
    //
    pi_int32 Result = PI_EVENT_SUBMITTED;

    // Make sure that we query a host-visible event only.
    // If one wasn't yet created then don't create it here as well, and
    // just conservatively return that event is not yet completed.
    std::shared_lock<ur_shared_mutex> EventLock(Event->Mutex);
    auto HostVisibleEvent = Event->HostVisibleEvent;
    if (Event->Completed) {
      Result = PI_EVENT_COMPLETE;
    } else if (HostVisibleEvent) {
      ze_result_t ZeResult;
      ZeResult =
          ZE_CALL_NOCHECK(zeEventQueryStatus, (HostVisibleEvent->ZeEvent));
      if (ZeResult == ZE_RESULT_SUCCESS) {
        Result = PI_EVENT_COMPLETE;
      }
    }
    return ReturnValue(ur_cast<pi_int32>(Result));
  }
  case PI_EVENT_INFO_REFERENCE_COUNT:
    return ReturnValue(pi_uint32{Event->RefCount.load()});
  default:
    urPrint("Unsupported ParamName in piEventGetInfo: ParamName=%d(%x)\n",
            ParamName, ParamName);
    return PI_ERROR_INVALID_VALUE;
  }

  return PI_SUCCESS;
}

pi_result piEventGetProfilingInfo(pi_event Event, pi_profiling_info ParamName,
                                  size_t ParamValueSize, void *ParamValue,
                                  size_t *ParamValueSizeRet) {

  PI_ASSERT(Event, PI_ERROR_INVALID_EVENT);

  std::shared_lock<ur_shared_mutex> EventLock(Event->Mutex);
  if (Event->Queue &&
      (Event->Queue->Properties & PI_QUEUE_FLAG_PROFILING_ENABLE) == 0) {
    return PI_ERROR_PROFILING_INFO_NOT_AVAILABLE;
  }

  pi_device Device =
      Event->Queue ? Event->Queue->Device : Event->Context->Devices[0];

  uint64_t ZeTimerResolution = Device->ZeDeviceProperties->timerResolution;
  const uint64_t TimestampMaxValue =
      ((1ULL << Device->ZeDeviceProperties->kernelTimestampValidBits) - 1ULL);

  ReturnHelper ReturnValue(ParamValueSize, ParamValue, ParamValueSizeRet);

  ze_kernel_timestamp_result_t tsResult;

  switch (ParamName) {
  case PI_PROFILING_INFO_COMMAND_START: {
    ZE_CALL(zeEventQueryKernelTimestamp, (Event->ZeEvent, &tsResult));
    uint64_t ContextStartTime =
        (tsResult.global.kernelStart & TimestampMaxValue) * ZeTimerResolution;
    return ReturnValue(ContextStartTime);
  }
  case PI_PROFILING_INFO_COMMAND_END: {
    ZE_CALL(zeEventQueryKernelTimestamp, (Event->ZeEvent, &tsResult));

    uint64_t ContextStartTime =
        (tsResult.global.kernelStart & TimestampMaxValue);
    uint64_t ContextEndTime = (tsResult.global.kernelEnd & TimestampMaxValue);

    //
    // Handle a possible wrap-around (the underlying HW counter is < 64-bit).
    // Note, it will not report correct time if there were multiple wrap
    // arounds, and the longer term plan is to enlarge the capacity of the
    // HW timestamps.
    //
    if (ContextEndTime <= ContextStartTime) {
      ContextEndTime += TimestampMaxValue;
    }
    ContextEndTime *= ZeTimerResolution;
    return ReturnValue(ContextEndTime);
  }
  case PI_PROFILING_INFO_COMMAND_QUEUED:
  case PI_PROFILING_INFO_COMMAND_SUBMIT:
    // Note: No users for this case
    // The "command_submit" time is implemented by recording submission
    // timestamp with a call to piGetDeviceAndHostTimer before command enqueue.
    //
    return ReturnValue(uint64_t{0});
  default:
    urPrint("piEventGetProfilingInfo: not supported ParamName\n");
    return PI_ERROR_INVALID_VALUE;
  }

  return PI_SUCCESS;
}

} // extern "C"

// Perform any necessary cleanup after an event has been signalled.
// This currently makes sure to release any kernel that may have been used by
// the event, updates the last command event in the queue and cleans up all dep
// events of the event.
// If the caller locks queue mutex then it must pass 'true' to QueueLocked.
static pi_result CleanupCompletedEvent(pi_event Event, bool QueueLocked) {
  pi_kernel AssociatedKernel = nullptr;
  // List of dependent events.
  std::list<pi_event> EventsToBeReleased;
  pi_queue AssociatedQueue = nullptr;
  {
    std::scoped_lock<ur_shared_mutex> EventLock(Event->Mutex);
    // Exit early of event was already cleanedup.
    if (Event->CleanedUp)
      return PI_SUCCESS;

    AssociatedQueue = Event->Queue;

    // Remember the kernel associated with this event if there is one. We are
    // going to release it later.
    if (Event->CommandType == PI_COMMAND_TYPE_NDRANGE_KERNEL &&
        Event->CommandData) {
      AssociatedKernel = ur_cast<pi_kernel>(Event->CommandData);
      Event->CommandData = nullptr;
    }

    // Make a list of all the dependent events that must have signalled
    // because this event was dependent on them.
    Event->WaitList.collectEventsForReleaseAndDestroyPiZeEventList(
        EventsToBeReleased);

    Event->CleanedUp = true;
  }

  auto ReleaseIndirectMem = [](pi_kernel Kernel) {
    if (IndirectAccessTrackingEnabled) {
      // piKernelRelease is called by CleanupCompletedEvent(Event) as soon as
      // kernel execution has finished. This is the place where we need to
      // release memory allocations. If kernel is not in use (not submitted by
      // some other thread) then release referenced memory allocations. As a
      // result, memory can be deallocated and context can be removed from
      // container in the platform. That's why we need to lock a mutex here.
      pi_platform Plt = Kernel->Program->Context->getPlatform();
      std::scoped_lock<ur_shared_mutex> ContextsLock(Plt->ContextsMutex);

      if (--Kernel->SubmissionsCount == 0) {
        // Kernel is not submitted for execution, release referenced memory
        // allocations.
        for (auto &MemAlloc : Kernel->MemAllocs) {
          // std::pair<void *const, MemAllocRecord> *, Hash
          USMFreeHelper(MemAlloc->second.Context, MemAlloc->first,
                        MemAlloc->second.OwnZeMemHandle);
        }
        Kernel->MemAllocs.clear();
      }
    }
  };

  // We've reset event data members above, now cleanup resources.
  if (AssociatedKernel) {
    ReleaseIndirectMem(AssociatedKernel);
    PI_CALL(piKernelRelease(AssociatedKernel));
  }

  if (AssociatedQueue) {
    {
      // Lock automatically releases when this goes out of scope.
      std::unique_lock<ur_shared_mutex> QueueLock(AssociatedQueue->Mutex,
                                                  std::defer_lock);
      if (!QueueLocked)
        QueueLock.lock();

      // If this event was the LastCommandEvent in the queue, being used
      // to make sure that commands were executed in-order, remove this.
      // If we don't do this, the event can get released and freed leaving
      // a dangling pointer to this event.  It could also cause unneeded
      // already finished events to show up in the wait list.
      if (AssociatedQueue->LastCommandEvent == Event) {
        AssociatedQueue->LastCommandEvent = nullptr;
      }
    }

    // Release this event since we explicitly retained it on creation and
    // association with queue. Events which don't have associated queue doesn't
    // require this release because it means that they are not created using
    // createEventAndAssociateQueue, i.e. additional retain was not made.
    PI_CALL(piEventReleaseInternal(Event));
  }

  // The list of dependent events will be appended to as we walk it so that this
  // algorithm doesn't go recursive due to dependent events themselves being
  // dependent on other events forming a potentially very deep tree, and deep
  // recursion.  That turned out to be a significant problem with the recursive
  // code that preceded this implementation.
  while (!EventsToBeReleased.empty()) {
    pi_event DepEvent = EventsToBeReleased.front();
    DepEvent->Completed = true;
    EventsToBeReleased.pop_front();

    pi_kernel DepEventKernel = nullptr;
    {
      std::scoped_lock<ur_shared_mutex> DepEventLock(DepEvent->Mutex);
      DepEvent->WaitList.collectEventsForReleaseAndDestroyPiZeEventList(
          EventsToBeReleased);
      if (IndirectAccessTrackingEnabled) {
        // DepEvent has finished, we can release the associated kernel if there
        // is one. This is the earliest place we can do this and it can't be
        // done twice, so it is safe. Lock automatically releases when this goes
        // out of scope.
        // TODO: this code needs to be moved out of the guard.
        if (DepEvent->CommandType == PI_COMMAND_TYPE_NDRANGE_KERNEL &&
            DepEvent->CommandData) {
          DepEventKernel = ur_cast<pi_kernel>(DepEvent->CommandData);
          DepEvent->CommandData = nullptr;
        }
      }
    }
    if (DepEventKernel) {
      ReleaseIndirectMem(DepEventKernel);
      PI_CALL(piKernelRelease(DepEventKernel));
    }
    PI_CALL(piEventReleaseInternal(DepEvent));
  }

  return PI_SUCCESS;
}

extern "C" {

pi_result piEventsWait(pi_uint32 NumEvents, const pi_event *EventList) {

  if (NumEvents && !EventList) {
    return PI_ERROR_INVALID_EVENT;
  }
  for (uint32_t I = 0; I < NumEvents; I++) {
    if (EventList[I]->Queue->Device->ZeEventsScope ==
        OnDemandHostVisibleProxy) {
      // Make sure to add all host-visible "proxy" event signals if needed.
      // This ensures that all signalling commands are submitted below and
      // thus proxy events can be waited without a deadlock.
      //
      if (!EventList[I]->hasExternalRefs())
        die("piEventsWait must not be called for an internal event");

      ze_event_handle_t ZeHostVisibleEvent;
      if (auto Res =
              EventList[I]->getOrCreateHostVisibleEvent(ZeHostVisibleEvent))
        return Res;
    }
  }
  // Submit dependent open command lists for execution, if any
  for (uint32_t I = 0; I < NumEvents; I++) {
    auto Queue = EventList[I]->Queue;
    if (Queue) {
      // Lock automatically releases when this goes out of scope.
      std::scoped_lock<ur_shared_mutex> lock(Queue->Mutex);

      if (auto Res = Queue->executeAllOpenCommandLists())
        return Res;
    }
  }
  std::unordered_set<pi_queue> Queues;
  for (uint32_t I = 0; I < NumEvents; I++) {
    {
      {
        std::shared_lock<ur_shared_mutex> EventLock(EventList[I]->Mutex);
        if (!EventList[I]->hasExternalRefs())
          die("piEventsWait must not be called for an internal event");

        if (!EventList[I]->Completed) {
          auto HostVisibleEvent = EventList[I]->HostVisibleEvent;
          if (!HostVisibleEvent)
            die("The host-visible proxy event missing");

          ze_event_handle_t ZeEvent = HostVisibleEvent->ZeEvent;
          urPrint("ZeEvent = %#llx\n", ur_cast<std::uintptr_t>(ZeEvent));
          ZE_CALL(zeHostSynchronize, (ZeEvent));
          EventList[I]->Completed = true;
        }
      }
      if (auto Q = EventList[I]->Queue) {
        if (Q->UsingImmCmdLists && Q->isInOrderQueue())
          // Use information about waited event to cleanup completed events in
          // the in-order queue.
          CleanupEventsInImmCmdLists(EventList[I]->Queue,
                                     /* QueueLocked */ false,
                                     /* QueueSynced */ false, EventList[I]);
        else {
          // NOTE: we are cleaning up after the event here to free resources
          // sooner in case run-time is not calling piEventRelease soon enough.
          CleanupCompletedEvent(EventList[I]);
          // For the case when we have out-of-order queue or regular command
          // lists its more efficient to check fences so put the queue in the
          // set to cleanup later.
          Queues.insert(Q);
        }
      }
    }
  }

  // We waited some events above, check queue for signaled command lists and
  // reset them.
  for (auto &Q : Queues) {
    std::unique_lock<ur_shared_mutex> Lock(Q->Mutex);
    resetCommandLists(Q);
  }
  return PI_SUCCESS;
}

pi_result piEventSetCallback(pi_event Event, pi_int32 CommandExecCallbackType,
                             void (*PFnNotify)(pi_event Event,
                                               pi_int32 EventCommandStatus,
                                               void *UserData),
                             void *UserData) {
  (void)Event;
  (void)CommandExecCallbackType;
  (void)PFnNotify;
  (void)UserData;
  die("piEventSetCallback: deprecated, to be removed");
  return PI_SUCCESS;
}

pi_result piEventSetStatus(pi_event Event, pi_int32 ExecutionStatus) {
  (void)Event;
  (void)ExecutionStatus;
  die("piEventSetStatus: deprecated, to be removed");
  return PI_SUCCESS;
}

pi_result piEventRetain(pi_event Event) {
  PI_ASSERT(Event, PI_ERROR_INVALID_EVENT);
  Event->RefCountExternal++;
  Event->RefCount.increment();
  return PI_SUCCESS;
}

pi_result piEventRelease(pi_event Event) {
  PI_ASSERT(Event, PI_ERROR_INVALID_EVENT);
  Event->RefCountExternal--;
  PI_CALL(piEventReleaseInternal(Event));
  return PI_SUCCESS;
}

void _pi_queue::active_barriers::add(pi_event &Event) {
  Event->RefCount.increment();
  Events.push_back(Event);
}

pi_result _pi_queue::active_barriers::clear() {
  for (const auto &Event : Events)
    PI_CALL(piEventReleaseInternal(Event));
  Events.clear();
  return PI_SUCCESS;
}

static pi_result piEventReleaseInternal(pi_event Event) {
  PI_ASSERT(Event, PI_ERROR_INVALID_EVENT);

  if (!Event->RefCount.decrementAndTest())
    return PI_SUCCESS;

  if (Event->CommandType == PI_COMMAND_TYPE_MEM_BUFFER_UNMAP &&
      Event->CommandData) {
    // Free the memory allocated in the piEnqueueMemBufferMap.
    if (auto Res = ZeMemFreeHelper(Event->Context, Event->CommandData))
      return Res;
    Event->CommandData = nullptr;
  }
  if (Event->OwnZeEvent) {
    if (DisableEventsCaching) {
      auto ZeResult = ZE_CALL_NOCHECK(zeEventDestroy, (Event->ZeEvent));
      // Gracefully handle the case that L0 was already unloaded.
      if (ZeResult && ZeResult != ZE_RESULT_ERROR_UNINITIALIZED)
        return mapError(ZeResult);

      auto Context = Event->Context;
      if (auto Res = Context->decrementUnreleasedEventsInPool(Event))
        return Res;
    }
  }
  // It is possible that host-visible event was never created.
  // In case it was check if that's different from this same event
  // and release a reference to it.
  if (Event->HostVisibleEvent && Event->HostVisibleEvent != Event) {
    // Decrement ref-count of the host-visible proxy event.
    PI_CALL(piEventReleaseInternal(Event->HostVisibleEvent));
  }

  // Save pointer to the queue before deleting/resetting event.
  // When we add an event to the cache we need to check whether profiling is
  // enabled or not, so we access properties of the queue and that's why queue
  // must released later.
  auto Queue = Event->Queue;
  if (DisableEventsCaching || !Event->OwnZeEvent) {
    delete Event;
  } else {
    Event->Context->addEventToContextCache(Event);
  }

  // We intentionally incremented the reference counter when an event is
  // created so that we can avoid pi_queue is released before the associated
  // pi_event is released. Here we have to decrement it so pi_queue
  // can be released successfully.
  if (Queue) {
    PI_CALL(piQueueReleaseInternal(Queue));
  }

  return PI_SUCCESS;
}

pi_result piextEventGetNativeHandle(pi_event Event,
                                    pi_native_handle *NativeHandle) {
  PI_ASSERT(Event, PI_ERROR_INVALID_EVENT);
  PI_ASSERT(NativeHandle, PI_ERROR_INVALID_VALUE);

  {
    std::shared_lock<ur_shared_mutex> Lock(Event->Mutex);
    auto *ZeEvent = ur_cast<ze_event_handle_t *>(NativeHandle);
    *ZeEvent = Event->ZeEvent;
  }
  // Event can potentially be in an open command-list, make sure that
  // it is submitted for execution to avoid potential deadlock if
  // interop app is going to wait for it.
  auto Queue = Event->Queue;
  if (Queue) {
    std::scoped_lock<ur_shared_mutex> lock(Queue->Mutex);
    const auto &OpenCommandList = Queue->eventOpenCommandList(Event);
    if (OpenCommandList != Queue->CommandListMap.end()) {
      if (auto Res = Queue->executeOpenCommandList(
              OpenCommandList->second.isCopy(Queue)))
        return Res;
    }
  }
  return PI_SUCCESS;
}

pi_result piextEventCreateWithNativeHandle(pi_native_handle NativeHandle,
                                           pi_context Context,
                                           bool OwnNativeHandle,
                                           pi_event *Event) {
  PI_ASSERT(Context, PI_ERROR_INVALID_CONTEXT);
  PI_ASSERT(Event, PI_ERROR_INVALID_EVENT);
  PI_ASSERT(NativeHandle, PI_ERROR_INVALID_VALUE);

  auto ZeEvent = ur_cast<ze_event_handle_t>(NativeHandle);
  *Event = new _pi_event(ZeEvent, nullptr /* ZeEventPool */, Context,
                         PI_COMMAND_TYPE_USER, OwnNativeHandle);

  // Assume native event is host-visible, or otherwise we'd
  // need to create a host-visible proxy for it.
  (*Event)->HostVisibleEvent = *Event;

  // Unlike regular events managed by SYCL RT we don't have to wait for interop
  // events completion, and not need to do the their `cleanup()`. This in
  // particular guarantees that the extra `piEventRelease` is not called on
  // them. That release is needed to match the `piEventRetain` of regular events
  // made for waiting for event completion, but not this interop event.
  (*Event)->CleanedUp = true;

  return PI_SUCCESS;
}

//
// Sampler
//
pi_result piSamplerCreate(pi_context Context,
                          const pi_sampler_properties *SamplerProperties,
                          pi_sampler *RetSampler) {

  PI_ASSERT(Context, PI_ERROR_INVALID_CONTEXT);
  PI_ASSERT(RetSampler, PI_ERROR_INVALID_VALUE);

  std::shared_lock<ur_shared_mutex> Lock(Context->Mutex);

  // Have the "0" device in context to own the sampler. Rely on Level-Zero
  // drivers to perform migration as necessary for sharing it across multiple
  // devices in the context.
  //
  // TODO: figure out if we instead need explicit copying for acessing
  // the sampler from other devices in the context.
  //
  pi_device Device = Context->Devices[0];

  ze_sampler_handle_t ZeSampler;
  ZeStruct<ze_sampler_desc_t> ZeSamplerDesc;

  // Set the default values for the ZeSamplerDesc.
  ZeSamplerDesc.isNormalized = PI_TRUE;
  ZeSamplerDesc.addressMode = ZE_SAMPLER_ADDRESS_MODE_CLAMP;
  ZeSamplerDesc.filterMode = ZE_SAMPLER_FILTER_MODE_NEAREST;

  // Update the values of the ZeSamplerDesc from the pi_sampler_properties list.
  // Default values will be used if any of the following is true:
  //   a) SamplerProperties list is NULL
  //   b) SamplerProperties list is missing any properties

  if (SamplerProperties) {
    const pi_sampler_properties *CurProperty = SamplerProperties;

    while (*CurProperty != 0) {
      switch (*CurProperty) {
      case PI_SAMPLER_PROPERTIES_NORMALIZED_COORDS: {
        pi_bool CurValueBool = ur_cast<pi_bool>(*(++CurProperty));

        if (CurValueBool == PI_TRUE)
          ZeSamplerDesc.isNormalized = PI_TRUE;
        else if (CurValueBool == PI_FALSE)
          ZeSamplerDesc.isNormalized = PI_FALSE;
        else {
          urPrint("piSamplerCreate: unsupported "
                  "PI_SAMPLER_NORMALIZED_COORDS value\n");
          return PI_ERROR_INVALID_VALUE;
        }
      } break;

      case PI_SAMPLER_PROPERTIES_ADDRESSING_MODE: {
        pi_sampler_addressing_mode CurValueAddressingMode =
            ur_cast<pi_sampler_addressing_mode>(
                ur_cast<pi_uint32>(*(++CurProperty)));

        // Level Zero runtime with API version 1.2 and lower has a bug:
        // ZE_SAMPLER_ADDRESS_MODE_CLAMP_TO_BORDER is implemented as "clamp to
        // edge" and ZE_SAMPLER_ADDRESS_MODE_CLAMP is implemented as "clamp to
        // border", i.e. logic is flipped. Starting from API version 1.3 this
        // problem is going to be fixed. That's why check for API version to set
        // an address mode.
        ze_api_version_t ZeApiVersion = Context->getPlatform()->ZeApiVersion;
        // TODO: add support for PI_SAMPLER_ADDRESSING_MODE_CLAMP_TO_EDGE
        switch (CurValueAddressingMode) {
        case PI_SAMPLER_ADDRESSING_MODE_NONE:
          ZeSamplerDesc.addressMode = ZE_SAMPLER_ADDRESS_MODE_NONE;
          break;
        case PI_SAMPLER_ADDRESSING_MODE_REPEAT:
          ZeSamplerDesc.addressMode = ZE_SAMPLER_ADDRESS_MODE_REPEAT;
          break;
        case PI_SAMPLER_ADDRESSING_MODE_CLAMP:
          ZeSamplerDesc.addressMode =
              ZeApiVersion < ZE_MAKE_VERSION(1, 3)
                  ? ZE_SAMPLER_ADDRESS_MODE_CLAMP
                  : ZE_SAMPLER_ADDRESS_MODE_CLAMP_TO_BORDER;
          break;
        case PI_SAMPLER_ADDRESSING_MODE_CLAMP_TO_EDGE:
          ZeSamplerDesc.addressMode =
              ZeApiVersion < ZE_MAKE_VERSION(1, 3)
                  ? ZE_SAMPLER_ADDRESS_MODE_CLAMP_TO_BORDER
                  : ZE_SAMPLER_ADDRESS_MODE_CLAMP;
          break;
        case PI_SAMPLER_ADDRESSING_MODE_MIRRORED_REPEAT:
          ZeSamplerDesc.addressMode = ZE_SAMPLER_ADDRESS_MODE_MIRROR;
          break;
        default:
          urPrint("piSamplerCreate: unsupported PI_SAMPLER_ADDRESSING_MODE "
                  "value\n");
          urPrint("PI_SAMPLER_ADDRESSING_MODE=%d\n", CurValueAddressingMode);
          return PI_ERROR_INVALID_VALUE;
        }
      } break;

      case PI_SAMPLER_PROPERTIES_FILTER_MODE: {
        pi_sampler_filter_mode CurValueFilterMode =
            ur_cast<pi_sampler_filter_mode>(
                ur_cast<pi_uint32>(*(++CurProperty)));

        if (CurValueFilterMode == PI_SAMPLER_FILTER_MODE_NEAREST)
          ZeSamplerDesc.filterMode = ZE_SAMPLER_FILTER_MODE_NEAREST;
        else if (CurValueFilterMode == PI_SAMPLER_FILTER_MODE_LINEAR)
          ZeSamplerDesc.filterMode = ZE_SAMPLER_FILTER_MODE_LINEAR;
        else {
          urPrint("PI_SAMPLER_FILTER_MODE=%d\n", CurValueFilterMode);
          urPrint(
              "piSamplerCreate: unsupported PI_SAMPLER_FILTER_MODE value\n");
          return PI_ERROR_INVALID_VALUE;
        }
      } break;

      default:
        break;
      }
      CurProperty++;
    }
  }

  ZE_CALL(zeSamplerCreate, (Context->ZeContext, Device->ZeDevice,
                            &ZeSamplerDesc, // TODO: translate properties
                            &ZeSampler));

  try {
    *RetSampler = new _pi_sampler(ZeSampler);
  } catch (const std::bad_alloc &) {
    return PI_ERROR_OUT_OF_HOST_MEMORY;
  } catch (...) {
    return PI_ERROR_UNKNOWN;
  }
  return PI_SUCCESS;
}

pi_result piSamplerGetInfo(pi_sampler Sampler, pi_sampler_info ParamName,
                           size_t ParamValueSize, void *ParamValue,
                           size_t *ParamValueSizeRet) {
  (void)Sampler;
  (void)ParamName;
  (void)ParamValueSize;
  (void)ParamValue;
  (void)ParamValueSizeRet;

  die("piSamplerGetInfo: not implemented");
  return {};
}

pi_result piSamplerRetain(pi_sampler Sampler) {
  PI_ASSERT(Sampler, PI_ERROR_INVALID_SAMPLER);

  Sampler->RefCount.increment();
  return PI_SUCCESS;
}

pi_result piSamplerRelease(pi_sampler Sampler) {
  PI_ASSERT(Sampler, PI_ERROR_INVALID_SAMPLER);

  if (!Sampler->RefCount.decrementAndTest())
    return PI_SUCCESS;

  auto ZeResult = ZE_CALL_NOCHECK(zeSamplerDestroy, (Sampler->ZeSampler));
  // Gracefully handle the case that L0 was already unloaded.
  if (ZeResult && ZeResult != ZE_RESULT_ERROR_UNINITIALIZED)
    return mapError(ZeResult);

  delete Sampler;
  return PI_SUCCESS;
}

//
// Queue Commands
//
pi_result piEnqueueEventsWait(pi_queue Queue, pi_uint32 NumEventsInWaitList,
                              const pi_event *EventWaitList,
                              pi_event *OutEvent) {

  PI_ASSERT(Queue, PI_ERROR_INVALID_QUEUE);

  if (EventWaitList) {
    PI_ASSERT(NumEventsInWaitList > 0, PI_ERROR_INVALID_VALUE);

    bool UseCopyEngine = false;

    // Lock automatically releases when this goes out of scope.
    std::scoped_lock<ur_shared_mutex> lock(Queue->Mutex);

    _pi_ze_event_list_t TmpWaitList = {};
    if (auto Res = TmpWaitList.createAndRetainPiZeEventList(
            NumEventsInWaitList, EventWaitList, Queue, UseCopyEngine))
      return Res;

    // Get a new command list to be used on this call
    pi_command_list_ptr_t CommandList{};
    if (auto Res = Queue->Context->getAvailableCommandList(Queue, CommandList,
                                                           UseCopyEngine))
      return Res;

    ze_event_handle_t ZeEvent = nullptr;
    pi_event InternalEvent;
    bool IsInternal = OutEvent == nullptr;
    pi_event *Event = OutEvent ? OutEvent : &InternalEvent;
    auto Res = createEventAndAssociateQueue(Queue, Event, PI_COMMAND_TYPE_USER,
                                            CommandList, IsInternal);
    if (Res != PI_SUCCESS)
      return Res;

    ZeEvent = (*Event)->ZeEvent;
    (*Event)->WaitList = TmpWaitList;

    const auto &WaitList = (*Event)->WaitList;
    auto ZeCommandList = CommandList->first;
    ZE_CALL(zeCommandListAppendWaitOnEvents,
            (ZeCommandList, WaitList.Length, WaitList.ZeEventList));

    ZE_CALL(zeCommandListAppendSignalEvent, (ZeCommandList, ZeEvent));

    // Execute command list asynchronously as the event will be used
    // to track down its completion.
    return Queue->executeCommandList(CommandList);
  }

  {
    // If wait-list is empty, then this particular command should wait until
    // all previous enqueued commands to the command-queue have completed.
    //
    // TODO: find a way to do that without blocking the host.

    // Lock automatically releases when this goes out of scope.
    std::scoped_lock<ur_shared_mutex> lock(Queue->Mutex);

    if (OutEvent) {
      auto Res = createEventAndAssociateQueue(
          Queue, OutEvent, PI_COMMAND_TYPE_USER, Queue->CommandListMap.end(),
          /* IsInternal */ false);
      if (Res != PI_SUCCESS)
        return Res;
    }

    Queue->synchronize();

    if (OutEvent) {
      Queue->LastCommandEvent = *OutEvent;

      ZE_CALL(zeEventHostSignal, ((*OutEvent)->ZeEvent));
      (*OutEvent)->Completed = true;
    }
  }

<<<<<<< HEAD
  if (!Queue->UsingImmCmdLists)
=======
  if (!Queue->UsingImmCmdLists) {
    std::unique_lock<ur_shared_mutex> Lock(Queue->Mutex);
>>>>>>> 959fad2a
    resetCommandLists(Queue);
  }

  return PI_SUCCESS;
}

pi_result piEnqueueEventsWaitWithBarrier(pi_queue Queue,
                                         pi_uint32 NumEventsInWaitList,
                                         const pi_event *EventWaitList,
                                         pi_event *OutEvent) {
  PI_ASSERT(Queue, PI_ERROR_INVALID_QUEUE);

  // Lock automatically releases when this goes out of scope.
  std::scoped_lock<ur_shared_mutex> lock(Queue->Mutex);

  // Helper function for appending a barrier to a command list.
  auto insertBarrierIntoCmdList =
      [&Queue](pi_command_list_ptr_t CmdList,
               const _pi_ze_event_list_t &EventWaitList, pi_event &Event,
               bool IsInternal) {
        if (auto Res = createEventAndAssociateQueue(
                Queue, &Event, PI_COMMAND_TYPE_USER, CmdList, IsInternal))
          return Res;

        Event->WaitList = EventWaitList;
        ZE_CALL(zeCommandListAppendBarrier,
                (CmdList->first, Event->ZeEvent, EventWaitList.Length,
                 EventWaitList.ZeEventList));
        return PI_SUCCESS;
      };

  pi_event InternalEvent;
  bool IsInternal = OutEvent == nullptr;
  pi_event *Event = OutEvent ? OutEvent : &InternalEvent;

  // Indicator for whether batching is allowed. This may be changed later in
  // this function, but allow it by default.
  bool OkToBatch = true;

  // If we have a list of events to make the barrier from, then we can create a
  // barrier on these and use the resulting event as our future barrier.
  // We use the same approach if
  // SYCL_PI_LEVEL_ZERO_USE_MULTIPLE_COMMANDLIST_BARRIERS is not set to a
  // positive value.
  // We use the same approach if we have in-order queue because every command
  // depends on previous one, so we don't need to insert barrier to multiple
  // command lists.
  if (NumEventsInWaitList || !UseMultipleCmdlistBarriers ||
      Queue->isInOrderQueue()) {
    // Retain the events as they will be owned by the result event.
    _pi_ze_event_list_t TmpWaitList;
    if (auto Res = TmpWaitList.createAndRetainPiZeEventList(
            NumEventsInWaitList, EventWaitList, Queue,
            /*UseCopyEngine=*/false))
      return Res;

    // Get an arbitrary command-list in the queue.
    pi_command_list_ptr_t CmdList;
    if (auto Res = Queue->Context->getAvailableCommandList(
            Queue, CmdList,
            /*UseCopyEngine=*/false, OkToBatch))
      return Res;

    // Insert the barrier into the command-list and execute.
    if (auto Res =
            insertBarrierIntoCmdList(CmdList, TmpWaitList, *Event, IsInternal))
      return Res;

    if (auto Res = Queue->executeCommandList(CmdList, false, OkToBatch))
      return Res;

    // Because of the dependency between commands in the in-order queue we don't
    // need to keep track of any active barriers if we have in-order queue.
    if (UseMultipleCmdlistBarriers && !Queue->isInOrderQueue()) {
      Queue->ActiveBarriers.add(*Event);
    }
    return PI_SUCCESS;
  }

  // Since there are no events to explicitly create a barrier for, we are
  // inserting a queue-wide barrier.

  // Command list(s) for putting barriers.
  std::vector<pi_command_list_ptr_t> CmdLists;

  // There must be at least one L0 queue.
  auto &ComputeGroup = Queue->ComputeQueueGroupsByTID.get();
  auto &CopyGroup = Queue->CopyQueueGroupsByTID.get();
  PI_ASSERT(!ComputeGroup.ZeQueues.empty() || !CopyGroup.ZeQueues.empty(),
            PI_ERROR_INVALID_QUEUE);

  size_t NumQueues = 0;
  for (auto &QueueMap :
       {Queue->ComputeQueueGroupsByTID, Queue->CopyQueueGroupsByTID})
    for (auto &QueueGroup : QueueMap)
      NumQueues += QueueGroup.second.ZeQueues.size();

  OkToBatch = true;
  // Get an available command list tied to each command queue. We need
  // these so a queue-wide barrier can be inserted into each command
  // queue.
  CmdLists.reserve(NumQueues);
  for (auto &QueueMap :
       {Queue->ComputeQueueGroupsByTID, Queue->CopyQueueGroupsByTID})
    for (auto &QueueGroup : QueueMap) {
      bool UseCopyEngine =
          QueueGroup.second.Type != _pi_queue::queue_type::Compute;
      if (Queue->UsingImmCmdLists) {
        // If immediate command lists are being used, each will act as their own
        // queue, so we must insert a barrier into each.
        for (auto &ImmCmdList : QueueGroup.second.ImmCmdLists)
          if (ImmCmdList != Queue->CommandListMap.end())
            CmdLists.push_back(ImmCmdList);
      } else {
        for (auto ZeQueue : QueueGroup.second.ZeQueues) {
          if (ZeQueue) {
            pi_command_list_ptr_t CmdList;
            if (auto Res = Queue->Context->getAvailableCommandList(
                    Queue, CmdList, UseCopyEngine, OkToBatch, &ZeQueue))
              return Res;
            CmdLists.push_back(CmdList);
          }
        }
      }
    }

  // If no activity has occurred on the queue then there will be no cmdlists.
  // We need one for generating an Event, so create one.
  if (CmdLists.size() == 0) {
    // Get any available command list.
    pi_command_list_ptr_t CmdList;
    if (auto Res = Queue->Context->getAvailableCommandList(
            Queue, CmdList,
            /*UseCopyEngine=*/false, OkToBatch))
      return Res;
    CmdLists.push_back(CmdList);
  }

  if (CmdLists.size() > 1) {
    // Insert a barrier into each unique command queue using the available
    // command-lists.
    std::vector<pi_event> EventWaitVector(CmdLists.size());
    for (size_t I = 0; I < CmdLists.size(); ++I) {
      if (auto Res =
              insertBarrierIntoCmdList(CmdLists[I], _pi_ze_event_list_t{},
                                       EventWaitVector[I], /*IsInternal*/ true))
        return Res;
    }
    // If there were multiple queues we need to create a "convergence" event to
    // be our active barrier. This convergence event is signalled by a barrier
    // on all the events from the barriers we have inserted into each queue.
    // Use the first command list as our convergence command list.
    pi_command_list_ptr_t &ConvergenceCmdList = CmdLists[0];

    // Create an event list. It will take ownership over all relevant events so
    // we relinquish ownership and let it keep all events it needs.
    _pi_ze_event_list_t BaseWaitList;
    if (auto Res = BaseWaitList.createAndRetainPiZeEventList(
            EventWaitVector.size(), EventWaitVector.data(), Queue,
            ConvergenceCmdList->second.isCopy(Queue)))
      return Res;

    // Insert a barrier with the events from each command-queue into the
    // convergence command list. The resulting event signals the convergence of
    // all barriers.
    if (auto Res = insertBarrierIntoCmdList(ConvergenceCmdList, BaseWaitList,
                                            *Event, IsInternal))
      return Res;
  } else {
    // If there is only a single queue then insert a barrier and the single
    // result event can be used as our active barrier and used as the return
    // event. Take into account whether output event is discarded or not.
    if (auto Res = insertBarrierIntoCmdList(CmdLists[0], _pi_ze_event_list_t{},
                                            *Event, IsInternal))
      return Res;
  }

  // Execute each command list so the barriers can be encountered.
  for (pi_command_list_ptr_t &CmdList : CmdLists)
    if (auto Res = Queue->executeCommandList(CmdList, false, OkToBatch))
      return Res;

  if (auto Res = Queue->ActiveBarriers.clear())
    return Res;
  Queue->ActiveBarriers.add(*Event);
  return PI_SUCCESS;
}

pi_result piEnqueueMemBufferRead(pi_queue Queue, pi_mem Src,
                                 pi_bool BlockingRead, size_t Offset,
                                 size_t Size, void *Dst,
                                 pi_uint32 NumEventsInWaitList,
                                 const pi_event *EventWaitList,
                                 pi_event *Event) {
  PI_ASSERT(Src, PI_ERROR_INVALID_MEM_OBJECT);
  PI_ASSERT(Queue, PI_ERROR_INVALID_QUEUE);

  std::shared_lock<ur_shared_mutex> SrcLock(Src->Mutex, std::defer_lock);
  std::scoped_lock<std::shared_lock<ur_shared_mutex>, ur_shared_mutex> LockAll(
      SrcLock, Queue->Mutex);

  char *ZeHandleSrc;
  PI_CALL(Src->getZeHandle(ZeHandleSrc, _pi_mem::read_only, Queue->Device));
  return enqueueMemCopyHelper(PI_COMMAND_TYPE_MEM_BUFFER_READ, Queue, Dst,
                              BlockingRead, Size, ZeHandleSrc + Offset,
                              NumEventsInWaitList, EventWaitList, Event,
                              /* PreferCopyEngine */ true);
}

pi_result piEnqueueMemBufferReadRect(
    pi_queue Queue, pi_mem Buffer, pi_bool BlockingRead,
    pi_buff_rect_offset BufferOffset, pi_buff_rect_offset HostOffset,
    pi_buff_rect_region Region, size_t BufferRowPitch, size_t BufferSlicePitch,
    size_t HostRowPitch, size_t HostSlicePitch, void *Ptr,
    pi_uint32 NumEventsInWaitList, const pi_event *EventWaitList,
    pi_event *Event) {

  PI_ASSERT(Buffer, PI_ERROR_INVALID_MEM_OBJECT);
  PI_ASSERT(Queue, PI_ERROR_INVALID_QUEUE);

  std::shared_lock<ur_shared_mutex> SrcLock(Buffer->Mutex, std::defer_lock);
  std::scoped_lock<std::shared_lock<ur_shared_mutex>, ur_shared_mutex> LockAll(
      SrcLock, Queue->Mutex);

  char *ZeHandleSrc;
  PI_CALL(Buffer->getZeHandle(ZeHandleSrc, _pi_mem::read_only, Queue->Device));
  return enqueueMemCopyRectHelper(
      PI_COMMAND_TYPE_MEM_BUFFER_READ_RECT, Queue, ZeHandleSrc,
      static_cast<char *>(Ptr), BufferOffset, HostOffset, Region,
      BufferRowPitch, HostRowPitch, BufferSlicePitch, HostSlicePitch,
      BlockingRead, NumEventsInWaitList, EventWaitList, Event);
}

} // extern "C"

bool _pi_queue::useCopyEngine(bool PreferCopyEngine) const {
  auto InitialCopyGroup = CopyQueueGroupsByTID.begin()->second;
  return PreferCopyEngine && InitialCopyGroup.ZeQueues.size() > 0 &&
         (!isInOrderQueue() || UseCopyEngineForInOrderQueue);
}

// Wait on all operations in flight on this Queue.
// The caller is expected to hold a lock on the Queue.
// For standard commandlists sync the L0 queues directly.
// For immediate commandlists add barriers to all commandlists associated
// with the Queue. An alternative approach would be to wait on all Events
// associated with the in-flight operations.
// TODO: Event release in immediate commandlist mode is driven by the SYCL
// runtime. Need to investigate whether relase can be done earlier, at sync
// points such as this, to reduce total number of active Events.
pi_result _pi_queue::synchronize() {
  if (!Healthy)
    return PI_SUCCESS;

  auto syncImmCmdList = [](_pi_queue *Queue, pi_command_list_ptr_t ImmCmdList) {
    if (ImmCmdList == Queue->CommandListMap.end())
      return PI_SUCCESS;

    pi_event Event;
    pi_result Res =
        createEventAndAssociateQueue(Queue, &Event, PI_COMMAND_TYPE_USER,
                                     ImmCmdList, /* IsInternal */ false);
    if (Res != PI_SUCCESS)
      return Res;
    auto zeEvent = Event->ZeEvent;
    ZE_CALL(zeCommandListAppendBarrier,
            (ImmCmdList->first, zeEvent, 0, nullptr));
    ZE_CALL(zeHostSynchronize, (zeEvent));
    Event->Completed = true;
    PI_CALL(piEventRelease(Event));

    // Cleanup all events from the synced command list.
    auto EventListToCleanup = std::move(ImmCmdList->second.EventList);
    ImmCmdList->second.EventList.clear();
    CleanupEventListFromResetCmdList(EventListToCleanup, true);
    return PI_SUCCESS;
  };

<<<<<<< HEAD
  // Do nothing if the queue is empty
  if (!LastCommandEvent)
    return PI_SUCCESS;

  // For in-order queue just wait for the last command.
  if (isInOrderQueue()) {
    ZE_CALL(zeHostSynchronize, (LastCommandEvent->ZeEvent));
  } else {
    // Otherwise sync all L0 queues/immediate command-lists.
    for (auto &QueueMap : {ComputeQueueGroupsByTID, CopyQueueGroupsByTID}) {
      for (auto &QueueGroup : QueueMap) {
        if (UsingImmCmdLists) {
          for (auto ImmCmdList : QueueGroup.second.ImmCmdLists)
            syncImmCmdList(this, ImmCmdList);
        } else {
          for (auto &ZeQueue : QueueGroup.second.ZeQueues)
            if (ZeQueue)
              ZE_CALL(zeHostSynchronize, (ZeQueue));
=======
  if (LastCommandEvent) {
    // For in-order queue just wait for the last command.
    // If event is discarded then it can be in reset state or underlying level
    // zero handle can have device scope, so we can't synchronize the last
    // event.
    if (isInOrderQueue() && !LastCommandEvent->IsDiscarded) {
      ZE_CALL(zeHostSynchronize, (LastCommandEvent->ZeEvent));
    } else {
      // Otherwise sync all L0 queues/immediate command-lists.
      for (auto &QueueMap : {ComputeQueueGroupsByTID, CopyQueueGroupsByTID}) {
        for (auto &QueueGroup : QueueMap) {
          if (UsingImmCmdLists) {
            for (auto ImmCmdList : QueueGroup.second.ImmCmdLists)
              syncImmCmdList(this, ImmCmdList);
          } else {
            for (auto &ZeQueue : QueueGroup.second.ZeQueues)
              if (ZeQueue)
                ZE_CALL(zeHostSynchronize, (ZeQueue));
          }
>>>>>>> 959fad2a
        }
      }
    }
    LastCommandEvent = nullptr;
  }
  // With the entire queue synchronized, the active barriers must be done so we
  // can remove them.
  if (auto Res = ActiveBarriers.clear())
    return Res;

  return PI_SUCCESS;
}

// Shared by all memory read/write/copy PI interfaces.
// PI interfaces must have queue's and destination buffer's mutexes locked for
// exclusive use and source buffer's mutex locked for shared use on entry.
static pi_result
enqueueMemCopyHelper(pi_command_type CommandType, pi_queue Queue, void *Dst,
                     pi_bool BlockingWrite, size_t Size, const void *Src,
                     pi_uint32 NumEventsInWaitList,
                     const pi_event *EventWaitList, pi_event *OutEvent,
                     bool PreferCopyEngine) {
  PI_ASSERT(Queue, PI_ERROR_INVALID_QUEUE);

  bool UseCopyEngine = Queue->useCopyEngine(PreferCopyEngine);

  _pi_ze_event_list_t TmpWaitList;
  if (auto Res = TmpWaitList.createAndRetainPiZeEventList(
          NumEventsInWaitList, EventWaitList, Queue, UseCopyEngine))
    return Res;

  // We want to batch these commands to avoid extra submissions (costly)
  bool OkToBatch = true;

  // Get a new command list to be used on this call
  pi_command_list_ptr_t CommandList{};
  if (auto Res = Queue->Context->getAvailableCommandList(
          Queue, CommandList, UseCopyEngine, OkToBatch))
    return Res;

  ze_event_handle_t ZeEvent = nullptr;
  pi_event InternalEvent;
  bool IsInternal = OutEvent == nullptr;
  pi_event *Event = OutEvent ? OutEvent : &InternalEvent;
  auto Res = createEventAndAssociateQueue(Queue, Event, CommandType,
                                          CommandList, IsInternal);
  if (Res != PI_SUCCESS)
    return Res;
  ZeEvent = (*Event)->ZeEvent;
  (*Event)->WaitList = TmpWaitList;

  const auto &ZeCommandList = CommandList->first;
  const auto &WaitList = (*Event)->WaitList;

  urPrint("calling zeCommandListAppendMemoryCopy() with\n"
          "  ZeEvent %#llx\n",
          ur_cast<std::uintptr_t>(ZeEvent));
  printZeEventList(WaitList);

  ZE_CALL(zeCommandListAppendMemoryCopy,
          (ZeCommandList, Dst, Src, Size, ZeEvent, WaitList.Length,
           WaitList.ZeEventList));

  if (auto Res =
          Queue->executeCommandList(CommandList, BlockingWrite, OkToBatch))
    return Res;

  return PI_SUCCESS;
}

// Shared by all memory read/write/copy rect PI interfaces.
// PI interfaces must have queue's and destination buffer's mutexes locked for
// exclusive use and source buffer's mutex locked for shared use on entry.
static pi_result enqueueMemCopyRectHelper(
    pi_command_type CommandType, pi_queue Queue, const void *SrcBuffer,
    void *DstBuffer, pi_buff_rect_offset SrcOrigin,
    pi_buff_rect_offset DstOrigin, pi_buff_rect_region Region,
    size_t SrcRowPitch, size_t DstRowPitch, size_t SrcSlicePitch,
    size_t DstSlicePitch, pi_bool Blocking, pi_uint32 NumEventsInWaitList,
    const pi_event *EventWaitList, pi_event *OutEvent, bool PreferCopyEngine) {

  PI_ASSERT(Region && SrcOrigin && DstOrigin && Queue, PI_ERROR_INVALID_VALUE);

  bool UseCopyEngine = Queue->useCopyEngine(PreferCopyEngine);

  _pi_ze_event_list_t TmpWaitList;
  if (auto Res = TmpWaitList.createAndRetainPiZeEventList(
          NumEventsInWaitList, EventWaitList, Queue, UseCopyEngine))
    return Res;

  // We want to batch these commands to avoid extra submissions (costly)
  bool OkToBatch = true;

  // Get a new command list to be used on this call
  pi_command_list_ptr_t CommandList{};
  if (auto Res = Queue->Context->getAvailableCommandList(
          Queue, CommandList, UseCopyEngine, OkToBatch))
    return Res;

  ze_event_handle_t ZeEvent = nullptr;
  pi_event InternalEvent;
  bool IsInternal = OutEvent == nullptr;
  pi_event *Event = OutEvent ? OutEvent : &InternalEvent;
  auto Res = createEventAndAssociateQueue(Queue, Event, CommandType,
                                          CommandList, IsInternal);
  if (Res != PI_SUCCESS)
    return Res;
  ZeEvent = (*Event)->ZeEvent;
  (*Event)->WaitList = TmpWaitList;

  const auto &ZeCommandList = CommandList->first;
  const auto &WaitList = (*Event)->WaitList;

  urPrint("calling zeCommandListAppendMemoryCopy() with\n"
          "  ZeEvent %#llx\n",
          ur_cast<std::uintptr_t>(ZeEvent));
  printZeEventList(WaitList);

  uint32_t SrcOriginX = ur_cast<uint32_t>(SrcOrigin->x_bytes);
  uint32_t SrcOriginY = ur_cast<uint32_t>(SrcOrigin->y_scalar);
  uint32_t SrcOriginZ = ur_cast<uint32_t>(SrcOrigin->z_scalar);

  uint32_t SrcPitch = SrcRowPitch;
  if (SrcPitch == 0)
    SrcPitch = ur_cast<uint32_t>(Region->width_bytes);

  if (SrcSlicePitch == 0)
    SrcSlicePitch = ur_cast<uint32_t>(Region->height_scalar) * SrcPitch;

  uint32_t DstOriginX = ur_cast<uint32_t>(DstOrigin->x_bytes);
  uint32_t DstOriginY = ur_cast<uint32_t>(DstOrigin->y_scalar);
  uint32_t DstOriginZ = ur_cast<uint32_t>(DstOrigin->z_scalar);

  uint32_t DstPitch = DstRowPitch;
  if (DstPitch == 0)
    DstPitch = ur_cast<uint32_t>(Region->width_bytes);

  if (DstSlicePitch == 0)
    DstSlicePitch = ur_cast<uint32_t>(Region->height_scalar) * DstPitch;

  uint32_t Width = ur_cast<uint32_t>(Region->width_bytes);
  uint32_t Height = ur_cast<uint32_t>(Region->height_scalar);
  uint32_t Depth = ur_cast<uint32_t>(Region->depth_scalar);

  const ze_copy_region_t ZeSrcRegion = {SrcOriginX, SrcOriginY, SrcOriginZ,
                                        Width,      Height,     Depth};
  const ze_copy_region_t ZeDstRegion = {DstOriginX, DstOriginY, DstOriginZ,
                                        Width,      Height,     Depth};

  ZE_CALL(zeCommandListAppendMemoryCopyRegion,
          (ZeCommandList, DstBuffer, &ZeDstRegion, DstPitch, DstSlicePitch,
           SrcBuffer, &ZeSrcRegion, SrcPitch, SrcSlicePitch, nullptr,
           WaitList.Length, WaitList.ZeEventList));

  urPrint("calling zeCommandListAppendMemoryCopyRegion()\n");

  ZE_CALL(zeCommandListAppendBarrier, (ZeCommandList, ZeEvent, 0, nullptr));

  urPrint("calling zeCommandListAppendBarrier() with Event %#llx\n",
          ur_cast<std::uintptr_t>(ZeEvent));

  if (auto Res = Queue->executeCommandList(CommandList, Blocking, OkToBatch))
    return Res;

  return PI_SUCCESS;
}

extern "C" {

pi_result piEnqueueMemBufferWrite(pi_queue Queue, pi_mem Buffer,
                                  pi_bool BlockingWrite, size_t Offset,
                                  size_t Size, const void *Ptr,
                                  pi_uint32 NumEventsInWaitList,
                                  const pi_event *EventWaitList,
                                  pi_event *Event) {

  PI_ASSERT(Buffer, PI_ERROR_INVALID_MEM_OBJECT);
  PI_ASSERT(Queue, PI_ERROR_INVALID_QUEUE);

  std::scoped_lock<ur_shared_mutex, ur_shared_mutex> Lock(Queue->Mutex,
                                                          Buffer->Mutex);

  char *ZeHandleDst;
  PI_CALL(Buffer->getZeHandle(ZeHandleDst, _pi_mem::write_only, Queue->Device));
  return enqueueMemCopyHelper(PI_COMMAND_TYPE_MEM_BUFFER_WRITE, Queue,
                              ZeHandleDst + Offset, // dst
                              BlockingWrite, Size,
                              Ptr, // src
                              NumEventsInWaitList, EventWaitList, Event,
                              /* PreferCopyEngine */ true);
}

pi_result piEnqueueMemBufferWriteRect(
    pi_queue Queue, pi_mem Buffer, pi_bool BlockingWrite,
    pi_buff_rect_offset BufferOffset, pi_buff_rect_offset HostOffset,
    pi_buff_rect_region Region, size_t BufferRowPitch, size_t BufferSlicePitch,
    size_t HostRowPitch, size_t HostSlicePitch, const void *Ptr,
    pi_uint32 NumEventsInWaitList, const pi_event *EventWaitList,
    pi_event *Event) {

  PI_ASSERT(Buffer, PI_ERROR_INVALID_MEM_OBJECT);
  PI_ASSERT(Queue, PI_ERROR_INVALID_QUEUE);

  std::scoped_lock<ur_shared_mutex, ur_shared_mutex> Lock(Queue->Mutex,
                                                          Buffer->Mutex);

  char *ZeHandleDst;
  PI_CALL(Buffer->getZeHandle(ZeHandleDst, _pi_mem::write_only, Queue->Device));
  return enqueueMemCopyRectHelper(
      PI_COMMAND_TYPE_MEM_BUFFER_WRITE_RECT, Queue,
      const_cast<char *>(static_cast<const char *>(Ptr)), ZeHandleDst,
      HostOffset, BufferOffset, Region, HostRowPitch, BufferRowPitch,
      HostSlicePitch, BufferSlicePitch, BlockingWrite, NumEventsInWaitList,
      EventWaitList, Event);
}

pi_result piEnqueueMemBufferCopy(pi_queue Queue, pi_mem SrcMem, pi_mem DstMem,
                                 size_t SrcOffset, size_t DstOffset,
                                 size_t Size, pi_uint32 NumEventsInWaitList,
                                 const pi_event *EventWaitList,
                                 pi_event *Event) {
  PI_ASSERT(SrcMem && DstMem, PI_ERROR_INVALID_MEM_OBJECT);
  PI_ASSERT(Queue, PI_ERROR_INVALID_QUEUE);

  PI_ASSERT(!SrcMem->isImage(), PI_ERROR_INVALID_MEM_OBJECT);
  PI_ASSERT(!DstMem->isImage(), PI_ERROR_INVALID_MEM_OBJECT);
  auto SrcBuffer = ur_cast<pi_buffer>(SrcMem);
  auto DstBuffer = ur_cast<pi_buffer>(DstMem);

  std::shared_lock<ur_shared_mutex> SrcLock(SrcBuffer->Mutex, std::defer_lock);
  std::scoped_lock<std::shared_lock<ur_shared_mutex>, ur_shared_mutex,
                   ur_shared_mutex>
      LockAll(SrcLock, DstBuffer->Mutex, Queue->Mutex);

  // Copy engine is preferred only for host to device transfer.
  // Device to device transfers run faster on compute engines.
  bool PreferCopyEngine = (SrcBuffer->OnHost || DstBuffer->OnHost);

  // Temporary option added to use copy engine for D2D copy
  PreferCopyEngine |= UseCopyEngineForD2DCopy;

  char *ZeHandleSrc;
  PI_CALL(
      SrcBuffer->getZeHandle(ZeHandleSrc, _pi_mem::read_only, Queue->Device));
  char *ZeHandleDst;
  PI_CALL(
      DstBuffer->getZeHandle(ZeHandleDst, _pi_mem::write_only, Queue->Device));

  return enqueueMemCopyHelper(
      PI_COMMAND_TYPE_MEM_BUFFER_COPY, Queue, ZeHandleDst + DstOffset,
      false, // blocking
      Size, ZeHandleSrc + SrcOffset, NumEventsInWaitList, EventWaitList, Event,
      PreferCopyEngine);
}

pi_result piEnqueueMemBufferCopyRect(
    pi_queue Queue, pi_mem SrcMem, pi_mem DstMem, pi_buff_rect_offset SrcOrigin,
    pi_buff_rect_offset DstOrigin, pi_buff_rect_region Region,
    size_t SrcRowPitch, size_t SrcSlicePitch, size_t DstRowPitch,
    size_t DstSlicePitch, pi_uint32 NumEventsInWaitList,
    const pi_event *EventWaitList, pi_event *Event) {
  PI_ASSERT(SrcMem && DstMem, PI_ERROR_INVALID_MEM_OBJECT);
  PI_ASSERT(Queue, PI_ERROR_INVALID_QUEUE);

  PI_ASSERT(!SrcMem->isImage(), PI_ERROR_INVALID_MEM_OBJECT);
  PI_ASSERT(!DstMem->isImage(), PI_ERROR_INVALID_MEM_OBJECT);
  auto SrcBuffer = ur_cast<pi_buffer>(SrcMem);
  auto DstBuffer = ur_cast<pi_buffer>(DstMem);

  std::shared_lock<ur_shared_mutex> SrcLock(SrcBuffer->Mutex, std::defer_lock);
  std::scoped_lock<std::shared_lock<ur_shared_mutex>, ur_shared_mutex,
                   ur_shared_mutex>
      LockAll(SrcLock, DstBuffer->Mutex, Queue->Mutex);

  // Copy engine is preferred only for host to device transfer.
  // Device to device transfers run faster on compute engines.
  bool PreferCopyEngine = (SrcBuffer->OnHost || DstBuffer->OnHost);

  char *ZeHandleSrc;
  PI_CALL(
      SrcBuffer->getZeHandle(ZeHandleSrc, _pi_mem::read_only, Queue->Device));
  char *ZeHandleDst;
  PI_CALL(
      DstBuffer->getZeHandle(ZeHandleDst, _pi_mem::write_only, Queue->Device));

  return enqueueMemCopyRectHelper(
      PI_COMMAND_TYPE_MEM_BUFFER_COPY_RECT, Queue, ZeHandleSrc, ZeHandleDst,
      SrcOrigin, DstOrigin, Region, SrcRowPitch, DstRowPitch, SrcSlicePitch,
      DstSlicePitch,
      false, // blocking
      NumEventsInWaitList, EventWaitList, Event, PreferCopyEngine);
}

} // extern "C"

// Default to using compute engine for fill operation, but allow to
// override this with an environment variable.
static bool PreferCopyEngine = [] {
  const char *Env = std::getenv("SYCL_PI_LEVEL_ZERO_USE_COPY_ENGINE_FOR_FILL");
  return Env ? std::stoi(Env) != 0 : false;
}();

// PI interfaces must have queue's and buffer's mutexes locked on entry.
static pi_result
enqueueMemFillHelper(pi_command_type CommandType, pi_queue Queue, void *Ptr,
                     const void *Pattern, size_t PatternSize, size_t Size,
                     pi_uint32 NumEventsInWaitList,
                     const pi_event *EventWaitList, pi_event *OutEvent) {
  PI_ASSERT(Queue, PI_ERROR_INVALID_QUEUE);
  // Pattern size must be a power of two.
  PI_ASSERT((PatternSize > 0) && ((PatternSize & (PatternSize - 1)) == 0),
            PI_ERROR_INVALID_VALUE);

  auto &Device = Queue->Device;

  // Make sure that pattern size matches the capability of the copy queues.
  // Check both main and link groups as we don't known which one will be used.
  //
  if (PreferCopyEngine && Device->hasCopyEngine()) {
    if (Device->hasMainCopyEngine() &&
        Device->QueueGroup[_pi_device::queue_group_info_t::MainCopy]
                .ZeProperties.maxMemoryFillPatternSize < PatternSize) {
      PreferCopyEngine = false;
    }
    if (Device->hasLinkCopyEngine() &&
        Device->QueueGroup[_pi_device::queue_group_info_t::LinkCopy]
                .ZeProperties.maxMemoryFillPatternSize < PatternSize) {
      PreferCopyEngine = false;
    }
  }

  bool UseCopyEngine = Queue->useCopyEngine(PreferCopyEngine);
  if (!UseCopyEngine) {
    // Pattern size must fit the compute queue capabilities.
    PI_ASSERT(PatternSize <=
                  Device->QueueGroup[_pi_device::queue_group_info_t::Compute]
                      .ZeProperties.maxMemoryFillPatternSize,
              PI_ERROR_INVALID_VALUE);
  }

  _pi_ze_event_list_t TmpWaitList;
  if (auto Res = TmpWaitList.createAndRetainPiZeEventList(
          NumEventsInWaitList, EventWaitList, Queue, UseCopyEngine))
    return Res;

  pi_command_list_ptr_t CommandList{};
  // We want to batch these commands to avoid extra submissions (costly)
  bool OkToBatch = true;
  if (auto Res = Queue->Context->getAvailableCommandList(
          Queue, CommandList, UseCopyEngine, OkToBatch))
    return Res;

  ze_event_handle_t ZeEvent = nullptr;
  pi_event InternalEvent;
  bool IsInternal = OutEvent == nullptr;
  pi_event *Event = OutEvent ? OutEvent : &InternalEvent;
  auto Res = createEventAndAssociateQueue(Queue, Event, CommandType,
                                          CommandList, IsInternal);
  if (Res != PI_SUCCESS)
    return Res;

  ZeEvent = (*Event)->ZeEvent;
  (*Event)->WaitList = TmpWaitList;

  const auto &ZeCommandList = CommandList->first;
  const auto &WaitList = (*Event)->WaitList;

  ZE_CALL(zeCommandListAppendMemoryFill,
          (ZeCommandList, Ptr, Pattern, PatternSize, Size, ZeEvent,
           WaitList.Length, WaitList.ZeEventList));

  urPrint("calling zeCommandListAppendMemoryFill() with\n"
          "  ZeEvent %#llx\n",
          ur_cast<pi_uint64>(ZeEvent));
  printZeEventList(WaitList);

  // Execute command list asynchronously, as the event will be used
  // to track down its completion.
  if (auto Res = Queue->executeCommandList(CommandList, false, OkToBatch))
    return Res;

  return PI_SUCCESS;
}

extern "C" {

pi_result piEnqueueMemBufferFill(pi_queue Queue, pi_mem Buffer,
                                 const void *Pattern, size_t PatternSize,
                                 size_t Offset, size_t Size,
                                 pi_uint32 NumEventsInWaitList,
                                 const pi_event *EventWaitList,
                                 pi_event *Event) {

  PI_ASSERT(Buffer, PI_ERROR_INVALID_MEM_OBJECT);
  PI_ASSERT(Queue, PI_ERROR_INVALID_QUEUE);

  std::scoped_lock<ur_shared_mutex, ur_shared_mutex> Lock(Queue->Mutex,
                                                          Buffer->Mutex);

  char *ZeHandleDst;
  PI_CALL(Buffer->getZeHandle(ZeHandleDst, _pi_mem::write_only, Queue->Device));
  return enqueueMemFillHelper(PI_COMMAND_TYPE_MEM_BUFFER_FILL, Queue,
                              ZeHandleDst + Offset, Pattern, PatternSize, Size,
                              NumEventsInWaitList, EventWaitList, Event);
}

static pi_result USMHostAllocImpl(void **ResultPtr, pi_context Context,
                                  pi_usm_mem_properties *Properties,
                                  size_t Size, pi_uint32 Alignment);

pi_result piEnqueueMemBufferMap(pi_queue Queue, pi_mem Mem, pi_bool BlockingMap,
                                pi_map_flags MapFlags, size_t Offset,
                                size_t Size, pi_uint32 NumEventsInWaitList,
                                const pi_event *EventWaitList,
                                pi_event *OutEvent, void **RetMap) {

  // TODO: we don't implement read-only or write-only, always read-write.
  // assert((map_flags & PI_MAP_READ) != 0);
  // assert((map_flags & PI_MAP_WRITE) != 0);
  PI_ASSERT(Mem, PI_ERROR_INVALID_MEM_OBJECT);
  PI_ASSERT(Queue, PI_ERROR_INVALID_QUEUE);

  PI_ASSERT(!Mem->isImage(), PI_ERROR_INVALID_MEM_OBJECT);
  auto Buffer = ur_cast<pi_buffer>(Mem);

  pi_event InternalEvent;
  bool IsInternal = OutEvent == nullptr;
  pi_event *Event = OutEvent ? OutEvent : &InternalEvent;
  ze_event_handle_t ZeEvent = nullptr;

  bool UseCopyEngine = false;
  {
    // Lock automatically releases when this goes out of scope.
    std::scoped_lock<ur_shared_mutex> lock(Queue->Mutex);

    _pi_ze_event_list_t TmpWaitList;
    if (auto Res = TmpWaitList.createAndRetainPiZeEventList(
            NumEventsInWaitList, EventWaitList, Queue, UseCopyEngine))
      return Res;

    auto Res = createEventAndAssociateQueue(
        Queue, Event, PI_COMMAND_TYPE_MEM_BUFFER_MAP,
        Queue->CommandListMap.end(), IsInternal);
    if (Res != PI_SUCCESS)
      return Res;

    ZeEvent = (*Event)->ZeEvent;
    (*Event)->WaitList = TmpWaitList;
  }

  // Translate the host access mode info.
  _pi_mem::access_mode_t AccessMode = _pi_mem::unknown;
  if (MapFlags & PI_MAP_WRITE_INVALIDATE_REGION)
    AccessMode = _pi_mem::write_only;
  else {
    if (MapFlags & PI_MAP_READ) {
      AccessMode = _pi_mem::read_only;
      if (MapFlags & PI_MAP_WRITE)
        AccessMode = _pi_mem::read_write;
    } else if (MapFlags & PI_MAP_WRITE)
      AccessMode = _pi_mem::write_only;
  }
  PI_ASSERT(AccessMode != _pi_mem::unknown, PI_ERROR_INVALID_VALUE);

  // TODO: Level Zero is missing the memory "mapping" capabilities, so we are
  // left to doing new memory allocation and a copy (read) on discrete devices.
  // For integrated devices, we have allocated the buffer in host memory so no
  // actions are needed here except for synchronizing on incoming events.
  // A host-to-host copy is done if a host pointer had been supplied during
  // buffer creation on integrated devices.
  //
  // TODO: for discrete, check if the input buffer is already allocated
  // in shared memory and thus is accessible from the host as is.
  // Can we get SYCL RT to predict/allocate in shared memory
  // from the beginning?

  // For integrated devices the buffer has been allocated in host memory.
  if (Buffer->OnHost) {
    // Wait on incoming events before doing the copy
    if (NumEventsInWaitList > 0)
      PI_CALL(piEventsWait(NumEventsInWaitList, EventWaitList));

    if (Queue->isInOrderQueue())
      PI_CALL(piQueueFinish(Queue));

    // Lock automatically releases when this goes out of scope.
    std::scoped_lock<ur_shared_mutex> Guard(Buffer->Mutex);

    char *ZeHandleSrc;
    PI_CALL(Buffer->getZeHandle(ZeHandleSrc, AccessMode, Queue->Device));

    if (Buffer->MapHostPtr) {
      *RetMap = Buffer->MapHostPtr + Offset;
      if (ZeHandleSrc != Buffer->MapHostPtr &&
          AccessMode != _pi_mem::write_only) {
        memcpy(*RetMap, ZeHandleSrc + Offset, Size);
      }
    } else {
      *RetMap = ZeHandleSrc + Offset;
    }

    auto Res = Buffer->Mappings.insert({*RetMap, {Offset, Size}});
    // False as the second value in pair means that mapping was not inserted
    // because mapping already exists.
    if (!Res.second) {
      urPrint("piEnqueueMemBufferMap: duplicate mapping detected\n");
      return PI_ERROR_INVALID_VALUE;
    }

    // Signal this event
    ZE_CALL(zeEventHostSignal, (ZeEvent));
    (*Event)->Completed = true;
    return PI_SUCCESS;
  }

  // Lock automatically releases when this goes out of scope.
  std::scoped_lock<ur_shared_mutex, ur_shared_mutex> Lock(Queue->Mutex,
                                                          Buffer->Mutex);

  if (Buffer->MapHostPtr) {
    *RetMap = Buffer->MapHostPtr + Offset;
  } else {
    // TODO: use USM host allocator here
    // TODO: Do we even need every map to allocate new host memory?
    //       In the case when the buffer is "OnHost" we use single allocation.
    if (auto Res = ZeHostMemAllocHelper(RetMap, Queue->Context, Size))
      return Res;
  }

  // Take a shortcut if the host is not going to read buffer's data.
  if (AccessMode == _pi_mem::write_only) {
    (*Event)->Completed = true;
  } else {
    // For discrete devices we need a command list
    pi_command_list_ptr_t CommandList{};
    if (auto Res = Queue->Context->getAvailableCommandList(Queue, CommandList,
                                                           UseCopyEngine))
      return Res;

    // Add the event to the command list.
    CommandList->second.append(*Event);
    (*Event)->RefCount.increment();

    const auto &ZeCommandList = CommandList->first;
    const auto &WaitList = (*Event)->WaitList;

    char *ZeHandleSrc;
    PI_CALL(Buffer->getZeHandle(ZeHandleSrc, AccessMode, Queue->Device));

    ZE_CALL(zeCommandListAppendMemoryCopy,
            (ZeCommandList, *RetMap, ZeHandleSrc + Offset, Size, ZeEvent,
             WaitList.Length, WaitList.ZeEventList));

    if (auto Res = Queue->executeCommandList(CommandList, BlockingMap))
      return Res;
  }

  auto Res = Buffer->Mappings.insert({*RetMap, {Offset, Size}});
  // False as the second value in pair means that mapping was not inserted
  // because mapping already exists.
  if (!Res.second) {
    urPrint("piEnqueueMemBufferMap: duplicate mapping detected\n");
    return PI_ERROR_INVALID_VALUE;
  }
  return PI_SUCCESS;
}

pi_result piEnqueueMemUnmap(pi_queue Queue, pi_mem Mem, void *MappedPtr,
                            pi_uint32 NumEventsInWaitList,
                            const pi_event *EventWaitList, pi_event *OutEvent) {
  PI_ASSERT(Mem, PI_ERROR_INVALID_MEM_OBJECT);
  PI_ASSERT(Queue, PI_ERROR_INVALID_QUEUE);

  PI_ASSERT(!Mem->isImage(), PI_ERROR_INVALID_MEM_OBJECT);
  auto Buffer = ur_cast<pi_buffer>(Mem);

  bool UseCopyEngine = false;

  ze_event_handle_t ZeEvent = nullptr;
  pi_event InternalEvent;
  bool IsInternal = OutEvent == nullptr;
  pi_event *Event = OutEvent ? OutEvent : &InternalEvent;
  {
    // Lock automatically releases when this goes out of scope.
    std::scoped_lock<ur_shared_mutex> lock(Queue->Mutex);

    _pi_ze_event_list_t TmpWaitList;
    if (auto Res = TmpWaitList.createAndRetainPiZeEventList(
            NumEventsInWaitList, EventWaitList, Queue, UseCopyEngine))
      return Res;

    auto Res = createEventAndAssociateQueue(
        Queue, Event, PI_COMMAND_TYPE_MEM_BUFFER_UNMAP,
        Queue->CommandListMap.end(), IsInternal);
    if (Res != PI_SUCCESS)
      return Res;
    ZeEvent = (*Event)->ZeEvent;
    (*Event)->WaitList = TmpWaitList;
  }

  _pi_buffer::Mapping MapInfo = {};
  {
    // Lock automatically releases when this goes out of scope.
    std::scoped_lock<ur_shared_mutex> Guard(Buffer->Mutex);
    auto It = Buffer->Mappings.find(MappedPtr);
    if (It == Buffer->Mappings.end()) {
      urPrint("piEnqueueMemUnmap: unknown memory mapping\n");
      return PI_ERROR_INVALID_VALUE;
    }
    MapInfo = It->second;
    Buffer->Mappings.erase(It);

    // NOTE: we still have to free the host memory allocated/returned by
    // piEnqueueMemBufferMap, but can only do so after the above copy
    // is completed. Instead of waiting for It here (blocking), we shall
    // do so in piEventRelease called for the pi_event tracking the unmap.
    // In the case of an integrated device, the map operation does not allocate
    // any memory, so there is nothing to free. This is indicated by a nullptr.
    (*Event)->CommandData =
        (Buffer->OnHost ? nullptr : (Buffer->MapHostPtr ? nullptr : MappedPtr));
  }

  // For integrated devices the buffer is allocated in host memory.
  if (Buffer->OnHost) {
    // Wait on incoming events before doing the copy
    if (NumEventsInWaitList > 0)
      PI_CALL(piEventsWait(NumEventsInWaitList, EventWaitList));

    if (Queue->isInOrderQueue())
      PI_CALL(piQueueFinish(Queue));

    char *ZeHandleDst;
    PI_CALL(
        Buffer->getZeHandle(ZeHandleDst, _pi_mem::write_only, Queue->Device));

    std::scoped_lock<ur_shared_mutex> Guard(Buffer->Mutex);
    if (Buffer->MapHostPtr)
      memcpy(ZeHandleDst + MapInfo.Offset, MappedPtr, MapInfo.Size);

    // Signal this event
    ZE_CALL(zeEventHostSignal, (ZeEvent));
    (*Event)->Completed = true;
    return PI_SUCCESS;
  }

  // Lock automatically releases when this goes out of scope.
  std::scoped_lock<ur_shared_mutex, ur_shared_mutex> Lock(Queue->Mutex,
                                                          Buffer->Mutex);

  pi_command_list_ptr_t CommandList{};
  if (auto Res = Queue->Context->getAvailableCommandList(Queue, CommandList,
                                                         UseCopyEngine))
    return Res;

  CommandList->second.append(*Event);
  (*Event)->RefCount.increment();

  const auto &ZeCommandList = CommandList->first;

  // TODO: Level Zero is missing the memory "mapping" capabilities, so we are
  // left to doing copy (write back to the device).
  //
  // NOTE: Keep this in sync with the implementation of
  // piEnqueueMemBufferMap.

  char *ZeHandleDst;
  PI_CALL(Buffer->getZeHandle(ZeHandleDst, _pi_mem::write_only, Queue->Device));

  ZE_CALL(zeCommandListAppendMemoryCopy,
          (ZeCommandList, ZeHandleDst + MapInfo.Offset, MappedPtr, MapInfo.Size,
           ZeEvent, (*Event)->WaitList.Length, (*Event)->WaitList.ZeEventList));

  // Execute command list asynchronously, as the event will be used
  // to track down its completion.
  if (auto Res = Queue->executeCommandList(CommandList))
    return Res;

  return PI_SUCCESS;
}

pi_result piMemImageGetInfo(pi_mem Image, pi_image_info ParamName,
                            size_t ParamValueSize, void *ParamValue,
                            size_t *ParamValueSizeRet) {
  (void)Image;
  (void)ParamName;
  (void)ParamValueSize;
  (void)ParamValue;
  (void)ParamValueSizeRet;

  die("piMemImageGetInfo: not implemented");
  return {};
}

} // extern "C"

static pi_result getImageRegionHelper(pi_mem Mem, pi_image_offset Origin,
                                      pi_image_region Region,
                                      ze_image_region_t &ZeRegion) {

  PI_ASSERT(Mem, PI_ERROR_INVALID_MEM_OBJECT);
  PI_ASSERT(Origin, PI_ERROR_INVALID_VALUE);

#ifndef NDEBUG
  PI_ASSERT(Mem->isImage(), PI_ERROR_INVALID_MEM_OBJECT);
  auto Image = static_cast<_pi_image *>(Mem);
  ze_image_desc_t &ZeImageDesc = Image->ZeImageDesc;

  PI_ASSERT((ZeImageDesc.type == ZE_IMAGE_TYPE_1D && Origin->y == 0 &&
             Origin->z == 0) ||
                (ZeImageDesc.type == ZE_IMAGE_TYPE_1DARRAY && Origin->z == 0) ||
                (ZeImageDesc.type == ZE_IMAGE_TYPE_2D && Origin->z == 0) ||
                (ZeImageDesc.type == ZE_IMAGE_TYPE_3D),
            PI_ERROR_INVALID_VALUE);

  PI_ASSERT(Region->width && Region->height && Region->depth,
            PI_ERROR_INVALID_VALUE);
  PI_ASSERT(
      (ZeImageDesc.type == ZE_IMAGE_TYPE_1D && Region->height == 1 &&
       Region->depth == 1) ||
          (ZeImageDesc.type == ZE_IMAGE_TYPE_1DARRAY && Region->depth == 1) ||
          (ZeImageDesc.type == ZE_IMAGE_TYPE_2D && Region->depth == 1) ||
          (ZeImageDesc.type == ZE_IMAGE_TYPE_3D),
      PI_ERROR_INVALID_VALUE);
#endif // !NDEBUG

  uint32_t OriginX = ur_cast<uint32_t>(Origin->x);
  uint32_t OriginY = ur_cast<uint32_t>(Origin->y);
  uint32_t OriginZ = ur_cast<uint32_t>(Origin->z);

  uint32_t Width = ur_cast<uint32_t>(Region->width);
  uint32_t Height = ur_cast<uint32_t>(Region->height);
  uint32_t Depth = ur_cast<uint32_t>(Region->depth);

  ZeRegion = {OriginX, OriginY, OriginZ, Width, Height, Depth};

  return PI_SUCCESS;
}

// Helper function to implement image read/write/copy.
// PI interfaces must have queue's and destination image's mutexes locked for
// exclusive use and source image's mutex locked for shared use on entry.
static pi_result enqueueMemImageCommandHelper(
    pi_command_type CommandType, pi_queue Queue,
    const void *Src, // image or ptr
    void *Dst,       // image or ptr
    pi_bool IsBlocking, pi_image_offset SrcOrigin, pi_image_offset DstOrigin,
    pi_image_region Region, size_t RowPitch, size_t SlicePitch,
    pi_uint32 NumEventsInWaitList, const pi_event *EventWaitList,
    pi_event *OutEvent, bool PreferCopyEngine = false) {
  PI_ASSERT(Queue, PI_ERROR_INVALID_QUEUE);

  bool UseCopyEngine = Queue->useCopyEngine(PreferCopyEngine);

  _pi_ze_event_list_t TmpWaitList;
  if (auto Res = TmpWaitList.createAndRetainPiZeEventList(
          NumEventsInWaitList, EventWaitList, Queue, UseCopyEngine))
    return Res;

  // We want to batch these commands to avoid extra submissions (costly)
  bool OkToBatch = true;

  // Get a new command list to be used on this call
  pi_command_list_ptr_t CommandList{};
  if (auto Res = Queue->Context->getAvailableCommandList(
          Queue, CommandList, UseCopyEngine, OkToBatch))
    return Res;

  ze_event_handle_t ZeEvent = nullptr;
  pi_event InternalEvent;
  bool IsInternal = OutEvent == nullptr;
  pi_event *Event = OutEvent ? OutEvent : &InternalEvent;
  auto Res = createEventAndAssociateQueue(Queue, Event, CommandType,
                                          CommandList, IsInternal);
  if (Res != PI_SUCCESS)
    return Res;
  ZeEvent = (*Event)->ZeEvent;
  (*Event)->WaitList = TmpWaitList;

  const auto &ZeCommandList = CommandList->first;
  const auto &WaitList = (*Event)->WaitList;

  if (CommandType == PI_COMMAND_TYPE_IMAGE_READ) {
    pi_mem SrcMem = ur_cast<pi_mem>(const_cast<void *>(Src));

    ze_image_region_t ZeSrcRegion;
    auto Result = getImageRegionHelper(SrcMem, SrcOrigin, Region, ZeSrcRegion);
    if (Result != PI_SUCCESS)
      return Result;

    // TODO: Level Zero does not support row_pitch/slice_pitch for images yet.
    // Check that SYCL RT did not want pitch larger than default.
    (void)RowPitch;
    (void)SlicePitch;
#ifndef NDEBUG
    PI_ASSERT(SrcMem->isImage(), PI_ERROR_INVALID_MEM_OBJECT);

    auto SrcImage = static_cast<_pi_image *>(SrcMem);
    const ze_image_desc_t &ZeImageDesc = SrcImage->ZeImageDesc;
    PI_ASSERT(
        RowPitch == 0 ||
            // special case RGBA image pitch equal to region's width
            (ZeImageDesc.format.layout == ZE_IMAGE_FORMAT_LAYOUT_32_32_32_32 &&
             RowPitch == 4 * 4 * ZeSrcRegion.width) ||
            (ZeImageDesc.format.layout == ZE_IMAGE_FORMAT_LAYOUT_16_16_16_16 &&
             RowPitch == 4 * 2 * ZeSrcRegion.width) ||
            (ZeImageDesc.format.layout == ZE_IMAGE_FORMAT_LAYOUT_8_8_8_8 &&
             RowPitch == 4 * ZeSrcRegion.width),
        PI_ERROR_INVALID_IMAGE_SIZE);
    PI_ASSERT(SlicePitch == 0 || SlicePitch == RowPitch * ZeSrcRegion.height,
              PI_ERROR_INVALID_IMAGE_SIZE);
#endif // !NDEBUG

    char *ZeHandleSrc;
    PI_CALL(
        SrcMem->getZeHandle(ZeHandleSrc, _pi_mem::read_only, Queue->Device));
    ZE_CALL(zeCommandListAppendImageCopyToMemory,
            (ZeCommandList, Dst, ur_cast<ze_image_handle_t>(ZeHandleSrc),
             &ZeSrcRegion, ZeEvent, WaitList.Length, WaitList.ZeEventList));
  } else if (CommandType == PI_COMMAND_TYPE_IMAGE_WRITE) {
    pi_mem DstMem = ur_cast<pi_mem>(Dst);
    ze_image_region_t ZeDstRegion;
    auto Result = getImageRegionHelper(DstMem, DstOrigin, Region, ZeDstRegion);
    if (Result != PI_SUCCESS)
      return Result;

      // TODO: Level Zero does not support row_pitch/slice_pitch for images yet.
      // Check that SYCL RT did not want pitch larger than default.
#ifndef NDEBUG
    PI_ASSERT(DstMem->isImage(), PI_ERROR_INVALID_MEM_OBJECT);

    auto DstImage = static_cast<_pi_image *>(DstMem);
    const ze_image_desc_t &ZeImageDesc = DstImage->ZeImageDesc;
    PI_ASSERT(
        RowPitch == 0 ||
            // special case RGBA image pitch equal to region's width
            (ZeImageDesc.format.layout == ZE_IMAGE_FORMAT_LAYOUT_32_32_32_32 &&
             RowPitch == 4 * 4 * ZeDstRegion.width) ||
            (ZeImageDesc.format.layout == ZE_IMAGE_FORMAT_LAYOUT_16_16_16_16 &&
             RowPitch == 4 * 2 * ZeDstRegion.width) ||
            (ZeImageDesc.format.layout == ZE_IMAGE_FORMAT_LAYOUT_8_8_8_8 &&
             RowPitch == 4 * ZeDstRegion.width),
        PI_ERROR_INVALID_IMAGE_SIZE);
    PI_ASSERT(SlicePitch == 0 || SlicePitch == RowPitch * ZeDstRegion.height,
              PI_ERROR_INVALID_IMAGE_SIZE);
#endif // !NDEBUG

    char *ZeHandleDst;
    PI_CALL(
        DstMem->getZeHandle(ZeHandleDst, _pi_mem::write_only, Queue->Device));
    ZE_CALL(zeCommandListAppendImageCopyFromMemory,
            (ZeCommandList, ur_cast<ze_image_handle_t>(ZeHandleDst), Src,
             &ZeDstRegion, ZeEvent, WaitList.Length, WaitList.ZeEventList));
  } else if (CommandType == PI_COMMAND_TYPE_IMAGE_COPY) {
    pi_mem SrcImage = ur_cast<pi_mem>(const_cast<void *>(Src));
    pi_mem DstImage = ur_cast<pi_mem>(Dst);

    ze_image_region_t ZeSrcRegion;
    auto Result =
        getImageRegionHelper(SrcImage, SrcOrigin, Region, ZeSrcRegion);
    if (Result != PI_SUCCESS)
      return Result;
    ze_image_region_t ZeDstRegion;
    Result = getImageRegionHelper(DstImage, DstOrigin, Region, ZeDstRegion);
    if (Result != PI_SUCCESS)
      return Result;

    char *ZeHandleSrc;
    char *ZeHandleDst;
    PI_CALL(
        SrcImage->getZeHandle(ZeHandleSrc, _pi_mem::read_only, Queue->Device));
    PI_CALL(
        DstImage->getZeHandle(ZeHandleDst, _pi_mem::write_only, Queue->Device));
    ZE_CALL(zeCommandListAppendImageCopyRegion,
            (ZeCommandList, ur_cast<ze_image_handle_t>(ZeHandleDst),
             ur_cast<ze_image_handle_t>(ZeHandleSrc), &ZeDstRegion,
             &ZeSrcRegion, ZeEvent, 0, nullptr));
  } else {
    urPrint("enqueueMemImageUpdate: unsupported image command type\n");
    return PI_ERROR_INVALID_OPERATION;
  }

  if (auto Res = Queue->executeCommandList(CommandList, IsBlocking, OkToBatch))
    return Res;

  return PI_SUCCESS;
}

extern "C" {

pi_result piEnqueueMemImageRead(pi_queue Queue, pi_mem Image,
                                pi_bool BlockingRead, pi_image_offset Origin,
                                pi_image_region Region, size_t RowPitch,
                                size_t SlicePitch, void *Ptr,
                                pi_uint32 NumEventsInWaitList,
                                const pi_event *EventWaitList,
                                pi_event *Event) {
  PI_ASSERT(Queue, PI_ERROR_INVALID_QUEUE);

  std::shared_lock<ur_shared_mutex> SrcLock(Image->Mutex, std::defer_lock);
  std::scoped_lock<std::shared_lock<ur_shared_mutex>, ur_shared_mutex> LockAll(
      SrcLock, Queue->Mutex);
  return enqueueMemImageCommandHelper(
      PI_COMMAND_TYPE_IMAGE_READ, Queue,
      Image, // src
      Ptr,   // dst
      BlockingRead,
      Origin,  // SrcOrigin
      nullptr, // DstOrigin
      Region, RowPitch, SlicePitch, NumEventsInWaitList, EventWaitList, Event);
}

pi_result piEnqueueMemImageWrite(pi_queue Queue, pi_mem Image,
                                 pi_bool BlockingWrite, pi_image_offset Origin,
                                 pi_image_region Region, size_t InputRowPitch,
                                 size_t InputSlicePitch, const void *Ptr,
                                 pi_uint32 NumEventsInWaitList,
                                 const pi_event *EventWaitList,
                                 pi_event *Event) {

  PI_ASSERT(Queue, PI_ERROR_INVALID_QUEUE);

  std::scoped_lock<ur_shared_mutex, ur_shared_mutex> Lock(Queue->Mutex,
                                                          Image->Mutex);
  return enqueueMemImageCommandHelper(PI_COMMAND_TYPE_IMAGE_WRITE, Queue,
                                      Ptr,   // src
                                      Image, // dst
                                      BlockingWrite,
                                      nullptr, // SrcOrigin
                                      Origin,  // DstOrigin
                                      Region, InputRowPitch, InputSlicePitch,
                                      NumEventsInWaitList, EventWaitList,
                                      Event);
}

pi_result
piEnqueueMemImageCopy(pi_queue Queue, pi_mem SrcImage, pi_mem DstImage,
                      pi_image_offset SrcOrigin, pi_image_offset DstOrigin,
                      pi_image_region Region, pi_uint32 NumEventsInWaitList,
                      const pi_event *EventWaitList, pi_event *Event) {

  PI_ASSERT(Queue, PI_ERROR_INVALID_QUEUE);

  std::shared_lock<ur_shared_mutex> SrcLock(SrcImage->Mutex, std::defer_lock);
  std::scoped_lock<std::shared_lock<ur_shared_mutex>, ur_shared_mutex,
                   ur_shared_mutex>
      LockAll(SrcLock, DstImage->Mutex, Queue->Mutex);
  // Copy engine is preferred only for host to device transfer.
  // Device to device transfers run faster on compute engines.
  // Images are always allocated on device.
  bool PreferCopyEngine = false;
  return enqueueMemImageCommandHelper(
      PI_COMMAND_TYPE_IMAGE_COPY, Queue, SrcImage, DstImage,
      false, // is_blocking
      SrcOrigin, DstOrigin, Region,
      0, // row pitch
      0, // slice pitch
      NumEventsInWaitList, EventWaitList, Event, PreferCopyEngine);
}

pi_result piEnqueueMemImageFill(pi_queue Queue, pi_mem Image,
                                const void *FillColor, const size_t *Origin,
                                const size_t *Region,
                                pi_uint32 NumEventsInWaitList,
                                const pi_event *EventWaitList,
                                pi_event *Event) {
  (void)Image;
  (void)FillColor;
  (void)Origin;
  (void)Region;
  (void)NumEventsInWaitList;
  (void)EventWaitList;
  (void)Event;

  PI_ASSERT(Queue, PI_ERROR_INVALID_QUEUE);

  // Lock automatically releases when this goes out of scope.
  std::scoped_lock<ur_shared_mutex, ur_shared_mutex> Lock(Queue->Mutex,
                                                          Image->Mutex);

  die("piEnqueueMemImageFill: not implemented");
  return {};
}

pi_result piMemBufferPartition(pi_mem Buffer, pi_mem_flags Flags,
                               pi_buffer_create_type BufferCreateType,
                               void *BufferCreateInfo, pi_mem *RetMem) {

  PI_ASSERT(Buffer && !Buffer->isImage() &&
                !(static_cast<pi_buffer>(Buffer))->isSubBuffer(),
            PI_ERROR_INVALID_MEM_OBJECT);

  PI_ASSERT(BufferCreateType == PI_BUFFER_CREATE_TYPE_REGION &&
                BufferCreateInfo && RetMem,
            PI_ERROR_INVALID_VALUE);

  std::shared_lock<ur_shared_mutex> Guard(Buffer->Mutex);

  if (Flags != PI_MEM_FLAGS_ACCESS_RW) {
    die("piMemBufferPartition: Level-Zero implements only read-write buffer,"
        "no read-only or write-only yet.");
  }

  auto Region = (pi_buffer_region)BufferCreateInfo;

  PI_ASSERT(Region->size != 0u, PI_ERROR_INVALID_BUFFER_SIZE);
  PI_ASSERT(Region->origin <= (Region->origin + Region->size),
            PI_ERROR_INVALID_VALUE);

  try {
    *RetMem = new _pi_buffer(static_cast<pi_buffer>(Buffer), Region->origin,
                             Region->size);
  } catch (const std::bad_alloc &) {
    return PI_ERROR_OUT_OF_HOST_MEMORY;
  } catch (...) {
    return PI_ERROR_UNKNOWN;
  }

  return PI_SUCCESS;
}

pi_result piEnqueueNativeKernel(pi_queue Queue, void (*UserFunc)(void *),
                                void *Args, size_t CbArgs,
                                pi_uint32 NumMemObjects, const pi_mem *MemList,
                                const void **ArgsMemLoc,
                                pi_uint32 NumEventsInWaitList,
                                const pi_event *EventWaitList,
                                pi_event *Event) {
  (void)UserFunc;
  (void)Args;
  (void)CbArgs;
  (void)NumMemObjects;
  (void)MemList;
  (void)ArgsMemLoc;
  (void)NumEventsInWaitList;
  (void)EventWaitList;
  (void)Event;

  PI_ASSERT(Queue, PI_ERROR_INVALID_QUEUE);

  // Lock automatically releases when this goes out of scope.
  std::scoped_lock<ur_shared_mutex> lock(Queue->Mutex);

  die("piEnqueueNativeKernel: not implemented");
  return {};
}

// Function gets characters between delimeter's in str
// then checks if they are equal to the sub_str.
// returns true if there is at least one instance
// returns false if there are no instances of the name
static bool is_in_separated_string(const std::string &str, char delimiter,
                                   const std::string &sub_str) {
  size_t beg = 0;
  size_t length = 0;
  for (const auto &x : str) {
    if (x == delimiter) {
      if (str.substr(beg, length) == sub_str)
        return true;

      beg += length + 1;
      length = 0;
      continue;
    }
    length++;
  }
  if (length != 0)
    if (str.substr(beg, length) == sub_str)
      return true;

  return false;
}

// TODO: Check if the function_pointer_ret type can be converted to void**.
pi_result piextGetDeviceFunctionPointer(pi_device Device, pi_program Program,
                                        const char *FunctionName,
                                        pi_uint64 *FunctionPointerRet) {
  (void)Device;
  PI_ASSERT(Program, PI_ERROR_INVALID_PROGRAM);

  std::shared_lock<ur_shared_mutex> Guard(Program->Mutex);
  if (Program->State != _pi_program::Exe) {
    return PI_ERROR_INVALID_PROGRAM_EXECUTABLE;
  }

  ze_result_t ZeResult =
      ZE_CALL_NOCHECK(zeModuleGetFunctionPointer,
                      (Program->ZeModule, FunctionName,
                       reinterpret_cast<void **>(FunctionPointerRet)));

  // zeModuleGetFunctionPointer currently fails for all
  // kernels regardless of if the kernel exist or not
  // with ZE_RESULT_ERROR_INVALID_ARGUMENT
  // TODO: remove when this is no longer the case
  // If zeModuleGetFunctionPointer returns invalid argument,
  // fallback to searching through kernel list and return
  // PI_ERROR_FUNCTION_ADDRESS_IS_NOT_AVAILABLE if the function exists
  // or PI_ERROR_INVALID_KERNEL_NAME if the function does not exist.
  // FunctionPointerRet should always be 0
  if (ZeResult == ZE_RESULT_ERROR_INVALID_ARGUMENT) {
    size_t Size;
    *FunctionPointerRet = 0;
    PI_CALL(piProgramGetInfo(Program, PI_PROGRAM_INFO_KERNEL_NAMES, 0, nullptr,
                             &Size));

    std::string ClResult(Size, ' ');
    PI_CALL(piProgramGetInfo(Program, PI_PROGRAM_INFO_KERNEL_NAMES,
                             ClResult.size(), &ClResult[0], nullptr));

    // Get rid of the null terminator and search for kernel_name
    // If function can be found return error code to indicate it
    // exists
    ClResult.pop_back();
    if (is_in_separated_string(ClResult, ';', std::string(FunctionName)))
      return PI_ERROR_FUNCTION_ADDRESS_IS_NOT_AVAILABLE;

    return PI_ERROR_INVALID_KERNEL_NAME;
  }

  if (ZeResult == ZE_RESULT_ERROR_INVALID_FUNCTION_NAME) {
    *FunctionPointerRet = 0;
    return PI_ERROR_INVALID_KERNEL_NAME;
  }

  return mapError(ZeResult);
}

enum class USMAllocationForceResidencyType {
  // Do not force memory residency at allocation time.
  None = 0,
  // Force memory resident on the device of allocation at allocation time.
  // For host allocation force residency on all devices in a context.
  Device = 1,
  // [Default] Force memory resident on all devices in the context with P2P
  // access to the device of allocation.
  // For host allocation force residency on all devices in a context.
  P2PDevices = 2
};

// Returns the desired USM residency setting
static USMAllocationForceResidencyType USMAllocationForceResidency = [] {
  const auto Str = std::getenv("SYCL_PI_LEVEL_ZERO_USM_RESIDENT");
  if (!Str)
    return USMAllocationForceResidencyType::P2PDevices;
  switch (std::atoi(Str)) {
  case 1:
    return USMAllocationForceResidencyType::Device;
  case 2:
    return USMAllocationForceResidencyType::P2PDevices;
  default:
    return USMAllocationForceResidencyType::None;
  };
}();

// Make USM allocation resident as requested
static pi_result
USMAllocationMakeResident(pi_context Context,
                          pi_device Device, // nullptr for host allocation
                          void *Ptr, size_t Size) {

  std::list<pi_device> Devices;

  if (USMAllocationForceResidency == USMAllocationForceResidencyType::None)
    return PI_SUCCESS;
  else if (!Device) {
    // Host allocation, make it resident on all devices in the context
    Devices.insert(Devices.end(), Context->Devices.begin(),
                   Context->Devices.end());
  } else {
    Devices.push_back(Device);
    if (USMAllocationForceResidency ==
        USMAllocationForceResidencyType::P2PDevices) {
      ze_bool_t P2P;
      for (const auto &D : Context->Devices) {
        if (D == Device)
          continue;
        // TODO: Cache P2P devices for a context
        ZE_CALL(zeDeviceCanAccessPeer, (D->ZeDevice, Device->ZeDevice, &P2P));
        if (P2P)
          Devices.push_back(D);
      }
    }
  }
  for (const auto &D : Devices) {
    ZE_CALL(zeContextMakeMemoryResident,
            (Context->ZeContext, D->ZeDevice, Ptr, Size));
  }
  return PI_SUCCESS;
}

static pi_result USMDeviceAllocImpl(void **ResultPtr, pi_context Context,
                                    pi_device Device,
                                    pi_usm_mem_properties *Properties,
                                    size_t Size, pi_uint32 Alignment) {
  PI_ASSERT(Context, PI_ERROR_INVALID_CONTEXT);
  PI_ASSERT(Device, PI_ERROR_INVALID_DEVICE);

  // Check that incorrect bits are not set in the properties.
  PI_ASSERT(!Properties || *Properties == 0 ||
                (*Properties == PI_MEM_ALLOC_FLAGS && *(Properties + 2) == 0),
            PI_ERROR_INVALID_VALUE);

  // TODO: translate PI properties to Level Zero flags
  ZeStruct<ze_device_mem_alloc_desc_t> ZeDesc;
  ZeDesc.flags = 0;
  ZeDesc.ordinal = 0;

  ZeStruct<ze_relaxed_allocation_limits_exp_desc_t> RelaxedDesc;
  if (Size > Device->ZeDeviceProperties->maxMemAllocSize) {
    // Tell Level-Zero to accept Size > maxMemAllocSize
    RelaxedDesc.flags = ZE_RELAXED_ALLOCATION_LIMITS_EXP_FLAG_MAX_SIZE;
    ZeDesc.pNext = &RelaxedDesc;
  }

  ZE_CALL(zeMemAllocDevice, (Context->ZeContext, &ZeDesc, Size, Alignment,
                             Device->ZeDevice, ResultPtr));

  PI_ASSERT(Alignment == 0 ||
                reinterpret_cast<std::uintptr_t>(*ResultPtr) % Alignment == 0,
            PI_ERROR_INVALID_VALUE);

  USMAllocationMakeResident(Context, Device, *ResultPtr, Size);
  return PI_SUCCESS;
}

static pi_result USMSharedAllocImpl(void **ResultPtr, pi_context Context,
                                    pi_device Device, pi_usm_mem_properties *,
                                    size_t Size, pi_uint32 Alignment) {
  PI_ASSERT(Context, PI_ERROR_INVALID_CONTEXT);
  PI_ASSERT(Device, PI_ERROR_INVALID_DEVICE);

  // TODO: translate PI properties to Level Zero flags
  ZeStruct<ze_host_mem_alloc_desc_t> ZeHostDesc;
  ZeHostDesc.flags = 0;
  ZeStruct<ze_device_mem_alloc_desc_t> ZeDevDesc;
  ZeDevDesc.flags = 0;
  ZeDevDesc.ordinal = 0;

  ZeStruct<ze_relaxed_allocation_limits_exp_desc_t> RelaxedDesc;
  if (Size > Device->ZeDeviceProperties->maxMemAllocSize) {
    // Tell Level-Zero to accept Size > maxMemAllocSize
    RelaxedDesc.flags = ZE_RELAXED_ALLOCATION_LIMITS_EXP_FLAG_MAX_SIZE;
    ZeDevDesc.pNext = &RelaxedDesc;
  }

  ZE_CALL(zeMemAllocShared, (Context->ZeContext, &ZeDevDesc, &ZeHostDesc, Size,
                             Alignment, Device->ZeDevice, ResultPtr));

  PI_ASSERT(Alignment == 0 ||
                reinterpret_cast<std::uintptr_t>(*ResultPtr) % Alignment == 0,
            PI_ERROR_INVALID_VALUE);

  USMAllocationMakeResident(Context, Device, *ResultPtr, Size);

  // TODO: Handle PI_MEM_ALLOC_DEVICE_READ_ONLY.
  return PI_SUCCESS;
}

static pi_result USMHostAllocImpl(void **ResultPtr, pi_context Context,
                                  pi_usm_mem_properties *Properties,
                                  size_t Size, pi_uint32 Alignment) {
  PI_ASSERT(Context, PI_ERROR_INVALID_CONTEXT);

  // Check that incorrect bits are not set in the properties.
  PI_ASSERT(!Properties || *Properties == 0 ||
                (*Properties == PI_MEM_ALLOC_FLAGS && *(Properties + 2) == 0),
            PI_ERROR_INVALID_VALUE);

  // TODO: translate PI properties to Level Zero flags
  ZeStruct<ze_host_mem_alloc_desc_t> ZeHostDesc;
  ZeHostDesc.flags = 0;
  ZE_CALL(zeMemAllocHost,
          (Context->ZeContext, &ZeHostDesc, Size, Alignment, ResultPtr));

  PI_ASSERT(Alignment == 0 ||
                reinterpret_cast<std::uintptr_t>(*ResultPtr) % Alignment == 0,
            PI_ERROR_INVALID_VALUE);

  USMAllocationMakeResident(Context, nullptr, *ResultPtr, Size);
  return PI_SUCCESS;
}

static pi_result USMFreeImpl(pi_context Context, void *Ptr) {
  ZE_CALL(zeMemFree, (Context->ZeContext, Ptr));
  return PI_SUCCESS;
}

// Exception type to pass allocation errors
class UsmAllocationException {
  const pi_result Error;

public:
  UsmAllocationException(pi_result Err) : Error{Err} {}
  pi_result getError() const { return Error; }
};

pi_result USMSharedMemoryAlloc::allocateImpl(void **ResultPtr, size_t Size,
                                             pi_uint32 Alignment) {
  return USMSharedAllocImpl(ResultPtr, Context, Device, nullptr, Size,
                            Alignment);
}

pi_result USMSharedReadOnlyMemoryAlloc::allocateImpl(void **ResultPtr,
                                                     size_t Size,
                                                     pi_uint32 Alignment) {
  pi_usm_mem_properties Props[] = {PI_MEM_ALLOC_FLAGS,
                                   PI_MEM_ALLOC_DEVICE_READ_ONLY, 0};
  return USMSharedAllocImpl(ResultPtr, Context, Device, Props, Size, Alignment);
}

pi_result USMDeviceMemoryAlloc::allocateImpl(void **ResultPtr, size_t Size,
                                             pi_uint32 Alignment) {
  return USMDeviceAllocImpl(ResultPtr, Context, Device, nullptr, Size,
                            Alignment);
}

pi_result USMHostMemoryAlloc::allocateImpl(void **ResultPtr, size_t Size,
                                           pi_uint32 Alignment) {
  return USMHostAllocImpl(ResultPtr, Context, nullptr, Size, Alignment);
}

void *USMMemoryAllocBase::allocate(size_t Size) {
  void *Ptr = nullptr;

  auto Res = allocateImpl(&Ptr, Size, sizeof(void *));
  if (Res != PI_SUCCESS) {
    throw UsmAllocationException(Res);
  }

  return Ptr;
}

void *USMMemoryAllocBase::allocate(size_t Size, size_t Alignment) {
  void *Ptr = nullptr;

  auto Res = allocateImpl(&Ptr, Size, Alignment);
  if (Res != PI_SUCCESS) {
    throw UsmAllocationException(Res);
  }
  return Ptr;
}

void USMMemoryAllocBase::deallocate(void *Ptr) {
  auto Res = USMFreeImpl(Context, Ptr);
  if (Res != PI_SUCCESS) {
    throw UsmAllocationException(Res);
  }
}

pi_result piextUSMDeviceAlloc(void **ResultPtr, pi_context Context,
                              pi_device Device,
                              pi_usm_mem_properties *Properties, size_t Size,
                              pi_uint32 Alignment) {
  // L0 supports alignment up to 64KB and silently ignores higher values.
  // We flag alignment > 64KB as an invalid value.
  if (Alignment > 65536)
    return PI_ERROR_INVALID_VALUE;

  pi_platform Plt = Device->Platform;

  // If indirect access tracking is enabled then lock the mutex which is
  // guarding contexts container in the platform. This prevents new kernels from
  // being submitted in any context while we are in the process of allocating a
  // memory, this is needed to properly capture allocations by kernels with
  // indirect access. This lock also protects access to the context's data
  // structures. If indirect access tracking is not enabled then lock context
  // mutex to protect access to context's data structures.
  std::shared_lock<ur_shared_mutex> ContextLock(Context->Mutex,
                                                std::defer_lock);
  std::unique_lock<ur_shared_mutex> IndirectAccessTrackingLock(
      Plt->ContextsMutex, std::defer_lock);
  if (IndirectAccessTrackingEnabled) {
    IndirectAccessTrackingLock.lock();
    // We are going to defer memory release if there are kernels with indirect
    // access, that is why explicitly retain context to be sure that it is
    // released after all memory allocations in this context are released.
    PI_CALL(piContextRetain(Context));
  } else {
    ContextLock.lock();
  }

  if (!UseUSMAllocator ||
      // L0 spec says that allocation fails if Alignment != 2^n, in order to
      // keep the same behavior for the allocator, just call L0 API directly and
      // return the error code.
      ((Alignment & (Alignment - 1)) != 0)) {
    pi_result Res = USMDeviceAllocImpl(ResultPtr, Context, Device, Properties,
                                       Size, Alignment);
    if (IndirectAccessTrackingEnabled) {
      // Keep track of all memory allocations in the context
      Context->MemAllocs.emplace(std::piecewise_construct,
                                 std::forward_as_tuple(*ResultPtr),
                                 std::forward_as_tuple(Context));
    }
    return Res;
  }

  try {
    auto It = Context->DeviceMemAllocContexts.find(Device->ZeDevice);
    if (It == Context->DeviceMemAllocContexts.end())
      return PI_ERROR_INVALID_VALUE;

    *ResultPtr = It->second.allocate(Size, Alignment);
    if (IndirectAccessTrackingEnabled) {
      // Keep track of all memory allocations in the context
      Context->MemAllocs.emplace(std::piecewise_construct,
                                 std::forward_as_tuple(*ResultPtr),
                                 std::forward_as_tuple(Context));
    }

  } catch (const UsmAllocationException &Ex) {
    *ResultPtr = nullptr;
    return Ex.getError();
  } catch (...) {
    return PI_ERROR_UNKNOWN;
  }

  return PI_SUCCESS;
}

pi_result piextUSMSharedAlloc(void **ResultPtr, pi_context Context,
                              pi_device Device,
                              pi_usm_mem_properties *Properties, size_t Size,
                              pi_uint32 Alignment) {
  // See if the memory is going to be read-only on the device.
  bool DeviceReadOnly = false;
  // Check that incorrect bits are not set in the properties.
  if (Properties && *Properties != 0) {
    PI_ASSERT(*(Properties) == PI_MEM_ALLOC_FLAGS && *(Properties + 2) == 0,
              PI_ERROR_INVALID_VALUE);
    DeviceReadOnly = *(Properties + 1) & PI_MEM_ALLOC_DEVICE_READ_ONLY;
  }

  // L0 supports alignment up to 64KB and silently ignores higher values.
  // We flag alignment > 64KB as an invalid value.
  if (Alignment > 65536)
    return PI_ERROR_INVALID_VALUE;

  pi_platform Plt = Device->Platform;

  // If indirect access tracking is enabled then lock the mutex which is
  // guarding contexts container in the platform. This prevents new kernels from
  // being submitted in any context while we are in the process of allocating a
  // memory, this is needed to properly capture allocations by kernels with
  // indirect access. This lock also protects access to the context's data
  // structures. If indirect access tracking is not enabled then lock context
  // mutex to protect access to context's data structures.
  std::scoped_lock<ur_shared_mutex> Lock(
      IndirectAccessTrackingEnabled ? Plt->ContextsMutex : Context->Mutex);

  if (IndirectAccessTrackingEnabled) {
    // We are going to defer memory release if there are kernels with indirect
    // access, that is why explicitly retain context to be sure that it is
    // released after all memory allocations in this context are released.
    PI_CALL(piContextRetain(Context));
  }

  if (!UseUSMAllocator ||
      // L0 spec says that allocation fails if Alignment != 2^n, in order to
      // keep the same behavior for the allocator, just call L0 API directly and
      // return the error code.
      ((Alignment & (Alignment - 1)) != 0)) {
    pi_result Res = USMSharedAllocImpl(ResultPtr, Context, Device, Properties,
                                       Size, Alignment);
    if (IndirectAccessTrackingEnabled) {
      // Keep track of all memory allocations in the context
      Context->MemAllocs.emplace(std::piecewise_construct,
                                 std::forward_as_tuple(*ResultPtr),
                                 std::forward_as_tuple(Context));
    }
    return Res;
  }

  try {
    auto &Allocator = (DeviceReadOnly ? Context->SharedReadOnlyMemAllocContexts
                                      : Context->SharedMemAllocContexts);
    auto It = Allocator.find(Device->ZeDevice);
    if (It == Allocator.end())
      return PI_ERROR_INVALID_VALUE;

    *ResultPtr = It->second.allocate(Size, Alignment);
    if (DeviceReadOnly) {
      Context->SharedReadOnlyAllocs.insert(*ResultPtr);
    }
    if (IndirectAccessTrackingEnabled) {
      // Keep track of all memory allocations in the context
      Context->MemAllocs.emplace(std::piecewise_construct,
                                 std::forward_as_tuple(*ResultPtr),
                                 std::forward_as_tuple(Context));
    }
  } catch (const UsmAllocationException &Ex) {
    *ResultPtr = nullptr;
    return Ex.getError();
  } catch (...) {
    return PI_ERROR_UNKNOWN;
  }

  return PI_SUCCESS;
}

pi_result piextUSMHostAlloc(void **ResultPtr, pi_context Context,
                            pi_usm_mem_properties *Properties, size_t Size,
                            pi_uint32 Alignment) {
  // L0 supports alignment up to 64KB and silently ignores higher values.
  // We flag alignment > 64KB as an invalid value.
  if (Alignment > 65536)
    return PI_ERROR_INVALID_VALUE;

  pi_platform Plt = Context->getPlatform();
  // If indirect access tracking is enabled then lock the mutex which is
  // guarding contexts container in the platform. This prevents new kernels from
  // being submitted in any context while we are in the process of allocating a
  // memory, this is needed to properly capture allocations by kernels with
  // indirect access. This lock also protects access to the context's data
  // structures. If indirect access tracking is not enabled then lock context
  // mutex to protect access to context's data structures.
  std::shared_lock<ur_shared_mutex> ContextLock(Context->Mutex,
                                                std::defer_lock);
  std::unique_lock<ur_shared_mutex> IndirectAccessTrackingLock(
      Plt->ContextsMutex, std::defer_lock);
  if (IndirectAccessTrackingEnabled) {
    IndirectAccessTrackingLock.lock();
    // We are going to defer memory release if there are kernels with indirect
    // access, that is why explicitly retain context to be sure that it is
    // released after all memory allocations in this context are released.
    PI_CALL(piContextRetain(Context));
  } else {
    ContextLock.lock();
  }

  if (!UseUSMAllocator ||
      // L0 spec says that allocation fails if Alignment != 2^n, in order to
      // keep the same behavior for the allocator, just call L0 API directly and
      // return the error code.
      ((Alignment & (Alignment - 1)) != 0)) {
    pi_result Res =
        USMHostAllocImpl(ResultPtr, Context, Properties, Size, Alignment);
    if (IndirectAccessTrackingEnabled) {
      // Keep track of all memory allocations in the context
      Context->MemAllocs.emplace(std::piecewise_construct,
                                 std::forward_as_tuple(*ResultPtr),
                                 std::forward_as_tuple(Context));
    }
    return Res;
  }

  // There is a single allocator for Host USM allocations, so we don't need to
  // find the allocator depending on context as we do for Shared and Device
  // allocations.
  try {
    *ResultPtr = Context->HostMemAllocContext->allocate(Size, Alignment);
    if (IndirectAccessTrackingEnabled) {
      // Keep track of all memory allocations in the context
      Context->MemAllocs.emplace(std::piecewise_construct,
                                 std::forward_as_tuple(*ResultPtr),
                                 std::forward_as_tuple(Context));
    }
  } catch (const UsmAllocationException &Ex) {
    *ResultPtr = nullptr;
    return Ex.getError();
  } catch (...) {
    return PI_ERROR_UNKNOWN;
  }

  return PI_SUCCESS;
}

// Helper function to deallocate USM memory, if indirect access support is
// enabled then a caller must lock the platform-level mutex guarding the
// container with contexts because deallocating the memory can turn RefCount of
// a context to 0 and as a result the context being removed from the list of
// tracked contexts.
// If indirect access tracking is not enabled then caller must lock Context
// mutex.
static pi_result USMFreeHelper(pi_context Context, void *Ptr,
                               bool OwnZeMemHandle) {
  if (!OwnZeMemHandle) {
    // Memory should not be freed
    return PI_SUCCESS;
  }

  if (IndirectAccessTrackingEnabled) {
    auto It = Context->MemAllocs.find(Ptr);
    if (It == std::end(Context->MemAllocs)) {
      die("All memory allocations must be tracked!");
    }
    if (!It->second.RefCount.decrementAndTest()) {
      // Memory can't be deallocated yet.
      return PI_SUCCESS;
    }

    // Reference count is zero, it is ok to free memory.
    // We don't need to track this allocation anymore.
    Context->MemAllocs.erase(It);
  }

  if (!UseUSMAllocator) {
    pi_result Res = USMFreeImpl(Context, Ptr);
    if (IndirectAccessTrackingEnabled)
      PI_CALL(ContextReleaseHelper(Context));
    return Res;
  }

  // Query the device of the allocation to determine the right allocator context
  ze_device_handle_t ZeDeviceHandle;
  ZeStruct<ze_memory_allocation_properties_t> ZeMemoryAllocationProperties;

  // Query memory type of the pointer we're freeing to determine the correct
  // way to do it(directly or via an allocator)
  auto ZeResult =
      ZE_CALL_NOCHECK(zeMemGetAllocProperties,
                      (Context->ZeContext, Ptr, &ZeMemoryAllocationProperties,
                       &ZeDeviceHandle));

  // Handle the case that L0 RT was already unloaded
  if (ZeResult == ZE_RESULT_ERROR_UNINITIALIZED) {
    if (IndirectAccessTrackingEnabled)
      PI_CALL(ContextReleaseHelper(Context));
    return PI_SUCCESS;
  } else if (ZeResult) {
    return mapError(ZeResult);
  }

  // If memory type is host release from host pool
  if (ZeMemoryAllocationProperties.type == ZE_MEMORY_TYPE_HOST) {
    try {
      Context->HostMemAllocContext->deallocate(Ptr);
    } catch (const UsmAllocationException &Ex) {
      return Ex.getError();
    } catch (...) {
      return PI_ERROR_UNKNOWN;
    }
    if (IndirectAccessTrackingEnabled)
      PI_CALL(ContextReleaseHelper(Context));
    return PI_SUCCESS;
  }

  // Points out an allocation in SharedReadOnlyMemAllocContexts
  auto SharedReadOnlyAllocsIterator = Context->SharedReadOnlyAllocs.end();

  if (!ZeDeviceHandle) {
    // The only case where it is OK not have device identified is
    // if the memory is not known to the driver. We should not ever get
    // this either, probably.
    PI_ASSERT(ZeMemoryAllocationProperties.type == ZE_MEMORY_TYPE_UNKNOWN,
              PI_ERROR_INVALID_DEVICE);
  } else {
    pi_device Device;
    // All context member devices or their descendants are of the same platform.
    auto Platform = Context->getPlatform();
    Device = Platform->getDeviceFromNativeHandle(ZeDeviceHandle);
    PI_ASSERT(Device, PI_ERROR_INVALID_DEVICE);

    auto DeallocationHelper =
        [Context, Device,
         Ptr](std::unordered_map<ze_device_handle_t, USMAllocContext>
                  &AllocContextMap) {
          try {
            auto It = AllocContextMap.find(Device->ZeDevice);
            if (It == AllocContextMap.end())
              return PI_ERROR_INVALID_VALUE;

            // The right context is found, deallocate the pointer
            It->second.deallocate(Ptr);
          } catch (const UsmAllocationException &Ex) {
            return Ex.getError();
          }

          if (IndirectAccessTrackingEnabled)
            PI_CALL(ContextReleaseHelper(Context));
          return PI_SUCCESS;
        };

    switch (ZeMemoryAllocationProperties.type) {
    case ZE_MEMORY_TYPE_SHARED:
      // Distinguish device_read_only allocations since they have own pool.
      SharedReadOnlyAllocsIterator = Context->SharedReadOnlyAllocs.find(Ptr);
      return DeallocationHelper(SharedReadOnlyAllocsIterator !=
                                        Context->SharedReadOnlyAllocs.end()
                                    ? Context->SharedReadOnlyMemAllocContexts
                                    : Context->SharedMemAllocContexts);
    case ZE_MEMORY_TYPE_DEVICE:
      return DeallocationHelper(Context->DeviceMemAllocContexts);
    default:
      // Handled below
      break;
    }
  }

  pi_result Res = USMFreeImpl(Context, Ptr);
  if (SharedReadOnlyAllocsIterator != Context->SharedReadOnlyAllocs.end()) {
    Context->SharedReadOnlyAllocs.erase(SharedReadOnlyAllocsIterator);
  }
  if (IndirectAccessTrackingEnabled)
    PI_CALL(ContextReleaseHelper(Context));
  return Res;
}

pi_result piextUSMFree(pi_context Context, void *Ptr) {
  pi_platform Plt = Context->getPlatform();

  std::scoped_lock<ur_shared_mutex> Lock(
      IndirectAccessTrackingEnabled ? Plt->ContextsMutex : Context->Mutex);

  return USMFreeHelper(Context, Ptr);
}

pi_result piextKernelSetArgPointer(pi_kernel Kernel, pi_uint32 ArgIndex,
                                   size_t ArgSize, const void *ArgValue) {

  PI_CALL(piKernelSetArg(Kernel, ArgIndex, ArgSize, ArgValue));
  return PI_SUCCESS;
}

/// USM Memset API
///
/// @param Queue is the queue to submit to
/// @param Ptr is the ptr to memset
/// @param Value is value to set.  It is interpreted as an 8-bit value and the
/// upper
///        24 bits are ignored
/// @param Count is the size in bytes to memset
/// @param NumEventsInWaitlist is the number of events to wait on
/// @param EventsWaitlist is an array of events to wait on
/// @param Event is the event that represents this operation
pi_result piextUSMEnqueueMemset(pi_queue Queue, void *Ptr, pi_int32 Value,
                                size_t Count, pi_uint32 NumEventsInWaitlist,
                                const pi_event *EventsWaitlist,
                                pi_event *Event) {
  if (!Ptr) {
    return PI_ERROR_INVALID_VALUE;
  }

  PI_ASSERT(Queue, PI_ERROR_INVALID_QUEUE);

  std::scoped_lock<ur_shared_mutex> Lock(Queue->Mutex);
  return enqueueMemFillHelper(
      // TODO: do we need a new command type for USM memset?
      PI_COMMAND_TYPE_MEM_BUFFER_FILL, Queue, Ptr,
      &Value, // It will be interpreted as an 8-bit value,
      1,      // which is indicated with this pattern_size==1
      Count, NumEventsInWaitlist, EventsWaitlist, Event);
}

// Helper function to check if a pointer is a device pointer.
static bool IsDevicePointer(pi_context Context, const void *Ptr) {
  ze_device_handle_t ZeDeviceHandle;
  ZeStruct<ze_memory_allocation_properties_t> ZeMemoryAllocationProperties;

  // Query memory type of the pointer
  ZE_CALL(zeMemGetAllocProperties,
          (Context->ZeContext, Ptr, &ZeMemoryAllocationProperties,
           &ZeDeviceHandle));

  return (ZeMemoryAllocationProperties.type == ZE_MEMORY_TYPE_DEVICE);
}

pi_result piextUSMEnqueueMemcpy(pi_queue Queue, pi_bool Blocking, void *DstPtr,
                                const void *SrcPtr, size_t Size,
                                pi_uint32 NumEventsInWaitlist,
                                const pi_event *EventsWaitlist,
                                pi_event *Event) {

  if (!DstPtr) {
    return PI_ERROR_INVALID_VALUE;
  }

  PI_ASSERT(Queue, PI_ERROR_INVALID_QUEUE);

  std::scoped_lock<ur_shared_mutex> lock(Queue->Mutex);

  // Device to Device copies are found to execute slower on copy engine
  // (versus compute engine).
  bool PreferCopyEngine = !IsDevicePointer(Queue->Context, SrcPtr) ||
                          !IsDevicePointer(Queue->Context, DstPtr);

  // Temporary option added to use copy engine for D2D copy
  PreferCopyEngine |= UseCopyEngineForD2DCopy;

  return enqueueMemCopyHelper(
      // TODO: do we need a new command type for this?
      PI_COMMAND_TYPE_MEM_BUFFER_COPY, Queue, DstPtr, Blocking, Size, SrcPtr,
      NumEventsInWaitlist, EventsWaitlist, Event, PreferCopyEngine);
}

/// Hint to migrate memory to the device
///
/// @param Queue is the queue to submit to
/// @param Ptr points to the memory to migrate
/// @param Size is the number of bytes to migrate
/// @param Flags is a bitfield used to specify memory migration options
/// @param NumEventsInWaitlist is the number of events to wait on
/// @param EventsWaitlist is an array of events to wait on
/// @param Event is the event that represents this operation
pi_result piextUSMEnqueuePrefetch(pi_queue Queue, const void *Ptr, size_t Size,
                                  pi_usm_migration_flags Flags,
                                  pi_uint32 NumEventsInWaitList,
                                  const pi_event *EventWaitList,
                                  pi_event *OutEvent) {

  // flags is currently unused so fail if set
  PI_ASSERT(Flags == 0, PI_ERROR_INVALID_VALUE);
  PI_ASSERT(Queue, PI_ERROR_INVALID_QUEUE);

  // Lock automatically releases when this goes out of scope.
  std::scoped_lock<ur_shared_mutex> lock(Queue->Mutex);

  bool UseCopyEngine = false;

  // Please note that the following code should be run before the
  // subsequent getAvailableCommandList() call so that there is no
  // dead-lock from waiting unsubmitted events in an open batch.
  // The createAndRetainPiZeEventList() has the proper side-effect
  // of submitting batches with dependent events.
  //
  _pi_ze_event_list_t TmpWaitList;
  if (auto Res = TmpWaitList.createAndRetainPiZeEventList(
          NumEventsInWaitList, EventWaitList, Queue, UseCopyEngine))
    return Res;

  // Get a new command list to be used on this call
  pi_command_list_ptr_t CommandList{};
  // TODO: Change UseCopyEngine argument to 'true' once L0 backend
  // support is added
  if (auto Res = Queue->Context->getAvailableCommandList(Queue, CommandList,
                                                         UseCopyEngine))
    return Res;

  // TODO: do we need to create a unique command type for this?
  ze_event_handle_t ZeEvent = nullptr;
  pi_event InternalEvent;
  bool IsInternal = OutEvent == nullptr;
  pi_event *Event = OutEvent ? OutEvent : &InternalEvent;
  auto Res = createEventAndAssociateQueue(Queue, Event, PI_COMMAND_TYPE_USER,
                                          CommandList, IsInternal);
  if (Res != PI_SUCCESS)
    return Res;
  ZeEvent = (*Event)->ZeEvent;
  (*Event)->WaitList = TmpWaitList;

  const auto &WaitList = (*Event)->WaitList;
  const auto &ZeCommandList = CommandList->first;
  if (WaitList.Length) {
    ZE_CALL(zeCommandListAppendWaitOnEvents,
            (ZeCommandList, WaitList.Length, WaitList.ZeEventList));
  }
  // TODO: figure out how to translate "flags"
  ZE_CALL(zeCommandListAppendMemoryPrefetch, (ZeCommandList, Ptr, Size));

  // TODO: Level Zero does not have a completion "event" with the prefetch API,
  // so manually add command to signal our event.
  ZE_CALL(zeCommandListAppendSignalEvent, (ZeCommandList, ZeEvent));

  if (auto Res = Queue->executeCommandList(CommandList, false))
    return Res;

  return PI_SUCCESS;
}

/// USM memadvise API to govern behavior of automatic migration mechanisms
///
/// @param Queue is the queue to submit to
/// @param Ptr is the data to be advised
/// @param Length is the size in bytes of the meory to advise
/// @param Advice is device specific advice
/// @param Event is the event that represents this operation
///
pi_result piextUSMEnqueueMemAdvise(pi_queue Queue, const void *Ptr,
                                   size_t Length, pi_mem_advice Advice,
                                   pi_event *OutEvent) {
  PI_ASSERT(Queue, PI_ERROR_INVALID_QUEUE);

  // Lock automatically releases when this goes out of scope.
  std::scoped_lock<ur_shared_mutex> lock(Queue->Mutex);

  auto ZeAdvice = ur_cast<ze_memory_advice_t>(Advice);

  bool UseCopyEngine = false;

  _pi_ze_event_list_t TmpWaitList;
  if (auto Res = TmpWaitList.createAndRetainPiZeEventList(0, nullptr, Queue,
                                                          UseCopyEngine))
    return Res;

  // Get a new command list to be used on this call
  pi_command_list_ptr_t CommandList{};
  // UseCopyEngine is set to 'false' here.
  // TODO: Additional analysis is required to check if this operation will
  // run faster on copy engines.
  if (auto Res = Queue->Context->getAvailableCommandList(Queue, CommandList,
                                                         UseCopyEngine))
    return Res;

  // TODO: do we need to create a unique command type for this?
  ze_event_handle_t ZeEvent = nullptr;
  pi_event InternalEvent;
  bool IsInternal = OutEvent == nullptr;
  pi_event *Event = OutEvent ? OutEvent : &InternalEvent;
  auto Res = createEventAndAssociateQueue(Queue, Event, PI_COMMAND_TYPE_USER,
                                          CommandList, IsInternal);
  if (Res != PI_SUCCESS)
    return Res;
  ZeEvent = (*Event)->ZeEvent;
  (*Event)->WaitList = TmpWaitList;

  const auto &ZeCommandList = CommandList->first;
  const auto &WaitList = (*Event)->WaitList;

  if (WaitList.Length) {
    ZE_CALL(zeCommandListAppendWaitOnEvents,
            (ZeCommandList, WaitList.Length, WaitList.ZeEventList));
  }

  ZE_CALL(zeCommandListAppendMemAdvise,
          (ZeCommandList, Queue->Device->ZeDevice, Ptr, Length, ZeAdvice));

  // TODO: Level Zero does not have a completion "event" with the advise API,
  // so manually add command to signal our event.
  ZE_CALL(zeCommandListAppendSignalEvent, (ZeCommandList, ZeEvent));

  Queue->executeCommandList(CommandList, false);

  return PI_SUCCESS;
}

/// USM 2D Fill API
///
/// \param queue is the queue to submit to
/// \param ptr is the ptr to fill
/// \param pitch is the total width of the destination memory including padding
/// \param pattern is a pointer with the bytes of the pattern to set
/// \param pattern_size is the size in bytes of the pattern
/// \param width is width in bytes of each row to fill
/// \param height is height the columns to fill
/// \param num_events_in_waitlist is the number of events to wait on
/// \param events_waitlist is an array of events to wait on
/// \param event is the event that represents this operation
__SYCL_EXPORT pi_result piextUSMEnqueueFill2D(pi_queue queue, void *ptr,
                                              size_t pitch, size_t pattern_size,
                                              const void *pattern, size_t width,
                                              size_t height,
                                              pi_uint32 num_events_in_waitlist,
                                              const pi_event *events_waitlist,
                                              pi_event *event) {
  std::ignore = queue;
  std::ignore = ptr;
  std::ignore = pitch;
  std::ignore = pattern_size;
  std::ignore = pattern;
  std::ignore = width;
  std::ignore = height;
  std::ignore = num_events_in_waitlist;
  std::ignore = events_waitlist;
  std::ignore = event;
  die("piextUSMEnqueueFill2D: not implemented");
  return {};
}

/// USM 2D Memset API
///
/// \param queue is the queue to submit to
/// \param ptr is the ptr to fill
/// \param pitch is the total width of the destination memory including padding
/// \param pattern is a pointer with the bytes of the pattern to set
/// \param pattern_size is the size in bytes of the pattern
/// \param width is width in bytes of each row to fill
/// \param height is height the columns to fill
/// \param num_events_in_waitlist is the number of events to wait on
/// \param events_waitlist is an array of events to wait on
/// \param event is the event that represents this operation
__SYCL_EXPORT pi_result piextUSMEnqueueMemset2D(
    pi_queue queue, void *ptr, size_t pitch, int value, size_t width,
    size_t height, pi_uint32 num_events_in_waitlist,
    const pi_event *events_waitlist, pi_event *event) {
  std::ignore = queue;
  std::ignore = ptr;
  std::ignore = pitch;
  std::ignore = value;
  std::ignore = width;
  std::ignore = height;
  std::ignore = num_events_in_waitlist;
  std::ignore = events_waitlist;
  std::ignore = event;
  die("piextUSMEnqueueMemset2D: not implemented");
  return {};
}

/// USM 2D Memcpy API
///
/// \param queue is the queue to submit to
/// \param blocking is whether this operation should block the host
/// \param dst_ptr is the location the data will be copied
/// \param dst_pitch is the total width of the destination memory including
/// padding
/// \param src_ptr is the data to be copied
/// \param dst_pitch is the total width of the source memory including padding
/// \param width is width in bytes of each row to be copied
/// \param height is height the columns to be copied
/// \param num_events_in_waitlist is the number of events to wait on
/// \param events_waitlist is an array of events to wait on
/// \param event is the event that represents this operation
__SYCL_EXPORT pi_result piextUSMEnqueueMemcpy2D(
    pi_queue Queue, pi_bool Blocking, void *DstPtr, size_t DstPitch,
    const void *SrcPtr, size_t SrcPitch, size_t Width, size_t Height,
    pi_uint32 NumEventsInWaitlist, const pi_event *EventWaitlist,
    pi_event *Event) {
  if (!DstPtr || !SrcPtr)
    return PI_ERROR_INVALID_VALUE;

  PI_ASSERT(Queue, PI_ERROR_INVALID_QUEUE);

  pi_buff_rect_offset_struct ZeroOffset{0, 0, 0};
  pi_buff_rect_region_struct Region{Width, Height, 0};

  std::scoped_lock<ur_shared_mutex> lock(Queue->Mutex);

  // Device to Device copies are found to execute slower on copy engine
  // (versus compute engine).
  bool PreferCopyEngine = !IsDevicePointer(Queue->Context, SrcPtr) ||
                          !IsDevicePointer(Queue->Context, DstPtr);

  // Temporary option added to use copy engine for D2D copy
  PreferCopyEngine |= UseCopyEngineForD2DCopy;

  return enqueueMemCopyRectHelper(
      // TODO: do we need a new command type for this?
      PI_COMMAND_TYPE_MEM_BUFFER_COPY_RECT, Queue, SrcPtr, DstPtr, &ZeroOffset,
      &ZeroOffset, &Region, SrcPitch, DstPitch, /*SrcSlicePitch=*/0,
      /*DstSlicePitch=*/0, Blocking, NumEventsInWaitlist, EventWaitlist, Event,
      PreferCopyEngine);
}

/// API to query information about USM allocated pointers.
/// Valid Queries:
///   PI_MEM_ALLOC_TYPE returns host/device/shared pi_usm_type value
///   PI_MEM_ALLOC_BASE_PTR returns the base ptr of an allocation if
///                         the queried pointer fell inside an allocation.
///                         Result must fit in void *
///   PI_MEM_ALLOC_SIZE returns how big the queried pointer's
///                     allocation is in bytes. Result is a size_t.
///   PI_MEM_ALLOC_DEVICE returns the pi_device this was allocated against
///
/// @param Context is the pi_context
/// @param Ptr is the pointer to query
/// @param ParamName is the type of query to perform
/// @param ParamValueSize is the size of the result in bytes
/// @param ParamValue is the result
/// @param ParamValueRet is how many bytes were written
pi_result piextUSMGetMemAllocInfo(pi_context Context, const void *Ptr,
                                  pi_mem_alloc_info ParamName,
                                  size_t ParamValueSize, void *ParamValue,
                                  size_t *ParamValueSizeRet) {
  PI_ASSERT(Context, PI_ERROR_INVALID_CONTEXT);

  ze_device_handle_t ZeDeviceHandle;
  ZeStruct<ze_memory_allocation_properties_t> ZeMemoryAllocationProperties;

  ZE_CALL(zeMemGetAllocProperties,
          (Context->ZeContext, Ptr, &ZeMemoryAllocationProperties,
           &ZeDeviceHandle));

  ReturnHelper ReturnValue(ParamValueSize, ParamValue, ParamValueSizeRet);
  switch (ParamName) {
  case PI_MEM_ALLOC_TYPE: {
    pi_usm_type MemAllocaType;
    switch (ZeMemoryAllocationProperties.type) {
    case ZE_MEMORY_TYPE_UNKNOWN:
      MemAllocaType = PI_MEM_TYPE_UNKNOWN;
      break;
    case ZE_MEMORY_TYPE_HOST:
      MemAllocaType = PI_MEM_TYPE_HOST;
      break;
    case ZE_MEMORY_TYPE_DEVICE:
      MemAllocaType = PI_MEM_TYPE_DEVICE;
      break;
    case ZE_MEMORY_TYPE_SHARED:
      MemAllocaType = PI_MEM_TYPE_SHARED;
      break;
    default:
      urPrint("piextUSMGetMemAllocInfo: unexpected usm memory type\n");
      return PI_ERROR_INVALID_VALUE;
    }
    return ReturnValue(MemAllocaType);
  }
  case PI_MEM_ALLOC_DEVICE:
    if (ZeDeviceHandle) {
      auto Platform = Context->getPlatform();
      auto Device = Platform->getDeviceFromNativeHandle(ZeDeviceHandle);
      return Device ? ReturnValue(Device) : PI_ERROR_INVALID_VALUE;
    } else {
      return PI_ERROR_INVALID_VALUE;
    }
  case PI_MEM_ALLOC_BASE_PTR: {
    void *Base;
    ZE_CALL(zeMemGetAddressRange, (Context->ZeContext, Ptr, &Base, nullptr));
    return ReturnValue(Base);
  }
  case PI_MEM_ALLOC_SIZE: {
    size_t Size;
    ZE_CALL(zeMemGetAddressRange, (Context->ZeContext, Ptr, nullptr, &Size));
    return ReturnValue(Size);
  }
  default:
    urPrint("piextUSMGetMemAllocInfo: unsupported ParamName\n");
    return PI_ERROR_INVALID_VALUE;
  }
  return PI_SUCCESS;
}

/// API for writing data from host to a device global variable.
///
/// \param Queue is the queue
/// \param Program is the program containing the device global variable
/// \param Name is the unique identifier for the device global variable
/// \param BlockingWrite is true if the write should block
/// \param Count is the number of bytes to copy
/// \param Offset is the byte offset into the device global variable to start
/// copying
/// \param Src is a pointer to where the data must be copied from
/// \param NumEventsInWaitList is a number of events in the wait list
/// \param EventWaitList is the wait list
/// \param Event is the resulting event
pi_result piextEnqueueDeviceGlobalVariableWrite(
    pi_queue Queue, pi_program Program, const char *Name, pi_bool BlockingWrite,
    size_t Count, size_t Offset, const void *Src, pi_uint32 NumEventsInWaitList,
    const pi_event *EventsWaitList, pi_event *Event) {
  PI_ASSERT(Queue, PI_ERROR_INVALID_QUEUE);

  std::scoped_lock<ur_shared_mutex> lock(Queue->Mutex);

  // Find global variable pointer
  size_t GlobalVarSize = 0;
  void *GlobalVarPtr = nullptr;
  ZE_CALL(zeModuleGetGlobalPointer,
          (Program->ZeModule, Name, &GlobalVarSize, &GlobalVarPtr));
  if (GlobalVarSize < Offset + Count) {
    setErrorMessage("Write device global variable is out of range.",
                    UR_RESULT_ERROR_INVALID_VALUE);
    return PI_ERROR_PLUGIN_SPECIFIC_ERROR;
  }

  // Copy engine is preferred only for host to device transfer.
  // Device to device transfers run faster on compute engines.
  bool PreferCopyEngine = !IsDevicePointer(Queue->Context, Src);

  // Temporary option added to use copy engine for D2D copy
  PreferCopyEngine |= UseCopyEngineForD2DCopy;

  return enqueueMemCopyHelper(PI_COMMAND_TYPE_DEVICE_GLOBAL_VARIABLE_WRITE,
                              Queue, ur_cast<char *>(GlobalVarPtr) + Offset,
                              BlockingWrite, Count, Src, NumEventsInWaitList,
                              EventsWaitList, Event, PreferCopyEngine);
}

/// API reading data from a device global variable to host.
///
/// \param Queue is the queue
/// \param Program is the program containing the device global variable
/// \param Name is the unique identifier for the device global variable
/// \param BlockingRead is true if the read should block
/// \param Count is the number of bytes to copy
/// \param Offset is the byte offset into the device global variable to start
/// copying
/// \param Dst is a pointer to where the data must be copied to
/// \param NumEventsInWaitList is a number of events in the wait list
/// \param EventWaitList is the wait list
/// \param Event is the resulting event
pi_result piextEnqueueDeviceGlobalVariableRead(
    pi_queue Queue, pi_program Program, const char *Name, pi_bool BlockingRead,
    size_t Count, size_t Offset, void *Dst, pi_uint32 NumEventsInWaitList,
    const pi_event *EventsWaitList, pi_event *Event) {
  PI_ASSERT(Queue, PI_ERROR_INVALID_QUEUE);

  std::scoped_lock<ur_shared_mutex> lock(Queue->Mutex);

  // Find global variable pointer
  size_t GlobalVarSize = 0;
  void *GlobalVarPtr = nullptr;
  ZE_CALL(zeModuleGetGlobalPointer,
          (Program->ZeModule, Name, &GlobalVarSize, &GlobalVarPtr));
  if (GlobalVarSize < Offset + Count) {
    setErrorMessage("Read from device global variable is out of range.",
                    UR_RESULT_ERROR_INVALID_VALUE);
    return PI_ERROR_PLUGIN_SPECIFIC_ERROR;
  }

  // Copy engine is preferred only for host to device transfer.
  // Device to device transfers run faster on compute engines.
  bool PreferCopyEngine = !IsDevicePointer(Queue->Context, Dst);

  // Temporary option added to use copy engine for D2D copy
  PreferCopyEngine |= UseCopyEngineForD2DCopy;

  return enqueueMemCopyHelper(
      PI_COMMAND_TYPE_DEVICE_GLOBAL_VARIABLE_READ, Queue, Dst, BlockingRead,
      Count, ur_cast<char *>(GlobalVarPtr) + Offset, NumEventsInWaitList,
      EventsWaitList, Event, PreferCopyEngine);
}
/// API for Read from host pipe.
///
/// \param Queue is the queue
/// \param Program is the program containing the device variable
/// \param PipeSymbol is the unique identifier for the device variable
/// \param Blocking is true if the write should block
/// \param Ptr is a pointer to where the data will be copied to
/// \param Size is size of the data that is read/written from/to pipe
/// \param NumEventsInWaitList is a number of events in the wait list
/// \param EventWaitList is the wait list
/// \param Event is the resulting event
pi_result piextEnqueueReadHostPipe(pi_queue Queue, pi_program Program,
                                   const char *PipeSymbol, pi_bool Blocking,
                                   void *Ptr, size_t Size,
                                   pi_uint32 NumEventsInWaitList,
                                   const pi_event *EventsWaitList,
                                   pi_event *Event) {
  (void)Queue;
  (void)Program;
  (void)PipeSymbol;
  (void)Blocking;
  (void)Ptr;
  (void)Size;
  (void)NumEventsInWaitList;
  (void)EventsWaitList;
  (void)Event;

  PI_ASSERT(Queue, PI_ERROR_INVALID_QUEUE);

  die("piextEnqueueReadHostPipe: not implemented");
  return {};
}

/// API for write to pipe of a given name.
///
/// \param Queue is the queue
/// \param Program is the program containing the device variable
/// \param PipeSymbol is the unique identifier for the device variable
/// \param Blocking is true if the write should block
/// \param Ptr is a pointer to where the data must be copied from
/// \param Size is size of the data that is read/written from/to pipe
/// \param NumEventsInWaitList is a number of events in the wait list
/// \param EventWaitList is the wait list
/// \param Event is the resulting event
pi_result piextEnqueueWriteHostPipe(pi_queue Queue, pi_program Program,
                                    const char *PipeSymbol, pi_bool Blocking,
                                    void *Ptr, size_t Size,
                                    pi_uint32 NumEventsInWaitList,
                                    const pi_event *EventsWaitList,
                                    pi_event *Event) {
  (void)Queue;
  (void)Program;
  (void)PipeSymbol;
  (void)Blocking;
  (void)Ptr;
  (void)Size;
  (void)NumEventsInWaitList;
  (void)EventsWaitList;
  (void)Event;

  PI_ASSERT(Queue, PI_ERROR_INVALID_QUEUE);

  die("piextEnqueueWriteHostPipe: not implemented");
  return {};
}

pi_result piKernelSetExecInfo(pi_kernel Kernel, pi_kernel_exec_info ParamName,
                              size_t ParamValueSize, const void *ParamValue) {
  (void)ParamValueSize;
  PI_ASSERT(Kernel, PI_ERROR_INVALID_KERNEL);
  PI_ASSERT(ParamValue, PI_ERROR_INVALID_VALUE);

  std::scoped_lock<ur_shared_mutex> Guard(Kernel->Mutex);
  if (ParamName == PI_USM_INDIRECT_ACCESS &&
      *(static_cast<const pi_bool *>(ParamValue)) == PI_TRUE) {
    // The whole point for users really was to not need to know anything
    // about the types of allocations kernel uses. So in DPC++ we always
    // just set all 3 modes for each kernel.
    ze_kernel_indirect_access_flags_t IndirectFlags =
        ZE_KERNEL_INDIRECT_ACCESS_FLAG_HOST |
        ZE_KERNEL_INDIRECT_ACCESS_FLAG_DEVICE |
        ZE_KERNEL_INDIRECT_ACCESS_FLAG_SHARED;
    ZE_CALL(zeKernelSetIndirectAccess, (Kernel->ZeKernel, IndirectFlags));
  } else if (ParamName == PI_EXT_KERNEL_EXEC_INFO_CACHE_CONFIG) {
    ze_cache_config_flag_t ZeCacheConfig;
    switch (*(static_cast<const pi_kernel_cache_config *>(ParamValue))) {
    case PI_EXT_KERNEL_EXEC_INFO_CACHE_LARGE_SLM:
      ZeCacheConfig = ZE_CACHE_CONFIG_FLAG_LARGE_SLM;
      break;
    case PI_EXT_KERNEL_EXEC_INFO_CACHE_LARGE_DATA:
      ZeCacheConfig = ZE_CACHE_CONFIG_FLAG_LARGE_DATA;
      break;
    case PI_EXT_KERNEL_EXEC_INFO_CACHE_DEFAULT:
      ZeCacheConfig = static_cast<ze_cache_config_flag_t>(0);
      break;
    default:
      // Unexpected cache configuration value.
      return PI_ERROR_INVALID_VALUE;
    }
    ZE_CALL(zeKernelSetCacheConfig, (Kernel->ZeKernel, ZeCacheConfig););
  } else {
    urPrint("piKernelSetExecInfo: unsupported ParamName\n");
    return PI_ERROR_INVALID_VALUE;
  }

  return PI_SUCCESS;
}

pi_result piextProgramSetSpecializationConstant(pi_program Prog,
                                                pi_uint32 SpecID, size_t,
                                                const void *SpecValue) {
  std::scoped_lock<ur_shared_mutex> Guard(Prog->Mutex);

  // Remember the value of this specialization constant until the program is
  // built.  Note that we only save the pointer to the buffer that contains the
  // value.  The caller is responsible for maintaining storage for this buffer.
  //
  // NOTE: SpecSize is unused in Level Zero, the size is known from SPIR-V by
  // SpecID.
  Prog->SpecConstants[SpecID] = SpecValue;

  return PI_SUCCESS;
}

const char SupportedVersion[] = _PI_LEVEL_ZERO_PLUGIN_VERSION_STRING;

pi_result piPluginInit(pi_plugin *PluginInit) {
  PI_ASSERT(PluginInit, PI_ERROR_INVALID_VALUE);

  // Check that the major version matches in PiVersion and SupportedVersion
  _PI_PLUGIN_VERSION_CHECK(PluginInit->PiVersion, SupportedVersion);

  // TODO: handle versioning/targets properly.
  size_t PluginVersionSize = sizeof(PluginInit->PluginVersion);

  PI_ASSERT(strlen(_PI_LEVEL_ZERO_PLUGIN_VERSION_STRING) < PluginVersionSize,
            PI_ERROR_INVALID_VALUE);

  strncpy(PluginInit->PluginVersion, SupportedVersion, PluginVersionSize);

#define _PI_API(api)                                                           \
  (PluginInit->PiFunctionTable).api = (decltype(&::api))(&api);
#include <sycl/detail/pi.def>

  enableZeTracing();
  return PI_SUCCESS;
}

pi_result piextPluginGetOpaqueData(void *opaque_data_param,
                                   void **opaque_data_return) {
  (void)opaque_data_param;
  (void)opaque_data_return;
  return PI_ERROR_UNKNOWN;
}

// SYCL RT calls this api to notify the end of plugin lifetime.
// Windows: dynamically loaded plugins might have been unloaded already
// when this is called. Sycl RT holds onto the PI plugin so it can be
// called safely. But this is not transitive. If the PI plugin in turn
// dynamically loaded a different DLL, that may have been unloaded.
// It can include all the jobs to tear down resources before
// the plugin is unloaded from memory.
pi_result piTearDown(void *PluginParameter) {
  (void)PluginParameter;
  bool LeakFound = false;
  // reclaim pi_platform objects here since we don't have piPlatformRelease.
  for (pi_platform Platform : *PiPlatformsCache) {
    delete Platform;
  }
  delete PiPlatformsCache;
  delete PiPlatformsCacheMutex;

  // Print the balance of various create/destroy native calls.
  // The idea is to verify if the number of create(+) and destroy(-) calls are
  // matched.
  if (UrL0Debug & UR_L0_DEBUG_CALL_COUNT) {
    // clang-format off
    //
    // The format of this table is such that each row accounts for a
    // specific type of objects, and all elements in the raw except the last
    // one are allocating objects of that type, while the last element is known
    // to deallocate objects of that type.
    //
    std::vector<std::vector<const char *>> CreateDestroySet = {
      {"zeContextCreate",      "zeContextDestroy"},
      {"zeCommandQueueCreate", "zeCommandQueueDestroy"},
      {"zeModuleCreate",       "zeModuleDestroy"},
      {"zeKernelCreate",       "zeKernelDestroy"},
      {"zeEventPoolCreate",    "zeEventPoolDestroy"},
      {"zeCommandListCreateImmediate", "zeCommandListCreate", "zeCommandListDestroy"},
      {"zeEventCreate",        "zeEventDestroy"},
      {"zeFenceCreate",        "zeFenceDestroy"},
      {"zeImageCreate",        "zeImageDestroy"},
      {"zeSamplerCreate",      "zeSamplerDestroy"},
      {"zeMemAllocDevice", "zeMemAllocHost", "zeMemAllocShared", "zeMemFree"},
    };

    // A sample output aimed below is this:
    // ------------------------------------------------------------------------
    //                zeContextCreate = 1     \--->        zeContextDestroy = 1
    //           zeCommandQueueCreate = 1     \--->   zeCommandQueueDestroy = 1
    //                 zeModuleCreate = 1     \--->         zeModuleDestroy = 1
    //                 zeKernelCreate = 1     \--->         zeKernelDestroy = 1
    //              zeEventPoolCreate = 1     \--->      zeEventPoolDestroy = 1
    //   zeCommandListCreateImmediate = 1     |
    //            zeCommandListCreate = 1     \--->    zeCommandListDestroy = 1  ---> LEAK = 1
    //                  zeEventCreate = 2     \--->          zeEventDestroy = 2
    //                  zeFenceCreate = 1     \--->          zeFenceDestroy = 1
    //                  zeImageCreate = 0     \--->          zeImageDestroy = 0
    //                zeSamplerCreate = 0     \--->        zeSamplerDestroy = 0
    //               zeMemAllocDevice = 0     |
    //                 zeMemAllocHost = 1     |
    //               zeMemAllocShared = 0     \--->               zeMemFree = 1
    //
    // clang-format on

    fprintf(stderr, "ZE_DEBUG=%d: check balance of create/destroy calls\n",
            UR_L0_DEBUG_CALL_COUNT);
    fprintf(stderr,
            "----------------------------------------------------------\n");
    for (const auto &Row : CreateDestroySet) {
      int diff = 0;
      for (auto I = Row.begin(); I != Row.end();) {
        const char *ZeName = *I;
        const auto &ZeCount = (*ZeCallCount)[*I];

        bool First = (I == Row.begin());
        bool Last = (++I == Row.end());

        if (Last) {
          fprintf(stderr, " \\--->");
          diff -= ZeCount;
        } else {
          diff += ZeCount;
          if (!First) {
            fprintf(stderr, " | \n");
          }
        }

        fprintf(stderr, "%30s = %-5d", ZeName, ZeCount);
      }

      if (diff) {
        LeakFound = true;
        fprintf(stderr, " ---> LEAK = %d", diff);
      }
      fprintf(stderr, "\n");
    }

    ZeCallCount->clear();
    delete ZeCallCount;
    ZeCallCount = nullptr;
  }
  if (LeakFound)
    return PI_ERROR_INVALID_MEM_OBJECT;

  disableZeTracing();
  return PI_SUCCESS;
}

pi_result _pi_buffer::getZeHandlePtr(char **&ZeHandlePtr,
                                     access_mode_t AccessMode,
                                     pi_device Device) {
  char *ZeHandle;
  PI_CALL(getZeHandle(ZeHandle, AccessMode, Device));
  ZeHandlePtr = &Allocations[Device].ZeHandle;
  return PI_SUCCESS;
}

size_t _pi_buffer::getAlignment() const {
  // Choose an alignment that is at most 64 and is the next power of 2
  // for sizes less than 64.
  auto Alignment = Size;
  if (Alignment > 32UL)
    Alignment = 64UL;
  else if (Alignment > 16UL)
    Alignment = 32UL;
  else if (Alignment > 8UL)
    Alignment = 16UL;
  else if (Alignment > 4UL)
    Alignment = 8UL;
  else if (Alignment > 2UL)
    Alignment = 4UL;
  else if (Alignment > 1UL)
    Alignment = 2UL;
  else
    Alignment = 1UL;
  return Alignment;
}

pi_result _pi_buffer::getZeHandle(char *&ZeHandle, access_mode_t AccessMode,
                                  pi_device Device) {

  // NOTE: There might be no valid allocation at all yet and we get
  // here from piEnqueueKernelLaunch that would be doing the buffer
  // initialization. In this case the Device is not null as kernel
  // launch is always on a specific device.
  if (!Device)
    Device = LastDeviceWithValidAllocation;
  // If the device is still not selected then use the first one in
  // the context of the buffer.
  if (!Device)
    Device = Context->Devices[0];

  auto &Allocation = Allocations[Device];

  // Sub-buffers don't maintain own allocations but rely on parent buffer.
  if (isSubBuffer()) {
    PI_CALL(SubBuffer.Parent->getZeHandle(ZeHandle, AccessMode, Device));
    ZeHandle += SubBuffer.Origin;
    // Still store the allocation info in the PI sub-buffer for
    // getZeHandlePtr to work. At least zeKernelSetArgumentValue needs to
    // be given a pointer to the allocation handle rather than its value.
    //
    Allocation.ZeHandle = ZeHandle;
    Allocation.ReleaseAction = allocation_t::keep;
    LastDeviceWithValidAllocation = Device;
    return PI_SUCCESS;
  }

  // First handle case where the buffer is represented by only
  // a single host allocation.
  if (OnHost) {
    auto &HostAllocation = Allocations[nullptr];
    // The host allocation may already exists, e.g. with imported
    // host ptr, or in case of interop buffer.
    if (!HostAllocation.ZeHandle) {
      if (USMAllocatorConfigInstance.EnableBuffers) {
        HostAllocation.ReleaseAction = allocation_t::free;
        PI_CALL(piextUSMHostAlloc(ur_cast<void **>(&ZeHandle), Context, nullptr,
                                  Size, getAlignment()));
      } else {
        HostAllocation.ReleaseAction = allocation_t::free_native;
        PI_CALL(
            ZeHostMemAllocHelper(ur_cast<void **>(&ZeHandle), Context, Size));
      }
      HostAllocation.ZeHandle = ZeHandle;
      HostAllocation.Valid = true;
    }
    Allocation = HostAllocation;
    Allocation.ReleaseAction = allocation_t::keep;
    ZeHandle = Allocation.ZeHandle;
    LastDeviceWithValidAllocation = Device;
    return PI_SUCCESS;
  }
  // Reads user setting on how to deal with buffers in contexts where
  // all devices have the same root-device. Returns "true" if the
  // preference is to have allocate on each [sub-]device and migrate
  // normally (copy) to other sub-devices as needed. Returns "false"
  // if the preference is to have single root-device allocations
  // serve the needs of all [sub-]devices, meaning potentially more
  // cross-tile traffic.
  //
  static const bool SingleRootDeviceBufferMigration = [] {
    const char *EnvStr =
        std::getenv("SYCL_PI_LEVEL_ZERO_SINGLE_ROOT_DEVICE_BUFFER_MIGRATION");
    if (EnvStr)
      return (std::stoi(EnvStr) != 0);
    // The default is to migrate normally, which may not always be the
    // best option (depends on buffer access patterns), but is an
    // overall win on the set of the available benchmarks.
    return true;
  }();

  // Peform actual device allocation as needed.
  if (!Allocation.ZeHandle) {
    if (!SingleRootDeviceBufferMigration && Context->SingleRootDevice &&
        Context->SingleRootDevice != Device) {
      // If all devices in the context are sub-devices of the same device
      // then we reuse root-device allocation by all sub-devices in the
      // context.
      // TODO: we can probably generalize this and share root-device
      //       allocations by its own sub-devices even if not all other
      //       devices in the context have the same root.
      PI_CALL(getZeHandle(ZeHandle, AccessMode, Context->SingleRootDevice));
      Allocation.ReleaseAction = allocation_t::keep;
      Allocation.ZeHandle = ZeHandle;
      Allocation.Valid = true;
      return PI_SUCCESS;
    } else { // Create device allocation
      if (USMAllocatorConfigInstance.EnableBuffers) {
        Allocation.ReleaseAction = allocation_t::free;
        PI_CALL(piextUSMDeviceAlloc(ur_cast<void **>(&ZeHandle), Context,
                                    Device, nullptr, Size, getAlignment()));
      } else {
        Allocation.ReleaseAction = allocation_t::free_native;
        PI_CALL(ZeDeviceMemAllocHelper(ur_cast<void **>(&ZeHandle), Context,
                                       Device, Size));
      }
    }
    Allocation.ZeHandle = ZeHandle;
  } else {
    ZeHandle = Allocation.ZeHandle;
  }

  // If some prior access invalidated this allocation then make it valid again.
  if (!Allocation.Valid) {
    // LastDeviceWithValidAllocation should always have valid allocation.
    if (Device == LastDeviceWithValidAllocation)
      die("getZeHandle: last used allocation is not valid");

    // For write-only access the allocation contents is not going to be used.
    // So don't do anything to make it "valid".
    bool NeedCopy = AccessMode != _pi_mem::write_only;
    // It's also possible that the buffer doesn't have a valid allocation
    // yet presumably when it is passed to a kernel that will perform
    // it's intialization.
    if (NeedCopy && !LastDeviceWithValidAllocation) {
      NeedCopy = false;
    }
    char *ZeHandleSrc = nullptr;
    if (NeedCopy) {
      PI_CALL(getZeHandle(ZeHandleSrc, _pi_mem::read_only,
                          LastDeviceWithValidAllocation));
      // It's possible with the single root-device contexts that
      // the buffer is represented by the single root-device
      // allocation and then skip the copy to itself.
      if (ZeHandleSrc == ZeHandle)
        NeedCopy = false;
    }

    if (NeedCopy) {
      // Copy valid buffer data to this allocation.
      // TODO: see if we should better use peer's device allocation used
      // directly, if that capability is reported with zeDeviceCanAccessPeer,
      // instead of maintaining a separate allocation and performing
      // explciit copies.
      //
      // zeCommandListAppendMemoryCopy must not be called from simultaneous
      // threads with the same command list handle, so we need exclusive lock.
      ze_bool_t P2P = false;
      ZE_CALL(
          zeDeviceCanAccessPeer,
          (Device->ZeDevice, LastDeviceWithValidAllocation->ZeDevice, &P2P));
      if (!P2P) {
        // P2P copy is not possible, so copy through the host.
        auto &HostAllocation = Allocations[nullptr];
        // The host allocation may already exists, e.g. with imported
        // host ptr, or in case of interop buffer.
        if (!HostAllocation.ZeHandle) {
          void *ZeHandleHost;
          if (USMAllocatorConfigInstance.EnableBuffers) {
            HostAllocation.ReleaseAction = allocation_t::free;
            PI_CALL(piextUSMHostAlloc(&ZeHandleHost, Context, nullptr, Size,
                                      getAlignment()));
          } else {
            HostAllocation.ReleaseAction = allocation_t::free_native;
            PI_CALL(ZeHostMemAllocHelper(&ZeHandleHost, Context, Size));
          }
          HostAllocation.ZeHandle = ur_cast<char *>(ZeHandleHost);
          HostAllocation.Valid = false;
        }
        std::scoped_lock<ur_mutex> Lock(Context->ImmediateCommandListMutex);
        if (!HostAllocation.Valid) {
          ZE_CALL(zeCommandListAppendMemoryCopy,
                  (Context->ZeCommandListInit,
                   HostAllocation.ZeHandle /* Dst */, ZeHandleSrc, Size,
                   nullptr, 0, nullptr));
          // Mark the host allocation data  as valid so it can be reused.
          // It will be invalidated below if the current access is not
          // read-only.
          HostAllocation.Valid = true;
        }
        ZE_CALL(zeCommandListAppendMemoryCopy,
                (Context->ZeCommandListInit, ZeHandle /* Dst */,
                 HostAllocation.ZeHandle, Size, nullptr, 0, nullptr));
      } else {
        // Perform P2P copy.
        std::scoped_lock<ur_mutex> Lock(Context->ImmediateCommandListMutex);
        ZE_CALL(zeCommandListAppendMemoryCopy,
                (Context->ZeCommandListInit, ZeHandle /* Dst */, ZeHandleSrc,
                 Size, nullptr, 0, nullptr));
      }
    }
    Allocation.Valid = true;
    LastDeviceWithValidAllocation = Device;
  }

  // Invalidate other allocations that would become not valid if
  // this access is not read-only.
  if (AccessMode != _pi_mem::read_only) {
    for (auto &Alloc : Allocations) {
      if (Alloc.first != LastDeviceWithValidAllocation)
        Alloc.second.Valid = false;
    }
  }

  urPrint("getZeHandle(pi_device{%p}) = %p\n", (void *)Device,
          (void *)Allocation.ZeHandle);
  return PI_SUCCESS;
}

pi_result _pi_buffer::free() {
  for (auto &Alloc : Allocations) {
    auto &ZeHandle = Alloc.second.ZeHandle;
    // It is possible that the real allocation wasn't made if the buffer
    // wasn't really used in this location.
    if (!ZeHandle)
      continue;

    switch (Alloc.second.ReleaseAction) {
    case allocation_t::keep:
      break;
    case allocation_t::free: {
      pi_platform Plt = Context->getPlatform();
      std::scoped_lock<ur_shared_mutex> Lock(
          IndirectAccessTrackingEnabled ? Plt->ContextsMutex : Context->Mutex);

      PI_CALL(USMFreeHelper(Context, ZeHandle));
      break;
    }
    case allocation_t::free_native:
      PI_CALL(ZeMemFreeHelper(Context, ZeHandle));
      break;
    case allocation_t::unimport:
      ZeUSMImport.doZeUSMRelease(Context->getPlatform()->ZeDriver, ZeHandle);
      break;
    default:
      die("_pi_buffer::free(): Unhandled release action");
    }
    ZeHandle = nullptr; // don't leave hanging pointers
  }
  return PI_SUCCESS;
}

pi_result piGetDeviceAndHostTimer(pi_device Device, uint64_t *DeviceTime,
                                  uint64_t *HostTime) {
  const uint64_t &ZeTimerResolution =
      Device->ZeDeviceProperties->timerResolution;
  const uint64_t TimestampMaxCount =
      ((1ULL << Device->ZeDeviceProperties->kernelTimestampValidBits) - 1ULL);
  uint64_t DeviceClockCount, Dummy;

  ZE_CALL(zeDeviceGetGlobalTimestamps,
          (Device->ZeDevice, HostTime == nullptr ? &Dummy : HostTime,
           &DeviceClockCount));

  if (DeviceTime != nullptr) {
    *DeviceTime = (DeviceClockCount & TimestampMaxCount) * ZeTimerResolution;
  }
  return PI_SUCCESS;
}

#ifdef _WIN32
#define __SYCL_PLUGIN_DLL_NAME "pi_level_zero.dll"
#include "../common_win_pi_trace/common_win_pi_trace.hpp"
#undef __SYCL_PLUGIN_DLL_NAME
#endif
} // extern "C"<|MERGE_RESOLUTION|>--- conflicted
+++ resolved
@@ -1135,11 +1135,7 @@
   // Handle immediate command lists here, they don't need to be reset and we
   // only need to cleanup events.
   if (Queue->UsingImmCmdLists) {
-<<<<<<< HEAD
-    PI_CALL(CleanupEventsInImmCmdLists(Queue));
-=======
     PI_CALL(CleanupEventsInImmCmdLists(Queue, true /*locked*/));
->>>>>>> 959fad2a
     return PI_SUCCESS;
   }
 
@@ -1321,28 +1317,7 @@
 
 _pi_queue::pi_queue_group_t &_pi_queue::getQueueGroup(bool UseCopyEngine) {
   auto &Map = (UseCopyEngine ? CopyQueueGroupsByTID : ComputeQueueGroupsByTID);
-<<<<<<< HEAD
-  auto &InitialGroup = Map.begin()->second;
-
-  // Check if thread-specifc immediate commandlists are requested.
-  if (Device->useImmediateCommandLists() == _pi_device::PerThreadPerQueue) {
-    // Thread id is used to create separate imm cmdlists per thread.
-    auto Result = Map.insert({std::this_thread::get_id(), InitialGroup});
-    auto &QueueGroupRef = Result.first->second;
-    // If an entry for this thread does not exists, create an entry.
-    if (Result.second) {
-      // Create space for immediate commandlists, which are created on demand.
-      QueueGroupRef.ImmCmdLists = std::vector<pi_command_list_ptr_t>(
-          InitialGroup.ZeQueues.size(), CommandListMap.end());
-    }
-    return QueueGroupRef;
-  }
-
-  // If not PerThreadPerQueue then use the groups from Queue creation time.
-  return InitialGroup;
-=======
   return Map.get();
->>>>>>> 959fad2a
 }
 
 // Helper function to create a new command-list to this queue and associated
@@ -1657,11 +1632,7 @@
   }
 
   // Check global control to make every command blocking for debugging.
-<<<<<<< HEAD
-  if (IsBlocking || (ZeSerialize & ZeSerializeBlock) != 0) {
-=======
   if (IsBlocking || (UrL0Serialize & UrL0SerializeBlock) != 0) {
->>>>>>> 959fad2a
     if (UsingImmCmdLists) {
       synchronize();
     } else {
@@ -2956,12 +2927,8 @@
   // Reset signalled command lists and return them back to the cache of
   // available command lists. Events in the immediate command lists are cleaned
   // up in synchronize().
-<<<<<<< HEAD
-  if (!Queue->UsingImmCmdLists)
-=======
   if (!Queue->UsingImmCmdLists) {
     std::unique_lock<ur_shared_mutex> Lock(Queue->Mutex);
->>>>>>> 959fad2a
     resetCommandLists(Queue);
   }
   return PI_SUCCESS;
@@ -2977,57 +2944,6 @@
 pi_result piextQueueGetNativeHandle(pi_queue Queue,
                                     pi_native_handle *NativeHandle,
                                     int32_t *NativeHandleDesc) {
-  PI_ASSERT(Queue, PI_ERROR_INVALID_QUEUE);
-  PI_ASSERT(NativeHandle, PI_ERROR_INVALID_VALUE);
-  PI_ASSERT(NativeHandleDesc, PI_ERROR_INVALID_VALUE);
-
-  // For a call from SYCL_EXT_ONEAPI_BACKEND_LEVEL_ZERO V3 or older code if the
-  // queue is using immediate command lists then we generate an error because we
-  // cannot return a command queue.
-  PI_ASSERT(!Queue->UsingImmCmdLists, PI_ERROR_INVALID_QUEUE);
-
-  // Lock automatically releases when this goes out of scope.
-  std::shared_lock<ur_shared_mutex> lock(Queue->Mutex);
-
-<<<<<<< HEAD
-  // Get handle to this thread's queue group.
-  auto TID = std::this_thread::get_id();
-  auto &InitialGroup = Queue->ComputeQueueGroupsByTID.begin()->second;
-  const auto &Result =
-      Queue->ComputeQueueGroupsByTID.insert({TID, InitialGroup});
-  auto &ComputeQueueGroupRef = Result.first->second;
-
-  if (Queue->UsingImmCmdLists) {
-    auto ZeCmdList = pi_cast<ze_command_list_handle_t *>(NativeHandle);
-    // If no activity has occured on the queue we will create an immediate
-    // commandlist.
-    if (ComputeQueueGroupRef.ImmCmdLists[0] == Queue->CommandListMap.end()) {
-      pi_command_list_ptr_t CmdList;
-      if (auto Res = Queue->Context->getAvailableCommandList(Queue, CmdList,
-                                                             false, true))
-        return Res;
-    }
-    // Extract the Level Zero command list handle from the given PI queue
-    *ZeCmdList = ComputeQueueGroupRef.ImmCmdLists[0]->first;
-    *NativeHandleDesc = true;
-  } else {
-    auto ZeQueue = pi_cast<ze_command_queue_handle_t *>(NativeHandle);
-    // Extract a Level Zero compute queue handle from the given PI queue
-    uint32_t QueueGroupOrdinalUnused;
-    *ZeQueue = ComputeQueueGroupRef.getZeQueue(&QueueGroupOrdinalUnused);
-=======
-  auto ZeQueue = ur_cast<ze_command_queue_handle_t *>(NativeHandle);
-
-  // Extract a Level Zero compute queue handle from the given PI queue
-  auto &QueueGroup = Queue->getQueueGroup(false /*compute*/);
-  uint32_t QueueGroupOrdinalUnused;
-  *ZeQueue = QueueGroup.getZeQueue(&QueueGroupOrdinalUnused);
-  return PI_SUCCESS;
-}
-
-pi_result piextQueueGetNativeHandle2(pi_queue Queue,
-                                     pi_native_handle *NativeHandle,
-                                     int32_t *NativeHandleDesc) {
   PI_ASSERT(Queue, PI_ERROR_INVALID_QUEUE);
   PI_ASSERT(NativeHandle, PI_ERROR_INVALID_VALUE);
   PI_ASSERT(NativeHandleDesc, PI_ERROR_INVALID_VALUE);
@@ -3048,7 +2964,6 @@
     // Extract a Level Zero compute queue handle from the given PI queue
     uint32_t QueueGroupOrdinalUnused;
     *ZeQueue = QueueGroup.getZeQueue(&QueueGroupOrdinalUnused);
->>>>>>> 959fad2a
     *NativeHandleDesc = false;
   }
   return PI_SUCCESS;
@@ -3070,59 +2985,6 @@
                                            bool OwnNativeHandle,
                                            pi_queue_properties *Properties,
                                            pi_queue *Queue) {
-  PI_ASSERT(Context, PI_ERROR_INVALID_CONTEXT);
-  PI_ASSERT(NativeHandle, PI_ERROR_INVALID_VALUE);
-  PI_ASSERT(Queue, PI_ERROR_INVALID_QUEUE);
-  PI_ASSERT(Device, PI_ERROR_INVALID_DEVICE);
-
-<<<<<<< HEAD
-  // The NativeHandleDesc has value if if the native handle is an immediate
-  // command list.
-  if (NativeHandleDesc == 1) {
-    std::vector<ze_command_queue_handle_t> ComputeQueues{nullptr};
-    std::vector<ze_command_queue_handle_t> CopyQueues;
-
-    *Queue = new _pi_queue(ComputeQueues, CopyQueues, Context, Device,
-                           OwnNativeHandle, Properties[1]);
-    auto &InitialGroup = (*Queue)->ComputeQueueGroupsByTID.begin()->second;
-    InitialGroup.setImmCmdList(pi_cast<ze_command_list_handle_t>(NativeHandle));
-  } else {
-    auto ZeQueue = pi_cast<ze_command_queue_handle_t>(NativeHandle);
-    // Assume this is the "0" index queue in the compute command-group.
-    std::vector<ze_command_queue_handle_t> ZeQueues{ZeQueue};
-
-    // TODO: see what we can do to correctly initialize PI queue for
-    // compute vs. copy Level-Zero queue. Currently we will send
-    // all commands to the "ZeQueue".
-    std::vector<ze_command_queue_handle_t> ZeroCopyQueues;
-
-    *Queue = new _pi_queue(ZeQueues, ZeroCopyQueues, Context, Device,
-                           OwnNativeHandle, Properties[1]);
-  }
-  (*Queue)->UsingImmCmdLists = (NativeHandleDesc == 1);
-=======
-  auto ZeQueue = ur_cast<ze_command_queue_handle_t>(NativeHandle);
-  // Assume this is the "0" index queue in the compute command-group.
-  std::vector<ze_command_queue_handle_t> ZeQueues{ZeQueue};
->>>>>>> 959fad2a
-
-  return PI_SUCCESS;
-}
-
-void _pi_queue::pi_queue_group_t::setImmCmdList(
-    ze_command_list_handle_t ZeCommandList) {
-  ImmCmdLists = std::vector<pi_command_list_ptr_t>(
-      1,
-      Queue->CommandListMap
-          .insert(std::pair<ze_command_list_handle_t, pi_command_list_info_t>{
-              ZeCommandList, {nullptr, true, false, nullptr, 0}})
-          .first);
-}
-
-pi_result piextQueueCreateWithNativeHandle2(
-    pi_native_handle NativeHandle, int32_t NativeHandleDesc, pi_context Context,
-    pi_device Device, bool OwnNativeHandle, pi_queue_properties *Properties,
-    pi_queue *Queue) {
   PI_ASSERT(Context, PI_ERROR_INVALID_CONTEXT);
   PI_ASSERT(NativeHandle, PI_ERROR_INVALID_VALUE);
   PI_ASSERT(Queue, PI_ERROR_INVALID_QUEUE);
@@ -5845,12 +5707,8 @@
     }
   }
 
-<<<<<<< HEAD
-  if (!Queue->UsingImmCmdLists)
-=======
   if (!Queue->UsingImmCmdLists) {
     std::unique_lock<ur_shared_mutex> Lock(Queue->Mutex);
->>>>>>> 959fad2a
     resetCommandLists(Queue);
   }
 
@@ -6129,26 +5987,6 @@
     return PI_SUCCESS;
   };
 
-<<<<<<< HEAD
-  // Do nothing if the queue is empty
-  if (!LastCommandEvent)
-    return PI_SUCCESS;
-
-  // For in-order queue just wait for the last command.
-  if (isInOrderQueue()) {
-    ZE_CALL(zeHostSynchronize, (LastCommandEvent->ZeEvent));
-  } else {
-    // Otherwise sync all L0 queues/immediate command-lists.
-    for (auto &QueueMap : {ComputeQueueGroupsByTID, CopyQueueGroupsByTID}) {
-      for (auto &QueueGroup : QueueMap) {
-        if (UsingImmCmdLists) {
-          for (auto ImmCmdList : QueueGroup.second.ImmCmdLists)
-            syncImmCmdList(this, ImmCmdList);
-        } else {
-          for (auto &ZeQueue : QueueGroup.second.ZeQueues)
-            if (ZeQueue)
-              ZE_CALL(zeHostSynchronize, (ZeQueue));
-=======
   if (LastCommandEvent) {
     // For in-order queue just wait for the last command.
     // If event is discarded then it can be in reset state or underlying level
@@ -6168,7 +6006,6 @@
               if (ZeQueue)
                 ZE_CALL(zeHostSynchronize, (ZeQueue));
           }
->>>>>>> 959fad2a
         }
       }
     }
