//===-------- pi_level_zero.cpp - Level Zero Plugin --------------------==//
//
// Part of the LLVM Project, under the Apache License v2.0 with LLVM Exceptions.
// See https://llvm.org/LICENSE.txt for license information.
// SPDX-License-Identifier: Apache-2.0 WITH LLVM-exception
//
//===------------------------------------------------------------------===//

/// \file pi_level_zero.cpp
/// Implementation of Level Zero Plugin.
///
/// \ingroup sycl_pi_level_zero

#include "pi_level_zero.hpp"
#include <algorithm>
#include <cstdarg>
#include <cstdio>
#include <cstring>
#include <memory>
#include <set>
#include <sstream>
#include <string>
#include <sycl/detail/pi.h>
#include <sycl/detail/spinlock.hpp>
#include <utility>

#include <zet_api.h>

#include "ur/usm_allocator_config.hpp"
#include "ur_bindings.hpp"

extern "C" {
// Forward declarartions.
static pi_result piQueueReleaseInternal(pi_queue Queue);
static pi_result piEventReleaseInternal(pi_event Event);
static pi_result EventCreate(pi_context Context, pi_queue Queue,
                             bool HostVisible, pi_event *RetEvent);
}

// Defined in tracing.cpp
void enableZeTracing();
void disableZeTracing();

namespace {

// This is an experimental option to test performance of device to device copy
// operations on copy engines (versus compute engine)
static const bool UseCopyEngineForD2DCopy = [] {
  const char *CopyEngineForD2DCopy =
      std::getenv("SYCL_PI_LEVEL_ZERO_USE_COPY_ENGINE_FOR_D2D_COPY");
  return (CopyEngineForD2DCopy && (std::stoi(CopyEngineForD2DCopy) != 0));
}();

// This is an experimental option that allows the use of copy engine, if
// available in the device, in Level Zero plugin for copy operations submitted
// to an in-order queue. The default is 1.
static const bool UseCopyEngineForInOrderQueue = [] {
  const char *CopyEngineForInOrderQueue =
      std::getenv("SYCL_PI_LEVEL_ZERO_USE_COPY_ENGINE_FOR_IN_ORDER_QUEUE");
  return (!CopyEngineForInOrderQueue ||
          (std::stoi(CopyEngineForInOrderQueue) != 0));
}();

// This is an experimental option that allows the use of multiple command lists
// when submitting barriers. The default is 0.
static const bool UseMultipleCmdlistBarriers = [] {
  const char *UseMultipleCmdlistBarriersFlag =
      std::getenv("SYCL_PI_LEVEL_ZERO_USE_MULTIPLE_COMMANDLIST_BARRIERS");
  if (!UseMultipleCmdlistBarriersFlag)
    return true;
  return std::stoi(UseMultipleCmdlistBarriersFlag) > 0;
}();

// This is an experimental option that allows to disable caching of events in
// the context.
static const bool DisableEventsCaching = [] {
  const char *DisableEventsCachingFlag =
      std::getenv("SYCL_PI_LEVEL_ZERO_DISABLE_EVENTS_CACHING");
  if (!DisableEventsCachingFlag)
    return false;
  return std::stoi(DisableEventsCachingFlag) != 0;
}();

// This is an experimental option that allows reset and reuse of uncompleted
// events in the in-order queue with discard_events property.
static const bool ReuseDiscardedEvents = [] {
  const char *ReuseDiscardedEventsFlag =
      std::getenv("SYCL_PI_LEVEL_ZERO_REUSE_DISCARDED_EVENTS");
  if (!ReuseDiscardedEventsFlag)
    return true;
  return std::stoi(ReuseDiscardedEventsFlag) > 0;
}();

// Controls support of the indirect access kernels and deferred memory release.
static const bool IndirectAccessTrackingEnabled = [] {
  return std::getenv("SYCL_PI_LEVEL_ZERO_TRACK_INDIRECT_ACCESS_MEMORY") !=
         nullptr;
}();

// Due to a bug with 2D memory copy to and from non-USM pointers, this option is
// disabled by default.
static const bool UseMemcpy2DOperations = [] {
  const char *UseMemcpy2DOperationsFlag =
      std::getenv("SYCL_PI_LEVEL_ZERO_USE_NATIVE_USM_MEMCPY2D");
  if (!UseMemcpy2DOperationsFlag)
    return false;
  return std::stoi(UseMemcpy2DOperationsFlag) > 0;
}();

static usm_settings::USMAllocatorConfig USMAllocatorConfigInstance;

// Map from L0 to PI result.
static inline pi_result mapError(ze_result_t Result) {
  return ur2piResult(ze2urResult(Result));
}

// Trace a call to Level-Zero RT
#define ZE_CALL(ZeName, ZeArgs)                                                \
  {                                                                            \
    ze_result_t ZeResult = ZeName ZeArgs;                                      \
    if (auto Result = ZeCall().doCall(ZeResult, #ZeName, #ZeArgs, true))       \
      return mapError(Result);                                                 \
  }

// Trace an internal PI call; returns in case of an error.
#define PI_CALL(Call)                                                          \
  {                                                                            \
    if (PrintTrace)                                                            \
      fprintf(stderr, "PI ---> %s\n", #Call);                                  \
    pi_result Result = (Call);                                                 \
    if (Result != PI_SUCCESS)                                                  \
      return Result;                                                           \
  }

// Controls if we should choose doing eager initialization
// to make it happen on warmup paths and have the reportable
// paths be less likely affected.
//
static bool doEagerInit = [] {
  const char *EagerInit = std::getenv("SYCL_EAGER_INIT");
  return EagerInit ? std::atoi(EagerInit) != 0 : false;
}();

// Maximum number of events that can be present in an event ZePool is captured
// here. Setting it to 256 gave best possible performance for several
// benchmarks.
static const pi_uint32 MaxNumEventsPerPool = [] {
  const auto MaxNumEventsPerPoolEnv =
      std::getenv("ZE_MAX_NUMBER_OF_EVENTS_PER_EVENT_POOL");
  pi_uint32 Result =
      MaxNumEventsPerPoolEnv ? std::atoi(MaxNumEventsPerPoolEnv) : 256;
  if (Result <= 0)
    Result = 256;
  return Result;
}();

// Helper function to implement zeHostSynchronize.
// The behavior is to avoid infinite wait during host sync under ZE_DEBUG.
// This allows for a much more responsive debugging of hangs.
//
template <typename T, typename Func>
ze_result_t zeHostSynchronizeImpl(Func Api, T Handle) {
  if (!UrL0Debug) {
    return Api(Handle, UINT64_MAX);
  }

  ze_result_t R;
  while ((R = Api(Handle, 1000)) == ZE_RESULT_NOT_READY)
    ;
  return R;
}

// Template function to do various types of host synchronizations.
// This is intended to be used instead of direct calls to specific
// Level-Zero synchronization APIs.
//
template <typename T> ze_result_t zeHostSynchronize(T Handle);
template <> ze_result_t zeHostSynchronize(ze_event_handle_t Handle) {
  return zeHostSynchronizeImpl(zeEventHostSynchronize, Handle);
}
template <> ze_result_t zeHostSynchronize(ze_command_queue_handle_t Handle) {
  return zeHostSynchronizeImpl(zeCommandQueueSynchronize, Handle);
}

} // anonymous namespace

// SYCL_PI_LEVEL_ZERO_USE_COMPUTE_ENGINE can be set to an integer (>=0) in
// which case all compute commands will be submitted to the command-queue
// with the given index in the compute command group. If it is instead set
// to negative then all available compute engines may be used.
//
// The default value is "0".
//
static const std::pair<int, int> getRangeOfAllowedComputeEngines() {
  static const char *EnvVar =
      std::getenv("SYCL_PI_LEVEL_ZERO_USE_COMPUTE_ENGINE");
  // If the environment variable is not set only use "0" CCS for now.
  // TODO: allow all CCSs when HW support is complete.
  if (!EnvVar)
    return std::pair<int, int>(0, 0);

  auto EnvVarValue = std::atoi(EnvVar);
  if (EnvVarValue >= 0) {
    return std::pair<int, int>(EnvVarValue, EnvVarValue);
  }

  return std::pair<int, int>(0, INT_MAX);
}

pi_platform _pi_context::getPlatform() const { return Devices[0]->Platform; }

bool _pi_context::isValidDevice(pi_device Device) const {
  while (Device) {
    if (std::find(Devices.begin(), Devices.end(), Device) != Devices.end())
      return true;
    Device = Device->RootDevice;
  }
  return false;
}

pi_result
_pi_context::getFreeSlotInExistingOrNewPool(ze_event_pool_handle_t &Pool,
                                            size_t &Index, bool HostVisible,
                                            bool ProfilingEnabled) {
  // Lock while updating event pool machinery.
  std::scoped_lock<pi_mutex> Lock(ZeEventPoolCacheMutex);

  std::list<ze_event_pool_handle_t> *ZePoolCache =
      getZeEventPoolCache(HostVisible, ProfilingEnabled);

  if (!ZePoolCache->empty()) {
    if (NumEventsAvailableInEventPool[ZePoolCache->front()] == 0) {
      if (DisableEventsCaching) {
        // Remove full pool from the cache if events caching is disabled.
        ZePoolCache->erase(ZePoolCache->begin());
      } else {
        // If event caching is enabled then we don't destroy events so there is
        // no need to remove pool from the cache and add it back when it has
        // available slots. Just keep it in the tail of the cache so that all
        // pools can be destroyed during context destruction.
        ZePoolCache->push_front(nullptr);
      }
    }
  }
  if (ZePoolCache->empty()) {
    ZePoolCache->push_back(nullptr);
  }

  // We shall be adding an event to the front pool.
  ze_event_pool_handle_t *ZePool = &ZePoolCache->front();
  Index = 0;
  // Create one event ZePool per MaxNumEventsPerPool events
  if (*ZePool == nullptr) {
    ZeStruct<ze_event_pool_desc_t> ZeEventPoolDesc;
    ZeEventPoolDesc.count = MaxNumEventsPerPool;
    ZeEventPoolDesc.flags = 0;
    if (HostVisible)
      ZeEventPoolDesc.flags |= ZE_EVENT_POOL_FLAG_HOST_VISIBLE;
    if (ProfilingEnabled)
      ZeEventPoolDesc.flags |= ZE_EVENT_POOL_FLAG_KERNEL_TIMESTAMP;
    urPrint("ze_event_pool_desc_t flags set to: %d\n", ZeEventPoolDesc.flags);

    std::vector<ze_device_handle_t> ZeDevices;
    std::for_each(Devices.begin(), Devices.end(), [&](const pi_device &D) {
      ZeDevices.push_back(D->ZeDevice);
    });

    ZE_CALL(zeEventPoolCreate, (ZeContext, &ZeEventPoolDesc, ZeDevices.size(),
                                &ZeDevices[0], ZePool));
    NumEventsAvailableInEventPool[*ZePool] = MaxNumEventsPerPool - 1;
    NumEventsUnreleasedInEventPool[*ZePool] = 1;
  } else {
    Index = MaxNumEventsPerPool - NumEventsAvailableInEventPool[*ZePool];
    --NumEventsAvailableInEventPool[*ZePool];
    ++NumEventsUnreleasedInEventPool[*ZePool];
  }
  Pool = *ZePool;
  return PI_SUCCESS;
}

pi_result _pi_context::decrementUnreleasedEventsInPool(pi_event Event) {
  std::shared_lock<pi_shared_mutex> EventLock(Event->Mutex, std::defer_lock);
  std::scoped_lock<pi_mutex, std::shared_lock<pi_shared_mutex>> LockAll(
      ZeEventPoolCacheMutex, EventLock);
  if (!Event->ZeEventPool) {
    // This must be an interop event created on a users's pool.
    // Do nothing.
    return PI_SUCCESS;
  }

  std::list<ze_event_pool_handle_t> *ZePoolCache =
      getZeEventPoolCache(Event->isHostVisible(), Event->isProfilingEnabled());

  // Put the empty pool to the cache of the pools.
  if (NumEventsUnreleasedInEventPool[Event->ZeEventPool] == 0)
    die("Invalid event release: event pool doesn't have unreleased events");
  if (--NumEventsUnreleasedInEventPool[Event->ZeEventPool] == 0) {
    if (ZePoolCache->front() != Event->ZeEventPool) {
      ZePoolCache->push_back(Event->ZeEventPool);
    }
    NumEventsAvailableInEventPool[Event->ZeEventPool] = MaxNumEventsPerPool;
  }

  return PI_SUCCESS;
}

// Forward declarations
static pi_result enqueueMemCopyHelper(pi_command_type CommandType,
                                      pi_queue Queue, void *Dst,
                                      pi_bool BlockingWrite, size_t Size,
                                      const void *Src,
                                      pi_uint32 NumEventsInWaitList,
                                      const pi_event *EventWaitList,
                                      pi_event *Event, bool PreferCopyEngine);

static pi_result enqueueMemCopyRectHelper(
    pi_command_type CommandType, pi_queue Queue, const void *SrcBuffer,
    void *DstBuffer, pi_buff_rect_offset SrcOrigin,
    pi_buff_rect_offset DstOrigin, pi_buff_rect_region Region,
    size_t SrcRowPitch, size_t DstRowPitch, size_t SrcSlicePitch,
    size_t DstSlicePitch, pi_bool Blocking, pi_uint32 NumEventsInWaitList,
    const pi_event *EventWaitList, pi_event *Event,
    bool PreferCopyEngine = false);

bool _pi_queue::doReuseDiscardedEvents() {
  return ReuseDiscardedEvents && isInOrderQueue() && isDiscardEvents();
}

pi_result _pi_queue::resetDiscardedEvent(pi_command_list_ptr_t CommandList) {
  if (LastCommandEvent && LastCommandEvent->IsDiscarded) {
    ZE_CALL(zeCommandListAppendBarrier,
            (CommandList->first, nullptr, 1, &(LastCommandEvent->ZeEvent)));
    ZE_CALL(zeCommandListAppendEventReset,
            (CommandList->first, LastCommandEvent->ZeEvent));

    // Create new pi_event but with the same ze_event_handle_t. We are going
    // to use this pi_event for the next command with discarded event.
    pi_event PiEvent;
    try {
      PiEvent = new _pi_event(LastCommandEvent->ZeEvent,
                              LastCommandEvent->ZeEventPool, Context,
                              PI_COMMAND_TYPE_USER, true);
    } catch (const std::bad_alloc &) {
      return PI_ERROR_OUT_OF_HOST_MEMORY;
    } catch (...) {
      return PI_ERROR_UNKNOWN;
    }

    if (LastCommandEvent->isHostVisible())
      PiEvent->HostVisibleEvent = PiEvent;

    PI_CALL(addEventToQueueCache(PiEvent));
  }

  return PI_SUCCESS;
}

// This helper function creates a pi_event and associate a pi_queue.
// Note that the caller of this function must have acquired lock on the Queue
// that is passed in.
// \param Queue pi_queue to associate with a new event.
// \param Event a pointer to hold the newly created pi_event
// \param CommandType various command type determined by the caller
// \param CommandList is the command list where the event is added
// \param IsInternal tells if the event is internal, i.e. visible in the L0
//        plugin only.
// \param HostVisible tells if the event must be created in the
//        host-visible pool. If not set then this function will decide.
inline static pi_result
createEventAndAssociateQueue(pi_queue Queue, pi_event *Event,
                             pi_command_type CommandType,
                             pi_command_list_ptr_t CommandList, bool IsInternal,
                             std::optional<bool> HostVisible = std::nullopt) {

  if (!HostVisible.has_value()) {
    // Internal/discarded events do not need host-scope visibility.
    HostVisible =
        IsInternal ? false : Queue->Device->ZeEventsScope == AllHostVisible;
  }

  // If event is discarded then try to get event from the queue cache.
  *Event =
      IsInternal ? Queue->getEventFromQueueCache(HostVisible.value()) : nullptr;

  if (*Event == nullptr)
    PI_CALL(EventCreate(Queue->Context, Queue, HostVisible.value(), Event));

  (*Event)->Queue = Queue;
  (*Event)->CommandType = CommandType;
  (*Event)->IsDiscarded = IsInternal;
  (*Event)->CommandList = CommandList;
  // Discarded event doesn't own ze_event, it is used by multiple pi_event
  // objects. We destroy corresponding ze_event by releasing events from the
  // events cache at queue destruction. Event in the cache owns the Level Zero
  // event.
  if (IsInternal)
    (*Event)->OwnZeEvent = false;

  // Append this Event to the CommandList, if any
  if (CommandList != Queue->CommandListMap.end()) {
    CommandList->second.append(*Event);
    (*Event)->RefCount.increment();
  }

  // We need to increment the reference counter here to avoid pi_queue
  // being released before the associated pi_event is released because
  // piEventRelease requires access to the associated pi_queue.
  // In piEventRelease, the reference counter of the Queue is decremented
  // to release it.
  Queue->RefCount.increment();

  // SYCL RT does not track completion of the events, so it could
  // release a PI event as soon as that's not being waited in the app.
  // But we have to ensure that the event is not destroyed before
  // it is really signalled, so retain it explicitly here and
  // release in CleanupCompletedEvent(Event).
  // If the event is internal then don't increment the reference count as this
  // event will not be waited/released by SYCL RT, so it must be destroyed by
  // EventRelease in resetCommandList.
  if (!IsInternal)
    PI_CALL(piEventRetain(*Event));

  return PI_SUCCESS;
}

pi_result _pi_queue::signalEventFromCmdListIfLastEventDiscarded(
    pi_command_list_ptr_t CommandList) {
  // We signal new event at the end of command list only if we have queue with
  // discard_events property and the last command event is discarded.
  if (!(doReuseDiscardedEvents() && LastCommandEvent &&
        LastCommandEvent->IsDiscarded))
    return PI_SUCCESS;

  // NOTE: We create this "glue" event not as internal so it is not
  // participating in the discarded events reset/reuse logic, but
  // with no host-visibility since it is not going to be waited
  // from the host.
  pi_event Event;
  PI_CALL(createEventAndAssociateQueue(
      this, &Event, PI_COMMAND_TYPE_USER, CommandList,
      /* IsInternal */ false, /* HostVisible */ false));
  PI_CALL(piEventReleaseInternal(Event));
  LastCommandEvent = Event;

  ZE_CALL(zeCommandListAppendSignalEvent, (CommandList->first, Event->ZeEvent));
  return PI_SUCCESS;
}

pi_event _pi_queue::getEventFromQueueCache(bool HostVisible) {
  auto Cache = HostVisible ? &EventCaches[0] : &EventCaches[1];

  // If we don't have any events, return nullptr.
  // If we have only a single event then it was used by the last command and we
  // can't use it now because we have to enforce round robin between two events.
  if (Cache->size() < 2)
    return nullptr;

  // If there are two events then return an event from the beginning of the list
  // since event of the last command is added to the end of the list.
  auto It = Cache->begin();
  pi_event RetEvent = *It;
  Cache->erase(It);
  return RetEvent;
}

pi_result _pi_queue::addEventToQueueCache(pi_event Event) {
  auto Cache = Event->isHostVisible() ? &EventCaches[0] : &EventCaches[1];
  Cache->emplace_back(Event);
  return PI_SUCCESS;
}

// Get value of the threshold for number of events in immediate command lists.
// If number of events in the immediate command list exceeds this threshold then
// cleanup process for those events is executed.
static const size_t ImmCmdListsEventCleanupThreshold = [] {
  const char *ImmCmdListsEventCleanupThresholdStr = std::getenv(
      "SYCL_PI_LEVEL_ZERO_IMMEDIATE_COMMANDLISTS_EVENT_CLEANUP_THRESHOLD");
  static constexpr int Default = 20;
  if (!ImmCmdListsEventCleanupThresholdStr)
    return Default;

  int Threshold = std::atoi(ImmCmdListsEventCleanupThresholdStr);

  // Basically disable threshold if negative value is provided.
  if (Threshold < 0)
    return INT_MAX;

  return Threshold;
}();

// Get value of the threshold for number of active command lists allowed before
// we start heuristically cleaning them up.
static const size_t CmdListsCleanupThreshold = [] {
  const char *CmdListsCleanupThresholdStr =
      std::getenv("SYCL_PI_LEVEL_ZERO_COMMANDLISTS_CLEANUP_THRESHOLD");
  static constexpr int Default = 20;
  if (!CmdListsCleanupThresholdStr)
    return Default;

  int Threshold = std::atoi(CmdListsCleanupThresholdStr);

  // Basically disable threshold if negative value is provided.
  if (Threshold < 0)
    return INT_MAX;

  return Threshold;
}();

pi_device _pi_context::getRootDevice() const {
  assert(Devices.size() > 0);

  if (Devices.size() == 1)
    return Devices[0];

  // Check if we have context with subdevices of the same device (context
  // may include root device itself as well)
  pi_device ContextRootDevice =
      Devices[0]->RootDevice ? Devices[0]->RootDevice : Devices[0];

  // For context with sub subdevices, the ContextRootDevice might still
  // not be the root device.
  // Check whether the ContextRootDevice is the subdevice or root device.
  if (ContextRootDevice->isSubDevice()) {
    ContextRootDevice = ContextRootDevice->RootDevice;
  }

  for (auto &Device : Devices) {
    if ((!Device->RootDevice && Device != ContextRootDevice) ||
        (Device->RootDevice && Device->RootDevice != ContextRootDevice)) {
      ContextRootDevice = nullptr;
      break;
    }
  }
  return ContextRootDevice;
}

pi_result _pi_context::initialize() {

  // Helper lambda to create various USM allocators for a device.
  // Note that the CCS devices and their respective subdevices share a
  // common ze_device_handle and therefore, also share USM allocators.
  auto createUSMAllocators = [this](pi_device Device) {
    SharedMemAllocContexts.emplace(
        std::piecewise_construct, std::make_tuple(Device->ZeDevice),
        std::make_tuple(
            std::unique_ptr<SystemMemory>(
                new USMSharedMemoryAlloc(this, Device)),
            USMAllocatorConfigInstance.Configs[usm_settings::MemType::Shared]));

    SharedReadOnlyMemAllocContexts.emplace(
        std::piecewise_construct, std::make_tuple(Device->ZeDevice),
        std::make_tuple(std::unique_ptr<SystemMemory>(
                            new USMSharedReadOnlyMemoryAlloc(this, Device)),
                        USMAllocatorConfigInstance
                            .Configs[usm_settings::MemType::SharedReadOnly]));

    DeviceMemAllocContexts.emplace(
        std::piecewise_construct, std::make_tuple(Device->ZeDevice),
        std::make_tuple(
            std::unique_ptr<SystemMemory>(
                new USMDeviceMemoryAlloc(this, Device)),
            USMAllocatorConfigInstance.Configs[usm_settings::MemType::Device]));
  };

  // Recursive helper to call createUSMAllocators for all sub-devices
  std::function<void(pi_device)> createUSMAllocatorsRecursive;
  createUSMAllocatorsRecursive =
      [createUSMAllocators,
       &createUSMAllocatorsRecursive](pi_device Device) -> void {
    createUSMAllocators(Device);
    for (auto &SubDevice : Device->SubDevices)
      createUSMAllocatorsRecursive(SubDevice);
  };

  // Create USM allocator context for each pair (device, context).
  //
  for (auto &Device : Devices) {
    createUSMAllocatorsRecursive(Device);
  }
  // Create USM allocator context for host. Device and Shared USM allocations
  // are device-specific. Host allocations are not device-dependent therefore
  // we don't need a map with device as key.
  HostMemAllocContext = std::make_unique<USMAllocContext>(
      std::unique_ptr<SystemMemory>(new USMHostMemoryAlloc(this)),
      USMAllocatorConfigInstance.Configs[usm_settings::MemType::Host]);

  // We may allocate memory to this root device so create allocators.
  if (SingleRootDevice &&
      DeviceMemAllocContexts.find(SingleRootDevice->ZeDevice) ==
          DeviceMemAllocContexts.end()) {
    createUSMAllocators(SingleRootDevice);
  }

  // Create the immediate command list to be used for initializations.
  // Created as synchronous so level-zero performs implicit synchronization and
  // there is no need to query for completion in the plugin
  //
  // TODO: we use Device[0] here as the single immediate command-list
  // for buffer creation and migration. Initialization is in
  // in sync and is always performed to Devices[0] as well but
  // D2D migartion, if no P2P, is broken since it should use
  // immediate command-list for the specfic devices, and this single one.
  //
  pi_device Device = SingleRootDevice ? SingleRootDevice : Devices[0];

  // Prefer to use copy engine for initialization copies,
  // if available and allowed (main copy engine with index 0).
  ZeStruct<ze_command_queue_desc_t> ZeCommandQueueDesc;
  const auto &Range = getRangeOfAllowedCopyEngines((ur_device_handle_t)Device);
  ZeCommandQueueDesc.ordinal =
      Device->QueueGroup[_pi_device::queue_group_info_t::Compute].ZeOrdinal;
  if (Range.first >= 0 &&
      Device->QueueGroup[_pi_device::queue_group_info_t::MainCopy].ZeOrdinal !=
          -1)
    ZeCommandQueueDesc.ordinal =
        Device->QueueGroup[_pi_device::queue_group_info_t::MainCopy].ZeOrdinal;

  ZeCommandQueueDesc.index = 0;
  ZeCommandQueueDesc.mode = ZE_COMMAND_QUEUE_MODE_SYNCHRONOUS;
  ZE_CALL(
      zeCommandListCreateImmediate,
      (ZeContext, Device->ZeDevice, &ZeCommandQueueDesc, &ZeCommandListInit));
  return PI_SUCCESS;
}

pi_result _pi_context::finalize() {
  // This function is called when pi_context is deallocated, piContextRelease.
  // There could be some memory that may have not been deallocated.
  // For example, event and event pool caches would be still alive.

  if (!DisableEventsCaching) {
    std::scoped_lock<pi_mutex> Lock(EventCacheMutex);
    for (auto &EventCache : EventCaches) {
      for (auto &Event : EventCache) {
        auto ZeResult = ZE_CALL_NOCHECK(zeEventDestroy, (Event->ZeEvent));
        // Gracefully handle the case that L0 was already unloaded.
        if (ZeResult && ZeResult != ZE_RESULT_ERROR_UNINITIALIZED)
          return mapError(ZeResult);

        delete Event;
      }
      EventCache.clear();
    }
  }
  {
    std::scoped_lock<pi_mutex> Lock(ZeEventPoolCacheMutex);
    for (auto &ZePoolCache : ZeEventPoolCache) {
      for (auto &ZePool : ZePoolCache) {
        auto ZeResult = ZE_CALL_NOCHECK(zeEventPoolDestroy, (ZePool));
        // Gracefully handle the case that L0 was already unloaded.
        if (ZeResult && ZeResult != ZE_RESULT_ERROR_UNINITIALIZED)
          return mapError(ZeResult);
      }
      ZePoolCache.clear();
    }
  }

  // Destroy the command list used for initializations
  auto ZeResult = ZE_CALL_NOCHECK(zeCommandListDestroy, (ZeCommandListInit));
  // Gracefully handle the case that L0 was already unloaded.
  if (ZeResult && ZeResult != ZE_RESULT_ERROR_UNINITIALIZED)
    return mapError(ZeResult);

  std::scoped_lock<pi_mutex> Lock(ZeCommandListCacheMutex);
  for (auto &List : ZeComputeCommandListCache) {
    for (ze_command_list_handle_t &ZeCommandList : List.second) {
      if (ZeCommandList) {
        auto ZeResult = ZE_CALL_NOCHECK(zeCommandListDestroy, (ZeCommandList));
        // Gracefully handle the case that L0 was already unloaded.
        if (ZeResult && ZeResult != ZE_RESULT_ERROR_UNINITIALIZED)
          return mapError(ZeResult);
      }
    }
  }
  for (auto &List : ZeCopyCommandListCache) {
    for (ze_command_list_handle_t &ZeCommandList : List.second) {
      if (ZeCommandList) {
        auto ZeResult = ZE_CALL_NOCHECK(zeCommandListDestroy, (ZeCommandList));
        // Gracefully handle the case that L0 was already unloaded.
        if (ZeResult && ZeResult != ZE_RESULT_ERROR_UNINITIALIZED)
          return mapError(ZeResult);
      }
    }
  }
  return PI_SUCCESS;
}

bool pi_command_list_info_t::isCopy(pi_queue Queue) const {
  return ZeQueueGroupOrdinal !=
         (uint32_t)Queue->Device
             ->QueueGroup[_pi_device::queue_group_info_t::type::Compute]
             .ZeOrdinal;
}

bool _pi_queue::isInOrderQueue() const {
  // If out-of-order queue property is not set, then this is a in-order queue.
  return ((this->Properties & PI_QUEUE_FLAG_OUT_OF_ORDER_EXEC_MODE_ENABLE) ==
          0);
}

bool _pi_queue::isDiscardEvents() const {
  return ((this->Properties & PI_EXT_ONEAPI_QUEUE_FLAG_DISCARD_EVENTS) != 0);
}

bool _pi_queue::isPriorityLow() const {
  return ((this->Properties & PI_EXT_ONEAPI_QUEUE_FLAG_PRIORITY_LOW) != 0);
}

bool _pi_queue::isPriorityHigh() const {
  return ((this->Properties & PI_EXT_ONEAPI_QUEUE_FLAG_PRIORITY_HIGH) != 0);
}

pi_result _pi_queue::resetCommandList(pi_command_list_ptr_t CommandList,
                                      bool MakeAvailable,
                                      std::vector<pi_event> &EventListToCleanup,
                                      bool CheckStatus) {
  bool UseCopyEngine = CommandList->second.isCopy(this);

  // Immediate commandlists do not have an associated fence.
  if (CommandList->second.ZeFence != nullptr) {
    // Fence had been signalled meaning the associated command-list completed.
    // Reset the fence and put the command list into a cache for reuse in PI
    // calls.
    ZE_CALL(zeFenceReset, (CommandList->second.ZeFence));
    ZE_CALL(zeCommandListReset, (CommandList->first));
    CommandList->second.ZeFenceInUse = false;
    CommandList->second.IsClosed = false;
  }

  auto &EventList = CommandList->second.EventList;
  // Check if standard commandlist or fully synced in-order queue.
  // If one of those conditions is met then we are sure that all events are
  // completed so we don't need to check event status.
  if (!CheckStatus || CommandList->second.ZeFence != nullptr ||
      (isInOrderQueue() && !LastCommandEvent)) {
    // Remember all the events in this command list which needs to be
    // released/cleaned up and clear event list associated with command list.
    std::move(std::begin(EventList), std::end(EventList),
              std::back_inserter(EventListToCleanup));
    EventList.clear();
  } else if (!isDiscardEvents()) {
    // For immediate commandlist reset only those events that have signalled.
    // If events in the queue are discarded then we can't check their status.
    for (auto it = EventList.begin(); it != EventList.end();) {
      std::scoped_lock<pi_shared_mutex> EventLock((*it)->Mutex);
      ze_result_t ZeResult =
          (*it)->Completed
              ? ZE_RESULT_SUCCESS
              : ZE_CALL_NOCHECK(zeEventQueryStatus, ((*it)->ZeEvent));
      // Break early as soon as we found first incomplete event because next
      // events are submitted even later. We are not trying to find all
      // completed events here because it may be costly. I.e. we are checking
      // only elements which are most likely completed because they were
      // submitted earlier. It is guaranteed that all events will be eventually
      // cleaned up at queue sync/release.
      if (ZeResult == ZE_RESULT_NOT_READY)
        break;

      if (ZeResult != ZE_RESULT_SUCCESS)
        return mapError(ZeResult);

      EventListToCleanup.push_back(std::move((*it)));
      it = EventList.erase(it);
    }
  }

  // Standard commandlists move in and out of the cache as they are recycled.
  // Immediate commandlists are always available.
  if (CommandList->second.ZeFence != nullptr && MakeAvailable) {
    std::scoped_lock<pi_mutex> Lock(this->Context->ZeCommandListCacheMutex);
    auto &ZeCommandListCache =
        UseCopyEngine
            ? this->Context->ZeCopyCommandListCache[this->Device->ZeDevice]
            : this->Context->ZeComputeCommandListCache[this->Device->ZeDevice];
    ZeCommandListCache.push_back(CommandList->first);
  }

  return PI_SUCCESS;
}

// Configuration of the command-list batching.
struct zeCommandListBatchConfig {
  // Default value of 0. This specifies to use dynamic batch size adjustment.
  // Other values will try to collect specified amount of commands.
  pi_uint32 Size{0};

  // If doing dynamic batching, specifies start batch size.
  pi_uint32 DynamicSizeStart{4};

  // The maximum size for dynamic batch.
  pi_uint32 DynamicSizeMax{64};

  // The step size for dynamic batch increases.
  pi_uint32 DynamicSizeStep{1};

  // Thresholds for when increase batch size (number of closed early is small
  // and number of closed full is high).
  pi_uint32 NumTimesClosedEarlyThreshold{3};
  pi_uint32 NumTimesClosedFullThreshold{8};

  // Tells the starting size of a batch.
  pi_uint32 startSize() const { return Size > 0 ? Size : DynamicSizeStart; }
  // Tells is we are doing dynamic batch size adjustment.
  bool dynamic() const { return Size == 0; }
};

// Helper function to initialize static variables that holds batch config info
// for compute and copy command batching.
static const zeCommandListBatchConfig ZeCommandListBatchConfig(bool IsCopy) {
  zeCommandListBatchConfig Config{}; // default initialize

  // Default value of 0. This specifies to use dynamic batch size adjustment.
  const auto BatchSizeStr =
      (IsCopy) ? std::getenv("SYCL_PI_LEVEL_ZERO_COPY_BATCH_SIZE")
               : std::getenv("SYCL_PI_LEVEL_ZERO_BATCH_SIZE");
  if (BatchSizeStr) {
    pi_int32 BatchSizeStrVal = std::atoi(BatchSizeStr);
    // Level Zero may only support a limted number of commands per command
    // list.  The actual upper limit is not specified by the Level Zero
    // Specification.  For now we allow an arbitrary upper limit.
    if (BatchSizeStrVal > 0) {
      Config.Size = BatchSizeStrVal;
    } else if (BatchSizeStrVal == 0) {
      Config.Size = 0;
      // We are requested to do dynamic batching. Collect specifics, if any.
      // The extended format supported is ":" separated values.
      //
      // NOTE: these extra settings are experimental and are intended to
      // be used only for finding a better default heuristic.
      //
      std::string BatchConfig(BatchSizeStr);
      size_t Ord = 0;
      size_t Pos = 0;
      while (true) {
        if (++Ord > 5)
          break;

        Pos = BatchConfig.find(":", Pos);
        if (Pos == std::string::npos)
          break;
        ++Pos; // past the ":"

        pi_uint32 Val;
        try {
          Val = std::stoi(BatchConfig.substr(Pos));
        } catch (...) {
          if (IsCopy)
            urPrint(
                "SYCL_PI_LEVEL_ZERO_COPY_BATCH_SIZE: failed to parse value\n");
          else
            urPrint("SYCL_PI_LEVEL_ZERO_BATCH_SIZE: failed to parse value\n");
          break;
        }
        switch (Ord) {
        case 1:
          Config.DynamicSizeStart = Val;
          break;
        case 2:
          Config.DynamicSizeMax = Val;
          break;
        case 3:
          Config.DynamicSizeStep = Val;
          break;
        case 4:
          Config.NumTimesClosedEarlyThreshold = Val;
          break;
        case 5:
          Config.NumTimesClosedFullThreshold = Val;
          break;
        default:
          die("Unexpected batch config");
        }
        if (IsCopy)
          urPrint("SYCL_PI_LEVEL_ZERO_COPY_BATCH_SIZE: dynamic batch param "
                  "#%d: %d\n",
                  (int)Ord, (int)Val);
        else
          urPrint(
              "SYCL_PI_LEVEL_ZERO_BATCH_SIZE: dynamic batch param #%d: %d\n",
              (int)Ord, (int)Val);
      };

    } else {
      // Negative batch sizes are silently ignored.
      if (IsCopy)
        urPrint("SYCL_PI_LEVEL_ZERO_COPY_BATCH_SIZE: ignored negative value\n");
      else
        urPrint("SYCL_PI_LEVEL_ZERO_BATCH_SIZE: ignored negative value\n");
    }
  }
  return Config;
}

// Static variable that holds batch config info for compute command batching.
static const zeCommandListBatchConfig ZeCommandListBatchComputeConfig = [] {
  using IsCopy = bool;
  return ZeCommandListBatchConfig(IsCopy{false});
}();

// Static variable that holds batch config info for copy command batching.
static const zeCommandListBatchConfig ZeCommandListBatchCopyConfig = [] {
  using IsCopy = bool;
  return ZeCommandListBatchConfig(IsCopy{true});
}();

// Temporarily check whether immediate command list env var has been set. This
// affects default behavior of make_queue API.
static const bool ImmediateCommandlistEnvVarIsSet = [] {
  return std::getenv("SYCL_PI_LEVEL_ZERO_USE_IMMEDIATE_COMMANDLISTS");
}();

_pi_queue::_pi_queue(std::vector<ze_command_queue_handle_t> &ComputeQueues,
                     std::vector<ze_command_queue_handle_t> &CopyQueues,
                     pi_context Context, pi_device Device,
                     bool OwnZeCommandQueue,
                     pi_queue_properties PiQueueProperties,
                     int ForceComputeIndex, bool OldAPI)
    : Context{Context}, Device{Device}, OwnZeCommandQueue{OwnZeCommandQueue},
      Properties(PiQueueProperties) {

  // Set the type of commandlists the queue will use.
  bool Default = !ImmediateCommandlistEnvVarIsSet;
  UsingImmCmdLists = Device->useImmediateCommandLists();
  urPrint("ImmCmdList env var is set (%s), OldAPI (%s)\n",
          (ImmediateCommandlistEnvVarIsSet ? "YES" : "NO"),
          (OldAPI ? "YES" : "NO"));

  if (OldAPI && Default)
    // The default when called from pre-compiled binaries is to not use
    // immediate command lists.
    UsingImmCmdLists = false;
  urPrint("ImmCmdList setting (%s)\n", (UsingImmCmdLists ? "YES" : "NO"));

  // Compute group initialization.
  // First, see if the queue's device allows for round-robin or it is
  // fixed to one particular compute CCS (it is so for sub-sub-devices).
  auto &ComputeQueueGroupInfo = Device->QueueGroup[queue_type::Compute];
  pi_queue_group_t ComputeQueueGroup{this, queue_type::Compute};
  ComputeQueueGroup.ZeQueues = ComputeQueues;
  // Create space to hold immediate commandlists corresponding to the
  // ZeQueues
  if (UsingImmCmdLists) {
    ComputeQueueGroup.ImmCmdLists = std::vector<pi_command_list_ptr_t>(
        ComputeQueueGroup.ZeQueues.size(), CommandListMap.end());
  }
  if (ComputeQueueGroupInfo.ZeIndex >= 0) {
    // Sub-sub-device

    // sycl::ext::intel::property::queue::compute_index works with any
    // backend/device by allowing single zero index if multiple compute CCSes
    // are not supported. Sub-sub-device falls into the same bucket.
    assert(ForceComputeIndex <= 0);
    ComputeQueueGroup.LowerIndex = ComputeQueueGroupInfo.ZeIndex;
    ComputeQueueGroup.UpperIndex = ComputeQueueGroupInfo.ZeIndex;
    ComputeQueueGroup.NextIndex = ComputeQueueGroupInfo.ZeIndex;
  } else if (ForceComputeIndex >= 0) {
    ComputeQueueGroup.LowerIndex = ForceComputeIndex;
    ComputeQueueGroup.UpperIndex = ForceComputeIndex;
    ComputeQueueGroup.NextIndex = ForceComputeIndex;
  } else {
    // Set-up to round-robin across allowed range of engines.
    uint32_t FilterLowerIndex = getRangeOfAllowedComputeEngines().first;
    uint32_t FilterUpperIndex = getRangeOfAllowedComputeEngines().second;
    FilterUpperIndex = std::min((size_t)FilterUpperIndex,
                                FilterLowerIndex + ComputeQueues.size() - 1);
    if (FilterLowerIndex <= FilterUpperIndex) {
      ComputeQueueGroup.LowerIndex = FilterLowerIndex;
      ComputeQueueGroup.UpperIndex = FilterUpperIndex;
      ComputeQueueGroup.NextIndex = ComputeQueueGroup.LowerIndex;
    } else {
      die("No compute queue available/allowed.");
    }
  }
  if (UsingImmCmdLists) {
    // Create space to hold immediate commandlists corresponding to the
    // ZeQueues
    ComputeQueueGroup.ImmCmdLists = std::vector<pi_command_list_ptr_t>(
        ComputeQueueGroup.ZeQueues.size(), CommandListMap.end());
  }
  ComputeQueueGroupsByTID.set(ComputeQueueGroup);

  // Copy group initialization.
  pi_queue_group_t CopyQueueGroup{this, queue_type::MainCopy};
  const auto &Range = getRangeOfAllowedCopyEngines((ur_device_handle_t)Device);
  if (Range.first < 0 || Range.second < 0) {
    // We are asked not to use copy engines, just do nothing.
    // Leave CopyQueueGroup.ZeQueues empty, and it won't be used.
  } else {
    uint32_t FilterLowerIndex = Range.first;
    uint32_t FilterUpperIndex = Range.second;
    FilterUpperIndex = std::min((size_t)FilterUpperIndex,
                                FilterLowerIndex + CopyQueues.size() - 1);
    if (FilterLowerIndex <= FilterUpperIndex) {
      CopyQueueGroup.ZeQueues = CopyQueues;
      CopyQueueGroup.LowerIndex = FilterLowerIndex;
      CopyQueueGroup.UpperIndex = FilterUpperIndex;
      CopyQueueGroup.NextIndex = CopyQueueGroup.LowerIndex;
      // Create space to hold immediate commandlists corresponding to the
      // ZeQueues
      if (UsingImmCmdLists) {
        CopyQueueGroup.ImmCmdLists = std::vector<pi_command_list_ptr_t>(
            CopyQueueGroup.ZeQueues.size(), CommandListMap.end());
      }
    }
  }
  CopyQueueGroupsByTID.set(CopyQueueGroup);

  // Initialize compute/copy command batches.
  ComputeCommandBatch.OpenCommandList = CommandListMap.end();
  CopyCommandBatch.OpenCommandList = CommandListMap.end();
  ComputeCommandBatch.QueueBatchSize =
      ZeCommandListBatchComputeConfig.startSize();
  CopyCommandBatch.QueueBatchSize = ZeCommandListBatchCopyConfig.startSize();
}

static pi_result CleanupCompletedEvent(pi_event Event,
                                       bool QueueLocked = false);

// Helper function to perform the necessary cleanup of the events from reset cmd
// list.
static pi_result
CleanupEventListFromResetCmdList(std::vector<pi_event> &EventListToCleanup,
                                 bool QueueLocked = false) {
  for (auto &Event : EventListToCleanup) {
    // We don't need to synchronize the events since the fence associated with
    // the command list was synchronized.
    {
      std::scoped_lock<pi_shared_mutex> EventLock(Event->Mutex);
      Event->Completed = true;
    }
    PI_CALL(CleanupCompletedEvent(Event, QueueLocked));
    // This event was removed from the command list, so decrement ref count
    // (it was incremented when they were added to the command list).
    PI_CALL(piEventReleaseInternal(Event));
  }
  return PI_SUCCESS;
}

/// @brief Cleanup events in the immediate lists of the queue.
/// @param Queue Queue where events need to be cleaned up.
/// @param QueueLocked Indicates if the queue mutex is locked by caller.
/// @param QueueSynced 'true' if queue was synchronized before the
/// call and no other commands were submitted after synchronization, 'false'
/// otherwise.
/// @param CompletedEvent Hint providing an event which was synchronized before
/// the call, in case of in-order queue it allows to cleanup all preceding
/// events.
/// @return PI_SUCCESS if successful, PI error code otherwise.
static pi_result CleanupEventsInImmCmdLists(pi_queue Queue,
                                            bool QueueLocked = false,
                                            bool QueueSynced = false,
                                            pi_event CompletedEvent = nullptr) {
  // Handle only immediate command lists here.
  if (!Queue || !Queue->UsingImmCmdLists)
    return PI_SUCCESS;

  std::vector<pi_event> EventListToCleanup;
  {
    std::unique_lock<pi_shared_mutex> QueueLock(Queue->Mutex, std::defer_lock);
    if (!QueueLocked)
      QueueLock.lock();
    // If queue is locked and fully synchronized then cleanup all events.
    // If queue is not locked then by this time there may be new submitted
    // commands so we can't do full cleanup.
    if (QueueLocked &&
        (QueueSynced || (Queue->isInOrderQueue() &&
                         (CompletedEvent == Queue->LastCommandEvent ||
                          !Queue->LastCommandEvent)))) {
      Queue->LastCommandEvent = nullptr;
      for (auto &&It = Queue->CommandListMap.begin();
           It != Queue->CommandListMap.end(); ++It) {
        PI_CALL(Queue->resetCommandList(It, true, EventListToCleanup,
                                        /* CheckStatus */ false));
      }
    } else if (Queue->isInOrderQueue() && CompletedEvent) {
      // If the queue is in-order and we have information about completed event
      // then cleanup all events in the command list preceding to CompletedEvent
      // including itself.

      // Check that the comleted event has associated command list.
      if (!(CompletedEvent->CommandList &&
            CompletedEvent->CommandList.value() != Queue->CommandListMap.end()))
        return PI_SUCCESS;

      auto &CmdListEvents =
          CompletedEvent->CommandList.value()->second.EventList;
      auto CompletedEventIt =
          std::find(CmdListEvents.begin(), CmdListEvents.end(), CompletedEvent);
      if (CompletedEventIt != CmdListEvents.end()) {
        // We can cleanup all events prior to the completed event in this
        // command list and completed event itself.
        // TODO: we can potentially cleanup more events here by finding
        // completed events on another command lists, but it is currently not
        // implemented.
        std::move(std::begin(CmdListEvents), CompletedEventIt + 1,
                  std::back_inserter(EventListToCleanup));
        CmdListEvents.erase(CmdListEvents.begin(), CompletedEventIt + 1);
      }
    } else {
      // Fallback to resetCommandList over all command lists.
      for (auto &&It = Queue->CommandListMap.begin();
           It != Queue->CommandListMap.end(); ++It) {
        PI_CALL(Queue->resetCommandList(It, true, EventListToCleanup,
                                        /* CheckStatus */ true));
      }
    }
  }
  PI_CALL(CleanupEventListFromResetCmdList(EventListToCleanup, QueueLocked));
  return PI_SUCCESS;
}

/// @brief Reset signalled command lists in the queue and put them to the cache
/// of command lists. Also cleanup events associated with signalled command
/// lists. Queue must be locked by the caller for modification.
/// @param Queue Queue where we look for signalled command lists and cleanup
/// events.
/// @return PI_SUCCESS if successful, PI error code otherwise.
static pi_result resetCommandLists(pi_queue Queue) {
  // Handle immediate command lists here, they don't need to be reset and we
  // only need to cleanup events.
  if (Queue->UsingImmCmdLists) {
    PI_CALL(CleanupEventsInImmCmdLists(Queue, true /*locked*/));
    return PI_SUCCESS;
  }

  // We need events to be cleaned up out of scope where queue is locked to avoid
  // nested locks, because event cleanup requires event to be locked. Nested
  // locks are hard to control and can cause deadlocks if mutexes are locked in
  // different order.
  std::vector<pi_event> EventListToCleanup;

  // We check for command lists that have been already signalled, but have not
  // been added to the available list yet. Each command list has a fence
  // associated which tracks if a command list has completed dispatch of its
  // commands and is ready for reuse. If a command list is found to have been
  // signalled, then the command list & fence are reset and command list is
  // returned to the command list cache. All events associated with command
  // list are cleaned up if command list was reset.
  for (auto &&it = Queue->CommandListMap.begin();
       it != Queue->CommandListMap.end(); ++it) {
    // Immediate commandlists don't use a fence and are handled separately
    // above.
    assert(it->second.ZeFence != nullptr);
    // It is possible that the fence was already noted as signalled and
    // reset. In that case the ZeFenceInUse flag will be false.
    if (it->second.ZeFenceInUse) {
      ze_result_t ZeResult =
          ZE_CALL_NOCHECK(zeFenceQueryStatus, (it->second.ZeFence));
      if (ZeResult == ZE_RESULT_SUCCESS)
        PI_CALL(Queue->resetCommandList(it, true, EventListToCleanup));
    }
  }
  CleanupEventListFromResetCmdList(EventListToCleanup, true /*locked*/);
  return PI_SUCCESS;
}

// Retrieve an available command list to be used in a PI call.
pi_result _pi_context::getAvailableCommandList(
    pi_queue Queue, pi_command_list_ptr_t &CommandList, bool UseCopyEngine,
    bool AllowBatching, ze_command_queue_handle_t *ForcedCmdQueue) {
  // Immediate commandlists have been pre-allocated and are always available.
  if (Queue->UsingImmCmdLists) {
    CommandList = Queue->getQueueGroup(UseCopyEngine).getImmCmdList();
    if (CommandList->second.EventList.size() >
        ImmCmdListsEventCleanupThreshold) {
      std::vector<pi_event> EventListToCleanup;
      Queue->resetCommandList(CommandList, false, EventListToCleanup);
      CleanupEventListFromResetCmdList(EventListToCleanup, true);
    }
    PI_CALL(Queue->insertStartBarrierIfDiscardEventsMode(CommandList));
    if (auto Res = Queue->insertActiveBarriers(CommandList, UseCopyEngine))
      return Res;
    return PI_SUCCESS;
  } else {
    // Cleanup regular command-lists if there are too many.
    // It handles the case that the queue is not synced to the host
    // for a long time and we want to reclaim the command-lists for
    // use by other queues.
    if (Queue->CommandListMap.size() > CmdListsCleanupThreshold) {
      resetCommandLists(Queue);
    }
  }

  auto &CommandBatch =
      UseCopyEngine ? Queue->CopyCommandBatch : Queue->ComputeCommandBatch;
  // Handle batching of commands
  // First see if there is an command-list open for batching commands
  // for this queue.
  if (Queue->hasOpenCommandList(UseCopyEngine)) {
    if (AllowBatching) {
      CommandList = CommandBatch.OpenCommandList;
      PI_CALL(Queue->insertStartBarrierIfDiscardEventsMode(CommandList));
      return PI_SUCCESS;
    }
    // If this command isn't allowed to be batched or doesn't match the forced
    // command queue, then we need to go ahead and execute what is already in
    // the batched list, and then go on to process this. On exit from
    // executeOpenCommandList OpenCommandList will be invalidated.
    if (auto Res = Queue->executeOpenCommandList(UseCopyEngine))
      return Res;
    // Note that active barriers do not need to be inserted here as they will
    // have been enqueued into the command-list when they were created.
  }

  // Create/Reuse the command list, because in Level Zero commands are added to
  // the command lists, and later are then added to the command queue.
  // Each command list is paired with an associated fence to track when the
  // command list is available for reuse.
  _pi_result pi_result = PI_ERROR_OUT_OF_RESOURCES;

  // Initally, we need to check if a command list has already been created
  // on this device that is available for use. If so, then reuse that
  // Level-Zero Command List and Fence for this PI call.
  {
    // Make sure to acquire the lock before checking the size, or there
    // will be a race condition.
    std::scoped_lock<pi_mutex> Lock(Queue->Context->ZeCommandListCacheMutex);
    // Under mutex since operator[] does insertion on the first usage for every
    // unique ZeDevice.
    auto &ZeCommandListCache =
        UseCopyEngine
            ? Queue->Context->ZeCopyCommandListCache[Queue->Device->ZeDevice]
            : Queue->Context
                  ->ZeComputeCommandListCache[Queue->Device->ZeDevice];

    for (auto ZeCommandListIt = ZeCommandListCache.begin();
         ZeCommandListIt != ZeCommandListCache.end(); ++ZeCommandListIt) {
      auto &ZeCommandList = *ZeCommandListIt;
      auto it = Queue->CommandListMap.find(ZeCommandList);
      if (it != Queue->CommandListMap.end()) {
        if (ForcedCmdQueue && *ForcedCmdQueue != it->second.ZeQueue)
          continue;
        CommandList = it;
        if (CommandList->second.ZeFence != nullptr)
          CommandList->second.ZeFenceInUse = true;
      } else {
        // If there is a command list available on this context, but it
        // wasn't yet used in this queue then create a new entry in this
        // queue's map to hold the fence and other associated command
        // list information.
        auto &QGroup = Queue->getQueueGroup(UseCopyEngine);
        uint32_t QueueGroupOrdinal;
        auto &ZeCommandQueue = ForcedCmdQueue
                                   ? *ForcedCmdQueue
                                   : QGroup.getZeQueue(&QueueGroupOrdinal);
        if (ForcedCmdQueue)
          QueueGroupOrdinal = QGroup.getCmdQueueOrdinal(ZeCommandQueue);

        ze_fence_handle_t ZeFence;
        ZeStruct<ze_fence_desc_t> ZeFenceDesc;
        ZE_CALL(zeFenceCreate, (ZeCommandQueue, &ZeFenceDesc, &ZeFence));
        CommandList = Queue->CommandListMap
                          .emplace(ZeCommandList,
                                   pi_command_list_info_t{ZeFence, true, false,
                                                          ZeCommandQueue,
                                                          QueueGroupOrdinal})
                          .first;
      }
      ZeCommandListCache.erase(ZeCommandListIt);
      if (auto Res = Queue->insertStartBarrierIfDiscardEventsMode(CommandList))
        return Res;
      if (auto Res = Queue->insertActiveBarriers(CommandList, UseCopyEngine))
        return Res;
      return PI_SUCCESS;
    }
  }

  // If there are no available command lists in the cache, then we check for
  // command lists that have already signalled, but have not been added to the
  // available list yet. Each command list has a fence associated which tracks
  // if a command list has completed dispatch of its commands and is ready for
  // reuse. If a command list is found to have been signalled, then the
  // command list & fence are reset and we return.
  for (auto it = Queue->CommandListMap.begin();
       it != Queue->CommandListMap.end(); ++it) {
    // Make sure this is the command list type needed.
    if (UseCopyEngine != it->second.isCopy(Queue))
      continue;

    ze_result_t ZeResult =
        ZE_CALL_NOCHECK(zeFenceQueryStatus, (it->second.ZeFence));
    if (ZeResult == ZE_RESULT_SUCCESS) {
      std::vector<pi_event> EventListToCleanup;
      Queue->resetCommandList(it, false, EventListToCleanup);
      CleanupEventListFromResetCmdList(EventListToCleanup,
                                       true /* QueueLocked */);
      CommandList = it;
      CommandList->second.ZeFenceInUse = true;
      if (auto Res = Queue->insertStartBarrierIfDiscardEventsMode(CommandList))
        return Res;
      return PI_SUCCESS;
    }
  }

  // If there are no available command lists nor signalled command lists,
  // then we must create another command list.
  pi_result = Queue->createCommandList(UseCopyEngine, CommandList);
  CommandList->second.ZeFenceInUse = true;
  return pi_result;
}

_pi_queue::pi_queue_group_t &_pi_queue::getQueueGroup(bool UseCopyEngine) {
  auto &Map = (UseCopyEngine ? CopyQueueGroupsByTID : ComputeQueueGroupsByTID);
  return Map.get();
}

// Helper function to create a new command-list to this queue and associated
// fence tracking its completion. This command list & fence are added to the
// map of command lists in this queue with ZeFenceInUse = false.
// The caller must hold a lock of the queue already.
pi_result
_pi_queue::createCommandList(bool UseCopyEngine,
                             pi_command_list_ptr_t &CommandList,
                             ze_command_queue_handle_t *ForcedCmdQueue) {

  ze_fence_handle_t ZeFence;
  ZeStruct<ze_fence_desc_t> ZeFenceDesc;
  ze_command_list_handle_t ZeCommandList;

  uint32_t QueueGroupOrdinal;
  auto &QGroup = getQueueGroup(UseCopyEngine);
  auto &ZeCommandQueue =
      ForcedCmdQueue ? *ForcedCmdQueue : QGroup.getZeQueue(&QueueGroupOrdinal);
  if (ForcedCmdQueue)
    QueueGroupOrdinal = QGroup.getCmdQueueOrdinal(ZeCommandQueue);

  ZeStruct<ze_command_list_desc_t> ZeCommandListDesc;
  ZeCommandListDesc.commandQueueGroupOrdinal = QueueGroupOrdinal;

  ZE_CALL(zeCommandListCreate, (Context->ZeContext, Device->ZeDevice,
                                &ZeCommandListDesc, &ZeCommandList));

  ZE_CALL(zeFenceCreate, (ZeCommandQueue, &ZeFenceDesc, &ZeFence));
  std::tie(CommandList, std::ignore) = CommandListMap.insert(
      std::pair<ze_command_list_handle_t, pi_command_list_info_t>(
          ZeCommandList,
          {ZeFence, false, false, ZeCommandQueue, QueueGroupOrdinal}));

  PI_CALL(insertStartBarrierIfDiscardEventsMode(CommandList));
  PI_CALL(insertActiveBarriers(CommandList, UseCopyEngine));
  return PI_SUCCESS;
}

void _pi_queue::adjustBatchSizeForFullBatch(bool IsCopy) {
  auto &CommandBatch = IsCopy ? CopyCommandBatch : ComputeCommandBatch;
  auto &ZeCommandListBatchConfig =
      IsCopy ? ZeCommandListBatchCopyConfig : ZeCommandListBatchComputeConfig;
  pi_uint32 &QueueBatchSize = CommandBatch.QueueBatchSize;
  // QueueBatchSize of 0 means never allow batching.
  if (QueueBatchSize == 0 || !ZeCommandListBatchConfig.dynamic())
    return;
  CommandBatch.NumTimesClosedFull += 1;

  // If the number of times the list has been closed early is low, and
  // the number of times it has been closed full is high, then raise
  // the batching size slowly. Don't raise it if it is already pretty
  // high.
  if (CommandBatch.NumTimesClosedEarly <=
          ZeCommandListBatchConfig.NumTimesClosedEarlyThreshold &&
      CommandBatch.NumTimesClosedFull >
          ZeCommandListBatchConfig.NumTimesClosedFullThreshold) {
    if (QueueBatchSize < ZeCommandListBatchConfig.DynamicSizeMax) {
      QueueBatchSize += ZeCommandListBatchConfig.DynamicSizeStep;
      urPrint("Raising QueueBatchSize to %d\n", QueueBatchSize);
    }
    CommandBatch.NumTimesClosedEarly = 0;
    CommandBatch.NumTimesClosedFull = 0;
  }
}

void _pi_queue::adjustBatchSizeForPartialBatch(bool IsCopy) {
  auto &CommandBatch = IsCopy ? CopyCommandBatch : ComputeCommandBatch;
  auto &ZeCommandListBatchConfig =
      IsCopy ? ZeCommandListBatchCopyConfig : ZeCommandListBatchComputeConfig;
  pi_uint32 &QueueBatchSize = CommandBatch.QueueBatchSize;
  // QueueBatchSize of 0 means never allow batching.
  if (QueueBatchSize == 0 || !ZeCommandListBatchConfig.dynamic())
    return;
  CommandBatch.NumTimesClosedEarly += 1;

  // If we are closing early more than about 3x the number of times
  // it is closing full, lower the batch size to the value of the
  // current open command list. This is trying to quickly get to a
  // batch size that will be able to be closed full at least once
  // in a while.
  if (CommandBatch.NumTimesClosedEarly >
      (CommandBatch.NumTimesClosedFull + 1) * 3) {
    QueueBatchSize = CommandBatch.OpenCommandList->second.size() - 1;
    if (QueueBatchSize < 1)
      QueueBatchSize = 1;
    urPrint("Lowering QueueBatchSize to %d\n", QueueBatchSize);
    CommandBatch.NumTimesClosedEarly = 0;
    CommandBatch.NumTimesClosedFull = 0;
  }
}

void _pi_queue::CaptureIndirectAccesses() {
  for (auto &Kernel : KernelsToBeSubmitted) {
    if (!Kernel->hasIndirectAccess())
      continue;

    auto &Contexts = Device->Platform->Contexts;
    for (auto &Ctx : Contexts) {
      for (auto &Elem : Ctx->MemAllocs) {
        const auto &Pair = Kernel->MemAllocs.insert(&Elem);
        // Kernel is referencing this memory allocation from now.
        // If this memory allocation was already captured for this kernel, it
        // means that kernel is submitted several times. Increase reference
        // count only once because we release all allocations only when
        // SubmissionsCount turns to 0. We don't want to know how many times
        // allocation was retained by each submission.
        if (Pair.second)
          Elem.second.RefCount.increment();
      }
    }
    Kernel->SubmissionsCount++;
  }
  KernelsToBeSubmitted.clear();
}

pi_result _pi_queue::executeCommandList(pi_command_list_ptr_t CommandList,
                                        bool IsBlocking,
                                        bool OKToBatchCommand) {
  // Do nothing if command list is already closed.
  if (CommandList->second.IsClosed)
    return PI_SUCCESS;

  bool UseCopyEngine = CommandList->second.isCopy(this);

  // If the current LastCommandEvent is the nullptr, then it means
  // either that no command has ever been issued to the queue
  // or it means that the LastCommandEvent has been signalled and
  // therefore that this Queue is idle.
  //
  // NOTE: this behavior adds some flakyness to the batching
  // since last command's event may or may not be completed by the
  // time we get here depending on timings and system/gpu load.
  // So, disable it for modes where we print PI traces. Printing
  // traces incurs much different timings than real execution
  // ansyway, and many regression tests use it.
  //
  bool CurrentlyEmpty = !PrintTrace && this->LastCommandEvent == nullptr;

  // The list can be empty if command-list only contains signals of proxy
  // events. It is possible that executeCommandList is called twice for the same
  // command list without new appended command. We don't to want process the
  // same last command event twice that's why additionally check that new
  // command was appended to the command list.
  if (!CommandList->second.EventList.empty() &&
      this->LastCommandEvent != CommandList->second.EventList.back()) {
    this->LastCommandEvent = CommandList->second.EventList.back();
    if (doReuseDiscardedEvents()) {
      PI_CALL(resetDiscardedEvent(CommandList));
    }
  }

  this->LastUsedCommandList = CommandList;

  if (!UsingImmCmdLists) {
    // Batch if allowed to, but don't batch if we know there are no kernels
    // from this queue that are currently executing.  This is intended to get
    // kernels started as soon as possible when there are no kernels from this
    // queue awaiting execution, while allowing batching to occur when there
    // are kernels already executing. Also, if we are using fixed size batching,
    // as indicated by !ZeCommandListBatch.dynamic(), then just ignore
    // CurrentlyEmpty as we want to strictly follow the batching the user
    // specified.
    auto &CommandBatch = UseCopyEngine ? CopyCommandBatch : ComputeCommandBatch;
    auto &ZeCommandListBatchConfig = UseCopyEngine
                                         ? ZeCommandListBatchCopyConfig
                                         : ZeCommandListBatchComputeConfig;
    if (OKToBatchCommand && this->isBatchingAllowed(UseCopyEngine) &&
        (!ZeCommandListBatchConfig.dynamic() || !CurrentlyEmpty)) {

      if (hasOpenCommandList(UseCopyEngine) &&
          CommandBatch.OpenCommandList != CommandList)
        die("executeCommandList: OpenCommandList should be equal to"
            "null or CommandList");

      if (CommandList->second.size() < CommandBatch.QueueBatchSize) {
        CommandBatch.OpenCommandList = CommandList;
        return PI_SUCCESS;
      }

      adjustBatchSizeForFullBatch(UseCopyEngine);
      CommandBatch.OpenCommandList = CommandListMap.end();
    }
  }

  auto &ZeCommandQueue = CommandList->second.ZeQueue;
  // Scope of the lock must be till the end of the function, otherwise new mem
  // allocs can be created between the moment when we made a snapshot and the
  // moment when command list is closed and executed. But mutex is locked only
  // if indirect access tracking enabled, because std::defer_lock is used.
  // unique_lock destructor at the end of the function will unlock the mutex
  // if it was locked (which happens only if IndirectAccessTrackingEnabled is
  // true).
  std::unique_lock<pi_shared_mutex> ContextsLock(
      Device->Platform->ContextsMutex, std::defer_lock);

  if (IndirectAccessTrackingEnabled) {
    // We are going to submit kernels for execution. If indirect access flag is
    // set for a kernel then we need to make a snapshot of existing memory
    // allocations in all contexts in the platform. We need to lock the mutex
    // guarding the list of contexts in the platform to prevent creation of new
    // memory alocations in any context before we submit the kernel for
    // execution.
    ContextsLock.lock();
    CaptureIndirectAccesses();
  }

  if (!UsingImmCmdLists) {
    // In this mode all inner-batch events have device visibility only,
    // and we want the last command in the batch to signal a host-visible
    // event that anybody waiting for any event in the batch will
    // really be using.
    // We need to create a proxy host-visible event only if the list of events
    // in the command list is not empty, otherwise we are going to just create
    // and remove proxy event right away and dereference deleted object
    // afterwards.
    if (Device->ZeEventsScope == LastCommandInBatchHostVisible &&
        !CommandList->second.EventList.empty()) {
      // If there are only internal events in the command list then we don't
      // need to create host proxy event.
      auto Result =
          std::find_if(CommandList->second.EventList.begin(),
                       CommandList->second.EventList.end(),
                       [](pi_event E) { return E->hasExternalRefs(); });
      if (Result != CommandList->second.EventList.end()) {
        // Create a "proxy" host-visible event.
        //
        pi_event HostVisibleEvent;
        auto Res = createEventAndAssociateQueue(
            this, &HostVisibleEvent, PI_COMMAND_TYPE_USER, CommandList,
            /* IsInternal */ false, /* HostVisible */ true);
        if (Res)
          return Res;

        // Update each command's event in the command-list to "see" this
        // proxy event as a host-visible counterpart.
        for (auto &Event : CommandList->second.EventList) {
          std::scoped_lock<pi_shared_mutex> EventLock(Event->Mutex);
          // Internal event doesn't need host-visible proxy.
          if (!Event->hasExternalRefs())
            continue;

          if (!Event->HostVisibleEvent) {
            Event->HostVisibleEvent = HostVisibleEvent;
            HostVisibleEvent->RefCount.increment();
          }
        }

        // Decrement the reference count of the event such that all the
        // remaining references are from the other commands in this batch and
        // from the command-list itself. This host-visible event will not be
        // waited/released by SYCL RT, so it must be destroyed after all events
        // in the batch are gone. We know that refcount is more than 2 because
        // we check that EventList of the command list is not empty above, i.e.
        // after createEventAndAssociateQueue ref count is 2 and then +1 for
        // each event in the EventList.
        PI_CALL(piEventReleaseInternal(HostVisibleEvent));

        if (doReuseDiscardedEvents()) {
          // If we have in-order queue with discarded events then we want to
          // treat this event as regular event. We insert a barrier in the next
          // command list to wait for this event.
          LastCommandEvent = HostVisibleEvent;
        } else {
          // For all other queues treat this as a special event and indicate no
          // cleanup is needed.
          // TODO: always treat this host event as a regular event.
          PI_CALL(piEventReleaseInternal(HostVisibleEvent));
          HostVisibleEvent->CleanedUp = true;
        }

        // Finally set to signal the host-visible event at the end of the
        // command-list after a barrier that waits for all commands
        // completion.
        if (doReuseDiscardedEvents() && LastCommandEvent &&
            LastCommandEvent->IsDiscarded) {
          // If we the last event is discarded then we already have a barrier
          // inserted, so just signal the event.
          ZE_CALL(zeCommandListAppendSignalEvent,
                  (CommandList->first, HostVisibleEvent->ZeEvent));
        } else {
          ZE_CALL(zeCommandListAppendBarrier,
                  (CommandList->first, HostVisibleEvent->ZeEvent, 0, nullptr));
        }
      } else {
        // If we don't have host visible proxy then signal event if needed.
        this->signalEventFromCmdListIfLastEventDiscarded(CommandList);
      }
    } else {
      // If we don't have host visible proxy then signal event if needed.
      this->signalEventFromCmdListIfLastEventDiscarded(CommandList);
    }

    // Close the command list and have it ready for dispatch.
    ZE_CALL(zeCommandListClose, (CommandList->first));
    // Mark this command list as closed.
    CommandList->second.IsClosed = true;
    this->LastUsedCommandList = CommandListMap.end();
    // Offload command list to the GPU for asynchronous execution
    auto ZeCommandList = CommandList->first;
    auto ZeResult = ZE_CALL_NOCHECK(
        zeCommandQueueExecuteCommandLists,
        (ZeCommandQueue, 1, &ZeCommandList, CommandList->second.ZeFence));
    if (ZeResult != ZE_RESULT_SUCCESS) {
      this->Healthy = false;
      if (ZeResult == ZE_RESULT_ERROR_UNKNOWN) {
        // Turn into a more informative end-user error.
        return PI_ERROR_COMMAND_EXECUTION_FAILURE;
      }
      return mapError(ZeResult);
    }
  }

  // Check global control to make every command blocking for debugging.
  if (IsBlocking || (UrL0Serialize & UrL0SerializeBlock) != 0) {
    if (UsingImmCmdLists) {
      synchronize();
    } else {
      // Wait until command lists attached to the command queue are executed.
      ZE_CALL(zeHostSynchronize, (ZeCommandQueue));
    }
  }
  return PI_SUCCESS;
}

bool _pi_queue::isBatchingAllowed(bool IsCopy) const {
  auto &CommandBatch = IsCopy ? CopyCommandBatch : ComputeCommandBatch;
  return (CommandBatch.QueueBatchSize > 0 &&
          ((UrL0Serialize & UrL0SerializeBlock) == 0));
}

// Return the index of the next queue to use based on a
// round robin strategy and the queue group ordinal.
uint32_t _pi_queue::pi_queue_group_t::getQueueIndex(uint32_t *QueueGroupOrdinal,
                                                    uint32_t *QueueIndex,
                                                    bool QueryOnly) {
  auto CurrentIndex = NextIndex;

  if (!QueryOnly) {
    ++NextIndex;
    if (NextIndex > UpperIndex)
      NextIndex = LowerIndex;
  }

  // Find out the right queue group ordinal (first queue might be "main" or
  // "link")
  auto QueueType = Type;
  if (QueueType != queue_type::Compute)
    QueueType = (CurrentIndex == 0 && Queue->Device->hasMainCopyEngine())
                    ? queue_type::MainCopy
                    : queue_type::LinkCopy;

  *QueueGroupOrdinal = Queue->Device->QueueGroup[QueueType].ZeOrdinal;
  // Adjust the index to the L0 queue group since we represent "main" and
  // "link"
  // L0 groups with a single copy group ("main" would take "0" index).
  auto ZeCommandQueueIndex = CurrentIndex;
  if (QueueType == queue_type::LinkCopy && Queue->Device->hasMainCopyEngine()) {
    ZeCommandQueueIndex -= 1;
  }
  *QueueIndex = ZeCommandQueueIndex;

  return CurrentIndex;
}

int32_t _pi_queue::pi_queue_group_t::getCmdQueueOrdinal(
    ze_command_queue_handle_t CmdQueue) {
  // Find out the right queue group ordinal (first queue might be "main" or
  // "link")
  auto QueueType = Type;
  if (QueueType != queue_type::Compute)
    QueueType = (ZeQueues[0] == CmdQueue && Queue->Device->hasMainCopyEngine())
                    ? queue_type::MainCopy
                    : queue_type::LinkCopy;
  return Queue->Device->QueueGroup[QueueType].ZeOrdinal;
}

// This function will return one of possibly multiple available native
// queues and the value of the queue group ordinal.
ze_command_queue_handle_t &
_pi_queue::pi_queue_group_t::getZeQueue(uint32_t *QueueGroupOrdinal) {

  // QueueIndex is the proper L0 index.
  // Index is the plugins concept of index, with main and link copy engines in
  // one range.
  uint32_t QueueIndex;
  auto Index = getQueueIndex(QueueGroupOrdinal, &QueueIndex);

  ze_command_queue_handle_t &ZeQueue = ZeQueues[Index];
  if (ZeQueue)
    return ZeQueue;

  ZeStruct<ze_command_queue_desc_t> ZeCommandQueueDesc;
  ZeCommandQueueDesc.ordinal = *QueueGroupOrdinal;
  ZeCommandQueueDesc.index = QueueIndex;
  ZeCommandQueueDesc.mode = ZE_COMMAND_QUEUE_MODE_ASYNCHRONOUS;
  const char *Priority = "Normal";
  if (Queue->isPriorityLow()) {
    ZeCommandQueueDesc.priority = ZE_COMMAND_QUEUE_PRIORITY_PRIORITY_LOW;
    Priority = "Low";
  } else if (Queue->isPriorityHigh()) {
    ZeCommandQueueDesc.priority = ZE_COMMAND_QUEUE_PRIORITY_PRIORITY_HIGH;
    Priority = "High";
  }

  // Evaluate performance of explicit usage for "0" index.
  if (QueueIndex != 0) {
    ZeCommandQueueDesc.flags = ZE_COMMAND_QUEUE_FLAG_EXPLICIT_ONLY;
  }

  urPrint("[getZeQueue]: create queue ordinal = %d, index = %d "
          "(round robin in [%d, %d]) priority = %s\n",
          ZeCommandQueueDesc.ordinal, ZeCommandQueueDesc.index, LowerIndex,
          UpperIndex, Priority);

  auto ZeResult = ZE_CALL_NOCHECK(
      zeCommandQueueCreate, (Queue->Context->ZeContext, Queue->Device->ZeDevice,
                             &ZeCommandQueueDesc, &ZeQueue));
  if (ZeResult) {
    die("[L0] getZeQueue: failed to create queue");
  }

  return ZeQueue;
}

// This function will return one of possibly multiple available
// immediate commandlists associated with this Queue.
pi_command_list_ptr_t &_pi_queue::pi_queue_group_t::getImmCmdList() {

  uint32_t QueueIndex, QueueOrdinal;
  auto Index = getQueueIndex(&QueueOrdinal, &QueueIndex);

  if (ImmCmdLists[Index] != Queue->CommandListMap.end())
    return ImmCmdLists[Index];

  ZeStruct<ze_command_queue_desc_t> ZeCommandQueueDesc;
  ZeCommandQueueDesc.ordinal = QueueOrdinal;
  ZeCommandQueueDesc.index = QueueIndex;
  ZeCommandQueueDesc.mode = ZE_COMMAND_QUEUE_MODE_ASYNCHRONOUS;
  const char *Priority = "Normal";
  if (Queue->isPriorityLow()) {
    ZeCommandQueueDesc.priority = ZE_COMMAND_QUEUE_PRIORITY_PRIORITY_LOW;
    Priority = "Low";
  } else if (Queue->isPriorityHigh()) {
    ZeCommandQueueDesc.priority = ZE_COMMAND_QUEUE_PRIORITY_PRIORITY_HIGH;
    Priority = "High";
  }

  // Evaluate performance of explicit usage for "0" index.
  if (QueueIndex != 0) {
    ZeCommandQueueDesc.flags = ZE_COMMAND_QUEUE_FLAG_EXPLICIT_ONLY;
  }

  urPrint("[getZeQueue]: create queue ordinal = %d, index = %d "
          "(round robin in [%d, %d]) priority = %s\n",
          ZeCommandQueueDesc.ordinal, ZeCommandQueueDesc.index, LowerIndex,
          UpperIndex, Priority);

  ze_command_list_handle_t ZeCommandList;
  ZE_CALL_NOCHECK(zeCommandListCreateImmediate,
                  (Queue->Context->ZeContext, Queue->Device->ZeDevice,
                   &ZeCommandQueueDesc, &ZeCommandList));
  ImmCmdLists[Index] =
      Queue->CommandListMap
          .insert(std::pair<ze_command_list_handle_t, pi_command_list_info_t>{
              ZeCommandList, {nullptr, true, false, nullptr, QueueOrdinal}})
          .first;
  // Add this commandlist to the cache so it can be destroyed as part of
  // piQueueReleaseInternal
  auto QueueType = Type;
  std::scoped_lock<pi_mutex> Lock(Queue->Context->ZeCommandListCacheMutex);
  auto &ZeCommandListCache =
      QueueType == queue_type::Compute
          ? Queue->Context->ZeComputeCommandListCache[Queue->Device->ZeDevice]
          : Queue->Context->ZeCopyCommandListCache[Queue->Device->ZeDevice];
  ZeCommandListCache.push_back(ZeCommandList);

  return ImmCmdLists[Index];
}

pi_command_list_ptr_t _pi_queue::eventOpenCommandList(pi_event Event) {
  using IsCopy = bool;

  if (UsingImmCmdLists) {
    // When using immediate commandlists there are no open command lists.
    return CommandListMap.end();
  }

  if (hasOpenCommandList(IsCopy{false})) {
    const auto &ComputeEventList =
        ComputeCommandBatch.OpenCommandList->second.EventList;
    if (std::find(ComputeEventList.begin(), ComputeEventList.end(), Event) !=
        ComputeEventList.end())
      return ComputeCommandBatch.OpenCommandList;
  }
  if (hasOpenCommandList(IsCopy{true})) {
    const auto &CopyEventList =
        CopyCommandBatch.OpenCommandList->second.EventList;
    if (std::find(CopyEventList.begin(), CopyEventList.end(), Event) !=
        CopyEventList.end())
      return CopyCommandBatch.OpenCommandList;
  }
  return CommandListMap.end();
}

pi_result _pi_queue::insertStartBarrierIfDiscardEventsMode(
    pi_command_list_ptr_t &CmdList) {
  // If current command list is different from the last command list then insert
  // a barrier waiting for the last command event.
  if (doReuseDiscardedEvents() && CmdList != LastUsedCommandList &&
      LastCommandEvent) {
    ZE_CALL(zeCommandListAppendBarrier,
            (CmdList->first, nullptr, 1, &(LastCommandEvent->ZeEvent)));
    LastCommandEvent = nullptr;
  }
  return PI_SUCCESS;
}

pi_result _pi_queue::insertActiveBarriers(pi_command_list_ptr_t &CmdList,
                                          bool UseCopyEngine) {
  // Early exit if there are no active barriers.
  if (ActiveBarriers.empty())
    return PI_SUCCESS;

  // Create a wait-list and retain events.
  _pi_ze_event_list_t ActiveBarriersWaitList;
  if (auto Res = ActiveBarriersWaitList.createAndRetainPiZeEventList(
          ActiveBarriers.vector().size(), ActiveBarriers.vector().data(), this,
          UseCopyEngine))
    return Res;

  // We can now replace active barriers with the ones in the wait list.
  if (auto Res = ActiveBarriers.clear())
    return Res;

  if (ActiveBarriersWaitList.Length == 0) {
    return PI_SUCCESS;
  }

  for (pi_uint32 I = 0; I < ActiveBarriersWaitList.Length; ++I) {
    auto &Event = ActiveBarriersWaitList.PiEventList[I];
    ActiveBarriers.add(Event);
  }

  pi_event Event = nullptr;
  if (auto Res = createEventAndAssociateQueue(
          this, &Event, PI_COMMAND_TYPE_USER, CmdList, /*IsInternal*/ true))
    return Res;

  Event->WaitList = ActiveBarriersWaitList;
  Event->OwnZeEvent = true;

  // If there are more active barriers, insert a barrier on the command-list. We
  // do not need an event for finishing so we pass nullptr.
  ZE_CALL(zeCommandListAppendBarrier,
          (CmdList->first, nullptr, ActiveBarriersWaitList.Length,
           ActiveBarriersWaitList.ZeEventList));
  return PI_SUCCESS;
}

pi_result _pi_queue::executeOpenCommandList(bool IsCopy) {
  auto &CommandBatch = IsCopy ? CopyCommandBatch : ComputeCommandBatch;
  // If there are any commands still in the open command list for this
  // queue, then close and execute that command list now.
  if (hasOpenCommandList(IsCopy)) {
    adjustBatchSizeForPartialBatch(IsCopy);
    auto Res = executeCommandList(CommandBatch.OpenCommandList, false, false);
    CommandBatch.OpenCommandList = CommandListMap.end();
    return Res;
  }

  return PI_SUCCESS;
}

static const bool FilterEventWaitList = [] {
  const char *Ret = std::getenv("SYCL_PI_LEVEL_ZERO_FILTER_EVENT_WAIT_LIST");
  const bool RetVal = Ret ? std::stoi(Ret) : 0;
  return RetVal;
}();

pi_result _pi_ze_event_list_t::createAndRetainPiZeEventList(
    pi_uint32 EventListLength, const pi_event *EventList, pi_queue CurQueue,
    bool UseCopyEngine) {
  this->Length = 0;
  this->ZeEventList = nullptr;
  this->PiEventList = nullptr;

  if (CurQueue->isInOrderQueue() && CurQueue->LastCommandEvent != nullptr) {
    if (CurQueue->UsingImmCmdLists) {
      if (ReuseDiscardedEvents && CurQueue->isDiscardEvents()) {
        // If queue is in-order with discarded events and if
        // new command list is different from the last used command list then
        // signal new event from the last immediate command list. We are going
        // to insert a barrier in the new command list waiting for that event.
        auto QueueGroup = CurQueue->getQueueGroup(UseCopyEngine);
        uint32_t QueueGroupOrdinal, QueueIndex;
        auto NextIndex =
            QueueGroup.getQueueIndex(&QueueGroupOrdinal, &QueueIndex,
                                     /*QueryOnly */ true);
        auto NextImmCmdList = QueueGroup.ImmCmdLists[NextIndex];
        if (CurQueue->LastUsedCommandList != CurQueue->CommandListMap.end() &&
            CurQueue->LastUsedCommandList != NextImmCmdList) {
          CurQueue->signalEventFromCmdListIfLastEventDiscarded(
              CurQueue->LastUsedCommandList);
        }
      }
    } else {
      // Ensure LastCommandEvent's batch is submitted if it is differrent
      // from the one this command is going to. If we reuse discarded events
      // then signalEventFromCmdListIfLastEventDiscarded will be called at batch
      // close if needed.
      const auto &OpenCommandList =
          CurQueue->eventOpenCommandList(CurQueue->LastCommandEvent);
      if (OpenCommandList != CurQueue->CommandListMap.end() &&
          OpenCommandList->second.isCopy(CurQueue) != UseCopyEngine) {

        if (auto Res = CurQueue->executeOpenCommandList(
                OpenCommandList->second.isCopy(CurQueue)))
          return Res;
      }
    }
  }

  // For in-order queues, every command should be executed only after the
  // previous command has finished. The event associated with the last
  // enqueued command is added into the waitlist to ensure in-order semantics.
  bool IncludeLastCommandEvent =
      CurQueue->isInOrderQueue() && CurQueue->LastCommandEvent != nullptr;

  // If the last event is discarded then we already have a barrier waiting for
  // that event, so must not include the last command event into the wait
  // list because it will cause waiting for event which was reset.
  if (ReuseDiscardedEvents && CurQueue->isDiscardEvents() &&
      CurQueue->LastCommandEvent && CurQueue->LastCommandEvent->IsDiscarded)
    IncludeLastCommandEvent = false;

  try {
    pi_uint32 TmpListLength = 0;

    if (IncludeLastCommandEvent) {
      this->ZeEventList = new ze_event_handle_t[EventListLength + 1];
      this->PiEventList = new pi_event[EventListLength + 1];
      std::shared_lock<pi_shared_mutex> Lock(CurQueue->LastCommandEvent->Mutex);
      this->ZeEventList[0] = CurQueue->LastCommandEvent->ZeEvent;
      this->PiEventList[0] = CurQueue->LastCommandEvent;
      TmpListLength = 1;
    } else if (EventListLength > 0) {
      this->ZeEventList = new ze_event_handle_t[EventListLength];
      this->PiEventList = new pi_event[EventListLength];
    }

    if (EventListLength > 0) {
      for (pi_uint32 I = 0; I < EventListLength; I++) {
        PI_ASSERT(EventList[I] != nullptr, PI_ERROR_INVALID_VALUE);
        {
          std::shared_lock<pi_shared_mutex> Lock(EventList[I]->Mutex);
          if (EventList[I]->Completed)
            continue;

          // Poll of the host-visible events.
          auto HostVisibleEvent = EventList[I]->HostVisibleEvent;
          if (FilterEventWaitList && HostVisibleEvent) {
            auto Res = ZE_CALL_NOCHECK(zeEventQueryStatus,
                                       (HostVisibleEvent->ZeEvent));
            if (Res == ZE_RESULT_SUCCESS) {
              // Event has already completed, don't put it into the list
              continue;
            }
          }
        }

        auto Queue = EventList[I]->Queue;
        if (Queue) {
          // The caller of createAndRetainPiZeEventList must already hold
          // a lock of the CurQueue. Additionally lock the Queue if it
          // is different from CurQueue.
          // TODO: rework this to avoid deadlock when another thread is
          //       locking the same queues but in a different order.
          auto Lock = ((Queue == CurQueue)
                           ? std::unique_lock<pi_shared_mutex>()
                           : std::unique_lock<pi_shared_mutex>(Queue->Mutex));

          // If the event that is going to be waited is in an open batch
          // different from where this next command is going to be added,
          // then we have to force execute of that open command-list
          // to avoid deadlocks.
          //
          const auto &OpenCommandList =
              Queue->eventOpenCommandList(EventList[I]);
          if (OpenCommandList != Queue->CommandListMap.end()) {

            if (Queue == CurQueue &&
                OpenCommandList->second.isCopy(Queue) == UseCopyEngine) {
              // Don't force execute the batch yet since the new command
              // is going to the same open batch as the dependent event.
            } else {
              if (auto Res = Queue->executeOpenCommandList(
                      OpenCommandList->second.isCopy(Queue)))
                return Res;
            }
          }
        } else {
          // There is a dependency on an interop-event.
          // Similarily to the above to avoid dead locks ensure that
          // execution of all prior commands in the current command-
          // batch is visible to the host. This may not be the case
          // when we intended to have only last command in the batch
          // produce host-visible event, e.g.
          //
          //  event0 = interop event
          //  event1 = command1 (already in batch, no deps)
          //  event2 = command2 (is being added, dep on event0)
          //  event3 = signal host-visible event for the batch
          //  event1.wait()
          //  event0.signal()
          //
          // Make sure that event1.wait() will wait for a host-visible
          // event that is signalled before the command2 is enqueued.
          if (CurQueue->Device->ZeEventsScope != AllHostVisible) {
            CurQueue->executeAllOpenCommandLists();
          }
        }

        std::shared_lock<pi_shared_mutex> Lock(EventList[I]->Mutex);
        this->ZeEventList[TmpListLength] = EventList[I]->ZeEvent;
        this->PiEventList[TmpListLength] = EventList[I];
        TmpListLength += 1;
      }
    }

    this->Length = TmpListLength;

  } catch (...) {
    return PI_ERROR_OUT_OF_HOST_MEMORY;
  }

  for (pi_uint32 I = 0; I < this->Length; I++) {
    this->PiEventList[I]->RefCount.increment();
  }

  return PI_SUCCESS;
}

static void printZeEventList(const _pi_ze_event_list_t &PiZeEventList) {
  urPrint("  NumEventsInWaitList %d:", PiZeEventList.Length);

  for (pi_uint32 I = 0; I < PiZeEventList.Length; I++) {
    urPrint(" %#llx", pi_cast<std::uintptr_t>(PiZeEventList.ZeEventList[I]));
  }

  urPrint("\n");
}

pi_result _pi_ze_event_list_t::collectEventsForReleaseAndDestroyPiZeEventList(
    std::list<pi_event> &EventsToBeReleased) {
  // acquire a lock before reading the length and list fields.
  // Acquire the lock, copy the needed data locally, and reset
  // the fields, then release the lock.
  // Only then do we do the actual actions to release and destroy,
  // holding the lock for the minimum time necessary.
  pi_uint32 LocLength = 0;
  ze_event_handle_t *LocZeEventList = nullptr;
  pi_event *LocPiEventList = nullptr;

  {
    // acquire the lock and copy fields locally
    // Lock automatically releases when this goes out of scope.
    std::scoped_lock<pi_mutex> lock(this->PiZeEventListMutex);

    LocLength = Length;
    LocZeEventList = ZeEventList;
    LocPiEventList = PiEventList;

    Length = 0;
    ZeEventList = nullptr;
    PiEventList = nullptr;

    // release lock by ending scope.
  }

  for (pi_uint32 I = 0; I < LocLength; I++) {
    // Add the event to be released to the list
    EventsToBeReleased.push_back(LocPiEventList[I]);
  }

  if (LocZeEventList != nullptr) {
    delete[] LocZeEventList;
  }
  if (LocPiEventList != nullptr) {
    delete[] LocPiEventList;
  }

  return PI_SUCCESS;
}

extern "C" {

// Forward declarations
decltype(piEventCreate) piEventCreate;

static ze_result_t
checkUnresolvedSymbols(ze_module_handle_t ZeModule,
                       ze_module_build_log_handle_t *ZeBuildLog);

pi_result piPlatformsGet(pi_uint32 NumEntries, pi_platform *Platforms,
                         pi_uint32 *NumPlatforms) {
  return pi2ur::piPlatformsGet(NumEntries, Platforms, NumPlatforms);
}

pi_result piPlatformGetInfo(pi_platform Platform, pi_platform_info ParamName,
                            size_t ParamValueSize, void *ParamValue,
                            size_t *ParamValueSizeRet) {
  urPrint("==========================\n");
  urPrint("SYCL over Level-Zero %s\n", Platform->ZeDriverVersion.c_str());
  urPrint("==========================\n");

  // To distinguish this L0 platform from Unified Runtime one.
  if (ParamName == PI_PLATFORM_INFO_NAME) {
    ReturnHelper ReturnValue(ParamValueSize, ParamValue, ParamValueSizeRet);
    return ReturnValue("Intel(R) Level-Zero");
  }
  return pi2ur::piPlatformGetInfo(Platform, ParamName, ParamValueSize,
                                  ParamValue, ParamValueSizeRet);
}

pi_result piextPlatformGetNativeHandle(pi_platform Platform,
                                       pi_native_handle *NativeHandle) {
  PI_ASSERT(Platform, PI_ERROR_INVALID_PLATFORM);
  PI_ASSERT(NativeHandle, PI_ERROR_INVALID_VALUE);

  auto ZeDriver = pi_cast<ze_driver_handle_t *>(NativeHandle);
  // Extract the Level Zero driver handle from the given PI platform
  *ZeDriver = Platform->ZeDriver;
  return PI_SUCCESS;
}

pi_result piextPlatformCreateWithNativeHandle(pi_native_handle NativeHandle,
                                              pi_platform *Platform) {
  PI_ASSERT(Platform, PI_ERROR_INVALID_PLATFORM);
  PI_ASSERT(NativeHandle, PI_ERROR_INVALID_VALUE);

  auto ZeDriver = pi_cast<ze_driver_handle_t>(NativeHandle);

  pi_uint32 NumPlatforms = 0;
  pi_result Res = piPlatformsGet(0, nullptr, &NumPlatforms);
  if (Res != PI_SUCCESS) {
    return Res;
  }

  if (NumPlatforms) {
    std::vector<pi_platform> Platforms(NumPlatforms);
    PI_CALL(piPlatformsGet(NumPlatforms, Platforms.data(), nullptr));

    // The SYCL spec requires that the set of platforms must remain fixed for
    // the duration of the application's execution. We assume that we found all
    // of the Level Zero drivers when we initialized the platform cache, so the
    // "NativeHandle" must already be in the cache. If it is not, this must not
    // be a valid Level Zero driver.
    for (const pi_platform &CachedPlatform : Platforms) {
      if (CachedPlatform->ZeDriver == ZeDriver) {
        *Platform = CachedPlatform;
        return PI_SUCCESS;
      }
    }
  }

  return PI_ERROR_INVALID_VALUE;
}

pi_result piPluginGetLastError(char **message) {
  return pi2ur::piPluginGetLastError(message);
}

pi_result piDevicesGet(pi_platform Platform, pi_device_type DeviceType,
                       pi_uint32 NumEntries, pi_device *Devices,
                       pi_uint32 *NumDevices) {
  return pi2ur::piDevicesGet(Platform, DeviceType, NumEntries, Devices,
                             NumDevices);
}

pi_result piDeviceRetain(pi_device Device) {
  return pi2ur::piDeviceRetain(Device);
}

pi_result piDeviceRelease(pi_device Device) {
  return pi2ur::piDeviceRelease(Device);
}

pi_result piDeviceGetInfo(pi_device Device, pi_device_info ParamName,
                          size_t ParamValueSize, void *ParamValue,
                          size_t *ParamValueSizeRet) {
  return pi2ur::piDeviceGetInfo(Device, ParamName, ParamValueSize, ParamValue,
                                ParamValueSizeRet);
}

pi_result piDevicePartition(pi_device Device,
                            const pi_device_partition_property *Properties,
                            pi_uint32 NumDevices, pi_device *OutDevices,
                            pi_uint32 *OutNumDevices) {
  return pi2ur::piDevicePartition(Device, Properties, NumDevices, OutDevices,
                                  OutNumDevices);
}

pi_result
piextDeviceSelectBinary(pi_device Device, // TODO: does this need to be context?
                        pi_device_binary *Binaries, pi_uint32 NumBinaries,
                        pi_uint32 *SelectedBinaryInd) {

  PI_ASSERT(Device, PI_ERROR_INVALID_DEVICE);
  PI_ASSERT(SelectedBinaryInd, PI_ERROR_INVALID_VALUE);
  PI_ASSERT(NumBinaries == 0 || Binaries, PI_ERROR_INVALID_VALUE);

  // TODO: this is a bare-bones implementation for choosing a device image
  // that would be compatible with the targeted device. An AOT-compiled
  // image is preferred over SPIR-V for known devices (i.e. Intel devices)
  // The implementation makes no effort to differentiate between multiple images
  // for the given device, and simply picks the first one compatible.
  //
  // Real implementation will use the same mechanism OpenCL ICD dispatcher
  // uses. Something like:
  //   PI_VALIDATE_HANDLE_RETURN_HANDLE(ctx, PI_ERROR_INVALID_CONTEXT);
  //     return context->dispatch->piextDeviceSelectIR(
  //       ctx, images, num_images, selected_image);
  // where context->dispatch is set to the dispatch table provided by PI
  // plugin for platform/device the ctx was created for.

  // Look for GEN binary, which we known can only be handled by Level-Zero now.
  const char *BinaryTarget = __SYCL_PI_DEVICE_BINARY_TARGET_SPIRV64_GEN;

  // Find the appropriate device image, fallback to spirv if not found
  constexpr pi_uint32 InvalidInd = std::numeric_limits<pi_uint32>::max();
  pi_uint32 Spirv = InvalidInd;

  for (pi_uint32 i = 0; i < NumBinaries; ++i) {
    if (strcmp(Binaries[i]->DeviceTargetSpec, BinaryTarget) == 0) {
      *SelectedBinaryInd = i;
      return PI_SUCCESS;
    }
    if (strcmp(Binaries[i]->DeviceTargetSpec,
               __SYCL_PI_DEVICE_BINARY_TARGET_SPIRV64) == 0)
      Spirv = i;
  }
  // Points to a spirv image, if such indeed was found
  if ((*SelectedBinaryInd = Spirv) != InvalidInd)
    return PI_SUCCESS;

  // No image can be loaded for the given device
  return PI_ERROR_INVALID_BINARY;
}

pi_result piextDeviceGetNativeHandle(pi_device Device,
                                     pi_native_handle *NativeHandle) {
  PI_ASSERT(Device, PI_ERROR_INVALID_DEVICE);
  PI_ASSERT(NativeHandle, PI_ERROR_INVALID_VALUE);

  auto ZeDevice = pi_cast<ze_device_handle_t *>(NativeHandle);
  // Extract the Level Zero module handle from the given PI device
  *ZeDevice = Device->ZeDevice;
  return PI_SUCCESS;
}

pi_result piextDeviceCreateWithNativeHandle(pi_native_handle NativeHandle,
                                            pi_platform Platform,
                                            pi_device *Device) {
  PI_ASSERT(Device, PI_ERROR_INVALID_DEVICE);
  PI_ASSERT(NativeHandle, PI_ERROR_INVALID_VALUE);

  auto ZeDevice = pi_cast<ze_device_handle_t>(NativeHandle);

  // The SYCL spec requires that the set of devices must remain fixed for the
  // duration of the application's execution. We assume that we found all of the
  // Level Zero devices when we initialized the platforms/devices cache, so the
  // "NativeHandle" must already be in the cache. If it is not, this must not be
  // a valid Level Zero device.
  //
  // TODO: maybe we should populate cache of platforms if it wasn't already.
  // For now assert that is was populated.
  PI_ASSERT(PiPlatformCachePopulated, PI_ERROR_INVALID_VALUE);
  const std::lock_guard<SpinLock> Lock{*PiPlatformsCacheMutex};

  pi_device Dev = nullptr;
  for (pi_platform ThePlatform : *PiPlatformsCache) {
    Dev = ThePlatform->getDeviceFromNativeHandle(ZeDevice);
    if (Dev) {
      // Check that the input Platform, if was given, matches the found one.
      PI_ASSERT(!Platform || Platform == ThePlatform,
                PI_ERROR_INVALID_PLATFORM);
      break;
    }
  }

  if (Dev == nullptr)
    return PI_ERROR_INVALID_VALUE;

  *Device = Dev;
  return PI_SUCCESS;
}

pi_result piContextCreate(const pi_context_properties *Properties,
                          pi_uint32 NumDevices, const pi_device *Devices,
                          void (*PFnNotify)(const char *ErrInfo,
                                            const void *PrivateInfo, size_t CB,
                                            void *UserData),
                          void *UserData, pi_context *RetContext) {
  (void)Properties;
  (void)PFnNotify;
  (void)UserData;
  PI_ASSERT(NumDevices, PI_ERROR_INVALID_VALUE);
  PI_ASSERT(Devices, PI_ERROR_INVALID_DEVICE);
  PI_ASSERT(RetContext, PI_ERROR_INVALID_VALUE);

  pi_platform Platform = (*Devices)->Platform;
  ZeStruct<ze_context_desc_t> ContextDesc;
  ContextDesc.flags = 0;

  ze_context_handle_t ZeContext;
  ZE_CALL(zeContextCreate, (Platform->ZeDriver, &ContextDesc, &ZeContext));
  try {
    *RetContext = new _pi_context(ZeContext, NumDevices, Devices, true);
    (*RetContext)->initialize();
    if (IndirectAccessTrackingEnabled) {
      std::scoped_lock<pi_shared_mutex> Lock(Platform->ContextsMutex);
      Platform->Contexts.push_back(*RetContext);
    }
  } catch (const std::bad_alloc &) {
    return PI_ERROR_OUT_OF_HOST_MEMORY;
  } catch (...) {
    return PI_ERROR_UNKNOWN;
  }

  return PI_SUCCESS;
}

pi_result piContextGetInfo(pi_context Context, pi_context_info ParamName,
                           size_t ParamValueSize, void *ParamValue,
                           size_t *ParamValueSizeRet) {

  PI_ASSERT(Context, PI_ERROR_INVALID_CONTEXT);

  std::shared_lock<pi_shared_mutex> Lock(Context->Mutex);
  ReturnHelper ReturnValue(ParamValueSize, ParamValue, ParamValueSizeRet);
  switch (ParamName) {
  case PI_CONTEXT_INFO_DEVICES:
    return ReturnValue(&Context->Devices[0], Context->Devices.size());
  case PI_CONTEXT_INFO_NUM_DEVICES:
    return ReturnValue(pi_uint32(Context->Devices.size()));
  case PI_CONTEXT_INFO_REFERENCE_COUNT:
    return ReturnValue(pi_uint32{Context->RefCount.load()});
  case PI_EXT_ONEAPI_CONTEXT_INFO_USM_MEMCPY2D_SUPPORT:
    // 2D USM memcpy is supported unless disabled through
    // SYCL_PI_LEVEL_ZERO_USE_NATIVE_USM_MEMCPY2D.
    return ReturnValue(pi_bool{UseMemcpy2DOperations});
  case PI_EXT_ONEAPI_CONTEXT_INFO_USM_FILL2D_SUPPORT:
  case PI_EXT_ONEAPI_CONTEXT_INFO_USM_MEMSET2D_SUPPORT:
    // 2D USM fill and memset is not supported.
    return ReturnValue(pi_bool{false});
  case PI_EXT_CONTEXT_INFO_ATOMIC_MEMORY_ORDER_CAPABILITIES:
  case PI_EXT_CONTEXT_INFO_ATOMIC_MEMORY_SCOPE_CAPABILITIES:
  case PI_EXT_CONTEXT_INFO_ATOMIC_FENCE_ORDER_CAPABILITIES:
  case PI_EXT_CONTEXT_INFO_ATOMIC_FENCE_SCOPE_CAPABILITIES: {
    // These queries should be dealt with in context_impl.cpp by calling the
    // queries of each device separately and building the intersection set.
    setErrorMessage("These queries should have never come here.",
                    UR_RESULT_ERROR_INVALID_VALUE);
    return PI_ERROR_PLUGIN_SPECIFIC_ERROR;
  }
  default:
    // TODO: implement other parameters
    die("piGetContextInfo: unsuppported ParamName.");
  }

  return PI_SUCCESS;
}

// FIXME: Dummy implementation to prevent link fail
pi_result piextContextSetExtendedDeleter(pi_context Context,
                                         pi_context_extended_deleter Function,
                                         void *UserData) {
  (void)Context;
  (void)Function;
  (void)UserData;
  die("piextContextSetExtendedDeleter: not supported");
  return PI_SUCCESS;
}

pi_result piextContextGetNativeHandle(pi_context Context,
                                      pi_native_handle *NativeHandle) {
  PI_ASSERT(Context, PI_ERROR_INVALID_CONTEXT);
  PI_ASSERT(NativeHandle, PI_ERROR_INVALID_VALUE);

  auto ZeContext = pi_cast<ze_context_handle_t *>(NativeHandle);
  // Extract the Level Zero queue handle from the given PI queue
  *ZeContext = Context->ZeContext;
  return PI_SUCCESS;
}

pi_result piextContextCreateWithNativeHandle(pi_native_handle NativeHandle,
                                             pi_uint32 NumDevices,
                                             const pi_device *Devices,
                                             bool OwnNativeHandle,
                                             pi_context *RetContext) {
  PI_ASSERT(NativeHandle, PI_ERROR_INVALID_VALUE);
  PI_ASSERT(Devices, PI_ERROR_INVALID_DEVICE);
  PI_ASSERT(RetContext, PI_ERROR_INVALID_VALUE);
  PI_ASSERT(NumDevices, PI_ERROR_INVALID_VALUE);

  try {
    *RetContext = new _pi_context(pi_cast<ze_context_handle_t>(NativeHandle),
                                  NumDevices, Devices, OwnNativeHandle);
    (*RetContext)->initialize();
  } catch (const std::bad_alloc &) {
    return PI_ERROR_OUT_OF_HOST_MEMORY;
  } catch (...) {
    return PI_ERROR_UNKNOWN;
  }

  return PI_SUCCESS;
}

pi_result piContextRetain(pi_context Context) {

  PI_ASSERT(Context, PI_ERROR_INVALID_CONTEXT);

  Context->RefCount.increment();
  return PI_SUCCESS;
}

// Helper function to release the context, a caller must lock the platform-level
// mutex guarding the container with contexts because the context can be removed
// from the list of tracked contexts.
pi_result ContextReleaseHelper(pi_context Context) {

  PI_ASSERT(Context, PI_ERROR_INVALID_CONTEXT);

  if (!Context->RefCount.decrementAndTest())
    return PI_SUCCESS;

  if (IndirectAccessTrackingEnabled) {
    pi_platform Plt = Context->getPlatform();
    auto &Contexts = Plt->Contexts;
    auto It = std::find(Contexts.begin(), Contexts.end(), Context);
    if (It != Contexts.end())
      Contexts.erase(It);
  }
  ze_context_handle_t DestoryZeContext =
      Context->OwnZeContext ? Context->ZeContext : nullptr;

  // Clean up any live memory associated with Context
  pi_result Result = Context->finalize();

  // We must delete Context first and then destroy zeContext because
  // Context deallocation requires ZeContext in some member deallocation of
  // pi_context.
  delete Context;

  // Destruction of some members of pi_context uses L0 context
  // and therefore it must be valid at that point.
  // Technically it should be placed to the destructor of pi_context
  // but this makes API error handling more complex.
  if (DestoryZeContext) {
    auto ZeResult = ZE_CALL_NOCHECK(zeContextDestroy, (DestoryZeContext));
    // Gracefully handle the case that L0 was already unloaded.
    if (ZeResult && ZeResult != ZE_RESULT_ERROR_UNINITIALIZED)
      return mapError(ZeResult);
  }
  return Result;
}

pi_result piContextRelease(pi_context Context) {
  pi_platform Plt = Context->getPlatform();
  std::unique_lock<pi_shared_mutex> ContextsLock(Plt->ContextsMutex,
                                                 std::defer_lock);
  if (IndirectAccessTrackingEnabled)
    ContextsLock.lock();

  return ContextReleaseHelper(Context);
}

pi_result piQueueCreate(pi_context Context, pi_device Device,
                        pi_queue_properties Flags, pi_queue *Queue) {
  pi_queue_properties Properties[] = {PI_QUEUE_FLAGS, Flags, 0};
  return piextQueueCreate(Context, Device, Properties, Queue);
}
pi_result piextQueueCreateInternal(pi_context Context, pi_device Device,
                                   pi_queue_properties *Properties,
                                   pi_queue *Queue, bool OldAPI) {
  PI_ASSERT(Properties, PI_ERROR_INVALID_VALUE);
  // Expect flags mask to be passed first.
  PI_ASSERT(Properties[0] == PI_QUEUE_FLAGS, PI_ERROR_INVALID_VALUE);
  pi_queue_properties Flags = Properties[1];

  PI_ASSERT(Properties[2] == 0 ||
                (Properties[2] == PI_QUEUE_COMPUTE_INDEX && Properties[4] == 0),
            PI_ERROR_INVALID_VALUE);
  auto ForceComputeIndex = Properties[2] == PI_QUEUE_COMPUTE_INDEX
                               ? static_cast<int>(Properties[3])
                               : -1; // Use default/round-robin.

  // Check that unexpected bits are not set.
  PI_ASSERT(
      !(Flags & ~(PI_QUEUE_FLAG_OUT_OF_ORDER_EXEC_MODE_ENABLE |
                  PI_QUEUE_FLAG_PROFILING_ENABLE | PI_QUEUE_FLAG_ON_DEVICE |
                  PI_QUEUE_FLAG_ON_DEVICE_DEFAULT |
                  PI_EXT_ONEAPI_QUEUE_FLAG_DISCARD_EVENTS |
                  PI_EXT_ONEAPI_QUEUE_FLAG_PRIORITY_LOW |
                  PI_EXT_ONEAPI_QUEUE_FLAG_PRIORITY_HIGH)),
      PI_ERROR_INVALID_VALUE);

  PI_ASSERT(Context, PI_ERROR_INVALID_CONTEXT);
  PI_ASSERT(Queue, PI_ERROR_INVALID_QUEUE);
  PI_ASSERT(Device, PI_ERROR_INVALID_DEVICE);
  PI_ASSERT(Context->isValidDevice(Device), PI_ERROR_INVALID_DEVICE);

  // Create placeholder queues in the compute queue group.
  // Actual L0 queues will be created at first use.
  std::vector<ze_command_queue_handle_t> ZeComputeCommandQueues(
      Device->QueueGroup[_pi_queue::queue_type::Compute].ZeProperties.numQueues,
      nullptr);

  // Create placeholder queues in the copy queue group (main and link
  // native groups are combined into one group).
  // Actual L0 queues will be created at first use.
  size_t NumCopyGroups = 0;
  if (Device->hasMainCopyEngine()) {
    NumCopyGroups += Device->QueueGroup[_pi_queue::queue_type::MainCopy]
                         .ZeProperties.numQueues;
  }
  if (Device->hasLinkCopyEngine()) {
    NumCopyGroups += Device->QueueGroup[_pi_queue::queue_type::LinkCopy]
                         .ZeProperties.numQueues;
  }
  std::vector<ze_command_queue_handle_t> ZeCopyCommandQueues(NumCopyGroups,
                                                             nullptr);

  try {
    *Queue = new _pi_queue(ZeComputeCommandQueues, ZeCopyCommandQueues, Context,
                           Device, true, Flags, ForceComputeIndex, OldAPI);
  } catch (const std::bad_alloc &) {
    return PI_ERROR_OUT_OF_HOST_MEMORY;
  } catch (...) {
    return PI_ERROR_UNKNOWN;
  }

  // Do eager initialization of Level Zero handles on request.
  if (doEagerInit) {
    pi_queue Q = *Queue;
    // Creates said number of command-lists.
    auto warmupQueueGroup = [Q](bool UseCopyEngine,
                                uint32_t RepeatCount) -> pi_result {
      pi_command_list_ptr_t CommandList;
      while (RepeatCount--) {
        if (Q->UsingImmCmdLists) {
          CommandList = Q->getQueueGroup(UseCopyEngine).getImmCmdList();
        } else {
          // Heuristically create some number of regular command-list to reuse.
          for (int I = 0; I < 10; ++I) {
            PI_CALL(Q->createCommandList(UseCopyEngine, CommandList));
            // Immediately return them to the cache of available command-lists.
            std::vector<pi_event> EventsUnused;
            PI_CALL(Q->resetCommandList(CommandList, true /* MakeAvailable */,
                                        EventsUnused));
          }
        }
      }
      return PI_SUCCESS;
    };
    // Create as many command-lists as there are queues in the group.
    // With this the underlying round-robin logic would initialize all
    // native queues, and create command-lists and their fences.
    // At this point only the thread creating the queue will have associated
    // command-lists. Other threads have not accessed the queue yet. So we can
    // only warmup the initial thread's command-lists.
    auto QueueGroup = Q->ComputeQueueGroupsByTID.get();
    PI_CALL(warmupQueueGroup(false, QueueGroup.UpperIndex -
                                        QueueGroup.LowerIndex + 1));
    if (Q->useCopyEngine()) {
      auto QueueGroup = Q->CopyQueueGroupsByTID.get();
      PI_CALL(warmupQueueGroup(true, QueueGroup.UpperIndex -
                                         QueueGroup.LowerIndex + 1));
    }
    // TODO: warmup event pools. Both host-visible and device-only.
  }
  return PI_SUCCESS;
}

pi_result piextQueueCreate(pi_context Context, pi_device Device,
                           pi_queue_properties *Properties, pi_queue *Queue) {
  return piextQueueCreateInternal(Context, Device, Properties, Queue, true);
}

pi_result piextQueueCreate2(pi_context Context, pi_device Device,
                            pi_queue_properties *Properties, pi_queue *Queue) {
  return piextQueueCreateInternal(Context, Device, Properties, Queue, false);
}

pi_result piQueueGetInfo(pi_queue Queue, pi_queue_info ParamName,
                         size_t ParamValueSize, void *ParamValue,
                         size_t *ParamValueSizeRet) {

  PI_ASSERT(Queue, PI_ERROR_INVALID_QUEUE);

  std::shared_lock<pi_shared_mutex> Lock(Queue->Mutex);
  ReturnHelper ReturnValue(ParamValueSize, ParamValue, ParamValueSizeRet);
  // TODO: consider support for queue properties and size
  switch (ParamName) {
  case PI_QUEUE_INFO_CONTEXT:
    return ReturnValue(Queue->Context);
  case PI_QUEUE_INFO_DEVICE:
    return ReturnValue(Queue->Device);
  case PI_QUEUE_INFO_REFERENCE_COUNT:
    return ReturnValue(pi_uint32{Queue->RefCount.load()});
  case PI_QUEUE_INFO_PROPERTIES:
    die("PI_QUEUE_INFO_PROPERTIES in piQueueGetInfo not implemented\n");
    break;
  case PI_QUEUE_INFO_SIZE:
    die("PI_QUEUE_INFO_SIZE in piQueueGetInfo not implemented\n");
    break;
  case PI_QUEUE_INFO_DEVICE_DEFAULT:
    die("PI_QUEUE_INFO_DEVICE_DEFAULT in piQueueGetInfo not implemented\n");
    break;
  case PI_EXT_ONEAPI_QUEUE_INFO_EMPTY: {
    // We can exit early if we have in-order queue.
    if (Queue->isInOrderQueue()) {
      if (!Queue->LastCommandEvent)
        return ReturnValue(pi_bool{true});

      // We can check status of the event only if it isn't discarded otherwise
      // it may be reset (because we are free to reuse such events) and
      // zeEventQueryStatus will hang.
      // TODO: use more robust way to check that ZeEvent is not owned by
      // LastCommandEvent.
      if (!Queue->LastCommandEvent->IsDiscarded) {
        ze_result_t ZeResult = ZE_CALL_NOCHECK(
            zeEventQueryStatus, (Queue->LastCommandEvent->ZeEvent));
        if (ZeResult == ZE_RESULT_NOT_READY) {
          return ReturnValue(pi_bool{false});
        } else if (ZeResult != ZE_RESULT_SUCCESS) {
          return mapError(ZeResult);
        }
        return ReturnValue(pi_bool{true});
      }
      // For immediate command lists we have to check status of the event
      // because immediate command lists are not associated with level zero
      // queue. Conservatively return false in this case because last event is
      // discarded and we can't check its status.
      if (Queue->UsingImmCmdLists)
        return ReturnValue(pi_bool{false});
    }

    // If we have any open command list which is not empty then return false
    // because it means that there are commands which are not even submitted for
    // execution yet.
    using IsCopy = bool;
    if (Queue->hasOpenCommandList(IsCopy{true}) ||
        Queue->hasOpenCommandList(IsCopy{false}))
      return ReturnValue(pi_bool{false});

    for (const auto &QueueMap :
         {Queue->ComputeQueueGroupsByTID, Queue->CopyQueueGroupsByTID}) {
      for (const auto &QueueGroup : QueueMap) {
        if (Queue->UsingImmCmdLists) {
          // Immediate command lists are not associated with any Level Zero
          // queue, that's why we have to check status of events in each
          // immediate command list. Start checking from the end and exit early
          // if some event is not completed.
          for (const auto &ImmCmdList : QueueGroup.second.ImmCmdLists) {
            if (ImmCmdList == Queue->CommandListMap.end())
              continue;

            auto EventList = ImmCmdList->second.EventList;
            for (auto It = EventList.crbegin(); It != EventList.crend(); It++) {
              ze_result_t ZeResult =
                  ZE_CALL_NOCHECK(zeEventQueryStatus, ((*It)->ZeEvent));
              if (ZeResult == ZE_RESULT_NOT_READY) {
                return ReturnValue(pi_bool{false});
              } else if (ZeResult != ZE_RESULT_SUCCESS) {
                return mapError(ZeResult);
              }
            }
          }
        } else {
          for (const auto &ZeQueue : QueueGroup.second.ZeQueues) {
            if (!ZeQueue)
              continue;
            // Provide 0 as the timeout parameter to immediately get the status
            // of the Level Zero queue.
            ze_result_t ZeResult = ZE_CALL_NOCHECK(zeCommandQueueSynchronize,
                                                   (ZeQueue, /* timeout */ 0));
            if (ZeResult == ZE_RESULT_NOT_READY) {
              return ReturnValue(pi_bool{false});
            } else if (ZeResult != ZE_RESULT_SUCCESS) {
              return mapError(ZeResult);
            }
          }
        }
      }
    }
    return ReturnValue(pi_bool{true});
  }
  default:
    urPrint("Unsupported ParamName in piQueueGetInfo: ParamName=%d(0x%x)\n",
            ParamName, ParamName);
    return PI_ERROR_INVALID_VALUE;
  }

  return PI_SUCCESS;
}

pi_result piQueueRetain(pi_queue Queue) {
  {
    std::scoped_lock<pi_shared_mutex> Lock(Queue->Mutex);
    Queue->RefCountExternal++;
  }
  Queue->RefCount.increment();
  return PI_SUCCESS;
}

pi_result piQueueRelease(pi_queue Queue) {
  PI_ASSERT(Queue, PI_ERROR_INVALID_QUEUE);
  std::vector<pi_event> EventListToCleanup;

  {
    std::scoped_lock<pi_shared_mutex> Lock(Queue->Mutex);

    if ((--Queue->RefCountExternal) != 0)
      return PI_SUCCESS;

    // When external reference count goes to zero it is still possible
    // that internal references still exists, e.g. command-lists that
    // are not yet completed. So do full queue synchronization here
    // and perform proper cleanup.
    //
    // It is possible to get to here and still have an open command list
    // if no wait or finish ever occurred for this queue.
    if (auto Res = Queue->executeAllOpenCommandLists())
      return Res;

    // Make sure all commands get executed.
    Queue->synchronize();

    // Destroy all the fences created associated with this queue.
    for (auto it = Queue->CommandListMap.begin();
         it != Queue->CommandListMap.end(); ++it) {
      // This fence wasn't yet signalled when we polled it for recycling
      // the command-list, so need to release the command-list too.
      // For immediate commandlists we don't need to do an L0 reset of the
      // commandlist but do need to do event cleanup which is also in the
      // resetCommandList function.
      // If the fence is a nullptr we are using immediate commandlists,
      // otherwise regular commandlists which use a fence.
      if (it->second.ZeFence == nullptr || it->second.ZeFenceInUse) {
        Queue->resetCommandList(it, true, EventListToCleanup);
      }
      // TODO: remove "if" when the problem is fixed in the level zero
      // runtime. Destroy only if a queue is healthy. Destroying a fence may
      // cause a hang otherwise.
      // If the fence is a nullptr we are using immediate commandlists.
      if (Queue->Healthy && it->second.ZeFence != nullptr) {
        auto ZeResult = ZE_CALL_NOCHECK(zeFenceDestroy, (it->second.ZeFence));
        // Gracefully handle the case that L0 was already unloaded.
        if (ZeResult && ZeResult != ZE_RESULT_ERROR_UNINITIALIZED)
          return mapError(ZeResult);
      }
    }
    Queue->CommandListMap.clear();
  }

  for (auto &Event : EventListToCleanup) {
    // We don't need to synchronize the events since the queue
    // synchronized above already does that.
    {
      std::scoped_lock<pi_shared_mutex> EventLock(Event->Mutex);
      Event->Completed = true;
    }
    PI_CALL(CleanupCompletedEvent(Event));
    // This event was removed from the command list, so decrement ref count
    // (it was incremented when they were added to the command list).
    PI_CALL(piEventReleaseInternal(Event));
  }
  PI_CALL(piQueueReleaseInternal(Queue));
  return PI_SUCCESS;
}

static pi_result piQueueReleaseInternal(pi_queue Queue) {
  PI_ASSERT(Queue, PI_ERROR_INVALID_QUEUE);

  if (!Queue->RefCount.decrementAndTest())
    return PI_SUCCESS;

  for (auto &Cache : Queue->EventCaches)
    for (auto &Event : Cache)
      PI_CALL(piEventReleaseInternal(Event));

  if (Queue->OwnZeCommandQueue) {
    for (auto &QueueMap :
         {Queue->ComputeQueueGroupsByTID, Queue->CopyQueueGroupsByTID})
      for (auto &QueueGroup : QueueMap)
        for (auto &ZeQueue : QueueGroup.second.ZeQueues)
          if (ZeQueue) {
            auto ZeResult = ZE_CALL_NOCHECK(zeCommandQueueDestroy, (ZeQueue));
            // Gracefully handle the case that L0 was already unloaded.
            if (ZeResult && ZeResult != ZE_RESULT_ERROR_UNINITIALIZED)
              return mapError(ZeResult);
          }
  }

  urPrint("piQueueRelease(compute) NumTimesClosedFull %d, "
          "NumTimesClosedEarly %d\n",
          Queue->ComputeCommandBatch.NumTimesClosedFull,
          Queue->ComputeCommandBatch.NumTimesClosedEarly);
  urPrint("piQueueRelease(copy) NumTimesClosedFull %d, NumTimesClosedEarly "
          "%d\n",
          Queue->CopyCommandBatch.NumTimesClosedFull,
          Queue->CopyCommandBatch.NumTimesClosedEarly);

  delete Queue;

  return PI_SUCCESS;
}

pi_result piQueueFinish(pi_queue Queue) {
  // Wait until command lists attached to the command queue are executed.
  PI_ASSERT(Queue, PI_ERROR_INVALID_QUEUE);

  if (Queue->UsingImmCmdLists) {
    // Lock automatically releases when this goes out of scope.
    std::scoped_lock<pi_shared_mutex> Lock(Queue->Mutex);

    Queue->synchronize();
  } else {
    std::unique_lock<pi_shared_mutex> Lock(Queue->Mutex);
    std::vector<ze_command_queue_handle_t> ZeQueues;

    // execute any command list that may still be open.
    if (auto Res = Queue->executeAllOpenCommandLists())
      return Res;

    // Make a copy of queues to sync and release the lock.
    for (auto &QueueMap :
         {Queue->ComputeQueueGroupsByTID, Queue->CopyQueueGroupsByTID})
      for (auto &QueueGroup : QueueMap)
        std::copy(QueueGroup.second.ZeQueues.begin(),
                  QueueGroup.second.ZeQueues.end(),
                  std::back_inserter(ZeQueues));

    // Remember the last command's event.
    auto LastCommandEvent = Queue->LastCommandEvent;

    // Don't hold a lock to the queue's mutex while waiting.
    // This allows continue working with the queue from other threads.
    // TODO: this currently exhibits some issues in the driver, so
    // we control this with an env var. Remove this control when
    // we settle one way or the other.
    static bool HoldLock =
        std::getenv("SYCL_PI_LEVEL_ZERO_QUEUE_FINISH_HOLD_LOCK") != nullptr;
    if (!HoldLock) {
      Lock.unlock();
    }

    for (auto &ZeQueue : ZeQueues) {
      if (ZeQueue)
        ZE_CALL(zeHostSynchronize, (ZeQueue));
    }

    // Prevent unneeded already finished events to show up in the wait list.
    // We can only do so if nothing else was submitted to the queue
    // while we were synchronizing it.
    if (!HoldLock) {
      std::scoped_lock<pi_shared_mutex> Lock(Queue->Mutex);
      if (LastCommandEvent == Queue->LastCommandEvent) {
        Queue->LastCommandEvent = nullptr;
      }
    } else {
      Queue->LastCommandEvent = nullptr;
    }
  }
  // Reset signalled command lists and return them back to the cache of
  // available command lists. Events in the immediate command lists are cleaned
  // up in synchronize().
  if (!Queue->UsingImmCmdLists) {
    std::unique_lock<pi_shared_mutex> Lock(Queue->Mutex);
    resetCommandLists(Queue);
  }
  return PI_SUCCESS;
}

// Flushing cross-queue dependencies is covered by createAndRetainPiZeEventList,
// so this can be left as a no-op.
pi_result piQueueFlush(pi_queue Queue) {
  (void)Queue;
  return PI_SUCCESS;
}

pi_result piextQueueGetNativeHandle(pi_queue Queue,
                                    pi_native_handle *NativeHandle) {
  PI_ASSERT(Queue, PI_ERROR_INVALID_QUEUE);
  PI_ASSERT(NativeHandle, PI_ERROR_INVALID_VALUE);

  // For a call from SYCL_EXT_ONEAPI_BACKEND_LEVEL_ZERO V3 or older code if the
  // queue is using immediate command lists then we generate an error because we
  // cannot return a command queue.
  PI_ASSERT(!Queue->UsingImmCmdLists, PI_ERROR_INVALID_QUEUE);

  // Lock automatically releases when this goes out of scope.
  std::shared_lock<pi_shared_mutex> lock(Queue->Mutex);

  auto ZeQueue = pi_cast<ze_command_queue_handle_t *>(NativeHandle);

  // Extract a Level Zero compute queue handle from the given PI queue
  auto &QueueGroup = Queue->getQueueGroup(false /*compute*/);
  uint32_t QueueGroupOrdinalUnused;
  *ZeQueue = QueueGroup.getZeQueue(&QueueGroupOrdinalUnused);
  return PI_SUCCESS;
}

pi_result piextQueueGetNativeHandle2(pi_queue Queue,
                                     pi_native_handle *NativeHandle,
                                     int32_t *NativeHandleDesc) {
  PI_ASSERT(Queue, PI_ERROR_INVALID_QUEUE);
  PI_ASSERT(NativeHandle, PI_ERROR_INVALID_VALUE);
  PI_ASSERT(NativeHandleDesc, PI_ERROR_INVALID_VALUE);

  // Lock automatically releases when this goes out of scope.
  std::shared_lock<pi_shared_mutex> lock(Queue->Mutex);

  // Get handle to this thread's queue group.
  auto &QueueGroup = Queue->getQueueGroup(false /*compute*/);

  if (Queue->UsingImmCmdLists) {
    auto ZeCmdList = pi_cast<ze_command_list_handle_t *>(NativeHandle);
    // Extract the Level Zero command list handle from the given PI queue
    *ZeCmdList = QueueGroup.getImmCmdList()->first;
    *NativeHandleDesc = true;
  } else {
    auto ZeQueue = pi_cast<ze_command_queue_handle_t *>(NativeHandle);
    // Extract a Level Zero compute queue handle from the given PI queue
    uint32_t QueueGroupOrdinalUnused;
    *ZeQueue = QueueGroup.getZeQueue(&QueueGroupOrdinalUnused);
    *NativeHandleDesc = false;
  }
  return PI_SUCCESS;
}

pi_result piextQueueCreateWithNativeHandle(pi_native_handle NativeHandle,
                                           pi_context Context, pi_device Device,
                                           bool OwnNativeHandle,
                                           pi_queue *Queue) {
  PI_ASSERT(Context, PI_ERROR_INVALID_CONTEXT);
  PI_ASSERT(NativeHandle, PI_ERROR_INVALID_VALUE);
  PI_ASSERT(Queue, PI_ERROR_INVALID_QUEUE);
  PI_ASSERT(Device, PI_ERROR_INVALID_DEVICE);

  auto ZeQueue = pi_cast<ze_command_queue_handle_t>(NativeHandle);
  // Assume this is the "0" index queue in the compute command-group.
  std::vector<ze_command_queue_handle_t> ZeQueues{ZeQueue};

  // TODO: see what we can do to correctly initialize PI queue for
  // compute vs. copy Level-Zero queue. Currently we will send
  // all commands to the "ZeQueue".
  std::vector<ze_command_queue_handle_t> ZeroCopyQueues;
  *Queue =
      new _pi_queue(ZeQueues, ZeroCopyQueues, Context, Device, OwnNativeHandle);
  return PI_SUCCESS;
}

void _pi_queue::pi_queue_group_t::setImmCmdList(
    ze_command_list_handle_t ZeCommandList) {
  ImmCmdLists = std::vector<pi_command_list_ptr_t>(
      1,
      Queue->CommandListMap
          .insert(std::pair<ze_command_list_handle_t, pi_command_list_info_t>{
              ZeCommandList, {nullptr, true, false, nullptr, 0}})
          .first);
}

pi_result piextQueueCreateWithNativeHandle2(
    pi_native_handle NativeHandle, int32_t NativeHandleDesc, pi_context Context,
    pi_device Device, bool OwnNativeHandle, pi_queue_properties *Properties,
    pi_queue *Queue) {
  PI_ASSERT(Context, PI_ERROR_INVALID_CONTEXT);
  PI_ASSERT(NativeHandle, PI_ERROR_INVALID_VALUE);
  PI_ASSERT(Queue, PI_ERROR_INVALID_QUEUE);
  PI_ASSERT(Device, PI_ERROR_INVALID_DEVICE);

  // The NativeHandleDesc has value if if the native handle is an immediate
  // command list.
  if (NativeHandleDesc == 1) {
    std::vector<ze_command_queue_handle_t> ComputeQueues{nullptr};
    std::vector<ze_command_queue_handle_t> CopyQueues;

    *Queue = new _pi_queue(ComputeQueues, CopyQueues, Context, Device,
                           OwnNativeHandle, Properties[1]);
    auto &InitialGroup = (*Queue)->ComputeQueueGroupsByTID.begin()->second;
    InitialGroup.setImmCmdList(pi_cast<ze_command_list_handle_t>(NativeHandle));
  } else {
    auto ZeQueue = pi_cast<ze_command_queue_handle_t>(NativeHandle);
    // Assume this is the "0" index queue in the compute command-group.
    std::vector<ze_command_queue_handle_t> ZeQueues{ZeQueue};

    // TODO: see what we can do to correctly initialize PI queue for
    // compute vs. copy Level-Zero queue. Currently we will send
    // all commands to the "ZeQueue".
    std::vector<ze_command_queue_handle_t> ZeroCopyQueues;

    *Queue = new _pi_queue(ZeQueues, ZeroCopyQueues, Context, Device,
                           OwnNativeHandle, Properties[1]);
  }
  (*Queue)->UsingImmCmdLists = (NativeHandleDesc == 1);

  return PI_SUCCESS;
}

// If indirect access tracking is enabled then performs reference counting,
// otherwise just calls zeMemAllocDevice.
static pi_result ZeDeviceMemAllocHelper(void **ResultPtr, pi_context Context,
                                        pi_device Device, size_t Size) {
  pi_platform Plt = Device->Platform;
  std::unique_lock<pi_shared_mutex> ContextsLock(Plt->ContextsMutex,
                                                 std::defer_lock);
  if (IndirectAccessTrackingEnabled) {
    // Lock the mutex which is guarding contexts container in the platform.
    // This prevents new kernels from being submitted in any context while
    // we are in the process of allocating a memory, this is needed to
    // properly capture allocations by kernels with indirect access.
    ContextsLock.lock();
    // We are going to defer memory release if there are kernels with
    // indirect access, that is why explicitly retain context to be sure
    // that it is released after all memory allocations in this context are
    // released.
    PI_CALL(piContextRetain(Context));
  }

  ze_device_mem_alloc_desc_t ZeDesc = {};
  ZeDesc.flags = 0;
  ZeDesc.ordinal = 0;
  ZE_CALL(zeMemAllocDevice,
          (Context->ZeContext, &ZeDesc, Size, 1, Device->ZeDevice, ResultPtr));

  if (IndirectAccessTrackingEnabled) {
    // Keep track of all memory allocations in the context
    Context->MemAllocs.emplace(std::piecewise_construct,
                               std::forward_as_tuple(*ResultPtr),
                               std::forward_as_tuple(Context));
  }
  return PI_SUCCESS;
}

// If indirect access tracking is enabled then performs reference counting,
// otherwise just calls zeMemAllocHost.
static pi_result ZeHostMemAllocHelper(void **ResultPtr, pi_context Context,
                                      size_t Size) {
  pi_platform Plt = Context->getPlatform();
  std::unique_lock<pi_shared_mutex> ContextsLock(Plt->ContextsMutex,
                                                 std::defer_lock);
  if (IndirectAccessTrackingEnabled) {
    // Lock the mutex which is guarding contexts container in the platform.
    // This prevents new kernels from being submitted in any context while
    // we are in the process of allocating a memory, this is needed to
    // properly capture allocations by kernels with indirect access.
    ContextsLock.lock();
    // We are going to defer memory release if there are kernels with
    // indirect access, that is why explicitly retain context to be sure
    // that it is released after all memory allocations in this context are
    // released.
    PI_CALL(piContextRetain(Context));
  }

  ZeStruct<ze_host_mem_alloc_desc_t> ZeDesc;
  ZeDesc.flags = 0;
  ZE_CALL(zeMemAllocHost, (Context->ZeContext, &ZeDesc, Size, 1, ResultPtr));

  if (IndirectAccessTrackingEnabled) {
    // Keep track of all memory allocations in the context
    Context->MemAllocs.emplace(std::piecewise_construct,
                               std::forward_as_tuple(*ResultPtr),
                               std::forward_as_tuple(Context));
  }
  return PI_SUCCESS;
}

pi_result piMemBufferCreate(pi_context Context, pi_mem_flags Flags, size_t Size,
                            void *HostPtr, pi_mem *RetMem,
                            const pi_mem_properties *properties) {

  // TODO: implement support for more access modes
  if (!((Flags & PI_MEM_FLAGS_ACCESS_RW) ||
        (Flags & PI_MEM_ACCESS_READ_ONLY))) {
    die("piMemBufferCreate: Level-Zero supports read-write and read-only "
        "buffer,"
        "but not other accesses (such as write-only) yet.");
  }

  PI_ASSERT(Context, PI_ERROR_INVALID_CONTEXT);
  PI_ASSERT(RetMem, PI_ERROR_INVALID_VALUE);

  if (properties != nullptr) {
    die("piMemBufferCreate: no mem properties goes to Level-Zero RT yet");
  }

  if (Flags & PI_MEM_FLAGS_HOST_PTR_ALLOC) {
    // Having PI_MEM_FLAGS_HOST_PTR_ALLOC for buffer requires allocation of
    // pinned host memory, see:
    // sycl/doc/extensions/supported/sycl_ext_oneapi_use_pinned_host_memory_property.asciidoc
    // We are however missing such functionality in Level Zero, so we just
    // ignore the flag for now.
    //
  }

  // If USM Import feature is enabled and hostptr is supplied,
  // import the hostptr if not already imported into USM.
  // Data transfer rate is maximized when both source and destination
  // are USM pointers. Promotion of the host pointer to USM thus
  // optimizes data transfer performance.
  bool HostPtrImported = false;
  if (ZeUSMImport.Enabled && HostPtr != nullptr &&
      (Flags & PI_MEM_FLAGS_HOST_PTR_USE) != 0) {
    // Query memory type of the host pointer
    ze_device_handle_t ZeDeviceHandle;
    ZeStruct<ze_memory_allocation_properties_t> ZeMemoryAllocationProperties;
    ZE_CALL(zeMemGetAllocProperties,
            (Context->ZeContext, HostPtr, &ZeMemoryAllocationProperties,
             &ZeDeviceHandle));

    // If not shared of any type, we can import the ptr
    if (ZeMemoryAllocationProperties.type == ZE_MEMORY_TYPE_UNKNOWN) {
      // Promote the host ptr to USM host memory
      ze_driver_handle_t driverHandle = Context->getPlatform()->ZeDriver;
      ZeUSMImport.doZeUSMImport(driverHandle, HostPtr, Size);
      HostPtrImported = true;
    }
  }

  pi_buffer Buffer = nullptr;
  auto HostPtrOrNull =
      (Flags & PI_MEM_FLAGS_HOST_PTR_USE) ? pi_cast<char *>(HostPtr) : nullptr;
  try {
    Buffer = new _pi_buffer(Context, Size, HostPtrOrNull, HostPtrImported);
  } catch (const std::bad_alloc &) {
    return PI_ERROR_OUT_OF_HOST_MEMORY;
  } catch (...) {
    return PI_ERROR_UNKNOWN;
  }

  // Initialize the buffer with user data
  if (HostPtr) {
    if ((Flags & PI_MEM_FLAGS_HOST_PTR_USE) != 0 ||
        (Flags & PI_MEM_FLAGS_HOST_PTR_COPY) != 0) {

      // We don't yet know which device needs this buffer, so make the first
      // device in the context be the master, and hold the initial valid
      // allocation.
      char *ZeHandleDst;
      PI_CALL(Buffer->getZeHandle(ZeHandleDst, _pi_mem::write_only,
                                  Context->Devices[0]));
      if (Buffer->OnHost) {
        // Do a host to host copy.
        // For an imported HostPtr the copy is unneeded.
        if (!HostPtrImported)
          memcpy(ZeHandleDst, HostPtr, Size);
      } else {
        // Initialize the buffer synchronously with immediate offload
        // zeCommandListAppendMemoryCopy must not be called from simultaneous
        // threads with the same command list handle, so we need exclusive lock.
        std::scoped_lock<pi_mutex> Lock(Context->ImmediateCommandListMutex);
        ZE_CALL(zeCommandListAppendMemoryCopy,
                (Context->ZeCommandListInit, ZeHandleDst, HostPtr, Size,
                 nullptr, 0, nullptr));
      }
    } else if (Flags == 0 || (Flags == PI_MEM_FLAGS_ACCESS_RW)) {
      // Nothing more to do.
    } else {
      die("piMemBufferCreate: not implemented");
    }
  }

  *RetMem = Buffer;
  return PI_SUCCESS;
}

pi_result piMemGetInfo(pi_mem Mem, pi_mem_info ParamName, size_t ParamValueSize,
                       void *ParamValue, size_t *ParamValueSizeRet) {
  PI_ASSERT(Mem, PI_ERROR_INVALID_VALUE);
  // piMemImageGetInfo must be used for images
  PI_ASSERT(!Mem->isImage(), PI_ERROR_INVALID_VALUE);

  std::shared_lock<pi_shared_mutex> Lock(Mem->Mutex);
  ReturnHelper ReturnValue(ParamValueSize, ParamValue, ParamValueSizeRet);

  switch (ParamName) {
  case PI_MEM_CONTEXT:
    return ReturnValue(Mem->Context);
  case PI_MEM_SIZE: {
    // Get size of the allocation
    auto Buffer = pi_cast<pi_buffer>(Mem);
    return ReturnValue(size_t{Buffer->Size});
  }
  default:
    die("piMemGetInfo: Parameter is not implemented");
  }

  return {};
}

pi_result piMemRetain(pi_mem Mem) {
  PI_ASSERT(Mem, PI_ERROR_INVALID_MEM_OBJECT);

  Mem->RefCount.increment();
  return PI_SUCCESS;
}

// If indirect access tracking is not enabled then this functions just performs
// zeMemFree. If indirect access tracking is enabled then reference counting is
// performed.
static pi_result ZeMemFreeHelper(pi_context Context, void *Ptr) {
  pi_platform Plt = Context->getPlatform();
  std::unique_lock<pi_shared_mutex> ContextsLock(Plt->ContextsMutex,
                                                 std::defer_lock);
  if (IndirectAccessTrackingEnabled) {
    ContextsLock.lock();
    auto It = Context->MemAllocs.find(Ptr);
    if (It == std::end(Context->MemAllocs)) {
      die("All memory allocations must be tracked!");
    }
    if (!It->second.RefCount.decrementAndTest()) {
      // Memory can't be deallocated yet.
      return PI_SUCCESS;
    }

    // Reference count is zero, it is ok to free memory.
    // We don't need to track this allocation anymore.
    Context->MemAllocs.erase(It);
  }

  ZE_CALL(zeMemFree, (Context->ZeContext, Ptr));

  if (IndirectAccessTrackingEnabled)
    PI_CALL(ContextReleaseHelper(Context));

  return PI_SUCCESS;
}

static pi_result USMFreeHelper(pi_context Context, void *Ptr,
                               bool OwnZeMemHandle = true);

pi_result piMemRelease(pi_mem Mem) {
  PI_ASSERT(Mem, PI_ERROR_INVALID_MEM_OBJECT);

  if (!Mem->RefCount.decrementAndTest())
    return PI_SUCCESS;

  if (Mem->isImage()) {
    char *ZeHandleImage;
    PI_CALL(Mem->getZeHandle(ZeHandleImage, _pi_mem::write_only));
    auto ZeResult = ZE_CALL_NOCHECK(
        zeImageDestroy, (pi_cast<ze_image_handle_t>(ZeHandleImage)));
    // Gracefully handle the case that L0 was already unloaded.
    if (ZeResult && ZeResult != ZE_RESULT_ERROR_UNINITIALIZED)
      return mapError(ZeResult);
  } else {
    auto Buffer = static_cast<pi_buffer>(Mem);
    Buffer->free();
  }
  delete Mem;

  return PI_SUCCESS;
}

pi_result piMemImageCreate(pi_context Context, pi_mem_flags Flags,
                           const pi_image_format *ImageFormat,
                           const pi_image_desc *ImageDesc, void *HostPtr,
                           pi_mem *RetImage) {

  // TODO: implement read-only, write-only
  if ((Flags & PI_MEM_FLAGS_ACCESS_RW) == 0) {
    die("piMemImageCreate: Level-Zero implements only read-write buffer,"
        "no read-only or write-only yet.");
  }
  PI_ASSERT(Context, PI_ERROR_INVALID_CONTEXT);
  PI_ASSERT(RetImage, PI_ERROR_INVALID_VALUE);
  PI_ASSERT(ImageFormat, PI_ERROR_INVALID_IMAGE_FORMAT_DESCRIPTOR);

  ze_image_format_type_t ZeImageFormatType;
  size_t ZeImageFormatTypeSize;
  switch (ImageFormat->image_channel_data_type) {
  case PI_IMAGE_CHANNEL_TYPE_FLOAT:
    ZeImageFormatType = ZE_IMAGE_FORMAT_TYPE_FLOAT;
    ZeImageFormatTypeSize = 32;
    break;
  case PI_IMAGE_CHANNEL_TYPE_HALF_FLOAT:
    ZeImageFormatType = ZE_IMAGE_FORMAT_TYPE_FLOAT;
    ZeImageFormatTypeSize = 16;
    break;
  case PI_IMAGE_CHANNEL_TYPE_UNSIGNED_INT32:
    ZeImageFormatType = ZE_IMAGE_FORMAT_TYPE_UINT;
    ZeImageFormatTypeSize = 32;
    break;
  case PI_IMAGE_CHANNEL_TYPE_UNSIGNED_INT16:
    ZeImageFormatType = ZE_IMAGE_FORMAT_TYPE_UINT;
    ZeImageFormatTypeSize = 16;
    break;
  case PI_IMAGE_CHANNEL_TYPE_UNSIGNED_INT8:
    ZeImageFormatType = ZE_IMAGE_FORMAT_TYPE_UINT;
    ZeImageFormatTypeSize = 8;
    break;
  case PI_IMAGE_CHANNEL_TYPE_UNORM_INT16:
    ZeImageFormatType = ZE_IMAGE_FORMAT_TYPE_UNORM;
    ZeImageFormatTypeSize = 16;
    break;
  case PI_IMAGE_CHANNEL_TYPE_UNORM_INT8:
    ZeImageFormatType = ZE_IMAGE_FORMAT_TYPE_UNORM;
    ZeImageFormatTypeSize = 8;
    break;
  case PI_IMAGE_CHANNEL_TYPE_SIGNED_INT32:
    ZeImageFormatType = ZE_IMAGE_FORMAT_TYPE_SINT;
    ZeImageFormatTypeSize = 32;
    break;
  case PI_IMAGE_CHANNEL_TYPE_SIGNED_INT16:
    ZeImageFormatType = ZE_IMAGE_FORMAT_TYPE_SINT;
    ZeImageFormatTypeSize = 16;
    break;
  case PI_IMAGE_CHANNEL_TYPE_SIGNED_INT8:
    ZeImageFormatType = ZE_IMAGE_FORMAT_TYPE_SINT;
    ZeImageFormatTypeSize = 8;
    break;
  case PI_IMAGE_CHANNEL_TYPE_SNORM_INT16:
    ZeImageFormatType = ZE_IMAGE_FORMAT_TYPE_SNORM;
    ZeImageFormatTypeSize = 16;
    break;
  case PI_IMAGE_CHANNEL_TYPE_SNORM_INT8:
    ZeImageFormatType = ZE_IMAGE_FORMAT_TYPE_SNORM;
    ZeImageFormatTypeSize = 8;
    break;
  default:
    urPrint("piMemImageCreate: unsupported image data type: data type = %d\n",
            ImageFormat->image_channel_data_type);
    return PI_ERROR_INVALID_VALUE;
  }

  // TODO: populate the layout mapping
  ze_image_format_layout_t ZeImageFormatLayout;
  switch (ImageFormat->image_channel_order) {
  case PI_IMAGE_CHANNEL_ORDER_RGBA:
    switch (ZeImageFormatTypeSize) {
    case 8:
      ZeImageFormatLayout = ZE_IMAGE_FORMAT_LAYOUT_8_8_8_8;
      break;
    case 16:
      ZeImageFormatLayout = ZE_IMAGE_FORMAT_LAYOUT_16_16_16_16;
      break;
    case 32:
      ZeImageFormatLayout = ZE_IMAGE_FORMAT_LAYOUT_32_32_32_32;
      break;
    default:
      urPrint("piMemImageCreate: unexpected data type Size\n");
      return PI_ERROR_INVALID_VALUE;
    }
    break;
  default:
    urPrint("format layout = %d\n", ImageFormat->image_channel_order);
    die("piMemImageCreate: unsupported image format layout\n");
    break;
  }

  ze_image_format_t ZeFormatDesc = {
      ZeImageFormatLayout, ZeImageFormatType,
      // TODO: are swizzles deducted from image_format->image_channel_order?
      ZE_IMAGE_FORMAT_SWIZZLE_R, ZE_IMAGE_FORMAT_SWIZZLE_G,
      ZE_IMAGE_FORMAT_SWIZZLE_B, ZE_IMAGE_FORMAT_SWIZZLE_A};

  ze_image_type_t ZeImageType;
  switch (ImageDesc->image_type) {
  case PI_MEM_TYPE_IMAGE1D:
    ZeImageType = ZE_IMAGE_TYPE_1D;
    break;
  case PI_MEM_TYPE_IMAGE2D:
    ZeImageType = ZE_IMAGE_TYPE_2D;
    break;
  case PI_MEM_TYPE_IMAGE3D:
    ZeImageType = ZE_IMAGE_TYPE_3D;
    break;
  case PI_MEM_TYPE_IMAGE1D_ARRAY:
    ZeImageType = ZE_IMAGE_TYPE_1DARRAY;
    break;
  case PI_MEM_TYPE_IMAGE2D_ARRAY:
    ZeImageType = ZE_IMAGE_TYPE_2DARRAY;
    break;
  default:
    urPrint("piMemImageCreate: unsupported image type\n");
    return PI_ERROR_INVALID_VALUE;
  }

  ZeStruct<ze_image_desc_t> ZeImageDesc;
  ZeImageDesc.arraylevels = ZeImageDesc.flags = 0;
  ZeImageDesc.type = ZeImageType;
  ZeImageDesc.format = ZeFormatDesc;
  ZeImageDesc.width = pi_cast<uint32_t>(ImageDesc->image_width);
  ZeImageDesc.height = pi_cast<uint32_t>(ImageDesc->image_height);
  ZeImageDesc.depth = pi_cast<uint32_t>(ImageDesc->image_depth);
  ZeImageDesc.arraylevels = pi_cast<uint32_t>(ImageDesc->image_array_size);
  ZeImageDesc.miplevels = ImageDesc->num_mip_levels;

  std::shared_lock<pi_shared_mutex> Lock(Context->Mutex);

  // Currently we have the "0" device in context with mutliple root devices to
  // own the image.
  // TODO: Implement explicit copying for acessing the image from other devices
  // in the context.
  pi_device Device = Context->SingleRootDevice ? Context->SingleRootDevice
                                               : Context->Devices[0];
  ze_image_handle_t ZeHImage;
  ZE_CALL(zeImageCreate,
          (Context->ZeContext, Device->ZeDevice, &ZeImageDesc, &ZeHImage));

  try {
    auto ZePIImage = new _pi_image(Context, ZeHImage);
    *RetImage = ZePIImage;

#ifndef NDEBUG
    ZePIImage->ZeImageDesc = ZeImageDesc;
#endif // !NDEBUG

    if ((Flags & PI_MEM_FLAGS_HOST_PTR_USE) != 0 ||
        (Flags & PI_MEM_FLAGS_HOST_PTR_COPY) != 0) {
      // Initialize image synchronously with immediate offload.
      // zeCommandListAppendImageCopyFromMemory must not be called from
      // simultaneous threads with the same command list handle, so we need
      // exclusive lock.
      std::scoped_lock<pi_mutex> Lock(Context->ImmediateCommandListMutex);
      ZE_CALL(zeCommandListAppendImageCopyFromMemory,
              (Context->ZeCommandListInit, ZeHImage, HostPtr, nullptr, nullptr,
               0, nullptr));
    }
  } catch (const std::bad_alloc &) {
    return PI_ERROR_OUT_OF_HOST_MEMORY;
  } catch (...) {
    return PI_ERROR_UNKNOWN;
  }
  return PI_SUCCESS;
}

pi_result piextMemGetNativeHandle(pi_mem Mem, pi_native_handle *NativeHandle) {
  PI_ASSERT(Mem, PI_ERROR_INVALID_MEM_OBJECT);
  std::shared_lock<pi_shared_mutex> Guard(Mem->Mutex);
  char *ZeHandle;
  PI_CALL(Mem->getZeHandle(ZeHandle, _pi_mem::read_write));
  *NativeHandle = pi_cast<pi_native_handle>(ZeHandle);
  return PI_SUCCESS;
}

pi_result piextMemCreateWithNativeHandle(pi_native_handle NativeHandle,
                                         pi_context Context,
                                         bool ownNativeHandle, pi_mem *Mem) {
  PI_ASSERT(Mem, PI_ERROR_INVALID_VALUE);
  PI_ASSERT(NativeHandle, PI_ERROR_INVALID_VALUE);
  PI_ASSERT(Context, PI_ERROR_INVALID_CONTEXT);

  std::shared_lock<pi_shared_mutex> Lock(Context->Mutex);

  // Get base of the allocation
  void *Base;
  size_t Size;
  void *Ptr = pi_cast<void *>(NativeHandle);
  ZE_CALL(zeMemGetAddressRange, (Context->ZeContext, Ptr, &Base, &Size));
  PI_ASSERT(Ptr == Base, PI_ERROR_INVALID_VALUE);

  ZeStruct<ze_memory_allocation_properties_t> ZeMemProps;
  ze_device_handle_t ZeDevice = nullptr;
  ZE_CALL(zeMemGetAllocProperties,
          (Context->ZeContext, Ptr, &ZeMemProps, &ZeDevice));

  // Check type of the allocation
  switch (ZeMemProps.type) {
  case ZE_MEMORY_TYPE_HOST:
  case ZE_MEMORY_TYPE_SHARED:
  case ZE_MEMORY_TYPE_DEVICE:
    break;
  case ZE_MEMORY_TYPE_UNKNOWN:
    // Memory allocation is unrelated to the context
    return PI_ERROR_INVALID_CONTEXT;
  default:
    die("Unexpected memory type");
  }

  pi_device Device = nullptr;
  if (ZeDevice) {
    Device = Context->getPlatform()->getDeviceFromNativeHandle(ZeDevice);
    PI_ASSERT(Context->isValidDevice(Device), PI_ERROR_INVALID_CONTEXT);
  }

  try {
    *Mem = new _pi_buffer(Context, Size, Device, pi_cast<char *>(NativeHandle),
                          ownNativeHandle);

    pi_platform Plt = Context->getPlatform();
    std::unique_lock<pi_shared_mutex> ContextsLock(Plt->ContextsMutex,
                                                   std::defer_lock);
    // If we don't own the native handle then we can't control deallocation of
    // that memory so there is no point of keeping track of the memory
    // allocation for deferred memory release in the mode when indirect access
    // tracking is enabled.
    if (IndirectAccessTrackingEnabled && ownNativeHandle) {
      // We need to keep track of all memory allocations in the context
      ContextsLock.lock();
      // Retain context to be sure that it is released after all memory
      // allocations in this context are released.
      PI_CALL(piContextRetain(Context));

      Context->MemAllocs.emplace(
          std::piecewise_construct, std::forward_as_tuple(Ptr),
          std::forward_as_tuple(Context, ownNativeHandle));
    }
  } catch (const std::bad_alloc &) {
    return PI_ERROR_OUT_OF_HOST_MEMORY;
  } catch (...) {
    return PI_ERROR_UNKNOWN;
  }

  // Initialize the buffer as necessary
  auto Buffer = pi_cast<pi_buffer>(*Mem);
  if (Device) {
    // If this allocation is on a device, then we re-use it for the buffer.
    // Nothing to do.
  } else if (Buffer->OnHost) {
    // If this is host allocation and buffer always stays on host there
    // nothing more to do.
  } else {
    // In all other cases (shared allocation, or host allocation that cannot
    // represent the buffer in this context) copy the data to a newly
    // created device allocation.
    char *ZeHandleDst;
    PI_CALL(Buffer->getZeHandle(ZeHandleDst, _pi_mem::write_only, Device));

    // zeCommandListAppendMemoryCopy must not be called from simultaneous
    // threads with the same command list handle, so we need exclusive lock.
    std::scoped_lock<pi_mutex> Lock(Context->ImmediateCommandListMutex);
    ZE_CALL(zeCommandListAppendMemoryCopy,
            (Context->ZeCommandListInit, ZeHandleDst, Ptr, Size, nullptr, 0,
             nullptr));
  }

  return PI_SUCCESS;
}

pi_result piProgramCreate(pi_context Context, const void *ILBytes,
                          size_t Length, pi_program *Program) {

  PI_ASSERT(Context, PI_ERROR_INVALID_CONTEXT);
  PI_ASSERT(ILBytes && Length, PI_ERROR_INVALID_VALUE);
  PI_ASSERT(Program, PI_ERROR_INVALID_PROGRAM);

  // NOTE: the Level Zero module creation is also building the program, so we
  // are deferring it until the program is ready to be built.

  try {
    *Program = new _pi_program(_pi_program::IL, Context, ILBytes, Length);
  } catch (const std::bad_alloc &) {
    return PI_ERROR_OUT_OF_HOST_MEMORY;
  } catch (...) {
    return PI_ERROR_UNKNOWN;
  }
  return PI_SUCCESS;
}

pi_result piProgramCreateWithBinary(
    pi_context Context, pi_uint32 NumDevices, const pi_device *DeviceList,
    const size_t *Lengths, const unsigned char **Binaries,
    size_t NumMetadataEntries, const pi_device_binary_property *Metadata,
    pi_int32 *BinaryStatus, pi_program *Program) {
  (void)Metadata;
  (void)NumMetadataEntries;

  PI_ASSERT(Context, PI_ERROR_INVALID_CONTEXT);
  PI_ASSERT(DeviceList && NumDevices, PI_ERROR_INVALID_VALUE);
  PI_ASSERT(Binaries && Lengths, PI_ERROR_INVALID_VALUE);
  PI_ASSERT(Program, PI_ERROR_INVALID_PROGRAM);

  // For now we support only one device.
  if (NumDevices != 1) {
    urPrint("piProgramCreateWithBinary: level_zero supports only one device.");
    return PI_ERROR_INVALID_VALUE;
  }
  if (!Binaries[0] || !Lengths[0]) {
    if (BinaryStatus)
      *BinaryStatus = PI_ERROR_INVALID_VALUE;
    return PI_ERROR_INVALID_VALUE;
  }

  size_t Length = Lengths[0];
  auto Binary = Binaries[0];

  // In OpenCL, clCreateProgramWithBinary() can be used to load any of the
  // following: "program executable", "compiled program", or "library of
  // compiled programs".  In addition, the loaded program can be either
  // IL (SPIR-v) or native device code.  For now, we assume that
  // piProgramCreateWithBinary() is only used to load a "program executable"
  // as native device code.
  // If we wanted to support all the same cases as OpenCL, we would need to
  // somehow examine the binary image to distinguish the cases.  Alternatively,
  // we could change the PI interface and have the caller pass additional
  // information to distinguish the cases.

  try {
    *Program = new _pi_program(_pi_program::Native, Context, Binary, Length);
  } catch (const std::bad_alloc &) {
    return PI_ERROR_OUT_OF_HOST_MEMORY;
  } catch (...) {
    return PI_ERROR_UNKNOWN;
  }

  if (BinaryStatus)
    *BinaryStatus = PI_SUCCESS;
  return PI_SUCCESS;
}

pi_result piclProgramCreateWithSource(pi_context Context, pi_uint32 Count,
                                      const char **Strings,
                                      const size_t *Lengths,
                                      pi_program *RetProgram) {

  (void)Context;
  (void)Count;
  (void)Strings;
  (void)Lengths;
  (void)RetProgram;
  urPrint("piclProgramCreateWithSource: not supported in Level Zero\n");
  return PI_ERROR_INVALID_OPERATION;
}

pi_result piProgramGetInfo(pi_program Program, pi_program_info ParamName,
                           size_t ParamValueSize, void *ParamValue,
                           size_t *ParamValueSizeRet) {

  PI_ASSERT(Program, PI_ERROR_INVALID_PROGRAM);

  ReturnHelper ReturnValue(ParamValueSize, ParamValue, ParamValueSizeRet);
  switch (ParamName) {
  case PI_PROGRAM_INFO_REFERENCE_COUNT:
    return ReturnValue(pi_uint32{Program->RefCount.load()});
  case PI_PROGRAM_INFO_NUM_DEVICES:
    // TODO: return true number of devices this program exists for.
    return ReturnValue(pi_uint32{1});
  case PI_PROGRAM_INFO_DEVICES:
    // TODO: return all devices this program exists for.
    return ReturnValue(Program->Context->Devices[0]);
  case PI_PROGRAM_INFO_BINARY_SIZES: {
    std::shared_lock<pi_shared_mutex> Guard(Program->Mutex);
    size_t SzBinary;
    if (Program->State == _pi_program::IL ||
        Program->State == _pi_program::Native ||
        Program->State == _pi_program::Object) {
      SzBinary = Program->CodeLength;
    } else if (Program->State == _pi_program::Exe) {
      ZE_CALL(zeModuleGetNativeBinary, (Program->ZeModule, &SzBinary, nullptr));
    } else {
      return PI_ERROR_INVALID_PROGRAM;
    }
    // This is an array of 1 element, initialized as if it were scalar.
    return ReturnValue(size_t{SzBinary});
  }
  case PI_PROGRAM_INFO_BINARIES: {
    // The caller sets "ParamValue" to an array of pointers, one for each
    // device.  Since Level Zero supports only one device, there is only one
    // pointer.  If the pointer is NULL, we don't do anything.  Otherwise, we
    // copy the program's binary image to the buffer at that pointer.
    uint8_t **PBinary = pi_cast<uint8_t **>(ParamValue);
    if (!PBinary[0])
      break;

    std::shared_lock<pi_shared_mutex> Guard(Program->Mutex);
    if (Program->State == _pi_program::IL ||
        Program->State == _pi_program::Native ||
        Program->State == _pi_program::Object) {
      std::memcpy(PBinary[0], Program->Code.get(), Program->CodeLength);
    } else if (Program->State == _pi_program::Exe) {
      size_t SzBinary = 0;
      ZE_CALL(zeModuleGetNativeBinary,
              (Program->ZeModule, &SzBinary, PBinary[0]));
    } else {
      return PI_ERROR_INVALID_PROGRAM;
    }
    break;
  }
  case PI_PROGRAM_INFO_NUM_KERNELS: {
    std::shared_lock<pi_shared_mutex> Guard(Program->Mutex);
    uint32_t NumKernels;
    if (Program->State == _pi_program::IL ||
        Program->State == _pi_program::Native ||
        Program->State == _pi_program::Object) {
      return PI_ERROR_INVALID_PROGRAM_EXECUTABLE;
    } else if (Program->State == _pi_program::Exe) {
      NumKernels = 0;
      ZE_CALL(zeModuleGetKernelNames,
              (Program->ZeModule, &NumKernels, nullptr));
    } else {
      return PI_ERROR_INVALID_PROGRAM;
    }
    return ReturnValue(size_t{NumKernels});
  }
  case PI_PROGRAM_INFO_KERNEL_NAMES:
    try {
      std::shared_lock<pi_shared_mutex> Guard(Program->Mutex);
      std::string PINames{""};
      if (Program->State == _pi_program::IL ||
          Program->State == _pi_program::Native ||
          Program->State == _pi_program::Object) {
        return PI_ERROR_INVALID_PROGRAM_EXECUTABLE;
      } else if (Program->State == _pi_program::Exe) {
        uint32_t Count = 0;
        ZE_CALL(zeModuleGetKernelNames, (Program->ZeModule, &Count, nullptr));
        std::unique_ptr<const char *[]> PNames(new const char *[Count]);
        ZE_CALL(zeModuleGetKernelNames,
                (Program->ZeModule, &Count, PNames.get()));
        for (uint32_t I = 0; I < Count; ++I) {
          PINames += (I > 0 ? ";" : "");
          PINames += PNames[I];
        }
      } else {
        return PI_ERROR_INVALID_PROGRAM;
      }
      return ReturnValue(PINames.c_str());
    } catch (const std::bad_alloc &) {
      return PI_ERROR_OUT_OF_HOST_MEMORY;
    } catch (...) {
      return PI_ERROR_UNKNOWN;
    }
  default:
    die("piProgramGetInfo: not implemented");
  }

  return PI_SUCCESS;
}

pi_result piProgramLink(pi_context Context, pi_uint32 NumDevices,
                        const pi_device *DeviceList, const char *Options,
                        pi_uint32 NumInputPrograms,
                        const pi_program *InputPrograms,
                        void (*PFnNotify)(pi_program Program, void *UserData),
                        void *UserData, pi_program *RetProgram) {
  // We only support one device with Level Zero currently.
  if (NumDevices != 1) {
    urPrint("piProgramLink: level_zero supports only one device.");
    return PI_ERROR_INVALID_VALUE;
  }

  // We do not support any link flags at this time because the Level Zero API
  // does not have any way to pass flags that are specific to linking.
  if (Options && *Options != '\0') {
    std::string ErrorMessage(
        "Level Zero does not support kernel link flags: \"");
    ErrorMessage.append(Options);
    ErrorMessage.push_back('\"');
    pi_program Program =
        new _pi_program(_pi_program::Invalid, Context, ErrorMessage);
    *RetProgram = Program;
    return PI_ERROR_LINK_PROGRAM_FAILURE;
  }

  // Validate input parameters.
  PI_ASSERT(DeviceList, PI_ERROR_INVALID_DEVICE);
  PI_ASSERT(Context->isValidDevice(DeviceList[0]), PI_ERROR_INVALID_DEVICE);
  PI_ASSERT(!PFnNotify && !UserData, PI_ERROR_INVALID_VALUE);
  if (NumInputPrograms == 0 || InputPrograms == nullptr)
    return PI_ERROR_INVALID_VALUE;

  pi_result PiResult = PI_SUCCESS;
  try {
    // Acquire a "shared" lock on each of the input programs, and also validate
    // that they are all in Object state.
    //
    // There is no danger of deadlock here even if two threads call
    // piProgramLink simultaneously with the same input programs in a different
    // order.  If we were acquiring these with "exclusive" access, this could
    // lead to a classic lock ordering deadlock.  However, there is no such
    // deadlock potential with "shared" access.  There could also be a deadlock
    // potential if there was some other code that holds more than one of these
    // locks simultaneously with "exclusive" access.  However, there is no such
    // code like that, so this is also not a danger.
    std::vector<std::shared_lock<pi_shared_mutex>> Guards(NumInputPrograms);
    for (pi_uint32 I = 0; I < NumInputPrograms; I++) {
      std::shared_lock<pi_shared_mutex> Guard(InputPrograms[I]->Mutex);
      Guards[I].swap(Guard);
      if (InputPrograms[I]->State != _pi_program::Object) {
        return PI_ERROR_INVALID_OPERATION;
      }
    }

    // Previous calls to piProgramCompile did not actually compile the SPIR-V.
    // Instead, we postpone compilation until this point, when all the modules
    // are linked together.  By doing compilation and linking together, the JIT
    // compiler is able see all modules and do cross-module optimizations.
    //
    // Construct a ze_module_program_exp_desc_t which contains information about
    // all of the modules that will be linked together.
    ZeStruct<ze_module_program_exp_desc_t> ZeExtModuleDesc;
    std::vector<size_t> CodeSizes(NumInputPrograms);
    std::vector<const uint8_t *> CodeBufs(NumInputPrograms);
    std::vector<const char *> BuildFlagPtrs(NumInputPrograms);
    std::vector<const ze_module_constants_t *> SpecConstPtrs(NumInputPrograms);
    std::vector<_pi_program::SpecConstantShim> SpecConstShims;
    SpecConstShims.reserve(NumInputPrograms);

    for (pi_uint32 I = 0; I < NumInputPrograms; I++) {
      pi_program Program = InputPrograms[I];
      CodeSizes[I] = Program->CodeLength;
      CodeBufs[I] = Program->Code.get();
      BuildFlagPtrs[I] = Program->BuildFlags.c_str();
      SpecConstShims.emplace_back(Program);
      SpecConstPtrs[I] = SpecConstShims[I].ze();
    }

    ZeExtModuleDesc.count = NumInputPrograms;
    ZeExtModuleDesc.inputSizes = CodeSizes.data();
    ZeExtModuleDesc.pInputModules = CodeBufs.data();
    ZeExtModuleDesc.pBuildFlags = BuildFlagPtrs.data();
    ZeExtModuleDesc.pConstants = SpecConstPtrs.data();

    ZeStruct<ze_module_desc_t> ZeModuleDesc;
    ZeModuleDesc.pNext = &ZeExtModuleDesc;
    ZeModuleDesc.format = ZE_MODULE_FORMAT_IL_SPIRV;

    // This works around a bug in the Level Zero driver.  When "ZE_DEBUG=-1",
    // the driver does validation of the API calls, and it expects
    // "pInputModule" to be non-NULL and "inputSize" to be non-zero.  This
    // validation is wrong when using the "ze_module_program_exp_desc_t"
    // extension because those fields are supposed to be ignored.  As a
    // workaround, set both fields to 1.
    //
    // TODO: Remove this workaround when the driver is fixed.
    ZeModuleDesc.pInputModule = reinterpret_cast<const uint8_t *>(1);
    ZeModuleDesc.inputSize = 1;

    // We need a Level Zero extension to compile multiple programs together into
    // a single Level Zero module.  However, we don't need that extension if
    // there happens to be only one input program.
    //
    // The "|| (NumInputPrograms == 1)" term is a workaround for a bug in the
    // Level Zero driver.  The driver's "ze_module_program_exp_desc_t"
    // extension should work even in the case when there is just one input
    // module.  However, there is currently a bug in the driver that leads to a
    // crash.  As a workaround, do not use the extension when there is one
    // input module.
    //
    // TODO: Remove this workaround when the driver is fixed.
    if (!DeviceList[0]->Platform->ZeDriverModuleProgramExtensionFound ||
        (NumInputPrograms == 1)) {
      if (NumInputPrograms == 1) {
        ZeModuleDesc.pNext = nullptr;
        ZeModuleDesc.inputSize = ZeExtModuleDesc.inputSizes[0];
        ZeModuleDesc.pInputModule = ZeExtModuleDesc.pInputModules[0];
        ZeModuleDesc.pBuildFlags = ZeExtModuleDesc.pBuildFlags[0];
        ZeModuleDesc.pConstants = ZeExtModuleDesc.pConstants[0];
      } else {
        urPrint("piProgramLink: level_zero driver does not have static linking "
                "support.");
        return PI_ERROR_INVALID_VALUE;
      }
    }

    // Call the Level Zero API to compile, link, and create the module.
    ze_device_handle_t ZeDevice = DeviceList[0]->ZeDevice;
    ze_context_handle_t ZeContext = Context->ZeContext;
    ze_module_handle_t ZeModule = nullptr;
    ze_module_build_log_handle_t ZeBuildLog = nullptr;
    ze_result_t ZeResult =
        ZE_CALL_NOCHECK(zeModuleCreate, (ZeContext, ZeDevice, &ZeModuleDesc,
                                         &ZeModule, &ZeBuildLog));

    // We still create a _pi_program object even if there is a BUILD_FAILURE
    // because we need the object to hold the ZeBuildLog.  There is no build
    // log created for other errors, so we don't create an object.
    PiResult = mapError(ZeResult);
    if (ZeResult != ZE_RESULT_SUCCESS &&
        ZeResult != ZE_RESULT_ERROR_MODULE_BUILD_FAILURE) {
      return PiResult;
    }

    // The call to zeModuleCreate does not report an error if there are
    // unresolved symbols because it thinks these could be resolved later via a
    // call to zeModuleDynamicLink.  However, modules created with piProgramLink
    // are supposed to be fully linked and ready to use.  Therefore, do an extra
    // check now for unresolved symbols.  Note that we still create a
    // _pi_program if there are unresolved symbols because the ZeBuildLog tells
    // which symbols are unresolved.
    if (ZeResult == ZE_RESULT_SUCCESS) {
      ZeResult = checkUnresolvedSymbols(ZeModule, &ZeBuildLog);
      if (ZeResult == ZE_RESULT_ERROR_MODULE_LINK_FAILURE) {
        PiResult = PI_ERROR_LINK_PROGRAM_FAILURE;
      } else if (ZeResult != ZE_RESULT_SUCCESS) {
        return mapError(ZeResult);
      }
    }

    _pi_program::state State =
        (PiResult == PI_SUCCESS) ? _pi_program::Exe : _pi_program::Invalid;
    *RetProgram = new _pi_program(State, Context, ZeModule, ZeBuildLog);
  } catch (const std::bad_alloc &) {
    return PI_ERROR_OUT_OF_HOST_MEMORY;
  } catch (...) {
    return PI_ERROR_UNKNOWN;
  }
  return PiResult;
}

pi_result piProgramCompile(
    pi_program Program, pi_uint32 NumDevices, const pi_device *DeviceList,
    const char *Options, pi_uint32 NumInputHeaders,
    const pi_program *InputHeaders, const char **HeaderIncludeNames,
    void (*PFnNotify)(pi_program Program, void *UserData), void *UserData) {
  (void)NumInputHeaders;
  (void)InputHeaders;
  (void)HeaderIncludeNames;

  PI_ASSERT(Program, PI_ERROR_INVALID_PROGRAM);

  if ((NumDevices && !DeviceList) || (!NumDevices && DeviceList))
    return PI_ERROR_INVALID_VALUE;

  // These aren't supported.
  PI_ASSERT(!PFnNotify && !UserData, PI_ERROR_INVALID_VALUE);

  std::scoped_lock<pi_shared_mutex> Guard(Program->Mutex);

  // It's only valid to compile a program created from IL (we don't support
  // programs created from source code).
  //
  // The OpenCL spec says that the header parameters are ignored when compiling
  // IL programs, so we don't validate them.
  if (Program->State != _pi_program::IL)
    return PI_ERROR_INVALID_OPERATION;

  // We don't compile anything now.  Instead, we delay compilation until
  // piProgramLink, where we do both compilation and linking as a single step.
  // This produces better code because the driver can do cross-module
  // optimizations.  Therefore, we just remember the compilation flags, so we
  // can use them later.
  if (Options)
    Program->BuildFlags = Options;
  Program->State = _pi_program::Object;

  return PI_SUCCESS;
}

pi_result piProgramBuild(pi_program Program, pi_uint32 NumDevices,
                         const pi_device *DeviceList, const char *Options,
                         void (*PFnNotify)(pi_program Program, void *UserData),
                         void *UserData) {

  PI_ASSERT(Program, PI_ERROR_INVALID_PROGRAM);
  if ((NumDevices && !DeviceList) || (!NumDevices && DeviceList))
    return PI_ERROR_INVALID_VALUE;

  // We only support build to one device with Level Zero now.
  // TODO: we should eventually build to the possibly multiple root
  // devices in the context.
  if (NumDevices != 1) {
    urPrint("piProgramBuild: level_zero supports only one device.");
    return PI_ERROR_INVALID_VALUE;
  }

  // These aren't supported.
  PI_ASSERT(!PFnNotify && !UserData, PI_ERROR_INVALID_VALUE);

  std::scoped_lock<pi_shared_mutex> Guard(Program->Mutex);
  // Check if device belongs to associated context.
  PI_ASSERT(Program->Context, PI_ERROR_INVALID_PROGRAM);
  PI_ASSERT(Program->Context->isValidDevice(DeviceList[0]),
            PI_ERROR_INVALID_VALUE);

  // It is legal to build a program created from either IL or from native
  // device code.
  if (Program->State != _pi_program::IL &&
      Program->State != _pi_program::Native)
    return PI_ERROR_INVALID_OPERATION;

  // We should have either IL or native device code.
  PI_ASSERT(Program->Code, PI_ERROR_INVALID_PROGRAM);

  // Ask Level Zero to build and load the native code onto the device.
  ZeStruct<ze_module_desc_t> ZeModuleDesc;
  _pi_program::SpecConstantShim Shim(Program);
  ZeModuleDesc.format = (Program->State == _pi_program::IL)
                            ? ZE_MODULE_FORMAT_IL_SPIRV
                            : ZE_MODULE_FORMAT_NATIVE;
  ZeModuleDesc.inputSize = Program->CodeLength;
  ZeModuleDesc.pInputModule = Program->Code.get();
  ZeModuleDesc.pBuildFlags = Options;
  ZeModuleDesc.pConstants = Shim.ze();

  ze_device_handle_t ZeDevice = DeviceList[0]->ZeDevice;
  ze_context_handle_t ZeContext = Program->Context->ZeContext;
  ze_module_handle_t ZeModule = nullptr;

  pi_result Result = PI_SUCCESS;
  Program->State = _pi_program::Exe;
  ze_result_t ZeResult =
      ZE_CALL_NOCHECK(zeModuleCreate, (ZeContext, ZeDevice, &ZeModuleDesc,
                                       &ZeModule, &Program->ZeBuildLog));
  if (ZeResult != ZE_RESULT_SUCCESS) {
    // We adjust pi_program below to avoid attempting to release zeModule when
    // RT calls piProgramRelease().
    Program->State = _pi_program::Invalid;
    Result = mapError(ZeResult);
    if (Program->ZeBuildLog) {
      ZE_CALL_NOCHECK(zeModuleBuildLogDestroy, (Program->ZeBuildLog));
      Program->ZeBuildLog = nullptr;
    }
    if (ZeModule) {
      ZE_CALL_NOCHECK(zeModuleDestroy, (ZeModule));
      ZeModule = nullptr;
    }
  } else {
    // The call to zeModuleCreate does not report an error if there are
    // unresolved symbols because it thinks these could be resolved later via a
    // call to zeModuleDynamicLink.  However, modules created with
    // piProgramBuild are supposed to be fully linked and ready to use.
    // Therefore, do an extra check now for unresolved symbols.
    ZeResult = checkUnresolvedSymbols(ZeModule, &Program->ZeBuildLog);
    if (ZeResult != ZE_RESULT_SUCCESS) {
      Program->State = _pi_program::Invalid;
      Result = (ZeResult == ZE_RESULT_ERROR_MODULE_LINK_FAILURE)
                   ? PI_ERROR_BUILD_PROGRAM_FAILURE
                   : mapError(ZeResult);
      if (ZeModule) {
        ZE_CALL_NOCHECK(zeModuleDestroy, (ZeModule));
        ZeModule = nullptr;
      }
    }
  }

  // We no longer need the IL / native code.
  Program->Code.reset();
  Program->ZeModule = ZeModule;
  return Result;
}

pi_result piProgramGetBuildInfo(pi_program Program, pi_device Device,
                                pi_program_build_info ParamName,
                                size_t ParamValueSize, void *ParamValue,
                                size_t *ParamValueSizeRet) {
  (void)Device;

  std::shared_lock<pi_shared_mutex> Guard(Program->Mutex);
  ReturnHelper ReturnValue(ParamValueSize, ParamValue, ParamValueSizeRet);
  if (ParamName == PI_PROGRAM_BUILD_INFO_BINARY_TYPE) {
    pi_program_binary_type Type = PI_PROGRAM_BINARY_TYPE_NONE;
    if (Program->State == _pi_program::Object) {
      Type = PI_PROGRAM_BINARY_TYPE_COMPILED_OBJECT;
    } else if (Program->State == _pi_program::Exe) {
      Type = PI_PROGRAM_BINARY_TYPE_EXECUTABLE;
    }
    return ReturnValue(pi_program_binary_type{Type});
  }
  if (ParamName == PI_PROGRAM_BUILD_INFO_OPTIONS) {
    // TODO: how to get module build options out of Level Zero?
    // For the programs that we compiled we can remember the options
    // passed with piProgramCompile/piProgramBuild, but what can we
    // return for programs that were built outside and registered
    // with piProgramRegister?
    return ReturnValue("");
  } else if (ParamName == PI_PROGRAM_BUILD_INFO_LOG) {
    // Check first to see if the plugin code recorded an error message.
    if (!Program->ErrorMessage.empty()) {
      return ReturnValue(Program->ErrorMessage.c_str());
    }

    // Next check if there is a Level Zero build log.
    if (Program->ZeBuildLog) {
      size_t LogSize = ParamValueSize;
      ZE_CALL(zeModuleBuildLogGetString,
              (Program->ZeBuildLog, &LogSize, pi_cast<char *>(ParamValue)));
      if (ParamValueSizeRet) {
        *ParamValueSizeRet = LogSize;
      }
      return PI_SUCCESS;
    }

    // Otherwise, there is no error.  The OpenCL spec says to return an empty
    // string if there ws no previous attempt to compile, build, or link the
    // program.
    return ReturnValue("");
  } else {
    urPrint("piProgramGetBuildInfo: unsupported ParamName\n");
    return PI_ERROR_INVALID_VALUE;
  }
  return PI_SUCCESS;
}

pi_result piProgramRetain(pi_program Program) {
  PI_ASSERT(Program, PI_ERROR_INVALID_PROGRAM);
  Program->RefCount.increment();
  return PI_SUCCESS;
}

pi_result piProgramRelease(pi_program Program) {
  PI_ASSERT(Program, PI_ERROR_INVALID_PROGRAM);

  if (!Program->RefCount.decrementAndTest())
    return PI_SUCCESS;

  delete Program;

  return PI_SUCCESS;
}

pi_result piextProgramGetNativeHandle(pi_program Program,
                                      pi_native_handle *NativeHandle) {
  PI_ASSERT(Program, PI_ERROR_INVALID_PROGRAM);
  PI_ASSERT(NativeHandle, PI_ERROR_INVALID_VALUE);

  auto ZeModule = pi_cast<ze_module_handle_t *>(NativeHandle);

  std::shared_lock<pi_shared_mutex> Guard(Program->Mutex);
  switch (Program->State) {
  case _pi_program::Exe: {
    *ZeModule = Program->ZeModule;
    break;
  }

  default:
    return PI_ERROR_INVALID_OPERATION;
  }

  return PI_SUCCESS;
}

pi_result piextProgramCreateWithNativeHandle(pi_native_handle NativeHandle,
                                             pi_context Context,
                                             bool ownNativeHandle,
                                             pi_program *Program) {
  PI_ASSERT(Program, PI_ERROR_INVALID_PROGRAM);
  PI_ASSERT(NativeHandle, PI_ERROR_INVALID_VALUE);
  PI_ASSERT(Context, PI_ERROR_INVALID_CONTEXT);

  auto ZeModule = pi_cast<ze_module_handle_t>(NativeHandle);

  // We assume here that programs created from a native handle always
  // represent a fully linked executable (state Exe) and not an unlinked
  // executable (state Object).

  try {
    *Program =
        new _pi_program(_pi_program::Exe, Context, ZeModule, ownNativeHandle);
  } catch (const std::bad_alloc &) {
    return PI_ERROR_OUT_OF_HOST_MEMORY;
  } catch (...) {
    return PI_ERROR_UNKNOWN;
  }
  return PI_SUCCESS;
}

_pi_program::~_pi_program() {
  // According to Level Zero Specification, all kernels and build logs
  // must be destroyed before the Module can be destroyed.  So, be sure
  // to destroy build log before destroying the module.
  if (ZeBuildLog) {
    ZE_CALL_NOCHECK(zeModuleBuildLogDestroy, (ZeBuildLog));
  }

  if (ZeModule && OwnZeModule) {
    ZE_CALL_NOCHECK(zeModuleDestroy, (ZeModule));
  }
}

// Check to see if a Level Zero module has any unresolved symbols.
//
// @param ZeModule    The module handle to check.
// @param ZeBuildLog  If there are unresolved symbols, this build log handle is
//                     modified to receive information telling which symbols
//                     are unresolved.
//
// @return ZE_RESULT_ERROR_MODULE_LINK_FAILURE indicates there are unresolved
//  symbols.  ZE_RESULT_SUCCESS indicates all symbols are resolved.  Any other
//  value indicates there was an error and we cannot tell if symbols are
//  resolved.
static ze_result_t
checkUnresolvedSymbols(ze_module_handle_t ZeModule,
                       ze_module_build_log_handle_t *ZeBuildLog) {

  // First check to see if the module has any imported symbols.  If there are
  // no imported symbols, it's not possible to have any unresolved symbols.  We
  // do this check first because we assume it's faster than the call to
  // zeModuleDynamicLink below.
  ZeStruct<ze_module_properties_t> ZeModuleProps;
  ze_result_t ZeResult =
      ZE_CALL_NOCHECK(zeModuleGetProperties, (ZeModule, &ZeModuleProps));
  if (ZeResult != ZE_RESULT_SUCCESS)
    return ZeResult;

  // If there are imported symbols, attempt to "link" the module with itself.
  // As a side effect, this will return the error
  // ZE_RESULT_ERROR_MODULE_LINK_FAILURE if there are any unresolved symbols.
  if (ZeModuleProps.flags & ZE_MODULE_PROPERTY_FLAG_IMPORTS) {
    return ZE_CALL_NOCHECK(zeModuleDynamicLink, (1, &ZeModule, ZeBuildLog));
  }
  return ZE_RESULT_SUCCESS;
}

pi_result piKernelCreate(pi_program Program, const char *KernelName,
                         pi_kernel *RetKernel) {

  PI_ASSERT(Program, PI_ERROR_INVALID_PROGRAM);
  PI_ASSERT(RetKernel, PI_ERROR_INVALID_VALUE);
  PI_ASSERT(KernelName, PI_ERROR_INVALID_VALUE);

  std::shared_lock<pi_shared_mutex> Guard(Program->Mutex);
  if (Program->State != _pi_program::Exe) {
    return PI_ERROR_INVALID_PROGRAM_EXECUTABLE;
  }

  ZeStruct<ze_kernel_desc_t> ZeKernelDesc;
  ZeKernelDesc.flags = 0;
  ZeKernelDesc.pKernelName = KernelName;

  ze_kernel_handle_t ZeKernel;
  ZE_CALL(zeKernelCreate, (Program->ZeModule, &ZeKernelDesc, &ZeKernel));

  try {
    *RetKernel = new _pi_kernel(ZeKernel, true, Program);
  } catch (const std::bad_alloc &) {
    return PI_ERROR_OUT_OF_HOST_MEMORY;
  } catch (...) {
    return PI_ERROR_UNKNOWN;
  }

  PI_CALL((*RetKernel)->initialize());
  return PI_SUCCESS;
}

pi_result _pi_kernel::initialize() {
  // Retain the program and context to show it's used by this kernel.
  PI_CALL(piProgramRetain(Program));
  if (IndirectAccessTrackingEnabled)
    // TODO: do piContextRetain without the guard
    PI_CALL(piContextRetain(Program->Context));

  // Set up how to obtain kernel properties when needed.
  ZeKernelProperties.Compute = [this](ze_kernel_properties_t &Properties) {
    ZE_CALL_NOCHECK(zeKernelGetProperties, (ZeKernel, &Properties));
  };

  // Cache kernel name.
  ZeKernelName.Compute = [this](std::string &Name) {
    size_t Size = 0;
    ZE_CALL_NOCHECK(zeKernelGetName, (ZeKernel, &Size, nullptr));
    char *KernelName = new char[Size];
    ZE_CALL_NOCHECK(zeKernelGetName, (ZeKernel, &Size, KernelName));
    Name = KernelName;
    delete[] KernelName;
  };

  return PI_SUCCESS;
}

pi_result piKernelSetArg(pi_kernel Kernel, pi_uint32 ArgIndex, size_t ArgSize,
                         const void *ArgValue) {

  // OpenCL: "the arg_value pointer can be NULL or point to a NULL value
  // in which case a NULL value will be used as the value for the argument
  // declared as a pointer to global or constant memory in the kernel"
  //
  // We don't know the type of the argument but it seems that the only time
  // SYCL RT would send a pointer to NULL in 'arg_value' is when the argument
  // is a NULL pointer. Treat a pointer to NULL in 'arg_value' as a NULL.
  if (ArgSize == sizeof(void *) && ArgValue &&
      *(void **)(const_cast<void *>(ArgValue)) == nullptr) {
    ArgValue = nullptr;
  }

  PI_ASSERT(Kernel, PI_ERROR_INVALID_KERNEL);

  std::scoped_lock<pi_shared_mutex> Guard(Kernel->Mutex);
  ZE_CALL(zeKernelSetArgumentValue,
          (pi_cast<ze_kernel_handle_t>(Kernel->ZeKernel),
           pi_cast<uint32_t>(ArgIndex), pi_cast<size_t>(ArgSize),
           pi_cast<const void *>(ArgValue)));

  return PI_SUCCESS;
}

// Special version of piKernelSetArg to accept pi_mem.
pi_result piextKernelSetArgMemObj(pi_kernel Kernel, pi_uint32 ArgIndex,
                                  const pi_mem *ArgValue) {
  // TODO: the better way would probably be to add a new PI API for
  // extracting native PI object from PI handle, and have SYCL
  // RT pass that directly to the regular piKernelSetArg (and
  // then remove this piextKernelSetArgMemObj).

  PI_ASSERT(Kernel, PI_ERROR_INVALID_KERNEL);

  // We don't yet know the device where this kernel will next be run on.
  // Thus we can't know the actual memory allocation that needs to be used.
  // Remember the memory object being used as an argument for this kernel
  // to process it later when the device is known (at the kernel enqueue).
  //
  // TODO: for now we have to conservatively assume the access as read-write.
  //       Improve that by passing SYCL buffer accessor type into
  //       piextKernelSetArgMemObj.
  //
  std::scoped_lock<pi_shared_mutex> Guard(Kernel->Mutex);
  // The ArgValue may be a NULL pointer in which case a NULL value is used for
  // the kernel argument declared as a pointer to global or constant memory.
  auto Arg = ArgValue ? *ArgValue : nullptr;
  Kernel->PendingArguments.push_back(
      {ArgIndex, sizeof(void *), Arg, _pi_mem::read_write});

  return PI_SUCCESS;
}

// Special version of piKernelSetArg to accept pi_sampler.
pi_result piextKernelSetArgSampler(pi_kernel Kernel, pi_uint32 ArgIndex,
                                   const pi_sampler *ArgValue) {
  PI_ASSERT(Kernel, PI_ERROR_INVALID_KERNEL);

  std::scoped_lock<pi_shared_mutex> Guard(Kernel->Mutex);
  ZE_CALL(zeKernelSetArgumentValue,
          (pi_cast<ze_kernel_handle_t>(Kernel->ZeKernel),
           pi_cast<uint32_t>(ArgIndex), sizeof(void *),
           &(*ArgValue)->ZeSampler));

  return PI_SUCCESS;
}

pi_result piKernelGetInfo(pi_kernel Kernel, pi_kernel_info ParamName,
                          size_t ParamValueSize, void *ParamValue,
                          size_t *ParamValueSizeRet) {
  PI_ASSERT(Kernel, PI_ERROR_INVALID_KERNEL);

  ReturnHelper ReturnValue(ParamValueSize, ParamValue, ParamValueSizeRet);

  std::shared_lock<pi_shared_mutex> Guard(Kernel->Mutex);
  switch (ParamName) {
  case PI_KERNEL_INFO_CONTEXT:
    return ReturnValue(pi_context{Kernel->Program->Context});
  case PI_KERNEL_INFO_PROGRAM:
    return ReturnValue(pi_program{Kernel->Program});
  case PI_KERNEL_INFO_FUNCTION_NAME:
    try {
      std::string &KernelName = *Kernel->ZeKernelName.operator->();
      return ReturnValue(static_cast<const char *>(KernelName.c_str()));
    } catch (const std::bad_alloc &) {
      return PI_ERROR_OUT_OF_HOST_MEMORY;
    } catch (...) {
      return PI_ERROR_UNKNOWN;
    }
  case PI_KERNEL_INFO_NUM_ARGS:
    return ReturnValue(pi_uint32{Kernel->ZeKernelProperties->numKernelArgs});
  case PI_KERNEL_INFO_REFERENCE_COUNT:
    return ReturnValue(pi_uint32{Kernel->RefCount.load()});
  case PI_KERNEL_INFO_ATTRIBUTES:
    try {
      uint32_t Size;
      ZE_CALL(zeKernelGetSourceAttributes, (Kernel->ZeKernel, &Size, nullptr));
      char *attributes = new char[Size];
      ZE_CALL(zeKernelGetSourceAttributes,
              (Kernel->ZeKernel, &Size, &attributes));
      auto Res = ReturnValue(attributes);
      delete[] attributes;
      return Res;
    } catch (const std::bad_alloc &) {
      return PI_ERROR_OUT_OF_HOST_MEMORY;
    } catch (...) {
      return PI_ERROR_UNKNOWN;
    }
  default:
    urPrint("Unsupported ParamName in piKernelGetInfo: ParamName=%d(0x%x)\n",
            ParamName, ParamName);
    return PI_ERROR_INVALID_VALUE;
  }

  return PI_SUCCESS;
}

pi_result piKernelGetGroupInfo(pi_kernel Kernel, pi_device Device,
                               pi_kernel_group_info ParamName,
                               size_t ParamValueSize, void *ParamValue,
                               size_t *ParamValueSizeRet) {
  PI_ASSERT(Kernel, PI_ERROR_INVALID_KERNEL);
  PI_ASSERT(Device, PI_ERROR_INVALID_DEVICE);

  ReturnHelper ReturnValue(ParamValueSize, ParamValue, ParamValueSizeRet);

  std::shared_lock<pi_shared_mutex> Guard(Kernel->Mutex);
  switch (ParamName) {
  case PI_KERNEL_GROUP_INFO_GLOBAL_WORK_SIZE: {
    // TODO: To revisit after level_zero/issues/262 is resolved
    struct {
      size_t Arr[3];
    } WorkSize = {{Device->ZeDeviceComputeProperties->maxGroupSizeX,
                   Device->ZeDeviceComputeProperties->maxGroupSizeY,
                   Device->ZeDeviceComputeProperties->maxGroupSizeZ}};
    return ReturnValue(WorkSize);
  }
  case PI_KERNEL_GROUP_INFO_WORK_GROUP_SIZE: {
    // As of right now, L0 is missing API to query kernel and device specific
    // max work group size.
    return ReturnValue(
        pi_uint64{Device->ZeDeviceComputeProperties->maxTotalGroupSize});
  }
  case PI_KERNEL_GROUP_INFO_COMPILE_WORK_GROUP_SIZE: {
    struct {
      size_t Arr[3];
    } WgSize = {{Kernel->ZeKernelProperties->requiredGroupSizeX,
                 Kernel->ZeKernelProperties->requiredGroupSizeY,
                 Kernel->ZeKernelProperties->requiredGroupSizeZ}};
    return ReturnValue(WgSize);
  }
  case PI_KERNEL_GROUP_INFO_LOCAL_MEM_SIZE:
    return ReturnValue(pi_uint32{Kernel->ZeKernelProperties->localMemSize});
  case PI_KERNEL_GROUP_INFO_PREFERRED_WORK_GROUP_SIZE_MULTIPLE: {
    return ReturnValue(size_t{Device->ZeDeviceProperties->physicalEUSimdWidth});
  }
  case PI_KERNEL_GROUP_INFO_PRIVATE_MEM_SIZE:
    return ReturnValue(pi_uint32{Kernel->ZeKernelProperties->privateMemSize});
  case PI_KERNEL_GROUP_INFO_NUM_REGS: {
    die("PI_KERNEL_GROUP_INFO_NUM_REGS in piKernelGetGroupInfo not "
        "implemented\n");
    break;
  }
  default:
    urPrint("Unknown ParamName in piKernelGetGroupInfo: ParamName=%d(0x%x)\n",
            ParamName, ParamName);
    return PI_ERROR_INVALID_VALUE;
  }
  return PI_SUCCESS;
}

pi_result piKernelGetSubGroupInfo(pi_kernel Kernel, pi_device Device,
                                  pi_kernel_sub_group_info ParamName,
                                  size_t InputValueSize, const void *InputValue,
                                  size_t ParamValueSize, void *ParamValue,
                                  size_t *ParamValueSizeRet) {
  (void)Device;
  (void)InputValueSize;
  (void)InputValue;

  ReturnHelper ReturnValue(ParamValueSize, ParamValue, ParamValueSizeRet);

  std::shared_lock<pi_shared_mutex> Guard(Kernel->Mutex);
  if (ParamName == PI_KERNEL_MAX_SUB_GROUP_SIZE) {
    ReturnValue(uint32_t{Kernel->ZeKernelProperties->maxSubgroupSize});
  } else if (ParamName == PI_KERNEL_MAX_NUM_SUB_GROUPS) {
    ReturnValue(uint32_t{Kernel->ZeKernelProperties->maxNumSubgroups});
  } else if (ParamName == PI_KERNEL_COMPILE_NUM_SUB_GROUPS) {
    ReturnValue(uint32_t{Kernel->ZeKernelProperties->requiredNumSubGroups});
  } else if (ParamName == PI_KERNEL_COMPILE_SUB_GROUP_SIZE_INTEL) {
    ReturnValue(uint32_t{Kernel->ZeKernelProperties->requiredSubgroupSize});
  } else {
    die("piKernelGetSubGroupInfo: parameter not implemented");
    return {};
  }
  return PI_SUCCESS;
}

pi_result piKernelRetain(pi_kernel Kernel) {

  PI_ASSERT(Kernel, PI_ERROR_INVALID_KERNEL);

  Kernel->RefCount.increment();
  return PI_SUCCESS;
}

pi_result piKernelRelease(pi_kernel Kernel) {
  PI_ASSERT(Kernel, PI_ERROR_INVALID_KERNEL);

  if (!Kernel->RefCount.decrementAndTest())
    return PI_SUCCESS;

  auto KernelProgram = Kernel->Program;
  if (Kernel->OwnZeKernel) {
    auto ZeResult = ZE_CALL_NOCHECK(zeKernelDestroy, (Kernel->ZeKernel));
    // Gracefully handle the case that L0 was already unloaded.
    if (ZeResult && ZeResult != ZE_RESULT_ERROR_UNINITIALIZED)
      return mapError(ZeResult);
  }
  if (IndirectAccessTrackingEnabled) {
    PI_CALL(piContextRelease(KernelProgram->Context));
  }
  // do a release on the program this kernel was part of
  PI_CALL(piProgramRelease(KernelProgram));
  delete Kernel;

  return PI_SUCCESS;
}

pi_result
piEnqueueKernelLaunch(pi_queue Queue, pi_kernel Kernel, pi_uint32 WorkDim,
                      const size_t *GlobalWorkOffset,
                      const size_t *GlobalWorkSize, const size_t *LocalWorkSize,
                      pi_uint32 NumEventsInWaitList,
                      const pi_event *EventWaitList, pi_event *OutEvent) {
  PI_ASSERT(Kernel, PI_ERROR_INVALID_KERNEL);
  PI_ASSERT(Queue, PI_ERROR_INVALID_QUEUE);
  PI_ASSERT((WorkDim > 0) && (WorkDim < 4), PI_ERROR_INVALID_WORK_DIMENSION);

  // Lock automatically releases when this goes out of scope.
  std::scoped_lock<pi_shared_mutex, pi_shared_mutex, pi_shared_mutex> Lock(
      Queue->Mutex, Kernel->Mutex, Kernel->Program->Mutex);
  if (GlobalWorkOffset != NULL) {
    if (!Queue->Device->Platform->ZeDriverGlobalOffsetExtensionFound) {
      urPrint("No global offset extension found on this driver\n");
      return PI_ERROR_INVALID_VALUE;
    }

    ZE_CALL(zeKernelSetGlobalOffsetExp,
            (Kernel->ZeKernel, GlobalWorkOffset[0], GlobalWorkOffset[1],
             GlobalWorkOffset[2]));
  }

  // If there are any pending arguments set them now.
  for (auto &Arg : Kernel->PendingArguments) {
    // The ArgValue may be a NULL pointer in which case a NULL value is used for
    // the kernel argument declared as a pointer to global or constant memory.
    char **ZeHandlePtr = nullptr;
    if (Arg.Value) {
      PI_CALL(Arg.Value->getZeHandlePtr(ZeHandlePtr, Arg.AccessMode,
                                        Queue->Device));
    }
    ZE_CALL(zeKernelSetArgumentValue,
            (Kernel->ZeKernel, Arg.Index, Arg.Size, ZeHandlePtr));
  }
  Kernel->PendingArguments.clear();

  ze_group_count_t ZeThreadGroupDimensions{1, 1, 1};
  uint32_t WG[3];

  // global_work_size of unused dimensions must be set to 1
  PI_ASSERT(WorkDim == 3 || GlobalWorkSize[2] == 1, PI_ERROR_INVALID_VALUE);
  PI_ASSERT(WorkDim >= 2 || GlobalWorkSize[1] == 1, PI_ERROR_INVALID_VALUE);

  if (LocalWorkSize) {
    WG[0] = pi_cast<uint32_t>(LocalWorkSize[0]);
    WG[1] = pi_cast<uint32_t>(LocalWorkSize[1]);
    WG[2] = pi_cast<uint32_t>(LocalWorkSize[2]);
  } else {
    // We can't call to zeKernelSuggestGroupSize if 64-bit GlobalWorkSize
    // values do not fit to 32-bit that the API only supports currently.
    bool SuggestGroupSize = true;
    for (int I : {0, 1, 2}) {
      if (GlobalWorkSize[I] > UINT32_MAX) {
        SuggestGroupSize = false;
      }
    }
    if (SuggestGroupSize) {
      ZE_CALL(zeKernelSuggestGroupSize,
              (Kernel->ZeKernel, GlobalWorkSize[0], GlobalWorkSize[1],
               GlobalWorkSize[2], &WG[0], &WG[1], &WG[2]));
    } else {
      for (int I : {0, 1, 2}) {
        // Try to find a I-dimension WG size that the GlobalWorkSize[I] is
        // fully divisable with. Start with the max possible size in
        // each dimension.
        uint32_t GroupSize[] = {
            Queue->Device->ZeDeviceComputeProperties->maxGroupSizeX,
            Queue->Device->ZeDeviceComputeProperties->maxGroupSizeY,
            Queue->Device->ZeDeviceComputeProperties->maxGroupSizeZ};
        GroupSize[I] = std::min(size_t(GroupSize[I]), GlobalWorkSize[I]);
        while (GlobalWorkSize[I] % GroupSize[I]) {
          --GroupSize[I];
        }
        if (GlobalWorkSize[I] / GroupSize[I] > UINT32_MAX) {
          urPrint("piEnqueueKernelLaunch: can't find a WG size "
                  "suitable for global work size > UINT32_MAX\n");
          return PI_ERROR_INVALID_WORK_GROUP_SIZE;
        }
        WG[I] = GroupSize[I];
      }
      urPrint("piEnqueueKernelLaunch: using computed WG size = {%d, %d, %d}\n",
              WG[0], WG[1], WG[2]);
    }
  }

  // TODO: assert if sizes do not fit into 32-bit?
  switch (WorkDim) {
  case 3:
    ZeThreadGroupDimensions.groupCountX =
        pi_cast<uint32_t>(GlobalWorkSize[0] / WG[0]);
    ZeThreadGroupDimensions.groupCountY =
        pi_cast<uint32_t>(GlobalWorkSize[1] / WG[1]);
    ZeThreadGroupDimensions.groupCountZ =
        pi_cast<uint32_t>(GlobalWorkSize[2] / WG[2]);
    break;
  case 2:
    ZeThreadGroupDimensions.groupCountX =
        pi_cast<uint32_t>(GlobalWorkSize[0] / WG[0]);
    ZeThreadGroupDimensions.groupCountY =
        pi_cast<uint32_t>(GlobalWorkSize[1] / WG[1]);
    WG[2] = 1;
    break;
  case 1:
    ZeThreadGroupDimensions.groupCountX =
        pi_cast<uint32_t>(GlobalWorkSize[0] / WG[0]);
    WG[1] = WG[2] = 1;
    break;

  default:
    urPrint("piEnqueueKernelLaunch: unsupported work_dim\n");
    return PI_ERROR_INVALID_VALUE;
  }

  // Error handling for non-uniform group size case
  if (GlobalWorkSize[0] !=
      size_t(ZeThreadGroupDimensions.groupCountX) * WG[0]) {
    urPrint("piEnqueueKernelLaunch: invalid work_dim. The range is not a "
            "multiple of the group size in the 1st dimension\n");
    return PI_ERROR_INVALID_WORK_GROUP_SIZE;
  }
  if (GlobalWorkSize[1] !=
      size_t(ZeThreadGroupDimensions.groupCountY) * WG[1]) {
    urPrint("piEnqueueKernelLaunch: invalid work_dim. The range is not a "
            "multiple of the group size in the 2nd dimension\n");
    return PI_ERROR_INVALID_WORK_GROUP_SIZE;
  }
  if (GlobalWorkSize[2] !=
      size_t(ZeThreadGroupDimensions.groupCountZ) * WG[2]) {
    urPrint("piEnqueueKernelLaunch: invalid work_dim. The range is not a "
            "multiple of the group size in the 3rd dimension\n");
    return PI_ERROR_INVALID_WORK_GROUP_SIZE;
  }

  ZE_CALL(zeKernelSetGroupSize, (Kernel->ZeKernel, WG[0], WG[1], WG[2]));

  bool UseCopyEngine = false;
  _pi_ze_event_list_t TmpWaitList;
  if (auto Res = TmpWaitList.createAndRetainPiZeEventList(
          NumEventsInWaitList, EventWaitList, Queue, UseCopyEngine))
    return Res;

  // Get a new command list to be used on this call
  pi_command_list_ptr_t CommandList{};
  if (auto Res = Queue->Context->getAvailableCommandList(
          Queue, CommandList, UseCopyEngine, true /* AllowBatching */))
    return Res;

  ze_event_handle_t ZeEvent = nullptr;
  pi_event InternalEvent;
  bool IsInternal = OutEvent == nullptr;
  pi_event *Event = OutEvent ? OutEvent : &InternalEvent;
  pi_result Res = createEventAndAssociateQueue(
      Queue, Event, PI_COMMAND_TYPE_NDRANGE_KERNEL, CommandList, IsInternal);
  if (Res != PI_SUCCESS)
    return Res;
  ZeEvent = (*Event)->ZeEvent;
  (*Event)->WaitList = TmpWaitList;

  // Save the kernel in the event, so that when the event is signalled
  // the code can do a piKernelRelease on this kernel.
  (*Event)->CommandData = (void *)Kernel;

  // Increment the reference count of the Kernel and indicate that the Kernel is
  // in use. Once the event has been signalled, the code in
  // CleanupCompletedEvent(Event) will do a piReleaseKernel to update the
  // reference count on the kernel, using the kernel saved in CommandData.
  PI_CALL(piKernelRetain(Kernel));

  // Add to list of kernels to be submitted
  if (IndirectAccessTrackingEnabled)
    Queue->KernelsToBeSubmitted.push_back(Kernel);

  if (Queue->UsingImmCmdLists && IndirectAccessTrackingEnabled) {
    // If using immediate commandlists then gathering of indirect
    // references and appending to the queue (which means submission)
    // must be done together.
    std::unique_lock<pi_shared_mutex> ContextsLock(
        Queue->Device->Platform->ContextsMutex, std::defer_lock);
    // We are going to submit kernels for execution. If indirect access flag is
    // set for a kernel then we need to make a snapshot of existing memory
    // allocations in all contexts in the platform. We need to lock the mutex
    // guarding the list of contexts in the platform to prevent creation of new
    // memory alocations in any context before we submit the kernel for
    // execution.
    ContextsLock.lock();
    Queue->CaptureIndirectAccesses();
    // Add the command to the command list, which implies submission.
    ZE_CALL(zeCommandListAppendLaunchKernel,
            (CommandList->first, Kernel->ZeKernel, &ZeThreadGroupDimensions,
             ZeEvent, (*Event)->WaitList.Length,
             (*Event)->WaitList.ZeEventList));
  } else {
    // Add the command to the command list for later submission.
    // No lock is needed here, unlike the immediate commandlist case above,
    // because the kernels are not actually submitted yet. Kernels will be
    // submitted only when the comamndlist is closed. Then, a lock is held.
    ZE_CALL(zeCommandListAppendLaunchKernel,
            (CommandList->first, Kernel->ZeKernel, &ZeThreadGroupDimensions,
             ZeEvent, (*Event)->WaitList.Length,
             (*Event)->WaitList.ZeEventList));
  }

  urPrint("calling zeCommandListAppendLaunchKernel() with"
          "  ZeEvent %#llx\n",
          pi_cast<std::uintptr_t>(ZeEvent));
  printZeEventList((*Event)->WaitList);

  // Execute command list asynchronously, as the event will be used
  // to track down its completion.
  if (auto Res = Queue->executeCommandList(CommandList, false, true))
    return Res;

  return PI_SUCCESS;
}

pi_result piextKernelCreateWithNativeHandle(pi_native_handle NativeHandle,
                                            pi_context Context,
                                            pi_program Program,
                                            bool OwnNativeHandle,
                                            pi_kernel *Kernel) {
  PI_ASSERT(Context, PI_ERROR_INVALID_CONTEXT);
  PI_ASSERT(Program, PI_ERROR_INVALID_PROGRAM);
  PI_ASSERT(NativeHandle, PI_ERROR_INVALID_VALUE);
  PI_ASSERT(Kernel, PI_ERROR_INVALID_KERNEL);

  auto ZeKernel = pi_cast<ze_kernel_handle_t>(NativeHandle);
  *Kernel = new _pi_kernel(ZeKernel, OwnNativeHandle, Program);
  PI_CALL((*Kernel)->initialize());
  return PI_SUCCESS;
}

pi_result piextKernelGetNativeHandle(pi_kernel Kernel,
                                     pi_native_handle *NativeHandle) {
  PI_ASSERT(Kernel, PI_ERROR_INVALID_KERNEL);
  PI_ASSERT(NativeHandle, PI_ERROR_INVALID_VALUE);

  std::shared_lock<pi_shared_mutex> Guard(Kernel->Mutex);
  auto *ZeKernel = pi_cast<ze_kernel_handle_t *>(NativeHandle);
  *ZeKernel = Kernel->ZeKernel;
  return PI_SUCCESS;
}

//
// Events
//
pi_result
_pi_event::getOrCreateHostVisibleEvent(ze_event_handle_t &ZeHostVisibleEvent) {
  PI_ASSERT(Queue, PI_ERROR_INVALID_EVENT);

  std::scoped_lock<pi_shared_mutex, pi_shared_mutex> Lock(Queue->Mutex,
                                                          this->Mutex);

  if (!HostVisibleEvent) {
    if (Queue->Device->ZeEventsScope != OnDemandHostVisibleProxy)
      die("getOrCreateHostVisibleEvent: missing host-visible event");

    // Submit the command(s) signalling the proxy event to the queue.
    // We have to first submit a wait for the device-only event for which this
    // proxy is created.
    //
    // Get a new command list to be used on this call

    // We want to batch these commands to avoid extra submissions (costly)
    bool OkToBatch = true;

    pi_command_list_ptr_t CommandList{};
    if (auto Res = Queue->Context->getAvailableCommandList(
            Queue, CommandList, false /* UseCopyEngine */, OkToBatch))
      return Res;

    // Create a "proxy" host-visible event.
    auto Res = createEventAndAssociateQueue(
        Queue, &HostVisibleEvent, PI_COMMAND_TYPE_USER, CommandList,
        /* IsInternal */ false, /* HostVisible */ true);
    if (Res != PI_SUCCESS)
      return Res;

    ZE_CALL(zeCommandListAppendWaitOnEvents, (CommandList->first, 1, &ZeEvent));
    ZE_CALL(zeCommandListAppendSignalEvent,
            (CommandList->first, HostVisibleEvent->ZeEvent));

    if (auto Res = Queue->executeCommandList(CommandList, false, OkToBatch))
      return Res;
  }

  ZeHostVisibleEvent = HostVisibleEvent->ZeEvent;
  return PI_SUCCESS;
}

pi_result _pi_event::reset() {
  Queue = nullptr;
  CleanedUp = false;
  Completed = false;
  CommandData = nullptr;
  CommandType = PI_COMMAND_TYPE_USER;
  WaitList = {};
  RefCountExternal = 0;
  RefCount.reset();
  CommandList = std::nullopt;

  if (!isHostVisible())
    HostVisibleEvent = nullptr;

  ZE_CALL(zeEventHostReset, (ZeEvent));
  return PI_SUCCESS;
}

pi_event _pi_context::getEventFromContextCache(bool HostVisible,
                                               bool WithProfiling) {
  std::scoped_lock<pi_mutex> Lock(EventCacheMutex);
  auto Cache = getEventCache(HostVisible, WithProfiling);
  if (Cache->empty())
    return nullptr;

  auto It = Cache->begin();
  pi_event Event = *It;
  Cache->erase(It);
  // We have to reset event before using it.
  Event->reset();
  return Event;
}

void _pi_context::addEventToContextCache(pi_event Event) {
  std::scoped_lock<pi_mutex> Lock(EventCacheMutex);
  auto Cache =
      getEventCache(Event->isHostVisible(), Event->isProfilingEnabled());
  Cache->emplace_back(Event);
}

// Helper function for creating a PI event.
// The "Queue" argument specifies the PI queue where a command is submitted.
// The "HostVisible" argument specifies if event needs to be allocated from
// a host-visible pool.
//
static pi_result EventCreate(pi_context Context, pi_queue Queue,
                             bool HostVisible, pi_event *RetEvent) {
  bool ProfilingEnabled =
      !Queue || (Queue->Properties & PI_QUEUE_FLAG_PROFILING_ENABLE) != 0;

  if (auto CachedEvent =
          Context->getEventFromContextCache(HostVisible, ProfilingEnabled)) {
    *RetEvent = CachedEvent;
    return PI_SUCCESS;
  }

  ze_event_handle_t ZeEvent;
  ze_event_pool_handle_t ZeEventPool = {};

  size_t Index = 0;

  if (auto Res = Context->getFreeSlotInExistingOrNewPool(
          ZeEventPool, Index, HostVisible, ProfilingEnabled))
    return Res;

  ZeStruct<ze_event_desc_t> ZeEventDesc;
  ZeEventDesc.index = Index;
  ZeEventDesc.wait = 0;

  if (HostVisible) {
    ZeEventDesc.signal = ZE_EVENT_SCOPE_FLAG_HOST;
  } else {
    //
    // Set the scope to "device" for every event. This is sufficient for
    // global device access and peer device access. If needed to be seen on
    // the host we are doing special handling, see EventsScope options.
    //
    // TODO: see if "sub-device" (ZE_EVENT_SCOPE_FLAG_SUBDEVICE) can better be
    //       used in some circumstances.
    //
    ZeEventDesc.signal = 0;
  }

  ZE_CALL(zeEventCreate, (ZeEventPool, &ZeEventDesc, &ZeEvent));

  try {
    PI_ASSERT(RetEvent, PI_ERROR_INVALID_VALUE);

    *RetEvent = new _pi_event(ZeEvent, ZeEventPool, Context,
                              PI_COMMAND_TYPE_USER, true);
  } catch (const std::bad_alloc &) {
    return PI_ERROR_OUT_OF_HOST_MEMORY;
  } catch (...) {
    return PI_ERROR_UNKNOWN;
  }

  if (HostVisible)
    (*RetEvent)->HostVisibleEvent = *RetEvent;

  return PI_SUCCESS;
}

// External PI API entry
pi_result piEventCreate(pi_context Context, pi_event *RetEvent) {
  pi_result Result = EventCreate(Context, nullptr, true, RetEvent);
  (*RetEvent)->RefCountExternal++;
  if (Result != PI_SUCCESS)
    return Result;
  ZE_CALL(zeEventHostSignal, ((*RetEvent)->ZeEvent));
  return PI_SUCCESS;
}

pi_result piEventGetInfo(pi_event Event, pi_event_info ParamName,
                         size_t ParamValueSize, void *ParamValue,
                         size_t *ParamValueSizeRet) {

  PI_ASSERT(Event, PI_ERROR_INVALID_EVENT);

  ReturnHelper ReturnValue(ParamValueSize, ParamValue, ParamValueSizeRet);
  switch (ParamName) {
  case PI_EVENT_INFO_COMMAND_QUEUE: {
    std::shared_lock<pi_shared_mutex> EventLock(Event->Mutex);
    return ReturnValue(pi_queue{Event->Queue});
  }
  case PI_EVENT_INFO_CONTEXT: {
    std::shared_lock<pi_shared_mutex> EventLock(Event->Mutex);
    return ReturnValue(pi_context{Event->Context});
  }
  case PI_EVENT_INFO_COMMAND_TYPE: {
    std::shared_lock<pi_shared_mutex> EventLock(Event->Mutex);
    return ReturnValue(pi_cast<pi_uint64>(Event->CommandType));
  }
  case PI_EVENT_INFO_COMMAND_EXECUTION_STATUS: {
    // Check to see if the event's Queue has an open command list due to
    // batching. If so, go ahead and close and submit it, because it is
    // possible that this is trying to query some event's status that
    // is part of the batch.  This isn't strictly required, but it seems
    // like a reasonable thing to do.
    auto Queue = Event->Queue;
    if (Queue) {
      // Lock automatically releases when this goes out of scope.
      std::scoped_lock<pi_shared_mutex> lock(Queue->Mutex);
      const auto &OpenCommandList = Queue->eventOpenCommandList(Event);
      if (OpenCommandList != Queue->CommandListMap.end()) {
        if (auto Res = Queue->executeOpenCommandList(
                OpenCommandList->second.isCopy(Queue)))
          return Res;
      }
    }

    // Level Zero has a much more explicit notion of command submission than
    // OpenCL. It doesn't happen unless the user submits a command list. We've
    // done it just above so the status is at least PI_EVENT_RUNNING.
    pi_int32 Result = PI_EVENT_RUNNING;

    // Make sure that we query a host-visible event only.
    // If one wasn't yet created then don't create it here as well, and
    // just conservatively return that event is not yet completed.
    std::shared_lock<pi_shared_mutex> EventLock(Event->Mutex);
    auto HostVisibleEvent = Event->HostVisibleEvent;
    if (Event->Completed) {
      Result = PI_EVENT_COMPLETE;
    } else if (HostVisibleEvent) {
      ze_result_t ZeResult;
      ZeResult =
          ZE_CALL_NOCHECK(zeEventQueryStatus, (HostVisibleEvent->ZeEvent));
      if (ZeResult == ZE_RESULT_SUCCESS) {
        Result = PI_EVENT_COMPLETE;
      }
    }
    return ReturnValue(pi_cast<pi_int32>(Result));
  }
  case PI_EVENT_INFO_REFERENCE_COUNT:
    return ReturnValue(pi_uint32{Event->RefCount.load()});
  default:
    urPrint("Unsupported ParamName in piEventGetInfo: ParamName=%d(%x)\n",
            ParamName, ParamName);
    return PI_ERROR_INVALID_VALUE;
  }

  return PI_SUCCESS;
}

pi_result piEventGetProfilingInfo(pi_event Event, pi_profiling_info ParamName,
                                  size_t ParamValueSize, void *ParamValue,
                                  size_t *ParamValueSizeRet) {

  PI_ASSERT(Event, PI_ERROR_INVALID_EVENT);

  std::shared_lock<pi_shared_mutex> EventLock(Event->Mutex);
  if (Event->Queue &&
      (Event->Queue->Properties & PI_QUEUE_FLAG_PROFILING_ENABLE) == 0) {
    return PI_ERROR_PROFILING_INFO_NOT_AVAILABLE;
  }

  pi_device Device =
      Event->Queue ? Event->Queue->Device : Event->Context->Devices[0];

  uint64_t ZeTimerResolution = Device->ZeDeviceProperties->timerResolution;
  const uint64_t TimestampMaxValue =
      ((1ULL << Device->ZeDeviceProperties->kernelTimestampValidBits) - 1ULL);

  ReturnHelper ReturnValue(ParamValueSize, ParamValue, ParamValueSizeRet);

  ze_kernel_timestamp_result_t tsResult;

  switch (ParamName) {
  case PI_PROFILING_INFO_COMMAND_START: {
    ZE_CALL(zeEventQueryKernelTimestamp, (Event->ZeEvent, &tsResult));
    uint64_t ContextStartTime =
        (tsResult.global.kernelStart & TimestampMaxValue) * ZeTimerResolution;
    return ReturnValue(ContextStartTime);
  }
  case PI_PROFILING_INFO_COMMAND_END: {
    ZE_CALL(zeEventQueryKernelTimestamp, (Event->ZeEvent, &tsResult));

    uint64_t ContextStartTime =
        (tsResult.global.kernelStart & TimestampMaxValue);
    uint64_t ContextEndTime = (tsResult.global.kernelEnd & TimestampMaxValue);

    //
    // Handle a possible wrap-around (the underlying HW counter is < 64-bit).
    // Note, it will not report correct time if there were multiple wrap
    // arounds, and the longer term plan is to enlarge the capacity of the
    // HW timestamps.
    //
    if (ContextEndTime <= ContextStartTime) {
      ContextEndTime += TimestampMaxValue;
    }
    ContextEndTime *= ZeTimerResolution;
    return ReturnValue(ContextEndTime);
  }
  case PI_PROFILING_INFO_COMMAND_QUEUED:
  case PI_PROFILING_INFO_COMMAND_SUBMIT:
    // Note: No users for this case
    // TODO: Implement commmand submission time when needed,
    //        by recording device timestamp (using zeDeviceGetGlobalTimestamps)
    //        before submitting command to device
    return ReturnValue(uint64_t{0});
  default:
    urPrint("piEventGetProfilingInfo: not supported ParamName\n");
    return PI_ERROR_INVALID_VALUE;
  }

  return PI_SUCCESS;
}

} // extern "C"

// Perform any necessary cleanup after an event has been signalled.
// This currently makes sure to release any kernel that may have been used by
// the event, updates the last command event in the queue and cleans up all dep
// events of the event.
// If the caller locks queue mutex then it must pass 'true' to QueueLocked.
static pi_result CleanupCompletedEvent(pi_event Event, bool QueueLocked) {
  pi_kernel AssociatedKernel = nullptr;
  // List of dependent events.
  std::list<pi_event> EventsToBeReleased;
  pi_queue AssociatedQueue = nullptr;
  {
    std::scoped_lock<pi_shared_mutex> EventLock(Event->Mutex);
    // Exit early of event was already cleanedup.
    if (Event->CleanedUp)
      return PI_SUCCESS;

    AssociatedQueue = Event->Queue;

    // Remember the kernel associated with this event if there is one. We are
    // going to release it later.
    if (Event->CommandType == PI_COMMAND_TYPE_NDRANGE_KERNEL &&
        Event->CommandData) {
      AssociatedKernel = pi_cast<pi_kernel>(Event->CommandData);
      Event->CommandData = nullptr;
    }

    // Make a list of all the dependent events that must have signalled
    // because this event was dependent on them.
    Event->WaitList.collectEventsForReleaseAndDestroyPiZeEventList(
        EventsToBeReleased);

    Event->CleanedUp = true;
  }

  auto ReleaseIndirectMem = [](pi_kernel Kernel) {
    if (IndirectAccessTrackingEnabled) {
      // piKernelRelease is called by CleanupCompletedEvent(Event) as soon as
      // kernel execution has finished. This is the place where we need to
      // release memory allocations. If kernel is not in use (not submitted by
      // some other thread) then release referenced memory allocations. As a
      // result, memory can be deallocated and context can be removed from
      // container in the platform. That's why we need to lock a mutex here.
      pi_platform Plt = Kernel->Program->Context->getPlatform();
      std::scoped_lock<pi_shared_mutex> ContextsLock(Plt->ContextsMutex);

      if (--Kernel->SubmissionsCount == 0) {
        // Kernel is not submitted for execution, release referenced memory
        // allocations.
        for (auto &MemAlloc : Kernel->MemAllocs) {
          // std::pair<void *const, MemAllocRecord> *, Hash
          USMFreeHelper(MemAlloc->second.Context, MemAlloc->first,
                        MemAlloc->second.OwnZeMemHandle);
        }
        Kernel->MemAllocs.clear();
      }
    }
  };

  // We've reset event data members above, now cleanup resources.
  if (AssociatedKernel) {
    ReleaseIndirectMem(AssociatedKernel);
    PI_CALL(piKernelRelease(AssociatedKernel));
  }

  if (AssociatedQueue) {
    {
      // Lock automatically releases when this goes out of scope.
      std::unique_lock<pi_shared_mutex> QueueLock(AssociatedQueue->Mutex,
                                                  std::defer_lock);
      if (!QueueLocked)
        QueueLock.lock();

      // If this event was the LastCommandEvent in the queue, being used
      // to make sure that commands were executed in-order, remove this.
      // If we don't do this, the event can get released and freed leaving
      // a dangling pointer to this event.  It could also cause unneeded
      // already finished events to show up in the wait list.
      if (AssociatedQueue->LastCommandEvent == Event) {
        AssociatedQueue->LastCommandEvent = nullptr;
      }
    }

    // Release this event since we explicitly retained it on creation and
    // association with queue. Events which don't have associated queue doesn't
    // require this release because it means that they are not created using
    // createEventAndAssociateQueue, i.e. additional retain was not made.
    PI_CALL(piEventReleaseInternal(Event));
  }

  // The list of dependent events will be appended to as we walk it so that this
  // algorithm doesn't go recursive due to dependent events themselves being
  // dependent on other events forming a potentially very deep tree, and deep
  // recursion.  That turned out to be a significant problem with the recursive
  // code that preceded this implementation.
  while (!EventsToBeReleased.empty()) {
    pi_event DepEvent = EventsToBeReleased.front();
    DepEvent->Completed = true;
    EventsToBeReleased.pop_front();

    pi_kernel DepEventKernel = nullptr;
    {
      std::scoped_lock<pi_shared_mutex> DepEventLock(DepEvent->Mutex);
      DepEvent->WaitList.collectEventsForReleaseAndDestroyPiZeEventList(
          EventsToBeReleased);
      if (IndirectAccessTrackingEnabled) {
        // DepEvent has finished, we can release the associated kernel if there
        // is one. This is the earliest place we can do this and it can't be
        // done twice, so it is safe. Lock automatically releases when this goes
        // out of scope.
        // TODO: this code needs to be moved out of the guard.
        if (DepEvent->CommandType == PI_COMMAND_TYPE_NDRANGE_KERNEL &&
            DepEvent->CommandData) {
          DepEventKernel = pi_cast<pi_kernel>(DepEvent->CommandData);
          DepEvent->CommandData = nullptr;
        }
      }
    }
    if (DepEventKernel) {
      ReleaseIndirectMem(DepEventKernel);
      PI_CALL(piKernelRelease(DepEventKernel));
    }
    PI_CALL(piEventReleaseInternal(DepEvent));
  }

  return PI_SUCCESS;
}

extern "C" {

pi_result piEventsWait(pi_uint32 NumEvents, const pi_event *EventList) {

  if (NumEvents && !EventList) {
    return PI_ERROR_INVALID_EVENT;
  }
  for (uint32_t I = 0; I < NumEvents; I++) {
    if (EventList[I]->Queue->Device->ZeEventsScope ==
        OnDemandHostVisibleProxy) {
      // Make sure to add all host-visible "proxy" event signals if needed.
      // This ensures that all signalling commands are submitted below and
      // thus proxy events can be waited without a deadlock.
      //
      if (!EventList[I]->hasExternalRefs())
        die("piEventsWait must not be called for an internal event");

      ze_event_handle_t ZeHostVisibleEvent;
      if (auto Res =
              EventList[I]->getOrCreateHostVisibleEvent(ZeHostVisibleEvent))
        return Res;
    }
  }
  // Submit dependent open command lists for execution, if any
  for (uint32_t I = 0; I < NumEvents; I++) {
    auto Queue = EventList[I]->Queue;
    if (Queue) {
      // Lock automatically releases when this goes out of scope.
      std::scoped_lock<pi_shared_mutex> lock(Queue->Mutex);

      if (auto Res = Queue->executeAllOpenCommandLists())
        return Res;
    }
  }
  std::unordered_set<pi_queue> Queues;
  for (uint32_t I = 0; I < NumEvents; I++) {
    {
      {
        std::shared_lock<pi_shared_mutex> EventLock(EventList[I]->Mutex);
        if (!EventList[I]->hasExternalRefs())
          die("piEventsWait must not be called for an internal event");

        if (!EventList[I]->Completed) {
          auto HostVisibleEvent = EventList[I]->HostVisibleEvent;
          if (!HostVisibleEvent)
            die("The host-visible proxy event missing");

          ze_event_handle_t ZeEvent = HostVisibleEvent->ZeEvent;
          urPrint("ZeEvent = %#llx\n", pi_cast<std::uintptr_t>(ZeEvent));
          ZE_CALL(zeHostSynchronize, (ZeEvent));
          EventList[I]->Completed = true;
        }
      }
      if (auto Q = EventList[I]->Queue) {
        if (Q->UsingImmCmdLists && Q->isInOrderQueue())
          // Use information about waited event to cleanup completed events in
          // the in-order queue.
          CleanupEventsInImmCmdLists(EventList[I]->Queue,
                                     /* QueueLocked */ false,
                                     /* QueueSynced */ false, EventList[I]);
        else {
          // NOTE: we are cleaning up after the event here to free resources
          // sooner in case run-time is not calling piEventRelease soon enough.
          CleanupCompletedEvent(EventList[I]);
          // For the case when we have out-of-order queue or regular command
          // lists its more efficient to check fences so put the queue in the
          // set to cleanup later.
          Queues.insert(Q);
        }
      }
    }
  }

  // We waited some events above, check queue for signaled command lists and
  // reset them.
  for (auto &Q : Queues) {
    std::unique_lock<pi_shared_mutex> Lock(Q->Mutex);
    resetCommandLists(Q);
  }
  return PI_SUCCESS;
}

pi_result piEventSetCallback(pi_event Event, pi_int32 CommandExecCallbackType,
                             void (*PFnNotify)(pi_event Event,
                                               pi_int32 EventCommandStatus,
                                               void *UserData),
                             void *UserData) {
  (void)Event;
  (void)CommandExecCallbackType;
  (void)PFnNotify;
  (void)UserData;
  die("piEventSetCallback: deprecated, to be removed");
  return PI_SUCCESS;
}

pi_result piEventSetStatus(pi_event Event, pi_int32 ExecutionStatus) {
  (void)Event;
  (void)ExecutionStatus;
  die("piEventSetStatus: deprecated, to be removed");
  return PI_SUCCESS;
}

pi_result piEventRetain(pi_event Event) {
  PI_ASSERT(Event, PI_ERROR_INVALID_EVENT);
  Event->RefCountExternal++;
  Event->RefCount.increment();
  return PI_SUCCESS;
}

pi_result piEventRelease(pi_event Event) {
  PI_ASSERT(Event, PI_ERROR_INVALID_EVENT);
  Event->RefCountExternal--;
  PI_CALL(piEventReleaseInternal(Event));
  return PI_SUCCESS;
}

void _pi_queue::active_barriers::add(pi_event &Event) {
  Event->RefCount.increment();
  Events.push_back(Event);
}

pi_result _pi_queue::active_barriers::clear() {
  for (const auto &Event : Events)
    PI_CALL(piEventReleaseInternal(Event));
  Events.clear();
  return PI_SUCCESS;
}

static pi_result piEventReleaseInternal(pi_event Event) {
  PI_ASSERT(Event, PI_ERROR_INVALID_EVENT);

  if (!Event->RefCount.decrementAndTest())
    return PI_SUCCESS;

  if (Event->CommandType == PI_COMMAND_TYPE_MEM_BUFFER_UNMAP &&
      Event->CommandData) {
    // Free the memory allocated in the piEnqueueMemBufferMap.
    if (auto Res = ZeMemFreeHelper(Event->Context, Event->CommandData))
      return Res;
    Event->CommandData = nullptr;
  }
  if (Event->OwnZeEvent) {
    if (DisableEventsCaching) {
      auto ZeResult = ZE_CALL_NOCHECK(zeEventDestroy, (Event->ZeEvent));
      // Gracefully handle the case that L0 was already unloaded.
      if (ZeResult && ZeResult != ZE_RESULT_ERROR_UNINITIALIZED)
        return mapError(ZeResult);

      auto Context = Event->Context;
      if (auto Res = Context->decrementUnreleasedEventsInPool(Event))
        return Res;
    }
  }
  // It is possible that host-visible event was never created.
  // In case it was check if that's different from this same event
  // and release a reference to it.
  if (Event->HostVisibleEvent && Event->HostVisibleEvent != Event) {
    // Decrement ref-count of the host-visible proxy event.
    PI_CALL(piEventReleaseInternal(Event->HostVisibleEvent));
  }

  // Save pointer to the queue before deleting/resetting event.
  // When we add an event to the cache we need to check whether profiling is
  // enabled or not, so we access properties of the queue and that's why queue
  // must released later.
  auto Queue = Event->Queue;
  if (DisableEventsCaching || !Event->OwnZeEvent) {
    delete Event;
  } else {
    Event->Context->addEventToContextCache(Event);
  }

  // We intentionally incremented the reference counter when an event is
  // created so that we can avoid pi_queue is released before the associated
  // pi_event is released. Here we have to decrement it so pi_queue
  // can be released successfully.
  if (Queue) {
    PI_CALL(piQueueReleaseInternal(Queue));
  }

  return PI_SUCCESS;
}

pi_result piextEventGetNativeHandle(pi_event Event,
                                    pi_native_handle *NativeHandle) {
  PI_ASSERT(Event, PI_ERROR_INVALID_EVENT);
  PI_ASSERT(NativeHandle, PI_ERROR_INVALID_VALUE);

  {
    std::shared_lock<pi_shared_mutex> Lock(Event->Mutex);
    auto *ZeEvent = pi_cast<ze_event_handle_t *>(NativeHandle);
    *ZeEvent = Event->ZeEvent;
  }
  // Event can potentially be in an open command-list, make sure that
  // it is submitted for execution to avoid potential deadlock if
  // interop app is going to wait for it.
  auto Queue = Event->Queue;
  if (Queue) {
    std::scoped_lock<pi_shared_mutex> lock(Queue->Mutex);
    const auto &OpenCommandList = Queue->eventOpenCommandList(Event);
    if (OpenCommandList != Queue->CommandListMap.end()) {
      if (auto Res = Queue->executeOpenCommandList(
              OpenCommandList->second.isCopy(Queue)))
        return Res;
    }
  }
  return PI_SUCCESS;
}

pi_result piextEventCreateWithNativeHandle(pi_native_handle NativeHandle,
                                           pi_context Context,
                                           bool OwnNativeHandle,
                                           pi_event *Event) {
  PI_ASSERT(Context, PI_ERROR_INVALID_CONTEXT);
  PI_ASSERT(Event, PI_ERROR_INVALID_EVENT);
  PI_ASSERT(NativeHandle, PI_ERROR_INVALID_VALUE);

  auto ZeEvent = pi_cast<ze_event_handle_t>(NativeHandle);
  *Event = new _pi_event(ZeEvent, nullptr /* ZeEventPool */, Context,
                         PI_COMMAND_TYPE_USER, OwnNativeHandle);

  // Assume native event is host-visible, or otherwise we'd
  // need to create a host-visible proxy for it.
  (*Event)->HostVisibleEvent = *Event;

  // Unlike regular events managed by SYCL RT we don't have to wait for interop
  // events completion, and not need to do the their `cleanup()`. This in
  // particular guarantees that the extra `piEventRelease` is not called on
  // them. That release is needed to match the `piEventRetain` of regular events
  // made for waiting for event completion, but not this interop event.
  (*Event)->CleanedUp = true;

  return PI_SUCCESS;
}

//
// Sampler
//
pi_result piSamplerCreate(pi_context Context,
                          const pi_sampler_properties *SamplerProperties,
                          pi_sampler *RetSampler) {

  PI_ASSERT(Context, PI_ERROR_INVALID_CONTEXT);
  PI_ASSERT(RetSampler, PI_ERROR_INVALID_VALUE);

  std::shared_lock<pi_shared_mutex> Lock(Context->Mutex);

  // Have the "0" device in context to own the sampler. Rely on Level-Zero
  // drivers to perform migration as necessary for sharing it across multiple
  // devices in the context.
  //
  // TODO: figure out if we instead need explicit copying for acessing
  // the sampler from other devices in the context.
  //
  pi_device Device = Context->Devices[0];

  ze_sampler_handle_t ZeSampler;
  ZeStruct<ze_sampler_desc_t> ZeSamplerDesc;

  // Set the default values for the ZeSamplerDesc.
  ZeSamplerDesc.isNormalized = PI_TRUE;
  ZeSamplerDesc.addressMode = ZE_SAMPLER_ADDRESS_MODE_CLAMP;
  ZeSamplerDesc.filterMode = ZE_SAMPLER_FILTER_MODE_NEAREST;

  // Update the values of the ZeSamplerDesc from the pi_sampler_properties list.
  // Default values will be used if any of the following is true:
  //   a) SamplerProperties list is NULL
  //   b) SamplerProperties list is missing any properties

  if (SamplerProperties) {
    const pi_sampler_properties *CurProperty = SamplerProperties;

    while (*CurProperty != 0) {
      switch (*CurProperty) {
      case PI_SAMPLER_PROPERTIES_NORMALIZED_COORDS: {
        pi_bool CurValueBool = pi_cast<pi_bool>(*(++CurProperty));

        if (CurValueBool == PI_TRUE)
          ZeSamplerDesc.isNormalized = PI_TRUE;
        else if (CurValueBool == PI_FALSE)
          ZeSamplerDesc.isNormalized = PI_FALSE;
        else {
          urPrint("piSamplerCreate: unsupported "
                  "PI_SAMPLER_NORMALIZED_COORDS value\n");
          return PI_ERROR_INVALID_VALUE;
        }
      } break;

      case PI_SAMPLER_PROPERTIES_ADDRESSING_MODE: {
        pi_sampler_addressing_mode CurValueAddressingMode =
            pi_cast<pi_sampler_addressing_mode>(
                pi_cast<pi_uint32>(*(++CurProperty)));

        // Level Zero runtime with API version 1.2 and lower has a bug:
        // ZE_SAMPLER_ADDRESS_MODE_CLAMP_TO_BORDER is implemented as "clamp to
        // edge" and ZE_SAMPLER_ADDRESS_MODE_CLAMP is implemented as "clamp to
        // border", i.e. logic is flipped. Starting from API version 1.3 this
        // problem is going to be fixed. That's why check for API version to set
        // an address mode.
        ze_api_version_t ZeApiVersion = Context->getPlatform()->ZeApiVersion;
        // TODO: add support for PI_SAMPLER_ADDRESSING_MODE_CLAMP_TO_EDGE
        switch (CurValueAddressingMode) {
        case PI_SAMPLER_ADDRESSING_MODE_NONE:
          ZeSamplerDesc.addressMode = ZE_SAMPLER_ADDRESS_MODE_NONE;
          break;
        case PI_SAMPLER_ADDRESSING_MODE_REPEAT:
          ZeSamplerDesc.addressMode = ZE_SAMPLER_ADDRESS_MODE_REPEAT;
          break;
        case PI_SAMPLER_ADDRESSING_MODE_CLAMP:
          ZeSamplerDesc.addressMode =
              ZeApiVersion < ZE_MAKE_VERSION(1, 3)
                  ? ZE_SAMPLER_ADDRESS_MODE_CLAMP
                  : ZE_SAMPLER_ADDRESS_MODE_CLAMP_TO_BORDER;
          break;
        case PI_SAMPLER_ADDRESSING_MODE_CLAMP_TO_EDGE:
          ZeSamplerDesc.addressMode =
              ZeApiVersion < ZE_MAKE_VERSION(1, 3)
                  ? ZE_SAMPLER_ADDRESS_MODE_CLAMP_TO_BORDER
                  : ZE_SAMPLER_ADDRESS_MODE_CLAMP;
          break;
        case PI_SAMPLER_ADDRESSING_MODE_MIRRORED_REPEAT:
          ZeSamplerDesc.addressMode = ZE_SAMPLER_ADDRESS_MODE_MIRROR;
          break;
        default:
          urPrint("piSamplerCreate: unsupported PI_SAMPLER_ADDRESSING_MODE "
                  "value\n");
          urPrint("PI_SAMPLER_ADDRESSING_MODE=%d\n", CurValueAddressingMode);
          return PI_ERROR_INVALID_VALUE;
        }
      } break;

      case PI_SAMPLER_PROPERTIES_FILTER_MODE: {
        pi_sampler_filter_mode CurValueFilterMode =
            pi_cast<pi_sampler_filter_mode>(
                pi_cast<pi_uint32>(*(++CurProperty)));

        if (CurValueFilterMode == PI_SAMPLER_FILTER_MODE_NEAREST)
          ZeSamplerDesc.filterMode = ZE_SAMPLER_FILTER_MODE_NEAREST;
        else if (CurValueFilterMode == PI_SAMPLER_FILTER_MODE_LINEAR)
          ZeSamplerDesc.filterMode = ZE_SAMPLER_FILTER_MODE_LINEAR;
        else {
          urPrint("PI_SAMPLER_FILTER_MODE=%d\n", CurValueFilterMode);
          urPrint(
              "piSamplerCreate: unsupported PI_SAMPLER_FILTER_MODE value\n");
          return PI_ERROR_INVALID_VALUE;
        }
      } break;

      default:
        break;
      }
      CurProperty++;
    }
  }

  ZE_CALL(zeSamplerCreate, (Context->ZeContext, Device->ZeDevice,
                            &ZeSamplerDesc, // TODO: translate properties
                            &ZeSampler));

  try {
    *RetSampler = new _pi_sampler(ZeSampler);
  } catch (const std::bad_alloc &) {
    return PI_ERROR_OUT_OF_HOST_MEMORY;
  } catch (...) {
    return PI_ERROR_UNKNOWN;
  }
  return PI_SUCCESS;
}

pi_result piSamplerGetInfo(pi_sampler Sampler, pi_sampler_info ParamName,
                           size_t ParamValueSize, void *ParamValue,
                           size_t *ParamValueSizeRet) {
  (void)Sampler;
  (void)ParamName;
  (void)ParamValueSize;
  (void)ParamValue;
  (void)ParamValueSizeRet;

  die("piSamplerGetInfo: not implemented");
  return {};
}

pi_result piSamplerRetain(pi_sampler Sampler) {
  PI_ASSERT(Sampler, PI_ERROR_INVALID_SAMPLER);

  Sampler->RefCount.increment();
  return PI_SUCCESS;
}

pi_result piSamplerRelease(pi_sampler Sampler) {
  PI_ASSERT(Sampler, PI_ERROR_INVALID_SAMPLER);

  if (!Sampler->RefCount.decrementAndTest())
    return PI_SUCCESS;

  auto ZeResult = ZE_CALL_NOCHECK(zeSamplerDestroy, (Sampler->ZeSampler));
  // Gracefully handle the case that L0 was already unloaded.
  if (ZeResult && ZeResult != ZE_RESULT_ERROR_UNINITIALIZED)
    return mapError(ZeResult);

  delete Sampler;
  return PI_SUCCESS;
}

//
// Queue Commands
//
pi_result piEnqueueEventsWait(pi_queue Queue, pi_uint32 NumEventsInWaitList,
                              const pi_event *EventWaitList,
                              pi_event *OutEvent) {

  PI_ASSERT(Queue, PI_ERROR_INVALID_QUEUE);

  if (EventWaitList) {
    PI_ASSERT(NumEventsInWaitList > 0, PI_ERROR_INVALID_VALUE);

    bool UseCopyEngine = false;

    // Lock automatically releases when this goes out of scope.
    std::scoped_lock<pi_shared_mutex> lock(Queue->Mutex);

    _pi_ze_event_list_t TmpWaitList = {};
    if (auto Res = TmpWaitList.createAndRetainPiZeEventList(
            NumEventsInWaitList, EventWaitList, Queue, UseCopyEngine))
      return Res;

    // Get a new command list to be used on this call
    pi_command_list_ptr_t CommandList{};
    if (auto Res = Queue->Context->getAvailableCommandList(Queue, CommandList,
                                                           UseCopyEngine))
      return Res;

    ze_event_handle_t ZeEvent = nullptr;
    pi_event InternalEvent;
    bool IsInternal = OutEvent == nullptr;
    pi_event *Event = OutEvent ? OutEvent : &InternalEvent;
    auto Res = createEventAndAssociateQueue(Queue, Event, PI_COMMAND_TYPE_USER,
                                            CommandList, IsInternal);
    if (Res != PI_SUCCESS)
      return Res;

    ZeEvent = (*Event)->ZeEvent;
    (*Event)->WaitList = TmpWaitList;

    const auto &WaitList = (*Event)->WaitList;
    auto ZeCommandList = CommandList->first;
    ZE_CALL(zeCommandListAppendWaitOnEvents,
            (ZeCommandList, WaitList.Length, WaitList.ZeEventList));

    ZE_CALL(zeCommandListAppendSignalEvent, (ZeCommandList, ZeEvent));

    // Execute command list asynchronously as the event will be used
    // to track down its completion.
    return Queue->executeCommandList(CommandList);
  }

  {
    // If wait-list is empty, then this particular command should wait until
    // all previous enqueued commands to the command-queue have completed.
    //
    // TODO: find a way to do that without blocking the host.

    // Lock automatically releases when this goes out of scope.
    std::scoped_lock<pi_shared_mutex> lock(Queue->Mutex);

    if (OutEvent) {
      auto Res = createEventAndAssociateQueue(
          Queue, OutEvent, PI_COMMAND_TYPE_USER, Queue->CommandListMap.end(),
          /* IsInternal */ false);
      if (Res != PI_SUCCESS)
        return Res;
    }

    Queue->synchronize();

    if (OutEvent) {
      Queue->LastCommandEvent = *OutEvent;

      ZE_CALL(zeEventHostSignal, ((*OutEvent)->ZeEvent));
      (*OutEvent)->Completed = true;
    }
  }

  if (!Queue->UsingImmCmdLists) {
    std::unique_lock<pi_shared_mutex> Lock(Queue->Mutex);
    resetCommandLists(Queue);
  }

  return PI_SUCCESS;
}

pi_result piEnqueueEventsWaitWithBarrier(pi_queue Queue,
                                         pi_uint32 NumEventsInWaitList,
                                         const pi_event *EventWaitList,
                                         pi_event *OutEvent) {
  PI_ASSERT(Queue, PI_ERROR_INVALID_QUEUE);

  // Lock automatically releases when this goes out of scope.
  std::scoped_lock<pi_shared_mutex> lock(Queue->Mutex);

  // Helper function for appending a barrier to a command list.
  auto insertBarrierIntoCmdList =
      [&Queue](pi_command_list_ptr_t CmdList,
               const _pi_ze_event_list_t &EventWaitList, pi_event &Event,
               bool IsInternal) {
        if (auto Res = createEventAndAssociateQueue(
                Queue, &Event, PI_COMMAND_TYPE_USER, CmdList, IsInternal))
          return Res;

        Event->WaitList = EventWaitList;
        ZE_CALL(zeCommandListAppendBarrier,
                (CmdList->first, Event->ZeEvent, EventWaitList.Length,
                 EventWaitList.ZeEventList));
        return PI_SUCCESS;
      };

  pi_event InternalEvent;
  bool IsInternal = OutEvent == nullptr;
  pi_event *Event = OutEvent ? OutEvent : &InternalEvent;

  // Indicator for whether batching is allowed. This may be changed later in
  // this function, but allow it by default.
  bool OkToBatch = true;

  // If we have a list of events to make the barrier from, then we can create a
  // barrier on these and use the resulting event as our future barrier.
  // We use the same approach if
  // SYCL_PI_LEVEL_ZERO_USE_MULTIPLE_COMMANDLIST_BARRIERS is not set to a
  // positive value.
  // We use the same approach if we have in-order queue because every command
  // depends on previous one, so we don't need to insert barrier to multiple
  // command lists.
  if (NumEventsInWaitList || !UseMultipleCmdlistBarriers ||
      Queue->isInOrderQueue()) {
    // Retain the events as they will be owned by the result event.
    _pi_ze_event_list_t TmpWaitList;
    if (auto Res = TmpWaitList.createAndRetainPiZeEventList(
            NumEventsInWaitList, EventWaitList, Queue,
            /*UseCopyEngine=*/false))
      return Res;

    // Get an arbitrary command-list in the queue.
    pi_command_list_ptr_t CmdList;
    if (auto Res = Queue->Context->getAvailableCommandList(
            Queue, CmdList,
            /*UseCopyEngine=*/false, OkToBatch))
      return Res;

    // Insert the barrier into the command-list and execute.
    if (auto Res =
            insertBarrierIntoCmdList(CmdList, TmpWaitList, *Event, IsInternal))
      return Res;

    if (auto Res = Queue->executeCommandList(CmdList, false, OkToBatch))
      return Res;

    // Because of the dependency between commands in the in-order queue we don't
    // need to keep track of any active barriers if we have in-order queue.
    if (UseMultipleCmdlistBarriers && !Queue->isInOrderQueue()) {
      Queue->ActiveBarriers.add(*Event);
    }
    return PI_SUCCESS;
  }

  // Since there are no events to explicitly create a barrier for, we are
  // inserting a queue-wide barrier.

  // Command list(s) for putting barriers.
  std::vector<pi_command_list_ptr_t> CmdLists;

  // There must be at least one L0 queue.
  auto &ComputeGroup = Queue->ComputeQueueGroupsByTID.get();
  auto &CopyGroup = Queue->CopyQueueGroupsByTID.get();
  PI_ASSERT(!ComputeGroup.ZeQueues.empty() || !CopyGroup.ZeQueues.empty(),
            PI_ERROR_INVALID_QUEUE);

  size_t NumQueues = 0;
  for (auto &QueueMap :
       {Queue->ComputeQueueGroupsByTID, Queue->CopyQueueGroupsByTID})
    for (auto &QueueGroup : QueueMap)
      NumQueues += QueueGroup.second.ZeQueues.size();

  OkToBatch = true;
  // Get an available command list tied to each command queue. We need
  // these so a queue-wide barrier can be inserted into each command
  // queue.
  CmdLists.reserve(NumQueues);
  for (auto &QueueMap :
       {Queue->ComputeQueueGroupsByTID, Queue->CopyQueueGroupsByTID})
    for (auto &QueueGroup : QueueMap) {
      bool UseCopyEngine =
          QueueGroup.second.Type != _pi_queue::queue_type::Compute;
      if (Queue->UsingImmCmdLists) {
        // If immediate command lists are being used, each will act as their own
        // queue, so we must insert a barrier into each.
        for (auto &ImmCmdList : QueueGroup.second.ImmCmdLists)
          if (ImmCmdList != Queue->CommandListMap.end())
            CmdLists.push_back(ImmCmdList);
      } else {
        for (auto ZeQueue : QueueGroup.second.ZeQueues) {
          if (ZeQueue) {
            pi_command_list_ptr_t CmdList;
            if (auto Res = Queue->Context->getAvailableCommandList(
                    Queue, CmdList, UseCopyEngine, OkToBatch, &ZeQueue))
              return Res;
            CmdLists.push_back(CmdList);
          }
        }
      }
    }

  // If no activity has occurred on the queue then there will be no cmdlists.
  // We need one for generating an Event, so create one.
  if (CmdLists.size() == 0) {
    // Get any available command list.
    pi_command_list_ptr_t CmdList;
    if (auto Res = Queue->Context->getAvailableCommandList(
            Queue, CmdList,
            /*UseCopyEngine=*/false, OkToBatch))
      return Res;
    CmdLists.push_back(CmdList);
  }

  if (CmdLists.size() > 1) {
    // Insert a barrier into each unique command queue using the available
    // command-lists.
    std::vector<pi_event> EventWaitVector(CmdLists.size());
    for (size_t I = 0; I < CmdLists.size(); ++I) {
      if (auto Res =
              insertBarrierIntoCmdList(CmdLists[I], _pi_ze_event_list_t{},
                                       EventWaitVector[I], /*IsInternal*/ true))
        return Res;
    }
    // If there were multiple queues we need to create a "convergence" event to
    // be our active barrier. This convergence event is signalled by a barrier
    // on all the events from the barriers we have inserted into each queue.
    // Use the first command list as our convergence command list.
    pi_command_list_ptr_t &ConvergenceCmdList = CmdLists[0];

    // Create an event list. It will take ownership over all relevant events so
    // we relinquish ownership and let it keep all events it needs.
    _pi_ze_event_list_t BaseWaitList;
    if (auto Res = BaseWaitList.createAndRetainPiZeEventList(
            EventWaitVector.size(), EventWaitVector.data(), Queue,
            ConvergenceCmdList->second.isCopy(Queue)))
      return Res;

    // Insert a barrier with the events from each command-queue into the
    // convergence command list. The resulting event signals the convergence of
    // all barriers.
    if (auto Res = insertBarrierIntoCmdList(ConvergenceCmdList, BaseWaitList,
                                            *Event, IsInternal))
      return Res;
  } else {
    // If there is only a single queue then insert a barrier and the single
    // result event can be used as our active barrier and used as the return
    // event. Take into account whether output event is discarded or not.
    if (auto Res = insertBarrierIntoCmdList(CmdLists[0], _pi_ze_event_list_t{},
                                            *Event, IsInternal))
      return Res;
  }

  // Execute each command list so the barriers can be encountered.
  for (pi_command_list_ptr_t &CmdList : CmdLists)
    if (auto Res = Queue->executeCommandList(CmdList, false, OkToBatch))
      return Res;

  if (auto Res = Queue->ActiveBarriers.clear())
    return Res;
  Queue->ActiveBarriers.add(*Event);
  return PI_SUCCESS;
}

pi_result piEnqueueMemBufferRead(pi_queue Queue, pi_mem Src,
                                 pi_bool BlockingRead, size_t Offset,
                                 size_t Size, void *Dst,
                                 pi_uint32 NumEventsInWaitList,
                                 const pi_event *EventWaitList,
                                 pi_event *Event) {
  PI_ASSERT(Src, PI_ERROR_INVALID_MEM_OBJECT);
  PI_ASSERT(Queue, PI_ERROR_INVALID_QUEUE);

  std::shared_lock<pi_shared_mutex> SrcLock(Src->Mutex, std::defer_lock);
  std::scoped_lock<std::shared_lock<pi_shared_mutex>, pi_shared_mutex> LockAll(
      SrcLock, Queue->Mutex);

  char *ZeHandleSrc;
  PI_CALL(Src->getZeHandle(ZeHandleSrc, _pi_mem::read_only, Queue->Device));
  return enqueueMemCopyHelper(PI_COMMAND_TYPE_MEM_BUFFER_READ, Queue, Dst,
                              BlockingRead, Size, ZeHandleSrc + Offset,
                              NumEventsInWaitList, EventWaitList, Event,
                              /* PreferCopyEngine */ true);
}

pi_result piEnqueueMemBufferReadRect(
    pi_queue Queue, pi_mem Buffer, pi_bool BlockingRead,
    pi_buff_rect_offset BufferOffset, pi_buff_rect_offset HostOffset,
    pi_buff_rect_region Region, size_t BufferRowPitch, size_t BufferSlicePitch,
    size_t HostRowPitch, size_t HostSlicePitch, void *Ptr,
    pi_uint32 NumEventsInWaitList, const pi_event *EventWaitList,
    pi_event *Event) {

  PI_ASSERT(Buffer, PI_ERROR_INVALID_MEM_OBJECT);
  PI_ASSERT(Queue, PI_ERROR_INVALID_QUEUE);

  std::shared_lock<pi_shared_mutex> SrcLock(Buffer->Mutex, std::defer_lock);
  std::scoped_lock<std::shared_lock<pi_shared_mutex>, pi_shared_mutex> LockAll(
      SrcLock, Queue->Mutex);

  char *ZeHandleSrc;
  PI_CALL(Buffer->getZeHandle(ZeHandleSrc, _pi_mem::read_only, Queue->Device));
  return enqueueMemCopyRectHelper(
      PI_COMMAND_TYPE_MEM_BUFFER_READ_RECT, Queue, ZeHandleSrc,
      static_cast<char *>(Ptr), BufferOffset, HostOffset, Region,
      BufferRowPitch, HostRowPitch, BufferSlicePitch, HostSlicePitch,
      BlockingRead, NumEventsInWaitList, EventWaitList, Event);
}

} // extern "C"

bool _pi_queue::useCopyEngine(bool PreferCopyEngine) const {
  auto InitialCopyGroup = CopyQueueGroupsByTID.begin()->second;
  return PreferCopyEngine && InitialCopyGroup.ZeQueues.size() > 0 &&
         (!isInOrderQueue() || UseCopyEngineForInOrderQueue);
}

// Wait on all operations in flight on this Queue.
// The caller is expected to hold a lock on the Queue.
// For standard commandlists sync the L0 queues directly.
// For immediate commandlists add barriers to all commandlists associated
// with the Queue. An alternative approach would be to wait on all Events
// associated with the in-flight operations.
// TODO: Event release in immediate commandlist mode is driven by the SYCL
// runtime. Need to investigate whether relase can be done earlier, at sync
// points such as this, to reduce total number of active Events.
pi_result _pi_queue::synchronize() {
  if (!Healthy)
    return PI_SUCCESS;

  auto syncImmCmdList = [](_pi_queue *Queue, pi_command_list_ptr_t ImmCmdList) {
    if (ImmCmdList == Queue->CommandListMap.end())
      return PI_SUCCESS;

    pi_event Event;
    pi_result Res =
        createEventAndAssociateQueue(Queue, &Event, PI_COMMAND_TYPE_USER,
                                     ImmCmdList, /* IsInternal */ false);
    if (Res != PI_SUCCESS)
      return Res;
    auto zeEvent = Event->ZeEvent;
    ZE_CALL(zeCommandListAppendBarrier,
            (ImmCmdList->first, zeEvent, 0, nullptr));
    ZE_CALL(zeHostSynchronize, (zeEvent));
    Event->Completed = true;
    PI_CALL(piEventRelease(Event));

    // Cleanup all events from the synced command list.
    auto EventListToCleanup = std::move(ImmCmdList->second.EventList);
    ImmCmdList->second.EventList.clear();
    CleanupEventListFromResetCmdList(EventListToCleanup, true);
    return PI_SUCCESS;
  };

  // Do nothing if the queue is empty
  if (!LastCommandEvent)
    return PI_SUCCESS;

  // For in-order queue just wait for the last command.
<<<<<<< HEAD
=======
  // If event is discarded then it can be in reset state or underlying level
  // zero handle can have device scope, so we can't synchronize the last event.
>>>>>>> 9cb42ef8
  if (isInOrderQueue() && !LastCommandEvent->IsDiscarded) {
    ZE_CALL(zeHostSynchronize, (LastCommandEvent->ZeEvent));
  } else {
    // Otherwise sync all L0 queues/immediate command-lists.
    for (auto &QueueMap : {ComputeQueueGroupsByTID, CopyQueueGroupsByTID}) {
      for (auto &QueueGroup : QueueMap) {
        if (Device->ImmCommandListUsed) {
          for (auto ImmCmdList : QueueGroup.second.ImmCmdLists)
            syncImmCmdList(this, ImmCmdList);
        } else {
          for (auto &ZeQueue : QueueGroup.second.ZeQueues)
            if (ZeQueue)
              ZE_CALL(zeHostSynchronize, (ZeQueue));
        }
      }
    }
  }
  LastCommandEvent = nullptr;

  // With the entire queue synchronized, the active barriers must be done so we
  // can remove them.
  if (auto Res = ActiveBarriers.clear())
    return Res;

  return PI_SUCCESS;
}

// Shared by all memory read/write/copy PI interfaces.
// PI interfaces must have queue's and destination buffer's mutexes locked for
// exclusive use and source buffer's mutex locked for shared use on entry.
static pi_result
enqueueMemCopyHelper(pi_command_type CommandType, pi_queue Queue, void *Dst,
                     pi_bool BlockingWrite, size_t Size, const void *Src,
                     pi_uint32 NumEventsInWaitList,
                     const pi_event *EventWaitList, pi_event *OutEvent,
                     bool PreferCopyEngine) {
  PI_ASSERT(Queue, PI_ERROR_INVALID_QUEUE);

  bool UseCopyEngine = Queue->useCopyEngine(PreferCopyEngine);

  _pi_ze_event_list_t TmpWaitList;
  if (auto Res = TmpWaitList.createAndRetainPiZeEventList(
          NumEventsInWaitList, EventWaitList, Queue, UseCopyEngine))
    return Res;

  // We want to batch these commands to avoid extra submissions (costly)
  bool OkToBatch = true;

  // Get a new command list to be used on this call
  pi_command_list_ptr_t CommandList{};
  if (auto Res = Queue->Context->getAvailableCommandList(
          Queue, CommandList, UseCopyEngine, OkToBatch))
    return Res;

  ze_event_handle_t ZeEvent = nullptr;
  pi_event InternalEvent;
  bool IsInternal = OutEvent == nullptr;
  pi_event *Event = OutEvent ? OutEvent : &InternalEvent;
  auto Res = createEventAndAssociateQueue(Queue, Event, CommandType,
                                          CommandList, IsInternal);
  if (Res != PI_SUCCESS)
    return Res;
  ZeEvent = (*Event)->ZeEvent;
  (*Event)->WaitList = TmpWaitList;

  const auto &ZeCommandList = CommandList->first;
  const auto &WaitList = (*Event)->WaitList;

  urPrint("calling zeCommandListAppendMemoryCopy() with\n"
          "  ZeEvent %#llx\n",
          pi_cast<std::uintptr_t>(ZeEvent));
  printZeEventList(WaitList);

  ZE_CALL(zeCommandListAppendMemoryCopy,
          (ZeCommandList, Dst, Src, Size, ZeEvent, WaitList.Length,
           WaitList.ZeEventList));

  if (auto Res =
          Queue->executeCommandList(CommandList, BlockingWrite, OkToBatch))
    return Res;

  return PI_SUCCESS;
}

// Shared by all memory read/write/copy rect PI interfaces.
// PI interfaces must have queue's and destination buffer's mutexes locked for
// exclusive use and source buffer's mutex locked for shared use on entry.
static pi_result enqueueMemCopyRectHelper(
    pi_command_type CommandType, pi_queue Queue, const void *SrcBuffer,
    void *DstBuffer, pi_buff_rect_offset SrcOrigin,
    pi_buff_rect_offset DstOrigin, pi_buff_rect_region Region,
    size_t SrcRowPitch, size_t DstRowPitch, size_t SrcSlicePitch,
    size_t DstSlicePitch, pi_bool Blocking, pi_uint32 NumEventsInWaitList,
    const pi_event *EventWaitList, pi_event *OutEvent, bool PreferCopyEngine) {

  PI_ASSERT(Region && SrcOrigin && DstOrigin && Queue, PI_ERROR_INVALID_VALUE);

  bool UseCopyEngine = Queue->useCopyEngine(PreferCopyEngine);

  _pi_ze_event_list_t TmpWaitList;
  if (auto Res = TmpWaitList.createAndRetainPiZeEventList(
          NumEventsInWaitList, EventWaitList, Queue, UseCopyEngine))
    return Res;

  // We want to batch these commands to avoid extra submissions (costly)
  bool OkToBatch = true;

  // Get a new command list to be used on this call
  pi_command_list_ptr_t CommandList{};
  if (auto Res = Queue->Context->getAvailableCommandList(
          Queue, CommandList, UseCopyEngine, OkToBatch))
    return Res;

  ze_event_handle_t ZeEvent = nullptr;
  pi_event InternalEvent;
  bool IsInternal = OutEvent == nullptr;
  pi_event *Event = OutEvent ? OutEvent : &InternalEvent;
  auto Res = createEventAndAssociateQueue(Queue, Event, CommandType,
                                          CommandList, IsInternal);
  if (Res != PI_SUCCESS)
    return Res;
  ZeEvent = (*Event)->ZeEvent;
  (*Event)->WaitList = TmpWaitList;

  const auto &ZeCommandList = CommandList->first;
  const auto &WaitList = (*Event)->WaitList;

  urPrint("calling zeCommandListAppendMemoryCopy() with\n"
          "  ZeEvent %#llx\n",
          pi_cast<std::uintptr_t>(ZeEvent));
  printZeEventList(WaitList);

  uint32_t SrcOriginX = pi_cast<uint32_t>(SrcOrigin->x_bytes);
  uint32_t SrcOriginY = pi_cast<uint32_t>(SrcOrigin->y_scalar);
  uint32_t SrcOriginZ = pi_cast<uint32_t>(SrcOrigin->z_scalar);

  uint32_t SrcPitch = SrcRowPitch;
  if (SrcPitch == 0)
    SrcPitch = pi_cast<uint32_t>(Region->width_bytes);

  if (SrcSlicePitch == 0)
    SrcSlicePitch = pi_cast<uint32_t>(Region->height_scalar) * SrcPitch;

  uint32_t DstOriginX = pi_cast<uint32_t>(DstOrigin->x_bytes);
  uint32_t DstOriginY = pi_cast<uint32_t>(DstOrigin->y_scalar);
  uint32_t DstOriginZ = pi_cast<uint32_t>(DstOrigin->z_scalar);

  uint32_t DstPitch = DstRowPitch;
  if (DstPitch == 0)
    DstPitch = pi_cast<uint32_t>(Region->width_bytes);

  if (DstSlicePitch == 0)
    DstSlicePitch = pi_cast<uint32_t>(Region->height_scalar) * DstPitch;

  uint32_t Width = pi_cast<uint32_t>(Region->width_bytes);
  uint32_t Height = pi_cast<uint32_t>(Region->height_scalar);
  uint32_t Depth = pi_cast<uint32_t>(Region->depth_scalar);

  const ze_copy_region_t ZeSrcRegion = {SrcOriginX, SrcOriginY, SrcOriginZ,
                                        Width,      Height,     Depth};
  const ze_copy_region_t ZeDstRegion = {DstOriginX, DstOriginY, DstOriginZ,
                                        Width,      Height,     Depth};

  ZE_CALL(zeCommandListAppendMemoryCopyRegion,
          (ZeCommandList, DstBuffer, &ZeDstRegion, DstPitch, DstSlicePitch,
           SrcBuffer, &ZeSrcRegion, SrcPitch, SrcSlicePitch, nullptr,
           WaitList.Length, WaitList.ZeEventList));

  urPrint("calling zeCommandListAppendMemoryCopyRegion()\n");

  ZE_CALL(zeCommandListAppendBarrier, (ZeCommandList, ZeEvent, 0, nullptr));

  urPrint("calling zeCommandListAppendBarrier() with Event %#llx\n",
          pi_cast<std::uintptr_t>(ZeEvent));

  if (auto Res = Queue->executeCommandList(CommandList, Blocking, OkToBatch))
    return Res;

  return PI_SUCCESS;
}

extern "C" {

pi_result piEnqueueMemBufferWrite(pi_queue Queue, pi_mem Buffer,
                                  pi_bool BlockingWrite, size_t Offset,
                                  size_t Size, const void *Ptr,
                                  pi_uint32 NumEventsInWaitList,
                                  const pi_event *EventWaitList,
                                  pi_event *Event) {

  PI_ASSERT(Buffer, PI_ERROR_INVALID_MEM_OBJECT);
  PI_ASSERT(Queue, PI_ERROR_INVALID_QUEUE);

  std::scoped_lock<pi_shared_mutex, pi_shared_mutex> Lock(Queue->Mutex,
                                                          Buffer->Mutex);

  char *ZeHandleDst;
  PI_CALL(Buffer->getZeHandle(ZeHandleDst, _pi_mem::write_only, Queue->Device));
  return enqueueMemCopyHelper(PI_COMMAND_TYPE_MEM_BUFFER_WRITE, Queue,
                              ZeHandleDst + Offset, // dst
                              BlockingWrite, Size,
                              Ptr, // src
                              NumEventsInWaitList, EventWaitList, Event,
                              /* PreferCopyEngine */ true);
}

pi_result piEnqueueMemBufferWriteRect(
    pi_queue Queue, pi_mem Buffer, pi_bool BlockingWrite,
    pi_buff_rect_offset BufferOffset, pi_buff_rect_offset HostOffset,
    pi_buff_rect_region Region, size_t BufferRowPitch, size_t BufferSlicePitch,
    size_t HostRowPitch, size_t HostSlicePitch, const void *Ptr,
    pi_uint32 NumEventsInWaitList, const pi_event *EventWaitList,
    pi_event *Event) {

  PI_ASSERT(Buffer, PI_ERROR_INVALID_MEM_OBJECT);
  PI_ASSERT(Queue, PI_ERROR_INVALID_QUEUE);

  std::scoped_lock<pi_shared_mutex, pi_shared_mutex> Lock(Queue->Mutex,
                                                          Buffer->Mutex);

  char *ZeHandleDst;
  PI_CALL(Buffer->getZeHandle(ZeHandleDst, _pi_mem::write_only, Queue->Device));
  return enqueueMemCopyRectHelper(
      PI_COMMAND_TYPE_MEM_BUFFER_WRITE_RECT, Queue,
      const_cast<char *>(static_cast<const char *>(Ptr)), ZeHandleDst,
      HostOffset, BufferOffset, Region, HostRowPitch, BufferRowPitch,
      HostSlicePitch, BufferSlicePitch, BlockingWrite, NumEventsInWaitList,
      EventWaitList, Event);
}

pi_result piEnqueueMemBufferCopy(pi_queue Queue, pi_mem SrcMem, pi_mem DstMem,
                                 size_t SrcOffset, size_t DstOffset,
                                 size_t Size, pi_uint32 NumEventsInWaitList,
                                 const pi_event *EventWaitList,
                                 pi_event *Event) {
  PI_ASSERT(SrcMem && DstMem, PI_ERROR_INVALID_MEM_OBJECT);
  PI_ASSERT(Queue, PI_ERROR_INVALID_QUEUE);

  PI_ASSERT(!SrcMem->isImage(), PI_ERROR_INVALID_MEM_OBJECT);
  PI_ASSERT(!DstMem->isImage(), PI_ERROR_INVALID_MEM_OBJECT);
  auto SrcBuffer = pi_cast<pi_buffer>(SrcMem);
  auto DstBuffer = pi_cast<pi_buffer>(DstMem);

  std::shared_lock<pi_shared_mutex> SrcLock(SrcBuffer->Mutex, std::defer_lock);
  std::scoped_lock<std::shared_lock<pi_shared_mutex>, pi_shared_mutex,
                   pi_shared_mutex>
      LockAll(SrcLock, DstBuffer->Mutex, Queue->Mutex);

  // Copy engine is preferred only for host to device transfer.
  // Device to device transfers run faster on compute engines.
  bool PreferCopyEngine = (SrcBuffer->OnHost || DstBuffer->OnHost);

  // Temporary option added to use copy engine for D2D copy
  PreferCopyEngine |= UseCopyEngineForD2DCopy;

  char *ZeHandleSrc;
  PI_CALL(
      SrcBuffer->getZeHandle(ZeHandleSrc, _pi_mem::read_only, Queue->Device));
  char *ZeHandleDst;
  PI_CALL(
      DstBuffer->getZeHandle(ZeHandleDst, _pi_mem::write_only, Queue->Device));

  return enqueueMemCopyHelper(
      PI_COMMAND_TYPE_MEM_BUFFER_COPY, Queue, ZeHandleDst + DstOffset,
      false, // blocking
      Size, ZeHandleSrc + SrcOffset, NumEventsInWaitList, EventWaitList, Event,
      PreferCopyEngine);
}

pi_result piEnqueueMemBufferCopyRect(
    pi_queue Queue, pi_mem SrcMem, pi_mem DstMem, pi_buff_rect_offset SrcOrigin,
    pi_buff_rect_offset DstOrigin, pi_buff_rect_region Region,
    size_t SrcRowPitch, size_t SrcSlicePitch, size_t DstRowPitch,
    size_t DstSlicePitch, pi_uint32 NumEventsInWaitList,
    const pi_event *EventWaitList, pi_event *Event) {
  PI_ASSERT(SrcMem && DstMem, PI_ERROR_INVALID_MEM_OBJECT);
  PI_ASSERT(Queue, PI_ERROR_INVALID_QUEUE);

  PI_ASSERT(!SrcMem->isImage(), PI_ERROR_INVALID_MEM_OBJECT);
  PI_ASSERT(!DstMem->isImage(), PI_ERROR_INVALID_MEM_OBJECT);
  auto SrcBuffer = pi_cast<pi_buffer>(SrcMem);
  auto DstBuffer = pi_cast<pi_buffer>(DstMem);

  std::shared_lock<pi_shared_mutex> SrcLock(SrcBuffer->Mutex, std::defer_lock);
  std::scoped_lock<std::shared_lock<pi_shared_mutex>, pi_shared_mutex,
                   pi_shared_mutex>
      LockAll(SrcLock, DstBuffer->Mutex, Queue->Mutex);

  // Copy engine is preferred only for host to device transfer.
  // Device to device transfers run faster on compute engines.
  bool PreferCopyEngine = (SrcBuffer->OnHost || DstBuffer->OnHost);

  char *ZeHandleSrc;
  PI_CALL(
      SrcBuffer->getZeHandle(ZeHandleSrc, _pi_mem::read_only, Queue->Device));
  char *ZeHandleDst;
  PI_CALL(
      DstBuffer->getZeHandle(ZeHandleDst, _pi_mem::write_only, Queue->Device));

  return enqueueMemCopyRectHelper(
      PI_COMMAND_TYPE_MEM_BUFFER_COPY_RECT, Queue, ZeHandleSrc, ZeHandleDst,
      SrcOrigin, DstOrigin, Region, SrcRowPitch, DstRowPitch, SrcSlicePitch,
      DstSlicePitch,
      false, // blocking
      NumEventsInWaitList, EventWaitList, Event, PreferCopyEngine);
}

} // extern "C"

// Default to using compute engine for fill operation, but allow to
// override this with an environment variable.
static bool PreferCopyEngine = [] {
  const char *Env = std::getenv("SYCL_PI_LEVEL_ZERO_USE_COPY_ENGINE_FOR_FILL");
  return Env ? std::stoi(Env) != 0 : false;
}();

// PI interfaces must have queue's and buffer's mutexes locked on entry.
static pi_result
enqueueMemFillHelper(pi_command_type CommandType, pi_queue Queue, void *Ptr,
                     const void *Pattern, size_t PatternSize, size_t Size,
                     pi_uint32 NumEventsInWaitList,
                     const pi_event *EventWaitList, pi_event *OutEvent) {
  PI_ASSERT(Queue, PI_ERROR_INVALID_QUEUE);
  // Pattern size must be a power of two.
  PI_ASSERT((PatternSize > 0) && ((PatternSize & (PatternSize - 1)) == 0),
            PI_ERROR_INVALID_VALUE);

  auto &Device = Queue->Device;

  // Make sure that pattern size matches the capability of the copy queues.
  // Check both main and link groups as we don't known which one will be used.
  //
  if (PreferCopyEngine && Device->hasCopyEngine()) {
    if (Device->hasMainCopyEngine() &&
        Device->QueueGroup[_pi_device::queue_group_info_t::MainCopy]
                .ZeProperties.maxMemoryFillPatternSize < PatternSize) {
      PreferCopyEngine = false;
    }
    if (Device->hasLinkCopyEngine() &&
        Device->QueueGroup[_pi_device::queue_group_info_t::LinkCopy]
                .ZeProperties.maxMemoryFillPatternSize < PatternSize) {
      PreferCopyEngine = false;
    }
  }

  bool UseCopyEngine = Queue->useCopyEngine(PreferCopyEngine);
  if (!UseCopyEngine) {
    // Pattern size must fit the compute queue capabilities.
    PI_ASSERT(PatternSize <=
                  Device->QueueGroup[_pi_device::queue_group_info_t::Compute]
                      .ZeProperties.maxMemoryFillPatternSize,
              PI_ERROR_INVALID_VALUE);
  }

  _pi_ze_event_list_t TmpWaitList;
  if (auto Res = TmpWaitList.createAndRetainPiZeEventList(
          NumEventsInWaitList, EventWaitList, Queue, UseCopyEngine))
    return Res;

  pi_command_list_ptr_t CommandList{};
  // We want to batch these commands to avoid extra submissions (costly)
  bool OkToBatch = true;
  if (auto Res = Queue->Context->getAvailableCommandList(
          Queue, CommandList, UseCopyEngine, OkToBatch))
    return Res;

  ze_event_handle_t ZeEvent = nullptr;
  pi_event InternalEvent;
  bool IsInternal = OutEvent == nullptr;
  pi_event *Event = OutEvent ? OutEvent : &InternalEvent;
  auto Res = createEventAndAssociateQueue(Queue, Event, CommandType,
                                          CommandList, IsInternal);
  if (Res != PI_SUCCESS)
    return Res;

  ZeEvent = (*Event)->ZeEvent;
  (*Event)->WaitList = TmpWaitList;

  const auto &ZeCommandList = CommandList->first;
  const auto &WaitList = (*Event)->WaitList;

  ZE_CALL(zeCommandListAppendMemoryFill,
          (ZeCommandList, Ptr, Pattern, PatternSize, Size, ZeEvent,
           WaitList.Length, WaitList.ZeEventList));

  urPrint("calling zeCommandListAppendMemoryFill() with\n"
          "  ZeEvent %#llx\n",
          pi_cast<pi_uint64>(ZeEvent));
  printZeEventList(WaitList);

  // Execute command list asynchronously, as the event will be used
  // to track down its completion.
  if (auto Res = Queue->executeCommandList(CommandList, false, OkToBatch))
    return Res;

  return PI_SUCCESS;
}

extern "C" {

pi_result piEnqueueMemBufferFill(pi_queue Queue, pi_mem Buffer,
                                 const void *Pattern, size_t PatternSize,
                                 size_t Offset, size_t Size,
                                 pi_uint32 NumEventsInWaitList,
                                 const pi_event *EventWaitList,
                                 pi_event *Event) {

  PI_ASSERT(Buffer, PI_ERROR_INVALID_MEM_OBJECT);
  PI_ASSERT(Queue, PI_ERROR_INVALID_QUEUE);

  std::scoped_lock<pi_shared_mutex, pi_shared_mutex> Lock(Queue->Mutex,
                                                          Buffer->Mutex);

  char *ZeHandleDst;
  PI_CALL(Buffer->getZeHandle(ZeHandleDst, _pi_mem::write_only, Queue->Device));
  return enqueueMemFillHelper(PI_COMMAND_TYPE_MEM_BUFFER_FILL, Queue,
                              ZeHandleDst + Offset, Pattern, PatternSize, Size,
                              NumEventsInWaitList, EventWaitList, Event);
}

static pi_result USMHostAllocImpl(void **ResultPtr, pi_context Context,
                                  pi_usm_mem_properties *Properties,
                                  size_t Size, pi_uint32 Alignment);

pi_result piEnqueueMemBufferMap(pi_queue Queue, pi_mem Mem, pi_bool BlockingMap,
                                pi_map_flags MapFlags, size_t Offset,
                                size_t Size, pi_uint32 NumEventsInWaitList,
                                const pi_event *EventWaitList,
                                pi_event *OutEvent, void **RetMap) {

  // TODO: we don't implement read-only or write-only, always read-write.
  // assert((map_flags & PI_MAP_READ) != 0);
  // assert((map_flags & PI_MAP_WRITE) != 0);
  PI_ASSERT(Mem, PI_ERROR_INVALID_MEM_OBJECT);
  PI_ASSERT(Queue, PI_ERROR_INVALID_QUEUE);

  PI_ASSERT(!Mem->isImage(), PI_ERROR_INVALID_MEM_OBJECT);
  auto Buffer = pi_cast<pi_buffer>(Mem);

  pi_event InternalEvent;
  bool IsInternal = OutEvent == nullptr;
  pi_event *Event = OutEvent ? OutEvent : &InternalEvent;
  ze_event_handle_t ZeEvent = nullptr;

  bool UseCopyEngine = false;
  {
    // Lock automatically releases when this goes out of scope.
    std::scoped_lock<pi_shared_mutex> lock(Queue->Mutex);

    _pi_ze_event_list_t TmpWaitList;
    if (auto Res = TmpWaitList.createAndRetainPiZeEventList(
            NumEventsInWaitList, EventWaitList, Queue, UseCopyEngine))
      return Res;

    auto Res = createEventAndAssociateQueue(
        Queue, Event, PI_COMMAND_TYPE_MEM_BUFFER_MAP,
        Queue->CommandListMap.end(), IsInternal);
    if (Res != PI_SUCCESS)
      return Res;

    ZeEvent = (*Event)->ZeEvent;
    (*Event)->WaitList = TmpWaitList;
  }

  // Translate the host access mode info.
  _pi_mem::access_mode_t AccessMode = _pi_mem::unknown;
  if (MapFlags & PI_MAP_WRITE_INVALIDATE_REGION)
    AccessMode = _pi_mem::write_only;
  else {
    if (MapFlags & PI_MAP_READ) {
      AccessMode = _pi_mem::read_only;
      if (MapFlags & PI_MAP_WRITE)
        AccessMode = _pi_mem::read_write;
    } else if (MapFlags & PI_MAP_WRITE)
      AccessMode = _pi_mem::write_only;
  }
  PI_ASSERT(AccessMode != _pi_mem::unknown, PI_ERROR_INVALID_VALUE);

  // TODO: Level Zero is missing the memory "mapping" capabilities, so we are
  // left to doing new memory allocation and a copy (read) on discrete devices.
  // For integrated devices, we have allocated the buffer in host memory so no
  // actions are needed here except for synchronizing on incoming events.
  // A host-to-host copy is done if a host pointer had been supplied during
  // buffer creation on integrated devices.
  //
  // TODO: for discrete, check if the input buffer is already allocated
  // in shared memory and thus is accessible from the host as is.
  // Can we get SYCL RT to predict/allocate in shared memory
  // from the beginning?

  // For integrated devices the buffer has been allocated in host memory.
  if (Buffer->OnHost) {
    // Wait on incoming events before doing the copy
    if (NumEventsInWaitList > 0)
      PI_CALL(piEventsWait(NumEventsInWaitList, EventWaitList));

    if (Queue->isInOrderQueue())
      PI_CALL(piQueueFinish(Queue));

    // Lock automatically releases when this goes out of scope.
    std::scoped_lock<pi_shared_mutex> Guard(Buffer->Mutex);

    char *ZeHandleSrc;
    PI_CALL(Buffer->getZeHandle(ZeHandleSrc, AccessMode, Queue->Device));

    if (Buffer->MapHostPtr) {
      *RetMap = Buffer->MapHostPtr + Offset;
      if (ZeHandleSrc != Buffer->MapHostPtr &&
          AccessMode != _pi_mem::write_only) {
        memcpy(*RetMap, ZeHandleSrc + Offset, Size);
      }
    } else {
      *RetMap = ZeHandleSrc + Offset;
    }

    auto Res = Buffer->Mappings.insert({*RetMap, {Offset, Size}});
    // False as the second value in pair means that mapping was not inserted
    // because mapping already exists.
    if (!Res.second) {
      urPrint("piEnqueueMemBufferMap: duplicate mapping detected\n");
      return PI_ERROR_INVALID_VALUE;
    }

    // Signal this event
    ZE_CALL(zeEventHostSignal, (ZeEvent));
    (*Event)->Completed = true;
    return PI_SUCCESS;
  }

  // Lock automatically releases when this goes out of scope.
  std::scoped_lock<pi_shared_mutex, pi_shared_mutex> Lock(Queue->Mutex,
                                                          Buffer->Mutex);

  if (Buffer->MapHostPtr) {
    *RetMap = Buffer->MapHostPtr + Offset;
  } else {
    // TODO: use USM host allocator here
    // TODO: Do we even need every map to allocate new host memory?
    //       In the case when the buffer is "OnHost" we use single allocation.
    if (auto Res = ZeHostMemAllocHelper(RetMap, Queue->Context, Size))
      return Res;
  }

  // Take a shortcut if the host is not going to read buffer's data.
  if (AccessMode == _pi_mem::write_only) {
    (*Event)->Completed = true;
  } else {
    // For discrete devices we need a command list
    pi_command_list_ptr_t CommandList{};
    if (auto Res = Queue->Context->getAvailableCommandList(Queue, CommandList,
                                                           UseCopyEngine))
      return Res;

    // Add the event to the command list.
    CommandList->second.append(*Event);
    (*Event)->RefCount.increment();

    const auto &ZeCommandList = CommandList->first;
    const auto &WaitList = (*Event)->WaitList;

    char *ZeHandleSrc;
    PI_CALL(Buffer->getZeHandle(ZeHandleSrc, AccessMode, Queue->Device));

    ZE_CALL(zeCommandListAppendMemoryCopy,
            (ZeCommandList, *RetMap, ZeHandleSrc + Offset, Size, ZeEvent,
             WaitList.Length, WaitList.ZeEventList));

    if (auto Res = Queue->executeCommandList(CommandList, BlockingMap))
      return Res;
  }

  auto Res = Buffer->Mappings.insert({*RetMap, {Offset, Size}});
  // False as the second value in pair means that mapping was not inserted
  // because mapping already exists.
  if (!Res.second) {
    urPrint("piEnqueueMemBufferMap: duplicate mapping detected\n");
    return PI_ERROR_INVALID_VALUE;
  }
  return PI_SUCCESS;
}

pi_result piEnqueueMemUnmap(pi_queue Queue, pi_mem Mem, void *MappedPtr,
                            pi_uint32 NumEventsInWaitList,
                            const pi_event *EventWaitList, pi_event *OutEvent) {
  PI_ASSERT(Mem, PI_ERROR_INVALID_MEM_OBJECT);
  PI_ASSERT(Queue, PI_ERROR_INVALID_QUEUE);

  PI_ASSERT(!Mem->isImage(), PI_ERROR_INVALID_MEM_OBJECT);
  auto Buffer = pi_cast<pi_buffer>(Mem);

  bool UseCopyEngine = false;

  ze_event_handle_t ZeEvent = nullptr;
  pi_event InternalEvent;
  bool IsInternal = OutEvent == nullptr;
  pi_event *Event = OutEvent ? OutEvent : &InternalEvent;
  {
    // Lock automatically releases when this goes out of scope.
    std::scoped_lock<pi_shared_mutex> lock(Queue->Mutex);

    _pi_ze_event_list_t TmpWaitList;
    if (auto Res = TmpWaitList.createAndRetainPiZeEventList(
            NumEventsInWaitList, EventWaitList, Queue, UseCopyEngine))
      return Res;

    auto Res = createEventAndAssociateQueue(
        Queue, Event, PI_COMMAND_TYPE_MEM_BUFFER_UNMAP,
        Queue->CommandListMap.end(), IsInternal);
    if (Res != PI_SUCCESS)
      return Res;
    ZeEvent = (*Event)->ZeEvent;
    (*Event)->WaitList = TmpWaitList;
  }

  _pi_buffer::Mapping MapInfo = {};
  {
    // Lock automatically releases when this goes out of scope.
    std::scoped_lock<pi_shared_mutex> Guard(Buffer->Mutex);
    auto It = Buffer->Mappings.find(MappedPtr);
    if (It == Buffer->Mappings.end()) {
      urPrint("piEnqueueMemUnmap: unknown memory mapping\n");
      return PI_ERROR_INVALID_VALUE;
    }
    MapInfo = It->second;
    Buffer->Mappings.erase(It);

    // NOTE: we still have to free the host memory allocated/returned by
    // piEnqueueMemBufferMap, but can only do so after the above copy
    // is completed. Instead of waiting for It here (blocking), we shall
    // do so in piEventRelease called for the pi_event tracking the unmap.
    // In the case of an integrated device, the map operation does not allocate
    // any memory, so there is nothing to free. This is indicated by a nullptr.
    (*Event)->CommandData =
        (Buffer->OnHost ? nullptr : (Buffer->MapHostPtr ? nullptr : MappedPtr));
  }

  // For integrated devices the buffer is allocated in host memory.
  if (Buffer->OnHost) {
    // Wait on incoming events before doing the copy
    if (NumEventsInWaitList > 0)
      PI_CALL(piEventsWait(NumEventsInWaitList, EventWaitList));

    if (Queue->isInOrderQueue())
      PI_CALL(piQueueFinish(Queue));

    char *ZeHandleDst;
    PI_CALL(
        Buffer->getZeHandle(ZeHandleDst, _pi_mem::write_only, Queue->Device));

    std::scoped_lock<pi_shared_mutex> Guard(Buffer->Mutex);
    if (Buffer->MapHostPtr)
      memcpy(ZeHandleDst + MapInfo.Offset, MappedPtr, MapInfo.Size);

    // Signal this event
    ZE_CALL(zeEventHostSignal, (ZeEvent));
    (*Event)->Completed = true;
    return PI_SUCCESS;
  }

  // Lock automatically releases when this goes out of scope.
  std::scoped_lock<pi_shared_mutex, pi_shared_mutex> Lock(Queue->Mutex,
                                                          Buffer->Mutex);

  pi_command_list_ptr_t CommandList{};
  if (auto Res = Queue->Context->getAvailableCommandList(Queue, CommandList,
                                                         UseCopyEngine))
    return Res;

  CommandList->second.append(*Event);
  (*Event)->RefCount.increment();

  const auto &ZeCommandList = CommandList->first;

  // TODO: Level Zero is missing the memory "mapping" capabilities, so we are
  // left to doing copy (write back to the device).
  //
  // NOTE: Keep this in sync with the implementation of
  // piEnqueueMemBufferMap.

  char *ZeHandleDst;
  PI_CALL(Buffer->getZeHandle(ZeHandleDst, _pi_mem::write_only, Queue->Device));

  ZE_CALL(zeCommandListAppendMemoryCopy,
          (ZeCommandList, ZeHandleDst + MapInfo.Offset, MappedPtr, MapInfo.Size,
           ZeEvent, (*Event)->WaitList.Length, (*Event)->WaitList.ZeEventList));

  // Execute command list asynchronously, as the event will be used
  // to track down its completion.
  if (auto Res = Queue->executeCommandList(CommandList))
    return Res;

  return PI_SUCCESS;
}

pi_result piMemImageGetInfo(pi_mem Image, pi_image_info ParamName,
                            size_t ParamValueSize, void *ParamValue,
                            size_t *ParamValueSizeRet) {
  (void)Image;
  (void)ParamName;
  (void)ParamValueSize;
  (void)ParamValue;
  (void)ParamValueSizeRet;

  die("piMemImageGetInfo: not implemented");
  return {};
}

} // extern "C"

static pi_result getImageRegionHelper(pi_mem Mem, pi_image_offset Origin,
                                      pi_image_region Region,
                                      ze_image_region_t &ZeRegion) {

  PI_ASSERT(Mem, PI_ERROR_INVALID_MEM_OBJECT);
  PI_ASSERT(Origin, PI_ERROR_INVALID_VALUE);

#ifndef NDEBUG
  PI_ASSERT(Mem->isImage(), PI_ERROR_INVALID_MEM_OBJECT);
  auto Image = static_cast<_pi_image *>(Mem);
  ze_image_desc_t &ZeImageDesc = Image->ZeImageDesc;

  PI_ASSERT((ZeImageDesc.type == ZE_IMAGE_TYPE_1D && Origin->y == 0 &&
             Origin->z == 0) ||
                (ZeImageDesc.type == ZE_IMAGE_TYPE_1DARRAY && Origin->z == 0) ||
                (ZeImageDesc.type == ZE_IMAGE_TYPE_2D && Origin->z == 0) ||
                (ZeImageDesc.type == ZE_IMAGE_TYPE_3D),
            PI_ERROR_INVALID_VALUE);

  PI_ASSERT(Region->width && Region->height && Region->depth,
            PI_ERROR_INVALID_VALUE);
  PI_ASSERT(
      (ZeImageDesc.type == ZE_IMAGE_TYPE_1D && Region->height == 1 &&
       Region->depth == 1) ||
          (ZeImageDesc.type == ZE_IMAGE_TYPE_1DARRAY && Region->depth == 1) ||
          (ZeImageDesc.type == ZE_IMAGE_TYPE_2D && Region->depth == 1) ||
          (ZeImageDesc.type == ZE_IMAGE_TYPE_3D),
      PI_ERROR_INVALID_VALUE);
#endif // !NDEBUG

  uint32_t OriginX = pi_cast<uint32_t>(Origin->x);
  uint32_t OriginY = pi_cast<uint32_t>(Origin->y);
  uint32_t OriginZ = pi_cast<uint32_t>(Origin->z);

  uint32_t Width = pi_cast<uint32_t>(Region->width);
  uint32_t Height = pi_cast<uint32_t>(Region->height);
  uint32_t Depth = pi_cast<uint32_t>(Region->depth);

  ZeRegion = {OriginX, OriginY, OriginZ, Width, Height, Depth};

  return PI_SUCCESS;
}

// Helper function to implement image read/write/copy.
// PI interfaces must have queue's and destination image's mutexes locked for
// exclusive use and source image's mutex locked for shared use on entry.
static pi_result enqueueMemImageCommandHelper(
    pi_command_type CommandType, pi_queue Queue,
    const void *Src, // image or ptr
    void *Dst,       // image or ptr
    pi_bool IsBlocking, pi_image_offset SrcOrigin, pi_image_offset DstOrigin,
    pi_image_region Region, size_t RowPitch, size_t SlicePitch,
    pi_uint32 NumEventsInWaitList, const pi_event *EventWaitList,
    pi_event *OutEvent, bool PreferCopyEngine = false) {
  PI_ASSERT(Queue, PI_ERROR_INVALID_QUEUE);

  bool UseCopyEngine = Queue->useCopyEngine(PreferCopyEngine);

  _pi_ze_event_list_t TmpWaitList;
  if (auto Res = TmpWaitList.createAndRetainPiZeEventList(
          NumEventsInWaitList, EventWaitList, Queue, UseCopyEngine))
    return Res;

  // We want to batch these commands to avoid extra submissions (costly)
  bool OkToBatch = true;

  // Get a new command list to be used on this call
  pi_command_list_ptr_t CommandList{};
  if (auto Res = Queue->Context->getAvailableCommandList(
          Queue, CommandList, UseCopyEngine, OkToBatch))
    return Res;

  ze_event_handle_t ZeEvent = nullptr;
  pi_event InternalEvent;
  bool IsInternal = OutEvent == nullptr;
  pi_event *Event = OutEvent ? OutEvent : &InternalEvent;
  auto Res = createEventAndAssociateQueue(Queue, Event, CommandType,
                                          CommandList, IsInternal);
  if (Res != PI_SUCCESS)
    return Res;
  ZeEvent = (*Event)->ZeEvent;
  (*Event)->WaitList = TmpWaitList;

  const auto &ZeCommandList = CommandList->first;
  const auto &WaitList = (*Event)->WaitList;

  if (CommandType == PI_COMMAND_TYPE_IMAGE_READ) {
    pi_mem SrcMem = pi_cast<pi_mem>(const_cast<void *>(Src));

    ze_image_region_t ZeSrcRegion;
    auto Result = getImageRegionHelper(SrcMem, SrcOrigin, Region, ZeSrcRegion);
    if (Result != PI_SUCCESS)
      return Result;

    // TODO: Level Zero does not support row_pitch/slice_pitch for images yet.
    // Check that SYCL RT did not want pitch larger than default.
    (void)RowPitch;
    (void)SlicePitch;
#ifndef NDEBUG
    PI_ASSERT(SrcMem->isImage(), PI_ERROR_INVALID_MEM_OBJECT);

    auto SrcImage = static_cast<_pi_image *>(SrcMem);
    const ze_image_desc_t &ZeImageDesc = SrcImage->ZeImageDesc;
    PI_ASSERT(
        RowPitch == 0 ||
            // special case RGBA image pitch equal to region's width
            (ZeImageDesc.format.layout == ZE_IMAGE_FORMAT_LAYOUT_32_32_32_32 &&
             RowPitch == 4 * 4 * ZeSrcRegion.width) ||
            (ZeImageDesc.format.layout == ZE_IMAGE_FORMAT_LAYOUT_16_16_16_16 &&
             RowPitch == 4 * 2 * ZeSrcRegion.width) ||
            (ZeImageDesc.format.layout == ZE_IMAGE_FORMAT_LAYOUT_8_8_8_8 &&
             RowPitch == 4 * ZeSrcRegion.width),
        PI_ERROR_INVALID_IMAGE_SIZE);
    PI_ASSERT(SlicePitch == 0 || SlicePitch == RowPitch * ZeSrcRegion.height,
              PI_ERROR_INVALID_IMAGE_SIZE);
#endif // !NDEBUG

    char *ZeHandleSrc;
    PI_CALL(
        SrcMem->getZeHandle(ZeHandleSrc, _pi_mem::read_only, Queue->Device));
    ZE_CALL(zeCommandListAppendImageCopyToMemory,
            (ZeCommandList, Dst, pi_cast<ze_image_handle_t>(ZeHandleSrc),
             &ZeSrcRegion, ZeEvent, WaitList.Length, WaitList.ZeEventList));
  } else if (CommandType == PI_COMMAND_TYPE_IMAGE_WRITE) {
    pi_mem DstMem = pi_cast<pi_mem>(Dst);
    ze_image_region_t ZeDstRegion;
    auto Result = getImageRegionHelper(DstMem, DstOrigin, Region, ZeDstRegion);
    if (Result != PI_SUCCESS)
      return Result;

      // TODO: Level Zero does not support row_pitch/slice_pitch for images yet.
      // Check that SYCL RT did not want pitch larger than default.
#ifndef NDEBUG
    PI_ASSERT(DstMem->isImage(), PI_ERROR_INVALID_MEM_OBJECT);

    auto DstImage = static_cast<_pi_image *>(DstMem);
    const ze_image_desc_t &ZeImageDesc = DstImage->ZeImageDesc;
    PI_ASSERT(
        RowPitch == 0 ||
            // special case RGBA image pitch equal to region's width
            (ZeImageDesc.format.layout == ZE_IMAGE_FORMAT_LAYOUT_32_32_32_32 &&
             RowPitch == 4 * 4 * ZeDstRegion.width) ||
            (ZeImageDesc.format.layout == ZE_IMAGE_FORMAT_LAYOUT_16_16_16_16 &&
             RowPitch == 4 * 2 * ZeDstRegion.width) ||
            (ZeImageDesc.format.layout == ZE_IMAGE_FORMAT_LAYOUT_8_8_8_8 &&
             RowPitch == 4 * ZeDstRegion.width),
        PI_ERROR_INVALID_IMAGE_SIZE);
    PI_ASSERT(SlicePitch == 0 || SlicePitch == RowPitch * ZeDstRegion.height,
              PI_ERROR_INVALID_IMAGE_SIZE);
#endif // !NDEBUG

    char *ZeHandleDst;
    PI_CALL(
        DstMem->getZeHandle(ZeHandleDst, _pi_mem::write_only, Queue->Device));
    ZE_CALL(zeCommandListAppendImageCopyFromMemory,
            (ZeCommandList, pi_cast<ze_image_handle_t>(ZeHandleDst), Src,
             &ZeDstRegion, ZeEvent, WaitList.Length, WaitList.ZeEventList));
  } else if (CommandType == PI_COMMAND_TYPE_IMAGE_COPY) {
    pi_mem SrcImage = pi_cast<pi_mem>(const_cast<void *>(Src));
    pi_mem DstImage = pi_cast<pi_mem>(Dst);

    ze_image_region_t ZeSrcRegion;
    auto Result =
        getImageRegionHelper(SrcImage, SrcOrigin, Region, ZeSrcRegion);
    if (Result != PI_SUCCESS)
      return Result;
    ze_image_region_t ZeDstRegion;
    Result = getImageRegionHelper(DstImage, DstOrigin, Region, ZeDstRegion);
    if (Result != PI_SUCCESS)
      return Result;

    char *ZeHandleSrc;
    char *ZeHandleDst;
    PI_CALL(
        SrcImage->getZeHandle(ZeHandleSrc, _pi_mem::read_only, Queue->Device));
    PI_CALL(
        DstImage->getZeHandle(ZeHandleDst, _pi_mem::write_only, Queue->Device));
    ZE_CALL(zeCommandListAppendImageCopyRegion,
            (ZeCommandList, pi_cast<ze_image_handle_t>(ZeHandleDst),
             pi_cast<ze_image_handle_t>(ZeHandleSrc), &ZeDstRegion,
             &ZeSrcRegion, ZeEvent, 0, nullptr));
  } else {
    urPrint("enqueueMemImageUpdate: unsupported image command type\n");
    return PI_ERROR_INVALID_OPERATION;
  }

  if (auto Res = Queue->executeCommandList(CommandList, IsBlocking, OkToBatch))
    return Res;

  return PI_SUCCESS;
}

extern "C" {

pi_result piEnqueueMemImageRead(pi_queue Queue, pi_mem Image,
                                pi_bool BlockingRead, pi_image_offset Origin,
                                pi_image_region Region, size_t RowPitch,
                                size_t SlicePitch, void *Ptr,
                                pi_uint32 NumEventsInWaitList,
                                const pi_event *EventWaitList,
                                pi_event *Event) {
  PI_ASSERT(Queue, PI_ERROR_INVALID_QUEUE);

  std::shared_lock<pi_shared_mutex> SrcLock(Image->Mutex, std::defer_lock);
  std::scoped_lock<std::shared_lock<pi_shared_mutex>, pi_shared_mutex> LockAll(
      SrcLock, Queue->Mutex);
  return enqueueMemImageCommandHelper(
      PI_COMMAND_TYPE_IMAGE_READ, Queue,
      Image, // src
      Ptr,   // dst
      BlockingRead,
      Origin,  // SrcOrigin
      nullptr, // DstOrigin
      Region, RowPitch, SlicePitch, NumEventsInWaitList, EventWaitList, Event);
}

pi_result piEnqueueMemImageWrite(pi_queue Queue, pi_mem Image,
                                 pi_bool BlockingWrite, pi_image_offset Origin,
                                 pi_image_region Region, size_t InputRowPitch,
                                 size_t InputSlicePitch, const void *Ptr,
                                 pi_uint32 NumEventsInWaitList,
                                 const pi_event *EventWaitList,
                                 pi_event *Event) {

  PI_ASSERT(Queue, PI_ERROR_INVALID_QUEUE);

  std::scoped_lock<pi_shared_mutex, pi_shared_mutex> Lock(Queue->Mutex,
                                                          Image->Mutex);
  return enqueueMemImageCommandHelper(PI_COMMAND_TYPE_IMAGE_WRITE, Queue,
                                      Ptr,   // src
                                      Image, // dst
                                      BlockingWrite,
                                      nullptr, // SrcOrigin
                                      Origin,  // DstOrigin
                                      Region, InputRowPitch, InputSlicePitch,
                                      NumEventsInWaitList, EventWaitList,
                                      Event);
}

pi_result
piEnqueueMemImageCopy(pi_queue Queue, pi_mem SrcImage, pi_mem DstImage,
                      pi_image_offset SrcOrigin, pi_image_offset DstOrigin,
                      pi_image_region Region, pi_uint32 NumEventsInWaitList,
                      const pi_event *EventWaitList, pi_event *Event) {

  PI_ASSERT(Queue, PI_ERROR_INVALID_QUEUE);

  std::shared_lock<pi_shared_mutex> SrcLock(SrcImage->Mutex, std::defer_lock);
  std::scoped_lock<std::shared_lock<pi_shared_mutex>, pi_shared_mutex,
                   pi_shared_mutex>
      LockAll(SrcLock, DstImage->Mutex, Queue->Mutex);
  // Copy engine is preferred only for host to device transfer.
  // Device to device transfers run faster on compute engines.
  // Images are always allocated on device.
  bool PreferCopyEngine = false;
  return enqueueMemImageCommandHelper(
      PI_COMMAND_TYPE_IMAGE_COPY, Queue, SrcImage, DstImage,
      false, // is_blocking
      SrcOrigin, DstOrigin, Region,
      0, // row pitch
      0, // slice pitch
      NumEventsInWaitList, EventWaitList, Event, PreferCopyEngine);
}

pi_result piEnqueueMemImageFill(pi_queue Queue, pi_mem Image,
                                const void *FillColor, const size_t *Origin,
                                const size_t *Region,
                                pi_uint32 NumEventsInWaitList,
                                const pi_event *EventWaitList,
                                pi_event *Event) {
  (void)Image;
  (void)FillColor;
  (void)Origin;
  (void)Region;
  (void)NumEventsInWaitList;
  (void)EventWaitList;
  (void)Event;

  PI_ASSERT(Queue, PI_ERROR_INVALID_QUEUE);

  // Lock automatically releases when this goes out of scope.
  std::scoped_lock<pi_shared_mutex, pi_shared_mutex> Lock(Queue->Mutex,
                                                          Image->Mutex);

  die("piEnqueueMemImageFill: not implemented");
  return {};
}

pi_result piMemBufferPartition(pi_mem Buffer, pi_mem_flags Flags,
                               pi_buffer_create_type BufferCreateType,
                               void *BufferCreateInfo, pi_mem *RetMem) {

  PI_ASSERT(Buffer && !Buffer->isImage() &&
                !(static_cast<pi_buffer>(Buffer))->isSubBuffer(),
            PI_ERROR_INVALID_MEM_OBJECT);

  PI_ASSERT(BufferCreateType == PI_BUFFER_CREATE_TYPE_REGION &&
                BufferCreateInfo && RetMem,
            PI_ERROR_INVALID_VALUE);

  std::shared_lock<pi_shared_mutex> Guard(Buffer->Mutex);

  if (Flags != PI_MEM_FLAGS_ACCESS_RW) {
    die("piMemBufferPartition: Level-Zero implements only read-write buffer,"
        "no read-only or write-only yet.");
  }

  auto Region = (pi_buffer_region)BufferCreateInfo;

  PI_ASSERT(Region->size != 0u, PI_ERROR_INVALID_BUFFER_SIZE);
  PI_ASSERT(Region->origin <= (Region->origin + Region->size),
            PI_ERROR_INVALID_VALUE);

  try {
    *RetMem = new _pi_buffer(static_cast<pi_buffer>(Buffer), Region->origin,
                             Region->size);
  } catch (const std::bad_alloc &) {
    return PI_ERROR_OUT_OF_HOST_MEMORY;
  } catch (...) {
    return PI_ERROR_UNKNOWN;
  }

  return PI_SUCCESS;
}

pi_result piEnqueueNativeKernel(pi_queue Queue, void (*UserFunc)(void *),
                                void *Args, size_t CbArgs,
                                pi_uint32 NumMemObjects, const pi_mem *MemList,
                                const void **ArgsMemLoc,
                                pi_uint32 NumEventsInWaitList,
                                const pi_event *EventWaitList,
                                pi_event *Event) {
  (void)UserFunc;
  (void)Args;
  (void)CbArgs;
  (void)NumMemObjects;
  (void)MemList;
  (void)ArgsMemLoc;
  (void)NumEventsInWaitList;
  (void)EventWaitList;
  (void)Event;

  PI_ASSERT(Queue, PI_ERROR_INVALID_QUEUE);

  // Lock automatically releases when this goes out of scope.
  std::scoped_lock<pi_shared_mutex> lock(Queue->Mutex);

  die("piEnqueueNativeKernel: not implemented");
  return {};
}

// Function gets characters between delimeter's in str
// then checks if they are equal to the sub_str.
// returns true if there is at least one instance
// returns false if there are no instances of the name
static bool is_in_separated_string(const std::string &str, char delimiter,
                                   const std::string &sub_str) {
  size_t beg = 0;
  size_t length = 0;
  for (const auto &x : str) {
    if (x == delimiter) {
      if (str.substr(beg, length) == sub_str)
        return true;

      beg += length + 1;
      length = 0;
      continue;
    }
    length++;
  }
  if (length != 0)
    if (str.substr(beg, length) == sub_str)
      return true;

  return false;
}

// TODO: Check if the function_pointer_ret type can be converted to void**.
pi_result piextGetDeviceFunctionPointer(pi_device Device, pi_program Program,
                                        const char *FunctionName,
                                        pi_uint64 *FunctionPointerRet) {
  (void)Device;
  PI_ASSERT(Program, PI_ERROR_INVALID_PROGRAM);

  std::shared_lock<pi_shared_mutex> Guard(Program->Mutex);
  if (Program->State != _pi_program::Exe) {
    return PI_ERROR_INVALID_PROGRAM_EXECUTABLE;
  }

  ze_result_t ZeResult =
      ZE_CALL_NOCHECK(zeModuleGetFunctionPointer,
                      (Program->ZeModule, FunctionName,
                       reinterpret_cast<void **>(FunctionPointerRet)));

  // zeModuleGetFunctionPointer currently fails for all
  // kernels regardless of if the kernel exist or not
  // with ZE_RESULT_ERROR_INVALID_ARGUMENT
  // TODO: remove when this is no longer the case
  // If zeModuleGetFunctionPointer returns invalid argument,
  // fallback to searching through kernel list and return
  // PI_ERROR_FUNCTION_ADDRESS_IS_NOT_AVAILABLE if the function exists
  // or PI_ERROR_INVALID_KERNEL_NAME if the function does not exist.
  // FunctionPointerRet should always be 0
  if (ZeResult == ZE_RESULT_ERROR_INVALID_ARGUMENT) {
    size_t Size;
    *FunctionPointerRet = 0;
    PI_CALL(piProgramGetInfo(Program, PI_PROGRAM_INFO_KERNEL_NAMES, 0, nullptr,
                             &Size));

    std::string ClResult(Size, ' ');
    PI_CALL(piProgramGetInfo(Program, PI_PROGRAM_INFO_KERNEL_NAMES,
                             ClResult.size(), &ClResult[0], nullptr));

    // Get rid of the null terminator and search for kernel_name
    // If function can be found return error code to indicate it
    // exists
    ClResult.pop_back();
    if (is_in_separated_string(ClResult, ';', std::string(FunctionName)))
      return PI_ERROR_FUNCTION_ADDRESS_IS_NOT_AVAILABLE;

    return PI_ERROR_INVALID_KERNEL_NAME;
  }

  if (ZeResult == ZE_RESULT_ERROR_INVALID_FUNCTION_NAME) {
    *FunctionPointerRet = 0;
    return PI_ERROR_INVALID_KERNEL_NAME;
  }

  return mapError(ZeResult);
}

static bool UseUSMAllocator = [] {
  // Enable allocator by default if it's not explicitly disabled
  return std::getenv("SYCL_PI_LEVEL_ZERO_DISABLE_USM_ALLOCATOR") == nullptr;
}();

enum class USMAllocationForceResidencyType {
  // [Default] Do not force memory residency at allocation time.
  None = 0,
  // Force memory resident on the device of allocation at allocation time.
  // For host allocation force residency on all devices in a context.
  Device = 1,
  // Force memory resident on all devices in the context with P2P
  // access to the device of allocation.
  // For host allocation force residency on all devices in a context.
  P2PDevices = 2
};

// Returns the desired USM residency setting
static USMAllocationForceResidencyType USMAllocationForceResidency = [] {
  const auto Str = std::getenv("SYCL_PI_LEVEL_ZERO_USM_RESIDENT");
  if (!Str)
    return USMAllocationForceResidencyType::None;
  switch (std::atoi(Str)) {
  case 1:
    return USMAllocationForceResidencyType::Device;
  case 2:
    return USMAllocationForceResidencyType::P2PDevices;
  default:
    return USMAllocationForceResidencyType::None;
  };
}();

// Make USM allocation resident as requested
static pi_result
USMAllocationMakeResident(pi_context Context,
                          pi_device Device, // nullptr for host allocation
                          void *Ptr, size_t Size) {

  std::list<pi_device> Devices;

  if (USMAllocationForceResidency == USMAllocationForceResidencyType::None)
    return PI_SUCCESS;
  else if (!Device) {
    // Host allocation, make it resident on all devices in the context
    Devices.insert(Devices.end(), Context->Devices.begin(),
                   Context->Devices.end());
  } else {
    Devices.push_back(Device);
    if (USMAllocationForceResidency ==
        USMAllocationForceResidencyType::P2PDevices) {
      ze_bool_t P2P;
      for (const auto &D : Context->Devices) {
        if (D == Device)
          continue;
        // TODO: Cache P2P devices for a context
        ZE_CALL(zeDeviceCanAccessPeer, (D->ZeDevice, Device->ZeDevice, &P2P));
        if (P2P)
          Devices.push_back(D);
      }
    }
  }
  for (const auto &D : Devices) {
    ZE_CALL(zeContextMakeMemoryResident,
            (Context->ZeContext, D->ZeDevice, Ptr, Size));
  }
  return PI_SUCCESS;
}

static pi_result USMDeviceAllocImpl(void **ResultPtr, pi_context Context,
                                    pi_device Device,
                                    pi_usm_mem_properties *Properties,
                                    size_t Size, pi_uint32 Alignment) {
  PI_ASSERT(Context, PI_ERROR_INVALID_CONTEXT);
  PI_ASSERT(Device, PI_ERROR_INVALID_DEVICE);

  // Check that incorrect bits are not set in the properties.
  PI_ASSERT(!Properties || *Properties == 0 ||
                (*Properties == PI_MEM_ALLOC_FLAGS && *(Properties + 2) == 0),
            PI_ERROR_INVALID_VALUE);

  // TODO: translate PI properties to Level Zero flags
  ZeStruct<ze_device_mem_alloc_desc_t> ZeDesc;
  ZeDesc.flags = 0;
  ZeDesc.ordinal = 0;

  ZeStruct<ze_relaxed_allocation_limits_exp_desc_t> RelaxedDesc;
  if (Size > Device->ZeDeviceProperties->maxMemAllocSize) {
    // Tell Level-Zero to accept Size > maxMemAllocSize
    RelaxedDesc.flags = ZE_RELAXED_ALLOCATION_LIMITS_EXP_FLAG_MAX_SIZE;
    ZeDesc.pNext = &RelaxedDesc;
  }

  ZE_CALL(zeMemAllocDevice, (Context->ZeContext, &ZeDesc, Size, Alignment,
                             Device->ZeDevice, ResultPtr));

  PI_ASSERT(Alignment == 0 ||
                reinterpret_cast<std::uintptr_t>(*ResultPtr) % Alignment == 0,
            PI_ERROR_INVALID_VALUE);

  USMAllocationMakeResident(Context, Device, *ResultPtr, Size);
  return PI_SUCCESS;
}

static pi_result USMSharedAllocImpl(void **ResultPtr, pi_context Context,
                                    pi_device Device, pi_usm_mem_properties *,
                                    size_t Size, pi_uint32 Alignment) {
  PI_ASSERT(Context, PI_ERROR_INVALID_CONTEXT);
  PI_ASSERT(Device, PI_ERROR_INVALID_DEVICE);

  // TODO: translate PI properties to Level Zero flags
  ZeStruct<ze_host_mem_alloc_desc_t> ZeHostDesc;
  ZeHostDesc.flags = 0;
  ZeStruct<ze_device_mem_alloc_desc_t> ZeDevDesc;
  ZeDevDesc.flags = 0;
  ZeDevDesc.ordinal = 0;

  ZeStruct<ze_relaxed_allocation_limits_exp_desc_t> RelaxedDesc;
  if (Size > Device->ZeDeviceProperties->maxMemAllocSize) {
    // Tell Level-Zero to accept Size > maxMemAllocSize
    RelaxedDesc.flags = ZE_RELAXED_ALLOCATION_LIMITS_EXP_FLAG_MAX_SIZE;
    ZeDevDesc.pNext = &RelaxedDesc;
  }

  ZE_CALL(zeMemAllocShared, (Context->ZeContext, &ZeDevDesc, &ZeHostDesc, Size,
                             Alignment, Device->ZeDevice, ResultPtr));

  PI_ASSERT(Alignment == 0 ||
                reinterpret_cast<std::uintptr_t>(*ResultPtr) % Alignment == 0,
            PI_ERROR_INVALID_VALUE);

  USMAllocationMakeResident(Context, Device, *ResultPtr, Size);

  // TODO: Handle PI_MEM_ALLOC_DEVICE_READ_ONLY.
  return PI_SUCCESS;
}

static pi_result USMHostAllocImpl(void **ResultPtr, pi_context Context,
                                  pi_usm_mem_properties *Properties,
                                  size_t Size, pi_uint32 Alignment) {
  PI_ASSERT(Context, PI_ERROR_INVALID_CONTEXT);

  // Check that incorrect bits are not set in the properties.
  PI_ASSERT(!Properties || *Properties == 0 ||
                (*Properties == PI_MEM_ALLOC_FLAGS && *(Properties + 2) == 0),
            PI_ERROR_INVALID_VALUE);

  // TODO: translate PI properties to Level Zero flags
  ZeStruct<ze_host_mem_alloc_desc_t> ZeHostDesc;
  ZeHostDesc.flags = 0;
  ZE_CALL(zeMemAllocHost,
          (Context->ZeContext, &ZeHostDesc, Size, Alignment, ResultPtr));

  PI_ASSERT(Alignment == 0 ||
                reinterpret_cast<std::uintptr_t>(*ResultPtr) % Alignment == 0,
            PI_ERROR_INVALID_VALUE);

  USMAllocationMakeResident(Context, nullptr, *ResultPtr, Size);
  return PI_SUCCESS;
}

static pi_result USMFreeImpl(pi_context Context, void *Ptr) {
  ZE_CALL(zeMemFree, (Context->ZeContext, Ptr));
  return PI_SUCCESS;
}

// Exception type to pass allocation errors
class UsmAllocationException {
  const pi_result Error;

public:
  UsmAllocationException(pi_result Err) : Error{Err} {}
  pi_result getError() const { return Error; }
};

pi_result USMSharedMemoryAlloc::allocateImpl(void **ResultPtr, size_t Size,
                                             pi_uint32 Alignment) {
  return USMSharedAllocImpl(ResultPtr, Context, Device, nullptr, Size,
                            Alignment);
}

pi_result USMSharedReadOnlyMemoryAlloc::allocateImpl(void **ResultPtr,
                                                     size_t Size,
                                                     pi_uint32 Alignment) {
  pi_usm_mem_properties Props[] = {PI_MEM_ALLOC_FLAGS,
                                   PI_MEM_ALLOC_DEVICE_READ_ONLY, 0};
  return USMSharedAllocImpl(ResultPtr, Context, Device, Props, Size, Alignment);
}

pi_result USMDeviceMemoryAlloc::allocateImpl(void **ResultPtr, size_t Size,
                                             pi_uint32 Alignment) {
  return USMDeviceAllocImpl(ResultPtr, Context, Device, nullptr, Size,
                            Alignment);
}

pi_result USMHostMemoryAlloc::allocateImpl(void **ResultPtr, size_t Size,
                                           pi_uint32 Alignment) {
  return USMHostAllocImpl(ResultPtr, Context, nullptr, Size, Alignment);
}

void *USMMemoryAllocBase::allocate(size_t Size) {
  void *Ptr = nullptr;

  auto Res = allocateImpl(&Ptr, Size, sizeof(void *));
  if (Res != PI_SUCCESS) {
    throw UsmAllocationException(Res);
  }

  return Ptr;
}

void *USMMemoryAllocBase::allocate(size_t Size, size_t Alignment) {
  void *Ptr = nullptr;

  auto Res = allocateImpl(&Ptr, Size, Alignment);
  if (Res != PI_SUCCESS) {
    throw UsmAllocationException(Res);
  }
  return Ptr;
}

void USMMemoryAllocBase::deallocate(void *Ptr) {
  auto Res = USMFreeImpl(Context, Ptr);
  if (Res != PI_SUCCESS) {
    throw UsmAllocationException(Res);
  }
}

pi_result piextUSMDeviceAlloc(void **ResultPtr, pi_context Context,
                              pi_device Device,
                              pi_usm_mem_properties *Properties, size_t Size,
                              pi_uint32 Alignment) {
  // L0 supports alignment up to 64KB and silently ignores higher values.
  // We flag alignment > 64KB as an invalid value.
  if (Alignment > 65536)
    return PI_ERROR_INVALID_VALUE;

  pi_platform Plt = Device->Platform;

  // If indirect access tracking is enabled then lock the mutex which is
  // guarding contexts container in the platform. This prevents new kernels from
  // being submitted in any context while we are in the process of allocating a
  // memory, this is needed to properly capture allocations by kernels with
  // indirect access. This lock also protects access to the context's data
  // structures. If indirect access tracking is not enabled then lock context
  // mutex to protect access to context's data structures.
  std::shared_lock<pi_shared_mutex> ContextLock(Context->Mutex,
                                                std::defer_lock);
  std::unique_lock<pi_shared_mutex> IndirectAccessTrackingLock(
      Plt->ContextsMutex, std::defer_lock);
  if (IndirectAccessTrackingEnabled) {
    IndirectAccessTrackingLock.lock();
    // We are going to defer memory release if there are kernels with indirect
    // access, that is why explicitly retain context to be sure that it is
    // released after all memory allocations in this context are released.
    PI_CALL(piContextRetain(Context));
  } else {
    ContextLock.lock();
  }

  if (!UseUSMAllocator ||
      // L0 spec says that allocation fails if Alignment != 2^n, in order to
      // keep the same behavior for the allocator, just call L0 API directly and
      // return the error code.
      ((Alignment & (Alignment - 1)) != 0)) {
    pi_result Res = USMDeviceAllocImpl(ResultPtr, Context, Device, Properties,
                                       Size, Alignment);
    if (IndirectAccessTrackingEnabled) {
      // Keep track of all memory allocations in the context
      Context->MemAllocs.emplace(std::piecewise_construct,
                                 std::forward_as_tuple(*ResultPtr),
                                 std::forward_as_tuple(Context));
    }
    return Res;
  }

  try {
    auto It = Context->DeviceMemAllocContexts.find(Device->ZeDevice);
    if (It == Context->DeviceMemAllocContexts.end())
      return PI_ERROR_INVALID_VALUE;

    *ResultPtr = It->second.allocate(Size, Alignment);
    if (IndirectAccessTrackingEnabled) {
      // Keep track of all memory allocations in the context
      Context->MemAllocs.emplace(std::piecewise_construct,
                                 std::forward_as_tuple(*ResultPtr),
                                 std::forward_as_tuple(Context));
    }

  } catch (const UsmAllocationException &Ex) {
    *ResultPtr = nullptr;
    return Ex.getError();
  } catch (...) {
    return PI_ERROR_UNKNOWN;
  }

  return PI_SUCCESS;
}

pi_result piextUSMSharedAlloc(void **ResultPtr, pi_context Context,
                              pi_device Device,
                              pi_usm_mem_properties *Properties, size_t Size,
                              pi_uint32 Alignment) {
  // See if the memory is going to be read-only on the device.
  bool DeviceReadOnly = false;
  // Check that incorrect bits are not set in the properties.
  if (Properties && *Properties != 0) {
    PI_ASSERT(*(Properties) == PI_MEM_ALLOC_FLAGS && *(Properties + 2) == 0,
              PI_ERROR_INVALID_VALUE);
    DeviceReadOnly = *(Properties + 1) & PI_MEM_ALLOC_DEVICE_READ_ONLY;
  }

  // L0 supports alignment up to 64KB and silently ignores higher values.
  // We flag alignment > 64KB as an invalid value.
  if (Alignment > 65536)
    return PI_ERROR_INVALID_VALUE;

  pi_platform Plt = Device->Platform;

  // If indirect access tracking is enabled then lock the mutex which is
  // guarding contexts container in the platform. This prevents new kernels from
  // being submitted in any context while we are in the process of allocating a
  // memory, this is needed to properly capture allocations by kernels with
  // indirect access. This lock also protects access to the context's data
  // structures. If indirect access tracking is not enabled then lock context
  // mutex to protect access to context's data structures.
  std::scoped_lock<pi_shared_mutex> Lock(
      IndirectAccessTrackingEnabled ? Plt->ContextsMutex : Context->Mutex);

  if (IndirectAccessTrackingEnabled) {
    // We are going to defer memory release if there are kernels with indirect
    // access, that is why explicitly retain context to be sure that it is
    // released after all memory allocations in this context are released.
    PI_CALL(piContextRetain(Context));
  }

  if (!UseUSMAllocator ||
      // L0 spec says that allocation fails if Alignment != 2^n, in order to
      // keep the same behavior for the allocator, just call L0 API directly and
      // return the error code.
      ((Alignment & (Alignment - 1)) != 0)) {
    pi_result Res = USMSharedAllocImpl(ResultPtr, Context, Device, Properties,
                                       Size, Alignment);
    if (IndirectAccessTrackingEnabled) {
      // Keep track of all memory allocations in the context
      Context->MemAllocs.emplace(std::piecewise_construct,
                                 std::forward_as_tuple(*ResultPtr),
                                 std::forward_as_tuple(Context));
    }
    return Res;
  }

  try {
    auto &Allocator = (DeviceReadOnly ? Context->SharedReadOnlyMemAllocContexts
                                      : Context->SharedMemAllocContexts);
    auto It = Allocator.find(Device->ZeDevice);
    if (It == Allocator.end())
      return PI_ERROR_INVALID_VALUE;

    *ResultPtr = It->second.allocate(Size, Alignment);
    if (DeviceReadOnly) {
      Context->SharedReadOnlyAllocs.insert(*ResultPtr);
    }
    if (IndirectAccessTrackingEnabled) {
      // Keep track of all memory allocations in the context
      Context->MemAllocs.emplace(std::piecewise_construct,
                                 std::forward_as_tuple(*ResultPtr),
                                 std::forward_as_tuple(Context));
    }
  } catch (const UsmAllocationException &Ex) {
    *ResultPtr = nullptr;
    return Ex.getError();
  } catch (...) {
    return PI_ERROR_UNKNOWN;
  }

  return PI_SUCCESS;
}

pi_result piextUSMHostAlloc(void **ResultPtr, pi_context Context,
                            pi_usm_mem_properties *Properties, size_t Size,
                            pi_uint32 Alignment) {
  // L0 supports alignment up to 64KB and silently ignores higher values.
  // We flag alignment > 64KB as an invalid value.
  if (Alignment > 65536)
    return PI_ERROR_INVALID_VALUE;

  pi_platform Plt = Context->getPlatform();
  // If indirect access tracking is enabled then lock the mutex which is
  // guarding contexts container in the platform. This prevents new kernels from
  // being submitted in any context while we are in the process of allocating a
  // memory, this is needed to properly capture allocations by kernels with
  // indirect access. This lock also protects access to the context's data
  // structures. If indirect access tracking is not enabled then lock context
  // mutex to protect access to context's data structures.
  std::shared_lock<pi_shared_mutex> ContextLock(Context->Mutex,
                                                std::defer_lock);
  std::unique_lock<pi_shared_mutex> IndirectAccessTrackingLock(
      Plt->ContextsMutex, std::defer_lock);
  if (IndirectAccessTrackingEnabled) {
    IndirectAccessTrackingLock.lock();
    // We are going to defer memory release if there are kernels with indirect
    // access, that is why explicitly retain context to be sure that it is
    // released after all memory allocations in this context are released.
    PI_CALL(piContextRetain(Context));
  } else {
    ContextLock.lock();
  }

  if (!UseUSMAllocator ||
      // L0 spec says that allocation fails if Alignment != 2^n, in order to
      // keep the same behavior for the allocator, just call L0 API directly and
      // return the error code.
      ((Alignment & (Alignment - 1)) != 0)) {
    pi_result Res =
        USMHostAllocImpl(ResultPtr, Context, Properties, Size, Alignment);
    if (IndirectAccessTrackingEnabled) {
      // Keep track of all memory allocations in the context
      Context->MemAllocs.emplace(std::piecewise_construct,
                                 std::forward_as_tuple(*ResultPtr),
                                 std::forward_as_tuple(Context));
    }
    return Res;
  }

  // There is a single allocator for Host USM allocations, so we don't need to
  // find the allocator depending on context as we do for Shared and Device
  // allocations.
  try {
    *ResultPtr = Context->HostMemAllocContext->allocate(Size, Alignment);
    if (IndirectAccessTrackingEnabled) {
      // Keep track of all memory allocations in the context
      Context->MemAllocs.emplace(std::piecewise_construct,
                                 std::forward_as_tuple(*ResultPtr),
                                 std::forward_as_tuple(Context));
    }
  } catch (const UsmAllocationException &Ex) {
    *ResultPtr = nullptr;
    return Ex.getError();
  } catch (...) {
    return PI_ERROR_UNKNOWN;
  }

  return PI_SUCCESS;
}

// Helper function to deallocate USM memory, if indirect access support is
// enabled then a caller must lock the platform-level mutex guarding the
// container with contexts because deallocating the memory can turn RefCount of
// a context to 0 and as a result the context being removed from the list of
// tracked contexts.
// If indirect access tracking is not enabled then caller must lock Context
// mutex.
static pi_result USMFreeHelper(pi_context Context, void *Ptr,
                               bool OwnZeMemHandle) {
  if (!OwnZeMemHandle) {
    // Memory should not be freed
    return PI_SUCCESS;
  }

  if (IndirectAccessTrackingEnabled) {
    auto It = Context->MemAllocs.find(Ptr);
    if (It == std::end(Context->MemAllocs)) {
      die("All memory allocations must be tracked!");
    }
    if (!It->second.RefCount.decrementAndTest()) {
      // Memory can't be deallocated yet.
      return PI_SUCCESS;
    }

    // Reference count is zero, it is ok to free memory.
    // We don't need to track this allocation anymore.
    Context->MemAllocs.erase(It);
  }

  if (!UseUSMAllocator) {
    pi_result Res = USMFreeImpl(Context, Ptr);
    if (IndirectAccessTrackingEnabled)
      PI_CALL(ContextReleaseHelper(Context));
    return Res;
  }

  // Query the device of the allocation to determine the right allocator context
  ze_device_handle_t ZeDeviceHandle;
  ZeStruct<ze_memory_allocation_properties_t> ZeMemoryAllocationProperties;

  // Query memory type of the pointer we're freeing to determine the correct
  // way to do it(directly or via an allocator)
  auto ZeResult =
      ZE_CALL_NOCHECK(zeMemGetAllocProperties,
                      (Context->ZeContext, Ptr, &ZeMemoryAllocationProperties,
                       &ZeDeviceHandle));

  // Handle the case that L0 RT was already unloaded
  if (ZeResult == ZE_RESULT_ERROR_UNINITIALIZED) {
    if (IndirectAccessTrackingEnabled)
      PI_CALL(ContextReleaseHelper(Context));
    return PI_SUCCESS;
  } else if (ZeResult) {
    return mapError(ZeResult);
  }

  // If memory type is host release from host pool
  if (ZeMemoryAllocationProperties.type == ZE_MEMORY_TYPE_HOST) {
    try {
      Context->HostMemAllocContext->deallocate(Ptr);
    } catch (const UsmAllocationException &Ex) {
      return Ex.getError();
    } catch (...) {
      return PI_ERROR_UNKNOWN;
    }
    if (IndirectAccessTrackingEnabled)
      PI_CALL(ContextReleaseHelper(Context));
    return PI_SUCCESS;
  }

  // Points out an allocation in SharedReadOnlyMemAllocContexts
  auto SharedReadOnlyAllocsIterator = Context->SharedReadOnlyAllocs.end();

  if (!ZeDeviceHandle) {
    // The only case where it is OK not have device identified is
    // if the memory is not known to the driver. We should not ever get
    // this either, probably.
    PI_ASSERT(ZeMemoryAllocationProperties.type == ZE_MEMORY_TYPE_UNKNOWN,
              PI_ERROR_INVALID_DEVICE);
  } else {
    pi_device Device;
    // All context member devices or their descendants are of the same platform.
    auto Platform = Context->getPlatform();
    Device = Platform->getDeviceFromNativeHandle(ZeDeviceHandle);
    PI_ASSERT(Device, PI_ERROR_INVALID_DEVICE);

    auto DeallocationHelper =
        [Context, Device,
         Ptr](std::unordered_map<ze_device_handle_t, USMAllocContext>
                  &AllocContextMap) {
          try {
            auto It = AllocContextMap.find(Device->ZeDevice);
            if (It == AllocContextMap.end())
              return PI_ERROR_INVALID_VALUE;

            // The right context is found, deallocate the pointer
            It->second.deallocate(Ptr);
          } catch (const UsmAllocationException &Ex) {
            return Ex.getError();
          }

          if (IndirectAccessTrackingEnabled)
            PI_CALL(ContextReleaseHelper(Context));
          return PI_SUCCESS;
        };

    switch (ZeMemoryAllocationProperties.type) {
    case ZE_MEMORY_TYPE_SHARED:
      // Distinguish device_read_only allocations since they have own pool.
      SharedReadOnlyAllocsIterator = Context->SharedReadOnlyAllocs.find(Ptr);
      return DeallocationHelper(SharedReadOnlyAllocsIterator !=
                                        Context->SharedReadOnlyAllocs.end()
                                    ? Context->SharedReadOnlyMemAllocContexts
                                    : Context->SharedMemAllocContexts);
    case ZE_MEMORY_TYPE_DEVICE:
      return DeallocationHelper(Context->DeviceMemAllocContexts);
    default:
      // Handled below
      break;
    }
  }

  pi_result Res = USMFreeImpl(Context, Ptr);
  if (SharedReadOnlyAllocsIterator != Context->SharedReadOnlyAllocs.end()) {
    Context->SharedReadOnlyAllocs.erase(SharedReadOnlyAllocsIterator);
  }
  if (IndirectAccessTrackingEnabled)
    PI_CALL(ContextReleaseHelper(Context));
  return Res;
}

pi_result piextUSMFree(pi_context Context, void *Ptr) {
  pi_platform Plt = Context->getPlatform();

  std::scoped_lock<pi_shared_mutex> Lock(
      IndirectAccessTrackingEnabled ? Plt->ContextsMutex : Context->Mutex);

  return USMFreeHelper(Context, Ptr);
}

pi_result piextKernelSetArgPointer(pi_kernel Kernel, pi_uint32 ArgIndex,
                                   size_t ArgSize, const void *ArgValue) {

  PI_CALL(piKernelSetArg(Kernel, ArgIndex, ArgSize, ArgValue));
  return PI_SUCCESS;
}

/// USM Memset API
///
/// @param Queue is the queue to submit to
/// @param Ptr is the ptr to memset
/// @param Value is value to set.  It is interpreted as an 8-bit value and the
/// upper
///        24 bits are ignored
/// @param Count is the size in bytes to memset
/// @param NumEventsInWaitlist is the number of events to wait on
/// @param EventsWaitlist is an array of events to wait on
/// @param Event is the event that represents this operation
pi_result piextUSMEnqueueMemset(pi_queue Queue, void *Ptr, pi_int32 Value,
                                size_t Count, pi_uint32 NumEventsInWaitlist,
                                const pi_event *EventsWaitlist,
                                pi_event *Event) {
  if (!Ptr) {
    return PI_ERROR_INVALID_VALUE;
  }

  PI_ASSERT(Queue, PI_ERROR_INVALID_QUEUE);

  std::scoped_lock<pi_shared_mutex> Lock(Queue->Mutex);
  return enqueueMemFillHelper(
      // TODO: do we need a new command type for USM memset?
      PI_COMMAND_TYPE_MEM_BUFFER_FILL, Queue, Ptr,
      &Value, // It will be interpreted as an 8-bit value,
      1,      // which is indicated with this pattern_size==1
      Count, NumEventsInWaitlist, EventsWaitlist, Event);
}

// Helper function to check if a pointer is a device pointer.
static bool IsDevicePointer(pi_context Context, const void *Ptr) {
  ze_device_handle_t ZeDeviceHandle;
  ZeStruct<ze_memory_allocation_properties_t> ZeMemoryAllocationProperties;

  // Query memory type of the pointer
  ZE_CALL(zeMemGetAllocProperties,
          (Context->ZeContext, Ptr, &ZeMemoryAllocationProperties,
           &ZeDeviceHandle));

  return (ZeMemoryAllocationProperties.type == ZE_MEMORY_TYPE_DEVICE);
}

pi_result piextUSMEnqueueMemcpy(pi_queue Queue, pi_bool Blocking, void *DstPtr,
                                const void *SrcPtr, size_t Size,
                                pi_uint32 NumEventsInWaitlist,
                                const pi_event *EventsWaitlist,
                                pi_event *Event) {

  if (!DstPtr) {
    return PI_ERROR_INVALID_VALUE;
  }

  PI_ASSERT(Queue, PI_ERROR_INVALID_QUEUE);

  std::scoped_lock<pi_shared_mutex> lock(Queue->Mutex);

  // Device to Device copies are found to execute slower on copy engine
  // (versus compute engine).
  bool PreferCopyEngine = !IsDevicePointer(Queue->Context, SrcPtr) ||
                          !IsDevicePointer(Queue->Context, DstPtr);

  // Temporary option added to use copy engine for D2D copy
  PreferCopyEngine |= UseCopyEngineForD2DCopy;

  return enqueueMemCopyHelper(
      // TODO: do we need a new command type for this?
      PI_COMMAND_TYPE_MEM_BUFFER_COPY, Queue, DstPtr, Blocking, Size, SrcPtr,
      NumEventsInWaitlist, EventsWaitlist, Event, PreferCopyEngine);
}

/// Hint to migrate memory to the device
///
/// @param Queue is the queue to submit to
/// @param Ptr points to the memory to migrate
/// @param Size is the number of bytes to migrate
/// @param Flags is a bitfield used to specify memory migration options
/// @param NumEventsInWaitlist is the number of events to wait on
/// @param EventsWaitlist is an array of events to wait on
/// @param Event is the event that represents this operation
pi_result piextUSMEnqueuePrefetch(pi_queue Queue, const void *Ptr, size_t Size,
                                  pi_usm_migration_flags Flags,
                                  pi_uint32 NumEventsInWaitList,
                                  const pi_event *EventWaitList,
                                  pi_event *OutEvent) {

  // flags is currently unused so fail if set
  PI_ASSERT(Flags == 0, PI_ERROR_INVALID_VALUE);
  PI_ASSERT(Queue, PI_ERROR_INVALID_QUEUE);

  // Lock automatically releases when this goes out of scope.
  std::scoped_lock<pi_shared_mutex> lock(Queue->Mutex);

  bool UseCopyEngine = false;

  // Please note that the following code should be run before the
  // subsequent getAvailableCommandList() call so that there is no
  // dead-lock from waiting unsubmitted events in an open batch.
  // The createAndRetainPiZeEventList() has the proper side-effect
  // of submitting batches with dependent events.
  //
  _pi_ze_event_list_t TmpWaitList;
  if (auto Res = TmpWaitList.createAndRetainPiZeEventList(
          NumEventsInWaitList, EventWaitList, Queue, UseCopyEngine))
    return Res;

  // Get a new command list to be used on this call
  pi_command_list_ptr_t CommandList{};
  // TODO: Change UseCopyEngine argument to 'true' once L0 backend
  // support is added
  if (auto Res = Queue->Context->getAvailableCommandList(Queue, CommandList,
                                                         UseCopyEngine))
    return Res;

  // TODO: do we need to create a unique command type for this?
  ze_event_handle_t ZeEvent = nullptr;
  pi_event InternalEvent;
  bool IsInternal = OutEvent == nullptr;
  pi_event *Event = OutEvent ? OutEvent : &InternalEvent;
  auto Res = createEventAndAssociateQueue(Queue, Event, PI_COMMAND_TYPE_USER,
                                          CommandList, IsInternal);
  if (Res != PI_SUCCESS)
    return Res;
  ZeEvent = (*Event)->ZeEvent;
  (*Event)->WaitList = TmpWaitList;

  const auto &WaitList = (*Event)->WaitList;
  const auto &ZeCommandList = CommandList->first;
  if (WaitList.Length) {
    ZE_CALL(zeCommandListAppendWaitOnEvents,
            (ZeCommandList, WaitList.Length, WaitList.ZeEventList));
  }
  // TODO: figure out how to translate "flags"
  ZE_CALL(zeCommandListAppendMemoryPrefetch, (ZeCommandList, Ptr, Size));

  // TODO: Level Zero does not have a completion "event" with the prefetch API,
  // so manually add command to signal our event.
  ZE_CALL(zeCommandListAppendSignalEvent, (ZeCommandList, ZeEvent));

  if (auto Res = Queue->executeCommandList(CommandList, false))
    return Res;

  return PI_SUCCESS;
}

/// USM memadvise API to govern behavior of automatic migration mechanisms
///
/// @param Queue is the queue to submit to
/// @param Ptr is the data to be advised
/// @param Length is the size in bytes of the meory to advise
/// @param Advice is device specific advice
/// @param Event is the event that represents this operation
///
pi_result piextUSMEnqueueMemAdvise(pi_queue Queue, const void *Ptr,
                                   size_t Length, pi_mem_advice Advice,
                                   pi_event *OutEvent) {
  PI_ASSERT(Queue, PI_ERROR_INVALID_QUEUE);

  // Lock automatically releases when this goes out of scope.
  std::scoped_lock<pi_shared_mutex> lock(Queue->Mutex);

  auto ZeAdvice = pi_cast<ze_memory_advice_t>(Advice);

  bool UseCopyEngine = false;

  _pi_ze_event_list_t TmpWaitList;
  if (auto Res = TmpWaitList.createAndRetainPiZeEventList(0, nullptr, Queue,
                                                          UseCopyEngine))
    return Res;

  // Get a new command list to be used on this call
  pi_command_list_ptr_t CommandList{};
  // UseCopyEngine is set to 'false' here.
  // TODO: Additional analysis is required to check if this operation will
  // run faster on copy engines.
  if (auto Res = Queue->Context->getAvailableCommandList(Queue, CommandList,
                                                         UseCopyEngine))
    return Res;

  // TODO: do we need to create a unique command type for this?
  ze_event_handle_t ZeEvent = nullptr;
  pi_event InternalEvent;
  bool IsInternal = OutEvent == nullptr;
  pi_event *Event = OutEvent ? OutEvent : &InternalEvent;
  auto Res = createEventAndAssociateQueue(Queue, Event, PI_COMMAND_TYPE_USER,
                                          CommandList, IsInternal);
  if (Res != PI_SUCCESS)
    return Res;
  ZeEvent = (*Event)->ZeEvent;
  (*Event)->WaitList = TmpWaitList;

  const auto &ZeCommandList = CommandList->first;
  const auto &WaitList = (*Event)->WaitList;

  if (WaitList.Length) {
    ZE_CALL(zeCommandListAppendWaitOnEvents,
            (ZeCommandList, WaitList.Length, WaitList.ZeEventList));
  }

  ZE_CALL(zeCommandListAppendMemAdvise,
          (ZeCommandList, Queue->Device->ZeDevice, Ptr, Length, ZeAdvice));

  // TODO: Level Zero does not have a completion "event" with the advise API,
  // so manually add command to signal our event.
  ZE_CALL(zeCommandListAppendSignalEvent, (ZeCommandList, ZeEvent));

  Queue->executeCommandList(CommandList, false);

  return PI_SUCCESS;
}

/// USM 2D Fill API
///
/// \param queue is the queue to submit to
/// \param ptr is the ptr to fill
/// \param pitch is the total width of the destination memory including padding
/// \param pattern is a pointer with the bytes of the pattern to set
/// \param pattern_size is the size in bytes of the pattern
/// \param width is width in bytes of each row to fill
/// \param height is height the columns to fill
/// \param num_events_in_waitlist is the number of events to wait on
/// \param events_waitlist is an array of events to wait on
/// \param event is the event that represents this operation
__SYCL_EXPORT pi_result piextUSMEnqueueFill2D(pi_queue queue, void *ptr,
                                              size_t pitch, size_t pattern_size,
                                              const void *pattern, size_t width,
                                              size_t height,
                                              pi_uint32 num_events_in_waitlist,
                                              const pi_event *events_waitlist,
                                              pi_event *event) {
  std::ignore = queue;
  std::ignore = ptr;
  std::ignore = pitch;
  std::ignore = pattern_size;
  std::ignore = pattern;
  std::ignore = width;
  std::ignore = height;
  std::ignore = num_events_in_waitlist;
  std::ignore = events_waitlist;
  std::ignore = event;
  die("piextUSMEnqueueFill2D: not implemented");
  return {};
}

/// USM 2D Memset API
///
/// \param queue is the queue to submit to
/// \param ptr is the ptr to fill
/// \param pitch is the total width of the destination memory including padding
/// \param pattern is a pointer with the bytes of the pattern to set
/// \param pattern_size is the size in bytes of the pattern
/// \param width is width in bytes of each row to fill
/// \param height is height the columns to fill
/// \param num_events_in_waitlist is the number of events to wait on
/// \param events_waitlist is an array of events to wait on
/// \param event is the event that represents this operation
__SYCL_EXPORT pi_result piextUSMEnqueueMemset2D(
    pi_queue queue, void *ptr, size_t pitch, int value, size_t width,
    size_t height, pi_uint32 num_events_in_waitlist,
    const pi_event *events_waitlist, pi_event *event) {
  std::ignore = queue;
  std::ignore = ptr;
  std::ignore = pitch;
  std::ignore = value;
  std::ignore = width;
  std::ignore = height;
  std::ignore = num_events_in_waitlist;
  std::ignore = events_waitlist;
  std::ignore = event;
  die("piextUSMEnqueueMemset2D: not implemented");
  return {};
}

/// USM 2D Memcpy API
///
/// \param queue is the queue to submit to
/// \param blocking is whether this operation should block the host
/// \param dst_ptr is the location the data will be copied
/// \param dst_pitch is the total width of the destination memory including
/// padding
/// \param src_ptr is the data to be copied
/// \param dst_pitch is the total width of the source memory including padding
/// \param width is width in bytes of each row to be copied
/// \param height is height the columns to be copied
/// \param num_events_in_waitlist is the number of events to wait on
/// \param events_waitlist is an array of events to wait on
/// \param event is the event that represents this operation
__SYCL_EXPORT pi_result piextUSMEnqueueMemcpy2D(
    pi_queue Queue, pi_bool Blocking, void *DstPtr, size_t DstPitch,
    const void *SrcPtr, size_t SrcPitch, size_t Width, size_t Height,
    pi_uint32 NumEventsInWaitlist, const pi_event *EventWaitlist,
    pi_event *Event) {
  if (!DstPtr || !SrcPtr)
    return PI_ERROR_INVALID_VALUE;

  PI_ASSERT(Queue, PI_ERROR_INVALID_QUEUE);

  pi_buff_rect_offset_struct ZeroOffset{0, 0, 0};
  pi_buff_rect_region_struct Region{Width, Height, 0};

  std::scoped_lock<pi_shared_mutex> lock(Queue->Mutex);

  // Device to Device copies are found to execute slower on copy engine
  // (versus compute engine).
  bool PreferCopyEngine = !IsDevicePointer(Queue->Context, SrcPtr) ||
                          !IsDevicePointer(Queue->Context, DstPtr);

  // Temporary option added to use copy engine for D2D copy
  PreferCopyEngine |= UseCopyEngineForD2DCopy;

  return enqueueMemCopyRectHelper(
      // TODO: do we need a new command type for this?
      PI_COMMAND_TYPE_MEM_BUFFER_COPY_RECT, Queue, SrcPtr, DstPtr, &ZeroOffset,
      &ZeroOffset, &Region, SrcPitch, DstPitch, /*SrcSlicePitch=*/0,
      /*DstSlicePitch=*/0, Blocking, NumEventsInWaitlist, EventWaitlist, Event,
      PreferCopyEngine);
}

/// API to query information about USM allocated pointers.
/// Valid Queries:
///   PI_MEM_ALLOC_TYPE returns host/device/shared pi_usm_type value
///   PI_MEM_ALLOC_BASE_PTR returns the base ptr of an allocation if
///                         the queried pointer fell inside an allocation.
///                         Result must fit in void *
///   PI_MEM_ALLOC_SIZE returns how big the queried pointer's
///                     allocation is in bytes. Result is a size_t.
///   PI_MEM_ALLOC_DEVICE returns the pi_device this was allocated against
///
/// @param Context is the pi_context
/// @param Ptr is the pointer to query
/// @param ParamName is the type of query to perform
/// @param ParamValueSize is the size of the result in bytes
/// @param ParamValue is the result
/// @param ParamValueRet is how many bytes were written
pi_result piextUSMGetMemAllocInfo(pi_context Context, const void *Ptr,
                                  pi_mem_alloc_info ParamName,
                                  size_t ParamValueSize, void *ParamValue,
                                  size_t *ParamValueSizeRet) {
  PI_ASSERT(Context, PI_ERROR_INVALID_CONTEXT);

  ze_device_handle_t ZeDeviceHandle;
  ZeStruct<ze_memory_allocation_properties_t> ZeMemoryAllocationProperties;

  ZE_CALL(zeMemGetAllocProperties,
          (Context->ZeContext, Ptr, &ZeMemoryAllocationProperties,
           &ZeDeviceHandle));

  ReturnHelper ReturnValue(ParamValueSize, ParamValue, ParamValueSizeRet);
  switch (ParamName) {
  case PI_MEM_ALLOC_TYPE: {
    pi_usm_type MemAllocaType;
    switch (ZeMemoryAllocationProperties.type) {
    case ZE_MEMORY_TYPE_UNKNOWN:
      MemAllocaType = PI_MEM_TYPE_UNKNOWN;
      break;
    case ZE_MEMORY_TYPE_HOST:
      MemAllocaType = PI_MEM_TYPE_HOST;
      break;
    case ZE_MEMORY_TYPE_DEVICE:
      MemAllocaType = PI_MEM_TYPE_DEVICE;
      break;
    case ZE_MEMORY_TYPE_SHARED:
      MemAllocaType = PI_MEM_TYPE_SHARED;
      break;
    default:
      urPrint("piextUSMGetMemAllocInfo: unexpected usm memory type\n");
      return PI_ERROR_INVALID_VALUE;
    }
    return ReturnValue(MemAllocaType);
  }
  case PI_MEM_ALLOC_DEVICE:
    if (ZeDeviceHandle) {
      auto Platform = Context->getPlatform();
      auto Device = Platform->getDeviceFromNativeHandle(ZeDeviceHandle);
      return Device ? ReturnValue(Device) : PI_ERROR_INVALID_VALUE;
    } else {
      return PI_ERROR_INVALID_VALUE;
    }
  case PI_MEM_ALLOC_BASE_PTR: {
    void *Base;
    ZE_CALL(zeMemGetAddressRange, (Context->ZeContext, Ptr, &Base, nullptr));
    return ReturnValue(Base);
  }
  case PI_MEM_ALLOC_SIZE: {
    size_t Size;
    ZE_CALL(zeMemGetAddressRange, (Context->ZeContext, Ptr, nullptr, &Size));
    return ReturnValue(Size);
  }
  default:
    urPrint("piextUSMGetMemAllocInfo: unsupported ParamName\n");
    return PI_ERROR_INVALID_VALUE;
  }
  return PI_SUCCESS;
}

/// API for writing data from host to a device global variable.
///
/// \param Queue is the queue
/// \param Program is the program containing the device global variable
/// \param Name is the unique identifier for the device global variable
/// \param BlockingWrite is true if the write should block
/// \param Count is the number of bytes to copy
/// \param Offset is the byte offset into the device global variable to start
/// copying
/// \param Src is a pointer to where the data must be copied from
/// \param NumEventsInWaitList is a number of events in the wait list
/// \param EventWaitList is the wait list
/// \param Event is the resulting event
pi_result piextEnqueueDeviceGlobalVariableWrite(
    pi_queue Queue, pi_program Program, const char *Name, pi_bool BlockingWrite,
    size_t Count, size_t Offset, const void *Src, pi_uint32 NumEventsInWaitList,
    const pi_event *EventsWaitList, pi_event *Event) {
  PI_ASSERT(Queue, PI_ERROR_INVALID_QUEUE);

  std::scoped_lock<pi_shared_mutex> lock(Queue->Mutex);

  // Find global variable pointer
  size_t GlobalVarSize = 0;
  void *GlobalVarPtr = nullptr;
  ZE_CALL(zeModuleGetGlobalPointer,
          (Program->ZeModule, Name, &GlobalVarSize, &GlobalVarPtr));
  if (GlobalVarSize < Offset + Count) {
    setErrorMessage("Write device global variable is out of range.",
                    UR_RESULT_ERROR_INVALID_VALUE);
    return PI_ERROR_PLUGIN_SPECIFIC_ERROR;
  }

  // Copy engine is preferred only for host to device transfer.
  // Device to device transfers run faster on compute engines.
  bool PreferCopyEngine = !IsDevicePointer(Queue->Context, Src);

  // Temporary option added to use copy engine for D2D copy
  PreferCopyEngine |= UseCopyEngineForD2DCopy;

  return enqueueMemCopyHelper(PI_COMMAND_TYPE_DEVICE_GLOBAL_VARIABLE_WRITE,
                              Queue, pi_cast<char *>(GlobalVarPtr) + Offset,
                              BlockingWrite, Count, Src, NumEventsInWaitList,
                              EventsWaitList, Event, PreferCopyEngine);
}

/// API reading data from a device global variable to host.
///
/// \param Queue is the queue
/// \param Program is the program containing the device global variable
/// \param Name is the unique identifier for the device global variable
/// \param BlockingRead is true if the read should block
/// \param Count is the number of bytes to copy
/// \param Offset is the byte offset into the device global variable to start
/// copying
/// \param Dst is a pointer to where the data must be copied to
/// \param NumEventsInWaitList is a number of events in the wait list
/// \param EventWaitList is the wait list
/// \param Event is the resulting event
pi_result piextEnqueueDeviceGlobalVariableRead(
    pi_queue Queue, pi_program Program, const char *Name, pi_bool BlockingRead,
    size_t Count, size_t Offset, void *Dst, pi_uint32 NumEventsInWaitList,
    const pi_event *EventsWaitList, pi_event *Event) {
  PI_ASSERT(Queue, PI_ERROR_INVALID_QUEUE);

  std::scoped_lock<pi_shared_mutex> lock(Queue->Mutex);

  // Find global variable pointer
  size_t GlobalVarSize = 0;
  void *GlobalVarPtr = nullptr;
  ZE_CALL(zeModuleGetGlobalPointer,
          (Program->ZeModule, Name, &GlobalVarSize, &GlobalVarPtr));
  if (GlobalVarSize < Offset + Count) {
    setErrorMessage("Read from device global variable is out of range.",
                    UR_RESULT_ERROR_INVALID_VALUE);
    return PI_ERROR_PLUGIN_SPECIFIC_ERROR;
  }

  // Copy engine is preferred only for host to device transfer.
  // Device to device transfers run faster on compute engines.
  bool PreferCopyEngine = !IsDevicePointer(Queue->Context, Dst);

  // Temporary option added to use copy engine for D2D copy
  PreferCopyEngine |= UseCopyEngineForD2DCopy;

  return enqueueMemCopyHelper(
      PI_COMMAND_TYPE_DEVICE_GLOBAL_VARIABLE_READ, Queue, Dst, BlockingRead,
      Count, pi_cast<char *>(GlobalVarPtr) + Offset, NumEventsInWaitList,
      EventsWaitList, Event, PreferCopyEngine);
}
/// API for Read from host pipe.
///
/// \param Queue is the queue
/// \param Program is the program containing the device variable
/// \param PipeSymbol is the unique identifier for the device variable
/// \param Blocking is true if the write should block
/// \param Ptr is a pointer to where the data will be copied to
/// \param Size is size of the data that is read/written from/to pipe
/// \param NumEventsInWaitList is a number of events in the wait list
/// \param EventWaitList is the wait list
/// \param Event is the resulting event
pi_result piextEnqueueReadHostPipe(pi_queue Queue, pi_program Program,
                                   const char *PipeSymbol, pi_bool Blocking,
                                   void *Ptr, size_t Size,
                                   pi_uint32 NumEventsInWaitList,
                                   const pi_event *EventsWaitList,
                                   pi_event *Event) {
  (void)Queue;
  (void)Program;
  (void)PipeSymbol;
  (void)Blocking;
  (void)Ptr;
  (void)Size;
  (void)NumEventsInWaitList;
  (void)EventsWaitList;
  (void)Event;

  PI_ASSERT(Queue, PI_ERROR_INVALID_QUEUE);

  die("piextEnqueueReadHostPipe: not implemented");
  return {};
}

/// API for write to pipe of a given name.
///
/// \param Queue is the queue
/// \param Program is the program containing the device variable
/// \param PipeSymbol is the unique identifier for the device variable
/// \param Blocking is true if the write should block
/// \param Ptr is a pointer to where the data must be copied from
/// \param Size is size of the data that is read/written from/to pipe
/// \param NumEventsInWaitList is a number of events in the wait list
/// \param EventWaitList is the wait list
/// \param Event is the resulting event
pi_result piextEnqueueWriteHostPipe(pi_queue Queue, pi_program Program,
                                    const char *PipeSymbol, pi_bool Blocking,
                                    void *Ptr, size_t Size,
                                    pi_uint32 NumEventsInWaitList,
                                    const pi_event *EventsWaitList,
                                    pi_event *Event) {
  (void)Queue;
  (void)Program;
  (void)PipeSymbol;
  (void)Blocking;
  (void)Ptr;
  (void)Size;
  (void)NumEventsInWaitList;
  (void)EventsWaitList;
  (void)Event;

  PI_ASSERT(Queue, PI_ERROR_INVALID_QUEUE);

  die("piextEnqueueWriteHostPipe: not implemented");
  return {};
}

pi_result piKernelSetExecInfo(pi_kernel Kernel, pi_kernel_exec_info ParamName,
                              size_t ParamValueSize, const void *ParamValue) {
  (void)ParamValueSize;
  PI_ASSERT(Kernel, PI_ERROR_INVALID_KERNEL);
  PI_ASSERT(ParamValue, PI_ERROR_INVALID_VALUE);

  std::scoped_lock<pi_shared_mutex> Guard(Kernel->Mutex);
  if (ParamName == PI_USM_INDIRECT_ACCESS &&
      *(static_cast<const pi_bool *>(ParamValue)) == PI_TRUE) {
    // The whole point for users really was to not need to know anything
    // about the types of allocations kernel uses. So in DPC++ we always
    // just set all 3 modes for each kernel.
    ze_kernel_indirect_access_flags_t IndirectFlags =
        ZE_KERNEL_INDIRECT_ACCESS_FLAG_HOST |
        ZE_KERNEL_INDIRECT_ACCESS_FLAG_DEVICE |
        ZE_KERNEL_INDIRECT_ACCESS_FLAG_SHARED;
    ZE_CALL(zeKernelSetIndirectAccess, (Kernel->ZeKernel, IndirectFlags));
  } else if (ParamName == PI_EXT_KERNEL_EXEC_INFO_CACHE_CONFIG) {
    ze_cache_config_flag_t ZeCacheConfig;
    switch (*(static_cast<const pi_kernel_cache_config *>(ParamValue))) {
    case PI_EXT_KERNEL_EXEC_INFO_CACHE_LARGE_SLM:
      ZeCacheConfig = ZE_CACHE_CONFIG_FLAG_LARGE_SLM;
      break;
    case PI_EXT_KERNEL_EXEC_INFO_CACHE_LARGE_DATA:
      ZeCacheConfig = ZE_CACHE_CONFIG_FLAG_LARGE_DATA;
      break;
    case PI_EXT_KERNEL_EXEC_INFO_CACHE_DEFAULT:
      ZeCacheConfig = static_cast<ze_cache_config_flag_t>(0);
      break;
    default:
      // Unexpected cache configuration value.
      return PI_ERROR_INVALID_VALUE;
    }
    ZE_CALL(zeKernelSetCacheConfig, (Kernel->ZeKernel, ZeCacheConfig););
  } else {
    urPrint("piKernelSetExecInfo: unsupported ParamName\n");
    return PI_ERROR_INVALID_VALUE;
  }

  return PI_SUCCESS;
}

pi_result piextProgramSetSpecializationConstant(pi_program Prog,
                                                pi_uint32 SpecID, size_t,
                                                const void *SpecValue) {
  std::scoped_lock<pi_shared_mutex> Guard(Prog->Mutex);

  // Remember the value of this specialization constant until the program is
  // built.  Note that we only save the pointer to the buffer that contains the
  // value.  The caller is responsible for maintaining storage for this buffer.
  //
  // NOTE: SpecSize is unused in Level Zero, the size is known from SPIR-V by
  // SpecID.
  Prog->SpecConstants[SpecID] = SpecValue;

  return PI_SUCCESS;
}

const char SupportedVersion[] = _PI_LEVEL_ZERO_PLUGIN_VERSION_STRING;

pi_result piPluginInit(pi_plugin *PluginInit) {
  PI_ASSERT(PluginInit, PI_ERROR_INVALID_VALUE);

  // Check that the major version matches in PiVersion and SupportedVersion
  _PI_PLUGIN_VERSION_CHECK(PluginInit->PiVersion, SupportedVersion);

  // TODO: handle versioning/targets properly.
  size_t PluginVersionSize = sizeof(PluginInit->PluginVersion);

  PI_ASSERT(strlen(_PI_LEVEL_ZERO_PLUGIN_VERSION_STRING) < PluginVersionSize,
            PI_ERROR_INVALID_VALUE);

  strncpy(PluginInit->PluginVersion, SupportedVersion, PluginVersionSize);

#define _PI_API(api)                                                           \
  (PluginInit->PiFunctionTable).api = (decltype(&::api))(&api);
#include <sycl/detail/pi.def>

  enableZeTracing();
  return PI_SUCCESS;
}

pi_result piextPluginGetOpaqueData(void *opaque_data_param,
                                   void **opaque_data_return) {
  (void)opaque_data_param;
  (void)opaque_data_return;
  return PI_ERROR_UNKNOWN;
}

// SYCL RT calls this api to notify the end of plugin lifetime.
// Windows: dynamically loaded plugins might have been unloaded already
// when this is called. Sycl RT holds onto the PI plugin so it can be
// called safely. But this is not transitive. If the PI plugin in turn
// dynamically loaded a different DLL, that may have been unloaded.
// It can include all the jobs to tear down resources before
// the plugin is unloaded from memory.
pi_result piTearDown(void *PluginParameter) {
  (void)PluginParameter;
  bool LeakFound = false;
  // reclaim pi_platform objects here since we don't have piPlatformRelease.
  for (pi_platform Platform : *PiPlatformsCache) {
    delete Platform;
  }
  delete PiPlatformsCache;
  delete PiPlatformsCacheMutex;

  // Print the balance of various create/destroy native calls.
  // The idea is to verify if the number of create(+) and destroy(-) calls are
  // matched.
  if (UrL0Debug & UR_L0_DEBUG_CALL_COUNT) {
    // clang-format off
    //
    // The format of this table is such that each row accounts for a
    // specific type of objects, and all elements in the raw except the last
    // one are allocating objects of that type, while the last element is known
    // to deallocate objects of that type.
    //
    std::vector<std::vector<const char *>> CreateDestroySet = {
      {"zeContextCreate",      "zeContextDestroy"},
      {"zeCommandQueueCreate", "zeCommandQueueDestroy"},
      {"zeModuleCreate",       "zeModuleDestroy"},
      {"zeKernelCreate",       "zeKernelDestroy"},
      {"zeEventPoolCreate",    "zeEventPoolDestroy"},
      {"zeCommandListCreateImmediate", "zeCommandListCreate", "zeCommandListDestroy"},
      {"zeEventCreate",        "zeEventDestroy"},
      {"zeFenceCreate",        "zeFenceDestroy"},
      {"zeImageCreate",        "zeImageDestroy"},
      {"zeSamplerCreate",      "zeSamplerDestroy"},
      {"zeMemAllocDevice", "zeMemAllocHost", "zeMemAllocShared", "zeMemFree"},
    };

    // A sample output aimed below is this:
    // ------------------------------------------------------------------------
    //                zeContextCreate = 1     \--->        zeContextDestroy = 1
    //           zeCommandQueueCreate = 1     \--->   zeCommandQueueDestroy = 1
    //                 zeModuleCreate = 1     \--->         zeModuleDestroy = 1
    //                 zeKernelCreate = 1     \--->         zeKernelDestroy = 1
    //              zeEventPoolCreate = 1     \--->      zeEventPoolDestroy = 1
    //   zeCommandListCreateImmediate = 1     |
    //            zeCommandListCreate = 1     \--->    zeCommandListDestroy = 1  ---> LEAK = 1
    //                  zeEventCreate = 2     \--->          zeEventDestroy = 2
    //                  zeFenceCreate = 1     \--->          zeFenceDestroy = 1
    //                  zeImageCreate = 0     \--->          zeImageDestroy = 0
    //                zeSamplerCreate = 0     \--->        zeSamplerDestroy = 0
    //               zeMemAllocDevice = 0     |
    //                 zeMemAllocHost = 1     |
    //               zeMemAllocShared = 0     \--->               zeMemFree = 1
    //
    // clang-format on

    fprintf(stderr, "ZE_DEBUG=%d: check balance of create/destroy calls\n",
            UR_L0_DEBUG_CALL_COUNT);
    fprintf(stderr,
            "----------------------------------------------------------\n");
    for (const auto &Row : CreateDestroySet) {
      int diff = 0;
      for (auto I = Row.begin(); I != Row.end();) {
        const char *ZeName = *I;
        const auto &ZeCount = (*ZeCallCount)[*I];

        bool First = (I == Row.begin());
        bool Last = (++I == Row.end());

        if (Last) {
          fprintf(stderr, " \\--->");
          diff -= ZeCount;
        } else {
          diff += ZeCount;
          if (!First) {
            fprintf(stderr, " | \n");
          }
        }

        fprintf(stderr, "%30s = %-5d", ZeName, ZeCount);
      }

      if (diff) {
        LeakFound = true;
        fprintf(stderr, " ---> LEAK = %d", diff);
      }
      fprintf(stderr, "\n");
    }

    ZeCallCount->clear();
    delete ZeCallCount;
    ZeCallCount = nullptr;
  }
  if (LeakFound)
    return PI_ERROR_INVALID_MEM_OBJECT;

  disableZeTracing();
  return PI_SUCCESS;
}

pi_result _pi_buffer::getZeHandlePtr(char **&ZeHandlePtr,
                                     access_mode_t AccessMode,
                                     pi_device Device) {
  char *ZeHandle;
  PI_CALL(getZeHandle(ZeHandle, AccessMode, Device));
  ZeHandlePtr = &Allocations[Device].ZeHandle;
  return PI_SUCCESS;
}

size_t _pi_buffer::getAlignment() const {
  // Choose an alignment that is at most 64 and is the next power of 2
  // for sizes less than 64.
  auto Alignment = Size;
  if (Alignment > 32UL)
    Alignment = 64UL;
  else if (Alignment > 16UL)
    Alignment = 32UL;
  else if (Alignment > 8UL)
    Alignment = 16UL;
  else if (Alignment > 4UL)
    Alignment = 8UL;
  else if (Alignment > 2UL)
    Alignment = 4UL;
  else if (Alignment > 1UL)
    Alignment = 2UL;
  else
    Alignment = 1UL;
  return Alignment;
}

pi_result _pi_buffer::getZeHandle(char *&ZeHandle, access_mode_t AccessMode,
                                  pi_device Device) {

  // NOTE: There might be no valid allocation at all yet and we get
  // here from piEnqueueKernelLaunch that would be doing the buffer
  // initialization. In this case the Device is not null as kernel
  // launch is always on a specific device.
  if (!Device)
    Device = LastDeviceWithValidAllocation;
  // If the device is still not selected then use the first one in
  // the context of the buffer.
  if (!Device)
    Device = Context->Devices[0];

  auto &Allocation = Allocations[Device];

  // Sub-buffers don't maintain own allocations but rely on parent buffer.
  if (isSubBuffer()) {
    PI_CALL(SubBuffer.Parent->getZeHandle(ZeHandle, AccessMode, Device));
    ZeHandle += SubBuffer.Origin;
    // Still store the allocation info in the PI sub-buffer for
    // getZeHandlePtr to work. At least zeKernelSetArgumentValue needs to
    // be given a pointer to the allocation handle rather than its value.
    //
    Allocation.ZeHandle = ZeHandle;
    Allocation.ReleaseAction = allocation_t::keep;
    LastDeviceWithValidAllocation = Device;
    return PI_SUCCESS;
  }

  // First handle case where the buffer is represented by only
  // a single host allocation.
  if (OnHost) {
    auto &HostAllocation = Allocations[nullptr];
    // The host allocation may already exists, e.g. with imported
    // host ptr, or in case of interop buffer.
    if (!HostAllocation.ZeHandle) {
      if (USMAllocatorConfigInstance.EnableBuffers) {
        HostAllocation.ReleaseAction = allocation_t::free;
        PI_CALL(piextUSMHostAlloc(pi_cast<void **>(&ZeHandle), Context, nullptr,
                                  Size, getAlignment()));
      } else {
        HostAllocation.ReleaseAction = allocation_t::free_native;
        PI_CALL(
            ZeHostMemAllocHelper(pi_cast<void **>(&ZeHandle), Context, Size));
      }
      HostAllocation.ZeHandle = ZeHandle;
      HostAllocation.Valid = true;
    }
    Allocation = HostAllocation;
    Allocation.ReleaseAction = allocation_t::keep;
    ZeHandle = Allocation.ZeHandle;
    LastDeviceWithValidAllocation = Device;
    return PI_SUCCESS;
  }
  // Reads user setting on how to deal with buffers in contexts where
  // all devices have the same root-device. Returns "true" if the
  // preference is to have allocate on each [sub-]device and migrate
  // normally (copy) to other sub-devices as needed. Returns "false"
  // if the preference is to have single root-device allocations
  // serve the needs of all [sub-]devices, meaning potentially more
  // cross-tile traffic.
  //
  static const bool SingleRootDeviceBufferMigration = [] {
    const char *EnvStr =
        std::getenv("SYCL_PI_LEVEL_ZERO_SINGLE_ROOT_DEVICE_BUFFER_MIGRATION");
    if (EnvStr)
      return (std::stoi(EnvStr) != 0);
    // The default is to migrate normally, which may not always be the
    // best option (depends on buffer access patterns), but is an
    // overall win on the set of the available benchmarks.
    return true;
  }();

  // Peform actual device allocation as needed.
  if (!Allocation.ZeHandle) {
    if (!SingleRootDeviceBufferMigration && Context->SingleRootDevice &&
        Context->SingleRootDevice != Device) {
      // If all devices in the context are sub-devices of the same device
      // then we reuse root-device allocation by all sub-devices in the
      // context.
      // TODO: we can probably generalize this and share root-device
      //       allocations by its own sub-devices even if not all other
      //       devices in the context have the same root.
      PI_CALL(getZeHandle(ZeHandle, AccessMode, Context->SingleRootDevice));
      Allocation.ReleaseAction = allocation_t::keep;
      Allocation.ZeHandle = ZeHandle;
      Allocation.Valid = true;
      return PI_SUCCESS;
    } else { // Create device allocation
      if (USMAllocatorConfigInstance.EnableBuffers) {
        Allocation.ReleaseAction = allocation_t::free;
        PI_CALL(piextUSMDeviceAlloc(pi_cast<void **>(&ZeHandle), Context,
                                    Device, nullptr, Size, getAlignment()));
      } else {
        Allocation.ReleaseAction = allocation_t::free_native;
        PI_CALL(ZeDeviceMemAllocHelper(pi_cast<void **>(&ZeHandle), Context,
                                       Device, Size));
      }
    }
    Allocation.ZeHandle = ZeHandle;
  } else {
    ZeHandle = Allocation.ZeHandle;
  }

  // If some prior access invalidated this allocation then make it valid again.
  if (!Allocation.Valid) {
    // LastDeviceWithValidAllocation should always have valid allocation.
    if (Device == LastDeviceWithValidAllocation)
      die("getZeHandle: last used allocation is not valid");

    // For write-only access the allocation contents is not going to be used.
    // So don't do anything to make it "valid".
    bool NeedCopy = AccessMode != _pi_mem::write_only;
    // It's also possible that the buffer doesn't have a valid allocation
    // yet presumably when it is passed to a kernel that will perform
    // it's intialization.
    if (NeedCopy && !LastDeviceWithValidAllocation) {
      NeedCopy = false;
    }
    char *ZeHandleSrc = nullptr;
    if (NeedCopy) {
      PI_CALL(getZeHandle(ZeHandleSrc, _pi_mem::read_only,
                          LastDeviceWithValidAllocation));
      // It's possible with the single root-device contexts that
      // the buffer is represented by the single root-device
      // allocation and then skip the copy to itself.
      if (ZeHandleSrc == ZeHandle)
        NeedCopy = false;
    }

    if (NeedCopy) {
      // Copy valid buffer data to this allocation.
      // TODO: see if we should better use peer's device allocation used
      // directly, if that capability is reported with zeDeviceCanAccessPeer,
      // instead of maintaining a separate allocation and performing
      // explciit copies.
      //
      // zeCommandListAppendMemoryCopy must not be called from simultaneous
      // threads with the same command list handle, so we need exclusive lock.
      ze_bool_t P2P = false;
      ZE_CALL(
          zeDeviceCanAccessPeer,
          (Device->ZeDevice, LastDeviceWithValidAllocation->ZeDevice, &P2P));
      if (!P2P) {
        // P2P copy is not possible, so copy through the host.
        auto &HostAllocation = Allocations[nullptr];
        // The host allocation may already exists, e.g. with imported
        // host ptr, or in case of interop buffer.
        if (!HostAllocation.ZeHandle) {
          void *ZeHandleHost;
          if (USMAllocatorConfigInstance.EnableBuffers) {
            HostAllocation.ReleaseAction = allocation_t::free;
            PI_CALL(piextUSMHostAlloc(&ZeHandleHost, Context, nullptr, Size,
                                      getAlignment()));
          } else {
            HostAllocation.ReleaseAction = allocation_t::free_native;
            PI_CALL(ZeHostMemAllocHelper(&ZeHandleHost, Context, Size));
          }
          HostAllocation.ZeHandle = pi_cast<char *>(ZeHandleHost);
          HostAllocation.Valid = false;
        }
        std::scoped_lock<pi_mutex> Lock(Context->ImmediateCommandListMutex);
        if (!HostAllocation.Valid) {
          ZE_CALL(zeCommandListAppendMemoryCopy,
                  (Context->ZeCommandListInit,
                   HostAllocation.ZeHandle /* Dst */, ZeHandleSrc, Size,
                   nullptr, 0, nullptr));
          // Mark the host allocation data  as valid so it can be reused.
          // It will be invalidated below if the current access is not
          // read-only.
          HostAllocation.Valid = true;
        }
        ZE_CALL(zeCommandListAppendMemoryCopy,
                (Context->ZeCommandListInit, ZeHandle /* Dst */,
                 HostAllocation.ZeHandle, Size, nullptr, 0, nullptr));
      } else {
        // Perform P2P copy.
        std::scoped_lock<pi_mutex> Lock(Context->ImmediateCommandListMutex);
        ZE_CALL(zeCommandListAppendMemoryCopy,
                (Context->ZeCommandListInit, ZeHandle /* Dst */, ZeHandleSrc,
                 Size, nullptr, 0, nullptr));
      }
    }
    Allocation.Valid = true;
    LastDeviceWithValidAllocation = Device;
  }

  // Invalidate other allocations that would become not valid if
  // this access is not read-only.
  if (AccessMode != _pi_mem::read_only) {
    for (auto &Alloc : Allocations) {
      if (Alloc.first != LastDeviceWithValidAllocation)
        Alloc.second.Valid = false;
    }
  }

  urPrint("getZeHandle(pi_device{%p}) = %p\n", (void *)Device,
          (void *)Allocation.ZeHandle);
  return PI_SUCCESS;
}

pi_result _pi_buffer::free() {
  for (auto &Alloc : Allocations) {
    auto &ZeHandle = Alloc.second.ZeHandle;
    // It is possible that the real allocation wasn't made if the buffer
    // wasn't really used in this location.
    if (!ZeHandle)
      continue;

    switch (Alloc.second.ReleaseAction) {
    case allocation_t::keep:
      break;
    case allocation_t::free: {
      pi_platform Plt = Context->getPlatform();
      std::scoped_lock<pi_shared_mutex> Lock(
          IndirectAccessTrackingEnabled ? Plt->ContextsMutex : Context->Mutex);

      PI_CALL(USMFreeHelper(Context, ZeHandle));
      break;
    }
    case allocation_t::free_native:
      PI_CALL(ZeMemFreeHelper(Context, ZeHandle));
      break;
    case allocation_t::unimport:
      ZeUSMImport.doZeUSMRelease(Context->getPlatform()->ZeDriver, ZeHandle);
      break;
    default:
      die("_pi_buffer::free(): Unhandled release action");
    }
    ZeHandle = nullptr; // don't leave hanging pointers
  }
  return PI_SUCCESS;
}

pi_result piGetDeviceAndHostTimer(pi_device Device, uint64_t *DeviceTime,
                                  uint64_t *HostTime) {
  const uint64_t &ZeTimerResolution =
      Device->ZeDeviceProperties->timerResolution;
  const uint64_t TimestampMaxCount =
      ((1ULL << Device->ZeDeviceProperties->kernelTimestampValidBits) - 1ULL);
  uint64_t DeviceClockCount, Dummy;

  ZE_CALL(zeDeviceGetGlobalTimestamps,
          (Device->ZeDevice, HostTime == nullptr ? &Dummy : HostTime,
           &DeviceClockCount));

  if (DeviceTime != nullptr) {

    *DeviceTime = (DeviceClockCount & TimestampMaxCount) * ZeTimerResolution;
  }
  return PI_SUCCESS;
}

#ifdef _WIN32
#define __SYCL_PLUGIN_DLL_NAME "pi_level_zero.dll"
#include "../common_win_pi_trace/common_win_pi_trace.hpp"
#undef __SYCL_PLUGIN_DLL_NAME
#endif
} // extern "C"<|MERGE_RESOLUTION|>--- conflicted
+++ resolved
@@ -5921,11 +5921,8 @@
     return PI_SUCCESS;
 
   // For in-order queue just wait for the last command.
-<<<<<<< HEAD
-=======
   // If event is discarded then it can be in reset state or underlying level
   // zero handle can have device scope, so we can't synchronize the last event.
->>>>>>> 9cb42ef8
   if (isInOrderQueue() && !LastCommandEvent->IsDiscarded) {
     ZE_CALL(zeHostSynchronize, (LastCommandEvent->ZeEvent));
   } else {
