//===-------- pi_level_zero.cpp - Level Zero Plugin --------------------==//
//
// Part of the LLVM Project, under the Apache License v2.0 with LLVM Exceptions.
// See https://llvm.org/LICENSE.txt for license information.
// SPDX-License-Identifier: Apache-2.0 WITH LLVM-exception
//
//===------------------------------------------------------------------===//

/// \file pi_level_zero.cpp
/// Implementation of Level Zero Plugin.
///
/// \ingroup sycl_pi_level_zero

#include "pi_level_zero.hpp"
#include <algorithm>
#include <cstdarg>
#include <cstdio>
#include <cstring>
#include <memory>
#include <set>
#include <sstream>
#include <string>
#include <sycl/detail/spinlock.hpp>
#include <thread>
#include <utility>

#include <level_zero/zet_api.h>

#include "usm_allocator.hpp"

extern "C" {
// Forward declarartions.
static pi_result piQueueReleaseInternal(pi_queue Queue);
static pi_result piEventReleaseInternal(pi_event Event);
static pi_result EventCreate(pi_context Context, pi_queue Queue,
                             bool HostVisible, pi_event *RetEvent);
}

// Defined in tracing.cpp
void enableZeTracing();
void disableZeTracing();

namespace {

// Controls Level Zero calls serialization to w/a Level Zero driver being not MT
// ready. Recognized values (can be used as a bit mask):
enum {
  ZeSerializeNone =
      0, // no locking or blocking (except when SYCL RT requested blocking)
  ZeSerializeLock = 1, // locking around each ZE_CALL
  ZeSerializeBlock =
      2, // blocking ZE calls, where supported (usually in enqueue commands)
};
static const pi_uint32 ZeSerialize = [] {
  const char *SerializeMode = std::getenv("ZE_SERIALIZE");
  const pi_uint32 SerializeModeValue =
      SerializeMode ? std::atoi(SerializeMode) : 0;
  return SerializeModeValue;
}();

// This is an experimental option to test performance of device to device copy
// operations on copy engines (versus compute engine)
static const bool UseCopyEngineForD2DCopy = [] {
  const char *CopyEngineForD2DCopy =
      std::getenv("SYCL_PI_LEVEL_ZERO_USE_COPY_ENGINE_FOR_D2D_COPY");
  return (CopyEngineForD2DCopy && (std::stoi(CopyEngineForD2DCopy) != 0));
}();

// This is an experimental option that allows the use of copy engine, if
// available in the device, in Level Zero plugin for copy operations submitted
// to an in-order queue. The default is 1.
static const bool UseCopyEngineForInOrderQueue = [] {
  const char *CopyEngineForInOrderQueue =
      std::getenv("SYCL_PI_LEVEL_ZERO_USE_COPY_ENGINE_FOR_IN_ORDER_QUEUE");
  return (!CopyEngineForInOrderQueue ||
          (std::stoi(CopyEngineForInOrderQueue) != 0));
}();

// This is an experimental option that allows the use of multiple command lists
// when submitting barriers. The default is 0.
static const bool UseMultipleCmdlistBarriers = [] {
  const char *UseMultipleCmdlistBarriersFlag =
      std::getenv("SYCL_PI_LEVEL_ZERO_USE_MULTIPLE_COMMANDLIST_BARRIERS");
  if (!UseMultipleCmdlistBarriersFlag)
    return true;
  return std::stoi(UseMultipleCmdlistBarriersFlag) > 0;
}();

// This is an experimental option that allows to disable caching of events in
// the context.
static const bool DisableEventsCaching = [] {
  const char *DisableEventsCachingFlag =
      std::getenv("SYCL_PI_LEVEL_ZERO_DISABLE_EVENTS_CACHING");
  if (!DisableEventsCachingFlag)
    return false;
  return std::stoi(DisableEventsCachingFlag) != 0;
}();

// This is an experimental option that allows reset and reuse of uncompleted
// events in the in-order queue with discard_events property.
static const bool ReuseDiscardedEvents = [] {
  const char *ReuseDiscardedEventsFlag =
      std::getenv("SYCL_PI_LEVEL_ZERO_REUSE_DISCARDED_EVENTS");
  if (!ReuseDiscardedEventsFlag)
    return true;
  return std::stoi(ReuseDiscardedEventsFlag) > 0;
}();

// This class encapsulates actions taken along with a call to Level Zero API.
class ZeCall {
private:
  // The global mutex that is used for total serialization of Level Zero calls.
  static std::mutex GlobalLock;

public:
  ZeCall() {
    if ((ZeSerialize & ZeSerializeLock) != 0) {
      GlobalLock.lock();
    }
  }
  ~ZeCall() {
    if ((ZeSerialize & ZeSerializeLock) != 0) {
      GlobalLock.unlock();
    }
  }

  // The non-static version just calls static one.
  ze_result_t doCall(ze_result_t ZeResult, const char *ZeName,
                     const char *ZeArgs, bool TraceError = true);
};
std::mutex ZeCall::GlobalLock;

// Controls PI level tracing prints.
static bool PrintPiTrace = false;

// Controls support of the indirect access kernels and deferred memory release.
static const bool IndirectAccessTrackingEnabled = [] {
  return std::getenv("SYCL_PI_LEVEL_ZERO_TRACK_INDIRECT_ACCESS_MEMORY") !=
         nullptr;
}();

// Map Level Zero runtime error code to PI error code.
static pi_result mapError(ze_result_t ZeResult) {
  // TODO: these mapping need to be clarified and synced with the PI API return
  // values, which is TBD.
  static std::unordered_map<ze_result_t, pi_result> ErrorMapping = {
      {ZE_RESULT_SUCCESS, PI_SUCCESS},
      {ZE_RESULT_ERROR_DEVICE_LOST, PI_ERROR_DEVICE_NOT_FOUND},
      {ZE_RESULT_ERROR_INSUFFICIENT_PERMISSIONS, PI_ERROR_INVALID_OPERATION},
      {ZE_RESULT_ERROR_NOT_AVAILABLE, PI_ERROR_INVALID_OPERATION},
      {ZE_RESULT_ERROR_UNINITIALIZED, PI_ERROR_INVALID_PLATFORM},
      {ZE_RESULT_ERROR_INVALID_ARGUMENT, PI_ERROR_INVALID_ARG_VALUE},
      {ZE_RESULT_ERROR_INVALID_NULL_POINTER, PI_ERROR_INVALID_VALUE},
      {ZE_RESULT_ERROR_INVALID_SIZE, PI_ERROR_INVALID_VALUE},
      {ZE_RESULT_ERROR_UNSUPPORTED_SIZE, PI_ERROR_INVALID_VALUE},
      {ZE_RESULT_ERROR_UNSUPPORTED_ALIGNMENT, PI_ERROR_INVALID_VALUE},
      {ZE_RESULT_ERROR_INVALID_SYNCHRONIZATION_OBJECT, PI_ERROR_INVALID_EVENT},
      {ZE_RESULT_ERROR_INVALID_ENUMERATION, PI_ERROR_INVALID_VALUE},
      {ZE_RESULT_ERROR_UNSUPPORTED_ENUMERATION, PI_ERROR_INVALID_VALUE},
      {ZE_RESULT_ERROR_UNSUPPORTED_IMAGE_FORMAT, PI_ERROR_INVALID_VALUE},
      {ZE_RESULT_ERROR_INVALID_NATIVE_BINARY, PI_ERROR_INVALID_BINARY},
      {ZE_RESULT_ERROR_INVALID_KERNEL_NAME, PI_ERROR_INVALID_KERNEL_NAME},
      {ZE_RESULT_ERROR_INVALID_FUNCTION_NAME, PI_ERROR_BUILD_PROGRAM_FAILURE},
      {ZE_RESULT_ERROR_OVERLAPPING_REGIONS, PI_ERROR_INVALID_OPERATION},
      {ZE_RESULT_ERROR_INVALID_GROUP_SIZE_DIMENSION,
       PI_ERROR_INVALID_WORK_GROUP_SIZE},
      {ZE_RESULT_ERROR_MODULE_BUILD_FAILURE, PI_ERROR_BUILD_PROGRAM_FAILURE},
      {ZE_RESULT_ERROR_OUT_OF_DEVICE_MEMORY, PI_ERROR_OUT_OF_RESOURCES},
      {ZE_RESULT_ERROR_OUT_OF_HOST_MEMORY, PI_ERROR_OUT_OF_HOST_MEMORY}};

  auto It = ErrorMapping.find(ZeResult);
  if (It == ErrorMapping.end()) {
    return PI_ERROR_UNKNOWN;
  }
  return It->second;
}

// This will count the calls to Level-Zero
static std::map<const char *, int> *ZeCallCount = nullptr;

// Trace a call to Level-Zero RT
#define ZE_CALL(ZeName, ZeArgs)                                                \
  {                                                                            \
    ze_result_t ZeResult = ZeName ZeArgs;                                      \
    if (auto Result = ZeCall().doCall(ZeResult, #ZeName, #ZeArgs, true))       \
      return mapError(Result);                                                 \
  }

#define ZE_CALL_NOCHECK(ZeName, ZeArgs)                                        \
  ZeCall().doCall(ZeName ZeArgs, #ZeName, #ZeArgs, false)

// Trace an internal PI call; returns in case of an error.
#define PI_CALL(Call)                                                          \
  {                                                                            \
    if (PrintPiTrace)                                                          \
      fprintf(stderr, "PI ---> %s\n", #Call);                                  \
    pi_result Result = (Call);                                                 \
    if (Result != PI_SUCCESS)                                                  \
      return Result;                                                           \
  }

enum DebugLevel {
  ZE_DEBUG_NONE = 0x0,
  ZE_DEBUG_BASIC = 0x1,
  ZE_DEBUG_VALIDATION = 0x2,
  ZE_DEBUG_CALL_COUNT = 0x4,
  ZE_DEBUG_ALL = -1
};

// Controls Level Zero calls tracing.
static const int ZeDebug = [] {
  const char *DebugMode = std::getenv("ZE_DEBUG");
  return DebugMode ? std::atoi(DebugMode) : ZE_DEBUG_NONE;
}();

static void zePrint(const char *Format, ...) {
  if (ZeDebug & ZE_DEBUG_BASIC) {
    va_list Args;
    va_start(Args, Format);
    vfprintf(stderr, Format, Args);
    va_end(Args);
  }
}

// Controls if we should choose doing eager initialization
// to make it happen on warmup paths and have the reportable
// paths be less likely affected.
//
static bool doEagerInit = [] {
  const char *EagerInit = std::getenv("SYCL_EAGER_INIT");
  return EagerInit ? std::atoi(EagerInit) != 0 : false;
}();

// Maximum number of events that can be present in an event ZePool is captured
// here. Setting it to 256 gave best possible performance for several
// benchmarks.
static const pi_uint32 MaxNumEventsPerPool = [] {
  const auto MaxNumEventsPerPoolEnv =
      std::getenv("ZE_MAX_NUMBER_OF_EVENTS_PER_EVENT_POOL");
  pi_uint32 Result =
      MaxNumEventsPerPoolEnv ? std::atoi(MaxNumEventsPerPoolEnv) : 256;
  if (Result <= 0)
    Result = 256;
  return Result;
}();

// Get value of device scope events env var setting or default setting
static const int DeviceEventsSetting = [] {
  const char *DeviceEventsSettingStr =
      std::getenv("SYCL_PI_LEVEL_ZERO_DEVICE_SCOPE_EVENTS");
  if (DeviceEventsSettingStr) {
    // Override the default if user has explicitly chosen the events scope.
    switch (std::stoi(DeviceEventsSettingStr)) {
    case 0:
      return AllHostVisible;
    case 1:
      return OnDemandHostVisibleProxy;
    case 2:
      return LastCommandInBatchHostVisible;
    default:
      // fallthrough to default setting
      break;
    }
  }
  // This is our default setting, which is expected to be the fastest
  // with the modern GPU drivers.
  return AllHostVisible;
}();

// Helper function to implement zeHostSynchronize.
// The behavior is to avoid infinite wait during host sync under ZE_DEBUG.
// This allows for a much more responsive debugging of hangs.
//
template <typename T, typename Func>
ze_result_t zeHostSynchronizeImpl(Func Api, T Handle) {
  if (!ZeDebug) {
    return Api(Handle, UINT64_MAX);
  }

  ze_result_t R;
  while ((R = Api(Handle, 1000)) == ZE_RESULT_NOT_READY)
    ;
  return R;
}

// Template function to do various types of host synchronizations.
// This is intended to be used instead of direct calls to specific
// Level-Zero synchronization APIs.
//
template <typename T> ze_result_t zeHostSynchronize(T Handle);
template <> ze_result_t zeHostSynchronize(ze_event_handle_t Handle) {
  return zeHostSynchronizeImpl(zeEventHostSynchronize, Handle);
}
template <> ze_result_t zeHostSynchronize(ze_command_queue_handle_t Handle) {
  return zeHostSynchronizeImpl(zeCommandQueueSynchronize, Handle);
}

template <typename T, typename Assign>
pi_result getInfoImpl(size_t param_value_size, void *param_value,
                      size_t *param_value_size_ret, T value, size_t value_size,
                      Assign &&assign_func) {

  if (param_value != nullptr) {

    if (param_value_size < value_size) {
      return PI_ERROR_INVALID_VALUE;
    }

    assign_func(param_value, value, value_size);
  }

  if (param_value_size_ret != nullptr) {
    *param_value_size_ret = value_size;
  }

  return PI_SUCCESS;
}

template <typename T>
pi_result getInfo(size_t param_value_size, void *param_value,
                  size_t *param_value_size_ret, T value) {

  auto assignment = [](void *param_value, T value, size_t value_size) {
    (void)value_size;
    *static_cast<T *>(param_value) = value;
  };

  return getInfoImpl(param_value_size, param_value, param_value_size_ret, value,
                     sizeof(T), assignment);
}

template <typename T>
pi_result getInfoArray(size_t array_length, size_t param_value_size,
                       void *param_value, size_t *param_value_size_ret,
                       T *value) {
  return getInfoImpl(param_value_size, param_value, param_value_size_ret, value,
                     array_length * sizeof(T), memcpy);
}

template <typename T, typename RetType>
pi_result getInfoArray(size_t array_length, size_t param_value_size,
                       void *param_value, size_t *param_value_size_ret,
                       T *value) {
  if (param_value) {
    memset(param_value, 0, param_value_size);
    for (uint32_t I = 0; I < array_length; I++)
      ((RetType *)param_value)[I] = (RetType)value[I];
  }
  if (param_value_size_ret)
    *param_value_size_ret = array_length * sizeof(RetType);
  return PI_SUCCESS;
}

template <>
pi_result getInfo<const char *>(size_t param_value_size, void *param_value,
                                size_t *param_value_size_ret,
                                const char *value) {
  return getInfoArray(strlen(value) + 1, param_value_size, param_value,
                      param_value_size_ret, value);
}

class ReturnHelper {
public:
  ReturnHelper(size_t param_value_size, void *param_value,
               size_t *param_value_size_ret)
      : param_value_size(param_value_size), param_value(param_value),
        param_value_size_ret(param_value_size_ret) {}

  template <class T> pi_result operator()(const T &t) {
    return getInfo(param_value_size, param_value, param_value_size_ret, t);
  }

private:
  size_t param_value_size;
  void *param_value;
  size_t *param_value_size_ret;
};

} // anonymous namespace

// SYCL_PI_LEVEL_ZERO_USE_COMPUTE_ENGINE can be set to an integer (>=0) in
// which case all compute commands will be submitted to the command-queue
// with the given index in the compute command group. If it is instead set
// to negative then all available compute engines may be used.
//
// The default value is "0".
//
static const std::pair<int, int> getRangeOfAllowedComputeEngines() {
  static const char *EnvVar =
      std::getenv("SYCL_PI_LEVEL_ZERO_USE_COMPUTE_ENGINE");
  // If the environment variable is not set only use "0" CCS for now.
  // TODO: allow all CCSs when HW support is complete.
  if (!EnvVar)
    return std::pair<int, int>(0, 0);

  auto EnvVarValue = std::atoi(EnvVar);
  if (EnvVarValue >= 0) {
    return std::pair<int, int>(EnvVarValue, EnvVarValue);
  }

  return std::pair<int, int>(0, INT_MAX);
}

// SYCL_PI_LEVEL_ZERO_USE_COPY_ENGINE can be set to an integer value, or
// a pair of integer values of the form "lower_index:upper_index".
// Here, the indices point to copy engines in a list of all available copy
// engines.
// This functions returns this pair of indices.
// If the user specifies only a single integer, a value of 0 indicates that
// the copy engines will not be used at all. A value of 1 indicates that all
// available copy engines can be used.
static const std::pair<int, int>
getRangeOfAllowedCopyEngines(pi_device &Device) {
  static const char *EnvVar = std::getenv("SYCL_PI_LEVEL_ZERO_USE_COPY_ENGINE");
  // If the environment variable is not set, no copy engines are used when
  // immediate commandlists are being used. For standard commandlists all are
  // used.
  if (!EnvVar) {
    if (Device->useImmediateCommandLists())
      return std::pair<int, int>(-1, -1);   // No copy engines can be used.
    return std::pair<int, int>(0, INT_MAX); // All copy engines will be used.
  }
  std::string CopyEngineRange = EnvVar;
  // Environment variable can be a single integer or a pair of integers
  // separated by ":"
  auto pos = CopyEngineRange.find(":");
  if (pos == std::string::npos) {
    bool UseCopyEngine = (std::stoi(CopyEngineRange) != 0);
    if (UseCopyEngine)
      return std::pair<int, int>(0, INT_MAX); // All copy engines can be used.
    return std::pair<int, int>(-1, -1);       // No copy engines will be used.
  }
  int LowerCopyEngineIndex = std::stoi(CopyEngineRange.substr(0, pos));
  int UpperCopyEngineIndex = std::stoi(CopyEngineRange.substr(pos + 1));
  if ((LowerCopyEngineIndex > UpperCopyEngineIndex) ||
      (LowerCopyEngineIndex < -1) || (UpperCopyEngineIndex < -1)) {
    zePrint("SYCL_PI_LEVEL_ZERO_USE_COPY_ENGINE: invalid value provided, "
            "default set.\n");
    LowerCopyEngineIndex = 0;
    UpperCopyEngineIndex = INT_MAX;
  }
  return std::pair<int, int>(LowerCopyEngineIndex, UpperCopyEngineIndex);
}

static bool CopyEngineRequested(pi_device Device) {
  int LowerCopyQueueIndex = getRangeOfAllowedCopyEngines(Device).first;
  int UpperCopyQueueIndex = getRangeOfAllowedCopyEngines(Device).second;
  return ((LowerCopyQueueIndex != -1) || (UpperCopyQueueIndex != -1));
}

// Global variables used in PI_Level_Zero
// Note we only create a simple pointer variables such that C++ RT won't
// deallocate them automatically at the end of the main program.
// The heap memory allocated for these global variables reclaimed only when
// Sycl RT calls piTearDown().
static std::vector<pi_platform> *PiPlatformsCache =
    new std::vector<pi_platform>;
static sycl::detail::SpinLock *PiPlatformsCacheMutex =
    new sycl::detail::SpinLock;
static bool PiPlatformCachePopulated = false;

// Flags which tell whether various Level Zero extensions are available.
static bool PiDriverGlobalOffsetExtensionFound = false;
static bool PiDriverModuleProgramExtensionFound = false;

pi_result
_pi_context::getFreeSlotInExistingOrNewPool(ze_event_pool_handle_t &Pool,
                                            size_t &Index, bool HostVisible,
                                            bool ProfilingEnabled) {
  // Lock while updating event pool machinery.
  std::scoped_lock<pi_mutex> Lock(ZeEventPoolCacheMutex);

  std::list<ze_event_pool_handle_t> *ZePoolCache =
      getZeEventPoolCache(HostVisible, ProfilingEnabled);

  if (!ZePoolCache->empty()) {
    if (NumEventsAvailableInEventPool[ZePoolCache->front()] == 0) {
      if (DisableEventsCaching) {
        // Remove full pool from the cache if events caching is disabled.
        ZePoolCache->erase(ZePoolCache->begin());
      } else {
        // If event caching is enabled then we don't destroy events so there is
        // no need to remove pool from the cache and add it back when it has
        // available slots. Just keep it in the tail of the cache so that all
        // pools can be destroyed during context destruction.
        ZePoolCache->push_front(nullptr);
      }
    }
  }
  if (ZePoolCache->empty()) {
    ZePoolCache->push_back(nullptr);
  }

  // We shall be adding an event to the front pool.
  ze_event_pool_handle_t *ZePool = &ZePoolCache->front();
  Index = 0;
  // Create one event ZePool per MaxNumEventsPerPool events
  if (*ZePool == nullptr) {
    ZeStruct<ze_event_pool_desc_t> ZeEventPoolDesc;
    ZeEventPoolDesc.count = MaxNumEventsPerPool;
    ZeEventPoolDesc.flags = 0;
    if (HostVisible)
      ZeEventPoolDesc.flags |= ZE_EVENT_POOL_FLAG_HOST_VISIBLE;
    if (ProfilingEnabled)
      ZeEventPoolDesc.flags |= ZE_EVENT_POOL_FLAG_KERNEL_TIMESTAMP;
    zePrint("ze_event_pool_desc_t flags set to: %d\n", ZeEventPoolDesc.flags);

    std::vector<ze_device_handle_t> ZeDevices;
    std::for_each(Devices.begin(), Devices.end(), [&](const pi_device &D) {
      ZeDevices.push_back(D->ZeDevice);
    });

    ZE_CALL(zeEventPoolCreate, (ZeContext, &ZeEventPoolDesc, ZeDevices.size(),
                                &ZeDevices[0], ZePool));
    NumEventsAvailableInEventPool[*ZePool] = MaxNumEventsPerPool - 1;
    NumEventsUnreleasedInEventPool[*ZePool] = 1;
  } else {
    Index = MaxNumEventsPerPool - NumEventsAvailableInEventPool[*ZePool];
    --NumEventsAvailableInEventPool[*ZePool];
    ++NumEventsUnreleasedInEventPool[*ZePool];
  }
  Pool = *ZePool;
  return PI_SUCCESS;
}

pi_result _pi_context::decrementUnreleasedEventsInPool(pi_event Event) {
  std::shared_lock<pi_shared_mutex> EventLock(Event->Mutex, std::defer_lock);
  std::scoped_lock<pi_mutex, std::shared_lock<pi_shared_mutex>> LockAll(
      ZeEventPoolCacheMutex, EventLock);
  if (!Event->ZeEventPool) {
    // This must be an interop event created on a users's pool.
    // Do nothing.
    return PI_SUCCESS;
  }

  std::list<ze_event_pool_handle_t> *ZePoolCache =
      getZeEventPoolCache(Event->isHostVisible(), Event->isProfilingEnabled());

  // Put the empty pool to the cache of the pools.
  if (NumEventsUnreleasedInEventPool[Event->ZeEventPool] == 0)
    die("Invalid event release: event pool doesn't have unreleased events");
  if (--NumEventsUnreleasedInEventPool[Event->ZeEventPool] == 0) {
    if (ZePoolCache->front() != Event->ZeEventPool) {
      ZePoolCache->push_back(Event->ZeEventPool);
    }
    NumEventsAvailableInEventPool[Event->ZeEventPool] = MaxNumEventsPerPool;
  }

  return PI_SUCCESS;
}

// Some opencl extensions we know are supported by all Level Zero devices.
constexpr char ZE_SUPPORTED_EXTENSIONS[] =
    "cl_khr_il_program cl_khr_subgroups cl_intel_subgroups "
    "cl_intel_subgroups_short cl_intel_required_subgroup_size ";

// Forward declarations
static pi_result
enqueueMemCopyHelper(pi_command_type CommandType, pi_queue Queue, void *Dst,
                     pi_bool BlockingWrite, size_t Size, const void *Src,
                     pi_uint32 NumEventsInWaitList,
                     const pi_event *EventWaitList, pi_event *Event,
                     bool PreferCopyEngine = false);

static pi_result enqueueMemCopyRectHelper(
    pi_command_type CommandType, pi_queue Queue, void *SrcBuffer,
    void *DstBuffer, pi_buff_rect_offset SrcOrigin,
    pi_buff_rect_offset DstOrigin, pi_buff_rect_region Region,
    size_t SrcRowPitch, size_t SrcSlicePitch, size_t DstRowPitch,
    size_t DstSlicePitch, pi_bool Blocking, pi_uint32 NumEventsInWaitList,
    const pi_event *EventWaitList, pi_event *Event,
    bool PreferCopyEngine = false);

inline void zeParseError(ze_result_t ZeError, const char *&ErrorString) {
  switch (ZeError) {
#define ZE_ERRCASE(ERR)                                                        \
  case ERR:                                                                    \
    ErrorString = "" #ERR;                                                     \
    break;

    ZE_ERRCASE(ZE_RESULT_SUCCESS)
    ZE_ERRCASE(ZE_RESULT_NOT_READY)
    ZE_ERRCASE(ZE_RESULT_ERROR_DEVICE_LOST)
    ZE_ERRCASE(ZE_RESULT_ERROR_OUT_OF_HOST_MEMORY)
    ZE_ERRCASE(ZE_RESULT_ERROR_OUT_OF_DEVICE_MEMORY)
    ZE_ERRCASE(ZE_RESULT_ERROR_MODULE_BUILD_FAILURE)
    ZE_ERRCASE(ZE_RESULT_ERROR_INSUFFICIENT_PERMISSIONS)
    ZE_ERRCASE(ZE_RESULT_ERROR_NOT_AVAILABLE)
    ZE_ERRCASE(ZE_RESULT_ERROR_UNINITIALIZED)
    ZE_ERRCASE(ZE_RESULT_ERROR_UNSUPPORTED_VERSION)
    ZE_ERRCASE(ZE_RESULT_ERROR_UNSUPPORTED_FEATURE)
    ZE_ERRCASE(ZE_RESULT_ERROR_INVALID_ARGUMENT)
    ZE_ERRCASE(ZE_RESULT_ERROR_INVALID_NULL_HANDLE)
    ZE_ERRCASE(ZE_RESULT_ERROR_HANDLE_OBJECT_IN_USE)
    ZE_ERRCASE(ZE_RESULT_ERROR_INVALID_NULL_POINTER)
    ZE_ERRCASE(ZE_RESULT_ERROR_INVALID_SIZE)
    ZE_ERRCASE(ZE_RESULT_ERROR_UNSUPPORTED_SIZE)
    ZE_ERRCASE(ZE_RESULT_ERROR_UNSUPPORTED_ALIGNMENT)
    ZE_ERRCASE(ZE_RESULT_ERROR_INVALID_SYNCHRONIZATION_OBJECT)
    ZE_ERRCASE(ZE_RESULT_ERROR_INVALID_ENUMERATION)
    ZE_ERRCASE(ZE_RESULT_ERROR_UNSUPPORTED_ENUMERATION)
    ZE_ERRCASE(ZE_RESULT_ERROR_UNSUPPORTED_IMAGE_FORMAT)
    ZE_ERRCASE(ZE_RESULT_ERROR_INVALID_NATIVE_BINARY)
    ZE_ERRCASE(ZE_RESULT_ERROR_INVALID_GLOBAL_NAME)
    ZE_ERRCASE(ZE_RESULT_ERROR_INVALID_KERNEL_NAME)
    ZE_ERRCASE(ZE_RESULT_ERROR_INVALID_FUNCTION_NAME)
    ZE_ERRCASE(ZE_RESULT_ERROR_INVALID_GROUP_SIZE_DIMENSION)
    ZE_ERRCASE(ZE_RESULT_ERROR_INVALID_GLOBAL_WIDTH_DIMENSION)
    ZE_ERRCASE(ZE_RESULT_ERROR_INVALID_KERNEL_ARGUMENT_INDEX)
    ZE_ERRCASE(ZE_RESULT_ERROR_INVALID_KERNEL_ARGUMENT_SIZE)
    ZE_ERRCASE(ZE_RESULT_ERROR_INVALID_KERNEL_ATTRIBUTE_VALUE)
    ZE_ERRCASE(ZE_RESULT_ERROR_INVALID_COMMAND_LIST_TYPE)
    ZE_ERRCASE(ZE_RESULT_ERROR_OVERLAPPING_REGIONS)
    ZE_ERRCASE(ZE_RESULT_ERROR_INVALID_MODULE_UNLINKED)
    ZE_ERRCASE(ZE_RESULT_ERROR_UNKNOWN)

#undef ZE_ERRCASE
  default:
    assert(false && "Unexpected Error code");
  } // switch
}

// Global variables for PI_ERROR_PLUGIN_SPECIFIC_ERROR
constexpr size_t MaxMessageSize = 256;
thread_local pi_result ErrorMessageCode = PI_SUCCESS;
thread_local char ErrorMessage[MaxMessageSize];

// Utility function for setting a message and warning
[[maybe_unused]] static void setErrorMessage(const char *message,
                                             pi_result error_code) {
  assert(strlen(message) <= MaxMessageSize);
  strcpy(ErrorMessage, message);
  ErrorMessageCode = error_code;
}

// Returns plugin specific error and warning messages
pi_result piPluginGetLastError(char **message) {
  *message = &ErrorMessage[0];
  return ErrorMessageCode;
}

ze_result_t ZeCall::doCall(ze_result_t ZeResult, const char *ZeName,
                           const char *ZeArgs, bool TraceError) {
  zePrint("ZE ---> %s%s\n", ZeName, ZeArgs);

  if (ZeDebug & ZE_DEBUG_CALL_COUNT) {
    ++(*ZeCallCount)[ZeName];
  }

  if (ZeResult && TraceError) {
    const char *ErrorString = "Unknown";
    zeParseError(ZeResult, ErrorString);
    zePrint("Error (%s) in %s\n", ErrorString, ZeName);
  }
  return ZeResult;
}

#define PI_ASSERT(condition, error)                                            \
  if (!(condition))                                                            \
    return error;

pi_result _pi_queue::setLastDiscardedEvent(pi_event Event) {
  try {
    LastDiscardedEvent = new _pi_event(Event->ZeEvent, Event->ZeEventPool,
                                       Context, PI_COMMAND_TYPE_USER, true);
  } catch (const std::bad_alloc &) {
    return PI_ERROR_OUT_OF_HOST_MEMORY;
  } catch (...) {
    return PI_ERROR_UNKNOWN;
  }

  if (Event->isHostVisible())
    LastDiscardedEvent->HostVisibleEvent = LastDiscardedEvent;

  return PI_SUCCESS;
}

pi_result _pi_queue::appendWaitAndResetLastDiscardedEvent(
    pi_command_list_ptr_t CommandList) {
  if (LastCommandEvent && LastCommandEvent->IsDiscarded) {
    ZE_CALL(zeCommandListAppendBarrier,
            (CommandList->first, nullptr, 1, &(LastCommandEvent->ZeEvent)));
    ZE_CALL(zeCommandListAppendEventReset,
            (CommandList->first, LastCommandEvent->ZeEvent));

    // Put previous discarded event to the cache.
    if (LastDiscardedEvent)
      PI_CALL(addEventToCache(LastDiscardedEvent));
    // Update last discarded event. It will be put to the cache after submission
    // of the next command.
    PI_CALL(setLastDiscardedEvent(LastCommandEvent));
  }
  return PI_SUCCESS;
}

// This helper function creates a pi_event and associate a pi_queue.
// Note that the caller of this function must have acquired lock on the Queue
// that is passed in.
// \param Queue pi_queue to associate with a new event.
// \param Event a pointer to hold the newly created pi_event
// \param CommandType various command type determined by the caller
// \param CommandList is the command list where the event is added
// \param IsInternal tells if the event is internal, i.e. visible in the L0
//        plugin only.
// \param ForceHostVisible tells if the event must be created in
//        the host-visible pool
inline static pi_result createEventAndAssociateQueue(
    pi_queue Queue, pi_event *Event, pi_command_type CommandType,
    pi_command_list_ptr_t CommandList, bool IsInternal = false,
    bool ForceHostVisible = false) {

  if (!ForceHostVisible)
    ForceHostVisible = DeviceEventsSetting == AllHostVisible;

  // If event is discarded then try to get event from the queue cache.
  *Event = IsInternal ? Queue->getEventFromCache(ForceHostVisible) : nullptr;

  if (*Event == nullptr)
    PI_CALL(EventCreate(Queue->Context, Queue, ForceHostVisible, Event));

  (*Event)->Queue = Queue;
  (*Event)->CommandType = CommandType;
  (*Event)->IsDiscarded = IsInternal;
  // Discarded event doesn't own ze_event, it is used by multiple pi_event
  // objects.
  if (IsInternal)
    (*Event)->OwnZeEvent = false;

  // Append this Event to the CommandList, if any
  if (CommandList != Queue->CommandListMap.end()) {
    CommandList->second.append(*Event);
    (*Event)->RefCount.increment();
  }

  // We need to increment the reference counter here to avoid pi_queue
  // being released before the associated pi_event is released because
  // piEventRelease requires access to the associated pi_queue.
  // In piEventRelease, the reference counter of the Queue is decremented
  // to release it.
  Queue->RefCount.increment();

  // SYCL RT does not track completion of the events, so it could
  // release a PI event as soon as that's not being waited in the app.
  // But we have to ensure that the event is not destroyed before
  // it is really signalled, so retain it explicitly here and
  // release in CleanupCompletedEvent(Event).
  // If the event is internal then don't increment the reference count as this
  // event will not be waited/released by SYCL RT, so it must be destroyed by
  // EventRelease in resetCommandList.
  if (!IsInternal)
    PI_CALL(piEventRetain(*Event));

  return PI_SUCCESS;
}

pi_result _pi_queue::signalEvent(pi_command_list_ptr_t CommandList) {
  // We signal new event at the end of command list only if we have queue with
  // discard_events property and the last command event is discarded.
  if (!(ReuseDiscardedEvents && isInOrderQueue() && isDiscardEvents() &&
        LastCommandEvent && LastCommandEvent->IsDiscarded))
    return PI_SUCCESS;

  pi_event Event;
  PI_CALL(createEventAndAssociateQueue(
      this, &Event, PI_COMMAND_TYPE_USER, CommandList,
      /* IsDiscarded */ false, /* ForceHostVisible */ false))
  PI_CALL(piEventReleaseInternal(Event));
  LastCommandEvent = Event;

  ZE_CALL(zeCommandListAppendSignalEvent, (CommandList->first, Event->ZeEvent));
  return PI_SUCCESS;
}

pi_event _pi_queue::getEventFromCache(bool HostVisible) {
  auto Cache = getEventCache(HostVisible);

  if (Cache->empty())
    return nullptr;

  auto It = Cache->begin();
  pi_event RetEvent = *It;
  Cache->erase(It);
  return RetEvent;
}

pi_result _pi_queue::addEventToCache(pi_event Event) {
  auto Cache = getEventCache(Event->isHostVisible());
  Cache->emplace_back(Event);
  return PI_SUCCESS;
}

pi_result _pi_device::initialize(int SubSubDeviceOrdinal,
                                 int SubSubDeviceIndex) {
  uint32_t numQueueGroups = 0;
  ZE_CALL(zeDeviceGetCommandQueueGroupProperties,
          (ZeDevice, &numQueueGroups, nullptr));
  if (numQueueGroups == 0) {
    return PI_ERROR_UNKNOWN;
  }
  zePrint("NOTE: Number of queue groups = %d\n", numQueueGroups);
  std::vector<ZeStruct<ze_command_queue_group_properties_t>>
      QueueGroupProperties(numQueueGroups);
  ZE_CALL(zeDeviceGetCommandQueueGroupProperties,
          (ZeDevice, &numQueueGroups, QueueGroupProperties.data()));

  // Initialize ordinal and compute queue group properties
  for (uint32_t i = 0; i < numQueueGroups; i++) {
    if (QueueGroupProperties[i].flags &
        ZE_COMMAND_QUEUE_GROUP_PROPERTY_FLAG_COMPUTE) {
      QueueGroup[queue_group_info_t::Compute].ZeOrdinal = i;
      QueueGroup[queue_group_info_t::Compute].ZeProperties =
          QueueGroupProperties[i];
      break;
    }
  }

  // Reinitialize a sub-sub-device with its own ordinal, index.
  // Our sub-sub-device representation is currently [Level-Zero sub-device
  // handle + Level-Zero compute group/engine index]. Only the specified
  // index queue will be used to submit work to the sub-sub-device.
  if (SubSubDeviceOrdinal >= 0) {
    QueueGroup[queue_group_info_t::Compute].ZeOrdinal = SubSubDeviceOrdinal;
    QueueGroup[queue_group_info_t::Compute].ZeIndex = SubSubDeviceIndex;
  } else { // Proceed with initialization for root and sub-device
    // How is it possible that there are no "compute" capabilities?
    if (QueueGroup[queue_group_info_t::Compute].ZeOrdinal < 0) {
      return PI_ERROR_UNKNOWN;
    }

    if (CopyEngineRequested(this)) {
      for (uint32_t i = 0; i < numQueueGroups; i++) {
        if (((QueueGroupProperties[i].flags &
              ZE_COMMAND_QUEUE_GROUP_PROPERTY_FLAG_COMPUTE) == 0) &&
            (QueueGroupProperties[i].flags &
             ZE_COMMAND_QUEUE_GROUP_PROPERTY_FLAG_COPY)) {
          if (QueueGroupProperties[i].numQueues == 1) {
            QueueGroup[queue_group_info_t::MainCopy].ZeOrdinal = i;
            QueueGroup[queue_group_info_t::MainCopy].ZeProperties =
                QueueGroupProperties[i];
          } else {
            QueueGroup[queue_group_info_t::LinkCopy].ZeOrdinal = i;
            QueueGroup[queue_group_info_t::LinkCopy].ZeProperties =
                QueueGroupProperties[i];
            break;
          }
        }
      }
      if (QueueGroup[queue_group_info_t::MainCopy].ZeOrdinal < 0)
        zePrint("NOTE: main blitter/copy engine is not available\n");
      else
        zePrint("NOTE: main blitter/copy engine is available\n");

      if (QueueGroup[queue_group_info_t::LinkCopy].ZeOrdinal < 0)
        zePrint("NOTE: link blitter/copy engines are not available\n");
      else
        zePrint("NOTE: link blitter/copy engines are available\n");
    }
  }

  // Maintain various device properties cache.
  // Note that we just describe here how to compute the data.
  // The real initialization is upon first access.
  //
  auto ZeDevice = this->ZeDevice;
  ZeDeviceProperties.Compute = [ZeDevice](ze_device_properties_t &Properties) {
    ZE_CALL_NOCHECK(zeDeviceGetProperties, (ZeDevice, &Properties));
  };

  ZeDeviceComputeProperties.Compute =
      [ZeDevice](ze_device_compute_properties_t &Properties) {
        ZE_CALL_NOCHECK(zeDeviceGetComputeProperties, (ZeDevice, &Properties));
      };

  ZeDeviceImageProperties.Compute =
      [ZeDevice](ze_device_image_properties_t &Properties) {
        ZE_CALL_NOCHECK(zeDeviceGetImageProperties, (ZeDevice, &Properties));
      };

  ZeDeviceModuleProperties.Compute =
      [ZeDevice](ze_device_module_properties_t &Properties) {
        ZE_CALL_NOCHECK(zeDeviceGetModuleProperties, (ZeDevice, &Properties));
      };

  ZeDeviceMemoryProperties.Compute =
      [ZeDevice](
          std::vector<ZeStruct<ze_device_memory_properties_t>> &Properties) {
        uint32_t Count = 0;
        ZE_CALL_NOCHECK(zeDeviceGetMemoryProperties,
                        (ZeDevice, &Count, nullptr));

        Properties.resize(Count);
        ZE_CALL_NOCHECK(zeDeviceGetMemoryProperties,
                        (ZeDevice, &Count, Properties.data()));
      };

  ZeDeviceMemoryAccessProperties.Compute =
      [ZeDevice](ze_device_memory_access_properties_t &Properties) {
        ZE_CALL_NOCHECK(zeDeviceGetMemoryAccessProperties,
                        (ZeDevice, &Properties));
      };

  ZeDeviceCacheProperties.Compute =
      [ZeDevice](ze_device_cache_properties_t &Properties) {
        // TODO: Since v1.0 there can be multiple cache properties.
        // For now remember the first one, if any.
        uint32_t Count = 0;
        ZE_CALL_NOCHECK(zeDeviceGetCacheProperties,
                        (ZeDevice, &Count, nullptr));
        if (Count > 0)
          Count = 1;
        ZE_CALL_NOCHECK(zeDeviceGetCacheProperties,
                        (ZeDevice, &Count, &Properties));
      };

  // Check device id for PVC.
  // TODO: change mechanism for detecting PVC once L0 provides an interface.
  // At present even PVC doesn't automatically use immediate commandlists.
  // Change this after more testing.
  ImmCommandListsPreferred =
      false; // (ZeDeviceProperties->deviceId & 0xff0) == 0xbd0;

  return PI_SUCCESS;
}

// Get value of immediate commandlists env var setting or -1 if unset
static const int ImmediateCommandlistsSetting = [] {
  const char *ImmediateCommandlistsSettingStr =
      std::getenv("SYCL_PI_LEVEL_ZERO_USE_IMMEDIATE_COMMANDLISTS");
  if (!ImmediateCommandlistsSettingStr)
    return -1;
  return std::stoi(ImmediateCommandlistsSettingStr);
}();

// Whether immediate commandlists will be used for kernel launches and copies.
// The default is standard commandlists. Setting a value >=1 specifies use of
// immediate commandlists. Note: when immediate commandlists are used then
// device-only events must be either AllHostVisible or OnDemandHostVisibleProxy.
// (See env var SYCL_PI_LEVEL_ZERO_DEVICE_SCOPE_EVENTS).
bool _pi_device::useImmediateCommandLists() {
  if (ImmediateCommandlistsSetting == -1)
    return ImmCommandListsPreferred;
  return ImmediateCommandlistsSetting;
}

pi_device _pi_context::getRootDevice() const {
  assert(Devices.size() > 0);

  if (Devices.size() == 1)
    return Devices[0];

  // Check if we have context with subdevices of the same device (context
  // may include root device itself as well)
  pi_device ContextRootDevice =
      Devices[0]->RootDevice ? Devices[0]->RootDevice : Devices[0];

  // For context with sub subdevices, the ContextRootDevice might still
  // not be the root device.
  // Check whether the ContextRootDevice is the subdevice or root device.
  if (ContextRootDevice->isSubDevice()) {
    ContextRootDevice = ContextRootDevice->RootDevice;
  }

  for (auto &Device : Devices) {
    if ((!Device->RootDevice && Device != ContextRootDevice) ||
        (Device->RootDevice && Device->RootDevice != ContextRootDevice)) {
      ContextRootDevice = nullptr;
      break;
    }
  }
  return ContextRootDevice;
}

pi_result _pi_context::initialize() {

  // Helper lambda to create various USM allocators for a device.
  auto createUSMAllocators = [this](pi_device Device) {
    SharedMemAllocContexts.emplace(
        std::piecewise_construct, std::make_tuple(Device),
        std::make_tuple(std::unique_ptr<SystemMemory>(
            new USMSharedMemoryAlloc(this, Device))));
    SharedReadOnlyMemAllocContexts.emplace(
        std::piecewise_construct, std::make_tuple(Device),
        std::make_tuple(std::unique_ptr<SystemMemory>(
            new USMSharedReadOnlyMemoryAlloc(this, Device))));
    DeviceMemAllocContexts.emplace(
        std::piecewise_construct, std::make_tuple(Device),
        std::make_tuple(std::unique_ptr<SystemMemory>(
            new USMDeviceMemoryAlloc(this, Device))));
  };

  // Recursive helper to call createUSMAllocators for all sub-devices
  std::function<void(pi_device)> createUSMAllocatorsRecursive;
  createUSMAllocatorsRecursive =
      [createUSMAllocators,
       &createUSMAllocatorsRecursive](pi_device Device) -> void {
    createUSMAllocators(Device);
    for (auto &SubDevice : Device->SubDevices)
      createUSMAllocatorsRecursive(SubDevice);
  };

  // Create USM allocator context for each pair (device, context).
  //
  for (auto &Device : Devices) {
    createUSMAllocatorsRecursive(Device);
  }
  // Create USM allocator context for host. Device and Shared USM allocations
  // are device-specific. Host allocations are not device-dependent therefore
  // we don't need a map with device as key.
  HostMemAllocContext = std::make_unique<USMAllocContext>(
      std::unique_ptr<SystemMemory>(new USMHostMemoryAlloc(this)));

  // We may allocate memory to this root device so create allocators.
  if (SingleRootDevice && DeviceMemAllocContexts.find(SingleRootDevice) ==
                              DeviceMemAllocContexts.end()) {
    createUSMAllocators(SingleRootDevice);
  }

  // Create the immediate command list to be used for initializations
  // Created as synchronous so level-zero performs implicit synchronization and
  // there is no need to query for completion in the plugin
  //
  // TODO: get rid of using Devices[0] for the context with multiple
  // root-devices. We should somehow make the data initialized on all devices.
  pi_device Device = SingleRootDevice ? SingleRootDevice : Devices[0];

  // NOTE: we always submit to the "0" index compute engine with immediate
  // command list since this is one for context.
  ZeStruct<ze_command_queue_desc_t> ZeCommandQueueDesc;
  ZeCommandQueueDesc.ordinal =
      Device->QueueGroup[_pi_device::queue_group_info_t::Compute].ZeOrdinal;
  ZeCommandQueueDesc.index = 0;
  ZeCommandQueueDesc.mode = ZE_COMMAND_QUEUE_MODE_SYNCHRONOUS;
  ZE_CALL(
      zeCommandListCreateImmediate,
      (ZeContext, Device->ZeDevice, &ZeCommandQueueDesc, &ZeCommandListInit));
  return PI_SUCCESS;
}

pi_result _pi_context::finalize() {
  // This function is called when pi_context is deallocated, piContextRelease.
  // There could be some memory that may have not been deallocated.
  // For example, event and event pool caches would be still alive.

  if (!DisableEventsCaching) {
    std::scoped_lock<pi_mutex> Lock(EventCacheMutex);
    for (auto &EventCache : EventCaches) {
      for (auto Event : EventCache) {
        ZE_CALL(zeEventDestroy, (Event->ZeEvent));
        delete Event;
      }
      EventCache.clear();
    }
  }
  {
    std::scoped_lock<pi_mutex> Lock(ZeEventPoolCacheMutex);
    for (auto &ZePoolCache : ZeEventPoolCache) {
      for (auto &ZePool : ZePoolCache)
        ZE_CALL(zeEventPoolDestroy, (ZePool));
      ZePoolCache.clear();
    }
  }

  // Destroy the command list used for initializations
  ZE_CALL(zeCommandListDestroy, (ZeCommandListInit));

  std::scoped_lock<pi_mutex> Lock(ZeCommandListCacheMutex);
  for (auto &List : ZeComputeCommandListCache) {
    for (ze_command_list_handle_t &ZeCommandList : List.second) {
      if (ZeCommandList)
        ZE_CALL(zeCommandListDestroy, (ZeCommandList));
    }
  }
  for (auto &List : ZeCopyCommandListCache) {
    for (ze_command_list_handle_t &ZeCommandList : List.second) {
      if (ZeCommandList)
        ZE_CALL(zeCommandListDestroy, (ZeCommandList));
    }
  }
  return PI_SUCCESS;
}

bool pi_command_list_info_t::isCopy(pi_queue Queue) const {
  return ZeQueueGroupOrdinal !=
         (uint32_t)Queue->Device
             ->QueueGroup[_pi_device::queue_group_info_t::type::Compute]
             .ZeOrdinal;
}

bool _pi_queue::isInOrderQueue() const {
  // If out-of-order queue property is not set, then this is a in-order queue.
  return ((this->Properties & PI_QUEUE_OUT_OF_ORDER_EXEC_MODE_ENABLE) == 0);
}

bool _pi_queue::isDiscardEvents() const {
  return ((this->Properties & PI_EXT_ONEAPI_QUEUE_DISCARD_EVENTS) != 0);
}

pi_result
_pi_queue::resetCommandList(pi_command_list_ptr_t CommandList,
                            bool MakeAvailable,
                            std::vector<pi_event> &EventListToCleanup) {
  bool UseCopyEngine = CommandList->second.isCopy(this);

  // Immediate commandlists do not have an associated fence.
  if (CommandList->second.ZeFence != nullptr) {
    // Fence had been signalled meaning the associated command-list completed.
    // Reset the fence and put the command list into a cache for reuse in PI
    // calls.
    ZE_CALL(zeFenceReset, (CommandList->second.ZeFence));
    ZE_CALL(zeCommandListReset, (CommandList->first));
    CommandList->second.ZeFenceInUse = false;
  }

  auto &EventList = CommandList->second.EventList;
<<<<<<< HEAD
  // Remember all the events in this command list which needs to be
  // released/cleaned up and clear event list associated with command list.
  std::move(std::begin(EventList), std::end(EventList),
            std::back_inserter(EventListToCleanup));
  EventList.clear();
  // We may have additional events to cleanup if queue has discarded events.
  // These events are waited by barrier inserted in the beginning of command
  // list.
  auto &StartingBarrierEvents = CommandList->second.StartingBarrierEvents;
  if (!StartingBarrierEvents.empty()) {
    std::move(std::begin(StartingBarrierEvents),
              std::end(StartingBarrierEvents),
              std::back_inserter(EventListToCleanup));
    StartingBarrierEvents.clear();
=======
  // Check if standard commandlist
  if (CommandList->second.ZeFence != nullptr) {
    // Remember all the events in this command list which needs to be
    // released/cleaned up and clear event list associated with command list.
    std::move(std::begin(EventList), std::end(EventList),
              std::back_inserter(EventListToCleanup));
    EventList.clear();
  } else {
    // For immediate commandlist reset only those events that have signalled.
    for (auto it = EventList.begin(); it != EventList.end(); it++) {
      std::scoped_lock<pi_shared_mutex> EventLock((*it)->Mutex);
      ze_result_t ZeResult =
          ZE_CALL_NOCHECK(zeEventQueryStatus, ((*it)->ZeEvent));
      if (ZeResult == ZE_RESULT_SUCCESS) {
        std::move(it, it, std::back_inserter(EventListToCleanup));
        EventList.erase(it, it);
      }
    }
>>>>>>> 33db95c7
  }

  // Standard commandlists move in and out of the cache as they are recycled.
  // Immediate commandlists are always available.
  if (CommandList->second.ZeFence != nullptr && MakeAvailable) {
    std::scoped_lock<pi_mutex> Lock(this->Context->ZeCommandListCacheMutex);
    auto &ZeCommandListCache =
        UseCopyEngine
            ? this->Context->ZeCopyCommandListCache[this->Device->ZeDevice]
            : this->Context->ZeComputeCommandListCache[this->Device->ZeDevice];
    ZeCommandListCache.push_back(CommandList->first);
  }

  return PI_SUCCESS;
}

// Configuration of the command-list batching.
struct zeCommandListBatchConfig {
  // Default value of 0. This specifies to use dynamic batch size adjustment.
  // Other values will try to collect specified amount of commands.
  pi_uint32 Size{0};

  // If doing dynamic batching, specifies start batch size.
  pi_uint32 DynamicSizeStart{4};

  // The maximum size for dynamic batch.
  pi_uint32 DynamicSizeMax{64};

  // The step size for dynamic batch increases.
  pi_uint32 DynamicSizeStep{1};

  // Thresholds for when increase batch size (number of closed early is small
  // and number of closed full is high).
  pi_uint32 NumTimesClosedEarlyThreshold{3};
  pi_uint32 NumTimesClosedFullThreshold{8};

  // Tells the starting size of a batch.
  pi_uint32 startSize() const { return Size > 0 ? Size : DynamicSizeStart; }
  // Tells is we are doing dynamic batch size adjustment.
  bool dynamic() const { return Size == 0; }
};

// Helper function to initialize static variables that holds batch config info
// for compute and copy command batching.
static const zeCommandListBatchConfig ZeCommandListBatchConfig(bool IsCopy) {
  zeCommandListBatchConfig Config{}; // default initialize

  // Default value of 0. This specifies to use dynamic batch size adjustment.
  const auto BatchSizeStr =
      (IsCopy) ? std::getenv("SYCL_PI_LEVEL_ZERO_COPY_BATCH_SIZE")
               : std::getenv("SYCL_PI_LEVEL_ZERO_BATCH_SIZE");
  if (BatchSizeStr) {
    pi_int32 BatchSizeStrVal = std::atoi(BatchSizeStr);
    // Level Zero may only support a limted number of commands per command
    // list.  The actual upper limit is not specified by the Level Zero
    // Specification.  For now we allow an arbitrary upper limit.
    if (BatchSizeStrVal > 0) {
      Config.Size = BatchSizeStrVal;
    } else if (BatchSizeStrVal == 0) {
      Config.Size = 0;
      // We are requested to do dynamic batching. Collect specifics, if any.
      // The extended format supported is ":" separated values.
      //
      // NOTE: these extra settings are experimental and are intended to
      // be used only for finding a better default heuristic.
      //
      std::string BatchConfig(BatchSizeStr);
      size_t Ord = 0;
      size_t Pos = 0;
      while (true) {
        if (++Ord > 5)
          break;

        Pos = BatchConfig.find(":", Pos);
        if (Pos == std::string::npos)
          break;
        ++Pos; // past the ":"

        pi_uint32 Val;
        try {
          Val = std::stoi(BatchConfig.substr(Pos));
        } catch (...) {
          if (IsCopy)
            zePrint(
                "SYCL_PI_LEVEL_ZERO_COPY_BATCH_SIZE: failed to parse value\n");
          else
            zePrint("SYCL_PI_LEVEL_ZERO_BATCH_SIZE: failed to parse value\n");
          break;
        }
        switch (Ord) {
        case 1:
          Config.DynamicSizeStart = Val;
          break;
        case 2:
          Config.DynamicSizeMax = Val;
          break;
        case 3:
          Config.DynamicSizeStep = Val;
          break;
        case 4:
          Config.NumTimesClosedEarlyThreshold = Val;
          break;
        case 5:
          Config.NumTimesClosedFullThreshold = Val;
          break;
        default:
          die("Unexpected batch config");
        }
        if (IsCopy)
          zePrint("SYCL_PI_LEVEL_ZERO_COPY_BATCH_SIZE: dynamic batch param "
                  "#%d: %d\n",
                  (int)Ord, (int)Val);
        else
          zePrint(
              "SYCL_PI_LEVEL_ZERO_BATCH_SIZE: dynamic batch param #%d: %d\n",
              (int)Ord, (int)Val);
      };

    } else {
      // Negative batch sizes are silently ignored.
      if (IsCopy)
        zePrint("SYCL_PI_LEVEL_ZERO_COPY_BATCH_SIZE: ignored negative value\n");
      else
        zePrint("SYCL_PI_LEVEL_ZERO_BATCH_SIZE: ignored negative value\n");
    }
  }
  return Config;
}

// Static variable that holds batch config info for compute command batching.
static const zeCommandListBatchConfig ZeCommandListBatchComputeConfig = [] {
  using IsCopy = bool;
  return ZeCommandListBatchConfig(IsCopy{false});
}();

// Static variable that holds batch config info for copy command batching.
static const zeCommandListBatchConfig ZeCommandListBatchCopyConfig = [] {
  using IsCopy = bool;
  return ZeCommandListBatchConfig(IsCopy{true});
}();

_pi_queue::_pi_queue(std::vector<ze_command_queue_handle_t> &ComputeQueues,
                     std::vector<ze_command_queue_handle_t> &CopyQueues,
                     pi_context Context, pi_device Device,
                     bool OwnZeCommandQueue,
                     pi_queue_properties PiQueueProperties)
    : Context{Context}, Device{Device}, OwnZeCommandQueue{OwnZeCommandQueue},
      Properties(PiQueueProperties) {

  // Compute group initialization.
  // First, see if the queue's device allows for round-robin or it is
  // fixed to one particular compute CCS (it is so for sub-sub-devices).
  auto &ComputeQueueGroupInfo = Device->QueueGroup[queue_type::Compute];
  ComputeQueueGroup.ZeQueues = ComputeQueues;
  if (ComputeQueueGroupInfo.ZeIndex >= 0) {
    ComputeQueueGroup.LowerIndex = ComputeQueueGroupInfo.ZeIndex;
    ComputeQueueGroup.UpperIndex = ComputeQueueGroupInfo.ZeIndex;
    ComputeQueueGroup.NextIndex = ComputeQueueGroupInfo.ZeIndex;
  } else {
    // Set-up to round-robin across allowed range of engines.
    uint32_t FilterLowerIndex = getRangeOfAllowedComputeEngines().first;
    uint32_t FilterUpperIndex = getRangeOfAllowedComputeEngines().second;
    FilterUpperIndex = std::min((size_t)FilterUpperIndex,
                                FilterLowerIndex + ComputeQueues.size() - 1);
    if (FilterLowerIndex <= FilterUpperIndex) {
      ComputeQueueGroup.LowerIndex = FilterLowerIndex;
      ComputeQueueGroup.UpperIndex = FilterUpperIndex;
      ComputeQueueGroup.NextIndex = ComputeQueueGroup.LowerIndex;
      // Create space to hold immediate commandlists corresponding to the
      // ZeQueues
      if (Device->useImmediateCommandLists()) {
        ComputeQueueGroup.ImmCmdLists = std::vector<pi_command_list_ptr_t>(
            ComputeQueueGroup.ZeQueues.size(), CommandListMap.end());
      }
    } else {
      die("No compute queue available/allowed.");
    }
  }

  // Copy group initialization.
  if (getRangeOfAllowedCopyEngines(Device).first < 0 ||
      getRangeOfAllowedCopyEngines(Device).second < 0) {
    // We are asked not to use copy engines, just do nothing.
    // Leave CopyQueueGroup.ZeQueues empty, and it won't be used.
  } else {
    uint32_t FilterLowerIndex = getRangeOfAllowedCopyEngines(Device).first;
    uint32_t FilterUpperIndex = getRangeOfAllowedCopyEngines(Device).second;
    FilterUpperIndex = std::min((size_t)FilterUpperIndex,
                                FilterLowerIndex + CopyQueues.size() - 1);
    if (FilterLowerIndex <= FilterUpperIndex) {
      CopyQueueGroup.ZeQueues = CopyQueues;
      CopyQueueGroup.LowerIndex = FilterLowerIndex;
      CopyQueueGroup.UpperIndex = FilterUpperIndex;
      CopyQueueGroup.NextIndex = CopyQueueGroup.LowerIndex;
      // Create space to hold immediate commandlists corresponding to the
      // ZeQueues
      if (Device->useImmediateCommandLists()) {
        CopyQueueGroup.ImmCmdLists = std::vector<pi_command_list_ptr_t>(
            CopyQueueGroup.ZeQueues.size(), CommandListMap.end());
      }
    }
  }

  // Initialize compute/copy command batches.
  ComputeCommandBatch.OpenCommandList = CommandListMap.end();
  CopyCommandBatch.OpenCommandList = CommandListMap.end();
  ComputeCommandBatch.QueueBatchSize =
      ZeCommandListBatchComputeConfig.startSize();
  CopyCommandBatch.QueueBatchSize = ZeCommandListBatchCopyConfig.startSize();
}

static pi_result CleanupCompletedEvent(pi_event Event,
                                       bool QueueLocked = false);

// Helper function to perform the necessary cleanup of the events from reset cmd
// list.
static pi_result
CleanupEventListFromResetCmdList(std::vector<pi_event> &EventListToCleanup,
                                 bool QueueLocked = false) {
  for (auto Event : EventListToCleanup) {
    // We don't need to synchronize the events since the fence associated with
    // the command list was synchronized.
    {
      std::scoped_lock<pi_shared_mutex> EventLock(Event->Mutex);
      Event->Completed = true;
    }
    PI_CALL(CleanupCompletedEvent(Event, QueueLocked));
    // This event was removed from the command list, so decrement ref count
    // (it was incremented when they were added to the command list).
    PI_CALL(piEventReleaseInternal(Event));
  }
  return PI_SUCCESS;
}

// Reset signalled command lists in the queue and put them to the cache of
// command lists. A caller must not lock the queue mutex.
pi_result resetCommandLists(pi_queue Queue) {
  // We need events to be cleaned up out of scope where queue is locked to avoid
  // nested locks, because event cleanup requires event to be locked. Nested
  // locks are hard to control and can cause deadlocks if mutexes are locked in
  // different order.
  std::vector<pi_event> EventListToCleanup;
  {
    // We check for command lists that have been already signalled, but have not
    // been added to the available list yet. Each command list has a fence
    // associated which tracks if a command list has completed dispatch of its
    // commands and is ready for reuse. If a command list is found to have been
    // signalled, then the command list & fence are reset and command list is
    // returned to the command list cache. All events associated with command
    // list are cleaned up if command list was reset.
    std::scoped_lock<pi_shared_mutex> Lock(Queue->Mutex);
    for (auto &&it = Queue->CommandListMap.begin();
         it != Queue->CommandListMap.end(); ++it) {
      // Immediate commandlists don't use a fence but still need reset.
      if (it->second.ZeFence == nullptr) {
        PI_CALL(Queue->resetCommandList(it, true, EventListToCleanup));
      } else {
        // It is possible that the fence was already noted as signalled and
        // reset. In that case the ZeFenceInUse flag will be false.
        if (it->second.ZeFenceInUse) {
          ze_result_t ZeResult =
              ZE_CALL_NOCHECK(zeFenceQueryStatus, (it->second.ZeFence));
          if (ZeResult == ZE_RESULT_SUCCESS)
            PI_CALL(Queue->resetCommandList(it, true, EventListToCleanup));
        }
      }
    }
  }
  CleanupEventListFromResetCmdList(EventListToCleanup);
  return PI_SUCCESS;
}

// Retrieve an available command list to be used in a PI call.
pi_result _pi_context::getAvailableCommandList(
    pi_queue Queue, pi_command_list_ptr_t &CommandList, bool UseCopyEngine,
    bool AllowBatching, ze_command_queue_handle_t *ForcedCmdQueue) {
  // Immediate commandlists have been pre-allocated and are always available.
  if (Queue->Device->useImmediateCommandLists()) {
    CommandList = Queue->getQueueGroup(UseCopyEngine).getImmCmdList();
    PI_CALL(Queue->insertStartBarrierWaitingForLastEvent(CommandList));
    if (auto Res = Queue->insertActiveBarriers(CommandList, UseCopyEngine))
      return Res;
    return PI_SUCCESS;
  }

  auto &CommandBatch =
      UseCopyEngine ? Queue->CopyCommandBatch : Queue->ComputeCommandBatch;
  // Handle batching of commands
  // First see if there is an command-list open for batching commands
  // for this queue.
  if (Queue->hasOpenCommandList(UseCopyEngine)) {
    if (AllowBatching &&
        (!ForcedCmdQueue ||
         *ForcedCmdQueue == CommandBatch.OpenCommandList->second.ZeQueue)) {
      CommandList = CommandBatch.OpenCommandList;
      PI_CALL(Queue->insertStartBarrierWaitingForLastEvent(CommandList));
      return PI_SUCCESS;
    }
    // If this command isn't allowed to be batched or doesn't match the forced
    // command queue, then we need to go ahead and execute what is already in
    // the batched list, and then go on to process this. On exit from
    // executeOpenCommandList OpenCommandList will be invalidated.
    if (auto Res = Queue->executeOpenCommandList(UseCopyEngine))
      return Res;
    // Note that active barriers do not need to be inserted here as they will
    // have been enqueued into the command-list when they were created.
  }

  // Create/Reuse the command list, because in Level Zero commands are added to
  // the command lists, and later are then added to the command queue.
  // Each command list is paired with an associated fence to track when the
  // command list is available for reuse.
  _pi_result pi_result = PI_ERROR_OUT_OF_RESOURCES;

  // Initally, we need to check if a command list has already been created
  // on this device that is available for use. If so, then reuse that
  // Level-Zero Command List and Fence for this PI call.
  {
    // Make sure to acquire the lock before checking the size, or there
    // will be a race condition.
    std::scoped_lock<pi_mutex> Lock(Queue->Context->ZeCommandListCacheMutex);
    // Under mutex since operator[] does insertion on the first usage for every
    // unique ZeDevice.
    auto &ZeCommandListCache =
        UseCopyEngine
            ? Queue->Context->ZeCopyCommandListCache[Queue->Device->ZeDevice]
            : Queue->Context
                  ->ZeComputeCommandListCache[Queue->Device->ZeDevice];

    for (auto ZeCommandListIt = ZeCommandListCache.begin();
         ZeCommandListIt != ZeCommandListCache.end(); ++ZeCommandListIt) {
      auto &ZeCommandList = *ZeCommandListIt;
      auto it = Queue->CommandListMap.find(ZeCommandList);
      if (it != Queue->CommandListMap.end()) {
        if (ForcedCmdQueue && *ForcedCmdQueue != it->second.ZeQueue)
          continue;
        CommandList = it;
        if (CommandList->second.ZeFence != nullptr)
          CommandList->second.ZeFenceInUse = true;
      } else {
        // If there is a command list available on this context, but it
        // wasn't yet used in this queue then create a new entry in this
        // queue's map to hold the fence and other associated command
        // list information.
        auto &QGroup = Queue->getQueueGroup(UseCopyEngine);
        uint32_t QueueGroupOrdinal;
        auto &ZeCommandQueue = ForcedCmdQueue
                                   ? *ForcedCmdQueue
                                   : QGroup.getZeQueue(&QueueGroupOrdinal);
        if (ForcedCmdQueue)
          QueueGroupOrdinal = QGroup.getCmdQueueOrdinal(ZeCommandQueue);

        ze_fence_handle_t ZeFence;
        ZeStruct<ze_fence_desc_t> ZeFenceDesc;
        ZE_CALL(zeFenceCreate, (ZeCommandQueue, &ZeFenceDesc, &ZeFence));
        CommandList =
            Queue->CommandListMap
                .emplace(ZeCommandList,
                         pi_command_list_info_t{ZeFence, true, ZeCommandQueue,
                                                QueueGroupOrdinal})
                .first;
      }
      ZeCommandListCache.erase(ZeCommandListIt);
      if (auto Res = Queue->insertStartBarrierWaitingForLastEvent(CommandList))
        return Res;
      if (auto Res = Queue->insertActiveBarriers(CommandList, UseCopyEngine))
        return Res;
      return PI_SUCCESS;
    }
  }

  // If there are no available command lists in the cache, then we check for
  // command lists that have already signalled, but have not been added to the
  // available list yet. Each command list has a fence associated which tracks
  // if a command list has completed dispatch of its commands and is ready for
  // reuse. If a command list is found to have been signalled, then the
  // command list & fence are reset and we return.
  for (auto it = Queue->CommandListMap.begin();
       it != Queue->CommandListMap.end(); ++it) {
    // Make sure this is the command list type needed.
    if (UseCopyEngine != it->second.isCopy(Queue))
      continue;

    ze_result_t ZeResult =
        ZE_CALL_NOCHECK(zeFenceQueryStatus, (it->second.ZeFence));
    if (ZeResult == ZE_RESULT_SUCCESS) {
      std::vector<pi_event> EventListToCleanup;
      Queue->resetCommandList(it, false, EventListToCleanup);
      CleanupEventListFromResetCmdList(EventListToCleanup,
                                       true /* QueueLocked */);
      CommandList = it;
      CommandList->second.ZeFenceInUse = true;
      if (auto Res = Queue->insertStartBarrierWaitingForLastEvent(CommandList))
        return Res;
      return PI_SUCCESS;
    }
  }

  // If there are no available command lists nor signalled command lists,
  // then we must create another command list.
  pi_result = Queue->createCommandList(UseCopyEngine, CommandList);
  CommandList->second.ZeFenceInUse = true;
  return pi_result;
}

// Helper function to create a new command-list to this queue and associated
// fence tracking its completion. This command list & fence are added to the
// map of command lists in this queue with ZeFenceInUse = false.
// The caller must hold a lock of the queue already.
pi_result
_pi_queue::createCommandList(bool UseCopyEngine,
                             pi_command_list_ptr_t &CommandList,
                             ze_command_queue_handle_t *ForcedCmdQueue) {

  ze_fence_handle_t ZeFence;
  ZeStruct<ze_fence_desc_t> ZeFenceDesc;
  ze_command_list_handle_t ZeCommandList;

  uint32_t QueueGroupOrdinal;
  auto &QGroup = getQueueGroup(UseCopyEngine);
  auto &ZeCommandQueue =
      ForcedCmdQueue ? *ForcedCmdQueue : QGroup.getZeQueue(&QueueGroupOrdinal);
  if (ForcedCmdQueue)
    QueueGroupOrdinal = QGroup.getCmdQueueOrdinal(ZeCommandQueue);

  ZeStruct<ze_command_list_desc_t> ZeCommandListDesc;
  ZeCommandListDesc.commandQueueGroupOrdinal = QueueGroupOrdinal;

  ZE_CALL(zeCommandListCreate, (Context->ZeContext, Device->ZeDevice,
                                &ZeCommandListDesc, &ZeCommandList));

  ZE_CALL(zeFenceCreate, (ZeCommandQueue, &ZeFenceDesc, &ZeFence));
  std::tie(CommandList, std::ignore) = CommandListMap.insert(
      std::pair<ze_command_list_handle_t, pi_command_list_info_t>(
          ZeCommandList, {ZeFence, false, ZeCommandQueue, QueueGroupOrdinal}));

  PI_CALL(insertStartBarrierWaitingForLastEvent(CommandList));
  PI_CALL(insertActiveBarriers(CommandList, UseCopyEngine));
  return PI_SUCCESS;
}

void _pi_queue::adjustBatchSizeForFullBatch(bool IsCopy) {
  auto &CommandBatch = IsCopy ? CopyCommandBatch : ComputeCommandBatch;
  auto &ZeCommandListBatchConfig =
      IsCopy ? ZeCommandListBatchCopyConfig : ZeCommandListBatchComputeConfig;
  pi_uint32 &QueueBatchSize = CommandBatch.QueueBatchSize;
  // QueueBatchSize of 0 means never allow batching.
  if (QueueBatchSize == 0 || !ZeCommandListBatchConfig.dynamic())
    return;
  CommandBatch.NumTimesClosedFull += 1;

  // If the number of times the list has been closed early is low, and
  // the number of times it has been closed full is high, then raise
  // the batching size slowly. Don't raise it if it is already pretty
  // high.
  if (CommandBatch.NumTimesClosedEarly <=
          ZeCommandListBatchConfig.NumTimesClosedEarlyThreshold &&
      CommandBatch.NumTimesClosedFull >
          ZeCommandListBatchConfig.NumTimesClosedFullThreshold) {
    if (QueueBatchSize < ZeCommandListBatchConfig.DynamicSizeMax) {
      QueueBatchSize += ZeCommandListBatchConfig.DynamicSizeStep;
      zePrint("Raising QueueBatchSize to %d\n", QueueBatchSize);
    }
    CommandBatch.NumTimesClosedEarly = 0;
    CommandBatch.NumTimesClosedFull = 0;
  }
}

void _pi_queue::adjustBatchSizeForPartialBatch(bool IsCopy) {
  auto &CommandBatch = IsCopy ? CopyCommandBatch : ComputeCommandBatch;
  auto &ZeCommandListBatchConfig =
      IsCopy ? ZeCommandListBatchCopyConfig : ZeCommandListBatchComputeConfig;
  pi_uint32 &QueueBatchSize = CommandBatch.QueueBatchSize;
  // QueueBatchSize of 0 means never allow batching.
  if (QueueBatchSize == 0 || !ZeCommandListBatchConfig.dynamic())
    return;
  CommandBatch.NumTimesClosedEarly += 1;

  // If we are closing early more than about 3x the number of times
  // it is closing full, lower the batch size to the value of the
  // current open command list. This is trying to quickly get to a
  // batch size that will be able to be closed full at least once
  // in a while.
  if (CommandBatch.NumTimesClosedEarly >
      (CommandBatch.NumTimesClosedFull + 1) * 3) {
    QueueBatchSize = CommandBatch.OpenCommandList->second.size() - 1;
    if (QueueBatchSize < 1)
      QueueBatchSize = 1;
    zePrint("Lowering QueueBatchSize to %d\n", QueueBatchSize);
    CommandBatch.NumTimesClosedEarly = 0;
    CommandBatch.NumTimesClosedFull = 0;
  }
}

void _pi_queue::CaptureIndirectAccesses() {
  for (auto &Kernel : KernelsToBeSubmitted) {
    if (!Kernel->hasIndirectAccess())
      continue;

    auto &Contexts = Device->Platform->Contexts;
    for (auto &Ctx : Contexts) {
      for (auto &Elem : Ctx->MemAllocs) {
        const auto &Pair = Kernel->MemAllocs.insert(&Elem);
        // Kernel is referencing this memory allocation from now.
        // If this memory allocation was already captured for this kernel, it
        // means that kernel is submitted several times. Increase reference
        // count only once because we release all allocations only when
        // SubmissionsCount turns to 0. We don't want to know how many times
        // allocation was retained by each submission.
        if (Pair.second)
          Elem.second.RefCount.increment();
      }
    }
    Kernel->SubmissionsCount++;
  }
  KernelsToBeSubmitted.clear();
}

pi_result _pi_queue::executeCommandList(pi_command_list_ptr_t CommandList,
                                        bool IsBlocking,
                                        bool OKToBatchCommand) {
  bool UseCopyEngine = CommandList->second.isCopy(this);

  // If the current LastCommandEvent is the nullptr, then it means
  // either that no command has ever been issued to the queue
  // or it means that the LastCommandEvent has been signalled and
  // therefore that this Queue is idle.
  //
  // NOTE: this behavior adds some flakyness to the batching
  // since last command's event may or may not be completed by the
  // time we get here depending on timings and system/gpu load.
  // So, disable it for modes where we print PI traces. Printing
  // traces incurs much different timings than real execution
  // ansyway, and many regression tests use it.
  //
  bool CurrentlyEmpty = !PrintPiTrace && this->LastCommandEvent == nullptr;

  // The list can be empty if command-list only contains signals of proxy
  // events.
  if (!CommandList->second.EventList.empty() &&
      this->LastCommandEvent != CommandList->second.EventList.back()) {
    this->LastCommandEvent = CommandList->second.EventList.back();
    if (ReuseDiscardedEvents && isInOrderQueue() && isDiscardEvents()) {
      PI_CALL(appendWaitAndResetLastDiscardedEvent(CommandList));
    }
  }

  this->LastCommandList = CommandList;

  if (!Device->useImmediateCommandLists()) {
    // Batch if allowed to, but don't batch if we know there are no kernels
    // from this queue that are currently executing.  This is intended to get
    // kernels started as soon as possible when there are no kernels from this
    // queue awaiting execution, while allowing batching to occur when there
    // are kernels already executing. Also, if we are using fixed size batching,
    // as indicated by !ZeCommandListBatch.dynamic(), then just ignore
    // CurrentlyEmpty as we want to strictly follow the batching the user
    // specified.
    auto &CommandBatch = UseCopyEngine ? CopyCommandBatch : ComputeCommandBatch;
    auto &ZeCommandListBatchConfig = UseCopyEngine
                                         ? ZeCommandListBatchCopyConfig
                                         : ZeCommandListBatchComputeConfig;
    if (OKToBatchCommand && this->isBatchingAllowed(UseCopyEngine) &&
        (!ZeCommandListBatchConfig.dynamic() || !CurrentlyEmpty)) {

      if (hasOpenCommandList(UseCopyEngine) &&
          CommandBatch.OpenCommandList != CommandList)
        die("executeCommandList: OpenCommandList should be equal to"
            "null or CommandList");

      if (CommandList->second.size() < CommandBatch.QueueBatchSize) {
        CommandBatch.OpenCommandList = CommandList;
        return PI_SUCCESS;
      }

      adjustBatchSizeForFullBatch(UseCopyEngine);
      CommandBatch.OpenCommandList = CommandListMap.end();
    }
  }

  auto &ZeCommandQueue = CommandList->second.ZeQueue;
  // Scope of the lock must be till the end of the function, otherwise new mem
  // allocs can be created between the moment when we made a snapshot and the
  // moment when command list is closed and executed. But mutex is locked only
  // if indirect access tracking enabled, because std::defer_lock is used.
  // unique_lock destructor at the end of the function will unlock the mutex
  // if it was locked (which happens only if IndirectAccessTrackingEnabled is
  // true).
  std::unique_lock<pi_shared_mutex> ContextsLock(
      Device->Platform->ContextsMutex, std::defer_lock);

  if (IndirectAccessTrackingEnabled) {
    // We are going to submit kernels for execution. If indirect access flag is
    // set for a kernel then we need to make a snapshot of existing memory
    // allocations in all contexts in the platform. We need to lock the mutex
    // guarding the list of contexts in the platform to prevent creation of new
    // memory alocations in any context before we submit the kernel for
    // execution.
    ContextsLock.lock();
    CaptureIndirectAccesses();
  }

  if (!Device->useImmediateCommandLists()) {
    // In this mode all inner-batch events have device visibility only,
    // and we want the last command in the batch to signal a host-visible
    // event that anybody waiting for any event in the batch will
    // really be using.
    // We need to create a proxy host-visible event only if the list of events
    // in the command list is not empty, otherwise we are going to just create
    // and remove proxy event right away and dereference deleted object
    // afterwards.
    if (DeviceEventsSetting == LastCommandInBatchHostVisible &&
        !CommandList->second.EventList.empty()) {
      // If there are only internal events in the command list then we don't
      // need to create host proxy event.
      auto Result =
          std::find_if(CommandList->second.EventList.begin(),
                       CommandList->second.EventList.end(),
                       [](pi_event E) { return E->hasExternalRefs(); });
      if (Result != CommandList->second.EventList.end()) {
        // Create a "proxy" host-visible event.
        //
        pi_event HostVisibleEvent;
        auto Res = createEventAndAssociateQueue(
            this, &HostVisibleEvent, PI_COMMAND_TYPE_USER, CommandList,
            /* IsInternal */ false, /* ForceHostVisible */ true);
        if (Res)
          return Res;

        // Update each command's event in the command-list to "see" this
        // proxy event as a host-visible counterpart.
        for (auto &Event : CommandList->second.EventList) {
          std::scoped_lock<pi_shared_mutex> EventLock(Event->Mutex);
          // Internal event doesn't need host-visible proxy.
          if (!Event->hasExternalRefs())
            continue;

          if (!Event->HostVisibleEvent) {
            Event->HostVisibleEvent = HostVisibleEvent;
            HostVisibleEvent->RefCount.increment();
          }
        }

        // Decrement the reference count of the event such that all the
        // remaining references are from the other commands in this batch and
        // from the command-list itself. This host-visible event will not be
        // waited/released by SYCL RT, so it must be destroyed after all events
        // in the batch are gone. We know that refcount is more than 2 because
        // we check that EventList of the command list is not empty above, i.e.
        // after createEventAndAssociateQueue ref count is 2 and then +1 for
        // each event in the EventList.
        PI_CALL(piEventReleaseInternal(HostVisibleEvent));

        if (ReuseDiscardedEvents && isInOrderQueue() && isDiscardEvents()) {
          // If we have in-order queue with discarded events then we want to
          // treat this event as regular event. We insert a barrier in the next
          // command list to wait for this event.
          LastCommandEvent = HostVisibleEvent;
        } else {
          // For all other queues treat this as a special event and indicate no
          // cleanup is needed.
          PI_CALL(piEventReleaseInternal(HostVisibleEvent));
          HostVisibleEvent->CleanedUp = true;
        }

        // Finally set to signal the host-visible event at the end of the
        // command-list after a barrier that waits for all commands
        // completion.
        if (ReuseDiscardedEvents && isInOrderQueue() && isDiscardEvents() &&
            LastCommandEvent && LastCommandEvent->IsDiscarded) {
          // If we the last event is discarded then we already have a barrier
          // inserted, so just signal the event.
          ZE_CALL(zeCommandListAppendSignalEvent,
                  (CommandList->first, HostVisibleEvent->ZeEvent));
        } else {
          ZE_CALL(zeCommandListAppendBarrier,
                  (CommandList->first, HostVisibleEvent->ZeEvent, 0, nullptr));
        }
      } else {
        // If we don't have host visible proxy then signal event if needed.
        this->signalEvent(CommandList);
      }
    } else {
      // If we don't have host visible proxy then signal event if needed.
      this->signalEvent(CommandList);
    }

    // Close the command list and have it ready for dispatch.
    ZE_CALL(zeCommandListClose, (CommandList->first));
    this->LastCommandList = CommandListMap.end();
    // Offload command list to the GPU for asynchronous execution
    auto ZeCommandList = CommandList->first;
    auto ZeResult = ZE_CALL_NOCHECK(
        zeCommandQueueExecuteCommandLists,
        (ZeCommandQueue, 1, &ZeCommandList, CommandList->second.ZeFence));
    if (ZeResult != ZE_RESULT_SUCCESS) {
      this->Healthy = false;
      if (ZeResult == ZE_RESULT_ERROR_UNKNOWN) {
        // Turn into a more informative end-user error.
        return PI_ERROR_COMMAND_EXECUTION_FAILURE;
      }
      return mapError(ZeResult);
    }
  }

  // Check global control to make every command blocking for debugging.
  if (IsBlocking || (ZeSerialize & ZeSerializeBlock) != 0) {
    if (Device->useImmediateCommandLists()) {
      synchronize();
    } else {
      // Wait until command lists attached to the command queue are executed.
      ZE_CALL(zeHostSynchronize, (ZeCommandQueue));
    }
  }
  return PI_SUCCESS;
}

bool _pi_queue::isBatchingAllowed(bool IsCopy) const {
  auto &CommandBatch = IsCopy ? CopyCommandBatch : ComputeCommandBatch;
  return (CommandBatch.QueueBatchSize > 0 &&
          ((ZeSerialize & ZeSerializeBlock) == 0));
}

// Return the index of the next queue to use based on a
// round robin strategy and the queue group ordinal.
uint32_t _pi_queue::pi_queue_group_t::getQueueIndex(uint32_t *QueueGroupOrdinal,
                                                    uint32_t *QueueIndex) {

  auto CurrentIndex = NextIndex;
  ++NextIndex;
  if (NextIndex > UpperIndex)
    NextIndex = LowerIndex;

  // Find out the right queue group ordinal (first queue might be "main" or
  // "link")
  auto QueueType = Type;
  if (QueueType != queue_type::Compute)
    QueueType = (CurrentIndex == 0 && Queue->Device->hasMainCopyEngine())
                    ? queue_type::MainCopy
                    : queue_type::LinkCopy;

  *QueueGroupOrdinal = Queue->Device->QueueGroup[QueueType].ZeOrdinal;
  // Adjust the index to the L0 queue group since we represent "main" and
  // "link"
  // L0 groups with a single copy group ("main" would take "0" index).
  auto ZeCommandQueueIndex = CurrentIndex;
  if (QueueType == queue_type::LinkCopy && Queue->Device->hasMainCopyEngine()) {
    ZeCommandQueueIndex -= 1;
  }
  *QueueIndex = ZeCommandQueueIndex;

  return CurrentIndex;
}

int32_t _pi_queue::pi_queue_group_t::getCmdQueueOrdinal(
    ze_command_queue_handle_t CmdQueue) {
  // Find out the right queue group ordinal (first queue might be "main" or
  // "link")
  auto QueueType = Type;
  if (QueueType != queue_type::Compute)
    QueueType = (ZeQueues[0] == CmdQueue && Queue->Device->hasMainCopyEngine())
                    ? queue_type::MainCopy
                    : queue_type::LinkCopy;
  return Queue->Device->QueueGroup[QueueType].ZeOrdinal;
}

// This function will return one of possibly multiple available native
// queues and the value of the queue group ordinal.
ze_command_queue_handle_t &
_pi_queue::pi_queue_group_t::getZeQueue(uint32_t *QueueGroupOrdinal) {

  // QueueIndex is the proper L0 index.
  // Index is the plugins concept of index, with main and link copy engines in
  // one range.
  uint32_t QueueIndex;
  auto Index = getQueueIndex(QueueGroupOrdinal, &QueueIndex);

  ze_command_queue_handle_t &ZeQueue = ZeQueues[Index];
  if (ZeQueue)
    return ZeQueue;

  ZeStruct<ze_command_queue_desc_t> ZeCommandQueueDesc;
  ZeCommandQueueDesc.ordinal = *QueueGroupOrdinal;
  ZeCommandQueueDesc.index = QueueIndex;
  ZeCommandQueueDesc.mode = ZE_COMMAND_QUEUE_MODE_ASYNCHRONOUS;

  // Evaluate performance of explicit usage for "0" index.
  if (QueueIndex != 0) {
    ZeCommandQueueDesc.flags = ZE_COMMAND_QUEUE_FLAG_EXPLICIT_ONLY;
  }

  zePrint("[getZeQueue]: create queue ordinal = %d, index = %d "
          "(round robin in [%d, %d])\n",
          ZeCommandQueueDesc.ordinal, ZeCommandQueueDesc.index, LowerIndex,
          UpperIndex);

  auto ZeResult = ZE_CALL_NOCHECK(
      zeCommandQueueCreate, (Queue->Context->ZeContext, Queue->Device->ZeDevice,
                             &ZeCommandQueueDesc, &ZeQueue));
  if (ZeResult) {
    die("[L0] getZeQueue: failed to create queue");
  }

  return ZeQueue;
}

// This function will return one of possibly multiple available
// immediate commandlists associated with this Queue.
pi_command_list_ptr_t &_pi_queue::pi_queue_group_t::getImmCmdList() {

  uint32_t QueueIndex, QueueOrdinal;
  auto Index = getQueueIndex(&QueueOrdinal, &QueueIndex);

  if (ImmCmdLists[Index] != Queue->CommandListMap.end())
    return ImmCmdLists[Index];

  ZeStruct<ze_command_queue_desc_t> ZeCommandQueueDesc;
  ZeCommandQueueDesc.ordinal = QueueOrdinal;
  ZeCommandQueueDesc.index = QueueIndex;
  ZeCommandQueueDesc.mode = ZE_COMMAND_QUEUE_MODE_ASYNCHRONOUS;

  // Evaluate performance of explicit usage for "0" index.
  if (QueueIndex != 0) {
    ZeCommandQueueDesc.flags = ZE_COMMAND_QUEUE_FLAG_EXPLICIT_ONLY;
  }

  zePrint("[getZeQueue]: create queue ordinal = %d, index = %d "
          "(round robin in [%d, %d])\n",
          ZeCommandQueueDesc.ordinal, ZeCommandQueueDesc.index, LowerIndex,
          UpperIndex);

  ze_command_list_handle_t ZeCommandList;
  ZE_CALL_NOCHECK(zeCommandListCreateImmediate,
                  (Queue->Context->ZeContext, Queue->Device->ZeDevice,
                   &ZeCommandQueueDesc, &ZeCommandList));
  ImmCmdLists[Index] =
      Queue->CommandListMap
          .insert(std::pair<ze_command_list_handle_t, pi_command_list_info_t>{
              ZeCommandList, {nullptr, true, nullptr, QueueOrdinal}})
          .first;
  // Add this commandlist to the cache so it can be destroyed as part of
  // piQueueReleaseInternal
  auto QueueType = Type;
  std::scoped_lock<pi_mutex> Lock(Queue->Context->ZeCommandListCacheMutex);
  auto &ZeCommandListCache =
      QueueType == queue_type::Compute
          ? Queue->Context->ZeComputeCommandListCache[Queue->Device->ZeDevice]
          : Queue->Context->ZeCopyCommandListCache[Queue->Device->ZeDevice];
  ZeCommandListCache.push_back(ZeCommandList);

  return ImmCmdLists[Index];
}

pi_command_list_ptr_t _pi_queue::eventOpenCommandList(pi_event Event) {
  using IsCopy = bool;

  if (Device->useImmediateCommandLists()) {
    // When using immediate commandlists there are no open command lists.
    return CommandListMap.end();
  }

  const auto &ComputeEventList =
      ComputeCommandBatch.OpenCommandList->second.EventList;
  if (hasOpenCommandList(IsCopy{false}) &&
      std::find(ComputeEventList.begin(), ComputeEventList.end(), Event) !=
          ComputeEventList.end()) {
    return ComputeCommandBatch.OpenCommandList;
  }
  const auto &CopyEventList =
      CopyCommandBatch.OpenCommandList->second.EventList;
  if (hasOpenCommandList(IsCopy{true}) &&
      std::find(CopyEventList.begin(), CopyEventList.end(), Event) !=
          CopyEventList.end()) {
    return CopyCommandBatch.OpenCommandList;
  }
  return CommandListMap.end();
}

pi_result _pi_queue::insertStartBarrierWaitingForLastEvent(
    pi_command_list_ptr_t &CmdList) {
  // If current command list is different from the last command list then insert
  // a barrier waiting for the last command event.
  if (ReuseDiscardedEvents && isInOrderQueue() && isDiscardEvents() &&
      CmdList != LastCommandList && LastCommandEvent) {
    // We want this event to live long enough so increment its reference count.
    // It will be decremented when command list is reset.
    LastCommandEvent->RefCount.increment();
    CmdList->second.StartingBarrierEvents.push_back(LastCommandEvent);
    ZE_CALL(zeCommandListAppendBarrier,
            (CmdList->first, nullptr, 1, &(LastCommandEvent->ZeEvent)));
    LastCommandEvent = nullptr;
  }
  return PI_SUCCESS;
}

pi_result _pi_queue::insertActiveBarriers(pi_command_list_ptr_t &CmdList,
                                          bool UseCopyEngine) {
  // Early exit if there are no active barriers.
  if (ActiveBarriers.empty())
    return PI_SUCCESS;

  // Create a wait-list and retain events. This will filter out finished events.
  _pi_ze_event_list_t ActiveBarriersWaitList;
  if (auto Res = ActiveBarriersWaitList.createAndRetainPiZeEventList(
          ActiveBarriers.size(), ActiveBarriers.data(), this, UseCopyEngine))
    return Res;

  // We can now release all the active barriers and replace them with the ones
  // in the wait list.
  for (pi_event &BarrierEvent : ActiveBarriers)
    PI_CALL(piEventReleaseInternal(BarrierEvent));
  ActiveBarriers.clear();
  ActiveBarriers.insert(
      ActiveBarriers.end(), ActiveBarriersWaitList.PiEventList,
      ActiveBarriersWaitList.PiEventList + ActiveBarriersWaitList.Length);

  // If there are more active barriers, insert a barrier on the command-list. We
  // do not need an event for finishing so we pass nullptr.
  if (!ActiveBarriers.empty())
    ZE_CALL(zeCommandListAppendBarrier,
            (CmdList->first, nullptr, ActiveBarriersWaitList.Length,
             ActiveBarriersWaitList.ZeEventList));
  return PI_SUCCESS;
}

pi_result _pi_queue::executeOpenCommandList(bool IsCopy) {
  auto &CommandBatch = IsCopy ? CopyCommandBatch : ComputeCommandBatch;
  // If there are any commands still in the open command list for this
  // queue, then close and execute that command list now.
  if (hasOpenCommandList(IsCopy)) {
    adjustBatchSizeForPartialBatch(IsCopy);
    auto Res = executeCommandList(CommandBatch.OpenCommandList, false, false);
    CommandBatch.OpenCommandList = CommandListMap.end();
    return Res;
  }

  return PI_SUCCESS;
}

static const bool FilterEventWaitList = [] {
  const char *Ret = std::getenv("SYCL_PI_LEVEL_ZERO_FILTER_EVENT_WAIT_LIST");
  const bool RetVal = Ret ? std::stoi(Ret) : 1;
  return RetVal;
}();

pi_result _pi_ze_event_list_t::createAndRetainPiZeEventList(
    pi_uint32 EventListLength, const pi_event *EventList, pi_queue CurQueue,
    bool UseCopyEngine) {
  this->Length = 0;
  this->ZeEventList = nullptr;
  this->PiEventList = nullptr;

  if (CurQueue->isInOrderQueue() && CurQueue->LastCommandEvent != nullptr) {
    if (CurQueue->Device->useImmediateCommandLists()) {
      if (ReuseDiscardedEvents && CurQueue->isDiscardEvents()) {
        // If queue is in-order with discarded events and if
        // new command list is different from the last used command list then
        // signal new event from the last immediate command list. We are going
        // to insert a barrier in the new command list waiting for that event.
        auto QueueGroup = CurQueue->getQueueGroup(UseCopyEngine);
        auto NextImmCmdList = QueueGroup.ImmCmdLists[QueueGroup.NextIndex];
        if (CurQueue->LastCommandList != CurQueue->CommandListMap.end() &&
            CurQueue->LastCommandList != NextImmCmdList) {
          CurQueue->signalEvent(CurQueue->LastCommandList);
          // Mark the last command list as "closed" event though we don't really
          // close immediate command list. It just indicates that we are
          // switching command lists. This will be taken into account below - we
          // don't need to add the last command event into the wait list in this
          // case.
          CurQueue->LastCommandList = CurQueue->CommandListMap.end();
        }
      }
    } else {
      // Ensure LastCommandEvent's batch is submitted if it is differrent
      // from the one this command is going to.
      const auto &OpenCommandList =
          CurQueue->eventOpenCommandList(CurQueue->LastCommandEvent);
      if (OpenCommandList != CurQueue->CommandListMap.end() &&
          OpenCommandList->second.isCopy(CurQueue) != UseCopyEngine) {

        if (auto Res = CurQueue->executeOpenCommandList(
                OpenCommandList->second.isCopy(CurQueue)))
          return Res;
      }
    }
  }

  bool IncludeLastCommandEvent =
      CurQueue->isInOrderQueue() && CurQueue->LastCommandEvent != nullptr;

  // If the last command event is not nullptr we still don't need to include
  // last command event in the wait list in the two cases: If the last event is
  // discarded then we already have a barrier waiting for that event. If the
  // last command list is closed then we are going to insert a barrier at the
  // beginning of the next command list.
  if (ReuseDiscardedEvents && CurQueue->isDiscardEvents() &&
      (CurQueue->LastCommandEvent->IsDiscarded ||
       CurQueue->LastCommandList == CurQueue->CommandListMap.end())) {
    IncludeLastCommandEvent = false;
  }

  try {
    if (IncludeLastCommandEvent) {
      this->ZeEventList = new ze_event_handle_t[EventListLength + 1];
      this->PiEventList = new pi_event[EventListLength + 1];
    } else if (EventListLength > 0) {
      this->ZeEventList = new ze_event_handle_t[EventListLength];
      this->PiEventList = new pi_event[EventListLength];
    }

    pi_uint32 TmpListLength = 0;

    if (EventListLength > 0) {
      for (pi_uint32 I = 0; I < EventListLength; I++) {
        PI_ASSERT(EventList[I] != nullptr, PI_ERROR_INVALID_VALUE);
        {
          std::shared_lock<pi_shared_mutex> Lock(EventList[I]->Mutex);
          if (EventList[I]->Completed)
            continue;

          // Poll of the host-visible events.
          auto HostVisibleEvent = EventList[I]->HostVisibleEvent;
          if (FilterEventWaitList && HostVisibleEvent) {
            auto Res = ZE_CALL_NOCHECK(zeEventQueryStatus,
                                       (HostVisibleEvent->ZeEvent));
            if (Res == ZE_RESULT_SUCCESS) {
              // Event has already completed, don't put it into the list
              continue;
            }
          }
        }

        auto Queue = EventList[I]->Queue;
        if (Queue) {
          // The caller of createAndRetainPiZeEventList must already hold
          // a lock of the CurQueue. Additionally lock the Queue if it
          // is different from CurQueue.
          // TODO: rework this to avoid deadlock when another thread is
          //       locking the same queues but in a different order.
          auto Lock = ((Queue == CurQueue)
                           ? std::unique_lock<pi_shared_mutex>()
                           : std::unique_lock<pi_shared_mutex>(Queue->Mutex));

          // If the event that is going to be waited is in an open batch
          // different from where this next command is going to be added,
          // then we have to force execute of that open command-list
          // to avoid deadlocks.
          //
          const auto &OpenCommandList =
              Queue->eventOpenCommandList(EventList[I]);
          if (OpenCommandList != Queue->CommandListMap.end()) {

            if (Queue == CurQueue &&
                OpenCommandList->second.isCopy(Queue) == UseCopyEngine) {
              // Don't force execute the batch yet since the new command
              // is going to the same open batch as the dependent event.
            } else {
              if (auto Res = Queue->executeOpenCommandList(
                      OpenCommandList->second.isCopy(Queue)))
                return Res;
            }
          }
        } else {
          // There is a dependency on an interop-event.
          // Similarily to the above to avoid dead locks ensure that
          // execution of all prior commands in the current command-
          // batch is visible to the host. This may not be the case
          // when we intended to have only last command in the batch
          // produce host-visible event, e.g.
          //
          //  event0 = interop event
          //  event1 = command1 (already in batch, no deps)
          //  event2 = command2 (is being added, dep on event0)
          //  event3 = signal host-visible event for the batch
          //  event1.wait()
          //  event0.signal()
          //
          // Make sure that event1.wait() will wait for a host-visible
          // event that is signalled before the command2 is enqueued.
          if (DeviceEventsSetting != AllHostVisible) {
            CurQueue->executeAllOpenCommandLists();
          }
        }

        std::shared_lock<pi_shared_mutex> Lock(EventList[I]->Mutex);
        this->ZeEventList[TmpListLength] = EventList[I]->ZeEvent;
        this->PiEventList[TmpListLength] = EventList[I];
        TmpListLength += 1;
      }
    }

    // For in-order queues, every command should be executed only after the
    // previous command has finished. The event associated with the last
    // enqueued command is added into the waitlist to ensure in-order semantics.
    if (IncludeLastCommandEvent) {
      std::shared_lock<pi_shared_mutex> Lock(CurQueue->LastCommandEvent->Mutex);
      this->ZeEventList[TmpListLength] = CurQueue->LastCommandEvent->ZeEvent;
      this->PiEventList[TmpListLength] = CurQueue->LastCommandEvent;
      TmpListLength += 1;
    }

    this->Length = TmpListLength;

  } catch (...) {
    return PI_ERROR_OUT_OF_HOST_MEMORY;
  }

  for (pi_uint32 I = 0; I < this->Length; I++) {
    this->PiEventList[I]->RefCount.increment();
  }

  return PI_SUCCESS;
}

static void printZeEventList(const _pi_ze_event_list_t &PiZeEventList) {
  zePrint("  NumEventsInWaitList %d:", PiZeEventList.Length);

  for (pi_uint32 I = 0; I < PiZeEventList.Length; I++) {
    zePrint(" %#lx", pi_cast<std::uintptr_t>(PiZeEventList.ZeEventList[I]));
  }

  zePrint("\n");
}

pi_result _pi_ze_event_list_t::collectEventsForReleaseAndDestroyPiZeEventList(
    std::list<pi_event> &EventsToBeReleased) {
  // acquire a lock before reading the length and list fields.
  // Acquire the lock, copy the needed data locally, and reset
  // the fields, then release the lock.
  // Only then do we do the actual actions to release and destroy,
  // holding the lock for the minimum time necessary.
  pi_uint32 LocLength = 0;
  ze_event_handle_t *LocZeEventList = nullptr;
  pi_event *LocPiEventList = nullptr;

  {
    // acquire the lock and copy fields locally
    // Lock automatically releases when this goes out of scope.
    std::scoped_lock<pi_mutex> lock(this->PiZeEventListMutex);

    LocLength = Length;
    LocZeEventList = ZeEventList;
    LocPiEventList = PiEventList;

    Length = 0;
    ZeEventList = nullptr;
    PiEventList = nullptr;

    // release lock by ending scope.
  }

  for (pi_uint32 I = 0; I < LocLength; I++) {
    // Add the event to be released to the list
    EventsToBeReleased.push_back(LocPiEventList[I]);
  }

  if (LocZeEventList != nullptr) {
    delete[] LocZeEventList;
  }
  if (LocPiEventList != nullptr) {
    delete[] LocPiEventList;
  }

  return PI_SUCCESS;
}

extern "C" {

// Forward declarations
decltype(piEventCreate) piEventCreate;

static ze_result_t
checkUnresolvedSymbols(ze_module_handle_t ZeModule,
                       ze_module_build_log_handle_t *ZeBuildLog);

// This function will ensure compatibility with both Linux and Windows for
// setting environment variables.
static bool setEnvVar(const char *name, const char *value) {
#ifdef _WIN32
  int Res = _putenv_s(name, value);
#else
  int Res = setenv(name, value, 1);
#endif
  if (Res != 0) {
    zePrint(
        "Level Zero plugin was unable to set the environment variable: %s\n",
        name);
    return false;
  }
  return true;
}

static class ZeUSMImportExtension {
  // Pointers to functions that import/release host memory into USM
  ze_result_t (*zexDriverImportExternalPointer)(ze_driver_handle_t hDriver,
                                                void *, size_t);
  ze_result_t (*zexDriverReleaseImportedPointer)(ze_driver_handle_t, void *);

public:
  // Whether user has requested Import/Release, and platform supports it.
  bool Enabled;

  ZeUSMImportExtension() : Enabled{false} {}

  void setZeUSMImport(pi_platform Platform) {
    // Whether env var SYCL_USM_HOSTPTR_IMPORT has been set requesting
    // host ptr import during buffer creation.
    const char *USMHostPtrImportStr = std::getenv("SYCL_USM_HOSTPTR_IMPORT");
    if (!USMHostPtrImportStr || std::atoi(USMHostPtrImportStr) == 0)
      return;

    // Check if USM hostptr import feature is available.
    ze_driver_handle_t driverHandle = Platform->ZeDriver;
    if (ZE_CALL_NOCHECK(zeDriverGetExtensionFunctionAddress,
                        (driverHandle, "zexDriverImportExternalPointer",
                         reinterpret_cast<void **>(
                             &zexDriverImportExternalPointer))) == 0) {
      ZE_CALL_NOCHECK(
          zeDriverGetExtensionFunctionAddress,
          (driverHandle, "zexDriverReleaseImportedPointer",
           reinterpret_cast<void **>(&zexDriverReleaseImportedPointer)));
      // Hostptr import/release is turned on because it has been requested
      // by the env var, and this platform supports the APIs.
      Enabled = true;
      // Hostptr import is only possible if piMemBufferCreate receives a
      // hostptr as an argument. The SYCL runtime passes a host ptr
      // only when SYCL_HOST_UNIFIED_MEMORY is enabled. Therefore we turn it on.
      setEnvVar("SYCL_HOST_UNIFIED_MEMORY", "1");
    }
  }
  void doZeUSMImport(ze_driver_handle_t driverHandle, void *HostPtr,
                     size_t Size) {
    ZE_CALL_NOCHECK(zexDriverImportExternalPointer,
                    (driverHandle, HostPtr, Size));
  }
  void doZeUSMRelease(ze_driver_handle_t driverHandle, void *HostPtr) {
    ZE_CALL_NOCHECK(zexDriverReleaseImportedPointer, (driverHandle, HostPtr));
  }
} ZeUSMImport;

pi_result _pi_platform::initialize() {
  // Cache driver properties
  ZeStruct<ze_driver_properties_t> ZeDriverProperties;
  ZE_CALL(zeDriverGetProperties, (ZeDriver, &ZeDriverProperties));
  uint32_t DriverVersion = ZeDriverProperties.driverVersion;
  // Intel Level-Zero GPU driver stores version as:
  // | 31 - 24 | 23 - 16 | 15 - 0 |
  // |  Major  |  Minor  | Build  |
  auto VersionMajor = std::to_string((DriverVersion & 0xFF000000) >> 24);
  auto VersionMinor = std::to_string((DriverVersion & 0x00FF0000) >> 16);
  auto VersionBuild = std::to_string(DriverVersion & 0x0000FFFF);
  ZeDriverVersion = VersionMajor + "." + VersionMinor + "." + VersionBuild;

  ZE_CALL(zeDriverGetApiVersion, (ZeDriver, &ZeApiVersion));
  ZeDriverApiVersion = std::to_string(ZE_MAJOR_VERSION(ZeApiVersion)) + "." +
                       std::to_string(ZE_MINOR_VERSION(ZeApiVersion));

  // Cache driver extension properties
  uint32_t Count = 0;
  ZE_CALL(zeDriverGetExtensionProperties, (ZeDriver, &Count, nullptr));

  std::vector<ze_driver_extension_properties_t> zeExtensions(Count);

  ZE_CALL(zeDriverGetExtensionProperties,
          (ZeDriver, &Count, zeExtensions.data()));

  for (auto extension : zeExtensions) {
    // Check if global offset extension is available
    if (strncmp(extension.name, ZE_GLOBAL_OFFSET_EXP_NAME,
                strlen(ZE_GLOBAL_OFFSET_EXP_NAME) + 1) == 0) {
      if (extension.version == ZE_GLOBAL_OFFSET_EXP_VERSION_1_0) {
        PiDriverGlobalOffsetExtensionFound = true;
      }
    }
    // Check if extension is available for "static linking" (compiling multiple
    // SPIR-V modules together into one Level Zero module).
    if (strncmp(extension.name, ZE_MODULE_PROGRAM_EXP_NAME,
                strlen(ZE_MODULE_PROGRAM_EXP_NAME) + 1) == 0) {
      if (extension.version == ZE_MODULE_PROGRAM_EXP_VERSION_1_0) {
        PiDriverModuleProgramExtensionFound = true;
      }
    }
    zeDriverExtensionMap[extension.name] = extension.version;
  }

  // Check if import user ptr into USM feature has been requested.
  // If yes, then set up L0 API pointers if the platform supports it.
  ZeUSMImport.setZeUSMImport(this);

  return PI_SUCCESS;
}

pi_result piPlatformsGet(pi_uint32 NumEntries, pi_platform *Platforms,
                         pi_uint32 *NumPlatforms) {

  static const char *PiTrace = std::getenv("SYCL_PI_TRACE");
  static const int PiTraceValue = PiTrace ? std::stoi(PiTrace) : 0;
  if (PiTraceValue == -1 || PiTraceValue == 2) { // Means print all PI traces
    PrintPiTrace = true;
  }

  static std::once_flag ZeCallCountInitialized;
  try {
    std::call_once(ZeCallCountInitialized, []() {
      if (ZeDebug & ZE_DEBUG_CALL_COUNT) {
        ZeCallCount = new std::map<const char *, int>;
      }
    });
  } catch (const std::bad_alloc &) {
    return PI_ERROR_OUT_OF_HOST_MEMORY;
  } catch (...) {
    return PI_ERROR_UNKNOWN;
  }

  if (NumEntries == 0 && Platforms != nullptr) {
    return PI_ERROR_INVALID_VALUE;
  }
  if (Platforms == nullptr && NumPlatforms == nullptr) {
    return PI_ERROR_INVALID_VALUE;
  }

  // Setting these environment variables before running zeInit will enable the
  // validation layer in the Level Zero loader.
  if (ZeDebug & ZE_DEBUG_VALIDATION) {
    setEnvVar("ZE_ENABLE_VALIDATION_LAYER", "1");
    setEnvVar("ZE_ENABLE_PARAMETER_VALIDATION", "1");
  }

  // Enable SYSMAN support for obtaining the PCI address
  // and maximum memory bandwidth.
  if (getenv("SYCL_ENABLE_PCI") != nullptr) {
    setEnvVar("ZES_ENABLE_SYSMAN", "1");
  }

  // TODO: We can still safely recover if something goes wrong during the init.
  // Implement handling segfault using sigaction.

  // We must only initialize the driver once, even if piPlatformsGet() is called
  // multiple times.  Declaring the return value as "static" ensures it's only
  // called once.
  static ze_result_t ZeResult = ZE_CALL_NOCHECK(zeInit, (0));

  // Absorb the ZE_RESULT_ERROR_UNINITIALIZED and just return 0 Platforms.
  if (ZeResult == ZE_RESULT_ERROR_UNINITIALIZED) {
    PI_ASSERT(NumPlatforms != 0, PI_ERROR_INVALID_VALUE);
    *NumPlatforms = 0;
    return PI_SUCCESS;
  }

  if (ZeResult != ZE_RESULT_SUCCESS) {
    zePrint("zeInit: Level Zero initialization failure\n");
    return mapError(ZeResult);
  }

  // Cache pi_platforms for reuse in the future
  // It solves two problems;
  // 1. sycl::platform equality issue; we always return the same pi_platform.
  // 2. performance; we can save time by immediately return from cache.
  //

  const std::lock_guard<sycl::detail::SpinLock> Lock{*PiPlatformsCacheMutex};
  if (!PiPlatformCachePopulated) {
    try {
      // Level Zero does not have concept of Platforms, but Level Zero driver is
      // the closest match.
      uint32_t ZeDriverCount = 0;
      ZE_CALL(zeDriverGet, (&ZeDriverCount, nullptr));
      if (ZeDriverCount == 0) {
        PiPlatformCachePopulated = true;
      } else {
        std::vector<ze_driver_handle_t> ZeDrivers;
        ZeDrivers.resize(ZeDriverCount);

        ZE_CALL(zeDriverGet, (&ZeDriverCount, ZeDrivers.data()));
        for (uint32_t I = 0; I < ZeDriverCount; ++I) {
          pi_platform Platform = new _pi_platform(ZeDrivers[I]);
          // Save a copy in the cache for future uses.
          PiPlatformsCache->push_back(Platform);

          pi_result Result = Platform->initialize();
          if (Result != PI_SUCCESS) {
            return Result;
          }
        }
        PiPlatformCachePopulated = true;
      }
    } catch (const std::bad_alloc &) {
      return PI_ERROR_OUT_OF_HOST_MEMORY;
    } catch (...) {
      return PI_ERROR_UNKNOWN;
    }
  }

  // Populate returned platforms from the cache.
  if (Platforms) {
    PI_ASSERT(NumEntries <= PiPlatformsCache->size(),
              PI_ERROR_INVALID_PLATFORM);
    std::copy_n(PiPlatformsCache->begin(), NumEntries, Platforms);
  }

  if (NumPlatforms) {
    *NumPlatforms = PiPlatformsCache->size();
  }

  return PI_SUCCESS;
}

pi_result piPlatformGetInfo(pi_platform Platform, pi_platform_info ParamName,
                            size_t ParamValueSize, void *ParamValue,
                            size_t *ParamValueSizeRet) {

  PI_ASSERT(Platform, PI_ERROR_INVALID_PLATFORM);

  zePrint("==========================\n");
  zePrint("SYCL over Level-Zero %s\n", Platform->ZeDriverVersion.c_str());
  zePrint("==========================\n");

  ReturnHelper ReturnValue(ParamValueSize, ParamValue, ParamValueSizeRet);

  switch (ParamName) {
  case PI_PLATFORM_INFO_NAME:
    // TODO: Query Level Zero driver when relevant info is added there.
    return ReturnValue("Intel(R) Level-Zero");
  case PI_PLATFORM_INFO_VENDOR:
    // TODO: Query Level Zero driver when relevant info is added there.
    return ReturnValue("Intel(R) Corporation");
  case PI_PLATFORM_INFO_EXTENSIONS:
    // Convention adopted from OpenCL:
    //     "Returns a space-separated list of extension names (the extension
    // names themselves do not contain any spaces) supported by the platform.
    // Extensions defined here must be supported by all devices associated
    // with this platform."
    //
    // TODO: Check the common extensions supported by all connected devices and
    // return them. For now, hardcoding some extensions we know are supported by
    // all Level Zero devices.
    return ReturnValue(ZE_SUPPORTED_EXTENSIONS);
  case PI_PLATFORM_INFO_PROFILE:
    // TODO: figure out what this means and how is this used
    return ReturnValue("FULL_PROFILE");
  case PI_PLATFORM_INFO_VERSION:
    // TODO: this should query to zeDriverGetDriverVersion
    // but we don't yet have the driver handle here.
    //
    // From OpenCL 2.1: "This version string has the following format:
    // OpenCL<space><major_version.minor_version><space><platform-specific
    // information>. Follow the same notation here.
    //
    return ReturnValue(Platform->ZeDriverApiVersion.c_str());
  default:
    zePrint("piPlatformGetInfo: unrecognized ParamName\n");
    return PI_ERROR_INVALID_VALUE;
  }

  return PI_SUCCESS;
}

pi_result piextPlatformGetNativeHandle(pi_platform Platform,
                                       pi_native_handle *NativeHandle) {
  PI_ASSERT(Platform, PI_ERROR_INVALID_PLATFORM);
  PI_ASSERT(NativeHandle, PI_ERROR_INVALID_VALUE);

  auto ZeDriver = pi_cast<ze_driver_handle_t *>(NativeHandle);
  // Extract the Level Zero driver handle from the given PI platform
  *ZeDriver = Platform->ZeDriver;
  return PI_SUCCESS;
}

pi_result piextPlatformCreateWithNativeHandle(pi_native_handle NativeHandle,
                                              pi_platform *Platform) {
  PI_ASSERT(Platform, PI_ERROR_INVALID_PLATFORM);
  PI_ASSERT(NativeHandle, PI_ERROR_INVALID_VALUE);

  auto ZeDriver = pi_cast<ze_driver_handle_t>(NativeHandle);

  pi_uint32 NumPlatforms = 0;
  pi_result Res = piPlatformsGet(0, nullptr, &NumPlatforms);
  if (Res != PI_SUCCESS) {
    return Res;
  }

  if (NumPlatforms) {
    std::vector<pi_platform> Platforms(NumPlatforms);
    PI_CALL(piPlatformsGet(NumPlatforms, Platforms.data(), nullptr));

    // The SYCL spec requires that the set of platforms must remain fixed for
    // the duration of the application's execution. We assume that we found all
    // of the Level Zero drivers when we initialized the platform cache, so the
    // "NativeHandle" must already be in the cache. If it is not, this must not
    // be a valid Level Zero driver.
    for (const pi_platform &CachedPlatform : Platforms) {
      if (CachedPlatform->ZeDriver == ZeDriver) {
        *Platform = CachedPlatform;
        return PI_SUCCESS;
      }
    }
  }

  return PI_ERROR_INVALID_VALUE;
}

// Get the cached PI device created for the L0 device handle.
// Return NULL if no such PI device found.
pi_device _pi_platform::getDeviceFromNativeHandle(ze_device_handle_t ZeDevice) {

  pi_result Res = populateDeviceCacheIfNeeded();
  if (Res != PI_SUCCESS) {
    return nullptr;
  }

  // TODO: our sub-sub-device representation is currently [Level-Zero device
  // handle + Level-Zero compute group/engine index], so there is now no 1:1
  // mapping from L0 device handle to PI device assumed in this function. Until
  // Level-Zero adds unique ze_device_handle_t for sub-sub-devices, here we
  // filter out PI sub-sub-devices.
  std::shared_lock<pi_shared_mutex> Lock(PiDevicesCacheMutex);
  auto it = std::find_if(PiDevicesCache.begin(), PiDevicesCache.end(),
                         [&](std::unique_ptr<_pi_device> &D) {
                           return D.get()->ZeDevice == ZeDevice &&
                                  (D.get()->RootDevice == nullptr ||
                                   D.get()->RootDevice->RootDevice == nullptr);
                         });
  if (it != PiDevicesCache.end()) {
    return (*it).get();
  }
  return nullptr;
}

pi_result piDevicesGet(pi_platform Platform, pi_device_type DeviceType,
                       pi_uint32 NumEntries, pi_device *Devices,
                       pi_uint32 *NumDevices) {

  PI_ASSERT(Platform, PI_ERROR_INVALID_PLATFORM);

  pi_result Res = Platform->populateDeviceCacheIfNeeded();
  if (Res != PI_SUCCESS) {
    return Res;
  }

  // Filter available devices based on input DeviceType.
  std::vector<pi_device> MatchedDevices;
  std::shared_lock<pi_shared_mutex> Lock(Platform->PiDevicesCacheMutex);
  for (auto &D : Platform->PiDevicesCache) {
    // Only ever return root-devices from piDevicesGet, but the
    // devices cache also keeps sub-devices.
    if (D->isSubDevice())
      continue;

    bool Matched = false;
    switch (DeviceType) {
    case PI_DEVICE_TYPE_ALL:
      Matched = true;
      break;
    case PI_DEVICE_TYPE_GPU:
    case PI_DEVICE_TYPE_DEFAULT:
      Matched = (D->ZeDeviceProperties->type == ZE_DEVICE_TYPE_GPU);
      break;
    case PI_DEVICE_TYPE_CPU:
      Matched = (D->ZeDeviceProperties->type == ZE_DEVICE_TYPE_CPU);
      break;
    case PI_DEVICE_TYPE_ACC:
      Matched = (D->ZeDeviceProperties->type == ZE_DEVICE_TYPE_MCA ||
                 D->ZeDeviceProperties->type == ZE_DEVICE_TYPE_FPGA);
      break;
    default:
      Matched = false;
      zePrint("Unknown device type");
      break;
    }
    if (Matched)
      MatchedDevices.push_back(D.get());
  }

  uint32_t ZeDeviceCount = MatchedDevices.size();

  if (NumDevices)
    *NumDevices = ZeDeviceCount;

  if (NumEntries == 0) {
    // Devices should be nullptr when querying the number of devices.
    PI_ASSERT(Devices == nullptr, PI_ERROR_INVALID_VALUE);
    return PI_SUCCESS;
  }

  // Return the devices from the cache.
  if (Devices) {
    PI_ASSERT(NumEntries <= ZeDeviceCount, PI_ERROR_INVALID_DEVICE);
    std::copy_n(MatchedDevices.begin(), NumEntries, Devices);
  }

  return PI_SUCCESS;
}

// Check the device cache and load it if necessary.
pi_result _pi_platform::populateDeviceCacheIfNeeded() {
  std::scoped_lock<pi_shared_mutex> Lock(PiDevicesCacheMutex);

  if (DeviceCachePopulated) {
    return PI_SUCCESS;
  }

  uint32_t ZeDeviceCount = 0;
  ZE_CALL(zeDeviceGet, (ZeDriver, &ZeDeviceCount, nullptr));

  try {
    std::vector<ze_device_handle_t> ZeDevices(ZeDeviceCount);
    ZE_CALL(zeDeviceGet, (ZeDriver, &ZeDeviceCount, ZeDevices.data()));

    for (uint32_t I = 0; I < ZeDeviceCount; ++I) {
      std::unique_ptr<_pi_device> Device(new _pi_device(ZeDevices[I], this));
      pi_result Result = Device->initialize();
      if (Result != PI_SUCCESS) {
        return Result;
      }

      // Additionally we need to cache all sub-devices too, such that they
      // are readily visible to the piextDeviceCreateWithNativeHandle.
      //
      pi_uint32 SubDevicesCount = 0;
      ZE_CALL(zeDeviceGetSubDevices,
              (Device->ZeDevice, &SubDevicesCount, nullptr));

      auto ZeSubdevices = new ze_device_handle_t[SubDevicesCount];
      ZE_CALL(zeDeviceGetSubDevices,
              (Device->ZeDevice, &SubDevicesCount, ZeSubdevices));

      // Wrap the Level Zero sub-devices into PI sub-devices, and add them to
      // cache.
      for (uint32_t I = 0; I < SubDevicesCount; ++I) {
        std::unique_ptr<_pi_device> PiSubDevice(
            new _pi_device(ZeSubdevices[I], this, Device.get()));
        pi_result Result = PiSubDevice->initialize();
        if (Result != PI_SUCCESS) {
          delete[] ZeSubdevices;
          return Result;
        }

        // collect all the ordinals for the sub-sub-devices
        std::vector<int> Ordinals;

        uint32_t numQueueGroups = 0;
        ZE_CALL(zeDeviceGetCommandQueueGroupProperties,
                (PiSubDevice->ZeDevice, &numQueueGroups, nullptr));
        if (numQueueGroups == 0) {
          return PI_ERROR_UNKNOWN;
        }
        std::vector<ze_command_queue_group_properties_t> QueueGroupProperties(
            numQueueGroups);
        ZE_CALL(zeDeviceGetCommandQueueGroupProperties,
                (PiSubDevice->ZeDevice, &numQueueGroups,
                 QueueGroupProperties.data()));

        for (uint32_t i = 0; i < numQueueGroups; i++) {
          if (QueueGroupProperties[i].flags &
                  ZE_COMMAND_QUEUE_GROUP_PROPERTY_FLAG_COMPUTE &&
              QueueGroupProperties[i].numQueues > 1) {
            Ordinals.push_back(i);
          }
        }

        // Create PI sub-sub-devices with the sub-device for all the ordinals.
        // Each {ordinal, index} points to a specific CCS which constructs
        // a sub-sub-device at this point.
        // FIXME: Level Zero creates multiple PiDevices for a single physical
        // device when sub-device is partitioned into sub-sub-devices.
        // Sub-sub-device is technically a command queue and we should not build
        // program for each command queue. PiDevice is probably not the right
        // abstraction for a Level Zero command queue.
        for (uint32_t J = 0; J < Ordinals.size(); ++J) {
          for (uint32_t K = 0; K < QueueGroupProperties[Ordinals[J]].numQueues;
               ++K) {
            std::unique_ptr<_pi_device> PiSubSubDevice(
                new _pi_device(ZeSubdevices[I], this, PiSubDevice.get()));
            pi_result Result = PiSubSubDevice->initialize(Ordinals[J], K);
            if (Result != PI_SUCCESS) {
              return Result;
            }

            // save pointers to sub-sub-devices for quick retrieval in the
            // future.
            PiSubDevice->SubDevices.push_back(PiSubSubDevice.get());
            PiDevicesCache.push_back(std::move(PiSubSubDevice));
          }
        }

        // save pointers to sub-devices for quick retrieval in the future.
        Device->SubDevices.push_back(PiSubDevice.get());
        PiDevicesCache.push_back(std::move(PiSubDevice));
      }
      delete[] ZeSubdevices;

      // Save the root device in the cache for future uses.
      PiDevicesCache.push_back(std::move(Device));
    }
  } catch (const std::bad_alloc &) {
    return PI_ERROR_OUT_OF_HOST_MEMORY;
  } catch (...) {
    return PI_ERROR_UNKNOWN;
  }
  DeviceCachePopulated = true;
  return PI_SUCCESS;
}

pi_result piDeviceRetain(pi_device Device) {
  PI_ASSERT(Device, PI_ERROR_INVALID_DEVICE);

  // The root-device ref-count remains unchanged (always 1).
  if (Device->isSubDevice()) {
    Device->RefCount.increment();
  }
  return PI_SUCCESS;
}

pi_result piDeviceRelease(pi_device Device) {
  PI_ASSERT(Device, PI_ERROR_INVALID_DEVICE);

  // Root devices are destroyed during the piTearDown process.
  if (Device->isSubDevice()) {
    if (Device->RefCount.decrementAndTest()) {
      delete Device;
    }
  }

  return PI_SUCCESS;
}

pi_result piDeviceGetInfo(pi_device Device, pi_device_info ParamName,
                          size_t ParamValueSize, void *ParamValue,
                          size_t *ParamValueSizeRet) {

  PI_ASSERT(Device, PI_ERROR_INVALID_DEVICE);

  ze_device_handle_t ZeDevice = Device->ZeDevice;

  ReturnHelper ReturnValue(ParamValueSize, ParamValue, ParamValueSizeRet);

  switch (ParamName) {
  case PI_DEVICE_INFO_TYPE: {
    switch (Device->ZeDeviceProperties->type) {
    case ZE_DEVICE_TYPE_GPU:
      return ReturnValue(PI_DEVICE_TYPE_GPU);
    case ZE_DEVICE_TYPE_CPU:
      return ReturnValue(PI_DEVICE_TYPE_CPU);
    case ZE_DEVICE_TYPE_MCA:
    case ZE_DEVICE_TYPE_FPGA:
      return ReturnValue(PI_DEVICE_TYPE_ACC);
    default:
      zePrint("This device type is not supported\n");
      return PI_ERROR_INVALID_VALUE;
    }
  }
  case PI_DEVICE_INFO_PARENT_DEVICE:
    return ReturnValue(Device->RootDevice);
  case PI_DEVICE_INFO_PLATFORM:
    return ReturnValue(Device->Platform);
  case PI_DEVICE_INFO_VENDOR_ID:
    return ReturnValue(pi_uint32{Device->ZeDeviceProperties->vendorId});
  case PI_DEVICE_INFO_UUID:
    // Intel extension for device UUID. This returns the UUID as
    // std::array<std::byte, 16>. For details about this extension,
    // see sycl/doc/extensions/supported/sycl_ext_intel_device_info.md.
    return ReturnValue(Device->ZeDeviceProperties->uuid.id);
  case PI_DEVICE_INFO_ATOMIC_64:
    return ReturnValue(pi_bool{Device->ZeDeviceModuleProperties->flags &
                               ZE_DEVICE_MODULE_FLAG_INT64_ATOMICS});
  case PI_DEVICE_INFO_EXTENSIONS: {
    // Convention adopted from OpenCL:
    //     "Returns a space separated list of extension names (the extension
    // names themselves do not contain any spaces) supported by the device."
    //
    // TODO: Use proper mechanism to get this information from Level Zero after
    // it is added to Level Zero.
    // Hardcoding the few we know are supported by the current hardware.
    //
    //
    std::string SupportedExtensions;

    // cl_khr_il_program - OpenCL 2.0 KHR extension for SPIR-V support. Core
    //   feature in >OpenCL 2.1
    // cl_khr_subgroups - Extension adds support for implementation-controlled
    //   subgroups.
    // cl_intel_subgroups - Extension adds subgroup features, defined by Intel.
    // cl_intel_subgroups_short - Extension adds subgroup functions described in
    //   the cl_intel_subgroups extension to support 16-bit integer data types
    //   for performance.
    // cl_intel_required_subgroup_size - Extension to allow programmers to
    //   optionally specify the required subgroup size for a kernel function.
    // cl_khr_fp16 - Optional half floating-point support.
    // cl_khr_fp64 - Support for double floating-point precision.
    // cl_khr_int64_base_atomics, cl_khr_int64_extended_atomics - Optional
    //   extensions that implement atomic operations on 64-bit signed and
    //   unsigned integers to locations in __global and __local memory.
    // cl_khr_3d_image_writes - Extension to enable writes to 3D image memory
    //   objects.
    //
    // Hardcoding some extensions we know are supported by all Level Zero
    // devices.
    SupportedExtensions += (ZE_SUPPORTED_EXTENSIONS);
    if (Device->ZeDeviceModuleProperties->flags & ZE_DEVICE_MODULE_FLAG_FP16)
      SupportedExtensions += ("cl_khr_fp16 ");
    if (Device->ZeDeviceModuleProperties->flags & ZE_DEVICE_MODULE_FLAG_FP64)
      SupportedExtensions += ("cl_khr_fp64 ");
    if (Device->ZeDeviceModuleProperties->flags &
        ZE_DEVICE_MODULE_FLAG_INT64_ATOMICS)
      // int64AtomicsSupported indicates support for both.
      SupportedExtensions +=
          ("cl_khr_int64_base_atomics cl_khr_int64_extended_atomics ");
    if (Device->ZeDeviceImageProperties->maxImageDims3D > 0)
      // Supports reading and writing of images.
      SupportedExtensions += ("cl_khr_3d_image_writes ");

    return ReturnValue(SupportedExtensions.c_str());
  }
  case PI_DEVICE_INFO_NAME:
    return ReturnValue(Device->ZeDeviceProperties->name);
  // zeModuleCreate allows using root device module for sub-devices:
  // > The application must only use the module for the device, or its
  // > sub-devices, which was provided during creation.
  case PI_DEVICE_INFO_BUILD_ON_SUBDEVICE:
    return ReturnValue(PI_FALSE);
  case PI_DEVICE_INFO_COMPILER_AVAILABLE:
    return ReturnValue(pi_bool{1});
  case PI_DEVICE_INFO_LINKER_AVAILABLE:
    return ReturnValue(pi_bool{1});
  case PI_DEVICE_INFO_MAX_COMPUTE_UNITS: {
    pi_uint32 MaxComputeUnits =
        Device->ZeDeviceProperties->numEUsPerSubslice *
        Device->ZeDeviceProperties->numSubslicesPerSlice *
        Device->ZeDeviceProperties->numSlices;
    return ReturnValue(pi_uint32{MaxComputeUnits});
  }
  case PI_DEVICE_INFO_MAX_WORK_ITEM_DIMENSIONS:
    // Level Zero spec defines only three dimensions
    return ReturnValue(pi_uint32{3});
  case PI_DEVICE_INFO_MAX_WORK_GROUP_SIZE:
    return ReturnValue(
        pi_uint64{Device->ZeDeviceComputeProperties->maxTotalGroupSize});
  case PI_DEVICE_INFO_MAX_WORK_ITEM_SIZES: {
    struct {
      size_t Arr[3];
    } MaxGroupSize = {{Device->ZeDeviceComputeProperties->maxGroupSizeX,
                       Device->ZeDeviceComputeProperties->maxGroupSizeY,
                       Device->ZeDeviceComputeProperties->maxGroupSizeZ}};
    return ReturnValue(MaxGroupSize);
  }
  case PI_EXT_ONEAPI_DEVICE_INFO_MAX_WORK_GROUPS_3D: {
    struct {
      size_t Arr[3];
    } MaxGroupCounts = {{Device->ZeDeviceComputeProperties->maxGroupCountX,
                         Device->ZeDeviceComputeProperties->maxGroupCountY,
                         Device->ZeDeviceComputeProperties->maxGroupCountZ}};
    return ReturnValue(MaxGroupCounts);
  }
  case PI_DEVICE_INFO_MAX_CLOCK_FREQUENCY:
    return ReturnValue(pi_uint32{Device->ZeDeviceProperties->coreClockRate});
  case PI_DEVICE_INFO_ADDRESS_BITS: {
    // TODO: To confirm with spec.
    return ReturnValue(pi_uint32{64});
  }
  case PI_DEVICE_INFO_MAX_MEM_ALLOC_SIZE:
    return ReturnValue(pi_uint64{Device->ZeDeviceProperties->maxMemAllocSize});
  case PI_DEVICE_INFO_GLOBAL_MEM_SIZE: {
    uint64_t GlobalMemSize = 0;
    for (uint32_t I = 0; I < Device->ZeDeviceMemoryProperties->size(); I++) {
      GlobalMemSize +=
          (*Device->ZeDeviceMemoryProperties.operator->())[I].totalSize;
    }
    return ReturnValue(pi_uint64{GlobalMemSize});
  }
  case PI_DEVICE_INFO_LOCAL_MEM_SIZE:
    return ReturnValue(
        pi_uint64{Device->ZeDeviceComputeProperties->maxSharedLocalMemory});
  case PI_DEVICE_INFO_IMAGE_SUPPORT:
    return ReturnValue(
        pi_bool{Device->ZeDeviceImageProperties->maxImageDims1D > 0});
  case PI_DEVICE_INFO_HOST_UNIFIED_MEMORY:
    return ReturnValue(pi_bool{(Device->ZeDeviceProperties->flags &
                                ZE_DEVICE_PROPERTY_FLAG_INTEGRATED) != 0});
  case PI_DEVICE_INFO_AVAILABLE:
    return ReturnValue(pi_bool{ZeDevice ? true : false});
  case PI_DEVICE_INFO_VENDOR:
    // TODO: Level-Zero does not return vendor's name at the moment
    // only the ID.
    return ReturnValue("Intel(R) Corporation");
  case PI_DEVICE_INFO_DRIVER_VERSION:
    return ReturnValue(Device->Platform->ZeDriverVersion.c_str());
  case PI_DEVICE_INFO_VERSION:
    return ReturnValue(Device->Platform->ZeDriverApiVersion.c_str());
  case PI_DEVICE_INFO_PARTITION_MAX_SUB_DEVICES: {
    pi_result Res = Device->Platform->populateDeviceCacheIfNeeded();
    if (Res != PI_SUCCESS) {
      return Res;
    }
    return ReturnValue(pi_uint32{(unsigned int)(Device->SubDevices.size())});
  }
  case PI_DEVICE_INFO_REFERENCE_COUNT:
    return ReturnValue(pi_uint32{Device->RefCount.load()});
  case PI_DEVICE_INFO_PARTITION_PROPERTIES: {
    // SYCL spec says: if this SYCL device cannot be partitioned into at least
    // two sub devices then the returned vector must be empty.
    pi_result Res = Device->Platform->populateDeviceCacheIfNeeded();
    if (Res != PI_SUCCESS) {
      return Res;
    }

    uint32_t ZeSubDeviceCount = Device->SubDevices.size();
    if (ZeSubDeviceCount < 2) {
      return ReturnValue(pi_device_partition_property{0});
    }
    // It is debatable if SYCL sub-device and partitioning APIs sufficient to
    // expose Level Zero sub-devices?  We start with support of
    // "partition_by_affinity_domain" and "next_partitionable" but if that
    // doesn't seem to be a good fit we could look at adding a more descriptive
    // partitioning type.
    struct {
      pi_device_partition_property Arr[2];
    } PartitionProperties = {{PI_DEVICE_PARTITION_BY_AFFINITY_DOMAIN, 0}};
    return ReturnValue(PartitionProperties);
  }
  case PI_DEVICE_INFO_PARTITION_AFFINITY_DOMAIN:
    return ReturnValue(pi_device_affinity_domain{
        PI_DEVICE_AFFINITY_DOMAIN_NUMA |
        PI_DEVICE_AFFINITY_DOMAIN_NEXT_PARTITIONABLE});
  case PI_DEVICE_INFO_PARTITION_TYPE: {
    if (Device->isSubDevice()) {
      struct {
        pi_device_partition_property Arr[3];
      } PartitionProperties = {{PI_DEVICE_PARTITION_BY_AFFINITY_DOMAIN,
                                PI_DEVICE_AFFINITY_DOMAIN_NEXT_PARTITIONABLE,
                                0}};
      return ReturnValue(PartitionProperties);
    }
    // For root-device there is no partitioning to report.
    return ReturnValue(pi_device_partition_property{0});
  }

    // Everything under here is not supported yet

  case PI_DEVICE_INFO_OPENCL_C_VERSION:
    return ReturnValue("");
  case PI_DEVICE_INFO_PREFERRED_INTEROP_USER_SYNC:
    return ReturnValue(pi_bool{true});
  case PI_DEVICE_INFO_PRINTF_BUFFER_SIZE:
    return ReturnValue(
        size_t{Device->ZeDeviceModuleProperties->printfBufferSize});
  case PI_DEVICE_INFO_PROFILE:
    return ReturnValue("FULL_PROFILE");
  case PI_DEVICE_INFO_BUILT_IN_KERNELS:
    // TODO: To find out correct value
    return ReturnValue("");
  case PI_DEVICE_INFO_QUEUE_PROPERTIES:
    return ReturnValue(pi_queue_properties{
        PI_QUEUE_OUT_OF_ORDER_EXEC_MODE_ENABLE | PI_QUEUE_PROFILING_ENABLE});
  case PI_DEVICE_INFO_EXECUTION_CAPABILITIES:
    return ReturnValue(
        pi_device_exec_capabilities{PI_DEVICE_EXEC_CAPABILITIES_NATIVE_KERNEL});
  case PI_DEVICE_INFO_ENDIAN_LITTLE:
    return ReturnValue(pi_bool{true});
  case PI_DEVICE_INFO_ERROR_CORRECTION_SUPPORT:
    return ReturnValue(pi_bool{Device->ZeDeviceProperties->flags &
                               ZE_DEVICE_PROPERTY_FLAG_ECC});
  case PI_DEVICE_INFO_PROFILING_TIMER_RESOLUTION:
    return ReturnValue(size_t{Device->ZeDeviceProperties->timerResolution});
  case PI_DEVICE_INFO_LOCAL_MEM_TYPE:
    return ReturnValue(PI_DEVICE_LOCAL_MEM_TYPE_LOCAL);
  case PI_DEVICE_INFO_MAX_CONSTANT_ARGS:
    return ReturnValue(pi_uint32{64});
  case PI_DEVICE_INFO_MAX_CONSTANT_BUFFER_SIZE:
    return ReturnValue(
        pi_uint64{Device->ZeDeviceImageProperties->maxImageBufferSize});
  case PI_DEVICE_INFO_GLOBAL_MEM_CACHE_TYPE:
    return ReturnValue(PI_DEVICE_MEM_CACHE_TYPE_READ_WRITE_CACHE);
  case PI_DEVICE_INFO_GLOBAL_MEM_CACHELINE_SIZE:
    return ReturnValue(
        // TODO[1.0]: how to query cache line-size?
        pi_uint32{1});
  case PI_DEVICE_INFO_GLOBAL_MEM_CACHE_SIZE:
    return ReturnValue(pi_uint64{Device->ZeDeviceCacheProperties->cacheSize});
  case PI_DEVICE_INFO_MAX_PARAMETER_SIZE:
    return ReturnValue(
        size_t{Device->ZeDeviceModuleProperties->maxArgumentsSize});
  case PI_DEVICE_INFO_MEM_BASE_ADDR_ALIGN:
    // SYCL/OpenCL spec is vague on what this means exactly, but seems to
    // be for "alignment requirement (in bits) for sub-buffer offsets."
    // An OpenCL implementation returns 8*128, but Level Zero can do just 8,
    // meaning unaligned access for values of types larger than 8 bits.
    return ReturnValue(pi_uint32{8});
  case PI_DEVICE_INFO_MAX_SAMPLERS:
    return ReturnValue(pi_uint32{Device->ZeDeviceImageProperties->maxSamplers});
  case PI_DEVICE_INFO_MAX_READ_IMAGE_ARGS:
    return ReturnValue(
        pi_uint32{Device->ZeDeviceImageProperties->maxReadImageArgs});
  case PI_DEVICE_INFO_MAX_WRITE_IMAGE_ARGS:
    return ReturnValue(
        pi_uint32{Device->ZeDeviceImageProperties->maxWriteImageArgs});
  case PI_DEVICE_INFO_SINGLE_FP_CONFIG: {
    uint64_t SingleFPValue = 0;
    ze_device_fp_flags_t ZeSingleFPCapabilities =
        Device->ZeDeviceModuleProperties->fp32flags;
    if (ZE_DEVICE_FP_FLAG_DENORM & ZeSingleFPCapabilities) {
      SingleFPValue |= PI_FP_DENORM;
    }
    if (ZE_DEVICE_FP_FLAG_INF_NAN & ZeSingleFPCapabilities) {
      SingleFPValue |= PI_FP_INF_NAN;
    }
    if (ZE_DEVICE_FP_FLAG_ROUND_TO_NEAREST & ZeSingleFPCapabilities) {
      SingleFPValue |= PI_FP_ROUND_TO_NEAREST;
    }
    if (ZE_DEVICE_FP_FLAG_ROUND_TO_ZERO & ZeSingleFPCapabilities) {
      SingleFPValue |= PI_FP_ROUND_TO_ZERO;
    }
    if (ZE_DEVICE_FP_FLAG_ROUND_TO_INF & ZeSingleFPCapabilities) {
      SingleFPValue |= PI_FP_ROUND_TO_INF;
    }
    if (ZE_DEVICE_FP_FLAG_FMA & ZeSingleFPCapabilities) {
      SingleFPValue |= PI_FP_FMA;
    }
    if (ZE_DEVICE_FP_FLAG_ROUNDED_DIVIDE_SQRT & ZeSingleFPCapabilities) {
      SingleFPValue |= PI_FP_CORRECTLY_ROUNDED_DIVIDE_SQRT;
    }
    return ReturnValue(pi_uint64{SingleFPValue});
  }
  case PI_DEVICE_INFO_HALF_FP_CONFIG: {
    uint64_t HalfFPValue = 0;
    ze_device_fp_flags_t ZeHalfFPCapabilities =
        Device->ZeDeviceModuleProperties->fp16flags;
    if (ZE_DEVICE_FP_FLAG_DENORM & ZeHalfFPCapabilities) {
      HalfFPValue |= PI_FP_DENORM;
    }
    if (ZE_DEVICE_FP_FLAG_INF_NAN & ZeHalfFPCapabilities) {
      HalfFPValue |= PI_FP_INF_NAN;
    }
    if (ZE_DEVICE_FP_FLAG_ROUND_TO_NEAREST & ZeHalfFPCapabilities) {
      HalfFPValue |= PI_FP_ROUND_TO_NEAREST;
    }
    if (ZE_DEVICE_FP_FLAG_ROUND_TO_ZERO & ZeHalfFPCapabilities) {
      HalfFPValue |= PI_FP_ROUND_TO_ZERO;
    }
    if (ZE_DEVICE_FP_FLAG_ROUND_TO_INF & ZeHalfFPCapabilities) {
      HalfFPValue |= PI_FP_ROUND_TO_INF;
    }
    if (ZE_DEVICE_FP_FLAG_FMA & ZeHalfFPCapabilities) {
      HalfFPValue |= PI_FP_FMA;
    }
    if (ZE_DEVICE_FP_FLAG_ROUNDED_DIVIDE_SQRT & ZeHalfFPCapabilities) {
      HalfFPValue |= PI_FP_CORRECTLY_ROUNDED_DIVIDE_SQRT;
    }
    return ReturnValue(pi_uint64{HalfFPValue});
  }
  case PI_DEVICE_INFO_DOUBLE_FP_CONFIG: {
    uint64_t DoubleFPValue = 0;
    ze_device_fp_flags_t ZeDoubleFPCapabilities =
        Device->ZeDeviceModuleProperties->fp64flags;
    if (ZE_DEVICE_FP_FLAG_DENORM & ZeDoubleFPCapabilities) {
      DoubleFPValue |= PI_FP_DENORM;
    }
    if (ZE_DEVICE_FP_FLAG_INF_NAN & ZeDoubleFPCapabilities) {
      DoubleFPValue |= PI_FP_INF_NAN;
    }
    if (ZE_DEVICE_FP_FLAG_ROUND_TO_NEAREST & ZeDoubleFPCapabilities) {
      DoubleFPValue |= PI_FP_ROUND_TO_NEAREST;
    }
    if (ZE_DEVICE_FP_FLAG_ROUND_TO_ZERO & ZeDoubleFPCapabilities) {
      DoubleFPValue |= PI_FP_ROUND_TO_ZERO;
    }
    if (ZE_DEVICE_FP_FLAG_ROUND_TO_INF & ZeDoubleFPCapabilities) {
      DoubleFPValue |= PI_FP_ROUND_TO_INF;
    }
    if (ZE_DEVICE_FP_FLAG_FMA & ZeDoubleFPCapabilities) {
      DoubleFPValue |= PI_FP_FMA;
    }
    if (ZE_DEVICE_FP_FLAG_ROUNDED_DIVIDE_SQRT & ZeDoubleFPCapabilities) {
      DoubleFPValue |= PI_FP_CORRECTLY_ROUNDED_DIVIDE_SQRT;
    }
    return ReturnValue(pi_uint64{DoubleFPValue});
  }
  case PI_DEVICE_INFO_IMAGE2D_MAX_WIDTH:
    return ReturnValue(size_t{Device->ZeDeviceImageProperties->maxImageDims2D});
  case PI_DEVICE_INFO_IMAGE2D_MAX_HEIGHT:
    return ReturnValue(size_t{Device->ZeDeviceImageProperties->maxImageDims2D});
  case PI_DEVICE_INFO_IMAGE3D_MAX_WIDTH:
    return ReturnValue(size_t{Device->ZeDeviceImageProperties->maxImageDims3D});
  case PI_DEVICE_INFO_IMAGE3D_MAX_HEIGHT:
    return ReturnValue(size_t{Device->ZeDeviceImageProperties->maxImageDims3D});
  case PI_DEVICE_INFO_IMAGE3D_MAX_DEPTH:
    return ReturnValue(size_t{Device->ZeDeviceImageProperties->maxImageDims3D});
  case PI_DEVICE_INFO_IMAGE_MAX_BUFFER_SIZE:
    return ReturnValue(
        size_t{Device->ZeDeviceImageProperties->maxImageBufferSize});
  case PI_DEVICE_INFO_IMAGE_MAX_ARRAY_SIZE:
    return ReturnValue(
        size_t{Device->ZeDeviceImageProperties->maxImageArraySlices});
  // Handle SIMD widths.
  // TODO: can we do better than this?
  case PI_DEVICE_INFO_NATIVE_VECTOR_WIDTH_CHAR:
  case PI_DEVICE_INFO_PREFERRED_VECTOR_WIDTH_CHAR:
    return ReturnValue(Device->ZeDeviceProperties->physicalEUSimdWidth / 1);
  case PI_DEVICE_INFO_NATIVE_VECTOR_WIDTH_SHORT:
  case PI_DEVICE_INFO_PREFERRED_VECTOR_WIDTH_SHORT:
    return ReturnValue(Device->ZeDeviceProperties->physicalEUSimdWidth / 2);
  case PI_DEVICE_INFO_NATIVE_VECTOR_WIDTH_INT:
  case PI_DEVICE_INFO_PREFERRED_VECTOR_WIDTH_INT:
    return ReturnValue(Device->ZeDeviceProperties->physicalEUSimdWidth / 4);
  case PI_DEVICE_INFO_NATIVE_VECTOR_WIDTH_LONG:
  case PI_DEVICE_INFO_PREFERRED_VECTOR_WIDTH_LONG:
    return ReturnValue(Device->ZeDeviceProperties->physicalEUSimdWidth / 8);
  case PI_DEVICE_INFO_NATIVE_VECTOR_WIDTH_FLOAT:
  case PI_DEVICE_INFO_PREFERRED_VECTOR_WIDTH_FLOAT:
    return ReturnValue(Device->ZeDeviceProperties->physicalEUSimdWidth / 4);
  case PI_DEVICE_INFO_NATIVE_VECTOR_WIDTH_DOUBLE:
  case PI_DEVICE_INFO_PREFERRED_VECTOR_WIDTH_DOUBLE:
    return ReturnValue(Device->ZeDeviceProperties->physicalEUSimdWidth / 8);
  case PI_DEVICE_INFO_NATIVE_VECTOR_WIDTH_HALF:
  case PI_DEVICE_INFO_PREFERRED_VECTOR_WIDTH_HALF:
    return ReturnValue(Device->ZeDeviceProperties->physicalEUSimdWidth / 2);
  case PI_DEVICE_INFO_MAX_NUM_SUB_GROUPS: {
    // Max_num_sub_Groups = maxTotalGroupSize/min(set of subGroupSizes);
    uint32_t MinSubGroupSize =
        Device->ZeDeviceComputeProperties->subGroupSizes[0];
    for (uint32_t I = 1;
         I < Device->ZeDeviceComputeProperties->numSubGroupSizes; I++) {
      if (MinSubGroupSize > Device->ZeDeviceComputeProperties->subGroupSizes[I])
        MinSubGroupSize = Device->ZeDeviceComputeProperties->subGroupSizes[I];
    }
    return ReturnValue(Device->ZeDeviceComputeProperties->maxTotalGroupSize /
                       MinSubGroupSize);
  }
  case PI_DEVICE_INFO_SUB_GROUP_INDEPENDENT_FORWARD_PROGRESS: {
    // TODO: Not supported yet. Needs to be updated after support is added.
    return ReturnValue(pi_bool{false});
  }
  case PI_DEVICE_INFO_SUB_GROUP_SIZES_INTEL: {
    // ze_device_compute_properties.subGroupSizes is in uint32_t whereas the
    // expected return is size_t datatype. size_t can be 8 bytes of data.
    return getInfoArray<uint32_t, size_t>(
        Device->ZeDeviceComputeProperties->numSubGroupSizes, ParamValueSize,
        ParamValue, ParamValueSizeRet,
        Device->ZeDeviceComputeProperties->subGroupSizes);
  }
  case PI_DEVICE_INFO_IL_VERSION: {
    // Set to a space separated list of IL version strings of the form
    // <IL_Prefix>_<Major_version>.<Minor_version>.
    // "SPIR-V" is a required IL prefix when cl_khr_il_progam extension is
    // reported.
    uint32_t SpirvVersion =
        Device->ZeDeviceModuleProperties->spirvVersionSupported;
    uint32_t SpirvVersionMajor = ZE_MAJOR_VERSION(SpirvVersion);
    uint32_t SpirvVersionMinor = ZE_MINOR_VERSION(SpirvVersion);

    char SpirvVersionString[50];
    int Len = sprintf(SpirvVersionString, "SPIR-V_%d.%d ", SpirvVersionMajor,
                      SpirvVersionMinor);
    // returned string to contain only len number of characters.
    std::string ILVersion(SpirvVersionString, Len);
    return ReturnValue(ILVersion.c_str());
  }
  case PI_DEVICE_INFO_USM_HOST_SUPPORT:
  case PI_DEVICE_INFO_USM_DEVICE_SUPPORT:
  case PI_DEVICE_INFO_USM_SINGLE_SHARED_SUPPORT:
  case PI_DEVICE_INFO_USM_CROSS_SHARED_SUPPORT:
  case PI_DEVICE_INFO_USM_SYSTEM_SHARED_SUPPORT: {
    auto MapCaps = [](const ze_memory_access_cap_flags_t &ZeCapabilities) {
      pi_uint64 Capabilities = 0;
      if (ZeCapabilities & ZE_MEMORY_ACCESS_CAP_FLAG_RW)
        Capabilities |= PI_USM_ACCESS;
      if (ZeCapabilities & ZE_MEMORY_ACCESS_CAP_FLAG_ATOMIC)
        Capabilities |= PI_USM_ATOMIC_ACCESS;
      if (ZeCapabilities & ZE_MEMORY_ACCESS_CAP_FLAG_CONCURRENT)
        Capabilities |= PI_USM_CONCURRENT_ACCESS;
      if (ZeCapabilities & ZE_MEMORY_ACCESS_CAP_FLAG_CONCURRENT_ATOMIC)
        Capabilities |= PI_USM_CONCURRENT_ATOMIC_ACCESS;
      return Capabilities;
    };
    auto &Props = Device->ZeDeviceMemoryAccessProperties;
    switch (ParamName) {
    case PI_DEVICE_INFO_USM_HOST_SUPPORT:
      return ReturnValue(MapCaps(Props->hostAllocCapabilities));
    case PI_DEVICE_INFO_USM_DEVICE_SUPPORT:
      return ReturnValue(MapCaps(Props->deviceAllocCapabilities));
    case PI_DEVICE_INFO_USM_SINGLE_SHARED_SUPPORT:
      return ReturnValue(MapCaps(Props->sharedSingleDeviceAllocCapabilities));
    case PI_DEVICE_INFO_USM_CROSS_SHARED_SUPPORT:
      return ReturnValue(MapCaps(Props->sharedCrossDeviceAllocCapabilities));
    case PI_DEVICE_INFO_USM_SYSTEM_SHARED_SUPPORT:
      return ReturnValue(MapCaps(Props->sharedSystemAllocCapabilities));
    default:
      die("piDeviceGetInfo: enexpected ParamName.");
    }
  }

    // intel extensions for GPU information
  case PI_DEVICE_INFO_DEVICE_ID:
    return ReturnValue(pi_uint32{Device->ZeDeviceProperties->deviceId});
  case PI_DEVICE_INFO_PCI_ADDRESS: {
    if (getenv("ZES_ENABLE_SYSMAN") == nullptr) {
      zePrint("Set SYCL_ENABLE_PCI=1 to obtain PCI data.\n");
      return PI_ERROR_INVALID_VALUE;
    }
    ZesStruct<zes_pci_properties_t> ZeDevicePciProperties;
    ZE_CALL(zesDevicePciGetProperties, (ZeDevice, &ZeDevicePciProperties));
    constexpr size_t AddressBufferSize = 13;
    char AddressBuffer[AddressBufferSize];
    std::snprintf(AddressBuffer, AddressBufferSize, "%04x:%02x:%02x.%01x",
                  ZeDevicePciProperties.address.domain,
                  ZeDevicePciProperties.address.bus,
                  ZeDevicePciProperties.address.device,
                  ZeDevicePciProperties.address.function);
    return ReturnValue(AddressBuffer);
  }

  case PI_EXT_INTEL_DEVICE_INFO_FREE_MEMORY: {
    if (getenv("ZES_ENABLE_SYSMAN") == nullptr) {
      setErrorMessage("Set ZES_ENABLE_SYSMAN=1 to obtain free memory",
                      PI_SUCCESS);
      return PI_ERROR_PLUGIN_SPECIFIC_ERROR;
    }
    // Only report device memory which zeMemAllocDevice can allocate from.
    // Currently this is only the one enumerated with ordinal 0.
    uint64_t FreeMemory = 0;
    uint32_t MemCount = 1;
    zes_mem_handle_t ZesMemHandle;
    ZE_CALL(zesDeviceEnumMemoryModules, (ZeDevice, &MemCount, &ZesMemHandle));
    if (MemCount != 0) {
      ZesStruct<zes_mem_properties_t> ZeMemProperties;
      ZE_CALL(zesMemoryGetProperties, (ZesMemHandle, &ZeMemProperties));
      ZesStruct<zes_mem_state_t> ZeMemState;
      ZE_CALL(zesMemoryGetState, (ZesMemHandle, &ZeMemState));
      FreeMemory += ZeMemState.free;
    }
    return ReturnValue(FreeMemory);
  }

  case PI_DEVICE_INFO_GPU_EU_COUNT: {
    pi_uint32 count = Device->ZeDeviceProperties->numEUsPerSubslice *
                      Device->ZeDeviceProperties->numSubslicesPerSlice *
                      Device->ZeDeviceProperties->numSlices;
    return ReturnValue(pi_uint32{count});
  }
  case PI_DEVICE_INFO_GPU_EU_SIMD_WIDTH:
    return ReturnValue(
        pi_uint32{Device->ZeDeviceProperties->physicalEUSimdWidth});
  case PI_DEVICE_INFO_GPU_SLICES:
    return ReturnValue(pi_uint32{Device->ZeDeviceProperties->numSlices});
  case PI_DEVICE_INFO_GPU_SUBSLICES_PER_SLICE:
    return ReturnValue(
        pi_uint32{Device->ZeDeviceProperties->numSubslicesPerSlice});
  case PI_DEVICE_INFO_GPU_EU_COUNT_PER_SUBSLICE:
    return ReturnValue(
        pi_uint32{Device->ZeDeviceProperties->numEUsPerSubslice});
  case PI_DEVICE_INFO_GPU_HW_THREADS_PER_EU:
    return ReturnValue(pi_uint32{Device->ZeDeviceProperties->numThreadsPerEU});
  case PI_DEVICE_INFO_MAX_MEM_BANDWIDTH:
    // currently not supported in level zero runtime
    return PI_ERROR_INVALID_VALUE;
  case PI_EXT_ONEAPI_DEVICE_INFO_BFLOAT16:
    return PI_ERROR_INVALID_VALUE;

  // TODO: Implement.
  case PI_DEVICE_INFO_ATOMIC_MEMORY_SCOPE_CAPABILITIES:
  default:
    zePrint("Unsupported ParamName in piGetDeviceInfo\n");
    zePrint("ParamName=%d(0x%x)\n", ParamName, ParamName);
    return PI_ERROR_INVALID_VALUE;
  }

  return PI_SUCCESS;
}

pi_result piDevicePartition(pi_device Device,
                            const pi_device_partition_property *Properties,
                            pi_uint32 NumDevices, pi_device *OutDevices,
                            pi_uint32 *OutNumDevices) {
  // Other partitioning ways are not supported by Level Zero
  if (Properties[0] != PI_DEVICE_PARTITION_BY_AFFINITY_DOMAIN ||
      (Properties[1] != PI_DEVICE_AFFINITY_DOMAIN_NEXT_PARTITIONABLE &&
       Properties[1] != PI_DEVICE_AFFINITY_DOMAIN_NUMA)) {
    return PI_ERROR_INVALID_VALUE;
  }

  PI_ASSERT(Device, PI_ERROR_INVALID_DEVICE);

  // Devices cache is normally created in piDevicesGet but still make
  // sure that cache is populated.
  //
  pi_result Res = Device->Platform->populateDeviceCacheIfNeeded();
  if (Res != PI_SUCCESS) {
    return Res;
  }

  if (OutNumDevices) {
    *OutNumDevices = Device->SubDevices.size();
  }

  if (OutDevices) {
    // TODO: Consider support for partitioning to <= total sub-devices.
    // Currently supported partitioning (by affinity domain/numa) would always
    // partition to all sub-devices.
    //
    PI_ASSERT(NumDevices == Device->SubDevices.size(), PI_ERROR_INVALID_VALUE);

    for (uint32_t I = 0; I < NumDevices; I++) {
      OutDevices[I] = Device->SubDevices[I];
      // reusing the same pi_device needs to increment the reference count
      PI_CALL(piDeviceRetain(OutDevices[I]));
    }
  }
  return PI_SUCCESS;
}

pi_result
piextDeviceSelectBinary(pi_device Device, // TODO: does this need to be context?
                        pi_device_binary *Binaries, pi_uint32 NumBinaries,
                        pi_uint32 *SelectedBinaryInd) {

  PI_ASSERT(Device, PI_ERROR_INVALID_DEVICE);
  PI_ASSERT(SelectedBinaryInd, PI_ERROR_INVALID_VALUE);
  PI_ASSERT(NumBinaries == 0 || Binaries, PI_ERROR_INVALID_VALUE);

  // TODO: this is a bare-bones implementation for choosing a device image
  // that would be compatible with the targeted device. An AOT-compiled
  // image is preferred over SPIR-V for known devices (i.e. Intel devices)
  // The implementation makes no effort to differentiate between multiple images
  // for the given device, and simply picks the first one compatible.
  //
  // Real implementation will use the same mechanism OpenCL ICD dispatcher
  // uses. Something like:
  //   PI_VALIDATE_HANDLE_RETURN_HANDLE(ctx, PI_ERROR_INVALID_CONTEXT);
  //     return context->dispatch->piextDeviceSelectIR(
  //       ctx, images, num_images, selected_image);
  // where context->dispatch is set to the dispatch table provided by PI
  // plugin for platform/device the ctx was created for.

  // Look for GEN binary, which we known can only be handled by Level-Zero now.
  const char *BinaryTarget = __SYCL_PI_DEVICE_BINARY_TARGET_SPIRV64_GEN;

  // Find the appropriate device image, fallback to spirv if not found
  constexpr pi_uint32 InvalidInd = std::numeric_limits<pi_uint32>::max();
  pi_uint32 Spirv = InvalidInd;

  for (pi_uint32 i = 0; i < NumBinaries; ++i) {
    if (strcmp(Binaries[i]->DeviceTargetSpec, BinaryTarget) == 0) {
      *SelectedBinaryInd = i;
      return PI_SUCCESS;
    }
    if (strcmp(Binaries[i]->DeviceTargetSpec,
               __SYCL_PI_DEVICE_BINARY_TARGET_SPIRV64) == 0)
      Spirv = i;
  }
  // Points to a spirv image, if such indeed was found
  if ((*SelectedBinaryInd = Spirv) != InvalidInd)
    return PI_SUCCESS;

  // No image can be loaded for the given device
  return PI_ERROR_INVALID_BINARY;
}

pi_result piextDeviceGetNativeHandle(pi_device Device,
                                     pi_native_handle *NativeHandle) {
  PI_ASSERT(Device, PI_ERROR_INVALID_DEVICE);
  PI_ASSERT(NativeHandle, PI_ERROR_INVALID_VALUE);

  auto ZeDevice = pi_cast<ze_device_handle_t *>(NativeHandle);
  // Extract the Level Zero module handle from the given PI device
  *ZeDevice = Device->ZeDevice;
  return PI_SUCCESS;
}

pi_result piextDeviceCreateWithNativeHandle(pi_native_handle NativeHandle,
                                            pi_platform Platform,
                                            pi_device *Device) {
  PI_ASSERT(Device, PI_ERROR_INVALID_DEVICE);
  PI_ASSERT(NativeHandle, PI_ERROR_INVALID_VALUE);

  auto ZeDevice = pi_cast<ze_device_handle_t>(NativeHandle);

  // The SYCL spec requires that the set of devices must remain fixed for the
  // duration of the application's execution. We assume that we found all of the
  // Level Zero devices when we initialized the platforms/devices cache, so the
  // "NativeHandle" must already be in the cache. If it is not, this must not be
  // a valid Level Zero device.
  //
  // TODO: maybe we should populate cache of platforms if it wasn't already.
  // For now assert that is was populated.
  PI_ASSERT(PiPlatformCachePopulated, PI_ERROR_INVALID_VALUE);
  const std::lock_guard<sycl::detail::SpinLock> Lock{*PiPlatformsCacheMutex};

  pi_device Dev = nullptr;
  for (auto &ThePlatform : *PiPlatformsCache) {
    Dev = ThePlatform->getDeviceFromNativeHandle(ZeDevice);
    if (Dev) {
      // Check that the input Platform, if was given, matches the found one.
      PI_ASSERT(!Platform || Platform == ThePlatform,
                PI_ERROR_INVALID_PLATFORM);
      break;
    }
  }

  if (Dev == nullptr)
    return PI_ERROR_INVALID_VALUE;

  *Device = Dev;
  return PI_SUCCESS;
}

pi_result piContextCreate(const pi_context_properties *Properties,
                          pi_uint32 NumDevices, const pi_device *Devices,
                          void (*PFnNotify)(const char *ErrInfo,
                                            const void *PrivateInfo, size_t CB,
                                            void *UserData),
                          void *UserData, pi_context *RetContext) {
  (void)Properties;
  (void)PFnNotify;
  (void)UserData;
  PI_ASSERT(NumDevices, PI_ERROR_INVALID_VALUE);
  PI_ASSERT(Devices, PI_ERROR_INVALID_DEVICE);
  PI_ASSERT(RetContext, PI_ERROR_INVALID_VALUE);

  pi_platform Platform = (*Devices)->Platform;
  ZeStruct<ze_context_desc_t> ContextDesc;
  ContextDesc.flags = 0;

  ze_context_handle_t ZeContext;
  ZE_CALL(zeContextCreate, (Platform->ZeDriver, &ContextDesc, &ZeContext));
  try {
    *RetContext = new _pi_context(ZeContext, NumDevices, Devices, true);
    (*RetContext)->initialize();
    if (IndirectAccessTrackingEnabled) {
      std::scoped_lock<pi_shared_mutex> Lock(Platform->ContextsMutex);
      Platform->Contexts.push_back(*RetContext);
    }
  } catch (const std::bad_alloc &) {
    return PI_ERROR_OUT_OF_HOST_MEMORY;
  } catch (...) {
    return PI_ERROR_UNKNOWN;
  }

  return PI_SUCCESS;
}

pi_result piContextGetInfo(pi_context Context, pi_context_info ParamName,
                           size_t ParamValueSize, void *ParamValue,
                           size_t *ParamValueSizeRet) {

  PI_ASSERT(Context, PI_ERROR_INVALID_CONTEXT);

  std::shared_lock<pi_shared_mutex> Lock(Context->Mutex);
  ReturnHelper ReturnValue(ParamValueSize, ParamValue, ParamValueSizeRet);
  switch (ParamName) {
  case PI_CONTEXT_INFO_DEVICES:
    return getInfoArray(Context->Devices.size(), ParamValueSize, ParamValue,
                        ParamValueSizeRet, &Context->Devices[0]);
  case PI_CONTEXT_INFO_NUM_DEVICES:
    return ReturnValue(pi_uint32(Context->Devices.size()));
  case PI_CONTEXT_INFO_REFERENCE_COUNT:
    return ReturnValue(pi_uint32{Context->RefCount.load()});
  case PI_CONTEXT_INFO_ATOMIC_MEMORY_SCOPE_CAPABILITIES:
  default:
    // TODO: implement other parameters
    die("piGetContextInfo: unsuppported ParamName.");
  }

  return PI_SUCCESS;
}

// FIXME: Dummy implementation to prevent link fail
pi_result piextContextSetExtendedDeleter(pi_context Context,
                                         pi_context_extended_deleter Function,
                                         void *UserData) {
  (void)Context;
  (void)Function;
  (void)UserData;
  die("piextContextSetExtendedDeleter: not supported");
  return PI_SUCCESS;
}

pi_result piextContextGetNativeHandle(pi_context Context,
                                      pi_native_handle *NativeHandle) {
  PI_ASSERT(Context, PI_ERROR_INVALID_CONTEXT);
  PI_ASSERT(NativeHandle, PI_ERROR_INVALID_VALUE);

  auto ZeContext = pi_cast<ze_context_handle_t *>(NativeHandle);
  // Extract the Level Zero queue handle from the given PI queue
  *ZeContext = Context->ZeContext;
  return PI_SUCCESS;
}

pi_result piextContextCreateWithNativeHandle(pi_native_handle NativeHandle,
                                             pi_uint32 NumDevices,
                                             const pi_device *Devices,
                                             bool OwnNativeHandle,
                                             pi_context *RetContext) {
  PI_ASSERT(NativeHandle, PI_ERROR_INVALID_VALUE);
  PI_ASSERT(Devices, PI_ERROR_INVALID_DEVICE);
  PI_ASSERT(RetContext, PI_ERROR_INVALID_VALUE);
  PI_ASSERT(NumDevices, PI_ERROR_INVALID_VALUE);

  try {
    *RetContext = new _pi_context(pi_cast<ze_context_handle_t>(NativeHandle),
                                  NumDevices, Devices, OwnNativeHandle);
    (*RetContext)->initialize();
  } catch (const std::bad_alloc &) {
    return PI_ERROR_OUT_OF_HOST_MEMORY;
  } catch (...) {
    return PI_ERROR_UNKNOWN;
  }

  return PI_SUCCESS;
}

pi_result piContextRetain(pi_context Context) {

  PI_ASSERT(Context, PI_ERROR_INVALID_CONTEXT);

  Context->RefCount.increment();
  return PI_SUCCESS;
}

// Helper function to release the context, a caller must lock the platform-level
// mutex guarding the container with contexts because the context can be removed
// from the list of tracked contexts.
pi_result ContextReleaseHelper(pi_context Context) {

  PI_ASSERT(Context, PI_ERROR_INVALID_CONTEXT);

  if (!Context->RefCount.decrementAndTest())
    return PI_SUCCESS;

  if (IndirectAccessTrackingEnabled) {
    pi_platform Plt = Context->getPlatform();
    auto &Contexts = Plt->Contexts;
    auto It = std::find(Contexts.begin(), Contexts.end(), Context);
    if (It != Contexts.end())
      Contexts.erase(It);
  }
  ze_context_handle_t DestoryZeContext =
      Context->OwnZeContext ? Context->ZeContext : nullptr;

  // Clean up any live memory associated with Context
  pi_result Result = Context->finalize();

  // We must delete Context first and then destroy zeContext because
  // Context deallocation requires ZeContext in some member deallocation of
  // pi_context.
  delete Context;

  // Destruction of some members of pi_context uses L0 context
  // and therefore it must be valid at that point.
  // Technically it should be placed to the destructor of pi_context
  // but this makes API error handling more complex.
  if (DestoryZeContext)
    ZE_CALL(zeContextDestroy, (DestoryZeContext));

  return Result;
}

pi_result piContextRelease(pi_context Context) {
  pi_platform Plt = Context->getPlatform();
  std::unique_lock<pi_shared_mutex> ContextsLock(Plt->ContextsMutex,
                                                 std::defer_lock);
  if (IndirectAccessTrackingEnabled)
    ContextsLock.lock();

  return ContextReleaseHelper(Context);
}

pi_result piQueueCreate(pi_context Context, pi_device Device,
                        pi_queue_properties Properties, pi_queue *Queue) {

  // Check that unexpected bits are not set.
  PI_ASSERT(!(Properties & ~(PI_QUEUE_OUT_OF_ORDER_EXEC_MODE_ENABLE |
                             PI_QUEUE_PROFILING_ENABLE | PI_QUEUE_ON_DEVICE |
                             PI_QUEUE_ON_DEVICE_DEFAULT |
                             PI_EXT_ONEAPI_QUEUE_DISCARD_EVENTS)),
            PI_ERROR_INVALID_VALUE);

  PI_ASSERT(Context, PI_ERROR_INVALID_CONTEXT);
  PI_ASSERT(Queue, PI_ERROR_INVALID_QUEUE);
  PI_ASSERT(Device, PI_ERROR_INVALID_DEVICE);
  PI_ASSERT(Context->isValidDevice(Device), PI_ERROR_INVALID_DEVICE);

  // Create placeholder queues in the compute queue group.
  // Actual L0 queues will be created at first use.
  std::vector<ze_command_queue_handle_t> ZeComputeCommandQueues(
      Device->QueueGroup[_pi_queue::queue_type::Compute].ZeProperties.numQueues,
      nullptr);

  // Create placeholder queues in the copy queue group (main and link
  // native groups are combined into one group).
  // Actual L0 queues will be created at first use.
  size_t NumCopyGroups = 0;
  if (Device->hasMainCopyEngine()) {
    NumCopyGroups += Device->QueueGroup[_pi_queue::queue_type::MainCopy]
                         .ZeProperties.numQueues;
  }
  if (Device->hasLinkCopyEngine()) {
    NumCopyGroups += Device->QueueGroup[_pi_queue::queue_type::LinkCopy]
                         .ZeProperties.numQueues;
  }
  std::vector<ze_command_queue_handle_t> ZeCopyCommandQueues(NumCopyGroups,
                                                             nullptr);

  try {
    *Queue = new _pi_queue(ZeComputeCommandQueues, ZeCopyCommandQueues, Context,
                           Device, true, Properties);
  } catch (const std::bad_alloc &) {
    return PI_ERROR_OUT_OF_HOST_MEMORY;
  } catch (...) {
    return PI_ERROR_UNKNOWN;
  }

  // Do eager initialization of Level Zero handles on request.
  if (doEagerInit) {
    pi_queue Q = *Queue;
    // Creates said number of command-lists.
    auto warmupQueueGroup = [Q](bool UseCopyEngine,
                                uint32_t RepeatCount) -> pi_result {
      pi_command_list_ptr_t CommandList;
      while (RepeatCount--) {
        if (Q->Device->useImmediateCommandLists()) {
          CommandList = Q->getQueueGroup(UseCopyEngine).getImmCmdList();
        } else {
          // Heuristically create some number of regular command-list to reuse.
          for (int I = 0; I < 10; ++I) {
            PI_CALL(Q->createCommandList(UseCopyEngine, CommandList));
            // Immediately return them to the cache of available command-lists.
            std::vector<pi_event> EventsUnused;
            PI_CALL(Q->resetCommandList(CommandList, true /* MakeAvailable */,
                                        EventsUnused));
          }
        }
      }
      return PI_SUCCESS;
    };
    // Create as many command-lists as there are queues in the group.
    // With this the underlying round-robin logic would initialize all
    // native queues, and create command-lists and their fences.
    PI_CALL(warmupQueueGroup(false, Q->ComputeQueueGroup.UpperIndex -
                                        Q->ComputeQueueGroup.LowerIndex + 1));
    if (Q->useCopyEngine()) {
      PI_CALL(warmupQueueGroup(true, Q->CopyQueueGroup.UpperIndex -
                                         Q->CopyQueueGroup.LowerIndex + 1));
    }
    // TODO: warmup event pools. Both host-visible and device-only.
  }
  return PI_SUCCESS;
}

pi_result piQueueGetInfo(pi_queue Queue, pi_queue_info ParamName,
                         size_t ParamValueSize, void *ParamValue,
                         size_t *ParamValueSizeRet) {

  PI_ASSERT(Queue, PI_ERROR_INVALID_QUEUE);

  std::shared_lock<pi_shared_mutex> Lock(Queue->Mutex);
  ReturnHelper ReturnValue(ParamValueSize, ParamValue, ParamValueSizeRet);
  // TODO: consider support for queue properties and size
  switch (ParamName) {
  case PI_QUEUE_INFO_CONTEXT:
    return ReturnValue(Queue->Context);
  case PI_QUEUE_INFO_DEVICE:
    return ReturnValue(Queue->Device);
  case PI_QUEUE_INFO_REFERENCE_COUNT:
    return ReturnValue(pi_uint32{Queue->RefCount.load()});
  case PI_QUEUE_INFO_PROPERTIES:
    die("PI_QUEUE_INFO_PROPERTIES in piQueueGetInfo not implemented\n");
    break;
  case PI_QUEUE_INFO_SIZE:
    die("PI_QUEUE_INFO_SIZE in piQueueGetInfo not implemented\n");
    break;
  case PI_QUEUE_INFO_DEVICE_DEFAULT:
    die("PI_QUEUE_INFO_DEVICE_DEFAULT in piQueueGetInfo not implemented\n");
    break;
  default:
    zePrint("Unsupported ParamName in piQueueGetInfo: ParamName=%d(0x%x)\n",
            ParamName, ParamName);
    return PI_ERROR_INVALID_VALUE;
  }

  return PI_SUCCESS;
}

pi_result piQueueRetain(pi_queue Queue) {
  {
    std::scoped_lock<pi_shared_mutex> Lock(Queue->Mutex);
    Queue->RefCountExternal++;
  }
  Queue->RefCount.increment();
  return PI_SUCCESS;
}

pi_result piQueueRelease(pi_queue Queue) {
  PI_ASSERT(Queue, PI_ERROR_INVALID_QUEUE);
  std::vector<pi_event> EventListToCleanup;

  {
    std::scoped_lock<pi_shared_mutex> Lock(Queue->Mutex);

    if ((--Queue->RefCountExternal) != 0)
      return PI_SUCCESS;

    // When external reference count goes to zero it is still possible
    // that internal references still exists, e.g. command-lists that
    // are not yet completed. So do full queue synchronization here
    // and perform proper cleanup.
    //
    // It is possible to get to here and still have an open command list
    // if no wait or finish ever occurred for this queue.
    if (auto Res = Queue->executeAllOpenCommandLists())
      return Res;

    // Make sure all commands get executed.
    Queue->synchronize();

    // Destroy all the fences created associated with this queue.
    for (auto it = Queue->CommandListMap.begin();
         it != Queue->CommandListMap.end(); ++it) {
      // This fence wasn't yet signalled when we polled it for recycling
      // the command-list, so need to release the command-list too.
      // For immediate commandlists we don't need to do an L0 reset of the
      // commandlist but do need to do event cleanup which is also in the
      // resetCommandList function.
      // If the fence is a nullptr we are using immediate commandlists,
      // otherwise regular commandlists which use a fence.
      if (it->second.ZeFence == nullptr || it->second.ZeFenceInUse) {
        Queue->resetCommandList(it, true, EventListToCleanup);
      }
      // TODO: remove "if" when the problem is fixed in the level zero
      // runtime. Destroy only if a queue is healthy. Destroying a fence may
      // cause a hang otherwise.
      // If the fence is a nullptr we are using immediate commandlists.
      if (Queue->Healthy && it->second.ZeFence != nullptr)
        ZE_CALL(zeFenceDestroy, (it->second.ZeFence));
    }
    Queue->CommandListMap.clear();
  }

  for (auto Event : EventListToCleanup) {
    // We don't need to synchronize the events since the queue
    // synchronized above already does that.
    {
      std::scoped_lock<pi_shared_mutex> EventLock(Event->Mutex);
      Event->Completed = true;
    }
    PI_CALL(CleanupCompletedEvent(Event));
    // This event was removed from the command list, so decrement ref count
    // (it was incremented when they were added to the command list).
    PI_CALL(piEventReleaseInternal(Event));
  }
  PI_CALL(piQueueReleaseInternal(Queue));
  return PI_SUCCESS;
}

static pi_result piQueueReleaseInternal(pi_queue Queue) {
  PI_ASSERT(Queue, PI_ERROR_INVALID_QUEUE);

  if (!Queue->RefCount.decrementAndTest())
    return PI_SUCCESS;

  if (Queue->LastDiscardedEvent)
    PI_CALL(Queue->addEventToCache(Queue->LastDiscardedEvent));

  for (auto Cache : Queue->EventCaches)
    for (auto Event : Cache)
      PI_CALL(piEventReleaseInternal(Event));

  if (Queue->OwnZeCommandQueue) {
    for (auto &ZeQueue : Queue->ComputeQueueGroup.ZeQueues) {
      if (ZeQueue)
        ZE_CALL(zeCommandQueueDestroy, (ZeQueue));
    }
    for (auto &ZeQueue : Queue->CopyQueueGroup.ZeQueues) {
      if (ZeQueue)
        ZE_CALL(zeCommandQueueDestroy, (ZeQueue));
    }
  }

  zePrint("piQueueRelease(compute) NumTimesClosedFull %d, "
          "NumTimesClosedEarly %d\n",
          Queue->ComputeCommandBatch.NumTimesClosedFull,
          Queue->ComputeCommandBatch.NumTimesClosedEarly);
  zePrint("piQueueRelease(copy) NumTimesClosedFull %d, NumTimesClosedEarly "
          "%d\n",
          Queue->CopyCommandBatch.NumTimesClosedFull,
          Queue->CopyCommandBatch.NumTimesClosedEarly);

  delete Queue;

  return PI_SUCCESS;
}

pi_result piQueueFinish(pi_queue Queue) {
  // Wait until command lists attached to the command queue are executed.
  PI_ASSERT(Queue, PI_ERROR_INVALID_QUEUE);

  if (Queue->Device->useImmediateCommandLists()) {
    // Lock automatically releases when this goes out of scope.
    std::scoped_lock<pi_shared_mutex> Lock(Queue->Mutex);

    Queue->synchronize();
  } else {
    std::unique_lock<pi_shared_mutex> Lock(Queue->Mutex);
    std::vector<ze_command_queue_handle_t> ZeQueues;

    // execute any command list that may still be open.
    if (auto Res = Queue->executeAllOpenCommandLists())
      return Res;

    // Make a copy of queues to sync and release the lock.
    ZeQueues = Queue->CopyQueueGroup.ZeQueues;
    std::copy(Queue->ComputeQueueGroup.ZeQueues.begin(),
              Queue->ComputeQueueGroup.ZeQueues.end(),
              std::back_inserter(ZeQueues));

    // Remember the last command's event.
    auto LastCommandEvent = Queue->LastCommandEvent;

    // Don't hold a lock to the queue's mutex while waiting.
    // This allows continue working with the queue from other threads.
    // TODO: this currently exhibits some issues in the driver, so
    // we control this with an env var. Remove this control when
    // we settle one way or the other.
    static bool HoldLock =
        std::getenv("SYCL_PI_LEVEL_ZERO_QUEUE_FINISH_HOLD_LOCK") != nullptr;
    if (!HoldLock) {
      Lock.unlock();
    }

    for (auto ZeQueue : ZeQueues) {
      if (ZeQueue)
        ZE_CALL(zeHostSynchronize, (ZeQueue));
    }

    // Prevent unneeded already finished events to show up in the wait list.
    // We can only do so if nothing else was submitted to the queue
    // while we were synchronizing it.
    if (!HoldLock) {
      std::scoped_lock<pi_shared_mutex> Lock(Queue->Mutex);
      if (LastCommandEvent == Queue->LastCommandEvent) {
        Queue->LastCommandEvent = nullptr;
      }
    } else {
      Queue->LastCommandEvent = nullptr;
    }
  }
  // Reset signalled command lists and return them back to the cache of
  // available command lists.
  resetCommandLists(Queue);
  return PI_SUCCESS;
}

// Flushing cross-queue dependencies is covered by createAndRetainPiZeEventList,
// so this can be left as a no-op.
pi_result piQueueFlush(pi_queue Queue) {
  (void)Queue;
  return PI_SUCCESS;
}

pi_result piextQueueGetNativeHandle(pi_queue Queue,
                                    pi_native_handle *NativeHandle) {
  PI_ASSERT(Queue, PI_ERROR_INVALID_QUEUE);
  PI_ASSERT(NativeHandle, PI_ERROR_INVALID_VALUE);

  // Lock automatically releases when this goes out of scope.
  std::shared_lock<pi_shared_mutex> lock(Queue->Mutex);

  auto ZeQueue = pi_cast<ze_command_queue_handle_t *>(NativeHandle);

  // Extract a Level Zero compute queue handle from the given PI queue
  uint32_t QueueGroupOrdinalUnused;
  *ZeQueue = Queue->ComputeQueueGroup.getZeQueue(&QueueGroupOrdinalUnused);
  return PI_SUCCESS;
}

pi_result piextQueueCreateWithNativeHandle(pi_native_handle NativeHandle,
                                           pi_context Context, pi_device Device,
                                           bool OwnNativeHandle,
                                           pi_queue *Queue) {
  PI_ASSERT(Context, PI_ERROR_INVALID_CONTEXT);
  PI_ASSERT(NativeHandle, PI_ERROR_INVALID_VALUE);
  PI_ASSERT(Queue, PI_ERROR_INVALID_QUEUE);
  PI_ASSERT(Device, PI_ERROR_INVALID_DEVICE);

  auto ZeQueue = pi_cast<ze_command_queue_handle_t>(NativeHandle);
  // Assume this is the "0" index queue in the compute command-group.
  std::vector<ze_command_queue_handle_t> ZeQueues{ZeQueue};

  // TODO: see what we can do to correctly initialize PI queue for
  // compute vs. copy Level-Zero queue. Currently we will send
  // all commands to the "ZeQueue".
  std::vector<ze_command_queue_handle_t> ZeroCopyQueues;
  *Queue =
      new _pi_queue(ZeQueues, ZeroCopyQueues, Context, Device, OwnNativeHandle);
  return PI_SUCCESS;
}

// If indirect access tracking is enabled then performs reference counting,
// otherwise just calls zeMemAllocDevice.
static pi_result ZeDeviceMemAllocHelper(void **ResultPtr, pi_context Context,
                                        pi_device Device, size_t Size) {
  pi_platform Plt = Device->Platform;
  std::unique_lock<pi_shared_mutex> ContextsLock(Plt->ContextsMutex,
                                                 std::defer_lock);
  if (IndirectAccessTrackingEnabled) {
    // Lock the mutex which is guarding contexts container in the platform.
    // This prevents new kernels from being submitted in any context while
    // we are in the process of allocating a memory, this is needed to
    // properly capture allocations by kernels with indirect access.
    ContextsLock.lock();
    // We are going to defer memory release if there are kernels with
    // indirect access, that is why explicitly retain context to be sure
    // that it is released after all memory allocations in this context are
    // released.
    PI_CALL(piContextRetain(Context));
  }

  ze_device_mem_alloc_desc_t ZeDesc = {};
  ZeDesc.flags = 0;
  ZeDesc.ordinal = 0;
  ZE_CALL(zeMemAllocDevice,
          (Context->ZeContext, &ZeDesc, Size, 1, Device->ZeDevice, ResultPtr));

  if (IndirectAccessTrackingEnabled) {
    // Keep track of all memory allocations in the context
    Context->MemAllocs.emplace(std::piecewise_construct,
                               std::forward_as_tuple(*ResultPtr),
                               std::forward_as_tuple(Context));
  }
  return PI_SUCCESS;
}

// If indirect access tracking is enabled then performs reference counting,
// otherwise just calls zeMemAllocHost.
static pi_result ZeHostMemAllocHelper(void **ResultPtr, pi_context Context,
                                      size_t Size) {
  pi_platform Plt = Context->getPlatform();
  std::unique_lock<pi_shared_mutex> ContextsLock(Plt->ContextsMutex,
                                                 std::defer_lock);
  if (IndirectAccessTrackingEnabled) {
    // Lock the mutex which is guarding contexts container in the platform.
    // This prevents new kernels from being submitted in any context while
    // we are in the process of allocating a memory, this is needed to
    // properly capture allocations by kernels with indirect access.
    ContextsLock.lock();
    // We are going to defer memory release if there are kernels with
    // indirect access, that is why explicitly retain context to be sure
    // that it is released after all memory allocations in this context are
    // released.
    PI_CALL(piContextRetain(Context));
  }

  ZeStruct<ze_host_mem_alloc_desc_t> ZeDesc;
  ZeDesc.flags = 0;
  ZE_CALL(zeMemAllocHost, (Context->ZeContext, &ZeDesc, Size, 1, ResultPtr));

  if (IndirectAccessTrackingEnabled) {
    // Keep track of all memory allocations in the context
    Context->MemAllocs.emplace(std::piecewise_construct,
                               std::forward_as_tuple(*ResultPtr),
                               std::forward_as_tuple(Context));
  }
  return PI_SUCCESS;
}

pi_result piMemBufferCreate(pi_context Context, pi_mem_flags Flags, size_t Size,
                            void *HostPtr, pi_mem *RetMem,
                            const pi_mem_properties *properties) {

  // TODO: implement support for more access modes
  if (!((Flags & PI_MEM_FLAGS_ACCESS_RW) ||
        (Flags & PI_MEM_ACCESS_READ_ONLY))) {
    die("piMemBufferCreate: Level-Zero supports read-write and read-only "
        "buffer,"
        "but not other accesses (such as write-only) yet.");
  }

  PI_ASSERT(Context, PI_ERROR_INVALID_CONTEXT);
  PI_ASSERT(RetMem, PI_ERROR_INVALID_VALUE);

  if (properties != nullptr) {
    die("piMemBufferCreate: no mem properties goes to Level-Zero RT yet");
  }

  if (Flags & PI_MEM_FLAGS_HOST_PTR_ALLOC) {
    // Having PI_MEM_FLAGS_HOST_PTR_ALLOC for buffer requires allocation of
    // pinned host memory, see:
    // sycl/doc/extensions/supported/sycl_ext_oneapi_use_pinned_host_memory_property.asciidoc
    // We are however missing such functionality in Level Zero, so we just
    // ignore the flag for now.
    //
  }

  // If USM Import feature is enabled and hostptr is supplied,
  // import the hostptr if not already imported into USM.
  // Data transfer rate is maximized when both source and destination
  // are USM pointers. Promotion of the host pointer to USM thus
  // optimizes data transfer performance.
  bool HostPtrImported = false;
  if (ZeUSMImport.Enabled && HostPtr != nullptr &&
      (Flags & PI_MEM_FLAGS_HOST_PTR_USE) != 0) {
    // Query memory type of the host pointer
    ze_device_handle_t ZeDeviceHandle;
    ZeStruct<ze_memory_allocation_properties_t> ZeMemoryAllocationProperties;
    ZE_CALL(zeMemGetAllocProperties,
            (Context->ZeContext, HostPtr, &ZeMemoryAllocationProperties,
             &ZeDeviceHandle));

    // If not shared of any type, we can import the ptr
    if (ZeMemoryAllocationProperties.type == ZE_MEMORY_TYPE_UNKNOWN) {
      // Promote the host ptr to USM host memory
      ze_driver_handle_t driverHandle = Context->getPlatform()->ZeDriver;
      ZeUSMImport.doZeUSMImport(driverHandle, HostPtr, Size);
      HostPtrImported = true;
    }
  }

  pi_buffer Buffer = nullptr;
  auto HostPtrOrNull =
      (Flags & PI_MEM_FLAGS_HOST_PTR_USE) ? pi_cast<char *>(HostPtr) : nullptr;
  try {
    Buffer = new _pi_buffer(Context, Size, HostPtrOrNull, HostPtrImported);
  } catch (const std::bad_alloc &) {
    return PI_ERROR_OUT_OF_HOST_MEMORY;
  } catch (...) {
    return PI_ERROR_UNKNOWN;
  }

  // Initialize the buffer with user data
  if (HostPtr) {
    if ((Flags & PI_MEM_FLAGS_HOST_PTR_USE) != 0 ||
        (Flags & PI_MEM_FLAGS_HOST_PTR_COPY) != 0) {

      // We don't yet know which device needs this buffer, so make the first
      // device in the context be the master, and hold the initial valid
      // allocation.
      char *ZeHandleDst;
      PI_CALL(Buffer->getZeHandle(ZeHandleDst, _pi_mem::write_only,
                                  Context->Devices[0]));
      if (Buffer->OnHost) {
        // Do a host to host copy.
        // For an imported HostPtr the copy is unneeded.
        if (!HostPtrImported)
          memcpy(ZeHandleDst, HostPtr, Size);
      } else {
        // Initialize the buffer synchronously with immediate offload
        // zeCommandListAppendMemoryCopy must not be called from simultaneous
        // threads with the same command list handle, so we need exclusive lock.
        std::scoped_lock<pi_mutex> Lock(Context->ImmediateCommandListMutex);
        ZE_CALL(zeCommandListAppendMemoryCopy,
                (Context->ZeCommandListInit, ZeHandleDst, HostPtr, Size,
                 nullptr, 0, nullptr));
      }
    } else if (Flags == 0 || (Flags == PI_MEM_FLAGS_ACCESS_RW)) {
      // Nothing more to do.
    } else {
      die("piMemBufferCreate: not implemented");
    }
  }

  *RetMem = Buffer;
  return PI_SUCCESS;
}

pi_result piMemGetInfo(pi_mem Mem, pi_mem_info ParamName, size_t ParamValueSize,
                       void *ParamValue, size_t *ParamValueSizeRet) {
  PI_ASSERT(Mem, PI_ERROR_INVALID_VALUE);
  // piMemImageGetInfo must be used for images
  PI_ASSERT(!Mem->isImage(), PI_ERROR_INVALID_VALUE);

  std::shared_lock<pi_shared_mutex> Lock(Mem->Mutex);
  ReturnHelper ReturnValue(ParamValueSize, ParamValue, ParamValueSizeRet);

  switch (ParamName) {
  case PI_MEM_CONTEXT:
    return ReturnValue(Mem->Context);
  case PI_MEM_SIZE: {
    // Get size of the allocation
    auto Buffer = pi_cast<pi_buffer>(Mem);
    return ReturnValue(size_t{Buffer->Size});
  }
  default:
    die("piMemGetInfo: Parameter is not implemented");
  }

  return {};
}

pi_result piMemRetain(pi_mem Mem) {
  PI_ASSERT(Mem, PI_ERROR_INVALID_MEM_OBJECT);

  Mem->RefCount.increment();
  return PI_SUCCESS;
}

// If indirect access tracking is not enabled then this functions just performs
// zeMemFree. If indirect access tracking is enabled then reference counting is
// performed.
static pi_result ZeMemFreeHelper(pi_context Context, void *Ptr,
                                 bool OwnZeMemHandle = true) {
  pi_platform Plt = Context->getPlatform();
  std::unique_lock<pi_shared_mutex> ContextsLock(Plt->ContextsMutex,
                                                 std::defer_lock);
  if (IndirectAccessTrackingEnabled) {
    ContextsLock.lock();
    auto It = Context->MemAllocs.find(Ptr);
    if (It == std::end(Context->MemAllocs)) {
      die("All memory allocations must be tracked!");
    }
    if (!It->second.RefCount.decrementAndTest()) {
      // Memory can't be deallocated yet.
      return PI_SUCCESS;
    }

    // Reference count is zero, it is ok to free memory.
    // We don't need to track this allocation anymore.
    Context->MemAllocs.erase(It);
  }

  if (OwnZeMemHandle)
    ZE_CALL(zeMemFree, (Context->ZeContext, Ptr));

  if (IndirectAccessTrackingEnabled)
    PI_CALL(ContextReleaseHelper(Context));

  return PI_SUCCESS;
}

static pi_result USMFreeHelper(pi_context Context, void *Ptr,
                               bool OwnZeMemHandle);

pi_result piMemRelease(pi_mem Mem) {
  PI_ASSERT(Mem, PI_ERROR_INVALID_MEM_OBJECT);

  if (!Mem->RefCount.decrementAndTest())
    return PI_SUCCESS;

  if (Mem->isImage()) {
    char *ZeHandleImage;
    PI_CALL(Mem->getZeHandle(ZeHandleImage, _pi_mem::write_only));
    ZE_CALL(zeImageDestroy, (pi_cast<ze_image_handle_t>(ZeHandleImage)));
  } else {
    auto Buffer = static_cast<pi_buffer>(Mem);
    Buffer->free();
  }
  delete Mem;

  return PI_SUCCESS;
}

pi_result piMemImageCreate(pi_context Context, pi_mem_flags Flags,
                           const pi_image_format *ImageFormat,
                           const pi_image_desc *ImageDesc, void *HostPtr,
                           pi_mem *RetImage) {

  // TODO: implement read-only, write-only
  if ((Flags & PI_MEM_FLAGS_ACCESS_RW) == 0) {
    die("piMemImageCreate: Level-Zero implements only read-write buffer,"
        "no read-only or write-only yet.");
  }
  PI_ASSERT(Context, PI_ERROR_INVALID_CONTEXT);
  PI_ASSERT(RetImage, PI_ERROR_INVALID_VALUE);
  PI_ASSERT(ImageFormat, PI_ERROR_INVALID_IMAGE_FORMAT_DESCRIPTOR);

  ze_image_format_type_t ZeImageFormatType;
  size_t ZeImageFormatTypeSize;
  switch (ImageFormat->image_channel_data_type) {
  case PI_IMAGE_CHANNEL_TYPE_FLOAT:
    ZeImageFormatType = ZE_IMAGE_FORMAT_TYPE_FLOAT;
    ZeImageFormatTypeSize = 32;
    break;
  case PI_IMAGE_CHANNEL_TYPE_HALF_FLOAT:
    ZeImageFormatType = ZE_IMAGE_FORMAT_TYPE_FLOAT;
    ZeImageFormatTypeSize = 16;
    break;
  case PI_IMAGE_CHANNEL_TYPE_UNSIGNED_INT32:
    ZeImageFormatType = ZE_IMAGE_FORMAT_TYPE_UINT;
    ZeImageFormatTypeSize = 32;
    break;
  case PI_IMAGE_CHANNEL_TYPE_UNSIGNED_INT16:
    ZeImageFormatType = ZE_IMAGE_FORMAT_TYPE_UINT;
    ZeImageFormatTypeSize = 16;
    break;
  case PI_IMAGE_CHANNEL_TYPE_UNSIGNED_INT8:
    ZeImageFormatType = ZE_IMAGE_FORMAT_TYPE_UINT;
    ZeImageFormatTypeSize = 8;
    break;
  case PI_IMAGE_CHANNEL_TYPE_UNORM_INT16:
    ZeImageFormatType = ZE_IMAGE_FORMAT_TYPE_UNORM;
    ZeImageFormatTypeSize = 16;
    break;
  case PI_IMAGE_CHANNEL_TYPE_UNORM_INT8:
    ZeImageFormatType = ZE_IMAGE_FORMAT_TYPE_UNORM;
    ZeImageFormatTypeSize = 8;
    break;
  case PI_IMAGE_CHANNEL_TYPE_SIGNED_INT32:
    ZeImageFormatType = ZE_IMAGE_FORMAT_TYPE_SINT;
    ZeImageFormatTypeSize = 32;
    break;
  case PI_IMAGE_CHANNEL_TYPE_SIGNED_INT16:
    ZeImageFormatType = ZE_IMAGE_FORMAT_TYPE_SINT;
    ZeImageFormatTypeSize = 16;
    break;
  case PI_IMAGE_CHANNEL_TYPE_SIGNED_INT8:
    ZeImageFormatType = ZE_IMAGE_FORMAT_TYPE_SINT;
    ZeImageFormatTypeSize = 8;
    break;
  case PI_IMAGE_CHANNEL_TYPE_SNORM_INT16:
    ZeImageFormatType = ZE_IMAGE_FORMAT_TYPE_SNORM;
    ZeImageFormatTypeSize = 16;
    break;
  case PI_IMAGE_CHANNEL_TYPE_SNORM_INT8:
    ZeImageFormatType = ZE_IMAGE_FORMAT_TYPE_SNORM;
    ZeImageFormatTypeSize = 8;
    break;
  default:
    zePrint("piMemImageCreate: unsupported image data type: data type = %d\n",
            ImageFormat->image_channel_data_type);
    return PI_ERROR_INVALID_VALUE;
  }

  // TODO: populate the layout mapping
  ze_image_format_layout_t ZeImageFormatLayout;
  switch (ImageFormat->image_channel_order) {
  case PI_IMAGE_CHANNEL_ORDER_RGBA:
    switch (ZeImageFormatTypeSize) {
    case 8:
      ZeImageFormatLayout = ZE_IMAGE_FORMAT_LAYOUT_8_8_8_8;
      break;
    case 16:
      ZeImageFormatLayout = ZE_IMAGE_FORMAT_LAYOUT_16_16_16_16;
      break;
    case 32:
      ZeImageFormatLayout = ZE_IMAGE_FORMAT_LAYOUT_32_32_32_32;
      break;
    default:
      zePrint("piMemImageCreate: unexpected data type Size\n");
      return PI_ERROR_INVALID_VALUE;
    }
    break;
  default:
    zePrint("format layout = %d\n", ImageFormat->image_channel_order);
    die("piMemImageCreate: unsupported image format layout\n");
    break;
  }

  ze_image_format_t ZeFormatDesc = {
      ZeImageFormatLayout, ZeImageFormatType,
      // TODO: are swizzles deducted from image_format->image_channel_order?
      ZE_IMAGE_FORMAT_SWIZZLE_R, ZE_IMAGE_FORMAT_SWIZZLE_G,
      ZE_IMAGE_FORMAT_SWIZZLE_B, ZE_IMAGE_FORMAT_SWIZZLE_A};

  ze_image_type_t ZeImageType;
  switch (ImageDesc->image_type) {
  case PI_MEM_TYPE_IMAGE1D:
    ZeImageType = ZE_IMAGE_TYPE_1D;
    break;
  case PI_MEM_TYPE_IMAGE2D:
    ZeImageType = ZE_IMAGE_TYPE_2D;
    break;
  case PI_MEM_TYPE_IMAGE3D:
    ZeImageType = ZE_IMAGE_TYPE_3D;
    break;
  case PI_MEM_TYPE_IMAGE1D_ARRAY:
    ZeImageType = ZE_IMAGE_TYPE_1DARRAY;
    break;
  case PI_MEM_TYPE_IMAGE2D_ARRAY:
    ZeImageType = ZE_IMAGE_TYPE_2DARRAY;
    break;
  default:
    zePrint("piMemImageCreate: unsupported image type\n");
    return PI_ERROR_INVALID_VALUE;
  }

  ZeStruct<ze_image_desc_t> ZeImageDesc;
  ZeImageDesc.arraylevels = ZeImageDesc.flags = 0;
  ZeImageDesc.type = ZeImageType;
  ZeImageDesc.format = ZeFormatDesc;
  ZeImageDesc.width = pi_cast<uint32_t>(ImageDesc->image_width);
  ZeImageDesc.height = pi_cast<uint32_t>(ImageDesc->image_height);
  ZeImageDesc.depth = pi_cast<uint32_t>(ImageDesc->image_depth);
  ZeImageDesc.arraylevels = pi_cast<uint32_t>(ImageDesc->image_array_size);
  ZeImageDesc.miplevels = ImageDesc->num_mip_levels;

  std::shared_lock<pi_shared_mutex> Lock(Context->Mutex);

  // Currently we have the "0" device in context with mutliple root devices to
  // own the image.
  // TODO: Implement explicit copying for acessing the image from other devices
  // in the context.
  pi_device Device = Context->SingleRootDevice ? Context->SingleRootDevice
                                               : Context->Devices[0];
  ze_image_handle_t ZeHImage;
  ZE_CALL(zeImageCreate,
          (Context->ZeContext, Device->ZeDevice, &ZeImageDesc, &ZeHImage));

  try {
    auto ZePIImage = new _pi_image(Context, ZeHImage);
    *RetImage = ZePIImage;

#ifndef NDEBUG
    ZePIImage->ZeImageDesc = ZeImageDesc;
#endif // !NDEBUG

    if ((Flags & PI_MEM_FLAGS_HOST_PTR_USE) != 0 ||
        (Flags & PI_MEM_FLAGS_HOST_PTR_COPY) != 0) {
      // Initialize image synchronously with immediate offload.
      // zeCommandListAppendImageCopyFromMemory must not be called from
      // simultaneous threads with the same command list handle, so we need
      // exclusive lock.
      std::scoped_lock<pi_mutex> Lock(Context->ImmediateCommandListMutex);
      ZE_CALL(zeCommandListAppendImageCopyFromMemory,
              (Context->ZeCommandListInit, ZeHImage, HostPtr, nullptr, nullptr,
               0, nullptr));
    }
  } catch (const std::bad_alloc &) {
    return PI_ERROR_OUT_OF_HOST_MEMORY;
  } catch (...) {
    return PI_ERROR_UNKNOWN;
  }
  return PI_SUCCESS;
}

pi_result piextMemGetNativeHandle(pi_mem Mem, pi_native_handle *NativeHandle) {
  PI_ASSERT(Mem, PI_ERROR_INVALID_MEM_OBJECT);
  std::shared_lock<pi_shared_mutex> Guard(Mem->Mutex);
  char *ZeHandle;
  PI_CALL(Mem->getZeHandle(ZeHandle, _pi_mem::read_write));
  *NativeHandle = pi_cast<pi_native_handle>(ZeHandle);
  return PI_SUCCESS;
}

pi_result piextMemCreateWithNativeHandle(pi_native_handle NativeHandle,
                                         pi_context Context,
                                         bool ownNativeHandle, pi_mem *Mem) {
  PI_ASSERT(Mem, PI_ERROR_INVALID_VALUE);
  PI_ASSERT(NativeHandle, PI_ERROR_INVALID_VALUE);
  PI_ASSERT(Context, PI_ERROR_INVALID_CONTEXT);

  std::shared_lock<pi_shared_mutex> Lock(Context->Mutex);

  // Get base of the allocation
  void *Base;
  size_t Size;
  void *Ptr = pi_cast<void *>(NativeHandle);
  ZE_CALL(zeMemGetAddressRange, (Context->ZeContext, Ptr, &Base, &Size));
  PI_ASSERT(Ptr == Base, PI_ERROR_INVALID_VALUE);

  ZeStruct<ze_memory_allocation_properties_t> ZeMemProps;
  ze_device_handle_t ZeDevice = nullptr;
  ZE_CALL(zeMemGetAllocProperties,
          (Context->ZeContext, Ptr, &ZeMemProps, &ZeDevice));

  // Check type of the allocation
  switch (ZeMemProps.type) {
  case ZE_MEMORY_TYPE_HOST:
  case ZE_MEMORY_TYPE_SHARED:
  case ZE_MEMORY_TYPE_DEVICE:
    break;
  case ZE_MEMORY_TYPE_UNKNOWN:
    // Memory allocation is unrelated to the context
    return PI_ERROR_INVALID_CONTEXT;
  default:
    die("Unexpected memory type");
  }

  pi_device Device = nullptr;
  if (ZeDevice) {
    Device = Context->getPlatform()->getDeviceFromNativeHandle(ZeDevice);
    PI_ASSERT(Context->isValidDevice(Device), PI_ERROR_INVALID_CONTEXT);
  }

  try {
    *Mem = new _pi_buffer(Context, Size, Device, pi_cast<char *>(NativeHandle),
                          ownNativeHandle);

    pi_platform Plt = Context->getPlatform();
    std::unique_lock<pi_shared_mutex> ContextsLock(Plt->ContextsMutex,
                                                   std::defer_lock);
    if (IndirectAccessTrackingEnabled) {
      // We need to keep track of all memory allocations in the context
      ContextsLock.lock();
      // Retain context to be sure that it is released after all memory
      // allocations in this context are released.
      PI_CALL(piContextRetain(Context));

      Context->MemAllocs.emplace(
          std::piecewise_construct, std::forward_as_tuple(Ptr),
          std::forward_as_tuple(Context, ownNativeHandle));
    }
  } catch (const std::bad_alloc &) {
    return PI_ERROR_OUT_OF_HOST_MEMORY;
  } catch (...) {
    return PI_ERROR_UNKNOWN;
  }

  // Initialize the buffer as necessary
  auto Buffer = pi_cast<pi_buffer>(*Mem);
  if (Device) {
    // If this allocation is on a device, then we re-use it for the buffer.
    // Nothing to do.
  } else if (Buffer->OnHost) {
    // If this is host allocation and buffer always stays on host there
    // nothing more to do.
  } else {
    // In all other cases (shared allocation, or host allocation that cannot
    // represent the buffer in this context) copy the data to a newly
    // created device allocation.
    char *ZeHandleDst;
    PI_CALL(Buffer->getZeHandle(ZeHandleDst, _pi_mem::write_only, Device));

    // zeCommandListAppendMemoryCopy must not be called from simultaneous
    // threads with the same command list handle, so we need exclusive lock.
    std::scoped_lock<pi_mutex> Lock(Context->ImmediateCommandListMutex);
    ZE_CALL(zeCommandListAppendMemoryCopy,
            (Context->ZeCommandListInit, ZeHandleDst, Ptr, Size, nullptr, 0,
             nullptr));
  }

  return PI_SUCCESS;
}

pi_result piProgramCreate(pi_context Context, const void *ILBytes,
                          size_t Length, pi_program *Program) {

  PI_ASSERT(Context, PI_ERROR_INVALID_CONTEXT);
  PI_ASSERT(ILBytes && Length, PI_ERROR_INVALID_VALUE);
  PI_ASSERT(Program, PI_ERROR_INVALID_PROGRAM);

  // NOTE: the Level Zero module creation is also building the program, so we
  // are deferring it until the program is ready to be built.

  try {
    *Program = new _pi_program(_pi_program::IL, Context, ILBytes, Length);
  } catch (const std::bad_alloc &) {
    return PI_ERROR_OUT_OF_HOST_MEMORY;
  } catch (...) {
    return PI_ERROR_UNKNOWN;
  }
  return PI_SUCCESS;
}

pi_result piProgramCreateWithBinary(
    pi_context Context, pi_uint32 NumDevices, const pi_device *DeviceList,
    const size_t *Lengths, const unsigned char **Binaries,
    size_t NumMetadataEntries, const pi_device_binary_property *Metadata,
    pi_int32 *BinaryStatus, pi_program *Program) {
  (void)Metadata;
  (void)NumMetadataEntries;

  PI_ASSERT(Context, PI_ERROR_INVALID_CONTEXT);
  PI_ASSERT(DeviceList && NumDevices, PI_ERROR_INVALID_VALUE);
  PI_ASSERT(Binaries && Lengths, PI_ERROR_INVALID_VALUE);
  PI_ASSERT(Program, PI_ERROR_INVALID_PROGRAM);

  // For now we support only one device.
  if (NumDevices != 1) {
    zePrint("piProgramCreateWithBinary: level_zero supports only one device.");
    return PI_ERROR_INVALID_VALUE;
  }
  if (!Binaries[0] || !Lengths[0]) {
    if (BinaryStatus)
      *BinaryStatus = PI_ERROR_INVALID_VALUE;
    return PI_ERROR_INVALID_VALUE;
  }

  size_t Length = Lengths[0];
  auto Binary = Binaries[0];

  // In OpenCL, clCreateProgramWithBinary() can be used to load any of the
  // following: "program executable", "compiled program", or "library of
  // compiled programs".  In addition, the loaded program can be either
  // IL (SPIR-v) or native device code.  For now, we assume that
  // piProgramCreateWithBinary() is only used to load a "program executable"
  // as native device code.
  // If we wanted to support all the same cases as OpenCL, we would need to
  // somehow examine the binary image to distinguish the cases.  Alternatively,
  // we could change the PI interface and have the caller pass additional
  // information to distinguish the cases.

  try {
    *Program = new _pi_program(_pi_program::Native, Context, Binary, Length);
  } catch (const std::bad_alloc &) {
    return PI_ERROR_OUT_OF_HOST_MEMORY;
  } catch (...) {
    return PI_ERROR_UNKNOWN;
  }

  if (BinaryStatus)
    *BinaryStatus = PI_SUCCESS;
  return PI_SUCCESS;
}

pi_result piclProgramCreateWithSource(pi_context Context, pi_uint32 Count,
                                      const char **Strings,
                                      const size_t *Lengths,
                                      pi_program *RetProgram) {

  (void)Context;
  (void)Count;
  (void)Strings;
  (void)Lengths;
  (void)RetProgram;
  zePrint("piclProgramCreateWithSource: not supported in Level Zero\n");
  return PI_ERROR_INVALID_OPERATION;
}

pi_result piProgramGetInfo(pi_program Program, pi_program_info ParamName,
                           size_t ParamValueSize, void *ParamValue,
                           size_t *ParamValueSizeRet) {

  PI_ASSERT(Program, PI_ERROR_INVALID_PROGRAM);

  ReturnHelper ReturnValue(ParamValueSize, ParamValue, ParamValueSizeRet);
  switch (ParamName) {
  case PI_PROGRAM_INFO_REFERENCE_COUNT:
    return ReturnValue(pi_uint32{Program->RefCount.load()});
  case PI_PROGRAM_INFO_NUM_DEVICES:
    // TODO: return true number of devices this program exists for.
    return ReturnValue(pi_uint32{1});
  case PI_PROGRAM_INFO_DEVICES:
    // TODO: return all devices this program exists for.
    return ReturnValue(Program->Context->Devices[0]);
  case PI_PROGRAM_INFO_BINARY_SIZES: {
    std::shared_lock<pi_shared_mutex> Guard(Program->Mutex);
    size_t SzBinary;
    if (Program->State == _pi_program::IL ||
        Program->State == _pi_program::Native ||
        Program->State == _pi_program::Object) {
      SzBinary = Program->CodeLength;
    } else if (Program->State == _pi_program::Exe) {
      ZE_CALL(zeModuleGetNativeBinary, (Program->ZeModule, &SzBinary, nullptr));
    } else {
      return PI_ERROR_INVALID_PROGRAM;
    }
    // This is an array of 1 element, initialized as if it were scalar.
    return ReturnValue(size_t{SzBinary});
  }
  case PI_PROGRAM_INFO_BINARIES: {
    // The caller sets "ParamValue" to an array of pointers, one for each
    // device.  Since Level Zero supports only one device, there is only one
    // pointer.  If the pointer is NULL, we don't do anything.  Otherwise, we
    // copy the program's binary image to the buffer at that pointer.
    uint8_t **PBinary = pi_cast<uint8_t **>(ParamValue);
    if (!PBinary[0])
      break;

    std::shared_lock<pi_shared_mutex> Guard(Program->Mutex);
    if (Program->State == _pi_program::IL ||
        Program->State == _pi_program::Native ||
        Program->State == _pi_program::Object) {
      std::memcpy(PBinary[0], Program->Code.get(), Program->CodeLength);
    } else if (Program->State == _pi_program::Exe) {
      size_t SzBinary = 0;
      ZE_CALL(zeModuleGetNativeBinary,
              (Program->ZeModule, &SzBinary, PBinary[0]));
    } else {
      return PI_ERROR_INVALID_PROGRAM;
    }
    break;
  }
  case PI_PROGRAM_INFO_NUM_KERNELS: {
    std::shared_lock<pi_shared_mutex> Guard(Program->Mutex);
    uint32_t NumKernels;
    if (Program->State == _pi_program::IL ||
        Program->State == _pi_program::Native ||
        Program->State == _pi_program::Object) {
      return PI_ERROR_INVALID_PROGRAM_EXECUTABLE;
    } else if (Program->State == _pi_program::Exe) {
      NumKernels = 0;
      ZE_CALL(zeModuleGetKernelNames,
              (Program->ZeModule, &NumKernels, nullptr));
    } else {
      return PI_ERROR_INVALID_PROGRAM;
    }
    return ReturnValue(size_t{NumKernels});
  }
  case PI_PROGRAM_INFO_KERNEL_NAMES:
    try {
      std::shared_lock<pi_shared_mutex> Guard(Program->Mutex);
      std::string PINames{""};
      if (Program->State == _pi_program::IL ||
          Program->State == _pi_program::Native ||
          Program->State == _pi_program::Object) {
        return PI_ERROR_INVALID_PROGRAM_EXECUTABLE;
      } else if (Program->State == _pi_program::Exe) {
        uint32_t Count = 0;
        ZE_CALL(zeModuleGetKernelNames, (Program->ZeModule, &Count, nullptr));
        std::unique_ptr<const char *[]> PNames(new const char *[Count]);
        ZE_CALL(zeModuleGetKernelNames,
                (Program->ZeModule, &Count, PNames.get()));
        for (uint32_t I = 0; I < Count; ++I) {
          PINames += (I > 0 ? ";" : "");
          PINames += PNames[I];
        }
      } else {
        return PI_ERROR_INVALID_PROGRAM;
      }
      return ReturnValue(PINames.c_str());
    } catch (const std::bad_alloc &) {
      return PI_ERROR_OUT_OF_HOST_MEMORY;
    } catch (...) {
      return PI_ERROR_UNKNOWN;
    }
  default:
    die("piProgramGetInfo: not implemented");
  }

  return PI_SUCCESS;
}

pi_result piProgramLink(pi_context Context, pi_uint32 NumDevices,
                        const pi_device *DeviceList, const char *Options,
                        pi_uint32 NumInputPrograms,
                        const pi_program *InputPrograms,
                        void (*PFnNotify)(pi_program Program, void *UserData),
                        void *UserData, pi_program *RetProgram) {
  // We only support one device with Level Zero currently.
  if (NumDevices != 1) {
    zePrint("piProgramLink: level_zero supports only one device.");
    return PI_ERROR_INVALID_VALUE;
  }

  // We do not support any link flags at this time because the Level Zero API
  // does not have any way to pass flags that are specific to linking.
  if (Options && *Options != '\0') {
    std::string ErrorMessage(
        "Level Zero does not support kernel link flags: \"");
    ErrorMessage.append(Options);
    ErrorMessage.push_back('\"');
    pi_program Program =
        new _pi_program(_pi_program::Invalid, Context, ErrorMessage);
    *RetProgram = Program;
    return PI_ERROR_LINK_PROGRAM_FAILURE;
  }

  // Validate input parameters.
  PI_ASSERT(DeviceList, PI_ERROR_INVALID_DEVICE);
  PI_ASSERT(Context->isValidDevice(DeviceList[0]), PI_ERROR_INVALID_DEVICE);
  PI_ASSERT(!PFnNotify && !UserData, PI_ERROR_INVALID_VALUE);
  if (NumInputPrograms == 0 || InputPrograms == nullptr)
    return PI_ERROR_INVALID_VALUE;

  pi_result PiResult = PI_SUCCESS;
  try {
    // Acquire a "shared" lock on each of the input programs, and also validate
    // that they are all in Object state.
    //
    // There is no danger of deadlock here even if two threads call
    // piProgramLink simultaneously with the same input programs in a different
    // order.  If we were acquiring these with "exclusive" access, this could
    // lead to a classic lock ordering deadlock.  However, there is no such
    // deadlock potential with "shared" access.  There could also be a deadlock
    // potential if there was some other code that holds more than one of these
    // locks simultaneously with "exclusive" access.  However, there is no such
    // code like that, so this is also not a danger.
    std::vector<std::shared_lock<pi_shared_mutex>> Guards(NumInputPrograms);
    for (pi_uint32 I = 0; I < NumInputPrograms; I++) {
      std::shared_lock<pi_shared_mutex> Guard(InputPrograms[I]->Mutex);
      Guards[I].swap(Guard);
      if (InputPrograms[I]->State != _pi_program::Object) {
        return PI_ERROR_INVALID_OPERATION;
      }
    }

    // Previous calls to piProgramCompile did not actually compile the SPIR-V.
    // Instead, we postpone compilation until this point, when all the modules
    // are linked together.  By doing compilation and linking together, the JIT
    // compiler is able see all modules and do cross-module optimizations.
    //
    // Construct a ze_module_program_exp_desc_t which contains information about
    // all of the modules that will be linked together.
    ZeStruct<ze_module_program_exp_desc_t> ZeExtModuleDesc;
    std::vector<size_t> CodeSizes(NumInputPrograms);
    std::vector<const uint8_t *> CodeBufs(NumInputPrograms);
    std::vector<const char *> BuildFlagPtrs(NumInputPrograms);
    std::vector<const ze_module_constants_t *> SpecConstPtrs(NumInputPrograms);
    std::vector<_pi_program::SpecConstantShim> SpecConstShims;
    SpecConstShims.reserve(NumInputPrograms);

    for (pi_uint32 I = 0; I < NumInputPrograms; I++) {
      pi_program Program = InputPrograms[I];
      CodeSizes[I] = Program->CodeLength;
      CodeBufs[I] = Program->Code.get();
      BuildFlagPtrs[I] = Program->BuildFlags.c_str();
      SpecConstShims.emplace_back(Program);
      SpecConstPtrs[I] = SpecConstShims[I].ze();
    }

    ZeExtModuleDesc.count = NumInputPrograms;
    ZeExtModuleDesc.inputSizes = CodeSizes.data();
    ZeExtModuleDesc.pInputModules = CodeBufs.data();
    ZeExtModuleDesc.pBuildFlags = BuildFlagPtrs.data();
    ZeExtModuleDesc.pConstants = SpecConstPtrs.data();

    ZeStruct<ze_module_desc_t> ZeModuleDesc;
    ZeModuleDesc.pNext = &ZeExtModuleDesc;
    ZeModuleDesc.format = ZE_MODULE_FORMAT_IL_SPIRV;

    // This works around a bug in the Level Zero driver.  When "ZE_DEBUG=-1",
    // the driver does validation of the API calls, and it expects
    // "pInputModule" to be non-NULL and "inputSize" to be non-zero.  This
    // validation is wrong when using the "ze_module_program_exp_desc_t"
    // extension because those fields are supposed to be ignored.  As a
    // workaround, set both fields to 1.
    //
    // TODO: Remove this workaround when the driver is fixed.
    ZeModuleDesc.pInputModule = reinterpret_cast<const uint8_t *>(1);
    ZeModuleDesc.inputSize = 1;

    // We need a Level Zero extension to compile multiple programs together into
    // a single Level Zero module.  However, we don't need that extension if
    // there happens to be only one input program.
    //
    // The "|| (NumInputPrograms == 1)" term is a workaround for a bug in the
    // Level Zero driver.  The driver's "ze_module_program_exp_desc_t"
    // extension should work even in the case when there is just one input
    // module.  However, there is currently a bug in the driver that leads to a
    // crash.  As a workaround, do not use the extension when there is one
    // input module.
    //
    // TODO: Remove this workaround when the driver is fixed.
    if (!PiDriverModuleProgramExtensionFound || (NumInputPrograms == 1)) {
      if (NumInputPrograms == 1) {
        ZeModuleDesc.pNext = nullptr;
        ZeModuleDesc.inputSize = ZeExtModuleDesc.inputSizes[0];
        ZeModuleDesc.pInputModule = ZeExtModuleDesc.pInputModules[0];
        ZeModuleDesc.pBuildFlags = ZeExtModuleDesc.pBuildFlags[0];
        ZeModuleDesc.pConstants = ZeExtModuleDesc.pConstants[0];
      } else {
        zePrint("piProgramLink: level_zero driver does not have static linking "
                "support.");
        return PI_ERROR_INVALID_VALUE;
      }
    }

    // Call the Level Zero API to compile, link, and create the module.
    ze_device_handle_t ZeDevice = DeviceList[0]->ZeDevice;
    ze_context_handle_t ZeContext = Context->ZeContext;
    ze_module_handle_t ZeModule = nullptr;
    ze_module_build_log_handle_t ZeBuildLog = nullptr;
    ze_result_t ZeResult =
        ZE_CALL_NOCHECK(zeModuleCreate, (ZeContext, ZeDevice, &ZeModuleDesc,
                                         &ZeModule, &ZeBuildLog));

    // We still create a _pi_program object even if there is a BUILD_FAILURE
    // because we need the object to hold the ZeBuildLog.  There is no build
    // log created for other errors, so we don't create an object.
    PiResult = mapError(ZeResult);
    if (ZeResult != ZE_RESULT_SUCCESS &&
        ZeResult != ZE_RESULT_ERROR_MODULE_BUILD_FAILURE) {
      return PiResult;
    }

    // The call to zeModuleCreate does not report an error if there are
    // unresolved symbols because it thinks these could be resolved later via a
    // call to zeModuleDynamicLink.  However, modules created with piProgramLink
    // are supposed to be fully linked and ready to use.  Therefore, do an extra
    // check now for unresolved symbols.  Note that we still create a
    // _pi_program if there are unresolved symbols because the ZeBuildLog tells
    // which symbols are unresolved.
    if (ZeResult == ZE_RESULT_SUCCESS) {
      ZeResult = checkUnresolvedSymbols(ZeModule, &ZeBuildLog);
      if (ZeResult == ZE_RESULT_ERROR_MODULE_LINK_FAILURE) {
        PiResult = PI_ERROR_LINK_PROGRAM_FAILURE;
      } else if (ZeResult != ZE_RESULT_SUCCESS) {
        return mapError(ZeResult);
      }
    }

    _pi_program::state State =
        (PiResult == PI_SUCCESS) ? _pi_program::Exe : _pi_program::Invalid;
    *RetProgram = new _pi_program(State, Context, ZeModule, ZeBuildLog);
  } catch (const std::bad_alloc &) {
    return PI_ERROR_OUT_OF_HOST_MEMORY;
  } catch (...) {
    return PI_ERROR_UNKNOWN;
  }
  return PiResult;
}

pi_result piProgramCompile(
    pi_program Program, pi_uint32 NumDevices, const pi_device *DeviceList,
    const char *Options, pi_uint32 NumInputHeaders,
    const pi_program *InputHeaders, const char **HeaderIncludeNames,
    void (*PFnNotify)(pi_program Program, void *UserData), void *UserData) {
  (void)NumInputHeaders;
  (void)InputHeaders;
  (void)HeaderIncludeNames;

  PI_ASSERT(Program, PI_ERROR_INVALID_PROGRAM);

  if ((NumDevices && !DeviceList) || (!NumDevices && DeviceList))
    return PI_ERROR_INVALID_VALUE;

  // These aren't supported.
  PI_ASSERT(!PFnNotify && !UserData, PI_ERROR_INVALID_VALUE);

  std::scoped_lock<pi_shared_mutex> Guard(Program->Mutex);

  // It's only valid to compile a program created from IL (we don't support
  // programs created from source code).
  //
  // The OpenCL spec says that the header parameters are ignored when compiling
  // IL programs, so we don't validate them.
  if (Program->State != _pi_program::IL)
    return PI_ERROR_INVALID_OPERATION;

  // We don't compile anything now.  Instead, we delay compilation until
  // piProgramLink, where we do both compilation and linking as a single step.
  // This produces better code because the driver can do cross-module
  // optimizations.  Therefore, we just remember the compilation flags, so we
  // can use them later.
  if (Options)
    Program->BuildFlags = Options;
  Program->State = _pi_program::Object;

  return PI_SUCCESS;
}

pi_result piProgramBuild(pi_program Program, pi_uint32 NumDevices,
                         const pi_device *DeviceList, const char *Options,
                         void (*PFnNotify)(pi_program Program, void *UserData),
                         void *UserData) {

  PI_ASSERT(Program, PI_ERROR_INVALID_PROGRAM);
  if ((NumDevices && !DeviceList) || (!NumDevices && DeviceList))
    return PI_ERROR_INVALID_VALUE;

  // We only support build to one device with Level Zero now.
  // TODO: we should eventually build to the possibly multiple root
  // devices in the context.
  if (NumDevices != 1) {
    zePrint("piProgramBuild: level_zero supports only one device.");
    return PI_ERROR_INVALID_VALUE;
  }

  // These aren't supported.
  PI_ASSERT(!PFnNotify && !UserData, PI_ERROR_INVALID_VALUE);

  std::scoped_lock<pi_shared_mutex> Guard(Program->Mutex);
  // Check if device belongs to associated context.
  PI_ASSERT(Program->Context, PI_ERROR_INVALID_PROGRAM);
  PI_ASSERT(Program->Context->isValidDevice(DeviceList[0]),
            PI_ERROR_INVALID_VALUE);

  // It is legal to build a program created from either IL or from native
  // device code.
  if (Program->State != _pi_program::IL &&
      Program->State != _pi_program::Native)
    return PI_ERROR_INVALID_OPERATION;

  // We should have either IL or native device code.
  PI_ASSERT(Program->Code, PI_ERROR_INVALID_PROGRAM);

  // Ask Level Zero to build and load the native code onto the device.
  ZeStruct<ze_module_desc_t> ZeModuleDesc;
  _pi_program::SpecConstantShim Shim(Program);
  ZeModuleDesc.format = (Program->State == _pi_program::IL)
                            ? ZE_MODULE_FORMAT_IL_SPIRV
                            : ZE_MODULE_FORMAT_NATIVE;
  ZeModuleDesc.inputSize = Program->CodeLength;
  ZeModuleDesc.pInputModule = Program->Code.get();
  ZeModuleDesc.pBuildFlags = Options;
  ZeModuleDesc.pConstants = Shim.ze();

  ze_device_handle_t ZeDevice = DeviceList[0]->ZeDevice;
  ze_context_handle_t ZeContext = Program->Context->ZeContext;
  ze_module_handle_t ZeModule = nullptr;

  pi_result Result = PI_SUCCESS;
  Program->State = _pi_program::Exe;
  ze_result_t ZeResult =
      ZE_CALL_NOCHECK(zeModuleCreate, (ZeContext, ZeDevice, &ZeModuleDesc,
                                       &ZeModule, &Program->ZeBuildLog));
  if (ZeResult != ZE_RESULT_SUCCESS) {
    // We adjust pi_program below to avoid attempting to release zeModule when
    // RT calls piProgramRelease().
    ZeModule = nullptr;
    Program->State = _pi_program::Invalid;
    Result = mapError(ZeResult);
  } else {
    // The call to zeModuleCreate does not report an error if there are
    // unresolved symbols because it thinks these could be resolved later via a
    // call to zeModuleDynamicLink.  However, modules created with
    // piProgramBuild are supposed to be fully linked and ready to use.
    // Therefore, do an extra check now for unresolved symbols.
    ZeResult = checkUnresolvedSymbols(ZeModule, &Program->ZeBuildLog);
    if (ZeResult != ZE_RESULT_SUCCESS) {
      Program->State = _pi_program::Invalid;
      Result = (ZeResult == ZE_RESULT_ERROR_MODULE_LINK_FAILURE)
                   ? PI_ERROR_BUILD_PROGRAM_FAILURE
                   : mapError(ZeResult);
    }
  }

  // We no longer need the IL / native code.
  Program->Code.reset();
  Program->ZeModule = ZeModule;
  return Result;
}

pi_result piProgramGetBuildInfo(pi_program Program, pi_device Device,
                                pi_program_build_info ParamName,
                                size_t ParamValueSize, void *ParamValue,
                                size_t *ParamValueSizeRet) {
  (void)Device;

  std::shared_lock<pi_shared_mutex> Guard(Program->Mutex);
  ReturnHelper ReturnValue(ParamValueSize, ParamValue, ParamValueSizeRet);
  if (ParamName == PI_PROGRAM_BUILD_INFO_BINARY_TYPE) {
    pi_program_binary_type Type = PI_PROGRAM_BINARY_TYPE_NONE;
    if (Program->State == _pi_program::Object) {
      Type = PI_PROGRAM_BINARY_TYPE_COMPILED_OBJECT;
    } else if (Program->State == _pi_program::Exe) {
      Type = PI_PROGRAM_BINARY_TYPE_EXECUTABLE;
    }
    return ReturnValue(pi_program_binary_type{Type});
  }
  if (ParamName == PI_PROGRAM_BUILD_INFO_OPTIONS) {
    // TODO: how to get module build options out of Level Zero?
    // For the programs that we compiled we can remember the options
    // passed with piProgramCompile/piProgramBuild, but what can we
    // return for programs that were built outside and registered
    // with piProgramRegister?
    return ReturnValue("");
  } else if (ParamName == PI_PROGRAM_BUILD_INFO_LOG) {
    // Check first to see if the plugin code recorded an error message.
    if (!Program->ErrorMessage.empty()) {
      return ReturnValue(Program->ErrorMessage.c_str());
    }

    // Next check if there is a Level Zero build log.
    if (Program->ZeBuildLog) {
      size_t LogSize = ParamValueSize;
      ZE_CALL(zeModuleBuildLogGetString,
              (Program->ZeBuildLog, &LogSize, pi_cast<char *>(ParamValue)));
      if (ParamValueSizeRet) {
        *ParamValueSizeRet = LogSize;
      }
      return PI_SUCCESS;
    }

    // Otherwise, there is no error.  The OpenCL spec says to return an empty
    // string if there ws no previous attempt to compile, build, or link the
    // program.
    return ReturnValue("");
  } else {
    zePrint("piProgramGetBuildInfo: unsupported ParamName\n");
    return PI_ERROR_INVALID_VALUE;
  }
  return PI_SUCCESS;
}

pi_result piProgramRetain(pi_program Program) {
  PI_ASSERT(Program, PI_ERROR_INVALID_PROGRAM);
  Program->RefCount.increment();
  return PI_SUCCESS;
}

pi_result piProgramRelease(pi_program Program) {
  PI_ASSERT(Program, PI_ERROR_INVALID_PROGRAM);

  if (!Program->RefCount.decrementAndTest())
    return PI_SUCCESS;

  delete Program;

  return PI_SUCCESS;
}

pi_result piextProgramGetNativeHandle(pi_program Program,
                                      pi_native_handle *NativeHandle) {
  PI_ASSERT(Program, PI_ERROR_INVALID_PROGRAM);
  PI_ASSERT(NativeHandle, PI_ERROR_INVALID_VALUE);

  auto ZeModule = pi_cast<ze_module_handle_t *>(NativeHandle);

  std::shared_lock<pi_shared_mutex> Guard(Program->Mutex);
  switch (Program->State) {
  case _pi_program::Exe: {
    *ZeModule = Program->ZeModule;
    break;
  }

  default:
    return PI_ERROR_INVALID_OPERATION;
  }

  return PI_SUCCESS;
}

pi_result piextProgramCreateWithNativeHandle(pi_native_handle NativeHandle,
                                             pi_context Context,
                                             bool ownNativeHandle,
                                             pi_program *Program) {
  PI_ASSERT(Program, PI_ERROR_INVALID_PROGRAM);
  PI_ASSERT(NativeHandle, PI_ERROR_INVALID_VALUE);
  PI_ASSERT(Context, PI_ERROR_INVALID_CONTEXT);

  auto ZeModule = pi_cast<ze_module_handle_t>(NativeHandle);

  // We assume here that programs created from a native handle always
  // represent a fully linked executable (state Exe) and not an unlinked
  // executable (state Object).

  try {
    *Program =
        new _pi_program(_pi_program::Exe, Context, ZeModule, ownNativeHandle);
  } catch (const std::bad_alloc &) {
    return PI_ERROR_OUT_OF_HOST_MEMORY;
  } catch (...) {
    return PI_ERROR_UNKNOWN;
  }
  return PI_SUCCESS;
}

_pi_program::~_pi_program() {
  // According to Level Zero Specification, all kernels and build logs
  // must be destroyed before the Module can be destroyed.  So, be sure
  // to destroy build log before destroying the module.
  if (ZeBuildLog) {
    ZE_CALL_NOCHECK(zeModuleBuildLogDestroy, (ZeBuildLog));
  }

  if (ZeModule && OwnZeModule) {
    ZE_CALL_NOCHECK(zeModuleDestroy, (ZeModule));
  }
}

// Check to see if a Level Zero module has any unresolved symbols.
//
// @param ZeModule    The module handle to check.
// @param ZeBuildLog  If there are unresolved symbols, this build log handle is
//                     modified to receive information telling which symbols
//                     are unresolved.
//
// @return ZE_RESULT_ERROR_MODULE_LINK_FAILURE indicates there are unresolved
//  symbols.  ZE_RESULT_SUCCESS indicates all symbols are resolved.  Any other
//  value indicates there was an error and we cannot tell if symbols are
//  resolved.
static ze_result_t
checkUnresolvedSymbols(ze_module_handle_t ZeModule,
                       ze_module_build_log_handle_t *ZeBuildLog) {

  // First check to see if the module has any imported symbols.  If there are
  // no imported symbols, it's not possible to have any unresolved symbols.  We
  // do this check first because we assume it's faster than the call to
  // zeModuleDynamicLink below.
  ZeStruct<ze_module_properties_t> ZeModuleProps;
  ze_result_t ZeResult =
      ZE_CALL_NOCHECK(zeModuleGetProperties, (ZeModule, &ZeModuleProps));
  if (ZeResult != ZE_RESULT_SUCCESS)
    return ZeResult;

  // If there are imported symbols, attempt to "link" the module with itself.
  // As a side effect, this will return the error
  // ZE_RESULT_ERROR_MODULE_LINK_FAILURE if there are any unresolved symbols.
  if (ZeModuleProps.flags & ZE_MODULE_PROPERTY_FLAG_IMPORTS) {
    return ZE_CALL_NOCHECK(zeModuleDynamicLink, (1, &ZeModule, ZeBuildLog));
  }
  return ZE_RESULT_SUCCESS;
}

pi_result piKernelCreate(pi_program Program, const char *KernelName,
                         pi_kernel *RetKernel) {

  PI_ASSERT(Program, PI_ERROR_INVALID_PROGRAM);
  PI_ASSERT(RetKernel, PI_ERROR_INVALID_VALUE);
  PI_ASSERT(KernelName, PI_ERROR_INVALID_VALUE);

  std::shared_lock<pi_shared_mutex> Guard(Program->Mutex);
  if (Program->State != _pi_program::Exe) {
    return PI_ERROR_INVALID_PROGRAM_EXECUTABLE;
  }

  ZeStruct<ze_kernel_desc_t> ZeKernelDesc;
  ZeKernelDesc.flags = 0;
  ZeKernelDesc.pKernelName = KernelName;

  ze_kernel_handle_t ZeKernel;
  ZE_CALL(zeKernelCreate, (Program->ZeModule, &ZeKernelDesc, &ZeKernel));

  try {
    *RetKernel = new _pi_kernel(ZeKernel, true, Program);
  } catch (const std::bad_alloc &) {
    return PI_ERROR_OUT_OF_HOST_MEMORY;
  } catch (...) {
    return PI_ERROR_UNKNOWN;
  }

  PI_CALL((*RetKernel)->initialize());
  return PI_SUCCESS;
}

pi_result _pi_kernel::initialize() {
  // Retain the program and context to show it's used by this kernel.
  PI_CALL(piProgramRetain(Program));
  if (IndirectAccessTrackingEnabled)
    // TODO: do piContextRetain without the guard
    PI_CALL(piContextRetain(Program->Context));

  // Set up how to obtain kernel properties when needed.
  ZeKernelProperties.Compute = [this](ze_kernel_properties_t &Properties) {
    ZE_CALL_NOCHECK(zeKernelGetProperties, (ZeKernel, &Properties));
  };

  // Cache kernel name.
  ZeKernelName.Compute = [this](std::string &Name) {
    size_t Size = 0;
    ZE_CALL_NOCHECK(zeKernelGetName, (ZeKernel, &Size, nullptr));
    char *KernelName = new char[Size];
    ZE_CALL_NOCHECK(zeKernelGetName, (ZeKernel, &Size, KernelName));
    Name = KernelName;
    delete[] KernelName;
  };

  return PI_SUCCESS;
}

pi_result piKernelSetArg(pi_kernel Kernel, pi_uint32 ArgIndex, size_t ArgSize,
                         const void *ArgValue) {

  // OpenCL: "the arg_value pointer can be NULL or point to a NULL value
  // in which case a NULL value will be used as the value for the argument
  // declared as a pointer to global or constant memory in the kernel"
  //
  // We don't know the type of the argument but it seems that the only time
  // SYCL RT would send a pointer to NULL in 'arg_value' is when the argument
  // is a NULL pointer. Treat a pointer to NULL in 'arg_value' as a NULL.
  if (ArgSize == sizeof(void *) && ArgValue &&
      *(void **)(const_cast<void *>(ArgValue)) == nullptr) {
    ArgValue = nullptr;
  }

  PI_ASSERT(Kernel, PI_ERROR_INVALID_KERNEL);

  std::scoped_lock<pi_shared_mutex> Guard(Kernel->Mutex);
  ZE_CALL(zeKernelSetArgumentValue,
          (pi_cast<ze_kernel_handle_t>(Kernel->ZeKernel),
           pi_cast<uint32_t>(ArgIndex), pi_cast<size_t>(ArgSize),
           pi_cast<const void *>(ArgValue)));

  return PI_SUCCESS;
}

// Special version of piKernelSetArg to accept pi_mem.
pi_result piextKernelSetArgMemObj(pi_kernel Kernel, pi_uint32 ArgIndex,
                                  const pi_mem *ArgValue) {
  // TODO: the better way would probably be to add a new PI API for
  // extracting native PI object from PI handle, and have SYCL
  // RT pass that directly to the regular piKernelSetArg (and
  // then remove this piextKernelSetArgMemObj).

  PI_ASSERT(Kernel, PI_ERROR_INVALID_KERNEL);

  // We don't yet know the device where this kernel will next be run on.
  // Thus we can't know the actual memory allocation that needs to be used.
  // Remember the memory object being used as an argument for this kernel
  // to process it later when the device is known (at the kernel enqueue).
  //
  // TODO: for now we have to conservatively assume the access as read-write.
  //       Improve that by passing SYCL buffer accessor type into
  //       piextKernelSetArgMemObj.
  //
  std::scoped_lock<pi_shared_mutex> Guard(Kernel->Mutex);
  // The ArgValue may be a NULL pointer in which case a NULL value is used for
  // the kernel argument declared as a pointer to global or constant memory.
  auto Arg = ArgValue ? *ArgValue : nullptr;
  Kernel->PendingArguments.push_back(
      {ArgIndex, sizeof(void *), Arg, _pi_mem::read_write});

  return PI_SUCCESS;
}

// Special version of piKernelSetArg to accept pi_sampler.
pi_result piextKernelSetArgSampler(pi_kernel Kernel, pi_uint32 ArgIndex,
                                   const pi_sampler *ArgValue) {
  PI_ASSERT(Kernel, PI_ERROR_INVALID_KERNEL);

  std::scoped_lock<pi_shared_mutex> Guard(Kernel->Mutex);
  ZE_CALL(zeKernelSetArgumentValue,
          (pi_cast<ze_kernel_handle_t>(Kernel->ZeKernel),
           pi_cast<uint32_t>(ArgIndex), sizeof(void *),
           &(*ArgValue)->ZeSampler));

  return PI_SUCCESS;
}

pi_result piKernelGetInfo(pi_kernel Kernel, pi_kernel_info ParamName,
                          size_t ParamValueSize, void *ParamValue,
                          size_t *ParamValueSizeRet) {
  PI_ASSERT(Kernel, PI_ERROR_INVALID_KERNEL);

  ReturnHelper ReturnValue(ParamValueSize, ParamValue, ParamValueSizeRet);

  std::shared_lock<pi_shared_mutex> Guard(Kernel->Mutex);
  switch (ParamName) {
  case PI_KERNEL_INFO_CONTEXT:
    return ReturnValue(pi_context{Kernel->Program->Context});
  case PI_KERNEL_INFO_PROGRAM:
    return ReturnValue(pi_program{Kernel->Program});
  case PI_KERNEL_INFO_FUNCTION_NAME:
    try {
      std::string &KernelName = *Kernel->ZeKernelName.operator->();
      return ReturnValue(static_cast<const char *>(KernelName.c_str()));
    } catch (const std::bad_alloc &) {
      return PI_ERROR_OUT_OF_HOST_MEMORY;
    } catch (...) {
      return PI_ERROR_UNKNOWN;
    }
  case PI_KERNEL_INFO_NUM_ARGS:
    return ReturnValue(pi_uint32{Kernel->ZeKernelProperties->numKernelArgs});
  case PI_KERNEL_INFO_REFERENCE_COUNT:
    return ReturnValue(pi_uint32{Kernel->RefCount.load()});
  case PI_KERNEL_INFO_ATTRIBUTES:
    try {
      uint32_t Size;
      ZE_CALL(zeKernelGetSourceAttributes, (Kernel->ZeKernel, &Size, nullptr));
      char *attributes = new char[Size];
      ZE_CALL(zeKernelGetSourceAttributes,
              (Kernel->ZeKernel, &Size, &attributes));
      auto Res = ReturnValue(attributes);
      delete[] attributes;
      return Res;
    } catch (const std::bad_alloc &) {
      return PI_ERROR_OUT_OF_HOST_MEMORY;
    } catch (...) {
      return PI_ERROR_UNKNOWN;
    }
  default:
    zePrint("Unsupported ParamName in piKernelGetInfo: ParamName=%d(0x%x)\n",
            ParamName, ParamName);
    return PI_ERROR_INVALID_VALUE;
  }

  return PI_SUCCESS;
}

pi_result piKernelGetGroupInfo(pi_kernel Kernel, pi_device Device,
                               pi_kernel_group_info ParamName,
                               size_t ParamValueSize, void *ParamValue,
                               size_t *ParamValueSizeRet) {
  PI_ASSERT(Kernel, PI_ERROR_INVALID_KERNEL);
  PI_ASSERT(Device, PI_ERROR_INVALID_DEVICE);

  ReturnHelper ReturnValue(ParamValueSize, ParamValue, ParamValueSizeRet);

  std::shared_lock<pi_shared_mutex> Guard(Kernel->Mutex);
  switch (ParamName) {
  case PI_KERNEL_GROUP_INFO_GLOBAL_WORK_SIZE: {
    // TODO: To revisit after level_zero/issues/262 is resolved
    struct {
      size_t Arr[3];
    } WorkSize = {{Device->ZeDeviceComputeProperties->maxGroupSizeX,
                   Device->ZeDeviceComputeProperties->maxGroupSizeY,
                   Device->ZeDeviceComputeProperties->maxGroupSizeZ}};
    return ReturnValue(WorkSize);
  }
  case PI_KERNEL_GROUP_INFO_WORK_GROUP_SIZE: {
    uint32_t X, Y, Z;
    ZE_CALL(zeKernelSuggestGroupSize,
            (Kernel->ZeKernel, 10000, 10000, 10000, &X, &Y, &Z));
    return ReturnValue(size_t{X * Y * Z});
  }
  case PI_KERNEL_GROUP_INFO_COMPILE_WORK_GROUP_SIZE: {
    struct {
      size_t Arr[3];
    } WgSize = {{Kernel->ZeKernelProperties->requiredGroupSizeX,
                 Kernel->ZeKernelProperties->requiredGroupSizeY,
                 Kernel->ZeKernelProperties->requiredGroupSizeZ}};
    return ReturnValue(WgSize);
  }
  case PI_KERNEL_GROUP_INFO_LOCAL_MEM_SIZE:
    return ReturnValue(pi_uint32{Kernel->ZeKernelProperties->localMemSize});
  case PI_KERNEL_GROUP_INFO_PREFERRED_WORK_GROUP_SIZE_MULTIPLE: {
    return ReturnValue(size_t{Device->ZeDeviceProperties->physicalEUSimdWidth});
  }
  case PI_KERNEL_GROUP_INFO_PRIVATE_MEM_SIZE:
    return ReturnValue(pi_uint32{Kernel->ZeKernelProperties->privateMemSize});
  case PI_KERNEL_GROUP_INFO_NUM_REGS: {
    die("PI_KERNEL_GROUP_INFO_NUM_REGS in piKernelGetGroupInfo not "
        "implemented\n");
    break;
  }
  default:
    zePrint("Unknown ParamName in piKernelGetGroupInfo: ParamName=%d(0x%x)\n",
            ParamName, ParamName);
    return PI_ERROR_INVALID_VALUE;
  }
  return PI_SUCCESS;
}

pi_result piKernelGetSubGroupInfo(pi_kernel Kernel, pi_device Device,
                                  pi_kernel_sub_group_info ParamName,
                                  size_t InputValueSize, const void *InputValue,
                                  size_t ParamValueSize, void *ParamValue,
                                  size_t *ParamValueSizeRet) {
  (void)Device;
  (void)InputValueSize;
  (void)InputValue;

  ReturnHelper ReturnValue(ParamValueSize, ParamValue, ParamValueSizeRet);

  std::shared_lock<pi_shared_mutex> Guard(Kernel->Mutex);
  if (ParamName == PI_KERNEL_MAX_SUB_GROUP_SIZE) {
    ReturnValue(uint32_t{Kernel->ZeKernelProperties->maxSubgroupSize});
  } else if (ParamName == PI_KERNEL_MAX_NUM_SUB_GROUPS) {
    ReturnValue(uint32_t{Kernel->ZeKernelProperties->maxNumSubgroups});
  } else if (ParamName == PI_KERNEL_COMPILE_NUM_SUB_GROUPS) {
    ReturnValue(uint32_t{Kernel->ZeKernelProperties->requiredNumSubGroups});
  } else if (ParamName == PI_KERNEL_COMPILE_SUB_GROUP_SIZE_INTEL) {
    ReturnValue(uint32_t{Kernel->ZeKernelProperties->requiredSubgroupSize});
  } else {
    die("piKernelGetSubGroupInfo: parameter not implemented");
    return {};
  }
  return PI_SUCCESS;
}

pi_result piKernelRetain(pi_kernel Kernel) {

  PI_ASSERT(Kernel, PI_ERROR_INVALID_KERNEL);

  Kernel->RefCount.increment();
  return PI_SUCCESS;
}

pi_result piKernelRelease(pi_kernel Kernel) {
  PI_ASSERT(Kernel, PI_ERROR_INVALID_KERNEL);

  if (!Kernel->RefCount.decrementAndTest())
    return PI_SUCCESS;

  auto KernelProgram = Kernel->Program;
  if (Kernel->OwnZeKernel)
    ZE_CALL(zeKernelDestroy, (Kernel->ZeKernel));
  if (IndirectAccessTrackingEnabled) {
    PI_CALL(piContextRelease(KernelProgram->Context));
  }
  // do a release on the program this kernel was part of
  PI_CALL(piProgramRelease(KernelProgram));
  delete Kernel;

  return PI_SUCCESS;
}

pi_result
piEnqueueKernelLaunch(pi_queue Queue, pi_kernel Kernel, pi_uint32 WorkDim,
                      const size_t *GlobalWorkOffset,
                      const size_t *GlobalWorkSize, const size_t *LocalWorkSize,
                      pi_uint32 NumEventsInWaitList,
                      const pi_event *EventWaitList, pi_event *OutEvent) {
  PI_ASSERT(Kernel, PI_ERROR_INVALID_KERNEL);
  PI_ASSERT(Queue, PI_ERROR_INVALID_QUEUE);
  PI_ASSERT((WorkDim > 0) && (WorkDim < 4), PI_ERROR_INVALID_WORK_DIMENSION);

  // Lock automatically releases when this goes out of scope.
  std::scoped_lock<pi_shared_mutex, pi_shared_mutex, pi_shared_mutex> Lock(
      Queue->Mutex, Kernel->Mutex, Kernel->Program->Mutex);
  if (GlobalWorkOffset != NULL) {
    if (!PiDriverGlobalOffsetExtensionFound) {
      zePrint("No global offset extension found on this driver\n");
      return PI_ERROR_INVALID_VALUE;
    }

    ZE_CALL(zeKernelSetGlobalOffsetExp,
            (Kernel->ZeKernel, GlobalWorkOffset[0], GlobalWorkOffset[1],
             GlobalWorkOffset[2]));
  }

  // If there are any pending arguments set them now.
  for (auto &Arg : Kernel->PendingArguments) {
    // The ArgValue may be a NULL pointer in which case a NULL value is used for
    // the kernel argument declared as a pointer to global or constant memory.
    char **ZeHandlePtr = nullptr;
    if (Arg.Value) {
      PI_CALL(Arg.Value->getZeHandlePtr(ZeHandlePtr, Arg.AccessMode,
                                        Queue->Device));
    }
    ZE_CALL(zeKernelSetArgumentValue,
            (Kernel->ZeKernel, Arg.Index, Arg.Size, ZeHandlePtr));
  }
  Kernel->PendingArguments.clear();

  ze_group_count_t ZeThreadGroupDimensions{1, 1, 1};
  uint32_t WG[3];

  // global_work_size of unused dimensions must be set to 1
  PI_ASSERT(WorkDim == 3 || GlobalWorkSize[2] == 1, PI_ERROR_INVALID_VALUE);
  PI_ASSERT(WorkDim >= 2 || GlobalWorkSize[1] == 1, PI_ERROR_INVALID_VALUE);

  if (LocalWorkSize) {
    WG[0] = pi_cast<uint32_t>(LocalWorkSize[0]);
    WG[1] = pi_cast<uint32_t>(LocalWorkSize[1]);
    WG[2] = pi_cast<uint32_t>(LocalWorkSize[2]);
  } else {
    // We can't call to zeKernelSuggestGroupSize if 64-bit GlobalWorkSize
    // values do not fit to 32-bit that the API only supports currently.
    bool SuggestGroupSize = true;
    for (int I : {0, 1, 2}) {
      if (GlobalWorkSize[I] > UINT32_MAX) {
        SuggestGroupSize = false;
      }
    }
    if (SuggestGroupSize) {
      ZE_CALL(zeKernelSuggestGroupSize,
              (Kernel->ZeKernel, GlobalWorkSize[0], GlobalWorkSize[1],
               GlobalWorkSize[2], &WG[0], &WG[1], &WG[2]));
    } else {
      for (int I : {0, 1, 2}) {
        // Try to find a I-dimension WG size that the GlobalWorkSize[I] is
        // fully divisable with. Start with the max possible size in
        // each dimension.
        uint32_t GroupSize[] = {
            Queue->Device->ZeDeviceComputeProperties->maxGroupSizeX,
            Queue->Device->ZeDeviceComputeProperties->maxGroupSizeY,
            Queue->Device->ZeDeviceComputeProperties->maxGroupSizeZ};
        GroupSize[I] = std::min(size_t(GroupSize[I]), GlobalWorkSize[I]);
        while (GlobalWorkSize[I] % GroupSize[I]) {
          --GroupSize[I];
        }
        if (GlobalWorkSize[I] / GroupSize[I] > UINT32_MAX) {
          zePrint("piEnqueueKernelLaunch: can't find a WG size "
                  "suitable for global work size > UINT32_MAX\n");
          return PI_ERROR_INVALID_WORK_GROUP_SIZE;
        }
        WG[I] = GroupSize[I];
      }
      zePrint("piEnqueueKernelLaunch: using computed WG size = {%d, %d, %d}\n",
              WG[0], WG[1], WG[2]);
    }
  }

  // TODO: assert if sizes do not fit into 32-bit?
  switch (WorkDim) {
  case 3:
    ZeThreadGroupDimensions.groupCountX =
        pi_cast<uint32_t>(GlobalWorkSize[0] / WG[0]);
    ZeThreadGroupDimensions.groupCountY =
        pi_cast<uint32_t>(GlobalWorkSize[1] / WG[1]);
    ZeThreadGroupDimensions.groupCountZ =
        pi_cast<uint32_t>(GlobalWorkSize[2] / WG[2]);
    break;
  case 2:
    ZeThreadGroupDimensions.groupCountX =
        pi_cast<uint32_t>(GlobalWorkSize[0] / WG[0]);
    ZeThreadGroupDimensions.groupCountY =
        pi_cast<uint32_t>(GlobalWorkSize[1] / WG[1]);
    WG[2] = 1;
    break;
  case 1:
    ZeThreadGroupDimensions.groupCountX =
        pi_cast<uint32_t>(GlobalWorkSize[0] / WG[0]);
    WG[1] = WG[2] = 1;
    break;

  default:
    zePrint("piEnqueueKernelLaunch: unsupported work_dim\n");
    return PI_ERROR_INVALID_VALUE;
  }

  // Error handling for non-uniform group size case
  if (GlobalWorkSize[0] !=
      size_t(ZeThreadGroupDimensions.groupCountX) * WG[0]) {
    zePrint("piEnqueueKernelLaunch: invalid work_dim. The range is not a "
            "multiple of the group size in the 1st dimension\n");
    return PI_ERROR_INVALID_WORK_GROUP_SIZE;
  }
  if (GlobalWorkSize[1] !=
      size_t(ZeThreadGroupDimensions.groupCountY) * WG[1]) {
    zePrint("piEnqueueKernelLaunch: invalid work_dim. The range is not a "
            "multiple of the group size in the 2nd dimension\n");
    return PI_ERROR_INVALID_WORK_GROUP_SIZE;
  }
  if (GlobalWorkSize[2] !=
      size_t(ZeThreadGroupDimensions.groupCountZ) * WG[2]) {
    zePrint("piEnqueueKernelLaunch: invalid work_dim. The range is not a "
            "multiple of the group size in the 3rd dimension\n");
    return PI_ERROR_INVALID_WORK_GROUP_SIZE;
  }

  ZE_CALL(zeKernelSetGroupSize, (Kernel->ZeKernel, WG[0], WG[1], WG[2]));

  bool UseCopyEngine = false;
  _pi_ze_event_list_t TmpWaitList;
  if (auto Res = TmpWaitList.createAndRetainPiZeEventList(
          NumEventsInWaitList, EventWaitList, Queue, UseCopyEngine))
    return Res;

  // Get a new command list to be used on this call
  pi_command_list_ptr_t CommandList{};
  if (auto Res = Queue->Context->getAvailableCommandList(
          Queue, CommandList, UseCopyEngine, true /* AllowBatching */))
    return Res;

  ze_event_handle_t ZeEvent = nullptr;
  pi_event InternalEvent;
  bool IsInternal = OutEvent == nullptr;
  pi_event *Event = OutEvent ? OutEvent : &InternalEvent;
  pi_result Res = createEventAndAssociateQueue(
      Queue, Event, PI_COMMAND_TYPE_NDRANGE_KERNEL, CommandList, IsInternal);
  if (Res != PI_SUCCESS)
    return Res;
  ZeEvent = (*Event)->ZeEvent;
  (*Event)->WaitList = TmpWaitList;

  // Save the kernel in the event, so that when the event is signalled
  // the code can do a piKernelRelease on this kernel.
  (*Event)->CommandData = (void *)Kernel;

  // Increment the reference count of the Kernel and indicate that the Kernel is
  // in use. Once the event has been signalled, the code in
  // CleanupCompletedEvent(Event) will do a piReleaseKernel to update the
  // reference count on the kernel, using the kernel saved in CommandData.
  PI_CALL(piKernelRetain(Kernel));

  // Add to list of kernels to be submitted
  if (IndirectAccessTrackingEnabled)
    Queue->KernelsToBeSubmitted.push_back(Kernel);

  if (Queue->Device->useImmediateCommandLists() &&
      IndirectAccessTrackingEnabled) {
    // If using immediate commandlists then gathering of indirect
    // references and appending to the queue (which means submission)
    // must be done together.
    std::unique_lock<pi_shared_mutex> ContextsLock(
        Queue->Device->Platform->ContextsMutex, std::defer_lock);
    // We are going to submit kernels for execution. If indirect access flag is
    // set for a kernel then we need to make a snapshot of existing memory
    // allocations in all contexts in the platform. We need to lock the mutex
    // guarding the list of contexts in the platform to prevent creation of new
    // memory alocations in any context before we submit the kernel for
    // execution.
    ContextsLock.lock();
    Queue->CaptureIndirectAccesses();
    // Add the command to the command list, which implies submission.
    ZE_CALL(zeCommandListAppendLaunchKernel,
            (CommandList->first, Kernel->ZeKernel, &ZeThreadGroupDimensions,
             ZeEvent, (*Event)->WaitList.Length,
             (*Event)->WaitList.ZeEventList));
  } else {
    // Add the command to the command list for later submission.
    // No lock is needed here, unlike the immediate commandlist case above,
    // because the kernels are not actually submitted yet. Kernels will be
    // submitted only when the comamndlist is closed. Then, a lock is held.
    ZE_CALL(zeCommandListAppendLaunchKernel,
            (CommandList->first, Kernel->ZeKernel, &ZeThreadGroupDimensions,
             ZeEvent, (*Event)->WaitList.Length,
             (*Event)->WaitList.ZeEventList));
  }

  zePrint("calling zeCommandListAppendLaunchKernel() with"
          "  ZeEvent %#lx\n",
          pi_cast<std::uintptr_t>(ZeEvent));
  printZeEventList((*Event)->WaitList);

  // Execute command list asynchronously, as the event will be used
  // to track down its completion.
  if (auto Res = Queue->executeCommandList(CommandList, false, true))
    return Res;

  return PI_SUCCESS;
}

pi_result piextKernelCreateWithNativeHandle(pi_native_handle NativeHandle,
                                            pi_context Context,
                                            pi_program Program,
                                            bool OwnNativeHandle,
                                            pi_kernel *Kernel) {
  PI_ASSERT(Context, PI_ERROR_INVALID_CONTEXT);
  PI_ASSERT(Program, PI_ERROR_INVALID_PROGRAM);
  PI_ASSERT(NativeHandle, PI_ERROR_INVALID_VALUE);
  PI_ASSERT(Kernel, PI_ERROR_INVALID_KERNEL);

  auto ZeKernel = pi_cast<ze_kernel_handle_t>(NativeHandle);
  *Kernel = new _pi_kernel(ZeKernel, OwnNativeHandle, Program);
  PI_CALL((*Kernel)->initialize());
  return PI_SUCCESS;
}

pi_result piextKernelGetNativeHandle(pi_kernel Kernel,
                                     pi_native_handle *NativeHandle) {
  PI_ASSERT(Kernel, PI_ERROR_INVALID_KERNEL);
  PI_ASSERT(NativeHandle, PI_ERROR_INVALID_VALUE);

  std::shared_lock<pi_shared_mutex> Guard(Kernel->Mutex);
  auto *ZeKernel = pi_cast<ze_kernel_handle_t *>(NativeHandle);
  *ZeKernel = Kernel->ZeKernel;
  return PI_SUCCESS;
}

//
// Events
//
pi_result
_pi_event::getOrCreateHostVisibleEvent(ze_event_handle_t &ZeHostVisibleEvent) {
  PI_ASSERT(Queue, PI_ERROR_INVALID_EVENT);

  std::scoped_lock<pi_shared_mutex, pi_shared_mutex> Lock(Queue->Mutex,
                                                          this->Mutex);

  if (!HostVisibleEvent) {
    if (DeviceEventsSetting != OnDemandHostVisibleProxy)
      die("getOrCreateHostVisibleEvent: missing host-visible event");

    // Submit the command(s) signalling the proxy event to the queue.
    // We have to first submit a wait for the device-only event for which this
    // proxy is created.
    //
    // Get a new command list to be used on this call

    // We want to batch these commands to avoid extra submissions (costly)
    bool OkToBatch = true;

    pi_command_list_ptr_t CommandList{};
    if (auto Res = Queue->Context->getAvailableCommandList(
            Queue, CommandList, false /* UseCopyEngine */, OkToBatch))
      return Res;

    // Create a "proxy" host-visible event.
    auto Res = createEventAndAssociateQueue(
        Queue, &HostVisibleEvent, PI_COMMAND_TYPE_USER, CommandList,
        /* IsInternal */ false, /* ForceHostVisible */ true);
    if (Res != PI_SUCCESS)
      return Res;

    ZE_CALL(zeCommandListAppendWaitOnEvents, (CommandList->first, 1, &ZeEvent));
    ZE_CALL(zeCommandListAppendSignalEvent,
            (CommandList->first, HostVisibleEvent->ZeEvent));

    if (auto Res = Queue->executeCommandList(CommandList, false, OkToBatch))
      return Res;
  }

  ZeHostVisibleEvent = HostVisibleEvent->ZeEvent;
  return PI_SUCCESS;
}

pi_result _pi_event::reset() {
  Queue = nullptr;
  CleanedUp = false;
  Completed = false;
  CommandData = nullptr;
  CommandType = PI_COMMAND_TYPE_USER;
  WaitList = {};
  RefCountExternal = 0;
  RefCount.reset();

  if (!isHostVisible())
    HostVisibleEvent = nullptr;

  ZE_CALL(zeEventHostReset, (ZeEvent));
  return PI_SUCCESS;
}

pi_event _pi_context::getEventFromCache(bool HostVisible, bool WithProfiling) {
  std::scoped_lock<pi_mutex> Lock(EventCacheMutex);
  auto Cache = getEventCache(HostVisible, WithProfiling);
  if (Cache->empty())
    return nullptr;

  auto It = Cache->begin();
  pi_event Event = *It;
  Cache->erase(It);
  return Event;
}

void _pi_context::addEventToCache(pi_event Event) {
  std::scoped_lock<pi_mutex> Lock(EventCacheMutex);
  auto Cache =
      getEventCache(Event->isHostVisible(), Event->isProfilingEnabled());
  Event->reset();
  Cache->emplace_back(Event);
}

// Helper function for creating a PI event.
// The "Queue" argument specifies the PI queue where a command is submitted.
// The "HostVisible" argument specifies if event needs to be allocated from
// a host-visible pool.
//
static pi_result EventCreate(pi_context Context, pi_queue Queue,
                             bool HostVisible, pi_event *RetEvent) {
  bool ProfilingEnabled =
      !Queue || (Queue->Properties & PI_QUEUE_PROFILING_ENABLE) != 0;

  if (auto CachedEvent =
          Context->getEventFromCache(HostVisible, ProfilingEnabled)) {
    *RetEvent = CachedEvent;
    return PI_SUCCESS;
  }

  ze_event_handle_t ZeEvent;
  ze_event_pool_handle_t ZeEventPool = {};

  size_t Index = 0;

  if (auto Res = Context->getFreeSlotInExistingOrNewPool(
          ZeEventPool, Index, HostVisible, ProfilingEnabled))
    return Res;

  ZeStruct<ze_event_desc_t> ZeEventDesc;
  ZeEventDesc.index = Index;
  ZeEventDesc.wait = 0;

  if (HostVisible) {
    ZeEventDesc.signal = ZE_EVENT_SCOPE_FLAG_HOST;
  } else {
    //
    // Set the scope to "device" for every event. This is sufficient for
    // global device access and peer device access. If needed to be seen on
    // the host we are doing special handling, see EventsScope options.
    //
    // TODO: see if "sub-device" (ZE_EVENT_SCOPE_FLAG_SUBDEVICE) can better be
    //       used in some circumstances.
    //
    ZeEventDesc.signal = 0;
  }

  ZE_CALL(zeEventCreate, (ZeEventPool, &ZeEventDesc, &ZeEvent));

  try {
    PI_ASSERT(RetEvent, PI_ERROR_INVALID_VALUE);

    *RetEvent = new _pi_event(ZeEvent, ZeEventPool, Context,
                              PI_COMMAND_TYPE_USER, true);
  } catch (const std::bad_alloc &) {
    return PI_ERROR_OUT_OF_HOST_MEMORY;
  } catch (...) {
    return PI_ERROR_UNKNOWN;
  }

  if (HostVisible)
    (*RetEvent)->HostVisibleEvent = *RetEvent;

  return PI_SUCCESS;
}

// External PI API entry
pi_result piEventCreate(pi_context Context, pi_event *RetEvent) {
  pi_result Result = EventCreate(Context, nullptr, true, RetEvent);
  (*RetEvent)->RefCountExternal++;
  if (Result != PI_SUCCESS)
    return Result;
  ZE_CALL(zeEventHostSignal, ((*RetEvent)->ZeEvent));
  return PI_SUCCESS;
}

pi_result piEventGetInfo(pi_event Event, pi_event_info ParamName,
                         size_t ParamValueSize, void *ParamValue,
                         size_t *ParamValueSizeRet) {

  PI_ASSERT(Event, PI_ERROR_INVALID_EVENT);

  ReturnHelper ReturnValue(ParamValueSize, ParamValue, ParamValueSizeRet);
  switch (ParamName) {
  case PI_EVENT_INFO_COMMAND_QUEUE: {
    std::shared_lock<pi_shared_mutex> EventLock(Event->Mutex);
    return ReturnValue(pi_queue{Event->Queue});
  }
  case PI_EVENT_INFO_CONTEXT: {
    std::shared_lock<pi_shared_mutex> EventLock(Event->Mutex);
    return ReturnValue(pi_context{Event->Context});
  }
  case PI_EVENT_INFO_COMMAND_TYPE: {
    std::shared_lock<pi_shared_mutex> EventLock(Event->Mutex);
    return ReturnValue(pi_cast<pi_uint64>(Event->CommandType));
  }
  case PI_EVENT_INFO_COMMAND_EXECUTION_STATUS: {
    // Check to see if the event's Queue has an open command list due to
    // batching. If so, go ahead and close and submit it, because it is
    // possible that this is trying to query some event's status that
    // is part of the batch.  This isn't strictly required, but it seems
    // like a reasonable thing to do.
    auto Queue = Event->Queue;
    if (Queue) {
      // Lock automatically releases when this goes out of scope.
      std::scoped_lock<pi_shared_mutex> lock(Queue->Mutex);
      const auto &OpenCommandList = Queue->eventOpenCommandList(Event);
      if (OpenCommandList != Queue->CommandListMap.end()) {
        if (auto Res = Queue->executeOpenCommandList(
                OpenCommandList->second.isCopy(Queue)))
          return Res;
      }
    }

    // Level Zero has a much more explicit notion of command submission than
    // OpenCL. It doesn't happen unless the user submits a command list. We've
    // done it just above so the status is at least PI_EVENT_RUNNING.
    pi_int32 Result = PI_EVENT_RUNNING;

    // Make sure that we query a host-visible event only.
    // If one wasn't yet created then don't create it here as well, and
    // just conservatively return that event is not yet completed.
    std::shared_lock<pi_shared_mutex> EventLock(Event->Mutex);
    auto HostVisibleEvent = Event->HostVisibleEvent;
    if (Event->Completed) {
      Result = PI_EVENT_COMPLETE;
    } else if (HostVisibleEvent) {
      ze_result_t ZeResult;
      ZeResult =
          ZE_CALL_NOCHECK(zeEventQueryStatus, (HostVisibleEvent->ZeEvent));
      if (ZeResult == ZE_RESULT_SUCCESS) {
        Result = PI_EVENT_COMPLETE;
      }
    }
    return ReturnValue(pi_cast<pi_int32>(Result));
  }
  case PI_EVENT_INFO_REFERENCE_COUNT:
    return ReturnValue(pi_uint32{Event->RefCount.load()});
  default:
    zePrint("Unsupported ParamName in piEventGetInfo: ParamName=%d(%x)\n",
            ParamName, ParamName);
    return PI_ERROR_INVALID_VALUE;
  }

  return PI_SUCCESS;
}

pi_result piEventGetProfilingInfo(pi_event Event, pi_profiling_info ParamName,
                                  size_t ParamValueSize, void *ParamValue,
                                  size_t *ParamValueSizeRet) {

  PI_ASSERT(Event, PI_ERROR_INVALID_EVENT);

  std::shared_lock<pi_shared_mutex> EventLock(Event->Mutex);
  if (Event->Queue &&
      (Event->Queue->Properties & PI_QUEUE_PROFILING_ENABLE) == 0) {
    return PI_ERROR_PROFILING_INFO_NOT_AVAILABLE;
  }

  pi_device Device =
      Event->Queue ? Event->Queue->Device : Event->Context->Devices[0];

  uint64_t ZeTimerResolution = Device->ZeDeviceProperties->timerResolution;
  const uint64_t TimestampMaxValue =
      ((1ULL << Device->ZeDeviceProperties->kernelTimestampValidBits) - 1ULL);

  ReturnHelper ReturnValue(ParamValueSize, ParamValue, ParamValueSizeRet);

  ze_kernel_timestamp_result_t tsResult;

  switch (ParamName) {
  case PI_PROFILING_INFO_COMMAND_START: {
    ZE_CALL(zeEventQueryKernelTimestamp, (Event->ZeEvent, &tsResult));
    uint64_t ContextStartTime =
        (tsResult.global.kernelStart & TimestampMaxValue) * ZeTimerResolution;
    return ReturnValue(ContextStartTime);
  }
  case PI_PROFILING_INFO_COMMAND_END: {
    ZE_CALL(zeEventQueryKernelTimestamp, (Event->ZeEvent, &tsResult));

    uint64_t ContextStartTime =
        (tsResult.global.kernelStart & TimestampMaxValue);
    uint64_t ContextEndTime = (tsResult.global.kernelEnd & TimestampMaxValue);

    //
    // Handle a possible wrap-around (the underlying HW counter is < 64-bit).
    // Note, it will not report correct time if there were multiple wrap
    // arounds, and the longer term plan is to enlarge the capacity of the
    // HW timestamps.
    //
    if (ContextEndTime <= ContextStartTime) {
      ContextEndTime += TimestampMaxValue;
    }
    ContextEndTime *= ZeTimerResolution;
    return ReturnValue(ContextEndTime);
  }
  case PI_PROFILING_INFO_COMMAND_QUEUED:
  case PI_PROFILING_INFO_COMMAND_SUBMIT:
    // TODO: Support these when Level Zero supported is added.
    return ReturnValue(uint64_t{0});
  default:
    zePrint("piEventGetProfilingInfo: not supported ParamName\n");
    return PI_ERROR_INVALID_VALUE;
  }

  return PI_SUCCESS;
}

} // extern "C"

// Perform any necessary cleanup after an event has been signalled.
// This currently makes sure to release any kernel that may have been used by
// the event, updates the last command event in the queue and cleans up all dep
// events of the event.
// If the caller locks queue mutex then it must pass 'true' to QueueLocked.
static pi_result CleanupCompletedEvent(pi_event Event, bool QueueLocked) {
  pi_kernel AssociatedKernel = nullptr;
  // List of dependent events.
  std::list<pi_event> EventsToBeReleased;
  pi_queue AssociatedQueue = nullptr;
  {
    std::scoped_lock<pi_shared_mutex> EventLock(Event->Mutex);
    // Exit early of event was already cleanedup.
    if (Event->CleanedUp)
      return PI_SUCCESS;

    AssociatedQueue = Event->Queue;

    // Remember the kernel associated with this event if there is one. We are
    // going to release it later.
    if (Event->CommandType == PI_COMMAND_TYPE_NDRANGE_KERNEL &&
        Event->CommandData) {
      AssociatedKernel = pi_cast<pi_kernel>(Event->CommandData);
      Event->CommandData = nullptr;
    }

    // Make a list of all the dependent events that must have signalled
    // because this event was dependent on them.
    Event->WaitList.collectEventsForReleaseAndDestroyPiZeEventList(
        EventsToBeReleased);

    Event->CleanedUp = true;
  }

  auto ReleaseIndirectMem = [](pi_kernel Kernel) {
    if (IndirectAccessTrackingEnabled) {
      // piKernelRelease is called by CleanupCompletedEvent(Event) as soon as
      // kernel execution has finished. This is the place where we need to
      // release memory allocations. If kernel is not in use (not submitted by
      // some other thread) then release referenced memory allocations. As a
      // result, memory can be deallocated and context can be removed from
      // container in the platform. That's why we need to lock a mutex here.
      pi_platform Plt = Kernel->Program->Context->getPlatform();
      std::scoped_lock<pi_shared_mutex> ContextsLock(Plt->ContextsMutex);

      if (--Kernel->SubmissionsCount == 0) {
        // Kernel is not submitted for execution, release referenced memory
        // allocations.
        for (auto &MemAlloc : Kernel->MemAllocs) {
          // std::pair<void *const, MemAllocRecord> *, Hash
          USMFreeHelper(MemAlloc->second.Context, MemAlloc->first,
                        MemAlloc->second.OwnZeMemHandle);
        }
        Kernel->MemAllocs.clear();
      }
    }
  };

  // We've reset event data members above, now cleanup resources.
  if (AssociatedKernel) {
    ReleaseIndirectMem(AssociatedKernel);
    PI_CALL(piKernelRelease(AssociatedKernel));
  }

  if (AssociatedQueue) {
    {
      // Lock automatically releases when this goes out of scope.
      std::unique_lock<pi_shared_mutex> QueueLock(AssociatedQueue->Mutex,
                                                  std::defer_lock);
      if (!QueueLocked)
        QueueLock.lock();

      // If this event was the LastCommandEvent in the queue, being used
      // to make sure that commands were executed in-order, remove this.
      // If we don't do this, the event can get released and freed leaving
      // a dangling pointer to this event.  It could also cause unneeded
      // already finished events to show up in the wait list.
      if (AssociatedQueue->LastCommandEvent == Event) {
        AssociatedQueue->LastCommandEvent = nullptr;
      }
    }

    // Release this event since we explicitly retained it on creation and
    // association with queue. Events which don't have associated queue doesn't
    // require this release because it means that they are not created using
    // createEventAndAssociateQueue, i.e. additional retain was not made.
    PI_CALL(piEventReleaseInternal(Event));
  }

  // The list of dependent events will be appended to as we walk it so that this
  // algorithm doesn't go recursive due to dependent events themselves being
  // dependent on other events forming a potentially very deep tree, and deep
  // recursion.  That turned out to be a significant problem with the recursive
  // code that preceded this implementation.
  while (!EventsToBeReleased.empty()) {
    pi_event DepEvent = EventsToBeReleased.front();
    EventsToBeReleased.pop_front();

    pi_kernel DepEventKernel = nullptr;
    {
      std::scoped_lock<pi_shared_mutex> DepEventLock(DepEvent->Mutex);
      DepEvent->WaitList.collectEventsForReleaseAndDestroyPiZeEventList(
          EventsToBeReleased);
      if (IndirectAccessTrackingEnabled) {
        // DepEvent has finished, we can release the associated kernel if there
        // is one. This is the earliest place we can do this and it can't be
        // done twice, so it is safe. Lock automatically releases when this goes
        // out of scope.
        // TODO: this code needs to be moved out of the guard.
        if (DepEvent->CommandType == PI_COMMAND_TYPE_NDRANGE_KERNEL &&
            DepEvent->CommandData) {
          DepEventKernel = pi_cast<pi_kernel>(DepEvent->CommandData);
          DepEvent->CommandData = nullptr;
        }
      }
    }
    if (DepEventKernel) {
      ReleaseIndirectMem(DepEventKernel);
      PI_CALL(piKernelRelease(DepEventKernel));
    }
    PI_CALL(piEventReleaseInternal(DepEvent));
  }

  return PI_SUCCESS;
}

extern "C" {

pi_result piEventsWait(pi_uint32 NumEvents, const pi_event *EventList) {

  if (NumEvents && !EventList) {
    return PI_ERROR_INVALID_EVENT;
  }
  for (uint32_t I = 0; I < NumEvents; I++) {
    if (DeviceEventsSetting == OnDemandHostVisibleProxy) {
      // Make sure to add all host-visible "proxy" event signals if needed.
      // This ensures that all signalling commands are submitted below and
      // thus proxy events can be waited without a deadlock.
      //
      if (!EventList[I]->hasExternalRefs())
        die("piEventsWait must not be called for an internal event");

      ze_event_handle_t ZeHostVisibleEvent;
      if (auto Res =
              EventList[I]->getOrCreateHostVisibleEvent(ZeHostVisibleEvent))
        return Res;
    }
  }
  // Submit dependent open command lists for execution, if any
  for (uint32_t I = 0; I < NumEvents; I++) {
    auto Queue = EventList[I]->Queue;
    if (Queue) {
      // Lock automatically releases when this goes out of scope.
      std::scoped_lock<pi_shared_mutex> lock(Queue->Mutex);

      if (auto Res = Queue->executeAllOpenCommandLists())
        return Res;
    }
  }
  std::unordered_set<pi_queue> Queues;
  for (uint32_t I = 0; I < NumEvents; I++) {
    {
      std::shared_lock<pi_shared_mutex> EventLock(EventList[I]->Mutex);
      if (!EventList[I]->hasExternalRefs())
        die("piEventsWait must not be called for an internal event");

      if (!EventList[I]->Completed) {
        auto HostVisibleEvent = EventList[I]->HostVisibleEvent;
        if (!HostVisibleEvent)
          die("The host-visible proxy event missing");

        ze_event_handle_t ZeEvent = HostVisibleEvent->ZeEvent;
        zePrint("ZeEvent = %#lx\n", pi_cast<std::uintptr_t>(ZeEvent));
        ZE_CALL(zeHostSynchronize, (ZeEvent));
      }
      if (auto Q = EventList[I]->Queue)
        Queues.insert(Q);
    }
    // NOTE: we are cleaning up after the event here to free resources
    // sooner in case run-time is not calling piEventRelease soon enough.
    CleanupCompletedEvent(EventList[I]);
  }

  // We waited some events above, check queue for signaled command lists and
  // reset them.
  for (auto Q : Queues)
    resetCommandLists(Q);

  return PI_SUCCESS;
}

pi_result piEventSetCallback(pi_event Event, pi_int32 CommandExecCallbackType,
                             void (*PFnNotify)(pi_event Event,
                                               pi_int32 EventCommandStatus,
                                               void *UserData),
                             void *UserData) {
  (void)Event;
  (void)CommandExecCallbackType;
  (void)PFnNotify;
  (void)UserData;
  die("piEventSetCallback: deprecated, to be removed");
  return PI_SUCCESS;
}

pi_result piEventSetStatus(pi_event Event, pi_int32 ExecutionStatus) {
  (void)Event;
  (void)ExecutionStatus;
  die("piEventSetStatus: deprecated, to be removed");
  return PI_SUCCESS;
}

pi_result piEventRetain(pi_event Event) {
  PI_ASSERT(Event, PI_ERROR_INVALID_EVENT);
  Event->RefCountExternal++;
  Event->RefCount.increment();
  return PI_SUCCESS;
}

pi_result piEventRelease(pi_event Event) {
  PI_ASSERT(Event, PI_ERROR_INVALID_EVENT);
  Event->RefCountExternal--;
  PI_CALL(piEventReleaseInternal(Event));
  return PI_SUCCESS;
}

static pi_result piEventReleaseInternal(pi_event Event) {
  PI_ASSERT(Event, PI_ERROR_INVALID_EVENT);

  if (!Event->RefCount.decrementAndTest())
    return PI_SUCCESS;

  if (Event->CommandType == PI_COMMAND_TYPE_MEM_BUFFER_UNMAP &&
      Event->CommandData) {
    // Free the memory allocated in the piEnqueueMemBufferMap.
    if (auto Res = ZeMemFreeHelper(Event->Context, Event->CommandData))
      return Res;
    Event->CommandData = nullptr;
  }
  if (Event->OwnZeEvent) {
    if (DisableEventsCaching) {
      ZE_CALL(zeEventDestroy, (Event->ZeEvent));
      auto Context = Event->Context;
      if (auto Res = Context->decrementUnreleasedEventsInPool(Event))
        return Res;
    }
  }
  // It is possible that host-visible event was never created.
  // In case it was check if that's different from this same event
  // and release a reference to it.
  if (Event->HostVisibleEvent && Event->HostVisibleEvent != Event) {
    // Decrement ref-count of the host-visible proxy event.
    PI_CALL(piEventReleaseInternal(Event->HostVisibleEvent));
  }

  // Save pointer to the queue before deleting/resetting event.
  // When we add an event to the cache we need to check whether profiling is
  // enabled or not, so we access properties of the queue and that's why queue
  // must released later.
  auto Queue = Event->Queue;
  if (DisableEventsCaching || !Event->OwnZeEvent) {
    delete Event;
  } else {
    Event->Context->addEventToCache(Event);
  }

  // We intentionally incremented the reference counter when an event is
  // created so that we can avoid pi_queue is released before the associated
  // pi_event is released. Here we have to decrement it so pi_queue
  // can be released successfully.
  if (Queue) {
    PI_CALL(piQueueReleaseInternal(Queue));
  }

  return PI_SUCCESS;
}

pi_result piextEventGetNativeHandle(pi_event Event,
                                    pi_native_handle *NativeHandle) {
  PI_ASSERT(Event, PI_ERROR_INVALID_EVENT);
  PI_ASSERT(NativeHandle, PI_ERROR_INVALID_VALUE);

  {
    std::shared_lock<pi_shared_mutex> Lock(Event->Mutex);
    auto *ZeEvent = pi_cast<ze_event_handle_t *>(NativeHandle);
    *ZeEvent = Event->ZeEvent;
  }
  // Event can potentially be in an open command-list, make sure that
  // it is submitted for execution to avoid potential deadlock if
  // interop app is going to wait for it.
  auto Queue = Event->Queue;
  if (Queue) {
    std::scoped_lock<pi_shared_mutex> lock(Queue->Mutex);
    const auto &OpenCommandList = Queue->eventOpenCommandList(Event);
    if (OpenCommandList != Queue->CommandListMap.end()) {
      if (auto Res = Queue->executeOpenCommandList(
              OpenCommandList->second.isCopy(Queue)))
        return Res;
    }
  }
  return PI_SUCCESS;
}

pi_result piextEventCreateWithNativeHandle(pi_native_handle NativeHandle,
                                           pi_context Context,
                                           bool OwnNativeHandle,
                                           pi_event *Event) {
  PI_ASSERT(Context, PI_ERROR_INVALID_CONTEXT);
  PI_ASSERT(Event, PI_ERROR_INVALID_EVENT);
  PI_ASSERT(NativeHandle, PI_ERROR_INVALID_VALUE);

  auto ZeEvent = pi_cast<ze_event_handle_t>(NativeHandle);
  *Event = new _pi_event(ZeEvent, nullptr /* ZeEventPool */, Context,
                         PI_COMMAND_TYPE_USER, OwnNativeHandle);

  // Assume native event is host-visible, or otherwise we'd
  // need to create a host-visible proxy for it.
  (*Event)->HostVisibleEvent = *Event;

  // Unlike regular events managed by SYCL RT we don't have to wait for interop
  // events completion, and not need to do the their `cleanup()`. This in
  // particular guarantees that the extra `piEventRelease` is not called on
  // them. That release is needed to match the `piEventRetain` of regular events
  // made for waiting for event completion, but not this interop event.
  (*Event)->CleanedUp = true;

  return PI_SUCCESS;
}

//
// Sampler
//
pi_result piSamplerCreate(pi_context Context,
                          const pi_sampler_properties *SamplerProperties,
                          pi_sampler *RetSampler) {

  PI_ASSERT(Context, PI_ERROR_INVALID_CONTEXT);
  PI_ASSERT(RetSampler, PI_ERROR_INVALID_VALUE);

  std::shared_lock<pi_shared_mutex> Lock(Context->Mutex);

  // Have the "0" device in context to own the sampler. Rely on Level-Zero
  // drivers to perform migration as necessary for sharing it across multiple
  // devices in the context.
  //
  // TODO: figure out if we instead need explicit copying for acessing
  // the sampler from other devices in the context.
  //
  pi_device Device = Context->Devices[0];

  ze_sampler_handle_t ZeSampler;
  ZeStruct<ze_sampler_desc_t> ZeSamplerDesc;

  // Set the default values for the ZeSamplerDesc.
  ZeSamplerDesc.isNormalized = PI_TRUE;
  ZeSamplerDesc.addressMode = ZE_SAMPLER_ADDRESS_MODE_CLAMP;
  ZeSamplerDesc.filterMode = ZE_SAMPLER_FILTER_MODE_NEAREST;

  // Update the values of the ZeSamplerDesc from the pi_sampler_properties list.
  // Default values will be used if any of the following is true:
  //   a) SamplerProperties list is NULL
  //   b) SamplerProperties list is missing any properties

  if (SamplerProperties) {
    const pi_sampler_properties *CurProperty = SamplerProperties;

    while (*CurProperty != 0) {
      switch (*CurProperty) {
      case PI_SAMPLER_PROPERTIES_NORMALIZED_COORDS: {
        pi_bool CurValueBool = pi_cast<pi_bool>(*(++CurProperty));

        if (CurValueBool == PI_TRUE)
          ZeSamplerDesc.isNormalized = PI_TRUE;
        else if (CurValueBool == PI_FALSE)
          ZeSamplerDesc.isNormalized = PI_FALSE;
        else {
          zePrint("piSamplerCreate: unsupported "
                  "PI_SAMPLER_NORMALIZED_COORDS value\n");
          return PI_ERROR_INVALID_VALUE;
        }
      } break;

      case PI_SAMPLER_PROPERTIES_ADDRESSING_MODE: {
        pi_sampler_addressing_mode CurValueAddressingMode =
            pi_cast<pi_sampler_addressing_mode>(
                pi_cast<pi_uint32>(*(++CurProperty)));

        // Level Zero runtime with API version 1.2 and lower has a bug:
        // ZE_SAMPLER_ADDRESS_MODE_CLAMP_TO_BORDER is implemented as "clamp to
        // edge" and ZE_SAMPLER_ADDRESS_MODE_CLAMP is implemented as "clamp to
        // border", i.e. logic is flipped. Starting from API version 1.3 this
        // problem is going to be fixed. That's why check for API version to set
        // an address mode.
        ze_api_version_t ZeApiVersion = Context->getPlatform()->ZeApiVersion;
        // TODO: add support for PI_SAMPLER_ADDRESSING_MODE_CLAMP_TO_EDGE
        switch (CurValueAddressingMode) {
        case PI_SAMPLER_ADDRESSING_MODE_NONE:
          ZeSamplerDesc.addressMode = ZE_SAMPLER_ADDRESS_MODE_NONE;
          break;
        case PI_SAMPLER_ADDRESSING_MODE_REPEAT:
          ZeSamplerDesc.addressMode = ZE_SAMPLER_ADDRESS_MODE_REPEAT;
          break;
        case PI_SAMPLER_ADDRESSING_MODE_CLAMP:
          ZeSamplerDesc.addressMode =
              ZeApiVersion < ZE_MAKE_VERSION(1, 3)
                  ? ZE_SAMPLER_ADDRESS_MODE_CLAMP
                  : ZE_SAMPLER_ADDRESS_MODE_CLAMP_TO_BORDER;
          break;
        case PI_SAMPLER_ADDRESSING_MODE_CLAMP_TO_EDGE:
          ZeSamplerDesc.addressMode =
              ZeApiVersion < ZE_MAKE_VERSION(1, 3)
                  ? ZE_SAMPLER_ADDRESS_MODE_CLAMP_TO_BORDER
                  : ZE_SAMPLER_ADDRESS_MODE_CLAMP;
          break;
        case PI_SAMPLER_ADDRESSING_MODE_MIRRORED_REPEAT:
          ZeSamplerDesc.addressMode = ZE_SAMPLER_ADDRESS_MODE_MIRROR;
          break;
        default:
          zePrint("piSamplerCreate: unsupported PI_SAMPLER_ADDRESSING_MODE "
                  "value\n");
          zePrint("PI_SAMPLER_ADDRESSING_MODE=%d\n", CurValueAddressingMode);
          return PI_ERROR_INVALID_VALUE;
        }
      } break;

      case PI_SAMPLER_PROPERTIES_FILTER_MODE: {
        pi_sampler_filter_mode CurValueFilterMode =
            pi_cast<pi_sampler_filter_mode>(
                pi_cast<pi_uint32>(*(++CurProperty)));

        if (CurValueFilterMode == PI_SAMPLER_FILTER_MODE_NEAREST)
          ZeSamplerDesc.filterMode = ZE_SAMPLER_FILTER_MODE_NEAREST;
        else if (CurValueFilterMode == PI_SAMPLER_FILTER_MODE_LINEAR)
          ZeSamplerDesc.filterMode = ZE_SAMPLER_FILTER_MODE_LINEAR;
        else {
          zePrint("PI_SAMPLER_FILTER_MODE=%d\n", CurValueFilterMode);
          zePrint(
              "piSamplerCreate: unsupported PI_SAMPLER_FILTER_MODE value\n");
          return PI_ERROR_INVALID_VALUE;
        }
      } break;

      default:
        break;
      }
      CurProperty++;
    }
  }

  ZE_CALL(zeSamplerCreate, (Context->ZeContext, Device->ZeDevice,
                            &ZeSamplerDesc, // TODO: translate properties
                            &ZeSampler));

  try {
    *RetSampler = new _pi_sampler(ZeSampler);
  } catch (const std::bad_alloc &) {
    return PI_ERROR_OUT_OF_HOST_MEMORY;
  } catch (...) {
    return PI_ERROR_UNKNOWN;
  }
  return PI_SUCCESS;
}

pi_result piSamplerGetInfo(pi_sampler Sampler, pi_sampler_info ParamName,
                           size_t ParamValueSize, void *ParamValue,
                           size_t *ParamValueSizeRet) {
  (void)Sampler;
  (void)ParamName;
  (void)ParamValueSize;
  (void)ParamValue;
  (void)ParamValueSizeRet;

  die("piSamplerGetInfo: not implemented");
  return {};
}

pi_result piSamplerRetain(pi_sampler Sampler) {
  PI_ASSERT(Sampler, PI_ERROR_INVALID_SAMPLER);

  Sampler->RefCount.increment();
  return PI_SUCCESS;
}

pi_result piSamplerRelease(pi_sampler Sampler) {
  PI_ASSERT(Sampler, PI_ERROR_INVALID_SAMPLER);

  if (!Sampler->RefCount.decrementAndTest())
    return PI_SUCCESS;

  ZE_CALL(zeSamplerDestroy, (Sampler->ZeSampler));
  delete Sampler;

  return PI_SUCCESS;
}

//
// Queue Commands
//
pi_result piEnqueueEventsWait(pi_queue Queue, pi_uint32 NumEventsInWaitList,
                              const pi_event *EventWaitList,
                              pi_event *OutEvent) {

  PI_ASSERT(Queue, PI_ERROR_INVALID_QUEUE);

  if (EventWaitList) {
    PI_ASSERT(NumEventsInWaitList > 0, PI_ERROR_INVALID_VALUE);

    bool UseCopyEngine = false;

    // Lock automatically releases when this goes out of scope.
    std::scoped_lock<pi_shared_mutex> lock(Queue->Mutex);

    _pi_ze_event_list_t TmpWaitList = {};
    if (auto Res = TmpWaitList.createAndRetainPiZeEventList(
            NumEventsInWaitList, EventWaitList, Queue, UseCopyEngine))
      return Res;

    // Get a new command list to be used on this call
    pi_command_list_ptr_t CommandList{};
    if (auto Res = Queue->Context->getAvailableCommandList(Queue, CommandList,
                                                           UseCopyEngine))
      return Res;

    ze_event_handle_t ZeEvent = nullptr;
    pi_event InternalEvent;
    bool IsInternal = OutEvent == nullptr;
    pi_event *Event = OutEvent ? OutEvent : &InternalEvent;
    auto Res = createEventAndAssociateQueue(Queue, Event, PI_COMMAND_TYPE_USER,
                                            CommandList, IsInternal);
    if (Res != PI_SUCCESS)
      return Res;

    ZeEvent = (*Event)->ZeEvent;
    (*Event)->WaitList = TmpWaitList;

    const auto &WaitList = (*Event)->WaitList;
    auto ZeCommandList = CommandList->first;
    ZE_CALL(zeCommandListAppendWaitOnEvents,
            (ZeCommandList, WaitList.Length, WaitList.ZeEventList));

    ZE_CALL(zeCommandListAppendSignalEvent, (ZeCommandList, ZeEvent));

    // Execute command list asynchronously as the event will be used
    // to track down its completion.
    return Queue->executeCommandList(CommandList);
  }

  {
    // If wait-list is empty, then this particular command should wait until
    // all previous enqueued commands to the command-queue have completed.
    //
    // TODO: find a way to do that without blocking the host.

    // Lock automatically releases when this goes out of scope.
    std::scoped_lock<pi_shared_mutex> lock(Queue->Mutex);

    if (OutEvent) {
      auto Res = createEventAndAssociateQueue(
          Queue, OutEvent, PI_COMMAND_TYPE_USER, Queue->CommandListMap.end());
      if (Res != PI_SUCCESS)
        return Res;
    }

    Queue->synchronize();

    if (OutEvent) {
      Queue->LastCommandEvent = *OutEvent;

      ZE_CALL(zeEventHostSignal, ((*OutEvent)->ZeEvent));
      (*OutEvent)->Completed = true;
    }
  }

  resetCommandLists(Queue);

  return PI_SUCCESS;
}

pi_result piEnqueueEventsWaitWithBarrier(pi_queue Queue,
                                         pi_uint32 NumEventsInWaitList,
                                         const pi_event *EventWaitList,
                                         pi_event *OutEvent) {
  PI_ASSERT(Queue, PI_ERROR_INVALID_QUEUE);

  // Lock automatically releases when this goes out of scope.
  std::scoped_lock<pi_shared_mutex> lock(Queue->Mutex);

  // Helper function for appending a barrier to a command list.
  auto insertBarrierIntoCmdList =
      [&Queue](pi_command_list_ptr_t CmdList,
               const _pi_ze_event_list_t &EventWaitList, pi_event &Event,
               bool IsInternal) {
        if (auto Res = createEventAndAssociateQueue(
                Queue, &Event, PI_COMMAND_TYPE_USER, CmdList, IsInternal))
          return Res;
        Event->WaitList = EventWaitList;
        ZE_CALL(zeCommandListAppendBarrier,
                (CmdList->first, Event->ZeEvent, EventWaitList.Length,
                 EventWaitList.ZeEventList));
        return PI_SUCCESS;
      };

  pi_event InternalEvent;
  bool IsInternal = OutEvent == nullptr;
  pi_event *Event = OutEvent ? OutEvent : &InternalEvent;

  // Indicator for whether batching is allowed. This may be changed later in
  // this function, but allow it by default.
  bool OkToBatch = true;

  // If we have a list of events to make the barrier from, then we can create a
  // barrier on these and use the resulting event as our future barrier.
  // We use the same approach if
  // SYCL_PI_LEVEL_ZERO_USE_MULTIPLE_COMMANDLIST_BARRIERS is not set to a
  // positive value.
  if (NumEventsInWaitList || !UseMultipleCmdlistBarriers) {
    // Retain the events as they will be owned by the result event.
    _pi_ze_event_list_t TmpWaitList;
    if (auto Res = TmpWaitList.createAndRetainPiZeEventList(
            NumEventsInWaitList, EventWaitList, Queue,
            /*UseCopyEngine=*/false))
      return Res;

    // Get an arbitrary command-list in the queue.
    pi_command_list_ptr_t CmdList;
    if (auto Res = Queue->Context->getAvailableCommandList(
            Queue, CmdList,
            /*UseCopyEngine=*/false, OkToBatch))
      return Res;

    // Insert the barrier into the command-list and execute.
    if (auto Res =
            insertBarrierIntoCmdList(CmdList, TmpWaitList, *Event, IsInternal))
      return Res;

    if (auto Res = Queue->executeCommandList(CmdList, false, OkToBatch))
      return Res;

    if (UseMultipleCmdlistBarriers) {
      // Retain and save the resulting event for future commands.
      (*Event)->RefCount.increment();
      Queue->ActiveBarriers.push_back(*Event);
    }
    return PI_SUCCESS;
  }

  // Since there are no events to explicitly create a barrier for, we are
  // inserting a queue-wide barrier. As such, the barrier will also encapsulate
  // the active barriers, so we can release and clear the active barriers list.
  // Doing it early prevents potential additional barriers from implicitly being
  // appended.
  for (pi_event &E : Queue->ActiveBarriers)
    PI_CALL(piEventReleaseInternal(E));
  Queue->ActiveBarriers.clear();

  // Get command lists for each command queue.
  std::vector<pi_command_list_ptr_t> CmdLists;
  if (Queue->Device->useImmediateCommandLists()) {
    // If immediate command lists are being used, each will act as their own
    // queue, so we must insert a barrier into each.
    CmdLists.reserve(Queue->CommandListMap.size());
    for (auto It = Queue->CommandListMap.begin();
         It != Queue->CommandListMap.end(); ++It)
      CmdLists.push_back(It);
  } else if (Queue->ComputeQueueGroup.ZeQueues.empty() &&
             Queue->CopyQueueGroup.ZeQueues.empty()) {
    // If there are no queues, we get any available command list.
    pi_command_list_ptr_t CmdList;
    if (auto Res = Queue->Context->getAvailableCommandList(
            Queue, CmdList,
            /*UseCopyEngine=*/false, OkToBatch))
      return Res;
    CmdLists.push_back(CmdList);
  } else {
    size_t NumQueues = Queue->ComputeQueueGroup.ZeQueues.size() +
                       Queue->CopyQueueGroup.ZeQueues.size();
    // Only allow batching if there is only a single queue as otherwise the
    // following availability command list lookups will prematurely push
    // open batch command lists out.
    OkToBatch = NumQueues == 1;
    // Get an available command list tied to each command queue. We need these
    // so a queue-wide barrier can be inserted into each command queue.
    CmdLists.reserve(NumQueues);
    for (auto QueueGroup : {Queue->ComputeQueueGroup, Queue->CopyQueueGroup}) {
      bool UseCopyEngine = QueueGroup.Type != _pi_queue::queue_type::Compute;
      for (ze_command_queue_handle_t ZeQueue : QueueGroup.ZeQueues) {
        pi_command_list_ptr_t CmdList;
        if (auto Res = Queue->Context->getAvailableCommandList(
                Queue, CmdList, UseCopyEngine, OkToBatch, &ZeQueue))
          return Res;
        CmdLists.push_back(CmdList);
      }
    }
  }

  if (CmdLists.size() > 1) {
    // Insert a barrier into each unique command queue using the available
    // command-lists.
    std::vector<pi_event> EventWaitVector(CmdLists.size());
    for (size_t I = 0; I < CmdLists.size(); ++I)
      if (auto Res = insertBarrierIntoCmdList(
              CmdLists[I], _pi_ze_event_list_t{}, EventWaitVector[I], false))
        return Res;

    // If there were multiple queues we need to create a "convergence" event to
    // be our active barrier. This convergence event is signalled by a barrier
    // on all the events from the barriers we have inserted into each queue.
    // Use the first command list as our convergence command list.
    pi_command_list_ptr_t &ConvergenceCmdList = CmdLists[0];

    // Create an event list. It will take ownership over all relevant events so
    // we relinquish ownership and let it keep all events it needs.
    _pi_ze_event_list_t BaseWaitList;
    if (auto Res = BaseWaitList.createAndRetainPiZeEventList(
            EventWaitVector.size(), EventWaitVector.data(), Queue,
            ConvergenceCmdList->second.isCopy(Queue)))
      return Res;
    for (pi_event &E : EventWaitVector)
      PI_CALL(piEventReleaseInternal(E));

    // Insert a barrier with the events from each command-queue into the
    // convergence command list. The resulting event signals the convergence of
    // all barriers.
    if (auto Res = insertBarrierIntoCmdList(ConvergenceCmdList, BaseWaitList,
                                            *Event, IsInternal))
      return Res;
  } else {
    PI_ASSERT(CmdLists.size() == 1, PI_ERROR_INVALID_QUEUE);
    // If there is only a single queue then insert a barrier and the single
    // result event can be used as our active barrier and used as the return
    // event. Take into account whether output event is discarded or not.
    if (auto Res = insertBarrierIntoCmdList(CmdLists[0], _pi_ze_event_list_t{},
                                            *Event, IsInternal))
      return Res;
  }

  // Execute each command list so the barriers can be encountered.
  for (pi_command_list_ptr_t &CmdList : CmdLists)
    if (auto Res = Queue->executeCommandList(CmdList, false, OkToBatch))
      return Res;

  // We must keep the event internally to use if new command lists are created.
  (*Event)->RefCount.increment();
  Queue->ActiveBarriers.push_back(*Event);
  return PI_SUCCESS;
}

pi_result piEnqueueMemBufferRead(pi_queue Queue, pi_mem Src,
                                 pi_bool BlockingRead, size_t Offset,
                                 size_t Size, void *Dst,
                                 pi_uint32 NumEventsInWaitList,
                                 const pi_event *EventWaitList,
                                 pi_event *Event) {
  PI_ASSERT(Src, PI_ERROR_INVALID_MEM_OBJECT);
  PI_ASSERT(Queue, PI_ERROR_INVALID_QUEUE);

  std::shared_lock<pi_shared_mutex> SrcLock(Src->Mutex, std::defer_lock);
  std::scoped_lock<std::shared_lock<pi_shared_mutex>, pi_shared_mutex> LockAll(
      SrcLock, Queue->Mutex);

  char *ZeHandleSrc;
  PI_CALL(Src->getZeHandle(ZeHandleSrc, _pi_mem::read_only, Queue->Device));
  return enqueueMemCopyHelper(PI_COMMAND_TYPE_MEM_BUFFER_READ, Queue, Dst,
                              BlockingRead, Size, ZeHandleSrc + Offset,
                              NumEventsInWaitList, EventWaitList, Event);
}

pi_result piEnqueueMemBufferReadRect(
    pi_queue Queue, pi_mem Buffer, pi_bool BlockingRead,
    pi_buff_rect_offset BufferOffset, pi_buff_rect_offset HostOffset,
    pi_buff_rect_region Region, size_t BufferRowPitch, size_t BufferSlicePitch,
    size_t HostRowPitch, size_t HostSlicePitch, void *Ptr,
    pi_uint32 NumEventsInWaitList, const pi_event *EventWaitList,
    pi_event *Event) {

  PI_ASSERT(Buffer, PI_ERROR_INVALID_MEM_OBJECT);
  PI_ASSERT(Queue, PI_ERROR_INVALID_QUEUE);

  std::shared_lock<pi_shared_mutex> SrcLock(Buffer->Mutex, std::defer_lock);
  std::scoped_lock<std::shared_lock<pi_shared_mutex>, pi_shared_mutex> LockAll(
      SrcLock, Queue->Mutex);

  char *ZeHandleSrc;
  PI_CALL(Buffer->getZeHandle(ZeHandleSrc, _pi_mem::read_only, Queue->Device));
  return enqueueMemCopyRectHelper(
      PI_COMMAND_TYPE_MEM_BUFFER_READ_RECT, Queue, ZeHandleSrc,
      static_cast<char *>(Ptr), BufferOffset, HostOffset, Region,
      BufferRowPitch, HostRowPitch, BufferSlicePitch, HostSlicePitch,
      BlockingRead, NumEventsInWaitList, EventWaitList, Event);
}

} // extern "C"

bool _pi_queue::useCopyEngine(bool PreferCopyEngine) const {
  return PreferCopyEngine && CopyQueueGroup.ZeQueues.size() > 0 &&
         (!isInOrderQueue() || UseCopyEngineForInOrderQueue);
}

// Wait on all operations in flight on this Queue.
// The caller is expected to hold a lock on the Queue.
// For standard commandlists sync the L0 queues directly.
// For immediate commandlists add barriers to all commandlists associated
// with the Queue. An alternative approach would be to wait on all Events
// associated with the in-flight operations.
// TODO: Event release in immediate commandlist mode is driven by the SYCL
// runtime. Need to investigate whether relase can be done earlier, at sync
// points such as this, to reduce total number of active Events.
pi_result _pi_queue::synchronize() {
  if (!Healthy)
    return PI_SUCCESS;

  auto syncImmCmdList = [](_pi_queue *Queue, pi_command_list_ptr_t ImmCmdList) {
    if (ImmCmdList == Queue->CommandListMap.end())
      return PI_SUCCESS;

    pi_event Event;
    pi_result Res = createEventAndAssociateQueue(
        Queue, &Event, PI_COMMAND_TYPE_USER, ImmCmdList, false);
    if (Res != PI_SUCCESS)
      return Res;
    auto zeEvent = Event->ZeEvent;
    ZE_CALL(zeCommandListAppendBarrier,
            (ImmCmdList->first, zeEvent, 0, nullptr));
    ZE_CALL(zeHostSynchronize, (zeEvent));
    Event->Completed = true;
    PI_CALL(piEventRelease(Event));
    return PI_SUCCESS;
  };

  if (Device->useImmediateCommandLists()) {
    for (auto ImmCmdList : ComputeQueueGroup.ImmCmdLists)
      syncImmCmdList(this, ImmCmdList);
    for (auto ImmCmdList : CopyQueueGroup.ImmCmdLists)
      syncImmCmdList(this, ImmCmdList);
  } else {
    for (auto &ZeQueue : ComputeQueueGroup.ZeQueues)
      if (ZeQueue)
        ZE_CALL(zeHostSynchronize, (ZeQueue));
    for (auto &ZeQueue : CopyQueueGroup.ZeQueues)
      if (ZeQueue)
        ZE_CALL(zeHostSynchronize, (ZeQueue));
  }

  // With the entire queue synchronized, the active barriers must be done so we
  // can remove them.
  for (pi_event &BarrierEvent : ActiveBarriers)
    PI_CALL(piEventReleaseInternal(BarrierEvent));
  ActiveBarriers.clear();

  return PI_SUCCESS;
}

// Shared by all memory read/write/copy PI interfaces.
// PI interfaces must have queue's and destination buffer's mutexes locked for
// exclusive use and source buffer's mutex locked for shared use on entry.
static pi_result
enqueueMemCopyHelper(pi_command_type CommandType, pi_queue Queue, void *Dst,
                     pi_bool BlockingWrite, size_t Size, const void *Src,
                     pi_uint32 NumEventsInWaitList,
                     const pi_event *EventWaitList, pi_event *OutEvent,
                     bool PreferCopyEngine) {
  PI_ASSERT(Queue, PI_ERROR_INVALID_QUEUE);

  bool UseCopyEngine = Queue->useCopyEngine(PreferCopyEngine);

  _pi_ze_event_list_t TmpWaitList;
  if (auto Res = TmpWaitList.createAndRetainPiZeEventList(
          NumEventsInWaitList, EventWaitList, Queue, UseCopyEngine))
    return Res;

  // We want to batch these commands to avoid extra submissions (costly)
  bool OkToBatch = true;

  // Get a new command list to be used on this call
  pi_command_list_ptr_t CommandList{};
  if (auto Res = Queue->Context->getAvailableCommandList(
          Queue, CommandList, UseCopyEngine, OkToBatch))
    return Res;

  ze_event_handle_t ZeEvent = nullptr;
  pi_event InternalEvent;
  bool IsInternal = OutEvent == nullptr;
  pi_event *Event = OutEvent ? OutEvent : &InternalEvent;
  auto Res = createEventAndAssociateQueue(Queue, Event, CommandType,
                                          CommandList, IsInternal);
  if (Res != PI_SUCCESS)
    return Res;
  ZeEvent = (*Event)->ZeEvent;
  (*Event)->WaitList = TmpWaitList;

  const auto &ZeCommandList = CommandList->first;
  const auto &WaitList = (*Event)->WaitList;
  if (WaitList.Length) {

    ZE_CALL(zeCommandListAppendWaitOnEvents,
            (ZeCommandList, WaitList.Length, WaitList.ZeEventList));
  }

  zePrint("calling zeCommandListAppendMemoryCopy() with\n"
          "  ZeEvent %#lx\n",
          pi_cast<std::uintptr_t>(ZeEvent));
  printZeEventList(WaitList);

  ZE_CALL(zeCommandListAppendMemoryCopy,
          (ZeCommandList, Dst, Src, Size, ZeEvent, 0, nullptr));

  if (auto Res =
          Queue->executeCommandList(CommandList, BlockingWrite, OkToBatch))
    return Res;

  return PI_SUCCESS;
}

// Shared by all memory read/write/copy rect PI interfaces.
// PI interfaces must have queue's and destination buffer's mutexes locked for
// exclusive use and source buffer's mutex locked for shared use on entry.
static pi_result enqueueMemCopyRectHelper(
    pi_command_type CommandType, pi_queue Queue, void *SrcBuffer,
    void *DstBuffer, pi_buff_rect_offset SrcOrigin,
    pi_buff_rect_offset DstOrigin, pi_buff_rect_region Region,
    size_t SrcRowPitch, size_t DstRowPitch, size_t SrcSlicePitch,
    size_t DstSlicePitch, pi_bool Blocking, pi_uint32 NumEventsInWaitList,
    const pi_event *EventWaitList, pi_event *OutEvent, bool PreferCopyEngine) {

  PI_ASSERT(Region && SrcOrigin && DstOrigin && Queue, PI_ERROR_INVALID_VALUE);

  bool UseCopyEngine = Queue->useCopyEngine(PreferCopyEngine);

  _pi_ze_event_list_t TmpWaitList;
  if (auto Res = TmpWaitList.createAndRetainPiZeEventList(
          NumEventsInWaitList, EventWaitList, Queue, UseCopyEngine))
    return Res;

  // We want to batch these commands to avoid extra submissions (costly)
  bool OkToBatch = true;

  // Get a new command list to be used on this call
  pi_command_list_ptr_t CommandList{};
  if (auto Res = Queue->Context->getAvailableCommandList(
          Queue, CommandList, UseCopyEngine, OkToBatch))
    return Res;

  ze_event_handle_t ZeEvent = nullptr;
  pi_event InternalEvent;
  bool IsInternal = OutEvent == nullptr;
  pi_event *Event = OutEvent ? OutEvent : &InternalEvent;
  auto Res = createEventAndAssociateQueue(Queue, Event, CommandType,
                                          CommandList, IsInternal);
  if (Res != PI_SUCCESS)
    return Res;
  ZeEvent = (*Event)->ZeEvent;
  (*Event)->WaitList = TmpWaitList;

  const auto &ZeCommandList = CommandList->first;
  const auto &WaitList = (*Event)->WaitList;

  if (WaitList.Length) {
    ZE_CALL(zeCommandListAppendWaitOnEvents,
            (ZeCommandList, WaitList.Length, WaitList.ZeEventList));
  }
  zePrint("calling zeCommandListAppendMemoryCopy() with\n"
          "  ZeEvent %#lx\n",
          pi_cast<std::uintptr_t>(ZeEvent));
  printZeEventList(WaitList);

  uint32_t SrcOriginX = pi_cast<uint32_t>(SrcOrigin->x_bytes);
  uint32_t SrcOriginY = pi_cast<uint32_t>(SrcOrigin->y_scalar);
  uint32_t SrcOriginZ = pi_cast<uint32_t>(SrcOrigin->z_scalar);

  uint32_t SrcPitch = SrcRowPitch;
  if (SrcPitch == 0)
    SrcPitch = pi_cast<uint32_t>(Region->width_bytes);

  if (SrcSlicePitch == 0)
    SrcSlicePitch = pi_cast<uint32_t>(Region->height_scalar) * SrcPitch;

  uint32_t DstOriginX = pi_cast<uint32_t>(DstOrigin->x_bytes);
  uint32_t DstOriginY = pi_cast<uint32_t>(DstOrigin->y_scalar);
  uint32_t DstOriginZ = pi_cast<uint32_t>(DstOrigin->z_scalar);

  uint32_t DstPitch = DstRowPitch;
  if (DstPitch == 0)
    DstPitch = pi_cast<uint32_t>(Region->width_bytes);

  if (DstSlicePitch == 0)
    DstSlicePitch = pi_cast<uint32_t>(Region->height_scalar) * DstPitch;

  uint32_t Width = pi_cast<uint32_t>(Region->width_bytes);
  uint32_t Height = pi_cast<uint32_t>(Region->height_scalar);
  uint32_t Depth = pi_cast<uint32_t>(Region->depth_scalar);

  const ze_copy_region_t ZeSrcRegion = {SrcOriginX, SrcOriginY, SrcOriginZ,
                                        Width,      Height,     Depth};
  const ze_copy_region_t ZeDstRegion = {DstOriginX, DstOriginY, DstOriginZ,
                                        Width,      Height,     Depth};

  ZE_CALL(zeCommandListAppendMemoryCopyRegion,
          (ZeCommandList, DstBuffer, &ZeDstRegion, DstPitch, DstSlicePitch,
           SrcBuffer, &ZeSrcRegion, SrcPitch, SrcSlicePitch, nullptr, 0,
           nullptr));

  zePrint("calling zeCommandListAppendMemoryCopyRegion()\n");

  ZE_CALL(zeCommandListAppendBarrier, (ZeCommandList, ZeEvent, 0, nullptr));

  zePrint("calling zeCommandListAppendBarrier() with Event %#lx\n",
          pi_cast<std::uintptr_t>(ZeEvent));

  if (auto Res = Queue->executeCommandList(CommandList, Blocking, OkToBatch))
    return Res;

  return PI_SUCCESS;
}

extern "C" {

pi_result piEnqueueMemBufferWrite(pi_queue Queue, pi_mem Buffer,
                                  pi_bool BlockingWrite, size_t Offset,
                                  size_t Size, const void *Ptr,
                                  pi_uint32 NumEventsInWaitList,
                                  const pi_event *EventWaitList,
                                  pi_event *Event) {

  PI_ASSERT(Buffer, PI_ERROR_INVALID_MEM_OBJECT);
  PI_ASSERT(Queue, PI_ERROR_INVALID_QUEUE);

  std::scoped_lock<pi_shared_mutex, pi_shared_mutex> Lock(Queue->Mutex,
                                                          Buffer->Mutex);

  char *ZeHandleDst;
  PI_CALL(Buffer->getZeHandle(ZeHandleDst, _pi_mem::write_only, Queue->Device));
  return enqueueMemCopyHelper(PI_COMMAND_TYPE_MEM_BUFFER_WRITE, Queue,
                              ZeHandleDst + Offset, // dst
                              BlockingWrite, Size,
                              Ptr, // src
                              NumEventsInWaitList, EventWaitList, Event);
}

pi_result piEnqueueMemBufferWriteRect(
    pi_queue Queue, pi_mem Buffer, pi_bool BlockingWrite,
    pi_buff_rect_offset BufferOffset, pi_buff_rect_offset HostOffset,
    pi_buff_rect_region Region, size_t BufferRowPitch, size_t BufferSlicePitch,
    size_t HostRowPitch, size_t HostSlicePitch, const void *Ptr,
    pi_uint32 NumEventsInWaitList, const pi_event *EventWaitList,
    pi_event *Event) {

  PI_ASSERT(Buffer, PI_ERROR_INVALID_MEM_OBJECT);
  PI_ASSERT(Queue, PI_ERROR_INVALID_QUEUE);

  std::scoped_lock<pi_shared_mutex, pi_shared_mutex> Lock(Queue->Mutex,
                                                          Buffer->Mutex);

  char *ZeHandleDst;
  PI_CALL(Buffer->getZeHandle(ZeHandleDst, _pi_mem::write_only, Queue->Device));
  return enqueueMemCopyRectHelper(
      PI_COMMAND_TYPE_MEM_BUFFER_WRITE_RECT, Queue,
      const_cast<char *>(static_cast<const char *>(Ptr)), ZeHandleDst,
      HostOffset, BufferOffset, Region, HostRowPitch, BufferRowPitch,
      HostSlicePitch, BufferSlicePitch, BlockingWrite, NumEventsInWaitList,
      EventWaitList, Event);
}

pi_result piEnqueueMemBufferCopy(pi_queue Queue, pi_mem SrcMem, pi_mem DstMem,
                                 size_t SrcOffset, size_t DstOffset,
                                 size_t Size, pi_uint32 NumEventsInWaitList,
                                 const pi_event *EventWaitList,
                                 pi_event *Event) {
  PI_ASSERT(SrcMem && DstMem, PI_ERROR_INVALID_MEM_OBJECT);
  PI_ASSERT(Queue, PI_ERROR_INVALID_QUEUE);

  PI_ASSERT(!SrcMem->isImage(), PI_ERROR_INVALID_MEM_OBJECT);
  PI_ASSERT(!DstMem->isImage(), PI_ERROR_INVALID_MEM_OBJECT);
  auto SrcBuffer = pi_cast<pi_buffer>(SrcMem);
  auto DstBuffer = pi_cast<pi_buffer>(DstMem);

  std::shared_lock<pi_shared_mutex> SrcLock(SrcBuffer->Mutex, std::defer_lock);
  std::scoped_lock<std::shared_lock<pi_shared_mutex>, pi_shared_mutex,
                   pi_shared_mutex>
      LockAll(SrcLock, DstBuffer->Mutex, Queue->Mutex);

  // Copy engine is preferred only for host to device transfer.
  // Device to device transfers run faster on compute engines.
  bool PreferCopyEngine = (SrcBuffer->OnHost || DstBuffer->OnHost);

  // Temporary option added to use copy engine for D2D copy
  PreferCopyEngine |= UseCopyEngineForD2DCopy;

  char *ZeHandleSrc;
  PI_CALL(
      SrcBuffer->getZeHandle(ZeHandleSrc, _pi_mem::read_only, Queue->Device));
  char *ZeHandleDst;
  PI_CALL(
      DstBuffer->getZeHandle(ZeHandleDst, _pi_mem::write_only, Queue->Device));

  return enqueueMemCopyHelper(
      PI_COMMAND_TYPE_MEM_BUFFER_COPY, Queue, ZeHandleDst + DstOffset,
      false, // blocking
      Size, ZeHandleSrc + SrcOffset, NumEventsInWaitList, EventWaitList, Event,
      PreferCopyEngine);
}

pi_result piEnqueueMemBufferCopyRect(
    pi_queue Queue, pi_mem SrcMem, pi_mem DstMem, pi_buff_rect_offset SrcOrigin,
    pi_buff_rect_offset DstOrigin, pi_buff_rect_region Region,
    size_t SrcRowPitch, size_t SrcSlicePitch, size_t DstRowPitch,
    size_t DstSlicePitch, pi_uint32 NumEventsInWaitList,
    const pi_event *EventWaitList, pi_event *Event) {
  PI_ASSERT(SrcMem && DstMem, PI_ERROR_INVALID_MEM_OBJECT);
  PI_ASSERT(Queue, PI_ERROR_INVALID_QUEUE);

  PI_ASSERT(!SrcMem->isImage(), PI_ERROR_INVALID_MEM_OBJECT);
  PI_ASSERT(!DstMem->isImage(), PI_ERROR_INVALID_MEM_OBJECT);
  auto SrcBuffer = pi_cast<pi_buffer>(SrcMem);
  auto DstBuffer = pi_cast<pi_buffer>(DstMem);

  std::shared_lock<pi_shared_mutex> SrcLock(SrcBuffer->Mutex, std::defer_lock);
  std::scoped_lock<std::shared_lock<pi_shared_mutex>, pi_shared_mutex,
                   pi_shared_mutex>
      LockAll(SrcLock, DstBuffer->Mutex, Queue->Mutex);

  // Copy engine is preferred only for host to device transfer.
  // Device to device transfers run faster on compute engines.
  bool PreferCopyEngine = (SrcBuffer->OnHost || DstBuffer->OnHost);

  char *ZeHandleSrc;
  PI_CALL(
      SrcBuffer->getZeHandle(ZeHandleSrc, _pi_mem::read_only, Queue->Device));
  char *ZeHandleDst;
  PI_CALL(
      DstBuffer->getZeHandle(ZeHandleDst, _pi_mem::write_only, Queue->Device));

  return enqueueMemCopyRectHelper(
      PI_COMMAND_TYPE_MEM_BUFFER_COPY_RECT, Queue, ZeHandleSrc, ZeHandleDst,
      SrcOrigin, DstOrigin, Region, SrcRowPitch, DstRowPitch, SrcSlicePitch,
      DstSlicePitch,
      false, // blocking
      NumEventsInWaitList, EventWaitList, Event, PreferCopyEngine);
}

} // extern "C"

// Default to using compute engine for fill operation, but allow to
// override this with an environment variable.
static bool PreferCopyEngine = [] {
  const char *Env = std::getenv("SYCL_PI_LEVEL_ZERO_USE_COPY_ENGINE_FOR_FILL");
  return Env ? std::stoi(Env) != 0 : false;
}();

// PI interfaces must have queue's and buffer's mutexes locked on entry.
static pi_result
enqueueMemFillHelper(pi_command_type CommandType, pi_queue Queue, void *Ptr,
                     const void *Pattern, size_t PatternSize, size_t Size,
                     pi_uint32 NumEventsInWaitList,
                     const pi_event *EventWaitList, pi_event *OutEvent) {
  PI_ASSERT(Queue, PI_ERROR_INVALID_QUEUE);
  // Pattern size must be a power of two.
  PI_ASSERT((PatternSize > 0) && ((PatternSize & (PatternSize - 1)) == 0),
            PI_ERROR_INVALID_VALUE);

  auto &Device = Queue->Device;

  // Make sure that pattern size matches the capability of the copy queues.
  // Check both main and link groups as we don't known which one will be used.
  //
  if (PreferCopyEngine && Device->hasCopyEngine()) {
    if (Device->hasMainCopyEngine() &&
        Device->QueueGroup[_pi_device::queue_group_info_t::MainCopy]
                .ZeProperties.maxMemoryFillPatternSize < PatternSize) {
      PreferCopyEngine = false;
    }
    if (Device->hasLinkCopyEngine() &&
        Device->QueueGroup[_pi_device::queue_group_info_t::LinkCopy]
                .ZeProperties.maxMemoryFillPatternSize < PatternSize) {
      PreferCopyEngine = false;
    }
  }

  bool UseCopyEngine = Queue->useCopyEngine(PreferCopyEngine);
  if (!UseCopyEngine) {
    // Pattern size must fit the compute queue capabilities.
    PI_ASSERT(PatternSize <=
                  Device->QueueGroup[_pi_device::queue_group_info_t::Compute]
                      .ZeProperties.maxMemoryFillPatternSize,
              PI_ERROR_INVALID_VALUE);
  }

  _pi_ze_event_list_t TmpWaitList;
  if (auto Res = TmpWaitList.createAndRetainPiZeEventList(
          NumEventsInWaitList, EventWaitList, Queue, UseCopyEngine))
    return Res;

  pi_command_list_ptr_t CommandList{};
  // We want to batch these commands to avoid extra submissions (costly)
  bool OkToBatch = true;
  if (auto Res = Queue->Context->getAvailableCommandList(
          Queue, CommandList, UseCopyEngine, OkToBatch))
    return Res;

  ze_event_handle_t ZeEvent = nullptr;
  pi_event InternalEvent;
  bool IsInternal = OutEvent == nullptr;
  pi_event *Event = OutEvent ? OutEvent : &InternalEvent;
  auto Res = createEventAndAssociateQueue(Queue, Event, CommandType,
                                          CommandList, IsInternal);
  if (Res != PI_SUCCESS)
    return Res;

  ZeEvent = (*Event)->ZeEvent;
  (*Event)->WaitList = TmpWaitList;

  const auto &ZeCommandList = CommandList->first;
  const auto &WaitList = (*Event)->WaitList;

  if (WaitList.Length) {
    ZE_CALL(zeCommandListAppendWaitOnEvents,
            (ZeCommandList, WaitList.Length, WaitList.ZeEventList));
  }

  ZE_CALL(
      zeCommandListAppendMemoryFill,
      (ZeCommandList, Ptr, Pattern, PatternSize, Size, ZeEvent, 0, nullptr));

  zePrint("calling zeCommandListAppendMemoryFill() with\n"
          "  ZeEvent %#lx\n",
          pi_cast<pi_uint64>(ZeEvent));
  printZeEventList(WaitList);

  // Execute command list asynchronously, as the event will be used
  // to track down its completion.
  if (auto Res = Queue->executeCommandList(CommandList, false, OkToBatch))
    return Res;

  return PI_SUCCESS;
}

extern "C" {

pi_result piEnqueueMemBufferFill(pi_queue Queue, pi_mem Buffer,
                                 const void *Pattern, size_t PatternSize,
                                 size_t Offset, size_t Size,
                                 pi_uint32 NumEventsInWaitList,
                                 const pi_event *EventWaitList,
                                 pi_event *Event) {

  PI_ASSERT(Buffer, PI_ERROR_INVALID_MEM_OBJECT);
  PI_ASSERT(Queue, PI_ERROR_INVALID_QUEUE);

  std::scoped_lock<pi_shared_mutex, pi_shared_mutex> Lock(Queue->Mutex,
                                                          Buffer->Mutex);

  char *ZeHandleDst;
  PI_CALL(Buffer->getZeHandle(ZeHandleDst, _pi_mem::write_only, Queue->Device));
  return enqueueMemFillHelper(PI_COMMAND_TYPE_MEM_BUFFER_FILL, Queue,
                              ZeHandleDst + Offset, Pattern, PatternSize, Size,
                              NumEventsInWaitList, EventWaitList, Event);
}

static pi_result USMHostAllocImpl(void **ResultPtr, pi_context Context,
                                  pi_usm_mem_properties *Properties,
                                  size_t Size, pi_uint32 Alignment);

pi_result piEnqueueMemBufferMap(pi_queue Queue, pi_mem Mem, pi_bool BlockingMap,
                                pi_map_flags MapFlags, size_t Offset,
                                size_t Size, pi_uint32 NumEventsInWaitList,
                                const pi_event *EventWaitList,
                                pi_event *OutEvent, void **RetMap) {

  // TODO: we don't implement read-only or write-only, always read-write.
  // assert((map_flags & PI_MAP_READ) != 0);
  // assert((map_flags & PI_MAP_WRITE) != 0);
  PI_ASSERT(Mem, PI_ERROR_INVALID_MEM_OBJECT);
  PI_ASSERT(Queue, PI_ERROR_INVALID_QUEUE);

  PI_ASSERT(!Mem->isImage(), PI_ERROR_INVALID_MEM_OBJECT);
  auto Buffer = pi_cast<pi_buffer>(Mem);

  pi_event InternalEvent;
  bool IsInternal = OutEvent == nullptr;
  pi_event *Event = OutEvent ? OutEvent : &InternalEvent;
  ze_event_handle_t ZeEvent = nullptr;

  bool UseCopyEngine = false;
  {
    // Lock automatically releases when this goes out of scope.
    std::scoped_lock<pi_shared_mutex> lock(Queue->Mutex);

    _pi_ze_event_list_t TmpWaitList;
    if (auto Res = TmpWaitList.createAndRetainPiZeEventList(
            NumEventsInWaitList, EventWaitList, Queue, UseCopyEngine))
      return Res;

    auto Res = createEventAndAssociateQueue(
        Queue, Event, PI_COMMAND_TYPE_MEM_BUFFER_MAP,
        Queue->CommandListMap.end(), IsInternal);
    if (Res != PI_SUCCESS)
      return Res;

    ZeEvent = (*Event)->ZeEvent;
    (*Event)->WaitList = TmpWaitList;
  }

  // Translate the host access mode info.
  _pi_mem::access_mode_t AccessMode = _pi_mem::unknown;
  if (MapFlags & PI_MAP_WRITE_INVALIDATE_REGION)
    AccessMode = _pi_mem::write_only;
  else {
    if (MapFlags & PI_MAP_READ) {
      AccessMode = _pi_mem::read_only;
      if (MapFlags & PI_MAP_WRITE)
        AccessMode = _pi_mem::read_write;
    } else if (MapFlags & PI_MAP_WRITE)
      AccessMode = _pi_mem::write_only;
  }
  PI_ASSERT(AccessMode != _pi_mem::unknown, PI_ERROR_INVALID_VALUE);

  // TODO: Level Zero is missing the memory "mapping" capabilities, so we are
  // left to doing new memory allocation and a copy (read) on discrete devices.
  // For integrated devices, we have allocated the buffer in host memory so no
  // actions are needed here except for synchronizing on incoming events.
  // A host-to-host copy is done if a host pointer had been supplied during
  // buffer creation on integrated devices.
  //
  // TODO: for discrete, check if the input buffer is already allocated
  // in shared memory and thus is accessible from the host as is.
  // Can we get SYCL RT to predict/allocate in shared memory
  // from the beginning?

  // For integrated devices the buffer has been allocated in host memory.
  if (Buffer->OnHost) {
    // Wait on incoming events before doing the copy
    if (NumEventsInWaitList > 0)
      PI_CALL(piEventsWait(NumEventsInWaitList, EventWaitList));

    if (Queue->isInOrderQueue())
      PI_CALL(piQueueFinish(Queue));

    // Lock automatically releases when this goes out of scope.
    std::scoped_lock<pi_shared_mutex> Guard(Buffer->Mutex);

    char *ZeHandleSrc;
    PI_CALL(Buffer->getZeHandle(ZeHandleSrc, AccessMode, Queue->Device));

    if (Buffer->MapHostPtr) {
      *RetMap = Buffer->MapHostPtr + Offset;
      if (ZeHandleSrc != Buffer->MapHostPtr &&
          AccessMode != _pi_mem::write_only) {
        memcpy(*RetMap, ZeHandleSrc + Offset, Size);
      }
    } else {
      *RetMap = ZeHandleSrc + Offset;
    }

    auto Res = Buffer->Mappings.insert({*RetMap, {Offset, Size}});
    // False as the second value in pair means that mapping was not inserted
    // because mapping already exists.
    if (!Res.second) {
      zePrint("piEnqueueMemBufferMap: duplicate mapping detected\n");
      return PI_ERROR_INVALID_VALUE;
    }

    // Signal this event
    ZE_CALL(zeEventHostSignal, (ZeEvent));
    (*Event)->Completed = true;
    return PI_SUCCESS;
  }

  // Lock automatically releases when this goes out of scope.
  std::scoped_lock<pi_shared_mutex, pi_shared_mutex> Lock(Queue->Mutex,
                                                          Buffer->Mutex);

  if (Buffer->MapHostPtr) {
    *RetMap = Buffer->MapHostPtr + Offset;
  } else {
    // TODO: use USM host allocator here
    // TODO: Do we even need every map to allocate new host memory?
    //       In the case when the buffer is "OnHost" we use single allocation.
    if (auto Res = ZeHostMemAllocHelper(RetMap, Queue->Context, Size))
      return Res;
  }

  // Take a shortcut if the host is not going to read buffer's data.
  if (AccessMode == _pi_mem::write_only) {
    (*Event)->Completed = true;
  } else {
    // For discrete devices we need a command list
    pi_command_list_ptr_t CommandList{};
    if (auto Res = Queue->Context->getAvailableCommandList(Queue, CommandList,
                                                           UseCopyEngine))
      return Res;

    // Add the event to the command list.
    if (Event) {
      CommandList->second.append(*Event);
      (*Event)->RefCount.increment();
    }

    const auto &ZeCommandList = CommandList->first;
    const auto &WaitList = (*Event)->WaitList;

    char *ZeHandleSrc;
    PI_CALL(Buffer->getZeHandle(ZeHandleSrc, AccessMode, Queue->Device));

    ZE_CALL(zeCommandListAppendMemoryCopy,
            (ZeCommandList, *RetMap, ZeHandleSrc + Offset, Size, ZeEvent,
             WaitList.Length, WaitList.ZeEventList));

    if (auto Res = Queue->executeCommandList(CommandList, BlockingMap))
      return Res;
  }

  auto Res = Buffer->Mappings.insert({*RetMap, {Offset, Size}});
  // False as the second value in pair means that mapping was not inserted
  // because mapping already exists.
  if (!Res.second) {
    zePrint("piEnqueueMemBufferMap: duplicate mapping detected\n");
    return PI_ERROR_INVALID_VALUE;
  }
  return PI_SUCCESS;
}

pi_result piEnqueueMemUnmap(pi_queue Queue, pi_mem Mem, void *MappedPtr,
                            pi_uint32 NumEventsInWaitList,
                            const pi_event *EventWaitList, pi_event *OutEvent) {
  PI_ASSERT(Mem, PI_ERROR_INVALID_MEM_OBJECT);
  PI_ASSERT(Queue, PI_ERROR_INVALID_QUEUE);

  PI_ASSERT(!Mem->isImage(), PI_ERROR_INVALID_MEM_OBJECT);
  auto Buffer = pi_cast<pi_buffer>(Mem);

  bool UseCopyEngine = false;

  ze_event_handle_t ZeEvent = nullptr;
  pi_event InternalEvent;
  bool IsInternal = OutEvent == nullptr;
  pi_event *Event = OutEvent ? OutEvent : &InternalEvent;
  {
    // Lock automatically releases when this goes out of scope.
    std::scoped_lock<pi_shared_mutex> lock(Queue->Mutex);

    _pi_ze_event_list_t TmpWaitList;
    if (auto Res = TmpWaitList.createAndRetainPiZeEventList(
            NumEventsInWaitList, EventWaitList, Queue, UseCopyEngine))
      return Res;

    auto Res = createEventAndAssociateQueue(
        Queue, Event, PI_COMMAND_TYPE_MEM_BUFFER_UNMAP,
        Queue->CommandListMap.end(), IsInternal);
    if (Res != PI_SUCCESS)
      return Res;
    ZeEvent = (*Event)->ZeEvent;
    (*Event)->WaitList = TmpWaitList;
  }

  _pi_buffer::Mapping MapInfo = {};
  {
    // Lock automatically releases when this goes out of scope.
    std::scoped_lock<pi_shared_mutex> Guard(Buffer->Mutex);
    auto It = Buffer->Mappings.find(MappedPtr);
    if (It == Buffer->Mappings.end()) {
      zePrint("piEnqueueMemUnmap: unknown memory mapping\n");
      return PI_ERROR_INVALID_VALUE;
    }
    MapInfo = It->second;
    Buffer->Mappings.erase(It);

    // NOTE: we still have to free the host memory allocated/returned by
    // piEnqueueMemBufferMap, but can only do so after the above copy
    // is completed. Instead of waiting for It here (blocking), we shall
    // do so in piEventRelease called for the pi_event tracking the unmap.
    // In the case of an integrated device, the map operation does not allocate
    // any memory, so there is nothing to free. This is indicated by a nullptr.
    if (Event)
      (*Event)->CommandData =
          (Buffer->OnHost ? nullptr
                          : (Buffer->MapHostPtr ? nullptr : MappedPtr));
  }

  // For integrated devices the buffer is allocated in host memory.
  if (Buffer->OnHost) {
    // Wait on incoming events before doing the copy
    if (NumEventsInWaitList > 0)
      PI_CALL(piEventsWait(NumEventsInWaitList, EventWaitList));

    if (Queue->isInOrderQueue())
      PI_CALL(piQueueFinish(Queue));

    char *ZeHandleDst;
    PI_CALL(
        Buffer->getZeHandle(ZeHandleDst, _pi_mem::write_only, Queue->Device));

    std::scoped_lock<pi_shared_mutex> Guard(Buffer->Mutex);
    if (Buffer->MapHostPtr)
      memcpy(ZeHandleDst + MapInfo.Offset, MappedPtr, MapInfo.Size);

    // Signal this event
    ZE_CALL(zeEventHostSignal, (ZeEvent));
    (*Event)->Completed = true;
    return PI_SUCCESS;
  }

  // Lock automatically releases when this goes out of scope.
  std::scoped_lock<pi_shared_mutex, pi_shared_mutex> Lock(Queue->Mutex,
                                                          Buffer->Mutex);

  pi_command_list_ptr_t CommandList{};
  if (auto Res = Queue->Context->getAvailableCommandList(Queue, CommandList,
                                                         UseCopyEngine))
    return Res;

  CommandList->second.append(*Event);
  (*Event)->RefCount.increment();

  const auto &ZeCommandList = CommandList->first;

  // TODO: Level Zero is missing the memory "mapping" capabilities, so we are
  // left to doing copy (write back to the device).
  //
  // NOTE: Keep this in sync with the implementation of
  // piEnqueueMemBufferMap.

  char *ZeHandleDst;
  PI_CALL(Buffer->getZeHandle(ZeHandleDst, _pi_mem::write_only, Queue->Device));

  ZE_CALL(zeCommandListAppendMemoryCopy,
          (ZeCommandList, ZeHandleDst + MapInfo.Offset, MappedPtr, MapInfo.Size,
           ZeEvent, (*Event)->WaitList.Length, (*Event)->WaitList.ZeEventList));

  // Execute command list asynchronously, as the event will be used
  // to track down its completion.
  if (auto Res = Queue->executeCommandList(CommandList))
    return Res;

  return PI_SUCCESS;
}

pi_result piMemImageGetInfo(pi_mem Image, pi_image_info ParamName,
                            size_t ParamValueSize, void *ParamValue,
                            size_t *ParamValueSizeRet) {
  (void)Image;
  (void)ParamName;
  (void)ParamValueSize;
  (void)ParamValue;
  (void)ParamValueSizeRet;

  die("piMemImageGetInfo: not implemented");
  return {};
}

} // extern "C"

static pi_result getImageRegionHelper(pi_mem Mem, pi_image_offset Origin,
                                      pi_image_region Region,
                                      ze_image_region_t &ZeRegion) {

  PI_ASSERT(Mem, PI_ERROR_INVALID_MEM_OBJECT);
  PI_ASSERT(Origin, PI_ERROR_INVALID_VALUE);

#ifndef NDEBUG
  PI_ASSERT(Mem->isImage(), PI_ERROR_INVALID_MEM_OBJECT);
  auto Image = static_cast<_pi_image *>(Mem);
  ze_image_desc_t &ZeImageDesc = Image->ZeImageDesc;

  PI_ASSERT((ZeImageDesc.type == ZE_IMAGE_TYPE_1D && Origin->y == 0 &&
             Origin->z == 0) ||
                (ZeImageDesc.type == ZE_IMAGE_TYPE_1DARRAY && Origin->z == 0) ||
                (ZeImageDesc.type == ZE_IMAGE_TYPE_2D && Origin->z == 0) ||
                (ZeImageDesc.type == ZE_IMAGE_TYPE_3D),
            PI_ERROR_INVALID_VALUE);

  PI_ASSERT(Region->width && Region->height && Region->depth,
            PI_ERROR_INVALID_VALUE);
  PI_ASSERT(
      (ZeImageDesc.type == ZE_IMAGE_TYPE_1D && Region->height == 1 &&
       Region->depth == 1) ||
          (ZeImageDesc.type == ZE_IMAGE_TYPE_1DARRAY && Region->depth == 1) ||
          (ZeImageDesc.type == ZE_IMAGE_TYPE_2D && Region->depth == 1) ||
          (ZeImageDesc.type == ZE_IMAGE_TYPE_3D),
      PI_ERROR_INVALID_VALUE);
#endif // !NDEBUG

  uint32_t OriginX = pi_cast<uint32_t>(Origin->x);
  uint32_t OriginY = pi_cast<uint32_t>(Origin->y);
  uint32_t OriginZ = pi_cast<uint32_t>(Origin->z);

  uint32_t Width = pi_cast<uint32_t>(Region->width);
  uint32_t Height = pi_cast<uint32_t>(Region->height);
  uint32_t Depth = pi_cast<uint32_t>(Region->depth);

  ZeRegion = {OriginX, OriginY, OriginZ, Width, Height, Depth};

  return PI_SUCCESS;
}

// Helper function to implement image read/write/copy.
// PI interfaces must have queue's and destination image's mutexes locked for
// exclusive use and source image's mutex locked for shared use on entry.
static pi_result enqueueMemImageCommandHelper(
    pi_command_type CommandType, pi_queue Queue,
    const void *Src, // image or ptr
    void *Dst,       // image or ptr
    pi_bool IsBlocking, pi_image_offset SrcOrigin, pi_image_offset DstOrigin,
    pi_image_region Region, size_t RowPitch, size_t SlicePitch,
    pi_uint32 NumEventsInWaitList, const pi_event *EventWaitList,
    pi_event *OutEvent, bool PreferCopyEngine = false) {
  PI_ASSERT(Queue, PI_ERROR_INVALID_QUEUE);

  bool UseCopyEngine = Queue->useCopyEngine(PreferCopyEngine);

  _pi_ze_event_list_t TmpWaitList;
  if (auto Res = TmpWaitList.createAndRetainPiZeEventList(
          NumEventsInWaitList, EventWaitList, Queue, UseCopyEngine))
    return Res;

  // We want to batch these commands to avoid extra submissions (costly)
  bool OkToBatch = true;

  // Get a new command list to be used on this call
  pi_command_list_ptr_t CommandList{};
  if (auto Res = Queue->Context->getAvailableCommandList(
          Queue, CommandList, UseCopyEngine, OkToBatch))
    return Res;

  ze_event_handle_t ZeEvent = nullptr;
  pi_event InternalEvent;
  bool IsInternal = OutEvent == nullptr;
  pi_event *Event = OutEvent ? OutEvent : &InternalEvent;
  auto Res = createEventAndAssociateQueue(Queue, Event, CommandType,
                                          CommandList, IsInternal);
  if (Res != PI_SUCCESS)
    return Res;
  ZeEvent = (*Event)->ZeEvent;
  (*Event)->WaitList = TmpWaitList;

  const auto &ZeCommandList = CommandList->first;
  const auto &WaitList = (*Event)->WaitList;

  if (WaitList.Length) {
    ZE_CALL(zeCommandListAppendWaitOnEvents,
            (ZeCommandList, WaitList.Length, WaitList.ZeEventList));
  }
  if (CommandType == PI_COMMAND_TYPE_IMAGE_READ) {
    pi_mem SrcMem = pi_cast<pi_mem>(const_cast<void *>(Src));

    ze_image_region_t ZeSrcRegion;
    auto Result = getImageRegionHelper(SrcMem, SrcOrigin, Region, ZeSrcRegion);
    if (Result != PI_SUCCESS)
      return Result;

    // TODO: Level Zero does not support row_pitch/slice_pitch for images yet.
    // Check that SYCL RT did not want pitch larger than default.
    (void)RowPitch;
    (void)SlicePitch;
#ifndef NDEBUG
    PI_ASSERT(SrcMem->isImage(), PI_ERROR_INVALID_MEM_OBJECT);

    auto SrcImage = static_cast<_pi_image *>(SrcMem);
    const ze_image_desc_t &ZeImageDesc = SrcImage->ZeImageDesc;
    PI_ASSERT(
        RowPitch == 0 ||
            // special case RGBA image pitch equal to region's width
            (ZeImageDesc.format.layout == ZE_IMAGE_FORMAT_LAYOUT_32_32_32_32 &&
             RowPitch == 4 * 4 * ZeSrcRegion.width) ||
            (ZeImageDesc.format.layout == ZE_IMAGE_FORMAT_LAYOUT_16_16_16_16 &&
             RowPitch == 4 * 2 * ZeSrcRegion.width) ||
            (ZeImageDesc.format.layout == ZE_IMAGE_FORMAT_LAYOUT_8_8_8_8 &&
             RowPitch == 4 * ZeSrcRegion.width),
        PI_ERROR_INVALID_IMAGE_SIZE);
    PI_ASSERT(SlicePitch == 0 || SlicePitch == RowPitch * ZeSrcRegion.height,
              PI_ERROR_INVALID_IMAGE_SIZE);
#endif // !NDEBUG

    char *ZeHandleSrc;
    PI_CALL(
        SrcMem->getZeHandle(ZeHandleSrc, _pi_mem::read_only, Queue->Device));
    ZE_CALL(zeCommandListAppendImageCopyToMemory,
            (ZeCommandList, Dst, pi_cast<ze_image_handle_t>(ZeHandleSrc),
             &ZeSrcRegion, ZeEvent, 0, nullptr));
  } else if (CommandType == PI_COMMAND_TYPE_IMAGE_WRITE) {
    pi_mem DstMem = pi_cast<pi_mem>(Dst);
    ze_image_region_t ZeDstRegion;
    auto Result = getImageRegionHelper(DstMem, DstOrigin, Region, ZeDstRegion);
    if (Result != PI_SUCCESS)
      return Result;

      // TODO: Level Zero does not support row_pitch/slice_pitch for images yet.
      // Check that SYCL RT did not want pitch larger than default.
#ifndef NDEBUG
    PI_ASSERT(DstMem->isImage(), PI_ERROR_INVALID_MEM_OBJECT);

    auto DstImage = static_cast<_pi_image *>(DstMem);
    const ze_image_desc_t &ZeImageDesc = DstImage->ZeImageDesc;
    PI_ASSERT(
        RowPitch == 0 ||
            // special case RGBA image pitch equal to region's width
            (ZeImageDesc.format.layout == ZE_IMAGE_FORMAT_LAYOUT_32_32_32_32 &&
             RowPitch == 4 * 4 * ZeDstRegion.width) ||
            (ZeImageDesc.format.layout == ZE_IMAGE_FORMAT_LAYOUT_16_16_16_16 &&
             RowPitch == 4 * 2 * ZeDstRegion.width) ||
            (ZeImageDesc.format.layout == ZE_IMAGE_FORMAT_LAYOUT_8_8_8_8 &&
             RowPitch == 4 * ZeDstRegion.width),
        PI_ERROR_INVALID_IMAGE_SIZE);
    PI_ASSERT(SlicePitch == 0 || SlicePitch == RowPitch * ZeDstRegion.height,
              PI_ERROR_INVALID_IMAGE_SIZE);
#endif // !NDEBUG

    char *ZeHandleDst;
    PI_CALL(
        DstMem->getZeHandle(ZeHandleDst, _pi_mem::write_only, Queue->Device));
    ZE_CALL(zeCommandListAppendImageCopyFromMemory,
            (ZeCommandList, pi_cast<ze_image_handle_t>(ZeHandleDst), Src,
             &ZeDstRegion, ZeEvent, 0, nullptr));
  } else if (CommandType == PI_COMMAND_TYPE_IMAGE_COPY) {
    pi_mem SrcImage = pi_cast<pi_mem>(const_cast<void *>(Src));
    pi_mem DstImage = pi_cast<pi_mem>(Dst);

    ze_image_region_t ZeSrcRegion;
    auto Result =
        getImageRegionHelper(SrcImage, SrcOrigin, Region, ZeSrcRegion);
    if (Result != PI_SUCCESS)
      return Result;
    ze_image_region_t ZeDstRegion;
    Result = getImageRegionHelper(DstImage, DstOrigin, Region, ZeDstRegion);
    if (Result != PI_SUCCESS)
      return Result;

    char *ZeHandleSrc;
    char *ZeHandleDst;
    PI_CALL(
        SrcImage->getZeHandle(ZeHandleSrc, _pi_mem::read_only, Queue->Device));
    PI_CALL(
        DstImage->getZeHandle(ZeHandleDst, _pi_mem::write_only, Queue->Device));
    ZE_CALL(zeCommandListAppendImageCopyRegion,
            (ZeCommandList, pi_cast<ze_image_handle_t>(ZeHandleDst),
             pi_cast<ze_image_handle_t>(ZeHandleSrc), &ZeDstRegion,
             &ZeSrcRegion, ZeEvent, 0, nullptr));
  } else {
    zePrint("enqueueMemImageUpdate: unsupported image command type\n");
    return PI_ERROR_INVALID_OPERATION;
  }

  if (auto Res = Queue->executeCommandList(CommandList, IsBlocking, OkToBatch))
    return Res;

  return PI_SUCCESS;
}

extern "C" {

pi_result piEnqueueMemImageRead(pi_queue Queue, pi_mem Image,
                                pi_bool BlockingRead, pi_image_offset Origin,
                                pi_image_region Region, size_t RowPitch,
                                size_t SlicePitch, void *Ptr,
                                pi_uint32 NumEventsInWaitList,
                                const pi_event *EventWaitList,
                                pi_event *Event) {
  PI_ASSERT(Queue, PI_ERROR_INVALID_QUEUE);

  std::shared_lock<pi_shared_mutex> SrcLock(Image->Mutex, std::defer_lock);
  std::scoped_lock<std::shared_lock<pi_shared_mutex>, pi_shared_mutex> LockAll(
      SrcLock, Queue->Mutex);
  return enqueueMemImageCommandHelper(
      PI_COMMAND_TYPE_IMAGE_READ, Queue,
      Image, // src
      Ptr,   // dst
      BlockingRead,
      Origin,  // SrcOrigin
      nullptr, // DstOrigin
      Region, RowPitch, SlicePitch, NumEventsInWaitList, EventWaitList, Event);
}

pi_result piEnqueueMemImageWrite(pi_queue Queue, pi_mem Image,
                                 pi_bool BlockingWrite, pi_image_offset Origin,
                                 pi_image_region Region, size_t InputRowPitch,
                                 size_t InputSlicePitch, const void *Ptr,
                                 pi_uint32 NumEventsInWaitList,
                                 const pi_event *EventWaitList,
                                 pi_event *Event) {

  PI_ASSERT(Queue, PI_ERROR_INVALID_QUEUE);

  std::scoped_lock<pi_shared_mutex, pi_shared_mutex> Lock(Queue->Mutex,
                                                          Image->Mutex);
  return enqueueMemImageCommandHelper(PI_COMMAND_TYPE_IMAGE_WRITE, Queue,
                                      Ptr,   // src
                                      Image, // dst
                                      BlockingWrite,
                                      nullptr, // SrcOrigin
                                      Origin,  // DstOrigin
                                      Region, InputRowPitch, InputSlicePitch,
                                      NumEventsInWaitList, EventWaitList,
                                      Event);
}

pi_result
piEnqueueMemImageCopy(pi_queue Queue, pi_mem SrcImage, pi_mem DstImage,
                      pi_image_offset SrcOrigin, pi_image_offset DstOrigin,
                      pi_image_region Region, pi_uint32 NumEventsInWaitList,
                      const pi_event *EventWaitList, pi_event *Event) {

  PI_ASSERT(Queue, PI_ERROR_INVALID_QUEUE);

  std::shared_lock<pi_shared_mutex> SrcLock(SrcImage->Mutex, std::defer_lock);
  std::scoped_lock<std::shared_lock<pi_shared_mutex>, pi_shared_mutex,
                   pi_shared_mutex>
      LockAll(SrcLock, DstImage->Mutex, Queue->Mutex);
  // Copy engine is preferred only for host to device transfer.
  // Device to device transfers run faster on compute engines.
  // Images are always allocated on device.
  bool PreferCopyEngine = false;
  return enqueueMemImageCommandHelper(
      PI_COMMAND_TYPE_IMAGE_COPY, Queue, SrcImage, DstImage,
      false, // is_blocking
      SrcOrigin, DstOrigin, Region,
      0, // row pitch
      0, // slice pitch
      NumEventsInWaitList, EventWaitList, Event, PreferCopyEngine);
}

pi_result piEnqueueMemImageFill(pi_queue Queue, pi_mem Image,
                                const void *FillColor, const size_t *Origin,
                                const size_t *Region,
                                pi_uint32 NumEventsInWaitList,
                                const pi_event *EventWaitList,
                                pi_event *Event) {
  (void)Image;
  (void)FillColor;
  (void)Origin;
  (void)Region;
  (void)NumEventsInWaitList;
  (void)EventWaitList;
  (void)Event;

  PI_ASSERT(Queue, PI_ERROR_INVALID_QUEUE);

  // Lock automatically releases when this goes out of scope.
  std::scoped_lock<pi_shared_mutex, pi_shared_mutex> Lock(Queue->Mutex,
                                                          Image->Mutex);

  die("piEnqueueMemImageFill: not implemented");
  return {};
}

pi_result piMemBufferPartition(pi_mem Buffer, pi_mem_flags Flags,
                               pi_buffer_create_type BufferCreateType,
                               void *BufferCreateInfo, pi_mem *RetMem) {

  PI_ASSERT(Buffer && !Buffer->isImage() &&
                !(static_cast<pi_buffer>(Buffer))->isSubBuffer(),
            PI_ERROR_INVALID_MEM_OBJECT);

  PI_ASSERT(BufferCreateType == PI_BUFFER_CREATE_TYPE_REGION &&
                BufferCreateInfo && RetMem,
            PI_ERROR_INVALID_VALUE);

  std::shared_lock<pi_shared_mutex> Guard(Buffer->Mutex);

  if (Flags != PI_MEM_FLAGS_ACCESS_RW) {
    die("piMemBufferPartition: Level-Zero implements only read-write buffer,"
        "no read-only or write-only yet.");
  }

  auto Region = (pi_buffer_region)BufferCreateInfo;

  PI_ASSERT(Region->size != 0u, PI_ERROR_INVALID_BUFFER_SIZE);
  PI_ASSERT(Region->origin <= (Region->origin + Region->size),
            PI_ERROR_INVALID_VALUE);

  try {
    *RetMem = new _pi_buffer(static_cast<pi_buffer>(Buffer), Region->origin,
                             Region->size);
  } catch (const std::bad_alloc &) {
    return PI_ERROR_OUT_OF_HOST_MEMORY;
  } catch (...) {
    return PI_ERROR_UNKNOWN;
  }

  return PI_SUCCESS;
}

pi_result piEnqueueNativeKernel(pi_queue Queue, void (*UserFunc)(void *),
                                void *Args, size_t CbArgs,
                                pi_uint32 NumMemObjects, const pi_mem *MemList,
                                const void **ArgsMemLoc,
                                pi_uint32 NumEventsInWaitList,
                                const pi_event *EventWaitList,
                                pi_event *Event) {
  (void)UserFunc;
  (void)Args;
  (void)CbArgs;
  (void)NumMemObjects;
  (void)MemList;
  (void)ArgsMemLoc;
  (void)NumEventsInWaitList;
  (void)EventWaitList;
  (void)Event;

  PI_ASSERT(Queue, PI_ERROR_INVALID_QUEUE);

  // Lock automatically releases when this goes out of scope.
  std::scoped_lock<pi_shared_mutex> lock(Queue->Mutex);

  die("piEnqueueNativeKernel: not implemented");
  return {};
}

// Function gets characters between delimeter's in str
// then checks if they are equal to the sub_str.
// returns true if there is at least one instance
// returns false if there are no instances of the name
static bool is_in_separated_string(const std::string &str, char delimiter,
                                   const std::string &sub_str) {
  size_t beg = 0;
  size_t length = 0;
  for (const auto &x : str) {
    if (x == delimiter) {
      if (str.substr(beg, length) == sub_str)
        return true;

      beg += length + 1;
      length = 0;
      continue;
    }
    length++;
  }
  if (length != 0)
    if (str.substr(beg, length) == sub_str)
      return true;

  return false;
}

// TODO: Check if the function_pointer_ret type can be converted to void**.
pi_result piextGetDeviceFunctionPointer(pi_device Device, pi_program Program,
                                        const char *FunctionName,
                                        pi_uint64 *FunctionPointerRet) {
  (void)Device;
  PI_ASSERT(Program, PI_ERROR_INVALID_PROGRAM);

  std::shared_lock<pi_shared_mutex> Guard(Program->Mutex);
  if (Program->State != _pi_program::Exe) {
    return PI_ERROR_INVALID_PROGRAM_EXECUTABLE;
  }

  ze_result_t ZeResult =
      ZE_CALL_NOCHECK(zeModuleGetFunctionPointer,
                      (Program->ZeModule, FunctionName,
                       reinterpret_cast<void **>(FunctionPointerRet)));

  // zeModuleGetFunctionPointer currently fails for all
  // kernels regardless of if the kernel exist or not
  // with ZE_RESULT_ERROR_INVALID_ARGUMENT
  // TODO: remove when this is no longer the case
  // If zeModuleGetFunctionPointer returns invalid argument,
  // fallback to searching through kernel list and return
  // PI_ERROR_FUNCTION_ADDRESS_IS_NOT_AVAILABLE if the function exists
  // or PI_ERROR_INVALID_KERNEL_NAME if the function does not exist.
  // FunctionPointerRet should always be 0
  if (ZeResult == ZE_RESULT_ERROR_INVALID_ARGUMENT) {
    size_t Size;
    *FunctionPointerRet = 0;
    PI_CALL(piProgramGetInfo(Program, PI_PROGRAM_INFO_KERNEL_NAMES, 0, nullptr,
                             &Size));

    std::string ClResult(Size, ' ');
    PI_CALL(piProgramGetInfo(Program, PI_PROGRAM_INFO_KERNEL_NAMES,
                             ClResult.size(), &ClResult[0], nullptr));

    // Get rid of the null terminator and search for kernel_name
    // If function can be found return error code to indicate it
    // exists
    ClResult.pop_back();
    if (is_in_separated_string(ClResult, ';', std::string(FunctionName)))
      return PI_ERROR_FUNCTION_ADDRESS_IS_NOT_AVAILABLE;

    return PI_ERROR_INVALID_KERNEL_NAME;
  }

  if (ZeResult == ZE_RESULT_ERROR_INVALID_FUNCTION_NAME) {
    *FunctionPointerRet = 0;
    return PI_ERROR_INVALID_KERNEL_NAME;
  }

  return mapError(ZeResult);
}

static bool ShouldUseUSMAllocator() {
  // Enable allocator by default if it's not explicitly disabled
  return std::getenv("SYCL_PI_LEVEL_ZERO_DISABLE_USM_ALLOCATOR") == nullptr;
}

static const bool UseUSMAllocator = ShouldUseUSMAllocator();

static pi_result USMDeviceAllocImpl(void **ResultPtr, pi_context Context,
                                    pi_device Device,
                                    pi_usm_mem_properties *Properties,
                                    size_t Size, pi_uint32 Alignment) {
  PI_ASSERT(Context, PI_ERROR_INVALID_CONTEXT);
  PI_ASSERT(Device, PI_ERROR_INVALID_DEVICE);

  // Check that incorrect bits are not set in the properties.
  PI_ASSERT(!Properties || *Properties == 0 ||
                (*Properties == PI_MEM_ALLOC_FLAGS && *(Properties + 2) == 0),
            PI_ERROR_INVALID_VALUE);

  // TODO: translate PI properties to Level Zero flags
  ZeStruct<ze_device_mem_alloc_desc_t> ZeDesc;
  ZeDesc.flags = 0;
  ZeDesc.ordinal = 0;

  ZeStruct<ze_relaxed_allocation_limits_exp_desc_t> RelaxedDesc;
  if (Size > Device->ZeDeviceProperties->maxMemAllocSize) {
    // Tell Level-Zero to accept Size > maxMemAllocSize
    RelaxedDesc.flags = ZE_RELAXED_ALLOCATION_LIMITS_EXP_FLAG_MAX_SIZE;
    ZeDesc.pNext = &RelaxedDesc;
  }

  ZE_CALL(zeMemAllocDevice, (Context->ZeContext, &ZeDesc, Size, Alignment,
                             Device->ZeDevice, ResultPtr));

  PI_ASSERT(Alignment == 0 ||
                reinterpret_cast<std::uintptr_t>(*ResultPtr) % Alignment == 0,
            PI_ERROR_INVALID_VALUE);

  return PI_SUCCESS;
}

static pi_result USMSharedAllocImpl(void **ResultPtr, pi_context Context,
                                    pi_device Device,
                                    pi_usm_mem_properties *Properties,
                                    size_t Size, pi_uint32 Alignment) {
  (void)Properties;
  PI_ASSERT(Context, PI_ERROR_INVALID_CONTEXT);
  PI_ASSERT(Device, PI_ERROR_INVALID_DEVICE);

  // TODO: translate PI properties to Level Zero flags
  ZeStruct<ze_host_mem_alloc_desc_t> ZeHostDesc;
  ZeHostDesc.flags = 0;
  ZeStruct<ze_device_mem_alloc_desc_t> ZeDevDesc;
  ZeDevDesc.flags = 0;
  ZeDevDesc.ordinal = 0;

  ZeStruct<ze_relaxed_allocation_limits_exp_desc_t> RelaxedDesc;
  if (Size > Device->ZeDeviceProperties->maxMemAllocSize) {
    // Tell Level-Zero to accept Size > maxMemAllocSize
    RelaxedDesc.flags = ZE_RELAXED_ALLOCATION_LIMITS_EXP_FLAG_MAX_SIZE;
    ZeDevDesc.pNext = &RelaxedDesc;
  }

  ZE_CALL(zeMemAllocShared, (Context->ZeContext, &ZeDevDesc, &ZeHostDesc, Size,
                             Alignment, Device->ZeDevice, ResultPtr));

  PI_ASSERT(Alignment == 0 ||
                reinterpret_cast<std::uintptr_t>(*ResultPtr) % Alignment == 0,
            PI_ERROR_INVALID_VALUE);

  return PI_SUCCESS;
}

static pi_result USMHostAllocImpl(void **ResultPtr, pi_context Context,
                                  pi_usm_mem_properties *Properties,
                                  size_t Size, pi_uint32 Alignment) {
  PI_ASSERT(Context, PI_ERROR_INVALID_CONTEXT);

  // Check that incorrect bits are not set in the properties.
  PI_ASSERT(!Properties || *Properties == 0 ||
                (*Properties == PI_MEM_ALLOC_FLAGS && *(Properties + 2) == 0),
            PI_ERROR_INVALID_VALUE);

  // TODO: translate PI properties to Level Zero flags
  ZeStruct<ze_host_mem_alloc_desc_t> ZeHostDesc;
  ZeHostDesc.flags = 0;
  ZE_CALL(zeMemAllocHost,
          (Context->ZeContext, &ZeHostDesc, Size, Alignment, ResultPtr));

  PI_ASSERT(Alignment == 0 ||
                reinterpret_cast<std::uintptr_t>(*ResultPtr) % Alignment == 0,
            PI_ERROR_INVALID_VALUE);

  return PI_SUCCESS;
}

static pi_result USMFreeImpl(pi_context Context, void *Ptr,
                             bool OwnZeMemHandle) {
  if (OwnZeMemHandle)
    ZE_CALL(zeMemFree, (Context->ZeContext, Ptr));
  return PI_SUCCESS;
}

// Exception type to pass allocation errors
class UsmAllocationException {
  const pi_result Error;

public:
  UsmAllocationException(pi_result Err) : Error{Err} {}
  pi_result getError() const { return Error; }
};

pi_result USMSharedMemoryAlloc::allocateImpl(void **ResultPtr, size_t Size,
                                             pi_uint32 Alignment) {
  return USMSharedAllocImpl(ResultPtr, Context, Device, nullptr, Size,
                            Alignment);
}

pi_result USMSharedReadOnlyMemoryAlloc::allocateImpl(void **ResultPtr,
                                                     size_t Size,
                                                     pi_uint32 Alignment) {
  return USMSharedAllocImpl(ResultPtr, Context, Device, nullptr, Size,
                            Alignment);
}

pi_result USMDeviceMemoryAlloc::allocateImpl(void **ResultPtr, size_t Size,
                                             pi_uint32 Alignment) {
  return USMDeviceAllocImpl(ResultPtr, Context, Device, nullptr, Size,
                            Alignment);
}

pi_result USMHostMemoryAlloc::allocateImpl(void **ResultPtr, size_t Size,
                                           pi_uint32 Alignment) {
  return USMHostAllocImpl(ResultPtr, Context, nullptr, Size, Alignment);
}

MemType USMSharedMemoryAlloc::getMemTypeImpl() { return MemType::Shared; }

MemType USMDeviceMemoryAlloc::getMemTypeImpl() { return MemType::Device; }

MemType USMHostMemoryAlloc::getMemTypeImpl() { return MemType::Host; }

void *USMMemoryAllocBase::allocate(size_t Size) {
  void *Ptr = nullptr;

  auto Res = allocateImpl(&Ptr, Size, sizeof(void *));
  if (Res != PI_SUCCESS) {
    throw UsmAllocationException(Res);
  }

  return Ptr;
}

void *USMMemoryAllocBase::allocate(size_t Size, size_t Alignment) {
  void *Ptr = nullptr;

  auto Res = allocateImpl(&Ptr, Size, Alignment);
  if (Res != PI_SUCCESS) {
    throw UsmAllocationException(Res);
  }
  return Ptr;
}

void USMMemoryAllocBase::deallocate(void *Ptr, bool OwnZeMemHandle) {
  auto Res = USMFreeImpl(Context, Ptr, OwnZeMemHandle);
  if (Res != PI_SUCCESS) {
    throw UsmAllocationException(Res);
  }
}

MemType USMMemoryAllocBase::getMemType() { return getMemTypeImpl(); }

pi_result piextUSMDeviceAlloc(void **ResultPtr, pi_context Context,
                              pi_device Device,
                              pi_usm_mem_properties *Properties, size_t Size,
                              pi_uint32 Alignment) {
  // L0 supports alignment up to 64KB and silently ignores higher values.
  // We flag alignment > 64KB as an invalid value.
  if (Alignment > 65536)
    return PI_ERROR_INVALID_VALUE;

  pi_platform Plt = Device->Platform;

  // If indirect access tracking is enabled then lock the mutex which is
  // guarding contexts container in the platform. This prevents new kernels from
  // being submitted in any context while we are in the process of allocating a
  // memory, this is needed to properly capture allocations by kernels with
  // indirect access. This lock also protects access to the context's data
  // structures. If indirect access tracking is not enabled then lock context
  // mutex to protect access to context's data structures.
  std::shared_lock<pi_shared_mutex> ContextLock(Context->Mutex,
                                                std::defer_lock);
  std::unique_lock<pi_shared_mutex> IndirectAccessTrackingLock(
      Plt->ContextsMutex, std::defer_lock);
  if (IndirectAccessTrackingEnabled) {
    IndirectAccessTrackingLock.lock();
    // We are going to defer memory release if there are kernels with indirect
    // access, that is why explicitly retain context to be sure that it is
    // released after all memory allocations in this context are released.
    PI_CALL(piContextRetain(Context));
  } else {
    ContextLock.lock();
  }

  if (!UseUSMAllocator ||
      // L0 spec says that allocation fails if Alignment != 2^n, in order to
      // keep the same behavior for the allocator, just call L0 API directly and
      // return the error code.
      ((Alignment & (Alignment - 1)) != 0)) {
    pi_result Res = USMDeviceAllocImpl(ResultPtr, Context, Device, Properties,
                                       Size, Alignment);
    if (IndirectAccessTrackingEnabled) {
      // Keep track of all memory allocations in the context
      Context->MemAllocs.emplace(std::piecewise_construct,
                                 std::forward_as_tuple(*ResultPtr),
                                 std::forward_as_tuple(Context));
    }
    return Res;
  }

  try {
    auto It = Context->DeviceMemAllocContexts.find(Device);
    if (It == Context->DeviceMemAllocContexts.end())
      return PI_ERROR_INVALID_VALUE;

    *ResultPtr = It->second.allocate(Size, Alignment);
    if (IndirectAccessTrackingEnabled) {
      // Keep track of all memory allocations in the context
      Context->MemAllocs.emplace(std::piecewise_construct,
                                 std::forward_as_tuple(*ResultPtr),
                                 std::forward_as_tuple(Context));
    }

  } catch (const UsmAllocationException &Ex) {
    *ResultPtr = nullptr;
    return Ex.getError();
  } catch (...) {
    return PI_ERROR_UNKNOWN;
  }

  return PI_SUCCESS;
}

pi_result piextUSMSharedAlloc(void **ResultPtr, pi_context Context,
                              pi_device Device,
                              pi_usm_mem_properties *Properties, size_t Size,
                              pi_uint32 Alignment) {
  // See if the memory is going to be read-only on the device.
  bool DeviceReadOnly = false;
  // Check that incorrect bits are not set in the properties.
  if (Properties && *Properties != 0) {
    PI_ASSERT(*(Properties) == PI_MEM_ALLOC_FLAGS && *(Properties + 2) == 0,
              PI_ERROR_INVALID_VALUE);
    DeviceReadOnly = *(Properties + 1) & PI_MEM_ALLOC_DEVICE_READ_ONLY;
  }

  // L0 supports alignment up to 64KB and silently ignores higher values.
  // We flag alignment > 64KB as an invalid value.
  if (Alignment > 65536)
    return PI_ERROR_INVALID_VALUE;

  pi_platform Plt = Device->Platform;

  // If indirect access tracking is enabled then lock the mutex which is
  // guarding contexts container in the platform. This prevents new kernels from
  // being submitted in any context while we are in the process of allocating a
  // memory, this is needed to properly capture allocations by kernels with
  // indirect access. This lock also protects access to the context's data
  // structures. If indirect access tracking is not enabled then lock context
  // mutex to protect access to context's data structures.
  std::scoped_lock<pi_shared_mutex> Lock(
      IndirectAccessTrackingEnabled ? Plt->ContextsMutex : Context->Mutex);

  if (IndirectAccessTrackingEnabled) {
    // We are going to defer memory release if there are kernels with indirect
    // access, that is why explicitly retain context to be sure that it is
    // released after all memory allocations in this context are released.
    PI_CALL(piContextRetain(Context));
  }

  if (!UseUSMAllocator ||
      // L0 spec says that allocation fails if Alignment != 2^n, in order to
      // keep the same behavior for the allocator, just call L0 API directly and
      // return the error code.
      ((Alignment & (Alignment - 1)) != 0)) {
    pi_result Res = USMSharedAllocImpl(ResultPtr, Context, Device, Properties,
                                       Size, Alignment);
    if (IndirectAccessTrackingEnabled) {
      // Keep track of all memory allocations in the context
      Context->MemAllocs.emplace(std::piecewise_construct,
                                 std::forward_as_tuple(*ResultPtr),
                                 std::forward_as_tuple(Context));
    }
    return Res;
  }

  try {
    auto &Allocator = (DeviceReadOnly ? Context->SharedReadOnlyMemAllocContexts
                                      : Context->SharedMemAllocContexts);
    auto It = Allocator.find(Device);
    if (It == Allocator.end())
      return PI_ERROR_INVALID_VALUE;

    *ResultPtr = It->second.allocate(Size, Alignment);
    if (DeviceReadOnly) {
      Context->SharedReadOnlyAllocs.insert(*ResultPtr);
    }
    if (IndirectAccessTrackingEnabled) {
      // Keep track of all memory allocations in the context
      Context->MemAllocs.emplace(std::piecewise_construct,
                                 std::forward_as_tuple(*ResultPtr),
                                 std::forward_as_tuple(Context));
    }
  } catch (const UsmAllocationException &Ex) {
    *ResultPtr = nullptr;
    return Ex.getError();
  } catch (...) {
    return PI_ERROR_UNKNOWN;
  }

  return PI_SUCCESS;
}

pi_result piextUSMHostAlloc(void **ResultPtr, pi_context Context,
                            pi_usm_mem_properties *Properties, size_t Size,
                            pi_uint32 Alignment) {
  // L0 supports alignment up to 64KB and silently ignores higher values.
  // We flag alignment > 64KB as an invalid value.
  if (Alignment > 65536)
    return PI_ERROR_INVALID_VALUE;

  pi_platform Plt = Context->getPlatform();
  // If indirect access tracking is enabled then lock the mutex which is
  // guarding contexts container in the platform. This prevents new kernels from
  // being submitted in any context while we are in the process of allocating a
  // memory, this is needed to properly capture allocations by kernels with
  // indirect access. This lock also protects access to the context's data
  // structures. If indirect access tracking is not enabled then lock context
  // mutex to protect access to context's data structures.
  std::shared_lock<pi_shared_mutex> ContextLock(Context->Mutex,
                                                std::defer_lock);
  std::unique_lock<pi_shared_mutex> IndirectAccessTrackingLock(
      Plt->ContextsMutex, std::defer_lock);
  if (IndirectAccessTrackingEnabled) {
    IndirectAccessTrackingLock.lock();
    // We are going to defer memory release if there are kernels with indirect
    // access, that is why explicitly retain context to be sure that it is
    // released after all memory allocations in this context are released.
    PI_CALL(piContextRetain(Context));
  } else {
    ContextLock.lock();
  }

  if (!UseUSMAllocator ||
      // L0 spec says that allocation fails if Alignment != 2^n, in order to
      // keep the same behavior for the allocator, just call L0 API directly and
      // return the error code.
      ((Alignment & (Alignment - 1)) != 0)) {
    pi_result Res =
        USMHostAllocImpl(ResultPtr, Context, Properties, Size, Alignment);
    if (IndirectAccessTrackingEnabled) {
      // Keep track of all memory allocations in the context
      Context->MemAllocs.emplace(std::piecewise_construct,
                                 std::forward_as_tuple(*ResultPtr),
                                 std::forward_as_tuple(Context));
    }
    return Res;
  }

  // There is a single allocator for Host USM allocations, so we don't need to
  // find the allocator depending on context as we do for Shared and Device
  // allocations.
  try {
    *ResultPtr = Context->HostMemAllocContext->allocate(Size, Alignment);
    if (IndirectAccessTrackingEnabled) {
      // Keep track of all memory allocations in the context
      Context->MemAllocs.emplace(std::piecewise_construct,
                                 std::forward_as_tuple(*ResultPtr),
                                 std::forward_as_tuple(Context));
    }
  } catch (const UsmAllocationException &Ex) {
    *ResultPtr = nullptr;
    return Ex.getError();
  } catch (...) {
    return PI_ERROR_UNKNOWN;
  }

  return PI_SUCCESS;
}

// Helper function to deallocate USM memory, if indirect access support is
// enabled then a caller must lock the platform-level mutex guarding the
// container with contexts because deallocating the memory can turn RefCount of
// a context to 0 and as a result the context being removed from the list of
// tracked contexts.
// If indirect access tracking is not enabled then caller must lock Context
// mutex.
static pi_result USMFreeHelper(pi_context Context, void *Ptr,
                               bool OwnZeMemHandle) {
  if (IndirectAccessTrackingEnabled) {
    auto It = Context->MemAllocs.find(Ptr);
    if (It == std::end(Context->MemAllocs)) {
      die("All memory allocations must be tracked!");
    }
    if (!It->second.RefCount.decrementAndTest()) {
      // Memory can't be deallocated yet.
      return PI_SUCCESS;
    }

    // Reference count is zero, it is ok to free memory.
    // We don't need to track this allocation anymore.
    Context->MemAllocs.erase(It);
  }

  if (!UseUSMAllocator) {
    pi_result Res = USMFreeImpl(Context, Ptr, OwnZeMemHandle);
    if (IndirectAccessTrackingEnabled)
      PI_CALL(ContextReleaseHelper(Context));
    return Res;
  }

  // Query the device of the allocation to determine the right allocator context
  ze_device_handle_t ZeDeviceHandle;
  ZeStruct<ze_memory_allocation_properties_t> ZeMemoryAllocationProperties;

  // Query memory type of the pointer we're freeing to determine the correct
  // way to do it(directly or via an allocator)
  ZE_CALL(zeMemGetAllocProperties,
          (Context->ZeContext, Ptr, &ZeMemoryAllocationProperties,
           &ZeDeviceHandle));

  // If memory type is host release from host pool
  if (ZeMemoryAllocationProperties.type == ZE_MEMORY_TYPE_HOST) {
    try {
      Context->HostMemAllocContext->deallocate(Ptr, OwnZeMemHandle);
    } catch (const UsmAllocationException &Ex) {
      return Ex.getError();
    } catch (...) {
      return PI_ERROR_UNKNOWN;
    }
    if (IndirectAccessTrackingEnabled)
      PI_CALL(ContextReleaseHelper(Context));
    return PI_SUCCESS;
  }

  // Points out an allocation in SharedReadOnlyMemAllocContexts
  auto SharedReadOnlyAllocsIterator = Context->SharedReadOnlyAllocs.end();

  if (!ZeDeviceHandle) {
    // The only case where it is OK not have device identified is
    // if the memory is not known to the driver. We should not ever get
    // this either, probably.
    PI_ASSERT(ZeMemoryAllocationProperties.type == ZE_MEMORY_TYPE_UNKNOWN,
              PI_ERROR_INVALID_DEVICE);
  } else {
    pi_device Device;
    // All context member devices or their descendants are of the same platform.
    auto Platform = Context->getPlatform();
    Device = Platform->getDeviceFromNativeHandle(ZeDeviceHandle);
    PI_ASSERT(Device, PI_ERROR_INVALID_DEVICE);

    auto DeallocationHelper =
        [Context, Device, Ptr, OwnZeMemHandle](
            std::unordered_map<pi_device, USMAllocContext> &AllocContextMap) {
          try {
            auto It = AllocContextMap.find(Device);
            if (It == AllocContextMap.end())
              return PI_ERROR_INVALID_VALUE;

            // The right context is found, deallocate the pointer
            It->second.deallocate(Ptr, OwnZeMemHandle);
          } catch (const UsmAllocationException &Ex) {
            return Ex.getError();
          }

          if (IndirectAccessTrackingEnabled)
            PI_CALL(ContextReleaseHelper(Context));
          return PI_SUCCESS;
        };

    switch (ZeMemoryAllocationProperties.type) {
    case ZE_MEMORY_TYPE_SHARED:
      // Distinguish device_read_only allocations since they have own pool.
      SharedReadOnlyAllocsIterator = Context->SharedReadOnlyAllocs.find(Ptr);
      return DeallocationHelper(SharedReadOnlyAllocsIterator !=
                                        Context->SharedReadOnlyAllocs.end()
                                    ? Context->SharedReadOnlyMemAllocContexts
                                    : Context->SharedMemAllocContexts);
    case ZE_MEMORY_TYPE_DEVICE:
      return DeallocationHelper(Context->DeviceMemAllocContexts);
    default:
      // Handled below
      break;
    }
  }

  pi_result Res = USMFreeImpl(Context, Ptr, OwnZeMemHandle);
  if (SharedReadOnlyAllocsIterator != Context->SharedReadOnlyAllocs.end()) {
    Context->SharedReadOnlyAllocs.erase(SharedReadOnlyAllocsIterator);
  }
  if (IndirectAccessTrackingEnabled)
    PI_CALL(ContextReleaseHelper(Context));
  return Res;
}

pi_result piextUSMFree(pi_context Context, void *Ptr) {
  pi_platform Plt = Context->getPlatform();

  std::scoped_lock<pi_shared_mutex> Lock(
      IndirectAccessTrackingEnabled ? Plt->ContextsMutex : Context->Mutex);

  return USMFreeHelper(Context, Ptr, true /* OwnZeMemHandle */);
}

pi_result piextKernelSetArgPointer(pi_kernel Kernel, pi_uint32 ArgIndex,
                                   size_t ArgSize, const void *ArgValue) {

  PI_CALL(piKernelSetArg(Kernel, ArgIndex, ArgSize, ArgValue));
  return PI_SUCCESS;
}

/// USM Memset API
///
/// @param Queue is the queue to submit to
/// @param Ptr is the ptr to memset
/// @param Value is value to set.  It is interpreted as an 8-bit value and the
/// upper
///        24 bits are ignored
/// @param Count is the size in bytes to memset
/// @param NumEventsInWaitlist is the number of events to wait on
/// @param EventsWaitlist is an array of events to wait on
/// @param Event is the event that represents this operation
pi_result piextUSMEnqueueMemset(pi_queue Queue, void *Ptr, pi_int32 Value,
                                size_t Count, pi_uint32 NumEventsInWaitlist,
                                const pi_event *EventsWaitlist,
                                pi_event *Event) {
  if (!Ptr) {
    return PI_ERROR_INVALID_VALUE;
  }

  PI_ASSERT(Queue, PI_ERROR_INVALID_QUEUE);

  std::scoped_lock<pi_shared_mutex> Lock(Queue->Mutex);
  return enqueueMemFillHelper(
      // TODO: do we need a new command type for USM memset?
      PI_COMMAND_TYPE_MEM_BUFFER_FILL, Queue, Ptr,
      &Value, // It will be interpreted as an 8-bit value,
      1,      // which is indicated with this pattern_size==1
      Count, NumEventsInWaitlist, EventsWaitlist, Event);
}

// Helper function to check if a pointer is a device pointer.
static bool IsDevicePointer(pi_context Context, const void *Ptr) {
  ze_device_handle_t ZeDeviceHandle;
  ZeStruct<ze_memory_allocation_properties_t> ZeMemoryAllocationProperties;

  // Query memory type of the pointer
  ZE_CALL(zeMemGetAllocProperties,
          (Context->ZeContext, Ptr, &ZeMemoryAllocationProperties,
           &ZeDeviceHandle));

  return (ZeMemoryAllocationProperties.type == ZE_MEMORY_TYPE_DEVICE);
}

pi_result piextUSMEnqueueMemcpy(pi_queue Queue, pi_bool Blocking, void *DstPtr,
                                const void *SrcPtr, size_t Size,
                                pi_uint32 NumEventsInWaitlist,
                                const pi_event *EventsWaitlist,
                                pi_event *Event) {

  if (!DstPtr) {
    return PI_ERROR_INVALID_VALUE;
  }

  PI_ASSERT(Queue, PI_ERROR_INVALID_QUEUE);

  std::scoped_lock<pi_shared_mutex> lock(Queue->Mutex);

  // Device to Device copies are found to execute slower on copy engine
  // (versus compute engine).
  bool PreferCopyEngine = !IsDevicePointer(Queue->Context, SrcPtr) ||
                          !IsDevicePointer(Queue->Context, DstPtr);

  // Temporary option added to use copy engine for D2D copy
  PreferCopyEngine |= UseCopyEngineForD2DCopy;

  return enqueueMemCopyHelper(
      // TODO: do we need a new command type for this?
      PI_COMMAND_TYPE_MEM_BUFFER_COPY, Queue, DstPtr, Blocking, Size, SrcPtr,
      NumEventsInWaitlist, EventsWaitlist, Event, PreferCopyEngine);
}

/// Hint to migrate memory to the device
///
/// @param Queue is the queue to submit to
/// @param Ptr points to the memory to migrate
/// @param Size is the number of bytes to migrate
/// @param Flags is a bitfield used to specify memory migration options
/// @param NumEventsInWaitlist is the number of events to wait on
/// @param EventsWaitlist is an array of events to wait on
/// @param Event is the event that represents this operation
pi_result piextUSMEnqueuePrefetch(pi_queue Queue, const void *Ptr, size_t Size,
                                  pi_usm_migration_flags Flags,
                                  pi_uint32 NumEventsInWaitList,
                                  const pi_event *EventWaitList,
                                  pi_event *OutEvent) {

  // flags is currently unused so fail if set
  PI_ASSERT(Flags == 0, PI_ERROR_INVALID_VALUE);
  PI_ASSERT(Queue, PI_ERROR_INVALID_QUEUE);

  // Lock automatically releases when this goes out of scope.
  std::scoped_lock<pi_shared_mutex> lock(Queue->Mutex);

  bool UseCopyEngine = false;

  // Please note that the following code should be run before the
  // subsequent getAvailableCommandList() call so that there is no
  // dead-lock from waiting unsubmitted events in an open batch.
  // The createAndRetainPiZeEventList() has the proper side-effect
  // of submitting batches with dependent events.
  //
  _pi_ze_event_list_t TmpWaitList;
  if (auto Res = TmpWaitList.createAndRetainPiZeEventList(
          NumEventsInWaitList, EventWaitList, Queue, UseCopyEngine))
    return Res;

  // Get a new command list to be used on this call
  pi_command_list_ptr_t CommandList{};
  // TODO: Change UseCopyEngine argument to 'true' once L0 backend
  // support is added
  if (auto Res = Queue->Context->getAvailableCommandList(Queue, CommandList,
                                                         UseCopyEngine))
    return Res;

  // TODO: do we need to create a unique command type for this?
  ze_event_handle_t ZeEvent = nullptr;
  pi_event InternalEvent;
  bool IsInternal = OutEvent == nullptr;
  pi_event *Event = OutEvent ? OutEvent : &InternalEvent;
  auto Res = createEventAndAssociateQueue(Queue, Event, PI_COMMAND_TYPE_USER,
                                          CommandList, IsInternal);
  if (Res != PI_SUCCESS)
    return Res;
  ZeEvent = (*Event)->ZeEvent;
  (*Event)->WaitList = TmpWaitList;

  const auto &WaitList = (*Event)->WaitList;
  const auto &ZeCommandList = CommandList->first;
  if (WaitList.Length) {
    ZE_CALL(zeCommandListAppendWaitOnEvents,
            (ZeCommandList, WaitList.Length, WaitList.ZeEventList));
  }
  // TODO: figure out how to translate "flags"
  ZE_CALL(zeCommandListAppendMemoryPrefetch, (ZeCommandList, Ptr, Size));

  // TODO: Level Zero does not have a completion "event" with the prefetch API,
  // so manually add command to signal our event.
  ZE_CALL(zeCommandListAppendSignalEvent, (ZeCommandList, ZeEvent));

  if (auto Res = Queue->executeCommandList(CommandList, false))
    return Res;

  return PI_SUCCESS;
}

/// USM memadvise API to govern behavior of automatic migration mechanisms
///
/// @param Queue is the queue to submit to
/// @param Ptr is the data to be advised
/// @param Length is the size in bytes of the meory to advise
/// @param Advice is device specific advice
/// @param Event is the event that represents this operation
///
pi_result piextUSMEnqueueMemAdvise(pi_queue Queue, const void *Ptr,
                                   size_t Length, pi_mem_advice Advice,
                                   pi_event *OutEvent) {
  PI_ASSERT(Queue, PI_ERROR_INVALID_QUEUE);

  // Lock automatically releases when this goes out of scope.
  std::scoped_lock<pi_shared_mutex> lock(Queue->Mutex);

  auto ZeAdvice = pi_cast<ze_memory_advice_t>(Advice);

  bool UseCopyEngine = false;

  _pi_ze_event_list_t TmpWaitList;
  if (auto Res = TmpWaitList.createAndRetainPiZeEventList(0, nullptr, Queue,
                                                          UseCopyEngine))
    return Res;

  // Get a new command list to be used on this call
  pi_command_list_ptr_t CommandList{};
  // UseCopyEngine is set to 'false' here.
  // TODO: Additional analysis is required to check if this operation will
  // run faster on copy engines.
  if (auto Res = Queue->Context->getAvailableCommandList(Queue, CommandList,
                                                         UseCopyEngine))
    return Res;

  // TODO: do we need to create a unique command type for this?
  ze_event_handle_t ZeEvent = nullptr;
  pi_event InternalEvent;
  bool IsInternal = OutEvent == nullptr;
  pi_event *Event = OutEvent ? OutEvent : &InternalEvent;
  auto Res = createEventAndAssociateQueue(Queue, Event, PI_COMMAND_TYPE_USER,
                                          CommandList, IsInternal);
  if (Res != PI_SUCCESS)
    return Res;
  ZeEvent = (*Event)->ZeEvent;
  (*Event)->WaitList = TmpWaitList;

  const auto &ZeCommandList = CommandList->first;
  const auto &WaitList = (*Event)->WaitList;

  if (WaitList.Length) {
    ZE_CALL(zeCommandListAppendWaitOnEvents,
            (ZeCommandList, WaitList.Length, WaitList.ZeEventList));
  }

  ZE_CALL(zeCommandListAppendMemAdvise,
          (ZeCommandList, Queue->Device->ZeDevice, Ptr, Length, ZeAdvice));

  // TODO: Level Zero does not have a completion "event" with the advise API,
  // so manually add command to signal our event.
  ZE_CALL(zeCommandListAppendSignalEvent, (ZeCommandList, ZeEvent));

  Queue->executeCommandList(CommandList, false);

  return PI_SUCCESS;
}

/// API to query information about USM allocated pointers.
/// Valid Queries:
///   PI_MEM_ALLOC_TYPE returns host/device/shared pi_usm_type value
///   PI_MEM_ALLOC_BASE_PTR returns the base ptr of an allocation if
///                         the queried pointer fell inside an allocation.
///                         Result must fit in void *
///   PI_MEM_ALLOC_SIZE returns how big the queried pointer's
///                     allocation is in bytes. Result is a size_t.
///   PI_MEM_ALLOC_DEVICE returns the pi_device this was allocated against
///
/// @param Context is the pi_context
/// @param Ptr is the pointer to query
/// @param ParamName is the type of query to perform
/// @param ParamValueSize is the size of the result in bytes
/// @param ParamValue is the result
/// @param ParamValueRet is how many bytes were written
pi_result piextUSMGetMemAllocInfo(pi_context Context, const void *Ptr,
                                  pi_mem_alloc_info ParamName,
                                  size_t ParamValueSize, void *ParamValue,
                                  size_t *ParamValueSizeRet) {
  PI_ASSERT(Context, PI_ERROR_INVALID_CONTEXT);

  ze_device_handle_t ZeDeviceHandle;
  ZeStruct<ze_memory_allocation_properties_t> ZeMemoryAllocationProperties;

  ZE_CALL(zeMemGetAllocProperties,
          (Context->ZeContext, Ptr, &ZeMemoryAllocationProperties,
           &ZeDeviceHandle));

  ReturnHelper ReturnValue(ParamValueSize, ParamValue, ParamValueSizeRet);
  switch (ParamName) {
  case PI_MEM_ALLOC_TYPE: {
    pi_usm_type MemAllocaType;
    switch (ZeMemoryAllocationProperties.type) {
    case ZE_MEMORY_TYPE_UNKNOWN:
      MemAllocaType = PI_MEM_TYPE_UNKNOWN;
      break;
    case ZE_MEMORY_TYPE_HOST:
      MemAllocaType = PI_MEM_TYPE_HOST;
      break;
    case ZE_MEMORY_TYPE_DEVICE:
      MemAllocaType = PI_MEM_TYPE_DEVICE;
      break;
    case ZE_MEMORY_TYPE_SHARED:
      MemAllocaType = PI_MEM_TYPE_SHARED;
      break;
    default:
      zePrint("piextUSMGetMemAllocInfo: unexpected usm memory type\n");
      return PI_ERROR_INVALID_VALUE;
    }
    return ReturnValue(MemAllocaType);
  }
  case PI_MEM_ALLOC_DEVICE:
    if (ZeDeviceHandle) {
      auto Platform = Context->getPlatform();
      auto Device = Platform->getDeviceFromNativeHandle(ZeDeviceHandle);
      return Device ? ReturnValue(Device) : PI_ERROR_INVALID_VALUE;
    } else {
      return PI_ERROR_INVALID_VALUE;
    }
  case PI_MEM_ALLOC_BASE_PTR: {
    void *Base;
    ZE_CALL(zeMemGetAddressRange, (Context->ZeContext, Ptr, &Base, nullptr));
    return ReturnValue(Base);
  }
  case PI_MEM_ALLOC_SIZE: {
    size_t Size;
    ZE_CALL(zeMemGetAddressRange, (Context->ZeContext, Ptr, nullptr, &Size));
    return ReturnValue(Size);
  }
  default:
    zePrint("piextUSMGetMemAllocInfo: unsupported ParamName\n");
    return PI_ERROR_INVALID_VALUE;
  }
  return PI_SUCCESS;
}

pi_result piKernelSetExecInfo(pi_kernel Kernel, pi_kernel_exec_info ParamName,
                              size_t ParamValueSize, const void *ParamValue) {
  (void)ParamValueSize;
  PI_ASSERT(Kernel, PI_ERROR_INVALID_KERNEL);
  PI_ASSERT(ParamValue, PI_ERROR_INVALID_VALUE);

  std::scoped_lock<pi_shared_mutex> Guard(Kernel->Mutex);
  if (ParamName == PI_USM_INDIRECT_ACCESS &&
      *(static_cast<const pi_bool *>(ParamValue)) == PI_TRUE) {
    // The whole point for users really was to not need to know anything
    // about the types of allocations kernel uses. So in DPC++ we always
    // just set all 3 modes for each kernel.
    ze_kernel_indirect_access_flags_t IndirectFlags =
        ZE_KERNEL_INDIRECT_ACCESS_FLAG_HOST |
        ZE_KERNEL_INDIRECT_ACCESS_FLAG_DEVICE |
        ZE_KERNEL_INDIRECT_ACCESS_FLAG_SHARED;
    ZE_CALL(zeKernelSetIndirectAccess, (Kernel->ZeKernel, IndirectFlags));
  } else {
    zePrint("piKernelSetExecInfo: unsupported ParamName\n");
    return PI_ERROR_INVALID_VALUE;
  }

  return PI_SUCCESS;
}

pi_result piextProgramSetSpecializationConstant(pi_program Prog,
                                                pi_uint32 SpecID, size_t,
                                                const void *SpecValue) {
  std::scoped_lock<pi_shared_mutex> Guard(Prog->Mutex);

  // Remember the value of this specialization constant until the program is
  // built.  Note that we only save the pointer to the buffer that contains the
  // value.  The caller is responsible for maintaining storage for this buffer.
  //
  // NOTE: SpecSize is unused in Level Zero, the size is known from SPIR-V by
  // SpecID.
  Prog->SpecConstants[SpecID] = SpecValue;

  return PI_SUCCESS;
}

const char SupportedVersion[] = _PI_LEVEL_ZERO_PLUGIN_VERSION_STRING;

pi_result piPluginInit(pi_plugin *PluginInit) {
  PI_ASSERT(PluginInit, PI_ERROR_INVALID_VALUE);

  // Check that the major version matches in PiVersion and SupportedVersion
  _PI_PLUGIN_VERSION_CHECK(PluginInit->PiVersion, SupportedVersion);

  // TODO: handle versioning/targets properly.
  size_t PluginVersionSize = sizeof(PluginInit->PluginVersion);

  PI_ASSERT(strlen(_PI_LEVEL_ZERO_PLUGIN_VERSION_STRING) < PluginVersionSize,
            PI_ERROR_INVALID_VALUE);

  strncpy(PluginInit->PluginVersion, SupportedVersion, PluginVersionSize);

#define _PI_API(api)                                                           \
  (PluginInit->PiFunctionTable).api = (decltype(&::api))(&api);
#include <sycl/detail/pi.def>

  enableZeTracing();
  return PI_SUCCESS;
}

pi_result piextPluginGetOpaqueData(void *opaque_data_param,
                                   void **opaque_data_return) {
  (void)opaque_data_param;
  (void)opaque_data_return;
  return PI_ERROR_UNKNOWN;
}

// SYCL RT calls this api to notify the end of plugin lifetime.
// It can include all the jobs to tear down resources before
// the plugin is unloaded from memory.
pi_result piTearDown(void *PluginParameter) {
  (void)PluginParameter;
  bool LeakFound = false;
  // reclaim pi_platform objects here since we don't have piPlatformRelease.
  for (pi_platform &Platform : *PiPlatformsCache) {
    delete Platform;
  }
  delete PiPlatformsCache;
  delete PiPlatformsCacheMutex;

  // Print the balance of various create/destroy native calls.
  // The idea is to verify if the number of create(+) and destroy(-) calls are
  // matched.
  if (ZeDebug & ZE_DEBUG_CALL_COUNT) {
    // clang-format off
    //
    // The format of this table is such that each row accounts for a
    // specific type of objects, and all elements in the raw except the last
    // one are allocating objects of that type, while the last element is known
    // to deallocate objects of that type.
    //
    std::vector<std::vector<const char *>> CreateDestroySet = {
      {"zeContextCreate",      "zeContextDestroy"},
      {"zeCommandQueueCreate", "zeCommandQueueDestroy"},
      {"zeModuleCreate",       "zeModuleDestroy"},
      {"zeKernelCreate",       "zeKernelDestroy"},
      {"zeEventPoolCreate",    "zeEventPoolDestroy"},
      {"zeCommandListCreateImmediate", "zeCommandListCreate", "zeCommandListDestroy"},
      {"zeEventCreate",        "zeEventDestroy"},
      {"zeFenceCreate",        "zeFenceDestroy"},
      {"zeImageCreate",        "zeImageDestroy"},
      {"zeSamplerCreate",      "zeSamplerDestroy"},
      {"zeMemAllocDevice", "zeMemAllocHost", "zeMemAllocShared", "zeMemFree"},
    };

    // A sample output aimed below is this:
    // ------------------------------------------------------------------------
    //                zeContextCreate = 1     \--->        zeContextDestroy = 1
    //           zeCommandQueueCreate = 1     \--->   zeCommandQueueDestroy = 1
    //                 zeModuleCreate = 1     \--->         zeModuleDestroy = 1
    //                 zeKernelCreate = 1     \--->         zeKernelDestroy = 1
    //              zeEventPoolCreate = 1     \--->      zeEventPoolDestroy = 1
    //   zeCommandListCreateImmediate = 1     |
    //            zeCommandListCreate = 1     \--->    zeCommandListDestroy = 1  ---> LEAK = 1
    //                  zeEventCreate = 2     \--->          zeEventDestroy = 2
    //                  zeFenceCreate = 1     \--->          zeFenceDestroy = 1
    //                  zeImageCreate = 0     \--->          zeImageDestroy = 0
    //                zeSamplerCreate = 0     \--->        zeSamplerDestroy = 0
    //               zeMemAllocDevice = 0     |
    //                 zeMemAllocHost = 1     |
    //               zeMemAllocShared = 0     \--->               zeMemFree = 1
    //
    // clang-format on

    fprintf(stderr, "ZE_DEBUG=%d: check balance of create/destroy calls\n",
            ZE_DEBUG_CALL_COUNT);
    fprintf(stderr,
            "----------------------------------------------------------\n");
    for (const auto &Row : CreateDestroySet) {
      int diff = 0;
      for (auto I = Row.begin(); I != Row.end();) {
        const char *ZeName = *I;
        const auto &ZeCount = (*ZeCallCount)[*I];

        bool First = (I == Row.begin());
        bool Last = (++I == Row.end());

        if (Last) {
          fprintf(stderr, " \\--->");
          diff -= ZeCount;
        } else {
          diff += ZeCount;
          if (!First) {
            fprintf(stderr, " | \n");
          }
        }

        fprintf(stderr, "%30s = %-5d", ZeName, ZeCount);
      }

      if (diff) {
        LeakFound = true;
        fprintf(stderr, " ---> LEAK = %d", diff);
      }
      fprintf(stderr, "\n");
    }

    ZeCallCount->clear();
    delete ZeCallCount;
    ZeCallCount = nullptr;
  }
  if (LeakFound)
    return PI_ERROR_INVALID_MEM_OBJECT;

  disableZeTracing();
  return PI_SUCCESS;
}

pi_result _pi_buffer::getZeHandlePtr(char **&ZeHandlePtr,
                                     access_mode_t AccessMode,
                                     pi_device Device) {
  char *ZeHandle;
  PI_CALL(getZeHandle(ZeHandle, AccessMode, Device));
  ZeHandlePtr = &Allocations[Device].ZeHandle;
  return PI_SUCCESS;
}

size_t _pi_buffer::getAlignment() const {
  // Choose an alignment that is at most 64 and is the next power of 2
  // for sizes less than 64.
  auto Alignment = Size;
  if (Alignment > 32UL)
    Alignment = 64UL;
  else if (Alignment > 16UL)
    Alignment = 32UL;
  else if (Alignment > 8UL)
    Alignment = 16UL;
  else if (Alignment > 4UL)
    Alignment = 8UL;
  else if (Alignment > 2UL)
    Alignment = 4UL;
  else if (Alignment > 1UL)
    Alignment = 2UL;
  else
    Alignment = 1UL;
  return Alignment;
}

pi_result _pi_buffer::getZeHandle(char *&ZeHandle, access_mode_t AccessMode,
                                  pi_device Device) {

  // NOTE: There might be no valid allocation at all yet and we get
  // here from piEnqueueKernelLaunch that would be doing the buffer
  // initialization. In this case the Device is not null as kernel
  // launch is always on a specific device.
  if (!Device)
    Device = LastDeviceWithValidAllocation;
  // If the device is still not selected then use the first one in
  // the context of the buffer.
  if (!Device)
    Device = Context->Devices[0];

  auto &Allocation = Allocations[Device];

  // Sub-buffers don't maintain own allocations but rely on parent buffer.
  if (isSubBuffer()) {
    PI_CALL(SubBuffer.Parent->getZeHandle(ZeHandle, AccessMode, Device));
    ZeHandle += SubBuffer.Origin;
    // Still store the allocation info in the PI sub-buffer for
    // getZeHandlePtr to work. At least zeKernelSetArgumentValue needs to
    // be given a pointer to the allocation handle rather than its value.
    //
    Allocation.ZeHandle = ZeHandle;
    Allocation.ReleaseAction = allocation_t::keep;
    LastDeviceWithValidAllocation = Device;
    return PI_SUCCESS;
  }

  // First handle case where the buffer is represented by only
  // a single host allocation.
  if (OnHost) {
    auto &HostAllocation = Allocations[nullptr];
    // The host allocation may already exists, e.g. with imported
    // host ptr, or in case of interop buffer.
    if (!HostAllocation.ZeHandle) {
      if (enableBufferPooling()) {
        HostAllocation.ReleaseAction = allocation_t::free;
        PI_CALL(piextUSMHostAlloc(pi_cast<void **>(&ZeHandle), Context, nullptr,
                                  Size, getAlignment()));
      } else {
        HostAllocation.ReleaseAction = allocation_t::free_native;
        PI_CALL(
            ZeHostMemAllocHelper(pi_cast<void **>(&ZeHandle), Context, Size));
      }
      HostAllocation.ZeHandle = ZeHandle;
      HostAllocation.Valid = true;
    }
    Allocation = HostAllocation;
    Allocation.ReleaseAction = allocation_t::keep;
    ZeHandle = Allocation.ZeHandle;
    LastDeviceWithValidAllocation = Device;
    return PI_SUCCESS;
  }
  // Reads user setting on how to deal with buffers in contexts where
  // all devices have the same root-device. Returns "true" if the
  // preference is to have allocate on each [sub-]device and migrate
  // normally (copy) to other sub-devices as needed. Returns "false"
  // if the preference is to have single root-device allocations
  // serve the needs of all [sub-]devices, meaning potentially more
  // cross-tile traffic.
  //
  static const bool SingleRootDeviceBufferMigration = [] {
    const char *EnvStr =
        std::getenv("SYCL_PI_LEVEL_ZERO_SINGLE_ROOT_DEVICE_BUFFER_MIGRATION");
    if (EnvStr)
      return (std::stoi(EnvStr) != 0);
    // The default is to migrate normally, which may not always be the
    // best option (depends on buffer access patterns), but is an
    // overall win on the set of the available benchmarks.
    return true;
  }();

  // Peform actual device allocation as needed.
  if (!Allocation.ZeHandle) {
    if (!SingleRootDeviceBufferMigration && Context->SingleRootDevice &&
        Context->SingleRootDevice != Device) {
      // If all devices in the context are sub-devices of the same device
      // then we reuse root-device allocation by all sub-devices in the
      // context.
      // TODO: we can probably generalize this and share root-device
      //       allocations by its own sub-devices even if not all other
      //       devices in the context have the same root.
      PI_CALL(getZeHandle(ZeHandle, AccessMode, Context->SingleRootDevice));
      Allocation.ReleaseAction = allocation_t::keep;
      Allocation.ZeHandle = ZeHandle;
      Allocation.Valid = true;
      return PI_SUCCESS;
    } else { // Create device allocation
      if (enableBufferPooling()) {
        Allocation.ReleaseAction = allocation_t::free;
        PI_CALL(piextUSMDeviceAlloc(pi_cast<void **>(&ZeHandle), Context,
                                    Device, nullptr, Size, getAlignment()));
      } else {
        Allocation.ReleaseAction = allocation_t::free_native;
        PI_CALL(ZeDeviceMemAllocHelper(pi_cast<void **>(&ZeHandle), Context,
                                       Device, Size));
      }
    }
    Allocation.ZeHandle = ZeHandle;
  } else {
    ZeHandle = Allocation.ZeHandle;
  }

  // If some prior access invalidated this allocation then make it valid again.
  if (!Allocation.Valid) {
    // LastDeviceWithValidAllocation should always have valid allocation.
    if (Device == LastDeviceWithValidAllocation)
      die("getZeHandle: last used allocation is not valid");

    // For write-only access the allocation contents is not going to be used.
    // So don't do anything to make it "valid".
    bool NeedCopy = AccessMode != _pi_mem::write_only;
    // It's also possible that the buffer doesn't have a valid allocation
    // yet presumably when it is passed to a kernel that will perform
    // it's intialization.
    if (NeedCopy && !LastDeviceWithValidAllocation) {
      NeedCopy = false;
    }
    char *ZeHandleSrc = nullptr;
    if (NeedCopy) {
      PI_CALL(getZeHandle(ZeHandleSrc, _pi_mem::read_only,
                          LastDeviceWithValidAllocation));
      // It's possible with the single root-device contexts that
      // the buffer is represented by the single root-device
      // allocation and then skip the copy to itself.
      if (ZeHandleSrc == ZeHandle)
        NeedCopy = false;
    }

    if (NeedCopy) {
      // Copy valid buffer data to this allocation.
      // TODO: see if we should better use peer's device allocation used
      // directly, if that capability is reported with zeDeviceCanAccessPeer,
      // instead of maintaining a separate allocation and performing
      // explciit copies.
      //
      // zeCommandListAppendMemoryCopy must not be called from simultaneous
      // threads with the same command list handle, so we need exclusive lock.
      ze_bool_t P2P = false;
      ZE_CALL(
          zeDeviceCanAccessPeer,
          (Device->ZeDevice, LastDeviceWithValidAllocation->ZeDevice, &P2P));
      if (!P2P) {
        // P2P copy is not possible, so copy through the host.
        auto &HostAllocation = Allocations[nullptr];
        // The host allocation may already exists, e.g. with imported
        // host ptr, or in case of interop buffer.
        if (!HostAllocation.ZeHandle) {
          void *ZeHandleHost;
          if (enableBufferPooling()) {
            HostAllocation.ReleaseAction = allocation_t::free;
            PI_CALL(piextUSMHostAlloc(&ZeHandleHost, Context, nullptr, Size,
                                      getAlignment()));
          } else {
            HostAllocation.ReleaseAction = allocation_t::free_native;
            PI_CALL(ZeHostMemAllocHelper(&ZeHandleHost, Context, Size));
          }
          HostAllocation.ZeHandle = pi_cast<char *>(ZeHandleHost);
          HostAllocation.Valid = false;
        }
        std::scoped_lock<pi_mutex> Lock(Context->ImmediateCommandListMutex);
        if (!HostAllocation.Valid) {
          ZE_CALL(zeCommandListAppendMemoryCopy,
                  (Context->ZeCommandListInit,
                   HostAllocation.ZeHandle /* Dst */, ZeHandleSrc, Size,
                   nullptr, 0, nullptr));
          // Mark the host allocation data  as valid so it can be reused.
          // It will be invalidated below if the current access is not
          // read-only.
          HostAllocation.Valid = true;
        }
        ZE_CALL(zeCommandListAppendMemoryCopy,
                (Context->ZeCommandListInit, ZeHandle /* Dst */,
                 HostAllocation.ZeHandle, Size, nullptr, 0, nullptr));
      } else {
        // Perform P2P copy.
        std::scoped_lock<pi_mutex> Lock(Context->ImmediateCommandListMutex);
        ZE_CALL(zeCommandListAppendMemoryCopy,
                (Context->ZeCommandListInit, ZeHandle /* Dst */, ZeHandleSrc,
                 Size, nullptr, 0, nullptr));
      }
    }
    Allocation.Valid = true;
    LastDeviceWithValidAllocation = Device;
  }

  // Invalidate other allocations that would become not valid if
  // this access is not read-only.
  if (AccessMode != _pi_mem::read_only) {
    for (auto &Alloc : Allocations) {
      if (Alloc.first != LastDeviceWithValidAllocation)
        Alloc.second.Valid = false;
    }
  }

  zePrint("getZeHandle(pi_device{%p}) = %p\n", (void *)Device,
          (void *)Allocation.ZeHandle);
  return PI_SUCCESS;
}

pi_result _pi_buffer::free() {
  for (auto &Alloc : Allocations) {
    auto &ZeHandle = Alloc.second.ZeHandle;
    // It is possible that the real allocation wasn't made if the buffer
    // wasn't really used in this location.
    if (!ZeHandle)
      continue;

    switch (Alloc.second.ReleaseAction) {
    case allocation_t::keep:
      break;
    case allocation_t::free: {
      pi_platform Plt = Context->getPlatform();
      std::scoped_lock<pi_shared_mutex> Lock(
          IndirectAccessTrackingEnabled ? Plt->ContextsMutex : Context->Mutex);

      PI_CALL(USMFreeHelper(Context, ZeHandle, true));
      break;
    }
    case allocation_t::free_native:
      PI_CALL(ZeMemFreeHelper(Context, ZeHandle, true));
      break;
    case allocation_t::unimport:
      ZeUSMImport.doZeUSMRelease(Context->getPlatform()->ZeDriver, ZeHandle);
      break;
    default:
      die("_pi_buffer::free(): Unhandled release action");
    }
    ZeHandle = nullptr; // don't leave hanging pointers
  }
  return PI_SUCCESS;
}

} // extern "C"<|MERGE_RESOLUTION|>--- conflicted
+++ resolved
@@ -1112,22 +1112,6 @@
   }
 
   auto &EventList = CommandList->second.EventList;
-<<<<<<< HEAD
-  // Remember all the events in this command list which needs to be
-  // released/cleaned up and clear event list associated with command list.
-  std::move(std::begin(EventList), std::end(EventList),
-            std::back_inserter(EventListToCleanup));
-  EventList.clear();
-  // We may have additional events to cleanup if queue has discarded events.
-  // These events are waited by barrier inserted in the beginning of command
-  // list.
-  auto &StartingBarrierEvents = CommandList->second.StartingBarrierEvents;
-  if (!StartingBarrierEvents.empty()) {
-    std::move(std::begin(StartingBarrierEvents),
-              std::end(StartingBarrierEvents),
-              std::back_inserter(EventListToCleanup));
-    StartingBarrierEvents.clear();
-=======
   // Check if standard commandlist
   if (CommandList->second.ZeFence != nullptr) {
     // Remember all the events in this command list which needs to be
@@ -1146,7 +1130,16 @@
         EventList.erase(it, it);
       }
     }
->>>>>>> 33db95c7
+  }
+  // We may have additional events to cleanup if queue has discarded events.
+  // These events are waited by barrier inserted in the beginning of command
+  // list.
+  auto &StartingBarrierEvents = CommandList->second.StartingBarrierEvents;
+  if (!StartingBarrierEvents.empty()) {
+    std::move(std::begin(StartingBarrierEvents),
+              std::end(StartingBarrierEvents),
+              std::back_inserter(EventListToCleanup));
+    StartingBarrierEvents.clear();
   }
 
   // Standard commandlists move in and out of the cache as they are recycled.
