--- conflicted
+++ resolved
@@ -2114,7 +2114,6 @@
   return PI_ERROR_INVALID_VALUE;
 }
 
-<<<<<<< HEAD
 __SYCL_EXPORT pi_result piextGetMemoryConnection(pi_device device1,
                                                  pi_context context1,
                                                  pi_device device2,
@@ -2130,35 +2129,8 @@
   return PI_SUCCESS;
 }
 
-// Get the cached PI device created for the L0 device handle.
-// Return NULL if no such PI device found.
-pi_device _pi_platform::getDeviceFromNativeHandle(ze_device_handle_t ZeDevice) {
-
-  pi_result Res = populateDeviceCacheIfNeeded();
-  if (Res != PI_SUCCESS) {
-    return nullptr;
-  }
-
-  // TODO: our sub-sub-device representation is currently [Level-Zero device
-  // handle + Level-Zero compute group/engine index], so there is now no 1:1
-  // mapping from L0 device handle to PI device assumed in this function. Until
-  // Level-Zero adds unique ze_device_handle_t for sub-sub-devices, here we
-  // filter out PI sub-sub-devices.
-  std::shared_lock<pi_shared_mutex> Lock(PiDevicesCacheMutex);
-  auto it = std::find_if(PiDevicesCache.begin(), PiDevicesCache.end(),
-                         [&](std::unique_ptr<_pi_device> &D) {
-                           return D.get()->ZeDevice == ZeDevice &&
-                                  (D.get()->RootDevice == nullptr ||
-                                   D.get()->RootDevice->RootDevice == nullptr);
-                         });
-  if (it != PiDevicesCache.end()) {
-    return (*it).get();
-  }
-  return nullptr;
-=======
 pi_result piPluginGetLastError(char **message) {
   return pi2ur::piPluginGetLastError(message);
->>>>>>> 680c1b30
 }
 
 pi_result piDevicesGet(pi_platform Platform, pi_device_type DeviceType,
