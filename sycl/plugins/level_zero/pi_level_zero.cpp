//===-------- pi_level_zero.cpp - Level Zero Plugin --------------------==//
//
// Part of the LLVM Project, under the Apache License v2.0 with LLVM Exceptions.
// See https://llvm.org/LICENSE.txt for license information.
// SPDX-License-Identifier: Apache-2.0 WITH LLVM-exception
//
//===------------------------------------------------------------------===//

/// \file pi_level_zero.cpp
/// Implementation of Level Zero Plugin.
///
/// \ingroup sycl_pi_level_zero

#include "pi_level_zero.hpp"
#include <algorithm>
#include <cstdarg>
#include <cstdio>
#include <cstring>
#include <memory>
#include <set>
#include <sstream>
#include <string>
#include <sycl/detail/spinlock.hpp>
#include <thread>
#include <utility>

#include <level_zero/zet_api.h>

#include "usm_allocator.hpp"

extern "C" {
// Forward declarartions.
static pi_result piQueueReleaseInternal(pi_queue Queue);
static pi_result piEventReleaseInternal(pi_event Event);
static pi_result EventCreate(pi_context Context, pi_queue Queue,
                             bool HostVisible, pi_event *RetEvent);
}

// Defined in tracing.cpp
void enableZeTracing();
void disableZeTracing();

namespace {

// This is an experimental option to test performance of device to device copy
// operations on copy engines (versus compute engine)
static const bool UseCopyEngineForD2DCopy = [] {
  const char *CopyEngineForD2DCopy =
      std::getenv("SYCL_PI_LEVEL_ZERO_USE_COPY_ENGINE_FOR_D2D_COPY");
  return (CopyEngineForD2DCopy && (std::stoi(CopyEngineForD2DCopy) != 0));
}();

// This is an experimental option that allows the use of copy engine, if
// available in the device, in Level Zero plugin for copy operations submitted
// to an in-order queue. The default is 1.
static const bool UseCopyEngineForInOrderQueue = [] {
  const char *CopyEngineForInOrderQueue =
      std::getenv("SYCL_PI_LEVEL_ZERO_USE_COPY_ENGINE_FOR_IN_ORDER_QUEUE");
  return (!CopyEngineForInOrderQueue ||
          (std::stoi(CopyEngineForInOrderQueue) != 0));
}();

// This is an experimental option that allows the use of multiple command lists
// when submitting barriers. The default is 0.
static const bool UseMultipleCmdlistBarriers = [] {
  const char *UseMultipleCmdlistBarriersFlag =
      std::getenv("SYCL_PI_LEVEL_ZERO_USE_MULTIPLE_COMMANDLIST_BARRIERS");
  if (!UseMultipleCmdlistBarriersFlag)
    return true;
  return std::stoi(UseMultipleCmdlistBarriersFlag) > 0;
}();

// This is an experimental option that allows to disable caching of events in
// the context.
static const bool DisableEventsCaching = [] {
  const char *DisableEventsCachingFlag =
      std::getenv("SYCL_PI_LEVEL_ZERO_DISABLE_EVENTS_CACHING");
  if (!DisableEventsCachingFlag)
    return false;
  return std::stoi(DisableEventsCachingFlag) != 0;
}();

// This is an experimental option that allows reset and reuse of uncompleted
// events in the in-order queue with discard_events property.
static const bool ReuseDiscardedEvents = [] {
  const char *ReuseDiscardedEventsFlag =
      std::getenv("SYCL_PI_LEVEL_ZERO_REUSE_DISCARDED_EVENTS");
  if (!ReuseDiscardedEventsFlag)
    return true;
  return std::stoi(ReuseDiscardedEventsFlag) > 0;
}();

// Controls PI level tracing prints.
static bool PrintPiTrace = false;

// Controls support of the indirect access kernels and deferred memory release.
static const bool IndirectAccessTrackingEnabled = [] {
  return std::getenv("SYCL_PI_LEVEL_ZERO_TRACK_INDIRECT_ACCESS_MEMORY") !=
         nullptr;
}();

// This will count the calls to Level-Zero
static std::map<const char *, int> *ZeCallCount = nullptr;

// Map from L0 to PI result
static inline pi_result mapError(ze_result_t Result) {
  return ur2piResult(ze2urResult(Result));
}

// Trace a call to Level-Zero RT
#define ZE_CALL(ZeName, ZeArgs)                                                \
  {                                                                            \
    ze_result_t ZeResult = ZeName ZeArgs;                                      \
    if (auto Result = ZeCall().doCall(ZeResult, #ZeName, #ZeArgs, true))       \
      return mapError(Result);                                                 \
  }

// Trace an internal PI call; returns in case of an error.
#define PI_CALL(Call)                                                          \
  {                                                                            \
    if (PrintPiTrace)                                                          \
      fprintf(stderr, "PI ---> %s\n", #Call);                                  \
    pi_result Result = (Call);                                                 \
    if (Result != PI_SUCCESS)                                                  \
      return Result;                                                           \
  }

// Controls if we should choose doing eager initialization
// to make it happen on warmup paths and have the reportable
// paths be less likely affected.
//
static bool doEagerInit = [] {
  const char *EagerInit = std::getenv("SYCL_EAGER_INIT");
  return EagerInit ? std::atoi(EagerInit) != 0 : false;
}();

// Maximum number of events that can be present in an event ZePool is captured
// here. Setting it to 256 gave best possible performance for several
// benchmarks.
static const pi_uint32 MaxNumEventsPerPool = [] {
  const auto MaxNumEventsPerPoolEnv =
      std::getenv("ZE_MAX_NUMBER_OF_EVENTS_PER_EVENT_POOL");
  pi_uint32 Result =
      MaxNumEventsPerPoolEnv ? std::atoi(MaxNumEventsPerPoolEnv) : 256;
  if (Result <= 0)
    Result = 256;
  return Result;
}();

// Get value of device scope events env var setting or default setting
static const int DeviceEventsSetting = [] {
  const char *DeviceEventsSettingStr =
      std::getenv("SYCL_PI_LEVEL_ZERO_DEVICE_SCOPE_EVENTS");
  if (DeviceEventsSettingStr) {
    // Override the default if user has explicitly chosen the events scope.
    switch (std::stoi(DeviceEventsSettingStr)) {
    case 0:
      return AllHostVisible;
    case 1:
      return OnDemandHostVisibleProxy;
    case 2:
      return LastCommandInBatchHostVisible;
    default:
      // fallthrough to default setting
      break;
    }
  }
  // This is our default setting, which is expected to be the fastest
  // with the modern GPU drivers.
  return AllHostVisible;
}();

// Helper function to implement zeHostSynchronize.
// The behavior is to avoid infinite wait during host sync under ZE_DEBUG.
// This allows for a much more responsive debugging of hangs.
//
template <typename T, typename Func>
ze_result_t zeHostSynchronizeImpl(Func Api, T Handle) {
  if (!ZeDebug) {
    return Api(Handle, UINT64_MAX);
  }

  ze_result_t R;
  while ((R = Api(Handle, 1000)) == ZE_RESULT_NOT_READY)
    ;
  return R;
}

// Template function to do various types of host synchronizations.
// This is intended to be used instead of direct calls to specific
// Level-Zero synchronization APIs.
//
template <typename T> ze_result_t zeHostSynchronize(T Handle);
template <> ze_result_t zeHostSynchronize(ze_event_handle_t Handle) {
  return zeHostSynchronizeImpl(zeEventHostSynchronize, Handle);
}
template <> ze_result_t zeHostSynchronize(ze_command_queue_handle_t Handle) {
  return zeHostSynchronizeImpl(zeCommandQueueSynchronize, Handle);
}

template <typename T, typename Assign>
pi_result getInfoImpl(size_t param_value_size, void *param_value,
                      size_t *param_value_size_ret, T value, size_t value_size,
                      Assign &&assign_func) {

  if (param_value != nullptr) {

    if (param_value_size < value_size) {
      return PI_ERROR_INVALID_VALUE;
    }

    assign_func(param_value, value, value_size);
  }

  if (param_value_size_ret != nullptr) {
    *param_value_size_ret = value_size;
  }

  return PI_SUCCESS;
}

template <typename T>
pi_result getInfo(size_t param_value_size, void *param_value,
                  size_t *param_value_size_ret, T value) {

  auto assignment = [](void *param_value, T value, size_t value_size) {
    (void)value_size;
    *static_cast<T *>(param_value) = value;
  };

  return getInfoImpl(param_value_size, param_value, param_value_size_ret, value,
                     sizeof(T), assignment);
}

template <typename T>
pi_result getInfoArray(size_t array_length, size_t param_value_size,
                       void *param_value, size_t *param_value_size_ret,
                       T *value) {
  return getInfoImpl(param_value_size, param_value, param_value_size_ret, value,
                     array_length * sizeof(T), memcpy);
}

template <typename T, typename RetType>
pi_result getInfoArray(size_t array_length, size_t param_value_size,
                       void *param_value, size_t *param_value_size_ret,
                       T *value) {
  if (param_value) {
    memset(param_value, 0, param_value_size);
    for (uint32_t I = 0; I < array_length; I++)
      ((RetType *)param_value)[I] = (RetType)value[I];
  }
  if (param_value_size_ret)
    *param_value_size_ret = array_length * sizeof(RetType);
  return PI_SUCCESS;
}

template <>
pi_result getInfo<const char *>(size_t param_value_size, void *param_value,
                                size_t *param_value_size_ret,
                                const char *value) {
  return getInfoArray(strlen(value) + 1, param_value_size, param_value,
                      param_value_size_ret, value);
}

class ReturnHelper {
public:
  ReturnHelper(size_t param_value_size, void *param_value,
               size_t *param_value_size_ret)
      : param_value_size(param_value_size), param_value(param_value),
        param_value_size_ret(param_value_size_ret) {}

  template <class T> pi_result operator()(const T &t) {
    return getInfo(param_value_size, param_value, param_value_size_ret, t);
  }

private:
  size_t param_value_size;
  void *param_value;
  size_t *param_value_size_ret;
};

} // anonymous namespace

// SYCL_PI_LEVEL_ZERO_USE_COMPUTE_ENGINE can be set to an integer (>=0) in
// which case all compute commands will be submitted to the command-queue
// with the given index in the compute command group. If it is instead set
// to negative then all available compute engines may be used.
//
// The default value is "0".
//
static const std::pair<int, int> getRangeOfAllowedComputeEngines() {
  static const char *EnvVar =
      std::getenv("SYCL_PI_LEVEL_ZERO_USE_COMPUTE_ENGINE");
  // If the environment variable is not set only use "0" CCS for now.
  // TODO: allow all CCSs when HW support is complete.
  if (!EnvVar)
    return std::pair<int, int>(0, 0);

  auto EnvVarValue = std::atoi(EnvVar);
  if (EnvVarValue >= 0) {
    return std::pair<int, int>(EnvVarValue, EnvVarValue);
  }

  return std::pair<int, int>(0, INT_MAX);
}

// SYCL_PI_LEVEL_ZERO_USE_COPY_ENGINE can be set to an integer value, or
// a pair of integer values of the form "lower_index:upper_index".
// Here, the indices point to copy engines in a list of all available copy
// engines.
// This functions returns this pair of indices.
// If the user specifies only a single integer, a value of 0 indicates that
// the copy engines will not be used at all. A value of 1 indicates that all
// available copy engines can be used.
static const std::pair<int, int>
getRangeOfAllowedCopyEngines(pi_device &Device) {
  static const char *EnvVar = std::getenv("SYCL_PI_LEVEL_ZERO_USE_COPY_ENGINE");
  // If the environment variable is not set, no copy engines are used when
  // immediate commandlists are being used. For standard commandlists all are
  // used.
  if (!EnvVar) {
    if (Device->useImmediateCommandLists())
      return std::pair<int, int>(-1, -1);   // No copy engines can be used.
    return std::pair<int, int>(0, INT_MAX); // All copy engines will be used.
  }
  std::string CopyEngineRange = EnvVar;
  // Environment variable can be a single integer or a pair of integers
  // separated by ":"
  auto pos = CopyEngineRange.find(":");
  if (pos == std::string::npos) {
    bool UseCopyEngine = (std::stoi(CopyEngineRange) != 0);
    if (UseCopyEngine)
      return std::pair<int, int>(0, INT_MAX); // All copy engines can be used.
    return std::pair<int, int>(-1, -1);       // No copy engines will be used.
  }
  int LowerCopyEngineIndex = std::stoi(CopyEngineRange.substr(0, pos));
  int UpperCopyEngineIndex = std::stoi(CopyEngineRange.substr(pos + 1));
  if ((LowerCopyEngineIndex > UpperCopyEngineIndex) ||
      (LowerCopyEngineIndex < -1) || (UpperCopyEngineIndex < -1)) {
    zePrint("SYCL_PI_LEVEL_ZERO_USE_COPY_ENGINE: invalid value provided, "
            "default set.\n");
    LowerCopyEngineIndex = 0;
    UpperCopyEngineIndex = INT_MAX;
  }
  return std::pair<int, int>(LowerCopyEngineIndex, UpperCopyEngineIndex);
}

static bool CopyEngineRequested(pi_device Device) {
  int LowerCopyQueueIndex = getRangeOfAllowedCopyEngines(Device).first;
  int UpperCopyQueueIndex = getRangeOfAllowedCopyEngines(Device).second;
  return ((LowerCopyQueueIndex != -1) || (UpperCopyQueueIndex != -1));
}

// Global variables used in PI_Level_Zero
// Note we only create a simple pointer variables such that C++ RT won't
// deallocate them automatically at the end of the main program.
// The heap memory allocated for these global variables reclaimed only when
// Sycl RT calls piTearDown().
static std::vector<pi_platform> *PiPlatformsCache =
    new std::vector<pi_platform>;
static sycl::detail::SpinLock *PiPlatformsCacheMutex =
    new sycl::detail::SpinLock;
static bool PiPlatformCachePopulated = false;

pi_result
_pi_context::getFreeSlotInExistingOrNewPool(ze_event_pool_handle_t &Pool,
                                            size_t &Index, bool HostVisible,
                                            bool ProfilingEnabled) {
  // Lock while updating event pool machinery.
  std::scoped_lock<pi_mutex> Lock(ZeEventPoolCacheMutex);

  std::list<ze_event_pool_handle_t> *ZePoolCache =
      getZeEventPoolCache(HostVisible, ProfilingEnabled);

  if (!ZePoolCache->empty()) {
    if (NumEventsAvailableInEventPool[ZePoolCache->front()] == 0) {
      if (DisableEventsCaching) {
        // Remove full pool from the cache if events caching is disabled.
        ZePoolCache->erase(ZePoolCache->begin());
      } else {
        // If event caching is enabled then we don't destroy events so there is
        // no need to remove pool from the cache and add it back when it has
        // available slots. Just keep it in the tail of the cache so that all
        // pools can be destroyed during context destruction.
        ZePoolCache->push_front(nullptr);
      }
    }
  }
  if (ZePoolCache->empty()) {
    ZePoolCache->push_back(nullptr);
  }

  // We shall be adding an event to the front pool.
  ze_event_pool_handle_t *ZePool = &ZePoolCache->front();
  Index = 0;
  // Create one event ZePool per MaxNumEventsPerPool events
  if (*ZePool == nullptr) {
    ZeStruct<ze_event_pool_desc_t> ZeEventPoolDesc;
    ZeEventPoolDesc.count = MaxNumEventsPerPool;
    ZeEventPoolDesc.flags = 0;
    if (HostVisible)
      ZeEventPoolDesc.flags |= ZE_EVENT_POOL_FLAG_HOST_VISIBLE;
    if (ProfilingEnabled)
      ZeEventPoolDesc.flags |= ZE_EVENT_POOL_FLAG_KERNEL_TIMESTAMP;
    zePrint("ze_event_pool_desc_t flags set to: %d\n", ZeEventPoolDesc.flags);

    std::vector<ze_device_handle_t> ZeDevices;
    std::for_each(Devices.begin(), Devices.end(), [&](const pi_device &D) {
      ZeDevices.push_back(D->ZeDevice);
    });

    ZE_CALL(zeEventPoolCreate, (ZeContext, &ZeEventPoolDesc, ZeDevices.size(),
                                &ZeDevices[0], ZePool));
    NumEventsAvailableInEventPool[*ZePool] = MaxNumEventsPerPool - 1;
    NumEventsUnreleasedInEventPool[*ZePool] = 1;
  } else {
    Index = MaxNumEventsPerPool - NumEventsAvailableInEventPool[*ZePool];
    --NumEventsAvailableInEventPool[*ZePool];
    ++NumEventsUnreleasedInEventPool[*ZePool];
  }
  Pool = *ZePool;
  return PI_SUCCESS;
}

pi_result _pi_context::decrementUnreleasedEventsInPool(pi_event Event) {
  std::shared_lock<pi_shared_mutex> EventLock(Event->Mutex, std::defer_lock);
  std::scoped_lock<pi_mutex, std::shared_lock<pi_shared_mutex>> LockAll(
      ZeEventPoolCacheMutex, EventLock);
  if (!Event->ZeEventPool) {
    // This must be an interop event created on a users's pool.
    // Do nothing.
    return PI_SUCCESS;
  }

  std::list<ze_event_pool_handle_t> *ZePoolCache =
      getZeEventPoolCache(Event->isHostVisible(), Event->isProfilingEnabled());

  // Put the empty pool to the cache of the pools.
  if (NumEventsUnreleasedInEventPool[Event->ZeEventPool] == 0)
    die("Invalid event release: event pool doesn't have unreleased events");
  if (--NumEventsUnreleasedInEventPool[Event->ZeEventPool] == 0) {
    if (ZePoolCache->front() != Event->ZeEventPool) {
      ZePoolCache->push_back(Event->ZeEventPool);
    }
    NumEventsAvailableInEventPool[Event->ZeEventPool] = MaxNumEventsPerPool;
  }

  return PI_SUCCESS;
}

// Some opencl extensions we know are supported by all Level Zero devices.
constexpr char ZE_SUPPORTED_EXTENSIONS[] =
    "cl_khr_il_program cl_khr_subgroups cl_intel_subgroups "
    "cl_intel_subgroups_short cl_intel_required_subgroup_size ";

// Forward declarations
static pi_result
enqueueMemCopyHelper(pi_command_type CommandType, pi_queue Queue, void *Dst,
                     pi_bool BlockingWrite, size_t Size, const void *Src,
                     pi_uint32 NumEventsInWaitList,
                     const pi_event *EventWaitList, pi_event *Event,
                     bool PreferCopyEngine = false);

static pi_result enqueueMemCopyRectHelper(
    pi_command_type CommandType, pi_queue Queue, void *SrcBuffer,
    void *DstBuffer, pi_buff_rect_offset SrcOrigin,
    pi_buff_rect_offset DstOrigin, pi_buff_rect_region Region,
    size_t SrcRowPitch, size_t SrcSlicePitch, size_t DstRowPitch,
    size_t DstSlicePitch, pi_bool Blocking, pi_uint32 NumEventsInWaitList,
    const pi_event *EventWaitList, pi_event *Event,
    bool PreferCopyEngine = false);

inline void zeParseError(ze_result_t ZeError, const char *&ErrorString) {
  switch (ZeError) {
#define ZE_ERRCASE(ERR)                                                        \
  case ERR:                                                                    \
    ErrorString = "" #ERR;                                                     \
    break;

    ZE_ERRCASE(ZE_RESULT_SUCCESS)
    ZE_ERRCASE(ZE_RESULT_NOT_READY)
    ZE_ERRCASE(ZE_RESULT_ERROR_DEVICE_LOST)
    ZE_ERRCASE(ZE_RESULT_ERROR_OUT_OF_HOST_MEMORY)
    ZE_ERRCASE(ZE_RESULT_ERROR_OUT_OF_DEVICE_MEMORY)
    ZE_ERRCASE(ZE_RESULT_ERROR_MODULE_BUILD_FAILURE)
    ZE_ERRCASE(ZE_RESULT_ERROR_INSUFFICIENT_PERMISSIONS)
    ZE_ERRCASE(ZE_RESULT_ERROR_NOT_AVAILABLE)
    ZE_ERRCASE(ZE_RESULT_ERROR_UNINITIALIZED)
    ZE_ERRCASE(ZE_RESULT_ERROR_UNSUPPORTED_VERSION)
    ZE_ERRCASE(ZE_RESULT_ERROR_UNSUPPORTED_FEATURE)
    ZE_ERRCASE(ZE_RESULT_ERROR_INVALID_ARGUMENT)
    ZE_ERRCASE(ZE_RESULT_ERROR_INVALID_NULL_HANDLE)
    ZE_ERRCASE(ZE_RESULT_ERROR_HANDLE_OBJECT_IN_USE)
    ZE_ERRCASE(ZE_RESULT_ERROR_INVALID_NULL_POINTER)
    ZE_ERRCASE(ZE_RESULT_ERROR_INVALID_SIZE)
    ZE_ERRCASE(ZE_RESULT_ERROR_UNSUPPORTED_SIZE)
    ZE_ERRCASE(ZE_RESULT_ERROR_UNSUPPORTED_ALIGNMENT)
    ZE_ERRCASE(ZE_RESULT_ERROR_INVALID_SYNCHRONIZATION_OBJECT)
    ZE_ERRCASE(ZE_RESULT_ERROR_INVALID_ENUMERATION)
    ZE_ERRCASE(ZE_RESULT_ERROR_UNSUPPORTED_ENUMERATION)
    ZE_ERRCASE(ZE_RESULT_ERROR_UNSUPPORTED_IMAGE_FORMAT)
    ZE_ERRCASE(ZE_RESULT_ERROR_INVALID_NATIVE_BINARY)
    ZE_ERRCASE(ZE_RESULT_ERROR_INVALID_GLOBAL_NAME)
    ZE_ERRCASE(ZE_RESULT_ERROR_INVALID_KERNEL_NAME)
    ZE_ERRCASE(ZE_RESULT_ERROR_INVALID_FUNCTION_NAME)
    ZE_ERRCASE(ZE_RESULT_ERROR_INVALID_GROUP_SIZE_DIMENSION)
    ZE_ERRCASE(ZE_RESULT_ERROR_INVALID_GLOBAL_WIDTH_DIMENSION)
    ZE_ERRCASE(ZE_RESULT_ERROR_INVALID_KERNEL_ARGUMENT_INDEX)
    ZE_ERRCASE(ZE_RESULT_ERROR_INVALID_KERNEL_ARGUMENT_SIZE)
    ZE_ERRCASE(ZE_RESULT_ERROR_INVALID_KERNEL_ATTRIBUTE_VALUE)
    ZE_ERRCASE(ZE_RESULT_ERROR_INVALID_COMMAND_LIST_TYPE)
    ZE_ERRCASE(ZE_RESULT_ERROR_OVERLAPPING_REGIONS)
    ZE_ERRCASE(ZE_RESULT_ERROR_INVALID_MODULE_UNLINKED)
    ZE_ERRCASE(ZE_RESULT_ERROR_UNKNOWN)

#undef ZE_ERRCASE
  default:
    assert(false && "Unexpected Error code");
  } // switch
}

// Global variables for PI_ERROR_PLUGIN_SPECIFIC_ERROR
constexpr size_t MaxMessageSize = 256;
thread_local pi_result ErrorMessageCode = PI_SUCCESS;
thread_local char ErrorMessage[MaxMessageSize];

// Utility function for setting a message and warning
[[maybe_unused]] static void setErrorMessage(const char *message,
                                             pi_result error_code) {
  assert(strlen(message) <= MaxMessageSize);
  strcpy(ErrorMessage, message);
  ErrorMessageCode = error_code;
}

// Returns plugin specific error and warning messages
pi_result piPluginGetLastError(char **message) {
  *message = &ErrorMessage[0];
  return ErrorMessageCode;
}

ze_result_t ZeCall::doCall(ze_result_t ZeResult, const char *ZeName,
                           const char *ZeArgs, bool TraceError) {
  zePrint("ZE ---> %s%s\n", ZeName, ZeArgs);

  if (ZeDebug & ZE_DEBUG_CALL_COUNT) {
    ++(*ZeCallCount)[ZeName];
  }

  if (ZeResult && TraceError) {
    const char *ErrorString = "Unknown";
    zeParseError(ZeResult, ErrorString);
    zePrint("Error (%s) in %s\n", ErrorString, ZeName);
  }
  return ZeResult;
}

#define PI_ASSERT(condition, error)                                            \
  if (!(condition))                                                            \
    return error;

bool _pi_queue::doReuseDiscardedEvents() {
  return ReuseDiscardedEvents && isInOrderQueue() && isDiscardEvents();
}

pi_result _pi_queue::resetDiscardedEvent(pi_command_list_ptr_t CommandList) {
  if (LastCommandEvent && LastCommandEvent->IsDiscarded) {
    ZE_CALL(zeCommandListAppendBarrier,
            (CommandList->first, nullptr, 1, &(LastCommandEvent->ZeEvent)));
    ZE_CALL(zeCommandListAppendEventReset,
            (CommandList->first, LastCommandEvent->ZeEvent));

    // Create new pi_event but with the same ze_event_handle_t. We are going
    // to use this pi_event for the next command with discarded event.
    pi_event PiEvent;
    try {
      PiEvent = new _pi_event(LastCommandEvent->ZeEvent,
                              LastCommandEvent->ZeEventPool, Context,
                              PI_COMMAND_TYPE_USER, true);
    } catch (const std::bad_alloc &) {
      return PI_ERROR_OUT_OF_HOST_MEMORY;
    } catch (...) {
      return PI_ERROR_UNKNOWN;
    }

    if (LastCommandEvent->isHostVisible())
      PiEvent->HostVisibleEvent = PiEvent;

    PI_CALL(addEventToQueueCache(PiEvent));
  }

  return PI_SUCCESS;
}

// This helper function creates a pi_event and associate a pi_queue.
// Note that the caller of this function must have acquired lock on the Queue
// that is passed in.
// \param Queue pi_queue to associate with a new event.
// \param Event a pointer to hold the newly created pi_event
// \param CommandType various command type determined by the caller
// \param CommandList is the command list where the event is added
// \param IsInternal tells if the event is internal, i.e. visible in the L0
//        plugin only.
// \param ForceHostVisible tells if the event must be created in
//        the host-visible pool
inline static pi_result createEventAndAssociateQueue(
    pi_queue Queue, pi_event *Event, pi_command_type CommandType,
    pi_command_list_ptr_t CommandList, bool IsInternal = false,
    bool ForceHostVisible = false) {

  if (!ForceHostVisible)
    ForceHostVisible = DeviceEventsSetting == AllHostVisible;

  // If event is discarded then try to get event from the queue cache.
  *Event =
      IsInternal ? Queue->getEventFromQueueCache(ForceHostVisible) : nullptr;

  if (*Event == nullptr)
    PI_CALL(EventCreate(Queue->Context, Queue, ForceHostVisible, Event));

  (*Event)->Queue = Queue;
  (*Event)->CommandType = CommandType;
  (*Event)->IsDiscarded = IsInternal;
  // Discarded event doesn't own ze_event, it is used by multiple pi_event
  // objects. We destroy corresponding ze_event by releasing events from the
  // events cache at queue destruction. Event in the cache owns the Level Zero
  // event.
  if (IsInternal)
    (*Event)->OwnZeEvent = false;

  // Append this Event to the CommandList, if any
  if (CommandList != Queue->CommandListMap.end()) {
    CommandList->second.append(*Event);
    (*Event)->RefCount.increment();
  }

  // We need to increment the reference counter here to avoid pi_queue
  // being released before the associated pi_event is released because
  // piEventRelease requires access to the associated pi_queue.
  // In piEventRelease, the reference counter of the Queue is decremented
  // to release it.
  Queue->RefCount.increment();

  // SYCL RT does not track completion of the events, so it could
  // release a PI event as soon as that's not being waited in the app.
  // But we have to ensure that the event is not destroyed before
  // it is really signalled, so retain it explicitly here and
  // release in CleanupCompletedEvent(Event).
  // If the event is internal then don't increment the reference count as this
  // event will not be waited/released by SYCL RT, so it must be destroyed by
  // EventRelease in resetCommandList.
  if (!IsInternal)
    PI_CALL(piEventRetain(*Event));

  return PI_SUCCESS;
}

pi_result _pi_queue::signalEventFromCmdListIfLastEventDiscarded(
    pi_command_list_ptr_t CommandList) {
  // We signal new event at the end of command list only if we have queue with
  // discard_events property and the last command event is discarded.
  if (!(doReuseDiscardedEvents() && LastCommandEvent &&
        LastCommandEvent->IsDiscarded))
    return PI_SUCCESS;

  pi_event Event;
  PI_CALL(createEventAndAssociateQueue(
      this, &Event, PI_COMMAND_TYPE_USER, CommandList,
      /* IsDiscarded */ false, /* ForceHostVisible */ false))
  PI_CALL(piEventReleaseInternal(Event));
  LastCommandEvent = Event;

  ZE_CALL(zeCommandListAppendSignalEvent, (CommandList->first, Event->ZeEvent));
  return PI_SUCCESS;
}

pi_event _pi_queue::getEventFromQueueCache(bool HostVisible) {
  auto Cache = HostVisible ? &EventCaches[0] : &EventCaches[1];

  // If we don't have any events, return nullptr.
  // If we have only a single event then it was used by the last command and we
  // can't use it now because we have to enforce round robin between two events.
  if (Cache->size() < 2)
    return nullptr;

  // If there are two events then return an event from the beginning of the list
  // since event of the last command is added to the end of the list.
  auto It = Cache->begin();
  pi_event RetEvent = *It;
  Cache->erase(It);
  return RetEvent;
}

pi_result _pi_queue::addEventToQueueCache(pi_event Event) {
  auto Cache = Event->isHostVisible() ? &EventCaches[0] : &EventCaches[1];
  Cache->emplace_back(Event);
  return PI_SUCCESS;
}

pi_result _pi_device::initialize(int SubSubDeviceOrdinal,
                                 int SubSubDeviceIndex) {
  uint32_t numQueueGroups = 0;
  ZE_CALL(zeDeviceGetCommandQueueGroupProperties,
          (ZeDevice, &numQueueGroups, nullptr));
  if (numQueueGroups == 0) {
    return PI_ERROR_UNKNOWN;
  }
  zePrint("NOTE: Number of queue groups = %d\n", numQueueGroups);
  std::vector<ZeStruct<ze_command_queue_group_properties_t>>
      QueueGroupProperties(numQueueGroups);
  ZE_CALL(zeDeviceGetCommandQueueGroupProperties,
          (ZeDevice, &numQueueGroups, QueueGroupProperties.data()));

  // Initialize ordinal and compute queue group properties
  for (uint32_t i = 0; i < numQueueGroups; i++) {
    if (QueueGroupProperties[i].flags &
        ZE_COMMAND_QUEUE_GROUP_PROPERTY_FLAG_COMPUTE) {
      QueueGroup[queue_group_info_t::Compute].ZeOrdinal = i;
      QueueGroup[queue_group_info_t::Compute].ZeProperties =
          QueueGroupProperties[i];
      break;
    }
  }

  // Reinitialize a sub-sub-device with its own ordinal, index.
  // Our sub-sub-device representation is currently [Level-Zero sub-device
  // handle + Level-Zero compute group/engine index]. Only the specified
  // index queue will be used to submit work to the sub-sub-device.
  if (SubSubDeviceOrdinal >= 0) {
    QueueGroup[queue_group_info_t::Compute].ZeOrdinal = SubSubDeviceOrdinal;
    QueueGroup[queue_group_info_t::Compute].ZeIndex = SubSubDeviceIndex;
  } else { // Proceed with initialization for root and sub-device
    // How is it possible that there are no "compute" capabilities?
    if (QueueGroup[queue_group_info_t::Compute].ZeOrdinal < 0) {
      return PI_ERROR_UNKNOWN;
    }

    if (CopyEngineRequested(this)) {
      for (uint32_t i = 0; i < numQueueGroups; i++) {
        if (((QueueGroupProperties[i].flags &
              ZE_COMMAND_QUEUE_GROUP_PROPERTY_FLAG_COMPUTE) == 0) &&
            (QueueGroupProperties[i].flags &
             ZE_COMMAND_QUEUE_GROUP_PROPERTY_FLAG_COPY)) {
          if (QueueGroupProperties[i].numQueues == 1) {
            QueueGroup[queue_group_info_t::MainCopy].ZeOrdinal = i;
            QueueGroup[queue_group_info_t::MainCopy].ZeProperties =
                QueueGroupProperties[i];
          } else {
            QueueGroup[queue_group_info_t::LinkCopy].ZeOrdinal = i;
            QueueGroup[queue_group_info_t::LinkCopy].ZeProperties =
                QueueGroupProperties[i];
            break;
          }
        }
      }
      if (QueueGroup[queue_group_info_t::MainCopy].ZeOrdinal < 0)
        zePrint("NOTE: main blitter/copy engine is not available\n");
      else
        zePrint("NOTE: main blitter/copy engine is available\n");

      if (QueueGroup[queue_group_info_t::LinkCopy].ZeOrdinal < 0)
        zePrint("NOTE: link blitter/copy engines are not available\n");
      else
        zePrint("NOTE: link blitter/copy engines are available\n");
    }
  }

  // Maintain various device properties cache.
  // Note that we just describe here how to compute the data.
  // The real initialization is upon first access.
  //
  auto ZeDevice = this->ZeDevice;
  ZeDeviceProperties.Compute = [ZeDevice](ze_device_properties_t &Properties) {
    ZE_CALL_NOCHECK(zeDeviceGetProperties, (ZeDevice, &Properties));
  };

  ZeDeviceComputeProperties.Compute =
      [ZeDevice](ze_device_compute_properties_t &Properties) {
        ZE_CALL_NOCHECK(zeDeviceGetComputeProperties, (ZeDevice, &Properties));
      };

  ZeDeviceImageProperties.Compute =
      [ZeDevice](ze_device_image_properties_t &Properties) {
        ZE_CALL_NOCHECK(zeDeviceGetImageProperties, (ZeDevice, &Properties));
      };

  ZeDeviceModuleProperties.Compute =
      [ZeDevice](ze_device_module_properties_t &Properties) {
        ZE_CALL_NOCHECK(zeDeviceGetModuleProperties, (ZeDevice, &Properties));
      };

  ZeDeviceMemoryProperties.Compute =
      [ZeDevice](
          std::vector<ZeStruct<ze_device_memory_properties_t>> &Properties) {
        uint32_t Count = 0;
        ZE_CALL_NOCHECK(zeDeviceGetMemoryProperties,
                        (ZeDevice, &Count, nullptr));

        Properties.resize(Count);
        ZE_CALL_NOCHECK(zeDeviceGetMemoryProperties,
                        (ZeDevice, &Count, Properties.data()));
      };

  ZeDeviceMemoryAccessProperties.Compute =
      [ZeDevice](ze_device_memory_access_properties_t &Properties) {
        ZE_CALL_NOCHECK(zeDeviceGetMemoryAccessProperties,
                        (ZeDevice, &Properties));
      };

  ZeDeviceCacheProperties.Compute =
      [ZeDevice](ze_device_cache_properties_t &Properties) {
        // TODO: Since v1.0 there can be multiple cache properties.
        // For now remember the first one, if any.
        uint32_t Count = 0;
        ZE_CALL_NOCHECK(zeDeviceGetCacheProperties,
                        (ZeDevice, &Count, nullptr));
        if (Count > 0)
          Count = 1;
        ZE_CALL_NOCHECK(zeDeviceGetCacheProperties,
                        (ZeDevice, &Count, &Properties));
      };

  // Check device id for PVC.
  // TODO: change mechanism for detecting PVC once L0 provides an interface.
  // At present even PVC doesn't automatically use immediate commandlists.
  // Change this after more testing.
  ImmCommandListsPreferred =
      false; // (ZeDeviceProperties->deviceId & 0xff0) == 0xbd0;

  return PI_SUCCESS;
}

// Get value of immediate commandlists env var setting or -1 if unset
static const int ImmediateCommandlistsSetting = [] {
  const char *ImmediateCommandlistsSettingStr =
      std::getenv("SYCL_PI_LEVEL_ZERO_USE_IMMEDIATE_COMMANDLISTS");
  if (!ImmediateCommandlistsSettingStr)
    return -1;
  return std::stoi(ImmediateCommandlistsSettingStr);
}();

// Whether immediate commandlists will be used for kernel launches and copies.
// The default is standard commandlists. Setting a value >=1 specifies use of
// immediate commandlists. Note: when immediate commandlists are used then
// device-only events must be either AllHostVisible or OnDemandHostVisibleProxy.
// (See env var SYCL_PI_LEVEL_ZERO_DEVICE_SCOPE_EVENTS).
bool _pi_device::useImmediateCommandLists() {
  if (ImmediateCommandlistsSetting == -1)
    return ImmCommandListsPreferred;
  return ImmediateCommandlistsSetting;
}

pi_device _pi_context::getRootDevice() const {
  assert(Devices.size() > 0);

  if (Devices.size() == 1)
    return Devices[0];

  // Check if we have context with subdevices of the same device (context
  // may include root device itself as well)
  pi_device ContextRootDevice =
      Devices[0]->RootDevice ? Devices[0]->RootDevice : Devices[0];

  // For context with sub subdevices, the ContextRootDevice might still
  // not be the root device.
  // Check whether the ContextRootDevice is the subdevice or root device.
  if (ContextRootDevice->isSubDevice()) {
    ContextRootDevice = ContextRootDevice->RootDevice;
  }

  for (auto &Device : Devices) {
    if ((!Device->RootDevice && Device != ContextRootDevice) ||
        (Device->RootDevice && Device->RootDevice != ContextRootDevice)) {
      ContextRootDevice = nullptr;
      break;
    }
  }
  return ContextRootDevice;
}

pi_result _pi_context::initialize() {

  // Helper lambda to create various USM allocators for a device.
  auto createUSMAllocators = [this](pi_device Device) {
    SharedMemAllocContexts.emplace(
        std::piecewise_construct, std::make_tuple(Device),
        std::make_tuple(std::unique_ptr<SystemMemory>(
            new USMSharedMemoryAlloc(this, Device))));
    SharedReadOnlyMemAllocContexts.emplace(
        std::piecewise_construct, std::make_tuple(Device),
        std::make_tuple(std::unique_ptr<SystemMemory>(
            new USMSharedReadOnlyMemoryAlloc(this, Device))));
    DeviceMemAllocContexts.emplace(
        std::piecewise_construct, std::make_tuple(Device),
        std::make_tuple(std::unique_ptr<SystemMemory>(
            new USMDeviceMemoryAlloc(this, Device))));
  };

  // Recursive helper to call createUSMAllocators for all sub-devices
  std::function<void(pi_device)> createUSMAllocatorsRecursive;
  createUSMAllocatorsRecursive =
      [createUSMAllocators,
       &createUSMAllocatorsRecursive](pi_device Device) -> void {
    createUSMAllocators(Device);
    for (auto &SubDevice : Device->SubDevices)
      createUSMAllocatorsRecursive(SubDevice);
  };

  // Create USM allocator context for each pair (device, context).
  //
  for (auto &Device : Devices) {
    createUSMAllocatorsRecursive(Device);
  }
  // Create USM allocator context for host. Device and Shared USM allocations
  // are device-specific. Host allocations are not device-dependent therefore
  // we don't need a map with device as key.
  HostMemAllocContext = std::make_unique<USMAllocContext>(
      std::unique_ptr<SystemMemory>(new USMHostMemoryAlloc(this)));

  // We may allocate memory to this root device so create allocators.
  if (SingleRootDevice && DeviceMemAllocContexts.find(SingleRootDevice) ==
                              DeviceMemAllocContexts.end()) {
    createUSMAllocators(SingleRootDevice);
  }

  // Create the immediate command list to be used for initializations
  // Created as synchronous so level-zero performs implicit synchronization and
  // there is no need to query for completion in the plugin
  //
  // TODO: get rid of using Devices[0] for the context with multiple
  // root-devices. We should somehow make the data initialized on all devices.
  pi_device Device = SingleRootDevice ? SingleRootDevice : Devices[0];

  // NOTE: we always submit to the "0" index compute engine with immediate
  // command list since this is one for context.
  ZeStruct<ze_command_queue_desc_t> ZeCommandQueueDesc;
  ZeCommandQueueDesc.ordinal =
      Device->QueueGroup[_pi_device::queue_group_info_t::Compute].ZeOrdinal;
  ZeCommandQueueDesc.index = 0;
  ZeCommandQueueDesc.mode = ZE_COMMAND_QUEUE_MODE_SYNCHRONOUS;
  ZE_CALL(
      zeCommandListCreateImmediate,
      (ZeContext, Device->ZeDevice, &ZeCommandQueueDesc, &ZeCommandListInit));
  return PI_SUCCESS;
}

pi_result _pi_context::finalize() {
  // This function is called when pi_context is deallocated, piContextRelease.
  // There could be some memory that may have not been deallocated.
  // For example, event and event pool caches would be still alive.

  if (!DisableEventsCaching) {
    std::scoped_lock<pi_mutex> Lock(EventCacheMutex);
    for (auto &EventCache : EventCaches) {
      for (auto Event : EventCache) {
        ZE_CALL(zeEventDestroy, (Event->ZeEvent));
        delete Event;
      }
      EventCache.clear();
    }
  }
  {
    std::scoped_lock<pi_mutex> Lock(ZeEventPoolCacheMutex);
    for (auto &ZePoolCache : ZeEventPoolCache) {
      for (auto &ZePool : ZePoolCache)
        ZE_CALL(zeEventPoolDestroy, (ZePool));
      ZePoolCache.clear();
    }
  }

  // Destroy the command list used for initializations
  ZE_CALL(zeCommandListDestroy, (ZeCommandListInit));

  std::scoped_lock<pi_mutex> Lock(ZeCommandListCacheMutex);
  for (auto &List : ZeComputeCommandListCache) {
    for (ze_command_list_handle_t &ZeCommandList : List.second) {
      if (ZeCommandList)
        ZE_CALL(zeCommandListDestroy, (ZeCommandList));
    }
  }
  for (auto &List : ZeCopyCommandListCache) {
    for (ze_command_list_handle_t &ZeCommandList : List.second) {
      if (ZeCommandList)
        ZE_CALL(zeCommandListDestroy, (ZeCommandList));
    }
  }
  return PI_SUCCESS;
}

bool pi_command_list_info_t::isCopy(pi_queue Queue) const {
  return ZeQueueGroupOrdinal !=
         (uint32_t)Queue->Device
             ->QueueGroup[_pi_device::queue_group_info_t::type::Compute]
             .ZeOrdinal;
}

bool _pi_queue::isInOrderQueue() const {
  // If out-of-order queue property is not set, then this is a in-order queue.
  return ((this->Properties & PI_QUEUE_OUT_OF_ORDER_EXEC_MODE_ENABLE) == 0);
}

bool _pi_queue::isDiscardEvents() const {
  return ((this->Properties & PI_EXT_ONEAPI_QUEUE_DISCARD_EVENTS) != 0);
}

bool _pi_queue::isPriorityLow() const {
  return ((this->Properties & PI_EXT_ONEAPI_QUEUE_PRIORITY_LOW) != 0);
}

bool _pi_queue::isPriorityHigh() const {
  return ((this->Properties & PI_EXT_ONEAPI_QUEUE_PRIORITY_HIGH) != 0);
}

pi_result
_pi_queue::resetCommandList(pi_command_list_ptr_t CommandList,
                            bool MakeAvailable,
                            std::vector<pi_event> &EventListToCleanup) {
  bool UseCopyEngine = CommandList->second.isCopy(this);

  // Immediate commandlists do not have an associated fence.
  if (CommandList->second.ZeFence != nullptr) {
    // Fence had been signalled meaning the associated command-list completed.
    // Reset the fence and put the command list into a cache for reuse in PI
    // calls.
    ZE_CALL(zeFenceReset, (CommandList->second.ZeFence));
    ZE_CALL(zeCommandListReset, (CommandList->first));
    CommandList->second.ZeFenceInUse = false;
  }

  auto &EventList = CommandList->second.EventList;
  // Check if standard commandlist
  if (CommandList->second.ZeFence != nullptr) {
    // Remember all the events in this command list which needs to be
    // released/cleaned up and clear event list associated with command list.
    std::move(std::begin(EventList), std::end(EventList),
              std::back_inserter(EventListToCleanup));
    EventList.clear();
  } else {
    // For immediate commandlist reset only those events that have signalled.
    for (auto it = EventList.begin(); it != EventList.end(); it++) {
      std::scoped_lock<pi_shared_mutex> EventLock((*it)->Mutex);
      ze_result_t ZeResult =
          ZE_CALL_NOCHECK(zeEventQueryStatus, ((*it)->ZeEvent));
      if (ZeResult == ZE_RESULT_SUCCESS) {
        std::move(it, it, std::back_inserter(EventListToCleanup));
        EventList.erase(it, it);
      }
    }
  }

  // Standard commandlists move in and out of the cache as they are recycled.
  // Immediate commandlists are always available.
  if (CommandList->second.ZeFence != nullptr && MakeAvailable) {
    std::scoped_lock<pi_mutex> Lock(this->Context->ZeCommandListCacheMutex);
    auto &ZeCommandListCache =
        UseCopyEngine
            ? this->Context->ZeCopyCommandListCache[this->Device->ZeDevice]
            : this->Context->ZeComputeCommandListCache[this->Device->ZeDevice];
    ZeCommandListCache.push_back(CommandList->first);
  }

  return PI_SUCCESS;
}

// Configuration of the command-list batching.
struct zeCommandListBatchConfig {
  // Default value of 0. This specifies to use dynamic batch size adjustment.
  // Other values will try to collect specified amount of commands.
  pi_uint32 Size{0};

  // If doing dynamic batching, specifies start batch size.
  pi_uint32 DynamicSizeStart{4};

  // The maximum size for dynamic batch.
  pi_uint32 DynamicSizeMax{64};

  // The step size for dynamic batch increases.
  pi_uint32 DynamicSizeStep{1};

  // Thresholds for when increase batch size (number of closed early is small
  // and number of closed full is high).
  pi_uint32 NumTimesClosedEarlyThreshold{3};
  pi_uint32 NumTimesClosedFullThreshold{8};

  // Tells the starting size of a batch.
  pi_uint32 startSize() const { return Size > 0 ? Size : DynamicSizeStart; }
  // Tells is we are doing dynamic batch size adjustment.
  bool dynamic() const { return Size == 0; }
};

// Helper function to initialize static variables that holds batch config info
// for compute and copy command batching.
static const zeCommandListBatchConfig ZeCommandListBatchConfig(bool IsCopy) {
  zeCommandListBatchConfig Config{}; // default initialize

  // Default value of 0. This specifies to use dynamic batch size adjustment.
  const auto BatchSizeStr =
      (IsCopy) ? std::getenv("SYCL_PI_LEVEL_ZERO_COPY_BATCH_SIZE")
               : std::getenv("SYCL_PI_LEVEL_ZERO_BATCH_SIZE");
  if (BatchSizeStr) {
    pi_int32 BatchSizeStrVal = std::atoi(BatchSizeStr);
    // Level Zero may only support a limted number of commands per command
    // list.  The actual upper limit is not specified by the Level Zero
    // Specification.  For now we allow an arbitrary upper limit.
    if (BatchSizeStrVal > 0) {
      Config.Size = BatchSizeStrVal;
    } else if (BatchSizeStrVal == 0) {
      Config.Size = 0;
      // We are requested to do dynamic batching. Collect specifics, if any.
      // The extended format supported is ":" separated values.
      //
      // NOTE: these extra settings are experimental and are intended to
      // be used only for finding a better default heuristic.
      //
      std::string BatchConfig(BatchSizeStr);
      size_t Ord = 0;
      size_t Pos = 0;
      while (true) {
        if (++Ord > 5)
          break;

        Pos = BatchConfig.find(":", Pos);
        if (Pos == std::string::npos)
          break;
        ++Pos; // past the ":"

        pi_uint32 Val;
        try {
          Val = std::stoi(BatchConfig.substr(Pos));
        } catch (...) {
          if (IsCopy)
            zePrint(
                "SYCL_PI_LEVEL_ZERO_COPY_BATCH_SIZE: failed to parse value\n");
          else
            zePrint("SYCL_PI_LEVEL_ZERO_BATCH_SIZE: failed to parse value\n");
          break;
        }
        switch (Ord) {
        case 1:
          Config.DynamicSizeStart = Val;
          break;
        case 2:
          Config.DynamicSizeMax = Val;
          break;
        case 3:
          Config.DynamicSizeStep = Val;
          break;
        case 4:
          Config.NumTimesClosedEarlyThreshold = Val;
          break;
        case 5:
          Config.NumTimesClosedFullThreshold = Val;
          break;
        default:
          die("Unexpected batch config");
        }
        if (IsCopy)
          zePrint("SYCL_PI_LEVEL_ZERO_COPY_BATCH_SIZE: dynamic batch param "
                  "#%d: %d\n",
                  (int)Ord, (int)Val);
        else
          zePrint(
              "SYCL_PI_LEVEL_ZERO_BATCH_SIZE: dynamic batch param #%d: %d\n",
              (int)Ord, (int)Val);
      };

    } else {
      // Negative batch sizes are silently ignored.
      if (IsCopy)
        zePrint("SYCL_PI_LEVEL_ZERO_COPY_BATCH_SIZE: ignored negative value\n");
      else
        zePrint("SYCL_PI_LEVEL_ZERO_BATCH_SIZE: ignored negative value\n");
    }
  }
  return Config;
}

// Static variable that holds batch config info for compute command batching.
static const zeCommandListBatchConfig ZeCommandListBatchComputeConfig = [] {
  using IsCopy = bool;
  return ZeCommandListBatchConfig(IsCopy{false});
}();

// Static variable that holds batch config info for copy command batching.
static const zeCommandListBatchConfig ZeCommandListBatchCopyConfig = [] {
  using IsCopy = bool;
  return ZeCommandListBatchConfig(IsCopy{true});
}();

_pi_queue::_pi_queue(std::vector<ze_command_queue_handle_t> &ComputeQueues,
                     std::vector<ze_command_queue_handle_t> &CopyQueues,
                     pi_context Context, pi_device Device,
                     bool OwnZeCommandQueue,
                     pi_queue_properties PiQueueProperties,
                     int ForceComputeIndex)
    : Context{Context}, Device{Device}, OwnZeCommandQueue{OwnZeCommandQueue},
      Properties(PiQueueProperties) {

  // Compute group initialization.
  // First, see if the queue's device allows for round-robin or it is
  // fixed to one particular compute CCS (it is so for sub-sub-devices).
  auto &ComputeQueueGroupInfo = Device->QueueGroup[queue_type::Compute];
  ComputeQueueGroup.ZeQueues = ComputeQueues;
  if (ComputeQueueGroupInfo.ZeIndex >= 0) {
    // Sub-sub-device

    // sycl::ext::intel::property::queue::compute_index works with any
    // backend/device by allowing single zero index if multiple compute CCSes
    // are not supported. Sub-sub-device falls into the same bucket.
    assert(ForceComputeIndex <= 0);
    ComputeQueueGroup.LowerIndex = ComputeQueueGroupInfo.ZeIndex;
    ComputeQueueGroup.UpperIndex = ComputeQueueGroupInfo.ZeIndex;
    ComputeQueueGroup.NextIndex = ComputeQueueGroupInfo.ZeIndex;
  } else if (ForceComputeIndex >= 0) {
    ComputeQueueGroup.LowerIndex = ForceComputeIndex;
    ComputeQueueGroup.UpperIndex = ForceComputeIndex;
    ComputeQueueGroup.NextIndex = ForceComputeIndex;
  } else {
    // Set-up to round-robin across allowed range of engines.
    uint32_t FilterLowerIndex = getRangeOfAllowedComputeEngines().first;
    uint32_t FilterUpperIndex = getRangeOfAllowedComputeEngines().second;
    FilterUpperIndex = std::min((size_t)FilterUpperIndex,
                                FilterLowerIndex + ComputeQueues.size() - 1);
    if (FilterLowerIndex <= FilterUpperIndex) {
      ComputeQueueGroup.LowerIndex = FilterLowerIndex;
      ComputeQueueGroup.UpperIndex = FilterUpperIndex;
      ComputeQueueGroup.NextIndex = ComputeQueueGroup.LowerIndex;
      // Create space to hold immediate commandlists corresponding to the
      // ZeQueues
      if (Device->useImmediateCommandLists()) {
        ComputeQueueGroup.ImmCmdLists = std::vector<pi_command_list_ptr_t>(
            ComputeQueueGroup.ZeQueues.size(), CommandListMap.end());
      }
    } else {
      die("No compute queue available/allowed.");
    }
  }

  // Copy group initialization.
  if (getRangeOfAllowedCopyEngines(Device).first < 0 ||
      getRangeOfAllowedCopyEngines(Device).second < 0) {
    // We are asked not to use copy engines, just do nothing.
    // Leave CopyQueueGroup.ZeQueues empty, and it won't be used.
  } else {
    uint32_t FilterLowerIndex = getRangeOfAllowedCopyEngines(Device).first;
    uint32_t FilterUpperIndex = getRangeOfAllowedCopyEngines(Device).second;
    FilterUpperIndex = std::min((size_t)FilterUpperIndex,
                                FilterLowerIndex + CopyQueues.size() - 1);
    if (FilterLowerIndex <= FilterUpperIndex) {
      CopyQueueGroup.ZeQueues = CopyQueues;
      CopyQueueGroup.LowerIndex = FilterLowerIndex;
      CopyQueueGroup.UpperIndex = FilterUpperIndex;
      CopyQueueGroup.NextIndex = CopyQueueGroup.LowerIndex;
      // Create space to hold immediate commandlists corresponding to the
      // ZeQueues
      if (Device->useImmediateCommandLists()) {
        CopyQueueGroup.ImmCmdLists = std::vector<pi_command_list_ptr_t>(
            CopyQueueGroup.ZeQueues.size(), CommandListMap.end());
      }
    }
  }

  // Initialize compute/copy command batches.
  ComputeCommandBatch.OpenCommandList = CommandListMap.end();
  CopyCommandBatch.OpenCommandList = CommandListMap.end();
  ComputeCommandBatch.QueueBatchSize =
      ZeCommandListBatchComputeConfig.startSize();
  CopyCommandBatch.QueueBatchSize = ZeCommandListBatchCopyConfig.startSize();
}

static pi_result CleanupCompletedEvent(pi_event Event,
                                       bool QueueLocked = false);

// Helper function to perform the necessary cleanup of the events from reset cmd
// list.
static pi_result
CleanupEventListFromResetCmdList(std::vector<pi_event> &EventListToCleanup,
                                 bool QueueLocked = false) {
  for (auto Event : EventListToCleanup) {
    // We don't need to synchronize the events since the fence associated with
    // the command list was synchronized.
    {
      std::scoped_lock<pi_shared_mutex> EventLock(Event->Mutex);
      Event->Completed = true;
    }
    PI_CALL(CleanupCompletedEvent(Event, QueueLocked));
    // This event was removed from the command list, so decrement ref count
    // (it was incremented when they were added to the command list).
    PI_CALL(piEventReleaseInternal(Event));
  }
  return PI_SUCCESS;
}

// Reset signalled command lists in the queue and put them to the cache of
// command lists. A caller must not lock the queue mutex.
pi_result resetCommandLists(pi_queue Queue) {
  // We need events to be cleaned up out of scope where queue is locked to avoid
  // nested locks, because event cleanup requires event to be locked. Nested
  // locks are hard to control and can cause deadlocks if mutexes are locked in
  // different order.
  std::vector<pi_event> EventListToCleanup;
  {
    // We check for command lists that have been already signalled, but have not
    // been added to the available list yet. Each command list has a fence
    // associated which tracks if a command list has completed dispatch of its
    // commands and is ready for reuse. If a command list is found to have been
    // signalled, then the command list & fence are reset and command list is
    // returned to the command list cache. All events associated with command
    // list are cleaned up if command list was reset.
    std::scoped_lock<pi_shared_mutex> Lock(Queue->Mutex);
    for (auto &&it = Queue->CommandListMap.begin();
         it != Queue->CommandListMap.end(); ++it) {
      // Immediate commandlists don't use a fence but still need reset.
      if (it->second.ZeFence == nullptr) {
        PI_CALL(Queue->resetCommandList(it, true, EventListToCleanup));
      } else {
        // It is possible that the fence was already noted as signalled and
        // reset. In that case the ZeFenceInUse flag will be false.
        if (it->second.ZeFenceInUse) {
          ze_result_t ZeResult =
              ZE_CALL_NOCHECK(zeFenceQueryStatus, (it->second.ZeFence));
          if (ZeResult == ZE_RESULT_SUCCESS)
            PI_CALL(Queue->resetCommandList(it, true, EventListToCleanup));
        }
      }
    }
  }
  CleanupEventListFromResetCmdList(EventListToCleanup);
  return PI_SUCCESS;
}

// Retrieve an available command list to be used in a PI call.
pi_result _pi_context::getAvailableCommandList(
    pi_queue Queue, pi_command_list_ptr_t &CommandList, bool UseCopyEngine,
    bool AllowBatching, ze_command_queue_handle_t *ForcedCmdQueue) {
  // Immediate commandlists have been pre-allocated and are always available.
  if (Queue->Device->useImmediateCommandLists()) {
    CommandList = Queue->getQueueGroup(UseCopyEngine).getImmCmdList();
    PI_CALL(Queue->insertStartBarrierIfDiscardEventsMode(CommandList));
    if (auto Res = Queue->insertActiveBarriers(CommandList, UseCopyEngine))
      return Res;
    return PI_SUCCESS;
  }

  auto &CommandBatch =
      UseCopyEngine ? Queue->CopyCommandBatch : Queue->ComputeCommandBatch;
  // Handle batching of commands
  // First see if there is an command-list open for batching commands
  // for this queue.
  if (Queue->hasOpenCommandList(UseCopyEngine)) {
    if (AllowBatching &&
        (!ForcedCmdQueue ||
         *ForcedCmdQueue == CommandBatch.OpenCommandList->second.ZeQueue)) {
      CommandList = CommandBatch.OpenCommandList;
      PI_CALL(Queue->insertStartBarrierIfDiscardEventsMode(CommandList));
      return PI_SUCCESS;
    }
    // If this command isn't allowed to be batched or doesn't match the forced
    // command queue, then we need to go ahead and execute what is already in
    // the batched list, and then go on to process this. On exit from
    // executeOpenCommandList OpenCommandList will be invalidated.
    if (auto Res = Queue->executeOpenCommandList(UseCopyEngine))
      return Res;
    // Note that active barriers do not need to be inserted here as they will
    // have been enqueued into the command-list when they were created.
  }

  // Create/Reuse the command list, because in Level Zero commands are added to
  // the command lists, and later are then added to the command queue.
  // Each command list is paired with an associated fence to track when the
  // command list is available for reuse.
  _pi_result pi_result = PI_ERROR_OUT_OF_RESOURCES;

  // Initally, we need to check if a command list has already been created
  // on this device that is available for use. If so, then reuse that
  // Level-Zero Command List and Fence for this PI call.
  {
    // Make sure to acquire the lock before checking the size, or there
    // will be a race condition.
    std::scoped_lock<pi_mutex> Lock(Queue->Context->ZeCommandListCacheMutex);
    // Under mutex since operator[] does insertion on the first usage for every
    // unique ZeDevice.
    auto &ZeCommandListCache =
        UseCopyEngine
            ? Queue->Context->ZeCopyCommandListCache[Queue->Device->ZeDevice]
            : Queue->Context
                  ->ZeComputeCommandListCache[Queue->Device->ZeDevice];

    for (auto ZeCommandListIt = ZeCommandListCache.begin();
         ZeCommandListIt != ZeCommandListCache.end(); ++ZeCommandListIt) {
      auto &ZeCommandList = *ZeCommandListIt;
      auto it = Queue->CommandListMap.find(ZeCommandList);
      if (it != Queue->CommandListMap.end()) {
        if (ForcedCmdQueue && *ForcedCmdQueue != it->second.ZeQueue)
          continue;
        CommandList = it;
        if (CommandList->second.ZeFence != nullptr)
          CommandList->second.ZeFenceInUse = true;
      } else {
        // If there is a command list available on this context, but it
        // wasn't yet used in this queue then create a new entry in this
        // queue's map to hold the fence and other associated command
        // list information.
        auto &QGroup = Queue->getQueueGroup(UseCopyEngine);
        uint32_t QueueGroupOrdinal;
        auto &ZeCommandQueue = ForcedCmdQueue
                                   ? *ForcedCmdQueue
                                   : QGroup.getZeQueue(&QueueGroupOrdinal);
        if (ForcedCmdQueue)
          QueueGroupOrdinal = QGroup.getCmdQueueOrdinal(ZeCommandQueue);

        ze_fence_handle_t ZeFence;
        ZeStruct<ze_fence_desc_t> ZeFenceDesc;
        ZE_CALL(zeFenceCreate, (ZeCommandQueue, &ZeFenceDesc, &ZeFence));
        CommandList =
            Queue->CommandListMap
                .emplace(ZeCommandList,
                         pi_command_list_info_t{ZeFence, true, ZeCommandQueue,
                                                QueueGroupOrdinal})
                .first;
      }
      ZeCommandListCache.erase(ZeCommandListIt);
      if (auto Res = Queue->insertStartBarrierIfDiscardEventsMode(CommandList))
        return Res;
      if (auto Res = Queue->insertActiveBarriers(CommandList, UseCopyEngine))
        return Res;
      return PI_SUCCESS;
    }
  }

  // If there are no available command lists in the cache, then we check for
  // command lists that have already signalled, but have not been added to the
  // available list yet. Each command list has a fence associated which tracks
  // if a command list has completed dispatch of its commands and is ready for
  // reuse. If a command list is found to have been signalled, then the
  // command list & fence are reset and we return.
  for (auto it = Queue->CommandListMap.begin();
       it != Queue->CommandListMap.end(); ++it) {
    // Make sure this is the command list type needed.
    if (UseCopyEngine != it->second.isCopy(Queue))
      continue;

    ze_result_t ZeResult =
        ZE_CALL_NOCHECK(zeFenceQueryStatus, (it->second.ZeFence));
    if (ZeResult == ZE_RESULT_SUCCESS) {
      std::vector<pi_event> EventListToCleanup;
      Queue->resetCommandList(it, false, EventListToCleanup);
      CleanupEventListFromResetCmdList(EventListToCleanup,
                                       true /* QueueLocked */);
      CommandList = it;
      CommandList->second.ZeFenceInUse = true;
      if (auto Res = Queue->insertStartBarrierIfDiscardEventsMode(CommandList))
        return Res;
      return PI_SUCCESS;
    }
  }

  // If there are no available command lists nor signalled command lists,
  // then we must create another command list.
  pi_result = Queue->createCommandList(UseCopyEngine, CommandList);
  CommandList->second.ZeFenceInUse = true;
  return pi_result;
}

// Helper function to create a new command-list to this queue and associated
// fence tracking its completion. This command list & fence are added to the
// map of command lists in this queue with ZeFenceInUse = false.
// The caller must hold a lock of the queue already.
pi_result
_pi_queue::createCommandList(bool UseCopyEngine,
                             pi_command_list_ptr_t &CommandList,
                             ze_command_queue_handle_t *ForcedCmdQueue) {

  ze_fence_handle_t ZeFence;
  ZeStruct<ze_fence_desc_t> ZeFenceDesc;
  ze_command_list_handle_t ZeCommandList;

  uint32_t QueueGroupOrdinal;
  auto &QGroup = getQueueGroup(UseCopyEngine);
  auto &ZeCommandQueue =
      ForcedCmdQueue ? *ForcedCmdQueue : QGroup.getZeQueue(&QueueGroupOrdinal);
  if (ForcedCmdQueue)
    QueueGroupOrdinal = QGroup.getCmdQueueOrdinal(ZeCommandQueue);

  ZeStruct<ze_command_list_desc_t> ZeCommandListDesc;
  ZeCommandListDesc.commandQueueGroupOrdinal = QueueGroupOrdinal;

  ZE_CALL(zeCommandListCreate, (Context->ZeContext, Device->ZeDevice,
                                &ZeCommandListDesc, &ZeCommandList));

  ZE_CALL(zeFenceCreate, (ZeCommandQueue, &ZeFenceDesc, &ZeFence));
  std::tie(CommandList, std::ignore) = CommandListMap.insert(
      std::pair<ze_command_list_handle_t, pi_command_list_info_t>(
          ZeCommandList, {ZeFence, false, ZeCommandQueue, QueueGroupOrdinal}));

  PI_CALL(insertStartBarrierIfDiscardEventsMode(CommandList));
  PI_CALL(insertActiveBarriers(CommandList, UseCopyEngine));
  return PI_SUCCESS;
}

void _pi_queue::adjustBatchSizeForFullBatch(bool IsCopy) {
  auto &CommandBatch = IsCopy ? CopyCommandBatch : ComputeCommandBatch;
  auto &ZeCommandListBatchConfig =
      IsCopy ? ZeCommandListBatchCopyConfig : ZeCommandListBatchComputeConfig;
  pi_uint32 &QueueBatchSize = CommandBatch.QueueBatchSize;
  // QueueBatchSize of 0 means never allow batching.
  if (QueueBatchSize == 0 || !ZeCommandListBatchConfig.dynamic())
    return;
  CommandBatch.NumTimesClosedFull += 1;

  // If the number of times the list has been closed early is low, and
  // the number of times it has been closed full is high, then raise
  // the batching size slowly. Don't raise it if it is already pretty
  // high.
  if (CommandBatch.NumTimesClosedEarly <=
          ZeCommandListBatchConfig.NumTimesClosedEarlyThreshold &&
      CommandBatch.NumTimesClosedFull >
          ZeCommandListBatchConfig.NumTimesClosedFullThreshold) {
    if (QueueBatchSize < ZeCommandListBatchConfig.DynamicSizeMax) {
      QueueBatchSize += ZeCommandListBatchConfig.DynamicSizeStep;
      zePrint("Raising QueueBatchSize to %d\n", QueueBatchSize);
    }
    CommandBatch.NumTimesClosedEarly = 0;
    CommandBatch.NumTimesClosedFull = 0;
  }
}

void _pi_queue::adjustBatchSizeForPartialBatch(bool IsCopy) {
  auto &CommandBatch = IsCopy ? CopyCommandBatch : ComputeCommandBatch;
  auto &ZeCommandListBatchConfig =
      IsCopy ? ZeCommandListBatchCopyConfig : ZeCommandListBatchComputeConfig;
  pi_uint32 &QueueBatchSize = CommandBatch.QueueBatchSize;
  // QueueBatchSize of 0 means never allow batching.
  if (QueueBatchSize == 0 || !ZeCommandListBatchConfig.dynamic())
    return;
  CommandBatch.NumTimesClosedEarly += 1;

  // If we are closing early more than about 3x the number of times
  // it is closing full, lower the batch size to the value of the
  // current open command list. This is trying to quickly get to a
  // batch size that will be able to be closed full at least once
  // in a while.
  if (CommandBatch.NumTimesClosedEarly >
      (CommandBatch.NumTimesClosedFull + 1) * 3) {
    QueueBatchSize = CommandBatch.OpenCommandList->second.size() - 1;
    if (QueueBatchSize < 1)
      QueueBatchSize = 1;
    zePrint("Lowering QueueBatchSize to %d\n", QueueBatchSize);
    CommandBatch.NumTimesClosedEarly = 0;
    CommandBatch.NumTimesClosedFull = 0;
  }
}

void _pi_queue::CaptureIndirectAccesses() {
  for (auto &Kernel : KernelsToBeSubmitted) {
    if (!Kernel->hasIndirectAccess())
      continue;

    auto &Contexts = Device->Platform->Contexts;
    for (auto &Ctx : Contexts) {
      for (auto &Elem : Ctx->MemAllocs) {
        const auto &Pair = Kernel->MemAllocs.insert(&Elem);
        // Kernel is referencing this memory allocation from now.
        // If this memory allocation was already captured for this kernel, it
        // means that kernel is submitted several times. Increase reference
        // count only once because we release all allocations only when
        // SubmissionsCount turns to 0. We don't want to know how many times
        // allocation was retained by each submission.
        if (Pair.second)
          Elem.second.RefCount.increment();
      }
    }
    Kernel->SubmissionsCount++;
  }
  KernelsToBeSubmitted.clear();
}

pi_result _pi_queue::executeCommandList(pi_command_list_ptr_t CommandList,
                                        bool IsBlocking,
                                        bool OKToBatchCommand) {
  bool UseCopyEngine = CommandList->second.isCopy(this);

  // If the current LastCommandEvent is the nullptr, then it means
  // either that no command has ever been issued to the queue
  // or it means that the LastCommandEvent has been signalled and
  // therefore that this Queue is idle.
  //
  // NOTE: this behavior adds some flakyness to the batching
  // since last command's event may or may not be completed by the
  // time we get here depending on timings and system/gpu load.
  // So, disable it for modes where we print PI traces. Printing
  // traces incurs much different timings than real execution
  // ansyway, and many regression tests use it.
  //
  bool CurrentlyEmpty = !PrintPiTrace && this->LastCommandEvent == nullptr;

  // The list can be empty if command-list only contains signals of proxy
  // events. It is possible that executeCommandList is called twice for the same
  // command list without new appended command. We don't to want process the
  // same last command event twice that's why additionally check that new
  // command was appended to the command list.
  if (!CommandList->second.EventList.empty() &&
      this->LastCommandEvent != CommandList->second.EventList.back()) {
    this->LastCommandEvent = CommandList->second.EventList.back();
    if (doReuseDiscardedEvents()) {
      PI_CALL(resetDiscardedEvent(CommandList));
    }
  }

  this->LastUsedCommandList = CommandList;

  if (!Device->useImmediateCommandLists()) {
    // Batch if allowed to, but don't batch if we know there are no kernels
    // from this queue that are currently executing.  This is intended to get
    // kernels started as soon as possible when there are no kernels from this
    // queue awaiting execution, while allowing batching to occur when there
    // are kernels already executing. Also, if we are using fixed size batching,
    // as indicated by !ZeCommandListBatch.dynamic(), then just ignore
    // CurrentlyEmpty as we want to strictly follow the batching the user
    // specified.
    auto &CommandBatch = UseCopyEngine ? CopyCommandBatch : ComputeCommandBatch;
    auto &ZeCommandListBatchConfig = UseCopyEngine
                                         ? ZeCommandListBatchCopyConfig
                                         : ZeCommandListBatchComputeConfig;
    if (OKToBatchCommand && this->isBatchingAllowed(UseCopyEngine) &&
        (!ZeCommandListBatchConfig.dynamic() || !CurrentlyEmpty)) {

      if (hasOpenCommandList(UseCopyEngine) &&
          CommandBatch.OpenCommandList != CommandList)
        die("executeCommandList: OpenCommandList should be equal to"
            "null or CommandList");

      if (CommandList->second.size() < CommandBatch.QueueBatchSize) {
        CommandBatch.OpenCommandList = CommandList;
        return PI_SUCCESS;
      }

      adjustBatchSizeForFullBatch(UseCopyEngine);
      CommandBatch.OpenCommandList = CommandListMap.end();
    }
  }

  auto &ZeCommandQueue = CommandList->second.ZeQueue;
  // Scope of the lock must be till the end of the function, otherwise new mem
  // allocs can be created between the moment when we made a snapshot and the
  // moment when command list is closed and executed. But mutex is locked only
  // if indirect access tracking enabled, because std::defer_lock is used.
  // unique_lock destructor at the end of the function will unlock the mutex
  // if it was locked (which happens only if IndirectAccessTrackingEnabled is
  // true).
  std::unique_lock<pi_shared_mutex> ContextsLock(
      Device->Platform->ContextsMutex, std::defer_lock);

  if (IndirectAccessTrackingEnabled) {
    // We are going to submit kernels for execution. If indirect access flag is
    // set for a kernel then we need to make a snapshot of existing memory
    // allocations in all contexts in the platform. We need to lock the mutex
    // guarding the list of contexts in the platform to prevent creation of new
    // memory alocations in any context before we submit the kernel for
    // execution.
    ContextsLock.lock();
    CaptureIndirectAccesses();
  }

  if (!Device->useImmediateCommandLists()) {
    // In this mode all inner-batch events have device visibility only,
    // and we want the last command in the batch to signal a host-visible
    // event that anybody waiting for any event in the batch will
    // really be using.
    // We need to create a proxy host-visible event only if the list of events
    // in the command list is not empty, otherwise we are going to just create
    // and remove proxy event right away and dereference deleted object
    // afterwards.
    if (DeviceEventsSetting == LastCommandInBatchHostVisible &&
        !CommandList->second.EventList.empty()) {
      // If there are only internal events in the command list then we don't
      // need to create host proxy event.
      auto Result =
          std::find_if(CommandList->second.EventList.begin(),
                       CommandList->second.EventList.end(),
                       [](pi_event E) { return E->hasExternalRefs(); });
      if (Result != CommandList->second.EventList.end()) {
        // Create a "proxy" host-visible event.
        //
        pi_event HostVisibleEvent;
        auto Res = createEventAndAssociateQueue(
            this, &HostVisibleEvent, PI_COMMAND_TYPE_USER, CommandList,
            /* IsInternal */ false, /* ForceHostVisible */ true);
        if (Res)
          return Res;

        // Update each command's event in the command-list to "see" this
        // proxy event as a host-visible counterpart.
        for (auto &Event : CommandList->second.EventList) {
          std::scoped_lock<pi_shared_mutex> EventLock(Event->Mutex);
          // Internal event doesn't need host-visible proxy.
          if (!Event->hasExternalRefs())
            continue;

          if (!Event->HostVisibleEvent) {
            Event->HostVisibleEvent = HostVisibleEvent;
            HostVisibleEvent->RefCount.increment();
          }
        }

        // Decrement the reference count of the event such that all the
        // remaining references are from the other commands in this batch and
        // from the command-list itself. This host-visible event will not be
        // waited/released by SYCL RT, so it must be destroyed after all events
        // in the batch are gone. We know that refcount is more than 2 because
        // we check that EventList of the command list is not empty above, i.e.
        // after createEventAndAssociateQueue ref count is 2 and then +1 for
        // each event in the EventList.
        PI_CALL(piEventReleaseInternal(HostVisibleEvent));

        if (doReuseDiscardedEvents()) {
          // If we have in-order queue with discarded events then we want to
          // treat this event as regular event. We insert a barrier in the next
          // command list to wait for this event.
          LastCommandEvent = HostVisibleEvent;
        } else {
          // For all other queues treat this as a special event and indicate no
          // cleanup is needed.
          // TODO: always treat this host event as a regular event.
          PI_CALL(piEventReleaseInternal(HostVisibleEvent));
          HostVisibleEvent->CleanedUp = true;
        }

        // Finally set to signal the host-visible event at the end of the
        // command-list after a barrier that waits for all commands
        // completion.
        if (doReuseDiscardedEvents() && LastCommandEvent &&
            LastCommandEvent->IsDiscarded) {
          // If we the last event is discarded then we already have a barrier
          // inserted, so just signal the event.
          ZE_CALL(zeCommandListAppendSignalEvent,
                  (CommandList->first, HostVisibleEvent->ZeEvent));
        } else {
          ZE_CALL(zeCommandListAppendBarrier,
                  (CommandList->first, HostVisibleEvent->ZeEvent, 0, nullptr));
        }
      } else {
        // If we don't have host visible proxy then signal event if needed.
        this->signalEventFromCmdListIfLastEventDiscarded(CommandList);
      }
    } else {
      // If we don't have host visible proxy then signal event if needed.
      this->signalEventFromCmdListIfLastEventDiscarded(CommandList);
    }

    // Close the command list and have it ready for dispatch.
    ZE_CALL(zeCommandListClose, (CommandList->first));
    this->LastUsedCommandList = CommandListMap.end();
    // Offload command list to the GPU for asynchronous execution
    auto ZeCommandList = CommandList->first;
    auto ZeResult = ZE_CALL_NOCHECK(
        zeCommandQueueExecuteCommandLists,
        (ZeCommandQueue, 1, &ZeCommandList, CommandList->second.ZeFence));
    if (ZeResult != ZE_RESULT_SUCCESS) {
      this->Healthy = false;
      if (ZeResult == ZE_RESULT_ERROR_UNKNOWN) {
        // Turn into a more informative end-user error.
        return PI_ERROR_COMMAND_EXECUTION_FAILURE;
      }
      return mapError(ZeResult);
    }
  }

  // Check global control to make every command blocking for debugging.
  if (IsBlocking || (ZeSerialize & ZeSerializeBlock) != 0) {
    if (Device->useImmediateCommandLists()) {
      synchronize();
    } else {
      // Wait until command lists attached to the command queue are executed.
      ZE_CALL(zeHostSynchronize, (ZeCommandQueue));
    }
  }
  return PI_SUCCESS;
}

bool _pi_queue::isBatchingAllowed(bool IsCopy) const {
  auto &CommandBatch = IsCopy ? CopyCommandBatch : ComputeCommandBatch;
  return (CommandBatch.QueueBatchSize > 0 &&
          ((ZeSerialize & ZeSerializeBlock) == 0));
}

// Return the index of the next queue to use based on a
// round robin strategy and the queue group ordinal.
uint32_t _pi_queue::pi_queue_group_t::getQueueIndex(uint32_t *QueueGroupOrdinal,
                                                    uint32_t *QueueIndex,
                                                    bool QueryOnly) {
  auto CurrentIndex = NextIndex;

  if (!QueryOnly) {
    ++NextIndex;
    if (NextIndex > UpperIndex)
      NextIndex = LowerIndex;
  }

  // Find out the right queue group ordinal (first queue might be "main" or
  // "link")
  auto QueueType = Type;
  if (QueueType != queue_type::Compute)
    QueueType = (CurrentIndex == 0 && Queue->Device->hasMainCopyEngine())
                    ? queue_type::MainCopy
                    : queue_type::LinkCopy;

  *QueueGroupOrdinal = Queue->Device->QueueGroup[QueueType].ZeOrdinal;
  // Adjust the index to the L0 queue group since we represent "main" and
  // "link"
  // L0 groups with a single copy group ("main" would take "0" index).
  auto ZeCommandQueueIndex = CurrentIndex;
  if (QueueType == queue_type::LinkCopy && Queue->Device->hasMainCopyEngine()) {
    ZeCommandQueueIndex -= 1;
  }
  *QueueIndex = ZeCommandQueueIndex;

  return CurrentIndex;
}

int32_t _pi_queue::pi_queue_group_t::getCmdQueueOrdinal(
    ze_command_queue_handle_t CmdQueue) {
  // Find out the right queue group ordinal (first queue might be "main" or
  // "link")
  auto QueueType = Type;
  if (QueueType != queue_type::Compute)
    QueueType = (ZeQueues[0] == CmdQueue && Queue->Device->hasMainCopyEngine())
                    ? queue_type::MainCopy
                    : queue_type::LinkCopy;
  return Queue->Device->QueueGroup[QueueType].ZeOrdinal;
}

// This function will return one of possibly multiple available native
// queues and the value of the queue group ordinal.
ze_command_queue_handle_t &
_pi_queue::pi_queue_group_t::getZeQueue(uint32_t *QueueGroupOrdinal) {

  // QueueIndex is the proper L0 index.
  // Index is the plugins concept of index, with main and link copy engines in
  // one range.
  uint32_t QueueIndex;
  auto Index = getQueueIndex(QueueGroupOrdinal, &QueueIndex);

  ze_command_queue_handle_t &ZeQueue = ZeQueues[Index];
  if (ZeQueue)
    return ZeQueue;

  ZeStruct<ze_command_queue_desc_t> ZeCommandQueueDesc;
  ZeCommandQueueDesc.ordinal = *QueueGroupOrdinal;
  ZeCommandQueueDesc.index = QueueIndex;
  ZeCommandQueueDesc.mode = ZE_COMMAND_QUEUE_MODE_ASYNCHRONOUS;
  const char *Priority = "Normal";
  if (Queue->isPriorityLow()) {
    ZeCommandQueueDesc.priority = ZE_COMMAND_QUEUE_PRIORITY_PRIORITY_LOW;
    Priority = "Low";
  } else if (Queue->isPriorityHigh()) {
    ZeCommandQueueDesc.priority = ZE_COMMAND_QUEUE_PRIORITY_PRIORITY_HIGH;
    Priority = "High";
  }

  // Evaluate performance of explicit usage for "0" index.
  if (QueueIndex != 0) {
    ZeCommandQueueDesc.flags = ZE_COMMAND_QUEUE_FLAG_EXPLICIT_ONLY;
  }

  zePrint("[getZeQueue]: create queue ordinal = %d, index = %d "
          "(round robin in [%d, %d]) priority = %s\n",
          ZeCommandQueueDesc.ordinal, ZeCommandQueueDesc.index, LowerIndex,
          UpperIndex, Priority);

  auto ZeResult = ZE_CALL_NOCHECK(
      zeCommandQueueCreate, (Queue->Context->ZeContext, Queue->Device->ZeDevice,
                             &ZeCommandQueueDesc, &ZeQueue));
  if (ZeResult) {
    die("[L0] getZeQueue: failed to create queue");
  }

  return ZeQueue;
}

// This function will return one of possibly multiple available
// immediate commandlists associated with this Queue.
pi_command_list_ptr_t &_pi_queue::pi_queue_group_t::getImmCmdList() {

  uint32_t QueueIndex, QueueOrdinal;
  auto Index = getQueueIndex(&QueueOrdinal, &QueueIndex);

  if (ImmCmdLists[Index] != Queue->CommandListMap.end())
    return ImmCmdLists[Index];

  ZeStruct<ze_command_queue_desc_t> ZeCommandQueueDesc;
  ZeCommandQueueDesc.ordinal = QueueOrdinal;
  ZeCommandQueueDesc.index = QueueIndex;
  ZeCommandQueueDesc.mode = ZE_COMMAND_QUEUE_MODE_ASYNCHRONOUS;
  const char *Priority = "Normal";
  if (Queue->isPriorityLow()) {
    ZeCommandQueueDesc.priority = ZE_COMMAND_QUEUE_PRIORITY_PRIORITY_LOW;
    Priority = "Low";
  } else if (Queue->isPriorityHigh()) {
    ZeCommandQueueDesc.priority = ZE_COMMAND_QUEUE_PRIORITY_PRIORITY_HIGH;
    Priority = "High";
  }

  // Evaluate performance of explicit usage for "0" index.
  if (QueueIndex != 0) {
    ZeCommandQueueDesc.flags = ZE_COMMAND_QUEUE_FLAG_EXPLICIT_ONLY;
  }

  zePrint("[getZeQueue]: create queue ordinal = %d, index = %d "
          "(round robin in [%d, %d]) priority = %s\n",
          ZeCommandQueueDesc.ordinal, ZeCommandQueueDesc.index, LowerIndex,
          UpperIndex, Priority);

  ze_command_list_handle_t ZeCommandList;
  ZE_CALL_NOCHECK(zeCommandListCreateImmediate,
                  (Queue->Context->ZeContext, Queue->Device->ZeDevice,
                   &ZeCommandQueueDesc, &ZeCommandList));
  ImmCmdLists[Index] =
      Queue->CommandListMap
          .insert(std::pair<ze_command_list_handle_t, pi_command_list_info_t>{
              ZeCommandList, {nullptr, true, nullptr, QueueOrdinal}})
          .first;
  // Add this commandlist to the cache so it can be destroyed as part of
  // piQueueReleaseInternal
  auto QueueType = Type;
  std::scoped_lock<pi_mutex> Lock(Queue->Context->ZeCommandListCacheMutex);
  auto &ZeCommandListCache =
      QueueType == queue_type::Compute
          ? Queue->Context->ZeComputeCommandListCache[Queue->Device->ZeDevice]
          : Queue->Context->ZeCopyCommandListCache[Queue->Device->ZeDevice];
  ZeCommandListCache.push_back(ZeCommandList);

  return ImmCmdLists[Index];
}

pi_command_list_ptr_t _pi_queue::eventOpenCommandList(pi_event Event) {
  using IsCopy = bool;

  if (Device->useImmediateCommandLists()) {
    // When using immediate commandlists there are no open command lists.
    return CommandListMap.end();
  }

  const auto &ComputeEventList =
      ComputeCommandBatch.OpenCommandList->second.EventList;
  if (hasOpenCommandList(IsCopy{false}) &&
      std::find(ComputeEventList.begin(), ComputeEventList.end(), Event) !=
          ComputeEventList.end()) {
    return ComputeCommandBatch.OpenCommandList;
  }
  const auto &CopyEventList =
      CopyCommandBatch.OpenCommandList->second.EventList;
  if (hasOpenCommandList(IsCopy{true}) &&
      std::find(CopyEventList.begin(), CopyEventList.end(), Event) !=
          CopyEventList.end()) {
    return CopyCommandBatch.OpenCommandList;
  }
  return CommandListMap.end();
}

pi_result _pi_queue::insertStartBarrierIfDiscardEventsMode(
    pi_command_list_ptr_t &CmdList) {
  // If current command list is different from the last command list then insert
  // a barrier waiting for the last command event.
  if (doReuseDiscardedEvents() && CmdList != LastUsedCommandList &&
      LastCommandEvent) {
    ZE_CALL(zeCommandListAppendBarrier,
            (CmdList->first, nullptr, 1, &(LastCommandEvent->ZeEvent)));
    LastCommandEvent = nullptr;
  }
  return PI_SUCCESS;
}

pi_result _pi_queue::insertActiveBarriers(pi_command_list_ptr_t &CmdList,
                                          bool UseCopyEngine) {
  // Early exit if there are no active barriers.
  if (ActiveBarriers.empty())
    return PI_SUCCESS;

  // Create a wait-list and retain events. This will filter out finished events.
  _pi_ze_event_list_t ActiveBarriersWaitList;
  if (auto Res = ActiveBarriersWaitList.createAndRetainPiZeEventList(
          ActiveBarriers.size(), ActiveBarriers.data(), this, UseCopyEngine))
    return Res;

  // We can now release all the active barriers and replace them with the ones
  // in the wait list.
  for (pi_event &BarrierEvent : ActiveBarriers)
    PI_CALL(piEventReleaseInternal(BarrierEvent));
  ActiveBarriers.clear();
  ActiveBarriers.insert(
      ActiveBarriers.end(), ActiveBarriersWaitList.PiEventList,
      ActiveBarriersWaitList.PiEventList + ActiveBarriersWaitList.Length);

  // If there are more active barriers, insert a barrier on the command-list. We
  // do not need an event for finishing so we pass nullptr.
  if (!ActiveBarriers.empty())
    ZE_CALL(zeCommandListAppendBarrier,
            (CmdList->first, nullptr, ActiveBarriersWaitList.Length,
             ActiveBarriersWaitList.ZeEventList));
  return PI_SUCCESS;
}

pi_result _pi_queue::executeOpenCommandList(bool IsCopy) {
  auto &CommandBatch = IsCopy ? CopyCommandBatch : ComputeCommandBatch;
  // If there are any commands still in the open command list for this
  // queue, then close and execute that command list now.
  if (hasOpenCommandList(IsCopy)) {
    adjustBatchSizeForPartialBatch(IsCopy);
    auto Res = executeCommandList(CommandBatch.OpenCommandList, false, false);
    CommandBatch.OpenCommandList = CommandListMap.end();
    return Res;
  }

  return PI_SUCCESS;
}

static const bool FilterEventWaitList = [] {
  const char *Ret = std::getenv("SYCL_PI_LEVEL_ZERO_FILTER_EVENT_WAIT_LIST");
  const bool RetVal = Ret ? std::stoi(Ret) : 1;
  return RetVal;
}();

pi_result _pi_ze_event_list_t::createAndRetainPiZeEventList(
    pi_uint32 EventListLength, const pi_event *EventList, pi_queue CurQueue,
    bool UseCopyEngine) {
  this->Length = 0;
  this->ZeEventList = nullptr;
  this->PiEventList = nullptr;

  if (CurQueue->isInOrderQueue() && CurQueue->LastCommandEvent != nullptr) {
    if (CurQueue->Device->useImmediateCommandLists()) {
      if (ReuseDiscardedEvents && CurQueue->isDiscardEvents()) {
        // If queue is in-order with discarded events and if
        // new command list is different from the last used command list then
        // signal new event from the last immediate command list. We are going
        // to insert a barrier in the new command list waiting for that event.
        auto QueueGroup = CurQueue->getQueueGroup(UseCopyEngine);
        uint32_t QueueGroupOrdinal, QueueIndex;
        auto NextIndex =
            QueueGroup.getQueueIndex(&QueueGroupOrdinal, &QueueIndex,
                                     /*QueryOnly */ true);
        auto NextImmCmdList = QueueGroup.ImmCmdLists[NextIndex];
        if (CurQueue->LastUsedCommandList != CurQueue->CommandListMap.end() &&
            CurQueue->LastUsedCommandList != NextImmCmdList) {
          CurQueue->signalEventFromCmdListIfLastEventDiscarded(
              CurQueue->LastUsedCommandList);
        }
      }
    } else {
      // Ensure LastCommandEvent's batch is submitted if it is differrent
      // from the one this command is going to. If we reuse discarded events
      // then signalEventFromCmdListIfLastEventDiscarded will be called at batch
      // close if needed.
      const auto &OpenCommandList =
          CurQueue->eventOpenCommandList(CurQueue->LastCommandEvent);
      if (OpenCommandList != CurQueue->CommandListMap.end() &&
          OpenCommandList->second.isCopy(CurQueue) != UseCopyEngine) {

        if (auto Res = CurQueue->executeOpenCommandList(
                OpenCommandList->second.isCopy(CurQueue)))
          return Res;
      }
    }
  }

  bool IncludeLastCommandEvent =
      CurQueue->isInOrderQueue() && CurQueue->LastCommandEvent != nullptr;

  // If the last event is discarded then we already have a barrier waiting for
  // that event, so must not include the last command event into the wait
  // list because it will cause waiting for event which was reset.
  if (ReuseDiscardedEvents && CurQueue->isDiscardEvents() &&
      CurQueue->LastCommandEvent && CurQueue->LastCommandEvent->IsDiscarded)
    IncludeLastCommandEvent = false;

  try {
    if (IncludeLastCommandEvent) {
      this->ZeEventList = new ze_event_handle_t[EventListLength + 1];
      this->PiEventList = new pi_event[EventListLength + 1];
    } else if (EventListLength > 0) {
      this->ZeEventList = new ze_event_handle_t[EventListLength];
      this->PiEventList = new pi_event[EventListLength];
    }

    pi_uint32 TmpListLength = 0;

    if (EventListLength > 0) {
      for (pi_uint32 I = 0; I < EventListLength; I++) {
        PI_ASSERT(EventList[I] != nullptr, PI_ERROR_INVALID_VALUE);
        {
          std::shared_lock<pi_shared_mutex> Lock(EventList[I]->Mutex);
          if (EventList[I]->Completed)
            continue;

          // Poll of the host-visible events.
          auto HostVisibleEvent = EventList[I]->HostVisibleEvent;
          if (FilterEventWaitList && HostVisibleEvent) {
            auto Res = ZE_CALL_NOCHECK(zeEventQueryStatus,
                                       (HostVisibleEvent->ZeEvent));
            if (Res == ZE_RESULT_SUCCESS) {
              // Event has already completed, don't put it into the list
              continue;
            }
          }
        }

        auto Queue = EventList[I]->Queue;
        if (Queue) {
          // The caller of createAndRetainPiZeEventList must already hold
          // a lock of the CurQueue. Additionally lock the Queue if it
          // is different from CurQueue.
          // TODO: rework this to avoid deadlock when another thread is
          //       locking the same queues but in a different order.
          auto Lock = ((Queue == CurQueue)
                           ? std::unique_lock<pi_shared_mutex>()
                           : std::unique_lock<pi_shared_mutex>(Queue->Mutex));

          // If the event that is going to be waited is in an open batch
          // different from where this next command is going to be added,
          // then we have to force execute of that open command-list
          // to avoid deadlocks.
          //
          const auto &OpenCommandList =
              Queue->eventOpenCommandList(EventList[I]);
          if (OpenCommandList != Queue->CommandListMap.end()) {

            if (Queue == CurQueue &&
                OpenCommandList->second.isCopy(Queue) == UseCopyEngine) {
              // Don't force execute the batch yet since the new command
              // is going to the same open batch as the dependent event.
            } else {
              if (auto Res = Queue->executeOpenCommandList(
                      OpenCommandList->second.isCopy(Queue)))
                return Res;
            }
          }
        } else {
          // There is a dependency on an interop-event.
          // Similarily to the above to avoid dead locks ensure that
          // execution of all prior commands in the current command-
          // batch is visible to the host. This may not be the case
          // when we intended to have only last command in the batch
          // produce host-visible event, e.g.
          //
          //  event0 = interop event
          //  event1 = command1 (already in batch, no deps)
          //  event2 = command2 (is being added, dep on event0)
          //  event3 = signal host-visible event for the batch
          //  event1.wait()
          //  event0.signal()
          //
          // Make sure that event1.wait() will wait for a host-visible
          // event that is signalled before the command2 is enqueued.
          if (DeviceEventsSetting != AllHostVisible) {
            CurQueue->executeAllOpenCommandLists();
          }
        }

        std::shared_lock<pi_shared_mutex> Lock(EventList[I]->Mutex);
        this->ZeEventList[TmpListLength] = EventList[I]->ZeEvent;
        this->PiEventList[TmpListLength] = EventList[I];
        TmpListLength += 1;
      }
    }

    // For in-order queues, every command should be executed only after the
    // previous command has finished. The event associated with the last
    // enqueued command is added into the waitlist to ensure in-order semantics.
    if (IncludeLastCommandEvent) {
      std::shared_lock<pi_shared_mutex> Lock(CurQueue->LastCommandEvent->Mutex);
      this->ZeEventList[TmpListLength] = CurQueue->LastCommandEvent->ZeEvent;
      this->PiEventList[TmpListLength] = CurQueue->LastCommandEvent;
      TmpListLength += 1;
    }

    this->Length = TmpListLength;

  } catch (...) {
    return PI_ERROR_OUT_OF_HOST_MEMORY;
  }

  for (pi_uint32 I = 0; I < this->Length; I++) {
    this->PiEventList[I]->RefCount.increment();
  }

  return PI_SUCCESS;
}

static void printZeEventList(const _pi_ze_event_list_t &PiZeEventList) {
  zePrint("  NumEventsInWaitList %d:", PiZeEventList.Length);

  for (pi_uint32 I = 0; I < PiZeEventList.Length; I++) {
    zePrint(" %#lx", pi_cast<std::uintptr_t>(PiZeEventList.ZeEventList[I]));
  }

  zePrint("\n");
}

pi_result _pi_ze_event_list_t::collectEventsForReleaseAndDestroyPiZeEventList(
    std::list<pi_event> &EventsToBeReleased) {
  // acquire a lock before reading the length and list fields.
  // Acquire the lock, copy the needed data locally, and reset
  // the fields, then release the lock.
  // Only then do we do the actual actions to release and destroy,
  // holding the lock for the minimum time necessary.
  pi_uint32 LocLength = 0;
  ze_event_handle_t *LocZeEventList = nullptr;
  pi_event *LocPiEventList = nullptr;

  {
    // acquire the lock and copy fields locally
    // Lock automatically releases when this goes out of scope.
    std::scoped_lock<pi_mutex> lock(this->PiZeEventListMutex);

    LocLength = Length;
    LocZeEventList = ZeEventList;
    LocPiEventList = PiEventList;

    Length = 0;
    ZeEventList = nullptr;
    PiEventList = nullptr;

    // release lock by ending scope.
  }

  for (pi_uint32 I = 0; I < LocLength; I++) {
    // Add the event to be released to the list
    EventsToBeReleased.push_back(LocPiEventList[I]);
  }

  if (LocZeEventList != nullptr) {
    delete[] LocZeEventList;
  }
  if (LocPiEventList != nullptr) {
    delete[] LocPiEventList;
  }

  return PI_SUCCESS;
}

extern "C" {

// Forward declarations
decltype(piEventCreate) piEventCreate;

static ze_result_t
checkUnresolvedSymbols(ze_module_handle_t ZeModule,
                       ze_module_build_log_handle_t *ZeBuildLog);

pi_result piPlatformsGet(pi_uint32 NumEntries, pi_platform *Platforms,
                         pi_uint32 *NumPlatforms) {

  static const char *PiTrace = std::getenv("SYCL_PI_TRACE");
  static const int PiTraceValue = PiTrace ? std::stoi(PiTrace) : 0;
  if (PiTraceValue == -1 || PiTraceValue == 2) { // Means print all PI traces
    PrintPiTrace = true;
  }

  static std::once_flag ZeCallCountInitialized;
  try {
    std::call_once(ZeCallCountInitialized, []() {
      if (ZeDebug & ZE_DEBUG_CALL_COUNT) {
        ZeCallCount = new std::map<const char *, int>;
      }
    });
  } catch (const std::bad_alloc &) {
    return PI_ERROR_OUT_OF_HOST_MEMORY;
  } catch (...) {
    return PI_ERROR_UNKNOWN;
  }

  if (NumEntries == 0 && Platforms != nullptr) {
    return PI_ERROR_INVALID_VALUE;
  }
  if (Platforms == nullptr && NumPlatforms == nullptr) {
    return PI_ERROR_INVALID_VALUE;
  }

  // Setting these environment variables before running zeInit will enable the
  // validation layer in the Level Zero loader.
  if (ZeDebug & ZE_DEBUG_VALIDATION) {
    setEnvVar("ZE_ENABLE_VALIDATION_LAYER", "1");
    setEnvVar("ZE_ENABLE_PARAMETER_VALIDATION", "1");
  }

  // Enable SYSMAN support for obtaining the PCI address
  // and maximum memory bandwidth.
  if (getenv("SYCL_ENABLE_PCI") != nullptr) {
    setEnvVar("ZES_ENABLE_SYSMAN", "1");
  }

  // TODO: We can still safely recover if something goes wrong during the init.
  // Implement handling segfault using sigaction.

  // We must only initialize the driver once, even if piPlatformsGet() is called
  // multiple times.  Declaring the return value as "static" ensures it's only
  // called once.
  static ze_result_t ZeResult = ZE_CALL_NOCHECK(zeInit, (0));

  // Absorb the ZE_RESULT_ERROR_UNINITIALIZED and just return 0 Platforms.
  if (ZeResult == ZE_RESULT_ERROR_UNINITIALIZED) {
    PI_ASSERT(NumPlatforms != 0, PI_ERROR_INVALID_VALUE);
    *NumPlatforms = 0;
    return PI_SUCCESS;
  }

  if (ZeResult != ZE_RESULT_SUCCESS) {
    zePrint("zeInit: Level Zero initialization failure\n");
    return mapError(ZeResult);
  }

  // Cache pi_platforms for reuse in the future
  // It solves two problems;
  // 1. sycl::platform equality issue; we always return the same pi_platform.
  // 2. performance; we can save time by immediately return from cache.
  //

  const std::lock_guard<sycl::detail::SpinLock> Lock{*PiPlatformsCacheMutex};
  if (!PiPlatformCachePopulated) {
    try {
      // Level Zero does not have concept of Platforms, but Level Zero driver is
      // the closest match.
      uint32_t ZeDriverCount = 0;
      ZE_CALL(zeDriverGet, (&ZeDriverCount, nullptr));
      if (ZeDriverCount == 0) {
        PiPlatformCachePopulated = true;
      } else {
        std::vector<ze_driver_handle_t> ZeDrivers;
        ZeDrivers.resize(ZeDriverCount);

        ZE_CALL(zeDriverGet, (&ZeDriverCount, ZeDrivers.data()));
        for (uint32_t I = 0; I < ZeDriverCount; ++I) {
          pi_platform Platform = new _pi_platform(ZeDrivers[I]);
          // Save a copy in the cache for future uses.
          PiPlatformsCache->push_back(Platform);

          pi_result Result = Platform->initialize();
          if (Result != PI_SUCCESS) {
            return Result;
          }
        }
        PiPlatformCachePopulated = true;
      }
    } catch (const std::bad_alloc &) {
      return PI_ERROR_OUT_OF_HOST_MEMORY;
    } catch (...) {
      return PI_ERROR_UNKNOWN;
    }
  }

  // Populate returned platforms from the cache.
  if (Platforms) {
    PI_ASSERT(NumEntries <= PiPlatformsCache->size(),
              PI_ERROR_INVALID_PLATFORM);
    std::copy_n(PiPlatformsCache->begin(), NumEntries, Platforms);
  }

  if (NumPlatforms) {
    *NumPlatforms = PiPlatformsCache->size();
  }

  return PI_SUCCESS;
}

pi_result piPlatformGetInfo(pi_platform Platform, pi_platform_info ParamName,
                            size_t ParamValueSize, void *ParamValue,
                            size_t *ParamValueSizeRet) {

  PI_ASSERT(Platform, PI_ERROR_INVALID_PLATFORM);

  zePrint("==========================\n");
  zePrint("SYCL over Level-Zero %s\n", Platform->ZeDriverVersion.c_str());
  zePrint("==========================\n");

  ReturnHelper ReturnValue(ParamValueSize, ParamValue, ParamValueSizeRet);

  switch (ParamName) {
  case PI_PLATFORM_INFO_NAME:
    // TODO: Query Level Zero driver when relevant info is added there.
    return ReturnValue("Intel(R) Level-Zero");
  case PI_PLATFORM_INFO_VENDOR:
    // TODO: Query Level Zero driver when relevant info is added there.
    return ReturnValue("Intel(R) Corporation");
  case PI_PLATFORM_INFO_EXTENSIONS:
    // Convention adopted from OpenCL:
    //     "Returns a space-separated list of extension names (the extension
    // names themselves do not contain any spaces) supported by the platform.
    // Extensions defined here must be supported by all devices associated
    // with this platform."
    //
    // TODO: Check the common extensions supported by all connected devices and
    // return them. For now, hardcoding some extensions we know are supported by
    // all Level Zero devices.
    return ReturnValue(ZE_SUPPORTED_EXTENSIONS);
  case PI_PLATFORM_INFO_PROFILE:
    // TODO: figure out what this means and how is this used
    return ReturnValue("FULL_PROFILE");
  case PI_PLATFORM_INFO_VERSION:
    // TODO: this should query to zeDriverGetDriverVersion
    // but we don't yet have the driver handle here.
    //
    // From OpenCL 2.1: "This version string has the following format:
    // OpenCL<space><major_version.minor_version><space><platform-specific
    // information>. Follow the same notation here.
    //
    return ReturnValue(Platform->ZeDriverApiVersion.c_str());
  default:
    zePrint("piPlatformGetInfo: unrecognized ParamName\n");
    return PI_ERROR_INVALID_VALUE;
  }

  return PI_SUCCESS;
}

pi_result piextPlatformGetNativeHandle(pi_platform Platform,
                                       pi_native_handle *NativeHandle) {
  PI_ASSERT(Platform, PI_ERROR_INVALID_PLATFORM);
  PI_ASSERT(NativeHandle, PI_ERROR_INVALID_VALUE);

  auto ZeDriver = pi_cast<ze_driver_handle_t *>(NativeHandle);
  // Extract the Level Zero driver handle from the given PI platform
  *ZeDriver = Platform->ZeDriver;
  return PI_SUCCESS;
}

pi_result piextPlatformCreateWithNativeHandle(pi_native_handle NativeHandle,
                                              pi_platform *Platform) {
  PI_ASSERT(Platform, PI_ERROR_INVALID_PLATFORM);
  PI_ASSERT(NativeHandle, PI_ERROR_INVALID_VALUE);

  auto ZeDriver = pi_cast<ze_driver_handle_t>(NativeHandle);

  pi_uint32 NumPlatforms = 0;
  pi_result Res = piPlatformsGet(0, nullptr, &NumPlatforms);
  if (Res != PI_SUCCESS) {
    return Res;
  }

  if (NumPlatforms) {
    std::vector<pi_platform> Platforms(NumPlatforms);
    PI_CALL(piPlatformsGet(NumPlatforms, Platforms.data(), nullptr));

    // The SYCL spec requires that the set of platforms must remain fixed for
    // the duration of the application's execution. We assume that we found all
    // of the Level Zero drivers when we initialized the platform cache, so the
    // "NativeHandle" must already be in the cache. If it is not, this must not
    // be a valid Level Zero driver.
    for (const pi_platform &CachedPlatform : Platforms) {
      if (CachedPlatform->ZeDriver == ZeDriver) {
        *Platform = CachedPlatform;
        return PI_SUCCESS;
      }
    }
  }

  return PI_ERROR_INVALID_VALUE;
}

// Get the cached PI device created for the L0 device handle.
// Return NULL if no such PI device found.
pi_device _pi_platform::getDeviceFromNativeHandle(ze_device_handle_t ZeDevice) {

  pi_result Res = populateDeviceCacheIfNeeded();
  if (Res != PI_SUCCESS) {
    return nullptr;
  }

  // TODO: our sub-sub-device representation is currently [Level-Zero device
  // handle + Level-Zero compute group/engine index], so there is now no 1:1
  // mapping from L0 device handle to PI device assumed in this function. Until
  // Level-Zero adds unique ze_device_handle_t for sub-sub-devices, here we
  // filter out PI sub-sub-devices.
  std::shared_lock<pi_shared_mutex> Lock(PiDevicesCacheMutex);
  auto it = std::find_if(PiDevicesCache.begin(), PiDevicesCache.end(),
                         [&](std::unique_ptr<_pi_device> &D) {
                           return D.get()->ZeDevice == ZeDevice &&
                                  (D.get()->RootDevice == nullptr ||
                                   D.get()->RootDevice->RootDevice == nullptr);
                         });
  if (it != PiDevicesCache.end()) {
    return (*it).get();
  }
  return nullptr;
}

pi_result piDevicesGet(pi_platform Platform, pi_device_type DeviceType,
                       pi_uint32 NumEntries, pi_device *Devices,
                       pi_uint32 *NumDevices) {

  PI_ASSERT(Platform, PI_ERROR_INVALID_PLATFORM);

  pi_result Res = Platform->populateDeviceCacheIfNeeded();
  if (Res != PI_SUCCESS) {
    return Res;
  }

  // Filter available devices based on input DeviceType.
  std::vector<pi_device> MatchedDevices;
  std::shared_lock<pi_shared_mutex> Lock(Platform->PiDevicesCacheMutex);
  for (auto &D : Platform->PiDevicesCache) {
    // Only ever return root-devices from piDevicesGet, but the
    // devices cache also keeps sub-devices.
    if (D->isSubDevice())
      continue;

    bool Matched = false;
    switch (DeviceType) {
    case PI_DEVICE_TYPE_ALL:
      Matched = true;
      break;
    case PI_DEVICE_TYPE_GPU:
    case PI_DEVICE_TYPE_DEFAULT:
      Matched = (D->ZeDeviceProperties->type == ZE_DEVICE_TYPE_GPU);
      break;
    case PI_DEVICE_TYPE_CPU:
      Matched = (D->ZeDeviceProperties->type == ZE_DEVICE_TYPE_CPU);
      break;
    case PI_DEVICE_TYPE_ACC:
      Matched = (D->ZeDeviceProperties->type == ZE_DEVICE_TYPE_MCA ||
                 D->ZeDeviceProperties->type == ZE_DEVICE_TYPE_FPGA);
      break;
    default:
      Matched = false;
      zePrint("Unknown device type");
      break;
    }
    if (Matched)
      MatchedDevices.push_back(D.get());
  }

  uint32_t ZeDeviceCount = MatchedDevices.size();

  if (NumDevices)
    *NumDevices = ZeDeviceCount;

  if (NumEntries == 0) {
    // Devices should be nullptr when querying the number of devices.
    PI_ASSERT(Devices == nullptr, PI_ERROR_INVALID_VALUE);
    return PI_SUCCESS;
  }

  // Return the devices from the cache.
  if (Devices) {
    PI_ASSERT(NumEntries <= ZeDeviceCount, PI_ERROR_INVALID_DEVICE);
    std::copy_n(MatchedDevices.begin(), NumEntries, Devices);
  }

  return PI_SUCCESS;
}

// Check the device cache and load it if necessary.
pi_result _pi_platform::populateDeviceCacheIfNeeded() {
  std::scoped_lock<pi_shared_mutex> Lock(PiDevicesCacheMutex);

  if (DeviceCachePopulated) {
    return PI_SUCCESS;
  }

  uint32_t ZeDeviceCount = 0;
  ZE_CALL(zeDeviceGet, (ZeDriver, &ZeDeviceCount, nullptr));

  try {
    std::vector<ze_device_handle_t> ZeDevices(ZeDeviceCount);
    ZE_CALL(zeDeviceGet, (ZeDriver, &ZeDeviceCount, ZeDevices.data()));

    for (uint32_t I = 0; I < ZeDeviceCount; ++I) {
      std::unique_ptr<_pi_device> Device(new _pi_device(ZeDevices[I], this));
      pi_result Result = Device->initialize();
      if (Result != PI_SUCCESS) {
        return Result;
      }

      // Additionally we need to cache all sub-devices too, such that they
      // are readily visible to the piextDeviceCreateWithNativeHandle.
      //
      pi_uint32 SubDevicesCount = 0;
      ZE_CALL(zeDeviceGetSubDevices,
              (Device->ZeDevice, &SubDevicesCount, nullptr));

      auto ZeSubdevices = new ze_device_handle_t[SubDevicesCount];
      ZE_CALL(zeDeviceGetSubDevices,
              (Device->ZeDevice, &SubDevicesCount, ZeSubdevices));

      // Wrap the Level Zero sub-devices into PI sub-devices, and add them to
      // cache.
      for (uint32_t I = 0; I < SubDevicesCount; ++I) {
        std::unique_ptr<_pi_device> PiSubDevice(
            new _pi_device(ZeSubdevices[I], this, Device.get()));
        pi_result Result = PiSubDevice->initialize();
        if (Result != PI_SUCCESS) {
          delete[] ZeSubdevices;
          return Result;
        }

        // collect all the ordinals for the sub-sub-devices
        std::vector<int> Ordinals;

        uint32_t numQueueGroups = 0;
        ZE_CALL(zeDeviceGetCommandQueueGroupProperties,
                (PiSubDevice->ZeDevice, &numQueueGroups, nullptr));
        if (numQueueGroups == 0) {
          return PI_ERROR_UNKNOWN;
        }
        std::vector<ze_command_queue_group_properties_t> QueueGroupProperties(
            numQueueGroups);
        ZE_CALL(zeDeviceGetCommandQueueGroupProperties,
                (PiSubDevice->ZeDevice, &numQueueGroups,
                 QueueGroupProperties.data()));

        for (uint32_t i = 0; i < numQueueGroups; i++) {
          if (QueueGroupProperties[i].flags &
                  ZE_COMMAND_QUEUE_GROUP_PROPERTY_FLAG_COMPUTE &&
              QueueGroupProperties[i].numQueues > 1) {
            Ordinals.push_back(i);
          }
        }

        // Create PI sub-sub-devices with the sub-device for all the ordinals.
        // Each {ordinal, index} points to a specific CCS which constructs
        // a sub-sub-device at this point.
        // FIXME: Level Zero creates multiple PiDevices for a single physical
        // device when sub-device is partitioned into sub-sub-devices.
        // Sub-sub-device is technically a command queue and we should not build
        // program for each command queue. PiDevice is probably not the right
        // abstraction for a Level Zero command queue.
        for (uint32_t J = 0; J < Ordinals.size(); ++J) {
          for (uint32_t K = 0; K < QueueGroupProperties[Ordinals[J]].numQueues;
               ++K) {
            std::unique_ptr<_pi_device> PiSubSubDevice(
                new _pi_device(ZeSubdevices[I], this, PiSubDevice.get()));
            pi_result Result = PiSubSubDevice->initialize(Ordinals[J], K);
            if (Result != PI_SUCCESS) {
              return Result;
            }

            // save pointers to sub-sub-devices for quick retrieval in the
            // future.
            PiSubDevice->SubDevices.push_back(PiSubSubDevice.get());
            PiDevicesCache.push_back(std::move(PiSubSubDevice));
          }
        }

        // save pointers to sub-devices for quick retrieval in the future.
        Device->SubDevices.push_back(PiSubDevice.get());
        PiDevicesCache.push_back(std::move(PiSubDevice));
      }
      delete[] ZeSubdevices;

      // Save the root device in the cache for future uses.
      PiDevicesCache.push_back(std::move(Device));
    }
  } catch (const std::bad_alloc &) {
    return PI_ERROR_OUT_OF_HOST_MEMORY;
  } catch (...) {
    return PI_ERROR_UNKNOWN;
  }
  DeviceCachePopulated = true;
  return PI_SUCCESS;
}

pi_result piDeviceRetain(pi_device Device) {
  PI_ASSERT(Device, PI_ERROR_INVALID_DEVICE);

  // The root-device ref-count remains unchanged (always 1).
  if (Device->isSubDevice()) {
    Device->RefCount.increment();
  }
  return PI_SUCCESS;
}

pi_result piDeviceRelease(pi_device Device) {
  PI_ASSERT(Device, PI_ERROR_INVALID_DEVICE);

  // Root devices are destroyed during the piTearDown process.
  if (Device->isSubDevice()) {
    if (Device->RefCount.decrementAndTest()) {
      delete Device;
    }
  }

  return PI_SUCCESS;
}

pi_result piDeviceGetInfo(pi_device Device, pi_device_info ParamName,
                          size_t ParamValueSize, void *ParamValue,
                          size_t *ParamValueSizeRet) {

  PI_ASSERT(Device, PI_ERROR_INVALID_DEVICE);

  ze_device_handle_t ZeDevice = Device->ZeDevice;

  ReturnHelper ReturnValue(ParamValueSize, ParamValue, ParamValueSizeRet);

  switch (ParamName) {
  case PI_DEVICE_INFO_TYPE: {
    switch (Device->ZeDeviceProperties->type) {
    case ZE_DEVICE_TYPE_GPU:
      return ReturnValue(PI_DEVICE_TYPE_GPU);
    case ZE_DEVICE_TYPE_CPU:
      return ReturnValue(PI_DEVICE_TYPE_CPU);
    case ZE_DEVICE_TYPE_MCA:
    case ZE_DEVICE_TYPE_FPGA:
      return ReturnValue(PI_DEVICE_TYPE_ACC);
    default:
      zePrint("This device type is not supported\n");
      return PI_ERROR_INVALID_VALUE;
    }
  }
  case PI_DEVICE_INFO_PARENT_DEVICE:
    return ReturnValue(Device->RootDevice);
  case PI_DEVICE_INFO_PLATFORM:
    return ReturnValue(Device->Platform);
  case PI_DEVICE_INFO_VENDOR_ID:
    return ReturnValue(pi_uint32{Device->ZeDeviceProperties->vendorId});
  case PI_DEVICE_INFO_UUID:
    // Intel extension for device UUID. This returns the UUID as
    // std::array<std::byte, 16>. For details about this extension,
    // see sycl/doc/extensions/supported/sycl_ext_intel_device_info.md.
    return ReturnValue(Device->ZeDeviceProperties->uuid.id);
  case PI_DEVICE_INFO_ATOMIC_64:
    return ReturnValue(pi_bool{Device->ZeDeviceModuleProperties->flags &
                               ZE_DEVICE_MODULE_FLAG_INT64_ATOMICS});
  case PI_DEVICE_INFO_EXTENSIONS: {
    // Convention adopted from OpenCL:
    //     "Returns a space separated list of extension names (the extension
    // names themselves do not contain any spaces) supported by the device."
    //
    // TODO: Use proper mechanism to get this information from Level Zero after
    // it is added to Level Zero.
    // Hardcoding the few we know are supported by the current hardware.
    //
    //
    std::string SupportedExtensions;

    // cl_khr_il_program - OpenCL 2.0 KHR extension for SPIR-V support. Core
    //   feature in >OpenCL 2.1
    // cl_khr_subgroups - Extension adds support for implementation-controlled
    //   subgroups.
    // cl_intel_subgroups - Extension adds subgroup features, defined by Intel.
    // cl_intel_subgroups_short - Extension adds subgroup functions described in
    //   the cl_intel_subgroups extension to support 16-bit integer data types
    //   for performance.
    // cl_intel_required_subgroup_size - Extension to allow programmers to
    //   optionally specify the required subgroup size for a kernel function.
    // cl_khr_fp16 - Optional half floating-point support.
    // cl_khr_fp64 - Support for double floating-point precision.
    // cl_khr_int64_base_atomics, cl_khr_int64_extended_atomics - Optional
    //   extensions that implement atomic operations on 64-bit signed and
    //   unsigned integers to locations in __global and __local memory.
    // cl_khr_3d_image_writes - Extension to enable writes to 3D image memory
    //   objects.
    //
    // Hardcoding some extensions we know are supported by all Level Zero
    // devices.
    SupportedExtensions += (ZE_SUPPORTED_EXTENSIONS);
    if (Device->ZeDeviceModuleProperties->flags & ZE_DEVICE_MODULE_FLAG_FP16)
      SupportedExtensions += ("cl_khr_fp16 ");
    if (Device->ZeDeviceModuleProperties->flags & ZE_DEVICE_MODULE_FLAG_FP64)
      SupportedExtensions += ("cl_khr_fp64 ");
    if (Device->ZeDeviceModuleProperties->flags &
        ZE_DEVICE_MODULE_FLAG_INT64_ATOMICS)
      // int64AtomicsSupported indicates support for both.
      SupportedExtensions +=
          ("cl_khr_int64_base_atomics cl_khr_int64_extended_atomics ");
    if (Device->ZeDeviceImageProperties->maxImageDims3D > 0)
      // Supports reading and writing of images.
      SupportedExtensions += ("cl_khr_3d_image_writes ");

    // L0 does not tell us if bfloat16 is supported.
    // For now, assume ATS and PVC support it.
    // TODO: change the way we detect bfloat16 support.
    if ((Device->ZeDeviceProperties->deviceId & 0xfff) == 0x201 ||
        (Device->ZeDeviceProperties->deviceId & 0xff0) == 0xbd0)
      SupportedExtensions += ("cl_intel_bfloat16_conversions ");

    return ReturnValue(SupportedExtensions.c_str());
  }
  case PI_DEVICE_INFO_NAME:
    return ReturnValue(Device->ZeDeviceProperties->name);
  // zeModuleCreate allows using root device module for sub-devices:
  // > The application must only use the module for the device, or its
  // > sub-devices, which was provided during creation.
  case PI_DEVICE_INFO_BUILD_ON_SUBDEVICE:
    return ReturnValue(PI_FALSE);
  case PI_DEVICE_INFO_COMPILER_AVAILABLE:
    return ReturnValue(pi_bool{1});
  case PI_DEVICE_INFO_LINKER_AVAILABLE:
    return ReturnValue(pi_bool{1});
  case PI_DEVICE_INFO_MAX_COMPUTE_UNITS: {
    pi_uint32 MaxComputeUnits =
        Device->ZeDeviceProperties->numEUsPerSubslice *
        Device->ZeDeviceProperties->numSubslicesPerSlice *
        Device->ZeDeviceProperties->numSlices;
    return ReturnValue(pi_uint32{MaxComputeUnits});
  }
  case PI_DEVICE_INFO_MAX_WORK_ITEM_DIMENSIONS:
    // Level Zero spec defines only three dimensions
    return ReturnValue(pi_uint32{3});
  case PI_DEVICE_INFO_MAX_WORK_GROUP_SIZE:
    return ReturnValue(
        pi_uint64{Device->ZeDeviceComputeProperties->maxTotalGroupSize});
  case PI_DEVICE_INFO_MAX_WORK_ITEM_SIZES: {
    struct {
      size_t Arr[3];
    } MaxGroupSize = {{Device->ZeDeviceComputeProperties->maxGroupSizeX,
                       Device->ZeDeviceComputeProperties->maxGroupSizeY,
                       Device->ZeDeviceComputeProperties->maxGroupSizeZ}};
    return ReturnValue(MaxGroupSize);
  }
  case PI_EXT_ONEAPI_DEVICE_INFO_MAX_WORK_GROUPS_3D: {
    struct {
      size_t Arr[3];
    } MaxGroupCounts = {{Device->ZeDeviceComputeProperties->maxGroupCountX,
                         Device->ZeDeviceComputeProperties->maxGroupCountY,
                         Device->ZeDeviceComputeProperties->maxGroupCountZ}};
    return ReturnValue(MaxGroupCounts);
  }
  case PI_DEVICE_INFO_MAX_CLOCK_FREQUENCY:
    return ReturnValue(pi_uint32{Device->ZeDeviceProperties->coreClockRate});
  case PI_DEVICE_INFO_ADDRESS_BITS: {
    // TODO: To confirm with spec.
    return ReturnValue(pi_uint32{64});
  }
  case PI_DEVICE_INFO_MAX_MEM_ALLOC_SIZE:
    return ReturnValue(pi_uint64{Device->ZeDeviceProperties->maxMemAllocSize});
  case PI_DEVICE_INFO_GLOBAL_MEM_SIZE: {
    uint64_t GlobalMemSize = 0;
    for (uint32_t I = 0; I < Device->ZeDeviceMemoryProperties->size(); I++) {
      GlobalMemSize +=
          (*Device->ZeDeviceMemoryProperties.operator->())[I].totalSize;
    }
    return ReturnValue(pi_uint64{GlobalMemSize});
  }
  case PI_DEVICE_INFO_LOCAL_MEM_SIZE:
    return ReturnValue(
        pi_uint64{Device->ZeDeviceComputeProperties->maxSharedLocalMemory});
  case PI_DEVICE_INFO_IMAGE_SUPPORT:
    return ReturnValue(
        pi_bool{Device->ZeDeviceImageProperties->maxImageDims1D > 0});
  case PI_DEVICE_INFO_HOST_UNIFIED_MEMORY:
    return ReturnValue(pi_bool{(Device->ZeDeviceProperties->flags &
                                ZE_DEVICE_PROPERTY_FLAG_INTEGRATED) != 0});
  case PI_DEVICE_INFO_AVAILABLE:
    return ReturnValue(pi_bool{ZeDevice ? true : false});
  case PI_DEVICE_INFO_VENDOR:
    // TODO: Level-Zero does not return vendor's name at the moment
    // only the ID.
    return ReturnValue("Intel(R) Corporation");
  case PI_DEVICE_INFO_DRIVER_VERSION:
    return ReturnValue(Device->Platform->ZeDriverVersion.c_str());
  case PI_DEVICE_INFO_VERSION:
    return ReturnValue(Device->Platform->ZeDriverApiVersion.c_str());
  case PI_DEVICE_INFO_PARTITION_MAX_SUB_DEVICES: {
    pi_result Res = Device->Platform->populateDeviceCacheIfNeeded();
    if (Res != PI_SUCCESS) {
      return Res;
    }
    return ReturnValue(pi_uint32{(unsigned int)(Device->SubDevices.size())});
  }
  case PI_DEVICE_INFO_REFERENCE_COUNT:
    return ReturnValue(pi_uint32{Device->RefCount.load()});
  case PI_DEVICE_INFO_PARTITION_PROPERTIES: {
    // SYCL spec says: if this SYCL device cannot be partitioned into at least
    // two sub devices then the returned vector must be empty.
    pi_result Res = Device->Platform->populateDeviceCacheIfNeeded();
    if (Res != PI_SUCCESS) {
      return Res;
    }

    uint32_t ZeSubDeviceCount = Device->SubDevices.size();
    if (ZeSubDeviceCount < 2) {
      return ReturnValue(pi_device_partition_property{0});
    }
    // It is debatable if SYCL sub-device and partitioning APIs sufficient to
    // expose Level Zero sub-devices?  We start with support of
    // "partition_by_affinity_domain" and "next_partitionable" but if that
    // doesn't seem to be a good fit we could look at adding a more descriptive
    // partitioning type.
    struct {
      pi_device_partition_property Arr[2];
    } PartitionProperties = {{PI_DEVICE_PARTITION_BY_AFFINITY_DOMAIN, 0}};
    return ReturnValue(PartitionProperties);
  }
  case PI_DEVICE_INFO_PARTITION_AFFINITY_DOMAIN:
    return ReturnValue(pi_device_affinity_domain{
        PI_DEVICE_AFFINITY_DOMAIN_NUMA |
        PI_DEVICE_AFFINITY_DOMAIN_NEXT_PARTITIONABLE});
  case PI_DEVICE_INFO_PARTITION_TYPE: {
    if (Device->isSubDevice()) {
      struct {
        pi_device_partition_property Arr[3];
      } PartitionProperties = {{PI_DEVICE_PARTITION_BY_AFFINITY_DOMAIN,
                                PI_DEVICE_AFFINITY_DOMAIN_NEXT_PARTITIONABLE,
                                0}};
      return ReturnValue(PartitionProperties);
    }
    // For root-device there is no partitioning to report.
    return ReturnValue(pi_device_partition_property{0});
  }

    // Everything under here is not supported yet

  case PI_DEVICE_INFO_OPENCL_C_VERSION:
    return ReturnValue("");
  case PI_DEVICE_INFO_PREFERRED_INTEROP_USER_SYNC:
    return ReturnValue(pi_bool{true});
  case PI_DEVICE_INFO_PRINTF_BUFFER_SIZE:
    return ReturnValue(
        size_t{Device->ZeDeviceModuleProperties->printfBufferSize});
  case PI_DEVICE_INFO_PROFILE:
    return ReturnValue("FULL_PROFILE");
  case PI_DEVICE_INFO_BUILT_IN_KERNELS:
    // TODO: To find out correct value
    return ReturnValue("");
  case PI_DEVICE_INFO_QUEUE_PROPERTIES:
    return ReturnValue(pi_queue_properties{
        PI_QUEUE_OUT_OF_ORDER_EXEC_MODE_ENABLE | PI_QUEUE_PROFILING_ENABLE});
  case PI_DEVICE_INFO_EXECUTION_CAPABILITIES:
    return ReturnValue(
        pi_device_exec_capabilities{PI_DEVICE_EXEC_CAPABILITIES_NATIVE_KERNEL});
  case PI_DEVICE_INFO_ENDIAN_LITTLE:
    return ReturnValue(pi_bool{true});
  case PI_DEVICE_INFO_ERROR_CORRECTION_SUPPORT:
    return ReturnValue(pi_bool{Device->ZeDeviceProperties->flags &
                               ZE_DEVICE_PROPERTY_FLAG_ECC});
  case PI_DEVICE_INFO_PROFILING_TIMER_RESOLUTION:
    return ReturnValue(size_t{Device->ZeDeviceProperties->timerResolution});
  case PI_DEVICE_INFO_LOCAL_MEM_TYPE:
    return ReturnValue(PI_DEVICE_LOCAL_MEM_TYPE_LOCAL);
  case PI_DEVICE_INFO_MAX_CONSTANT_ARGS:
    return ReturnValue(pi_uint32{64});
  case PI_DEVICE_INFO_MAX_CONSTANT_BUFFER_SIZE:
    return ReturnValue(
        pi_uint64{Device->ZeDeviceImageProperties->maxImageBufferSize});
  case PI_DEVICE_INFO_GLOBAL_MEM_CACHE_TYPE:
    return ReturnValue(PI_DEVICE_MEM_CACHE_TYPE_READ_WRITE_CACHE);
  case PI_DEVICE_INFO_GLOBAL_MEM_CACHELINE_SIZE:
    return ReturnValue(
        // TODO[1.0]: how to query cache line-size?
        pi_uint32{1});
  case PI_DEVICE_INFO_GLOBAL_MEM_CACHE_SIZE:
    return ReturnValue(pi_uint64{Device->ZeDeviceCacheProperties->cacheSize});
  case PI_DEVICE_INFO_MAX_PARAMETER_SIZE:
    return ReturnValue(
        size_t{Device->ZeDeviceModuleProperties->maxArgumentsSize});
  case PI_DEVICE_INFO_MEM_BASE_ADDR_ALIGN:
    // SYCL/OpenCL spec is vague on what this means exactly, but seems to
    // be for "alignment requirement (in bits) for sub-buffer offsets."
    // An OpenCL implementation returns 8*128, but Level Zero can do just 8,
    // meaning unaligned access for values of types larger than 8 bits.
    return ReturnValue(pi_uint32{8});
  case PI_DEVICE_INFO_MAX_SAMPLERS:
    return ReturnValue(pi_uint32{Device->ZeDeviceImageProperties->maxSamplers});
  case PI_DEVICE_INFO_MAX_READ_IMAGE_ARGS:
    return ReturnValue(
        pi_uint32{Device->ZeDeviceImageProperties->maxReadImageArgs});
  case PI_DEVICE_INFO_MAX_WRITE_IMAGE_ARGS:
    return ReturnValue(
        pi_uint32{Device->ZeDeviceImageProperties->maxWriteImageArgs});
  case PI_DEVICE_INFO_SINGLE_FP_CONFIG: {
    uint64_t SingleFPValue = 0;
    ze_device_fp_flags_t ZeSingleFPCapabilities =
        Device->ZeDeviceModuleProperties->fp32flags;
    if (ZE_DEVICE_FP_FLAG_DENORM & ZeSingleFPCapabilities) {
      SingleFPValue |= PI_FP_DENORM;
    }
    if (ZE_DEVICE_FP_FLAG_INF_NAN & ZeSingleFPCapabilities) {
      SingleFPValue |= PI_FP_INF_NAN;
    }
    if (ZE_DEVICE_FP_FLAG_ROUND_TO_NEAREST & ZeSingleFPCapabilities) {
      SingleFPValue |= PI_FP_ROUND_TO_NEAREST;
    }
    if (ZE_DEVICE_FP_FLAG_ROUND_TO_ZERO & ZeSingleFPCapabilities) {
      SingleFPValue |= PI_FP_ROUND_TO_ZERO;
    }
    if (ZE_DEVICE_FP_FLAG_ROUND_TO_INF & ZeSingleFPCapabilities) {
      SingleFPValue |= PI_FP_ROUND_TO_INF;
    }
    if (ZE_DEVICE_FP_FLAG_FMA & ZeSingleFPCapabilities) {
      SingleFPValue |= PI_FP_FMA;
    }
    if (ZE_DEVICE_FP_FLAG_ROUNDED_DIVIDE_SQRT & ZeSingleFPCapabilities) {
      SingleFPValue |= PI_FP_CORRECTLY_ROUNDED_DIVIDE_SQRT;
    }
    return ReturnValue(pi_uint64{SingleFPValue});
  }
  case PI_DEVICE_INFO_HALF_FP_CONFIG: {
    uint64_t HalfFPValue = 0;
    ze_device_fp_flags_t ZeHalfFPCapabilities =
        Device->ZeDeviceModuleProperties->fp16flags;
    if (ZE_DEVICE_FP_FLAG_DENORM & ZeHalfFPCapabilities) {
      HalfFPValue |= PI_FP_DENORM;
    }
    if (ZE_DEVICE_FP_FLAG_INF_NAN & ZeHalfFPCapabilities) {
      HalfFPValue |= PI_FP_INF_NAN;
    }
    if (ZE_DEVICE_FP_FLAG_ROUND_TO_NEAREST & ZeHalfFPCapabilities) {
      HalfFPValue |= PI_FP_ROUND_TO_NEAREST;
    }
    if (ZE_DEVICE_FP_FLAG_ROUND_TO_ZERO & ZeHalfFPCapabilities) {
      HalfFPValue |= PI_FP_ROUND_TO_ZERO;
    }
    if (ZE_DEVICE_FP_FLAG_ROUND_TO_INF & ZeHalfFPCapabilities) {
      HalfFPValue |= PI_FP_ROUND_TO_INF;
    }
    if (ZE_DEVICE_FP_FLAG_FMA & ZeHalfFPCapabilities) {
      HalfFPValue |= PI_FP_FMA;
    }
    if (ZE_DEVICE_FP_FLAG_ROUNDED_DIVIDE_SQRT & ZeHalfFPCapabilities) {
      HalfFPValue |= PI_FP_CORRECTLY_ROUNDED_DIVIDE_SQRT;
    }
    return ReturnValue(pi_uint64{HalfFPValue});
  }
  case PI_DEVICE_INFO_DOUBLE_FP_CONFIG: {
    uint64_t DoubleFPValue = 0;
    ze_device_fp_flags_t ZeDoubleFPCapabilities =
        Device->ZeDeviceModuleProperties->fp64flags;
    if (ZE_DEVICE_FP_FLAG_DENORM & ZeDoubleFPCapabilities) {
      DoubleFPValue |= PI_FP_DENORM;
    }
    if (ZE_DEVICE_FP_FLAG_INF_NAN & ZeDoubleFPCapabilities) {
      DoubleFPValue |= PI_FP_INF_NAN;
    }
    if (ZE_DEVICE_FP_FLAG_ROUND_TO_NEAREST & ZeDoubleFPCapabilities) {
      DoubleFPValue |= PI_FP_ROUND_TO_NEAREST;
    }
    if (ZE_DEVICE_FP_FLAG_ROUND_TO_ZERO & ZeDoubleFPCapabilities) {
      DoubleFPValue |= PI_FP_ROUND_TO_ZERO;
    }
    if (ZE_DEVICE_FP_FLAG_ROUND_TO_INF & ZeDoubleFPCapabilities) {
      DoubleFPValue |= PI_FP_ROUND_TO_INF;
    }
    if (ZE_DEVICE_FP_FLAG_FMA & ZeDoubleFPCapabilities) {
      DoubleFPValue |= PI_FP_FMA;
    }
    if (ZE_DEVICE_FP_FLAG_ROUNDED_DIVIDE_SQRT & ZeDoubleFPCapabilities) {
      DoubleFPValue |= PI_FP_CORRECTLY_ROUNDED_DIVIDE_SQRT;
    }
    return ReturnValue(pi_uint64{DoubleFPValue});
  }
  case PI_DEVICE_INFO_IMAGE2D_MAX_WIDTH:
    return ReturnValue(size_t{Device->ZeDeviceImageProperties->maxImageDims2D});
  case PI_DEVICE_INFO_IMAGE2D_MAX_HEIGHT:
    return ReturnValue(size_t{Device->ZeDeviceImageProperties->maxImageDims2D});
  case PI_DEVICE_INFO_IMAGE3D_MAX_WIDTH:
    return ReturnValue(size_t{Device->ZeDeviceImageProperties->maxImageDims3D});
  case PI_DEVICE_INFO_IMAGE3D_MAX_HEIGHT:
    return ReturnValue(size_t{Device->ZeDeviceImageProperties->maxImageDims3D});
  case PI_DEVICE_INFO_IMAGE3D_MAX_DEPTH:
    return ReturnValue(size_t{Device->ZeDeviceImageProperties->maxImageDims3D});
  case PI_DEVICE_INFO_IMAGE_MAX_BUFFER_SIZE:
    return ReturnValue(
        size_t{Device->ZeDeviceImageProperties->maxImageBufferSize});
  case PI_DEVICE_INFO_IMAGE_MAX_ARRAY_SIZE:
    return ReturnValue(
        size_t{Device->ZeDeviceImageProperties->maxImageArraySlices});
  // Handle SIMD widths.
  // TODO: can we do better than this?
  case PI_DEVICE_INFO_NATIVE_VECTOR_WIDTH_CHAR:
  case PI_DEVICE_INFO_PREFERRED_VECTOR_WIDTH_CHAR:
    return ReturnValue(Device->ZeDeviceProperties->physicalEUSimdWidth / 1);
  case PI_DEVICE_INFO_NATIVE_VECTOR_WIDTH_SHORT:
  case PI_DEVICE_INFO_PREFERRED_VECTOR_WIDTH_SHORT:
    return ReturnValue(Device->ZeDeviceProperties->physicalEUSimdWidth / 2);
  case PI_DEVICE_INFO_NATIVE_VECTOR_WIDTH_INT:
  case PI_DEVICE_INFO_PREFERRED_VECTOR_WIDTH_INT:
    return ReturnValue(Device->ZeDeviceProperties->physicalEUSimdWidth / 4);
  case PI_DEVICE_INFO_NATIVE_VECTOR_WIDTH_LONG:
  case PI_DEVICE_INFO_PREFERRED_VECTOR_WIDTH_LONG:
    return ReturnValue(Device->ZeDeviceProperties->physicalEUSimdWidth / 8);
  case PI_DEVICE_INFO_NATIVE_VECTOR_WIDTH_FLOAT:
  case PI_DEVICE_INFO_PREFERRED_VECTOR_WIDTH_FLOAT:
    return ReturnValue(Device->ZeDeviceProperties->physicalEUSimdWidth / 4);
  case PI_DEVICE_INFO_NATIVE_VECTOR_WIDTH_DOUBLE:
  case PI_DEVICE_INFO_PREFERRED_VECTOR_WIDTH_DOUBLE:
    return ReturnValue(Device->ZeDeviceProperties->physicalEUSimdWidth / 8);
  case PI_DEVICE_INFO_NATIVE_VECTOR_WIDTH_HALF:
  case PI_DEVICE_INFO_PREFERRED_VECTOR_WIDTH_HALF:
    return ReturnValue(Device->ZeDeviceProperties->physicalEUSimdWidth / 2);
  case PI_DEVICE_INFO_MAX_NUM_SUB_GROUPS: {
    // Max_num_sub_Groups = maxTotalGroupSize/min(set of subGroupSizes);
    uint32_t MinSubGroupSize =
        Device->ZeDeviceComputeProperties->subGroupSizes[0];
    for (uint32_t I = 1;
         I < Device->ZeDeviceComputeProperties->numSubGroupSizes; I++) {
      if (MinSubGroupSize > Device->ZeDeviceComputeProperties->subGroupSizes[I])
        MinSubGroupSize = Device->ZeDeviceComputeProperties->subGroupSizes[I];
    }
    return ReturnValue(Device->ZeDeviceComputeProperties->maxTotalGroupSize /
                       MinSubGroupSize);
  }
  case PI_DEVICE_INFO_SUB_GROUP_INDEPENDENT_FORWARD_PROGRESS: {
    // TODO: Not supported yet. Needs to be updated after support is added.
    return ReturnValue(pi_bool{false});
  }
  case PI_DEVICE_INFO_SUB_GROUP_SIZES_INTEL: {
    // ze_device_compute_properties.subGroupSizes is in uint32_t whereas the
    // expected return is size_t datatype. size_t can be 8 bytes of data.
    return getInfoArray<uint32_t, size_t>(
        Device->ZeDeviceComputeProperties->numSubGroupSizes, ParamValueSize,
        ParamValue, ParamValueSizeRet,
        Device->ZeDeviceComputeProperties->subGroupSizes);
  }
  case PI_DEVICE_INFO_IL_VERSION: {
    // Set to a space separated list of IL version strings of the form
    // <IL_Prefix>_<Major_version>.<Minor_version>.
    // "SPIR-V" is a required IL prefix when cl_khr_il_progam extension is
    // reported.
    uint32_t SpirvVersion =
        Device->ZeDeviceModuleProperties->spirvVersionSupported;
    uint32_t SpirvVersionMajor = ZE_MAJOR_VERSION(SpirvVersion);
    uint32_t SpirvVersionMinor = ZE_MINOR_VERSION(SpirvVersion);

    char SpirvVersionString[50];
    int Len = sprintf(SpirvVersionString, "SPIR-V_%d.%d ", SpirvVersionMajor,
                      SpirvVersionMinor);
    // returned string to contain only len number of characters.
    std::string ILVersion(SpirvVersionString, Len);
    return ReturnValue(ILVersion.c_str());
  }
  case PI_DEVICE_INFO_USM_HOST_SUPPORT:
  case PI_DEVICE_INFO_USM_DEVICE_SUPPORT:
  case PI_DEVICE_INFO_USM_SINGLE_SHARED_SUPPORT:
  case PI_DEVICE_INFO_USM_CROSS_SHARED_SUPPORT:
  case PI_DEVICE_INFO_USM_SYSTEM_SHARED_SUPPORT: {
    auto MapCaps = [](const ze_memory_access_cap_flags_t &ZeCapabilities) {
      pi_uint64 Capabilities = 0;
      if (ZeCapabilities & ZE_MEMORY_ACCESS_CAP_FLAG_RW)
        Capabilities |= PI_USM_ACCESS;
      if (ZeCapabilities & ZE_MEMORY_ACCESS_CAP_FLAG_ATOMIC)
        Capabilities |= PI_USM_ATOMIC_ACCESS;
      if (ZeCapabilities & ZE_MEMORY_ACCESS_CAP_FLAG_CONCURRENT)
        Capabilities |= PI_USM_CONCURRENT_ACCESS;
      if (ZeCapabilities & ZE_MEMORY_ACCESS_CAP_FLAG_CONCURRENT_ATOMIC)
        Capabilities |= PI_USM_CONCURRENT_ATOMIC_ACCESS;
      return Capabilities;
    };
    auto &Props = Device->ZeDeviceMemoryAccessProperties;
    switch (ParamName) {
    case PI_DEVICE_INFO_USM_HOST_SUPPORT:
      return ReturnValue(MapCaps(Props->hostAllocCapabilities));
    case PI_DEVICE_INFO_USM_DEVICE_SUPPORT:
      return ReturnValue(MapCaps(Props->deviceAllocCapabilities));
    case PI_DEVICE_INFO_USM_SINGLE_SHARED_SUPPORT:
      return ReturnValue(MapCaps(Props->sharedSingleDeviceAllocCapabilities));
    case PI_DEVICE_INFO_USM_CROSS_SHARED_SUPPORT:
      return ReturnValue(MapCaps(Props->sharedCrossDeviceAllocCapabilities));
    case PI_DEVICE_INFO_USM_SYSTEM_SHARED_SUPPORT:
      return ReturnValue(MapCaps(Props->sharedSystemAllocCapabilities));
    default:
      die("piDeviceGetInfo: enexpected ParamName.");
    }
  }

    // intel extensions for GPU information
  case PI_DEVICE_INFO_DEVICE_ID:
    return ReturnValue(pi_uint32{Device->ZeDeviceProperties->deviceId});
  case PI_DEVICE_INFO_PCI_ADDRESS: {
    if (getenv("ZES_ENABLE_SYSMAN") == nullptr) {
      zePrint("Set SYCL_ENABLE_PCI=1 to obtain PCI data.\n");
      return PI_ERROR_INVALID_VALUE;
    }
    ZesStruct<zes_pci_properties_t> ZeDevicePciProperties;
    ZE_CALL(zesDevicePciGetProperties, (ZeDevice, &ZeDevicePciProperties));
    constexpr size_t AddressBufferSize = 13;
    char AddressBuffer[AddressBufferSize];
    std::snprintf(AddressBuffer, AddressBufferSize, "%04x:%02x:%02x.%01x",
                  ZeDevicePciProperties.address.domain,
                  ZeDevicePciProperties.address.bus,
                  ZeDevicePciProperties.address.device,
                  ZeDevicePciProperties.address.function);
    return ReturnValue(AddressBuffer);
  }

  case PI_EXT_INTEL_DEVICE_INFO_FREE_MEMORY: {
    if (getenv("ZES_ENABLE_SYSMAN") == nullptr) {
      setErrorMessage("Set ZES_ENABLE_SYSMAN=1 to obtain free memory",
                      PI_SUCCESS);
      return PI_ERROR_PLUGIN_SPECIFIC_ERROR;
    }
    // Only report device memory which zeMemAllocDevice can allocate from.
    // Currently this is only the one enumerated with ordinal 0.
    uint64_t FreeMemory = 0;
    uint32_t MemCount = 1;
    zes_mem_handle_t ZesMemHandle;
    ZE_CALL(zesDeviceEnumMemoryModules, (ZeDevice, &MemCount, &ZesMemHandle));
    if (MemCount != 0) {
      ZesStruct<zes_mem_properties_t> ZeMemProperties;
      ZE_CALL(zesMemoryGetProperties, (ZesMemHandle, &ZeMemProperties));
      ZesStruct<zes_mem_state_t> ZeMemState;
      ZE_CALL(zesMemoryGetState, (ZesMemHandle, &ZeMemState));
      FreeMemory += ZeMemState.free;
    }
    return ReturnValue(FreeMemory);
  }
  case PI_EXT_INTEL_DEVICE_INFO_MEMORY_CLOCK_RATE: {
    // If there are not any memory modules then return 0.
    if (Device->ZeDeviceMemoryProperties->empty())
      return ReturnValue(pi_uint32{0});

    // If there are multiple memory modules on the device then we have to report
    // the value of the slowest memory.
    auto Comp = [](const ze_device_memory_properties_t &A,
                   const ze_device_memory_properties_t &B) -> bool {
      return A.maxClockRate < B.maxClockRate;
    };
    auto MinIt =
        std::min_element(Device->ZeDeviceMemoryProperties->begin(),
                         Device->ZeDeviceMemoryProperties->end(), Comp);
    return ReturnValue(pi_uint32{MinIt->maxClockRate});
  }
  case PI_EXT_INTEL_DEVICE_INFO_MEMORY_BUS_WIDTH: {
    // If there are not any memory modules then return 0.
    if (Device->ZeDeviceMemoryProperties->empty())
      return ReturnValue(pi_uint32{0});

    // If there are multiple memory modules on the device then we have to report
    // the value of the slowest memory.
    auto Comp = [](const ze_device_memory_properties_t &A,
                   const ze_device_memory_properties_t &B) -> bool {
      return A.maxBusWidth < B.maxBusWidth;
    };
    auto MinIt =
        std::min_element(Device->ZeDeviceMemoryProperties->begin(),
                         Device->ZeDeviceMemoryProperties->end(), Comp);
    return ReturnValue(pi_uint32{MinIt->maxBusWidth});
  }
  case PI_EXT_INTEL_DEVICE_INFO_MAX_COMPUTE_QUEUE_INDICES: {
    if (Device->QueueGroup[_pi_queue::queue_type::Compute].ZeIndex >= 0)
      // Sub-sub-device represents a particular compute index already.
      return ReturnValue(pi_int32{1});

    auto ZeDeviceNumIndices = Device->QueueGroup[_pi_queue::queue_type::Compute]
                                  .ZeProperties.numQueues;
    return ReturnValue(pi_cast<pi_int32>(ZeDeviceNumIndices));
  }
  case PI_DEVICE_INFO_GPU_EU_COUNT: {
    pi_uint32 count = Device->ZeDeviceProperties->numEUsPerSubslice *
                      Device->ZeDeviceProperties->numSubslicesPerSlice *
                      Device->ZeDeviceProperties->numSlices;
    return ReturnValue(pi_uint32{count});
  }
  case PI_DEVICE_INFO_GPU_EU_SIMD_WIDTH:
    return ReturnValue(
        pi_uint32{Device->ZeDeviceProperties->physicalEUSimdWidth});
  case PI_DEVICE_INFO_GPU_SLICES:
    return ReturnValue(pi_uint32{Device->ZeDeviceProperties->numSlices});
  case PI_DEVICE_INFO_GPU_SUBSLICES_PER_SLICE:
    return ReturnValue(
        pi_uint32{Device->ZeDeviceProperties->numSubslicesPerSlice});
  case PI_DEVICE_INFO_GPU_EU_COUNT_PER_SUBSLICE:
    return ReturnValue(
        pi_uint32{Device->ZeDeviceProperties->numEUsPerSubslice});
  case PI_DEVICE_INFO_GPU_HW_THREADS_PER_EU:
    return ReturnValue(pi_uint32{Device->ZeDeviceProperties->numThreadsPerEU});
  case PI_DEVICE_INFO_MAX_MEM_BANDWIDTH:
    // currently not supported in level zero runtime
    return PI_ERROR_INVALID_VALUE;
  case PI_EXT_ONEAPI_DEVICE_INFO_BFLOAT16_MATH_FUNCTIONS: {
    // bfloat16 math functions are not yet supported on Intel GPUs.
    return ReturnValue(bool{false});
  }

  // TODO: Implement.
  case PI_DEVICE_INFO_ATOMIC_MEMORY_SCOPE_CAPABILITIES:
  default:
    zePrint("Unsupported ParamName in piGetDeviceInfo\n");
    zePrint("ParamName=%d(0x%x)\n", ParamName, ParamName);
    return PI_ERROR_INVALID_VALUE;
  }

  return PI_SUCCESS;
}

pi_result piDevicePartition(pi_device Device,
                            const pi_device_partition_property *Properties,
                            pi_uint32 NumDevices, pi_device *OutDevices,
                            pi_uint32 *OutNumDevices) {
  // Other partitioning ways are not supported by Level Zero
  if (Properties[0] != PI_DEVICE_PARTITION_BY_AFFINITY_DOMAIN ||
      (Properties[1] != PI_DEVICE_AFFINITY_DOMAIN_NEXT_PARTITIONABLE &&
       Properties[1] != PI_DEVICE_AFFINITY_DOMAIN_NUMA)) {
    return PI_ERROR_INVALID_VALUE;
  }

  PI_ASSERT(Device, PI_ERROR_INVALID_DEVICE);

  // Devices cache is normally created in piDevicesGet but still make
  // sure that cache is populated.
  //
  pi_result Res = Device->Platform->populateDeviceCacheIfNeeded();
  if (Res != PI_SUCCESS) {
    return Res;
  }

  if (OutNumDevices) {
    *OutNumDevices = Device->SubDevices.size();
  }

  if (OutDevices) {
    // TODO: Consider support for partitioning to <= total sub-devices.
    // Currently supported partitioning (by affinity domain/numa) would always
    // partition to all sub-devices.
    //
    PI_ASSERT(NumDevices == Device->SubDevices.size(), PI_ERROR_INVALID_VALUE);

    for (uint32_t I = 0; I < NumDevices; I++) {
      OutDevices[I] = Device->SubDevices[I];
      // reusing the same pi_device needs to increment the reference count
      PI_CALL(piDeviceRetain(OutDevices[I]));
    }
  }
  return PI_SUCCESS;
}

pi_result
piextDeviceSelectBinary(pi_device Device, // TODO: does this need to be context?
                        pi_device_binary *Binaries, pi_uint32 NumBinaries,
                        pi_uint32 *SelectedBinaryInd) {

  PI_ASSERT(Device, PI_ERROR_INVALID_DEVICE);
  PI_ASSERT(SelectedBinaryInd, PI_ERROR_INVALID_VALUE);
  PI_ASSERT(NumBinaries == 0 || Binaries, PI_ERROR_INVALID_VALUE);

  // TODO: this is a bare-bones implementation for choosing a device image
  // that would be compatible with the targeted device. An AOT-compiled
  // image is preferred over SPIR-V for known devices (i.e. Intel devices)
  // The implementation makes no effort to differentiate between multiple images
  // for the given device, and simply picks the first one compatible.
  //
  // Real implementation will use the same mechanism OpenCL ICD dispatcher
  // uses. Something like:
  //   PI_VALIDATE_HANDLE_RETURN_HANDLE(ctx, PI_ERROR_INVALID_CONTEXT);
  //     return context->dispatch->piextDeviceSelectIR(
  //       ctx, images, num_images, selected_image);
  // where context->dispatch is set to the dispatch table provided by PI
  // plugin for platform/device the ctx was created for.

  // Look for GEN binary, which we known can only be handled by Level-Zero now.
  const char *BinaryTarget = __SYCL_PI_DEVICE_BINARY_TARGET_SPIRV64_GEN;

  // Find the appropriate device image, fallback to spirv if not found
  constexpr pi_uint32 InvalidInd = std::numeric_limits<pi_uint32>::max();
  pi_uint32 Spirv = InvalidInd;

  for (pi_uint32 i = 0; i < NumBinaries; ++i) {
    if (strcmp(Binaries[i]->DeviceTargetSpec, BinaryTarget) == 0) {
      *SelectedBinaryInd = i;
      return PI_SUCCESS;
    }
    if (strcmp(Binaries[i]->DeviceTargetSpec,
               __SYCL_PI_DEVICE_BINARY_TARGET_SPIRV64) == 0)
      Spirv = i;
  }
  // Points to a spirv image, if such indeed was found
  if ((*SelectedBinaryInd = Spirv) != InvalidInd)
    return PI_SUCCESS;

  // No image can be loaded for the given device
  return PI_ERROR_INVALID_BINARY;
}

pi_result piextDeviceGetNativeHandle(pi_device Device,
                                     pi_native_handle *NativeHandle) {
  PI_ASSERT(Device, PI_ERROR_INVALID_DEVICE);
  PI_ASSERT(NativeHandle, PI_ERROR_INVALID_VALUE);

  auto ZeDevice = pi_cast<ze_device_handle_t *>(NativeHandle);
  // Extract the Level Zero module handle from the given PI device
  *ZeDevice = Device->ZeDevice;
  return PI_SUCCESS;
}

pi_result piextDeviceCreateWithNativeHandle(pi_native_handle NativeHandle,
                                            pi_platform Platform,
                                            pi_device *Device) {
  PI_ASSERT(Device, PI_ERROR_INVALID_DEVICE);
  PI_ASSERT(NativeHandle, PI_ERROR_INVALID_VALUE);

  auto ZeDevice = pi_cast<ze_device_handle_t>(NativeHandle);

  // The SYCL spec requires that the set of devices must remain fixed for the
  // duration of the application's execution. We assume that we found all of the
  // Level Zero devices when we initialized the platforms/devices cache, so the
  // "NativeHandle" must already be in the cache. If it is not, this must not be
  // a valid Level Zero device.
  //
  // TODO: maybe we should populate cache of platforms if it wasn't already.
  // For now assert that is was populated.
  PI_ASSERT(PiPlatformCachePopulated, PI_ERROR_INVALID_VALUE);
  const std::lock_guard<sycl::detail::SpinLock> Lock{*PiPlatformsCacheMutex};

  pi_device Dev = nullptr;
  for (auto &ThePlatform : *PiPlatformsCache) {
    Dev = ThePlatform->getDeviceFromNativeHandle(ZeDevice);
    if (Dev) {
      // Check that the input Platform, if was given, matches the found one.
      PI_ASSERT(!Platform || Platform == ThePlatform,
                PI_ERROR_INVALID_PLATFORM);
      break;
    }
  }

  if (Dev == nullptr)
    return PI_ERROR_INVALID_VALUE;

  *Device = Dev;
  return PI_SUCCESS;
}

pi_result piContextCreate(const pi_context_properties *Properties,
                          pi_uint32 NumDevices, const pi_device *Devices,
                          void (*PFnNotify)(const char *ErrInfo,
                                            const void *PrivateInfo, size_t CB,
                                            void *UserData),
                          void *UserData, pi_context *RetContext) {
  (void)Properties;
  (void)PFnNotify;
  (void)UserData;
  PI_ASSERT(NumDevices, PI_ERROR_INVALID_VALUE);
  PI_ASSERT(Devices, PI_ERROR_INVALID_DEVICE);
  PI_ASSERT(RetContext, PI_ERROR_INVALID_VALUE);

  pi_platform Platform = (*Devices)->Platform;
  ZeStruct<ze_context_desc_t> ContextDesc;
  ContextDesc.flags = 0;

  ze_context_handle_t ZeContext;
  ZE_CALL(zeContextCreate, (Platform->ZeDriver, &ContextDesc, &ZeContext));
  try {
    *RetContext = new _pi_context(ZeContext, NumDevices, Devices, true);
    (*RetContext)->initialize();
    if (IndirectAccessTrackingEnabled) {
      std::scoped_lock<pi_shared_mutex> Lock(Platform->ContextsMutex);
      Platform->Contexts.push_back(*RetContext);
    }
  } catch (const std::bad_alloc &) {
    return PI_ERROR_OUT_OF_HOST_MEMORY;
  } catch (...) {
    return PI_ERROR_UNKNOWN;
  }

  return PI_SUCCESS;
}

pi_result piContextGetInfo(pi_context Context, pi_context_info ParamName,
                           size_t ParamValueSize, void *ParamValue,
                           size_t *ParamValueSizeRet) {

  PI_ASSERT(Context, PI_ERROR_INVALID_CONTEXT);

  std::shared_lock<pi_shared_mutex> Lock(Context->Mutex);
  ReturnHelper ReturnValue(ParamValueSize, ParamValue, ParamValueSizeRet);
  switch (ParamName) {
  case PI_CONTEXT_INFO_DEVICES:
    return getInfoArray(Context->Devices.size(), ParamValueSize, ParamValue,
                        ParamValueSizeRet, &Context->Devices[0]);
  case PI_CONTEXT_INFO_NUM_DEVICES:
    return ReturnValue(pi_uint32(Context->Devices.size()));
  case PI_CONTEXT_INFO_REFERENCE_COUNT:
    return ReturnValue(pi_uint32{Context->RefCount.load()});
  case PI_CONTEXT_INFO_ATOMIC_MEMORY_SCOPE_CAPABILITIES:
  default:
    // TODO: implement other parameters
    die("piGetContextInfo: unsuppported ParamName.");
  }

  return PI_SUCCESS;
}

// FIXME: Dummy implementation to prevent link fail
pi_result piextContextSetExtendedDeleter(pi_context Context,
                                         pi_context_extended_deleter Function,
                                         void *UserData) {
  (void)Context;
  (void)Function;
  (void)UserData;
  die("piextContextSetExtendedDeleter: not supported");
  return PI_SUCCESS;
}

pi_result piextContextGetNativeHandle(pi_context Context,
                                      pi_native_handle *NativeHandle) {
  PI_ASSERT(Context, PI_ERROR_INVALID_CONTEXT);
  PI_ASSERT(NativeHandle, PI_ERROR_INVALID_VALUE);

  auto ZeContext = pi_cast<ze_context_handle_t *>(NativeHandle);
  // Extract the Level Zero queue handle from the given PI queue
  *ZeContext = Context->ZeContext;
  return PI_SUCCESS;
}

pi_result piextContextCreateWithNativeHandle(pi_native_handle NativeHandle,
                                             pi_uint32 NumDevices,
                                             const pi_device *Devices,
                                             bool OwnNativeHandle,
                                             pi_context *RetContext) {
  PI_ASSERT(NativeHandle, PI_ERROR_INVALID_VALUE);
  PI_ASSERT(Devices, PI_ERROR_INVALID_DEVICE);
  PI_ASSERT(RetContext, PI_ERROR_INVALID_VALUE);
  PI_ASSERT(NumDevices, PI_ERROR_INVALID_VALUE);

  try {
    *RetContext = new _pi_context(pi_cast<ze_context_handle_t>(NativeHandle),
                                  NumDevices, Devices, OwnNativeHandle);
    (*RetContext)->initialize();
  } catch (const std::bad_alloc &) {
    return PI_ERROR_OUT_OF_HOST_MEMORY;
  } catch (...) {
    return PI_ERROR_UNKNOWN;
  }

  return PI_SUCCESS;
}

pi_result piContextRetain(pi_context Context) {

  PI_ASSERT(Context, PI_ERROR_INVALID_CONTEXT);

  Context->RefCount.increment();
  return PI_SUCCESS;
}

// Helper function to release the context, a caller must lock the platform-level
// mutex guarding the container with contexts because the context can be removed
// from the list of tracked contexts.
pi_result ContextReleaseHelper(pi_context Context) {

  PI_ASSERT(Context, PI_ERROR_INVALID_CONTEXT);

  if (!Context->RefCount.decrementAndTest())
    return PI_SUCCESS;

  if (IndirectAccessTrackingEnabled) {
    pi_platform Plt = Context->getPlatform();
    auto &Contexts = Plt->Contexts;
    auto It = std::find(Contexts.begin(), Contexts.end(), Context);
    if (It != Contexts.end())
      Contexts.erase(It);
  }
  ze_context_handle_t DestoryZeContext =
      Context->OwnZeContext ? Context->ZeContext : nullptr;

  // Clean up any live memory associated with Context
  pi_result Result = Context->finalize();

  // We must delete Context first and then destroy zeContext because
  // Context deallocation requires ZeContext in some member deallocation of
  // pi_context.
  delete Context;

  // Destruction of some members of pi_context uses L0 context
  // and therefore it must be valid at that point.
  // Technically it should be placed to the destructor of pi_context
  // but this makes API error handling more complex.
  if (DestoryZeContext)
    ZE_CALL(zeContextDestroy, (DestoryZeContext));

  return Result;
}

pi_result piContextRelease(pi_context Context) {
  pi_platform Plt = Context->getPlatform();
  std::unique_lock<pi_shared_mutex> ContextsLock(Plt->ContextsMutex,
                                                 std::defer_lock);
  if (IndirectAccessTrackingEnabled)
    ContextsLock.lock();

  return ContextReleaseHelper(Context);
}

pi_result piQueueCreate(pi_context Context, pi_device Device,
                        pi_queue_properties Flags, pi_queue *Queue) {
  pi_queue_properties Properties[] = {PI_QUEUE_FLAGS, Flags, 0};
  return piQueueCreateEx(Context, Device, Properties, Queue);
}
pi_result piQueueCreateEx(pi_context Context, pi_device Device,
                          pi_queue_properties *Properties, pi_queue *Queue) {
  PI_ASSERT(Properties, PI_ERROR_INVALID_VALUE);
  // Expect flags mask to be passed first.
  PI_ASSERT(Properties[0] == PI_QUEUE_FLAGS, PI_ERROR_INVALID_VALUE);
  pi_queue_properties Flags = Properties[1];

  PI_ASSERT(Properties[2] == 0 ||
                (Properties[2] == PI_QUEUE_COMPUTE_INDEX && Properties[4] == 0),
            PI_ERROR_INVALID_VALUE);
  auto ForceComputeIndex = Properties[2] == PI_QUEUE_COMPUTE_INDEX
                               ? static_cast<int>(Properties[3])
                               : -1; // Use default/round-robin.

  // Check that unexpected bits are not set.
<<<<<<< HEAD
  PI_ASSERT(!(Flags & ~(PI_QUEUE_OUT_OF_ORDER_EXEC_MODE_ENABLE |
                        PI_QUEUE_PROFILING_ENABLE | PI_QUEUE_ON_DEVICE |
                        PI_QUEUE_ON_DEVICE_DEFAULT |
                        PI_EXT_ONEAPI_QUEUE_DISCARD_EVENTS)),
=======
  PI_ASSERT(!(Properties & ~(PI_QUEUE_OUT_OF_ORDER_EXEC_MODE_ENABLE |
                             PI_QUEUE_PROFILING_ENABLE | PI_QUEUE_ON_DEVICE |
                             PI_QUEUE_ON_DEVICE_DEFAULT |
                             PI_EXT_ONEAPI_QUEUE_DISCARD_EVENTS |
                             PI_EXT_ONEAPI_QUEUE_PRIORITY_LOW |
                             PI_EXT_ONEAPI_QUEUE_PRIORITY_HIGH)),
>>>>>>> b84f0b22
            PI_ERROR_INVALID_VALUE);

  PI_ASSERT(Context, PI_ERROR_INVALID_CONTEXT);
  PI_ASSERT(Queue, PI_ERROR_INVALID_QUEUE);
  PI_ASSERT(Device, PI_ERROR_INVALID_DEVICE);
  PI_ASSERT(Context->isValidDevice(Device), PI_ERROR_INVALID_DEVICE);

  // Create placeholder queues in the compute queue group.
  // Actual L0 queues will be created at first use.
  std::vector<ze_command_queue_handle_t> ZeComputeCommandQueues(
      Device->QueueGroup[_pi_queue::queue_type::Compute].ZeProperties.numQueues,
      nullptr);

  // Create placeholder queues in the copy queue group (main and link
  // native groups are combined into one group).
  // Actual L0 queues will be created at first use.
  size_t NumCopyGroups = 0;
  if (Device->hasMainCopyEngine()) {
    NumCopyGroups += Device->QueueGroup[_pi_queue::queue_type::MainCopy]
                         .ZeProperties.numQueues;
  }
  if (Device->hasLinkCopyEngine()) {
    NumCopyGroups += Device->QueueGroup[_pi_queue::queue_type::LinkCopy]
                         .ZeProperties.numQueues;
  }
  std::vector<ze_command_queue_handle_t> ZeCopyCommandQueues(NumCopyGroups,
                                                             nullptr);

  try {
    *Queue = new _pi_queue(ZeComputeCommandQueues, ZeCopyCommandQueues, Context,
                           Device, true, Flags, ForceComputeIndex);
  } catch (const std::bad_alloc &) {
    return PI_ERROR_OUT_OF_HOST_MEMORY;
  } catch (...) {
    return PI_ERROR_UNKNOWN;
  }

  // Do eager initialization of Level Zero handles on request.
  if (doEagerInit) {
    pi_queue Q = *Queue;
    // Creates said number of command-lists.
    auto warmupQueueGroup = [Q](bool UseCopyEngine,
                                uint32_t RepeatCount) -> pi_result {
      pi_command_list_ptr_t CommandList;
      while (RepeatCount--) {
        if (Q->Device->useImmediateCommandLists()) {
          CommandList = Q->getQueueGroup(UseCopyEngine).getImmCmdList();
        } else {
          // Heuristically create some number of regular command-list to reuse.
          for (int I = 0; I < 10; ++I) {
            PI_CALL(Q->createCommandList(UseCopyEngine, CommandList));
            // Immediately return them to the cache of available command-lists.
            std::vector<pi_event> EventsUnused;
            PI_CALL(Q->resetCommandList(CommandList, true /* MakeAvailable */,
                                        EventsUnused));
          }
        }
      }
      return PI_SUCCESS;
    };
    // Create as many command-lists as there are queues in the group.
    // With this the underlying round-robin logic would initialize all
    // native queues, and create command-lists and their fences.
    PI_CALL(warmupQueueGroup(false, Q->ComputeQueueGroup.UpperIndex -
                                        Q->ComputeQueueGroup.LowerIndex + 1));
    if (Q->useCopyEngine()) {
      PI_CALL(warmupQueueGroup(true, Q->CopyQueueGroup.UpperIndex -
                                         Q->CopyQueueGroup.LowerIndex + 1));
    }
    // TODO: warmup event pools. Both host-visible and device-only.
  }
  return PI_SUCCESS;
}

pi_result piQueueGetInfo(pi_queue Queue, pi_queue_info ParamName,
                         size_t ParamValueSize, void *ParamValue,
                         size_t *ParamValueSizeRet) {

  PI_ASSERT(Queue, PI_ERROR_INVALID_QUEUE);

  std::shared_lock<pi_shared_mutex> Lock(Queue->Mutex);
  ReturnHelper ReturnValue(ParamValueSize, ParamValue, ParamValueSizeRet);
  // TODO: consider support for queue properties and size
  switch (ParamName) {
  case PI_QUEUE_INFO_CONTEXT:
    return ReturnValue(Queue->Context);
  case PI_QUEUE_INFO_DEVICE:
    return ReturnValue(Queue->Device);
  case PI_QUEUE_INFO_REFERENCE_COUNT:
    return ReturnValue(pi_uint32{Queue->RefCount.load()});
  case PI_QUEUE_INFO_PROPERTIES:
    die("PI_QUEUE_INFO_PROPERTIES in piQueueGetInfo not implemented\n");
    break;
  case PI_QUEUE_INFO_SIZE:
    die("PI_QUEUE_INFO_SIZE in piQueueGetInfo not implemented\n");
    break;
  case PI_QUEUE_INFO_DEVICE_DEFAULT:
    die("PI_QUEUE_INFO_DEVICE_DEFAULT in piQueueGetInfo not implemented\n");
    break;
  default:
    zePrint("Unsupported ParamName in piQueueGetInfo: ParamName=%d(0x%x)\n",
            ParamName, ParamName);
    return PI_ERROR_INVALID_VALUE;
  }

  return PI_SUCCESS;
}

pi_result piQueueRetain(pi_queue Queue) {
  {
    std::scoped_lock<pi_shared_mutex> Lock(Queue->Mutex);
    Queue->RefCountExternal++;
  }
  Queue->RefCount.increment();
  return PI_SUCCESS;
}

pi_result piQueueRelease(pi_queue Queue) {
  PI_ASSERT(Queue, PI_ERROR_INVALID_QUEUE);
  std::vector<pi_event> EventListToCleanup;

  {
    std::scoped_lock<pi_shared_mutex> Lock(Queue->Mutex);

    if ((--Queue->RefCountExternal) != 0)
      return PI_SUCCESS;

    // When external reference count goes to zero it is still possible
    // that internal references still exists, e.g. command-lists that
    // are not yet completed. So do full queue synchronization here
    // and perform proper cleanup.
    //
    // It is possible to get to here and still have an open command list
    // if no wait or finish ever occurred for this queue.
    if (auto Res = Queue->executeAllOpenCommandLists())
      return Res;

    // Make sure all commands get executed.
    Queue->synchronize();

    // Destroy all the fences created associated with this queue.
    for (auto it = Queue->CommandListMap.begin();
         it != Queue->CommandListMap.end(); ++it) {
      // This fence wasn't yet signalled when we polled it for recycling
      // the command-list, so need to release the command-list too.
      // For immediate commandlists we don't need to do an L0 reset of the
      // commandlist but do need to do event cleanup which is also in the
      // resetCommandList function.
      // If the fence is a nullptr we are using immediate commandlists,
      // otherwise regular commandlists which use a fence.
      if (it->second.ZeFence == nullptr || it->second.ZeFenceInUse) {
        Queue->resetCommandList(it, true, EventListToCleanup);
      }
      // TODO: remove "if" when the problem is fixed in the level zero
      // runtime. Destroy only if a queue is healthy. Destroying a fence may
      // cause a hang otherwise.
      // If the fence is a nullptr we are using immediate commandlists.
      if (Queue->Healthy && it->second.ZeFence != nullptr)
        ZE_CALL(zeFenceDestroy, (it->second.ZeFence));
    }
    Queue->CommandListMap.clear();
  }

  for (auto Event : EventListToCleanup) {
    // We don't need to synchronize the events since the queue
    // synchronized above already does that.
    {
      std::scoped_lock<pi_shared_mutex> EventLock(Event->Mutex);
      Event->Completed = true;
    }
    PI_CALL(CleanupCompletedEvent(Event));
    // This event was removed from the command list, so decrement ref count
    // (it was incremented when they were added to the command list).
    PI_CALL(piEventReleaseInternal(Event));
  }
  PI_CALL(piQueueReleaseInternal(Queue));
  return PI_SUCCESS;
}

static pi_result piQueueReleaseInternal(pi_queue Queue) {
  PI_ASSERT(Queue, PI_ERROR_INVALID_QUEUE);

  if (!Queue->RefCount.decrementAndTest())
    return PI_SUCCESS;

  for (auto Cache : Queue->EventCaches)
    for (auto Event : Cache)
      PI_CALL(piEventReleaseInternal(Event));

  if (Queue->OwnZeCommandQueue) {
    for (auto &ZeQueue : Queue->ComputeQueueGroup.ZeQueues) {
      if (ZeQueue)
        ZE_CALL(zeCommandQueueDestroy, (ZeQueue));
    }
    for (auto &ZeQueue : Queue->CopyQueueGroup.ZeQueues) {
      if (ZeQueue)
        ZE_CALL(zeCommandQueueDestroy, (ZeQueue));
    }
  }

  zePrint("piQueueRelease(compute) NumTimesClosedFull %d, "
          "NumTimesClosedEarly %d\n",
          Queue->ComputeCommandBatch.NumTimesClosedFull,
          Queue->ComputeCommandBatch.NumTimesClosedEarly);
  zePrint("piQueueRelease(copy) NumTimesClosedFull %d, NumTimesClosedEarly "
          "%d\n",
          Queue->CopyCommandBatch.NumTimesClosedFull,
          Queue->CopyCommandBatch.NumTimesClosedEarly);

  delete Queue;

  return PI_SUCCESS;
}

pi_result piQueueFinish(pi_queue Queue) {
  // Wait until command lists attached to the command queue are executed.
  PI_ASSERT(Queue, PI_ERROR_INVALID_QUEUE);

  if (Queue->Device->useImmediateCommandLists()) {
    // Lock automatically releases when this goes out of scope.
    std::scoped_lock<pi_shared_mutex> Lock(Queue->Mutex);

    Queue->synchronize();
  } else {
    std::unique_lock<pi_shared_mutex> Lock(Queue->Mutex);
    std::vector<ze_command_queue_handle_t> ZeQueues;

    // execute any command list that may still be open.
    if (auto Res = Queue->executeAllOpenCommandLists())
      return Res;

    // Make a copy of queues to sync and release the lock.
    ZeQueues = Queue->CopyQueueGroup.ZeQueues;
    std::copy(Queue->ComputeQueueGroup.ZeQueues.begin(),
              Queue->ComputeQueueGroup.ZeQueues.end(),
              std::back_inserter(ZeQueues));

    // Remember the last command's event.
    auto LastCommandEvent = Queue->LastCommandEvent;

    // Don't hold a lock to the queue's mutex while waiting.
    // This allows continue working with the queue from other threads.
    // TODO: this currently exhibits some issues in the driver, so
    // we control this with an env var. Remove this control when
    // we settle one way or the other.
    static bool HoldLock =
        std::getenv("SYCL_PI_LEVEL_ZERO_QUEUE_FINISH_HOLD_LOCK") != nullptr;
    if (!HoldLock) {
      Lock.unlock();
    }

    for (auto ZeQueue : ZeQueues) {
      if (ZeQueue)
        ZE_CALL(zeHostSynchronize, (ZeQueue));
    }

    // Prevent unneeded already finished events to show up in the wait list.
    // We can only do so if nothing else was submitted to the queue
    // while we were synchronizing it.
    if (!HoldLock) {
      std::scoped_lock<pi_shared_mutex> Lock(Queue->Mutex);
      if (LastCommandEvent == Queue->LastCommandEvent) {
        Queue->LastCommandEvent = nullptr;
      }
    } else {
      Queue->LastCommandEvent = nullptr;
    }
  }
  // Reset signalled command lists and return them back to the cache of
  // available command lists.
  resetCommandLists(Queue);
  return PI_SUCCESS;
}

// Flushing cross-queue dependencies is covered by createAndRetainPiZeEventList,
// so this can be left as a no-op.
pi_result piQueueFlush(pi_queue Queue) {
  (void)Queue;
  return PI_SUCCESS;
}

pi_result piextQueueGetNativeHandle(pi_queue Queue,
                                    pi_native_handle *NativeHandle) {
  PI_ASSERT(Queue, PI_ERROR_INVALID_QUEUE);
  PI_ASSERT(NativeHandle, PI_ERROR_INVALID_VALUE);

  // Lock automatically releases when this goes out of scope.
  std::shared_lock<pi_shared_mutex> lock(Queue->Mutex);

  auto ZeQueue = pi_cast<ze_command_queue_handle_t *>(NativeHandle);

  // Extract a Level Zero compute queue handle from the given PI queue
  uint32_t QueueGroupOrdinalUnused;
  *ZeQueue = Queue->ComputeQueueGroup.getZeQueue(&QueueGroupOrdinalUnused);
  return PI_SUCCESS;
}

pi_result piextQueueCreateWithNativeHandle(pi_native_handle NativeHandle,
                                           pi_context Context, pi_device Device,
                                           bool OwnNativeHandle,
                                           pi_queue *Queue) {
  PI_ASSERT(Context, PI_ERROR_INVALID_CONTEXT);
  PI_ASSERT(NativeHandle, PI_ERROR_INVALID_VALUE);
  PI_ASSERT(Queue, PI_ERROR_INVALID_QUEUE);
  PI_ASSERT(Device, PI_ERROR_INVALID_DEVICE);

  auto ZeQueue = pi_cast<ze_command_queue_handle_t>(NativeHandle);
  // Assume this is the "0" index queue in the compute command-group.
  std::vector<ze_command_queue_handle_t> ZeQueues{ZeQueue};

  // TODO: see what we can do to correctly initialize PI queue for
  // compute vs. copy Level-Zero queue. Currently we will send
  // all commands to the "ZeQueue".
  std::vector<ze_command_queue_handle_t> ZeroCopyQueues;
  *Queue =
      new _pi_queue(ZeQueues, ZeroCopyQueues, Context, Device, OwnNativeHandle);
  return PI_SUCCESS;
}

// If indirect access tracking is enabled then performs reference counting,
// otherwise just calls zeMemAllocDevice.
static pi_result ZeDeviceMemAllocHelper(void **ResultPtr, pi_context Context,
                                        pi_device Device, size_t Size) {
  pi_platform Plt = Device->Platform;
  std::unique_lock<pi_shared_mutex> ContextsLock(Plt->ContextsMutex,
                                                 std::defer_lock);
  if (IndirectAccessTrackingEnabled) {
    // Lock the mutex which is guarding contexts container in the platform.
    // This prevents new kernels from being submitted in any context while
    // we are in the process of allocating a memory, this is needed to
    // properly capture allocations by kernels with indirect access.
    ContextsLock.lock();
    // We are going to defer memory release if there are kernels with
    // indirect access, that is why explicitly retain context to be sure
    // that it is released after all memory allocations in this context are
    // released.
    PI_CALL(piContextRetain(Context));
  }

  ze_device_mem_alloc_desc_t ZeDesc = {};
  ZeDesc.flags = 0;
  ZeDesc.ordinal = 0;
  ZE_CALL(zeMemAllocDevice,
          (Context->ZeContext, &ZeDesc, Size, 1, Device->ZeDevice, ResultPtr));

  if (IndirectAccessTrackingEnabled) {
    // Keep track of all memory allocations in the context
    Context->MemAllocs.emplace(std::piecewise_construct,
                               std::forward_as_tuple(*ResultPtr),
                               std::forward_as_tuple(Context));
  }
  return PI_SUCCESS;
}

// If indirect access tracking is enabled then performs reference counting,
// otherwise just calls zeMemAllocHost.
static pi_result ZeHostMemAllocHelper(void **ResultPtr, pi_context Context,
                                      size_t Size) {
  pi_platform Plt = Context->getPlatform();
  std::unique_lock<pi_shared_mutex> ContextsLock(Plt->ContextsMutex,
                                                 std::defer_lock);
  if (IndirectAccessTrackingEnabled) {
    // Lock the mutex which is guarding contexts container in the platform.
    // This prevents new kernels from being submitted in any context while
    // we are in the process of allocating a memory, this is needed to
    // properly capture allocations by kernels with indirect access.
    ContextsLock.lock();
    // We are going to defer memory release if there are kernels with
    // indirect access, that is why explicitly retain context to be sure
    // that it is released after all memory allocations in this context are
    // released.
    PI_CALL(piContextRetain(Context));
  }

  ZeStruct<ze_host_mem_alloc_desc_t> ZeDesc;
  ZeDesc.flags = 0;
  ZE_CALL(zeMemAllocHost, (Context->ZeContext, &ZeDesc, Size, 1, ResultPtr));

  if (IndirectAccessTrackingEnabled) {
    // Keep track of all memory allocations in the context
    Context->MemAllocs.emplace(std::piecewise_construct,
                               std::forward_as_tuple(*ResultPtr),
                               std::forward_as_tuple(Context));
  }
  return PI_SUCCESS;
}

pi_result piMemBufferCreate(pi_context Context, pi_mem_flags Flags, size_t Size,
                            void *HostPtr, pi_mem *RetMem,
                            const pi_mem_properties *properties) {

  // TODO: implement support for more access modes
  if (!((Flags & PI_MEM_FLAGS_ACCESS_RW) ||
        (Flags & PI_MEM_ACCESS_READ_ONLY))) {
    die("piMemBufferCreate: Level-Zero supports read-write and read-only "
        "buffer,"
        "but not other accesses (such as write-only) yet.");
  }

  PI_ASSERT(Context, PI_ERROR_INVALID_CONTEXT);
  PI_ASSERT(RetMem, PI_ERROR_INVALID_VALUE);

  if (properties != nullptr) {
    die("piMemBufferCreate: no mem properties goes to Level-Zero RT yet");
  }

  if (Flags & PI_MEM_FLAGS_HOST_PTR_ALLOC) {
    // Having PI_MEM_FLAGS_HOST_PTR_ALLOC for buffer requires allocation of
    // pinned host memory, see:
    // sycl/doc/extensions/supported/sycl_ext_oneapi_use_pinned_host_memory_property.asciidoc
    // We are however missing such functionality in Level Zero, so we just
    // ignore the flag for now.
    //
  }

  // If USM Import feature is enabled and hostptr is supplied,
  // import the hostptr if not already imported into USM.
  // Data transfer rate is maximized when both source and destination
  // are USM pointers. Promotion of the host pointer to USM thus
  // optimizes data transfer performance.
  bool HostPtrImported = false;
  if (ZeUSMImport.Enabled && HostPtr != nullptr &&
      (Flags & PI_MEM_FLAGS_HOST_PTR_USE) != 0) {
    // Query memory type of the host pointer
    ze_device_handle_t ZeDeviceHandle;
    ZeStruct<ze_memory_allocation_properties_t> ZeMemoryAllocationProperties;
    ZE_CALL(zeMemGetAllocProperties,
            (Context->ZeContext, HostPtr, &ZeMemoryAllocationProperties,
             &ZeDeviceHandle));

    // If not shared of any type, we can import the ptr
    if (ZeMemoryAllocationProperties.type == ZE_MEMORY_TYPE_UNKNOWN) {
      // Promote the host ptr to USM host memory
      ze_driver_handle_t driverHandle = Context->getPlatform()->ZeDriver;
      ZeUSMImport.doZeUSMImport(driverHandle, HostPtr, Size);
      HostPtrImported = true;
    }
  }

  pi_buffer Buffer = nullptr;
  auto HostPtrOrNull =
      (Flags & PI_MEM_FLAGS_HOST_PTR_USE) ? pi_cast<char *>(HostPtr) : nullptr;
  try {
    Buffer = new _pi_buffer(Context, Size, HostPtrOrNull, HostPtrImported);
  } catch (const std::bad_alloc &) {
    return PI_ERROR_OUT_OF_HOST_MEMORY;
  } catch (...) {
    return PI_ERROR_UNKNOWN;
  }

  // Initialize the buffer with user data
  if (HostPtr) {
    if ((Flags & PI_MEM_FLAGS_HOST_PTR_USE) != 0 ||
        (Flags & PI_MEM_FLAGS_HOST_PTR_COPY) != 0) {

      // We don't yet know which device needs this buffer, so make the first
      // device in the context be the master, and hold the initial valid
      // allocation.
      char *ZeHandleDst;
      PI_CALL(Buffer->getZeHandle(ZeHandleDst, _pi_mem::write_only,
                                  Context->Devices[0]));
      if (Buffer->OnHost) {
        // Do a host to host copy.
        // For an imported HostPtr the copy is unneeded.
        if (!HostPtrImported)
          memcpy(ZeHandleDst, HostPtr, Size);
      } else {
        // Initialize the buffer synchronously with immediate offload
        // zeCommandListAppendMemoryCopy must not be called from simultaneous
        // threads with the same command list handle, so we need exclusive lock.
        std::scoped_lock<pi_mutex> Lock(Context->ImmediateCommandListMutex);
        ZE_CALL(zeCommandListAppendMemoryCopy,
                (Context->ZeCommandListInit, ZeHandleDst, HostPtr, Size,
                 nullptr, 0, nullptr));
      }
    } else if (Flags == 0 || (Flags == PI_MEM_FLAGS_ACCESS_RW)) {
      // Nothing more to do.
    } else {
      die("piMemBufferCreate: not implemented");
    }
  }

  *RetMem = Buffer;
  return PI_SUCCESS;
}

pi_result piMemGetInfo(pi_mem Mem, pi_mem_info ParamName, size_t ParamValueSize,
                       void *ParamValue, size_t *ParamValueSizeRet) {
  PI_ASSERT(Mem, PI_ERROR_INVALID_VALUE);
  // piMemImageGetInfo must be used for images
  PI_ASSERT(!Mem->isImage(), PI_ERROR_INVALID_VALUE);

  std::shared_lock<pi_shared_mutex> Lock(Mem->Mutex);
  ReturnHelper ReturnValue(ParamValueSize, ParamValue, ParamValueSizeRet);

  switch (ParamName) {
  case PI_MEM_CONTEXT:
    return ReturnValue(Mem->Context);
  case PI_MEM_SIZE: {
    // Get size of the allocation
    auto Buffer = pi_cast<pi_buffer>(Mem);
    return ReturnValue(size_t{Buffer->Size});
  }
  default:
    die("piMemGetInfo: Parameter is not implemented");
  }

  return {};
}

pi_result piMemRetain(pi_mem Mem) {
  PI_ASSERT(Mem, PI_ERROR_INVALID_MEM_OBJECT);

  Mem->RefCount.increment();
  return PI_SUCCESS;
}

// If indirect access tracking is not enabled then this functions just performs
// zeMemFree. If indirect access tracking is enabled then reference counting is
// performed.
static pi_result ZeMemFreeHelper(pi_context Context, void *Ptr,
                                 bool OwnZeMemHandle = true) {
  pi_platform Plt = Context->getPlatform();
  std::unique_lock<pi_shared_mutex> ContextsLock(Plt->ContextsMutex,
                                                 std::defer_lock);
  if (IndirectAccessTrackingEnabled) {
    ContextsLock.lock();
    auto It = Context->MemAllocs.find(Ptr);
    if (It == std::end(Context->MemAllocs)) {
      die("All memory allocations must be tracked!");
    }
    if (!It->second.RefCount.decrementAndTest()) {
      // Memory can't be deallocated yet.
      return PI_SUCCESS;
    }

    // Reference count is zero, it is ok to free memory.
    // We don't need to track this allocation anymore.
    Context->MemAllocs.erase(It);
  }

  if (OwnZeMemHandle)
    ZE_CALL(zeMemFree, (Context->ZeContext, Ptr));

  if (IndirectAccessTrackingEnabled)
    PI_CALL(ContextReleaseHelper(Context));

  return PI_SUCCESS;
}

static pi_result USMFreeHelper(pi_context Context, void *Ptr,
                               bool OwnZeMemHandle);

pi_result piMemRelease(pi_mem Mem) {
  PI_ASSERT(Mem, PI_ERROR_INVALID_MEM_OBJECT);

  if (!Mem->RefCount.decrementAndTest())
    return PI_SUCCESS;

  if (Mem->isImage()) {
    char *ZeHandleImage;
    PI_CALL(Mem->getZeHandle(ZeHandleImage, _pi_mem::write_only));
    ZE_CALL(zeImageDestroy, (pi_cast<ze_image_handle_t>(ZeHandleImage)));
  } else {
    auto Buffer = static_cast<pi_buffer>(Mem);
    Buffer->free();
  }
  delete Mem;

  return PI_SUCCESS;
}

pi_result piMemImageCreate(pi_context Context, pi_mem_flags Flags,
                           const pi_image_format *ImageFormat,
                           const pi_image_desc *ImageDesc, void *HostPtr,
                           pi_mem *RetImage) {

  // TODO: implement read-only, write-only
  if ((Flags & PI_MEM_FLAGS_ACCESS_RW) == 0) {
    die("piMemImageCreate: Level-Zero implements only read-write buffer,"
        "no read-only or write-only yet.");
  }
  PI_ASSERT(Context, PI_ERROR_INVALID_CONTEXT);
  PI_ASSERT(RetImage, PI_ERROR_INVALID_VALUE);
  PI_ASSERT(ImageFormat, PI_ERROR_INVALID_IMAGE_FORMAT_DESCRIPTOR);

  ze_image_format_type_t ZeImageFormatType;
  size_t ZeImageFormatTypeSize;
  switch (ImageFormat->image_channel_data_type) {
  case PI_IMAGE_CHANNEL_TYPE_FLOAT:
    ZeImageFormatType = ZE_IMAGE_FORMAT_TYPE_FLOAT;
    ZeImageFormatTypeSize = 32;
    break;
  case PI_IMAGE_CHANNEL_TYPE_HALF_FLOAT:
    ZeImageFormatType = ZE_IMAGE_FORMAT_TYPE_FLOAT;
    ZeImageFormatTypeSize = 16;
    break;
  case PI_IMAGE_CHANNEL_TYPE_UNSIGNED_INT32:
    ZeImageFormatType = ZE_IMAGE_FORMAT_TYPE_UINT;
    ZeImageFormatTypeSize = 32;
    break;
  case PI_IMAGE_CHANNEL_TYPE_UNSIGNED_INT16:
    ZeImageFormatType = ZE_IMAGE_FORMAT_TYPE_UINT;
    ZeImageFormatTypeSize = 16;
    break;
  case PI_IMAGE_CHANNEL_TYPE_UNSIGNED_INT8:
    ZeImageFormatType = ZE_IMAGE_FORMAT_TYPE_UINT;
    ZeImageFormatTypeSize = 8;
    break;
  case PI_IMAGE_CHANNEL_TYPE_UNORM_INT16:
    ZeImageFormatType = ZE_IMAGE_FORMAT_TYPE_UNORM;
    ZeImageFormatTypeSize = 16;
    break;
  case PI_IMAGE_CHANNEL_TYPE_UNORM_INT8:
    ZeImageFormatType = ZE_IMAGE_FORMAT_TYPE_UNORM;
    ZeImageFormatTypeSize = 8;
    break;
  case PI_IMAGE_CHANNEL_TYPE_SIGNED_INT32:
    ZeImageFormatType = ZE_IMAGE_FORMAT_TYPE_SINT;
    ZeImageFormatTypeSize = 32;
    break;
  case PI_IMAGE_CHANNEL_TYPE_SIGNED_INT16:
    ZeImageFormatType = ZE_IMAGE_FORMAT_TYPE_SINT;
    ZeImageFormatTypeSize = 16;
    break;
  case PI_IMAGE_CHANNEL_TYPE_SIGNED_INT8:
    ZeImageFormatType = ZE_IMAGE_FORMAT_TYPE_SINT;
    ZeImageFormatTypeSize = 8;
    break;
  case PI_IMAGE_CHANNEL_TYPE_SNORM_INT16:
    ZeImageFormatType = ZE_IMAGE_FORMAT_TYPE_SNORM;
    ZeImageFormatTypeSize = 16;
    break;
  case PI_IMAGE_CHANNEL_TYPE_SNORM_INT8:
    ZeImageFormatType = ZE_IMAGE_FORMAT_TYPE_SNORM;
    ZeImageFormatTypeSize = 8;
    break;
  default:
    zePrint("piMemImageCreate: unsupported image data type: data type = %d\n",
            ImageFormat->image_channel_data_type);
    return PI_ERROR_INVALID_VALUE;
  }

  // TODO: populate the layout mapping
  ze_image_format_layout_t ZeImageFormatLayout;
  switch (ImageFormat->image_channel_order) {
  case PI_IMAGE_CHANNEL_ORDER_RGBA:
    switch (ZeImageFormatTypeSize) {
    case 8:
      ZeImageFormatLayout = ZE_IMAGE_FORMAT_LAYOUT_8_8_8_8;
      break;
    case 16:
      ZeImageFormatLayout = ZE_IMAGE_FORMAT_LAYOUT_16_16_16_16;
      break;
    case 32:
      ZeImageFormatLayout = ZE_IMAGE_FORMAT_LAYOUT_32_32_32_32;
      break;
    default:
      zePrint("piMemImageCreate: unexpected data type Size\n");
      return PI_ERROR_INVALID_VALUE;
    }
    break;
  default:
    zePrint("format layout = %d\n", ImageFormat->image_channel_order);
    die("piMemImageCreate: unsupported image format layout\n");
    break;
  }

  ze_image_format_t ZeFormatDesc = {
      ZeImageFormatLayout, ZeImageFormatType,
      // TODO: are swizzles deducted from image_format->image_channel_order?
      ZE_IMAGE_FORMAT_SWIZZLE_R, ZE_IMAGE_FORMAT_SWIZZLE_G,
      ZE_IMAGE_FORMAT_SWIZZLE_B, ZE_IMAGE_FORMAT_SWIZZLE_A};

  ze_image_type_t ZeImageType;
  switch (ImageDesc->image_type) {
  case PI_MEM_TYPE_IMAGE1D:
    ZeImageType = ZE_IMAGE_TYPE_1D;
    break;
  case PI_MEM_TYPE_IMAGE2D:
    ZeImageType = ZE_IMAGE_TYPE_2D;
    break;
  case PI_MEM_TYPE_IMAGE3D:
    ZeImageType = ZE_IMAGE_TYPE_3D;
    break;
  case PI_MEM_TYPE_IMAGE1D_ARRAY:
    ZeImageType = ZE_IMAGE_TYPE_1DARRAY;
    break;
  case PI_MEM_TYPE_IMAGE2D_ARRAY:
    ZeImageType = ZE_IMAGE_TYPE_2DARRAY;
    break;
  default:
    zePrint("piMemImageCreate: unsupported image type\n");
    return PI_ERROR_INVALID_VALUE;
  }

  ZeStruct<ze_image_desc_t> ZeImageDesc;
  ZeImageDesc.arraylevels = ZeImageDesc.flags = 0;
  ZeImageDesc.type = ZeImageType;
  ZeImageDesc.format = ZeFormatDesc;
  ZeImageDesc.width = pi_cast<uint32_t>(ImageDesc->image_width);
  ZeImageDesc.height = pi_cast<uint32_t>(ImageDesc->image_height);
  ZeImageDesc.depth = pi_cast<uint32_t>(ImageDesc->image_depth);
  ZeImageDesc.arraylevels = pi_cast<uint32_t>(ImageDesc->image_array_size);
  ZeImageDesc.miplevels = ImageDesc->num_mip_levels;

  std::shared_lock<pi_shared_mutex> Lock(Context->Mutex);

  // Currently we have the "0" device in context with mutliple root devices to
  // own the image.
  // TODO: Implement explicit copying for acessing the image from other devices
  // in the context.
  pi_device Device = Context->SingleRootDevice ? Context->SingleRootDevice
                                               : Context->Devices[0];
  ze_image_handle_t ZeHImage;
  ZE_CALL(zeImageCreate,
          (Context->ZeContext, Device->ZeDevice, &ZeImageDesc, &ZeHImage));

  try {
    auto ZePIImage = new _pi_image(Context, ZeHImage);
    *RetImage = ZePIImage;

#ifndef NDEBUG
    ZePIImage->ZeImageDesc = ZeImageDesc;
#endif // !NDEBUG

    if ((Flags & PI_MEM_FLAGS_HOST_PTR_USE) != 0 ||
        (Flags & PI_MEM_FLAGS_HOST_PTR_COPY) != 0) {
      // Initialize image synchronously with immediate offload.
      // zeCommandListAppendImageCopyFromMemory must not be called from
      // simultaneous threads with the same command list handle, so we need
      // exclusive lock.
      std::scoped_lock<pi_mutex> Lock(Context->ImmediateCommandListMutex);
      ZE_CALL(zeCommandListAppendImageCopyFromMemory,
              (Context->ZeCommandListInit, ZeHImage, HostPtr, nullptr, nullptr,
               0, nullptr));
    }
  } catch (const std::bad_alloc &) {
    return PI_ERROR_OUT_OF_HOST_MEMORY;
  } catch (...) {
    return PI_ERROR_UNKNOWN;
  }
  return PI_SUCCESS;
}

pi_result piextMemGetNativeHandle(pi_mem Mem, pi_native_handle *NativeHandle) {
  PI_ASSERT(Mem, PI_ERROR_INVALID_MEM_OBJECT);
  std::shared_lock<pi_shared_mutex> Guard(Mem->Mutex);
  char *ZeHandle;
  PI_CALL(Mem->getZeHandle(ZeHandle, _pi_mem::read_write));
  *NativeHandle = pi_cast<pi_native_handle>(ZeHandle);
  return PI_SUCCESS;
}

pi_result piextMemCreateWithNativeHandle(pi_native_handle NativeHandle,
                                         pi_context Context,
                                         bool ownNativeHandle, pi_mem *Mem) {
  PI_ASSERT(Mem, PI_ERROR_INVALID_VALUE);
  PI_ASSERT(NativeHandle, PI_ERROR_INVALID_VALUE);
  PI_ASSERT(Context, PI_ERROR_INVALID_CONTEXT);

  std::shared_lock<pi_shared_mutex> Lock(Context->Mutex);

  // Get base of the allocation
  void *Base;
  size_t Size;
  void *Ptr = pi_cast<void *>(NativeHandle);
  ZE_CALL(zeMemGetAddressRange, (Context->ZeContext, Ptr, &Base, &Size));
  PI_ASSERT(Ptr == Base, PI_ERROR_INVALID_VALUE);

  ZeStruct<ze_memory_allocation_properties_t> ZeMemProps;
  ze_device_handle_t ZeDevice = nullptr;
  ZE_CALL(zeMemGetAllocProperties,
          (Context->ZeContext, Ptr, &ZeMemProps, &ZeDevice));

  // Check type of the allocation
  switch (ZeMemProps.type) {
  case ZE_MEMORY_TYPE_HOST:
  case ZE_MEMORY_TYPE_SHARED:
  case ZE_MEMORY_TYPE_DEVICE:
    break;
  case ZE_MEMORY_TYPE_UNKNOWN:
    // Memory allocation is unrelated to the context
    return PI_ERROR_INVALID_CONTEXT;
  default:
    die("Unexpected memory type");
  }

  pi_device Device = nullptr;
  if (ZeDevice) {
    Device = Context->getPlatform()->getDeviceFromNativeHandle(ZeDevice);
    PI_ASSERT(Context->isValidDevice(Device), PI_ERROR_INVALID_CONTEXT);
  }

  try {
    *Mem = new _pi_buffer(Context, Size, Device, pi_cast<char *>(NativeHandle),
                          ownNativeHandle);

    pi_platform Plt = Context->getPlatform();
    std::unique_lock<pi_shared_mutex> ContextsLock(Plt->ContextsMutex,
                                                   std::defer_lock);
    if (IndirectAccessTrackingEnabled) {
      // We need to keep track of all memory allocations in the context
      ContextsLock.lock();
      // Retain context to be sure that it is released after all memory
      // allocations in this context are released.
      PI_CALL(piContextRetain(Context));

      Context->MemAllocs.emplace(
          std::piecewise_construct, std::forward_as_tuple(Ptr),
          std::forward_as_tuple(Context, ownNativeHandle));
    }
  } catch (const std::bad_alloc &) {
    return PI_ERROR_OUT_OF_HOST_MEMORY;
  } catch (...) {
    return PI_ERROR_UNKNOWN;
  }

  // Initialize the buffer as necessary
  auto Buffer = pi_cast<pi_buffer>(*Mem);
  if (Device) {
    // If this allocation is on a device, then we re-use it for the buffer.
    // Nothing to do.
  } else if (Buffer->OnHost) {
    // If this is host allocation and buffer always stays on host there
    // nothing more to do.
  } else {
    // In all other cases (shared allocation, or host allocation that cannot
    // represent the buffer in this context) copy the data to a newly
    // created device allocation.
    char *ZeHandleDst;
    PI_CALL(Buffer->getZeHandle(ZeHandleDst, _pi_mem::write_only, Device));

    // zeCommandListAppendMemoryCopy must not be called from simultaneous
    // threads with the same command list handle, so we need exclusive lock.
    std::scoped_lock<pi_mutex> Lock(Context->ImmediateCommandListMutex);
    ZE_CALL(zeCommandListAppendMemoryCopy,
            (Context->ZeCommandListInit, ZeHandleDst, Ptr, Size, nullptr, 0,
             nullptr));
  }

  return PI_SUCCESS;
}

pi_result piProgramCreate(pi_context Context, const void *ILBytes,
                          size_t Length, pi_program *Program) {

  PI_ASSERT(Context, PI_ERROR_INVALID_CONTEXT);
  PI_ASSERT(ILBytes && Length, PI_ERROR_INVALID_VALUE);
  PI_ASSERT(Program, PI_ERROR_INVALID_PROGRAM);

  // NOTE: the Level Zero module creation is also building the program, so we
  // are deferring it until the program is ready to be built.

  try {
    *Program = new _pi_program(_pi_program::IL, Context, ILBytes, Length);
  } catch (const std::bad_alloc &) {
    return PI_ERROR_OUT_OF_HOST_MEMORY;
  } catch (...) {
    return PI_ERROR_UNKNOWN;
  }
  return PI_SUCCESS;
}

pi_result piProgramCreateWithBinary(
    pi_context Context, pi_uint32 NumDevices, const pi_device *DeviceList,
    const size_t *Lengths, const unsigned char **Binaries,
    size_t NumMetadataEntries, const pi_device_binary_property *Metadata,
    pi_int32 *BinaryStatus, pi_program *Program) {
  (void)Metadata;
  (void)NumMetadataEntries;

  PI_ASSERT(Context, PI_ERROR_INVALID_CONTEXT);
  PI_ASSERT(DeviceList && NumDevices, PI_ERROR_INVALID_VALUE);
  PI_ASSERT(Binaries && Lengths, PI_ERROR_INVALID_VALUE);
  PI_ASSERT(Program, PI_ERROR_INVALID_PROGRAM);

  // For now we support only one device.
  if (NumDevices != 1) {
    zePrint("piProgramCreateWithBinary: level_zero supports only one device.");
    return PI_ERROR_INVALID_VALUE;
  }
  if (!Binaries[0] || !Lengths[0]) {
    if (BinaryStatus)
      *BinaryStatus = PI_ERROR_INVALID_VALUE;
    return PI_ERROR_INVALID_VALUE;
  }

  size_t Length = Lengths[0];
  auto Binary = Binaries[0];

  // In OpenCL, clCreateProgramWithBinary() can be used to load any of the
  // following: "program executable", "compiled program", or "library of
  // compiled programs".  In addition, the loaded program can be either
  // IL (SPIR-v) or native device code.  For now, we assume that
  // piProgramCreateWithBinary() is only used to load a "program executable"
  // as native device code.
  // If we wanted to support all the same cases as OpenCL, we would need to
  // somehow examine the binary image to distinguish the cases.  Alternatively,
  // we could change the PI interface and have the caller pass additional
  // information to distinguish the cases.

  try {
    *Program = new _pi_program(_pi_program::Native, Context, Binary, Length);
  } catch (const std::bad_alloc &) {
    return PI_ERROR_OUT_OF_HOST_MEMORY;
  } catch (...) {
    return PI_ERROR_UNKNOWN;
  }

  if (BinaryStatus)
    *BinaryStatus = PI_SUCCESS;
  return PI_SUCCESS;
}

pi_result piclProgramCreateWithSource(pi_context Context, pi_uint32 Count,
                                      const char **Strings,
                                      const size_t *Lengths,
                                      pi_program *RetProgram) {

  (void)Context;
  (void)Count;
  (void)Strings;
  (void)Lengths;
  (void)RetProgram;
  zePrint("piclProgramCreateWithSource: not supported in Level Zero\n");
  return PI_ERROR_INVALID_OPERATION;
}

pi_result piProgramGetInfo(pi_program Program, pi_program_info ParamName,
                           size_t ParamValueSize, void *ParamValue,
                           size_t *ParamValueSizeRet) {

  PI_ASSERT(Program, PI_ERROR_INVALID_PROGRAM);

  ReturnHelper ReturnValue(ParamValueSize, ParamValue, ParamValueSizeRet);
  switch (ParamName) {
  case PI_PROGRAM_INFO_REFERENCE_COUNT:
    return ReturnValue(pi_uint32{Program->RefCount.load()});
  case PI_PROGRAM_INFO_NUM_DEVICES:
    // TODO: return true number of devices this program exists for.
    return ReturnValue(pi_uint32{1});
  case PI_PROGRAM_INFO_DEVICES:
    // TODO: return all devices this program exists for.
    return ReturnValue(Program->Context->Devices[0]);
  case PI_PROGRAM_INFO_BINARY_SIZES: {
    std::shared_lock<pi_shared_mutex> Guard(Program->Mutex);
    size_t SzBinary;
    if (Program->State == _pi_program::IL ||
        Program->State == _pi_program::Native ||
        Program->State == _pi_program::Object) {
      SzBinary = Program->CodeLength;
    } else if (Program->State == _pi_program::Exe) {
      ZE_CALL(zeModuleGetNativeBinary, (Program->ZeModule, &SzBinary, nullptr));
    } else {
      return PI_ERROR_INVALID_PROGRAM;
    }
    // This is an array of 1 element, initialized as if it were scalar.
    return ReturnValue(size_t{SzBinary});
  }
  case PI_PROGRAM_INFO_BINARIES: {
    // The caller sets "ParamValue" to an array of pointers, one for each
    // device.  Since Level Zero supports only one device, there is only one
    // pointer.  If the pointer is NULL, we don't do anything.  Otherwise, we
    // copy the program's binary image to the buffer at that pointer.
    uint8_t **PBinary = pi_cast<uint8_t **>(ParamValue);
    if (!PBinary[0])
      break;

    std::shared_lock<pi_shared_mutex> Guard(Program->Mutex);
    if (Program->State == _pi_program::IL ||
        Program->State == _pi_program::Native ||
        Program->State == _pi_program::Object) {
      std::memcpy(PBinary[0], Program->Code.get(), Program->CodeLength);
    } else if (Program->State == _pi_program::Exe) {
      size_t SzBinary = 0;
      ZE_CALL(zeModuleGetNativeBinary,
              (Program->ZeModule, &SzBinary, PBinary[0]));
    } else {
      return PI_ERROR_INVALID_PROGRAM;
    }
    break;
  }
  case PI_PROGRAM_INFO_NUM_KERNELS: {
    std::shared_lock<pi_shared_mutex> Guard(Program->Mutex);
    uint32_t NumKernels;
    if (Program->State == _pi_program::IL ||
        Program->State == _pi_program::Native ||
        Program->State == _pi_program::Object) {
      return PI_ERROR_INVALID_PROGRAM_EXECUTABLE;
    } else if (Program->State == _pi_program::Exe) {
      NumKernels = 0;
      ZE_CALL(zeModuleGetKernelNames,
              (Program->ZeModule, &NumKernels, nullptr));
    } else {
      return PI_ERROR_INVALID_PROGRAM;
    }
    return ReturnValue(size_t{NumKernels});
  }
  case PI_PROGRAM_INFO_KERNEL_NAMES:
    try {
      std::shared_lock<pi_shared_mutex> Guard(Program->Mutex);
      std::string PINames{""};
      if (Program->State == _pi_program::IL ||
          Program->State == _pi_program::Native ||
          Program->State == _pi_program::Object) {
        return PI_ERROR_INVALID_PROGRAM_EXECUTABLE;
      } else if (Program->State == _pi_program::Exe) {
        uint32_t Count = 0;
        ZE_CALL(zeModuleGetKernelNames, (Program->ZeModule, &Count, nullptr));
        std::unique_ptr<const char *[]> PNames(new const char *[Count]);
        ZE_CALL(zeModuleGetKernelNames,
                (Program->ZeModule, &Count, PNames.get()));
        for (uint32_t I = 0; I < Count; ++I) {
          PINames += (I > 0 ? ";" : "");
          PINames += PNames[I];
        }
      } else {
        return PI_ERROR_INVALID_PROGRAM;
      }
      return ReturnValue(PINames.c_str());
    } catch (const std::bad_alloc &) {
      return PI_ERROR_OUT_OF_HOST_MEMORY;
    } catch (...) {
      return PI_ERROR_UNKNOWN;
    }
  default:
    die("piProgramGetInfo: not implemented");
  }

  return PI_SUCCESS;
}

pi_result piProgramLink(pi_context Context, pi_uint32 NumDevices,
                        const pi_device *DeviceList, const char *Options,
                        pi_uint32 NumInputPrograms,
                        const pi_program *InputPrograms,
                        void (*PFnNotify)(pi_program Program, void *UserData),
                        void *UserData, pi_program *RetProgram) {
  // We only support one device with Level Zero currently.
  if (NumDevices != 1) {
    zePrint("piProgramLink: level_zero supports only one device.");
    return PI_ERROR_INVALID_VALUE;
  }

  // We do not support any link flags at this time because the Level Zero API
  // does not have any way to pass flags that are specific to linking.
  if (Options && *Options != '\0') {
    std::string ErrorMessage(
        "Level Zero does not support kernel link flags: \"");
    ErrorMessage.append(Options);
    ErrorMessage.push_back('\"');
    pi_program Program =
        new _pi_program(_pi_program::Invalid, Context, ErrorMessage);
    *RetProgram = Program;
    return PI_ERROR_LINK_PROGRAM_FAILURE;
  }

  // Validate input parameters.
  PI_ASSERT(DeviceList, PI_ERROR_INVALID_DEVICE);
  PI_ASSERT(Context->isValidDevice(DeviceList[0]), PI_ERROR_INVALID_DEVICE);
  PI_ASSERT(!PFnNotify && !UserData, PI_ERROR_INVALID_VALUE);
  if (NumInputPrograms == 0 || InputPrograms == nullptr)
    return PI_ERROR_INVALID_VALUE;

  pi_result PiResult = PI_SUCCESS;
  try {
    // Acquire a "shared" lock on each of the input programs, and also validate
    // that they are all in Object state.
    //
    // There is no danger of deadlock here even if two threads call
    // piProgramLink simultaneously with the same input programs in a different
    // order.  If we were acquiring these with "exclusive" access, this could
    // lead to a classic lock ordering deadlock.  However, there is no such
    // deadlock potential with "shared" access.  There could also be a deadlock
    // potential if there was some other code that holds more than one of these
    // locks simultaneously with "exclusive" access.  However, there is no such
    // code like that, so this is also not a danger.
    std::vector<std::shared_lock<pi_shared_mutex>> Guards(NumInputPrograms);
    for (pi_uint32 I = 0; I < NumInputPrograms; I++) {
      std::shared_lock<pi_shared_mutex> Guard(InputPrograms[I]->Mutex);
      Guards[I].swap(Guard);
      if (InputPrograms[I]->State != _pi_program::Object) {
        return PI_ERROR_INVALID_OPERATION;
      }
    }

    // Previous calls to piProgramCompile did not actually compile the SPIR-V.
    // Instead, we postpone compilation until this point, when all the modules
    // are linked together.  By doing compilation and linking together, the JIT
    // compiler is able see all modules and do cross-module optimizations.
    //
    // Construct a ze_module_program_exp_desc_t which contains information about
    // all of the modules that will be linked together.
    ZeStruct<ze_module_program_exp_desc_t> ZeExtModuleDesc;
    std::vector<size_t> CodeSizes(NumInputPrograms);
    std::vector<const uint8_t *> CodeBufs(NumInputPrograms);
    std::vector<const char *> BuildFlagPtrs(NumInputPrograms);
    std::vector<const ze_module_constants_t *> SpecConstPtrs(NumInputPrograms);
    std::vector<_pi_program::SpecConstantShim> SpecConstShims;
    SpecConstShims.reserve(NumInputPrograms);

    for (pi_uint32 I = 0; I < NumInputPrograms; I++) {
      pi_program Program = InputPrograms[I];
      CodeSizes[I] = Program->CodeLength;
      CodeBufs[I] = Program->Code.get();
      BuildFlagPtrs[I] = Program->BuildFlags.c_str();
      SpecConstShims.emplace_back(Program);
      SpecConstPtrs[I] = SpecConstShims[I].ze();
    }

    ZeExtModuleDesc.count = NumInputPrograms;
    ZeExtModuleDesc.inputSizes = CodeSizes.data();
    ZeExtModuleDesc.pInputModules = CodeBufs.data();
    ZeExtModuleDesc.pBuildFlags = BuildFlagPtrs.data();
    ZeExtModuleDesc.pConstants = SpecConstPtrs.data();

    ZeStruct<ze_module_desc_t> ZeModuleDesc;
    ZeModuleDesc.pNext = &ZeExtModuleDesc;
    ZeModuleDesc.format = ZE_MODULE_FORMAT_IL_SPIRV;

    // This works around a bug in the Level Zero driver.  When "ZE_DEBUG=-1",
    // the driver does validation of the API calls, and it expects
    // "pInputModule" to be non-NULL and "inputSize" to be non-zero.  This
    // validation is wrong when using the "ze_module_program_exp_desc_t"
    // extension because those fields are supposed to be ignored.  As a
    // workaround, set both fields to 1.
    //
    // TODO: Remove this workaround when the driver is fixed.
    ZeModuleDesc.pInputModule = reinterpret_cast<const uint8_t *>(1);
    ZeModuleDesc.inputSize = 1;

    // We need a Level Zero extension to compile multiple programs together into
    // a single Level Zero module.  However, we don't need that extension if
    // there happens to be only one input program.
    //
    // The "|| (NumInputPrograms == 1)" term is a workaround for a bug in the
    // Level Zero driver.  The driver's "ze_module_program_exp_desc_t"
    // extension should work even in the case when there is just one input
    // module.  However, there is currently a bug in the driver that leads to a
    // crash.  As a workaround, do not use the extension when there is one
    // input module.
    //
    // TODO: Remove this workaround when the driver is fixed.
    if (!DeviceList[0]->Platform->ZeDriverModuleProgramExtensionFound ||
        (NumInputPrograms == 1)) {
      if (NumInputPrograms == 1) {
        ZeModuleDesc.pNext = nullptr;
        ZeModuleDesc.inputSize = ZeExtModuleDesc.inputSizes[0];
        ZeModuleDesc.pInputModule = ZeExtModuleDesc.pInputModules[0];
        ZeModuleDesc.pBuildFlags = ZeExtModuleDesc.pBuildFlags[0];
        ZeModuleDesc.pConstants = ZeExtModuleDesc.pConstants[0];
      } else {
        zePrint("piProgramLink: level_zero driver does not have static linking "
                "support.");
        return PI_ERROR_INVALID_VALUE;
      }
    }

    // Call the Level Zero API to compile, link, and create the module.
    ze_device_handle_t ZeDevice = DeviceList[0]->ZeDevice;
    ze_context_handle_t ZeContext = Context->ZeContext;
    ze_module_handle_t ZeModule = nullptr;
    ze_module_build_log_handle_t ZeBuildLog = nullptr;
    ze_result_t ZeResult =
        ZE_CALL_NOCHECK(zeModuleCreate, (ZeContext, ZeDevice, &ZeModuleDesc,
                                         &ZeModule, &ZeBuildLog));

    // We still create a _pi_program object even if there is a BUILD_FAILURE
    // because we need the object to hold the ZeBuildLog.  There is no build
    // log created for other errors, so we don't create an object.
    PiResult = mapError(ZeResult);
    if (ZeResult != ZE_RESULT_SUCCESS &&
        ZeResult != ZE_RESULT_ERROR_MODULE_BUILD_FAILURE) {
      return PiResult;
    }

    // The call to zeModuleCreate does not report an error if there are
    // unresolved symbols because it thinks these could be resolved later via a
    // call to zeModuleDynamicLink.  However, modules created with piProgramLink
    // are supposed to be fully linked and ready to use.  Therefore, do an extra
    // check now for unresolved symbols.  Note that we still create a
    // _pi_program if there are unresolved symbols because the ZeBuildLog tells
    // which symbols are unresolved.
    if (ZeResult == ZE_RESULT_SUCCESS) {
      ZeResult = checkUnresolvedSymbols(ZeModule, &ZeBuildLog);
      if (ZeResult == ZE_RESULT_ERROR_MODULE_LINK_FAILURE) {
        PiResult = PI_ERROR_LINK_PROGRAM_FAILURE;
      } else if (ZeResult != ZE_RESULT_SUCCESS) {
        return mapError(ZeResult);
      }
    }

    _pi_program::state State =
        (PiResult == PI_SUCCESS) ? _pi_program::Exe : _pi_program::Invalid;
    *RetProgram = new _pi_program(State, Context, ZeModule, ZeBuildLog);
  } catch (const std::bad_alloc &) {
    return PI_ERROR_OUT_OF_HOST_MEMORY;
  } catch (...) {
    return PI_ERROR_UNKNOWN;
  }
  return PiResult;
}

pi_result piProgramCompile(
    pi_program Program, pi_uint32 NumDevices, const pi_device *DeviceList,
    const char *Options, pi_uint32 NumInputHeaders,
    const pi_program *InputHeaders, const char **HeaderIncludeNames,
    void (*PFnNotify)(pi_program Program, void *UserData), void *UserData) {
  (void)NumInputHeaders;
  (void)InputHeaders;
  (void)HeaderIncludeNames;

  PI_ASSERT(Program, PI_ERROR_INVALID_PROGRAM);

  if ((NumDevices && !DeviceList) || (!NumDevices && DeviceList))
    return PI_ERROR_INVALID_VALUE;

  // These aren't supported.
  PI_ASSERT(!PFnNotify && !UserData, PI_ERROR_INVALID_VALUE);

  std::scoped_lock<pi_shared_mutex> Guard(Program->Mutex);

  // It's only valid to compile a program created from IL (we don't support
  // programs created from source code).
  //
  // The OpenCL spec says that the header parameters are ignored when compiling
  // IL programs, so we don't validate them.
  if (Program->State != _pi_program::IL)
    return PI_ERROR_INVALID_OPERATION;

  // We don't compile anything now.  Instead, we delay compilation until
  // piProgramLink, where we do both compilation and linking as a single step.
  // This produces better code because the driver can do cross-module
  // optimizations.  Therefore, we just remember the compilation flags, so we
  // can use them later.
  if (Options)
    Program->BuildFlags = Options;
  Program->State = _pi_program::Object;

  return PI_SUCCESS;
}

pi_result piProgramBuild(pi_program Program, pi_uint32 NumDevices,
                         const pi_device *DeviceList, const char *Options,
                         void (*PFnNotify)(pi_program Program, void *UserData),
                         void *UserData) {

  PI_ASSERT(Program, PI_ERROR_INVALID_PROGRAM);
  if ((NumDevices && !DeviceList) || (!NumDevices && DeviceList))
    return PI_ERROR_INVALID_VALUE;

  // We only support build to one device with Level Zero now.
  // TODO: we should eventually build to the possibly multiple root
  // devices in the context.
  if (NumDevices != 1) {
    zePrint("piProgramBuild: level_zero supports only one device.");
    return PI_ERROR_INVALID_VALUE;
  }

  // These aren't supported.
  PI_ASSERT(!PFnNotify && !UserData, PI_ERROR_INVALID_VALUE);

  std::scoped_lock<pi_shared_mutex> Guard(Program->Mutex);
  // Check if device belongs to associated context.
  PI_ASSERT(Program->Context, PI_ERROR_INVALID_PROGRAM);
  PI_ASSERT(Program->Context->isValidDevice(DeviceList[0]),
            PI_ERROR_INVALID_VALUE);

  // It is legal to build a program created from either IL or from native
  // device code.
  if (Program->State != _pi_program::IL &&
      Program->State != _pi_program::Native)
    return PI_ERROR_INVALID_OPERATION;

  // We should have either IL or native device code.
  PI_ASSERT(Program->Code, PI_ERROR_INVALID_PROGRAM);

  // Ask Level Zero to build and load the native code onto the device.
  ZeStruct<ze_module_desc_t> ZeModuleDesc;
  _pi_program::SpecConstantShim Shim(Program);
  ZeModuleDesc.format = (Program->State == _pi_program::IL)
                            ? ZE_MODULE_FORMAT_IL_SPIRV
                            : ZE_MODULE_FORMAT_NATIVE;
  ZeModuleDesc.inputSize = Program->CodeLength;
  ZeModuleDesc.pInputModule = Program->Code.get();
  ZeModuleDesc.pBuildFlags = Options;
  ZeModuleDesc.pConstants = Shim.ze();

  ze_device_handle_t ZeDevice = DeviceList[0]->ZeDevice;
  ze_context_handle_t ZeContext = Program->Context->ZeContext;
  ze_module_handle_t ZeModule = nullptr;

  pi_result Result = PI_SUCCESS;
  Program->State = _pi_program::Exe;
  ze_result_t ZeResult =
      ZE_CALL_NOCHECK(zeModuleCreate, (ZeContext, ZeDevice, &ZeModuleDesc,
                                       &ZeModule, &Program->ZeBuildLog));
  if (ZeResult != ZE_RESULT_SUCCESS) {
    // We adjust pi_program below to avoid attempting to release zeModule when
    // RT calls piProgramRelease().
    ZeModule = nullptr;
    Program->State = _pi_program::Invalid;
    Result = mapError(ZeResult);
  } else {
    // The call to zeModuleCreate does not report an error if there are
    // unresolved symbols because it thinks these could be resolved later via a
    // call to zeModuleDynamicLink.  However, modules created with
    // piProgramBuild are supposed to be fully linked and ready to use.
    // Therefore, do an extra check now for unresolved symbols.
    ZeResult = checkUnresolvedSymbols(ZeModule, &Program->ZeBuildLog);
    if (ZeResult != ZE_RESULT_SUCCESS) {
      Program->State = _pi_program::Invalid;
      Result = (ZeResult == ZE_RESULT_ERROR_MODULE_LINK_FAILURE)
                   ? PI_ERROR_BUILD_PROGRAM_FAILURE
                   : mapError(ZeResult);
    }
  }

  // We no longer need the IL / native code.
  Program->Code.reset();
  Program->ZeModule = ZeModule;
  return Result;
}

pi_result piProgramGetBuildInfo(pi_program Program, pi_device Device,
                                pi_program_build_info ParamName,
                                size_t ParamValueSize, void *ParamValue,
                                size_t *ParamValueSizeRet) {
  (void)Device;

  std::shared_lock<pi_shared_mutex> Guard(Program->Mutex);
  ReturnHelper ReturnValue(ParamValueSize, ParamValue, ParamValueSizeRet);
  if (ParamName == PI_PROGRAM_BUILD_INFO_BINARY_TYPE) {
    pi_program_binary_type Type = PI_PROGRAM_BINARY_TYPE_NONE;
    if (Program->State == _pi_program::Object) {
      Type = PI_PROGRAM_BINARY_TYPE_COMPILED_OBJECT;
    } else if (Program->State == _pi_program::Exe) {
      Type = PI_PROGRAM_BINARY_TYPE_EXECUTABLE;
    }
    return ReturnValue(pi_program_binary_type{Type});
  }
  if (ParamName == PI_PROGRAM_BUILD_INFO_OPTIONS) {
    // TODO: how to get module build options out of Level Zero?
    // For the programs that we compiled we can remember the options
    // passed with piProgramCompile/piProgramBuild, but what can we
    // return for programs that were built outside and registered
    // with piProgramRegister?
    return ReturnValue("");
  } else if (ParamName == PI_PROGRAM_BUILD_INFO_LOG) {
    // Check first to see if the plugin code recorded an error message.
    if (!Program->ErrorMessage.empty()) {
      return ReturnValue(Program->ErrorMessage.c_str());
    }

    // Next check if there is a Level Zero build log.
    if (Program->ZeBuildLog) {
      size_t LogSize = ParamValueSize;
      ZE_CALL(zeModuleBuildLogGetString,
              (Program->ZeBuildLog, &LogSize, pi_cast<char *>(ParamValue)));
      if (ParamValueSizeRet) {
        *ParamValueSizeRet = LogSize;
      }
      return PI_SUCCESS;
    }

    // Otherwise, there is no error.  The OpenCL spec says to return an empty
    // string if there ws no previous attempt to compile, build, or link the
    // program.
    return ReturnValue("");
  } else {
    zePrint("piProgramGetBuildInfo: unsupported ParamName\n");
    return PI_ERROR_INVALID_VALUE;
  }
  return PI_SUCCESS;
}

pi_result piProgramRetain(pi_program Program) {
  PI_ASSERT(Program, PI_ERROR_INVALID_PROGRAM);
  Program->RefCount.increment();
  return PI_SUCCESS;
}

pi_result piProgramRelease(pi_program Program) {
  PI_ASSERT(Program, PI_ERROR_INVALID_PROGRAM);

  if (!Program->RefCount.decrementAndTest())
    return PI_SUCCESS;

  delete Program;

  return PI_SUCCESS;
}

pi_result piextProgramGetNativeHandle(pi_program Program,
                                      pi_native_handle *NativeHandle) {
  PI_ASSERT(Program, PI_ERROR_INVALID_PROGRAM);
  PI_ASSERT(NativeHandle, PI_ERROR_INVALID_VALUE);

  auto ZeModule = pi_cast<ze_module_handle_t *>(NativeHandle);

  std::shared_lock<pi_shared_mutex> Guard(Program->Mutex);
  switch (Program->State) {
  case _pi_program::Exe: {
    *ZeModule = Program->ZeModule;
    break;
  }

  default:
    return PI_ERROR_INVALID_OPERATION;
  }

  return PI_SUCCESS;
}

pi_result piextProgramCreateWithNativeHandle(pi_native_handle NativeHandle,
                                             pi_context Context,
                                             bool ownNativeHandle,
                                             pi_program *Program) {
  PI_ASSERT(Program, PI_ERROR_INVALID_PROGRAM);
  PI_ASSERT(NativeHandle, PI_ERROR_INVALID_VALUE);
  PI_ASSERT(Context, PI_ERROR_INVALID_CONTEXT);

  auto ZeModule = pi_cast<ze_module_handle_t>(NativeHandle);

  // We assume here that programs created from a native handle always
  // represent a fully linked executable (state Exe) and not an unlinked
  // executable (state Object).

  try {
    *Program =
        new _pi_program(_pi_program::Exe, Context, ZeModule, ownNativeHandle);
  } catch (const std::bad_alloc &) {
    return PI_ERROR_OUT_OF_HOST_MEMORY;
  } catch (...) {
    return PI_ERROR_UNKNOWN;
  }
  return PI_SUCCESS;
}

_pi_program::~_pi_program() {
  // According to Level Zero Specification, all kernels and build logs
  // must be destroyed before the Module can be destroyed.  So, be sure
  // to destroy build log before destroying the module.
  if (ZeBuildLog) {
    ZE_CALL_NOCHECK(zeModuleBuildLogDestroy, (ZeBuildLog));
  }

  if (ZeModule && OwnZeModule) {
    ZE_CALL_NOCHECK(zeModuleDestroy, (ZeModule));
  }
}

// Check to see if a Level Zero module has any unresolved symbols.
//
// @param ZeModule    The module handle to check.
// @param ZeBuildLog  If there are unresolved symbols, this build log handle is
//                     modified to receive information telling which symbols
//                     are unresolved.
//
// @return ZE_RESULT_ERROR_MODULE_LINK_FAILURE indicates there are unresolved
//  symbols.  ZE_RESULT_SUCCESS indicates all symbols are resolved.  Any other
//  value indicates there was an error and we cannot tell if symbols are
//  resolved.
static ze_result_t
checkUnresolvedSymbols(ze_module_handle_t ZeModule,
                       ze_module_build_log_handle_t *ZeBuildLog) {

  // First check to see if the module has any imported symbols.  If there are
  // no imported symbols, it's not possible to have any unresolved symbols.  We
  // do this check first because we assume it's faster than the call to
  // zeModuleDynamicLink below.
  ZeStruct<ze_module_properties_t> ZeModuleProps;
  ze_result_t ZeResult =
      ZE_CALL_NOCHECK(zeModuleGetProperties, (ZeModule, &ZeModuleProps));
  if (ZeResult != ZE_RESULT_SUCCESS)
    return ZeResult;

  // If there are imported symbols, attempt to "link" the module with itself.
  // As a side effect, this will return the error
  // ZE_RESULT_ERROR_MODULE_LINK_FAILURE if there are any unresolved symbols.
  if (ZeModuleProps.flags & ZE_MODULE_PROPERTY_FLAG_IMPORTS) {
    return ZE_CALL_NOCHECK(zeModuleDynamicLink, (1, &ZeModule, ZeBuildLog));
  }
  return ZE_RESULT_SUCCESS;
}

pi_result piKernelCreate(pi_program Program, const char *KernelName,
                         pi_kernel *RetKernel) {

  PI_ASSERT(Program, PI_ERROR_INVALID_PROGRAM);
  PI_ASSERT(RetKernel, PI_ERROR_INVALID_VALUE);
  PI_ASSERT(KernelName, PI_ERROR_INVALID_VALUE);

  std::shared_lock<pi_shared_mutex> Guard(Program->Mutex);
  if (Program->State != _pi_program::Exe) {
    return PI_ERROR_INVALID_PROGRAM_EXECUTABLE;
  }

  ZeStruct<ze_kernel_desc_t> ZeKernelDesc;
  ZeKernelDesc.flags = 0;
  ZeKernelDesc.pKernelName = KernelName;

  ze_kernel_handle_t ZeKernel;
  ZE_CALL(zeKernelCreate, (Program->ZeModule, &ZeKernelDesc, &ZeKernel));

  try {
    *RetKernel = new _pi_kernel(ZeKernel, true, Program);
  } catch (const std::bad_alloc &) {
    return PI_ERROR_OUT_OF_HOST_MEMORY;
  } catch (...) {
    return PI_ERROR_UNKNOWN;
  }

  PI_CALL((*RetKernel)->initialize());
  return PI_SUCCESS;
}

pi_result _pi_kernel::initialize() {
  // Retain the program and context to show it's used by this kernel.
  PI_CALL(piProgramRetain(Program));
  if (IndirectAccessTrackingEnabled)
    // TODO: do piContextRetain without the guard
    PI_CALL(piContextRetain(Program->Context));

  // Set up how to obtain kernel properties when needed.
  ZeKernelProperties.Compute = [this](ze_kernel_properties_t &Properties) {
    ZE_CALL_NOCHECK(zeKernelGetProperties, (ZeKernel, &Properties));
  };

  // Cache kernel name.
  ZeKernelName.Compute = [this](std::string &Name) {
    size_t Size = 0;
    ZE_CALL_NOCHECK(zeKernelGetName, (ZeKernel, &Size, nullptr));
    char *KernelName = new char[Size];
    ZE_CALL_NOCHECK(zeKernelGetName, (ZeKernel, &Size, KernelName));
    Name = KernelName;
    delete[] KernelName;
  };

  return PI_SUCCESS;
}

pi_result piKernelSetArg(pi_kernel Kernel, pi_uint32 ArgIndex, size_t ArgSize,
                         const void *ArgValue) {

  // OpenCL: "the arg_value pointer can be NULL or point to a NULL value
  // in which case a NULL value will be used as the value for the argument
  // declared as a pointer to global or constant memory in the kernel"
  //
  // We don't know the type of the argument but it seems that the only time
  // SYCL RT would send a pointer to NULL in 'arg_value' is when the argument
  // is a NULL pointer. Treat a pointer to NULL in 'arg_value' as a NULL.
  if (ArgSize == sizeof(void *) && ArgValue &&
      *(void **)(const_cast<void *>(ArgValue)) == nullptr) {
    ArgValue = nullptr;
  }

  PI_ASSERT(Kernel, PI_ERROR_INVALID_KERNEL);

  std::scoped_lock<pi_shared_mutex> Guard(Kernel->Mutex);
  ZE_CALL(zeKernelSetArgumentValue,
          (pi_cast<ze_kernel_handle_t>(Kernel->ZeKernel),
           pi_cast<uint32_t>(ArgIndex), pi_cast<size_t>(ArgSize),
           pi_cast<const void *>(ArgValue)));

  return PI_SUCCESS;
}

// Special version of piKernelSetArg to accept pi_mem.
pi_result piextKernelSetArgMemObj(pi_kernel Kernel, pi_uint32 ArgIndex,
                                  const pi_mem *ArgValue) {
  // TODO: the better way would probably be to add a new PI API for
  // extracting native PI object from PI handle, and have SYCL
  // RT pass that directly to the regular piKernelSetArg (and
  // then remove this piextKernelSetArgMemObj).

  PI_ASSERT(Kernel, PI_ERROR_INVALID_KERNEL);

  // We don't yet know the device where this kernel will next be run on.
  // Thus we can't know the actual memory allocation that needs to be used.
  // Remember the memory object being used as an argument for this kernel
  // to process it later when the device is known (at the kernel enqueue).
  //
  // TODO: for now we have to conservatively assume the access as read-write.
  //       Improve that by passing SYCL buffer accessor type into
  //       piextKernelSetArgMemObj.
  //
  std::scoped_lock<pi_shared_mutex> Guard(Kernel->Mutex);
  // The ArgValue may be a NULL pointer in which case a NULL value is used for
  // the kernel argument declared as a pointer to global or constant memory.
  auto Arg = ArgValue ? *ArgValue : nullptr;
  Kernel->PendingArguments.push_back(
      {ArgIndex, sizeof(void *), Arg, _pi_mem::read_write});

  return PI_SUCCESS;
}

// Special version of piKernelSetArg to accept pi_sampler.
pi_result piextKernelSetArgSampler(pi_kernel Kernel, pi_uint32 ArgIndex,
                                   const pi_sampler *ArgValue) {
  PI_ASSERT(Kernel, PI_ERROR_INVALID_KERNEL);

  std::scoped_lock<pi_shared_mutex> Guard(Kernel->Mutex);
  ZE_CALL(zeKernelSetArgumentValue,
          (pi_cast<ze_kernel_handle_t>(Kernel->ZeKernel),
           pi_cast<uint32_t>(ArgIndex), sizeof(void *),
           &(*ArgValue)->ZeSampler));

  return PI_SUCCESS;
}

pi_result piKernelGetInfo(pi_kernel Kernel, pi_kernel_info ParamName,
                          size_t ParamValueSize, void *ParamValue,
                          size_t *ParamValueSizeRet) {
  PI_ASSERT(Kernel, PI_ERROR_INVALID_KERNEL);

  ReturnHelper ReturnValue(ParamValueSize, ParamValue, ParamValueSizeRet);

  std::shared_lock<pi_shared_mutex> Guard(Kernel->Mutex);
  switch (ParamName) {
  case PI_KERNEL_INFO_CONTEXT:
    return ReturnValue(pi_context{Kernel->Program->Context});
  case PI_KERNEL_INFO_PROGRAM:
    return ReturnValue(pi_program{Kernel->Program});
  case PI_KERNEL_INFO_FUNCTION_NAME:
    try {
      std::string &KernelName = *Kernel->ZeKernelName.operator->();
      return ReturnValue(static_cast<const char *>(KernelName.c_str()));
    } catch (const std::bad_alloc &) {
      return PI_ERROR_OUT_OF_HOST_MEMORY;
    } catch (...) {
      return PI_ERROR_UNKNOWN;
    }
  case PI_KERNEL_INFO_NUM_ARGS:
    return ReturnValue(pi_uint32{Kernel->ZeKernelProperties->numKernelArgs});
  case PI_KERNEL_INFO_REFERENCE_COUNT:
    return ReturnValue(pi_uint32{Kernel->RefCount.load()});
  case PI_KERNEL_INFO_ATTRIBUTES:
    try {
      uint32_t Size;
      ZE_CALL(zeKernelGetSourceAttributes, (Kernel->ZeKernel, &Size, nullptr));
      char *attributes = new char[Size];
      ZE_CALL(zeKernelGetSourceAttributes,
              (Kernel->ZeKernel, &Size, &attributes));
      auto Res = ReturnValue(attributes);
      delete[] attributes;
      return Res;
    } catch (const std::bad_alloc &) {
      return PI_ERROR_OUT_OF_HOST_MEMORY;
    } catch (...) {
      return PI_ERROR_UNKNOWN;
    }
  default:
    zePrint("Unsupported ParamName in piKernelGetInfo: ParamName=%d(0x%x)\n",
            ParamName, ParamName);
    return PI_ERROR_INVALID_VALUE;
  }

  return PI_SUCCESS;
}

pi_result piKernelGetGroupInfo(pi_kernel Kernel, pi_device Device,
                               pi_kernel_group_info ParamName,
                               size_t ParamValueSize, void *ParamValue,
                               size_t *ParamValueSizeRet) {
  PI_ASSERT(Kernel, PI_ERROR_INVALID_KERNEL);
  PI_ASSERT(Device, PI_ERROR_INVALID_DEVICE);

  ReturnHelper ReturnValue(ParamValueSize, ParamValue, ParamValueSizeRet);

  std::shared_lock<pi_shared_mutex> Guard(Kernel->Mutex);
  switch (ParamName) {
  case PI_KERNEL_GROUP_INFO_GLOBAL_WORK_SIZE: {
    // TODO: To revisit after level_zero/issues/262 is resolved
    struct {
      size_t Arr[3];
    } WorkSize = {{Device->ZeDeviceComputeProperties->maxGroupSizeX,
                   Device->ZeDeviceComputeProperties->maxGroupSizeY,
                   Device->ZeDeviceComputeProperties->maxGroupSizeZ}};
    return ReturnValue(WorkSize);
  }
  case PI_KERNEL_GROUP_INFO_WORK_GROUP_SIZE: {
    uint32_t X, Y, Z;
    ZE_CALL(zeKernelSuggestGroupSize,
            (Kernel->ZeKernel, 10000, 10000, 10000, &X, &Y, &Z));
    return ReturnValue(size_t{X * Y * Z});
  }
  case PI_KERNEL_GROUP_INFO_COMPILE_WORK_GROUP_SIZE: {
    struct {
      size_t Arr[3];
    } WgSize = {{Kernel->ZeKernelProperties->requiredGroupSizeX,
                 Kernel->ZeKernelProperties->requiredGroupSizeY,
                 Kernel->ZeKernelProperties->requiredGroupSizeZ}};
    return ReturnValue(WgSize);
  }
  case PI_KERNEL_GROUP_INFO_LOCAL_MEM_SIZE:
    return ReturnValue(pi_uint32{Kernel->ZeKernelProperties->localMemSize});
  case PI_KERNEL_GROUP_INFO_PREFERRED_WORK_GROUP_SIZE_MULTIPLE: {
    return ReturnValue(size_t{Device->ZeDeviceProperties->physicalEUSimdWidth});
  }
  case PI_KERNEL_GROUP_INFO_PRIVATE_MEM_SIZE:
    return ReturnValue(pi_uint32{Kernel->ZeKernelProperties->privateMemSize});
  case PI_KERNEL_GROUP_INFO_NUM_REGS: {
    die("PI_KERNEL_GROUP_INFO_NUM_REGS in piKernelGetGroupInfo not "
        "implemented\n");
    break;
  }
  default:
    zePrint("Unknown ParamName in piKernelGetGroupInfo: ParamName=%d(0x%x)\n",
            ParamName, ParamName);
    return PI_ERROR_INVALID_VALUE;
  }
  return PI_SUCCESS;
}

pi_result piKernelGetSubGroupInfo(pi_kernel Kernel, pi_device Device,
                                  pi_kernel_sub_group_info ParamName,
                                  size_t InputValueSize, const void *InputValue,
                                  size_t ParamValueSize, void *ParamValue,
                                  size_t *ParamValueSizeRet) {
  (void)Device;
  (void)InputValueSize;
  (void)InputValue;

  ReturnHelper ReturnValue(ParamValueSize, ParamValue, ParamValueSizeRet);

  std::shared_lock<pi_shared_mutex> Guard(Kernel->Mutex);
  if (ParamName == PI_KERNEL_MAX_SUB_GROUP_SIZE) {
    ReturnValue(uint32_t{Kernel->ZeKernelProperties->maxSubgroupSize});
  } else if (ParamName == PI_KERNEL_MAX_NUM_SUB_GROUPS) {
    ReturnValue(uint32_t{Kernel->ZeKernelProperties->maxNumSubgroups});
  } else if (ParamName == PI_KERNEL_COMPILE_NUM_SUB_GROUPS) {
    ReturnValue(uint32_t{Kernel->ZeKernelProperties->requiredNumSubGroups});
  } else if (ParamName == PI_KERNEL_COMPILE_SUB_GROUP_SIZE_INTEL) {
    ReturnValue(uint32_t{Kernel->ZeKernelProperties->requiredSubgroupSize});
  } else {
    die("piKernelGetSubGroupInfo: parameter not implemented");
    return {};
  }
  return PI_SUCCESS;
}

pi_result piKernelRetain(pi_kernel Kernel) {

  PI_ASSERT(Kernel, PI_ERROR_INVALID_KERNEL);

  Kernel->RefCount.increment();
  return PI_SUCCESS;
}

pi_result piKernelRelease(pi_kernel Kernel) {
  PI_ASSERT(Kernel, PI_ERROR_INVALID_KERNEL);

  if (!Kernel->RefCount.decrementAndTest())
    return PI_SUCCESS;

  auto KernelProgram = Kernel->Program;
  if (Kernel->OwnZeKernel)
    ZE_CALL(zeKernelDestroy, (Kernel->ZeKernel));
  if (IndirectAccessTrackingEnabled) {
    PI_CALL(piContextRelease(KernelProgram->Context));
  }
  // do a release on the program this kernel was part of
  PI_CALL(piProgramRelease(KernelProgram));
  delete Kernel;

  return PI_SUCCESS;
}

pi_result
piEnqueueKernelLaunch(pi_queue Queue, pi_kernel Kernel, pi_uint32 WorkDim,
                      const size_t *GlobalWorkOffset,
                      const size_t *GlobalWorkSize, const size_t *LocalWorkSize,
                      pi_uint32 NumEventsInWaitList,
                      const pi_event *EventWaitList, pi_event *OutEvent) {
  PI_ASSERT(Kernel, PI_ERROR_INVALID_KERNEL);
  PI_ASSERT(Queue, PI_ERROR_INVALID_QUEUE);
  PI_ASSERT((WorkDim > 0) && (WorkDim < 4), PI_ERROR_INVALID_WORK_DIMENSION);

  // Lock automatically releases when this goes out of scope.
  std::scoped_lock<pi_shared_mutex, pi_shared_mutex, pi_shared_mutex> Lock(
      Queue->Mutex, Kernel->Mutex, Kernel->Program->Mutex);
  if (GlobalWorkOffset != NULL) {
    if (!Queue->Device->Platform->ZeDriverGlobalOffsetExtensionFound) {
      zePrint("No global offset extension found on this driver\n");
      return PI_ERROR_INVALID_VALUE;
    }

    ZE_CALL(zeKernelSetGlobalOffsetExp,
            (Kernel->ZeKernel, GlobalWorkOffset[0], GlobalWorkOffset[1],
             GlobalWorkOffset[2]));
  }

  // If there are any pending arguments set them now.
  for (auto &Arg : Kernel->PendingArguments) {
    // The ArgValue may be a NULL pointer in which case a NULL value is used for
    // the kernel argument declared as a pointer to global or constant memory.
    char **ZeHandlePtr = nullptr;
    if (Arg.Value) {
      PI_CALL(Arg.Value->getZeHandlePtr(ZeHandlePtr, Arg.AccessMode,
                                        Queue->Device));
    }
    ZE_CALL(zeKernelSetArgumentValue,
            (Kernel->ZeKernel, Arg.Index, Arg.Size, ZeHandlePtr));
  }
  Kernel->PendingArguments.clear();

  ze_group_count_t ZeThreadGroupDimensions{1, 1, 1};
  uint32_t WG[3];

  // global_work_size of unused dimensions must be set to 1
  PI_ASSERT(WorkDim == 3 || GlobalWorkSize[2] == 1, PI_ERROR_INVALID_VALUE);
  PI_ASSERT(WorkDim >= 2 || GlobalWorkSize[1] == 1, PI_ERROR_INVALID_VALUE);

  if (LocalWorkSize) {
    WG[0] = pi_cast<uint32_t>(LocalWorkSize[0]);
    WG[1] = pi_cast<uint32_t>(LocalWorkSize[1]);
    WG[2] = pi_cast<uint32_t>(LocalWorkSize[2]);
  } else {
    // We can't call to zeKernelSuggestGroupSize if 64-bit GlobalWorkSize
    // values do not fit to 32-bit that the API only supports currently.
    bool SuggestGroupSize = true;
    for (int I : {0, 1, 2}) {
      if (GlobalWorkSize[I] > UINT32_MAX) {
        SuggestGroupSize = false;
      }
    }
    if (SuggestGroupSize) {
      ZE_CALL(zeKernelSuggestGroupSize,
              (Kernel->ZeKernel, GlobalWorkSize[0], GlobalWorkSize[1],
               GlobalWorkSize[2], &WG[0], &WG[1], &WG[2]));
    } else {
      for (int I : {0, 1, 2}) {
        // Try to find a I-dimension WG size that the GlobalWorkSize[I] is
        // fully divisable with. Start with the max possible size in
        // each dimension.
        uint32_t GroupSize[] = {
            Queue->Device->ZeDeviceComputeProperties->maxGroupSizeX,
            Queue->Device->ZeDeviceComputeProperties->maxGroupSizeY,
            Queue->Device->ZeDeviceComputeProperties->maxGroupSizeZ};
        GroupSize[I] = std::min(size_t(GroupSize[I]), GlobalWorkSize[I]);
        while (GlobalWorkSize[I] % GroupSize[I]) {
          --GroupSize[I];
        }
        if (GlobalWorkSize[I] / GroupSize[I] > UINT32_MAX) {
          zePrint("piEnqueueKernelLaunch: can't find a WG size "
                  "suitable for global work size > UINT32_MAX\n");
          return PI_ERROR_INVALID_WORK_GROUP_SIZE;
        }
        WG[I] = GroupSize[I];
      }
      zePrint("piEnqueueKernelLaunch: using computed WG size = {%d, %d, %d}\n",
              WG[0], WG[1], WG[2]);
    }
  }

  // TODO: assert if sizes do not fit into 32-bit?
  switch (WorkDim) {
  case 3:
    ZeThreadGroupDimensions.groupCountX =
        pi_cast<uint32_t>(GlobalWorkSize[0] / WG[0]);
    ZeThreadGroupDimensions.groupCountY =
        pi_cast<uint32_t>(GlobalWorkSize[1] / WG[1]);
    ZeThreadGroupDimensions.groupCountZ =
        pi_cast<uint32_t>(GlobalWorkSize[2] / WG[2]);
    break;
  case 2:
    ZeThreadGroupDimensions.groupCountX =
        pi_cast<uint32_t>(GlobalWorkSize[0] / WG[0]);
    ZeThreadGroupDimensions.groupCountY =
        pi_cast<uint32_t>(GlobalWorkSize[1] / WG[1]);
    WG[2] = 1;
    break;
  case 1:
    ZeThreadGroupDimensions.groupCountX =
        pi_cast<uint32_t>(GlobalWorkSize[0] / WG[0]);
    WG[1] = WG[2] = 1;
    break;

  default:
    zePrint("piEnqueueKernelLaunch: unsupported work_dim\n");
    return PI_ERROR_INVALID_VALUE;
  }

  // Error handling for non-uniform group size case
  if (GlobalWorkSize[0] !=
      size_t(ZeThreadGroupDimensions.groupCountX) * WG[0]) {
    zePrint("piEnqueueKernelLaunch: invalid work_dim. The range is not a "
            "multiple of the group size in the 1st dimension\n");
    return PI_ERROR_INVALID_WORK_GROUP_SIZE;
  }
  if (GlobalWorkSize[1] !=
      size_t(ZeThreadGroupDimensions.groupCountY) * WG[1]) {
    zePrint("piEnqueueKernelLaunch: invalid work_dim. The range is not a "
            "multiple of the group size in the 2nd dimension\n");
    return PI_ERROR_INVALID_WORK_GROUP_SIZE;
  }
  if (GlobalWorkSize[2] !=
      size_t(ZeThreadGroupDimensions.groupCountZ) * WG[2]) {
    zePrint("piEnqueueKernelLaunch: invalid work_dim. The range is not a "
            "multiple of the group size in the 3rd dimension\n");
    return PI_ERROR_INVALID_WORK_GROUP_SIZE;
  }

  ZE_CALL(zeKernelSetGroupSize, (Kernel->ZeKernel, WG[0], WG[1], WG[2]));

  bool UseCopyEngine = false;
  _pi_ze_event_list_t TmpWaitList;
  if (auto Res = TmpWaitList.createAndRetainPiZeEventList(
          NumEventsInWaitList, EventWaitList, Queue, UseCopyEngine))
    return Res;

  // Get a new command list to be used on this call
  pi_command_list_ptr_t CommandList{};
  if (auto Res = Queue->Context->getAvailableCommandList(
          Queue, CommandList, UseCopyEngine, true /* AllowBatching */))
    return Res;

  ze_event_handle_t ZeEvent = nullptr;
  pi_event InternalEvent;
  bool IsInternal = OutEvent == nullptr;
  pi_event *Event = OutEvent ? OutEvent : &InternalEvent;
  pi_result Res = createEventAndAssociateQueue(
      Queue, Event, PI_COMMAND_TYPE_NDRANGE_KERNEL, CommandList, IsInternal);
  if (Res != PI_SUCCESS)
    return Res;
  ZeEvent = (*Event)->ZeEvent;
  (*Event)->WaitList = TmpWaitList;

  // Save the kernel in the event, so that when the event is signalled
  // the code can do a piKernelRelease on this kernel.
  (*Event)->CommandData = (void *)Kernel;

  // Increment the reference count of the Kernel and indicate that the Kernel is
  // in use. Once the event has been signalled, the code in
  // CleanupCompletedEvent(Event) will do a piReleaseKernel to update the
  // reference count on the kernel, using the kernel saved in CommandData.
  PI_CALL(piKernelRetain(Kernel));

  // Add to list of kernels to be submitted
  if (IndirectAccessTrackingEnabled)
    Queue->KernelsToBeSubmitted.push_back(Kernel);

  if (Queue->Device->useImmediateCommandLists() &&
      IndirectAccessTrackingEnabled) {
    // If using immediate commandlists then gathering of indirect
    // references and appending to the queue (which means submission)
    // must be done together.
    std::unique_lock<pi_shared_mutex> ContextsLock(
        Queue->Device->Platform->ContextsMutex, std::defer_lock);
    // We are going to submit kernels for execution. If indirect access flag is
    // set for a kernel then we need to make a snapshot of existing memory
    // allocations in all contexts in the platform. We need to lock the mutex
    // guarding the list of contexts in the platform to prevent creation of new
    // memory alocations in any context before we submit the kernel for
    // execution.
    ContextsLock.lock();
    Queue->CaptureIndirectAccesses();
    // Add the command to the command list, which implies submission.
    ZE_CALL(zeCommandListAppendLaunchKernel,
            (CommandList->first, Kernel->ZeKernel, &ZeThreadGroupDimensions,
             ZeEvent, (*Event)->WaitList.Length,
             (*Event)->WaitList.ZeEventList));
  } else {
    // Add the command to the command list for later submission.
    // No lock is needed here, unlike the immediate commandlist case above,
    // because the kernels are not actually submitted yet. Kernels will be
    // submitted only when the comamndlist is closed. Then, a lock is held.
    ZE_CALL(zeCommandListAppendLaunchKernel,
            (CommandList->first, Kernel->ZeKernel, &ZeThreadGroupDimensions,
             ZeEvent, (*Event)->WaitList.Length,
             (*Event)->WaitList.ZeEventList));
  }

  zePrint("calling zeCommandListAppendLaunchKernel() with"
          "  ZeEvent %#lx\n",
          pi_cast<std::uintptr_t>(ZeEvent));
  printZeEventList((*Event)->WaitList);

  // Execute command list asynchronously, as the event will be used
  // to track down its completion.
  if (auto Res = Queue->executeCommandList(CommandList, false, true))
    return Res;

  return PI_SUCCESS;
}

pi_result piextKernelCreateWithNativeHandle(pi_native_handle NativeHandle,
                                            pi_context Context,
                                            pi_program Program,
                                            bool OwnNativeHandle,
                                            pi_kernel *Kernel) {
  PI_ASSERT(Context, PI_ERROR_INVALID_CONTEXT);
  PI_ASSERT(Program, PI_ERROR_INVALID_PROGRAM);
  PI_ASSERT(NativeHandle, PI_ERROR_INVALID_VALUE);
  PI_ASSERT(Kernel, PI_ERROR_INVALID_KERNEL);

  auto ZeKernel = pi_cast<ze_kernel_handle_t>(NativeHandle);
  *Kernel = new _pi_kernel(ZeKernel, OwnNativeHandle, Program);
  PI_CALL((*Kernel)->initialize());
  return PI_SUCCESS;
}

pi_result piextKernelGetNativeHandle(pi_kernel Kernel,
                                     pi_native_handle *NativeHandle) {
  PI_ASSERT(Kernel, PI_ERROR_INVALID_KERNEL);
  PI_ASSERT(NativeHandle, PI_ERROR_INVALID_VALUE);

  std::shared_lock<pi_shared_mutex> Guard(Kernel->Mutex);
  auto *ZeKernel = pi_cast<ze_kernel_handle_t *>(NativeHandle);
  *ZeKernel = Kernel->ZeKernel;
  return PI_SUCCESS;
}

//
// Events
//
pi_result
_pi_event::getOrCreateHostVisibleEvent(ze_event_handle_t &ZeHostVisibleEvent) {
  PI_ASSERT(Queue, PI_ERROR_INVALID_EVENT);

  std::scoped_lock<pi_shared_mutex, pi_shared_mutex> Lock(Queue->Mutex,
                                                          this->Mutex);

  if (!HostVisibleEvent) {
    if (DeviceEventsSetting != OnDemandHostVisibleProxy)
      die("getOrCreateHostVisibleEvent: missing host-visible event");

    // Submit the command(s) signalling the proxy event to the queue.
    // We have to first submit a wait for the device-only event for which this
    // proxy is created.
    //
    // Get a new command list to be used on this call

    // We want to batch these commands to avoid extra submissions (costly)
    bool OkToBatch = true;

    pi_command_list_ptr_t CommandList{};
    if (auto Res = Queue->Context->getAvailableCommandList(
            Queue, CommandList, false /* UseCopyEngine */, OkToBatch))
      return Res;

    // Create a "proxy" host-visible event.
    auto Res = createEventAndAssociateQueue(
        Queue, &HostVisibleEvent, PI_COMMAND_TYPE_USER, CommandList,
        /* IsInternal */ false, /* ForceHostVisible */ true);
    if (Res != PI_SUCCESS)
      return Res;

    ZE_CALL(zeCommandListAppendWaitOnEvents, (CommandList->first, 1, &ZeEvent));
    ZE_CALL(zeCommandListAppendSignalEvent,
            (CommandList->first, HostVisibleEvent->ZeEvent));

    if (auto Res = Queue->executeCommandList(CommandList, false, OkToBatch))
      return Res;
  }

  ZeHostVisibleEvent = HostVisibleEvent->ZeEvent;
  return PI_SUCCESS;
}

pi_result _pi_event::reset() {
  Queue = nullptr;
  CleanedUp = false;
  Completed = false;
  CommandData = nullptr;
  CommandType = PI_COMMAND_TYPE_USER;
  WaitList = {};
  RefCountExternal = 0;
  RefCount.reset();

  if (!isHostVisible())
    HostVisibleEvent = nullptr;

  ZE_CALL(zeEventHostReset, (ZeEvent));
  return PI_SUCCESS;
}

pi_event _pi_context::getEventFromContextCache(bool HostVisible,
                                               bool WithProfiling) {
  std::scoped_lock<pi_mutex> Lock(EventCacheMutex);
  auto Cache = getEventCache(HostVisible, WithProfiling);
  if (Cache->empty())
    return nullptr;

  auto It = Cache->begin();
  pi_event Event = *It;
  Cache->erase(It);
  // We have to reset event before using it.
  Event->reset();
  return Event;
}

void _pi_context::addEventToContextCache(pi_event Event) {
  std::scoped_lock<pi_mutex> Lock(EventCacheMutex);
  auto Cache =
      getEventCache(Event->isHostVisible(), Event->isProfilingEnabled());
  Cache->emplace_back(Event);
}

// Helper function for creating a PI event.
// The "Queue" argument specifies the PI queue where a command is submitted.
// The "HostVisible" argument specifies if event needs to be allocated from
// a host-visible pool.
//
static pi_result EventCreate(pi_context Context, pi_queue Queue,
                             bool HostVisible, pi_event *RetEvent) {
  bool ProfilingEnabled =
      !Queue || (Queue->Properties & PI_QUEUE_PROFILING_ENABLE) != 0;

  if (auto CachedEvent =
          Context->getEventFromContextCache(HostVisible, ProfilingEnabled)) {
    *RetEvent = CachedEvent;
    return PI_SUCCESS;
  }

  ze_event_handle_t ZeEvent;
  ze_event_pool_handle_t ZeEventPool = {};

  size_t Index = 0;

  if (auto Res = Context->getFreeSlotInExistingOrNewPool(
          ZeEventPool, Index, HostVisible, ProfilingEnabled))
    return Res;

  ZeStruct<ze_event_desc_t> ZeEventDesc;
  ZeEventDesc.index = Index;
  ZeEventDesc.wait = 0;

  if (HostVisible) {
    ZeEventDesc.signal = ZE_EVENT_SCOPE_FLAG_HOST;
  } else {
    //
    // Set the scope to "device" for every event. This is sufficient for
    // global device access and peer device access. If needed to be seen on
    // the host we are doing special handling, see EventsScope options.
    //
    // TODO: see if "sub-device" (ZE_EVENT_SCOPE_FLAG_SUBDEVICE) can better be
    //       used in some circumstances.
    //
    ZeEventDesc.signal = 0;
  }

  ZE_CALL(zeEventCreate, (ZeEventPool, &ZeEventDesc, &ZeEvent));

  try {
    PI_ASSERT(RetEvent, PI_ERROR_INVALID_VALUE);

    *RetEvent = new _pi_event(ZeEvent, ZeEventPool, Context,
                              PI_COMMAND_TYPE_USER, true);
  } catch (const std::bad_alloc &) {
    return PI_ERROR_OUT_OF_HOST_MEMORY;
  } catch (...) {
    return PI_ERROR_UNKNOWN;
  }

  if (HostVisible)
    (*RetEvent)->HostVisibleEvent = *RetEvent;

  return PI_SUCCESS;
}

// External PI API entry
pi_result piEventCreate(pi_context Context, pi_event *RetEvent) {
  pi_result Result = EventCreate(Context, nullptr, true, RetEvent);
  (*RetEvent)->RefCountExternal++;
  if (Result != PI_SUCCESS)
    return Result;
  ZE_CALL(zeEventHostSignal, ((*RetEvent)->ZeEvent));
  return PI_SUCCESS;
}

pi_result piEventGetInfo(pi_event Event, pi_event_info ParamName,
                         size_t ParamValueSize, void *ParamValue,
                         size_t *ParamValueSizeRet) {

  PI_ASSERT(Event, PI_ERROR_INVALID_EVENT);

  ReturnHelper ReturnValue(ParamValueSize, ParamValue, ParamValueSizeRet);
  switch (ParamName) {
  case PI_EVENT_INFO_COMMAND_QUEUE: {
    std::shared_lock<pi_shared_mutex> EventLock(Event->Mutex);
    return ReturnValue(pi_queue{Event->Queue});
  }
  case PI_EVENT_INFO_CONTEXT: {
    std::shared_lock<pi_shared_mutex> EventLock(Event->Mutex);
    return ReturnValue(pi_context{Event->Context});
  }
  case PI_EVENT_INFO_COMMAND_TYPE: {
    std::shared_lock<pi_shared_mutex> EventLock(Event->Mutex);
    return ReturnValue(pi_cast<pi_uint64>(Event->CommandType));
  }
  case PI_EVENT_INFO_COMMAND_EXECUTION_STATUS: {
    // Check to see if the event's Queue has an open command list due to
    // batching. If so, go ahead and close and submit it, because it is
    // possible that this is trying to query some event's status that
    // is part of the batch.  This isn't strictly required, but it seems
    // like a reasonable thing to do.
    auto Queue = Event->Queue;
    if (Queue) {
      // Lock automatically releases when this goes out of scope.
      std::scoped_lock<pi_shared_mutex> lock(Queue->Mutex);
      const auto &OpenCommandList = Queue->eventOpenCommandList(Event);
      if (OpenCommandList != Queue->CommandListMap.end()) {
        if (auto Res = Queue->executeOpenCommandList(
                OpenCommandList->second.isCopy(Queue)))
          return Res;
      }
    }

    // Level Zero has a much more explicit notion of command submission than
    // OpenCL. It doesn't happen unless the user submits a command list. We've
    // done it just above so the status is at least PI_EVENT_RUNNING.
    pi_int32 Result = PI_EVENT_RUNNING;

    // Make sure that we query a host-visible event only.
    // If one wasn't yet created then don't create it here as well, and
    // just conservatively return that event is not yet completed.
    std::shared_lock<pi_shared_mutex> EventLock(Event->Mutex);
    auto HostVisibleEvent = Event->HostVisibleEvent;
    if (Event->Completed) {
      Result = PI_EVENT_COMPLETE;
    } else if (HostVisibleEvent) {
      ze_result_t ZeResult;
      ZeResult =
          ZE_CALL_NOCHECK(zeEventQueryStatus, (HostVisibleEvent->ZeEvent));
      if (ZeResult == ZE_RESULT_SUCCESS) {
        Result = PI_EVENT_COMPLETE;
      }
    }
    return ReturnValue(pi_cast<pi_int32>(Result));
  }
  case PI_EVENT_INFO_REFERENCE_COUNT:
    return ReturnValue(pi_uint32{Event->RefCount.load()});
  default:
    zePrint("Unsupported ParamName in piEventGetInfo: ParamName=%d(%x)\n",
            ParamName, ParamName);
    return PI_ERROR_INVALID_VALUE;
  }

  return PI_SUCCESS;
}

pi_result piEventGetProfilingInfo(pi_event Event, pi_profiling_info ParamName,
                                  size_t ParamValueSize, void *ParamValue,
                                  size_t *ParamValueSizeRet) {

  PI_ASSERT(Event, PI_ERROR_INVALID_EVENT);

  std::shared_lock<pi_shared_mutex> EventLock(Event->Mutex);
  if (Event->Queue &&
      (Event->Queue->Properties & PI_QUEUE_PROFILING_ENABLE) == 0) {
    return PI_ERROR_PROFILING_INFO_NOT_AVAILABLE;
  }

  pi_device Device =
      Event->Queue ? Event->Queue->Device : Event->Context->Devices[0];

  uint64_t ZeTimerResolution = Device->ZeDeviceProperties->timerResolution;
  const uint64_t TimestampMaxValue =
      ((1ULL << Device->ZeDeviceProperties->kernelTimestampValidBits) - 1ULL);

  ReturnHelper ReturnValue(ParamValueSize, ParamValue, ParamValueSizeRet);

  ze_kernel_timestamp_result_t tsResult;

  switch (ParamName) {
  case PI_PROFILING_INFO_COMMAND_START: {
    ZE_CALL(zeEventQueryKernelTimestamp, (Event->ZeEvent, &tsResult));
    uint64_t ContextStartTime =
        (tsResult.global.kernelStart & TimestampMaxValue) * ZeTimerResolution;
    return ReturnValue(ContextStartTime);
  }
  case PI_PROFILING_INFO_COMMAND_END: {
    ZE_CALL(zeEventQueryKernelTimestamp, (Event->ZeEvent, &tsResult));

    uint64_t ContextStartTime =
        (tsResult.global.kernelStart & TimestampMaxValue);
    uint64_t ContextEndTime = (tsResult.global.kernelEnd & TimestampMaxValue);

    //
    // Handle a possible wrap-around (the underlying HW counter is < 64-bit).
    // Note, it will not report correct time if there were multiple wrap
    // arounds, and the longer term plan is to enlarge the capacity of the
    // HW timestamps.
    //
    if (ContextEndTime <= ContextStartTime) {
      ContextEndTime += TimestampMaxValue;
    }
    ContextEndTime *= ZeTimerResolution;
    return ReturnValue(ContextEndTime);
  }
  case PI_PROFILING_INFO_COMMAND_QUEUED:
  case PI_PROFILING_INFO_COMMAND_SUBMIT:
    // TODO: Support these when Level Zero supported is added.
    return ReturnValue(uint64_t{0});
  default:
    zePrint("piEventGetProfilingInfo: not supported ParamName\n");
    return PI_ERROR_INVALID_VALUE;
  }

  return PI_SUCCESS;
}

} // extern "C"

// Perform any necessary cleanup after an event has been signalled.
// This currently makes sure to release any kernel that may have been used by
// the event, updates the last command event in the queue and cleans up all dep
// events of the event.
// If the caller locks queue mutex then it must pass 'true' to QueueLocked.
static pi_result CleanupCompletedEvent(pi_event Event, bool QueueLocked) {
  pi_kernel AssociatedKernel = nullptr;
  // List of dependent events.
  std::list<pi_event> EventsToBeReleased;
  pi_queue AssociatedQueue = nullptr;
  {
    std::scoped_lock<pi_shared_mutex> EventLock(Event->Mutex);
    // Exit early of event was already cleanedup.
    if (Event->CleanedUp)
      return PI_SUCCESS;

    AssociatedQueue = Event->Queue;

    // Remember the kernel associated with this event if there is one. We are
    // going to release it later.
    if (Event->CommandType == PI_COMMAND_TYPE_NDRANGE_KERNEL &&
        Event->CommandData) {
      AssociatedKernel = pi_cast<pi_kernel>(Event->CommandData);
      Event->CommandData = nullptr;
    }

    // Make a list of all the dependent events that must have signalled
    // because this event was dependent on them.
    Event->WaitList.collectEventsForReleaseAndDestroyPiZeEventList(
        EventsToBeReleased);

    Event->CleanedUp = true;
  }

  auto ReleaseIndirectMem = [](pi_kernel Kernel) {
    if (IndirectAccessTrackingEnabled) {
      // piKernelRelease is called by CleanupCompletedEvent(Event) as soon as
      // kernel execution has finished. This is the place where we need to
      // release memory allocations. If kernel is not in use (not submitted by
      // some other thread) then release referenced memory allocations. As a
      // result, memory can be deallocated and context can be removed from
      // container in the platform. That's why we need to lock a mutex here.
      pi_platform Plt = Kernel->Program->Context->getPlatform();
      std::scoped_lock<pi_shared_mutex> ContextsLock(Plt->ContextsMutex);

      if (--Kernel->SubmissionsCount == 0) {
        // Kernel is not submitted for execution, release referenced memory
        // allocations.
        for (auto &MemAlloc : Kernel->MemAllocs) {
          // std::pair<void *const, MemAllocRecord> *, Hash
          USMFreeHelper(MemAlloc->second.Context, MemAlloc->first,
                        MemAlloc->second.OwnZeMemHandle);
        }
        Kernel->MemAllocs.clear();
      }
    }
  };

  // We've reset event data members above, now cleanup resources.
  if (AssociatedKernel) {
    ReleaseIndirectMem(AssociatedKernel);
    PI_CALL(piKernelRelease(AssociatedKernel));
  }

  if (AssociatedQueue) {
    {
      // Lock automatically releases when this goes out of scope.
      std::unique_lock<pi_shared_mutex> QueueLock(AssociatedQueue->Mutex,
                                                  std::defer_lock);
      if (!QueueLocked)
        QueueLock.lock();

      // If this event was the LastCommandEvent in the queue, being used
      // to make sure that commands were executed in-order, remove this.
      // If we don't do this, the event can get released and freed leaving
      // a dangling pointer to this event.  It could also cause unneeded
      // already finished events to show up in the wait list.
      if (AssociatedQueue->LastCommandEvent == Event) {
        AssociatedQueue->LastCommandEvent = nullptr;
      }
    }

    // Release this event since we explicitly retained it on creation and
    // association with queue. Events which don't have associated queue doesn't
    // require this release because it means that they are not created using
    // createEventAndAssociateQueue, i.e. additional retain was not made.
    PI_CALL(piEventReleaseInternal(Event));
  }

  // The list of dependent events will be appended to as we walk it so that this
  // algorithm doesn't go recursive due to dependent events themselves being
  // dependent on other events forming a potentially very deep tree, and deep
  // recursion.  That turned out to be a significant problem with the recursive
  // code that preceded this implementation.
  while (!EventsToBeReleased.empty()) {
    pi_event DepEvent = EventsToBeReleased.front();
    EventsToBeReleased.pop_front();

    pi_kernel DepEventKernel = nullptr;
    {
      std::scoped_lock<pi_shared_mutex> DepEventLock(DepEvent->Mutex);
      DepEvent->WaitList.collectEventsForReleaseAndDestroyPiZeEventList(
          EventsToBeReleased);
      if (IndirectAccessTrackingEnabled) {
        // DepEvent has finished, we can release the associated kernel if there
        // is one. This is the earliest place we can do this and it can't be
        // done twice, so it is safe. Lock automatically releases when this goes
        // out of scope.
        // TODO: this code needs to be moved out of the guard.
        if (DepEvent->CommandType == PI_COMMAND_TYPE_NDRANGE_KERNEL &&
            DepEvent->CommandData) {
          DepEventKernel = pi_cast<pi_kernel>(DepEvent->CommandData);
          DepEvent->CommandData = nullptr;
        }
      }
    }
    if (DepEventKernel) {
      ReleaseIndirectMem(DepEventKernel);
      PI_CALL(piKernelRelease(DepEventKernel));
    }
    PI_CALL(piEventReleaseInternal(DepEvent));
  }

  return PI_SUCCESS;
}

extern "C" {

pi_result piEventsWait(pi_uint32 NumEvents, const pi_event *EventList) {

  if (NumEvents && !EventList) {
    return PI_ERROR_INVALID_EVENT;
  }
  for (uint32_t I = 0; I < NumEvents; I++) {
    if (DeviceEventsSetting == OnDemandHostVisibleProxy) {
      // Make sure to add all host-visible "proxy" event signals if needed.
      // This ensures that all signalling commands are submitted below and
      // thus proxy events can be waited without a deadlock.
      //
      if (!EventList[I]->hasExternalRefs())
        die("piEventsWait must not be called for an internal event");

      ze_event_handle_t ZeHostVisibleEvent;
      if (auto Res =
              EventList[I]->getOrCreateHostVisibleEvent(ZeHostVisibleEvent))
        return Res;
    }
  }
  // Submit dependent open command lists for execution, if any
  for (uint32_t I = 0; I < NumEvents; I++) {
    auto Queue = EventList[I]->Queue;
    if (Queue) {
      // Lock automatically releases when this goes out of scope.
      std::scoped_lock<pi_shared_mutex> lock(Queue->Mutex);

      if (auto Res = Queue->executeAllOpenCommandLists())
        return Res;
    }
  }
  std::unordered_set<pi_queue> Queues;
  for (uint32_t I = 0; I < NumEvents; I++) {
    {
      std::shared_lock<pi_shared_mutex> EventLock(EventList[I]->Mutex);
      if (!EventList[I]->hasExternalRefs())
        die("piEventsWait must not be called for an internal event");

      if (!EventList[I]->Completed) {
        auto HostVisibleEvent = EventList[I]->HostVisibleEvent;
        if (!HostVisibleEvent)
          die("The host-visible proxy event missing");

        ze_event_handle_t ZeEvent = HostVisibleEvent->ZeEvent;
        zePrint("ZeEvent = %#lx\n", pi_cast<std::uintptr_t>(ZeEvent));
        ZE_CALL(zeHostSynchronize, (ZeEvent));
      }
      if (auto Q = EventList[I]->Queue)
        Queues.insert(Q);
    }
    // NOTE: we are cleaning up after the event here to free resources
    // sooner in case run-time is not calling piEventRelease soon enough.
    CleanupCompletedEvent(EventList[I]);
  }

  // We waited some events above, check queue for signaled command lists and
  // reset them.
  for (auto Q : Queues)
    resetCommandLists(Q);

  return PI_SUCCESS;
}

pi_result piEventSetCallback(pi_event Event, pi_int32 CommandExecCallbackType,
                             void (*PFnNotify)(pi_event Event,
                                               pi_int32 EventCommandStatus,
                                               void *UserData),
                             void *UserData) {
  (void)Event;
  (void)CommandExecCallbackType;
  (void)PFnNotify;
  (void)UserData;
  die("piEventSetCallback: deprecated, to be removed");
  return PI_SUCCESS;
}

pi_result piEventSetStatus(pi_event Event, pi_int32 ExecutionStatus) {
  (void)Event;
  (void)ExecutionStatus;
  die("piEventSetStatus: deprecated, to be removed");
  return PI_SUCCESS;
}

pi_result piEventRetain(pi_event Event) {
  PI_ASSERT(Event, PI_ERROR_INVALID_EVENT);
  Event->RefCountExternal++;
  Event->RefCount.increment();
  return PI_SUCCESS;
}

pi_result piEventRelease(pi_event Event) {
  PI_ASSERT(Event, PI_ERROR_INVALID_EVENT);
  Event->RefCountExternal--;
  PI_CALL(piEventReleaseInternal(Event));
  return PI_SUCCESS;
}

static pi_result piEventReleaseInternal(pi_event Event) {
  PI_ASSERT(Event, PI_ERROR_INVALID_EVENT);

  if (!Event->RefCount.decrementAndTest())
    return PI_SUCCESS;

  if (Event->CommandType == PI_COMMAND_TYPE_MEM_BUFFER_UNMAP &&
      Event->CommandData) {
    // Free the memory allocated in the piEnqueueMemBufferMap.
    if (auto Res = ZeMemFreeHelper(Event->Context, Event->CommandData))
      return Res;
    Event->CommandData = nullptr;
  }
  if (Event->OwnZeEvent) {
    if (DisableEventsCaching) {
      ZE_CALL(zeEventDestroy, (Event->ZeEvent));
      auto Context = Event->Context;
      if (auto Res = Context->decrementUnreleasedEventsInPool(Event))
        return Res;
    }
  }
  // It is possible that host-visible event was never created.
  // In case it was check if that's different from this same event
  // and release a reference to it.
  if (Event->HostVisibleEvent && Event->HostVisibleEvent != Event) {
    // Decrement ref-count of the host-visible proxy event.
    PI_CALL(piEventReleaseInternal(Event->HostVisibleEvent));
  }

  // Save pointer to the queue before deleting/resetting event.
  // When we add an event to the cache we need to check whether profiling is
  // enabled or not, so we access properties of the queue and that's why queue
  // must released later.
  auto Queue = Event->Queue;
  if (DisableEventsCaching || !Event->OwnZeEvent) {
    delete Event;
  } else {
    Event->Context->addEventToContextCache(Event);
  }

  // We intentionally incremented the reference counter when an event is
  // created so that we can avoid pi_queue is released before the associated
  // pi_event is released. Here we have to decrement it so pi_queue
  // can be released successfully.
  if (Queue) {
    PI_CALL(piQueueReleaseInternal(Queue));
  }

  return PI_SUCCESS;
}

pi_result piextEventGetNativeHandle(pi_event Event,
                                    pi_native_handle *NativeHandle) {
  PI_ASSERT(Event, PI_ERROR_INVALID_EVENT);
  PI_ASSERT(NativeHandle, PI_ERROR_INVALID_VALUE);

  {
    std::shared_lock<pi_shared_mutex> Lock(Event->Mutex);
    auto *ZeEvent = pi_cast<ze_event_handle_t *>(NativeHandle);
    *ZeEvent = Event->ZeEvent;
  }
  // Event can potentially be in an open command-list, make sure that
  // it is submitted for execution to avoid potential deadlock if
  // interop app is going to wait for it.
  auto Queue = Event->Queue;
  if (Queue) {
    std::scoped_lock<pi_shared_mutex> lock(Queue->Mutex);
    const auto &OpenCommandList = Queue->eventOpenCommandList(Event);
    if (OpenCommandList != Queue->CommandListMap.end()) {
      if (auto Res = Queue->executeOpenCommandList(
              OpenCommandList->second.isCopy(Queue)))
        return Res;
    }
  }
  return PI_SUCCESS;
}

pi_result piextEventCreateWithNativeHandle(pi_native_handle NativeHandle,
                                           pi_context Context,
                                           bool OwnNativeHandle,
                                           pi_event *Event) {
  PI_ASSERT(Context, PI_ERROR_INVALID_CONTEXT);
  PI_ASSERT(Event, PI_ERROR_INVALID_EVENT);
  PI_ASSERT(NativeHandle, PI_ERROR_INVALID_VALUE);

  auto ZeEvent = pi_cast<ze_event_handle_t>(NativeHandle);
  *Event = new _pi_event(ZeEvent, nullptr /* ZeEventPool */, Context,
                         PI_COMMAND_TYPE_USER, OwnNativeHandle);

  // Assume native event is host-visible, or otherwise we'd
  // need to create a host-visible proxy for it.
  (*Event)->HostVisibleEvent = *Event;

  // Unlike regular events managed by SYCL RT we don't have to wait for interop
  // events completion, and not need to do the their `cleanup()`. This in
  // particular guarantees that the extra `piEventRelease` is not called on
  // them. That release is needed to match the `piEventRetain` of regular events
  // made for waiting for event completion, but not this interop event.
  (*Event)->CleanedUp = true;

  return PI_SUCCESS;
}

//
// Sampler
//
pi_result piSamplerCreate(pi_context Context,
                          const pi_sampler_properties *SamplerProperties,
                          pi_sampler *RetSampler) {

  PI_ASSERT(Context, PI_ERROR_INVALID_CONTEXT);
  PI_ASSERT(RetSampler, PI_ERROR_INVALID_VALUE);

  std::shared_lock<pi_shared_mutex> Lock(Context->Mutex);

  // Have the "0" device in context to own the sampler. Rely on Level-Zero
  // drivers to perform migration as necessary for sharing it across multiple
  // devices in the context.
  //
  // TODO: figure out if we instead need explicit copying for acessing
  // the sampler from other devices in the context.
  //
  pi_device Device = Context->Devices[0];

  ze_sampler_handle_t ZeSampler;
  ZeStruct<ze_sampler_desc_t> ZeSamplerDesc;

  // Set the default values for the ZeSamplerDesc.
  ZeSamplerDesc.isNormalized = PI_TRUE;
  ZeSamplerDesc.addressMode = ZE_SAMPLER_ADDRESS_MODE_CLAMP;
  ZeSamplerDesc.filterMode = ZE_SAMPLER_FILTER_MODE_NEAREST;

  // Update the values of the ZeSamplerDesc from the pi_sampler_properties list.
  // Default values will be used if any of the following is true:
  //   a) SamplerProperties list is NULL
  //   b) SamplerProperties list is missing any properties

  if (SamplerProperties) {
    const pi_sampler_properties *CurProperty = SamplerProperties;

    while (*CurProperty != 0) {
      switch (*CurProperty) {
      case PI_SAMPLER_PROPERTIES_NORMALIZED_COORDS: {
        pi_bool CurValueBool = pi_cast<pi_bool>(*(++CurProperty));

        if (CurValueBool == PI_TRUE)
          ZeSamplerDesc.isNormalized = PI_TRUE;
        else if (CurValueBool == PI_FALSE)
          ZeSamplerDesc.isNormalized = PI_FALSE;
        else {
          zePrint("piSamplerCreate: unsupported "
                  "PI_SAMPLER_NORMALIZED_COORDS value\n");
          return PI_ERROR_INVALID_VALUE;
        }
      } break;

      case PI_SAMPLER_PROPERTIES_ADDRESSING_MODE: {
        pi_sampler_addressing_mode CurValueAddressingMode =
            pi_cast<pi_sampler_addressing_mode>(
                pi_cast<pi_uint32>(*(++CurProperty)));

        // Level Zero runtime with API version 1.2 and lower has a bug:
        // ZE_SAMPLER_ADDRESS_MODE_CLAMP_TO_BORDER is implemented as "clamp to
        // edge" and ZE_SAMPLER_ADDRESS_MODE_CLAMP is implemented as "clamp to
        // border", i.e. logic is flipped. Starting from API version 1.3 this
        // problem is going to be fixed. That's why check for API version to set
        // an address mode.
        ze_api_version_t ZeApiVersion = Context->getPlatform()->ZeApiVersion;
        // TODO: add support for PI_SAMPLER_ADDRESSING_MODE_CLAMP_TO_EDGE
        switch (CurValueAddressingMode) {
        case PI_SAMPLER_ADDRESSING_MODE_NONE:
          ZeSamplerDesc.addressMode = ZE_SAMPLER_ADDRESS_MODE_NONE;
          break;
        case PI_SAMPLER_ADDRESSING_MODE_REPEAT:
          ZeSamplerDesc.addressMode = ZE_SAMPLER_ADDRESS_MODE_REPEAT;
          break;
        case PI_SAMPLER_ADDRESSING_MODE_CLAMP:
          ZeSamplerDesc.addressMode =
              ZeApiVersion < ZE_MAKE_VERSION(1, 3)
                  ? ZE_SAMPLER_ADDRESS_MODE_CLAMP
                  : ZE_SAMPLER_ADDRESS_MODE_CLAMP_TO_BORDER;
          break;
        case PI_SAMPLER_ADDRESSING_MODE_CLAMP_TO_EDGE:
          ZeSamplerDesc.addressMode =
              ZeApiVersion < ZE_MAKE_VERSION(1, 3)
                  ? ZE_SAMPLER_ADDRESS_MODE_CLAMP_TO_BORDER
                  : ZE_SAMPLER_ADDRESS_MODE_CLAMP;
          break;
        case PI_SAMPLER_ADDRESSING_MODE_MIRRORED_REPEAT:
          ZeSamplerDesc.addressMode = ZE_SAMPLER_ADDRESS_MODE_MIRROR;
          break;
        default:
          zePrint("piSamplerCreate: unsupported PI_SAMPLER_ADDRESSING_MODE "
                  "value\n");
          zePrint("PI_SAMPLER_ADDRESSING_MODE=%d\n", CurValueAddressingMode);
          return PI_ERROR_INVALID_VALUE;
        }
      } break;

      case PI_SAMPLER_PROPERTIES_FILTER_MODE: {
        pi_sampler_filter_mode CurValueFilterMode =
            pi_cast<pi_sampler_filter_mode>(
                pi_cast<pi_uint32>(*(++CurProperty)));

        if (CurValueFilterMode == PI_SAMPLER_FILTER_MODE_NEAREST)
          ZeSamplerDesc.filterMode = ZE_SAMPLER_FILTER_MODE_NEAREST;
        else if (CurValueFilterMode == PI_SAMPLER_FILTER_MODE_LINEAR)
          ZeSamplerDesc.filterMode = ZE_SAMPLER_FILTER_MODE_LINEAR;
        else {
          zePrint("PI_SAMPLER_FILTER_MODE=%d\n", CurValueFilterMode);
          zePrint(
              "piSamplerCreate: unsupported PI_SAMPLER_FILTER_MODE value\n");
          return PI_ERROR_INVALID_VALUE;
        }
      } break;

      default:
        break;
      }
      CurProperty++;
    }
  }

  ZE_CALL(zeSamplerCreate, (Context->ZeContext, Device->ZeDevice,
                            &ZeSamplerDesc, // TODO: translate properties
                            &ZeSampler));

  try {
    *RetSampler = new _pi_sampler(ZeSampler);
  } catch (const std::bad_alloc &) {
    return PI_ERROR_OUT_OF_HOST_MEMORY;
  } catch (...) {
    return PI_ERROR_UNKNOWN;
  }
  return PI_SUCCESS;
}

pi_result piSamplerGetInfo(pi_sampler Sampler, pi_sampler_info ParamName,
                           size_t ParamValueSize, void *ParamValue,
                           size_t *ParamValueSizeRet) {
  (void)Sampler;
  (void)ParamName;
  (void)ParamValueSize;
  (void)ParamValue;
  (void)ParamValueSizeRet;

  die("piSamplerGetInfo: not implemented");
  return {};
}

pi_result piSamplerRetain(pi_sampler Sampler) {
  PI_ASSERT(Sampler, PI_ERROR_INVALID_SAMPLER);

  Sampler->RefCount.increment();
  return PI_SUCCESS;
}

pi_result piSamplerRelease(pi_sampler Sampler) {
  PI_ASSERT(Sampler, PI_ERROR_INVALID_SAMPLER);

  if (!Sampler->RefCount.decrementAndTest())
    return PI_SUCCESS;

  ZE_CALL(zeSamplerDestroy, (Sampler->ZeSampler));
  delete Sampler;

  return PI_SUCCESS;
}

//
// Queue Commands
//
pi_result piEnqueueEventsWait(pi_queue Queue, pi_uint32 NumEventsInWaitList,
                              const pi_event *EventWaitList,
                              pi_event *OutEvent) {

  PI_ASSERT(Queue, PI_ERROR_INVALID_QUEUE);

  if (EventWaitList) {
    PI_ASSERT(NumEventsInWaitList > 0, PI_ERROR_INVALID_VALUE);

    bool UseCopyEngine = false;

    // Lock automatically releases when this goes out of scope.
    std::scoped_lock<pi_shared_mutex> lock(Queue->Mutex);

    _pi_ze_event_list_t TmpWaitList = {};
    if (auto Res = TmpWaitList.createAndRetainPiZeEventList(
            NumEventsInWaitList, EventWaitList, Queue, UseCopyEngine))
      return Res;

    // Get a new command list to be used on this call
    pi_command_list_ptr_t CommandList{};
    if (auto Res = Queue->Context->getAvailableCommandList(Queue, CommandList,
                                                           UseCopyEngine))
      return Res;

    ze_event_handle_t ZeEvent = nullptr;
    pi_event InternalEvent;
    bool IsInternal = OutEvent == nullptr;
    pi_event *Event = OutEvent ? OutEvent : &InternalEvent;
    auto Res = createEventAndAssociateQueue(Queue, Event, PI_COMMAND_TYPE_USER,
                                            CommandList, IsInternal);
    if (Res != PI_SUCCESS)
      return Res;

    ZeEvent = (*Event)->ZeEvent;
    (*Event)->WaitList = TmpWaitList;

    const auto &WaitList = (*Event)->WaitList;
    auto ZeCommandList = CommandList->first;
    ZE_CALL(zeCommandListAppendWaitOnEvents,
            (ZeCommandList, WaitList.Length, WaitList.ZeEventList));

    ZE_CALL(zeCommandListAppendSignalEvent, (ZeCommandList, ZeEvent));

    // Execute command list asynchronously as the event will be used
    // to track down its completion.
    return Queue->executeCommandList(CommandList);
  }

  {
    // If wait-list is empty, then this particular command should wait until
    // all previous enqueued commands to the command-queue have completed.
    //
    // TODO: find a way to do that without blocking the host.

    // Lock automatically releases when this goes out of scope.
    std::scoped_lock<pi_shared_mutex> lock(Queue->Mutex);

    if (OutEvent) {
      auto Res = createEventAndAssociateQueue(
          Queue, OutEvent, PI_COMMAND_TYPE_USER, Queue->CommandListMap.end());
      if (Res != PI_SUCCESS)
        return Res;
    }

    Queue->synchronize();

    if (OutEvent) {
      Queue->LastCommandEvent = *OutEvent;

      ZE_CALL(zeEventHostSignal, ((*OutEvent)->ZeEvent));
      (*OutEvent)->Completed = true;
    }
  }

  resetCommandLists(Queue);

  return PI_SUCCESS;
}

pi_result piEnqueueEventsWaitWithBarrier(pi_queue Queue,
                                         pi_uint32 NumEventsInWaitList,
                                         const pi_event *EventWaitList,
                                         pi_event *OutEvent) {
  PI_ASSERT(Queue, PI_ERROR_INVALID_QUEUE);

  // Lock automatically releases when this goes out of scope.
  std::scoped_lock<pi_shared_mutex> lock(Queue->Mutex);

  // Helper function for appending a barrier to a command list.
  auto insertBarrierIntoCmdList =
      [&Queue](pi_command_list_ptr_t CmdList,
               const _pi_ze_event_list_t &EventWaitList, pi_event &Event,
               bool IsInternal) {
        if (auto Res = createEventAndAssociateQueue(
                Queue, &Event, PI_COMMAND_TYPE_USER, CmdList, IsInternal))
          return Res;
        Event->WaitList = EventWaitList;
        ZE_CALL(zeCommandListAppendBarrier,
                (CmdList->first, Event->ZeEvent, EventWaitList.Length,
                 EventWaitList.ZeEventList));
        return PI_SUCCESS;
      };

  pi_event InternalEvent;
  bool IsInternal = OutEvent == nullptr;
  pi_event *Event = OutEvent ? OutEvent : &InternalEvent;

  // Indicator for whether batching is allowed. This may be changed later in
  // this function, but allow it by default.
  bool OkToBatch = true;

  // If we have a list of events to make the barrier from, then we can create a
  // barrier on these and use the resulting event as our future barrier.
  // We use the same approach if
  // SYCL_PI_LEVEL_ZERO_USE_MULTIPLE_COMMANDLIST_BARRIERS is not set to a
  // positive value.
  // We use the same approach if we have in-order queue because every command
  // depends on previous one, so we don't need to insert barrier to multiple
  // command lists.
  if (NumEventsInWaitList || !UseMultipleCmdlistBarriers ||
      Queue->isInOrderQueue()) {
    // Retain the events as they will be owned by the result event.
    _pi_ze_event_list_t TmpWaitList;
    if (auto Res = TmpWaitList.createAndRetainPiZeEventList(
            NumEventsInWaitList, EventWaitList, Queue,
            /*UseCopyEngine=*/false))
      return Res;

    // Get an arbitrary command-list in the queue.
    pi_command_list_ptr_t CmdList;
    if (auto Res = Queue->Context->getAvailableCommandList(
            Queue, CmdList,
            /*UseCopyEngine=*/false, OkToBatch))
      return Res;

    // Insert the barrier into the command-list and execute.
    if (auto Res =
            insertBarrierIntoCmdList(CmdList, TmpWaitList, *Event, IsInternal))
      return Res;

    if (auto Res = Queue->executeCommandList(CmdList, false, OkToBatch))
      return Res;

    // Because of the dependency between commands in the in-order queue we don't
    // need to keep track of any active barriers if we have in-order queue.
    if (UseMultipleCmdlistBarriers && !Queue->isInOrderQueue()) {
      // Retain and save the resulting event for future commands.
      (*Event)->RefCount.increment();
      Queue->ActiveBarriers.push_back(*Event);
    }
    return PI_SUCCESS;
  }

  // Since there are no events to explicitly create a barrier for, we are
  // inserting a queue-wide barrier. As such, the barrier will also encapsulate
  // the active barriers, so we can release and clear the active barriers list.
  // Doing it early prevents potential additional barriers from implicitly being
  // appended.
  for (pi_event &E : Queue->ActiveBarriers)
    PI_CALL(piEventReleaseInternal(E));
  Queue->ActiveBarriers.clear();

  // Get command lists for each command queue.
  std::vector<pi_command_list_ptr_t> CmdLists;
  if (Queue->Device->useImmediateCommandLists()) {
    // If immediate command lists are being used, each will act as their own
    // queue, so we must insert a barrier into each.
    CmdLists.reserve(Queue->CommandListMap.size());
    for (auto It = Queue->CommandListMap.begin();
         It != Queue->CommandListMap.end(); ++It)
      CmdLists.push_back(It);
  } else if (Queue->ComputeQueueGroup.ZeQueues.empty() &&
             Queue->CopyQueueGroup.ZeQueues.empty()) {
    // If there are no queues, we get any available command list.
    pi_command_list_ptr_t CmdList;
    if (auto Res = Queue->Context->getAvailableCommandList(
            Queue, CmdList,
            /*UseCopyEngine=*/false, OkToBatch))
      return Res;
    CmdLists.push_back(CmdList);
  } else {
    size_t NumQueues = Queue->ComputeQueueGroup.ZeQueues.size() +
                       Queue->CopyQueueGroup.ZeQueues.size();
    // Only allow batching if there is only a single queue as otherwise the
    // following availability command list lookups will prematurely push
    // open batch command lists out.
    OkToBatch = NumQueues == 1;
    // Get an available command list tied to each command queue. We need these
    // so a queue-wide barrier can be inserted into each command queue.
    CmdLists.reserve(NumQueues);
    for (auto QueueGroup : {Queue->ComputeQueueGroup, Queue->CopyQueueGroup}) {
      bool UseCopyEngine = QueueGroup.Type != _pi_queue::queue_type::Compute;
      for (ze_command_queue_handle_t ZeQueue : QueueGroup.ZeQueues) {
        pi_command_list_ptr_t CmdList;
        if (auto Res = Queue->Context->getAvailableCommandList(
                Queue, CmdList, UseCopyEngine, OkToBatch, &ZeQueue))
          return Res;
        CmdLists.push_back(CmdList);
      }
    }
  }

  if (CmdLists.size() > 1) {
    // Insert a barrier into each unique command queue using the available
    // command-lists.
    std::vector<pi_event> EventWaitVector(CmdLists.size());
    for (size_t I = 0; I < CmdLists.size(); ++I)
      if (auto Res = insertBarrierIntoCmdList(
              CmdLists[I], _pi_ze_event_list_t{}, EventWaitVector[I], false))
        return Res;

    // If there were multiple queues we need to create a "convergence" event to
    // be our active barrier. This convergence event is signalled by a barrier
    // on all the events from the barriers we have inserted into each queue.
    // Use the first command list as our convergence command list.
    pi_command_list_ptr_t &ConvergenceCmdList = CmdLists[0];

    // Create an event list. It will take ownership over all relevant events so
    // we relinquish ownership and let it keep all events it needs.
    _pi_ze_event_list_t BaseWaitList;
    if (auto Res = BaseWaitList.createAndRetainPiZeEventList(
            EventWaitVector.size(), EventWaitVector.data(), Queue,
            ConvergenceCmdList->second.isCopy(Queue)))
      return Res;
    for (pi_event &E : EventWaitVector)
      PI_CALL(piEventReleaseInternal(E));

    // Insert a barrier with the events from each command-queue into the
    // convergence command list. The resulting event signals the convergence of
    // all barriers.
    if (auto Res = insertBarrierIntoCmdList(ConvergenceCmdList, BaseWaitList,
                                            *Event, IsInternal))
      return Res;
  } else {
    PI_ASSERT(CmdLists.size() == 1, PI_ERROR_INVALID_QUEUE);
    // If there is only a single queue then insert a barrier and the single
    // result event can be used as our active barrier and used as the return
    // event. Take into account whether output event is discarded or not.
    if (auto Res = insertBarrierIntoCmdList(CmdLists[0], _pi_ze_event_list_t{},
                                            *Event, IsInternal))
      return Res;
  }

  // Execute each command list so the barriers can be encountered.
  for (pi_command_list_ptr_t &CmdList : CmdLists)
    if (auto Res = Queue->executeCommandList(CmdList, false, OkToBatch))
      return Res;

  // We must keep the event internally to use if new command lists are created.
  (*Event)->RefCount.increment();
  Queue->ActiveBarriers.push_back(*Event);
  return PI_SUCCESS;
}

pi_result piEnqueueMemBufferRead(pi_queue Queue, pi_mem Src,
                                 pi_bool BlockingRead, size_t Offset,
                                 size_t Size, void *Dst,
                                 pi_uint32 NumEventsInWaitList,
                                 const pi_event *EventWaitList,
                                 pi_event *Event) {
  PI_ASSERT(Src, PI_ERROR_INVALID_MEM_OBJECT);
  PI_ASSERT(Queue, PI_ERROR_INVALID_QUEUE);

  std::shared_lock<pi_shared_mutex> SrcLock(Src->Mutex, std::defer_lock);
  std::scoped_lock<std::shared_lock<pi_shared_mutex>, pi_shared_mutex> LockAll(
      SrcLock, Queue->Mutex);

  char *ZeHandleSrc;
  PI_CALL(Src->getZeHandle(ZeHandleSrc, _pi_mem::read_only, Queue->Device));
  return enqueueMemCopyHelper(PI_COMMAND_TYPE_MEM_BUFFER_READ, Queue, Dst,
                              BlockingRead, Size, ZeHandleSrc + Offset,
                              NumEventsInWaitList, EventWaitList, Event);
}

pi_result piEnqueueMemBufferReadRect(
    pi_queue Queue, pi_mem Buffer, pi_bool BlockingRead,
    pi_buff_rect_offset BufferOffset, pi_buff_rect_offset HostOffset,
    pi_buff_rect_region Region, size_t BufferRowPitch, size_t BufferSlicePitch,
    size_t HostRowPitch, size_t HostSlicePitch, void *Ptr,
    pi_uint32 NumEventsInWaitList, const pi_event *EventWaitList,
    pi_event *Event) {

  PI_ASSERT(Buffer, PI_ERROR_INVALID_MEM_OBJECT);
  PI_ASSERT(Queue, PI_ERROR_INVALID_QUEUE);

  std::shared_lock<pi_shared_mutex> SrcLock(Buffer->Mutex, std::defer_lock);
  std::scoped_lock<std::shared_lock<pi_shared_mutex>, pi_shared_mutex> LockAll(
      SrcLock, Queue->Mutex);

  char *ZeHandleSrc;
  PI_CALL(Buffer->getZeHandle(ZeHandleSrc, _pi_mem::read_only, Queue->Device));
  return enqueueMemCopyRectHelper(
      PI_COMMAND_TYPE_MEM_BUFFER_READ_RECT, Queue, ZeHandleSrc,
      static_cast<char *>(Ptr), BufferOffset, HostOffset, Region,
      BufferRowPitch, HostRowPitch, BufferSlicePitch, HostSlicePitch,
      BlockingRead, NumEventsInWaitList, EventWaitList, Event);
}

} // extern "C"

bool _pi_queue::useCopyEngine(bool PreferCopyEngine) const {
  return PreferCopyEngine && CopyQueueGroup.ZeQueues.size() > 0 &&
         (!isInOrderQueue() || UseCopyEngineForInOrderQueue);
}

// Wait on all operations in flight on this Queue.
// The caller is expected to hold a lock on the Queue.
// For standard commandlists sync the L0 queues directly.
// For immediate commandlists add barriers to all commandlists associated
// with the Queue. An alternative approach would be to wait on all Events
// associated with the in-flight operations.
// TODO: Event release in immediate commandlist mode is driven by the SYCL
// runtime. Need to investigate whether relase can be done earlier, at sync
// points such as this, to reduce total number of active Events.
pi_result _pi_queue::synchronize() {
  if (!Healthy)
    return PI_SUCCESS;

  auto syncImmCmdList = [](_pi_queue *Queue, pi_command_list_ptr_t ImmCmdList) {
    if (ImmCmdList == Queue->CommandListMap.end())
      return PI_SUCCESS;

    pi_event Event;
    pi_result Res = createEventAndAssociateQueue(
        Queue, &Event, PI_COMMAND_TYPE_USER, ImmCmdList, false);
    if (Res != PI_SUCCESS)
      return Res;
    auto zeEvent = Event->ZeEvent;
    ZE_CALL(zeCommandListAppendBarrier,
            (ImmCmdList->first, zeEvent, 0, nullptr));
    ZE_CALL(zeHostSynchronize, (zeEvent));
    Event->Completed = true;
    PI_CALL(piEventRelease(Event));
    return PI_SUCCESS;
  };

  if (Device->useImmediateCommandLists()) {
    for (auto ImmCmdList : ComputeQueueGroup.ImmCmdLists)
      syncImmCmdList(this, ImmCmdList);
    for (auto ImmCmdList : CopyQueueGroup.ImmCmdLists)
      syncImmCmdList(this, ImmCmdList);
  } else {
    for (auto &ZeQueue : ComputeQueueGroup.ZeQueues)
      if (ZeQueue)
        ZE_CALL(zeHostSynchronize, (ZeQueue));
    for (auto &ZeQueue : CopyQueueGroup.ZeQueues)
      if (ZeQueue)
        ZE_CALL(zeHostSynchronize, (ZeQueue));
  }

  // With the entire queue synchronized, the active barriers must be done so we
  // can remove them.
  for (pi_event &BarrierEvent : ActiveBarriers)
    PI_CALL(piEventReleaseInternal(BarrierEvent));
  ActiveBarriers.clear();

  return PI_SUCCESS;
}

// Shared by all memory read/write/copy PI interfaces.
// PI interfaces must have queue's and destination buffer's mutexes locked for
// exclusive use and source buffer's mutex locked for shared use on entry.
static pi_result
enqueueMemCopyHelper(pi_command_type CommandType, pi_queue Queue, void *Dst,
                     pi_bool BlockingWrite, size_t Size, const void *Src,
                     pi_uint32 NumEventsInWaitList,
                     const pi_event *EventWaitList, pi_event *OutEvent,
                     bool PreferCopyEngine) {
  PI_ASSERT(Queue, PI_ERROR_INVALID_QUEUE);

  bool UseCopyEngine = Queue->useCopyEngine(PreferCopyEngine);

  _pi_ze_event_list_t TmpWaitList;
  if (auto Res = TmpWaitList.createAndRetainPiZeEventList(
          NumEventsInWaitList, EventWaitList, Queue, UseCopyEngine))
    return Res;

  // We want to batch these commands to avoid extra submissions (costly)
  bool OkToBatch = true;

  // Get a new command list to be used on this call
  pi_command_list_ptr_t CommandList{};
  if (auto Res = Queue->Context->getAvailableCommandList(
          Queue, CommandList, UseCopyEngine, OkToBatch))
    return Res;

  ze_event_handle_t ZeEvent = nullptr;
  pi_event InternalEvent;
  bool IsInternal = OutEvent == nullptr;
  pi_event *Event = OutEvent ? OutEvent : &InternalEvent;
  auto Res = createEventAndAssociateQueue(Queue, Event, CommandType,
                                          CommandList, IsInternal);
  if (Res != PI_SUCCESS)
    return Res;
  ZeEvent = (*Event)->ZeEvent;
  (*Event)->WaitList = TmpWaitList;

  const auto &ZeCommandList = CommandList->first;
  const auto &WaitList = (*Event)->WaitList;
  if (WaitList.Length) {

    ZE_CALL(zeCommandListAppendWaitOnEvents,
            (ZeCommandList, WaitList.Length, WaitList.ZeEventList));
  }

  zePrint("calling zeCommandListAppendMemoryCopy() with\n"
          "  ZeEvent %#lx\n",
          pi_cast<std::uintptr_t>(ZeEvent));
  printZeEventList(WaitList);

  ZE_CALL(zeCommandListAppendMemoryCopy,
          (ZeCommandList, Dst, Src, Size, ZeEvent, 0, nullptr));

  if (auto Res =
          Queue->executeCommandList(CommandList, BlockingWrite, OkToBatch))
    return Res;

  return PI_SUCCESS;
}

// Shared by all memory read/write/copy rect PI interfaces.
// PI interfaces must have queue's and destination buffer's mutexes locked for
// exclusive use and source buffer's mutex locked for shared use on entry.
static pi_result enqueueMemCopyRectHelper(
    pi_command_type CommandType, pi_queue Queue, void *SrcBuffer,
    void *DstBuffer, pi_buff_rect_offset SrcOrigin,
    pi_buff_rect_offset DstOrigin, pi_buff_rect_region Region,
    size_t SrcRowPitch, size_t DstRowPitch, size_t SrcSlicePitch,
    size_t DstSlicePitch, pi_bool Blocking, pi_uint32 NumEventsInWaitList,
    const pi_event *EventWaitList, pi_event *OutEvent, bool PreferCopyEngine) {

  PI_ASSERT(Region && SrcOrigin && DstOrigin && Queue, PI_ERROR_INVALID_VALUE);

  bool UseCopyEngine = Queue->useCopyEngine(PreferCopyEngine);

  _pi_ze_event_list_t TmpWaitList;
  if (auto Res = TmpWaitList.createAndRetainPiZeEventList(
          NumEventsInWaitList, EventWaitList, Queue, UseCopyEngine))
    return Res;

  // We want to batch these commands to avoid extra submissions (costly)
  bool OkToBatch = true;

  // Get a new command list to be used on this call
  pi_command_list_ptr_t CommandList{};
  if (auto Res = Queue->Context->getAvailableCommandList(
          Queue, CommandList, UseCopyEngine, OkToBatch))
    return Res;

  ze_event_handle_t ZeEvent = nullptr;
  pi_event InternalEvent;
  bool IsInternal = OutEvent == nullptr;
  pi_event *Event = OutEvent ? OutEvent : &InternalEvent;
  auto Res = createEventAndAssociateQueue(Queue, Event, CommandType,
                                          CommandList, IsInternal);
  if (Res != PI_SUCCESS)
    return Res;
  ZeEvent = (*Event)->ZeEvent;
  (*Event)->WaitList = TmpWaitList;

  const auto &ZeCommandList = CommandList->first;
  const auto &WaitList = (*Event)->WaitList;

  if (WaitList.Length) {
    ZE_CALL(zeCommandListAppendWaitOnEvents,
            (ZeCommandList, WaitList.Length, WaitList.ZeEventList));
  }
  zePrint("calling zeCommandListAppendMemoryCopy() with\n"
          "  ZeEvent %#lx\n",
          pi_cast<std::uintptr_t>(ZeEvent));
  printZeEventList(WaitList);

  uint32_t SrcOriginX = pi_cast<uint32_t>(SrcOrigin->x_bytes);
  uint32_t SrcOriginY = pi_cast<uint32_t>(SrcOrigin->y_scalar);
  uint32_t SrcOriginZ = pi_cast<uint32_t>(SrcOrigin->z_scalar);

  uint32_t SrcPitch = SrcRowPitch;
  if (SrcPitch == 0)
    SrcPitch = pi_cast<uint32_t>(Region->width_bytes);

  if (SrcSlicePitch == 0)
    SrcSlicePitch = pi_cast<uint32_t>(Region->height_scalar) * SrcPitch;

  uint32_t DstOriginX = pi_cast<uint32_t>(DstOrigin->x_bytes);
  uint32_t DstOriginY = pi_cast<uint32_t>(DstOrigin->y_scalar);
  uint32_t DstOriginZ = pi_cast<uint32_t>(DstOrigin->z_scalar);

  uint32_t DstPitch = DstRowPitch;
  if (DstPitch == 0)
    DstPitch = pi_cast<uint32_t>(Region->width_bytes);

  if (DstSlicePitch == 0)
    DstSlicePitch = pi_cast<uint32_t>(Region->height_scalar) * DstPitch;

  uint32_t Width = pi_cast<uint32_t>(Region->width_bytes);
  uint32_t Height = pi_cast<uint32_t>(Region->height_scalar);
  uint32_t Depth = pi_cast<uint32_t>(Region->depth_scalar);

  const ze_copy_region_t ZeSrcRegion = {SrcOriginX, SrcOriginY, SrcOriginZ,
                                        Width,      Height,     Depth};
  const ze_copy_region_t ZeDstRegion = {DstOriginX, DstOriginY, DstOriginZ,
                                        Width,      Height,     Depth};

  ZE_CALL(zeCommandListAppendMemoryCopyRegion,
          (ZeCommandList, DstBuffer, &ZeDstRegion, DstPitch, DstSlicePitch,
           SrcBuffer, &ZeSrcRegion, SrcPitch, SrcSlicePitch, nullptr, 0,
           nullptr));

  zePrint("calling zeCommandListAppendMemoryCopyRegion()\n");

  ZE_CALL(zeCommandListAppendBarrier, (ZeCommandList, ZeEvent, 0, nullptr));

  zePrint("calling zeCommandListAppendBarrier() with Event %#lx\n",
          pi_cast<std::uintptr_t>(ZeEvent));

  if (auto Res = Queue->executeCommandList(CommandList, Blocking, OkToBatch))
    return Res;

  return PI_SUCCESS;
}

extern "C" {

pi_result piEnqueueMemBufferWrite(pi_queue Queue, pi_mem Buffer,
                                  pi_bool BlockingWrite, size_t Offset,
                                  size_t Size, const void *Ptr,
                                  pi_uint32 NumEventsInWaitList,
                                  const pi_event *EventWaitList,
                                  pi_event *Event) {

  PI_ASSERT(Buffer, PI_ERROR_INVALID_MEM_OBJECT);
  PI_ASSERT(Queue, PI_ERROR_INVALID_QUEUE);

  std::scoped_lock<pi_shared_mutex, pi_shared_mutex> Lock(Queue->Mutex,
                                                          Buffer->Mutex);

  char *ZeHandleDst;
  PI_CALL(Buffer->getZeHandle(ZeHandleDst, _pi_mem::write_only, Queue->Device));
  return enqueueMemCopyHelper(PI_COMMAND_TYPE_MEM_BUFFER_WRITE, Queue,
                              ZeHandleDst + Offset, // dst
                              BlockingWrite, Size,
                              Ptr, // src
                              NumEventsInWaitList, EventWaitList, Event);
}

pi_result piEnqueueMemBufferWriteRect(
    pi_queue Queue, pi_mem Buffer, pi_bool BlockingWrite,
    pi_buff_rect_offset BufferOffset, pi_buff_rect_offset HostOffset,
    pi_buff_rect_region Region, size_t BufferRowPitch, size_t BufferSlicePitch,
    size_t HostRowPitch, size_t HostSlicePitch, const void *Ptr,
    pi_uint32 NumEventsInWaitList, const pi_event *EventWaitList,
    pi_event *Event) {

  PI_ASSERT(Buffer, PI_ERROR_INVALID_MEM_OBJECT);
  PI_ASSERT(Queue, PI_ERROR_INVALID_QUEUE);

  std::scoped_lock<pi_shared_mutex, pi_shared_mutex> Lock(Queue->Mutex,
                                                          Buffer->Mutex);

  char *ZeHandleDst;
  PI_CALL(Buffer->getZeHandle(ZeHandleDst, _pi_mem::write_only, Queue->Device));
  return enqueueMemCopyRectHelper(
      PI_COMMAND_TYPE_MEM_BUFFER_WRITE_RECT, Queue,
      const_cast<char *>(static_cast<const char *>(Ptr)), ZeHandleDst,
      HostOffset, BufferOffset, Region, HostRowPitch, BufferRowPitch,
      HostSlicePitch, BufferSlicePitch, BlockingWrite, NumEventsInWaitList,
      EventWaitList, Event);
}

pi_result piEnqueueMemBufferCopy(pi_queue Queue, pi_mem SrcMem, pi_mem DstMem,
                                 size_t SrcOffset, size_t DstOffset,
                                 size_t Size, pi_uint32 NumEventsInWaitList,
                                 const pi_event *EventWaitList,
                                 pi_event *Event) {
  PI_ASSERT(SrcMem && DstMem, PI_ERROR_INVALID_MEM_OBJECT);
  PI_ASSERT(Queue, PI_ERROR_INVALID_QUEUE);

  PI_ASSERT(!SrcMem->isImage(), PI_ERROR_INVALID_MEM_OBJECT);
  PI_ASSERT(!DstMem->isImage(), PI_ERROR_INVALID_MEM_OBJECT);
  auto SrcBuffer = pi_cast<pi_buffer>(SrcMem);
  auto DstBuffer = pi_cast<pi_buffer>(DstMem);

  std::shared_lock<pi_shared_mutex> SrcLock(SrcBuffer->Mutex, std::defer_lock);
  std::scoped_lock<std::shared_lock<pi_shared_mutex>, pi_shared_mutex,
                   pi_shared_mutex>
      LockAll(SrcLock, DstBuffer->Mutex, Queue->Mutex);

  // Copy engine is preferred only for host to device transfer.
  // Device to device transfers run faster on compute engines.
  bool PreferCopyEngine = (SrcBuffer->OnHost || DstBuffer->OnHost);

  // Temporary option added to use copy engine for D2D copy
  PreferCopyEngine |= UseCopyEngineForD2DCopy;

  char *ZeHandleSrc;
  PI_CALL(
      SrcBuffer->getZeHandle(ZeHandleSrc, _pi_mem::read_only, Queue->Device));
  char *ZeHandleDst;
  PI_CALL(
      DstBuffer->getZeHandle(ZeHandleDst, _pi_mem::write_only, Queue->Device));

  return enqueueMemCopyHelper(
      PI_COMMAND_TYPE_MEM_BUFFER_COPY, Queue, ZeHandleDst + DstOffset,
      false, // blocking
      Size, ZeHandleSrc + SrcOffset, NumEventsInWaitList, EventWaitList, Event,
      PreferCopyEngine);
}

pi_result piEnqueueMemBufferCopyRect(
    pi_queue Queue, pi_mem SrcMem, pi_mem DstMem, pi_buff_rect_offset SrcOrigin,
    pi_buff_rect_offset DstOrigin, pi_buff_rect_region Region,
    size_t SrcRowPitch, size_t SrcSlicePitch, size_t DstRowPitch,
    size_t DstSlicePitch, pi_uint32 NumEventsInWaitList,
    const pi_event *EventWaitList, pi_event *Event) {
  PI_ASSERT(SrcMem && DstMem, PI_ERROR_INVALID_MEM_OBJECT);
  PI_ASSERT(Queue, PI_ERROR_INVALID_QUEUE);

  PI_ASSERT(!SrcMem->isImage(), PI_ERROR_INVALID_MEM_OBJECT);
  PI_ASSERT(!DstMem->isImage(), PI_ERROR_INVALID_MEM_OBJECT);
  auto SrcBuffer = pi_cast<pi_buffer>(SrcMem);
  auto DstBuffer = pi_cast<pi_buffer>(DstMem);

  std::shared_lock<pi_shared_mutex> SrcLock(SrcBuffer->Mutex, std::defer_lock);
  std::scoped_lock<std::shared_lock<pi_shared_mutex>, pi_shared_mutex,
                   pi_shared_mutex>
      LockAll(SrcLock, DstBuffer->Mutex, Queue->Mutex);

  // Copy engine is preferred only for host to device transfer.
  // Device to device transfers run faster on compute engines.
  bool PreferCopyEngine = (SrcBuffer->OnHost || DstBuffer->OnHost);

  char *ZeHandleSrc;
  PI_CALL(
      SrcBuffer->getZeHandle(ZeHandleSrc, _pi_mem::read_only, Queue->Device));
  char *ZeHandleDst;
  PI_CALL(
      DstBuffer->getZeHandle(ZeHandleDst, _pi_mem::write_only, Queue->Device));

  return enqueueMemCopyRectHelper(
      PI_COMMAND_TYPE_MEM_BUFFER_COPY_RECT, Queue, ZeHandleSrc, ZeHandleDst,
      SrcOrigin, DstOrigin, Region, SrcRowPitch, DstRowPitch, SrcSlicePitch,
      DstSlicePitch,
      false, // blocking
      NumEventsInWaitList, EventWaitList, Event, PreferCopyEngine);
}

} // extern "C"

// Default to using compute engine for fill operation, but allow to
// override this with an environment variable.
static bool PreferCopyEngine = [] {
  const char *Env = std::getenv("SYCL_PI_LEVEL_ZERO_USE_COPY_ENGINE_FOR_FILL");
  return Env ? std::stoi(Env) != 0 : false;
}();

// PI interfaces must have queue's and buffer's mutexes locked on entry.
static pi_result
enqueueMemFillHelper(pi_command_type CommandType, pi_queue Queue, void *Ptr,
                     const void *Pattern, size_t PatternSize, size_t Size,
                     pi_uint32 NumEventsInWaitList,
                     const pi_event *EventWaitList, pi_event *OutEvent) {
  PI_ASSERT(Queue, PI_ERROR_INVALID_QUEUE);
  // Pattern size must be a power of two.
  PI_ASSERT((PatternSize > 0) && ((PatternSize & (PatternSize - 1)) == 0),
            PI_ERROR_INVALID_VALUE);

  auto &Device = Queue->Device;

  // Make sure that pattern size matches the capability of the copy queues.
  // Check both main and link groups as we don't known which one will be used.
  //
  if (PreferCopyEngine && Device->hasCopyEngine()) {
    if (Device->hasMainCopyEngine() &&
        Device->QueueGroup[_pi_device::queue_group_info_t::MainCopy]
                .ZeProperties.maxMemoryFillPatternSize < PatternSize) {
      PreferCopyEngine = false;
    }
    if (Device->hasLinkCopyEngine() &&
        Device->QueueGroup[_pi_device::queue_group_info_t::LinkCopy]
                .ZeProperties.maxMemoryFillPatternSize < PatternSize) {
      PreferCopyEngine = false;
    }
  }

  bool UseCopyEngine = Queue->useCopyEngine(PreferCopyEngine);
  if (!UseCopyEngine) {
    // Pattern size must fit the compute queue capabilities.
    PI_ASSERT(PatternSize <=
                  Device->QueueGroup[_pi_device::queue_group_info_t::Compute]
                      .ZeProperties.maxMemoryFillPatternSize,
              PI_ERROR_INVALID_VALUE);
  }

  _pi_ze_event_list_t TmpWaitList;
  if (auto Res = TmpWaitList.createAndRetainPiZeEventList(
          NumEventsInWaitList, EventWaitList, Queue, UseCopyEngine))
    return Res;

  pi_command_list_ptr_t CommandList{};
  // We want to batch these commands to avoid extra submissions (costly)
  bool OkToBatch = true;
  if (auto Res = Queue->Context->getAvailableCommandList(
          Queue, CommandList, UseCopyEngine, OkToBatch))
    return Res;

  ze_event_handle_t ZeEvent = nullptr;
  pi_event InternalEvent;
  bool IsInternal = OutEvent == nullptr;
  pi_event *Event = OutEvent ? OutEvent : &InternalEvent;
  auto Res = createEventAndAssociateQueue(Queue, Event, CommandType,
                                          CommandList, IsInternal);
  if (Res != PI_SUCCESS)
    return Res;

  ZeEvent = (*Event)->ZeEvent;
  (*Event)->WaitList = TmpWaitList;

  const auto &ZeCommandList = CommandList->first;
  const auto &WaitList = (*Event)->WaitList;

  if (WaitList.Length) {
    ZE_CALL(zeCommandListAppendWaitOnEvents,
            (ZeCommandList, WaitList.Length, WaitList.ZeEventList));
  }

  ZE_CALL(
      zeCommandListAppendMemoryFill,
      (ZeCommandList, Ptr, Pattern, PatternSize, Size, ZeEvent, 0, nullptr));

  zePrint("calling zeCommandListAppendMemoryFill() with\n"
          "  ZeEvent %#lx\n",
          pi_cast<pi_uint64>(ZeEvent));
  printZeEventList(WaitList);

  // Execute command list asynchronously, as the event will be used
  // to track down its completion.
  if (auto Res = Queue->executeCommandList(CommandList, false, OkToBatch))
    return Res;

  return PI_SUCCESS;
}

extern "C" {

pi_result piEnqueueMemBufferFill(pi_queue Queue, pi_mem Buffer,
                                 const void *Pattern, size_t PatternSize,
                                 size_t Offset, size_t Size,
                                 pi_uint32 NumEventsInWaitList,
                                 const pi_event *EventWaitList,
                                 pi_event *Event) {

  PI_ASSERT(Buffer, PI_ERROR_INVALID_MEM_OBJECT);
  PI_ASSERT(Queue, PI_ERROR_INVALID_QUEUE);

  std::scoped_lock<pi_shared_mutex, pi_shared_mutex> Lock(Queue->Mutex,
                                                          Buffer->Mutex);

  char *ZeHandleDst;
  PI_CALL(Buffer->getZeHandle(ZeHandleDst, _pi_mem::write_only, Queue->Device));
  return enqueueMemFillHelper(PI_COMMAND_TYPE_MEM_BUFFER_FILL, Queue,
                              ZeHandleDst + Offset, Pattern, PatternSize, Size,
                              NumEventsInWaitList, EventWaitList, Event);
}

static pi_result USMHostAllocImpl(void **ResultPtr, pi_context Context,
                                  pi_usm_mem_properties *Properties,
                                  size_t Size, pi_uint32 Alignment);

pi_result piEnqueueMemBufferMap(pi_queue Queue, pi_mem Mem, pi_bool BlockingMap,
                                pi_map_flags MapFlags, size_t Offset,
                                size_t Size, pi_uint32 NumEventsInWaitList,
                                const pi_event *EventWaitList,
                                pi_event *OutEvent, void **RetMap) {

  // TODO: we don't implement read-only or write-only, always read-write.
  // assert((map_flags & PI_MAP_READ) != 0);
  // assert((map_flags & PI_MAP_WRITE) != 0);
  PI_ASSERT(Mem, PI_ERROR_INVALID_MEM_OBJECT);
  PI_ASSERT(Queue, PI_ERROR_INVALID_QUEUE);

  PI_ASSERT(!Mem->isImage(), PI_ERROR_INVALID_MEM_OBJECT);
  auto Buffer = pi_cast<pi_buffer>(Mem);

  pi_event InternalEvent;
  bool IsInternal = OutEvent == nullptr;
  pi_event *Event = OutEvent ? OutEvent : &InternalEvent;
  ze_event_handle_t ZeEvent = nullptr;

  bool UseCopyEngine = false;
  {
    // Lock automatically releases when this goes out of scope.
    std::scoped_lock<pi_shared_mutex> lock(Queue->Mutex);

    _pi_ze_event_list_t TmpWaitList;
    if (auto Res = TmpWaitList.createAndRetainPiZeEventList(
            NumEventsInWaitList, EventWaitList, Queue, UseCopyEngine))
      return Res;

    auto Res = createEventAndAssociateQueue(
        Queue, Event, PI_COMMAND_TYPE_MEM_BUFFER_MAP,
        Queue->CommandListMap.end(), IsInternal);
    if (Res != PI_SUCCESS)
      return Res;

    ZeEvent = (*Event)->ZeEvent;
    (*Event)->WaitList = TmpWaitList;
  }

  // Translate the host access mode info.
  _pi_mem::access_mode_t AccessMode = _pi_mem::unknown;
  if (MapFlags & PI_MAP_WRITE_INVALIDATE_REGION)
    AccessMode = _pi_mem::write_only;
  else {
    if (MapFlags & PI_MAP_READ) {
      AccessMode = _pi_mem::read_only;
      if (MapFlags & PI_MAP_WRITE)
        AccessMode = _pi_mem::read_write;
    } else if (MapFlags & PI_MAP_WRITE)
      AccessMode = _pi_mem::write_only;
  }
  PI_ASSERT(AccessMode != _pi_mem::unknown, PI_ERROR_INVALID_VALUE);

  // TODO: Level Zero is missing the memory "mapping" capabilities, so we are
  // left to doing new memory allocation and a copy (read) on discrete devices.
  // For integrated devices, we have allocated the buffer in host memory so no
  // actions are needed here except for synchronizing on incoming events.
  // A host-to-host copy is done if a host pointer had been supplied during
  // buffer creation on integrated devices.
  //
  // TODO: for discrete, check if the input buffer is already allocated
  // in shared memory and thus is accessible from the host as is.
  // Can we get SYCL RT to predict/allocate in shared memory
  // from the beginning?

  // For integrated devices the buffer has been allocated in host memory.
  if (Buffer->OnHost) {
    // Wait on incoming events before doing the copy
    if (NumEventsInWaitList > 0)
      PI_CALL(piEventsWait(NumEventsInWaitList, EventWaitList));

    if (Queue->isInOrderQueue())
      PI_CALL(piQueueFinish(Queue));

    // Lock automatically releases when this goes out of scope.
    std::scoped_lock<pi_shared_mutex> Guard(Buffer->Mutex);

    char *ZeHandleSrc;
    PI_CALL(Buffer->getZeHandle(ZeHandleSrc, AccessMode, Queue->Device));

    if (Buffer->MapHostPtr) {
      *RetMap = Buffer->MapHostPtr + Offset;
      if (ZeHandleSrc != Buffer->MapHostPtr &&
          AccessMode != _pi_mem::write_only) {
        memcpy(*RetMap, ZeHandleSrc + Offset, Size);
      }
    } else {
      *RetMap = ZeHandleSrc + Offset;
    }

    auto Res = Buffer->Mappings.insert({*RetMap, {Offset, Size}});
    // False as the second value in pair means that mapping was not inserted
    // because mapping already exists.
    if (!Res.second) {
      zePrint("piEnqueueMemBufferMap: duplicate mapping detected\n");
      return PI_ERROR_INVALID_VALUE;
    }

    // Signal this event
    ZE_CALL(zeEventHostSignal, (ZeEvent));
    (*Event)->Completed = true;
    return PI_SUCCESS;
  }

  // Lock automatically releases when this goes out of scope.
  std::scoped_lock<pi_shared_mutex, pi_shared_mutex> Lock(Queue->Mutex,
                                                          Buffer->Mutex);

  if (Buffer->MapHostPtr) {
    *RetMap = Buffer->MapHostPtr + Offset;
  } else {
    // TODO: use USM host allocator here
    // TODO: Do we even need every map to allocate new host memory?
    //       In the case when the buffer is "OnHost" we use single allocation.
    if (auto Res = ZeHostMemAllocHelper(RetMap, Queue->Context, Size))
      return Res;
  }

  // Take a shortcut if the host is not going to read buffer's data.
  if (AccessMode == _pi_mem::write_only) {
    (*Event)->Completed = true;
  } else {
    // For discrete devices we need a command list
    pi_command_list_ptr_t CommandList{};
    if (auto Res = Queue->Context->getAvailableCommandList(Queue, CommandList,
                                                           UseCopyEngine))
      return Res;

    // Add the event to the command list.
    if (Event) {
      CommandList->second.append(*Event);
      (*Event)->RefCount.increment();
    }

    const auto &ZeCommandList = CommandList->first;
    const auto &WaitList = (*Event)->WaitList;

    char *ZeHandleSrc;
    PI_CALL(Buffer->getZeHandle(ZeHandleSrc, AccessMode, Queue->Device));

    ZE_CALL(zeCommandListAppendMemoryCopy,
            (ZeCommandList, *RetMap, ZeHandleSrc + Offset, Size, ZeEvent,
             WaitList.Length, WaitList.ZeEventList));

    if (auto Res = Queue->executeCommandList(CommandList, BlockingMap))
      return Res;
  }

  auto Res = Buffer->Mappings.insert({*RetMap, {Offset, Size}});
  // False as the second value in pair means that mapping was not inserted
  // because mapping already exists.
  if (!Res.second) {
    zePrint("piEnqueueMemBufferMap: duplicate mapping detected\n");
    return PI_ERROR_INVALID_VALUE;
  }
  return PI_SUCCESS;
}

pi_result piEnqueueMemUnmap(pi_queue Queue, pi_mem Mem, void *MappedPtr,
                            pi_uint32 NumEventsInWaitList,
                            const pi_event *EventWaitList, pi_event *OutEvent) {
  PI_ASSERT(Mem, PI_ERROR_INVALID_MEM_OBJECT);
  PI_ASSERT(Queue, PI_ERROR_INVALID_QUEUE);

  PI_ASSERT(!Mem->isImage(), PI_ERROR_INVALID_MEM_OBJECT);
  auto Buffer = pi_cast<pi_buffer>(Mem);

  bool UseCopyEngine = false;

  ze_event_handle_t ZeEvent = nullptr;
  pi_event InternalEvent;
  bool IsInternal = OutEvent == nullptr;
  pi_event *Event = OutEvent ? OutEvent : &InternalEvent;
  {
    // Lock automatically releases when this goes out of scope.
    std::scoped_lock<pi_shared_mutex> lock(Queue->Mutex);

    _pi_ze_event_list_t TmpWaitList;
    if (auto Res = TmpWaitList.createAndRetainPiZeEventList(
            NumEventsInWaitList, EventWaitList, Queue, UseCopyEngine))
      return Res;

    auto Res = createEventAndAssociateQueue(
        Queue, Event, PI_COMMAND_TYPE_MEM_BUFFER_UNMAP,
        Queue->CommandListMap.end(), IsInternal);
    if (Res != PI_SUCCESS)
      return Res;
    ZeEvent = (*Event)->ZeEvent;
    (*Event)->WaitList = TmpWaitList;
  }

  _pi_buffer::Mapping MapInfo = {};
  {
    // Lock automatically releases when this goes out of scope.
    std::scoped_lock<pi_shared_mutex> Guard(Buffer->Mutex);
    auto It = Buffer->Mappings.find(MappedPtr);
    if (It == Buffer->Mappings.end()) {
      zePrint("piEnqueueMemUnmap: unknown memory mapping\n");
      return PI_ERROR_INVALID_VALUE;
    }
    MapInfo = It->second;
    Buffer->Mappings.erase(It);

    // NOTE: we still have to free the host memory allocated/returned by
    // piEnqueueMemBufferMap, but can only do so after the above copy
    // is completed. Instead of waiting for It here (blocking), we shall
    // do so in piEventRelease called for the pi_event tracking the unmap.
    // In the case of an integrated device, the map operation does not allocate
    // any memory, so there is nothing to free. This is indicated by a nullptr.
    if (Event)
      (*Event)->CommandData =
          (Buffer->OnHost ? nullptr
                          : (Buffer->MapHostPtr ? nullptr : MappedPtr));
  }

  // For integrated devices the buffer is allocated in host memory.
  if (Buffer->OnHost) {
    // Wait on incoming events before doing the copy
    if (NumEventsInWaitList > 0)
      PI_CALL(piEventsWait(NumEventsInWaitList, EventWaitList));

    if (Queue->isInOrderQueue())
      PI_CALL(piQueueFinish(Queue));

    char *ZeHandleDst;
    PI_CALL(
        Buffer->getZeHandle(ZeHandleDst, _pi_mem::write_only, Queue->Device));

    std::scoped_lock<pi_shared_mutex> Guard(Buffer->Mutex);
    if (Buffer->MapHostPtr)
      memcpy(ZeHandleDst + MapInfo.Offset, MappedPtr, MapInfo.Size);

    // Signal this event
    ZE_CALL(zeEventHostSignal, (ZeEvent));
    (*Event)->Completed = true;
    return PI_SUCCESS;
  }

  // Lock automatically releases when this goes out of scope.
  std::scoped_lock<pi_shared_mutex, pi_shared_mutex> Lock(Queue->Mutex,
                                                          Buffer->Mutex);

  pi_command_list_ptr_t CommandList{};
  if (auto Res = Queue->Context->getAvailableCommandList(Queue, CommandList,
                                                         UseCopyEngine))
    return Res;

  CommandList->second.append(*Event);
  (*Event)->RefCount.increment();

  const auto &ZeCommandList = CommandList->first;

  // TODO: Level Zero is missing the memory "mapping" capabilities, so we are
  // left to doing copy (write back to the device).
  //
  // NOTE: Keep this in sync with the implementation of
  // piEnqueueMemBufferMap.

  char *ZeHandleDst;
  PI_CALL(Buffer->getZeHandle(ZeHandleDst, _pi_mem::write_only, Queue->Device));

  ZE_CALL(zeCommandListAppendMemoryCopy,
          (ZeCommandList, ZeHandleDst + MapInfo.Offset, MappedPtr, MapInfo.Size,
           ZeEvent, (*Event)->WaitList.Length, (*Event)->WaitList.ZeEventList));

  // Execute command list asynchronously, as the event will be used
  // to track down its completion.
  if (auto Res = Queue->executeCommandList(CommandList))
    return Res;

  return PI_SUCCESS;
}

pi_result piMemImageGetInfo(pi_mem Image, pi_image_info ParamName,
                            size_t ParamValueSize, void *ParamValue,
                            size_t *ParamValueSizeRet) {
  (void)Image;
  (void)ParamName;
  (void)ParamValueSize;
  (void)ParamValue;
  (void)ParamValueSizeRet;

  die("piMemImageGetInfo: not implemented");
  return {};
}

} // extern "C"

static pi_result getImageRegionHelper(pi_mem Mem, pi_image_offset Origin,
                                      pi_image_region Region,
                                      ze_image_region_t &ZeRegion) {

  PI_ASSERT(Mem, PI_ERROR_INVALID_MEM_OBJECT);
  PI_ASSERT(Origin, PI_ERROR_INVALID_VALUE);

#ifndef NDEBUG
  PI_ASSERT(Mem->isImage(), PI_ERROR_INVALID_MEM_OBJECT);
  auto Image = static_cast<_pi_image *>(Mem);
  ze_image_desc_t &ZeImageDesc = Image->ZeImageDesc;

  PI_ASSERT((ZeImageDesc.type == ZE_IMAGE_TYPE_1D && Origin->y == 0 &&
             Origin->z == 0) ||
                (ZeImageDesc.type == ZE_IMAGE_TYPE_1DARRAY && Origin->z == 0) ||
                (ZeImageDesc.type == ZE_IMAGE_TYPE_2D && Origin->z == 0) ||
                (ZeImageDesc.type == ZE_IMAGE_TYPE_3D),
            PI_ERROR_INVALID_VALUE);

  PI_ASSERT(Region->width && Region->height && Region->depth,
            PI_ERROR_INVALID_VALUE);
  PI_ASSERT(
      (ZeImageDesc.type == ZE_IMAGE_TYPE_1D && Region->height == 1 &&
       Region->depth == 1) ||
          (ZeImageDesc.type == ZE_IMAGE_TYPE_1DARRAY && Region->depth == 1) ||
          (ZeImageDesc.type == ZE_IMAGE_TYPE_2D && Region->depth == 1) ||
          (ZeImageDesc.type == ZE_IMAGE_TYPE_3D),
      PI_ERROR_INVALID_VALUE);
#endif // !NDEBUG

  uint32_t OriginX = pi_cast<uint32_t>(Origin->x);
  uint32_t OriginY = pi_cast<uint32_t>(Origin->y);
  uint32_t OriginZ = pi_cast<uint32_t>(Origin->z);

  uint32_t Width = pi_cast<uint32_t>(Region->width);
  uint32_t Height = pi_cast<uint32_t>(Region->height);
  uint32_t Depth = pi_cast<uint32_t>(Region->depth);

  ZeRegion = {OriginX, OriginY, OriginZ, Width, Height, Depth};

  return PI_SUCCESS;
}

// Helper function to implement image read/write/copy.
// PI interfaces must have queue's and destination image's mutexes locked for
// exclusive use and source image's mutex locked for shared use on entry.
static pi_result enqueueMemImageCommandHelper(
    pi_command_type CommandType, pi_queue Queue,
    const void *Src, // image or ptr
    void *Dst,       // image or ptr
    pi_bool IsBlocking, pi_image_offset SrcOrigin, pi_image_offset DstOrigin,
    pi_image_region Region, size_t RowPitch, size_t SlicePitch,
    pi_uint32 NumEventsInWaitList, const pi_event *EventWaitList,
    pi_event *OutEvent, bool PreferCopyEngine = false) {
  PI_ASSERT(Queue, PI_ERROR_INVALID_QUEUE);

  bool UseCopyEngine = Queue->useCopyEngine(PreferCopyEngine);

  _pi_ze_event_list_t TmpWaitList;
  if (auto Res = TmpWaitList.createAndRetainPiZeEventList(
          NumEventsInWaitList, EventWaitList, Queue, UseCopyEngine))
    return Res;

  // We want to batch these commands to avoid extra submissions (costly)
  bool OkToBatch = true;

  // Get a new command list to be used on this call
  pi_command_list_ptr_t CommandList{};
  if (auto Res = Queue->Context->getAvailableCommandList(
          Queue, CommandList, UseCopyEngine, OkToBatch))
    return Res;

  ze_event_handle_t ZeEvent = nullptr;
  pi_event InternalEvent;
  bool IsInternal = OutEvent == nullptr;
  pi_event *Event = OutEvent ? OutEvent : &InternalEvent;
  auto Res = createEventAndAssociateQueue(Queue, Event, CommandType,
                                          CommandList, IsInternal);
  if (Res != PI_SUCCESS)
    return Res;
  ZeEvent = (*Event)->ZeEvent;
  (*Event)->WaitList = TmpWaitList;

  const auto &ZeCommandList = CommandList->first;
  const auto &WaitList = (*Event)->WaitList;

  if (WaitList.Length) {
    ZE_CALL(zeCommandListAppendWaitOnEvents,
            (ZeCommandList, WaitList.Length, WaitList.ZeEventList));
  }
  if (CommandType == PI_COMMAND_TYPE_IMAGE_READ) {
    pi_mem SrcMem = pi_cast<pi_mem>(const_cast<void *>(Src));

    ze_image_region_t ZeSrcRegion;
    auto Result = getImageRegionHelper(SrcMem, SrcOrigin, Region, ZeSrcRegion);
    if (Result != PI_SUCCESS)
      return Result;

    // TODO: Level Zero does not support row_pitch/slice_pitch for images yet.
    // Check that SYCL RT did not want pitch larger than default.
    (void)RowPitch;
    (void)SlicePitch;
#ifndef NDEBUG
    PI_ASSERT(SrcMem->isImage(), PI_ERROR_INVALID_MEM_OBJECT);

    auto SrcImage = static_cast<_pi_image *>(SrcMem);
    const ze_image_desc_t &ZeImageDesc = SrcImage->ZeImageDesc;
    PI_ASSERT(
        RowPitch == 0 ||
            // special case RGBA image pitch equal to region's width
            (ZeImageDesc.format.layout == ZE_IMAGE_FORMAT_LAYOUT_32_32_32_32 &&
             RowPitch == 4 * 4 * ZeSrcRegion.width) ||
            (ZeImageDesc.format.layout == ZE_IMAGE_FORMAT_LAYOUT_16_16_16_16 &&
             RowPitch == 4 * 2 * ZeSrcRegion.width) ||
            (ZeImageDesc.format.layout == ZE_IMAGE_FORMAT_LAYOUT_8_8_8_8 &&
             RowPitch == 4 * ZeSrcRegion.width),
        PI_ERROR_INVALID_IMAGE_SIZE);
    PI_ASSERT(SlicePitch == 0 || SlicePitch == RowPitch * ZeSrcRegion.height,
              PI_ERROR_INVALID_IMAGE_SIZE);
#endif // !NDEBUG

    char *ZeHandleSrc;
    PI_CALL(
        SrcMem->getZeHandle(ZeHandleSrc, _pi_mem::read_only, Queue->Device));
    ZE_CALL(zeCommandListAppendImageCopyToMemory,
            (ZeCommandList, Dst, pi_cast<ze_image_handle_t>(ZeHandleSrc),
             &ZeSrcRegion, ZeEvent, 0, nullptr));
  } else if (CommandType == PI_COMMAND_TYPE_IMAGE_WRITE) {
    pi_mem DstMem = pi_cast<pi_mem>(Dst);
    ze_image_region_t ZeDstRegion;
    auto Result = getImageRegionHelper(DstMem, DstOrigin, Region, ZeDstRegion);
    if (Result != PI_SUCCESS)
      return Result;

      // TODO: Level Zero does not support row_pitch/slice_pitch for images yet.
      // Check that SYCL RT did not want pitch larger than default.
#ifndef NDEBUG
    PI_ASSERT(DstMem->isImage(), PI_ERROR_INVALID_MEM_OBJECT);

    auto DstImage = static_cast<_pi_image *>(DstMem);
    const ze_image_desc_t &ZeImageDesc = DstImage->ZeImageDesc;
    PI_ASSERT(
        RowPitch == 0 ||
            // special case RGBA image pitch equal to region's width
            (ZeImageDesc.format.layout == ZE_IMAGE_FORMAT_LAYOUT_32_32_32_32 &&
             RowPitch == 4 * 4 * ZeDstRegion.width) ||
            (ZeImageDesc.format.layout == ZE_IMAGE_FORMAT_LAYOUT_16_16_16_16 &&
             RowPitch == 4 * 2 * ZeDstRegion.width) ||
            (ZeImageDesc.format.layout == ZE_IMAGE_FORMAT_LAYOUT_8_8_8_8 &&
             RowPitch == 4 * ZeDstRegion.width),
        PI_ERROR_INVALID_IMAGE_SIZE);
    PI_ASSERT(SlicePitch == 0 || SlicePitch == RowPitch * ZeDstRegion.height,
              PI_ERROR_INVALID_IMAGE_SIZE);
#endif // !NDEBUG

    char *ZeHandleDst;
    PI_CALL(
        DstMem->getZeHandle(ZeHandleDst, _pi_mem::write_only, Queue->Device));
    ZE_CALL(zeCommandListAppendImageCopyFromMemory,
            (ZeCommandList, pi_cast<ze_image_handle_t>(ZeHandleDst), Src,
             &ZeDstRegion, ZeEvent, 0, nullptr));
  } else if (CommandType == PI_COMMAND_TYPE_IMAGE_COPY) {
    pi_mem SrcImage = pi_cast<pi_mem>(const_cast<void *>(Src));
    pi_mem DstImage = pi_cast<pi_mem>(Dst);

    ze_image_region_t ZeSrcRegion;
    auto Result =
        getImageRegionHelper(SrcImage, SrcOrigin, Region, ZeSrcRegion);
    if (Result != PI_SUCCESS)
      return Result;
    ze_image_region_t ZeDstRegion;
    Result = getImageRegionHelper(DstImage, DstOrigin, Region, ZeDstRegion);
    if (Result != PI_SUCCESS)
      return Result;

    char *ZeHandleSrc;
    char *ZeHandleDst;
    PI_CALL(
        SrcImage->getZeHandle(ZeHandleSrc, _pi_mem::read_only, Queue->Device));
    PI_CALL(
        DstImage->getZeHandle(ZeHandleDst, _pi_mem::write_only, Queue->Device));
    ZE_CALL(zeCommandListAppendImageCopyRegion,
            (ZeCommandList, pi_cast<ze_image_handle_t>(ZeHandleDst),
             pi_cast<ze_image_handle_t>(ZeHandleSrc), &ZeDstRegion,
             &ZeSrcRegion, ZeEvent, 0, nullptr));
  } else {
    zePrint("enqueueMemImageUpdate: unsupported image command type\n");
    return PI_ERROR_INVALID_OPERATION;
  }

  if (auto Res = Queue->executeCommandList(CommandList, IsBlocking, OkToBatch))
    return Res;

  return PI_SUCCESS;
}

extern "C" {

pi_result piEnqueueMemImageRead(pi_queue Queue, pi_mem Image,
                                pi_bool BlockingRead, pi_image_offset Origin,
                                pi_image_region Region, size_t RowPitch,
                                size_t SlicePitch, void *Ptr,
                                pi_uint32 NumEventsInWaitList,
                                const pi_event *EventWaitList,
                                pi_event *Event) {
  PI_ASSERT(Queue, PI_ERROR_INVALID_QUEUE);

  std::shared_lock<pi_shared_mutex> SrcLock(Image->Mutex, std::defer_lock);
  std::scoped_lock<std::shared_lock<pi_shared_mutex>, pi_shared_mutex> LockAll(
      SrcLock, Queue->Mutex);
  return enqueueMemImageCommandHelper(
      PI_COMMAND_TYPE_IMAGE_READ, Queue,
      Image, // src
      Ptr,   // dst
      BlockingRead,
      Origin,  // SrcOrigin
      nullptr, // DstOrigin
      Region, RowPitch, SlicePitch, NumEventsInWaitList, EventWaitList, Event);
}

pi_result piEnqueueMemImageWrite(pi_queue Queue, pi_mem Image,
                                 pi_bool BlockingWrite, pi_image_offset Origin,
                                 pi_image_region Region, size_t InputRowPitch,
                                 size_t InputSlicePitch, const void *Ptr,
                                 pi_uint32 NumEventsInWaitList,
                                 const pi_event *EventWaitList,
                                 pi_event *Event) {

  PI_ASSERT(Queue, PI_ERROR_INVALID_QUEUE);

  std::scoped_lock<pi_shared_mutex, pi_shared_mutex> Lock(Queue->Mutex,
                                                          Image->Mutex);
  return enqueueMemImageCommandHelper(PI_COMMAND_TYPE_IMAGE_WRITE, Queue,
                                      Ptr,   // src
                                      Image, // dst
                                      BlockingWrite,
                                      nullptr, // SrcOrigin
                                      Origin,  // DstOrigin
                                      Region, InputRowPitch, InputSlicePitch,
                                      NumEventsInWaitList, EventWaitList,
                                      Event);
}

pi_result
piEnqueueMemImageCopy(pi_queue Queue, pi_mem SrcImage, pi_mem DstImage,
                      pi_image_offset SrcOrigin, pi_image_offset DstOrigin,
                      pi_image_region Region, pi_uint32 NumEventsInWaitList,
                      const pi_event *EventWaitList, pi_event *Event) {

  PI_ASSERT(Queue, PI_ERROR_INVALID_QUEUE);

  std::shared_lock<pi_shared_mutex> SrcLock(SrcImage->Mutex, std::defer_lock);
  std::scoped_lock<std::shared_lock<pi_shared_mutex>, pi_shared_mutex,
                   pi_shared_mutex>
      LockAll(SrcLock, DstImage->Mutex, Queue->Mutex);
  // Copy engine is preferred only for host to device transfer.
  // Device to device transfers run faster on compute engines.
  // Images are always allocated on device.
  bool PreferCopyEngine = false;
  return enqueueMemImageCommandHelper(
      PI_COMMAND_TYPE_IMAGE_COPY, Queue, SrcImage, DstImage,
      false, // is_blocking
      SrcOrigin, DstOrigin, Region,
      0, // row pitch
      0, // slice pitch
      NumEventsInWaitList, EventWaitList, Event, PreferCopyEngine);
}

pi_result piEnqueueMemImageFill(pi_queue Queue, pi_mem Image,
                                const void *FillColor, const size_t *Origin,
                                const size_t *Region,
                                pi_uint32 NumEventsInWaitList,
                                const pi_event *EventWaitList,
                                pi_event *Event) {
  (void)Image;
  (void)FillColor;
  (void)Origin;
  (void)Region;
  (void)NumEventsInWaitList;
  (void)EventWaitList;
  (void)Event;

  PI_ASSERT(Queue, PI_ERROR_INVALID_QUEUE);

  // Lock automatically releases when this goes out of scope.
  std::scoped_lock<pi_shared_mutex, pi_shared_mutex> Lock(Queue->Mutex,
                                                          Image->Mutex);

  die("piEnqueueMemImageFill: not implemented");
  return {};
}

pi_result piMemBufferPartition(pi_mem Buffer, pi_mem_flags Flags,
                               pi_buffer_create_type BufferCreateType,
                               void *BufferCreateInfo, pi_mem *RetMem) {

  PI_ASSERT(Buffer && !Buffer->isImage() &&
                !(static_cast<pi_buffer>(Buffer))->isSubBuffer(),
            PI_ERROR_INVALID_MEM_OBJECT);

  PI_ASSERT(BufferCreateType == PI_BUFFER_CREATE_TYPE_REGION &&
                BufferCreateInfo && RetMem,
            PI_ERROR_INVALID_VALUE);

  std::shared_lock<pi_shared_mutex> Guard(Buffer->Mutex);

  if (Flags != PI_MEM_FLAGS_ACCESS_RW) {
    die("piMemBufferPartition: Level-Zero implements only read-write buffer,"
        "no read-only or write-only yet.");
  }

  auto Region = (pi_buffer_region)BufferCreateInfo;

  PI_ASSERT(Region->size != 0u, PI_ERROR_INVALID_BUFFER_SIZE);
  PI_ASSERT(Region->origin <= (Region->origin + Region->size),
            PI_ERROR_INVALID_VALUE);

  try {
    *RetMem = new _pi_buffer(static_cast<pi_buffer>(Buffer), Region->origin,
                             Region->size);
  } catch (const std::bad_alloc &) {
    return PI_ERROR_OUT_OF_HOST_MEMORY;
  } catch (...) {
    return PI_ERROR_UNKNOWN;
  }

  return PI_SUCCESS;
}

pi_result piEnqueueNativeKernel(pi_queue Queue, void (*UserFunc)(void *),
                                void *Args, size_t CbArgs,
                                pi_uint32 NumMemObjects, const pi_mem *MemList,
                                const void **ArgsMemLoc,
                                pi_uint32 NumEventsInWaitList,
                                const pi_event *EventWaitList,
                                pi_event *Event) {
  (void)UserFunc;
  (void)Args;
  (void)CbArgs;
  (void)NumMemObjects;
  (void)MemList;
  (void)ArgsMemLoc;
  (void)NumEventsInWaitList;
  (void)EventWaitList;
  (void)Event;

  PI_ASSERT(Queue, PI_ERROR_INVALID_QUEUE);

  // Lock automatically releases when this goes out of scope.
  std::scoped_lock<pi_shared_mutex> lock(Queue->Mutex);

  die("piEnqueueNativeKernel: not implemented");
  return {};
}

// Function gets characters between delimeter's in str
// then checks if they are equal to the sub_str.
// returns true if there is at least one instance
// returns false if there are no instances of the name
static bool is_in_separated_string(const std::string &str, char delimiter,
                                   const std::string &sub_str) {
  size_t beg = 0;
  size_t length = 0;
  for (const auto &x : str) {
    if (x == delimiter) {
      if (str.substr(beg, length) == sub_str)
        return true;

      beg += length + 1;
      length = 0;
      continue;
    }
    length++;
  }
  if (length != 0)
    if (str.substr(beg, length) == sub_str)
      return true;

  return false;
}

// TODO: Check if the function_pointer_ret type can be converted to void**.
pi_result piextGetDeviceFunctionPointer(pi_device Device, pi_program Program,
                                        const char *FunctionName,
                                        pi_uint64 *FunctionPointerRet) {
  (void)Device;
  PI_ASSERT(Program, PI_ERROR_INVALID_PROGRAM);

  std::shared_lock<pi_shared_mutex> Guard(Program->Mutex);
  if (Program->State != _pi_program::Exe) {
    return PI_ERROR_INVALID_PROGRAM_EXECUTABLE;
  }

  ze_result_t ZeResult =
      ZE_CALL_NOCHECK(zeModuleGetFunctionPointer,
                      (Program->ZeModule, FunctionName,
                       reinterpret_cast<void **>(FunctionPointerRet)));

  // zeModuleGetFunctionPointer currently fails for all
  // kernels regardless of if the kernel exist or not
  // with ZE_RESULT_ERROR_INVALID_ARGUMENT
  // TODO: remove when this is no longer the case
  // If zeModuleGetFunctionPointer returns invalid argument,
  // fallback to searching through kernel list and return
  // PI_ERROR_FUNCTION_ADDRESS_IS_NOT_AVAILABLE if the function exists
  // or PI_ERROR_INVALID_KERNEL_NAME if the function does not exist.
  // FunctionPointerRet should always be 0
  if (ZeResult == ZE_RESULT_ERROR_INVALID_ARGUMENT) {
    size_t Size;
    *FunctionPointerRet = 0;
    PI_CALL(piProgramGetInfo(Program, PI_PROGRAM_INFO_KERNEL_NAMES, 0, nullptr,
                             &Size));

    std::string ClResult(Size, ' ');
    PI_CALL(piProgramGetInfo(Program, PI_PROGRAM_INFO_KERNEL_NAMES,
                             ClResult.size(), &ClResult[0], nullptr));

    // Get rid of the null terminator and search for kernel_name
    // If function can be found return error code to indicate it
    // exists
    ClResult.pop_back();
    if (is_in_separated_string(ClResult, ';', std::string(FunctionName)))
      return PI_ERROR_FUNCTION_ADDRESS_IS_NOT_AVAILABLE;

    return PI_ERROR_INVALID_KERNEL_NAME;
  }

  if (ZeResult == ZE_RESULT_ERROR_INVALID_FUNCTION_NAME) {
    *FunctionPointerRet = 0;
    return PI_ERROR_INVALID_KERNEL_NAME;
  }

  return mapError(ZeResult);
}

static bool ShouldUseUSMAllocator() {
  // Enable allocator by default if it's not explicitly disabled
  return std::getenv("SYCL_PI_LEVEL_ZERO_DISABLE_USM_ALLOCATOR") == nullptr;
}

static const bool UseUSMAllocator = ShouldUseUSMAllocator();

static pi_result USMDeviceAllocImpl(void **ResultPtr, pi_context Context,
                                    pi_device Device,
                                    pi_usm_mem_properties *Properties,
                                    size_t Size, pi_uint32 Alignment) {
  PI_ASSERT(Context, PI_ERROR_INVALID_CONTEXT);
  PI_ASSERT(Device, PI_ERROR_INVALID_DEVICE);

  // Check that incorrect bits are not set in the properties.
  PI_ASSERT(!Properties || *Properties == 0 ||
                (*Properties == PI_MEM_ALLOC_FLAGS && *(Properties + 2) == 0),
            PI_ERROR_INVALID_VALUE);

  // TODO: translate PI properties to Level Zero flags
  ZeStruct<ze_device_mem_alloc_desc_t> ZeDesc;
  ZeDesc.flags = 0;
  ZeDesc.ordinal = 0;

  ZeStruct<ze_relaxed_allocation_limits_exp_desc_t> RelaxedDesc;
  if (Size > Device->ZeDeviceProperties->maxMemAllocSize) {
    // Tell Level-Zero to accept Size > maxMemAllocSize
    RelaxedDesc.flags = ZE_RELAXED_ALLOCATION_LIMITS_EXP_FLAG_MAX_SIZE;
    ZeDesc.pNext = &RelaxedDesc;
  }

  ZE_CALL(zeMemAllocDevice, (Context->ZeContext, &ZeDesc, Size, Alignment,
                             Device->ZeDevice, ResultPtr));

  PI_ASSERT(Alignment == 0 ||
                reinterpret_cast<std::uintptr_t>(*ResultPtr) % Alignment == 0,
            PI_ERROR_INVALID_VALUE);

  return PI_SUCCESS;
}

static pi_result USMSharedAllocImpl(void **ResultPtr, pi_context Context,
                                    pi_device Device,
                                    pi_usm_mem_properties *Properties,
                                    size_t Size, pi_uint32 Alignment) {
  PI_ASSERT(Context, PI_ERROR_INVALID_CONTEXT);
  PI_ASSERT(Device, PI_ERROR_INVALID_DEVICE);

  // TODO: translate PI properties to Level Zero flags
  ZeStruct<ze_host_mem_alloc_desc_t> ZeHostDesc;
  ZeHostDesc.flags = 0;
  ZeStruct<ze_device_mem_alloc_desc_t> ZeDevDesc;
  ZeDevDesc.flags = 0;
  ZeDevDesc.ordinal = 0;

  ZeStruct<ze_relaxed_allocation_limits_exp_desc_t> RelaxedDesc;
  if (Size > Device->ZeDeviceProperties->maxMemAllocSize) {
    // Tell Level-Zero to accept Size > maxMemAllocSize
    RelaxedDesc.flags = ZE_RELAXED_ALLOCATION_LIMITS_EXP_FLAG_MAX_SIZE;
    ZeDevDesc.pNext = &RelaxedDesc;
  }

  ZE_CALL(zeMemAllocShared, (Context->ZeContext, &ZeDevDesc, &ZeHostDesc, Size,
                             Alignment, Device->ZeDevice, ResultPtr));

  PI_ASSERT(Alignment == 0 ||
                reinterpret_cast<std::uintptr_t>(*ResultPtr) % Alignment == 0,
            PI_ERROR_INVALID_VALUE);

  // See if the memory is going to be read-only on the device.
  bool DeviceReadOnly = false;
  // Check that incorrect bits are not set in the properties.
  if (Properties && *Properties != 0) {
    PI_ASSERT(*(Properties) == PI_MEM_ALLOC_FLAGS && *(Properties + 2) == 0,
              PI_ERROR_INVALID_VALUE);
    DeviceReadOnly = *(Properties + 1) & PI_MEM_ALLOC_DEVICE_READ_ONLY;
  }
  if (!DeviceReadOnly)
    return PI_SUCCESS;

  // For read-only memory, let L0 know about that by using advises.

  // zeCommandListAppendMemAdvise must not be called from simultaneous threads
  // with the same command list handle.
  std::scoped_lock<pi_mutex> Lock(Context->ImmediateCommandListMutex);

  ZE_CALL(zeCommandListAppendMemAdvise,
          (Context->ZeCommandListInit, Device->ZeDevice, *ResultPtr, Size,
           ZE_MEMORY_ADVICE_SET_READ_MOSTLY));

  ZE_CALL(zeCommandListAppendMemAdvise,
          (Context->ZeCommandListInit, Device->ZeDevice, *ResultPtr, Size,
           ZE_MEMORY_ADVICE_SET_PREFERRED_LOCATION));

  return PI_SUCCESS;
}

static pi_result USMHostAllocImpl(void **ResultPtr, pi_context Context,
                                  pi_usm_mem_properties *Properties,
                                  size_t Size, pi_uint32 Alignment) {
  PI_ASSERT(Context, PI_ERROR_INVALID_CONTEXT);

  // Check that incorrect bits are not set in the properties.
  PI_ASSERT(!Properties || *Properties == 0 ||
                (*Properties == PI_MEM_ALLOC_FLAGS && *(Properties + 2) == 0),
            PI_ERROR_INVALID_VALUE);

  // TODO: translate PI properties to Level Zero flags
  ZeStruct<ze_host_mem_alloc_desc_t> ZeHostDesc;
  ZeHostDesc.flags = 0;
  ZE_CALL(zeMemAllocHost,
          (Context->ZeContext, &ZeHostDesc, Size, Alignment, ResultPtr));

  PI_ASSERT(Alignment == 0 ||
                reinterpret_cast<std::uintptr_t>(*ResultPtr) % Alignment == 0,
            PI_ERROR_INVALID_VALUE);

  return PI_SUCCESS;
}

static pi_result USMFreeImpl(pi_context Context, void *Ptr,
                             bool OwnZeMemHandle) {
  if (OwnZeMemHandle)
    ZE_CALL(zeMemFree, (Context->ZeContext, Ptr));
  return PI_SUCCESS;
}

// Exception type to pass allocation errors
class UsmAllocationException {
  const pi_result Error;

public:
  UsmAllocationException(pi_result Err) : Error{Err} {}
  pi_result getError() const { return Error; }
};

pi_result USMSharedMemoryAlloc::allocateImpl(void **ResultPtr, size_t Size,
                                             pi_uint32 Alignment) {
  return USMSharedAllocImpl(ResultPtr, Context, Device, nullptr, Size,
                            Alignment);
}

pi_result USMSharedReadOnlyMemoryAlloc::allocateImpl(void **ResultPtr,
                                                     size_t Size,
                                                     pi_uint32 Alignment) {
  pi_usm_mem_properties Props[] = {PI_MEM_ALLOC_FLAGS,
                                   PI_MEM_ALLOC_DEVICE_READ_ONLY, 0};
  return USMSharedAllocImpl(ResultPtr, Context, Device, Props, Size,
                            Alignment);
}

pi_result USMDeviceMemoryAlloc::allocateImpl(void **ResultPtr, size_t Size,
                                             pi_uint32 Alignment) {
  return USMDeviceAllocImpl(ResultPtr, Context, Device, nullptr, Size,
                            Alignment);
}

pi_result USMHostMemoryAlloc::allocateImpl(void **ResultPtr, size_t Size,
                                           pi_uint32 Alignment) {
  return USMHostAllocImpl(ResultPtr, Context, nullptr, Size, Alignment);
}

MemType USMSharedMemoryAlloc::getMemTypeImpl() { return MemType::Shared; }

MemType USMDeviceMemoryAlloc::getMemTypeImpl() { return MemType::Device; }

MemType USMHostMemoryAlloc::getMemTypeImpl() { return MemType::Host; }

void *USMMemoryAllocBase::allocate(size_t Size) {
  void *Ptr = nullptr;

  auto Res = allocateImpl(&Ptr, Size, sizeof(void *));
  if (Res != PI_SUCCESS) {
    throw UsmAllocationException(Res);
  }

  return Ptr;
}

void *USMMemoryAllocBase::allocate(size_t Size, size_t Alignment) {
  void *Ptr = nullptr;

  auto Res = allocateImpl(&Ptr, Size, Alignment);
  if (Res != PI_SUCCESS) {
    throw UsmAllocationException(Res);
  }
  return Ptr;
}

void USMMemoryAllocBase::deallocate(void *Ptr, bool OwnZeMemHandle) {
  auto Res = USMFreeImpl(Context, Ptr, OwnZeMemHandle);
  if (Res != PI_SUCCESS) {
    throw UsmAllocationException(Res);
  }
}

MemType USMMemoryAllocBase::getMemType() { return getMemTypeImpl(); }

pi_result piextUSMDeviceAlloc(void **ResultPtr, pi_context Context,
                              pi_device Device,
                              pi_usm_mem_properties *Properties, size_t Size,
                              pi_uint32 Alignment) {
  // L0 supports alignment up to 64KB and silently ignores higher values.
  // We flag alignment > 64KB as an invalid value.
  if (Alignment > 65536)
    return PI_ERROR_INVALID_VALUE;

  pi_platform Plt = Device->Platform;

  // If indirect access tracking is enabled then lock the mutex which is
  // guarding contexts container in the platform. This prevents new kernels from
  // being submitted in any context while we are in the process of allocating a
  // memory, this is needed to properly capture allocations by kernels with
  // indirect access. This lock also protects access to the context's data
  // structures. If indirect access tracking is not enabled then lock context
  // mutex to protect access to context's data structures.
  std::shared_lock<pi_shared_mutex> ContextLock(Context->Mutex,
                                                std::defer_lock);
  std::unique_lock<pi_shared_mutex> IndirectAccessTrackingLock(
      Plt->ContextsMutex, std::defer_lock);
  if (IndirectAccessTrackingEnabled) {
    IndirectAccessTrackingLock.lock();
    // We are going to defer memory release if there are kernels with indirect
    // access, that is why explicitly retain context to be sure that it is
    // released after all memory allocations in this context are released.
    PI_CALL(piContextRetain(Context));
  } else {
    ContextLock.lock();
  }

  if (!UseUSMAllocator ||
      // L0 spec says that allocation fails if Alignment != 2^n, in order to
      // keep the same behavior for the allocator, just call L0 API directly and
      // return the error code.
      ((Alignment & (Alignment - 1)) != 0)) {
    pi_result Res = USMDeviceAllocImpl(ResultPtr, Context, Device, Properties,
                                       Size, Alignment);
    if (IndirectAccessTrackingEnabled) {
      // Keep track of all memory allocations in the context
      Context->MemAllocs.emplace(std::piecewise_construct,
                                 std::forward_as_tuple(*ResultPtr),
                                 std::forward_as_tuple(Context));
    }
    return Res;
  }

  try {
    auto It = Context->DeviceMemAllocContexts.find(Device);
    if (It == Context->DeviceMemAllocContexts.end())
      return PI_ERROR_INVALID_VALUE;

    *ResultPtr = It->second.allocate(Size, Alignment);
    if (IndirectAccessTrackingEnabled) {
      // Keep track of all memory allocations in the context
      Context->MemAllocs.emplace(std::piecewise_construct,
                                 std::forward_as_tuple(*ResultPtr),
                                 std::forward_as_tuple(Context));
    }

  } catch (const UsmAllocationException &Ex) {
    *ResultPtr = nullptr;
    return Ex.getError();
  } catch (...) {
    return PI_ERROR_UNKNOWN;
  }

  return PI_SUCCESS;
}

pi_result piextUSMSharedAlloc(void **ResultPtr, pi_context Context,
                              pi_device Device,
                              pi_usm_mem_properties *Properties, size_t Size,
                              pi_uint32 Alignment) {
  // See if the memory is going to be read-only on the device.
  bool DeviceReadOnly = false;
  // Check that incorrect bits are not set in the properties.
  if (Properties && *Properties != 0) {
    PI_ASSERT(*(Properties) == PI_MEM_ALLOC_FLAGS && *(Properties + 2) == 0,
              PI_ERROR_INVALID_VALUE);
    DeviceReadOnly = *(Properties + 1) & PI_MEM_ALLOC_DEVICE_READ_ONLY;
  }

  // L0 supports alignment up to 64KB and silently ignores higher values.
  // We flag alignment > 64KB as an invalid value.
  if (Alignment > 65536)
    return PI_ERROR_INVALID_VALUE;

  pi_platform Plt = Device->Platform;

  // If indirect access tracking is enabled then lock the mutex which is
  // guarding contexts container in the platform. This prevents new kernels from
  // being submitted in any context while we are in the process of allocating a
  // memory, this is needed to properly capture allocations by kernels with
  // indirect access. This lock also protects access to the context's data
  // structures. If indirect access tracking is not enabled then lock context
  // mutex to protect access to context's data structures.
  std::scoped_lock<pi_shared_mutex> Lock(
      IndirectAccessTrackingEnabled ? Plt->ContextsMutex : Context->Mutex);

  if (IndirectAccessTrackingEnabled) {
    // We are going to defer memory release if there are kernels with indirect
    // access, that is why explicitly retain context to be sure that it is
    // released after all memory allocations in this context are released.
    PI_CALL(piContextRetain(Context));
  }

  if (!UseUSMAllocator ||
      // L0 spec says that allocation fails if Alignment != 2^n, in order to
      // keep the same behavior for the allocator, just call L0 API directly and
      // return the error code.
      ((Alignment & (Alignment - 1)) != 0)) {
    pi_result Res = USMSharedAllocImpl(ResultPtr, Context, Device, Properties,
                                       Size, Alignment);
    if (IndirectAccessTrackingEnabled) {
      // Keep track of all memory allocations in the context
      Context->MemAllocs.emplace(std::piecewise_construct,
                                 std::forward_as_tuple(*ResultPtr),
                                 std::forward_as_tuple(Context));
    }
    return Res;
  }

  try {
    auto &Allocator = (DeviceReadOnly ? Context->SharedReadOnlyMemAllocContexts
                                      : Context->SharedMemAllocContexts);
    auto It = Allocator.find(Device);
    if (It == Allocator.end())
      return PI_ERROR_INVALID_VALUE;

    *ResultPtr = It->second.allocate(Size, Alignment);
    if (DeviceReadOnly) {
      Context->SharedReadOnlyAllocs.insert(*ResultPtr);
    }
    if (IndirectAccessTrackingEnabled) {
      // Keep track of all memory allocations in the context
      Context->MemAllocs.emplace(std::piecewise_construct,
                                 std::forward_as_tuple(*ResultPtr),
                                 std::forward_as_tuple(Context));
    }
  } catch (const UsmAllocationException &Ex) {
    *ResultPtr = nullptr;
    return Ex.getError();
  } catch (...) {
    return PI_ERROR_UNKNOWN;
  }

  return PI_SUCCESS;
}

pi_result piextUSMHostAlloc(void **ResultPtr, pi_context Context,
                            pi_usm_mem_properties *Properties, size_t Size,
                            pi_uint32 Alignment) {
  // L0 supports alignment up to 64KB and silently ignores higher values.
  // We flag alignment > 64KB as an invalid value.
  if (Alignment > 65536)
    return PI_ERROR_INVALID_VALUE;

  pi_platform Plt = Context->getPlatform();
  // If indirect access tracking is enabled then lock the mutex which is
  // guarding contexts container in the platform. This prevents new kernels from
  // being submitted in any context while we are in the process of allocating a
  // memory, this is needed to properly capture allocations by kernels with
  // indirect access. This lock also protects access to the context's data
  // structures. If indirect access tracking is not enabled then lock context
  // mutex to protect access to context's data structures.
  std::shared_lock<pi_shared_mutex> ContextLock(Context->Mutex,
                                                std::defer_lock);
  std::unique_lock<pi_shared_mutex> IndirectAccessTrackingLock(
      Plt->ContextsMutex, std::defer_lock);
  if (IndirectAccessTrackingEnabled) {
    IndirectAccessTrackingLock.lock();
    // We are going to defer memory release if there are kernels with indirect
    // access, that is why explicitly retain context to be sure that it is
    // released after all memory allocations in this context are released.
    PI_CALL(piContextRetain(Context));
  } else {
    ContextLock.lock();
  }

  if (!UseUSMAllocator ||
      // L0 spec says that allocation fails if Alignment != 2^n, in order to
      // keep the same behavior for the allocator, just call L0 API directly and
      // return the error code.
      ((Alignment & (Alignment - 1)) != 0)) {
    pi_result Res =
        USMHostAllocImpl(ResultPtr, Context, Properties, Size, Alignment);
    if (IndirectAccessTrackingEnabled) {
      // Keep track of all memory allocations in the context
      Context->MemAllocs.emplace(std::piecewise_construct,
                                 std::forward_as_tuple(*ResultPtr),
                                 std::forward_as_tuple(Context));
    }
    return Res;
  }

  // There is a single allocator for Host USM allocations, so we don't need to
  // find the allocator depending on context as we do for Shared and Device
  // allocations.
  try {
    *ResultPtr = Context->HostMemAllocContext->allocate(Size, Alignment);
    if (IndirectAccessTrackingEnabled) {
      // Keep track of all memory allocations in the context
      Context->MemAllocs.emplace(std::piecewise_construct,
                                 std::forward_as_tuple(*ResultPtr),
                                 std::forward_as_tuple(Context));
    }
  } catch (const UsmAllocationException &Ex) {
    *ResultPtr = nullptr;
    return Ex.getError();
  } catch (...) {
    return PI_ERROR_UNKNOWN;
  }

  return PI_SUCCESS;
}

// Helper function to deallocate USM memory, if indirect access support is
// enabled then a caller must lock the platform-level mutex guarding the
// container with contexts because deallocating the memory can turn RefCount of
// a context to 0 and as a result the context being removed from the list of
// tracked contexts.
// If indirect access tracking is not enabled then caller must lock Context
// mutex.
static pi_result USMFreeHelper(pi_context Context, void *Ptr,
                               bool OwnZeMemHandle) {
  if (IndirectAccessTrackingEnabled) {
    auto It = Context->MemAllocs.find(Ptr);
    if (It == std::end(Context->MemAllocs)) {
      die("All memory allocations must be tracked!");
    }
    if (!It->second.RefCount.decrementAndTest()) {
      // Memory can't be deallocated yet.
      return PI_SUCCESS;
    }

    // Reference count is zero, it is ok to free memory.
    // We don't need to track this allocation anymore.
    Context->MemAllocs.erase(It);
  }

  if (!UseUSMAllocator) {
    pi_result Res = USMFreeImpl(Context, Ptr, OwnZeMemHandle);
    if (IndirectAccessTrackingEnabled)
      PI_CALL(ContextReleaseHelper(Context));
    return Res;
  }

  // Query the device of the allocation to determine the right allocator context
  ze_device_handle_t ZeDeviceHandle;
  ZeStruct<ze_memory_allocation_properties_t> ZeMemoryAllocationProperties;

  // Query memory type of the pointer we're freeing to determine the correct
  // way to do it(directly or via an allocator)
  ZE_CALL(zeMemGetAllocProperties,
          (Context->ZeContext, Ptr, &ZeMemoryAllocationProperties,
           &ZeDeviceHandle));

  // If memory type is host release from host pool
  if (ZeMemoryAllocationProperties.type == ZE_MEMORY_TYPE_HOST) {
    try {
      Context->HostMemAllocContext->deallocate(Ptr, OwnZeMemHandle);
    } catch (const UsmAllocationException &Ex) {
      return Ex.getError();
    } catch (...) {
      return PI_ERROR_UNKNOWN;
    }
    if (IndirectAccessTrackingEnabled)
      PI_CALL(ContextReleaseHelper(Context));
    return PI_SUCCESS;
  }

  // Points out an allocation in SharedReadOnlyMemAllocContexts
  auto SharedReadOnlyAllocsIterator = Context->SharedReadOnlyAllocs.end();

  if (!ZeDeviceHandle) {
    // The only case where it is OK not have device identified is
    // if the memory is not known to the driver. We should not ever get
    // this either, probably.
    PI_ASSERT(ZeMemoryAllocationProperties.type == ZE_MEMORY_TYPE_UNKNOWN,
              PI_ERROR_INVALID_DEVICE);
  } else {
    pi_device Device;
    // All context member devices or their descendants are of the same platform.
    auto Platform = Context->getPlatform();
    Device = Platform->getDeviceFromNativeHandle(ZeDeviceHandle);
    PI_ASSERT(Device, PI_ERROR_INVALID_DEVICE);

    auto DeallocationHelper =
        [Context, Device, Ptr, OwnZeMemHandle](
            std::unordered_map<pi_device, USMAllocContext> &AllocContextMap) {
          try {
            auto It = AllocContextMap.find(Device);
            if (It == AllocContextMap.end())
              return PI_ERROR_INVALID_VALUE;

            // The right context is found, deallocate the pointer
            It->second.deallocate(Ptr, OwnZeMemHandle);
          } catch (const UsmAllocationException &Ex) {
            return Ex.getError();
          }

          if (IndirectAccessTrackingEnabled)
            PI_CALL(ContextReleaseHelper(Context));
          return PI_SUCCESS;
        };

    switch (ZeMemoryAllocationProperties.type) {
    case ZE_MEMORY_TYPE_SHARED:
      // Distinguish device_read_only allocations since they have own pool.
      SharedReadOnlyAllocsIterator = Context->SharedReadOnlyAllocs.find(Ptr);
      return DeallocationHelper(SharedReadOnlyAllocsIterator !=
                                        Context->SharedReadOnlyAllocs.end()
                                    ? Context->SharedReadOnlyMemAllocContexts
                                    : Context->SharedMemAllocContexts);
    case ZE_MEMORY_TYPE_DEVICE:
      return DeallocationHelper(Context->DeviceMemAllocContexts);
    default:
      // Handled below
      break;
    }
  }

  pi_result Res = USMFreeImpl(Context, Ptr, OwnZeMemHandle);
  if (SharedReadOnlyAllocsIterator != Context->SharedReadOnlyAllocs.end()) {
    Context->SharedReadOnlyAllocs.erase(SharedReadOnlyAllocsIterator);
  }
  if (IndirectAccessTrackingEnabled)
    PI_CALL(ContextReleaseHelper(Context));
  return Res;
}

pi_result piextUSMFree(pi_context Context, void *Ptr) {
  pi_platform Plt = Context->getPlatform();

  std::scoped_lock<pi_shared_mutex> Lock(
      IndirectAccessTrackingEnabled ? Plt->ContextsMutex : Context->Mutex);

  return USMFreeHelper(Context, Ptr, true /* OwnZeMemHandle */);
}

pi_result piextKernelSetArgPointer(pi_kernel Kernel, pi_uint32 ArgIndex,
                                   size_t ArgSize, const void *ArgValue) {

  PI_CALL(piKernelSetArg(Kernel, ArgIndex, ArgSize, ArgValue));
  return PI_SUCCESS;
}

/// USM Memset API
///
/// @param Queue is the queue to submit to
/// @param Ptr is the ptr to memset
/// @param Value is value to set.  It is interpreted as an 8-bit value and the
/// upper
///        24 bits are ignored
/// @param Count is the size in bytes to memset
/// @param NumEventsInWaitlist is the number of events to wait on
/// @param EventsWaitlist is an array of events to wait on
/// @param Event is the event that represents this operation
pi_result piextUSMEnqueueMemset(pi_queue Queue, void *Ptr, pi_int32 Value,
                                size_t Count, pi_uint32 NumEventsInWaitlist,
                                const pi_event *EventsWaitlist,
                                pi_event *Event) {
  if (!Ptr) {
    return PI_ERROR_INVALID_VALUE;
  }

  PI_ASSERT(Queue, PI_ERROR_INVALID_QUEUE);

  std::scoped_lock<pi_shared_mutex> Lock(Queue->Mutex);
  return enqueueMemFillHelper(
      // TODO: do we need a new command type for USM memset?
      PI_COMMAND_TYPE_MEM_BUFFER_FILL, Queue, Ptr,
      &Value, // It will be interpreted as an 8-bit value,
      1,      // which is indicated with this pattern_size==1
      Count, NumEventsInWaitlist, EventsWaitlist, Event);
}

// Helper function to check if a pointer is a device pointer.
static bool IsDevicePointer(pi_context Context, const void *Ptr) {
  ze_device_handle_t ZeDeviceHandle;
  ZeStruct<ze_memory_allocation_properties_t> ZeMemoryAllocationProperties;

  // Query memory type of the pointer
  ZE_CALL(zeMemGetAllocProperties,
          (Context->ZeContext, Ptr, &ZeMemoryAllocationProperties,
           &ZeDeviceHandle));

  return (ZeMemoryAllocationProperties.type == ZE_MEMORY_TYPE_DEVICE);
}

pi_result piextUSMEnqueueMemcpy(pi_queue Queue, pi_bool Blocking, void *DstPtr,
                                const void *SrcPtr, size_t Size,
                                pi_uint32 NumEventsInWaitlist,
                                const pi_event *EventsWaitlist,
                                pi_event *Event) {

  if (!DstPtr) {
    return PI_ERROR_INVALID_VALUE;
  }

  PI_ASSERT(Queue, PI_ERROR_INVALID_QUEUE);

  std::scoped_lock<pi_shared_mutex> lock(Queue->Mutex);

  // Device to Device copies are found to execute slower on copy engine
  // (versus compute engine).
  bool PreferCopyEngine = !IsDevicePointer(Queue->Context, SrcPtr) ||
                          !IsDevicePointer(Queue->Context, DstPtr);

  // Temporary option added to use copy engine for D2D copy
  PreferCopyEngine |= UseCopyEngineForD2DCopy;

  return enqueueMemCopyHelper(
      // TODO: do we need a new command type for this?
      PI_COMMAND_TYPE_MEM_BUFFER_COPY, Queue, DstPtr, Blocking, Size, SrcPtr,
      NumEventsInWaitlist, EventsWaitlist, Event, PreferCopyEngine);
}

/// Hint to migrate memory to the device
///
/// @param Queue is the queue to submit to
/// @param Ptr points to the memory to migrate
/// @param Size is the number of bytes to migrate
/// @param Flags is a bitfield used to specify memory migration options
/// @param NumEventsInWaitlist is the number of events to wait on
/// @param EventsWaitlist is an array of events to wait on
/// @param Event is the event that represents this operation
pi_result piextUSMEnqueuePrefetch(pi_queue Queue, const void *Ptr, size_t Size,
                                  pi_usm_migration_flags Flags,
                                  pi_uint32 NumEventsInWaitList,
                                  const pi_event *EventWaitList,
                                  pi_event *OutEvent) {

  // flags is currently unused so fail if set
  PI_ASSERT(Flags == 0, PI_ERROR_INVALID_VALUE);
  PI_ASSERT(Queue, PI_ERROR_INVALID_QUEUE);

  // Lock automatically releases when this goes out of scope.
  std::scoped_lock<pi_shared_mutex> lock(Queue->Mutex);

  bool UseCopyEngine = false;

  // Please note that the following code should be run before the
  // subsequent getAvailableCommandList() call so that there is no
  // dead-lock from waiting unsubmitted events in an open batch.
  // The createAndRetainPiZeEventList() has the proper side-effect
  // of submitting batches with dependent events.
  //
  _pi_ze_event_list_t TmpWaitList;
  if (auto Res = TmpWaitList.createAndRetainPiZeEventList(
          NumEventsInWaitList, EventWaitList, Queue, UseCopyEngine))
    return Res;

  // Get a new command list to be used on this call
  pi_command_list_ptr_t CommandList{};
  // TODO: Change UseCopyEngine argument to 'true' once L0 backend
  // support is added
  if (auto Res = Queue->Context->getAvailableCommandList(Queue, CommandList,
                                                         UseCopyEngine))
    return Res;

  // TODO: do we need to create a unique command type for this?
  ze_event_handle_t ZeEvent = nullptr;
  pi_event InternalEvent;
  bool IsInternal = OutEvent == nullptr;
  pi_event *Event = OutEvent ? OutEvent : &InternalEvent;
  auto Res = createEventAndAssociateQueue(Queue, Event, PI_COMMAND_TYPE_USER,
                                          CommandList, IsInternal);
  if (Res != PI_SUCCESS)
    return Res;
  ZeEvent = (*Event)->ZeEvent;
  (*Event)->WaitList = TmpWaitList;

  const auto &WaitList = (*Event)->WaitList;
  const auto &ZeCommandList = CommandList->first;
  if (WaitList.Length) {
    ZE_CALL(zeCommandListAppendWaitOnEvents,
            (ZeCommandList, WaitList.Length, WaitList.ZeEventList));
  }
  // TODO: figure out how to translate "flags"
  ZE_CALL(zeCommandListAppendMemoryPrefetch, (ZeCommandList, Ptr, Size));

  // TODO: Level Zero does not have a completion "event" with the prefetch API,
  // so manually add command to signal our event.
  ZE_CALL(zeCommandListAppendSignalEvent, (ZeCommandList, ZeEvent));

  if (auto Res = Queue->executeCommandList(CommandList, false))
    return Res;

  return PI_SUCCESS;
}

/// USM memadvise API to govern behavior of automatic migration mechanisms
///
/// @param Queue is the queue to submit to
/// @param Ptr is the data to be advised
/// @param Length is the size in bytes of the meory to advise
/// @param Advice is device specific advice
/// @param Event is the event that represents this operation
///
pi_result piextUSMEnqueueMemAdvise(pi_queue Queue, const void *Ptr,
                                   size_t Length, pi_mem_advice Advice,
                                   pi_event *OutEvent) {
  PI_ASSERT(Queue, PI_ERROR_INVALID_QUEUE);

  // Lock automatically releases when this goes out of scope.
  std::scoped_lock<pi_shared_mutex> lock(Queue->Mutex);

  auto ZeAdvice = pi_cast<ze_memory_advice_t>(Advice);

  bool UseCopyEngine = false;

  _pi_ze_event_list_t TmpWaitList;
  if (auto Res = TmpWaitList.createAndRetainPiZeEventList(0, nullptr, Queue,
                                                          UseCopyEngine))
    return Res;

  // Get a new command list to be used on this call
  pi_command_list_ptr_t CommandList{};
  // UseCopyEngine is set to 'false' here.
  // TODO: Additional analysis is required to check if this operation will
  // run faster on copy engines.
  if (auto Res = Queue->Context->getAvailableCommandList(Queue, CommandList,
                                                         UseCopyEngine))
    return Res;

  // TODO: do we need to create a unique command type for this?
  ze_event_handle_t ZeEvent = nullptr;
  pi_event InternalEvent;
  bool IsInternal = OutEvent == nullptr;
  pi_event *Event = OutEvent ? OutEvent : &InternalEvent;
  auto Res = createEventAndAssociateQueue(Queue, Event, PI_COMMAND_TYPE_USER,
                                          CommandList, IsInternal);
  if (Res != PI_SUCCESS)
    return Res;
  ZeEvent = (*Event)->ZeEvent;
  (*Event)->WaitList = TmpWaitList;

  const auto &ZeCommandList = CommandList->first;
  const auto &WaitList = (*Event)->WaitList;

  if (WaitList.Length) {
    ZE_CALL(zeCommandListAppendWaitOnEvents,
            (ZeCommandList, WaitList.Length, WaitList.ZeEventList));
  }

  ZE_CALL(zeCommandListAppendMemAdvise,
          (ZeCommandList, Queue->Device->ZeDevice, Ptr, Length, ZeAdvice));

  // TODO: Level Zero does not have a completion "event" with the advise API,
  // so manually add command to signal our event.
  ZE_CALL(zeCommandListAppendSignalEvent, (ZeCommandList, ZeEvent));

  Queue->executeCommandList(CommandList, false);

  return PI_SUCCESS;
}

/// API to query information about USM allocated pointers.
/// Valid Queries:
///   PI_MEM_ALLOC_TYPE returns host/device/shared pi_usm_type value
///   PI_MEM_ALLOC_BASE_PTR returns the base ptr of an allocation if
///                         the queried pointer fell inside an allocation.
///                         Result must fit in void *
///   PI_MEM_ALLOC_SIZE returns how big the queried pointer's
///                     allocation is in bytes. Result is a size_t.
///   PI_MEM_ALLOC_DEVICE returns the pi_device this was allocated against
///
/// @param Context is the pi_context
/// @param Ptr is the pointer to query
/// @param ParamName is the type of query to perform
/// @param ParamValueSize is the size of the result in bytes
/// @param ParamValue is the result
/// @param ParamValueRet is how many bytes were written
pi_result piextUSMGetMemAllocInfo(pi_context Context, const void *Ptr,
                                  pi_mem_alloc_info ParamName,
                                  size_t ParamValueSize, void *ParamValue,
                                  size_t *ParamValueSizeRet) {
  PI_ASSERT(Context, PI_ERROR_INVALID_CONTEXT);

  ze_device_handle_t ZeDeviceHandle;
  ZeStruct<ze_memory_allocation_properties_t> ZeMemoryAllocationProperties;

  ZE_CALL(zeMemGetAllocProperties,
          (Context->ZeContext, Ptr, &ZeMemoryAllocationProperties,
           &ZeDeviceHandle));

  ReturnHelper ReturnValue(ParamValueSize, ParamValue, ParamValueSizeRet);
  switch (ParamName) {
  case PI_MEM_ALLOC_TYPE: {
    pi_usm_type MemAllocaType;
    switch (ZeMemoryAllocationProperties.type) {
    case ZE_MEMORY_TYPE_UNKNOWN:
      MemAllocaType = PI_MEM_TYPE_UNKNOWN;
      break;
    case ZE_MEMORY_TYPE_HOST:
      MemAllocaType = PI_MEM_TYPE_HOST;
      break;
    case ZE_MEMORY_TYPE_DEVICE:
      MemAllocaType = PI_MEM_TYPE_DEVICE;
      break;
    case ZE_MEMORY_TYPE_SHARED:
      MemAllocaType = PI_MEM_TYPE_SHARED;
      break;
    default:
      zePrint("piextUSMGetMemAllocInfo: unexpected usm memory type\n");
      return PI_ERROR_INVALID_VALUE;
    }
    return ReturnValue(MemAllocaType);
  }
  case PI_MEM_ALLOC_DEVICE:
    if (ZeDeviceHandle) {
      auto Platform = Context->getPlatform();
      auto Device = Platform->getDeviceFromNativeHandle(ZeDeviceHandle);
      return Device ? ReturnValue(Device) : PI_ERROR_INVALID_VALUE;
    } else {
      return PI_ERROR_INVALID_VALUE;
    }
  case PI_MEM_ALLOC_BASE_PTR: {
    void *Base;
    ZE_CALL(zeMemGetAddressRange, (Context->ZeContext, Ptr, &Base, nullptr));
    return ReturnValue(Base);
  }
  case PI_MEM_ALLOC_SIZE: {
    size_t Size;
    ZE_CALL(zeMemGetAddressRange, (Context->ZeContext, Ptr, nullptr, &Size));
    return ReturnValue(Size);
  }
  default:
    zePrint("piextUSMGetMemAllocInfo: unsupported ParamName\n");
    return PI_ERROR_INVALID_VALUE;
  }
  return PI_SUCCESS;
}

pi_result piKernelSetExecInfo(pi_kernel Kernel, pi_kernel_exec_info ParamName,
                              size_t ParamValueSize, const void *ParamValue) {
  (void)ParamValueSize;
  PI_ASSERT(Kernel, PI_ERROR_INVALID_KERNEL);
  PI_ASSERT(ParamValue, PI_ERROR_INVALID_VALUE);

  std::scoped_lock<pi_shared_mutex> Guard(Kernel->Mutex);
  if (ParamName == PI_USM_INDIRECT_ACCESS &&
      *(static_cast<const pi_bool *>(ParamValue)) == PI_TRUE) {
    // The whole point for users really was to not need to know anything
    // about the types of allocations kernel uses. So in DPC++ we always
    // just set all 3 modes for each kernel.
    ze_kernel_indirect_access_flags_t IndirectFlags =
        ZE_KERNEL_INDIRECT_ACCESS_FLAG_HOST |
        ZE_KERNEL_INDIRECT_ACCESS_FLAG_DEVICE |
        ZE_KERNEL_INDIRECT_ACCESS_FLAG_SHARED;
    ZE_CALL(zeKernelSetIndirectAccess, (Kernel->ZeKernel, IndirectFlags));
  } else {
    zePrint("piKernelSetExecInfo: unsupported ParamName\n");
    return PI_ERROR_INVALID_VALUE;
  }

  return PI_SUCCESS;
}

pi_result piextProgramSetSpecializationConstant(pi_program Prog,
                                                pi_uint32 SpecID, size_t,
                                                const void *SpecValue) {
  std::scoped_lock<pi_shared_mutex> Guard(Prog->Mutex);

  // Remember the value of this specialization constant until the program is
  // built.  Note that we only save the pointer to the buffer that contains the
  // value.  The caller is responsible for maintaining storage for this buffer.
  //
  // NOTE: SpecSize is unused in Level Zero, the size is known from SPIR-V by
  // SpecID.
  Prog->SpecConstants[SpecID] = SpecValue;

  return PI_SUCCESS;
}

const char SupportedVersion[] = _PI_LEVEL_ZERO_PLUGIN_VERSION_STRING;

pi_result piPluginInit(pi_plugin *PluginInit) {
  PI_ASSERT(PluginInit, PI_ERROR_INVALID_VALUE);

  // Check that the major version matches in PiVersion and SupportedVersion
  _PI_PLUGIN_VERSION_CHECK(PluginInit->PiVersion, SupportedVersion);

  // TODO: handle versioning/targets properly.
  size_t PluginVersionSize = sizeof(PluginInit->PluginVersion);

  PI_ASSERT(strlen(_PI_LEVEL_ZERO_PLUGIN_VERSION_STRING) < PluginVersionSize,
            PI_ERROR_INVALID_VALUE);

  strncpy(PluginInit->PluginVersion, SupportedVersion, PluginVersionSize);

#define _PI_API(api)                                                           \
  (PluginInit->PiFunctionTable).api = (decltype(&::api))(&api);
#include <sycl/detail/pi.def>

  enableZeTracing();
  return PI_SUCCESS;
}

pi_result piextPluginGetOpaqueData(void *opaque_data_param,
                                   void **opaque_data_return) {
  (void)opaque_data_param;
  (void)opaque_data_return;
  return PI_ERROR_UNKNOWN;
}

// SYCL RT calls this api to notify the end of plugin lifetime.
// It can include all the jobs to tear down resources before
// the plugin is unloaded from memory.
pi_result piTearDown(void *PluginParameter) {
  (void)PluginParameter;
  bool LeakFound = false;
  // reclaim pi_platform objects here since we don't have piPlatformRelease.
  for (pi_platform &Platform : *PiPlatformsCache) {
    delete Platform;
  }
  delete PiPlatformsCache;
  delete PiPlatformsCacheMutex;

  // Print the balance of various create/destroy native calls.
  // The idea is to verify if the number of create(+) and destroy(-) calls are
  // matched.
  if (ZeDebug & ZE_DEBUG_CALL_COUNT) {
    // clang-format off
    //
    // The format of this table is such that each row accounts for a
    // specific type of objects, and all elements in the raw except the last
    // one are allocating objects of that type, while the last element is known
    // to deallocate objects of that type.
    //
    std::vector<std::vector<const char *>> CreateDestroySet = {
      {"zeContextCreate",      "zeContextDestroy"},
      {"zeCommandQueueCreate", "zeCommandQueueDestroy"},
      {"zeModuleCreate",       "zeModuleDestroy"},
      {"zeKernelCreate",       "zeKernelDestroy"},
      {"zeEventPoolCreate",    "zeEventPoolDestroy"},
      {"zeCommandListCreateImmediate", "zeCommandListCreate", "zeCommandListDestroy"},
      {"zeEventCreate",        "zeEventDestroy"},
      {"zeFenceCreate",        "zeFenceDestroy"},
      {"zeImageCreate",        "zeImageDestroy"},
      {"zeSamplerCreate",      "zeSamplerDestroy"},
      {"zeMemAllocDevice", "zeMemAllocHost", "zeMemAllocShared", "zeMemFree"},
    };

    // A sample output aimed below is this:
    // ------------------------------------------------------------------------
    //                zeContextCreate = 1     \--->        zeContextDestroy = 1
    //           zeCommandQueueCreate = 1     \--->   zeCommandQueueDestroy = 1
    //                 zeModuleCreate = 1     \--->         zeModuleDestroy = 1
    //                 zeKernelCreate = 1     \--->         zeKernelDestroy = 1
    //              zeEventPoolCreate = 1     \--->      zeEventPoolDestroy = 1
    //   zeCommandListCreateImmediate = 1     |
    //            zeCommandListCreate = 1     \--->    zeCommandListDestroy = 1  ---> LEAK = 1
    //                  zeEventCreate = 2     \--->          zeEventDestroy = 2
    //                  zeFenceCreate = 1     \--->          zeFenceDestroy = 1
    //                  zeImageCreate = 0     \--->          zeImageDestroy = 0
    //                zeSamplerCreate = 0     \--->        zeSamplerDestroy = 0
    //               zeMemAllocDevice = 0     |
    //                 zeMemAllocHost = 1     |
    //               zeMemAllocShared = 0     \--->               zeMemFree = 1
    //
    // clang-format on

    fprintf(stderr, "ZE_DEBUG=%d: check balance of create/destroy calls\n",
            ZE_DEBUG_CALL_COUNT);
    fprintf(stderr,
            "----------------------------------------------------------\n");
    for (const auto &Row : CreateDestroySet) {
      int diff = 0;
      for (auto I = Row.begin(); I != Row.end();) {
        const char *ZeName = *I;
        const auto &ZeCount = (*ZeCallCount)[*I];

        bool First = (I == Row.begin());
        bool Last = (++I == Row.end());

        if (Last) {
          fprintf(stderr, " \\--->");
          diff -= ZeCount;
        } else {
          diff += ZeCount;
          if (!First) {
            fprintf(stderr, " | \n");
          }
        }

        fprintf(stderr, "%30s = %-5d", ZeName, ZeCount);
      }

      if (diff) {
        LeakFound = true;
        fprintf(stderr, " ---> LEAK = %d", diff);
      }
      fprintf(stderr, "\n");
    }

    ZeCallCount->clear();
    delete ZeCallCount;
    ZeCallCount = nullptr;
  }
  if (LeakFound)
    return PI_ERROR_INVALID_MEM_OBJECT;

  disableZeTracing();
  return PI_SUCCESS;
}

pi_result _pi_buffer::getZeHandlePtr(char **&ZeHandlePtr,
                                     access_mode_t AccessMode,
                                     pi_device Device) {
  char *ZeHandle;
  PI_CALL(getZeHandle(ZeHandle, AccessMode, Device));
  ZeHandlePtr = &Allocations[Device].ZeHandle;
  return PI_SUCCESS;
}

size_t _pi_buffer::getAlignment() const {
  // Choose an alignment that is at most 64 and is the next power of 2
  // for sizes less than 64.
  auto Alignment = Size;
  if (Alignment > 32UL)
    Alignment = 64UL;
  else if (Alignment > 16UL)
    Alignment = 32UL;
  else if (Alignment > 8UL)
    Alignment = 16UL;
  else if (Alignment > 4UL)
    Alignment = 8UL;
  else if (Alignment > 2UL)
    Alignment = 4UL;
  else if (Alignment > 1UL)
    Alignment = 2UL;
  else
    Alignment = 1UL;
  return Alignment;
}

pi_result _pi_buffer::getZeHandle(char *&ZeHandle, access_mode_t AccessMode,
                                  pi_device Device) {

  // NOTE: There might be no valid allocation at all yet and we get
  // here from piEnqueueKernelLaunch that would be doing the buffer
  // initialization. In this case the Device is not null as kernel
  // launch is always on a specific device.
  if (!Device)
    Device = LastDeviceWithValidAllocation;
  // If the device is still not selected then use the first one in
  // the context of the buffer.
  if (!Device)
    Device = Context->Devices[0];

  auto &Allocation = Allocations[Device];

  // Sub-buffers don't maintain own allocations but rely on parent buffer.
  if (isSubBuffer()) {
    PI_CALL(SubBuffer.Parent->getZeHandle(ZeHandle, AccessMode, Device));
    ZeHandle += SubBuffer.Origin;
    // Still store the allocation info in the PI sub-buffer for
    // getZeHandlePtr to work. At least zeKernelSetArgumentValue needs to
    // be given a pointer to the allocation handle rather than its value.
    //
    Allocation.ZeHandle = ZeHandle;
    Allocation.ReleaseAction = allocation_t::keep;
    LastDeviceWithValidAllocation = Device;
    return PI_SUCCESS;
  }

  // First handle case where the buffer is represented by only
  // a single host allocation.
  if (OnHost) {
    auto &HostAllocation = Allocations[nullptr];
    // The host allocation may already exists, e.g. with imported
    // host ptr, or in case of interop buffer.
    if (!HostAllocation.ZeHandle) {
      if (enableBufferPooling()) {
        HostAllocation.ReleaseAction = allocation_t::free;
        PI_CALL(piextUSMHostAlloc(pi_cast<void **>(&ZeHandle), Context, nullptr,
                                  Size, getAlignment()));
      } else {
        HostAllocation.ReleaseAction = allocation_t::free_native;
        PI_CALL(
            ZeHostMemAllocHelper(pi_cast<void **>(&ZeHandle), Context, Size));
      }
      HostAllocation.ZeHandle = ZeHandle;
      HostAllocation.Valid = true;
    }
    Allocation = HostAllocation;
    Allocation.ReleaseAction = allocation_t::keep;
    ZeHandle = Allocation.ZeHandle;
    LastDeviceWithValidAllocation = Device;
    return PI_SUCCESS;
  }
  // Reads user setting on how to deal with buffers in contexts where
  // all devices have the same root-device. Returns "true" if the
  // preference is to have allocate on each [sub-]device and migrate
  // normally (copy) to other sub-devices as needed. Returns "false"
  // if the preference is to have single root-device allocations
  // serve the needs of all [sub-]devices, meaning potentially more
  // cross-tile traffic.
  //
  static const bool SingleRootDeviceBufferMigration = [] {
    const char *EnvStr =
        std::getenv("SYCL_PI_LEVEL_ZERO_SINGLE_ROOT_DEVICE_BUFFER_MIGRATION");
    if (EnvStr)
      return (std::stoi(EnvStr) != 0);
    // The default is to migrate normally, which may not always be the
    // best option (depends on buffer access patterns), but is an
    // overall win on the set of the available benchmarks.
    return true;
  }();

  // Peform actual device allocation as needed.
  if (!Allocation.ZeHandle) {
    if (!SingleRootDeviceBufferMigration && Context->SingleRootDevice &&
        Context->SingleRootDevice != Device) {
      // If all devices in the context are sub-devices of the same device
      // then we reuse root-device allocation by all sub-devices in the
      // context.
      // TODO: we can probably generalize this and share root-device
      //       allocations by its own sub-devices even if not all other
      //       devices in the context have the same root.
      PI_CALL(getZeHandle(ZeHandle, AccessMode, Context->SingleRootDevice));
      Allocation.ReleaseAction = allocation_t::keep;
      Allocation.ZeHandle = ZeHandle;
      Allocation.Valid = true;
      return PI_SUCCESS;
    } else { // Create device allocation
      if (enableBufferPooling()) {
        Allocation.ReleaseAction = allocation_t::free;
        PI_CALL(piextUSMDeviceAlloc(pi_cast<void **>(&ZeHandle), Context,
                                    Device, nullptr, Size, getAlignment()));
      } else {
        Allocation.ReleaseAction = allocation_t::free_native;
        PI_CALL(ZeDeviceMemAllocHelper(pi_cast<void **>(&ZeHandle), Context,
                                       Device, Size));
      }
    }
    Allocation.ZeHandle = ZeHandle;
  } else {
    ZeHandle = Allocation.ZeHandle;
  }

  // If some prior access invalidated this allocation then make it valid again.
  if (!Allocation.Valid) {
    // LastDeviceWithValidAllocation should always have valid allocation.
    if (Device == LastDeviceWithValidAllocation)
      die("getZeHandle: last used allocation is not valid");

    // For write-only access the allocation contents is not going to be used.
    // So don't do anything to make it "valid".
    bool NeedCopy = AccessMode != _pi_mem::write_only;
    // It's also possible that the buffer doesn't have a valid allocation
    // yet presumably when it is passed to a kernel that will perform
    // it's intialization.
    if (NeedCopy && !LastDeviceWithValidAllocation) {
      NeedCopy = false;
    }
    char *ZeHandleSrc = nullptr;
    if (NeedCopy) {
      PI_CALL(getZeHandle(ZeHandleSrc, _pi_mem::read_only,
                          LastDeviceWithValidAllocation));
      // It's possible with the single root-device contexts that
      // the buffer is represented by the single root-device
      // allocation and then skip the copy to itself.
      if (ZeHandleSrc == ZeHandle)
        NeedCopy = false;
    }

    if (NeedCopy) {
      // Copy valid buffer data to this allocation.
      // TODO: see if we should better use peer's device allocation used
      // directly, if that capability is reported with zeDeviceCanAccessPeer,
      // instead of maintaining a separate allocation and performing
      // explciit copies.
      //
      // zeCommandListAppendMemoryCopy must not be called from simultaneous
      // threads with the same command list handle, so we need exclusive lock.
      ze_bool_t P2P = false;
      ZE_CALL(
          zeDeviceCanAccessPeer,
          (Device->ZeDevice, LastDeviceWithValidAllocation->ZeDevice, &P2P));
      if (!P2P) {
        // P2P copy is not possible, so copy through the host.
        auto &HostAllocation = Allocations[nullptr];
        // The host allocation may already exists, e.g. with imported
        // host ptr, or in case of interop buffer.
        if (!HostAllocation.ZeHandle) {
          void *ZeHandleHost;
          if (enableBufferPooling()) {
            HostAllocation.ReleaseAction = allocation_t::free;
            PI_CALL(piextUSMHostAlloc(&ZeHandleHost, Context, nullptr, Size,
                                      getAlignment()));
          } else {
            HostAllocation.ReleaseAction = allocation_t::free_native;
            PI_CALL(ZeHostMemAllocHelper(&ZeHandleHost, Context, Size));
          }
          HostAllocation.ZeHandle = pi_cast<char *>(ZeHandleHost);
          HostAllocation.Valid = false;
        }
        std::scoped_lock<pi_mutex> Lock(Context->ImmediateCommandListMutex);
        if (!HostAllocation.Valid) {
          ZE_CALL(zeCommandListAppendMemoryCopy,
                  (Context->ZeCommandListInit,
                   HostAllocation.ZeHandle /* Dst */, ZeHandleSrc, Size,
                   nullptr, 0, nullptr));
          // Mark the host allocation data  as valid so it can be reused.
          // It will be invalidated below if the current access is not
          // read-only.
          HostAllocation.Valid = true;
        }
        ZE_CALL(zeCommandListAppendMemoryCopy,
                (Context->ZeCommandListInit, ZeHandle /* Dst */,
                 HostAllocation.ZeHandle, Size, nullptr, 0, nullptr));
      } else {
        // Perform P2P copy.
        std::scoped_lock<pi_mutex> Lock(Context->ImmediateCommandListMutex);
        ZE_CALL(zeCommandListAppendMemoryCopy,
                (Context->ZeCommandListInit, ZeHandle /* Dst */, ZeHandleSrc,
                 Size, nullptr, 0, nullptr));
      }
    }
    Allocation.Valid = true;
    LastDeviceWithValidAllocation = Device;
  }

  // Invalidate other allocations that would become not valid if
  // this access is not read-only.
  if (AccessMode != _pi_mem::read_only) {
    for (auto &Alloc : Allocations) {
      if (Alloc.first != LastDeviceWithValidAllocation)
        Alloc.second.Valid = false;
    }
  }

  zePrint("getZeHandle(pi_device{%p}) = %p\n", (void *)Device,
          (void *)Allocation.ZeHandle);
  return PI_SUCCESS;
}

pi_result _pi_buffer::free() {
  for (auto &Alloc : Allocations) {
    auto &ZeHandle = Alloc.second.ZeHandle;
    // It is possible that the real allocation wasn't made if the buffer
    // wasn't really used in this location.
    if (!ZeHandle)
      continue;

    switch (Alloc.second.ReleaseAction) {
    case allocation_t::keep:
      break;
    case allocation_t::free: {
      pi_platform Plt = Context->getPlatform();
      std::scoped_lock<pi_shared_mutex> Lock(
          IndirectAccessTrackingEnabled ? Plt->ContextsMutex : Context->Mutex);

      PI_CALL(USMFreeHelper(Context, ZeHandle, true));
      break;
    }
    case allocation_t::free_native:
      PI_CALL(ZeMemFreeHelper(Context, ZeHandle, true));
      break;
    case allocation_t::unimport:
      ZeUSMImport.doZeUSMRelease(Context->getPlatform()->ZeDriver, ZeHandle);
      break;
    default:
      die("_pi_buffer::free(): Unhandled release action");
    }
    ZeHandle = nullptr; // don't leave hanging pointers
  }
  return PI_SUCCESS;
}

} // extern "C"<|MERGE_RESOLUTION|>--- conflicted
+++ resolved
@@ -3589,19 +3589,12 @@
                                : -1; // Use default/round-robin.
 
   // Check that unexpected bits are not set.
-<<<<<<< HEAD
   PI_ASSERT(!(Flags & ~(PI_QUEUE_OUT_OF_ORDER_EXEC_MODE_ENABLE |
                         PI_QUEUE_PROFILING_ENABLE | PI_QUEUE_ON_DEVICE |
                         PI_QUEUE_ON_DEVICE_DEFAULT |
-                        PI_EXT_ONEAPI_QUEUE_DISCARD_EVENTS)),
-=======
-  PI_ASSERT(!(Properties & ~(PI_QUEUE_OUT_OF_ORDER_EXEC_MODE_ENABLE |
-                             PI_QUEUE_PROFILING_ENABLE | PI_QUEUE_ON_DEVICE |
-                             PI_QUEUE_ON_DEVICE_DEFAULT |
-                             PI_EXT_ONEAPI_QUEUE_DISCARD_EVENTS |
-                             PI_EXT_ONEAPI_QUEUE_PRIORITY_LOW |
-                             PI_EXT_ONEAPI_QUEUE_PRIORITY_HIGH)),
->>>>>>> b84f0b22
+                        PI_EXT_ONEAPI_QUEUE_DISCARD_EVENTS |
+                        PI_EXT_ONEAPI_QUEUE_PRIORITY_LOW |
+                        PI_EXT_ONEAPI_QUEUE_PRIORITY_HIGH)),
             PI_ERROR_INVALID_VALUE);
 
   PI_ASSERT(Context, PI_ERROR_INVALID_CONTEXT);
