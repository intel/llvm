--- conflicted
+++ resolved
@@ -5606,16 +5606,11 @@
   return PI_SUCCESS;
 }
 
-// Exteral PI API entry
+// External PI API entry
 pi_result piEventCreate(pi_context Context, pi_event *RetEvent) {
-<<<<<<< HEAD
-  return EventCreate(Context, nullptr, true, RetEvent);
-=======
-  pi_result Result =
-      EventCreate(Context, nullptr, EventsScope == AllHostVisible, RetEvent);
+  pi_result Result = EventCreate(Context, nullptr, true, RetEvent);
   (*RetEvent)->RefCountExternal++;
   return Result;
->>>>>>> c0d639e0
 }
 
 pi_result piEventGetInfo(pi_event Event, pi_event_info ParamName,
@@ -5856,7 +5851,6 @@
   if (NumEvents && !EventList) {
     return PI_ERROR_INVALID_EVENT;
   }
-<<<<<<< HEAD
   for (uint32_t I = 0; I < NumEvents; I++) {
     if (EventList[I]->Queue->Device->eventsScope() ==
         OnDemandHostVisibleProxy) {
@@ -5864,17 +5858,9 @@
       // This ensures that all signalling commands are submitted below and
       // thus proxy events can be waited without a deadlock.
       //
-=======
-  if (EventsScope == OnDemandHostVisibleProxy) {
-    // Make sure to add all host-visible "proxy" event signals if needed.
-    // This ensures that all signalling commands are submitted below and
-    // thus proxy events can be waited without a deadlock.
-    //
-    for (uint32_t I = 0; I < NumEvents; I++) {
       if (!EventList[I]->hasExternalRefs())
         die("piEventsWait must not be called for an internal event");
 
->>>>>>> c0d639e0
       ze_event_handle_t ZeHostVisibleEvent;
       if (auto Res =
               EventList[I]->getOrCreateHostVisibleEvent(ZeHostVisibleEvent))
