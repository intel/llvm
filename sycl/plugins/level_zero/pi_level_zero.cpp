//===-------- pi_level_zero.cpp - Level Zero Plugin --------------------==//
//
// Part of the LLVM Project, under the Apache License v2.0 with LLVM Exceptions.
// See https://llvm.org/LICENSE.txt for license information.
// SPDX-License-Identifier: Apache-2.0 WITH LLVM-exception
//
//===------------------------------------------------------------------===//

/// \file pi_level_zero.cpp
/// Implementation of Level Zero Plugin.
///
/// \ingroup sycl_pi_level_zero

#include "pi_level_zero.hpp"
#include <CL/sycl/detail/spinlock.hpp>
#include <algorithm>
#include <cstdarg>
#include <cstdio>
#include <cstring>
#include <memory>
#include <set>
#include <sstream>
#include <string>
#include <thread>
#include <utility>

#include <level_zero/zet_api.h>

#include "usm_allocator.hpp"

extern "C" {
// Forward declarartions.
static pi_result EventRelease(pi_event Event, pi_queue LockedQueue);
static pi_result QueueRelease(pi_queue Queue, pi_queue LockedQueue);
static pi_result EventCreate(pi_context Context, bool HostVisible,
                             pi_event *RetEvent);
}

namespace {

// Controls Level Zero calls serialization to w/a Level Zero driver being not MT
// ready. Recognized values (can be used as a bit mask):
enum {
  ZeSerializeNone =
      0, // no locking or blocking (except when SYCL RT requested blocking)
  ZeSerializeLock = 1, // locking around each ZE_CALL
  ZeSerializeBlock =
      2, // blocking ZE calls, where supported (usually in enqueue commands)
};
static const pi_uint32 ZeSerialize = [] {
  const char *SerializeMode = std::getenv("ZE_SERIALIZE");
  const pi_uint32 SerializeModeValue =
      SerializeMode ? std::atoi(SerializeMode) : 0;
  return SerializeModeValue;
}();

// This is an experimental option to test performance of device to device copy
// operations on copy engines (versus compute engine)
static const bool UseCopyEngineForD2DCopy = [] {
  const char *CopyEngineForD2DCopy =
      std::getenv("SYCL_PI_LEVEL_ZERO_USE_COPY_ENGINE_FOR_D2D_COPY");
  return (CopyEngineForD2DCopy && (std::stoi(CopyEngineForD2DCopy) != 0));
}();

// This is an experimental option that allows the use of copy engine, if
// available in the device, in Level Zero plugin for copy operations submitted
// to an in-order queue. The default is 1.
static const bool UseCopyEngineForInOrderQueue = [] {
  const char *CopyEngineForInOrderQueue =
      std::getenv("SYCL_PI_LEVEL_ZERO_USE_COPY_ENGINE_FOR_IN_ORDER_QUEUE");
  return (!CopyEngineForInOrderQueue ||
          (std::stoi(CopyEngineForInOrderQueue) != 0));
}();

// This class encapsulates actions taken along with a call to Level Zero API.
class ZeCall {
private:
  // The global mutex that is used for total serialization of Level Zero calls.
  static std::mutex GlobalLock;

public:
  ZeCall() {
    if ((ZeSerialize & ZeSerializeLock) != 0) {
      GlobalLock.lock();
    }
  }
  ~ZeCall() {
    if ((ZeSerialize & ZeSerializeLock) != 0) {
      GlobalLock.unlock();
    }
  }

  // The non-static version just calls static one.
  ze_result_t doCall(ze_result_t ZeResult, const char *ZeName,
                     const char *ZeArgs, bool TraceError = true);
};
std::mutex ZeCall::GlobalLock;

// Controls PI level tracing prints.
static bool PrintPiTrace = false;

// Controls support of the indirect access kernels and deferred memory release.
static const bool IndirectAccessTrackingEnabled = [] {
  return std::getenv("SYCL_PI_LEVEL_ZERO_TRACK_INDIRECT_ACCESS_MEMORY") !=
         nullptr;
}();

// Map Level Zero runtime error code to PI error code.
static pi_result mapError(ze_result_t ZeResult) {
  // TODO: these mapping need to be clarified and synced with the PI API return
  // values, which is TBD.
  static std::unordered_map<ze_result_t, pi_result> ErrorMapping = {
      {ZE_RESULT_SUCCESS, PI_SUCCESS},
      {ZE_RESULT_ERROR_DEVICE_LOST, PI_DEVICE_NOT_FOUND},
      {ZE_RESULT_ERROR_INSUFFICIENT_PERMISSIONS, PI_INVALID_OPERATION},
      {ZE_RESULT_ERROR_NOT_AVAILABLE, PI_INVALID_OPERATION},
      {ZE_RESULT_ERROR_UNINITIALIZED, PI_INVALID_PLATFORM},
      {ZE_RESULT_ERROR_INVALID_ARGUMENT, PI_INVALID_ARG_VALUE},
      {ZE_RESULT_ERROR_INVALID_NULL_POINTER, PI_INVALID_VALUE},
      {ZE_RESULT_ERROR_INVALID_SIZE, PI_INVALID_VALUE},
      {ZE_RESULT_ERROR_UNSUPPORTED_SIZE, PI_INVALID_VALUE},
      {ZE_RESULT_ERROR_UNSUPPORTED_ALIGNMENT, PI_INVALID_VALUE},
      {ZE_RESULT_ERROR_INVALID_SYNCHRONIZATION_OBJECT, PI_INVALID_EVENT},
      {ZE_RESULT_ERROR_INVALID_ENUMERATION, PI_INVALID_VALUE},
      {ZE_RESULT_ERROR_UNSUPPORTED_ENUMERATION, PI_INVALID_VALUE},
      {ZE_RESULT_ERROR_UNSUPPORTED_IMAGE_FORMAT, PI_INVALID_VALUE},
      {ZE_RESULT_ERROR_INVALID_NATIVE_BINARY, PI_INVALID_BINARY},
      {ZE_RESULT_ERROR_INVALID_KERNEL_NAME, PI_INVALID_KERNEL_NAME},
      {ZE_RESULT_ERROR_INVALID_FUNCTION_NAME, PI_BUILD_PROGRAM_FAILURE},
      {ZE_RESULT_ERROR_OVERLAPPING_REGIONS, PI_INVALID_OPERATION},
      {ZE_RESULT_ERROR_INVALID_GROUP_SIZE_DIMENSION,
       PI_INVALID_WORK_GROUP_SIZE},
      {ZE_RESULT_ERROR_MODULE_BUILD_FAILURE, PI_BUILD_PROGRAM_FAILURE},
      {ZE_RESULT_ERROR_OUT_OF_DEVICE_MEMORY, PI_OUT_OF_RESOURCES},
      {ZE_RESULT_ERROR_OUT_OF_HOST_MEMORY, PI_OUT_OF_HOST_MEMORY}};

  auto It = ErrorMapping.find(ZeResult);
  if (It == ErrorMapping.end()) {
    return PI_ERROR_UNKNOWN;
  }
  return It->second;
}

// This will count the calls to Level-Zero
static std::map<const char *, int> *ZeCallCount = nullptr;

// Trace a call to Level-Zero RT
#define ZE_CALL(ZeName, ZeArgs)                                                \
  {                                                                            \
    ze_result_t ZeResult = ZeName ZeArgs;                                      \
    if (auto Result = ZeCall().doCall(ZeResult, #ZeName, #ZeArgs, true))       \
      return mapError(Result);                                                 \
  }

#define ZE_CALL_NOCHECK(ZeName, ZeArgs)                                        \
  ZeCall().doCall(ZeName ZeArgs, #ZeName, #ZeArgs, false)

// Trace an internal PI call; returns in case of an error.
#define PI_CALL(Call)                                                          \
  {                                                                            \
    if (PrintPiTrace)                                                          \
      fprintf(stderr, "PI ---> %s\n", #Call);                                  \
    pi_result Result = (Call);                                                 \
    if (Result != PI_SUCCESS)                                                  \
      return Result;                                                           \
  }

enum DebugLevel {
  ZE_DEBUG_NONE = 0x0,
  ZE_DEBUG_BASIC = 0x1,
  ZE_DEBUG_VALIDATION = 0x2,
  ZE_DEBUG_CALL_COUNT = 0x4,
  ZE_DEBUG_ALL = -1
};

// Controls Level Zero calls tracing.
static const int ZeDebug = [] {
  const char *DebugMode = std::getenv("ZE_DEBUG");
  return DebugMode ? std::atoi(DebugMode) : ZE_DEBUG_NONE;
}();

static void zePrint(const char *Format, ...) {
  if (ZeDebug & ZE_DEBUG_BASIC) {
    va_list Args;
    va_start(Args, Format);
    vfprintf(stderr, Format, Args);
    va_end(Args);
  }
}

// Controls whether device-scope events are used, and how.
static const enum EventsScope {
  // All events are created host-visible (the default mode)
  AllHostVisible,
  // All events are created with device-scope and only when
  // host waits them or queries their status that a proxy
  // host-visible event is created and set to signal after
  // original event signals.
  OnDemandHostVisibleProxy,
  // All events are created with device-scope and only
  // when a batch of commands is submitted for execution a
  // last command in that batch is added to signal host-visible
  // completion of each command in this batch.
  LastCommandInBatchHostVisible
} EventsScope = [] {
  const auto DeviceEventsStr =
      std::getenv("SYCL_PI_LEVEL_ZERO_DEVICE_SCOPE_EVENTS");

  switch (DeviceEventsStr ? std::atoi(DeviceEventsStr) : 0) {
  case 1:
    return OnDemandHostVisibleProxy;
  case 2:
    return LastCommandInBatchHostVisible;
  }
  return AllHostVisible;
}();

// Maximum number of events that can be present in an event ZePool is captured
// here. Setting it to 256 gave best possible performance for several
// benchmarks.
static const pi_uint32 MaxNumEventsPerPool = [] {
  const auto MaxNumEventsPerPoolEnv =
      std::getenv("ZE_MAX_NUMBER_OF_EVENTS_PER_EVENT_POOL");
  pi_uint32 Result =
      MaxNumEventsPerPoolEnv ? std::atoi(MaxNumEventsPerPoolEnv) : 256;
  if (Result <= 0)
    Result = 256;
  return Result;
}();

// Helper function to implement zeHostSynchronize.
// The behavior is to avoid infinite wait during host sync under ZE_DEBUG.
// This allows for a much more responsive debugging of hangs.
//
template <typename T, typename Func>
ze_result_t zeHostSynchronizeImpl(Func Api, T Handle) {
  if (!ZeDebug) {
    return Api(Handle, UINT64_MAX);
  }

  ze_result_t R;
  while ((R = Api(Handle, 1000)) == ZE_RESULT_NOT_READY)
    ;
  return R;
}

// Template function to do various types of host synchronizations.
// This is intended to be used instead of direct calls to specific
// Level-Zero synchronization APIs.
//
template <typename T> ze_result_t zeHostSynchronize(T Handle);
template <> ze_result_t zeHostSynchronize(ze_event_handle_t Handle) {
  return zeHostSynchronizeImpl(zeEventHostSynchronize, Handle);
}
template <> ze_result_t zeHostSynchronize(ze_command_queue_handle_t Handle) {
  return zeHostSynchronizeImpl(zeCommandQueueSynchronize, Handle);
}
template <> ze_result_t zeHostSynchronize(ze_fence_handle_t Handle) {
  return zeHostSynchronizeImpl(zeFenceHostSynchronize, Handle);
}

template <typename T, typename Assign>
pi_result getInfoImpl(size_t param_value_size, void *param_value,
                      size_t *param_value_size_ret, T value, size_t value_size,
                      Assign &&assign_func) {

  if (param_value != nullptr) {

    if (param_value_size < value_size) {
      return PI_INVALID_VALUE;
    }

    assign_func(param_value, value, value_size);
  }

  if (param_value_size_ret != nullptr) {
    *param_value_size_ret = value_size;
  }

  return PI_SUCCESS;
}

template <typename T>
pi_result getInfo(size_t param_value_size, void *param_value,
                  size_t *param_value_size_ret, T value) {

  auto assignment = [](void *param_value, T value, size_t value_size) {
    (void)value_size;
    *static_cast<T *>(param_value) = value;
  };

  return getInfoImpl(param_value_size, param_value, param_value_size_ret, value,
                     sizeof(T), assignment);
}

template <typename T>
pi_result getInfoArray(size_t array_length, size_t param_value_size,
                       void *param_value, size_t *param_value_size_ret,
                       T *value) {
  return getInfoImpl(param_value_size, param_value, param_value_size_ret, value,
                     array_length * sizeof(T), memcpy);
}

template <typename T, typename RetType>
pi_result getInfoArray(size_t array_length, size_t param_value_size,
                       void *param_value, size_t *param_value_size_ret,
                       T *value) {
  if (param_value) {
    memset(param_value, 0, param_value_size);
    for (uint32_t I = 0; I < array_length; I++)
      ((RetType *)param_value)[I] = (RetType)value[I];
  }
  if (param_value_size_ret)
    *param_value_size_ret = array_length * sizeof(RetType);
  return PI_SUCCESS;
}

template <>
pi_result getInfo<const char *>(size_t param_value_size, void *param_value,
                                size_t *param_value_size_ret,
                                const char *value) {
  return getInfoArray(strlen(value) + 1, param_value_size, param_value,
                      param_value_size_ret, value);
}

class ReturnHelper {
public:
  ReturnHelper(size_t param_value_size, void *param_value,
               size_t *param_value_size_ret)
      : param_value_size(param_value_size), param_value(param_value),
        param_value_size_ret(param_value_size_ret) {}

  template <class T> pi_result operator()(const T &t) {
    return getInfo(param_value_size, param_value, param_value_size_ret, t);
  }

private:
  size_t param_value_size;
  void *param_value;
  size_t *param_value_size_ret;
};

} // anonymous namespace

// SYCL_PI_LEVEL_ZERO_USE_COPY_ENGINE can be set to an integer value, or
// a pair of integer values of the form "lower_index:upper_index".
// Here, the indices point to copy engines in a list of all available copy
// engines.
// This functions returns this pair of indices.
// If the user specifies only a single integer, a value of 0 indicates that
// the copy engines will not be used at all. A value of 1 indicates that all
// available copy engines can be used.
static const std::pair<int, int> getRangeOfAllowedCopyEngines = [] {
  const char *EnvVar = std::getenv("SYCL_PI_LEVEL_ZERO_USE_COPY_ENGINE");
  // If the environment variable is not set, all available copy engines can be
  // used.
  if (!EnvVar)
    return std::pair<int, int>(0, INT_MAX);
  std::string CopyEngineRange = EnvVar;
  // Environment variable can be a single integer or a pair of integers
  // separated by ":"
  auto pos = CopyEngineRange.find(":");
  if (pos == std::string::npos) {
    bool UseCopyEngine = (std::stoi(CopyEngineRange) != 0);
    if (UseCopyEngine)
      return std::pair<int, int>(0, INT_MAX); // All copy engines can be used.
    return std::pair<int, int>(-1, -1);       // No copy engines will be used.
  }
  int LowerCopyEngineIndex = std::stoi(CopyEngineRange.substr(0, pos));
  int UpperCopyEngineIndex = std::stoi(CopyEngineRange.substr(pos + 1));
  if ((LowerCopyEngineIndex > UpperCopyEngineIndex) ||
      (LowerCopyEngineIndex < -1) || (UpperCopyEngineIndex < -1)) {
    zePrint("SYCL_PI_LEVEL_ZERO_USE_COPY_ENGINE: invalid value provided, "
            "default set.\n");
    LowerCopyEngineIndex = 0;
    UpperCopyEngineIndex = INT_MAX;
  }
  return std::pair<int, int>(LowerCopyEngineIndex, UpperCopyEngineIndex);
}();

static const bool CopyEngineRequested = [] {
  int LowerCopyQueueIndex = getRangeOfAllowedCopyEngines.first;
  int UpperCopyQueueIndex = getRangeOfAllowedCopyEngines.second;
  return ((LowerCopyQueueIndex != -1) || (UpperCopyQueueIndex != -1));
}();

// Global variables used in PI_Level_Zero
// Note we only create a simple pointer variables such that C++ RT won't
// deallocate them automatically at the end of the main program.
// The heap memory allocated for these global variables reclaimed only when
// Sycl RT calls piTearDown().
static std::vector<pi_platform> *PiPlatformsCache =
    new std::vector<pi_platform>;
static sycl::detail::SpinLock *PiPlatformsCacheMutex =
    new sycl::detail::SpinLock;
static bool PiPlatformCachePopulated = false;

// Flags which tell whether various Level Zero extensions are available.
static bool PiDriverGlobalOffsetExtensionFound = false;
static bool PiDriverModuleProgramExtensionFound = false;

// TODO:: In the following 4 methods we may want to distinguish read access vs.
// write (as it is OK for multiple threads to read the map without locking it).

pi_result _pi_mem::addMapping(void *MappedTo, size_t Offset, size_t Size) {
  std::lock_guard<std::mutex> Lock(MappingsMutex);
  auto Res = Mappings.insert({MappedTo, {Offset, Size}});
  // False as the second value in pair means that mapping was not inserted
  // because mapping already exists.
  if (!Res.second) {
    zePrint("piEnqueueMemBufferMap: duplicate mapping detected\n");
    return PI_INVALID_VALUE;
  }
  return PI_SUCCESS;
}

pi_result _pi_mem::removeMapping(void *MappedTo, Mapping &MapInfo) {
  std::lock_guard<std::mutex> Lock(MappingsMutex);
  auto It = Mappings.find(MappedTo);
  if (It == Mappings.end()) {
    zePrint("piEnqueueMemUnmap: unknown memory mapping\n");
    return PI_INVALID_VALUE;
  }
  MapInfo = It->second;
  Mappings.erase(It);
  return PI_SUCCESS;
}

pi_result
_pi_context::getFreeSlotInExistingOrNewPool(ze_event_pool_handle_t &Pool,
                                            size_t &Index, bool HostVisible) {
  // Lock while updating event pool machinery.
  std::lock_guard<std::mutex> Lock(ZeEventPoolCacheMutex);

  // Setup for host-visible pool as needed.
  ze_event_pool_flag_t ZePoolFlag = {};
  std::list<ze_event_pool_handle_t> *ZePoolCache;

  if (HostVisible) {
    ZePoolFlag = ZE_EVENT_POOL_FLAG_HOST_VISIBLE;
    ZePoolCache = &ZeHostVisibleEventPoolCache;
  } else {
    ZePoolCache = &ZeDeviceScopeEventPoolCache;
  }

  // Remove full pool from the cache.
  if (!ZePoolCache->empty()) {
    if (NumEventsAvailableInEventPool[ZePoolCache->front()] == 0) {
      ZePoolCache->erase(ZePoolCache->begin());
    }
  }
  if (ZePoolCache->empty()) {
    ZePoolCache->push_back(nullptr);
  }

  // We shall be adding an event to the front pool.
  ze_event_pool_handle_t *ZePool = &ZePoolCache->front();
  Index = 0;
  // Create one event ZePool per MaxNumEventsPerPool events
  if (*ZePool == nullptr) {
    ZeStruct<ze_event_pool_desc_t> ZeEventPoolDesc;
    ZeEventPoolDesc.count = MaxNumEventsPerPool;
    ZeEventPoolDesc.flags = ZePoolFlag | ZE_EVENT_POOL_FLAG_KERNEL_TIMESTAMP;

    std::vector<ze_device_handle_t> ZeDevices;
    std::for_each(Devices.begin(), Devices.end(),
                  [&](pi_device &D) { ZeDevices.push_back(D->ZeDevice); });

    ZE_CALL(zeEventPoolCreate, (ZeContext, &ZeEventPoolDesc, ZeDevices.size(),
                                &ZeDevices[0], ZePool));
    NumEventsAvailableInEventPool[*ZePool] = MaxNumEventsPerPool - 1;
    NumEventsUnreleasedInEventPool[*ZePool] = 1;
  } else {
    Index = MaxNumEventsPerPool - NumEventsAvailableInEventPool[*ZePool];
    --NumEventsAvailableInEventPool[*ZePool];
    ++NumEventsUnreleasedInEventPool[*ZePool];
  }
  Pool = *ZePool;
  return PI_SUCCESS;
}

pi_result _pi_context::decrementUnreleasedEventsInPool(pi_event Event) {
  if (!Event->ZeEventPool) {
    // This must be an interop event created on a users's pool.
    // Do nothing.
    return PI_SUCCESS;
  }

  std::list<ze_event_pool_handle_t> *ZePoolCache;
  if (Event->IsHostVisible()) {
    ZePoolCache = &ZeHostVisibleEventPoolCache;
  } else {
    ZePoolCache = &ZeDeviceScopeEventPoolCache;
  }

  // Put the empty pool to the cache of the pools.
  std::lock_guard<std::mutex> Lock(ZeEventPoolCacheMutex);
  if (NumEventsUnreleasedInEventPool[Event->ZeEventPool] == 0)
    die("Invalid event release: event pool doesn't have unreleased events");
  if (--NumEventsUnreleasedInEventPool[Event->ZeEventPool] == 0) {
    if (ZePoolCache->front() != Event->ZeEventPool) {
      ZePoolCache->push_back(Event->ZeEventPool);
    }
    NumEventsAvailableInEventPool[Event->ZeEventPool] = MaxNumEventsPerPool;
  }

  return PI_SUCCESS;
}

// Some opencl extensions we know are supported by all Level Zero devices.
constexpr char ZE_SUPPORTED_EXTENSIONS[] =
    "cl_khr_il_program cl_khr_subgroups cl_intel_subgroups "
    "cl_intel_subgroups_short cl_intel_required_subgroup_size ";

// Forward declarations
static pi_result
enqueueMemCopyHelper(pi_command_type CommandType, pi_queue Queue, void *Dst,
                     pi_bool BlockingWrite, size_t Size, const void *Src,
                     pi_uint32 NumEventsInWaitList,
                     const pi_event *EventWaitList, pi_event *Event,
                     bool PreferCopyEngine = false);

static pi_result enqueueMemCopyRectHelper(
    pi_command_type CommandType, pi_queue Queue, void *SrcBuffer,
    void *DstBuffer, pi_buff_rect_offset SrcOrigin,
    pi_buff_rect_offset DstOrigin, pi_buff_rect_region Region,
    size_t SrcRowPitch, size_t SrcSlicePitch, size_t DstRowPitch,
    size_t DstSlicePitch, pi_bool Blocking, pi_uint32 NumEventsInWaitList,
    const pi_event *EventWaitList, pi_event *Event,
    bool PreferCopyEngine = false);

inline void zeParseError(ze_result_t ZeError, const char *&ErrorString) {
  switch (ZeError) {
#define ZE_ERRCASE(ERR)                                                        \
  case ERR:                                                                    \
    ErrorString = "" #ERR;                                                     \
    break;

    ZE_ERRCASE(ZE_RESULT_SUCCESS)
    ZE_ERRCASE(ZE_RESULT_NOT_READY)
    ZE_ERRCASE(ZE_RESULT_ERROR_DEVICE_LOST)
    ZE_ERRCASE(ZE_RESULT_ERROR_OUT_OF_HOST_MEMORY)
    ZE_ERRCASE(ZE_RESULT_ERROR_OUT_OF_DEVICE_MEMORY)
    ZE_ERRCASE(ZE_RESULT_ERROR_MODULE_BUILD_FAILURE)
    ZE_ERRCASE(ZE_RESULT_ERROR_INSUFFICIENT_PERMISSIONS)
    ZE_ERRCASE(ZE_RESULT_ERROR_NOT_AVAILABLE)
    ZE_ERRCASE(ZE_RESULT_ERROR_UNINITIALIZED)
    ZE_ERRCASE(ZE_RESULT_ERROR_UNSUPPORTED_VERSION)
    ZE_ERRCASE(ZE_RESULT_ERROR_UNSUPPORTED_FEATURE)
    ZE_ERRCASE(ZE_RESULT_ERROR_INVALID_ARGUMENT)
    ZE_ERRCASE(ZE_RESULT_ERROR_INVALID_NULL_HANDLE)
    ZE_ERRCASE(ZE_RESULT_ERROR_HANDLE_OBJECT_IN_USE)
    ZE_ERRCASE(ZE_RESULT_ERROR_INVALID_NULL_POINTER)
    ZE_ERRCASE(ZE_RESULT_ERROR_INVALID_SIZE)
    ZE_ERRCASE(ZE_RESULT_ERROR_UNSUPPORTED_SIZE)
    ZE_ERRCASE(ZE_RESULT_ERROR_UNSUPPORTED_ALIGNMENT)
    ZE_ERRCASE(ZE_RESULT_ERROR_INVALID_SYNCHRONIZATION_OBJECT)
    ZE_ERRCASE(ZE_RESULT_ERROR_INVALID_ENUMERATION)
    ZE_ERRCASE(ZE_RESULT_ERROR_UNSUPPORTED_ENUMERATION)
    ZE_ERRCASE(ZE_RESULT_ERROR_UNSUPPORTED_IMAGE_FORMAT)
    ZE_ERRCASE(ZE_RESULT_ERROR_INVALID_NATIVE_BINARY)
    ZE_ERRCASE(ZE_RESULT_ERROR_INVALID_GLOBAL_NAME)
    ZE_ERRCASE(ZE_RESULT_ERROR_INVALID_KERNEL_NAME)
    ZE_ERRCASE(ZE_RESULT_ERROR_INVALID_FUNCTION_NAME)
    ZE_ERRCASE(ZE_RESULT_ERROR_INVALID_GROUP_SIZE_DIMENSION)
    ZE_ERRCASE(ZE_RESULT_ERROR_INVALID_GLOBAL_WIDTH_DIMENSION)
    ZE_ERRCASE(ZE_RESULT_ERROR_INVALID_KERNEL_ARGUMENT_INDEX)
    ZE_ERRCASE(ZE_RESULT_ERROR_INVALID_KERNEL_ARGUMENT_SIZE)
    ZE_ERRCASE(ZE_RESULT_ERROR_INVALID_KERNEL_ATTRIBUTE_VALUE)
    ZE_ERRCASE(ZE_RESULT_ERROR_INVALID_COMMAND_LIST_TYPE)
    ZE_ERRCASE(ZE_RESULT_ERROR_OVERLAPPING_REGIONS)
    ZE_ERRCASE(ZE_RESULT_ERROR_INVALID_MODULE_UNLINKED)
    ZE_ERRCASE(ZE_RESULT_ERROR_UNKNOWN)

#undef ZE_ERRCASE
  default:
    assert(false && "Unexpected Error code");
  } // switch
}

ze_result_t ZeCall::doCall(ze_result_t ZeResult, const char *ZeName,
                           const char *ZeArgs, bool TraceError) {
  zePrint("ZE ---> %s%s\n", ZeName, ZeArgs);

  if (ZeDebug & ZE_DEBUG_CALL_COUNT) {
    ++(*ZeCallCount)[ZeName];
  }

  if (ZeResult && TraceError) {
    const char *ErrorString = "Unknown";
    zeParseError(ZeResult, ErrorString);
    zePrint("Error (%s) in %s\n", ErrorString, ZeName);
  }
  return ZeResult;
}

#define PI_ASSERT(condition, error)                                            \
  if (!(condition))                                                            \
    return error;

// This helper function increments the reference counter of the Queue
// without guarding with a lock.
// It is the caller's responsibility to make sure the lock is acquired
// on the Queue that is passed in.
inline static void piQueueRetainNoLock(pi_queue Queue) { Queue->RefCount++; }

// This helper function creates a pi_event and associate a pi_queue.
// Note that the caller of this function must have acquired lock on the Queue
// that is passed in.
// \param Queue pi_queue to associate with a new event.
// \param Event a pointer to hold the newly created pi_event
// \param CommandType various command type determined by the caller
// \param CommandList is the command list where the event is added
inline static pi_result
createEventAndAssociateQueue(pi_queue Queue, pi_event *Event,
                             pi_command_type CommandType,
                             pi_command_list_ptr_t CommandList) {
  pi_result Res = piEventCreate(Queue->Context, Event);
  if (Res != PI_SUCCESS)
    return Res;

  (*Event)->Queue = Queue;
  (*Event)->CommandType = CommandType;

  // Append this Event to the CommandList, if any
  if (CommandList != Queue->CommandListMap.end()) {
    (*Event)->ZeCommandList = CommandList->first;
    CommandList->second.append(*Event);
    PI_CALL(piEventRetain(*Event));
  } else {
    (*Event)->ZeCommandList = nullptr;
  }

  // We need to increment the reference counter here to avoid pi_queue
  // being released before the associated pi_event is released because
  // piEventRelease requires access to the associated pi_queue.
  // In piEventRelease, the reference counter of the Queue is decremented
  // to release it.
  piQueueRetainNoLock(Queue);

  // SYCL RT does not track completion of the events, so it could
  // release a PI event as soon as that's not being waited in the app.
  // But we have to ensure that the event is not destroyed before
  // it is really signalled, so retain it explicitly here and
  // release in Event->cleanup().
  //
  PI_CALL(piEventRetain(*Event));

  return PI_SUCCESS;
}

pi_result _pi_device::initialize(int SubSubDeviceOrdinal,
                                 int SubSubDeviceIndex) {
  uint32_t numQueueGroups = 0;
  ZE_CALL(zeDeviceGetCommandQueueGroupProperties,
          (ZeDevice, &numQueueGroups, nullptr));
  if (numQueueGroups == 0) {
    return PI_ERROR_UNKNOWN;
  }
  zePrint("NOTE: Number of queue groups = %d\n", numQueueGroups);
  std::vector<ZeStruct<ze_command_queue_group_properties_t>>
      QueueGroupProperties(numQueueGroups);
  ZE_CALL(zeDeviceGetCommandQueueGroupProperties,
          (ZeDevice, &numQueueGroups, QueueGroupProperties.data()));

  int ComputeGroupIndex = -1;

  // Initialize a sub-sub-device with its own ordinal and index
  if (SubSubDeviceOrdinal >= 0) {
    ComputeGroupIndex = SubSubDeviceOrdinal;
    ZeComputeEngineIndex = SubSubDeviceIndex;
  } else { // This is a root or a sub-device
    for (uint32_t i = 0; i < numQueueGroups; i++) {
      if (QueueGroupProperties[i].flags &
          ZE_COMMAND_QUEUE_GROUP_PROPERTY_FLAG_COMPUTE) {
        ComputeGroupIndex = i;
        break;
      }
    }
    // How is it possible that there are no "compute" capabilities?
    if (ComputeGroupIndex < 0) {
      return PI_ERROR_UNKNOWN;
    }
    // The index for a root or a sub-device is always 0.
    ZeComputeEngineIndex = 0;

    int MainCopyGroupIndex = -1;
    int LinkCopyGroupIndex = -1;
    if (CopyEngineRequested) {
      for (uint32_t i = 0; i < numQueueGroups; i++) {
        if (((QueueGroupProperties[i].flags &
              ZE_COMMAND_QUEUE_GROUP_PROPERTY_FLAG_COMPUTE) == 0) &&
            (QueueGroupProperties[i].flags &
             ZE_COMMAND_QUEUE_GROUP_PROPERTY_FLAG_COPY)) {
          if (QueueGroupProperties[i].numQueues == 1)
            MainCopyGroupIndex = i;
          else {
            LinkCopyGroupIndex = i;
            break;
          }
        }
      }
      if (MainCopyGroupIndex < 0)
        zePrint("NOTE: main blitter/copy engine is not available\n");
      else
        zePrint("NOTE: main blitter/copy engine is available\n");

      if (LinkCopyGroupIndex < 0)
        zePrint("NOTE: link blitter/copy engines are not available\n");
      else
        zePrint("NOTE: link blitter/copy engines are available\n");
    }

    ZeMainCopyQueueGroupIndex = MainCopyGroupIndex;
    if (MainCopyGroupIndex >= 0) {
      ZeMainCopyQueueGroupProperties = QueueGroupProperties[MainCopyGroupIndex];
    }

    ZeLinkCopyQueueGroupIndex = LinkCopyGroupIndex;
    if (LinkCopyGroupIndex >= 0) {
      ZeLinkCopyQueueGroupProperties = QueueGroupProperties[LinkCopyGroupIndex];
    }
  }

  ZeComputeQueueGroupIndex = ComputeGroupIndex;
  ZeComputeQueueGroupProperties = QueueGroupProperties[ComputeGroupIndex];

  // Maintain various device properties cache.
  // Note that we just describe here how to compute the data.
  // The real initialization is upon first access.
  //
  auto ZeDevice = this->ZeDevice;
  ZeDeviceProperties.Compute = [ZeDevice](ze_device_properties_t &Properties) {
    ZE_CALL_NOCHECK(zeDeviceGetProperties, (ZeDevice, &Properties));
  };

  ZeDeviceComputeProperties.Compute =
      [ZeDevice](ze_device_compute_properties_t &Properties) {
        ZE_CALL_NOCHECK(zeDeviceGetComputeProperties, (ZeDevice, &Properties));
      };

  ZeDeviceImageProperties.Compute =
      [ZeDevice](ze_device_image_properties_t &Properties) {
        ZE_CALL_NOCHECK(zeDeviceGetImageProperties, (ZeDevice, &Properties));
      };

  ZeDeviceModuleProperties.Compute =
      [ZeDevice](ze_device_module_properties_t &Properties) {
        ZE_CALL_NOCHECK(zeDeviceGetModuleProperties, (ZeDevice, &Properties));
      };

  ZeDeviceMemoryProperties.Compute =
      [ZeDevice](
          std::vector<ZeStruct<ze_device_memory_properties_t>> &Properties) {
        uint32_t Count = 0;
        ZE_CALL_NOCHECK(zeDeviceGetMemoryProperties,
                        (ZeDevice, &Count, nullptr));

        Properties.resize(Count);
        ZE_CALL_NOCHECK(zeDeviceGetMemoryProperties,
                        (ZeDevice, &Count, Properties.data()));
      };

  ZeDeviceMemoryAccessProperties.Compute =
      [ZeDevice](ze_device_memory_access_properties_t &Properties) {
        ZE_CALL_NOCHECK(zeDeviceGetMemoryAccessProperties,
                        (ZeDevice, &Properties));
      };

  ZeDeviceCacheProperties.Compute =
      [ZeDevice](ze_device_cache_properties_t &Properties) {
        // TODO: Since v1.0 there can be multiple cache properties.
        // For now remember the first one, if any.
        uint32_t Count = 0;
        ZE_CALL_NOCHECK(zeDeviceGetCacheProperties,
                        (ZeDevice, &Count, nullptr));
        if (Count > 0)
          Count = 1;
        ZE_CALL_NOCHECK(zeDeviceGetCacheProperties,
                        (ZeDevice, &Count, &Properties));
      };
  return PI_SUCCESS;
}

pi_result _pi_context::initialize() {
  // Create the immediate command list to be used for initializations
  // Created as synchronous so level-zero performs implicit synchronization and
  // there is no need to query for completion in the plugin
  //
  // TODO: get rid of using Devices[0] for the context with multiple
  // root-devices. We should somehow make the data initialized on all devices.
  pi_device Device = SingleRootDevice ? SingleRootDevice : Devices[0];
  ZeStruct<ze_command_queue_desc_t> ZeCommandQueueDesc;
  ZeCommandQueueDesc.ordinal = Device->ZeComputeQueueGroupIndex;
  ZeCommandQueueDesc.index = Device->ZeComputeEngineIndex;
  ZeCommandQueueDesc.mode = ZE_COMMAND_QUEUE_MODE_SYNCHRONOUS;
  ZE_CALL(
      zeCommandListCreateImmediate,
      (ZeContext, Device->ZeDevice, &ZeCommandQueueDesc, &ZeCommandListInit));
  return PI_SUCCESS;
}

pi_result _pi_context::finalize() {
  // This function is called when pi_context is deallocated, piContextRelease.
  // There could be some memory that may have not been deallocated.
  // For example, event pool caches would be still alive.
  {
    std::lock_guard<std::mutex> Lock(ZeEventPoolCacheMutex);
    for (auto &ZePool : ZeDeviceScopeEventPoolCache)
      ZE_CALL(zeEventPoolDestroy, (ZePool));
    for (auto &ZePool : ZeHostVisibleEventPoolCache)
      ZE_CALL(zeEventPoolDestroy, (ZePool));

    ZeDeviceScopeEventPoolCache.clear();
    ZeHostVisibleEventPoolCache.clear();
  }

  // Destroy the command list used for initializations
  ZE_CALL(zeCommandListDestroy, (ZeCommandListInit));

  // Adjust the number of command lists created on this platform.
  auto Platform = Devices[0]->Platform;

  std::lock_guard<std::mutex> Lock(ZeCommandListCacheMutex);
  for (auto &List : ZeComputeCommandListCache) {
    for (ze_command_list_handle_t &ZeCommandList : List.second) {
      if (ZeCommandList)
        ZE_CALL(zeCommandListDestroy, (ZeCommandList));
    }
    Platform->ZeGlobalCommandListCount -= List.second.size();
  }
  for (auto &List : ZeCopyCommandListCache) {
    for (ze_command_list_handle_t &ZeCommandList : List.second) {
      if (ZeCommandList)
        ZE_CALL(zeCommandListDestroy, (ZeCommandList));
    }
    Platform->ZeGlobalCommandListCount -= List.second.size();
  }
  return PI_SUCCESS;
}

bool _pi_queue::isInOrderQueue() const {
  // If out-of-order queue property is not set, then this is a in-order queue.
  return ((this->PiQueueProperties & PI_QUEUE_OUT_OF_ORDER_EXEC_MODE_ENABLE) ==
          0);
}

pi_result _pi_queue::resetCommandList(pi_command_list_ptr_t CommandList,
                                      bool MakeAvailable) {
  bool UseCopyEngine = CommandList->second.isCopy();
  auto &ZeCommandListCache =
      UseCopyEngine
          ? this->Context->ZeCopyCommandListCache[this->Device->ZeDevice]
          : this->Context->ZeComputeCommandListCache[this->Device->ZeDevice];

  // Fence had been signalled meaning the associated command-list completed.
  // Reset the fence and put the command list into a cache for reuse in PI
  // calls.
  ZE_CALL(zeFenceReset, (CommandList->second.ZeFence));
  ZE_CALL(zeCommandListReset, (CommandList->first));
  CommandList->second.InUse = false;

  // Finally release/cleanup all the events in this command list.
  // Note, we don't need to synchronize the events since the fence
  // synchronized above already does that.
  auto &EventList = CommandList->second.EventList;
  for (auto &Event : EventList) {
    // All events in this loop are in the same command list which has been just
    // reset above. We don't want cleanup() to reset same command list again for
    // all events in the loop so set it to nullptr.
    Event->ZeCommandList = nullptr;
    if (!Event->CleanedUp) {
      Event->cleanup(this);
    }
    PI_CALL(EventRelease(Event, this));
  }
  EventList.clear();

  if (MakeAvailable) {
    std::lock_guard<std::mutex> lock(this->Context->ZeCommandListCacheMutex);
    ZeCommandListCache.push_back(CommandList->first);
  }

  return PI_SUCCESS;
}

// Maximum Number of Command Lists that can be created.
// This Value is initialized to 20000, but can be changed by the user
// thru the environment variable SYCL_PI_LEVEL_ZERO_MAX_COMMAND_LIST_CACHE
// ie SYCL_PI_LEVEL_ZERO_MAX_COMMAND_LIST_CACHE =10000.
static const int ZeMaxCommandListCacheSize = [] {
  const char *CommandListCacheSize =
      std::getenv("SYCL_PI_LEVEL_ZERO_MAX_COMMAND_LIST_CACHE");
  pi_uint32 CommandListCacheSizeValue;
  try {
    CommandListCacheSizeValue =
        CommandListCacheSize ? std::stoi(CommandListCacheSize) : 20000;
  } catch (std::exception const &) {
    zePrint(
        "SYCL_PI_LEVEL_ZERO_MAX_COMMAND_LIST_CACHE: invalid value provided, "
        "default set.\n");
    CommandListCacheSizeValue = 20000;
  }
  return CommandListCacheSizeValue;
}();

// Configuration of the command-list batching.
typedef struct CommandListBatchConfig {
  // Default value of 0. This specifies to use dynamic batch size adjustment.
  // Other values will try to collect specified amount of commands.
  pi_uint32 Size{0};

  // If doing dynamic batching, specifies start batch size.
  pi_uint32 DynamicSizeStart{4};

  // The maximum size for dynamic batch.
  pi_uint32 DynamicSizeMax{64};

  // The step size for dynamic batch increases.
  pi_uint32 DynamicSizeStep{1};

  // Thresholds for when increase batch size (number of closed early is small
  // and number of closed full is high).
  pi_uint32 NumTimesClosedEarlyThreshold{2};
  pi_uint32 NumTimesClosedFullThreshold{10};

  // Tells the starting size of a batch.
  pi_uint32 startSize() const { return Size > 0 ? Size : DynamicSizeStart; }
  // Tells is we are doing dynamic batch size adjustment.
  bool dynamic() const { return Size == 0; }
} zeCommandListBatchConfig;

// Helper function to initialize static variables that holds batch config info
// for compute and copy command batching.
static const zeCommandListBatchConfig ZeCommandListBatchConfig(bool IsCopy) {
  zeCommandListBatchConfig Config{}; // default initialize

  // Default value of 0. This specifies to use dynamic batch size adjustment.
  const auto BatchSizeStr =
      (IsCopy) ? std::getenv("SYCL_PI_LEVEL_ZERO_COPY_BATCH_SIZE")
               : std::getenv("SYCL_PI_LEVEL_ZERO_BATCH_SIZE");
  if (BatchSizeStr) {
    pi_int32 BatchSizeStrVal = std::atoi(BatchSizeStr);
    // Level Zero may only support a limted number of commands per command
    // list.  The actual upper limit is not specified by the Level Zero
    // Specification.  For now we allow an arbitrary upper limit.
    if (BatchSizeStrVal > 0) {
      Config.Size = BatchSizeStrVal;
    } else if (BatchSizeStrVal == 0) {
      Config.Size = 0;
      // We are requested to do dynamic batching. Collect specifics, if any.
      // The extended format supported is ":" separated values.
      //
      // NOTE: these extra settings are experimental and are intended to
      // be used only for finding a better default heuristic.
      //
      std::string BatchConfig(BatchSizeStr);
      size_t Ord = 0;
      size_t Pos = 0;
      while (true) {
        if (++Ord > 5)
          break;

        Pos = BatchConfig.find(":", Pos);
        if (Pos == std::string::npos)
          break;
        ++Pos; // past the ":"

        pi_uint32 Val;
        try {
          Val = std::stoi(BatchConfig.substr(Pos));
        } catch (...) {
          if (IsCopy)
            zePrint(
                "SYCL_PI_LEVEL_ZERO_COPY_BATCH_SIZE: failed to parse value\n");
          else
            zePrint("SYCL_PI_LEVEL_ZERO_BATCH_SIZE: failed to parse value\n");
          break;
        }
        switch (Ord) {
        case 1:
          Config.DynamicSizeStart = Val;
          break;
        case 2:
          Config.DynamicSizeMax = Val;
          break;
        case 3:
          Config.DynamicSizeStep = Val;
          break;
        case 4:
          Config.NumTimesClosedEarlyThreshold = Val;
          break;
        case 5:
          Config.NumTimesClosedFullThreshold = Val;
          break;
        default:
          die("Unexpected batch config");
        }
        if (IsCopy)
          zePrint("SYCL_PI_LEVEL_ZERO_COPY_BATCH_SIZE: dynamic batch param "
                  "#%d: %d\n",
                  (int)Ord, (int)Val);
        else
          zePrint(
              "SYCL_PI_LEVEL_ZERO_BATCH_SIZE: dynamic batch param #%d: %d\n",
              (int)Ord, (int)Val);
      };

    } else {
      // Negative batch sizes are silently ignored.
      if (IsCopy)
        zePrint("SYCL_PI_LEVEL_ZERO_COPY_BATCH_SIZE: ignored negative value\n");
      else
        zePrint("SYCL_PI_LEVEL_ZERO_BATCH_SIZE: ignored negative value\n");
    }
  }
  return Config;
}

// Static variable that holds batch config info for compute command batching.
static const zeCommandListBatchConfig ZeCommandListBatchComputeConfig = [] {
  using IsCopy = bool;
  return ZeCommandListBatchConfig(IsCopy{false});
}();

// Static variable that holds batch config info for copy command batching.
static const zeCommandListBatchConfig ZeCommandListBatchCopyConfig = [] {
  using IsCopy = bool;
  return ZeCommandListBatchConfig(IsCopy{true});
}();

_pi_queue::_pi_queue(ze_command_queue_handle_t Queue,
                     std::vector<ze_command_queue_handle_t> &CopyQueues,
                     pi_context Context, pi_device Device,
                     bool OwnZeCommandQueue,
                     pi_queue_properties PiQueueProperties)
    : ZeComputeCommandQueue{Queue}, ZeCopyCommandQueues{CopyQueues},
      Context{Context}, Device{Device}, OwnZeCommandQueue{OwnZeCommandQueue},
      PiQueueProperties(PiQueueProperties) {
  ComputeCommandBatch.OpenCommandList = CommandListMap.end();
  CopyCommandBatch.OpenCommandList = CommandListMap.end();
  ComputeCommandBatch.QueueBatchSize =
      ZeCommandListBatchComputeConfig.startSize();
  CopyCommandBatch.QueueBatchSize = ZeCommandListBatchCopyConfig.startSize();
}

// Retrieve an available command list to be used in a PI call
// Caller must hold a lock on the Queue passed in.
pi_result
_pi_context::getAvailableCommandList(pi_queue Queue,
                                     pi_command_list_ptr_t &CommandList,
                                     bool UseCopyEngine, bool AllowBatching) {
  auto &CommandBatch =
      UseCopyEngine ? Queue->CopyCommandBatch : Queue->ComputeCommandBatch;
  // Handle batching of commands
  // First see if there is an command-list open for batching commands
  // for this queue.
  if (Queue->hasOpenCommandList(UseCopyEngine)) {
    if (AllowBatching) {
      CommandList = CommandBatch.OpenCommandList;
      return PI_SUCCESS;
    }
    // If this command isn't allowed to be batched, then we need to
    // go ahead and execute what is already in the batched list,
    // and then go on to process this. On exit from executeOpenCommandList
    // OpenCommandList will be invalidated.
    if (auto Res = Queue->executeOpenCommandList(UseCopyEngine))
      return Res;
  }

  // Create/Reuse the command list, because in Level Zero commands are added to
  // the command lists, and later are then added to the command queue.
  // Each command list is paired with an associated fence to track when the
  // command list is available for reuse.
  _pi_result pi_result = PI_OUT_OF_RESOURCES;
  ZeStruct<ze_fence_desc_t> ZeFenceDesc;

  auto &ZeCommandListCache =
      UseCopyEngine
          ? Queue->Context->ZeCopyCommandListCache[Queue->Device->ZeDevice]
          : Queue->Context->ZeComputeCommandListCache[Queue->Device->ZeDevice];

  // Initally, we need to check if a command list has already been created
  // on this device that is available for use. If so, then reuse that
  // Level-Zero Command List and Fence for this PI call.
  {
    // Make sure to acquire the lock before checking the size, or there
    // will be a race condition.
    std::lock_guard<std::mutex> lock(Queue->Context->ZeCommandListCacheMutex);

    if (ZeCommandListCache.size() > 0) {
      auto &ZeCommandList = ZeCommandListCache.front();
      auto it = Queue->CommandListMap.find(ZeCommandList);
      if (it != Queue->CommandListMap.end()) {
        CommandList = it;
        CommandList->second.InUse = true;
      } else {
        // If there is a command list available on this context, but it
        // wasn't yet used in this queue then create a new entry in this
        // queue's map to hold the fence and other associated command
        // list information.

        // If needed, get the next available copy command queue
        int CopyQueueIndex = -1;
        ze_command_queue_handle_t ZeCopyCommandQueue = nullptr;
        if (UseCopyEngine)
          ZeCopyCommandQueue = Queue->getZeCopyCommandQueue(&CopyQueueIndex);
        auto &ZeCommandQueue =
            UseCopyEngine ? ZeCopyCommandQueue : Queue->ZeComputeCommandQueue;

        ze_fence_handle_t ZeFence;
        ZE_CALL(zeFenceCreate, (ZeCommandQueue, &ZeFenceDesc, &ZeFence));
        CommandList =
            Queue->CommandListMap
                .emplace(ZeCommandList,
                         pi_command_list_info_t{ZeFence, true, CopyQueueIndex})
                .first;
      }
      ZeCommandListCache.pop_front();
      return PI_SUCCESS;
    }
  }

  // If there are no available command lists in the cache, then we check for
  // command lists that have already signalled, but have not been added to the
  // available list yet. Each command list has a fence associated which tracks
  // if a command list has completed dispatch of its commands and is ready for
  // reuse. If a command list is found to have been signalled, then the
  // command list & fence are reset and we return.
  for (auto it = Queue->CommandListMap.begin();
       it != Queue->CommandListMap.end(); ++it) {
    // Make sure this is the command list type needed.
    if (UseCopyEngine != it->second.isCopy())
      continue;

    ze_result_t ZeResult =
        ZE_CALL_NOCHECK(zeFenceQueryStatus, (it->second.ZeFence));
    if (ZeResult == ZE_RESULT_SUCCESS) {
      Queue->resetCommandList(it, false);
      CommandList = it;
      CommandList->second.InUse = true;
      return PI_SUCCESS;
    }
  }

  // If there are no available command lists nor signalled command lists, then
  // we must create another command list if we have not exceed the maximum
  // command lists we can create.
  // Once created, this command list & fence are added to the command list fence
  // map.
  if (Queue->Device->Platform->ZeGlobalCommandListCount <
      ZeMaxCommandListCacheSize) {
    ze_command_list_handle_t ZeCommandList;
    ze_fence_handle_t ZeFence;

    int CopyQueueIndex = -1;
    ze_command_queue_handle_t ZeCopyCommandQueue = nullptr;
    int ZeCopyCommandQueueGroupIndex = -1;
    if (UseCopyEngine) {
      ZeCopyCommandQueue = Queue->getZeCopyCommandQueue(
          &CopyQueueIndex, &ZeCopyCommandQueueGroupIndex);
    }
    ZeStruct<ze_command_list_desc_t> ZeCommandListDesc;
    ZeCommandListDesc.commandQueueGroupOrdinal =
        UseCopyEngine ? ZeCopyCommandQueueGroupIndex
                      : Queue->Device->ZeComputeQueueGroupIndex;

    ZE_CALL(zeCommandListCreate,
            (Queue->Context->ZeContext, Queue->Device->ZeDevice,
             &ZeCommandListDesc, &ZeCommandList));
    // Increments the total number of command lists created on this platform.
    Queue->Device->Platform->ZeGlobalCommandListCount++;

    auto &ZeCommandQueue =
        UseCopyEngine ? ZeCopyCommandQueue : Queue->ZeComputeCommandQueue;
    ZE_CALL(zeFenceCreate, (ZeCommandQueue, &ZeFenceDesc, &ZeFence));
    std::tie(CommandList, std::ignore) = Queue->CommandListMap.insert(
        std::pair<ze_command_list_handle_t, pi_command_list_info_t>(
            ZeCommandList, {ZeFence, true, CopyQueueIndex}));
    pi_result = PI_SUCCESS;
  }

  return pi_result;
}

void _pi_queue::adjustBatchSizeForFullBatch(bool IsCopy) {
  auto &CommandBatch = IsCopy ? CopyCommandBatch : ComputeCommandBatch;
  auto &ZeCommandListBatchConfig =
      IsCopy ? ZeCommandListBatchCopyConfig : ZeCommandListBatchComputeConfig;
  pi_uint32 &QueueBatchSize = CommandBatch.QueueBatchSize;
  // QueueBatchSize of 0 means never allow batching.
  if (QueueBatchSize == 0 || !ZeCommandListBatchConfig.dynamic())
    return;
  CommandBatch.NumTimesClosedFull += 1;

  // If the number of times the list has been closed early is low, and
  // the number of times it has been closed full is high, then raise
  // the batching size slowly. Don't raise it if it is already pretty
  // high.
  if (CommandBatch.NumTimesClosedEarly <=
          ZeCommandListBatchConfig.NumTimesClosedEarlyThreshold &&
      CommandBatch.NumTimesClosedFull >
          ZeCommandListBatchConfig.NumTimesClosedFullThreshold) {
    if (QueueBatchSize < ZeCommandListBatchConfig.DynamicSizeMax) {
      QueueBatchSize += ZeCommandListBatchConfig.DynamicSizeStep;
      zePrint("Raising QueueBatchSize to %d\n", QueueBatchSize);
    }
    CommandBatch.NumTimesClosedEarly = 0;
    CommandBatch.NumTimesClosedFull = 0;
  }
}

void _pi_queue::adjustBatchSizeForPartialBatch(bool IsCopy) {
  auto &CommandBatch = IsCopy ? CopyCommandBatch : ComputeCommandBatch;
  auto &ZeCommandListBatchConfig =
      IsCopy ? ZeCommandListBatchCopyConfig : ZeCommandListBatchComputeConfig;
  pi_uint32 &QueueBatchSize = CommandBatch.QueueBatchSize;
  // QueueBatchSize of 0 means never allow batching.
  if (QueueBatchSize == 0 || !ZeCommandListBatchConfig.dynamic())
    return;
  CommandBatch.NumTimesClosedEarly += 1;

  // If we are closing early more than about 3x the number of times
  // it is closing full, lower the batch size to the value of the
  // current open command list. This is trying to quickly get to a
  // batch size that will be able to be closed full at least once
  // in a while.
  if (CommandBatch.NumTimesClosedEarly >
      (CommandBatch.NumTimesClosedFull + 1) * 3) {
    QueueBatchSize = CommandBatch.OpenCommandList->second.size() - 1;
    if (QueueBatchSize < 1)
      QueueBatchSize = 1;
    zePrint("Lowering QueueBatchSize to %d\n", QueueBatchSize);
    CommandBatch.NumTimesClosedEarly = 0;
    CommandBatch.NumTimesClosedFull = 0;
  }
}

pi_result _pi_queue::executeCommandList(pi_command_list_ptr_t CommandList,
                                        bool IsBlocking,
                                        bool OKToBatchCommand) {
  int Index = CommandList->second.CopyQueueIndex;
  bool UseCopyEngine = (Index != -1);
  if (UseCopyEngine)
    zePrint("Command list to be executed on copy engine %d\n", Index);

  // If the current LastCommandEvent is the nullptr, then it means
  // either that no command has ever been issued to the queue
  // or it means that the LastCommandEvent has been signalled and
  // therefore that this Queue is idle.
  //
  // NOTE: this behavior adds some flakyness to the batching
  // since last command's event may or may not be completed by the
  // time we get here depending on timings and system/gpu load.
  // So, disable it for modes where we print PI traces. Printing
  // traces incurs much different timings than real execution
  // ansyway, and many regression tests use it.
  //
  bool CurrentlyEmpty = !PrintPiTrace && this->LastCommandEvent == nullptr;

  // The list can be empty if command-list only contains signals of proxy
  // events.
  if (!CommandList->second.EventList.empty())
    this->LastCommandEvent = CommandList->second.EventList.back();

  // Batch if allowed to, but don't batch if we know there are no kernels
  // from this queue that are currently executing.  This is intended to get
  // kernels started as soon as possible when there are no kernels from this
  // queue awaiting execution, while allowing batching to occur when there
  // are kernels already executing. Also, if we are using fixed size batching,
  // as indicated by !ZeCommandListBatch.dynamic(), then just ignore
  // CurrentlyEmpty as we want to strictly follow the batching the user
  // specified.
  auto &CommandBatch = UseCopyEngine ? CopyCommandBatch : ComputeCommandBatch;
  auto &ZeCommandListBatchConfig = UseCopyEngine
                                       ? ZeCommandListBatchCopyConfig
                                       : ZeCommandListBatchComputeConfig;
  if (OKToBatchCommand && this->isBatchingAllowed(UseCopyEngine) &&
      (!ZeCommandListBatchConfig.dynamic() || !CurrentlyEmpty)) {

    if (hasOpenCommandList(UseCopyEngine) &&
        CommandBatch.OpenCommandList != CommandList)
      die("executeCommandList: OpenCommandList should be equal to"
          "null or CommandList");

    if (CommandList->second.size() < CommandBatch.QueueBatchSize) {
      CommandBatch.OpenCommandList = CommandList;
      return PI_SUCCESS;
    }

    adjustBatchSizeForFullBatch(UseCopyEngine);
    CommandBatch.OpenCommandList = CommandListMap.end();
  }

  // If available, get the copy command queue assosciated with
  // ZeCommandList
  ze_command_queue_handle_t ZeCopyCommandQueue = nullptr;
  if (Index != -1) {
    if (auto Res = getOrCreateCopyCommandQueue(Index, ZeCopyCommandQueue))
      return Res;
  }
  auto &ZeCommandQueue =
      UseCopyEngine ? ZeCopyCommandQueue : ZeComputeCommandQueue;
  // Scope of the lock must be till the end of the function, otherwise new mem
  // allocs can be created between the moment when we made a snapshot and the
  // moment when command list is closed and executed. But mutex is locked only
  // if indirect access tracking enabled, because std::defer_lock is used.
  // unique_lock destructor at the end of the function will unlock the mutex if
  // it was locked (which happens only if IndirectAccessTrackingEnabled is
  // true).
  std::unique_lock<std::mutex> ContextsLock(Device->Platform->ContextsMutex,
                                            std::defer_lock);
  if (IndirectAccessTrackingEnabled) {
    // We are going to submit kernels for execution. If indirect access flag is
    // set for a kernel then we need to make a snapshot of existing memory
    // allocations in all contexts in the platform. We need to lock the mutex
    // guarding the list of contexts in the platform to prevent creation of new
    // memory alocations in any context before we submit the kernel for
    // execution.
    ContextsLock.lock();
    for (auto &Kernel : KernelsToBeSubmitted) {
      if (!Kernel->hasIndirectAccess())
        continue;

      auto &Contexts = Device->Platform->Contexts;
      for (auto &Ctx : Contexts) {
        for (auto &Elem : Ctx->MemAllocs) {
          const auto &Pair = Kernel->MemAllocs.insert(&Elem);
          // Kernel is referencing this memory allocation from now.
          // If this memory allocation was already captured for this kernel, it
          // means that kernel is submitted several times. Increase reference
          // count only once because we release all allocations only when
          // SubmissionsCount turns to 0. We don't want to know how many times
          // allocation was retained by each submission.
          if (Pair.second)
            Elem.second.RefCount++;
        }
      }
      Kernel->SubmissionsCount++;
    }
    KernelsToBeSubmitted.clear();
  }

  // In this mode all inner-batch events have device visibility only,
  // and we want the last command in the batch to signal a host-visible
  // event that anybody waiting for any event in the batch will
  // really be using.
  //
  if (EventsScope == LastCommandInBatchHostVisible) {
    // Create a "proxy" host-visible event.
    //
    pi_event HostVisibleEvent;
    PI_CALL(EventCreate(Context, true, &HostVisibleEvent));

    // Update each command's event in the command-list to "see" this
    // proxy event as a host-visible counterpart.
    for (auto &Event : CommandList->second.EventList) {
      Event->HostVisibleEvent = HostVisibleEvent;
      PI_CALL(piEventRetain(HostVisibleEvent));
    }

    // Decrement the reference count by 1 so all the remaining references
    // are from the other commands in this batch. This host-visible event
    // will be destroyed after all events in the batch are gone.
    PI_CALL(piEventRelease(HostVisibleEvent));
    // Indicate no cleanup is needed for this PI event as it is special.
    HostVisibleEvent->CleanedUp = true;

    // Finally set to signal the host-visible event at the end of the
    // command-list.
    // TODO: see if we need a barrier here (or explicit wait for all events in
    // the batch).
    ZE_CALL(zeCommandListAppendSignalEvent,
            (CommandList->first, HostVisibleEvent->ZeEvent));
  }

  // Close the command list and have it ready for dispatch.
  ZE_CALL(zeCommandListClose, (CommandList->first));
  // Offload command list to the GPU for asynchronous execution
  auto ZeCommandList = CommandList->first;
  zePrint("Calling zeCommandQueueExecuteCommandLists with Index = %d\n", Index);
  auto ZeResult = ZE_CALL_NOCHECK(
      zeCommandQueueExecuteCommandLists,
      (ZeCommandQueue, 1, &ZeCommandList, CommandList->second.ZeFence));
  if (ZeResult != ZE_RESULT_SUCCESS) {
    this->Healthy = false;
    if (ZeResult == ZE_RESULT_ERROR_UNKNOWN) {
      // Turn into a more informative end-user error.
      return PI_COMMAND_EXECUTION_FAILURE;
    }
    return mapError(ZeResult);
  }

  // Check global control to make every command blocking for debugging.
  if (IsBlocking || (ZeSerialize & ZeSerializeBlock) != 0) {
    // Wait until command lists attached to the command queue are executed.
    ZE_CALL(zeHostSynchronize, (ZeCommandQueue));
  }
  return PI_SUCCESS;
}

bool _pi_queue::isBatchingAllowed(bool IsCopy) const {
  auto &CommandBatch = IsCopy ? CopyCommandBatch : ComputeCommandBatch;
  return (CommandBatch.QueueBatchSize > 0 &&
          ((ZeSerialize & ZeSerializeBlock) == 0));
}

pi_result _pi_queue::getOrCreateCopyCommandQueue(
    int Index, ze_command_queue_handle_t &ZeCopyCommandQueue) {
  ZeCopyCommandQueue = nullptr;

  // Make sure 'Index' is within limits
  PI_ASSERT((Index >= 0) && (Index < (int)(ZeCopyCommandQueues.size())),
            PI_INVALID_VALUE);

  // Return the Ze copy command queue, if already available
  if (ZeCopyCommandQueues[Index]) {
    ZeCopyCommandQueue = ZeCopyCommandQueues[Index];
    return PI_SUCCESS;
  }

  // Ze copy command queue is not available at 'Index'. So we create it below.
  ZeStruct<ze_command_queue_desc_t> ZeCommandQueueDesc;
  // There are two copy queues: main copy queues and link copy queues.
  // Index is the 'index' into the overall list of copy queues
  // (one queue per copy engine).
  // ZeCommandQueueDesc.ordinal specifies the copy group (main or link)
  // ZeCommandQueueDesc.index specifies the copy queue/engine within a group
  // Following are possible scenarios:
  // 1. (Index == 0) and main copy engine is available:
  //    ZeCommandQueueDesc.ordinal = Device->ZeMainCopyQueueGroupIndex
  //    ZeCommandQueueDesc.index = 0
  // 2. (Index == 0) and main copy engine is not available:
  //    ZeCommandQueueDesc.ordinal = Device->ZeLinkCopyQueueGroupIndex
  //    ZeCommandQueueDesc.index = 0
  // 3. (Index != 0) and main copy engine is available:
  //    ZeCommandQueueDesc.ordinal = Device->ZeLinkCopyQueueGroupIndex
  //    ZeCommandQueueDesc.index = Index - 1
  // 4. (Index != 0) and main copy engine is not available:
  //    ZeCommandQueueDesc.ordinal = Device->ZeLinkCopyQueueGroupIndex
  //    ZeCommandQueueDesc.index = Index
  ZeCommandQueueDesc.ordinal = (Index == 0 && Device->hasMainCopyEngine())
                                   ? Device->ZeMainCopyQueueGroupIndex
                                   : Device->ZeLinkCopyQueueGroupIndex;
  ZeCommandQueueDesc.index =
      (Index != 0 && Device->hasMainCopyEngine()) ? Index - 1 : Index;
  zePrint("NOTE: Copy Engine ZeCommandQueueDesc.ordinal = %d, "
          "ZeCommandQueueDesc.index = %d\n",
          ZeCommandQueueDesc.ordinal, ZeCommandQueueDesc.index);
  ZE_CALL(zeCommandQueueCreate,
          (Context->ZeContext, Device->ZeDevice,
           &ZeCommandQueueDesc, // TODO: translate properties
           &ZeCopyCommandQueue));
  ZeCopyCommandQueues[Index] = ZeCopyCommandQueue;
  return PI_SUCCESS;
}

// This function will return one of possibly multiple available copy queues.
// Currently, a round robin strategy is used.
// This function also sends back the value of CopyQueueIndex and
// CopyQueueGroupIndex (optional)
ze_command_queue_handle_t
_pi_queue::getZeCopyCommandQueue(int *CopyQueueIndex,
                                 int *CopyQueueGroupIndex) {
  assert(CopyQueueIndex);
  int n = ZeCopyCommandQueues.size();
  int LowerCopyQueueIndex = getRangeOfAllowedCopyEngines.first;
  int UpperCopyQueueIndex = getRangeOfAllowedCopyEngines.second;

  // Return nullptr when no copy command queues are allowed to be used or if
  // no copy command queues are available.
  if ((LowerCopyQueueIndex == -1) || (UpperCopyQueueIndex == -1) || (n == 0)) {
    if (CopyQueueGroupIndex)
      *CopyQueueGroupIndex = -1;
    *CopyQueueIndex = -1;
    return nullptr;
  }

  LowerCopyQueueIndex = std::max(0, LowerCopyQueueIndex);
  UpperCopyQueueIndex = std::min(UpperCopyQueueIndex, n - 1);

  // If there is only one copy queue, it is the main copy queue (if available),
  // or the first link copy queue in ZeCopyCommandQueues.
  if (n == 1) {
    *CopyQueueIndex = 0;
    if (CopyQueueGroupIndex) {
      if (Device->hasMainCopyEngine())
        *CopyQueueGroupIndex = Device->ZeMainCopyQueueGroupIndex;
      else
        *CopyQueueGroupIndex = Device->ZeLinkCopyQueueGroupIndex;
      zePrint("Note: CopyQueueGroupIndex = %d\n", *CopyQueueGroupIndex);
    }
    zePrint("Note: CopyQueueIndex = %d\n", *CopyQueueIndex);
    ze_command_queue_handle_t ZeCopyCommandQueue = nullptr;
    if (getOrCreateCopyCommandQueue(0, ZeCopyCommandQueue))
      return nullptr;
    return ZeCopyCommandQueue;
  }

  // Round robin logic is used here to access copy command queues.
  // Initial value of LastUsedCopyCommandQueueIndex is -1.
  // So, the round robin logic will start its access at 'LowerCopyQueueIndex'
  // queue.
  // TODO: In this implementation, all the copy engines (main and link)
  // have equal priority. It is expected that main copy engine will be
  // advantageous for H2D and D2H copies, whereas the link copy engines will
  // be advantageous for D2D. We will perform experiments and then assign
  // priority to different copy engines for different types of copy operations.
  if ((LastUsedCopyCommandQueueIndex == -1) ||
      (LastUsedCopyCommandQueueIndex == UpperCopyQueueIndex))
    *CopyQueueIndex = LowerCopyQueueIndex;
  else
    *CopyQueueIndex = LastUsedCopyCommandQueueIndex + 1;
  LastUsedCopyCommandQueueIndex = *CopyQueueIndex;
  if (CopyQueueGroupIndex)
    // First queue in the vector of copy queues is the main copy queue,
    // if available. Otherwise it's a link copy queue.
    *CopyQueueGroupIndex =
        ((*CopyQueueIndex == 0) && Device->hasMainCopyEngine())
            ? Device->ZeMainCopyQueueGroupIndex
            : Device->ZeLinkCopyQueueGroupIndex;
  ze_command_queue_handle_t ZeCopyCommandQueue = nullptr;
  if (getOrCreateCopyCommandQueue(*CopyQueueIndex, ZeCopyCommandQueue))
    return nullptr;
  return ZeCopyCommandQueue;
}

pi_result _pi_queue::executeOpenCommandListWithEvent(pi_event Event) {
  // TODO: see if we can reliably tell if the event is copy or compute.
  // Meanwhile check both open command-lists.
  using IsCopy = bool;
  if (hasOpenCommandList(IsCopy{false}) &&
      ComputeCommandBatch.OpenCommandList->first == Event->ZeCommandList) {
    if (auto Res = executeOpenCommandList(IsCopy{false}))
      return Res;
  }
  if (hasOpenCommandList(IsCopy{true}) &&
      CopyCommandBatch.OpenCommandList->first == Event->ZeCommandList) {
    if (auto Res = executeOpenCommandList(IsCopy{true}))
      return Res;
  }
  return PI_SUCCESS;
}

pi_result _pi_queue::executeOpenCommandList(bool IsCopy) {
  auto &CommandBatch = IsCopy ? CopyCommandBatch : ComputeCommandBatch;
  // If there are any commands still in the open command list for this
  // queue, then close and execute that command list now.
  if (hasOpenCommandList(IsCopy)) {
    adjustBatchSizeForPartialBatch(IsCopy);
    auto Res = executeCommandList(CommandBatch.OpenCommandList, false, false);
    CommandBatch.OpenCommandList = CommandListMap.end();
    return Res;
  }

  return PI_SUCCESS;
}

static const bool FilterEventWaitList = [] {
  const char *Ret = std::getenv("SYCL_PI_LEVEL_ZERO_FILTER_EVENT_WAIT_LIST");
  const bool RetVal = Ret ? std::stoi(Ret) : 1;
  return RetVal;
}();

pi_result _pi_ze_event_list_t::createAndRetainPiZeEventList(
    pi_uint32 EventListLength, const pi_event *EventList, pi_queue CurQueue) {
  this->Length = 0;
  this->ZeEventList = nullptr;
  this->PiEventList = nullptr;

  try {
    if (CurQueue->isInOrderQueue() && CurQueue->LastCommandEvent != nullptr) {
      this->ZeEventList = new ze_event_handle_t[EventListLength + 1];
      this->PiEventList = new pi_event[EventListLength + 1];
    } else if (EventListLength > 0) {
      this->ZeEventList = new ze_event_handle_t[EventListLength];
      this->PiEventList = new pi_event[EventListLength];
    }

    pi_uint32 TmpListLength = 0;

    if (EventListLength > 0) {
      for (pi_uint32 I = 0; I < EventListLength; I++) {
        PI_ASSERT(EventList[I] != nullptr, PI_INVALID_VALUE);
        auto ZeEvent = EventList[I]->ZeEvent;

        // Poll of the host-visible events.
        auto HostVisibleEvent = EventList[I]->HostVisibleEvent;
        if (FilterEventWaitList && HostVisibleEvent) {
          auto Res =
              ZE_CALL_NOCHECK(zeEventQueryStatus, (HostVisibleEvent->ZeEvent));
          if (Res == ZE_RESULT_SUCCESS) {
            // Event has already completed, don't put it into the list
            continue;
          }
        }

        auto Queue = EventList[I]->Queue;

        if (Queue && Queue != CurQueue) {
          // If the event that is going to be waited on is in a
          // different queue, then any open command list in
          // that queue must be closed and executed because
          // the event being waited on could be for a command
          // in the queue's batch.

          // Lock automatically releases when this goes out of scope.
          std::lock_guard<std::mutex> lock(Queue->PiQueueMutex);

          if (auto Res = Queue->executeAllOpenCommandLists())
            return Res;
        }

        this->ZeEventList[TmpListLength] = ZeEvent;
        this->PiEventList[TmpListLength] = EventList[I];
        TmpListLength += 1;
      }
    }

    // For in-order queues, every command should be executed only after the
    // previous command has finished. The event associated with the last
    // enqueued command is added into the waitlist to ensure in-order semantics.
    if (CurQueue->isInOrderQueue() && CurQueue->LastCommandEvent != nullptr) {
      this->ZeEventList[TmpListLength] = CurQueue->LastCommandEvent->ZeEvent;
      this->PiEventList[TmpListLength] = CurQueue->LastCommandEvent;
      TmpListLength += 1;
    }

    this->Length = TmpListLength;

  } catch (...) {
    return PI_OUT_OF_HOST_MEMORY;
  }

  for (pi_uint32 I = 0; I < this->Length; I++) {
    PI_CALL(piEventRetain(this->PiEventList[I]));
  }

  return PI_SUCCESS;
}

static void printZeEventList(const _pi_ze_event_list_t &PiZeEventList) {
  zePrint("  NumEventsInWaitList %d:", PiZeEventList.Length);

  for (pi_uint32 I = 0; I < PiZeEventList.Length; I++) {
    zePrint(" %#lx", pi_cast<std::uintptr_t>(PiZeEventList.ZeEventList[I]));
  }

  zePrint("\n");
}

pi_result _pi_ze_event_list_t::collectEventsForReleaseAndDestroyPiZeEventList(
    std::list<pi_event> &EventsToBeReleased) {
  // acquire a lock before reading the length and list fields.
  // Acquire the lock, copy the needed data locally, and reset
  // the fields, then release the lock.
  // Only then do we do the actual actions to release and destroy,
  // holding the lock for the minimum time necessary.
  pi_uint32 LocLength = 0;
  ze_event_handle_t *LocZeEventList = nullptr;
  pi_event *LocPiEventList = nullptr;

  {
    // acquire the lock and copy fields locally
    // Lock automatically releases when this goes out of scope.
    std::lock_guard<std::mutex> lock(this->PiZeEventListMutex);

    LocLength = Length;
    LocZeEventList = ZeEventList;
    LocPiEventList = PiEventList;

    Length = 0;
    ZeEventList = nullptr;
    PiEventList = nullptr;

    // release lock by ending scope.
  }

  for (pi_uint32 I = 0; I < LocLength; I++) {
    // Add the event to be released to the list
    EventsToBeReleased.push_back(LocPiEventList[I]);
  }

  if (LocZeEventList != nullptr) {
    delete[] LocZeEventList;
  }
  if (LocPiEventList != nullptr) {
    delete[] LocPiEventList;
  }

  return PI_SUCCESS;
}

extern "C" {

// Forward declarations
decltype(piEventCreate) piEventCreate;

static ze_result_t
checkUnresolvedSymbols(ze_module_handle_t ZeModule,
                       ze_module_build_log_handle_t *ZeBuildLog);

// This function will ensure compatibility with both Linux and Windows for
// setting environment variables.
static bool setEnvVar(const char *name, const char *value) {
#ifdef _WIN32
  int Res = _putenv_s(name, value);
#else
  int Res = setenv(name, value, 1);
#endif
  if (Res != 0) {
    zePrint(
        "Level Zero plugin was unable to set the environment variable: %s\n",
        name);
    return false;
  }
  return true;
}

static class ZeUSMImportExtension {
  // Pointers to functions that import/release host memory into USM
  ze_result_t (*zexDriverImportExternalPointer)(ze_driver_handle_t hDriver,
                                                void *, size_t);
  ze_result_t (*zexDriverReleaseImportedPointer)(ze_driver_handle_t, void *);

public:
  // Whether user has requested Import/Release, and platform supports it.
  bool Enabled;

  ZeUSMImportExtension() : Enabled{false} {}

  void setZeUSMImport(pi_platform Platform) {
    // Whether env var SYCL_USM_HOSTPTR_IMPORT has been set requesting
    // host ptr import during buffer creation.
    const char *USMHostPtrImportStr = std::getenv("SYCL_USM_HOSTPTR_IMPORT");
    if (!USMHostPtrImportStr || std::atoi(USMHostPtrImportStr) == 0)
      return;

    // Check if USM hostptr import feature is available.
    ze_driver_handle_t driverHandle = Platform->ZeDriver;
    if (ZE_CALL_NOCHECK(zeDriverGetExtensionFunctionAddress,
                        (driverHandle, "zexDriverImportExternalPointer",
                         reinterpret_cast<void **>(
                             &zexDriverImportExternalPointer))) == 0) {
      ZE_CALL_NOCHECK(
          zeDriverGetExtensionFunctionAddress,
          (driverHandle, "zexDriverReleaseImportedPointer",
           reinterpret_cast<void **>(&zexDriverReleaseImportedPointer)));
      // Hostptr import/release is turned on because it has been requested
      // by the env var, and this platform supports the APIs.
      Enabled = true;
      // Hostptr import is only possible if piMemBufferCreate receives a
      // hostptr as an argument. The SYCL runtime passes a host ptr
      // only when SYCL_HOST_UNIFIED_MEMORY is enabled. Therefore we turn it on.
      setEnvVar("SYCL_HOST_UNIFIED_MEMORY", "1");
    }
  }
  void doZeUSMImport(ze_driver_handle_t driverHandle, void *HostPtr,
                     size_t Size) {
    ZE_CALL_NOCHECK(zexDriverImportExternalPointer,
                    (driverHandle, HostPtr, Size));
  }
  void doZeUSMRelease(ze_driver_handle_t driverHandle, void *HostPtr) {
    ZE_CALL_NOCHECK(zexDriverReleaseImportedPointer, (driverHandle, HostPtr));
  }
} ZeUSMImport;

pi_result _pi_platform::initialize() {
  // Cache driver properties
  ZeStruct<ze_driver_properties_t> ZeDriverProperties;
  ZE_CALL(zeDriverGetProperties, (ZeDriver, &ZeDriverProperties));
  uint32_t DriverVersion = ZeDriverProperties.driverVersion;
  // Intel Level-Zero GPU driver stores version as:
  // | 31 - 24 | 23 - 16 | 15 - 0 |
  // |  Major  |  Minor  | Build  |
  auto VersionMajor = std::to_string((DriverVersion & 0xFF000000) >> 24);
  auto VersionMinor = std::to_string((DriverVersion & 0x00FF0000) >> 16);
  auto VersionBuild = std::to_string(DriverVersion & 0x0000FFFF);
  ZeDriverVersion = VersionMajor + "." + VersionMinor + "." + VersionBuild;

  ZE_CALL(zeDriverGetApiVersion, (ZeDriver, &ZeApiVersion));
  ZeDriverApiVersion = std::to_string(ZE_MAJOR_VERSION(ZeApiVersion)) + "." +
                       std::to_string(ZE_MINOR_VERSION(ZeApiVersion));

  // Cache driver extension properties
  uint32_t Count = 0;
  ZE_CALL(zeDriverGetExtensionProperties, (ZeDriver, &Count, nullptr));

  std::vector<ze_driver_extension_properties_t> zeExtensions(Count);

  ZE_CALL(zeDriverGetExtensionProperties,
          (ZeDriver, &Count, zeExtensions.data()));

  for (auto extension : zeExtensions) {
    // Check if global offset extension is available
    if (strncmp(extension.name, ZE_GLOBAL_OFFSET_EXP_NAME,
                strlen(ZE_GLOBAL_OFFSET_EXP_NAME) + 1) == 0) {
      if (extension.version == ZE_GLOBAL_OFFSET_EXP_VERSION_1_0) {
        PiDriverGlobalOffsetExtensionFound = true;
      }
    }
    // Check if extension is available for "static linking" (compiling multiple
    // SPIR-V modules together into one Level Zero module).
    if (strncmp(extension.name, ZE_MODULE_PROGRAM_EXP_NAME,
                strlen(ZE_MODULE_PROGRAM_EXP_NAME) + 1) == 0) {
      if (extension.version == ZE_MODULE_PROGRAM_EXP_VERSION_1_0) {
        PiDriverModuleProgramExtensionFound = true;
      }
    }
    zeDriverExtensionMap[extension.name] = extension.version;
  }

  // Check if import user ptr into USM feature has been requested.
  // If yes, then set up L0 API pointers if the platform supports it.
  ZeUSMImport.setZeUSMImport(this);

  return PI_SUCCESS;
}

pi_result piPlatformsGet(pi_uint32 NumEntries, pi_platform *Platforms,
                         pi_uint32 *NumPlatforms) {

  static const char *PiTrace = std::getenv("SYCL_PI_TRACE");
  static const int PiTraceValue = PiTrace ? std::stoi(PiTrace) : 0;
  if (PiTraceValue == -1 || PiTraceValue == 2) { // Means print all PI traces
    PrintPiTrace = true;
  }

  static std::once_flag ZeCallCountInitialized;
  try {
    std::call_once(ZeCallCountInitialized, []() {
      if (ZeDebug & ZE_DEBUG_CALL_COUNT) {
        ZeCallCount = new std::map<const char *, int>;
      }
    });
  } catch (const std::bad_alloc &) {
    return PI_OUT_OF_HOST_MEMORY;
  } catch (...) {
    return PI_ERROR_UNKNOWN;
  }

  if (NumEntries == 0 && Platforms != nullptr) {
    return PI_INVALID_VALUE;
  }
  if (Platforms == nullptr && NumPlatforms == nullptr) {
    return PI_INVALID_VALUE;
  }

  // Setting these environment variables before running zeInit will enable the
  // validation layer in the Level Zero loader.
  if (ZeDebug & ZE_DEBUG_VALIDATION) {
    setEnvVar("ZE_ENABLE_VALIDATION_LAYER", "1");
    setEnvVar("ZE_ENABLE_PARAMETER_VALIDATION", "1");
  }

  // Enable SYSMAN support for obtaining the PCI address
  // and maximum memory bandwidth.
  if (getenv("SYCL_ENABLE_PCI") != nullptr) {
    setEnvVar("ZES_ENABLE_SYSMAN", "1");
  }

  // TODO: We can still safely recover if something goes wrong during the init.
  // Implement handling segfault using sigaction.

  // We must only initialize the driver once, even if piPlatformsGet() is called
  // multiple times.  Declaring the return value as "static" ensures it's only
  // called once.
  static ze_result_t ZeResult = ZE_CALL_NOCHECK(zeInit, (0));

  // Absorb the ZE_RESULT_ERROR_UNINITIALIZED and just return 0 Platforms.
  if (ZeResult == ZE_RESULT_ERROR_UNINITIALIZED) {
    PI_ASSERT(NumPlatforms != 0, PI_INVALID_VALUE);
    *NumPlatforms = 0;
    return PI_SUCCESS;
  }

  if (ZeResult != ZE_RESULT_SUCCESS) {
    zePrint("zeInit: Level Zero initialization failure\n");
    return mapError(ZeResult);
  }

  // Cache pi_platforms for reuse in the future
  // It solves two problems;
  // 1. sycl::platform equality issue; we always return the same pi_platform.
  // 2. performance; we can save time by immediately return from cache.
  //

  const std::lock_guard<sycl::detail::SpinLock> Lock{*PiPlatformsCacheMutex};
  if (!PiPlatformCachePopulated) {
    try {
      // Level Zero does not have concept of Platforms, but Level Zero driver is
      // the closest match.
      uint32_t ZeDriverCount = 0;
      ZE_CALL(zeDriverGet, (&ZeDriverCount, nullptr));
      if (ZeDriverCount == 0) {
        PiPlatformCachePopulated = true;
      } else {
        std::vector<ze_driver_handle_t> ZeDrivers;
        ZeDrivers.resize(ZeDriverCount);

        ZE_CALL(zeDriverGet, (&ZeDriverCount, ZeDrivers.data()));
        for (uint32_t I = 0; I < ZeDriverCount; ++I) {
          pi_platform Platform = new _pi_platform(ZeDrivers[I]);
          pi_result Result = Platform->initialize();
          if (Result != PI_SUCCESS) {
            return Result;
          }
          // Save a copy in the cache for future uses.
          PiPlatformsCache->push_back(Platform);
        }
        PiPlatformCachePopulated = true;
      }
    } catch (const std::bad_alloc &) {
      return PI_OUT_OF_HOST_MEMORY;
    } catch (...) {
      return PI_ERROR_UNKNOWN;
    }
  }

  // Populate returned platforms from the cache.
  if (Platforms) {
    PI_ASSERT(NumEntries <= PiPlatformsCache->size(), PI_INVALID_PLATFORM);
    std::copy_n(PiPlatformsCache->begin(), NumEntries, Platforms);
  }

  if (NumPlatforms) {
    *NumPlatforms = PiPlatformsCache->size();
  }

  zePrint("Using events scope: %s\n",
          EventsScope == AllHostVisible ? "all host-visible"
          : EventsScope == OnDemandHostVisibleProxy
              ? "on demand host-visible proxy"
              : "only last command in a batch is host-visible");
  return PI_SUCCESS;
}

pi_result piPlatformGetInfo(pi_platform Platform, pi_platform_info ParamName,
                            size_t ParamValueSize, void *ParamValue,
                            size_t *ParamValueSizeRet) {

  PI_ASSERT(Platform, PI_INVALID_PLATFORM);

  zePrint("==========================\n");
  zePrint("SYCL over Level-Zero %s\n", Platform->ZeDriverVersion.c_str());
  zePrint("==========================\n");

  ReturnHelper ReturnValue(ParamValueSize, ParamValue, ParamValueSizeRet);

  switch (ParamName) {
  case PI_PLATFORM_INFO_NAME:
    // TODO: Query Level Zero driver when relevant info is added there.
    return ReturnValue("Intel(R) Level-Zero");
  case PI_PLATFORM_INFO_VENDOR:
    // TODO: Query Level Zero driver when relevant info is added there.
    return ReturnValue("Intel(R) Corporation");
  case PI_PLATFORM_INFO_EXTENSIONS:
    // Convention adopted from OpenCL:
    //     "Returns a space-separated list of extension names (the extension
    // names themselves do not contain any spaces) supported by the platform.
    // Extensions defined here must be supported by all devices associated
    // with this platform."
    //
    // TODO: Check the common extensions supported by all connected devices and
    // return them. For now, hardcoding some extensions we know are supported by
    // all Level Zero devices.
    return ReturnValue(ZE_SUPPORTED_EXTENSIONS);
  case PI_PLATFORM_INFO_PROFILE:
    // TODO: figure out what this means and how is this used
    return ReturnValue("FULL_PROFILE");
  case PI_PLATFORM_INFO_VERSION:
    // TODO: this should query to zeDriverGetDriverVersion
    // but we don't yet have the driver handle here.
    //
    // From OpenCL 2.1: "This version string has the following format:
    // OpenCL<space><major_version.minor_version><space><platform-specific
    // information>. Follow the same notation here.
    //
    return ReturnValue(Platform->ZeDriverApiVersion.c_str());
  default:
    zePrint("piPlatformGetInfo: unrecognized ParamName\n");
    return PI_INVALID_VALUE;
  }

  return PI_SUCCESS;
}

pi_result piextPlatformGetNativeHandle(pi_platform Platform,
                                       pi_native_handle *NativeHandle) {
  PI_ASSERT(Platform, PI_INVALID_PLATFORM);
  PI_ASSERT(NativeHandle, PI_INVALID_VALUE);

  auto ZeDriver = pi_cast<ze_driver_handle_t *>(NativeHandle);
  // Extract the Level Zero driver handle from the given PI platform
  *ZeDriver = Platform->ZeDriver;
  return PI_SUCCESS;
}

pi_result piextPlatformCreateWithNativeHandle(pi_native_handle NativeHandle,
                                              pi_platform *Platform) {
  PI_ASSERT(Platform, PI_INVALID_PLATFORM);
  PI_ASSERT(NativeHandle, PI_INVALID_VALUE);

  auto ZeDriver = pi_cast<ze_driver_handle_t>(NativeHandle);

  pi_uint32 NumPlatforms = 0;
  pi_result Res = piPlatformsGet(0, nullptr, &NumPlatforms);
  if (Res != PI_SUCCESS) {
    return Res;
  }

  if (NumPlatforms) {
    std::vector<pi_platform> Platforms(NumPlatforms);
    PI_CALL(piPlatformsGet(NumPlatforms, Platforms.data(), nullptr));

    // The SYCL spec requires that the set of platforms must remain fixed for
    // the duration of the application's execution. We assume that we found all
    // of the Level Zero drivers when we initialized the platform cache, so the
    // "NativeHandle" must already be in the cache. If it is not, this must not
    // be a valid Level Zero driver.
    for (const pi_platform &CachedPlatform : Platforms) {
      if (CachedPlatform->ZeDriver == ZeDriver) {
        *Platform = CachedPlatform;
        return PI_SUCCESS;
      }
    }
  }

  return PI_INVALID_VALUE;
}

// Get the cahched PI device created for the L0 device handle.
// Return NULL if no such PI device found.
pi_device _pi_platform::getDeviceFromNativeHandle(ze_device_handle_t ZeDevice) {

  pi_result Res = populateDeviceCacheIfNeeded();
  if (Res != PI_SUCCESS) {
    return nullptr;
  }

  // TODO: our sub-sub-device representation is currently [Level-Zero device
  // handle + Level-Zero compute group/engine index], so there is now no 1:1
  // mapping from L0 device handle to PI device assumed in this function. Until
  // Level-Zero adds unique ze_device_handle_t for sub-sub-devices, here we
  // filter out PI sub-sub-devices.
  auto it = std::find_if(PiDevicesCache.begin(), PiDevicesCache.end(),
                         [&](std::unique_ptr<_pi_device> &D) {
                           return D.get()->ZeDevice == ZeDevice &&
                                  (D.get()->RootDevice == nullptr ||
                                   D.get()->RootDevice->RootDevice == nullptr);
                         });
  if (it != PiDevicesCache.end()) {
    return (*it).get();
  }
  return nullptr;
}

pi_result piDevicesGet(pi_platform Platform, pi_device_type DeviceType,
                       pi_uint32 NumEntries, pi_device *Devices,
                       pi_uint32 *NumDevices) {

  PI_ASSERT(Platform, PI_INVALID_PLATFORM);

  pi_result Res = Platform->populateDeviceCacheIfNeeded();
  if (Res != PI_SUCCESS) {
    return Res;
  }

  // Filter available devices based on input DeviceType
  std::vector<pi_device> MatchedDevices;
  for (auto &D : Platform->PiDevicesCache) {
    // Only ever return root-devices from piDevicesGet, but the
    // devices cache also keeps sub-devices.
    if (D->isSubDevice())
      continue;

    bool Matched = false;
    switch (DeviceType) {
    case PI_DEVICE_TYPE_ALL:
      Matched = true;
      break;
    case PI_DEVICE_TYPE_GPU:
    case PI_DEVICE_TYPE_DEFAULT:
      Matched = (D->ZeDeviceProperties->type == ZE_DEVICE_TYPE_GPU);
      break;
    case PI_DEVICE_TYPE_CPU:
      Matched = (D->ZeDeviceProperties->type == ZE_DEVICE_TYPE_CPU);
      break;
    case PI_DEVICE_TYPE_ACC:
      Matched = (D->ZeDeviceProperties->type == ZE_DEVICE_TYPE_MCA ||
                 D->ZeDeviceProperties->type == ZE_DEVICE_TYPE_FPGA);
      break;
    default:
      Matched = false;
      zePrint("Unknown device type");
      break;
    }
    if (Matched)
      MatchedDevices.push_back(D.get());
  }

  uint32_t ZeDeviceCount = MatchedDevices.size();

  if (NumDevices)
    *NumDevices = ZeDeviceCount;

  if (NumEntries == 0) {
    // Devices should be nullptr when querying the number of devices
    PI_ASSERT(Devices == nullptr, PI_INVALID_VALUE);
    return PI_SUCCESS;
  }

  // Return the devices from the cache.
  if (Devices) {
    PI_ASSERT(NumEntries <= ZeDeviceCount, PI_INVALID_DEVICE);
    std::copy_n(MatchedDevices.begin(), NumEntries, Devices);
  }

  return PI_SUCCESS;
}

// Check the device cache and load it if necessary.
pi_result _pi_platform::populateDeviceCacheIfNeeded() {
  std::lock_guard<std::mutex> Lock(PiDevicesCacheMutex);

  if (DeviceCachePopulated) {
    return PI_SUCCESS;
  }

  uint32_t ZeDeviceCount = 0;
  ZE_CALL(zeDeviceGet, (ZeDriver, &ZeDeviceCount, nullptr));

  try {
    std::vector<ze_device_handle_t> ZeDevices(ZeDeviceCount);
    ZE_CALL(zeDeviceGet, (ZeDriver, &ZeDeviceCount, ZeDevices.data()));

    for (uint32_t I = 0; I < ZeDeviceCount; ++I) {
      std::unique_ptr<_pi_device> Device(new _pi_device(ZeDevices[I], this));
      pi_result Result = Device->initialize();
      if (Result != PI_SUCCESS) {
        return Result;
      }

      // Additionally we need to cache all sub-devices too, such that they
      // are readily visible to the piextDeviceCreateWithNativeHandle.
      //
      pi_uint32 SubDevicesCount = 0;
      ZE_CALL(zeDeviceGetSubDevices,
              (Device->ZeDevice, &SubDevicesCount, nullptr));

      auto ZeSubdevices = new ze_device_handle_t[SubDevicesCount];
      ZE_CALL(zeDeviceGetSubDevices,
              (Device->ZeDevice, &SubDevicesCount, ZeSubdevices));

      // Wrap the Level Zero sub-devices into PI sub-devices, and add them to
      // cache.
      for (uint32_t I = 0; I < SubDevicesCount; ++I) {
        std::unique_ptr<_pi_device> PiSubDevice(
            new _pi_device(ZeSubdevices[I], this, Device.get()));
        pi_result Result = PiSubDevice->initialize();
        if (Result != PI_SUCCESS) {
          delete[] ZeSubdevices;
          return Result;
        }

        // collect all the ordinals for the sub-sub-devices
        std::vector<int> Ordinals;

        uint32_t numQueueGroups = 0;
        ZE_CALL(zeDeviceGetCommandQueueGroupProperties,
                (PiSubDevice->ZeDevice, &numQueueGroups, nullptr));
        if (numQueueGroups == 0) {
          return PI_ERROR_UNKNOWN;
        }
        std::vector<ze_command_queue_group_properties_t> QueueGroupProperties(
            numQueueGroups);
        ZE_CALL(zeDeviceGetCommandQueueGroupProperties,
                (PiSubDevice->ZeDevice, &numQueueGroups,
                 QueueGroupProperties.data()));

        for (uint32_t i = 0; i < numQueueGroups; i++) {
          if (QueueGroupProperties[i].flags &
                  ZE_COMMAND_QUEUE_GROUP_PROPERTY_FLAG_COMPUTE &&
              QueueGroupProperties[i].numQueues > 1) {
            Ordinals.push_back(i);
          }
        }

        // Create PI sub-sub-devices with the sub-device for all the ordinals.
        // Each {ordinal, index} points to a specific CCS which constructs
        // a sub-sub-device at this point.
        for (uint32_t J = 0; J < Ordinals.size(); ++J) {
          for (uint32_t K = 0; K < QueueGroupProperties[Ordinals[J]].numQueues;
               ++K) {
            std::unique_ptr<_pi_device> PiSubSubDevice(
                new _pi_device(ZeSubdevices[I], this, PiSubDevice.get()));
            pi_result Result = PiSubSubDevice->initialize(Ordinals[J], K);
            if (Result != PI_SUCCESS) {
              return Result;
            }

            // save pointers to sub-sub-devices for quick retrieval in the
            // future.
            PiSubDevice->SubDevices.push_back(PiSubSubDevice.get());
            PiDevicesCache.push_back(std::move(PiSubSubDevice));
          }
        }

        // save pointers to sub-devices for quick retrieval in the future.
        Device->SubDevices.push_back(PiSubDevice.get());
        PiDevicesCache.push_back(std::move(PiSubDevice));
      }
      delete[] ZeSubdevices;

      // Save the root device in the cache for future uses.
      PiDevicesCache.push_back(std::move(Device));
    }
  } catch (const std::bad_alloc &) {
    return PI_OUT_OF_HOST_MEMORY;
  } catch (...) {
    return PI_ERROR_UNKNOWN;
  }
  DeviceCachePopulated = true;
  return PI_SUCCESS;
}

pi_result piDeviceRetain(pi_device Device) {
  PI_ASSERT(Device, PI_INVALID_DEVICE);

  // The root-device ref-count remains unchanged (always 1).
  if (Device->isSubDevice()) {
    ++(Device->RefCount);
  }
  return PI_SUCCESS;
}

pi_result piDeviceRelease(pi_device Device) {
  PI_ASSERT(Device, PI_INVALID_DEVICE);

  // Check if the device is already released
  if (Device->RefCount <= 0)
    die("piDeviceRelease: the device has been already released");

  // Root devices are destroyed during the piTearDown process.
  if (Device->isSubDevice()) {
    if (--(Device->RefCount) == 0) {
      delete Device;
    }
  }

  return PI_SUCCESS;
}

pi_result piDeviceGetInfo(pi_device Device, pi_device_info ParamName,
                          size_t ParamValueSize, void *ParamValue,
                          size_t *ParamValueSizeRet) {

  PI_ASSERT(Device, PI_INVALID_DEVICE);

  ze_device_handle_t ZeDevice = Device->ZeDevice;

  ReturnHelper ReturnValue(ParamValueSize, ParamValue, ParamValueSizeRet);

  switch (ParamName) {
  case PI_DEVICE_INFO_TYPE: {
    switch (Device->ZeDeviceProperties->type) {
    case ZE_DEVICE_TYPE_GPU:
      return ReturnValue(PI_DEVICE_TYPE_GPU);
    case ZE_DEVICE_TYPE_CPU:
      return ReturnValue(PI_DEVICE_TYPE_CPU);
    case ZE_DEVICE_TYPE_MCA:
    case ZE_DEVICE_TYPE_FPGA:
      return ReturnValue(PI_DEVICE_TYPE_ACC);
    default:
      zePrint("This device type is not supported\n");
      return PI_INVALID_VALUE;
    }
  }
  case PI_DEVICE_INFO_PARENT_DEVICE:
    // TODO: all Level Zero devices are parent ?
    return ReturnValue(pi_device{0});
  case PI_DEVICE_INFO_PLATFORM:
    return ReturnValue(Device->Platform);
  case PI_DEVICE_INFO_VENDOR_ID:
    return ReturnValue(pi_uint32{Device->ZeDeviceProperties->vendorId});
  case PI_DEVICE_INFO_UUID:
    // Intel extension for device UUID. This returns the UUID as
    // std::array<std::byte, 16>. For details about this extension,
    // see sycl/doc/extensions/supported/SYCL_EXT_INTEL_DEVICE_INFO.md.
    return ReturnValue(Device->ZeDeviceProperties->uuid.id);
  case PI_DEVICE_INFO_EXTENSIONS: {
    // Convention adopted from OpenCL:
    //     "Returns a space separated list of extension names (the extension
    // names themselves do not contain any spaces) supported by the device."
    //
    // TODO: Use proper mechanism to get this information from Level Zero after
    // it is added to Level Zero.
    // Hardcoding the few we know are supported by the current hardware.
    //
    //
    std::string SupportedExtensions;

    // cl_khr_il_program - OpenCL 2.0 KHR extension for SPIR-V support. Core
    //   feature in >OpenCL 2.1
    // cl_khr_subgroups - Extension adds support for implementation-controlled
    //   subgroups.
    // cl_intel_subgroups - Extension adds subgroup features, defined by Intel.
    // cl_intel_subgroups_short - Extension adds subgroup functions described in
    //   the cl_intel_subgroups extension to support 16-bit integer data types
    //   for performance.
    // cl_intel_required_subgroup_size - Extension to allow programmers to
    //   optionally specify the required subgroup size for a kernel function.
    // cl_khr_fp16 - Optional half floating-point support.
    // cl_khr_fp64 - Support for double floating-point precision.
    // cl_khr_int64_base_atomics, cl_khr_int64_extended_atomics - Optional
    //   extensions that implement atomic operations on 64-bit signed and
    //   unsigned integers to locations in __global and __local memory.
    // cl_khr_3d_image_writes - Extension to enable writes to 3D image memory
    //   objects.
    //
    // Hardcoding some extensions we know are supported by all Level Zero
    // devices.
    SupportedExtensions += (ZE_SUPPORTED_EXTENSIONS);
    if (Device->ZeDeviceModuleProperties->flags & ZE_DEVICE_MODULE_FLAG_FP16)
      SupportedExtensions += ("cl_khr_fp16 ");
    if (Device->ZeDeviceModuleProperties->flags & ZE_DEVICE_MODULE_FLAG_FP64)
      SupportedExtensions += ("cl_khr_fp64 ");
    if (Device->ZeDeviceModuleProperties->flags &
        ZE_DEVICE_MODULE_FLAG_INT64_ATOMICS)
      // int64AtomicsSupported indicates support for both.
      SupportedExtensions +=
          ("cl_khr_int64_base_atomics cl_khr_int64_extended_atomics ");
    if (Device->ZeDeviceImageProperties->maxImageDims3D > 0)
      // Supports reading and writing of images.
      SupportedExtensions += ("cl_khr_3d_image_writes ");

    return ReturnValue(SupportedExtensions.c_str());
  }
  case PI_DEVICE_INFO_NAME:
    return ReturnValue(Device->ZeDeviceProperties->name);
  case PI_DEVICE_INFO_COMPILER_AVAILABLE:
    return ReturnValue(pi_bool{1});
  case PI_DEVICE_INFO_LINKER_AVAILABLE:
    return ReturnValue(pi_bool{1});
  case PI_DEVICE_INFO_MAX_COMPUTE_UNITS: {
    pi_uint32 MaxComputeUnits =
        Device->ZeDeviceProperties->numEUsPerSubslice *
        Device->ZeDeviceProperties->numSubslicesPerSlice *
        Device->ZeDeviceProperties->numSlices;
    return ReturnValue(pi_uint32{MaxComputeUnits});
  }
  case PI_DEVICE_INFO_MAX_WORK_ITEM_DIMENSIONS:
    // Level Zero spec defines only three dimensions
    return ReturnValue(pi_uint32{3});
  case PI_DEVICE_INFO_MAX_WORK_GROUP_SIZE:
    return ReturnValue(
        pi_uint64{Device->ZeDeviceComputeProperties->maxTotalGroupSize});
  case PI_DEVICE_INFO_MAX_WORK_ITEM_SIZES: {
    struct {
      size_t Arr[3];
    } MaxGroupSize = {{Device->ZeDeviceComputeProperties->maxGroupSizeX,
                       Device->ZeDeviceComputeProperties->maxGroupSizeY,
                       Device->ZeDeviceComputeProperties->maxGroupSizeZ}};
    return ReturnValue(MaxGroupSize);
  }
  case PI_EXT_ONEAPI_DEVICE_INFO_MAX_WORK_GROUPS_3D: {
    struct {
      size_t Arr[3];
    } MaxGroupCounts = {{Device->ZeDeviceComputeProperties->maxGroupCountX,
                         Device->ZeDeviceComputeProperties->maxGroupCountY,
                         Device->ZeDeviceComputeProperties->maxGroupCountZ}};
    return ReturnValue(MaxGroupCounts);
  }
  case PI_DEVICE_INFO_MAX_CLOCK_FREQUENCY:
    return ReturnValue(pi_uint32{Device->ZeDeviceProperties->coreClockRate});
  case PI_DEVICE_INFO_ADDRESS_BITS: {
    // TODO: To confirm with spec.
    return ReturnValue(pi_uint32{64});
  }
  case PI_DEVICE_INFO_MAX_MEM_ALLOC_SIZE:
    return ReturnValue(pi_uint64{Device->ZeDeviceProperties->maxMemAllocSize});
  case PI_DEVICE_INFO_GLOBAL_MEM_SIZE: {
    uint64_t GlobalMemSize = 0;
    for (uint32_t I = 0; I < Device->ZeDeviceMemoryProperties->size(); I++) {
      GlobalMemSize +=
          (*Device->ZeDeviceMemoryProperties.operator->())[I].totalSize;
    }
    return ReturnValue(pi_uint64{GlobalMemSize});
  }
  case PI_DEVICE_INFO_LOCAL_MEM_SIZE:
    return ReturnValue(
        pi_uint64{Device->ZeDeviceComputeProperties->maxSharedLocalMemory});
  case PI_DEVICE_INFO_IMAGE_SUPPORT:
    return ReturnValue(
        pi_bool{Device->ZeDeviceImageProperties->maxImageDims1D > 0});
  case PI_DEVICE_INFO_HOST_UNIFIED_MEMORY:
    return ReturnValue(pi_bool{(Device->ZeDeviceProperties->flags &
                                ZE_DEVICE_PROPERTY_FLAG_INTEGRATED) != 0});
  case PI_DEVICE_INFO_AVAILABLE:
    return ReturnValue(pi_bool{ZeDevice ? true : false});
  case PI_DEVICE_INFO_VENDOR:
    // TODO: Level-Zero does not return vendor's name at the moment
    // only the ID.
    return ReturnValue("Intel(R) Corporation");
  case PI_DEVICE_INFO_DRIVER_VERSION:
    return ReturnValue(Device->Platform->ZeDriverVersion.c_str());
  case PI_DEVICE_INFO_VERSION:
    return ReturnValue(Device->Platform->ZeDriverApiVersion.c_str());
  case PI_DEVICE_INFO_PARTITION_MAX_SUB_DEVICES: {
    pi_result Res = Device->Platform->populateDeviceCacheIfNeeded();
    if (Res != PI_SUCCESS) {
      return Res;
    }
    return ReturnValue(pi_uint32{(unsigned int)(Device->SubDevices.size())});
  }
  case PI_DEVICE_INFO_REFERENCE_COUNT:
    return ReturnValue(pi_uint32{Device->RefCount});
  case PI_DEVICE_INFO_PARTITION_PROPERTIES: {
    // SYCL spec says: if this SYCL device cannot be partitioned into at least
    // two sub devices then the returned vector must be empty.
    pi_result Res = Device->Platform->populateDeviceCacheIfNeeded();
    if (Res != PI_SUCCESS) {
      return Res;
    }

    uint32_t ZeSubDeviceCount = Device->SubDevices.size();
    if (ZeSubDeviceCount < 2) {
      return ReturnValue(pi_device_partition_property{0});
    }
    // It is debatable if SYCL sub-device and partitioning APIs sufficient to
    // expose Level Zero sub-devices?  We start with support of
    // "partition_by_affinity_domain" and "next_partitionable" but if that
    // doesn't seem to be a good fit we could look at adding a more descriptive
    // partitioning type.
    struct {
      pi_device_partition_property Arr[2];
    } PartitionProperties = {{PI_DEVICE_PARTITION_BY_AFFINITY_DOMAIN, 0}};
    return ReturnValue(PartitionProperties);
  }
  case PI_DEVICE_INFO_PARTITION_AFFINITY_DOMAIN:
    return ReturnValue(pi_device_affinity_domain{
        PI_DEVICE_AFFINITY_DOMAIN_NUMA |
        PI_DEVICE_AFFINITY_DOMAIN_NEXT_PARTITIONABLE});
  case PI_DEVICE_INFO_PARTITION_TYPE: {
    if (Device->isSubDevice()) {
      struct {
        pi_device_partition_property Arr[3];
      } PartitionProperties = {{PI_DEVICE_PARTITION_BY_AFFINITY_DOMAIN,
                                PI_DEVICE_AFFINITY_DOMAIN_NEXT_PARTITIONABLE,
                                0}};
      return ReturnValue(PartitionProperties);
    }
    // For root-device there is no partitioning to report.
    return ReturnValue(pi_device_partition_property{0});
  }

    // Everything under here is not supported yet

  case PI_DEVICE_INFO_OPENCL_C_VERSION:
    return ReturnValue("");
  case PI_DEVICE_INFO_PREFERRED_INTEROP_USER_SYNC:
    return ReturnValue(pi_bool{true});
  case PI_DEVICE_INFO_PRINTF_BUFFER_SIZE:
    return ReturnValue(
        size_t{Device->ZeDeviceModuleProperties->printfBufferSize});
  case PI_DEVICE_INFO_PROFILE:
    return ReturnValue("FULL_PROFILE");
  case PI_DEVICE_INFO_BUILT_IN_KERNELS:
    // TODO: To find out correct value
    return ReturnValue("");
  case PI_DEVICE_INFO_QUEUE_PROPERTIES:
    return ReturnValue(pi_queue_properties{
        PI_QUEUE_OUT_OF_ORDER_EXEC_MODE_ENABLE | PI_QUEUE_PROFILING_ENABLE});
  case PI_DEVICE_INFO_EXECUTION_CAPABILITIES:
    return ReturnValue(
        pi_device_exec_capabilities{PI_DEVICE_EXEC_CAPABILITIES_NATIVE_KERNEL});
  case PI_DEVICE_INFO_ENDIAN_LITTLE:
    return ReturnValue(pi_bool{true});
  case PI_DEVICE_INFO_ERROR_CORRECTION_SUPPORT:
    return ReturnValue(pi_bool{Device->ZeDeviceProperties->flags &
                               ZE_DEVICE_PROPERTY_FLAG_ECC});
  case PI_DEVICE_INFO_PROFILING_TIMER_RESOLUTION:
    return ReturnValue(size_t{Device->ZeDeviceProperties->timerResolution});
  case PI_DEVICE_INFO_LOCAL_MEM_TYPE:
    return ReturnValue(PI_DEVICE_LOCAL_MEM_TYPE_LOCAL);
  case PI_DEVICE_INFO_MAX_CONSTANT_ARGS:
    return ReturnValue(pi_uint32{64});
  case PI_DEVICE_INFO_MAX_CONSTANT_BUFFER_SIZE:
    return ReturnValue(
        pi_uint64{Device->ZeDeviceImageProperties->maxImageBufferSize});
  case PI_DEVICE_INFO_GLOBAL_MEM_CACHE_TYPE:
    return ReturnValue(PI_DEVICE_MEM_CACHE_TYPE_READ_WRITE_CACHE);
  case PI_DEVICE_INFO_GLOBAL_MEM_CACHELINE_SIZE:
    return ReturnValue(
        // TODO[1.0]: how to query cache line-size?
        pi_uint32{1});
  case PI_DEVICE_INFO_GLOBAL_MEM_CACHE_SIZE:
    return ReturnValue(pi_uint64{Device->ZeDeviceCacheProperties->cacheSize});
  case PI_DEVICE_INFO_MAX_PARAMETER_SIZE:
    return ReturnValue(
        size_t{Device->ZeDeviceModuleProperties->maxArgumentsSize});
  case PI_DEVICE_INFO_MEM_BASE_ADDR_ALIGN:
    // SYCL/OpenCL spec is vague on what this means exactly, but seems to
    // be for "alignment requirement (in bits) for sub-buffer offsets."
    // An OpenCL implementation returns 8*128, but Level Zero can do just 8,
    // meaning unaligned access for values of types larger than 8 bits.
    return ReturnValue(pi_uint32{8});
  case PI_DEVICE_INFO_MAX_SAMPLERS:
    return ReturnValue(pi_uint32{Device->ZeDeviceImageProperties->maxSamplers});
  case PI_DEVICE_INFO_MAX_READ_IMAGE_ARGS:
    return ReturnValue(
        pi_uint32{Device->ZeDeviceImageProperties->maxReadImageArgs});
  case PI_DEVICE_INFO_MAX_WRITE_IMAGE_ARGS:
    return ReturnValue(
        pi_uint32{Device->ZeDeviceImageProperties->maxWriteImageArgs});
  case PI_DEVICE_INFO_SINGLE_FP_CONFIG: {
    uint64_t SingleFPValue = 0;
    ze_device_fp_flags_t ZeSingleFPCapabilities =
        Device->ZeDeviceModuleProperties->fp32flags;
    if (ZE_DEVICE_FP_FLAG_DENORM & ZeSingleFPCapabilities) {
      SingleFPValue |= PI_FP_DENORM;
    }
    if (ZE_DEVICE_FP_FLAG_INF_NAN & ZeSingleFPCapabilities) {
      SingleFPValue |= PI_FP_INF_NAN;
    }
    if (ZE_DEVICE_FP_FLAG_ROUND_TO_NEAREST & ZeSingleFPCapabilities) {
      SingleFPValue |= PI_FP_ROUND_TO_NEAREST;
    }
    if (ZE_DEVICE_FP_FLAG_ROUND_TO_ZERO & ZeSingleFPCapabilities) {
      SingleFPValue |= PI_FP_ROUND_TO_ZERO;
    }
    if (ZE_DEVICE_FP_FLAG_ROUND_TO_INF & ZeSingleFPCapabilities) {
      SingleFPValue |= PI_FP_ROUND_TO_INF;
    }
    if (ZE_DEVICE_FP_FLAG_FMA & ZeSingleFPCapabilities) {
      SingleFPValue |= PI_FP_FMA;
    }
    if (ZE_DEVICE_FP_FLAG_ROUNDED_DIVIDE_SQRT & ZeSingleFPCapabilities) {
      SingleFPValue |= PI_FP_CORRECTLY_ROUNDED_DIVIDE_SQRT;
    }
    return ReturnValue(pi_uint64{SingleFPValue});
  }
  case PI_DEVICE_INFO_HALF_FP_CONFIG: {
    uint64_t HalfFPValue = 0;
    ze_device_fp_flags_t ZeHalfFPCapabilities =
        Device->ZeDeviceModuleProperties->fp16flags;
    if (ZE_DEVICE_FP_FLAG_DENORM & ZeHalfFPCapabilities) {
      HalfFPValue |= PI_FP_DENORM;
    }
    if (ZE_DEVICE_FP_FLAG_INF_NAN & ZeHalfFPCapabilities) {
      HalfFPValue |= PI_FP_INF_NAN;
    }
    if (ZE_DEVICE_FP_FLAG_ROUND_TO_NEAREST & ZeHalfFPCapabilities) {
      HalfFPValue |= PI_FP_ROUND_TO_NEAREST;
    }
    if (ZE_DEVICE_FP_FLAG_ROUND_TO_ZERO & ZeHalfFPCapabilities) {
      HalfFPValue |= PI_FP_ROUND_TO_ZERO;
    }
    if (ZE_DEVICE_FP_FLAG_ROUND_TO_INF & ZeHalfFPCapabilities) {
      HalfFPValue |= PI_FP_ROUND_TO_INF;
    }
    if (ZE_DEVICE_FP_FLAG_FMA & ZeHalfFPCapabilities) {
      HalfFPValue |= PI_FP_FMA;
    }
    if (ZE_DEVICE_FP_FLAG_ROUNDED_DIVIDE_SQRT & ZeHalfFPCapabilities) {
      HalfFPValue |= PI_FP_CORRECTLY_ROUNDED_DIVIDE_SQRT;
    }
    return ReturnValue(pi_uint64{HalfFPValue});
  }
  case PI_DEVICE_INFO_DOUBLE_FP_CONFIG: {
    uint64_t DoubleFPValue = 0;
    ze_device_fp_flags_t ZeDoubleFPCapabilities =
        Device->ZeDeviceModuleProperties->fp64flags;
    if (ZE_DEVICE_FP_FLAG_DENORM & ZeDoubleFPCapabilities) {
      DoubleFPValue |= PI_FP_DENORM;
    }
    if (ZE_DEVICE_FP_FLAG_INF_NAN & ZeDoubleFPCapabilities) {
      DoubleFPValue |= PI_FP_INF_NAN;
    }
    if (ZE_DEVICE_FP_FLAG_ROUND_TO_NEAREST & ZeDoubleFPCapabilities) {
      DoubleFPValue |= PI_FP_ROUND_TO_NEAREST;
    }
    if (ZE_DEVICE_FP_FLAG_ROUND_TO_ZERO & ZeDoubleFPCapabilities) {
      DoubleFPValue |= PI_FP_ROUND_TO_ZERO;
    }
    if (ZE_DEVICE_FP_FLAG_ROUND_TO_INF & ZeDoubleFPCapabilities) {
      DoubleFPValue |= PI_FP_ROUND_TO_INF;
    }
    if (ZE_DEVICE_FP_FLAG_FMA & ZeDoubleFPCapabilities) {
      DoubleFPValue |= PI_FP_FMA;
    }
    if (ZE_DEVICE_FP_FLAG_ROUNDED_DIVIDE_SQRT & ZeDoubleFPCapabilities) {
      DoubleFPValue |= PI_FP_CORRECTLY_ROUNDED_DIVIDE_SQRT;
    }
    return ReturnValue(pi_uint64{DoubleFPValue});
  }
  case PI_DEVICE_INFO_IMAGE2D_MAX_WIDTH:
    // Until Level Zero provides needed info, hardcode default minimum values
    // required by the SYCL specification.
    return ReturnValue(size_t{8192});
  case PI_DEVICE_INFO_IMAGE2D_MAX_HEIGHT:
    // Until Level Zero provides needed info, hardcode default minimum values
    // required by the SYCL specification.
    return ReturnValue(size_t{8192});
  case PI_DEVICE_INFO_IMAGE3D_MAX_WIDTH:
    // Until Level Zero provides needed info, hardcode default minimum values
    // required by the SYCL specification.
    return ReturnValue(size_t{2048});
  case PI_DEVICE_INFO_IMAGE3D_MAX_HEIGHT:
    // Until Level Zero provides needed info, hardcode default minimum values
    // required by the SYCL specification.
    return ReturnValue(size_t{2048});
  case PI_DEVICE_INFO_IMAGE3D_MAX_DEPTH:
    // Until Level Zero provides needed info, hardcode default minimum values
    // required by the SYCL specification.
    return ReturnValue(size_t{2048});
  case PI_DEVICE_INFO_IMAGE_MAX_BUFFER_SIZE:
    return ReturnValue(
        size_t{Device->ZeDeviceImageProperties->maxImageBufferSize});
  case PI_DEVICE_INFO_IMAGE_MAX_ARRAY_SIZE:
    return ReturnValue(
        size_t{Device->ZeDeviceImageProperties->maxImageArraySlices});
  // Handle SIMD widths.
  // TODO: can we do better than this?
  case PI_DEVICE_INFO_NATIVE_VECTOR_WIDTH_CHAR:
  case PI_DEVICE_INFO_PREFERRED_VECTOR_WIDTH_CHAR:
    return ReturnValue(Device->ZeDeviceProperties->physicalEUSimdWidth / 1);
  case PI_DEVICE_INFO_NATIVE_VECTOR_WIDTH_SHORT:
  case PI_DEVICE_INFO_PREFERRED_VECTOR_WIDTH_SHORT:
    return ReturnValue(Device->ZeDeviceProperties->physicalEUSimdWidth / 2);
  case PI_DEVICE_INFO_NATIVE_VECTOR_WIDTH_INT:
  case PI_DEVICE_INFO_PREFERRED_VECTOR_WIDTH_INT:
    return ReturnValue(Device->ZeDeviceProperties->physicalEUSimdWidth / 4);
  case PI_DEVICE_INFO_NATIVE_VECTOR_WIDTH_LONG:
  case PI_DEVICE_INFO_PREFERRED_VECTOR_WIDTH_LONG:
    return ReturnValue(Device->ZeDeviceProperties->physicalEUSimdWidth / 8);
  case PI_DEVICE_INFO_NATIVE_VECTOR_WIDTH_FLOAT:
  case PI_DEVICE_INFO_PREFERRED_VECTOR_WIDTH_FLOAT:
    return ReturnValue(Device->ZeDeviceProperties->physicalEUSimdWidth / 4);
  case PI_DEVICE_INFO_NATIVE_VECTOR_WIDTH_DOUBLE:
  case PI_DEVICE_INFO_PREFERRED_VECTOR_WIDTH_DOUBLE:
    return ReturnValue(Device->ZeDeviceProperties->physicalEUSimdWidth / 8);
  case PI_DEVICE_INFO_NATIVE_VECTOR_WIDTH_HALF:
  case PI_DEVICE_INFO_PREFERRED_VECTOR_WIDTH_HALF:
    return ReturnValue(Device->ZeDeviceProperties->physicalEUSimdWidth / 2);
  case PI_DEVICE_INFO_MAX_NUM_SUB_GROUPS: {
    // Max_num_sub_Groups = maxTotalGroupSize/min(set of subGroupSizes);
    uint32_t MinSubGroupSize =
        Device->ZeDeviceComputeProperties->subGroupSizes[0];
    for (uint32_t I = 1;
         I < Device->ZeDeviceComputeProperties->numSubGroupSizes; I++) {
      if (MinSubGroupSize > Device->ZeDeviceComputeProperties->subGroupSizes[I])
        MinSubGroupSize = Device->ZeDeviceComputeProperties->subGroupSizes[I];
    }
    return ReturnValue(Device->ZeDeviceComputeProperties->maxTotalGroupSize /
                       MinSubGroupSize);
  }
  case PI_DEVICE_INFO_SUB_GROUP_INDEPENDENT_FORWARD_PROGRESS: {
    // TODO: Not supported yet. Needs to be updated after support is added.
    return ReturnValue(pi_bool{false});
  }
  case PI_DEVICE_INFO_SUB_GROUP_SIZES_INTEL: {
    // ze_device_compute_properties.subGroupSizes is in uint32_t whereas the
    // expected return is size_t datatype. size_t can be 8 bytes of data.
    return getInfoArray<uint32_t, size_t>(
        Device->ZeDeviceComputeProperties->numSubGroupSizes, ParamValueSize,
        ParamValue, ParamValueSizeRet,
        Device->ZeDeviceComputeProperties->subGroupSizes);
  }
  case PI_DEVICE_INFO_IL_VERSION: {
    // Set to a space separated list of IL version strings of the form
    // <IL_Prefix>_<Major_version>.<Minor_version>.
    // "SPIR-V" is a required IL prefix when cl_khr_il_progam extension is
    // reported.
    uint32_t SpirvVersion =
        Device->ZeDeviceModuleProperties->spirvVersionSupported;
    uint32_t SpirvVersionMajor = ZE_MAJOR_VERSION(SpirvVersion);
    uint32_t SpirvVersionMinor = ZE_MINOR_VERSION(SpirvVersion);

    char SpirvVersionString[50];
    int Len = sprintf(SpirvVersionString, "SPIR-V_%d.%d ", SpirvVersionMajor,
                      SpirvVersionMinor);
    // returned string to contain only len number of characters.
    std::string ILVersion(SpirvVersionString, Len);
    return ReturnValue(ILVersion.c_str());
  }
  case PI_DEVICE_INFO_USM_HOST_SUPPORT:
  case PI_DEVICE_INFO_USM_DEVICE_SUPPORT:
  case PI_DEVICE_INFO_USM_SINGLE_SHARED_SUPPORT:
  case PI_DEVICE_INFO_USM_CROSS_SHARED_SUPPORT:
  case PI_DEVICE_INFO_USM_SYSTEM_SHARED_SUPPORT: {
    auto MapCaps = [](const ze_memory_access_cap_flags_t &ZeCapabilities) {
      pi_uint64 Capabilities = 0;
      if (ZeCapabilities & ZE_MEMORY_ACCESS_CAP_FLAG_RW)
        Capabilities |= PI_USM_ACCESS;
      if (ZeCapabilities & ZE_MEMORY_ACCESS_CAP_FLAG_ATOMIC)
        Capabilities |= PI_USM_ATOMIC_ACCESS;
      if (ZeCapabilities & ZE_MEMORY_ACCESS_CAP_FLAG_CONCURRENT)
        Capabilities |= PI_USM_CONCURRENT_ACCESS;
      if (ZeCapabilities & ZE_MEMORY_ACCESS_CAP_FLAG_CONCURRENT_ATOMIC)
        Capabilities |= PI_USM_CONCURRENT_ATOMIC_ACCESS;
      return Capabilities;
    };
    auto &Props = Device->ZeDeviceMemoryAccessProperties;
    switch (ParamName) {
    case PI_DEVICE_INFO_USM_HOST_SUPPORT:
      return ReturnValue(MapCaps(Props->hostAllocCapabilities));
    case PI_DEVICE_INFO_USM_DEVICE_SUPPORT:
      return ReturnValue(MapCaps(Props->deviceAllocCapabilities));
    case PI_DEVICE_INFO_USM_SINGLE_SHARED_SUPPORT:
      return ReturnValue(MapCaps(Props->sharedSingleDeviceAllocCapabilities));
    case PI_DEVICE_INFO_USM_CROSS_SHARED_SUPPORT:
      return ReturnValue(MapCaps(Props->sharedCrossDeviceAllocCapabilities));
    case PI_DEVICE_INFO_USM_SYSTEM_SHARED_SUPPORT:
      return ReturnValue(MapCaps(Props->sharedSystemAllocCapabilities));
    default:
      die("piDeviceGetInfo: enexpected ParamName.");
    }
  }

    // intel extensions for GPU information
  case PI_DEVICE_INFO_PCI_ADDRESS: {
    if (getenv("ZES_ENABLE_SYSMAN") == nullptr) {
      zePrint("Set SYCL_ENABLE_PCI=1 to obtain PCI data.\n");
      return PI_INVALID_VALUE;
    }
    ZesStruct<zes_pci_properties_t> ZeDevicePciProperties;
    ZE_CALL(zesDevicePciGetProperties, (ZeDevice, &ZeDevicePciProperties));
    std::stringstream ss;
    ss << ZeDevicePciProperties.address.domain << ":"
       << ZeDevicePciProperties.address.bus << ":"
       << ZeDevicePciProperties.address.device << "."
       << ZeDevicePciProperties.address.function;
    return ReturnValue(ss.str().c_str());
  }
  case PI_DEVICE_INFO_GPU_EU_COUNT: {
    pi_uint32 count = Device->ZeDeviceProperties->numEUsPerSubslice *
                      Device->ZeDeviceProperties->numSubslicesPerSlice *
                      Device->ZeDeviceProperties->numSlices;
    return ReturnValue(pi_uint32{count});
  }
  case PI_DEVICE_INFO_GPU_EU_SIMD_WIDTH:
    return ReturnValue(
        pi_uint32{Device->ZeDeviceProperties->physicalEUSimdWidth});
  case PI_DEVICE_INFO_GPU_SLICES:
    return ReturnValue(pi_uint32{Device->ZeDeviceProperties->numSlices});
  case PI_DEVICE_INFO_GPU_SUBSLICES_PER_SLICE:
    return ReturnValue(
        pi_uint32{Device->ZeDeviceProperties->numSubslicesPerSlice});
  case PI_DEVICE_INFO_GPU_EU_COUNT_PER_SUBSLICE:
    return ReturnValue(
        pi_uint32{Device->ZeDeviceProperties->numEUsPerSubslice});
  case PI_DEVICE_INFO_GPU_HW_THREADS_PER_EU:
    return ReturnValue(pi_uint32{Device->ZeDeviceProperties->numThreadsPerEU});
  case PI_DEVICE_INFO_MAX_MEM_BANDWIDTH:
    // currently not supported in level zero runtime
    return PI_INVALID_VALUE;

  // TODO: Implement.
  case PI_DEVICE_INFO_ATOMIC_MEMORY_SCOPE_CAPABILITIES:
  default:
    zePrint("Unsupported ParamName in piGetDeviceInfo\n");
    zePrint("ParamName=%d(0x%x)\n", ParamName, ParamName);
    return PI_INVALID_VALUE;
  }

  return PI_SUCCESS;
}

pi_result piDevicePartition(pi_device Device,
                            const pi_device_partition_property *Properties,
                            pi_uint32 NumDevices, pi_device *OutDevices,
                            pi_uint32 *OutNumDevices) {
  // Other partitioning ways are not supported by Level Zero
  if (Properties[0] != PI_DEVICE_PARTITION_BY_AFFINITY_DOMAIN ||
      (Properties[1] != PI_DEVICE_AFFINITY_DOMAIN_NEXT_PARTITIONABLE &&
       Properties[1] != PI_DEVICE_AFFINITY_DOMAIN_NUMA)) {
    return PI_INVALID_VALUE;
  }

  PI_ASSERT(Device, PI_INVALID_DEVICE);

  // Devices cache is normally created in piDevicesGet but still make
  // sure that cache is populated.
  //
  pi_result Res = Device->Platform->populateDeviceCacheIfNeeded();
  if (Res != PI_SUCCESS) {
    return Res;
  }

  if (OutNumDevices) {
    *OutNumDevices = Device->SubDevices.size();
  }

  if (OutDevices) {
    // TODO: Consider support for partitioning to <= total sub-devices.
    // Currently supported partitioning (by affinity domain/numa) would always
    // partition to all sub-devices.
    //
    PI_ASSERT(NumDevices == Device->SubDevices.size(), PI_INVALID_VALUE);

    for (uint32_t I = 0; I < NumDevices; I++) {
      OutDevices[I] = Device->SubDevices[I];
      // reusing the same pi_device needs to increment the reference count
      PI_CALL(piDeviceRetain(OutDevices[I]));
    }
  }
  return PI_SUCCESS;
}

pi_result
piextDeviceSelectBinary(pi_device Device, // TODO: does this need to be context?
                        pi_device_binary *Binaries, pi_uint32 NumBinaries,
                        pi_uint32 *SelectedBinaryInd) {

  PI_ASSERT(Device, PI_INVALID_DEVICE);
  PI_ASSERT(SelectedBinaryInd, PI_INVALID_VALUE);
  PI_ASSERT(NumBinaries == 0 || Binaries, PI_INVALID_VALUE);

  // TODO: this is a bare-bones implementation for choosing a device image
  // that would be compatible with the targeted device. An AOT-compiled
  // image is preferred over SPIR-V for known devices (i.e. Intel devices)
  // The implementation makes no effort to differentiate between multiple images
  // for the given device, and simply picks the first one compatible.
  //
  // Real implementation will use the same mechanism OpenCL ICD dispatcher
  // uses. Something like:
  //   PI_VALIDATE_HANDLE_RETURN_HANDLE(ctx, PI_INVALID_CONTEXT);
  //     return context->dispatch->piextDeviceSelectIR(
  //       ctx, images, num_images, selected_image);
  // where context->dispatch is set to the dispatch table provided by PI
  // plugin for platform/device the ctx was created for.

  // Look for GEN binary, which we known can only be handled by Level-Zero now.
  const char *BinaryTarget = __SYCL_PI_DEVICE_BINARY_TARGET_SPIRV64_GEN;

  // Find the appropriate device image, fallback to spirv if not found
  constexpr pi_uint32 InvalidInd = std::numeric_limits<pi_uint32>::max();
  pi_uint32 Spirv = InvalidInd;

  for (pi_uint32 i = 0; i < NumBinaries; ++i) {
    if (strcmp(Binaries[i]->DeviceTargetSpec, BinaryTarget) == 0) {
      *SelectedBinaryInd = i;
      return PI_SUCCESS;
    }
    if (strcmp(Binaries[i]->DeviceTargetSpec,
               __SYCL_PI_DEVICE_BINARY_TARGET_SPIRV64) == 0)
      Spirv = i;
  }
  // Points to a spirv image, if such indeed was found
  if ((*SelectedBinaryInd = Spirv) != InvalidInd)
    return PI_SUCCESS;

  // No image can be loaded for the given device
  return PI_INVALID_BINARY;
}

pi_result piextDeviceGetNativeHandle(pi_device Device,
                                     pi_native_handle *NativeHandle) {
  PI_ASSERT(Device, PI_INVALID_DEVICE);
  PI_ASSERT(NativeHandle, PI_INVALID_VALUE);

  auto ZeDevice = pi_cast<ze_device_handle_t *>(NativeHandle);
  // Extract the Level Zero module handle from the given PI device
  *ZeDevice = Device->ZeDevice;
  return PI_SUCCESS;
}

pi_result piextDeviceCreateWithNativeHandle(pi_native_handle NativeHandle,
                                            pi_platform Platform,
                                            pi_device *Device) {
  PI_ASSERT(Device, PI_INVALID_DEVICE);
  PI_ASSERT(NativeHandle, PI_INVALID_VALUE);

  auto ZeDevice = pi_cast<ze_device_handle_t>(NativeHandle);

  // The SYCL spec requires that the set of devices must remain fixed for the
  // duration of the application's execution. We assume that we found all of the
  // Level Zero devices when we initialized the platforms/devices cache, so the
  // "NativeHandle" must already be in the cache. If it is not, this must not be
  // a valid Level Zero device.
  //
  // TODO: maybe we should populate cache of platforms if it wasn't already.
  // For now assert that is was populated.
  PI_ASSERT(PiPlatformCachePopulated, PI_INVALID_VALUE);
  const std::lock_guard<sycl::detail::SpinLock> Lock{*PiPlatformsCacheMutex};

  pi_device Dev = nullptr;
  for (auto &ThePlatform : *PiPlatformsCache) {
    Dev = ThePlatform->getDeviceFromNativeHandle(ZeDevice);
    if (Dev) {
      // Check that the input Platform, if was given, matches the found one.
      PI_ASSERT(!Platform || Platform == ThePlatform, PI_INVALID_PLATFORM);
      break;
    }
  }

  if (Dev == nullptr)
    return PI_INVALID_VALUE;

  *Device = Dev;
  return PI_SUCCESS;
}

pi_result piContextCreate(const pi_context_properties *Properties,
                          pi_uint32 NumDevices, const pi_device *Devices,
                          void (*PFnNotify)(const char *ErrInfo,
                                            const void *PrivateInfo, size_t CB,
                                            void *UserData),
                          void *UserData, pi_context *RetContext) {
  (void)Properties;
  (void)PFnNotify;
  (void)UserData;
  PI_ASSERT(NumDevices, PI_INVALID_VALUE);
  PI_ASSERT(Devices, PI_INVALID_DEVICE);
  PI_ASSERT(RetContext, PI_INVALID_VALUE);

  pi_platform Platform = (*Devices)->Platform;
  ZeStruct<ze_context_desc_t> ContextDesc;
  ContextDesc.flags = 0;

  ze_context_handle_t ZeContext;
  ZE_CALL(zeContextCreate, (Platform->ZeDriver, &ContextDesc, &ZeContext));
  try {
    *RetContext = new _pi_context(ZeContext, NumDevices, Devices, true);
    (*RetContext)->initialize();
    if (IndirectAccessTrackingEnabled) {
      std::lock_guard<std::mutex> Lock(Platform->ContextsMutex);
      Platform->Contexts.push_back(*RetContext);
    }
  } catch (const std::bad_alloc &) {
    return PI_OUT_OF_HOST_MEMORY;
  } catch (...) {
    return PI_ERROR_UNKNOWN;
  }

  return PI_SUCCESS;
}

pi_result piContextGetInfo(pi_context Context, pi_context_info ParamName,
                           size_t ParamValueSize, void *ParamValue,
                           size_t *ParamValueSizeRet) {

  PI_ASSERT(Context, PI_INVALID_CONTEXT);

  ReturnHelper ReturnValue(ParamValueSize, ParamValue, ParamValueSizeRet);
  switch (ParamName) {
  case PI_CONTEXT_INFO_DEVICES:
    return getInfoArray(Context->Devices.size(), ParamValueSize, ParamValue,
                        ParamValueSizeRet, &Context->Devices[0]);
  case PI_CONTEXT_INFO_NUM_DEVICES:
    return ReturnValue(pi_uint32(Context->Devices.size()));
  case PI_CONTEXT_INFO_REFERENCE_COUNT:
    return ReturnValue(pi_uint32{Context->RefCount});
  case PI_CONTEXT_INFO_ATOMIC_MEMORY_SCOPE_CAPABILITIES:
  default:
    // TODO: implement other parameters
    die("piGetContextInfo: unsuppported ParamName.");
  }

  return PI_SUCCESS;
}

// FIXME: Dummy implementation to prevent link fail
pi_result piextContextSetExtendedDeleter(pi_context Context,
                                         pi_context_extended_deleter Function,
                                         void *UserData) {
  (void)Context;
  (void)Function;
  (void)UserData;
  die("piextContextSetExtendedDeleter: not supported");
  return PI_SUCCESS;
}

pi_result piextContextGetNativeHandle(pi_context Context,
                                      pi_native_handle *NativeHandle) {
  PI_ASSERT(Context, PI_INVALID_CONTEXT);
  PI_ASSERT(NativeHandle, PI_INVALID_VALUE);

  auto ZeContext = pi_cast<ze_context_handle_t *>(NativeHandle);
  // Extract the Level Zero queue handle from the given PI queue
  *ZeContext = Context->ZeContext;
  return PI_SUCCESS;
}

pi_result piextContextCreateWithNativeHandle(pi_native_handle NativeHandle,
                                             pi_uint32 NumDevices,
                                             const pi_device *Devices,
                                             bool OwnNativeHandle,
                                             pi_context *RetContext) {
  PI_ASSERT(NativeHandle, PI_INVALID_VALUE);
  PI_ASSERT(Devices, PI_INVALID_DEVICE);
  PI_ASSERT(RetContext, PI_INVALID_VALUE);
  PI_ASSERT(NumDevices, PI_INVALID_VALUE);

  try {
    *RetContext = new _pi_context(pi_cast<ze_context_handle_t>(NativeHandle),
                                  NumDevices, Devices, OwnNativeHandle);
    (*RetContext)->initialize();
  } catch (const std::bad_alloc &) {
    return PI_OUT_OF_HOST_MEMORY;
  } catch (...) {
    return PI_ERROR_UNKNOWN;
  }

  return PI_SUCCESS;
}

pi_result piContextRetain(pi_context Context) {

  PI_ASSERT(Context, PI_INVALID_CONTEXT);

  ++(Context->RefCount);
  return PI_SUCCESS;
}

// Helper function to release the context, a caller must lock the platform-level
// mutex guarding the container with contexts because the context can be removed
// from the list of tracked contexts.
pi_result ContextReleaseHelper(pi_context Context) {

  PI_ASSERT(Context, PI_INVALID_CONTEXT);

  if (--(Context->RefCount) == 0) {
    if (IndirectAccessTrackingEnabled) {
      pi_platform Plt = Context->Devices[0]->Platform;
      auto &Contexts = Plt->Contexts;
      auto It = std::find(Contexts.begin(), Contexts.end(), Context);
      if (It != Contexts.end())
        Contexts.erase(It);
    }
    ze_context_handle_t DestoryZeContext =
        Context->OwnZeContext ? Context->ZeContext : nullptr;

    // Clean up any live memory associated with Context
    pi_result Result = Context->finalize();

    // We must delete Context first and then destroy zeContext because
    // Context deallocation requires ZeContext in some member deallocation of
    // pi_context.
    delete Context;

    // Destruction of some members of pi_context uses L0 context
    // and therefore it must be valid at that point.
    // Technically it should be placed to the destructor of pi_context
    // but this makes API error handling more complex.
    if (DestoryZeContext)
      ZE_CALL(zeContextDestroy, (DestoryZeContext));

    return Result;
  }
  return PI_SUCCESS;
}

pi_result piContextRelease(pi_context Context) {
  pi_platform Plt = Context->Devices[0]->Platform;
  std::unique_lock<std::mutex> ContextsLock(Plt->ContextsMutex,
                                            std::defer_lock);
  if (IndirectAccessTrackingEnabled)
    ContextsLock.lock();

  return ContextReleaseHelper(Context);
}

pi_result piQueueCreate(pi_context Context, pi_device Device,
                        pi_queue_properties Properties, pi_queue *Queue) {

  // Check that unexpected bits are not set.
  PI_ASSERT(!(Properties & ~(PI_QUEUE_OUT_OF_ORDER_EXEC_MODE_ENABLE |
                             PI_QUEUE_PROFILING_ENABLE | PI_QUEUE_ON_DEVICE |
                             PI_QUEUE_ON_DEVICE_DEFAULT)),
            PI_INVALID_VALUE);

  ze_device_handle_t ZeDevice;
  ze_command_queue_handle_t ZeComputeCommandQueue;
  PI_ASSERT(Context, PI_INVALID_CONTEXT);

  if (std::find(Context->Devices.begin(), Context->Devices.end(), Device) ==
      Context->Devices.end()) {
    return PI_INVALID_DEVICE;
  }

  PI_ASSERT(Device, PI_INVALID_DEVICE);

  ZeDevice = Device->ZeDevice;
  ZeStruct<ze_command_queue_desc_t> ZeCommandQueueDesc;
  ZeCommandQueueDesc.ordinal = Device->ZeComputeQueueGroupIndex;
  ZeCommandQueueDesc.index = Device->ZeComputeEngineIndex;
  ZeCommandQueueDesc.mode = ZE_COMMAND_QUEUE_MODE_ASYNCHRONOUS;

  ZE_CALL(zeCommandQueueCreate,
          (Context->ZeContext, ZeDevice,
           &ZeCommandQueueDesc, // TODO: translate properties
           &ZeComputeCommandQueue));

  std::vector<ze_command_queue_handle_t> ZeCopyCommandQueues;

  // Create a placeholder in ZeCopyCommandQueues for a queue that will be used
  // to submit commands to main copy engine. This queue is initially NULL and
  // will be replaced by the Ze Command Queue which gets created just before its
  // first use.
  ze_command_queue_handle_t ZeMainCopyCommandQueue = nullptr;
  if (Device->hasMainCopyEngine()) {
    ZeCopyCommandQueues.push_back(ZeMainCopyCommandQueue);
  }

  // Create additional 'placeholder queues' to link copy engines and push them
  // into ZeCopyCommandQueues.
  if (Device->hasLinkCopyEngine()) {
    auto ZeNumLinkCopyQueues = Device->ZeLinkCopyQueueGroupProperties.numQueues;
    for (uint32_t i = 0; i < ZeNumLinkCopyQueues; ++i) {
      ze_command_queue_handle_t ZeLinkCopyCommandQueue = nullptr;
      ZeCopyCommandQueues.push_back(ZeLinkCopyCommandQueue);
    }
  }
  PI_ASSERT(Queue, PI_INVALID_QUEUE);

  try {
    *Queue = new _pi_queue(ZeComputeCommandQueue, ZeCopyCommandQueues, Context,
                           Device, true, Properties);
  } catch (const std::bad_alloc &) {
    return PI_OUT_OF_HOST_MEMORY;
  } catch (...) {
    return PI_ERROR_UNKNOWN;
  }
  return PI_SUCCESS;
}

pi_result piQueueGetInfo(pi_queue Queue, pi_queue_info ParamName,
                         size_t ParamValueSize, void *ParamValue,
                         size_t *ParamValueSizeRet) {

  PI_ASSERT(Queue, PI_INVALID_QUEUE);

  ReturnHelper ReturnValue(ParamValueSize, ParamValue, ParamValueSizeRet);
  // TODO: consider support for queue properties and size
  switch (ParamName) {
  case PI_QUEUE_INFO_CONTEXT:
    return ReturnValue(Queue->Context);
  case PI_QUEUE_INFO_DEVICE:
    return ReturnValue(Queue->Device);
  case PI_QUEUE_INFO_REFERENCE_COUNT:
    return ReturnValue(pi_uint32{Queue->RefCount});
  case PI_QUEUE_INFO_PROPERTIES:
    die("PI_QUEUE_INFO_PROPERTIES in piQueueGetInfo not implemented\n");
    break;
  case PI_QUEUE_INFO_SIZE:
    die("PI_QUEUE_INFO_SIZE in piQueueGetInfo not implemented\n");
    break;
  case PI_QUEUE_INFO_DEVICE_DEFAULT:
    die("PI_QUEUE_INFO_DEVICE_DEFAULT in piQueueGetInfo not implemented\n");
    break;
  default:
    zePrint("Unsupported ParamName in piQueueGetInfo: ParamName=%d(0x%x)\n",
            ParamName, ParamName);
    return PI_INVALID_VALUE;
  }

  return PI_SUCCESS;
}

pi_result piQueueRetain(pi_queue Queue) {
  // Lock automatically releases when this goes out of scope.
  std::lock_guard<std::mutex> lock(Queue->PiQueueMutex);
  Queue->RefCountExternal++;
  piQueueRetainNoLock(Queue);
  return PI_SUCCESS;
}

pi_result piQueueRelease(pi_queue Queue) {
  PI_ASSERT(Queue, PI_INVALID_QUEUE);
  {
    // Have this scope such that the lock is released before the
    // queue is potentially deleted in QueueRelease.
    // Lock automatically releases when this goes out of scope.
    std::lock_guard<std::mutex> lock(Queue->PiQueueMutex);

    Queue->RefCountExternal--;
    if (Queue->RefCountExternal == 0) {
      // When external reference count goes to zero it is still possible
      // that internal references still exists, e.g. command-lists that
      // are not yet completed. So do full queue synchronization here
      // and perform proper cleanup.
      //
      // It is possible to get to here and still have an open command list
      // if no wait or finish ever occurred for this queue.
      if (auto Res = Queue->executeAllOpenCommandLists())
        return Res;

      // Make sure all commands get executed.
      // Only do so for a healthy queue as otherwise sync may not be valid.
      if (Queue->Healthy) {
        ZE_CALL(zeHostSynchronize, (Queue->ZeComputeCommandQueue));
        for (uint32_t i = 0; i < Queue->ZeCopyCommandQueues.size(); ++i) {
          if (Queue->ZeCopyCommandQueues[i])
            ZE_CALL(zeHostSynchronize, (Queue->ZeCopyCommandQueues[i]));
        }
      }

      // Destroy all the fences created associated with this queue.
      for (auto it = Queue->CommandListMap.begin();
           it != Queue->CommandListMap.end(); ++it) {
        // This fence wasn't yet signalled when we polled it for recycling
        // the command-list, so need to release the command-list too.
        if (it->second.InUse) {
          Queue->resetCommandList(it, true);
        }
        // TODO: remove "if" when the problem is fixed in the level zero
        // runtime. Destroy only if a queue is healthy. Destroying a fence may
        // cause a hang otherwise.
        if (Queue->Healthy)
          ZE_CALL(zeFenceDestroy, (it->second.ZeFence));
      }
      Queue->CommandListMap.clear();
    }
  }
  PI_CALL(QueueRelease(Queue, nullptr));
  return PI_SUCCESS;
}

static pi_result QueueRelease(pi_queue Queue, pi_queue LockedQueue) {
  PI_ASSERT(Queue, PI_INVALID_QUEUE);
  PI_ASSERT(Queue->RefCount, PI_INVALID_QUEUE);

  // We need to use a bool variable here to check the condition that
  // RefCount becomes zero atomically with PiQueueMutex lock.
  // Then, we can release the lock before we remove the Queue below.
  bool RefCountZero = false;
  {
    // Lock automatically releases when this goes out of scope.
    auto Lock = ((Queue == LockedQueue)
                     ? std::unique_lock<std::mutex>()
                     : std::unique_lock<std::mutex>(Queue->PiQueueMutex));

    Queue->RefCount--;
    if (Queue->RefCount == 0) {
      RefCountZero = true;

      if (Queue->OwnZeCommandQueue) {
        ZE_CALL(zeCommandQueueDestroy, (Queue->ZeComputeCommandQueue));
        for (uint32_t i = 0; i < Queue->ZeCopyCommandQueues.size(); ++i) {
          if (Queue->ZeCopyCommandQueues[i])
            ZE_CALL(zeCommandQueueDestroy, (Queue->ZeCopyCommandQueues[i]));
        }
      }

      Queue->ZeComputeCommandQueue = nullptr;
      for (uint32_t i = 0; i < Queue->ZeCopyCommandQueues.size(); ++i) {
        Queue->ZeCopyCommandQueues[i] = nullptr;
      }
      Queue->ZeCopyCommandQueues.clear();

      zePrint("piQueueRelease(compute) NumTimesClosedFull %d, "
              "NumTimesClosedEarly %d\n",
              Queue->ComputeCommandBatch.NumTimesClosedFull,
              Queue->ComputeCommandBatch.NumTimesClosedEarly);
      zePrint("piQueueRelease(copy) NumTimesClosedFull %d, NumTimesClosedEarly "
              "%d\n",
              Queue->CopyCommandBatch.NumTimesClosedFull,
              Queue->CopyCommandBatch.NumTimesClosedEarly);
    }
  }
  if (RefCountZero)
    delete Queue;

  return PI_SUCCESS;
}

pi_result piQueueFinish(pi_queue Queue) {
  // Wait until command lists attached to the command queue are executed.
  PI_ASSERT(Queue, PI_INVALID_QUEUE);

  std::vector<ze_command_queue_handle_t> ZeQueues;
  {
    // Lock automatically releases when this goes out of scope.
    std::lock_guard<std::mutex> lock(Queue->PiQueueMutex);

    // execute any command list that may still be open.
    if (auto Res = Queue->executeAllOpenCommandLists())
      return Res;

    ZeQueues = Queue->ZeCopyCommandQueues;
    ZeQueues.push_back(Queue->ZeComputeCommandQueue);
  }

  // Don't hold a lock to the queue's mutex while waiting.
  // This allows continue working with the queue from other threads.
  for (auto ZeQueue : ZeQueues) {
    if (ZeQueue)
      ZE_CALL(zeHostSynchronize, (ZeQueue));
  }

  // Lock automatically releases when this goes out of scope.
  std::lock_guard<std::mutex> lock(Queue->PiQueueMutex);
  // Prevent unneeded already finished events to show up in the wait list.
  Queue->LastCommandEvent = nullptr;

  return PI_SUCCESS;
}

// Flushing cross-queue dependencies is covered by createAndRetainPiZeEventList,
// so this can be left as a no-op.
pi_result piQueueFlush(pi_queue Queue) {
  (void)Queue;
  return PI_SUCCESS;
}

pi_result piextQueueGetNativeHandle(pi_queue Queue,
                                    pi_native_handle *NativeHandle) {
  PI_ASSERT(Queue, PI_INVALID_QUEUE);
  PI_ASSERT(NativeHandle, PI_INVALID_VALUE);

  // Lock automatically releases when this goes out of scope.
  std::lock_guard<std::mutex> lock(Queue->PiQueueMutex);

  auto ZeQueue = pi_cast<ze_command_queue_handle_t *>(NativeHandle);
  // Extract the Level Zero queue handle from the given PI queue
  *ZeQueue = Queue->ZeComputeCommandQueue; // TODO: Can we try to return copy
                                           // command queue here?
  return PI_SUCCESS;
}

pi_result piextQueueCreateWithNativeHandle(pi_native_handle NativeHandle,
                                           pi_context Context, pi_queue *Queue,
                                           bool OwnNativeHandle) {
  PI_ASSERT(Context, PI_INVALID_CONTEXT);
  PI_ASSERT(NativeHandle, PI_INVALID_VALUE);
  PI_ASSERT(Queue, PI_INVALID_QUEUE);

  auto ZeQueue = pi_cast<ze_command_queue_handle_t>(NativeHandle);

  // Attach the queue to the "0" device.
  // TODO: see if we need to let user choose the device.
  pi_device Device = Context->Devices[0];
  // TODO: see what we can do to correctly initialize PI queue for
  // compute vs. copy Level-Zero queue.
  std::vector<ze_command_queue_handle_t> ZeroCopyQueues;
  *Queue =
      new _pi_queue(ZeQueue, ZeroCopyQueues, Context, Device, OwnNativeHandle);
  return PI_SUCCESS;
}

// If indirect access tracking is enabled then performs reference counting,
// otherwise just calls zeMemAllocDevice.
static pi_result ZeDeviceMemAllocHelper(void **ResultPtr, pi_context Context,
                                        pi_device Device, size_t Size) {
  pi_platform Plt = Device->Platform;
  std::unique_lock<std::mutex> ContextsLock(Plt->ContextsMutex,
                                            std::defer_lock);
  if (IndirectAccessTrackingEnabled) {
    // Lock the mutex which is guarding contexts container in the platform.
    // This prevents new kernels from being submitted in any context while
    // we are in the process of allocating a memory, this is needed to
    // properly capture allocations by kernels with indirect access.
    ContextsLock.lock();
    // We are going to defer memory release if there are kernels with
    // indirect access, that is why explicitly retain context to be sure
    // that it is released after all memory allocations in this context are
    // released.
    PI_CALL(piContextRetain(Context));
  }

  ze_device_mem_alloc_desc_t ZeDesc = {};
  ZeDesc.flags = 0;
  ZeDesc.ordinal = 0;
  ZE_CALL(zeMemAllocDevice,
          (Context->ZeContext, &ZeDesc, Size, 1, Device->ZeDevice, ResultPtr));

  if (IndirectAccessTrackingEnabled) {
    // Keep track of all memory allocations in the context
    Context->MemAllocs.emplace(std::piecewise_construct,
                               std::forward_as_tuple(*ResultPtr),
                               std::forward_as_tuple(Context));
  }
  return PI_SUCCESS;
}

// If indirect access tracking is enabled then performs reference counting,
// otherwise just calls zeMemAllocHost.
static pi_result ZeHostMemAllocHelper(void **ResultPtr, pi_context Context,
                                      size_t Size) {
  pi_platform Plt = Context->Devices[0]->Platform;
  std::unique_lock<std::mutex> ContextsLock(Plt->ContextsMutex,
                                            std::defer_lock);
  if (IndirectAccessTrackingEnabled) {
    // Lock the mutex which is guarding contexts container in the platform.
    // This prevents new kernels from being submitted in any context while
    // we are in the process of allocating a memory, this is needed to
    // properly capture allocations by kernels with indirect access.
    ContextsLock.lock();
    // We are going to defer memory release if there are kernels with
    // indirect access, that is why explicitly retain context to be sure
    // that it is released after all memory allocations in this context are
    // released.
    PI_CALL(piContextRetain(Context));
  }

  ze_host_mem_alloc_desc_t ZeDesc = {};
  ZeDesc.flags = 0;
  ZE_CALL(zeMemAllocHost, (Context->ZeContext, &ZeDesc, Size, 1, ResultPtr));

  if (IndirectAccessTrackingEnabled) {
    // Keep track of all memory allocations in the context
    Context->MemAllocs.emplace(std::piecewise_construct,
                               std::forward_as_tuple(*ResultPtr),
                               std::forward_as_tuple(Context));
  }
  return PI_SUCCESS;
}

pi_result piMemBufferCreate(pi_context Context, pi_mem_flags Flags, size_t Size,
                            void *HostPtr, pi_mem *RetMem,
                            const pi_mem_properties *properties) {

  // TODO: implement support for more access modes
  if (!((Flags & PI_MEM_FLAGS_ACCESS_RW) ||
        (Flags & PI_MEM_ACCESS_READ_ONLY))) {
    die("piMemBufferCreate: Level-Zero supports read-write and read-only "
        "buffer,"
        "but not other accesses (such as write-only) yet.");
  }

  PI_ASSERT(Context, PI_INVALID_CONTEXT);
  PI_ASSERT(RetMem, PI_INVALID_VALUE);

  if (properties != nullptr) {
    die("piMemBufferCreate: no mem properties goes to Level-Zero RT yet");
  }

  void *Ptr = nullptr;

  // We treat integrated devices (physical memory shared with the CPU)
  // differently from discrete devices (those with distinct memories).
  // For integrated devices, allocating the buffer in host shared memory
  // enables automatic access from the device, and makes copying
  // unnecessary in the map/unmap operations. This improves performance.
  bool DeviceIsIntegrated = Context->Devices.size() == 1 &&
                            Context->Devices[0]->ZeDeviceProperties->flags &
                                ZE_DEVICE_PROPERTY_FLAG_INTEGRATED;

  if (Flags & PI_MEM_FLAGS_HOST_PTR_ALLOC) {
    // Having PI_MEM_FLAGS_HOST_PTR_ALLOC for buffer requires allocation of
    // pinned host memory, see:
    // sycl/doc/extensions/supported/SYCL_EXT_ONEAPI_USE_PINNED_HOST_MEMORY_PROPERTY.asciidoc
    // We are however missing such functionality in Level Zero, so we just
    // ignore the flag for now.
    //
  }

  // Choose an alignment that is at most 64 and is the next power of 2 for sizes
  // less than 64.
  auto Alignment = Size;
  if (Alignment > 32UL)
    Alignment = 64UL;
  else if (Alignment > 16UL)
    Alignment = 32UL;
  else if (Alignment > 8UL)
    Alignment = 16UL;
  else if (Alignment > 4UL)
    Alignment = 8UL;
  else if (Alignment > 2UL)
    Alignment = 4UL;
  else if (Alignment > 1UL)
    Alignment = 2UL;
  else
    Alignment = 1UL;

  // If USM Import feature is enabled and hostptr is supplied,
  // import the hostptr if not already imported into USM.
  // Data transfer rate is maximized when both source and destination
  // are USM pointers. Promotion of the host pointer to USM thus
  // optimizes data transfer performance.
  bool HostPtrImported = false;
  if (ZeUSMImport.Enabled && HostPtr != nullptr &&
      (Flags & PI_MEM_FLAGS_HOST_PTR_USE) != 0) {
    // Query memory type of the host pointer
    ze_device_handle_t ZeDeviceHandle;
    ZeStruct<ze_memory_allocation_properties_t> ZeMemoryAllocationProperties;
    ZE_CALL(zeMemGetAllocProperties,
            (Context->ZeContext, HostPtr, &ZeMemoryAllocationProperties,
             &ZeDeviceHandle));

    // If not shared of any type, we can import the ptr
    if (ZeMemoryAllocationProperties.type == ZE_MEMORY_TYPE_UNKNOWN) {
      // Promote the host ptr to USM host memory
      ze_driver_handle_t driverHandle = Context->Devices[0]->Platform->ZeDriver;
      ZeUSMImport.doZeUSMImport(driverHandle, HostPtr, Size);
      HostPtrImported = true;
    }
  }

  pi_result Result = PI_SUCCESS;
  if (DeviceIsIntegrated) {
    if (HostPtrImported) {
      // When HostPtr is imported we use it for the buffer.
      Ptr = HostPtr;
    } else {
      if (enableBufferPooling()) {
        PI_CALL(piextUSMHostAlloc(&Ptr, Context, nullptr, Size, Alignment));
      } else {
        Result = ZeHostMemAllocHelper(&Ptr, Context, Size);
      }
    }
  } else if (Context->SingleRootDevice) {
    // If we have a single discrete device or all devices in the context are
    // sub-devices of the same device then we can allocate on device
    if (enableBufferPooling()) {
      PI_CALL(piextUSMDeviceAlloc(&Ptr, Context, Context->SingleRootDevice,
                                  nullptr, Size, Alignment));
    } else {
      Result = ZeDeviceMemAllocHelper(&Ptr, Context, Context->SingleRootDevice,
                                      Size);
    }
  } else {
    // Context with several gpu cards. Temporarily use host allocation because
    // it is accessible by all devices. But it is not good in terms of
    // performance.
    // TODO: We need to either allow remote access to device memory using IPC,
    // or do explicit memory transfers from one device to another using host
    // resources as backing buffers to allow those transfers.
    if (HostPtrImported) {
      // When HostPtr is imported we use it for the buffer.
      Ptr = HostPtr;
    } else {
      if (enableBufferPooling()) {
        PI_CALL(piextUSMHostAlloc(&Ptr, Context, nullptr, Size, Alignment));
      } else {
        Result = ZeHostMemAllocHelper(&Ptr, Context, Size);
      }
    }
  }

  if (Result != PI_SUCCESS)
    return Result;

  if (HostPtr) {
    if ((Flags & PI_MEM_FLAGS_HOST_PTR_USE) != 0 ||
        (Flags & PI_MEM_FLAGS_HOST_PTR_COPY) != 0) {
      // Initialize the buffer with user data
      if (DeviceIsIntegrated) {
        // Do a host to host copy.
        // For an imported HostPtr the copy is unneeded.
        if (!HostPtrImported)
          memcpy(Ptr, HostPtr, Size);
      } else if (Context->SingleRootDevice) {
        // Initialize the buffer synchronously with immediate offload
        ZE_CALL(zeCommandListAppendMemoryCopy,
                (Context->ZeCommandListInit, Ptr, HostPtr, Size, nullptr, 0,
                 nullptr));
      } else {
        // Multiple root devices, do a host to host copy because we use a host
        // allocation for this case.
        // For an imported HostPtr the copy is unneeded.
        if (!HostPtrImported)
          memcpy(Ptr, HostPtr, Size);
      }
    } else if (Flags == 0 || (Flags == PI_MEM_FLAGS_ACCESS_RW)) {
      // Nothing more to do.
    } else {
      die("piMemBufferCreate: not implemented");
    }
  }

  auto HostPtrOrNull =
      (Flags & PI_MEM_FLAGS_HOST_PTR_USE) ? pi_cast<char *>(HostPtr) : nullptr;
  try {
    *RetMem = new _pi_buffer(
        Context, pi_cast<char *>(Ptr) /* Level Zero Memory Handle */,
        HostPtrOrNull, nullptr, 0, 0,
        DeviceIsIntegrated /* allocation in host memory */, HostPtrImported);
  } catch (const std::bad_alloc &) {
    return PI_OUT_OF_HOST_MEMORY;
  } catch (...) {
    return PI_ERROR_UNKNOWN;
  }

  return PI_SUCCESS;
}

pi_result piMemGetInfo(pi_mem Mem,
                       cl_mem_info ParamName, // TODO: untie from OpenCL
                       size_t ParamValueSize, void *ParamValue,
                       size_t *ParamValueSizeRet) {
  (void)Mem;
  (void)ParamName;
  (void)ParamValueSize;
  (void)ParamValue;
  (void)ParamValueSizeRet;
  die("piMemGetInfo: not implemented");
  return {};
}

pi_result piMemRetain(pi_mem Mem) {
  PI_ASSERT(Mem, PI_INVALID_MEM_OBJECT);

  ++(Mem->RefCount);
  return PI_SUCCESS;
}

// If indirect access tracking is not enabled then this functions just performs
// zeMemFree. If indirect access tracking is enabled then reference counting is
// performed.
static pi_result ZeMemFreeHelper(pi_context Context, void *Ptr) {
  pi_platform Plt = Context->Devices[0]->Platform;
  std::unique_lock<std::mutex> ContextsLock(Plt->ContextsMutex,
                                            std::defer_lock);
  if (IndirectAccessTrackingEnabled) {
    ContextsLock.lock();
    auto It = Context->MemAllocs.find(Ptr);
    if (It == std::end(Context->MemAllocs)) {
      die("All memory allocations must be tracked!");
    }
    if (--(It->second.RefCount) != 0) {
      // Memory can't be deallocated yet.
      return PI_SUCCESS;
    }

    // Reference count is zero, it is ok to free memory.
    // We don't need to track this allocation anymore.
    Context->MemAllocs.erase(It);
  }

  ZE_CALL(zeMemFree, (Context->ZeContext, Ptr));

  if (IndirectAccessTrackingEnabled)
    PI_CALL(ContextReleaseHelper(Context));

  return PI_SUCCESS;
}

pi_result piMemRelease(pi_mem Mem) {
  PI_ASSERT(Mem, PI_INVALID_MEM_OBJECT);

  if (--(Mem->RefCount) == 0) {
    if (Mem->isImage()) {
      ZE_CALL(zeImageDestroy, (pi_cast<ze_image_handle_t>(Mem->getZeHandle())));
    } else {
      auto Buf = static_cast<_pi_buffer *>(Mem);
      if (!Buf->isSubBuffer()) {
        if (Mem->HostPtrImported) {
          ze_driver_handle_t driverHandle =
              Mem->Context->Devices[0]->Platform->ZeDriver;
          ZeUSMImport.doZeUSMRelease(driverHandle, Mem->MapHostPtr);
        } else {
          if (enableBufferPooling()) {
            PI_CALL(piextUSMFree(Mem->Context, Mem->getZeHandle()));
          } else {
            if (auto Res = ZeMemFreeHelper(Mem->Context, Mem->getZeHandle()))
              return Res;
          }
        }
      }
    }
    delete Mem;
  }
  return PI_SUCCESS;
}

pi_result piMemImageCreate(pi_context Context, pi_mem_flags Flags,
                           const pi_image_format *ImageFormat,
                           const pi_image_desc *ImageDesc, void *HostPtr,
                           pi_mem *RetImage) {

  // TODO: implement read-only, write-only
  if ((Flags & PI_MEM_FLAGS_ACCESS_RW) == 0) {
    die("piMemImageCreate: Level-Zero implements only read-write buffer,"
        "no read-only or write-only yet.");
  }
  PI_ASSERT(Context, PI_INVALID_CONTEXT);
  PI_ASSERT(RetImage, PI_INVALID_VALUE);
  PI_ASSERT(ImageFormat, PI_INVALID_IMAGE_FORMAT_DESCRIPTOR);

  ze_image_format_type_t ZeImageFormatType;
  size_t ZeImageFormatTypeSize;
  switch (ImageFormat->image_channel_data_type) {
  case CL_FLOAT:
    ZeImageFormatType = ZE_IMAGE_FORMAT_TYPE_FLOAT;
    ZeImageFormatTypeSize = 32;
    break;
  case CL_HALF_FLOAT:
    ZeImageFormatType = ZE_IMAGE_FORMAT_TYPE_FLOAT;
    ZeImageFormatTypeSize = 16;
    break;
  case CL_UNSIGNED_INT32:
    ZeImageFormatType = ZE_IMAGE_FORMAT_TYPE_UINT;
    ZeImageFormatTypeSize = 32;
    break;
  case CL_UNSIGNED_INT16:
    ZeImageFormatType = ZE_IMAGE_FORMAT_TYPE_UINT;
    ZeImageFormatTypeSize = 16;
    break;
  case CL_UNSIGNED_INT8:
    ZeImageFormatType = ZE_IMAGE_FORMAT_TYPE_UINT;
    ZeImageFormatTypeSize = 8;
    break;
  case CL_UNORM_INT16:
    ZeImageFormatType = ZE_IMAGE_FORMAT_TYPE_UNORM;
    ZeImageFormatTypeSize = 16;
    break;
  case CL_UNORM_INT8:
    ZeImageFormatType = ZE_IMAGE_FORMAT_TYPE_UNORM;
    ZeImageFormatTypeSize = 8;
    break;
  case CL_SIGNED_INT32:
    ZeImageFormatType = ZE_IMAGE_FORMAT_TYPE_SINT;
    ZeImageFormatTypeSize = 32;
    break;
  case CL_SIGNED_INT16:
    ZeImageFormatType = ZE_IMAGE_FORMAT_TYPE_SINT;
    ZeImageFormatTypeSize = 16;
    break;
  case CL_SIGNED_INT8:
    ZeImageFormatType = ZE_IMAGE_FORMAT_TYPE_SINT;
    ZeImageFormatTypeSize = 8;
    break;
  case CL_SNORM_INT16:
    ZeImageFormatType = ZE_IMAGE_FORMAT_TYPE_SNORM;
    ZeImageFormatTypeSize = 16;
    break;
  case CL_SNORM_INT8:
    ZeImageFormatType = ZE_IMAGE_FORMAT_TYPE_SNORM;
    ZeImageFormatTypeSize = 8;
    break;
  default:
    zePrint("piMemImageCreate: unsupported image data type: data type = %d\n",
            ImageFormat->image_channel_data_type);
    return PI_INVALID_VALUE;
  }

  // TODO: populate the layout mapping
  ze_image_format_layout_t ZeImageFormatLayout;
  switch (ImageFormat->image_channel_order) {
  case CL_RGBA:
    switch (ZeImageFormatTypeSize) {
    case 8:
      ZeImageFormatLayout = ZE_IMAGE_FORMAT_LAYOUT_8_8_8_8;
      break;
    case 16:
      ZeImageFormatLayout = ZE_IMAGE_FORMAT_LAYOUT_16_16_16_16;
      break;
    case 32:
      ZeImageFormatLayout = ZE_IMAGE_FORMAT_LAYOUT_32_32_32_32;
      break;
    default:
      zePrint("piMemImageCreate: unexpected data type Size\n");
      return PI_INVALID_VALUE;
    }
    break;
  default:
    zePrint("format layout = %d\n", ImageFormat->image_channel_order);
    die("piMemImageCreate: unsupported image format layout\n");
    break;
  }

  ze_image_format_t ZeFormatDesc = {
      ZeImageFormatLayout, ZeImageFormatType,
      // TODO: are swizzles deducted from image_format->image_channel_order?
      ZE_IMAGE_FORMAT_SWIZZLE_R, ZE_IMAGE_FORMAT_SWIZZLE_G,
      ZE_IMAGE_FORMAT_SWIZZLE_B, ZE_IMAGE_FORMAT_SWIZZLE_A};

  ze_image_type_t ZeImageType;
  switch (ImageDesc->image_type) {
  case PI_MEM_TYPE_IMAGE1D:
    ZeImageType = ZE_IMAGE_TYPE_1D;
    break;
  case PI_MEM_TYPE_IMAGE2D:
    ZeImageType = ZE_IMAGE_TYPE_2D;
    break;
  case PI_MEM_TYPE_IMAGE3D:
    ZeImageType = ZE_IMAGE_TYPE_3D;
    break;
  case PI_MEM_TYPE_IMAGE1D_ARRAY:
    ZeImageType = ZE_IMAGE_TYPE_1DARRAY;
    break;
  case PI_MEM_TYPE_IMAGE2D_ARRAY:
    ZeImageType = ZE_IMAGE_TYPE_2DARRAY;
    break;
  default:
    zePrint("piMemImageCreate: unsupported image type\n");
    return PI_INVALID_VALUE;
  }

  ZeStruct<ze_image_desc_t> ZeImageDesc;
  ZeImageDesc.arraylevels = ZeImageDesc.flags = 0;
  ZeImageDesc.type = ZeImageType;
  ZeImageDesc.format = ZeFormatDesc;
  ZeImageDesc.width = pi_cast<uint32_t>(ImageDesc->image_width);
  ZeImageDesc.height = pi_cast<uint32_t>(ImageDesc->image_height);
  ZeImageDesc.depth = pi_cast<uint32_t>(ImageDesc->image_depth);
  ZeImageDesc.arraylevels = pi_cast<uint32_t>(ImageDesc->image_array_size);
  ZeImageDesc.miplevels = ImageDesc->num_mip_levels;

  // Currently we have the "0" device in context with mutliple root devices to
  // own the image.
  // TODO: Implement explicit copying for acessing the image from other devices
  // in the context.
  pi_device Device = Context->SingleRootDevice ? Context->SingleRootDevice
                                               : Context->Devices[0];
  ze_image_handle_t ZeHImage;
  ZE_CALL(zeImageCreate,
          (Context->ZeContext, Device->ZeDevice, &ZeImageDesc, &ZeHImage));

  auto HostPtrOrNull =
      (Flags & PI_MEM_FLAGS_HOST_PTR_USE) ? pi_cast<char *>(HostPtr) : nullptr;

  try {
    auto ZePIImage = new _pi_image(Context, ZeHImage, HostPtrOrNull);

#ifndef NDEBUG
    ZePIImage->ZeImageDesc = ZeImageDesc;
#endif // !NDEBUG

    if ((Flags & PI_MEM_FLAGS_HOST_PTR_USE) != 0 ||
        (Flags & PI_MEM_FLAGS_HOST_PTR_COPY) != 0) {
      // Initialize image synchronously with immediate offload
      ZE_CALL(zeCommandListAppendImageCopyFromMemory,
              (Context->ZeCommandListInit, ZeHImage, HostPtr, nullptr, nullptr,
               0, nullptr));
    }

    *RetImage = ZePIImage;
  } catch (const std::bad_alloc &) {
    return PI_OUT_OF_HOST_MEMORY;
  } catch (...) {
    return PI_ERROR_UNKNOWN;
  }
  return PI_SUCCESS;
}

pi_result piextMemGetNativeHandle(pi_mem Mem, pi_native_handle *NativeHandle) {
  PI_ASSERT(Mem, PI_INVALID_MEM_OBJECT);
  *NativeHandle = pi_cast<pi_native_handle>(Mem->getZeHandle());
  return PI_SUCCESS;
}

pi_result piextMemCreateWithNativeHandle(pi_native_handle NativeHandle,
                                         pi_mem *Mem) {
  (void)NativeHandle;
  (void)Mem;
  die("piextMemCreateWithNativeHandle: not supported");
  return PI_SUCCESS;
}

pi_result piProgramCreate(pi_context Context, const void *ILBytes,
                          size_t Length, pi_program *Program) {

  PI_ASSERT(Context, PI_INVALID_CONTEXT);
  PI_ASSERT(ILBytes && Length, PI_INVALID_VALUE);
  PI_ASSERT(Program, PI_INVALID_PROGRAM);

  // NOTE: the Level Zero module creation is also building the program, so we
  // are deferring it until the program is ready to be built.

  try {
    *Program = new _pi_program(_pi_program::IL, Context, ILBytes, Length);
  } catch (const std::bad_alloc &) {
    return PI_OUT_OF_HOST_MEMORY;
  } catch (...) {
    return PI_ERROR_UNKNOWN;
  }
  return PI_SUCCESS;
}

pi_result piProgramCreateWithBinary(
    pi_context Context, pi_uint32 NumDevices, const pi_device *DeviceList,
    const size_t *Lengths, const unsigned char **Binaries,
    size_t NumMetadataEntries, const pi_device_binary_property *Metadata,
    pi_int32 *BinaryStatus, pi_program *Program) {
  (void)Metadata;
  (void)NumMetadataEntries;

  PI_ASSERT(Context, PI_INVALID_CONTEXT);
  PI_ASSERT(DeviceList && NumDevices, PI_INVALID_VALUE);
  PI_ASSERT(Binaries && Lengths, PI_INVALID_VALUE);
  PI_ASSERT(Program, PI_INVALID_PROGRAM);

  // For now we support only one device.
  if (NumDevices != 1) {
    zePrint("piProgramCreateWithBinary: level_zero supports only one device.");
    return PI_INVALID_VALUE;
  }
  if (!Binaries[0] || !Lengths[0]) {
    if (BinaryStatus)
      *BinaryStatus = PI_INVALID_VALUE;
    return PI_INVALID_VALUE;
  }

  size_t Length = Lengths[0];
  auto Binary = Binaries[0];

  // In OpenCL, clCreateProgramWithBinary() can be used to load any of the
  // following: "program executable", "compiled program", or "library of
  // compiled programs".  In addition, the loaded program can be either
  // IL (SPIR-v) or native device code.  For now, we assume that
  // piProgramCreateWithBinary() is only used to load a "program executable"
  // as native device code.
  // If we wanted to support all the same cases as OpenCL, we would need to
  // somehow examine the binary image to distinguish the cases.  Alternatively,
  // we could change the PI interface and have the caller pass additional
  // information to distinguish the cases.

  try {
    *Program = new _pi_program(_pi_program::Native, Context, Binary, Length);
  } catch (const std::bad_alloc &) {
    return PI_OUT_OF_HOST_MEMORY;
  } catch (...) {
    return PI_ERROR_UNKNOWN;
  }

  if (BinaryStatus)
    *BinaryStatus = PI_SUCCESS;
  return PI_SUCCESS;
}

pi_result piclProgramCreateWithSource(pi_context Context, pi_uint32 Count,
                                      const char **Strings,
                                      const size_t *Lengths,
                                      pi_program *RetProgram) {

  (void)Context;
  (void)Count;
  (void)Strings;
  (void)Lengths;
  (void)RetProgram;
  zePrint("piclProgramCreateWithSource: not supported in Level Zero\n");
  return PI_INVALID_OPERATION;
}

pi_result piProgramGetInfo(pi_program Program, pi_program_info ParamName,
                           size_t ParamValueSize, void *ParamValue,
                           size_t *ParamValueSizeRet) {

  PI_ASSERT(Program, PI_INVALID_PROGRAM);

  ReturnHelper ReturnValue(ParamValueSize, ParamValue, ParamValueSizeRet);
  switch (ParamName) {
  case PI_PROGRAM_INFO_REFERENCE_COUNT:
    return ReturnValue(pi_uint32{Program->RefCount});
  case PI_PROGRAM_INFO_NUM_DEVICES:
    // TODO: return true number of devices this program exists for.
    return ReturnValue(pi_uint32{1});
  case PI_PROGRAM_INFO_DEVICES:
    // TODO: return all devices this program exists for.
    return ReturnValue(Program->Context->Devices[0]);
  case PI_PROGRAM_INFO_BINARY_SIZES: {
    std::shared_lock Guard(Program->Mutex);
    size_t SzBinary;
    if (Program->State == _pi_program::IL ||
        Program->State == _pi_program::Native ||
        Program->State == _pi_program::Object) {
      SzBinary = Program->CodeLength;
    } else if (Program->State == _pi_program::Exe) {
      ZE_CALL(zeModuleGetNativeBinary, (Program->ZeModule, &SzBinary, nullptr));
    } else {
      return PI_INVALID_PROGRAM;
    }
    // This is an array of 1 element, initialized as if it were scalar.
    return ReturnValue(size_t{SzBinary});
  }
  case PI_PROGRAM_INFO_BINARIES: {
    // The caller sets "ParamValue" to an array of pointers, one for each
    // device.  Since Level Zero supports only one device, there is only one
    // pointer.  If the pointer is NULL, we don't do anything.  Otherwise, we
    // copy the program's binary image to the buffer at that pointer.
    uint8_t **PBinary = pi_cast<uint8_t **>(ParamValue);
    if (!PBinary[0])
      break;

    std::shared_lock Guard(Program->Mutex);
    if (Program->State == _pi_program::IL ||
        Program->State == _pi_program::Native ||
        Program->State == _pi_program::Object) {
      std::memcpy(PBinary[0], Program->Code.get(), Program->CodeLength);
    } else if (Program->State == _pi_program::Exe) {
      size_t SzBinary = 0;
      ZE_CALL(zeModuleGetNativeBinary,
              (Program->ZeModule, &SzBinary, PBinary[0]));
    } else {
      return PI_INVALID_PROGRAM;
    }
    break;
  }
  case PI_PROGRAM_INFO_NUM_KERNELS: {
    std::shared_lock Guard(Program->Mutex);
    uint32_t NumKernels;
    if (Program->State == _pi_program::IL ||
        Program->State == _pi_program::Native ||
        Program->State == _pi_program::Object) {
      return PI_INVALID_PROGRAM_EXECUTABLE;
    } else if (Program->State == _pi_program::Exe) {
      NumKernels = 0;
      ZE_CALL(zeModuleGetKernelNames,
              (Program->ZeModule, &NumKernels, nullptr));
    } else {
      return PI_INVALID_PROGRAM;
    }
    return ReturnValue(size_t{NumKernels});
  }
  case PI_PROGRAM_INFO_KERNEL_NAMES:
    try {
      std::shared_lock Guard(Program->Mutex);
      std::string PINames{""};
      if (Program->State == _pi_program::IL ||
          Program->State == _pi_program::Native ||
          Program->State == _pi_program::Object) {
        return PI_INVALID_PROGRAM_EXECUTABLE;
      } else if (Program->State == _pi_program::Exe) {
        uint32_t Count = 0;
        ZE_CALL(zeModuleGetKernelNames, (Program->ZeModule, &Count, nullptr));
        std::unique_ptr<const char *[]> PNames(new const char *[Count]);
        ZE_CALL(zeModuleGetKernelNames,
                (Program->ZeModule, &Count, PNames.get()));
        for (uint32_t I = 0; I < Count; ++I) {
          PINames += (I > 0 ? ";" : "");
          PINames += PNames[I];
        }
      } else {
        return PI_INVALID_PROGRAM;
      }
      return ReturnValue(PINames.c_str());
    } catch (const std::bad_alloc &) {
      return PI_OUT_OF_HOST_MEMORY;
    } catch (...) {
      return PI_ERROR_UNKNOWN;
    }
  default:
    die("piProgramGetInfo: not implemented");
  }

  return PI_SUCCESS;
}

pi_result piProgramLink(pi_context Context, pi_uint32 NumDevices,
                        const pi_device *DeviceList, const char *Options,
                        pi_uint32 NumInputPrograms,
                        const pi_program *InputPrograms,
                        void (*PFnNotify)(pi_program Program, void *UserData),
                        void *UserData, pi_program *RetProgram) {
  // We only support one device with Level Zero currently.
  if (NumDevices != 1) {
    zePrint("piProgramLink: level_zero supports only one device.");
    return PI_INVALID_VALUE;
  }

  // We do not support any link flags at this time because the Level Zero API
  // does not have any way to pass flags that are specific to linking.
  if (Options && *Options != '\0') {
    std::string ErrorMessage(
        "Level Zero does not support kernel link flags: \"");
    ErrorMessage.append(Options);
    ErrorMessage.push_back('\"');
    pi_program Program =
        new _pi_program(_pi_program::Invalid, Context, ErrorMessage);
    *RetProgram = Program;
    return PI_LINK_PROGRAM_FAILURE;
  }

  // Validate input parameters.
  PI_ASSERT(DeviceList, PI_INVALID_DEVICE);
  {
    auto DeviceEntry =
        find(Context->Devices.begin(), Context->Devices.end(), DeviceList[0]);
    if (DeviceEntry == Context->Devices.end())
      return PI_INVALID_DEVICE;
  }
  PI_ASSERT(!PFnNotify && !UserData, PI_INVALID_VALUE);
  if (NumInputPrograms == 0 || InputPrograms == nullptr)
    return PI_INVALID_VALUE;

  pi_result PiResult = PI_SUCCESS;
  try {
    // Acquire a "shared" lock on each of the input programs, and also validate
    // that they are all in Object state.
    //
    // There is no danger of deadlock here even if two threads call
    // piProgramLink simultaneously with the same input programs in a different
    // order.  If we were acquiring these with "exclusive" access, this could
    // lead to a classic lock ordering deadlock.  However, there is no such
    // deadlock potential with "shared" access.  There could also be a deadlock
    // potential if there was some other code that holds more than one of these
    // locks simultaneously with "exclusive" access.  However, there is no such
    // code like that, so this is also not a danger.
    std::vector<std::shared_lock<std::shared_mutex>> Guards(NumInputPrograms);
    for (pi_uint32 I = 0; I < NumInputPrograms; I++) {
      std::shared_lock Guard(InputPrograms[I]->Mutex);
      Guards[I].swap(Guard);
      if (InputPrograms[I]->State != _pi_program::Object) {
        return PI_INVALID_OPERATION;
      }
    }

    // Previous calls to piProgramCompile did not actually compile the SPIR-V.
    // Instead, we postpone compilation until this point, when all the modules
    // are linked together.  By doing compilation and linking together, the JIT
    // compiler is able see all modules and do cross-module optimizations.
    //
    // Construct a ze_module_program_exp_desc_t which contains information about
    // all of the modules that will be linked together.
    ZeStruct<ze_module_program_exp_desc_t> ZeExtModuleDesc;
    std::vector<size_t> CodeSizes(NumInputPrograms);
    std::vector<const uint8_t *> CodeBufs(NumInputPrograms);
    std::vector<const char *> BuildFlagPtrs(NumInputPrograms);
    std::vector<const ze_module_constants_t *> SpecConstPtrs(NumInputPrograms);
    std::vector<_pi_program::SpecConstantShim> SpecConstShims;
    SpecConstShims.reserve(NumInputPrograms);

    for (pi_uint32 I = 0; I < NumInputPrograms; I++) {
      pi_program Program = InputPrograms[I];
      CodeSizes[I] = Program->CodeLength;
      CodeBufs[I] = Program->Code.get();
      BuildFlagPtrs[I] = Program->BuildFlags.c_str();
      SpecConstShims.emplace_back(Program);
      SpecConstPtrs[I] = SpecConstShims[I].ze();
    }

    ZeExtModuleDesc.count = NumInputPrograms;
    ZeExtModuleDesc.inputSizes = CodeSizes.data();
    ZeExtModuleDesc.pInputModules = CodeBufs.data();
    ZeExtModuleDesc.pBuildFlags = BuildFlagPtrs.data();
    ZeExtModuleDesc.pConstants = SpecConstPtrs.data();

    ZeStruct<ze_module_desc_t> ZeModuleDesc;
    ZeModuleDesc.pNext = &ZeExtModuleDesc;
    ZeModuleDesc.format = ZE_MODULE_FORMAT_IL_SPIRV;

    // This works around a bug in the Level Zero driver.  When "ZE_DEBUG=-1",
    // the driver does validation of the API calls, and it expects
    // "pInputModule" to be non-NULL and "inputSize" to be non-zero.  This
    // validation is wrong when using the "ze_module_program_exp_desc_t"
    // extension because those fields are supposed to be ignored.  As a
    // workaround, set both fields to 1.
    //
    // TODO: Remove this workaround when the driver is fixed.
    ZeModuleDesc.pInputModule = reinterpret_cast<const uint8_t *>(1);
    ZeModuleDesc.inputSize = 1;

    // We need a Level Zero extension to compile multiple programs together into
    // a single Level Zero module.  However, we don't need that extension if
    // there happens to be only one input program.
    //
    // The "|| (NumInputPrograms == 1)" term is a workaround for a bug in the
    // Level Zero driver.  The driver's "ze_module_program_exp_desc_t"
    // extension should work even in the case when there is just one input
    // module.  However, there is currently a bug in the driver that leads to a
    // crash.  As a workaround, do not use the extension when there is one
    // input module.
    //
    // TODO: Remove this workaround when the driver is fixed.
    if (!PiDriverModuleProgramExtensionFound || (NumInputPrograms == 1)) {
      if (NumInputPrograms == 1) {
        ZeModuleDesc.pNext = nullptr;
        ZeModuleDesc.inputSize = ZeExtModuleDesc.inputSizes[0];
        ZeModuleDesc.pInputModule = ZeExtModuleDesc.pInputModules[0];
        ZeModuleDesc.pBuildFlags = ZeExtModuleDesc.pBuildFlags[0];
        ZeModuleDesc.pConstants = ZeExtModuleDesc.pConstants[0];
      } else {
        zePrint("piProgramLink: level_zero driver does not have static linking "
                "support.");
        return PI_INVALID_VALUE;
      }
    }

    // Call the Level Zero API to compile, link, and create the module.
    ze_device_handle_t ZeDevice = DeviceList[0]->ZeDevice;
    ze_context_handle_t ZeContext = Context->ZeContext;
    ze_module_handle_t ZeModule = nullptr;
    ze_module_build_log_handle_t ZeBuildLog = nullptr;
    ze_result_t ZeResult =
        ZE_CALL_NOCHECK(zeModuleCreate, (ZeContext, ZeDevice, &ZeModuleDesc,
                                         &ZeModule, &ZeBuildLog));

    // We still create a _pi_program object even if there is a BUILD_FAILURE
    // because we need the object to hold the ZeBuildLog.  There is no build
    // log created for other errors, so we don't create an object.
    PiResult = mapError(ZeResult);
    if (ZeResult != ZE_RESULT_SUCCESS &&
        ZeResult != ZE_RESULT_ERROR_MODULE_BUILD_FAILURE) {
      return PiResult;
    }

    // The call to zeModuleCreate does not report an error if there are
    // unresolved symbols because it thinks these could be resolved later via a
    // call to zeModuleDynamicLink.  However, modules created with piProgramLink
    // are supposed to be fully linked and ready to use.  Therefore, do an extra
    // check now for unresolved symbols.  Note that we still create a
    // _pi_program if there are unresolved symbols because the ZeBuildLog tells
    // which symbols are unresolved.
    if (ZeResult == ZE_RESULT_SUCCESS) {
      ZeResult = checkUnresolvedSymbols(ZeModule, &ZeBuildLog);
      if (ZeResult == ZE_RESULT_ERROR_MODULE_LINK_FAILURE) {
        PiResult = PI_LINK_PROGRAM_FAILURE;
      } else if (ZeResult != ZE_RESULT_SUCCESS) {
        return mapError(ZeResult);
      }
    }

    _pi_program::state State =
        (PiResult == PI_SUCCESS) ? _pi_program::Exe : _pi_program::Invalid;
    *RetProgram = new _pi_program(State, Context, ZeModule, ZeBuildLog);
  } catch (const std::bad_alloc &) {
    return PI_OUT_OF_HOST_MEMORY;
  } catch (...) {
    return PI_ERROR_UNKNOWN;
  }
  return PiResult;
}

pi_result piProgramCompile(
    pi_program Program, pi_uint32 NumDevices, const pi_device *DeviceList,
    const char *Options, pi_uint32 NumInputHeaders,
    const pi_program *InputHeaders, const char **HeaderIncludeNames,
    void (*PFnNotify)(pi_program Program, void *UserData), void *UserData) {
  (void)NumInputHeaders;
  (void)InputHeaders;
  (void)HeaderIncludeNames;

  PI_ASSERT(Program, PI_INVALID_PROGRAM);

  if ((NumDevices && !DeviceList) || (!NumDevices && DeviceList))
    return PI_INVALID_VALUE;

  // These aren't supported.
  PI_ASSERT(!PFnNotify && !UserData, PI_INVALID_VALUE);

  std::scoped_lock Guard(Program->Mutex);

  // It's only valid to compile a program created from IL (we don't support
  // programs created from source code).
  //
  // The OpenCL spec says that the header parameters are ignored when compiling
  // IL programs, so we don't validate them.
  if (Program->State != _pi_program::IL)
    return PI_INVALID_OPERATION;

  // We don't compile anything now.  Instead, we delay compilation until
  // piProgramLink, where we do both compilation and linking as a single step.
  // This produces better code because the driver can do cross-module
  // optimizations.  Therefore, we just remember the compilation flags, so we
  // can use them later.
  if (Options)
    Program->BuildFlags = Options;
  Program->State = _pi_program::Object;

  return PI_SUCCESS;
}

pi_result piProgramBuild(pi_program Program, pi_uint32 NumDevices,
                         const pi_device *DeviceList, const char *Options,
                         void (*PFnNotify)(pi_program Program, void *UserData),
                         void *UserData) {

  PI_ASSERT(Program, PI_INVALID_PROGRAM);
  if ((NumDevices && !DeviceList) || (!NumDevices && DeviceList))
    return PI_INVALID_VALUE;

  // We only support build to one device with Level Zero now.
  // TODO: we should eventually build to the possibly multiple root
  // devices in the context.
  if (NumDevices != 1) {
    zePrint("piProgramBuild: level_zero supports only one device.");
    return PI_INVALID_VALUE;
  }

  // These aren't supported.
  PI_ASSERT(!PFnNotify && !UserData, PI_INVALID_VALUE);

  std::scoped_lock Guard(Program->Mutex);
  // Check if device belongs to associated context.
  PI_ASSERT(Program->Context, PI_INVALID_PROGRAM);
  {
    auto DeviceEntry = find(Program->Context->Devices.begin(),
                            Program->Context->Devices.end(), DeviceList[0]);
    if (DeviceEntry == Program->Context->Devices.end())
      return PI_INVALID_VALUE;
  }
  // It is legal to build a program created from either IL or from native
  // device code.
  if (Program->State != _pi_program::IL &&
      Program->State != _pi_program::Native)
    return PI_INVALID_OPERATION;

  // We should have either IL or native device code.
  PI_ASSERT(Program->Code, PI_INVALID_PROGRAM);

  // Ask Level Zero to build and load the native code onto the device.
  ZeStruct<ze_module_desc_t> ZeModuleDesc;
  _pi_program::SpecConstantShim Shim(Program);
  ZeModuleDesc.format = (Program->State == _pi_program::IL)
                            ? ZE_MODULE_FORMAT_IL_SPIRV
                            : ZE_MODULE_FORMAT_NATIVE;
  ZeModuleDesc.inputSize = Program->CodeLength;
  ZeModuleDesc.pInputModule = Program->Code.get();
  ZeModuleDesc.pBuildFlags = Options;
  ZeModuleDesc.pConstants = Shim.ze();

  ze_device_handle_t ZeDevice = DeviceList[0]->ZeDevice;
  ze_context_handle_t ZeContext = Program->Context->ZeContext;
  ze_module_handle_t ZeModule = nullptr;
  ZE_CALL(zeModuleCreate, (ZeContext, ZeDevice, &ZeModuleDesc, &ZeModule,
                           &Program->ZeBuildLog));

  // The call to zeModuleCreate does not report an error if there are
  // unresolved symbols because it thinks these could be resolved later via a
  // call to zeModuleDynamicLink.  However, modules created with piProgramBuild
  // are supposed to be fully linked and ready to use.  Therefore, do an extra
  // check now for unresolved symbols.
  ze_result_t ZeResult = checkUnresolvedSymbols(ZeModule, &Program->ZeBuildLog);
  if (ZeResult != ZE_RESULT_SUCCESS) {
    // remove ZeModule that is associated with the failed program
<<<<<<< HEAD
    ZE_CALL_NOCHECK(zeModuleDestroy, (ZeModule));
    // Also set Program->ZeModule nullptr to avoid double destroy of zeModule in
    // case where SYCL RT calls piProgramRelease().
    Program->ZeModule = nullptr;
=======
    ZE_CALL(zeModuleDestroy, (ZeModule));

>>>>>>> d6c6193a
    if (ZeResult == ZE_RESULT_ERROR_MODULE_LINK_FAILURE)
      return PI_BUILD_PROGRAM_FAILURE;
    return mapError(ZeResult);
  }

  // We no longer need the IL / native code.
  Program->Code.reset();

  Program->ZeModule = ZeModule;
  Program->State = _pi_program::Exe;

  return PI_SUCCESS;
}

pi_result piProgramGetBuildInfo(pi_program Program, pi_device Device,
                                cl_program_build_info ParamName,
                                size_t ParamValueSize, void *ParamValue,
                                size_t *ParamValueSizeRet) {
  (void)Device;

  std::shared_lock Guard(Program->Mutex);
  ReturnHelper ReturnValue(ParamValueSize, ParamValue, ParamValueSizeRet);
  if (ParamName == CL_PROGRAM_BINARY_TYPE) {
    cl_program_binary_type Type = CL_PROGRAM_BINARY_TYPE_NONE;
    if (Program->State == _pi_program::Object) {
      Type = CL_PROGRAM_BINARY_TYPE_COMPILED_OBJECT;
    } else if (Program->State == _pi_program::Exe) {
      Type = CL_PROGRAM_BINARY_TYPE_EXECUTABLE;
    }
    return ReturnValue(cl_program_binary_type{Type});
  }
  if (ParamName == CL_PROGRAM_BUILD_OPTIONS) {
    // TODO: how to get module build options out of Level Zero?
    // For the programs that we compiled we can remember the options
    // passed with piProgramCompile/piProgramBuild, but what can we
    // return for programs that were built outside and registered
    // with piProgramRegister?
    return ReturnValue("");
  } else if (ParamName == CL_PROGRAM_BUILD_LOG) {
    // Check first to see if the plugin code recorded an error message.
    if (!Program->ErrorMessage.empty()) {
      return ReturnValue(Program->ErrorMessage.c_str());
    }

    // Next check if there is a Level Zero build log.
    if (Program->ZeBuildLog) {
      size_t LogSize = ParamValueSize;
      ZE_CALL(zeModuleBuildLogGetString,
              (Program->ZeBuildLog, &LogSize, pi_cast<char *>(ParamValue)));
      if (ParamValueSizeRet) {
        *ParamValueSizeRet = LogSize;
      }
      return PI_SUCCESS;
    }

    // Otherwise, there is no error.  The OpenCL spec says to return an empty
    // string if there ws no previous attempt to compile, build, or link the
    // program.
    return ReturnValue("");
  } else {
    zePrint("piProgramGetBuildInfo: unsupported ParamName\n");
    return PI_INVALID_VALUE;
  }
  return PI_SUCCESS;
}

pi_result piProgramRetain(pi_program Program) {
  PI_ASSERT(Program, PI_INVALID_PROGRAM);
  ++(Program->RefCount);
  return PI_SUCCESS;
}

pi_result piProgramRelease(pi_program Program) {
  PI_ASSERT(Program, PI_INVALID_PROGRAM);
  // Check if the program is already released
  PI_ASSERT(Program->RefCount > 0, PI_INVALID_VALUE);
  if (--(Program->RefCount) == 0) {
    delete Program;
  }
  return PI_SUCCESS;
}

pi_result piextProgramGetNativeHandle(pi_program Program,
                                      pi_native_handle *NativeHandle) {
  PI_ASSERT(Program, PI_INVALID_PROGRAM);
  PI_ASSERT(NativeHandle, PI_INVALID_VALUE);

  auto ZeModule = pi_cast<ze_module_handle_t *>(NativeHandle);

  std::shared_lock Guard(Program->Mutex);
  switch (Program->State) {
  case _pi_program::Exe: {
    *ZeModule = Program->ZeModule;
    break;
  }

  default:
    return PI_INVALID_OPERATION;
  }

  return PI_SUCCESS;
}

pi_result piextProgramCreateWithNativeHandle(pi_native_handle NativeHandle,
                                             pi_context Context,
                                             bool ownNativeHandle,
                                             pi_program *Program) {
  PI_ASSERT(Program, PI_INVALID_PROGRAM);
  PI_ASSERT(NativeHandle, PI_INVALID_VALUE);
  PI_ASSERT(Context, PI_INVALID_CONTEXT);

  auto ZeModule = pi_cast<ze_module_handle_t>(NativeHandle);

  // We assume here that programs created from a native handle always
  // represent a fully linked executable (state Exe) and not an unlinked
  // executable (state Object).

  try {
    *Program =
        new _pi_program(_pi_program::Exe, Context, ZeModule, ownNativeHandle);
  } catch (const std::bad_alloc &) {
    return PI_OUT_OF_HOST_MEMORY;
  } catch (...) {
    return PI_ERROR_UNKNOWN;
  }
  return PI_SUCCESS;
}

_pi_program::~_pi_program() {
  // According to Level Zero Specification, all kernels and build logs
  // must be destroyed before the Module can be destroyed.  So, be sure
  // to destroy build log before destroying the module.
  if (ZeBuildLog) {
    ZE_CALL_NOCHECK(zeModuleBuildLogDestroy, (ZeBuildLog));
  }

  if (ZeModule && OwnZeModule) {
    ZE_CALL_NOCHECK(zeModuleDestroy, (ZeModule));
  }
}

// Check to see if a Level Zero module has any unresolved symbols.
//
// @param ZeModule    The module handle to check.
// @param ZeBuildLog  If there are unresolved symbols, this build log handle is
//                     modified to receive information telling which symbols
//                     are unresolved.
//
// @return ZE_RESULT_ERROR_MODULE_LINK_FAILURE indicates there are unresolved
//  symbols.  ZE_RESULT_SUCCESS indicates all symbols are resolved.  Any other
//  value indicates there was an error and we cannot tell if symbols are
//  resolved.
static ze_result_t
checkUnresolvedSymbols(ze_module_handle_t ZeModule,
                       ze_module_build_log_handle_t *ZeBuildLog) {

  // First check to see if the module has any imported symbols.  If there are
  // no imported symbols, it's not possible to have any unresolved symbols.  We
  // do this check first because we assume it's faster than the call to
  // zeModuleDynamicLink below.
  ZeStruct<ze_module_properties_t> ZeModuleProps;
  ze_result_t ZeResult =
      ZE_CALL_NOCHECK(zeModuleGetProperties, (ZeModule, &ZeModuleProps));
  if (ZeResult != ZE_RESULT_SUCCESS)
    return ZeResult;

  // If there are imported symbols, attempt to "link" the module with itself.
  // As a side effect, this will return the error
  // ZE_RESULT_ERROR_MODULE_LINK_FAILURE if there are any unresolved symbols.
  if (ZeModuleProps.flags & ZE_MODULE_PROPERTY_FLAG_IMPORTS) {
    return ZE_CALL_NOCHECK(zeModuleDynamicLink, (1, &ZeModule, ZeBuildLog));
  }
  return ZE_RESULT_SUCCESS;
}

pi_result piKernelCreate(pi_program Program, const char *KernelName,
                         pi_kernel *RetKernel) {

  PI_ASSERT(Program, PI_INVALID_PROGRAM);
  PI_ASSERT(RetKernel, PI_INVALID_VALUE);
  PI_ASSERT(KernelName, PI_INVALID_VALUE);

  std::shared_lock Guard(Program->Mutex);
  if (Program->State != _pi_program::Exe) {
    return PI_INVALID_PROGRAM_EXECUTABLE;
  }

  ZeStruct<ze_kernel_desc_t> ZeKernelDesc;
  ZeKernelDesc.flags = 0;
  ZeKernelDesc.pKernelName = KernelName;

  ze_kernel_handle_t ZeKernel;
  ZE_CALL(zeKernelCreate, (Program->ZeModule, &ZeKernelDesc, &ZeKernel));

  try {
    *RetKernel = new _pi_kernel(ZeKernel, true, Program);
  } catch (const std::bad_alloc &) {
    return PI_OUT_OF_HOST_MEMORY;
  } catch (...) {
    return PI_ERROR_UNKNOWN;
  }

  // Update the refcount of the program and context to show it's used by this
  // kernel.
  PI_CALL(piProgramRetain(Program));
  if (IndirectAccessTrackingEnabled)
    // TODO: do piContextRetain without the guard
    PI_CALL(piContextRetain(Program->Context));

  // Set up how to obtain kernel properties when needed.
  (*RetKernel)->ZeKernelProperties.Compute =
      [ZeKernel](ze_kernel_properties_t &Properties) {
        ZE_CALL_NOCHECK(zeKernelGetProperties, (ZeKernel, &Properties));
      };

  return PI_SUCCESS;
}

pi_result piKernelSetArg(pi_kernel Kernel, pi_uint32 ArgIndex, size_t ArgSize,
                         const void *ArgValue) {

  // OpenCL: "the arg_value pointer can be NULL or point to a NULL value
  // in which case a NULL value will be used as the value for the argument
  // declared as a pointer to global or constant memory in the kernel"
  //
  // We don't know the type of the argument but it seems that the only time
  // SYCL RT would send a pointer to NULL in 'arg_value' is when the argument
  // is a NULL pointer. Treat a pointer to NULL in 'arg_value' as a NULL.
  if (ArgSize == sizeof(void *) && ArgValue &&
      *(void **)(const_cast<void *>(ArgValue)) == nullptr) {
    ArgValue = nullptr;
  }

  PI_ASSERT(Kernel, PI_INVALID_KERNEL);

  ZE_CALL(zeKernelSetArgumentValue,
          (pi_cast<ze_kernel_handle_t>(Kernel->ZeKernel),
           pi_cast<uint32_t>(ArgIndex), pi_cast<size_t>(ArgSize),
           pi_cast<const void *>(ArgValue)));

  return PI_SUCCESS;
}

// Special version of piKernelSetArg to accept pi_mem.
pi_result piextKernelSetArgMemObj(pi_kernel Kernel, pi_uint32 ArgIndex,
                                  const pi_mem *ArgValue) {
  // TODO: the better way would probably be to add a new PI API for
  // extracting native PI object from PI handle, and have SYCL
  // RT pass that directly to the regular piKernelSetArg (and
  // then remove this piextKernelSetArgMemObj).

  PI_ASSERT(Kernel, PI_INVALID_KERNEL);

  ZE_CALL(zeKernelSetArgumentValue,
          (pi_cast<ze_kernel_handle_t>(Kernel->ZeKernel),
           pi_cast<uint32_t>(ArgIndex), sizeof(void *),
           (*ArgValue)->getZeHandlePtr()));

  return PI_SUCCESS;
}

// Special version of piKernelSetArg to accept pi_sampler.
pi_result piextKernelSetArgSampler(pi_kernel Kernel, pi_uint32 ArgIndex,
                                   const pi_sampler *ArgValue) {
  PI_ASSERT(Kernel, PI_INVALID_KERNEL);

  ZE_CALL(zeKernelSetArgumentValue,
          (pi_cast<ze_kernel_handle_t>(Kernel->ZeKernel),
           pi_cast<uint32_t>(ArgIndex), sizeof(void *),
           &(*ArgValue)->ZeSampler));

  return PI_SUCCESS;
}

pi_result piKernelGetInfo(pi_kernel Kernel, pi_kernel_info ParamName,
                          size_t ParamValueSize, void *ParamValue,
                          size_t *ParamValueSizeRet) {
  PI_ASSERT(Kernel, PI_INVALID_KERNEL);

  ReturnHelper ReturnValue(ParamValueSize, ParamValue, ParamValueSizeRet);
  switch (ParamName) {
  case PI_KERNEL_INFO_CONTEXT:
    return ReturnValue(pi_context{Kernel->Program->Context});
  case PI_KERNEL_INFO_PROGRAM:
    return ReturnValue(pi_program{Kernel->Program});
  case PI_KERNEL_INFO_FUNCTION_NAME:
    try {
      size_t Size = 0;
      ZE_CALL(zeKernelGetName, (Kernel->ZeKernel, &Size, nullptr));
      char *KernelName = new char[Size];
      ZE_CALL(zeKernelGetName, (Kernel->ZeKernel, &Size, KernelName));
      pi_result Res = ReturnValue(static_cast<const char *>(KernelName));
      delete[] KernelName;
      return Res;
    } catch (const std::bad_alloc &) {
      return PI_OUT_OF_HOST_MEMORY;
    } catch (...) {
      return PI_ERROR_UNKNOWN;
    }
  case PI_KERNEL_INFO_NUM_ARGS:
    return ReturnValue(pi_uint32{Kernel->ZeKernelProperties->numKernelArgs});
  case PI_KERNEL_INFO_REFERENCE_COUNT:
    return ReturnValue(pi_uint32{Kernel->RefCount});
  case PI_KERNEL_INFO_ATTRIBUTES:
    try {
      uint32_t Size;
      ZE_CALL(zeKernelGetSourceAttributes, (Kernel->ZeKernel, &Size, nullptr));
      char *attributes = new char[Size];
      ZE_CALL(zeKernelGetSourceAttributes,
              (Kernel->ZeKernel, &Size, &attributes));
      auto Res = ReturnValue(attributes);
      delete[] attributes;
      return Res;
    } catch (const std::bad_alloc &) {
      return PI_OUT_OF_HOST_MEMORY;
    } catch (...) {
      return PI_ERROR_UNKNOWN;
    }
  default:
    zePrint("Unsupported ParamName in piKernelGetInfo: ParamName=%d(0x%x)\n",
            ParamName, ParamName);
    return PI_INVALID_VALUE;
  }

  return PI_SUCCESS;
}

pi_result piKernelGetGroupInfo(pi_kernel Kernel, pi_device Device,
                               pi_kernel_group_info ParamName,
                               size_t ParamValueSize, void *ParamValue,
                               size_t *ParamValueSizeRet) {
  PI_ASSERT(Kernel, PI_INVALID_KERNEL);
  PI_ASSERT(Device, PI_INVALID_DEVICE);

  ReturnHelper ReturnValue(ParamValueSize, ParamValue, ParamValueSizeRet);
  switch (ParamName) {
  case PI_KERNEL_GROUP_INFO_GLOBAL_WORK_SIZE: {
    // TODO: To revisit after level_zero/issues/262 is resolved
    struct {
      size_t Arr[3];
    } WorkSize = {{Device->ZeDeviceComputeProperties->maxGroupSizeX,
                   Device->ZeDeviceComputeProperties->maxGroupSizeY,
                   Device->ZeDeviceComputeProperties->maxGroupSizeZ}};
    return ReturnValue(WorkSize);
  }
  case PI_KERNEL_GROUP_INFO_WORK_GROUP_SIZE: {
    uint32_t X, Y, Z;
    ZE_CALL(zeKernelSuggestGroupSize,
            (Kernel->ZeKernel, 10000, 10000, 10000, &X, &Y, &Z));
    return ReturnValue(size_t{X * Y * Z});
  }
  case PI_KERNEL_GROUP_INFO_COMPILE_WORK_GROUP_SIZE: {
    struct {
      size_t Arr[3];
    } WgSize = {{Kernel->ZeKernelProperties->requiredGroupSizeX,
                 Kernel->ZeKernelProperties->requiredGroupSizeY,
                 Kernel->ZeKernelProperties->requiredGroupSizeZ}};
    return ReturnValue(WgSize);
  }
  case PI_KERNEL_GROUP_INFO_LOCAL_MEM_SIZE:
    return ReturnValue(pi_uint32{Kernel->ZeKernelProperties->localMemSize});
  case PI_KERNEL_GROUP_INFO_PREFERRED_WORK_GROUP_SIZE_MULTIPLE: {
    return ReturnValue(size_t{Device->ZeDeviceProperties->physicalEUSimdWidth});
  }
  case PI_KERNEL_GROUP_INFO_PRIVATE_MEM_SIZE:
    return ReturnValue(pi_uint32{Kernel->ZeKernelProperties->privateMemSize});
  case PI_KERNEL_GROUP_INFO_NUM_REGS: {
    die("PI_KERNEL_GROUP_INFO_NUM_REGS in piKernelGetGroupInfo not "
        "implemented\n");
    break;
  }
  default:
    zePrint("Unknown ParamName in piKernelGetGroupInfo: ParamName=%d(0x%x)\n",
            ParamName, ParamName);
    return PI_INVALID_VALUE;
  }
  return PI_SUCCESS;
}

pi_result piKernelGetSubGroupInfo(pi_kernel Kernel, pi_device Device,
                                  pi_kernel_sub_group_info ParamName,
                                  size_t InputValueSize, const void *InputValue,
                                  size_t ParamValueSize, void *ParamValue,
                                  size_t *ParamValueSizeRet) {
  (void)Device;
  (void)InputValueSize;
  (void)InputValue;

  ReturnHelper ReturnValue(ParamValueSize, ParamValue, ParamValueSizeRet);

  if (ParamName == PI_KERNEL_MAX_SUB_GROUP_SIZE) {
    ReturnValue(uint32_t{Kernel->ZeKernelProperties->maxSubgroupSize});
  } else if (ParamName == PI_KERNEL_MAX_NUM_SUB_GROUPS) {
    ReturnValue(uint32_t{Kernel->ZeKernelProperties->maxNumSubgroups});
  } else if (ParamName == PI_KERNEL_COMPILE_NUM_SUB_GROUPS) {
    ReturnValue(uint32_t{Kernel->ZeKernelProperties->requiredNumSubGroups});
  } else if (ParamName == PI_KERNEL_COMPILE_SUB_GROUP_SIZE_INTEL) {
    ReturnValue(uint32_t{Kernel->ZeKernelProperties->requiredSubgroupSize});
  } else {
    die("piKernelGetSubGroupInfo: parameter not implemented");
    return {};
  }
  return PI_SUCCESS;
}

pi_result piKernelRetain(pi_kernel Kernel) {

  PI_ASSERT(Kernel, PI_INVALID_KERNEL);

  ++(Kernel->RefCount);
  // When retaining a kernel, you are also retaining the program it is part of.
  PI_CALL(piProgramRetain(Kernel->Program));
  return PI_SUCCESS;
}

static pi_result USMFreeHelper(pi_context Context, void *Ptr);

pi_result piKernelRelease(pi_kernel Kernel) {

  PI_ASSERT(Kernel, PI_INVALID_KERNEL);

  if (IndirectAccessTrackingEnabled) {
    // piKernelRelease is called by Event->cleanup() as soon as kernel
    // execution has finished. This is the place where we need to release memory
    // allocations. If kernel is not in use (not submitted by some other thread)
    // then release referenced memory allocations. As a result, memory can be
    // deallocated and context can be removed from container in the platform.
    // That's why we need to lock a mutex here.
    pi_platform Plt = Kernel->Program->Context->Devices[0]->Platform;
    std::lock_guard<std::mutex> ContextsLock(Plt->ContextsMutex);

    if (--Kernel->SubmissionsCount == 0) {
      // Kernel is not submitted for execution, release referenced memory
      // allocations.
      for (auto &MemAlloc : Kernel->MemAllocs) {
        USMFreeHelper(MemAlloc->second.Context, MemAlloc->first);
      }
      Kernel->MemAllocs.clear();
    }
  }

  auto KernelProgram = Kernel->Program;
  if (--(Kernel->RefCount) == 0) {
    if (Kernel->OwnZeKernel)
      ZE_CALL(zeKernelDestroy, (Kernel->ZeKernel));
    if (IndirectAccessTrackingEnabled) {
      PI_CALL(piContextRelease(KernelProgram->Context));
    }
    delete Kernel;
  }

  // do a release on the program this kernel was part of
  PI_CALL(piProgramRelease(KernelProgram));

  return PI_SUCCESS;
}

pi_result
piEnqueueKernelLaunch(pi_queue Queue, pi_kernel Kernel, pi_uint32 WorkDim,
                      const size_t *GlobalWorkOffset,
                      const size_t *GlobalWorkSize, const size_t *LocalWorkSize,
                      pi_uint32 NumEventsInWaitList,
                      const pi_event *EventWaitList, pi_event *Event) {
  PI_ASSERT(Kernel, PI_INVALID_KERNEL);
  PI_ASSERT(Queue, PI_INVALID_QUEUE);
  PI_ASSERT(Event, PI_INVALID_EVENT);
  PI_ASSERT((WorkDim > 0) && (WorkDim < 4), PI_INVALID_WORK_DIMENSION);

  if (GlobalWorkOffset != NULL) {
    if (!PiDriverGlobalOffsetExtensionFound) {
      zePrint("No global offset extension found on this driver\n");
      return PI_INVALID_VALUE;
    }

    ZE_CALL(zeKernelSetGlobalOffsetExp,
            (Kernel->ZeKernel, GlobalWorkOffset[0], GlobalWorkOffset[1],
             GlobalWorkOffset[2]));
  }

  ze_group_count_t ZeThreadGroupDimensions{1, 1, 1};
  uint32_t WG[3];

  // global_work_size of unused dimensions must be set to 1
  PI_ASSERT(WorkDim == 3 || GlobalWorkSize[2] == 1, PI_INVALID_VALUE);
  PI_ASSERT(WorkDim >= 2 || GlobalWorkSize[1] == 1, PI_INVALID_VALUE);

  if (LocalWorkSize) {
    WG[0] = pi_cast<uint32_t>(LocalWorkSize[0]);
    WG[1] = pi_cast<uint32_t>(LocalWorkSize[1]);
    WG[2] = pi_cast<uint32_t>(LocalWorkSize[2]);
  } else {
    ZE_CALL(zeKernelSuggestGroupSize,
            (Kernel->ZeKernel, GlobalWorkSize[0], GlobalWorkSize[1],
             GlobalWorkSize[2], &WG[0], &WG[1], &WG[2]));
  }

  // TODO: assert if sizes do not fit into 32-bit?
  switch (WorkDim) {
  case 3:
    ZeThreadGroupDimensions.groupCountX =
        pi_cast<uint32_t>(GlobalWorkSize[0] / WG[0]);
    ZeThreadGroupDimensions.groupCountY =
        pi_cast<uint32_t>(GlobalWorkSize[1] / WG[1]);
    ZeThreadGroupDimensions.groupCountZ =
        pi_cast<uint32_t>(GlobalWorkSize[2] / WG[2]);
    break;
  case 2:
    ZeThreadGroupDimensions.groupCountX =
        pi_cast<uint32_t>(GlobalWorkSize[0] / WG[0]);
    ZeThreadGroupDimensions.groupCountY =
        pi_cast<uint32_t>(GlobalWorkSize[1] / WG[1]);
    WG[2] = 1;
    break;
  case 1:
    ZeThreadGroupDimensions.groupCountX =
        pi_cast<uint32_t>(GlobalWorkSize[0] / WG[0]);
    WG[1] = WG[2] = 1;
    break;

  default:
    zePrint("piEnqueueKernelLaunch: unsupported work_dim\n");
    return PI_INVALID_VALUE;
  }

  // Error handling for non-uniform group size case
  if (GlobalWorkSize[0] != (ZeThreadGroupDimensions.groupCountX * WG[0])) {
    zePrint("piEnqueueKernelLaunch: invalid work_dim. The range is not a "
            "multiple of the group size in the 1st dimension\n");
    return PI_INVALID_WORK_GROUP_SIZE;
  }
  if (GlobalWorkSize[1] != (ZeThreadGroupDimensions.groupCountY * WG[1])) {
    zePrint("piEnqueueKernelLaunch: invalid work_dim. The range is not a "
            "multiple of the group size in the 2nd dimension\n");
    return PI_INVALID_WORK_GROUP_SIZE;
  }
  if (GlobalWorkSize[2] != (ZeThreadGroupDimensions.groupCountZ * WG[2])) {
    zePrint("piEnqueueKernelLaunch: invalid work_dim. The range is not a "
            "multiple of the group size in the 3rd dimension\n");
    return PI_INVALID_WORK_GROUP_SIZE;
  }

  ZE_CALL(zeKernelSetGroupSize, (Kernel->ZeKernel, WG[0], WG[1], WG[2]));

  // Lock automatically releases when this goes out of scope.
  std::lock_guard<std::mutex> QueueLock(Queue->PiQueueMutex);

  _pi_ze_event_list_t TmpWaitList;

  if (auto Res = TmpWaitList.createAndRetainPiZeEventList(NumEventsInWaitList,
                                                          EventWaitList, Queue))
    return Res;

  // Get a new command list to be used on this call
  pi_command_list_ptr_t CommandList{};
  if (auto Res = Queue->Context->getAvailableCommandList(
          Queue, CommandList, false /* UseCopyEngine */,
          true /* AllowBatching */))
    return Res;

  ze_event_handle_t ZeEvent = nullptr;
  pi_result Res = createEventAndAssociateQueue(
      Queue, Event, PI_COMMAND_TYPE_NDRANGE_KERNEL, CommandList);
  if (Res != PI_SUCCESS)
    return Res;
  ZeEvent = (*Event)->ZeEvent;
  (*Event)->WaitList = TmpWaitList;

  // Save the kernel in the event, so that when the event is signalled
  // the code can do a piKernelRelease on this kernel.
  (*Event)->CommandData = (void *)Kernel;

  // Use piKernelRetain to increment the reference count and indicate
  // that the Kernel is in use. Once the event has been signalled, the
  // code in Event.cleanup() will do a piReleaseKernel to update
  // the reference count on the kernel, using the kernel saved
  // in CommandData.
  PI_CALL(piKernelRetain(Kernel));

  // Add the command to the command list
  ZE_CALL(zeCommandListAppendLaunchKernel,
          (CommandList->first, Kernel->ZeKernel, &ZeThreadGroupDimensions,
           ZeEvent, (*Event)->WaitList.Length, (*Event)->WaitList.ZeEventList));

  zePrint("calling zeCommandListAppendLaunchKernel() with"
          "  ZeEvent %#lx\n",
          pi_cast<std::uintptr_t>(ZeEvent));
  printZeEventList((*Event)->WaitList);

  if (IndirectAccessTrackingEnabled)
    Queue->KernelsToBeSubmitted.push_back(Kernel);

  // Execute command list asynchronously, as the event will be used
  // to track down its completion.
  if (auto Res = Queue->executeCommandList(CommandList, false, true))
    return Res;

  return PI_SUCCESS;
}

pi_result piextKernelCreateWithNativeHandle(pi_native_handle NativeHandle,
                                            pi_context Context,
                                            pi_program Program,
                                            bool OwnNativeHandle,
                                            pi_kernel *Kernel) {
  PI_ASSERT(Context, PI_INVALID_CONTEXT);
  PI_ASSERT(Program, PI_INVALID_PROGRAM);
  PI_ASSERT(NativeHandle, PI_INVALID_VALUE);
  PI_ASSERT(Kernel, PI_INVALID_KERNEL);

  auto ZeKernel = pi_cast<ze_kernel_handle_t>(NativeHandle);
  *Kernel = new _pi_kernel(ZeKernel, OwnNativeHandle, Program);

  // Update the refcount of the program and context to show it's used by this
  // kernel.
  PI_CALL(piProgramRetain(Program));
  if (IndirectAccessTrackingEnabled)
    // TODO: do piContextRetain without the guard
    PI_CALL(piContextRetain(Program->Context));

  // Set up how to obtain kernel properties when needed.
  (*Kernel)->ZeKernelProperties.Compute =
      [ZeKernel](ze_kernel_properties_t &Properties) {
        ZE_CALL_NOCHECK(zeKernelGetProperties, (ZeKernel, &Properties));
      };

  return PI_SUCCESS;
}

pi_result piextKernelGetNativeHandle(pi_kernel Kernel,
                                     pi_native_handle *NativeHandle) {
  PI_ASSERT(Kernel, PI_INVALID_KERNEL);
  PI_ASSERT(NativeHandle, PI_INVALID_VALUE);

  auto *ZeKernel = pi_cast<ze_kernel_handle_t *>(NativeHandle);
  *ZeKernel = Kernel->ZeKernel;
  return PI_SUCCESS;
}

//
// Events
//
pi_result
_pi_event::getOrCreateHostVisibleEvent(ze_event_handle_t &ZeHostVisibleEvent) {

  if (!HostVisibleEvent) {
    if (EventsScope != OnDemandHostVisibleProxy)
      die("getOrCreateHostVisibleEvent: missing host-visible event");

    // Create a "proxy" host-visible event on demand.
    PI_CALL(EventCreate(Context, true, &HostVisibleEvent));
    HostVisibleEvent->CleanedUp = true;

    // Submit the command(s) signalling the proxy event to the queue.
    // We have to first submit a wait for the device-only event for which this
    // proxy is created.
    //
    // Get a new command list to be used on this call
    {
      std::lock_guard<std::mutex> Lock(Queue->PiQueueMutex);

      // We want to batch these commands to avoid extra submissions (costly)
      bool OkToBatch = true;

      pi_command_list_ptr_t CommandList{};
      if (auto Res = Queue->Context->getAvailableCommandList(
              Queue, CommandList, false /* UseCopyEngine */, OkToBatch))
        return Res;

      ZE_CALL(zeCommandListAppendWaitOnEvents,
              (CommandList->first, 1, &ZeEvent));
      ZE_CALL(zeCommandListAppendSignalEvent,
              (CommandList->first, HostVisibleEvent->ZeEvent));

      if (auto Res = Queue->executeCommandList(CommandList, false, OkToBatch))
        return Res;
    }
  }

  ZeHostVisibleEvent = HostVisibleEvent->ZeEvent;
  return PI_SUCCESS;
}

static pi_result EventCreate(pi_context Context, bool HostVisible,
                             pi_event *RetEvent) {
  size_t Index = 0;
  ze_event_pool_handle_t ZeEventPool = {};
  if (auto Res = Context->getFreeSlotInExistingOrNewPool(ZeEventPool, Index,
                                                         HostVisible))
    return Res;

  ze_event_handle_t ZeEvent;
  ZeStruct<ze_event_desc_t> ZeEventDesc;
  ZeEventDesc.index = Index;
  ZeEventDesc.wait = 0;

  if (HostVisible) {
    ZeEventDesc.signal = ZE_EVENT_SCOPE_FLAG_HOST;
  } else {
    //
    // Set the scope to "device" for every event. This is sufficient for global
    // device access and peer device access. If needed to be seen on the host
    // we are doing special handling, see EventsScope options.
    //
    // TODO: see if "sub-device" (ZE_EVENT_SCOPE_FLAG_SUBDEVICE) can better be
    //       used in some circumstances.
    //
    ZeEventDesc.signal = 0;
  }

  ZE_CALL(zeEventCreate, (ZeEventPool, &ZeEventDesc, &ZeEvent));

  try {
    PI_ASSERT(RetEvent, PI_INVALID_VALUE);

    *RetEvent = new _pi_event(ZeEvent, ZeEventPool, Context,
                              PI_COMMAND_TYPE_USER, true);
  } catch (const std::bad_alloc &) {
    return PI_OUT_OF_HOST_MEMORY;
  } catch (...) {
    return PI_ERROR_UNKNOWN;
  }

  if (HostVisible)
    (*RetEvent)->HostVisibleEvent = *RetEvent;

  return PI_SUCCESS;
}

pi_result piEventCreate(pi_context Context, pi_event *RetEvent) {
  return EventCreate(Context, EventsScope == AllHostVisible, RetEvent);
}

pi_result piEventGetInfo(pi_event Event, pi_event_info ParamName,
                         size_t ParamValueSize, void *ParamValue,
                         size_t *ParamValueSizeRet) {

  PI_ASSERT(Event, PI_INVALID_EVENT);

  ReturnHelper ReturnValue(ParamValueSize, ParamValue, ParamValueSizeRet);
  switch (ParamName) {
  case PI_EVENT_INFO_COMMAND_QUEUE:
    return ReturnValue(pi_queue{Event->Queue});
  case PI_EVENT_INFO_CONTEXT:
    return ReturnValue(pi_context{Event->Context});
  case PI_EVENT_INFO_COMMAND_TYPE:
    return ReturnValue(pi_cast<pi_uint64>(Event->CommandType));
  case PI_EVENT_INFO_COMMAND_EXECUTION_STATUS: {
    // Check to see if the event's Queue has an open command list due to
    // batching. If so, go ahead and close and submit it, because it is
    // possible that this is trying to query some event's status that
    // is part of the batch.  This isn't strictly required, but it seems
    // like a reasonable thing to do.
    if (Event->Queue) {
      // Lock automatically releases when this goes out of scope.
      std::lock_guard<std::mutex> lock(Event->Queue->PiQueueMutex);
      Event->Queue->executeOpenCommandListWithEvent(Event);
    }

    // Make sure that we query a host-visible event only.
    // If one wasn't yet created then don't create it here as well, and
    // just conservatively return that event is not yet completed.
    auto HostVisibleEvent = Event->HostVisibleEvent;
    if (HostVisibleEvent) {
      ze_result_t ZeResult;
      ZeResult =
          ZE_CALL_NOCHECK(zeEventQueryStatus, (HostVisibleEvent->ZeEvent));
      if (ZeResult == ZE_RESULT_SUCCESS) {
        return getInfo(ParamValueSize, ParamValue, ParamValueSizeRet,
                       pi_int32{CL_COMPLETE}); // Untie from OpenCL
      }
    }

    // TODO: We don't know if the status is queued, submitted or running.
    //       For now return "running", as others are unlikely to be of
    //       interest.
    return getInfo(ParamValueSize, ParamValue, ParamValueSizeRet,
                   pi_int32{CL_RUNNING});
  }
  case PI_EVENT_INFO_REFERENCE_COUNT:
    return ReturnValue(pi_uint32{Event->RefCount});
  default:
    zePrint("Unsupported ParamName in piEventGetInfo: ParamName=%d(%x)\n",
            ParamName, ParamName);
    return PI_INVALID_VALUE;
  }

  return PI_SUCCESS;
}

pi_result piEventGetProfilingInfo(pi_event Event, pi_profiling_info ParamName,
                                  size_t ParamValueSize, void *ParamValue,
                                  size_t *ParamValueSizeRet) {

  PI_ASSERT(Event, PI_INVALID_EVENT);

  uint64_t ZeTimerResolution =
      Event->Queue
          ? Event->Queue->Device->ZeDeviceProperties->timerResolution
          : Event->Context->Devices[0]->ZeDeviceProperties->timerResolution;

  ReturnHelper ReturnValue(ParamValueSize, ParamValue, ParamValueSizeRet);

  ze_kernel_timestamp_result_t tsResult;

  switch (ParamName) {
  case PI_PROFILING_INFO_COMMAND_START: {
    ZE_CALL(zeEventQueryKernelTimestamp, (Event->ZeEvent, &tsResult));

    uint64_t ContextStartTime = tsResult.context.kernelStart;
    ContextStartTime *= ZeTimerResolution;

    return ReturnValue(uint64_t{ContextStartTime});
  }
  case PI_PROFILING_INFO_COMMAND_END: {
    ZE_CALL(zeEventQueryKernelTimestamp, (Event->ZeEvent, &tsResult));

    uint64_t ContextStartTime = tsResult.context.kernelStart;
    uint64_t ContextEndTime = tsResult.context.kernelEnd;
    //
    // Handle a possible wrap-around (the underlying HW counter is < 64-bit).
    // Note, it will not report correct time if there were multiple wrap
    // arounds, and the longer term plan is to enlarge the capacity of the
    // HW timestamps.
    //
    if (ContextEndTime <= ContextStartTime) {
      pi_device Device = Event->Context->Devices[0];
      const uint64_t TimestampMaxValue =
          (1LL << Device->ZeDeviceProperties->kernelTimestampValidBits) - 1;
      ContextEndTime += TimestampMaxValue - ContextStartTime;
    }
    ContextEndTime *= ZeTimerResolution;

    return ReturnValue(uint64_t{ContextEndTime});
  }
  case PI_PROFILING_INFO_COMMAND_QUEUED:
  case PI_PROFILING_INFO_COMMAND_SUBMIT:
    // TODO: Support these when Level Zero supported is added.
    return ReturnValue(uint64_t{0});
  default:
    zePrint("piEventGetProfilingInfo: not supported ParamName\n");
    return PI_INVALID_VALUE;
  }

  return PI_SUCCESS;
}

// Perform any necessary cleanup after an event has been signalled.
// This currently recycles the associate command list, and also makes
// sure to release any kernel that may have been used by the event.
pi_result _pi_event::cleanup(pi_queue LockedQueue) {
  // The implementation of this is slightly tricky.  The same event
  // can be referred to by multiple threads, so it is possible to
  // have a race condition between the read of fields of the event,
  // and reseting those fields in some other thread.
  // But, since the event is uniquely associated with the queue
  // for the event, we use the locking that we already have to do on the
  // queue to also serve as the thread safety mechanism for the
  // any of the Event's data members that need to be read/reset as
  // part of the cleanup operations.
  if (Queue) {
    // Lock automatically releases when this goes out of scope.
    auto Lock = ((Queue == LockedQueue)
                     ? std::unique_lock<std::mutex>()
                     : std::unique_lock<std::mutex>(Queue->PiQueueMutex));

    if (ZeCommandList) {
      // Event has been signalled: If the fence for the associated command list
      // is signalled, then reset the fence and command list and add them to the
      // available list for reuse in PI calls.
      if (Queue->RefCount > 0) {
        auto it = Queue->CommandListMap.find(ZeCommandList);
        if (it == Queue->CommandListMap.end()) {
          die("Missing command-list completition fence");
        }

        // It is possible that the fence was already noted as signalled and
        // reset.  In that case the InUse flag will be false, and
        // we shouldn't query it, synchronize on it, or try to reset it.
        if (it->second.InUse) {
          // Workaround for VM_BIND mode.
          // Make sure that the command-list doing memcpy is reset before
          // non-USM host memory potentially involved in the memcpy is freed.
          //
          // NOTE: it is valid to wait for the fence here as long as we aren't
          // doing batching on the involved command-list. Today memcpy goes by
          // itself in a command list.
          //
          // TODO: this will unnecessarily(?) wait for non-USM memory buffers
          // too, so we might need to add a new command type to differentiate.
          //
          ze_result_t ZeResult =
              (CommandType == PI_COMMAND_TYPE_MEM_BUFFER_COPY)
                  ? ZE_CALL_NOCHECK(zeHostSynchronize, (it->second.ZeFence))
                  : ZE_CALL_NOCHECK(zeFenceQueryStatus, (it->second.ZeFence));

          if (ZeResult == ZE_RESULT_SUCCESS) {
            Queue->resetCommandList(it, true);
            ZeCommandList = nullptr;
          }
        }
      }
    }

    // Release the kernel associated with this event if there is one.
    if (CommandType == PI_COMMAND_TYPE_NDRANGE_KERNEL && CommandData) {
      PI_CALL(piKernelRelease(pi_cast<pi_kernel>(CommandData)));
      CommandData = nullptr;
    }

    // If this event was the LastCommandEvent in the queue, being used
    // to make sure that commands were executed in-order, remove this.
    // If we don't do this, the event can get released and freed leaving
    // a dangling pointer to this event.  It could also cause unneeded
    // already finished events to show up in the wait list.
    if (Queue->LastCommandEvent == this) {
      Queue->LastCommandEvent = nullptr;
    }
  }

  if (!CleanedUp) {
    CleanedUp = true;
    // Release this event since we explicitly retained it on creation.
    // NOTE: that this needs to be done only once for an event so
    // this is guarded with the CleanedUp flag.
    //
    PI_CALL(EventRelease(this, LockedQueue));
  }

  // Make a list of all the dependent events that must have signalled
  // because this event was dependent on them.  This list will be appended
  // to as we walk it so that this algorithm doesn't go recursive
  // due to dependent events themselves being dependent on other events
  // forming a potentially very deep tree, and deep recursion.  That
  // turned out to be a significant problem with the recursive code
  // that preceded this implementation.

  std::list<pi_event> EventsToBeReleased;

  WaitList.collectEventsForReleaseAndDestroyPiZeEventList(EventsToBeReleased);

  while (!EventsToBeReleased.empty()) {
    pi_event DepEvent = EventsToBeReleased.front();
    EventsToBeReleased.pop_front();

    DepEvent->WaitList.collectEventsForReleaseAndDestroyPiZeEventList(
        EventsToBeReleased);
    if (IndirectAccessTrackingEnabled && DepEvent->Queue) {
      // DepEvent has finished, we can release the associated kernel if there is
      // one. This is the earliest place we can do this and it can't be done
      // twice, so it is safe. Lock automatically releases when this goes out of
      // scope.
      // TODO: this code needs to be moved out of the guard.
      auto Lock =
          ((DepEvent->Queue == LockedQueue)
               ? std::unique_lock<std::mutex>()
               : std::unique_lock<std::mutex>(DepEvent->Queue->PiQueueMutex));

      if (DepEvent->CommandType == PI_COMMAND_TYPE_NDRANGE_KERNEL &&
          DepEvent->CommandData) {
        PI_CALL(piKernelRelease(pi_cast<pi_kernel>(DepEvent->CommandData)));
        DepEvent->CommandData = nullptr;
      }
    }
    PI_CALL(EventRelease(DepEvent, LockedQueue));
  }

  return PI_SUCCESS;
}

pi_result piEventsWait(pi_uint32 NumEvents, const pi_event *EventList) {

  if (NumEvents && !EventList) {
    return PI_INVALID_EVENT;
  }
  if (EventsScope == OnDemandHostVisibleProxy) {
    // Make sure to add all host-visible "proxy" event signals if needed.
    // This ensures that all signalling commands are submitted below and
    // thus proxy events can be waited without a deadlock.
    //
    for (uint32_t I = 0; I < NumEvents; I++) {
      ze_event_handle_t ZeHostVisibleEvent;
      if (auto Res =
              EventList[I]->getOrCreateHostVisibleEvent(ZeHostVisibleEvent))
        return Res;
    }
  }
  // Submit dependent open command lists for execution, if any
  for (uint32_t I = 0; I < NumEvents; I++) {
    auto Queue = EventList[I]->Queue;
    if (Queue) {
      // Lock automatically releases when this goes out of scope.
      std::lock_guard<std::mutex> lock(Queue->PiQueueMutex);

      if (Queue->RefCount > 0) {
        if (auto Res = Queue->executeAllOpenCommandLists())
          return Res;
      }
    }
  }
  for (uint32_t I = 0; I < NumEvents; I++) {
    auto HostVisibleEvent = EventList[I]->HostVisibleEvent;
    if (!HostVisibleEvent)
      die("The host-visible proxy event missing");

    ze_event_handle_t ZeEvent = HostVisibleEvent->ZeEvent;
    zePrint("ZeEvent = %#lx\n", pi_cast<std::uintptr_t>(ZeEvent));
    ZE_CALL(zeHostSynchronize, (ZeEvent));

    // NOTE: we are cleaning up after the event here to free resources
    // sooner in case run-time is not calling piEventRelease soon enough.
    EventList[I]->cleanup();
  }
  return PI_SUCCESS;
}

pi_result piEventSetCallback(pi_event Event, pi_int32 CommandExecCallbackType,
                             void (*PFnNotify)(pi_event Event,
                                               pi_int32 EventCommandStatus,
                                               void *UserData),
                             void *UserData) {
  (void)Event;
  (void)CommandExecCallbackType;
  (void)PFnNotify;
  (void)UserData;
  die("piEventSetCallback: deprecated, to be removed");
  return PI_SUCCESS;
}

pi_result piEventSetStatus(pi_event Event, pi_int32 ExecutionStatus) {
  (void)Event;
  (void)ExecutionStatus;
  die("piEventSetStatus: deprecated, to be removed");
  return PI_SUCCESS;
}

pi_result piEventRetain(pi_event Event) {
  ++(Event->RefCount);
  return PI_SUCCESS;
}

pi_result piEventRelease(pi_event Event) {
  return EventRelease(Event, nullptr);
}

static pi_result EventRelease(pi_event Event, pi_queue LockedQueue) {
  PI_ASSERT(Event, PI_INVALID_EVENT);
  if (!Event->RefCount) {
    die("piEventRelease: called on a destroyed event");
  }

  if (--(Event->RefCount) == 0) {
    if (!Event->CleanedUp)
      Event->cleanup(LockedQueue);

    if (Event->CommandType == PI_COMMAND_TYPE_MEM_BUFFER_UNMAP &&
        Event->CommandData) {
      // Free the memory allocated in the piEnqueueMemBufferMap.
      if (auto Res = ZeMemFreeHelper(Event->Context, Event->CommandData))
        return Res;
      Event->CommandData = nullptr;
    }
    if (Event->OwnZeEvent) {
      ZE_CALL(zeEventDestroy, (Event->ZeEvent));
    }
    // It is possible that host-visible event was never created.
    // In case it was check if that's different from this same event
    // and release a reference to it.
    if (Event->HostVisibleEvent && Event->HostVisibleEvent != Event) {
      // Decrement ref-count of the host-visible proxy event.
      PI_CALL(piEventRelease(Event->HostVisibleEvent));
    }

    auto Context = Event->Context;
    if (auto Res = Context->decrementUnreleasedEventsInPool(Event))
      return Res;

    // We intentionally incremented the reference counter when an event is
    // created so that we can avoid pi_queue is released before the associated
    // pi_event is released. Here we have to decrement it so pi_queue
    // can be released successfully.
    if (Event->Queue) {
      PI_CALL(QueueRelease(Event->Queue, LockedQueue));
    }
    delete Event;
  }
  return PI_SUCCESS;
}

pi_result piextEventGetNativeHandle(pi_event Event,
                                    pi_native_handle *NativeHandle) {
  PI_ASSERT(Event, PI_INVALID_EVENT);
  PI_ASSERT(NativeHandle, PI_INVALID_VALUE);

  auto *ZeEvent = pi_cast<ze_event_handle_t *>(NativeHandle);
  *ZeEvent = Event->ZeEvent;

  // Event can potentially be in an open command-list, make sure that
  // it is submitted for execution to avoid potential deadlock if
  // interop app is going to wait for it.
  if (Event->Queue) {
    std::lock_guard<std::mutex> lock(Event->Queue->PiQueueMutex);
    Event->Queue->executeOpenCommandListWithEvent(Event);
  }
  return PI_SUCCESS;
}

pi_result piextEventCreateWithNativeHandle(pi_native_handle NativeHandle,
                                           pi_context Context,
                                           bool OwnNativeHandle,
                                           pi_event *Event) {
  PI_ASSERT(Context, PI_INVALID_CONTEXT);
  PI_ASSERT(Event, PI_INVALID_EVENT);
  PI_ASSERT(NativeHandle, PI_INVALID_VALUE);

  auto ZeEvent = pi_cast<ze_event_handle_t>(NativeHandle);
  *Event = new _pi_event(ZeEvent, nullptr /* ZeEventPool */, Context,
                         PI_COMMAND_TYPE_USER, OwnNativeHandle);

  // Assume native event is host-visible, or otherwise we'd
  // need to create a host-visible proxy for it.
  (*Event)->HostVisibleEvent = *Event;

  return PI_SUCCESS;
}

//
// Sampler
//
pi_result piSamplerCreate(pi_context Context,
                          const pi_sampler_properties *SamplerProperties,
                          pi_sampler *RetSampler) {

  PI_ASSERT(Context, PI_INVALID_CONTEXT);
  PI_ASSERT(RetSampler, PI_INVALID_VALUE);

  // Have the "0" device in context to own the sampler. Rely on Level-Zero
  // drivers to perform migration as necessary for sharing it across multiple
  // devices in the context.
  //
  // TODO: figure out if we instead need explicit copying for acessing
  // the sampler from other devices in the context.
  //
  pi_device Device = Context->Devices[0];

  ze_sampler_handle_t ZeSampler;
  ZeStruct<ze_sampler_desc_t> ZeSamplerDesc;

  // Set the default values for the ZeSamplerDesc.
  ZeSamplerDesc.isNormalized = PI_TRUE;
  ZeSamplerDesc.addressMode = ZE_SAMPLER_ADDRESS_MODE_CLAMP;
  ZeSamplerDesc.filterMode = ZE_SAMPLER_FILTER_MODE_NEAREST;

  // Update the values of the ZeSamplerDesc from the pi_sampler_properties list.
  // Default values will be used if any of the following is true:
  //   a) SamplerProperties list is NULL
  //   b) SamplerProperties list is missing any properties

  if (SamplerProperties) {
    const pi_sampler_properties *CurProperty = SamplerProperties;

    while (*CurProperty != 0) {
      switch (*CurProperty) {
      case PI_SAMPLER_PROPERTIES_NORMALIZED_COORDS: {
        pi_bool CurValueBool = pi_cast<pi_bool>(*(++CurProperty));

        if (CurValueBool == PI_TRUE)
          ZeSamplerDesc.isNormalized = PI_TRUE;
        else if (CurValueBool == PI_FALSE)
          ZeSamplerDesc.isNormalized = PI_FALSE;
        else {
          zePrint("piSamplerCreate: unsupported "
                  "PI_SAMPLER_NORMALIZED_COORDS value\n");
          return PI_INVALID_VALUE;
        }
      } break;

      case PI_SAMPLER_PROPERTIES_ADDRESSING_MODE: {
        pi_sampler_addressing_mode CurValueAddressingMode =
            pi_cast<pi_sampler_addressing_mode>(
                pi_cast<pi_uint32>(*(++CurProperty)));

        // Level Zero runtime with API version 1.2 and lower has a bug:
        // ZE_SAMPLER_ADDRESS_MODE_CLAMP_TO_BORDER is implemented as "clamp to
        // edge" and ZE_SAMPLER_ADDRESS_MODE_CLAMP is implemented as "clamp to
        // border", i.e. logic is flipped. Starting from API version 1.3 this
        // problem is going to be fixed. That's why check for API version to set
        // an address mode.
        ze_api_version_t ZeApiVersion =
            Context->Devices[0]->Platform->ZeApiVersion;
        // TODO: add support for PI_SAMPLER_ADDRESSING_MODE_CLAMP_TO_EDGE
        switch (CurValueAddressingMode) {
        case PI_SAMPLER_ADDRESSING_MODE_NONE:
          ZeSamplerDesc.addressMode = ZE_SAMPLER_ADDRESS_MODE_NONE;
          break;
        case PI_SAMPLER_ADDRESSING_MODE_REPEAT:
          ZeSamplerDesc.addressMode = ZE_SAMPLER_ADDRESS_MODE_REPEAT;
          break;
        case PI_SAMPLER_ADDRESSING_MODE_CLAMP:
          ZeSamplerDesc.addressMode =
              ZeApiVersion < ZE_MAKE_VERSION(1, 3)
                  ? ZE_SAMPLER_ADDRESS_MODE_CLAMP
                  : ZE_SAMPLER_ADDRESS_MODE_CLAMP_TO_BORDER;
          break;
        case PI_SAMPLER_ADDRESSING_MODE_CLAMP_TO_EDGE:
          ZeSamplerDesc.addressMode =
              ZeApiVersion < ZE_MAKE_VERSION(1, 3)
                  ? ZE_SAMPLER_ADDRESS_MODE_CLAMP_TO_BORDER
                  : ZE_SAMPLER_ADDRESS_MODE_CLAMP;
          break;
        case PI_SAMPLER_ADDRESSING_MODE_MIRRORED_REPEAT:
          ZeSamplerDesc.addressMode = ZE_SAMPLER_ADDRESS_MODE_MIRROR;
          break;
        default:
          zePrint("piSamplerCreate: unsupported PI_SAMPLER_ADDRESSING_MODE "
                  "value\n");
          zePrint("PI_SAMPLER_ADDRESSING_MODE=%d\n", CurValueAddressingMode);
          return PI_INVALID_VALUE;
        }
      } break;

      case PI_SAMPLER_PROPERTIES_FILTER_MODE: {
        pi_sampler_filter_mode CurValueFilterMode =
            pi_cast<pi_sampler_filter_mode>(
                pi_cast<pi_uint32>(*(++CurProperty)));

        if (CurValueFilterMode == PI_SAMPLER_FILTER_MODE_NEAREST)
          ZeSamplerDesc.filterMode = ZE_SAMPLER_FILTER_MODE_NEAREST;
        else if (CurValueFilterMode == PI_SAMPLER_FILTER_MODE_LINEAR)
          ZeSamplerDesc.filterMode = ZE_SAMPLER_FILTER_MODE_LINEAR;
        else {
          zePrint("PI_SAMPLER_FILTER_MODE=%d\n", CurValueFilterMode);
          zePrint(
              "piSamplerCreate: unsupported PI_SAMPLER_FILTER_MODE value\n");
          return PI_INVALID_VALUE;
        }
      } break;

      default:
        break;
      }
      CurProperty++;
    }
  }

  ZE_CALL(zeSamplerCreate, (Context->ZeContext, Device->ZeDevice,
                            &ZeSamplerDesc, // TODO: translate properties
                            &ZeSampler));

  try {
    *RetSampler = new _pi_sampler(ZeSampler);
  } catch (const std::bad_alloc &) {
    return PI_OUT_OF_HOST_MEMORY;
  } catch (...) {
    return PI_ERROR_UNKNOWN;
  }
  return PI_SUCCESS;
}

pi_result piSamplerGetInfo(pi_sampler Sampler, pi_sampler_info ParamName,
                           size_t ParamValueSize, void *ParamValue,
                           size_t *ParamValueSizeRet) {
  (void)Sampler;
  (void)ParamName;
  (void)ParamValueSize;
  (void)ParamValue;
  (void)ParamValueSizeRet;

  die("piSamplerGetInfo: not implemented");
  return {};
}

pi_result piSamplerRetain(pi_sampler Sampler) {
  PI_ASSERT(Sampler, PI_INVALID_SAMPLER);

  ++(Sampler->RefCount);
  return PI_SUCCESS;
}

pi_result piSamplerRelease(pi_sampler Sampler) {
  PI_ASSERT(Sampler, PI_INVALID_SAMPLER);

  if (--(Sampler->RefCount) == 0) {
    ZE_CALL(zeSamplerDestroy, (Sampler->ZeSampler));
    delete Sampler;
  }
  return PI_SUCCESS;
}

//
// Queue Commands
//
pi_result piEnqueueEventsWait(pi_queue Queue, pi_uint32 NumEventsInWaitList,
                              const pi_event *EventWaitList, pi_event *Event) {

  PI_ASSERT(Queue, PI_INVALID_QUEUE);
  PI_ASSERT(Event, PI_INVALID_EVENT);

  if (EventWaitList) {
    PI_ASSERT(NumEventsInWaitList > 0, PI_INVALID_VALUE);

    // Lock automatically releases when this goes out of scope.
    std::lock_guard<std::mutex> lock(Queue->PiQueueMutex);

    _pi_ze_event_list_t TmpWaitList = {};
    if (auto Res = TmpWaitList.createAndRetainPiZeEventList(
            NumEventsInWaitList, EventWaitList, Queue))
      return Res;

    // Get a new command list to be used on this call
    pi_command_list_ptr_t CommandList{};
    if (auto Res = Queue->Context->getAvailableCommandList(Queue, CommandList))
      return Res;

    ze_event_handle_t ZeEvent = nullptr;
    auto Res = createEventAndAssociateQueue(Queue, Event, PI_COMMAND_TYPE_USER,
                                            CommandList);
    if (Res != PI_SUCCESS)
      return Res;
    ZeEvent = (*Event)->ZeEvent;
    (*Event)->WaitList = TmpWaitList;

    const auto &WaitList = (*Event)->WaitList;
    auto ZeCommandList = CommandList->first;
    ZE_CALL(zeCommandListAppendWaitOnEvents,
            (ZeCommandList, WaitList.Length, WaitList.ZeEventList));

    ZE_CALL(zeCommandListAppendSignalEvent, (ZeCommandList, ZeEvent));

    // Execute command list asynchronously as the event will be used
    // to track down its completion.
    return Queue->executeCommandList(CommandList);
  }

  // If wait-list is empty, then this particular command should wait until
  // all previous enqueued commands to the command-queue have completed.
  //
  // TODO: find a way to do that without blocking the host.

  // Lock automatically releases when this goes out of scope.
  std::lock_guard<std::mutex> lock(Queue->PiQueueMutex);

  auto Res = createEventAndAssociateQueue(Queue, Event, PI_COMMAND_TYPE_USER,
                                          Queue->CommandListMap.end());
  if (Res != PI_SUCCESS)
    return Res;

  ZE_CALL(zeHostSynchronize, (Queue->ZeComputeCommandQueue));
  for (uint32_t i = 0; i < Queue->ZeCopyCommandQueues.size(); ++i) {
    if (Queue->ZeCopyCommandQueues[i])
      ZE_CALL(zeHostSynchronize, (Queue->ZeCopyCommandQueues[i]));
  }

  Queue->LastCommandEvent = *Event;

  ZE_CALL(zeEventHostSignal, ((*Event)->ZeEvent));
  return PI_SUCCESS;
}

pi_result piEnqueueEventsWaitWithBarrier(pi_queue Queue,
                                         pi_uint32 NumEventsInWaitList,
                                         const pi_event *EventWaitList,
                                         pi_event *Event) {
  PI_ASSERT(Queue, PI_INVALID_QUEUE);
  PI_ASSERT(Event, PI_INVALID_EVENT);

  // Submit dependent open command lists for execution, if any
  // Only do it for queues other than the current, since the barrier
  // will go into current queue submission together with the waited event.
  for (uint32_t I = 0; I < NumEventsInWaitList; I++) {
    auto EventQueue = EventWaitList[I]->Queue;
    if (EventQueue && EventQueue != Queue) {
      // Lock automatically releases when this goes out of scope.
      std::lock_guard<std::mutex> lock(Queue->PiQueueMutex);

      if (EventQueue->RefCount > 0) {
        if (auto Res = EventQueue->executeAllOpenCommandLists())
          return Res;
      }
    }
  }

  // Lock automatically releases when this goes out of scope.
  std::lock_guard<std::mutex> lock(Queue->PiQueueMutex);

  _pi_ze_event_list_t TmpWaitList;
  if (auto Res = TmpWaitList.createAndRetainPiZeEventList(NumEventsInWaitList,
                                                          EventWaitList, Queue))
    return Res;

  // Get a new command list to be used on this call
  bool OkToBatch = true;
  pi_command_list_ptr_t CommandList{};
  if (auto Res = Queue->Context->getAvailableCommandList(
          Queue, CommandList, false /*copy*/, OkToBatch))
    return Res;

  ze_event_handle_t ZeEvent = nullptr;
  auto Res = createEventAndAssociateQueue(Queue, Event, PI_COMMAND_TYPE_USER,
                                          CommandList);
  if (Res != PI_SUCCESS)
    return Res;
  ZeEvent = (*Event)->ZeEvent;
  (*Event)->WaitList = TmpWaitList;

  ZE_CALL(zeCommandListAppendBarrier,
          (CommandList->first, ZeEvent, (*Event)->WaitList.Length,
           (*Event)->WaitList.ZeEventList));

  // Execute command list asynchronously as the event will be used
  // to track down its completion.
  return Queue->executeCommandList(CommandList, false, OkToBatch);
}

pi_result piEnqueueMemBufferRead(pi_queue Queue, pi_mem Src,
                                 pi_bool BlockingRead, size_t Offset,
                                 size_t Size, void *Dst,
                                 pi_uint32 NumEventsInWaitList,
                                 const pi_event *EventWaitList,
                                 pi_event *Event) {
  PI_ASSERT(Src, PI_INVALID_MEM_OBJECT);
  PI_ASSERT(Queue, PI_INVALID_QUEUE);

  return enqueueMemCopyHelper(PI_COMMAND_TYPE_MEM_BUFFER_READ, Queue, Dst,
                              BlockingRead, Size,
                              pi_cast<char *>(Src->getZeHandle()) + Offset,
                              NumEventsInWaitList, EventWaitList, Event);
}

pi_result piEnqueueMemBufferReadRect(
    pi_queue Queue, pi_mem Buffer, pi_bool BlockingRead,
    pi_buff_rect_offset BufferOffset, pi_buff_rect_offset HostOffset,
    pi_buff_rect_region Region, size_t BufferRowPitch, size_t BufferSlicePitch,
    size_t HostRowPitch, size_t HostSlicePitch, void *Ptr,
    pi_uint32 NumEventsInWaitList, const pi_event *EventWaitList,
    pi_event *Event) {

  PI_ASSERT(Buffer, PI_INVALID_MEM_OBJECT);
  PI_ASSERT(Queue, PI_INVALID_QUEUE);

  return enqueueMemCopyRectHelper(
      PI_COMMAND_TYPE_MEM_BUFFER_READ_RECT, Queue, Buffer->getZeHandle(),
      static_cast<char *>(Ptr), BufferOffset, HostOffset, Region,
      BufferRowPitch, HostRowPitch, BufferSlicePitch, HostSlicePitch,
      BlockingRead, NumEventsInWaitList, EventWaitList, Event);
}

} // extern "C"

bool _pi_queue::useCopyEngine(bool PreferCopyEngine) const {
  return (!isInOrderQueue() || UseCopyEngineForInOrderQueue) &&
         PreferCopyEngine && Device->hasCopyEngine();
}

// Shared by all memory read/write/copy PI interfaces.
// PI interfaces must not have queue's mutex locked on entry.
static pi_result enqueueMemCopyHelper(pi_command_type CommandType,
                                      pi_queue Queue, void *Dst,
                                      pi_bool BlockingWrite, size_t Size,
                                      const void *Src,
                                      pi_uint32 NumEventsInWaitList,
                                      const pi_event *EventWaitList,
                                      pi_event *Event, bool PreferCopyEngine) {
  PI_ASSERT(Queue, PI_INVALID_QUEUE);
  PI_ASSERT(Event, PI_INVALID_EVENT);
  // Lock automatically releases when this goes out of scope.
  std::lock_guard<std::mutex> lock(Queue->PiQueueMutex);

  _pi_ze_event_list_t TmpWaitList;
  if (auto Res = TmpWaitList.createAndRetainPiZeEventList(NumEventsInWaitList,
                                                          EventWaitList, Queue))
    return Res;

  // Get a new command list to be used on this call
  pi_command_list_ptr_t CommandList{};
  bool UseCopyEngine = Queue->useCopyEngine(PreferCopyEngine);

  // We want to batch these commands to avoid extra submissions (costly)
  bool OkToBatch = true;

  if (auto Res = Queue->Context->getAvailableCommandList(
          Queue, CommandList, UseCopyEngine, OkToBatch))
    return Res;

  ze_event_handle_t ZeEvent = nullptr;
  auto Res =
      createEventAndAssociateQueue(Queue, Event, CommandType, CommandList);
  if (Res != PI_SUCCESS)
    return Res;
  ZeEvent = (*Event)->ZeEvent;
  (*Event)->WaitList = TmpWaitList;

  const auto &ZeCommandList = CommandList->first;
  const auto &WaitList = (*Event)->WaitList;
  if (WaitList.Length) {

    ZE_CALL(zeCommandListAppendWaitOnEvents,
            (ZeCommandList, WaitList.Length, WaitList.ZeEventList));
  }

  ZE_CALL(zeCommandListAppendMemoryCopy,
          (ZeCommandList, Dst, Src, Size, ZeEvent, 0, nullptr));

  zePrint("calling zeCommandListAppendMemoryCopy() with\n"
          "  ZeEvent %#lx\n",
          pi_cast<std::uintptr_t>(ZeEvent));
  printZeEventList(WaitList);

  if (auto Res =
          Queue->executeCommandList(CommandList, BlockingWrite, OkToBatch))
    return Res;

  return PI_SUCCESS;
}

// Shared by all memory read/write/copy rect PI interfaces.
// PI interfaces must not have queue's mutex locked on entry.
static pi_result enqueueMemCopyRectHelper(
    pi_command_type CommandType, pi_queue Queue, void *SrcBuffer,
    void *DstBuffer, pi_buff_rect_offset SrcOrigin,
    pi_buff_rect_offset DstOrigin, pi_buff_rect_region Region,
    size_t SrcRowPitch, size_t DstRowPitch, size_t SrcSlicePitch,
    size_t DstSlicePitch, pi_bool Blocking, pi_uint32 NumEventsInWaitList,
    const pi_event *EventWaitList, pi_event *Event, bool PreferCopyEngine) {

  PI_ASSERT(Region && SrcOrigin && DstOrigin && Queue, PI_INVALID_VALUE);
  PI_ASSERT(Event, PI_INVALID_EVENT);

  // Lock automatically releases when this goes out of scope.
  std::lock_guard<std::mutex> lock(Queue->PiQueueMutex);

  _pi_ze_event_list_t TmpWaitList;
  if (auto Res = TmpWaitList.createAndRetainPiZeEventList(NumEventsInWaitList,
                                                          EventWaitList, Queue))
    return Res;

  // Get a new command list to be used on this call
  pi_command_list_ptr_t CommandList{};
  bool UseCopyEngine = Queue->useCopyEngine(PreferCopyEngine);
  // We want to batch these commands to avoid extra submissions (costly)
  bool OkToBatch = true;
  if (auto Res = Queue->Context->getAvailableCommandList(
          Queue, CommandList, UseCopyEngine, OkToBatch))
    return Res;

  ze_event_handle_t ZeEvent = nullptr;
  auto Res =
      createEventAndAssociateQueue(Queue, Event, CommandType, CommandList);
  if (Res != PI_SUCCESS)
    return Res;
  ZeEvent = (*Event)->ZeEvent;
  (*Event)->WaitList = TmpWaitList;

  const auto &ZeCommandList = CommandList->first;
  const auto &WaitList = (*Event)->WaitList;

  if (WaitList.Length) {
    ZE_CALL(zeCommandListAppendWaitOnEvents,
            (ZeCommandList, WaitList.Length, WaitList.ZeEventList));
  }
  zePrint("calling zeCommandListAppendMemoryCopy() with\n"
          "  ZeEvent %#lx\n",
          pi_cast<std::uintptr_t>(ZeEvent));
  printZeEventList(WaitList);

  uint32_t SrcOriginX = pi_cast<uint32_t>(SrcOrigin->x_bytes);
  uint32_t SrcOriginY = pi_cast<uint32_t>(SrcOrigin->y_scalar);
  uint32_t SrcOriginZ = pi_cast<uint32_t>(SrcOrigin->z_scalar);

  uint32_t SrcPitch = SrcRowPitch;
  if (SrcPitch == 0)
    SrcPitch = pi_cast<uint32_t>(Region->width_bytes);

  if (SrcSlicePitch == 0)
    SrcSlicePitch = pi_cast<uint32_t>(Region->height_scalar) * SrcPitch;

  uint32_t DstOriginX = pi_cast<uint32_t>(DstOrigin->x_bytes);
  uint32_t DstOriginY = pi_cast<uint32_t>(DstOrigin->y_scalar);
  uint32_t DstOriginZ = pi_cast<uint32_t>(DstOrigin->z_scalar);

  uint32_t DstPitch = DstRowPitch;
  if (DstPitch == 0)
    DstPitch = pi_cast<uint32_t>(Region->width_bytes);

  if (DstSlicePitch == 0)
    DstSlicePitch = pi_cast<uint32_t>(Region->height_scalar) * DstPitch;

  uint32_t Width = pi_cast<uint32_t>(Region->width_bytes);
  uint32_t Height = pi_cast<uint32_t>(Region->height_scalar);
  uint32_t Depth = pi_cast<uint32_t>(Region->depth_scalar);

  const ze_copy_region_t ZeSrcRegion = {SrcOriginX, SrcOriginY, SrcOriginZ,
                                        Width,      Height,     Depth};
  const ze_copy_region_t ZeDstRegion = {DstOriginX, DstOriginY, DstOriginZ,
                                        Width,      Height,     Depth};

  ZE_CALL(zeCommandListAppendMemoryCopyRegion,
          (ZeCommandList, DstBuffer, &ZeDstRegion, DstPitch, DstSlicePitch,
           SrcBuffer, &ZeSrcRegion, SrcPitch, SrcSlicePitch, nullptr, 0,
           nullptr));

  zePrint("calling zeCommandListAppendMemoryCopyRegion()\n");

  ZE_CALL(zeCommandListAppendBarrier, (ZeCommandList, ZeEvent, 0, nullptr));

  zePrint("calling zeCommandListAppendBarrier() with Event %#lx\n",
          pi_cast<std::uintptr_t>(ZeEvent));

  if (auto Res = Queue->executeCommandList(CommandList, Blocking, OkToBatch))
    return Res;

  return PI_SUCCESS;
}

extern "C" {

pi_result piEnqueueMemBufferWrite(pi_queue Queue, pi_mem Buffer,
                                  pi_bool BlockingWrite, size_t Offset,
                                  size_t Size, const void *Ptr,
                                  pi_uint32 NumEventsInWaitList,
                                  const pi_event *EventWaitList,
                                  pi_event *Event) {

  PI_ASSERT(Buffer, PI_INVALID_MEM_OBJECT);
  PI_ASSERT(Queue, PI_INVALID_QUEUE);

  return enqueueMemCopyHelper(PI_COMMAND_TYPE_MEM_BUFFER_WRITE, Queue,
                              pi_cast<char *>(Buffer->getZeHandle()) +
                                  Offset, // dst
                              BlockingWrite, Size,
                              Ptr, // src
                              NumEventsInWaitList, EventWaitList, Event);
}

pi_result piEnqueueMemBufferWriteRect(
    pi_queue Queue, pi_mem Buffer, pi_bool BlockingWrite,
    pi_buff_rect_offset BufferOffset, pi_buff_rect_offset HostOffset,
    pi_buff_rect_region Region, size_t BufferRowPitch, size_t BufferSlicePitch,
    size_t HostRowPitch, size_t HostSlicePitch, const void *Ptr,
    pi_uint32 NumEventsInWaitList, const pi_event *EventWaitList,
    pi_event *Event) {

  PI_ASSERT(Buffer, PI_INVALID_MEM_OBJECT);
  PI_ASSERT(Queue, PI_INVALID_QUEUE);

  return enqueueMemCopyRectHelper(
      PI_COMMAND_TYPE_MEM_BUFFER_WRITE_RECT, Queue,
      const_cast<char *>(static_cast<const char *>(Ptr)), Buffer->getZeHandle(),
      HostOffset, BufferOffset, Region, HostRowPitch, BufferRowPitch,
      HostSlicePitch, BufferSlicePitch, BlockingWrite, NumEventsInWaitList,
      EventWaitList, Event);
}

pi_result piEnqueueMemBufferCopy(pi_queue Queue, pi_mem SrcBuffer,
                                 pi_mem DstBuffer, size_t SrcOffset,
                                 size_t DstOffset, size_t Size,
                                 pi_uint32 NumEventsInWaitList,
                                 const pi_event *EventWaitList,
                                 pi_event *Event) {
  PI_ASSERT(SrcBuffer && DstBuffer, PI_INVALID_MEM_OBJECT);
  PI_ASSERT(Queue, PI_INVALID_QUEUE);
  // Copy engine is preferred only for host to device transfer.
  // Device to device transfers run faster on compute engines.
  bool PreferCopyEngine = (SrcBuffer->OnHost || DstBuffer->OnHost);

  // Temporary option added to use copy engine for D2D copy
  PreferCopyEngine |= UseCopyEngineForD2DCopy;

  return enqueueMemCopyHelper(
      PI_COMMAND_TYPE_MEM_BUFFER_COPY, Queue,
      pi_cast<char *>(DstBuffer->getZeHandle()) + DstOffset,
      false, // blocking
      Size, pi_cast<char *>(SrcBuffer->getZeHandle()) + SrcOffset,
      NumEventsInWaitList, EventWaitList, Event, PreferCopyEngine);
}

pi_result piEnqueueMemBufferCopyRect(
    pi_queue Queue, pi_mem SrcBuffer, pi_mem DstBuffer,
    pi_buff_rect_offset SrcOrigin, pi_buff_rect_offset DstOrigin,
    pi_buff_rect_region Region, size_t SrcRowPitch, size_t SrcSlicePitch,
    size_t DstRowPitch, size_t DstSlicePitch, pi_uint32 NumEventsInWaitList,
    const pi_event *EventWaitList, pi_event *Event) {
  PI_ASSERT(SrcBuffer && DstBuffer, PI_INVALID_MEM_OBJECT);
  PI_ASSERT(Queue, PI_INVALID_QUEUE);
  // Copy engine is preferred only for host to device transfer.
  // Device to device transfers run faster on compute engines.
  bool PreferCopyEngine = (SrcBuffer->OnHost || DstBuffer->OnHost);
  return enqueueMemCopyRectHelper(
      PI_COMMAND_TYPE_MEM_BUFFER_COPY_RECT, Queue, SrcBuffer->getZeHandle(),
      DstBuffer->getZeHandle(), SrcOrigin, DstOrigin, Region, SrcRowPitch,
      DstRowPitch, SrcSlicePitch, DstSlicePitch,
      false, // blocking
      NumEventsInWaitList, EventWaitList, Event, PreferCopyEngine);
}

} // extern "C"

//
// Caller of this must assure that the Queue is non-null and has not
// acquired the lock.
static pi_result
enqueueMemFillHelper(pi_command_type CommandType, pi_queue Queue, void *Ptr,
                     const void *Pattern, size_t PatternSize, size_t Size,
                     pi_uint32 NumEventsInWaitList,
                     const pi_event *EventWaitList, pi_event *Event) {
  PI_ASSERT(Queue, PI_INVALID_QUEUE);
  PI_ASSERT(Event, PI_INVALID_EVENT);

  // Lock automatically releases when this goes out of scope.
  std::lock_guard<std::mutex> lock(Queue->PiQueueMutex);

  _pi_ze_event_list_t TmpWaitList;
  if (auto Res = TmpWaitList.createAndRetainPiZeEventList(NumEventsInWaitList,
                                                          EventWaitList, Queue))
    return Res;

  bool PreferCopyEngine = true;
  size_t MaxPatternSize =
      Queue->Device->ZeComputeQueueGroupProperties.maxMemoryFillPatternSize;

  // Performance analysis on a simple SYCL data "fill" test shows copy engine
  // is faster than compute engine for such operations.
  //
  // Make sure that pattern size matches the capability of the copy queue.
  //
  if (PreferCopyEngine && Queue->Device->hasCopyEngine() &&
      PatternSize <= Queue->Device->ZeMainCopyQueueGroupProperties
                         .maxMemoryFillPatternSize) {
    MaxPatternSize =
        Queue->Device->ZeMainCopyQueueGroupProperties.maxMemoryFillPatternSize;
  } else {
    // pattern size does not fit within capability of copy queue.
    // Try compute queue instead.
    PreferCopyEngine = false;
  }
  // Pattern size must fit the queue.
  PI_ASSERT(PatternSize <= MaxPatternSize, PI_INVALID_VALUE);
  // Pattern size must be a power of two.
  PI_ASSERT((PatternSize > 0) && ((PatternSize & (PatternSize - 1)) == 0),
            PI_INVALID_VALUE);

  pi_command_list_ptr_t CommandList{};
  bool UseCopyEngine = Queue->useCopyEngine(PreferCopyEngine);
  // We want to batch these commands to avoid extra submissions (costly)
  bool OkToBatch = true;
  if (auto Res = Queue->Context->getAvailableCommandList(
          Queue, CommandList, UseCopyEngine, OkToBatch))
    return Res;

  ze_event_handle_t ZeEvent = nullptr;
  auto Res =
      createEventAndAssociateQueue(Queue, Event, CommandType, CommandList);
  if (Res != PI_SUCCESS)
    return Res;
  ZeEvent = (*Event)->ZeEvent;
  (*Event)->WaitList = TmpWaitList;

  const auto &ZeCommandList = CommandList->first;
  const auto &WaitList = (*Event)->WaitList;

  if (WaitList.Length) {
    ZE_CALL(zeCommandListAppendWaitOnEvents,
            (ZeCommandList, WaitList.Length, WaitList.ZeEventList));
  }

  ZE_CALL(
      zeCommandListAppendMemoryFill,
      (ZeCommandList, Ptr, Pattern, PatternSize, Size, ZeEvent, 0, nullptr));

  zePrint("calling zeCommandListAppendMemoryFill() with\n"
          "  ZeEvent %#lx\n",
          pi_cast<pi_uint64>(ZeEvent));
  printZeEventList(WaitList);

  // Execute command list asynchronously, as the event will be used
  // to track down its completion.
  if (auto Res = Queue->executeCommandList(CommandList, false, OkToBatch))
    return Res;

  return PI_SUCCESS;
}

extern "C" {

pi_result piEnqueueMemBufferFill(pi_queue Queue, pi_mem Buffer,
                                 const void *Pattern, size_t PatternSize,
                                 size_t Offset, size_t Size,
                                 pi_uint32 NumEventsInWaitList,
                                 const pi_event *EventWaitList,
                                 pi_event *Event) {

  PI_ASSERT(Buffer, PI_INVALID_MEM_OBJECT);
  PI_ASSERT(Queue, PI_INVALID_QUEUE);

  return enqueueMemFillHelper(PI_COMMAND_TYPE_MEM_BUFFER_FILL, Queue,
                              pi_cast<char *>(Buffer->getZeHandle()) + Offset,
                              Pattern, PatternSize, Size, NumEventsInWaitList,
                              EventWaitList, Event);
}

static pi_result USMHostAllocImpl(void **ResultPtr, pi_context Context,
                                  pi_usm_mem_properties *Properties,
                                  size_t Size, pi_uint32 Alignment);

pi_result piEnqueueMemBufferMap(pi_queue Queue, pi_mem Buffer,
                                pi_bool BlockingMap, pi_map_flags MapFlags,
                                size_t Offset, size_t Size,
                                pi_uint32 NumEventsInWaitList,
                                const pi_event *EventWaitList, pi_event *Event,
                                void **RetMap) {

  // TODO: we don't implement read-only or write-only, always read-write.
  // assert((map_flags & PI_MAP_READ) != 0);
  // assert((map_flags & PI_MAP_WRITE) != 0);
  PI_ASSERT(Buffer, PI_INVALID_MEM_OBJECT);
  PI_ASSERT(Queue, PI_INVALID_QUEUE);
  PI_ASSERT(Event, PI_INVALID_EVENT);

  ze_event_handle_t ZeEvent = nullptr;

  {
    // Lock automatically releases when this goes out of scope.
    std::lock_guard<std::mutex> lock(Queue->PiQueueMutex);

    _pi_ze_event_list_t TmpWaitList;
    if (auto Res = TmpWaitList.createAndRetainPiZeEventList(
            NumEventsInWaitList, EventWaitList, Queue))
      return Res;

    auto Res = createEventAndAssociateQueue(Queue, Event,
                                            PI_COMMAND_TYPE_MEM_BUFFER_MAP,
                                            Queue->CommandListMap.end());
    if (Res != PI_SUCCESS)
      return Res;
    ZeEvent = (*Event)->ZeEvent;
    (*Event)->WaitList = TmpWaitList;
  }

  // TODO: Level Zero is missing the memory "mapping" capabilities, so we are
  // left to doing new memory allocation and a copy (read) on discrete devices.
  // For integrated devices, we have allocated the buffer in host memory so no
  // actions are needed here except for synchronizing on incoming events.
  // A host-to-host copy is done if a host pointer had been supplied during
  // buffer creation on integrated devices.
  //
  // TODO: for discrete, check if the input buffer is already allocated
  // in shared memory and thus is accessible from the host as is.
  // Can we get SYCL RT to predict/allocate in shared memory
  // from the beginning?

  // For integrated devices the buffer has been allocated in host memory.
  if (Buffer->OnHost) {
    // Wait on incoming events before doing the copy
    PI_CALL(piEventsWait(NumEventsInWaitList, EventWaitList));

    if (Queue->isInOrderQueue()) {
      pi_event TmpLastCommandEvent = nullptr;

      {
        // Lock automatically releases when this goes out of scope.
        std::lock_guard<std::mutex> lock(Queue->PiQueueMutex);
        TmpLastCommandEvent = Queue->LastCommandEvent;
      }

      if (TmpLastCommandEvent != nullptr) {
        PI_CALL(piEventsWait(1, &TmpLastCommandEvent));
      }
    }

    if (Buffer->MapHostPtr) {
      *RetMap = Buffer->MapHostPtr + Offset;
      if (!Buffer->HostPtrImported &&
          !(MapFlags & PI_MAP_WRITE_INVALIDATE_REGION))
        memcpy(*RetMap, pi_cast<char *>(Buffer->getZeHandle()) + Offset, Size);
    } else {
      *RetMap = pi_cast<char *>(Buffer->getZeHandle()) + Offset;
    }

    // Signal this event
    ZE_CALL(zeEventHostSignal, (ZeEvent));

    return Buffer->addMapping(*RetMap, Offset, Size);
  }

  // Lock automatically releases when this goes out of scope.
  std::lock_guard<std::mutex> lock(Queue->PiQueueMutex);

  // For discrete devices we need a command list
  pi_command_list_ptr_t CommandList{};
  if (auto Res = Queue->Context->getAvailableCommandList(Queue, CommandList))
    return Res;

  // Set the commandlist in the event
  if (Event) {
    (*Event)->ZeCommandList = CommandList->first;
    CommandList->second.append(*Event);
    PI_CALL(piEventRetain(*Event));
  }

  if (Buffer->MapHostPtr) {
    *RetMap = Buffer->MapHostPtr + Offset;
  } else {
    if (auto Res = ZeHostMemAllocHelper(RetMap, Queue->Context, Size))
      return Res;
  }
  const auto &ZeCommandList = CommandList->first;
  const auto &WaitList = (*Event)->WaitList;

  if (WaitList.Length) {
    ZE_CALL(zeCommandListAppendWaitOnEvents,
            (ZeCommandList, WaitList.Length, WaitList.ZeEventList));
  }

  ZE_CALL(zeCommandListAppendMemoryCopy,
          (ZeCommandList, *RetMap,
           pi_cast<char *>(Buffer->getZeHandle()) + Offset, Size, ZeEvent, 0,
           nullptr));

  if (auto Res = Queue->executeCommandList(CommandList, BlockingMap))
    return Res;

  return Buffer->addMapping(*RetMap, Offset, Size);
}

pi_result piEnqueueMemUnmap(pi_queue Queue, pi_mem MemObj, void *MappedPtr,
                            pi_uint32 NumEventsInWaitList,
                            const pi_event *EventWaitList, pi_event *Event) {
  PI_ASSERT(Queue, PI_INVALID_QUEUE);
  PI_ASSERT(Event, PI_INVALID_EVENT);

  // TODO: handle the case when user does not care to follow the event
  // of unmap completion.
  PI_ASSERT(Event, PI_INVALID_EVENT);

  ze_event_handle_t ZeEvent = nullptr;
  {
    // Lock automatically releases when this goes out of scope.
    std::lock_guard<std::mutex> lock(Queue->PiQueueMutex);

    _pi_ze_event_list_t TmpWaitList;
    if (auto Res = TmpWaitList.createAndRetainPiZeEventList(
            NumEventsInWaitList, EventWaitList, Queue))
      return Res;

    auto Res = createEventAndAssociateQueue(Queue, Event,
                                            PI_COMMAND_TYPE_MEM_BUFFER_UNMAP,
                                            Queue->CommandListMap.end());
    if (Res != PI_SUCCESS)
      return Res;
    ZeEvent = (*Event)->ZeEvent;
    (*Event)->WaitList = TmpWaitList;
  }

  _pi_mem::Mapping MapInfo = {};
  if (pi_result Res = MemObj->removeMapping(MappedPtr, MapInfo))
    return Res;

  // NOTE: we still have to free the host memory allocated/returned by
  // piEnqueueMemBufferMap, but can only do so after the above copy
  // is completed. Instead of waiting for It here (blocking), we shall
  // do so in piEventRelease called for the pi_event tracking the unmap.
  // In the case of an integrated device, the map operation does not allocate
  // any memory, so there is nothing to free. This is indicated by a nullptr.
  if (Event)
    (*Event)->CommandData =
        (MemObj->OnHost ? nullptr : (MemObj->MapHostPtr ? nullptr : MappedPtr));

  // For integrated devices the buffer is allocated in host memory.
  if (MemObj->OnHost) {
    // Wait on incoming events before doing the copy
    PI_CALL(piEventsWait(NumEventsInWaitList, EventWaitList));

    if (Queue->isInOrderQueue()) {
      pi_event TmpLastCommandEvent = nullptr;

      {
        // Lock automatically releases when this goes out of scope.
        std::lock_guard<std::mutex> lock(Queue->PiQueueMutex);
        TmpLastCommandEvent = Queue->LastCommandEvent;
      }

      if (TmpLastCommandEvent != nullptr) {
        PI_CALL(piEventsWait(1, &TmpLastCommandEvent));
      }
    }

    if (MemObj->MapHostPtr)
      memcpy(pi_cast<char *>(MemObj->getZeHandle()) + MapInfo.Offset, MappedPtr,
             MapInfo.Size);

    // Signal this event
    ZE_CALL(zeEventHostSignal, (ZeEvent));

    return PI_SUCCESS;
  }

  // Lock automatically releases when this goes out of scope.
  std::lock_guard<std::mutex> lock(Queue->PiQueueMutex);

  pi_command_list_ptr_t CommandList{};
  if (auto Res = Queue->Context->getAvailableCommandList(Queue, CommandList))
    return Res;

  // Set the commandlist in the event
  (*Event)->ZeCommandList = CommandList->first;
  CommandList->second.append(*Event);
  PI_CALL(piEventRetain(*Event));

  const auto &ZeCommandList = CommandList->first;
  if ((*Event)->WaitList.Length) {
    ZE_CALL(zeCommandListAppendWaitOnEvents,
            (ZeCommandList, (*Event)->WaitList.Length,
             (*Event)->WaitList.ZeEventList));
  }

  // TODO: Level Zero is missing the memory "mapping" capabilities, so we are
  // left to doing copy (write back to the device).
  //
  // NOTE: Keep this in sync with the implementation of
  // piEnqueueMemBufferMap/piEnqueueMemImageMap.

  ZE_CALL(zeCommandListAppendMemoryCopy,
          (ZeCommandList,
           pi_cast<char *>(MemObj->getZeHandle()) + MapInfo.Offset, MappedPtr,
           MapInfo.Size, ZeEvent, 0, nullptr));

  // Execute command list asynchronously, as the event will be used
  // to track down its completion.
  if (auto Res = Queue->executeCommandList(CommandList))
    return Res;

  return PI_SUCCESS;
}

pi_result piMemImageGetInfo(pi_mem Image, pi_image_info ParamName,
                            size_t ParamValueSize, void *ParamValue,
                            size_t *ParamValueSizeRet) {
  (void)Image;
  (void)ParamName;
  (void)ParamValueSize;
  (void)ParamValue;
  (void)ParamValueSizeRet;

  die("piMemImageGetInfo: not implemented");
  return {};
}

} // extern "C"

static pi_result getImageRegionHelper(pi_mem Mem, pi_image_offset Origin,
                                      pi_image_region Region,
                                      ze_image_region_t &ZeRegion) {

  PI_ASSERT(Mem, PI_INVALID_MEM_OBJECT);
  PI_ASSERT(Origin, PI_INVALID_VALUE);

#ifndef NDEBUG
  PI_ASSERT(Mem->isImage(), PI_INVALID_MEM_OBJECT);
  auto Image = static_cast<_pi_image *>(Mem);
  ze_image_desc_t &ZeImageDesc = Image->ZeImageDesc;

  PI_ASSERT((ZeImageDesc.type == ZE_IMAGE_TYPE_1D && Origin->y == 0 &&
             Origin->z == 0) ||
                (ZeImageDesc.type == ZE_IMAGE_TYPE_1DARRAY && Origin->z == 0) ||
                (ZeImageDesc.type == ZE_IMAGE_TYPE_2D && Origin->z == 0) ||
                (ZeImageDesc.type == ZE_IMAGE_TYPE_3D),
            PI_INVALID_VALUE);

  PI_ASSERT(Region->width && Region->height && Region->depth, PI_INVALID_VALUE);
  PI_ASSERT(
      (ZeImageDesc.type == ZE_IMAGE_TYPE_1D && Region->height == 1 &&
       Region->depth == 1) ||
          (ZeImageDesc.type == ZE_IMAGE_TYPE_1DARRAY && Region->depth == 1) ||
          (ZeImageDesc.type == ZE_IMAGE_TYPE_2D && Region->depth == 1) ||
          (ZeImageDesc.type == ZE_IMAGE_TYPE_3D),
      PI_INVALID_VALUE);
#endif // !NDEBUG

  uint32_t OriginX = pi_cast<uint32_t>(Origin->x);
  uint32_t OriginY = pi_cast<uint32_t>(Origin->y);
  uint32_t OriginZ = pi_cast<uint32_t>(Origin->z);

  uint32_t Width = pi_cast<uint32_t>(Region->width);
  uint32_t Height = pi_cast<uint32_t>(Region->height);
  uint32_t Depth = pi_cast<uint32_t>(Region->depth);

  ZeRegion = {OriginX, OriginY, OriginZ, Width, Height, Depth};

  return PI_SUCCESS;
}

// Helper function to implement image read/write/copy.
// Caller must not hold a lock on the Queue passed in.
static pi_result enqueueMemImageCommandHelper(
    pi_command_type CommandType, pi_queue Queue,
    const void *Src, // image or ptr
    void *Dst,       // image or ptr
    pi_bool IsBlocking, pi_image_offset SrcOrigin, pi_image_offset DstOrigin,
    pi_image_region Region, size_t RowPitch, size_t SlicePitch,
    pi_uint32 NumEventsInWaitList, const pi_event *EventWaitList,
    pi_event *Event, bool PreferCopyEngine = false) {
  PI_ASSERT(Queue, PI_INVALID_QUEUE);
  PI_ASSERT(Event, PI_INVALID_EVENT);

  // Lock automatically releases when this goes out of scope.
  std::lock_guard<std::mutex> lock(Queue->PiQueueMutex);

  _pi_ze_event_list_t TmpWaitList;
  if (auto Res = TmpWaitList.createAndRetainPiZeEventList(NumEventsInWaitList,
                                                          EventWaitList, Queue))
    return Res;

  // Get a new command list to be used on this call
  pi_command_list_ptr_t CommandList{};
  bool UseCopyEngine = Queue->useCopyEngine(PreferCopyEngine);
  // We want to batch these commands to avoid extra submissions (costly)
  bool OkToBatch = true;
  if (auto Res = Queue->Context->getAvailableCommandList(
          Queue, CommandList, UseCopyEngine, OkToBatch))
    return Res;

  ze_event_handle_t ZeEvent = nullptr;
  auto Res =
      createEventAndAssociateQueue(Queue, Event, CommandType, CommandList);
  if (Res != PI_SUCCESS)
    return Res;
  ZeEvent = (*Event)->ZeEvent;
  (*Event)->WaitList = TmpWaitList;

  const auto &ZeCommandList = CommandList->first;
  const auto &WaitList = (*Event)->WaitList;

  if (WaitList.Length) {
    ZE_CALL(zeCommandListAppendWaitOnEvents,
            (ZeCommandList, WaitList.Length, WaitList.ZeEventList));
  }
  if (CommandType == PI_COMMAND_TYPE_IMAGE_READ) {
    pi_mem SrcMem = pi_cast<pi_mem>(const_cast<void *>(Src));

    ze_image_region_t ZeSrcRegion;
    auto Result = getImageRegionHelper(SrcMem, SrcOrigin, Region, ZeSrcRegion);
    if (Result != PI_SUCCESS)
      return Result;

    // TODO: Level Zero does not support row_pitch/slice_pitch for images yet.
    // Check that SYCL RT did not want pitch larger than default.
    (void)RowPitch;
    (void)SlicePitch;
#ifndef NDEBUG
    PI_ASSERT(SrcMem->isImage(), PI_INVALID_MEM_OBJECT);

    auto SrcImage = static_cast<_pi_image *>(SrcMem);
    const ze_image_desc_t &ZeImageDesc = SrcImage->ZeImageDesc;
    PI_ASSERT(
        RowPitch == 0 ||
            // special case RGBA image pitch equal to region's width
            (ZeImageDesc.format.layout == ZE_IMAGE_FORMAT_LAYOUT_32_32_32_32 &&
             RowPitch == 4 * 4 * ZeSrcRegion.width) ||
            (ZeImageDesc.format.layout == ZE_IMAGE_FORMAT_LAYOUT_16_16_16_16 &&
             RowPitch == 4 * 2 * ZeSrcRegion.width) ||
            (ZeImageDesc.format.layout == ZE_IMAGE_FORMAT_LAYOUT_8_8_8_8 &&
             RowPitch == 4 * ZeSrcRegion.width),
        PI_INVALID_IMAGE_SIZE);
    PI_ASSERT(SlicePitch == 0 || SlicePitch == RowPitch * ZeSrcRegion.height,
              PI_INVALID_IMAGE_SIZE);
#endif // !NDEBUG

    ZE_CALL(zeCommandListAppendImageCopyToMemory,
            (ZeCommandList, Dst,
             pi_cast<ze_image_handle_t>(SrcMem->getZeHandle()), &ZeSrcRegion,
             ZeEvent, 0, nullptr));
  } else if (CommandType == PI_COMMAND_TYPE_IMAGE_WRITE) {
    pi_mem DstMem = pi_cast<pi_mem>(Dst);
    ze_image_region_t ZeDstRegion;
    auto Result = getImageRegionHelper(DstMem, DstOrigin, Region, ZeDstRegion);
    if (Result != PI_SUCCESS)
      return Result;

      // TODO: Level Zero does not support row_pitch/slice_pitch for images yet.
      // Check that SYCL RT did not want pitch larger than default.
#ifndef NDEBUG
    PI_ASSERT(DstMem->isImage(), PI_INVALID_MEM_OBJECT);

    auto DstImage = static_cast<_pi_image *>(DstMem);
    const ze_image_desc_t &ZeImageDesc = DstImage->ZeImageDesc;
    PI_ASSERT(
        RowPitch == 0 ||
            // special case RGBA image pitch equal to region's width
            (ZeImageDesc.format.layout == ZE_IMAGE_FORMAT_LAYOUT_32_32_32_32 &&
             RowPitch == 4 * 4 * ZeDstRegion.width) ||
            (ZeImageDesc.format.layout == ZE_IMAGE_FORMAT_LAYOUT_16_16_16_16 &&
             RowPitch == 4 * 2 * ZeDstRegion.width) ||
            (ZeImageDesc.format.layout == ZE_IMAGE_FORMAT_LAYOUT_8_8_8_8 &&
             RowPitch == 4 * ZeDstRegion.width),
        PI_INVALID_IMAGE_SIZE);
    PI_ASSERT(SlicePitch == 0 || SlicePitch == RowPitch * ZeDstRegion.height,
              PI_INVALID_IMAGE_SIZE);
#endif // !NDEBUG

    ZE_CALL(zeCommandListAppendImageCopyFromMemory,
            (ZeCommandList, pi_cast<ze_image_handle_t>(DstMem->getZeHandle()),
             Src, &ZeDstRegion, ZeEvent, 0, nullptr));
  } else if (CommandType == PI_COMMAND_TYPE_IMAGE_COPY) {
    pi_mem SrcImage = pi_cast<pi_mem>(const_cast<void *>(Src));
    pi_mem DstImage = pi_cast<pi_mem>(Dst);

    ze_image_region_t ZeSrcRegion;
    auto Result =
        getImageRegionHelper(SrcImage, SrcOrigin, Region, ZeSrcRegion);
    if (Result != PI_SUCCESS)
      return Result;
    ze_image_region_t ZeDstRegion;
    Result = getImageRegionHelper(DstImage, DstOrigin, Region, ZeDstRegion);
    if (Result != PI_SUCCESS)
      return Result;

    ZE_CALL(zeCommandListAppendImageCopyRegion,
            (ZeCommandList, pi_cast<ze_image_handle_t>(DstImage->getZeHandle()),
             pi_cast<ze_image_handle_t>(SrcImage->getZeHandle()), &ZeDstRegion,
             &ZeSrcRegion, ZeEvent, 0, nullptr));
  } else {
    zePrint("enqueueMemImageUpdate: unsupported image command type\n");
    return PI_INVALID_OPERATION;
  }

  if (auto Res = Queue->executeCommandList(CommandList, IsBlocking, OkToBatch))
    return Res;

  return PI_SUCCESS;
}

extern "C" {

pi_result piEnqueueMemImageRead(pi_queue Queue, pi_mem Image,
                                pi_bool BlockingRead, pi_image_offset Origin,
                                pi_image_region Region, size_t RowPitch,
                                size_t SlicePitch, void *Ptr,
                                pi_uint32 NumEventsInWaitList,
                                const pi_event *EventWaitList,
                                pi_event *Event) {
  PI_ASSERT(Queue, PI_INVALID_QUEUE);

  return enqueueMemImageCommandHelper(
      PI_COMMAND_TYPE_IMAGE_READ, Queue,
      Image, // src
      Ptr,   // dst
      BlockingRead,
      Origin,  // SrcOrigin
      nullptr, // DstOrigin
      Region, RowPitch, SlicePitch, NumEventsInWaitList, EventWaitList, Event);
}

pi_result piEnqueueMemImageWrite(pi_queue Queue, pi_mem Image,
                                 pi_bool BlockingWrite, pi_image_offset Origin,
                                 pi_image_region Region, size_t InputRowPitch,
                                 size_t InputSlicePitch, const void *Ptr,
                                 pi_uint32 NumEventsInWaitList,
                                 const pi_event *EventWaitList,
                                 pi_event *Event) {

  PI_ASSERT(Queue, PI_INVALID_QUEUE);

  return enqueueMemImageCommandHelper(PI_COMMAND_TYPE_IMAGE_WRITE, Queue,
                                      Ptr,   // src
                                      Image, // dst
                                      BlockingWrite,
                                      nullptr, // SrcOrigin
                                      Origin,  // DstOrigin
                                      Region, InputRowPitch, InputSlicePitch,
                                      NumEventsInWaitList, EventWaitList,
                                      Event);
}

pi_result
piEnqueueMemImageCopy(pi_queue Queue, pi_mem SrcImage, pi_mem DstImage,
                      pi_image_offset SrcOrigin, pi_image_offset DstOrigin,
                      pi_image_region Region, pi_uint32 NumEventsInWaitList,
                      const pi_event *EventWaitList, pi_event *Event) {

  PI_ASSERT(Queue, PI_INVALID_QUEUE);
  // Copy engine is preferred only for host to device transfer.
  // Device to device transfers run faster on compute engines.
  bool PreferCopyEngine = (SrcImage->OnHost || DstImage->OnHost);
  return enqueueMemImageCommandHelper(
      PI_COMMAND_TYPE_IMAGE_COPY, Queue, SrcImage, DstImage,
      false, // is_blocking
      SrcOrigin, DstOrigin, Region,
      0, // row pitch
      0, // slice pitch
      NumEventsInWaitList, EventWaitList, Event, PreferCopyEngine);
}

pi_result piEnqueueMemImageFill(pi_queue Queue, pi_mem Image,
                                const void *FillColor, const size_t *Origin,
                                const size_t *Region,
                                pi_uint32 NumEventsInWaitList,
                                const pi_event *EventWaitList,
                                pi_event *Event) {
  (void)Image;
  (void)FillColor;
  (void)Origin;
  (void)Region;
  (void)NumEventsInWaitList;
  (void)EventWaitList;
  (void)Event;

  PI_ASSERT(Queue, PI_INVALID_QUEUE);

  // Lock automatically releases when this goes out of scope.
  std::lock_guard<std::mutex> lock(Queue->PiQueueMutex);

  die("piEnqueueMemImageFill: not implemented");
  return {};
}

pi_result piMemBufferPartition(pi_mem Buffer, pi_mem_flags Flags,
                               pi_buffer_create_type BufferCreateType,
                               void *BufferCreateInfo, pi_mem *RetMem) {

  PI_ASSERT(Buffer && !Buffer->isImage() &&
                !(static_cast<_pi_buffer *>(Buffer))->isSubBuffer(),
            PI_INVALID_MEM_OBJECT);

  PI_ASSERT(BufferCreateType == PI_BUFFER_CREATE_TYPE_REGION &&
                BufferCreateInfo && RetMem,
            PI_INVALID_VALUE);

  if (Flags != PI_MEM_FLAGS_ACCESS_RW) {
    die("piMemBufferPartition: Level-Zero implements only read-write buffer,"
        "no read-only or write-only yet.");
  }

  auto Region = (pi_buffer_region)BufferCreateInfo;

  PI_ASSERT(Region->size != 0u, PI_INVALID_BUFFER_SIZE);
  PI_ASSERT(Region->origin <= (Region->origin + Region->size),
            PI_INVALID_VALUE);

  try {
    *RetMem =
        new _pi_buffer(Buffer->Context,
                       pi_cast<char *>(Buffer->getZeHandle()) +
                           Region->origin /* Level Zero memory handle */,
                       nullptr /* Host pointer */, Buffer /* Parent buffer */,
                       Region->origin /* Sub-buffer origin */,
                       Region->size /*Sub-buffer size*/);
  } catch (const std::bad_alloc &) {
    return PI_OUT_OF_HOST_MEMORY;
  } catch (...) {
    return PI_ERROR_UNKNOWN;
  }

  return PI_SUCCESS;
}

pi_result piEnqueueNativeKernel(pi_queue Queue, void (*UserFunc)(void *),
                                void *Args, size_t CbArgs,
                                pi_uint32 NumMemObjects, const pi_mem *MemList,
                                const void **ArgsMemLoc,
                                pi_uint32 NumEventsInWaitList,
                                const pi_event *EventWaitList,
                                pi_event *Event) {
  (void)UserFunc;
  (void)Args;
  (void)CbArgs;
  (void)NumMemObjects;
  (void)MemList;
  (void)ArgsMemLoc;
  (void)NumEventsInWaitList;
  (void)EventWaitList;
  (void)Event;

  PI_ASSERT(Queue, PI_INVALID_QUEUE);

  // Lock automatically releases when this goes out of scope.
  std::lock_guard<std::mutex> lock(Queue->PiQueueMutex);

  die("piEnqueueNativeKernel: not implemented");
  return {};
}

// Function gets characters between delimeter's in str
// then checks if they are equal to the sub_str.
// returns true if there is at least one instance
// returns false if there are no instances of the name
static bool is_in_separated_string(const std::string &str, char delimiter,
                                   const std::string &sub_str) {
  size_t beg = 0;
  size_t length = 0;
  for (const auto &x : str) {
    if (x == delimiter) {
      if (str.substr(beg, length) == sub_str)
        return true;

      beg += length + 1;
      length = 0;
      continue;
    }
    length++;
  }
  if (length != 0)
    if (str.substr(beg, length) == sub_str)
      return true;

  return false;
}

// TODO: Check if the function_pointer_ret type can be converted to void**.
pi_result piextGetDeviceFunctionPointer(pi_device Device, pi_program Program,
                                        const char *FunctionName,
                                        pi_uint64 *FunctionPointerRet) {
  (void)Device;
  PI_ASSERT(Program, PI_INVALID_PROGRAM);

  std::shared_lock Guard(Program->Mutex);
  if (Program->State != _pi_program::Exe) {
    return PI_INVALID_PROGRAM_EXECUTABLE;
  }

  ze_result_t ZeResult =
      ZE_CALL_NOCHECK(zeModuleGetFunctionPointer,
                      (Program->ZeModule, FunctionName,
                       reinterpret_cast<void **>(FunctionPointerRet)));

  // zeModuleGetFunctionPointer currently fails for all
  // kernels regardless of if the kernel exist or not
  // with ZE_RESULT_ERROR_INVALID_ARGUMENT
  // TODO: remove when this is no longer the case
  // If zeModuleGetFunctionPointer returns invalid argument,
  // fallback to searching through kernel list and return
  // PI_FUNCTION_ADDRESS_IS_NOT_AVAILABLE if the function exists
  // or PI_INVALID_KERNEL_NAME if the function does not exist.
  // FunctionPointerRet should always be 0
  if (ZeResult == ZE_RESULT_ERROR_INVALID_ARGUMENT) {
    size_t Size;
    *FunctionPointerRet = 0;
    PI_CALL(piProgramGetInfo(Program, PI_PROGRAM_INFO_KERNEL_NAMES, 0, nullptr,
                             &Size));

    std::string ClResult(Size, ' ');
    PI_CALL(piProgramGetInfo(Program, PI_PROGRAM_INFO_KERNEL_NAMES,
                             ClResult.size(), &ClResult[0], nullptr));

    // Get rid of the null terminator and search for kernel_name
    // If function can be found return error code to indicate it
    // exists
    ClResult.pop_back();
    if (is_in_separated_string(ClResult, ';', std::string(FunctionName)))
      return PI_FUNCTION_ADDRESS_IS_NOT_AVAILABLE;

    return PI_INVALID_KERNEL_NAME;
  }

  if (ZeResult == ZE_RESULT_ERROR_INVALID_FUNCTION_NAME) {
    *FunctionPointerRet = 0;
    return PI_INVALID_KERNEL_NAME;
  }

  return mapError(ZeResult);
}

static bool ShouldUseUSMAllocator() {
  // Enable allocator by default if it's not explicitly disabled
  return std::getenv("SYCL_PI_LEVEL_ZERO_DISABLE_USM_ALLOCATOR") == nullptr;
}

static const bool UseUSMAllocator = ShouldUseUSMAllocator();

static pi_result USMDeviceAllocImpl(void **ResultPtr, pi_context Context,
                                    pi_device Device,
                                    pi_usm_mem_properties *Properties,
                                    size_t Size, pi_uint32 Alignment) {
  PI_ASSERT(Context, PI_INVALID_CONTEXT);
  PI_ASSERT(Device, PI_INVALID_DEVICE);

  // Check that incorrect bits are not set in the properties.
  PI_ASSERT(!Properties || (Properties && !(*Properties & ~PI_MEM_ALLOC_FLAGS)),
            PI_INVALID_VALUE);

  // TODO: translate PI properties to Level Zero flags
  ZeStruct<ze_device_mem_alloc_desc_t> ZeDesc;
  ZeDesc.flags = 0;
  ZeDesc.ordinal = 0;

  ZeStruct<ze_relaxed_allocation_limits_exp_desc_t> RelaxedDesc;
  if (Size > Device->ZeDeviceProperties->maxMemAllocSize) {
    // Tell Level-Zero to accept Size > maxMemAllocSize
    RelaxedDesc.flags = ZE_RELAXED_ALLOCATION_LIMITS_EXP_FLAG_MAX_SIZE;
    ZeDesc.pNext = &RelaxedDesc;
  }

  ZE_CALL(zeMemAllocDevice, (Context->ZeContext, &ZeDesc, Size, Alignment,
                             Device->ZeDevice, ResultPtr));

  PI_ASSERT(Alignment == 0 ||
                reinterpret_cast<std::uintptr_t>(*ResultPtr) % Alignment == 0,
            PI_INVALID_VALUE);

  return PI_SUCCESS;
}

static pi_result USMSharedAllocImpl(void **ResultPtr, pi_context Context,
                                    pi_device Device,
                                    pi_usm_mem_properties *Properties,
                                    size_t Size, pi_uint32 Alignment) {
  PI_ASSERT(Context, PI_INVALID_CONTEXT);
  PI_ASSERT(Device, PI_INVALID_DEVICE);

  // Check that incorrect bits are not set in the properties.
  PI_ASSERT(!Properties || (Properties && !(*Properties & ~PI_MEM_ALLOC_FLAGS)),
            PI_INVALID_VALUE);

  // TODO: translate PI properties to Level Zero flags
  ZeStruct<ze_host_mem_alloc_desc_t> ZeHostDesc;
  ZeHostDesc.flags = 0;
  ZeStruct<ze_device_mem_alloc_desc_t> ZeDevDesc;
  ZeDevDesc.flags = 0;
  ZeDevDesc.ordinal = 0;

  ZeStruct<ze_relaxed_allocation_limits_exp_desc_t> RelaxedDesc;
  if (Size > Device->ZeDeviceProperties->maxMemAllocSize) {
    // Tell Level-Zero to accept Size > maxMemAllocSize
    RelaxedDesc.flags = ZE_RELAXED_ALLOCATION_LIMITS_EXP_FLAG_MAX_SIZE;
    ZeDevDesc.pNext = &RelaxedDesc;
  }

  ZE_CALL(zeMemAllocShared, (Context->ZeContext, &ZeDevDesc, &ZeHostDesc, Size,
                             Alignment, Device->ZeDevice, ResultPtr));

  PI_ASSERT(Alignment == 0 ||
                reinterpret_cast<std::uintptr_t>(*ResultPtr) % Alignment == 0,
            PI_INVALID_VALUE);

  return PI_SUCCESS;
}

static pi_result USMHostAllocImpl(void **ResultPtr, pi_context Context,
                                  pi_usm_mem_properties *Properties,
                                  size_t Size, pi_uint32 Alignment) {
  PI_ASSERT(Context, PI_INVALID_CONTEXT);

  // Check that incorrect bits are not set in the properties.
  PI_ASSERT(!Properties || (Properties && !(*Properties & ~PI_MEM_ALLOC_FLAGS)),
            PI_INVALID_VALUE);

  // TODO: translate PI properties to Level Zero flags
  ZeStruct<ze_host_mem_alloc_desc_t> ZeHostDesc;
  ZeHostDesc.flags = 0;
  ZE_CALL(zeMemAllocHost,
          (Context->ZeContext, &ZeHostDesc, Size, Alignment, ResultPtr));

  PI_ASSERT(Alignment == 0 ||
                reinterpret_cast<std::uintptr_t>(*ResultPtr) % Alignment == 0,
            PI_INVALID_VALUE);

  return PI_SUCCESS;
}

static pi_result USMFreeImpl(pi_context Context, void *Ptr) {
  ZE_CALL(zeMemFree, (Context->ZeContext, Ptr));
  return PI_SUCCESS;
}

// Exception type to pass allocation errors
class UsmAllocationException {
  const pi_result Error;

public:
  UsmAllocationException(pi_result Err) : Error{Err} {}
  pi_result getError() const { return Error; }
};

pi_result USMSharedMemoryAlloc::allocateImpl(void **ResultPtr, size_t Size,
                                             pi_uint32 Alignment) {
  return USMSharedAllocImpl(ResultPtr, Context, Device, nullptr, Size,
                            Alignment);
}

pi_result USMDeviceMemoryAlloc::allocateImpl(void **ResultPtr, size_t Size,
                                             pi_uint32 Alignment) {
  return USMDeviceAllocImpl(ResultPtr, Context, Device, nullptr, Size,
                            Alignment);
}

pi_result USMHostMemoryAlloc::allocateImpl(void **ResultPtr, size_t Size,
                                           pi_uint32 Alignment) {
  return USMHostAllocImpl(ResultPtr, Context, nullptr, Size, Alignment);
}

SystemMemory::MemType USMSharedMemoryAlloc::getMemTypeImpl() {
  return SystemMemory::Shared;
}

SystemMemory::MemType USMDeviceMemoryAlloc::getMemTypeImpl() {
  return SystemMemory::Device;
}

SystemMemory::MemType USMHostMemoryAlloc::getMemTypeImpl() {
  return SystemMemory::Host;
}

void *USMMemoryAllocBase::allocate(size_t Size) {
  void *Ptr = nullptr;

  auto Res = allocateImpl(&Ptr, Size, sizeof(void *));
  if (Res != PI_SUCCESS) {
    throw UsmAllocationException(Res);
  }

  return Ptr;
}

void *USMMemoryAllocBase::allocate(size_t Size, size_t Alignment) {
  void *Ptr = nullptr;

  auto Res = allocateImpl(&Ptr, Size, Alignment);
  if (Res != PI_SUCCESS) {
    throw UsmAllocationException(Res);
  }
  return Ptr;
}

void USMMemoryAllocBase::deallocate(void *Ptr) {
  auto Res = USMFreeImpl(Context, Ptr);
  if (Res != PI_SUCCESS) {
    throw UsmAllocationException(Res);
  }
}

SystemMemory::MemType USMMemoryAllocBase::getMemType() {
  return getMemTypeImpl();
}

pi_result piextUSMDeviceAlloc(void **ResultPtr, pi_context Context,
                              pi_device Device,
                              pi_usm_mem_properties *Properties, size_t Size,
                              pi_uint32 Alignment) {
  // L0 supports alignment up to 64KB and silently ignores higher values.
  // We flag alignment > 64KB as an invalid value.
  if (Alignment > 65536)
    return PI_INVALID_VALUE;

  pi_platform Plt = Device->Platform;
  std::unique_lock<std::mutex> ContextsLock(Plt->ContextsMutex,
                                            std::defer_lock);
  if (IndirectAccessTrackingEnabled) {
    // Lock the mutex which is guarding contexts container in the platform.
    // This prevents new kernels from being submitted in any context while we
    // are in the process of allocating a memory, this is needed to properly
    // capture allocations by kernels with indirect access.
    ContextsLock.lock();
    // We are going to defer memory release if there are kernels with indirect
    // access, that is why explicitly retain context to be sure that it is
    // released after all memory allocations in this context are released.
    PI_CALL(piContextRetain(Context));
  }

  if (!UseUSMAllocator ||
      // L0 spec says that allocation fails if Alignment != 2^n, in order to
      // keep the same behavior for the allocator, just call L0 API directly and
      // return the error code.
      ((Alignment & (Alignment - 1)) != 0)) {
    pi_result Res = USMDeviceAllocImpl(ResultPtr, Context, Device, Properties,
                                       Size, Alignment);
    if (IndirectAccessTrackingEnabled) {
      // Keep track of all memory allocations in the context
      Context->MemAllocs.emplace(std::piecewise_construct,
                                 std::forward_as_tuple(*ResultPtr),
                                 std::forward_as_tuple(Context));
    }
    return Res;
  }

  try {
    auto It = Context->DeviceMemAllocContexts.find(Device);
    if (It == Context->DeviceMemAllocContexts.end())
      return PI_INVALID_VALUE;

    *ResultPtr = It->second.allocate(Size, Alignment);
    if (IndirectAccessTrackingEnabled) {
      // Keep track of all memory allocations in the context
      Context->MemAllocs.emplace(std::piecewise_construct,
                                 std::forward_as_tuple(*ResultPtr),
                                 std::forward_as_tuple(Context));
    }

  } catch (const UsmAllocationException &Ex) {
    *ResultPtr = nullptr;
    return Ex.getError();
  } catch (...) {
    return PI_ERROR_UNKNOWN;
  }

  return PI_SUCCESS;
}

pi_result piextUSMSharedAlloc(void **ResultPtr, pi_context Context,
                              pi_device Device,
                              pi_usm_mem_properties *Properties, size_t Size,
                              pi_uint32 Alignment) {
  // L0 supports alignment up to 64KB and silently ignores higher values.
  // We flag alignment > 64KB as an invalid value.
  if (Alignment > 65536)
    return PI_INVALID_VALUE;

  pi_platform Plt = Device->Platform;
  std::unique_lock<std::mutex> ContextsLock(Plt->ContextsMutex,
                                            std::defer_lock);
  if (IndirectAccessTrackingEnabled) {
    // Lock the mutex which is guarding contexts container in the platform.
    // This prevents new kernels from being submitted in any context while we
    // are in the process of allocating a memory, this is needed to properly
    // capture allocations by kernels with indirect access.
    ContextsLock.lock();
    // We are going to defer memory release if there are kernels with indirect
    // access, that is why explicitly retain context to be sure that it is
    // released after all memory allocations in this context are released.
    PI_CALL(piContextRetain(Context));
  }

  if (!UseUSMAllocator ||
      // L0 spec says that allocation fails if Alignment != 2^n, in order to
      // keep the same behavior for the allocator, just call L0 API directly and
      // return the error code.
      ((Alignment & (Alignment - 1)) != 0)) {
    pi_result Res = USMSharedAllocImpl(ResultPtr, Context, Device, Properties,
                                       Size, Alignment);
    if (IndirectAccessTrackingEnabled) {
      // Keep track of all memory allocations in the context
      Context->MemAllocs.emplace(std::piecewise_construct,
                                 std::forward_as_tuple(*ResultPtr),
                                 std::forward_as_tuple(Context));
    }
    return Res;
  }

  try {
    auto It = Context->SharedMemAllocContexts.find(Device);
    if (It == Context->SharedMemAllocContexts.end())
      return PI_INVALID_VALUE;

    *ResultPtr = It->second.allocate(Size, Alignment);
    if (IndirectAccessTrackingEnabled) {
      // Keep track of all memory allocations in the context
      Context->MemAllocs.emplace(std::piecewise_construct,
                                 std::forward_as_tuple(*ResultPtr),
                                 std::forward_as_tuple(Context));
    }
  } catch (const UsmAllocationException &Ex) {
    *ResultPtr = nullptr;
    return Ex.getError();
  } catch (...) {
    return PI_ERROR_UNKNOWN;
  }

  return PI_SUCCESS;
}

pi_result piextUSMHostAlloc(void **ResultPtr, pi_context Context,
                            pi_usm_mem_properties *Properties, size_t Size,
                            pi_uint32 Alignment) {
  // L0 supports alignment up to 64KB and silently ignores higher values.
  // We flag alignment > 64KB as an invalid value.
  if (Alignment > 65536)
    return PI_INVALID_VALUE;

  pi_platform Plt = Context->Devices[0]->Platform;
  std::unique_lock<std::mutex> ContextsLock(Plt->ContextsMutex,
                                            std::defer_lock);
  if (IndirectAccessTrackingEnabled) {
    // Lock the mutex which is guarding contexts container in the platform.
    // This prevents new kernels from being submitted in any context while we
    // are in the process of allocating a memory, this is needed to properly
    // capture allocations by kernels with indirect access.
    ContextsLock.lock();
    // We are going to defer memory release if there are kernels with indirect
    // access, that is why explicitly retain context to be sure that it is
    // released after all memory allocations in this context are released.
    PI_CALL(piContextRetain(Context));
  }

  if (!UseUSMAllocator ||
      // L0 spec says that allocation fails if Alignment != 2^n, in order to
      // keep the same behavior for the allocator, just call L0 API directly and
      // return the error code.
      ((Alignment & (Alignment - 1)) != 0)) {
    pi_result Res =
        USMHostAllocImpl(ResultPtr, Context, Properties, Size, Alignment);
    if (IndirectAccessTrackingEnabled) {
      // Keep track of all memory allocations in the context
      Context->MemAllocs.emplace(std::piecewise_construct,
                                 std::forward_as_tuple(*ResultPtr),
                                 std::forward_as_tuple(Context));
    }
    return Res;
  }

  // There is a single allocator for Host USM allocations, so we don't need to
  // find the allocator depending on context as we do for Shared and Device
  // allocations.
  try {
    *ResultPtr = Context->HostMemAllocContext->allocate(Size, Alignment);
    if (IndirectAccessTrackingEnabled) {
      // Keep track of all memory allocations in the context
      Context->MemAllocs.emplace(std::piecewise_construct,
                                 std::forward_as_tuple(*ResultPtr),
                                 std::forward_as_tuple(Context));
    }
  } catch (const UsmAllocationException &Ex) {
    *ResultPtr = nullptr;
    return Ex.getError();
  } catch (...) {
    return PI_ERROR_UNKNOWN;
  }

  return PI_SUCCESS;
}

// Helper function to deallocate USM memory, if indirect access support is
// enabled then a caller must lock the platform-level mutex guarding the
// container with contexts because deallocating the memory can turn RefCount of
// a context to 0 and as a result the context being removed from the list of
// tracked contexts.
static pi_result USMFreeHelper(pi_context Context, void *Ptr) {
  if (IndirectAccessTrackingEnabled) {
    auto It = Context->MemAllocs.find(Ptr);
    if (It == std::end(Context->MemAllocs)) {
      die("All memory allocations must be tracked!");
    }
    if (--(It->second.RefCount) != 0) {
      // Memory can't be deallocated yet.
      return PI_SUCCESS;
    }

    // Reference count is zero, it is ok to free memory.
    // We don't need to track this allocation anymore.
    Context->MemAllocs.erase(It);
  }

  if (!UseUSMAllocator) {
    pi_result Res = USMFreeImpl(Context, Ptr);
    if (IndirectAccessTrackingEnabled)
      PI_CALL(ContextReleaseHelper(Context));
    return Res;
  }

  // Query the device of the allocation to determine the right allocator context
  ze_device_handle_t ZeDeviceHandle;
  ZeStruct<ze_memory_allocation_properties_t> ZeMemoryAllocationProperties;

  // Query memory type of the pointer we're freeing to determine the correct
  // way to do it(directly or via an allocator)
  ZE_CALL(zeMemGetAllocProperties,
          (Context->ZeContext, Ptr, &ZeMemoryAllocationProperties,
           &ZeDeviceHandle));

  // If memory type is host release from host pool
  if (ZeMemoryAllocationProperties.type == ZE_MEMORY_TYPE_HOST) {
    try {
      Context->HostMemAllocContext->deallocate(Ptr);
    } catch (const UsmAllocationException &Ex) {
      return Ex.getError();
    } catch (...) {
      return PI_ERROR_UNKNOWN;
    }
    if (IndirectAccessTrackingEnabled)
      PI_CALL(ContextReleaseHelper(Context));
    return PI_SUCCESS;
  }

  if (!ZeDeviceHandle) {
    // The only case where it is OK not have device identified is
    // if the memory is not known to the driver. We should not ever get
    // this either, probably.
    PI_ASSERT(ZeMemoryAllocationProperties.type == ZE_MEMORY_TYPE_UNKNOWN,
              PI_INVALID_DEVICE);
  } else {
    pi_device Device;
    if (Context->Devices.size() == 1) {
      Device = Context->Devices[0];
      PI_ASSERT(Device->ZeDevice == ZeDeviceHandle, PI_INVALID_DEVICE);
    } else {
      // All devices in the context are of the same platform.
      auto Platform = Context->Devices[0]->Platform;
      Device = Platform->getDeviceFromNativeHandle(ZeDeviceHandle);
      PI_ASSERT(Device, PI_INVALID_DEVICE);
    }

    auto DeallocationHelper =
        [Context, Device,
         Ptr](std::unordered_map<pi_device, USMAllocContext> &AllocContextMap) {
          try {
            auto It = AllocContextMap.find(Device);
            if (It == AllocContextMap.end())
              return PI_INVALID_VALUE;

            // The right context is found, deallocate the pointer
            It->second.deallocate(Ptr);
          } catch (const UsmAllocationException &Ex) {
            return Ex.getError();
          }

          if (IndirectAccessTrackingEnabled)
            PI_CALL(ContextReleaseHelper(Context));
          return PI_SUCCESS;
        };

    switch (ZeMemoryAllocationProperties.type) {
    case ZE_MEMORY_TYPE_SHARED:
      return DeallocationHelper(Context->SharedMemAllocContexts);
    case ZE_MEMORY_TYPE_DEVICE:
      return DeallocationHelper(Context->DeviceMemAllocContexts);
    default:
      // Handled below
      break;
    }
  }

  pi_result Res = USMFreeImpl(Context, Ptr);

  if (IndirectAccessTrackingEnabled)
    PI_CALL(ContextReleaseHelper(Context));
  return Res;
}

pi_result piextUSMFree(pi_context Context, void *Ptr) {
  pi_platform Plt = Context->Devices[0]->Platform;
  std::unique_lock<std::mutex> ContextsLock(Plt->ContextsMutex,
                                            std::defer_lock);
  if (IndirectAccessTrackingEnabled)
    ContextsLock.lock();
  return USMFreeHelper(Context, Ptr);
}

pi_result piextKernelSetArgPointer(pi_kernel Kernel, pi_uint32 ArgIndex,
                                   size_t ArgSize, const void *ArgValue) {

  PI_CALL(piKernelSetArg(Kernel, ArgIndex, ArgSize, ArgValue));
  return PI_SUCCESS;
}

/// USM Memset API
///
/// @param Queue is the queue to submit to
/// @param Ptr is the ptr to memset
/// @param Value is value to set.  It is interpreted as an 8-bit value and the
/// upper
///        24 bits are ignored
/// @param Count is the size in bytes to memset
/// @param NumEventsInWaitlist is the number of events to wait on
/// @param EventsWaitlist is an array of events to wait on
/// @param Event is the event that represents this operation
pi_result piextUSMEnqueueMemset(pi_queue Queue, void *Ptr, pi_int32 Value,
                                size_t Count, pi_uint32 NumEventsInWaitlist,
                                const pi_event *EventsWaitlist,
                                pi_event *Event) {
  if (!Ptr) {
    return PI_INVALID_VALUE;
  }

  PI_ASSERT(Queue, PI_INVALID_QUEUE);

  return enqueueMemFillHelper(
      // TODO: do we need a new command type for USM memset?
      PI_COMMAND_TYPE_MEM_BUFFER_FILL, Queue, Ptr,
      &Value, // It will be interpreted as an 8-bit value,
      1,      // which is indicated with this pattern_size==1
      Count, NumEventsInWaitlist, EventsWaitlist, Event);
}

// Helper function to check if a pointer is a device pointer.
static bool IsDevicePointer(pi_context Context, const void *Ptr) {
  ze_device_handle_t ZeDeviceHandle;
  ZeStruct<ze_memory_allocation_properties_t> ZeMemoryAllocationProperties;

  // Query memory type of the pointer
  ZE_CALL(zeMemGetAllocProperties,
          (Context->ZeContext, Ptr, &ZeMemoryAllocationProperties,
           &ZeDeviceHandle));

  return (ZeMemoryAllocationProperties.type == ZE_MEMORY_TYPE_DEVICE);
}

pi_result piextUSMEnqueueMemcpy(pi_queue Queue, pi_bool Blocking, void *DstPtr,
                                const void *SrcPtr, size_t Size,
                                pi_uint32 NumEventsInWaitlist,
                                const pi_event *EventsWaitlist,
                                pi_event *Event) {

  if (!DstPtr) {
    return PI_INVALID_VALUE;
  }

  PI_ASSERT(Queue, PI_INVALID_QUEUE);

  // Device to Device copies are found to execute slower on copy engine
  // (versus compute engine).
  bool PreferCopyEngine = !IsDevicePointer(Queue->Context, SrcPtr) ||
                          !IsDevicePointer(Queue->Context, DstPtr);

  // Temporary option added to use copy engine for D2D copy
  PreferCopyEngine |= UseCopyEngineForD2DCopy;

  return enqueueMemCopyHelper(
      // TODO: do we need a new command type for this?
      PI_COMMAND_TYPE_MEM_BUFFER_COPY, Queue, DstPtr, Blocking, Size, SrcPtr,
      NumEventsInWaitlist, EventsWaitlist, Event, PreferCopyEngine);
}

/// Hint to migrate memory to the device
///
/// @param Queue is the queue to submit to
/// @param Ptr points to the memory to migrate
/// @param Size is the number of bytes to migrate
/// @param Flags is a bitfield used to specify memory migration options
/// @param NumEventsInWaitlist is the number of events to wait on
/// @param EventsWaitlist is an array of events to wait on
/// @param Event is the event that represents this operation
pi_result piextUSMEnqueuePrefetch(pi_queue Queue, const void *Ptr, size_t Size,
                                  pi_usm_migration_flags Flags,
                                  pi_uint32 NumEventsInWaitList,
                                  const pi_event *EventWaitList,
                                  pi_event *Event) {

  // flags is currently unused so fail if set
  PI_ASSERT(Flags == 0, PI_INVALID_VALUE);
  PI_ASSERT(Queue, PI_INVALID_QUEUE);
  PI_ASSERT(Event, PI_INVALID_EVENT);

  // Lock automatically releases when this goes out of scope.
  std::lock_guard<std::mutex> lock(Queue->PiQueueMutex);

  /**
   * @brief Please note that the following code should be run before the
   * subsequent getAvailableCommandList() call so that there is no
   * dead-lock from waiting unsubmitted events in an open batch.
   */
  _pi_ze_event_list_t TmpWaitList;
  if (auto Res = TmpWaitList.createAndRetainPiZeEventList(NumEventsInWaitList,
                                                          EventWaitList, Queue))
    return Res;

  // Get a new command list to be used on this call
  pi_command_list_ptr_t CommandList{};
  // TODO: Change UseCopyEngine argument to 'true' once L0 backend
  // support is added
  if (auto Res = Queue->Context->getAvailableCommandList(
          Queue, CommandList, false /* UseCopyEngine */))
    return Res;

  // TODO: do we need to create a unique command type for this?
  ze_event_handle_t ZeEvent = nullptr;
  auto Res = createEventAndAssociateQueue(Queue, Event, PI_COMMAND_TYPE_USER,
                                          CommandList);
  if (Res != PI_SUCCESS)
    return Res;
  ZeEvent = (*Event)->ZeEvent;
  (*Event)->WaitList = TmpWaitList;

  const auto &WaitList = (*Event)->WaitList;
  const auto &ZeCommandList = CommandList->first;
  if (WaitList.Length) {
    ZE_CALL(zeCommandListAppendWaitOnEvents,
            (ZeCommandList, WaitList.Length, WaitList.ZeEventList));
  }
  // TODO: figure out how to translate "flags"
  ZE_CALL(zeCommandListAppendMemoryPrefetch, (ZeCommandList, Ptr, Size));

  // TODO: Level Zero does not have a completion "event" with the prefetch API,
  // so manually add command to signal our event.
  ZE_CALL(zeCommandListAppendSignalEvent, (ZeCommandList, ZeEvent));

  if (auto Res = Queue->executeCommandList(CommandList, false))
    return Res;

  return PI_SUCCESS;
}

/// USM memadvise API to govern behavior of automatic migration mechanisms
///
/// @param Queue is the queue to submit to
/// @param Ptr is the data to be advised
/// @param Length is the size in bytes of the meory to advise
/// @param Advice is device specific advice
/// @param Event is the event that represents this operation
///
pi_result piextUSMEnqueueMemAdvise(pi_queue Queue, const void *Ptr,
                                   size_t Length, pi_mem_advice Advice,
                                   pi_event *Event) {
  PI_ASSERT(Queue, PI_INVALID_QUEUE);
  PI_ASSERT(Event, PI_INVALID_EVENT);

  // Lock automatically releases when this goes out of scope.
  std::lock_guard<std::mutex> lock(Queue->PiQueueMutex);

  auto ZeAdvice = pi_cast<ze_memory_advice_t>(Advice);

  // Get a new command list to be used on this call
  pi_command_list_ptr_t CommandList{};
  // UseCopyEngine is set to 'false' here.
  // TODO: Additional analysis is required to check if this operation will
  // run faster on copy engines.
  if (auto Res = Queue->Context->getAvailableCommandList(
          Queue, CommandList, false /* UseCopyEngine */))
    return Res;

  // TODO: do we need to create a unique command type for this?
  ze_event_handle_t ZeEvent = nullptr;
  auto Res = createEventAndAssociateQueue(Queue, Event, PI_COMMAND_TYPE_USER,
                                          CommandList);
  if (Res != PI_SUCCESS)
    return Res;
  ZeEvent = (*Event)->ZeEvent;

  if (auto Res =
          (*Event)->WaitList.createAndRetainPiZeEventList(0, nullptr, Queue))
    return Res;

  const auto &ZeCommandList = CommandList->first;
  const auto &WaitList = (*Event)->WaitList;

  if (WaitList.Length) {
    ZE_CALL(zeCommandListAppendWaitOnEvents,
            (ZeCommandList, WaitList.Length, WaitList.ZeEventList));
  }

  ZE_CALL(zeCommandListAppendMemAdvise,
          (ZeCommandList, Queue->Device->ZeDevice, Ptr, Length, ZeAdvice));

  // TODO: Level Zero does not have a completion "event" with the advise API,
  // so manually add command to signal our event.
  ZE_CALL(zeCommandListAppendSignalEvent, (ZeCommandList, ZeEvent));

  Queue->executeCommandList(CommandList, false);
  return PI_SUCCESS;
}

/// API to query information about USM allocated pointers.
/// Valid Queries:
///   PI_MEM_ALLOC_TYPE returns host/device/shared pi_usm_type value
///   PI_MEM_ALLOC_BASE_PTR returns the base ptr of an allocation if
///                         the queried pointer fell inside an allocation.
///                         Result must fit in void *
///   PI_MEM_ALLOC_SIZE returns how big the queried pointer's
///                     allocation is in bytes. Result is a size_t.
///   PI_MEM_ALLOC_DEVICE returns the pi_device this was allocated against
///
/// @param Context is the pi_context
/// @param Ptr is the pointer to query
/// @param ParamName is the type of query to perform
/// @param ParamValueSize is the size of the result in bytes
/// @param ParamValue is the result
/// @param ParamValueRet is how many bytes were written
pi_result piextUSMGetMemAllocInfo(pi_context Context, const void *Ptr,
                                  pi_mem_info ParamName, size_t ParamValueSize,
                                  void *ParamValue, size_t *ParamValueSizeRet) {
  PI_ASSERT(Context, PI_INVALID_CONTEXT);

  ze_device_handle_t ZeDeviceHandle;
  ZeStruct<ze_memory_allocation_properties_t> ZeMemoryAllocationProperties;

  ZE_CALL(zeMemGetAllocProperties,
          (Context->ZeContext, Ptr, &ZeMemoryAllocationProperties,
           &ZeDeviceHandle));

  ReturnHelper ReturnValue(ParamValueSize, ParamValue, ParamValueSizeRet);
  switch (ParamName) {
  case PI_MEM_ALLOC_TYPE: {
    pi_usm_type MemAllocaType;
    switch (ZeMemoryAllocationProperties.type) {
    case ZE_MEMORY_TYPE_UNKNOWN:
      MemAllocaType = PI_MEM_TYPE_UNKNOWN;
      break;
    case ZE_MEMORY_TYPE_HOST:
      MemAllocaType = PI_MEM_TYPE_HOST;
      break;
    case ZE_MEMORY_TYPE_DEVICE:
      MemAllocaType = PI_MEM_TYPE_DEVICE;
      break;
    case ZE_MEMORY_TYPE_SHARED:
      MemAllocaType = PI_MEM_TYPE_SHARED;
      break;
    default:
      zePrint("piextUSMGetMemAllocInfo: unexpected usm memory type\n");
      return PI_INVALID_VALUE;
    }
    return ReturnValue(MemAllocaType);
  }
  case PI_MEM_ALLOC_DEVICE:
    if (ZeDeviceHandle) {
      // All devices in the context are of the same platform.
      auto Platform = Context->Devices[0]->Platform;
      auto Device = Platform->getDeviceFromNativeHandle(ZeDeviceHandle);
      return Device ? ReturnValue(Device) : PI_INVALID_VALUE;
    } else {
      return PI_INVALID_VALUE;
    }
  case PI_MEM_ALLOC_BASE_PTR: {
    void *Base;
    ZE_CALL(zeMemGetAddressRange, (Context->ZeContext, Ptr, &Base, nullptr));
    return ReturnValue(Base);
  }
  case PI_MEM_ALLOC_SIZE: {
    size_t Size;
    ZE_CALL(zeMemGetAddressRange, (Context->ZeContext, Ptr, nullptr, &Size));
    return ReturnValue(Size);
  }
  default:
    zePrint("piextUSMGetMemAllocInfo: unsupported ParamName\n");
    return PI_INVALID_VALUE;
  }
  return PI_SUCCESS;
}

pi_result piKernelSetExecInfo(pi_kernel Kernel, pi_kernel_exec_info ParamName,
                              size_t ParamValueSize, const void *ParamValue) {
  (void)ParamValueSize;
  PI_ASSERT(Kernel, PI_INVALID_KERNEL);
  PI_ASSERT(ParamValue, PI_INVALID_VALUE);

  if (ParamName == PI_USM_INDIRECT_ACCESS &&
      *(static_cast<const pi_bool *>(ParamValue)) == PI_TRUE) {
    // The whole point for users really was to not need to know anything
    // about the types of allocations kernel uses. So in DPC++ we always
    // just set all 3 modes for each kernel.
    ze_kernel_indirect_access_flags_t IndirectFlags =
        ZE_KERNEL_INDIRECT_ACCESS_FLAG_HOST |
        ZE_KERNEL_INDIRECT_ACCESS_FLAG_DEVICE |
        ZE_KERNEL_INDIRECT_ACCESS_FLAG_SHARED;
    ZE_CALL(zeKernelSetIndirectAccess, (Kernel->ZeKernel, IndirectFlags));
  } else {
    zePrint("piKernelSetExecInfo: unsupported ParamName\n");
    return PI_INVALID_VALUE;
  }

  return PI_SUCCESS;
}

pi_result piextProgramSetSpecializationConstant(pi_program Prog,
                                                pi_uint32 SpecID, size_t,
                                                const void *SpecValue) {
  std::scoped_lock Guard(Prog->Mutex);

  // Remember the value of this specialization constant until the program is
  // built.  Note that we only save the pointer to the buffer that contains the
  // value.  The caller is responsible for maintaining storage for this buffer.
  //
  // NOTE: SpecSize is unused in Level Zero, the size is known from SPIR-V by
  // SpecID.
  Prog->SpecConstants[SpecID] = SpecValue;

  return PI_SUCCESS;
}

pi_result piPluginInit(pi_plugin *PluginInit) {
  PI_ASSERT(PluginInit, PI_INVALID_VALUE);

  // TODO: handle versioning/targets properly.
  size_t PluginVersionSize = sizeof(PluginInit->PluginVersion);

  PI_ASSERT(strlen(_PI_H_VERSION_STRING) < PluginVersionSize, PI_INVALID_VALUE);

  strncpy(PluginInit->PluginVersion, _PI_H_VERSION_STRING, PluginVersionSize);

#define _PI_API(api)                                                           \
  (PluginInit->PiFunctionTable).api = (decltype(&::api))(&api);
#include <CL/sycl/detail/pi.def>

  return PI_SUCCESS;
}

pi_result piextPluginGetOpaqueData(void *opaque_data_param,
                                   void **opaque_data_return) {
  (void)opaque_data_param;
  (void)opaque_data_return;
  return PI_ERROR_UNKNOWN;
}

// SYCL RT calls this api to notify the end of plugin lifetime.
// It can include all the jobs to tear down resources before
// the plugin is unloaded from memory.
pi_result piTearDown(void *PluginParameter) {
  (void)PluginParameter;
  bool LeakFound = false;
  // reclaim pi_platform objects here since we don't have piPlatformRelease.
  for (pi_platform &Platform : *PiPlatformsCache) {
    delete Platform;
  }
  delete PiPlatformsCache;
  delete PiPlatformsCacheMutex;

  // Print the balance of various create/destroy native calls.
  // The idea is to verify if the number of create(+) and destroy(-) calls are
  // matched.
  if (ZeDebug & ZE_DEBUG_CALL_COUNT) {
    // clang-format off
    //
    // The format of this table is such that each row accounts for a
    // specific type of objects, and all elements in the raw except the last
    // one are allocating objects of that type, while the last element is known
    // to deallocate objects of that type.
    //
    std::vector<std::vector<const char *>> CreateDestroySet = {
      {"zeContextCreate",      "zeContextDestroy"},
      {"zeCommandQueueCreate", "zeCommandQueueDestroy"},
      {"zeModuleCreate",       "zeModuleDestroy"},
      {"zeKernelCreate",       "zeKernelDestroy"},
      {"zeEventPoolCreate",    "zeEventPoolDestroy"},
      {"zeCommandListCreateImmediate", "zeCommandListCreate", "zeCommandListDestroy"},
      {"zeEventCreate",        "zeEventDestroy"},
      {"zeFenceCreate",        "zeFenceDestroy"},
      {"zeImageCreate",        "zeImageDestroy"},
      {"zeSamplerCreate",      "zeSamplerDestroy"},
      {"zeMemAllocDevice", "zeMemAllocHost", "zeMemAllocShared", "zeMemFree"},
    };

    // A sample output aimed below is this:
    // ------------------------------------------------------------------------
    //                zeContextCreate = 1     \--->        zeContextDestroy = 1
    //           zeCommandQueueCreate = 1     \--->   zeCommandQueueDestroy = 1
    //                 zeModuleCreate = 1     \--->         zeModuleDestroy = 1
    //                 zeKernelCreate = 1     \--->         zeKernelDestroy = 1
    //              zeEventPoolCreate = 1     \--->      zeEventPoolDestroy = 1
    //   zeCommandListCreateImmediate = 1     |
    //            zeCommandListCreate = 1     \--->    zeCommandListDestroy = 1  ---> LEAK = 1
    //                  zeEventCreate = 2     \--->          zeEventDestroy = 2
    //                  zeFenceCreate = 1     \--->          zeFenceDestroy = 1
    //                  zeImageCreate = 0     \--->          zeImageDestroy = 0
    //                zeSamplerCreate = 0     \--->        zeSamplerDestroy = 0
    //               zeMemAllocDevice = 0     |
    //                 zeMemAllocHost = 1     |
    //               zeMemAllocShared = 0     \--->               zeMemFree = 1
    //
    // clang-format on

    fprintf(stderr, "ZE_DEBUG=%d: check balance of create/destroy calls\n",
            ZE_DEBUG_CALL_COUNT);
    fprintf(stderr,
            "----------------------------------------------------------\n");
    for (const auto &Row : CreateDestroySet) {
      int diff = 0;
      for (auto I = Row.begin(); I != Row.end();) {
        const char *ZeName = *I;
        const auto &ZeCount = (*ZeCallCount)[*I];

        bool First = (I == Row.begin());
        bool Last = (++I == Row.end());

        if (Last) {
          fprintf(stderr, " \\--->");
          diff -= ZeCount;
        } else {
          diff += ZeCount;
          if (!First) {
            fprintf(stderr, " | \n");
          }
        }

        fprintf(stderr, "%30s = %-5d", ZeName, ZeCount);
      }

      if (diff) {
        LeakFound = true;
        fprintf(stderr, " ---> LEAK = %d", diff);
      }
      fprintf(stderr, "\n");
    }

    ZeCallCount->clear();
    delete ZeCallCount;
    ZeCallCount = nullptr;
  }
  if (LeakFound)
    return PI_INVALID_MEM_OBJECT;
  return PI_SUCCESS;
}

} // extern "C"<|MERGE_RESOLUTION|>--- conflicted
+++ resolved
@@ -4296,9 +4296,16 @@
   ze_device_handle_t ZeDevice = DeviceList[0]->ZeDevice;
   ze_context_handle_t ZeContext = Program->Context->ZeContext;
   ze_module_handle_t ZeModule = nullptr;
-  ZE_CALL(zeModuleCreate, (ZeContext, ZeDevice, &ZeModuleDesc, &ZeModule,
+  ze_result_t ZeResult = ZE_CALL(zeModuleCreate, (ZeContext, ZeDevice, &ZeModuleDesc, &ZeModule,
                            &Program->ZeBuildLog));
-
+  if (ZeResult != ZE_RESULT_SUCCESS) {
+    // We need to clear Program state to avoid double destroy of zeModule in
+    // case where SYCL RT calls piProgramRelease().
+    // We should not return with an error code here due to the comments below.
+    Program->ZeModule = nullptr;
+    Program->Code.reset();
+    Program->State = _pi_program::Invalid;
+  }
   // The call to zeModuleCreate does not report an error if there are
   // unresolved symbols because it thinks these could be resolved later via a
   // call to zeModuleDynamicLink.  However, modules created with piProgramBuild
@@ -4307,15 +4314,8 @@
   ze_result_t ZeResult = checkUnresolvedSymbols(ZeModule, &Program->ZeBuildLog);
   if (ZeResult != ZE_RESULT_SUCCESS) {
     // remove ZeModule that is associated with the failed program
-<<<<<<< HEAD
-    ZE_CALL_NOCHECK(zeModuleDestroy, (ZeModule));
-    // Also set Program->ZeModule nullptr to avoid double destroy of zeModule in
-    // case where SYCL RT calls piProgramRelease().
-    Program->ZeModule = nullptr;
-=======
     ZE_CALL(zeModuleDestroy, (ZeModule));
 
->>>>>>> d6c6193a
     if (ZeResult == ZE_RESULT_ERROR_MODULE_LINK_FAILURE)
       return PI_BUILD_PROGRAM_FAILURE;
     return mapError(ZeResult);
