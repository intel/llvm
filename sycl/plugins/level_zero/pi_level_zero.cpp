--- conflicted
+++ resolved
@@ -2924,13 +2924,9 @@
     return ReturnValue(pi_uint32{Device->ZeDeviceProperties->numThreadsPerEU});
   case PI_DEVICE_INFO_MAX_MEM_BANDWIDTH:
     // currently not supported in level zero runtime
-<<<<<<< HEAD
-    return PI_INVALID_VALUE;
+    return PI_ERROR_INVALID_VALUE;
   case PI_EXT_ONEAPI_DEVICE_INFO_BFLOAT16:
-    return PI_INVALID_VALUE;
-=======
     return PI_ERROR_INVALID_VALUE;
->>>>>>> f0df89a7
 
   // TODO: Implement.
   case PI_DEVICE_INFO_ATOMIC_MEMORY_SCOPE_CAPABILITIES:
