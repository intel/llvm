//===-------- pi_level_zero.cpp - Level Zero Plugin --------------------==//
//
// Part of the LLVM Project, under the Apache License v2.0 with LLVM Exceptions.
// See https://llvm.org/LICENSE.txt for license information.
// SPDX-License-Identifier: Apache-2.0 WITH LLVM-exception
//
//===------------------------------------------------------------------===//

/// \file pi_level_zero.cpp
/// Implementation of Level Zero Plugin.
///
/// \ingroup sycl_pi_level_zero

#include "pi_level_zero.hpp"
#include <CL/sycl/detail/spinlock.hpp>
#include <algorithm>
#include <cstdarg>
#include <cstdio>
#include <cstring>
#include <memory>
#include <set>
#include <sstream>
#include <string>
#include <thread>
#include <utility>

#include <level_zero/zet_api.h>

#include "usm_allocator.hpp"

namespace {

// Controls Level Zero calls serialization to w/a Level Zero driver being not MT
// ready. Recognized values (can be used as a bit mask):
enum {
  ZeSerializeNone =
      0, // no locking or blocking (except when SYCL RT requested blocking)
  ZeSerializeLock = 1, // locking around each ZE_CALL
  ZeSerializeBlock =
      2, // blocking ZE calls, where supported (usually in enqueue commands)
};
static const pi_uint32 ZeSerialize = [] {
  const char *SerializeMode = std::getenv("ZE_SERIALIZE");
  const pi_uint32 SerializeModeValue =
      SerializeMode ? std::atoi(SerializeMode) : 0;
  return SerializeModeValue;
}();

<<<<<<< HEAD
// This is an experimental option to test performance of device to device copy
// operations on copy engines (versus compute engine)
static const bool UseCopyEngineForD2DCopy = [] {
  const char *CopyEngineForD2DCopy =
      std::getenv("SYCL_PI_LEVEL_ZERO_USE_COPY_ENGINE_FOR_D2D_COPY");
  return (CopyEngineForD2DCopy && (std::stoi(CopyEngineForD2DCopy) != 0));
=======
static const bool CopyEngineRequested = [] {
  const char *CopyEngine = std::getenv("SYCL_PI_LEVEL_ZERO_USE_COPY_ENGINE");
  bool UseCopyEngine = (!CopyEngine || (std::stoi(CopyEngine) != 0));
  return UseCopyEngine;
>>>>>>> a4165b35
}();

// This class encapsulates actions taken along with a call to Level Zero API.
class ZeCall {
private:
  // The global mutex that is used for total serialization of Level Zero calls.
  static std::mutex GlobalLock;

public:
  ZeCall() {
    if ((ZeSerialize & ZeSerializeLock) != 0) {
      GlobalLock.lock();
    }
  }
  ~ZeCall() {
    if ((ZeSerialize & ZeSerializeLock) != 0) {
      GlobalLock.unlock();
    }
  }

  // The non-static version just calls static one.
  ze_result_t doCall(ze_result_t ZeResult, const char *ZeName,
                     const char *ZeArgs, bool TraceError = true);
};
std::mutex ZeCall::GlobalLock;

// Controls PI level tracing prints.
static bool PrintPiTrace = false;

// Controls support of the indirect access kernels and deferred memory release.
static const bool IndirectAccessTrackingEnabled = [] {
  return std::getenv("SYCL_PI_LEVEL_ZERO_TRACK_INDIRECT_ACCESS_MEMORY") !=
         nullptr;
}();

// Map Level Zero runtime error code to PI error code.
static pi_result mapError(ze_result_t ZeResult) {
  // TODO: these mapping need to be clarified and synced with the PI API return
  // values, which is TBD.
  static std::unordered_map<ze_result_t, pi_result> ErrorMapping = {
      {ZE_RESULT_SUCCESS, PI_SUCCESS},
      {ZE_RESULT_ERROR_DEVICE_LOST, PI_DEVICE_NOT_FOUND},
      {ZE_RESULT_ERROR_INSUFFICIENT_PERMISSIONS, PI_INVALID_OPERATION},
      {ZE_RESULT_ERROR_NOT_AVAILABLE, PI_INVALID_OPERATION},
      {ZE_RESULT_ERROR_UNINITIALIZED, PI_INVALID_PLATFORM},
      {ZE_RESULT_ERROR_INVALID_ARGUMENT, PI_INVALID_VALUE},
      {ZE_RESULT_ERROR_INVALID_NULL_POINTER, PI_INVALID_VALUE},
      {ZE_RESULT_ERROR_INVALID_SIZE, PI_INVALID_VALUE},
      {ZE_RESULT_ERROR_UNSUPPORTED_SIZE, PI_INVALID_VALUE},
      {ZE_RESULT_ERROR_UNSUPPORTED_ALIGNMENT, PI_INVALID_VALUE},
      {ZE_RESULT_ERROR_INVALID_SYNCHRONIZATION_OBJECT, PI_INVALID_EVENT},
      {ZE_RESULT_ERROR_INVALID_ENUMERATION, PI_INVALID_VALUE},
      {ZE_RESULT_ERROR_UNSUPPORTED_ENUMERATION, PI_INVALID_VALUE},
      {ZE_RESULT_ERROR_UNSUPPORTED_IMAGE_FORMAT, PI_INVALID_VALUE},
      {ZE_RESULT_ERROR_INVALID_NATIVE_BINARY, PI_INVALID_BINARY},
      {ZE_RESULT_ERROR_INVALID_KERNEL_NAME, PI_INVALID_KERNEL_NAME},
      {ZE_RESULT_ERROR_INVALID_FUNCTION_NAME, PI_BUILD_PROGRAM_FAILURE},
      {ZE_RESULT_ERROR_OVERLAPPING_REGIONS, PI_INVALID_OPERATION},
      {ZE_RESULT_ERROR_INVALID_GROUP_SIZE_DIMENSION,
       PI_INVALID_WORK_GROUP_SIZE},
      {ZE_RESULT_ERROR_MODULE_BUILD_FAILURE, PI_BUILD_PROGRAM_FAILURE}};

  auto It = ErrorMapping.find(ZeResult);
  if (It == ErrorMapping.end()) {
    return PI_ERROR_UNKNOWN;
  }
  return It->second;
}

// This will count the calls to Level-Zero
static std::map<const char *, int> *ZeCallCount = nullptr;

// Trace a call to Level-Zero RT
#define ZE_CALL(ZeName, ZeArgs)                                                \
  {                                                                            \
    ze_result_t ZeResult = ZeName ZeArgs;                                      \
    if (auto Result = ZeCall().doCall(ZeResult, #ZeName, #ZeArgs, true))       \
      return mapError(Result);                                                 \
  }

#define ZE_CALL_NOCHECK(ZeName, ZeArgs)                                        \
  ZeCall().doCall(ZeName ZeArgs, #ZeName, #ZeArgs, false)

// Trace an internal PI call; returns in case of an error.
#define PI_CALL(Call)                                                          \
  {                                                                            \
    if (PrintPiTrace)                                                          \
      fprintf(stderr, "PI ---> %s\n", #Call);                                  \
    pi_result Result = (Call);                                                 \
    if (Result != PI_SUCCESS)                                                  \
      return Result;                                                           \
  }

enum DebugLevel {
  ZE_DEBUG_NONE = 0x0,
  ZE_DEBUG_BASIC = 0x1,
  ZE_DEBUG_VALIDATION = 0x2,
  ZE_DEBUG_CALL_COUNT = 0x4,
  ZE_DEBUG_ALL = -1
};

// Controls Level Zero calls tracing.
static int ZeDebug = ZE_DEBUG_NONE;

static void zePrint(const char *Format, ...) {
  if (ZeDebug & ZE_DEBUG_BASIC) {
    va_list Args;
    va_start(Args, Format);
    vfprintf(stderr, Format, Args);
    va_end(Args);
  }
}

// Helper function to implement zeHostSynchronize.
// The behavior is to avoid infinite wait during host sync under ZE_DEBUG.
// This allows for a much more responsive debugging of hangs.
//
template <typename T, typename Func>
ze_result_t zeHostSynchronizeImpl(Func Api, T Handle) {
  if (!ZeDebug) {
    return Api(Handle, UINT64_MAX);
  }

  ze_result_t R;
  while ((R = Api(Handle, 1000)) == ZE_RESULT_NOT_READY)
    ;
  return R;
}

// Template function to do various types of host synchronizations.
// This is intended to be used instead of direct calls to specific
// Level-Zero synchronization APIs.
//
template <typename T> ze_result_t zeHostSynchronize(T Handle);
template <> ze_result_t zeHostSynchronize(ze_event_handle_t Handle) {
  return zeHostSynchronizeImpl(zeEventHostSynchronize, Handle);
}
template <> ze_result_t zeHostSynchronize(ze_command_queue_handle_t Handle) {
  return zeHostSynchronizeImpl(zeCommandQueueSynchronize, Handle);
}
template <> ze_result_t zeHostSynchronize(ze_fence_handle_t Handle) {
  return zeHostSynchronizeImpl(zeFenceHostSynchronize, Handle);
}

template <typename T, typename Assign>
pi_result getInfoImpl(size_t param_value_size, void *param_value,
                      size_t *param_value_size_ret, T value, size_t value_size,
                      Assign &&assign_func) {

  if (param_value != nullptr) {

    if (param_value_size < value_size) {
      return PI_INVALID_VALUE;
    }

    assign_func(param_value, value, value_size);
  }

  if (param_value_size_ret != nullptr) {
    *param_value_size_ret = value_size;
  }

  return PI_SUCCESS;
}

template <typename T>
pi_result getInfo(size_t param_value_size, void *param_value,
                  size_t *param_value_size_ret, T value) {

  auto assignment = [](void *param_value, T value, size_t value_size) {
    (void)value_size;
    *static_cast<T *>(param_value) = value;
  };

  return getInfoImpl(param_value_size, param_value, param_value_size_ret, value,
                     sizeof(T), assignment);
}

template <typename T>
pi_result getInfoArray(size_t array_length, size_t param_value_size,
                       void *param_value, size_t *param_value_size_ret,
                       T *value) {
  return getInfoImpl(param_value_size, param_value, param_value_size_ret, value,
                     array_length * sizeof(T), memcpy);
}

template <typename T, typename RetType>
pi_result getInfoArray(size_t array_length, size_t param_value_size,
                       void *param_value, size_t *param_value_size_ret,
                       T *value) {
  if (param_value) {
    memset(param_value, 0, param_value_size);
    for (uint32_t I = 0; I < array_length; I++)
      ((RetType *)param_value)[I] = (RetType)value[I];
  }
  if (param_value_size_ret)
    *param_value_size_ret = array_length * sizeof(RetType);
  return PI_SUCCESS;
}

template <>
pi_result getInfo<const char *>(size_t param_value_size, void *param_value,
                                size_t *param_value_size_ret,
                                const char *value) {
  return getInfoArray(strlen(value) + 1, param_value_size, param_value,
                      param_value_size_ret, value);
}

class ReturnHelper {
public:
  ReturnHelper(size_t param_value_size, void *param_value,
               size_t *param_value_size_ret)
      : param_value_size(param_value_size), param_value(param_value),
        param_value_size_ret(param_value_size_ret) {}

  template <class T> pi_result operator()(const T &t) {
    return getInfo(param_value_size, param_value, param_value_size_ret, t);
  }

private:
  size_t param_value_size;
  void *param_value;
  size_t *param_value_size_ret;
};

} // anonymous namespace

// Global variables used in PI_Level_Zero
// Note we only create a simple pointer variables such that C++ RT won't
// deallocate them automatically at the end of the main program.
// The heap memory allocated for these global variables reclaimed only when
// Sycl RT calls piTearDown().
static std::vector<pi_platform> *PiPlatformsCache =
    new std::vector<pi_platform>;
static sycl::detail::SpinLock *PiPlatformsCacheMutex =
    new sycl::detail::SpinLock;
static bool PiPlatformCachePopulated = false;

// Keeps track if the global offset extension is found
static bool PiDriverGlobalOffsetExtensionFound = false;

// TODO:: In the following 4 methods we may want to distinguish read access vs.
// write (as it is OK for multiple threads to read the map without locking it).

pi_result _pi_mem::addMapping(void *MappedTo, size_t Offset, size_t Size) {
  std::lock_guard<std::mutex> Lock(MappingsMutex);
  auto Res = Mappings.insert({MappedTo, {Offset, Size}});
  // False as the second value in pair means that mapping was not inserted
  // because mapping already exists.
  if (!Res.second) {
    zePrint("piEnqueueMemBufferMap: duplicate mapping detected\n");
    return PI_INVALID_VALUE;
  }
  return PI_SUCCESS;
}

pi_result _pi_mem::removeMapping(void *MappedTo, Mapping &MapInfo) {
  std::lock_guard<std::mutex> Lock(MappingsMutex);
  auto It = Mappings.find(MappedTo);
  if (It == Mappings.end()) {
    zePrint("piEnqueueMemUnmap: unknown memory mapping\n");
    return PI_INVALID_VALUE;
  }
  MapInfo = It->second;
  Mappings.erase(It);
  return PI_SUCCESS;
}

pi_result
_pi_context::getFreeSlotInExistingOrNewPool(ze_event_pool_handle_t &ZePool,
                                            size_t &Index) {
  // Maximum number of events that can be present in an event ZePool is captured
  // here. Setting it to 256 gave best possible performance for several
  // benchmarks.
  static const pi_uint32 MaxNumEventsPerPool = [] {
    const auto MaxNumEventsPerPoolEnv =
        std::getenv("ZE_MAX_NUMBER_OF_EVENTS_PER_EVENT_POOL");
    return MaxNumEventsPerPoolEnv ? std::atoi(MaxNumEventsPerPoolEnv) : 256;
  }();

  if (MaxNumEventsPerPool == 0) {
    zePrint("Zero size can't be specified in the "
            "ZE_MAX_NUMBER_OF_EVENTS_PER_EVENT_POOL\n");
    return PI_INVALID_VALUE;
  }

  Index = 0;
  // Create one event ZePool per MaxNumEventsPerPool events
  if ((ZeEventPool == nullptr) ||
      (NumEventsAvailableInEventPool[ZeEventPool] == 0)) {
    // Creation of the new ZePool with record in NumEventsAvailableInEventPool
    // and initialization of the record in NumEventsUnreleasedInEventPool must
    // be done atomically. Otherwise it is possible that
    // decrementUnreleasedEventsInPool will be called for the record in
    // NumEventsUnreleasedInEventPool before its
    std::lock(NumEventsAvailableInEventPoolMutex,
              NumEventsUnreleasedInEventPoolMutex);
    std::lock_guard<std::mutex> NumEventsAvailableInEventPoolGuard(
        NumEventsAvailableInEventPoolMutex, std::adopt_lock);
    std::lock_guard<std::mutex> NumEventsUnreleasedInEventPoolGuard(
        NumEventsUnreleasedInEventPoolMutex, std::adopt_lock);

    ZeStruct<ze_event_pool_desc_t> ZeEventPoolDesc;
    ZeEventPoolDesc.count = MaxNumEventsPerPool;

    // Make all events visible on the host.
    // TODO: events that are used only on device side APIs can be optimized
    // to not be from the host-visible pool.
    //
    ZeEventPoolDesc.flags =
        ZE_EVENT_POOL_FLAG_HOST_VISIBLE | ZE_EVENT_POOL_FLAG_KERNEL_TIMESTAMP;

    std::vector<ze_device_handle_t> ZeDevices;
    std::for_each(Devices.begin(), Devices.end(),
                  [&](pi_device &D) { ZeDevices.push_back(D->ZeDevice); });

    ZE_CALL(zeEventPoolCreate, (ZeContext, &ZeEventPoolDesc, ZeDevices.size(),
                                &ZeDevices[0], &ZeEventPool));
    NumEventsAvailableInEventPool[ZeEventPool] = MaxNumEventsPerPool - 1;
    NumEventsUnreleasedInEventPool[ZeEventPool] = MaxNumEventsPerPool;
  } else {
    std::lock_guard<std::mutex> NumEventsAvailableInEventPoolGuard(
        NumEventsAvailableInEventPoolMutex);
    Index = MaxNumEventsPerPool - NumEventsAvailableInEventPool[ZeEventPool];
    --NumEventsAvailableInEventPool[ZeEventPool];
  }
  ZePool = ZeEventPool;
  return PI_SUCCESS;
}

pi_result _pi_context::decrementUnreleasedEventsInPool(pi_event Event) {
  ze_event_pool_handle_t ZePool = Event->ZeEventPool;
  std::lock_guard<std::mutex> Lock(NumEventsUnreleasedInEventPoolMutex);
  --NumEventsUnreleasedInEventPool[ZePool];
  if (NumEventsUnreleasedInEventPool[ZePool] == 0) {
    ZE_CALL(zeEventPoolDestroy, (ZePool));
    // Nullify ZeEventPool pointer to indicate this pool is already destroyed
    // because we will call ZeEventPoolDestroy() if ZeEventPool is not null
    // in pi_context::finalize().
    // Note that calling ZeEventPoolDestroy() for the already destroyed pool
    // will cause a segmentation fault in L0.
    // We need to check the equality below because it is possible that
    // multiple pi_context::ZeEventPool can be created if all slots in the pool
    // are already used up. So nullifying pi_context::ZeEventPool may point
    // a  different EventPool than Event->ZeEventPool.
    if (ZeEventPool == Event->ZeEventPool)
      ZeEventPool = nullptr;
    Event->ZeEventPool = nullptr;
  }
  return PI_SUCCESS;
}

// Some opencl extensions we know are supported by all Level Zero devices.
constexpr char ZE_SUPPORTED_EXTENSIONS[] =
    "cl_khr_il_program cl_khr_subgroups cl_intel_subgroups "
    "cl_intel_subgroups_short cl_intel_required_subgroup_size ";

// Forward declarations
static pi_result
enqueueMemCopyHelper(pi_command_type CommandType, pi_queue Queue, void *Dst,
                     pi_bool BlockingWrite, size_t Size, const void *Src,
                     pi_uint32 NumEventsInWaitList,
                     const pi_event *EventWaitList, pi_event *Event,
                     bool PreferCopyEngine = false);

static pi_result enqueueMemCopyRectHelper(
    pi_command_type CommandType, pi_queue Queue, void *SrcBuffer,
    void *DstBuffer, pi_buff_rect_offset SrcOrigin,
    pi_buff_rect_offset DstOrigin, pi_buff_rect_region Region,
    size_t SrcRowPitch, size_t SrcSlicePitch, size_t DstRowPitch,
    size_t DstSlicePitch, pi_bool Blocking, pi_uint32 NumEventsInWaitList,
    const pi_event *EventWaitList, pi_event *Event,
    bool PreferCopyEngine = false);

inline void zeParseError(ze_result_t ZeError, const char *&ErrorString) {
  switch (ZeError) {
#define ZE_ERRCASE(ERR)                                                        \
  case ERR:                                                                    \
    ErrorString = "" #ERR;                                                     \
    break;

    ZE_ERRCASE(ZE_RESULT_SUCCESS)
    ZE_ERRCASE(ZE_RESULT_NOT_READY)
    ZE_ERRCASE(ZE_RESULT_ERROR_DEVICE_LOST)
    ZE_ERRCASE(ZE_RESULT_ERROR_OUT_OF_HOST_MEMORY)
    ZE_ERRCASE(ZE_RESULT_ERROR_OUT_OF_DEVICE_MEMORY)
    ZE_ERRCASE(ZE_RESULT_ERROR_MODULE_BUILD_FAILURE)
    ZE_ERRCASE(ZE_RESULT_ERROR_INSUFFICIENT_PERMISSIONS)
    ZE_ERRCASE(ZE_RESULT_ERROR_NOT_AVAILABLE)
    ZE_ERRCASE(ZE_RESULT_ERROR_UNINITIALIZED)
    ZE_ERRCASE(ZE_RESULT_ERROR_UNSUPPORTED_VERSION)
    ZE_ERRCASE(ZE_RESULT_ERROR_UNSUPPORTED_FEATURE)
    ZE_ERRCASE(ZE_RESULT_ERROR_INVALID_ARGUMENT)
    ZE_ERRCASE(ZE_RESULT_ERROR_INVALID_NULL_HANDLE)
    ZE_ERRCASE(ZE_RESULT_ERROR_HANDLE_OBJECT_IN_USE)
    ZE_ERRCASE(ZE_RESULT_ERROR_INVALID_NULL_POINTER)
    ZE_ERRCASE(ZE_RESULT_ERROR_INVALID_SIZE)
    ZE_ERRCASE(ZE_RESULT_ERROR_UNSUPPORTED_SIZE)
    ZE_ERRCASE(ZE_RESULT_ERROR_UNSUPPORTED_ALIGNMENT)
    ZE_ERRCASE(ZE_RESULT_ERROR_INVALID_SYNCHRONIZATION_OBJECT)
    ZE_ERRCASE(ZE_RESULT_ERROR_INVALID_ENUMERATION)
    ZE_ERRCASE(ZE_RESULT_ERROR_UNSUPPORTED_ENUMERATION)
    ZE_ERRCASE(ZE_RESULT_ERROR_UNSUPPORTED_IMAGE_FORMAT)
    ZE_ERRCASE(ZE_RESULT_ERROR_INVALID_NATIVE_BINARY)
    ZE_ERRCASE(ZE_RESULT_ERROR_INVALID_GLOBAL_NAME)
    ZE_ERRCASE(ZE_RESULT_ERROR_INVALID_KERNEL_NAME)
    ZE_ERRCASE(ZE_RESULT_ERROR_INVALID_FUNCTION_NAME)
    ZE_ERRCASE(ZE_RESULT_ERROR_INVALID_GROUP_SIZE_DIMENSION)
    ZE_ERRCASE(ZE_RESULT_ERROR_INVALID_GLOBAL_WIDTH_DIMENSION)
    ZE_ERRCASE(ZE_RESULT_ERROR_INVALID_KERNEL_ARGUMENT_INDEX)
    ZE_ERRCASE(ZE_RESULT_ERROR_INVALID_KERNEL_ARGUMENT_SIZE)
    ZE_ERRCASE(ZE_RESULT_ERROR_INVALID_KERNEL_ATTRIBUTE_VALUE)
    ZE_ERRCASE(ZE_RESULT_ERROR_INVALID_COMMAND_LIST_TYPE)
    ZE_ERRCASE(ZE_RESULT_ERROR_OVERLAPPING_REGIONS)
    ZE_ERRCASE(ZE_RESULT_ERROR_UNKNOWN)

#undef ZE_ERRCASE
  default:
    assert(false && "Unexpected Error code");
  } // switch
}

ze_result_t ZeCall::doCall(ze_result_t ZeResult, const char *ZeName,
                           const char *ZeArgs, bool TraceError) {
  zePrint("ZE ---> %s%s\n", ZeName, ZeArgs);

  if (ZeDebug & ZE_DEBUG_CALL_COUNT) {
    ++(*ZeCallCount)[ZeName];
  }

  if (ZeResult && TraceError) {
    const char *ErrorString = "Unknown";
    zeParseError(ZeResult, ErrorString);
    zePrint("Error (%s) in %s\n", ErrorString, ZeName);
  }
  return ZeResult;
}

#define PI_ASSERT(condition, error)                                            \
  if (!(condition))                                                            \
    return error;

// This helper function increments the reference counter of the Queue
// without guarding with a lock.
// It is the caller's responsibility to make sure the lock is acquired
// on the Queue that is passed in.
inline static void piQueueRetainNoLock(pi_queue Queue) { Queue->RefCount++; }

// This helper function creates a pi_event and associate a pi_queue.
// Note that the caller of this function must have acquired lock on the Queue
// that is passed in.
// \param Queue pi_queue to associate with a new event.
// \param Event a pointer to hold the newly created pi_event
// \param CommandType various command type determined by the caller
// \param ZeCommandList the handle to associate with the newly created event
inline static pi_result
createEventAndAssociateQueue(pi_queue Queue, pi_event *Event,
                             pi_command_type CommandType,
                             ze_command_list_handle_t ZeCommandList) {
  pi_result Res = piEventCreate(Queue->Context, Event);
  if (Res != PI_SUCCESS)
    return Res;

  (*Event)->Queue = Queue;
  (*Event)->CommandType = CommandType;
  (*Event)->ZeCommandList = ZeCommandList;

  // We need to increment the reference counter here to avoid pi_queue
  // being released before the associated pi_event is released because
  // piEventRelease requires access to the associated pi_queue.
  // In piEventRelease, the reference counter of the Queue is decremented
  // to release it.
  piQueueRetainNoLock(Queue);

  // SYCL RT does not track completion of the events, so it could
  // release a PI event as soon as that's not being waited in the app.
  // But we have to ensure that the event is not destroyed before
  // it is really signalled, so retain it explicitly here and
  // release in cleanupAfterEvent.
  //
  PI_CALL(piEventRetain(*Event));

  return PI_SUCCESS;
}

pi_result _pi_device::initialize(int SubSubDeviceOrdinal,
                                 int SubSubDeviceIndex) {
  uint32_t numQueueGroups = 0;
  ZE_CALL(zeDeviceGetCommandQueueGroupProperties,
          (ZeDevice, &numQueueGroups, nullptr));
  if (numQueueGroups == 0) {
    return PI_ERROR_UNKNOWN;
  }
  std::vector<ZeStruct<ze_command_queue_group_properties_t>> QueueProperties(
      numQueueGroups);
  ZE_CALL(zeDeviceGetCommandQueueGroupProperties,
          (ZeDevice, &numQueueGroups, QueueProperties.data()));

  int ComputeGroupIndex = -1;

  // Initialize a sub-sub-device with its own ordinal and index
  if (SubSubDeviceOrdinal >= 0) {
    ComputeGroupIndex = SubSubDeviceOrdinal;
    ZeComputeEngineIndex = SubSubDeviceIndex;
  } else { // This is a root or a sub-device
    for (uint32_t i = 0; i < numQueueGroups; i++) {
      if (QueueProperties[i].flags &
          ZE_COMMAND_QUEUE_GROUP_PROPERTY_FLAG_COMPUTE) {
        ComputeGroupIndex = i;
        break;
      }
    }
    // How is it possible that there are no "compute" capabilities?
    if (ComputeGroupIndex < 0) {
      return PI_ERROR_UNKNOWN;
    }

    // The index for a root or a sub-device is always 0.
    ZeComputeEngineIndex = 0;

    int CopyGroupIndex = -1;
    if (CopyEngineRequested) {
      for (uint32_t i = 0; i < numQueueGroups; i++) {
        if (((QueueProperties[i].flags &
              ZE_COMMAND_QUEUE_GROUP_PROPERTY_FLAG_COMPUTE) == 0) &&
            (QueueProperties[i].flags &
             ZE_COMMAND_QUEUE_GROUP_PROPERTY_FLAG_COPY)) {
          CopyGroupIndex = i;
          break;
        }
      }
      if (CopyGroupIndex < 0)
        zePrint("NOTE: blitter/copy engine is not available though it was "
                "requested\n");
      else
        zePrint("NOTE: blitter/copy engine is available\n");
    }

    ZeCopyQueueGroupIndex = CopyGroupIndex;
    if (CopyGroupIndex >= 0) {
      ZeCopyQueueGroupProperties = QueueProperties[CopyGroupIndex];
    }
  }

  ZeComputeQueueGroupIndex = ComputeGroupIndex;
  ZeComputeQueueGroupProperties = QueueProperties[ComputeGroupIndex];

  // Cache device properties
  ZeDeviceProperties = {};
  ZE_CALL(zeDeviceGetProperties, (ZeDevice, &ZeDeviceProperties));
  ZeDeviceComputeProperties = {};
  ZE_CALL(zeDeviceGetComputeProperties, (ZeDevice, &ZeDeviceComputeProperties));
  return PI_SUCCESS;
}

pi_result _pi_context::initialize() {
  // Create the immediate command list to be used for initializations
  // Created as synchronous so level-zero performs implicit synchronization and
  // there is no need to query for completion in the plugin
  //
  // TODO: get rid of using Devices[0] for the context with multiple
  // root-devices. We should somehow make the data initialized on all devices.
  pi_device Device = SingleRootDevice ? SingleRootDevice : Devices[0];
  ZeStruct<ze_command_queue_desc_t> ZeCommandQueueDesc;
  ZeCommandQueueDesc.ordinal = Device->ZeComputeQueueGroupIndex;
  ZeCommandQueueDesc.index = Device->ZeComputeEngineIndex;
  ZeCommandQueueDesc.mode = ZE_COMMAND_QUEUE_MODE_SYNCHRONOUS;
  ZE_CALL(
      zeCommandListCreateImmediate,
      (ZeContext, Device->ZeDevice, &ZeCommandQueueDesc, &ZeCommandListInit));
  return PI_SUCCESS;
}

pi_result _pi_context::finalize() {
  // This function is called when pi_context is deallocated, piContextRelase.
  // There could be some memory that may have not been deallocated.
  // For example, zeEventPool could be still alive.
  std::lock_guard<std::mutex> NumEventsUnreleasedInEventPoolGuard(
      NumEventsUnreleasedInEventPoolMutex);
  if (ZeEventPool)
    ZE_CALL(zeEventPoolDestroy, (ZeEventPool));

  // Destroy the command list used for initializations
  ZE_CALL(zeCommandListDestroy, (ZeCommandListInit));

  std::lock_guard<std::mutex> Lock(ZeCommandListCacheMutex);
  for (ze_command_list_handle_t &ZeCommandList : ZeComputeCommandListCache) {
    if (ZeCommandList)
      ZE_CALL(zeCommandListDestroy, (ZeCommandList));
  }
  for (ze_command_list_handle_t &ZeCommandList : ZeCopyCommandListCache) {
    if (ZeCommandList)
      ZE_CALL(zeCommandListDestroy, (ZeCommandList));
  }

  // Adjust the number of command lists created on this platform.
  auto Platform = Devices[0]->Platform;
  Platform->ZeGlobalCommandListCount -= ZeComputeCommandListCache.size();
  Platform->ZeGlobalCommandListCount -= ZeCopyCommandListCache.size();

  return PI_SUCCESS;
}

bool _pi_queue::isInOrderQueue() const {
  // If out-of-order queue property is not set, then this is a in-order queue.
  return ((this->PiQueueProperties & PI_QUEUE_OUT_OF_ORDER_EXEC_MODE_ENABLE) ==
          0);
}

pi_result _pi_queue::resetCommandListFenceEntry(
    _pi_queue::command_list_fence_map_t::value_type &MapEntry,
    bool MakeAvailable) {
  bool UseCopyEngine = MapEntry.second.IsCopyCommandList;
  auto &ZeCommandListCache = (UseCopyEngine)
                                 ? this->Context->ZeCopyCommandListCache
                                 : this->Context->ZeComputeCommandListCache;

  // Fence had been signalled meaning the associated command-list completed.
  // Reset the fence and put the command list into a cache for reuse in PI
  // calls.
  ZE_CALL(zeFenceReset, (MapEntry.second.ZeFence));
  ZE_CALL(zeCommandListReset, (MapEntry.first));
  MapEntry.second.InUse = false;

  if (MakeAvailable) {
    std::lock_guard<std::mutex> lock(this->Context->ZeCommandListCacheMutex);
    ZeCommandListCache.push_back(MapEntry.first);
  }

  return PI_SUCCESS;
}

// Maximum Number of Command Lists that can be created.
// This Value is initialized to 20000, but can be changed by the user
// thru the environment variable SYCL_PI_LEVEL_ZERO_MAX_COMMAND_LIST_CACHE
// ie SYCL_PI_LEVEL_ZERO_MAX_COMMAND_LIST_CACHE =10000.
static const int ZeMaxCommandListCacheSize = [] {
  const char *CommandListCacheSize =
      std::getenv("SYCL_PI_LEVEL_ZERO_MAX_COMMAND_LIST_CACHE");
  pi_uint32 CommandListCacheSizeValue;
  try {
    CommandListCacheSizeValue =
        CommandListCacheSize ? std::stoi(CommandListCacheSize) : 20000;
  } catch (std::exception const &) {
    zePrint(
        "SYCL_PI_LEVEL_ZERO_MAX_COMMAND_LIST_CACHE: invalid value provided, "
        "default set.\n");
    CommandListCacheSizeValue = 20000;
  }
  return CommandListCacheSizeValue;
}();

static const pi_uint32 ZeCommandListBatchSize = [] {
  // Default value of 0. This specifies to use dynamic batch size adjustment.
  pi_uint32 BatchSizeVal = 0;
  const auto BatchSizeStr = std::getenv("SYCL_PI_LEVEL_ZERO_BATCH_SIZE");
  if (BatchSizeStr) {
    pi_int32 BatchSizeStrVal = std::atoi(BatchSizeStr);
    // Level Zero may only support a limted number of commands per command
    // list.  The actual upper limit is not specified by the Level Zero
    // Specification.  For now we allow an arbitrary upper limit.
    // Negative numbers will be silently ignored.
    if (BatchSizeStrVal >= 0)
      BatchSizeVal = BatchSizeStrVal;
  }
  return BatchSizeVal;
}();

// This function requires a map lookup operation which can be expensive.
// TODO: Restructure code to eliminate map lookup.
bool _pi_queue::getZeCommandListIsCopyList(
    ze_command_list_handle_t ZeCommandList) {
  auto it = this->ZeCommandListFenceMap.find(ZeCommandList);
  if (it == this->ZeCommandListFenceMap.end()) {
    die("Missing command-list fence map entry");
  }
  return it->second.IsCopyCommandList;
}

// Retrieve an available command list to be used in a PI call
// Caller must hold a lock on the Queue passed in.
pi_result _pi_context::getAvailableCommandList(
    pi_queue Queue, ze_command_list_handle_t *ZeCommandList,
    ze_fence_handle_t *ZeFence, bool PreferCopyEngine, bool AllowBatching) {
  // First see if there is an command-list open for batching commands
  // for this queue.
  if (Queue->ZeOpenCommandList) {
    // TODO: Batching of copy commands will be supported.
    if (AllowBatching && !PreferCopyEngine) {
      *ZeCommandList = Queue->ZeOpenCommandList;
      *ZeFence = Queue->ZeOpenCommandListFence;
      return PI_SUCCESS;
    }

    // If this command isn't allowed to be batched, then we need to
    // go ahead and execute what is already in the batched list,
    // and then go on to process this. On exit from executeOpenCommandList
    // ZeOpenCommandList will be nullptr.
    if (auto Res = Queue->executeOpenCommandList())
      return Res;
  }
  // Use of copy engine is enabled only for out-of-order queues.
  // TODO: Revisit this when in-order queue spport is available in L0 plugin.
  bool UseCopyEngine = !(Queue->isInOrderQueue()) && PreferCopyEngine &&
                       Queue->Device->hasCopyEngine();

  // Create/Reuse the command list, because in Level Zero commands are added to
  // the command lists, and later are then added to the command queue.
  // Each command list is paired with an associated fence to track when the
  // command list is available for reuse.
  _pi_result pi_result = PI_OUT_OF_RESOURCES;
  ZeStruct<ze_command_list_desc_t> ZeCommandListDesc;
  ZeStruct<ze_fence_desc_t> ZeFenceDesc;

  ZeCommandListDesc.commandQueueGroupOrdinal =
      (UseCopyEngine) ? Queue->Device->ZeCopyQueueGroupIndex
                      : Queue->Device->ZeComputeQueueGroupIndex;
  auto &ZeCommandListCache = (UseCopyEngine)
                                 ? Queue->Context->ZeCopyCommandListCache
                                 : Queue->Context->ZeComputeCommandListCache;
  auto &ZeCommandQueue = (UseCopyEngine) ? Queue->ZeCopyCommandQueue
                                         : Queue->ZeComputeCommandQueue;

  // Initally, we need to check if a command list has already been created
  // on this device that is available for use. If so, then reuse that
  // Level-Zero Command List and Fence for this PI call.
  {
    // Make sure to acquire the lock before checking the size, or there
    // will be a race condition.
    std::lock_guard<std::mutex> lock(Queue->Context->ZeCommandListCacheMutex);

    if (ZeCommandListCache.size() > 0) {
      *ZeCommandList = ZeCommandListCache.front();
      auto it = Queue->ZeCommandListFenceMap.find(*ZeCommandList);
      if (it != Queue->ZeCommandListFenceMap.end()) {
        *ZeFence = it->second.ZeFence;
        it->second.InUse = true;
      } else {
        // If there is a command list available on this device, but no
        // fence yet associated, then we must create a fence/list
        // reference for this Queue. This can happen if two Queues reuse
        // a device which did not have the resources freed.
        ZE_CALL(zeFenceCreate, (ZeCommandQueue, &ZeFenceDesc, ZeFence));
        Queue->ZeCommandListFenceMap[*ZeCommandList] = {*ZeFence, true,
                                                        UseCopyEngine};
      }
      ZeCommandListCache.pop_front();
      return PI_SUCCESS;
    }
  }

  // If there are no available command lists in the cache, then we check for
  // command lists that have already signalled, but have not been added to the
  // available list yet. Each command list has a fence associated which tracks
  // if a command list has completed dispatch of its commands and is ready for
  // reuse. If a command list is found to have been signalled, then the
  // command list & fence are reset and we return.
  for (auto &MapEntry : Queue->ZeCommandListFenceMap) {
    // Make sure this is the command list type needed.
    if (UseCopyEngine != MapEntry.second.IsCopyCommandList)
      continue;

    ze_result_t ZeResult =
        ZE_CALL_NOCHECK(zeFenceQueryStatus, (MapEntry.second.ZeFence));
    if (ZeResult == ZE_RESULT_SUCCESS) {
      Queue->resetCommandListFenceEntry(MapEntry, false);
      *ZeCommandList = MapEntry.first;
      *ZeFence = MapEntry.second.ZeFence;
      MapEntry.second.InUse = true;
      return PI_SUCCESS;
    }
  }

  // If there are no available command lists nor signalled command lists, then
  // we must create another command list if we have not exceed the maximum
  // command lists we can create.
  // Once created, this command list & fence are added to the command list fence
  // map.
  if ((*ZeCommandList == nullptr) &&
      (Queue->Device->Platform->ZeGlobalCommandListCount <
       ZeMaxCommandListCacheSize)) {
    ZE_CALL(zeCommandListCreate,
            (Queue->Context->ZeContext, Queue->Device->ZeDevice,
             &ZeCommandListDesc, ZeCommandList));
    // Increments the total number of command lists created on this platform.
    Queue->Device->Platform->ZeGlobalCommandListCount++;
    ZE_CALL(zeFenceCreate, (ZeCommandQueue, &ZeFenceDesc, ZeFence));
    Queue->ZeCommandListFenceMap.insert(
        std::pair<ze_command_list_handle_t, _pi_queue::command_list_fence_t>(
            *ZeCommandList, {*ZeFence, false, UseCopyEngine}));
    pi_result = PI_SUCCESS;
  }

  return pi_result;
}

void _pi_queue::adjustBatchSizeForFullBatch() {
  // QueueBatchSize of 0 means never allow batching.
  if (QueueBatchSize == 0 || !UseDynamicBatching)
    return;

  NumTimesClosedFull += 1;

  // If the number of times the list has been closed early is low, and
  // the number of times it has been closed full is high, then raise
  // the batching size slowly. Don't raise it if it is already pretty
  // high.
  if (NumTimesClosedEarly <= 2 && NumTimesClosedFull > 10) {
    if (QueueBatchSize < 16) {
      QueueBatchSize = QueueBatchSize + 1;
      zePrint("Raising QueueBatchSize to %d\n", QueueBatchSize);
    }
    NumTimesClosedEarly = 0;
    NumTimesClosedFull = 0;
  }
}

void _pi_queue::adjustBatchSizeForPartialBatch(pi_uint32 PartialBatchSize) {
  // QueueBatchSize of 0 means never allow batching.
  if (QueueBatchSize == 0 || !UseDynamicBatching)
    return;

  NumTimesClosedEarly += 1;

  // If we are closing early more than about 3x the number of times
  // it is closing full, lower the batch size to the value of the
  // current open command list. This is trying to quickly get to a
  // batch size that will be able to be closed full at least once
  // in a while.
  if (NumTimesClosedEarly > (NumTimesClosedFull + 1) * 3) {
    QueueBatchSize = PartialBatchSize - 1;
    if (QueueBatchSize < 1)
      QueueBatchSize = 1;
    zePrint("Lowering QueueBatchSize to %d\n", QueueBatchSize);
    NumTimesClosedEarly = 0;
    NumTimesClosedFull = 0;
  }
}

pi_result _pi_queue::executeCommandList(ze_command_list_handle_t ZeCommandList,
                                        ze_fence_handle_t ZeFence,
                                        pi_event Event, bool IsBlocking,
                                        bool OKToBatchCommand) {
  // If the current LastCommandEvent is the nullptr, then it means
  // either that no command has ever been issued to the queue
  // or it means that the LastCommandEvent has been signalled and
  // therefore that this Queue is idle.
  bool CurrentlyEmpty = this->LastCommandEvent == nullptr;

  this->LastCommandEvent = Event;

  // Batch if allowed to, but don't batch if we know there are no kernels
  // from this queue that are currently executing.  This is intended to gets
  // kernels started as soon as possible when there are no kernels from this
  // queue awaiting execution, while allowing batching to occur when there
  // are kernels already executing. Also, if we are using fixed size batching,
  // as indicated by !UseDynamicBatching, then just ignore CurrentlyEmpty
  // as we want to strictly follow the batching the user specified.
  if (OKToBatchCommand && this->isBatchingAllowed() &&
      (!UseDynamicBatching || !CurrentlyEmpty)) {
    if (this->ZeOpenCommandList != nullptr &&
        this->ZeOpenCommandList != ZeCommandList)
      die("executeCommandList: ZeOpenCommandList should be equal to"
          "null or ZeCommandList");

    if (this->ZeOpenCommandListSize + 1 < QueueBatchSize) {
      this->ZeOpenCommandList = ZeCommandList;
      this->ZeOpenCommandListFence = ZeFence;

      // NOTE: we don't know here how many commands are in the ZeCommandList
      // but most PI interfaces translate to a single Level-Zero command.
      // Some do translate to multiple commands so we may be undercounting
      // a bit here, but this is a heuristic, not an exact measure.
      //
      this->ZeOpenCommandListSize += 1;

      return PI_SUCCESS;
    }

    adjustBatchSizeForFullBatch();

    this->ZeOpenCommandList = nullptr;
    this->ZeOpenCommandListFence = nullptr;
    this->ZeOpenCommandListSize = 0;
  }

  bool UseCopyEngine = getZeCommandListIsCopyList(ZeCommandList);
  if (UseCopyEngine)
    zePrint("Command list to be executed on copy engine\n");
  auto &ZeCommandQueue =
      (UseCopyEngine) ? ZeCopyCommandQueue : ZeComputeCommandQueue;

  // Scope of the lock must be till the end of the function, otherwise new mem
  // allocs can be created between the moment when we made a snapshot and the
  // moment when command list is closed and executed. But mutex is locked only
  // if indirect access tracking enabled, because std::defer_lock is used.
  // unique_lock destructor at the end of the function will unlock the mutex if
  // it was locked (which happens only if IndirectAccessTrackingEnabled is
  // true).
  std::unique_lock<std::mutex> ContextsLock(Device->Platform->ContextsMutex,
                                            std::defer_lock);
  if (IndirectAccessTrackingEnabled) {
    // We are going to submit kernels for execution. If indirect access flag is
    // set for a kernel then we need to make a snapshot of existing memory
    // allocations in all contexts in the platform. We need to lock the mutex
    // guarding the list of contexts in the platform to prevent creation of new
    // memory alocations in any context before we submit the kernel for
    // execution.
    ContextsLock.lock();
    for (auto &Kernel : KernelsToBeSubmitted) {
      if (!Kernel->hasIndirectAccess())
        continue;

      auto &Contexts = Device->Platform->Contexts;
      for (auto &Ctx : Contexts) {
        for (auto &Elem : Ctx->MemAllocs) {
          const auto &Pair = Kernel->MemAllocs.insert(&Elem);
          // Kernel is referencing this memory allocation from now.
          // If this memory allocation was already captured for this kernel, it
          // means that kernel is submitted several times. Increase reference
          // count only once because we release all allocations only when
          // SubmissionsCount turns to 0. We don't want to know how many times
          // allocation was retained by each submission.
          if (Pair.second)
            Elem.second.RefCount++;
        }
      }
      Kernel->SubmissionsCount++;
    }
    KernelsToBeSubmitted.clear();
  }

  // Close the command list and have it ready for dispatch.
  ZE_CALL(zeCommandListClose, (ZeCommandList));
  // Offload command list to the GPU for asynchronous execution
  ZE_CALL(zeCommandQueueExecuteCommandLists,
          (ZeCommandQueue, 1, &ZeCommandList, ZeFence));

  // Check global control to make every command blocking for debugging.
  if (IsBlocking || (ZeSerialize & ZeSerializeBlock) != 0) {
    // Wait until command lists attached to the command queue are executed.
    ZE_CALL(zeHostSynchronize, (ZeCommandQueue));
  }
  return PI_SUCCESS;
}

bool _pi_queue::isBatchingAllowed() {
  return (this->QueueBatchSize > 0 && ((ZeSerialize & ZeSerializeBlock) == 0));
}

pi_result _pi_queue::executeOpenCommandList() {
  // If there are any commands still in the open command list for this
  // queue, then close and execute that command list now.
  auto OpenList = this->ZeOpenCommandList;
  if (OpenList) {
    auto OpenListFence = this->ZeOpenCommandListFence;

    adjustBatchSizeForPartialBatch(this->ZeOpenCommandListSize);

    this->ZeOpenCommandList = nullptr;
    this->ZeOpenCommandListFence = nullptr;
    this->ZeOpenCommandListSize = 0;

    return executeCommandList(OpenList, OpenListFence, this->LastCommandEvent);
  }

  return PI_SUCCESS;
}

static const bool FilterEventWaitList = [] {
  const char *Ret = std::getenv("SYCL_PI_LEVEL_ZERO_FILTER_EVENT_WAIT_LIST");
  const bool RetVal = Ret ? std::stoi(Ret) : 1;
  return RetVal;
}();

pi_result _pi_ze_event_list_t::createAndRetainPiZeEventList(
    pi_uint32 EventListLength, const pi_event *EventList, pi_queue CurQueue) {
  this->Length = 0;
  this->ZeEventList = nullptr;
  this->PiEventList = nullptr;

  try {
    if (CurQueue->isInOrderQueue() && CurQueue->LastCommandEvent != nullptr) {
      this->ZeEventList = new ze_event_handle_t[EventListLength + 1];
      this->PiEventList = new pi_event[EventListLength + 1];
    } else if (EventListLength > 0) {
      this->ZeEventList = new ze_event_handle_t[EventListLength];
      this->PiEventList = new pi_event[EventListLength];
    }

    pi_uint32 TmpListLength = 0;

    if (EventListLength > 0) {
      for (pi_uint32 I = 0; I < EventListLength; I++) {
        auto ZeEvent = EventList[I]->ZeEvent;

        if (FilterEventWaitList) {
          auto Res = ZE_CALL_NOCHECK(zeEventQueryStatus, (ZeEvent));
          if (Res == ZE_RESULT_SUCCESS) {
            // Event has already completed, don't put it into the list
            continue;
          }
        }

        auto Queue = EventList[I]->Queue;

        if (Queue != CurQueue) {
          // If the event that is going to be waited on is in a
          // different queue, then any open command list in
          // that queue must be closed and executed because
          // the event being waited on could be for a command
          // in the queue's batch.

          // Lock automatically releases when this goes out of scope.
          std::lock_guard<std::mutex> lock(Queue->PiQueueMutex);

          if (auto Res = Queue->executeOpenCommandList())
            return Res;
        }

        this->ZeEventList[TmpListLength] = ZeEvent;
        this->PiEventList[TmpListLength] = EventList[I];
        TmpListLength += 1;
      }
    }

    // For in-order queues, every command should be executed only after the
    // previous command has finished. The event associated with the last
    // enqueued command is added into the waitlist to ensure in-order semantics.
    if (CurQueue->isInOrderQueue() && CurQueue->LastCommandEvent != nullptr) {
      this->ZeEventList[TmpListLength] = CurQueue->LastCommandEvent->ZeEvent;
      this->PiEventList[TmpListLength] = CurQueue->LastCommandEvent;
      TmpListLength += 1;
    }

    this->Length = TmpListLength;

  } catch (...) {
    return PI_OUT_OF_HOST_MEMORY;
  }

  for (pi_uint32 I = 0; I < this->Length; I++) {
    PI_CALL(piEventRetain(this->PiEventList[I]));
  }

  return PI_SUCCESS;
}

static void printZeEventList(const _pi_ze_event_list_t &PiZeEventList) {
  zePrint("  NumEventsInWaitList %d:", PiZeEventList.Length);

  for (pi_uint32 I = 0; I < PiZeEventList.Length; I++) {
    zePrint(" %#lx", pi_cast<std::uintptr_t>(PiZeEventList.ZeEventList[I]));
  }

  zePrint("\n");
}

pi_result _pi_ze_event_list_t::collectEventsForReleaseAndDestroyPiZeEventList(
    std::list<pi_event> &EventsToBeReleased) {
  // acquire a lock before reading the length and list fields.
  // Acquire the lock, copy the needed data locally, and reset
  // the fields, then release the lock.
  // Only then do we do the actual actions to release and destroy,
  // holding the lock for the minimum time necessary.
  pi_uint32 LocLength = 0;
  ze_event_handle_t *LocZeEventList = nullptr;
  pi_event *LocPiEventList = nullptr;

  {
    // acquire the lock and copy fields locally
    // Lock automatically releases when this goes out of scope.
    std::lock_guard<std::mutex> lock(this->PiZeEventListMutex);

    LocLength = Length;
    LocZeEventList = ZeEventList;
    LocPiEventList = PiEventList;

    Length = 0;
    ZeEventList = nullptr;
    PiEventList = nullptr;

    // release lock by ending scope.
  }

  for (pi_uint32 I = 0; I < LocLength; I++) {
    // Add the event to be released to the list
    EventsToBeReleased.push_back(LocPiEventList[I]);
  }

  if (LocZeEventList != nullptr) {
    delete[] LocZeEventList;
  }
  if (LocPiEventList != nullptr) {
    delete[] LocPiEventList;
  }

  return PI_SUCCESS;
}

extern "C" {

// Forward declarations
decltype(piEventCreate) piEventCreate;

static pi_result compileOrBuild(pi_program Program, pi_uint32 NumDevices,
                                const pi_device *DeviceList,
                                const char *Options);
static pi_result copyModule(ze_context_handle_t ZeContext,
                            ze_device_handle_t ZeDevice,
                            ze_module_handle_t SrcMod,
                            ze_module_handle_t *DestMod);

static bool setEnvVar(const char *var, const char *value);

// Forward declarations for mock implementations of Level Zero APIs that
// do not yet work in the driver.
// TODO: Remove these mock definitions when they work in the driver.
static ze_result_t
zeModuleDynamicLinkMock(uint32_t numModules, ze_module_handle_t *phModules,
                        ze_module_build_log_handle_t *phLinkLog);

static ze_result_t
zeModuleGetPropertiesMock(ze_module_handle_t hModule,
                          ze_module_properties_t *pModuleProperties);

static bool isOnlineLinkEnabled();
// End forward declarations for mock Level Zero APIs

// This function will ensure compatibility with both Linux and Windowns for
// setting environment variables.
static bool setEnvVar(const char *name, const char *value) {
#ifdef _WIN32
  int Res = _putenv_s(name, value);
#else
  int Res = setenv(name, value, 1);
#endif
  if (Res != 0) {
    zePrint(
        "Level Zero plugin was unable to set the environment variable: %s\n",
        name);
    return false;
  }
  return true;
}

pi_result _pi_platform::initialize() {
  // Cache driver properties
  ZeStruct<ze_driver_properties_t> ZeDriverProperties;
  ZE_CALL(zeDriverGetProperties, (ZeDriver, &ZeDriverProperties));
  uint32_t DriverVersion = ZeDriverProperties.driverVersion;
  // Intel Level-Zero GPU driver stores version as:
  // | 31 - 24 | 23 - 16 | 15 - 0 |
  // |  Major  |  Minor  | Build  |
  auto VersionMajor = std::to_string((DriverVersion & 0xFF000000) >> 24);
  auto VersionMinor = std::to_string((DriverVersion & 0x00FF0000) >> 16);
  auto VersionBuild = std::to_string(DriverVersion & 0x0000FFFF);
  ZeDriverVersion = VersionMajor + "." + VersionMinor + "." + VersionBuild;

  ze_api_version_t ZeApiVersion;
  ZE_CALL(zeDriverGetApiVersion, (ZeDriver, &ZeApiVersion));
  ZeDriverApiVersion = std::to_string(ZE_MAJOR_VERSION(ZeApiVersion)) + "." +
                       std::to_string(ZE_MINOR_VERSION(ZeApiVersion));

  // Cache driver extension properties
  uint32_t Count = 0;
  ZE_CALL(zeDriverGetExtensionProperties, (ZeDriver, &Count, nullptr));

  std::vector<ze_driver_extension_properties_t> zeExtensions(Count);

  ZE_CALL(zeDriverGetExtensionProperties,
          (ZeDriver, &Count, zeExtensions.data()));

  for (auto extension : zeExtensions) {
    // Check if global offset extension is available
    if (strncmp(extension.name, ZE_GLOBAL_OFFSET_EXP_NAME,
                strlen(ZE_GLOBAL_OFFSET_EXP_NAME) + 1) == 0) {
      if (extension.version == ZE_GLOBAL_OFFSET_EXP_VERSION_1_0) {
        PiDriverGlobalOffsetExtensionFound = true;
      }
    }
    zeDriverExtensionMap[extension.name] = extension.version;
  }

  return PI_SUCCESS;
}

pi_result piPlatformsGet(pi_uint32 NumEntries, pi_platform *Platforms,
                         pi_uint32 *NumPlatforms) {

  static const char *PiTrace = std::getenv("SYCL_PI_TRACE");
  static const int PiTraceValue = PiTrace ? std::stoi(PiTrace) : 0;
  if (PiTraceValue == -1) { // Means print all PI traces
    PrintPiTrace = true;
  }

  static const char *DebugMode = std::getenv("ZE_DEBUG");
  static const int DebugModeValue = DebugMode ? std::stoi(DebugMode) : 0;
  ZeDebug = DebugModeValue;

  if (ZeDebug & ZE_DEBUG_CALL_COUNT) {
    ZeCallCount = new std::map<const char *, int>;
  }

  if (NumEntries == 0 && Platforms != nullptr) {
    return PI_INVALID_VALUE;
  }
  if (Platforms == nullptr && NumPlatforms == nullptr) {
    return PI_INVALID_VALUE;
  }

  // Setting these environment variables before running zeInit will enable the
  // validation layer in the Level Zero loader.
  if (ZeDebug & ZE_DEBUG_VALIDATION) {
    setEnvVar("ZE_ENABLE_VALIDATION_LAYER", "1");
    setEnvVar("ZE_ENABLE_PARAMETER_VALIDATION", "1");
  }

  // Enable SYSMAN support for obtaining the PCI address
  // and maximum memory bandwidth.
  if (getenv("SYCL_ENABLE_PCI") != nullptr) {
    setEnvVar("ZES_ENABLE_SYSMAN", "1");
  }

  // TODO: We can still safely recover if something goes wrong during the init.
  // Implement handling segfault using sigaction.

  // We must only initialize the driver once, even if piPlatformsGet() is called
  // multiple times.  Declaring the return value as "static" ensures it's only
  // called once.
  static ze_result_t ZeResult = ZE_CALL_NOCHECK(zeInit, (0));

  // Absorb the ZE_RESULT_ERROR_UNINITIALIZED and just return 0 Platforms.
  if (ZeResult == ZE_RESULT_ERROR_UNINITIALIZED) {
    PI_ASSERT(NumPlatforms != 0, PI_INVALID_VALUE);
    *NumPlatforms = 0;
    return PI_SUCCESS;
  }

  if (ZeResult != ZE_RESULT_SUCCESS) {
    zePrint("zeInit: Level Zero initialization failure\n");
    return mapError(ZeResult);
  }

  // Cache pi_platforms for reuse in the future
  // It solves two problems;
  // 1. sycl::platform equality issue; we always return the same pi_platform.
  // 2. performance; we can save time by immediately return from cache.
  //

  const std::lock_guard<sycl::detail::SpinLock> Lock{*PiPlatformsCacheMutex};
  if (!PiPlatformCachePopulated) {
    try {
      // Level Zero does not have concept of Platforms, but Level Zero driver is
      // the closest match.
      uint32_t ZeDriverCount = 0;
      ZE_CALL(zeDriverGet, (&ZeDriverCount, nullptr));
      if (ZeDriverCount == 0) {
        PiPlatformCachePopulated = true;
      } else {
        std::vector<ze_driver_handle_t> ZeDrivers;
        ZeDrivers.resize(ZeDriverCount);

        ZE_CALL(zeDriverGet, (&ZeDriverCount, ZeDrivers.data()));
        for (uint32_t I = 0; I < ZeDriverCount; ++I) {
          pi_platform Platform = new _pi_platform(ZeDrivers[I]);
          pi_result Result = Platform->initialize();
          if (Result != PI_SUCCESS) {
            return Result;
          }
          // Save a copy in the cache for future uses.
          PiPlatformsCache->push_back(Platform);
        }
        PiPlatformCachePopulated = true;
      }
    } catch (const std::bad_alloc &) {
      return PI_OUT_OF_HOST_MEMORY;
    } catch (...) {
      return PI_ERROR_UNKNOWN;
    }
  }

  // Populate returned platforms from the cache.
  if (Platforms) {
    PI_ASSERT(NumEntries <= PiPlatformsCache->size(), PI_INVALID_PLATFORM);
    std::copy_n(PiPlatformsCache->begin(), NumEntries, Platforms);
  }

  if (NumPlatforms)
    *NumPlatforms = PiPlatformsCache->size();

  return PI_SUCCESS;
}

pi_result piPlatformGetInfo(pi_platform Platform, pi_platform_info ParamName,
                            size_t ParamValueSize, void *ParamValue,
                            size_t *ParamValueSizeRet) {

  PI_ASSERT(Platform, PI_INVALID_PLATFORM);

  zePrint("==========================\n");
  zePrint("SYCL over Level-Zero %s\n", Platform->ZeDriverVersion.c_str());
  zePrint("==========================\n");

  ReturnHelper ReturnValue(ParamValueSize, ParamValue, ParamValueSizeRet);

  switch (ParamName) {
  case PI_PLATFORM_INFO_NAME:
    // TODO: Query Level Zero driver when relevant info is added there.
    return ReturnValue("Intel(R) Level-Zero");
  case PI_PLATFORM_INFO_VENDOR:
    // TODO: Query Level Zero driver when relevant info is added there.
    return ReturnValue("Intel(R) Corporation");
  case PI_PLATFORM_INFO_EXTENSIONS:
    // Convention adopted from OpenCL:
    //     "Returns a space-separated list of extension names (the extension
    // names themselves do not contain any spaces) supported by the platform.
    // Extensions defined here must be supported by all devices associated
    // with this platform."
    //
    // TODO: Check the common extensions supported by all connected devices and
    // return them. For now, hardcoding some extensions we know are supported by
    // all Level Zero devices.
    return ReturnValue(ZE_SUPPORTED_EXTENSIONS);
  case PI_PLATFORM_INFO_PROFILE:
    // TODO: figure out what this means and how is this used
    return ReturnValue("FULL_PROFILE");
  case PI_PLATFORM_INFO_VERSION:
    // TODO: this should query to zeDriverGetDriverVersion
    // but we don't yet have the driver handle here.
    //
    // From OpenCL 2.1: "This version string has the following format:
    // OpenCL<space><major_version.minor_version><space><platform-specific
    // information>. Follow the same notation here.
    //
    return ReturnValue(Platform->ZeDriverApiVersion.c_str());
  default:
    zePrint("piPlatformGetInfo: unrecognized ParamName\n");
    return PI_INVALID_VALUE;
  }

  return PI_SUCCESS;
}

pi_result piextPlatformGetNativeHandle(pi_platform Platform,
                                       pi_native_handle *NativeHandle) {
  PI_ASSERT(Platform, PI_INVALID_PLATFORM);
  PI_ASSERT(NativeHandle, PI_INVALID_VALUE);

  auto ZeDriver = pi_cast<ze_driver_handle_t *>(NativeHandle);
  // Extract the Level Zero driver handle from the given PI platform
  *ZeDriver = Platform->ZeDriver;
  return PI_SUCCESS;
}

pi_result piextPlatformCreateWithNativeHandle(pi_native_handle NativeHandle,
                                              pi_platform *Platform) {
  PI_ASSERT(Platform, PI_INVALID_PLATFORM);
  PI_ASSERT(NativeHandle, PI_INVALID_VALUE);

  auto ZeDriver = pi_cast<ze_driver_handle_t>(NativeHandle);

  pi_uint32 NumPlatforms = 0;
  pi_result Res = piPlatformsGet(0, nullptr, &NumPlatforms);
  if (Res != PI_SUCCESS) {
    return Res;
  }

  if (NumPlatforms) {
    std::vector<pi_platform> Platforms(NumPlatforms);
    PI_CALL(piPlatformsGet(NumPlatforms, Platforms.data(), nullptr));

    // The SYCL spec requires that the set of platforms must remain fixed for
    // the duration of the application's execution. We assume that we found all
    // of the Level Zero drivers when we initialized the platform cache, so the
    // "NativeHandle" must already be in the cache. If it is not, this must not
    // be a valid Level Zero driver.
    for (const pi_platform &CachedPlatform : Platforms) {
      if (CachedPlatform->ZeDriver == ZeDriver) {
        *Platform = CachedPlatform;
        return PI_SUCCESS;
      }
    }
  }

  return PI_INVALID_VALUE;
}

// Get the cahched PI device created for the L0 device handle.
// Return NULL if no such PI device found.
pi_device _pi_platform::getDeviceFromNativeHandle(ze_device_handle_t ZeDevice) {

  pi_result Res = populateDeviceCacheIfNeeded();
  if (Res != PI_SUCCESS) {
    return nullptr;
  }

  auto it = std::find_if(PiDevicesCache.begin(), PiDevicesCache.end(),
                         [&](std::unique_ptr<_pi_device> &D) {
                           return D.get()->ZeDevice == ZeDevice;
                         });
  if (it != PiDevicesCache.end()) {
    return (*it).get();
  }
  return nullptr;
}

pi_result piDevicesGet(pi_platform Platform, pi_device_type DeviceType,
                       pi_uint32 NumEntries, pi_device *Devices,
                       pi_uint32 *NumDevices) {

  PI_ASSERT(Platform, PI_INVALID_PLATFORM);

  pi_result Res = Platform->populateDeviceCacheIfNeeded();
  if (Res != PI_SUCCESS) {
    return Res;
  }

  // Filter available devices based on input DeviceType
  std::vector<pi_device> MatchedDevices;
  for (auto &D : Platform->PiDevicesCache) {
    // Only ever return root-devices from piDevicesGet, but the
    // devices cache also keeps sub-devices.
    if (D->isSubDevice())
      continue;

    bool Matched = false;
    switch (DeviceType) {
    case PI_DEVICE_TYPE_ALL:
      Matched = true;
      break;
    case PI_DEVICE_TYPE_GPU:
    case PI_DEVICE_TYPE_DEFAULT:
      Matched = (D->ZeDeviceProperties.type == ZE_DEVICE_TYPE_GPU);
      break;
    case PI_DEVICE_TYPE_CPU:
      Matched = (D->ZeDeviceProperties.type == ZE_DEVICE_TYPE_CPU);
      break;
    case PI_DEVICE_TYPE_ACC:
      Matched = (D->ZeDeviceProperties.type == ZE_DEVICE_TYPE_MCA ||
                 D->ZeDeviceProperties.type == ZE_DEVICE_TYPE_FPGA);
      break;
    default:
      Matched = false;
      zePrint("Unknown device type");
      break;
    }
    if (Matched)
      MatchedDevices.push_back(D.get());
  }

  uint32_t ZeDeviceCount = MatchedDevices.size();

  if (NumDevices)
    *NumDevices = ZeDeviceCount;

  if (NumEntries == 0) {
    // Devices should be nullptr when querying the number of devices
    PI_ASSERT(Devices == nullptr, PI_INVALID_VALUE);
    return PI_SUCCESS;
  }

  // Return the devices from the cache.
  if (Devices) {
    PI_ASSERT(NumEntries <= ZeDeviceCount, PI_INVALID_DEVICE);
    std::copy_n(MatchedDevices.begin(), NumEntries, Devices);
  }

  return PI_SUCCESS;
}

// Check the device cache and load it if necessary.
pi_result _pi_platform::populateDeviceCacheIfNeeded() {
  std::lock_guard<std::mutex> Lock(PiDevicesCacheMutex);

  if (DeviceCachePopulated) {
    return PI_SUCCESS;
  }

  uint32_t ZeDeviceCount = 0;
  ZE_CALL(zeDeviceGet, (ZeDriver, &ZeDeviceCount, nullptr));

  try {
    std::vector<ze_device_handle_t> ZeDevices(ZeDeviceCount);
    ZE_CALL(zeDeviceGet, (ZeDriver, &ZeDeviceCount, ZeDevices.data()));

    for (uint32_t I = 0; I < ZeDeviceCount; ++I) {
      std::unique_ptr<_pi_device> Device(new _pi_device(ZeDevices[I], this));
      pi_result Result = Device->initialize();
      if (Result != PI_SUCCESS) {
        return Result;
      }

      // Additionally we need to cache all sub-devices too, such that they
      // are readily visible to the piextDeviceCreateWithNativeHandle.
      //
      pi_uint32 SubDevicesCount = 0;
      ZE_CALL(zeDeviceGetSubDevices,
              (Device->ZeDevice, &SubDevicesCount, nullptr));

      auto ZeSubdevices = new ze_device_handle_t[SubDevicesCount];
      ZE_CALL(zeDeviceGetSubDevices,
              (Device->ZeDevice, &SubDevicesCount, ZeSubdevices));

      // Wrap the Level Zero sub-devices into PI sub-devices, and add them to
      // cache.
      for (uint32_t I = 0; I < SubDevicesCount; ++I) {
        std::unique_ptr<_pi_device> PiSubDevice(
            new _pi_device(ZeSubdevices[I], this, Device.get()));
        pi_result Result = PiSubDevice->initialize();
        if (Result != PI_SUCCESS) {
          delete[] ZeSubdevices;
          return Result;
        }

        // collect all the ordinals for the sub-sub-devices
        std::vector<int> Ordinals;

        uint32_t numQueueGroups = 0;
        ZE_CALL(zeDeviceGetCommandQueueGroupProperties,
                (PiSubDevice->ZeDevice, &numQueueGroups, nullptr));
        if (numQueueGroups == 0) {
          return PI_ERROR_UNKNOWN;
        }
        std::vector<ze_command_queue_group_properties_t> QueueProperties(
            numQueueGroups);
        ZE_CALL(
            zeDeviceGetCommandQueueGroupProperties,
            (PiSubDevice->ZeDevice, &numQueueGroups, QueueProperties.data()));

        for (uint32_t i = 0; i < numQueueGroups; i++) {
          if (QueueProperties[i].flags &
                  ZE_COMMAND_QUEUE_GROUP_PROPERTY_FLAG_COMPUTE &&
              QueueProperties[i].numQueues > 1) {
            Ordinals.push_back(i);
          }
        }

        // Create PI sub-sub-devices with the sub-device for all the ordinals.
        // Each {ordinal, index} points to a specific CCS which constructs
        // a sub-sub-device at this point.
        for (uint32_t J = 0; J < Ordinals.size(); ++J) {
          for (uint32_t K = 0; K < QueueProperties[Ordinals[J]].numQueues;
               ++K) {
            std::unique_ptr<_pi_device> PiSubSubDevice(
                new _pi_device(ZeSubdevices[I], this, PiSubDevice.get()));
            pi_result Result = PiSubSubDevice->initialize(Ordinals[J], K);
            if (Result != PI_SUCCESS) {
              return Result;
            }

            // save pointers to sub-sub-devices for quick retrieval in the
            // future.
            PiSubDevice->SubDevices.push_back(PiSubSubDevice.get());
            PiDevicesCache.push_back(std::move(PiSubSubDevice));
          }
        }

        // save pointers to sub-devices for quick retrieval in the future.
        Device->SubDevices.push_back(PiSubDevice.get());
        PiDevicesCache.push_back(std::move(PiSubDevice));
      }
      delete[] ZeSubdevices;

      // Save the root device in the cache for future uses.
      PiDevicesCache.push_back(std::move(Device));
    }
  } catch (const std::bad_alloc &) {
    return PI_OUT_OF_HOST_MEMORY;
  } catch (...) {
    return PI_ERROR_UNKNOWN;
  }
  DeviceCachePopulated = true;
  return PI_SUCCESS;
}

pi_result piDeviceRetain(pi_device Device) {
  PI_ASSERT(Device, PI_INVALID_DEVICE);

  // The root-device ref-count remains unchanged (always 1).
  if (Device->isSubDevice()) {
    ++(Device->RefCount);
  }
  return PI_SUCCESS;
}

pi_result piDeviceRelease(pi_device Device) {
  PI_ASSERT(Device, PI_INVALID_DEVICE);

  // Check if the device is already released
  if (Device->RefCount <= 0)
    die("piDeviceRelease: the device has been already released");

  // Root devices are destroyed during the piTearDown process.
  if (Device->isSubDevice()) {
    if (--(Device->RefCount) == 0) {
      delete Device;
    }
  }

  return PI_SUCCESS;
}

pi_result piDeviceGetInfo(pi_device Device, pi_device_info ParamName,
                          size_t ParamValueSize, void *ParamValue,
                          size_t *ParamValueSizeRet) {

  PI_ASSERT(Device, PI_INVALID_DEVICE);

  ze_device_handle_t ZeDevice = Device->ZeDevice;

  uint32_t ZeAvailMemCount = 0;
  ZE_CALL(zeDeviceGetMemoryProperties, (ZeDevice, &ZeAvailMemCount, nullptr));

  // Confirm at least one memory is available in the device
  PI_ASSERT(ZeAvailMemCount > 0, PI_INVALID_VALUE);

  std::vector<ze_device_memory_properties_t> ZeDeviceMemoryProperties;
  try {
    ZeDeviceMemoryProperties.resize(ZeAvailMemCount);
  } catch (const std::bad_alloc &) {
    return PI_OUT_OF_HOST_MEMORY;
  } catch (...) {
    return PI_ERROR_UNKNOWN;
  }

  for (uint32_t I = 0; I < ZeAvailMemCount; I++) {
    ZeDeviceMemoryProperties[I] = {};
  }
  // TODO: cache various device properties in the PI device object,
  // and initialize them only upon they are first requested.
  ZE_CALL(zeDeviceGetMemoryProperties,
          (ZeDevice, &ZeAvailMemCount, ZeDeviceMemoryProperties.data()));

  ZeStruct<ze_device_image_properties_t> ZeDeviceImageProperties;
  ZE_CALL(zeDeviceGetImageProperties, (ZeDevice, &ZeDeviceImageProperties));

  ZeStruct<ze_device_module_properties_t> ZeDeviceModuleProperties;
  ZE_CALL(zeDeviceGetModuleProperties, (ZeDevice, &ZeDeviceModuleProperties));

  // TODO[1.0]: there can be multiple cache properites now, adjust.
  // For now remember the first one, if any.
  uint32_t Count = 0;
  ZeStruct<ze_device_cache_properties_t> ZeDeviceCacheProperties;
  ZE_CALL(zeDeviceGetCacheProperties, (ZeDevice, &Count, nullptr));
  if (Count > 0) {
    Count = 1;
    ZE_CALL(zeDeviceGetCacheProperties,
            (ZeDevice, &Count, &ZeDeviceCacheProperties));
  }

  ReturnHelper ReturnValue(ParamValueSize, ParamValue, ParamValueSizeRet);

  switch (ParamName) {
  case PI_DEVICE_INFO_TYPE: {
    switch (Device->ZeDeviceProperties.type) {
    case ZE_DEVICE_TYPE_GPU:
      return ReturnValue(PI_DEVICE_TYPE_GPU);
    case ZE_DEVICE_TYPE_CPU:
      return ReturnValue(PI_DEVICE_TYPE_CPU);
    case ZE_DEVICE_TYPE_MCA:
    case ZE_DEVICE_TYPE_FPGA:
      return ReturnValue(PI_DEVICE_TYPE_ACC);
    default:
      zePrint("This device type is not supported\n");
      return PI_INVALID_VALUE;
    }
  }
  case PI_DEVICE_INFO_PARENT_DEVICE:
    // TODO: all Level Zero devices are parent ?
    return ReturnValue(pi_device{0});
  case PI_DEVICE_INFO_PLATFORM:
    return ReturnValue(Device->Platform);
  case PI_DEVICE_INFO_VENDOR_ID:
    return ReturnValue(pi_uint32{Device->ZeDeviceProperties.vendorId});
  case PI_DEVICE_INFO_UUID:
    // Intel extension for device UUID. This returns the UUID as
    // std::array<std::byte, 16>. For details about this extension,
    // see sycl/doc/extensions/IntelGPU/IntelGPUDeviceInfo.md.
    return ReturnValue(Device->ZeDeviceProperties.uuid.id);
  case PI_DEVICE_INFO_EXTENSIONS: {
    // Convention adopted from OpenCL:
    //     "Returns a space separated list of extension names (the extension
    // names themselves do not contain any spaces) supported by the device."
    //
    // TODO: Use proper mechanism to get this information from Level Zero after
    // it is added to Level Zero.
    // Hardcoding the few we know are supported by the current hardware.
    //
    //
    std::string SupportedExtensions;

    // cl_khr_il_program - OpenCL 2.0 KHR extension for SPIR-V support. Core
    //   feature in >OpenCL 2.1
    // cl_khr_subgroups - Extension adds support for implementation-controlled
    //   subgroups.
    // cl_intel_subgroups - Extension adds subgroup features, defined by Intel.
    // cl_intel_subgroups_short - Extension adds subgroup functions described in
    //   the cl_intel_subgroups extension to support 16-bit integer data types
    //   for performance.
    // cl_intel_required_subgroup_size - Extension to allow programmers to
    //   optionally specify the required subgroup size for a kernel function.
    // cl_khr_fp16 - Optional half floating-point support.
    // cl_khr_fp64 - Support for double floating-point precision.
    // cl_khr_int64_base_atomics, cl_khr_int64_extended_atomics - Optional
    //   extensions that implement atomic operations on 64-bit signed and
    //   unsigned integers to locations in __global and __local memory.
    // cl_khr_3d_image_writes - Extension to enable writes to 3D image memory
    //   objects.
    //
    // Hardcoding some extensions we know are supported by all Level Zero
    // devices.
    SupportedExtensions += (ZE_SUPPORTED_EXTENSIONS);
    if (ZeDeviceModuleProperties.flags & ZE_DEVICE_MODULE_FLAG_FP16)
      SupportedExtensions += ("cl_khr_fp16 ");
    if (ZeDeviceModuleProperties.flags & ZE_DEVICE_MODULE_FLAG_FP64)
      SupportedExtensions += ("cl_khr_fp64 ");
    if (ZeDeviceModuleProperties.flags & ZE_DEVICE_MODULE_FLAG_INT64_ATOMICS)
      // int64AtomicsSupported indicates support for both.
      SupportedExtensions +=
          ("cl_khr_int64_base_atomics cl_khr_int64_extended_atomics ");
    if (ZeDeviceImageProperties.maxImageDims3D > 0)
      // Supports reading and writing of images.
      SupportedExtensions += ("cl_khr_3d_image_writes ");

    return ReturnValue(SupportedExtensions.c_str());
  }
  case PI_DEVICE_INFO_NAME:
    return ReturnValue(Device->ZeDeviceProperties.name);
  case PI_DEVICE_INFO_COMPILER_AVAILABLE:
    return ReturnValue(pi_bool{1});
  case PI_DEVICE_INFO_LINKER_AVAILABLE:
    return ReturnValue(pi_bool{1});
  case PI_DEVICE_INFO_MAX_COMPUTE_UNITS: {
    pi_uint32 MaxComputeUnits =
        Device->ZeDeviceProperties.numEUsPerSubslice *
        Device->ZeDeviceProperties.numSubslicesPerSlice *
        Device->ZeDeviceProperties.numSlices;
    return ReturnValue(pi_uint32{MaxComputeUnits});
  }
  case PI_DEVICE_INFO_MAX_WORK_ITEM_DIMENSIONS:
    // Level Zero spec defines only three dimensions
    return ReturnValue(pi_uint32{3});
  case PI_DEVICE_INFO_MAX_WORK_GROUP_SIZE:
    return ReturnValue(
        pi_uint64{Device->ZeDeviceComputeProperties.maxTotalGroupSize});
  case PI_DEVICE_INFO_MAX_WORK_ITEM_SIZES: {
    struct {
      size_t Arr[3];
    } MaxGroupSize = {{Device->ZeDeviceComputeProperties.maxGroupSizeX,
                       Device->ZeDeviceComputeProperties.maxGroupSizeY,
                       Device->ZeDeviceComputeProperties.maxGroupSizeZ}};
    return ReturnValue(MaxGroupSize);
  }
  case PI_DEVICE_INFO_MAX_CLOCK_FREQUENCY:
    return ReturnValue(pi_uint32{Device->ZeDeviceProperties.coreClockRate});
  case PI_DEVICE_INFO_ADDRESS_BITS: {
    // TODO: To confirm with spec.
    return ReturnValue(pi_uint32{64});
  }
  case PI_DEVICE_INFO_MAX_MEM_ALLOC_SIZE:
    return ReturnValue(pi_uint64{Device->ZeDeviceProperties.maxMemAllocSize});
  case PI_DEVICE_INFO_GLOBAL_MEM_SIZE: {
    uint64_t GlobalMemSize = 0;
    for (uint32_t I = 0; I < ZeAvailMemCount; I++) {
      GlobalMemSize += ZeDeviceMemoryProperties[I].totalSize;
    }
    return ReturnValue(pi_uint64{GlobalMemSize});
  }
  case PI_DEVICE_INFO_LOCAL_MEM_SIZE:
    return ReturnValue(
        pi_uint64{Device->ZeDeviceComputeProperties.maxSharedLocalMemory});
  case PI_DEVICE_INFO_IMAGE_SUPPORT:
    return ReturnValue(pi_bool{ZeDeviceImageProperties.maxImageDims1D > 0});
  case PI_DEVICE_INFO_HOST_UNIFIED_MEMORY:
    return ReturnValue(pi_bool{(Device->ZeDeviceProperties.flags &
                                ZE_DEVICE_PROPERTY_FLAG_INTEGRATED) != 0});
  case PI_DEVICE_INFO_AVAILABLE:
    return ReturnValue(pi_bool{ZeDevice ? true : false});
  case PI_DEVICE_INFO_VENDOR:
    // TODO: Level-Zero does not return vendor's name at the moment
    // only the ID.
    return ReturnValue("Intel(R) Corporation");
  case PI_DEVICE_INFO_DRIVER_VERSION:
    return ReturnValue(Device->Platform->ZeDriverVersion.c_str());
  case PI_DEVICE_INFO_VERSION:
    return ReturnValue(Device->Platform->ZeDriverApiVersion.c_str());
  case PI_DEVICE_INFO_PARTITION_MAX_SUB_DEVICES: {
    pi_result Res = Device->Platform->populateDeviceCacheIfNeeded();
    if (Res != PI_SUCCESS) {
      return Res;
    }
    return ReturnValue(pi_uint32{(unsigned int)(Device->SubDevices.size())});
  }
  case PI_DEVICE_INFO_REFERENCE_COUNT:
    return ReturnValue(pi_uint32{Device->RefCount});
  case PI_DEVICE_INFO_PARTITION_PROPERTIES: {
    // SYCL spec says: if this SYCL device cannot be partitioned into at least
    // two sub devices then the returned vector must be empty.
    pi_result Res = Device->Platform->populateDeviceCacheIfNeeded();
    if (Res != PI_SUCCESS) {
      return Res;
    }

    uint32_t ZeSubDeviceCount = Device->SubDevices.size();
    if (ZeSubDeviceCount < 2) {
      return ReturnValue(pi_device_partition_property{0});
    }
    // It is debatable if SYCL sub-device and partitioning APIs sufficient to
    // expose Level Zero sub-devices?  We start with support of
    // "partition_by_affinity_domain" and "next_partitionable" but if that
    // doesn't seem to be a good fit we could look at adding a more descriptive
    // partitioning type.
    struct {
      pi_device_partition_property Arr[2];
    } PartitionProperties = {{PI_DEVICE_PARTITION_BY_AFFINITY_DOMAIN, 0}};
    return ReturnValue(PartitionProperties);
  }
  case PI_DEVICE_INFO_PARTITION_AFFINITY_DOMAIN:
    return ReturnValue(pi_device_affinity_domain{
        PI_DEVICE_AFFINITY_DOMAIN_NUMA |
        PI_DEVICE_AFFINITY_DOMAIN_NEXT_PARTITIONABLE});
  case PI_DEVICE_INFO_PARTITION_TYPE: {
    if (Device->isSubDevice()) {
      struct {
        pi_device_partition_property Arr[3];
      } PartitionProperties = {{PI_DEVICE_PARTITION_BY_AFFINITY_DOMAIN,
                                PI_DEVICE_AFFINITY_DOMAIN_NEXT_PARTITIONABLE,
                                0}};
      return ReturnValue(PartitionProperties);
    }
    // For root-device there is no partitioning to report.
    return ReturnValue(pi_device_partition_property{0});
  }

    // Everything under here is not supported yet

  case PI_DEVICE_INFO_OPENCL_C_VERSION:
    return ReturnValue("");
  case PI_DEVICE_INFO_PREFERRED_INTEROP_USER_SYNC:
    return ReturnValue(pi_bool{true});
  case PI_DEVICE_INFO_PRINTF_BUFFER_SIZE:
    return ReturnValue(size_t{ZeDeviceModuleProperties.printfBufferSize});
  case PI_DEVICE_INFO_PROFILE:
    return ReturnValue("FULL_PROFILE");
  case PI_DEVICE_INFO_BUILT_IN_KERNELS:
    // TODO: To find out correct value
    return ReturnValue("");
  case PI_DEVICE_INFO_QUEUE_PROPERTIES:
    return ReturnValue(pi_queue_properties{
        PI_QUEUE_OUT_OF_ORDER_EXEC_MODE_ENABLE | PI_QUEUE_PROFILING_ENABLE});
  case PI_DEVICE_INFO_EXECUTION_CAPABILITIES:
    return ReturnValue(
        pi_device_exec_capabilities{PI_DEVICE_EXEC_CAPABILITIES_NATIVE_KERNEL});
  case PI_DEVICE_INFO_ENDIAN_LITTLE:
    return ReturnValue(pi_bool{true});
  case PI_DEVICE_INFO_ERROR_CORRECTION_SUPPORT:
    return ReturnValue(pi_bool{Device->ZeDeviceProperties.flags &
                               ZE_DEVICE_PROPERTY_FLAG_ECC});
  case PI_DEVICE_INFO_PROFILING_TIMER_RESOLUTION:
    return ReturnValue(size_t{Device->ZeDeviceProperties.timerResolution});
  case PI_DEVICE_INFO_LOCAL_MEM_TYPE:
    return ReturnValue(PI_DEVICE_LOCAL_MEM_TYPE_LOCAL);
  case PI_DEVICE_INFO_MAX_CONSTANT_ARGS:
    return ReturnValue(pi_uint32{64});
  case PI_DEVICE_INFO_MAX_CONSTANT_BUFFER_SIZE:
    return ReturnValue(pi_uint64{ZeDeviceImageProperties.maxImageBufferSize});
  case PI_DEVICE_INFO_GLOBAL_MEM_CACHE_TYPE:
    return ReturnValue(PI_DEVICE_MEM_CACHE_TYPE_READ_WRITE_CACHE);
  case PI_DEVICE_INFO_GLOBAL_MEM_CACHELINE_SIZE:
    return ReturnValue(
        // TODO[1.0]: how to query cache line-size?
        pi_uint32{1});
  case PI_DEVICE_INFO_GLOBAL_MEM_CACHE_SIZE:
    return ReturnValue(pi_uint64{ZeDeviceCacheProperties.cacheSize});
  case PI_DEVICE_INFO_MAX_PARAMETER_SIZE:
    return ReturnValue(size_t{ZeDeviceModuleProperties.maxArgumentsSize});
  case PI_DEVICE_INFO_MEM_BASE_ADDR_ALIGN:
    // SYCL/OpenCL spec is vague on what this means exactly, but seems to
    // be for "alignment requirement (in bits) for sub-buffer offsets."
    // An OpenCL implementation returns 8*128, but Level Zero can do just 8,
    // meaning unaligned access for values of types larger than 8 bits.
    return ReturnValue(pi_uint32{8});
  case PI_DEVICE_INFO_MAX_SAMPLERS:
    return ReturnValue(pi_uint32{ZeDeviceImageProperties.maxSamplers});
  case PI_DEVICE_INFO_MAX_READ_IMAGE_ARGS:
    return ReturnValue(pi_uint32{ZeDeviceImageProperties.maxReadImageArgs});
  case PI_DEVICE_INFO_MAX_WRITE_IMAGE_ARGS:
    return ReturnValue(pi_uint32{ZeDeviceImageProperties.maxWriteImageArgs});
  case PI_DEVICE_INFO_SINGLE_FP_CONFIG: {
    uint64_t SingleFPValue = 0;
    ze_device_fp_flags_t ZeSingleFPCapabilities =
        ZeDeviceModuleProperties.fp32flags;
    if (ZE_DEVICE_FP_FLAG_DENORM & ZeSingleFPCapabilities) {
      SingleFPValue |= PI_FP_DENORM;
    }
    if (ZE_DEVICE_FP_FLAG_INF_NAN & ZeSingleFPCapabilities) {
      SingleFPValue |= PI_FP_INF_NAN;
    }
    if (ZE_DEVICE_FP_FLAG_ROUND_TO_NEAREST & ZeSingleFPCapabilities) {
      SingleFPValue |= PI_FP_ROUND_TO_NEAREST;
    }
    if (ZE_DEVICE_FP_FLAG_ROUND_TO_ZERO & ZeSingleFPCapabilities) {
      SingleFPValue |= PI_FP_ROUND_TO_ZERO;
    }
    if (ZE_DEVICE_FP_FLAG_ROUND_TO_INF & ZeSingleFPCapabilities) {
      SingleFPValue |= PI_FP_ROUND_TO_INF;
    }
    if (ZE_DEVICE_FP_FLAG_FMA & ZeSingleFPCapabilities) {
      SingleFPValue |= PI_FP_FMA;
    }
    if (ZE_DEVICE_FP_FLAG_ROUNDED_DIVIDE_SQRT & ZeSingleFPCapabilities) {
      SingleFPValue |= PI_FP_CORRECTLY_ROUNDED_DIVIDE_SQRT;
    }
    return ReturnValue(pi_uint64{SingleFPValue});
  }
  case PI_DEVICE_INFO_HALF_FP_CONFIG: {
    uint64_t HalfFPValue = 0;
    ze_device_fp_flags_t ZeHalfFPCapabilities =
        ZeDeviceModuleProperties.fp16flags;
    if (ZE_DEVICE_FP_FLAG_DENORM & ZeHalfFPCapabilities) {
      HalfFPValue |= PI_FP_DENORM;
    }
    if (ZE_DEVICE_FP_FLAG_INF_NAN & ZeHalfFPCapabilities) {
      HalfFPValue |= PI_FP_INF_NAN;
    }
    if (ZE_DEVICE_FP_FLAG_ROUND_TO_NEAREST & ZeHalfFPCapabilities) {
      HalfFPValue |= PI_FP_ROUND_TO_NEAREST;
    }
    if (ZE_DEVICE_FP_FLAG_ROUND_TO_ZERO & ZeHalfFPCapabilities) {
      HalfFPValue |= PI_FP_ROUND_TO_ZERO;
    }
    if (ZE_DEVICE_FP_FLAG_ROUND_TO_INF & ZeHalfFPCapabilities) {
      HalfFPValue |= PI_FP_ROUND_TO_INF;
    }
    if (ZE_DEVICE_FP_FLAG_FMA & ZeHalfFPCapabilities) {
      HalfFPValue |= PI_FP_FMA;
    }
    if (ZE_DEVICE_FP_FLAG_ROUNDED_DIVIDE_SQRT & ZeHalfFPCapabilities) {
      HalfFPValue |= PI_FP_CORRECTLY_ROUNDED_DIVIDE_SQRT;
    }
    return ReturnValue(pi_uint64{HalfFPValue});
  }
  case PI_DEVICE_INFO_DOUBLE_FP_CONFIG: {
    uint64_t DoubleFPValue = 0;
    ze_device_fp_flags_t ZeDoubleFPCapabilities =
        ZeDeviceModuleProperties.fp64flags;
    if (ZE_DEVICE_FP_FLAG_DENORM & ZeDoubleFPCapabilities) {
      DoubleFPValue |= PI_FP_DENORM;
    }
    if (ZE_DEVICE_FP_FLAG_INF_NAN & ZeDoubleFPCapabilities) {
      DoubleFPValue |= PI_FP_INF_NAN;
    }
    if (ZE_DEVICE_FP_FLAG_ROUND_TO_NEAREST & ZeDoubleFPCapabilities) {
      DoubleFPValue |= PI_FP_ROUND_TO_NEAREST;
    }
    if (ZE_DEVICE_FP_FLAG_ROUND_TO_ZERO & ZeDoubleFPCapabilities) {
      DoubleFPValue |= PI_FP_ROUND_TO_ZERO;
    }
    if (ZE_DEVICE_FP_FLAG_ROUND_TO_INF & ZeDoubleFPCapabilities) {
      DoubleFPValue |= PI_FP_ROUND_TO_INF;
    }
    if (ZE_DEVICE_FP_FLAG_FMA & ZeDoubleFPCapabilities) {
      DoubleFPValue |= PI_FP_FMA;
    }
    if (ZE_DEVICE_FP_FLAG_ROUNDED_DIVIDE_SQRT & ZeDoubleFPCapabilities) {
      DoubleFPValue |= PI_FP_CORRECTLY_ROUNDED_DIVIDE_SQRT;
    }
    return ReturnValue(pi_uint64{DoubleFPValue});
  }
  case PI_DEVICE_INFO_IMAGE2D_MAX_WIDTH:
    // Until Level Zero provides needed info, hardcode default minimum values
    // required by the SYCL specification.
    return ReturnValue(size_t{8192});
  case PI_DEVICE_INFO_IMAGE2D_MAX_HEIGHT:
    // Until Level Zero provides needed info, hardcode default minimum values
    // required by the SYCL specification.
    return ReturnValue(size_t{8192});
  case PI_DEVICE_INFO_IMAGE3D_MAX_WIDTH:
    // Until Level Zero provides needed info, hardcode default minimum values
    // required by the SYCL specification.
    return ReturnValue(size_t{2048});
  case PI_DEVICE_INFO_IMAGE3D_MAX_HEIGHT:
    // Until Level Zero provides needed info, hardcode default minimum values
    // required by the SYCL specification.
    return ReturnValue(size_t{2048});
  case PI_DEVICE_INFO_IMAGE3D_MAX_DEPTH:
    // Until Level Zero provides needed info, hardcode default minimum values
    // required by the SYCL specification.
    return ReturnValue(size_t{2048});
  case PI_DEVICE_INFO_IMAGE_MAX_BUFFER_SIZE:
    return ReturnValue(size_t{ZeDeviceImageProperties.maxImageBufferSize});
  case PI_DEVICE_INFO_IMAGE_MAX_ARRAY_SIZE:
    return ReturnValue(size_t{ZeDeviceImageProperties.maxImageArraySlices});
  // Handle SIMD widths.
  // TODO: can we do better than this?
  case PI_DEVICE_INFO_NATIVE_VECTOR_WIDTH_CHAR:
  case PI_DEVICE_INFO_PREFERRED_VECTOR_WIDTH_CHAR:
    return ReturnValue(Device->ZeDeviceProperties.physicalEUSimdWidth / 1);
  case PI_DEVICE_INFO_NATIVE_VECTOR_WIDTH_SHORT:
  case PI_DEVICE_INFO_PREFERRED_VECTOR_WIDTH_SHORT:
    return ReturnValue(Device->ZeDeviceProperties.physicalEUSimdWidth / 2);
  case PI_DEVICE_INFO_NATIVE_VECTOR_WIDTH_INT:
  case PI_DEVICE_INFO_PREFERRED_VECTOR_WIDTH_INT:
    return ReturnValue(Device->ZeDeviceProperties.physicalEUSimdWidth / 4);
  case PI_DEVICE_INFO_NATIVE_VECTOR_WIDTH_LONG:
  case PI_DEVICE_INFO_PREFERRED_VECTOR_WIDTH_LONG:
    return ReturnValue(Device->ZeDeviceProperties.physicalEUSimdWidth / 8);
  case PI_DEVICE_INFO_NATIVE_VECTOR_WIDTH_FLOAT:
  case PI_DEVICE_INFO_PREFERRED_VECTOR_WIDTH_FLOAT:
    return ReturnValue(Device->ZeDeviceProperties.physicalEUSimdWidth / 4);
  case PI_DEVICE_INFO_NATIVE_VECTOR_WIDTH_DOUBLE:
  case PI_DEVICE_INFO_PREFERRED_VECTOR_WIDTH_DOUBLE:
    return ReturnValue(Device->ZeDeviceProperties.physicalEUSimdWidth / 8);
  case PI_DEVICE_INFO_NATIVE_VECTOR_WIDTH_HALF:
  case PI_DEVICE_INFO_PREFERRED_VECTOR_WIDTH_HALF:
    return ReturnValue(Device->ZeDeviceProperties.physicalEUSimdWidth / 2);
  case PI_DEVICE_INFO_MAX_NUM_SUB_GROUPS: {
    // Max_num_sub_Groups = maxTotalGroupSize/min(set of subGroupSizes);
    uint32_t MinSubGroupSize =
        Device->ZeDeviceComputeProperties.subGroupSizes[0];
    for (uint32_t I = 1; I < Device->ZeDeviceComputeProperties.numSubGroupSizes;
         I++) {
      if (MinSubGroupSize > Device->ZeDeviceComputeProperties.subGroupSizes[I])
        MinSubGroupSize = Device->ZeDeviceComputeProperties.subGroupSizes[I];
    }
    return ReturnValue(Device->ZeDeviceComputeProperties.maxTotalGroupSize /
                       MinSubGroupSize);
  }
  case PI_DEVICE_INFO_SUB_GROUP_INDEPENDENT_FORWARD_PROGRESS: {
    // TODO: Not supported yet. Needs to be updated after support is added.
    return ReturnValue(pi_bool{false});
  }
  case PI_DEVICE_INFO_SUB_GROUP_SIZES_INTEL: {
    // ze_device_compute_properties.subGroupSizes is in uint32_t whereas the
    // expected return is size_t datatype. size_t can be 8 bytes of data.
    return getInfoArray<uint32_t, size_t>(
        Device->ZeDeviceComputeProperties.numSubGroupSizes, ParamValueSize,
        ParamValue, ParamValueSizeRet,
        Device->ZeDeviceComputeProperties.subGroupSizes);
  }
  case PI_DEVICE_INFO_IL_VERSION: {
    // Set to a space separated list of IL version strings of the form
    // <IL_Prefix>_<Major_version>.<Minor_version>.
    // "SPIR-V" is a required IL prefix when cl_khr_il_progam extension is
    // reported.
    uint32_t SpirvVersion = ZeDeviceModuleProperties.spirvVersionSupported;
    uint32_t SpirvVersionMajor = ZE_MAJOR_VERSION(SpirvVersion);
    uint32_t SpirvVersionMinor = ZE_MINOR_VERSION(SpirvVersion);

    char SpirvVersionString[50];
    int Len = sprintf(SpirvVersionString, "SPIR-V_%d.%d ", SpirvVersionMajor,
                      SpirvVersionMinor);
    // returned string to contain only len number of characters.
    std::string ILVersion(SpirvVersionString, Len);
    return ReturnValue(ILVersion.c_str());
  }
  case PI_DEVICE_INFO_USM_HOST_SUPPORT:
  case PI_DEVICE_INFO_USM_DEVICE_SUPPORT:
  case PI_DEVICE_INFO_USM_SINGLE_SHARED_SUPPORT:
  case PI_DEVICE_INFO_USM_CROSS_SHARED_SUPPORT:
  case PI_DEVICE_INFO_USM_SYSTEM_SHARED_SUPPORT: {
    pi_uint64 Supported = 0;
    // TODO[1.0]: how to query for USM support now?
    if (true) {
      // TODO: Use ze_memory_access_capabilities_t
      Supported = PI_USM_ACCESS | PI_USM_ATOMIC_ACCESS |
                  PI_USM_CONCURRENT_ACCESS | PI_USM_CONCURRENT_ATOMIC_ACCESS;
    }
    return ReturnValue(Supported);
  }

    // intel extensions for GPU information
  case PI_DEVICE_INFO_PCI_ADDRESS: {
    if (getenv("ZES_ENABLE_SYSMAN") == nullptr) {
      zePrint("Set SYCL_ENABLE_PCI=1 to obtain PCI data.\n");
      return PI_INVALID_VALUE;
    }
    ZesStruct<zes_pci_properties_t> ZeDevicePciProperties;
    ZE_CALL(zesDevicePciGetProperties, (ZeDevice, &ZeDevicePciProperties));
    std::stringstream ss;
    ss << ZeDevicePciProperties.address.domain << ":"
       << ZeDevicePciProperties.address.bus << ":"
       << ZeDevicePciProperties.address.device << "."
       << ZeDevicePciProperties.address.function;
    return ReturnValue(ss.str().c_str());
  }
  case PI_DEVICE_INFO_GPU_EU_COUNT: {
    pi_uint32 count = Device->ZeDeviceProperties.numEUsPerSubslice *
                      Device->ZeDeviceProperties.numSubslicesPerSlice *
                      Device->ZeDeviceProperties.numSlices;
    return ReturnValue(pi_uint32{count});
  }
  case PI_DEVICE_INFO_GPU_EU_SIMD_WIDTH:
    return ReturnValue(
        pi_uint32{Device->ZeDeviceProperties.physicalEUSimdWidth});
  case PI_DEVICE_INFO_GPU_SLICES:
    return ReturnValue(pi_uint32{Device->ZeDeviceProperties.numSlices});
  case PI_DEVICE_INFO_GPU_SUBSLICES_PER_SLICE:
    return ReturnValue(
        pi_uint32{Device->ZeDeviceProperties.numSubslicesPerSlice});
  case PI_DEVICE_INFO_GPU_EU_COUNT_PER_SUBSLICE:
    return ReturnValue(pi_uint32{Device->ZeDeviceProperties.numEUsPerSubslice});
  case PI_DEVICE_INFO_MAX_MEM_BANDWIDTH:
    // currently not supported in level zero runtime
    return PI_INVALID_VALUE;

  default:
    zePrint("Unsupported ParamName in piGetDeviceInfo\n");
    zePrint("ParamName=%d(0x%x)\n", ParamName, ParamName);
    return PI_INVALID_VALUE;
  }

  return PI_SUCCESS;
}

pi_result piDevicePartition(pi_device Device,
                            const pi_device_partition_property *Properties,
                            pi_uint32 NumDevices, pi_device *OutDevices,
                            pi_uint32 *OutNumDevices) {
  // Other partitioning ways are not supported by Level Zero
  if (Properties[0] != PI_DEVICE_PARTITION_BY_AFFINITY_DOMAIN ||
      (Properties[1] != PI_DEVICE_AFFINITY_DOMAIN_NEXT_PARTITIONABLE &&
       Properties[1] != PI_DEVICE_AFFINITY_DOMAIN_NUMA)) {
    return PI_INVALID_VALUE;
  }

  PI_ASSERT(Device, PI_INVALID_DEVICE);

  // Devices cache is normally created in piDevicesGet but still make
  // sure that cache is populated.
  //
  pi_result Res = Device->Platform->populateDeviceCacheIfNeeded();
  if (Res != PI_SUCCESS) {
    return Res;
  }

  if (OutNumDevices) {
    *OutNumDevices = Device->SubDevices.size();
  }

  if (OutDevices) {
    // TODO: Consider support for partitioning to <= total sub-devices.
    // Currently supported partitioning (by affinity domain/numa) would always
    // partition to all sub-devices.
    //
    PI_ASSERT(NumDevices == Device->SubDevices.size(), PI_INVALID_VALUE);

    for (uint32_t I = 0; I < NumDevices; I++) {
      OutDevices[I] = Device->SubDevices[I];
      // reusing the same pi_device needs to increment the reference count
      PI_CALL(piDeviceRetain(OutDevices[I]));
    }
  }
  return PI_SUCCESS;
}

pi_result
piextDeviceSelectBinary(pi_device Device, // TODO: does this need to be context?
                        pi_device_binary *Binaries, pi_uint32 NumBinaries,
                        pi_uint32 *SelectedBinaryInd) {

  PI_ASSERT(Device, PI_INVALID_DEVICE);
  PI_ASSERT(SelectedBinaryInd, PI_INVALID_VALUE);
  PI_ASSERT(NumBinaries == 0 || Binaries, PI_INVALID_VALUE);

  // TODO: this is a bare-bones implementation for choosing a device image
  // that would be compatible with the targeted device. An AOT-compiled
  // image is preferred over SPIR-V for known devices (i.e. Intel devices)
  // The implementation makes no effort to differentiate between multiple images
  // for the given device, and simply picks the first one compatible.
  //
  // Real implementation will use the same mechanism OpenCL ICD dispatcher
  // uses. Something like:
  //   PI_VALIDATE_HANDLE_RETURN_HANDLE(ctx, PI_INVALID_CONTEXT);
  //     return context->dispatch->piextDeviceSelectIR(
  //       ctx, images, num_images, selected_image);
  // where context->dispatch is set to the dispatch table provided by PI
  // plugin for platform/device the ctx was created for.

  // Look for GEN binary, which we known can only be handled by Level-Zero now.
  const char *BinaryTarget = __SYCL_PI_DEVICE_BINARY_TARGET_SPIRV64_GEN;

  // Find the appropriate device image, fallback to spirv if not found
  constexpr pi_uint32 InvalidInd = std::numeric_limits<pi_uint32>::max();
  pi_uint32 Spirv = InvalidInd;

  for (pi_uint32 i = 0; i < NumBinaries; ++i) {
    if (strcmp(Binaries[i]->DeviceTargetSpec, BinaryTarget) == 0) {
      *SelectedBinaryInd = i;
      return PI_SUCCESS;
    }
    if (strcmp(Binaries[i]->DeviceTargetSpec,
               __SYCL_PI_DEVICE_BINARY_TARGET_SPIRV64) == 0)
      Spirv = i;
  }
  // Points to a spirv image, if such indeed was found
  if ((*SelectedBinaryInd = Spirv) != InvalidInd)
    return PI_SUCCESS;

  // No image can be loaded for the given device
  return PI_INVALID_BINARY;
}

pi_result piextDeviceGetNativeHandle(pi_device Device,
                                     pi_native_handle *NativeHandle) {
  PI_ASSERT(Device, PI_INVALID_DEVICE);
  PI_ASSERT(NativeHandle, PI_INVALID_VALUE);

  auto ZeDevice = pi_cast<ze_device_handle_t *>(NativeHandle);
  // Extract the Level Zero module handle from the given PI device
  *ZeDevice = Device->ZeDevice;
  return PI_SUCCESS;
}

pi_result piextDeviceCreateWithNativeHandle(pi_native_handle NativeHandle,
                                            pi_platform Platform,
                                            pi_device *Device) {
  PI_ASSERT(Device, PI_INVALID_DEVICE);
  PI_ASSERT(NativeHandle, PI_INVALID_VALUE);
  PI_ASSERT(Platform, PI_INVALID_PLATFORM);

  auto ZeDevice = pi_cast<ze_device_handle_t>(NativeHandle);

  // The SYCL spec requires that the set of devices must remain fixed for the
  // duration of the application's execution. We assume that we found all of the
  // Level Zero devices when we initialized the device cache, so the
  // "NativeHandle" must already be in the cache. If it is not, this must not be
  // a valid Level Zero device.
  pi_device Dev = Platform->getDeviceFromNativeHandle(ZeDevice);
  if (Dev == nullptr)
    return PI_INVALID_VALUE;
  *Device = Dev;
  return PI_SUCCESS;
}

pi_result piContextCreate(const pi_context_properties *Properties,
                          pi_uint32 NumDevices, const pi_device *Devices,
                          void (*PFnNotify)(const char *ErrInfo,
                                            const void *PrivateInfo, size_t CB,
                                            void *UserData),
                          void *UserData, pi_context *RetContext) {
  (void)Properties;
  (void)PFnNotify;
  (void)UserData;
  PI_ASSERT(NumDevices, PI_INVALID_VALUE);
  PI_ASSERT(Devices, PI_INVALID_DEVICE);
  PI_ASSERT(RetContext, PI_INVALID_VALUE);

  pi_platform Platform = (*Devices)->Platform;
  ZeStruct<ze_context_desc_t> ContextDesc;
  ContextDesc.flags = 0;

  ze_context_handle_t ZeContext;
  ZE_CALL(zeContextCreate, (Platform->ZeDriver, &ContextDesc, &ZeContext));
  try {
    *RetContext = new _pi_context(ZeContext, NumDevices, Devices, true);
    (*RetContext)->initialize();
    if (IndirectAccessTrackingEnabled) {
      std::lock_guard<std::mutex> Lock(Platform->ContextsMutex);
      Platform->Contexts.push_back(*RetContext);
    }
  } catch (const std::bad_alloc &) {
    return PI_OUT_OF_HOST_MEMORY;
  } catch (...) {
    return PI_ERROR_UNKNOWN;
  }

  return PI_SUCCESS;
}

pi_result piContextGetInfo(pi_context Context, pi_context_info ParamName,
                           size_t ParamValueSize, void *ParamValue,
                           size_t *ParamValueSizeRet) {

  PI_ASSERT(Context, PI_INVALID_CONTEXT);

  ReturnHelper ReturnValue(ParamValueSize, ParamValue, ParamValueSizeRet);
  switch (ParamName) {
  case PI_CONTEXT_INFO_DEVICES:
    return getInfoArray(Context->Devices.size(), ParamValueSize, ParamValue,
                        ParamValueSizeRet, &Context->Devices[0]);
  case PI_CONTEXT_INFO_NUM_DEVICES:
    return ReturnValue(pi_uint32(Context->Devices.size()));
  case PI_CONTEXT_INFO_REFERENCE_COUNT:
    return ReturnValue(pi_uint32{Context->RefCount});
  default:
    // TODO: implement other parameters
    die("piGetContextInfo: unsuppported ParamName.");
  }

  return PI_SUCCESS;
}

// FIXME: Dummy implementation to prevent link fail
pi_result piextContextSetExtendedDeleter(pi_context Context,
                                         pi_context_extended_deleter Function,
                                         void *UserData) {
  (void)Context;
  (void)Function;
  (void)UserData;
  die("piextContextSetExtendedDeleter: not supported");
  return PI_SUCCESS;
}

pi_result piextContextGetNativeHandle(pi_context Context,
                                      pi_native_handle *NativeHandle) {
  PI_ASSERT(Context, PI_INVALID_CONTEXT);
  PI_ASSERT(NativeHandle, PI_INVALID_VALUE);

  auto ZeContext = pi_cast<ze_context_handle_t *>(NativeHandle);
  // Extract the Level Zero queue handle from the given PI queue
  *ZeContext = Context->ZeContext;
  return PI_SUCCESS;
}

pi_result piextContextCreateWithNativeHandle(pi_native_handle NativeHandle,
                                             pi_uint32 NumDevices,
                                             const pi_device *Devices,
                                             bool OwnNativeHandle,
                                             pi_context *RetContext) {
  PI_ASSERT(NativeHandle, PI_INVALID_VALUE);
  PI_ASSERT(Devices, PI_INVALID_DEVICE);
  PI_ASSERT(RetContext, PI_INVALID_VALUE);
  PI_ASSERT(NumDevices, PI_INVALID_VALUE);

  try {
    *RetContext = new _pi_context(pi_cast<ze_context_handle_t>(NativeHandle),
                                  NumDevices, Devices, OwnNativeHandle);
    (*RetContext)->initialize();
  } catch (const std::bad_alloc &) {
    return PI_OUT_OF_HOST_MEMORY;
  } catch (...) {
    return PI_ERROR_UNKNOWN;
  }

  return PI_SUCCESS;
}

pi_result piContextRetain(pi_context Context) {

  PI_ASSERT(Context, PI_INVALID_CONTEXT);

  ++(Context->RefCount);
  return PI_SUCCESS;
}

// Helper function to release the context, a caller must lock the platform-level
// mutex guarding the container with contexts because the context can be removed
// from the list of tracked contexts.
pi_result ContextReleaseHelper(pi_context Context) {

  PI_ASSERT(Context, PI_INVALID_CONTEXT);

  if (--(Context->RefCount) == 0) {
    if (IndirectAccessTrackingEnabled) {
      pi_platform Plt = Context->Devices[0]->Platform;
      auto &Contexts = Plt->Contexts;
      auto It = std::find(Contexts.begin(), Contexts.end(), Context);
      if (It != Contexts.end())
        Contexts.erase(It);
    }
    ze_context_handle_t DestoryZeContext =
        Context->OwnZeContext ? Context->ZeContext : nullptr;

    // Clean up any live memory associated with Context
    pi_result Result = Context->finalize();

    // We must delete Context first and then destroy zeContext because
    // Context deallocation requires ZeContext in some member deallocation of
    // pi_context.
    delete Context;

    // Destruction of some members of pi_context uses L0 context
    // and therefore it must be valid at that point.
    // Technically it should be placed to the destructor of pi_context
    // but this makes API error handling more complex.
    if (DestoryZeContext)
      ZE_CALL(zeContextDestroy, (DestoryZeContext));

    return Result;
  }
  return PI_SUCCESS;
}

pi_result piContextRelease(pi_context Context) {
  pi_platform Plt = Context->Devices[0]->Platform;
  std::unique_lock<std::mutex> ContextsLock(Plt->ContextsMutex,
                                            std::defer_lock);
  if (IndirectAccessTrackingEnabled)
    ContextsLock.lock();

  return ContextReleaseHelper(Context);
}

pi_result piQueueCreate(pi_context Context, pi_device Device,
                        pi_queue_properties Properties, pi_queue *Queue) {

  // Check that unexpected bits are not set.
  PI_ASSERT(!(Properties & ~(PI_QUEUE_OUT_OF_ORDER_EXEC_MODE_ENABLE |
                             PI_QUEUE_PROFILING_ENABLE | PI_QUEUE_ON_DEVICE |
                             PI_QUEUE_ON_DEVICE_DEFAULT)),
            PI_INVALID_VALUE);

  ze_device_handle_t ZeDevice;
  ze_command_queue_handle_t ZeComputeCommandQueue;

  PI_ASSERT(Context, PI_INVALID_CONTEXT);

  if (std::find(Context->Devices.begin(), Context->Devices.end(), Device) ==
      Context->Devices.end()) {
    return PI_INVALID_DEVICE;
  }

  PI_ASSERT(Device, PI_INVALID_DEVICE);

  ZeDevice = Device->ZeDevice;
  ZeStruct<ze_command_queue_desc_t> ZeCommandQueueDesc;
  ZeCommandQueueDesc.ordinal = Device->ZeComputeQueueGroupIndex;
  ZeCommandQueueDesc.index = Device->ZeComputeEngineIndex;
  ZeCommandQueueDesc.mode = ZE_COMMAND_QUEUE_MODE_ASYNCHRONOUS;

  ZE_CALL(zeCommandQueueCreate,
          (Context->ZeContext, ZeDevice,
           &ZeCommandQueueDesc, // TODO: translate properties
           &ZeComputeCommandQueue));

  // Create second queue to copy engine
  ze_command_queue_handle_t ZeCopyCommandQueue = nullptr;
  if (Device->hasCopyEngine()) {
    ZeCommandQueueDesc.ordinal = Device->ZeCopyQueueGroupIndex;
    ZE_CALL(zeCommandQueueCreate,
            (Context->ZeContext, ZeDevice,
             &ZeCommandQueueDesc, // TODO: translate properties
             &ZeCopyCommandQueue));
  }
  PI_ASSERT(Queue, PI_INVALID_QUEUE);

  try {
    *Queue = new _pi_queue(ZeComputeCommandQueue, ZeCopyCommandQueue, Context,
                           Device, ZeCommandListBatchSize, true, Properties);
  } catch (const std::bad_alloc &) {
    return PI_OUT_OF_HOST_MEMORY;
  } catch (...) {
    return PI_ERROR_UNKNOWN;
  }
  return PI_SUCCESS;
}

pi_result piQueueGetInfo(pi_queue Queue, pi_queue_info ParamName,
                         size_t ParamValueSize, void *ParamValue,
                         size_t *ParamValueSizeRet) {

  PI_ASSERT(Queue, PI_INVALID_QUEUE);

  ReturnHelper ReturnValue(ParamValueSize, ParamValue, ParamValueSizeRet);
  // TODO: consider support for queue properties and size
  switch (ParamName) {
  case PI_QUEUE_INFO_CONTEXT:
    return ReturnValue(Queue->Context);
  case PI_QUEUE_INFO_DEVICE:
    return ReturnValue(Queue->Device);
  case PI_QUEUE_INFO_REFERENCE_COUNT:
    return ReturnValue(pi_uint32{Queue->RefCount});
  case PI_QUEUE_INFO_PROPERTIES:
    die("PI_QUEUE_INFO_PROPERTIES in piQueueGetInfo not implemented\n");
    break;
  case PI_QUEUE_INFO_SIZE:
    die("PI_QUEUE_INFO_SIZE in piQueueGetInfo not implemented\n");
    break;
  case PI_QUEUE_INFO_DEVICE_DEFAULT:
    die("PI_QUEUE_INFO_DEVICE_DEFAULT in piQueueGetInfo not implemented\n");
    break;
  default:
    zePrint("Unsupported ParamName in piQueueGetInfo: ParamName=%d(0x%x)\n",
            ParamName, ParamName);
    return PI_INVALID_VALUE;
  }

  return PI_SUCCESS;
}

pi_result piQueueRetain(pi_queue Queue) {
  // Lock automatically releases when this goes out of scope.
  std::lock_guard<std::mutex> lock(Queue->PiQueueMutex);

  piQueueRetainNoLock(Queue);
  return PI_SUCCESS;
}

pi_result piQueueRelease(pi_queue Queue) {
  PI_ASSERT(Queue, PI_INVALID_QUEUE);
  // We need to use a bool variable here to check the condition that
  // RefCount becomes zero atomically with PiQueueMutex lock.
  // Then, we can release the lock before we remove the Queue below.
  bool RefCountZero = false;
  {
    std::lock_guard<std::mutex> Lock(Queue->PiQueueMutex);
    Queue->RefCount--;
    if (Queue->RefCount == 0)
      RefCountZero = true;

    if (RefCountZero) {
      // It is possible to get to here and still have an open command list
      // if no wait or finish ever occurred for this queue.
      if (auto Res = Queue->executeOpenCommandList())
        return Res;

      // Make sure all commands get executed.
      ZE_CALL(zeHostSynchronize, (Queue->ZeComputeCommandQueue));
      if (Queue->ZeCopyCommandQueue)
        ZE_CALL(zeHostSynchronize, (Queue->ZeCopyCommandQueue));

      // Destroy all the fences created associated with this queue.
      for (auto &MapEntry : Queue->ZeCommandListFenceMap) {
        // This fence wasn't yet signalled when we polled it for recycling
        // the command-list, so need to release the command-list too.
        if (MapEntry.second.InUse) {
          Queue->resetCommandListFenceEntry(MapEntry, true);
        }
        ZE_CALL(zeFenceDestroy, (MapEntry.second.ZeFence));
      }
      Queue->ZeCommandListFenceMap.clear();

      if (Queue->OwnZeCommandQueue) {
        ZE_CALL(zeCommandQueueDestroy, (Queue->ZeComputeCommandQueue));
        if (Queue->ZeCopyCommandQueue) {
          ZE_CALL(zeCommandQueueDestroy, (Queue->ZeCopyCommandQueue));
        }
      }

      Queue->ZeComputeCommandQueue = nullptr;
      if (Queue->ZeCopyCommandQueue) {
        Queue->ZeCopyCommandQueue = nullptr;
      }

      zePrint("piQueueRelease NumTimesClosedFull %d, NumTimesClosedEarly %d\n",
              Queue->NumTimesClosedFull, Queue->NumTimesClosedEarly);
    }
  }

  if (RefCountZero)
    delete Queue;
  return PI_SUCCESS;
}

pi_result piQueueFinish(pi_queue Queue) {
  // Wait until command lists attached to the command queue are executed.
  PI_ASSERT(Queue, PI_INVALID_QUEUE);

  // Lock automatically releases when this goes out of scope.
  std::lock_guard<std::mutex> lock(Queue->PiQueueMutex);

  // execute any command list that may still be open.
  if (auto Res = Queue->executeOpenCommandList())
    return Res;

  ZE_CALL(zeHostSynchronize, (Queue->ZeComputeCommandQueue));
  if (Queue->ZeCopyCommandQueue)
    ZE_CALL(zeHostSynchronize, (Queue->ZeCopyCommandQueue));

  return PI_SUCCESS;
}

pi_result piextQueueGetNativeHandle(pi_queue Queue,
                                    pi_native_handle *NativeHandle) {
  PI_ASSERT(Queue, PI_INVALID_QUEUE);
  PI_ASSERT(NativeHandle, PI_INVALID_VALUE);

  // Lock automatically releases when this goes out of scope.
  std::lock_guard<std::mutex> lock(Queue->PiQueueMutex);

  auto ZeQueue = pi_cast<ze_command_queue_handle_t *>(NativeHandle);
  // Extract the Level Zero queue handle from the given PI queue
  *ZeQueue = Queue->ZeComputeCommandQueue; // TODO: Can we try to return copy
                                           // command queue here?
  return PI_SUCCESS;
}

pi_result piextQueueCreateWithNativeHandle(pi_native_handle NativeHandle,
                                           pi_context Context, pi_queue *Queue,
                                           bool OwnNativeHandle) {
  PI_ASSERT(Context, PI_INVALID_CONTEXT);
  PI_ASSERT(NativeHandle, PI_INVALID_VALUE);
  PI_ASSERT(Queue, PI_INVALID_QUEUE);

  auto ZeQueue = pi_cast<ze_command_queue_handle_t>(NativeHandle);

  // Attach the queue to the "0" device.
  // TODO: see if we need to let user choose the device.
  pi_device Device = Context->Devices[0];
  // TODO: see what we can do to correctly initialize PI queue for
  // compute vs. copy Level-Zero queue.
  *Queue = new _pi_queue(ZeQueue, nullptr, Context, Device,
                         ZeCommandListBatchSize, OwnNativeHandle);
  return PI_SUCCESS;
}

pi_result piMemBufferCreate(pi_context Context, pi_mem_flags Flags, size_t Size,
                            void *HostPtr, pi_mem *RetMem,
                            const pi_mem_properties *properties) {

  // TODO: implement support for more access modes
  if (!((Flags & PI_MEM_FLAGS_ACCESS_RW) ||
        (Flags & PI_MEM_ACCESS_READ_ONLY))) {
    die("piMemBufferCreate: Level-Zero supports read-write and read-only "
        "buffer,"
        "but not other accesses (such as write-only) yet.");
  }

  PI_ASSERT(Context, PI_INVALID_CONTEXT);
  PI_ASSERT(RetMem, PI_INVALID_VALUE);

  if (properties != nullptr) {
    die("piMemBufferCreate: no mem properties goes to Level-Zero RT yet");
  }

  void *Ptr = nullptr;

  // We treat integrated devices (physical memory shared with the CPU)
  // differently from discrete devices (those with distinct memories).
  // For integrated devices, allocating the buffer in host shared memory
  // enables automatic access from the device, and makes copying
  // unnecessary in the map/unmap operations. This improves performance.
  bool DeviceIsIntegrated = Context->Devices.size() == 1 &&
                            Context->Devices[0]->ZeDeviceProperties.flags &
                                ZE_DEVICE_PROPERTY_FLAG_INTEGRATED;

  if (Flags & PI_MEM_FLAGS_HOST_PTR_ALLOC) {
    // Having PI_MEM_FLAGS_HOST_PTR_ALLOC for buffer requires allocation of
    // pinned host memory, see:
    // https://github.com/intel/llvm/blob/sycl/sycl/doc/extensions/UsePinnedMemoryProperty/UsePinnedMemoryPropery.adoc
    // We are however missing such functionality in Level Zero, so we just
    // ignore the flag for now.
    //
  }

  // Choose an alignment that is at most 64 and is the next power of 2 for sizes
  // less than 64.
  auto Alignment = Size;
  if (Alignment > 32UL)
    Alignment = 64UL;
  else if (Alignment > 16UL)
    Alignment = 32UL;
  else if (Alignment > 8UL)
    Alignment = 16UL;
  else if (Alignment > 4UL)
    Alignment = 8UL;
  else if (Alignment > 2UL)
    Alignment = 4UL;
  else if (Alignment > 1UL)
    Alignment = 2UL;
  else
    Alignment = 1UL;

  pi_result Result;
  if (DeviceIsIntegrated) {
    Result = piextUSMHostAlloc(&Ptr, Context, nullptr, Size, Alignment);
  } else if (Context->SingleRootDevice) {
    // If we have a single discrete device or all devices in the context are
    // sub-devices of the same device then we can allocate on device
    Result = piextUSMDeviceAlloc(&Ptr, Context, Context->SingleRootDevice,
                                 nullptr, Size, Alignment);
  } else {
    // Context with several gpu cards. Temporarily use host allocation because
    // it is accessible by all devices. But it is not good in terms of
    // performance.
    // TODO: We need to either allow remote access to device memory using IPC,
    // or do explicit memory transfers from one device to another using host
    // resources as backing buffers to allow those transfers.
    Result = piextUSMHostAlloc(&Ptr, Context, nullptr, Size, Alignment);
  }

  if (Result != PI_SUCCESS)
    return Result;

  if (HostPtr) {
    if ((Flags & PI_MEM_FLAGS_HOST_PTR_USE) != 0 ||
        (Flags & PI_MEM_FLAGS_HOST_PTR_COPY) != 0) {
      // Initialize the buffer with user data
      if (DeviceIsIntegrated) {
        // Do a host to host copy
        memcpy(Ptr, HostPtr, Size);
      } else if (Context->SingleRootDevice) {
        // Initialize the buffer synchronously with immediate offload
        ZE_CALL(zeCommandListAppendMemoryCopy,
                (Context->ZeCommandListInit, Ptr, HostPtr, Size, nullptr, 0,
                 nullptr));
      } else {
        // Multiple root devices, do a host to host copy because we use a host
        // allocation for this case.
        memcpy(Ptr, HostPtr, Size);
      }
    } else if (Flags == 0 || (Flags == PI_MEM_FLAGS_ACCESS_RW)) {
      // Nothing more to do.
    } else {
      die("piMemBufferCreate: not implemented");
    }
  }

  auto HostPtrOrNull =
      (Flags & PI_MEM_FLAGS_HOST_PTR_USE) ? pi_cast<char *>(HostPtr) : nullptr;
  try {
    *RetMem = new _pi_buffer(
        Context, pi_cast<char *>(Ptr) /* Level Zero Memory Handle */,
        HostPtrOrNull, nullptr, 0, 0,
        DeviceIsIntegrated /* allocation in host memory */);
  } catch (const std::bad_alloc &) {
    return PI_OUT_OF_HOST_MEMORY;
  } catch (...) {
    return PI_ERROR_UNKNOWN;
  }

  return PI_SUCCESS;
}

pi_result piMemGetInfo(pi_mem Mem,
                       cl_mem_info ParamName, // TODO: untie from OpenCL
                       size_t ParamValueSize, void *ParamValue,
                       size_t *ParamValueSizeRet) {
  (void)Mem;
  (void)ParamName;
  (void)ParamValueSize;
  (void)ParamValue;
  (void)ParamValueSizeRet;
  die("piMemGetInfo: not implemented");
  return {};
}

pi_result piMemRetain(pi_mem Mem) {
  PI_ASSERT(Mem, PI_INVALID_MEM_OBJECT);

  ++(Mem->RefCount);
  return PI_SUCCESS;
}

pi_result piMemRelease(pi_mem Mem) {
  PI_ASSERT(Mem, PI_INVALID_MEM_OBJECT);

  if (--(Mem->RefCount) == 0) {
    if (Mem->isImage()) {
      ZE_CALL(zeImageDestroy, (pi_cast<ze_image_handle_t>(Mem->getZeHandle())));
    } else {
      auto Buf = static_cast<_pi_buffer *>(Mem);
      if (!Buf->isSubBuffer()) {
        PI_CALL(piextUSMFree(Mem->Context, Mem->getZeHandle()));
      }
    }
    delete Mem;
  }
  return PI_SUCCESS;
}

pi_result piMemImageCreate(pi_context Context, pi_mem_flags Flags,
                           const pi_image_format *ImageFormat,
                           const pi_image_desc *ImageDesc, void *HostPtr,
                           pi_mem *RetImage) {

  // TODO: implement read-only, write-only
  if ((Flags & PI_MEM_FLAGS_ACCESS_RW) == 0) {
    die("piMemImageCreate: Level-Zero implements only read-write buffer,"
        "no read-only or write-only yet.");
  }
  PI_ASSERT(Context, PI_INVALID_CONTEXT);
  PI_ASSERT(RetImage, PI_INVALID_VALUE);
  PI_ASSERT(ImageFormat, PI_INVALID_IMAGE_FORMAT_DESCRIPTOR);

  ze_image_format_type_t ZeImageFormatType;
  size_t ZeImageFormatTypeSize;
  switch (ImageFormat->image_channel_data_type) {
  case CL_FLOAT:
    ZeImageFormatType = ZE_IMAGE_FORMAT_TYPE_FLOAT;
    ZeImageFormatTypeSize = 32;
    break;
  case CL_HALF_FLOAT:
    ZeImageFormatType = ZE_IMAGE_FORMAT_TYPE_FLOAT;
    ZeImageFormatTypeSize = 16;
    break;
  case CL_UNSIGNED_INT32:
    ZeImageFormatType = ZE_IMAGE_FORMAT_TYPE_UINT;
    ZeImageFormatTypeSize = 32;
    break;
  case CL_UNSIGNED_INT16:
    ZeImageFormatType = ZE_IMAGE_FORMAT_TYPE_UINT;
    ZeImageFormatTypeSize = 16;
    break;
  case CL_UNSIGNED_INT8:
    ZeImageFormatType = ZE_IMAGE_FORMAT_TYPE_UINT;
    ZeImageFormatTypeSize = 8;
    break;
  case CL_UNORM_INT16:
    ZeImageFormatType = ZE_IMAGE_FORMAT_TYPE_UNORM;
    ZeImageFormatTypeSize = 16;
    break;
  case CL_UNORM_INT8:
    ZeImageFormatType = ZE_IMAGE_FORMAT_TYPE_UNORM;
    ZeImageFormatTypeSize = 8;
    break;
  case CL_SIGNED_INT32:
    ZeImageFormatType = ZE_IMAGE_FORMAT_TYPE_SINT;
    ZeImageFormatTypeSize = 32;
    break;
  case CL_SIGNED_INT16:
    ZeImageFormatType = ZE_IMAGE_FORMAT_TYPE_SINT;
    ZeImageFormatTypeSize = 16;
    break;
  case CL_SIGNED_INT8:
    ZeImageFormatType = ZE_IMAGE_FORMAT_TYPE_SINT;
    ZeImageFormatTypeSize = 8;
    break;
  case CL_SNORM_INT16:
    ZeImageFormatType = ZE_IMAGE_FORMAT_TYPE_SNORM;
    ZeImageFormatTypeSize = 16;
    break;
  case CL_SNORM_INT8:
    ZeImageFormatType = ZE_IMAGE_FORMAT_TYPE_SNORM;
    ZeImageFormatTypeSize = 8;
    break;
  default:
    zePrint("piMemImageCreate: unsupported image data type: data type = %d\n",
            ImageFormat->image_channel_data_type);
    return PI_INVALID_VALUE;
  }

  // TODO: populate the layout mapping
  ze_image_format_layout_t ZeImageFormatLayout;
  switch (ImageFormat->image_channel_order) {
  case CL_RGBA:
    switch (ZeImageFormatTypeSize) {
    case 8:
      ZeImageFormatLayout = ZE_IMAGE_FORMAT_LAYOUT_8_8_8_8;
      break;
    case 16:
      ZeImageFormatLayout = ZE_IMAGE_FORMAT_LAYOUT_16_16_16_16;
      break;
    case 32:
      ZeImageFormatLayout = ZE_IMAGE_FORMAT_LAYOUT_32_32_32_32;
      break;
    default:
      zePrint("piMemImageCreate: unexpected data type Size\n");
      return PI_INVALID_VALUE;
    }
    break;
  default:
    zePrint("format layout = %d\n", ImageFormat->image_channel_order);
    die("piMemImageCreate: unsupported image format layout\n");
    break;
  }

  ze_image_format_t ZeFormatDesc = {
      ZeImageFormatLayout, ZeImageFormatType,
      // TODO: are swizzles deducted from image_format->image_channel_order?
      ZE_IMAGE_FORMAT_SWIZZLE_R, ZE_IMAGE_FORMAT_SWIZZLE_G,
      ZE_IMAGE_FORMAT_SWIZZLE_B, ZE_IMAGE_FORMAT_SWIZZLE_A};

  ze_image_type_t ZeImageType;
  switch (ImageDesc->image_type) {
  case PI_MEM_TYPE_IMAGE1D:
    ZeImageType = ZE_IMAGE_TYPE_1D;
    break;
  case PI_MEM_TYPE_IMAGE2D:
    ZeImageType = ZE_IMAGE_TYPE_2D;
    break;
  case PI_MEM_TYPE_IMAGE3D:
    ZeImageType = ZE_IMAGE_TYPE_3D;
    break;
  case PI_MEM_TYPE_IMAGE1D_ARRAY:
    ZeImageType = ZE_IMAGE_TYPE_1DARRAY;
    break;
  case PI_MEM_TYPE_IMAGE2D_ARRAY:
    ZeImageType = ZE_IMAGE_TYPE_2DARRAY;
    break;
  default:
    zePrint("piMemImageCreate: unsupported image type\n");
    return PI_INVALID_VALUE;
  }

  ZeStruct<ze_image_desc_t> ZeImageDesc;
  ZeImageDesc.arraylevels = ZeImageDesc.flags = 0;
  ZeImageDesc.type = ZeImageType;
  ZeImageDesc.format = ZeFormatDesc;
  ZeImageDesc.width = pi_cast<uint32_t>(ImageDesc->image_width);
  ZeImageDesc.height = pi_cast<uint32_t>(ImageDesc->image_height);
  ZeImageDesc.depth = pi_cast<uint32_t>(ImageDesc->image_depth);
  ZeImageDesc.arraylevels = pi_cast<uint32_t>(ImageDesc->image_array_size);
  ZeImageDesc.miplevels = ImageDesc->num_mip_levels;

  // Currently we have the "0" device in context with mutliple root devices to
  // own the image.
  // TODO: Implement explicit copying for acessing the image from other devices
  // in the context.
  pi_device Device = Context->SingleRootDevice ? Context->SingleRootDevice
                                               : Context->Devices[0];
  ze_image_handle_t ZeHImage;
  ZE_CALL(zeImageCreate,
          (Context->ZeContext, Device->ZeDevice, &ZeImageDesc, &ZeHImage));

  auto HostPtrOrNull =
      (Flags & PI_MEM_FLAGS_HOST_PTR_USE) ? pi_cast<char *>(HostPtr) : nullptr;

  try {
    auto ZePIImage = new _pi_image(Context, ZeHImage, HostPtrOrNull);

#ifndef NDEBUG
    ZePIImage->ZeImageDesc = ZeImageDesc;
#endif // !NDEBUG

    if ((Flags & PI_MEM_FLAGS_HOST_PTR_USE) != 0 ||
        (Flags & PI_MEM_FLAGS_HOST_PTR_COPY) != 0) {
      // Initialize image synchronously with immediate offload
      ZE_CALL(zeCommandListAppendImageCopyFromMemory,
              (Context->ZeCommandListInit, ZeHImage, HostPtr, nullptr, nullptr,
               0, nullptr));
    }

    *RetImage = ZePIImage;
  } catch (const std::bad_alloc &) {
    return PI_OUT_OF_HOST_MEMORY;
  } catch (...) {
    return PI_ERROR_UNKNOWN;
  }
  return PI_SUCCESS;
}

pi_result piextMemGetNativeHandle(pi_mem Mem, pi_native_handle *NativeHandle) {
  PI_ASSERT(Mem, PI_INVALID_MEM_OBJECT);
  *NativeHandle = pi_cast<pi_native_handle>(Mem->getZeHandle());
  return PI_SUCCESS;
}

pi_result piextMemCreateWithNativeHandle(pi_native_handle NativeHandle,
                                         pi_mem *Mem) {
  (void)NativeHandle;
  (void)Mem;
  die("piextMemCreateWithNativeHandle: not supported");
  return PI_SUCCESS;
}

pi_result piProgramCreate(pi_context Context, const void *ILBytes,
                          size_t Length, pi_program *Program) {

  PI_ASSERT(Context, PI_INVALID_CONTEXT);
  PI_ASSERT(ILBytes && Length, PI_INVALID_VALUE);
  PI_ASSERT(Program, PI_INVALID_PROGRAM);

  // NOTE: the Level Zero module creation is also building the program, so we
  // are deferring it until the program is ready to be built in piProgramBuild
  // and piProgramCompile. Also it is only then we know the build options.

  try {
    *Program = new _pi_program(Context, ILBytes, Length, _pi_program::IL);
  } catch (const std::bad_alloc &) {
    return PI_OUT_OF_HOST_MEMORY;
  } catch (...) {
    return PI_ERROR_UNKNOWN;
  }
  return PI_SUCCESS;
}

pi_result piProgramCreateWithBinary(
    pi_context Context, pi_uint32 NumDevices, const pi_device *DeviceList,
    const size_t *Lengths, const unsigned char **Binaries,
    size_t NumMetadataEntries, const pi_device_binary_property *Metadata,
    pi_int32 *BinaryStatus, pi_program *Program) {
  (void)Metadata;
  (void)NumMetadataEntries;

  PI_ASSERT(Context, PI_INVALID_CONTEXT);
  PI_ASSERT(DeviceList && NumDevices, PI_INVALID_VALUE);
  PI_ASSERT(Binaries && Lengths, PI_INVALID_VALUE);
  PI_ASSERT(Program, PI_INVALID_PROGRAM);

  // For now we support only one device.
  if (NumDevices != 1)
    die("piProgramCreateWithBinary: level_zero supports only one device.");
  if (!Binaries[0] || !Lengths[0]) {
    if (BinaryStatus)
      *BinaryStatus = PI_INVALID_VALUE;
    return PI_INVALID_VALUE;
  }

  size_t Length = Lengths[0];
  auto Binary = Binaries[0];

  // In OpenCL, clCreateProgramWithBinary() can be used to load any of the
  // following: "program executable", "compiled program", or "library of
  // compiled programs".  In addition, the loaded program can be either
  // IL (SPIR-v) or native device code.  For now, we assume that
  // piProgramCreateWithBinary() is only used to load a "program executable"
  // as native device code.
  // If we wanted to support all the same cases as OpenCL, we would need to
  // somehow examine the binary image to distinguish the cases.  Alternatively,
  // we could change the PI interface and have the caller pass additional
  // information to distinguish the cases.

  try {
    *Program = new _pi_program(Context, Binary, Length, _pi_program::Native);
  } catch (const std::bad_alloc &) {
    return PI_OUT_OF_HOST_MEMORY;
  } catch (...) {
    return PI_ERROR_UNKNOWN;
  }

  if (BinaryStatus)
    *BinaryStatus = PI_SUCCESS;
  return PI_SUCCESS;
}

pi_result piclProgramCreateWithSource(pi_context Context, pi_uint32 Count,
                                      const char **Strings,
                                      const size_t *Lengths,
                                      pi_program *RetProgram) {

  (void)Context;
  (void)Count;
  (void)Strings;
  (void)Lengths;
  (void)RetProgram;
  zePrint("piclProgramCreateWithSource: not supported in Level Zero\n");
  return PI_INVALID_OPERATION;
}

pi_result piProgramGetInfo(pi_program Program, pi_program_info ParamName,
                           size_t ParamValueSize, void *ParamValue,
                           size_t *ParamValueSizeRet) {

  PI_ASSERT(Program, PI_INVALID_PROGRAM);

  ReturnHelper ReturnValue(ParamValueSize, ParamValue, ParamValueSizeRet);
  switch (ParamName) {
  case PI_PROGRAM_INFO_REFERENCE_COUNT:
    return ReturnValue(pi_uint32{Program->RefCount});
  case PI_PROGRAM_INFO_NUM_DEVICES:
    // TODO: return true number of devices this program exists for.
    return ReturnValue(pi_uint32{1});
  case PI_PROGRAM_INFO_DEVICES:
    // TODO: return all devices this program exists for.
    return ReturnValue(Program->Context->Devices[0]);
  case PI_PROGRAM_INFO_BINARY_SIZES: {
    size_t SzBinary;
    if (Program->State == _pi_program::IL ||
        Program->State == _pi_program::Native) {
      SzBinary = Program->CodeLength;
    } else {
      PI_ASSERT(Program->State == _pi_program::Object ||
                    Program->State == _pi_program::Exe ||
                    Program->State == _pi_program::LinkedExe,
                PI_INVALID_OPERATION);

      // If the program is in LinkedExe state it may contain several modules.
      // We cannot handle this case because each module's contents is in its
      // own address range, discontiguous from the others.  The
      // PI_PROGRAM_INFO_BINARY_SIZES API assume the entire linked program is
      // one contiguous region, which is not the case for LinkedExe program
      // in Level Zero.  Therefore, this API is unimplemented when the Program
      // has more than one module.
      _pi_program::ModuleIterator ModIt(Program);

      PI_ASSERT(!ModIt.Done(), PI_INVALID_VALUE);

      if (ModIt.Count() > 1) {
        die("piProgramGetInfo: PI_PROGRAM_INFO_BINARY_SIZES not implemented "
            "for linked programs");
      }
      ZE_CALL(zeModuleGetNativeBinary, (*ModIt, &SzBinary, nullptr));
    }
    // This is an array of 1 element, initialized as if it were scalar.
    return ReturnValue(size_t{SzBinary});
  }
  case PI_PROGRAM_INFO_BINARIES: {
    // The caller sets "ParamValue" to an array of pointers, one for each
    // device.  Since Level Zero supports only one device, there is only one
    // pointer.  If the pointer is NULL, we don't do anything.  Otherwise, we
    // copy the program's binary image to the buffer at that pointer.
    uint8_t **PBinary = pi_cast<uint8_t **>(ParamValue);
    if (!PBinary[0])
      break;
    if (Program->State == _pi_program::IL ||
        Program->State == _pi_program::Native) {
      std::memcpy(PBinary[0], Program->Code.get(), Program->CodeLength);
    } else {
      PI_ASSERT(Program->State == _pi_program::Object ||
                    Program->State == _pi_program::Exe ||
                    Program->State == _pi_program::LinkedExe,
                PI_INVALID_OPERATION);

      _pi_program::ModuleIterator ModIt(Program);

      PI_ASSERT(!ModIt.Done(), PI_INVALID_VALUE);

      if (ModIt.Count() > 1) {
        die("piProgramGetInfo: PI_PROGRAM_INFO_BINARIES not implemented for "
            "linked programs");
      }
      size_t SzBinary = 0;
      ZE_CALL(zeModuleGetNativeBinary, (*ModIt, &SzBinary, PBinary[0]));
    }
    break;
  }
  case PI_PROGRAM_INFO_NUM_KERNELS: {
    uint32_t NumKernels;
    if (Program->State == _pi_program::IL ||
        Program->State == _pi_program::Native ||
        Program->State == _pi_program::Object) {
      return PI_INVALID_PROGRAM_EXECUTABLE;
    } else {
      PI_ASSERT(Program->State == _pi_program::Exe ||
                    Program->State == _pi_program::LinkedExe,
                PI_INVALID_OPERATION);

      NumKernels = 0;
      _pi_program::ModuleIterator ModIt(Program);
      while (!ModIt.Done()) {
        uint32_t Num;
        ZE_CALL(zeModuleGetKernelNames, (*ModIt, &Num, nullptr));
        NumKernels += Num;
        ModIt++;
      }
    }
    return ReturnValue(size_t{NumKernels});
  }
  case PI_PROGRAM_INFO_KERNEL_NAMES:
    try {
      std::string PINames{""};
      if (Program->State == _pi_program::IL ||
          Program->State == _pi_program::Native ||
          Program->State == _pi_program::Object) {
        return PI_INVALID_PROGRAM_EXECUTABLE;
      } else {
        PI_ASSERT(Program->State == _pi_program::Exe ||
                      Program->State == _pi_program::LinkedExe,
                  PI_INVALID_PROGRAM_EXECUTABLE);

        bool First = true;
        _pi_program::ModuleIterator ModIt(Program);
        while (!ModIt.Done()) {
          uint32_t Count = 0;
          ZE_CALL(zeModuleGetKernelNames, (*ModIt, &Count, nullptr));
          std::unique_ptr<const char *[]> PNames(new const char *[Count]);
          ZE_CALL(zeModuleGetKernelNames, (*ModIt, &Count, PNames.get()));
          for (uint32_t I = 0; I < Count; ++I) {
            PINames += (!First ? ";" : "");
            PINames += PNames[I];
            First = false;
          }
          ModIt++;
        }
      }
      return ReturnValue(PINames.c_str());
    } catch (const std::bad_alloc &) {
      return PI_OUT_OF_HOST_MEMORY;
    } catch (...) {
      return PI_ERROR_UNKNOWN;
    }
  default:
    die("piProgramGetInfo: not implemented");
  }

  return PI_SUCCESS;
}

pi_result piProgramLink(pi_context Context, pi_uint32 NumDevices,
                        const pi_device *DeviceList, const char *Options,
                        pi_uint32 NumInputPrograms,
                        const pi_program *InputPrograms,
                        void (*PFnNotify)(pi_program Program, void *UserData),
                        void *UserData, pi_program *RetProgram) {
  (void)Options;

  // We only support one device with Level Zero currently.
  pi_device Device = Context->Devices[0];
  if (NumDevices != 1)
    die("piProgramLink: level_zero supports only one device.");

  PI_ASSERT(DeviceList && DeviceList[0] == Device, PI_INVALID_DEVICE);
  PI_ASSERT(!PFnNotify && !UserData, PI_INVALID_VALUE);

  // Validate input parameters.
  if (NumInputPrograms == 0 || InputPrograms == nullptr)
    return PI_INVALID_VALUE;
  for (pi_uint32 I = 0; I < NumInputPrograms; I++) {
    if (InputPrograms[I]->State != _pi_program::Object) {
      return PI_INVALID_OPERATION;
    }
    PI_ASSERT(InputPrograms[I]->ZeModule, PI_INVALID_VALUE);
  }

  // Linking modules on Level Zero is different from OpenCL.  With Level Zero,
  // each input object module already has native code loaded onto the device.
  // Linking two modules together causes the importing module to be changed
  // such that its native code points to an address in the exporting module.
  // As a result, a module that imports symbols can only be linked into one
  // executable at a time.  By contrast, modules that export symbols are not
  // changed, so they can be safely linked into multiple executables
  // simultaneously.
  //
  // Level Zero linking also differs from OpenCL because a link operation does
  // not create a new module that represents the linked executable.  Instead,
  // we must keep track of all the input modules and refer to the entire list
  // whenever we want to know something about the executable.

  // This vector hold the Level Zero modules that we will actually link
  // together.  This may be different from "InputPrograms" because some of
  // those modules may import symbols and already be linked into other
  // executables.  In such a case, we must make a copy of the module before we
  // can link it again.
  std::vector<_pi_program::LinkedReleaser> Inputs;
  try {
    Inputs.reserve(NumInputPrograms);

    // We do several things in this loop.
    //
    // 1. We identify any modules that need to be copied because they import
    //    symbols and are already linked into some other program.
    // 2. For any module that does not need to be copied, we bump its reference
    //    count because we will hold a reference to it.
    // 3. We create a vector of Level Zero modules, which we can pass to the
    //    zeModuleDynamicLink() API.
    std::vector<ze_module_handle_t> ZeHandles;
    ZeHandles.reserve(NumInputPrograms);
    for (pi_uint32 I = 0; I < NumInputPrograms; I++) {
      pi_program Input = InputPrograms[I];
      if (Input->HasImports) {
        std::unique_lock<std::mutex> Guard(Input->MutexHasImportsAndIsLinked);
        if (!Input->HasImportsAndIsLinked) {
          // This module imports symbols, but it isn't currently linked with
          // any other module.  Grab the flag to indicate that it is now
          // linked.
          PI_CALL(piProgramRetain(Input));
          Input->HasImportsAndIsLinked = true;
        } else {
          // This module imports symbols and is also linked with another module
          // already, so it needs to be copied.  We expect this to be quite
          // rare since linking is mostly used to link against libraries which
          // only export symbols.
          Guard.unlock();
          ze_module_handle_t ZeModule;
          pi_result res = copyModule(Context->ZeContext, Device->ZeDevice,
                                     Input->ZeModule, &ZeModule);
          if (res != PI_SUCCESS) {
            return res;
          }
          Input = new _pi_program(Input->Context, ZeModule, _pi_program::Object,
                                  Input->HasImports);
          Input->HasImportsAndIsLinked = true;
        }
      } else {
        PI_CALL(piProgramRetain(Input));
      }
      Inputs.emplace_back(Input);
      ZeHandles.push_back(Input->ZeModule);
    }

    // Link all the modules together.
    ze_module_build_log_handle_t ZeBuildLog;
    ze_result_t ZeResult =
        ZE_CALL_NOCHECK(zeModuleDynamicLinkMock,
                        (ZeHandles.size(), ZeHandles.data(), &ZeBuildLog));

    // Construct a new program object to represent the linked executable.  This
    // new object holds a reference to all the input programs.  Note that we
    // create this program object even if the link fails with "link failure"
    // because we need the new program object to hold the buid log (which has
    // the description of the failure).
    if (ZeResult == ZE_RESULT_SUCCESS ||
        ZeResult == ZE_RESULT_ERROR_MODULE_LINK_FAILURE) {
      *RetProgram = new _pi_program(Context, std::move(Inputs), ZeBuildLog);
    }
    if (ZeResult != ZE_RESULT_SUCCESS)
      return mapError(ZeResult);
  } catch (const std::bad_alloc &) {
    return PI_OUT_OF_HOST_MEMORY;
  } catch (...) {
    return PI_ERROR_UNKNOWN;
  }
  return PI_SUCCESS;
}

pi_result piProgramCompile(
    pi_program Program, pi_uint32 NumDevices, const pi_device *DeviceList,
    const char *Options, pi_uint32 NumInputHeaders,
    const pi_program *InputHeaders, const char **HeaderIncludeNames,
    void (*PFnNotify)(pi_program Program, void *UserData), void *UserData) {
  (void)NumInputHeaders;
  (void)InputHeaders;
  (void)HeaderIncludeNames;

  // The OpenCL spec says this should return CL_INVALID_PROGRAM, but there is
  // no corresponding PI error code.
  if (!Program)
    return PI_INVALID_OPERATION;

  // It's only valid to compile a program created from IL (we don't support
  // programs created from source code).
  //
  // The OpenCL spec says that the header parameters are ignored when compiling
  // IL programs, so we don't validate them.
  if (Program->State != _pi_program::IL)
    return PI_INVALID_OPERATION;

  // These aren't supported.
  PI_ASSERT(!PFnNotify && !UserData, PI_INVALID_VALUE);

  pi_result res = compileOrBuild(Program, NumDevices, DeviceList, Options);
  if (res != PI_SUCCESS)
    return res;

  Program->State = _pi_program::Object;
  return PI_SUCCESS;
}

pi_result piProgramBuild(pi_program Program, pi_uint32 NumDevices,
                         const pi_device *DeviceList, const char *Options,
                         void (*PFnNotify)(pi_program Program, void *UserData),
                         void *UserData) {

  // The OpenCL spec says this should return CL_INVALID_PROGRAM, but there is
  // no corresponding PI error code.
  PI_ASSERT(Program, PI_INVALID_PROGRAM);

  // It is legal to build a program created from either IL or from native
  // device code.
  if (Program->State != _pi_program::IL &&
      Program->State != _pi_program::Native)
    return PI_INVALID_OPERATION;

  // These aren't supported.
  PI_ASSERT(!PFnNotify && !UserData, PI_INVALID_VALUE);

  pi_result res = compileOrBuild(Program, NumDevices, DeviceList, Options);
  if (res != PI_SUCCESS)
    return res;

  Program->State = _pi_program::Exe;
  return PI_SUCCESS;
}

// Perform common operations for compiling or building a program.
static pi_result compileOrBuild(pi_program Program, pi_uint32 NumDevices,
                                const pi_device *DeviceList,
                                const char *Options) {

  if ((NumDevices && !DeviceList) || (!NumDevices && DeviceList))
    return PI_INVALID_VALUE;

  // We only support build to one device with Level Zero now.
  // TODO: we should eventually build to the possibly multiple root
  // devices in the context.
  if (NumDevices != 1)
    die("compileOrBuild: level_zero supports only one device.");

  PI_ASSERT(DeviceList, PI_INVALID_DEVICE);

  // We should have either IL or native device code.
  PI_ASSERT(Program->Code, PI_INVALID_PROGRAM);

  // Specialization constants are used only if the program was created from
  // IL.  Translate them to the Level Zero format.
  ze_module_constants_t ZeSpecConstants = {};
  std::vector<uint32_t> ZeSpecContantsIds;
  std::vector<uint64_t> ZeSpecContantsValues;
  if (Program->State == _pi_program::IL) {
    std::lock_guard<std::mutex> Guard(Program->MutexZeSpecConstants);

    ZeSpecConstants.numConstants = Program->ZeSpecConstants.size();
    ZeSpecContantsIds.reserve(ZeSpecConstants.numConstants);
    ZeSpecContantsValues.reserve(ZeSpecConstants.numConstants);

    for (auto &SpecConstant : Program->ZeSpecConstants) {
      ZeSpecContantsIds.push_back(SpecConstant.first);
      ZeSpecContantsValues.push_back(SpecConstant.second);
    }
    ZeSpecConstants.pConstantIds = ZeSpecContantsIds.data();
    ZeSpecConstants.pConstantValues = const_cast<const void **>(
        reinterpret_cast<void **>(ZeSpecContantsValues.data()));
  }

  // Ask Level Zero to build and load the native code onto the device.
  ZeStruct<ze_module_desc_t> ZeModuleDesc;
  ZeModuleDesc.format = (Program->State == _pi_program::IL)
                            ? ZE_MODULE_FORMAT_IL_SPIRV
                            : ZE_MODULE_FORMAT_NATIVE;
  ZeModuleDesc.inputSize = Program->CodeLength;
  ZeModuleDesc.pInputModule = Program->Code.get();
  ZeModuleDesc.pBuildFlags = Options;
  ZeModuleDesc.pConstants = &ZeSpecConstants;

  ze_device_handle_t ZeDevice = DeviceList[0]->ZeDevice;
  ze_context_handle_t ZeContext = Program->Context->ZeContext;
  ze_module_handle_t ZeModule;
  ZE_CALL(zeModuleCreate, (ZeContext, ZeDevice, &ZeModuleDesc, &ZeModule,
                           &Program->ZeBuildLog));

  // Check if this module imports any symbols, which we need to know if we
  // end up linking this module later.  See comments in piProgramLink() for
  // details.
  ZeStruct<ze_module_properties_t> ZeModuleProps;
  ZE_CALL(zeModuleGetPropertiesMock, (ZeModule, &ZeModuleProps));
  Program->HasImports = (ZeModuleProps.flags & ZE_MODULE_PROPERTY_FLAG_IMPORTS);

  // We no longer need the IL / native code.
  // The caller must set the State to Object or Exe as appropriate.
  Program->Code.reset();
  Program->ZeModule = ZeModule;
  return PI_SUCCESS;
}

pi_result piProgramGetBuildInfo(pi_program Program, pi_device Device,
                                cl_program_build_info ParamName,
                                size_t ParamValueSize, void *ParamValue,
                                size_t *ParamValueSizeRet) {
  (void)Device;

  ReturnHelper ReturnValue(ParamValueSize, ParamValue, ParamValueSizeRet);
  if (ParamName == CL_PROGRAM_BINARY_TYPE) {
    cl_program_binary_type Type = CL_PROGRAM_BINARY_TYPE_NONE;
    if (Program->State == _pi_program::Object) {
      Type = CL_PROGRAM_BINARY_TYPE_COMPILED_OBJECT;
    } else if (Program->State == _pi_program::Exe ||
               Program->State == _pi_program::LinkedExe) {
      Type = CL_PROGRAM_BINARY_TYPE_EXECUTABLE;
    }
    return ReturnValue(cl_program_binary_type{Type});
  }
  if (ParamName == CL_PROGRAM_BUILD_OPTIONS) {
    // TODO: how to get module build options out of Level Zero?
    // For the programs that we compiled we can remember the options
    // passed with piProgramCompile/piProgramBuild, but what can we
    // return for programs that were built outside and registered
    // with piProgramRegister?
    return ReturnValue("");
  } else if (ParamName == CL_PROGRAM_BUILD_LOG) {
    // The OpenCL spec says an empty string is returned if there was no
    // previous Compile, Build, or Link.
    if (!Program->ZeBuildLog)
      return ReturnValue("");
    size_t LogSize = ParamValueSize;
    ZE_CALL(zeModuleBuildLogGetString,
            (Program->ZeBuildLog, &LogSize, pi_cast<char *>(ParamValue)));
    if (ParamValueSizeRet) {
      *ParamValueSizeRet = LogSize;
    }
  } else {
    zePrint("piProgramGetBuildInfo: unsupported ParamName\n");
    return PI_INVALID_VALUE;
  }
  return PI_SUCCESS;
}

pi_result piProgramRetain(pi_program Program) {
  PI_ASSERT(Program, PI_INVALID_PROGRAM);
  ++(Program->RefCount);
  return PI_SUCCESS;
}

pi_result piProgramRelease(pi_program Program) {
  PI_ASSERT(Program, PI_INVALID_PROGRAM);
  // Check if the program is already released
  PI_ASSERT(Program->RefCount > 0, PI_INVALID_VALUE);
  if (--(Program->RefCount) == 0) {
    delete Program;
  }
  return PI_SUCCESS;
}

pi_result piextProgramGetNativeHandle(pi_program Program,
                                      pi_native_handle *NativeHandle) {
  PI_ASSERT(Program, PI_INVALID_PROGRAM);
  PI_ASSERT(NativeHandle, PI_INVALID_VALUE);

  auto ZeModule = pi_cast<ze_module_handle_t *>(NativeHandle);

  switch (Program->State) {
  case _pi_program::Object:
  case _pi_program::Exe:
  case _pi_program::LinkedExe: {
    _pi_program::ModuleIterator ModIt(Program);
    PI_ASSERT(!ModIt.Done(), PI_INVALID_VALUE);
    if (ModIt.Count() > 1) {
      // Programs in LinkedExe state could have several corresponding
      // Level Zero modules, so there is no right answer in this case.
      //
      // TODO: Maybe we should return PI_INVALID_OPERATION instead here?
      die("piextProgramGetNativeHandle: Not implemented for linked programs");
    }
    *ZeModule = *ModIt;
    break;
  }

  default:
    return PI_INVALID_OPERATION;
  }

  return PI_SUCCESS;
}

pi_result piextProgramCreateWithNativeHandle(pi_native_handle NativeHandle,
                                             pi_context Context,
                                             pi_program *Program) {
  PI_ASSERT(Program, PI_INVALID_PROGRAM);
  PI_ASSERT(NativeHandle, PI_INVALID_VALUE);
  PI_ASSERT(Context, PI_INVALID_CONTEXT);

  auto ZeModule = pi_cast<ze_module_handle_t>(NativeHandle);

  // We assume here that programs created from a native handle always
  // represent a fully linked executable (state Exe) and not an unlinked
  // executable (state Object).

  try {
    *Program = new _pi_program(Context, ZeModule, _pi_program::Exe);
  } catch (const std::bad_alloc &) {
    return PI_OUT_OF_HOST_MEMORY;
  } catch (...) {
    return PI_ERROR_UNKNOWN;
  }
  return PI_SUCCESS;
}

_pi_program::~_pi_program() {
  // According to Level Zero Specification, all kernels and build logs
  // must be destroyed before the Module can be destroyed.  So, be sure
  // to destroy build log before destroying the module.
  if (ZeBuildLog) {
    ZE_CALL_NOCHECK(zeModuleBuildLogDestroy, (ZeBuildLog));
  }

  if (ZeModule) {
    ZE_CALL_NOCHECK(zeModuleDestroy, (ZeModule));
  }
}

_pi_program::LinkedReleaser::~LinkedReleaser() {
  if (Prog->HasImports) {
    std::lock_guard<std::mutex> Guard(Prog->MutexHasImportsAndIsLinked);
    if (Prog->HasImportsAndIsLinked)
      Prog->HasImportsAndIsLinked = false;
  }
  piProgramRelease(Prog);
}

// Create a copy of a Level Zero module by extracting the native code and
// creating a new module from that native code.
static pi_result copyModule(ze_context_handle_t ZeContext,
                            ze_device_handle_t ZeDevice,
                            ze_module_handle_t SrcMod,
                            ze_module_handle_t *DestMod) {
  size_t Length;
  ZE_CALL(zeModuleGetNativeBinary, (SrcMod, &Length, nullptr));

  std::unique_ptr<uint8_t[]> Code(new uint8_t[Length]);
  ZE_CALL(zeModuleGetNativeBinary, (SrcMod, &Length, Code.get()));

  ZeStruct<ze_module_desc_t> ZeModuleDesc;
  ZeModuleDesc.format = ZE_MODULE_FORMAT_NATIVE;
  ZeModuleDesc.inputSize = Length;
  ZeModuleDesc.pInputModule = Code.get();
  ZeModuleDesc.pBuildFlags = nullptr;
  ZeModuleDesc.pConstants = nullptr;

  ze_module_handle_t ZeModule;
  ZE_CALL(zeModuleCreate,
          (ZeContext, ZeDevice, &ZeModuleDesc, &ZeModule, nullptr));
  *DestMod = ZeModule;
  return PI_SUCCESS;
}

// TODO: Remove this mock implementation once the Level Zero driver
// implementation works.
static ze_result_t
zeModuleDynamicLinkMock(uint32_t numModules, ze_module_handle_t *phModules,
                        ze_module_build_log_handle_t *phLinkLog) {

  // If enabled, try calling the real driver API instead.  At the time this
  // code was written, the "phLinkLog" parameter to zeModuleDynamicLink()
  // doesn't work, so hard code it to NULL.
  if (isOnlineLinkEnabled()) {
    if (phLinkLog)
      *phLinkLog = nullptr;
    return ZE_CALL_NOCHECK(zeModuleDynamicLink,
                           (numModules, phModules, nullptr));
  }

  // The mock implementation can only handle the degenerate case where there
  // is only a single module that is "linked" to itself.  There is nothing to
  // do in this degenerate case.
  if (numModules > 1) {
    die("piProgramLink: Program Linking is not supported yet in Level0");
  }

  // The mock does not support the link log.
  if (phLinkLog)
    *phLinkLog = nullptr;
  return ZE_RESULT_SUCCESS;
}

// TODO: Remove this mock implementation once the Level Zero driver
// implementation works.
static ze_result_t
zeModuleGetPropertiesMock(ze_module_handle_t hModule,
                          ze_module_properties_t *pModuleProperties) {

  // If enabled, try calling the real driver API first.  At the time this code
  // was written it always returns ZE_RESULT_ERROR_UNSUPPORTED_FEATURE, so we
  // fall back to the mock in this case.
  if (isOnlineLinkEnabled()) {
    ze_result_t ZeResult =
        ZE_CALL_NOCHECK(zeModuleGetProperties, (hModule, pModuleProperties));
    if (ZeResult != ZE_RESULT_ERROR_UNSUPPORTED_FEATURE) {
      return ZeResult;
    }
  }

  // The mock implementation assumes that the module has imported symbols.
  // This is a conservative guess which may result in unnecessary calls to
  // copyModule(), but it is always correct.
  pModuleProperties->flags = ZE_MODULE_PROPERTY_FLAG_IMPORTS;
  return ZE_RESULT_SUCCESS;
}

// Returns true if we should use the Level Zero driver online linking APIs.
// At the time this code was written, these APIs exist but do not work.  We
// think that support in the DPC++ runtime is ready once the driver bugs are
// fixed, so runtime support can be enabled by setting an environment variable.
static bool isOnlineLinkEnabled() {
  static bool IsEnabled = std::getenv("SYCL_ENABLE_LEVEL_ZERO_LINK");
  return IsEnabled;
}
pi_result piKernelCreate(pi_program Program, const char *KernelName,
                         pi_kernel *RetKernel) {

  PI_ASSERT(Program, PI_INVALID_PROGRAM);
  PI_ASSERT(RetKernel, PI_INVALID_VALUE);
  PI_ASSERT(KernelName, PI_INVALID_VALUE);

  if (Program->State != _pi_program::Exe &&
      Program->State != _pi_program::LinkedExe) {
    return PI_INVALID_PROGRAM_EXECUTABLE;
  }

  ZeStruct<ze_kernel_desc_t> ZeKernelDesc;
  ZeKernelDesc.flags = 0;
  ZeKernelDesc.pKernelName = KernelName;

  // Search for the kernel name in each module.
  ze_kernel_handle_t ZeKernel;
  ze_result_t ZeResult = ZE_RESULT_ERROR_INVALID_KERNEL_NAME;
  _pi_program::ModuleIterator ModIt(Program);
  while (!ModIt.Done()) {
    // For a module with valid sycl kernel inside, zeKernelCreate API
    // should return ZE_RESULT_SUCCESS if target kernel is found and
    // ZE_RESULT_ERROR_INVALID_KERNEL_NAME otherwise. However, some module
    // may not include any sycl kernel such as device library modules. For such
    // modules, zeKernelCreate will return ZE_RESULT_ERROR_INVALID_ARGUMENT and
    // we should skip them.
    uint32_t KernelNum = 0;
    ZE_CALL(zeModuleGetKernelNames, (*ModIt, &KernelNum, nullptr));
    if (KernelNum != 0) {
      ZeResult =
          ZE_CALL_NOCHECK(zeKernelCreate, (*ModIt, &ZeKernelDesc, &ZeKernel));
      if (ZeResult != ZE_RESULT_ERROR_INVALID_KERNEL_NAME)
        break;
    }
    ModIt++;
  }
  if (ZeResult != ZE_RESULT_SUCCESS)
    return mapError(ZeResult);

  try {
    *RetKernel = new _pi_kernel(ZeKernel, Program);
  } catch (const std::bad_alloc &) {
    return PI_OUT_OF_HOST_MEMORY;
  } catch (...) {
    return PI_ERROR_UNKNOWN;
  }

  // Update the refcount of the program and context to show it's used by this
  // kernel.
  PI_CALL(piProgramRetain(Program));
  if (IndirectAccessTrackingEnabled)
    // TODO: do piContextRetain without the guard
    PI_CALL(piContextRetain(Program->Context));

  return PI_SUCCESS;
}

pi_result piKernelSetArg(pi_kernel Kernel, pi_uint32 ArgIndex, size_t ArgSize,
                         const void *ArgValue) {

  // OpenCL: "the arg_value pointer can be NULL or point to a NULL value
  // in which case a NULL value will be used as the value for the argument
  // declared as a pointer to global or constant memory in the kernel"
  //
  // We don't know the type of the argument but it seems that the only time
  // SYCL RT would send a pointer to NULL in 'arg_value' is when the argument
  // is a NULL pointer. Treat a pointer to NULL in 'arg_value' as a NULL.
  if (ArgSize == sizeof(void *) && ArgValue &&
      *(void **)(const_cast<void *>(ArgValue)) == nullptr) {
    ArgValue = nullptr;
  }

  PI_ASSERT(Kernel, PI_INVALID_KERNEL);

  ZE_CALL(zeKernelSetArgumentValue,
          (pi_cast<ze_kernel_handle_t>(Kernel->ZeKernel),
           pi_cast<uint32_t>(ArgIndex), pi_cast<size_t>(ArgSize),
           pi_cast<const void *>(ArgValue)));

  return PI_SUCCESS;
}

// Special version of piKernelSetArg to accept pi_mem.
pi_result piextKernelSetArgMemObj(pi_kernel Kernel, pi_uint32 ArgIndex,
                                  const pi_mem *ArgValue) {
  // TODO: the better way would probably be to add a new PI API for
  // extracting native PI object from PI handle, and have SYCL
  // RT pass that directly to the regular piKernelSetArg (and
  // then remove this piextKernelSetArgMemObj).

  PI_ASSERT(Kernel, PI_INVALID_KERNEL);

  ZE_CALL(zeKernelSetArgumentValue,
          (pi_cast<ze_kernel_handle_t>(Kernel->ZeKernel),
           pi_cast<uint32_t>(ArgIndex), sizeof(void *),
           (*ArgValue)->getZeHandlePtr()));

  return PI_SUCCESS;
}

// Special version of piKernelSetArg to accept pi_sampler.
pi_result piextKernelSetArgSampler(pi_kernel Kernel, pi_uint32 ArgIndex,
                                   const pi_sampler *ArgValue) {
  PI_ASSERT(Kernel, PI_INVALID_KERNEL);

  ZE_CALL(zeKernelSetArgumentValue,
          (pi_cast<ze_kernel_handle_t>(Kernel->ZeKernel),
           pi_cast<uint32_t>(ArgIndex), sizeof(void *),
           &(*ArgValue)->ZeSampler));

  return PI_SUCCESS;
}

pi_result piKernelGetInfo(pi_kernel Kernel, pi_kernel_info ParamName,
                          size_t ParamValueSize, void *ParamValue,
                          size_t *ParamValueSizeRet) {
  PI_ASSERT(Kernel, PI_INVALID_KERNEL);

  ZeStruct<ze_kernel_properties_t> ZeKernelProperties;
  ZE_CALL(zeKernelGetProperties, (Kernel->ZeKernel, &ZeKernelProperties));

  ReturnHelper ReturnValue(ParamValueSize, ParamValue, ParamValueSizeRet);
  switch (ParamName) {
  case PI_KERNEL_INFO_CONTEXT:
    return ReturnValue(pi_context{Kernel->Program->Context});
  case PI_KERNEL_INFO_PROGRAM:
    return ReturnValue(pi_program{Kernel->Program});
  case PI_KERNEL_INFO_FUNCTION_NAME:
    try {
      size_t Size = 0;
      ZE_CALL(zeKernelGetName, (Kernel->ZeKernel, &Size, nullptr));
      char *KernelName = new char[Size];
      ZE_CALL(zeKernelGetName, (Kernel->ZeKernel, &Size, KernelName));
      pi_result Res = ReturnValue(static_cast<const char *>(KernelName));
      delete[] KernelName;
      return Res;
    } catch (const std::bad_alloc &) {
      return PI_OUT_OF_HOST_MEMORY;
    } catch (...) {
      return PI_ERROR_UNKNOWN;
    }
  case PI_KERNEL_INFO_NUM_ARGS:
    return ReturnValue(pi_uint32{ZeKernelProperties.numKernelArgs});
  case PI_KERNEL_INFO_REFERENCE_COUNT:
    return ReturnValue(pi_uint32{Kernel->RefCount});
  case PI_KERNEL_INFO_ATTRIBUTES:
    try {
      uint32_t Size;
      ZE_CALL(zeKernelGetSourceAttributes, (Kernel->ZeKernel, &Size, nullptr));
      char *attributes = new char[Size];
      ZE_CALL(zeKernelGetSourceAttributes,
              (Kernel->ZeKernel, &Size, &attributes));
      auto Res = ReturnValue(attributes);
      delete[] attributes;
      return Res;
    } catch (const std::bad_alloc &) {
      return PI_OUT_OF_HOST_MEMORY;
    } catch (...) {
      return PI_ERROR_UNKNOWN;
    }
  default:
    zePrint("Unsupported ParamName in piKernelGetInfo: ParamName=%d(0x%x)\n",
            ParamName, ParamName);
    return PI_INVALID_VALUE;
  }

  return PI_SUCCESS;
}

pi_result piKernelGetGroupInfo(pi_kernel Kernel, pi_device Device,
                               pi_kernel_group_info ParamName,
                               size_t ParamValueSize, void *ParamValue,
                               size_t *ParamValueSizeRet) {
  PI_ASSERT(Kernel, PI_INVALID_KERNEL);
  PI_ASSERT(Device, PI_INVALID_DEVICE);

  ze_device_handle_t ZeDevice = Device->ZeDevice;
  ZeStruct<ze_device_compute_properties_t> ZeDeviceComputeProperties;
  ZE_CALL(zeDeviceGetComputeProperties, (ZeDevice, &ZeDeviceComputeProperties));

  ZeStruct<ze_kernel_properties_t> ZeKernelProperties;
  ZE_CALL(zeKernelGetProperties, (Kernel->ZeKernel, &ZeKernelProperties));

  ReturnHelper ReturnValue(ParamValueSize, ParamValue, ParamValueSizeRet);
  switch (ParamName) {
  case PI_KERNEL_GROUP_INFO_GLOBAL_WORK_SIZE: {
    // TODO: To revisit after level_zero/issues/262 is resolved
    struct {
      size_t Arr[3];
    } WorkSize = {{ZeDeviceComputeProperties.maxGroupSizeX,
                   ZeDeviceComputeProperties.maxGroupSizeY,
                   ZeDeviceComputeProperties.maxGroupSizeZ}};
    return ReturnValue(WorkSize);
  }
  case PI_KERNEL_GROUP_INFO_WORK_GROUP_SIZE: {
    uint32_t X, Y, Z;
    ZE_CALL(zeKernelSuggestGroupSize,
            (Kernel->ZeKernel, 10000, 10000, 10000, &X, &Y, &Z));
    return ReturnValue(size_t{X * Y * Z});
  }
  case PI_KERNEL_GROUP_INFO_COMPILE_WORK_GROUP_SIZE: {
    struct {
      size_t Arr[3];
    } WgSize = {{ZeKernelProperties.requiredGroupSizeX,
                 ZeKernelProperties.requiredGroupSizeY,
                 ZeKernelProperties.requiredGroupSizeZ}};
    return ReturnValue(WgSize);
  }
  case PI_KERNEL_GROUP_INFO_LOCAL_MEM_SIZE:
    return ReturnValue(pi_uint32{ZeKernelProperties.localMemSize});
  case PI_KERNEL_GROUP_INFO_PREFERRED_WORK_GROUP_SIZE_MULTIPLE: {
    ZeStruct<ze_device_properties_t> ZeDeviceProperties;
    ZE_CALL(zeDeviceGetProperties, (ZeDevice, &ZeDeviceProperties));

    return ReturnValue(size_t{ZeDeviceProperties.physicalEUSimdWidth});
  }
  case PI_KERNEL_GROUP_INFO_PRIVATE_MEM_SIZE:
    return ReturnValue(pi_uint32{ZeKernelProperties.privateMemSize});
  default:
    zePrint("Unknown ParamName in piKernelGetGroupInfo: ParamName=%d(0x%x)\n",
            ParamName, ParamName);
    return PI_INVALID_VALUE;
  }
  return PI_SUCCESS;
}

pi_result piKernelGetSubGroupInfo(pi_kernel Kernel, pi_device Device,
                                  pi_kernel_sub_group_info ParamName,
                                  size_t InputValueSize, const void *InputValue,
                                  size_t ParamValueSize, void *ParamValue,
                                  size_t *ParamValueSizeRet) {
  (void)Device;
  (void)InputValueSize;
  (void)InputValue;

  ZeStruct<ze_kernel_properties_t> ZeKernelProperties;
  ZE_CALL(zeKernelGetProperties, (Kernel->ZeKernel, &ZeKernelProperties));

  ReturnHelper ReturnValue(ParamValueSize, ParamValue, ParamValueSizeRet);

  if (ParamName == PI_KERNEL_MAX_SUB_GROUP_SIZE) {
    ReturnValue(uint32_t{ZeKernelProperties.maxSubgroupSize});
  } else if (ParamName == PI_KERNEL_MAX_NUM_SUB_GROUPS) {
    ReturnValue(uint32_t{ZeKernelProperties.maxNumSubgroups});
  } else if (ParamName == PI_KERNEL_COMPILE_NUM_SUB_GROUPS) {
    ReturnValue(uint32_t{ZeKernelProperties.requiredNumSubGroups});
  } else if (ParamName == PI_KERNEL_COMPILE_SUB_GROUP_SIZE_INTEL) {
    ReturnValue(uint32_t{ZeKernelProperties.requiredSubgroupSize});
  } else {
    die("piKernelGetSubGroupInfo: parameter not implemented");
    return {};
  }
  return PI_SUCCESS;
}

pi_result piKernelRetain(pi_kernel Kernel) {

  PI_ASSERT(Kernel, PI_INVALID_KERNEL);

  ++(Kernel->RefCount);
  // When retaining a kernel, you are also retaining the program it is part of.
  PI_CALL(piProgramRetain(Kernel->Program));
  return PI_SUCCESS;
}

static pi_result USMFreeHelper(pi_context Context, void *Ptr);

pi_result piKernelRelease(pi_kernel Kernel) {

  PI_ASSERT(Kernel, PI_INVALID_KERNEL);

  if (IndirectAccessTrackingEnabled) {
    // piKernelRelease is called by cleanupAfterEvent as soon as kernel
    // execution has finished. This is the place where we need to release memory
    // allocations. If kernel is not in use (not submitted by some other thread)
    // then release referenced memory allocations. As a result, memory can be
    // deallocated and context can be removed from container in the platform.
    // That's why we need to lock a mutex here.
    pi_platform Plt = Kernel->Program->Context->Devices[0]->Platform;
    std::lock_guard<std::mutex> ContextsLock(Plt->ContextsMutex);

    if (--Kernel->SubmissionsCount == 0) {
      // Kernel is not submitted for execution, release referenced memory
      // allocations.
      for (auto &MemAlloc : Kernel->MemAllocs) {
        USMFreeHelper(MemAlloc->second.Context, MemAlloc->first);
      }
      Kernel->MemAllocs.clear();
    }
  }

  auto KernelProgram = Kernel->Program;
  if (--(Kernel->RefCount) == 0) {
    ZE_CALL(zeKernelDestroy, (Kernel->ZeKernel));
    if (IndirectAccessTrackingEnabled) {
      PI_CALL(piContextRelease(KernelProgram->Context));
    }
    delete Kernel;
  }

  // do a release on the program this kernel was part of
  PI_CALL(piProgramRelease(KernelProgram));

  return PI_SUCCESS;
}

pi_result
piEnqueueKernelLaunch(pi_queue Queue, pi_kernel Kernel, pi_uint32 WorkDim,
                      const size_t *GlobalWorkOffset,
                      const size_t *GlobalWorkSize, const size_t *LocalWorkSize,
                      pi_uint32 NumEventsInWaitList,
                      const pi_event *EventWaitList, pi_event *Event) {
  PI_ASSERT(Kernel, PI_INVALID_KERNEL);
  PI_ASSERT(Queue, PI_INVALID_QUEUE);
  PI_ASSERT(Event, PI_INVALID_EVENT);
  PI_ASSERT((WorkDim > 0) && (WorkDim < 4), PI_INVALID_WORK_DIMENSION);

  if (GlobalWorkOffset != NULL) {
    if (!PiDriverGlobalOffsetExtensionFound) {
      zePrint("No global offset extension found on this driver\n");
      return PI_INVALID_VALUE;
    }

    ZE_CALL(zeKernelSetGlobalOffsetExp,
            (Kernel->ZeKernel, GlobalWorkOffset[0], GlobalWorkOffset[1],
             GlobalWorkOffset[2]));
  }

  ze_group_count_t ZeThreadGroupDimensions{1, 1, 1};
  uint32_t WG[3];

  // global_work_size of unused dimensions must be set to 1
  PI_ASSERT(WorkDim == 3 || GlobalWorkSize[2] == 1, PI_INVALID_VALUE);
  PI_ASSERT(WorkDim >= 2 || GlobalWorkSize[1] == 1, PI_INVALID_VALUE);

  if (LocalWorkSize) {
    WG[0] = pi_cast<uint32_t>(LocalWorkSize[0]);
    WG[1] = pi_cast<uint32_t>(LocalWorkSize[1]);
    WG[2] = pi_cast<uint32_t>(LocalWorkSize[2]);
  } else {
    ZE_CALL(zeKernelSuggestGroupSize,
            (Kernel->ZeKernel, GlobalWorkSize[0], GlobalWorkSize[1],
             GlobalWorkSize[2], &WG[0], &WG[1], &WG[2]));
  }

  // TODO: assert if sizes do not fit into 32-bit?
  switch (WorkDim) {
  case 3:
    ZeThreadGroupDimensions.groupCountX =
        pi_cast<uint32_t>(GlobalWorkSize[0] / WG[0]);
    ZeThreadGroupDimensions.groupCountY =
        pi_cast<uint32_t>(GlobalWorkSize[1] / WG[1]);
    ZeThreadGroupDimensions.groupCountZ =
        pi_cast<uint32_t>(GlobalWorkSize[2] / WG[2]);
    break;
  case 2:
    ZeThreadGroupDimensions.groupCountX =
        pi_cast<uint32_t>(GlobalWorkSize[0] / WG[0]);
    ZeThreadGroupDimensions.groupCountY =
        pi_cast<uint32_t>(GlobalWorkSize[1] / WG[1]);
    WG[2] = 1;
    break;
  case 1:
    ZeThreadGroupDimensions.groupCountX =
        pi_cast<uint32_t>(GlobalWorkSize[0] / WG[0]);
    WG[1] = WG[2] = 1;
    break;

  default:
    zePrint("piEnqueueKernelLaunch: unsupported work_dim\n");
    return PI_INVALID_VALUE;
  }

  // Error handling for non-uniform group size case
  if (GlobalWorkSize[0] != (ZeThreadGroupDimensions.groupCountX * WG[0])) {
    zePrint("piEnqueueKernelLaunch: invalid work_dim. The range is not a "
            "multiple of the group size in the 1st dimension\n");
    return PI_INVALID_WORK_GROUP_SIZE;
  }
  if (GlobalWorkSize[1] != (ZeThreadGroupDimensions.groupCountY * WG[1])) {
    zePrint("piEnqueueKernelLaunch: invalid work_dim. The range is not a "
            "multiple of the group size in the 2nd dimension\n");
    return PI_INVALID_WORK_GROUP_SIZE;
  }
  if (GlobalWorkSize[2] != (ZeThreadGroupDimensions.groupCountZ * WG[2])) {
    zePrint("piEnqueueKernelLaunch: invalid work_dim. The range is not a "
            "multiple of the group size in the 3rd dimension\n");
    return PI_INVALID_WORK_GROUP_SIZE;
  }

  ZE_CALL(zeKernelSetGroupSize, (Kernel->ZeKernel, WG[0], WG[1], WG[2]));

  // Lock automatically releases when this goes out of scope.
  std::lock_guard<std::mutex> QueueLock(Queue->PiQueueMutex);

  _pi_ze_event_list_t TmpWaitList;

  if (auto Res = TmpWaitList.createAndRetainPiZeEventList(NumEventsInWaitList,
                                                          EventWaitList, Queue))
    return Res;

  // Get a new command list to be used on this call
  ze_command_list_handle_t ZeCommandList = nullptr;
  ze_fence_handle_t ZeFence = nullptr;
  if (auto Res = Queue->Context->getAvailableCommandList(
          Queue, &ZeCommandList, &ZeFence, false /* PreferCopyEngine */,
          true /* AllowBatching */))
    return Res;

  ze_event_handle_t ZeEvent = nullptr;
  pi_result Res = createEventAndAssociateQueue(
      Queue, Event, PI_COMMAND_TYPE_NDRANGE_KERNEL, ZeCommandList);
  if (Res != PI_SUCCESS)
    return Res;
  ZeEvent = (*Event)->ZeEvent;
  (*Event)->WaitList = TmpWaitList;

  // Save the kernel in the event, so that when the event is signalled
  // the code can do a piKernelRelease on this kernel.
  (*Event)->CommandData = (void *)Kernel;

  // Use piKernelRetain to increment the reference count and indicate
  // that the Kernel is in use. Once the event has been signalled, the
  // code in cleanupAfterEvent will do a piReleaseKernel to update
  // the reference count on the kernel, using the kernel saved
  // in CommandData.
  PI_CALL(piKernelRetain(Kernel));

  // Add the command to the command list
  ZE_CALL(zeCommandListAppendLaunchKernel,
          (ZeCommandList, Kernel->ZeKernel, &ZeThreadGroupDimensions, ZeEvent,
           (*Event)->WaitList.Length, (*Event)->WaitList.ZeEventList));

  zePrint("calling zeCommandListAppendLaunchKernel() with"
          "  ZeEvent %#lx\n",
          pi_cast<std::uintptr_t>(ZeEvent));
  printZeEventList((*Event)->WaitList);

  if (IndirectAccessTrackingEnabled)
    Queue->KernelsToBeSubmitted.push_back(Kernel);

  // Execute command list asynchronously, as the event will be used
  // to track down its completion.
  if (auto Res = Queue->executeCommandList(ZeCommandList, ZeFence, *Event,
                                           false, true))
    return Res;

  return PI_SUCCESS;
}

pi_result piextKernelCreateWithNativeHandle(pi_native_handle, pi_context, bool,
                                            pi_kernel *) {
  die("Unsupported operation");
  return PI_SUCCESS;
}

pi_result piextKernelGetNativeHandle(pi_kernel Kernel,
                                     pi_native_handle *NativeHandle) {
  PI_ASSERT(Kernel, PI_INVALID_KERNEL);
  PI_ASSERT(NativeHandle, PI_INVALID_VALUE);

  auto *ZeKernel = pi_cast<ze_kernel_handle_t *>(NativeHandle);
  *ZeKernel = Kernel->ZeKernel;
  return PI_SUCCESS;
}

//
// Events
//
pi_result piEventCreate(pi_context Context, pi_event *RetEvent) {
  size_t Index = 0;
  ze_event_pool_handle_t ZeEventPool = {};
  if (auto Res = Context->getFreeSlotInExistingOrNewPool(ZeEventPool, Index))
    return Res;

  ze_event_handle_t ZeEvent;
  ZeStruct<ze_event_desc_t> ZeEventDesc;
  // We have to set the SIGNAL flag as HOST scope because the
  // Level-Zero plugin implementation waits for the events to complete
  // on the host.
  ZeEventDesc.signal = ZE_EVENT_SCOPE_FLAG_HOST;
  ZeEventDesc.wait = 0;
  ZeEventDesc.index = Index;

  ZE_CALL(zeEventCreate, (ZeEventPool, &ZeEventDesc, &ZeEvent));

  try {
    PI_ASSERT(RetEvent, PI_INVALID_VALUE);

    *RetEvent =
        new _pi_event(ZeEvent, ZeEventPool, Context, PI_COMMAND_TYPE_USER);
  } catch (const std::bad_alloc &) {
    return PI_OUT_OF_HOST_MEMORY;
  } catch (...) {
    return PI_ERROR_UNKNOWN;
  }
  return PI_SUCCESS;
}

pi_result piEventGetInfo(pi_event Event, pi_event_info ParamName,
                         size_t ParamValueSize, void *ParamValue,
                         size_t *ParamValueSizeRet) {

  PI_ASSERT(Event, PI_INVALID_EVENT);

  ReturnHelper ReturnValue(ParamValueSize, ParamValue, ParamValueSizeRet);
  switch (ParamName) {
  case PI_EVENT_INFO_COMMAND_QUEUE:
    return ReturnValue(pi_queue{Event->Queue});
  case PI_EVENT_INFO_CONTEXT:
    return ReturnValue(pi_context{Event->Queue->Context});
  case PI_EVENT_INFO_COMMAND_TYPE:
    return ReturnValue(pi_cast<pi_uint64>(Event->CommandType));
  case PI_EVENT_INFO_COMMAND_EXECUTION_STATUS: {
    // Check to see if the event's Queue has an open command list due to
    // batching. If so, go ahead and close and submit it, because it is
    // possible that this is trying to query some event's status that
    // is part of the batch.  This isn't strictly required, but it seems
    // like a reasonable thing to do.
    {
      // Lock automatically releases when this goes out of scope.
      std::lock_guard<std::mutex> lock(Event->Queue->PiQueueMutex);

      // Only do the execute of the open command list if the event that
      // is being queried and event that is to be signalled by something
      // currently in that open command list.
      if (Event->Queue->ZeOpenCommandList == Event->ZeCommandList) {
        if (auto Res = Event->Queue->executeOpenCommandList())
          return Res;
      }
    }

    ze_result_t ZeResult;
    ZeResult = ZE_CALL_NOCHECK(zeEventQueryStatus, (Event->ZeEvent));
    if (ZeResult == ZE_RESULT_SUCCESS) {
      return getInfo(ParamValueSize, ParamValue, ParamValueSizeRet,
                     pi_int32{CL_COMPLETE}); // Untie from OpenCL
    }
    // TODO: We don't know if the status is queueed, submitted or running.
    //       For now return "running", as others are unlikely to be of
    //       interest.
    return getInfo(ParamValueSize, ParamValue, ParamValueSizeRet,
                   pi_int32{CL_RUNNING});
  }
  case PI_EVENT_INFO_REFERENCE_COUNT:
    return ReturnValue(pi_uint32{Event->RefCount});
  default:
    zePrint("Unsupported ParamName in piEventGetInfo: ParamName=%d(%x)\n",
            ParamName, ParamName);
    return PI_INVALID_VALUE;
  }

  return PI_SUCCESS;
}

pi_result piEventGetProfilingInfo(pi_event Event, pi_profiling_info ParamName,
                                  size_t ParamValueSize, void *ParamValue,
                                  size_t *ParamValueSizeRet) {

  PI_ASSERT(Event, PI_INVALID_EVENT);

  uint64_t ZeTimerResolution =
      Event->Queue->Device->ZeDeviceProperties.timerResolution;

  ReturnHelper ReturnValue(ParamValueSize, ParamValue, ParamValueSizeRet);

  ze_kernel_timestamp_result_t tsResult;

  switch (ParamName) {
  case PI_PROFILING_INFO_COMMAND_START: {
    ZE_CALL(zeEventQueryKernelTimestamp, (Event->ZeEvent, &tsResult));

    uint64_t ContextStartTime = tsResult.context.kernelStart;
    ContextStartTime *= ZeTimerResolution;

    return ReturnValue(uint64_t{ContextStartTime});
  }
  case PI_PROFILING_INFO_COMMAND_END: {
    ZE_CALL(zeEventQueryKernelTimestamp, (Event->ZeEvent, &tsResult));

    uint64_t ContextStartTime = tsResult.context.kernelStart;
    uint64_t ContextEndTime = tsResult.context.kernelEnd;
    //
    // Handle a possible wrap-around (the underlying HW counter is < 64-bit).
    // Note, it will not report correct time if there were multiple wrap
    // arounds, and the longer term plan is to enlarge the capacity of the
    // HW timestamps.
    //
    if (ContextEndTime <= ContextStartTime) {
      pi_device Device = Event->Context->Devices[0];
      const uint64_t TimestampMaxValue =
          (1LL << Device->ZeDeviceProperties.kernelTimestampValidBits) - 1;
      ContextEndTime += TimestampMaxValue - ContextStartTime;
    }
    ContextEndTime *= ZeTimerResolution;

    return ReturnValue(uint64_t{ContextEndTime});
  }
  case PI_PROFILING_INFO_COMMAND_QUEUED:
  case PI_PROFILING_INFO_COMMAND_SUBMIT:
    // TODO: Support these when Level Zero supported is added.
    return ReturnValue(uint64_t{0});
  default:
    zePrint("piEventGetProfilingInfo: not supported ParamName\n");
    return PI_INVALID_VALUE;
  }

  return PI_SUCCESS;
}

// Perform any necessary cleanup after an event has been signalled.
// This currently recycles the associate command list, and also makes
// sure to release any kernel that may have been used by the event.
static pi_result cleanupAfterEvent(pi_event Event) {
  // The implementation of this is slightly tricky.  The same event
  // can be referred to by multiple threads, so it is possible to
  // have a race condition between the read of fields of the event,
  // and reseting those fields in some other thread.
  // But, since the event is uniquely associated with the queue
  // for the event, we use the locking that we already have to do on the
  // queue to also serve as the thread safety mechanism for the
  // any of the Event's data members that need to be read/reset as
  // part of the cleanup operations.
  {
    auto Queue = Event->Queue;

    // Lock automatically releases when this goes out of scope.
    std::lock_guard<std::mutex> lock(Queue->PiQueueMutex);

    // Cleanup the command list associated with the event if it hasn't
    // been cleaned up already.
    auto EventCommandList = Event->ZeCommandList;

    if (EventCommandList) {
      // Event has been signalled: If the fence for the associated command list
      // is signalled, then reset the fence and command list and add them to the
      // available list for reuse in PI calls.
      if (Queue->RefCount > 0) {
        auto it = Queue->ZeCommandListFenceMap.find(EventCommandList);
        if (it == Queue->ZeCommandListFenceMap.end()) {
          die("Missing command-list completition fence");
        }

        // It is possible that the fence was already noted as signalled and
        // reset.  In that case the InUse flag will be false, and
        // we shouldn't query it, synchronize on it, or try to reset it.
        if (it->second.InUse) {
          // Workaround for VM_BIND mode.
          // Make sure that the command-list doing memcpy is reset before
          // non-USM host memory potentially involved in the memcpy is freed.
          //
          // NOTE: it is valid to wait for the fence here as long as we aren't
          // doing batching on the involved command-list. Today memcpy goes by
          // itself in a command list.
          //
          // TODO: this will unnecessarily(?) wait for non-USM memory buffers
          // too, so we might need to add a new command type to differentiate.
          //
          ze_result_t ZeResult =
              (Event->CommandType == PI_COMMAND_TYPE_MEM_BUFFER_COPY)
                  ? ZE_CALL_NOCHECK(zeHostSynchronize, (it->second.ZeFence))
                  : ZE_CALL_NOCHECK(zeFenceQueryStatus, (it->second.ZeFence));

          if (ZeResult == ZE_RESULT_SUCCESS) {
            Queue->resetCommandListFenceEntry(*it, true);
            Event->ZeCommandList = nullptr;
          }
        }
      }
    }

    // Release the kernel associated with this event if there is one.
    if (Event->CommandType == PI_COMMAND_TYPE_NDRANGE_KERNEL &&
        Event->CommandData) {
      PI_CALL(piKernelRelease(pi_cast<pi_kernel>(Event->CommandData)));
      Event->CommandData = nullptr;
    }

    // If this event was the LastCommandEvent in the queue, being used
    // to make sure that commands were executed in-order, remove this.
    // If we don't do this, the event can get released and freed leaving
    // a dangling pointer to this event.  It could also cause unneeded
    // already finished events to show up in the wait list.
    if (Queue->LastCommandEvent == Event) {
      Queue->LastCommandEvent = nullptr;
    }

    if (!Event->CleanedUp) {
      Event->CleanedUp = true;
      // Release this event since we explicitly retained it on creation.
      // NOTE: that this needs to be done only once for an event so
      // this is guarded with the CleanedUp flag.
      //
      PI_CALL(piEventRelease(Event));
    }
  }

  // Make a list of all the dependent events that must have signalled
  // because this event was dependent on them.  This list will be appended
  // to as we walk it so that this algorithm doesn't go recursive
  // due to dependent events themselves being dependent on other events
  // forming a potentially very deep tree, and deep recursion.  That
  // turned out to be a significant problem with the recursive code
  // that preceded this implementation.

  std::list<pi_event> EventsToBeReleased;

  Event->WaitList.collectEventsForReleaseAndDestroyPiZeEventList(
      EventsToBeReleased);

  while (!EventsToBeReleased.empty()) {
    pi_event DepEvent = EventsToBeReleased.front();
    EventsToBeReleased.pop_front();

    DepEvent->WaitList.collectEventsForReleaseAndDestroyPiZeEventList(
        EventsToBeReleased);
    if (IndirectAccessTrackingEnabled) {
      // DepEvent has finished, we can release the associated kernel if there is
      // one. This is the earliest place we can do this and it can't be done
      // twice, so it is safe. Lock automatically releases when this goes out of
      // scope.
      // TODO: this code needs to be moved out of the guard.
      std::lock_guard<std::mutex> lock(DepEvent->Queue->PiQueueMutex);
      if (DepEvent->CommandType == PI_COMMAND_TYPE_NDRANGE_KERNEL &&
          DepEvent->CommandData) {
        PI_CALL(piKernelRelease(pi_cast<pi_kernel>(DepEvent->CommandData)));
        DepEvent->CommandData = nullptr;
      }
    }
    PI_CALL(piEventRelease(DepEvent));
  }

  return PI_SUCCESS;
}

pi_result piEventsWait(pi_uint32 NumEvents, const pi_event *EventList) {

  if (NumEvents && !EventList) {
    return PI_INVALID_EVENT;
  }

  // Submit dependent open command lists for execution, if any
  for (uint32_t I = 0; I < NumEvents; I++) {
    auto Queue = EventList[I]->Queue;

    // Lock automatically releases when this goes out of scope.
    std::lock_guard<std::mutex> lock(Queue->PiQueueMutex);

    if (Queue->RefCount > 0) {
      if (auto Res = Queue->executeOpenCommandList())
        return Res;
    }
  }

  for (uint32_t I = 0; I < NumEvents; I++) {
    ze_event_handle_t ZeEvent = EventList[I]->ZeEvent;
    zePrint("ZeEvent = %#lx\n", pi_cast<std::uintptr_t>(ZeEvent));
    ZE_CALL(zeHostSynchronize, (ZeEvent));

    // NOTE: we are cleaning up after the event here to free resources
    // sooner in case run-time is not calling piEventRelease soon enough.
    cleanupAfterEvent(EventList[I]);
  }

  return PI_SUCCESS;
}

pi_result piEventSetCallback(pi_event Event, pi_int32 CommandExecCallbackType,
                             void (*PFnNotify)(pi_event Event,
                                               pi_int32 EventCommandStatus,
                                               void *UserData),
                             void *UserData) {
  (void)Event;
  (void)CommandExecCallbackType;
  (void)PFnNotify;
  (void)UserData;
  die("piEventSetCallback: deprecated, to be removed");
  return PI_SUCCESS;
}

pi_result piEventSetStatus(pi_event Event, pi_int32 ExecutionStatus) {
  (void)Event;
  (void)ExecutionStatus;
  die("piEventSetStatus: deprecated, to be removed");
  return PI_SUCCESS;
}

pi_result piEventRetain(pi_event Event) {
  ++(Event->RefCount);
  return PI_SUCCESS;
}

pi_result piEventRelease(pi_event Event) {
  PI_ASSERT(Event, PI_INVALID_EVENT);
  if (!Event->RefCount) {
    die("piEventRelease: called on a destroyed event");
  }

  // The event is no longer needed upstream, but we have to wait for its
  // completion in order to do proper cleanup. Otherwise refcount may still be
  // non-zero in the check below and we will get event leak.
  //
  // TODO: in case this potentially "early" wait causes performance problems,
  // e.g. due to closing a batch too early, or blocking the host for no good
  // reason, then we should look into moving the wait down to queue release
  // (will need to remember all events in the queue for that).
  //
  if (!Event->CleanedUp)
    PI_CALL(piEventsWait(1, &Event));

  if (--(Event->RefCount) == 0) {
    if (!Event->CleanedUp)
      cleanupAfterEvent(Event);

    if (Event->CommandType == PI_COMMAND_TYPE_MEM_BUFFER_UNMAP &&
        Event->CommandData) {
      // Free the memory allocated in the piEnqueueMemBufferMap.
      // TODO: always use piextUSMFree
      if (IndirectAccessTrackingEnabled) {
        // Use the version with reference counting
        PI_CALL(piextUSMFree(Event->Queue->Context, Event->CommandData));
      } else {
        ZE_CALL(zeMemFree,
                (Event->Queue->Context->ZeContext, Event->CommandData));
      }
      Event->CommandData = nullptr;
    }
    ZE_CALL(zeEventDestroy, (Event->ZeEvent));

    auto Context = Event->Context;
    if (auto Res = Context->decrementUnreleasedEventsInPool(Event))
      return Res;

    // We intentionally incremented the reference counter when an event is
    // created so that we can avoid pi_queue is released before the associated
    // pi_event is released. Here we have to decrement it so pi_queue
    // can be released successfully.
    PI_CALL(piQueueRelease(Event->Queue));
    delete Event;
  }
  return PI_SUCCESS;
}

pi_result piextEventGetNativeHandle(pi_event Event,
                                    pi_native_handle *NativeHandle) {
  (void)Event;
  (void)NativeHandle;
  die("piextEventGetNativeHandle: not supported");
  return PI_SUCCESS;
}

pi_result piextEventCreateWithNativeHandle(pi_native_handle NativeHandle,
                                           pi_event *Event) {
  (void)NativeHandle;
  (void)Event;
  die("piextEventCreateWithNativeHandle: not supported");
  return PI_SUCCESS;
}

//
// Sampler
//
pi_result piSamplerCreate(pi_context Context,
                          const pi_sampler_properties *SamplerProperties,
                          pi_sampler *RetSampler) {

  PI_ASSERT(Context, PI_INVALID_CONTEXT);
  PI_ASSERT(RetSampler, PI_INVALID_VALUE);

  // Have the "0" device in context to own the sampler. Rely on Level-Zero
  // drivers to perform migration as necessary for sharing it across multiple
  // devices in the context.
  //
  // TODO: figure out if we instead need explicit copying for acessing
  // the sampler from other devices in the context.
  //
  pi_device Device = Context->Devices[0];

  ze_sampler_handle_t ZeSampler;
  ZeStruct<ze_sampler_desc_t> ZeSamplerDesc;

  // Set the default values for the ZeSamplerDesc.
  ZeSamplerDesc.isNormalized = PI_TRUE;
  ZeSamplerDesc.addressMode = ZE_SAMPLER_ADDRESS_MODE_CLAMP;
  ZeSamplerDesc.filterMode = ZE_SAMPLER_FILTER_MODE_NEAREST;

  // Update the values of the ZeSamplerDesc from the pi_sampler_properties list.
  // Default values will be used if any of the following is true:
  //   a) SamplerProperties list is NULL
  //   b) SamplerProperties list is missing any properties

  if (SamplerProperties) {
    const pi_sampler_properties *CurProperty = SamplerProperties;

    while (*CurProperty != 0) {
      switch (*CurProperty) {
      case PI_SAMPLER_PROPERTIES_NORMALIZED_COORDS: {
        pi_bool CurValueBool = pi_cast<pi_bool>(*(++CurProperty));

        if (CurValueBool == PI_TRUE)
          ZeSamplerDesc.isNormalized = PI_TRUE;
        else if (CurValueBool == PI_FALSE)
          ZeSamplerDesc.isNormalized = PI_FALSE;
        else {
          zePrint("piSamplerCreate: unsupported "
                  "PI_SAMPLER_NORMALIZED_COORDS value\n");
          return PI_INVALID_VALUE;
        }
      } break;

      case PI_SAMPLER_PROPERTIES_ADDRESSING_MODE: {
        pi_sampler_addressing_mode CurValueAddressingMode =
            pi_cast<pi_sampler_addressing_mode>(
                pi_cast<pi_uint32>(*(++CurProperty)));

        // TODO: add support for PI_SAMPLER_ADDRESSING_MODE_CLAMP_TO_EDGE
        switch (CurValueAddressingMode) {
        case PI_SAMPLER_ADDRESSING_MODE_NONE:
          ZeSamplerDesc.addressMode = ZE_SAMPLER_ADDRESS_MODE_NONE;
          break;
        case PI_SAMPLER_ADDRESSING_MODE_REPEAT:
          ZeSamplerDesc.addressMode = ZE_SAMPLER_ADDRESS_MODE_REPEAT;
          break;
        case PI_SAMPLER_ADDRESSING_MODE_CLAMP:
          ZeSamplerDesc.addressMode = ZE_SAMPLER_ADDRESS_MODE_CLAMP;
          break;
        case PI_SAMPLER_ADDRESSING_MODE_CLAMP_TO_EDGE:
          ZeSamplerDesc.addressMode = ZE_SAMPLER_ADDRESS_MODE_CLAMP_TO_BORDER;
          break;
        case PI_SAMPLER_ADDRESSING_MODE_MIRRORED_REPEAT:
          ZeSamplerDesc.addressMode = ZE_SAMPLER_ADDRESS_MODE_MIRROR;
          break;
        default:
          zePrint("piSamplerCreate: unsupported PI_SAMPLER_ADDRESSING_MODE "
                  "value\n");
          zePrint("PI_SAMPLER_ADDRESSING_MODE=%d\n", CurValueAddressingMode);
          return PI_INVALID_VALUE;
        }
      } break;

      case PI_SAMPLER_PROPERTIES_FILTER_MODE: {
        pi_sampler_filter_mode CurValueFilterMode =
            pi_cast<pi_sampler_filter_mode>(
                pi_cast<pi_uint32>(*(++CurProperty)));

        if (CurValueFilterMode == PI_SAMPLER_FILTER_MODE_NEAREST)
          ZeSamplerDesc.filterMode = ZE_SAMPLER_FILTER_MODE_NEAREST;
        else if (CurValueFilterMode == PI_SAMPLER_FILTER_MODE_LINEAR)
          ZeSamplerDesc.filterMode = ZE_SAMPLER_FILTER_MODE_LINEAR;
        else {
          zePrint("PI_SAMPLER_FILTER_MODE=%d\n", CurValueFilterMode);
          zePrint(
              "piSamplerCreate: unsupported PI_SAMPLER_FILTER_MODE value\n");
          return PI_INVALID_VALUE;
        }
      } break;

      default:
        break;
      }
      CurProperty++;
    }
  }

  ZE_CALL(zeSamplerCreate, (Context->ZeContext, Device->ZeDevice,
                            &ZeSamplerDesc, // TODO: translate properties
                            &ZeSampler));

  try {
    *RetSampler = new _pi_sampler(ZeSampler);
  } catch (const std::bad_alloc &) {
    return PI_OUT_OF_HOST_MEMORY;
  } catch (...) {
    return PI_ERROR_UNKNOWN;
  }
  return PI_SUCCESS;
}

pi_result piSamplerGetInfo(pi_sampler Sampler, pi_sampler_info ParamName,
                           size_t ParamValueSize, void *ParamValue,
                           size_t *ParamValueSizeRet) {
  (void)Sampler;
  (void)ParamName;
  (void)ParamValueSize;
  (void)ParamValue;
  (void)ParamValueSizeRet;

  die("piSamplerGetInfo: not implemented");
  return {};
}

pi_result piSamplerRetain(pi_sampler Sampler) {
  PI_ASSERT(Sampler, PI_INVALID_SAMPLER);

  ++(Sampler->RefCount);
  return PI_SUCCESS;
}

pi_result piSamplerRelease(pi_sampler Sampler) {
  PI_ASSERT(Sampler, PI_INVALID_SAMPLER);

  if (--(Sampler->RefCount) == 0) {
    ZE_CALL(zeSamplerDestroy, (Sampler->ZeSampler));
    delete Sampler;
  }
  return PI_SUCCESS;
}

//
// Queue Commands
//
pi_result piEnqueueEventsWait(pi_queue Queue, pi_uint32 NumEventsInWaitList,
                              const pi_event *EventWaitList, pi_event *Event) {

  PI_ASSERT(Queue, PI_INVALID_QUEUE);
  PI_ASSERT(Event, PI_INVALID_EVENT);

  if (EventWaitList) {
    PI_ASSERT(NumEventsInWaitList > 0, PI_INVALID_VALUE);

    // Lock automatically releases when this goes out of scope.
    std::lock_guard<std::mutex> lock(Queue->PiQueueMutex);

    _pi_ze_event_list_t TmpWaitList = {};
    if (auto Res = TmpWaitList.createAndRetainPiZeEventList(
            NumEventsInWaitList, EventWaitList, Queue))
      return Res;

    // Get a new command list to be used on this call
    ze_command_list_handle_t ZeCommandList = nullptr;
    ze_fence_handle_t ZeFence = nullptr;
    if (auto Res = Queue->Context->getAvailableCommandList(
            Queue, &ZeCommandList, &ZeFence))
      return Res;

    ze_event_handle_t ZeEvent = nullptr;
    auto Res = createEventAndAssociateQueue(Queue, Event, PI_COMMAND_TYPE_USER,
                                            ZeCommandList);
    if (Res != PI_SUCCESS)
      return Res;
    ZeEvent = (*Event)->ZeEvent;
    (*Event)->WaitList = TmpWaitList;

    const auto &WaitList = (*Event)->WaitList;
    ZE_CALL(zeCommandListAppendWaitOnEvents,
            (ZeCommandList, WaitList.Length, WaitList.ZeEventList));

    ZE_CALL(zeCommandListAppendSignalEvent, (ZeCommandList, ZeEvent));

    // Execute command list asynchronously as the event will be used
    // to track down its completion.
    return Queue->executeCommandList(ZeCommandList, ZeFence, *Event);
  }

  // If wait-list is empty, then this particular command should wait until
  // all previous enqueued commands to the command-queue have completed.
  //
  // TODO: find a way to do that without blocking the host.

  // Lock automatically releases when this goes out of scope.
  std::lock_guard<std::mutex> lock(Queue->PiQueueMutex);

  auto Res =
      createEventAndAssociateQueue(Queue, Event, PI_COMMAND_TYPE_USER, nullptr);
  if (Res != PI_SUCCESS)
    return Res;

  ZE_CALL(zeHostSynchronize, (Queue->ZeComputeCommandQueue));
  if (Queue->ZeCopyCommandQueue)
    ZE_CALL(zeHostSynchronize, (Queue->ZeCopyCommandQueue));

  Queue->LastCommandEvent = *Event;

  ZE_CALL(zeEventHostSignal, ((*Event)->ZeEvent));
  return PI_SUCCESS;
}

pi_result piEnqueueEventsWaitWithBarrier(pi_queue Queue,
                                         pi_uint32 NumEventsInWaitList,
                                         const pi_event *EventWaitList,
                                         pi_event *Event) {
  PI_ASSERT(Queue, PI_INVALID_QUEUE);
  PI_ASSERT(Event, PI_INVALID_EVENT);

  // Lock automatically releases when this goes out of scope.
  std::lock_guard<std::mutex> lock(Queue->PiQueueMutex);

  _pi_ze_event_list_t TmpWaitList;
  if (auto Res = TmpWaitList.createAndRetainPiZeEventList(NumEventsInWaitList,
                                                          EventWaitList, Queue))
    return Res;

  // Get a new command list to be used on this call
  ze_command_list_handle_t ZeCommandList = nullptr;
  ze_fence_handle_t ZeFence = nullptr;
  if (auto Res = Queue->Context->getAvailableCommandList(Queue, &ZeCommandList,
                                                         &ZeFence))
    return Res;

  ze_event_handle_t ZeEvent = nullptr;
  auto Res = createEventAndAssociateQueue(Queue, Event, PI_COMMAND_TYPE_USER,
                                          ZeCommandList);
  if (Res != PI_SUCCESS)
    return Res;
  ZeEvent = (*Event)->ZeEvent;
  (*Event)->WaitList = TmpWaitList;

  ZE_CALL(zeCommandListAppendBarrier,
          (ZeCommandList, ZeEvent, (*Event)->WaitList.Length,
           (*Event)->WaitList.ZeEventList));

  // Execute command list asynchronously as the event will be used
  // to track down its completion.
  return Queue->executeCommandList(ZeCommandList, ZeFence, *Event);
}

pi_result piEnqueueMemBufferRead(pi_queue Queue, pi_mem Src,
                                 pi_bool BlockingRead, size_t Offset,
                                 size_t Size, void *Dst,
                                 pi_uint32 NumEventsInWaitList,
                                 const pi_event *EventWaitList,
                                 pi_event *Event) {
  PI_ASSERT(Src, PI_INVALID_MEM_OBJECT);
  PI_ASSERT(Queue, PI_INVALID_QUEUE);

  return enqueueMemCopyHelper(PI_COMMAND_TYPE_MEM_BUFFER_READ, Queue, Dst,
                              BlockingRead, Size,
                              pi_cast<char *>(Src->getZeHandle()) + Offset,
                              NumEventsInWaitList, EventWaitList, Event);
}

pi_result piEnqueueMemBufferReadRect(
    pi_queue Queue, pi_mem Buffer, pi_bool BlockingRead,
    pi_buff_rect_offset BufferOffset, pi_buff_rect_offset HostOffset,
    pi_buff_rect_region Region, size_t BufferRowPitch, size_t BufferSlicePitch,
    size_t HostRowPitch, size_t HostSlicePitch, void *Ptr,
    pi_uint32 NumEventsInWaitList, const pi_event *EventWaitList,
    pi_event *Event) {

  PI_ASSERT(Buffer, PI_INVALID_MEM_OBJECT);
  PI_ASSERT(Queue, PI_INVALID_QUEUE);

  return enqueueMemCopyRectHelper(
      PI_COMMAND_TYPE_MEM_BUFFER_READ_RECT, Queue, Buffer->getZeHandle(),
      static_cast<char *>(Ptr), BufferOffset, HostOffset, Region,
      BufferRowPitch, HostRowPitch, BufferSlicePitch, HostSlicePitch,
      BlockingRead, NumEventsInWaitList, EventWaitList, Event);
}

} // extern "C"

// Shared by all memory read/write/copy PI interfaces.
// PI interfaces must not have queue's mutex locked on entry.
static pi_result enqueueMemCopyHelper(pi_command_type CommandType,
                                      pi_queue Queue, void *Dst,
                                      pi_bool BlockingWrite, size_t Size,
                                      const void *Src,
                                      pi_uint32 NumEventsInWaitList,
                                      const pi_event *EventWaitList,
                                      pi_event *Event, bool PreferCopyEngine) {
  PI_ASSERT(Queue, PI_INVALID_QUEUE);
  PI_ASSERT(Event, PI_INVALID_EVENT);

  // Lock automatically releases when this goes out of scope.
  std::lock_guard<std::mutex> lock(Queue->PiQueueMutex);

  _pi_ze_event_list_t TmpWaitList;
  if (auto Res = TmpWaitList.createAndRetainPiZeEventList(NumEventsInWaitList,
                                                          EventWaitList, Queue))
    return Res;

  // Get a new command list to be used on this call
  ze_command_list_handle_t ZeCommandList = nullptr;
  ze_fence_handle_t ZeFence = nullptr;
  if (auto Res = Queue->Context->getAvailableCommandList(
          Queue, &ZeCommandList, &ZeFence, PreferCopyEngine))
    return Res;

  ze_event_handle_t ZeEvent = nullptr;
  auto Res =
      createEventAndAssociateQueue(Queue, Event, CommandType, ZeCommandList);
  if (Res != PI_SUCCESS)
    return Res;
  ZeEvent = (*Event)->ZeEvent;
  (*Event)->WaitList = TmpWaitList;

  const auto &WaitList = (*Event)->WaitList;
  if (WaitList.Length) {

    ZE_CALL(zeCommandListAppendWaitOnEvents,
            (ZeCommandList, WaitList.Length, WaitList.ZeEventList));
  }

  ZE_CALL(zeCommandListAppendMemoryCopy,
          (ZeCommandList, Dst, Src, Size, ZeEvent, 0, nullptr));

  zePrint("calling zeCommandListAppendMemoryCopy() with\n"
          "  ZeEvent %#lx\n",
          pi_cast<std::uintptr_t>(ZeEvent));
  printZeEventList(WaitList);

  if (auto Res = Queue->executeCommandList(ZeCommandList, ZeFence, *Event,
                                           BlockingWrite))
    return Res;

  return PI_SUCCESS;
}

// Shared by all memory read/write/copy rect PI interfaces.
// PI interfaces must not have queue's mutex locked on entry.
static pi_result enqueueMemCopyRectHelper(
    pi_command_type CommandType, pi_queue Queue, void *SrcBuffer,
    void *DstBuffer, pi_buff_rect_offset SrcOrigin,
    pi_buff_rect_offset DstOrigin, pi_buff_rect_region Region,
    size_t SrcRowPitch, size_t DstRowPitch, size_t SrcSlicePitch,
    size_t DstSlicePitch, pi_bool Blocking, pi_uint32 NumEventsInWaitList,
    const pi_event *EventWaitList, pi_event *Event, bool PreferCopyEngine) {

  PI_ASSERT(Region && SrcOrigin && DstOrigin && Queue, PI_INVALID_VALUE);
  PI_ASSERT(Event, PI_INVALID_EVENT);

  // Lock automatically releases when this goes out of scope.
  std::lock_guard<std::mutex> lock(Queue->PiQueueMutex);

  _pi_ze_event_list_t TmpWaitList;
  if (auto Res = TmpWaitList.createAndRetainPiZeEventList(NumEventsInWaitList,
                                                          EventWaitList, Queue))
    return Res;

  // Get a new command list to be used on this call
  ze_command_list_handle_t ZeCommandList = nullptr;
  ze_fence_handle_t ZeFence = nullptr;
  if (auto Res = Queue->Context->getAvailableCommandList(
          Queue, &ZeCommandList, &ZeFence, PreferCopyEngine))
    return Res;

  ze_event_handle_t ZeEvent = nullptr;
  auto Res =
      createEventAndAssociateQueue(Queue, Event, CommandType, ZeCommandList);
  if (Res != PI_SUCCESS)
    return Res;
  ZeEvent = (*Event)->ZeEvent;
  (*Event)->WaitList = TmpWaitList;

  const auto &WaitList = (*Event)->WaitList;

  if (WaitList.Length) {
    ZE_CALL(zeCommandListAppendWaitOnEvents,
            (ZeCommandList, WaitList.Length, WaitList.ZeEventList));
  }
  zePrint("calling zeCommandListAppendMemoryCopy() with\n"
          "  ZeEvent %#lx\n",
          pi_cast<std::uintptr_t>(ZeEvent));
  printZeEventList(WaitList);

  uint32_t SrcOriginX = pi_cast<uint32_t>(SrcOrigin->x_bytes);
  uint32_t SrcOriginY = pi_cast<uint32_t>(SrcOrigin->y_scalar);
  uint32_t SrcOriginZ = pi_cast<uint32_t>(SrcOrigin->z_scalar);

  uint32_t SrcPitch = SrcRowPitch;
  if (SrcPitch == 0)
    SrcPitch = pi_cast<uint32_t>(Region->width_bytes);

  if (SrcSlicePitch == 0)
    SrcSlicePitch = pi_cast<uint32_t>(Region->height_scalar) * SrcPitch;

  uint32_t DstOriginX = pi_cast<uint32_t>(DstOrigin->x_bytes);
  uint32_t DstOriginY = pi_cast<uint32_t>(DstOrigin->y_scalar);
  uint32_t DstOriginZ = pi_cast<uint32_t>(DstOrigin->z_scalar);

  uint32_t DstPitch = DstRowPitch;
  if (DstPitch == 0)
    DstPitch = pi_cast<uint32_t>(Region->width_bytes);

  if (DstSlicePitch == 0)
    DstSlicePitch = pi_cast<uint32_t>(Region->height_scalar) * DstPitch;

  uint32_t Width = pi_cast<uint32_t>(Region->width_bytes);
  uint32_t Height = pi_cast<uint32_t>(Region->height_scalar);
  uint32_t Depth = pi_cast<uint32_t>(Region->depth_scalar);

  const ze_copy_region_t ZeSrcRegion = {SrcOriginX, SrcOriginY, SrcOriginZ,
                                        Width,      Height,     Depth};
  const ze_copy_region_t ZeDstRegion = {DstOriginX, DstOriginY, DstOriginZ,
                                        Width,      Height,     Depth};

  ZE_CALL(zeCommandListAppendMemoryCopyRegion,
          (ZeCommandList, DstBuffer, &ZeDstRegion, DstPitch, DstSlicePitch,
           SrcBuffer, &ZeSrcRegion, SrcPitch, SrcSlicePitch, nullptr, 0,
           nullptr));

  zePrint("calling zeCommandListAppendMemoryCopyRegion()\n");

  ZE_CALL(zeCommandListAppendBarrier, (ZeCommandList, ZeEvent, 0, nullptr));

  zePrint("calling zeCommandListAppendBarrier() with Event %#lx\n",
          pi_cast<std::uintptr_t>(ZeEvent));

  if (auto Res =
          Queue->executeCommandList(ZeCommandList, ZeFence, *Event, Blocking))
    return Res;

  return PI_SUCCESS;
}

extern "C" {

pi_result piEnqueueMemBufferWrite(pi_queue Queue, pi_mem Buffer,
                                  pi_bool BlockingWrite, size_t Offset,
                                  size_t Size, const void *Ptr,
                                  pi_uint32 NumEventsInWaitList,
                                  const pi_event *EventWaitList,
                                  pi_event *Event) {

  PI_ASSERT(Buffer, PI_INVALID_MEM_OBJECT);
  PI_ASSERT(Queue, PI_INVALID_QUEUE);

  return enqueueMemCopyHelper(PI_COMMAND_TYPE_MEM_BUFFER_WRITE, Queue,
                              pi_cast<char *>(Buffer->getZeHandle()) +
                                  Offset, // dst
                              BlockingWrite, Size,
                              Ptr, // src
                              NumEventsInWaitList, EventWaitList, Event);
}

pi_result piEnqueueMemBufferWriteRect(
    pi_queue Queue, pi_mem Buffer, pi_bool BlockingWrite,
    pi_buff_rect_offset BufferOffset, pi_buff_rect_offset HostOffset,
    pi_buff_rect_region Region, size_t BufferRowPitch, size_t BufferSlicePitch,
    size_t HostRowPitch, size_t HostSlicePitch, const void *Ptr,
    pi_uint32 NumEventsInWaitList, const pi_event *EventWaitList,
    pi_event *Event) {

  PI_ASSERT(Buffer, PI_INVALID_MEM_OBJECT);
  PI_ASSERT(Queue, PI_INVALID_QUEUE);

  return enqueueMemCopyRectHelper(
      PI_COMMAND_TYPE_MEM_BUFFER_WRITE_RECT, Queue,
      const_cast<char *>(static_cast<const char *>(Ptr)), Buffer->getZeHandle(),
      HostOffset, BufferOffset, Region, HostRowPitch, BufferRowPitch,
      HostSlicePitch, BufferSlicePitch, BlockingWrite, NumEventsInWaitList,
      EventWaitList, Event);
}

pi_result piEnqueueMemBufferCopy(pi_queue Queue, pi_mem SrcBuffer,
                                 pi_mem DstBuffer, size_t SrcOffset,
                                 size_t DstOffset, size_t Size,
                                 pi_uint32 NumEventsInWaitList,
                                 const pi_event *EventWaitList,
                                 pi_event *Event) {
  PI_ASSERT(SrcBuffer && DstBuffer, PI_INVALID_MEM_OBJECT);
  PI_ASSERT(Queue, PI_INVALID_QUEUE);
  // Copy engine is preferred only for host to device transfer.
  // Device to device transfers run faster on compute engines.
  bool PreferCopyEngine = (SrcBuffer->OnHost || DstBuffer->OnHost);

  // Temporary option added to use copy engine for D2D copy
  PreferCopyEngine |= UseCopyEngineForD2DCopy;

  return enqueueMemCopyHelper(
      PI_COMMAND_TYPE_MEM_BUFFER_COPY, Queue,
      pi_cast<char *>(DstBuffer->getZeHandle()) + DstOffset,
      false, // blocking
      Size, pi_cast<char *>(SrcBuffer->getZeHandle()) + SrcOffset,
      NumEventsInWaitList, EventWaitList, Event, PreferCopyEngine);
}

pi_result piEnqueueMemBufferCopyRect(
    pi_queue Queue, pi_mem SrcBuffer, pi_mem DstBuffer,
    pi_buff_rect_offset SrcOrigin, pi_buff_rect_offset DstOrigin,
    pi_buff_rect_region Region, size_t SrcRowPitch, size_t SrcSlicePitch,
    size_t DstRowPitch, size_t DstSlicePitch, pi_uint32 NumEventsInWaitList,
    const pi_event *EventWaitList, pi_event *Event) {
  PI_ASSERT(SrcBuffer && DstBuffer, PI_INVALID_MEM_OBJECT);
  PI_ASSERT(Queue, PI_INVALID_QUEUE);
  // Copy engine is preferred only for host to device transfer.
  // Device to device transfers run faster on compute engines.
  bool PreferCopyEngine = (SrcBuffer->OnHost || DstBuffer->OnHost);
  return enqueueMemCopyRectHelper(
      PI_COMMAND_TYPE_MEM_BUFFER_COPY_RECT, Queue, SrcBuffer->getZeHandle(),
      DstBuffer->getZeHandle(), SrcOrigin, DstOrigin, Region, SrcRowPitch,
      DstRowPitch, SrcSlicePitch, DstSlicePitch,
      false, // blocking
      NumEventsInWaitList, EventWaitList, Event, PreferCopyEngine);
}

} // extern "C"

//
// Caller of this must assure that the Queue is non-null and has not
// acquired the lock.
static pi_result
enqueueMemFillHelper(pi_command_type CommandType, pi_queue Queue, void *Ptr,
                     const void *Pattern, size_t PatternSize, size_t Size,
                     pi_uint32 NumEventsInWaitList,
                     const pi_event *EventWaitList, pi_event *Event) {
  PI_ASSERT(Queue, PI_INVALID_QUEUE);
  PI_ASSERT(Event, PI_INVALID_EVENT);

  // Lock automatically releases when this goes out of scope.
  std::lock_guard<std::mutex> lock(Queue->PiQueueMutex);

  _pi_ze_event_list_t TmpWaitList;
  if (auto Res = TmpWaitList.createAndRetainPiZeEventList(NumEventsInWaitList,
                                                          EventWaitList, Queue))
    return Res;

  // Get a new command list to be used on this call
  ze_command_list_handle_t ZeCommandList = nullptr;
  ze_fence_handle_t ZeFence = nullptr;

  // TODO: Fill operations on copy engine fails to fill a buffer at expected
  // offset. Perform fill operations on compute engine for now.
  // PreferCopyEngine will be initialized with 'true' once issue is resolved.
  bool PreferCopyEngine = false;
  size_t MaxPatternSize =
      Queue->Device->ZeComputeQueueGroupProperties.maxMemoryFillPatternSize;

  // Performance analysis on a simple SYCL data "fill" test shows copy engine
  // is faster than compute engine for such operations.
  //
  // Make sure that pattern size matches the capability of the copy queue.
  //
  if (PreferCopyEngine && Queue->Device->hasCopyEngine() &&
      PatternSize <=
          Queue->Device->ZeCopyQueueGroupProperties.maxMemoryFillPatternSize) {
    MaxPatternSize =
        Queue->Device->ZeCopyQueueGroupProperties.maxMemoryFillPatternSize;
  } else {
    // pattern size does not fit within capability of copy queue.
    // Try compute queue instead.
    PreferCopyEngine = false;
  }
  // Pattern size must fit the queue.
  PI_ASSERT(PatternSize <= MaxPatternSize, PI_INVALID_VALUE);
  // Pattern size must be a power of two.
  PI_ASSERT((PatternSize > 0) && ((PatternSize & (PatternSize - 1)) == 0),
            PI_INVALID_VALUE);

  if (auto Res = Queue->Context->getAvailableCommandList(
          Queue, &ZeCommandList, &ZeFence, PreferCopyEngine))
    return Res;

  ze_event_handle_t ZeEvent = nullptr;
  auto Res =
      createEventAndAssociateQueue(Queue, Event, CommandType, ZeCommandList);
  if (Res != PI_SUCCESS)
    return Res;
  ZeEvent = (*Event)->ZeEvent;
  (*Event)->WaitList = TmpWaitList;

  const auto &WaitList = (*Event)->WaitList;

  if (WaitList.Length) {
    ZE_CALL(zeCommandListAppendWaitOnEvents,
            (ZeCommandList, WaitList.Length, WaitList.ZeEventList));
  }

  ZE_CALL(
      zeCommandListAppendMemoryFill,
      (ZeCommandList, Ptr, Pattern, PatternSize, Size, ZeEvent, 0, nullptr));

  zePrint("calling zeCommandListAppendMemoryFill() with\n"
          "  ZeEvent %#lx\n",
          pi_cast<pi_uint64>(ZeEvent));
  printZeEventList(WaitList);

  // Execute command list asynchronously, as the event will be used
  // to track down its completion.
  if (auto Res = Queue->executeCommandList(ZeCommandList, ZeFence, *Event))
    return Res;

  return PI_SUCCESS;
}

extern "C" {

pi_result piEnqueueMemBufferFill(pi_queue Queue, pi_mem Buffer,
                                 const void *Pattern, size_t PatternSize,
                                 size_t Offset, size_t Size,
                                 pi_uint32 NumEventsInWaitList,
                                 const pi_event *EventWaitList,
                                 pi_event *Event) {

  PI_ASSERT(Buffer, PI_INVALID_MEM_OBJECT);
  PI_ASSERT(Queue, PI_INVALID_QUEUE);

  return enqueueMemFillHelper(PI_COMMAND_TYPE_MEM_BUFFER_FILL, Queue,
                              pi_cast<char *>(Buffer->getZeHandle()) + Offset,
                              Pattern, PatternSize, Size, NumEventsInWaitList,
                              EventWaitList, Event);
}

static pi_result USMHostAllocImpl(void **ResultPtr, pi_context Context,
                                  pi_usm_mem_properties *Properties,
                                  size_t Size, pi_uint32 Alignment);

pi_result piEnqueueMemBufferMap(pi_queue Queue, pi_mem Buffer,
                                pi_bool BlockingMap, pi_map_flags MapFlags,
                                size_t Offset, size_t Size,
                                pi_uint32 NumEventsInWaitList,
                                const pi_event *EventWaitList, pi_event *Event,
                                void **RetMap) {

  // TODO: we don't implement read-only or write-only, always read-write.
  // assert((map_flags & PI_MAP_READ) != 0);
  // assert((map_flags & PI_MAP_WRITE) != 0);
  PI_ASSERT(Buffer, PI_INVALID_MEM_OBJECT);
  PI_ASSERT(Queue, PI_INVALID_QUEUE);
  PI_ASSERT(Event, PI_INVALID_EVENT);

  // For integrated devices we don't need a commandlist
  ze_command_list_handle_t ZeCommandList = nullptr;
  ze_fence_handle_t ZeFence = nullptr;
  ze_event_handle_t ZeEvent = nullptr;

  {
    // Lock automatically releases when this goes out of scope.
    std::lock_guard<std::mutex> lock(Queue->PiQueueMutex);

    _pi_ze_event_list_t TmpWaitList;
    if (auto Res = TmpWaitList.createAndRetainPiZeEventList(
            NumEventsInWaitList, EventWaitList, Queue))
      return Res;

    auto Res = createEventAndAssociateQueue(
        Queue, Event, PI_COMMAND_TYPE_MEM_BUFFER_MAP, ZeCommandList);
    if (Res != PI_SUCCESS)
      return Res;
    ZeEvent = (*Event)->ZeEvent;
    (*Event)->WaitList = TmpWaitList;
  }

  // TODO: Level Zero is missing the memory "mapping" capabilities, so we are
  // left to doing new memory allocation and a copy (read) on discrete devices.
  // For integrated devices, we have allocated the buffer in host memory so no
  // actions are needed here except for synchronizing on incoming events.
  // A host-to-host copy is done if a host pointer had been supplied during
  // buffer creation on integrated devices.
  //
  // TODO: for discrete, check if the input buffer is already allocated
  // in shared memory and thus is accessible from the host as is.
  // Can we get SYCL RT to predict/allocate in shared memory
  // from the beginning?

  // For integrated devices the buffer has been allocated in host memory.
  if (Buffer->OnHost) {
    // Wait on incoming events before doing the copy
    PI_CALL(piEventsWait(NumEventsInWaitList, EventWaitList));

    if (Queue->isInOrderQueue()) {
      pi_event TmpLastCommandEvent = nullptr;

      {
        // Lock automatically releases when this goes out of scope.
        std::lock_guard<std::mutex> lock(Queue->PiQueueMutex);
        TmpLastCommandEvent = Queue->LastCommandEvent;
      }

      if (TmpLastCommandEvent != nullptr) {
        PI_CALL(piEventsWait(1, &TmpLastCommandEvent));
      }
    }

    if (Buffer->MapHostPtr) {
      *RetMap = Buffer->MapHostPtr + Offset;
      if (!(MapFlags & PI_MAP_WRITE_INVALIDATE_REGION))
        memcpy(*RetMap, pi_cast<char *>(Buffer->getZeHandle()) + Offset, Size);
    } else {
      *RetMap = pi_cast<char *>(Buffer->getZeHandle()) + Offset;
    }

    // Signal this event
    ZE_CALL(zeEventHostSignal, (ZeEvent));

    return Buffer->addMapping(*RetMap, Offset, Size);
  }

  // Lock automatically releases when this goes out of scope.
  std::lock_guard<std::mutex> lock(Queue->PiQueueMutex);

  // For discrete devices we need a command list
  if (auto Res = Queue->Context->getAvailableCommandList(Queue, &ZeCommandList,
                                                         &ZeFence))
    return Res;

  // Set the commandlist in the event
  if (Event) {
    (*Event)->ZeCommandList = ZeCommandList;
  }

  if (Buffer->MapHostPtr) {
    *RetMap = Buffer->MapHostPtr + Offset;
  } else {
    // TODO: always use piextUSMHostAlloc
    if (IndirectAccessTrackingEnabled) {
      // Use the version with reference counting
      PI_CALL(piextUSMHostAlloc(RetMap, Queue->Context, nullptr, Size, 1));
    } else {
      ZeStruct<ze_host_mem_alloc_desc_t> ZeDesc;
      ZeDesc.flags = 0;

      ZE_CALL(zeMemAllocHost,
              (Queue->Context->ZeContext, &ZeDesc, Size, 1, RetMap));
    }
  }

  const auto &WaitList = (*Event)->WaitList;

  if (WaitList.Length) {
    ZE_CALL(zeCommandListAppendWaitOnEvents,
            (ZeCommandList, WaitList.Length, WaitList.ZeEventList));
  }

  ZE_CALL(zeCommandListAppendMemoryCopy,
          (ZeCommandList, *RetMap,
           pi_cast<char *>(Buffer->getZeHandle()) + Offset, Size, ZeEvent, 0,
           nullptr));

  if (auto Res = Queue->executeCommandList(ZeCommandList, ZeFence, *Event,
                                           BlockingMap))
    return Res;

  return Buffer->addMapping(*RetMap, Offset, Size);
}

pi_result piEnqueueMemUnmap(pi_queue Queue, pi_mem MemObj, void *MappedPtr,
                            pi_uint32 NumEventsInWaitList,
                            const pi_event *EventWaitList, pi_event *Event) {
  PI_ASSERT(Queue, PI_INVALID_QUEUE);
  PI_ASSERT(Event, PI_INVALID_EVENT);

  // Integrated devices don't need a command list.
  // If discrete we will get a commandlist later.
  ze_command_list_handle_t ZeCommandList = nullptr;
  ze_fence_handle_t ZeFence = nullptr;

  // TODO: handle the case when user does not care to follow the event
  // of unmap completion.
  PI_ASSERT(Event, PI_INVALID_EVENT);

  ze_event_handle_t ZeEvent = nullptr;

  {
    // Lock automatically releases when this goes out of scope.
    std::lock_guard<std::mutex> lock(Queue->PiQueueMutex);

    _pi_ze_event_list_t TmpWaitList;
    if (auto Res = TmpWaitList.createAndRetainPiZeEventList(
            NumEventsInWaitList, EventWaitList, Queue))
      return Res;

    auto Res = createEventAndAssociateQueue(
        Queue, Event, PI_COMMAND_TYPE_MEM_BUFFER_UNMAP, ZeCommandList);
    if (Res != PI_SUCCESS)
      return Res;
    ZeEvent = (*Event)->ZeEvent;
    (*Event)->WaitList = TmpWaitList;
  }

  _pi_mem::Mapping MapInfo = {};
  if (pi_result Res = MemObj->removeMapping(MappedPtr, MapInfo))
    return Res;

  // NOTE: we still have to free the host memory allocated/returned by
  // piEnqueueMemBufferMap, but can only do so after the above copy
  // is completed. Instead of waiting for It here (blocking), we shall
  // do so in piEventRelease called for the pi_event tracking the unmap.
  // In the case of an integrated device, the map operation does not allocate
  // any memory, so there is nothing to free. This is indicated by a nullptr.
  if (Event)
    (*Event)->CommandData =
        (MemObj->OnHost ? nullptr : (MemObj->MapHostPtr ? nullptr : MappedPtr));

  // For integrated devices the buffer is allocated in host memory.
  if (MemObj->OnHost) {
    // Wait on incoming events before doing the copy
    PI_CALL(piEventsWait(NumEventsInWaitList, EventWaitList));

    if (Queue->isInOrderQueue()) {
      pi_event TmpLastCommandEvent = nullptr;

      {
        // Lock automatically releases when this goes out of scope.
        std::lock_guard<std::mutex> lock(Queue->PiQueueMutex);
        TmpLastCommandEvent = Queue->LastCommandEvent;
      }

      if (TmpLastCommandEvent != nullptr) {
        PI_CALL(piEventsWait(1, &TmpLastCommandEvent));
      }
    }

    if (MemObj->MapHostPtr)
      memcpy(pi_cast<char *>(MemObj->getZeHandle()) + MapInfo.Offset, MappedPtr,
             MapInfo.Size);

    // Signal this event
    ZE_CALL(zeEventHostSignal, (ZeEvent));

    return PI_SUCCESS;
  }

  // Lock automatically releases when this goes out of scope.
  std::lock_guard<std::mutex> lock(Queue->PiQueueMutex);

  if (auto Res = Queue->Context->getAvailableCommandList(Queue, &ZeCommandList,
                                                         &ZeFence))
    return Res;

  // Set the commandlist in the event
  (*Event)->ZeCommandList = ZeCommandList;

  if ((*Event)->WaitList.Length) {
    ZE_CALL(zeCommandListAppendWaitOnEvents,
            (ZeCommandList, (*Event)->WaitList.Length,
             (*Event)->WaitList.ZeEventList));
  }

  // TODO: Level Zero is missing the memory "mapping" capabilities, so we are
  // left to doing copy (write back to the device).
  //
  // NOTE: Keep this in sync with the implementation of
  // piEnqueueMemBufferMap/piEnqueueMemImageMap.

  ZE_CALL(zeCommandListAppendMemoryCopy,
          (ZeCommandList,
           pi_cast<char *>(MemObj->getZeHandle()) + MapInfo.Offset, MappedPtr,
           MapInfo.Size, ZeEvent, 0, nullptr));

  // Execute command list asynchronously, as the event will be used
  // to track down its completion.
  if (auto Res = Queue->executeCommandList(ZeCommandList, ZeFence, *Event))
    return Res;

  return PI_SUCCESS;
}

pi_result piMemImageGetInfo(pi_mem Image, pi_image_info ParamName,
                            size_t ParamValueSize, void *ParamValue,
                            size_t *ParamValueSizeRet) {
  (void)Image;
  (void)ParamName;
  (void)ParamValueSize;
  (void)ParamValue;
  (void)ParamValueSizeRet;

  die("piMemImageGetInfo: not implemented");
  return {};
}

} // extern "C"

static pi_result getImageRegionHelper(pi_mem Mem, pi_image_offset Origin,
                                      pi_image_region Region,
                                      ze_image_region_t &ZeRegion) {

  PI_ASSERT(Mem, PI_INVALID_MEM_OBJECT);
  PI_ASSERT(Origin, PI_INVALID_VALUE);

#ifndef NDEBUG
  PI_ASSERT(Mem->isImage(), PI_INVALID_MEM_OBJECT);
  auto Image = static_cast<_pi_image *>(Mem);
  ze_image_desc_t &ZeImageDesc = Image->ZeImageDesc;

  PI_ASSERT((ZeImageDesc.type == ZE_IMAGE_TYPE_1D && Origin->y == 0 &&
             Origin->z == 0) ||
                (ZeImageDesc.type == ZE_IMAGE_TYPE_1DARRAY && Origin->z == 0) ||
                (ZeImageDesc.type == ZE_IMAGE_TYPE_2D && Origin->z == 0) ||
                (ZeImageDesc.type == ZE_IMAGE_TYPE_3D),
            PI_INVALID_VALUE);

  PI_ASSERT(Region->width && Region->height && Region->depth, PI_INVALID_VALUE);
  PI_ASSERT(
      (ZeImageDesc.type == ZE_IMAGE_TYPE_1D && Region->height == 1 &&
       Region->depth == 1) ||
          (ZeImageDesc.type == ZE_IMAGE_TYPE_1DARRAY && Region->depth == 1) ||
          (ZeImageDesc.type == ZE_IMAGE_TYPE_2D && Region->depth == 1) ||
          (ZeImageDesc.type == ZE_IMAGE_TYPE_3D),
      PI_INVALID_VALUE);
#endif // !NDEBUG

  uint32_t OriginX = pi_cast<uint32_t>(Origin->x);
  uint32_t OriginY = pi_cast<uint32_t>(Origin->y);
  uint32_t OriginZ = pi_cast<uint32_t>(Origin->z);

  uint32_t Width = pi_cast<uint32_t>(Region->width);
  uint32_t Height = pi_cast<uint32_t>(Region->height);
  uint32_t Depth = pi_cast<uint32_t>(Region->depth);

  ZeRegion = {OriginX, OriginY, OriginZ, Width, Height, Depth};

  return PI_SUCCESS;
}

// Helper function to implement image read/write/copy.
// Caller must not hold a lock on the Queue passed in.
static pi_result enqueueMemImageCommandHelper(
    pi_command_type CommandType, pi_queue Queue,
    const void *Src, // image or ptr
    void *Dst,       // image or ptr
    pi_bool IsBlocking, pi_image_offset SrcOrigin, pi_image_offset DstOrigin,
    pi_image_region Region, size_t RowPitch, size_t SlicePitch,
    pi_uint32 NumEventsInWaitList, const pi_event *EventWaitList,
    pi_event *Event, bool PreferCopyEngine = false) {
  PI_ASSERT(Queue, PI_INVALID_QUEUE);
  PI_ASSERT(Event, PI_INVALID_EVENT);

  // Lock automatically releases when this goes out of scope.
  std::lock_guard<std::mutex> lock(Queue->PiQueueMutex);

  _pi_ze_event_list_t TmpWaitList;
  if (auto Res = TmpWaitList.createAndRetainPiZeEventList(NumEventsInWaitList,
                                                          EventWaitList, Queue))
    return Res;

  // Get a new command list to be used on this call
  ze_command_list_handle_t ZeCommandList = nullptr;
  ze_fence_handle_t ZeFence = nullptr;
  if (auto Res = Queue->Context->getAvailableCommandList(
          Queue, &ZeCommandList, &ZeFence, PreferCopyEngine))
    return Res;

  ze_event_handle_t ZeEvent = nullptr;
  auto Res =
      createEventAndAssociateQueue(Queue, Event, CommandType, ZeCommandList);
  if (Res != PI_SUCCESS)
    return Res;
  ZeEvent = (*Event)->ZeEvent;
  (*Event)->WaitList = TmpWaitList;

  const auto &WaitList = (*Event)->WaitList;

  if (WaitList.Length) {
    ZE_CALL(zeCommandListAppendWaitOnEvents,
            (ZeCommandList, WaitList.Length, WaitList.ZeEventList));
  }
  if (CommandType == PI_COMMAND_TYPE_IMAGE_READ) {
    pi_mem SrcMem = pi_cast<pi_mem>(const_cast<void *>(Src));

    ze_image_region_t ZeSrcRegion;
    auto Result = getImageRegionHelper(SrcMem, SrcOrigin, Region, ZeSrcRegion);
    if (Result != PI_SUCCESS)
      return Result;

    // TODO: Level Zero does not support row_pitch/slice_pitch for images yet.
    // Check that SYCL RT did not want pitch larger than default.
    (void)RowPitch;
    (void)SlicePitch;
#ifndef NDEBUG
    PI_ASSERT(SrcMem->isImage(), PI_INVALID_MEM_OBJECT);

    auto SrcImage = static_cast<_pi_image *>(SrcMem);
    const ze_image_desc_t &ZeImageDesc = SrcImage->ZeImageDesc;
    PI_ASSERT(
        RowPitch == 0 ||
            // special case RGBA image pitch equal to region's width
            (ZeImageDesc.format.layout == ZE_IMAGE_FORMAT_LAYOUT_32_32_32_32 &&
             RowPitch == 4 * 4 * ZeSrcRegion.width) ||
            (ZeImageDesc.format.layout == ZE_IMAGE_FORMAT_LAYOUT_16_16_16_16 &&
             RowPitch == 4 * 2 * ZeSrcRegion.width) ||
            (ZeImageDesc.format.layout == ZE_IMAGE_FORMAT_LAYOUT_8_8_8_8 &&
             RowPitch == 4 * ZeSrcRegion.width),
        PI_INVALID_IMAGE_SIZE);
    PI_ASSERT(SlicePitch == 0 || SlicePitch == RowPitch * ZeSrcRegion.height,
              PI_INVALID_IMAGE_SIZE);
#endif // !NDEBUG

    ZE_CALL(zeCommandListAppendImageCopyToMemory,
            (ZeCommandList, Dst,
             pi_cast<ze_image_handle_t>(SrcMem->getZeHandle()), &ZeSrcRegion,
             ZeEvent, 0, nullptr));
  } else if (CommandType == PI_COMMAND_TYPE_IMAGE_WRITE) {
    pi_mem DstMem = pi_cast<pi_mem>(Dst);
    ze_image_region_t ZeDstRegion;
    auto Result = getImageRegionHelper(DstMem, DstOrigin, Region, ZeDstRegion);
    if (Result != PI_SUCCESS)
      return Result;

      // TODO: Level Zero does not support row_pitch/slice_pitch for images yet.
      // Check that SYCL RT did not want pitch larger than default.
#ifndef NDEBUG
    PI_ASSERT(DstMem->isImage(), PI_INVALID_MEM_OBJECT);

    auto DstImage = static_cast<_pi_image *>(DstMem);
    const ze_image_desc_t &ZeImageDesc = DstImage->ZeImageDesc;
    PI_ASSERT(
        RowPitch == 0 ||
            // special case RGBA image pitch equal to region's width
            (ZeImageDesc.format.layout == ZE_IMAGE_FORMAT_LAYOUT_32_32_32_32 &&
             RowPitch == 4 * 4 * ZeDstRegion.width) ||
            (ZeImageDesc.format.layout == ZE_IMAGE_FORMAT_LAYOUT_16_16_16_16 &&
             RowPitch == 4 * 2 * ZeDstRegion.width) ||
            (ZeImageDesc.format.layout == ZE_IMAGE_FORMAT_LAYOUT_8_8_8_8 &&
             RowPitch == 4 * ZeDstRegion.width),
        PI_INVALID_IMAGE_SIZE);
    PI_ASSERT(SlicePitch == 0 || SlicePitch == RowPitch * ZeDstRegion.height,
              PI_INVALID_IMAGE_SIZE);
#endif // !NDEBUG

    ZE_CALL(zeCommandListAppendImageCopyFromMemory,
            (ZeCommandList, pi_cast<ze_image_handle_t>(DstMem->getZeHandle()),
             Src, &ZeDstRegion, ZeEvent, 0, nullptr));
  } else if (CommandType == PI_COMMAND_TYPE_IMAGE_COPY) {
    pi_mem SrcImage = pi_cast<pi_mem>(const_cast<void *>(Src));
    pi_mem DstImage = pi_cast<pi_mem>(Dst);

    ze_image_region_t ZeSrcRegion;
    auto Result =
        getImageRegionHelper(SrcImage, SrcOrigin, Region, ZeSrcRegion);
    if (Result != PI_SUCCESS)
      return Result;
    ze_image_region_t ZeDstRegion;
    Result = getImageRegionHelper(DstImage, DstOrigin, Region, ZeDstRegion);
    if (Result != PI_SUCCESS)
      return Result;

    ZE_CALL(zeCommandListAppendImageCopyRegion,
            (ZeCommandList, pi_cast<ze_image_handle_t>(DstImage->getZeHandle()),
             pi_cast<ze_image_handle_t>(SrcImage->getZeHandle()), &ZeDstRegion,
             &ZeSrcRegion, ZeEvent, 0, nullptr));
  } else {
    zePrint("enqueueMemImageUpdate: unsupported image command type\n");
    return PI_INVALID_OPERATION;
  }

  if (auto Res =
          Queue->executeCommandList(ZeCommandList, ZeFence, *Event, IsBlocking))
    return Res;

  return PI_SUCCESS;
}

extern "C" {

pi_result piEnqueueMemImageRead(pi_queue Queue, pi_mem Image,
                                pi_bool BlockingRead, pi_image_offset Origin,
                                pi_image_region Region, size_t RowPitch,
                                size_t SlicePitch, void *Ptr,
                                pi_uint32 NumEventsInWaitList,
                                const pi_event *EventWaitList,
                                pi_event *Event) {
  PI_ASSERT(Queue, PI_INVALID_QUEUE);

  return enqueueMemImageCommandHelper(
      PI_COMMAND_TYPE_IMAGE_READ, Queue,
      Image, // src
      Ptr,   // dst
      BlockingRead,
      Origin,  // SrcOrigin
      nullptr, // DstOrigin
      Region, RowPitch, SlicePitch, NumEventsInWaitList, EventWaitList, Event);
}

pi_result piEnqueueMemImageWrite(pi_queue Queue, pi_mem Image,
                                 pi_bool BlockingWrite, pi_image_offset Origin,
                                 pi_image_region Region, size_t InputRowPitch,
                                 size_t InputSlicePitch, const void *Ptr,
                                 pi_uint32 NumEventsInWaitList,
                                 const pi_event *EventWaitList,
                                 pi_event *Event) {

  PI_ASSERT(Queue, PI_INVALID_QUEUE);

  return enqueueMemImageCommandHelper(PI_COMMAND_TYPE_IMAGE_WRITE, Queue,
                                      Ptr,   // src
                                      Image, // dst
                                      BlockingWrite,
                                      nullptr, // SrcOrigin
                                      Origin,  // DstOrigin
                                      Region, InputRowPitch, InputSlicePitch,
                                      NumEventsInWaitList, EventWaitList,
                                      Event);
}

pi_result
piEnqueueMemImageCopy(pi_queue Queue, pi_mem SrcImage, pi_mem DstImage,
                      pi_image_offset SrcOrigin, pi_image_offset DstOrigin,
                      pi_image_region Region, pi_uint32 NumEventsInWaitList,
                      const pi_event *EventWaitList, pi_event *Event) {

  PI_ASSERT(Queue, PI_INVALID_QUEUE);
  // Copy engine is preferred only for host to device transfer.
  // Device to device transfers run faster on compute engines.
  bool PreferCopyEngine = (SrcImage->OnHost || DstImage->OnHost);
  return enqueueMemImageCommandHelper(
      PI_COMMAND_TYPE_IMAGE_COPY, Queue, SrcImage, DstImage,
      false, // is_blocking
      SrcOrigin, DstOrigin, Region,
      0, // row pitch
      0, // slice pitch
      NumEventsInWaitList, EventWaitList, Event, PreferCopyEngine);
}

pi_result piEnqueueMemImageFill(pi_queue Queue, pi_mem Image,
                                const void *FillColor, const size_t *Origin,
                                const size_t *Region,
                                pi_uint32 NumEventsInWaitList,
                                const pi_event *EventWaitList,
                                pi_event *Event) {
  (void)Image;
  (void)FillColor;
  (void)Origin;
  (void)Region;
  (void)NumEventsInWaitList;
  (void)EventWaitList;
  (void)Event;

  PI_ASSERT(Queue, PI_INVALID_QUEUE);

  // Lock automatically releases when this goes out of scope.
  std::lock_guard<std::mutex> lock(Queue->PiQueueMutex);

  die("piEnqueueMemImageFill: not implemented");
  return {};
}

pi_result piMemBufferPartition(pi_mem Buffer, pi_mem_flags Flags,
                               pi_buffer_create_type BufferCreateType,
                               void *BufferCreateInfo, pi_mem *RetMem) {

  PI_ASSERT(Buffer && !Buffer->isImage() &&
                !(static_cast<_pi_buffer *>(Buffer))->isSubBuffer(),
            PI_INVALID_MEM_OBJECT);

  PI_ASSERT(BufferCreateType == PI_BUFFER_CREATE_TYPE_REGION &&
                BufferCreateInfo && RetMem,
            PI_INVALID_VALUE);

  if (Flags != PI_MEM_FLAGS_ACCESS_RW) {
    die("piMemBufferPartition: Level-Zero implements only read-write buffer,"
        "no read-only or write-only yet.");
  }

  auto Region = (pi_buffer_region)BufferCreateInfo;

  PI_ASSERT(Region->size != 0u, PI_INVALID_BUFFER_SIZE);
  PI_ASSERT(Region->origin <= (Region->origin + Region->size),
            PI_INVALID_VALUE);

  try {
    *RetMem =
        new _pi_buffer(Buffer->Context,
                       pi_cast<char *>(Buffer->getZeHandle()) +
                           Region->origin /* Level Zero memory handle */,
                       nullptr /* Host pointer */, Buffer /* Parent buffer */,
                       Region->origin /* Sub-buffer origin */,
                       Region->size /*Sub-buffer size*/);
  } catch (const std::bad_alloc &) {
    return PI_OUT_OF_HOST_MEMORY;
  } catch (...) {
    return PI_ERROR_UNKNOWN;
  }

  return PI_SUCCESS;
}

pi_result piEnqueueNativeKernel(pi_queue Queue, void (*UserFunc)(void *),
                                void *Args, size_t CbArgs,
                                pi_uint32 NumMemObjects, const pi_mem *MemList,
                                const void **ArgsMemLoc,
                                pi_uint32 NumEventsInWaitList,
                                const pi_event *EventWaitList,
                                pi_event *Event) {
  (void)UserFunc;
  (void)Args;
  (void)CbArgs;
  (void)NumMemObjects;
  (void)MemList;
  (void)ArgsMemLoc;
  (void)NumEventsInWaitList;
  (void)EventWaitList;
  (void)Event;

  PI_ASSERT(Queue, PI_INVALID_QUEUE);

  // Lock automatically releases when this goes out of scope.
  std::lock_guard<std::mutex> lock(Queue->PiQueueMutex);

  die("piEnqueueNativeKernel: not implemented");
  return {};
}

// TODO: Check if the function_pointer_ret type can be converted to void**.
pi_result piextGetDeviceFunctionPointer(pi_device Device, pi_program Program,
                                        const char *FunctionName,
                                        pi_uint64 *FunctionPointerRet) {
  (void)Device;
  PI_ASSERT(Program, PI_INVALID_PROGRAM);

  if (Program->State != _pi_program::Exe &&
      Program->State != _pi_program::LinkedExe) {
    return PI_INVALID_PROGRAM_EXECUTABLE;
  }

  // Search for the function name in each module.
  ze_result_t ZeResult = ZE_RESULT_ERROR_INVALID_FUNCTION_NAME;
  _pi_program::ModuleIterator ModIt(Program);
  while (!ModIt.Done()) {
    ZeResult = ZE_CALL_NOCHECK(
        zeModuleGetFunctionPointer,
        (*ModIt, FunctionName, reinterpret_cast<void **>(FunctionPointerRet)));
    if (ZeResult != ZE_RESULT_ERROR_INVALID_FUNCTION_NAME)
      break;
    ModIt++;
  }

  return mapError(ZeResult);
}

static bool ShouldUseUSMAllocator() {
  // Enable allocator by default if it's not explicitly disabled
  return std::getenv("SYCL_PI_LEVEL_ZERO_DISABLE_USM_ALLOCATOR") == nullptr;
}

static const bool UseUSMAllocator = ShouldUseUSMAllocator();

static pi_result USMDeviceAllocImpl(void **ResultPtr, pi_context Context,
                                    pi_device Device,
                                    pi_usm_mem_properties *Properties,
                                    size_t Size, pi_uint32 Alignment) {
  PI_ASSERT(Context, PI_INVALID_CONTEXT);
  PI_ASSERT(Device, PI_INVALID_DEVICE);

  // Check that incorrect bits are not set in the properties.
  PI_ASSERT(!Properties || (Properties && !(*Properties & ~PI_MEM_ALLOC_FLAGS)),
            PI_INVALID_VALUE);

  // TODO: translate PI properties to Level Zero flags
  ZeStruct<ze_device_mem_alloc_desc_t> ZeDesc;
  ZeDesc.flags = 0;
  ZeDesc.ordinal = 0;

  ZeStruct<ze_relaxed_allocation_limits_exp_desc_t> RelaxedDesc;
  if (Size > Device->ZeDeviceProperties.maxMemAllocSize) {
    // Tell Level-Zero to accept Size > maxMemAllocSize
    RelaxedDesc.flags = ZE_RELAXED_ALLOCATION_LIMITS_EXP_FLAG_MAX_SIZE;
    ZeDesc.pNext = &RelaxedDesc;
  }

  ZE_CALL(zeMemAllocDevice, (Context->ZeContext, &ZeDesc, Size, Alignment,
                             Device->ZeDevice, ResultPtr));

  PI_ASSERT(Alignment == 0 ||
                reinterpret_cast<std::uintptr_t>(*ResultPtr) % Alignment == 0,
            PI_INVALID_VALUE);

  return PI_SUCCESS;
}

static pi_result USMSharedAllocImpl(void **ResultPtr, pi_context Context,
                                    pi_device Device,
                                    pi_usm_mem_properties *Properties,
                                    size_t Size, pi_uint32 Alignment) {
  PI_ASSERT(Context, PI_INVALID_CONTEXT);
  PI_ASSERT(Device, PI_INVALID_DEVICE);

  // Check that incorrect bits are not set in the properties.
  PI_ASSERT(!Properties || (Properties && !(*Properties & ~PI_MEM_ALLOC_FLAGS)),
            PI_INVALID_VALUE);

  // TODO: translate PI properties to Level Zero flags
  ZeStruct<ze_host_mem_alloc_desc_t> ZeHostDesc;
  ZeHostDesc.flags = 0;
  ZeStruct<ze_device_mem_alloc_desc_t> ZeDevDesc;
  ZeDevDesc.flags = 0;
  ZeDevDesc.ordinal = 0;

  ZeStruct<ze_relaxed_allocation_limits_exp_desc_t> RelaxedDesc;
  if (Size > Device->ZeDeviceProperties.maxMemAllocSize) {
    // Tell Level-Zero to accept Size > maxMemAllocSize
    RelaxedDesc.flags = ZE_RELAXED_ALLOCATION_LIMITS_EXP_FLAG_MAX_SIZE;
    ZeDevDesc.pNext = &RelaxedDesc;
  }

  ZE_CALL(zeMemAllocShared, (Context->ZeContext, &ZeDevDesc, &ZeHostDesc, Size,
                             Alignment, Device->ZeDevice, ResultPtr));

  PI_ASSERT(Alignment == 0 ||
                reinterpret_cast<std::uintptr_t>(*ResultPtr) % Alignment == 0,
            PI_INVALID_VALUE);

  return PI_SUCCESS;
}

static pi_result USMHostAllocImpl(void **ResultPtr, pi_context Context,
                                  pi_usm_mem_properties *Properties,
                                  size_t Size, pi_uint32 Alignment) {
  PI_ASSERT(Context, PI_INVALID_CONTEXT);

  // Check that incorrect bits are not set in the properties.
  PI_ASSERT(!Properties || (Properties && !(*Properties & ~PI_MEM_ALLOC_FLAGS)),
            PI_INVALID_VALUE);

  // TODO: translate PI properties to Level Zero flags
  ZeStruct<ze_host_mem_alloc_desc_t> ZeHostDesc;
  ZeHostDesc.flags = 0;
  ZE_CALL(zeMemAllocHost,
          (Context->ZeContext, &ZeHostDesc, Size, Alignment, ResultPtr));

  PI_ASSERT(Alignment == 0 ||
                reinterpret_cast<std::uintptr_t>(*ResultPtr) % Alignment == 0,
            PI_INVALID_VALUE);

  return PI_SUCCESS;
}

static pi_result USMFreeImpl(pi_context Context, void *Ptr) {
  ZE_CALL(zeMemFree, (Context->ZeContext, Ptr));
  return PI_SUCCESS;
}

// Exception type to pass allocation errors
class UsmAllocationException {
  const pi_result Error;

public:
  UsmAllocationException(pi_result Err) : Error{Err} {}
  pi_result getError() const { return Error; }
};

pi_result USMSharedMemoryAlloc::allocateImpl(void **ResultPtr, size_t Size,
                                             pi_uint32 Alignment) {
  return USMSharedAllocImpl(ResultPtr, Context, Device, nullptr, Size,
                            Alignment);
}

pi_result USMDeviceMemoryAlloc::allocateImpl(void **ResultPtr, size_t Size,
                                             pi_uint32 Alignment) {
  return USMDeviceAllocImpl(ResultPtr, Context, Device, nullptr, Size,
                            Alignment);
}

pi_result USMHostMemoryAlloc::allocateImpl(void **ResultPtr, size_t Size,
                                           pi_uint32 Alignment) {
  return USMHostAllocImpl(ResultPtr, Context, nullptr, Size, Alignment);
}

void *USMMemoryAllocBase::allocate(size_t Size) {
  void *Ptr = nullptr;

  auto Res = allocateImpl(&Ptr, Size, sizeof(void *));
  if (Res != PI_SUCCESS) {
    throw UsmAllocationException(Res);
  }

  return Ptr;
}

void *USMMemoryAllocBase::allocate(size_t Size, size_t Alignment) {
  void *Ptr = nullptr;

  auto Res = allocateImpl(&Ptr, Size, Alignment);
  if (Res != PI_SUCCESS) {
    throw UsmAllocationException(Res);
  }
  return Ptr;
}

void USMMemoryAllocBase::deallocate(void *Ptr) {
  auto Res = USMFreeImpl(Context, Ptr);
  if (Res != PI_SUCCESS) {
    throw UsmAllocationException(Res);
  }
}

pi_result piextUSMDeviceAlloc(void **ResultPtr, pi_context Context,
                              pi_device Device,
                              pi_usm_mem_properties *Properties, size_t Size,
                              pi_uint32 Alignment) {
  pi_platform Plt = Device->Platform;
  std::unique_lock<std::mutex> ContextsLock(Plt->ContextsMutex,
                                            std::defer_lock);
  if (IndirectAccessTrackingEnabled) {
    // Lock the mutex which is guarding contexts container in the platform.
    // This prevents new kernels from being submitted in any context while we
    // are in the process of allocating a memory, this is needed to properly
    // capture allocations by kernels with indirect access.
    ContextsLock.lock();
    // We are going to defer memory release if there are kernels with indirect
    // access, that is why explicitly retain context to be sure that it is
    // released after all memory allocations in this context are released.
    PI_CALL(piContextRetain(Context));
  }

  if (!UseUSMAllocator ||
      // L0 spec says that allocation fails if Alignment != 2^n, in order to
      // keep the same behavior for the allocator, just call L0 API directly and
      // return the error code.
      ((Alignment & (Alignment - 1)) != 0)) {
    pi_result Res = USMDeviceAllocImpl(ResultPtr, Context, Device, Properties,
                                       Size, Alignment);
    if (IndirectAccessTrackingEnabled) {
      // Keep track of all memory allocations in the context
      Context->MemAllocs.emplace(std::piecewise_construct,
                                 std::forward_as_tuple(*ResultPtr),
                                 std::forward_as_tuple(Context));
    }
    return Res;
  }

  try {
    auto It = Context->DeviceMemAllocContexts.find(Device);
    if (It == Context->DeviceMemAllocContexts.end())
      return PI_INVALID_VALUE;

    *ResultPtr = It->second.allocate(Size, Alignment);
    if (IndirectAccessTrackingEnabled) {
      // Keep track of all memory allocations in the context
      Context->MemAllocs.emplace(std::piecewise_construct,
                                 std::forward_as_tuple(*ResultPtr),
                                 std::forward_as_tuple(Context));
    }

  } catch (const UsmAllocationException &Ex) {
    *ResultPtr = nullptr;
    return Ex.getError();
  } catch (...) {
    return PI_ERROR_UNKNOWN;
  }

  return PI_SUCCESS;
}

pi_result piextUSMSharedAlloc(void **ResultPtr, pi_context Context,
                              pi_device Device,
                              pi_usm_mem_properties *Properties, size_t Size,
                              pi_uint32 Alignment) {
  pi_platform Plt = Device->Platform;
  std::unique_lock<std::mutex> ContextsLock(Plt->ContextsMutex,
                                            std::defer_lock);
  if (IndirectAccessTrackingEnabled) {
    // Lock the mutex which is guarding contexts container in the platform.
    // This prevents new kernels from being submitted in any context while we
    // are in the process of allocating a memory, this is needed to properly
    // capture allocations by kernels with indirect access.
    ContextsLock.lock();
    // We are going to defer memory release if there are kernels with indirect
    // access, that is why explicitly retain context to be sure that it is
    // released after all memory allocations in this context are released.
    PI_CALL(piContextRetain(Context));
  }

  if (!UseUSMAllocator ||
      // L0 spec says that allocation fails if Alignment != 2^n, in order to
      // keep the same behavior for the allocator, just call L0 API directly and
      // return the error code.
      ((Alignment & (Alignment - 1)) != 0)) {
    pi_result Res = USMSharedAllocImpl(ResultPtr, Context, Device, Properties,
                                       Size, Alignment);
    if (IndirectAccessTrackingEnabled) {
      // Keep track of all memory allocations in the context
      Context->MemAllocs.emplace(std::piecewise_construct,
                                 std::forward_as_tuple(*ResultPtr),
                                 std::forward_as_tuple(Context));
    }
    return Res;
  }

  try {
    auto It = Context->SharedMemAllocContexts.find(Device);
    if (It == Context->SharedMemAllocContexts.end())
      return PI_INVALID_VALUE;

    *ResultPtr = It->second.allocate(Size, Alignment);
    if (IndirectAccessTrackingEnabled) {
      // Keep track of all memory allocations in the context
      Context->MemAllocs.emplace(std::piecewise_construct,
                                 std::forward_as_tuple(*ResultPtr),
                                 std::forward_as_tuple(Context));
    }
  } catch (const UsmAllocationException &Ex) {
    *ResultPtr = nullptr;
    return Ex.getError();
  } catch (...) {
    return PI_ERROR_UNKNOWN;
  }

  return PI_SUCCESS;
}

pi_result piextUSMHostAlloc(void **ResultPtr, pi_context Context,
                            pi_usm_mem_properties *Properties, size_t Size,
                            pi_uint32 Alignment) {
  pi_platform Plt = Context->Devices[0]->Platform;
  std::unique_lock<std::mutex> ContextsLock(Plt->ContextsMutex,
                                            std::defer_lock);
  if (IndirectAccessTrackingEnabled) {
    // Lock the mutex which is guarding contexts container in the platform.
    // This prevents new kernels from being submitted in any context while we
    // are in the process of allocating a memory, this is needed to properly
    // capture allocations by kernels with indirect access.
    ContextsLock.lock();
    // We are going to defer memory release if there are kernels with indirect
    // access, that is why explicitly retain context to be sure that it is
    // released after all memory allocations in this context are released.
    PI_CALL(piContextRetain(Context));
  }

  if (!UseUSMAllocator ||
      // L0 spec says that allocation fails if Alignment != 2^n, in order to
      // keep the same behavior for the allocator, just call L0 API directly and
      // return the error code.
      ((Alignment & (Alignment - 1)) != 0)) {
    pi_result Res =
        USMHostAllocImpl(ResultPtr, Context, Properties, Size, Alignment);
    if (IndirectAccessTrackingEnabled) {
      // Keep track of all memory allocations in the context
      Context->MemAllocs.emplace(std::piecewise_construct,
                                 std::forward_as_tuple(*ResultPtr),
                                 std::forward_as_tuple(Context));
    }
    return Res;
  }

  // There is a single allocator for Host USM allocations, so we don't need to
  // find the allocator depending on context as we do for Shared and Device
  // allocations.
  try {
    *ResultPtr = Context->HostMemAllocContext->allocate(Size, Alignment);
    if (IndirectAccessTrackingEnabled) {
      // Keep track of all memory allocations in the context
      Context->MemAllocs.emplace(std::piecewise_construct,
                                 std::forward_as_tuple(*ResultPtr),
                                 std::forward_as_tuple(Context));
    }
  } catch (const UsmAllocationException &Ex) {
    *ResultPtr = nullptr;
    return Ex.getError();
  } catch (...) {
    return PI_ERROR_UNKNOWN;
  }

  return PI_SUCCESS;
}

// Helper function to deallocate USM memory, if indirect access support is
// enabled then a caller must lock the platform-level mutex guarding the
// container with contexts because deallocating the memory can turn RefCount of
// a context to 0 and as a result the context being removed from the list of
// tracked contexts.
static pi_result USMFreeHelper(pi_context Context, void *Ptr) {
  if (IndirectAccessTrackingEnabled) {
    auto It = Context->MemAllocs.find(Ptr);
    if (It == std::end(Context->MemAllocs)) {
      die("All memory allocations must be tracked!");
    }
    if (--(It->second.RefCount) != 0) {
      // Memory can't be deallocated yet.
      return PI_SUCCESS;
    }

    // Reference count is zero, it is ok to free memory.
    // We don't need to track this allocation anymore.
    Context->MemAllocs.erase(It);
  }

  if (!UseUSMAllocator) {
    pi_result Res = USMFreeImpl(Context, Ptr);
    if (IndirectAccessTrackingEnabled)
      PI_CALL(ContextReleaseHelper(Context));
    return Res;
  }

  // Query the device of the allocation to determine the right allocator context
  ze_device_handle_t ZeDeviceHandle;
  ZeStruct<ze_memory_allocation_properties_t> ZeMemoryAllocationProperties;

  // Query memory type of the pointer we're freeing to determine the correct
  // way to do it(directly or via an allocator)
  ZE_CALL(zeMemGetAllocProperties,
          (Context->ZeContext, Ptr, &ZeMemoryAllocationProperties,
           &ZeDeviceHandle));

  // If memory type is host release from host pool
  if (ZeMemoryAllocationProperties.type == ZE_MEMORY_TYPE_HOST) {
    try {
      Context->HostMemAllocContext->deallocate(Ptr);
    } catch (const UsmAllocationException &Ex) {
      return Ex.getError();
    } catch (...) {
      return PI_ERROR_UNKNOWN;
    }
    if (IndirectAccessTrackingEnabled)
      PI_CALL(ContextReleaseHelper(Context));
    return PI_SUCCESS;
  }

  if (ZeDeviceHandle) {
    // All devices in the context are of the same platform.
    auto Platform = Context->Devices[0]->Platform;
    auto Device = Platform->getDeviceFromNativeHandle(ZeDeviceHandle);

    PI_ASSERT(Device, PI_INVALID_DEVICE);

    auto DeallocationHelper =
        [Context, Device,
         Ptr](std::unordered_map<pi_device, USMAllocContext> &AllocContextMap) {
          try {
            auto It = AllocContextMap.find(Device);
            if (It == AllocContextMap.end())
              return PI_INVALID_VALUE;

            // The right context is found, deallocate the pointer
            It->second.deallocate(Ptr);
          } catch (const UsmAllocationException &Ex) {
            return Ex.getError();
          }

          if (IndirectAccessTrackingEnabled)
            PI_CALL(ContextReleaseHelper(Context));
          return PI_SUCCESS;
        };

    switch (ZeMemoryAllocationProperties.type) {
    case ZE_MEMORY_TYPE_SHARED:
      return DeallocationHelper(Context->SharedMemAllocContexts);
    case ZE_MEMORY_TYPE_DEVICE:
      return DeallocationHelper(Context->DeviceMemAllocContexts);
    default:
      // Handled below
      break;
    }
  }

  pi_result Res = USMFreeImpl(Context, Ptr);

  if (IndirectAccessTrackingEnabled)
    PI_CALL(ContextReleaseHelper(Context));
  return Res;
}

pi_result piextUSMFree(pi_context Context, void *Ptr) {
  pi_platform Plt = Context->Devices[0]->Platform;
  std::unique_lock<std::mutex> ContextsLock(Plt->ContextsMutex,
                                            std::defer_lock);
  if (IndirectAccessTrackingEnabled)
    ContextsLock.lock();
  return USMFreeHelper(Context, Ptr);
}

pi_result piextKernelSetArgPointer(pi_kernel Kernel, pi_uint32 ArgIndex,
                                   size_t ArgSize, const void *ArgValue) {

  PI_CALL(piKernelSetArg(Kernel, ArgIndex, ArgSize, ArgValue));
  return PI_SUCCESS;
}

/// USM Memset API
///
/// @param Queue is the queue to submit to
/// @param Ptr is the ptr to memset
/// @param Value is value to set.  It is interpreted as an 8-bit value and the
/// upper
///        24 bits are ignored
/// @param Count is the size in bytes to memset
/// @param NumEventsInWaitlist is the number of events to wait on
/// @param EventsWaitlist is an array of events to wait on
/// @param Event is the event that represents this operation
pi_result piextUSMEnqueueMemset(pi_queue Queue, void *Ptr, pi_int32 Value,
                                size_t Count, pi_uint32 NumEventsInWaitlist,
                                const pi_event *EventsWaitlist,
                                pi_event *Event) {
  if (!Ptr) {
    return PI_INVALID_VALUE;
  }

  PI_ASSERT(Queue, PI_INVALID_QUEUE);

  return enqueueMemFillHelper(
      // TODO: do we need a new command type for USM memset?
      PI_COMMAND_TYPE_MEM_BUFFER_FILL, Queue, Ptr,
      &Value, // It will be interpreted as an 8-bit value,
      1,      // which is indicated with this pattern_size==1
      Count, NumEventsInWaitlist, EventsWaitlist, Event);
}

// Helper function to check if a pointer is a device pointer.
static bool IsDevicePointer(pi_context Context, const void *Ptr) {
  ze_device_handle_t ZeDeviceHandle;
  ZeStruct<ze_memory_allocation_properties_t> ZeMemoryAllocationProperties;

  // Query memory type of the pointer
  ZE_CALL(zeMemGetAllocProperties,
          (Context->ZeContext, Ptr, &ZeMemoryAllocationProperties,
           &ZeDeviceHandle));

  return (ZeMemoryAllocationProperties.type == ZE_MEMORY_TYPE_DEVICE);
}

pi_result piextUSMEnqueueMemcpy(pi_queue Queue, pi_bool Blocking, void *DstPtr,
                                const void *SrcPtr, size_t Size,
                                pi_uint32 NumEventsInWaitlist,
                                const pi_event *EventsWaitlist,
                                pi_event *Event) {

  if (!DstPtr) {
    return PI_INVALID_VALUE;
  }

  PI_ASSERT(Queue, PI_INVALID_QUEUE);

  // Device to Device copies are found to execute slower on copy engine
  // (versus compute engine).
  bool PreferCopyEngine = !IsDevicePointer(Queue->Context, SrcPtr) ||
                          !IsDevicePointer(Queue->Context, DstPtr);

  // Temporary option added to use copy engine for D2D copy
  PreferCopyEngine |= UseCopyEngineForD2DCopy;

  return enqueueMemCopyHelper(
      // TODO: do we need a new command type for this?
      PI_COMMAND_TYPE_MEM_BUFFER_COPY, Queue, DstPtr, Blocking, Size, SrcPtr,
      NumEventsInWaitlist, EventsWaitlist, Event, PreferCopyEngine);
}

/// Hint to migrate memory to the device
///
/// @param Queue is the queue to submit to
/// @param Ptr points to the memory to migrate
/// @param Size is the number of bytes to migrate
/// @param Flags is a bitfield used to specify memory migration options
/// @param NumEventsInWaitlist is the number of events to wait on
/// @param EventsWaitlist is an array of events to wait on
/// @param Event is the event that represents this operation
pi_result piextUSMEnqueuePrefetch(pi_queue Queue, const void *Ptr, size_t Size,
                                  pi_usm_migration_flags Flags,
                                  pi_uint32 NumEventsInWaitList,
                                  const pi_event *EventWaitList,
                                  pi_event *Event) {
  PI_ASSERT(!(Flags & ~PI_USM_MIGRATION_TBD0), PI_INVALID_VALUE);
  PI_ASSERT(Queue, PI_INVALID_QUEUE);
  PI_ASSERT(Event, PI_INVALID_EVENT);

  // Lock automatically releases when this goes out of scope.
  std::lock_guard<std::mutex> lock(Queue->PiQueueMutex);

  _pi_ze_event_list_t TmpWaitList;
  if (auto Res = TmpWaitList.createAndRetainPiZeEventList(NumEventsInWaitList,
                                                          EventWaitList, Queue))
    return Res;

  // Get a new command list to be used on this call
  ze_command_list_handle_t ZeCommandList = nullptr;
  ze_fence_handle_t ZeFence = nullptr;
  // TODO: Change PreferCopyEngine argument to 'true' once L0 backend
  // support is added
  if (auto Res = Queue->Context->getAvailableCommandList(
          Queue, &ZeCommandList, &ZeFence, false /* PreferCopyEngine */))
    return Res;

  // TODO: do we need to create a unique command type for this?
  ze_event_handle_t ZeEvent = nullptr;
  auto Res = createEventAndAssociateQueue(Queue, Event, PI_COMMAND_TYPE_USER,
                                          ZeCommandList);
  if (Res != PI_SUCCESS)
    return Res;
  ZeEvent = (*Event)->ZeEvent;

  if (auto Res = (*Event)->WaitList.createAndRetainPiZeEventList(
          NumEventsInWaitList, EventWaitList, Queue))
    return Res;

  const auto &WaitList = (*Event)->WaitList;

  if (WaitList.Length) {
    ZE_CALL(zeCommandListAppendWaitOnEvents,
            (ZeCommandList, WaitList.Length, WaitList.ZeEventList));
  }
  // TODO: figure out how to translate "flags"
  ZE_CALL(zeCommandListAppendMemoryPrefetch, (ZeCommandList, Ptr, Size));

  // TODO: Level Zero does not have a completion "event" with the prefetch API,
  // so manually add command to signal our event.
  ZE_CALL(zeCommandListAppendSignalEvent, (ZeCommandList, ZeEvent));

  if (auto Res =
          Queue->executeCommandList(ZeCommandList, ZeFence, *Event, false))
    return Res;

  return PI_SUCCESS;
}

/// USM memadvise API to govern behavior of automatic migration mechanisms
///
/// @param Queue is the queue to submit to
/// @param Ptr is the data to be advised
/// @param Length is the size in bytes of the meory to advise
/// @param Advice is device specific advice
/// @param Event is the event that represents this operation
///
pi_result piextUSMEnqueueMemAdvise(pi_queue Queue, const void *Ptr,
                                   size_t Length, pi_mem_advice Advice,
                                   pi_event *Event) {
  PI_ASSERT(Queue, PI_INVALID_QUEUE);
  PI_ASSERT(Event, PI_INVALID_EVENT);

  // Lock automatically releases when this goes out of scope.
  std::lock_guard<std::mutex> lock(Queue->PiQueueMutex);

  auto ZeAdvice = pi_cast<ze_memory_advice_t>(Advice);

  // Get a new command list to be used on this call
  ze_command_list_handle_t ZeCommandList = nullptr;
  ze_fence_handle_t ZeFence = nullptr;
  // PreferCopyEngine is set to 'false' here.
  // TODO: Additional analysis is required to check if this operation will
  // run faster on copy engines.
  if (auto Res = Queue->Context->getAvailableCommandList(
          Queue, &ZeCommandList, &ZeFence, false /* PreferCopyEngine */))
    return Res;

  // TODO: do we need to create a unique command type for this?
  ze_event_handle_t ZeEvent = nullptr;
  auto Res = createEventAndAssociateQueue(Queue, Event, PI_COMMAND_TYPE_USER,
                                          ZeCommandList);
  if (Res != PI_SUCCESS)
    return Res;
  ZeEvent = (*Event)->ZeEvent;

  if (auto Res =
          (*Event)->WaitList.createAndRetainPiZeEventList(0, nullptr, Queue))
    return Res;

  const auto &WaitList = (*Event)->WaitList;

  if (WaitList.Length) {
    ZE_CALL(zeCommandListAppendWaitOnEvents,
            (ZeCommandList, WaitList.Length, WaitList.ZeEventList));
  }

  ZE_CALL(zeCommandListAppendMemAdvise,
          (ZeCommandList, Queue->Device->ZeDevice, Ptr, Length, ZeAdvice));

  // TODO: Level Zero does not have a completion "event" with the advise API,
  // so manually add command to signal our event.
  ZE_CALL(zeCommandListAppendSignalEvent, (ZeCommandList, ZeEvent));

  Queue->executeCommandList(ZeCommandList, ZeFence, *Event, false);
  return PI_SUCCESS;
}

/// API to query information about USM allocated pointers.
/// Valid Queries:
///   PI_MEM_ALLOC_TYPE returns host/device/shared pi_usm_type value
///   PI_MEM_ALLOC_BASE_PTR returns the base ptr of an allocation if
///                         the queried pointer fell inside an allocation.
///                         Result must fit in void *
///   PI_MEM_ALLOC_SIZE returns how big the queried pointer's
///                     allocation is in bytes. Result is a size_t.
///   PI_MEM_ALLOC_DEVICE returns the pi_device this was allocated against
///
/// @param Context is the pi_context
/// @param Ptr is the pointer to query
/// @param ParamName is the type of query to perform
/// @param ParamValueSize is the size of the result in bytes
/// @param ParamValue is the result
/// @param ParamValueRet is how many bytes were written
pi_result piextUSMGetMemAllocInfo(pi_context Context, const void *Ptr,
                                  pi_mem_info ParamName, size_t ParamValueSize,
                                  void *ParamValue, size_t *ParamValueSizeRet) {
  PI_ASSERT(Context, PI_INVALID_CONTEXT);

  ze_device_handle_t ZeDeviceHandle;
  ZeStruct<ze_memory_allocation_properties_t> ZeMemoryAllocationProperties;

  ZE_CALL(zeMemGetAllocProperties,
          (Context->ZeContext, Ptr, &ZeMemoryAllocationProperties,
           &ZeDeviceHandle));

  ReturnHelper ReturnValue(ParamValueSize, ParamValue, ParamValueSizeRet);
  switch (ParamName) {
  case PI_MEM_ALLOC_TYPE: {
    pi_usm_type MemAllocaType;
    switch (ZeMemoryAllocationProperties.type) {
    case ZE_MEMORY_TYPE_UNKNOWN:
      MemAllocaType = PI_MEM_TYPE_UNKNOWN;
      break;
    case ZE_MEMORY_TYPE_HOST:
      MemAllocaType = PI_MEM_TYPE_HOST;
      break;
    case ZE_MEMORY_TYPE_DEVICE:
      MemAllocaType = PI_MEM_TYPE_DEVICE;
      break;
    case ZE_MEMORY_TYPE_SHARED:
      MemAllocaType = PI_MEM_TYPE_SHARED;
      break;
    default:
      zePrint("piextUSMGetMemAllocInfo: unexpected usm memory type\n");
      return PI_INVALID_VALUE;
    }
    return ReturnValue(MemAllocaType);
  }
  case PI_MEM_ALLOC_DEVICE:
    if (ZeDeviceHandle) {
      // All devices in the context are of the same platform.
      auto Platform = Context->Devices[0]->Platform;
      auto Device = Platform->getDeviceFromNativeHandle(ZeDeviceHandle);
      return Device ? ReturnValue(Device) : PI_INVALID_VALUE;
    } else {
      return PI_INVALID_VALUE;
    }
  case PI_MEM_ALLOC_BASE_PTR: {
    void *Base;
    ZE_CALL(zeMemGetAddressRange, (Context->ZeContext, Ptr, &Base, nullptr));
    return ReturnValue(Base);
  }
  case PI_MEM_ALLOC_SIZE: {
    size_t Size;
    ZE_CALL(zeMemGetAddressRange, (Context->ZeContext, Ptr, nullptr, &Size));
    return ReturnValue(Size);
  }
  default:
    zePrint("piextUSMGetMemAllocInfo: unsupported ParamName\n");
    return PI_INVALID_VALUE;
  }
  return PI_SUCCESS;
}

pi_result piKernelSetExecInfo(pi_kernel Kernel, pi_kernel_exec_info ParamName,
                              size_t ParamValueSize, const void *ParamValue) {
  (void)ParamValueSize;
  PI_ASSERT(Kernel, PI_INVALID_KERNEL);
  PI_ASSERT(ParamValue, PI_INVALID_VALUE);

  if (ParamName == PI_USM_INDIRECT_ACCESS &&
      *(static_cast<const pi_bool *>(ParamValue)) == PI_TRUE) {
    // The whole point for users really was to not need to know anything
    // about the types of allocations kernel uses. So in DPC++ we always
    // just set all 3 modes for each kernel.
    ze_kernel_indirect_access_flags_t IndirectFlags =
        ZE_KERNEL_INDIRECT_ACCESS_FLAG_HOST |
        ZE_KERNEL_INDIRECT_ACCESS_FLAG_DEVICE |
        ZE_KERNEL_INDIRECT_ACCESS_FLAG_SHARED;
    ZE_CALL(zeKernelSetIndirectAccess, (Kernel->ZeKernel, IndirectFlags));
  } else {
    zePrint("piKernelSetExecInfo: unsupported ParamName\n");
    return PI_INVALID_VALUE;
  }

  return PI_SUCCESS;
}

pi_result piextProgramSetSpecializationConstant(pi_program Prog,
                                                pi_uint32 SpecID, size_t,
                                                const void *SpecValue) {
  // Level Zero sets spec constants when creating modules,
  // so save them for when program is built.
  std::lock_guard<std::mutex> Guard(Prog->MutexZeSpecConstants);

  // Pass SpecValue pointer. Spec constant value is retrieved
  // by Level Zero when creating the module.
  //
  // NOTE: SpecSize is unused in Level Zero, the size is known from SPIR-V by
  // SpecID.
  Prog->ZeSpecConstants[SpecID] = reinterpret_cast<uint64_t>(SpecValue);

  return PI_SUCCESS;
}

pi_result piPluginInit(pi_plugin *PluginInit) {
  PI_ASSERT(PluginInit, PI_INVALID_VALUE);

  // TODO: handle versioning/targets properly.
  size_t PluginVersionSize = sizeof(PluginInit->PluginVersion);

  PI_ASSERT(strlen(_PI_H_VERSION_STRING) < PluginVersionSize, PI_INVALID_VALUE);

  strncpy(PluginInit->PluginVersion, _PI_H_VERSION_STRING, PluginVersionSize);

#define _PI_API(api)                                                           \
  (PluginInit->PiFunctionTable).api = (decltype(&::api))(&api);
#include <CL/sycl/detail/pi.def>

  return PI_SUCCESS;
}

pi_result piextPluginGetOpaqueData(void *opaque_data_param,
                                   void **opaque_data_return) {
  (void)opaque_data_param;
  (void)opaque_data_return;
  return PI_ERROR_UNKNOWN;
}

// SYCL RT calls this api to notify the end of plugin lifetime.
// It can include all the jobs to tear down resources before
// the plugin is unloaded from memory.
pi_result piTearDown(void *PluginParameter) {
  (void)PluginParameter;
  // reclaim pi_platform objects here since we don't have piPlatformRelease.
  for (pi_platform &Platform : *PiPlatformsCache) {
    delete Platform;
  }
  delete PiPlatformsCache;
  delete PiPlatformsCacheMutex;

  // Print the balance of various create/destroy native calls.
  // The idea is to verify if the number of create(+) and destroy(-) calls are
  // matched.
  if (ZeDebug & ZE_DEBUG_CALL_COUNT) {
    // clang-format off
    //
    // The format of this table is such that each row accounts for a
    // specific type of objects, and all elements in the raw except the last
    // one are allocating objects of that type, while the last element is known
    // to deallocate objects of that type.
    //
    std::vector<std::vector<const char *>> CreateDestroySet = {
      {"zeContextCreate",      "zeContextDestroy"},
      {"zeCommandQueueCreate", "zeCommandQueueDestroy"},
      {"zeModuleCreate",       "zeModuleDestroy"},
      {"zeKernelCreate",       "zeKernelDestroy"},
      {"zeEventPoolCreate",    "zeEventPoolDestroy"},
      {"zeCommandListCreateImmediate", "zeCommandListCreate", "zeCommandListDestroy"},
      {"zeEventCreate",        "zeEventDestroy"},
      {"zeFenceCreate",        "zeFenceDestroy"},
      {"zeImageCreate",        "zeImageDestroy"},
      {"zeSamplerCreate",      "zeSamplerDestroy"},
      {"zeMemAllocDevice", "zeMemAllocHost", "zeMemAllocShared", "zeMemFree"},
    };

    // A sample output aimed below is this:
    // ------------------------------------------------------------------------
    //                zeContextCreate = 1     \--->        zeContextDestroy = 1
    //           zeCommandQueueCreate = 1     \--->   zeCommandQueueDestroy = 1
    //                 zeModuleCreate = 1     \--->         zeModuleDestroy = 1
    //                 zeKernelCreate = 1     \--->         zeKernelDestroy = 1
    //              zeEventPoolCreate = 1     \--->      zeEventPoolDestroy = 1
    //   zeCommandListCreateImmediate = 1     |
    //            zeCommandListCreate = 1     \--->    zeCommandListDestroy = 1  ---> LEAK = 1
    //                  zeEventCreate = 2     \--->          zeEventDestroy = 2
    //                  zeFenceCreate = 1     \--->          zeFenceDestroy = 1
    //                  zeImageCreate = 0     \--->          zeImageDestroy = 0
    //                zeSamplerCreate = 0     \--->        zeSamplerDestroy = 0
    //               zeMemAllocDevice = 0     |
    //                 zeMemAllocHost = 1     |
    //               zeMemAllocShared = 0     \--->               zeMemFree = 1
    //
    // clang-format on

    fprintf(stderr, "ZE_DEBUG=%d: check balance of create/destroy calls\n",
            ZE_DEBUG_CALL_COUNT);
    fprintf(stderr,
            "----------------------------------------------------------\n");
    for (const auto &Row : CreateDestroySet) {
      int diff = 0;
      for (auto I = Row.begin(); I != Row.end();) {
        const char *ZeName = *I;
        const auto &ZeCount = (*ZeCallCount)[*I];

        bool First = (I == Row.begin());
        bool Last = (++I == Row.end());

        if (Last) {
          fprintf(stderr, " \\--->");
          diff -= ZeCount;
        } else {
          diff += ZeCount;
          if (!First) {
            fprintf(stderr, " | \n");
          }
        }

        fprintf(stderr, "%30s = %-5d", ZeName, ZeCount);
      }

      if (diff)
        fprintf(stderr, " ---> LEAK = %d", diff);
      fprintf(stderr, "\n");
    }

    ZeCallCount->clear();
    delete ZeCallCount;
    ZeCallCount = nullptr;
  }
  return PI_SUCCESS;
}

} // extern "C"<|MERGE_RESOLUTION|>--- conflicted
+++ resolved
@@ -46,19 +46,18 @@
   return SerializeModeValue;
 }();
 
-<<<<<<< HEAD
 // This is an experimental option to test performance of device to device copy
 // operations on copy engines (versus compute engine)
 static const bool UseCopyEngineForD2DCopy = [] {
   const char *CopyEngineForD2DCopy =
       std::getenv("SYCL_PI_LEVEL_ZERO_USE_COPY_ENGINE_FOR_D2D_COPY");
   return (CopyEngineForD2DCopy && (std::stoi(CopyEngineForD2DCopy) != 0));
-=======
+}();
+
 static const bool CopyEngineRequested = [] {
   const char *CopyEngine = std::getenv("SYCL_PI_LEVEL_ZERO_USE_COPY_ENGINE");
   bool UseCopyEngine = (!CopyEngine || (std::stoi(CopyEngine) != 0));
   return UseCopyEngine;
->>>>>>> a4165b35
 }();
 
 // This class encapsulates actions taken along with a call to Level Zero API.
