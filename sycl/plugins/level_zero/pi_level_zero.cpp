//===-------- pi_level_zero.cpp - Level Zero Plugin --------------------==//
//
// Part of the LLVM Project, under the Apache License v2.0 with LLVM Exceptions.
// See https://llvm.org/LICENSE.txt for license information.
// SPDX-License-Identifier: Apache-2.0 WITH LLVM-exception
//
//===------------------------------------------------------------------===//

/// \file pi_level_zero.cpp
/// Implementation of Level Zero Plugin.
///
/// \ingroup sycl_pi_level_zero

#include "pi_level_zero.hpp"
#include <algorithm>
#include <cstdarg>
#include <cstdio>
#include <cstring>
#include <memory>
#include <set>
#include <sstream>
#include <string>
#include <sycl/detail/pi.h>
#include <sycl/detail/spinlock.hpp>
#include <utility>

#include <zet_api.h>

#include "ur/usm_allocator_config.hpp"
#include "ur_bindings.hpp"

extern "C" {
// Forward declarartions.
static pi_result piQueueReleaseInternal(pi_queue Queue);
static pi_result piEventReleaseInternal(pi_event Event);
static pi_result EventCreate(pi_context Context, pi_queue Queue,
                             bool HostVisible, pi_event *RetEvent);
}

// Defined in tracing.cpp
void enableZeTracing();
void disableZeTracing();

namespace {

// This is an experimental option to test performance of device to device copy
// operations on copy engines (versus compute engine)
static const bool UseCopyEngineForD2DCopy = [] {
  const char *CopyEngineForD2DCopy =
      std::getenv("SYCL_PI_LEVEL_ZERO_USE_COPY_ENGINE_FOR_D2D_COPY");
  return (CopyEngineForD2DCopy && (std::stoi(CopyEngineForD2DCopy) != 0));
}();

// This is an experimental option that allows the use of copy engine, if
// available in the device, in Level Zero plugin for copy operations submitted
// to an in-order queue. The default is 1.
static const bool UseCopyEngineForInOrderQueue = [] {
  const char *CopyEngineForInOrderQueue =
      std::getenv("SYCL_PI_LEVEL_ZERO_USE_COPY_ENGINE_FOR_IN_ORDER_QUEUE");
  return (!CopyEngineForInOrderQueue ||
          (std::stoi(CopyEngineForInOrderQueue) != 0));
}();

// This is an experimental option that allows the use of multiple command lists
// when submitting barriers. The default is 0.
static const bool UseMultipleCmdlistBarriers = [] {
  const char *UseMultipleCmdlistBarriersFlag =
      std::getenv("SYCL_PI_LEVEL_ZERO_USE_MULTIPLE_COMMANDLIST_BARRIERS");
  if (!UseMultipleCmdlistBarriersFlag)
    return true;
  return std::stoi(UseMultipleCmdlistBarriersFlag) > 0;
}();

// This is an experimental option that allows to disable caching of events in
// the context.
static const bool DisableEventsCaching = [] {
  const char *DisableEventsCachingFlag =
      std::getenv("SYCL_PI_LEVEL_ZERO_DISABLE_EVENTS_CACHING");
  if (!DisableEventsCachingFlag)
    return false;
  return std::stoi(DisableEventsCachingFlag) != 0;
}();

// This is an experimental option that allows reset and reuse of uncompleted
// events in the in-order queue with discard_events property.
static const bool ReuseDiscardedEvents = [] {
  const char *ReuseDiscardedEventsFlag =
      std::getenv("SYCL_PI_LEVEL_ZERO_REUSE_DISCARDED_EVENTS");
  if (!ReuseDiscardedEventsFlag)
    return true;
  return std::stoi(ReuseDiscardedEventsFlag) > 0;
}();

// Controls support of the indirect access kernels and deferred memory release.
static const bool IndirectAccessTrackingEnabled = [] {
  return std::getenv("SYCL_PI_LEVEL_ZERO_TRACK_INDIRECT_ACCESS_MEMORY") !=
         nullptr;
}();

// Due to a bug with 2D memory copy to and from non-USM pointers, this option is
// disabled by default.
static const bool UseMemcpy2DOperations = [] {
  const char *UseMemcpy2DOperationsFlag =
      std::getenv("SYCL_PI_LEVEL_ZERO_USE_NATIVE_USM_MEMCPY2D");
  if (!UseMemcpy2DOperationsFlag)
    return false;
  return std::stoi(UseMemcpy2DOperationsFlag) > 0;
}();

static usm_settings::USMAllocatorConfig USMAllocatorConfigInstance;

// Map from L0 to PI result.
static inline pi_result mapError(ze_result_t Result) {
  return ur2piResult(ze2urResult(Result));
}

// Trace a call to Level-Zero RT
#define ZE_CALL(ZeName, ZeArgs)                                                \
  {                                                                            \
    ze_result_t ZeResult = ZeName ZeArgs;                                      \
    if (auto Result = ZeCall().doCall(ZeResult, #ZeName, #ZeArgs, true))       \
      return mapError(Result);                                                 \
  }

// Trace an internal PI call; returns in case of an error.
#define PI_CALL(Call)                                                          \
  {                                                                            \
    if (PrintTrace)                                                            \
      fprintf(stderr, "PI ---> %s\n", #Call);                                  \
    pi_result Result = (Call);                                                 \
    if (Result != PI_SUCCESS)                                                  \
      return Result;                                                           \
  }

// Controls if we should choose doing eager initialization
// to make it happen on warmup paths and have the reportable
// paths be less likely affected.
//
static bool doEagerInit = [] {
  const char *EagerInit = std::getenv("SYCL_EAGER_INIT");
  return EagerInit ? std::atoi(EagerInit) != 0 : false;
}();

// Maximum number of events that can be present in an event ZePool is captured
// here. Setting it to 256 gave best possible performance for several
// benchmarks.
static const pi_uint32 MaxNumEventsPerPool = [] {
  const auto MaxNumEventsPerPoolEnv =
      std::getenv("ZE_MAX_NUMBER_OF_EVENTS_PER_EVENT_POOL");
  pi_uint32 Result =
      MaxNumEventsPerPoolEnv ? std::atoi(MaxNumEventsPerPoolEnv) : 256;
  if (Result <= 0)
    Result = 256;
  return Result;
}();

// Helper function to implement zeHostSynchronize.
// The behavior is to avoid infinite wait during host sync under ZE_DEBUG.
// This allows for a much more responsive debugging of hangs.
//
template <typename T, typename Func>
ze_result_t zeHostSynchronizeImpl(Func Api, T Handle) {
  if (!UrL0Debug) {
    return Api(Handle, UINT64_MAX);
  }

  ze_result_t R;
  while ((R = Api(Handle, 1000)) == ZE_RESULT_NOT_READY)
    ;
  return R;
}

// Template function to do various types of host synchronizations.
// This is intended to be used instead of direct calls to specific
// Level-Zero synchronization APIs.
//
template <typename T> ze_result_t zeHostSynchronize(T Handle);
template <> ze_result_t zeHostSynchronize(ze_event_handle_t Handle) {
  return zeHostSynchronizeImpl(zeEventHostSynchronize, Handle);
}
template <> ze_result_t zeHostSynchronize(ze_command_queue_handle_t Handle) {
  return zeHostSynchronizeImpl(zeCommandQueueSynchronize, Handle);
}

} // anonymous namespace

// SYCL_PI_LEVEL_ZERO_USE_COMPUTE_ENGINE can be set to an integer (>=0) in
// which case all compute commands will be submitted to the command-queue
// with the given index in the compute command group. If it is instead set
// to negative then all available compute engines may be used.
//
// The default value is "0".
//
static const std::pair<int, int> getRangeOfAllowedComputeEngines() {
  static const char *EnvVar =
      std::getenv("SYCL_PI_LEVEL_ZERO_USE_COMPUTE_ENGINE");
  // If the environment variable is not set only use "0" CCS for now.
  // TODO: allow all CCSs when HW support is complete.
  if (!EnvVar)
    return std::pair<int, int>(0, 0);

  auto EnvVarValue = std::atoi(EnvVar);
  if (EnvVarValue >= 0) {
    return std::pair<int, int>(EnvVarValue, EnvVarValue);
  }

  return std::pair<int, int>(0, INT_MAX);
}

pi_platform _pi_context::getPlatform() const { return Devices[0]->Platform; }

bool _pi_context::isValidDevice(pi_device Device) const {
  while (Device) {
    if (std::find(Devices.begin(), Devices.end(), Device) != Devices.end())
      return true;
    Device = Device->RootDevice;
  }
  return false;
}

pi_result
_pi_context::getFreeSlotInExistingOrNewPool(ze_event_pool_handle_t &Pool,
                                            size_t &Index, bool HostVisible,
                                            bool ProfilingEnabled) {
  // Lock while updating event pool machinery.
  std::scoped_lock<ur_mutex> Lock(ZeEventPoolCacheMutex);

  std::list<ze_event_pool_handle_t> *ZePoolCache =
      getZeEventPoolCache(HostVisible, ProfilingEnabled);

  if (!ZePoolCache->empty()) {
    if (NumEventsAvailableInEventPool[ZePoolCache->front()] == 0) {
      if (DisableEventsCaching) {
        // Remove full pool from the cache if events caching is disabled.
        ZePoolCache->erase(ZePoolCache->begin());
      } else {
        // If event caching is enabled then we don't destroy events so there is
        // no need to remove pool from the cache and add it back when it has
        // available slots. Just keep it in the tail of the cache so that all
        // pools can be destroyed during context destruction.
        ZePoolCache->push_front(nullptr);
      }
    }
  }
  if (ZePoolCache->empty()) {
    ZePoolCache->push_back(nullptr);
  }

  // We shall be adding an event to the front pool.
  ze_event_pool_handle_t *ZePool = &ZePoolCache->front();
  Index = 0;
  // Create one event ZePool per MaxNumEventsPerPool events
  if (*ZePool == nullptr) {
    ZeStruct<ze_event_pool_desc_t> ZeEventPoolDesc;
    ZeEventPoolDesc.count = MaxNumEventsPerPool;
    ZeEventPoolDesc.flags = 0;
    if (HostVisible)
      ZeEventPoolDesc.flags |= ZE_EVENT_POOL_FLAG_HOST_VISIBLE;
    if (ProfilingEnabled)
      ZeEventPoolDesc.flags |= ZE_EVENT_POOL_FLAG_KERNEL_TIMESTAMP;
    urPrint("ze_event_pool_desc_t flags set to: %d\n", ZeEventPoolDesc.flags);

    std::vector<ze_device_handle_t> ZeDevices;
    std::for_each(Devices.begin(), Devices.end(), [&](const pi_device &D) {
      ZeDevices.push_back(D->ZeDevice);
    });

    ZE_CALL(zeEventPoolCreate, (ZeContext, &ZeEventPoolDesc, ZeDevices.size(),
                                &ZeDevices[0], ZePool));
    NumEventsAvailableInEventPool[*ZePool] = MaxNumEventsPerPool - 1;
    NumEventsUnreleasedInEventPool[*ZePool] = 1;
  } else {
    Index = MaxNumEventsPerPool - NumEventsAvailableInEventPool[*ZePool];
    --NumEventsAvailableInEventPool[*ZePool];
    ++NumEventsUnreleasedInEventPool[*ZePool];
  }
  Pool = *ZePool;
  return PI_SUCCESS;
}

pi_result _pi_context::decrementUnreleasedEventsInPool(pi_event Event) {
  std::shared_lock<ur_shared_mutex> EventLock(Event->Mutex, std::defer_lock);
  std::scoped_lock<ur_mutex, std::shared_lock<ur_shared_mutex>> LockAll(
      ZeEventPoolCacheMutex, EventLock);
  if (!Event->ZeEventPool) {
    // This must be an interop event created on a users's pool.
    // Do nothing.
    return PI_SUCCESS;
  }

  std::list<ze_event_pool_handle_t> *ZePoolCache =
      getZeEventPoolCache(Event->isHostVisible(), Event->isProfilingEnabled());

  // Put the empty pool to the cache of the pools.
  if (NumEventsUnreleasedInEventPool[Event->ZeEventPool] == 0)
    die("Invalid event release: event pool doesn't have unreleased events");
  if (--NumEventsUnreleasedInEventPool[Event->ZeEventPool] == 0) {
    if (ZePoolCache->front() != Event->ZeEventPool) {
      ZePoolCache->push_back(Event->ZeEventPool);
    }
    NumEventsAvailableInEventPool[Event->ZeEventPool] = MaxNumEventsPerPool;
  }

  return PI_SUCCESS;
}

// Forward declarations
static pi_result enqueueMemCopyHelper(pi_command_type CommandType,
                                      pi_queue Queue, void *Dst,
                                      pi_bool BlockingWrite, size_t Size,
                                      const void *Src,
                                      pi_uint32 NumEventsInWaitList,
                                      const pi_event *EventWaitList,
                                      pi_event *Event, bool PreferCopyEngine);

static pi_result enqueueMemCopyRectHelper(
    pi_command_type CommandType, pi_queue Queue, const void *SrcBuffer,
    void *DstBuffer, pi_buff_rect_offset SrcOrigin,
    pi_buff_rect_offset DstOrigin, pi_buff_rect_region Region,
    size_t SrcRowPitch, size_t DstRowPitch, size_t SrcSlicePitch,
    size_t DstSlicePitch, pi_bool Blocking, pi_uint32 NumEventsInWaitList,
    const pi_event *EventWaitList, pi_event *Event,
    bool PreferCopyEngine = false);

bool _pi_queue::doReuseDiscardedEvents() {
  return ReuseDiscardedEvents && isInOrderQueue() && isDiscardEvents();
}

pi_result _pi_queue::resetDiscardedEvent(pi_command_list_ptr_t CommandList) {
  if (LastCommandEvent && LastCommandEvent->IsDiscarded) {
    ZE_CALL(zeCommandListAppendBarrier,
            (CommandList->first, nullptr, 1, &(LastCommandEvent->ZeEvent)));
    ZE_CALL(zeCommandListAppendEventReset,
            (CommandList->first, LastCommandEvent->ZeEvent));

    // Create new pi_event but with the same ze_event_handle_t. We are going
    // to use this pi_event for the next command with discarded event.
    pi_event PiEvent;
    try {
      PiEvent = new _pi_event(LastCommandEvent->ZeEvent,
                              LastCommandEvent->ZeEventPool, Context,
                              PI_COMMAND_TYPE_USER, true);
    } catch (const std::bad_alloc &) {
      return PI_ERROR_OUT_OF_HOST_MEMORY;
    } catch (...) {
      return PI_ERROR_UNKNOWN;
    }

    if (LastCommandEvent->isHostVisible())
      PiEvent->HostVisibleEvent = PiEvent;

    PI_CALL(addEventToQueueCache(PiEvent));
  }

  return PI_SUCCESS;
}

// This helper function creates a pi_event and associate a pi_queue.
// Note that the caller of this function must have acquired lock on the Queue
// that is passed in.
// \param Queue pi_queue to associate with a new event.
// \param Event a pointer to hold the newly created pi_event
// \param CommandType various command type determined by the caller
// \param CommandList is the command list where the event is added
// \param IsInternal tells if the event is internal, i.e. visible in the L0
//        plugin only.
// \param HostVisible tells if the event must be created in the
//        host-visible pool. If not set then this function will decide.
inline static pi_result
createEventAndAssociateQueue(pi_queue Queue, pi_event *Event,
                             pi_command_type CommandType,
                             pi_command_list_ptr_t CommandList, bool IsInternal,
                             std::optional<bool> HostVisible = std::nullopt) {

  if (!HostVisible.has_value()) {
    // Internal/discarded events do not need host-scope visibility.
    HostVisible =
        IsInternal ? false : Queue->Device->ZeEventsScope == AllHostVisible;
  }

  // If event is discarded then try to get event from the queue cache.
  *Event =
      IsInternal ? Queue->getEventFromQueueCache(HostVisible.value()) : nullptr;

  if (*Event == nullptr)
    PI_CALL(EventCreate(Queue->Context, Queue, HostVisible.value(), Event));

  (*Event)->Queue = Queue;
  (*Event)->CommandType = CommandType;
  (*Event)->IsDiscarded = IsInternal;
  (*Event)->CommandList = CommandList;
  // Discarded event doesn't own ze_event, it is used by multiple pi_event
  // objects. We destroy corresponding ze_event by releasing events from the
  // events cache at queue destruction. Event in the cache owns the Level Zero
  // event.
  if (IsInternal)
    (*Event)->OwnZeEvent = false;

  // Append this Event to the CommandList, if any
  if (CommandList != Queue->CommandListMap.end()) {
    CommandList->second.append(*Event);
    (*Event)->RefCount.increment();
  }

  // We need to increment the reference counter here to avoid pi_queue
  // being released before the associated pi_event is released because
  // piEventRelease requires access to the associated pi_queue.
  // In piEventRelease, the reference counter of the Queue is decremented
  // to release it.
  Queue->RefCount.increment();

  // SYCL RT does not track completion of the events, so it could
  // release a PI event as soon as that's not being waited in the app.
  // But we have to ensure that the event is not destroyed before
  // it is really signalled, so retain it explicitly here and
  // release in CleanupCompletedEvent(Event).
  // If the event is internal then don't increment the reference count as this
  // event will not be waited/released by SYCL RT, so it must be destroyed by
  // EventRelease in resetCommandList.
  if (!IsInternal)
    PI_CALL(piEventRetain(*Event));

  return PI_SUCCESS;
}

pi_result _pi_queue::signalEventFromCmdListIfLastEventDiscarded(
    pi_command_list_ptr_t CommandList) {
  // We signal new event at the end of command list only if we have queue with
  // discard_events property and the last command event is discarded.
  if (!(doReuseDiscardedEvents() && LastCommandEvent &&
        LastCommandEvent->IsDiscarded))
    return PI_SUCCESS;

  // NOTE: We create this "glue" event not as internal so it is not
  // participating in the discarded events reset/reuse logic, but
  // with no host-visibility since it is not going to be waited
  // from the host.
  pi_event Event;
  PI_CALL(createEventAndAssociateQueue(
      this, &Event, PI_COMMAND_TYPE_USER, CommandList,
      /* IsInternal */ false, /* HostVisible */ false));
  PI_CALL(piEventReleaseInternal(Event));
  LastCommandEvent = Event;

  ZE_CALL(zeCommandListAppendSignalEvent, (CommandList->first, Event->ZeEvent));
  return PI_SUCCESS;
}

pi_event _pi_queue::getEventFromQueueCache(bool HostVisible) {
  auto Cache = HostVisible ? &EventCaches[0] : &EventCaches[1];

  // If we don't have any events, return nullptr.
  // If we have only a single event then it was used by the last command and we
  // can't use it now because we have to enforce round robin between two events.
  if (Cache->size() < 2)
    return nullptr;

  // If there are two events then return an event from the beginning of the list
  // since event of the last command is added to the end of the list.
  auto It = Cache->begin();
  pi_event RetEvent = *It;
  Cache->erase(It);
  return RetEvent;
}

pi_result _pi_queue::addEventToQueueCache(pi_event Event) {
  auto Cache = Event->isHostVisible() ? &EventCaches[0] : &EventCaches[1];
  Cache->emplace_back(Event);
  return PI_SUCCESS;
}

// Get value of the threshold for number of events in immediate command lists.
// If number of events in the immediate command list exceeds this threshold then
// cleanup process for those events is executed.
static const size_t ImmCmdListsEventCleanupThreshold = [] {
  const char *ImmCmdListsEventCleanupThresholdStr = std::getenv(
      "SYCL_PI_LEVEL_ZERO_IMMEDIATE_COMMANDLISTS_EVENT_CLEANUP_THRESHOLD");
  static constexpr int Default = 20;
  if (!ImmCmdListsEventCleanupThresholdStr)
    return Default;

  int Threshold = std::atoi(ImmCmdListsEventCleanupThresholdStr);

  // Basically disable threshold if negative value is provided.
  if (Threshold < 0)
    return INT_MAX;

  return Threshold;
}();

// Get value of the threshold for number of active command lists allowed before
// we start heuristically cleaning them up.
static const size_t CmdListsCleanupThreshold = [] {
  const char *CmdListsCleanupThresholdStr =
      std::getenv("SYCL_PI_LEVEL_ZERO_COMMANDLISTS_CLEANUP_THRESHOLD");
  static constexpr int Default = 20;
  if (!CmdListsCleanupThresholdStr)
    return Default;

  int Threshold = std::atoi(CmdListsCleanupThresholdStr);

  // Basically disable threshold if negative value is provided.
  if (Threshold < 0)
    return INT_MAX;

  return Threshold;
}();

pi_device _pi_context::getRootDevice() const {
  assert(Devices.size() > 0);

  if (Devices.size() == 1)
    return Devices[0];

  // Check if we have context with subdevices of the same device (context
  // may include root device itself as well)
  pi_device ContextRootDevice =
      Devices[0]->RootDevice ? Devices[0]->RootDevice : Devices[0];

  // For context with sub subdevices, the ContextRootDevice might still
  // not be the root device.
  // Check whether the ContextRootDevice is the subdevice or root device.
  if (ContextRootDevice->isSubDevice()) {
    ContextRootDevice = ContextRootDevice->RootDevice;
  }

  for (auto &Device : Devices) {
    if ((!Device->RootDevice && Device != ContextRootDevice) ||
        (Device->RootDevice && Device->RootDevice != ContextRootDevice)) {
      ContextRootDevice = nullptr;
      break;
    }
  }
  return ContextRootDevice;
}

pi_result _pi_context::initialize() {

  // Helper lambda to create various USM allocators for a device.
  // Note that the CCS devices and their respective subdevices share a
  // common ze_device_handle and therefore, also share USM allocators.
  auto createUSMAllocators = [this](pi_device Device) {
    SharedMemAllocContexts.emplace(
        std::piecewise_construct, std::make_tuple(Device->ZeDevice),
        std::make_tuple(
            std::unique_ptr<SystemMemory>(
                new USMSharedMemoryAlloc(this, Device)),
            USMAllocatorConfigInstance.Configs[usm_settings::MemType::Shared]));

    SharedReadOnlyMemAllocContexts.emplace(
        std::piecewise_construct, std::make_tuple(Device->ZeDevice),
        std::make_tuple(std::unique_ptr<SystemMemory>(
                            new USMSharedReadOnlyMemoryAlloc(this, Device)),
                        USMAllocatorConfigInstance
                            .Configs[usm_settings::MemType::SharedReadOnly]));

    DeviceMemAllocContexts.emplace(
        std::piecewise_construct, std::make_tuple(Device->ZeDevice),
        std::make_tuple(
            std::unique_ptr<SystemMemory>(
                new USMDeviceMemoryAlloc(this, Device)),
            USMAllocatorConfigInstance.Configs[usm_settings::MemType::Device]));
  };

  // Recursive helper to call createUSMAllocators for all sub-devices
  std::function<void(pi_device)> createUSMAllocatorsRecursive;
  createUSMAllocatorsRecursive =
      [createUSMAllocators,
       &createUSMAllocatorsRecursive](pi_device Device) -> void {
    createUSMAllocators(Device);
    for (auto &SubDevice : Device->SubDevices)
      createUSMAllocatorsRecursive(SubDevice);
  };

  // Create USM allocator context for each pair (device, context).
  //
  for (auto &Device : Devices) {
    createUSMAllocatorsRecursive(Device);
  }
  // Create USM allocator context for host. Device and Shared USM allocations
  // are device-specific. Host allocations are not device-dependent therefore
  // we don't need a map with device as key.
  HostMemAllocContext = std::make_unique<USMAllocContext>(
      std::unique_ptr<SystemMemory>(new USMHostMemoryAlloc(this)),
      USMAllocatorConfigInstance.Configs[usm_settings::MemType::Host]);

  // We may allocate memory to this root device so create allocators.
  if (SingleRootDevice &&
      DeviceMemAllocContexts.find(SingleRootDevice->ZeDevice) ==
          DeviceMemAllocContexts.end()) {
    createUSMAllocators(SingleRootDevice);
  }

  // Create the immediate command list to be used for initializations.
  // Created as synchronous so level-zero performs implicit synchronization and
  // there is no need to query for completion in the plugin
  //
  // TODO: we use Device[0] here as the single immediate command-list
  // for buffer creation and migration. Initialization is in
  // in sync and is always performed to Devices[0] as well but
  // D2D migartion, if no P2P, is broken since it should use
  // immediate command-list for the specfic devices, and this single one.
  //
  pi_device Device = SingleRootDevice ? SingleRootDevice : Devices[0];

  // Prefer to use copy engine for initialization copies,
  // if available and allowed (main copy engine with index 0).
  ZeStruct<ze_command_queue_desc_t> ZeCommandQueueDesc;
  const auto &Range = getRangeOfAllowedCopyEngines((ur_device_handle_t)Device);
  ZeCommandQueueDesc.ordinal =
      Device->QueueGroup[_pi_device::queue_group_info_t::Compute].ZeOrdinal;
  if (Range.first >= 0 &&
      Device->QueueGroup[_pi_device::queue_group_info_t::MainCopy].ZeOrdinal !=
          -1)
    ZeCommandQueueDesc.ordinal =
        Device->QueueGroup[_pi_device::queue_group_info_t::MainCopy].ZeOrdinal;

  ZeCommandQueueDesc.index = 0;
  ZeCommandQueueDesc.mode = ZE_COMMAND_QUEUE_MODE_SYNCHRONOUS;
  ZE_CALL(
      zeCommandListCreateImmediate,
      (ZeContext, Device->ZeDevice, &ZeCommandQueueDesc, &ZeCommandListInit));
  return PI_SUCCESS;
}

pi_result _pi_context::finalize() {
  // This function is called when pi_context is deallocated, piContextRelease.
  // There could be some memory that may have not been deallocated.
  // For example, event and event pool caches would be still alive.

  if (!DisableEventsCaching) {
    std::scoped_lock<ur_mutex> Lock(EventCacheMutex);
    for (auto &EventCache : EventCaches) {
      for (auto &Event : EventCache) {
        auto ZeResult = ZE_CALL_NOCHECK(zeEventDestroy, (Event->ZeEvent));
        // Gracefully handle the case that L0 was already unloaded.
        if (ZeResult && ZeResult != ZE_RESULT_ERROR_UNINITIALIZED)
          return mapError(ZeResult);

        delete Event;
      }
      EventCache.clear();
    }
  }
  {
    std::scoped_lock<ur_mutex> Lock(ZeEventPoolCacheMutex);
    for (auto &ZePoolCache : ZeEventPoolCache) {
      for (auto &ZePool : ZePoolCache) {
        auto ZeResult = ZE_CALL_NOCHECK(zeEventPoolDestroy, (ZePool));
        // Gracefully handle the case that L0 was already unloaded.
        if (ZeResult && ZeResult != ZE_RESULT_ERROR_UNINITIALIZED)
          return mapError(ZeResult);
      }
      ZePoolCache.clear();
    }
  }

  // Destroy the command list used for initializations
  auto ZeResult = ZE_CALL_NOCHECK(zeCommandListDestroy, (ZeCommandListInit));
  // Gracefully handle the case that L0 was already unloaded.
  if (ZeResult && ZeResult != ZE_RESULT_ERROR_UNINITIALIZED)
    return mapError(ZeResult);

  std::scoped_lock<ur_mutex> Lock(ZeCommandListCacheMutex);
  for (auto &List : ZeComputeCommandListCache) {
    for (ze_command_list_handle_t &ZeCommandList : List.second) {
      if (ZeCommandList) {
        auto ZeResult = ZE_CALL_NOCHECK(zeCommandListDestroy, (ZeCommandList));
        // Gracefully handle the case that L0 was already unloaded.
        if (ZeResult && ZeResult != ZE_RESULT_ERROR_UNINITIALIZED)
          return mapError(ZeResult);
      }
    }
  }
  for (auto &List : ZeCopyCommandListCache) {
    for (ze_command_list_handle_t &ZeCommandList : List.second) {
      if (ZeCommandList) {
        auto ZeResult = ZE_CALL_NOCHECK(zeCommandListDestroy, (ZeCommandList));
        // Gracefully handle the case that L0 was already unloaded.
        if (ZeResult && ZeResult != ZE_RESULT_ERROR_UNINITIALIZED)
          return mapError(ZeResult);
      }
    }
  }
  return PI_SUCCESS;
}

bool pi_command_list_info_t::isCopy(pi_queue Queue) const {
  return ZeQueueGroupOrdinal !=
         (uint32_t)Queue->Device
             ->QueueGroup[_pi_device::queue_group_info_t::type::Compute]
             .ZeOrdinal;
}

bool _pi_queue::isInOrderQueue() const {
  // If out-of-order queue property is not set, then this is a in-order queue.
  return ((this->Properties & PI_QUEUE_FLAG_OUT_OF_ORDER_EXEC_MODE_ENABLE) ==
          0);
}

bool _pi_queue::isDiscardEvents() const {
  return ((this->Properties & PI_EXT_ONEAPI_QUEUE_FLAG_DISCARD_EVENTS) != 0);
}

bool _pi_queue::isPriorityLow() const {
  return ((this->Properties & PI_EXT_ONEAPI_QUEUE_FLAG_PRIORITY_LOW) != 0);
}

bool _pi_queue::isPriorityHigh() const {
  return ((this->Properties & PI_EXT_ONEAPI_QUEUE_FLAG_PRIORITY_HIGH) != 0);
}

pi_result _pi_queue::resetCommandList(pi_command_list_ptr_t CommandList,
                                      bool MakeAvailable,
                                      std::vector<pi_event> &EventListToCleanup,
                                      bool CheckStatus) {
  bool UseCopyEngine = CommandList->second.isCopy(this);

  // Immediate commandlists do not have an associated fence.
  if (CommandList->second.ZeFence != nullptr) {
    // Fence had been signalled meaning the associated command-list completed.
    // Reset the fence and put the command list into a cache for reuse in PI
    // calls.
    ZE_CALL(zeFenceReset, (CommandList->second.ZeFence));
    ZE_CALL(zeCommandListReset, (CommandList->first));
    CommandList->second.ZeFenceInUse = false;
    CommandList->second.IsClosed = false;
  }

  auto &EventList = CommandList->second.EventList;
  // Check if standard commandlist or fully synced in-order queue.
  // If one of those conditions is met then we are sure that all events are
  // completed so we don't need to check event status.
  if (!CheckStatus || CommandList->second.ZeFence != nullptr ||
      (isInOrderQueue() && !LastCommandEvent)) {
    // Remember all the events in this command list which needs to be
    // released/cleaned up and clear event list associated with command list.
    std::move(std::begin(EventList), std::end(EventList),
              std::back_inserter(EventListToCleanup));
    EventList.clear();
  } else if (!isDiscardEvents()) {
    // For immediate commandlist reset only those events that have signalled.
    // If events in the queue are discarded then we can't check their status.
    for (auto it = EventList.begin(); it != EventList.end();) {
      std::scoped_lock<ur_shared_mutex> EventLock((*it)->Mutex);
      ze_result_t ZeResult =
          (*it)->Completed
              ? ZE_RESULT_SUCCESS
              : ZE_CALL_NOCHECK(zeEventQueryStatus, ((*it)->ZeEvent));
      // Break early as soon as we found first incomplete event because next
      // events are submitted even later. We are not trying to find all
      // completed events here because it may be costly. I.e. we are checking
      // only elements which are most likely completed because they were
      // submitted earlier. It is guaranteed that all events will be eventually
      // cleaned up at queue sync/release.
      if (ZeResult == ZE_RESULT_NOT_READY)
        break;

      if (ZeResult != ZE_RESULT_SUCCESS)
        return mapError(ZeResult);

      EventListToCleanup.push_back(std::move((*it)));
      it = EventList.erase(it);
    }
  }

  // Standard commandlists move in and out of the cache as they are recycled.
  // Immediate commandlists are always available.
  if (CommandList->second.ZeFence != nullptr && MakeAvailable) {
    std::scoped_lock<ur_mutex> Lock(this->Context->ZeCommandListCacheMutex);
    auto &ZeCommandListCache =
        UseCopyEngine
            ? this->Context->ZeCopyCommandListCache[this->Device->ZeDevice]
            : this->Context->ZeComputeCommandListCache[this->Device->ZeDevice];
    ZeCommandListCache.push_back(CommandList->first);
  }

  return PI_SUCCESS;
}

// Configuration of the command-list batching.
struct zeCommandListBatchConfig {
  // Default value of 0. This specifies to use dynamic batch size adjustment.
  // Other values will try to collect specified amount of commands.
  pi_uint32 Size{0};

  // If doing dynamic batching, specifies start batch size.
  pi_uint32 DynamicSizeStart{4};

  // The maximum size for dynamic batch.
  pi_uint32 DynamicSizeMax{64};

  // The step size for dynamic batch increases.
  pi_uint32 DynamicSizeStep{1};

  // Thresholds for when increase batch size (number of closed early is small
  // and number of closed full is high).
  pi_uint32 NumTimesClosedEarlyThreshold{3};
  pi_uint32 NumTimesClosedFullThreshold{8};

  // Tells the starting size of a batch.
  pi_uint32 startSize() const { return Size > 0 ? Size : DynamicSizeStart; }
  // Tells is we are doing dynamic batch size adjustment.
  bool dynamic() const { return Size == 0; }
};

// Helper function to initialize static variables that holds batch config info
// for compute and copy command batching.
static const zeCommandListBatchConfig ZeCommandListBatchConfig(bool IsCopy) {
  zeCommandListBatchConfig Config{}; // default initialize

  // Default value of 0. This specifies to use dynamic batch size adjustment.
  const auto BatchSizeStr =
      (IsCopy) ? std::getenv("SYCL_PI_LEVEL_ZERO_COPY_BATCH_SIZE")
               : std::getenv("SYCL_PI_LEVEL_ZERO_BATCH_SIZE");
  if (BatchSizeStr) {
    pi_int32 BatchSizeStrVal = std::atoi(BatchSizeStr);
    // Level Zero may only support a limted number of commands per command
    // list.  The actual upper limit is not specified by the Level Zero
    // Specification.  For now we allow an arbitrary upper limit.
    if (BatchSizeStrVal > 0) {
      Config.Size = BatchSizeStrVal;
    } else if (BatchSizeStrVal == 0) {
      Config.Size = 0;
      // We are requested to do dynamic batching. Collect specifics, if any.
      // The extended format supported is ":" separated values.
      //
      // NOTE: these extra settings are experimental and are intended to
      // be used only for finding a better default heuristic.
      //
      std::string BatchConfig(BatchSizeStr);
      size_t Ord = 0;
      size_t Pos = 0;
      while (true) {
        if (++Ord > 5)
          break;

        Pos = BatchConfig.find(":", Pos);
        if (Pos == std::string::npos)
          break;
        ++Pos; // past the ":"

        pi_uint32 Val;
        try {
          Val = std::stoi(BatchConfig.substr(Pos));
        } catch (...) {
          if (IsCopy)
            urPrint(
                "SYCL_PI_LEVEL_ZERO_COPY_BATCH_SIZE: failed to parse value\n");
          else
            urPrint("SYCL_PI_LEVEL_ZERO_BATCH_SIZE: failed to parse value\n");
          break;
        }
        switch (Ord) {
        case 1:
          Config.DynamicSizeStart = Val;
          break;
        case 2:
          Config.DynamicSizeMax = Val;
          break;
        case 3:
          Config.DynamicSizeStep = Val;
          break;
        case 4:
          Config.NumTimesClosedEarlyThreshold = Val;
          break;
        case 5:
          Config.NumTimesClosedFullThreshold = Val;
          break;
        default:
          die("Unexpected batch config");
        }
        if (IsCopy)
          urPrint("SYCL_PI_LEVEL_ZERO_COPY_BATCH_SIZE: dynamic batch param "
                  "#%d: %d\n",
                  (int)Ord, (int)Val);
        else
          urPrint(
              "SYCL_PI_LEVEL_ZERO_BATCH_SIZE: dynamic batch param #%d: %d\n",
              (int)Ord, (int)Val);
      };

    } else {
      // Negative batch sizes are silently ignored.
      if (IsCopy)
        urPrint("SYCL_PI_LEVEL_ZERO_COPY_BATCH_SIZE: ignored negative value\n");
      else
        urPrint("SYCL_PI_LEVEL_ZERO_BATCH_SIZE: ignored negative value\n");
    }
  }
  return Config;
}

// Static variable that holds batch config info for compute command batching.
static const zeCommandListBatchConfig ZeCommandListBatchComputeConfig = [] {
  using IsCopy = bool;
  return ZeCommandListBatchConfig(IsCopy{false});
}();

// Static variable that holds batch config info for copy command batching.
static const zeCommandListBatchConfig ZeCommandListBatchCopyConfig = [] {
  using IsCopy = bool;
  return ZeCommandListBatchConfig(IsCopy{true});
}();

// Temporarily check whether immediate command list env var has been set. This
// affects default behavior of make_queue API.
static const bool ImmediateCommandlistEnvVarIsSet = [] {
  return std::getenv("SYCL_PI_LEVEL_ZERO_USE_IMMEDIATE_COMMANDLISTS");
}();

_pi_queue::_pi_queue(std::vector<ze_command_queue_handle_t> &ComputeQueues,
                     std::vector<ze_command_queue_handle_t> &CopyQueues,
                     pi_context Context, pi_device Device,
                     bool OwnZeCommandQueue,
                     pi_queue_properties PiQueueProperties,
                     int ForceComputeIndex, bool OldAPI)
    : Context{Context}, Device{Device}, OwnZeCommandQueue{OwnZeCommandQueue},
      Properties(PiQueueProperties) {

  // Set the type of commandlists the queue will use.
  bool Default = !ImmediateCommandlistEnvVarIsSet;
  UsingImmCmdLists = Device->useImmediateCommandLists();
  urPrint("ImmCmdList env var is set (%s), OldAPI (%s)\n",
          (ImmediateCommandlistEnvVarIsSet ? "YES" : "NO"),
          (OldAPI ? "YES" : "NO"));

  if (OldAPI && Default)
    // The default when called from pre-compiled binaries is to not use
    // immediate command lists.
    UsingImmCmdLists = false;
  urPrint("ImmCmdList setting (%s)\n", (UsingImmCmdLists ? "YES" : "NO"));

  // Compute group initialization.
  // First, see if the queue's device allows for round-robin or it is
  // fixed to one particular compute CCS (it is so for sub-sub-devices).
  auto &ComputeQueueGroupInfo = Device->QueueGroup[queue_type::Compute];
  pi_queue_group_t ComputeQueueGroup{this, queue_type::Compute};
  ComputeQueueGroup.ZeQueues = ComputeQueues;
  // Create space to hold immediate commandlists corresponding to the
  // ZeQueues
  if (UsingImmCmdLists) {
    ComputeQueueGroup.ImmCmdLists = std::vector<pi_command_list_ptr_t>(
        ComputeQueueGroup.ZeQueues.size(), CommandListMap.end());
  }
  if (ComputeQueueGroupInfo.ZeIndex >= 0) {
    // Sub-sub-device

    // sycl::ext::intel::property::queue::compute_index works with any
    // backend/device by allowing single zero index if multiple compute CCSes
    // are not supported. Sub-sub-device falls into the same bucket.
    assert(ForceComputeIndex <= 0);
    ComputeQueueGroup.LowerIndex = ComputeQueueGroupInfo.ZeIndex;
    ComputeQueueGroup.UpperIndex = ComputeQueueGroupInfo.ZeIndex;
    ComputeQueueGroup.NextIndex = ComputeQueueGroupInfo.ZeIndex;
  } else if (ForceComputeIndex >= 0) {
    ComputeQueueGroup.LowerIndex = ForceComputeIndex;
    ComputeQueueGroup.UpperIndex = ForceComputeIndex;
    ComputeQueueGroup.NextIndex = ForceComputeIndex;
  } else {
    // Set-up to round-robin across allowed range of engines.
    uint32_t FilterLowerIndex = getRangeOfAllowedComputeEngines().first;
    uint32_t FilterUpperIndex = getRangeOfAllowedComputeEngines().second;
    FilterUpperIndex = std::min((size_t)FilterUpperIndex,
                                FilterLowerIndex + ComputeQueues.size() - 1);
    if (FilterLowerIndex <= FilterUpperIndex) {
      ComputeQueueGroup.LowerIndex = FilterLowerIndex;
      ComputeQueueGroup.UpperIndex = FilterUpperIndex;
      ComputeQueueGroup.NextIndex = ComputeQueueGroup.LowerIndex;
    } else {
      die("No compute queue available/allowed.");
    }
  }
  if (UsingImmCmdLists) {
    // Create space to hold immediate commandlists corresponding to the
    // ZeQueues
    ComputeQueueGroup.ImmCmdLists = std::vector<pi_command_list_ptr_t>(
        ComputeQueueGroup.ZeQueues.size(), CommandListMap.end());
  }
  ComputeQueueGroupsByTID.set(ComputeQueueGroup);

  // Copy group initialization.
  pi_queue_group_t CopyQueueGroup{this, queue_type::MainCopy};
  const auto &Range = getRangeOfAllowedCopyEngines((ur_device_handle_t)Device);
  if (Range.first < 0 || Range.second < 0) {
    // We are asked not to use copy engines, just do nothing.
    // Leave CopyQueueGroup.ZeQueues empty, and it won't be used.
  } else {
    uint32_t FilterLowerIndex = Range.first;
    uint32_t FilterUpperIndex = Range.second;
    FilterUpperIndex = std::min((size_t)FilterUpperIndex,
                                FilterLowerIndex + CopyQueues.size() - 1);
    if (FilterLowerIndex <= FilterUpperIndex) {
      CopyQueueGroup.ZeQueues = CopyQueues;
      CopyQueueGroup.LowerIndex = FilterLowerIndex;
      CopyQueueGroup.UpperIndex = FilterUpperIndex;
      CopyQueueGroup.NextIndex = CopyQueueGroup.LowerIndex;
      // Create space to hold immediate commandlists corresponding to the
      // ZeQueues
      if (UsingImmCmdLists) {
        CopyQueueGroup.ImmCmdLists = std::vector<pi_command_list_ptr_t>(
            CopyQueueGroup.ZeQueues.size(), CommandListMap.end());
      }
    }
  }
  CopyQueueGroupsByTID.set(CopyQueueGroup);

  // Initialize compute/copy command batches.
  ComputeCommandBatch.OpenCommandList = CommandListMap.end();
  CopyCommandBatch.OpenCommandList = CommandListMap.end();
  ComputeCommandBatch.QueueBatchSize =
      ZeCommandListBatchComputeConfig.startSize();
  CopyCommandBatch.QueueBatchSize = ZeCommandListBatchCopyConfig.startSize();
}

static pi_result CleanupCompletedEvent(pi_event Event,
                                       bool QueueLocked = false);

// Helper function to perform the necessary cleanup of the events from reset cmd
// list.
static pi_result
CleanupEventListFromResetCmdList(std::vector<pi_event> &EventListToCleanup,
                                 bool QueueLocked = false) {
  for (auto &Event : EventListToCleanup) {
    // We don't need to synchronize the events since the fence associated with
    // the command list was synchronized.
    {
      std::scoped_lock<ur_shared_mutex> EventLock(Event->Mutex);
      Event->Completed = true;
    }
    PI_CALL(CleanupCompletedEvent(Event, QueueLocked));
    // This event was removed from the command list, so decrement ref count
    // (it was incremented when they were added to the command list).
    PI_CALL(piEventReleaseInternal(Event));
  }
  return PI_SUCCESS;
}

/// @brief Cleanup events in the immediate lists of the queue.
/// @param Queue Queue where events need to be cleaned up.
/// @param QueueLocked Indicates if the queue mutex is locked by caller.
/// @param QueueSynced 'true' if queue was synchronized before the
/// call and no other commands were submitted after synchronization, 'false'
/// otherwise.
/// @param CompletedEvent Hint providing an event which was synchronized before
/// the call, in case of in-order queue it allows to cleanup all preceding
/// events.
/// @return PI_SUCCESS if successful, PI error code otherwise.
static pi_result CleanupEventsInImmCmdLists(pi_queue Queue,
                                            bool QueueLocked = false,
                                            bool QueueSynced = false,
                                            pi_event CompletedEvent = nullptr) {
  // Handle only immediate command lists here.
  if (!Queue || !Queue->UsingImmCmdLists)
    return PI_SUCCESS;

  std::vector<pi_event> EventListToCleanup;
  {
    std::unique_lock<ur_shared_mutex> QueueLock(Queue->Mutex, std::defer_lock);
    if (!QueueLocked)
      QueueLock.lock();
    // If queue is locked and fully synchronized then cleanup all events.
    // If queue is not locked then by this time there may be new submitted
    // commands so we can't do full cleanup.
    if (QueueLocked &&
        (QueueSynced || (Queue->isInOrderQueue() &&
                         (CompletedEvent == Queue->LastCommandEvent ||
                          !Queue->LastCommandEvent)))) {
      Queue->LastCommandEvent = nullptr;
      for (auto &&It = Queue->CommandListMap.begin();
           It != Queue->CommandListMap.end(); ++It) {
        PI_CALL(Queue->resetCommandList(It, true, EventListToCleanup,
                                        /* CheckStatus */ false));
      }
    } else if (Queue->isInOrderQueue() && CompletedEvent) {
      // If the queue is in-order and we have information about completed event
      // then cleanup all events in the command list preceding to CompletedEvent
      // including itself.

      // Check that the comleted event has associated command list.
      if (!(CompletedEvent->CommandList &&
            CompletedEvent->CommandList.value() != Queue->CommandListMap.end()))
        return PI_SUCCESS;

      auto &CmdListEvents =
          CompletedEvent->CommandList.value()->second.EventList;
      auto CompletedEventIt =
          std::find(CmdListEvents.begin(), CmdListEvents.end(), CompletedEvent);
      if (CompletedEventIt != CmdListEvents.end()) {
        // We can cleanup all events prior to the completed event in this
        // command list and completed event itself.
        // TODO: we can potentially cleanup more events here by finding
        // completed events on another command lists, but it is currently not
        // implemented.
        std::move(std::begin(CmdListEvents), CompletedEventIt + 1,
                  std::back_inserter(EventListToCleanup));
        CmdListEvents.erase(CmdListEvents.begin(), CompletedEventIt + 1);
      }
    } else {
      // Fallback to resetCommandList over all command lists.
      for (auto &&It = Queue->CommandListMap.begin();
           It != Queue->CommandListMap.end(); ++It) {
        PI_CALL(Queue->resetCommandList(It, true, EventListToCleanup,
                                        /* CheckStatus */ true));
      }
    }
  }
  PI_CALL(CleanupEventListFromResetCmdList(EventListToCleanup, QueueLocked));
  return PI_SUCCESS;
}

/// @brief Reset signalled command lists in the queue and put them to the cache
/// of command lists. Also cleanup events associated with signalled command
/// lists. Queue must be locked by the caller for modification.
/// @param Queue Queue where we look for signalled command lists and cleanup
/// events.
/// @return PI_SUCCESS if successful, PI error code otherwise.
static pi_result resetCommandLists(pi_queue Queue) {
  // Handle immediate command lists here, they don't need to be reset and we
  // only need to cleanup events.
  if (Queue->UsingImmCmdLists) {
    PI_CALL(CleanupEventsInImmCmdLists(Queue, true /*locked*/));
    return PI_SUCCESS;
  }

  // We need events to be cleaned up out of scope where queue is locked to avoid
  // nested locks, because event cleanup requires event to be locked. Nested
  // locks are hard to control and can cause deadlocks if mutexes are locked in
  // different order.
  std::vector<pi_event> EventListToCleanup;

  // We check for command lists that have been already signalled, but have not
  // been added to the available list yet. Each command list has a fence
  // associated which tracks if a command list has completed dispatch of its
  // commands and is ready for reuse. If a command list is found to have been
  // signalled, then the command list & fence are reset and command list is
  // returned to the command list cache. All events associated with command
  // list are cleaned up if command list was reset.
  for (auto &&it = Queue->CommandListMap.begin();
       it != Queue->CommandListMap.end(); ++it) {
    // Immediate commandlists don't use a fence and are handled separately
    // above.
    assert(it->second.ZeFence != nullptr);
    // It is possible that the fence was already noted as signalled and
    // reset. In that case the ZeFenceInUse flag will be false.
    if (it->second.ZeFenceInUse) {
      ze_result_t ZeResult =
          ZE_CALL_NOCHECK(zeFenceQueryStatus, (it->second.ZeFence));
      if (ZeResult == ZE_RESULT_SUCCESS)
        PI_CALL(Queue->resetCommandList(it, true, EventListToCleanup));
    }
  }
  CleanupEventListFromResetCmdList(EventListToCleanup, true /*locked*/);
  return PI_SUCCESS;
}

// Retrieve an available command list to be used in a PI call.
pi_result _pi_context::getAvailableCommandList(
    pi_queue Queue, pi_command_list_ptr_t &CommandList, bool UseCopyEngine,
    bool AllowBatching, ze_command_queue_handle_t *ForcedCmdQueue) {
  // Immediate commandlists have been pre-allocated and are always available.
  if (Queue->UsingImmCmdLists) {
    CommandList = Queue->getQueueGroup(UseCopyEngine).getImmCmdList();
    if (CommandList->second.EventList.size() >
        ImmCmdListsEventCleanupThreshold) {
      std::vector<pi_event> EventListToCleanup;
      Queue->resetCommandList(CommandList, false, EventListToCleanup);
      CleanupEventListFromResetCmdList(EventListToCleanup, true);
    }
    PI_CALL(Queue->insertStartBarrierIfDiscardEventsMode(CommandList));
    if (auto Res = Queue->insertActiveBarriers(CommandList, UseCopyEngine))
      return Res;
    return PI_SUCCESS;
  } else {
    // Cleanup regular command-lists if there are too many.
    // It handles the case that the queue is not synced to the host
    // for a long time and we want to reclaim the command-lists for
    // use by other queues.
    if (Queue->CommandListMap.size() > CmdListsCleanupThreshold) {
      resetCommandLists(Queue);
    }
  }

  auto &CommandBatch =
      UseCopyEngine ? Queue->CopyCommandBatch : Queue->ComputeCommandBatch;
  // Handle batching of commands
  // First see if there is an command-list open for batching commands
  // for this queue.
  if (Queue->hasOpenCommandList(UseCopyEngine)) {
    if (AllowBatching) {
      CommandList = CommandBatch.OpenCommandList;
      PI_CALL(Queue->insertStartBarrierIfDiscardEventsMode(CommandList));
      return PI_SUCCESS;
    }
    // If this command isn't allowed to be batched or doesn't match the forced
    // command queue, then we need to go ahead and execute what is already in
    // the batched list, and then go on to process this. On exit from
    // executeOpenCommandList OpenCommandList will be invalidated.
    if (auto Res = Queue->executeOpenCommandList(UseCopyEngine))
      return Res;
    // Note that active barriers do not need to be inserted here as they will
    // have been enqueued into the command-list when they were created.
  }

  // Create/Reuse the command list, because in Level Zero commands are added to
  // the command lists, and later are then added to the command queue.
  // Each command list is paired with an associated fence to track when the
  // command list is available for reuse.
  _pi_result pi_result = PI_ERROR_OUT_OF_RESOURCES;

  // Initally, we need to check if a command list has already been created
  // on this device that is available for use. If so, then reuse that
  // Level-Zero Command List and Fence for this PI call.
  {
    // Make sure to acquire the lock before checking the size, or there
    // will be a race condition.
    std::scoped_lock<ur_mutex> Lock(Queue->Context->ZeCommandListCacheMutex);
    // Under mutex since operator[] does insertion on the first usage for every
    // unique ZeDevice.
    auto &ZeCommandListCache =
        UseCopyEngine
            ? Queue->Context->ZeCopyCommandListCache[Queue->Device->ZeDevice]
            : Queue->Context
                  ->ZeComputeCommandListCache[Queue->Device->ZeDevice];

    for (auto ZeCommandListIt = ZeCommandListCache.begin();
         ZeCommandListIt != ZeCommandListCache.end(); ++ZeCommandListIt) {
      auto &ZeCommandList = *ZeCommandListIt;
      auto it = Queue->CommandListMap.find(ZeCommandList);
      if (it != Queue->CommandListMap.end()) {
        if (ForcedCmdQueue && *ForcedCmdQueue != it->second.ZeQueue)
          continue;
        CommandList = it;
        if (CommandList->second.ZeFence != nullptr)
          CommandList->second.ZeFenceInUse = true;
      } else {
        // If there is a command list available on this context, but it
        // wasn't yet used in this queue then create a new entry in this
        // queue's map to hold the fence and other associated command
        // list information.
        auto &QGroup = Queue->getQueueGroup(UseCopyEngine);
        uint32_t QueueGroupOrdinal;
        auto &ZeCommandQueue = ForcedCmdQueue
                                   ? *ForcedCmdQueue
                                   : QGroup.getZeQueue(&QueueGroupOrdinal);
        if (ForcedCmdQueue)
          QueueGroupOrdinal = QGroup.getCmdQueueOrdinal(ZeCommandQueue);

        ze_fence_handle_t ZeFence;
        ZeStruct<ze_fence_desc_t> ZeFenceDesc;
        ZE_CALL(zeFenceCreate, (ZeCommandQueue, &ZeFenceDesc, &ZeFence));
        CommandList = Queue->CommandListMap
                          .emplace(ZeCommandList,
                                   pi_command_list_info_t{ZeFence, true, false,
                                                          ZeCommandQueue,
                                                          QueueGroupOrdinal})
                          .first;
      }
      ZeCommandListCache.erase(ZeCommandListIt);
      if (auto Res = Queue->insertStartBarrierIfDiscardEventsMode(CommandList))
        return Res;
      if (auto Res = Queue->insertActiveBarriers(CommandList, UseCopyEngine))
        return Res;
      return PI_SUCCESS;
    }
  }

  // If there are no available command lists in the cache, then we check for
  // command lists that have already signalled, but have not been added to the
  // available list yet. Each command list has a fence associated which tracks
  // if a command list has completed dispatch of its commands and is ready for
  // reuse. If a command list is found to have been signalled, then the
  // command list & fence are reset and we return.
  for (auto it = Queue->CommandListMap.begin();
       it != Queue->CommandListMap.end(); ++it) {
    // Make sure this is the command list type needed.
    if (UseCopyEngine != it->second.isCopy(Queue))
      continue;

    ze_result_t ZeResult =
        ZE_CALL_NOCHECK(zeFenceQueryStatus, (it->second.ZeFence));
    if (ZeResult == ZE_RESULT_SUCCESS) {
      std::vector<pi_event> EventListToCleanup;
      Queue->resetCommandList(it, false, EventListToCleanup);
      CleanupEventListFromResetCmdList(EventListToCleanup,
                                       true /* QueueLocked */);
      CommandList = it;
      CommandList->second.ZeFenceInUse = true;
      if (auto Res = Queue->insertStartBarrierIfDiscardEventsMode(CommandList))
        return Res;
      return PI_SUCCESS;
    }
  }

  // If there are no available command lists nor signalled command lists,
  // then we must create another command list.
  pi_result = Queue->createCommandList(UseCopyEngine, CommandList);
  CommandList->second.ZeFenceInUse = true;
  return pi_result;
}

_pi_queue::pi_queue_group_t &_pi_queue::getQueueGroup(bool UseCopyEngine) {
  auto &Map = (UseCopyEngine ? CopyQueueGroupsByTID : ComputeQueueGroupsByTID);
  return Map.get();
}

// Helper function to create a new command-list to this queue and associated
// fence tracking its completion. This command list & fence are added to the
// map of command lists in this queue with ZeFenceInUse = false.
// The caller must hold a lock of the queue already.
pi_result
_pi_queue::createCommandList(bool UseCopyEngine,
                             pi_command_list_ptr_t &CommandList,
                             ze_command_queue_handle_t *ForcedCmdQueue) {

  ze_fence_handle_t ZeFence;
  ZeStruct<ze_fence_desc_t> ZeFenceDesc;
  ze_command_list_handle_t ZeCommandList;

  uint32_t QueueGroupOrdinal;
  auto &QGroup = getQueueGroup(UseCopyEngine);
  auto &ZeCommandQueue =
      ForcedCmdQueue ? *ForcedCmdQueue : QGroup.getZeQueue(&QueueGroupOrdinal);
  if (ForcedCmdQueue)
    QueueGroupOrdinal = QGroup.getCmdQueueOrdinal(ZeCommandQueue);

  ZeStruct<ze_command_list_desc_t> ZeCommandListDesc;
  ZeCommandListDesc.commandQueueGroupOrdinal = QueueGroupOrdinal;

  ZE_CALL(zeCommandListCreate, (Context->ZeContext, Device->ZeDevice,
                                &ZeCommandListDesc, &ZeCommandList));

  ZE_CALL(zeFenceCreate, (ZeCommandQueue, &ZeFenceDesc, &ZeFence));
  std::tie(CommandList, std::ignore) = CommandListMap.insert(
      std::pair<ze_command_list_handle_t, pi_command_list_info_t>(
          ZeCommandList,
          {ZeFence, false, false, ZeCommandQueue, QueueGroupOrdinal}));

  PI_CALL(insertStartBarrierIfDiscardEventsMode(CommandList));
  PI_CALL(insertActiveBarriers(CommandList, UseCopyEngine));
  return PI_SUCCESS;
}

void _pi_queue::adjustBatchSizeForFullBatch(bool IsCopy) {
  auto &CommandBatch = IsCopy ? CopyCommandBatch : ComputeCommandBatch;
  auto &ZeCommandListBatchConfig =
      IsCopy ? ZeCommandListBatchCopyConfig : ZeCommandListBatchComputeConfig;
  pi_uint32 &QueueBatchSize = CommandBatch.QueueBatchSize;
  // QueueBatchSize of 0 means never allow batching.
  if (QueueBatchSize == 0 || !ZeCommandListBatchConfig.dynamic())
    return;
  CommandBatch.NumTimesClosedFull += 1;

  // If the number of times the list has been closed early is low, and
  // the number of times it has been closed full is high, then raise
  // the batching size slowly. Don't raise it if it is already pretty
  // high.
  if (CommandBatch.NumTimesClosedEarly <=
          ZeCommandListBatchConfig.NumTimesClosedEarlyThreshold &&
      CommandBatch.NumTimesClosedFull >
          ZeCommandListBatchConfig.NumTimesClosedFullThreshold) {
    if (QueueBatchSize < ZeCommandListBatchConfig.DynamicSizeMax) {
      QueueBatchSize += ZeCommandListBatchConfig.DynamicSizeStep;
      urPrint("Raising QueueBatchSize to %d\n", QueueBatchSize);
    }
    CommandBatch.NumTimesClosedEarly = 0;
    CommandBatch.NumTimesClosedFull = 0;
  }
}

void _pi_queue::adjustBatchSizeForPartialBatch(bool IsCopy) {
  auto &CommandBatch = IsCopy ? CopyCommandBatch : ComputeCommandBatch;
  auto &ZeCommandListBatchConfig =
      IsCopy ? ZeCommandListBatchCopyConfig : ZeCommandListBatchComputeConfig;
  pi_uint32 &QueueBatchSize = CommandBatch.QueueBatchSize;
  // QueueBatchSize of 0 means never allow batching.
  if (QueueBatchSize == 0 || !ZeCommandListBatchConfig.dynamic())
    return;
  CommandBatch.NumTimesClosedEarly += 1;

  // If we are closing early more than about 3x the number of times
  // it is closing full, lower the batch size to the value of the
  // current open command list. This is trying to quickly get to a
  // batch size that will be able to be closed full at least once
  // in a while.
  if (CommandBatch.NumTimesClosedEarly >
      (CommandBatch.NumTimesClosedFull + 1) * 3) {
    QueueBatchSize = CommandBatch.OpenCommandList->second.size() - 1;
    if (QueueBatchSize < 1)
      QueueBatchSize = 1;
    urPrint("Lowering QueueBatchSize to %d\n", QueueBatchSize);
    CommandBatch.NumTimesClosedEarly = 0;
    CommandBatch.NumTimesClosedFull = 0;
  }
}

void _pi_queue::CaptureIndirectAccesses() {
  for (auto &Kernel : KernelsToBeSubmitted) {
    if (!Kernel->hasIndirectAccess())
      continue;

    auto &Contexts = Device->Platform->Contexts;
    for (auto &Ctx : Contexts) {
      for (auto &Elem : Ctx->MemAllocs) {
        const auto &Pair = Kernel->MemAllocs.insert(&Elem);
        // Kernel is referencing this memory allocation from now.
        // If this memory allocation was already captured for this kernel, it
        // means that kernel is submitted several times. Increase reference
        // count only once because we release all allocations only when
        // SubmissionsCount turns to 0. We don't want to know how many times
        // allocation was retained by each submission.
        if (Pair.second)
          Elem.second.RefCount.increment();
      }
    }
    Kernel->SubmissionsCount++;
  }
  KernelsToBeSubmitted.clear();
}

pi_result _pi_queue::executeCommandList(pi_command_list_ptr_t CommandList,
                                        bool IsBlocking,
                                        bool OKToBatchCommand) {
  // Do nothing if command list is already closed.
  if (CommandList->second.IsClosed)
    return PI_SUCCESS;

  bool UseCopyEngine = CommandList->second.isCopy(this);

  // If the current LastCommandEvent is the nullptr, then it means
  // either that no command has ever been issued to the queue
  // or it means that the LastCommandEvent has been signalled and
  // therefore that this Queue is idle.
  //
  // NOTE: this behavior adds some flakyness to the batching
  // since last command's event may or may not be completed by the
  // time we get here depending on timings and system/gpu load.
  // So, disable it for modes where we print PI traces. Printing
  // traces incurs much different timings than real execution
  // ansyway, and many regression tests use it.
  //
  bool CurrentlyEmpty = !PrintTrace && this->LastCommandEvent == nullptr;

  // The list can be empty if command-list only contains signals of proxy
  // events. It is possible that executeCommandList is called twice for the same
  // command list without new appended command. We don't to want process the
  // same last command event twice that's why additionally check that new
  // command was appended to the command list.
  if (!CommandList->second.EventList.empty() &&
      this->LastCommandEvent != CommandList->second.EventList.back()) {
    this->LastCommandEvent = CommandList->second.EventList.back();
    if (doReuseDiscardedEvents()) {
      PI_CALL(resetDiscardedEvent(CommandList));
    }
  }

  this->LastUsedCommandList = CommandList;

  if (!UsingImmCmdLists) {
    // Batch if allowed to, but don't batch if we know there are no kernels
    // from this queue that are currently executing.  This is intended to get
    // kernels started as soon as possible when there are no kernels from this
    // queue awaiting execution, while allowing batching to occur when there
    // are kernels already executing. Also, if we are using fixed size batching,
    // as indicated by !ZeCommandListBatch.dynamic(), then just ignore
    // CurrentlyEmpty as we want to strictly follow the batching the user
    // specified.
    auto &CommandBatch = UseCopyEngine ? CopyCommandBatch : ComputeCommandBatch;
    auto &ZeCommandListBatchConfig = UseCopyEngine
                                         ? ZeCommandListBatchCopyConfig
                                         : ZeCommandListBatchComputeConfig;
    if (OKToBatchCommand && this->isBatchingAllowed(UseCopyEngine) &&
        (!ZeCommandListBatchConfig.dynamic() || !CurrentlyEmpty)) {

      if (hasOpenCommandList(UseCopyEngine) &&
          CommandBatch.OpenCommandList != CommandList)
        die("executeCommandList: OpenCommandList should be equal to"
            "null or CommandList");

      if (CommandList->second.size() < CommandBatch.QueueBatchSize) {
        CommandBatch.OpenCommandList = CommandList;
        return PI_SUCCESS;
      }

      adjustBatchSizeForFullBatch(UseCopyEngine);
      CommandBatch.OpenCommandList = CommandListMap.end();
    }
  }

  auto &ZeCommandQueue = CommandList->second.ZeQueue;
  // Scope of the lock must be till the end of the function, otherwise new mem
  // allocs can be created between the moment when we made a snapshot and the
  // moment when command list is closed and executed. But mutex is locked only
  // if indirect access tracking enabled, because std::defer_lock is used.
  // unique_lock destructor at the end of the function will unlock the mutex
  // if it was locked (which happens only if IndirectAccessTrackingEnabled is
  // true).
  std::unique_lock<ur_shared_mutex> ContextsLock(
      Device->Platform->ContextsMutex, std::defer_lock);

  if (IndirectAccessTrackingEnabled) {
    // We are going to submit kernels for execution. If indirect access flag is
    // set for a kernel then we need to make a snapshot of existing memory
    // allocations in all contexts in the platform. We need to lock the mutex
    // guarding the list of contexts in the platform to prevent creation of new
    // memory alocations in any context before we submit the kernel for
    // execution.
    ContextsLock.lock();
    CaptureIndirectAccesses();
  }

  if (!UsingImmCmdLists) {
    // In this mode all inner-batch events have device visibility only,
    // and we want the last command in the batch to signal a host-visible
    // event that anybody waiting for any event in the batch will
    // really be using.
    // We need to create a proxy host-visible event only if the list of events
    // in the command list is not empty, otherwise we are going to just create
    // and remove proxy event right away and dereference deleted object
    // afterwards.
    if (Device->ZeEventsScope == LastCommandInBatchHostVisible &&
        !CommandList->second.EventList.empty()) {
      // If there are only internal events in the command list then we don't
      // need to create host proxy event.
      auto Result =
          std::find_if(CommandList->second.EventList.begin(),
                       CommandList->second.EventList.end(),
                       [](pi_event E) { return E->hasExternalRefs(); });
      if (Result != CommandList->second.EventList.end()) {
        // Create a "proxy" host-visible event.
        //
        pi_event HostVisibleEvent;
        auto Res = createEventAndAssociateQueue(
            this, &HostVisibleEvent, PI_COMMAND_TYPE_USER, CommandList,
            /* IsInternal */ false, /* HostVisible */ true);
        if (Res)
          return Res;

        // Update each command's event in the command-list to "see" this
        // proxy event as a host-visible counterpart.
        for (auto &Event : CommandList->second.EventList) {
          std::scoped_lock<ur_shared_mutex> EventLock(Event->Mutex);
          // Internal event doesn't need host-visible proxy.
          if (!Event->hasExternalRefs())
            continue;

          if (!Event->HostVisibleEvent) {
            Event->HostVisibleEvent = HostVisibleEvent;
            HostVisibleEvent->RefCount.increment();
          }
        }

        // Decrement the reference count of the event such that all the
        // remaining references are from the other commands in this batch and
        // from the command-list itself. This host-visible event will not be
        // waited/released by SYCL RT, so it must be destroyed after all events
        // in the batch are gone. We know that refcount is more than 2 because
        // we check that EventList of the command list is not empty above, i.e.
        // after createEventAndAssociateQueue ref count is 2 and then +1 for
        // each event in the EventList.
        PI_CALL(piEventReleaseInternal(HostVisibleEvent));

        if (doReuseDiscardedEvents()) {
          // If we have in-order queue with discarded events then we want to
          // treat this event as regular event. We insert a barrier in the next
          // command list to wait for this event.
          LastCommandEvent = HostVisibleEvent;
        } else {
          // For all other queues treat this as a special event and indicate no
          // cleanup is needed.
          // TODO: always treat this host event as a regular event.
          PI_CALL(piEventReleaseInternal(HostVisibleEvent));
          HostVisibleEvent->CleanedUp = true;
        }

        // Finally set to signal the host-visible event at the end of the
        // command-list after a barrier that waits for all commands
        // completion.
        if (doReuseDiscardedEvents() && LastCommandEvent &&
            LastCommandEvent->IsDiscarded) {
          // If we the last event is discarded then we already have a barrier
          // inserted, so just signal the event.
          ZE_CALL(zeCommandListAppendSignalEvent,
                  (CommandList->first, HostVisibleEvent->ZeEvent));
        } else {
          ZE_CALL(zeCommandListAppendBarrier,
                  (CommandList->first, HostVisibleEvent->ZeEvent, 0, nullptr));
        }
      } else {
        // If we don't have host visible proxy then signal event if needed.
        this->signalEventFromCmdListIfLastEventDiscarded(CommandList);
      }
    } else {
      // If we don't have host visible proxy then signal event if needed.
      this->signalEventFromCmdListIfLastEventDiscarded(CommandList);
    }

    // Close the command list and have it ready for dispatch.
    ZE_CALL(zeCommandListClose, (CommandList->first));
    // Mark this command list as closed.
    CommandList->second.IsClosed = true;
    this->LastUsedCommandList = CommandListMap.end();
    // Offload command list to the GPU for asynchronous execution
    auto ZeCommandList = CommandList->first;
    auto ZeResult = ZE_CALL_NOCHECK(
        zeCommandQueueExecuteCommandLists,
        (ZeCommandQueue, 1, &ZeCommandList, CommandList->second.ZeFence));
    if (ZeResult != ZE_RESULT_SUCCESS) {
      this->Healthy = false;
      if (ZeResult == ZE_RESULT_ERROR_UNKNOWN) {
        // Turn into a more informative end-user error.
        return PI_ERROR_COMMAND_EXECUTION_FAILURE;
      }
      return mapError(ZeResult);
    }
  }

  // Check global control to make every command blocking for debugging.
  if (IsBlocking || (UrL0Serialize & UrL0SerializeBlock) != 0) {
    if (UsingImmCmdLists) {
      synchronize();
    } else {
      // Wait until command lists attached to the command queue are executed.
      ZE_CALL(zeHostSynchronize, (ZeCommandQueue));
    }
  }
  return PI_SUCCESS;
}

bool _pi_queue::isBatchingAllowed(bool IsCopy) const {
  auto &CommandBatch = IsCopy ? CopyCommandBatch : ComputeCommandBatch;
  return (CommandBatch.QueueBatchSize > 0 &&
          ((UrL0Serialize & UrL0SerializeBlock) == 0));
}

// Return the index of the next queue to use based on a
// round robin strategy and the queue group ordinal.
uint32_t _pi_queue::pi_queue_group_t::getQueueIndex(uint32_t *QueueGroupOrdinal,
                                                    uint32_t *QueueIndex,
                                                    bool QueryOnly) {
  auto CurrentIndex = NextIndex;

  if (!QueryOnly) {
    ++NextIndex;
    if (NextIndex > UpperIndex)
      NextIndex = LowerIndex;
  }

  // Find out the right queue group ordinal (first queue might be "main" or
  // "link")
  auto QueueType = Type;
  if (QueueType != queue_type::Compute)
    QueueType = (CurrentIndex == 0 && Queue->Device->hasMainCopyEngine())
                    ? queue_type::MainCopy
                    : queue_type::LinkCopy;

  *QueueGroupOrdinal = Queue->Device->QueueGroup[QueueType].ZeOrdinal;
  // Adjust the index to the L0 queue group since we represent "main" and
  // "link"
  // L0 groups with a single copy group ("main" would take "0" index).
  auto ZeCommandQueueIndex = CurrentIndex;
  if (QueueType == queue_type::LinkCopy && Queue->Device->hasMainCopyEngine()) {
    ZeCommandQueueIndex -= 1;
  }
  *QueueIndex = ZeCommandQueueIndex;

  return CurrentIndex;
}

int32_t _pi_queue::pi_queue_group_t::getCmdQueueOrdinal(
    ze_command_queue_handle_t CmdQueue) {
  // Find out the right queue group ordinal (first queue might be "main" or
  // "link")
  auto QueueType = Type;
  if (QueueType != queue_type::Compute)
    QueueType = (ZeQueues[0] == CmdQueue && Queue->Device->hasMainCopyEngine())
                    ? queue_type::MainCopy
                    : queue_type::LinkCopy;
  return Queue->Device->QueueGroup[QueueType].ZeOrdinal;
}

// This function will return one of possibly multiple available native
// queues and the value of the queue group ordinal.
ze_command_queue_handle_t &
_pi_queue::pi_queue_group_t::getZeQueue(uint32_t *QueueGroupOrdinal) {

  // QueueIndex is the proper L0 index.
  // Index is the plugins concept of index, with main and link copy engines in
  // one range.
  uint32_t QueueIndex;
  auto Index = getQueueIndex(QueueGroupOrdinal, &QueueIndex);

  ze_command_queue_handle_t &ZeQueue = ZeQueues[Index];
  if (ZeQueue)
    return ZeQueue;

  ZeStruct<ze_command_queue_desc_t> ZeCommandQueueDesc;
  ZeCommandQueueDesc.ordinal = *QueueGroupOrdinal;
  ZeCommandQueueDesc.index = QueueIndex;
  ZeCommandQueueDesc.mode = ZE_COMMAND_QUEUE_MODE_ASYNCHRONOUS;
  const char *Priority = "Normal";
  if (Queue->isPriorityLow()) {
    ZeCommandQueueDesc.priority = ZE_COMMAND_QUEUE_PRIORITY_PRIORITY_LOW;
    Priority = "Low";
  } else if (Queue->isPriorityHigh()) {
    ZeCommandQueueDesc.priority = ZE_COMMAND_QUEUE_PRIORITY_PRIORITY_HIGH;
    Priority = "High";
  }

  // Evaluate performance of explicit usage for "0" index.
  if (QueueIndex != 0) {
    ZeCommandQueueDesc.flags = ZE_COMMAND_QUEUE_FLAG_EXPLICIT_ONLY;
  }

  urPrint("[getZeQueue]: create queue ordinal = %d, index = %d "
          "(round robin in [%d, %d]) priority = %s\n",
          ZeCommandQueueDesc.ordinal, ZeCommandQueueDesc.index, LowerIndex,
          UpperIndex, Priority);

  auto ZeResult = ZE_CALL_NOCHECK(
      zeCommandQueueCreate, (Queue->Context->ZeContext, Queue->Device->ZeDevice,
                             &ZeCommandQueueDesc, &ZeQueue));
  if (ZeResult) {
    die("[L0] getZeQueue: failed to create queue");
  }

  return ZeQueue;
}

// This function will return one of possibly multiple available
// immediate commandlists associated with this Queue.
pi_command_list_ptr_t &_pi_queue::pi_queue_group_t::getImmCmdList() {

  uint32_t QueueIndex, QueueOrdinal;
  auto Index = getQueueIndex(&QueueOrdinal, &QueueIndex);

  if (ImmCmdLists[Index] != Queue->CommandListMap.end())
    return ImmCmdLists[Index];

  ZeStruct<ze_command_queue_desc_t> ZeCommandQueueDesc;
  ZeCommandQueueDesc.ordinal = QueueOrdinal;
  ZeCommandQueueDesc.index = QueueIndex;
  ZeCommandQueueDesc.mode = ZE_COMMAND_QUEUE_MODE_ASYNCHRONOUS;
  const char *Priority = "Normal";
  if (Queue->isPriorityLow()) {
    ZeCommandQueueDesc.priority = ZE_COMMAND_QUEUE_PRIORITY_PRIORITY_LOW;
    Priority = "Low";
  } else if (Queue->isPriorityHigh()) {
    ZeCommandQueueDesc.priority = ZE_COMMAND_QUEUE_PRIORITY_PRIORITY_HIGH;
    Priority = "High";
  }

  // Evaluate performance of explicit usage for "0" index.
  if (QueueIndex != 0) {
    ZeCommandQueueDesc.flags = ZE_COMMAND_QUEUE_FLAG_EXPLICIT_ONLY;
  }

  urPrint("[getZeQueue]: create queue ordinal = %d, index = %d "
          "(round robin in [%d, %d]) priority = %s\n",
          ZeCommandQueueDesc.ordinal, ZeCommandQueueDesc.index, LowerIndex,
          UpperIndex, Priority);

  ze_command_list_handle_t ZeCommandList;
  ZE_CALL_NOCHECK(zeCommandListCreateImmediate,
                  (Queue->Context->ZeContext, Queue->Device->ZeDevice,
                   &ZeCommandQueueDesc, &ZeCommandList));
  ImmCmdLists[Index] =
      Queue->CommandListMap
          .insert(std::pair<ze_command_list_handle_t, pi_command_list_info_t>{
              ZeCommandList, {nullptr, true, false, nullptr, QueueOrdinal}})
          .first;
  // Add this commandlist to the cache so it can be destroyed as part of
  // piQueueReleaseInternal
  auto QueueType = Type;
  std::scoped_lock<ur_mutex> Lock(Queue->Context->ZeCommandListCacheMutex);
  auto &ZeCommandListCache =
      QueueType == queue_type::Compute
          ? Queue->Context->ZeComputeCommandListCache[Queue->Device->ZeDevice]
          : Queue->Context->ZeCopyCommandListCache[Queue->Device->ZeDevice];
  ZeCommandListCache.push_back(ZeCommandList);

  return ImmCmdLists[Index];
}

pi_command_list_ptr_t _pi_queue::eventOpenCommandList(pi_event Event) {
  using IsCopy = bool;

  if (UsingImmCmdLists) {
    // When using immediate commandlists there are no open command lists.
    return CommandListMap.end();
  }

  if (hasOpenCommandList(IsCopy{false})) {
    const auto &ComputeEventList =
        ComputeCommandBatch.OpenCommandList->second.EventList;
    if (std::find(ComputeEventList.begin(), ComputeEventList.end(), Event) !=
        ComputeEventList.end())
      return ComputeCommandBatch.OpenCommandList;
  }
  if (hasOpenCommandList(IsCopy{true})) {
    const auto &CopyEventList =
        CopyCommandBatch.OpenCommandList->second.EventList;
    if (std::find(CopyEventList.begin(), CopyEventList.end(), Event) !=
        CopyEventList.end())
      return CopyCommandBatch.OpenCommandList;
  }
  return CommandListMap.end();
}

pi_result _pi_queue::insertStartBarrierIfDiscardEventsMode(
    pi_command_list_ptr_t &CmdList) {
  // If current command list is different from the last command list then insert
  // a barrier waiting for the last command event.
  if (doReuseDiscardedEvents() && CmdList != LastUsedCommandList &&
      LastCommandEvent) {
    ZE_CALL(zeCommandListAppendBarrier,
            (CmdList->first, nullptr, 1, &(LastCommandEvent->ZeEvent)));
    LastCommandEvent = nullptr;
  }
  return PI_SUCCESS;
}

pi_result _pi_queue::insertActiveBarriers(pi_command_list_ptr_t &CmdList,
                                          bool UseCopyEngine) {
  // Early exit if there are no active barriers.
  if (ActiveBarriers.empty())
    return PI_SUCCESS;

  // Create a wait-list and retain events.
  _pi_ze_event_list_t ActiveBarriersWaitList;
  if (auto Res = ActiveBarriersWaitList.createAndRetainPiZeEventList(
          ActiveBarriers.vector().size(), ActiveBarriers.vector().data(), this,
          UseCopyEngine))
    return Res;

  // We can now replace active barriers with the ones in the wait list.
  if (auto Res = ActiveBarriers.clear())
    return Res;

  if (ActiveBarriersWaitList.Length == 0) {
    return PI_SUCCESS;
  }

  for (pi_uint32 I = 0; I < ActiveBarriersWaitList.Length; ++I) {
    auto &Event = ActiveBarriersWaitList.PiEventList[I];
    ActiveBarriers.add(Event);
  }

  pi_event Event = nullptr;
  if (auto Res = createEventAndAssociateQueue(
          this, &Event, PI_COMMAND_TYPE_USER, CmdList, /*IsInternal*/ true))
    return Res;

  Event->WaitList = ActiveBarriersWaitList;
  Event->OwnZeEvent = true;

  // If there are more active barriers, insert a barrier on the command-list. We
  // do not need an event for finishing so we pass nullptr.
  ZE_CALL(zeCommandListAppendBarrier,
          (CmdList->first, nullptr, ActiveBarriersWaitList.Length,
           ActiveBarriersWaitList.ZeEventList));
  return PI_SUCCESS;
}

pi_result _pi_queue::executeOpenCommandList(bool IsCopy) {
  auto &CommandBatch = IsCopy ? CopyCommandBatch : ComputeCommandBatch;
  // If there are any commands still in the open command list for this
  // queue, then close and execute that command list now.
  if (hasOpenCommandList(IsCopy)) {
    adjustBatchSizeForPartialBatch(IsCopy);
    auto Res = executeCommandList(CommandBatch.OpenCommandList, false, false);
    CommandBatch.OpenCommandList = CommandListMap.end();
    return Res;
  }

  return PI_SUCCESS;
}

static const bool FilterEventWaitList = [] {
  const char *Ret = std::getenv("SYCL_PI_LEVEL_ZERO_FILTER_EVENT_WAIT_LIST");
  const bool RetVal = Ret ? std::stoi(Ret) : 0;
  return RetVal;
}();

pi_result _pi_ze_event_list_t::createAndRetainPiZeEventList(
    pi_uint32 EventListLength, const pi_event *EventList, pi_queue CurQueue,
    bool UseCopyEngine) {
  this->Length = 0;
  this->ZeEventList = nullptr;
  this->PiEventList = nullptr;

  if (CurQueue->isInOrderQueue() && CurQueue->LastCommandEvent != nullptr) {
    if (CurQueue->UsingImmCmdLists) {
      if (ReuseDiscardedEvents && CurQueue->isDiscardEvents()) {
        // If queue is in-order with discarded events and if
        // new command list is different from the last used command list then
        // signal new event from the last immediate command list. We are going
        // to insert a barrier in the new command list waiting for that event.
        auto QueueGroup = CurQueue->getQueueGroup(UseCopyEngine);
        uint32_t QueueGroupOrdinal, QueueIndex;
        auto NextIndex =
            QueueGroup.getQueueIndex(&QueueGroupOrdinal, &QueueIndex,
                                     /*QueryOnly */ true);
        auto NextImmCmdList = QueueGroup.ImmCmdLists[NextIndex];
        if (CurQueue->LastUsedCommandList != CurQueue->CommandListMap.end() &&
            CurQueue->LastUsedCommandList != NextImmCmdList) {
          CurQueue->signalEventFromCmdListIfLastEventDiscarded(
              CurQueue->LastUsedCommandList);
        }
      }
    } else {
      // Ensure LastCommandEvent's batch is submitted if it is differrent
      // from the one this command is going to. If we reuse discarded events
      // then signalEventFromCmdListIfLastEventDiscarded will be called at batch
      // close if needed.
      const auto &OpenCommandList =
          CurQueue->eventOpenCommandList(CurQueue->LastCommandEvent);
      if (OpenCommandList != CurQueue->CommandListMap.end() &&
          OpenCommandList->second.isCopy(CurQueue) != UseCopyEngine) {

        if (auto Res = CurQueue->executeOpenCommandList(
                OpenCommandList->second.isCopy(CurQueue)))
          return Res;
      }
    }
  }

  // For in-order queues, every command should be executed only after the
  // previous command has finished. The event associated with the last
  // enqueued command is added into the waitlist to ensure in-order semantics.
  bool IncludeLastCommandEvent =
      CurQueue->isInOrderQueue() && CurQueue->LastCommandEvent != nullptr;

  // If the last event is discarded then we already have a barrier waiting for
  // that event, so must not include the last command event into the wait
  // list because it will cause waiting for event which was reset.
  if (ReuseDiscardedEvents && CurQueue->isDiscardEvents() &&
      CurQueue->LastCommandEvent && CurQueue->LastCommandEvent->IsDiscarded)
    IncludeLastCommandEvent = false;

  try {
    pi_uint32 TmpListLength = 0;

    if (IncludeLastCommandEvent) {
      this->ZeEventList = new ze_event_handle_t[EventListLength + 1];
      this->PiEventList = new pi_event[EventListLength + 1];
      std::shared_lock<ur_shared_mutex> Lock(CurQueue->LastCommandEvent->Mutex);
      this->ZeEventList[0] = CurQueue->LastCommandEvent->ZeEvent;
      this->PiEventList[0] = CurQueue->LastCommandEvent;
      TmpListLength = 1;
    } else if (EventListLength > 0) {
      this->ZeEventList = new ze_event_handle_t[EventListLength];
      this->PiEventList = new pi_event[EventListLength];
    }

    if (EventListLength > 0) {
      for (pi_uint32 I = 0; I < EventListLength; I++) {
        PI_ASSERT(EventList[I] != nullptr, PI_ERROR_INVALID_VALUE);
        {
          std::shared_lock<ur_shared_mutex> Lock(EventList[I]->Mutex);
          if (EventList[I]->Completed)
            continue;

          // Poll of the host-visible events.
          auto HostVisibleEvent = EventList[I]->HostVisibleEvent;
          if (FilterEventWaitList && HostVisibleEvent) {
            auto Res = ZE_CALL_NOCHECK(zeEventQueryStatus,
                                       (HostVisibleEvent->ZeEvent));
            if (Res == ZE_RESULT_SUCCESS) {
              // Event has already completed, don't put it into the list
              continue;
            }
          }
        }

        auto Queue = EventList[I]->Queue;
        if (Queue) {
          // The caller of createAndRetainPiZeEventList must already hold
          // a lock of the CurQueue. Additionally lock the Queue if it
          // is different from CurQueue.
          // TODO: rework this to avoid deadlock when another thread is
          //       locking the same queues but in a different order.
          auto Lock = ((Queue == CurQueue)
                           ? std::unique_lock<ur_shared_mutex>()
                           : std::unique_lock<ur_shared_mutex>(Queue->Mutex));

          // If the event that is going to be waited is in an open batch
          // different from where this next command is going to be added,
          // then we have to force execute of that open command-list
          // to avoid deadlocks.
          //
          const auto &OpenCommandList =
              Queue->eventOpenCommandList(EventList[I]);
          if (OpenCommandList != Queue->CommandListMap.end()) {

            if (Queue == CurQueue &&
                OpenCommandList->second.isCopy(Queue) == UseCopyEngine) {
              // Don't force execute the batch yet since the new command
              // is going to the same open batch as the dependent event.
            } else {
              if (auto Res = Queue->executeOpenCommandList(
                      OpenCommandList->second.isCopy(Queue)))
                return Res;
            }
          }
        } else {
          // There is a dependency on an interop-event.
          // Similarily to the above to avoid dead locks ensure that
          // execution of all prior commands in the current command-
          // batch is visible to the host. This may not be the case
          // when we intended to have only last command in the batch
          // produce host-visible event, e.g.
          //
          //  event0 = interop event
          //  event1 = command1 (already in batch, no deps)
          //  event2 = command2 (is being added, dep on event0)
          //  event3 = signal host-visible event for the batch
          //  event1.wait()
          //  event0.signal()
          //
          // Make sure that event1.wait() will wait for a host-visible
          // event that is signalled before the command2 is enqueued.
          if (CurQueue->Device->ZeEventsScope != AllHostVisible) {
            CurQueue->executeAllOpenCommandLists();
          }
        }

        std::shared_lock<ur_shared_mutex> Lock(EventList[I]->Mutex);
        this->ZeEventList[TmpListLength] = EventList[I]->ZeEvent;
        this->PiEventList[TmpListLength] = EventList[I];
        TmpListLength += 1;
      }
    }

    this->Length = TmpListLength;

  } catch (...) {
    return PI_ERROR_OUT_OF_HOST_MEMORY;
  }

  for (pi_uint32 I = 0; I < this->Length; I++) {
    this->PiEventList[I]->RefCount.increment();
  }

  return PI_SUCCESS;
}

static void printZeEventList(const _pi_ze_event_list_t &PiZeEventList) {
  urPrint("  NumEventsInWaitList %d:", PiZeEventList.Length);

  for (pi_uint32 I = 0; I < PiZeEventList.Length; I++) {
    urPrint(" %#llx", pi_cast<std::uintptr_t>(PiZeEventList.ZeEventList[I]));
  }

  urPrint("\n");
}

pi_result _pi_ze_event_list_t::collectEventsForReleaseAndDestroyPiZeEventList(
    std::list<pi_event> &EventsToBeReleased) {
  // acquire a lock before reading the length and list fields.
  // Acquire the lock, copy the needed data locally, and reset
  // the fields, then release the lock.
  // Only then do we do the actual actions to release and destroy,
  // holding the lock for the minimum time necessary.
  pi_uint32 LocLength = 0;
  ze_event_handle_t *LocZeEventList = nullptr;
  pi_event *LocPiEventList = nullptr;

  {
    // acquire the lock and copy fields locally
    // Lock automatically releases when this goes out of scope.
    std::scoped_lock<ur_mutex> lock(this->PiZeEventListMutex);

    LocLength = Length;
    LocZeEventList = ZeEventList;
    LocPiEventList = PiEventList;

    Length = 0;
    ZeEventList = nullptr;
    PiEventList = nullptr;

    // release lock by ending scope.
  }

  for (pi_uint32 I = 0; I < LocLength; I++) {
    // Add the event to be released to the list
    EventsToBeReleased.push_back(LocPiEventList[I]);
  }

  if (LocZeEventList != nullptr) {
    delete[] LocZeEventList;
  }
  if (LocPiEventList != nullptr) {
    delete[] LocPiEventList;
  }

  return PI_SUCCESS;
}

extern "C" {

// Forward declarations
decltype(piEventCreate) piEventCreate;

static ze_result_t
checkUnresolvedSymbols(ze_module_handle_t ZeModule,
                       ze_module_build_log_handle_t *ZeBuildLog);

pi_result piPlatformsGet(pi_uint32 NumEntries, pi_platform *Platforms,
                         pi_uint32 *NumPlatforms) {
  return pi2ur::piPlatformsGet(NumEntries, Platforms, NumPlatforms);
}

pi_result piPlatformGetInfo(pi_platform Platform, pi_platform_info ParamName,
                            size_t ParamValueSize, void *ParamValue,
                            size_t *ParamValueSizeRet) {
  urPrint("==========================\n");
  urPrint("SYCL over Level-Zero %s\n", Platform->ZeDriverVersion.c_str());
  urPrint("==========================\n");

  // To distinguish this L0 platform from Unified Runtime one.
  if (ParamName == PI_PLATFORM_INFO_NAME) {
    ReturnHelper ReturnValue(ParamValueSize, ParamValue, ParamValueSizeRet);
    return ReturnValue("Intel(R) Level-Zero");
  }
  return pi2ur::piPlatformGetInfo(Platform, ParamName, ParamValueSize,
                                  ParamValue, ParamValueSizeRet);
}

pi_result piextPlatformGetNativeHandle(pi_platform Platform,
                                       pi_native_handle *NativeHandle) {
  PI_ASSERT(Platform, PI_ERROR_INVALID_PLATFORM);
  PI_ASSERT(NativeHandle, PI_ERROR_INVALID_VALUE);

  auto ZeDriver = pi_cast<ze_driver_handle_t *>(NativeHandle);
  // Extract the Level Zero driver handle from the given PI platform
  *ZeDriver = Platform->ZeDriver;
  return PI_SUCCESS;
}

pi_result piextPlatformCreateWithNativeHandle(pi_native_handle NativeHandle,
                                              pi_platform *Platform) {
  PI_ASSERT(Platform, PI_ERROR_INVALID_PLATFORM);
  PI_ASSERT(NativeHandle, PI_ERROR_INVALID_VALUE);

  auto ZeDriver = pi_cast<ze_driver_handle_t>(NativeHandle);

  pi_uint32 NumPlatforms = 0;
  pi_result Res = piPlatformsGet(0, nullptr, &NumPlatforms);
  if (Res != PI_SUCCESS) {
    return Res;
  }

  if (NumPlatforms) {
    std::vector<pi_platform> Platforms(NumPlatforms);
    PI_CALL(piPlatformsGet(NumPlatforms, Platforms.data(), nullptr));

    // The SYCL spec requires that the set of platforms must remain fixed for
    // the duration of the application's execution. We assume that we found all
    // of the Level Zero drivers when we initialized the platform cache, so the
    // "NativeHandle" must already be in the cache. If it is not, this must not
    // be a valid Level Zero driver.
    for (const pi_platform &CachedPlatform : Platforms) {
      if (CachedPlatform->ZeDriver == ZeDriver) {
        *Platform = CachedPlatform;
        return PI_SUCCESS;
      }
    }
  }

  return PI_ERROR_INVALID_VALUE;
}

pi_result piPluginGetLastError(char **message) {
  return pi2ur::piPluginGetLastError(message);
}

pi_result piDevicesGet(pi_platform Platform, pi_device_type DeviceType,
                       pi_uint32 NumEntries, pi_device *Devices,
                       pi_uint32 *NumDevices) {
  return pi2ur::piDevicesGet(Platform, DeviceType, NumEntries, Devices,
                             NumDevices);
}

pi_result piDeviceRetain(pi_device Device) {
  return pi2ur::piDeviceRetain(Device);
}

pi_result piDeviceRelease(pi_device Device) {
  return pi2ur::piDeviceRelease(Device);
}

pi_result piDeviceGetInfo(pi_device Device, pi_device_info ParamName,
                          size_t ParamValueSize, void *ParamValue,
                          size_t *ParamValueSizeRet) {
  return pi2ur::piDeviceGetInfo(Device, ParamName, ParamValueSize, ParamValue,
                                ParamValueSizeRet);
}

pi_result piDevicePartition(pi_device Device,
                            const pi_device_partition_property *Properties,
                            pi_uint32 NumDevices, pi_device *OutDevices,
                            pi_uint32 *OutNumDevices) {
  return pi2ur::piDevicePartition(Device, Properties, NumDevices, OutDevices,
                                  OutNumDevices);
}

pi_result
piextDeviceSelectBinary(pi_device Device, // TODO: does this need to be context?
                        pi_device_binary *Binaries, pi_uint32 NumBinaries,
                        pi_uint32 *SelectedBinaryInd) {

  PI_ASSERT(Device, PI_ERROR_INVALID_DEVICE);
  PI_ASSERT(SelectedBinaryInd, PI_ERROR_INVALID_VALUE);
  PI_ASSERT(NumBinaries == 0 || Binaries, PI_ERROR_INVALID_VALUE);

  // TODO: this is a bare-bones implementation for choosing a device image
  // that would be compatible with the targeted device. An AOT-compiled
  // image is preferred over SPIR-V for known devices (i.e. Intel devices)
  // The implementation makes no effort to differentiate between multiple images
  // for the given device, and simply picks the first one compatible.
  //
  // Real implementation will use the same mechanism OpenCL ICD dispatcher
  // uses. Something like:
  //   PI_VALIDATE_HANDLE_RETURN_HANDLE(ctx, PI_ERROR_INVALID_CONTEXT);
  //     return context->dispatch->piextDeviceSelectIR(
  //       ctx, images, num_images, selected_image);
  // where context->dispatch is set to the dispatch table provided by PI
  // plugin for platform/device the ctx was created for.

  // Look for GEN binary, which we known can only be handled by Level-Zero now.
  const char *BinaryTarget = __SYCL_PI_DEVICE_BINARY_TARGET_SPIRV64_GEN;

  // Find the appropriate device image, fallback to spirv if not found
  constexpr pi_uint32 InvalidInd = std::numeric_limits<pi_uint32>::max();
  pi_uint32 Spirv = InvalidInd;

  for (pi_uint32 i = 0; i < NumBinaries; ++i) {
    if (strcmp(Binaries[i]->DeviceTargetSpec, BinaryTarget) == 0) {
      *SelectedBinaryInd = i;
      return PI_SUCCESS;
    }
    if (strcmp(Binaries[i]->DeviceTargetSpec,
               __SYCL_PI_DEVICE_BINARY_TARGET_SPIRV64) == 0)
      Spirv = i;
  }
  // Points to a spirv image, if such indeed was found
  if ((*SelectedBinaryInd = Spirv) != InvalidInd)
    return PI_SUCCESS;

  // No image can be loaded for the given device
  return PI_ERROR_INVALID_BINARY;
}

pi_result piextDeviceGetNativeHandle(pi_device Device,
                                     pi_native_handle *NativeHandle) {
  PI_ASSERT(Device, PI_ERROR_INVALID_DEVICE);
  PI_ASSERT(NativeHandle, PI_ERROR_INVALID_VALUE);

  auto ZeDevice = pi_cast<ze_device_handle_t *>(NativeHandle);
  // Extract the Level Zero module handle from the given PI device
  *ZeDevice = Device->ZeDevice;
  return PI_SUCCESS;
}

pi_result piextDeviceCreateWithNativeHandle(pi_native_handle NativeHandle,
                                            pi_platform Platform,
                                            pi_device *Device) {
  PI_ASSERT(Device, PI_ERROR_INVALID_DEVICE);
  PI_ASSERT(NativeHandle, PI_ERROR_INVALID_VALUE);

  auto ZeDevice = pi_cast<ze_device_handle_t>(NativeHandle);

  // The SYCL spec requires that the set of devices must remain fixed for the
  // duration of the application's execution. We assume that we found all of the
  // Level Zero devices when we initialized the platforms/devices cache, so the
  // "NativeHandle" must already be in the cache. If it is not, this must not be
  // a valid Level Zero device.
  //
  // TODO: maybe we should populate cache of platforms if it wasn't already.
  // For now assert that is was populated.
  PI_ASSERT(PiPlatformCachePopulated, PI_ERROR_INVALID_VALUE);
  const std::lock_guard<SpinLock> Lock{*PiPlatformsCacheMutex};

  pi_device Dev = nullptr;
  for (pi_platform ThePlatform : *PiPlatformsCache) {
    Dev = ThePlatform->getDeviceFromNativeHandle(ZeDevice);
    if (Dev) {
      // Check that the input Platform, if was given, matches the found one.
      PI_ASSERT(!Platform || Platform == ThePlatform,
                PI_ERROR_INVALID_PLATFORM);
      break;
    }
  }

  if (Dev == nullptr)
    return PI_ERROR_INVALID_VALUE;

  *Device = Dev;
  return PI_SUCCESS;
}

pi_result piContextCreate(const pi_context_properties *Properties,
                          pi_uint32 NumDevices, const pi_device *Devices,
                          void (*PFnNotify)(const char *ErrInfo,
                                            const void *PrivateInfo, size_t CB,
                                            void *UserData),
                          void *UserData, pi_context *RetContext) {
  (void)Properties;
  (void)PFnNotify;
  (void)UserData;
  PI_ASSERT(NumDevices, PI_ERROR_INVALID_VALUE);
  PI_ASSERT(Devices, PI_ERROR_INVALID_DEVICE);
  PI_ASSERT(RetContext, PI_ERROR_INVALID_VALUE);

  pi_platform Platform = (*Devices)->Platform;
  ZeStruct<ze_context_desc_t> ContextDesc;
  ContextDesc.flags = 0;

  ze_context_handle_t ZeContext;
  ZE_CALL(zeContextCreate, (Platform->ZeDriver, &ContextDesc, &ZeContext));
  try {
    *RetContext = new _pi_context(ZeContext, NumDevices, Devices, true);
    (*RetContext)->initialize();
    if (IndirectAccessTrackingEnabled) {
      std::scoped_lock<ur_shared_mutex> Lock(Platform->ContextsMutex);
      Platform->Contexts.push_back(*RetContext);
    }
  } catch (const std::bad_alloc &) {
    return PI_ERROR_OUT_OF_HOST_MEMORY;
  } catch (...) {
    return PI_ERROR_UNKNOWN;
  }

  return PI_SUCCESS;
}

pi_result piContextGetInfo(pi_context Context, pi_context_info ParamName,
                           size_t ParamValueSize, void *ParamValue,
                           size_t *ParamValueSizeRet) {

  PI_ASSERT(Context, PI_ERROR_INVALID_CONTEXT);

  std::shared_lock<ur_shared_mutex> Lock(Context->Mutex);
  ReturnHelper ReturnValue(ParamValueSize, ParamValue, ParamValueSizeRet);
  switch (ParamName) {
  case PI_CONTEXT_INFO_DEVICES:
    return ReturnValue(&Context->Devices[0], Context->Devices.size());
  case PI_CONTEXT_INFO_NUM_DEVICES:
    return ReturnValue(pi_uint32(Context->Devices.size()));
  case PI_CONTEXT_INFO_REFERENCE_COUNT:
    return ReturnValue(pi_uint32{Context->RefCount.load()});
  case PI_EXT_ONEAPI_CONTEXT_INFO_USM_MEMCPY2D_SUPPORT:
    // 2D USM memcpy is supported unless disabled through
    // SYCL_PI_LEVEL_ZERO_USE_NATIVE_USM_MEMCPY2D.
    return ReturnValue(pi_bool{UseMemcpy2DOperations});
  case PI_EXT_ONEAPI_CONTEXT_INFO_USM_FILL2D_SUPPORT:
  case PI_EXT_ONEAPI_CONTEXT_INFO_USM_MEMSET2D_SUPPORT:
    // 2D USM fill and memset is not supported.
    return ReturnValue(pi_bool{false});
  case PI_EXT_CONTEXT_INFO_ATOMIC_MEMORY_ORDER_CAPABILITIES:
  case PI_EXT_CONTEXT_INFO_ATOMIC_MEMORY_SCOPE_CAPABILITIES:
  case PI_EXT_CONTEXT_INFO_ATOMIC_FENCE_ORDER_CAPABILITIES:
  case PI_EXT_CONTEXT_INFO_ATOMIC_FENCE_SCOPE_CAPABILITIES: {
    // These queries should be dealt with in context_impl.cpp by calling the
    // queries of each device separately and building the intersection set.
    setErrorMessage("These queries should have never come here.",
                    UR_RESULT_ERROR_INVALID_VALUE);
    return PI_ERROR_PLUGIN_SPECIFIC_ERROR;
  }
  default:
    // TODO: implement other parameters
    die("piGetContextInfo: unsuppported ParamName.");
  }

  return PI_SUCCESS;
}

// FIXME: Dummy implementation to prevent link fail
pi_result piextContextSetExtendedDeleter(pi_context Context,
                                         pi_context_extended_deleter Function,
                                         void *UserData) {
  (void)Context;
  (void)Function;
  (void)UserData;
  die("piextContextSetExtendedDeleter: not supported");
  return PI_SUCCESS;
}

pi_result piextContextGetNativeHandle(pi_context Context,
                                      pi_native_handle *NativeHandle) {
  PI_ASSERT(Context, PI_ERROR_INVALID_CONTEXT);
  PI_ASSERT(NativeHandle, PI_ERROR_INVALID_VALUE);

  auto ZeContext = pi_cast<ze_context_handle_t *>(NativeHandle);
  // Extract the Level Zero queue handle from the given PI queue
  *ZeContext = Context->ZeContext;
  return PI_SUCCESS;
}

pi_result piextContextCreateWithNativeHandle(pi_native_handle NativeHandle,
                                             pi_uint32 NumDevices,
                                             const pi_device *Devices,
                                             bool OwnNativeHandle,
                                             pi_context *RetContext) {
  PI_ASSERT(NativeHandle, PI_ERROR_INVALID_VALUE);
  PI_ASSERT(Devices, PI_ERROR_INVALID_DEVICE);
  PI_ASSERT(RetContext, PI_ERROR_INVALID_VALUE);
  PI_ASSERT(NumDevices, PI_ERROR_INVALID_VALUE);

  try {
    *RetContext = new _pi_context(pi_cast<ze_context_handle_t>(NativeHandle),
                                  NumDevices, Devices, OwnNativeHandle);
    (*RetContext)->initialize();
  } catch (const std::bad_alloc &) {
    return PI_ERROR_OUT_OF_HOST_MEMORY;
  } catch (...) {
    return PI_ERROR_UNKNOWN;
  }

  return PI_SUCCESS;
}

pi_result piContextRetain(pi_context Context) {

  PI_ASSERT(Context, PI_ERROR_INVALID_CONTEXT);

  Context->RefCount.increment();
  return PI_SUCCESS;
}

// Helper function to release the context, a caller must lock the platform-level
// mutex guarding the container with contexts because the context can be removed
// from the list of tracked contexts.
pi_result ContextReleaseHelper(pi_context Context) {

  PI_ASSERT(Context, PI_ERROR_INVALID_CONTEXT);

  if (!Context->RefCount.decrementAndTest())
    return PI_SUCCESS;

  if (IndirectAccessTrackingEnabled) {
    pi_platform Plt = Context->getPlatform();
    auto &Contexts = Plt->Contexts;
    auto It = std::find(Contexts.begin(), Contexts.end(), Context);
    if (It != Contexts.end())
      Contexts.erase(It);
  }
  ze_context_handle_t DestoryZeContext =
      Context->OwnZeContext ? Context->ZeContext : nullptr;

  // Clean up any live memory associated with Context
  pi_result Result = Context->finalize();

  // We must delete Context first and then destroy zeContext because
  // Context deallocation requires ZeContext in some member deallocation of
  // pi_context.
  delete Context;

  // Destruction of some members of pi_context uses L0 context
  // and therefore it must be valid at that point.
  // Technically it should be placed to the destructor of pi_context
  // but this makes API error handling more complex.
  if (DestoryZeContext) {
    auto ZeResult = ZE_CALL_NOCHECK(zeContextDestroy, (DestoryZeContext));
    // Gracefully handle the case that L0 was already unloaded.
    if (ZeResult && ZeResult != ZE_RESULT_ERROR_UNINITIALIZED)
      return mapError(ZeResult);
  }
  return Result;
}

pi_result piContextRelease(pi_context Context) {
  pi_platform Plt = Context->getPlatform();
  std::unique_lock<ur_shared_mutex> ContextsLock(Plt->ContextsMutex,
                                                 std::defer_lock);
  if (IndirectAccessTrackingEnabled)
    ContextsLock.lock();

  return ContextReleaseHelper(Context);
}

pi_result piQueueCreate(pi_context Context, pi_device Device,
                        pi_queue_properties Flags, pi_queue *Queue) {
  pi_queue_properties Properties[] = {PI_QUEUE_FLAGS, Flags, 0};
  return piextQueueCreate(Context, Device, Properties, Queue);
}
pi_result piextQueueCreateInternal(pi_context Context, pi_device Device,
                                   pi_queue_properties *Properties,
                                   pi_queue *Queue, bool OldAPI) {
  PI_ASSERT(Properties, PI_ERROR_INVALID_VALUE);
  // Expect flags mask to be passed first.
  PI_ASSERT(Properties[0] == PI_QUEUE_FLAGS, PI_ERROR_INVALID_VALUE);
  pi_queue_properties Flags = Properties[1];

  PI_ASSERT(Properties[2] == 0 ||
                (Properties[2] == PI_QUEUE_COMPUTE_INDEX && Properties[4] == 0),
            PI_ERROR_INVALID_VALUE);
  auto ForceComputeIndex = Properties[2] == PI_QUEUE_COMPUTE_INDEX
                               ? static_cast<int>(Properties[3])
                               : -1; // Use default/round-robin.

  // Check that unexpected bits are not set.
  PI_ASSERT(
      !(Flags & ~(PI_QUEUE_FLAG_OUT_OF_ORDER_EXEC_MODE_ENABLE |
                  PI_QUEUE_FLAG_PROFILING_ENABLE | PI_QUEUE_FLAG_ON_DEVICE |
                  PI_QUEUE_FLAG_ON_DEVICE_DEFAULT |
                  PI_EXT_ONEAPI_QUEUE_FLAG_DISCARD_EVENTS |
                  PI_EXT_ONEAPI_QUEUE_FLAG_PRIORITY_LOW |
                  PI_EXT_ONEAPI_QUEUE_FLAG_PRIORITY_HIGH)),
      PI_ERROR_INVALID_VALUE);

  PI_ASSERT(Context, PI_ERROR_INVALID_CONTEXT);
  PI_ASSERT(Queue, PI_ERROR_INVALID_QUEUE);
  PI_ASSERT(Device, PI_ERROR_INVALID_DEVICE);
  PI_ASSERT(Context->isValidDevice(Device), PI_ERROR_INVALID_DEVICE);

  // Create placeholder queues in the compute queue group.
  // Actual L0 queues will be created at first use.
  std::vector<ze_command_queue_handle_t> ZeComputeCommandQueues(
      Device->QueueGroup[_pi_queue::queue_type::Compute].ZeProperties.numQueues,
      nullptr);

  // Create placeholder queues in the copy queue group (main and link
  // native groups are combined into one group).
  // Actual L0 queues will be created at first use.
  size_t NumCopyGroups = 0;
  if (Device->hasMainCopyEngine()) {
    NumCopyGroups += Device->QueueGroup[_pi_queue::queue_type::MainCopy]
                         .ZeProperties.numQueues;
  }
  if (Device->hasLinkCopyEngine()) {
    NumCopyGroups += Device->QueueGroup[_pi_queue::queue_type::LinkCopy]
                         .ZeProperties.numQueues;
  }
  std::vector<ze_command_queue_handle_t> ZeCopyCommandQueues(NumCopyGroups,
                                                             nullptr);

  try {
    *Queue = new _pi_queue(ZeComputeCommandQueues, ZeCopyCommandQueues, Context,
                           Device, true, Flags, ForceComputeIndex, OldAPI);
  } catch (const std::bad_alloc &) {
    return PI_ERROR_OUT_OF_HOST_MEMORY;
  } catch (...) {
    return PI_ERROR_UNKNOWN;
  }

  // Do eager initialization of Level Zero handles on request.
  if (doEagerInit) {
    pi_queue Q = *Queue;
    // Creates said number of command-lists.
    auto warmupQueueGroup = [Q](bool UseCopyEngine,
                                uint32_t RepeatCount) -> pi_result {
      pi_command_list_ptr_t CommandList;
      while (RepeatCount--) {
        if (Q->UsingImmCmdLists) {
          CommandList = Q->getQueueGroup(UseCopyEngine).getImmCmdList();
        } else {
          // Heuristically create some number of regular command-list to reuse.
          for (int I = 0; I < 10; ++I) {
            PI_CALL(Q->createCommandList(UseCopyEngine, CommandList));
            // Immediately return them to the cache of available command-lists.
            std::vector<pi_event> EventsUnused;
            PI_CALL(Q->resetCommandList(CommandList, true /* MakeAvailable */,
                                        EventsUnused));
          }
        }
      }
      return PI_SUCCESS;
    };
    // Create as many command-lists as there are queues in the group.
    // With this the underlying round-robin logic would initialize all
    // native queues, and create command-lists and their fences.
    // At this point only the thread creating the queue will have associated
    // command-lists. Other threads have not accessed the queue yet. So we can
    // only warmup the initial thread's command-lists.
    auto QueueGroup = Q->ComputeQueueGroupsByTID.get();
    PI_CALL(warmupQueueGroup(false, QueueGroup.UpperIndex -
                                        QueueGroup.LowerIndex + 1));
    if (Q->useCopyEngine()) {
      auto QueueGroup = Q->CopyQueueGroupsByTID.get();
      PI_CALL(warmupQueueGroup(true, QueueGroup.UpperIndex -
                                         QueueGroup.LowerIndex + 1));
    }
    // TODO: warmup event pools. Both host-visible and device-only.
  }
  return PI_SUCCESS;
}

pi_result piextQueueCreate(pi_context Context, pi_device Device,
                           pi_queue_properties *Properties, pi_queue *Queue) {
  return piextQueueCreateInternal(Context, Device, Properties, Queue, true);
}

pi_result piextQueueCreate2(pi_context Context, pi_device Device,
                            pi_queue_properties *Properties, pi_queue *Queue) {
  return piextQueueCreateInternal(Context, Device, Properties, Queue, false);
}

pi_result piQueueGetInfo(pi_queue Queue, pi_queue_info ParamName,
                         size_t ParamValueSize, void *ParamValue,
                         size_t *ParamValueSizeRet) {

  PI_ASSERT(Queue, PI_ERROR_INVALID_QUEUE);

  std::shared_lock<ur_shared_mutex> Lock(Queue->Mutex);
  ReturnHelper ReturnValue(ParamValueSize, ParamValue, ParamValueSizeRet);
  // TODO: consider support for queue properties and size
  switch (ParamName) {
  case PI_QUEUE_INFO_CONTEXT:
    return ReturnValue(Queue->Context);
  case PI_QUEUE_INFO_DEVICE:
    return ReturnValue(Queue->Device);
  case PI_QUEUE_INFO_REFERENCE_COUNT:
    return ReturnValue(pi_uint32{Queue->RefCount.load()});
  case PI_QUEUE_INFO_PROPERTIES:
    die("PI_QUEUE_INFO_PROPERTIES in piQueueGetInfo not implemented\n");
    break;
  case PI_QUEUE_INFO_SIZE:
    die("PI_QUEUE_INFO_SIZE in piQueueGetInfo not implemented\n");
    break;
  case PI_QUEUE_INFO_DEVICE_DEFAULT:
    die("PI_QUEUE_INFO_DEVICE_DEFAULT in piQueueGetInfo not implemented\n");
    break;
  case PI_EXT_ONEAPI_QUEUE_INFO_EMPTY: {
    // We can exit early if we have in-order queue.
    if (Queue->isInOrderQueue()) {
      if (!Queue->LastCommandEvent)
        return ReturnValue(pi_bool{true});

      // We can check status of the event only if it isn't discarded otherwise
      // it may be reset (because we are free to reuse such events) and
      // zeEventQueryStatus will hang.
      // TODO: use more robust way to check that ZeEvent is not owned by
      // LastCommandEvent.
      if (!Queue->LastCommandEvent->IsDiscarded) {
        ze_result_t ZeResult = ZE_CALL_NOCHECK(
            zeEventQueryStatus, (Queue->LastCommandEvent->ZeEvent));
        if (ZeResult == ZE_RESULT_NOT_READY) {
          return ReturnValue(pi_bool{false});
        } else if (ZeResult != ZE_RESULT_SUCCESS) {
          return mapError(ZeResult);
        }
        return ReturnValue(pi_bool{true});
      }
      // For immediate command lists we have to check status of the event
      // because immediate command lists are not associated with level zero
      // queue. Conservatively return false in this case because last event is
      // discarded and we can't check its status.
      if (Queue->UsingImmCmdLists)
        return ReturnValue(pi_bool{false});
    }

    // If we have any open command list which is not empty then return false
    // because it means that there are commands which are not even submitted for
    // execution yet.
    using IsCopy = bool;
    if (Queue->hasOpenCommandList(IsCopy{true}) ||
        Queue->hasOpenCommandList(IsCopy{false}))
      return ReturnValue(pi_bool{false});

    for (const auto &QueueMap :
         {Queue->ComputeQueueGroupsByTID, Queue->CopyQueueGroupsByTID}) {
      for (const auto &QueueGroup : QueueMap) {
        if (Queue->UsingImmCmdLists) {
          // Immediate command lists are not associated with any Level Zero
          // queue, that's why we have to check status of events in each
          // immediate command list. Start checking from the end and exit early
          // if some event is not completed.
          for (const auto &ImmCmdList : QueueGroup.second.ImmCmdLists) {
            if (ImmCmdList == Queue->CommandListMap.end())
              continue;

            auto EventList = ImmCmdList->second.EventList;
            for (auto It = EventList.crbegin(); It != EventList.crend(); It++) {
              ze_result_t ZeResult =
                  ZE_CALL_NOCHECK(zeEventQueryStatus, ((*It)->ZeEvent));
              if (ZeResult == ZE_RESULT_NOT_READY) {
                return ReturnValue(pi_bool{false});
              } else if (ZeResult != ZE_RESULT_SUCCESS) {
                return mapError(ZeResult);
              }
            }
          }
        } else {
          for (const auto &ZeQueue : QueueGroup.second.ZeQueues) {
            if (!ZeQueue)
              continue;
            // Provide 0 as the timeout parameter to immediately get the status
            // of the Level Zero queue.
            ze_result_t ZeResult = ZE_CALL_NOCHECK(zeCommandQueueSynchronize,
                                                   (ZeQueue, /* timeout */ 0));
            if (ZeResult == ZE_RESULT_NOT_READY) {
              return ReturnValue(pi_bool{false});
            } else if (ZeResult != ZE_RESULT_SUCCESS) {
              return mapError(ZeResult);
            }
          }
        }
      }
    }
    return ReturnValue(pi_bool{true});
  }
  default:
    urPrint("Unsupported ParamName in piQueueGetInfo: ParamName=%d(0x%x)\n",
            ParamName, ParamName);
    return PI_ERROR_INVALID_VALUE;
  }

  return PI_SUCCESS;
}

pi_result piQueueRetain(pi_queue Queue) {
  {
    std::scoped_lock<ur_shared_mutex> Lock(Queue->Mutex);
    Queue->RefCountExternal++;
  }
  Queue->RefCount.increment();
  return PI_SUCCESS;
}

pi_result piQueueRelease(pi_queue Queue) {
  PI_ASSERT(Queue, PI_ERROR_INVALID_QUEUE);
  std::vector<pi_event> EventListToCleanup;

  {
    std::scoped_lock<ur_shared_mutex> Lock(Queue->Mutex);

    if ((--Queue->RefCountExternal) != 0)
      return PI_SUCCESS;

    // When external reference count goes to zero it is still possible
    // that internal references still exists, e.g. command-lists that
    // are not yet completed. So do full queue synchronization here
    // and perform proper cleanup.
    //
    // It is possible to get to here and still have an open command list
    // if no wait or finish ever occurred for this queue.
    if (auto Res = Queue->executeAllOpenCommandLists())
      return Res;

    // Make sure all commands get executed.
    Queue->synchronize();

    // Destroy all the fences created associated with this queue.
    for (auto it = Queue->CommandListMap.begin();
         it != Queue->CommandListMap.end(); ++it) {
      // This fence wasn't yet signalled when we polled it for recycling
      // the command-list, so need to release the command-list too.
      // For immediate commandlists we don't need to do an L0 reset of the
      // commandlist but do need to do event cleanup which is also in the
      // resetCommandList function.
      // If the fence is a nullptr we are using immediate commandlists,
      // otherwise regular commandlists which use a fence.
      if (it->second.ZeFence == nullptr || it->second.ZeFenceInUse) {
        Queue->resetCommandList(it, true, EventListToCleanup);
      }
      // TODO: remove "if" when the problem is fixed in the level zero
      // runtime. Destroy only if a queue is healthy. Destroying a fence may
      // cause a hang otherwise.
      // If the fence is a nullptr we are using immediate commandlists.
      if (Queue->Healthy && it->second.ZeFence != nullptr) {
        auto ZeResult = ZE_CALL_NOCHECK(zeFenceDestroy, (it->second.ZeFence));
        // Gracefully handle the case that L0 was already unloaded.
        if (ZeResult && ZeResult != ZE_RESULT_ERROR_UNINITIALIZED)
          return mapError(ZeResult);
      }
    }
    Queue->CommandListMap.clear();
  }

  for (auto &Event : EventListToCleanup) {
    // We don't need to synchronize the events since the queue
    // synchronized above already does that.
    {
      std::scoped_lock<ur_shared_mutex> EventLock(Event->Mutex);
      Event->Completed = true;
    }
    PI_CALL(CleanupCompletedEvent(Event));
    // This event was removed from the command list, so decrement ref count
    // (it was incremented when they were added to the command list).
    PI_CALL(piEventReleaseInternal(Event));
  }
  PI_CALL(piQueueReleaseInternal(Queue));
  return PI_SUCCESS;
}

static pi_result piQueueReleaseInternal(pi_queue Queue) {
  PI_ASSERT(Queue, PI_ERROR_INVALID_QUEUE);

  if (!Queue->RefCount.decrementAndTest())
    return PI_SUCCESS;

  for (auto &Cache : Queue->EventCaches)
    for (auto &Event : Cache)
      PI_CALL(piEventReleaseInternal(Event));

  if (Queue->OwnZeCommandQueue) {
    for (auto &QueueMap :
         {Queue->ComputeQueueGroupsByTID, Queue->CopyQueueGroupsByTID})
      for (auto &QueueGroup : QueueMap)
        for (auto &ZeQueue : QueueGroup.second.ZeQueues)
          if (ZeQueue) {
            auto ZeResult = ZE_CALL_NOCHECK(zeCommandQueueDestroy, (ZeQueue));
            // Gracefully handle the case that L0 was already unloaded.
            if (ZeResult && ZeResult != ZE_RESULT_ERROR_UNINITIALIZED)
              return mapError(ZeResult);
          }
  }

  urPrint("piQueueRelease(compute) NumTimesClosedFull %d, "
          "NumTimesClosedEarly %d\n",
          Queue->ComputeCommandBatch.NumTimesClosedFull,
          Queue->ComputeCommandBatch.NumTimesClosedEarly);
  urPrint("piQueueRelease(copy) NumTimesClosedFull %d, NumTimesClosedEarly "
          "%d\n",
          Queue->CopyCommandBatch.NumTimesClosedFull,
          Queue->CopyCommandBatch.NumTimesClosedEarly);

  delete Queue;

  return PI_SUCCESS;
}

pi_result piQueueFinish(pi_queue Queue) {
  // Wait until command lists attached to the command queue are executed.
  PI_ASSERT(Queue, PI_ERROR_INVALID_QUEUE);

  if (Queue->UsingImmCmdLists) {
    // Lock automatically releases when this goes out of scope.
    std::scoped_lock<ur_shared_mutex> Lock(Queue->Mutex);

    Queue->synchronize();
  } else {
    std::unique_lock<ur_shared_mutex> Lock(Queue->Mutex);
    std::vector<ze_command_queue_handle_t> ZeQueues;

    // execute any command list that may still be open.
    if (auto Res = Queue->executeAllOpenCommandLists())
      return Res;

    // Make a copy of queues to sync and release the lock.
    for (auto &QueueMap :
         {Queue->ComputeQueueGroupsByTID, Queue->CopyQueueGroupsByTID})
      for (auto &QueueGroup : QueueMap)
        std::copy(QueueGroup.second.ZeQueues.begin(),
                  QueueGroup.second.ZeQueues.end(),
                  std::back_inserter(ZeQueues));

    // Remember the last command's event.
    auto LastCommandEvent = Queue->LastCommandEvent;

    // Don't hold a lock to the queue's mutex while waiting.
    // This allows continue working with the queue from other threads.
    // TODO: this currently exhibits some issues in the driver, so
    // we control this with an env var. Remove this control when
    // we settle one way or the other.
    static bool HoldLock =
        std::getenv("SYCL_PI_LEVEL_ZERO_QUEUE_FINISH_HOLD_LOCK") != nullptr;
    if (!HoldLock) {
      Lock.unlock();
    }

    for (auto &ZeQueue : ZeQueues) {
      if (ZeQueue)
        ZE_CALL(zeHostSynchronize, (ZeQueue));
    }

    // Prevent unneeded already finished events to show up in the wait list.
    // We can only do so if nothing else was submitted to the queue
    // while we were synchronizing it.
    if (!HoldLock) {
      std::scoped_lock<ur_shared_mutex> Lock(Queue->Mutex);
      if (LastCommandEvent == Queue->LastCommandEvent) {
        Queue->LastCommandEvent = nullptr;
      }
    } else {
      Queue->LastCommandEvent = nullptr;
    }
  }
  // Reset signalled command lists and return them back to the cache of
  // available command lists. Events in the immediate command lists are cleaned
  // up in synchronize().
  if (!Queue->UsingImmCmdLists) {
    std::unique_lock<ur_shared_mutex> Lock(Queue->Mutex);
    resetCommandLists(Queue);
  }
  return PI_SUCCESS;
}

// Flushing cross-queue dependencies is covered by createAndRetainPiZeEventList,
// so this can be left as a no-op.
pi_result piQueueFlush(pi_queue Queue) {
  (void)Queue;
  return PI_SUCCESS;
}

pi_result piextQueueGetNativeHandle(pi_queue Queue,
                                    pi_native_handle *NativeHandle) {
  PI_ASSERT(Queue, PI_ERROR_INVALID_QUEUE);
  PI_ASSERT(NativeHandle, PI_ERROR_INVALID_VALUE);

  // For a call from SYCL_EXT_ONEAPI_BACKEND_LEVEL_ZERO V3 or older code if the
  // queue is using immediate command lists then we generate an error because we
  // cannot return a command queue.
  PI_ASSERT(!Queue->UsingImmCmdLists, PI_ERROR_INVALID_QUEUE);

  // Lock automatically releases when this goes out of scope.
  std::shared_lock<ur_shared_mutex> lock(Queue->Mutex);

  auto ZeQueue = pi_cast<ze_command_queue_handle_t *>(NativeHandle);

  // Extract a Level Zero compute queue handle from the given PI queue
  auto &QueueGroup = Queue->getQueueGroup(false /*compute*/);
  uint32_t QueueGroupOrdinalUnused;
  *ZeQueue = QueueGroup.getZeQueue(&QueueGroupOrdinalUnused);
  return PI_SUCCESS;
}

pi_result piextQueueGetNativeHandle2(pi_queue Queue,
                                     pi_native_handle *NativeHandle,
                                     int32_t *NativeHandleDesc) {
  PI_ASSERT(Queue, PI_ERROR_INVALID_QUEUE);
  PI_ASSERT(NativeHandle, PI_ERROR_INVALID_VALUE);
  PI_ASSERT(NativeHandleDesc, PI_ERROR_INVALID_VALUE);

  // Lock automatically releases when this goes out of scope.
  std::shared_lock<ur_shared_mutex> lock(Queue->Mutex);

  // Get handle to this thread's queue group.
  auto &QueueGroup = Queue->getQueueGroup(false /*compute*/);

  if (Queue->UsingImmCmdLists) {
    auto ZeCmdList = pi_cast<ze_command_list_handle_t *>(NativeHandle);
    // Extract the Level Zero command list handle from the given PI queue
    *ZeCmdList = QueueGroup.getImmCmdList()->first;
    *NativeHandleDesc = true;
  } else {
    auto ZeQueue = pi_cast<ze_command_queue_handle_t *>(NativeHandle);
    // Extract a Level Zero compute queue handle from the given PI queue
    uint32_t QueueGroupOrdinalUnused;
    *ZeQueue = QueueGroup.getZeQueue(&QueueGroupOrdinalUnused);
    *NativeHandleDesc = false;
  }
  return PI_SUCCESS;
}

pi_result piextQueueCreateWithNativeHandle(pi_native_handle NativeHandle,
                                           pi_context Context, pi_device Device,
                                           bool OwnNativeHandle,
                                           pi_queue *Queue) {
  PI_ASSERT(Context, PI_ERROR_INVALID_CONTEXT);
  PI_ASSERT(NativeHandle, PI_ERROR_INVALID_VALUE);
  PI_ASSERT(Queue, PI_ERROR_INVALID_QUEUE);
  PI_ASSERT(Device, PI_ERROR_INVALID_DEVICE);

  auto ZeQueue = pi_cast<ze_command_queue_handle_t>(NativeHandle);
  // Assume this is the "0" index queue in the compute command-group.
  std::vector<ze_command_queue_handle_t> ZeQueues{ZeQueue};

  // TODO: see what we can do to correctly initialize PI queue for
  // compute vs. copy Level-Zero queue. Currently we will send
  // all commands to the "ZeQueue".
  std::vector<ze_command_queue_handle_t> ZeroCopyQueues;
  *Queue =
      new _pi_queue(ZeQueues, ZeroCopyQueues, Context, Device, OwnNativeHandle);
  return PI_SUCCESS;
}

void _pi_queue::pi_queue_group_t::setImmCmdList(
    ze_command_list_handle_t ZeCommandList) {
  ImmCmdLists = std::vector<pi_command_list_ptr_t>(
      1,
      Queue->CommandListMap
          .insert(std::pair<ze_command_list_handle_t, pi_command_list_info_t>{
              ZeCommandList, {nullptr, true, false, nullptr, 0}})
          .first);
}

pi_result piextQueueCreateWithNativeHandle2(
    pi_native_handle NativeHandle, int32_t NativeHandleDesc, pi_context Context,
    pi_device Device, bool OwnNativeHandle, pi_queue_properties *Properties,
    pi_queue *Queue) {
  PI_ASSERT(Context, PI_ERROR_INVALID_CONTEXT);
  PI_ASSERT(NativeHandle, PI_ERROR_INVALID_VALUE);
  PI_ASSERT(Queue, PI_ERROR_INVALID_QUEUE);
  PI_ASSERT(Device, PI_ERROR_INVALID_DEVICE);

  // The NativeHandleDesc has value if if the native handle is an immediate
  // command list.
  if (NativeHandleDesc == 1) {
    std::vector<ze_command_queue_handle_t> ComputeQueues{nullptr};
    std::vector<ze_command_queue_handle_t> CopyQueues;

    *Queue = new _pi_queue(ComputeQueues, CopyQueues, Context, Device,
                           OwnNativeHandle, Properties[1]);
    auto &InitialGroup = (*Queue)->ComputeQueueGroupsByTID.begin()->second;
    InitialGroup.setImmCmdList(pi_cast<ze_command_list_handle_t>(NativeHandle));
  } else {
    auto ZeQueue = pi_cast<ze_command_queue_handle_t>(NativeHandle);
    // Assume this is the "0" index queue in the compute command-group.
    std::vector<ze_command_queue_handle_t> ZeQueues{ZeQueue};

    // TODO: see what we can do to correctly initialize PI queue for
    // compute vs. copy Level-Zero queue. Currently we will send
    // all commands to the "ZeQueue".
    std::vector<ze_command_queue_handle_t> ZeroCopyQueues;

    *Queue = new _pi_queue(ZeQueues, ZeroCopyQueues, Context, Device,
                           OwnNativeHandle, Properties[1]);
  }
  (*Queue)->UsingImmCmdLists = (NativeHandleDesc == 1);

  return PI_SUCCESS;
}

// If indirect access tracking is enabled then performs reference counting,
// otherwise just calls zeMemAllocDevice.
static pi_result ZeDeviceMemAllocHelper(void **ResultPtr, pi_context Context,
                                        pi_device Device, size_t Size) {
  pi_platform Plt = Device->Platform;
  std::unique_lock<ur_shared_mutex> ContextsLock(Plt->ContextsMutex,
                                                 std::defer_lock);
  if (IndirectAccessTrackingEnabled) {
    // Lock the mutex which is guarding contexts container in the platform.
    // This prevents new kernels from being submitted in any context while
    // we are in the process of allocating a memory, this is needed to
    // properly capture allocations by kernels with indirect access.
    ContextsLock.lock();
    // We are going to defer memory release if there are kernels with
    // indirect access, that is why explicitly retain context to be sure
    // that it is released after all memory allocations in this context are
    // released.
    PI_CALL(piContextRetain(Context));
  }

  ze_device_mem_alloc_desc_t ZeDesc = {};
  ZeDesc.flags = 0;
  ZeDesc.ordinal = 0;
  ZE_CALL(zeMemAllocDevice,
          (Context->ZeContext, &ZeDesc, Size, 1, Device->ZeDevice, ResultPtr));

  if (IndirectAccessTrackingEnabled) {
    // Keep track of all memory allocations in the context
    Context->MemAllocs.emplace(std::piecewise_construct,
                               std::forward_as_tuple(*ResultPtr),
                               std::forward_as_tuple(Context));
  }
  return PI_SUCCESS;
}

// If indirect access tracking is enabled then performs reference counting,
// otherwise just calls zeMemAllocHost.
static pi_result ZeHostMemAllocHelper(void **ResultPtr, pi_context Context,
                                      size_t Size) {
  pi_platform Plt = Context->getPlatform();
  std::unique_lock<ur_shared_mutex> ContextsLock(Plt->ContextsMutex,
                                                 std::defer_lock);
  if (IndirectAccessTrackingEnabled) {
    // Lock the mutex which is guarding contexts container in the platform.
    // This prevents new kernels from being submitted in any context while
    // we are in the process of allocating a memory, this is needed to
    // properly capture allocations by kernels with indirect access.
    ContextsLock.lock();
    // We are going to defer memory release if there are kernels with
    // indirect access, that is why explicitly retain context to be sure
    // that it is released after all memory allocations in this context are
    // released.
    PI_CALL(piContextRetain(Context));
  }

  ZeStruct<ze_host_mem_alloc_desc_t> ZeDesc;
  ZeDesc.flags = 0;
  ZE_CALL(zeMemAllocHost, (Context->ZeContext, &ZeDesc, Size, 1, ResultPtr));

  if (IndirectAccessTrackingEnabled) {
    // Keep track of all memory allocations in the context
    Context->MemAllocs.emplace(std::piecewise_construct,
                               std::forward_as_tuple(*ResultPtr),
                               std::forward_as_tuple(Context));
  }
  return PI_SUCCESS;
}

pi_result piMemBufferCreate(pi_context Context, pi_mem_flags Flags, size_t Size,
                            void *HostPtr, pi_mem *RetMem,
                            const pi_mem_properties *properties) {

  // TODO: implement support for more access modes
  if (!((Flags & PI_MEM_FLAGS_ACCESS_RW) ||
        (Flags & PI_MEM_ACCESS_READ_ONLY))) {
    die("piMemBufferCreate: Level-Zero supports read-write and read-only "
        "buffer,"
        "but not other accesses (such as write-only) yet.");
  }

  PI_ASSERT(Context, PI_ERROR_INVALID_CONTEXT);
  PI_ASSERT(RetMem, PI_ERROR_INVALID_VALUE);

  if (properties != nullptr) {
    die("piMemBufferCreate: no mem properties goes to Level-Zero RT yet");
  }

  if (Flags & PI_MEM_FLAGS_HOST_PTR_ALLOC) {
    // Having PI_MEM_FLAGS_HOST_PTR_ALLOC for buffer requires allocation of
    // pinned host memory, see:
    // sycl/doc/extensions/supported/sycl_ext_oneapi_use_pinned_host_memory_property.asciidoc
    // We are however missing such functionality in Level Zero, so we just
    // ignore the flag for now.
    //
  }

  // If USM Import feature is enabled and hostptr is supplied,
  // import the hostptr if not already imported into USM.
  // Data transfer rate is maximized when both source and destination
  // are USM pointers. Promotion of the host pointer to USM thus
  // optimizes data transfer performance.
  bool HostPtrImported = false;
  if (ZeUSMImport.Enabled && HostPtr != nullptr &&
      (Flags & PI_MEM_FLAGS_HOST_PTR_USE) != 0) {
    // Query memory type of the host pointer
    ze_device_handle_t ZeDeviceHandle;
    ZeStruct<ze_memory_allocation_properties_t> ZeMemoryAllocationProperties;
    ZE_CALL(zeMemGetAllocProperties,
            (Context->ZeContext, HostPtr, &ZeMemoryAllocationProperties,
             &ZeDeviceHandle));

    // If not shared of any type, we can import the ptr
    if (ZeMemoryAllocationProperties.type == ZE_MEMORY_TYPE_UNKNOWN) {
      // Promote the host ptr to USM host memory
      ze_driver_handle_t driverHandle = Context->getPlatform()->ZeDriver;
      ZeUSMImport.doZeUSMImport(driverHandle, HostPtr, Size);
      HostPtrImported = true;
    }
  }

  pi_buffer Buffer = nullptr;
  auto HostPtrOrNull =
      (Flags & PI_MEM_FLAGS_HOST_PTR_USE) ? pi_cast<char *>(HostPtr) : nullptr;
  try {
    Buffer = new _pi_buffer(Context, Size, HostPtrOrNull, HostPtrImported);
  } catch (const std::bad_alloc &) {
    return PI_ERROR_OUT_OF_HOST_MEMORY;
  } catch (...) {
    return PI_ERROR_UNKNOWN;
  }

  // Initialize the buffer with user data
  if (HostPtr) {
    if ((Flags & PI_MEM_FLAGS_HOST_PTR_USE) != 0 ||
        (Flags & PI_MEM_FLAGS_HOST_PTR_COPY) != 0) {

      // We don't yet know which device needs this buffer, so make the first
      // device in the context be the master, and hold the initial valid
      // allocation.
      char *ZeHandleDst;
      PI_CALL(Buffer->getZeHandle(ZeHandleDst, _pi_mem::write_only,
                                  Context->Devices[0]));
      if (Buffer->OnHost) {
        // Do a host to host copy.
        // For an imported HostPtr the copy is unneeded.
        if (!HostPtrImported)
          memcpy(ZeHandleDst, HostPtr, Size);
      } else {
        // Initialize the buffer synchronously with immediate offload
        // zeCommandListAppendMemoryCopy must not be called from simultaneous
        // threads with the same command list handle, so we need exclusive lock.
        std::scoped_lock<ur_mutex> Lock(Context->ImmediateCommandListMutex);
        ZE_CALL(zeCommandListAppendMemoryCopy,
                (Context->ZeCommandListInit, ZeHandleDst, HostPtr, Size,
                 nullptr, 0, nullptr));
      }
    } else if (Flags == 0 || (Flags == PI_MEM_FLAGS_ACCESS_RW)) {
      // Nothing more to do.
    } else {
      die("piMemBufferCreate: not implemented");
    }
  }

  *RetMem = Buffer;
  return PI_SUCCESS;
}

pi_result piMemGetInfo(pi_mem Mem, pi_mem_info ParamName, size_t ParamValueSize,
                       void *ParamValue, size_t *ParamValueSizeRet) {
  PI_ASSERT(Mem, PI_ERROR_INVALID_VALUE);
  // piMemImageGetInfo must be used for images, except for shared params (like
  // Context, AccessMode, etc)
  PI_ASSERT(ParamName == PI_MEM_CONTEXT || !Mem->isImage(),
            PI_ERROR_INVALID_VALUE);

  std::shared_lock<ur_shared_mutex> Lock(Mem->Mutex);
  ReturnHelper ReturnValue(ParamValueSize, ParamValue, ParamValueSizeRet);

  switch (ParamName) {
  case PI_MEM_CONTEXT:
    return ReturnValue(Mem->Context);
  case PI_MEM_SIZE: {
    // Get size of the allocation
    auto Buffer = pi_cast<pi_buffer>(Mem);
    return ReturnValue(size_t{Buffer->Size});
  }
  default:
    die("piMemGetInfo: Parameter is not implemented");
  }

  return {};
}

pi_result piMemRetain(pi_mem Mem) {
  PI_ASSERT(Mem, PI_ERROR_INVALID_MEM_OBJECT);

  Mem->RefCount.increment();
  return PI_SUCCESS;
}

// If indirect access tracking is not enabled then this functions just performs
// zeMemFree. If indirect access tracking is enabled then reference counting is
// performed.
static pi_result ZeMemFreeHelper(pi_context Context, void *Ptr) {
  pi_platform Plt = Context->getPlatform();
  std::unique_lock<ur_shared_mutex> ContextsLock(Plt->ContextsMutex,
                                                 std::defer_lock);
  if (IndirectAccessTrackingEnabled) {
    ContextsLock.lock();
    auto It = Context->MemAllocs.find(Ptr);
    if (It == std::end(Context->MemAllocs)) {
      die("All memory allocations must be tracked!");
    }
    if (!It->second.RefCount.decrementAndTest()) {
      // Memory can't be deallocated yet.
      return PI_SUCCESS;
    }

    // Reference count is zero, it is ok to free memory.
    // We don't need to track this allocation anymore.
    Context->MemAllocs.erase(It);
  }

  ZE_CALL(zeMemFree, (Context->ZeContext, Ptr));

  if (IndirectAccessTrackingEnabled)
    PI_CALL(ContextReleaseHelper(Context));

  return PI_SUCCESS;
}

static pi_result USMFreeHelper(pi_context Context, void *Ptr,
                               bool OwnZeMemHandle = true);

pi_result piMemRelease(pi_mem Mem) {
  PI_ASSERT(Mem, PI_ERROR_INVALID_MEM_OBJECT);

  if (!Mem->RefCount.decrementAndTest())
    return PI_SUCCESS;

  if (Mem->isImage()) {
    char *ZeHandleImage;
    auto Image = static_cast<pi_image>(Mem);
    if (Image->OwnZeMemHandle) {
      PI_CALL(Mem->getZeHandle(ZeHandleImage, _pi_mem::write_only));
      auto ZeResult = ZE_CALL_NOCHECK(
          zeImageDestroy, (pi_cast<ze_image_handle_t>(ZeHandleImage)));
      // Gracefully handle the case that L0 was already unloaded.
      if (ZeResult && ZeResult != ZE_RESULT_ERROR_UNINITIALIZED)
        return mapError(ZeResult);
    }
  } else {
    auto Buffer = static_cast<pi_buffer>(Mem);
    Buffer->free();
  }
  delete Mem;

  return PI_SUCCESS;
}

static pi_result pi2zeImageDesc(const pi_image_format *ImageFormat,
                                const pi_image_desc *ImageDesc,
                                ZeStruct<ze_image_desc_t> &ZeImageDesc) {
  ze_image_format_type_t ZeImageFormatType;
  size_t ZeImageFormatTypeSize;
  switch (ImageFormat->image_channel_data_type) {
  case PI_IMAGE_CHANNEL_TYPE_FLOAT:
    ZeImageFormatType = ZE_IMAGE_FORMAT_TYPE_FLOAT;
    ZeImageFormatTypeSize = 32;
    break;
  case PI_IMAGE_CHANNEL_TYPE_HALF_FLOAT:
    ZeImageFormatType = ZE_IMAGE_FORMAT_TYPE_FLOAT;
    ZeImageFormatTypeSize = 16;
    break;
  case PI_IMAGE_CHANNEL_TYPE_UNSIGNED_INT32:
    ZeImageFormatType = ZE_IMAGE_FORMAT_TYPE_UINT;
    ZeImageFormatTypeSize = 32;
    break;
  case PI_IMAGE_CHANNEL_TYPE_UNSIGNED_INT16:
    ZeImageFormatType = ZE_IMAGE_FORMAT_TYPE_UINT;
    ZeImageFormatTypeSize = 16;
    break;
  case PI_IMAGE_CHANNEL_TYPE_UNSIGNED_INT8:
    ZeImageFormatType = ZE_IMAGE_FORMAT_TYPE_UINT;
    ZeImageFormatTypeSize = 8;
    break;
  case PI_IMAGE_CHANNEL_TYPE_UNORM_INT16:
    ZeImageFormatType = ZE_IMAGE_FORMAT_TYPE_UNORM;
    ZeImageFormatTypeSize = 16;
    break;
  case PI_IMAGE_CHANNEL_TYPE_UNORM_INT8:
    ZeImageFormatType = ZE_IMAGE_FORMAT_TYPE_UNORM;
    ZeImageFormatTypeSize = 8;
    break;
  case PI_IMAGE_CHANNEL_TYPE_SIGNED_INT32:
    ZeImageFormatType = ZE_IMAGE_FORMAT_TYPE_SINT;
    ZeImageFormatTypeSize = 32;
    break;
  case PI_IMAGE_CHANNEL_TYPE_SIGNED_INT16:
    ZeImageFormatType = ZE_IMAGE_FORMAT_TYPE_SINT;
    ZeImageFormatTypeSize = 16;
    break;
  case PI_IMAGE_CHANNEL_TYPE_SIGNED_INT8:
    ZeImageFormatType = ZE_IMAGE_FORMAT_TYPE_SINT;
    ZeImageFormatTypeSize = 8;
    break;
  case PI_IMAGE_CHANNEL_TYPE_SNORM_INT16:
    ZeImageFormatType = ZE_IMAGE_FORMAT_TYPE_SNORM;
    ZeImageFormatTypeSize = 16;
    break;
  case PI_IMAGE_CHANNEL_TYPE_SNORM_INT8:
    ZeImageFormatType = ZE_IMAGE_FORMAT_TYPE_SNORM;
    ZeImageFormatTypeSize = 8;
    break;
  default:
    urPrint("piMemImageCreate: unsupported image data type: data type = %d\n",
            ImageFormat->image_channel_data_type);
    return PI_ERROR_INVALID_VALUE;
  }

  // TODO: populate the layout mapping
  ze_image_format_layout_t ZeImageFormatLayout;
  switch (ImageFormat->image_channel_order) {
  case PI_IMAGE_CHANNEL_ORDER_RGBA:
    switch (ZeImageFormatTypeSize) {
    case 8:
      ZeImageFormatLayout = ZE_IMAGE_FORMAT_LAYOUT_8_8_8_8;
      break;
    case 16:
      ZeImageFormatLayout = ZE_IMAGE_FORMAT_LAYOUT_16_16_16_16;
      break;
    case 32:
      ZeImageFormatLayout = ZE_IMAGE_FORMAT_LAYOUT_32_32_32_32;
      break;
    default:
      urPrint("piMemImageCreate: unexpected data type Size\n");
      return PI_ERROR_INVALID_VALUE;
    }
    break;
  default:
    urPrint("format layout = %d\n", ImageFormat->image_channel_order);
    die("piMemImageCreate: unsupported image format layout\n");
    break;
  }

  ze_image_format_t ZeFormatDesc = {
      ZeImageFormatLayout, ZeImageFormatType,
      // TODO: are swizzles deducted from image_format->image_channel_order?
      ZE_IMAGE_FORMAT_SWIZZLE_R, ZE_IMAGE_FORMAT_SWIZZLE_G,
      ZE_IMAGE_FORMAT_SWIZZLE_B, ZE_IMAGE_FORMAT_SWIZZLE_A};

  ze_image_type_t ZeImageType;
  switch (ImageDesc->image_type) {
  case PI_MEM_TYPE_IMAGE1D:
    ZeImageType = ZE_IMAGE_TYPE_1D;
    break;
  case PI_MEM_TYPE_IMAGE2D:
    ZeImageType = ZE_IMAGE_TYPE_2D;
    break;
  case PI_MEM_TYPE_IMAGE3D:
    ZeImageType = ZE_IMAGE_TYPE_3D;
    break;
  case PI_MEM_TYPE_IMAGE1D_ARRAY:
    ZeImageType = ZE_IMAGE_TYPE_1DARRAY;
    break;
  case PI_MEM_TYPE_IMAGE2D_ARRAY:
    ZeImageType = ZE_IMAGE_TYPE_2DARRAY;
    break;
  default:
    urPrint("piMemImageCreate: unsupported image type\n");
    return PI_ERROR_INVALID_VALUE;
  }

  ZeImageDesc.arraylevels = 0;
  ZeImageDesc.flags = 0;
  ZeImageDesc.type = ZeImageType;
  ZeImageDesc.format = ZeFormatDesc;
  ZeImageDesc.width = pi_cast<uint32_t>(ImageDesc->image_width);
  ZeImageDesc.height = pi_cast<uint32_t>(ImageDesc->image_height);
  ZeImageDesc.depth = pi_cast<uint32_t>(ImageDesc->image_depth);
  ZeImageDesc.arraylevels = pi_cast<uint32_t>(ImageDesc->image_array_size);
  ZeImageDesc.miplevels = ImageDesc->num_mip_levels;

<<<<<<< HEAD
  return PI_SUCCESS;
}

pi_result piMemImageCreate(pi_context Context, pi_mem_flags Flags,
                           const pi_image_format *ImageFormat,
                           const pi_image_desc *ImageDesc, void *HostPtr,
                           pi_mem *RetImage) {

  // TODO: implement read-only, write-only
  if ((Flags & PI_MEM_FLAGS_ACCESS_RW) == 0) {
    die("piMemImageCreate: Level-Zero implements only read-write buffer,"
        "no read-only or write-only yet.");
  }
  PI_ASSERT(Context, PI_ERROR_INVALID_CONTEXT);
  PI_ASSERT(RetImage, PI_ERROR_INVALID_VALUE);
  PI_ASSERT(ImageFormat, PI_ERROR_INVALID_IMAGE_FORMAT_DESCRIPTOR);

  ZeStruct<ze_image_desc_t> ZeImageDesc;
  pi_result DescriptionResult =
      pi2zeImageDesc(ImageFormat, ImageDesc, ZeImageDesc);
  if (DescriptionResult != PI_SUCCESS)
    return DescriptionResult;

  std::shared_lock<pi_shared_mutex> Lock(Context->Mutex);
=======
  std::shared_lock<ur_shared_mutex> Lock(Context->Mutex);
>>>>>>> 45aa49bb

  // Currently we have the "0" device in context with mutliple root devices to
  // own the image.
  // TODO: Implement explicit copying for acessing the image from other devices
  // in the context.
  pi_device Device = Context->SingleRootDevice ? Context->SingleRootDevice
                                               : Context->Devices[0];
  ze_image_handle_t ZeHImage;
  ZE_CALL(zeImageCreate,
          (Context->ZeContext, Device->ZeDevice, &ZeImageDesc, &ZeHImage));

  try {
    auto ZePIImage = new _pi_image(Context, ZeHImage, /*OwnNativeHandle=*/true);
    *RetImage = ZePIImage;

#ifndef NDEBUG
    ZePIImage->ZeImageDesc = ZeImageDesc;
#endif // !NDEBUG

    if ((Flags & PI_MEM_FLAGS_HOST_PTR_USE) != 0 ||
        (Flags & PI_MEM_FLAGS_HOST_PTR_COPY) != 0) {
      // Initialize image synchronously with immediate offload.
      // zeCommandListAppendImageCopyFromMemory must not be called from
      // simultaneous threads with the same command list handle, so we need
      // exclusive lock.
      std::scoped_lock<ur_mutex> Lock(Context->ImmediateCommandListMutex);
      ZE_CALL(zeCommandListAppendImageCopyFromMemory,
              (Context->ZeCommandListInit, ZeHImage, HostPtr, nullptr, nullptr,
               0, nullptr));
    }
  } catch (const std::bad_alloc &) {
    return PI_ERROR_OUT_OF_HOST_MEMORY;
  } catch (...) {
    return PI_ERROR_UNKNOWN;
  }
  return PI_SUCCESS;
}

pi_result piextMemGetNativeHandle(pi_mem Mem, pi_native_handle *NativeHandle) {
  PI_ASSERT(Mem, PI_ERROR_INVALID_MEM_OBJECT);
  std::shared_lock<ur_shared_mutex> Guard(Mem->Mutex);
  char *ZeHandle;
  PI_CALL(Mem->getZeHandle(ZeHandle, _pi_mem::read_write));
  *NativeHandle = pi_cast<pi_native_handle>(ZeHandle);
  return PI_SUCCESS;
}

pi_result piextMemCreateWithNativeHandle(pi_native_handle NativeHandle,
                                         pi_context Context,
                                         bool ownNativeHandle, pi_mem *Mem) {
  PI_ASSERT(Mem, PI_ERROR_INVALID_VALUE);
  PI_ASSERT(NativeHandle, PI_ERROR_INVALID_VALUE);
  PI_ASSERT(Context, PI_ERROR_INVALID_CONTEXT);

  std::shared_lock<ur_shared_mutex> Lock(Context->Mutex);

  // Get base of the allocation
  void *Base;
  size_t Size;
  void *Ptr = pi_cast<void *>(NativeHandle);
  ZE_CALL(zeMemGetAddressRange, (Context->ZeContext, Ptr, &Base, &Size));
  PI_ASSERT(Ptr == Base, PI_ERROR_INVALID_VALUE);

  ZeStruct<ze_memory_allocation_properties_t> ZeMemProps;
  ze_device_handle_t ZeDevice = nullptr;
  ZE_CALL(zeMemGetAllocProperties,
          (Context->ZeContext, Ptr, &ZeMemProps, &ZeDevice));

  // Check type of the allocation
  switch (ZeMemProps.type) {
  case ZE_MEMORY_TYPE_HOST:
  case ZE_MEMORY_TYPE_SHARED:
  case ZE_MEMORY_TYPE_DEVICE:
    break;
  case ZE_MEMORY_TYPE_UNKNOWN:
    // Memory allocation is unrelated to the context
    return PI_ERROR_INVALID_CONTEXT;
  default:
    die("Unexpected memory type");
  }

  pi_device Device = nullptr;
  if (ZeDevice) {
    Device = Context->getPlatform()->getDeviceFromNativeHandle(ZeDevice);
    PI_ASSERT(Context->isValidDevice(Device), PI_ERROR_INVALID_CONTEXT);
  }

  try {
    *Mem = new _pi_buffer(Context, Size, Device, pi_cast<char *>(NativeHandle),
                          ownNativeHandle);

    pi_platform Plt = Context->getPlatform();
    std::unique_lock<ur_shared_mutex> ContextsLock(Plt->ContextsMutex,
                                                   std::defer_lock);
    // If we don't own the native handle then we can't control deallocation of
    // that memory so there is no point of keeping track of the memory
    // allocation for deferred memory release in the mode when indirect access
    // tracking is enabled.
    if (IndirectAccessTrackingEnabled && ownNativeHandle) {
      // We need to keep track of all memory allocations in the context
      ContextsLock.lock();
      // Retain context to be sure that it is released after all memory
      // allocations in this context are released.
      PI_CALL(piContextRetain(Context));

      Context->MemAllocs.emplace(
          std::piecewise_construct, std::forward_as_tuple(Ptr),
          std::forward_as_tuple(Context, ownNativeHandle));
    }
  } catch (const std::bad_alloc &) {
    return PI_ERROR_OUT_OF_HOST_MEMORY;
  } catch (...) {
    return PI_ERROR_UNKNOWN;
  }

  // Initialize the buffer as necessary
  auto Buffer = pi_cast<pi_buffer>(*Mem);
  if (Device) {
    // If this allocation is on a device, then we re-use it for the buffer.
    // Nothing to do.
  } else if (Buffer->OnHost) {
    // If this is host allocation and buffer always stays on host there
    // nothing more to do.
  } else {
    // In all other cases (shared allocation, or host allocation that cannot
    // represent the buffer in this context) copy the data to a newly
    // created device allocation.
    char *ZeHandleDst;
    PI_CALL(Buffer->getZeHandle(ZeHandleDst, _pi_mem::write_only, Device));

    // zeCommandListAppendMemoryCopy must not be called from simultaneous
    // threads with the same command list handle, so we need exclusive lock.
    std::scoped_lock<ur_mutex> Lock(Context->ImmediateCommandListMutex);
    ZE_CALL(zeCommandListAppendMemoryCopy,
            (Context->ZeCommandListInit, ZeHandleDst, Ptr, Size, nullptr, 0,
             nullptr));
  }

  return PI_SUCCESS;
}

pi_result piextMemImageCreateWithNativeHandle(
    pi_native_handle NativeHandle, pi_context Context, bool OwnNativeHandle,
    const pi_image_format *ImageFormat, const pi_image_desc *ImageDesc,
    pi_mem *RetImage) {

  PI_ASSERT(RetImage, PI_ERROR_INVALID_VALUE);
  PI_ASSERT(NativeHandle, PI_ERROR_INVALID_VALUE);
  PI_ASSERT(Context, PI_ERROR_INVALID_CONTEXT);

  std::shared_lock<pi_shared_mutex> Lock(Context->Mutex);

  ze_image_handle_t ZeHImage = pi_cast<ze_image_handle_t>(NativeHandle);

  try {
    auto ZePIImage = new _pi_image(Context, ZeHImage, OwnNativeHandle);
    *RetImage = ZePIImage;

#ifndef NDEBUG
    ZeStruct<ze_image_desc_t> ZeImageDesc;
    pi_result DescriptionResult =
        pi2zeImageDesc(ImageFormat, ImageDesc, ZeImageDesc);
    if (DescriptionResult != PI_SUCCESS)
      return DescriptionResult;

    ZePIImage->ZeImageDesc = ZeImageDesc;
#endif // !NDEBUG

  } catch (const std::bad_alloc &) {
    return PI_ERROR_OUT_OF_HOST_MEMORY;
  } catch (...) {
    return PI_ERROR_UNKNOWN;
  }

  return PI_SUCCESS;
}

pi_result piProgramCreate(pi_context Context, const void *ILBytes,
                          size_t Length, pi_program *Program) {

  PI_ASSERT(Context, PI_ERROR_INVALID_CONTEXT);
  PI_ASSERT(ILBytes && Length, PI_ERROR_INVALID_VALUE);
  PI_ASSERT(Program, PI_ERROR_INVALID_PROGRAM);

  // NOTE: the Level Zero module creation is also building the program, so we
  // are deferring it until the program is ready to be built.

  try {
    *Program = new _pi_program(_pi_program::IL, Context, ILBytes, Length);
  } catch (const std::bad_alloc &) {
    return PI_ERROR_OUT_OF_HOST_MEMORY;
  } catch (...) {
    return PI_ERROR_UNKNOWN;
  }
  return PI_SUCCESS;
}

pi_result piProgramCreateWithBinary(
    pi_context Context, pi_uint32 NumDevices, const pi_device *DeviceList,
    const size_t *Lengths, const unsigned char **Binaries,
    size_t NumMetadataEntries, const pi_device_binary_property *Metadata,
    pi_int32 *BinaryStatus, pi_program *Program) {
  (void)Metadata;
  (void)NumMetadataEntries;

  PI_ASSERT(Context, PI_ERROR_INVALID_CONTEXT);
  PI_ASSERT(DeviceList && NumDevices, PI_ERROR_INVALID_VALUE);
  PI_ASSERT(Binaries && Lengths, PI_ERROR_INVALID_VALUE);
  PI_ASSERT(Program, PI_ERROR_INVALID_PROGRAM);

  // For now we support only one device.
  if (NumDevices != 1) {
    urPrint("piProgramCreateWithBinary: level_zero supports only one device.");
    return PI_ERROR_INVALID_VALUE;
  }
  if (!Binaries[0] || !Lengths[0]) {
    if (BinaryStatus)
      *BinaryStatus = PI_ERROR_INVALID_VALUE;
    return PI_ERROR_INVALID_VALUE;
  }

  size_t Length = Lengths[0];
  auto Binary = Binaries[0];

  // In OpenCL, clCreateProgramWithBinary() can be used to load any of the
  // following: "program executable", "compiled program", or "library of
  // compiled programs".  In addition, the loaded program can be either
  // IL (SPIR-v) or native device code.  For now, we assume that
  // piProgramCreateWithBinary() is only used to load a "program executable"
  // as native device code.
  // If we wanted to support all the same cases as OpenCL, we would need to
  // somehow examine the binary image to distinguish the cases.  Alternatively,
  // we could change the PI interface and have the caller pass additional
  // information to distinguish the cases.

  try {
    *Program = new _pi_program(_pi_program::Native, Context, Binary, Length);
  } catch (const std::bad_alloc &) {
    return PI_ERROR_OUT_OF_HOST_MEMORY;
  } catch (...) {
    return PI_ERROR_UNKNOWN;
  }

  if (BinaryStatus)
    *BinaryStatus = PI_SUCCESS;
  return PI_SUCCESS;
}

pi_result piclProgramCreateWithSource(pi_context Context, pi_uint32 Count,
                                      const char **Strings,
                                      const size_t *Lengths,
                                      pi_program *RetProgram) {

  (void)Context;
  (void)Count;
  (void)Strings;
  (void)Lengths;
  (void)RetProgram;
  urPrint("piclProgramCreateWithSource: not supported in Level Zero\n");
  return PI_ERROR_INVALID_OPERATION;
}

pi_result piProgramGetInfo(pi_program Program, pi_program_info ParamName,
                           size_t ParamValueSize, void *ParamValue,
                           size_t *ParamValueSizeRet) {

  PI_ASSERT(Program, PI_ERROR_INVALID_PROGRAM);

  ReturnHelper ReturnValue(ParamValueSize, ParamValue, ParamValueSizeRet);
  switch (ParamName) {
  case PI_PROGRAM_INFO_REFERENCE_COUNT:
    return ReturnValue(pi_uint32{Program->RefCount.load()});
  case PI_PROGRAM_INFO_NUM_DEVICES:
    // TODO: return true number of devices this program exists for.
    return ReturnValue(pi_uint32{1});
  case PI_PROGRAM_INFO_DEVICES:
    // TODO: return all devices this program exists for.
    return ReturnValue(Program->Context->Devices[0]);
  case PI_PROGRAM_INFO_BINARY_SIZES: {
    std::shared_lock<ur_shared_mutex> Guard(Program->Mutex);
    size_t SzBinary;
    if (Program->State == _pi_program::IL ||
        Program->State == _pi_program::Native ||
        Program->State == _pi_program::Object) {
      SzBinary = Program->CodeLength;
    } else if (Program->State == _pi_program::Exe) {
      ZE_CALL(zeModuleGetNativeBinary, (Program->ZeModule, &SzBinary, nullptr));
    } else {
      return PI_ERROR_INVALID_PROGRAM;
    }
    // This is an array of 1 element, initialized as if it were scalar.
    return ReturnValue(size_t{SzBinary});
  }
  case PI_PROGRAM_INFO_BINARIES: {
    // The caller sets "ParamValue" to an array of pointers, one for each
    // device.  Since Level Zero supports only one device, there is only one
    // pointer.  If the pointer is NULL, we don't do anything.  Otherwise, we
    // copy the program's binary image to the buffer at that pointer.
    uint8_t **PBinary = pi_cast<uint8_t **>(ParamValue);
    if (!PBinary[0])
      break;

    std::shared_lock<ur_shared_mutex> Guard(Program->Mutex);
    if (Program->State == _pi_program::IL ||
        Program->State == _pi_program::Native ||
        Program->State == _pi_program::Object) {
      std::memcpy(PBinary[0], Program->Code.get(), Program->CodeLength);
    } else if (Program->State == _pi_program::Exe) {
      size_t SzBinary = 0;
      ZE_CALL(zeModuleGetNativeBinary,
              (Program->ZeModule, &SzBinary, PBinary[0]));
    } else {
      return PI_ERROR_INVALID_PROGRAM;
    }
    break;
  }
  case PI_PROGRAM_INFO_NUM_KERNELS: {
    std::shared_lock<ur_shared_mutex> Guard(Program->Mutex);
    uint32_t NumKernels;
    if (Program->State == _pi_program::IL ||
        Program->State == _pi_program::Native ||
        Program->State == _pi_program::Object) {
      return PI_ERROR_INVALID_PROGRAM_EXECUTABLE;
    } else if (Program->State == _pi_program::Exe) {
      NumKernels = 0;
      ZE_CALL(zeModuleGetKernelNames,
              (Program->ZeModule, &NumKernels, nullptr));
    } else {
      return PI_ERROR_INVALID_PROGRAM;
    }
    return ReturnValue(size_t{NumKernels});
  }
  case PI_PROGRAM_INFO_KERNEL_NAMES:
    try {
      std::shared_lock<ur_shared_mutex> Guard(Program->Mutex);
      std::string PINames{""};
      if (Program->State == _pi_program::IL ||
          Program->State == _pi_program::Native ||
          Program->State == _pi_program::Object) {
        return PI_ERROR_INVALID_PROGRAM_EXECUTABLE;
      } else if (Program->State == _pi_program::Exe) {
        uint32_t Count = 0;
        ZE_CALL(zeModuleGetKernelNames, (Program->ZeModule, &Count, nullptr));
        std::unique_ptr<const char *[]> PNames(new const char *[Count]);
        ZE_CALL(zeModuleGetKernelNames,
                (Program->ZeModule, &Count, PNames.get()));
        for (uint32_t I = 0; I < Count; ++I) {
          PINames += (I > 0 ? ";" : "");
          PINames += PNames[I];
        }
      } else {
        return PI_ERROR_INVALID_PROGRAM;
      }
      return ReturnValue(PINames.c_str());
    } catch (const std::bad_alloc &) {
      return PI_ERROR_OUT_OF_HOST_MEMORY;
    } catch (...) {
      return PI_ERROR_UNKNOWN;
    }
  default:
    die("piProgramGetInfo: not implemented");
  }

  return PI_SUCCESS;
}

pi_result piProgramLink(pi_context Context, pi_uint32 NumDevices,
                        const pi_device *DeviceList, const char *Options,
                        pi_uint32 NumInputPrograms,
                        const pi_program *InputPrograms,
                        void (*PFnNotify)(pi_program Program, void *UserData),
                        void *UserData, pi_program *RetProgram) {
  // We only support one device with Level Zero currently.
  if (NumDevices != 1) {
    urPrint("piProgramLink: level_zero supports only one device.");
    return PI_ERROR_INVALID_VALUE;
  }

  // We do not support any link flags at this time because the Level Zero API
  // does not have any way to pass flags that are specific to linking.
  if (Options && *Options != '\0') {
    std::string ErrorMessage(
        "Level Zero does not support kernel link flags: \"");
    ErrorMessage.append(Options);
    ErrorMessage.push_back('\"');
    pi_program Program =
        new _pi_program(_pi_program::Invalid, Context, ErrorMessage);
    *RetProgram = Program;
    return PI_ERROR_LINK_PROGRAM_FAILURE;
  }

  // Validate input parameters.
  PI_ASSERT(DeviceList, PI_ERROR_INVALID_DEVICE);
  PI_ASSERT(Context->isValidDevice(DeviceList[0]), PI_ERROR_INVALID_DEVICE);
  PI_ASSERT(!PFnNotify && !UserData, PI_ERROR_INVALID_VALUE);
  if (NumInputPrograms == 0 || InputPrograms == nullptr)
    return PI_ERROR_INVALID_VALUE;

  pi_result PiResult = PI_SUCCESS;
  try {
    // Acquire a "shared" lock on each of the input programs, and also validate
    // that they are all in Object state.
    //
    // There is no danger of deadlock here even if two threads call
    // piProgramLink simultaneously with the same input programs in a different
    // order.  If we were acquiring these with "exclusive" access, this could
    // lead to a classic lock ordering deadlock.  However, there is no such
    // deadlock potential with "shared" access.  There could also be a deadlock
    // potential if there was some other code that holds more than one of these
    // locks simultaneously with "exclusive" access.  However, there is no such
    // code like that, so this is also not a danger.
    std::vector<std::shared_lock<ur_shared_mutex>> Guards(NumInputPrograms);
    for (pi_uint32 I = 0; I < NumInputPrograms; I++) {
      std::shared_lock<ur_shared_mutex> Guard(InputPrograms[I]->Mutex);
      Guards[I].swap(Guard);
      if (InputPrograms[I]->State != _pi_program::Object) {
        return PI_ERROR_INVALID_OPERATION;
      }
    }

    // Previous calls to piProgramCompile did not actually compile the SPIR-V.
    // Instead, we postpone compilation until this point, when all the modules
    // are linked together.  By doing compilation and linking together, the JIT
    // compiler is able see all modules and do cross-module optimizations.
    //
    // Construct a ze_module_program_exp_desc_t which contains information about
    // all of the modules that will be linked together.
    ZeStruct<ze_module_program_exp_desc_t> ZeExtModuleDesc;
    std::vector<size_t> CodeSizes(NumInputPrograms);
    std::vector<const uint8_t *> CodeBufs(NumInputPrograms);
    std::vector<const char *> BuildFlagPtrs(NumInputPrograms);
    std::vector<const ze_module_constants_t *> SpecConstPtrs(NumInputPrograms);
    std::vector<_pi_program::SpecConstantShim> SpecConstShims;
    SpecConstShims.reserve(NumInputPrograms);

    for (pi_uint32 I = 0; I < NumInputPrograms; I++) {
      pi_program Program = InputPrograms[I];
      CodeSizes[I] = Program->CodeLength;
      CodeBufs[I] = Program->Code.get();
      BuildFlagPtrs[I] = Program->BuildFlags.c_str();
      SpecConstShims.emplace_back(Program);
      SpecConstPtrs[I] = SpecConstShims[I].ze();
    }

    ZeExtModuleDesc.count = NumInputPrograms;
    ZeExtModuleDesc.inputSizes = CodeSizes.data();
    ZeExtModuleDesc.pInputModules = CodeBufs.data();
    ZeExtModuleDesc.pBuildFlags = BuildFlagPtrs.data();
    ZeExtModuleDesc.pConstants = SpecConstPtrs.data();

    ZeStruct<ze_module_desc_t> ZeModuleDesc;
    ZeModuleDesc.pNext = &ZeExtModuleDesc;
    ZeModuleDesc.format = ZE_MODULE_FORMAT_IL_SPIRV;

    // This works around a bug in the Level Zero driver.  When "ZE_DEBUG=-1",
    // the driver does validation of the API calls, and it expects
    // "pInputModule" to be non-NULL and "inputSize" to be non-zero.  This
    // validation is wrong when using the "ze_module_program_exp_desc_t"
    // extension because those fields are supposed to be ignored.  As a
    // workaround, set both fields to 1.
    //
    // TODO: Remove this workaround when the driver is fixed.
    ZeModuleDesc.pInputModule = reinterpret_cast<const uint8_t *>(1);
    ZeModuleDesc.inputSize = 1;

    // We need a Level Zero extension to compile multiple programs together into
    // a single Level Zero module.  However, we don't need that extension if
    // there happens to be only one input program.
    //
    // The "|| (NumInputPrograms == 1)" term is a workaround for a bug in the
    // Level Zero driver.  The driver's "ze_module_program_exp_desc_t"
    // extension should work even in the case when there is just one input
    // module.  However, there is currently a bug in the driver that leads to a
    // crash.  As a workaround, do not use the extension when there is one
    // input module.
    //
    // TODO: Remove this workaround when the driver is fixed.
    if (!DeviceList[0]->Platform->ZeDriverModuleProgramExtensionFound ||
        (NumInputPrograms == 1)) {
      if (NumInputPrograms == 1) {
        ZeModuleDesc.pNext = nullptr;
        ZeModuleDesc.inputSize = ZeExtModuleDesc.inputSizes[0];
        ZeModuleDesc.pInputModule = ZeExtModuleDesc.pInputModules[0];
        ZeModuleDesc.pBuildFlags = ZeExtModuleDesc.pBuildFlags[0];
        ZeModuleDesc.pConstants = ZeExtModuleDesc.pConstants[0];
      } else {
        urPrint("piProgramLink: level_zero driver does not have static linking "
                "support.");
        return PI_ERROR_INVALID_VALUE;
      }
    }

    // Call the Level Zero API to compile, link, and create the module.
    ze_device_handle_t ZeDevice = DeviceList[0]->ZeDevice;
    ze_context_handle_t ZeContext = Context->ZeContext;
    ze_module_handle_t ZeModule = nullptr;
    ze_module_build_log_handle_t ZeBuildLog = nullptr;
    ze_result_t ZeResult =
        ZE_CALL_NOCHECK(zeModuleCreate, (ZeContext, ZeDevice, &ZeModuleDesc,
                                         &ZeModule, &ZeBuildLog));

    // We still create a _pi_program object even if there is a BUILD_FAILURE
    // because we need the object to hold the ZeBuildLog.  There is no build
    // log created for other errors, so we don't create an object.
    PiResult = mapError(ZeResult);
    if (ZeResult != ZE_RESULT_SUCCESS &&
        ZeResult != ZE_RESULT_ERROR_MODULE_BUILD_FAILURE) {
      return PiResult;
    }

    // The call to zeModuleCreate does not report an error if there are
    // unresolved symbols because it thinks these could be resolved later via a
    // call to zeModuleDynamicLink.  However, modules created with piProgramLink
    // are supposed to be fully linked and ready to use.  Therefore, do an extra
    // check now for unresolved symbols.  Note that we still create a
    // _pi_program if there are unresolved symbols because the ZeBuildLog tells
    // which symbols are unresolved.
    if (ZeResult == ZE_RESULT_SUCCESS) {
      ZeResult = checkUnresolvedSymbols(ZeModule, &ZeBuildLog);
      if (ZeResult == ZE_RESULT_ERROR_MODULE_LINK_FAILURE) {
        PiResult = PI_ERROR_LINK_PROGRAM_FAILURE;
      } else if (ZeResult != ZE_RESULT_SUCCESS) {
        return mapError(ZeResult);
      }
    }

    _pi_program::state State =
        (PiResult == PI_SUCCESS) ? _pi_program::Exe : _pi_program::Invalid;
    *RetProgram = new _pi_program(State, Context, ZeModule, ZeBuildLog);
  } catch (const std::bad_alloc &) {
    return PI_ERROR_OUT_OF_HOST_MEMORY;
  } catch (...) {
    return PI_ERROR_UNKNOWN;
  }
  return PiResult;
}

pi_result piProgramCompile(
    pi_program Program, pi_uint32 NumDevices, const pi_device *DeviceList,
    const char *Options, pi_uint32 NumInputHeaders,
    const pi_program *InputHeaders, const char **HeaderIncludeNames,
    void (*PFnNotify)(pi_program Program, void *UserData), void *UserData) {
  (void)NumInputHeaders;
  (void)InputHeaders;
  (void)HeaderIncludeNames;

  PI_ASSERT(Program, PI_ERROR_INVALID_PROGRAM);

  if ((NumDevices && !DeviceList) || (!NumDevices && DeviceList))
    return PI_ERROR_INVALID_VALUE;

  // These aren't supported.
  PI_ASSERT(!PFnNotify && !UserData, PI_ERROR_INVALID_VALUE);

  std::scoped_lock<ur_shared_mutex> Guard(Program->Mutex);

  // It's only valid to compile a program created from IL (we don't support
  // programs created from source code).
  //
  // The OpenCL spec says that the header parameters are ignored when compiling
  // IL programs, so we don't validate them.
  if (Program->State != _pi_program::IL)
    return PI_ERROR_INVALID_OPERATION;

  // We don't compile anything now.  Instead, we delay compilation until
  // piProgramLink, where we do both compilation and linking as a single step.
  // This produces better code because the driver can do cross-module
  // optimizations.  Therefore, we just remember the compilation flags, so we
  // can use them later.
  if (Options)
    Program->BuildFlags = Options;
  Program->State = _pi_program::Object;

  return PI_SUCCESS;
}

pi_result piProgramBuild(pi_program Program, pi_uint32 NumDevices,
                         const pi_device *DeviceList, const char *Options,
                         void (*PFnNotify)(pi_program Program, void *UserData),
                         void *UserData) {

  PI_ASSERT(Program, PI_ERROR_INVALID_PROGRAM);
  if ((NumDevices && !DeviceList) || (!NumDevices && DeviceList))
    return PI_ERROR_INVALID_VALUE;

  // We only support build to one device with Level Zero now.
  // TODO: we should eventually build to the possibly multiple root
  // devices in the context.
  if (NumDevices != 1) {
    urPrint("piProgramBuild: level_zero supports only one device.");
    return PI_ERROR_INVALID_VALUE;
  }

  // These aren't supported.
  PI_ASSERT(!PFnNotify && !UserData, PI_ERROR_INVALID_VALUE);

  std::scoped_lock<ur_shared_mutex> Guard(Program->Mutex);
  // Check if device belongs to associated context.
  PI_ASSERT(Program->Context, PI_ERROR_INVALID_PROGRAM);
  PI_ASSERT(Program->Context->isValidDevice(DeviceList[0]),
            PI_ERROR_INVALID_VALUE);

  // It is legal to build a program created from either IL or from native
  // device code.
  if (Program->State != _pi_program::IL &&
      Program->State != _pi_program::Native)
    return PI_ERROR_INVALID_OPERATION;

  // We should have either IL or native device code.
  PI_ASSERT(Program->Code, PI_ERROR_INVALID_PROGRAM);

  // Ask Level Zero to build and load the native code onto the device.
  ZeStruct<ze_module_desc_t> ZeModuleDesc;
  _pi_program::SpecConstantShim Shim(Program);
  ZeModuleDesc.format = (Program->State == _pi_program::IL)
                            ? ZE_MODULE_FORMAT_IL_SPIRV
                            : ZE_MODULE_FORMAT_NATIVE;
  ZeModuleDesc.inputSize = Program->CodeLength;
  ZeModuleDesc.pInputModule = Program->Code.get();
  ZeModuleDesc.pBuildFlags = Options;
  ZeModuleDesc.pConstants = Shim.ze();

  ze_device_handle_t ZeDevice = DeviceList[0]->ZeDevice;
  ze_context_handle_t ZeContext = Program->Context->ZeContext;
  ze_module_handle_t ZeModule = nullptr;

  pi_result Result = PI_SUCCESS;
  Program->State = _pi_program::Exe;
  ze_result_t ZeResult =
      ZE_CALL_NOCHECK(zeModuleCreate, (ZeContext, ZeDevice, &ZeModuleDesc,
                                       &ZeModule, &Program->ZeBuildLog));
  if (ZeResult != ZE_RESULT_SUCCESS) {
    // We adjust pi_program below to avoid attempting to release zeModule when
    // RT calls piProgramRelease().
    Program->State = _pi_program::Invalid;
    Result = mapError(ZeResult);
    if (Program->ZeBuildLog) {
      ZE_CALL_NOCHECK(zeModuleBuildLogDestroy, (Program->ZeBuildLog));
      Program->ZeBuildLog = nullptr;
    }
    if (ZeModule) {
      ZE_CALL_NOCHECK(zeModuleDestroy, (ZeModule));
      ZeModule = nullptr;
    }
  } else {
    // The call to zeModuleCreate does not report an error if there are
    // unresolved symbols because it thinks these could be resolved later via a
    // call to zeModuleDynamicLink.  However, modules created with
    // piProgramBuild are supposed to be fully linked and ready to use.
    // Therefore, do an extra check now for unresolved symbols.
    ZeResult = checkUnresolvedSymbols(ZeModule, &Program->ZeBuildLog);
    if (ZeResult != ZE_RESULT_SUCCESS) {
      Program->State = _pi_program::Invalid;
      Result = (ZeResult == ZE_RESULT_ERROR_MODULE_LINK_FAILURE)
                   ? PI_ERROR_BUILD_PROGRAM_FAILURE
                   : mapError(ZeResult);
      if (ZeModule) {
        ZE_CALL_NOCHECK(zeModuleDestroy, (ZeModule));
        ZeModule = nullptr;
      }
    }
  }

  // We no longer need the IL / native code.
  Program->Code.reset();
  Program->ZeModule = ZeModule;
  return Result;
}

pi_result piProgramGetBuildInfo(pi_program Program, pi_device Device,
                                pi_program_build_info ParamName,
                                size_t ParamValueSize, void *ParamValue,
                                size_t *ParamValueSizeRet) {
  (void)Device;

  std::shared_lock<ur_shared_mutex> Guard(Program->Mutex);
  ReturnHelper ReturnValue(ParamValueSize, ParamValue, ParamValueSizeRet);
  if (ParamName == PI_PROGRAM_BUILD_INFO_BINARY_TYPE) {
    pi_program_binary_type Type = PI_PROGRAM_BINARY_TYPE_NONE;
    if (Program->State == _pi_program::Object) {
      Type = PI_PROGRAM_BINARY_TYPE_COMPILED_OBJECT;
    } else if (Program->State == _pi_program::Exe) {
      Type = PI_PROGRAM_BINARY_TYPE_EXECUTABLE;
    }
    return ReturnValue(pi_program_binary_type{Type});
  }
  if (ParamName == PI_PROGRAM_BUILD_INFO_OPTIONS) {
    // TODO: how to get module build options out of Level Zero?
    // For the programs that we compiled we can remember the options
    // passed with piProgramCompile/piProgramBuild, but what can we
    // return for programs that were built outside and registered
    // with piProgramRegister?
    return ReturnValue("");
  } else if (ParamName == PI_PROGRAM_BUILD_INFO_LOG) {
    // Check first to see if the plugin code recorded an error message.
    if (!Program->ErrorMessage.empty()) {
      return ReturnValue(Program->ErrorMessage.c_str());
    }

    // Next check if there is a Level Zero build log.
    if (Program->ZeBuildLog) {
      size_t LogSize = ParamValueSize;
      ZE_CALL(zeModuleBuildLogGetString,
              (Program->ZeBuildLog, &LogSize, pi_cast<char *>(ParamValue)));
      if (ParamValueSizeRet) {
        *ParamValueSizeRet = LogSize;
      }
      return PI_SUCCESS;
    }

    // Otherwise, there is no error.  The OpenCL spec says to return an empty
    // string if there ws no previous attempt to compile, build, or link the
    // program.
    return ReturnValue("");
  } else {
    urPrint("piProgramGetBuildInfo: unsupported ParamName\n");
    return PI_ERROR_INVALID_VALUE;
  }
  return PI_SUCCESS;
}

pi_result piProgramRetain(pi_program Program) {
  PI_ASSERT(Program, PI_ERROR_INVALID_PROGRAM);
  Program->RefCount.increment();
  return PI_SUCCESS;
}

pi_result piProgramRelease(pi_program Program) {
  PI_ASSERT(Program, PI_ERROR_INVALID_PROGRAM);

  if (!Program->RefCount.decrementAndTest())
    return PI_SUCCESS;

  delete Program;

  return PI_SUCCESS;
}

pi_result piextProgramGetNativeHandle(pi_program Program,
                                      pi_native_handle *NativeHandle) {
  PI_ASSERT(Program, PI_ERROR_INVALID_PROGRAM);
  PI_ASSERT(NativeHandle, PI_ERROR_INVALID_VALUE);

  auto ZeModule = pi_cast<ze_module_handle_t *>(NativeHandle);

  std::shared_lock<ur_shared_mutex> Guard(Program->Mutex);
  switch (Program->State) {
  case _pi_program::Exe: {
    *ZeModule = Program->ZeModule;
    break;
  }

  default:
    return PI_ERROR_INVALID_OPERATION;
  }

  return PI_SUCCESS;
}

pi_result piextProgramCreateWithNativeHandle(pi_native_handle NativeHandle,
                                             pi_context Context,
                                             bool ownNativeHandle,
                                             pi_program *Program) {
  PI_ASSERT(Program, PI_ERROR_INVALID_PROGRAM);
  PI_ASSERT(NativeHandle, PI_ERROR_INVALID_VALUE);
  PI_ASSERT(Context, PI_ERROR_INVALID_CONTEXT);

  auto ZeModule = pi_cast<ze_module_handle_t>(NativeHandle);

  // We assume here that programs created from a native handle always
  // represent a fully linked executable (state Exe) and not an unlinked
  // executable (state Object).

  try {
    *Program =
        new _pi_program(_pi_program::Exe, Context, ZeModule, ownNativeHandle);
  } catch (const std::bad_alloc &) {
    return PI_ERROR_OUT_OF_HOST_MEMORY;
  } catch (...) {
    return PI_ERROR_UNKNOWN;
  }
  return PI_SUCCESS;
}

_pi_program::~_pi_program() {
  // According to Level Zero Specification, all kernels and build logs
  // must be destroyed before the Module can be destroyed.  So, be sure
  // to destroy build log before destroying the module.
  if (ZeBuildLog) {
    ZE_CALL_NOCHECK(zeModuleBuildLogDestroy, (ZeBuildLog));
  }

  if (ZeModule && OwnZeModule) {
    ZE_CALL_NOCHECK(zeModuleDestroy, (ZeModule));
  }
}

// Check to see if a Level Zero module has any unresolved symbols.
//
// @param ZeModule    The module handle to check.
// @param ZeBuildLog  If there are unresolved symbols, this build log handle is
//                     modified to receive information telling which symbols
//                     are unresolved.
//
// @return ZE_RESULT_ERROR_MODULE_LINK_FAILURE indicates there are unresolved
//  symbols.  ZE_RESULT_SUCCESS indicates all symbols are resolved.  Any other
//  value indicates there was an error and we cannot tell if symbols are
//  resolved.
static ze_result_t
checkUnresolvedSymbols(ze_module_handle_t ZeModule,
                       ze_module_build_log_handle_t *ZeBuildLog) {

  // First check to see if the module has any imported symbols.  If there are
  // no imported symbols, it's not possible to have any unresolved symbols.  We
  // do this check first because we assume it's faster than the call to
  // zeModuleDynamicLink below.
  ZeStruct<ze_module_properties_t> ZeModuleProps;
  ze_result_t ZeResult =
      ZE_CALL_NOCHECK(zeModuleGetProperties, (ZeModule, &ZeModuleProps));
  if (ZeResult != ZE_RESULT_SUCCESS)
    return ZeResult;

  // If there are imported symbols, attempt to "link" the module with itself.
  // As a side effect, this will return the error
  // ZE_RESULT_ERROR_MODULE_LINK_FAILURE if there are any unresolved symbols.
  if (ZeModuleProps.flags & ZE_MODULE_PROPERTY_FLAG_IMPORTS) {
    return ZE_CALL_NOCHECK(zeModuleDynamicLink, (1, &ZeModule, ZeBuildLog));
  }
  return ZE_RESULT_SUCCESS;
}

pi_result piKernelCreate(pi_program Program, const char *KernelName,
                         pi_kernel *RetKernel) {

  PI_ASSERT(Program, PI_ERROR_INVALID_PROGRAM);
  PI_ASSERT(RetKernel, PI_ERROR_INVALID_VALUE);
  PI_ASSERT(KernelName, PI_ERROR_INVALID_VALUE);

  std::shared_lock<ur_shared_mutex> Guard(Program->Mutex);
  if (Program->State != _pi_program::Exe) {
    return PI_ERROR_INVALID_PROGRAM_EXECUTABLE;
  }

  ZeStruct<ze_kernel_desc_t> ZeKernelDesc;
  ZeKernelDesc.flags = 0;
  ZeKernelDesc.pKernelName = KernelName;

  ze_kernel_handle_t ZeKernel;
  ZE_CALL(zeKernelCreate, (Program->ZeModule, &ZeKernelDesc, &ZeKernel));

  try {
    *RetKernel = new _pi_kernel(ZeKernel, true, Program);
  } catch (const std::bad_alloc &) {
    return PI_ERROR_OUT_OF_HOST_MEMORY;
  } catch (...) {
    return PI_ERROR_UNKNOWN;
  }

  PI_CALL((*RetKernel)->initialize());
  return PI_SUCCESS;
}

pi_result _pi_kernel::initialize() {
  // Retain the program and context to show it's used by this kernel.
  PI_CALL(piProgramRetain(Program));
  if (IndirectAccessTrackingEnabled)
    // TODO: do piContextRetain without the guard
    PI_CALL(piContextRetain(Program->Context));

  // Set up how to obtain kernel properties when needed.
  ZeKernelProperties.Compute = [this](ze_kernel_properties_t &Properties) {
    ZE_CALL_NOCHECK(zeKernelGetProperties, (ZeKernel, &Properties));
  };

  // Cache kernel name.
  ZeKernelName.Compute = [this](std::string &Name) {
    size_t Size = 0;
    ZE_CALL_NOCHECK(zeKernelGetName, (ZeKernel, &Size, nullptr));
    char *KernelName = new char[Size];
    ZE_CALL_NOCHECK(zeKernelGetName, (ZeKernel, &Size, KernelName));
    Name = KernelName;
    delete[] KernelName;
  };

  return PI_SUCCESS;
}

pi_result piKernelSetArg(pi_kernel Kernel, pi_uint32 ArgIndex, size_t ArgSize,
                         const void *ArgValue) {

  // OpenCL: "the arg_value pointer can be NULL or point to a NULL value
  // in which case a NULL value will be used as the value for the argument
  // declared as a pointer to global or constant memory in the kernel"
  //
  // We don't know the type of the argument but it seems that the only time
  // SYCL RT would send a pointer to NULL in 'arg_value' is when the argument
  // is a NULL pointer. Treat a pointer to NULL in 'arg_value' as a NULL.
  if (ArgSize == sizeof(void *) && ArgValue &&
      *(void **)(const_cast<void *>(ArgValue)) == nullptr) {
    ArgValue = nullptr;
  }

  PI_ASSERT(Kernel, PI_ERROR_INVALID_KERNEL);

  std::scoped_lock<ur_shared_mutex> Guard(Kernel->Mutex);
  ZE_CALL(zeKernelSetArgumentValue,
          (pi_cast<ze_kernel_handle_t>(Kernel->ZeKernel),
           pi_cast<uint32_t>(ArgIndex), pi_cast<size_t>(ArgSize),
           pi_cast<const void *>(ArgValue)));

  return PI_SUCCESS;
}

// Special version of piKernelSetArg to accept pi_mem.
pi_result piextKernelSetArgMemObj(pi_kernel Kernel, pi_uint32 ArgIndex,
                                  const pi_mem *ArgValue) {
  // TODO: the better way would probably be to add a new PI API for
  // extracting native PI object from PI handle, and have SYCL
  // RT pass that directly to the regular piKernelSetArg (and
  // then remove this piextKernelSetArgMemObj).

  PI_ASSERT(Kernel, PI_ERROR_INVALID_KERNEL);

  // We don't yet know the device where this kernel will next be run on.
  // Thus we can't know the actual memory allocation that needs to be used.
  // Remember the memory object being used as an argument for this kernel
  // to process it later when the device is known (at the kernel enqueue).
  //
  // TODO: for now we have to conservatively assume the access as read-write.
  //       Improve that by passing SYCL buffer accessor type into
  //       piextKernelSetArgMemObj.
  //
  std::scoped_lock<ur_shared_mutex> Guard(Kernel->Mutex);
  // The ArgValue may be a NULL pointer in which case a NULL value is used for
  // the kernel argument declared as a pointer to global or constant memory.
  auto Arg = ArgValue ? *ArgValue : nullptr;
  Kernel->PendingArguments.push_back(
      {ArgIndex, sizeof(void *), Arg, _pi_mem::read_write});

  return PI_SUCCESS;
}

// Special version of piKernelSetArg to accept pi_sampler.
pi_result piextKernelSetArgSampler(pi_kernel Kernel, pi_uint32 ArgIndex,
                                   const pi_sampler *ArgValue) {
  PI_ASSERT(Kernel, PI_ERROR_INVALID_KERNEL);

  std::scoped_lock<ur_shared_mutex> Guard(Kernel->Mutex);
  ZE_CALL(zeKernelSetArgumentValue,
          (pi_cast<ze_kernel_handle_t>(Kernel->ZeKernel),
           pi_cast<uint32_t>(ArgIndex), sizeof(void *),
           &(*ArgValue)->ZeSampler));

  return PI_SUCCESS;
}

pi_result piKernelGetInfo(pi_kernel Kernel, pi_kernel_info ParamName,
                          size_t ParamValueSize, void *ParamValue,
                          size_t *ParamValueSizeRet) {
  PI_ASSERT(Kernel, PI_ERROR_INVALID_KERNEL);

  ReturnHelper ReturnValue(ParamValueSize, ParamValue, ParamValueSizeRet);

  std::shared_lock<ur_shared_mutex> Guard(Kernel->Mutex);
  switch (ParamName) {
  case PI_KERNEL_INFO_CONTEXT:
    return ReturnValue(pi_context{Kernel->Program->Context});
  case PI_KERNEL_INFO_PROGRAM:
    return ReturnValue(pi_program{Kernel->Program});
  case PI_KERNEL_INFO_FUNCTION_NAME:
    try {
      std::string &KernelName = *Kernel->ZeKernelName.operator->();
      return ReturnValue(static_cast<const char *>(KernelName.c_str()));
    } catch (const std::bad_alloc &) {
      return PI_ERROR_OUT_OF_HOST_MEMORY;
    } catch (...) {
      return PI_ERROR_UNKNOWN;
    }
  case PI_KERNEL_INFO_NUM_ARGS:
    return ReturnValue(pi_uint32{Kernel->ZeKernelProperties->numKernelArgs});
  case PI_KERNEL_INFO_REFERENCE_COUNT:
    return ReturnValue(pi_uint32{Kernel->RefCount.load()});
  case PI_KERNEL_INFO_ATTRIBUTES:
    try {
      uint32_t Size;
      ZE_CALL(zeKernelGetSourceAttributes, (Kernel->ZeKernel, &Size, nullptr));
      char *attributes = new char[Size];
      ZE_CALL(zeKernelGetSourceAttributes,
              (Kernel->ZeKernel, &Size, &attributes));
      auto Res = ReturnValue(attributes);
      delete[] attributes;
      return Res;
    } catch (const std::bad_alloc &) {
      return PI_ERROR_OUT_OF_HOST_MEMORY;
    } catch (...) {
      return PI_ERROR_UNKNOWN;
    }
  default:
    urPrint("Unsupported ParamName in piKernelGetInfo: ParamName=%d(0x%x)\n",
            ParamName, ParamName);
    return PI_ERROR_INVALID_VALUE;
  }

  return PI_SUCCESS;
}

pi_result piKernelGetGroupInfo(pi_kernel Kernel, pi_device Device,
                               pi_kernel_group_info ParamName,
                               size_t ParamValueSize, void *ParamValue,
                               size_t *ParamValueSizeRet) {
  PI_ASSERT(Kernel, PI_ERROR_INVALID_KERNEL);
  PI_ASSERT(Device, PI_ERROR_INVALID_DEVICE);

  ReturnHelper ReturnValue(ParamValueSize, ParamValue, ParamValueSizeRet);

  std::shared_lock<ur_shared_mutex> Guard(Kernel->Mutex);
  switch (ParamName) {
  case PI_KERNEL_GROUP_INFO_GLOBAL_WORK_SIZE: {
    // TODO: To revisit after level_zero/issues/262 is resolved
    struct {
      size_t Arr[3];
    } WorkSize = {{Device->ZeDeviceComputeProperties->maxGroupSizeX,
                   Device->ZeDeviceComputeProperties->maxGroupSizeY,
                   Device->ZeDeviceComputeProperties->maxGroupSizeZ}};
    return ReturnValue(WorkSize);
  }
  case PI_KERNEL_GROUP_INFO_WORK_GROUP_SIZE: {
    // As of right now, L0 is missing API to query kernel and device specific
    // max work group size.
    return ReturnValue(
        pi_uint64{Device->ZeDeviceComputeProperties->maxTotalGroupSize});
  }
  case PI_KERNEL_GROUP_INFO_COMPILE_WORK_GROUP_SIZE: {
    struct {
      size_t Arr[3];
    } WgSize = {{Kernel->ZeKernelProperties->requiredGroupSizeX,
                 Kernel->ZeKernelProperties->requiredGroupSizeY,
                 Kernel->ZeKernelProperties->requiredGroupSizeZ}};
    return ReturnValue(WgSize);
  }
  case PI_KERNEL_GROUP_INFO_LOCAL_MEM_SIZE:
    return ReturnValue(pi_uint32{Kernel->ZeKernelProperties->localMemSize});
  case PI_KERNEL_GROUP_INFO_PREFERRED_WORK_GROUP_SIZE_MULTIPLE: {
    return ReturnValue(size_t{Device->ZeDeviceProperties->physicalEUSimdWidth});
  }
  case PI_KERNEL_GROUP_INFO_PRIVATE_MEM_SIZE:
    return ReturnValue(pi_uint32{Kernel->ZeKernelProperties->privateMemSize});
  case PI_KERNEL_GROUP_INFO_NUM_REGS: {
    die("PI_KERNEL_GROUP_INFO_NUM_REGS in piKernelGetGroupInfo not "
        "implemented\n");
    break;
  }
  default:
    urPrint("Unknown ParamName in piKernelGetGroupInfo: ParamName=%d(0x%x)\n",
            ParamName, ParamName);
    return PI_ERROR_INVALID_VALUE;
  }
  return PI_SUCCESS;
}

pi_result piKernelGetSubGroupInfo(pi_kernel Kernel, pi_device Device,
                                  pi_kernel_sub_group_info ParamName,
                                  size_t InputValueSize, const void *InputValue,
                                  size_t ParamValueSize, void *ParamValue,
                                  size_t *ParamValueSizeRet) {
  (void)Device;
  (void)InputValueSize;
  (void)InputValue;

  ReturnHelper ReturnValue(ParamValueSize, ParamValue, ParamValueSizeRet);

  std::shared_lock<ur_shared_mutex> Guard(Kernel->Mutex);
  if (ParamName == PI_KERNEL_MAX_SUB_GROUP_SIZE) {
    ReturnValue(uint32_t{Kernel->ZeKernelProperties->maxSubgroupSize});
  } else if (ParamName == PI_KERNEL_MAX_NUM_SUB_GROUPS) {
    ReturnValue(uint32_t{Kernel->ZeKernelProperties->maxNumSubgroups});
  } else if (ParamName == PI_KERNEL_COMPILE_NUM_SUB_GROUPS) {
    ReturnValue(uint32_t{Kernel->ZeKernelProperties->requiredNumSubGroups});
  } else if (ParamName == PI_KERNEL_COMPILE_SUB_GROUP_SIZE_INTEL) {
    ReturnValue(uint32_t{Kernel->ZeKernelProperties->requiredSubgroupSize});
  } else {
    die("piKernelGetSubGroupInfo: parameter not implemented");
    return {};
  }
  return PI_SUCCESS;
}

pi_result piKernelRetain(pi_kernel Kernel) {

  PI_ASSERT(Kernel, PI_ERROR_INVALID_KERNEL);

  Kernel->RefCount.increment();
  return PI_SUCCESS;
}

pi_result piKernelRelease(pi_kernel Kernel) {
  PI_ASSERT(Kernel, PI_ERROR_INVALID_KERNEL);

  if (!Kernel->RefCount.decrementAndTest())
    return PI_SUCCESS;

  auto KernelProgram = Kernel->Program;
  if (Kernel->OwnZeKernel) {
    auto ZeResult = ZE_CALL_NOCHECK(zeKernelDestroy, (Kernel->ZeKernel));
    // Gracefully handle the case that L0 was already unloaded.
    if (ZeResult && ZeResult != ZE_RESULT_ERROR_UNINITIALIZED)
      return mapError(ZeResult);
  }
  if (IndirectAccessTrackingEnabled) {
    PI_CALL(piContextRelease(KernelProgram->Context));
  }
  // do a release on the program this kernel was part of
  PI_CALL(piProgramRelease(KernelProgram));
  delete Kernel;

  return PI_SUCCESS;
}

pi_result
piEnqueueKernelLaunch(pi_queue Queue, pi_kernel Kernel, pi_uint32 WorkDim,
                      const size_t *GlobalWorkOffset,
                      const size_t *GlobalWorkSize, const size_t *LocalWorkSize,
                      pi_uint32 NumEventsInWaitList,
                      const pi_event *EventWaitList, pi_event *OutEvent) {
  PI_ASSERT(Kernel, PI_ERROR_INVALID_KERNEL);
  PI_ASSERT(Queue, PI_ERROR_INVALID_QUEUE);
  PI_ASSERT((WorkDim > 0) && (WorkDim < 4), PI_ERROR_INVALID_WORK_DIMENSION);

  // Lock automatically releases when this goes out of scope.
  std::scoped_lock<ur_shared_mutex, ur_shared_mutex, ur_shared_mutex> Lock(
      Queue->Mutex, Kernel->Mutex, Kernel->Program->Mutex);
  if (GlobalWorkOffset != NULL) {
    if (!Queue->Device->Platform->ZeDriverGlobalOffsetExtensionFound) {
      urPrint("No global offset extension found on this driver\n");
      return PI_ERROR_INVALID_VALUE;
    }

    ZE_CALL(zeKernelSetGlobalOffsetExp,
            (Kernel->ZeKernel, GlobalWorkOffset[0], GlobalWorkOffset[1],
             GlobalWorkOffset[2]));
  }

  // If there are any pending arguments set them now.
  for (auto &Arg : Kernel->PendingArguments) {
    // The ArgValue may be a NULL pointer in which case a NULL value is used for
    // the kernel argument declared as a pointer to global or constant memory.
    char **ZeHandlePtr = nullptr;
    if (Arg.Value) {
      PI_CALL(Arg.Value->getZeHandlePtr(ZeHandlePtr, Arg.AccessMode,
                                        Queue->Device));
    }
    ZE_CALL(zeKernelSetArgumentValue,
            (Kernel->ZeKernel, Arg.Index, Arg.Size, ZeHandlePtr));
  }
  Kernel->PendingArguments.clear();

  ze_group_count_t ZeThreadGroupDimensions{1, 1, 1};
  uint32_t WG[3];

  // global_work_size of unused dimensions must be set to 1
  PI_ASSERT(WorkDim == 3 || GlobalWorkSize[2] == 1, PI_ERROR_INVALID_VALUE);
  PI_ASSERT(WorkDim >= 2 || GlobalWorkSize[1] == 1, PI_ERROR_INVALID_VALUE);

  if (LocalWorkSize) {
    WG[0] = pi_cast<uint32_t>(LocalWorkSize[0]);
    WG[1] = pi_cast<uint32_t>(LocalWorkSize[1]);
    WG[2] = pi_cast<uint32_t>(LocalWorkSize[2]);
  } else {
    // We can't call to zeKernelSuggestGroupSize if 64-bit GlobalWorkSize
    // values do not fit to 32-bit that the API only supports currently.
    bool SuggestGroupSize = true;
    for (int I : {0, 1, 2}) {
      if (GlobalWorkSize[I] > UINT32_MAX) {
        SuggestGroupSize = false;
      }
    }
    if (SuggestGroupSize) {
      ZE_CALL(zeKernelSuggestGroupSize,
              (Kernel->ZeKernel, GlobalWorkSize[0], GlobalWorkSize[1],
               GlobalWorkSize[2], &WG[0], &WG[1], &WG[2]));
    } else {
      for (int I : {0, 1, 2}) {
        // Try to find a I-dimension WG size that the GlobalWorkSize[I] is
        // fully divisable with. Start with the max possible size in
        // each dimension.
        uint32_t GroupSize[] = {
            Queue->Device->ZeDeviceComputeProperties->maxGroupSizeX,
            Queue->Device->ZeDeviceComputeProperties->maxGroupSizeY,
            Queue->Device->ZeDeviceComputeProperties->maxGroupSizeZ};
        GroupSize[I] = std::min(size_t(GroupSize[I]), GlobalWorkSize[I]);
        while (GlobalWorkSize[I] % GroupSize[I]) {
          --GroupSize[I];
        }
        if (GlobalWorkSize[I] / GroupSize[I] > UINT32_MAX) {
          urPrint("piEnqueueKernelLaunch: can't find a WG size "
                  "suitable for global work size > UINT32_MAX\n");
          return PI_ERROR_INVALID_WORK_GROUP_SIZE;
        }
        WG[I] = GroupSize[I];
      }
      urPrint("piEnqueueKernelLaunch: using computed WG size = {%d, %d, %d}\n",
              WG[0], WG[1], WG[2]);
    }
  }

  // TODO: assert if sizes do not fit into 32-bit?
  switch (WorkDim) {
  case 3:
    ZeThreadGroupDimensions.groupCountX =
        pi_cast<uint32_t>(GlobalWorkSize[0] / WG[0]);
    ZeThreadGroupDimensions.groupCountY =
        pi_cast<uint32_t>(GlobalWorkSize[1] / WG[1]);
    ZeThreadGroupDimensions.groupCountZ =
        pi_cast<uint32_t>(GlobalWorkSize[2] / WG[2]);
    break;
  case 2:
    ZeThreadGroupDimensions.groupCountX =
        pi_cast<uint32_t>(GlobalWorkSize[0] / WG[0]);
    ZeThreadGroupDimensions.groupCountY =
        pi_cast<uint32_t>(GlobalWorkSize[1] / WG[1]);
    WG[2] = 1;
    break;
  case 1:
    ZeThreadGroupDimensions.groupCountX =
        pi_cast<uint32_t>(GlobalWorkSize[0] / WG[0]);
    WG[1] = WG[2] = 1;
    break;

  default:
    urPrint("piEnqueueKernelLaunch: unsupported work_dim\n");
    return PI_ERROR_INVALID_VALUE;
  }

  // Error handling for non-uniform group size case
  if (GlobalWorkSize[0] !=
      size_t(ZeThreadGroupDimensions.groupCountX) * WG[0]) {
    urPrint("piEnqueueKernelLaunch: invalid work_dim. The range is not a "
            "multiple of the group size in the 1st dimension\n");
    return PI_ERROR_INVALID_WORK_GROUP_SIZE;
  }
  if (GlobalWorkSize[1] !=
      size_t(ZeThreadGroupDimensions.groupCountY) * WG[1]) {
    urPrint("piEnqueueKernelLaunch: invalid work_dim. The range is not a "
            "multiple of the group size in the 2nd dimension\n");
    return PI_ERROR_INVALID_WORK_GROUP_SIZE;
  }
  if (GlobalWorkSize[2] !=
      size_t(ZeThreadGroupDimensions.groupCountZ) * WG[2]) {
    urPrint("piEnqueueKernelLaunch: invalid work_dim. The range is not a "
            "multiple of the group size in the 3rd dimension\n");
    return PI_ERROR_INVALID_WORK_GROUP_SIZE;
  }

  ZE_CALL(zeKernelSetGroupSize, (Kernel->ZeKernel, WG[0], WG[1], WG[2]));

  bool UseCopyEngine = false;
  _pi_ze_event_list_t TmpWaitList;
  if (auto Res = TmpWaitList.createAndRetainPiZeEventList(
          NumEventsInWaitList, EventWaitList, Queue, UseCopyEngine))
    return Res;

  // Get a new command list to be used on this call
  pi_command_list_ptr_t CommandList{};
  if (auto Res = Queue->Context->getAvailableCommandList(
          Queue, CommandList, UseCopyEngine, true /* AllowBatching */))
    return Res;

  ze_event_handle_t ZeEvent = nullptr;
  pi_event InternalEvent;
  bool IsInternal = OutEvent == nullptr;
  pi_event *Event = OutEvent ? OutEvent : &InternalEvent;
  pi_result Res = createEventAndAssociateQueue(
      Queue, Event, PI_COMMAND_TYPE_NDRANGE_KERNEL, CommandList, IsInternal);
  if (Res != PI_SUCCESS)
    return Res;
  ZeEvent = (*Event)->ZeEvent;
  (*Event)->WaitList = TmpWaitList;

  // Save the kernel in the event, so that when the event is signalled
  // the code can do a piKernelRelease on this kernel.
  (*Event)->CommandData = (void *)Kernel;

  // Increment the reference count of the Kernel and indicate that the Kernel is
  // in use. Once the event has been signalled, the code in
  // CleanupCompletedEvent(Event) will do a piReleaseKernel to update the
  // reference count on the kernel, using the kernel saved in CommandData.
  PI_CALL(piKernelRetain(Kernel));

  // Add to list of kernels to be submitted
  if (IndirectAccessTrackingEnabled)
    Queue->KernelsToBeSubmitted.push_back(Kernel);

  if (Queue->UsingImmCmdLists && IndirectAccessTrackingEnabled) {
    // If using immediate commandlists then gathering of indirect
    // references and appending to the queue (which means submission)
    // must be done together.
    std::unique_lock<ur_shared_mutex> ContextsLock(
        Queue->Device->Platform->ContextsMutex, std::defer_lock);
    // We are going to submit kernels for execution. If indirect access flag is
    // set for a kernel then we need to make a snapshot of existing memory
    // allocations in all contexts in the platform. We need to lock the mutex
    // guarding the list of contexts in the platform to prevent creation of new
    // memory alocations in any context before we submit the kernel for
    // execution.
    ContextsLock.lock();
    Queue->CaptureIndirectAccesses();
    // Add the command to the command list, which implies submission.
    ZE_CALL(zeCommandListAppendLaunchKernel,
            (CommandList->first, Kernel->ZeKernel, &ZeThreadGroupDimensions,
             ZeEvent, (*Event)->WaitList.Length,
             (*Event)->WaitList.ZeEventList));
  } else {
    // Add the command to the command list for later submission.
    // No lock is needed here, unlike the immediate commandlist case above,
    // because the kernels are not actually submitted yet. Kernels will be
    // submitted only when the comamndlist is closed. Then, a lock is held.
    ZE_CALL(zeCommandListAppendLaunchKernel,
            (CommandList->first, Kernel->ZeKernel, &ZeThreadGroupDimensions,
             ZeEvent, (*Event)->WaitList.Length,
             (*Event)->WaitList.ZeEventList));
  }

  urPrint("calling zeCommandListAppendLaunchKernel() with"
          "  ZeEvent %#llx\n",
          pi_cast<std::uintptr_t>(ZeEvent));
  printZeEventList((*Event)->WaitList);

  // Execute command list asynchronously, as the event will be used
  // to track down its completion.
  if (auto Res = Queue->executeCommandList(CommandList, false, true))
    return Res;

  return PI_SUCCESS;
}

pi_result piextKernelCreateWithNativeHandle(pi_native_handle NativeHandle,
                                            pi_context Context,
                                            pi_program Program,
                                            bool OwnNativeHandle,
                                            pi_kernel *Kernel) {
  PI_ASSERT(Context, PI_ERROR_INVALID_CONTEXT);
  PI_ASSERT(Program, PI_ERROR_INVALID_PROGRAM);
  PI_ASSERT(NativeHandle, PI_ERROR_INVALID_VALUE);
  PI_ASSERT(Kernel, PI_ERROR_INVALID_KERNEL);

  auto ZeKernel = pi_cast<ze_kernel_handle_t>(NativeHandle);
  *Kernel = new _pi_kernel(ZeKernel, OwnNativeHandle, Program);
  PI_CALL((*Kernel)->initialize());
  return PI_SUCCESS;
}

pi_result piextKernelGetNativeHandle(pi_kernel Kernel,
                                     pi_native_handle *NativeHandle) {
  PI_ASSERT(Kernel, PI_ERROR_INVALID_KERNEL);
  PI_ASSERT(NativeHandle, PI_ERROR_INVALID_VALUE);

  std::shared_lock<ur_shared_mutex> Guard(Kernel->Mutex);
  auto *ZeKernel = pi_cast<ze_kernel_handle_t *>(NativeHandle);
  *ZeKernel = Kernel->ZeKernel;
  return PI_SUCCESS;
}

//
// Events
//
pi_result
_pi_event::getOrCreateHostVisibleEvent(ze_event_handle_t &ZeHostVisibleEvent) {
  PI_ASSERT(Queue, PI_ERROR_INVALID_EVENT);

  std::scoped_lock<ur_shared_mutex, ur_shared_mutex> Lock(Queue->Mutex,
                                                          this->Mutex);

  if (!HostVisibleEvent) {
    if (Queue->Device->ZeEventsScope != OnDemandHostVisibleProxy)
      die("getOrCreateHostVisibleEvent: missing host-visible event");

    // Submit the command(s) signalling the proxy event to the queue.
    // We have to first submit a wait for the device-only event for which this
    // proxy is created.
    //
    // Get a new command list to be used on this call

    // We want to batch these commands to avoid extra submissions (costly)
    bool OkToBatch = true;

    pi_command_list_ptr_t CommandList{};
    if (auto Res = Queue->Context->getAvailableCommandList(
            Queue, CommandList, false /* UseCopyEngine */, OkToBatch))
      return Res;

    // Create a "proxy" host-visible event.
    auto Res = createEventAndAssociateQueue(
        Queue, &HostVisibleEvent, PI_COMMAND_TYPE_USER, CommandList,
        /* IsInternal */ false, /* HostVisible */ true);
    if (Res != PI_SUCCESS)
      return Res;

    ZE_CALL(zeCommandListAppendWaitOnEvents, (CommandList->first, 1, &ZeEvent));
    ZE_CALL(zeCommandListAppendSignalEvent,
            (CommandList->first, HostVisibleEvent->ZeEvent));

    if (auto Res = Queue->executeCommandList(CommandList, false, OkToBatch))
      return Res;
  }

  ZeHostVisibleEvent = HostVisibleEvent->ZeEvent;
  return PI_SUCCESS;
}

pi_result _pi_event::reset() {
  Queue = nullptr;
  CleanedUp = false;
  Completed = false;
  CommandData = nullptr;
  CommandType = PI_COMMAND_TYPE_USER;
  WaitList = {};
  RefCountExternal = 0;
  RefCount.reset();
  CommandList = std::nullopt;

  if (!isHostVisible())
    HostVisibleEvent = nullptr;

  ZE_CALL(zeEventHostReset, (ZeEvent));
  return PI_SUCCESS;
}

pi_event _pi_context::getEventFromContextCache(bool HostVisible,
                                               bool WithProfiling) {
  std::scoped_lock<ur_mutex> Lock(EventCacheMutex);
  auto Cache = getEventCache(HostVisible, WithProfiling);
  if (Cache->empty())
    return nullptr;

  auto It = Cache->begin();
  pi_event Event = *It;
  Cache->erase(It);
  // We have to reset event before using it.
  Event->reset();
  return Event;
}

void _pi_context::addEventToContextCache(pi_event Event) {
  std::scoped_lock<ur_mutex> Lock(EventCacheMutex);
  auto Cache =
      getEventCache(Event->isHostVisible(), Event->isProfilingEnabled());
  Cache->emplace_back(Event);
}

// Helper function for creating a PI event.
// The "Queue" argument specifies the PI queue where a command is submitted.
// The "HostVisible" argument specifies if event needs to be allocated from
// a host-visible pool.
//
static pi_result EventCreate(pi_context Context, pi_queue Queue,
                             bool HostVisible, pi_event *RetEvent) {
  bool ProfilingEnabled =
      !Queue || (Queue->Properties & PI_QUEUE_FLAG_PROFILING_ENABLE) != 0;

  if (auto CachedEvent =
          Context->getEventFromContextCache(HostVisible, ProfilingEnabled)) {
    *RetEvent = CachedEvent;
    return PI_SUCCESS;
  }

  ze_event_handle_t ZeEvent;
  ze_event_pool_handle_t ZeEventPool = {};

  size_t Index = 0;

  if (auto Res = Context->getFreeSlotInExistingOrNewPool(
          ZeEventPool, Index, HostVisible, ProfilingEnabled))
    return Res;

  ZeStruct<ze_event_desc_t> ZeEventDesc;
  ZeEventDesc.index = Index;
  ZeEventDesc.wait = 0;

  if (HostVisible) {
    ZeEventDesc.signal = ZE_EVENT_SCOPE_FLAG_HOST;
  } else {
    //
    // Set the scope to "device" for every event. This is sufficient for
    // global device access and peer device access. If needed to be seen on
    // the host we are doing special handling, see EventsScope options.
    //
    // TODO: see if "sub-device" (ZE_EVENT_SCOPE_FLAG_SUBDEVICE) can better be
    //       used in some circumstances.
    //
    ZeEventDesc.signal = 0;
  }

  ZE_CALL(zeEventCreate, (ZeEventPool, &ZeEventDesc, &ZeEvent));

  try {
    PI_ASSERT(RetEvent, PI_ERROR_INVALID_VALUE);

    *RetEvent = new _pi_event(ZeEvent, ZeEventPool, Context,
                              PI_COMMAND_TYPE_USER, true);
  } catch (const std::bad_alloc &) {
    return PI_ERROR_OUT_OF_HOST_MEMORY;
  } catch (...) {
    return PI_ERROR_UNKNOWN;
  }

  if (HostVisible)
    (*RetEvent)->HostVisibleEvent = *RetEvent;

  return PI_SUCCESS;
}

// External PI API entry
pi_result piEventCreate(pi_context Context, pi_event *RetEvent) {
  pi_result Result = EventCreate(Context, nullptr, true, RetEvent);
  (*RetEvent)->RefCountExternal++;
  if (Result != PI_SUCCESS)
    return Result;
  ZE_CALL(zeEventHostSignal, ((*RetEvent)->ZeEvent));
  return PI_SUCCESS;
}

pi_result piEventGetInfo(pi_event Event, pi_event_info ParamName,
                         size_t ParamValueSize, void *ParamValue,
                         size_t *ParamValueSizeRet) {

  PI_ASSERT(Event, PI_ERROR_INVALID_EVENT);

  ReturnHelper ReturnValue(ParamValueSize, ParamValue, ParamValueSizeRet);
  switch (ParamName) {
  case PI_EVENT_INFO_COMMAND_QUEUE: {
    std::shared_lock<ur_shared_mutex> EventLock(Event->Mutex);
    return ReturnValue(pi_queue{Event->Queue});
  }
  case PI_EVENT_INFO_CONTEXT: {
    std::shared_lock<ur_shared_mutex> EventLock(Event->Mutex);
    return ReturnValue(pi_context{Event->Context});
  }
  case PI_EVENT_INFO_COMMAND_TYPE: {
    std::shared_lock<ur_shared_mutex> EventLock(Event->Mutex);
    return ReturnValue(pi_cast<pi_uint64>(Event->CommandType));
  }
  case PI_EVENT_INFO_COMMAND_EXECUTION_STATUS: {
    // Check to see if the event's Queue has an open command list due to
    // batching. If so, go ahead and close and submit it, because it is
    // possible that this is trying to query some event's status that
    // is part of the batch.  This isn't strictly required, but it seems
    // like a reasonable thing to do.
    auto Queue = Event->Queue;
    if (Queue) {
      // Lock automatically releases when this goes out of scope.
      std::scoped_lock<ur_shared_mutex> lock(Queue->Mutex);
      const auto &OpenCommandList = Queue->eventOpenCommandList(Event);
      if (OpenCommandList != Queue->CommandListMap.end()) {
        if (auto Res = Queue->executeOpenCommandList(
                OpenCommandList->second.isCopy(Queue)))
          return Res;
      }
    }

    // Level Zero has a much more explicit notion of command submission than
    // OpenCL. It doesn't happen unless the user submits a command list. We've
    // done it just above so the status is at least PI_EVENT_RUNNING.
    pi_int32 Result = PI_EVENT_RUNNING;

    // Make sure that we query a host-visible event only.
    // If one wasn't yet created then don't create it here as well, and
    // just conservatively return that event is not yet completed.
    std::shared_lock<ur_shared_mutex> EventLock(Event->Mutex);
    auto HostVisibleEvent = Event->HostVisibleEvent;
    if (Event->Completed) {
      Result = PI_EVENT_COMPLETE;
    } else if (HostVisibleEvent) {
      ze_result_t ZeResult;
      ZeResult =
          ZE_CALL_NOCHECK(zeEventQueryStatus, (HostVisibleEvent->ZeEvent));
      if (ZeResult == ZE_RESULT_SUCCESS) {
        Result = PI_EVENT_COMPLETE;
      }
    }
    return ReturnValue(pi_cast<pi_int32>(Result));
  }
  case PI_EVENT_INFO_REFERENCE_COUNT:
    return ReturnValue(pi_uint32{Event->RefCount.load()});
  default:
    urPrint("Unsupported ParamName in piEventGetInfo: ParamName=%d(%x)\n",
            ParamName, ParamName);
    return PI_ERROR_INVALID_VALUE;
  }

  return PI_SUCCESS;
}

pi_result piEventGetProfilingInfo(pi_event Event, pi_profiling_info ParamName,
                                  size_t ParamValueSize, void *ParamValue,
                                  size_t *ParamValueSizeRet) {

  PI_ASSERT(Event, PI_ERROR_INVALID_EVENT);

  std::shared_lock<ur_shared_mutex> EventLock(Event->Mutex);
  if (Event->Queue &&
      (Event->Queue->Properties & PI_QUEUE_FLAG_PROFILING_ENABLE) == 0) {
    return PI_ERROR_PROFILING_INFO_NOT_AVAILABLE;
  }

  pi_device Device =
      Event->Queue ? Event->Queue->Device : Event->Context->Devices[0];

  uint64_t ZeTimerResolution = Device->ZeDeviceProperties->timerResolution;
  const uint64_t TimestampMaxValue =
      ((1ULL << Device->ZeDeviceProperties->kernelTimestampValidBits) - 1ULL);

  ReturnHelper ReturnValue(ParamValueSize, ParamValue, ParamValueSizeRet);

  ze_kernel_timestamp_result_t tsResult;

  switch (ParamName) {
  case PI_PROFILING_INFO_COMMAND_START: {
    ZE_CALL(zeEventQueryKernelTimestamp, (Event->ZeEvent, &tsResult));
    uint64_t ContextStartTime =
        (tsResult.global.kernelStart & TimestampMaxValue) * ZeTimerResolution;
    return ReturnValue(ContextStartTime);
  }
  case PI_PROFILING_INFO_COMMAND_END: {
    ZE_CALL(zeEventQueryKernelTimestamp, (Event->ZeEvent, &tsResult));

    uint64_t ContextStartTime =
        (tsResult.global.kernelStart & TimestampMaxValue);
    uint64_t ContextEndTime = (tsResult.global.kernelEnd & TimestampMaxValue);

    //
    // Handle a possible wrap-around (the underlying HW counter is < 64-bit).
    // Note, it will not report correct time if there were multiple wrap
    // arounds, and the longer term plan is to enlarge the capacity of the
    // HW timestamps.
    //
    if (ContextEndTime <= ContextStartTime) {
      ContextEndTime += TimestampMaxValue;
    }
    ContextEndTime *= ZeTimerResolution;
    return ReturnValue(ContextEndTime);
  }
  case PI_PROFILING_INFO_COMMAND_QUEUED:
  case PI_PROFILING_INFO_COMMAND_SUBMIT:
    // Note: No users for this case
    // The "command_submit" time is implemented by recording submission
    // timestamp with a call to piGetDeviceAndHostTimer before command enqueue.
    //
    return ReturnValue(uint64_t{0});
  default:
    urPrint("piEventGetProfilingInfo: not supported ParamName\n");
    return PI_ERROR_INVALID_VALUE;
  }

  return PI_SUCCESS;
}

} // extern "C"

// Perform any necessary cleanup after an event has been signalled.
// This currently makes sure to release any kernel that may have been used by
// the event, updates the last command event in the queue and cleans up all dep
// events of the event.
// If the caller locks queue mutex then it must pass 'true' to QueueLocked.
static pi_result CleanupCompletedEvent(pi_event Event, bool QueueLocked) {
  pi_kernel AssociatedKernel = nullptr;
  // List of dependent events.
  std::list<pi_event> EventsToBeReleased;
  pi_queue AssociatedQueue = nullptr;
  {
    std::scoped_lock<ur_shared_mutex> EventLock(Event->Mutex);
    // Exit early of event was already cleanedup.
    if (Event->CleanedUp)
      return PI_SUCCESS;

    AssociatedQueue = Event->Queue;

    // Remember the kernel associated with this event if there is one. We are
    // going to release it later.
    if (Event->CommandType == PI_COMMAND_TYPE_NDRANGE_KERNEL &&
        Event->CommandData) {
      AssociatedKernel = pi_cast<pi_kernel>(Event->CommandData);
      Event->CommandData = nullptr;
    }

    // Make a list of all the dependent events that must have signalled
    // because this event was dependent on them.
    Event->WaitList.collectEventsForReleaseAndDestroyPiZeEventList(
        EventsToBeReleased);

    Event->CleanedUp = true;
  }

  auto ReleaseIndirectMem = [](pi_kernel Kernel) {
    if (IndirectAccessTrackingEnabled) {
      // piKernelRelease is called by CleanupCompletedEvent(Event) as soon as
      // kernel execution has finished. This is the place where we need to
      // release memory allocations. If kernel is not in use (not submitted by
      // some other thread) then release referenced memory allocations. As a
      // result, memory can be deallocated and context can be removed from
      // container in the platform. That's why we need to lock a mutex here.
      pi_platform Plt = Kernel->Program->Context->getPlatform();
      std::scoped_lock<ur_shared_mutex> ContextsLock(Plt->ContextsMutex);

      if (--Kernel->SubmissionsCount == 0) {
        // Kernel is not submitted for execution, release referenced memory
        // allocations.
        for (auto &MemAlloc : Kernel->MemAllocs) {
          // std::pair<void *const, MemAllocRecord> *, Hash
          USMFreeHelper(MemAlloc->second.Context, MemAlloc->first,
                        MemAlloc->second.OwnZeMemHandle);
        }
        Kernel->MemAllocs.clear();
      }
    }
  };

  // We've reset event data members above, now cleanup resources.
  if (AssociatedKernel) {
    ReleaseIndirectMem(AssociatedKernel);
    PI_CALL(piKernelRelease(AssociatedKernel));
  }

  if (AssociatedQueue) {
    {
      // Lock automatically releases when this goes out of scope.
      std::unique_lock<ur_shared_mutex> QueueLock(AssociatedQueue->Mutex,
                                                  std::defer_lock);
      if (!QueueLocked)
        QueueLock.lock();

      // If this event was the LastCommandEvent in the queue, being used
      // to make sure that commands were executed in-order, remove this.
      // If we don't do this, the event can get released and freed leaving
      // a dangling pointer to this event.  It could also cause unneeded
      // already finished events to show up in the wait list.
      if (AssociatedQueue->LastCommandEvent == Event) {
        AssociatedQueue->LastCommandEvent = nullptr;
      }
    }

    // Release this event since we explicitly retained it on creation and
    // association with queue. Events which don't have associated queue doesn't
    // require this release because it means that they are not created using
    // createEventAndAssociateQueue, i.e. additional retain was not made.
    PI_CALL(piEventReleaseInternal(Event));
  }

  // The list of dependent events will be appended to as we walk it so that this
  // algorithm doesn't go recursive due to dependent events themselves being
  // dependent on other events forming a potentially very deep tree, and deep
  // recursion.  That turned out to be a significant problem with the recursive
  // code that preceded this implementation.
  while (!EventsToBeReleased.empty()) {
    pi_event DepEvent = EventsToBeReleased.front();
    DepEvent->Completed = true;
    EventsToBeReleased.pop_front();

    pi_kernel DepEventKernel = nullptr;
    {
      std::scoped_lock<ur_shared_mutex> DepEventLock(DepEvent->Mutex);
      DepEvent->WaitList.collectEventsForReleaseAndDestroyPiZeEventList(
          EventsToBeReleased);
      if (IndirectAccessTrackingEnabled) {
        // DepEvent has finished, we can release the associated kernel if there
        // is one. This is the earliest place we can do this and it can't be
        // done twice, so it is safe. Lock automatically releases when this goes
        // out of scope.
        // TODO: this code needs to be moved out of the guard.
        if (DepEvent->CommandType == PI_COMMAND_TYPE_NDRANGE_KERNEL &&
            DepEvent->CommandData) {
          DepEventKernel = pi_cast<pi_kernel>(DepEvent->CommandData);
          DepEvent->CommandData = nullptr;
        }
      }
    }
    if (DepEventKernel) {
      ReleaseIndirectMem(DepEventKernel);
      PI_CALL(piKernelRelease(DepEventKernel));
    }
    PI_CALL(piEventReleaseInternal(DepEvent));
  }

  return PI_SUCCESS;
}

extern "C" {

pi_result piEventsWait(pi_uint32 NumEvents, const pi_event *EventList) {

  if (NumEvents && !EventList) {
    return PI_ERROR_INVALID_EVENT;
  }
  for (uint32_t I = 0; I < NumEvents; I++) {
    if (EventList[I]->Queue->Device->ZeEventsScope ==
        OnDemandHostVisibleProxy) {
      // Make sure to add all host-visible "proxy" event signals if needed.
      // This ensures that all signalling commands are submitted below and
      // thus proxy events can be waited without a deadlock.
      //
      if (!EventList[I]->hasExternalRefs())
        die("piEventsWait must not be called for an internal event");

      ze_event_handle_t ZeHostVisibleEvent;
      if (auto Res =
              EventList[I]->getOrCreateHostVisibleEvent(ZeHostVisibleEvent))
        return Res;
    }
  }
  // Submit dependent open command lists for execution, if any
  for (uint32_t I = 0; I < NumEvents; I++) {
    auto Queue = EventList[I]->Queue;
    if (Queue) {
      // Lock automatically releases when this goes out of scope.
      std::scoped_lock<ur_shared_mutex> lock(Queue->Mutex);

      if (auto Res = Queue->executeAllOpenCommandLists())
        return Res;
    }
  }
  std::unordered_set<pi_queue> Queues;
  for (uint32_t I = 0; I < NumEvents; I++) {
    {
      {
        std::shared_lock<ur_shared_mutex> EventLock(EventList[I]->Mutex);
        if (!EventList[I]->hasExternalRefs())
          die("piEventsWait must not be called for an internal event");

        if (!EventList[I]->Completed) {
          auto HostVisibleEvent = EventList[I]->HostVisibleEvent;
          if (!HostVisibleEvent)
            die("The host-visible proxy event missing");

          ze_event_handle_t ZeEvent = HostVisibleEvent->ZeEvent;
          urPrint("ZeEvent = %#llx\n", pi_cast<std::uintptr_t>(ZeEvent));
          ZE_CALL(zeHostSynchronize, (ZeEvent));
          EventList[I]->Completed = true;
        }
      }
      if (auto Q = EventList[I]->Queue) {
        if (Q->UsingImmCmdLists && Q->isInOrderQueue())
          // Use information about waited event to cleanup completed events in
          // the in-order queue.
          CleanupEventsInImmCmdLists(EventList[I]->Queue,
                                     /* QueueLocked */ false,
                                     /* QueueSynced */ false, EventList[I]);
        else {
          // NOTE: we are cleaning up after the event here to free resources
          // sooner in case run-time is not calling piEventRelease soon enough.
          CleanupCompletedEvent(EventList[I]);
          // For the case when we have out-of-order queue or regular command
          // lists its more efficient to check fences so put the queue in the
          // set to cleanup later.
          Queues.insert(Q);
        }
      }
    }
  }

  // We waited some events above, check queue for signaled command lists and
  // reset them.
  for (auto &Q : Queues) {
    std::unique_lock<ur_shared_mutex> Lock(Q->Mutex);
    resetCommandLists(Q);
  }
  return PI_SUCCESS;
}

pi_result piEventSetCallback(pi_event Event, pi_int32 CommandExecCallbackType,
                             void (*PFnNotify)(pi_event Event,
                                               pi_int32 EventCommandStatus,
                                               void *UserData),
                             void *UserData) {
  (void)Event;
  (void)CommandExecCallbackType;
  (void)PFnNotify;
  (void)UserData;
  die("piEventSetCallback: deprecated, to be removed");
  return PI_SUCCESS;
}

pi_result piEventSetStatus(pi_event Event, pi_int32 ExecutionStatus) {
  (void)Event;
  (void)ExecutionStatus;
  die("piEventSetStatus: deprecated, to be removed");
  return PI_SUCCESS;
}

pi_result piEventRetain(pi_event Event) {
  PI_ASSERT(Event, PI_ERROR_INVALID_EVENT);
  Event->RefCountExternal++;
  Event->RefCount.increment();
  return PI_SUCCESS;
}

pi_result piEventRelease(pi_event Event) {
  PI_ASSERT(Event, PI_ERROR_INVALID_EVENT);
  Event->RefCountExternal--;
  PI_CALL(piEventReleaseInternal(Event));
  return PI_SUCCESS;
}

void _pi_queue::active_barriers::add(pi_event &Event) {
  Event->RefCount.increment();
  Events.push_back(Event);
}

pi_result _pi_queue::active_barriers::clear() {
  for (const auto &Event : Events)
    PI_CALL(piEventReleaseInternal(Event));
  Events.clear();
  return PI_SUCCESS;
}

static pi_result piEventReleaseInternal(pi_event Event) {
  PI_ASSERT(Event, PI_ERROR_INVALID_EVENT);

  if (!Event->RefCount.decrementAndTest())
    return PI_SUCCESS;

  if (Event->CommandType == PI_COMMAND_TYPE_MEM_BUFFER_UNMAP &&
      Event->CommandData) {
    // Free the memory allocated in the piEnqueueMemBufferMap.
    if (auto Res = ZeMemFreeHelper(Event->Context, Event->CommandData))
      return Res;
    Event->CommandData = nullptr;
  }
  if (Event->OwnZeEvent) {
    if (DisableEventsCaching) {
      auto ZeResult = ZE_CALL_NOCHECK(zeEventDestroy, (Event->ZeEvent));
      // Gracefully handle the case that L0 was already unloaded.
      if (ZeResult && ZeResult != ZE_RESULT_ERROR_UNINITIALIZED)
        return mapError(ZeResult);

      auto Context = Event->Context;
      if (auto Res = Context->decrementUnreleasedEventsInPool(Event))
        return Res;
    }
  }
  // It is possible that host-visible event was never created.
  // In case it was check if that's different from this same event
  // and release a reference to it.
  if (Event->HostVisibleEvent && Event->HostVisibleEvent != Event) {
    // Decrement ref-count of the host-visible proxy event.
    PI_CALL(piEventReleaseInternal(Event->HostVisibleEvent));
  }

  // Save pointer to the queue before deleting/resetting event.
  // When we add an event to the cache we need to check whether profiling is
  // enabled or not, so we access properties of the queue and that's why queue
  // must released later.
  auto Queue = Event->Queue;
  if (DisableEventsCaching || !Event->OwnZeEvent) {
    delete Event;
  } else {
    Event->Context->addEventToContextCache(Event);
  }

  // We intentionally incremented the reference counter when an event is
  // created so that we can avoid pi_queue is released before the associated
  // pi_event is released. Here we have to decrement it so pi_queue
  // can be released successfully.
  if (Queue) {
    PI_CALL(piQueueReleaseInternal(Queue));
  }

  return PI_SUCCESS;
}

pi_result piextEventGetNativeHandle(pi_event Event,
                                    pi_native_handle *NativeHandle) {
  PI_ASSERT(Event, PI_ERROR_INVALID_EVENT);
  PI_ASSERT(NativeHandle, PI_ERROR_INVALID_VALUE);

  {
    std::shared_lock<ur_shared_mutex> Lock(Event->Mutex);
    auto *ZeEvent = pi_cast<ze_event_handle_t *>(NativeHandle);
    *ZeEvent = Event->ZeEvent;
  }
  // Event can potentially be in an open command-list, make sure that
  // it is submitted for execution to avoid potential deadlock if
  // interop app is going to wait for it.
  auto Queue = Event->Queue;
  if (Queue) {
    std::scoped_lock<ur_shared_mutex> lock(Queue->Mutex);
    const auto &OpenCommandList = Queue->eventOpenCommandList(Event);
    if (OpenCommandList != Queue->CommandListMap.end()) {
      if (auto Res = Queue->executeOpenCommandList(
              OpenCommandList->second.isCopy(Queue)))
        return Res;
    }
  }
  return PI_SUCCESS;
}

pi_result piextEventCreateWithNativeHandle(pi_native_handle NativeHandle,
                                           pi_context Context,
                                           bool OwnNativeHandle,
                                           pi_event *Event) {
  PI_ASSERT(Context, PI_ERROR_INVALID_CONTEXT);
  PI_ASSERT(Event, PI_ERROR_INVALID_EVENT);
  PI_ASSERT(NativeHandle, PI_ERROR_INVALID_VALUE);

  auto ZeEvent = pi_cast<ze_event_handle_t>(NativeHandle);
  *Event = new _pi_event(ZeEvent, nullptr /* ZeEventPool */, Context,
                         PI_COMMAND_TYPE_USER, OwnNativeHandle);

  // Assume native event is host-visible, or otherwise we'd
  // need to create a host-visible proxy for it.
  (*Event)->HostVisibleEvent = *Event;

  // Unlike regular events managed by SYCL RT we don't have to wait for interop
  // events completion, and not need to do the their `cleanup()`. This in
  // particular guarantees that the extra `piEventRelease` is not called on
  // them. That release is needed to match the `piEventRetain` of regular events
  // made for waiting for event completion, but not this interop event.
  (*Event)->CleanedUp = true;

  return PI_SUCCESS;
}

//
// Sampler
//
pi_result piSamplerCreate(pi_context Context,
                          const pi_sampler_properties *SamplerProperties,
                          pi_sampler *RetSampler) {

  PI_ASSERT(Context, PI_ERROR_INVALID_CONTEXT);
  PI_ASSERT(RetSampler, PI_ERROR_INVALID_VALUE);

  std::shared_lock<ur_shared_mutex> Lock(Context->Mutex);

  // Have the "0" device in context to own the sampler. Rely on Level-Zero
  // drivers to perform migration as necessary for sharing it across multiple
  // devices in the context.
  //
  // TODO: figure out if we instead need explicit copying for acessing
  // the sampler from other devices in the context.
  //
  pi_device Device = Context->Devices[0];

  ze_sampler_handle_t ZeSampler;
  ZeStruct<ze_sampler_desc_t> ZeSamplerDesc;

  // Set the default values for the ZeSamplerDesc.
  ZeSamplerDesc.isNormalized = PI_TRUE;
  ZeSamplerDesc.addressMode = ZE_SAMPLER_ADDRESS_MODE_CLAMP;
  ZeSamplerDesc.filterMode = ZE_SAMPLER_FILTER_MODE_NEAREST;

  // Update the values of the ZeSamplerDesc from the pi_sampler_properties list.
  // Default values will be used if any of the following is true:
  //   a) SamplerProperties list is NULL
  //   b) SamplerProperties list is missing any properties

  if (SamplerProperties) {
    const pi_sampler_properties *CurProperty = SamplerProperties;

    while (*CurProperty != 0) {
      switch (*CurProperty) {
      case PI_SAMPLER_PROPERTIES_NORMALIZED_COORDS: {
        pi_bool CurValueBool = pi_cast<pi_bool>(*(++CurProperty));

        if (CurValueBool == PI_TRUE)
          ZeSamplerDesc.isNormalized = PI_TRUE;
        else if (CurValueBool == PI_FALSE)
          ZeSamplerDesc.isNormalized = PI_FALSE;
        else {
          urPrint("piSamplerCreate: unsupported "
                  "PI_SAMPLER_NORMALIZED_COORDS value\n");
          return PI_ERROR_INVALID_VALUE;
        }
      } break;

      case PI_SAMPLER_PROPERTIES_ADDRESSING_MODE: {
        pi_sampler_addressing_mode CurValueAddressingMode =
            pi_cast<pi_sampler_addressing_mode>(
                pi_cast<pi_uint32>(*(++CurProperty)));

        // Level Zero runtime with API version 1.2 and lower has a bug:
        // ZE_SAMPLER_ADDRESS_MODE_CLAMP_TO_BORDER is implemented as "clamp to
        // edge" and ZE_SAMPLER_ADDRESS_MODE_CLAMP is implemented as "clamp to
        // border", i.e. logic is flipped. Starting from API version 1.3 this
        // problem is going to be fixed. That's why check for API version to set
        // an address mode.
        ze_api_version_t ZeApiVersion = Context->getPlatform()->ZeApiVersion;
        // TODO: add support for PI_SAMPLER_ADDRESSING_MODE_CLAMP_TO_EDGE
        switch (CurValueAddressingMode) {
        case PI_SAMPLER_ADDRESSING_MODE_NONE:
          ZeSamplerDesc.addressMode = ZE_SAMPLER_ADDRESS_MODE_NONE;
          break;
        case PI_SAMPLER_ADDRESSING_MODE_REPEAT:
          ZeSamplerDesc.addressMode = ZE_SAMPLER_ADDRESS_MODE_REPEAT;
          break;
        case PI_SAMPLER_ADDRESSING_MODE_CLAMP:
          ZeSamplerDesc.addressMode =
              ZeApiVersion < ZE_MAKE_VERSION(1, 3)
                  ? ZE_SAMPLER_ADDRESS_MODE_CLAMP
                  : ZE_SAMPLER_ADDRESS_MODE_CLAMP_TO_BORDER;
          break;
        case PI_SAMPLER_ADDRESSING_MODE_CLAMP_TO_EDGE:
          ZeSamplerDesc.addressMode =
              ZeApiVersion < ZE_MAKE_VERSION(1, 3)
                  ? ZE_SAMPLER_ADDRESS_MODE_CLAMP_TO_BORDER
                  : ZE_SAMPLER_ADDRESS_MODE_CLAMP;
          break;
        case PI_SAMPLER_ADDRESSING_MODE_MIRRORED_REPEAT:
          ZeSamplerDesc.addressMode = ZE_SAMPLER_ADDRESS_MODE_MIRROR;
          break;
        default:
          urPrint("piSamplerCreate: unsupported PI_SAMPLER_ADDRESSING_MODE "
                  "value\n");
          urPrint("PI_SAMPLER_ADDRESSING_MODE=%d\n", CurValueAddressingMode);
          return PI_ERROR_INVALID_VALUE;
        }
      } break;

      case PI_SAMPLER_PROPERTIES_FILTER_MODE: {
        pi_sampler_filter_mode CurValueFilterMode =
            pi_cast<pi_sampler_filter_mode>(
                pi_cast<pi_uint32>(*(++CurProperty)));

        if (CurValueFilterMode == PI_SAMPLER_FILTER_MODE_NEAREST)
          ZeSamplerDesc.filterMode = ZE_SAMPLER_FILTER_MODE_NEAREST;
        else if (CurValueFilterMode == PI_SAMPLER_FILTER_MODE_LINEAR)
          ZeSamplerDesc.filterMode = ZE_SAMPLER_FILTER_MODE_LINEAR;
        else {
          urPrint("PI_SAMPLER_FILTER_MODE=%d\n", CurValueFilterMode);
          urPrint(
              "piSamplerCreate: unsupported PI_SAMPLER_FILTER_MODE value\n");
          return PI_ERROR_INVALID_VALUE;
        }
      } break;

      default:
        break;
      }
      CurProperty++;
    }
  }

  ZE_CALL(zeSamplerCreate, (Context->ZeContext, Device->ZeDevice,
                            &ZeSamplerDesc, // TODO: translate properties
                            &ZeSampler));

  try {
    *RetSampler = new _pi_sampler(ZeSampler);
  } catch (const std::bad_alloc &) {
    return PI_ERROR_OUT_OF_HOST_MEMORY;
  } catch (...) {
    return PI_ERROR_UNKNOWN;
  }
  return PI_SUCCESS;
}

pi_result piSamplerGetInfo(pi_sampler Sampler, pi_sampler_info ParamName,
                           size_t ParamValueSize, void *ParamValue,
                           size_t *ParamValueSizeRet) {
  (void)Sampler;
  (void)ParamName;
  (void)ParamValueSize;
  (void)ParamValue;
  (void)ParamValueSizeRet;

  die("piSamplerGetInfo: not implemented");
  return {};
}

pi_result piSamplerRetain(pi_sampler Sampler) {
  PI_ASSERT(Sampler, PI_ERROR_INVALID_SAMPLER);

  Sampler->RefCount.increment();
  return PI_SUCCESS;
}

pi_result piSamplerRelease(pi_sampler Sampler) {
  PI_ASSERT(Sampler, PI_ERROR_INVALID_SAMPLER);

  if (!Sampler->RefCount.decrementAndTest())
    return PI_SUCCESS;

  auto ZeResult = ZE_CALL_NOCHECK(zeSamplerDestroy, (Sampler->ZeSampler));
  // Gracefully handle the case that L0 was already unloaded.
  if (ZeResult && ZeResult != ZE_RESULT_ERROR_UNINITIALIZED)
    return mapError(ZeResult);

  delete Sampler;
  return PI_SUCCESS;
}

//
// Queue Commands
//
pi_result piEnqueueEventsWait(pi_queue Queue, pi_uint32 NumEventsInWaitList,
                              const pi_event *EventWaitList,
                              pi_event *OutEvent) {

  PI_ASSERT(Queue, PI_ERROR_INVALID_QUEUE);

  if (EventWaitList) {
    PI_ASSERT(NumEventsInWaitList > 0, PI_ERROR_INVALID_VALUE);

    bool UseCopyEngine = false;

    // Lock automatically releases when this goes out of scope.
    std::scoped_lock<ur_shared_mutex> lock(Queue->Mutex);

    _pi_ze_event_list_t TmpWaitList = {};
    if (auto Res = TmpWaitList.createAndRetainPiZeEventList(
            NumEventsInWaitList, EventWaitList, Queue, UseCopyEngine))
      return Res;

    // Get a new command list to be used on this call
    pi_command_list_ptr_t CommandList{};
    if (auto Res = Queue->Context->getAvailableCommandList(Queue, CommandList,
                                                           UseCopyEngine))
      return Res;

    ze_event_handle_t ZeEvent = nullptr;
    pi_event InternalEvent;
    bool IsInternal = OutEvent == nullptr;
    pi_event *Event = OutEvent ? OutEvent : &InternalEvent;
    auto Res = createEventAndAssociateQueue(Queue, Event, PI_COMMAND_TYPE_USER,
                                            CommandList, IsInternal);
    if (Res != PI_SUCCESS)
      return Res;

    ZeEvent = (*Event)->ZeEvent;
    (*Event)->WaitList = TmpWaitList;

    const auto &WaitList = (*Event)->WaitList;
    auto ZeCommandList = CommandList->first;
    ZE_CALL(zeCommandListAppendWaitOnEvents,
            (ZeCommandList, WaitList.Length, WaitList.ZeEventList));

    ZE_CALL(zeCommandListAppendSignalEvent, (ZeCommandList, ZeEvent));

    // Execute command list asynchronously as the event will be used
    // to track down its completion.
    return Queue->executeCommandList(CommandList);
  }

  {
    // If wait-list is empty, then this particular command should wait until
    // all previous enqueued commands to the command-queue have completed.
    //
    // TODO: find a way to do that without blocking the host.

    // Lock automatically releases when this goes out of scope.
    std::scoped_lock<ur_shared_mutex> lock(Queue->Mutex);

    if (OutEvent) {
      auto Res = createEventAndAssociateQueue(
          Queue, OutEvent, PI_COMMAND_TYPE_USER, Queue->CommandListMap.end(),
          /* IsInternal */ false);
      if (Res != PI_SUCCESS)
        return Res;
    }

    Queue->synchronize();

    if (OutEvent) {
      Queue->LastCommandEvent = *OutEvent;

      ZE_CALL(zeEventHostSignal, ((*OutEvent)->ZeEvent));
      (*OutEvent)->Completed = true;
    }
  }

  if (!Queue->UsingImmCmdLists) {
    std::unique_lock<ur_shared_mutex> Lock(Queue->Mutex);
    resetCommandLists(Queue);
  }

  return PI_SUCCESS;
}

pi_result piEnqueueEventsWaitWithBarrier(pi_queue Queue,
                                         pi_uint32 NumEventsInWaitList,
                                         const pi_event *EventWaitList,
                                         pi_event *OutEvent) {
  PI_ASSERT(Queue, PI_ERROR_INVALID_QUEUE);

  // Lock automatically releases when this goes out of scope.
  std::scoped_lock<ur_shared_mutex> lock(Queue->Mutex);

  // Helper function for appending a barrier to a command list.
  auto insertBarrierIntoCmdList =
      [&Queue](pi_command_list_ptr_t CmdList,
               const _pi_ze_event_list_t &EventWaitList, pi_event &Event,
               bool IsInternal) {
        if (auto Res = createEventAndAssociateQueue(
                Queue, &Event, PI_COMMAND_TYPE_USER, CmdList, IsInternal))
          return Res;

        Event->WaitList = EventWaitList;
        ZE_CALL(zeCommandListAppendBarrier,
                (CmdList->first, Event->ZeEvent, EventWaitList.Length,
                 EventWaitList.ZeEventList));
        return PI_SUCCESS;
      };

  pi_event InternalEvent;
  bool IsInternal = OutEvent == nullptr;
  pi_event *Event = OutEvent ? OutEvent : &InternalEvent;

  // Indicator for whether batching is allowed. This may be changed later in
  // this function, but allow it by default.
  bool OkToBatch = true;

  // If we have a list of events to make the barrier from, then we can create a
  // barrier on these and use the resulting event as our future barrier.
  // We use the same approach if
  // SYCL_PI_LEVEL_ZERO_USE_MULTIPLE_COMMANDLIST_BARRIERS is not set to a
  // positive value.
  // We use the same approach if we have in-order queue because every command
  // depends on previous one, so we don't need to insert barrier to multiple
  // command lists.
  if (NumEventsInWaitList || !UseMultipleCmdlistBarriers ||
      Queue->isInOrderQueue()) {
    // Retain the events as they will be owned by the result event.
    _pi_ze_event_list_t TmpWaitList;
    if (auto Res = TmpWaitList.createAndRetainPiZeEventList(
            NumEventsInWaitList, EventWaitList, Queue,
            /*UseCopyEngine=*/false))
      return Res;

    // Get an arbitrary command-list in the queue.
    pi_command_list_ptr_t CmdList;
    if (auto Res = Queue->Context->getAvailableCommandList(
            Queue, CmdList,
            /*UseCopyEngine=*/false, OkToBatch))
      return Res;

    // Insert the barrier into the command-list and execute.
    if (auto Res =
            insertBarrierIntoCmdList(CmdList, TmpWaitList, *Event, IsInternal))
      return Res;

    if (auto Res = Queue->executeCommandList(CmdList, false, OkToBatch))
      return Res;

    // Because of the dependency between commands in the in-order queue we don't
    // need to keep track of any active barriers if we have in-order queue.
    if (UseMultipleCmdlistBarriers && !Queue->isInOrderQueue()) {
      Queue->ActiveBarriers.add(*Event);
    }
    return PI_SUCCESS;
  }

  // Since there are no events to explicitly create a barrier for, we are
  // inserting a queue-wide barrier.

  // Command list(s) for putting barriers.
  std::vector<pi_command_list_ptr_t> CmdLists;

  // There must be at least one L0 queue.
  auto &ComputeGroup = Queue->ComputeQueueGroupsByTID.get();
  auto &CopyGroup = Queue->CopyQueueGroupsByTID.get();
  PI_ASSERT(!ComputeGroup.ZeQueues.empty() || !CopyGroup.ZeQueues.empty(),
            PI_ERROR_INVALID_QUEUE);

  size_t NumQueues = 0;
  for (auto &QueueMap :
       {Queue->ComputeQueueGroupsByTID, Queue->CopyQueueGroupsByTID})
    for (auto &QueueGroup : QueueMap)
      NumQueues += QueueGroup.second.ZeQueues.size();

  OkToBatch = true;
  // Get an available command list tied to each command queue. We need
  // these so a queue-wide barrier can be inserted into each command
  // queue.
  CmdLists.reserve(NumQueues);
  for (auto &QueueMap :
       {Queue->ComputeQueueGroupsByTID, Queue->CopyQueueGroupsByTID})
    for (auto &QueueGroup : QueueMap) {
      bool UseCopyEngine =
          QueueGroup.second.Type != _pi_queue::queue_type::Compute;
      if (Queue->UsingImmCmdLists) {
        // If immediate command lists are being used, each will act as their own
        // queue, so we must insert a barrier into each.
        for (auto &ImmCmdList : QueueGroup.second.ImmCmdLists)
          if (ImmCmdList != Queue->CommandListMap.end())
            CmdLists.push_back(ImmCmdList);
      } else {
        for (auto ZeQueue : QueueGroup.second.ZeQueues) {
          if (ZeQueue) {
            pi_command_list_ptr_t CmdList;
            if (auto Res = Queue->Context->getAvailableCommandList(
                    Queue, CmdList, UseCopyEngine, OkToBatch, &ZeQueue))
              return Res;
            CmdLists.push_back(CmdList);
          }
        }
      }
    }

  // If no activity has occurred on the queue then there will be no cmdlists.
  // We need one for generating an Event, so create one.
  if (CmdLists.size() == 0) {
    // Get any available command list.
    pi_command_list_ptr_t CmdList;
    if (auto Res = Queue->Context->getAvailableCommandList(
            Queue, CmdList,
            /*UseCopyEngine=*/false, OkToBatch))
      return Res;
    CmdLists.push_back(CmdList);
  }

  if (CmdLists.size() > 1) {
    // Insert a barrier into each unique command queue using the available
    // command-lists.
    std::vector<pi_event> EventWaitVector(CmdLists.size());
    for (size_t I = 0; I < CmdLists.size(); ++I) {
      if (auto Res =
              insertBarrierIntoCmdList(CmdLists[I], _pi_ze_event_list_t{},
                                       EventWaitVector[I], /*IsInternal*/ true))
        return Res;
    }
    // If there were multiple queues we need to create a "convergence" event to
    // be our active barrier. This convergence event is signalled by a barrier
    // on all the events from the barriers we have inserted into each queue.
    // Use the first command list as our convergence command list.
    pi_command_list_ptr_t &ConvergenceCmdList = CmdLists[0];

    // Create an event list. It will take ownership over all relevant events so
    // we relinquish ownership and let it keep all events it needs.
    _pi_ze_event_list_t BaseWaitList;
    if (auto Res = BaseWaitList.createAndRetainPiZeEventList(
            EventWaitVector.size(), EventWaitVector.data(), Queue,
            ConvergenceCmdList->second.isCopy(Queue)))
      return Res;

    // Insert a barrier with the events from each command-queue into the
    // convergence command list. The resulting event signals the convergence of
    // all barriers.
    if (auto Res = insertBarrierIntoCmdList(ConvergenceCmdList, BaseWaitList,
                                            *Event, IsInternal))
      return Res;
  } else {
    // If there is only a single queue then insert a barrier and the single
    // result event can be used as our active barrier and used as the return
    // event. Take into account whether output event is discarded or not.
    if (auto Res = insertBarrierIntoCmdList(CmdLists[0], _pi_ze_event_list_t{},
                                            *Event, IsInternal))
      return Res;
  }

  // Execute each command list so the barriers can be encountered.
  for (pi_command_list_ptr_t &CmdList : CmdLists)
    if (auto Res = Queue->executeCommandList(CmdList, false, OkToBatch))
      return Res;

  if (auto Res = Queue->ActiveBarriers.clear())
    return Res;
  Queue->ActiveBarriers.add(*Event);
  return PI_SUCCESS;
}

pi_result piEnqueueMemBufferRead(pi_queue Queue, pi_mem Src,
                                 pi_bool BlockingRead, size_t Offset,
                                 size_t Size, void *Dst,
                                 pi_uint32 NumEventsInWaitList,
                                 const pi_event *EventWaitList,
                                 pi_event *Event) {
  PI_ASSERT(Src, PI_ERROR_INVALID_MEM_OBJECT);
  PI_ASSERT(Queue, PI_ERROR_INVALID_QUEUE);

  std::shared_lock<ur_shared_mutex> SrcLock(Src->Mutex, std::defer_lock);
  std::scoped_lock<std::shared_lock<ur_shared_mutex>, ur_shared_mutex> LockAll(
      SrcLock, Queue->Mutex);

  char *ZeHandleSrc;
  PI_CALL(Src->getZeHandle(ZeHandleSrc, _pi_mem::read_only, Queue->Device));
  return enqueueMemCopyHelper(PI_COMMAND_TYPE_MEM_BUFFER_READ, Queue, Dst,
                              BlockingRead, Size, ZeHandleSrc + Offset,
                              NumEventsInWaitList, EventWaitList, Event,
                              /* PreferCopyEngine */ true);
}

pi_result piEnqueueMemBufferReadRect(
    pi_queue Queue, pi_mem Buffer, pi_bool BlockingRead,
    pi_buff_rect_offset BufferOffset, pi_buff_rect_offset HostOffset,
    pi_buff_rect_region Region, size_t BufferRowPitch, size_t BufferSlicePitch,
    size_t HostRowPitch, size_t HostSlicePitch, void *Ptr,
    pi_uint32 NumEventsInWaitList, const pi_event *EventWaitList,
    pi_event *Event) {

  PI_ASSERT(Buffer, PI_ERROR_INVALID_MEM_OBJECT);
  PI_ASSERT(Queue, PI_ERROR_INVALID_QUEUE);

  std::shared_lock<ur_shared_mutex> SrcLock(Buffer->Mutex, std::defer_lock);
  std::scoped_lock<std::shared_lock<ur_shared_mutex>, ur_shared_mutex> LockAll(
      SrcLock, Queue->Mutex);

  char *ZeHandleSrc;
  PI_CALL(Buffer->getZeHandle(ZeHandleSrc, _pi_mem::read_only, Queue->Device));
  return enqueueMemCopyRectHelper(
      PI_COMMAND_TYPE_MEM_BUFFER_READ_RECT, Queue, ZeHandleSrc,
      static_cast<char *>(Ptr), BufferOffset, HostOffset, Region,
      BufferRowPitch, HostRowPitch, BufferSlicePitch, HostSlicePitch,
      BlockingRead, NumEventsInWaitList, EventWaitList, Event);
}

} // extern "C"

bool _pi_queue::useCopyEngine(bool PreferCopyEngine) const {
  auto InitialCopyGroup = CopyQueueGroupsByTID.begin()->second;
  return PreferCopyEngine && InitialCopyGroup.ZeQueues.size() > 0 &&
         (!isInOrderQueue() || UseCopyEngineForInOrderQueue);
}

// Wait on all operations in flight on this Queue.
// The caller is expected to hold a lock on the Queue.
// For standard commandlists sync the L0 queues directly.
// For immediate commandlists add barriers to all commandlists associated
// with the Queue. An alternative approach would be to wait on all Events
// associated with the in-flight operations.
// TODO: Event release in immediate commandlist mode is driven by the SYCL
// runtime. Need to investigate whether relase can be done earlier, at sync
// points such as this, to reduce total number of active Events.
pi_result _pi_queue::synchronize() {
  if (!Healthy)
    return PI_SUCCESS;

  auto syncImmCmdList = [](_pi_queue *Queue, pi_command_list_ptr_t ImmCmdList) {
    if (ImmCmdList == Queue->CommandListMap.end())
      return PI_SUCCESS;

    pi_event Event;
    pi_result Res =
        createEventAndAssociateQueue(Queue, &Event, PI_COMMAND_TYPE_USER,
                                     ImmCmdList, /* IsInternal */ false);
    if (Res != PI_SUCCESS)
      return Res;
    auto zeEvent = Event->ZeEvent;
    ZE_CALL(zeCommandListAppendBarrier,
            (ImmCmdList->first, zeEvent, 0, nullptr));
    ZE_CALL(zeHostSynchronize, (zeEvent));
    Event->Completed = true;
    PI_CALL(piEventRelease(Event));

    // Cleanup all events from the synced command list.
    auto EventListToCleanup = std::move(ImmCmdList->second.EventList);
    ImmCmdList->second.EventList.clear();
    CleanupEventListFromResetCmdList(EventListToCleanup, true);
    return PI_SUCCESS;
  };

  // Do nothing if the queue is empty
  if (!LastCommandEvent)
    return PI_SUCCESS;

  // For in-order queue just wait for the last command.
  // If event is discarded then it can be in reset state or underlying level
  // zero handle can have device scope, so we can't synchronize the last event.
  if (isInOrderQueue() && !LastCommandEvent->IsDiscarded) {
    ZE_CALL(zeHostSynchronize, (LastCommandEvent->ZeEvent));
  } else {
    // Otherwise sync all L0 queues/immediate command-lists.
    for (auto &QueueMap : {ComputeQueueGroupsByTID, CopyQueueGroupsByTID}) {
      for (auto &QueueGroup : QueueMap) {
        if (Device->ImmCommandListUsed) {
          for (auto ImmCmdList : QueueGroup.second.ImmCmdLists)
            syncImmCmdList(this, ImmCmdList);
        } else {
          for (auto &ZeQueue : QueueGroup.second.ZeQueues)
            if (ZeQueue)
              ZE_CALL(zeHostSynchronize, (ZeQueue));
        }
      }
    }
  }
  LastCommandEvent = nullptr;

  // With the entire queue synchronized, the active barriers must be done so we
  // can remove them.
  if (auto Res = ActiveBarriers.clear())
    return Res;

  return PI_SUCCESS;
}

// Shared by all memory read/write/copy PI interfaces.
// PI interfaces must have queue's and destination buffer's mutexes locked for
// exclusive use and source buffer's mutex locked for shared use on entry.
static pi_result
enqueueMemCopyHelper(pi_command_type CommandType, pi_queue Queue, void *Dst,
                     pi_bool BlockingWrite, size_t Size, const void *Src,
                     pi_uint32 NumEventsInWaitList,
                     const pi_event *EventWaitList, pi_event *OutEvent,
                     bool PreferCopyEngine) {
  PI_ASSERT(Queue, PI_ERROR_INVALID_QUEUE);

  bool UseCopyEngine = Queue->useCopyEngine(PreferCopyEngine);

  _pi_ze_event_list_t TmpWaitList;
  if (auto Res = TmpWaitList.createAndRetainPiZeEventList(
          NumEventsInWaitList, EventWaitList, Queue, UseCopyEngine))
    return Res;

  // We want to batch these commands to avoid extra submissions (costly)
  bool OkToBatch = true;

  // Get a new command list to be used on this call
  pi_command_list_ptr_t CommandList{};
  if (auto Res = Queue->Context->getAvailableCommandList(
          Queue, CommandList, UseCopyEngine, OkToBatch))
    return Res;

  ze_event_handle_t ZeEvent = nullptr;
  pi_event InternalEvent;
  bool IsInternal = OutEvent == nullptr;
  pi_event *Event = OutEvent ? OutEvent : &InternalEvent;
  auto Res = createEventAndAssociateQueue(Queue, Event, CommandType,
                                          CommandList, IsInternal);
  if (Res != PI_SUCCESS)
    return Res;
  ZeEvent = (*Event)->ZeEvent;
  (*Event)->WaitList = TmpWaitList;

  const auto &ZeCommandList = CommandList->first;
  const auto &WaitList = (*Event)->WaitList;

  urPrint("calling zeCommandListAppendMemoryCopy() with\n"
          "  ZeEvent %#llx\n",
          pi_cast<std::uintptr_t>(ZeEvent));
  printZeEventList(WaitList);

  ZE_CALL(zeCommandListAppendMemoryCopy,
          (ZeCommandList, Dst, Src, Size, ZeEvent, WaitList.Length,
           WaitList.ZeEventList));

  if (auto Res =
          Queue->executeCommandList(CommandList, BlockingWrite, OkToBatch))
    return Res;

  return PI_SUCCESS;
}

// Shared by all memory read/write/copy rect PI interfaces.
// PI interfaces must have queue's and destination buffer's mutexes locked for
// exclusive use and source buffer's mutex locked for shared use on entry.
static pi_result enqueueMemCopyRectHelper(
    pi_command_type CommandType, pi_queue Queue, const void *SrcBuffer,
    void *DstBuffer, pi_buff_rect_offset SrcOrigin,
    pi_buff_rect_offset DstOrigin, pi_buff_rect_region Region,
    size_t SrcRowPitch, size_t DstRowPitch, size_t SrcSlicePitch,
    size_t DstSlicePitch, pi_bool Blocking, pi_uint32 NumEventsInWaitList,
    const pi_event *EventWaitList, pi_event *OutEvent, bool PreferCopyEngine) {

  PI_ASSERT(Region && SrcOrigin && DstOrigin && Queue, PI_ERROR_INVALID_VALUE);

  bool UseCopyEngine = Queue->useCopyEngine(PreferCopyEngine);

  _pi_ze_event_list_t TmpWaitList;
  if (auto Res = TmpWaitList.createAndRetainPiZeEventList(
          NumEventsInWaitList, EventWaitList, Queue, UseCopyEngine))
    return Res;

  // We want to batch these commands to avoid extra submissions (costly)
  bool OkToBatch = true;

  // Get a new command list to be used on this call
  pi_command_list_ptr_t CommandList{};
  if (auto Res = Queue->Context->getAvailableCommandList(
          Queue, CommandList, UseCopyEngine, OkToBatch))
    return Res;

  ze_event_handle_t ZeEvent = nullptr;
  pi_event InternalEvent;
  bool IsInternal = OutEvent == nullptr;
  pi_event *Event = OutEvent ? OutEvent : &InternalEvent;
  auto Res = createEventAndAssociateQueue(Queue, Event, CommandType,
                                          CommandList, IsInternal);
  if (Res != PI_SUCCESS)
    return Res;
  ZeEvent = (*Event)->ZeEvent;
  (*Event)->WaitList = TmpWaitList;

  const auto &ZeCommandList = CommandList->first;
  const auto &WaitList = (*Event)->WaitList;

  urPrint("calling zeCommandListAppendMemoryCopy() with\n"
          "  ZeEvent %#llx\n",
          pi_cast<std::uintptr_t>(ZeEvent));
  printZeEventList(WaitList);

  uint32_t SrcOriginX = pi_cast<uint32_t>(SrcOrigin->x_bytes);
  uint32_t SrcOriginY = pi_cast<uint32_t>(SrcOrigin->y_scalar);
  uint32_t SrcOriginZ = pi_cast<uint32_t>(SrcOrigin->z_scalar);

  uint32_t SrcPitch = SrcRowPitch;
  if (SrcPitch == 0)
    SrcPitch = pi_cast<uint32_t>(Region->width_bytes);

  if (SrcSlicePitch == 0)
    SrcSlicePitch = pi_cast<uint32_t>(Region->height_scalar) * SrcPitch;

  uint32_t DstOriginX = pi_cast<uint32_t>(DstOrigin->x_bytes);
  uint32_t DstOriginY = pi_cast<uint32_t>(DstOrigin->y_scalar);
  uint32_t DstOriginZ = pi_cast<uint32_t>(DstOrigin->z_scalar);

  uint32_t DstPitch = DstRowPitch;
  if (DstPitch == 0)
    DstPitch = pi_cast<uint32_t>(Region->width_bytes);

  if (DstSlicePitch == 0)
    DstSlicePitch = pi_cast<uint32_t>(Region->height_scalar) * DstPitch;

  uint32_t Width = pi_cast<uint32_t>(Region->width_bytes);
  uint32_t Height = pi_cast<uint32_t>(Region->height_scalar);
  uint32_t Depth = pi_cast<uint32_t>(Region->depth_scalar);

  const ze_copy_region_t ZeSrcRegion = {SrcOriginX, SrcOriginY, SrcOriginZ,
                                        Width,      Height,     Depth};
  const ze_copy_region_t ZeDstRegion = {DstOriginX, DstOriginY, DstOriginZ,
                                        Width,      Height,     Depth};

  ZE_CALL(zeCommandListAppendMemoryCopyRegion,
          (ZeCommandList, DstBuffer, &ZeDstRegion, DstPitch, DstSlicePitch,
           SrcBuffer, &ZeSrcRegion, SrcPitch, SrcSlicePitch, nullptr,
           WaitList.Length, WaitList.ZeEventList));

  urPrint("calling zeCommandListAppendMemoryCopyRegion()\n");

  ZE_CALL(zeCommandListAppendBarrier, (ZeCommandList, ZeEvent, 0, nullptr));

  urPrint("calling zeCommandListAppendBarrier() with Event %#llx\n",
          pi_cast<std::uintptr_t>(ZeEvent));

  if (auto Res = Queue->executeCommandList(CommandList, Blocking, OkToBatch))
    return Res;

  return PI_SUCCESS;
}

extern "C" {

pi_result piEnqueueMemBufferWrite(pi_queue Queue, pi_mem Buffer,
                                  pi_bool BlockingWrite, size_t Offset,
                                  size_t Size, const void *Ptr,
                                  pi_uint32 NumEventsInWaitList,
                                  const pi_event *EventWaitList,
                                  pi_event *Event) {

  PI_ASSERT(Buffer, PI_ERROR_INVALID_MEM_OBJECT);
  PI_ASSERT(Queue, PI_ERROR_INVALID_QUEUE);

  std::scoped_lock<ur_shared_mutex, ur_shared_mutex> Lock(Queue->Mutex,
                                                          Buffer->Mutex);

  char *ZeHandleDst;
  PI_CALL(Buffer->getZeHandle(ZeHandleDst, _pi_mem::write_only, Queue->Device));
  return enqueueMemCopyHelper(PI_COMMAND_TYPE_MEM_BUFFER_WRITE, Queue,
                              ZeHandleDst + Offset, // dst
                              BlockingWrite, Size,
                              Ptr, // src
                              NumEventsInWaitList, EventWaitList, Event,
                              /* PreferCopyEngine */ true);
}

pi_result piEnqueueMemBufferWriteRect(
    pi_queue Queue, pi_mem Buffer, pi_bool BlockingWrite,
    pi_buff_rect_offset BufferOffset, pi_buff_rect_offset HostOffset,
    pi_buff_rect_region Region, size_t BufferRowPitch, size_t BufferSlicePitch,
    size_t HostRowPitch, size_t HostSlicePitch, const void *Ptr,
    pi_uint32 NumEventsInWaitList, const pi_event *EventWaitList,
    pi_event *Event) {

  PI_ASSERT(Buffer, PI_ERROR_INVALID_MEM_OBJECT);
  PI_ASSERT(Queue, PI_ERROR_INVALID_QUEUE);

  std::scoped_lock<ur_shared_mutex, ur_shared_mutex> Lock(Queue->Mutex,
                                                          Buffer->Mutex);

  char *ZeHandleDst;
  PI_CALL(Buffer->getZeHandle(ZeHandleDst, _pi_mem::write_only, Queue->Device));
  return enqueueMemCopyRectHelper(
      PI_COMMAND_TYPE_MEM_BUFFER_WRITE_RECT, Queue,
      const_cast<char *>(static_cast<const char *>(Ptr)), ZeHandleDst,
      HostOffset, BufferOffset, Region, HostRowPitch, BufferRowPitch,
      HostSlicePitch, BufferSlicePitch, BlockingWrite, NumEventsInWaitList,
      EventWaitList, Event);
}

pi_result piEnqueueMemBufferCopy(pi_queue Queue, pi_mem SrcMem, pi_mem DstMem,
                                 size_t SrcOffset, size_t DstOffset,
                                 size_t Size, pi_uint32 NumEventsInWaitList,
                                 const pi_event *EventWaitList,
                                 pi_event *Event) {
  PI_ASSERT(SrcMem && DstMem, PI_ERROR_INVALID_MEM_OBJECT);
  PI_ASSERT(Queue, PI_ERROR_INVALID_QUEUE);

  PI_ASSERT(!SrcMem->isImage(), PI_ERROR_INVALID_MEM_OBJECT);
  PI_ASSERT(!DstMem->isImage(), PI_ERROR_INVALID_MEM_OBJECT);
  auto SrcBuffer = pi_cast<pi_buffer>(SrcMem);
  auto DstBuffer = pi_cast<pi_buffer>(DstMem);

  std::shared_lock<ur_shared_mutex> SrcLock(SrcBuffer->Mutex, std::defer_lock);
  std::scoped_lock<std::shared_lock<ur_shared_mutex>, ur_shared_mutex,
                   ur_shared_mutex>
      LockAll(SrcLock, DstBuffer->Mutex, Queue->Mutex);

  // Copy engine is preferred only for host to device transfer.
  // Device to device transfers run faster on compute engines.
  bool PreferCopyEngine = (SrcBuffer->OnHost || DstBuffer->OnHost);

  // Temporary option added to use copy engine for D2D copy
  PreferCopyEngine |= UseCopyEngineForD2DCopy;

  char *ZeHandleSrc;
  PI_CALL(
      SrcBuffer->getZeHandle(ZeHandleSrc, _pi_mem::read_only, Queue->Device));
  char *ZeHandleDst;
  PI_CALL(
      DstBuffer->getZeHandle(ZeHandleDst, _pi_mem::write_only, Queue->Device));

  return enqueueMemCopyHelper(
      PI_COMMAND_TYPE_MEM_BUFFER_COPY, Queue, ZeHandleDst + DstOffset,
      false, // blocking
      Size, ZeHandleSrc + SrcOffset, NumEventsInWaitList, EventWaitList, Event,
      PreferCopyEngine);
}

pi_result piEnqueueMemBufferCopyRect(
    pi_queue Queue, pi_mem SrcMem, pi_mem DstMem, pi_buff_rect_offset SrcOrigin,
    pi_buff_rect_offset DstOrigin, pi_buff_rect_region Region,
    size_t SrcRowPitch, size_t SrcSlicePitch, size_t DstRowPitch,
    size_t DstSlicePitch, pi_uint32 NumEventsInWaitList,
    const pi_event *EventWaitList, pi_event *Event) {
  PI_ASSERT(SrcMem && DstMem, PI_ERROR_INVALID_MEM_OBJECT);
  PI_ASSERT(Queue, PI_ERROR_INVALID_QUEUE);

  PI_ASSERT(!SrcMem->isImage(), PI_ERROR_INVALID_MEM_OBJECT);
  PI_ASSERT(!DstMem->isImage(), PI_ERROR_INVALID_MEM_OBJECT);
  auto SrcBuffer = pi_cast<pi_buffer>(SrcMem);
  auto DstBuffer = pi_cast<pi_buffer>(DstMem);

  std::shared_lock<ur_shared_mutex> SrcLock(SrcBuffer->Mutex, std::defer_lock);
  std::scoped_lock<std::shared_lock<ur_shared_mutex>, ur_shared_mutex,
                   ur_shared_mutex>
      LockAll(SrcLock, DstBuffer->Mutex, Queue->Mutex);

  // Copy engine is preferred only for host to device transfer.
  // Device to device transfers run faster on compute engines.
  bool PreferCopyEngine = (SrcBuffer->OnHost || DstBuffer->OnHost);

  char *ZeHandleSrc;
  PI_CALL(
      SrcBuffer->getZeHandle(ZeHandleSrc, _pi_mem::read_only, Queue->Device));
  char *ZeHandleDst;
  PI_CALL(
      DstBuffer->getZeHandle(ZeHandleDst, _pi_mem::write_only, Queue->Device));

  return enqueueMemCopyRectHelper(
      PI_COMMAND_TYPE_MEM_BUFFER_COPY_RECT, Queue, ZeHandleSrc, ZeHandleDst,
      SrcOrigin, DstOrigin, Region, SrcRowPitch, DstRowPitch, SrcSlicePitch,
      DstSlicePitch,
      false, // blocking
      NumEventsInWaitList, EventWaitList, Event, PreferCopyEngine);
}

} // extern "C"

// Default to using compute engine for fill operation, but allow to
// override this with an environment variable.
static bool PreferCopyEngine = [] {
  const char *Env = std::getenv("SYCL_PI_LEVEL_ZERO_USE_COPY_ENGINE_FOR_FILL");
  return Env ? std::stoi(Env) != 0 : false;
}();

// PI interfaces must have queue's and buffer's mutexes locked on entry.
static pi_result
enqueueMemFillHelper(pi_command_type CommandType, pi_queue Queue, void *Ptr,
                     const void *Pattern, size_t PatternSize, size_t Size,
                     pi_uint32 NumEventsInWaitList,
                     const pi_event *EventWaitList, pi_event *OutEvent) {
  PI_ASSERT(Queue, PI_ERROR_INVALID_QUEUE);
  // Pattern size must be a power of two.
  PI_ASSERT((PatternSize > 0) && ((PatternSize & (PatternSize - 1)) == 0),
            PI_ERROR_INVALID_VALUE);

  auto &Device = Queue->Device;

  // Make sure that pattern size matches the capability of the copy queues.
  // Check both main and link groups as we don't known which one will be used.
  //
  if (PreferCopyEngine && Device->hasCopyEngine()) {
    if (Device->hasMainCopyEngine() &&
        Device->QueueGroup[_pi_device::queue_group_info_t::MainCopy]
                .ZeProperties.maxMemoryFillPatternSize < PatternSize) {
      PreferCopyEngine = false;
    }
    if (Device->hasLinkCopyEngine() &&
        Device->QueueGroup[_pi_device::queue_group_info_t::LinkCopy]
                .ZeProperties.maxMemoryFillPatternSize < PatternSize) {
      PreferCopyEngine = false;
    }
  }

  bool UseCopyEngine = Queue->useCopyEngine(PreferCopyEngine);
  if (!UseCopyEngine) {
    // Pattern size must fit the compute queue capabilities.
    PI_ASSERT(PatternSize <=
                  Device->QueueGroup[_pi_device::queue_group_info_t::Compute]
                      .ZeProperties.maxMemoryFillPatternSize,
              PI_ERROR_INVALID_VALUE);
  }

  _pi_ze_event_list_t TmpWaitList;
  if (auto Res = TmpWaitList.createAndRetainPiZeEventList(
          NumEventsInWaitList, EventWaitList, Queue, UseCopyEngine))
    return Res;

  pi_command_list_ptr_t CommandList{};
  // We want to batch these commands to avoid extra submissions (costly)
  bool OkToBatch = true;
  if (auto Res = Queue->Context->getAvailableCommandList(
          Queue, CommandList, UseCopyEngine, OkToBatch))
    return Res;

  ze_event_handle_t ZeEvent = nullptr;
  pi_event InternalEvent;
  bool IsInternal = OutEvent == nullptr;
  pi_event *Event = OutEvent ? OutEvent : &InternalEvent;
  auto Res = createEventAndAssociateQueue(Queue, Event, CommandType,
                                          CommandList, IsInternal);
  if (Res != PI_SUCCESS)
    return Res;

  ZeEvent = (*Event)->ZeEvent;
  (*Event)->WaitList = TmpWaitList;

  const auto &ZeCommandList = CommandList->first;
  const auto &WaitList = (*Event)->WaitList;

  ZE_CALL(zeCommandListAppendMemoryFill,
          (ZeCommandList, Ptr, Pattern, PatternSize, Size, ZeEvent,
           WaitList.Length, WaitList.ZeEventList));

  urPrint("calling zeCommandListAppendMemoryFill() with\n"
          "  ZeEvent %#llx\n",
          pi_cast<pi_uint64>(ZeEvent));
  printZeEventList(WaitList);

  // Execute command list asynchronously, as the event will be used
  // to track down its completion.
  if (auto Res = Queue->executeCommandList(CommandList, false, OkToBatch))
    return Res;

  return PI_SUCCESS;
}

extern "C" {

pi_result piEnqueueMemBufferFill(pi_queue Queue, pi_mem Buffer,
                                 const void *Pattern, size_t PatternSize,
                                 size_t Offset, size_t Size,
                                 pi_uint32 NumEventsInWaitList,
                                 const pi_event *EventWaitList,
                                 pi_event *Event) {

  PI_ASSERT(Buffer, PI_ERROR_INVALID_MEM_OBJECT);
  PI_ASSERT(Queue, PI_ERROR_INVALID_QUEUE);

  std::scoped_lock<ur_shared_mutex, ur_shared_mutex> Lock(Queue->Mutex,
                                                          Buffer->Mutex);

  char *ZeHandleDst;
  PI_CALL(Buffer->getZeHandle(ZeHandleDst, _pi_mem::write_only, Queue->Device));
  return enqueueMemFillHelper(PI_COMMAND_TYPE_MEM_BUFFER_FILL, Queue,
                              ZeHandleDst + Offset, Pattern, PatternSize, Size,
                              NumEventsInWaitList, EventWaitList, Event);
}

static pi_result USMHostAllocImpl(void **ResultPtr, pi_context Context,
                                  pi_usm_mem_properties *Properties,
                                  size_t Size, pi_uint32 Alignment);

pi_result piEnqueueMemBufferMap(pi_queue Queue, pi_mem Mem, pi_bool BlockingMap,
                                pi_map_flags MapFlags, size_t Offset,
                                size_t Size, pi_uint32 NumEventsInWaitList,
                                const pi_event *EventWaitList,
                                pi_event *OutEvent, void **RetMap) {

  // TODO: we don't implement read-only or write-only, always read-write.
  // assert((map_flags & PI_MAP_READ) != 0);
  // assert((map_flags & PI_MAP_WRITE) != 0);
  PI_ASSERT(Mem, PI_ERROR_INVALID_MEM_OBJECT);
  PI_ASSERT(Queue, PI_ERROR_INVALID_QUEUE);

  PI_ASSERT(!Mem->isImage(), PI_ERROR_INVALID_MEM_OBJECT);
  auto Buffer = pi_cast<pi_buffer>(Mem);

  pi_event InternalEvent;
  bool IsInternal = OutEvent == nullptr;
  pi_event *Event = OutEvent ? OutEvent : &InternalEvent;
  ze_event_handle_t ZeEvent = nullptr;

  bool UseCopyEngine = false;
  {
    // Lock automatically releases when this goes out of scope.
    std::scoped_lock<ur_shared_mutex> lock(Queue->Mutex);

    _pi_ze_event_list_t TmpWaitList;
    if (auto Res = TmpWaitList.createAndRetainPiZeEventList(
            NumEventsInWaitList, EventWaitList, Queue, UseCopyEngine))
      return Res;

    auto Res = createEventAndAssociateQueue(
        Queue, Event, PI_COMMAND_TYPE_MEM_BUFFER_MAP,
        Queue->CommandListMap.end(), IsInternal);
    if (Res != PI_SUCCESS)
      return Res;

    ZeEvent = (*Event)->ZeEvent;
    (*Event)->WaitList = TmpWaitList;
  }

  // Translate the host access mode info.
  _pi_mem::access_mode_t AccessMode = _pi_mem::unknown;
  if (MapFlags & PI_MAP_WRITE_INVALIDATE_REGION)
    AccessMode = _pi_mem::write_only;
  else {
    if (MapFlags & PI_MAP_READ) {
      AccessMode = _pi_mem::read_only;
      if (MapFlags & PI_MAP_WRITE)
        AccessMode = _pi_mem::read_write;
    } else if (MapFlags & PI_MAP_WRITE)
      AccessMode = _pi_mem::write_only;
  }
  PI_ASSERT(AccessMode != _pi_mem::unknown, PI_ERROR_INVALID_VALUE);

  // TODO: Level Zero is missing the memory "mapping" capabilities, so we are
  // left to doing new memory allocation and a copy (read) on discrete devices.
  // For integrated devices, we have allocated the buffer in host memory so no
  // actions are needed here except for synchronizing on incoming events.
  // A host-to-host copy is done if a host pointer had been supplied during
  // buffer creation on integrated devices.
  //
  // TODO: for discrete, check if the input buffer is already allocated
  // in shared memory and thus is accessible from the host as is.
  // Can we get SYCL RT to predict/allocate in shared memory
  // from the beginning?

  // For integrated devices the buffer has been allocated in host memory.
  if (Buffer->OnHost) {
    // Wait on incoming events before doing the copy
    if (NumEventsInWaitList > 0)
      PI_CALL(piEventsWait(NumEventsInWaitList, EventWaitList));

    if (Queue->isInOrderQueue())
      PI_CALL(piQueueFinish(Queue));

    // Lock automatically releases when this goes out of scope.
    std::scoped_lock<ur_shared_mutex> Guard(Buffer->Mutex);

    char *ZeHandleSrc;
    PI_CALL(Buffer->getZeHandle(ZeHandleSrc, AccessMode, Queue->Device));

    if (Buffer->MapHostPtr) {
      *RetMap = Buffer->MapHostPtr + Offset;
      if (ZeHandleSrc != Buffer->MapHostPtr &&
          AccessMode != _pi_mem::write_only) {
        memcpy(*RetMap, ZeHandleSrc + Offset, Size);
      }
    } else {
      *RetMap = ZeHandleSrc + Offset;
    }

    auto Res = Buffer->Mappings.insert({*RetMap, {Offset, Size}});
    // False as the second value in pair means that mapping was not inserted
    // because mapping already exists.
    if (!Res.second) {
      urPrint("piEnqueueMemBufferMap: duplicate mapping detected\n");
      return PI_ERROR_INVALID_VALUE;
    }

    // Signal this event
    ZE_CALL(zeEventHostSignal, (ZeEvent));
    (*Event)->Completed = true;
    return PI_SUCCESS;
  }

  // Lock automatically releases when this goes out of scope.
  std::scoped_lock<ur_shared_mutex, ur_shared_mutex> Lock(Queue->Mutex,
                                                          Buffer->Mutex);

  if (Buffer->MapHostPtr) {
    *RetMap = Buffer->MapHostPtr + Offset;
  } else {
    // TODO: use USM host allocator here
    // TODO: Do we even need every map to allocate new host memory?
    //       In the case when the buffer is "OnHost" we use single allocation.
    if (auto Res = ZeHostMemAllocHelper(RetMap, Queue->Context, Size))
      return Res;
  }

  // Take a shortcut if the host is not going to read buffer's data.
  if (AccessMode == _pi_mem::write_only) {
    (*Event)->Completed = true;
  } else {
    // For discrete devices we need a command list
    pi_command_list_ptr_t CommandList{};
    if (auto Res = Queue->Context->getAvailableCommandList(Queue, CommandList,
                                                           UseCopyEngine))
      return Res;

    // Add the event to the command list.
    CommandList->second.append(*Event);
    (*Event)->RefCount.increment();

    const auto &ZeCommandList = CommandList->first;
    const auto &WaitList = (*Event)->WaitList;

    char *ZeHandleSrc;
    PI_CALL(Buffer->getZeHandle(ZeHandleSrc, AccessMode, Queue->Device));

    ZE_CALL(zeCommandListAppendMemoryCopy,
            (ZeCommandList, *RetMap, ZeHandleSrc + Offset, Size, ZeEvent,
             WaitList.Length, WaitList.ZeEventList));

    if (auto Res = Queue->executeCommandList(CommandList, BlockingMap))
      return Res;
  }

  auto Res = Buffer->Mappings.insert({*RetMap, {Offset, Size}});
  // False as the second value in pair means that mapping was not inserted
  // because mapping already exists.
  if (!Res.second) {
    urPrint("piEnqueueMemBufferMap: duplicate mapping detected\n");
    return PI_ERROR_INVALID_VALUE;
  }
  return PI_SUCCESS;
}

pi_result piEnqueueMemUnmap(pi_queue Queue, pi_mem Mem, void *MappedPtr,
                            pi_uint32 NumEventsInWaitList,
                            const pi_event *EventWaitList, pi_event *OutEvent) {
  PI_ASSERT(Mem, PI_ERROR_INVALID_MEM_OBJECT);
  PI_ASSERT(Queue, PI_ERROR_INVALID_QUEUE);

  PI_ASSERT(!Mem->isImage(), PI_ERROR_INVALID_MEM_OBJECT);
  auto Buffer = pi_cast<pi_buffer>(Mem);

  bool UseCopyEngine = false;

  ze_event_handle_t ZeEvent = nullptr;
  pi_event InternalEvent;
  bool IsInternal = OutEvent == nullptr;
  pi_event *Event = OutEvent ? OutEvent : &InternalEvent;
  {
    // Lock automatically releases when this goes out of scope.
    std::scoped_lock<ur_shared_mutex> lock(Queue->Mutex);

    _pi_ze_event_list_t TmpWaitList;
    if (auto Res = TmpWaitList.createAndRetainPiZeEventList(
            NumEventsInWaitList, EventWaitList, Queue, UseCopyEngine))
      return Res;

    auto Res = createEventAndAssociateQueue(
        Queue, Event, PI_COMMAND_TYPE_MEM_BUFFER_UNMAP,
        Queue->CommandListMap.end(), IsInternal);
    if (Res != PI_SUCCESS)
      return Res;
    ZeEvent = (*Event)->ZeEvent;
    (*Event)->WaitList = TmpWaitList;
  }

  _pi_buffer::Mapping MapInfo = {};
  {
    // Lock automatically releases when this goes out of scope.
    std::scoped_lock<ur_shared_mutex> Guard(Buffer->Mutex);
    auto It = Buffer->Mappings.find(MappedPtr);
    if (It == Buffer->Mappings.end()) {
      urPrint("piEnqueueMemUnmap: unknown memory mapping\n");
      return PI_ERROR_INVALID_VALUE;
    }
    MapInfo = It->second;
    Buffer->Mappings.erase(It);

    // NOTE: we still have to free the host memory allocated/returned by
    // piEnqueueMemBufferMap, but can only do so after the above copy
    // is completed. Instead of waiting for It here (blocking), we shall
    // do so in piEventRelease called for the pi_event tracking the unmap.
    // In the case of an integrated device, the map operation does not allocate
    // any memory, so there is nothing to free. This is indicated by a nullptr.
    (*Event)->CommandData =
        (Buffer->OnHost ? nullptr : (Buffer->MapHostPtr ? nullptr : MappedPtr));
  }

  // For integrated devices the buffer is allocated in host memory.
  if (Buffer->OnHost) {
    // Wait on incoming events before doing the copy
    if (NumEventsInWaitList > 0)
      PI_CALL(piEventsWait(NumEventsInWaitList, EventWaitList));

    if (Queue->isInOrderQueue())
      PI_CALL(piQueueFinish(Queue));

    char *ZeHandleDst;
    PI_CALL(
        Buffer->getZeHandle(ZeHandleDst, _pi_mem::write_only, Queue->Device));

    std::scoped_lock<ur_shared_mutex> Guard(Buffer->Mutex);
    if (Buffer->MapHostPtr)
      memcpy(ZeHandleDst + MapInfo.Offset, MappedPtr, MapInfo.Size);

    // Signal this event
    ZE_CALL(zeEventHostSignal, (ZeEvent));
    (*Event)->Completed = true;
    return PI_SUCCESS;
  }

  // Lock automatically releases when this goes out of scope.
  std::scoped_lock<ur_shared_mutex, ur_shared_mutex> Lock(Queue->Mutex,
                                                          Buffer->Mutex);

  pi_command_list_ptr_t CommandList{};
  if (auto Res = Queue->Context->getAvailableCommandList(Queue, CommandList,
                                                         UseCopyEngine))
    return Res;

  CommandList->second.append(*Event);
  (*Event)->RefCount.increment();

  const auto &ZeCommandList = CommandList->first;

  // TODO: Level Zero is missing the memory "mapping" capabilities, so we are
  // left to doing copy (write back to the device).
  //
  // NOTE: Keep this in sync with the implementation of
  // piEnqueueMemBufferMap.

  char *ZeHandleDst;
  PI_CALL(Buffer->getZeHandle(ZeHandleDst, _pi_mem::write_only, Queue->Device));

  ZE_CALL(zeCommandListAppendMemoryCopy,
          (ZeCommandList, ZeHandleDst + MapInfo.Offset, MappedPtr, MapInfo.Size,
           ZeEvent, (*Event)->WaitList.Length, (*Event)->WaitList.ZeEventList));

  // Execute command list asynchronously, as the event will be used
  // to track down its completion.
  if (auto Res = Queue->executeCommandList(CommandList))
    return Res;

  return PI_SUCCESS;
}

pi_result piMemImageGetInfo(pi_mem Image, pi_image_info ParamName,
                            size_t ParamValueSize, void *ParamValue,
                            size_t *ParamValueSizeRet) {
  (void)Image;
  (void)ParamName;
  (void)ParamValueSize;
  (void)ParamValue;
  (void)ParamValueSizeRet;

  die("piMemImageGetInfo: not implemented");
  return {};
}

} // extern "C"

static pi_result getImageRegionHelper(pi_mem Mem, pi_image_offset Origin,
                                      pi_image_region Region,
                                      ze_image_region_t &ZeRegion) {

  PI_ASSERT(Mem, PI_ERROR_INVALID_MEM_OBJECT);
  PI_ASSERT(Origin, PI_ERROR_INVALID_VALUE);

#ifndef NDEBUG
  PI_ASSERT(Mem->isImage(), PI_ERROR_INVALID_MEM_OBJECT);
  auto Image = static_cast<_pi_image *>(Mem);
  ze_image_desc_t &ZeImageDesc = Image->ZeImageDesc;

  PI_ASSERT((ZeImageDesc.type == ZE_IMAGE_TYPE_1D && Origin->y == 0 &&
             Origin->z == 0) ||
                (ZeImageDesc.type == ZE_IMAGE_TYPE_1DARRAY && Origin->z == 0) ||
                (ZeImageDesc.type == ZE_IMAGE_TYPE_2D && Origin->z == 0) ||
                (ZeImageDesc.type == ZE_IMAGE_TYPE_3D),
            PI_ERROR_INVALID_VALUE);

  PI_ASSERT(Region->width && Region->height && Region->depth,
            PI_ERROR_INVALID_VALUE);
  PI_ASSERT(
      (ZeImageDesc.type == ZE_IMAGE_TYPE_1D && Region->height == 1 &&
       Region->depth == 1) ||
          (ZeImageDesc.type == ZE_IMAGE_TYPE_1DARRAY && Region->depth == 1) ||
          (ZeImageDesc.type == ZE_IMAGE_TYPE_2D && Region->depth == 1) ||
          (ZeImageDesc.type == ZE_IMAGE_TYPE_3D),
      PI_ERROR_INVALID_VALUE);
#endif // !NDEBUG

  uint32_t OriginX = pi_cast<uint32_t>(Origin->x);
  uint32_t OriginY = pi_cast<uint32_t>(Origin->y);
  uint32_t OriginZ = pi_cast<uint32_t>(Origin->z);

  uint32_t Width = pi_cast<uint32_t>(Region->width);
  uint32_t Height = pi_cast<uint32_t>(Region->height);
  uint32_t Depth = pi_cast<uint32_t>(Region->depth);

  ZeRegion = {OriginX, OriginY, OriginZ, Width, Height, Depth};

  return PI_SUCCESS;
}

// Helper function to implement image read/write/copy.
// PI interfaces must have queue's and destination image's mutexes locked for
// exclusive use and source image's mutex locked for shared use on entry.
static pi_result enqueueMemImageCommandHelper(
    pi_command_type CommandType, pi_queue Queue,
    const void *Src, // image or ptr
    void *Dst,       // image or ptr
    pi_bool IsBlocking, pi_image_offset SrcOrigin, pi_image_offset DstOrigin,
    pi_image_region Region, size_t RowPitch, size_t SlicePitch,
    pi_uint32 NumEventsInWaitList, const pi_event *EventWaitList,
    pi_event *OutEvent, bool PreferCopyEngine = false) {
  PI_ASSERT(Queue, PI_ERROR_INVALID_QUEUE);

  bool UseCopyEngine = Queue->useCopyEngine(PreferCopyEngine);

  _pi_ze_event_list_t TmpWaitList;
  if (auto Res = TmpWaitList.createAndRetainPiZeEventList(
          NumEventsInWaitList, EventWaitList, Queue, UseCopyEngine))
    return Res;

  // We want to batch these commands to avoid extra submissions (costly)
  bool OkToBatch = true;

  // Get a new command list to be used on this call
  pi_command_list_ptr_t CommandList{};
  if (auto Res = Queue->Context->getAvailableCommandList(
          Queue, CommandList, UseCopyEngine, OkToBatch))
    return Res;

  ze_event_handle_t ZeEvent = nullptr;
  pi_event InternalEvent;
  bool IsInternal = OutEvent == nullptr;
  pi_event *Event = OutEvent ? OutEvent : &InternalEvent;
  auto Res = createEventAndAssociateQueue(Queue, Event, CommandType,
                                          CommandList, IsInternal);
  if (Res != PI_SUCCESS)
    return Res;
  ZeEvent = (*Event)->ZeEvent;
  (*Event)->WaitList = TmpWaitList;

  const auto &ZeCommandList = CommandList->first;
  const auto &WaitList = (*Event)->WaitList;

  if (CommandType == PI_COMMAND_TYPE_IMAGE_READ) {
    pi_mem SrcMem = pi_cast<pi_mem>(const_cast<void *>(Src));

    ze_image_region_t ZeSrcRegion;
    auto Result = getImageRegionHelper(SrcMem, SrcOrigin, Region, ZeSrcRegion);
    if (Result != PI_SUCCESS)
      return Result;

    // TODO: Level Zero does not support row_pitch/slice_pitch for images yet.
    // Check that SYCL RT did not want pitch larger than default.
    (void)RowPitch;
    (void)SlicePitch;
#ifndef NDEBUG
    PI_ASSERT(SrcMem->isImage(), PI_ERROR_INVALID_MEM_OBJECT);

    auto SrcImage = static_cast<_pi_image *>(SrcMem);
    const ze_image_desc_t &ZeImageDesc = SrcImage->ZeImageDesc;
    PI_ASSERT(
        RowPitch == 0 ||
            // special case RGBA image pitch equal to region's width
            (ZeImageDesc.format.layout == ZE_IMAGE_FORMAT_LAYOUT_32_32_32_32 &&
             RowPitch == 4 * 4 * ZeSrcRegion.width) ||
            (ZeImageDesc.format.layout == ZE_IMAGE_FORMAT_LAYOUT_16_16_16_16 &&
             RowPitch == 4 * 2 * ZeSrcRegion.width) ||
            (ZeImageDesc.format.layout == ZE_IMAGE_FORMAT_LAYOUT_8_8_8_8 &&
             RowPitch == 4 * ZeSrcRegion.width),
        PI_ERROR_INVALID_IMAGE_SIZE);
    PI_ASSERT(SlicePitch == 0 || SlicePitch == RowPitch * ZeSrcRegion.height,
              PI_ERROR_INVALID_IMAGE_SIZE);
#endif // !NDEBUG

    char *ZeHandleSrc;
    PI_CALL(
        SrcMem->getZeHandle(ZeHandleSrc, _pi_mem::read_only, Queue->Device));
    ZE_CALL(zeCommandListAppendImageCopyToMemory,
            (ZeCommandList, Dst, pi_cast<ze_image_handle_t>(ZeHandleSrc),
             &ZeSrcRegion, ZeEvent, WaitList.Length, WaitList.ZeEventList));
  } else if (CommandType == PI_COMMAND_TYPE_IMAGE_WRITE) {
    pi_mem DstMem = pi_cast<pi_mem>(Dst);
    ze_image_region_t ZeDstRegion;
    auto Result = getImageRegionHelper(DstMem, DstOrigin, Region, ZeDstRegion);
    if (Result != PI_SUCCESS)
      return Result;

      // TODO: Level Zero does not support row_pitch/slice_pitch for images yet.
      // Check that SYCL RT did not want pitch larger than default.
#ifndef NDEBUG
    PI_ASSERT(DstMem->isImage(), PI_ERROR_INVALID_MEM_OBJECT);

    auto DstImage = static_cast<_pi_image *>(DstMem);
    const ze_image_desc_t &ZeImageDesc = DstImage->ZeImageDesc;
    PI_ASSERT(
        RowPitch == 0 ||
            // special case RGBA image pitch equal to region's width
            (ZeImageDesc.format.layout == ZE_IMAGE_FORMAT_LAYOUT_32_32_32_32 &&
             RowPitch == 4 * 4 * ZeDstRegion.width) ||
            (ZeImageDesc.format.layout == ZE_IMAGE_FORMAT_LAYOUT_16_16_16_16 &&
             RowPitch == 4 * 2 * ZeDstRegion.width) ||
            (ZeImageDesc.format.layout == ZE_IMAGE_FORMAT_LAYOUT_8_8_8_8 &&
             RowPitch == 4 * ZeDstRegion.width),
        PI_ERROR_INVALID_IMAGE_SIZE);
    PI_ASSERT(SlicePitch == 0 || SlicePitch == RowPitch * ZeDstRegion.height,
              PI_ERROR_INVALID_IMAGE_SIZE);
#endif // !NDEBUG

    char *ZeHandleDst;
    PI_CALL(
        DstMem->getZeHandle(ZeHandleDst, _pi_mem::write_only, Queue->Device));
    ZE_CALL(zeCommandListAppendImageCopyFromMemory,
            (ZeCommandList, pi_cast<ze_image_handle_t>(ZeHandleDst), Src,
             &ZeDstRegion, ZeEvent, WaitList.Length, WaitList.ZeEventList));
  } else if (CommandType == PI_COMMAND_TYPE_IMAGE_COPY) {
    pi_mem SrcImage = pi_cast<pi_mem>(const_cast<void *>(Src));
    pi_mem DstImage = pi_cast<pi_mem>(Dst);

    ze_image_region_t ZeSrcRegion;
    auto Result =
        getImageRegionHelper(SrcImage, SrcOrigin, Region, ZeSrcRegion);
    if (Result != PI_SUCCESS)
      return Result;
    ze_image_region_t ZeDstRegion;
    Result = getImageRegionHelper(DstImage, DstOrigin, Region, ZeDstRegion);
    if (Result != PI_SUCCESS)
      return Result;

    char *ZeHandleSrc;
    char *ZeHandleDst;
    PI_CALL(
        SrcImage->getZeHandle(ZeHandleSrc, _pi_mem::read_only, Queue->Device));
    PI_CALL(
        DstImage->getZeHandle(ZeHandleDst, _pi_mem::write_only, Queue->Device));
    ZE_CALL(zeCommandListAppendImageCopyRegion,
            (ZeCommandList, pi_cast<ze_image_handle_t>(ZeHandleDst),
             pi_cast<ze_image_handle_t>(ZeHandleSrc), &ZeDstRegion,
             &ZeSrcRegion, ZeEvent, 0, nullptr));
  } else {
    urPrint("enqueueMemImageUpdate: unsupported image command type\n");
    return PI_ERROR_INVALID_OPERATION;
  }

  if (auto Res = Queue->executeCommandList(CommandList, IsBlocking, OkToBatch))
    return Res;

  return PI_SUCCESS;
}

extern "C" {

pi_result piEnqueueMemImageRead(pi_queue Queue, pi_mem Image,
                                pi_bool BlockingRead, pi_image_offset Origin,
                                pi_image_region Region, size_t RowPitch,
                                size_t SlicePitch, void *Ptr,
                                pi_uint32 NumEventsInWaitList,
                                const pi_event *EventWaitList,
                                pi_event *Event) {
  PI_ASSERT(Queue, PI_ERROR_INVALID_QUEUE);

  std::shared_lock<ur_shared_mutex> SrcLock(Image->Mutex, std::defer_lock);
  std::scoped_lock<std::shared_lock<ur_shared_mutex>, ur_shared_mutex> LockAll(
      SrcLock, Queue->Mutex);
  return enqueueMemImageCommandHelper(
      PI_COMMAND_TYPE_IMAGE_READ, Queue,
      Image, // src
      Ptr,   // dst
      BlockingRead,
      Origin,  // SrcOrigin
      nullptr, // DstOrigin
      Region, RowPitch, SlicePitch, NumEventsInWaitList, EventWaitList, Event);
}

pi_result piEnqueueMemImageWrite(pi_queue Queue, pi_mem Image,
                                 pi_bool BlockingWrite, pi_image_offset Origin,
                                 pi_image_region Region, size_t InputRowPitch,
                                 size_t InputSlicePitch, const void *Ptr,
                                 pi_uint32 NumEventsInWaitList,
                                 const pi_event *EventWaitList,
                                 pi_event *Event) {

  PI_ASSERT(Queue, PI_ERROR_INVALID_QUEUE);

  std::scoped_lock<ur_shared_mutex, ur_shared_mutex> Lock(Queue->Mutex,
                                                          Image->Mutex);
  return enqueueMemImageCommandHelper(PI_COMMAND_TYPE_IMAGE_WRITE, Queue,
                                      Ptr,   // src
                                      Image, // dst
                                      BlockingWrite,
                                      nullptr, // SrcOrigin
                                      Origin,  // DstOrigin
                                      Region, InputRowPitch, InputSlicePitch,
                                      NumEventsInWaitList, EventWaitList,
                                      Event);
}

pi_result
piEnqueueMemImageCopy(pi_queue Queue, pi_mem SrcImage, pi_mem DstImage,
                      pi_image_offset SrcOrigin, pi_image_offset DstOrigin,
                      pi_image_region Region, pi_uint32 NumEventsInWaitList,
                      const pi_event *EventWaitList, pi_event *Event) {

  PI_ASSERT(Queue, PI_ERROR_INVALID_QUEUE);

  std::shared_lock<ur_shared_mutex> SrcLock(SrcImage->Mutex, std::defer_lock);
  std::scoped_lock<std::shared_lock<ur_shared_mutex>, ur_shared_mutex,
                   ur_shared_mutex>
      LockAll(SrcLock, DstImage->Mutex, Queue->Mutex);
  // Copy engine is preferred only for host to device transfer.
  // Device to device transfers run faster on compute engines.
  // Images are always allocated on device.
  bool PreferCopyEngine = false;
  return enqueueMemImageCommandHelper(
      PI_COMMAND_TYPE_IMAGE_COPY, Queue, SrcImage, DstImage,
      false, // is_blocking
      SrcOrigin, DstOrigin, Region,
      0, // row pitch
      0, // slice pitch
      NumEventsInWaitList, EventWaitList, Event, PreferCopyEngine);
}

pi_result piEnqueueMemImageFill(pi_queue Queue, pi_mem Image,
                                const void *FillColor, const size_t *Origin,
                                const size_t *Region,
                                pi_uint32 NumEventsInWaitList,
                                const pi_event *EventWaitList,
                                pi_event *Event) {
  (void)Image;
  (void)FillColor;
  (void)Origin;
  (void)Region;
  (void)NumEventsInWaitList;
  (void)EventWaitList;
  (void)Event;

  PI_ASSERT(Queue, PI_ERROR_INVALID_QUEUE);

  // Lock automatically releases when this goes out of scope.
  std::scoped_lock<ur_shared_mutex, ur_shared_mutex> Lock(Queue->Mutex,
                                                          Image->Mutex);

  die("piEnqueueMemImageFill: not implemented");
  return {};
}

pi_result piMemBufferPartition(pi_mem Buffer, pi_mem_flags Flags,
                               pi_buffer_create_type BufferCreateType,
                               void *BufferCreateInfo, pi_mem *RetMem) {

  PI_ASSERT(Buffer && !Buffer->isImage() &&
                !(static_cast<pi_buffer>(Buffer))->isSubBuffer(),
            PI_ERROR_INVALID_MEM_OBJECT);

  PI_ASSERT(BufferCreateType == PI_BUFFER_CREATE_TYPE_REGION &&
                BufferCreateInfo && RetMem,
            PI_ERROR_INVALID_VALUE);

  std::shared_lock<ur_shared_mutex> Guard(Buffer->Mutex);

  if (Flags != PI_MEM_FLAGS_ACCESS_RW) {
    die("piMemBufferPartition: Level-Zero implements only read-write buffer,"
        "no read-only or write-only yet.");
  }

  auto Region = (pi_buffer_region)BufferCreateInfo;

  PI_ASSERT(Region->size != 0u, PI_ERROR_INVALID_BUFFER_SIZE);
  PI_ASSERT(Region->origin <= (Region->origin + Region->size),
            PI_ERROR_INVALID_VALUE);

  try {
    *RetMem = new _pi_buffer(static_cast<pi_buffer>(Buffer), Region->origin,
                             Region->size);
  } catch (const std::bad_alloc &) {
    return PI_ERROR_OUT_OF_HOST_MEMORY;
  } catch (...) {
    return PI_ERROR_UNKNOWN;
  }

  return PI_SUCCESS;
}

pi_result piEnqueueNativeKernel(pi_queue Queue, void (*UserFunc)(void *),
                                void *Args, size_t CbArgs,
                                pi_uint32 NumMemObjects, const pi_mem *MemList,
                                const void **ArgsMemLoc,
                                pi_uint32 NumEventsInWaitList,
                                const pi_event *EventWaitList,
                                pi_event *Event) {
  (void)UserFunc;
  (void)Args;
  (void)CbArgs;
  (void)NumMemObjects;
  (void)MemList;
  (void)ArgsMemLoc;
  (void)NumEventsInWaitList;
  (void)EventWaitList;
  (void)Event;

  PI_ASSERT(Queue, PI_ERROR_INVALID_QUEUE);

  // Lock automatically releases when this goes out of scope.
  std::scoped_lock<ur_shared_mutex> lock(Queue->Mutex);

  die("piEnqueueNativeKernel: not implemented");
  return {};
}

// Function gets characters between delimeter's in str
// then checks if they are equal to the sub_str.
// returns true if there is at least one instance
// returns false if there are no instances of the name
static bool is_in_separated_string(const std::string &str, char delimiter,
                                   const std::string &sub_str) {
  size_t beg = 0;
  size_t length = 0;
  for (const auto &x : str) {
    if (x == delimiter) {
      if (str.substr(beg, length) == sub_str)
        return true;

      beg += length + 1;
      length = 0;
      continue;
    }
    length++;
  }
  if (length != 0)
    if (str.substr(beg, length) == sub_str)
      return true;

  return false;
}

// TODO: Check if the function_pointer_ret type can be converted to void**.
pi_result piextGetDeviceFunctionPointer(pi_device Device, pi_program Program,
                                        const char *FunctionName,
                                        pi_uint64 *FunctionPointerRet) {
  (void)Device;
  PI_ASSERT(Program, PI_ERROR_INVALID_PROGRAM);

  std::shared_lock<ur_shared_mutex> Guard(Program->Mutex);
  if (Program->State != _pi_program::Exe) {
    return PI_ERROR_INVALID_PROGRAM_EXECUTABLE;
  }

  ze_result_t ZeResult =
      ZE_CALL_NOCHECK(zeModuleGetFunctionPointer,
                      (Program->ZeModule, FunctionName,
                       reinterpret_cast<void **>(FunctionPointerRet)));

  // zeModuleGetFunctionPointer currently fails for all
  // kernels regardless of if the kernel exist or not
  // with ZE_RESULT_ERROR_INVALID_ARGUMENT
  // TODO: remove when this is no longer the case
  // If zeModuleGetFunctionPointer returns invalid argument,
  // fallback to searching through kernel list and return
  // PI_ERROR_FUNCTION_ADDRESS_IS_NOT_AVAILABLE if the function exists
  // or PI_ERROR_INVALID_KERNEL_NAME if the function does not exist.
  // FunctionPointerRet should always be 0
  if (ZeResult == ZE_RESULT_ERROR_INVALID_ARGUMENT) {
    size_t Size;
    *FunctionPointerRet = 0;
    PI_CALL(piProgramGetInfo(Program, PI_PROGRAM_INFO_KERNEL_NAMES, 0, nullptr,
                             &Size));

    std::string ClResult(Size, ' ');
    PI_CALL(piProgramGetInfo(Program, PI_PROGRAM_INFO_KERNEL_NAMES,
                             ClResult.size(), &ClResult[0], nullptr));

    // Get rid of the null terminator and search for kernel_name
    // If function can be found return error code to indicate it
    // exists
    ClResult.pop_back();
    if (is_in_separated_string(ClResult, ';', std::string(FunctionName)))
      return PI_ERROR_FUNCTION_ADDRESS_IS_NOT_AVAILABLE;

    return PI_ERROR_INVALID_KERNEL_NAME;
  }

  if (ZeResult == ZE_RESULT_ERROR_INVALID_FUNCTION_NAME) {
    *FunctionPointerRet = 0;
    return PI_ERROR_INVALID_KERNEL_NAME;
  }

  return mapError(ZeResult);
}

static bool UseUSMAllocator = [] {
  // Enable allocator by default if it's not explicitly disabled
  return std::getenv("SYCL_PI_LEVEL_ZERO_DISABLE_USM_ALLOCATOR") == nullptr;
}();

enum class USMAllocationForceResidencyType {
  // [Default] Do not force memory residency at allocation time.
  None = 0,
  // Force memory resident on the device of allocation at allocation time.
  // For host allocation force residency on all devices in a context.
  Device = 1,
  // Force memory resident on all devices in the context with P2P
  // access to the device of allocation.
  // For host allocation force residency on all devices in a context.
  P2PDevices = 2
};

// Returns the desired USM residency setting
static USMAllocationForceResidencyType USMAllocationForceResidency = [] {
  const auto Str = std::getenv("SYCL_PI_LEVEL_ZERO_USM_RESIDENT");
  if (!Str)
    return USMAllocationForceResidencyType::None;
  switch (std::atoi(Str)) {
  case 1:
    return USMAllocationForceResidencyType::Device;
  case 2:
    return USMAllocationForceResidencyType::P2PDevices;
  default:
    return USMAllocationForceResidencyType::None;
  };
}();

// Make USM allocation resident as requested
static pi_result
USMAllocationMakeResident(pi_context Context,
                          pi_device Device, // nullptr for host allocation
                          void *Ptr, size_t Size) {

  std::list<pi_device> Devices;

  if (USMAllocationForceResidency == USMAllocationForceResidencyType::None)
    return PI_SUCCESS;
  else if (!Device) {
    // Host allocation, make it resident on all devices in the context
    Devices.insert(Devices.end(), Context->Devices.begin(),
                   Context->Devices.end());
  } else {
    Devices.push_back(Device);
    if (USMAllocationForceResidency ==
        USMAllocationForceResidencyType::P2PDevices) {
      ze_bool_t P2P;
      for (const auto &D : Context->Devices) {
        if (D == Device)
          continue;
        // TODO: Cache P2P devices for a context
        ZE_CALL(zeDeviceCanAccessPeer, (D->ZeDevice, Device->ZeDevice, &P2P));
        if (P2P)
          Devices.push_back(D);
      }
    }
  }
  for (const auto &D : Devices) {
    ZE_CALL(zeContextMakeMemoryResident,
            (Context->ZeContext, D->ZeDevice, Ptr, Size));
  }
  return PI_SUCCESS;
}

static pi_result USMDeviceAllocImpl(void **ResultPtr, pi_context Context,
                                    pi_device Device,
                                    pi_usm_mem_properties *Properties,
                                    size_t Size, pi_uint32 Alignment) {
  PI_ASSERT(Context, PI_ERROR_INVALID_CONTEXT);
  PI_ASSERT(Device, PI_ERROR_INVALID_DEVICE);

  // Check that incorrect bits are not set in the properties.
  PI_ASSERT(!Properties || *Properties == 0 ||
                (*Properties == PI_MEM_ALLOC_FLAGS && *(Properties + 2) == 0),
            PI_ERROR_INVALID_VALUE);

  // TODO: translate PI properties to Level Zero flags
  ZeStruct<ze_device_mem_alloc_desc_t> ZeDesc;
  ZeDesc.flags = 0;
  ZeDesc.ordinal = 0;

  ZeStruct<ze_relaxed_allocation_limits_exp_desc_t> RelaxedDesc;
  if (Size > Device->ZeDeviceProperties->maxMemAllocSize) {
    // Tell Level-Zero to accept Size > maxMemAllocSize
    RelaxedDesc.flags = ZE_RELAXED_ALLOCATION_LIMITS_EXP_FLAG_MAX_SIZE;
    ZeDesc.pNext = &RelaxedDesc;
  }

  ZE_CALL(zeMemAllocDevice, (Context->ZeContext, &ZeDesc, Size, Alignment,
                             Device->ZeDevice, ResultPtr));

  PI_ASSERT(Alignment == 0 ||
                reinterpret_cast<std::uintptr_t>(*ResultPtr) % Alignment == 0,
            PI_ERROR_INVALID_VALUE);

  USMAllocationMakeResident(Context, Device, *ResultPtr, Size);
  return PI_SUCCESS;
}

static pi_result USMSharedAllocImpl(void **ResultPtr, pi_context Context,
                                    pi_device Device, pi_usm_mem_properties *,
                                    size_t Size, pi_uint32 Alignment) {
  PI_ASSERT(Context, PI_ERROR_INVALID_CONTEXT);
  PI_ASSERT(Device, PI_ERROR_INVALID_DEVICE);

  // TODO: translate PI properties to Level Zero flags
  ZeStruct<ze_host_mem_alloc_desc_t> ZeHostDesc;
  ZeHostDesc.flags = 0;
  ZeStruct<ze_device_mem_alloc_desc_t> ZeDevDesc;
  ZeDevDesc.flags = 0;
  ZeDevDesc.ordinal = 0;

  ZeStruct<ze_relaxed_allocation_limits_exp_desc_t> RelaxedDesc;
  if (Size > Device->ZeDeviceProperties->maxMemAllocSize) {
    // Tell Level-Zero to accept Size > maxMemAllocSize
    RelaxedDesc.flags = ZE_RELAXED_ALLOCATION_LIMITS_EXP_FLAG_MAX_SIZE;
    ZeDevDesc.pNext = &RelaxedDesc;
  }

  ZE_CALL(zeMemAllocShared, (Context->ZeContext, &ZeDevDesc, &ZeHostDesc, Size,
                             Alignment, Device->ZeDevice, ResultPtr));

  PI_ASSERT(Alignment == 0 ||
                reinterpret_cast<std::uintptr_t>(*ResultPtr) % Alignment == 0,
            PI_ERROR_INVALID_VALUE);

  USMAllocationMakeResident(Context, Device, *ResultPtr, Size);

  // TODO: Handle PI_MEM_ALLOC_DEVICE_READ_ONLY.
  return PI_SUCCESS;
}

static pi_result USMHostAllocImpl(void **ResultPtr, pi_context Context,
                                  pi_usm_mem_properties *Properties,
                                  size_t Size, pi_uint32 Alignment) {
  PI_ASSERT(Context, PI_ERROR_INVALID_CONTEXT);

  // Check that incorrect bits are not set in the properties.
  PI_ASSERT(!Properties || *Properties == 0 ||
                (*Properties == PI_MEM_ALLOC_FLAGS && *(Properties + 2) == 0),
            PI_ERROR_INVALID_VALUE);

  // TODO: translate PI properties to Level Zero flags
  ZeStruct<ze_host_mem_alloc_desc_t> ZeHostDesc;
  ZeHostDesc.flags = 0;
  ZE_CALL(zeMemAllocHost,
          (Context->ZeContext, &ZeHostDesc, Size, Alignment, ResultPtr));

  PI_ASSERT(Alignment == 0 ||
                reinterpret_cast<std::uintptr_t>(*ResultPtr) % Alignment == 0,
            PI_ERROR_INVALID_VALUE);

  USMAllocationMakeResident(Context, nullptr, *ResultPtr, Size);
  return PI_SUCCESS;
}

static pi_result USMFreeImpl(pi_context Context, void *Ptr) {
  ZE_CALL(zeMemFree, (Context->ZeContext, Ptr));
  return PI_SUCCESS;
}

// Exception type to pass allocation errors
class UsmAllocationException {
  const pi_result Error;

public:
  UsmAllocationException(pi_result Err) : Error{Err} {}
  pi_result getError() const { return Error; }
};

pi_result USMSharedMemoryAlloc::allocateImpl(void **ResultPtr, size_t Size,
                                             pi_uint32 Alignment) {
  return USMSharedAllocImpl(ResultPtr, Context, Device, nullptr, Size,
                            Alignment);
}

pi_result USMSharedReadOnlyMemoryAlloc::allocateImpl(void **ResultPtr,
                                                     size_t Size,
                                                     pi_uint32 Alignment) {
  pi_usm_mem_properties Props[] = {PI_MEM_ALLOC_FLAGS,
                                   PI_MEM_ALLOC_DEVICE_READ_ONLY, 0};
  return USMSharedAllocImpl(ResultPtr, Context, Device, Props, Size, Alignment);
}

pi_result USMDeviceMemoryAlloc::allocateImpl(void **ResultPtr, size_t Size,
                                             pi_uint32 Alignment) {
  return USMDeviceAllocImpl(ResultPtr, Context, Device, nullptr, Size,
                            Alignment);
}

pi_result USMHostMemoryAlloc::allocateImpl(void **ResultPtr, size_t Size,
                                           pi_uint32 Alignment) {
  return USMHostAllocImpl(ResultPtr, Context, nullptr, Size, Alignment);
}

void *USMMemoryAllocBase::allocate(size_t Size) {
  void *Ptr = nullptr;

  auto Res = allocateImpl(&Ptr, Size, sizeof(void *));
  if (Res != PI_SUCCESS) {
    throw UsmAllocationException(Res);
  }

  return Ptr;
}

void *USMMemoryAllocBase::allocate(size_t Size, size_t Alignment) {
  void *Ptr = nullptr;

  auto Res = allocateImpl(&Ptr, Size, Alignment);
  if (Res != PI_SUCCESS) {
    throw UsmAllocationException(Res);
  }
  return Ptr;
}

void USMMemoryAllocBase::deallocate(void *Ptr) {
  auto Res = USMFreeImpl(Context, Ptr);
  if (Res != PI_SUCCESS) {
    throw UsmAllocationException(Res);
  }
}

pi_result piextUSMDeviceAlloc(void **ResultPtr, pi_context Context,
                              pi_device Device,
                              pi_usm_mem_properties *Properties, size_t Size,
                              pi_uint32 Alignment) {
  // L0 supports alignment up to 64KB and silently ignores higher values.
  // We flag alignment > 64KB as an invalid value.
  if (Alignment > 65536)
    return PI_ERROR_INVALID_VALUE;

  pi_platform Plt = Device->Platform;

  // If indirect access tracking is enabled then lock the mutex which is
  // guarding contexts container in the platform. This prevents new kernels from
  // being submitted in any context while we are in the process of allocating a
  // memory, this is needed to properly capture allocations by kernels with
  // indirect access. This lock also protects access to the context's data
  // structures. If indirect access tracking is not enabled then lock context
  // mutex to protect access to context's data structures.
  std::shared_lock<ur_shared_mutex> ContextLock(Context->Mutex,
                                                std::defer_lock);
  std::unique_lock<ur_shared_mutex> IndirectAccessTrackingLock(
      Plt->ContextsMutex, std::defer_lock);
  if (IndirectAccessTrackingEnabled) {
    IndirectAccessTrackingLock.lock();
    // We are going to defer memory release if there are kernels with indirect
    // access, that is why explicitly retain context to be sure that it is
    // released after all memory allocations in this context are released.
    PI_CALL(piContextRetain(Context));
  } else {
    ContextLock.lock();
  }

  if (!UseUSMAllocator ||
      // L0 spec says that allocation fails if Alignment != 2^n, in order to
      // keep the same behavior for the allocator, just call L0 API directly and
      // return the error code.
      ((Alignment & (Alignment - 1)) != 0)) {
    pi_result Res = USMDeviceAllocImpl(ResultPtr, Context, Device, Properties,
                                       Size, Alignment);
    if (IndirectAccessTrackingEnabled) {
      // Keep track of all memory allocations in the context
      Context->MemAllocs.emplace(std::piecewise_construct,
                                 std::forward_as_tuple(*ResultPtr),
                                 std::forward_as_tuple(Context));
    }
    return Res;
  }

  try {
    auto It = Context->DeviceMemAllocContexts.find(Device->ZeDevice);
    if (It == Context->DeviceMemAllocContexts.end())
      return PI_ERROR_INVALID_VALUE;

    *ResultPtr = It->second.allocate(Size, Alignment);
    if (IndirectAccessTrackingEnabled) {
      // Keep track of all memory allocations in the context
      Context->MemAllocs.emplace(std::piecewise_construct,
                                 std::forward_as_tuple(*ResultPtr),
                                 std::forward_as_tuple(Context));
    }

  } catch (const UsmAllocationException &Ex) {
    *ResultPtr = nullptr;
    return Ex.getError();
  } catch (...) {
    return PI_ERROR_UNKNOWN;
  }

  return PI_SUCCESS;
}

pi_result piextUSMSharedAlloc(void **ResultPtr, pi_context Context,
                              pi_device Device,
                              pi_usm_mem_properties *Properties, size_t Size,
                              pi_uint32 Alignment) {
  // See if the memory is going to be read-only on the device.
  bool DeviceReadOnly = false;
  // Check that incorrect bits are not set in the properties.
  if (Properties && *Properties != 0) {
    PI_ASSERT(*(Properties) == PI_MEM_ALLOC_FLAGS && *(Properties + 2) == 0,
              PI_ERROR_INVALID_VALUE);
    DeviceReadOnly = *(Properties + 1) & PI_MEM_ALLOC_DEVICE_READ_ONLY;
  }

  // L0 supports alignment up to 64KB and silently ignores higher values.
  // We flag alignment > 64KB as an invalid value.
  if (Alignment > 65536)
    return PI_ERROR_INVALID_VALUE;

  pi_platform Plt = Device->Platform;

  // If indirect access tracking is enabled then lock the mutex which is
  // guarding contexts container in the platform. This prevents new kernels from
  // being submitted in any context while we are in the process of allocating a
  // memory, this is needed to properly capture allocations by kernels with
  // indirect access. This lock also protects access to the context's data
  // structures. If indirect access tracking is not enabled then lock context
  // mutex to protect access to context's data structures.
  std::scoped_lock<ur_shared_mutex> Lock(
      IndirectAccessTrackingEnabled ? Plt->ContextsMutex : Context->Mutex);

  if (IndirectAccessTrackingEnabled) {
    // We are going to defer memory release if there are kernels with indirect
    // access, that is why explicitly retain context to be sure that it is
    // released after all memory allocations in this context are released.
    PI_CALL(piContextRetain(Context));
  }

  if (!UseUSMAllocator ||
      // L0 spec says that allocation fails if Alignment != 2^n, in order to
      // keep the same behavior for the allocator, just call L0 API directly and
      // return the error code.
      ((Alignment & (Alignment - 1)) != 0)) {
    pi_result Res = USMSharedAllocImpl(ResultPtr, Context, Device, Properties,
                                       Size, Alignment);
    if (IndirectAccessTrackingEnabled) {
      // Keep track of all memory allocations in the context
      Context->MemAllocs.emplace(std::piecewise_construct,
                                 std::forward_as_tuple(*ResultPtr),
                                 std::forward_as_tuple(Context));
    }
    return Res;
  }

  try {
    auto &Allocator = (DeviceReadOnly ? Context->SharedReadOnlyMemAllocContexts
                                      : Context->SharedMemAllocContexts);
    auto It = Allocator.find(Device->ZeDevice);
    if (It == Allocator.end())
      return PI_ERROR_INVALID_VALUE;

    *ResultPtr = It->second.allocate(Size, Alignment);
    if (DeviceReadOnly) {
      Context->SharedReadOnlyAllocs.insert(*ResultPtr);
    }
    if (IndirectAccessTrackingEnabled) {
      // Keep track of all memory allocations in the context
      Context->MemAllocs.emplace(std::piecewise_construct,
                                 std::forward_as_tuple(*ResultPtr),
                                 std::forward_as_tuple(Context));
    }
  } catch (const UsmAllocationException &Ex) {
    *ResultPtr = nullptr;
    return Ex.getError();
  } catch (...) {
    return PI_ERROR_UNKNOWN;
  }

  return PI_SUCCESS;
}

pi_result piextUSMHostAlloc(void **ResultPtr, pi_context Context,
                            pi_usm_mem_properties *Properties, size_t Size,
                            pi_uint32 Alignment) {
  // L0 supports alignment up to 64KB and silently ignores higher values.
  // We flag alignment > 64KB as an invalid value.
  if (Alignment > 65536)
    return PI_ERROR_INVALID_VALUE;

  pi_platform Plt = Context->getPlatform();
  // If indirect access tracking is enabled then lock the mutex which is
  // guarding contexts container in the platform. This prevents new kernels from
  // being submitted in any context while we are in the process of allocating a
  // memory, this is needed to properly capture allocations by kernels with
  // indirect access. This lock also protects access to the context's data
  // structures. If indirect access tracking is not enabled then lock context
  // mutex to protect access to context's data structures.
  std::shared_lock<ur_shared_mutex> ContextLock(Context->Mutex,
                                                std::defer_lock);
  std::unique_lock<ur_shared_mutex> IndirectAccessTrackingLock(
      Plt->ContextsMutex, std::defer_lock);
  if (IndirectAccessTrackingEnabled) {
    IndirectAccessTrackingLock.lock();
    // We are going to defer memory release if there are kernels with indirect
    // access, that is why explicitly retain context to be sure that it is
    // released after all memory allocations in this context are released.
    PI_CALL(piContextRetain(Context));
  } else {
    ContextLock.lock();
  }

  if (!UseUSMAllocator ||
      // L0 spec says that allocation fails if Alignment != 2^n, in order to
      // keep the same behavior for the allocator, just call L0 API directly and
      // return the error code.
      ((Alignment & (Alignment - 1)) != 0)) {
    pi_result Res =
        USMHostAllocImpl(ResultPtr, Context, Properties, Size, Alignment);
    if (IndirectAccessTrackingEnabled) {
      // Keep track of all memory allocations in the context
      Context->MemAllocs.emplace(std::piecewise_construct,
                                 std::forward_as_tuple(*ResultPtr),
                                 std::forward_as_tuple(Context));
    }
    return Res;
  }

  // There is a single allocator for Host USM allocations, so we don't need to
  // find the allocator depending on context as we do for Shared and Device
  // allocations.
  try {
    *ResultPtr = Context->HostMemAllocContext->allocate(Size, Alignment);
    if (IndirectAccessTrackingEnabled) {
      // Keep track of all memory allocations in the context
      Context->MemAllocs.emplace(std::piecewise_construct,
                                 std::forward_as_tuple(*ResultPtr),
                                 std::forward_as_tuple(Context));
    }
  } catch (const UsmAllocationException &Ex) {
    *ResultPtr = nullptr;
    return Ex.getError();
  } catch (...) {
    return PI_ERROR_UNKNOWN;
  }

  return PI_SUCCESS;
}

// Helper function to deallocate USM memory, if indirect access support is
// enabled then a caller must lock the platform-level mutex guarding the
// container with contexts because deallocating the memory can turn RefCount of
// a context to 0 and as a result the context being removed from the list of
// tracked contexts.
// If indirect access tracking is not enabled then caller must lock Context
// mutex.
static pi_result USMFreeHelper(pi_context Context, void *Ptr,
                               bool OwnZeMemHandle) {
  if (!OwnZeMemHandle) {
    // Memory should not be freed
    return PI_SUCCESS;
  }

  if (IndirectAccessTrackingEnabled) {
    auto It = Context->MemAllocs.find(Ptr);
    if (It == std::end(Context->MemAllocs)) {
      die("All memory allocations must be tracked!");
    }
    if (!It->second.RefCount.decrementAndTest()) {
      // Memory can't be deallocated yet.
      return PI_SUCCESS;
    }

    // Reference count is zero, it is ok to free memory.
    // We don't need to track this allocation anymore.
    Context->MemAllocs.erase(It);
  }

  if (!UseUSMAllocator) {
    pi_result Res = USMFreeImpl(Context, Ptr);
    if (IndirectAccessTrackingEnabled)
      PI_CALL(ContextReleaseHelper(Context));
    return Res;
  }

  // Query the device of the allocation to determine the right allocator context
  ze_device_handle_t ZeDeviceHandle;
  ZeStruct<ze_memory_allocation_properties_t> ZeMemoryAllocationProperties;

  // Query memory type of the pointer we're freeing to determine the correct
  // way to do it(directly or via an allocator)
  auto ZeResult =
      ZE_CALL_NOCHECK(zeMemGetAllocProperties,
                      (Context->ZeContext, Ptr, &ZeMemoryAllocationProperties,
                       &ZeDeviceHandle));

  // Handle the case that L0 RT was already unloaded
  if (ZeResult == ZE_RESULT_ERROR_UNINITIALIZED) {
    if (IndirectAccessTrackingEnabled)
      PI_CALL(ContextReleaseHelper(Context));
    return PI_SUCCESS;
  } else if (ZeResult) {
    return mapError(ZeResult);
  }

  // If memory type is host release from host pool
  if (ZeMemoryAllocationProperties.type == ZE_MEMORY_TYPE_HOST) {
    try {
      Context->HostMemAllocContext->deallocate(Ptr);
    } catch (const UsmAllocationException &Ex) {
      return Ex.getError();
    } catch (...) {
      return PI_ERROR_UNKNOWN;
    }
    if (IndirectAccessTrackingEnabled)
      PI_CALL(ContextReleaseHelper(Context));
    return PI_SUCCESS;
  }

  // Points out an allocation in SharedReadOnlyMemAllocContexts
  auto SharedReadOnlyAllocsIterator = Context->SharedReadOnlyAllocs.end();

  if (!ZeDeviceHandle) {
    // The only case where it is OK not have device identified is
    // if the memory is not known to the driver. We should not ever get
    // this either, probably.
    PI_ASSERT(ZeMemoryAllocationProperties.type == ZE_MEMORY_TYPE_UNKNOWN,
              PI_ERROR_INVALID_DEVICE);
  } else {
    pi_device Device;
    // All context member devices or their descendants are of the same platform.
    auto Platform = Context->getPlatform();
    Device = Platform->getDeviceFromNativeHandle(ZeDeviceHandle);
    PI_ASSERT(Device, PI_ERROR_INVALID_DEVICE);

    auto DeallocationHelper =
        [Context, Device,
         Ptr](std::unordered_map<ze_device_handle_t, USMAllocContext>
                  &AllocContextMap) {
          try {
            auto It = AllocContextMap.find(Device->ZeDevice);
            if (It == AllocContextMap.end())
              return PI_ERROR_INVALID_VALUE;

            // The right context is found, deallocate the pointer
            It->second.deallocate(Ptr);
          } catch (const UsmAllocationException &Ex) {
            return Ex.getError();
          }

          if (IndirectAccessTrackingEnabled)
            PI_CALL(ContextReleaseHelper(Context));
          return PI_SUCCESS;
        };

    switch (ZeMemoryAllocationProperties.type) {
    case ZE_MEMORY_TYPE_SHARED:
      // Distinguish device_read_only allocations since they have own pool.
      SharedReadOnlyAllocsIterator = Context->SharedReadOnlyAllocs.find(Ptr);
      return DeallocationHelper(SharedReadOnlyAllocsIterator !=
                                        Context->SharedReadOnlyAllocs.end()
                                    ? Context->SharedReadOnlyMemAllocContexts
                                    : Context->SharedMemAllocContexts);
    case ZE_MEMORY_TYPE_DEVICE:
      return DeallocationHelper(Context->DeviceMemAllocContexts);
    default:
      // Handled below
      break;
    }
  }

  pi_result Res = USMFreeImpl(Context, Ptr);
  if (SharedReadOnlyAllocsIterator != Context->SharedReadOnlyAllocs.end()) {
    Context->SharedReadOnlyAllocs.erase(SharedReadOnlyAllocsIterator);
  }
  if (IndirectAccessTrackingEnabled)
    PI_CALL(ContextReleaseHelper(Context));
  return Res;
}

pi_result piextUSMFree(pi_context Context, void *Ptr) {
  pi_platform Plt = Context->getPlatform();

  std::scoped_lock<ur_shared_mutex> Lock(
      IndirectAccessTrackingEnabled ? Plt->ContextsMutex : Context->Mutex);

  return USMFreeHelper(Context, Ptr);
}

pi_result piextKernelSetArgPointer(pi_kernel Kernel, pi_uint32 ArgIndex,
                                   size_t ArgSize, const void *ArgValue) {

  PI_CALL(piKernelSetArg(Kernel, ArgIndex, ArgSize, ArgValue));
  return PI_SUCCESS;
}

/// USM Memset API
///
/// @param Queue is the queue to submit to
/// @param Ptr is the ptr to memset
/// @param Value is value to set.  It is interpreted as an 8-bit value and the
/// upper
///        24 bits are ignored
/// @param Count is the size in bytes to memset
/// @param NumEventsInWaitlist is the number of events to wait on
/// @param EventsWaitlist is an array of events to wait on
/// @param Event is the event that represents this operation
pi_result piextUSMEnqueueMemset(pi_queue Queue, void *Ptr, pi_int32 Value,
                                size_t Count, pi_uint32 NumEventsInWaitlist,
                                const pi_event *EventsWaitlist,
                                pi_event *Event) {
  if (!Ptr) {
    return PI_ERROR_INVALID_VALUE;
  }

  PI_ASSERT(Queue, PI_ERROR_INVALID_QUEUE);

  std::scoped_lock<ur_shared_mutex> Lock(Queue->Mutex);
  return enqueueMemFillHelper(
      // TODO: do we need a new command type for USM memset?
      PI_COMMAND_TYPE_MEM_BUFFER_FILL, Queue, Ptr,
      &Value, // It will be interpreted as an 8-bit value,
      1,      // which is indicated with this pattern_size==1
      Count, NumEventsInWaitlist, EventsWaitlist, Event);
}

// Helper function to check if a pointer is a device pointer.
static bool IsDevicePointer(pi_context Context, const void *Ptr) {
  ze_device_handle_t ZeDeviceHandle;
  ZeStruct<ze_memory_allocation_properties_t> ZeMemoryAllocationProperties;

  // Query memory type of the pointer
  ZE_CALL(zeMemGetAllocProperties,
          (Context->ZeContext, Ptr, &ZeMemoryAllocationProperties,
           &ZeDeviceHandle));

  return (ZeMemoryAllocationProperties.type == ZE_MEMORY_TYPE_DEVICE);
}

pi_result piextUSMEnqueueMemcpy(pi_queue Queue, pi_bool Blocking, void *DstPtr,
                                const void *SrcPtr, size_t Size,
                                pi_uint32 NumEventsInWaitlist,
                                const pi_event *EventsWaitlist,
                                pi_event *Event) {

  if (!DstPtr) {
    return PI_ERROR_INVALID_VALUE;
  }

  PI_ASSERT(Queue, PI_ERROR_INVALID_QUEUE);

  std::scoped_lock<ur_shared_mutex> lock(Queue->Mutex);

  // Device to Device copies are found to execute slower on copy engine
  // (versus compute engine).
  bool PreferCopyEngine = !IsDevicePointer(Queue->Context, SrcPtr) ||
                          !IsDevicePointer(Queue->Context, DstPtr);

  // Temporary option added to use copy engine for D2D copy
  PreferCopyEngine |= UseCopyEngineForD2DCopy;

  return enqueueMemCopyHelper(
      // TODO: do we need a new command type for this?
      PI_COMMAND_TYPE_MEM_BUFFER_COPY, Queue, DstPtr, Blocking, Size, SrcPtr,
      NumEventsInWaitlist, EventsWaitlist, Event, PreferCopyEngine);
}

/// Hint to migrate memory to the device
///
/// @param Queue is the queue to submit to
/// @param Ptr points to the memory to migrate
/// @param Size is the number of bytes to migrate
/// @param Flags is a bitfield used to specify memory migration options
/// @param NumEventsInWaitlist is the number of events to wait on
/// @param EventsWaitlist is an array of events to wait on
/// @param Event is the event that represents this operation
pi_result piextUSMEnqueuePrefetch(pi_queue Queue, const void *Ptr, size_t Size,
                                  pi_usm_migration_flags Flags,
                                  pi_uint32 NumEventsInWaitList,
                                  const pi_event *EventWaitList,
                                  pi_event *OutEvent) {

  // flags is currently unused so fail if set
  PI_ASSERT(Flags == 0, PI_ERROR_INVALID_VALUE);
  PI_ASSERT(Queue, PI_ERROR_INVALID_QUEUE);

  // Lock automatically releases when this goes out of scope.
  std::scoped_lock<ur_shared_mutex> lock(Queue->Mutex);

  bool UseCopyEngine = false;

  // Please note that the following code should be run before the
  // subsequent getAvailableCommandList() call so that there is no
  // dead-lock from waiting unsubmitted events in an open batch.
  // The createAndRetainPiZeEventList() has the proper side-effect
  // of submitting batches with dependent events.
  //
  _pi_ze_event_list_t TmpWaitList;
  if (auto Res = TmpWaitList.createAndRetainPiZeEventList(
          NumEventsInWaitList, EventWaitList, Queue, UseCopyEngine))
    return Res;

  // Get a new command list to be used on this call
  pi_command_list_ptr_t CommandList{};
  // TODO: Change UseCopyEngine argument to 'true' once L0 backend
  // support is added
  if (auto Res = Queue->Context->getAvailableCommandList(Queue, CommandList,
                                                         UseCopyEngine))
    return Res;

  // TODO: do we need to create a unique command type for this?
  ze_event_handle_t ZeEvent = nullptr;
  pi_event InternalEvent;
  bool IsInternal = OutEvent == nullptr;
  pi_event *Event = OutEvent ? OutEvent : &InternalEvent;
  auto Res = createEventAndAssociateQueue(Queue, Event, PI_COMMAND_TYPE_USER,
                                          CommandList, IsInternal);
  if (Res != PI_SUCCESS)
    return Res;
  ZeEvent = (*Event)->ZeEvent;
  (*Event)->WaitList = TmpWaitList;

  const auto &WaitList = (*Event)->WaitList;
  const auto &ZeCommandList = CommandList->first;
  if (WaitList.Length) {
    ZE_CALL(zeCommandListAppendWaitOnEvents,
            (ZeCommandList, WaitList.Length, WaitList.ZeEventList));
  }
  // TODO: figure out how to translate "flags"
  ZE_CALL(zeCommandListAppendMemoryPrefetch, (ZeCommandList, Ptr, Size));

  // TODO: Level Zero does not have a completion "event" with the prefetch API,
  // so manually add command to signal our event.
  ZE_CALL(zeCommandListAppendSignalEvent, (ZeCommandList, ZeEvent));

  if (auto Res = Queue->executeCommandList(CommandList, false))
    return Res;

  return PI_SUCCESS;
}

/// USM memadvise API to govern behavior of automatic migration mechanisms
///
/// @param Queue is the queue to submit to
/// @param Ptr is the data to be advised
/// @param Length is the size in bytes of the meory to advise
/// @param Advice is device specific advice
/// @param Event is the event that represents this operation
///
pi_result piextUSMEnqueueMemAdvise(pi_queue Queue, const void *Ptr,
                                   size_t Length, pi_mem_advice Advice,
                                   pi_event *OutEvent) {
  PI_ASSERT(Queue, PI_ERROR_INVALID_QUEUE);

  // Lock automatically releases when this goes out of scope.
  std::scoped_lock<ur_shared_mutex> lock(Queue->Mutex);

  auto ZeAdvice = pi_cast<ze_memory_advice_t>(Advice);

  bool UseCopyEngine = false;

  _pi_ze_event_list_t TmpWaitList;
  if (auto Res = TmpWaitList.createAndRetainPiZeEventList(0, nullptr, Queue,
                                                          UseCopyEngine))
    return Res;

  // Get a new command list to be used on this call
  pi_command_list_ptr_t CommandList{};
  // UseCopyEngine is set to 'false' here.
  // TODO: Additional analysis is required to check if this operation will
  // run faster on copy engines.
  if (auto Res = Queue->Context->getAvailableCommandList(Queue, CommandList,
                                                         UseCopyEngine))
    return Res;

  // TODO: do we need to create a unique command type for this?
  ze_event_handle_t ZeEvent = nullptr;
  pi_event InternalEvent;
  bool IsInternal = OutEvent == nullptr;
  pi_event *Event = OutEvent ? OutEvent : &InternalEvent;
  auto Res = createEventAndAssociateQueue(Queue, Event, PI_COMMAND_TYPE_USER,
                                          CommandList, IsInternal);
  if (Res != PI_SUCCESS)
    return Res;
  ZeEvent = (*Event)->ZeEvent;
  (*Event)->WaitList = TmpWaitList;

  const auto &ZeCommandList = CommandList->first;
  const auto &WaitList = (*Event)->WaitList;

  if (WaitList.Length) {
    ZE_CALL(zeCommandListAppendWaitOnEvents,
            (ZeCommandList, WaitList.Length, WaitList.ZeEventList));
  }

  ZE_CALL(zeCommandListAppendMemAdvise,
          (ZeCommandList, Queue->Device->ZeDevice, Ptr, Length, ZeAdvice));

  // TODO: Level Zero does not have a completion "event" with the advise API,
  // so manually add command to signal our event.
  ZE_CALL(zeCommandListAppendSignalEvent, (ZeCommandList, ZeEvent));

  Queue->executeCommandList(CommandList, false);

  return PI_SUCCESS;
}

/// USM 2D Fill API
///
/// \param queue is the queue to submit to
/// \param ptr is the ptr to fill
/// \param pitch is the total width of the destination memory including padding
/// \param pattern is a pointer with the bytes of the pattern to set
/// \param pattern_size is the size in bytes of the pattern
/// \param width is width in bytes of each row to fill
/// \param height is height the columns to fill
/// \param num_events_in_waitlist is the number of events to wait on
/// \param events_waitlist is an array of events to wait on
/// \param event is the event that represents this operation
__SYCL_EXPORT pi_result piextUSMEnqueueFill2D(pi_queue queue, void *ptr,
                                              size_t pitch, size_t pattern_size,
                                              const void *pattern, size_t width,
                                              size_t height,
                                              pi_uint32 num_events_in_waitlist,
                                              const pi_event *events_waitlist,
                                              pi_event *event) {
  std::ignore = queue;
  std::ignore = ptr;
  std::ignore = pitch;
  std::ignore = pattern_size;
  std::ignore = pattern;
  std::ignore = width;
  std::ignore = height;
  std::ignore = num_events_in_waitlist;
  std::ignore = events_waitlist;
  std::ignore = event;
  die("piextUSMEnqueueFill2D: not implemented");
  return {};
}

/// USM 2D Memset API
///
/// \param queue is the queue to submit to
/// \param ptr is the ptr to fill
/// \param pitch is the total width of the destination memory including padding
/// \param pattern is a pointer with the bytes of the pattern to set
/// \param pattern_size is the size in bytes of the pattern
/// \param width is width in bytes of each row to fill
/// \param height is height the columns to fill
/// \param num_events_in_waitlist is the number of events to wait on
/// \param events_waitlist is an array of events to wait on
/// \param event is the event that represents this operation
__SYCL_EXPORT pi_result piextUSMEnqueueMemset2D(
    pi_queue queue, void *ptr, size_t pitch, int value, size_t width,
    size_t height, pi_uint32 num_events_in_waitlist,
    const pi_event *events_waitlist, pi_event *event) {
  std::ignore = queue;
  std::ignore = ptr;
  std::ignore = pitch;
  std::ignore = value;
  std::ignore = width;
  std::ignore = height;
  std::ignore = num_events_in_waitlist;
  std::ignore = events_waitlist;
  std::ignore = event;
  die("piextUSMEnqueueMemset2D: not implemented");
  return {};
}

/// USM 2D Memcpy API
///
/// \param queue is the queue to submit to
/// \param blocking is whether this operation should block the host
/// \param dst_ptr is the location the data will be copied
/// \param dst_pitch is the total width of the destination memory including
/// padding
/// \param src_ptr is the data to be copied
/// \param dst_pitch is the total width of the source memory including padding
/// \param width is width in bytes of each row to be copied
/// \param height is height the columns to be copied
/// \param num_events_in_waitlist is the number of events to wait on
/// \param events_waitlist is an array of events to wait on
/// \param event is the event that represents this operation
__SYCL_EXPORT pi_result piextUSMEnqueueMemcpy2D(
    pi_queue Queue, pi_bool Blocking, void *DstPtr, size_t DstPitch,
    const void *SrcPtr, size_t SrcPitch, size_t Width, size_t Height,
    pi_uint32 NumEventsInWaitlist, const pi_event *EventWaitlist,
    pi_event *Event) {
  if (!DstPtr || !SrcPtr)
    return PI_ERROR_INVALID_VALUE;

  PI_ASSERT(Queue, PI_ERROR_INVALID_QUEUE);

  pi_buff_rect_offset_struct ZeroOffset{0, 0, 0};
  pi_buff_rect_region_struct Region{Width, Height, 0};

  std::scoped_lock<ur_shared_mutex> lock(Queue->Mutex);

  // Device to Device copies are found to execute slower on copy engine
  // (versus compute engine).
  bool PreferCopyEngine = !IsDevicePointer(Queue->Context, SrcPtr) ||
                          !IsDevicePointer(Queue->Context, DstPtr);

  // Temporary option added to use copy engine for D2D copy
  PreferCopyEngine |= UseCopyEngineForD2DCopy;

  return enqueueMemCopyRectHelper(
      // TODO: do we need a new command type for this?
      PI_COMMAND_TYPE_MEM_BUFFER_COPY_RECT, Queue, SrcPtr, DstPtr, &ZeroOffset,
      &ZeroOffset, &Region, SrcPitch, DstPitch, /*SrcSlicePitch=*/0,
      /*DstSlicePitch=*/0, Blocking, NumEventsInWaitlist, EventWaitlist, Event,
      PreferCopyEngine);
}

/// API to query information about USM allocated pointers.
/// Valid Queries:
///   PI_MEM_ALLOC_TYPE returns host/device/shared pi_usm_type value
///   PI_MEM_ALLOC_BASE_PTR returns the base ptr of an allocation if
///                         the queried pointer fell inside an allocation.
///                         Result must fit in void *
///   PI_MEM_ALLOC_SIZE returns how big the queried pointer's
///                     allocation is in bytes. Result is a size_t.
///   PI_MEM_ALLOC_DEVICE returns the pi_device this was allocated against
///
/// @param Context is the pi_context
/// @param Ptr is the pointer to query
/// @param ParamName is the type of query to perform
/// @param ParamValueSize is the size of the result in bytes
/// @param ParamValue is the result
/// @param ParamValueRet is how many bytes were written
pi_result piextUSMGetMemAllocInfo(pi_context Context, const void *Ptr,
                                  pi_mem_alloc_info ParamName,
                                  size_t ParamValueSize, void *ParamValue,
                                  size_t *ParamValueSizeRet) {
  PI_ASSERT(Context, PI_ERROR_INVALID_CONTEXT);

  ze_device_handle_t ZeDeviceHandle;
  ZeStruct<ze_memory_allocation_properties_t> ZeMemoryAllocationProperties;

  ZE_CALL(zeMemGetAllocProperties,
          (Context->ZeContext, Ptr, &ZeMemoryAllocationProperties,
           &ZeDeviceHandle));

  ReturnHelper ReturnValue(ParamValueSize, ParamValue, ParamValueSizeRet);
  switch (ParamName) {
  case PI_MEM_ALLOC_TYPE: {
    pi_usm_type MemAllocaType;
    switch (ZeMemoryAllocationProperties.type) {
    case ZE_MEMORY_TYPE_UNKNOWN:
      MemAllocaType = PI_MEM_TYPE_UNKNOWN;
      break;
    case ZE_MEMORY_TYPE_HOST:
      MemAllocaType = PI_MEM_TYPE_HOST;
      break;
    case ZE_MEMORY_TYPE_DEVICE:
      MemAllocaType = PI_MEM_TYPE_DEVICE;
      break;
    case ZE_MEMORY_TYPE_SHARED:
      MemAllocaType = PI_MEM_TYPE_SHARED;
      break;
    default:
      urPrint("piextUSMGetMemAllocInfo: unexpected usm memory type\n");
      return PI_ERROR_INVALID_VALUE;
    }
    return ReturnValue(MemAllocaType);
  }
  case PI_MEM_ALLOC_DEVICE:
    if (ZeDeviceHandle) {
      auto Platform = Context->getPlatform();
      auto Device = Platform->getDeviceFromNativeHandle(ZeDeviceHandle);
      return Device ? ReturnValue(Device) : PI_ERROR_INVALID_VALUE;
    } else {
      return PI_ERROR_INVALID_VALUE;
    }
  case PI_MEM_ALLOC_BASE_PTR: {
    void *Base;
    ZE_CALL(zeMemGetAddressRange, (Context->ZeContext, Ptr, &Base, nullptr));
    return ReturnValue(Base);
  }
  case PI_MEM_ALLOC_SIZE: {
    size_t Size;
    ZE_CALL(zeMemGetAddressRange, (Context->ZeContext, Ptr, nullptr, &Size));
    return ReturnValue(Size);
  }
  default:
    urPrint("piextUSMGetMemAllocInfo: unsupported ParamName\n");
    return PI_ERROR_INVALID_VALUE;
  }
  return PI_SUCCESS;
}

/// API for writing data from host to a device global variable.
///
/// \param Queue is the queue
/// \param Program is the program containing the device global variable
/// \param Name is the unique identifier for the device global variable
/// \param BlockingWrite is true if the write should block
/// \param Count is the number of bytes to copy
/// \param Offset is the byte offset into the device global variable to start
/// copying
/// \param Src is a pointer to where the data must be copied from
/// \param NumEventsInWaitList is a number of events in the wait list
/// \param EventWaitList is the wait list
/// \param Event is the resulting event
pi_result piextEnqueueDeviceGlobalVariableWrite(
    pi_queue Queue, pi_program Program, const char *Name, pi_bool BlockingWrite,
    size_t Count, size_t Offset, const void *Src, pi_uint32 NumEventsInWaitList,
    const pi_event *EventsWaitList, pi_event *Event) {
  PI_ASSERT(Queue, PI_ERROR_INVALID_QUEUE);

  std::scoped_lock<ur_shared_mutex> lock(Queue->Mutex);

  // Find global variable pointer
  size_t GlobalVarSize = 0;
  void *GlobalVarPtr = nullptr;
  ZE_CALL(zeModuleGetGlobalPointer,
          (Program->ZeModule, Name, &GlobalVarSize, &GlobalVarPtr));
  if (GlobalVarSize < Offset + Count) {
    setErrorMessage("Write device global variable is out of range.",
                    UR_RESULT_ERROR_INVALID_VALUE);
    return PI_ERROR_PLUGIN_SPECIFIC_ERROR;
  }

  // Copy engine is preferred only for host to device transfer.
  // Device to device transfers run faster on compute engines.
  bool PreferCopyEngine = !IsDevicePointer(Queue->Context, Src);

  // Temporary option added to use copy engine for D2D copy
  PreferCopyEngine |= UseCopyEngineForD2DCopy;

  return enqueueMemCopyHelper(PI_COMMAND_TYPE_DEVICE_GLOBAL_VARIABLE_WRITE,
                              Queue, pi_cast<char *>(GlobalVarPtr) + Offset,
                              BlockingWrite, Count, Src, NumEventsInWaitList,
                              EventsWaitList, Event, PreferCopyEngine);
}

/// API reading data from a device global variable to host.
///
/// \param Queue is the queue
/// \param Program is the program containing the device global variable
/// \param Name is the unique identifier for the device global variable
/// \param BlockingRead is true if the read should block
/// \param Count is the number of bytes to copy
/// \param Offset is the byte offset into the device global variable to start
/// copying
/// \param Dst is a pointer to where the data must be copied to
/// \param NumEventsInWaitList is a number of events in the wait list
/// \param EventWaitList is the wait list
/// \param Event is the resulting event
pi_result piextEnqueueDeviceGlobalVariableRead(
    pi_queue Queue, pi_program Program, const char *Name, pi_bool BlockingRead,
    size_t Count, size_t Offset, void *Dst, pi_uint32 NumEventsInWaitList,
    const pi_event *EventsWaitList, pi_event *Event) {
  PI_ASSERT(Queue, PI_ERROR_INVALID_QUEUE);

  std::scoped_lock<ur_shared_mutex> lock(Queue->Mutex);

  // Find global variable pointer
  size_t GlobalVarSize = 0;
  void *GlobalVarPtr = nullptr;
  ZE_CALL(zeModuleGetGlobalPointer,
          (Program->ZeModule, Name, &GlobalVarSize, &GlobalVarPtr));
  if (GlobalVarSize < Offset + Count) {
    setErrorMessage("Read from device global variable is out of range.",
                    UR_RESULT_ERROR_INVALID_VALUE);
    return PI_ERROR_PLUGIN_SPECIFIC_ERROR;
  }

  // Copy engine is preferred only for host to device transfer.
  // Device to device transfers run faster on compute engines.
  bool PreferCopyEngine = !IsDevicePointer(Queue->Context, Dst);

  // Temporary option added to use copy engine for D2D copy
  PreferCopyEngine |= UseCopyEngineForD2DCopy;

  return enqueueMemCopyHelper(
      PI_COMMAND_TYPE_DEVICE_GLOBAL_VARIABLE_READ, Queue, Dst, BlockingRead,
      Count, pi_cast<char *>(GlobalVarPtr) + Offset, NumEventsInWaitList,
      EventsWaitList, Event, PreferCopyEngine);
}
/// API for Read from host pipe.
///
/// \param Queue is the queue
/// \param Program is the program containing the device variable
/// \param PipeSymbol is the unique identifier for the device variable
/// \param Blocking is true if the write should block
/// \param Ptr is a pointer to where the data will be copied to
/// \param Size is size of the data that is read/written from/to pipe
/// \param NumEventsInWaitList is a number of events in the wait list
/// \param EventWaitList is the wait list
/// \param Event is the resulting event
pi_result piextEnqueueReadHostPipe(pi_queue Queue, pi_program Program,
                                   const char *PipeSymbol, pi_bool Blocking,
                                   void *Ptr, size_t Size,
                                   pi_uint32 NumEventsInWaitList,
                                   const pi_event *EventsWaitList,
                                   pi_event *Event) {
  (void)Queue;
  (void)Program;
  (void)PipeSymbol;
  (void)Blocking;
  (void)Ptr;
  (void)Size;
  (void)NumEventsInWaitList;
  (void)EventsWaitList;
  (void)Event;

  PI_ASSERT(Queue, PI_ERROR_INVALID_QUEUE);

  die("piextEnqueueReadHostPipe: not implemented");
  return {};
}

/// API for write to pipe of a given name.
///
/// \param Queue is the queue
/// \param Program is the program containing the device variable
/// \param PipeSymbol is the unique identifier for the device variable
/// \param Blocking is true if the write should block
/// \param Ptr is a pointer to where the data must be copied from
/// \param Size is size of the data that is read/written from/to pipe
/// \param NumEventsInWaitList is a number of events in the wait list
/// \param EventWaitList is the wait list
/// \param Event is the resulting event
pi_result piextEnqueueWriteHostPipe(pi_queue Queue, pi_program Program,
                                    const char *PipeSymbol, pi_bool Blocking,
                                    void *Ptr, size_t Size,
                                    pi_uint32 NumEventsInWaitList,
                                    const pi_event *EventsWaitList,
                                    pi_event *Event) {
  (void)Queue;
  (void)Program;
  (void)PipeSymbol;
  (void)Blocking;
  (void)Ptr;
  (void)Size;
  (void)NumEventsInWaitList;
  (void)EventsWaitList;
  (void)Event;

  PI_ASSERT(Queue, PI_ERROR_INVALID_QUEUE);

  die("piextEnqueueWriteHostPipe: not implemented");
  return {};
}

pi_result piKernelSetExecInfo(pi_kernel Kernel, pi_kernel_exec_info ParamName,
                              size_t ParamValueSize, const void *ParamValue) {
  (void)ParamValueSize;
  PI_ASSERT(Kernel, PI_ERROR_INVALID_KERNEL);
  PI_ASSERT(ParamValue, PI_ERROR_INVALID_VALUE);

  std::scoped_lock<ur_shared_mutex> Guard(Kernel->Mutex);
  if (ParamName == PI_USM_INDIRECT_ACCESS &&
      *(static_cast<const pi_bool *>(ParamValue)) == PI_TRUE) {
    // The whole point for users really was to not need to know anything
    // about the types of allocations kernel uses. So in DPC++ we always
    // just set all 3 modes for each kernel.
    ze_kernel_indirect_access_flags_t IndirectFlags =
        ZE_KERNEL_INDIRECT_ACCESS_FLAG_HOST |
        ZE_KERNEL_INDIRECT_ACCESS_FLAG_DEVICE |
        ZE_KERNEL_INDIRECT_ACCESS_FLAG_SHARED;
    ZE_CALL(zeKernelSetIndirectAccess, (Kernel->ZeKernel, IndirectFlags));
  } else if (ParamName == PI_EXT_KERNEL_EXEC_INFO_CACHE_CONFIG) {
    ze_cache_config_flag_t ZeCacheConfig;
    switch (*(static_cast<const pi_kernel_cache_config *>(ParamValue))) {
    case PI_EXT_KERNEL_EXEC_INFO_CACHE_LARGE_SLM:
      ZeCacheConfig = ZE_CACHE_CONFIG_FLAG_LARGE_SLM;
      break;
    case PI_EXT_KERNEL_EXEC_INFO_CACHE_LARGE_DATA:
      ZeCacheConfig = ZE_CACHE_CONFIG_FLAG_LARGE_DATA;
      break;
    case PI_EXT_KERNEL_EXEC_INFO_CACHE_DEFAULT:
      ZeCacheConfig = static_cast<ze_cache_config_flag_t>(0);
      break;
    default:
      // Unexpected cache configuration value.
      return PI_ERROR_INVALID_VALUE;
    }
    ZE_CALL(zeKernelSetCacheConfig, (Kernel->ZeKernel, ZeCacheConfig););
  } else {
    urPrint("piKernelSetExecInfo: unsupported ParamName\n");
    return PI_ERROR_INVALID_VALUE;
  }

  return PI_SUCCESS;
}

pi_result piextProgramSetSpecializationConstant(pi_program Prog,
                                                pi_uint32 SpecID, size_t,
                                                const void *SpecValue) {
  std::scoped_lock<ur_shared_mutex> Guard(Prog->Mutex);

  // Remember the value of this specialization constant until the program is
  // built.  Note that we only save the pointer to the buffer that contains the
  // value.  The caller is responsible for maintaining storage for this buffer.
  //
  // NOTE: SpecSize is unused in Level Zero, the size is known from SPIR-V by
  // SpecID.
  Prog->SpecConstants[SpecID] = SpecValue;

  return PI_SUCCESS;
}

const char SupportedVersion[] = _PI_LEVEL_ZERO_PLUGIN_VERSION_STRING;

pi_result piPluginInit(pi_plugin *PluginInit) {
  PI_ASSERT(PluginInit, PI_ERROR_INVALID_VALUE);

  // Check that the major version matches in PiVersion and SupportedVersion
  _PI_PLUGIN_VERSION_CHECK(PluginInit->PiVersion, SupportedVersion);

  // TODO: handle versioning/targets properly.
  size_t PluginVersionSize = sizeof(PluginInit->PluginVersion);

  PI_ASSERT(strlen(_PI_LEVEL_ZERO_PLUGIN_VERSION_STRING) < PluginVersionSize,
            PI_ERROR_INVALID_VALUE);

  strncpy(PluginInit->PluginVersion, SupportedVersion, PluginVersionSize);

#define _PI_API(api)                                                           \
  (PluginInit->PiFunctionTable).api = (decltype(&::api))(&api);
#include <sycl/detail/pi.def>

  enableZeTracing();
  return PI_SUCCESS;
}

pi_result piextPluginGetOpaqueData(void *opaque_data_param,
                                   void **opaque_data_return) {
  (void)opaque_data_param;
  (void)opaque_data_return;
  return PI_ERROR_UNKNOWN;
}

// SYCL RT calls this api to notify the end of plugin lifetime.
// Windows: dynamically loaded plugins might have been unloaded already
// when this is called. Sycl RT holds onto the PI plugin so it can be
// called safely. But this is not transitive. If the PI plugin in turn
// dynamically loaded a different DLL, that may have been unloaded.
// It can include all the jobs to tear down resources before
// the plugin is unloaded from memory.
pi_result piTearDown(void *PluginParameter) {
  (void)PluginParameter;
  bool LeakFound = false;
  // reclaim pi_platform objects here since we don't have piPlatformRelease.
  for (pi_platform Platform : *PiPlatformsCache) {
    delete Platform;
  }
  delete PiPlatformsCache;
  delete PiPlatformsCacheMutex;

  // Print the balance of various create/destroy native calls.
  // The idea is to verify if the number of create(+) and destroy(-) calls are
  // matched.
  if (UrL0Debug & UR_L0_DEBUG_CALL_COUNT) {
    // clang-format off
    //
    // The format of this table is such that each row accounts for a
    // specific type of objects, and all elements in the raw except the last
    // one are allocating objects of that type, while the last element is known
    // to deallocate objects of that type.
    //
    std::vector<std::vector<const char *>> CreateDestroySet = {
      {"zeContextCreate",      "zeContextDestroy"},
      {"zeCommandQueueCreate", "zeCommandQueueDestroy"},
      {"zeModuleCreate",       "zeModuleDestroy"},
      {"zeKernelCreate",       "zeKernelDestroy"},
      {"zeEventPoolCreate",    "zeEventPoolDestroy"},
      {"zeCommandListCreateImmediate", "zeCommandListCreate", "zeCommandListDestroy"},
      {"zeEventCreate",        "zeEventDestroy"},
      {"zeFenceCreate",        "zeFenceDestroy"},
      {"zeImageCreate",        "zeImageDestroy"},
      {"zeSamplerCreate",      "zeSamplerDestroy"},
      {"zeMemAllocDevice", "zeMemAllocHost", "zeMemAllocShared", "zeMemFree"},
    };

    // A sample output aimed below is this:
    // ------------------------------------------------------------------------
    //                zeContextCreate = 1     \--->        zeContextDestroy = 1
    //           zeCommandQueueCreate = 1     \--->   zeCommandQueueDestroy = 1
    //                 zeModuleCreate = 1     \--->         zeModuleDestroy = 1
    //                 zeKernelCreate = 1     \--->         zeKernelDestroy = 1
    //              zeEventPoolCreate = 1     \--->      zeEventPoolDestroy = 1
    //   zeCommandListCreateImmediate = 1     |
    //            zeCommandListCreate = 1     \--->    zeCommandListDestroy = 1  ---> LEAK = 1
    //                  zeEventCreate = 2     \--->          zeEventDestroy = 2
    //                  zeFenceCreate = 1     \--->          zeFenceDestroy = 1
    //                  zeImageCreate = 0     \--->          zeImageDestroy = 0
    //                zeSamplerCreate = 0     \--->        zeSamplerDestroy = 0
    //               zeMemAllocDevice = 0     |
    //                 zeMemAllocHost = 1     |
    //               zeMemAllocShared = 0     \--->               zeMemFree = 1
    //
    // clang-format on

    fprintf(stderr, "ZE_DEBUG=%d: check balance of create/destroy calls\n",
            UR_L0_DEBUG_CALL_COUNT);
    fprintf(stderr,
            "----------------------------------------------------------\n");
    for (const auto &Row : CreateDestroySet) {
      int diff = 0;
      for (auto I = Row.begin(); I != Row.end();) {
        const char *ZeName = *I;
        const auto &ZeCount = (*ZeCallCount)[*I];

        bool First = (I == Row.begin());
        bool Last = (++I == Row.end());

        if (Last) {
          fprintf(stderr, " \\--->");
          diff -= ZeCount;
        } else {
          diff += ZeCount;
          if (!First) {
            fprintf(stderr, " | \n");
          }
        }

        fprintf(stderr, "%30s = %-5d", ZeName, ZeCount);
      }

      if (diff) {
        LeakFound = true;
        fprintf(stderr, " ---> LEAK = %d", diff);
      }
      fprintf(stderr, "\n");
    }

    ZeCallCount->clear();
    delete ZeCallCount;
    ZeCallCount = nullptr;
  }
  if (LeakFound)
    return PI_ERROR_INVALID_MEM_OBJECT;

  disableZeTracing();
  return PI_SUCCESS;
}

pi_result _pi_buffer::getZeHandlePtr(char **&ZeHandlePtr,
                                     access_mode_t AccessMode,
                                     pi_device Device) {
  char *ZeHandle;
  PI_CALL(getZeHandle(ZeHandle, AccessMode, Device));
  ZeHandlePtr = &Allocations[Device].ZeHandle;
  return PI_SUCCESS;
}

size_t _pi_buffer::getAlignment() const {
  // Choose an alignment that is at most 64 and is the next power of 2
  // for sizes less than 64.
  auto Alignment = Size;
  if (Alignment > 32UL)
    Alignment = 64UL;
  else if (Alignment > 16UL)
    Alignment = 32UL;
  else if (Alignment > 8UL)
    Alignment = 16UL;
  else if (Alignment > 4UL)
    Alignment = 8UL;
  else if (Alignment > 2UL)
    Alignment = 4UL;
  else if (Alignment > 1UL)
    Alignment = 2UL;
  else
    Alignment = 1UL;
  return Alignment;
}

pi_result _pi_buffer::getZeHandle(char *&ZeHandle, access_mode_t AccessMode,
                                  pi_device Device) {

  // NOTE: There might be no valid allocation at all yet and we get
  // here from piEnqueueKernelLaunch that would be doing the buffer
  // initialization. In this case the Device is not null as kernel
  // launch is always on a specific device.
  if (!Device)
    Device = LastDeviceWithValidAllocation;
  // If the device is still not selected then use the first one in
  // the context of the buffer.
  if (!Device)
    Device = Context->Devices[0];

  auto &Allocation = Allocations[Device];

  // Sub-buffers don't maintain own allocations but rely on parent buffer.
  if (isSubBuffer()) {
    PI_CALL(SubBuffer.Parent->getZeHandle(ZeHandle, AccessMode, Device));
    ZeHandle += SubBuffer.Origin;
    // Still store the allocation info in the PI sub-buffer for
    // getZeHandlePtr to work. At least zeKernelSetArgumentValue needs to
    // be given a pointer to the allocation handle rather than its value.
    //
    Allocation.ZeHandle = ZeHandle;
    Allocation.ReleaseAction = allocation_t::keep;
    LastDeviceWithValidAllocation = Device;
    return PI_SUCCESS;
  }

  // First handle case where the buffer is represented by only
  // a single host allocation.
  if (OnHost) {
    auto &HostAllocation = Allocations[nullptr];
    // The host allocation may already exists, e.g. with imported
    // host ptr, or in case of interop buffer.
    if (!HostAllocation.ZeHandle) {
      if (USMAllocatorConfigInstance.EnableBuffers) {
        HostAllocation.ReleaseAction = allocation_t::free;
        PI_CALL(piextUSMHostAlloc(pi_cast<void **>(&ZeHandle), Context, nullptr,
                                  Size, getAlignment()));
      } else {
        HostAllocation.ReleaseAction = allocation_t::free_native;
        PI_CALL(
            ZeHostMemAllocHelper(pi_cast<void **>(&ZeHandle), Context, Size));
      }
      HostAllocation.ZeHandle = ZeHandle;
      HostAllocation.Valid = true;
    }
    Allocation = HostAllocation;
    Allocation.ReleaseAction = allocation_t::keep;
    ZeHandle = Allocation.ZeHandle;
    LastDeviceWithValidAllocation = Device;
    return PI_SUCCESS;
  }
  // Reads user setting on how to deal with buffers in contexts where
  // all devices have the same root-device. Returns "true" if the
  // preference is to have allocate on each [sub-]device and migrate
  // normally (copy) to other sub-devices as needed. Returns "false"
  // if the preference is to have single root-device allocations
  // serve the needs of all [sub-]devices, meaning potentially more
  // cross-tile traffic.
  //
  static const bool SingleRootDeviceBufferMigration = [] {
    const char *EnvStr =
        std::getenv("SYCL_PI_LEVEL_ZERO_SINGLE_ROOT_DEVICE_BUFFER_MIGRATION");
    if (EnvStr)
      return (std::stoi(EnvStr) != 0);
    // The default is to migrate normally, which may not always be the
    // best option (depends on buffer access patterns), but is an
    // overall win on the set of the available benchmarks.
    return true;
  }();

  // Peform actual device allocation as needed.
  if (!Allocation.ZeHandle) {
    if (!SingleRootDeviceBufferMigration && Context->SingleRootDevice &&
        Context->SingleRootDevice != Device) {
      // If all devices in the context are sub-devices of the same device
      // then we reuse root-device allocation by all sub-devices in the
      // context.
      // TODO: we can probably generalize this and share root-device
      //       allocations by its own sub-devices even if not all other
      //       devices in the context have the same root.
      PI_CALL(getZeHandle(ZeHandle, AccessMode, Context->SingleRootDevice));
      Allocation.ReleaseAction = allocation_t::keep;
      Allocation.ZeHandle = ZeHandle;
      Allocation.Valid = true;
      return PI_SUCCESS;
    } else { // Create device allocation
      if (USMAllocatorConfigInstance.EnableBuffers) {
        Allocation.ReleaseAction = allocation_t::free;
        PI_CALL(piextUSMDeviceAlloc(pi_cast<void **>(&ZeHandle), Context,
                                    Device, nullptr, Size, getAlignment()));
      } else {
        Allocation.ReleaseAction = allocation_t::free_native;
        PI_CALL(ZeDeviceMemAllocHelper(pi_cast<void **>(&ZeHandle), Context,
                                       Device, Size));
      }
    }
    Allocation.ZeHandle = ZeHandle;
  } else {
    ZeHandle = Allocation.ZeHandle;
  }

  // If some prior access invalidated this allocation then make it valid again.
  if (!Allocation.Valid) {
    // LastDeviceWithValidAllocation should always have valid allocation.
    if (Device == LastDeviceWithValidAllocation)
      die("getZeHandle: last used allocation is not valid");

    // For write-only access the allocation contents is not going to be used.
    // So don't do anything to make it "valid".
    bool NeedCopy = AccessMode != _pi_mem::write_only;
    // It's also possible that the buffer doesn't have a valid allocation
    // yet presumably when it is passed to a kernel that will perform
    // it's intialization.
    if (NeedCopy && !LastDeviceWithValidAllocation) {
      NeedCopy = false;
    }
    char *ZeHandleSrc = nullptr;
    if (NeedCopy) {
      PI_CALL(getZeHandle(ZeHandleSrc, _pi_mem::read_only,
                          LastDeviceWithValidAllocation));
      // It's possible with the single root-device contexts that
      // the buffer is represented by the single root-device
      // allocation and then skip the copy to itself.
      if (ZeHandleSrc == ZeHandle)
        NeedCopy = false;
    }

    if (NeedCopy) {
      // Copy valid buffer data to this allocation.
      // TODO: see if we should better use peer's device allocation used
      // directly, if that capability is reported with zeDeviceCanAccessPeer,
      // instead of maintaining a separate allocation and performing
      // explciit copies.
      //
      // zeCommandListAppendMemoryCopy must not be called from simultaneous
      // threads with the same command list handle, so we need exclusive lock.
      ze_bool_t P2P = false;
      ZE_CALL(
          zeDeviceCanAccessPeer,
          (Device->ZeDevice, LastDeviceWithValidAllocation->ZeDevice, &P2P));
      if (!P2P) {
        // P2P copy is not possible, so copy through the host.
        auto &HostAllocation = Allocations[nullptr];
        // The host allocation may already exists, e.g. with imported
        // host ptr, or in case of interop buffer.
        if (!HostAllocation.ZeHandle) {
          void *ZeHandleHost;
          if (USMAllocatorConfigInstance.EnableBuffers) {
            HostAllocation.ReleaseAction = allocation_t::free;
            PI_CALL(piextUSMHostAlloc(&ZeHandleHost, Context, nullptr, Size,
                                      getAlignment()));
          } else {
            HostAllocation.ReleaseAction = allocation_t::free_native;
            PI_CALL(ZeHostMemAllocHelper(&ZeHandleHost, Context, Size));
          }
          HostAllocation.ZeHandle = pi_cast<char *>(ZeHandleHost);
          HostAllocation.Valid = false;
        }
        std::scoped_lock<ur_mutex> Lock(Context->ImmediateCommandListMutex);
        if (!HostAllocation.Valid) {
          ZE_CALL(zeCommandListAppendMemoryCopy,
                  (Context->ZeCommandListInit,
                   HostAllocation.ZeHandle /* Dst */, ZeHandleSrc, Size,
                   nullptr, 0, nullptr));
          // Mark the host allocation data  as valid so it can be reused.
          // It will be invalidated below if the current access is not
          // read-only.
          HostAllocation.Valid = true;
        }
        ZE_CALL(zeCommandListAppendMemoryCopy,
                (Context->ZeCommandListInit, ZeHandle /* Dst */,
                 HostAllocation.ZeHandle, Size, nullptr, 0, nullptr));
      } else {
        // Perform P2P copy.
        std::scoped_lock<ur_mutex> Lock(Context->ImmediateCommandListMutex);
        ZE_CALL(zeCommandListAppendMemoryCopy,
                (Context->ZeCommandListInit, ZeHandle /* Dst */, ZeHandleSrc,
                 Size, nullptr, 0, nullptr));
      }
    }
    Allocation.Valid = true;
    LastDeviceWithValidAllocation = Device;
  }

  // Invalidate other allocations that would become not valid if
  // this access is not read-only.
  if (AccessMode != _pi_mem::read_only) {
    for (auto &Alloc : Allocations) {
      if (Alloc.first != LastDeviceWithValidAllocation)
        Alloc.second.Valid = false;
    }
  }

  urPrint("getZeHandle(pi_device{%p}) = %p\n", (void *)Device,
          (void *)Allocation.ZeHandle);
  return PI_SUCCESS;
}

pi_result _pi_buffer::free() {
  for (auto &Alloc : Allocations) {
    auto &ZeHandle = Alloc.second.ZeHandle;
    // It is possible that the real allocation wasn't made if the buffer
    // wasn't really used in this location.
    if (!ZeHandle)
      continue;

    switch (Alloc.second.ReleaseAction) {
    case allocation_t::keep:
      break;
    case allocation_t::free: {
      pi_platform Plt = Context->getPlatform();
      std::scoped_lock<ur_shared_mutex> Lock(
          IndirectAccessTrackingEnabled ? Plt->ContextsMutex : Context->Mutex);

      PI_CALL(USMFreeHelper(Context, ZeHandle));
      break;
    }
    case allocation_t::free_native:
      PI_CALL(ZeMemFreeHelper(Context, ZeHandle));
      break;
    case allocation_t::unimport:
      ZeUSMImport.doZeUSMRelease(Context->getPlatform()->ZeDriver, ZeHandle);
      break;
    default:
      die("_pi_buffer::free(): Unhandled release action");
    }
    ZeHandle = nullptr; // don't leave hanging pointers
  }
  return PI_SUCCESS;
}

pi_result piGetDeviceAndHostTimer(pi_device Device, uint64_t *DeviceTime,
                                  uint64_t *HostTime) {
  const uint64_t &ZeTimerResolution =
      Device->ZeDeviceProperties->timerResolution;
  const uint64_t TimestampMaxCount =
      ((1ULL << Device->ZeDeviceProperties->kernelTimestampValidBits) - 1ULL);
  uint64_t DeviceClockCount, Dummy;

  ZE_CALL(zeDeviceGetGlobalTimestamps,
          (Device->ZeDevice, HostTime == nullptr ? &Dummy : HostTime,
           &DeviceClockCount));

  if (DeviceTime != nullptr) {
    *DeviceTime = (DeviceClockCount & TimestampMaxCount) * ZeTimerResolution;
  }
  return PI_SUCCESS;
}

#ifdef _WIN32
#define __SYCL_PLUGIN_DLL_NAME "pi_level_zero.dll"
#include "../common_win_pi_trace/common_win_pi_trace.hpp"
#undef __SYCL_PLUGIN_DLL_NAME
#endif
} // extern "C"<|MERGE_RESOLUTION|>--- conflicted
+++ resolved
@@ -3397,7 +3397,6 @@
   ZeImageDesc.arraylevels = pi_cast<uint32_t>(ImageDesc->image_array_size);
   ZeImageDesc.miplevels = ImageDesc->num_mip_levels;
 
-<<<<<<< HEAD
   return PI_SUCCESS;
 }
 
@@ -3421,10 +3420,7 @@
   if (DescriptionResult != PI_SUCCESS)
     return DescriptionResult;
 
-  std::shared_lock<pi_shared_mutex> Lock(Context->Mutex);
-=======
   std::shared_lock<ur_shared_mutex> Lock(Context->Mutex);
->>>>>>> 45aa49bb
 
   // Currently we have the "0" device in context with mutliple root devices to
   // own the image.
@@ -3575,7 +3571,7 @@
   PI_ASSERT(NativeHandle, PI_ERROR_INVALID_VALUE);
   PI_ASSERT(Context, PI_ERROR_INVALID_CONTEXT);
 
-  std::shared_lock<pi_shared_mutex> Lock(Context->Mutex);
+  std::shared_lock<ur_shared_mutex> Lock(Context->Mutex);
 
   ze_image_handle_t ZeHImage = pi_cast<ze_image_handle_t>(NativeHandle);
 
