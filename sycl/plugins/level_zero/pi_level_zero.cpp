--- conflicted
+++ resolved
@@ -1328,7 +1328,7 @@
     pi_queue Queue, pi_command_list_ptr_t &CommandList, bool UseCopyEngine,
     bool AllowBatching, ze_command_queue_handle_t *ForcedCmdQueue) {
   // Immediate commandlists have been pre-allocated and are always available.
-  if (Queue->UsingImmCmdLists) {
+  if (Queue->Device->useImmediateCommandLists()) {
     CommandList = Queue->getQueueGroup(UseCopyEngine).getImmCmdList();
     PI_CALL(Queue->insertStartBarrierIfDiscardEventsMode(CommandList));
     if (auto Res = Queue->insertActiveBarriers(CommandList, UseCopyEngine))
@@ -1603,7 +1603,7 @@
 
   this->LastUsedCommandList = CommandList;
 
-  if (!UsingImmCmdLists) {
+  if (!Device->useImmediateCommandLists()) {
     // Batch if allowed to, but don't batch if we know there are no kernels
     // from this queue that are currently executing.  This is intended to get
     // kernels started as soon as possible when there are no kernels from this
@@ -3928,12 +3928,10 @@
   PI_ASSERT(Queue, PI_ERROR_INVALID_QUEUE);
   PI_ASSERT(NativeHandle, PI_ERROR_INVALID_VALUE);
 
-
   zePrint("piextQueueGetNativeHandle(Queue=%p)\n", Queue);
   // Lock automatically releases when this goes out of scope.
   std::shared_lock<pi_shared_mutex> lock(Queue->Mutex);
 
-<<<<<<< HEAD
   if (Queue->UsingImmCmdLists) {
     zePrint("The queue uses immediate cmdlists\n");
     auto ZeCmdList = pi_cast<ze_command_list_handle_t *>(NativeHandle);
@@ -3944,17 +3942,11 @@
   } else {
     zePrint("The queue uses standard cmdlists\n");
     auto ZeQueue = pi_cast<ze_command_queue_handle_t *>(NativeHandle);
-    // Extract the Level Zero compute queue handle from the given PI queue
-    *ZeQueue = Queue->ComputeQueueGroup.ZeQueues[0];
+    // Extract a Level Zero compute queue handle from the given PI queue
+    uint32_t QueueGroupOrdinalUnused;
+    *ZeQueue = Queue->ComputeQueueGroup.getZeQueue(&QueueGroupOrdinalUnused);
     zePrint("piextQueueGetNativeHandle returning %p\n", *ZeQueue);
   }
-=======
-  auto ZeQueue = pi_cast<ze_command_queue_handle_t *>(NativeHandle);
-
-  // Extract a Level Zero compute queue handle from the given PI queue
-  uint32_t QueueGroupOrdinalUnused;
-  *ZeQueue = Queue->ComputeQueueGroup.getZeQueue(&QueueGroupOrdinalUnused);
->>>>>>> 44b98a53
   return PI_SUCCESS;
 }
 
@@ -6657,9 +6649,6 @@
 
   // Command list(s) for putting barriers.
   std::vector<pi_command_list_ptr_t> CmdLists;
-<<<<<<< HEAD
-  if (Queue->UsingImmCmdLists) {
-=======
 
   // There must be at least one L0 queue.
   PI_ASSERT(!Queue->ComputeQueueGroup.ZeQueues.empty() ||
@@ -6667,7 +6656,6 @@
             PI_ERROR_INVALID_QUEUE);
 
   if (Queue->Device->useImmediateCommandLists()) {
->>>>>>> 44b98a53
     // If immediate command lists are being used, each will act as their own
     // queue, so we must insert a barrier into each.
     CmdLists.reserve(Queue->CommandListMap.size());
