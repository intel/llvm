//===-------- pi_level_zero.cpp - Level Zero Plugin --------------------==//
//
// Part of the LLVM Project, under the Apache License v2.0 with LLVM Exceptions.
// See https://llvm.org/LICENSE.txt for license information.
// SPDX-License-Identifier: Apache-2.0 WITH LLVM-exception
//
//===------------------------------------------------------------------===//

/// \file pi_level_zero.cpp
/// Implementation of Level Zero Plugin.
///
/// \ingroup sycl_pi_level_zero

#include "pi_level_zero.hpp"
#include <CL/sycl/detail/spinlock.hpp>
#include <algorithm>
#include <cstdarg>
#include <cstdio>
#include <cstring>
#include <memory>
#include <set>
#include <sstream>
#include <string>
#include <thread>
#include <utility>

#include <level_zero/zet_api.h>

#include "usm_allocator.hpp"

extern "C" {
// Forward declarartions.
static pi_result EventRelease(pi_event Event, pi_queue LockedQueue);
static pi_result QueueRelease(pi_queue Queue, pi_queue LockedQueue);
static pi_result EventCreate(pi_context Context, pi_queue Queue,
                             bool HostVisible, pi_event *RetEvent,
                             bool NeedZeEvent);
}

namespace {

// Controls Level Zero calls serialization to w/a Level Zero driver being not MT
// ready. Recognized values (can be used as a bit mask):
enum {
  ZeSerializeNone =
      0, // no locking or blocking (except when SYCL RT requested blocking)
  ZeSerializeLock = 1, // locking around each ZE_CALL
  ZeSerializeBlock =
      2, // blocking ZE calls, where supported (usually in enqueue commands)
};
static const pi_uint32 ZeSerialize = [] {
  const char *SerializeMode = std::getenv("ZE_SERIALIZE");
  const pi_uint32 SerializeModeValue =
      SerializeMode ? std::atoi(SerializeMode) : 0;
  return SerializeModeValue;
}();

// This is an experimental option to test performance of device to device copy
// operations on copy engines (versus compute engine)
static const bool UseCopyEngineForD2DCopy = [] {
  const char *CopyEngineForD2DCopy =
      std::getenv("SYCL_PI_LEVEL_ZERO_USE_COPY_ENGINE_FOR_D2D_COPY");
  return (CopyEngineForD2DCopy && (std::stoi(CopyEngineForD2DCopy) != 0));
}();

// This is an experimental option that allows the use of copy engine, if
// available in the device, in Level Zero plugin for copy operations submitted
// to an in-order queue. The default is 1.
static const bool UseCopyEngineForInOrderQueue = [] {
  const char *CopyEngineForInOrderQueue =
      std::getenv("SYCL_PI_LEVEL_ZERO_USE_COPY_ENGINE_FOR_IN_ORDER_QUEUE");
  return (!CopyEngineForInOrderQueue ||
          (std::stoi(CopyEngineForInOrderQueue) != 0));
}();

// This class encapsulates actions taken along with a call to Level Zero API.
class ZeCall {
private:
  // The global mutex that is used for total serialization of Level Zero calls.
  static std::mutex GlobalLock;

public:
  ZeCall() {
    if ((ZeSerialize & ZeSerializeLock) != 0) {
      GlobalLock.lock();
    }
  }
  ~ZeCall() {
    if ((ZeSerialize & ZeSerializeLock) != 0) {
      GlobalLock.unlock();
    }
  }

  // The non-static version just calls static one.
  ze_result_t doCall(ze_result_t ZeResult, const char *ZeName,
                     const char *ZeArgs, bool TraceError = true);
};
std::mutex ZeCall::GlobalLock;

// Controls PI level tracing prints.
static bool PrintPiTrace = false;

// Controls support of the indirect access kernels and deferred memory release.
static const bool IndirectAccessTrackingEnabled = [] {
  return std::getenv("SYCL_PI_LEVEL_ZERO_TRACK_INDIRECT_ACCESS_MEMORY") !=
         nullptr;
}();

// Map Level Zero runtime error code to PI error code.
static pi_result mapError(ze_result_t ZeResult) {
  // TODO: these mapping need to be clarified and synced with the PI API return
  // values, which is TBD.
  static std::unordered_map<ze_result_t, pi_result> ErrorMapping = {
      {ZE_RESULT_SUCCESS, PI_SUCCESS},
      {ZE_RESULT_ERROR_DEVICE_LOST, PI_DEVICE_NOT_FOUND},
      {ZE_RESULT_ERROR_INSUFFICIENT_PERMISSIONS, PI_INVALID_OPERATION},
      {ZE_RESULT_ERROR_NOT_AVAILABLE, PI_INVALID_OPERATION},
      {ZE_RESULT_ERROR_UNINITIALIZED, PI_INVALID_PLATFORM},
      {ZE_RESULT_ERROR_INVALID_ARGUMENT, PI_INVALID_ARG_VALUE},
      {ZE_RESULT_ERROR_INVALID_NULL_POINTER, PI_INVALID_VALUE},
      {ZE_RESULT_ERROR_INVALID_SIZE, PI_INVALID_VALUE},
      {ZE_RESULT_ERROR_UNSUPPORTED_SIZE, PI_INVALID_VALUE},
      {ZE_RESULT_ERROR_UNSUPPORTED_ALIGNMENT, PI_INVALID_VALUE},
      {ZE_RESULT_ERROR_INVALID_SYNCHRONIZATION_OBJECT, PI_INVALID_EVENT},
      {ZE_RESULT_ERROR_INVALID_ENUMERATION, PI_INVALID_VALUE},
      {ZE_RESULT_ERROR_UNSUPPORTED_ENUMERATION, PI_INVALID_VALUE},
      {ZE_RESULT_ERROR_UNSUPPORTED_IMAGE_FORMAT, PI_INVALID_VALUE},
      {ZE_RESULT_ERROR_INVALID_NATIVE_BINARY, PI_INVALID_BINARY},
      {ZE_RESULT_ERROR_INVALID_KERNEL_NAME, PI_INVALID_KERNEL_NAME},
      {ZE_RESULT_ERROR_INVALID_FUNCTION_NAME, PI_BUILD_PROGRAM_FAILURE},
      {ZE_RESULT_ERROR_OVERLAPPING_REGIONS, PI_INVALID_OPERATION},
      {ZE_RESULT_ERROR_INVALID_GROUP_SIZE_DIMENSION,
       PI_INVALID_WORK_GROUP_SIZE},
      {ZE_RESULT_ERROR_MODULE_BUILD_FAILURE, PI_BUILD_PROGRAM_FAILURE},
      {ZE_RESULT_ERROR_OUT_OF_DEVICE_MEMORY, PI_OUT_OF_RESOURCES},
      {ZE_RESULT_ERROR_OUT_OF_HOST_MEMORY, PI_OUT_OF_HOST_MEMORY}};

  auto It = ErrorMapping.find(ZeResult);
  if (It == ErrorMapping.end()) {
    return PI_ERROR_UNKNOWN;
  }
  return It->second;
}

// This will count the calls to Level-Zero
static std::map<const char *, int> *ZeCallCount = nullptr;

// Trace a call to Level-Zero RT
#define ZE_CALL(ZeName, ZeArgs)                                                \
  {                                                                            \
    ze_result_t ZeResult = ZeName ZeArgs;                                      \
    if (auto Result = ZeCall().doCall(ZeResult, #ZeName, #ZeArgs, true))       \
      return mapError(Result);                                                 \
  }

#define ZE_CALL_NOCHECK(ZeName, ZeArgs)                                        \
  ZeCall().doCall(ZeName ZeArgs, #ZeName, #ZeArgs, false)

// Trace an internal PI call; returns in case of an error.
#define PI_CALL(Call)                                                          \
  {                                                                            \
    if (PrintPiTrace)                                                          \
      fprintf(stderr, "PI ---> %s\n", #Call);                                  \
    pi_result Result = (Call);                                                 \
    if (Result != PI_SUCCESS)                                                  \
      return Result;                                                           \
  }

enum DebugLevel {
  ZE_DEBUG_NONE = 0x0,
  ZE_DEBUG_BASIC = 0x1,
  ZE_DEBUG_VALIDATION = 0x2,
  ZE_DEBUG_CALL_COUNT = 0x4,
  ZE_DEBUG_ALL = -1
};

// Controls Level Zero calls tracing.
static const int ZeDebug = [] {
  const char *DebugMode = std::getenv("ZE_DEBUG");
  return DebugMode ? std::atoi(DebugMode) : ZE_DEBUG_NONE;
}();

static void zePrint(const char *Format, ...) {
  if (ZeDebug & ZE_DEBUG_BASIC) {
    va_list Args;
    va_start(Args, Format);
    vfprintf(stderr, Format, Args);
    va_end(Args);
  }
}

// Controls whether device-scope events are used, and how.
static const enum EventsScope {
  // All events are created host-visible.
  AllHostVisible,
  // All events are created with device-scope and only when
  // host waits them or queries their status that a proxy
  // host-visible event is created and set to signal after
  // original event signals.
  OnDemandHostVisibleProxy,
  // All events are created with device-scope and only
  // when a batch of commands is submitted for execution a
  // last command in that batch is added to signal host-visible
  // completion of each command in this batch (the default mode).
  LastCommandInBatchHostVisible
} EventsScope = [] {
  const auto DeviceEventsStr =
      std::getenv("SYCL_PI_LEVEL_ZERO_DEVICE_SCOPE_EVENTS");

  auto Default = LastCommandInBatchHostVisible;
  switch (DeviceEventsStr ? std::atoi(DeviceEventsStr) : Default) {
  case 0:
    return AllHostVisible;
  case 1:
    return OnDemandHostVisibleProxy;
  case 2:
    return LastCommandInBatchHostVisible;
  }
  return Default;
}();

// Maximum number of events that can be present in an event ZePool is captured
// here. Setting it to 256 gave best possible performance for several
// benchmarks.
static const pi_uint32 MaxNumEventsPerPool = [] {
  const auto MaxNumEventsPerPoolEnv =
      std::getenv("ZE_MAX_NUMBER_OF_EVENTS_PER_EVENT_POOL");
  pi_uint32 Result =
      MaxNumEventsPerPoolEnv ? std::atoi(MaxNumEventsPerPoolEnv) : 256;
  if (Result <= 0)
    Result = 256;
  return Result;
}();

// Helper function to implement zeHostSynchronize.
// The behavior is to avoid infinite wait during host sync under ZE_DEBUG.
// This allows for a much more responsive debugging of hangs.
//
template <typename T, typename Func>
ze_result_t zeHostSynchronizeImpl(Func Api, T Handle) {
  if (!ZeDebug) {
    return Api(Handle, UINT64_MAX);
  }

  ze_result_t R;
  while ((R = Api(Handle, 1000)) == ZE_RESULT_NOT_READY)
    ;
  return R;
}

// Template function to do various types of host synchronizations.
// This is intended to be used instead of direct calls to specific
// Level-Zero synchronization APIs.
//
template <typename T> ze_result_t zeHostSynchronize(T Handle);
template <> ze_result_t zeHostSynchronize(ze_event_handle_t Handle) {
  return zeHostSynchronizeImpl(zeEventHostSynchronize, Handle);
}
template <> ze_result_t zeHostSynchronize(ze_command_queue_handle_t Handle) {
  return zeHostSynchronizeImpl(zeCommandQueueSynchronize, Handle);
}
template <> ze_result_t zeHostSynchronize(ze_fence_handle_t Handle) {
  return zeHostSynchronizeImpl(zeFenceHostSynchronize, Handle);
}

template <typename T, typename Assign>
pi_result getInfoImpl(size_t param_value_size, void *param_value,
                      size_t *param_value_size_ret, T value, size_t value_size,
                      Assign &&assign_func) {

  if (param_value != nullptr) {

    if (param_value_size < value_size) {
      return PI_INVALID_VALUE;
    }

    assign_func(param_value, value, value_size);
  }

  if (param_value_size_ret != nullptr) {
    *param_value_size_ret = value_size;
  }

  return PI_SUCCESS;
}

template <typename T>
pi_result getInfo(size_t param_value_size, void *param_value,
                  size_t *param_value_size_ret, T value) {

  auto assignment = [](void *param_value, T value, size_t value_size) {
    (void)value_size;
    *static_cast<T *>(param_value) = value;
  };

  return getInfoImpl(param_value_size, param_value, param_value_size_ret, value,
                     sizeof(T), assignment);
}

template <typename T>
pi_result getInfoArray(size_t array_length, size_t param_value_size,
                       void *param_value, size_t *param_value_size_ret,
                       T *value) {
  return getInfoImpl(param_value_size, param_value, param_value_size_ret, value,
                     array_length * sizeof(T), memcpy);
}

template <typename T, typename RetType>
pi_result getInfoArray(size_t array_length, size_t param_value_size,
                       void *param_value, size_t *param_value_size_ret,
                       T *value) {
  if (param_value) {
    memset(param_value, 0, param_value_size);
    for (uint32_t I = 0; I < array_length; I++)
      ((RetType *)param_value)[I] = (RetType)value[I];
  }
  if (param_value_size_ret)
    *param_value_size_ret = array_length * sizeof(RetType);
  return PI_SUCCESS;
}

template <>
pi_result getInfo<const char *>(size_t param_value_size, void *param_value,
                                size_t *param_value_size_ret,
                                const char *value) {
  return getInfoArray(strlen(value) + 1, param_value_size, param_value,
                      param_value_size_ret, value);
}

class ReturnHelper {
public:
  ReturnHelper(size_t param_value_size, void *param_value,
               size_t *param_value_size_ret)
      : param_value_size(param_value_size), param_value(param_value),
        param_value_size_ret(param_value_size_ret) {}

  template <class T> pi_result operator()(const T &t) {
    return getInfo(param_value_size, param_value, param_value_size_ret, t);
  }

private:
  size_t param_value_size;
  void *param_value;
  size_t *param_value_size_ret;
};

} // anonymous namespace

// SYCL_PI_LEVEL_ZERO_USE_COMPUTE_ENGINE can be set to an integer (>=0) in
// which case all compute commands will be submitted to the command-queue
// with the given index in the compute command group. If it is instead set
// to negative (or unset) then all available compute engines may be used.
//
static const std::pair<int, int> getRangeOfAllowedComputeEngines = [] {
  const char *EnvVar = std::getenv("SYCL_PI_LEVEL_ZERO_USE_COMPUTE_ENGINE");
  // If the environment variable is not set, all available compute engines
  // can be used.
  if (!EnvVar)
    return std::pair<int, int>(0, INT_MAX);

  auto EnvVarValue = std::atoi(EnvVar);
  if (EnvVarValue >= 0) {
    return std::pair<int, int>(EnvVarValue, EnvVarValue);
  }

  return std::pair<int, int>(0, INT_MAX);
}();

// SYCL_PI_LEVEL_ZERO_USE_COPY_ENGINE can be set to an integer value, or
// a pair of integer values of the form "lower_index:upper_index".
// Here, the indices point to copy engines in a list of all available copy
// engines.
// This functions returns this pair of indices.
// If the user specifies only a single integer, a value of 0 indicates that
// the copy engines will not be used at all. A value of 1 indicates that all
// available copy engines can be used.
static const std::pair<int, int> getRangeOfAllowedCopyEngines = [] {
  const char *EnvVar = std::getenv("SYCL_PI_LEVEL_ZERO_USE_COPY_ENGINE");
  // If the environment variable is not set, all available copy engines can be
  // used.
  if (!EnvVar)
    return std::pair<int, int>(0, INT_MAX);
  std::string CopyEngineRange = EnvVar;
  // Environment variable can be a single integer or a pair of integers
  // separated by ":"
  auto pos = CopyEngineRange.find(":");
  if (pos == std::string::npos) {
    bool UseCopyEngine = (std::stoi(CopyEngineRange) != 0);
    if (UseCopyEngine)
      return std::pair<int, int>(0, INT_MAX); // All copy engines can be used.
    return std::pair<int, int>(-1, -1);       // No copy engines will be used.
  }
  int LowerCopyEngineIndex = std::stoi(CopyEngineRange.substr(0, pos));
  int UpperCopyEngineIndex = std::stoi(CopyEngineRange.substr(pos + 1));
  if ((LowerCopyEngineIndex > UpperCopyEngineIndex) ||
      (LowerCopyEngineIndex < -1) || (UpperCopyEngineIndex < -1)) {
    zePrint("SYCL_PI_LEVEL_ZERO_USE_COPY_ENGINE: invalid value provided, "
            "default set.\n");
    LowerCopyEngineIndex = 0;
    UpperCopyEngineIndex = INT_MAX;
  }
  return std::pair<int, int>(LowerCopyEngineIndex, UpperCopyEngineIndex);
}();

static const bool CopyEngineRequested = [] {
  int LowerCopyQueueIndex = getRangeOfAllowedCopyEngines.first;
  int UpperCopyQueueIndex = getRangeOfAllowedCopyEngines.second;
  return ((LowerCopyQueueIndex != -1) || (UpperCopyQueueIndex != -1));
}();

// Global variables used in PI_Level_Zero
// Note we only create a simple pointer variables such that C++ RT won't
// deallocate them automatically at the end of the main program.
// The heap memory allocated for these global variables reclaimed only when
// Sycl RT calls piTearDown().
static std::vector<pi_platform> *PiPlatformsCache =
    new std::vector<pi_platform>;
static sycl::detail::SpinLock *PiPlatformsCacheMutex =
    new sycl::detail::SpinLock;
static bool PiPlatformCachePopulated = false;

// Flags which tell whether various Level Zero extensions are available.
static bool PiDriverGlobalOffsetExtensionFound = false;
static bool PiDriverModuleProgramExtensionFound = false;

pi_result
_pi_context::getFreeSlotInExistingOrNewPool(ze_event_pool_handle_t &Pool,
                                            size_t &Index, bool HostVisible,
                                            bool ProfilingEnabled) {
  // Lock while updating event pool machinery.
  std::lock_guard<std::mutex> Lock(ZeEventPoolCacheMutex);

  std::list<ze_event_pool_handle_t> *ZePoolCache =
      getZeEventPoolCache(HostVisible, ProfilingEnabled);

  // Remove full pool from the cache.
  if (!ZePoolCache->empty()) {
    if (NumEventsAvailableInEventPool[ZePoolCache->front()] == 0) {
      ZePoolCache->erase(ZePoolCache->begin());
    }
  }
  if (ZePoolCache->empty()) {
    ZePoolCache->push_back(nullptr);
  }

  // We shall be adding an event to the front pool.
  ze_event_pool_handle_t *ZePool = &ZePoolCache->front();
  Index = 0;
  // Create one event ZePool per MaxNumEventsPerPool events
  if (*ZePool == nullptr) {
    ZeStruct<ze_event_pool_desc_t> ZeEventPoolDesc;
    ZeEventPoolDesc.count = MaxNumEventsPerPool;
    ZeEventPoolDesc.flags = 0;
    if (HostVisible)
      ZeEventPoolDesc.flags |= ZE_EVENT_POOL_FLAG_HOST_VISIBLE;
    if (ProfilingEnabled)
      ZeEventPoolDesc.flags |= ZE_EVENT_POOL_FLAG_KERNEL_TIMESTAMP;
    zePrint("ze_event_pool_desc_t flags set to: %d\n", ZeEventPoolDesc.flags);

    std::vector<ze_device_handle_t> ZeDevices;
    std::for_each(Devices.begin(), Devices.end(),
                  [&](pi_device &D) { ZeDevices.push_back(D->ZeDevice); });

    ZE_CALL(zeEventPoolCreate, (ZeContext, &ZeEventPoolDesc, ZeDevices.size(),
                                &ZeDevices[0], ZePool));
    NumEventsAvailableInEventPool[*ZePool] = MaxNumEventsPerPool - 1;
    NumEventsUnreleasedInEventPool[*ZePool] = 1;
  } else {
    Index = MaxNumEventsPerPool - NumEventsAvailableInEventPool[*ZePool];
    --NumEventsAvailableInEventPool[*ZePool];
    ++NumEventsUnreleasedInEventPool[*ZePool];
  }
  Pool = *ZePool;
  return PI_SUCCESS;
}

pi_result _pi_context::decrementUnreleasedEventsInPool(pi_event Event) {
  if (!Event->ZeEventPool) {
    // This must be an interop event created on a users's pool.
    // Do nothing.
    return PI_SUCCESS;
  }

  std::list<ze_event_pool_handle_t> *ZePoolCache =
      getZeEventPoolCache(Event->isHostVisible(), Event->isProfilingEnabled());

  // Put the empty pool to the cache of the pools.
  std::lock_guard<std::mutex> Lock(ZeEventPoolCacheMutex);
  if (NumEventsUnreleasedInEventPool[Event->ZeEventPool] == 0)
    die("Invalid event release: event pool doesn't have unreleased events");
  if (--NumEventsUnreleasedInEventPool[Event->ZeEventPool] == 0) {
    if (ZePoolCache->front() != Event->ZeEventPool) {
      ZePoolCache->push_back(Event->ZeEventPool);
    }
    NumEventsAvailableInEventPool[Event->ZeEventPool] = MaxNumEventsPerPool;
  }

  return PI_SUCCESS;
}

// Some opencl extensions we know are supported by all Level Zero devices.
constexpr char ZE_SUPPORTED_EXTENSIONS[] =
    "cl_khr_il_program cl_khr_subgroups cl_intel_subgroups "
    "cl_intel_subgroups_short cl_intel_required_subgroup_size ";

// Forward declarations
static pi_result
enqueueMemCopyHelper(pi_command_type CommandType, pi_queue Queue, void *Dst,
                     pi_bool BlockingWrite, size_t Size, const void *Src,
                     pi_uint32 NumEventsInWaitList,
                     const pi_event *EventWaitList, pi_event *Event,
                     bool PreferCopyEngine = false);

static pi_result enqueueMemCopyRectHelper(
    pi_command_type CommandType, pi_queue Queue, void *SrcBuffer,
    void *DstBuffer, pi_buff_rect_offset SrcOrigin,
    pi_buff_rect_offset DstOrigin, pi_buff_rect_region Region,
    size_t SrcRowPitch, size_t SrcSlicePitch, size_t DstRowPitch,
    size_t DstSlicePitch, pi_bool Blocking, pi_uint32 NumEventsInWaitList,
    const pi_event *EventWaitList, pi_event *Event,
    bool PreferCopyEngine = false);

inline void zeParseError(ze_result_t ZeError, const char *&ErrorString) {
  switch (ZeError) {
#define ZE_ERRCASE(ERR)                                                        \
  case ERR:                                                                    \
    ErrorString = "" #ERR;                                                     \
    break;

    ZE_ERRCASE(ZE_RESULT_SUCCESS)
    ZE_ERRCASE(ZE_RESULT_NOT_READY)
    ZE_ERRCASE(ZE_RESULT_ERROR_DEVICE_LOST)
    ZE_ERRCASE(ZE_RESULT_ERROR_OUT_OF_HOST_MEMORY)
    ZE_ERRCASE(ZE_RESULT_ERROR_OUT_OF_DEVICE_MEMORY)
    ZE_ERRCASE(ZE_RESULT_ERROR_MODULE_BUILD_FAILURE)
    ZE_ERRCASE(ZE_RESULT_ERROR_INSUFFICIENT_PERMISSIONS)
    ZE_ERRCASE(ZE_RESULT_ERROR_NOT_AVAILABLE)
    ZE_ERRCASE(ZE_RESULT_ERROR_UNINITIALIZED)
    ZE_ERRCASE(ZE_RESULT_ERROR_UNSUPPORTED_VERSION)
    ZE_ERRCASE(ZE_RESULT_ERROR_UNSUPPORTED_FEATURE)
    ZE_ERRCASE(ZE_RESULT_ERROR_INVALID_ARGUMENT)
    ZE_ERRCASE(ZE_RESULT_ERROR_INVALID_NULL_HANDLE)
    ZE_ERRCASE(ZE_RESULT_ERROR_HANDLE_OBJECT_IN_USE)
    ZE_ERRCASE(ZE_RESULT_ERROR_INVALID_NULL_POINTER)
    ZE_ERRCASE(ZE_RESULT_ERROR_INVALID_SIZE)
    ZE_ERRCASE(ZE_RESULT_ERROR_UNSUPPORTED_SIZE)
    ZE_ERRCASE(ZE_RESULT_ERROR_UNSUPPORTED_ALIGNMENT)
    ZE_ERRCASE(ZE_RESULT_ERROR_INVALID_SYNCHRONIZATION_OBJECT)
    ZE_ERRCASE(ZE_RESULT_ERROR_INVALID_ENUMERATION)
    ZE_ERRCASE(ZE_RESULT_ERROR_UNSUPPORTED_ENUMERATION)
    ZE_ERRCASE(ZE_RESULT_ERROR_UNSUPPORTED_IMAGE_FORMAT)
    ZE_ERRCASE(ZE_RESULT_ERROR_INVALID_NATIVE_BINARY)
    ZE_ERRCASE(ZE_RESULT_ERROR_INVALID_GLOBAL_NAME)
    ZE_ERRCASE(ZE_RESULT_ERROR_INVALID_KERNEL_NAME)
    ZE_ERRCASE(ZE_RESULT_ERROR_INVALID_FUNCTION_NAME)
    ZE_ERRCASE(ZE_RESULT_ERROR_INVALID_GROUP_SIZE_DIMENSION)
    ZE_ERRCASE(ZE_RESULT_ERROR_INVALID_GLOBAL_WIDTH_DIMENSION)
    ZE_ERRCASE(ZE_RESULT_ERROR_INVALID_KERNEL_ARGUMENT_INDEX)
    ZE_ERRCASE(ZE_RESULT_ERROR_INVALID_KERNEL_ARGUMENT_SIZE)
    ZE_ERRCASE(ZE_RESULT_ERROR_INVALID_KERNEL_ATTRIBUTE_VALUE)
    ZE_ERRCASE(ZE_RESULT_ERROR_INVALID_COMMAND_LIST_TYPE)
    ZE_ERRCASE(ZE_RESULT_ERROR_OVERLAPPING_REGIONS)
    ZE_ERRCASE(ZE_RESULT_ERROR_INVALID_MODULE_UNLINKED)
    ZE_ERRCASE(ZE_RESULT_ERROR_UNKNOWN)

#undef ZE_ERRCASE
  default:
    assert(false && "Unexpected Error code");
  } // switch
}

ze_result_t ZeCall::doCall(ze_result_t ZeResult, const char *ZeName,
                           const char *ZeArgs, bool TraceError) {
  zePrint("ZE ---> %s%s\n", ZeName, ZeArgs);

  if (ZeDebug & ZE_DEBUG_CALL_COUNT) {
    ++(*ZeCallCount)[ZeName];
  }

  if (ZeResult && TraceError) {
    const char *ErrorString = "Unknown";
    zeParseError(ZeResult, ErrorString);
    zePrint("Error (%s) in %s\n", ErrorString, ZeName);
  }
  return ZeResult;
}

#define PI_ASSERT(condition, error)                                            \
  if (!(condition))                                                            \
    return error;

// This helper function increments the reference counter of the Queue
// without guarding with a lock.
// It is the caller's responsibility to make sure the lock is acquired
// on the Queue that is passed in.
inline static void piQueueRetainNoLock(pi_queue Queue) { Queue->RefCount++; }

// This helper function creates a pi_event and associate a pi_queue.
// Note that the caller of this function must have acquired lock on the Queue
// that is passed in.
// \param Queue pi_queue to associate with a new event.
// \param Event a pointer to hold the newly created pi_event
// \param CommandType various command type determined by the caller
// \param CommandList is the command list where the event is added
// \param ForceHostVisible tells if the event must be created in
//        the host-visible pool
inline static pi_result createEventAndAssociateQueue(
    pi_queue Queue, pi_event *Event, pi_command_type CommandType,
    pi_command_list_ptr_t CommandList, bool ForceHostVisible = false,
    bool NeedZeEvent = true) {

  PI_CALL(EventCreate(Queue->Context, Queue,
                      ForceHostVisible ? true : EventsScope == AllHostVisible,
                      Event, NeedZeEvent));

  (*Event)->Queue = Queue;
  (*Event)->CommandType = CommandType;

  // Append this Event to the CommandList, if any
  if (CommandList != Queue->CommandListMap.end()) {
    (*Event)->ZeCommandList = CommandList->first;
    CommandList->second.append(*Event);
    PI_CALL(piEventRetain(*Event));
  } else {
    (*Event)->ZeCommandList = nullptr;
  }

  // We need to increment the reference counter here to avoid pi_queue
  // being released before the associated pi_event is released because
  // piEventRelease requires access to the associated pi_queue.
  // In piEventRelease, the reference counter of the Queue is decremented
  // to release it.
  piQueueRetainNoLock(Queue);

  // SYCL RT does not track completion of the events, so it could
  // release a PI event as soon as that's not being waited in the app.
  // But we have to ensure that the event is not destroyed before
  // it is really signalled, so retain it explicitly here and
  // release in Event->cleanup().
  //
  PI_CALL(piEventRetain(*Event));

  return PI_SUCCESS;
}

pi_result _pi_device::initialize(int SubSubDeviceOrdinal,
                                 int SubSubDeviceIndex) {
  uint32_t numQueueGroups = 0;
  ZE_CALL(zeDeviceGetCommandQueueGroupProperties,
          (ZeDevice, &numQueueGroups, nullptr));
  if (numQueueGroups == 0) {
    return PI_ERROR_UNKNOWN;
  }
  zePrint("NOTE: Number of queue groups = %d\n", numQueueGroups);
  std::vector<ZeStruct<ze_command_queue_group_properties_t>>
      QueueGroupProperties(numQueueGroups);
  ZE_CALL(zeDeviceGetCommandQueueGroupProperties,
          (ZeDevice, &numQueueGroups, QueueGroupProperties.data()));

  // Initialize a sub-sub-device with its own ordinal and index
  if (SubSubDeviceOrdinal >= 0) {
    QueueGroup[queue_group_info_t::Compute].ZeOrdinal = SubSubDeviceOrdinal;
    QueueGroup[queue_group_info_t::Compute].ZeIndex = SubSubDeviceIndex;
  } else { // This is a root or a sub-device
    for (uint32_t i = 0; i < numQueueGroups; i++) {
      if (QueueGroupProperties[i].flags &
          ZE_COMMAND_QUEUE_GROUP_PROPERTY_FLAG_COMPUTE) {
        QueueGroup[queue_group_info_t::Compute].ZeOrdinal = i;
        QueueGroup[queue_group_info_t::Compute].ZeProperties =
            QueueGroupProperties[i];
        break;
      }
    }
    // How is it possible that there are no "compute" capabilities?
    if (QueueGroup[queue_group_info_t::Compute].ZeOrdinal < 0) {
      return PI_ERROR_UNKNOWN;
    }

    if (CopyEngineRequested) {
      for (uint32_t i = 0; i < numQueueGroups; i++) {
        if (((QueueGroupProperties[i].flags &
              ZE_COMMAND_QUEUE_GROUP_PROPERTY_FLAG_COMPUTE) == 0) &&
            (QueueGroupProperties[i].flags &
             ZE_COMMAND_QUEUE_GROUP_PROPERTY_FLAG_COPY)) {
          if (QueueGroupProperties[i].numQueues == 1) {
            QueueGroup[queue_group_info_t::MainCopy].ZeOrdinal = i;
            QueueGroup[queue_group_info_t::MainCopy].ZeProperties =
                QueueGroupProperties[i];
          } else {
            QueueGroup[queue_group_info_t::LinkCopy].ZeOrdinal = i;
            QueueGroup[queue_group_info_t::LinkCopy].ZeProperties =
                QueueGroupProperties[i];
            break;
          }
        }
      }
      if (QueueGroup[queue_group_info_t::MainCopy].ZeOrdinal < 0)
        zePrint("NOTE: main blitter/copy engine is not available\n");
      else
        zePrint("NOTE: main blitter/copy engine is available\n");

      if (QueueGroup[queue_group_info_t::LinkCopy].ZeOrdinal < 0)
        zePrint("NOTE: link blitter/copy engines are not available\n");
      else
        zePrint("NOTE: link blitter/copy engines are available\n");
    }
  }

  // Maintain various device properties cache.
  // Note that we just describe here how to compute the data.
  // The real initialization is upon first access.
  //
  auto ZeDevice = this->ZeDevice;
  ZeDeviceProperties.Compute = [ZeDevice](ze_device_properties_t &Properties) {
    ZE_CALL_NOCHECK(zeDeviceGetProperties, (ZeDevice, &Properties));
  };

  ZeDeviceComputeProperties.Compute =
      [ZeDevice](ze_device_compute_properties_t &Properties) {
        ZE_CALL_NOCHECK(zeDeviceGetComputeProperties, (ZeDevice, &Properties));
      };

  ZeDeviceImageProperties.Compute =
      [ZeDevice](ze_device_image_properties_t &Properties) {
        ZE_CALL_NOCHECK(zeDeviceGetImageProperties, (ZeDevice, &Properties));
      };

  ZeDeviceModuleProperties.Compute =
      [ZeDevice](ze_device_module_properties_t &Properties) {
        ZE_CALL_NOCHECK(zeDeviceGetModuleProperties, (ZeDevice, &Properties));
      };

  ZeDeviceMemoryProperties.Compute =
      [ZeDevice](
          std::vector<ZeStruct<ze_device_memory_properties_t>> &Properties) {
        uint32_t Count = 0;
        ZE_CALL_NOCHECK(zeDeviceGetMemoryProperties,
                        (ZeDevice, &Count, nullptr));

        Properties.resize(Count);
        ZE_CALL_NOCHECK(zeDeviceGetMemoryProperties,
                        (ZeDevice, &Count, Properties.data()));
      };

  ZeDeviceMemoryAccessProperties.Compute =
      [ZeDevice](ze_device_memory_access_properties_t &Properties) {
        ZE_CALL_NOCHECK(zeDeviceGetMemoryAccessProperties,
                        (ZeDevice, &Properties));
      };

  ZeDeviceCacheProperties.Compute =
      [ZeDevice](ze_device_cache_properties_t &Properties) {
        // TODO: Since v1.0 there can be multiple cache properties.
        // For now remember the first one, if any.
        uint32_t Count = 0;
        ZE_CALL_NOCHECK(zeDeviceGetCacheProperties,
                        (ZeDevice, &Count, nullptr));
        if (Count > 0)
          Count = 1;
        ZE_CALL_NOCHECK(zeDeviceGetCacheProperties,
                        (ZeDevice, &Count, &Properties));
      };
  return PI_SUCCESS;
}

pi_result _pi_context::initialize() {
  // Create the immediate command list to be used for initializations
  // Created as synchronous so level-zero performs implicit synchronization and
  // there is no need to query for completion in the plugin
  //
  // TODO: get rid of using Devices[0] for the context with multiple
  // root-devices. We should somehow make the data initialized on all devices.
  pi_device Device = SingleRootDevice ? SingleRootDevice : Devices[0];

  // NOTE: we always submit to the "0" index compute engine with immediate
  // command list since this is one for context.
  ZeStruct<ze_command_queue_desc_t> ZeCommandQueueDesc;
  ZeCommandQueueDesc.ordinal =
      Device->QueueGroup[_pi_device::queue_group_info_t::Compute].ZeOrdinal;
  ZeCommandQueueDesc.index = 0;
  ZeCommandQueueDesc.mode = ZE_COMMAND_QUEUE_MODE_SYNCHRONOUS;
  ZE_CALL(
      zeCommandListCreateImmediate,
      (ZeContext, Device->ZeDevice, &ZeCommandQueueDesc, &ZeCommandListInit));
  return PI_SUCCESS;
}

pi_result _pi_context::finalize() {
  // This function is called when pi_context is deallocated, piContextRelease.
  // There could be some memory that may have not been deallocated.
  // For example, event pool caches would be still alive.
  {
    std::lock_guard<std::mutex> Lock(ZeEventPoolCacheMutex);
    for (auto &ZePoolCache : ZeEventPoolCache) {
      for (auto &ZePool : ZePoolCache)
        ZE_CALL(zeEventPoolDestroy, (ZePool));
      ZePoolCache.clear();
    }
  }

  // Destroy the command list used for initializations
  ZE_CALL(zeCommandListDestroy, (ZeCommandListInit));

  // Adjust the number of command lists created on this platform.
  auto Platform = Devices[0]->Platform;

  std::lock_guard<std::mutex> Lock(ZeCommandListCacheMutex);
  for (auto &List : ZeComputeCommandListCache) {
    for (ze_command_list_handle_t &ZeCommandList : List.second) {
      if (ZeCommandList)
        ZE_CALL(zeCommandListDestroy, (ZeCommandList));
    }
    Platform->ZeGlobalCommandListCount -= List.second.size();
  }
  for (auto &List : ZeCopyCommandListCache) {
    for (ze_command_list_handle_t &ZeCommandList : List.second) {
      if (ZeCommandList)
        ZE_CALL(zeCommandListDestroy, (ZeCommandList));
    }
    Platform->ZeGlobalCommandListCount -= List.second.size();
  }
  return PI_SUCCESS;
}

bool pi_command_list_info_t::isCopy(pi_queue Queue) const {
  return ZeQueueGroupOrdinal !=
         (uint32_t)Queue->Device
             ->QueueGroup[_pi_device::queue_group_info_t::type::Compute]
             .ZeOrdinal;
}

bool _pi_queue::isInOrderQueue() const {
  // If out-of-order queue property is not set, then this is a in-order queue.
  return ((this->Properties & PI_QUEUE_OUT_OF_ORDER_EXEC_MODE_ENABLE) == 0);
}

bool _pi_queue::isEventlessMode() const {
  return ((this->Properties & PI_EXT_ONEAPI_QUEUE_DISCARD_EVENTS_MODE_ENABLE) !=
          0);
}

pi_result _pi_queue::resetCommandList(pi_command_list_ptr_t CommandList,
                                      bool MakeAvailable) {
  bool UseCopyEngine = CommandList->second.isCopy(this);
  auto &ZeCommandListCache =
      UseCopyEngine
          ? this->Context->ZeCopyCommandListCache[this->Device->ZeDevice]
          : this->Context->ZeComputeCommandListCache[this->Device->ZeDevice];

  // Fence had been signalled meaning the associated command-list completed.
  // Reset the fence and put the command list into a cache for reuse in PI
  // calls.
  ZE_CALL(zeFenceReset, (CommandList->second.ZeFence));
  ZE_CALL(zeCommandListReset, (CommandList->first));
  CommandList->second.InUse = false;
  CommandList->second.NumSpecialBarriersWithEvent = 0;

  // Finally release/cleanup all the events in this command list.
  // Note, we don't need to synchronize the events since the fence
  // synchronized above already does that.
  auto &EventList = CommandList->second.EventList;
  for (auto &Event : EventList) {
    Event->Completed = true;
    // All events in this loop are in the same command list which has been just
    // reset above. We don't want cleanup() to reset same command list again for
    // all events in the loop so set it to nullptr.
    Event->ZeCommandList = nullptr;
    if (!Event->CleanedUp) {
      Event->cleanup(this);
    }
    PI_CALL(EventRelease(Event, this));
  }
  EventList.clear();

  if (MakeAvailable) {
    std::lock_guard<std::mutex> lock(this->Context->ZeCommandListCacheMutex);
    ZeCommandListCache.push_back(CommandList->first);
  }

  return PI_SUCCESS;
}

// Maximum Number of Command Lists that can be created.
// This Value is initialized to 20000, but can be changed by the user
// thru the environment variable SYCL_PI_LEVEL_ZERO_MAX_COMMAND_LIST_CACHE
// ie SYCL_PI_LEVEL_ZERO_MAX_COMMAND_LIST_CACHE =10000.
static const int ZeMaxCommandListCacheSize = [] {
  const char *CommandListCacheSize =
      std::getenv("SYCL_PI_LEVEL_ZERO_MAX_COMMAND_LIST_CACHE");
  pi_uint32 CommandListCacheSizeValue;
  try {
    CommandListCacheSizeValue =
        CommandListCacheSize ? std::stoi(CommandListCacheSize) : 20000;
  } catch (std::exception const &) {
    zePrint(
        "SYCL_PI_LEVEL_ZERO_MAX_COMMAND_LIST_CACHE: invalid value provided, "
        "default set.\n");
    CommandListCacheSizeValue = 20000;
  }
  return CommandListCacheSizeValue;
}();

// Configuration of the command-list batching.
typedef struct CommandListBatchConfig {
  // Default value of 0. This specifies to use dynamic batch size adjustment.
  // Other values will try to collect specified amount of commands.
  pi_uint32 Size{0};

  // If doing dynamic batching, specifies start batch size.
  pi_uint32 DynamicSizeStart{4};

  // The maximum size for dynamic batch.
  pi_uint32 DynamicSizeMax{64};

  // The step size for dynamic batch increases.
  pi_uint32 DynamicSizeStep{1};

  // Thresholds for when increase batch size (number of closed early is small
  // and number of closed full is high).
  pi_uint32 NumTimesClosedEarlyThreshold{2};
  pi_uint32 NumTimesClosedFullThreshold{10};

  // Tells the starting size of a batch.
  pi_uint32 startSize() const { return Size > 0 ? Size : DynamicSizeStart; }
  // Tells is we are doing dynamic batch size adjustment.
  bool dynamic() const { return Size == 0; }
} zeCommandListBatchConfig;

// Helper function to initialize static variables that holds batch config info
// for compute and copy command batching.
static const zeCommandListBatchConfig ZeCommandListBatchConfig(bool IsCopy) {
  zeCommandListBatchConfig Config{}; // default initialize

  // Default value of 0. This specifies to use dynamic batch size adjustment.
  const auto BatchSizeStr =
      (IsCopy) ? std::getenv("SYCL_PI_LEVEL_ZERO_COPY_BATCH_SIZE")
               : std::getenv("SYCL_PI_LEVEL_ZERO_BATCH_SIZE");
  if (BatchSizeStr) {
    pi_int32 BatchSizeStrVal = std::atoi(BatchSizeStr);
    // Level Zero may only support a limted number of commands per command
    // list.  The actual upper limit is not specified by the Level Zero
    // Specification.  For now we allow an arbitrary upper limit.
    if (BatchSizeStrVal > 0) {
      Config.Size = BatchSizeStrVal;
    } else if (BatchSizeStrVal == 0) {
      Config.Size = 0;
      // We are requested to do dynamic batching. Collect specifics, if any.
      // The extended format supported is ":" separated values.
      //
      // NOTE: these extra settings are experimental and are intended to
      // be used only for finding a better default heuristic.
      //
      std::string BatchConfig(BatchSizeStr);
      size_t Ord = 0;
      size_t Pos = 0;
      while (true) {
        if (++Ord > 5)
          break;

        Pos = BatchConfig.find(":", Pos);
        if (Pos == std::string::npos)
          break;
        ++Pos; // past the ":"

        pi_uint32 Val;
        try {
          Val = std::stoi(BatchConfig.substr(Pos));
        } catch (...) {
          if (IsCopy)
            zePrint(
                "SYCL_PI_LEVEL_ZERO_COPY_BATCH_SIZE: failed to parse value\n");
          else
            zePrint("SYCL_PI_LEVEL_ZERO_BATCH_SIZE: failed to parse value\n");
          break;
        }
        switch (Ord) {
        case 1:
          Config.DynamicSizeStart = Val;
          break;
        case 2:
          Config.DynamicSizeMax = Val;
          break;
        case 3:
          Config.DynamicSizeStep = Val;
          break;
        case 4:
          Config.NumTimesClosedEarlyThreshold = Val;
          break;
        case 5:
          Config.NumTimesClosedFullThreshold = Val;
          break;
        default:
          die("Unexpected batch config");
        }
        if (IsCopy)
          zePrint("SYCL_PI_LEVEL_ZERO_COPY_BATCH_SIZE: dynamic batch param "
                  "#%d: %d\n",
                  (int)Ord, (int)Val);
        else
          zePrint(
              "SYCL_PI_LEVEL_ZERO_BATCH_SIZE: dynamic batch param #%d: %d\n",
              (int)Ord, (int)Val);
      };

    } else {
      // Negative batch sizes are silently ignored.
      if (IsCopy)
        zePrint("SYCL_PI_LEVEL_ZERO_COPY_BATCH_SIZE: ignored negative value\n");
      else
        zePrint("SYCL_PI_LEVEL_ZERO_BATCH_SIZE: ignored negative value\n");
    }
  }
  return Config;
}

// Static variable that holds batch config info for compute command batching.
static const zeCommandListBatchConfig ZeCommandListBatchComputeConfig = [] {
  using IsCopy = bool;
  return ZeCommandListBatchConfig(IsCopy{false});
}();

// Static variable that holds batch config info for copy command batching.
static const zeCommandListBatchConfig ZeCommandListBatchCopyConfig = [] {
  using IsCopy = bool;
  return ZeCommandListBatchConfig(IsCopy{true});
}();

_pi_queue::_pi_queue(std::vector<ze_command_queue_handle_t> &ComputeQueues,
                     std::vector<ze_command_queue_handle_t> &CopyQueues,
                     pi_context Context, pi_device Device,
                     bool OwnZeCommandQueue,
                     pi_queue_properties PiQueueProperties)
    : Context{Context}, Device{Device}, OwnZeCommandQueue{OwnZeCommandQueue},
      Properties(PiQueueProperties) {

  // Compute group initialization.
  // First, see if the queue's device allows for round-robin or it is
  // fixed to one particular compute CCS (it is so for sub-sub-devices).
  auto &ComputeQueueGroupInfo = Device->QueueGroup[queue_type::Compute];
  if (ComputeQueueGroupInfo.ZeIndex >= 0) {
    ComputeQueueGroup.LowerIndex = ComputeQueueGroupInfo.ZeIndex;
    ComputeQueueGroup.UpperIndex = ComputeQueueGroupInfo.ZeIndex;
    ComputeQueueGroup.NextIndex = ComputeQueueGroupInfo.ZeIndex;
  } else {
    ComputeQueueGroup.LowerIndex = 0;
    ComputeQueueGroup.UpperIndex = INT_MAX;
    ComputeQueueGroup.NextIndex = 0;
  }

  uint32_t FilterLowerIndex = getRangeOfAllowedComputeEngines.first;
  uint32_t FilterUpperIndex = getRangeOfAllowedComputeEngines.second;
  FilterUpperIndex =
      std::min((size_t)FilterUpperIndex, ComputeQueues.size() - 1);
  if (FilterLowerIndex <= FilterUpperIndex) {
    ComputeQueueGroup.ZeQueues = ComputeQueues;
    ComputeQueueGroup.LowerIndex = FilterLowerIndex;
    ComputeQueueGroup.UpperIndex = FilterUpperIndex;
    ComputeQueueGroup.NextIndex = ComputeQueueGroup.LowerIndex;
  } else {
    die("No compute queue available.");
  }

  // Copy group initialization.
  if (getRangeOfAllowedCopyEngines.first < 0 ||
      getRangeOfAllowedCopyEngines.second < 0) {
    // We are asked not to use copy engines, just do nothing.
    // Leave CopyQueueGroup.ZeQueues empty, and it won't be used.
  } else {
    uint32_t FilterLowerIndex = getRangeOfAllowedCopyEngines.first;
    uint32_t FilterUpperIndex = getRangeOfAllowedCopyEngines.second;
    FilterUpperIndex =
        std::min((size_t)FilterUpperIndex, CopyQueues.size() - 1);
    if (FilterLowerIndex <= FilterUpperIndex) {
      CopyQueueGroup.ZeQueues = CopyQueues;
      CopyQueueGroup.LowerIndex = FilterLowerIndex;
      CopyQueueGroup.UpperIndex = FilterUpperIndex;
      CopyQueueGroup.NextIndex = CopyQueueGroup.LowerIndex;
    }
  }

  // Initialize compute/copy command batches.
  ComputeCommandBatch.OpenCommandList = CommandListMap.end();
  CopyCommandBatch.OpenCommandList = CommandListMap.end();
  ComputeCommandBatch.QueueBatchSize =
      ZeCommandListBatchComputeConfig.startSize();
  CopyCommandBatch.QueueBatchSize = ZeCommandListBatchCopyConfig.startSize();
}

// Retrieve an available command list to be used in a PI call
// Caller must hold a lock on the Queue passed in.
pi_result
_pi_context::getAvailableCommandList(pi_queue Queue,
                                     pi_command_list_ptr_t &CommandList,
                                     bool UseCopyEngine, bool AllowBatching) {
  auto &CommandBatch =
      UseCopyEngine ? Queue->CopyCommandBatch : Queue->ComputeCommandBatch;
  // Handle batching of commands
  // First see if there is an command-list open for batching commands
  // for this queue.
  if (Queue->hasOpenCommandList(UseCopyEngine)) {
    if (AllowBatching) {
      CommandList = CommandBatch.OpenCommandList;
      return PI_SUCCESS;
    }
    // If this command isn't allowed to be batched, then we need to
    // go ahead and execute what is already in the batched list,
    // and then go on to process this. On exit from executeOpenCommandList
    // OpenCommandList will be invalidated.
    if (auto Res = Queue->executeOpenCommandList(UseCopyEngine))
      return Res;
  }

  // Create/Reuse the command list, because in Level Zero commands are added to
  // the command lists, and later are then added to the command queue.
  // Each command list is paired with an associated fence to track when the
  // command list is available for reuse.
  _pi_result pi_result = PI_OUT_OF_RESOURCES;
  ZeStruct<ze_fence_desc_t> ZeFenceDesc;

  auto &ZeCommandListCache =
      UseCopyEngine
          ? Queue->Context->ZeCopyCommandListCache[Queue->Device->ZeDevice]
          : Queue->Context->ZeComputeCommandListCache[Queue->Device->ZeDevice];

  // Initally, we need to check if a command list has already been created
  // on this device that is available for use. If so, then reuse that
  // Level-Zero Command List and Fence for this PI call.
  {
    // Make sure to acquire the lock before checking the size, or there
    // will be a race condition.
    std::lock_guard<std::mutex> lock(Queue->Context->ZeCommandListCacheMutex);

    if (ZeCommandListCache.size() > 0) {
      auto &ZeCommandList = ZeCommandListCache.front();
      auto it = Queue->CommandListMap.find(ZeCommandList);
      if (it != Queue->CommandListMap.end()) {
        CommandList = it;
        CommandList->second.InUse = true;
      } else {
        // If there is a command list available on this context, but it
        // wasn't yet used in this queue then create a new entry in this
        // queue's map to hold the fence and other associated command
        // list information.
        uint32_t QueueGroupOrdinal;
        auto &ZeCommandQueue =
            Queue->getQueueGroup(UseCopyEngine).getZeQueue(&QueueGroupOrdinal);

        ze_fence_handle_t ZeFence;
        ZE_CALL(zeFenceCreate, (ZeCommandQueue, &ZeFenceDesc, &ZeFence));
        CommandList =
            Queue->CommandListMap
                .emplace(ZeCommandList,
                         pi_command_list_info_t{ZeFence, true, ZeCommandQueue,
                                                QueueGroupOrdinal})
                .first;
      }
      ZeCommandListCache.pop_front();
      return PI_SUCCESS;
    }
  }

  // If there are no available command lists in the cache, then we check for
  // command lists that have already signalled, but have not been added to the
  // available list yet. Each command list has a fence associated which tracks
  // if a command list has completed dispatch of its commands and is ready for
  // reuse. If a command list is found to have been signalled, then the
  // command list & fence are reset and we return.
  for (auto it = Queue->CommandListMap.begin();
       it != Queue->CommandListMap.end(); ++it) {
    // Make sure this is the command list type needed.
    if (UseCopyEngine != it->second.isCopy(Queue))
      continue;

    ze_result_t ZeResult =
        ZE_CALL_NOCHECK(zeFenceQueryStatus, (it->second.ZeFence));
    if (ZeResult == ZE_RESULT_SUCCESS) {
      Queue->resetCommandList(it, false);
      CommandList = it;
      CommandList->second.InUse = true;
      return PI_SUCCESS;
    }
  }

  // If there are no available command lists nor signalled command lists, then
  // we must create another command list if we have not exceed the maximum
  // command lists we can create.
  // Once created, this command list & fence are added to the command list fence
  // map.
  if (Queue->Device->Platform->ZeGlobalCommandListCount <
      ZeMaxCommandListCacheSize) {
    ze_command_list_handle_t ZeCommandList;
    ze_fence_handle_t ZeFence;

    uint32_t QueueGroupOrdinal;
    auto &ZeCommandQueue =
        Queue->getQueueGroup(UseCopyEngine).getZeQueue(&QueueGroupOrdinal);

    ZeStruct<ze_command_list_desc_t> ZeCommandListDesc;
    ZeCommandListDesc.commandQueueGroupOrdinal = QueueGroupOrdinal;

    ZE_CALL(zeCommandListCreate,
            (Queue->Context->ZeContext, Queue->Device->ZeDevice,
             &ZeCommandListDesc, &ZeCommandList));
    // Increments the total number of command lists created on this platform.
    Queue->Device->Platform->ZeGlobalCommandListCount++;

    ZE_CALL(zeFenceCreate, (ZeCommandQueue, &ZeFenceDesc, &ZeFence));
    std::tie(CommandList, std::ignore) = Queue->CommandListMap.insert(
        std::pair<ze_command_list_handle_t, pi_command_list_info_t>(
            ZeCommandList, {ZeFence, true, ZeCommandQueue, QueueGroupOrdinal}));
    pi_result = PI_SUCCESS;
  }

  return pi_result;
}

void _pi_queue::adjustBatchSizeForFullBatch(bool IsCopy) {
  auto &CommandBatch = IsCopy ? CopyCommandBatch : ComputeCommandBatch;
  auto &ZeCommandListBatchConfig =
      IsCopy ? ZeCommandListBatchCopyConfig : ZeCommandListBatchComputeConfig;
  pi_uint32 &QueueBatchSize = CommandBatch.QueueBatchSize;
  // QueueBatchSize of 0 means never allow batching.
  if (QueueBatchSize == 0 || !ZeCommandListBatchConfig.dynamic())
    return;
  CommandBatch.NumTimesClosedFull += 1;

  // If the number of times the list has been closed early is low, and
  // the number of times it has been closed full is high, then raise
  // the batching size slowly. Don't raise it if it is already pretty
  // high.
  if (CommandBatch.NumTimesClosedEarly <=
          ZeCommandListBatchConfig.NumTimesClosedEarlyThreshold &&
      CommandBatch.NumTimesClosedFull >
          ZeCommandListBatchConfig.NumTimesClosedFullThreshold) {
    if (QueueBatchSize < ZeCommandListBatchConfig.DynamicSizeMax) {
      QueueBatchSize += ZeCommandListBatchConfig.DynamicSizeStep;
      zePrint("Raising QueueBatchSize to %d\n", QueueBatchSize);
    }
    CommandBatch.NumTimesClosedEarly = 0;
    CommandBatch.NumTimesClosedFull = 0;
  }
}

void _pi_queue::adjustBatchSizeForPartialBatch(bool IsCopy) {
  auto &CommandBatch = IsCopy ? CopyCommandBatch : ComputeCommandBatch;
  auto &ZeCommandListBatchConfig =
      IsCopy ? ZeCommandListBatchCopyConfig : ZeCommandListBatchComputeConfig;
  pi_uint32 &QueueBatchSize = CommandBatch.QueueBatchSize;
  // QueueBatchSize of 0 means never allow batching.
  if (QueueBatchSize == 0 || !ZeCommandListBatchConfig.dynamic())
    return;
  CommandBatch.NumTimesClosedEarly += 1;

  // If we are closing early more than about 3x the number of times
  // it is closing full, lower the batch size to the value of the
  // current open command list. This is trying to quickly get to a
  // batch size that will be able to be closed full at least once
  // in a while.
  if (CommandBatch.NumTimesClosedEarly >
      (CommandBatch.NumTimesClosedFull + 1) * 3) {
    QueueBatchSize = CommandBatch.OpenCommandList->second.size() - 1;
    if (QueueBatchSize < 1)
      QueueBatchSize = 1;
    zePrint("Lowering QueueBatchSize to %d\n", QueueBatchSize);
    CommandBatch.NumTimesClosedEarly = 0;
    CommandBatch.NumTimesClosedFull = 0;
  }
}

pi_result _pi_queue::executeCommandList(pi_command_list_ptr_t CommandList,
                                        bool IsBlocking,
                                        bool OKToBatchCommand) {
  bool UseCopyEngine = CommandList->second.isCopy(this);
  this->IsPrevCopyEngine = UseCopyEngine;

  // If the current LastCommandEvent is the nullptr, then it means
  // either that no command has ever been issued to the queue
  // or it means that the LastCommandEvent has been signalled and
  // therefore that this Queue is idle.
  //
  // NOTE: this behavior adds some flakyness to the batching
  // since last command's event may or may not be completed by the
  // time we get here depending on timings and system/gpu load.
  // So, disable it for modes where we print PI traces. Printing
  // traces incurs much different timings than real execution
  // ansyway, and many regression tests use it.
  //
  bool CurrentlyEmpty = !PrintPiTrace && this->LastCommandEvent == nullptr;

  // The list can be empty if command-list only contains signals of proxy
  // events.
  if (!CommandList->second.EventList.empty())
    this->LastCommandEvent = CommandList->second.EventList.back();

  // Batch if allowed to, but don't batch if we know there are no kernels
  // from this queue that are currently executing.  This is intended to get
  // kernels started as soon as possible when there are no kernels from this
  // queue awaiting execution, while allowing batching to occur when there
  // are kernels already executing. Also, if we are using fixed size batching,
  // as indicated by !ZeCommandListBatch.dynamic(), then just ignore
  // CurrentlyEmpty as we want to strictly follow the batching the user
  // specified.
  auto &CommandBatch = UseCopyEngine ? CopyCommandBatch : ComputeCommandBatch;
  auto &ZeCommandListBatchConfig = UseCopyEngine
                                       ? ZeCommandListBatchCopyConfig
                                       : ZeCommandListBatchComputeConfig;
  if (OKToBatchCommand && this->isBatchingAllowed(UseCopyEngine) &&
      (!ZeCommandListBatchConfig.dynamic() || !CurrentlyEmpty)) {

    if (hasOpenCommandList(UseCopyEngine) &&
        CommandBatch.OpenCommandList != CommandList)
      die("executeCommandList: OpenCommandList should be equal to"
          "null or CommandList");

    if (CommandList->second.size() < CommandBatch.QueueBatchSize) {
      CommandBatch.OpenCommandList = CommandList;
      return PI_SUCCESS;
    }

    adjustBatchSizeForFullBatch(UseCopyEngine);
    CommandBatch.OpenCommandList = CommandListMap.end();
  }

  if (this->isEventlessMode() && !this->SkipLastEventInEventlessMode) {
    pi_result Res =
        createEventAndAssociateQueue(this, &this->LastCommandEvent,
                                     PI_COMMAND_TYPE_USER, CommandList, false);
    if (Res != PI_SUCCESS)
      return Res;
    // Decrement the reference count of the event as this event will not be
    // waited/released by SYCL RT, so it must be destroyed by EventRelease in
    // resetCommandList.
    PI_CALL(piEventRelease(this->LastCommandEvent));

    // Add a special barrier with an event into command-list to ensure in-order
    // semantics between command-lists
    auto &ZeEvent = this->LastCommandEvent->ZeEvent;
    ZE_CALL(zeCommandListAppendBarrier,
            (CommandList->first, ZeEvent, 0, nullptr));

    zePrint("calling zeCommandListAppendBarrier() with Event %#lx\n",
            pi_cast<std::uintptr_t>(ZeEvent));
  }

  auto &ZeCommandQueue = CommandList->second.ZeQueue;
  // Scope of the lock must be till the end of the function, otherwise new mem
  // allocs can be created between the moment when we made a snapshot and the
  // moment when command list is closed and executed. But mutex is locked only
  // if indirect access tracking enabled, because std::defer_lock is used.
  // unique_lock destructor at the end of the function will unlock the mutex if
  // it was locked (which happens only if IndirectAccessTrackingEnabled is
  // true).
  std::unique_lock<std::mutex> ContextsLock(Device->Platform->ContextsMutex,
                                            std::defer_lock);
  if (IndirectAccessTrackingEnabled) {
    // We are going to submit kernels for execution. If indirect access flag is
    // set for a kernel then we need to make a snapshot of existing memory
    // allocations in all contexts in the platform. We need to lock the mutex
    // guarding the list of contexts in the platform to prevent creation of new
    // memory alocations in any context before we submit the kernel for
    // execution.
    ContextsLock.lock();
    for (auto &Kernel : KernelsToBeSubmitted) {
      if (!Kernel->hasIndirectAccess())
        continue;

      auto &Contexts = Device->Platform->Contexts;
      for (auto &Ctx : Contexts) {
        for (auto &Elem : Ctx->MemAllocs) {
          const auto &Pair = Kernel->MemAllocs.insert(&Elem);
          // Kernel is referencing this memory allocation from now.
          // If this memory allocation was already captured for this kernel, it
          // means that kernel is submitted several times. Increase reference
          // count only once because we release all allocations only when
          // SubmissionsCount turns to 0. We don't want to know how many times
          // allocation was retained by each submission.
          if (Pair.second)
            Elem.second.RefCount++;
        }
      }
      Kernel->SubmissionsCount++;
    }
    KernelsToBeSubmitted.clear();
  }

  // In this mode all inner-batch events have device visibility only,
  // and we want the last command in the batch to signal a host-visible
  // event that anybody waiting for any event in the batch will
  // really be using.
  //
  if (EventsScope == LastCommandInBatchHostVisible) {
    // Create a "proxy" host-visible event.
    //
    pi_event HostVisibleEvent;
    auto Res = createEventAndAssociateQueue(
        this, &HostVisibleEvent, PI_COMMAND_TYPE_USER, CommandList, true);
    if (Res)
      return Res;

    // Update each command's event in the command-list to "see" this
    // proxy event as a host-visible counterpart.
    for (auto &Event : CommandList->second.EventList) {
      if (!Event->HostVisibleEvent) {
        Event->HostVisibleEvent = HostVisibleEvent;
        PI_CALL(piEventRetain(HostVisibleEvent));
      }
    }

    // Decrement the reference count of the event such that all the remaining
    // references are from the other commands in this batch and from the
    // command-list itself. This host-visible event will not be waited/released
    // by SYCL RT, so it must be destroyed after all events in the batch are
    // gone.
    PI_CALL(piEventRelease(HostVisibleEvent));
    PI_CALL(piEventRelease(HostVisibleEvent));

    // Indicate no cleanup is needed for this PI event as it is special.
    HostVisibleEvent->CleanedUp = true;

    // Finally set to signal the host-visible event at the end of the
    // command-list.
    // TODO: see if we need a barrier here (or explicit wait for all events in
    // the batch).
    ZE_CALL(zeCommandListAppendSignalEvent,
            (CommandList->first, HostVisibleEvent->ZeEvent));
  }

  // Close the command list and have it ready for dispatch.
  ZE_CALL(zeCommandListClose, (CommandList->first));
  // Offload command list to the GPU for asynchronous execution
  auto ZeCommandList = CommandList->first;
  auto ZeResult = ZE_CALL_NOCHECK(
      zeCommandQueueExecuteCommandLists,
      (ZeCommandQueue, 1, &ZeCommandList, CommandList->second.ZeFence));
  if (ZeResult != ZE_RESULT_SUCCESS) {
    this->Healthy = false;
    if (ZeResult == ZE_RESULT_ERROR_UNKNOWN) {
      // Turn into a more informative end-user error.
      return PI_COMMAND_EXECUTION_FAILURE;
    }
    return mapError(ZeResult);
  }

  // Check global control to make every command blocking for debugging.
  if (IsBlocking || (ZeSerialize & ZeSerializeBlock) != 0) {
    // Wait until command lists attached to the command queue are executed.
    ZE_CALL(zeHostSynchronize, (ZeCommandQueue));
  }
  return PI_SUCCESS;
}

bool _pi_queue::isBatchingAllowed(bool IsCopy) const {
  auto &CommandBatch = IsCopy ? CopyCommandBatch : ComputeCommandBatch;
  return (CommandBatch.QueueBatchSize > 0 &&
          ((ZeSerialize & ZeSerializeBlock) == 0));
}

// This function will return one of possibly multiple available native queues.
// Currently, a round robin strategy is used.
// This function also sends back the value of the queue group ordinal.
ze_command_queue_handle_t &
_pi_queue::pi_queue_group_t::getZeQueue(uint32_t *QueueGroupOrdinal) {

  auto CurrentIndex = NextIndex;
  ++NextIndex;
  if (NextIndex > UpperIndex)
    NextIndex = LowerIndex;

  // Find out the right queue group ordinal (first queue might be "main" or
  // "link")
  auto QueueType = Type;
  if (QueueType != queue_type::Compute)
    QueueType = (CurrentIndex == 0 && Queue->Device->hasMainCopyEngine())
                    ? queue_type::MainCopy
                    : queue_type::LinkCopy;

  *QueueGroupOrdinal = Queue->Device->QueueGroup[QueueType].ZeOrdinal;

  ze_command_queue_handle_t &ZeQueue = ZeQueues[CurrentIndex];
  if (ZeQueue)
    return ZeQueue;

  // Command queue is not available at chosen index. So we create it below.
  ZeStruct<ze_command_queue_desc_t> ZeCommandQueueDesc;

  // Adjust the index to the L0 queue group since we represent "main" and "link"
  // L0 groups with a single copy group ("main" would take "0" index).
  auto ZeCommandQueueIndex = CurrentIndex;
  if (QueueType == queue_type::LinkCopy && Queue->Device->hasMainCopyEngine()) {
    ZeCommandQueueIndex -= 1;
  }

  ZeCommandQueueDesc.ordinal = *QueueGroupOrdinal;
  ZeCommandQueueDesc.index = ZeCommandQueueIndex;
  ZeCommandQueueDesc.mode = ZE_COMMAND_QUEUE_MODE_ASYNCHRONOUS;

  // Evaluate performance of explicit usage for "0" index.
  if (ZeCommandQueueIndex != 0) {
    ZeCommandQueueDesc.flags = ZE_COMMAND_QUEUE_FLAG_EXPLICIT_ONLY;
  }

  zePrint("[getZeQueue]: create queue ordinal = %d, index = %d "
          "(round robin in [%d, %d])\n",
          ZeCommandQueueDesc.ordinal, ZeCommandQueueDesc.index, LowerIndex,
          UpperIndex);

  auto ZeResult = ZE_CALL_NOCHECK(
      zeCommandQueueCreate, (Queue->Context->ZeContext, Queue->Device->ZeDevice,
                             &ZeCommandQueueDesc, &ZeQueue));
  if (ZeResult) {
    die("[L0] getZeQueue: failed to create queue");
  }
  return ZeQueue;
}

pi_result _pi_queue::executeOpenCommandListWithEvent(pi_event Event) {
  // TODO: see if we can reliably tell if the event is copy or compute.
  // Meanwhile check both open command-lists.
  using IsCopy = bool;
  if (hasOpenCommandList(IsCopy{false}) &&
      ComputeCommandBatch.OpenCommandList->first == Event->ZeCommandList) {
    if (auto Res = executeOpenCommandList(IsCopy{false}))
      return Res;
  }
  if (hasOpenCommandList(IsCopy{true}) &&
      CopyCommandBatch.OpenCommandList->first == Event->ZeCommandList) {
    if (auto Res = executeOpenCommandList(IsCopy{true}))
      return Res;
  }
  return PI_SUCCESS;
}

pi_result _pi_queue::executeOpenCommandList(bool IsCopy) {
  auto &CommandBatch = IsCopy ? CopyCommandBatch : ComputeCommandBatch;
  // If there are any commands still in the open command list for this
  // queue, then close and execute that command list now.
  if (hasOpenCommandList(IsCopy)) {
    adjustBatchSizeForPartialBatch(IsCopy);
    auto Res = executeCommandList(CommandBatch.OpenCommandList, false, false);
    CommandBatch.OpenCommandList = CommandListMap.end();
    return Res;
  }

  return PI_SUCCESS;
}

static const bool FilterEventWaitList = [] {
  const char *Ret = std::getenv("SYCL_PI_LEVEL_ZERO_FILTER_EVENT_WAIT_LIST");
  const bool RetVal = Ret ? std::stoi(Ret) : 1;
  return RetVal;
}();

pi_result _pi_ze_event_list_t::createAndRetainPiZeEventList(
    pi_uint32 EventListLength, const pi_event *EventList, pi_queue CurQueue,
    bool UseCopyEngine) {
  auto &LastCommandEvent = CurQueue->LastCommandEvent;
  bool UseLastEvent = true;

  if (CurQueue->isEventlessMode()) {
    // In eventless mode, to support in-order semantics, it adds a barrier or
    // barrier with an event to the previous command-list if the list is open.
    const auto &IsPrevCopyEngine = CurQueue->IsPrevCopyEngine;
    const auto &PrevCommandBatch = IsPrevCopyEngine
                                       ? CurQueue->CopyCommandBatch
                                       : CurQueue->ComputeCommandBatch;
    if (PrevCommandBatch.OpenCommandList != CurQueue->CommandListMap.end()) {
      auto &LastCommandList = CurQueue->LastCommandList;
      if (IsPrevCopyEngine != UseCopyEngine) {
        pi_result Res = createEventAndAssociateQueue(
            CurQueue, &LastCommandEvent, PI_COMMAND_TYPE_USER, LastCommandList,
            false);
        if (Res != PI_SUCCESS)
          return Res;
        // Decrement the reference count of the event as this event will not be
        // waited/released by SYCL RT, so it must be destroyed by EventRelease
        // in resetCommandList.
        PI_CALL(piEventRelease(LastCommandEvent));
        ++LastCommandList->second.NumSpecialBarriersWithEvent;
        // Add a special barrier with an event into command-list to ensure
        // in-order semantics between command-lists
        auto &ZeEvent = LastCommandEvent->ZeEvent;
        ZE_CALL(zeCommandListAppendBarrier,
                (LastCommandList->first, ZeEvent, 0, nullptr));

        zePrint("calling zeCommandListAppendBarrier() with Event %#lx\n",
                pi_cast<std::uintptr_t>(ZeEvent));
      } else {
        UseLastEvent = false;
        // Add a special barrier into command-list to ensure in-order semantics
        // inside one command-list
        ZE_CALL(zeCommandListAppendBarrier,
                (LastCommandList->first, nullptr, 0, nullptr));
      }
    }
  }

  this->Length = 0;
  this->ZeEventList = nullptr;
  this->PiEventList = nullptr;

  try {
    const bool NeedToAddLastEvent = CurQueue->isInOrderQueue() &&
                                    LastCommandEvent != nullptr && UseLastEvent;

    if (NeedToAddLastEvent) {
      this->ZeEventList = new ze_event_handle_t[EventListLength + 1];
      this->PiEventList = new pi_event[EventListLength + 1];
    } else if (EventListLength > 0) {
      this->ZeEventList = new ze_event_handle_t[EventListLength];
      this->PiEventList = new pi_event[EventListLength];
    }

    pi_uint32 TmpListLength = 0;

    if (EventListLength > 0) {
      for (pi_uint32 I = 0; I < EventListLength; I++) {
        PI_ASSERT(EventList[I] != nullptr, PI_INVALID_VALUE);
        if (EventList[I]->Completed)
          continue;

        // Poll of the host-visible events.
        auto HostVisibleEvent = EventList[I]->HostVisibleEvent;
        if (FilterEventWaitList && HostVisibleEvent) {
          auto Res =
              ZE_CALL_NOCHECK(zeEventQueryStatus, (HostVisibleEvent->ZeEvent));
          if (Res == ZE_RESULT_SUCCESS) {
            // Event has already completed, don't put it into the list
            continue;
          }
        }

        auto Queue = EventList[I]->Queue;

        if (Queue && Queue != CurQueue) {
          // If the event that is going to be waited on is in a
          // different queue, then any open command list in
          // that queue must be closed and executed because
          // the event being waited on could be for a command
          // in the queue's batch.

          // Lock automatically releases when this goes out of scope.
          std::scoped_lock lock(Queue->Mutex);

          if (auto Res = Queue->executeAllOpenCommandLists())
            return Res;
        } else if (!Queue) {
          // There is a dependency on an interop-event.
          // Similarily to the above to avoid dead locks ensure that
          // execution of all prior commands in the current command-
          // batch is visible to the host. This may not be the case
          // when we intended to have only last command in the batch
          // produce host-visible event, e.g.
          //
          //  event0 = interop event
          //  event1 = command1 (already in batch, no deps)
          //  event2 = command2 (is being added, dep on event0)
          //  event3 = signal host-visible event for the batch
          //  event1.wait()
          //  event0.signal()
          //
          // Make sure that event1.wait() will wait for a host-visible
          // event that is signalled before the command2 is enqueued.
          if (EventsScope != AllHostVisible) {
            CurQueue->executeAllOpenCommandLists();
          }
        }

        this->ZeEventList[TmpListLength] = EventList[I]->ZeEvent;
        this->PiEventList[TmpListLength] = EventList[I];
        TmpListLength += 1;
      }
    }

    // For in-order queues, every command should be executed only after the
    // previous command has finished. The event associated with the last
    // enqueued command is added into the waitlist to ensure in-order semantics.
    if (NeedToAddLastEvent) {
      this->ZeEventList[TmpListLength] = LastCommandEvent->ZeEvent;
      this->PiEventList[TmpListLength] = LastCommandEvent;
      TmpListLength += 1;
    }

    this->Length = TmpListLength;

  } catch (...) {
    return PI_OUT_OF_HOST_MEMORY;
  }

  for (pi_uint32 I = 0; I < this->Length; I++) {
    PI_CALL(piEventRetain(this->PiEventList[I]));
  }

  return PI_SUCCESS;
}

static void printZeEventList(const _pi_ze_event_list_t &PiZeEventList) {
  zePrint("  NumEventsInWaitList %d:", PiZeEventList.Length);

  for (pi_uint32 I = 0; I < PiZeEventList.Length; I++) {
    zePrint(" %#lx", pi_cast<std::uintptr_t>(PiZeEventList.ZeEventList[I]));
  }

  zePrint("\n");
}

pi_result _pi_ze_event_list_t::collectEventsForReleaseAndDestroyPiZeEventList(
    std::list<pi_event> &EventsToBeReleased) {
  // acquire a lock before reading the length and list fields.
  // Acquire the lock, copy the needed data locally, and reset
  // the fields, then release the lock.
  // Only then do we do the actual actions to release and destroy,
  // holding the lock for the minimum time necessary.
  pi_uint32 LocLength = 0;
  ze_event_handle_t *LocZeEventList = nullptr;
  pi_event *LocPiEventList = nullptr;

  {
    // acquire the lock and copy fields locally
    // Lock automatically releases when this goes out of scope.
    std::lock_guard<std::mutex> lock(this->PiZeEventListMutex);

    LocLength = Length;
    LocZeEventList = ZeEventList;
    LocPiEventList = PiEventList;

    Length = 0;
    ZeEventList = nullptr;
    PiEventList = nullptr;

    // release lock by ending scope.
  }

  for (pi_uint32 I = 0; I < LocLength; I++) {
    // Add the event to be released to the list
    EventsToBeReleased.push_back(LocPiEventList[I]);
  }

  if (LocZeEventList != nullptr) {
    delete[] LocZeEventList;
  }
  if (LocPiEventList != nullptr) {
    delete[] LocPiEventList;
  }

  return PI_SUCCESS;
}

extern "C" {

// Forward declarations
decltype(piEventCreate) piEventCreate;

static ze_result_t
checkUnresolvedSymbols(ze_module_handle_t ZeModule,
                       ze_module_build_log_handle_t *ZeBuildLog);

// This function will ensure compatibility with both Linux and Windows for
// setting environment variables.
static bool setEnvVar(const char *name, const char *value) {
#ifdef _WIN32
  int Res = _putenv_s(name, value);
#else
  int Res = setenv(name, value, 1);
#endif
  if (Res != 0) {
    zePrint(
        "Level Zero plugin was unable to set the environment variable: %s\n",
        name);
    return false;
  }
  return true;
}

static class ZeUSMImportExtension {
  // Pointers to functions that import/release host memory into USM
  ze_result_t (*zexDriverImportExternalPointer)(ze_driver_handle_t hDriver,
                                                void *, size_t);
  ze_result_t (*zexDriverReleaseImportedPointer)(ze_driver_handle_t, void *);

public:
  // Whether user has requested Import/Release, and platform supports it.
  bool Enabled;

  ZeUSMImportExtension() : Enabled{false} {}

  void setZeUSMImport(pi_platform Platform) {
    // Whether env var SYCL_USM_HOSTPTR_IMPORT has been set requesting
    // host ptr import during buffer creation.
    const char *USMHostPtrImportStr = std::getenv("SYCL_USM_HOSTPTR_IMPORT");
    if (!USMHostPtrImportStr || std::atoi(USMHostPtrImportStr) == 0)
      return;

    // Check if USM hostptr import feature is available.
    ze_driver_handle_t driverHandle = Platform->ZeDriver;
    if (ZE_CALL_NOCHECK(zeDriverGetExtensionFunctionAddress,
                        (driverHandle, "zexDriverImportExternalPointer",
                         reinterpret_cast<void **>(
                             &zexDriverImportExternalPointer))) == 0) {
      ZE_CALL_NOCHECK(
          zeDriverGetExtensionFunctionAddress,
          (driverHandle, "zexDriverReleaseImportedPointer",
           reinterpret_cast<void **>(&zexDriverReleaseImportedPointer)));
      // Hostptr import/release is turned on because it has been requested
      // by the env var, and this platform supports the APIs.
      Enabled = true;
      // Hostptr import is only possible if piMemBufferCreate receives a
      // hostptr as an argument. The SYCL runtime passes a host ptr
      // only when SYCL_HOST_UNIFIED_MEMORY is enabled. Therefore we turn it on.
      setEnvVar("SYCL_HOST_UNIFIED_MEMORY", "1");
    }
  }
  void doZeUSMImport(ze_driver_handle_t driverHandle, void *HostPtr,
                     size_t Size) {
    ZE_CALL_NOCHECK(zexDriverImportExternalPointer,
                    (driverHandle, HostPtr, Size));
  }
  void doZeUSMRelease(ze_driver_handle_t driverHandle, void *HostPtr) {
    ZE_CALL_NOCHECK(zexDriverReleaseImportedPointer, (driverHandle, HostPtr));
  }
} ZeUSMImport;

pi_result _pi_platform::initialize() {
  // Cache driver properties
  ZeStruct<ze_driver_properties_t> ZeDriverProperties;
  ZE_CALL(zeDriverGetProperties, (ZeDriver, &ZeDriverProperties));
  uint32_t DriverVersion = ZeDriverProperties.driverVersion;
  // Intel Level-Zero GPU driver stores version as:
  // | 31 - 24 | 23 - 16 | 15 - 0 |
  // |  Major  |  Minor  | Build  |
  auto VersionMajor = std::to_string((DriverVersion & 0xFF000000) >> 24);
  auto VersionMinor = std::to_string((DriverVersion & 0x00FF0000) >> 16);
  auto VersionBuild = std::to_string(DriverVersion & 0x0000FFFF);
  ZeDriverVersion = VersionMajor + "." + VersionMinor + "." + VersionBuild;

  ZE_CALL(zeDriverGetApiVersion, (ZeDriver, &ZeApiVersion));
  ZeDriverApiVersion = std::to_string(ZE_MAJOR_VERSION(ZeApiVersion)) + "." +
                       std::to_string(ZE_MINOR_VERSION(ZeApiVersion));

  // Cache driver extension properties
  uint32_t Count = 0;
  ZE_CALL(zeDriverGetExtensionProperties, (ZeDriver, &Count, nullptr));

  std::vector<ze_driver_extension_properties_t> zeExtensions(Count);

  ZE_CALL(zeDriverGetExtensionProperties,
          (ZeDriver, &Count, zeExtensions.data()));

  for (auto extension : zeExtensions) {
    // Check if global offset extension is available
    if (strncmp(extension.name, ZE_GLOBAL_OFFSET_EXP_NAME,
                strlen(ZE_GLOBAL_OFFSET_EXP_NAME) + 1) == 0) {
      if (extension.version == ZE_GLOBAL_OFFSET_EXP_VERSION_1_0) {
        PiDriverGlobalOffsetExtensionFound = true;
      }
    }
    // Check if extension is available for "static linking" (compiling multiple
    // SPIR-V modules together into one Level Zero module).
    if (strncmp(extension.name, ZE_MODULE_PROGRAM_EXP_NAME,
                strlen(ZE_MODULE_PROGRAM_EXP_NAME) + 1) == 0) {
      if (extension.version == ZE_MODULE_PROGRAM_EXP_VERSION_1_0) {
        PiDriverModuleProgramExtensionFound = true;
      }
    }
    zeDriverExtensionMap[extension.name] = extension.version;
  }

  // Check if import user ptr into USM feature has been requested.
  // If yes, then set up L0 API pointers if the platform supports it.
  ZeUSMImport.setZeUSMImport(this);

  return PI_SUCCESS;
}

pi_result piPlatformsGet(pi_uint32 NumEntries, pi_platform *Platforms,
                         pi_uint32 *NumPlatforms) {

  static const char *PiTrace = std::getenv("SYCL_PI_TRACE");
  static const int PiTraceValue = PiTrace ? std::stoi(PiTrace) : 0;
  if (PiTraceValue == -1 || PiTraceValue == 2) { // Means print all PI traces
    PrintPiTrace = true;
  }

  static std::once_flag ZeCallCountInitialized;
  try {
    std::call_once(ZeCallCountInitialized, []() {
      if (ZeDebug & ZE_DEBUG_CALL_COUNT) {
        ZeCallCount = new std::map<const char *, int>;
      }
    });
  } catch (const std::bad_alloc &) {
    return PI_OUT_OF_HOST_MEMORY;
  } catch (...) {
    return PI_ERROR_UNKNOWN;
  }

  if (NumEntries == 0 && Platforms != nullptr) {
    return PI_INVALID_VALUE;
  }
  if (Platforms == nullptr && NumPlatforms == nullptr) {
    return PI_INVALID_VALUE;
  }

  // Setting these environment variables before running zeInit will enable the
  // validation layer in the Level Zero loader.
  if (ZeDebug & ZE_DEBUG_VALIDATION) {
    setEnvVar("ZE_ENABLE_VALIDATION_LAYER", "1");
    setEnvVar("ZE_ENABLE_PARAMETER_VALIDATION", "1");
  }

  // Enable SYSMAN support for obtaining the PCI address
  // and maximum memory bandwidth.
  if (getenv("SYCL_ENABLE_PCI") != nullptr) {
    setEnvVar("ZES_ENABLE_SYSMAN", "1");
  }

  // TODO: We can still safely recover if something goes wrong during the init.
  // Implement handling segfault using sigaction.

  // We must only initialize the driver once, even if piPlatformsGet() is called
  // multiple times.  Declaring the return value as "static" ensures it's only
  // called once.
  static ze_result_t ZeResult = ZE_CALL_NOCHECK(zeInit, (0));

  // Absorb the ZE_RESULT_ERROR_UNINITIALIZED and just return 0 Platforms.
  if (ZeResult == ZE_RESULT_ERROR_UNINITIALIZED) {
    PI_ASSERT(NumPlatforms != 0, PI_INVALID_VALUE);
    *NumPlatforms = 0;
    return PI_SUCCESS;
  }

  if (ZeResult != ZE_RESULT_SUCCESS) {
    zePrint("zeInit: Level Zero initialization failure\n");
    return mapError(ZeResult);
  }

  // Cache pi_platforms for reuse in the future
  // It solves two problems;
  // 1. sycl::platform equality issue; we always return the same pi_platform.
  // 2. performance; we can save time by immediately return from cache.
  //

  const std::lock_guard<sycl::detail::SpinLock> Lock{*PiPlatformsCacheMutex};
  if (!PiPlatformCachePopulated) {
    try {
      // Level Zero does not have concept of Platforms, but Level Zero driver is
      // the closest match.
      uint32_t ZeDriverCount = 0;
      ZE_CALL(zeDriverGet, (&ZeDriverCount, nullptr));
      if (ZeDriverCount == 0) {
        PiPlatformCachePopulated = true;
      } else {
        std::vector<ze_driver_handle_t> ZeDrivers;
        ZeDrivers.resize(ZeDriverCount);

        ZE_CALL(zeDriverGet, (&ZeDriverCount, ZeDrivers.data()));
        for (uint32_t I = 0; I < ZeDriverCount; ++I) {
          pi_platform Platform = new _pi_platform(ZeDrivers[I]);
          pi_result Result = Platform->initialize();
          if (Result != PI_SUCCESS) {
            return Result;
          }
          // Save a copy in the cache for future uses.
          PiPlatformsCache->push_back(Platform);
        }
        PiPlatformCachePopulated = true;
      }
    } catch (const std::bad_alloc &) {
      return PI_OUT_OF_HOST_MEMORY;
    } catch (...) {
      return PI_ERROR_UNKNOWN;
    }
  }

  // Populate returned platforms from the cache.
  if (Platforms) {
    PI_ASSERT(NumEntries <= PiPlatformsCache->size(), PI_INVALID_PLATFORM);
    std::copy_n(PiPlatformsCache->begin(), NumEntries, Platforms);
  }

  if (NumPlatforms) {
    *NumPlatforms = PiPlatformsCache->size();
  }

  zePrint("Using events scope: %s\n",
          EventsScope == AllHostVisible ? "all host-visible"
          : EventsScope == OnDemandHostVisibleProxy
              ? "on demand host-visible proxy"
              : "only last command in a batch is host-visible");
  return PI_SUCCESS;
}

pi_result piPlatformGetInfo(pi_platform Platform, pi_platform_info ParamName,
                            size_t ParamValueSize, void *ParamValue,
                            size_t *ParamValueSizeRet) {

  PI_ASSERT(Platform, PI_INVALID_PLATFORM);

  zePrint("==========================\n");
  zePrint("SYCL over Level-Zero %s\n", Platform->ZeDriverVersion.c_str());
  zePrint("==========================\n");

  ReturnHelper ReturnValue(ParamValueSize, ParamValue, ParamValueSizeRet);

  switch (ParamName) {
  case PI_PLATFORM_INFO_NAME:
    // TODO: Query Level Zero driver when relevant info is added there.
    return ReturnValue("Intel(R) Level-Zero");
  case PI_PLATFORM_INFO_VENDOR:
    // TODO: Query Level Zero driver when relevant info is added there.
    return ReturnValue("Intel(R) Corporation");
  case PI_PLATFORM_INFO_EXTENSIONS:
    // Convention adopted from OpenCL:
    //     "Returns a space-separated list of extension names (the extension
    // names themselves do not contain any spaces) supported by the platform.
    // Extensions defined here must be supported by all devices associated
    // with this platform."
    //
    // TODO: Check the common extensions supported by all connected devices and
    // return them. For now, hardcoding some extensions we know are supported by
    // all Level Zero devices.
    return ReturnValue(ZE_SUPPORTED_EXTENSIONS);
  case PI_PLATFORM_INFO_PROFILE:
    // TODO: figure out what this means and how is this used
    return ReturnValue("FULL_PROFILE");
  case PI_PLATFORM_INFO_VERSION:
    // TODO: this should query to zeDriverGetDriverVersion
    // but we don't yet have the driver handle here.
    //
    // From OpenCL 2.1: "This version string has the following format:
    // OpenCL<space><major_version.minor_version><space><platform-specific
    // information>. Follow the same notation here.
    //
    return ReturnValue(Platform->ZeDriverApiVersion.c_str());
  default:
    zePrint("piPlatformGetInfo: unrecognized ParamName\n");
    return PI_INVALID_VALUE;
  }

  return PI_SUCCESS;
}

pi_result piextPlatformGetNativeHandle(pi_platform Platform,
                                       pi_native_handle *NativeHandle) {
  PI_ASSERT(Platform, PI_INVALID_PLATFORM);
  PI_ASSERT(NativeHandle, PI_INVALID_VALUE);

  auto ZeDriver = pi_cast<ze_driver_handle_t *>(NativeHandle);
  // Extract the Level Zero driver handle from the given PI platform
  *ZeDriver = Platform->ZeDriver;
  return PI_SUCCESS;
}

pi_result piextPlatformCreateWithNativeHandle(pi_native_handle NativeHandle,
                                              pi_platform *Platform) {
  PI_ASSERT(Platform, PI_INVALID_PLATFORM);
  PI_ASSERT(NativeHandle, PI_INVALID_VALUE);

  auto ZeDriver = pi_cast<ze_driver_handle_t>(NativeHandle);

  pi_uint32 NumPlatforms = 0;
  pi_result Res = piPlatformsGet(0, nullptr, &NumPlatforms);
  if (Res != PI_SUCCESS) {
    return Res;
  }

  if (NumPlatforms) {
    std::vector<pi_platform> Platforms(NumPlatforms);
    PI_CALL(piPlatformsGet(NumPlatforms, Platforms.data(), nullptr));

    // The SYCL spec requires that the set of platforms must remain fixed for
    // the duration of the application's execution. We assume that we found all
    // of the Level Zero drivers when we initialized the platform cache, so the
    // "NativeHandle" must already be in the cache. If it is not, this must not
    // be a valid Level Zero driver.
    for (const pi_platform &CachedPlatform : Platforms) {
      if (CachedPlatform->ZeDriver == ZeDriver) {
        *Platform = CachedPlatform;
        return PI_SUCCESS;
      }
    }
  }

  return PI_INVALID_VALUE;
}

// Get the cached PI device created for the L0 device handle.
// Return NULL if no such PI device found.
pi_device _pi_platform::getDeviceFromNativeHandle(ze_device_handle_t ZeDevice) {

  pi_result Res = populateDeviceCacheIfNeeded();
  if (Res != PI_SUCCESS) {
    return nullptr;
  }

  // TODO: our sub-sub-device representation is currently [Level-Zero device
  // handle + Level-Zero compute group/engine index], so there is now no 1:1
  // mapping from L0 device handle to PI device assumed in this function. Until
  // Level-Zero adds unique ze_device_handle_t for sub-sub-devices, here we
  // filter out PI sub-sub-devices.
  auto it = std::find_if(PiDevicesCache.begin(), PiDevicesCache.end(),
                         [&](std::unique_ptr<_pi_device> &D) {
                           return D.get()->ZeDevice == ZeDevice &&
                                  (D.get()->RootDevice == nullptr ||
                                   D.get()->RootDevice->RootDevice == nullptr);
                         });
  if (it != PiDevicesCache.end()) {
    return (*it).get();
  }
  return nullptr;
}

pi_result piDevicesGet(pi_platform Platform, pi_device_type DeviceType,
                       pi_uint32 NumEntries, pi_device *Devices,
                       pi_uint32 *NumDevices) {

  PI_ASSERT(Platform, PI_INVALID_PLATFORM);

  pi_result Res = Platform->populateDeviceCacheIfNeeded();
  if (Res != PI_SUCCESS) {
    return Res;
  }

  // Filter available devices based on input DeviceType.
  std::vector<pi_device> MatchedDevices;
  for (auto &D : Platform->PiDevicesCache) {
    // Only ever return root-devices from piDevicesGet, but the
    // devices cache also keeps sub-devices.
    if (D->isSubDevice())
      continue;

    bool Matched = false;
    switch (DeviceType) {
    case PI_DEVICE_TYPE_ALL:
      Matched = true;
      break;
    case PI_DEVICE_TYPE_GPU:
    case PI_DEVICE_TYPE_DEFAULT:
      Matched = (D->ZeDeviceProperties->type == ZE_DEVICE_TYPE_GPU);
      break;
    case PI_DEVICE_TYPE_CPU:
      Matched = (D->ZeDeviceProperties->type == ZE_DEVICE_TYPE_CPU);
      break;
    case PI_DEVICE_TYPE_ACC:
      Matched = (D->ZeDeviceProperties->type == ZE_DEVICE_TYPE_MCA ||
                 D->ZeDeviceProperties->type == ZE_DEVICE_TYPE_FPGA);
      break;
    default:
      Matched = false;
      zePrint("Unknown device type");
      break;
    }
    if (Matched)
      MatchedDevices.push_back(D.get());
  }

  uint32_t ZeDeviceCount = MatchedDevices.size();

  if (NumDevices)
    *NumDevices = ZeDeviceCount;

  if (NumEntries == 0) {
    // Devices should be nullptr when querying the number of devices.
    PI_ASSERT(Devices == nullptr, PI_INVALID_VALUE);
    return PI_SUCCESS;
  }

  // Return the devices from the cache.
  if (Devices) {
    PI_ASSERT(NumEntries <= ZeDeviceCount, PI_INVALID_DEVICE);
    std::copy_n(MatchedDevices.begin(), NumEntries, Devices);
  }

  return PI_SUCCESS;
}

// Check the device cache and load it if necessary.
pi_result _pi_platform::populateDeviceCacheIfNeeded() {
  std::lock_guard<std::mutex> Lock(PiDevicesCacheMutex);

  if (DeviceCachePopulated) {
    return PI_SUCCESS;
  }

  uint32_t ZeDeviceCount = 0;
  ZE_CALL(zeDeviceGet, (ZeDriver, &ZeDeviceCount, nullptr));

  try {
    std::vector<ze_device_handle_t> ZeDevices(ZeDeviceCount);
    ZE_CALL(zeDeviceGet, (ZeDriver, &ZeDeviceCount, ZeDevices.data()));

    for (uint32_t I = 0; I < ZeDeviceCount; ++I) {
      std::unique_ptr<_pi_device> Device(new _pi_device(ZeDevices[I], this));
      pi_result Result = Device->initialize();
      if (Result != PI_SUCCESS) {
        return Result;
      }

      // Additionally we need to cache all sub-devices too, such that they
      // are readily visible to the piextDeviceCreateWithNativeHandle.
      //
      pi_uint32 SubDevicesCount = 0;
      ZE_CALL(zeDeviceGetSubDevices,
              (Device->ZeDevice, &SubDevicesCount, nullptr));

      auto ZeSubdevices = new ze_device_handle_t[SubDevicesCount];
      ZE_CALL(zeDeviceGetSubDevices,
              (Device->ZeDevice, &SubDevicesCount, ZeSubdevices));

      // Wrap the Level Zero sub-devices into PI sub-devices, and add them to
      // cache.
      for (uint32_t I = 0; I < SubDevicesCount; ++I) {
        std::unique_ptr<_pi_device> PiSubDevice(
            new _pi_device(ZeSubdevices[I], this, Device.get()));
        pi_result Result = PiSubDevice->initialize();
        if (Result != PI_SUCCESS) {
          delete[] ZeSubdevices;
          return Result;
        }

        // collect all the ordinals for the sub-sub-devices
        std::vector<int> Ordinals;

        uint32_t numQueueGroups = 0;
        ZE_CALL(zeDeviceGetCommandQueueGroupProperties,
                (PiSubDevice->ZeDevice, &numQueueGroups, nullptr));
        if (numQueueGroups == 0) {
          return PI_ERROR_UNKNOWN;
        }
        std::vector<ze_command_queue_group_properties_t> QueueGroupProperties(
            numQueueGroups);
        ZE_CALL(zeDeviceGetCommandQueueGroupProperties,
                (PiSubDevice->ZeDevice, &numQueueGroups,
                 QueueGroupProperties.data()));

        for (uint32_t i = 0; i < numQueueGroups; i++) {
          if (QueueGroupProperties[i].flags &
                  ZE_COMMAND_QUEUE_GROUP_PROPERTY_FLAG_COMPUTE &&
              QueueGroupProperties[i].numQueues > 1) {
            Ordinals.push_back(i);
          }
        }

        // Create PI sub-sub-devices with the sub-device for all the ordinals.
        // Each {ordinal, index} points to a specific CCS which constructs
        // a sub-sub-device at this point.
        // FIXME: Level Zero creates multiple PiDevices for a single physical
        // device when sub-device is partitioned into sub-sub-devices.
        // Sub-sub-device is technically a command queue and we should not build
        // program for each command queue. PiDevice is probably not the right
        // abstraction for a Level Zero command queue.
        for (uint32_t J = 0; J < Ordinals.size(); ++J) {
          for (uint32_t K = 0; K < QueueGroupProperties[Ordinals[J]].numQueues;
               ++K) {
            std::unique_ptr<_pi_device> PiSubSubDevice(
                new _pi_device(ZeSubdevices[I], this, PiSubDevice.get()));
            pi_result Result = PiSubSubDevice->initialize(Ordinals[J], K);
            if (Result != PI_SUCCESS) {
              return Result;
            }

            // save pointers to sub-sub-devices for quick retrieval in the
            // future.
            PiSubDevice->SubDevices.push_back(PiSubSubDevice.get());
            PiDevicesCache.push_back(std::move(PiSubSubDevice));
          }
        }

        // save pointers to sub-devices for quick retrieval in the future.
        Device->SubDevices.push_back(PiSubDevice.get());
        PiDevicesCache.push_back(std::move(PiSubDevice));
      }
      delete[] ZeSubdevices;

      // Save the root device in the cache for future uses.
      PiDevicesCache.push_back(std::move(Device));
    }
  } catch (const std::bad_alloc &) {
    return PI_OUT_OF_HOST_MEMORY;
  } catch (...) {
    return PI_ERROR_UNKNOWN;
  }
  DeviceCachePopulated = true;
  return PI_SUCCESS;
}

pi_result piDeviceRetain(pi_device Device) {
  PI_ASSERT(Device, PI_INVALID_DEVICE);

  // The root-device ref-count remains unchanged (always 1).
  if (Device->isSubDevice()) {
    ++(Device->RefCount);
  }
  return PI_SUCCESS;
}

pi_result piDeviceRelease(pi_device Device) {
  PI_ASSERT(Device, PI_INVALID_DEVICE);

  // Check if the device is already released
  if (Device->RefCount <= 0)
    die("piDeviceRelease: the device has been already released");

  // Root devices are destroyed during the piTearDown process.
  if (Device->isSubDevice()) {
    if (--(Device->RefCount) == 0) {
      delete Device;
    }
  }

  return PI_SUCCESS;
}

pi_result piDeviceGetInfo(pi_device Device, pi_device_info ParamName,
                          size_t ParamValueSize, void *ParamValue,
                          size_t *ParamValueSizeRet) {

  PI_ASSERT(Device, PI_INVALID_DEVICE);

  ze_device_handle_t ZeDevice = Device->ZeDevice;

  ReturnHelper ReturnValue(ParamValueSize, ParamValue, ParamValueSizeRet);

  switch (ParamName) {
  case PI_DEVICE_INFO_TYPE: {
    switch (Device->ZeDeviceProperties->type) {
    case ZE_DEVICE_TYPE_GPU:
      return ReturnValue(PI_DEVICE_TYPE_GPU);
    case ZE_DEVICE_TYPE_CPU:
      return ReturnValue(PI_DEVICE_TYPE_CPU);
    case ZE_DEVICE_TYPE_MCA:
    case ZE_DEVICE_TYPE_FPGA:
      return ReturnValue(PI_DEVICE_TYPE_ACC);
    default:
      zePrint("This device type is not supported\n");
      return PI_INVALID_VALUE;
    }
  }
  case PI_DEVICE_INFO_PARENT_DEVICE:
    return ReturnValue(Device->RootDevice);
  case PI_DEVICE_INFO_PLATFORM:
    return ReturnValue(Device->Platform);
  case PI_DEVICE_INFO_VENDOR_ID:
    return ReturnValue(pi_uint32{Device->ZeDeviceProperties->vendorId});
  case PI_DEVICE_INFO_UUID:
    // Intel extension for device UUID. This returns the UUID as
    // std::array<std::byte, 16>. For details about this extension,
    // see sycl/doc/extensions/supported/sycl_ext_intel_device_info.md.
    return ReturnValue(Device->ZeDeviceProperties->uuid.id);
  case PI_DEVICE_INFO_EXTENSIONS: {
    // Convention adopted from OpenCL:
    //     "Returns a space separated list of extension names (the extension
    // names themselves do not contain any spaces) supported by the device."
    //
    // TODO: Use proper mechanism to get this information from Level Zero after
    // it is added to Level Zero.
    // Hardcoding the few we know are supported by the current hardware.
    //
    //
    std::string SupportedExtensions;

    // cl_khr_il_program - OpenCL 2.0 KHR extension for SPIR-V support. Core
    //   feature in >OpenCL 2.1
    // cl_khr_subgroups - Extension adds support for implementation-controlled
    //   subgroups.
    // cl_intel_subgroups - Extension adds subgroup features, defined by Intel.
    // cl_intel_subgroups_short - Extension adds subgroup functions described in
    //   the cl_intel_subgroups extension to support 16-bit integer data types
    //   for performance.
    // cl_intel_required_subgroup_size - Extension to allow programmers to
    //   optionally specify the required subgroup size for a kernel function.
    // cl_khr_fp16 - Optional half floating-point support.
    // cl_khr_fp64 - Support for double floating-point precision.
    // cl_khr_int64_base_atomics, cl_khr_int64_extended_atomics - Optional
    //   extensions that implement atomic operations on 64-bit signed and
    //   unsigned integers to locations in __global and __local memory.
    // cl_khr_3d_image_writes - Extension to enable writes to 3D image memory
    //   objects.
    //
    // Hardcoding some extensions we know are supported by all Level Zero
    // devices.
    SupportedExtensions += (ZE_SUPPORTED_EXTENSIONS);
    if (Device->ZeDeviceModuleProperties->flags & ZE_DEVICE_MODULE_FLAG_FP16)
      SupportedExtensions += ("cl_khr_fp16 ");
    if (Device->ZeDeviceModuleProperties->flags & ZE_DEVICE_MODULE_FLAG_FP64)
      SupportedExtensions += ("cl_khr_fp64 ");
    if (Device->ZeDeviceModuleProperties->flags &
        ZE_DEVICE_MODULE_FLAG_INT64_ATOMICS)
      // int64AtomicsSupported indicates support for both.
      SupportedExtensions +=
          ("cl_khr_int64_base_atomics cl_khr_int64_extended_atomics ");
    if (Device->ZeDeviceImageProperties->maxImageDims3D > 0)
      // Supports reading and writing of images.
      SupportedExtensions += ("cl_khr_3d_image_writes ");

    return ReturnValue(SupportedExtensions.c_str());
  }
  case PI_DEVICE_INFO_NAME:
    return ReturnValue(Device->ZeDeviceProperties->name);
  // zeModuleCreate allows using root device module for sub-devices:
  // > The application must only use the module for the device, or its
  // > sub-devices, which was provided during creation.
  case PI_DEVICE_INFO_BUILD_ON_SUBDEVICE:
    return ReturnValue(PI_FALSE);
  case PI_DEVICE_INFO_COMPILER_AVAILABLE:
    return ReturnValue(pi_bool{1});
  case PI_DEVICE_INFO_LINKER_AVAILABLE:
    return ReturnValue(pi_bool{1});
  case PI_DEVICE_INFO_MAX_COMPUTE_UNITS: {
    pi_uint32 MaxComputeUnits =
        Device->ZeDeviceProperties->numEUsPerSubslice *
        Device->ZeDeviceProperties->numSubslicesPerSlice *
        Device->ZeDeviceProperties->numSlices;
    return ReturnValue(pi_uint32{MaxComputeUnits});
  }
  case PI_DEVICE_INFO_MAX_WORK_ITEM_DIMENSIONS:
    // Level Zero spec defines only three dimensions
    return ReturnValue(pi_uint32{3});
  case PI_DEVICE_INFO_MAX_WORK_GROUP_SIZE:
    return ReturnValue(
        pi_uint64{Device->ZeDeviceComputeProperties->maxTotalGroupSize});
  case PI_DEVICE_INFO_MAX_WORK_ITEM_SIZES: {
    struct {
      size_t Arr[3];
    } MaxGroupSize = {{Device->ZeDeviceComputeProperties->maxGroupSizeX,
                       Device->ZeDeviceComputeProperties->maxGroupSizeY,
                       Device->ZeDeviceComputeProperties->maxGroupSizeZ}};
    return ReturnValue(MaxGroupSize);
  }
  case PI_EXT_ONEAPI_DEVICE_INFO_MAX_WORK_GROUPS_3D: {
    struct {
      size_t Arr[3];
    } MaxGroupCounts = {{Device->ZeDeviceComputeProperties->maxGroupCountX,
                         Device->ZeDeviceComputeProperties->maxGroupCountY,
                         Device->ZeDeviceComputeProperties->maxGroupCountZ}};
    return ReturnValue(MaxGroupCounts);
  }
  case PI_DEVICE_INFO_MAX_CLOCK_FREQUENCY:
    return ReturnValue(pi_uint32{Device->ZeDeviceProperties->coreClockRate});
  case PI_DEVICE_INFO_ADDRESS_BITS: {
    // TODO: To confirm with spec.
    return ReturnValue(pi_uint32{64});
  }
  case PI_DEVICE_INFO_MAX_MEM_ALLOC_SIZE:
    return ReturnValue(pi_uint64{Device->ZeDeviceProperties->maxMemAllocSize});
  case PI_DEVICE_INFO_GLOBAL_MEM_SIZE: {
    uint64_t GlobalMemSize = 0;
    for (uint32_t I = 0; I < Device->ZeDeviceMemoryProperties->size(); I++) {
      GlobalMemSize +=
          (*Device->ZeDeviceMemoryProperties.operator->())[I].totalSize;
    }
    return ReturnValue(pi_uint64{GlobalMemSize});
  }
  case PI_DEVICE_INFO_LOCAL_MEM_SIZE:
    return ReturnValue(
        pi_uint64{Device->ZeDeviceComputeProperties->maxSharedLocalMemory});
  case PI_DEVICE_INFO_IMAGE_SUPPORT:
    return ReturnValue(
        pi_bool{Device->ZeDeviceImageProperties->maxImageDims1D > 0});
  case PI_DEVICE_INFO_HOST_UNIFIED_MEMORY:
    return ReturnValue(pi_bool{(Device->ZeDeviceProperties->flags &
                                ZE_DEVICE_PROPERTY_FLAG_INTEGRATED) != 0});
  case PI_DEVICE_INFO_AVAILABLE:
    return ReturnValue(pi_bool{ZeDevice ? true : false});
  case PI_DEVICE_INFO_VENDOR:
    // TODO: Level-Zero does not return vendor's name at the moment
    // only the ID.
    return ReturnValue("Intel(R) Corporation");
  case PI_DEVICE_INFO_DRIVER_VERSION:
    return ReturnValue(Device->Platform->ZeDriverVersion.c_str());
  case PI_DEVICE_INFO_VERSION:
    return ReturnValue(Device->Platform->ZeDriverApiVersion.c_str());
  case PI_DEVICE_INFO_PARTITION_MAX_SUB_DEVICES: {
    pi_result Res = Device->Platform->populateDeviceCacheIfNeeded();
    if (Res != PI_SUCCESS) {
      return Res;
    }
    return ReturnValue(pi_uint32{(unsigned int)(Device->SubDevices.size())});
  }
  case PI_DEVICE_INFO_REFERENCE_COUNT:
    return ReturnValue(pi_uint32{Device->RefCount});
  case PI_DEVICE_INFO_PARTITION_PROPERTIES: {
    // SYCL spec says: if this SYCL device cannot be partitioned into at least
    // two sub devices then the returned vector must be empty.
    pi_result Res = Device->Platform->populateDeviceCacheIfNeeded();
    if (Res != PI_SUCCESS) {
      return Res;
    }

    uint32_t ZeSubDeviceCount = Device->SubDevices.size();
    if (ZeSubDeviceCount < 2) {
      return ReturnValue(pi_device_partition_property{0});
    }
    // It is debatable if SYCL sub-device and partitioning APIs sufficient to
    // expose Level Zero sub-devices?  We start with support of
    // "partition_by_affinity_domain" and "next_partitionable" but if that
    // doesn't seem to be a good fit we could look at adding a more descriptive
    // partitioning type.
    struct {
      pi_device_partition_property Arr[2];
    } PartitionProperties = {{PI_DEVICE_PARTITION_BY_AFFINITY_DOMAIN, 0}};
    return ReturnValue(PartitionProperties);
  }
  case PI_DEVICE_INFO_PARTITION_AFFINITY_DOMAIN:
    return ReturnValue(pi_device_affinity_domain{
        PI_DEVICE_AFFINITY_DOMAIN_NUMA |
        PI_DEVICE_AFFINITY_DOMAIN_NEXT_PARTITIONABLE});
  case PI_DEVICE_INFO_PARTITION_TYPE: {
    if (Device->isSubDevice()) {
      struct {
        pi_device_partition_property Arr[3];
      } PartitionProperties = {{PI_DEVICE_PARTITION_BY_AFFINITY_DOMAIN,
                                PI_DEVICE_AFFINITY_DOMAIN_NEXT_PARTITIONABLE,
                                0}};
      return ReturnValue(PartitionProperties);
    }
    // For root-device there is no partitioning to report.
    return ReturnValue(pi_device_partition_property{0});
  }

    // Everything under here is not supported yet

  case PI_DEVICE_INFO_OPENCL_C_VERSION:
    return ReturnValue("");
  case PI_DEVICE_INFO_PREFERRED_INTEROP_USER_SYNC:
    return ReturnValue(pi_bool{true});
  case PI_DEVICE_INFO_PRINTF_BUFFER_SIZE:
    return ReturnValue(
        size_t{Device->ZeDeviceModuleProperties->printfBufferSize});
  case PI_DEVICE_INFO_PROFILE:
    return ReturnValue("FULL_PROFILE");
  case PI_DEVICE_INFO_BUILT_IN_KERNELS:
    // TODO: To find out correct value
    return ReturnValue("");
  case PI_DEVICE_INFO_QUEUE_PROPERTIES:
    return ReturnValue(pi_queue_properties{
        PI_QUEUE_OUT_OF_ORDER_EXEC_MODE_ENABLE | PI_QUEUE_PROFILING_ENABLE});
  case PI_DEVICE_INFO_EXECUTION_CAPABILITIES:
    return ReturnValue(
        pi_device_exec_capabilities{PI_DEVICE_EXEC_CAPABILITIES_NATIVE_KERNEL});
  case PI_DEVICE_INFO_ENDIAN_LITTLE:
    return ReturnValue(pi_bool{true});
  case PI_DEVICE_INFO_ERROR_CORRECTION_SUPPORT:
    return ReturnValue(pi_bool{Device->ZeDeviceProperties->flags &
                               ZE_DEVICE_PROPERTY_FLAG_ECC});
  case PI_DEVICE_INFO_PROFILING_TIMER_RESOLUTION:
    return ReturnValue(size_t{Device->ZeDeviceProperties->timerResolution});
  case PI_DEVICE_INFO_LOCAL_MEM_TYPE:
    return ReturnValue(PI_DEVICE_LOCAL_MEM_TYPE_LOCAL);
  case PI_DEVICE_INFO_MAX_CONSTANT_ARGS:
    return ReturnValue(pi_uint32{64});
  case PI_DEVICE_INFO_MAX_CONSTANT_BUFFER_SIZE:
    return ReturnValue(
        pi_uint64{Device->ZeDeviceImageProperties->maxImageBufferSize});
  case PI_DEVICE_INFO_GLOBAL_MEM_CACHE_TYPE:
    return ReturnValue(PI_DEVICE_MEM_CACHE_TYPE_READ_WRITE_CACHE);
  case PI_DEVICE_INFO_GLOBAL_MEM_CACHELINE_SIZE:
    return ReturnValue(
        // TODO[1.0]: how to query cache line-size?
        pi_uint32{1});
  case PI_DEVICE_INFO_GLOBAL_MEM_CACHE_SIZE:
    return ReturnValue(pi_uint64{Device->ZeDeviceCacheProperties->cacheSize});
  case PI_DEVICE_INFO_MAX_PARAMETER_SIZE:
    return ReturnValue(
        size_t{Device->ZeDeviceModuleProperties->maxArgumentsSize});
  case PI_DEVICE_INFO_MEM_BASE_ADDR_ALIGN:
    // SYCL/OpenCL spec is vague on what this means exactly, but seems to
    // be for "alignment requirement (in bits) for sub-buffer offsets."
    // An OpenCL implementation returns 8*128, but Level Zero can do just 8,
    // meaning unaligned access for values of types larger than 8 bits.
    return ReturnValue(pi_uint32{8});
  case PI_DEVICE_INFO_MAX_SAMPLERS:
    return ReturnValue(pi_uint32{Device->ZeDeviceImageProperties->maxSamplers});
  case PI_DEVICE_INFO_MAX_READ_IMAGE_ARGS:
    return ReturnValue(
        pi_uint32{Device->ZeDeviceImageProperties->maxReadImageArgs});
  case PI_DEVICE_INFO_MAX_WRITE_IMAGE_ARGS:
    return ReturnValue(
        pi_uint32{Device->ZeDeviceImageProperties->maxWriteImageArgs});
  case PI_DEVICE_INFO_SINGLE_FP_CONFIG: {
    uint64_t SingleFPValue = 0;
    ze_device_fp_flags_t ZeSingleFPCapabilities =
        Device->ZeDeviceModuleProperties->fp32flags;
    if (ZE_DEVICE_FP_FLAG_DENORM & ZeSingleFPCapabilities) {
      SingleFPValue |= PI_FP_DENORM;
    }
    if (ZE_DEVICE_FP_FLAG_INF_NAN & ZeSingleFPCapabilities) {
      SingleFPValue |= PI_FP_INF_NAN;
    }
    if (ZE_DEVICE_FP_FLAG_ROUND_TO_NEAREST & ZeSingleFPCapabilities) {
      SingleFPValue |= PI_FP_ROUND_TO_NEAREST;
    }
    if (ZE_DEVICE_FP_FLAG_ROUND_TO_ZERO & ZeSingleFPCapabilities) {
      SingleFPValue |= PI_FP_ROUND_TO_ZERO;
    }
    if (ZE_DEVICE_FP_FLAG_ROUND_TO_INF & ZeSingleFPCapabilities) {
      SingleFPValue |= PI_FP_ROUND_TO_INF;
    }
    if (ZE_DEVICE_FP_FLAG_FMA & ZeSingleFPCapabilities) {
      SingleFPValue |= PI_FP_FMA;
    }
    if (ZE_DEVICE_FP_FLAG_ROUNDED_DIVIDE_SQRT & ZeSingleFPCapabilities) {
      SingleFPValue |= PI_FP_CORRECTLY_ROUNDED_DIVIDE_SQRT;
    }
    return ReturnValue(pi_uint64{SingleFPValue});
  }
  case PI_DEVICE_INFO_HALF_FP_CONFIG: {
    uint64_t HalfFPValue = 0;
    ze_device_fp_flags_t ZeHalfFPCapabilities =
        Device->ZeDeviceModuleProperties->fp16flags;
    if (ZE_DEVICE_FP_FLAG_DENORM & ZeHalfFPCapabilities) {
      HalfFPValue |= PI_FP_DENORM;
    }
    if (ZE_DEVICE_FP_FLAG_INF_NAN & ZeHalfFPCapabilities) {
      HalfFPValue |= PI_FP_INF_NAN;
    }
    if (ZE_DEVICE_FP_FLAG_ROUND_TO_NEAREST & ZeHalfFPCapabilities) {
      HalfFPValue |= PI_FP_ROUND_TO_NEAREST;
    }
    if (ZE_DEVICE_FP_FLAG_ROUND_TO_ZERO & ZeHalfFPCapabilities) {
      HalfFPValue |= PI_FP_ROUND_TO_ZERO;
    }
    if (ZE_DEVICE_FP_FLAG_ROUND_TO_INF & ZeHalfFPCapabilities) {
      HalfFPValue |= PI_FP_ROUND_TO_INF;
    }
    if (ZE_DEVICE_FP_FLAG_FMA & ZeHalfFPCapabilities) {
      HalfFPValue |= PI_FP_FMA;
    }
    if (ZE_DEVICE_FP_FLAG_ROUNDED_DIVIDE_SQRT & ZeHalfFPCapabilities) {
      HalfFPValue |= PI_FP_CORRECTLY_ROUNDED_DIVIDE_SQRT;
    }
    return ReturnValue(pi_uint64{HalfFPValue});
  }
  case PI_DEVICE_INFO_DOUBLE_FP_CONFIG: {
    uint64_t DoubleFPValue = 0;
    ze_device_fp_flags_t ZeDoubleFPCapabilities =
        Device->ZeDeviceModuleProperties->fp64flags;
    if (ZE_DEVICE_FP_FLAG_DENORM & ZeDoubleFPCapabilities) {
      DoubleFPValue |= PI_FP_DENORM;
    }
    if (ZE_DEVICE_FP_FLAG_INF_NAN & ZeDoubleFPCapabilities) {
      DoubleFPValue |= PI_FP_INF_NAN;
    }
    if (ZE_DEVICE_FP_FLAG_ROUND_TO_NEAREST & ZeDoubleFPCapabilities) {
      DoubleFPValue |= PI_FP_ROUND_TO_NEAREST;
    }
    if (ZE_DEVICE_FP_FLAG_ROUND_TO_ZERO & ZeDoubleFPCapabilities) {
      DoubleFPValue |= PI_FP_ROUND_TO_ZERO;
    }
    if (ZE_DEVICE_FP_FLAG_ROUND_TO_INF & ZeDoubleFPCapabilities) {
      DoubleFPValue |= PI_FP_ROUND_TO_INF;
    }
    if (ZE_DEVICE_FP_FLAG_FMA & ZeDoubleFPCapabilities) {
      DoubleFPValue |= PI_FP_FMA;
    }
    if (ZE_DEVICE_FP_FLAG_ROUNDED_DIVIDE_SQRT & ZeDoubleFPCapabilities) {
      DoubleFPValue |= PI_FP_CORRECTLY_ROUNDED_DIVIDE_SQRT;
    }
    return ReturnValue(pi_uint64{DoubleFPValue});
  }
  case PI_DEVICE_INFO_IMAGE2D_MAX_WIDTH:
    // Until Level Zero provides needed info, hardcode default minimum values
    // required by the SYCL specification.
    return ReturnValue(size_t{8192});
  case PI_DEVICE_INFO_IMAGE2D_MAX_HEIGHT:
    // Until Level Zero provides needed info, hardcode default minimum values
    // required by the SYCL specification.
    return ReturnValue(size_t{8192});
  case PI_DEVICE_INFO_IMAGE3D_MAX_WIDTH:
    // Until Level Zero provides needed info, hardcode default minimum values
    // required by the SYCL specification.
    return ReturnValue(size_t{2048});
  case PI_DEVICE_INFO_IMAGE3D_MAX_HEIGHT:
    // Until Level Zero provides needed info, hardcode default minimum values
    // required by the SYCL specification.
    return ReturnValue(size_t{2048});
  case PI_DEVICE_INFO_IMAGE3D_MAX_DEPTH:
    // Until Level Zero provides needed info, hardcode default minimum values
    // required by the SYCL specification.
    return ReturnValue(size_t{2048});
  case PI_DEVICE_INFO_IMAGE_MAX_BUFFER_SIZE:
    return ReturnValue(
        size_t{Device->ZeDeviceImageProperties->maxImageBufferSize});
  case PI_DEVICE_INFO_IMAGE_MAX_ARRAY_SIZE:
    return ReturnValue(
        size_t{Device->ZeDeviceImageProperties->maxImageArraySlices});
  // Handle SIMD widths.
  // TODO: can we do better than this?
  case PI_DEVICE_INFO_NATIVE_VECTOR_WIDTH_CHAR:
  case PI_DEVICE_INFO_PREFERRED_VECTOR_WIDTH_CHAR:
    return ReturnValue(Device->ZeDeviceProperties->physicalEUSimdWidth / 1);
  case PI_DEVICE_INFO_NATIVE_VECTOR_WIDTH_SHORT:
  case PI_DEVICE_INFO_PREFERRED_VECTOR_WIDTH_SHORT:
    return ReturnValue(Device->ZeDeviceProperties->physicalEUSimdWidth / 2);
  case PI_DEVICE_INFO_NATIVE_VECTOR_WIDTH_INT:
  case PI_DEVICE_INFO_PREFERRED_VECTOR_WIDTH_INT:
    return ReturnValue(Device->ZeDeviceProperties->physicalEUSimdWidth / 4);
  case PI_DEVICE_INFO_NATIVE_VECTOR_WIDTH_LONG:
  case PI_DEVICE_INFO_PREFERRED_VECTOR_WIDTH_LONG:
    return ReturnValue(Device->ZeDeviceProperties->physicalEUSimdWidth / 8);
  case PI_DEVICE_INFO_NATIVE_VECTOR_WIDTH_FLOAT:
  case PI_DEVICE_INFO_PREFERRED_VECTOR_WIDTH_FLOAT:
    return ReturnValue(Device->ZeDeviceProperties->physicalEUSimdWidth / 4);
  case PI_DEVICE_INFO_NATIVE_VECTOR_WIDTH_DOUBLE:
  case PI_DEVICE_INFO_PREFERRED_VECTOR_WIDTH_DOUBLE:
    return ReturnValue(Device->ZeDeviceProperties->physicalEUSimdWidth / 8);
  case PI_DEVICE_INFO_NATIVE_VECTOR_WIDTH_HALF:
  case PI_DEVICE_INFO_PREFERRED_VECTOR_WIDTH_HALF:
    return ReturnValue(Device->ZeDeviceProperties->physicalEUSimdWidth / 2);
  case PI_DEVICE_INFO_MAX_NUM_SUB_GROUPS: {
    // Max_num_sub_Groups = maxTotalGroupSize/min(set of subGroupSizes);
    uint32_t MinSubGroupSize =
        Device->ZeDeviceComputeProperties->subGroupSizes[0];
    for (uint32_t I = 1;
         I < Device->ZeDeviceComputeProperties->numSubGroupSizes; I++) {
      if (MinSubGroupSize > Device->ZeDeviceComputeProperties->subGroupSizes[I])
        MinSubGroupSize = Device->ZeDeviceComputeProperties->subGroupSizes[I];
    }
    return ReturnValue(Device->ZeDeviceComputeProperties->maxTotalGroupSize /
                       MinSubGroupSize);
  }
  case PI_DEVICE_INFO_SUB_GROUP_INDEPENDENT_FORWARD_PROGRESS: {
    // TODO: Not supported yet. Needs to be updated after support is added.
    return ReturnValue(pi_bool{false});
  }
  case PI_DEVICE_INFO_SUB_GROUP_SIZES_INTEL: {
    // ze_device_compute_properties.subGroupSizes is in uint32_t whereas the
    // expected return is size_t datatype. size_t can be 8 bytes of data.
    return getInfoArray<uint32_t, size_t>(
        Device->ZeDeviceComputeProperties->numSubGroupSizes, ParamValueSize,
        ParamValue, ParamValueSizeRet,
        Device->ZeDeviceComputeProperties->subGroupSizes);
  }
  case PI_DEVICE_INFO_IL_VERSION: {
    // Set to a space separated list of IL version strings of the form
    // <IL_Prefix>_<Major_version>.<Minor_version>.
    // "SPIR-V" is a required IL prefix when cl_khr_il_progam extension is
    // reported.
    uint32_t SpirvVersion =
        Device->ZeDeviceModuleProperties->spirvVersionSupported;
    uint32_t SpirvVersionMajor = ZE_MAJOR_VERSION(SpirvVersion);
    uint32_t SpirvVersionMinor = ZE_MINOR_VERSION(SpirvVersion);

    char SpirvVersionString[50];
    int Len = sprintf(SpirvVersionString, "SPIR-V_%d.%d ", SpirvVersionMajor,
                      SpirvVersionMinor);
    // returned string to contain only len number of characters.
    std::string ILVersion(SpirvVersionString, Len);
    return ReturnValue(ILVersion.c_str());
  }
  case PI_DEVICE_INFO_USM_HOST_SUPPORT:
  case PI_DEVICE_INFO_USM_DEVICE_SUPPORT:
  case PI_DEVICE_INFO_USM_SINGLE_SHARED_SUPPORT:
  case PI_DEVICE_INFO_USM_CROSS_SHARED_SUPPORT:
  case PI_DEVICE_INFO_USM_SYSTEM_SHARED_SUPPORT: {
    auto MapCaps = [](const ze_memory_access_cap_flags_t &ZeCapabilities) {
      pi_uint64 Capabilities = 0;
      if (ZeCapabilities & ZE_MEMORY_ACCESS_CAP_FLAG_RW)
        Capabilities |= PI_USM_ACCESS;
      if (ZeCapabilities & ZE_MEMORY_ACCESS_CAP_FLAG_ATOMIC)
        Capabilities |= PI_USM_ATOMIC_ACCESS;
      if (ZeCapabilities & ZE_MEMORY_ACCESS_CAP_FLAG_CONCURRENT)
        Capabilities |= PI_USM_CONCURRENT_ACCESS;
      if (ZeCapabilities & ZE_MEMORY_ACCESS_CAP_FLAG_CONCURRENT_ATOMIC)
        Capabilities |= PI_USM_CONCURRENT_ATOMIC_ACCESS;
      return Capabilities;
    };
    auto &Props = Device->ZeDeviceMemoryAccessProperties;
    switch (ParamName) {
    case PI_DEVICE_INFO_USM_HOST_SUPPORT:
      return ReturnValue(MapCaps(Props->hostAllocCapabilities));
    case PI_DEVICE_INFO_USM_DEVICE_SUPPORT:
      return ReturnValue(MapCaps(Props->deviceAllocCapabilities));
    case PI_DEVICE_INFO_USM_SINGLE_SHARED_SUPPORT:
      return ReturnValue(MapCaps(Props->sharedSingleDeviceAllocCapabilities));
    case PI_DEVICE_INFO_USM_CROSS_SHARED_SUPPORT:
      return ReturnValue(MapCaps(Props->sharedCrossDeviceAllocCapabilities));
    case PI_DEVICE_INFO_USM_SYSTEM_SHARED_SUPPORT:
      return ReturnValue(MapCaps(Props->sharedSystemAllocCapabilities));
    default:
      die("piDeviceGetInfo: enexpected ParamName.");
    }
  }

    // intel extensions for GPU information
  case PI_DEVICE_INFO_PCI_ADDRESS: {
    if (getenv("ZES_ENABLE_SYSMAN") == nullptr) {
      zePrint("Set SYCL_ENABLE_PCI=1 to obtain PCI data.\n");
      return PI_INVALID_VALUE;
    }
    ZesStruct<zes_pci_properties_t> ZeDevicePciProperties;
    ZE_CALL(zesDevicePciGetProperties, (ZeDevice, &ZeDevicePciProperties));
    std::stringstream ss;
    ss << ZeDevicePciProperties.address.domain << ":"
       << ZeDevicePciProperties.address.bus << ":"
       << ZeDevicePciProperties.address.device << "."
       << ZeDevicePciProperties.address.function;
    return ReturnValue(ss.str().c_str());
  }
  case PI_DEVICE_INFO_GPU_EU_COUNT: {
    pi_uint32 count = Device->ZeDeviceProperties->numEUsPerSubslice *
                      Device->ZeDeviceProperties->numSubslicesPerSlice *
                      Device->ZeDeviceProperties->numSlices;
    return ReturnValue(pi_uint32{count});
  }
  case PI_DEVICE_INFO_GPU_EU_SIMD_WIDTH:
    return ReturnValue(
        pi_uint32{Device->ZeDeviceProperties->physicalEUSimdWidth});
  case PI_DEVICE_INFO_GPU_SLICES:
    return ReturnValue(pi_uint32{Device->ZeDeviceProperties->numSlices});
  case PI_DEVICE_INFO_GPU_SUBSLICES_PER_SLICE:
    return ReturnValue(
        pi_uint32{Device->ZeDeviceProperties->numSubslicesPerSlice});
  case PI_DEVICE_INFO_GPU_EU_COUNT_PER_SUBSLICE:
    return ReturnValue(
        pi_uint32{Device->ZeDeviceProperties->numEUsPerSubslice});
  case PI_DEVICE_INFO_GPU_HW_THREADS_PER_EU:
    return ReturnValue(pi_uint32{Device->ZeDeviceProperties->numThreadsPerEU});
  case PI_DEVICE_INFO_MAX_MEM_BANDWIDTH:
    // currently not supported in level zero runtime
    return PI_INVALID_VALUE;

  // TODO: Implement.
  case PI_DEVICE_INFO_ATOMIC_MEMORY_SCOPE_CAPABILITIES:
  default:
    zePrint("Unsupported ParamName in piGetDeviceInfo\n");
    zePrint("ParamName=%d(0x%x)\n", ParamName, ParamName);
    return PI_INVALID_VALUE;
  }

  return PI_SUCCESS;
}

pi_result piDevicePartition(pi_device Device,
                            const pi_device_partition_property *Properties,
                            pi_uint32 NumDevices, pi_device *OutDevices,
                            pi_uint32 *OutNumDevices) {
  // Other partitioning ways are not supported by Level Zero
  if (Properties[0] != PI_DEVICE_PARTITION_BY_AFFINITY_DOMAIN ||
      (Properties[1] != PI_DEVICE_AFFINITY_DOMAIN_NEXT_PARTITIONABLE &&
       Properties[1] != PI_DEVICE_AFFINITY_DOMAIN_NUMA)) {
    return PI_INVALID_VALUE;
  }

  PI_ASSERT(Device, PI_INVALID_DEVICE);

  // Devices cache is normally created in piDevicesGet but still make
  // sure that cache is populated.
  //
  pi_result Res = Device->Platform->populateDeviceCacheIfNeeded();
  if (Res != PI_SUCCESS) {
    return Res;
  }

  if (OutNumDevices) {
    *OutNumDevices = Device->SubDevices.size();
  }

  if (OutDevices) {
    // TODO: Consider support for partitioning to <= total sub-devices.
    // Currently supported partitioning (by affinity domain/numa) would always
    // partition to all sub-devices.
    //
    PI_ASSERT(NumDevices == Device->SubDevices.size(), PI_INVALID_VALUE);

    for (uint32_t I = 0; I < NumDevices; I++) {
      OutDevices[I] = Device->SubDevices[I];
      // reusing the same pi_device needs to increment the reference count
      PI_CALL(piDeviceRetain(OutDevices[I]));
    }
  }
  return PI_SUCCESS;
}

pi_result
piextDeviceSelectBinary(pi_device Device, // TODO: does this need to be context?
                        pi_device_binary *Binaries, pi_uint32 NumBinaries,
                        pi_uint32 *SelectedBinaryInd) {

  PI_ASSERT(Device, PI_INVALID_DEVICE);
  PI_ASSERT(SelectedBinaryInd, PI_INVALID_VALUE);
  PI_ASSERT(NumBinaries == 0 || Binaries, PI_INVALID_VALUE);

  // TODO: this is a bare-bones implementation for choosing a device image
  // that would be compatible with the targeted device. An AOT-compiled
  // image is preferred over SPIR-V for known devices (i.e. Intel devices)
  // The implementation makes no effort to differentiate between multiple images
  // for the given device, and simply picks the first one compatible.
  //
  // Real implementation will use the same mechanism OpenCL ICD dispatcher
  // uses. Something like:
  //   PI_VALIDATE_HANDLE_RETURN_HANDLE(ctx, PI_INVALID_CONTEXT);
  //     return context->dispatch->piextDeviceSelectIR(
  //       ctx, images, num_images, selected_image);
  // where context->dispatch is set to the dispatch table provided by PI
  // plugin for platform/device the ctx was created for.

  // Look for GEN binary, which we known can only be handled by Level-Zero now.
  const char *BinaryTarget = __SYCL_PI_DEVICE_BINARY_TARGET_SPIRV64_GEN;

  // Find the appropriate device image, fallback to spirv if not found
  constexpr pi_uint32 InvalidInd = std::numeric_limits<pi_uint32>::max();
  pi_uint32 Spirv = InvalidInd;

  for (pi_uint32 i = 0; i < NumBinaries; ++i) {
    if (strcmp(Binaries[i]->DeviceTargetSpec, BinaryTarget) == 0) {
      *SelectedBinaryInd = i;
      return PI_SUCCESS;
    }
    if (strcmp(Binaries[i]->DeviceTargetSpec,
               __SYCL_PI_DEVICE_BINARY_TARGET_SPIRV64) == 0)
      Spirv = i;
  }
  // Points to a spirv image, if such indeed was found
  if ((*SelectedBinaryInd = Spirv) != InvalidInd)
    return PI_SUCCESS;

  // No image can be loaded for the given device
  return PI_INVALID_BINARY;
}

pi_result piextDeviceGetNativeHandle(pi_device Device,
                                     pi_native_handle *NativeHandle) {
  PI_ASSERT(Device, PI_INVALID_DEVICE);
  PI_ASSERT(NativeHandle, PI_INVALID_VALUE);

  auto ZeDevice = pi_cast<ze_device_handle_t *>(NativeHandle);
  // Extract the Level Zero module handle from the given PI device
  *ZeDevice = Device->ZeDevice;
  return PI_SUCCESS;
}

pi_result piextDeviceCreateWithNativeHandle(pi_native_handle NativeHandle,
                                            pi_platform Platform,
                                            pi_device *Device) {
  PI_ASSERT(Device, PI_INVALID_DEVICE);
  PI_ASSERT(NativeHandle, PI_INVALID_VALUE);

  auto ZeDevice = pi_cast<ze_device_handle_t>(NativeHandle);

  // The SYCL spec requires that the set of devices must remain fixed for the
  // duration of the application's execution. We assume that we found all of the
  // Level Zero devices when we initialized the platforms/devices cache, so the
  // "NativeHandle" must already be in the cache. If it is not, this must not be
  // a valid Level Zero device.
  //
  // TODO: maybe we should populate cache of platforms if it wasn't already.
  // For now assert that is was populated.
  PI_ASSERT(PiPlatformCachePopulated, PI_INVALID_VALUE);
  const std::lock_guard<sycl::detail::SpinLock> Lock{*PiPlatformsCacheMutex};

  pi_device Dev = nullptr;
  for (auto &ThePlatform : *PiPlatformsCache) {
    Dev = ThePlatform->getDeviceFromNativeHandle(ZeDevice);
    if (Dev) {
      // Check that the input Platform, if was given, matches the found one.
      PI_ASSERT(!Platform || Platform == ThePlatform, PI_INVALID_PLATFORM);
      break;
    }
  }

  if (Dev == nullptr)
    return PI_INVALID_VALUE;

  *Device = Dev;
  return PI_SUCCESS;
}

pi_result piContextCreate(const pi_context_properties *Properties,
                          pi_uint32 NumDevices, const pi_device *Devices,
                          void (*PFnNotify)(const char *ErrInfo,
                                            const void *PrivateInfo, size_t CB,
                                            void *UserData),
                          void *UserData, pi_context *RetContext) {
  (void)Properties;
  (void)PFnNotify;
  (void)UserData;
  PI_ASSERT(NumDevices, PI_INVALID_VALUE);
  PI_ASSERT(Devices, PI_INVALID_DEVICE);
  PI_ASSERT(RetContext, PI_INVALID_VALUE);

  pi_platform Platform = (*Devices)->Platform;
  ZeStruct<ze_context_desc_t> ContextDesc;
  ContextDesc.flags = 0;

  ze_context_handle_t ZeContext;
  ZE_CALL(zeContextCreate, (Platform->ZeDriver, &ContextDesc, &ZeContext));
  try {
    *RetContext = new _pi_context(ZeContext, NumDevices, Devices, true);
    (*RetContext)->initialize();
    if (IndirectAccessTrackingEnabled) {
      std::lock_guard<std::mutex> Lock(Platform->ContextsMutex);
      Platform->Contexts.push_back(*RetContext);
    }
  } catch (const std::bad_alloc &) {
    return PI_OUT_OF_HOST_MEMORY;
  } catch (...) {
    return PI_ERROR_UNKNOWN;
  }

  return PI_SUCCESS;
}

pi_result piContextGetInfo(pi_context Context, pi_context_info ParamName,
                           size_t ParamValueSize, void *ParamValue,
                           size_t *ParamValueSizeRet) {

  PI_ASSERT(Context, PI_INVALID_CONTEXT);

  ReturnHelper ReturnValue(ParamValueSize, ParamValue, ParamValueSizeRet);
  switch (ParamName) {
  case PI_CONTEXT_INFO_DEVICES:
    return getInfoArray(Context->Devices.size(), ParamValueSize, ParamValue,
                        ParamValueSizeRet, &Context->Devices[0]);
  case PI_CONTEXT_INFO_NUM_DEVICES:
    return ReturnValue(pi_uint32(Context->Devices.size()));
  case PI_CONTEXT_INFO_REFERENCE_COUNT:
    return ReturnValue(pi_uint32{Context->RefCount});
  case PI_CONTEXT_INFO_ATOMIC_MEMORY_SCOPE_CAPABILITIES:
  default:
    // TODO: implement other parameters
    die("piGetContextInfo: unsuppported ParamName.");
  }

  return PI_SUCCESS;
}

// FIXME: Dummy implementation to prevent link fail
pi_result piextContextSetExtendedDeleter(pi_context Context,
                                         pi_context_extended_deleter Function,
                                         void *UserData) {
  (void)Context;
  (void)Function;
  (void)UserData;
  die("piextContextSetExtendedDeleter: not supported");
  return PI_SUCCESS;
}

pi_result piextContextGetNativeHandle(pi_context Context,
                                      pi_native_handle *NativeHandle) {
  PI_ASSERT(Context, PI_INVALID_CONTEXT);
  PI_ASSERT(NativeHandle, PI_INVALID_VALUE);

  auto ZeContext = pi_cast<ze_context_handle_t *>(NativeHandle);
  // Extract the Level Zero queue handle from the given PI queue
  *ZeContext = Context->ZeContext;
  return PI_SUCCESS;
}

pi_result piextContextCreateWithNativeHandle(pi_native_handle NativeHandle,
                                             pi_uint32 NumDevices,
                                             const pi_device *Devices,
                                             bool OwnNativeHandle,
                                             pi_context *RetContext) {
  PI_ASSERT(NativeHandle, PI_INVALID_VALUE);
  PI_ASSERT(Devices, PI_INVALID_DEVICE);
  PI_ASSERT(RetContext, PI_INVALID_VALUE);
  PI_ASSERT(NumDevices, PI_INVALID_VALUE);

  try {
    *RetContext = new _pi_context(pi_cast<ze_context_handle_t>(NativeHandle),
                                  NumDevices, Devices, OwnNativeHandle);
    (*RetContext)->initialize();
  } catch (const std::bad_alloc &) {
    return PI_OUT_OF_HOST_MEMORY;
  } catch (...) {
    return PI_ERROR_UNKNOWN;
  }

  return PI_SUCCESS;
}

pi_result piContextRetain(pi_context Context) {

  PI_ASSERT(Context, PI_INVALID_CONTEXT);

  ++(Context->RefCount);
  return PI_SUCCESS;
}

// Helper function to release the context, a caller must lock the platform-level
// mutex guarding the container with contexts because the context can be removed
// from the list of tracked contexts.
pi_result ContextReleaseHelper(pi_context Context) {

  PI_ASSERT(Context, PI_INVALID_CONTEXT);

  if (--(Context->RefCount) == 0) {
    if (IndirectAccessTrackingEnabled) {
      pi_platform Plt = Context->Devices[0]->Platform;
      auto &Contexts = Plt->Contexts;
      auto It = std::find(Contexts.begin(), Contexts.end(), Context);
      if (It != Contexts.end())
        Contexts.erase(It);
    }
    ze_context_handle_t DestoryZeContext =
        Context->OwnZeContext ? Context->ZeContext : nullptr;

    // Clean up any live memory associated with Context
    pi_result Result = Context->finalize();

    // We must delete Context first and then destroy zeContext because
    // Context deallocation requires ZeContext in some member deallocation of
    // pi_context.
    delete Context;

    // Destruction of some members of pi_context uses L0 context
    // and therefore it must be valid at that point.
    // Technically it should be placed to the destructor of pi_context
    // but this makes API error handling more complex.
    if (DestoryZeContext)
      ZE_CALL(zeContextDestroy, (DestoryZeContext));

    return Result;
  }
  return PI_SUCCESS;
}

pi_result piContextRelease(pi_context Context) {
  pi_platform Plt = Context->Devices[0]->Platform;
  std::unique_lock<std::mutex> ContextsLock(Plt->ContextsMutex,
                                            std::defer_lock);
  if (IndirectAccessTrackingEnabled)
    ContextsLock.lock();

  return ContextReleaseHelper(Context);
}

pi_result piQueueCreate(pi_context Context, pi_device Device,
                        pi_queue_properties Properties, pi_queue *Queue) {

  // Check that unexpected bits are not set.
  PI_ASSERT(!(Properties & ~(PI_QUEUE_OUT_OF_ORDER_EXEC_MODE_ENABLE |
                             PI_QUEUE_PROFILING_ENABLE | PI_QUEUE_ON_DEVICE |
                             PI_QUEUE_ON_DEVICE_DEFAULT |
                             PI_EXT_ONEAPI_QUEUE_DISCARD_EVENTS_MODE_ENABLE)),
            PI_INVALID_VALUE);

  PI_ASSERT(Context, PI_INVALID_CONTEXT);
  PI_ASSERT(Queue, PI_INVALID_QUEUE);
  PI_ASSERT(Device, PI_INVALID_DEVICE);

  if (std::find(Context->Devices.begin(), Context->Devices.end(), Device) ==
      Context->Devices.end()) {
    return PI_INVALID_DEVICE;
  }

  // Create placeholder queues in the compute queue group.
  // Actual L0 queues will be created at first use.
  std::vector<ze_command_queue_handle_t> ZeComputeCommandQueues(
      Device->QueueGroup[_pi_queue::queue_type::Compute].ZeProperties.numQueues,
      nullptr);

  // Create placeholder queues in the copy queue group (main and link
  // native groups are combined into one group).
  // Actual L0 queues will be created at first use.
  size_t NumCopyGroups = 0;
  if (Device->hasMainCopyEngine()) {
    NumCopyGroups += Device->QueueGroup[_pi_queue::queue_type::MainCopy]
                         .ZeProperties.numQueues;
  }
  if (Device->hasLinkCopyEngine()) {
    NumCopyGroups += Device->QueueGroup[_pi_queue::queue_type::LinkCopy]
                         .ZeProperties.numQueues;
  }
  std::vector<ze_command_queue_handle_t> ZeCopyCommandQueues(NumCopyGroups,
                                                             nullptr);

  try {
    *Queue = new _pi_queue(ZeComputeCommandQueues, ZeCopyCommandQueues, Context,
                           Device, true, Properties);
  } catch (const std::bad_alloc &) {
    return PI_OUT_OF_HOST_MEMORY;
  } catch (...) {
    return PI_ERROR_UNKNOWN;
  }
  return PI_SUCCESS;
}

pi_result piQueueGetInfo(pi_queue Queue, pi_queue_info ParamName,
                         size_t ParamValueSize, void *ParamValue,
                         size_t *ParamValueSizeRet) {

  PI_ASSERT(Queue, PI_INVALID_QUEUE);

  ReturnHelper ReturnValue(ParamValueSize, ParamValue, ParamValueSizeRet);
  // TODO: consider support for queue properties and size
  switch (ParamName) {
  case PI_QUEUE_INFO_CONTEXT:
    return ReturnValue(Queue->Context);
  case PI_QUEUE_INFO_DEVICE:
    return ReturnValue(Queue->Device);
  case PI_QUEUE_INFO_REFERENCE_COUNT:
    return ReturnValue(pi_uint32{Queue->RefCount});
  case PI_QUEUE_INFO_PROPERTIES:
    die("PI_QUEUE_INFO_PROPERTIES in piQueueGetInfo not implemented\n");
    break;
  case PI_QUEUE_INFO_SIZE:
    die("PI_QUEUE_INFO_SIZE in piQueueGetInfo not implemented\n");
    break;
  case PI_QUEUE_INFO_DEVICE_DEFAULT:
    die("PI_QUEUE_INFO_DEVICE_DEFAULT in piQueueGetInfo not implemented\n");
    break;
  default:
    zePrint("Unsupported ParamName in piQueueGetInfo: ParamName=%d(0x%x)\n",
            ParamName, ParamName);
    return PI_INVALID_VALUE;
  }

  return PI_SUCCESS;
}

pi_result piQueueRetain(pi_queue Queue) {
  // Lock automatically releases when this goes out of scope.
  std::scoped_lock lock(Queue->Mutex);
  Queue->RefCountExternal++;
  piQueueRetainNoLock(Queue);
  return PI_SUCCESS;
}

pi_result piQueueRelease(pi_queue Queue) {
  PI_ASSERT(Queue, PI_INVALID_QUEUE);
  {
    // Have this scope such that the lock is released before the
    // queue is potentially deleted in QueueRelease.
    // Lock automatically releases when this goes out of scope.
    std::scoped_lock lock(Queue->Mutex);

    Queue->RefCountExternal--;
    if (Queue->RefCountExternal == 0) {
      Queue->SkipLastEventInEventlessMode = true;
      // When external reference count goes to zero it is still possible
      // that internal references still exists, e.g. command-lists that
      // are not yet completed. So do full queue synchronization here
      // and perform proper cleanup.
      //
      // It is possible to get to here and still have an open command list
      // if no wait or finish ever occurred for this queue.
      if (auto Res = Queue->executeAllOpenCommandLists())
        return Res;

      // Make sure all commands get executed.
      // Only do so for a healthy queue as otherwise sync may not be valid.
      if (Queue->Healthy) {
        for (auto &ZeQueue : Queue->ComputeQueueGroup.ZeQueues) {
          if (ZeQueue)
            ZE_CALL(zeHostSynchronize, (ZeQueue));
        }
        for (auto &ZeQueue : Queue->CopyQueueGroup.ZeQueues) {
          if (ZeQueue)
            ZE_CALL(zeHostSynchronize, (ZeQueue));
        }
      }

      // Destroy all the fences created associated with this queue.
      for (auto it = Queue->CommandListMap.begin();
           it != Queue->CommandListMap.end(); ++it) {
        // This fence wasn't yet signalled when we polled it for recycling
        // the command-list, so need to release the command-list too.
        if (it->second.InUse) {
          Queue->resetCommandList(it, true);
        }
        // TODO: remove "if" when the problem is fixed in the level zero
        // runtime. Destroy only if a queue is healthy. Destroying a fence may
        // cause a hang otherwise.
        if (Queue->Healthy)
          ZE_CALL(zeFenceDestroy, (it->second.ZeFence));
      }
      Queue->CommandListMap.clear();
    }
  }
  PI_CALL(QueueRelease(Queue, nullptr));
  return PI_SUCCESS;
}

static pi_result QueueRelease(pi_queue Queue, pi_queue LockedQueue) {
  PI_ASSERT(Queue, PI_INVALID_QUEUE);
  PI_ASSERT(Queue->RefCount, PI_INVALID_QUEUE);

  // We need to use a bool variable here to check the condition that
  // RefCount becomes zero atomically with Queue->Mutex lock.
  // Then, we can release the lock before we remove the Queue below.
  bool RefCountZero = false;
  {
    // Lock automatically releases when this goes out of scope.
    auto Lock = ((Queue == LockedQueue) ? std::unique_lock<pi_shared_mutex>()
                                        : std::unique_lock(Queue->Mutex));

    Queue->RefCount--;
    if (Queue->RefCount == 0) {
      RefCountZero = true;

      if (Queue->OwnZeCommandQueue) {
        for (auto &ZeQueue : Queue->ComputeQueueGroup.ZeQueues) {
          if (ZeQueue)
            ZE_CALL(zeCommandQueueDestroy, (ZeQueue));
        }
        for (auto &ZeQueue : Queue->CopyQueueGroup.ZeQueues) {
          if (ZeQueue)
            ZE_CALL(zeCommandQueueDestroy, (ZeQueue));
        }
      }

      zePrint("piQueueRelease(compute) NumTimesClosedFull %d, "
              "NumTimesClosedEarly %d\n",
              Queue->ComputeCommandBatch.NumTimesClosedFull,
              Queue->ComputeCommandBatch.NumTimesClosedEarly);
      zePrint("piQueueRelease(copy) NumTimesClosedFull %d, NumTimesClosedEarly "
              "%d\n",
              Queue->CopyCommandBatch.NumTimesClosedFull,
              Queue->CopyCommandBatch.NumTimesClosedEarly);
    }
  }
  if (RefCountZero)
    delete Queue;

  return PI_SUCCESS;
}

static pi_result QueueFinish(pi_queue Queue, pi_queue LockedQueue) {
  // Wait until command lists attached to the command queue are executed.
  PI_ASSERT(Queue, PI_INVALID_QUEUE);

  std::vector<ze_command_queue_handle_t> ZeQueues;
  {
    // Lock automatically releases when this goes out of scope.
    auto Lock = ((Queue == LockedQueue) ? std::unique_lock<pi_shared_mutex>()
                                        : std::unique_lock(Queue->Mutex));

    Queue->SkipLastEventInEventlessMode = true;
    // execute any command list that may still be open.
    if (auto Res = Queue->executeAllOpenCommandLists())
      return Res;
    Queue->SkipLastEventInEventlessMode = false;

    // Make a copy of queues to sync and release the lock.
    ZeQueues = Queue->CopyQueueGroup.ZeQueues;
    std::copy(Queue->ComputeQueueGroup.ZeQueues.begin(),
              Queue->ComputeQueueGroup.ZeQueues.end(),
              std::back_inserter(ZeQueues));
  }

  // Don't hold a lock to the queue's mutex while waiting.
  // This allows continue working with the queue from other threads.
  for (auto ZeQueue : ZeQueues) {
    if (ZeQueue)
      ZE_CALL(zeHostSynchronize, (ZeQueue));
  }

  // Lock automatically releases when this goes out of scope.
  auto Lock = ((Queue == LockedQueue) ? std::unique_lock<pi_shared_mutex>()
                                      : std::unique_lock(Queue->Mutex));
  // Prevent unneeded already finished events to show up in the wait list.
  Queue->LastCommandEvent = nullptr;
  return PI_SUCCESS;
}

pi_result piQueueFinish(pi_queue Queue) { return QueueFinish(Queue, nullptr); }

// Flushing cross-queue dependencies is covered by createAndRetainPiZeEventList,
// so this can be left as a no-op.
pi_result piQueueFlush(pi_queue Queue) {
  (void)Queue;
  return PI_SUCCESS;
}

pi_result piextQueueGetNativeHandle(pi_queue Queue,
                                    pi_native_handle *NativeHandle) {
  PI_ASSERT(Queue, PI_INVALID_QUEUE);
  PI_ASSERT(NativeHandle, PI_INVALID_VALUE);

  // Lock automatically releases when this goes out of scope.
  std::scoped_lock lock(Queue->Mutex);

  auto ZeQueue = pi_cast<ze_command_queue_handle_t *>(NativeHandle);
  // Extract the Level Zero compute queue handle from the given PI queue
  *ZeQueue = Queue->ComputeQueueGroup.ZeQueues[0];
  return PI_SUCCESS;
}

pi_result piextQueueCreateWithNativeHandle(pi_native_handle NativeHandle,
                                           pi_context Context, pi_queue *Queue,
                                           bool OwnNativeHandle) {
  PI_ASSERT(Context, PI_INVALID_CONTEXT);
  PI_ASSERT(NativeHandle, PI_INVALID_VALUE);
  PI_ASSERT(Queue, PI_INVALID_QUEUE);

  auto ZeQueue = pi_cast<ze_command_queue_handle_t>(NativeHandle);
  // Assume this is the "0" index queue in the compute command-group.
  std::vector<ze_command_queue_handle_t> ZeQueues{ZeQueue};

  // Attach the queue to the "0" device.
  // TODO: see if we need to let user choose the device.
  pi_device Device = Context->Devices[0];
  // TODO: see what we can do to correctly initialize PI queue for
  // compute vs. copy Level-Zero queue. Currently we will send
  // all commands to the "ZeQueue".
  std::vector<ze_command_queue_handle_t> ZeroCopyQueues;
  *Queue =
      new _pi_queue(ZeQueues, ZeroCopyQueues, Context, Device, OwnNativeHandle);
  return PI_SUCCESS;
}

// If indirect access tracking is enabled then performs reference counting,
// otherwise just calls zeMemAllocDevice.
static pi_result ZeDeviceMemAllocHelper(void **ResultPtr, pi_context Context,
                                        pi_device Device, size_t Size) {
  pi_platform Plt = Device->Platform;
  std::unique_lock<std::mutex> ContextsLock(Plt->ContextsMutex,
                                            std::defer_lock);
  if (IndirectAccessTrackingEnabled) {
    // Lock the mutex which is guarding contexts container in the platform.
    // This prevents new kernels from being submitted in any context while
    // we are in the process of allocating a memory, this is needed to
    // properly capture allocations by kernels with indirect access.
    ContextsLock.lock();
    // We are going to defer memory release if there are kernels with
    // indirect access, that is why explicitly retain context to be sure
    // that it is released after all memory allocations in this context are
    // released.
    PI_CALL(piContextRetain(Context));
  }

  ze_device_mem_alloc_desc_t ZeDesc = {};
  ZeDesc.flags = 0;
  ZeDesc.ordinal = 0;
  ZE_CALL(zeMemAllocDevice,
          (Context->ZeContext, &ZeDesc, Size, 1, Device->ZeDevice, ResultPtr));

  if (IndirectAccessTrackingEnabled) {
    // Keep track of all memory allocations in the context
    Context->MemAllocs.emplace(std::piecewise_construct,
                               std::forward_as_tuple(*ResultPtr),
                               std::forward_as_tuple(Context));
  }
  return PI_SUCCESS;
}

// If indirect access tracking is enabled then performs reference counting,
// otherwise just calls zeMemAllocHost.
static pi_result ZeHostMemAllocHelper(void **ResultPtr, pi_context Context,
                                      size_t Size) {
  pi_platform Plt = Context->Devices[0]->Platform;
  std::unique_lock<std::mutex> ContextsLock(Plt->ContextsMutex,
                                            std::defer_lock);
  if (IndirectAccessTrackingEnabled) {
    // Lock the mutex which is guarding contexts container in the platform.
    // This prevents new kernels from being submitted in any context while
    // we are in the process of allocating a memory, this is needed to
    // properly capture allocations by kernels with indirect access.
    ContextsLock.lock();
    // We are going to defer memory release if there are kernels with
    // indirect access, that is why explicitly retain context to be sure
    // that it is released after all memory allocations in this context are
    // released.
    PI_CALL(piContextRetain(Context));
  }

  ze_host_mem_alloc_desc_t ZeDesc = {};
  ZeDesc.flags = 0;
  ZE_CALL(zeMemAllocHost, (Context->ZeContext, &ZeDesc, Size, 1, ResultPtr));

  if (IndirectAccessTrackingEnabled) {
    // Keep track of all memory allocations in the context
    Context->MemAllocs.emplace(std::piecewise_construct,
                               std::forward_as_tuple(*ResultPtr),
                               std::forward_as_tuple(Context));
  }
  return PI_SUCCESS;
}

pi_result piMemBufferCreate(pi_context Context, pi_mem_flags Flags, size_t Size,
                            void *HostPtr, pi_mem *RetMem,
                            const pi_mem_properties *properties) {

  // TODO: implement support for more access modes
  if (!((Flags & PI_MEM_FLAGS_ACCESS_RW) ||
        (Flags & PI_MEM_ACCESS_READ_ONLY))) {
    die("piMemBufferCreate: Level-Zero supports read-write and read-only "
        "buffer,"
        "but not other accesses (such as write-only) yet.");
  }

  PI_ASSERT(Context, PI_INVALID_CONTEXT);
  PI_ASSERT(RetMem, PI_INVALID_VALUE);

  if (properties != nullptr) {
    die("piMemBufferCreate: no mem properties goes to Level-Zero RT yet");
  }

  void *Ptr = nullptr;

  // We treat integrated devices (physical memory shared with the CPU)
  // differently from discrete devices (those with distinct memories).
  // For integrated devices, allocating the buffer in host shared memory
  // enables automatic access from the device, and makes copying
  // unnecessary in the map/unmap operations. This improves performance.
  bool DeviceIsIntegrated = Context->Devices.size() == 1 &&
                            Context->Devices[0]->ZeDeviceProperties->flags &
                                ZE_DEVICE_PROPERTY_FLAG_INTEGRATED;

  if (Flags & PI_MEM_FLAGS_HOST_PTR_ALLOC) {
    // Having PI_MEM_FLAGS_HOST_PTR_ALLOC for buffer requires allocation of
    // pinned host memory, see:
    // sycl/doc/extensions/supported/sycl_ext_oneapi_use_pinned_host_memory_property.asciidoc
    // We are however missing such functionality in Level Zero, so we just
    // ignore the flag for now.
    //
  }

  // Choose an alignment that is at most 64 and is the next power of 2 for sizes
  // less than 64.
  auto Alignment = Size;
  if (Alignment > 32UL)
    Alignment = 64UL;
  else if (Alignment > 16UL)
    Alignment = 32UL;
  else if (Alignment > 8UL)
    Alignment = 16UL;
  else if (Alignment > 4UL)
    Alignment = 8UL;
  else if (Alignment > 2UL)
    Alignment = 4UL;
  else if (Alignment > 1UL)
    Alignment = 2UL;
  else
    Alignment = 1UL;

  // If USM Import feature is enabled and hostptr is supplied,
  // import the hostptr if not already imported into USM.
  // Data transfer rate is maximized when both source and destination
  // are USM pointers. Promotion of the host pointer to USM thus
  // optimizes data transfer performance.
  bool HostPtrImported = false;
  if (ZeUSMImport.Enabled && HostPtr != nullptr &&
      (Flags & PI_MEM_FLAGS_HOST_PTR_USE) != 0) {
    // Query memory type of the host pointer
    ze_device_handle_t ZeDeviceHandle;
    ZeStruct<ze_memory_allocation_properties_t> ZeMemoryAllocationProperties;
    ZE_CALL(zeMemGetAllocProperties,
            (Context->ZeContext, HostPtr, &ZeMemoryAllocationProperties,
             &ZeDeviceHandle));

    // If not shared of any type, we can import the ptr
    if (ZeMemoryAllocationProperties.type == ZE_MEMORY_TYPE_UNKNOWN) {
      // Promote the host ptr to USM host memory
      ze_driver_handle_t driverHandle = Context->Devices[0]->Platform->ZeDriver;
      ZeUSMImport.doZeUSMImport(driverHandle, HostPtr, Size);
      HostPtrImported = true;
    }
  }

  pi_result Result = PI_SUCCESS;
  if (DeviceIsIntegrated) {
    if (HostPtrImported) {
      // When HostPtr is imported we use it for the buffer.
      Ptr = HostPtr;
    } else {
      if (enableBufferPooling()) {
        PI_CALL(piextUSMHostAlloc(&Ptr, Context, nullptr, Size, Alignment));
      } else {
        Result = ZeHostMemAllocHelper(&Ptr, Context, Size);
      }
    }
  } else if (Context->SingleRootDevice) {
    // If we have a single discrete device or all devices in the context are
    // sub-devices of the same device then we can allocate on device
    if (enableBufferPooling()) {
      PI_CALL(piextUSMDeviceAlloc(&Ptr, Context, Context->SingleRootDevice,
                                  nullptr, Size, Alignment));
    } else {
      Result = ZeDeviceMemAllocHelper(&Ptr, Context, Context->SingleRootDevice,
                                      Size);
    }
  } else {
    // Context with several gpu cards. Temporarily use host allocation because
    // it is accessible by all devices. But it is not good in terms of
    // performance.
    // TODO: We need to either allow remote access to device memory using IPC,
    // or do explicit memory transfers from one device to another using host
    // resources as backing buffers to allow those transfers.
    if (HostPtrImported) {
      // When HostPtr is imported we use it for the buffer.
      Ptr = HostPtr;
    } else {
      if (enableBufferPooling()) {
        PI_CALL(piextUSMHostAlloc(&Ptr, Context, nullptr, Size, Alignment));
      } else {
        Result = ZeHostMemAllocHelper(&Ptr, Context, Size);
      }
    }
  }

  if (Result != PI_SUCCESS)
    return Result;

  if (HostPtr) {
    if ((Flags & PI_MEM_FLAGS_HOST_PTR_USE) != 0 ||
        (Flags & PI_MEM_FLAGS_HOST_PTR_COPY) != 0) {
      // Initialize the buffer with user data
      if (DeviceIsIntegrated) {
        // Do a host to host copy.
        // For an imported HostPtr the copy is unneeded.
        if (!HostPtrImported)
          memcpy(Ptr, HostPtr, Size);
      } else if (Context->SingleRootDevice) {
        // Initialize the buffer synchronously with immediate offload
        ZE_CALL(zeCommandListAppendMemoryCopy,
                (Context->ZeCommandListInit, Ptr, HostPtr, Size, nullptr, 0,
                 nullptr));
      } else {
        // Multiple root devices, do a host to host copy because we use a host
        // allocation for this case.
        // For an imported HostPtr the copy is unneeded.
        if (!HostPtrImported)
          memcpy(Ptr, HostPtr, Size);
      }
    } else if (Flags == 0 || (Flags == PI_MEM_FLAGS_ACCESS_RW)) {
      // Nothing more to do.
    } else {
      die("piMemBufferCreate: not implemented");
    }
  }

  auto HostPtrOrNull =
      (Flags & PI_MEM_FLAGS_HOST_PTR_USE) ? pi_cast<char *>(HostPtr) : nullptr;
  try {
    *RetMem = new _pi_buffer(
        Context, pi_cast<char *>(Ptr) /* Level Zero Memory Handle */,
        HostPtrOrNull, nullptr, 0, 0,
        DeviceIsIntegrated /* allocation in host memory */, HostPtrImported);
  } catch (const std::bad_alloc &) {
    return PI_OUT_OF_HOST_MEMORY;
  } catch (...) {
    return PI_ERROR_UNKNOWN;
  }

  return PI_SUCCESS;
}

pi_result piMemGetInfo(pi_mem Mem,
                       cl_mem_info ParamName, // TODO: untie from OpenCL
                       size_t ParamValueSize, void *ParamValue,
                       size_t *ParamValueSizeRet) {
  (void)Mem;
  (void)ParamName;
  (void)ParamValueSize;
  (void)ParamValue;
  (void)ParamValueSizeRet;
  die("piMemGetInfo: not implemented");
  return {};
}

pi_result piMemRetain(pi_mem Mem) {
  PI_ASSERT(Mem, PI_INVALID_MEM_OBJECT);

  std::scoped_lock Guard(Mem->Mutex);
  ++(Mem->RefCount);
  return PI_SUCCESS;
}

// If indirect access tracking is not enabled then this functions just performs
// zeMemFree. If indirect access tracking is enabled then reference counting is
// performed.
static pi_result ZeMemFreeHelper(pi_context Context, void *Ptr) {
  pi_platform Plt = Context->Devices[0]->Platform;
  std::unique_lock<std::mutex> ContextsLock(Plt->ContextsMutex,
                                            std::defer_lock);
  if (IndirectAccessTrackingEnabled) {
    ContextsLock.lock();
    auto It = Context->MemAllocs.find(Ptr);
    if (It == std::end(Context->MemAllocs)) {
      die("All memory allocations must be tracked!");
    }
    if (--(It->second.RefCount) != 0) {
      // Memory can't be deallocated yet.
      return PI_SUCCESS;
    }

    // Reference count is zero, it is ok to free memory.
    // We don't need to track this allocation anymore.
    Context->MemAllocs.erase(It);
  }

  ZE_CALL(zeMemFree, (Context->ZeContext, Ptr));

  if (IndirectAccessTrackingEnabled)
    PI_CALL(ContextReleaseHelper(Context));

  return PI_SUCCESS;
}

pi_result piMemRelease(pi_mem Mem) {
  PI_ASSERT(Mem, PI_INVALID_MEM_OBJECT);
  bool RefCountZero = false;
  {
    std::scoped_lock Guard(Mem->Mutex);
    if (--(Mem->RefCount) == 0) {
      if (Mem->isImage()) {
        ZE_CALL(zeImageDestroy,
                (pi_cast<ze_image_handle_t>(Mem->getZeHandle())));
      } else {
        auto Buf = static_cast<_pi_buffer *>(Mem);
        if (!Buf->isSubBuffer()) {
          if (Mem->HostPtrImported) {
            ze_driver_handle_t driverHandle =
                Mem->Context->Devices[0]->Platform->ZeDriver;
            ZeUSMImport.doZeUSMRelease(driverHandle, Mem->MapHostPtr);
          } else {
            if (enableBufferPooling()) {
              PI_CALL(piextUSMFree(Mem->Context, Mem->getZeHandle()));
            } else {
              if (auto Res = ZeMemFreeHelper(Mem->Context, Mem->getZeHandle()))
                return Res;
            }
          }
        }
        RefCountZero = true;
      }
    }
  }

  if (RefCountZero)
    delete Mem;

  return PI_SUCCESS;
}

pi_result piMemImageCreate(pi_context Context, pi_mem_flags Flags,
                           const pi_image_format *ImageFormat,
                           const pi_image_desc *ImageDesc, void *HostPtr,
                           pi_mem *RetImage) {

  // TODO: implement read-only, write-only
  if ((Flags & PI_MEM_FLAGS_ACCESS_RW) == 0) {
    die("piMemImageCreate: Level-Zero implements only read-write buffer,"
        "no read-only or write-only yet.");
  }
  PI_ASSERT(Context, PI_INVALID_CONTEXT);
  PI_ASSERT(RetImage, PI_INVALID_VALUE);
  PI_ASSERT(ImageFormat, PI_INVALID_IMAGE_FORMAT_DESCRIPTOR);

  ze_image_format_type_t ZeImageFormatType;
  size_t ZeImageFormatTypeSize;
  switch (ImageFormat->image_channel_data_type) {
  case CL_FLOAT:
    ZeImageFormatType = ZE_IMAGE_FORMAT_TYPE_FLOAT;
    ZeImageFormatTypeSize = 32;
    break;
  case CL_HALF_FLOAT:
    ZeImageFormatType = ZE_IMAGE_FORMAT_TYPE_FLOAT;
    ZeImageFormatTypeSize = 16;
    break;
  case CL_UNSIGNED_INT32:
    ZeImageFormatType = ZE_IMAGE_FORMAT_TYPE_UINT;
    ZeImageFormatTypeSize = 32;
    break;
  case CL_UNSIGNED_INT16:
    ZeImageFormatType = ZE_IMAGE_FORMAT_TYPE_UINT;
    ZeImageFormatTypeSize = 16;
    break;
  case CL_UNSIGNED_INT8:
    ZeImageFormatType = ZE_IMAGE_FORMAT_TYPE_UINT;
    ZeImageFormatTypeSize = 8;
    break;
  case CL_UNORM_INT16:
    ZeImageFormatType = ZE_IMAGE_FORMAT_TYPE_UNORM;
    ZeImageFormatTypeSize = 16;
    break;
  case CL_UNORM_INT8:
    ZeImageFormatType = ZE_IMAGE_FORMAT_TYPE_UNORM;
    ZeImageFormatTypeSize = 8;
    break;
  case CL_SIGNED_INT32:
    ZeImageFormatType = ZE_IMAGE_FORMAT_TYPE_SINT;
    ZeImageFormatTypeSize = 32;
    break;
  case CL_SIGNED_INT16:
    ZeImageFormatType = ZE_IMAGE_FORMAT_TYPE_SINT;
    ZeImageFormatTypeSize = 16;
    break;
  case CL_SIGNED_INT8:
    ZeImageFormatType = ZE_IMAGE_FORMAT_TYPE_SINT;
    ZeImageFormatTypeSize = 8;
    break;
  case CL_SNORM_INT16:
    ZeImageFormatType = ZE_IMAGE_FORMAT_TYPE_SNORM;
    ZeImageFormatTypeSize = 16;
    break;
  case CL_SNORM_INT8:
    ZeImageFormatType = ZE_IMAGE_FORMAT_TYPE_SNORM;
    ZeImageFormatTypeSize = 8;
    break;
  default:
    zePrint("piMemImageCreate: unsupported image data type: data type = %d\n",
            ImageFormat->image_channel_data_type);
    return PI_INVALID_VALUE;
  }

  // TODO: populate the layout mapping
  ze_image_format_layout_t ZeImageFormatLayout;
  switch (ImageFormat->image_channel_order) {
  case CL_RGBA:
    switch (ZeImageFormatTypeSize) {
    case 8:
      ZeImageFormatLayout = ZE_IMAGE_FORMAT_LAYOUT_8_8_8_8;
      break;
    case 16:
      ZeImageFormatLayout = ZE_IMAGE_FORMAT_LAYOUT_16_16_16_16;
      break;
    case 32:
      ZeImageFormatLayout = ZE_IMAGE_FORMAT_LAYOUT_32_32_32_32;
      break;
    default:
      zePrint("piMemImageCreate: unexpected data type Size\n");
      return PI_INVALID_VALUE;
    }
    break;
  default:
    zePrint("format layout = %d\n", ImageFormat->image_channel_order);
    die("piMemImageCreate: unsupported image format layout\n");
    break;
  }

  ze_image_format_t ZeFormatDesc = {
      ZeImageFormatLayout, ZeImageFormatType,
      // TODO: are swizzles deducted from image_format->image_channel_order?
      ZE_IMAGE_FORMAT_SWIZZLE_R, ZE_IMAGE_FORMAT_SWIZZLE_G,
      ZE_IMAGE_FORMAT_SWIZZLE_B, ZE_IMAGE_FORMAT_SWIZZLE_A};

  ze_image_type_t ZeImageType;
  switch (ImageDesc->image_type) {
  case PI_MEM_TYPE_IMAGE1D:
    ZeImageType = ZE_IMAGE_TYPE_1D;
    break;
  case PI_MEM_TYPE_IMAGE2D:
    ZeImageType = ZE_IMAGE_TYPE_2D;
    break;
  case PI_MEM_TYPE_IMAGE3D:
    ZeImageType = ZE_IMAGE_TYPE_3D;
    break;
  case PI_MEM_TYPE_IMAGE1D_ARRAY:
    ZeImageType = ZE_IMAGE_TYPE_1DARRAY;
    break;
  case PI_MEM_TYPE_IMAGE2D_ARRAY:
    ZeImageType = ZE_IMAGE_TYPE_2DARRAY;
    break;
  default:
    zePrint("piMemImageCreate: unsupported image type\n");
    return PI_INVALID_VALUE;
  }

  ZeStruct<ze_image_desc_t> ZeImageDesc;
  ZeImageDesc.arraylevels = ZeImageDesc.flags = 0;
  ZeImageDesc.type = ZeImageType;
  ZeImageDesc.format = ZeFormatDesc;
  ZeImageDesc.width = pi_cast<uint32_t>(ImageDesc->image_width);
  ZeImageDesc.height = pi_cast<uint32_t>(ImageDesc->image_height);
  ZeImageDesc.depth = pi_cast<uint32_t>(ImageDesc->image_depth);
  ZeImageDesc.arraylevels = pi_cast<uint32_t>(ImageDesc->image_array_size);
  ZeImageDesc.miplevels = ImageDesc->num_mip_levels;

  // Currently we have the "0" device in context with mutliple root devices to
  // own the image.
  // TODO: Implement explicit copying for acessing the image from other devices
  // in the context.
  pi_device Device = Context->SingleRootDevice ? Context->SingleRootDevice
                                               : Context->Devices[0];
  ze_image_handle_t ZeHImage;
  ZE_CALL(zeImageCreate,
          (Context->ZeContext, Device->ZeDevice, &ZeImageDesc, &ZeHImage));

  auto HostPtrOrNull =
      (Flags & PI_MEM_FLAGS_HOST_PTR_USE) ? pi_cast<char *>(HostPtr) : nullptr;

  try {
    auto ZePIImage = new _pi_image(Context, ZeHImage, HostPtrOrNull);

#ifndef NDEBUG
    ZePIImage->ZeImageDesc = ZeImageDesc;
#endif // !NDEBUG

    if ((Flags & PI_MEM_FLAGS_HOST_PTR_USE) != 0 ||
        (Flags & PI_MEM_FLAGS_HOST_PTR_COPY) != 0) {
      // Initialize image synchronously with immediate offload
      ZE_CALL(zeCommandListAppendImageCopyFromMemory,
              (Context->ZeCommandListInit, ZeHImage, HostPtr, nullptr, nullptr,
               0, nullptr));
    }

    *RetImage = ZePIImage;
  } catch (const std::bad_alloc &) {
    return PI_OUT_OF_HOST_MEMORY;
  } catch (...) {
    return PI_ERROR_UNKNOWN;
  }
  return PI_SUCCESS;
}

pi_result piextMemGetNativeHandle(pi_mem Mem, pi_native_handle *NativeHandle) {
  PI_ASSERT(Mem, PI_INVALID_MEM_OBJECT);
  std::shared_lock Guard(Mem->Mutex);
  *NativeHandle = pi_cast<pi_native_handle>(Mem->getZeHandle());
  return PI_SUCCESS;
}

pi_result piextMemCreateWithNativeHandle(pi_native_handle NativeHandle,
                                         pi_mem *Mem) {
  (void)NativeHandle;
  (void)Mem;
  die("piextMemCreateWithNativeHandle: not supported");
  return PI_SUCCESS;
}

pi_result piProgramCreate(pi_context Context, const void *ILBytes,
                          size_t Length, pi_program *Program) {

  PI_ASSERT(Context, PI_INVALID_CONTEXT);
  PI_ASSERT(ILBytes && Length, PI_INVALID_VALUE);
  PI_ASSERT(Program, PI_INVALID_PROGRAM);

  // NOTE: the Level Zero module creation is also building the program, so we
  // are deferring it until the program is ready to be built.

  try {
    *Program = new _pi_program(_pi_program::IL, Context, ILBytes, Length);
  } catch (const std::bad_alloc &) {
    return PI_OUT_OF_HOST_MEMORY;
  } catch (...) {
    return PI_ERROR_UNKNOWN;
  }
  return PI_SUCCESS;
}

pi_result piProgramCreateWithBinary(
    pi_context Context, pi_uint32 NumDevices, const pi_device *DeviceList,
    const size_t *Lengths, const unsigned char **Binaries,
    size_t NumMetadataEntries, const pi_device_binary_property *Metadata,
    pi_int32 *BinaryStatus, pi_program *Program) {
  (void)Metadata;
  (void)NumMetadataEntries;

  PI_ASSERT(Context, PI_INVALID_CONTEXT);
  PI_ASSERT(DeviceList && NumDevices, PI_INVALID_VALUE);
  PI_ASSERT(Binaries && Lengths, PI_INVALID_VALUE);
  PI_ASSERT(Program, PI_INVALID_PROGRAM);

  // For now we support only one device.
  if (NumDevices != 1) {
    zePrint("piProgramCreateWithBinary: level_zero supports only one device.");
    return PI_INVALID_VALUE;
  }
  if (!Binaries[0] || !Lengths[0]) {
    if (BinaryStatus)
      *BinaryStatus = PI_INVALID_VALUE;
    return PI_INVALID_VALUE;
  }

  size_t Length = Lengths[0];
  auto Binary = Binaries[0];

  // In OpenCL, clCreateProgramWithBinary() can be used to load any of the
  // following: "program executable", "compiled program", or "library of
  // compiled programs".  In addition, the loaded program can be either
  // IL (SPIR-v) or native device code.  For now, we assume that
  // piProgramCreateWithBinary() is only used to load a "program executable"
  // as native device code.
  // If we wanted to support all the same cases as OpenCL, we would need to
  // somehow examine the binary image to distinguish the cases.  Alternatively,
  // we could change the PI interface and have the caller pass additional
  // information to distinguish the cases.

  try {
    *Program = new _pi_program(_pi_program::Native, Context, Binary, Length);
  } catch (const std::bad_alloc &) {
    return PI_OUT_OF_HOST_MEMORY;
  } catch (...) {
    return PI_ERROR_UNKNOWN;
  }

  if (BinaryStatus)
    *BinaryStatus = PI_SUCCESS;
  return PI_SUCCESS;
}

pi_result piclProgramCreateWithSource(pi_context Context, pi_uint32 Count,
                                      const char **Strings,
                                      const size_t *Lengths,
                                      pi_program *RetProgram) {

  (void)Context;
  (void)Count;
  (void)Strings;
  (void)Lengths;
  (void)RetProgram;
  zePrint("piclProgramCreateWithSource: not supported in Level Zero\n");
  return PI_INVALID_OPERATION;
}

pi_result piProgramGetInfo(pi_program Program, pi_program_info ParamName,
                           size_t ParamValueSize, void *ParamValue,
                           size_t *ParamValueSizeRet) {

  PI_ASSERT(Program, PI_INVALID_PROGRAM);

  ReturnHelper ReturnValue(ParamValueSize, ParamValue, ParamValueSizeRet);
  switch (ParamName) {
  case PI_PROGRAM_INFO_REFERENCE_COUNT:
    return ReturnValue(pi_uint32{Program->RefCount});
  case PI_PROGRAM_INFO_NUM_DEVICES:
    // TODO: return true number of devices this program exists for.
    return ReturnValue(pi_uint32{1});
  case PI_PROGRAM_INFO_DEVICES:
    // TODO: return all devices this program exists for.
    return ReturnValue(Program->Context->Devices[0]);
  case PI_PROGRAM_INFO_BINARY_SIZES: {
    std::shared_lock Guard(Program->Mutex);
    size_t SzBinary;
    if (Program->State == _pi_program::IL ||
        Program->State == _pi_program::Native ||
        Program->State == _pi_program::Object) {
      SzBinary = Program->CodeLength;
    } else if (Program->State == _pi_program::Exe) {
      ZE_CALL(zeModuleGetNativeBinary, (Program->ZeModule, &SzBinary, nullptr));
    } else {
      return PI_INVALID_PROGRAM;
    }
    // This is an array of 1 element, initialized as if it were scalar.
    return ReturnValue(size_t{SzBinary});
  }
  case PI_PROGRAM_INFO_BINARIES: {
    // The caller sets "ParamValue" to an array of pointers, one for each
    // device.  Since Level Zero supports only one device, there is only one
    // pointer.  If the pointer is NULL, we don't do anything.  Otherwise, we
    // copy the program's binary image to the buffer at that pointer.
    uint8_t **PBinary = pi_cast<uint8_t **>(ParamValue);
    if (!PBinary[0])
      break;

    std::shared_lock Guard(Program->Mutex);
    if (Program->State == _pi_program::IL ||
        Program->State == _pi_program::Native ||
        Program->State == _pi_program::Object) {
      std::memcpy(PBinary[0], Program->Code.get(), Program->CodeLength);
    } else if (Program->State == _pi_program::Exe) {
      size_t SzBinary = 0;
      ZE_CALL(zeModuleGetNativeBinary,
              (Program->ZeModule, &SzBinary, PBinary[0]));
    } else {
      return PI_INVALID_PROGRAM;
    }
    break;
  }
  case PI_PROGRAM_INFO_NUM_KERNELS: {
    std::shared_lock Guard(Program->Mutex);
    uint32_t NumKernels;
    if (Program->State == _pi_program::IL ||
        Program->State == _pi_program::Native ||
        Program->State == _pi_program::Object) {
      return PI_INVALID_PROGRAM_EXECUTABLE;
    } else if (Program->State == _pi_program::Exe) {
      NumKernels = 0;
      ZE_CALL(zeModuleGetKernelNames,
              (Program->ZeModule, &NumKernels, nullptr));
    } else {
      return PI_INVALID_PROGRAM;
    }
    return ReturnValue(size_t{NumKernels});
  }
  case PI_PROGRAM_INFO_KERNEL_NAMES:
    try {
      std::shared_lock Guard(Program->Mutex);
      std::string PINames{""};
      if (Program->State == _pi_program::IL ||
          Program->State == _pi_program::Native ||
          Program->State == _pi_program::Object) {
        return PI_INVALID_PROGRAM_EXECUTABLE;
      } else if (Program->State == _pi_program::Exe) {
        uint32_t Count = 0;
        ZE_CALL(zeModuleGetKernelNames, (Program->ZeModule, &Count, nullptr));
        std::unique_ptr<const char *[]> PNames(new const char *[Count]);
        ZE_CALL(zeModuleGetKernelNames,
                (Program->ZeModule, &Count, PNames.get()));
        for (uint32_t I = 0; I < Count; ++I) {
          PINames += (I > 0 ? ";" : "");
          PINames += PNames[I];
        }
      } else {
        return PI_INVALID_PROGRAM;
      }
      return ReturnValue(PINames.c_str());
    } catch (const std::bad_alloc &) {
      return PI_OUT_OF_HOST_MEMORY;
    } catch (...) {
      return PI_ERROR_UNKNOWN;
    }
  default:
    die("piProgramGetInfo: not implemented");
  }

  return PI_SUCCESS;
}

pi_result piProgramLink(pi_context Context, pi_uint32 NumDevices,
                        const pi_device *DeviceList, const char *Options,
                        pi_uint32 NumInputPrograms,
                        const pi_program *InputPrograms,
                        void (*PFnNotify)(pi_program Program, void *UserData),
                        void *UserData, pi_program *RetProgram) {
  // We only support one device with Level Zero currently.
  if (NumDevices != 1) {
    zePrint("piProgramLink: level_zero supports only one device.");
    return PI_INVALID_VALUE;
  }

  // We do not support any link flags at this time because the Level Zero API
  // does not have any way to pass flags that are specific to linking.
  if (Options && *Options != '\0') {
    std::string ErrorMessage(
        "Level Zero does not support kernel link flags: \"");
    ErrorMessage.append(Options);
    ErrorMessage.push_back('\"');
    pi_program Program =
        new _pi_program(_pi_program::Invalid, Context, ErrorMessage);
    *RetProgram = Program;
    return PI_LINK_PROGRAM_FAILURE;
  }

  // Validate input parameters.
  PI_ASSERT(DeviceList, PI_INVALID_DEVICE);
  {
    auto DeviceEntry =
        find(Context->Devices.begin(), Context->Devices.end(), DeviceList[0]);
    if (DeviceEntry == Context->Devices.end())
      return PI_INVALID_DEVICE;
  }
  PI_ASSERT(!PFnNotify && !UserData, PI_INVALID_VALUE);
  if (NumInputPrograms == 0 || InputPrograms == nullptr)
    return PI_INVALID_VALUE;

  pi_result PiResult = PI_SUCCESS;
  try {
    // Acquire a "shared" lock on each of the input programs, and also validate
    // that they are all in Object state.
    //
    // There is no danger of deadlock here even if two threads call
    // piProgramLink simultaneously with the same input programs in a different
    // order.  If we were acquiring these with "exclusive" access, this could
    // lead to a classic lock ordering deadlock.  However, there is no such
    // deadlock potential with "shared" access.  There could also be a deadlock
    // potential if there was some other code that holds more than one of these
    // locks simultaneously with "exclusive" access.  However, there is no such
    // code like that, so this is also not a danger.
    std::vector<std::shared_lock<pi_shared_mutex>> Guards(NumInputPrograms);
    for (pi_uint32 I = 0; I < NumInputPrograms; I++) {
      std::shared_lock Guard(InputPrograms[I]->Mutex);
      Guards[I].swap(Guard);
      if (InputPrograms[I]->State != _pi_program::Object) {
        return PI_INVALID_OPERATION;
      }
    }

    // Previous calls to piProgramCompile did not actually compile the SPIR-V.
    // Instead, we postpone compilation until this point, when all the modules
    // are linked together.  By doing compilation and linking together, the JIT
    // compiler is able see all modules and do cross-module optimizations.
    //
    // Construct a ze_module_program_exp_desc_t which contains information about
    // all of the modules that will be linked together.
    ZeStruct<ze_module_program_exp_desc_t> ZeExtModuleDesc;
    std::vector<size_t> CodeSizes(NumInputPrograms);
    std::vector<const uint8_t *> CodeBufs(NumInputPrograms);
    std::vector<const char *> BuildFlagPtrs(NumInputPrograms);
    std::vector<const ze_module_constants_t *> SpecConstPtrs(NumInputPrograms);
    std::vector<_pi_program::SpecConstantShim> SpecConstShims;
    SpecConstShims.reserve(NumInputPrograms);

    for (pi_uint32 I = 0; I < NumInputPrograms; I++) {
      pi_program Program = InputPrograms[I];
      CodeSizes[I] = Program->CodeLength;
      CodeBufs[I] = Program->Code.get();
      BuildFlagPtrs[I] = Program->BuildFlags.c_str();
      SpecConstShims.emplace_back(Program);
      SpecConstPtrs[I] = SpecConstShims[I].ze();
    }

    ZeExtModuleDesc.count = NumInputPrograms;
    ZeExtModuleDesc.inputSizes = CodeSizes.data();
    ZeExtModuleDesc.pInputModules = CodeBufs.data();
    ZeExtModuleDesc.pBuildFlags = BuildFlagPtrs.data();
    ZeExtModuleDesc.pConstants = SpecConstPtrs.data();

    ZeStruct<ze_module_desc_t> ZeModuleDesc;
    ZeModuleDesc.pNext = &ZeExtModuleDesc;
    ZeModuleDesc.format = ZE_MODULE_FORMAT_IL_SPIRV;

    // This works around a bug in the Level Zero driver.  When "ZE_DEBUG=-1",
    // the driver does validation of the API calls, and it expects
    // "pInputModule" to be non-NULL and "inputSize" to be non-zero.  This
    // validation is wrong when using the "ze_module_program_exp_desc_t"
    // extension because those fields are supposed to be ignored.  As a
    // workaround, set both fields to 1.
    //
    // TODO: Remove this workaround when the driver is fixed.
    ZeModuleDesc.pInputModule = reinterpret_cast<const uint8_t *>(1);
    ZeModuleDesc.inputSize = 1;

    // We need a Level Zero extension to compile multiple programs together into
    // a single Level Zero module.  However, we don't need that extension if
    // there happens to be only one input program.
    //
    // The "|| (NumInputPrograms == 1)" term is a workaround for a bug in the
    // Level Zero driver.  The driver's "ze_module_program_exp_desc_t"
    // extension should work even in the case when there is just one input
    // module.  However, there is currently a bug in the driver that leads to a
    // crash.  As a workaround, do not use the extension when there is one
    // input module.
    //
    // TODO: Remove this workaround when the driver is fixed.
    if (!PiDriverModuleProgramExtensionFound || (NumInputPrograms == 1)) {
      if (NumInputPrograms == 1) {
        ZeModuleDesc.pNext = nullptr;
        ZeModuleDesc.inputSize = ZeExtModuleDesc.inputSizes[0];
        ZeModuleDesc.pInputModule = ZeExtModuleDesc.pInputModules[0];
        ZeModuleDesc.pBuildFlags = ZeExtModuleDesc.pBuildFlags[0];
        ZeModuleDesc.pConstants = ZeExtModuleDesc.pConstants[0];
      } else {
        zePrint("piProgramLink: level_zero driver does not have static linking "
                "support.");
        return PI_INVALID_VALUE;
      }
    }

    // Call the Level Zero API to compile, link, and create the module.
    ze_device_handle_t ZeDevice = DeviceList[0]->ZeDevice;
    ze_context_handle_t ZeContext = Context->ZeContext;
    ze_module_handle_t ZeModule = nullptr;
    ze_module_build_log_handle_t ZeBuildLog = nullptr;
    ze_result_t ZeResult =
        ZE_CALL_NOCHECK(zeModuleCreate, (ZeContext, ZeDevice, &ZeModuleDesc,
                                         &ZeModule, &ZeBuildLog));

    // We still create a _pi_program object even if there is a BUILD_FAILURE
    // because we need the object to hold the ZeBuildLog.  There is no build
    // log created for other errors, so we don't create an object.
    PiResult = mapError(ZeResult);
    if (ZeResult != ZE_RESULT_SUCCESS &&
        ZeResult != ZE_RESULT_ERROR_MODULE_BUILD_FAILURE) {
      return PiResult;
    }

    // The call to zeModuleCreate does not report an error if there are
    // unresolved symbols because it thinks these could be resolved later via a
    // call to zeModuleDynamicLink.  However, modules created with piProgramLink
    // are supposed to be fully linked and ready to use.  Therefore, do an extra
    // check now for unresolved symbols.  Note that we still create a
    // _pi_program if there are unresolved symbols because the ZeBuildLog tells
    // which symbols are unresolved.
    if (ZeResult == ZE_RESULT_SUCCESS) {
      ZeResult = checkUnresolvedSymbols(ZeModule, &ZeBuildLog);
      if (ZeResult == ZE_RESULT_ERROR_MODULE_LINK_FAILURE) {
        PiResult = PI_LINK_PROGRAM_FAILURE;
      } else if (ZeResult != ZE_RESULT_SUCCESS) {
        return mapError(ZeResult);
      }
    }

    _pi_program::state State =
        (PiResult == PI_SUCCESS) ? _pi_program::Exe : _pi_program::Invalid;
    *RetProgram = new _pi_program(State, Context, ZeModule, ZeBuildLog);
  } catch (const std::bad_alloc &) {
    return PI_OUT_OF_HOST_MEMORY;
  } catch (...) {
    return PI_ERROR_UNKNOWN;
  }
  return PiResult;
}

pi_result piProgramCompile(
    pi_program Program, pi_uint32 NumDevices, const pi_device *DeviceList,
    const char *Options, pi_uint32 NumInputHeaders,
    const pi_program *InputHeaders, const char **HeaderIncludeNames,
    void (*PFnNotify)(pi_program Program, void *UserData), void *UserData) {
  (void)NumInputHeaders;
  (void)InputHeaders;
  (void)HeaderIncludeNames;

  PI_ASSERT(Program, PI_INVALID_PROGRAM);

  if ((NumDevices && !DeviceList) || (!NumDevices && DeviceList))
    return PI_INVALID_VALUE;

  // These aren't supported.
  PI_ASSERT(!PFnNotify && !UserData, PI_INVALID_VALUE);

  std::scoped_lock Guard(Program->Mutex);

  // It's only valid to compile a program created from IL (we don't support
  // programs created from source code).
  //
  // The OpenCL spec says that the header parameters are ignored when compiling
  // IL programs, so we don't validate them.
  if (Program->State != _pi_program::IL)
    return PI_INVALID_OPERATION;

  // We don't compile anything now.  Instead, we delay compilation until
  // piProgramLink, where we do both compilation and linking as a single step.
  // This produces better code because the driver can do cross-module
  // optimizations.  Therefore, we just remember the compilation flags, so we
  // can use them later.
  if (Options)
    Program->BuildFlags = Options;
  Program->State = _pi_program::Object;

  return PI_SUCCESS;
}

pi_result piProgramBuild(pi_program Program, pi_uint32 NumDevices,
                         const pi_device *DeviceList, const char *Options,
                         void (*PFnNotify)(pi_program Program, void *UserData),
                         void *UserData) {

  PI_ASSERT(Program, PI_INVALID_PROGRAM);
  if ((NumDevices && !DeviceList) || (!NumDevices && DeviceList))
    return PI_INVALID_VALUE;

  // We only support build to one device with Level Zero now.
  // TODO: we should eventually build to the possibly multiple root
  // devices in the context.
  if (NumDevices != 1) {
    zePrint("piProgramBuild: level_zero supports only one device.");
    return PI_INVALID_VALUE;
  }

  // These aren't supported.
  PI_ASSERT(!PFnNotify && !UserData, PI_INVALID_VALUE);

  std::scoped_lock Guard(Program->Mutex);
  // Check if device belongs to associated context.
  PI_ASSERT(Program->Context, PI_INVALID_PROGRAM);
  {
    auto DeviceEntry = find(Program->Context->Devices.begin(),
                            Program->Context->Devices.end(), DeviceList[0]);
    if (DeviceEntry == Program->Context->Devices.end())
      return PI_INVALID_VALUE;
  }
  // It is legal to build a program created from either IL or from native
  // device code.
  if (Program->State != _pi_program::IL &&
      Program->State != _pi_program::Native)
    return PI_INVALID_OPERATION;

  // We should have either IL or native device code.
  PI_ASSERT(Program->Code, PI_INVALID_PROGRAM);

  // Ask Level Zero to build and load the native code onto the device.
  ZeStruct<ze_module_desc_t> ZeModuleDesc;
  _pi_program::SpecConstantShim Shim(Program);
  ZeModuleDesc.format = (Program->State == _pi_program::IL)
                            ? ZE_MODULE_FORMAT_IL_SPIRV
                            : ZE_MODULE_FORMAT_NATIVE;
  ZeModuleDesc.inputSize = Program->CodeLength;
  ZeModuleDesc.pInputModule = Program->Code.get();
  ZeModuleDesc.pBuildFlags = Options;
  ZeModuleDesc.pConstants = Shim.ze();

  ze_device_handle_t ZeDevice = DeviceList[0]->ZeDevice;
  ze_context_handle_t ZeContext = Program->Context->ZeContext;
  ze_module_handle_t ZeModule = nullptr;

  pi_result Result = PI_SUCCESS;
  Program->State = _pi_program::Exe;
  ze_result_t ZeResult =
      ZE_CALL_NOCHECK(zeModuleCreate, (ZeContext, ZeDevice, &ZeModuleDesc,
                                       &ZeModule, &Program->ZeBuildLog));
  if (ZeResult != ZE_RESULT_SUCCESS) {
    // We adjust pi_program below to avoid attempting to release zeModule when
    // RT calls piProgramRelease().
    ZeModule = nullptr;
    Program->State = _pi_program::Invalid;
    Result = mapError(ZeResult);
  } else {
    // The call to zeModuleCreate does not report an error if there are
    // unresolved symbols because it thinks these could be resolved later via a
    // call to zeModuleDynamicLink.  However, modules created with
    // piProgramBuild are supposed to be fully linked and ready to use.
    // Therefore, do an extra check now for unresolved symbols.
    ZeResult = checkUnresolvedSymbols(ZeModule, &Program->ZeBuildLog);
    if (ZeResult != ZE_RESULT_SUCCESS) {
      Program->State = _pi_program::Invalid;
      Result = (ZeResult == ZE_RESULT_ERROR_MODULE_LINK_FAILURE)
                   ? PI_BUILD_PROGRAM_FAILURE
                   : mapError(ZeResult);
    }
  }

  // We no longer need the IL / native code.
  Program->Code.reset();
  Program->ZeModule = ZeModule;
  return Result;
}

pi_result piProgramGetBuildInfo(pi_program Program, pi_device Device,
                                cl_program_build_info ParamName,
                                size_t ParamValueSize, void *ParamValue,
                                size_t *ParamValueSizeRet) {
  (void)Device;

  std::shared_lock Guard(Program->Mutex);
  ReturnHelper ReturnValue(ParamValueSize, ParamValue, ParamValueSizeRet);
  if (ParamName == CL_PROGRAM_BINARY_TYPE) {
    cl_program_binary_type Type = CL_PROGRAM_BINARY_TYPE_NONE;
    if (Program->State == _pi_program::Object) {
      Type = CL_PROGRAM_BINARY_TYPE_COMPILED_OBJECT;
    } else if (Program->State == _pi_program::Exe) {
      Type = CL_PROGRAM_BINARY_TYPE_EXECUTABLE;
    }
    return ReturnValue(cl_program_binary_type{Type});
  }
  if (ParamName == CL_PROGRAM_BUILD_OPTIONS) {
    // TODO: how to get module build options out of Level Zero?
    // For the programs that we compiled we can remember the options
    // passed with piProgramCompile/piProgramBuild, but what can we
    // return for programs that were built outside and registered
    // with piProgramRegister?
    return ReturnValue("");
  } else if (ParamName == CL_PROGRAM_BUILD_LOG) {
    // Check first to see if the plugin code recorded an error message.
    if (!Program->ErrorMessage.empty()) {
      return ReturnValue(Program->ErrorMessage.c_str());
    }

    // Next check if there is a Level Zero build log.
    if (Program->ZeBuildLog) {
      size_t LogSize = ParamValueSize;
      ZE_CALL(zeModuleBuildLogGetString,
              (Program->ZeBuildLog, &LogSize, pi_cast<char *>(ParamValue)));
      if (ParamValueSizeRet) {
        *ParamValueSizeRet = LogSize;
      }
      return PI_SUCCESS;
    }

    // Otherwise, there is no error.  The OpenCL spec says to return an empty
    // string if there ws no previous attempt to compile, build, or link the
    // program.
    return ReturnValue("");
  } else {
    zePrint("piProgramGetBuildInfo: unsupported ParamName\n");
    return PI_INVALID_VALUE;
  }
  return PI_SUCCESS;
}

pi_result piProgramRetain(pi_program Program) {
  PI_ASSERT(Program, PI_INVALID_PROGRAM);
  ++(Program->RefCount);
  return PI_SUCCESS;
}

pi_result piProgramRelease(pi_program Program) {
  PI_ASSERT(Program, PI_INVALID_PROGRAM);
  // Check if the program is already released
  PI_ASSERT(Program->RefCount > 0, PI_INVALID_VALUE);
  if (--(Program->RefCount) == 0) {
    delete Program;
  }
  return PI_SUCCESS;
}

pi_result piextProgramGetNativeHandle(pi_program Program,
                                      pi_native_handle *NativeHandle) {
  PI_ASSERT(Program, PI_INVALID_PROGRAM);
  PI_ASSERT(NativeHandle, PI_INVALID_VALUE);

  auto ZeModule = pi_cast<ze_module_handle_t *>(NativeHandle);

  std::shared_lock Guard(Program->Mutex);
  switch (Program->State) {
  case _pi_program::Exe: {
    *ZeModule = Program->ZeModule;
    break;
  }

  default:
    return PI_INVALID_OPERATION;
  }

  return PI_SUCCESS;
}

pi_result piextProgramCreateWithNativeHandle(pi_native_handle NativeHandle,
                                             pi_context Context,
                                             bool ownNativeHandle,
                                             pi_program *Program) {
  PI_ASSERT(Program, PI_INVALID_PROGRAM);
  PI_ASSERT(NativeHandle, PI_INVALID_VALUE);
  PI_ASSERT(Context, PI_INVALID_CONTEXT);

  auto ZeModule = pi_cast<ze_module_handle_t>(NativeHandle);

  // We assume here that programs created from a native handle always
  // represent a fully linked executable (state Exe) and not an unlinked
  // executable (state Object).

  try {
    *Program =
        new _pi_program(_pi_program::Exe, Context, ZeModule, ownNativeHandle);
  } catch (const std::bad_alloc &) {
    return PI_OUT_OF_HOST_MEMORY;
  } catch (...) {
    return PI_ERROR_UNKNOWN;
  }
  return PI_SUCCESS;
}

_pi_program::~_pi_program() {
  // According to Level Zero Specification, all kernels and build logs
  // must be destroyed before the Module can be destroyed.  So, be sure
  // to destroy build log before destroying the module.
  if (ZeBuildLog) {
    ZE_CALL_NOCHECK(zeModuleBuildLogDestroy, (ZeBuildLog));
  }

  if (ZeModule && OwnZeModule) {
    ZE_CALL_NOCHECK(zeModuleDestroy, (ZeModule));
  }
}

// Check to see if a Level Zero module has any unresolved symbols.
//
// @param ZeModule    The module handle to check.
// @param ZeBuildLog  If there are unresolved symbols, this build log handle is
//                     modified to receive information telling which symbols
//                     are unresolved.
//
// @return ZE_RESULT_ERROR_MODULE_LINK_FAILURE indicates there are unresolved
//  symbols.  ZE_RESULT_SUCCESS indicates all symbols are resolved.  Any other
//  value indicates there was an error and we cannot tell if symbols are
//  resolved.
static ze_result_t
checkUnresolvedSymbols(ze_module_handle_t ZeModule,
                       ze_module_build_log_handle_t *ZeBuildLog) {

  // First check to see if the module has any imported symbols.  If there are
  // no imported symbols, it's not possible to have any unresolved symbols.  We
  // do this check first because we assume it's faster than the call to
  // zeModuleDynamicLink below.
  ZeStruct<ze_module_properties_t> ZeModuleProps;
  ze_result_t ZeResult =
      ZE_CALL_NOCHECK(zeModuleGetProperties, (ZeModule, &ZeModuleProps));
  if (ZeResult != ZE_RESULT_SUCCESS)
    return ZeResult;

  // If there are imported symbols, attempt to "link" the module with itself.
  // As a side effect, this will return the error
  // ZE_RESULT_ERROR_MODULE_LINK_FAILURE if there are any unresolved symbols.
  if (ZeModuleProps.flags & ZE_MODULE_PROPERTY_FLAG_IMPORTS) {
    return ZE_CALL_NOCHECK(zeModuleDynamicLink, (1, &ZeModule, ZeBuildLog));
  }
  return ZE_RESULT_SUCCESS;
}

pi_result piKernelCreate(pi_program Program, const char *KernelName,
                         pi_kernel *RetKernel) {

  PI_ASSERT(Program, PI_INVALID_PROGRAM);
  PI_ASSERT(RetKernel, PI_INVALID_VALUE);
  PI_ASSERT(KernelName, PI_INVALID_VALUE);

  std::shared_lock Guard(Program->Mutex);
  if (Program->State != _pi_program::Exe) {
    return PI_INVALID_PROGRAM_EXECUTABLE;
  }

  ZeStruct<ze_kernel_desc_t> ZeKernelDesc;
  ZeKernelDesc.flags = 0;
  ZeKernelDesc.pKernelName = KernelName;

  ze_kernel_handle_t ZeKernel;
  ZE_CALL(zeKernelCreate, (Program->ZeModule, &ZeKernelDesc, &ZeKernel));

  try {
    *RetKernel = new _pi_kernel(ZeKernel, true, Program);
  } catch (const std::bad_alloc &) {
    return PI_OUT_OF_HOST_MEMORY;
  } catch (...) {
    return PI_ERROR_UNKNOWN;
  }

  // Update the refcount of the program and context to show it's used by this
  // kernel.
  PI_CALL(piProgramRetain(Program));
  if (IndirectAccessTrackingEnabled)
    // TODO: do piContextRetain without the guard
    PI_CALL(piContextRetain(Program->Context));

  // Set up how to obtain kernel properties when needed.
  (*RetKernel)->ZeKernelProperties.Compute =
      [ZeKernel](ze_kernel_properties_t &Properties) {
        ZE_CALL_NOCHECK(zeKernelGetProperties, (ZeKernel, &Properties));
      };

  return PI_SUCCESS;
}

pi_result piKernelSetArg(pi_kernel Kernel, pi_uint32 ArgIndex, size_t ArgSize,
                         const void *ArgValue) {

  // OpenCL: "the arg_value pointer can be NULL or point to a NULL value
  // in which case a NULL value will be used as the value for the argument
  // declared as a pointer to global or constant memory in the kernel"
  //
  // We don't know the type of the argument but it seems that the only time
  // SYCL RT would send a pointer to NULL in 'arg_value' is when the argument
  // is a NULL pointer. Treat a pointer to NULL in 'arg_value' as a NULL.
  if (ArgSize == sizeof(void *) && ArgValue &&
      *(void **)(const_cast<void *>(ArgValue)) == nullptr) {
    ArgValue = nullptr;
  }

  PI_ASSERT(Kernel, PI_INVALID_KERNEL);

  ZE_CALL(zeKernelSetArgumentValue,
          (pi_cast<ze_kernel_handle_t>(Kernel->ZeKernel),
           pi_cast<uint32_t>(ArgIndex), pi_cast<size_t>(ArgSize),
           pi_cast<const void *>(ArgValue)));

  return PI_SUCCESS;
}

// Special version of piKernelSetArg to accept pi_mem.
pi_result piextKernelSetArgMemObj(pi_kernel Kernel, pi_uint32 ArgIndex,
                                  const pi_mem *ArgValue) {
  // TODO: the better way would probably be to add a new PI API for
  // extracting native PI object from PI handle, and have SYCL
  // RT pass that directly to the regular piKernelSetArg (and
  // then remove this piextKernelSetArgMemObj).

  PI_ASSERT(Kernel, PI_INVALID_KERNEL);

  ZE_CALL(zeKernelSetArgumentValue,
          (pi_cast<ze_kernel_handle_t>(Kernel->ZeKernel),
           pi_cast<uint32_t>(ArgIndex), sizeof(void *),
           (*ArgValue)->getZeHandlePtr()));

  return PI_SUCCESS;
}

// Special version of piKernelSetArg to accept pi_sampler.
pi_result piextKernelSetArgSampler(pi_kernel Kernel, pi_uint32 ArgIndex,
                                   const pi_sampler *ArgValue) {
  PI_ASSERT(Kernel, PI_INVALID_KERNEL);

  ZE_CALL(zeKernelSetArgumentValue,
          (pi_cast<ze_kernel_handle_t>(Kernel->ZeKernel),
           pi_cast<uint32_t>(ArgIndex), sizeof(void *),
           &(*ArgValue)->ZeSampler));

  return PI_SUCCESS;
}

pi_result piKernelGetInfo(pi_kernel Kernel, pi_kernel_info ParamName,
                          size_t ParamValueSize, void *ParamValue,
                          size_t *ParamValueSizeRet) {
  PI_ASSERT(Kernel, PI_INVALID_KERNEL);

  ReturnHelper ReturnValue(ParamValueSize, ParamValue, ParamValueSizeRet);
  switch (ParamName) {
  case PI_KERNEL_INFO_CONTEXT:
    return ReturnValue(pi_context{Kernel->Program->Context});
  case PI_KERNEL_INFO_PROGRAM:
    return ReturnValue(pi_program{Kernel->Program});
  case PI_KERNEL_INFO_FUNCTION_NAME:
    try {
      size_t Size = 0;
      ZE_CALL(zeKernelGetName, (Kernel->ZeKernel, &Size, nullptr));
      char *KernelName = new char[Size];
      ZE_CALL(zeKernelGetName, (Kernel->ZeKernel, &Size, KernelName));
      pi_result Res = ReturnValue(static_cast<const char *>(KernelName));
      delete[] KernelName;
      return Res;
    } catch (const std::bad_alloc &) {
      return PI_OUT_OF_HOST_MEMORY;
    } catch (...) {
      return PI_ERROR_UNKNOWN;
    }
  case PI_KERNEL_INFO_NUM_ARGS:
    return ReturnValue(pi_uint32{Kernel->ZeKernelProperties->numKernelArgs});
  case PI_KERNEL_INFO_REFERENCE_COUNT:
    return ReturnValue(pi_uint32{Kernel->RefCount});
  case PI_KERNEL_INFO_ATTRIBUTES:
    try {
      uint32_t Size;
      ZE_CALL(zeKernelGetSourceAttributes, (Kernel->ZeKernel, &Size, nullptr));
      char *attributes = new char[Size];
      ZE_CALL(zeKernelGetSourceAttributes,
              (Kernel->ZeKernel, &Size, &attributes));
      auto Res = ReturnValue(attributes);
      delete[] attributes;
      return Res;
    } catch (const std::bad_alloc &) {
      return PI_OUT_OF_HOST_MEMORY;
    } catch (...) {
      return PI_ERROR_UNKNOWN;
    }
  default:
    zePrint("Unsupported ParamName in piKernelGetInfo: ParamName=%d(0x%x)\n",
            ParamName, ParamName);
    return PI_INVALID_VALUE;
  }

  return PI_SUCCESS;
}

pi_result piKernelGetGroupInfo(pi_kernel Kernel, pi_device Device,
                               pi_kernel_group_info ParamName,
                               size_t ParamValueSize, void *ParamValue,
                               size_t *ParamValueSizeRet) {
  PI_ASSERT(Kernel, PI_INVALID_KERNEL);
  PI_ASSERT(Device, PI_INVALID_DEVICE);

  ReturnHelper ReturnValue(ParamValueSize, ParamValue, ParamValueSizeRet);
  switch (ParamName) {
  case PI_KERNEL_GROUP_INFO_GLOBAL_WORK_SIZE: {
    // TODO: To revisit after level_zero/issues/262 is resolved
    struct {
      size_t Arr[3];
    } WorkSize = {{Device->ZeDeviceComputeProperties->maxGroupSizeX,
                   Device->ZeDeviceComputeProperties->maxGroupSizeY,
                   Device->ZeDeviceComputeProperties->maxGroupSizeZ}};
    return ReturnValue(WorkSize);
  }
  case PI_KERNEL_GROUP_INFO_WORK_GROUP_SIZE: {
    uint32_t X, Y, Z;
    ZE_CALL(zeKernelSuggestGroupSize,
            (Kernel->ZeKernel, 10000, 10000, 10000, &X, &Y, &Z));
    return ReturnValue(size_t{X * Y * Z});
  }
  case PI_KERNEL_GROUP_INFO_COMPILE_WORK_GROUP_SIZE: {
    struct {
      size_t Arr[3];
    } WgSize = {{Kernel->ZeKernelProperties->requiredGroupSizeX,
                 Kernel->ZeKernelProperties->requiredGroupSizeY,
                 Kernel->ZeKernelProperties->requiredGroupSizeZ}};
    return ReturnValue(WgSize);
  }
  case PI_KERNEL_GROUP_INFO_LOCAL_MEM_SIZE:
    return ReturnValue(pi_uint32{Kernel->ZeKernelProperties->localMemSize});
  case PI_KERNEL_GROUP_INFO_PREFERRED_WORK_GROUP_SIZE_MULTIPLE: {
    return ReturnValue(size_t{Device->ZeDeviceProperties->physicalEUSimdWidth});
  }
  case PI_KERNEL_GROUP_INFO_PRIVATE_MEM_SIZE:
    return ReturnValue(pi_uint32{Kernel->ZeKernelProperties->privateMemSize});
  case PI_KERNEL_GROUP_INFO_NUM_REGS: {
    die("PI_KERNEL_GROUP_INFO_NUM_REGS in piKernelGetGroupInfo not "
        "implemented\n");
    break;
  }
  default:
    zePrint("Unknown ParamName in piKernelGetGroupInfo: ParamName=%d(0x%x)\n",
            ParamName, ParamName);
    return PI_INVALID_VALUE;
  }
  return PI_SUCCESS;
}

pi_result piKernelGetSubGroupInfo(pi_kernel Kernel, pi_device Device,
                                  pi_kernel_sub_group_info ParamName,
                                  size_t InputValueSize, const void *InputValue,
                                  size_t ParamValueSize, void *ParamValue,
                                  size_t *ParamValueSizeRet) {
  (void)Device;
  (void)InputValueSize;
  (void)InputValue;

  ReturnHelper ReturnValue(ParamValueSize, ParamValue, ParamValueSizeRet);

  if (ParamName == PI_KERNEL_MAX_SUB_GROUP_SIZE) {
    ReturnValue(uint32_t{Kernel->ZeKernelProperties->maxSubgroupSize});
  } else if (ParamName == PI_KERNEL_MAX_NUM_SUB_GROUPS) {
    ReturnValue(uint32_t{Kernel->ZeKernelProperties->maxNumSubgroups});
  } else if (ParamName == PI_KERNEL_COMPILE_NUM_SUB_GROUPS) {
    ReturnValue(uint32_t{Kernel->ZeKernelProperties->requiredNumSubGroups});
  } else if (ParamName == PI_KERNEL_COMPILE_SUB_GROUP_SIZE_INTEL) {
    ReturnValue(uint32_t{Kernel->ZeKernelProperties->requiredSubgroupSize});
  } else {
    die("piKernelGetSubGroupInfo: parameter not implemented");
    return {};
  }
  return PI_SUCCESS;
}

pi_result piKernelRetain(pi_kernel Kernel) {

  PI_ASSERT(Kernel, PI_INVALID_KERNEL);

  ++(Kernel->RefCount);
  // When retaining a kernel, you are also retaining the program it is part of.
  PI_CALL(piProgramRetain(Kernel->Program));
  return PI_SUCCESS;
}

static pi_result USMFreeHelper(pi_context Context, void *Ptr);

pi_result piKernelRelease(pi_kernel Kernel) {

  PI_ASSERT(Kernel, PI_INVALID_KERNEL);

  if (IndirectAccessTrackingEnabled) {
    // piKernelRelease is called by Event->cleanup() as soon as kernel
    // execution has finished. This is the place where we need to release memory
    // allocations. If kernel is not in use (not submitted by some other thread)
    // then release referenced memory allocations. As a result, memory can be
    // deallocated and context can be removed from container in the platform.
    // That's why we need to lock a mutex here.
    pi_platform Plt = Kernel->Program->Context->Devices[0]->Platform;
    std::lock_guard<std::mutex> ContextsLock(Plt->ContextsMutex);

    if (--Kernel->SubmissionsCount == 0) {
      // Kernel is not submitted for execution, release referenced memory
      // allocations.
      for (auto &MemAlloc : Kernel->MemAllocs) {
        USMFreeHelper(MemAlloc->second.Context, MemAlloc->first);
      }
      Kernel->MemAllocs.clear();
    }
  }

  auto KernelProgram = Kernel->Program;
  if (--(Kernel->RefCount) == 0) {
    if (Kernel->OwnZeKernel)
      ZE_CALL(zeKernelDestroy, (Kernel->ZeKernel));
    if (IndirectAccessTrackingEnabled) {
      PI_CALL(piContextRelease(KernelProgram->Context));
    }
    delete Kernel;
  }

  // do a release on the program this kernel was part of
  PI_CALL(piProgramRelease(KernelProgram));

  return PI_SUCCESS;
}

pi_result
piEnqueueKernelLaunch(pi_queue Queue, pi_kernel Kernel, pi_uint32 WorkDim,
                      const size_t *GlobalWorkOffset,
                      const size_t *GlobalWorkSize, const size_t *LocalWorkSize,
                      pi_uint32 NumEventsInWaitList,
                      const pi_event *EventWaitList, pi_event *Event) {
  PI_ASSERT(Kernel, PI_INVALID_KERNEL);
  PI_ASSERT(Queue, PI_INVALID_QUEUE);
  PI_ASSERT((WorkDim > 0) && (WorkDim < 4), PI_INVALID_WORK_DIMENSION);

  if (GlobalWorkOffset != NULL) {
    if (!PiDriverGlobalOffsetExtensionFound) {
      zePrint("No global offset extension found on this driver\n");
      return PI_INVALID_VALUE;
    }

    ZE_CALL(zeKernelSetGlobalOffsetExp,
            (Kernel->ZeKernel, GlobalWorkOffset[0], GlobalWorkOffset[1],
             GlobalWorkOffset[2]));
  }

  ze_group_count_t ZeThreadGroupDimensions{1, 1, 1};
  uint32_t WG[3];

  // global_work_size of unused dimensions must be set to 1
  PI_ASSERT(WorkDim == 3 || GlobalWorkSize[2] == 1, PI_INVALID_VALUE);
  PI_ASSERT(WorkDim >= 2 || GlobalWorkSize[1] == 1, PI_INVALID_VALUE);

  if (LocalWorkSize) {
    WG[0] = pi_cast<uint32_t>(LocalWorkSize[0]);
    WG[1] = pi_cast<uint32_t>(LocalWorkSize[1]);
    WG[2] = pi_cast<uint32_t>(LocalWorkSize[2]);
  } else {
    ZE_CALL(zeKernelSuggestGroupSize,
            (Kernel->ZeKernel, GlobalWorkSize[0], GlobalWorkSize[1],
             GlobalWorkSize[2], &WG[0], &WG[1], &WG[2]));
  }

  // TODO: assert if sizes do not fit into 32-bit?
  switch (WorkDim) {
  case 3:
    ZeThreadGroupDimensions.groupCountX =
        pi_cast<uint32_t>(GlobalWorkSize[0] / WG[0]);
    ZeThreadGroupDimensions.groupCountY =
        pi_cast<uint32_t>(GlobalWorkSize[1] / WG[1]);
    ZeThreadGroupDimensions.groupCountZ =
        pi_cast<uint32_t>(GlobalWorkSize[2] / WG[2]);
    break;
  case 2:
    ZeThreadGroupDimensions.groupCountX =
        pi_cast<uint32_t>(GlobalWorkSize[0] / WG[0]);
    ZeThreadGroupDimensions.groupCountY =
        pi_cast<uint32_t>(GlobalWorkSize[1] / WG[1]);
    WG[2] = 1;
    break;
  case 1:
    ZeThreadGroupDimensions.groupCountX =
        pi_cast<uint32_t>(GlobalWorkSize[0] / WG[0]);
    WG[1] = WG[2] = 1;
    break;

  default:
    zePrint("piEnqueueKernelLaunch: unsupported work_dim\n");
    return PI_INVALID_VALUE;
  }

  // Error handling for non-uniform group size case
  if (GlobalWorkSize[0] != (ZeThreadGroupDimensions.groupCountX * WG[0])) {
    zePrint("piEnqueueKernelLaunch: invalid work_dim. The range is not a "
            "multiple of the group size in the 1st dimension\n");
    return PI_INVALID_WORK_GROUP_SIZE;
  }
  if (GlobalWorkSize[1] != (ZeThreadGroupDimensions.groupCountY * WG[1])) {
    zePrint("piEnqueueKernelLaunch: invalid work_dim. The range is not a "
            "multiple of the group size in the 2nd dimension\n");
    return PI_INVALID_WORK_GROUP_SIZE;
  }
  if (GlobalWorkSize[2] != (ZeThreadGroupDimensions.groupCountZ * WG[2])) {
    zePrint("piEnqueueKernelLaunch: invalid work_dim. The range is not a "
            "multiple of the group size in the 3rd dimension\n");
    return PI_INVALID_WORK_GROUP_SIZE;
  }

  ZE_CALL(zeKernelSetGroupSize, (Kernel->ZeKernel, WG[0], WG[1], WG[2]));

  // Lock automatically releases when this goes out of scope.
  std::scoped_lock QueueLock(Queue->Mutex);

  bool UseCopyEngine = false;

  _pi_ze_event_list_t TmpWaitList;
  if (auto Res = TmpWaitList.createAndRetainPiZeEventList(
          NumEventsInWaitList, EventWaitList, Queue, UseCopyEngine))
    return Res;

  // Get a new command list to be used on this call
  pi_command_list_ptr_t CommandList{};
  if (auto Res = Queue->Context->getAvailableCommandList(
          Queue, CommandList, UseCopyEngine, true /* AllowBatching */))
    return Res;
  Queue->LastCommandList = CommandList;

  ze_event_handle_t ZeEvent = nullptr;
  pi_event PiEvent;
  pi_result Res = createEventAndAssociateQueue(Queue, &PiEvent,
                                               PI_COMMAND_TYPE_NDRANGE_KERNEL,
                                               CommandList, false, Event);
  if (Res != PI_SUCCESS)
    return Res;
  PiEvent->WaitList = TmpWaitList;
  // Save the kernel in the event, so that when the event is signalled
  // the code can do a piKernelRelease on this kernel.
  PiEvent->CommandData = (void *)Kernel;
  if (Event) {
    (*Event) = PiEvent;
    ZeEvent = PiEvent->ZeEvent;
  } else {
    // Decrement the reference count of the event as this event will not be
    // waited/released by SYCL RT, so it must be destroyed by EventRelease in
    // resetCommandList.
    PI_CALL(piEventRelease(PiEvent));
  }

  // Use piKernelRetain to increment the reference count and indicate
  // that the Kernel is in use. Once the event has been signalled, the
  // code in Event.cleanup() will do a piReleaseKernel to update
  // the reference count on the kernel, using the kernel saved
  // in CommandData.
  PI_CALL(piKernelRetain(Kernel));

  // Add the command to the command list
  ZE_CALL(zeCommandListAppendLaunchKernel,
          (CommandList->first, Kernel->ZeKernel, &ZeThreadGroupDimensions,
           ZeEvent, TmpWaitList.Length, TmpWaitList.ZeEventList));

  zePrint("calling zeCommandListAppendLaunchKernel() with"
          "  ZeEvent %#lx\n",
          pi_cast<std::uintptr_t>(ZeEvent));
  printZeEventList(TmpWaitList);

  if (IndirectAccessTrackingEnabled)
    Queue->KernelsToBeSubmitted.push_back(Kernel);

  // Execute command list asynchronously, as the event will be used
  // to track down its completion.
  if (auto Res = Queue->executeCommandList(CommandList, false, true))
    return Res;

  return PI_SUCCESS;
}

pi_result piextKernelCreateWithNativeHandle(pi_native_handle NativeHandle,
                                            pi_context Context,
                                            pi_program Program,
                                            bool OwnNativeHandle,
                                            pi_kernel *Kernel) {
  PI_ASSERT(Context, PI_INVALID_CONTEXT);
  PI_ASSERT(Program, PI_INVALID_PROGRAM);
  PI_ASSERT(NativeHandle, PI_INVALID_VALUE);
  PI_ASSERT(Kernel, PI_INVALID_KERNEL);

  auto ZeKernel = pi_cast<ze_kernel_handle_t>(NativeHandle);
  *Kernel = new _pi_kernel(ZeKernel, OwnNativeHandle, Program);

  // Update the refcount of the program and context to show it's used by this
  // kernel.
  PI_CALL(piProgramRetain(Program));
  if (IndirectAccessTrackingEnabled)
    // TODO: do piContextRetain without the guard
    PI_CALL(piContextRetain(Program->Context));

  // Set up how to obtain kernel properties when needed.
  (*Kernel)->ZeKernelProperties.Compute =
      [ZeKernel](ze_kernel_properties_t &Properties) {
        ZE_CALL_NOCHECK(zeKernelGetProperties, (ZeKernel, &Properties));
      };

  return PI_SUCCESS;
}

pi_result piextKernelGetNativeHandle(pi_kernel Kernel,
                                     pi_native_handle *NativeHandle) {
  PI_ASSERT(Kernel, PI_INVALID_KERNEL);
  PI_ASSERT(NativeHandle, PI_INVALID_VALUE);

  auto *ZeKernel = pi_cast<ze_kernel_handle_t *>(NativeHandle);
  *ZeKernel = Kernel->ZeKernel;
  return PI_SUCCESS;
}

//
// Events
//
pi_result
_pi_event::getOrCreateHostVisibleEvent(ze_event_handle_t &ZeHostVisibleEvent) {

  if (!HostVisibleEvent) {
    if (EventsScope != OnDemandHostVisibleProxy)
      die("getOrCreateHostVisibleEvent: missing host-visible event");

    // Submit the command(s) signalling the proxy event to the queue.
    // We have to first submit a wait for the device-only event for which this
    // proxy is created.
    //
    // Get a new command list to be used on this call
    {
      std::scoped_lock Lock(Queue->Mutex);

      // We want to batch these commands to avoid extra submissions (costly)
      bool OkToBatch = true;

      pi_command_list_ptr_t CommandList{};
      if (auto Res = Queue->Context->getAvailableCommandList(
              Queue, CommandList, false /* UseCopyEngine */, OkToBatch))
        return Res;

      // Create a "proxy" host-visible event.
      auto Res = createEventAndAssociateQueue(
          Queue, &HostVisibleEvent, PI_COMMAND_TYPE_USER, CommandList, true);
      // HostVisibleEvent->CleanedUp = true;
      if (Res != PI_SUCCESS)
        return Res;

      ZE_CALL(zeCommandListAppendWaitOnEvents,
              (CommandList->first, 1, &ZeEvent));
      ZE_CALL(zeCommandListAppendSignalEvent,
              (CommandList->first, HostVisibleEvent->ZeEvent));

      if (auto Res = Queue->executeCommandList(CommandList, false, OkToBatch))
        return Res;
    }
  }

  ZeHostVisibleEvent = HostVisibleEvent->ZeEvent;
  return PI_SUCCESS;
}

// Helper function for creating a PI event.
// The "Queue" argument specifies the PI queue where a command is submitted.
// The "HostVisible" argument specifies if event needs to be allocated from
// a host-visible pool.
//
static pi_result EventCreate(pi_context Context, pi_queue Queue,
                             bool HostVisible, pi_event *RetEvent,
                             bool NeedZeEvent = true) {

  ze_event_handle_t ZeEvent = nullptr;
  ze_event_pool_handle_t ZeEventPool = nullptr;
  if (NeedZeEvent) {
    bool ProfilingEnabled =
        !Queue || (Queue->Properties & PI_QUEUE_PROFILING_ENABLE) != 0;

    size_t Index = 0;

    if (auto Res = Context->getFreeSlotInExistingOrNewPool(
            ZeEventPool, Index, HostVisible, ProfilingEnabled))
      return Res;

    ZeStruct<ze_event_desc_t> ZeEventDesc;
    ZeEventDesc.index = Index;
    ZeEventDesc.wait = 0;

    if (HostVisible) {
      ZeEventDesc.signal = ZE_EVENT_SCOPE_FLAG_HOST;
    } else {
      //
      // Set the scope to "device" for every event. This is sufficient for
      // global device access and peer device access. If needed to be seen on
      // the host we are doing special handling, see EventsScope options.
      //
      // TODO: see if "sub-device" (ZE_EVENT_SCOPE_FLAG_SUBDEVICE) can better be
      //       used in some circumstances.
      //
      ZeEventDesc.signal = 0;
    }

    ZE_CALL(zeEventCreate, (ZeEventPool, &ZeEventDesc, &ZeEvent));
  }

  try {
    PI_ASSERT(RetEvent, PI_INVALID_VALUE);

    *RetEvent = new _pi_event(ZeEvent, ZeEventPool, Context,
                              PI_COMMAND_TYPE_USER, NeedZeEvent);
  } catch (const std::bad_alloc &) {
    return PI_OUT_OF_HOST_MEMORY;
  } catch (...) {
    return PI_ERROR_UNKNOWN;
  }

  if (HostVisible)
    (*RetEvent)->HostVisibleEvent = *RetEvent;

  return PI_SUCCESS;
}

// Exteral PI API entry
pi_result piEventCreate(pi_context Context, pi_event *RetEvent) {
  return EventCreate(Context, nullptr, EventsScope == AllHostVisible, RetEvent);
}

pi_result piEventGetInfo(pi_event Event, pi_event_info ParamName,
                         size_t ParamValueSize, void *ParamValue,
                         size_t *ParamValueSizeRet) {

  PI_ASSERT(Event, PI_INVALID_EVENT);

  ReturnHelper ReturnValue(ParamValueSize, ParamValue, ParamValueSizeRet);
  switch (ParamName) {
  case PI_EVENT_INFO_COMMAND_QUEUE:
    return ReturnValue(pi_queue{Event->Queue});
  case PI_EVENT_INFO_CONTEXT:
    return ReturnValue(pi_context{Event->Context});
  case PI_EVENT_INFO_COMMAND_TYPE:
    return ReturnValue(pi_cast<pi_uint64>(Event->CommandType));
  case PI_EVENT_INFO_COMMAND_EXECUTION_STATUS: {
    // Check to see if the event's Queue has an open command list due to
    // batching. If so, go ahead and close and submit it, because it is
    // possible that this is trying to query some event's status that
    // is part of the batch.  This isn't strictly required, but it seems
    // like a reasonable thing to do.
    if (Event->Queue) {
      // Lock automatically releases when this goes out of scope.
      std::scoped_lock lock(Event->Queue->Mutex);
      Event->Queue->executeOpenCommandListWithEvent(Event);
    }

    // TODO: We don't know if the status is queued, submitted or running.
    //       For now return "running", as others are unlikely to be of
    //       interest.
    pi_int32 Result = CL_RUNNING;

    // Make sure that we query a host-visible event only.
    // If one wasn't yet created then don't create it here as well, and
    // just conservatively return that event is not yet completed.
    auto HostVisibleEvent = Event->HostVisibleEvent;
    if (Event->Completed) {
      Result = CL_COMPLETE;
    } else if (HostVisibleEvent) {
      ze_result_t ZeResult;
      ZeResult =
          ZE_CALL_NOCHECK(zeEventQueryStatus, (HostVisibleEvent->ZeEvent));
      if (ZeResult == ZE_RESULT_SUCCESS) {
        Result = CL_COMPLETE;
      }
    }
    return ReturnValue(pi_cast<pi_int32>(Result));
  }
  case PI_EVENT_INFO_REFERENCE_COUNT:
    return ReturnValue(pi_uint32{Event->RefCount});
  default:
    zePrint("Unsupported ParamName in piEventGetInfo: ParamName=%d(%x)\n",
            ParamName, ParamName);
    return PI_INVALID_VALUE;
  }

  return PI_SUCCESS;
}

pi_result piEventGetProfilingInfo(pi_event Event, pi_profiling_info ParamName,
                                  size_t ParamValueSize, void *ParamValue,
                                  size_t *ParamValueSizeRet) {

  PI_ASSERT(Event, PI_INVALID_EVENT);

  if (Event->Queue &&
      (Event->Queue->Properties & PI_QUEUE_PROFILING_ENABLE) == 0) {
    return PI_PROFILING_INFO_NOT_AVAILABLE;
  }

  uint64_t ZeTimerResolution =
      Event->Queue
          ? Event->Queue->Device->ZeDeviceProperties->timerResolution
          : Event->Context->Devices[0]->ZeDeviceProperties->timerResolution;
  // Get timestamp frequency
  const double ZeTimerFreq = 1E09 / ZeTimerResolution;

  ReturnHelper ReturnValue(ParamValueSize, ParamValue, ParamValueSizeRet);

  ze_kernel_timestamp_result_t tsResult;

  switch (ParamName) {
  case PI_PROFILING_INFO_COMMAND_START: {
    ZE_CALL(zeEventQueryKernelTimestamp, (Event->ZeEvent, &tsResult));
    uint64_t ContextStartTime = tsResult.context.kernelStart * ZeTimerFreq;
    return ReturnValue(ContextStartTime);
  }
  case PI_PROFILING_INFO_COMMAND_END: {
    ZE_CALL(zeEventQueryKernelTimestamp, (Event->ZeEvent, &tsResult));

    uint64_t ContextStartTime = tsResult.context.kernelStart;
    uint64_t ContextEndTime = tsResult.context.kernelEnd;
    //
    // Handle a possible wrap-around (the underlying HW counter is < 64-bit).
    // Note, it will not report correct time if there were multiple wrap
    // arounds, and the longer term plan is to enlarge the capacity of the
    // HW timestamps.
    //
    if (ContextEndTime <= ContextStartTime) {
      pi_device Device = Event->Context->Devices[0];
      const uint64_t TimestampMaxValue =
          (1LL << Device->ZeDeviceProperties->kernelTimestampValidBits) - 1;
      ContextEndTime += TimestampMaxValue - ContextStartTime;
    }
    ContextEndTime *= ZeTimerFreq;
    return ReturnValue(ContextEndTime);
  }
  case PI_PROFILING_INFO_COMMAND_QUEUED:
  case PI_PROFILING_INFO_COMMAND_SUBMIT:
    // TODO: Support these when Level Zero supported is added.
    return ReturnValue(uint64_t{0});
  default:
    zePrint("piEventGetProfilingInfo: not supported ParamName\n");
    return PI_INVALID_VALUE;
  }

  return PI_SUCCESS;
}

// Perform any necessary cleanup after an event has been signalled.
// This currently recycles the associate command list, and also makes
// sure to release any kernel that may have been used by the event.
pi_result _pi_event::cleanup(pi_queue LockedQueue) {
  // The implementation of this is slightly tricky.  The same event
  // can be referred to by multiple threads, so it is possible to
  // have a race condition between the read of fields of the event,
  // and reseting those fields in some other thread.
  // But, since the event is uniquely associated with the queue
  // for the event, we use the locking that we already have to do on the
  // queue to also serve as the thread safety mechanism for the
  // any of the Event's data members that need to be read/reset as
  // part of the cleanup operations.
  if (Queue) {
    // Lock automatically releases when this goes out of scope.
    auto Lock = ((Queue == LockedQueue) ? std::unique_lock<pi_shared_mutex>()
                                        : std::unique_lock(Queue->Mutex));

    if (ZeCommandList) {
      // Event has been signalled: If the fence for the associated command list
      // is signalled, then reset the fence and command list and add them to the
      // available list for reuse in PI calls.
      if (Queue->RefCount > 0) {
        auto it = Queue->CommandListMap.find(ZeCommandList);
        if (it == Queue->CommandListMap.end()) {
          die("Missing command-list completition fence");
        }

        // It is possible that the fence was already noted as signalled and
        // reset.  In that case the InUse flag will be false, and
        // we shouldn't query it, synchronize on it, or try to reset it.
        if (it->second.InUse) {
          // Workaround for VM_BIND mode.
          // Make sure that the command-list doing memcpy is reset before
          // non-USM host memory potentially involved in the memcpy is freed.
          //
          // NOTE: it is valid to wait for the fence here as long as we aren't
          // doing batching on the involved command-list. Today memcpy goes by
          // itself in a command list.
          //
          // TODO: this will unnecessarily(?) wait for non-USM memory buffers
          // too, so we might need to add a new command type to differentiate.
          //
          ze_result_t ZeResult =
              (CommandType == PI_COMMAND_TYPE_MEM_BUFFER_COPY)
                  ? ZE_CALL_NOCHECK(zeHostSynchronize, (it->second.ZeFence))
                  : ZE_CALL_NOCHECK(zeFenceQueryStatus, (it->second.ZeFence));

          if (ZeResult == ZE_RESULT_SUCCESS) {
            Queue->resetCommandList(it, true);
            ZeCommandList = nullptr;
          }
        }
      }
    }

    // Release the kernel associated with this event if there is one.
    if (CommandType == PI_COMMAND_TYPE_NDRANGE_KERNEL && CommandData) {
      PI_CALL(piKernelRelease(pi_cast<pi_kernel>(CommandData)));
      CommandData = nullptr;
    }

    // If this event was the LastCommandEvent in the queue, being used
    // to make sure that commands were executed in-order, remove this.
    // If we don't do this, the event can get released and freed leaving
    // a dangling pointer to this event.  It could also cause unneeded
    // already finished events to show up in the wait list.
    if (Queue->LastCommandEvent == this) {
      Queue->LastCommandEvent = nullptr;
    }
  }

  if (!CleanedUp) {
    CleanedUp = true;
    // Release this event since we explicitly retained it on creation.
    // NOTE: that this needs to be done only once for an event so
    // this is guarded with the CleanedUp flag.
    //
    PI_CALL(EventRelease(this, LockedQueue));
  }

  // Make a list of all the dependent events that must have signalled
  // because this event was dependent on them.  This list will be appended
  // to as we walk it so that this algorithm doesn't go recursive
  // due to dependent events themselves being dependent on other events
  // forming a potentially very deep tree, and deep recursion.  That
  // turned out to be a significant problem with the recursive code
  // that preceded this implementation.

  std::list<pi_event> EventsToBeReleased;

  WaitList.collectEventsForReleaseAndDestroyPiZeEventList(EventsToBeReleased);

  while (!EventsToBeReleased.empty()) {
    pi_event DepEvent = EventsToBeReleased.front();
    EventsToBeReleased.pop_front();

    DepEvent->WaitList.collectEventsForReleaseAndDestroyPiZeEventList(
        EventsToBeReleased);
    if (IndirectAccessTrackingEnabled && DepEvent->Queue) {
      // DepEvent has finished, we can release the associated kernel if there is
      // one. This is the earliest place we can do this and it can't be done
      // twice, so it is safe. Lock automatically releases when this goes out of
      // scope.
      // TODO: this code needs to be moved out of the guard.
      auto Lock = ((DepEvent->Queue == LockedQueue)
                       ? std::unique_lock<pi_shared_mutex>()
                       : std::unique_lock(DepEvent->Queue->Mutex));

      if (DepEvent->CommandType == PI_COMMAND_TYPE_NDRANGE_KERNEL &&
          DepEvent->CommandData) {
        PI_CALL(piKernelRelease(pi_cast<pi_kernel>(DepEvent->CommandData)));
        DepEvent->CommandData = nullptr;
      }
    }
    PI_CALL(EventRelease(DepEvent, LockedQueue));
  }

  return PI_SUCCESS;
}

pi_result piEventsWait(pi_uint32 NumEvents, const pi_event *EventList) {

  if (NumEvents && !EventList) {
    return PI_INVALID_EVENT;
  }
  if (EventsScope == OnDemandHostVisibleProxy) {
    // Make sure to add all host-visible "proxy" event signals if needed.
    // This ensures that all signalling commands are submitted below and
    // thus proxy events can be waited without a deadlock.
    //
    for (uint32_t I = 0; I < NumEvents; I++) {
      ze_event_handle_t ZeHostVisibleEvent;
      if (auto Res =
              EventList[I]->getOrCreateHostVisibleEvent(ZeHostVisibleEvent))
        return Res;
    }
  }
  // Submit dependent open command lists for execution, if any
  for (uint32_t I = 0; I < NumEvents; I++) {
    auto Queue = EventList[I]->Queue;
    if (Queue) {
      // Lock automatically releases when this goes out of scope.
      std::scoped_lock lock(Queue->Mutex);

      if (Queue->RefCount > 0) {
        if (auto Res = Queue->executeAllOpenCommandLists())
          return Res;
      }
    }
  }
  for (uint32_t I = 0; I < NumEvents; I++) {
    if (!EventList[I]->Completed) {
      auto HostVisibleEvent = EventList[I]->HostVisibleEvent;
      if (!HostVisibleEvent)
        die("The host-visible proxy event missing");

      ze_event_handle_t ZeEvent = HostVisibleEvent->ZeEvent;
      zePrint("ZeEvent = %#lx\n", pi_cast<std::uintptr_t>(ZeEvent));
      ZE_CALL(zeHostSynchronize, (ZeEvent));
    }
    // NOTE: we are cleaning up after the event here to free resources
    // sooner in case run-time is not calling piEventRelease soon enough.
    EventList[I]->cleanup();
  }
  return PI_SUCCESS;
}

pi_result piEventSetCallback(pi_event Event, pi_int32 CommandExecCallbackType,
                             void (*PFnNotify)(pi_event Event,
                                               pi_int32 EventCommandStatus,
                                               void *UserData),
                             void *UserData) {
  (void)Event;
  (void)CommandExecCallbackType;
  (void)PFnNotify;
  (void)UserData;
  die("piEventSetCallback: deprecated, to be removed");
  return PI_SUCCESS;
}

pi_result piEventSetStatus(pi_event Event, pi_int32 ExecutionStatus) {
  (void)Event;
  (void)ExecutionStatus;
  die("piEventSetStatus: deprecated, to be removed");
  return PI_SUCCESS;
}

pi_result piEventRetain(pi_event Event) {
  ++(Event->RefCount);
  return PI_SUCCESS;
}

pi_result piEventRelease(pi_event Event) {
  return EventRelease(Event, nullptr);
}

static pi_result EventRelease(pi_event Event, pi_queue LockedQueue) {
  PI_ASSERT(Event, PI_INVALID_EVENT);
  if (!Event->RefCount) {
    die("piEventRelease: called on a destroyed event");
  }

  if (--(Event->RefCount) == 0) {
    if (!Event->CleanedUp)
      Event->cleanup(LockedQueue);

    if (Event->CommandType == PI_COMMAND_TYPE_MEM_BUFFER_UNMAP &&
        Event->CommandData) {
      // Free the memory allocated in the piEnqueueMemBufferMap.
      if (auto Res = ZeMemFreeHelper(Event->Context, Event->CommandData))
        return Res;
      Event->CommandData = nullptr;
    }
    if (Event->OwnZeEvent) {
      ZE_CALL(zeEventDestroy, (Event->ZeEvent));
    }
    // It is possible that host-visible event was never created.
    // In case it was check if that's different from this same event
    // and release a reference to it.
    if (Event->HostVisibleEvent && Event->HostVisibleEvent != Event) {
      // Decrement ref-count of the host-visible proxy event.
      PI_CALL(EventRelease(Event->HostVisibleEvent, LockedQueue));
    }

    auto Context = Event->Context;
    if (auto Res = Context->decrementUnreleasedEventsInPool(Event))
      return Res;

    // We intentionally incremented the reference counter when an event is
    // created so that we can avoid pi_queue is released before the associated
    // pi_event is released. Here we have to decrement it so pi_queue
    // can be released successfully.
    if (Event->Queue) {
      PI_CALL(QueueRelease(Event->Queue, LockedQueue));
    }
    delete Event;
  }
  return PI_SUCCESS;
}

pi_result piextEventGetNativeHandle(pi_event Event,
                                    pi_native_handle *NativeHandle) {
  PI_ASSERT(Event, PI_INVALID_EVENT);
  PI_ASSERT(NativeHandle, PI_INVALID_VALUE);

  auto *ZeEvent = pi_cast<ze_event_handle_t *>(NativeHandle);
  *ZeEvent = Event->ZeEvent;

  // Event can potentially be in an open command-list, make sure that
  // it is submitted for execution to avoid potential deadlock if
  // interop app is going to wait for it.
  if (Event->Queue) {
    std::scoped_lock lock(Event->Queue->Mutex);
    Event->Queue->executeOpenCommandListWithEvent(Event);
  }
  return PI_SUCCESS;
}

pi_result piextEventCreateWithNativeHandle(pi_native_handle NativeHandle,
                                           pi_context Context,
                                           bool OwnNativeHandle,
                                           pi_event *Event) {
  PI_ASSERT(Context, PI_INVALID_CONTEXT);
  PI_ASSERT(Event, PI_INVALID_EVENT);
  PI_ASSERT(NativeHandle, PI_INVALID_VALUE);

  auto ZeEvent = pi_cast<ze_event_handle_t>(NativeHandle);
  *Event = new _pi_event(ZeEvent, nullptr /* ZeEventPool */, Context,
                         PI_COMMAND_TYPE_USER, OwnNativeHandle);

  // Assume native event is host-visible, or otherwise we'd
  // need to create a host-visible proxy for it.
  (*Event)->HostVisibleEvent = *Event;

  return PI_SUCCESS;
}

//
// Sampler
//
pi_result piSamplerCreate(pi_context Context,
                          const pi_sampler_properties *SamplerProperties,
                          pi_sampler *RetSampler) {

  PI_ASSERT(Context, PI_INVALID_CONTEXT);
  PI_ASSERT(RetSampler, PI_INVALID_VALUE);

  // Have the "0" device in context to own the sampler. Rely on Level-Zero
  // drivers to perform migration as necessary for sharing it across multiple
  // devices in the context.
  //
  // TODO: figure out if we instead need explicit copying for acessing
  // the sampler from other devices in the context.
  //
  pi_device Device = Context->Devices[0];

  ze_sampler_handle_t ZeSampler;
  ZeStruct<ze_sampler_desc_t> ZeSamplerDesc;

  // Set the default values for the ZeSamplerDesc.
  ZeSamplerDesc.isNormalized = PI_TRUE;
  ZeSamplerDesc.addressMode = ZE_SAMPLER_ADDRESS_MODE_CLAMP;
  ZeSamplerDesc.filterMode = ZE_SAMPLER_FILTER_MODE_NEAREST;

  // Update the values of the ZeSamplerDesc from the pi_sampler_properties list.
  // Default values will be used if any of the following is true:
  //   a) SamplerProperties list is NULL
  //   b) SamplerProperties list is missing any properties

  if (SamplerProperties) {
    const pi_sampler_properties *CurProperty = SamplerProperties;

    while (*CurProperty != 0) {
      switch (*CurProperty) {
      case PI_SAMPLER_PROPERTIES_NORMALIZED_COORDS: {
        pi_bool CurValueBool = pi_cast<pi_bool>(*(++CurProperty));

        if (CurValueBool == PI_TRUE)
          ZeSamplerDesc.isNormalized = PI_TRUE;
        else if (CurValueBool == PI_FALSE)
          ZeSamplerDesc.isNormalized = PI_FALSE;
        else {
          zePrint("piSamplerCreate: unsupported "
                  "PI_SAMPLER_NORMALIZED_COORDS value\n");
          return PI_INVALID_VALUE;
        }
      } break;

      case PI_SAMPLER_PROPERTIES_ADDRESSING_MODE: {
        pi_sampler_addressing_mode CurValueAddressingMode =
            pi_cast<pi_sampler_addressing_mode>(
                pi_cast<pi_uint32>(*(++CurProperty)));

        // Level Zero runtime with API version 1.2 and lower has a bug:
        // ZE_SAMPLER_ADDRESS_MODE_CLAMP_TO_BORDER is implemented as "clamp to
        // edge" and ZE_SAMPLER_ADDRESS_MODE_CLAMP is implemented as "clamp to
        // border", i.e. logic is flipped. Starting from API version 1.3 this
        // problem is going to be fixed. That's why check for API version to set
        // an address mode.
        ze_api_version_t ZeApiVersion =
            Context->Devices[0]->Platform->ZeApiVersion;
        // TODO: add support for PI_SAMPLER_ADDRESSING_MODE_CLAMP_TO_EDGE
        switch (CurValueAddressingMode) {
        case PI_SAMPLER_ADDRESSING_MODE_NONE:
          ZeSamplerDesc.addressMode = ZE_SAMPLER_ADDRESS_MODE_NONE;
          break;
        case PI_SAMPLER_ADDRESSING_MODE_REPEAT:
          ZeSamplerDesc.addressMode = ZE_SAMPLER_ADDRESS_MODE_REPEAT;
          break;
        case PI_SAMPLER_ADDRESSING_MODE_CLAMP:
          ZeSamplerDesc.addressMode =
              ZeApiVersion < ZE_MAKE_VERSION(1, 3)
                  ? ZE_SAMPLER_ADDRESS_MODE_CLAMP
                  : ZE_SAMPLER_ADDRESS_MODE_CLAMP_TO_BORDER;
          break;
        case PI_SAMPLER_ADDRESSING_MODE_CLAMP_TO_EDGE:
          ZeSamplerDesc.addressMode =
              ZeApiVersion < ZE_MAKE_VERSION(1, 3)
                  ? ZE_SAMPLER_ADDRESS_MODE_CLAMP_TO_BORDER
                  : ZE_SAMPLER_ADDRESS_MODE_CLAMP;
          break;
        case PI_SAMPLER_ADDRESSING_MODE_MIRRORED_REPEAT:
          ZeSamplerDesc.addressMode = ZE_SAMPLER_ADDRESS_MODE_MIRROR;
          break;
        default:
          zePrint("piSamplerCreate: unsupported PI_SAMPLER_ADDRESSING_MODE "
                  "value\n");
          zePrint("PI_SAMPLER_ADDRESSING_MODE=%d\n", CurValueAddressingMode);
          return PI_INVALID_VALUE;
        }
      } break;

      case PI_SAMPLER_PROPERTIES_FILTER_MODE: {
        pi_sampler_filter_mode CurValueFilterMode =
            pi_cast<pi_sampler_filter_mode>(
                pi_cast<pi_uint32>(*(++CurProperty)));

        if (CurValueFilterMode == PI_SAMPLER_FILTER_MODE_NEAREST)
          ZeSamplerDesc.filterMode = ZE_SAMPLER_FILTER_MODE_NEAREST;
        else if (CurValueFilterMode == PI_SAMPLER_FILTER_MODE_LINEAR)
          ZeSamplerDesc.filterMode = ZE_SAMPLER_FILTER_MODE_LINEAR;
        else {
          zePrint("PI_SAMPLER_FILTER_MODE=%d\n", CurValueFilterMode);
          zePrint(
              "piSamplerCreate: unsupported PI_SAMPLER_FILTER_MODE value\n");
          return PI_INVALID_VALUE;
        }
      } break;

      default:
        break;
      }
      CurProperty++;
    }
  }

  ZE_CALL(zeSamplerCreate, (Context->ZeContext, Device->ZeDevice,
                            &ZeSamplerDesc, // TODO: translate properties
                            &ZeSampler));

  try {
    *RetSampler = new _pi_sampler(ZeSampler);
  } catch (const std::bad_alloc &) {
    return PI_OUT_OF_HOST_MEMORY;
  } catch (...) {
    return PI_ERROR_UNKNOWN;
  }
  return PI_SUCCESS;
}

pi_result piSamplerGetInfo(pi_sampler Sampler, pi_sampler_info ParamName,
                           size_t ParamValueSize, void *ParamValue,
                           size_t *ParamValueSizeRet) {
  (void)Sampler;
  (void)ParamName;
  (void)ParamValueSize;
  (void)ParamValue;
  (void)ParamValueSizeRet;

  die("piSamplerGetInfo: not implemented");
  return {};
}

pi_result piSamplerRetain(pi_sampler Sampler) {
  PI_ASSERT(Sampler, PI_INVALID_SAMPLER);

  ++(Sampler->RefCount);
  return PI_SUCCESS;
}

pi_result piSamplerRelease(pi_sampler Sampler) {
  PI_ASSERT(Sampler, PI_INVALID_SAMPLER);

  if (--(Sampler->RefCount) == 0) {
    ZE_CALL(zeSamplerDestroy, (Sampler->ZeSampler));
    delete Sampler;
  }
  return PI_SUCCESS;
}

//
// Queue Commands
//
pi_result piEnqueueEventsWait(pi_queue Queue, pi_uint32 NumEventsInWaitList,
                              const pi_event *EventWaitList, pi_event *Event) {

  PI_ASSERT(Queue, PI_INVALID_QUEUE);

  if (EventWaitList) {
    PI_ASSERT(NumEventsInWaitList > 0, PI_INVALID_VALUE);

    // Lock automatically releases when this goes out of scope.
    std::scoped_lock lock(Queue->Mutex);

    bool UseCopyEngine = false;

    _pi_ze_event_list_t TmpWaitList = {};
    if (auto Res = TmpWaitList.createAndRetainPiZeEventList(
            NumEventsInWaitList, EventWaitList, Queue, UseCopyEngine))
      return Res;

    // Get a new command list to be used on this call
    pi_command_list_ptr_t CommandList{};
    if (auto Res = Queue->Context->getAvailableCommandList(Queue, CommandList,
                                                           UseCopyEngine))
      return Res;
    Queue->LastCommandList = CommandList;

    ze_event_handle_t ZeEvent = nullptr;
    pi_event PiEvent;
    pi_result Res = createEventAndAssociateQueue(
        Queue, &PiEvent, PI_COMMAND_TYPE_USER, CommandList, false, Event);
    if (Res != PI_SUCCESS)
      return Res;
    PiEvent->WaitList = TmpWaitList;
    if (Event) {
      (*Event) = PiEvent;
      ZeEvent = PiEvent->ZeEvent;

      auto ZeCommandList = CommandList->first;
      ZE_CALL(zeCommandListAppendWaitOnEvents,
              (ZeCommandList, TmpWaitList.Length, TmpWaitList.ZeEventList));

      ZE_CALL(zeCommandListAppendSignalEvent, (ZeCommandList, ZeEvent));
    } else {
      // Decrement the reference count of the event as this event will not be
      // waited/released by SYCL RT, so it must be destroyed by EventRelease in
      // resetCommandList.
      PI_CALL(piEventRelease(PiEvent));
      ZE_CALL(
          zeCommandListAppendWaitOnEvents,
          (CommandList->first, TmpWaitList.Length, TmpWaitList.ZeEventList));
    }

    // Execute command list asynchronously as the event will be used
    // to track down its completion.
    return Queue->executeCommandList(CommandList);
  }

  // If wait-list is empty, then this particular command should wait until
  // all previous enqueued commands to the command-queue have completed.
  //
  // TODO: find a way to do that without blocking the host.

  // Lock automatically releases when this goes out of scope.
  std::scoped_lock lock(Queue->Mutex);

  if (Event) {
    auto Res = createEventAndAssociateQueue(Queue, Event, PI_COMMAND_TYPE_USER,
                                            Queue->CommandListMap.end());
    if (Res != PI_SUCCESS)
      return Res;
  }

  for (auto &ZeQueue : Queue->ComputeQueueGroup.ZeQueues) {
    if (ZeQueue)
      ZE_CALL(zeHostSynchronize, (ZeQueue));
  }
  for (auto &ZeQueue : Queue->CopyQueueGroup.ZeQueues) {
    if (ZeQueue)
      ZE_CALL(zeHostSynchronize, (ZeQueue));
  }

  if (Event) {
    Queue->LastCommandEvent = *Event;

<<<<<<< HEAD
    ZE_CALL(zeEventHostSignal, ((*Event)->ZeEvent));
  }
=======
  ZE_CALL(zeEventHostSignal, ((*Event)->ZeEvent));
  (*Event)->Completed = true;
>>>>>>> 4072557b
  return PI_SUCCESS;
}

pi_result piEnqueueEventsWaitWithBarrier(pi_queue Queue,
                                         pi_uint32 NumEventsInWaitList,
                                         const pi_event *EventWaitList,
                                         pi_event *Event) {
  PI_ASSERT(Queue, PI_INVALID_QUEUE);

  // Lock automatically releases when this goes out of scope.
  std::scoped_lock lock(Queue->Mutex);

  bool UseCopyEngine = false;

  _pi_ze_event_list_t TmpWaitList;
  if (auto Res = TmpWaitList.createAndRetainPiZeEventList(
          NumEventsInWaitList, EventWaitList, Queue, UseCopyEngine))
    return Res;

  // Get a new command list to be used on this call
  bool OkToBatch = true;
  pi_command_list_ptr_t CommandList{};
  if (auto Res = Queue->Context->getAvailableCommandList(
          Queue, CommandList, UseCopyEngine, OkToBatch))
    return Res;
  Queue->LastCommandList = CommandList;

  ze_event_handle_t ZeEvent = nullptr;
  pi_event PiEvent;
  pi_result Res = createEventAndAssociateQueue(
      Queue, &PiEvent, PI_COMMAND_TYPE_USER, CommandList, false, Event);
  if (Res != PI_SUCCESS)
    return Res;
  PiEvent->WaitList = TmpWaitList;
  if (Event) {
    (*Event) = PiEvent;
    ZeEvent = PiEvent->ZeEvent;
  } else {
    // Decrement the reference count of the event as this event will not be
    // waited/released by SYCL RT, so it must be destroyed by EventRelease in
    // resetCommandList.
    PI_CALL(piEventRelease(PiEvent));
  }

  ZE_CALL(zeCommandListAppendBarrier,
          (CommandList->first, ZeEvent, TmpWaitList.Length,
           TmpWaitList.ZeEventList));

  // Execute command list asynchronously as the event will be used
  // to track down its completion.
  return Queue->executeCommandList(CommandList, false, OkToBatch);
}

pi_result piEnqueueMemBufferRead(pi_queue Queue, pi_mem Src,
                                 pi_bool BlockingRead, size_t Offset,
                                 size_t Size, void *Dst,
                                 pi_uint32 NumEventsInWaitList,
                                 const pi_event *EventWaitList,
                                 pi_event *Event) {
  PI_ASSERT(Src, PI_INVALID_MEM_OBJECT);
  PI_ASSERT(Queue, PI_INVALID_QUEUE);

  std::shared_lock SrcLock(Src->Mutex, std::defer_lock);
  std::scoped_lock LockAll(SrcLock, Queue->Mutex);
  return enqueueMemCopyHelper(PI_COMMAND_TYPE_MEM_BUFFER_READ, Queue, Dst,
                              BlockingRead, Size,
                              pi_cast<char *>(Src->getZeHandle()) + Offset,
                              NumEventsInWaitList, EventWaitList, Event);
}

pi_result piEnqueueMemBufferReadRect(
    pi_queue Queue, pi_mem Buffer, pi_bool BlockingRead,
    pi_buff_rect_offset BufferOffset, pi_buff_rect_offset HostOffset,
    pi_buff_rect_region Region, size_t BufferRowPitch, size_t BufferSlicePitch,
    size_t HostRowPitch, size_t HostSlicePitch, void *Ptr,
    pi_uint32 NumEventsInWaitList, const pi_event *EventWaitList,
    pi_event *Event) {

  PI_ASSERT(Buffer, PI_INVALID_MEM_OBJECT);
  PI_ASSERT(Queue, PI_INVALID_QUEUE);

  std::shared_lock SrcLock(Buffer->Mutex, std::defer_lock);
  std::scoped_lock LockAll(SrcLock, Queue->Mutex);
  return enqueueMemCopyRectHelper(
      PI_COMMAND_TYPE_MEM_BUFFER_READ_RECT, Queue, Buffer->getZeHandle(),
      static_cast<char *>(Ptr), BufferOffset, HostOffset, Region,
      BufferRowPitch, HostRowPitch, BufferSlicePitch, HostSlicePitch,
      BlockingRead, NumEventsInWaitList, EventWaitList, Event);
}

} // extern "C"

bool _pi_queue::useCopyEngine(bool PreferCopyEngine) const {
  return PreferCopyEngine && CopyQueueGroup.ZeQueues.size() > 0 &&
         (!isInOrderQueue() || UseCopyEngineForInOrderQueue);
}

// Shared by all memory read/write/copy PI interfaces.
// PI interfaces must have queue's and destination buffer's mutexes locked for
// exclusive use and source buffer's mutex locked for shared use on entry.
static pi_result enqueueMemCopyHelper(pi_command_type CommandType,
                                      pi_queue Queue, void *Dst,
                                      pi_bool BlockingWrite, size_t Size,
                                      const void *Src,
                                      pi_uint32 NumEventsInWaitList,
                                      const pi_event *EventWaitList,
                                      pi_event *Event, bool PreferCopyEngine) {
  PI_ASSERT(Queue, PI_INVALID_QUEUE);

  bool UseCopyEngine = Queue->useCopyEngine(PreferCopyEngine);

  _pi_ze_event_list_t TmpWaitList;
  if (auto Res = TmpWaitList.createAndRetainPiZeEventList(
          NumEventsInWaitList, EventWaitList, Queue, UseCopyEngine))
    return Res;

  // Get a new command list to be used on this call
  pi_command_list_ptr_t CommandList{};
  // We want to batch these commands to avoid extra submissions (costly)
  bool OkToBatch = true;
  if (auto Res = Queue->Context->getAvailableCommandList(
          Queue, CommandList, UseCopyEngine, OkToBatch))
    return Res;
  Queue->LastCommandList = CommandList;

  ze_event_handle_t ZeEvent = nullptr;
  pi_event PiEvent;
  pi_result Res = createEventAndAssociateQueue(Queue, &PiEvent, CommandType,
                                               CommandList, false, Event);
  if (Res != PI_SUCCESS)
    return Res;
  PiEvent->WaitList = TmpWaitList;
  if (Event) {
    (*Event) = PiEvent;
    ZeEvent = PiEvent->ZeEvent;
  } else {
    // Decrement the reference count of the event as this event will not be
    // waited/released by SYCL RT, so it must be destroyed by EventRelease in
    // resetCommandList.
    PI_CALL(piEventRelease(PiEvent));
  }

  const auto &ZeCommandList = CommandList->first;
  if (TmpWaitList.Length) {
    ZE_CALL(zeCommandListAppendWaitOnEvents,
            (ZeCommandList, TmpWaitList.Length, TmpWaitList.ZeEventList));
  }

  ZE_CALL(zeCommandListAppendMemoryCopy,
          (ZeCommandList, Dst, Src, Size, ZeEvent, 0, nullptr));

  zePrint("calling zeCommandListAppendMemoryCopy() with\n"
          "  ZeEvent %#lx\n",
          pi_cast<std::uintptr_t>(ZeEvent));
  printZeEventList(TmpWaitList);

  if (auto Res =
          Queue->executeCommandList(CommandList, BlockingWrite, OkToBatch))
    return Res;

  return PI_SUCCESS;
}

// Shared by all memory read/write/copy rect PI interfaces.
// PI interfaces must have queue's and destination buffer's mutexes locked for
// exclusive use and source buffer's mutex locked for shared use on entry.
static pi_result enqueueMemCopyRectHelper(
    pi_command_type CommandType, pi_queue Queue, void *SrcBuffer,
    void *DstBuffer, pi_buff_rect_offset SrcOrigin,
    pi_buff_rect_offset DstOrigin, pi_buff_rect_region Region,
    size_t SrcRowPitch, size_t DstRowPitch, size_t SrcSlicePitch,
    size_t DstSlicePitch, pi_bool Blocking, pi_uint32 NumEventsInWaitList,
    const pi_event *EventWaitList, pi_event *Event, bool PreferCopyEngine) {

  PI_ASSERT(Region && SrcOrigin && DstOrigin && Queue, PI_INVALID_VALUE);
  PI_ASSERT(Event, PI_INVALID_EVENT);

  bool UseCopyEngine = Queue->useCopyEngine(PreferCopyEngine);

  _pi_ze_event_list_t TmpWaitList;
  if (auto Res = TmpWaitList.createAndRetainPiZeEventList(
          NumEventsInWaitList, EventWaitList, Queue, UseCopyEngine))
    return Res;

  // Get a new command list to be used on this call
  pi_command_list_ptr_t CommandList{};
  // We want to batch these commands to avoid extra submissions (costly)
  bool OkToBatch = true;
  if (auto Res = Queue->Context->getAvailableCommandList(
          Queue, CommandList, UseCopyEngine, OkToBatch))
    return Res;
  Queue->LastCommandList = CommandList;

  ze_event_handle_t ZeEvent = nullptr;
  auto Res =
      createEventAndAssociateQueue(Queue, Event, CommandType, CommandList);
  if (Res != PI_SUCCESS)
    return Res;
  ZeEvent = (*Event)->ZeEvent;
  (*Event)->WaitList = TmpWaitList;

  const auto &ZeCommandList = CommandList->first;
  const auto &WaitList = (*Event)->WaitList;

  if (WaitList.Length) {
    ZE_CALL(zeCommandListAppendWaitOnEvents,
            (ZeCommandList, WaitList.Length, WaitList.ZeEventList));
  }
  zePrint("calling zeCommandListAppendMemoryCopy() with\n"
          "  ZeEvent %#lx\n",
          pi_cast<std::uintptr_t>(ZeEvent));
  printZeEventList(WaitList);

  uint32_t SrcOriginX = pi_cast<uint32_t>(SrcOrigin->x_bytes);
  uint32_t SrcOriginY = pi_cast<uint32_t>(SrcOrigin->y_scalar);
  uint32_t SrcOriginZ = pi_cast<uint32_t>(SrcOrigin->z_scalar);

  uint32_t SrcPitch = SrcRowPitch;
  if (SrcPitch == 0)
    SrcPitch = pi_cast<uint32_t>(Region->width_bytes);

  if (SrcSlicePitch == 0)
    SrcSlicePitch = pi_cast<uint32_t>(Region->height_scalar) * SrcPitch;

  uint32_t DstOriginX = pi_cast<uint32_t>(DstOrigin->x_bytes);
  uint32_t DstOriginY = pi_cast<uint32_t>(DstOrigin->y_scalar);
  uint32_t DstOriginZ = pi_cast<uint32_t>(DstOrigin->z_scalar);

  uint32_t DstPitch = DstRowPitch;
  if (DstPitch == 0)
    DstPitch = pi_cast<uint32_t>(Region->width_bytes);

  if (DstSlicePitch == 0)
    DstSlicePitch = pi_cast<uint32_t>(Region->height_scalar) * DstPitch;

  uint32_t Width = pi_cast<uint32_t>(Region->width_bytes);
  uint32_t Height = pi_cast<uint32_t>(Region->height_scalar);
  uint32_t Depth = pi_cast<uint32_t>(Region->depth_scalar);

  const ze_copy_region_t ZeSrcRegion = {SrcOriginX, SrcOriginY, SrcOriginZ,
                                        Width,      Height,     Depth};
  const ze_copy_region_t ZeDstRegion = {DstOriginX, DstOriginY, DstOriginZ,
                                        Width,      Height,     Depth};

  ZE_CALL(zeCommandListAppendMemoryCopyRegion,
          (ZeCommandList, DstBuffer, &ZeDstRegion, DstPitch, DstSlicePitch,
           SrcBuffer, &ZeSrcRegion, SrcPitch, SrcSlicePitch, nullptr, 0,
           nullptr));

  zePrint("calling zeCommandListAppendMemoryCopyRegion()\n");

  ZE_CALL(zeCommandListAppendBarrier, (ZeCommandList, ZeEvent, 0, nullptr));

  zePrint("calling zeCommandListAppendBarrier() with Event %#lx\n",
          pi_cast<std::uintptr_t>(ZeEvent));

  if (auto Res = Queue->executeCommandList(CommandList, Blocking, OkToBatch))
    return Res;

  return PI_SUCCESS;
}

extern "C" {

pi_result piEnqueueMemBufferWrite(pi_queue Queue, pi_mem Buffer,
                                  pi_bool BlockingWrite, size_t Offset,
                                  size_t Size, const void *Ptr,
                                  pi_uint32 NumEventsInWaitList,
                                  const pi_event *EventWaitList,
                                  pi_event *Event) {

  PI_ASSERT(Buffer, PI_INVALID_MEM_OBJECT);
  PI_ASSERT(Queue, PI_INVALID_QUEUE);

  std::scoped_lock Lock(Queue->Mutex, Buffer->Mutex);
  return enqueueMemCopyHelper(PI_COMMAND_TYPE_MEM_BUFFER_WRITE, Queue,
                              pi_cast<char *>(Buffer->getZeHandle()) +
                                  Offset, // dst
                              BlockingWrite, Size,
                              Ptr, // src
                              NumEventsInWaitList, EventWaitList, Event);
}

pi_result piEnqueueMemBufferWriteRect(
    pi_queue Queue, pi_mem Buffer, pi_bool BlockingWrite,
    pi_buff_rect_offset BufferOffset, pi_buff_rect_offset HostOffset,
    pi_buff_rect_region Region, size_t BufferRowPitch, size_t BufferSlicePitch,
    size_t HostRowPitch, size_t HostSlicePitch, const void *Ptr,
    pi_uint32 NumEventsInWaitList, const pi_event *EventWaitList,
    pi_event *Event) {

  PI_ASSERT(Buffer, PI_INVALID_MEM_OBJECT);
  PI_ASSERT(Queue, PI_INVALID_QUEUE);

  std::scoped_lock Lock(Queue->Mutex, Buffer->Mutex);
  return enqueueMemCopyRectHelper(
      PI_COMMAND_TYPE_MEM_BUFFER_WRITE_RECT, Queue,
      const_cast<char *>(static_cast<const char *>(Ptr)), Buffer->getZeHandle(),
      HostOffset, BufferOffset, Region, HostRowPitch, BufferRowPitch,
      HostSlicePitch, BufferSlicePitch, BlockingWrite, NumEventsInWaitList,
      EventWaitList, Event);
}

pi_result piEnqueueMemBufferCopy(pi_queue Queue, pi_mem SrcBuffer,
                                 pi_mem DstBuffer, size_t SrcOffset,
                                 size_t DstOffset, size_t Size,
                                 pi_uint32 NumEventsInWaitList,
                                 const pi_event *EventWaitList,
                                 pi_event *Event) {
  PI_ASSERT(SrcBuffer && DstBuffer, PI_INVALID_MEM_OBJECT);
  PI_ASSERT(Queue, PI_INVALID_QUEUE);

  std::shared_lock SrcLock(SrcBuffer->Mutex, std::defer_lock);
  std::scoped_lock LockAll(SrcLock, DstBuffer->Mutex, Queue->Mutex);

  // Copy engine is preferred only for host to device transfer.
  // Device to device transfers run faster on compute engines.
  bool PreferCopyEngine = (SrcBuffer->OnHost || DstBuffer->OnHost);

  // Temporary option added to use copy engine for D2D copy
  PreferCopyEngine |= UseCopyEngineForD2DCopy;

  return enqueueMemCopyHelper(
      PI_COMMAND_TYPE_MEM_BUFFER_COPY, Queue,
      pi_cast<char *>(DstBuffer->getZeHandle()) + DstOffset,
      false, // blocking
      Size, pi_cast<char *>(SrcBuffer->getZeHandle()) + SrcOffset,
      NumEventsInWaitList, EventWaitList, Event, PreferCopyEngine);
}

pi_result piEnqueueMemBufferCopyRect(
    pi_queue Queue, pi_mem SrcBuffer, pi_mem DstBuffer,
    pi_buff_rect_offset SrcOrigin, pi_buff_rect_offset DstOrigin,
    pi_buff_rect_region Region, size_t SrcRowPitch, size_t SrcSlicePitch,
    size_t DstRowPitch, size_t DstSlicePitch, pi_uint32 NumEventsInWaitList,
    const pi_event *EventWaitList, pi_event *Event) {
  PI_ASSERT(SrcBuffer && DstBuffer, PI_INVALID_MEM_OBJECT);
  PI_ASSERT(Queue, PI_INVALID_QUEUE);

  std::shared_lock SrcLock(SrcBuffer->Mutex, std::defer_lock);
  std::scoped_lock LockAll(SrcLock, DstBuffer->Mutex, Queue->Mutex);

  // Copy engine is preferred only for host to device transfer.
  // Device to device transfers run faster on compute engines.
  bool PreferCopyEngine = (SrcBuffer->OnHost || DstBuffer->OnHost);
  return enqueueMemCopyRectHelper(
      PI_COMMAND_TYPE_MEM_BUFFER_COPY_RECT, Queue, SrcBuffer->getZeHandle(),
      DstBuffer->getZeHandle(), SrcOrigin, DstOrigin, Region, SrcRowPitch,
      DstRowPitch, SrcSlicePitch, DstSlicePitch,
      false, // blocking
      NumEventsInWaitList, EventWaitList, Event, PreferCopyEngine);
}

} // extern "C"

// PI interfaces must have queue's and buffer's mutexes locked on entry.
static pi_result
enqueueMemFillHelper(pi_command_type CommandType, pi_queue Queue, void *Ptr,
                     const void *Pattern, size_t PatternSize, size_t Size,
                     pi_uint32 NumEventsInWaitList,
                     const pi_event *EventWaitList, pi_event *Event) {
  PI_ASSERT(Queue, PI_INVALID_QUEUE);
  // Pattern size must be a power of two.
  PI_ASSERT((PatternSize > 0) && ((PatternSize & (PatternSize - 1)) == 0),
            PI_INVALID_VALUE);

  auto &Device = Queue->Device;

  // Performance analysis on a simple SYCL data "fill" test shows copy engine
  // is faster than compute engine for such operations.
  //
  bool PreferCopyEngine = true;

  // Make sure that pattern size matches the capability of the copy queues.
  // Check both main and link groups as we don't known which one will be used.
  //
  if (Device->hasCopyEngine()) {
    if (Device->hasMainCopyEngine() &&
        Device->QueueGroup[_pi_device::queue_group_info_t::MainCopy]
                .ZeProperties.maxMemoryFillPatternSize < PatternSize) {
      PreferCopyEngine = false;
    }
    if (Device->hasLinkCopyEngine() &&
        Device->QueueGroup[_pi_device::queue_group_info_t::LinkCopy]
                .ZeProperties.maxMemoryFillPatternSize < PatternSize) {
      PreferCopyEngine = false;
    }
  }

  bool UseCopyEngine = Queue->useCopyEngine(PreferCopyEngine);

  _pi_ze_event_list_t TmpWaitList;
  if (auto Res = TmpWaitList.createAndRetainPiZeEventList(
          NumEventsInWaitList, EventWaitList, Queue, UseCopyEngine))
    return Res;

  if (!UseCopyEngine) {
    // Pattern size must fit the compute queue capabilities.
    PI_ASSERT(PatternSize <=
                  Device->QueueGroup[_pi_device::queue_group_info_t::Compute]
                      .ZeProperties.maxMemoryFillPatternSize,
              PI_INVALID_VALUE);
  }

  pi_command_list_ptr_t CommandList{};
  // We want to batch these commands to avoid extra submissions (costly)
  bool OkToBatch = true;
  if (auto Res = Queue->Context->getAvailableCommandList(
          Queue, CommandList, UseCopyEngine, OkToBatch))
    return Res;
  Queue->LastCommandList = CommandList;

  ze_event_handle_t ZeEvent = nullptr;
  pi_event PiEvent;
  pi_result Res = createEventAndAssociateQueue(Queue, &PiEvent, CommandType,
                                               CommandList, false, Event);
  if (Res != PI_SUCCESS)
    return Res;
  PiEvent->WaitList = TmpWaitList;
  if (Event) {
    (*Event) = PiEvent;
    ZeEvent = PiEvent->ZeEvent;
  } else {
    // Decrement the reference count of the event as this event will not be
    // waited/released by SYCL RT, so it must be destroyed by EventRelease in
    // resetCommandList.
    PI_CALL(piEventRelease(PiEvent));
  }

  const auto &ZeCommandList = CommandList->first;
  if (TmpWaitList.Length) {
    ZE_CALL(zeCommandListAppendWaitOnEvents,
            (ZeCommandList, TmpWaitList.Length, TmpWaitList.ZeEventList));
  }

  ZE_CALL(
      zeCommandListAppendMemoryFill,
      (ZeCommandList, Ptr, Pattern, PatternSize, Size, ZeEvent, 0, nullptr));

  zePrint("calling zeCommandListAppendMemoryFill() with\n"
          "  ZeEvent %#lx\n",
          pi_cast<pi_uint64>(ZeEvent));
  printZeEventList(TmpWaitList);

  // Execute command list asynchronously, as the event will be used
  // to track down its completion.
  if (auto Res = Queue->executeCommandList(CommandList, false, OkToBatch))
    return Res;

  return PI_SUCCESS;
}

extern "C" {

pi_result piEnqueueMemBufferFill(pi_queue Queue, pi_mem Buffer,
                                 const void *Pattern, size_t PatternSize,
                                 size_t Offset, size_t Size,
                                 pi_uint32 NumEventsInWaitList,
                                 const pi_event *EventWaitList,
                                 pi_event *Event) {

  PI_ASSERT(Buffer, PI_INVALID_MEM_OBJECT);
  PI_ASSERT(Queue, PI_INVALID_QUEUE);

  std::scoped_lock Lock(Queue->Mutex, Buffer->Mutex);
  return enqueueMemFillHelper(PI_COMMAND_TYPE_MEM_BUFFER_FILL, Queue,
                              pi_cast<char *>(Buffer->getZeHandle()) + Offset,
                              Pattern, PatternSize, Size, NumEventsInWaitList,
                              EventWaitList, Event);
}

static pi_result USMHostAllocImpl(void **ResultPtr, pi_context Context,
                                  pi_usm_mem_properties *Properties,
                                  size_t Size, pi_uint32 Alignment);

pi_result piEnqueueMemBufferMap(pi_queue Queue, pi_mem Buffer,
                                pi_bool BlockingMap, pi_map_flags MapFlags,
                                size_t Offset, size_t Size,
                                pi_uint32 NumEventsInWaitList,
                                const pi_event *EventWaitList, pi_event *Event,
                                void **RetMap) {

  // TODO: we don't implement read-only or write-only, always read-write.
  // assert((map_flags & PI_MAP_READ) != 0);
  // assert((map_flags & PI_MAP_WRITE) != 0);
  PI_ASSERT(Buffer, PI_INVALID_MEM_OBJECT);
  PI_ASSERT(Queue, PI_INVALID_QUEUE);
  PI_ASSERT(Event, PI_INVALID_EVENT);

  ze_event_handle_t ZeEvent = nullptr;
  bool UseCopyEngine = false;
  {
    // Lock automatically releases when this goes out of scope.
    std::scoped_lock lock(Queue->Mutex);

    _pi_ze_event_list_t TmpWaitList;
    if (auto Res = TmpWaitList.createAndRetainPiZeEventList(
            NumEventsInWaitList, EventWaitList, Queue, UseCopyEngine))
      return Res;

    auto Res = createEventAndAssociateQueue(Queue, Event,
                                            PI_COMMAND_TYPE_MEM_BUFFER_MAP,
                                            Queue->CommandListMap.end());
    if (Res != PI_SUCCESS)
      return Res;
    ZeEvent = (*Event)->ZeEvent;
    (*Event)->WaitList = TmpWaitList;
  }

  // TODO: Level Zero is missing the memory "mapping" capabilities, so we are
  // left to doing new memory allocation and a copy (read) on discrete devices.
  // For integrated devices, we have allocated the buffer in host memory so no
  // actions are needed here except for synchronizing on incoming events.
  // A host-to-host copy is done if a host pointer had been supplied during
  // buffer creation on integrated devices.
  //
  // TODO: for discrete, check if the input buffer is already allocated
  // in shared memory and thus is accessible from the host as is.
  // Can we get SYCL RT to predict/allocate in shared memory
  // from the beginning?

  // For integrated devices the buffer has been allocated in host memory.
  if (Buffer->OnHost) {
    // Wait on incoming events before doing the copy
    PI_CALL(piEventsWait(NumEventsInWaitList, EventWaitList));

    if (Queue->isInOrderQueue()) {
      pi_event TmpLastCommandEvent = nullptr;

      {
        // Lock automatically releases when this goes out of scope.
        std::scoped_lock lock(Queue->Mutex);
        if (Queue->isEventlessMode()) {
          PI_CALL(QueueFinish(Queue, Queue));
        } else {
          TmpLastCommandEvent = Queue->LastCommandEvent;
        }
      }

      if (TmpLastCommandEvent != nullptr) {
        PI_CALL(piEventsWait(1, &TmpLastCommandEvent));
      }
    }

    // Lock automatically releases when this goes out of scope.
    std::scoped_lock Guard(Buffer->Mutex);
    if (Buffer->MapHostPtr) {
      *RetMap = Buffer->MapHostPtr + Offset;
      if (!Buffer->HostPtrImported &&
          !(MapFlags & PI_MAP_WRITE_INVALIDATE_REGION))
        memcpy(*RetMap, pi_cast<char *>(Buffer->getZeHandle()) + Offset, Size);
    } else {
      *RetMap = pi_cast<char *>(Buffer->getZeHandle()) + Offset;
    }

    auto Res = Buffer->Mappings.insert({*RetMap, {Offset, Size}});
    // False as the second value in pair means that mapping was not inserted
    // because mapping already exists.
    if (!Res.second) {
      zePrint("piEnqueueMemBufferMap: duplicate mapping detected\n");
      return PI_INVALID_VALUE;
    }

    // Signal this event
    ZE_CALL(zeEventHostSignal, (ZeEvent));
    (*Event)->Completed = true;
    return PI_SUCCESS;
  }

  // Lock automatically releases when this goes out of scope.
  std::scoped_lock Lock(Queue->Mutex, Buffer->Mutex);

  // For discrete devices we need a command list
  pi_command_list_ptr_t CommandList{};
  if (auto Res = Queue->Context->getAvailableCommandList(Queue, CommandList,
                                                         UseCopyEngine))
    return Res;
  Queue->LastCommandList = CommandList;

  // Set the commandlist in the event
  if (Event) {
    (*Event)->ZeCommandList = CommandList->first;
    CommandList->second.append(*Event);
    PI_CALL(piEventRetain(*Event));
  }

  if (Buffer->MapHostPtr) {
    *RetMap = Buffer->MapHostPtr + Offset;
  } else {
    if (auto Res = ZeHostMemAllocHelper(RetMap, Queue->Context, Size))
      return Res;
  }
  const auto &ZeCommandList = CommandList->first;
  const auto &WaitList = (*Event)->WaitList;

  if (WaitList.Length) {
    ZE_CALL(zeCommandListAppendWaitOnEvents,
            (ZeCommandList, WaitList.Length, WaitList.ZeEventList));
  }

  ZE_CALL(zeCommandListAppendMemoryCopy,
          (ZeCommandList, *RetMap,
           pi_cast<char *>(Buffer->getZeHandle()) + Offset, Size, ZeEvent, 0,
           nullptr));

  if (auto Res = Queue->executeCommandList(CommandList, BlockingMap))
    return Res;

  auto Res = Buffer->Mappings.insert({*RetMap, {Offset, Size}});
  // False as the second value in pair means that mapping was not inserted
  // because mapping already exists.
  if (!Res.second) {
    zePrint("piEnqueueMemBufferMap: duplicate mapping detected\n");
    return PI_INVALID_VALUE;
  }
  return PI_SUCCESS;
}

pi_result piEnqueueMemUnmap(pi_queue Queue, pi_mem MemObj, void *MappedPtr,
                            pi_uint32 NumEventsInWaitList,
                            const pi_event *EventWaitList, pi_event *Event) {
  PI_ASSERT(Queue, PI_INVALID_QUEUE);
  PI_ASSERT(Event, PI_INVALID_EVENT);

  // TODO: handle the case when user does not care to follow the event
  // of unmap completion.
  PI_ASSERT(Event, PI_INVALID_EVENT);

  ze_event_handle_t ZeEvent = nullptr;
  bool UseCopyEngine = false;
  {
    // Lock automatically releases when this goes out of scope.
    std::scoped_lock lock(Queue->Mutex);

    _pi_ze_event_list_t TmpWaitList;
    if (auto Res = TmpWaitList.createAndRetainPiZeEventList(
            NumEventsInWaitList, EventWaitList, Queue, UseCopyEngine))
      return Res;

    auto Res = createEventAndAssociateQueue(Queue, Event,
                                            PI_COMMAND_TYPE_MEM_BUFFER_UNMAP,
                                            Queue->CommandListMap.end());
    if (Res != PI_SUCCESS)
      return Res;
    ZeEvent = (*Event)->ZeEvent;
    (*Event)->WaitList = TmpWaitList;
  }

  _pi_mem::Mapping MapInfo = {};
  {
    // Lock automatically releases when this goes out of scope.
    std::scoped_lock Guard(MemObj->Mutex);
    auto It = MemObj->Mappings.find(MappedPtr);
    if (It == MemObj->Mappings.end()) {
      zePrint("piEnqueueMemUnmap: unknown memory mapping\n");
      return PI_INVALID_VALUE;
    }
    MapInfo = It->second;
    MemObj->Mappings.erase(It);

    // NOTE: we still have to free the host memory allocated/returned by
    // piEnqueueMemBufferMap, but can only do so after the above copy
    // is completed. Instead of waiting for It here (blocking), we shall
    // do so in piEventRelease called for the pi_event tracking the unmap.
    // In the case of an integrated device, the map operation does not allocate
    // any memory, so there is nothing to free. This is indicated by a nullptr.
    if (Event)
      (*Event)->CommandData =
          (MemObj->OnHost ? nullptr
                          : (MemObj->MapHostPtr ? nullptr : MappedPtr));
  }

  // For integrated devices the buffer is allocated in host memory.
  if (MemObj->OnHost) {
    // Wait on incoming events before doing the copy
    PI_CALL(piEventsWait(NumEventsInWaitList, EventWaitList));

    if (Queue->isInOrderQueue()) {
      pi_event TmpLastCommandEvent = nullptr;

      {
        // Lock automatically releases when this goes out of scope.
        std::shared_lock lock(Queue->Mutex);
        if (Queue->isEventlessMode()) {
          PI_CALL(QueueFinish(Queue, Queue));
        } else {
          TmpLastCommandEvent = Queue->LastCommandEvent;
        }
      }

      if (TmpLastCommandEvent != nullptr) {
        PI_CALL(piEventsWait(1, &TmpLastCommandEvent));
      }
    }

    std::scoped_lock Guard(MemObj->Mutex);
    if (MemObj->MapHostPtr)
      memcpy(pi_cast<char *>(MemObj->getZeHandle()) + MapInfo.Offset, MappedPtr,
             MapInfo.Size);

    // Signal this event
    ZE_CALL(zeEventHostSignal, (ZeEvent));
    (*Event)->Completed = true;
    return PI_SUCCESS;
  }

  // Lock automatically releases when this goes out of scope.
  std::scoped_lock Lock(Queue->Mutex, MemObj->Mutex);

  pi_command_list_ptr_t CommandList{};
  if (auto Res = Queue->Context->getAvailableCommandList(Queue, CommandList,
                                                         UseCopyEngine))
    return Res;
  Queue->LastCommandList = CommandList;

  // Set the commandlist in the event
  (*Event)->ZeCommandList = CommandList->first;
  CommandList->second.append(*Event);
  PI_CALL(piEventRetain(*Event));

  const auto &ZeCommandList = CommandList->first;
  if ((*Event)->WaitList.Length) {
    ZE_CALL(zeCommandListAppendWaitOnEvents,
            (ZeCommandList, (*Event)->WaitList.Length,
             (*Event)->WaitList.ZeEventList));
  }

  // TODO: Level Zero is missing the memory "mapping" capabilities, so we are
  // left to doing copy (write back to the device).
  //
  // NOTE: Keep this in sync with the implementation of
  // piEnqueueMemBufferMap/piEnqueueMemImageMap.

  ZE_CALL(zeCommandListAppendMemoryCopy,
          (ZeCommandList,
           pi_cast<char *>(MemObj->getZeHandle()) + MapInfo.Offset, MappedPtr,
           MapInfo.Size, ZeEvent, 0, nullptr));

  // Execute command list asynchronously, as the event will be used
  // to track down its completion.
  if (auto Res = Queue->executeCommandList(CommandList))
    return Res;

  return PI_SUCCESS;
}

pi_result piMemImageGetInfo(pi_mem Image, pi_image_info ParamName,
                            size_t ParamValueSize, void *ParamValue,
                            size_t *ParamValueSizeRet) {
  (void)Image;
  (void)ParamName;
  (void)ParamValueSize;
  (void)ParamValue;
  (void)ParamValueSizeRet;

  die("piMemImageGetInfo: not implemented");
  return {};
}

} // extern "C"

static pi_result getImageRegionHelper(pi_mem Mem, pi_image_offset Origin,
                                      pi_image_region Region,
                                      ze_image_region_t &ZeRegion) {

  PI_ASSERT(Mem, PI_INVALID_MEM_OBJECT);
  PI_ASSERT(Origin, PI_INVALID_VALUE);

#ifndef NDEBUG
  PI_ASSERT(Mem->isImage(), PI_INVALID_MEM_OBJECT);
  auto Image = static_cast<_pi_image *>(Mem);
  ze_image_desc_t &ZeImageDesc = Image->ZeImageDesc;

  PI_ASSERT((ZeImageDesc.type == ZE_IMAGE_TYPE_1D && Origin->y == 0 &&
             Origin->z == 0) ||
                (ZeImageDesc.type == ZE_IMAGE_TYPE_1DARRAY && Origin->z == 0) ||
                (ZeImageDesc.type == ZE_IMAGE_TYPE_2D && Origin->z == 0) ||
                (ZeImageDesc.type == ZE_IMAGE_TYPE_3D),
            PI_INVALID_VALUE);

  PI_ASSERT(Region->width && Region->height && Region->depth, PI_INVALID_VALUE);
  PI_ASSERT(
      (ZeImageDesc.type == ZE_IMAGE_TYPE_1D && Region->height == 1 &&
       Region->depth == 1) ||
          (ZeImageDesc.type == ZE_IMAGE_TYPE_1DARRAY && Region->depth == 1) ||
          (ZeImageDesc.type == ZE_IMAGE_TYPE_2D && Region->depth == 1) ||
          (ZeImageDesc.type == ZE_IMAGE_TYPE_3D),
      PI_INVALID_VALUE);
#endif // !NDEBUG

  uint32_t OriginX = pi_cast<uint32_t>(Origin->x);
  uint32_t OriginY = pi_cast<uint32_t>(Origin->y);
  uint32_t OriginZ = pi_cast<uint32_t>(Origin->z);

  uint32_t Width = pi_cast<uint32_t>(Region->width);
  uint32_t Height = pi_cast<uint32_t>(Region->height);
  uint32_t Depth = pi_cast<uint32_t>(Region->depth);

  ZeRegion = {OriginX, OriginY, OriginZ, Width, Height, Depth};

  return PI_SUCCESS;
}

// Helper function to implement image read/write/copy.
// PI interfaces must have queue's and destination image's mutexes locked for
// exclusive use and source image's mutex locked for shared use on entry.
static pi_result enqueueMemImageCommandHelper(
    pi_command_type CommandType, pi_queue Queue,
    const void *Src, // image or ptr
    void *Dst,       // image or ptr
    pi_bool IsBlocking, pi_image_offset SrcOrigin, pi_image_offset DstOrigin,
    pi_image_region Region, size_t RowPitch, size_t SlicePitch,
    pi_uint32 NumEventsInWaitList, const pi_event *EventWaitList,
    pi_event *Event, bool PreferCopyEngine = false) {
  PI_ASSERT(Queue, PI_INVALID_QUEUE);
  PI_ASSERT(Event, PI_INVALID_EVENT);

  bool UseCopyEngine = Queue->useCopyEngine(PreferCopyEngine);

  _pi_ze_event_list_t TmpWaitList;
  if (auto Res = TmpWaitList.createAndRetainPiZeEventList(
          NumEventsInWaitList, EventWaitList, Queue, UseCopyEngine))
    return Res;

  // Get a new command list to be used on this call
  pi_command_list_ptr_t CommandList{};
  // We want to batch these commands to avoid extra submissions (costly)
  bool OkToBatch = true;
  if (auto Res = Queue->Context->getAvailableCommandList(
          Queue, CommandList, UseCopyEngine, OkToBatch))
    return Res;
  Queue->LastCommandList = CommandList;

  ze_event_handle_t ZeEvent = nullptr;
  auto Res =
      createEventAndAssociateQueue(Queue, Event, CommandType, CommandList);
  if (Res != PI_SUCCESS)
    return Res;
  ZeEvent = (*Event)->ZeEvent;
  (*Event)->WaitList = TmpWaitList;

  const auto &ZeCommandList = CommandList->first;
  const auto &WaitList = (*Event)->WaitList;

  if (WaitList.Length) {
    ZE_CALL(zeCommandListAppendWaitOnEvents,
            (ZeCommandList, WaitList.Length, WaitList.ZeEventList));
  }
  if (CommandType == PI_COMMAND_TYPE_IMAGE_READ) {
    pi_mem SrcMem = pi_cast<pi_mem>(const_cast<void *>(Src));

    ze_image_region_t ZeSrcRegion;
    auto Result = getImageRegionHelper(SrcMem, SrcOrigin, Region, ZeSrcRegion);
    if (Result != PI_SUCCESS)
      return Result;

    // TODO: Level Zero does not support row_pitch/slice_pitch for images yet.
    // Check that SYCL RT did not want pitch larger than default.
    (void)RowPitch;
    (void)SlicePitch;
#ifndef NDEBUG
    PI_ASSERT(SrcMem->isImage(), PI_INVALID_MEM_OBJECT);

    auto SrcImage = static_cast<_pi_image *>(SrcMem);
    const ze_image_desc_t &ZeImageDesc = SrcImage->ZeImageDesc;
    PI_ASSERT(
        RowPitch == 0 ||
            // special case RGBA image pitch equal to region's width
            (ZeImageDesc.format.layout == ZE_IMAGE_FORMAT_LAYOUT_32_32_32_32 &&
             RowPitch == 4 * 4 * ZeSrcRegion.width) ||
            (ZeImageDesc.format.layout == ZE_IMAGE_FORMAT_LAYOUT_16_16_16_16 &&
             RowPitch == 4 * 2 * ZeSrcRegion.width) ||
            (ZeImageDesc.format.layout == ZE_IMAGE_FORMAT_LAYOUT_8_8_8_8 &&
             RowPitch == 4 * ZeSrcRegion.width),
        PI_INVALID_IMAGE_SIZE);
    PI_ASSERT(SlicePitch == 0 || SlicePitch == RowPitch * ZeSrcRegion.height,
              PI_INVALID_IMAGE_SIZE);
#endif // !NDEBUG

    ZE_CALL(zeCommandListAppendImageCopyToMemory,
            (ZeCommandList, Dst,
             pi_cast<ze_image_handle_t>(SrcMem->getZeHandle()), &ZeSrcRegion,
             ZeEvent, 0, nullptr));
  } else if (CommandType == PI_COMMAND_TYPE_IMAGE_WRITE) {
    pi_mem DstMem = pi_cast<pi_mem>(Dst);
    ze_image_region_t ZeDstRegion;
    auto Result = getImageRegionHelper(DstMem, DstOrigin, Region, ZeDstRegion);
    if (Result != PI_SUCCESS)
      return Result;

      // TODO: Level Zero does not support row_pitch/slice_pitch for images yet.
      // Check that SYCL RT did not want pitch larger than default.
#ifndef NDEBUG
    PI_ASSERT(DstMem->isImage(), PI_INVALID_MEM_OBJECT);

    auto DstImage = static_cast<_pi_image *>(DstMem);
    const ze_image_desc_t &ZeImageDesc = DstImage->ZeImageDesc;
    PI_ASSERT(
        RowPitch == 0 ||
            // special case RGBA image pitch equal to region's width
            (ZeImageDesc.format.layout == ZE_IMAGE_FORMAT_LAYOUT_32_32_32_32 &&
             RowPitch == 4 * 4 * ZeDstRegion.width) ||
            (ZeImageDesc.format.layout == ZE_IMAGE_FORMAT_LAYOUT_16_16_16_16 &&
             RowPitch == 4 * 2 * ZeDstRegion.width) ||
            (ZeImageDesc.format.layout == ZE_IMAGE_FORMAT_LAYOUT_8_8_8_8 &&
             RowPitch == 4 * ZeDstRegion.width),
        PI_INVALID_IMAGE_SIZE);
    PI_ASSERT(SlicePitch == 0 || SlicePitch == RowPitch * ZeDstRegion.height,
              PI_INVALID_IMAGE_SIZE);
#endif // !NDEBUG

    ZE_CALL(zeCommandListAppendImageCopyFromMemory,
            (ZeCommandList, pi_cast<ze_image_handle_t>(DstMem->getZeHandle()),
             Src, &ZeDstRegion, ZeEvent, 0, nullptr));
  } else if (CommandType == PI_COMMAND_TYPE_IMAGE_COPY) {
    pi_mem SrcImage = pi_cast<pi_mem>(const_cast<void *>(Src));
    pi_mem DstImage = pi_cast<pi_mem>(Dst);

    ze_image_region_t ZeSrcRegion;
    auto Result =
        getImageRegionHelper(SrcImage, SrcOrigin, Region, ZeSrcRegion);
    if (Result != PI_SUCCESS)
      return Result;
    ze_image_region_t ZeDstRegion;
    Result = getImageRegionHelper(DstImage, DstOrigin, Region, ZeDstRegion);
    if (Result != PI_SUCCESS)
      return Result;

    ZE_CALL(zeCommandListAppendImageCopyRegion,
            (ZeCommandList, pi_cast<ze_image_handle_t>(DstImage->getZeHandle()),
             pi_cast<ze_image_handle_t>(SrcImage->getZeHandle()), &ZeDstRegion,
             &ZeSrcRegion, ZeEvent, 0, nullptr));
  } else {
    zePrint("enqueueMemImageUpdate: unsupported image command type\n");
    return PI_INVALID_OPERATION;
  }

  if (auto Res = Queue->executeCommandList(CommandList, IsBlocking, OkToBatch))
    return Res;

  return PI_SUCCESS;
}

extern "C" {

pi_result piEnqueueMemImageRead(pi_queue Queue, pi_mem Image,
                                pi_bool BlockingRead, pi_image_offset Origin,
                                pi_image_region Region, size_t RowPitch,
                                size_t SlicePitch, void *Ptr,
                                pi_uint32 NumEventsInWaitList,
                                const pi_event *EventWaitList,
                                pi_event *Event) {
  PI_ASSERT(Queue, PI_INVALID_QUEUE);

  std::shared_lock SrcLock(Image->Mutex, std::defer_lock);
  std::scoped_lock LockAll(SrcLock, Queue->Mutex);
  return enqueueMemImageCommandHelper(
      PI_COMMAND_TYPE_IMAGE_READ, Queue,
      Image, // src
      Ptr,   // dst
      BlockingRead,
      Origin,  // SrcOrigin
      nullptr, // DstOrigin
      Region, RowPitch, SlicePitch, NumEventsInWaitList, EventWaitList, Event);
}

pi_result piEnqueueMemImageWrite(pi_queue Queue, pi_mem Image,
                                 pi_bool BlockingWrite, pi_image_offset Origin,
                                 pi_image_region Region, size_t InputRowPitch,
                                 size_t InputSlicePitch, const void *Ptr,
                                 pi_uint32 NumEventsInWaitList,
                                 const pi_event *EventWaitList,
                                 pi_event *Event) {

  PI_ASSERT(Queue, PI_INVALID_QUEUE);

  std::scoped_lock Lock(Queue->Mutex, Image->Mutex);
  return enqueueMemImageCommandHelper(PI_COMMAND_TYPE_IMAGE_WRITE, Queue,
                                      Ptr,   // src
                                      Image, // dst
                                      BlockingWrite,
                                      nullptr, // SrcOrigin
                                      Origin,  // DstOrigin
                                      Region, InputRowPitch, InputSlicePitch,
                                      NumEventsInWaitList, EventWaitList,
                                      Event);
}

pi_result
piEnqueueMemImageCopy(pi_queue Queue, pi_mem SrcImage, pi_mem DstImage,
                      pi_image_offset SrcOrigin, pi_image_offset DstOrigin,
                      pi_image_region Region, pi_uint32 NumEventsInWaitList,
                      const pi_event *EventWaitList, pi_event *Event) {

  PI_ASSERT(Queue, PI_INVALID_QUEUE);

  std::shared_lock SrcLock(SrcImage->Mutex, std::defer_lock);
  std::scoped_lock LockAll(SrcLock, DstImage->Mutex, Queue->Mutex);
  // Copy engine is preferred only for host to device transfer.
  // Device to device transfers run faster on compute engines.
  bool PreferCopyEngine = (SrcImage->OnHost || DstImage->OnHost);
  return enqueueMemImageCommandHelper(
      PI_COMMAND_TYPE_IMAGE_COPY, Queue, SrcImage, DstImage,
      false, // is_blocking
      SrcOrigin, DstOrigin, Region,
      0, // row pitch
      0, // slice pitch
      NumEventsInWaitList, EventWaitList, Event, PreferCopyEngine);
}

pi_result piEnqueueMemImageFill(pi_queue Queue, pi_mem Image,
                                const void *FillColor, const size_t *Origin,
                                const size_t *Region,
                                pi_uint32 NumEventsInWaitList,
                                const pi_event *EventWaitList,
                                pi_event *Event) {
  (void)Image;
  (void)FillColor;
  (void)Origin;
  (void)Region;
  (void)NumEventsInWaitList;
  (void)EventWaitList;
  (void)Event;

  PI_ASSERT(Queue, PI_INVALID_QUEUE);

  // Lock automatically releases when this goes out of scope.
  std::scoped_lock Lock(Queue->Mutex, Image->Mutex);

  die("piEnqueueMemImageFill: not implemented");
  return {};
}

pi_result piMemBufferPartition(pi_mem Buffer, pi_mem_flags Flags,
                               pi_buffer_create_type BufferCreateType,
                               void *BufferCreateInfo, pi_mem *RetMem) {

  PI_ASSERT(Buffer && !Buffer->isImage() &&
                !(static_cast<_pi_buffer *>(Buffer))->isSubBuffer(),
            PI_INVALID_MEM_OBJECT);

  PI_ASSERT(BufferCreateType == PI_BUFFER_CREATE_TYPE_REGION &&
                BufferCreateInfo && RetMem,
            PI_INVALID_VALUE);

  std::shared_lock Guard(Buffer->Mutex);

  if (Flags != PI_MEM_FLAGS_ACCESS_RW) {
    die("piMemBufferPartition: Level-Zero implements only read-write buffer,"
        "no read-only or write-only yet.");
  }

  auto Region = (pi_buffer_region)BufferCreateInfo;

  PI_ASSERT(Region->size != 0u, PI_INVALID_BUFFER_SIZE);
  PI_ASSERT(Region->origin <= (Region->origin + Region->size),
            PI_INVALID_VALUE);

  try {
    *RetMem =
        new _pi_buffer(Buffer->Context,
                       pi_cast<char *>(Buffer->getZeHandle()) +
                           Region->origin /* Level Zero memory handle */,
                       nullptr /* Host pointer */, Buffer /* Parent buffer */,
                       Region->origin /* Sub-buffer origin */,
                       Region->size /*Sub-buffer size*/);
  } catch (const std::bad_alloc &) {
    return PI_OUT_OF_HOST_MEMORY;
  } catch (...) {
    return PI_ERROR_UNKNOWN;
  }

  return PI_SUCCESS;
}

pi_result piEnqueueNativeKernel(pi_queue Queue, void (*UserFunc)(void *),
                                void *Args, size_t CbArgs,
                                pi_uint32 NumMemObjects, const pi_mem *MemList,
                                const void **ArgsMemLoc,
                                pi_uint32 NumEventsInWaitList,
                                const pi_event *EventWaitList,
                                pi_event *Event) {
  (void)UserFunc;
  (void)Args;
  (void)CbArgs;
  (void)NumMemObjects;
  (void)MemList;
  (void)ArgsMemLoc;
  (void)NumEventsInWaitList;
  (void)EventWaitList;
  (void)Event;

  PI_ASSERT(Queue, PI_INVALID_QUEUE);

  // Lock automatically releases when this goes out of scope.
  std::scoped_lock lock(Queue->Mutex);

  die("piEnqueueNativeKernel: not implemented");
  return {};
}

// Function gets characters between delimeter's in str
// then checks if they are equal to the sub_str.
// returns true if there is at least one instance
// returns false if there are no instances of the name
static bool is_in_separated_string(const std::string &str, char delimiter,
                                   const std::string &sub_str) {
  size_t beg = 0;
  size_t length = 0;
  for (const auto &x : str) {
    if (x == delimiter) {
      if (str.substr(beg, length) == sub_str)
        return true;

      beg += length + 1;
      length = 0;
      continue;
    }
    length++;
  }
  if (length != 0)
    if (str.substr(beg, length) == sub_str)
      return true;

  return false;
}

// TODO: Check if the function_pointer_ret type can be converted to void**.
pi_result piextGetDeviceFunctionPointer(pi_device Device, pi_program Program,
                                        const char *FunctionName,
                                        pi_uint64 *FunctionPointerRet) {
  (void)Device;
  PI_ASSERT(Program, PI_INVALID_PROGRAM);

  std::shared_lock Guard(Program->Mutex);
  if (Program->State != _pi_program::Exe) {
    return PI_INVALID_PROGRAM_EXECUTABLE;
  }

  ze_result_t ZeResult =
      ZE_CALL_NOCHECK(zeModuleGetFunctionPointer,
                      (Program->ZeModule, FunctionName,
                       reinterpret_cast<void **>(FunctionPointerRet)));

  // zeModuleGetFunctionPointer currently fails for all
  // kernels regardless of if the kernel exist or not
  // with ZE_RESULT_ERROR_INVALID_ARGUMENT
  // TODO: remove when this is no longer the case
  // If zeModuleGetFunctionPointer returns invalid argument,
  // fallback to searching through kernel list and return
  // PI_FUNCTION_ADDRESS_IS_NOT_AVAILABLE if the function exists
  // or PI_INVALID_KERNEL_NAME if the function does not exist.
  // FunctionPointerRet should always be 0
  if (ZeResult == ZE_RESULT_ERROR_INVALID_ARGUMENT) {
    size_t Size;
    *FunctionPointerRet = 0;
    PI_CALL(piProgramGetInfo(Program, PI_PROGRAM_INFO_KERNEL_NAMES, 0, nullptr,
                             &Size));

    std::string ClResult(Size, ' ');
    PI_CALL(piProgramGetInfo(Program, PI_PROGRAM_INFO_KERNEL_NAMES,
                             ClResult.size(), &ClResult[0], nullptr));

    // Get rid of the null terminator and search for kernel_name
    // If function can be found return error code to indicate it
    // exists
    ClResult.pop_back();
    if (is_in_separated_string(ClResult, ';', std::string(FunctionName)))
      return PI_FUNCTION_ADDRESS_IS_NOT_AVAILABLE;

    return PI_INVALID_KERNEL_NAME;
  }

  if (ZeResult == ZE_RESULT_ERROR_INVALID_FUNCTION_NAME) {
    *FunctionPointerRet = 0;
    return PI_INVALID_KERNEL_NAME;
  }

  return mapError(ZeResult);
}

static bool ShouldUseUSMAllocator() {
  // Enable allocator by default if it's not explicitly disabled
  return std::getenv("SYCL_PI_LEVEL_ZERO_DISABLE_USM_ALLOCATOR") == nullptr;
}

static const bool UseUSMAllocator = ShouldUseUSMAllocator();

static pi_result USMDeviceAllocImpl(void **ResultPtr, pi_context Context,
                                    pi_device Device,
                                    pi_usm_mem_properties *Properties,
                                    size_t Size, pi_uint32 Alignment) {
  PI_ASSERT(Context, PI_INVALID_CONTEXT);
  PI_ASSERT(Device, PI_INVALID_DEVICE);

  // Check that incorrect bits are not set in the properties.
  PI_ASSERT(!Properties || (Properties && !(*Properties & ~PI_MEM_ALLOC_FLAGS)),
            PI_INVALID_VALUE);

  // TODO: translate PI properties to Level Zero flags
  ZeStruct<ze_device_mem_alloc_desc_t> ZeDesc;
  ZeDesc.flags = 0;
  ZeDesc.ordinal = 0;

  ZeStruct<ze_relaxed_allocation_limits_exp_desc_t> RelaxedDesc;
  if (Size > Device->ZeDeviceProperties->maxMemAllocSize) {
    // Tell Level-Zero to accept Size > maxMemAllocSize
    RelaxedDesc.flags = ZE_RELAXED_ALLOCATION_LIMITS_EXP_FLAG_MAX_SIZE;
    ZeDesc.pNext = &RelaxedDesc;
  }

  ZE_CALL(zeMemAllocDevice, (Context->ZeContext, &ZeDesc, Size, Alignment,
                             Device->ZeDevice, ResultPtr));

  PI_ASSERT(Alignment == 0 ||
                reinterpret_cast<std::uintptr_t>(*ResultPtr) % Alignment == 0,
            PI_INVALID_VALUE);

  return PI_SUCCESS;
}

static pi_result USMSharedAllocImpl(void **ResultPtr, pi_context Context,
                                    pi_device Device,
                                    pi_usm_mem_properties *Properties,
                                    size_t Size, pi_uint32 Alignment) {
  PI_ASSERT(Context, PI_INVALID_CONTEXT);
  PI_ASSERT(Device, PI_INVALID_DEVICE);

  // Check that incorrect bits are not set in the properties.
  PI_ASSERT(!Properties || (Properties && !(*Properties & ~PI_MEM_ALLOC_FLAGS)),
            PI_INVALID_VALUE);

  // TODO: translate PI properties to Level Zero flags
  ZeStruct<ze_host_mem_alloc_desc_t> ZeHostDesc;
  ZeHostDesc.flags = 0;
  ZeStruct<ze_device_mem_alloc_desc_t> ZeDevDesc;
  ZeDevDesc.flags = 0;
  ZeDevDesc.ordinal = 0;

  ZeStruct<ze_relaxed_allocation_limits_exp_desc_t> RelaxedDesc;
  if (Size > Device->ZeDeviceProperties->maxMemAllocSize) {
    // Tell Level-Zero to accept Size > maxMemAllocSize
    RelaxedDesc.flags = ZE_RELAXED_ALLOCATION_LIMITS_EXP_FLAG_MAX_SIZE;
    ZeDevDesc.pNext = &RelaxedDesc;
  }

  ZE_CALL(zeMemAllocShared, (Context->ZeContext, &ZeDevDesc, &ZeHostDesc, Size,
                             Alignment, Device->ZeDevice, ResultPtr));

  PI_ASSERT(Alignment == 0 ||
                reinterpret_cast<std::uintptr_t>(*ResultPtr) % Alignment == 0,
            PI_INVALID_VALUE);

  return PI_SUCCESS;
}

static pi_result USMHostAllocImpl(void **ResultPtr, pi_context Context,
                                  pi_usm_mem_properties *Properties,
                                  size_t Size, pi_uint32 Alignment) {
  PI_ASSERT(Context, PI_INVALID_CONTEXT);

  // Check that incorrect bits are not set in the properties.
  PI_ASSERT(!Properties || (Properties && !(*Properties & ~PI_MEM_ALLOC_FLAGS)),
            PI_INVALID_VALUE);

  // TODO: translate PI properties to Level Zero flags
  ZeStruct<ze_host_mem_alloc_desc_t> ZeHostDesc;
  ZeHostDesc.flags = 0;
  ZE_CALL(zeMemAllocHost,
          (Context->ZeContext, &ZeHostDesc, Size, Alignment, ResultPtr));

  PI_ASSERT(Alignment == 0 ||
                reinterpret_cast<std::uintptr_t>(*ResultPtr) % Alignment == 0,
            PI_INVALID_VALUE);

  return PI_SUCCESS;
}

static pi_result USMFreeImpl(pi_context Context, void *Ptr) {
  ZE_CALL(zeMemFree, (Context->ZeContext, Ptr));
  return PI_SUCCESS;
}

// Exception type to pass allocation errors
class UsmAllocationException {
  const pi_result Error;

public:
  UsmAllocationException(pi_result Err) : Error{Err} {}
  pi_result getError() const { return Error; }
};

pi_result USMSharedMemoryAlloc::allocateImpl(void **ResultPtr, size_t Size,
                                             pi_uint32 Alignment) {
  return USMSharedAllocImpl(ResultPtr, Context, Device, nullptr, Size,
                            Alignment);
}

pi_result USMDeviceMemoryAlloc::allocateImpl(void **ResultPtr, size_t Size,
                                             pi_uint32 Alignment) {
  return USMDeviceAllocImpl(ResultPtr, Context, Device, nullptr, Size,
                            Alignment);
}

pi_result USMHostMemoryAlloc::allocateImpl(void **ResultPtr, size_t Size,
                                           pi_uint32 Alignment) {
  return USMHostAllocImpl(ResultPtr, Context, nullptr, Size, Alignment);
}

SystemMemory::MemType USMSharedMemoryAlloc::getMemTypeImpl() {
  return SystemMemory::Shared;
}

SystemMemory::MemType USMDeviceMemoryAlloc::getMemTypeImpl() {
  return SystemMemory::Device;
}

SystemMemory::MemType USMHostMemoryAlloc::getMemTypeImpl() {
  return SystemMemory::Host;
}

void *USMMemoryAllocBase::allocate(size_t Size) {
  void *Ptr = nullptr;

  auto Res = allocateImpl(&Ptr, Size, sizeof(void *));
  if (Res != PI_SUCCESS) {
    throw UsmAllocationException(Res);
  }

  return Ptr;
}

void *USMMemoryAllocBase::allocate(size_t Size, size_t Alignment) {
  void *Ptr = nullptr;

  auto Res = allocateImpl(&Ptr, Size, Alignment);
  if (Res != PI_SUCCESS) {
    throw UsmAllocationException(Res);
  }
  return Ptr;
}

void USMMemoryAllocBase::deallocate(void *Ptr) {
  auto Res = USMFreeImpl(Context, Ptr);
  if (Res != PI_SUCCESS) {
    throw UsmAllocationException(Res);
  }
}

SystemMemory::MemType USMMemoryAllocBase::getMemType() {
  return getMemTypeImpl();
}

pi_result piextUSMDeviceAlloc(void **ResultPtr, pi_context Context,
                              pi_device Device,
                              pi_usm_mem_properties *Properties, size_t Size,
                              pi_uint32 Alignment) {
  // L0 supports alignment up to 64KB and silently ignores higher values.
  // We flag alignment > 64KB as an invalid value.
  if (Alignment > 65536)
    return PI_INVALID_VALUE;

  pi_platform Plt = Device->Platform;
  std::unique_lock<std::mutex> ContextsLock(Plt->ContextsMutex,
                                            std::defer_lock);
  if (IndirectAccessTrackingEnabled) {
    // Lock the mutex which is guarding contexts container in the platform.
    // This prevents new kernels from being submitted in any context while we
    // are in the process of allocating a memory, this is needed to properly
    // capture allocations by kernels with indirect access.
    ContextsLock.lock();
    // We are going to defer memory release if there are kernels with indirect
    // access, that is why explicitly retain context to be sure that it is
    // released after all memory allocations in this context are released.
    PI_CALL(piContextRetain(Context));
  }

  if (!UseUSMAllocator ||
      // L0 spec says that allocation fails if Alignment != 2^n, in order to
      // keep the same behavior for the allocator, just call L0 API directly and
      // return the error code.
      ((Alignment & (Alignment - 1)) != 0)) {
    pi_result Res = USMDeviceAllocImpl(ResultPtr, Context, Device, Properties,
                                       Size, Alignment);
    if (IndirectAccessTrackingEnabled) {
      // Keep track of all memory allocations in the context
      Context->MemAllocs.emplace(std::piecewise_construct,
                                 std::forward_as_tuple(*ResultPtr),
                                 std::forward_as_tuple(Context));
    }
    return Res;
  }

  try {
    auto It = Context->DeviceMemAllocContexts.find(Device);
    if (It == Context->DeviceMemAllocContexts.end())
      return PI_INVALID_VALUE;

    *ResultPtr = It->second.allocate(Size, Alignment);
    if (IndirectAccessTrackingEnabled) {
      // Keep track of all memory allocations in the context
      Context->MemAllocs.emplace(std::piecewise_construct,
                                 std::forward_as_tuple(*ResultPtr),
                                 std::forward_as_tuple(Context));
    }

  } catch (const UsmAllocationException &Ex) {
    *ResultPtr = nullptr;
    return Ex.getError();
  } catch (...) {
    return PI_ERROR_UNKNOWN;
  }

  return PI_SUCCESS;
}

pi_result piextUSMSharedAlloc(void **ResultPtr, pi_context Context,
                              pi_device Device,
                              pi_usm_mem_properties *Properties, size_t Size,
                              pi_uint32 Alignment) {
  // L0 supports alignment up to 64KB and silently ignores higher values.
  // We flag alignment > 64KB as an invalid value.
  if (Alignment > 65536)
    return PI_INVALID_VALUE;

  pi_platform Plt = Device->Platform;
  std::unique_lock<std::mutex> ContextsLock(Plt->ContextsMutex,
                                            std::defer_lock);
  if (IndirectAccessTrackingEnabled) {
    // Lock the mutex which is guarding contexts container in the platform.
    // This prevents new kernels from being submitted in any context while we
    // are in the process of allocating a memory, this is needed to properly
    // capture allocations by kernels with indirect access.
    ContextsLock.lock();
    // We are going to defer memory release if there are kernels with indirect
    // access, that is why explicitly retain context to be sure that it is
    // released after all memory allocations in this context are released.
    PI_CALL(piContextRetain(Context));
  }

  if (!UseUSMAllocator ||
      // L0 spec says that allocation fails if Alignment != 2^n, in order to
      // keep the same behavior for the allocator, just call L0 API directly and
      // return the error code.
      ((Alignment & (Alignment - 1)) != 0)) {
    pi_result Res = USMSharedAllocImpl(ResultPtr, Context, Device, Properties,
                                       Size, Alignment);
    if (IndirectAccessTrackingEnabled) {
      // Keep track of all memory allocations in the context
      Context->MemAllocs.emplace(std::piecewise_construct,
                                 std::forward_as_tuple(*ResultPtr),
                                 std::forward_as_tuple(Context));
    }
    return Res;
  }

  try {
    auto It = Context->SharedMemAllocContexts.find(Device);
    if (It == Context->SharedMemAllocContexts.end())
      return PI_INVALID_VALUE;

    *ResultPtr = It->second.allocate(Size, Alignment);
    if (IndirectAccessTrackingEnabled) {
      // Keep track of all memory allocations in the context
      Context->MemAllocs.emplace(std::piecewise_construct,
                                 std::forward_as_tuple(*ResultPtr),
                                 std::forward_as_tuple(Context));
    }
  } catch (const UsmAllocationException &Ex) {
    *ResultPtr = nullptr;
    return Ex.getError();
  } catch (...) {
    return PI_ERROR_UNKNOWN;
  }

  return PI_SUCCESS;
}

pi_result piextUSMHostAlloc(void **ResultPtr, pi_context Context,
                            pi_usm_mem_properties *Properties, size_t Size,
                            pi_uint32 Alignment) {
  // L0 supports alignment up to 64KB and silently ignores higher values.
  // We flag alignment > 64KB as an invalid value.
  if (Alignment > 65536)
    return PI_INVALID_VALUE;

  pi_platform Plt = Context->Devices[0]->Platform;
  std::unique_lock<std::mutex> ContextsLock(Plt->ContextsMutex,
                                            std::defer_lock);
  if (IndirectAccessTrackingEnabled) {
    // Lock the mutex which is guarding contexts container in the platform.
    // This prevents new kernels from being submitted in any context while we
    // are in the process of allocating a memory, this is needed to properly
    // capture allocations by kernels with indirect access.
    ContextsLock.lock();
    // We are going to defer memory release if there are kernels with indirect
    // access, that is why explicitly retain context to be sure that it is
    // released after all memory allocations in this context are released.
    PI_CALL(piContextRetain(Context));
  }

  if (!UseUSMAllocator ||
      // L0 spec says that allocation fails if Alignment != 2^n, in order to
      // keep the same behavior for the allocator, just call L0 API directly and
      // return the error code.
      ((Alignment & (Alignment - 1)) != 0)) {
    pi_result Res =
        USMHostAllocImpl(ResultPtr, Context, Properties, Size, Alignment);
    if (IndirectAccessTrackingEnabled) {
      // Keep track of all memory allocations in the context
      Context->MemAllocs.emplace(std::piecewise_construct,
                                 std::forward_as_tuple(*ResultPtr),
                                 std::forward_as_tuple(Context));
    }
    return Res;
  }

  // There is a single allocator for Host USM allocations, so we don't need to
  // find the allocator depending on context as we do for Shared and Device
  // allocations.
  try {
    *ResultPtr = Context->HostMemAllocContext->allocate(Size, Alignment);
    if (IndirectAccessTrackingEnabled) {
      // Keep track of all memory allocations in the context
      Context->MemAllocs.emplace(std::piecewise_construct,
                                 std::forward_as_tuple(*ResultPtr),
                                 std::forward_as_tuple(Context));
    }
  } catch (const UsmAllocationException &Ex) {
    *ResultPtr = nullptr;
    return Ex.getError();
  } catch (...) {
    return PI_ERROR_UNKNOWN;
  }

  return PI_SUCCESS;
}

// Helper function to deallocate USM memory, if indirect access support is
// enabled then a caller must lock the platform-level mutex guarding the
// container with contexts because deallocating the memory can turn RefCount of
// a context to 0 and as a result the context being removed from the list of
// tracked contexts.
static pi_result USMFreeHelper(pi_context Context, void *Ptr) {
  if (IndirectAccessTrackingEnabled) {
    auto It = Context->MemAllocs.find(Ptr);
    if (It == std::end(Context->MemAllocs)) {
      die("All memory allocations must be tracked!");
    }
    if (--(It->second.RefCount) != 0) {
      // Memory can't be deallocated yet.
      return PI_SUCCESS;
    }

    // Reference count is zero, it is ok to free memory.
    // We don't need to track this allocation anymore.
    Context->MemAllocs.erase(It);
  }

  if (!UseUSMAllocator) {
    pi_result Res = USMFreeImpl(Context, Ptr);
    if (IndirectAccessTrackingEnabled)
      PI_CALL(ContextReleaseHelper(Context));
    return Res;
  }

  // Query the device of the allocation to determine the right allocator context
  ze_device_handle_t ZeDeviceHandle;
  ZeStruct<ze_memory_allocation_properties_t> ZeMemoryAllocationProperties;

  // Query memory type of the pointer we're freeing to determine the correct
  // way to do it(directly or via an allocator)
  ZE_CALL(zeMemGetAllocProperties,
          (Context->ZeContext, Ptr, &ZeMemoryAllocationProperties,
           &ZeDeviceHandle));

  // If memory type is host release from host pool
  if (ZeMemoryAllocationProperties.type == ZE_MEMORY_TYPE_HOST) {
    try {
      Context->HostMemAllocContext->deallocate(Ptr);
    } catch (const UsmAllocationException &Ex) {
      return Ex.getError();
    } catch (...) {
      return PI_ERROR_UNKNOWN;
    }
    if (IndirectAccessTrackingEnabled)
      PI_CALL(ContextReleaseHelper(Context));
    return PI_SUCCESS;
  }

  if (!ZeDeviceHandle) {
    // The only case where it is OK not have device identified is
    // if the memory is not known to the driver. We should not ever get
    // this either, probably.
    PI_ASSERT(ZeMemoryAllocationProperties.type == ZE_MEMORY_TYPE_UNKNOWN,
              PI_INVALID_DEVICE);
  } else {
    pi_device Device;
    if (Context->Devices.size() == 1) {
      Device = Context->Devices[0];
      PI_ASSERT(Device->ZeDevice == ZeDeviceHandle, PI_INVALID_DEVICE);
    } else {
      // All devices in the context are of the same platform.
      auto Platform = Context->Devices[0]->Platform;
      Device = Platform->getDeviceFromNativeHandle(ZeDeviceHandle);
      PI_ASSERT(Device, PI_INVALID_DEVICE);
    }

    auto DeallocationHelper =
        [Context, Device,
         Ptr](std::unordered_map<pi_device, USMAllocContext> &AllocContextMap) {
          try {
            auto It = AllocContextMap.find(Device);
            if (It == AllocContextMap.end())
              return PI_INVALID_VALUE;

            // The right context is found, deallocate the pointer
            It->second.deallocate(Ptr);
          } catch (const UsmAllocationException &Ex) {
            return Ex.getError();
          }

          if (IndirectAccessTrackingEnabled)
            PI_CALL(ContextReleaseHelper(Context));
          return PI_SUCCESS;
        };

    switch (ZeMemoryAllocationProperties.type) {
    case ZE_MEMORY_TYPE_SHARED:
      return DeallocationHelper(Context->SharedMemAllocContexts);
    case ZE_MEMORY_TYPE_DEVICE:
      return DeallocationHelper(Context->DeviceMemAllocContexts);
    default:
      // Handled below
      break;
    }
  }

  pi_result Res = USMFreeImpl(Context, Ptr);

  if (IndirectAccessTrackingEnabled)
    PI_CALL(ContextReleaseHelper(Context));
  return Res;
}

pi_result piextUSMFree(pi_context Context, void *Ptr) {
  pi_platform Plt = Context->Devices[0]->Platform;
  std::unique_lock<std::mutex> ContextsLock(Plt->ContextsMutex,
                                            std::defer_lock);
  if (IndirectAccessTrackingEnabled)
    ContextsLock.lock();
  return USMFreeHelper(Context, Ptr);
}

pi_result piextKernelSetArgPointer(pi_kernel Kernel, pi_uint32 ArgIndex,
                                   size_t ArgSize, const void *ArgValue) {

  PI_CALL(piKernelSetArg(Kernel, ArgIndex, ArgSize, ArgValue));
  return PI_SUCCESS;
}

/// USM Memset API
///
/// @param Queue is the queue to submit to
/// @param Ptr is the ptr to memset
/// @param Value is value to set.  It is interpreted as an 8-bit value and the
/// upper
///        24 bits are ignored
/// @param Count is the size in bytes to memset
/// @param NumEventsInWaitlist is the number of events to wait on
/// @param EventsWaitlist is an array of events to wait on
/// @param Event is the event that represents this operation
pi_result piextUSMEnqueueMemset(pi_queue Queue, void *Ptr, pi_int32 Value,
                                size_t Count, pi_uint32 NumEventsInWaitlist,
                                const pi_event *EventsWaitlist,
                                pi_event *Event) {
  if (!Ptr) {
    return PI_INVALID_VALUE;
  }

  PI_ASSERT(Queue, PI_INVALID_QUEUE);

  std::scoped_lock Lock(Queue->Mutex);
  return enqueueMemFillHelper(
      // TODO: do we need a new command type for USM memset?
      PI_COMMAND_TYPE_MEM_BUFFER_FILL, Queue, Ptr,
      &Value, // It will be interpreted as an 8-bit value,
      1,      // which is indicated with this pattern_size==1
      Count, NumEventsInWaitlist, EventsWaitlist, Event);
}

// Helper function to check if a pointer is a device pointer.
static bool IsDevicePointer(pi_context Context, const void *Ptr) {
  ze_device_handle_t ZeDeviceHandle;
  ZeStruct<ze_memory_allocation_properties_t> ZeMemoryAllocationProperties;

  // Query memory type of the pointer
  ZE_CALL(zeMemGetAllocProperties,
          (Context->ZeContext, Ptr, &ZeMemoryAllocationProperties,
           &ZeDeviceHandle));

  return (ZeMemoryAllocationProperties.type == ZE_MEMORY_TYPE_DEVICE);
}

pi_result piextUSMEnqueueMemcpy(pi_queue Queue, pi_bool Blocking, void *DstPtr,
                                const void *SrcPtr, size_t Size,
                                pi_uint32 NumEventsInWaitlist,
                                const pi_event *EventsWaitlist,
                                pi_event *Event) {

  if (!DstPtr) {
    return PI_INVALID_VALUE;
  }

  PI_ASSERT(Queue, PI_INVALID_QUEUE);

  std::scoped_lock lock(Queue->Mutex);

  // Device to Device copies are found to execute slower on copy engine
  // (versus compute engine).
  bool PreferCopyEngine = !IsDevicePointer(Queue->Context, SrcPtr) ||
                          !IsDevicePointer(Queue->Context, DstPtr);

  // Temporary option added to use copy engine for D2D copy
  PreferCopyEngine |= UseCopyEngineForD2DCopy;

  return enqueueMemCopyHelper(
      // TODO: do we need a new command type for this?
      PI_COMMAND_TYPE_MEM_BUFFER_COPY, Queue, DstPtr, Blocking, Size, SrcPtr,
      NumEventsInWaitlist, EventsWaitlist, Event, PreferCopyEngine);
}

/// Hint to migrate memory to the device
///
/// @param Queue is the queue to submit to
/// @param Ptr points to the memory to migrate
/// @param Size is the number of bytes to migrate
/// @param Flags is a bitfield used to specify memory migration options
/// @param NumEventsInWaitlist is the number of events to wait on
/// @param EventsWaitlist is an array of events to wait on
/// @param Event is the event that represents this operation
pi_result piextUSMEnqueuePrefetch(pi_queue Queue, const void *Ptr, size_t Size,
                                  pi_usm_migration_flags Flags,
                                  pi_uint32 NumEventsInWaitList,
                                  const pi_event *EventWaitList,
                                  pi_event *Event) {

  // flags is currently unused so fail if set
  PI_ASSERT(Flags == 0, PI_INVALID_VALUE);
  PI_ASSERT(Queue, PI_INVALID_QUEUE);

  // Lock automatically releases when this goes out of scope.
  std::scoped_lock lock(Queue->Mutex);

  // TODO: Change UseCopyEngine argument to 'true' once L0 backend
  // support is added
  bool UseCopyEngine = false;

  /**
   * @brief Please note that the following code should be run before the
   * subsequent getAvailableCommandList() call so that there is no
   * dead-lock from waiting unsubmitted events in an open batch.
   */
  _pi_ze_event_list_t TmpWaitList;
  if (auto Res = TmpWaitList.createAndRetainPiZeEventList(
          NumEventsInWaitList, EventWaitList, Queue, UseCopyEngine))
    return Res;

  // Get a new command list to be used on this call
  pi_command_list_ptr_t CommandList{};
  if (auto Res = Queue->Context->getAvailableCommandList(Queue, CommandList,
                                                         UseCopyEngine))
    return Res;
  Queue->LastCommandList = CommandList;

  // TODO: do we need to create a unique command type for this?
  ze_event_handle_t ZeEvent = nullptr;
  pi_event PiEvent;
  pi_result Res = createEventAndAssociateQueue(
      Queue, &PiEvent, PI_COMMAND_TYPE_USER, CommandList, false, Event);
  if (Res != PI_SUCCESS)
    return Res;
  PiEvent->WaitList = TmpWaitList;
  if (Event) {
    (*Event) = PiEvent;
    ZeEvent = PiEvent->ZeEvent;
  } else {
    // Decrement the reference count of the event as this event will not be
    // waited/released by SYCL RT, so it must be destroyed by EventRelease in
    // resetCommandList.
    PI_CALL(piEventRelease(PiEvent));
  }

  const auto &ZeCommandList = CommandList->first;
  if (TmpWaitList.Length) {
    ZE_CALL(zeCommandListAppendWaitOnEvents,
            (ZeCommandList, TmpWaitList.Length, TmpWaitList.ZeEventList));
  }
  // TODO: figure out how to translate "flags"
  ZE_CALL(zeCommandListAppendMemoryPrefetch, (ZeCommandList, Ptr, Size));
  if (Event) {
    // TODO: Level Zero does not have a completion "event" with the prefetch
    // API, so manually add command to signal our event.
    ZE_CALL(zeCommandListAppendSignalEvent, (ZeCommandList, ZeEvent));
  }

  if (auto Res = Queue->executeCommandList(CommandList, false))
    return Res;

  return PI_SUCCESS;
}

/// USM memadvise API to govern behavior of automatic migration mechanisms
///
/// @param Queue is the queue to submit to
/// @param Ptr is the data to be advised
/// @param Length is the size in bytes of the meory to advise
/// @param Advice is device specific advice
/// @param Event is the event that represents this operation
///
pi_result piextUSMEnqueueMemAdvise(pi_queue Queue, const void *Ptr,
                                   size_t Length, pi_mem_advice Advice,
                                   pi_event *Event) {
  PI_ASSERT(Queue, PI_INVALID_QUEUE);

  // Lock automatically releases when this goes out of scope.
  std::scoped_lock lock(Queue->Mutex);

  // UseCopyEngine is set to 'false' here.
  // TODO: Additional analysis is required to check if this operation will
  // run faster on copy engines.
  bool UseCopyEngine = false;
  auto ZeAdvice = pi_cast<ze_memory_advice_t>(Advice);

  _pi_ze_event_list_t TmpWaitList;
<<<<<<< HEAD
  if (auto Res = TmpWaitList.createAndRetainPiZeEventList(0, nullptr, Queue,
                                                          UseCopyEngine))
=======
  if (auto Res = TmpWaitList.createAndRetainPiZeEventList(0, nullptr, Queue))
>>>>>>> 4072557b
    return Res;

  // Get a new command list to be used on this call
  pi_command_list_ptr_t CommandList{};
  if (auto Res = Queue->Context->getAvailableCommandList(Queue, CommandList,
                                                         UseCopyEngine))
    return Res;
  Queue->LastCommandList = CommandList;

  // TODO: do we need to create a unique command type for this?
  ze_event_handle_t ZeEvent = nullptr;
  pi_event PiEvent;
  pi_result Res = createEventAndAssociateQueue(
      Queue, &PiEvent, PI_COMMAND_TYPE_USER, CommandList, false, Event);
  if (Res != PI_SUCCESS)
    return Res;
<<<<<<< HEAD
  PiEvent->WaitList = TmpWaitList;
  if (Event) {
    (*Event) = PiEvent;
    ZeEvent = PiEvent->ZeEvent;
  } else {
    // Decrement the reference count of the event as this event will not be
    // waited/released by SYCL RT, so it must be destroyed by EventRelease in
    // resetCommandList.
    PI_CALL(piEventRelease(PiEvent));
  }
=======
  ZeEvent = (*Event)->ZeEvent;
  (*Event)->WaitList = TmpWaitList;
>>>>>>> 4072557b

  const auto &ZeCommandList = CommandList->first;
  if (TmpWaitList.Length) {
    ZE_CALL(zeCommandListAppendWaitOnEvents,
            (ZeCommandList, TmpWaitList.Length, TmpWaitList.ZeEventList));
  }

  ZE_CALL(zeCommandListAppendMemAdvise,
          (ZeCommandList, Queue->Device->ZeDevice, Ptr, Length, ZeAdvice));

  if (Event) {
    // TODO: Level Zero does not have a completion "event" with the advise API,
    // so manually add command to signal our event.
    ZE_CALL(zeCommandListAppendSignalEvent, (ZeCommandList, ZeEvent));
  }

  Queue->executeCommandList(CommandList, false);
  return PI_SUCCESS;
}

/// API to query information about USM allocated pointers.
/// Valid Queries:
///   PI_MEM_ALLOC_TYPE returns host/device/shared pi_usm_type value
///   PI_MEM_ALLOC_BASE_PTR returns the base ptr of an allocation if
///                         the queried pointer fell inside an allocation.
///                         Result must fit in void *
///   PI_MEM_ALLOC_SIZE returns how big the queried pointer's
///                     allocation is in bytes. Result is a size_t.
///   PI_MEM_ALLOC_DEVICE returns the pi_device this was allocated against
///
/// @param Context is the pi_context
/// @param Ptr is the pointer to query
/// @param ParamName is the type of query to perform
/// @param ParamValueSize is the size of the result in bytes
/// @param ParamValue is the result
/// @param ParamValueRet is how many bytes were written
pi_result piextUSMGetMemAllocInfo(pi_context Context, const void *Ptr,
                                  pi_mem_info ParamName, size_t ParamValueSize,
                                  void *ParamValue, size_t *ParamValueSizeRet) {
  PI_ASSERT(Context, PI_INVALID_CONTEXT);

  ze_device_handle_t ZeDeviceHandle;
  ZeStruct<ze_memory_allocation_properties_t> ZeMemoryAllocationProperties;

  ZE_CALL(zeMemGetAllocProperties,
          (Context->ZeContext, Ptr, &ZeMemoryAllocationProperties,
           &ZeDeviceHandle));

  ReturnHelper ReturnValue(ParamValueSize, ParamValue, ParamValueSizeRet);
  switch (ParamName) {
  case PI_MEM_ALLOC_TYPE: {
    pi_usm_type MemAllocaType;
    switch (ZeMemoryAllocationProperties.type) {
    case ZE_MEMORY_TYPE_UNKNOWN:
      MemAllocaType = PI_MEM_TYPE_UNKNOWN;
      break;
    case ZE_MEMORY_TYPE_HOST:
      MemAllocaType = PI_MEM_TYPE_HOST;
      break;
    case ZE_MEMORY_TYPE_DEVICE:
      MemAllocaType = PI_MEM_TYPE_DEVICE;
      break;
    case ZE_MEMORY_TYPE_SHARED:
      MemAllocaType = PI_MEM_TYPE_SHARED;
      break;
    default:
      zePrint("piextUSMGetMemAllocInfo: unexpected usm memory type\n");
      return PI_INVALID_VALUE;
    }
    return ReturnValue(MemAllocaType);
  }
  case PI_MEM_ALLOC_DEVICE:
    if (ZeDeviceHandle) {
      // All devices in the context are of the same platform.
      auto Platform = Context->Devices[0]->Platform;
      auto Device = Platform->getDeviceFromNativeHandle(ZeDeviceHandle);
      return Device ? ReturnValue(Device) : PI_INVALID_VALUE;
    } else {
      return PI_INVALID_VALUE;
    }
  case PI_MEM_ALLOC_BASE_PTR: {
    void *Base;
    ZE_CALL(zeMemGetAddressRange, (Context->ZeContext, Ptr, &Base, nullptr));
    return ReturnValue(Base);
  }
  case PI_MEM_ALLOC_SIZE: {
    size_t Size;
    ZE_CALL(zeMemGetAddressRange, (Context->ZeContext, Ptr, nullptr, &Size));
    return ReturnValue(Size);
  }
  default:
    zePrint("piextUSMGetMemAllocInfo: unsupported ParamName\n");
    return PI_INVALID_VALUE;
  }
  return PI_SUCCESS;
}

pi_result piKernelSetExecInfo(pi_kernel Kernel, pi_kernel_exec_info ParamName,
                              size_t ParamValueSize, const void *ParamValue) {
  (void)ParamValueSize;
  PI_ASSERT(Kernel, PI_INVALID_KERNEL);
  PI_ASSERT(ParamValue, PI_INVALID_VALUE);

  if (ParamName == PI_USM_INDIRECT_ACCESS &&
      *(static_cast<const pi_bool *>(ParamValue)) == PI_TRUE) {
    // The whole point for users really was to not need to know anything
    // about the types of allocations kernel uses. So in DPC++ we always
    // just set all 3 modes for each kernel.
    ze_kernel_indirect_access_flags_t IndirectFlags =
        ZE_KERNEL_INDIRECT_ACCESS_FLAG_HOST |
        ZE_KERNEL_INDIRECT_ACCESS_FLAG_DEVICE |
        ZE_KERNEL_INDIRECT_ACCESS_FLAG_SHARED;
    ZE_CALL(zeKernelSetIndirectAccess, (Kernel->ZeKernel, IndirectFlags));
  } else {
    zePrint("piKernelSetExecInfo: unsupported ParamName\n");
    return PI_INVALID_VALUE;
  }

  return PI_SUCCESS;
}

pi_result piextProgramSetSpecializationConstant(pi_program Prog,
                                                pi_uint32 SpecID, size_t,
                                                const void *SpecValue) {
  std::scoped_lock Guard(Prog->Mutex);

  // Remember the value of this specialization constant until the program is
  // built.  Note that we only save the pointer to the buffer that contains the
  // value.  The caller is responsible for maintaining storage for this buffer.
  //
  // NOTE: SpecSize is unused in Level Zero, the size is known from SPIR-V by
  // SpecID.
  Prog->SpecConstants[SpecID] = SpecValue;

  return PI_SUCCESS;
}

pi_result piPluginInit(pi_plugin *PluginInit) {
  PI_ASSERT(PluginInit, PI_INVALID_VALUE);

  // TODO: handle versioning/targets properly.
  size_t PluginVersionSize = sizeof(PluginInit->PluginVersion);

  PI_ASSERT(strlen(_PI_H_VERSION_STRING) < PluginVersionSize, PI_INVALID_VALUE);

  strncpy(PluginInit->PluginVersion, _PI_H_VERSION_STRING, PluginVersionSize);

#define _PI_API(api)                                                           \
  (PluginInit->PiFunctionTable).api = (decltype(&::api))(&api);
#include <CL/sycl/detail/pi.def>

  return PI_SUCCESS;
}

pi_result piextPluginGetOpaqueData(void *opaque_data_param,
                                   void **opaque_data_return) {
  (void)opaque_data_param;
  (void)opaque_data_return;
  return PI_ERROR_UNKNOWN;
}

// SYCL RT calls this api to notify the end of plugin lifetime.
// It can include all the jobs to tear down resources before
// the plugin is unloaded from memory.
pi_result piTearDown(void *PluginParameter) {
  (void)PluginParameter;
  bool LeakFound = false;
  // reclaim pi_platform objects here since we don't have piPlatformRelease.
  for (pi_platform &Platform : *PiPlatformsCache) {
    delete Platform;
  }
  delete PiPlatformsCache;
  delete PiPlatformsCacheMutex;

  // Print the balance of various create/destroy native calls.
  // The idea is to verify if the number of create(+) and destroy(-) calls are
  // matched.
  if (ZeDebug & ZE_DEBUG_CALL_COUNT) {
    // clang-format off
    //
    // The format of this table is such that each row accounts for a
    // specific type of objects, and all elements in the raw except the last
    // one are allocating objects of that type, while the last element is known
    // to deallocate objects of that type.
    //
    std::vector<std::vector<const char *>> CreateDestroySet = {
      {"zeContextCreate",      "zeContextDestroy"},
      {"zeCommandQueueCreate", "zeCommandQueueDestroy"},
      {"zeModuleCreate",       "zeModuleDestroy"},
      {"zeKernelCreate",       "zeKernelDestroy"},
      {"zeEventPoolCreate",    "zeEventPoolDestroy"},
      {"zeCommandListCreateImmediate", "zeCommandListCreate", "zeCommandListDestroy"},
      {"zeEventCreate",        "zeEventDestroy"},
      {"zeFenceCreate",        "zeFenceDestroy"},
      {"zeImageCreate",        "zeImageDestroy"},
      {"zeSamplerCreate",      "zeSamplerDestroy"},
      {"zeMemAllocDevice", "zeMemAllocHost", "zeMemAllocShared", "zeMemFree"},
    };

    // A sample output aimed below is this:
    // ------------------------------------------------------------------------
    //                zeContextCreate = 1     \--->        zeContextDestroy = 1
    //           zeCommandQueueCreate = 1     \--->   zeCommandQueueDestroy = 1
    //                 zeModuleCreate = 1     \--->         zeModuleDestroy = 1
    //                 zeKernelCreate = 1     \--->         zeKernelDestroy = 1
    //              zeEventPoolCreate = 1     \--->      zeEventPoolDestroy = 1
    //   zeCommandListCreateImmediate = 1     |
    //            zeCommandListCreate = 1     \--->    zeCommandListDestroy = 1  ---> LEAK = 1
    //                  zeEventCreate = 2     \--->          zeEventDestroy = 2
    //                  zeFenceCreate = 1     \--->          zeFenceDestroy = 1
    //                  zeImageCreate = 0     \--->          zeImageDestroy = 0
    //                zeSamplerCreate = 0     \--->        zeSamplerDestroy = 0
    //               zeMemAllocDevice = 0     |
    //                 zeMemAllocHost = 1     |
    //               zeMemAllocShared = 0     \--->               zeMemFree = 1
    //
    // clang-format on

    fprintf(stderr, "ZE_DEBUG=%d: check balance of create/destroy calls\n",
            ZE_DEBUG_CALL_COUNT);
    fprintf(stderr,
            "----------------------------------------------------------\n");
    for (const auto &Row : CreateDestroySet) {
      int diff = 0;
      for (auto I = Row.begin(); I != Row.end();) {
        const char *ZeName = *I;
        const auto &ZeCount = (*ZeCallCount)[*I];

        bool First = (I == Row.begin());
        bool Last = (++I == Row.end());

        if (Last) {
          fprintf(stderr, " \\--->");
          diff -= ZeCount;
        } else {
          diff += ZeCount;
          if (!First) {
            fprintf(stderr, " | \n");
          }
        }

        fprintf(stderr, "%30s = %-5d", ZeName, ZeCount);
      }

      if (diff) {
        LeakFound = true;
        fprintf(stderr, " ---> LEAK = %d", diff);
      }
      fprintf(stderr, "\n");
    }

    ZeCallCount->clear();
    delete ZeCallCount;
    ZeCallCount = nullptr;
  }
  if (LeakFound)
    return PI_INVALID_MEM_OBJECT;
  return PI_SUCCESS;
}

} // extern "C"<|MERGE_RESOLUTION|>--- conflicted
+++ resolved
@@ -5787,14 +5787,9 @@
 
   if (Event) {
     Queue->LastCommandEvent = *Event;
-
-<<<<<<< HEAD
     ZE_CALL(zeEventHostSignal, ((*Event)->ZeEvent));
-  }
-=======
-  ZE_CALL(zeEventHostSignal, ((*Event)->ZeEvent));
-  (*Event)->Completed = true;
->>>>>>> 4072557b
+    (*Event)->Completed = true;
+  }
   return PI_SUCCESS;
 }
 
@@ -7630,12 +7625,8 @@
   auto ZeAdvice = pi_cast<ze_memory_advice_t>(Advice);
 
   _pi_ze_event_list_t TmpWaitList;
-<<<<<<< HEAD
   if (auto Res = TmpWaitList.createAndRetainPiZeEventList(0, nullptr, Queue,
                                                           UseCopyEngine))
-=======
-  if (auto Res = TmpWaitList.createAndRetainPiZeEventList(0, nullptr, Queue))
->>>>>>> 4072557b
     return Res;
 
   // Get a new command list to be used on this call
@@ -7652,7 +7643,6 @@
       Queue, &PiEvent, PI_COMMAND_TYPE_USER, CommandList, false, Event);
   if (Res != PI_SUCCESS)
     return Res;
-<<<<<<< HEAD
   PiEvent->WaitList = TmpWaitList;
   if (Event) {
     (*Event) = PiEvent;
@@ -7663,10 +7653,6 @@
     // resetCommandList.
     PI_CALL(piEventRelease(PiEvent));
   }
-=======
-  ZeEvent = (*Event)->ZeEvent;
-  (*Event)->WaitList = TmpWaitList;
->>>>>>> 4072557b
 
   const auto &ZeCommandList = CommandList->first;
   if (TmpWaitList.Length) {
