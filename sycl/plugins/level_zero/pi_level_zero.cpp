--- conflicted
+++ resolved
@@ -3639,42 +3639,33 @@
 
 pi_result piMemRelease(pi_mem Mem) {
   PI_ASSERT(Mem, PI_INVALID_MEM_OBJECT);
-
-<<<<<<< HEAD
   bool RefCountZero = false;
   {
     std::lock_guard<std::mutex> Guard(Mem->Mutex);
     if (--(Mem->RefCount) == 0) {
       if (Mem->isImage()) {
-        ZE_CALL(zeImageDestroy,
-                (pi_cast<ze_image_handle_t>(Mem->getZeHandle())));
+        ZE_CALL(zeImageDestroy, (pi_cast<ze_image_handle_t>(Mem->getZeHandle())));
       } else {
         auto Buf = static_cast<_pi_buffer *>(Mem);
         if (!Buf->isSubBuffer()) {
-=======
-  if (--(Mem->RefCount) == 0) {
-    if (Mem->isImage()) {
-      ZE_CALL(zeImageDestroy, (pi_cast<ze_image_handle_t>(Mem->getZeHandle())));
-    } else {
-      auto Buf = static_cast<_pi_buffer *>(Mem);
-      if (!Buf->isSubBuffer()) {
-        if (Mem->HostPtrImported) {
-          ze_driver_handle_t driverHandle =
-              Mem->Context->Devices[0]->Platform->ZeDriver;
-          ZeUSMImport.doZeUSMRelease(driverHandle, Mem->MapHostPtr);
-        } else {
->>>>>>> 57f8a445
-          if (enableBufferPooling()) {
-            PI_CALL(piextUSMFree(Mem->Context, Mem->getZeHandle()));
+          if (Mem->HostPtrImported) {
+            ze_driver_handle_t driverHandle =
+                Mem->Context->Devices[0]->Platform->ZeDriver;
+            ZeUSMImport.doZeUSMRelease(driverHandle, Mem->MapHostPtr);
           } else {
-            if (auto Res = ZeMemFreeHelper(Mem->Context, Mem->getZeHandle()))
-              return Res;
+            if (enableBufferPooling()) {
+              PI_CALL(piextUSMFree(Mem->Context, Mem->getZeHandle()));
+            } else {
+              if (auto Res = ZeMemFreeHelper(Mem->Context, Mem->getZeHandle()))
+                return Res;
+            }
           }
         }
+        RefCountZero = true;
       }
-      RefCountZero = true;
-    }
-  }
+    }
+  }
+  
   if (RefCountZero)
     delete Mem;
 
