--- conflicted
+++ resolved
@@ -1,59 +1,11 @@
-//===------ ur_bindings.hpp - Complete definitions of UR handles -------==//
-//
-// Part of the LLVM Project, under the Apache License v2.0 with LLVM Exceptions.
-// See https://llvm.org/LICENSE.txt for license information.
-// SPDX-License-Identifier: Apache-2.0 WITH LLVM-exception
-//
-//===------------------------------------------------------------------===//
-#pragma once
-
-#include "pi_level_zero.hpp"
-<<<<<<< HEAD
-#include <ur_api.h>
-
-// Make the Unified Runtime handles definition complete.
-// This is used in various "create" API where new handles are allocated.
-struct ur_platform_handle_t_ : public _pi_platform {
-  using _pi_platform::_pi_platform;
-};
-
-struct ur_device_handle_t_ : public _pi_device {
-  using _pi_device::_pi_device;
-};
-
-struct ur_context_handle_t_ : public _pi_context {
-  using _pi_context::_pi_context;
-};
-
-struct ur_event_handle_t_ : public _pi_event {
-  using _pi_event::_pi_event;
-};
-
-struct ur_program_handle_t_ : public _pi_program {
-  using _pi_program::_pi_program;
-};
-
-struct ur_kernel_handle_t_ : public _pi_kernel {
-  using _pi_kernel::_pi_kernel;
-};
-
-struct ur_queue_handle_t_ : public _pi_queue {
-  using _pi_queue::_pi_queue;
-};
-
-struct ur_sampler_handle_t_ : public _pi_sampler {
-  using _pi_sampler::_pi_sampler;
-};
-
-struct ur_mem_handle_t_ : public _pi_mem {
-  using _pi_mem::_pi_mem;
-};
-
-struct ur_physical_mem_handle_t_ : public _pi_physical_mem {
-  using _pi_physical_mem::_pi_physical_mem;
-};
-
-=======
-#include <ur_api.h>
-
->>>>>>> 83555cd5
+//===------ ur_bindings.hpp - Complete definitions of UR handles -------==//
+//
+// Part of the LLVM Project, under the Apache License v2.0 with LLVM Exceptions.
+// See https://llvm.org/LICENSE.txt for license information.
+// SPDX-License-Identifier: Apache-2.0 WITH LLVM-exception
+//
+//===------------------------------------------------------------------===//
+#pragma once
+
+#include "pi_level_zero.hpp"
+#include <ur_api.h>