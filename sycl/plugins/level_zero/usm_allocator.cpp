//===---------- usm_allocator.cpp - Allocator for USM memory --------------===//
//
// Part of the LLVM Project, under the Apache License v2.0 with LLVM Exceptions.
// See https://llvm.org/LICENSE.txt for license information.
// SPDX-License-Identifier: Apache-2.0 WITH LLVM-exception
//
//===----------------------------------------------------------------------===//

#include <algorithm>
#include <array>
#include <bitset>
#include <cassert>
#include <cctype>
#include <iomanip>
#include <iostream>
#include <list>
#include <memory>
#include <mutex>
#include <shared_mutex>
#include <string>
#include <unordered_map>
#include <utility>
#include <vector>

#include "usm_allocator.hpp"
#include <CL/sycl/detail/spinlock.hpp>
#include <iostream>

// USM allocations are a minimum of 4KB/64KB/2MB even when a smaller size is
// requested. The implementation distinguishes between allocations of size
// ChunkCutOff = (minimum-alloc-size / 2) and those that are larger.
// Allocation requests smaller than ChunkCutoff use chunks taken from a single
// USM allocation. Thus, for example, for a 64KB minimum allocation size,
// and 8-byte allocations, only 1 in ~8000 requests results in a new
// USM allocation. Freeing results only in a chunk of a larger allocation
// to be marked as available and no real return to the system.
// An allocation is returned to the system only when all
// chunks in the larger allocation are freed by the program.
// Allocations larger than ChunkCutOff use a separate USM allocation for each
// request. These are subject to "pooling". That is, when such an allocation is
// freed by the program it is retained in a pool. The pool is available for
// future allocations, which means there are fewer actual USM
// allocations/deallocations.

namespace settings {

constexpr auto operator""_B(unsigned long long x) -> size_t { return x; }
constexpr auto operator""_KB(unsigned long long x) -> size_t {
  return x * 1024;
}
constexpr auto operator""_MB(unsigned long long x) -> size_t {
  return x * 1024 * 1024;
}
constexpr auto operator""_GB(unsigned long long x) -> size_t {
  return x * 1024 * 1024 * 1024;
}

// Buckets for Host use a minimum of the cache line size of 64 bytes.
// This prevents two separate allocations residing in the same cache line.
// Buckets for Device and Shared allocations will use starting size of 512.
// This is because memory compression on newer GPUs makes the
// minimum granularity 512 bytes instead of 64.
static constexpr size_t MinBucketSize[SystemMemory::All] = {64, 512, 512, 512};

// The largest size which is allocated via the allocator.
// Allocations with size > CutOff bypass the USM allocator and
// go directly to the runtime.
static constexpr size_t CutOff = (size_t)1 << 31; // 2GB

// Protects the capacity checking of the pool.
static sycl::detail::SpinLock PoolLock;

static class SetLimits {
public:
  // Minimum allocation size that will be requested from the system.
  // By default this is the minimum allocation size of each memory type.
  size_t SlabMinSize[SystemMemory::All] = {};

  // Allocations up to this limit will be subject to chunking/pooling
  size_t MaxPoolableSize[SystemMemory::All] = {};

  // When pooling, each bucket will hold a max of 4 unfreed slabs
  size_t Capacity[SystemMemory::All] = {};

  // Maximum memory left unfreed in pool
  size_t MaxPoolSize = 16_MB;

  size_t CurPoolSize = 0;
  size_t CurPoolSizes[SystemMemory::All] = {0, 0, 0, 0};

  size_t EnableBuffers = 1;

  // Whether to print pool usage statistics
  int PoolTrace = 0;

  SetLimits() {
    // Initialize default pool settings.
    MaxPoolableSize[SystemMemory::Host] = 2_MB;
    Capacity[SystemMemory::Host] = 4;
    SlabMinSize[SystemMemory::Host] = 64_KB;

    MaxPoolableSize[SystemMemory::Device] = 4_MB;
    Capacity[SystemMemory::Device] = 4;
    SlabMinSize[SystemMemory::Device] = 64_KB;

    // Disable pooling of shared USM allocations.
    MaxPoolableSize[SystemMemory::Shared] = 0;
    Capacity[SystemMemory::Shared] = 0;
    SlabMinSize[SystemMemory::Shared] = 2_MB;

    // Allow pooling of shared allocations that are only modified on host.
    MaxPoolableSize[SystemMemory::SharedReadOnly] = 4_MB;
    Capacity[SystemMemory::SharedReadOnly] = 4;
    SlabMinSize[SystemMemory::SharedReadOnly] = 64_KB;

    // Parse optional parameters of this form:
    // SYCL_PI_LEVEL_ZERO_USM_ALLOCATOR=[EnableBuffers][;[MaxPoolSize][;memtypelimits]...]
    //  memtypelimits: [<memtype>:]<limits>
    //  memtype: host|device|shared
    //  limits:  [MaxPoolableSize][,[Capacity][,SlabMinSize]]
    //
    // Without a memory type, the limits are applied to each memory type.
    // Parameters are for each context, except MaxPoolSize, which is overall
    // pool size for all contexts.
    // Duplicate specifications will result in the right-most taking effect.
    //
    // EnableBuffers:   Apply chunking/pooling to SYCL buffers.
    //                  Default 1.
    // MaxPoolSize:     Limit on overall unfreed memory.
    //                  Default 16MB.
    // MaxPoolableSize: Maximum allocation size subject to chunking/pooling.
    //                  Default 2MB host, 4MB device and 0 shared.
    // Capacity:        Maximum number of unfreed allocations in each bucket.
    //                  Default 4.
    // SlabMinSize:     Minimum allocation size requested from USM.
    //                  Default 64KB host and device, 2MB shared.
    //
    // Example of usage:
    // SYCL_PI_LEVEL_ZERO_USM_ALLOCATOR=1;32M;host:1M,4,64K;device:1M,4,64K;shared:0,0,2M

    auto GetValue = [=](std::string &Param, size_t Length, size_t &Setting) {
      size_t Multiplier = 1;
      if (tolower(Param[Length - 1]) == 'k') {
        Length--;
        Multiplier = 1_KB;
      }
      if (tolower(Param[Length - 1]) == 'm') {
        Length--;
        Multiplier = 1_MB;
      }
      if (tolower(Param[Length - 1]) == 'g') {
        Length--;
        Multiplier = 1_GB;
      }
      std::string TheNumber = Param.substr(0, Length);
      if (TheNumber.find_first_not_of("0123456789") == std::string::npos)
        Setting = std::stoi(TheNumber) * Multiplier;
    };

    auto ParamParser = [=](std::string &Params, size_t &Setting,
                           bool &ParamWasSet) {
      bool More;
      if (Params.size() == 0) {
        ParamWasSet = false;
        return false;
      }
      size_t Pos = Params.find(',');
      if (Pos != std::string::npos) {
        if (Pos > 0) {
          GetValue(Params, Pos, Setting);
          ParamWasSet = true;
        }
        Params.erase(0, Pos + 1);
        More = true;
      } else {
        GetValue(Params, Params.size(), Setting);
        ParamWasSet = true;
        More = false;
      }
      return More;
    };

    auto MemParser = [=](std::string &Params, SystemMemory::MemType M) {
      bool ParamWasSet;
      SystemMemory::MemType LM = M;
      if (M == SystemMemory::All)
        LM = SystemMemory::Host;

      bool More = ParamParser(Params, MaxPoolableSize[LM], ParamWasSet);
      if (ParamWasSet && M == SystemMemory::All) {
        MaxPoolableSize[SystemMemory::Shared] =
            MaxPoolableSize[SystemMemory::Device] =
                MaxPoolableSize[SystemMemory::Host];
      }
      if (More) {
        More = ParamParser(Params, Capacity[LM], ParamWasSet);
        if (ParamWasSet && M == SystemMemory::All) {
          Capacity[SystemMemory::Shared] = Capacity[SystemMemory::Device] =
              Capacity[SystemMemory::Host];
        }
      }
      if (More) {
        ParamParser(Params, SlabMinSize[LM], ParamWasSet);
        if (ParamWasSet && M == SystemMemory::All) {
          SlabMinSize[SystemMemory::Shared] =
              SlabMinSize[SystemMemory::Device] =
                  SlabMinSize[SystemMemory::Host];
        }
      }
    };

    auto MemTypeParser = [=](std::string &Params) {
      int Pos = 0;
      SystemMemory::MemType M = SystemMemory::All;
      if (Params.compare(0, 5, "host:") == 0) {
        Pos = 5;
        M = SystemMemory::Host;
      } else if (Params.compare(0, 7, "device:") == 0) {
        Pos = 7;
        M = SystemMemory::Device;
      } else if (Params.compare(0, 7, "shared:") == 0) {
        Pos = 7;
        M = SystemMemory::Shared;
      }
      if (Pos > 0)
        Params.erase(0, Pos);
      MemParser(Params, M);
    };

    // Update pool settings if specified in environment.
    char *PoolParams = getenv("SYCL_PI_LEVEL_ZERO_USM_ALLOCATOR");
    if (PoolParams != nullptr) {
      std::string Params(PoolParams);
      size_t Pos = Params.find(';');
      if (Pos != std::string::npos) {
        if (Pos > 0) {
          GetValue(Params, Pos, EnableBuffers);
        }
        Params.erase(0, Pos + 1);
        size_t Pos = Params.find(';');
        if (Pos != std::string::npos) {
          if (Pos > 0) {
            GetValue(Params, Pos, MaxPoolSize);
          }
          Params.erase(0, Pos + 1);
          do {
            size_t Pos = Params.find(';');
            if (Pos != std::string::npos) {
              if (Pos > 0) {
                std::string MemParams = Params.substr(0, Pos);
                MemTypeParser(MemParams);
              }
              Params.erase(0, Pos + 1);
              if (Params.size() == 0)
                break;
            } else {
              MemTypeParser(Params);
              break;
            }
          } while (true);
        } else {
          GetValue(Params, Params.size(), MaxPoolSize);
        }
      } else {
        GetValue(Params, Params.size(), EnableBuffers);
      }
    }

    char *PoolTraceVal = getenv("SYCL_PI_LEVEL_ZERO_USM_ALLOCATOR_TRACE");
    if (PoolTraceVal != nullptr) {
      PoolTrace = std::atoi(PoolTraceVal);
    }
    if (PoolTrace < 1)
      return;

    std::cout << "USM Pool Settings (Built-in or Adjusted by Environment "
                 "Variable)\n";

    std::cout << std::setw(15) << "Parameter" << std::setw(12) << "Host"
              << std::setw(12) << "Device" << std::setw(12) << "Shared"
              << std::endl;
    std::cout << std::setw(15) << "SlabMinSize" << std::setw(12)
              << SlabMinSize[0] << std::setw(12) << SlabMinSize[1]
              << std::setw(12) << SlabMinSize[2] << std::endl;
    std::cout << std::setw(15) << "MaxPoolableSize" << std::setw(12)
              << MaxPoolableSize[0] << std::setw(12) << MaxPoolableSize[1]
              << std::setw(12) << MaxPoolableSize[2] << std::endl;
    std::cout << std::setw(15) << "Capacity" << std::setw(12) << Capacity[0]
              << std::setw(12) << Capacity[1] << std::setw(12) << Capacity[2]
              << std::endl;
    std::cout << std::setw(15) << "MaxPoolSize" << std::setw(12) << MaxPoolSize
              << std::endl;
    std::cout << std::setw(15) << "EnableBuffers" << std::setw(12)
              << EnableBuffers << std::endl
              << std::endl;
  }
} USMSettings;
} // namespace settings

using namespace settings;

static const char *MemTypeNames[SystemMemory::All] = {
    "Host", "Device", "Shared", "SharedReadOnly"};

// Aligns the pointer down to the specified alignment
// (e.g. returns 8 for Size = 13, Alignment = 8)
static void *AlignPtrDown(void *Ptr, const size_t Alignment) {
  return reinterpret_cast<void *>((reinterpret_cast<size_t>(Ptr)) &
                                  (~(Alignment - 1)));
}

// Aligns the pointer up to the specified alignment
// (e.g. returns 16 for Size = 13, Alignment = 8)
static void *AlignPtrUp(void *Ptr, const size_t Alignment) {
  void *AlignedPtr = AlignPtrDown(Ptr, Alignment);
  // Special case when the pointer is already aligned
  if (Ptr == AlignedPtr) {
    return Ptr;
  }
  return static_cast<char *>(AlignedPtr) + Alignment;
}

// Aligns the value up to the specified alignment
// (e.g. returns 16 for Size = 13, Alignment = 8)
static size_t AlignUp(size_t Val, size_t Alignment) {
  assert(Alignment > 0);
  return (Val + Alignment - 1) & (~(Alignment - 1));
}

class Bucket;

// Represents the allocated memory block of size 'SlabMinSize'
// Internally, it splits the memory block into chunks. The number of
// chunks depends of the size of a Bucket which created the Slab.
// The chunks
// Note: Bucket's method are responsible for thread safety of Slab access,
// so no locking happens here.
class Slab {

  // Pointer to the allocated memory of SlabMinSize bytes
  void *MemPtr;

  // Represents the current state of each chunk:
  // if the bit is set then the chunk is allocated
  // the chunk is free for allocation otherwise
  std::vector<bool> Chunks;

  // Total number of allocated chunks at the moment.
  size_t NumAllocated = 0;

  // The bucket which the slab belongs to
  Bucket &bucket;

  using ListIter = std::list<std::unique_ptr<Slab>>::iterator;

  // Store iterator to the corresponding node in avail/unavail list
  // to achieve O(1) removal
  ListIter SlabListIter;

  // Hints where to start search for free chunk in a slab
  size_t FirstFreeChunkIdx = 0;

  // Return the index of the first available chunk, -1 otherwize
  size_t FindFirstAvailableChunkIdx() const;

  // Register/Unregister the slab in the global slab address map.
  void regSlab(Slab &);
  void unregSlab(Slab &);
  static void regSlabByAddr(void *, Slab &);
  static void unregSlabByAddr(void *, Slab &);

public:
  Slab(Bucket &);
  ~Slab();

  void setIterator(ListIter It) { SlabListIter = It; }
  ListIter getIterator() const { return SlabListIter; }

  size_t getNumAllocated() const { return NumAllocated; }

  // Get pointer to allocation that is one piece of this slab.
  void *getChunk();

  // Get pointer to allocation that is this entire slab.
  void *getSlab();

  void *getPtr() const { return MemPtr; }
  void *getEnd() const;

  size_t getChunkSize() const;
  size_t getNumChunks() const { return Chunks.size(); }

  bool hasAvail();

  Bucket &getBucket();
  const Bucket &getBucket() const;

  void freeChunk(void *Ptr);
};

class Bucket {
  const size_t Size;

  // List of slabs which have at least 1 available chunk.
  std::list<std::unique_ptr<Slab>> AvailableSlabs;

  // List of slabs with 0 available chunk.
  std::list<std::unique_ptr<Slab>> UnavailableSlabs;

  // Protects the bucket and all the corresponding slabs
  std::mutex BucketLock;

  // Reference to the allocator context, used access memory allocation
  // routines, slab map and etc.
  USMAllocContext::USMAllocImpl &OwnAllocCtx;

  // For counting number of slabs in the pool.
  // For non-chunked slabs each slab has a single allocation so the
  // count of entries in the Available list gives the number in the pool.
  // For chunked slabs there may be some chunks in use and others free.
  // Only those with 0 chunks in use are consider in the pool.
  // We need a separate counter of chunked slabs in pool because
  // the length of the Available list is not enough in this case.
  size_t chunkedSlabsInPool;

  // Statistics
  size_t allocCount;
  size_t allocPoolCount;
  size_t freeCount;
  size_t currSlabsInUse;
  size_t currSlabsInPool;
  size_t maxSlabsInUse;
  size_t maxSlabsInPool;

public:
  Bucket(size_t Sz, USMAllocContext::USMAllocImpl &AllocCtx)
      : Size{Sz}, OwnAllocCtx{AllocCtx}, chunkedSlabsInPool(0), allocCount(0),
        allocPoolCount(0), freeCount(0), currSlabsInUse(0), currSlabsInPool(0),
        maxSlabsInUse(0), maxSlabsInPool(0) {}

  // Get pointer to allocation that is one piece of an available slab in this
  // bucket.
  void *getChunk(bool &FromSlab, bool &FromPool);

  // Get pointer to allocation that is a full slab in this bucket.
  void *getSlab(bool &FromPool);

  size_t getSize() const { return Size; }

  // Free an allocation that is one piece of a slab in this bucket.
  void freeChunk(void *Ptr, Slab &Slab, bool &ToPool);

  // Free an allocation that is a full slab in this bucket.
  void freeSlab(Slab &Slab, bool &ToPool);

  SystemMemory &getMemHandle();

  SystemMemory::MemType getMemType();

  USMAllocContext::USMAllocImpl &getUsmAllocCtx() { return OwnAllocCtx; }

  // Check whether an allocation to be freed can be placed in the pool.
  bool CanPool(bool &ToPool);

  // The minimum allocation size for any slab.
  size_t SlabMinSize();

  // The allocation size for a slab in this bucket.
  size_t SlabAllocSize();

  // The minimum size of a chunk from this bucket's slabs.
  size_t ChunkCutOff();

  // The number of slabs in this bucket that can be in the pool.
  size_t Capacity();

  // The maximum allocation size subject to pooling.
  size_t MaxPoolableSize();

  // Update allocation count
  void countAlloc(bool FromPool);

  // Update free count
  void countFree();

  // Update statistics of Available/Unavailable
  void updateStats(int InUse, int InPool);

  // Print bucket statistics
  void printStats(bool &TitlePrinted, SystemMemory::MemType MT);

private:
  void onFreeChunk(Slab &, bool &ToPool);

  void decrementPool(bool &FromPool);

  // Get a slab to be used for chunked allocations.
  decltype(AvailableSlabs.begin()) getAvailSlab(bool &FromSlab, bool &FromPool);

  // Get a slab that will be used as a whole for a single allocation.
  decltype(AvailableSlabs.begin()) getAvailFullSlab(bool &FromPool);
};

class USMAllocContext::USMAllocImpl {
  // It's important for the map to be destroyed last after buckets and their
  // slabs This is because slab's destructor removes the object from the map.
  std::unordered_multimap<void *, Slab &> KnownSlabs;
  std::shared_timed_mutex KnownSlabsMapLock;

  // Handle to the memory allocation routine
  std::unique_ptr<SystemMemory> MemHandle;

  // Store as unique_ptrs since Bucket is not Movable(because of std::mutex)
  std::vector<std::unique_ptr<Bucket>> Buckets;

public:
  USMAllocImpl(std::unique_ptr<SystemMemory> SystemMemHandle)
      : MemHandle{std::move(SystemMemHandle)} {

    // Generate buckets sized such as: 64, 96, 128, 192, ..., CutOff.
    // Powers of 2 and the value halfway between the powers of 2.
    auto Size1 = MinBucketSize[MemHandle->getMemType()];
    auto Size2 = Size1 + Size1 / 2;
    for (; Size2 < CutOff; Size1 *= 2, Size2 *= 2) {
      Buckets.push_back(std::make_unique<Bucket>(Size1, *this));
      Buckets.push_back(std::make_unique<Bucket>(Size2, *this));
    }
    Buckets.push_back(std::make_unique<Bucket>(CutOff, *this));
  }

<<<<<<< HEAD
  void *allocate(size_t Size, size_t Alignment, bool &FromSlab, bool &FromPool);
  void *allocate(size_t Size, bool &FromSlab, bool &FromPool);
  void deallocate(void *Ptr, bool &ToPool);
=======
  void *allocate(size_t Size, size_t Alignment, bool &FromPool);
  void *allocate(size_t Size, bool &FromPool);
  void deallocate(void *Ptr, bool &ToPool, bool OwnZeMemHandle);
>>>>>>> 7c499848

  SystemMemory &getMemHandle() { return *MemHandle; }

  std::shared_timed_mutex &getKnownSlabsMapLock() { return KnownSlabsMapLock; }
  std::unordered_multimap<void *, Slab &> &getKnownSlabs() {
    return KnownSlabs;
  }

  size_t SlabMinSize() {
    return USMSettings.SlabMinSize[(*MemHandle).getMemType()];
  };

  void printStats(bool &TitlePrinted, SystemMemory::MemType MT);

private:
  Bucket &findBucket(size_t Size);
};

bool operator==(const Slab &Lhs, const Slab &Rhs) {
  return Lhs.getPtr() == Rhs.getPtr();
}

std::ostream &operator<<(std::ostream &Os, const Slab &Slab) {
  Os << "Slab<" << Slab.getPtr() << ", " << Slab.getEnd() << ", "
     << Slab.getBucket().getSize() << ">";
  return Os;
}

Slab::Slab(Bucket &Bkt)
    : // In case bucket size is not a multiple of SlabMinSize, we would have
      // some padding at the end of the slab.
      Chunks(Bkt.SlabMinSize() / Bkt.getSize()), NumAllocated{0},
      bucket(Bkt), SlabListIter{}, FirstFreeChunkIdx{0} {
  auto SlabSize = Bkt.SlabAllocSize();
  MemPtr = Bkt.getMemHandle().allocate(SlabSize);
  regSlab(*this);
}

Slab::~Slab() {
  unregSlab(*this);
  bucket.getMemHandle().deallocate(MemPtr, true /* OwnZeMemHandle */);
}

// Return the index of the first available chunk, -1 otherwize
size_t Slab::FindFirstAvailableChunkIdx() const {
  // Use the first free chunk index as a hint for the search.
  auto It = std::find_if(Chunks.begin() + FirstFreeChunkIdx, Chunks.end(),
                         [](auto x) { return !x; });
  if (It != Chunks.end()) {
    return It - Chunks.begin();
  }

  return static_cast<size_t>(-1);
}

void *Slab::getChunk() {
  // assert(NumAllocated != Chunks.size());

  const size_t ChunkIdx = FindFirstAvailableChunkIdx();
  // Free chunk must exist, otherwise we would have allocated another slab
  assert(ChunkIdx != (static_cast<size_t>(-1)));

  void *const FreeChunk =
      (static_cast<uint8_t *>(getPtr())) + ChunkIdx * getChunkSize();
  Chunks[ChunkIdx] = true;
  NumAllocated += 1;

  // Use the found index as the next hint
  FirstFreeChunkIdx = ChunkIdx;

  return FreeChunk;
}

void *Slab::getSlab() { return getPtr(); }

Bucket &Slab::getBucket() { return bucket; }
const Bucket &Slab::getBucket() const { return bucket; }

size_t Slab::getChunkSize() const { return bucket.getSize(); }

void Slab::regSlabByAddr(void *Addr, Slab &Slab) {
  auto &Lock = Slab.getBucket().getUsmAllocCtx().getKnownSlabsMapLock();
  auto &Map = Slab.getBucket().getUsmAllocCtx().getKnownSlabs();

  std::lock_guard<std::shared_timed_mutex> Lg(Lock);
  Map.insert({Addr, Slab});
}

void Slab::unregSlabByAddr(void *Addr, Slab &Slab) {
  auto &Lock = Slab.getBucket().getUsmAllocCtx().getKnownSlabsMapLock();
  auto &Map = Slab.getBucket().getUsmAllocCtx().getKnownSlabs();

  std::lock_guard<std::shared_timed_mutex> Lg(Lock);

  auto Slabs = Map.equal_range(Addr);
  // At least the must get the current slab from the map.
  assert(Slabs.first != Slabs.second && "Slab is not found");

  for (auto It = Slabs.first; It != Slabs.second; ++It) {
    if (It->second == Slab) {
      Map.erase(It);
      return;
    }
  }

  assert(false && "Slab is not found");
}

void Slab::regSlab(Slab &Slab) {
  void *StartAddr = AlignPtrDown(Slab.getPtr(), bucket.SlabMinSize());
  void *EndAddr = static_cast<char *>(StartAddr) + bucket.SlabMinSize();

  regSlabByAddr(StartAddr, Slab);
  regSlabByAddr(EndAddr, Slab);
}

void Slab::unregSlab(Slab &Slab) {
  void *StartAddr = AlignPtrDown(Slab.getPtr(), bucket.SlabMinSize());
  void *EndAddr = static_cast<char *>(StartAddr) + bucket.SlabMinSize();

  unregSlabByAddr(StartAddr, Slab);
  unregSlabByAddr(EndAddr, Slab);
}

void Slab::freeChunk(void *Ptr) {
  // This method should be called through bucket(since we might remove the slab
  // as a result), therefore all locks are done on that level.

  // Make sure that we're in the right slab
  assert(Ptr >= getPtr() && Ptr < getEnd());

  // Even if the pointer p was previously aligned, it's still inside the
  // corresponding chunk, so we get the correct index here.
  auto ChunkIdx =
      (static_cast<char *>(Ptr) - static_cast<char *>(MemPtr)) / getChunkSize();

  // Make sure that the chunk was allocated
  assert(Chunks[ChunkIdx] && "double free detected");

  Chunks[ChunkIdx] = false;
  NumAllocated -= 1;

  if (ChunkIdx < FirstFreeChunkIdx)
    FirstFreeChunkIdx = ChunkIdx;
}

void *Slab::getEnd() const {
  return static_cast<char *>(getPtr()) + bucket.SlabMinSize();
}

bool Slab::hasAvail() { return NumAllocated != getNumChunks(); }

// If a slab was available in the pool then note that the current pooled
// size has reduced by the size of this slab.
void Bucket::decrementPool(bool &FromPool) {
  FromPool = true;
  updateStats(1, -1);
  USMSettings.CurPoolSize -= SlabAllocSize();
}

auto Bucket::getAvailFullSlab(bool &FromPool)
    -> decltype(AvailableSlabs.begin()) {
  // Return a slab that will be used for a single allocation.
  if (AvailableSlabs.size() == 0) {
    auto It = AvailableSlabs.insert(AvailableSlabs.begin(),
                                    std::make_unique<Slab>(*this));
    (*It)->setIterator(It);
    FromPool = false;
    updateStats(1, 0);
  } else {
    decrementPool(FromPool);
  }

  return AvailableSlabs.begin();
}

void *Bucket::getSlab(bool &FromPool) {
  std::lock_guard<std::mutex> Lg(BucketLock);

  auto SlabIt = getAvailFullSlab(FromPool);
  auto *FreeSlab = (*SlabIt)->getSlab();
  auto It =
      UnavailableSlabs.insert(UnavailableSlabs.begin(), std::move(*SlabIt));
  AvailableSlabs.erase(SlabIt);
  (*It)->setIterator(It);
  return FreeSlab;
}

void Bucket::freeSlab(Slab &Slab, bool &ToPool) {
  std::lock_guard<std::mutex> Lg(BucketLock);
  auto SlabIter = Slab.getIterator();
  assert(SlabIter != UnavailableSlabs.end());
  if (CanPool(ToPool)) {
    auto It =
        AvailableSlabs.insert(AvailableSlabs.begin(), std::move(*SlabIter));
    UnavailableSlabs.erase(SlabIter);
    (*It)->setIterator(It);
  } else {
    UnavailableSlabs.erase(SlabIter);
  }
}

auto Bucket::getAvailSlab(bool &FromSlab, bool &FromPool)
    -> decltype(AvailableSlabs.begin()) {

  FromSlab = false;
  if (AvailableSlabs.size() == 0) {
    auto It = AvailableSlabs.insert(AvailableSlabs.begin(),
                                    std::make_unique<Slab>(*this));
    (*It)->setIterator(It);

    updateStats(1, 0);
    FromPool = false;
  } else {
    if ((*(AvailableSlabs.begin()))->getNumAllocated() == 0) {
      // If this was an empty slab, it was in the pool.
      // Now it is no longer in the pool, so update count.
      --chunkedSlabsInPool;
      decrementPool(FromPool);
    } else {
      // From partially filled slab
      FromSlab = true;
    }
  }

  return AvailableSlabs.begin();
}

void *Bucket::getChunk(bool &FromSlab, bool &FromPool) {
  std::lock_guard<std::mutex> Lg(BucketLock);

  auto SlabIt = getAvailSlab(FromSlab, FromPool);
  auto *FreeChunk = (*SlabIt)->getChunk();

  // If the slab is full, move it to unavailable slabs and update its iterator
  if (!((*SlabIt)->hasAvail())) {
    auto It =
        UnavailableSlabs.insert(UnavailableSlabs.begin(), std::move(*SlabIt));
    AvailableSlabs.erase(SlabIt);
    (*It)->setIterator(It);
  }

  return FreeChunk;
}

void Bucket::freeChunk(void *Ptr, Slab &Slab, bool &ToPool) {
  std::lock_guard<std::mutex> Lg(BucketLock);

  Slab.freeChunk(Ptr);

  onFreeChunk(Slab, ToPool);
}

// The lock must be acquired before calling this method
void Bucket::onFreeChunk(Slab &Slab, bool &ToPool) {
  ToPool = true;

  // In case if the slab was previously full and now has 1 available
  // chunk, it should be moved to the list of available slabs
  if (Slab.getNumAllocated() == (Slab.getNumChunks() - 1)) {
    auto SlabIter = Slab.getIterator();
    assert(SlabIter != UnavailableSlabs.end());

    auto It =
        AvailableSlabs.insert(AvailableSlabs.begin(), std::move(*SlabIter));
    UnavailableSlabs.erase(SlabIter);

    (*It)->setIterator(It);
  }

  // Check if slab is empty, and pool it if we can.
  if (Slab.getNumAllocated() == 0) {
    // The slab is now empty.
    // If pool has capacity then put the slab in the pool.
    // The ToPool parameter indicates whether the Slab will be put in the pool
    // or freed from USM.
    if (!CanPool(ToPool)) {
      // Note: since the slab is stored as unique_ptr, just remove it from
      // the list to remove the list to destroy the object
      auto It = Slab.getIterator();
      assert(It != AvailableSlabs.end());
      AvailableSlabs.erase(It);
    }
  }
}

bool Bucket::CanPool(bool &ToPool) {
  std::lock_guard<sycl::detail::SpinLock> Lock{PoolLock};
  size_t NewFreeSlabsInBucket;
  // Check if this bucket is used in chunked form or as full slabs.
  bool chunkedBucket = getSize() <= ChunkCutOff();
  if (chunkedBucket)
    NewFreeSlabsInBucket = chunkedSlabsInPool + 1;
  else
    NewFreeSlabsInBucket = AvailableSlabs.size() + 1;
  if (Capacity() >= NewFreeSlabsInBucket) {
    size_t NewPoolSize = USMSettings.CurPoolSize + SlabAllocSize();
    if (USMSettings.MaxPoolSize >= NewPoolSize) {
      USMSettings.CurPoolSize = NewPoolSize;
      if (chunkedBucket)
        ++chunkedSlabsInPool;

      updateStats(-1, 1);
      ToPool = true;
      return true;
    }
  }
  updateStats(-1, 0);
  ToPool = false;
  return false;
}

SystemMemory &Bucket::getMemHandle() { return OwnAllocCtx.getMemHandle(); }

SystemMemory::MemType Bucket::getMemType() {
  return getMemHandle().getMemType();
}

size_t Bucket::SlabMinSize() { return USMSettings.SlabMinSize[getMemType()]; }

size_t Bucket::SlabAllocSize() { return std::max(getSize(), SlabMinSize()); }

size_t Bucket::Capacity() {
  // For buckets used in chunked mode, just one slab in pool is sufficient.
  // For larger buckets, the capacity could be more and is adjustable.
  if (getSize() <= ChunkCutOff())
    return 1;
  else
    return USMSettings.Capacity[getMemType()];
}

size_t Bucket::MaxPoolableSize() {
  return USMSettings.MaxPoolableSize[getMemType()];
}

size_t Bucket::ChunkCutOff() { return SlabMinSize() / 2; }

void Bucket::countAlloc(bool FromPool) {
  ++allocCount;
  if (FromPool)
    ++allocPoolCount;
}

void Bucket::countFree() { ++freeCount; }

void Bucket::updateStats(int InUse, int InPool) {
  if (USMSettings.PoolTrace == 0)
    return;
  currSlabsInUse += InUse;
  maxSlabsInUse = std::max(currSlabsInUse, maxSlabsInUse);
  currSlabsInPool += InPool;
  maxSlabsInPool = std::max(currSlabsInPool, maxSlabsInPool);
  // Increment or decrement current pool sizes based on whether
  // slab was added to or removed from pool.
  USMSettings.CurPoolSizes[getMemType()] += InPool * SlabAllocSize();
}

void Bucket::printStats(bool &TitlePrinted, SystemMemory::MemType MT) {
  if (allocCount) {
    if (!TitlePrinted) {
      auto Label = "Shared";
      if (MT == SystemMemory::Host) {
        Label = "Host";
        std::cout << "Current Pool Size " << USMSettings.CurPoolSize
                  << std::endl;
      }
      if (MT == SystemMemory::Device)
        Label = "Device";
      std::cout << Label << " memory statistics\n";
      std::cout << std::setw(14) << "Bucket Size" << std::setw(12) << "Allocs"
                << std::setw(12) << "Frees" << std::setw(18)
                << "Allocs From Pool" << std::setw(20) << "Peak Slabs In Use"
                << std::setw(21) << "Peak Slabs in Pool" << std::endl;
      TitlePrinted = true;
    }
    std::cout << std::setw(14) << getSize() << std::setw(12) << allocCount
              << std::setw(12) << freeCount << std::setw(18) << allocPoolCount
              << std::setw(20) << maxSlabsInUse << std::setw(21)
              << maxSlabsInPool << std::endl;
  }
}

// SystemMemory &Bucket::getMemHandle() { return OwnAllocCtx.getMemHandle(); }

void *USMAllocContext::USMAllocImpl::allocate(size_t Size, bool &FromSlab,
                                              bool &FromPool) {
  void *Ptr;

  if (Size == 0)
    return nullptr;

  FromPool = false;
  if (Size > USMSettings.MaxPoolableSize[getMemHandle().getMemType()]) {
    return getMemHandle().allocate(Size);
  }

  auto &Bucket = findBucket(Size);

  if (Size > Bucket.ChunkCutOff())
    Ptr = Bucket.getSlab(FromPool);
  else
    Ptr = Bucket.getChunk(FromSlab, FromPool);

  if (USMSettings.PoolTrace > 1)
    Bucket.countAlloc(FromPool);

  return Ptr;
}

void *USMAllocContext::USMAllocImpl::allocate(size_t Size, size_t Alignment,
                                              bool &FromSlab, bool &FromPool) {
  void *Ptr;

  if (Size == 0)
    return nullptr;

  if (Alignment <= 1)
    return allocate(Size, FromSlab, FromPool);

  size_t AlignedSize = (Size > 1) ? AlignUp(Size, Alignment) : Alignment;

  // Check if requested allocation size is within pooling limit.
  // If not, just request aligned pointer from the system.
  FromPool = false;
  if (AlignedSize > USMSettings.MaxPoolableSize[getMemHandle().getMemType()]) {
    return getMemHandle().allocate(Size, Alignment);
  }

  auto &Bucket = findBucket(AlignedSize);

  if (AlignedSize > Bucket.ChunkCutOff()) {
    Ptr = Bucket.getSlab(FromPool);
  } else {
    Ptr = Bucket.getChunk(FromSlab, FromPool);
  }

  if (USMSettings.PoolTrace > 1)
    Bucket.countAlloc(FromPool);

  return AlignPtrUp(Ptr, Alignment);
}

Bucket &USMAllocContext::USMAllocImpl::findBucket(size_t Size) {
  assert(Size <= CutOff && "Unexpected size");

  auto It = std::find_if(
      Buckets.begin(), Buckets.end(),
      [Size](const auto &BucketPtr) { return BucketPtr->getSize() >= Size; });

  assert((It != Buckets.end()) && "Bucket should always exist");

  return *(*It);
}

void USMAllocContext::USMAllocImpl::deallocate(void *Ptr, bool &ToPool,
                                               bool OwnZeMemHandle) {
  auto *SlabPtr = AlignPtrDown(Ptr, SlabMinSize());

  // Lock the map on read
  std::shared_lock<std::shared_timed_mutex> Lk(getKnownSlabsMapLock());

  ToPool = false;
  auto Slabs = getKnownSlabs().equal_range(SlabPtr);
  if (Slabs.first == Slabs.second) {
    Lk.unlock();
    getMemHandle().deallocate(Ptr, OwnZeMemHandle);
    return;
  }

  for (auto It = Slabs.first; It != Slabs.second; ++It) {
    // The slab object won't be deleted until it's removed from the map which is
    // protected by the lock, so it's safe to access it here.
    auto &Slab = It->second;
    if (Ptr >= Slab.getPtr() && Ptr < Slab.getEnd()) {
      // Unlock the map before freeing the chunk, it may be locked on write
      // there
      Lk.unlock();
      auto &Bucket = Slab.getBucket();

      if (USMSettings.PoolTrace > 1)
        Bucket.countFree();

      if (Bucket.getSize() <= Bucket.ChunkCutOff()) {
        Bucket.freeChunk(Ptr, Slab, ToPool);
      } else {
        Bucket.freeSlab(Slab, ToPool);
      }

      return;
    }
  }

  Lk.unlock();
  // There is a rare case when we have a pointer from system allocation next
  // to some slab with an entry in the map. So we find a slab
  // but the range checks fail.
  getMemHandle().deallocate(Ptr, OwnZeMemHandle);
}

USMAllocContext::USMAllocContext(std::unique_ptr<SystemMemory> MemHandle)
    : pImpl(std::make_unique<USMAllocImpl>(std::move(MemHandle))) {}

void *USMAllocContext::allocate(size_t size) {
  // For full-slab allocations indicates whether slab is from Pool.
  bool FromPool;
  // For chunked allocations indicates whether from existing Slab.
  // If existing Slab, then FromPool indicates whether slab was from Pool.
  bool FromSlab;
  auto Ptr = pImpl->allocate(size, FromSlab, FromPool);

  if (USMSettings.PoolTrace > 2) {
    auto MT = pImpl->getMemHandle().getMemType();
    std::cout << "Allocated " << std::setw(8) << size << " " << MemTypeNames[MT]
              << " USM bytes from " << (FromPool ? "Pool" : "USM") << " ->"
              << Ptr << std::endl;
  }
  return Ptr;
}

void *USMAllocContext::allocate(size_t size, size_t alignment) {
  bool FromPool;
  bool FromSlab;
  auto Ptr = pImpl->allocate(size, alignment, FromSlab, FromPool);

  if (USMSettings.PoolTrace > 2) {
    auto MT = pImpl->getMemHandle().getMemType();
    std::cout << "Allocated " << std::setw(8) << size << " " << MemTypeNames[MT]
              << " USM bytes aligned at " << alignment << " from "
              << (FromPool ? "Pool" : "USM") << " ->" << Ptr << std::endl;
  }
  return Ptr;
}

void USMAllocContext::deallocate(void *ptr, bool OwnZeMemHandle) {
  bool ToPool;
  pImpl->deallocate(ptr, ToPool, OwnZeMemHandle);

  if (USMSettings.PoolTrace > 2) {
    auto MT = pImpl->getMemHandle().getMemType();
    std::cout << "Freed " << MemTypeNames[MT] << " USM " << ptr << " to "
              << (ToPool ? "Pool" : "USM") << ", Current total pool size "
              << USMSettings.CurPoolSize << ", Current pool sizes ["
              << USMSettings.CurPoolSizes[SystemMemory::Host] << ", "
              << USMSettings.CurPoolSizes[SystemMemory::Device] << ", "
              << USMSettings.CurPoolSizes[SystemMemory::Shared] << "]\n";
  }
  return;
}

// Define destructor for its usage with unique_ptr
USMAllocContext::~USMAllocContext() {
  bool TitlePrinted = false;
  if (USMSettings.PoolTrace > 1) {
    pImpl->printStats(TitlePrinted, pImpl->getMemHandle().getMemType());
  }
}

void USMAllocContext::USMAllocImpl::printStats(bool &TitlePrinted,
                                               SystemMemory::MemType MT) {
  for (auto &B : Buckets) {
    (*B).printStats(TitlePrinted, MT);
  }
}

bool enableBufferPooling() { return USMSettings.EnableBuffers; }<|MERGE_RESOLUTION|>--- conflicted
+++ resolved
@@ -440,7 +440,7 @@
 
   // Get pointer to allocation that is one piece of an available slab in this
   // bucket.
-  void *getChunk(bool &FromSlab, bool &FromPool);
+  void *getChunk(bool &FromPool);
 
   // Get pointer to allocation that is a full slab in this bucket.
   void *getSlab(bool &FromPool);
@@ -495,7 +495,7 @@
   void decrementPool(bool &FromPool);
 
   // Get a slab to be used for chunked allocations.
-  decltype(AvailableSlabs.begin()) getAvailSlab(bool &FromSlab, bool &FromPool);
+  decltype(AvailableSlabs.begin()) getAvailSlab(bool &FromPool);
 
   // Get a slab that will be used as a whole for a single allocation.
   decltype(AvailableSlabs.begin()) getAvailFullSlab(bool &FromPool);
@@ -528,15 +528,9 @@
     Buckets.push_back(std::make_unique<Bucket>(CutOff, *this));
   }
 
-<<<<<<< HEAD
-  void *allocate(size_t Size, size_t Alignment, bool &FromSlab, bool &FromPool);
-  void *allocate(size_t Size, bool &FromSlab, bool &FromPool);
-  void deallocate(void *Ptr, bool &ToPool);
-=======
   void *allocate(size_t Size, size_t Alignment, bool &FromPool);
   void *allocate(size_t Size, bool &FromPool);
-  void deallocate(void *Ptr, bool &ToPool, bool OwnZeMemHandle);
->>>>>>> 7c499848
+  void deallocate(void *Ptr, bool &ToPool);
 
   SystemMemory &getMemHandle() { return *MemHandle; }
 
@@ -577,7 +571,7 @@
 
 Slab::~Slab() {
   unregSlab(*this);
-  bucket.getMemHandle().deallocate(MemPtr, true /* OwnZeMemHandle */);
+  bucket.getMemHandle().deallocate(MemPtr);
 }
 
 // Return the index of the first available chunk, -1 otherwize
@@ -739,10 +733,9 @@
   }
 }
 
-auto Bucket::getAvailSlab(bool &FromSlab, bool &FromPool)
+auto Bucket::getAvailSlab(bool &FromPool)
     -> decltype(AvailableSlabs.begin()) {
 
-  FromSlab = false;
   if (AvailableSlabs.size() == 0) {
     auto It = AvailableSlabs.insert(AvailableSlabs.begin(),
                                     std::make_unique<Slab>(*this));
@@ -756,19 +749,16 @@
       // Now it is no longer in the pool, so update count.
       --chunkedSlabsInPool;
       decrementPool(FromPool);
-    } else {
-      // From partially filled slab
-      FromSlab = true;
     }
   }
 
   return AvailableSlabs.begin();
 }
 
-void *Bucket::getChunk(bool &FromSlab, bool &FromPool) {
+void *Bucket::getChunk(bool &FromPool) {
   std::lock_guard<std::mutex> Lg(BucketLock);
 
-  auto SlabIt = getAvailSlab(FromSlab, FromPool);
+  auto SlabIt = getAvailSlab(FromPool);
   auto *FreeChunk = (*SlabIt)->getChunk();
 
   // If the slab is full, move it to unavailable slabs and update its iterator
@@ -921,8 +911,7 @@
 
 // SystemMemory &Bucket::getMemHandle() { return OwnAllocCtx.getMemHandle(); }
 
-void *USMAllocContext::USMAllocImpl::allocate(size_t Size, bool &FromSlab,
-                                              bool &FromPool) {
+void *USMAllocContext::USMAllocImpl::allocate(size_t Size, bool &FromPool) {
   void *Ptr;
 
   if (Size == 0)
@@ -938,7 +927,7 @@
   if (Size > Bucket.ChunkCutOff())
     Ptr = Bucket.getSlab(FromPool);
   else
-    Ptr = Bucket.getChunk(FromSlab, FromPool);
+    Ptr = Bucket.getChunk(FromPool);
 
   if (USMSettings.PoolTrace > 1)
     Bucket.countAlloc(FromPool);
@@ -947,14 +936,14 @@
 }
 
 void *USMAllocContext::USMAllocImpl::allocate(size_t Size, size_t Alignment,
-                                              bool &FromSlab, bool &FromPool) {
+                                              bool &FromPool) {
   void *Ptr;
 
   if (Size == 0)
     return nullptr;
 
   if (Alignment <= 1)
-    return allocate(Size, FromSlab, FromPool);
+    return allocate(Size, FromPool);
 
   size_t AlignedSize = (Size > 1) ? AlignUp(Size, Alignment) : Alignment;
 
@@ -970,7 +959,7 @@
   if (AlignedSize > Bucket.ChunkCutOff()) {
     Ptr = Bucket.getSlab(FromPool);
   } else {
-    Ptr = Bucket.getChunk(FromSlab, FromPool);
+    Ptr = Bucket.getChunk(FromPool);
   }
 
   if (USMSettings.PoolTrace > 1)
@@ -991,8 +980,7 @@
   return *(*It);
 }
 
-void USMAllocContext::USMAllocImpl::deallocate(void *Ptr, bool &ToPool,
-                                               bool OwnZeMemHandle) {
+void USMAllocContext::USMAllocImpl::deallocate(void *Ptr, bool &ToPool) {
   auto *SlabPtr = AlignPtrDown(Ptr, SlabMinSize());
 
   // Lock the map on read
@@ -1002,7 +990,7 @@
   auto Slabs = getKnownSlabs().equal_range(SlabPtr);
   if (Slabs.first == Slabs.second) {
     Lk.unlock();
-    getMemHandle().deallocate(Ptr, OwnZeMemHandle);
+    getMemHandle().deallocate(Ptr);
     return;
   }
 
@@ -1033,7 +1021,7 @@
   // There is a rare case when we have a pointer from system allocation next
   // to some slab with an entry in the map. So we find a slab
   // but the range checks fail.
-  getMemHandle().deallocate(Ptr, OwnZeMemHandle);
+  getMemHandle().deallocate(Ptr);
 }
 
 USMAllocContext::USMAllocContext(std::unique_ptr<SystemMemory> MemHandle)
@@ -1042,10 +1030,7 @@
 void *USMAllocContext::allocate(size_t size) {
   // For full-slab allocations indicates whether slab is from Pool.
   bool FromPool;
-  // For chunked allocations indicates whether from existing Slab.
-  // If existing Slab, then FromPool indicates whether slab was from Pool.
-  bool FromSlab;
-  auto Ptr = pImpl->allocate(size, FromSlab, FromPool);
+  auto Ptr = pImpl->allocate(size, FromPool);
 
   if (USMSettings.PoolTrace > 2) {
     auto MT = pImpl->getMemHandle().getMemType();
@@ -1058,8 +1043,7 @@
 
 void *USMAllocContext::allocate(size_t size, size_t alignment) {
   bool FromPool;
-  bool FromSlab;
-  auto Ptr = pImpl->allocate(size, alignment, FromSlab, FromPool);
+  auto Ptr = pImpl->allocate(size, alignment, FromPool);
 
   if (USMSettings.PoolTrace > 2) {
     auto MT = pImpl->getMemHandle().getMemType();
@@ -1070,9 +1054,9 @@
   return Ptr;
 }
 
-void USMAllocContext::deallocate(void *ptr, bool OwnZeMemHandle) {
+void USMAllocContext::deallocate(void *ptr) {
   bool ToPool;
-  pImpl->deallocate(ptr, ToPool, OwnZeMemHandle);
+  pImpl->deallocate(ptr, ToPool);
 
   if (USMSettings.PoolTrace > 2) {
     auto MT = pImpl->getMemHandle().getMemType();
