//===---------- usm_allocator.cpp - Allocator for USM memory --------------===//
//
// Part of the LLVM Project, under the Apache License v2.0 with LLVM Exceptions.
// See https://llvm.org/LICENSE.txt for license information.
// SPDX-License-Identifier: Apache-2.0 WITH LLVM-exception
//
//===----------------------------------------------------------------------===//

#include <algorithm>
#include <array>
#include <bitset>
#include <cassert>
#include <cctype>
#include <cstdio>
#include <iomanip>
#include <list>
#include <memory>
#include <mutex>
#include <shared_mutex>
#include <string>
#include <unordered_map>
#include <utility>
#include <vector>

#include "usm_allocator.hpp"
<<<<<<< HEAD
#include <CL/sycl/detail/spinlock.hpp>
=======
#include <iostream>
#include <sycl/detail/spinlock.hpp>
>>>>>>> 616ecf75

// USM allocations are a minimum of 4KB/64KB/2MB even when a smaller size is
// requested. The implementation distinguishes between allocations of size
// ChunkCutOff = (minimum-alloc-size / 2) and those that are larger.
// Allocation requests smaller than ChunkCutoff use chunks taken from a single
// USM allocation. Thus, for example, for a 64KB minimum allocation size,
// and 8-byte allocations, only 1 in ~8000 requests results in a new
// USM allocation. Freeing results only in a chunk of a larger allocation
// to be marked as available and no real return to the system.
// An allocation is returned to the system only when all
// chunks in the larger allocation are freed by the program.
// Allocations larger than ChunkCutOff use a separate USM allocation for each
// request. These are subject to "pooling". That is, when such an allocation is
// freed by the program it is retained in a pool. The pool is available for
// future allocations, which means there are fewer actual USM
// allocations/deallocations.

namespace settings {

constexpr auto operator""_B(unsigned long long x) -> size_t { return x; }
constexpr auto operator""_KB(unsigned long long x) -> size_t {
  return x * 1024;
}
constexpr auto operator""_MB(unsigned long long x) -> size_t {
  return x * 1024 * 1024;
}
constexpr auto operator""_GB(unsigned long long x) -> size_t {
  return x * 1024 * 1024 * 1024;
}

// The largest size which is allocated via the allocator.
// Allocations with size > CutOff bypass the USM allocator and
// go directly to the runtime.
static constexpr size_t CutOff = (size_t)1 << 31; // 2GB

// Protects the capacity checking of the pool.
static sycl::detail::SpinLock PoolLock;

static class SetLimits {
public:
  // String names of memory types for printing in limits traces.
  static constexpr const char *MemTypeNames[MemType::All] = {
      "Host", "Device", "Shared", "SharedReadOnly"};

  // Minimum allocation size that will be requested from the system.
  // By default this is the minimum allocation size of each memory type.
  size_t SlabMinSize[MemType::All] = {};

  // Allocations up to this limit will be subject to chunking/pooling
  size_t MaxPoolableSize[MemType::All] = {};

  // When pooling, each bucket will hold a max of 4 unfreed slabs
  size_t Capacity[MemType::All] = {};

  // Holds the minimum bucket size valid for allocation of a memory type.
  size_t MinBucketSize[MemType::All] = {};

  // Maximum memory left unfreed in pool
  size_t MaxPoolSize = 16_MB;

  size_t CurPoolSize = 0;
  size_t CurPoolSizes[MemType::All] = {};

  size_t EnableBuffers = 1;

  // Whether to print pool usage statistics
  int PoolTrace = 0;

  SetLimits() {
    // Buckets for Host use a minimum of the cache line size of 64 bytes.
    // This prevents two separate allocations residing in the same cache line.
    // Buckets for Device and Shared allocations will use starting size of 512.
    // This is because memory compression on newer GPUs makes the
    // minimum granularity 512 bytes instead of 64.
    MinBucketSize[MemType::Host] = 64;
    MinBucketSize[MemType::Device] = 512;
    MinBucketSize[MemType::Shared] = 512;
    MinBucketSize[MemType::SharedReadOnly] = 512;

    // Initialize default pool settings.
    MaxPoolableSize[MemType::Host] = 2_MB;
    Capacity[MemType::Host] = 4;
    SlabMinSize[MemType::Host] = 64_KB;

    MaxPoolableSize[MemType::Device] = 4_MB;
    Capacity[MemType::Device] = 4;
    SlabMinSize[MemType::Device] = 64_KB;

    // Disable pooling of shared USM allocations.
    MaxPoolableSize[MemType::Shared] = 0;
    Capacity[MemType::Shared] = 0;
    SlabMinSize[MemType::Shared] = 2_MB;

    // Allow pooling of shared allocations that are only modified on host.
    MaxPoolableSize[MemType::SharedReadOnly] = 4_MB;
    Capacity[MemType::SharedReadOnly] = 4;
    SlabMinSize[MemType::SharedReadOnly] = 2_MB;

    // Parse optional parameters of this form:
    // SYCL_PI_LEVEL_ZERO_USM_ALLOCATOR=[EnableBuffers][;[MaxPoolSize][;memtypelimits]...]
    //  memtypelimits: [<memtype>:]<limits>
    //  memtype: host|device|shared
    //  limits:  [MaxPoolableSize][,[Capacity][,SlabMinSize]]
    //
    // Without a memory type, the limits are applied to each memory type.
    // Parameters are for each context, except MaxPoolSize, which is overall
    // pool size for all contexts.
    // Duplicate specifications will result in the right-most taking effect.
    //
    // EnableBuffers:   Apply chunking/pooling to SYCL buffers.
    //                  Default 1.
    // MaxPoolSize:     Limit on overall unfreed memory.
    //                  Default 16MB.
    // MaxPoolableSize: Maximum allocation size subject to chunking/pooling.
    //                  Default 2MB host, 4MB device and 0 shared.
    // Capacity:        Maximum number of unfreed allocations in each bucket.
    //                  Default 4.
    // SlabMinSize:     Minimum allocation size requested from USM.
    //                  Default 64KB host and device, 2MB shared.
    //
    // Example of usage:
    // SYCL_PI_LEVEL_ZERO_USM_ALLOCATOR=1;32M;host:1M,4,64K;device:1M,4,64K;shared:0,0,2M

    auto GetValue = [=](std::string &Param, size_t Length, size_t &Setting) {
      size_t Multiplier = 1;
      if (tolower(Param[Length - 1]) == 'k') {
        Length--;
        Multiplier = 1_KB;
      }
      if (tolower(Param[Length - 1]) == 'm') {
        Length--;
        Multiplier = 1_MB;
      }
      if (tolower(Param[Length - 1]) == 'g') {
        Length--;
        Multiplier = 1_GB;
      }
      std::string TheNumber = Param.substr(0, Length);
      if (TheNumber.find_first_not_of("0123456789") == std::string::npos)
        Setting = std::stoi(TheNumber) * Multiplier;
    };

    auto ParamParser = [=](std::string &Params, size_t &Setting,
                           bool &ParamWasSet) {
      bool More;
      if (Params.size() == 0) {
        ParamWasSet = false;
        return false;
      }
      size_t Pos = Params.find(',');
      if (Pos != std::string::npos) {
        if (Pos > 0) {
          GetValue(Params, Pos, Setting);
          ParamWasSet = true;
        }
        Params.erase(0, Pos + 1);
        More = true;
      } else {
        GetValue(Params, Params.size(), Setting);
        ParamWasSet = true;
        More = false;
      }
      return More;
    };

    auto MemParser = [=](std::string &Params, MemType M) {
      bool ParamWasSet;
      MemType LM = M;
      if (M == MemType::All)
        LM = MemType::Host;

      bool More = ParamParser(Params, MaxPoolableSize[LM], ParamWasSet);
      if (ParamWasSet && M == MemType::All) {
        MaxPoolableSize[MemType::Shared] = MaxPoolableSize[MemType::Device] =
            MaxPoolableSize[MemType::Host];
      }
      if (More) {
        More = ParamParser(Params, Capacity[LM], ParamWasSet);
        if (ParamWasSet && M == MemType::All) {
          Capacity[MemType::Shared] = Capacity[MemType::Device] =
              Capacity[MemType::Host];
        }
      }
      if (More) {
        ParamParser(Params, SlabMinSize[LM], ParamWasSet);
        if (ParamWasSet && M == MemType::All) {
          SlabMinSize[MemType::Shared] = SlabMinSize[MemType::Device] =
              SlabMinSize[MemType::Host];
        }
      }
    };

    auto MemTypeParser = [=](std::string &Params) {
      int Pos = 0;
      MemType M = MemType::All;
      if (Params.compare(0, 5, "host:") == 0) {
        Pos = 5;
        M = MemType::Host;
      } else if (Params.compare(0, 7, "device:") == 0) {
        Pos = 7;
        M = MemType::Device;
      } else if (Params.compare(0, 7, "shared:") == 0) {
        Pos = 7;
        M = MemType::Shared;
      } else if (Params.compare(0, 17, "read_only_shared:") == 0) {
        Pos = 17;
        M = MemType::SharedReadOnly;
      }
      if (Pos > 0)
        Params.erase(0, Pos);
      MemParser(Params, M);
    };

    // Update pool settings if specified in environment.
    char *PoolParams = getenv("SYCL_PI_LEVEL_ZERO_USM_ALLOCATOR");
    if (PoolParams != nullptr) {
      std::string Params(PoolParams);
      size_t Pos = Params.find(';');
      if (Pos != std::string::npos) {
        if (Pos > 0) {
          GetValue(Params, Pos, EnableBuffers);
        }
        Params.erase(0, Pos + 1);
        size_t Pos = Params.find(';');
        if (Pos != std::string::npos) {
          if (Pos > 0) {
            GetValue(Params, Pos, MaxPoolSize);
          }
          Params.erase(0, Pos + 1);
          do {
            size_t Pos = Params.find(';');
            if (Pos != std::string::npos) {
              if (Pos > 0) {
                std::string MemParams = Params.substr(0, Pos);
                MemTypeParser(MemParams);
              }
              Params.erase(0, Pos + 1);
              if (Params.size() == 0)
                break;
            } else {
              MemTypeParser(Params);
              break;
            }
          } while (true);
        } else {
          GetValue(Params, Params.size(), MaxPoolSize);
        }
      } else {
        GetValue(Params, Params.size(), EnableBuffers);
      }
    }

    char *PoolTraceVal = getenv("SYCL_PI_LEVEL_ZERO_USM_ALLOCATOR_TRACE");
    if (PoolTraceVal != nullptr) {
      PoolTrace = std::atoi(PoolTraceVal);
    }
    if (PoolTrace < 1)
      return;

    printf("USM Pool Settings (Built-in or Adjusted by Environment "
           "Variable)\n");
    printf("%15s%12s%12s%12s%12s\n", "Parameter", "Host", "Device", "Shared RW",
           "Shared RO");
    printf("%15s%12lu%12lu%12lu%12lu\n", "SlabMinSize",
           SlabMinSize[MemType::Host], SlabMinSize[MemType::Device],
           SlabMinSize[MemType::Shared], SlabMinSize[MemType::SharedReadOnly]);
    printf("%15s%12lu%12lu%12lu%12lu\n", "MaxPoolableSize",
           MaxPoolableSize[MemType::Host], MaxPoolableSize[MemType::Device],
           MaxPoolableSize[MemType::Shared],
           MaxPoolableSize[MemType::SharedReadOnly]);
    printf("%15s%12lu%12lu%12lu%12lu\n", "Capacity", Capacity[MemType::Host],
           Capacity[MemType::Device], Capacity[MemType::Shared],
           Capacity[MemType::SharedReadOnly]);
    printf("%15s%12lu\n", "MaxPoolSize", MaxPoolSize);
    printf("%15s%12lu\n\n", "EnableBuffers", EnableBuffers);
    fflush(stdout);
  }
} USMSettings;
} // namespace settings

using namespace settings;

// Aligns the pointer down to the specified alignment
// (e.g. returns 8 for Size = 13, Alignment = 8)
static void *AlignPtrDown(void *Ptr, const size_t Alignment) {
  return reinterpret_cast<void *>((reinterpret_cast<size_t>(Ptr)) &
                                  (~(Alignment - 1)));
}

// Aligns the pointer up to the specified alignment
// (e.g. returns 16 for Size = 13, Alignment = 8)
static void *AlignPtrUp(void *Ptr, const size_t Alignment) {
  void *AlignedPtr = AlignPtrDown(Ptr, Alignment);
  // Special case when the pointer is already aligned
  if (Ptr == AlignedPtr) {
    return Ptr;
  }
  return static_cast<char *>(AlignedPtr) + Alignment;
}

// Aligns the value up to the specified alignment
// (e.g. returns 16 for Size = 13, Alignment = 8)
static size_t AlignUp(size_t Val, size_t Alignment) {
  assert(Alignment > 0);
  return (Val + Alignment - 1) & (~(Alignment - 1));
}

class Bucket;

// Represents the allocated memory block of size 'SlabMinSize'
// Internally, it splits the memory block into chunks. The number of
// chunks depends of the size of a Bucket which created the Slab.
// The chunks
// Note: Bucket's method are responsible for thread safety of Slab access,
// so no locking happens here.
class Slab {

  // Pointer to the allocated memory of SlabMinSize bytes
  void *MemPtr;

  // Represents the current state of each chunk:
  // if the bit is set then the chunk is allocated
  // the chunk is free for allocation otherwise
  std::vector<bool> Chunks;

  // Total number of allocated chunks at the moment.
  size_t NumAllocated = 0;

  // The bucket which the slab belongs to
  Bucket &bucket;

  using ListIter = std::list<std::unique_ptr<Slab>>::iterator;

  // Store iterator to the corresponding node in avail/unavail list
  // to achieve O(1) removal
  ListIter SlabListIter;

  // Hints where to start search for free chunk in a slab
  size_t FirstFreeChunkIdx = 0;

  // Return the index of the first available chunk, -1 otherwize
  size_t FindFirstAvailableChunkIdx() const;

  // Register/Unregister the slab in the global slab address map.
  void regSlab(Slab &);
  void unregSlab(Slab &);
  static void regSlabByAddr(void *, Slab &);
  static void unregSlabByAddr(void *, Slab &);

public:
  Slab(Bucket &);
  ~Slab();

  void setIterator(ListIter It) { SlabListIter = It; }
  ListIter getIterator() const { return SlabListIter; }

  size_t getNumAllocated() const { return NumAllocated; }

  // Get pointer to allocation that is one piece of this slab.
  void *getChunk();

  // Get pointer to allocation that is this entire slab.
  void *getSlab();

  void *getPtr() const { return MemPtr; }
  void *getEnd() const;

  size_t getChunkSize() const;
  size_t getNumChunks() const { return Chunks.size(); }

  bool hasAvail();

  Bucket &getBucket();
  const Bucket &getBucket() const;

  void freeChunk(void *Ptr);
  operator std::string() const;
};

class Bucket {
  const size_t Size;

  // List of slabs which have at least 1 available chunk.
  std::list<std::unique_ptr<Slab>> AvailableSlabs;

  // List of slabs with 0 available chunk.
  std::list<std::unique_ptr<Slab>> UnavailableSlabs;

  // Protects the bucket and all the corresponding slabs
  std::mutex BucketLock;

  // Reference to the allocator context, used access memory allocation
  // routines, slab map and etc.
  USMAllocContext::USMAllocImpl &OwnAllocCtx;

  // For buckets used in chunked mode, a counter of slabs in the pool.
  // For allocations that use an entire slab each, the entries in the Available
  // list are entries in the pool.Each slab is available for a new
  // allocation.The size of the Available list is the size of the pool.
  // For allocations that use slabs in chunked mode, slabs will be in the
  // Available list if any one or more of their chunks is free.The entire slab
  // is not necessarily free, just some chunks in the slab are free. To
  // implement pooling we will allow one slab in the Available list to be
  // entirely empty. Normally such a slab would have been freed from USM. But
  // now we don't, and treat this slab as "in the pool".
  // When a slab becomes entirely free we have to decide whether to return it to
  // USM or keep it allocated. A simple check for size of the Available list is
  // not sufficient to check whether any slab has been pooled yet.We would have
  // to traverse the entire Available listand check if any of them is entirely
  // free. Instead we keep a counter of entirely empty slabs within the
  // Available list to speed up the process of checking if a slab in this bucket
  // is already pooled.
  size_t chunkedSlabsInPool;

  // Statistics
  size_t allocPoolCount;
  size_t freeCount;
  size_t currSlabsInUse;
  size_t currSlabsInPool;
  size_t maxSlabsInPool;

public:
  // Statistics
  size_t allocCount;
  size_t maxSlabsInUse;

  Bucket(size_t Sz, USMAllocContext::USMAllocImpl &AllocCtx)
      : Size{Sz}, OwnAllocCtx{AllocCtx}, chunkedSlabsInPool(0),
        allocPoolCount(0), freeCount(0), currSlabsInUse(0), currSlabsInPool(0),
        maxSlabsInPool(0), allocCount(0), maxSlabsInUse(0) {}

  // Get pointer to allocation that is one piece of an available slab in this
  // bucket.
  void *getChunk(bool &FromPool);

  // Get pointer to allocation that is a full slab in this bucket.
  void *getSlab(bool &FromPool);

  // Return the allocation size of this bucket.
  size_t getSize() const { return Size; }

  // Free an allocation that is one piece of a slab in this bucket.
  void freeChunk(void *Ptr, Slab &Slab, bool &ToPool);

  // Free an allocation that is a full slab in this bucket.
  void freeSlab(Slab &Slab, bool &ToPool);

  SystemMemory &getMemHandle();

  MemType getMemType();

  USMAllocContext::USMAllocImpl &getUsmAllocCtx() { return OwnAllocCtx; }

  // Check whether an allocation to be freed can be placed in the pool.
  bool CanPool(bool &ToPool);

  // The minimum allocation size for any slab.
  size_t SlabMinSize();

  // The allocation size for a slab in this bucket.
  size_t SlabAllocSize();

  // The minimum size of a chunk from this bucket's slabs.
  size_t ChunkCutOff();

  // The number of slabs in this bucket that can be in the pool.
  size_t Capacity();

  // The maximum allocation size subject to pooling.
  size_t MaxPoolableSize();

  // Update allocation count
  void countAlloc(bool FromPool);

  // Update free count
  void countFree();

  // Update statistics of Available/Unavailable
  void updateStats(int InUse, int InPool);

  // Print bucket statistics
  void printStats(bool &TitlePrinted, MemType MT);

private:
  void onFreeChunk(Slab &, bool &ToPool);

  // Update statistics of pool usage, and indicate that an allocation was made
  // from the pool.
  void decrementPool(bool &FromPool);

  // Get a slab to be used for chunked allocations.
  decltype(AvailableSlabs.begin()) getAvailSlab(bool &FromPool);

  // Get a slab that will be used as a whole for a single allocation.
  decltype(AvailableSlabs.begin()) getAvailFullSlab(bool &FromPool);
};

class USMAllocContext::USMAllocImpl {
  // It's important for the map to be destroyed last after buckets and their
  // slabs This is because slab's destructor removes the object from the map.
  std::unordered_multimap<void *, Slab &> KnownSlabs;
  std::shared_timed_mutex KnownSlabsMapLock;

  // Handle to the memory allocation routine
  std::unique_ptr<SystemMemory> MemHandle;

  // Store as unique_ptrs since Bucket is not Movable(because of std::mutex)
  std::vector<std::unique_ptr<Bucket>> Buckets;

public:
  USMAllocImpl(std::unique_ptr<SystemMemory> SystemMemHandle)
      : MemHandle{std::move(SystemMemHandle)} {

    // Generate buckets sized such as: 64, 96, 128, 192, ..., CutOff.
    // Powers of 2 and the value halfway between the powers of 2.
    auto Size1 = USMSettings.MinBucketSize[MemHandle->getMemType()];
    auto Size2 = Size1 + Size1 / 2;
    for (; Size2 < CutOff; Size1 *= 2, Size2 *= 2) {
      Buckets.push_back(std::make_unique<Bucket>(Size1, *this));
      Buckets.push_back(std::make_unique<Bucket>(Size2, *this));
    }
    Buckets.push_back(std::make_unique<Bucket>(CutOff, *this));
  }

  void *allocate(size_t Size, size_t Alignment, bool &FromPool);
  void *allocate(size_t Size, bool &FromPool);
  void deallocate(void *Ptr, bool &ToPool, bool OwnZeMemHandle);

  SystemMemory &getMemHandle() { return *MemHandle; }

  std::shared_timed_mutex &getKnownSlabsMapLock() { return KnownSlabsMapLock; }
  std::unordered_multimap<void *, Slab &> &getKnownSlabs() {
    return KnownSlabs;
  }

  size_t SlabMinSize() {
    return USMSettings.SlabMinSize[(*MemHandle).getMemType()];
  };

  void printStats(bool &TitlePrinted, size_t &HighBucketSize,
                  size_t &HighPeakSlabsInUse, MemType MT);

private:
  Bucket &findBucket(size_t Size);
};

bool operator==(const Slab &Lhs, const Slab &Rhs) {
  return Lhs.getPtr() == Rhs.getPtr();
}

Slab::Slab(Bucket &Bkt)
    : // In case bucket size is not a multiple of SlabMinSize, we would have
      // some padding at the end of the slab.
      Chunks(Bkt.SlabMinSize() / Bkt.getSize()), NumAllocated{0},
      bucket(Bkt), SlabListIter{}, FirstFreeChunkIdx{0} {
  auto SlabSize = Bkt.SlabAllocSize();
  MemPtr = Bkt.getMemHandle().allocate(SlabSize);
  regSlab(*this);
}

Slab::~Slab() {
  unregSlab(*this);
  bucket.getMemHandle().deallocate(MemPtr, true /* OwnZeMemHandle */);
}

// Return the index of the first available chunk, -1 otherwize
size_t Slab::FindFirstAvailableChunkIdx() const {
  // Use the first free chunk index as a hint for the search.
  auto It = std::find_if(Chunks.begin() + FirstFreeChunkIdx, Chunks.end(),
                         [](auto x) { return !x; });
  if (It != Chunks.end()) {
    return It - Chunks.begin();
  }

  return static_cast<size_t>(-1);
}

void *Slab::getChunk() {
  // assert(NumAllocated != Chunks.size());

  const size_t ChunkIdx = FindFirstAvailableChunkIdx();
  // Free chunk must exist, otherwise we would have allocated another slab
  assert(ChunkIdx != (static_cast<size_t>(-1)));

  void *const FreeChunk =
      (static_cast<uint8_t *>(getPtr())) + ChunkIdx * getChunkSize();
  Chunks[ChunkIdx] = true;
  NumAllocated += 1;

  // Use the found index as the next hint
  FirstFreeChunkIdx = ChunkIdx;

  return FreeChunk;
}

void *Slab::getSlab() { return getPtr(); }

Bucket &Slab::getBucket() { return bucket; }
const Bucket &Slab::getBucket() const { return bucket; }

size_t Slab::getChunkSize() const { return bucket.getSize(); }

void Slab::regSlabByAddr(void *Addr, Slab &Slab) {
  auto &Lock = Slab.getBucket().getUsmAllocCtx().getKnownSlabsMapLock();
  auto &Map = Slab.getBucket().getUsmAllocCtx().getKnownSlabs();

  std::lock_guard<std::shared_timed_mutex> Lg(Lock);
  Map.insert({Addr, Slab});
}

void Slab::unregSlabByAddr(void *Addr, Slab &Slab) {
  auto &Lock = Slab.getBucket().getUsmAllocCtx().getKnownSlabsMapLock();
  auto &Map = Slab.getBucket().getUsmAllocCtx().getKnownSlabs();

  std::lock_guard<std::shared_timed_mutex> Lg(Lock);

  auto Slabs = Map.equal_range(Addr);
  // At least the must get the current slab from the map.
  assert(Slabs.first != Slabs.second && "Slab is not found");

  for (auto It = Slabs.first; It != Slabs.second; ++It) {
    if (It->second == Slab) {
      Map.erase(It);
      return;
    }
  }

  assert(false && "Slab is not found");
}

void Slab::regSlab(Slab &Slab) {
  void *StartAddr = AlignPtrDown(Slab.getPtr(), bucket.SlabMinSize());
  void *EndAddr = static_cast<char *>(StartAddr) + bucket.SlabMinSize();

  regSlabByAddr(StartAddr, Slab);
  regSlabByAddr(EndAddr, Slab);
}

void Slab::unregSlab(Slab &Slab) {
  void *StartAddr = AlignPtrDown(Slab.getPtr(), bucket.SlabMinSize());
  void *EndAddr = static_cast<char *>(StartAddr) + bucket.SlabMinSize();

  unregSlabByAddr(StartAddr, Slab);
  unregSlabByAddr(EndAddr, Slab);
}

void Slab::freeChunk(void *Ptr) {
  // This method should be called through bucket(since we might remove the slab
  // as a result), therefore all locks are done on that level.

  // Make sure that we're in the right slab
  assert(Ptr >= getPtr() && Ptr < getEnd());

  // Even if the pointer p was previously aligned, it's still inside the
  // corresponding chunk, so we get the correct index here.
  auto ChunkIdx =
      (static_cast<char *>(Ptr) - static_cast<char *>(MemPtr)) / getChunkSize();

  // Make sure that the chunk was allocated
  assert(Chunks[ChunkIdx] && "double free detected");

  Chunks[ChunkIdx] = false;
  NumAllocated -= 1;

  if (ChunkIdx < FirstFreeChunkIdx)
    FirstFreeChunkIdx = ChunkIdx;
}

void *Slab::getEnd() const {
  return static_cast<char *>(getPtr()) + bucket.SlabMinSize();
}

bool Slab::hasAvail() { return NumAllocated != getNumChunks(); }

Slab::operator std::string() const {
  char Os[120];
  sprintf(Os, "Slab<%p, %p, %lu>", this->getPtr(), this->getEnd(),
          this->getBucket().getSize());
  return std::string(Os);
}
// If a slab was available in the pool then note that the current pooled
// size has reduced by the size of a slab in this bucket.
void Bucket::decrementPool(bool &FromPool) {
  FromPool = true;
  updateStats(1, -1);
  USMSettings.CurPoolSize -= SlabAllocSize();
}

auto Bucket::getAvailFullSlab(bool &FromPool)
    -> decltype(AvailableSlabs.begin()) {
  // Return a slab that will be used for a single allocation.
  if (AvailableSlabs.size() == 0) {
    auto It = AvailableSlabs.insert(AvailableSlabs.begin(),
                                    std::make_unique<Slab>(*this));
    (*It)->setIterator(It);
    FromPool = false;
    updateStats(1, 0);
  } else {
    decrementPool(FromPool);
  }

  return AvailableSlabs.begin();
}

void *Bucket::getSlab(bool &FromPool) {
  std::lock_guard<std::mutex> Lg(BucketLock);

  auto SlabIt = getAvailFullSlab(FromPool);
  auto *FreeSlab = (*SlabIt)->getSlab();
  auto It =
      UnavailableSlabs.insert(UnavailableSlabs.begin(), std::move(*SlabIt));
  AvailableSlabs.erase(SlabIt);
  (*It)->setIterator(It);
  return FreeSlab;
}

void Bucket::freeSlab(Slab &Slab, bool &ToPool) {
  std::lock_guard<std::mutex> Lg(BucketLock);
  auto SlabIter = Slab.getIterator();
  assert(SlabIter != UnavailableSlabs.end());
  if (CanPool(ToPool)) {
    auto It =
        AvailableSlabs.insert(AvailableSlabs.begin(), std::move(*SlabIter));
    UnavailableSlabs.erase(SlabIter);
    (*It)->setIterator(It);
  } else {
    UnavailableSlabs.erase(SlabIter);
  }
}

auto Bucket::getAvailSlab(bool &FromPool) -> decltype(AvailableSlabs.begin()) {

  if (AvailableSlabs.size() == 0) {
    auto It = AvailableSlabs.insert(AvailableSlabs.begin(),
                                    std::make_unique<Slab>(*this));
    (*It)->setIterator(It);

    updateStats(1, 0);
    FromPool = false;
  } else {
    if ((*(AvailableSlabs.begin()))->getNumAllocated() == 0) {
      // If this was an empty slab, it was in the pool.
      // Now it is no longer in the pool, so update count.
      --chunkedSlabsInPool;
      decrementPool(FromPool);
    } else {
      // Allocation from existing slab is treated as from pool for statistics.
      FromPool = true;
    }
  }

  return AvailableSlabs.begin();
}

void *Bucket::getChunk(bool &FromPool) {
  std::lock_guard<std::mutex> Lg(BucketLock);

  auto SlabIt = getAvailSlab(FromPool);
  auto *FreeChunk = (*SlabIt)->getChunk();

  // If the slab is full, move it to unavailable slabs and update its iterator
  if (!((*SlabIt)->hasAvail())) {
    auto It =
        UnavailableSlabs.insert(UnavailableSlabs.begin(), std::move(*SlabIt));
    AvailableSlabs.erase(SlabIt);
    (*It)->setIterator(It);
  }

  return FreeChunk;
}

void Bucket::freeChunk(void *Ptr, Slab &Slab, bool &ToPool) {
  std::lock_guard<std::mutex> Lg(BucketLock);

  Slab.freeChunk(Ptr);

  onFreeChunk(Slab, ToPool);
}

// The lock must be acquired before calling this method
void Bucket::onFreeChunk(Slab &Slab, bool &ToPool) {
  ToPool = true;

  // In case if the slab was previously full and now has 1 available
  // chunk, it should be moved to the list of available slabs
  if (Slab.getNumAllocated() == (Slab.getNumChunks() - 1)) {
    auto SlabIter = Slab.getIterator();
    assert(SlabIter != UnavailableSlabs.end());

    auto It =
        AvailableSlabs.insert(AvailableSlabs.begin(), std::move(*SlabIter));
    UnavailableSlabs.erase(SlabIter);

    (*It)->setIterator(It);
  }

  // Check if slab is empty, and pool it if we can.
  if (Slab.getNumAllocated() == 0) {
    // The slab is now empty.
    // If pool has capacity then put the slab in the pool.
    // The ToPool parameter indicates whether the Slab will be put in the pool
    // or freed from USM.
    if (!CanPool(ToPool)) {
      // Note: since the slab is stored as unique_ptr, just remove it from
      // the list to destroy the object.
      auto It = Slab.getIterator();
      assert(It != AvailableSlabs.end());
      AvailableSlabs.erase(It);
    }
  }
}

bool Bucket::CanPool(bool &ToPool) {
  std::lock_guard<sycl::detail::SpinLock> Lock{PoolLock};
  size_t NewFreeSlabsInBucket;
  // Check if this bucket is used in chunked form or as full slabs.
  bool chunkedBucket = getSize() <= ChunkCutOff();
  if (chunkedBucket)
    NewFreeSlabsInBucket = chunkedSlabsInPool + 1;
  else
    NewFreeSlabsInBucket = AvailableSlabs.size() + 1;
  if (Capacity() >= NewFreeSlabsInBucket) {
    size_t NewPoolSize = USMSettings.CurPoolSize + SlabAllocSize();
    if (USMSettings.MaxPoolSize >= NewPoolSize) {
      USMSettings.CurPoolSize = NewPoolSize;
      if (chunkedBucket)
        ++chunkedSlabsInPool;

      updateStats(-1, 1);
      ToPool = true;
      return true;
    }
  }
  updateStats(-1, 0);
  ToPool = false;
  return false;
}

SystemMemory &Bucket::getMemHandle() { return OwnAllocCtx.getMemHandle(); }

MemType Bucket::getMemType() { return getMemHandle().getMemType(); }

size_t Bucket::SlabMinSize() { return USMSettings.SlabMinSize[getMemType()]; }

size_t Bucket::SlabAllocSize() { return std::max(getSize(), SlabMinSize()); }

size_t Bucket::Capacity() {
  // For buckets used in chunked mode, just one slab in pool is sufficient.
  // For larger buckets, the capacity could be more and is adjustable.
  if (getSize() <= ChunkCutOff())
    return 1;
  else
    return USMSettings.Capacity[getMemType()];
}

size_t Bucket::MaxPoolableSize() {
  return USMSettings.MaxPoolableSize[getMemType()];
}

size_t Bucket::ChunkCutOff() { return SlabMinSize() / 2; }

void Bucket::countAlloc(bool FromPool) {
  ++allocCount;
  if (FromPool)
    ++allocPoolCount;
}

void Bucket::countFree() { ++freeCount; }

void Bucket::updateStats(int InUse, int InPool) {
  if (USMSettings.PoolTrace == 0)
    return;
  currSlabsInUse += InUse;
  maxSlabsInUse = std::max(currSlabsInUse, maxSlabsInUse);
  currSlabsInPool += InPool;
  maxSlabsInPool = std::max(currSlabsInPool, maxSlabsInPool);
  // Increment or decrement current pool sizes based on whether
  // slab was added to or removed from pool.
  USMSettings.CurPoolSizes[getMemType()] += InPool * SlabAllocSize();
}

void Bucket::printStats(bool &TitlePrinted, MemType MT) {
  if (allocCount) {
    if (!TitlePrinted) {

      auto Label = USMSettings.MemTypeNames[MT];
      printf("%s memory statistics\n", Label);
      printf("%14s%12s%12s%18s%20s%21s\n", "Bucket Size", "Allocs", "Frees",
             "Allocs from Pool", "Peak Slabs in Use", "Peak Slabs in Pool");
      fflush(stdout);
      TitlePrinted = true;
    }
    printf("%14lu%12lu%12lu%18lu%20lu%21lu\n", getSize(), allocCount, freeCount,
           allocPoolCount, maxSlabsInUse, maxSlabsInPool);
    fflush(stdout);
  }
}

// SystemMemory &Bucket::getMemHandle() { return OwnAllocCtx.getMemHandle(); }

void *USMAllocContext::USMAllocImpl::allocate(size_t Size, bool &FromPool) {
  void *Ptr;

  if (Size == 0)
    return nullptr;

  FromPool = false;
  if (Size > USMSettings.MaxPoolableSize[getMemHandle().getMemType()]) {
    return getMemHandle().allocate(Size);
  }

  auto &Bucket = findBucket(Size);

  if (Size > Bucket.ChunkCutOff())
    Ptr = Bucket.getSlab(FromPool);
  else
    Ptr = Bucket.getChunk(FromPool);

  if (USMSettings.PoolTrace > 1)
    Bucket.countAlloc(FromPool);

  return Ptr;
}

void *USMAllocContext::USMAllocImpl::allocate(size_t Size, size_t Alignment,
                                              bool &FromPool) {
  void *Ptr;

  if (Size == 0)
    return nullptr;

  if (Alignment <= 1)
    return allocate(Size, FromPool);

  size_t AlignedSize = (Size > 1) ? AlignUp(Size, Alignment) : Alignment;

  // Check if requested allocation size is within pooling limit.
  // If not, just request aligned pointer from the system.
  FromPool = false;
  if (AlignedSize > USMSettings.MaxPoolableSize[getMemHandle().getMemType()]) {
    return getMemHandle().allocate(Size, Alignment);
  }

  auto &Bucket = findBucket(AlignedSize);

  if (AlignedSize > Bucket.ChunkCutOff()) {
    Ptr = Bucket.getSlab(FromPool);
  } else {
    Ptr = Bucket.getChunk(FromPool);
  }

  if (USMSettings.PoolTrace > 1)
    Bucket.countAlloc(FromPool);

  return AlignPtrUp(Ptr, Alignment);
}

Bucket &USMAllocContext::USMAllocImpl::findBucket(size_t Size) {
  assert(Size <= CutOff && "Unexpected size");

  auto It = std::find_if(
      Buckets.begin(), Buckets.end(),
      [Size](const auto &BucketPtr) { return BucketPtr->getSize() >= Size; });

  assert((It != Buckets.end()) && "Bucket should always exist");

  return *(*It);
}

void USMAllocContext::USMAllocImpl::deallocate(void *Ptr, bool &ToPool,
                                               bool OwnZeMemHandle) {
  auto *SlabPtr = AlignPtrDown(Ptr, SlabMinSize());

  // Lock the map on read
  std::shared_lock<std::shared_timed_mutex> Lk(getKnownSlabsMapLock());

  ToPool = false;
  auto Slabs = getKnownSlabs().equal_range(SlabPtr);
  if (Slabs.first == Slabs.second) {
    Lk.unlock();
    getMemHandle().deallocate(Ptr, OwnZeMemHandle);
    return;
  }

  for (auto It = Slabs.first; It != Slabs.second; ++It) {
    // The slab object won't be deleted until it's removed from the map which is
    // protected by the lock, so it's safe to access it here.
    auto &Slab = It->second;
    if (Ptr >= Slab.getPtr() && Ptr < Slab.getEnd()) {
      // Unlock the map before freeing the chunk, it may be locked on write
      // there
      Lk.unlock();
      auto &Bucket = Slab.getBucket();

      if (USMSettings.PoolTrace > 1)
        Bucket.countFree();

      if (Bucket.getSize() <= Bucket.ChunkCutOff()) {
        Bucket.freeChunk(Ptr, Slab, ToPool);
      } else {
        Bucket.freeSlab(Slab, ToPool);
      }

      return;
    }
  }

  Lk.unlock();
  // There is a rare case when we have a pointer from system allocation next
  // to some slab with an entry in the map. So we find a slab
  // but the range checks fail.
  getMemHandle().deallocate(Ptr, OwnZeMemHandle);
}

USMAllocContext::USMAllocContext(std::unique_ptr<SystemMemory> MemHandle)
    : pImpl(std::make_unique<USMAllocImpl>(std::move(MemHandle))) {}

void *USMAllocContext::allocate(size_t size) {
  // For full-slab allocations indicates whether slab is from Pool.
  bool FromPool;
  auto Ptr = pImpl->allocate(size, FromPool);

  if (USMSettings.PoolTrace > 2) {
    auto MT = pImpl->getMemHandle().getMemType();

    printf("Allocated %8lu %s USM bytes from %s ->%p\n", size,
           USMSettings.MemTypeNames[MT], (FromPool ? "Pool" : "USM"), Ptr);
    fflush(stdout);
  }
  return Ptr;
}

void *USMAllocContext::allocate(size_t size, size_t alignment) {
  bool FromPool;
  auto Ptr = pImpl->allocate(size, alignment, FromPool);

  if (USMSettings.PoolTrace > 2) {
    auto MT = pImpl->getMemHandle().getMemType();

    printf("Allocated %8lu %s USM bytes aligned at %lu from %s ->%p\n", size,
           USMSettings.MemTypeNames[MT], alignment, (FromPool ? "Pool" : "USM"),
           Ptr);
    fflush(stdout);
  }
  return Ptr;
}

void USMAllocContext::deallocate(void *ptr, bool OwnZeMemHandle) {
  bool ToPool;
  pImpl->deallocate(ptr, ToPool, OwnZeMemHandle);

  if (USMSettings.PoolTrace > 2) {
    auto MT = pImpl->getMemHandle().getMemType();

    printf("Freed %s USM %p to %s, Current total pool size %lu, Current pool "
           "sizes ["
           "%lu, %lu, %lu, %lu]\n ",
           USMSettings.MemTypeNames[MT], ptr, (ToPool ? "Pool" : "USM"),
           USMSettings.CurPoolSize, USMSettings.CurPoolSizes[MemType::Host],
           USMSettings.CurPoolSizes[MemType::Device],
           USMSettings.CurPoolSizes[MemType::Shared],
           USMSettings.CurPoolSizes[MemType::SharedReadOnly]);
    fflush(stdout);
  }
  return;
}

// Define destructor for use with unique_ptr
USMAllocContext::~USMAllocContext() {
  bool TitlePrinted = false;
  size_t HighBucketSize;
  size_t HighPeakSlabsInUse;
  if (USMSettings.PoolTrace > 1) {
    MemType MT = pImpl->getMemHandle().getMemType();
    pImpl->printStats(TitlePrinted, HighBucketSize, HighPeakSlabsInUse, MT);
    if (TitlePrinted) {
      printf("Current Pool Size %lu\n", USMSettings.CurPoolSize);
      const char *Label = USMSettings.MemTypeNames[MT];
      printf("Suggested Setting: "
             "SYCL_PI_LEVEL_ZERO_USM_ALLOCATOR=;%s%s:%lu,%lu,64K\n",
             std::string(1, tolower(*Label)).c_str(),
             std::string(Label + 1).c_str(), HighBucketSize,
             HighPeakSlabsInUse);
      fflush(stdout);
    }
  }
}

void USMAllocContext::USMAllocImpl::printStats(bool &TitlePrinted,
                                               size_t &HighBucketSize,
                                               size_t &HighPeakSlabsInUse,
                                               MemType MT) {
  HighBucketSize = 0;
  HighPeakSlabsInUse = 0;
  for (auto &B : Buckets) {
    (*B).printStats(TitlePrinted, MT);
    HighPeakSlabsInUse = std::max((*B).maxSlabsInUse, HighPeakSlabsInUse);
    if ((*B).allocCount)
      HighBucketSize = std::max((*B).SlabAllocSize(), HighBucketSize);
  }
}

bool enableBufferPooling() { return USMSettings.EnableBuffers; }<|MERGE_RESOLUTION|>--- conflicted
+++ resolved
@@ -23,12 +23,7 @@
 #include <vector>
 
 #include "usm_allocator.hpp"
-<<<<<<< HEAD
-#include <CL/sycl/detail/spinlock.hpp>
-=======
-#include <iostream>
 #include <sycl/detail/spinlock.hpp>
->>>>>>> 616ecf75
 
 // USM allocations are a minimum of 4KB/64KB/2MB even when a smaller size is
 // requested. The implementation distinguishes between allocations of size
