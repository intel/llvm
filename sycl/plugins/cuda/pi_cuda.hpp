//===-- pi_cuda.hpp - CUDA Plugin -----------------------------------------===//
//
// Part of the LLVM Project, under the Apache License v2.0 with LLVM Exceptions.
// See https://llvm.org/LICENSE.txt for license information.
// SPDX-License-Identifier: Apache-2.0 WITH LLVM-exception
//
//===----------------------------------------------------------------------===//

/// \defgroup sycl_pi_cuda CUDA Plugin
/// \ingroup sycl_pi

/// \file pi_cuda.hpp
/// Declarations for CUDA Plugin. It is the interface between the
/// device-agnostic SYCL runtime layer and underlying CUDA runtime.
///
/// \ingroup sycl_pi_cuda

#ifndef PI_CUDA_HPP
#define PI_CUDA_HPP

// This version should be incremented for any change made to this file or its
// corresponding .cpp file.
#define _PI_CUDA_PLUGIN_VERSION 1

#define _PI_CUDA_PLUGIN_VERSION_STRING                                         \
  _PI_PLUGIN_VERSION_STRING(_PI_CUDA_PLUGIN_VERSION)

#include "CL/sycl/detail/pi.h"
#include <array>
#include <atomic>
#include <cassert>
#include <cstring>
#include <cuda.h>
#include <functional>
#include <limits>
#include <mutex>
#include <numeric>
#include <stdint.h>
#include <string>
#include <unordered_map>
#include <vector>

extern "C" {

/// \cond IGNORE_BLOCK_IN_DOXYGEN
pi_result cuda_piContextRetain(pi_context);
pi_result cuda_piContextRelease(pi_context);
pi_result cuda_piDeviceRelease(pi_device);
pi_result cuda_piDeviceRetain(pi_device);
pi_result cuda_piProgramRetain(pi_program);
pi_result cuda_piProgramRelease(pi_program);
pi_result cuda_piQueueRelease(pi_queue);
pi_result cuda_piQueueRetain(pi_queue);
pi_result cuda_piMemRetain(pi_mem);
pi_result cuda_piMemRelease(pi_mem);
pi_result cuda_piKernelRetain(pi_kernel);
pi_result cuda_piKernelRelease(pi_kernel);
pi_result cuda_piKernelGetGroupInfo(pi_kernel kernel, pi_device device,
                                    pi_kernel_group_info param_name,
                                    size_t param_value_size, void *param_value,
                                    size_t *param_value_size_ret);
/// \endcond
}

using _pi_stream_guard = std::unique_lock<std::mutex>;

/// A PI platform stores all known PI devices,
///  in the CUDA plugin this is just a vector of
///  available devices since initialization is done
///  when devices are used.
///
struct _pi_platform {
  static CUevent evBase_; // CUDA event used as base counter
  std::vector<std::unique_ptr<_pi_device>> devices_;
};

/// PI device mapping to a CUdevice.
/// Includes an observer pointer to the platform,
/// and implements the reference counting semantics since
/// CUDA objects are not refcounted.
///
struct _pi_device {
private:
  using native_type = CUdevice;

  native_type cuDevice_;
  std::atomic_uint32_t refCount_;
  pi_platform platform_;

  static constexpr pi_uint32 max_work_item_dimensions = 3u;
  size_t max_work_item_sizes[max_work_item_dimensions];
  int max_work_group_size;

public:
  _pi_device(native_type cuDevice, pi_platform platform)
      : cuDevice_(cuDevice), refCount_{1}, platform_(platform) {}

  native_type get() const noexcept { return cuDevice_; };

  pi_uint32 get_reference_count() const noexcept { return refCount_; }

  pi_platform get_platform() const noexcept { return platform_; };

  void save_max_work_item_sizes(size_t size,
                                size_t *save_max_work_item_sizes) noexcept {
    memcpy(max_work_item_sizes, save_max_work_item_sizes, size);
  };

  void save_max_work_group_size(int value) noexcept {
    max_work_group_size = value;
  };

  void get_max_work_item_sizes(size_t ret_size,
                               size_t *ret_max_work_item_sizes) const noexcept {
    memcpy(ret_max_work_item_sizes, max_work_item_sizes, ret_size);
  };

  int get_max_work_group_size() const noexcept { return max_work_group_size; };
};

/// PI context mapping to a CUDA context object.
///
/// There is no direct mapping between a CUDA context and a PI context,
/// main differences described below:
///
/// <b> CUDA context vs PI context </b>
///
/// One of the main differences between the PI API and the CUDA driver API is
/// that the second modifies the state of the threads by assigning
/// `CUcontext` objects to threads. `CUcontext` objects store data associated
/// with a given device and control access to said device from the user side.
/// PI API context are objects that are passed to functions, and not bound
/// to threads.
/// The _pi_context object doesn't implement this behavior, only holds the
/// CUDA context data. The RAII object \ref ScopedContext implements the active
/// context behavior.
///
/// <b> Primary vs User-defined context </b>
///
/// CUDA has two different types of context, the Primary context,
/// which is usable by all threads on a given process for a given device, and
/// the aforementioned custom contexts.
/// CUDA documentation, and performance analysis, indicates it is recommended
/// to use Primary context whenever possible.
/// Primary context is used as well by the CUDA Runtime API.
/// For PI applications to interop with CUDA Runtime API, they have to use
/// the primary context - and make that active in the thread.
/// The `_pi_context` object can be constructed with a `kind` parameter
/// that allows to construct a Primary or `user-defined` context, so that
/// the PI object interface is always the same.
///
///  <b> Destructor callback </b>
///
///  Required to implement CP023, SYCL Extended Context Destruction,
///  the PI Context can store a number of callback functions that will be
///  called upon destruction of the PI Context.
///  See proposal for details.
///
struct _pi_context {

  struct deleter_data {
    pi_context_extended_deleter function;
    void *user_data;

    void operator()() { function(user_data); }
  };

  using native_type = CUcontext;

  enum class kind { primary, user_defined } kind_;
  std::vector<native_type> cuContexts_;
  std::vector<pi_device> deviceIds_;
  std::atomic_uint32_t refCount_;

<<<<<<< HEAD
  CUevent evBase_; // CUDA event used as base counter

  _pi_context(kind k, std::vector<CUcontext>&& ctxts, std::vector<pi_device>&& devIds)
      : kind_{k}, cuContexts_{std::move(ctxts)}, deviceIds_{std::move(devIds)}, refCount_{1} {
    for(pi_device dev : deviceIds_){
      cuda_piDeviceRetain(dev);
    }
=======
  _pi_context(kind k, CUcontext ctxt, _pi_device *devId,
              bool backend_owns = true)
      : kind_{k}, cuContext_{ctxt}, deviceId_{devId}, refCount_{1},
        has_ownership{backend_owns} {
    cuda_piDeviceRetain(deviceId_);
>>>>>>> 74369c84
  };

  ~_pi_context() { 
    for(pi_device dev : deviceIds_){
      cuda_piDeviceRelease(dev);
    }
  }

  void invoke_extended_deleters() {
    std::lock_guard<std::mutex> guard(mutex_);
    for (auto &deleter : extended_deleters_) {
      deleter();
    }
  }

  void set_extended_deleter(pi_context_extended_deleter function,
                            void *user_data) {
    std::lock_guard<std::mutex> guard(mutex_);
    extended_deleters_.emplace_back(deleter_data{function, user_data});
  }

  const std::vector<pi_device>& get_devices() const noexcept { return deviceIds_; }

  const std::vector<CUcontext>& get() const noexcept { return cuContexts_; }

  CUcontext get(pi_device device){
    for(size_t i=0; i<deviceIds_.size(); i++){
      if(deviceIds_[i]==device){
        return cuContexts_[i];
      }
    }
    return nullptr;
  }

  bool is_primary() const noexcept { return kind_ == kind::primary; }

  pi_uint32 increment_reference_count() noexcept { return ++refCount_; }

  pi_uint32 decrement_reference_count() noexcept { return --refCount_; }

  pi_uint32 get_reference_count() const noexcept { return refCount_; }

  bool backend_has_ownership() const noexcept { return has_ownership; }

private:
  std::mutex mutex_;
  std::vector<deleter_data> extended_deleters_;
  const bool has_ownership;
};

/// PI Mem mapping to CUDA memory allocations, both data and texture/surface.
/// \brief Represents non-SVM allocations on the CUDA backend.
/// Keeps tracks of all mapped regions used for Map/Unmap calls.
/// Only one region can be active at the same time per allocation.
struct _pi_mem {

  // TODO: Move as much shared data up as possible
  using pi_context = _pi_context *;

  // Context where the memory object is accessibles
  pi_context context_;

  /// Reference counting of the handler
  std::atomic_uint32_t refCount_;
  enum class mem_type { buffer, surface } mem_type_;

  /// A PI Memory object represents either plain memory allocations ("Buffers"
  /// in OpenCL) or typed allocations ("Images" in OpenCL).
  /// In CUDA their API handlers are different. Whereas "Buffers" are allocated
  /// as pointer-like structs, "Images" are stored in Textures or Surfaces
  /// This union allows implementation to use either from the same handler.
  union mem_ {
    // Handler for plain, pointer-based CUDA allocations
    struct buffer_mem_ {
      using native_type = CUdeviceptr;

      // If this allocation is a sub-buffer (i.e., a view on an existing
      // allocation), this is the pointer to the parent handler structure
      pi_mem parent_;
      // CUDA handler for the pointer
      native_type ptr_;

      /// Pointer associated with this device on the host
      void *hostPtr_;
      /// Size of the allocation in bytes
      size_t size_;
      /// Offset of the active mapped region.
      size_t mapOffset_;
      /// Pointer to the active mapped region, if any
      void *mapPtr_;
      /// Original flags for the mapped region
      pi_map_flags mapFlags_;

      /** alloc_mode
       * classic: Just a normal buffer allocated on the device via cuda malloc
       * use_host_ptr: Use an address on the host for the device
       * copy_in: The data for the device comes from the host but the host
       pointer is not available later for re-use
       * alloc_host_ptr: Uses pinned-memory allocation
      */
      enum class alloc_mode {
        classic,
        use_host_ptr,
        copy_in,
        alloc_host_ptr
      } allocMode_;

      native_type get() const noexcept { return ptr_; }

      size_t get_size() const noexcept { return size_; }

      void *get_map_ptr() const noexcept { return mapPtr_; }

      size_t get_map_offset(void *) const noexcept { return mapOffset_; }

      /// Returns a pointer to data visible on the host that contains
      /// the data on the device associated with this allocation.
      /// The offset is used to index into the CUDA allocation.
      ///
      void *map_to_ptr(size_t offset, pi_map_flags flags) noexcept {
        assert(mapPtr_ == nullptr);
        mapOffset_ = offset;
        mapFlags_ = flags;
        if (hostPtr_) {
          mapPtr_ = static_cast<char *>(hostPtr_) + offset;
        } else {
          // TODO: Allocate only what is needed based on the offset
          mapPtr_ = static_cast<void *>(malloc(this->get_size()));
        }
        return mapPtr_;
      }

      /// Detach the allocation from the host memory.
      void unmap(void *) noexcept {
        assert(mapPtr_ != nullptr);

        if (mapPtr_ != hostPtr_) {
          free(mapPtr_);
        }
        mapPtr_ = nullptr;
        mapOffset_ = 0;
      }

      pi_map_flags get_map_flags() const noexcept {
        assert(mapPtr_ != nullptr);
        return mapFlags_;
      }
    } buffer_mem_;

    // Handler data for surface object (i.e. Images)
    struct surface_mem_ {
      CUarray array_;
      CUsurfObject surfObj_;
      pi_mem_type imageType_;

      CUarray get_array() const noexcept { return array_; }

      CUsurfObject get_surface() const noexcept { return surfObj_; }

      pi_mem_type get_image_type() const noexcept { return imageType_; }
    } surface_mem_;
  } mem_;

  /// Constructs the PI MEM handler for a non-typed allocation ("buffer")
  _pi_mem(pi_context ctxt, pi_mem parent, mem_::buffer_mem_::alloc_mode mode,
          CUdeviceptr ptr, void *host_ptr, size_t size)
      : context_{ctxt}, refCount_{1}, mem_type_{mem_type::buffer} {
    mem_.buffer_mem_.ptr_ = ptr;
    mem_.buffer_mem_.parent_ = parent;
    mem_.buffer_mem_.hostPtr_ = host_ptr;
    mem_.buffer_mem_.size_ = size;
    mem_.buffer_mem_.mapOffset_ = 0;
    mem_.buffer_mem_.mapPtr_ = nullptr;
    mem_.buffer_mem_.mapFlags_ = PI_MAP_WRITE;
    mem_.buffer_mem_.allocMode_ = mode;
    if (is_sub_buffer()) {
      cuda_piMemRetain(mem_.buffer_mem_.parent_);
    } else {
      cuda_piContextRetain(context_);
    }
  };

  /// Constructs the PI allocation for an Image object (surface in CUDA)
  _pi_mem(pi_context ctxt, CUarray array, CUsurfObject surf,
          pi_mem_type image_type, void *host_ptr)
      : context_{ctxt}, refCount_{1}, mem_type_{mem_type::surface} {
    // Ignore unused parameter
    (void)host_ptr;

    mem_.surface_mem_.array_ = array;
    mem_.surface_mem_.surfObj_ = surf;
    mem_.surface_mem_.imageType_ = image_type;
    cuda_piContextRetain(context_);
  }

  ~_pi_mem() {
    if (mem_type_ == mem_type::buffer) {
      if (is_sub_buffer()) {
        cuda_piMemRelease(mem_.buffer_mem_.parent_);
        return;
      }
    }
    cuda_piContextRelease(context_);
  }

  // TODO: Move as many shared funcs up as possible
  bool is_buffer() const noexcept { return mem_type_ == mem_type::buffer; }

  bool is_sub_buffer() const noexcept {
    return (is_buffer() && (mem_.buffer_mem_.parent_ != nullptr));
  }

  bool is_image() const noexcept { return mem_type_ == mem_type::surface; }

  pi_context get_context() const noexcept { return context_; }

  pi_uint32 increment_reference_count() noexcept { return ++refCount_; }

  pi_uint32 decrement_reference_count() noexcept { return --refCount_; }

  pi_uint32 get_reference_count() const noexcept { return refCount_; }
};

/// PI queue mapping on to CUstream objects.
///
struct _pi_queue {
  using native_type = CUstream;
  static constexpr int default_num_compute_streams = 128;
  static constexpr int default_num_transfer_streams = 64;

  std::vector<native_type> compute_streams_;
  std::vector<native_type> transfer_streams_;
  // delay_compute_ keeps track of which streams have been recently reused and
  // their next use should be delayed. If a stream has been recently reused it
  // will be skipped the next time it would be selected round-robin style. When
  // skipped, its delay flag is cleared.
  std::vector<bool> delay_compute_;
  _pi_context *context_;
  _pi_device *device_;
  pi_queue_properties properties_;
  std::atomic_uint32_t refCount_;
  std::atomic_uint32_t eventCount_;
  std::atomic_uint32_t compute_stream_idx_;
  std::atomic_uint32_t transfer_stream_idx_;
  unsigned int num_compute_streams_;
  unsigned int num_transfer_streams_;
  unsigned int last_sync_compute_streams_;
  unsigned int last_sync_transfer_streams_;
  unsigned int flags_;
  // When compute_stream_sync_mutex_ and compute_stream_mutex_ both need to be
  // locked at the same time, compute_stream_sync_mutex_ should be locked first
  // to avoid deadlocks
  std::mutex compute_stream_sync_mutex_;
  std::mutex compute_stream_mutex_;
  std::mutex transfer_stream_mutex_;
  bool has_ownership_;

  _pi_queue(std::vector<CUstream> &&compute_streams,
            std::vector<CUstream> &&transfer_streams, _pi_context *context,
            _pi_device *device, pi_queue_properties properties,
            unsigned int flags, bool backend_owns = true)
      : compute_streams_{std::move(compute_streams)},
        transfer_streams_{std::move(transfer_streams)},
        delay_compute_(compute_streams_.size(), false), context_{context},
        device_{device}, properties_{properties}, refCount_{1}, eventCount_{0},
        compute_stream_idx_{0}, transfer_stream_idx_{0},
        num_compute_streams_{0}, num_transfer_streams_{0},
        last_sync_compute_streams_{0}, last_sync_transfer_streams_{0},
        flags_(flags), has_ownership_{backend_owns} {
    cuda_piContextRetain(context_);
    cuda_piDeviceRetain(device_);
  }

  ~_pi_queue() {
    cuda_piContextRelease(context_);
    cuda_piDeviceRelease(device_);
  }

  // get_next_compute/transfer_stream() functions return streams from
  // appropriate pools in round-robin fashion
  native_type get_next_compute_stream(pi_uint32 *stream_token = nullptr);
  // this overload tries select a stream that was used by one of dependancies.
  // If that is not possible returns a new stream. If a stream is reused it
  // returns a lock that needs to remain locked as long as the stream is in use
  native_type get_next_compute_stream(pi_uint32 num_events_in_wait_list,
                                      const pi_event *event_wait_list,
                                      _pi_stream_guard &guard,
                                      pi_uint32 *stream_token = nullptr);
  native_type get_next_transfer_stream();
  native_type get() { return get_next_compute_stream(); };

  bool has_been_synchronized(pi_uint32 stream_token) {
    // stream token not associated with one of the compute streams
    if (stream_token == std::numeric_limits<pi_uint32>::max()) {
      return false;
    }
    return last_sync_compute_streams_ >= stream_token;
  }

  bool can_reuse_stream(pi_uint32 stream_token) {
    // stream token not associated with one of the compute streams
    if (stream_token == std::numeric_limits<pi_uint32>::max()) {
      return true;
    }
    // If the command represented by the stream token was not the last command
    // enqueued to the stream we can not reuse the stream - we need to allow for
    // commands enqueued after it and the one we are about to enqueue to run
    // concurrently
    bool is_last_command =
        (compute_stream_idx_ - stream_token) <= compute_streams_.size();
    // If there was a barrier enqueued to the queue after the command
    // represented by the stream token we should not reuse the stream, as we can
    // not take that stream into account for the bookkeeping for the next
    // barrier - such a stream would not be synchronized with. Performance-wise
    // it does not matter that we do not reuse the stream, as the work
    // represented by the stream token is guaranteed to be complete by the
    // barrier before any work we are about to enqueue to the stream will start,
    // so the event does not need to be synchronized with.
    return is_last_command && !has_been_synchronized(stream_token);
  }

  template <typename T> void for_each_stream(T &&f) {
    {
      std::lock_guard<std::mutex> compute_guard(compute_stream_mutex_);
      unsigned int end =
          std::min(static_cast<unsigned int>(compute_streams_.size()),
                   num_compute_streams_);
      for (unsigned int i = 0; i < end; i++) {
        f(compute_streams_[i]);
      }
    }
    {
      std::lock_guard<std::mutex> transfer_guard(transfer_stream_mutex_);
      unsigned int end =
          std::min(static_cast<unsigned int>(transfer_streams_.size()),
                   num_transfer_streams_);
      for (unsigned int i = 0; i < end; i++) {
        f(transfer_streams_[i]);
      }
    }
  }

<<<<<<< HEAD
  CUcontext get_native_context(){
    CUcontext res = context_->get(device_);
    assert(res != nullptr);
    return res;
=======
  template <typename T> void sync_streams(T &&f) {
    auto sync_compute = [&f, &streams = compute_streams_,
                         &delay = delay_compute_](unsigned int start,
                                                  unsigned int stop) {
      for (unsigned int i = start; i < stop; i++) {
        f(streams[i]);
        delay[i] = false;
      }
    };
    auto sync_transfer = [&f, &streams = transfer_streams_](unsigned int start,
                                                            unsigned int stop) {
      for (unsigned int i = start; i < stop; i++) {
        f(streams[i]);
      }
    };
    {
      unsigned int size = static_cast<unsigned int>(compute_streams_.size());
      std::lock_guard compute_sync_guard(compute_stream_sync_mutex_);
      std::lock_guard<std::mutex> compute_guard(compute_stream_mutex_);
      unsigned int start = last_sync_compute_streams_;
      unsigned int end = num_compute_streams_ < size
                             ? num_compute_streams_
                             : compute_stream_idx_.load();
      last_sync_compute_streams_ = end;
      if (end - start >= size) {
        sync_compute(0, size);
      } else {
        start %= size;
        end %= size;
        if (start < end) {
          sync_compute(start, end);
        } else {
          sync_compute(start, size);
          sync_compute(0, end);
        }
      }
    }
    {
      unsigned int size = static_cast<unsigned int>(transfer_streams_.size());
      if (size > 0) {
        std::lock_guard<std::mutex> transfer_guard(transfer_stream_mutex_);
        unsigned int start = last_sync_transfer_streams_;
        unsigned int end = num_transfer_streams_ < size
                               ? num_transfer_streams_
                               : transfer_stream_idx_.load();
        last_sync_transfer_streams_ = end;
        if (end - start >= size) {
          sync_transfer(0, size);
        } else {
          start %= size;
          end %= size;
          if (start < end) {
            sync_transfer(start, end);
          } else {
            sync_transfer(start, size);
            sync_transfer(0, end);
          }
        }
      }
    }
>>>>>>> 74369c84
  }

  _pi_context *get_context() const { return context_; };

  _pi_device *get_device() const { return device_; };

  pi_uint32 increment_reference_count() noexcept { return ++refCount_; }

  pi_uint32 decrement_reference_count() noexcept { return --refCount_; }

  pi_uint32 get_reference_count() const noexcept { return refCount_; }

  pi_uint32 get_next_event_id() noexcept { return ++eventCount_; }

  bool backend_has_ownership() const noexcept { return has_ownership_; }
};

typedef void (*pfn_notify)(pi_event event, pi_int32 eventCommandStatus,
                           void *userData);
/// PI Event mapping to CUevent
///
struct _pi_event {
public:
  using native_type = CUevent;

  pi_result record();

  pi_result wait();

  pi_result start();

  native_type get() const noexcept { return evEnd_; };

  pi_queue get_queue() const noexcept { return queue_; }

  CUstream get_stream() const noexcept { return stream_; }

  pi_uint32 get_stream_token() const noexcept { return streamToken_; }

  pi_command_type get_command_type() const noexcept { return commandType_; }

  pi_uint32 get_reference_count() const noexcept { return refCount_; }

  bool is_recorded() const noexcept { return isRecorded_; }

  bool is_started() const noexcept { return isStarted_; }

  bool is_completed() const noexcept;

  pi_int32 get_execution_status() const noexcept {

    if (!is_recorded()) {
      return PI_EVENT_SUBMITTED;
    }

    if (!is_completed()) {
      return PI_EVENT_RUNNING;
    }
    return PI_EVENT_COMPLETE;
  }

  pi_context get_context() const noexcept { return context_; };

  CUcontext get_native_context() const noexcept { return native_context_; };

  pi_uint32 increment_reference_count() { return ++refCount_; }

  pi_uint32 decrement_reference_count() { return --refCount_; }

  pi_uint32 get_event_id() const noexcept { return eventId_; }

  bool backend_has_ownership() const noexcept { return has_ownership_; }

  // Returns the counter time when the associated command(s) were enqueued
  //
  pi_uint64 get_queued_time() const;

  // Returns the counter time when the associated command(s) started execution
  //
  pi_uint64 get_start_time() const;

  // Returns the counter time when the associated command(s) completed
  //
  pi_uint64 get_end_time() const;

  // construct a native CUDA. This maps closely to the underlying CUDA event.
<<<<<<< HEAD
  static pi_event make_native(pi_command_type type, pi_queue queue,
                              CUstream stream) {
    return new _pi_event(type, queue->get_context(), queue->get_native_context(), queue, stream);
=======
  static pi_event
  make_native(pi_command_type type, pi_queue queue, CUstream stream,
              pi_uint32 stream_token = std::numeric_limits<pi_uint32>::max()) {
    return new _pi_event(type, queue->get_context(), queue, stream,
                         stream_token);
  }

  static pi_event make_with_native(pi_context context, CUevent eventNative) {
    return new _pi_event(context, eventNative);
>>>>>>> 74369c84
  }

  pi_result release();

  ~_pi_event();

private:
  // This constructor is private to force programmers to use the make_native /
  // make_user static members in order to create a pi_event for CUDA.
<<<<<<< HEAD
  _pi_event(pi_command_type type, pi_context context, CUcontext, pi_queue queue,
            CUstream stream);
=======
  _pi_event(pi_command_type type, pi_context context, pi_queue queue,
            CUstream stream, pi_uint32 stream_token);

  // This constructor is private to force programmers to use the
  // make_with_native for event introp
  _pi_event(pi_context context, CUevent eventNative);
>>>>>>> 74369c84

  pi_command_type commandType_; // The type of command associated with event.

  std::atomic_uint32_t refCount_; // Event reference count.

  bool has_ownership_; // Signifies if event owns the native type.

  bool hasBeenWaitedOn_; // Signifies whether the event has been waited
                         // on through a call to wait(), which implies
                         // that it has completed.

  bool isRecorded_; // Signifies wether a native CUDA event has been recorded
                    // yet.
  bool isStarted_;  // Signifies wether the operation associated with the
                    // PI event has started or not
                    //

  pi_uint32 streamToken_;
  pi_uint32 eventId_; // Queue identifier of the event.

  native_type evEnd_; // CUDA event handle. If this _pi_event represents a user
                      // event, this will be nullptr.

  native_type evStart_; // CUDA event handle associated with the start

  native_type evQueued_; // CUDA event handle associated with the time
                         // the command was enqueued

  pi_queue queue_; // pi_queue associated with the event. If this is a user
                   // event, this will be nullptr.

  CUstream stream_; // CUstream associated with the event. If this is a user
                    // event, this will be uninitialized.

  pi_context context_; // pi_context associated with the event. If this is a
                       // native event, this will be the same context associated
                       // with the queue_ member.
  CUcontext native_context_; // CUcontext associated with the event. If this is not a
                            // native event, this will be nullptr.
};

/// Implementation of PI Program on CUDA Module object
///
struct _pi_program {
  using native_type = CUmodule;
  std::vector<native_type> modules_;
  const char * binary_;
  size_t binarySizeInBytes_;
  std::atomic_uint32_t refCount_;
  _pi_context *context_;

  // Metadata
  std::unordered_map<std::string, std::tuple<uint32_t, uint32_t, uint32_t>>
      kernelReqdWorkGroupSizeMD_;

  constexpr static size_t MAX_LOG_SIZE = 8192u;

  char errorLog_[MAX_LOG_SIZE], infoLog_[MAX_LOG_SIZE];
  std::string buildOptions_;
  pi_program_build_status buildStatus_ = PI_PROGRAM_BUILD_STATUS_NONE;

  _pi_program(pi_context ctxt);
  ~_pi_program();

  pi_result set_metadata(const pi_device_binary_property *metadata,
                         size_t length);

  pi_result set_binary(const char *binary, size_t binarySizeInBytes);

  pi_result build_program(const char *build_options);

  pi_context get_context() const { return context_; };

  std::vector<native_type> get() const noexcept { return modules_; };

  pi_uint32 increment_reference_count() noexcept { return ++refCount_; }

  pi_uint32 decrement_reference_count() noexcept { return --refCount_; }

  pi_uint32 get_reference_count() const noexcept { return refCount_; }
};

/// Implementation of a PI Kernel for CUDA
///
/// PI Kernels are used to set kernel arguments,
/// creating a state on the Kernel object for a given
/// invocation. This is not the case of CUFunction objects,
/// which are simply passed together with the arguments on the invocation.
/// The PI Kernel implementation for CUDA stores the list of arguments,
/// argument sizes and offsets to emulate the interface of PI Kernel,
/// saving the arguments for the later dispatch.
/// Note that in PI API, the Local memory is specified as a size per
/// individual argument, but in CUDA only the total usage of shared
/// memory is required since it is not passed as a parameter.
/// A compiler pass converts the PI API local memory model into the
/// CUDA shared model. This object simply calculates the total of
/// shared memory, and the initial offsets of each parameter.
///
struct _pi_kernel {
  using native_type = CUfunction;

  std::vector<native_type> functions_;
  std::vector<native_type> functionsWithOffsetParam_;
  std::string name_;
  pi_context context_;
  pi_program program_;
  std::atomic_uint32_t refCount_;

  static constexpr pi_uint32 REQD_THREADS_PER_BLOCK_DIMENSIONS = 3u;
  std::vector<std::array<size_t, REQD_THREADS_PER_BLOCK_DIMENSIONS>> reqdThreadsPerBlock_;

  /// Structure that holds the arguments to the kernel.
  /// Note earch argument size is known, since it comes
  /// from the kernel signature.
  /// This is not something can be queried from the CUDA API
  /// so there is a hard-coded size (\ref MAX_PARAM_BYTES)
  /// and a storage.
  ///
  struct arguments {
    static constexpr size_t MAX_PARAM_BYTES = 4000u;
    using args_t = std::array<char, MAX_PARAM_BYTES>;
    using args_size_t = std::vector<size_t>;
    using args_index_t = std::vector<void *>;
    args_t storage_;
    args_size_t paramSizes_;
    args_index_t indices_;
    args_size_t offsetPerIndex_;

    std::uint32_t implicitOffsetArgs_[3] = {0, 0, 0};

    arguments() {
      // Place the implicit offset index at the end of the indicies collection
      indices_.emplace_back(&implicitOffsetArgs_);
    }

    /// Adds an argument to the kernel.
    /// If the argument existed before, it is replaced.
    /// Otherwise, it is added.
    /// Gaps are filled with empty arguments.
    /// Implicit offset argument is kept at the back of the indices collection.
    void add_arg(size_t index, size_t size, const void *arg,
                 size_t localSize = 0) {
      if (index + 2 > indices_.size()) {
        // Move implicit offset argument index with the end
        indices_.resize(index + 2, indices_.back());
        // Ensure enough space for the new argument
        paramSizes_.resize(index + 1);
        offsetPerIndex_.resize(index + 1);
      }
      paramSizes_[index] = size;
      // calculate the insertion point on the array
      size_t insertPos = std::accumulate(std::begin(paramSizes_),
                                         std::begin(paramSizes_) + index, 0);
      // Update the stored value for the argument
      std::memcpy(&storage_[insertPos], arg, size);
      indices_[index] = &storage_[insertPos];
      offsetPerIndex_[index] = localSize;
    }

    void add_local_arg(size_t index, size_t size) {
      size_t localOffset = this->get_local_size();

      // maximum required alignment is the size of the largest vector type
      const size_t max_alignment = sizeof(double) * 16;

      // for arguments smaller than the maximum alignment simply align to the
      // size of the argument
      const size_t alignment = std::min(max_alignment, size);

      // align the argument
      size_t alignedLocalOffset = localOffset;
      if (localOffset % alignment != 0) {
        alignedLocalOffset += alignment - (localOffset % alignment);
      }

      add_arg(index, sizeof(size_t), (const void *)&(alignedLocalOffset),
              size + (alignedLocalOffset - localOffset));
    }

    void set_implicit_offset(size_t size, std::uint32_t *implicitOffset) {
      assert(size == sizeof(std::uint32_t) * 3);
      std::memcpy(implicitOffsetArgs_, implicitOffset, size);
    }

    void clear_local_size() {
      std::fill(std::begin(offsetPerIndex_), std::end(offsetPerIndex_), 0);
    }

    const args_index_t &get_indices() const noexcept { return indices_; }

    pi_uint32 get_local_size() const {
      return std::accumulate(std::begin(offsetPerIndex_),
                             std::end(offsetPerIndex_), 0);
    }
  } args_;

  _pi_kernel(std::vector<CUfunction> funcs, std::vector<CUfunction> funcsWithOffsetParam, const char *name,
             pi_program program, pi_context ctxt)
      : functions_{funcs}, functionsWithOffsetParam_{funcsWithOffsetParam},
        name_{name}, context_{ctxt}, program_{program}, refCount_{1}, reqdThreadsPerBlock_{ctxt->get_devices().size()} {
    cuda_piProgramRetain(program_);
    cuda_piContextRetain(context_);
    int device_num = 0;
    for(pi_device device : ctxt->get_devices()){
      pi_result retError = cuda_piKernelGetGroupInfo(
          this, device, PI_KERNEL_GROUP_INFO_COMPILE_WORK_GROUP_SIZE,
          sizeof(reqdThreadsPerBlock_[device_num]), 
          &reqdThreadsPerBlock_[device_num++][0], nullptr);
      (void)retError;
      assert(retError == PI_SUCCESS);
    }
  }

  ~_pi_kernel() {
    cuda_piProgramRelease(program_);
    cuda_piContextRelease(context_);
  }

  pi_program get_program() const noexcept { return program_; }

  pi_uint32 increment_reference_count() noexcept { return ++refCount_; }

  pi_uint32 decrement_reference_count() noexcept { return --refCount_; }

  pi_uint32 get_reference_count() const noexcept { return refCount_; }

  std::vector<native_type> get() const noexcept { return functions_; };
  native_type get(pi_device device) const noexcept {
    const auto& devices = context_->get_devices();
    for(size_t i=0;i<devices.size();i++){
      if(devices[i]==device){ 
        return functions_[i];
      }
    }
    assert(false);
  };

  std::vector<native_type> get_with_offset_parameter() const noexcept {
    return functionsWithOffsetParam_;
  };
  native_type get_with_offset_parameter(pi_device device) const noexcept {
    const auto& devices = context_->get_devices();
    for(size_t i=0;i<devices.size();i++){
      if(devices[i]==device){ 
        return functionsWithOffsetParam_[i];
      }
    }
    assert(false);
  }

  /*bool has_with_offset_parameter() const noexcept {
    return functionWithOffsetParam_ != nullptr;
  }*/

  pi_context get_context() const noexcept { return context_; };

  const char *get_name() const noexcept { return name_.c_str(); }

  /// Returns the number of arguments, excluding the implicit global offset.
  /// Note this only returns the current known number of arguments, not the
  /// real one required by the kernel, since this cannot be queried from
  /// the CUDA Driver API
  pi_uint32 get_num_args() const noexcept { return args_.indices_.size() - 1; }

  void set_kernel_arg(int index, size_t size, const void *arg) {
    args_.add_arg(index, size, arg);
  }

  void set_kernel_local_arg(int index, size_t size) {
    args_.add_local_arg(index, size);
  }

  void set_implicit_offset_arg(size_t size, std::uint32_t *implicitOffset) {
    args_.set_implicit_offset(size, implicitOffset);
  }

  const arguments::args_index_t &get_arg_indices() const {
    return args_.get_indices();
  }

  pi_uint32 get_local_size() const noexcept { return args_.get_local_size(); }

  void clear_local_size() { args_.clear_local_size(); }
};

/// Implementation of samplers for CUDA
///
/// Sampler property layout:
/// | 31 30 ... 6 5 |      4 3 2      |     1      |         0        |
/// |      N/A      | addressing mode | fiter mode | normalize coords |
struct _pi_sampler {
  std::atomic_uint32_t refCount_;
  pi_uint32 props_;
  pi_context context_;

  _pi_sampler(pi_context context)
      : refCount_(1), props_(0), context_(context) {}

  pi_uint32 increment_reference_count() noexcept { return ++refCount_; }

  pi_uint32 decrement_reference_count() noexcept { return --refCount_; }

  pi_uint32 get_reference_count() const noexcept { return refCount_; }
};

// -------------------------------------------------------------
// Helper types and functions
//

#endif // PI_CUDA_HPP<|MERGE_RESOLUTION|>--- conflicted
+++ resolved
@@ -172,21 +172,15 @@
   std::vector<pi_device> deviceIds_;
   std::atomic_uint32_t refCount_;
 
-<<<<<<< HEAD
   CUevent evBase_; // CUDA event used as base counter
 
-  _pi_context(kind k, std::vector<CUcontext>&& ctxts, std::vector<pi_device>&& devIds)
-      : kind_{k}, cuContexts_{std::move(ctxts)}, deviceIds_{std::move(devIds)}, refCount_{1} {
+  _pi_context(kind k, std::vector<CUcontext>&& ctxts, std::vector<pi_device>&& devIds,
+              bool backend_owns = true)
+      : kind_{k}, cuContexts_{std::move(ctxts)}, deviceIds_{std::move(devIds)}, refCount_{1},
+        has_ownership{backend_owns} {
     for(pi_device dev : deviceIds_){
       cuda_piDeviceRetain(dev);
     }
-=======
-  _pi_context(kind k, CUcontext ctxt, _pi_device *devId,
-              bool backend_owns = true)
-      : kind_{k}, cuContext_{ctxt}, deviceId_{devId}, refCount_{1},
-        has_ownership{backend_owns} {
-    cuda_piDeviceRetain(deviceId_);
->>>>>>> 74369c84
   };
 
   ~_pi_context() { 
@@ -529,12 +523,12 @@
     }
   }
 
-<<<<<<< HEAD
   CUcontext get_native_context(){
     CUcontext res = context_->get(device_);
     assert(res != nullptr);
     return res;
-=======
+  }
+
   template <typename T> void sync_streams(T &&f) {
     auto sync_compute = [&f, &streams = compute_streams_,
                          &delay = delay_compute_](unsigned int start,
@@ -595,7 +589,6 @@
         }
       }
     }
->>>>>>> 74369c84
   }
 
   _pi_context *get_context() const { return context_; };
@@ -682,21 +675,15 @@
   pi_uint64 get_end_time() const;
 
   // construct a native CUDA. This maps closely to the underlying CUDA event.
-<<<<<<< HEAD
-  static pi_event make_native(pi_command_type type, pi_queue queue,
-                              CUstream stream) {
-    return new _pi_event(type, queue->get_context(), queue->get_native_context(), queue, stream);
-=======
   static pi_event
   make_native(pi_command_type type, pi_queue queue, CUstream stream,
               pi_uint32 stream_token = std::numeric_limits<pi_uint32>::max()) {
-    return new _pi_event(type, queue->get_context(), queue, stream,
+    return new _pi_event(type, queue->get_context(), queue->get_native_context(), queue, stream,
                          stream_token);
   }
 
   static pi_event make_with_native(pi_context context, CUevent eventNative) {
     return new _pi_event(context, eventNative);
->>>>>>> 74369c84
   }
 
   pi_result release();
@@ -706,17 +693,12 @@
 private:
   // This constructor is private to force programmers to use the make_native /
   // make_user static members in order to create a pi_event for CUDA.
-<<<<<<< HEAD
   _pi_event(pi_command_type type, pi_context context, CUcontext, pi_queue queue,
-            CUstream stream);
-=======
-  _pi_event(pi_command_type type, pi_context context, pi_queue queue,
             CUstream stream, pi_uint32 stream_token);
 
   // This constructor is private to force programmers to use the
   // make_with_native for event introp
   _pi_event(pi_context context, CUevent eventNative);
->>>>>>> 74369c84
 
   pi_command_type commandType_; // The type of command associated with event.
 
