//===-- pi_cuda.hpp - CUDA Plugin -----------------------------------------===//
//
// Part of the LLVM Project, under the Apache License v2.0 with LLVM Exceptions.
// See https://llvm.org/LICENSE.txt for license information.
// SPDX-License-Identifier: Apache-2.0 WITH LLVM-exception
//
//===----------------------------------------------------------------------===//

/// \defgroup sycl_pi_cuda CUDA Plugin
/// \ingroup sycl_pi

/// \file pi_cuda.hpp
/// Declarations for CUDA Plugin. It is the interface between the
/// device-agnostic SYCL runtime layer and underlying CUDA runtime.
///
/// \ingroup sycl_pi_cuda

#ifndef PI_CUDA_HPP
#define PI_CUDA_HPP

// This version should be incremented for any change made to this file or its
// corresponding .cpp file.
#define _PI_CUDA_PLUGIN_VERSION 1

#define _PI_CUDA_PLUGIN_VERSION_STRING                                         \
  _PI_PLUGIN_VERSION_STRING(_PI_CUDA_PLUGIN_VERSION)

#include "sycl/detail/pi.h"
#include <algorithm>
#include <array>
#include <atomic>
#include <cassert>
#include <cstring>
#include <cuda.h>
#include <functional>
#include <limits>
#include <memory>
#include <mutex>
#include <numeric>
#include <stdint.h>
#include <string>
#include <unordered_map>
#include <vector>

extern "C" {

/// \cond IGNORE_BLOCK_IN_DOXYGEN
pi_result cuda_piContextRetain(pi_context);
pi_result cuda_piContextRelease(pi_context);
pi_result cuda_piDeviceRelease(pi_device);
pi_result cuda_piDeviceRetain(pi_device);
pi_result cuda_piProgramRetain(pi_program);
pi_result cuda_piProgramRelease(pi_program);
pi_result cuda_piQueueRelease(pi_queue);
pi_result cuda_piQueueRetain(pi_queue);
pi_result cuda_piMemRetain(pi_mem);
pi_result cuda_piMemRelease(pi_mem);
pi_result cuda_piKernelRetain(pi_kernel);
pi_result cuda_piKernelRelease(pi_kernel);
pi_result cuda_piKernelGetGroupInfo(pi_kernel kernel, pi_device device,
                                    pi_kernel_group_info param_name,
                                    size_t param_value_size, void *param_value,
                                    size_t *param_value_size_ret);
/// \endcond
}

using _pi_stream_guard = std::unique_lock<std::mutex>;

/// A PI platform stores all known PI devices,
///  in the CUDA plugin this is just a vector of
///  available devices since initialization is done
///  when devices are used.
///
struct _pi_platform {
  static CUevent evBase_; // CUDA event used as base counter
  std::vector<std::unique_ptr<_pi_device>> devices_;
};

/// PI device mapping to a CUdevice.
/// Includes an observer pointer to the platform,
/// and implements the reference counting semantics since
/// CUDA objects are not refcounted.
///
struct _pi_device {
private:
  using native_type = CUdevice;

  native_type cuDevice_;
  std::atomic_uint32_t refCount_;
  pi_platform platform_;
  pi_context context_;

  static constexpr pi_uint32 max_work_item_dimensions = 3u;
  size_t max_work_item_sizes[max_work_item_dimensions];
  int max_work_group_size;

public:
  _pi_device(native_type cuDevice, pi_platform platform)
      : cuDevice_(cuDevice), refCount_{1}, platform_(platform) {}

  native_type get() const noexcept { return cuDevice_; };

  pi_uint32 get_reference_count() const noexcept { return refCount_; }

  pi_platform get_platform() const noexcept { return platform_; };

  void set_context(pi_context ctx) { context_ = ctx; };

  pi_context get_context() { return context_; };

  void save_max_work_item_sizes(size_t size,
                                size_t *save_max_work_item_sizes) noexcept {
    memcpy(max_work_item_sizes, save_max_work_item_sizes, size);
  };

  void save_max_work_group_size(int value) noexcept {
    max_work_group_size = value;
  };

  void get_max_work_item_sizes(size_t ret_size,
                               size_t *ret_max_work_item_sizes) const noexcept {
    memcpy(ret_max_work_item_sizes, max_work_item_sizes, ret_size);
  };

  int get_max_work_group_size() const noexcept { return max_work_group_size; };
};

/// PI context mapping to a CUDA context object.
///
/// There is no direct mapping between a CUDA context and a PI context,
/// main differences described below:
///
/// <b> CUDA context vs PI context </b>
///
/// One of the main differences between the PI API and the CUDA driver API is
/// that the second modifies the state of the threads by assigning
/// `CUcontext` objects to threads. `CUcontext` objects store data associated
/// with a given device and control access to said device from the user side.
/// PI API context are objects that are passed to functions, and not bound
/// to threads.
/// The _pi_context object doesn't implement this behavior, only holds the
/// CUDA context data. The RAII object \ref ScopedContext implements the active
/// context behavior.
///
/// <b> Primary vs User-defined context </b>
///
/// CUDA has two different types of context, the Primary context,
/// which is usable by all threads on a given process for a given device, and
/// the aforementioned custom contexts.
/// CUDA documentation, and performance analysis, indicates it is recommended
/// to use Primary context whenever possible.
/// Primary context is used as well by the CUDA Runtime API.
/// For PI applications to interop with CUDA Runtime API, they have to use
/// the primary context - and make that active in the thread.
/// The `_pi_context` object can be constructed with a `kind` parameter
/// that allows to construct a Primary or `user-defined` context, so that
/// the PI object interface is always the same.
///
///  <b> Destructor callback </b>
///
///  Required to implement CP023, SYCL Extended Context Destruction,
///  the PI Context can store a number of callback functions that will be
///  called upon destruction of the PI Context.
///  See proposal for details.
///
struct _pi_context {

  struct deleter_data {
    pi_context_extended_deleter function;
    void *user_data;

    void operator()() { function(user_data); }
  };

  using native_type = CUcontext;

  enum class kind { primary, user_defined } kind_;
  std::vector<native_type> cuContexts_;
  std::vector<pi_device> deviceIds_;
  std::atomic_uint32_t refCount_;

<<<<<<< HEAD
  CUevent evBase_; // CUDA event used as base counter

  _pi_context(kind k, std::vector<CUcontext> &&ctxts,
              std::vector<pi_device> &&devIds, bool backend_owns = true)
      : kind_{k}, cuContexts_{std::move(ctxts)}, deviceIds_{std::move(devIds)},
        refCount_{1}, has_ownership{backend_owns} {
    for (pi_device dev : deviceIds_) {
      cuda_piDeviceRetain(dev);
    }
=======
  _pi_context(kind k, CUcontext ctxt, _pi_device *devId,
              bool backend_owns = true)
      : kind_{k}, cuContext_{ctxt}, deviceId_{devId}, refCount_{1},
        has_ownership{backend_owns} {
    deviceId_->set_context(this);
    cuda_piDeviceRetain(deviceId_);
>>>>>>> d442654d
  };

  ~_pi_context() {
    for (pi_device dev : deviceIds_) {
      cuda_piDeviceRelease(dev);
    }
  }

  void invoke_extended_deleters() {
    std::lock_guard<std::mutex> guard(mutex_);
    for (auto &deleter : extended_deleters_) {
      deleter();
    }
  }

  void set_extended_deleter(pi_context_extended_deleter function,
                            void *user_data) {
    std::lock_guard<std::mutex> guard(mutex_);
    extended_deleters_.emplace_back(deleter_data{function, user_data});
  }

  const std::vector<pi_device> &get_devices() const noexcept {
    return deviceIds_;
  }

  const std::vector<CUcontext> &get() const noexcept { return cuContexts_; }

  size_t device_index(pi_device device) {
    for (size_t i = 0; i < deviceIds_.size(); i++) {
      if (deviceIds_[i] == device) {
        return i;
      }
    }
    assert(false && "No index for device");
    return 0;
  }

  CUcontext get(pi_device device) {
    for (size_t i = 0; i < deviceIds_.size(); i++) {
      if (deviceIds_[i] == device) {
        return cuContexts_[i];
      }
    }
    return nullptr;
  }

  bool is_primary() const noexcept { return kind_ == kind::primary; }

  pi_uint32 increment_reference_count() noexcept { return ++refCount_; }

  pi_uint32 decrement_reference_count() noexcept { return --refCount_; }

  pi_uint32 get_reference_count() const noexcept { return refCount_; }

  bool backend_has_ownership() const noexcept { return has_ownership; }

private:
  std::mutex mutex_;
  std::vector<deleter_data> extended_deleters_;
  const bool has_ownership;
};

/// PI Mem mapping to CUDA memory allocations, both data and texture/surface.
/// \brief Represents non-SVM allocations on the CUDA backend.
/// Keeps tracks of all mapped regions used for Map/Unmap calls.
/// Only one region can be active at the same time per allocation.
struct _pi_mem {

  // TODO: Move as much shared data up as possible
  using pi_context = _pi_context *;

  // Context where the memory object is accessibles
  pi_context context_;

  /// Reference counting of the handler
  std::atomic_uint32_t refCount_;
  enum class mem_type { buffer, surface } mem_type_;

  /// A PI Memory object represents either plain memory allocations ("Buffers"
  /// in OpenCL) or typed allocations ("Images" in OpenCL).
  /// In CUDA their API handlers are different. Whereas "Buffers" are allocated
  /// as pointer-like structs, "Images" are stored in Textures or Surfaces
  /// This union allows implementation to use either from the same handler.
  union mem_ {
    // Handler for plain, pointer-based CUDA allocations
    struct buffer_mem_ {
      using native_type = CUdeviceptr;

      // If this allocation is a sub-buffer (i.e., a view on an existing
      // allocation), this is the pointer to the parent handler structure
      pi_mem parent_;
      // CUDA handler for the pointer
      native_type ptr_;

      /// Pointer associated with this device on the host
      void *hostPtr_;
      /// Size of the allocation in bytes
      size_t size_;
      /// Offset of the active mapped region.
      size_t mapOffset_;
      /// Pointer to the active mapped region, if any
      void *mapPtr_;
      /// Original flags for the mapped region
      pi_map_flags mapFlags_;

      /** alloc_mode
       * classic: Just a normal buffer allocated on the device via cuda malloc
       * use_host_ptr: Use an address on the host for the device
       * copy_in: The data for the device comes from the host but the host
       pointer is not available later for re-use
       * alloc_host_ptr: Uses pinned-memory allocation
      */
      enum class alloc_mode {
        classic,
        use_host_ptr,
        copy_in,
        alloc_host_ptr
      } allocMode_;

      native_type get() const noexcept { return ptr_; }

      size_t get_size() const noexcept { return size_; }

      void *get_map_ptr() const noexcept { return mapPtr_; }

      size_t get_map_offset(void *) const noexcept { return mapOffset_; }

      /// Returns a pointer to data visible on the host that contains
      /// the data on the device associated with this allocation.
      /// The offset is used to index into the CUDA allocation.
      ///
      void *map_to_ptr(size_t offset, pi_map_flags flags) noexcept {
        assert(mapPtr_ == nullptr);
        mapOffset_ = offset;
        mapFlags_ = flags;
        if (hostPtr_) {
          mapPtr_ = static_cast<char *>(hostPtr_) + offset;
        } else {
          // TODO: Allocate only what is needed based on the offset
          mapPtr_ = static_cast<void *>(malloc(this->get_size()));
        }
        return mapPtr_;
      }

      /// Detach the allocation from the host memory.
      void unmap(void *) noexcept {
        assert(mapPtr_ != nullptr);

        if (mapPtr_ != hostPtr_) {
          free(mapPtr_);
        }
        mapPtr_ = nullptr;
        mapOffset_ = 0;
      }

      pi_map_flags get_map_flags() const noexcept {
        assert(mapPtr_ != nullptr);
        return mapFlags_;
      }
    } buffer_mem_;

    // Handler data for surface object (i.e. Images)
    struct surface_mem_ {
      CUarray array_;
      CUsurfObject surfObj_;
      pi_mem_type imageType_;

      CUarray get_array() const noexcept { return array_; }

      CUsurfObject get_surface() const noexcept { return surfObj_; }

      pi_mem_type get_image_type() const noexcept { return imageType_; }
    } surface_mem_;
  } mem_;

  /// Constructs the PI MEM handler for a non-typed allocation ("buffer")
  _pi_mem(pi_context ctxt, pi_mem parent, mem_::buffer_mem_::alloc_mode mode,
          CUdeviceptr ptr, void *host_ptr, size_t size)
      : context_{ctxt}, refCount_{1}, mem_type_{mem_type::buffer} {
    mem_.buffer_mem_.ptr_ = ptr;
    mem_.buffer_mem_.parent_ = parent;
    mem_.buffer_mem_.hostPtr_ = host_ptr;
    mem_.buffer_mem_.size_ = size;
    mem_.buffer_mem_.mapOffset_ = 0;
    mem_.buffer_mem_.mapPtr_ = nullptr;
    mem_.buffer_mem_.mapFlags_ = PI_MAP_WRITE;
    mem_.buffer_mem_.allocMode_ = mode;
    if (is_sub_buffer()) {
      cuda_piMemRetain(mem_.buffer_mem_.parent_);
    } else {
      cuda_piContextRetain(context_);
    }
  };

  /// Constructs the PI allocation for an Image object (surface in CUDA)
  _pi_mem(pi_context ctxt, CUarray array, CUsurfObject surf,
          pi_mem_type image_type, void *host_ptr)
      : context_{ctxt}, refCount_{1}, mem_type_{mem_type::surface} {
    // Ignore unused parameter
    (void)host_ptr;

    mem_.surface_mem_.array_ = array;
    mem_.surface_mem_.surfObj_ = surf;
    mem_.surface_mem_.imageType_ = image_type;
    cuda_piContextRetain(context_);
  }

  ~_pi_mem() {
    if (mem_type_ == mem_type::buffer) {
      if (is_sub_buffer()) {
        cuda_piMemRelease(mem_.buffer_mem_.parent_);
        return;
      }
    }
    cuda_piContextRelease(context_);
  }

  // TODO: Move as many shared funcs up as possible
  bool is_buffer() const noexcept { return mem_type_ == mem_type::buffer; }

  bool is_sub_buffer() const noexcept {
    return (is_buffer() && (mem_.buffer_mem_.parent_ != nullptr));
  }

  bool is_image() const noexcept { return mem_type_ == mem_type::surface; }

  pi_context get_context() const noexcept { return context_; }

  pi_uint32 increment_reference_count() noexcept { return ++refCount_; }

  pi_uint32 decrement_reference_count() noexcept { return --refCount_; }

  pi_uint32 get_reference_count() const noexcept { return refCount_; }
};

/// PI queue mapping on to CUstream objects.
///
struct _pi_queue {
  using native_type = CUstream;
  static constexpr int default_num_compute_streams = 128;
  static constexpr int default_num_transfer_streams = 64;

  std::vector<native_type> compute_streams_;
  std::vector<native_type> transfer_streams_;
  // delay_compute_ keeps track of which streams have been recently reused and
  // their next use should be delayed. If a stream has been recently reused it
  // will be skipped the next time it would be selected round-robin style. When
  // skipped, its delay flag is cleared.
  std::vector<bool> delay_compute_;
  // keep track of which streams have applied barrier
  std::vector<bool> compute_applied_barrier_;
  std::vector<bool> transfer_applied_barrier_;
  _pi_context *context_;
  _pi_device *device_;
  pi_queue_properties properties_;
  CUevent barrier_event_ = nullptr;
  CUevent barrier_tmp_event_ = nullptr;
  std::atomic_uint32_t refCount_;
  std::atomic_uint32_t eventCount_;
  std::atomic_uint32_t compute_stream_idx_;
  std::atomic_uint32_t transfer_stream_idx_;
  unsigned int num_compute_streams_;
  unsigned int num_transfer_streams_;
  unsigned int last_sync_compute_streams_;
  unsigned int last_sync_transfer_streams_;
  unsigned int flags_;
  // When compute_stream_sync_mutex_ and compute_stream_mutex_ both need to be
  // locked at the same time, compute_stream_sync_mutex_ should be locked first
  // to avoid deadlocks
  std::mutex compute_stream_sync_mutex_;
  std::mutex compute_stream_mutex_;
  std::mutex transfer_stream_mutex_;
  std::mutex barrier_mutex_;
  bool has_ownership_;

  _pi_queue(std::vector<CUstream> &&compute_streams,
            std::vector<CUstream> &&transfer_streams, _pi_context *context,
            _pi_device *device, pi_queue_properties properties,
            unsigned int flags, bool backend_owns = true)
      : compute_streams_{std::move(compute_streams)},
        transfer_streams_{std::move(transfer_streams)},
        delay_compute_(compute_streams_.size(), false),
        compute_applied_barrier_(compute_streams_.size()),
        transfer_applied_barrier_(transfer_streams_.size()), context_{context},
        device_{device}, properties_{properties}, refCount_{1}, eventCount_{0},
        compute_stream_idx_{0}, transfer_stream_idx_{0},
        num_compute_streams_{0}, num_transfer_streams_{0},
        last_sync_compute_streams_{0}, last_sync_transfer_streams_{0},
        flags_(flags), has_ownership_{backend_owns} {
    cuda_piContextRetain(context_);
    cuda_piDeviceRetain(device_);
  }

  ~_pi_queue() {
    cuda_piContextRelease(context_);
    cuda_piDeviceRelease(device_);
  }

  void compute_stream_wait_for_barrier_if_needed(CUstream stream,
                                                 pi_uint32 stream_i);
  void transfer_stream_wait_for_barrier_if_needed(CUstream stream,
                                                  pi_uint32 stream_i);

  // get_next_compute/transfer_stream() functions return streams from
  // appropriate pools in round-robin fashion
  native_type get_next_compute_stream(pi_uint32 *stream_token = nullptr);
  // this overload tries select a stream that was used by one of dependancies.
  // If that is not possible returns a new stream. If a stream is reused it
  // returns a lock that needs to remain locked as long as the stream is in use
  native_type get_next_compute_stream(pi_uint32 num_events_in_wait_list,
                                      const pi_event *event_wait_list,
                                      _pi_stream_guard &guard,
                                      pi_uint32 *stream_token = nullptr);
  native_type get_next_transfer_stream();
  native_type get() { return get_next_compute_stream(); };

  bool has_been_synchronized(pi_uint32 stream_token) {
    // stream token not associated with one of the compute streams
    if (stream_token == std::numeric_limits<pi_uint32>::max()) {
      return false;
    }
    return last_sync_compute_streams_ >= stream_token;
  }

  bool can_reuse_stream(pi_uint32 stream_token) {
    // stream token not associated with one of the compute streams
    if (stream_token == std::numeric_limits<pi_uint32>::max()) {
      return false;
    }
    // If the command represented by the stream token was not the last command
    // enqueued to the stream we can not reuse the stream - we need to allow for
    // commands enqueued after it and the one we are about to enqueue to run
    // concurrently
    bool is_last_command =
        (compute_stream_idx_ - stream_token) <= compute_streams_.size();
    // If there was a barrier enqueued to the queue after the command
    // represented by the stream token we should not reuse the stream, as we can
    // not take that stream into account for the bookkeeping for the next
    // barrier - such a stream would not be synchronized with. Performance-wise
    // it does not matter that we do not reuse the stream, as the work
    // represented by the stream token is guaranteed to be complete by the
    // barrier before any work we are about to enqueue to the stream will start,
    // so the event does not need to be synchronized with.
    return is_last_command && !has_been_synchronized(stream_token);
  }

  template <typename T> bool all_of(T &&f) {
    {
      std::lock_guard<std::mutex> compute_guard(compute_stream_mutex_);
      unsigned int end =
          std::min(static_cast<unsigned int>(compute_streams_.size()),
                   num_compute_streams_);
      if (!std::all_of(compute_streams_.begin(), compute_streams_.begin() + end,
                       f))
        return false;
    }
    {
      std::lock_guard<std::mutex> transfer_guard(transfer_stream_mutex_);
      unsigned int end =
          std::min(static_cast<unsigned int>(transfer_streams_.size()),
                   num_transfer_streams_);
      if (!std::all_of(transfer_streams_.begin(),
                       transfer_streams_.begin() + end, f))
        return false;
    }
    return true;
  }

  template <typename T> void for_each_stream(T &&f) {
    {
      std::lock_guard<std::mutex> compute_guard(compute_stream_mutex_);
      unsigned int end =
          std::min(static_cast<unsigned int>(compute_streams_.size()),
                   num_compute_streams_);
      for (unsigned int i = 0; i < end; i++) {
        f(compute_streams_[i]);
      }
    }
    {
      std::lock_guard<std::mutex> transfer_guard(transfer_stream_mutex_);
      unsigned int end =
          std::min(static_cast<unsigned int>(transfer_streams_.size()),
                   num_transfer_streams_);
      for (unsigned int i = 0; i < end; i++) {
        f(transfer_streams_[i]);
      }
    }
  }

  CUcontext get_native_context() {
    CUcontext res = context_->get(device_);
    assert(res != nullptr);
    return res;
  }

  template <bool ResetUsed = false, typename T> void sync_streams(T &&f) {
    auto sync_compute = [&f, &streams = compute_streams_,
                         &delay = delay_compute_](unsigned int start,
                                                  unsigned int stop) {
      for (unsigned int i = start; i < stop; i++) {
        f(streams[i]);
        delay[i] = false;
      }
    };
    auto sync_transfer = [&f, &streams = transfer_streams_](unsigned int start,
                                                            unsigned int stop) {
      for (unsigned int i = start; i < stop; i++) {
        f(streams[i]);
      }
    };
    {
      unsigned int size = static_cast<unsigned int>(compute_streams_.size());
      std::lock_guard compute_sync_guard(compute_stream_sync_mutex_);
      std::lock_guard<std::mutex> compute_guard(compute_stream_mutex_);
      unsigned int start = last_sync_compute_streams_;
      unsigned int end = num_compute_streams_ < size
                             ? num_compute_streams_
                             : compute_stream_idx_.load();
      if (ResetUsed) {
        last_sync_compute_streams_ = end;
      }
      if (end - start >= size) {
        sync_compute(0, size);
      } else {
        start %= size;
        end %= size;
        if (start <= end) {
          sync_compute(start, end);
        } else {
          sync_compute(start, size);
          sync_compute(0, end);
        }
      }
    }
    {
      unsigned int size = static_cast<unsigned int>(transfer_streams_.size());
      if (size > 0) {
        std::lock_guard<std::mutex> transfer_guard(transfer_stream_mutex_);
        unsigned int start = last_sync_transfer_streams_;
        unsigned int end = num_transfer_streams_ < size
                               ? num_transfer_streams_
                               : transfer_stream_idx_.load();
        if (ResetUsed) {
          last_sync_transfer_streams_ = end;
        }
        if (end - start >= size) {
          sync_transfer(0, size);
        } else {
          start %= size;
          end %= size;
          if (start <= end) {
            sync_transfer(start, end);
          } else {
            sync_transfer(start, size);
            sync_transfer(0, end);
          }
        }
      }
    }
  }

  _pi_context *get_context() const { return context_; };

  _pi_device *get_device() const { return device_; };

  pi_uint32 increment_reference_count() noexcept { return ++refCount_; }

  pi_uint32 decrement_reference_count() noexcept { return --refCount_; }

  pi_uint32 get_reference_count() const noexcept { return refCount_; }

  pi_uint32 get_next_event_id() noexcept { return ++eventCount_; }

  bool backend_has_ownership() const noexcept { return has_ownership_; }
};

typedef void (*pfn_notify)(pi_event event, pi_int32 eventCommandStatus,
                           void *userData);
/// PI Event mapping to CUevent
///
struct _pi_event {
public:
  using native_type = CUevent;

  pi_result record();

  pi_result wait();

  pi_result start();

  native_type get() const noexcept { return evEnd_; };

  pi_queue get_queue() const noexcept { return queue_; }

  CUstream get_stream() const noexcept { return stream_; }

  pi_uint32 get_compute_stream_token() const noexcept { return streamToken_; }

  pi_command_type get_command_type() const noexcept { return commandType_; }

  pi_uint32 get_reference_count() const noexcept { return refCount_; }

  bool is_recorded() const noexcept { return isRecorded_; }

  bool is_started() const noexcept { return isStarted_; }

  bool is_completed() const noexcept;

  pi_int32 get_execution_status() const noexcept {

    if (!is_recorded()) {
      return PI_EVENT_SUBMITTED;
    }

    if (!is_completed()) {
      return PI_EVENT_RUNNING;
    }
    return PI_EVENT_COMPLETE;
  }

  pi_context get_context() const noexcept { return context_; };

  CUcontext get_native_context() const noexcept { return native_context_; };

  pi_uint32 increment_reference_count() { return ++refCount_; }

  pi_uint32 decrement_reference_count() { return --refCount_; }

  pi_uint32 get_event_id() const noexcept { return eventId_; }

  bool backend_has_ownership() const noexcept { return has_ownership_; }

  // Returns the counter time when the associated command(s) were enqueued
  //
  pi_uint64 get_queued_time() const;

  // Returns the counter time when the associated command(s) started execution
  //
  pi_uint64 get_start_time() const;

  // Returns the counter time when the associated command(s) completed
  //
  pi_uint64 get_end_time() const;

  // construct a native CUDA. This maps closely to the underlying CUDA event.
  static pi_event
  make_native(pi_command_type type, pi_queue queue, CUstream stream,
              pi_uint32 stream_token = std::numeric_limits<pi_uint32>::max()) {
    return new _pi_event(type, queue->get_context(),
                         queue->get_native_context(), queue, stream,
                         stream_token);
  }

  static pi_event make_with_native(pi_context context, CUevent eventNative) {
    return new _pi_event(context, eventNative);
  }

  pi_result release();

  ~_pi_event();

private:
  // This constructor is private to force programmers to use the make_native /
  // make_user static members in order to create a pi_event for CUDA.
  _pi_event(pi_command_type type, pi_context context, CUcontext, pi_queue queue,
            CUstream stream, pi_uint32 stream_token);

  // This constructor is private to force programmers to use the
  // make_with_native for event introp
  _pi_event(pi_context context, CUevent eventNative);

  pi_command_type commandType_; // The type of command associated with event.

  std::atomic_uint32_t refCount_; // Event reference count.

  bool has_ownership_; // Signifies if event owns the native type.

  bool hasBeenWaitedOn_; // Signifies whether the event has been waited
                         // on through a call to wait(), which implies
                         // that it has completed.

  bool isRecorded_; // Signifies wether a native CUDA event has been recorded
                    // yet.
  bool isStarted_;  // Signifies wether the operation associated with the
                    // PI event has started or not
                    //

  pi_uint32 streamToken_;
  pi_uint32 eventId_; // Queue identifier of the event.

  native_type evEnd_; // CUDA event handle. If this _pi_event represents a user
                      // event, this will be nullptr.

  native_type evStart_; // CUDA event handle associated with the start

  native_type evQueued_; // CUDA event handle associated with the time
                         // the command was enqueued

  pi_queue queue_; // pi_queue associated with the event. If this is a user
                   // event, this will be nullptr.

  CUstream stream_; // CUstream associated with the event. If this is a user
                    // event, this will be uninitialized.

  pi_context context_; // pi_context associated with the event. If this is a
                       // native event, this will be the same context associated
                       // with the queue_ member.
  CUcontext native_context_; // CUcontext associated with the event. If this is
                             // not a native event, this will be nullptr.
};

/// Implementation of PI Program on CUDA Module object
///
struct _pi_program {
  using native_type = CUmodule;
  std::vector<native_type> modules_;
  std::vector<CUresult> build_results_;
  const char *binary_;
  size_t binarySizeInBytes_;
  std::atomic_uint32_t refCount_;
  _pi_context *context_;

  // Metadata
  std::unordered_map<std::string, std::tuple<uint32_t, uint32_t, uint32_t>>
      kernelReqdWorkGroupSizeMD_;
  std::unordered_map<std::string, std::string> globalIDMD_;

  constexpr static size_t MAX_LOG_SIZE = 8192u;

  char errorLog_[MAX_LOG_SIZE], infoLog_[MAX_LOG_SIZE];
  std::string buildOptions_;
  pi_program_build_status buildStatus_ = PI_PROGRAM_BUILD_STATUS_NONE;

  _pi_program(pi_context ctxt);
  ~_pi_program();

  pi_result set_metadata(const pi_device_binary_property *metadata,
                         size_t length);

  pi_result set_binary(const char *binary, size_t binarySizeInBytes);

  pi_result build_program(const char *build_options);

  pi_context get_context() const { return context_; };

  std::vector<native_type> get() const noexcept { return modules_; };

  pi_uint32 increment_reference_count() noexcept { return ++refCount_; }

  pi_uint32 decrement_reference_count() noexcept { return --refCount_; }

  pi_uint32 get_reference_count() const noexcept { return refCount_; }
};

/// Implementation of a PI Kernel for CUDA
///
/// PI Kernels are used to set kernel arguments,
/// creating a state on the Kernel object for a given
/// invocation. This is not the case of CUFunction objects,
/// which are simply passed together with the arguments on the invocation.
/// The PI Kernel implementation for CUDA stores the list of arguments,
/// argument sizes and offsets to emulate the interface of PI Kernel,
/// saving the arguments for the later dispatch.
/// Note that in PI API, the Local memory is specified as a size per
/// individual argument, but in CUDA only the total usage of shared
/// memory is required since it is not passed as a parameter.
/// A compiler pass converts the PI API local memory model into the
/// CUDA shared model. This object simply calculates the total of
/// shared memory, and the initial offsets of each parameter.
///
struct _pi_kernel {
  using native_type = CUfunction;

  std::vector<native_type> functions_;
  std::vector<native_type> functionsWithOffsetParam_;
  std::string name_;
  pi_context context_;
  pi_program program_;
  std::atomic_uint32_t refCount_;

  static constexpr pi_uint32 REQD_THREADS_PER_BLOCK_DIMENSIONS = 3u;
  std::vector<std::array<size_t, REQD_THREADS_PER_BLOCK_DIMENSIONS>>
      reqdThreadsPerBlock_;

  /// Structure that holds the arguments to the kernel.
  /// Note earch argument size is known, since it comes
  /// from the kernel signature.
  /// This is not something can be queried from the CUDA API
  /// so there is a hard-coded size (\ref MAX_PARAM_BYTES)
  /// and a storage.
  ///
  struct arguments {
    static constexpr size_t MAX_PARAM_BYTES = 4000u;
    using args_t = std::array<char, MAX_PARAM_BYTES>;
    using args_size_t = std::vector<size_t>;
    using args_index_t = std::vector<void *>;
    args_t storage_;
    args_size_t paramSizes_;
    args_index_t indices_;
    args_size_t offsetPerIndex_;

    std::uint32_t implicitOffsetArgs_[3] = {0, 0, 0};

    arguments() {
      // Place the implicit offset index at the end of the indicies collection
      indices_.emplace_back(&implicitOffsetArgs_);
    }

    /// Adds an argument to the kernel.
    /// If the argument existed before, it is replaced.
    /// Otherwise, it is added.
    /// Gaps are filled with empty arguments.
    /// Implicit offset argument is kept at the back of the indices collection.
    void add_arg(size_t index, size_t size, const void *arg,
                 size_t localSize = 0) {
      if (index + 2 > indices_.size()) {
        // Move implicit offset argument index with the end
        indices_.resize(index + 2, indices_.back());
        // Ensure enough space for the new argument
        paramSizes_.resize(index + 1);
        offsetPerIndex_.resize(index + 1);
      }
      paramSizes_[index] = size;
      // calculate the insertion point on the array
      size_t insertPos = std::accumulate(std::begin(paramSizes_),
                                         std::begin(paramSizes_) + index, 0);
      // Update the stored value for the argument
      std::memcpy(&storage_[insertPos], arg, size);
      indices_[index] = &storage_[insertPos];
      offsetPerIndex_[index] = localSize;
    }

    void add_local_arg(size_t index, size_t size) {
      size_t localOffset = this->get_local_size();

      // maximum required alignment is the size of the largest vector type
      const size_t max_alignment = sizeof(double) * 16;

      // for arguments smaller than the maximum alignment simply align to the
      // size of the argument
      const size_t alignment = std::min(max_alignment, size);

      // align the argument
      size_t alignedLocalOffset = localOffset;
      if (localOffset % alignment != 0) {
        alignedLocalOffset += alignment - (localOffset % alignment);
      }

      add_arg(index, sizeof(size_t), (const void *)&(alignedLocalOffset),
              size + (alignedLocalOffset - localOffset));
    }

    void set_implicit_offset(size_t size, std::uint32_t *implicitOffset) {
      assert(size == sizeof(std::uint32_t) * 3);
      std::memcpy(implicitOffsetArgs_, implicitOffset, size);
    }

    void clear_local_size() {
      std::fill(std::begin(offsetPerIndex_), std::end(offsetPerIndex_), 0);
    }

    const args_index_t &get_indices() const noexcept { return indices_; }

    pi_uint32 get_local_size() const {
      return std::accumulate(std::begin(offsetPerIndex_),
                             std::end(offsetPerIndex_), 0);
    }
  } args_;

  _pi_kernel(std::vector<CUfunction> funcs,
             std::vector<CUfunction> funcsWithOffsetParam, const char *name,
             pi_program program, pi_context ctxt)
      : functions_{funcs}, functionsWithOffsetParam_{funcsWithOffsetParam},
        name_{name}, context_{ctxt}, program_{program}, refCount_{1},
        reqdThreadsPerBlock_{ctxt->get_devices().size()} {
    cuda_piProgramRetain(program_);
    cuda_piContextRetain(context_);
    int device_num = 0;
    for (pi_device device : ctxt->get_devices()) {
      pi_result retError = cuda_piKernelGetGroupInfo(
          this, device, PI_KERNEL_GROUP_INFO_COMPILE_WORK_GROUP_SIZE,
          sizeof(reqdThreadsPerBlock_[device_num]),
          &reqdThreadsPerBlock_[device_num++][0], nullptr);
      (void)retError;
      assert(retError == PI_SUCCESS);
    }
  }

  ~_pi_kernel() {
    cuda_piProgramRelease(program_);
    cuda_piContextRelease(context_);
  }

  pi_program get_program() const noexcept { return program_; }

  pi_uint32 increment_reference_count() noexcept { return ++refCount_; }

  pi_uint32 decrement_reference_count() noexcept { return --refCount_; }

  pi_uint32 get_reference_count() const noexcept { return refCount_; }

  std::vector<native_type> get() const noexcept { return functions_; }
  native_type get(pi_device device) const noexcept;

  std::vector<native_type> get_with_offset_parameter() const noexcept {
    return functionsWithOffsetParam_;
  }
  native_type get_with_offset_parameter(pi_device device) const noexcept;

  pi_context get_context() const noexcept { return context_; };

  const char *get_name() const noexcept { return name_.c_str(); }

  /// Returns the number of arguments, excluding the implicit global offset.
  /// Note this only returns the current known number of arguments, not the
  /// real one required by the kernel, since this cannot be queried from
  /// the CUDA Driver API
  pi_uint32 get_num_args() const noexcept { return args_.indices_.size() - 1; }

  void set_kernel_arg(int index, size_t size, const void *arg) {
    args_.add_arg(index, size, arg);
  }

  void set_kernel_local_arg(int index, size_t size) {
    args_.add_local_arg(index, size);
  }

  void set_implicit_offset_arg(size_t size, std::uint32_t *implicitOffset) {
    args_.set_implicit_offset(size, implicitOffset);
  }

  const arguments::args_index_t &get_arg_indices() const {
    return args_.get_indices();
  }

  pi_uint32 get_local_size() const noexcept { return args_.get_local_size(); }

  void clear_local_size() { args_.clear_local_size(); }
};

/// Implementation of samplers for CUDA
///
/// Sampler property layout:
/// | 31 30 ... 6 5 |      4 3 2      |     1      |         0        |
/// |      N/A      | addressing mode | fiter mode | normalize coords |
struct _pi_sampler {
  std::atomic_uint32_t refCount_;
  pi_uint32 props_;
  pi_context context_;

  _pi_sampler(pi_context context)
      : refCount_(1), props_(0), context_(context) {}

  pi_uint32 increment_reference_count() noexcept { return ++refCount_; }

  pi_uint32 decrement_reference_count() noexcept { return --refCount_; }

  pi_uint32 get_reference_count() const noexcept { return refCount_; }
};

// -------------------------------------------------------------
// Helper types and functions
//

#endif // PI_CUDA_HPP<|MERGE_RESOLUTION|>--- conflicted
+++ resolved
@@ -179,7 +179,6 @@
   std::vector<pi_device> deviceIds_;
   std::atomic_uint32_t refCount_;
 
-<<<<<<< HEAD
   CUevent evBase_; // CUDA event used as base counter
 
   _pi_context(kind k, std::vector<CUcontext> &&ctxts,
@@ -187,16 +186,9 @@
       : kind_{k}, cuContexts_{std::move(ctxts)}, deviceIds_{std::move(devIds)},
         refCount_{1}, has_ownership{backend_owns} {
     for (pi_device dev : deviceIds_) {
+      dev->set_context(this);
       cuda_piDeviceRetain(dev);
     }
-=======
-  _pi_context(kind k, CUcontext ctxt, _pi_device *devId,
-              bool backend_owns = true)
-      : kind_{k}, cuContext_{ctxt}, deviceId_{devId}, refCount_{1},
-        has_ownership{backend_owns} {
-    deviceId_->set_context(this);
-    cuda_piDeviceRetain(deviceId_);
->>>>>>> d442654d
   };
 
   ~_pi_context() {
