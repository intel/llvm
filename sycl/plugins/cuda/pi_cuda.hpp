--- conflicted
+++ resolved
@@ -76,36 +76,8 @@
   using ur_sampler_handle_t_::ur_sampler_handle_t_;
 };
 
-<<<<<<< HEAD
-struct _pi_physical_mem {
-  using native_type = CUmemGenericAllocationHandle;
-
-  std::atomic_uint32_t refCount_;
-  native_type physical_mem_;
-  pi_context context_;
-
-  _pi_physical_mem(native_type physical_mem, pi_context context)
-      : refCount_(1), physical_mem_(physical_mem), context_(context) {
-    cuda_piContextRetain(context_);
-  }
-
-  ~_pi_physical_mem() { cuda_piContextRelease(context_); }
-
-  native_type get() const noexcept { return physical_mem_; }
-
-  pi_context get_context() const noexcept { return context_; }
-
-  pi_uint32 increment_reference_count() noexcept { return ++refCount_; }
-
-  pi_uint32 decrement_reference_count() noexcept { return --refCount_; }
-
-  pi_uint32 get_reference_count() const noexcept { return refCount_; }
+struct _pi_physical_mem : ur_sampler_handle_t_ {
+  using ur_sampler_handle_t_::ur_physical_mem_handle_t_;
 };
 
-// -------------------------------------------------------------
-// Helper types and functions
-//
-
-=======
->>>>>>> 83555cd5
 #endif // PI_CUDA_HPP