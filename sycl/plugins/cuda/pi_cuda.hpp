//===-- pi_cuda.hpp - CUDA Plugin -----------------------------------------===//
//
// Part of the LLVM Project, under the Apache License v2.0 with LLVM Exceptions.
// See https://llvm.org/LICENSE.txt for license information.
// SPDX-License-Identifier: Apache-2.0 WITH LLVM-exception
//
//===----------------------------------------------------------------------===//

/// \defgroup sycl_pi_cuda CUDA Plugin
/// \ingroup sycl_pi

/// \file pi_cuda.hpp
/// Declarations for CUDA Plugin. It is the interface between the
/// device-agnostic SYCL runtime layer and underlying CUDA runtime.
///
/// \ingroup sycl_pi_cuda

#ifndef PI_CUDA_HPP
#define PI_CUDA_HPP

// This version should be incremented for any change made to this file or its
// corresponding .cpp file.
#define _PI_CUDA_PLUGIN_VERSION 1

#define _PI_CUDA_PLUGIN_VERSION_STRING                                         \
  _PI_PLUGIN_VERSION_STRING(_PI_CUDA_PLUGIN_VERSION)

#include "sycl/detail/pi.h"
#include <array>
#include <atomic>
#include <cassert>
#include <cstring>
#include <cuda.h>
#include <functional>
#include <limits>
#include <memory>
#include <mutex>
#include <numeric>
#include <stdint.h>
#include <string>
#include <unordered_map>
#include <vector>

extern "C" {

/// \cond IGNORE_BLOCK_IN_DOXYGEN
pi_result cuda_piContextRetain(pi_context);
pi_result cuda_piContextRelease(pi_context);
pi_result cuda_piDeviceRelease(pi_device);
pi_result cuda_piDeviceRetain(pi_device);
pi_result cuda_piProgramRetain(pi_program);
pi_result cuda_piProgramRelease(pi_program);
pi_result cuda_piQueueRelease(pi_queue);
pi_result cuda_piQueueRetain(pi_queue);
pi_result cuda_piMemRetain(pi_mem);
pi_result cuda_piMemRelease(pi_mem);
pi_result cuda_piKernelRetain(pi_kernel);
pi_result cuda_piKernelRelease(pi_kernel);
pi_result cuda_piKernelGetGroupInfo(pi_kernel kernel, pi_device device,
                                    pi_kernel_group_info param_name,
                                    size_t param_value_size, void *param_value,
                                    size_t *param_value_size_ret);
/// \endcond
}

using _pi_stream_guard = std::unique_lock<std::mutex>;

/// A PI platform stores all known PI devices,
///  in the CUDA plugin this is just a vector of
///  available devices since initialization is done
///  when devices are used.
///
struct _pi_platform {
  static CUevent evBase_; // CUDA event used as base counter
  std::vector<std::unique_ptr<_pi_device>> devices_;
};

/// PI device mapping to a CUdevice.
/// Includes an observer pointer to the platform,
/// and implements the reference counting semantics since
/// CUDA objects are not refcounted.
///
struct _pi_device {
private:
  using native_type = CUdevice;

  native_type cuDevice_;
  std::atomic_uint32_t refCount_;
  pi_platform platform_;

  static constexpr pi_uint32 max_work_item_dimensions = 3u;
  size_t max_work_item_sizes[max_work_item_dimensions];
  int max_work_group_size;

public:
  _pi_device(native_type cuDevice, pi_platform platform)
      : cuDevice_(cuDevice), refCount_{1}, platform_(platform) {}

  native_type get() const noexcept { return cuDevice_; };

  pi_uint32 get_reference_count() const noexcept { return refCount_; }

  pi_platform get_platform() const noexcept { return platform_; };

  void save_max_work_item_sizes(size_t size,
                                size_t *save_max_work_item_sizes) noexcept {
    memcpy(max_work_item_sizes, save_max_work_item_sizes, size);
  };

  void save_max_work_group_size(int value) noexcept {
    max_work_group_size = value;
  };

  void get_max_work_item_sizes(size_t ret_size,
                               size_t *ret_max_work_item_sizes) const noexcept {
    memcpy(ret_max_work_item_sizes, max_work_item_sizes, ret_size);
  };

  int get_max_work_group_size() const noexcept { return max_work_group_size; };
};

/// PI context mapping to a CUDA context object.
///
/// There is no direct mapping between a CUDA context and a PI context,
/// main differences described below:
///
/// <b> CUDA context vs PI context </b>
///
/// One of the main differences between the PI API and the CUDA driver API is
/// that the second modifies the state of the threads by assigning
/// `CUcontext` objects to threads. `CUcontext` objects store data associated
/// with a given device and control access to said device from the user side.
/// PI API context are objects that are passed to functions, and not bound
/// to threads.
/// The _pi_context object doesn't implement this behavior, only holds the
/// CUDA context data. The RAII object \ref ScopedContext implements the active
/// context behavior.
///
/// <b> Primary vs User-defined context </b>
///
/// CUDA has two different types of context, the Primary context,
/// which is usable by all threads on a given process for a given device, and
/// the aforementioned custom contexts.
/// CUDA documentation, and performance analysis, indicates it is recommended
/// to use Primary context whenever possible.
/// Primary context is used as well by the CUDA Runtime API.
/// For PI applications to interop with CUDA Runtime API, they have to use
/// the primary context - and make that active in the thread.
/// The `_pi_context` object can be constructed with a `kind` parameter
/// that allows to construct a Primary or `user-defined` context, so that
/// the PI object interface is always the same.
///
///  <b> Destructor callback </b>
///
///  Required to implement CP023, SYCL Extended Context Destruction,
///  the PI Context can store a number of callback functions that will be
///  called upon destruction of the PI Context.
///  See proposal for details.
///
struct _pi_context {

  struct deleter_data {
    pi_context_extended_deleter function;
    void *user_data;

    void operator()() { function(user_data); }
  };

  using native_type = CUcontext;

  enum class kind { primary, user_defined } kind_;
  std::vector<native_type> cuContexts_;
  std::vector<pi_device> deviceIds_;
  std::atomic_uint32_t refCount_;

  CUevent evBase_; // CUDA event used as base counter

  _pi_context(kind k, std::vector<CUcontext> &&ctxts,
              std::vector<pi_device> &&devIds, bool backend_owns = true)
      : kind_{k}, cuContexts_{std::move(ctxts)}, deviceIds_{std::move(devIds)},
        refCount_{1}, has_ownership{backend_owns} {
    for (pi_device dev : deviceIds_) {
      cuda_piDeviceRetain(dev);
    }
  };

  ~_pi_context() {
    for (pi_device dev : deviceIds_) {
      cuda_piDeviceRelease(dev);
    }
  }

  void invoke_extended_deleters() {
    std::lock_guard<std::mutex> guard(mutex_);
    for (auto &deleter : extended_deleters_) {
      deleter();
    }
  }

  void set_extended_deleter(pi_context_extended_deleter function,
                            void *user_data) {
    std::lock_guard<std::mutex> guard(mutex_);
    extended_deleters_.emplace_back(deleter_data{function, user_data});
  }

  const std::vector<pi_device> &get_devices() const noexcept {
    return deviceIds_;
  }

  const std::vector<CUcontext> &get() const noexcept { return cuContexts_; }

  size_t device_index(pi_device device) {
    for (size_t i = 0; i < deviceIds_.size(); i++) {
      if (deviceIds_[i] == device) {
        return i;
      }
    }
    assert(false);
  }

  CUcontext get(pi_device device) {
    for (size_t i = 0; i < deviceIds_.size(); i++) {
      if (deviceIds_[i] == device) {
        return cuContexts_[i];
      }
    }
    return nullptr;
  }

  bool is_primary() const noexcept { return kind_ == kind::primary; }

  pi_uint32 increment_reference_count() noexcept { return ++refCount_; }

  pi_uint32 decrement_reference_count() noexcept { return --refCount_; }

  pi_uint32 get_reference_count() const noexcept { return refCount_; }

  bool backend_has_ownership() const noexcept { return has_ownership; }

private:
  std::mutex mutex_;
  std::vector<deleter_data> extended_deleters_;
  const bool has_ownership;
};

/// PI Mem mapping to CUDA memory allocations, both data and texture/surface.
/// \brief Represents non-SVM allocations on the CUDA backend.
/// Keeps tracks of all mapped regions used for Map/Unmap calls.
/// Only one region can be active at the same time per allocation.
struct _pi_mem {

  // TODO: Move as much shared data up as possible
  using pi_context = _pi_context *;

  // Context where the memory object is accessibles
  pi_context context_;

  /// Reference counting of the handler
  std::atomic_uint32_t refCount_;
  enum class mem_type { buffer, surface } mem_type_;

  /// A PI Memory object represents either plain memory allocations ("Buffers"
  /// in OpenCL) or typed allocations ("Images" in OpenCL).
  /// In CUDA their API handlers are different. Whereas "Buffers" are allocated
  /// as pointer-like structs, "Images" are stored in Textures or Surfaces
  /// This union allows implementation to use either from the same handler.
  union mem_ {
    // Handler for plain, pointer-based CUDA allocations
    struct buffer_mem_ {
      using native_type = CUdeviceptr;

      // If this allocation is a sub-buffer (i.e., a view on an existing
      // allocation), this is the pointer to the parent handler structure
      pi_mem parent_;
      // CUDA handler for the pointer
      native_type ptr_;

      /// Pointer associated with this device on the host
      void *hostPtr_;
      /// Size of the allocation in bytes
      size_t size_;
      /// Offset of the active mapped region.
      size_t mapOffset_;
      /// Pointer to the active mapped region, if any
      void *mapPtr_;
      /// Original flags for the mapped region
      pi_map_flags mapFlags_;

      /** alloc_mode
       * classic: Just a normal buffer allocated on the device via cuda malloc
       * use_host_ptr: Use an address on the host for the device
       * copy_in: The data for the device comes from the host but the host
       pointer is not available later for re-use
       * alloc_host_ptr: Uses pinned-memory allocation
      */
      enum class alloc_mode {
        classic,
        use_host_ptr,
        copy_in,
        alloc_host_ptr
      } allocMode_;

      native_type get() const noexcept { return ptr_; }

      size_t get_size() const noexcept { return size_; }

      void *get_map_ptr() const noexcept { return mapPtr_; }

      size_t get_map_offset(void *) const noexcept { return mapOffset_; }

      /// Returns a pointer to data visible on the host that contains
      /// the data on the device associated with this allocation.
      /// The offset is used to index into the CUDA allocation.
      ///
      void *map_to_ptr(size_t offset, pi_map_flags flags) noexcept {
        assert(mapPtr_ == nullptr);
        mapOffset_ = offset;
        mapFlags_ = flags;
        if (hostPtr_) {
          mapPtr_ = static_cast<char *>(hostPtr_) + offset;
        } else {
          // TODO: Allocate only what is needed based on the offset
          mapPtr_ = static_cast<void *>(malloc(this->get_size()));
        }
        return mapPtr_;
      }

      /// Detach the allocation from the host memory.
      void unmap(void *) noexcept {
        assert(mapPtr_ != nullptr);

        if (mapPtr_ != hostPtr_) {
          free(mapPtr_);
        }
        mapPtr_ = nullptr;
        mapOffset_ = 0;
      }

      pi_map_flags get_map_flags() const noexcept {
        assert(mapPtr_ != nullptr);
        return mapFlags_;
      }
    } buffer_mem_;

    // Handler data for surface object (i.e. Images)
    struct surface_mem_ {
      CUarray array_;
      CUsurfObject surfObj_;
      pi_mem_type imageType_;

      CUarray get_array() const noexcept { return array_; }

      CUsurfObject get_surface() const noexcept { return surfObj_; }

      pi_mem_type get_image_type() const noexcept { return imageType_; }
    } surface_mem_;
  } mem_;

  /// Constructs the PI MEM handler for a non-typed allocation ("buffer")
  _pi_mem(pi_context ctxt, pi_mem parent, mem_::buffer_mem_::alloc_mode mode,
          CUdeviceptr ptr, void *host_ptr, size_t size)
      : context_{ctxt}, refCount_{1}, mem_type_{mem_type::buffer} {
    mem_.buffer_mem_.ptr_ = ptr;
    mem_.buffer_mem_.parent_ = parent;
    mem_.buffer_mem_.hostPtr_ = host_ptr;
    mem_.buffer_mem_.size_ = size;
    mem_.buffer_mem_.mapOffset_ = 0;
    mem_.buffer_mem_.mapPtr_ = nullptr;
    mem_.buffer_mem_.mapFlags_ = PI_MAP_WRITE;
    mem_.buffer_mem_.allocMode_ = mode;
    if (is_sub_buffer()) {
      cuda_piMemRetain(mem_.buffer_mem_.parent_);
    } else {
      cuda_piContextRetain(context_);
    }
  };

  /// Constructs the PI allocation for an Image object (surface in CUDA)
  _pi_mem(pi_context ctxt, CUarray array, CUsurfObject surf,
          pi_mem_type image_type, void *host_ptr)
      : context_{ctxt}, refCount_{1}, mem_type_{mem_type::surface} {
    // Ignore unused parameter
    (void)host_ptr;

    mem_.surface_mem_.array_ = array;
    mem_.surface_mem_.surfObj_ = surf;
    mem_.surface_mem_.imageType_ = image_type;
    cuda_piContextRetain(context_);
  }

  ~_pi_mem() {
    if (mem_type_ == mem_type::buffer) {
      if (is_sub_buffer()) {
        cuda_piMemRelease(mem_.buffer_mem_.parent_);
        return;
      }
    }
    cuda_piContextRelease(context_);
  }

  // TODO: Move as many shared funcs up as possible
  bool is_buffer() const noexcept { return mem_type_ == mem_type::buffer; }

  bool is_sub_buffer() const noexcept {
    return (is_buffer() && (mem_.buffer_mem_.parent_ != nullptr));
  }

  bool is_image() const noexcept { return mem_type_ == mem_type::surface; }

  pi_context get_context() const noexcept { return context_; }

  pi_uint32 increment_reference_count() noexcept { return ++refCount_; }

  pi_uint32 decrement_reference_count() noexcept { return --refCount_; }

  pi_uint32 get_reference_count() const noexcept { return refCount_; }
};

/// PI queue mapping on to CUstream objects.
///
struct _pi_queue {
  using native_type = CUstream;
  static constexpr int default_num_compute_streams = 128;
  static constexpr int default_num_transfer_streams = 64;

  std::vector<native_type> compute_streams_;
  std::vector<native_type> transfer_streams_;
  // delay_compute_ keeps track of which streams have been recently reused and
  // their next use should be delayed. If a stream has been recently reused it
  // will be skipped the next time it would be selected round-robin style. When
  // skipped, its delay flag is cleared.
  std::vector<bool> delay_compute_;
  // keep track of which streams have applied barrier
  std::vector<bool> compute_applied_barrier_;
  std::vector<bool> transfer_applied_barrier_;
  _pi_context *context_;
  _pi_device *device_;
  pi_queue_properties properties_;
  CUevent barrier_event_ = nullptr;
  CUevent barrier_tmp_event_ = nullptr;
  std::atomic_uint32_t refCount_;
  std::atomic_uint32_t eventCount_;
  std::atomic_uint32_t compute_stream_idx_;
  std::atomic_uint32_t transfer_stream_idx_;
  unsigned int num_compute_streams_;
  unsigned int num_transfer_streams_;
  unsigned int last_sync_compute_streams_;
  unsigned int last_sync_transfer_streams_;
  unsigned int flags_;
  // When compute_stream_sync_mutex_ and compute_stream_mutex_ both need to be
  // locked at the same time, compute_stream_sync_mutex_ should be locked first
  // to avoid deadlocks
  std::mutex compute_stream_sync_mutex_;
  std::mutex compute_stream_mutex_;
  std::mutex transfer_stream_mutex_;
  std::mutex barrier_mutex_;
  bool has_ownership_;

  _pi_queue(std::vector<CUstream> &&compute_streams,
            std::vector<CUstream> &&transfer_streams, _pi_context *context,
            _pi_device *device, pi_queue_properties properties,
            unsigned int flags, bool backend_owns = true)
      : compute_streams_{std::move(compute_streams)},
        transfer_streams_{std::move(transfer_streams)},
        delay_compute_(compute_streams_.size(), false),
        compute_applied_barrier_(compute_streams_.size()),
        transfer_applied_barrier_(transfer_streams_.size()), context_{context},
        device_{device}, properties_{properties}, refCount_{1}, eventCount_{0},
        compute_stream_idx_{0}, transfer_stream_idx_{0},
        num_compute_streams_{0}, num_transfer_streams_{0},
        last_sync_compute_streams_{0}, last_sync_transfer_streams_{0},
        flags_(flags), has_ownership_{backend_owns} {
    cuda_piContextRetain(context_);
    cuda_piDeviceRetain(device_);
  }

  ~_pi_queue() {
    cuda_piContextRelease(context_);
    cuda_piDeviceRelease(device_);
  }

  void compute_stream_wait_for_barrier_if_needed(CUstream stream,
                                                 pi_uint32 stream_i);
  void transfer_stream_wait_for_barrier_if_needed(CUstream stream,
                                                  pi_uint32 stream_i);

  // get_next_compute/transfer_stream() functions return streams from
  // appropriate pools in round-robin fashion
  native_type get_next_compute_stream(pi_uint32 *stream_token = nullptr);
  // this overload tries select a stream that was used by one of dependancies.
  // If that is not possible returns a new stream. If a stream is reused it
  // returns a lock that needs to remain locked as long as the stream is in use
  native_type get_next_compute_stream(pi_uint32 num_events_in_wait_list,
                                      const pi_event *event_wait_list,
                                      _pi_stream_guard &guard,
                                      pi_uint32 *stream_token = nullptr);
  native_type get_next_transfer_stream();
  native_type get() { return get_next_compute_stream(); };

  bool has_been_synchronized(pi_uint32 stream_token) {
    // stream token not associated with one of the compute streams
    if (stream_token == std::numeric_limits<pi_uint32>::max()) {
      return false;
    }
    return last_sync_compute_streams_ >= stream_token;
  }

  bool can_reuse_stream(pi_uint32 stream_token) {
    // stream token not associated with one of the compute streams
    if (stream_token == std::numeric_limits<pi_uint32>::max()) {
      return false;
    }
    // If the command represented by the stream token was not the last command
    // enqueued to the stream we can not reuse the stream - we need to allow for
    // commands enqueued after it and the one we are about to enqueue to run
    // concurrently
    bool is_last_command =
        (compute_stream_idx_ - stream_token) <= compute_streams_.size();
    // If there was a barrier enqueued to the queue after the command
    // represented by the stream token we should not reuse the stream, as we can
    // not take that stream into account for the bookkeeping for the next
    // barrier - such a stream would not be synchronized with. Performance-wise
    // it does not matter that we do not reuse the stream, as the work
    // represented by the stream token is guaranteed to be complete by the
    // barrier before any work we are about to enqueue to the stream will start,
    // so the event does not need to be synchronized with.
    return is_last_command && !has_been_synchronized(stream_token);
  }

  template <typename T> void for_each_stream(T &&f) {
    {
      std::lock_guard<std::mutex> compute_guard(compute_stream_mutex_);
      unsigned int end =
          std::min(static_cast<unsigned int>(compute_streams_.size()),
                   num_compute_streams_);
      for (unsigned int i = 0; i < end; i++) {
        f(compute_streams_[i]);
      }
    }
    {
      std::lock_guard<std::mutex> transfer_guard(transfer_stream_mutex_);
      unsigned int end =
          std::min(static_cast<unsigned int>(transfer_streams_.size()),
                   num_transfer_streams_);
      for (unsigned int i = 0; i < end; i++) {
        f(transfer_streams_[i]);
      }
    }
  }

<<<<<<< HEAD
  CUcontext get_native_context() {
    CUcontext res = context_->get(device_);
    assert(res != nullptr);
    return res;
  }

  template <typename T> void sync_streams(T &&f) {
=======
  template <bool ResetUsed = false, typename T> void sync_streams(T &&f) {
>>>>>>> c02e5a06
    auto sync_compute = [&f, &streams = compute_streams_,
                         &delay = delay_compute_](unsigned int start,
                                                  unsigned int stop) {
      for (unsigned int i = start; i < stop; i++) {
        f(streams[i]);
        delay[i] = false;
      }
    };
    auto sync_transfer = [&f, &streams = transfer_streams_](unsigned int start,
                                                            unsigned int stop) {
      for (unsigned int i = start; i < stop; i++) {
        f(streams[i]);
      }
    };
    {
      unsigned int size = static_cast<unsigned int>(compute_streams_.size());
      std::lock_guard compute_sync_guard(compute_stream_sync_mutex_);
      std::lock_guard<std::mutex> compute_guard(compute_stream_mutex_);
      unsigned int start = last_sync_compute_streams_;
      unsigned int end = num_compute_streams_ < size
                             ? num_compute_streams_
                             : compute_stream_idx_.load();
      if (ResetUsed) {
        last_sync_compute_streams_ = end;
      }
      if (end - start >= size) {
        sync_compute(0, size);
      } else {
        start %= size;
        end %= size;
        if (start <= end) {
          sync_compute(start, end);
        } else {
          sync_compute(start, size);
          sync_compute(0, end);
        }
      }
    }
    {
      unsigned int size = static_cast<unsigned int>(transfer_streams_.size());
      if (size > 0) {
        std::lock_guard<std::mutex> transfer_guard(transfer_stream_mutex_);
        unsigned int start = last_sync_transfer_streams_;
        unsigned int end = num_transfer_streams_ < size
                               ? num_transfer_streams_
                               : transfer_stream_idx_.load();
        if (ResetUsed) {
          last_sync_transfer_streams_ = end;
        }
        if (end - start >= size) {
          sync_transfer(0, size);
        } else {
          start %= size;
          end %= size;
          if (start <= end) {
            sync_transfer(start, end);
          } else {
            sync_transfer(start, size);
            sync_transfer(0, end);
          }
        }
      }
    }
  }

  _pi_context *get_context() const { return context_; };

  _pi_device *get_device() const { return device_; };

  pi_uint32 increment_reference_count() noexcept { return ++refCount_; }

  pi_uint32 decrement_reference_count() noexcept { return --refCount_; }

  pi_uint32 get_reference_count() const noexcept { return refCount_; }

  pi_uint32 get_next_event_id() noexcept { return ++eventCount_; }

  bool backend_has_ownership() const noexcept { return has_ownership_; }
};

typedef void (*pfn_notify)(pi_event event, pi_int32 eventCommandStatus,
                           void *userData);
/// PI Event mapping to CUevent
///
struct _pi_event {
public:
  using native_type = CUevent;

  pi_result record();

  pi_result wait();

  pi_result start();

  native_type get() const noexcept { return evEnd_; };

  pi_queue get_queue() const noexcept { return queue_; }

  CUstream get_stream() const noexcept { return stream_; }

  pi_uint32 get_compute_stream_token() const noexcept { return streamToken_; }

  pi_command_type get_command_type() const noexcept { return commandType_; }

  pi_uint32 get_reference_count() const noexcept { return refCount_; }

  bool is_recorded() const noexcept { return isRecorded_; }

  bool is_started() const noexcept { return isStarted_; }

  bool is_completed() const noexcept;

  pi_int32 get_execution_status() const noexcept {

    if (!is_recorded()) {
      return PI_EVENT_SUBMITTED;
    }

    if (!is_completed()) {
      return PI_EVENT_RUNNING;
    }
    return PI_EVENT_COMPLETE;
  }

  pi_context get_context() const noexcept { return context_; };

  CUcontext get_native_context() const noexcept { return native_context_; };

  pi_uint32 increment_reference_count() { return ++refCount_; }

  pi_uint32 decrement_reference_count() { return --refCount_; }

  pi_uint32 get_event_id() const noexcept { return eventId_; }

  bool backend_has_ownership() const noexcept { return has_ownership_; }

  // Returns the counter time when the associated command(s) were enqueued
  //
  pi_uint64 get_queued_time() const;

  // Returns the counter time when the associated command(s) started execution
  //
  pi_uint64 get_start_time() const;

  // Returns the counter time when the associated command(s) completed
  //
  pi_uint64 get_end_time() const;

  // construct a native CUDA. This maps closely to the underlying CUDA event.
  static pi_event
  make_native(pi_command_type type, pi_queue queue, CUstream stream,
              pi_uint32 stream_token = std::numeric_limits<pi_uint32>::max()) {
    return new _pi_event(type, queue->get_context(),
                         queue->get_native_context(), queue, stream,
                         stream_token);
  }

  static pi_event make_with_native(pi_context context, CUevent eventNative) {
    return new _pi_event(context, eventNative);
  }

  pi_result release();

  ~_pi_event();

private:
  // This constructor is private to force programmers to use the make_native /
  // make_user static members in order to create a pi_event for CUDA.
  _pi_event(pi_command_type type, pi_context context, CUcontext, pi_queue queue,
            CUstream stream, pi_uint32 stream_token);

  // This constructor is private to force programmers to use the
  // make_with_native for event introp
  _pi_event(pi_context context, CUevent eventNative);

  pi_command_type commandType_; // The type of command associated with event.

  std::atomic_uint32_t refCount_; // Event reference count.

  bool has_ownership_; // Signifies if event owns the native type.

  bool hasBeenWaitedOn_; // Signifies whether the event has been waited
                         // on through a call to wait(), which implies
                         // that it has completed.

  bool isRecorded_; // Signifies wether a native CUDA event has been recorded
                    // yet.
  bool isStarted_;  // Signifies wether the operation associated with the
                    // PI event has started or not
                    //

  pi_uint32 streamToken_;
  pi_uint32 eventId_; // Queue identifier of the event.

  native_type evEnd_; // CUDA event handle. If this _pi_event represents a user
                      // event, this will be nullptr.

  native_type evStart_; // CUDA event handle associated with the start

  native_type evQueued_; // CUDA event handle associated with the time
                         // the command was enqueued

  pi_queue queue_; // pi_queue associated with the event. If this is a user
                   // event, this will be nullptr.

  CUstream stream_; // CUstream associated with the event. If this is a user
                    // event, this will be uninitialized.

  pi_context context_; // pi_context associated with the event. If this is a
                       // native event, this will be the same context associated
                       // with the queue_ member.
  CUcontext native_context_; // CUcontext associated with the event. If this is
                             // not a native event, this will be nullptr.
};

/// Implementation of PI Program on CUDA Module object
///
struct _pi_program {
  using native_type = CUmodule;
  std::vector<native_type> modules_;
  std::vector<CUresult> build_results_;
  const char *binary_;
  size_t binarySizeInBytes_;
  std::atomic_uint32_t refCount_;
  _pi_context *context_;

  // Metadata
  std::unordered_map<std::string, std::tuple<uint32_t, uint32_t, uint32_t>>
      kernelReqdWorkGroupSizeMD_;

  constexpr static size_t MAX_LOG_SIZE = 8192u;

  char errorLog_[MAX_LOG_SIZE], infoLog_[MAX_LOG_SIZE];
  std::string buildOptions_;
  pi_program_build_status buildStatus_ = PI_PROGRAM_BUILD_STATUS_NONE;

  _pi_program(pi_context ctxt);
  ~_pi_program();

  pi_result set_metadata(const pi_device_binary_property *metadata,
                         size_t length);

  pi_result set_binary(const char *binary, size_t binarySizeInBytes);

  pi_result build_program(const char *build_options);

  pi_context get_context() const { return context_; };

  std::vector<native_type> get() const noexcept { return modules_; };

  pi_uint32 increment_reference_count() noexcept { return ++refCount_; }

  pi_uint32 decrement_reference_count() noexcept { return --refCount_; }

  pi_uint32 get_reference_count() const noexcept { return refCount_; }
};

/// Implementation of a PI Kernel for CUDA
///
/// PI Kernels are used to set kernel arguments,
/// creating a state on the Kernel object for a given
/// invocation. This is not the case of CUFunction objects,
/// which are simply passed together with the arguments on the invocation.
/// The PI Kernel implementation for CUDA stores the list of arguments,
/// argument sizes and offsets to emulate the interface of PI Kernel,
/// saving the arguments for the later dispatch.
/// Note that in PI API, the Local memory is specified as a size per
/// individual argument, but in CUDA only the total usage of shared
/// memory is required since it is not passed as a parameter.
/// A compiler pass converts the PI API local memory model into the
/// CUDA shared model. This object simply calculates the total of
/// shared memory, and the initial offsets of each parameter.
///
struct _pi_kernel {
  using native_type = CUfunction;

  std::vector<native_type> functions_;
  std::vector<native_type> functionsWithOffsetParam_;
  std::string name_;
  pi_context context_;
  pi_program program_;
  std::atomic_uint32_t refCount_;

  static constexpr pi_uint32 REQD_THREADS_PER_BLOCK_DIMENSIONS = 3u;
  std::vector<std::array<size_t, REQD_THREADS_PER_BLOCK_DIMENSIONS>>
      reqdThreadsPerBlock_;

  /// Structure that holds the arguments to the kernel.
  /// Note earch argument size is known, since it comes
  /// from the kernel signature.
  /// This is not something can be queried from the CUDA API
  /// so there is a hard-coded size (\ref MAX_PARAM_BYTES)
  /// and a storage.
  ///
  struct arguments {
    static constexpr size_t MAX_PARAM_BYTES = 4000u;
    using args_t = std::array<char, MAX_PARAM_BYTES>;
    using args_size_t = std::vector<size_t>;
    using args_index_t = std::vector<void *>;
    args_t storage_;
    args_size_t paramSizes_;
    args_index_t indices_;
    args_size_t offsetPerIndex_;

    std::uint32_t implicitOffsetArgs_[3] = {0, 0, 0};

    arguments() {
      // Place the implicit offset index at the end of the indicies collection
      indices_.emplace_back(&implicitOffsetArgs_);
    }

    /// Adds an argument to the kernel.
    /// If the argument existed before, it is replaced.
    /// Otherwise, it is added.
    /// Gaps are filled with empty arguments.
    /// Implicit offset argument is kept at the back of the indices collection.
    void add_arg(size_t index, size_t size, const void *arg,
                 size_t localSize = 0) {
      if (index + 2 > indices_.size()) {
        // Move implicit offset argument index with the end
        indices_.resize(index + 2, indices_.back());
        // Ensure enough space for the new argument
        paramSizes_.resize(index + 1);
        offsetPerIndex_.resize(index + 1);
      }
      paramSizes_[index] = size;
      // calculate the insertion point on the array
      size_t insertPos = std::accumulate(std::begin(paramSizes_),
                                         std::begin(paramSizes_) + index, 0);
      // Update the stored value for the argument
      std::memcpy(&storage_[insertPos], arg, size);
      indices_[index] = &storage_[insertPos];
      offsetPerIndex_[index] = localSize;
    }

    void add_local_arg(size_t index, size_t size) {
      size_t localOffset = this->get_local_size();

      // maximum required alignment is the size of the largest vector type
      const size_t max_alignment = sizeof(double) * 16;

      // for arguments smaller than the maximum alignment simply align to the
      // size of the argument
      const size_t alignment = std::min(max_alignment, size);

      // align the argument
      size_t alignedLocalOffset = localOffset;
      if (localOffset % alignment != 0) {
        alignedLocalOffset += alignment - (localOffset % alignment);
      }

      add_arg(index, sizeof(size_t), (const void *)&(alignedLocalOffset),
              size + (alignedLocalOffset - localOffset));
    }

    void set_implicit_offset(size_t size, std::uint32_t *implicitOffset) {
      assert(size == sizeof(std::uint32_t) * 3);
      std::memcpy(implicitOffsetArgs_, implicitOffset, size);
    }

    void clear_local_size() {
      std::fill(std::begin(offsetPerIndex_), std::end(offsetPerIndex_), 0);
    }

    const args_index_t &get_indices() const noexcept { return indices_; }

    pi_uint32 get_local_size() const {
      return std::accumulate(std::begin(offsetPerIndex_),
                             std::end(offsetPerIndex_), 0);
    }
  } args_;

  _pi_kernel(std::vector<CUfunction> funcs,
             std::vector<CUfunction> funcsWithOffsetParam, const char *name,
             pi_program program, pi_context ctxt)
      : functions_{funcs}, functionsWithOffsetParam_{funcsWithOffsetParam},
        name_{name}, context_{ctxt}, program_{program}, refCount_{1},
        reqdThreadsPerBlock_{ctxt->get_devices().size()} {
    cuda_piProgramRetain(program_);
    cuda_piContextRetain(context_);
    int device_num = 0;
    for (pi_device device : ctxt->get_devices()) {
      pi_result retError = cuda_piKernelGetGroupInfo(
          this, device, PI_KERNEL_GROUP_INFO_COMPILE_WORK_GROUP_SIZE,
          sizeof(reqdThreadsPerBlock_[device_num]),
          &reqdThreadsPerBlock_[device_num++][0], nullptr);
      (void)retError;
      assert(retError == PI_SUCCESS);
    }
  }

  ~_pi_kernel() {
    cuda_piProgramRelease(program_);
    cuda_piContextRelease(context_);
  }

  pi_program get_program() const noexcept { return program_; }

  pi_uint32 increment_reference_count() noexcept { return ++refCount_; }

  pi_uint32 decrement_reference_count() noexcept { return --refCount_; }

  pi_uint32 get_reference_count() const noexcept { return refCount_; }

  std::vector<native_type> get() const noexcept { return functions_; }
  native_type get(pi_device device) const noexcept;

  std::vector<native_type> get_with_offset_parameter() const noexcept {
    return functionsWithOffsetParam_;
  }
  native_type get_with_offset_parameter(pi_device device) const noexcept;

  pi_context get_context() const noexcept { return context_; };

  const char *get_name() const noexcept { return name_.c_str(); }

  /// Returns the number of arguments, excluding the implicit global offset.
  /// Note this only returns the current known number of arguments, not the
  /// real one required by the kernel, since this cannot be queried from
  /// the CUDA Driver API
  pi_uint32 get_num_args() const noexcept { return args_.indices_.size() - 1; }

  void set_kernel_arg(int index, size_t size, const void *arg) {
    args_.add_arg(index, size, arg);
  }

  void set_kernel_local_arg(int index, size_t size) {
    args_.add_local_arg(index, size);
  }

  void set_implicit_offset_arg(size_t size, std::uint32_t *implicitOffset) {
    args_.set_implicit_offset(size, implicitOffset);
  }

  const arguments::args_index_t &get_arg_indices() const {
    return args_.get_indices();
  }

  pi_uint32 get_local_size() const noexcept { return args_.get_local_size(); }

  void clear_local_size() { args_.clear_local_size(); }
};

/// Implementation of samplers for CUDA
///
/// Sampler property layout:
/// | 31 30 ... 6 5 |      4 3 2      |     1      |         0        |
/// |      N/A      | addressing mode | fiter mode | normalize coords |
struct _pi_sampler {
  std::atomic_uint32_t refCount_;
  pi_uint32 props_;
  pi_context context_;

  _pi_sampler(pi_context context)
      : refCount_(1), props_(0), context_(context) {}

  pi_uint32 increment_reference_count() noexcept { return ++refCount_; }

  pi_uint32 decrement_reference_count() noexcept { return --refCount_; }

  pi_uint32 get_reference_count() const noexcept { return refCount_; }
};

// -------------------------------------------------------------
// Helper types and functions
//

#endif // PI_CUDA_HPP<|MERGE_RESOLUTION|>--- conflicted
+++ resolved
@@ -548,17 +548,13 @@
     }
   }
 
-<<<<<<< HEAD
   CUcontext get_native_context() {
     CUcontext res = context_->get(device_);
     assert(res != nullptr);
     return res;
   }
 
-  template <typename T> void sync_streams(T &&f) {
-=======
   template <bool ResetUsed = false, typename T> void sync_streams(T &&f) {
->>>>>>> c02e5a06
     auto sync_compute = [&f, &streams = compute_streams_,
                          &delay = delay_compute_](unsigned int start,
                                                   unsigned int stop) {
