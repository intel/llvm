--- conflicted
+++ resolved
@@ -2561,16 +2561,10 @@
 ///        the native handle, if it can.
 ///
 /// \return TBD
-<<<<<<< HEAD
 pi_result cuda_piextQueueCreateWithNativeHandle(pi_native_handle nativeHandle,
                                                 pi_context context,
                                                 pi_queue *queue,
                                                 bool ownNativeHandle) {
-=======
-pi_result cuda_piextQueueCreateWithNativeHandle(pi_native_handle, pi_context,
-                                                pi_device, bool ownNativeHandle,
-                                                pi_queue *) {
->>>>>>> 29a5369b
   (void)ownNativeHandle;
   assert(ownNativeHandle == 1);
 
