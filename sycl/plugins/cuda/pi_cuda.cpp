--- conflicted
+++ resolved
@@ -455,18 +455,6 @@
                                      ParamValueSizeRet);
 }
 
-<<<<<<< HEAD
-__SYCL_EXPORT_DEPRECATED("This function has been deprecated in favor of "
-                         "`piextImportExternalMemory`")
-pi_result piextMemImportOpaqueFD(pi_context Context, pi_device Device,
-                                 size_t Size, int FileDescriptor,
-                                 pi_external_mem *RetExtMem) {
-  return pi2ur::piextMemImportOpaqueFD(Context, Device, Size, FileDescriptor,
-                                       RetExtMem);
-}
-
-=======
->>>>>>> 7d7ab2f2
 __SYCL_EXPORT pi_result piextImportExternalMemory(
     pi_context Context, pi_device Device, pi_external_mem_descriptor *MemDesc,
     pi_external_mem *RetExtMem) {
@@ -489,19 +477,6 @@
   return pi2ur::piextMemReleaseExternalMemory(Context, Device, ExtMem);
 }
 
-<<<<<<< HEAD
-__SYCL_EXPORT_DEPRECATED("This function has been deprecated in favor of "
-                         "`piextImportExternalSemaphore`")
-pi_result
-piextImportExternalSemaphoreOpaqueFD(pi_context Context, pi_device Device,
-                                     int FileDescriptor,
-                                     pi_external_semaphore *RetExtSem) {
-  return pi2ur::piextImportExternalSemaphoreOpaqueFD(Context, Device,
-                                                     FileDescriptor, RetExtSem);
-}
-
-=======
->>>>>>> 7d7ab2f2
 __SYCL_EXPORT pi_result
 piextImportExternalSemaphore(pi_context Context, pi_device Device,
                              pi_external_semaphore_descriptor *SemDesc,
@@ -510,16 +485,9 @@
                                              RetExtSem);
 }
 
-<<<<<<< HEAD
-__SYCL_EXPORT pi_result piextDestroyExternalSemaphore(
+__SYCL_EXPORT pi_result piextReleaseExternalSemaphore(
     pi_context Context, pi_device Device, pi_external_semaphore ExtSem) {
-  return pi2ur::piextDestroyExternalSemaphore(Context, Device, ExtSem);
-=======
-__SYCL_EXPORT pi_result
-piextReleaseExternalSemaphore(pi_context Context, pi_device Device,
-                              pi_interop_semaphore_handle SemHandle) {
-  return pi2ur::piextReleaseExternalSemaphore(Context, Device, SemHandle);
->>>>>>> 7d7ab2f2
+  return pi2ur::piextReleaseExternalSemaphore(Context, Device, ExtSem);
 }
 
 __SYCL_EXPORT pi_result piextWaitExternalSemaphore(
