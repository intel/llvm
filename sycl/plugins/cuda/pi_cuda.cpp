//==---------- pi_cuda.cpp - CUDA Plugin -----------------------------------==//
//
// Part of the LLVM Project, under the Apache License v2.0 with LLVM Exceptions.
// See https://llvm.org/LICENSE.txt for license information.
// SPDX-License-Identifier: Apache-2.0 WITH LLVM-exception
//
//===----------------------------------------------------------------------===//

/// \file pi_cuda.cpp
/// Implementation of CUDA Plugin.
///
/// \ingroup sycl_pi_cuda

#include <pi_cuda.hpp>
#include <sycl/detail/cuda_definitions.hpp>
#include <sycl/detail/defines.hpp>
#include <sycl/detail/pi.hpp>

// Forward declarations
void enableCUDATracing();

//-- PI API implementation
extern "C" {

pi_result piPlatformsGet(pi_uint32 NumEntries, pi_platform *Platforms,
                         pi_uint32 *NumPlatforms) {
  return pi2ur::piPlatformsGet(NumEntries, Platforms, NumPlatforms);
}

pi_result piPlatformGetInfo(pi_platform Platform, pi_platform_info ParamName,
                            size_t ParamValueSize, void *ParamValue,
                            size_t *ParamValueSizeRet) {
  return pi2ur::piPlatformGetInfo(Platform, ParamName, ParamValueSize,
                                  ParamValue, ParamValueSizeRet);
}

pi_result piextPlatformGetNativeHandle(pi_platform Platform,
                                       pi_native_handle *NativeHandle) {
  return pi2ur::piextPlatformGetNativeHandle(Platform, NativeHandle);
}

pi_result piextPlatformCreateWithNativeHandle(pi_native_handle NativeHandle,
                                              pi_platform *Platform) {
  return pi2ur::piextPlatformCreateWithNativeHandle(NativeHandle, Platform);
}

pi_result piPluginGetLastError(char **message) {
  return pi2ur::piPluginGetLastError(message);
}

pi_result piPluginGetBackendOption(pi_platform platform,
                                   const char *frontend_option,
                                   const char **backend_option) {
  return pi2ur::piPluginGetBackendOption(platform, frontend_option,
                                         backend_option);
}

pi_result piDevicesGet(pi_platform Platform, pi_device_type DeviceType,
                       pi_uint32 NumEntries, pi_device *Devices,
                       pi_uint32 *NumDevices) {
  return pi2ur::piDevicesGet(Platform, DeviceType, NumEntries, Devices,
                             NumDevices);
}

pi_result piDeviceRetain(pi_device Device) {
  return pi2ur::piDeviceRetain(Device);
}

pi_result piDeviceRelease(pi_device Device) {
  return pi2ur::piDeviceRelease(Device);
}

pi_result piDeviceGetInfo(pi_device Device, pi_device_info ParamName,
                          size_t ParamValueSize, void *ParamValue,
                          size_t *ParamValueSizeRet) {
  return pi2ur::piDeviceGetInfo(Device, ParamName, ParamValueSize, ParamValue,
                                ParamValueSizeRet);
}

pi_result piDevicePartition(pi_device Device,
                            const pi_device_partition_property *Properties,
                            pi_uint32 NumDevices, pi_device *OutDevices,
                            pi_uint32 *OutNumDevices) {
  return pi2ur::piDevicePartition(Device, Properties, NumDevices, OutDevices,
                                  OutNumDevices);
}

pi_result piextDeviceSelectBinary(pi_device Device, pi_device_binary *Binaries,
                                  pi_uint32 NumBinaries,
                                  pi_uint32 *SelectedBinaryInd) {
  return pi2ur::piextDeviceSelectBinary(Device, Binaries, NumBinaries,
                                        SelectedBinaryInd);
}

pi_result piextDeviceGetNativeHandle(pi_device Device,
                                     pi_native_handle *NativeHandle) {

  return pi2ur::piextDeviceGetNativeHandle(Device, NativeHandle);
}

pi_result piextDeviceCreateWithNativeHandle(pi_native_handle NativeHandle,
                                            pi_platform Platform,
                                            pi_device *Device) {

  return pi2ur::piextDeviceCreateWithNativeHandle(NativeHandle, Platform,
                                                  Device);
}

pi_result piContextCreate(const pi_context_properties *Properties,
                          pi_uint32 NumDevices, const pi_device *Devices,
                          void (*PFnNotify)(const char *ErrInfo,
                                            const void *PrivateInfo, size_t CB,
                                            void *UserData),
                          void *UserData, pi_context *RetContext) {
  return pi2ur::piContextCreate(Properties, NumDevices, Devices, PFnNotify,
                                UserData, RetContext);
}

pi_result piContextGetInfo(pi_context Context, pi_context_info ParamName,
                           size_t ParamValueSize, void *ParamValue,
                           size_t *ParamValueSizeRet) {

  return pi2ur::piContextGetInfo(Context, ParamName, ParamValueSize, ParamValue,
                                 ParamValueSizeRet);
}

pi_result piextContextSetExtendedDeleter(pi_context Context,
                                         pi_context_extended_deleter Function,
                                         void *UserData) {
  return pi2ur::piextContextSetExtendedDeleter(Context, Function, UserData);
}

pi_result piextContextGetNativeHandle(pi_context Context,
                                      pi_native_handle *NativeHandle) {
  return pi2ur::piextContextGetNativeHandle(Context, NativeHandle);
}

pi_result piextContextCreateWithNativeHandle(pi_native_handle NativeHandle,
                                             pi_uint32 NumDevices,
                                             const pi_device *Devices,
                                             bool OwnNativeHandle,
                                             pi_context *RetContext) {
  return pi2ur::piextContextCreateWithNativeHandle(
      NativeHandle, NumDevices, Devices, OwnNativeHandle, RetContext);
}

pi_result piContextRetain(pi_context Context) {

  return pi2ur::piContextRetain(Context);
}

pi_result piContextRelease(pi_context Context) {
  return pi2ur::piContextRelease(Context);
}

pi_result piQueueCreate(pi_context Context, pi_device Device,
                        pi_queue_properties Flags, pi_queue *Queue) {
  pi_queue_properties Properties[] = {PI_QUEUE_FLAGS, Flags, 0};
  return piextQueueCreate(Context, Device, Properties, Queue);
}

pi_result piextQueueCreate(pi_context Context, pi_device Device,
                           pi_queue_properties *Properties, pi_queue *Queue) {
  return pi2ur::piextQueueCreate(Context, Device, Properties, Queue);
}

pi_result piQueueGetInfo(pi_queue Queue, pi_queue_info ParamName,
                         size_t ParamValueSize, void *ParamValue,
                         size_t *ParamValueSizeRet) {

  return pi2ur::piQueueGetInfo(Queue, ParamName, ParamValueSize, ParamValue,
                               ParamValueSizeRet);
}

pi_result piQueueRetain(pi_queue Queue) { return pi2ur::piQueueRetain(Queue); }

pi_result piQueueRelease(pi_queue Queue) {
  return pi2ur::piQueueRelease(Queue);
}

pi_result piQueueFinish(pi_queue Queue) { return pi2ur::piQueueFinish(Queue); }

pi_result piQueueFlush(pi_queue Queue) { return pi2ur::piQueueFlush(Queue); }

pi_result piextQueueGetNativeHandle(pi_queue Queue,
                                    pi_native_handle *NativeHandle,
                                    int32_t *NativeHandleDesc) {

  return pi2ur::piextQueueGetNativeHandle(Queue, NativeHandle,
                                          NativeHandleDesc);
}

pi_result piextQueueCreateWithNativeHandle(pi_native_handle NativeHandle,
                                           int32_t NativeHandleDesc,
                                           pi_context Context, pi_device Device,
                                           bool OwnNativeHandle,
                                           pi_queue_properties *Properties,
                                           pi_queue *Queue) {

  return pi2ur::piextQueueCreateWithNativeHandle(
      NativeHandle, NativeHandleDesc, Context, Device, OwnNativeHandle,
      Properties, Queue);
}

pi_result piMemBufferCreate(pi_context Context, pi_mem_flags Flags, size_t Size,
                            void *HostPtr, pi_mem *RetMem,
                            const pi_mem_properties *properties) {
  return pi2ur::piMemBufferCreate(Context, Flags, Size, HostPtr, RetMem,
                                  properties);
}

pi_result piMemGetInfo(pi_mem Mem, pi_mem_info ParamName, size_t ParamValueSize,
                       void *ParamValue, size_t *ParamValueSizeRet) {
  return pi2ur::piMemGetInfo(Mem, ParamName, ParamValueSize, ParamValue,
                             ParamValueSizeRet);
}

pi_result piMemRetain(pi_mem Mem) { return pi2ur::piMemRetain(Mem); }

pi_result piMemRelease(pi_mem Mem) { return pi2ur::piMemRelease(Mem); }

pi_result piMemImageCreate(pi_context Context, pi_mem_flags Flags,
                           const pi_image_format *ImageFormat,
                           const pi_image_desc *ImageDesc, void *HostPtr,
                           pi_mem *RetImage) {

  return pi2ur::piMemImageCreate(Context, Flags, ImageFormat, ImageDesc,
                                 HostPtr, RetImage);
}

pi_result piextMemGetNativeHandle(pi_mem Mem, pi_native_handle *NativeHandle) {
  return pi2ur::piextMemGetNativeHandle(Mem, NativeHandle);
}

pi_result piextMemCreateWithNativeHandle(pi_native_handle NativeHandle,
                                         pi_context Context,
                                         bool ownNativeHandle, pi_mem *Mem) {
  return pi2ur::piextMemCreateWithNativeHandle(NativeHandle, Context,
                                               ownNativeHandle, Mem);
}

pi_result piProgramCreate(pi_context Context, const void *ILBytes,
                          size_t Length, pi_program *Program) {
  return pi2ur::piProgramCreate(Context, ILBytes, Length, Program);
}

pi_result piProgramCreateWithBinary(
    pi_context Context, pi_uint32 NumDevices, const pi_device *DeviceList,
    const size_t *Lengths, const unsigned char **Binaries,
    size_t NumMetadataEntries, const pi_device_binary_property *Metadata,
    pi_int32 *BinaryStatus, pi_program *Program) {

  return pi2ur::piProgramCreateWithBinary(Context, NumDevices, DeviceList,
                                          Lengths, Binaries, NumMetadataEntries,
                                          Metadata, BinaryStatus, Program);
}

pi_result piextMemImageCreateWithNativeHandle(
    pi_native_handle NativeHandle, pi_context Context, bool OwnNativeHandle,
    const pi_image_format *ImageFormat, const pi_image_desc *ImageDesc,
    pi_mem *Img) {
  return pi2ur::piextMemImageCreateWithNativeHandle(
      NativeHandle, Context, OwnNativeHandle, ImageFormat, ImageDesc, Img);
}

pi_result piProgramGetInfo(pi_program Program, pi_program_info ParamName,
                           size_t ParamValueSize, void *ParamValue,
                           size_t *ParamValueSizeRet) {

  return pi2ur::piProgramGetInfo(Program, ParamName, ParamValueSize, ParamValue,
                                 ParamValueSizeRet);
}

pi_result piProgramLink(pi_context Context, pi_uint32 NumDevices,
                        const pi_device *DeviceList, const char *Options,
                        pi_uint32 NumInputPrograms,
                        const pi_program *InputPrograms,
                        void (*PFnNotify)(pi_program Program, void *UserData),
                        void *UserData, pi_program *RetProgram) {
  return pi2ur::piProgramLink(Context, NumDevices, DeviceList, Options,
                              NumInputPrograms, InputPrograms, PFnNotify,
                              UserData, RetProgram);
}

pi_result piProgramCompile(
    pi_program Program, pi_uint32 NumDevices, const pi_device *DeviceList,
    const char *Options, pi_uint32 NumInputHeaders,
    const pi_program *InputHeaders, const char **HeaderIncludeNames,
    void (*PFnNotify)(pi_program Program, void *UserData), void *UserData) {

  return pi2ur::piProgramCompile(Program, NumDevices, DeviceList, Options,
                                 NumInputHeaders, InputHeaders,
                                 HeaderIncludeNames, PFnNotify, UserData);
}

pi_result piProgramBuild(pi_program Program, pi_uint32 NumDevices,
                         const pi_device *DeviceList, const char *Options,
                         void (*PFnNotify)(pi_program Program, void *UserData),
                         void *UserData) {
  return pi2ur::piProgramBuild(Program, NumDevices, DeviceList, Options,
                               PFnNotify, UserData);
}

pi_result piProgramGetBuildInfo(pi_program Program, pi_device Device,
                                pi_program_build_info ParamName,
                                size_t ParamValueSize, void *ParamValue,
                                size_t *ParamValueSizeRet) {

  return pi2ur::piProgramGetBuildInfo(Program, Device, ParamName,
                                      ParamValueSize, ParamValue,
                                      ParamValueSizeRet);
}

pi_result piProgramRetain(pi_program Program) {
  return pi2ur::piProgramRetain(Program);
}

pi_result piProgramRelease(pi_program Program) {
  return pi2ur::piProgramRelease(Program);
}

pi_result piextProgramGetNativeHandle(pi_program Program,
                                      pi_native_handle *NativeHandle) {
  return pi2ur::piextProgramGetNativeHandle(Program, NativeHandle);
}

pi_result piextProgramCreateWithNativeHandle(pi_native_handle NativeHandle,
                                             pi_context Context,
                                             bool OwnNativeHandle,
                                             pi_program *Program) {
  return pi2ur::piextProgramCreateWithNativeHandle(NativeHandle, Context,
                                                   OwnNativeHandle, Program);
}

pi_result piKernelCreate(pi_program Program, const char *KernelName,
                         pi_kernel *RetKernel) {

  return pi2ur::piKernelCreate(Program, KernelName, RetKernel);
}

pi_result piKernelSetArg(pi_kernel Kernel, pi_uint32 ArgIndex, size_t ArgSize,
                         const void *ArgValue) {

  return pi2ur::piKernelSetArg(Kernel, ArgIndex, ArgSize, ArgValue);
}

pi_result piextKernelSetArgMemObj(pi_kernel Kernel, pi_uint32 ArgIndex,
                                  const pi_mem_obj_property *ArgProperties,
                                  const pi_mem *ArgValue) {
  return pi2ur::piextKernelSetArgMemObj(Kernel, ArgIndex, ArgProperties,
                                        ArgValue);
}

pi_result piextKernelSetArgSampler(pi_kernel Kernel, pi_uint32 ArgIndex,
                                   const pi_sampler *ArgValue) {

  return pi2ur::piextKernelSetArgSampler(Kernel, ArgIndex, ArgValue);
}

pi_result piKernelGetInfo(pi_kernel Kernel, pi_kernel_info ParamName,
                          size_t ParamValueSize, void *ParamValue,
                          size_t *ParamValueSizeRet) {

  return pi2ur::piKernelGetInfo(Kernel, ParamName, ParamValueSize, ParamValue,
                                ParamValueSizeRet);
}

__SYCL_EXPORT pi_result piextMemImageAllocate(pi_context Context,
                                              pi_device Device,
                                              pi_image_format *ImageFormat,
                                              pi_image_desc *ImageDesc,
                                              pi_image_mem_handle *RetMem) {
  return pi2ur::piextMemImageAllocate(Context, Device, ImageFormat, ImageDesc,
                                      RetMem);
}

__SYCL_EXPORT pi_result piextMemUnsampledImageCreate(
    pi_context Context, pi_device Device, pi_image_mem_handle ImgMem,
    pi_image_format *ImageFormat, pi_image_desc *ImageDesc, pi_mem *RetMem,
    pi_image_handle *RetHandle) {
  return pi2ur::piextMemUnsampledImageCreate(
      Context, Device, ImgMem, ImageFormat, ImageDesc, RetMem, RetHandle);
}

__SYCL_EXPORT pi_result piextMemSampledImageCreate(
    pi_context Context, pi_device Device, pi_image_mem_handle ImgMem,
    pi_image_format *ImageFormat, pi_image_desc *ImageDesc, pi_sampler Sampler,
    pi_mem *RetMem, pi_image_handle *RetHandle) {
  return pi2ur::piextMemSampledImageCreate(Context, Device, ImgMem, ImageFormat,
                                           ImageDesc, Sampler, RetMem,
                                           RetHandle);
}

__SYCL_EXPORT pi_result piextBindlessImageSamplerCreate(
    pi_context Context, const pi_sampler_properties *SamplerProperties,
    float MinMipmapLevelClamp, float MaxMipmapLevelClamp, float MaxAnisotropy,
    pi_sampler *RetSampler) {
  return pi2ur::piextBindlessImageSamplerCreate(
      Context, SamplerProperties, MinMipmapLevelClamp, MaxMipmapLevelClamp,
      MaxAnisotropy, RetSampler);
}

__SYCL_EXPORT pi_result piextMemMipmapGetLevel(pi_context Context,
                                               pi_device Device,
                                               pi_image_mem_handle MipMem,
                                               unsigned int Level,
                                               pi_image_mem_handle *RetMem) {
  return pi2ur::piextMemMipmapGetLevel(Context, Device, MipMem, Level, RetMem);
}

__SYCL_EXPORT pi_result piextMemImageFree(pi_context Context, pi_device Device,
                                          pi_image_mem_handle MemoryHandle) {
  return pi2ur::piextMemImageFree(Context, Device, MemoryHandle);
}

__SYCL_EXPORT pi_result piextMemMipmapFree(pi_context Context, pi_device Device,
                                           pi_image_mem_handle MemoryHandle) {
  return pi2ur::piextMemMipmapFree(Context, Device, MemoryHandle);
}

__SYCL_EXPORT pi_result piextMemImageCopy(
    pi_queue Queue, void *DstPtr, void *SrcPtr,
    const pi_image_format *ImageFormat, const pi_image_desc *ImageDesc,
    const pi_image_copy_flags Flags, pi_image_offset SrcOffset,
    pi_image_offset DstOffset, pi_image_region CopyExtent,
    pi_image_region HostExtent, pi_uint32 NumEventsInWaitList,
    const pi_event *EventWaitList, pi_event *Event) {
  return pi2ur::piextMemImageCopy(Queue, DstPtr, SrcPtr, ImageFormat, ImageDesc,
                                  Flags, SrcOffset, DstOffset, CopyExtent,
                                  HostExtent, NumEventsInWaitList,
                                  EventWaitList, Event);
}

__SYCL_EXPORT pi_result piextMemUnsampledImageHandleDestroy(
    pi_context Context, pi_device Device, pi_image_handle Handle) {
  return pi2ur::piextMemUnsampledImageHandleDestroy(Context, Device, Handle);
}

__SYCL_EXPORT pi_result piextMemSampledImageHandleDestroy(
    pi_context Context, pi_device Device, pi_image_handle Handle) {
  return pi2ur::piextMemSampledImageHandleDestroy(Context, Device, Handle);
}

__SYCL_EXPORT pi_result piextMemImageGetInfo(pi_image_mem_handle MemHandle,
                                             pi_image_info ParamName,
                                             void *ParamValue,
                                             size_t *ParamValueSizeRet) {
  return pi2ur::piextMemImageGetInfo(MemHandle, ParamName, ParamValue,
                                     ParamValueSizeRet);
}

__SYCL_EXPORT pi_result
piextMemImportOpaqueFD(pi_context Context, pi_device Device, size_t Size,
                       int FileDescriptor, pi_interop_mem_handle *RetHandle) {
  return pi2ur::piextMemImportOpaqueFD(Context, Device, Size, FileDescriptor,
                                       RetHandle);
}

__SYCL_EXPORT pi_result piextMemMapExternalArray(
    pi_context Context, pi_device Device, pi_image_format *ImageFormat,
    pi_image_desc *ImageDesc, pi_interop_mem_handle MemHandle,
    pi_image_mem_handle *RetMem) {
  return pi2ur::piextMemMapExternalArray(Context, Device, ImageFormat,
                                         ImageDesc, MemHandle, RetMem);
}

__SYCL_EXPORT pi_result piextMemReleaseInterop(pi_context Context,
                                               pi_device Device,
                                               pi_interop_mem_handle ExtMem) {
  return pi2ur::piextMemReleaseInterop(Context, Device, ExtMem);
}

__SYCL_EXPORT pi_result piextImportExternalSemaphoreOpaqueFD(
    pi_context Context, pi_device Device, int FileDescriptor,
    pi_interop_semaphore_handle *RetHandle) {
  return pi2ur::piextImportExternalSemaphoreOpaqueFD(Context, Device,
                                                     FileDescriptor, RetHandle);
}

__SYCL_EXPORT pi_result
piextDestroyExternalSemaphore(pi_context Context, pi_device Device,
                              pi_interop_semaphore_handle SemHandle) {
  return pi2ur::piextDestroyExternalSemaphore(Context, Device, SemHandle);
}

__SYCL_EXPORT pi_result piextWaitExternalSemaphore(
    pi_queue Queue, pi_interop_semaphore_handle SemHandle,
    pi_uint32 NumEventsInWaitList, const pi_event *EventWaitList,
    pi_event *Event) {
  return pi2ur::piextWaitExternalSemaphore(
      Queue, SemHandle, NumEventsInWaitList, EventWaitList, Event);
}

__SYCL_EXPORT pi_result piextSignalExternalSemaphore(
    pi_queue Queue, pi_interop_semaphore_handle SemHandle,
    pi_uint32 NumEventsInWaitList, const pi_event *EventWaitList,
    pi_event *Event) {
  return pi2ur::piextSignalExternalSemaphore(
      Queue, SemHandle, NumEventsInWaitList, EventWaitList, Event);
}

pi_result piKernelGetGroupInfo(pi_kernel Kernel, pi_device Device,
                               pi_kernel_group_info ParamName,
                               size_t ParamValueSize, void *ParamValue,
                               size_t *ParamValueSizeRet) {
  return pi2ur::piKernelGetGroupInfo(Kernel, Device, ParamName, ParamValueSize,
                                     ParamValue, ParamValueSizeRet);
}

pi_result piKernelGetSubGroupInfo(pi_kernel Kernel, pi_device Device,
                                  pi_kernel_sub_group_info ParamName,
                                  size_t InputValueSize, const void *InputValue,
                                  size_t ParamValueSize, void *ParamValue,
                                  size_t *ParamValueSizeRet) {
  return pi2ur::piKernelGetSubGroupInfo(
      Kernel, Device, ParamName, InputValueSize, InputValue, ParamValueSize,
      ParamValue, ParamValueSizeRet);
}

pi_result piKernelRetain(pi_kernel Kernel) {

  return pi2ur::piKernelRetain(Kernel);
}

pi_result piKernelRelease(pi_kernel Kernel) {

  return pi2ur::piKernelRelease(Kernel);
}

pi_result
piEnqueueKernelLaunch(pi_queue Queue, pi_kernel Kernel, pi_uint32 WorkDim,
                      const size_t *GlobalWorkOffset,
                      const size_t *GlobalWorkSize, const size_t *LocalWorkSize,
                      pi_uint32 NumEventsInWaitList,
                      const pi_event *EventWaitList, pi_event *OutEvent) {
  return pi2ur::piEnqueueKernelLaunch(
      Queue, Kernel, WorkDim, GlobalWorkOffset, GlobalWorkSize, LocalWorkSize,
      NumEventsInWaitList, EventWaitList, OutEvent);
}

pi_result piextKernelCreateWithNativeHandle(pi_native_handle NativeHandle,
                                            pi_context Context,
                                            pi_program Program,
                                            bool OwnNativeHandle,
                                            pi_kernel *Kernel) {

  return pi2ur::piextKernelCreateWithNativeHandle(
      NativeHandle, Context, Program, OwnNativeHandle, Kernel);
}

pi_result piextKernelGetNativeHandle(pi_kernel Kernel,
                                     pi_native_handle *NativeHandle) {
  return pi2ur::piextKernelGetNativeHandle(Kernel, NativeHandle);
}

pi_result piEventCreate(pi_context Context, pi_event *RetEvent) {
  return pi2ur::piEventCreate(Context, RetEvent);
}

pi_result piEventGetInfo(pi_event Event, pi_event_info ParamName,
                         size_t ParamValueSize, void *ParamValue,
                         size_t *ParamValueSizeRet) {
  return pi2ur::piEventGetInfo(Event, ParamName, ParamValueSize, ParamValue,
                               ParamValueSizeRet);
}

pi_result piEventGetProfilingInfo(pi_event Event, pi_profiling_info ParamName,
                                  size_t ParamValueSize, void *ParamValue,
                                  size_t *ParamValueSizeRet) {

  return pi2ur::piEventGetProfilingInfo(Event, ParamName, ParamValueSize,
                                        ParamValue, ParamValueSizeRet);
}

pi_result piEventsWait(pi_uint32 NumEvents, const pi_event *EventList) {
  return pi2ur::piEventsWait(NumEvents, EventList);
}

pi_result piEventSetCallback(pi_event Event, pi_int32 CommandExecCallbackType,
                             void (*PFnNotify)(pi_event Event,
                                               pi_int32 EventCommandStatus,
                                               void *UserData),
                             void *UserData) {
  return pi2ur::piEventSetCallback(Event, CommandExecCallbackType, PFnNotify,
                                   UserData);
}

pi_result piEventSetStatus(pi_event Event, pi_int32 ExecutionStatus) {
  return pi2ur::piEventSetStatus(Event, ExecutionStatus);
}

pi_result piEventRetain(pi_event Event) { return pi2ur::piEventRetain(Event); }

pi_result piEventRelease(pi_event Event) {
  return pi2ur::piEventRelease(Event);
}

pi_result piextEventGetNativeHandle(pi_event Event,
                                    pi_native_handle *NativeHandle) {

  return pi2ur::piextEventGetNativeHandle(Event, NativeHandle);
}

pi_result piextEventCreateWithNativeHandle(pi_native_handle NativeHandle,
                                           pi_context Context,
                                           bool OwnNativeHandle,
                                           pi_event *Event) {
  return pi2ur::piextEventCreateWithNativeHandle(NativeHandle, Context,
                                                 OwnNativeHandle, Event);
}

pi_result piSamplerCreate(pi_context Context,
                          const pi_sampler_properties *SamplerProperties,
                          pi_sampler *RetSampler) {
  return pi2ur::piSamplerCreate(Context, SamplerProperties, RetSampler);
}

pi_result piSamplerGetInfo(pi_sampler Sampler, pi_sampler_info ParamName,
                           size_t ParamValueSize, void *ParamValue,
                           size_t *ParamValueSizeRet) {

  return pi2ur::piSamplerGetInfo(Sampler, ParamName, ParamValueSize, ParamValue,
                                 ParamValueSizeRet);
}

pi_result piSamplerRetain(pi_sampler Sampler) {
  return pi2ur::piSamplerRetain(Sampler);
}

pi_result piSamplerRelease(pi_sampler Sampler) {
  return pi2ur::piSamplerRelease(Sampler);
}

pi_result piEnqueueEventsWait(pi_queue Queue, pi_uint32 NumEventsInWaitList,
                              const pi_event *EventWaitList,
                              pi_event *OutEvent) {

  return pi2ur::piEnqueueEventsWait(Queue, NumEventsInWaitList, EventWaitList,
                                    OutEvent);
}

pi_result piEnqueueEventsWaitWithBarrier(pi_queue Queue,
                                         pi_uint32 NumEventsInWaitList,
                                         const pi_event *EventWaitList,
                                         pi_event *OutEvent) {

  return pi2ur::piEnqueueEventsWaitWithBarrier(Queue, NumEventsInWaitList,
                                               EventWaitList, OutEvent);
}

pi_result piEnqueueMemBufferRead(pi_queue Queue, pi_mem Src,
                                 pi_bool BlockingRead, size_t Offset,
                                 size_t Size, void *Dst,
                                 pi_uint32 NumEventsInWaitList,
                                 const pi_event *EventWaitList,
                                 pi_event *Event) {

  return pi2ur::piEnqueueMemBufferRead(Queue, Src, BlockingRead, Offset, Size,
                                       Dst, NumEventsInWaitList, EventWaitList,
                                       Event);
}

pi_result piEnqueueMemBufferReadRect(
    pi_queue Queue, pi_mem Buffer, pi_bool BlockingRead,
    pi_buff_rect_offset BufferOffset, pi_buff_rect_offset HostOffset,
    pi_buff_rect_region Region, size_t BufferRowPitch, size_t BufferSlicePitch,
    size_t HostRowPitch, size_t HostSlicePitch, void *Ptr,
    pi_uint32 NumEventsInWaitList, const pi_event *EventWaitList,
    pi_event *Event) {

  return pi2ur::piEnqueueMemBufferReadRect(
      Queue, Buffer, BlockingRead, BufferOffset, HostOffset, Region,
      BufferRowPitch, BufferSlicePitch, HostRowPitch, HostSlicePitch, Ptr,
      NumEventsInWaitList, EventWaitList, Event);
}

pi_result piEnqueueMemBufferWrite(pi_queue Queue, pi_mem Buffer,
                                  pi_bool BlockingWrite, size_t Offset,
                                  size_t Size, const void *Ptr,
                                  pi_uint32 NumEventsInWaitList,
                                  const pi_event *EventWaitList,
                                  pi_event *Event) {

  return pi2ur::piEnqueueMemBufferWrite(Queue, Buffer, BlockingWrite, Offset,
                                        Size, Ptr, NumEventsInWaitList,
                                        EventWaitList, Event);
}

pi_result piEnqueueMemBufferWriteRect(
    pi_queue Queue, pi_mem Buffer, pi_bool BlockingWrite,
    pi_buff_rect_offset BufferOffset, pi_buff_rect_offset HostOffset,
    pi_buff_rect_region Region, size_t BufferRowPitch, size_t BufferSlicePitch,
    size_t HostRowPitch, size_t HostSlicePitch, const void *Ptr,
    pi_uint32 NumEventsInWaitList, const pi_event *EventWaitList,
    pi_event *Event) {

  return pi2ur::piEnqueueMemBufferWriteRect(
      Queue, Buffer, BlockingWrite, BufferOffset, HostOffset, Region,
      BufferRowPitch, BufferSlicePitch, HostRowPitch, HostSlicePitch, Ptr,
      NumEventsInWaitList, EventWaitList, Event);
}

pi_result piEnqueueMemBufferCopy(pi_queue Queue, pi_mem SrcMem, pi_mem DstMem,
                                 size_t SrcOffset, size_t DstOffset,
                                 size_t Size, pi_uint32 NumEventsInWaitList,
                                 const pi_event *EventWaitList,
                                 pi_event *Event) {

  return pi2ur::piEnqueueMemBufferCopy(Queue, SrcMem, DstMem, SrcOffset,
                                       DstOffset, Size, NumEventsInWaitList,
                                       EventWaitList, Event);
}

pi_result piEnqueueMemBufferCopyRect(
    pi_queue Queue, pi_mem SrcMem, pi_mem DstMem, pi_buff_rect_offset SrcOrigin,
    pi_buff_rect_offset DstOrigin, pi_buff_rect_region Region,
    size_t SrcRowPitch, size_t SrcSlicePitch, size_t DstRowPitch,
    size_t DstSlicePitch, pi_uint32 NumEventsInWaitList,
    const pi_event *EventWaitList, pi_event *Event) {

  return pi2ur::piEnqueueMemBufferCopyRect(
      Queue, SrcMem, DstMem, SrcOrigin, DstOrigin, Region, SrcRowPitch,
      SrcSlicePitch, DstRowPitch, DstSlicePitch, NumEventsInWaitList,
      EventWaitList, Event);
}

pi_result piEnqueueMemBufferFill(pi_queue Queue, pi_mem Buffer,
                                 const void *Pattern, size_t PatternSize,
                                 size_t Offset, size_t Size,
                                 pi_uint32 NumEventsInWaitList,
                                 const pi_event *EventWaitList,
                                 pi_event *Event) {

  return pi2ur::piEnqueueMemBufferFill(Queue, Buffer, Pattern, PatternSize,
                                       Offset, Size, NumEventsInWaitList,
                                       EventWaitList, Event);
}

pi_result piEnqueueMemBufferMap(pi_queue Queue, pi_mem Mem, pi_bool BlockingMap,
                                pi_map_flags MapFlags, size_t Offset,
                                size_t Size, pi_uint32 NumEventsInWaitList,
                                const pi_event *EventWaitList,
                                pi_event *OutEvent, void **RetMap) {

  return pi2ur::piEnqueueMemBufferMap(Queue, Mem, BlockingMap, MapFlags, Offset,
                                      Size, NumEventsInWaitList, EventWaitList,
                                      OutEvent, RetMap);
}

pi_result piEnqueueMemUnmap(pi_queue Queue, pi_mem Mem, void *MappedPtr,
                            pi_uint32 NumEventsInWaitList,
                            const pi_event *EventWaitList, pi_event *OutEvent) {

  return pi2ur::piEnqueueMemUnmap(Queue, Mem, MappedPtr, NumEventsInWaitList,
                                  EventWaitList, OutEvent);
}

pi_result piMemImageGetInfo(pi_mem Image, pi_image_info ParamName,
                            size_t ParamValueSize, void *ParamValue,
                            size_t *ParamValueSizeRet) {

  return pi2ur::piMemImageGetInfo(Image, ParamName, ParamValueSize, ParamValue,
                                  ParamValueSizeRet);
}

pi_result piEnqueueMemImageRead(pi_queue Queue, pi_mem Image,
                                pi_bool BlockingRead, pi_image_offset Origin,
                                pi_image_region Region, size_t RowPitch,
                                size_t SlicePitch, void *Ptr,
                                pi_uint32 NumEventsInWaitList,
                                const pi_event *EventWaitList,
                                pi_event *Event) {
  return pi2ur::piEnqueueMemImageRead(
      Queue, Image, BlockingRead, Origin, Region, RowPitch, SlicePitch, Ptr,
      NumEventsInWaitList, EventWaitList, Event);
}

pi_result piEnqueueMemImageWrite(pi_queue Queue, pi_mem Image,
                                 pi_bool BlockingWrite, pi_image_offset Origin,
                                 pi_image_region Region, size_t InputRowPitch,
                                 size_t InputSlicePitch, const void *Ptr,
                                 pi_uint32 NumEventsInWaitList,
                                 const pi_event *EventWaitList,
                                 pi_event *Event) {

  return pi2ur::piEnqueueMemImageWrite(
      Queue, Image, BlockingWrite, Origin, Region, InputRowPitch,
      InputSlicePitch, Ptr, NumEventsInWaitList, EventWaitList, Event);
}

pi_result
piEnqueueMemImageCopy(pi_queue Queue, pi_mem SrcImage, pi_mem DstImage,
                      pi_image_offset SrcOrigin, pi_image_offset DstOrigin,
                      pi_image_region Region, pi_uint32 NumEventsInWaitList,
                      const pi_event *EventWaitList, pi_event *Event) {
  return pi2ur::piEnqueueMemImageCopy(Queue, SrcImage, DstImage, SrcOrigin,
                                      DstOrigin, Region, NumEventsInWaitList,
                                      EventWaitList, Event);
}

pi_result piEnqueueMemImageFill(pi_queue Queue, pi_mem Image,
                                const void *FillColor, const size_t *Origin,
                                const size_t *Region,
                                pi_uint32 NumEventsInWaitList,
                                const pi_event *EventWaitList,
                                pi_event *Event) {

  return pi2ur::piEnqueueMemImageFill(Queue, Image, FillColor, Origin, Region,
                                      NumEventsInWaitList, EventWaitList,
                                      Event);
}

pi_result piMemBufferPartition(pi_mem Buffer, pi_mem_flags Flags,
                               pi_buffer_create_type BufferCreateType,
                               void *BufferCreateInfo, pi_mem *RetMem) {

  return pi2ur::piMemBufferPartition(Buffer, Flags, BufferCreateType,
                                     BufferCreateInfo, RetMem);
}

pi_result piextGetDeviceFunctionPointer(pi_device Device, pi_program Program,
                                        const char *FunctionName,
                                        pi_uint64 *FunctionPointerRet) {
  return pi2ur::piextGetDeviceFunctionPointer(Device, Program, FunctionName,
                                              FunctionPointerRet);
}

pi_result piextUSMDeviceAlloc(void **ResultPtr, pi_context Context,
                              pi_device Device,
                              pi_usm_mem_properties *Properties, size_t Size,
                              pi_uint32 Alignment) {

  return pi2ur::piextUSMDeviceAlloc(ResultPtr, Context, Device, Properties,
                                    Size, Alignment);
}

pi_result piextUSMSharedAlloc(void **ResultPtr, pi_context Context,
                              pi_device Device,
                              pi_usm_mem_properties *Properties, size_t Size,
                              pi_uint32 Alignment) {

  return pi2ur::piextUSMSharedAlloc(ResultPtr, Context, Device, Properties,
                                    Size, Alignment);
}

__SYCL_EXPORT pi_result piextUSMPitchedAlloc(
    void **ResultPtr, size_t *ResultPitch, pi_context Context, pi_device Device,
    pi_usm_mem_properties *Properties, size_t WidthInBytes, size_t Height,
    unsigned int ElementSizeBytes) {

  return pi2ur::piextUSMPitchedAlloc(ResultPtr, ResultPitch, Context, Device,
                                     Properties, WidthInBytes, Height,
                                     ElementSizeBytes);
}

pi_result piextUSMHostAlloc(void **ResultPtr, pi_context Context,
                            pi_usm_mem_properties *Properties, size_t Size,
                            pi_uint32 Alignment) {
  return pi2ur::piextUSMHostAlloc(ResultPtr, Context, Properties, Size,
                                  Alignment);
}

pi_result piextUSMFree(pi_context Context, void *Ptr) {

  return pi2ur::piextUSMFree(Context, Ptr);
}

pi_result piextKernelSetArgPointer(pi_kernel Kernel, pi_uint32 ArgIndex,
                                   size_t ArgSize, const void *ArgValue) {
  return pi2ur::piextKernelSetArgPointer(Kernel, ArgIndex, ArgSize, ArgValue);
}

pi_result piextUSMEnqueueMemset(pi_queue Queue, void *Ptr, pi_int32 Value,
                                size_t Count, pi_uint32 NumEventsInWaitlist,
                                const pi_event *EventsWaitlist,
                                pi_event *Event) {
  return pi2ur::piextUSMEnqueueMemset(
      Queue, Ptr, Value, Count, NumEventsInWaitlist, EventsWaitlist, Event);
}

pi_result piextUSMEnqueueMemcpy(pi_queue Queue, pi_bool Blocking, void *DstPtr,
                                const void *SrcPtr, size_t Size,
                                pi_uint32 NumEventsInWaitlist,
                                const pi_event *EventsWaitlist,
                                pi_event *Event) {

  return pi2ur::piextUSMEnqueueMemcpy(Queue, Blocking, DstPtr, SrcPtr, Size,
                                      NumEventsInWaitlist, EventsWaitlist,
                                      Event);
}

pi_result piextUSMEnqueuePrefetch(pi_queue Queue, const void *Ptr, size_t Size,
                                  pi_usm_migration_flags Flags,
                                  pi_uint32 NumEventsInWaitList,
                                  const pi_event *EventWaitList,
                                  pi_event *OutEvent) {

  return pi2ur::piextUSMEnqueuePrefetch(
      Queue, Ptr, Size, Flags, NumEventsInWaitList, EventWaitList, OutEvent);
}

pi_result piextUSMEnqueueMemAdvise(pi_queue Queue, const void *Ptr,
                                   size_t Length, pi_mem_advice Advice,
                                   pi_event *OutEvent) {

  return pi2ur::piextUSMEnqueueMemAdvise(Queue, Ptr, Length, Advice, OutEvent);
}

__SYCL_EXPORT pi_result piextUSMEnqueueFill2D(pi_queue Queue, void *Ptr,
                                              size_t Pitch, size_t PatternSize,
                                              const void *Pattern, size_t Width,
                                              size_t Height,
                                              pi_uint32 NumEventsWaitList,
                                              const pi_event *EventsWaitList,
                                              pi_event *Event) {

  return pi2ur::piextUSMEnqueueFill2D(Queue, Ptr, Pitch, PatternSize, Pattern,
                                      Width, Height, NumEventsWaitList,
                                      EventsWaitList, Event);
}

__SYCL_EXPORT pi_result piextUSMEnqueueMemset2D(pi_queue Queue, void *Ptr,
                                                size_t Pitch, int Value,
                                                size_t Width, size_t Height,
                                                pi_uint32 NumEventsWaitList,
                                                const pi_event *EventsWaitlist,
                                                pi_event *Event) {

  return pi2ur::piextUSMEnqueueMemset2D(Queue, Ptr, Pitch, Value, Width, Height,
                                        NumEventsWaitList, EventsWaitlist,
                                        Event);
}

__SYCL_EXPORT pi_result piextUSMEnqueueMemcpy2D(
    pi_queue Queue, pi_bool Blocking, void *DstPtr, size_t DstPitch,
    const void *SrcPtr, size_t SrcPitch, size_t Width, size_t Height,
    pi_uint32 NumEventsInWaitlist, const pi_event *EventWaitlist,
    pi_event *Event) {

  return pi2ur::piextUSMEnqueueMemcpy2D(
      Queue, Blocking, DstPtr, DstPitch, SrcPtr, SrcPitch, Width, Height,
      NumEventsInWaitlist, EventWaitlist, Event);
}

pi_result piextUSMGetMemAllocInfo(pi_context Context, const void *Ptr,
                                  pi_mem_alloc_info ParamName,
                                  size_t ParamValueSize, void *ParamValue,
                                  size_t *ParamValueSizeRet) {
  return pi2ur::piextUSMGetMemAllocInfo(Context, Ptr, ParamName, ParamValueSize,
                                        ParamValue, ParamValueSizeRet);
}

pi_result piextUSMImport(const void *HostPtr, size_t Size, pi_context Context) {
  return pi2ur::piextUSMImport(HostPtr, Size, Context);
}

pi_result piextUSMRelease(const void *HostPtr, pi_context Context) {
  return pi2ur::piextUSMRelease(HostPtr, Context);
}

pi_result piextEnqueueDeviceGlobalVariableWrite(
    pi_queue Queue, pi_program Program, const char *Name, pi_bool BlockingWrite,
    size_t Count, size_t Offset, const void *Src, pi_uint32 NumEventsInWaitList,
    const pi_event *EventsWaitList, pi_event *Event) {
  return pi2ur::piextEnqueueDeviceGlobalVariableWrite(
      Queue, Program, Name, BlockingWrite, Count, Offset, Src,
      NumEventsInWaitList, EventsWaitList, Event);
}

pi_result piextEnqueueDeviceGlobalVariableRead(
    pi_queue Queue, pi_program Program, const char *Name, pi_bool BlockingRead,
    size_t Count, size_t Offset, void *Dst, pi_uint32 NumEventsInWaitList,
    const pi_event *EventsWaitList, pi_event *Event) {
  return pi2ur::piextEnqueueDeviceGlobalVariableRead(
      Queue, Program, Name, BlockingRead, Count, Offset, Dst,
      NumEventsInWaitList, EventsWaitList, Event);

  return PI_SUCCESS;
}

pi_result piextEnqueueReadHostPipe(pi_queue Queue, pi_program Program,
                                   const char *PipeSymbol, pi_bool Blocking,
                                   void *Ptr, size_t Size,
                                   pi_uint32 NumEventsInWaitList,
                                   const pi_event *EventsWaitList,
                                   pi_event *Event) {
  (void)Queue;
  (void)Program;
  (void)PipeSymbol;
  (void)Blocking;
  (void)Ptr;
  (void)Size;
  (void)NumEventsInWaitList;
  (void)EventsWaitList;
  (void)Event;
  PI_ASSERT(Queue, PI_ERROR_INVALID_QUEUE);
  die("piextEnqueueReadHostPipe: not implemented");
  return {};
}

pi_result piextEnqueueWriteHostPipe(pi_queue Queue, pi_program Program,
                                    const char *PipeSymbol, pi_bool Blocking,
                                    void *Ptr, size_t Size,
                                    pi_uint32 NumEventsInWaitList,
                                    const pi_event *EventsWaitList,
                                    pi_event *Event) {
  (void)Queue;
  (void)Program;
  (void)PipeSymbol;
  (void)Blocking;
  (void)Ptr;
  (void)Size;
  (void)NumEventsInWaitList;
  (void)EventsWaitList;
  (void)Event;
  PI_ASSERT(Queue, PI_ERROR_INVALID_QUEUE);
  die("piextEnqueueWriteHostPipe: not implemented");
  return {};
}

pi_result piKernelSetExecInfo(pi_kernel Kernel, pi_kernel_exec_info ParamName,
                              size_t ParamValueSize, const void *ParamValue) {

  return pi2ur::piKernelSetExecInfo(Kernel, ParamName, ParamValueSize,
                                    ParamValue);
}

pi_result piextProgramSetSpecializationConstant(pi_program Prog,
                                                pi_uint32 SpecID, size_t Size,
                                                const void *SpecValue) {
  return pi2ur::piextProgramSetSpecializationConstant(Prog, SpecID, Size,
                                                      SpecValue);
}

// Command buffer extension
pi_result piextCommandBufferCreate(pi_context Context, pi_device Device,
                                   const pi_ext_command_buffer_desc *Desc,
                                   pi_ext_command_buffer *RetCommandBuffer) {
  return pi2ur::piextCommandBufferCreate(Context, Device, Desc,
                                         RetCommandBuffer);
}

pi_result piextCommandBufferRetain(pi_ext_command_buffer CommandBuffer) {
  return pi2ur::piextCommandBufferRetain(CommandBuffer);
}

pi_result piextCommandBufferRelease(pi_ext_command_buffer CommandBuffer) {
  return pi2ur::piextCommandBufferRelease(CommandBuffer);
}

pi_result piextCommandBufferFinalize(pi_ext_command_buffer CommandBuffer) {
  return pi2ur::piextCommandBufferFinalize(CommandBuffer);
}

pi_result piextCommandBufferNDRangeKernel(
    pi_ext_command_buffer CommandBuffer, pi_kernel Kernel, pi_uint32 WorkDim,
    const size_t *GlobalWorkOffset, const size_t *GlobalWorkSize,
    const size_t *LocalWorkSize, pi_uint32 NumSyncPointsInWaitList,
    const pi_ext_sync_point *SyncPointWaitList, pi_ext_sync_point *SyncPoint) {
  return pi2ur::piextCommandBufferNDRangeKernel(
      CommandBuffer, Kernel, WorkDim, GlobalWorkOffset, GlobalWorkSize,
      LocalWorkSize, NumSyncPointsInWaitList, SyncPointWaitList, SyncPoint);
}

pi_result piextCommandBufferMemcpyUSM(
    pi_ext_command_buffer CommandBuffer, void *DstPtr, const void *SrcPtr,
    size_t Size, pi_uint32 NumSyncPointsInWaitList,
    const pi_ext_sync_point *SyncPointWaitList, pi_ext_sync_point *SyncPoint) {
  return pi2ur::piextCommandBufferMemcpyUSM(CommandBuffer, DstPtr, SrcPtr, Size,
                                            NumSyncPointsInWaitList,
                                            SyncPointWaitList, SyncPoint);
}

pi_result piextCommandBufferMemBufferCopy(
    pi_ext_command_buffer CommandBuffer, pi_mem SrcMem, pi_mem DstMem,
    size_t SrcOffset, size_t DstOffset, size_t Size,
    pi_uint32 NumSyncPointsInWaitList,
    const pi_ext_sync_point *SyncPointWaitList, pi_ext_sync_point *SyncPoint) {
  return pi2ur::piextCommandBufferMemBufferCopy(
      CommandBuffer, SrcMem, DstMem, SrcOffset, DstOffset, Size,
      NumSyncPointsInWaitList, SyncPointWaitList, SyncPoint);
}

pi_result piextCommandBufferMemBufferCopyRect(
    pi_ext_command_buffer CommandBuffer, pi_mem SrcMem, pi_mem DstMem,
    pi_buff_rect_offset SrcOrigin, pi_buff_rect_offset DstOrigin,
    pi_buff_rect_region Region, size_t SrcRowPitch, size_t SrcSlicePitch,
    size_t DstRowPitch, size_t DstSlicePitch, pi_uint32 NumSyncPointsInWaitList,
    const pi_ext_sync_point *SyncPointWaitList, pi_ext_sync_point *SyncPoint) {
  return pi2ur::piextCommandBufferMemBufferCopyRect(
      CommandBuffer, SrcMem, DstMem, SrcOrigin, DstOrigin, Region, SrcRowPitch,
      SrcSlicePitch, DstRowPitch, DstSlicePitch, NumSyncPointsInWaitList,
      SyncPointWaitList, SyncPoint);
}

pi_result piextCommandBufferMemBufferRead(
    pi_ext_command_buffer CommandBuffer, pi_mem Buffer, size_t Offset,
    size_t Size, void *Dst, pi_uint32 NumSyncPointsInWaitList,
    const pi_ext_sync_point *SyncPointWaitList, pi_ext_sync_point *SyncPoint) {
  return pi2ur::piextCommandBufferMemBufferRead(
      CommandBuffer, Buffer, Offset, Size, Dst, NumSyncPointsInWaitList,
      SyncPointWaitList, SyncPoint);
}

pi_result piextCommandBufferMemBufferReadRect(
    pi_ext_command_buffer CommandBuffer, pi_mem Buffer,
    pi_buff_rect_offset BufferOffset, pi_buff_rect_offset HostOffset,
    pi_buff_rect_region Region, size_t BufferRowPitch, size_t BufferSlicePitch,
    size_t HostRowPitch, size_t HostSlicePitch, void *Ptr,
    pi_uint32 NumSyncPointsInWaitList,
    const pi_ext_sync_point *SyncPointWaitList, pi_ext_sync_point *SyncPoint) {
  return pi2ur::piextCommandBufferMemBufferReadRect(
      CommandBuffer, Buffer, BufferOffset, HostOffset, Region, BufferRowPitch,
      BufferSlicePitch, HostRowPitch, HostSlicePitch, Ptr,
      NumSyncPointsInWaitList, SyncPointWaitList, SyncPoint);
}

pi_result piextCommandBufferMemBufferWrite(
    pi_ext_command_buffer CommandBuffer, pi_mem Buffer, size_t Offset,
    size_t Size, const void *Ptr, pi_uint32 NumSyncPointsInWaitList,
    const pi_ext_sync_point *SyncPointWaitList, pi_ext_sync_point *SyncPoint) {
  return pi2ur::piextCommandBufferMemBufferWrite(
      CommandBuffer, Buffer, Offset, Size, Ptr, NumSyncPointsInWaitList,
      SyncPointWaitList, SyncPoint);
}

pi_result piextCommandBufferMemBufferWriteRect(
    pi_ext_command_buffer CommandBuffer, pi_mem Buffer,
    pi_buff_rect_offset BufferOffset, pi_buff_rect_offset HostOffset,
    pi_buff_rect_region Region, size_t BufferRowPitch, size_t BufferSlicePitch,
    size_t HostRowPitch, size_t HostSlicePitch, const void *Ptr,
    pi_uint32 NumSyncPointsInWaitList,
    const pi_ext_sync_point *SyncPointWaitList, pi_ext_sync_point *SyncPoint) {
  return pi2ur::piextCommandBufferMemBufferWriteRect(
      CommandBuffer, Buffer, BufferOffset, HostOffset, Region, BufferRowPitch,
      BufferSlicePitch, HostRowPitch, HostSlicePitch, Ptr,
      NumSyncPointsInWaitList, SyncPointWaitList, SyncPoint);
}

pi_result piextEnqueueCommandBuffer(pi_ext_command_buffer CommandBuffer,
                                    pi_queue Queue,
                                    pi_uint32 NumEventsInWaitList,
                                    const pi_event *EventWaitList,
                                    pi_event *Event) {
  return pi2ur::piextEnqueueCommandBuffer(
      CommandBuffer, Queue, NumEventsInWaitList, EventWaitList, Event);
}

pi_result piextPluginGetOpaqueData(void *opaque_data_param,
                                   void **opaque_data_return) {
  return pi2ur::piextPluginGetOpaqueData(opaque_data_param, opaque_data_return);
}

pi_result piTearDown(void *PluginParameter) {
  return pi2ur::piTearDown(PluginParameter);
}

pi_result piGetDeviceAndHostTimer(pi_device Device, uint64_t *DeviceTime,
                                  uint64_t *HostTime) {
  return pi2ur::piGetDeviceAndHostTimer(Device, DeviceTime, HostTime);
}

pi_result piextEnablePeerAccess(pi_device command_device,
                                pi_device peer_device) {

  return pi2ur::piextEnablePeerAccess(command_device, peer_device);
}

pi_result piextDisablePeerAccess(pi_device command_device,
                                 pi_device peer_device) {

  return pi2ur::piextDisablePeerAccess(command_device, peer_device);
}

pi_result piextPeerAccessGetInfo(pi_device command_device,
                                 pi_device peer_device, pi_peer_attr attr,
                                 size_t ParamValueSize, void *ParamValue,
                                 size_t *ParamValueSizeRet) {
  return pi2ur::piextPeerAccessGetInfo(command_device, peer_device, attr,
                                       ParamValueSize, ParamValue,
                                       ParamValueSizeRet);
}

const char SupportedVersion[] = _PI_CUDA_PLUGIN_VERSION_STRING;

pi_result piPluginInit(pi_plugin *PluginInit) {
  // Check that the major version matches in PiVersion and SupportedVersion
  _PI_PLUGIN_VERSION_CHECK(PluginInit->PiVersion, SupportedVersion);

  // PI interface supports higher version or the same version.
  size_t PluginVersionSize = sizeof(PluginInit->PluginVersion);
  if (strlen(SupportedVersion) >= PluginVersionSize)
    return PI_ERROR_INVALID_VALUE;
  strncpy(PluginInit->PluginVersion, SupportedVersion, PluginVersionSize);

  // Set whole function table to zero to make it easier to detect if
  // functions are not set up below.
  std::memset(&(PluginInit->PiFunctionTable), 0,
              sizeof(PluginInit->PiFunctionTable));

  enableCUDATracing();

// Forward calls to CUDA RT.
<<<<<<< HEAD
#define _PI_CL(pi_api, cuda_api)                                               \
  (PluginInit->PiFunctionTable).pi_api = (decltype(&::pi_api))(&cuda_api);

  // Platform
  _PI_CL(piPlatformsGet, pi2ur::piPlatformsGet)
  _PI_CL(piPlatformGetInfo, pi2ur::piPlatformGetInfo)
  // Device
  _PI_CL(piDevicesGet, pi2ur::piDevicesGet)
  _PI_CL(piDeviceGetInfo, pi2ur::piDeviceGetInfo)
  _PI_CL(piDevicePartition, pi2ur::piDevicePartition)
  _PI_CL(piDeviceRetain, pi2ur::piDeviceRetain)
  _PI_CL(piDeviceRelease, pi2ur::piDeviceRelease)
  _PI_CL(piextDeviceSelectBinary, pi2ur::piextDeviceSelectBinary)
  _PI_CL(piextGetDeviceFunctionPointer, pi2ur::piextGetDeviceFunctionPointer)
  _PI_CL(piextDeviceGetNativeHandle, pi2ur::piextDeviceGetNativeHandle)
  _PI_CL(piextDeviceCreateWithNativeHandle,
         pi2ur::piextDeviceCreateWithNativeHandle)
  // Context
  _PI_CL(piextContextSetExtendedDeleter, pi2ur::piextContextSetExtendedDeleter)
  _PI_CL(piContextCreate, pi2ur::piContextCreate)
  _PI_CL(piContextGetInfo, pi2ur::piContextGetInfo)
  _PI_CL(piContextRetain, pi2ur::piContextRetain)
  _PI_CL(piContextRelease, pi2ur::piContextRelease)
  _PI_CL(piextContextGetNativeHandle, pi2ur::piextContextGetNativeHandle)
  _PI_CL(piextContextCreateWithNativeHandle,
         pi2ur::piextContextCreateWithNativeHandle)
  // Queue
  _PI_CL(piQueueCreate, pi2ur::piQueueCreate)
  _PI_CL(piextQueueCreate, pi2ur::piextQueueCreate)
  _PI_CL(piQueueGetInfo, pi2ur::piQueueGetInfo)
  _PI_CL(piQueueFinish, pi2ur::piQueueFinish)
  _PI_CL(piQueueFlush, pi2ur::piQueueFlush)
  _PI_CL(piQueueRetain, pi2ur::piQueueRetain)
  _PI_CL(piQueueRelease, pi2ur::piQueueRelease)
  _PI_CL(piextQueueGetNativeHandle, pi2ur::piextQueueGetNativeHandle)
  _PI_CL(piextQueueCreateWithNativeHandle,
         pi2ur::piextQueueCreateWithNativeHandle)
  // Memory
  _PI_CL(piMemBufferCreate, pi2ur::piMemBufferCreate)
  _PI_CL(piMemImageCreate, pi2ur::piMemImageCreate)
  _PI_CL(piMemGetInfo, pi2ur::piMemGetInfo)
  _PI_CL(piMemImageGetInfo, pi2ur::piMemImageGetInfo)
  _PI_CL(piMemRetain, pi2ur::piMemRetain)
  _PI_CL(piMemRelease, pi2ur::piMemRelease)
  _PI_CL(piMemBufferPartition, pi2ur::piMemBufferPartition)
  _PI_CL(piextMemGetNativeHandle, pi2ur::piextMemGetNativeHandle)
  _PI_CL(piextMemCreateWithNativeHandle, pi2ur::piextMemCreateWithNativeHandle)

  // Program
  _PI_CL(piProgramCreate, pi2ur::piProgramCreate)
  _PI_CL(piclProgramCreateWithSource, pi2ur::piclProgramCreateWithSource)
  _PI_CL(piProgramCreateWithBinary, pi2ur::piProgramCreateWithBinary)
  _PI_CL(piProgramGetInfo, pi2ur::piProgramGetInfo)
  _PI_CL(piProgramCompile, pi2ur::piProgramCompile)
  _PI_CL(piProgramBuild, pi2ur::piProgramBuild)
  _PI_CL(piProgramLink, pi2ur::piProgramLink)
  _PI_CL(piProgramGetBuildInfo, pi2ur::piProgramGetBuildInfo)
  _PI_CL(piProgramRetain, pi2ur::piProgramRetain)
  _PI_CL(piProgramRelease, pi2ur::piProgramRelease)
  _PI_CL(piextProgramGetNativeHandle, pi2ur::piextProgramGetNativeHandle)
  _PI_CL(piextProgramCreateWithNativeHandle,
         pi2ur::piextProgramCreateWithNativeHandle)
  _PI_CL(piextProgramSetSpecializationConstant,
         pi2ur::piextProgramSetSpecializationConstant)
  // Kernel
  _PI_CL(piKernelCreate, pi2ur::piKernelCreate)
  _PI_CL(piKernelSetArg, pi2ur::piKernelSetArg)
  _PI_CL(piKernelGetInfo, pi2ur::piKernelGetInfo)
  _PI_CL(piKernelGetGroupInfo, pi2ur::piKernelGetGroupInfo)
  _PI_CL(piKernelGetSubGroupInfo, pi2ur::piKernelGetSubGroupInfo)
  _PI_CL(piKernelRetain, pi2ur::piKernelRetain)
  _PI_CL(piKernelRelease, pi2ur::piKernelRelease)
  _PI_CL(piextKernelGetNativeHandle, pi2ur::piextKernelGetNativeHandle)
  _PI_CL(piKernelSetExecInfo, pi2ur::piKernelSetExecInfo)
  _PI_CL(piextKernelSetArgPointer, pi2ur::piKernelSetArgPointer)
  _PI_CL(piextKernelCreateWithNativeHandle,
         pi2ur::piextKernelCreateWithNativeHandle)

  // Event
  _PI_CL(piEventCreate, pi2ur::piEventCreate)
  _PI_CL(piEventGetInfo, pi2ur::piEventGetInfo)
  _PI_CL(piEventGetProfilingInfo, pi2ur::piEventGetProfilingInfo)
  _PI_CL(piEventsWait, pi2ur::piEventsWait)
  _PI_CL(piEventSetCallback, pi2ur::piEventSetCallback)
  _PI_CL(piEventSetStatus, pi2ur::piEventSetStatus)
  _PI_CL(piEventRetain, pi2ur::piEventRetain)
  _PI_CL(piEventRelease, pi2ur::piEventRelease)
  _PI_CL(piextEventGetNativeHandle, pi2ur::piextEventGetNativeHandle)
  _PI_CL(piextEventCreateWithNativeHandle,
         pi2ur::piextEventCreateWithNativeHandle)
  // Sampler
  _PI_CL(piSamplerCreate, pi2ur::piSamplerCreate)
  _PI_CL(piSamplerGetInfo, pi2ur::piSamplerGetInfo)
  _PI_CL(piSamplerRetain, pi2ur::piSamplerRetain)
  _PI_CL(piSamplerRelease, pi2ur::piSamplerRelease)
  // Queue commands
  _PI_CL(piEnqueueKernelLaunch, pi2ur::piEnqueueKernelLaunch)
  _PI_CL(piEnqueueNativeKernel, pi2ur::piEnqueueNativeKernel)
  _PI_CL(piEnqueueEventsWait, pi2ur::piEnqueueEventsWait)
  _PI_CL(piEnqueueEventsWaitWithBarrier, pi2ur::piEnqueueEventsWaitWithBarrier)
  _PI_CL(piEnqueueMemBufferRead, pi2ur::piEnqueueMemBufferRead)
  _PI_CL(piEnqueueMemBufferReadRect, pi2ur::piEnqueueMemBufferReadRect)
  _PI_CL(piEnqueueMemBufferWrite, pi2ur::piEnqueueMemBufferWrite)
  _PI_CL(piEnqueueMemBufferWriteRect, pi2ur::piEnqueueMemBufferWriteRect)
  _PI_CL(piEnqueueMemBufferCopy, pi2ur::piEnqueueMemBufferCopy)
  _PI_CL(piEnqueueMemBufferCopyRect, pi2ur::piEnqueueMemBufferCopyRect)
  _PI_CL(piEnqueueMemBufferFill, pi2ur::piEnqueueMemBufferFill)
  _PI_CL(piEnqueueMemImageRead, pi2ur::piEnqueueMemImageRead)
  _PI_CL(piEnqueueMemImageWrite, pi2ur::piEnqueueMemImageWrite)
  _PI_CL(piEnqueueMemImageCopy, pi2ur::piEnqueueMemImageCopy)
  _PI_CL(piEnqueueMemImageFill, pi2ur::piEnqueueMemImageFill)
  _PI_CL(piEnqueueMemBufferMap, pi2ur::piEnqueueMemBufferMap)
  _PI_CL(piEnqueueMemUnmap, pi2ur::piEnqueueMemUnmap)

  // USM
  _PI_CL(piextUSMHostAlloc, pi2ur::piextUSMHostAlloc)
  _PI_CL(piextUSMDeviceAlloc, pi2ur::piextUSMDeviceAlloc)
  _PI_CL(piextUSMSharedAlloc, pi2ur::piextUSMSharedAlloc)
  _PI_CL(piextUSMFree, pi2ur::piextUSMFree)
  _PI_CL(piextUSMEnqueueMemset, pi2ur::piextUSMEnqueueMemset)
  _PI_CL(piextUSMEnqueueMemcpy, pi2ur::piextUSMEnqueueMemcpy)
  _PI_CL(piextUSMEnqueuePrefetch, pi2ur::piextUSMEnqueuePrefetch)
  _PI_CL(piextUSMEnqueueMemAdvise, pi2ur::piextUSMEnqueueMemAdvise)
  _PI_CL(piextUSMEnqueueFill2D, pi2ur::piextUSMEnqueueFill2D)
  _PI_CL(piextUSMEnqueueMemset2D, pi2ur::piextUSMEnqueueMemset2D)
  _PI_CL(piextUSMEnqueueMemcpy2D, pi2ur::piextUSMEnqueueMemcpy2D)
  _PI_CL(piextUSMGetMemAllocInfo, pi2ur::piextUSMGetMemAllocInfo)
  // Device global variable
  _PI_CL(piextEnqueueDeviceGlobalVariableWrite,
         pi2ur::piextEnqueueDeviceGlobalVariableWrite)
  _PI_CL(piextEnqueueDeviceGlobalVariableRead,
         pi2ur::piextEnqueueDeviceGlobalVariableRead)
  // Virtual memory
  _PI_CL(piextVirtualMemGranularityGetInfo,
         pi2ur::piextVirtualMemGranularityGetInfo)
  _PI_CL(piextPhysicalMemCreate, pi2ur::piextPhysicalMemCreate)
  _PI_CL(piextPhysicalMemRetain, pi2ur::piextPhysicalMemRetain)
  _PI_CL(piextPhysicalMemRelease, pi2ur::piextPhysicalMemRelease)
  _PI_CL(piextVirtualMemReserve, pi2ur::piextVirtualMemReserve)
  _PI_CL(piextVirtualMemFree, pi2ur::piextVirtualMemFree)
  _PI_CL(piextVirtualMemMap, pi2ur::piextVirtualMemMap)
  _PI_CL(piextVirtualMemUnmap, pi2ur::piextVirtualMemUnmap)
  _PI_CL(piextVirtualMemSetAccess, pi2ur::piextVirtualMemSetAccess)
  _PI_CL(piextVirtualMemGetInfo, pi2ur::piextVirtualMemGetInfo)

  // Host Pipe
  _PI_CL(piextEnqueueReadHostPipe, pi2ur::piextEnqueueReadHostPipe)
  _PI_CL(piextEnqueueWriteHostPipe, pi2ur::piextEnqueueWriteHostPipe)

  _PI_CL(piextKernelSetArgMemObj, pi2ur::piextKernelSetArgMemObj)
  _PI_CL(piextKernelSetArgSampler, pi2ur::piextKernelSetArgSampler)
  _PI_CL(piPluginGetLastError, pi2ur::piPluginGetLastError)
  _PI_CL(piTearDown, pi2ur::piTearDown)
  _PI_CL(piGetDeviceAndHostTimer, pi2ur::piGetDeviceAndHostTimer)
  _PI_CL(piPluginGetBackendOption, pi2ur::piPluginGetBackendOption)

  // command-buffer
  _PI_CL(piextCommandBufferCreate, pi2ur::piextCommandBufferCreate)
  _PI_CL(piextCommandBufferRetain, pi2ur::piextCommandBufferRetain)
  _PI_CL(piextCommandBufferRelease, pi2ur::piextCommandBufferRelease)
  _PI_CL(piextCommandBufferNDRangeKernel,
         pi2ur::piextCommandBufferNDRangeKernel)
  _PI_CL(piextCommandBufferMemcpyUSM, pi2ur::piextCommandBufferMemcpyUSM)
  _PI_CL(piextCommandBufferMemBufferCopy,
         pi2ur::piextCommandBufferMemBufferCopy)
  _PI_CL(piextCommandBufferMemBufferCopyRect,
         pi2ur::piextCommandBufferMemBufferCopyRect)
  _PI_CL(piextEnqueueCommandBuffer, pi2ur::piextEnqueueCommandBuffer)

#undef _PI_CL
=======
#define _PI_API(api)                                                           \
  (PluginInit->PiFunctionTable).api = (decltype(&::api))(&api);
#include <sycl/detail/pi.def>
#undef _PI_API
>>>>>>> 7897517c

  return PI_SUCCESS;
}

#ifdef _WIN32
#define __SYCL_PLUGIN_DLL_NAME "pi_cuda.dll"
#include "../common_win_pi_trace/common_win_pi_trace.hpp"
#undef __SYCL_PLUGIN_DLL_NAME
#endif

} // extern "C"<|MERGE_RESOLUTION|>--- conflicted
+++ resolved
@@ -1181,6 +1181,69 @@
                                        ParamValueSizeRet);
 }
 
+pi_result
+piextVirtualMemGranularityGetInfo(pi_context context, pi_device device,
+                                  pi_virtual_mem_granularity_info param_name,
+                                  size_t param_value_size, void *param_value,
+                                  size_t *param_value_size_ret) {
+  return pi2ur::piextVirtualMemGranularityGetInfo(context, device, param_name,
+                                                  param_value_size, param_value,
+                                                  param_value_size_ret);
+}
+
+pi_result piextPhysicalMemCreate(pi_context context, pi_device device,
+                                 size_t mem_size,
+                                 pi_physical_mem *ret_physical_mem) {
+  return pi2ur::piextPhysicalMemCreate(context, device, mem_size,
+                                       ret_physical_mem);
+}
+
+pi_result piextPhysicalMemRetain(pi_physical_mem physical_mem) {
+  return pi2ur::piextPhysicalMemRetain(physical_mem);
+}
+
+pi_result piextPhysicalMemRelease(pi_physical_mem physical_mem) {
+  return pi2ur::piextPhysicalMemRelease(physical_mem);
+}
+
+pi_result piextVirtualMemReserve(pi_context context, const void *start,
+                                 size_t range_size, void **ret_ptr) {
+  return pi2ur::piextVirtualMemReserve(context, start, range_size, ret_ptr);
+}
+
+pi_result piextVirtualMemFree(pi_context context, const void *ptr,
+                              size_t range_size) {
+  return pi2ur::piextVirtualMemFree(context, ptr, range_size);
+}
+
+pi_result piextVirtualMemMap(pi_context context, const void *ptr,
+                             size_t range_size, pi_physical_mem physical_mem,
+                             size_t offset, pi_virtual_access_flags flags) {
+  return pi2ur::piextVirtualMemMap(context, ptr, range_size, physical_mem,
+                                   offset, flags);
+}
+
+pi_result piextVirtualMemUnmap(pi_context context, const void *ptr,
+                               size_t range_size) {
+  return pi2ur::piextVirtualMemUnmap(context, ptr, range_size);
+}
+
+pi_result piextVirtualMemSetAccess(pi_context context, const void *ptr,
+                                   size_t range_size,
+                                   pi_virtual_access_flags flags) {
+  return pi2ur::piextVirtualMemSetAccess(context, ptr, range_size, flags);
+}
+
+pi_result piextVirtualMemGetInfo(pi_context context, const void *ptr,
+                                 size_t range_size,
+                                 pi_virtual_mem_info param_name,
+                                 size_t param_value_size, void *param_value,
+                                 size_t *param_value_size_ret) {
+  return pi2ur::piextVirtualMemGetInfo(context, ptr, range_size, param_name,
+                                       param_value_size, param_value,
+                                       param_value_size_ret);
+}
+
 const char SupportedVersion[] = _PI_CUDA_PLUGIN_VERSION_STRING;
 
 pi_result piPluginInit(pi_plugin *PluginInit) {
@@ -1201,183 +1264,10 @@
   enableCUDATracing();
 
 // Forward calls to CUDA RT.
-<<<<<<< HEAD
-#define _PI_CL(pi_api, cuda_api)                                               \
-  (PluginInit->PiFunctionTable).pi_api = (decltype(&::pi_api))(&cuda_api);
-
-  // Platform
-  _PI_CL(piPlatformsGet, pi2ur::piPlatformsGet)
-  _PI_CL(piPlatformGetInfo, pi2ur::piPlatformGetInfo)
-  // Device
-  _PI_CL(piDevicesGet, pi2ur::piDevicesGet)
-  _PI_CL(piDeviceGetInfo, pi2ur::piDeviceGetInfo)
-  _PI_CL(piDevicePartition, pi2ur::piDevicePartition)
-  _PI_CL(piDeviceRetain, pi2ur::piDeviceRetain)
-  _PI_CL(piDeviceRelease, pi2ur::piDeviceRelease)
-  _PI_CL(piextDeviceSelectBinary, pi2ur::piextDeviceSelectBinary)
-  _PI_CL(piextGetDeviceFunctionPointer, pi2ur::piextGetDeviceFunctionPointer)
-  _PI_CL(piextDeviceGetNativeHandle, pi2ur::piextDeviceGetNativeHandle)
-  _PI_CL(piextDeviceCreateWithNativeHandle,
-         pi2ur::piextDeviceCreateWithNativeHandle)
-  // Context
-  _PI_CL(piextContextSetExtendedDeleter, pi2ur::piextContextSetExtendedDeleter)
-  _PI_CL(piContextCreate, pi2ur::piContextCreate)
-  _PI_CL(piContextGetInfo, pi2ur::piContextGetInfo)
-  _PI_CL(piContextRetain, pi2ur::piContextRetain)
-  _PI_CL(piContextRelease, pi2ur::piContextRelease)
-  _PI_CL(piextContextGetNativeHandle, pi2ur::piextContextGetNativeHandle)
-  _PI_CL(piextContextCreateWithNativeHandle,
-         pi2ur::piextContextCreateWithNativeHandle)
-  // Queue
-  _PI_CL(piQueueCreate, pi2ur::piQueueCreate)
-  _PI_CL(piextQueueCreate, pi2ur::piextQueueCreate)
-  _PI_CL(piQueueGetInfo, pi2ur::piQueueGetInfo)
-  _PI_CL(piQueueFinish, pi2ur::piQueueFinish)
-  _PI_CL(piQueueFlush, pi2ur::piQueueFlush)
-  _PI_CL(piQueueRetain, pi2ur::piQueueRetain)
-  _PI_CL(piQueueRelease, pi2ur::piQueueRelease)
-  _PI_CL(piextQueueGetNativeHandle, pi2ur::piextQueueGetNativeHandle)
-  _PI_CL(piextQueueCreateWithNativeHandle,
-         pi2ur::piextQueueCreateWithNativeHandle)
-  // Memory
-  _PI_CL(piMemBufferCreate, pi2ur::piMemBufferCreate)
-  _PI_CL(piMemImageCreate, pi2ur::piMemImageCreate)
-  _PI_CL(piMemGetInfo, pi2ur::piMemGetInfo)
-  _PI_CL(piMemImageGetInfo, pi2ur::piMemImageGetInfo)
-  _PI_CL(piMemRetain, pi2ur::piMemRetain)
-  _PI_CL(piMemRelease, pi2ur::piMemRelease)
-  _PI_CL(piMemBufferPartition, pi2ur::piMemBufferPartition)
-  _PI_CL(piextMemGetNativeHandle, pi2ur::piextMemGetNativeHandle)
-  _PI_CL(piextMemCreateWithNativeHandle, pi2ur::piextMemCreateWithNativeHandle)
-
-  // Program
-  _PI_CL(piProgramCreate, pi2ur::piProgramCreate)
-  _PI_CL(piclProgramCreateWithSource, pi2ur::piclProgramCreateWithSource)
-  _PI_CL(piProgramCreateWithBinary, pi2ur::piProgramCreateWithBinary)
-  _PI_CL(piProgramGetInfo, pi2ur::piProgramGetInfo)
-  _PI_CL(piProgramCompile, pi2ur::piProgramCompile)
-  _PI_CL(piProgramBuild, pi2ur::piProgramBuild)
-  _PI_CL(piProgramLink, pi2ur::piProgramLink)
-  _PI_CL(piProgramGetBuildInfo, pi2ur::piProgramGetBuildInfo)
-  _PI_CL(piProgramRetain, pi2ur::piProgramRetain)
-  _PI_CL(piProgramRelease, pi2ur::piProgramRelease)
-  _PI_CL(piextProgramGetNativeHandle, pi2ur::piextProgramGetNativeHandle)
-  _PI_CL(piextProgramCreateWithNativeHandle,
-         pi2ur::piextProgramCreateWithNativeHandle)
-  _PI_CL(piextProgramSetSpecializationConstant,
-         pi2ur::piextProgramSetSpecializationConstant)
-  // Kernel
-  _PI_CL(piKernelCreate, pi2ur::piKernelCreate)
-  _PI_CL(piKernelSetArg, pi2ur::piKernelSetArg)
-  _PI_CL(piKernelGetInfo, pi2ur::piKernelGetInfo)
-  _PI_CL(piKernelGetGroupInfo, pi2ur::piKernelGetGroupInfo)
-  _PI_CL(piKernelGetSubGroupInfo, pi2ur::piKernelGetSubGroupInfo)
-  _PI_CL(piKernelRetain, pi2ur::piKernelRetain)
-  _PI_CL(piKernelRelease, pi2ur::piKernelRelease)
-  _PI_CL(piextKernelGetNativeHandle, pi2ur::piextKernelGetNativeHandle)
-  _PI_CL(piKernelSetExecInfo, pi2ur::piKernelSetExecInfo)
-  _PI_CL(piextKernelSetArgPointer, pi2ur::piKernelSetArgPointer)
-  _PI_CL(piextKernelCreateWithNativeHandle,
-         pi2ur::piextKernelCreateWithNativeHandle)
-
-  // Event
-  _PI_CL(piEventCreate, pi2ur::piEventCreate)
-  _PI_CL(piEventGetInfo, pi2ur::piEventGetInfo)
-  _PI_CL(piEventGetProfilingInfo, pi2ur::piEventGetProfilingInfo)
-  _PI_CL(piEventsWait, pi2ur::piEventsWait)
-  _PI_CL(piEventSetCallback, pi2ur::piEventSetCallback)
-  _PI_CL(piEventSetStatus, pi2ur::piEventSetStatus)
-  _PI_CL(piEventRetain, pi2ur::piEventRetain)
-  _PI_CL(piEventRelease, pi2ur::piEventRelease)
-  _PI_CL(piextEventGetNativeHandle, pi2ur::piextEventGetNativeHandle)
-  _PI_CL(piextEventCreateWithNativeHandle,
-         pi2ur::piextEventCreateWithNativeHandle)
-  // Sampler
-  _PI_CL(piSamplerCreate, pi2ur::piSamplerCreate)
-  _PI_CL(piSamplerGetInfo, pi2ur::piSamplerGetInfo)
-  _PI_CL(piSamplerRetain, pi2ur::piSamplerRetain)
-  _PI_CL(piSamplerRelease, pi2ur::piSamplerRelease)
-  // Queue commands
-  _PI_CL(piEnqueueKernelLaunch, pi2ur::piEnqueueKernelLaunch)
-  _PI_CL(piEnqueueNativeKernel, pi2ur::piEnqueueNativeKernel)
-  _PI_CL(piEnqueueEventsWait, pi2ur::piEnqueueEventsWait)
-  _PI_CL(piEnqueueEventsWaitWithBarrier, pi2ur::piEnqueueEventsWaitWithBarrier)
-  _PI_CL(piEnqueueMemBufferRead, pi2ur::piEnqueueMemBufferRead)
-  _PI_CL(piEnqueueMemBufferReadRect, pi2ur::piEnqueueMemBufferReadRect)
-  _PI_CL(piEnqueueMemBufferWrite, pi2ur::piEnqueueMemBufferWrite)
-  _PI_CL(piEnqueueMemBufferWriteRect, pi2ur::piEnqueueMemBufferWriteRect)
-  _PI_CL(piEnqueueMemBufferCopy, pi2ur::piEnqueueMemBufferCopy)
-  _PI_CL(piEnqueueMemBufferCopyRect, pi2ur::piEnqueueMemBufferCopyRect)
-  _PI_CL(piEnqueueMemBufferFill, pi2ur::piEnqueueMemBufferFill)
-  _PI_CL(piEnqueueMemImageRead, pi2ur::piEnqueueMemImageRead)
-  _PI_CL(piEnqueueMemImageWrite, pi2ur::piEnqueueMemImageWrite)
-  _PI_CL(piEnqueueMemImageCopy, pi2ur::piEnqueueMemImageCopy)
-  _PI_CL(piEnqueueMemImageFill, pi2ur::piEnqueueMemImageFill)
-  _PI_CL(piEnqueueMemBufferMap, pi2ur::piEnqueueMemBufferMap)
-  _PI_CL(piEnqueueMemUnmap, pi2ur::piEnqueueMemUnmap)
-
-  // USM
-  _PI_CL(piextUSMHostAlloc, pi2ur::piextUSMHostAlloc)
-  _PI_CL(piextUSMDeviceAlloc, pi2ur::piextUSMDeviceAlloc)
-  _PI_CL(piextUSMSharedAlloc, pi2ur::piextUSMSharedAlloc)
-  _PI_CL(piextUSMFree, pi2ur::piextUSMFree)
-  _PI_CL(piextUSMEnqueueMemset, pi2ur::piextUSMEnqueueMemset)
-  _PI_CL(piextUSMEnqueueMemcpy, pi2ur::piextUSMEnqueueMemcpy)
-  _PI_CL(piextUSMEnqueuePrefetch, pi2ur::piextUSMEnqueuePrefetch)
-  _PI_CL(piextUSMEnqueueMemAdvise, pi2ur::piextUSMEnqueueMemAdvise)
-  _PI_CL(piextUSMEnqueueFill2D, pi2ur::piextUSMEnqueueFill2D)
-  _PI_CL(piextUSMEnqueueMemset2D, pi2ur::piextUSMEnqueueMemset2D)
-  _PI_CL(piextUSMEnqueueMemcpy2D, pi2ur::piextUSMEnqueueMemcpy2D)
-  _PI_CL(piextUSMGetMemAllocInfo, pi2ur::piextUSMGetMemAllocInfo)
-  // Device global variable
-  _PI_CL(piextEnqueueDeviceGlobalVariableWrite,
-         pi2ur::piextEnqueueDeviceGlobalVariableWrite)
-  _PI_CL(piextEnqueueDeviceGlobalVariableRead,
-         pi2ur::piextEnqueueDeviceGlobalVariableRead)
-  // Virtual memory
-  _PI_CL(piextVirtualMemGranularityGetInfo,
-         pi2ur::piextVirtualMemGranularityGetInfo)
-  _PI_CL(piextPhysicalMemCreate, pi2ur::piextPhysicalMemCreate)
-  _PI_CL(piextPhysicalMemRetain, pi2ur::piextPhysicalMemRetain)
-  _PI_CL(piextPhysicalMemRelease, pi2ur::piextPhysicalMemRelease)
-  _PI_CL(piextVirtualMemReserve, pi2ur::piextVirtualMemReserve)
-  _PI_CL(piextVirtualMemFree, pi2ur::piextVirtualMemFree)
-  _PI_CL(piextVirtualMemMap, pi2ur::piextVirtualMemMap)
-  _PI_CL(piextVirtualMemUnmap, pi2ur::piextVirtualMemUnmap)
-  _PI_CL(piextVirtualMemSetAccess, pi2ur::piextVirtualMemSetAccess)
-  _PI_CL(piextVirtualMemGetInfo, pi2ur::piextVirtualMemGetInfo)
-
-  // Host Pipe
-  _PI_CL(piextEnqueueReadHostPipe, pi2ur::piextEnqueueReadHostPipe)
-  _PI_CL(piextEnqueueWriteHostPipe, pi2ur::piextEnqueueWriteHostPipe)
-
-  _PI_CL(piextKernelSetArgMemObj, pi2ur::piextKernelSetArgMemObj)
-  _PI_CL(piextKernelSetArgSampler, pi2ur::piextKernelSetArgSampler)
-  _PI_CL(piPluginGetLastError, pi2ur::piPluginGetLastError)
-  _PI_CL(piTearDown, pi2ur::piTearDown)
-  _PI_CL(piGetDeviceAndHostTimer, pi2ur::piGetDeviceAndHostTimer)
-  _PI_CL(piPluginGetBackendOption, pi2ur::piPluginGetBackendOption)
-
-  // command-buffer
-  _PI_CL(piextCommandBufferCreate, pi2ur::piextCommandBufferCreate)
-  _PI_CL(piextCommandBufferRetain, pi2ur::piextCommandBufferRetain)
-  _PI_CL(piextCommandBufferRelease, pi2ur::piextCommandBufferRelease)
-  _PI_CL(piextCommandBufferNDRangeKernel,
-         pi2ur::piextCommandBufferNDRangeKernel)
-  _PI_CL(piextCommandBufferMemcpyUSM, pi2ur::piextCommandBufferMemcpyUSM)
-  _PI_CL(piextCommandBufferMemBufferCopy,
-         pi2ur::piextCommandBufferMemBufferCopy)
-  _PI_CL(piextCommandBufferMemBufferCopyRect,
-         pi2ur::piextCommandBufferMemBufferCopyRect)
-  _PI_CL(piextEnqueueCommandBuffer, pi2ur::piextEnqueueCommandBuffer)
-
-#undef _PI_CL
-=======
 #define _PI_API(api)                                                           \
   (PluginInit->PiFunctionTable).api = (decltype(&::api))(&api);
 #include <sycl/detail/pi.def>
 #undef _PI_API
->>>>>>> 7897517c
 
   return PI_SUCCESS;
 }
