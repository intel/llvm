//==---------- pi_cuda.cpp - CUDA Plugin -----------------------------------==//
//
// Part of the LLVM Project, under the Apache License v2.0 with LLVM Exceptions.
// See https://llvm.org/LICENSE.txt for license information.
// SPDX-License-Identifier: Apache-2.0 WITH LLVM-exception
//
//===----------------------------------------------------------------------===//

/// \file pi_cuda.cpp
/// Implementation of CUDA Plugin.
///
/// \ingroup sycl_pi_cuda

#include <CL/sycl/detail/cuda_definitions.hpp>
#include <CL/sycl/detail/defines.hpp>
#include <CL/sycl/detail/pi.hpp>
#include <pi_cuda.hpp>

#include <algorithm>
#include <cassert>
#include <cuda.h>
#include <cuda_device_runtime_api.h>
#include <limits>
#include <memory>
#include <mutex>
#include <regex>

namespace {
std::string getCudaVersionString() {
  int driver_version = 0;
  cuDriverGetVersion(&driver_version);
  // The version is returned as (1000 major + 10 minor).
  std::string versionString;
  versionString = "CUDA ";
  versionString += std::to_string(driver_version / 1000);
  versionString += ".";
  versionString += std::to_string(driver_version % 1000 / 10);
  return versionString;
}

pi_result map_error(CUresult result) {
  switch (result) {
  case CUDA_SUCCESS:
    return PI_SUCCESS;
  case CUDA_ERROR_NOT_PERMITTED:
    return PI_ERROR_INVALID_OPERATION;
  case CUDA_ERROR_INVALID_CONTEXT:
    return PI_ERROR_INVALID_CONTEXT;
  case CUDA_ERROR_INVALID_DEVICE:
    return PI_ERROR_INVALID_DEVICE;
  case CUDA_ERROR_INVALID_VALUE:
    return PI_ERROR_INVALID_VALUE;
  case CUDA_ERROR_OUT_OF_MEMORY:
    return PI_ERROR_OUT_OF_HOST_MEMORY;
  case CUDA_ERROR_LAUNCH_OUT_OF_RESOURCES:
    return PI_ERROR_OUT_OF_RESOURCES;
  default:
    return PI_ERROR_UNKNOWN;
  }
}

// Global variables for PI_ERROR_PLUGIN_SPECIFIC_ERROR
constexpr size_t MaxMessageSize = 256;
thread_local pi_result ErrorMessageCode = PI_SUCCESS;
thread_local char ErrorMessage[MaxMessageSize];

// Utility function for setting a message and warning
static void setErrorMessage(const char *message, pi_result error_code) {
  assert(strlen(message) <= MaxMessageSize);
  strcpy(ErrorMessage, message);
  ErrorMessageCode = error_code;
}

// Returns plugin specific error and warning messages
pi_result cuda_piPluginGetLastError(char **message) {
  *message = &ErrorMessage[0];
  return ErrorMessageCode;
}

// Iterates over the event wait list, returns correct pi_result error codes.
// Invokes the callback for the latest event of each queue in the wait list.
// The callback must take a single pi_event argument and return a pi_result.
template <typename Func>
pi_result forLatestEvents(const pi_event *event_wait_list,
                          std::size_t num_events_in_wait_list, Func &&f) {

  if (event_wait_list == nullptr || num_events_in_wait_list == 0) {
    return PI_ERROR_INVALID_EVENT_WAIT_LIST;
  }

  // Fast path if we only have a single event
  if (num_events_in_wait_list == 1) {
    return f(event_wait_list[0]);
  }

  std::vector<pi_event> events{event_wait_list,
                               event_wait_list + num_events_in_wait_list};
  std::sort(events.begin(), events.end(), [](pi_event e0, pi_event e1) {
    // Tiered sort creating sublists of streams (smallest value first) in which
    // the corresponding events are sorted into a sequence of newest first.
    return e0->get_stream() < e1->get_stream() ||
           (e0->get_stream() == e1->get_stream() &&
            e0->get_event_id() > e1->get_event_id());
  });

  bool first = true;
  CUstream lastSeenStream = 0;
  for (pi_event event : events) {
    if (!event || (!first && event->get_stream() == lastSeenStream)) {
      continue;
    }

    first = false;
    lastSeenStream = event->get_stream();

    auto result = f(event);
    if (result != PI_SUCCESS) {
      return result;
    }
  }

  return PI_SUCCESS;
}

/// Converts CUDA error into PI error codes, and outputs error information
/// to stderr.
/// If PI_CUDA_ABORT env variable is defined, it aborts directly instead of
/// throwing the error. This is intended for debugging purposes.
/// \return PI_SUCCESS if \param result was CUDA_SUCCESS.
/// \throw pi_error exception (integer) if input was not success.
///
pi_result check_error(CUresult result, const char *function, int line,
                      const char *file) {
  if (result == CUDA_SUCCESS || result == CUDA_ERROR_DEINITIALIZED) {
    return PI_SUCCESS;
  }

<<<<<<< HEAD
  const char *errorString = nullptr;
  const char *errorName = nullptr;
  cuGetErrorName(result, &errorName);
  cuGetErrorString(result, &errorString);
  fprintf(stderr,
          "\nPI CUDA ERROR:"
          "\n\tValue:           %d"
          "\n\tName:            %s"
          "\n\tDescription:     %s"
          "\n\tFunction:        %s"
          "\n\tSource Location: %s:%d\n\n",
          result, errorName, errorString, function, file, line);
=======
  if (std::getenv("SYCL_PI_SUPPRESS_ERROR_MESSAGE") == nullptr) {
    const char *errorString = nullptr;
    const char *errorName = nullptr;
    cuGetErrorName(result, &errorName);
    cuGetErrorString(result, &errorString);
    std::stringstream ss;
    ss << "\nPI CUDA ERROR:"
       << "\n\tValue:           " << result
       << "\n\tName:            " << errorName
       << "\n\tDescription:     " << errorString
       << "\n\tFunction:        " << function << "\n\tSource Location: " << file
       << ":" << line << "\n"
       << std::endl;
    std::cerr << ss.str();
  }
>>>>>>> 25c34bf1

  if (std::getenv("PI_CUDA_ABORT") != nullptr) {
    std::abort();
  }

  throw map_error(result);
}

/// \cond NODOXY
#define PI_CHECK_ERROR(result) check_error(result, __func__, __LINE__, __FILE__)

/// ScopedContext is used across all PI CUDA plugin implementation to ensure
/// that the proper CUDA context is active for the given PI context.
//
/// This class will only replace the context if necessary, and will leave the
/// new context active on the current thread. If there was an active context
/// already it will simply be replaced.
//
/// Previously active contexts are not restored for two reasons:
/// * Performance: context switches are expensive so leaving the context active
///   means subsequent SYCL calls with the same context will be cheaper.
/// * Multi-threading cleanup: contexts are set active per thread and deleting a
///   context will only deactivate it for the current thread. This means other
///   threads may end up with deleted active contexts. In particular this can
///   happen with host_tasks as they run in a thread pool. When the context
///   associated with these tasks is deleted it will remain active in the
///   threads of the thread pool. So it would be invalid for any other task
///   running on these threads to try to restore the deleted context. With the
///   current implementation this is not an issue because the active deleted
///   context will just be replaced.
//
/// This approach does mean that CUDA interop tasks should NOT expect their
/// contexts to be restored by SYCL.
class ScopedContext {
public:
  ScopedContext(pi_context ctxt) {
    if (!ctxt) {
      throw PI_ERROR_INVALID_CONTEXT;
    }

    set_context(ctxt->get());
  }

  ScopedContext(CUcontext ctxt) { set_context(ctxt); }

  ~ScopedContext() {}

private:
  void set_context(CUcontext desired) {
    CUcontext original = nullptr;

    PI_CHECK_ERROR(cuCtxGetCurrent(&original));

    // Make sure the desired context is active on the current thread, setting
    // it if necessary
    if (original != desired) {
      PI_CHECK_ERROR(cuCtxSetCurrent(desired));
    }
  }
};

/// \cond NODOXY
template <typename T, typename Assign>
pi_result getInfoImpl(size_t param_value_size, void *param_value,
                      size_t *param_value_size_ret, T value, size_t value_size,
                      Assign &&assign_func) {

  if (param_value != nullptr) {

    if (param_value_size < value_size) {
      return PI_ERROR_INVALID_VALUE;
    }

    assign_func(param_value, value, value_size);
  }

  if (param_value_size_ret != nullptr) {
    *param_value_size_ret = value_size;
  }

  return PI_SUCCESS;
}

template <typename T>
pi_result getInfo(size_t param_value_size, void *param_value,
                  size_t *param_value_size_ret, T value) {

  auto assignment = [](void *param_value, T value, size_t value_size) {
    // Ignore unused parameter
    (void)value_size;

    *static_cast<T *>(param_value) = value;
  };

  return getInfoImpl(param_value_size, param_value, param_value_size_ret, value,
                     sizeof(T), assignment);
}

template <typename T>
pi_result getInfoArray(size_t array_length, size_t param_value_size,
                       void *param_value, size_t *param_value_size_ret,
                       T *value) {
  return getInfoImpl(param_value_size, param_value, param_value_size_ret, value,
                     array_length * sizeof(T), memcpy);
}

template <>
pi_result getInfo<const char *>(size_t param_value_size, void *param_value,
                                size_t *param_value_size_ret,
                                const char *value) {
  return getInfoArray(strlen(value) + 1, param_value_size, param_value,
                      param_value_size_ret, value);
}

int getAttribute(pi_device device, CUdevice_attribute attribute) {
  int value;
  cl::sycl::detail::pi::assertion(
      cuDeviceGetAttribute(&value, attribute, device->get()) == CUDA_SUCCESS);
  return value;
}
/// \endcond

// Determine local work sizes that result in uniform work groups.
// The default threadsPerBlock only require handling the first work_dim
// dimension.
void guessLocalWorkSize(size_t *threadsPerBlock, const size_t *global_work_size,
                        const size_t maxThreadsPerBlock[3], pi_kernel kernel,
                        pi_uint32 local_size) {
  assert(threadsPerBlock != nullptr);
  assert(global_work_size != nullptr);
  assert(kernel != nullptr);
  int recommendedBlockSize, minGrid;

  PI_CHECK_ERROR(cuOccupancyMaxPotentialBlockSize(
      &minGrid, &recommendedBlockSize, kernel->get(), NULL, local_size,
      maxThreadsPerBlock[0]));

  (void)minGrid; // Not used, avoid warnings

  threadsPerBlock[0] = std::min(
      maxThreadsPerBlock[0],
      std::min(global_work_size[0], static_cast<size_t>(recommendedBlockSize)));

  // Find a local work group size that is a divisor of the global
  // work group size to produce uniform work groups.
  while (0u != (global_work_size[0] % threadsPerBlock[0])) {
    --threadsPerBlock[0];
  }
}

pi_result enqueueEventsWait(pi_queue command_queue, CUstream stream,
                            pi_uint32 num_events_in_wait_list,
                            const pi_event *event_wait_list) {
  if (!event_wait_list) {
    return PI_SUCCESS;
  }
  try {
    ScopedContext active(command_queue->get_context());

    auto result = forLatestEvents(
        event_wait_list, num_events_in_wait_list,
        [stream](pi_event event) -> pi_result {
          if (event->get_stream() == stream) {
            return PI_SUCCESS;
          } else {
            return PI_CHECK_ERROR(cuStreamWaitEvent(stream, event->get(), 0));
          }
        });

    if (result != PI_SUCCESS) {
      return result;
    }
    return PI_SUCCESS;
  } catch (pi_result err) {
    return err;
  } catch (...) {
    return PI_ERROR_UNKNOWN;
  }
}

} // anonymous namespace

/// ------ Error handling, matching OpenCL plugin semantics.
__SYCL_INLINE_NAMESPACE(cl) {
namespace sycl {
namespace detail {
namespace pi {

// Report error and no return (keeps compiler from printing warnings).
// TODO: Probably change that to throw a catchable exception,
//       but for now it is useful to see every failure.
//
[[noreturn]] void die(const char *Message) {
  fprintf(stderr, "pi_die: %s\n", Message);
  std::terminate();
}

// Reports error messages
void cuPrint(const char *Message) {
  fprintf(stderr, "pi_print: %s\n", Message);
}

void assertion(bool Condition, const char *Message) {
  if (!Condition)
    die(Message);
}

} // namespace pi
} // namespace detail
} // namespace sycl
} // __SYCL_INLINE_NAMESPACE(cl)

//--------------
// PI object implementation

extern "C" {

// Required in a number of functions, so forward declare here
pi_result cuda_piEnqueueEventsWait(pi_queue command_queue,
                                   pi_uint32 num_events_in_wait_list,
                                   const pi_event *event_wait_list,
                                   pi_event *event);
pi_result cuda_piEnqueueEventsWaitWithBarrier(pi_queue command_queue,
                                              pi_uint32 num_events_in_wait_list,
                                              const pi_event *event_wait_list,
                                              pi_event *event);
pi_result cuda_piEventRelease(pi_event event);
pi_result cuda_piEventRetain(pi_event event);

} // extern "C"

/// \endcond

CUstream _pi_queue::get_next_compute_stream(pi_uint32 *stream_token) {
  pi_uint32 stream_i;
  while (true) {
    if (num_compute_streams_ < compute_streams_.size()) {
      // the check above is for performance - so as not to lock mutex every time
      std::lock_guard<std::mutex> guard(compute_stream_mutex_);
      // The second check is done after mutex is locked so other threads can not
      // change num_compute_streams_ after that
      if (num_compute_streams_ < compute_streams_.size()) {
        PI_CHECK_ERROR(
            cuStreamCreate(&compute_streams_[num_compute_streams_++], flags_));
      }
    }
    stream_i = compute_stream_idx_++;
    // if a stream has been reused before it was next selected round-robin
    // fashion, we want to delay its next use and instead select another one
    // that is more likely to have completed all the enqueued work.
    if (delay_compute_[stream_i % compute_streams_.size()]) {
      delay_compute_[stream_i % compute_streams_.size()] = false;
    } else {
      break;
    }
  }
  if (stream_token) {
    *stream_token = stream_i;
  }
  return compute_streams_[stream_i % compute_streams_.size()];
}

CUstream _pi_queue::get_next_compute_stream(pi_uint32 num_events_in_wait_list,
                                            const pi_event *event_wait_list,
                                            _pi_stream_guard &guard,
                                            pi_uint32 *stream_token) {
  for (pi_uint32 i = 0; i < num_events_in_wait_list; i++) {
    pi_uint32 token = event_wait_list[i]->get_stream_token();
    if (event_wait_list[i]->get_queue() == this && can_reuse_stream(token)) {
      std::unique_lock<std::mutex> compute_sync_guard(
          compute_stream_sync_mutex_);
      // redo the check after lock to avoid data races on
      // last_sync_compute_streams_
      if (can_reuse_stream(token)) {
        delay_compute_[token % delay_compute_.size()] = true;
        if (stream_token) {
          *stream_token = token;
        }
        guard = _pi_stream_guard{std::move(compute_sync_guard)};
        return event_wait_list[i]->get_stream();
      }
    }
  }
  guard = {};
  return get_next_compute_stream(stream_token);
}

CUstream _pi_queue::get_next_transfer_stream() {
  if (transfer_streams_.empty()) { // for example in in-order queue
    return get_next_compute_stream();
  }
  if (num_transfer_streams_ < transfer_streams_.size()) {
    // the check above is for performance - so as not to lock mutex every time
    std::lock_guard<std::mutex> guard(transfer_stream_mutex_);
    // The second check is done after mutex is locked so other threads can not
    // change num_transfer_streams_ after that
    if (num_transfer_streams_ < transfer_streams_.size()) {
      PI_CHECK_ERROR(
          cuStreamCreate(&transfer_streams_[num_transfer_streams_++], flags_));
    }
  }
  return transfer_streams_[transfer_stream_idx_++ % transfer_streams_.size()];
}

_pi_event::_pi_event(pi_command_type type, pi_context context, pi_queue queue,
                     CUstream stream, pi_uint32 stream_token)
    : commandType_{type}, refCount_{1}, has_ownership_{true},
      hasBeenWaitedOn_{false}, isRecorded_{false}, isStarted_{false},
      streamToken_{stream_token}, evEnd_{nullptr}, evStart_{nullptr},
      evQueued_{nullptr}, queue_{queue}, stream_{stream}, context_{context} {

  bool profilingEnabled = queue_->properties_ & PI_QUEUE_PROFILING_ENABLE;

  PI_CHECK_ERROR(cuEventCreate(
      &evEnd_, profilingEnabled ? CU_EVENT_DEFAULT : CU_EVENT_DISABLE_TIMING));

  if (profilingEnabled) {
    PI_CHECK_ERROR(cuEventCreate(&evQueued_, CU_EVENT_DEFAULT));
    PI_CHECK_ERROR(cuEventCreate(&evStart_, CU_EVENT_DEFAULT));
  }

  if (queue_ != nullptr) {
    cuda_piQueueRetain(queue_);
  }
  cuda_piContextRetain(context_);
}

_pi_event::_pi_event(pi_context context, CUevent eventNative)
    : commandType_{PI_COMMAND_TYPE_USER}, refCount_{1}, has_ownership_{false},
      hasBeenWaitedOn_{false}, isRecorded_{false}, isStarted_{false},
      streamToken_{std::numeric_limits<pi_uint32>::max()}, evEnd_{eventNative},
      evStart_{nullptr}, evQueued_{nullptr}, queue_{nullptr}, context_{
                                                                  context} {
  cuda_piContextRetain(context_);
}

_pi_event::~_pi_event() {
  if (queue_ != nullptr) {
    cuda_piQueueRelease(queue_);
  }
  cuda_piContextRelease(context_);
}

pi_result _pi_event::start() {
  assert(!is_started());
  pi_result result = PI_SUCCESS;

  try {
    if (queue_->properties_ & PI_QUEUE_PROFILING_ENABLE) {
      // NOTE: This relies on the default stream to be unused.
      result = PI_CHECK_ERROR(cuEventRecord(evQueued_, 0));
      result = PI_CHECK_ERROR(cuEventRecord(evStart_, stream_));
    }
  } catch (pi_result error) {
    result = error;
  }

  isStarted_ = true;
  return result;
}

bool _pi_event::is_completed() const noexcept {
  if (!isRecorded_) {
    return false;
  }
  if (!hasBeenWaitedOn_) {
    const CUresult ret = cuEventQuery(evEnd_);
    if (ret != CUDA_SUCCESS && ret != CUDA_ERROR_NOT_READY) {
      PI_CHECK_ERROR(ret);
      return false;
    }
    if (ret == CUDA_ERROR_NOT_READY) {
      return false;
    }
  }
  return true;
}

pi_uint64 _pi_event::get_queued_time() const {
  float miliSeconds = 0.0f;
  assert(is_started());

  PI_CHECK_ERROR(
      cuEventElapsedTime(&miliSeconds, _pi_platform::evBase_, evQueued_));
  return static_cast<pi_uint64>(miliSeconds * 1.0e6);
}

pi_uint64 _pi_event::get_start_time() const {
  float miliSeconds = 0.0f;
  assert(is_started());

  PI_CHECK_ERROR(
      cuEventElapsedTime(&miliSeconds, _pi_platform::evBase_, evStart_));
  return static_cast<pi_uint64>(miliSeconds * 1.0e6);
}

pi_uint64 _pi_event::get_end_time() const {
  float miliSeconds = 0.0f;
  assert(is_started() && is_recorded());

  PI_CHECK_ERROR(
      cuEventElapsedTime(&miliSeconds, _pi_platform::evBase_, evEnd_));
  return static_cast<pi_uint64>(miliSeconds * 1.0e6);
}

pi_result _pi_event::record() {

  if (is_recorded() || !is_started()) {
    return PI_ERROR_INVALID_EVENT;
  }

  pi_result result = PI_ERROR_INVALID_OPERATION;

  if (!queue_) {
    return PI_ERROR_INVALID_QUEUE;
  }

  try {
    eventId_ = queue_->get_next_event_id();
    if (eventId_ == 0) {
      cl::sycl::detail::pi::die(
          "Unrecoverable program state reached in event identifier overflow");
    }
    result = PI_CHECK_ERROR(cuEventRecord(evEnd_, stream_));
  } catch (pi_result error) {
    result = error;
  }

  if (result == PI_SUCCESS) {
    isRecorded_ = true;
  }

  return result;
}

pi_result _pi_event::wait() {
  pi_result retErr;
  try {
    retErr = PI_CHECK_ERROR(cuEventSynchronize(evEnd_));
    hasBeenWaitedOn_ = true;
  } catch (pi_result error) {
    retErr = error;
  }

  return retErr;
}

pi_result _pi_event::release() {
  if (!backend_has_ownership())
    return PI_SUCCESS;

  assert(queue_ != nullptr);

  PI_CHECK_ERROR(cuEventDestroy(evEnd_));

  if (queue_->properties_ & PI_QUEUE_PROFILING_ENABLE) {
    PI_CHECK_ERROR(cuEventDestroy(evQueued_));
    PI_CHECK_ERROR(cuEventDestroy(evStart_));
  }

  return PI_SUCCESS;
}

// makes all future work submitted to queue wait for all work captured in event.
pi_result enqueueEventWait(pi_queue queue, pi_event event) {
  // for native events, the cuStreamWaitEvent call is used.
  // This makes all future work submitted to stream wait for all
  // work captured in event.
  queue->for_each_stream([e = event->get()](CUstream s) {
    PI_CHECK_ERROR(cuStreamWaitEvent(s, e, 0));
  });
  return PI_SUCCESS;
}

_pi_program::_pi_program(pi_context ctxt)
    : module_{nullptr}, binary_{}, binarySizeInBytes_{0}, refCount_{1},
      context_{ctxt}, kernelReqdWorkGroupSizeMD_{} {
  cuda_piContextRetain(context_);
}

_pi_program::~_pi_program() { cuda_piContextRelease(context_); }

bool get_kernel_metadata(std::string metadataName, const char *tag,
                         std::string &kernelName) {
  const size_t tagLength = strlen(tag);
  const size_t metadataNameLength = metadataName.length();
  if (metadataNameLength >= tagLength &&
      metadataName.compare(metadataNameLength - tagLength, tagLength, tag) ==
          0) {
    kernelName = metadataName.substr(0, metadataNameLength - tagLength);
    return true;
  }
  return false;
}

pi_result _pi_program::set_metadata(const pi_device_binary_property *metadata,
                                    size_t length) {
  for (size_t i = 0; i < length; ++i) {
    const pi_device_binary_property metadataElement = metadata[i];
    std::string metadataElementName{metadataElement->Name};
    std::string kernelName;

    // If metadata is reqd_work_group_size record it for the corresponding
    // kernel name.
    if (get_kernel_metadata(metadataElementName,
                            __SYCL_PI_PROGRAM_METADATA_TAG_REQD_WORK_GROUP_SIZE,
                            kernelName)) {
      assert(metadataElement->ValSize ==
                 sizeof(std::uint64_t) + sizeof(std::uint32_t) * 3 &&
             "Unexpected size for reqd_work_group_size metadata");

      // Get pointer to data, skipping 64-bit size at the start of the data.
      const auto *reqdWorkGroupElements =
          reinterpret_cast<const std::uint32_t *>(metadataElement->ValAddr) + 2;
      kernelReqdWorkGroupSizeMD_[kernelName] =
          std::make_tuple(reqdWorkGroupElements[0], reqdWorkGroupElements[1],
                          reqdWorkGroupElements[2]);
    }
  }
  return PI_SUCCESS;
}

pi_result _pi_program::set_binary(const char *source, size_t length) {
  assert((binary_ == nullptr && binarySizeInBytes_ == 0) &&
         "Re-setting program binary data which has already been set");
  binary_ = source;
  binarySizeInBytes_ = length;
  return PI_SUCCESS;
}

pi_result _pi_program::build_program(const char *build_options) {

  this->buildOptions_ = build_options;

  constexpr const unsigned int numberOfOptions = 4u;

  CUjit_option options[numberOfOptions];
  void *optionVals[numberOfOptions];

  // Pass a buffer for info messages
  options[0] = CU_JIT_INFO_LOG_BUFFER;
  optionVals[0] = (void *)infoLog_;
  // Pass the size of the info buffer
  options[1] = CU_JIT_INFO_LOG_BUFFER_SIZE_BYTES;
  optionVals[1] = (void *)(long)MAX_LOG_SIZE;
  // Pass a buffer for error message
  options[2] = CU_JIT_ERROR_LOG_BUFFER;
  optionVals[2] = (void *)errorLog_;
  // Pass the size of the error buffer
  options[3] = CU_JIT_ERROR_LOG_BUFFER_SIZE_BYTES;
  optionVals[3] = (void *)(long)MAX_LOG_SIZE;

  auto result = PI_CHECK_ERROR(
      cuModuleLoadDataEx(&module_, static_cast<const void *>(binary_),
                         numberOfOptions, options, optionVals));

  const auto success = (result == PI_SUCCESS);

  buildStatus_ =
      success ? PI_PROGRAM_BUILD_STATUS_SUCCESS : PI_PROGRAM_BUILD_STATUS_ERROR;

  // If no exception, result is correct
  return success ? PI_SUCCESS : PI_ERROR_BUILD_PROGRAM_FAILURE;
}

/// Finds kernel names by searching for entry points in the PTX source, as the
/// CUDA driver API doesn't expose an operation for this.
/// Note: This is currently only being used by the SYCL program class for the
///       has_kernel method, so an alternative would be to move the has_kernel
///       query to PI and use cuModuleGetFunction to check for a kernel.
/// Note: Another alternative is to add kernel names as metadata, like with
///       reqd_work_group_size.
std::string getKernelNames(pi_program) {
  cl::sycl::detail::pi::die("getKernelNames not implemented");
  return {};
}

/// RAII object that calls the reference count release function on the held PI
/// object on destruction.
///
/// The `dismiss` function stops the release from happening on destruction.
template <typename T> class ReleaseGuard {
private:
  T Captive;

  static pi_result callRelease(pi_device Captive) {
    return cuda_piDeviceRelease(Captive);
  }

  static pi_result callRelease(pi_context Captive) {
    return cuda_piContextRelease(Captive);
  }

  static pi_result callRelease(pi_mem Captive) {
    return cuda_piMemRelease(Captive);
  }

  static pi_result callRelease(pi_program Captive) {
    return cuda_piProgramRelease(Captive);
  }

  static pi_result callRelease(pi_kernel Captive) {
    return cuda_piKernelRelease(Captive);
  }

  static pi_result callRelease(pi_queue Captive) {
    return cuda_piQueueRelease(Captive);
  }

  static pi_result callRelease(pi_event Captive) {
    return cuda_piEventRelease(Captive);
  }

public:
  ReleaseGuard() = delete;
  /// Obj can be `nullptr`.
  explicit ReleaseGuard(T Obj) : Captive(Obj) {}
  ReleaseGuard(ReleaseGuard &&Other) noexcept : Captive(Other.Captive) {
    Other.Captive = nullptr;
  }

  ReleaseGuard(const ReleaseGuard &) = delete;

  /// Calls the related PI object release function if the object held is not
  /// `nullptr` or if `dismiss` has not been called.
  ~ReleaseGuard() {
    if (Captive != nullptr) {
      pi_result ret = callRelease(Captive);
      if (ret != PI_SUCCESS) {
        // A reported CUDA error is either an implementation or an asynchronous
        // CUDA error for which it is unclear if the function that reported it
        // succeeded or not. Either way, the state of the program is compromised
        // and likely unrecoverable.
        cl::sycl::detail::pi::die(
            "Unrecoverable program state reached in cuda_piMemRelease");
      }
    }
  }

  ReleaseGuard &operator=(const ReleaseGuard &) = delete;

  ReleaseGuard &operator=(ReleaseGuard &&Other) {
    Captive = Other.Captive;
    Other.Captive = nullptr;
    return *this;
  }

  /// End the guard and do not release the reference count of the held
  /// PI object.
  void dismiss() { Captive = nullptr; }
};

//-- PI API implementation
extern "C" {

pi_result cuda_piDeviceGetInfo(pi_device device, pi_device_info param_name,
                               size_t param_value_size, void *param_value,
                               size_t *param_value_size_ret);

/// Obtains the CUDA platform.
/// There is only one CUDA platform, and contains all devices on the system.
/// Triggers the CUDA Driver initialization (cuInit) the first time, so this
/// must be the first PI API called.
///
/// However because multiple devices in a context is not currently supported,
/// place each device in a separate platform.
///
pi_result cuda_piPlatformsGet(pi_uint32 num_entries, pi_platform *platforms,
                              pi_uint32 *num_platforms) {

  try {
    static std::once_flag initFlag;
    static pi_uint32 numPlatforms = 1;
    static std::vector<_pi_platform> platformIds;

    if (num_entries == 0 && platforms != nullptr) {
      return PI_ERROR_INVALID_VALUE;
    }
    if (platforms == nullptr && num_platforms == nullptr) {
      return PI_ERROR_INVALID_VALUE;
    }

    pi_result err = PI_SUCCESS;

    std::call_once(
        initFlag,
        [](pi_result &err) {
          if (cuInit(0) != CUDA_SUCCESS) {
            numPlatforms = 0;
            return;
          }
          int numDevices = 0;
          err = PI_CHECK_ERROR(cuDeviceGetCount(&numDevices));
          if (numDevices == 0) {
            numPlatforms = 0;
            return;
          }
          try {
            // make one platform per device
            numPlatforms = numDevices;
            platformIds.resize(numDevices);

            for (int i = 0; i < numDevices; ++i) {
              CUdevice device;
              err = PI_CHECK_ERROR(cuDeviceGet(&device, i));
              platformIds[i].devices_.emplace_back(
                  new _pi_device{device, &platformIds[i]});

              {
                const auto &dev = platformIds[i].devices_.back().get();
                size_t maxWorkGroupSize = 0u;
                size_t maxThreadsPerBlock[3] = {};
                pi_result retError = cuda_piDeviceGetInfo(
                    dev, PI_DEVICE_INFO_MAX_WORK_ITEM_SIZES,
                    sizeof(maxThreadsPerBlock), maxThreadsPerBlock, nullptr);
                assert(retError == PI_SUCCESS);
                (void)retError;

                retError = cuda_piDeviceGetInfo(
                    dev, PI_DEVICE_INFO_MAX_WORK_GROUP_SIZE,
                    sizeof(maxWorkGroupSize), &maxWorkGroupSize, nullptr);
                assert(retError == PI_SUCCESS);

                dev->save_max_work_item_sizes(sizeof(maxThreadsPerBlock),
                                              maxThreadsPerBlock);
                dev->save_max_work_group_size(maxWorkGroupSize);
              }
            }
          } catch (const std::bad_alloc &) {
            // Signal out-of-memory situation
            for (int i = 0; i < numDevices; ++i) {
              platformIds[i].devices_.clear();
            }
            platformIds.clear();
            err = PI_ERROR_OUT_OF_HOST_MEMORY;
          } catch (...) {
            // Clear and rethrow to allow retry
            for (int i = 0; i < numDevices; ++i) {
              platformIds[i].devices_.clear();
            }
            platformIds.clear();
            throw;
          }
        },
        err);

    if (num_platforms != nullptr) {
      *num_platforms = numPlatforms;
    }

    if (platforms != nullptr) {
      for (unsigned i = 0; i < std::min(num_entries, numPlatforms); ++i) {
        platforms[i] = &platformIds[i];
      }
    }

    return err;
  } catch (pi_result err) {
    return err;
  } catch (...) {
    return PI_ERROR_OUT_OF_RESOURCES;
  }
}

pi_result cuda_piPlatformGetInfo(pi_platform platform,
                                 pi_platform_info param_name,
                                 size_t param_value_size, void *param_value,
                                 size_t *param_value_size_ret) {
  assert(platform != nullptr);

  switch (param_name) {
  case PI_PLATFORM_INFO_NAME:
    return getInfo(param_value_size, param_value, param_value_size_ret,
                   "NVIDIA CUDA BACKEND");
  case PI_PLATFORM_INFO_VENDOR:
    return getInfo(param_value_size, param_value, param_value_size_ret,
                   "NVIDIA Corporation");
  case PI_PLATFORM_INFO_PROFILE:
    return getInfo(param_value_size, param_value, param_value_size_ret,
                   "FULL PROFILE");
  case PI_PLATFORM_INFO_VERSION: {
    auto version = getCudaVersionString();
    return getInfo(param_value_size, param_value, param_value_size_ret,
                   version.c_str());
  }
  case PI_PLATFORM_INFO_EXTENSIONS: {
    return getInfo(param_value_size, param_value, param_value_size_ret, "");
  }
  default:
    __SYCL_PI_HANDLE_UNKNOWN_PARAM_NAME(param_name);
  }
  cl::sycl::detail::pi::die("Platform info request not implemented");
  return {};
}

/// \param devices List of devices available on the system
/// \param num_devices Number of elements in the list of devices
/// Requesting a non-GPU device triggers an error, all PI CUDA devices
/// are GPUs.
///
pi_result cuda_piDevicesGet(pi_platform platform, pi_device_type device_type,
                            pi_uint32 num_entries, pi_device *devices,
                            pi_uint32 *num_devices) {

  pi_result err = PI_SUCCESS;
  const bool askingForDefault = device_type == PI_DEVICE_TYPE_DEFAULT;
  const bool askingForGPU = device_type & PI_DEVICE_TYPE_GPU;
  const bool returnDevices = askingForDefault || askingForGPU;

  size_t numDevices = returnDevices ? platform->devices_.size() : 0;

  try {
    if (num_devices) {
      *num_devices = numDevices;
    }

    if (returnDevices && devices) {
      for (size_t i = 0; i < std::min(size_t(num_entries), numDevices); ++i) {
        devices[i] = platform->devices_[i].get();
      }
    }

    return err;
  } catch (pi_result err) {
    return err;
  } catch (...) {
    return PI_ERROR_OUT_OF_RESOURCES;
  }
}

/// \return PI_SUCCESS if the function is executed successfully
/// CUDA devices are always root devices so retain always returns success.
pi_result cuda_piDeviceRetain(pi_device) { return PI_SUCCESS; }

pi_result cuda_piContextGetInfo(pi_context context, pi_context_info param_name,
                                size_t param_value_size, void *param_value,
                                size_t *param_value_size_ret) {

  switch (param_name) {
  case PI_CONTEXT_INFO_NUM_DEVICES:
    return getInfo(param_value_size, param_value, param_value_size_ret, 1);
  case PI_CONTEXT_INFO_DEVICES:
    return getInfo(param_value_size, param_value, param_value_size_ret,
                   context->get_device());
  case PI_CONTEXT_INFO_REFERENCE_COUNT:
    return getInfo(param_value_size, param_value, param_value_size_ret,
                   context->get_reference_count());
  case PI_CONTEXT_INFO_ATOMIC_MEMORY_ORDER_CAPABILITIES: {
    pi_memory_order_capabilities capabilities =
        PI_MEMORY_ORDER_RELAXED | PI_MEMORY_ORDER_ACQUIRE |
        PI_MEMORY_ORDER_RELEASE | PI_MEMORY_ORDER_ACQ_REL;
    return getInfo(param_value_size, param_value, param_value_size_ret,
                   capabilities);
  }
  case PI_CONTEXT_INFO_ATOMIC_MEMORY_SCOPE_CAPABILITIES: {
    int major = 0;
    cl::sycl::detail::pi::assertion(
        cuDeviceGetAttribute(&major,
                             CU_DEVICE_ATTRIBUTE_COMPUTE_CAPABILITY_MAJOR,
                             context->get_device()->get()) == CUDA_SUCCESS);
    pi_memory_order_capabilities capabilities =
        (major >= 7) ? PI_MEMORY_SCOPE_WORK_ITEM | PI_MEMORY_SCOPE_SUB_GROUP |
                           PI_MEMORY_SCOPE_WORK_GROUP | PI_MEMORY_SCOPE_DEVICE |
                           PI_MEMORY_SCOPE_SYSTEM
                     : PI_MEMORY_SCOPE_WORK_ITEM | PI_MEMORY_SCOPE_SUB_GROUP |
                           PI_MEMORY_SCOPE_WORK_GROUP | PI_MEMORY_SCOPE_DEVICE;
    return getInfo(param_value_size, param_value, param_value_size_ret,
                   capabilities);
  }
  default:
    __SYCL_PI_HANDLE_UNKNOWN_PARAM_NAME(param_name);
  }

  return PI_ERROR_OUT_OF_RESOURCES;
}

pi_result cuda_piContextRetain(pi_context context) {
  assert(context != nullptr);
  assert(context->get_reference_count() > 0);

  context->increment_reference_count();
  return PI_SUCCESS;
}

pi_result cuda_piextContextSetExtendedDeleter(
    pi_context context, pi_context_extended_deleter function, void *user_data) {
  context->set_extended_deleter(function, user_data);
  return PI_SUCCESS;
}

/// Not applicable to CUDA, devices cannot be partitioned.
pi_result cuda_piDevicePartition(pi_device,
                                 const pi_device_partition_property *,
                                 pi_uint32, pi_device *, pi_uint32 *) {
  return {};
}

/// \return If available, the first binary that is PTX
///
pi_result cuda_piextDeviceSelectBinary(pi_device device,
                                       pi_device_binary *binaries,
                                       pi_uint32 num_binaries,
                                       pi_uint32 *selected_binary) {
  // Ignore unused parameter
  (void)device;

  if (!binaries) {
    cl::sycl::detail::pi::die("No list of device images provided");
  }
  if (num_binaries < 1) {
    cl::sycl::detail::pi::die("No binary images in the list");
  }

  // Look for an image for the NVPTX64 target, and return the first one that is
  // found
  for (pi_uint32 i = 0; i < num_binaries; i++) {
    if (strcmp(binaries[i]->DeviceTargetSpec,
               __SYCL_PI_DEVICE_BINARY_TARGET_NVPTX64) == 0) {
      *selected_binary = i;
      return PI_SUCCESS;
    }
  }

  // No image can be loaded for the given device
  return PI_ERROR_INVALID_BINARY;
}

pi_result cuda_piextGetDeviceFunctionPointer(pi_device device,
                                             pi_program program,
                                             const char *func_name,
                                             pi_uint64 *func_pointer_ret) {
  // Check if device passed is the same the device bound to the context
  assert(device == program->get_context()->get_device());
  assert(func_pointer_ret != nullptr);

  CUfunction func;
  CUresult ret = cuModuleGetFunction(&func, program->get(), func_name);
  *func_pointer_ret = reinterpret_cast<pi_uint64>(func);
  pi_result retError = PI_SUCCESS;

  if (ret != CUDA_SUCCESS && ret != CUDA_ERROR_NOT_FOUND)
    retError = PI_CHECK_ERROR(ret);
  if (ret == CUDA_ERROR_NOT_FOUND) {
    *func_pointer_ret = 0;
    retError = PI_ERROR_INVALID_KERNEL_NAME;
  }

  return retError;
}

/// \return PI_SUCCESS always since CUDA devices are always root devices.
///
pi_result cuda_piDeviceRelease(pi_device) { return PI_SUCCESS; }

pi_result cuda_piDeviceGetInfo(pi_device device, pi_device_info param_name,
                               size_t param_value_size, void *param_value,
                               size_t *param_value_size_ret) {

  static constexpr pi_uint32 max_work_item_dimensions = 3u;

  assert(device != nullptr);

  switch (param_name) {
  case PI_DEVICE_INFO_TYPE: {
    return getInfo(param_value_size, param_value, param_value_size_ret,
                   PI_DEVICE_TYPE_GPU);
  }
  case PI_DEVICE_INFO_VENDOR_ID: {
    return getInfo(param_value_size, param_value, param_value_size_ret, 4318u);
  }
  case PI_DEVICE_INFO_MAX_COMPUTE_UNITS: {
    int compute_units = 0;
    cl::sycl::detail::pi::assertion(
        cuDeviceGetAttribute(&compute_units,
                             CU_DEVICE_ATTRIBUTE_MULTIPROCESSOR_COUNT,
                             device->get()) == CUDA_SUCCESS);
    cl::sycl::detail::pi::assertion(compute_units >= 0);
    return getInfo(param_value_size, param_value, param_value_size_ret,
                   pi_uint32(compute_units));
  }
  case PI_DEVICE_INFO_MAX_WORK_ITEM_DIMENSIONS: {
    return getInfo(param_value_size, param_value, param_value_size_ret,
                   max_work_item_dimensions);
  }
  case PI_DEVICE_INFO_MAX_WORK_ITEM_SIZES: {
    size_t return_sizes[max_work_item_dimensions];

    int max_x = 0, max_y = 0, max_z = 0;
    cl::sycl::detail::pi::assertion(
        cuDeviceGetAttribute(&max_x, CU_DEVICE_ATTRIBUTE_MAX_BLOCK_DIM_X,
                             device->get()) == CUDA_SUCCESS);
    cl::sycl::detail::pi::assertion(max_x >= 0);

    cl::sycl::detail::pi::assertion(
        cuDeviceGetAttribute(&max_y, CU_DEVICE_ATTRIBUTE_MAX_BLOCK_DIM_Y,
                             device->get()) == CUDA_SUCCESS);
    cl::sycl::detail::pi::assertion(max_y >= 0);

    cl::sycl::detail::pi::assertion(
        cuDeviceGetAttribute(&max_z, CU_DEVICE_ATTRIBUTE_MAX_BLOCK_DIM_Z,
                             device->get()) == CUDA_SUCCESS);
    cl::sycl::detail::pi::assertion(max_z >= 0);

    return_sizes[0] = size_t(max_x);
    return_sizes[1] = size_t(max_y);
    return_sizes[2] = size_t(max_z);
    return getInfoArray(max_work_item_dimensions, param_value_size, param_value,
                        param_value_size_ret, return_sizes);
  }

  case PI_EXT_ONEAPI_DEVICE_INFO_MAX_WORK_GROUPS_3D: {
    size_t return_sizes[max_work_item_dimensions];
    int max_x = 0, max_y = 0, max_z = 0;
    cl::sycl::detail::pi::assertion(
        cuDeviceGetAttribute(&max_x, CU_DEVICE_ATTRIBUTE_MAX_GRID_DIM_X,
                             device->get()) == CUDA_SUCCESS);
    cl::sycl::detail::pi::assertion(max_x >= 0);

    cl::sycl::detail::pi::assertion(
        cuDeviceGetAttribute(&max_y, CU_DEVICE_ATTRIBUTE_MAX_GRID_DIM_Y,
                             device->get()) == CUDA_SUCCESS);
    cl::sycl::detail::pi::assertion(max_y >= 0);

    cl::sycl::detail::pi::assertion(
        cuDeviceGetAttribute(&max_z, CU_DEVICE_ATTRIBUTE_MAX_GRID_DIM_Z,
                             device->get()) == CUDA_SUCCESS);
    cl::sycl::detail::pi::assertion(max_z >= 0);

    return_sizes[0] = size_t(max_x);
    return_sizes[1] = size_t(max_y);
    return_sizes[2] = size_t(max_z);
    return getInfoArray(max_work_item_dimensions, param_value_size, param_value,
                        param_value_size_ret, return_sizes);
  }

  case PI_DEVICE_INFO_MAX_WORK_GROUP_SIZE: {
    int max_work_group_size = 0;
    cl::sycl::detail::pi::assertion(
        cuDeviceGetAttribute(&max_work_group_size,
                             CU_DEVICE_ATTRIBUTE_MAX_THREADS_PER_BLOCK,
                             device->get()) == CUDA_SUCCESS);

    cl::sycl::detail::pi::assertion(max_work_group_size >= 0);

    return getInfo(param_value_size, param_value, param_value_size_ret,
                   size_t(max_work_group_size));
  }
  case PI_DEVICE_INFO_PREFERRED_VECTOR_WIDTH_CHAR: {
    return getInfo(param_value_size, param_value, param_value_size_ret, 1u);
  }
  case PI_DEVICE_INFO_PREFERRED_VECTOR_WIDTH_SHORT: {
    return getInfo(param_value_size, param_value, param_value_size_ret, 1u);
  }
  case PI_DEVICE_INFO_PREFERRED_VECTOR_WIDTH_INT: {
    return getInfo(param_value_size, param_value, param_value_size_ret, 1u);
  }
  case PI_DEVICE_INFO_PREFERRED_VECTOR_WIDTH_LONG: {
    return getInfo(param_value_size, param_value, param_value_size_ret, 1u);
  }
  case PI_DEVICE_INFO_PREFERRED_VECTOR_WIDTH_FLOAT: {
    return getInfo(param_value_size, param_value, param_value_size_ret, 1u);
  }
  case PI_DEVICE_INFO_PREFERRED_VECTOR_WIDTH_DOUBLE: {
    return getInfo(param_value_size, param_value, param_value_size_ret, 1u);
  }
  case PI_DEVICE_INFO_PREFERRED_VECTOR_WIDTH_HALF: {
    return getInfo(param_value_size, param_value, param_value_size_ret, 0u);
  }
  case PI_DEVICE_INFO_NATIVE_VECTOR_WIDTH_CHAR: {
    return getInfo(param_value_size, param_value, param_value_size_ret, 1u);
  }
  case PI_DEVICE_INFO_NATIVE_VECTOR_WIDTH_SHORT: {
    return getInfo(param_value_size, param_value, param_value_size_ret, 1u);
  }
  case PI_DEVICE_INFO_NATIVE_VECTOR_WIDTH_INT: {
    return getInfo(param_value_size, param_value, param_value_size_ret, 1u);
  }
  case PI_DEVICE_INFO_NATIVE_VECTOR_WIDTH_LONG: {
    return getInfo(param_value_size, param_value, param_value_size_ret, 1u);
  }
  case PI_DEVICE_INFO_NATIVE_VECTOR_WIDTH_FLOAT: {
    return getInfo(param_value_size, param_value, param_value_size_ret, 1u);
  }
  case PI_DEVICE_INFO_NATIVE_VECTOR_WIDTH_DOUBLE: {
    return getInfo(param_value_size, param_value, param_value_size_ret, 1u);
  }
  case PI_DEVICE_INFO_NATIVE_VECTOR_WIDTH_HALF: {
    return getInfo(param_value_size, param_value, param_value_size_ret, 0u);
  }
  case PI_DEVICE_INFO_MAX_NUM_SUB_GROUPS: {
    // Number of sub-groups = max block size / warp size + possible remainder
    int max_threads = 0;
    cl::sycl::detail::pi::assertion(
        cuDeviceGetAttribute(&max_threads,
                             CU_DEVICE_ATTRIBUTE_MAX_THREADS_PER_BLOCK,
                             device->get()) == CUDA_SUCCESS);
    int warpSize = 0;
    cl::sycl::detail::pi::assertion(
        cuDeviceGetAttribute(&warpSize, CU_DEVICE_ATTRIBUTE_WARP_SIZE,
                             device->get()) == CUDA_SUCCESS);
    int maxWarps = (max_threads + warpSize - 1) / warpSize;
    return getInfo(param_value_size, param_value, param_value_size_ret,
                   static_cast<uint32_t>(maxWarps));
  }
  case PI_DEVICE_INFO_SUB_GROUP_INDEPENDENT_FORWARD_PROGRESS: {
    // Volta provides independent thread scheduling
    // TODO: Revisit for previous generation GPUs
    int major = 0;
    cl::sycl::detail::pi::assertion(
        cuDeviceGetAttribute(&major,
                             CU_DEVICE_ATTRIBUTE_COMPUTE_CAPABILITY_MAJOR,
                             device->get()) == CUDA_SUCCESS);
    bool ifp = (major >= 7);
    return getInfo(param_value_size, param_value, param_value_size_ret, ifp);
  }

  case PI_DEVICE_INFO_ATOMIC_64: {
    int major = 0;
    cl::sycl::detail::pi::assertion(
        cuDeviceGetAttribute(&major,
                             CU_DEVICE_ATTRIBUTE_COMPUTE_CAPABILITY_MAJOR,
                             device->get()) == CUDA_SUCCESS);

    bool atomic64 = (major >= 6) ? true : false;
    return getInfo(param_value_size, param_value, param_value_size_ret,
                   atomic64);
  }
  case PI_DEVICE_INFO_ATOMIC_MEMORY_ORDER_CAPABILITIES: {
    pi_memory_order_capabilities capabilities =
        PI_MEMORY_ORDER_RELAXED | PI_MEMORY_ORDER_ACQUIRE |
        PI_MEMORY_ORDER_RELEASE | PI_MEMORY_ORDER_ACQ_REL;
    return getInfo(param_value_size, param_value, param_value_size_ret,
                   capabilities);
  }
  case PI_DEVICE_INFO_ATOMIC_MEMORY_SCOPE_CAPABILITIES: {
    int major = 0;
    cl::sycl::detail::pi::assertion(
        cuDeviceGetAttribute(&major,
                             CU_DEVICE_ATTRIBUTE_COMPUTE_CAPABILITY_MAJOR,
                             device->get()) == CUDA_SUCCESS);
    pi_memory_order_capabilities capabilities =
        (major >= 7) ? PI_MEMORY_SCOPE_WORK_ITEM | PI_MEMORY_SCOPE_SUB_GROUP |
                           PI_MEMORY_SCOPE_WORK_GROUP | PI_MEMORY_SCOPE_DEVICE |
                           PI_MEMORY_SCOPE_SYSTEM
                     : PI_MEMORY_SCOPE_WORK_ITEM | PI_MEMORY_SCOPE_SUB_GROUP |
                           PI_MEMORY_SCOPE_WORK_GROUP | PI_MEMORY_SCOPE_DEVICE;
    return getInfo(param_value_size, param_value, param_value_size_ret,
                   capabilities);
  }
  case PI_EXT_ONEAPI_DEVICE_INFO_BFLOAT16: {
    int major = 0;
    cl::sycl::detail::pi::assertion(
        cuDeviceGetAttribute(&major,
                             CU_DEVICE_ATTRIBUTE_COMPUTE_CAPABILITY_MAJOR,
                             device->get()) == CUDA_SUCCESS);

    bool bfloat16 = (major >= 8) ? true : false;
    return getInfo(param_value_size, param_value, param_value_size_ret,
                   bfloat16);
  }
  case PI_DEVICE_INFO_SUB_GROUP_SIZES_INTEL: {
    // NVIDIA devices only support one sub-group size (the warp size)
    int warpSize = 0;
    cl::sycl::detail::pi::assertion(
        cuDeviceGetAttribute(&warpSize, CU_DEVICE_ATTRIBUTE_WARP_SIZE,
                             device->get()) == CUDA_SUCCESS);
    size_t sizes[1] = {static_cast<size_t>(warpSize)};
    return getInfoArray<size_t>(1, param_value_size, param_value,
                                param_value_size_ret, sizes);
  }
  case PI_DEVICE_INFO_MAX_CLOCK_FREQUENCY: {
    int clock_freq = 0;
    cl::sycl::detail::pi::assertion(
        cuDeviceGetAttribute(&clock_freq, CU_DEVICE_ATTRIBUTE_CLOCK_RATE,
                             device->get()) == CUDA_SUCCESS);
    cl::sycl::detail::pi::assertion(clock_freq >= 0);
    return getInfo(param_value_size, param_value, param_value_size_ret,
                   pi_uint32(clock_freq) / 1000u);
  }
  case PI_DEVICE_INFO_ADDRESS_BITS: {
    auto bits = pi_uint32{std::numeric_limits<uintptr_t>::digits};
    return getInfo(param_value_size, param_value, param_value_size_ret, bits);
  }
  case PI_DEVICE_INFO_MAX_MEM_ALLOC_SIZE: {
    // Max size of memory object allocation in bytes.
    // The minimum value is max(min(1024 × 1024 ×
    // 1024, 1/4th of CL_DEVICE_GLOBAL_MEM_SIZE),
    // 32 × 1024 × 1024) for devices that are not of type
    // CL_DEVICE_TYPE_CUSTOM.

    size_t global = 0;
    cl::sycl::detail::pi::assertion(cuDeviceTotalMem(&global, device->get()) ==
                                    CUDA_SUCCESS);

    auto quarter_global = static_cast<pi_uint32>(global / 4u);

    auto max_alloc = std::max(std::min(1024u * 1024u * 1024u, quarter_global),
                              32u * 1024u * 1024u);

    return getInfo(param_value_size, param_value, param_value_size_ret,
                   pi_uint64{max_alloc});
  }
  case PI_DEVICE_INFO_IMAGE_SUPPORT: {
    pi_bool enabled = PI_FALSE;

    if (std::getenv("SYCL_PI_CUDA_ENABLE_IMAGE_SUPPORT") != nullptr) {
      enabled = PI_TRUE;
    } else {
      cl::sycl::detail::pi::cuPrint(
          "Images are not fully supported by the CUDA BE, their support is "
          "disabled by default. Their partial support can be activated by "
          "setting SYCL_PI_CUDA_ENABLE_IMAGE_SUPPORT environment variable at "
          "runtime.");
    }

    return getInfo(param_value_size, param_value, param_value_size_ret,
                   enabled);
  }
  case PI_DEVICE_INFO_MAX_READ_IMAGE_ARGS: {
    // This call doesn't match to CUDA as it doesn't have images, but instead
    // surfaces and textures. No clear call in the CUDA API to determine this,
    // but some searching found as of SM 2.x 128 are supported.
    return getInfo(param_value_size, param_value, param_value_size_ret, 128u);
  }
  case PI_DEVICE_INFO_MAX_WRITE_IMAGE_ARGS: {
    // This call doesn't match to CUDA as it doesn't have images, but instead
    // surfaces and textures. No clear call in the CUDA API to determine this,
    // but some searching found as of SM 2.x 128 are supported.
    return getInfo(param_value_size, param_value, param_value_size_ret, 128u);
  }
  case PI_DEVICE_INFO_IMAGE2D_MAX_HEIGHT: {
    // Take the smaller of maximum surface and maximum texture height.
    int tex_height = 0;
    cl::sycl::detail::pi::assertion(
        cuDeviceGetAttribute(&tex_height,
                             CU_DEVICE_ATTRIBUTE_MAXIMUM_TEXTURE2D_HEIGHT,
                             device->get()) == CUDA_SUCCESS);
    cl::sycl::detail::pi::assertion(tex_height >= 0);
    int surf_height = 0;
    cl::sycl::detail::pi::assertion(
        cuDeviceGetAttribute(&surf_height,
                             CU_DEVICE_ATTRIBUTE_MAXIMUM_SURFACE2D_HEIGHT,
                             device->get()) == CUDA_SUCCESS);
    cl::sycl::detail::pi::assertion(surf_height >= 0);

    int min = std::min(tex_height, surf_height);

    return getInfo(param_value_size, param_value, param_value_size_ret, min);
  }
  case PI_DEVICE_INFO_IMAGE2D_MAX_WIDTH: {
    // Take the smaller of maximum surface and maximum texture width.
    int tex_width = 0;
    cl::sycl::detail::pi::assertion(
        cuDeviceGetAttribute(&tex_width,
                             CU_DEVICE_ATTRIBUTE_MAXIMUM_TEXTURE2D_WIDTH,
                             device->get()) == CUDA_SUCCESS);
    cl::sycl::detail::pi::assertion(tex_width >= 0);
    int surf_width = 0;
    cl::sycl::detail::pi::assertion(
        cuDeviceGetAttribute(&surf_width,
                             CU_DEVICE_ATTRIBUTE_MAXIMUM_SURFACE2D_WIDTH,
                             device->get()) == CUDA_SUCCESS);
    cl::sycl::detail::pi::assertion(surf_width >= 0);

    int min = std::min(tex_width, surf_width);

    return getInfo(param_value_size, param_value, param_value_size_ret, min);
  }
  case PI_DEVICE_INFO_IMAGE3D_MAX_HEIGHT: {
    // Take the smaller of maximum surface and maximum texture height.
    int tex_height = 0;
    cl::sycl::detail::pi::assertion(
        cuDeviceGetAttribute(&tex_height,
                             CU_DEVICE_ATTRIBUTE_MAXIMUM_TEXTURE3D_HEIGHT,
                             device->get()) == CUDA_SUCCESS);
    cl::sycl::detail::pi::assertion(tex_height >= 0);
    int surf_height = 0;
    cl::sycl::detail::pi::assertion(
        cuDeviceGetAttribute(&surf_height,
                             CU_DEVICE_ATTRIBUTE_MAXIMUM_SURFACE3D_HEIGHT,
                             device->get()) == CUDA_SUCCESS);
    cl::sycl::detail::pi::assertion(surf_height >= 0);

    int min = std::min(tex_height, surf_height);

    return getInfo(param_value_size, param_value, param_value_size_ret, min);
  }
  case PI_DEVICE_INFO_IMAGE3D_MAX_WIDTH: {
    // Take the smaller of maximum surface and maximum texture width.
    int tex_width = 0;
    cl::sycl::detail::pi::assertion(
        cuDeviceGetAttribute(&tex_width,
                             CU_DEVICE_ATTRIBUTE_MAXIMUM_TEXTURE3D_WIDTH,
                             device->get()) == CUDA_SUCCESS);
    cl::sycl::detail::pi::assertion(tex_width >= 0);
    int surf_width = 0;
    cl::sycl::detail::pi::assertion(
        cuDeviceGetAttribute(&surf_width,
                             CU_DEVICE_ATTRIBUTE_MAXIMUM_SURFACE3D_WIDTH,
                             device->get()) == CUDA_SUCCESS);
    cl::sycl::detail::pi::assertion(surf_width >= 0);

    int min = std::min(tex_width, surf_width);

    return getInfo(param_value_size, param_value, param_value_size_ret, min);
  }
  case PI_DEVICE_INFO_IMAGE3D_MAX_DEPTH: {
    // Take the smaller of maximum surface and maximum texture depth.
    int tex_depth = 0;
    cl::sycl::detail::pi::assertion(
        cuDeviceGetAttribute(&tex_depth,
                             CU_DEVICE_ATTRIBUTE_MAXIMUM_TEXTURE3D_DEPTH,
                             device->get()) == CUDA_SUCCESS);
    cl::sycl::detail::pi::assertion(tex_depth >= 0);
    int surf_depth = 0;
    cl::sycl::detail::pi::assertion(
        cuDeviceGetAttribute(&surf_depth,
                             CU_DEVICE_ATTRIBUTE_MAXIMUM_SURFACE3D_DEPTH,
                             device->get()) == CUDA_SUCCESS);
    cl::sycl::detail::pi::assertion(surf_depth >= 0);

    int min = std::min(tex_depth, surf_depth);

    return getInfo(param_value_size, param_value, param_value_size_ret, min);
  }
  case PI_DEVICE_INFO_IMAGE_MAX_BUFFER_SIZE: {
    // Take the smaller of maximum surface and maximum texture width.
    int tex_width = 0;
    cl::sycl::detail::pi::assertion(
        cuDeviceGetAttribute(&tex_width,
                             CU_DEVICE_ATTRIBUTE_MAXIMUM_TEXTURE1D_WIDTH,
                             device->get()) == CUDA_SUCCESS);
    cl::sycl::detail::pi::assertion(tex_width >= 0);
    int surf_width = 0;
    cl::sycl::detail::pi::assertion(
        cuDeviceGetAttribute(&surf_width,
                             CU_DEVICE_ATTRIBUTE_MAXIMUM_SURFACE1D_WIDTH,
                             device->get()) == CUDA_SUCCESS);
    cl::sycl::detail::pi::assertion(surf_width >= 0);

    int min = std::min(tex_width, surf_width);

    return getInfo(param_value_size, param_value, param_value_size_ret, min);
  }
  case PI_DEVICE_INFO_IMAGE_MAX_ARRAY_SIZE: {
    return getInfo(param_value_size, param_value, param_value_size_ret,
                   size_t(0));
  }
  case PI_DEVICE_INFO_MAX_SAMPLERS: {
    // This call is kind of meaningless for cuda, as samplers don't exist.
    // Closest thing is textures, which is 128.
    return getInfo(param_value_size, param_value, param_value_size_ret, 128u);
  }
  case PI_DEVICE_INFO_MAX_PARAMETER_SIZE: {
    // https://docs.nvidia.com/cuda/cuda-c-programming-guide/#function-parameters
    // __global__ function parameters are passed to the device via constant
    // memory and are limited to 4 KB.
    return getInfo(param_value_size, param_value, param_value_size_ret,
                   size_t{4000u});
  }
  case PI_DEVICE_INFO_MEM_BASE_ADDR_ALIGN: {
    int mem_base_addr_align = 0;
    cl::sycl::detail::pi::assertion(
        cuDeviceGetAttribute(&mem_base_addr_align,
                             CU_DEVICE_ATTRIBUTE_TEXTURE_ALIGNMENT,
                             device->get()) == CUDA_SUCCESS);
    // Multiply by 8 as clGetDeviceInfo returns this value in bits
    mem_base_addr_align *= 8;
    return getInfo(param_value_size, param_value, param_value_size_ret,
                   mem_base_addr_align);
  }
  case PI_DEVICE_INFO_HALF_FP_CONFIG: {
    // TODO: is this config consistent across all NVIDIA GPUs?
    return getInfo(param_value_size, param_value, param_value_size_ret, 0u);
  }
  case PI_DEVICE_INFO_SINGLE_FP_CONFIG: {
    // TODO: is this config consistent across all NVIDIA GPUs?
    auto config = PI_FP_DENORM | PI_FP_INF_NAN | PI_FP_ROUND_TO_NEAREST |
                  PI_FP_ROUND_TO_ZERO | PI_FP_ROUND_TO_INF | PI_FP_FMA |
                  PI_FP_CORRECTLY_ROUNDED_DIVIDE_SQRT;
    return getInfo(param_value_size, param_value, param_value_size_ret, config);
  }
  case PI_DEVICE_INFO_DOUBLE_FP_CONFIG: {
    // TODO: is this config consistent across all NVIDIA GPUs?
    auto config = PI_FP_DENORM | PI_FP_INF_NAN | PI_FP_ROUND_TO_NEAREST |
                  PI_FP_ROUND_TO_ZERO | PI_FP_ROUND_TO_INF | PI_FP_FMA;
    return getInfo(param_value_size, param_value, param_value_size_ret, config);
  }
  case PI_DEVICE_INFO_GLOBAL_MEM_CACHE_TYPE: {
    // TODO: is this config consistent across all NVIDIA GPUs?
    return getInfo(param_value_size, param_value, param_value_size_ret,
                   PI_DEVICE_MEM_CACHE_TYPE_READ_WRITE_CACHE);
  }
  case PI_DEVICE_INFO_GLOBAL_MEM_CACHELINE_SIZE: {
    // The value is documented for all existing GPUs in the CUDA programming
    // guidelines, section "H.3.2. Global Memory".
    return getInfo(param_value_size, param_value, param_value_size_ret, 128u);
  }
  case PI_DEVICE_INFO_GLOBAL_MEM_CACHE_SIZE: {
    int cache_size = 0;
    cl::sycl::detail::pi::assertion(
        cuDeviceGetAttribute(&cache_size, CU_DEVICE_ATTRIBUTE_L2_CACHE_SIZE,
                             device->get()) == CUDA_SUCCESS);
    cl::sycl::detail::pi::assertion(cache_size >= 0);
    // The L2 cache is global to the GPU.
    return getInfo(param_value_size, param_value, param_value_size_ret,
                   pi_uint64(cache_size));
  }
  case PI_DEVICE_INFO_GLOBAL_MEM_SIZE: {
    size_t bytes = 0;
    // Runtime API has easy access to this value, driver API info is scarse.
    cl::sycl::detail::pi::assertion(cuDeviceTotalMem(&bytes, device->get()) ==
                                    CUDA_SUCCESS);
    return getInfo(param_value_size, param_value, param_value_size_ret,
                   pi_uint64{bytes});
  }
  case PI_DEVICE_INFO_MAX_CONSTANT_BUFFER_SIZE: {
    int constant_memory = 0;
    cl::sycl::detail::pi::assertion(
        cuDeviceGetAttribute(&constant_memory,
                             CU_DEVICE_ATTRIBUTE_TOTAL_CONSTANT_MEMORY,
                             device->get()) == CUDA_SUCCESS);
    cl::sycl::detail::pi::assertion(constant_memory >= 0);

    return getInfo(param_value_size, param_value, param_value_size_ret,
                   pi_uint64(constant_memory));
  }
  case PI_DEVICE_INFO_MAX_CONSTANT_ARGS: {
    // TODO: is there a way to retrieve this from CUDA driver API?
    // Hard coded to value returned by clinfo for OpenCL 1.2 CUDA | GeForce GTX
    // 1060 3GB
    return getInfo(param_value_size, param_value, param_value_size_ret, 9u);
  }
  case PI_DEVICE_INFO_LOCAL_MEM_TYPE: {
    return getInfo(param_value_size, param_value, param_value_size_ret,
                   PI_DEVICE_LOCAL_MEM_TYPE_LOCAL);
  }
  case PI_DEVICE_INFO_LOCAL_MEM_SIZE: {
    // OpenCL's "local memory" maps most closely to CUDA's "shared memory".
    // CUDA has its own definition of "local memory", which maps to OpenCL's
    // "private memory".
    int local_mem_size = 0;
    cl::sycl::detail::pi::assertion(
        cuDeviceGetAttribute(&local_mem_size,
                             CU_DEVICE_ATTRIBUTE_MAX_SHARED_MEMORY_PER_BLOCK,
                             device->get()) == CUDA_SUCCESS);
    cl::sycl::detail::pi::assertion(local_mem_size >= 0);
    return getInfo(param_value_size, param_value, param_value_size_ret,
                   pi_uint64(local_mem_size));
  }
  case PI_DEVICE_INFO_ERROR_CORRECTION_SUPPORT: {
    int ecc_enabled = 0;
    cl::sycl::detail::pi::assertion(
        cuDeviceGetAttribute(&ecc_enabled, CU_DEVICE_ATTRIBUTE_ECC_ENABLED,
                             device->get()) == CUDA_SUCCESS);

    cl::sycl::detail::pi::assertion((ecc_enabled == 0) | (ecc_enabled == 1));
    auto result = static_cast<pi_bool>(ecc_enabled);
    return getInfo(param_value_size, param_value, param_value_size_ret, result);
  }
  case PI_DEVICE_INFO_HOST_UNIFIED_MEMORY: {
    int is_integrated = 0;
    cl::sycl::detail::pi::assertion(
        cuDeviceGetAttribute(&is_integrated, CU_DEVICE_ATTRIBUTE_INTEGRATED,
                             device->get()) == CUDA_SUCCESS);

    cl::sycl::detail::pi::assertion((is_integrated == 0) |
                                    (is_integrated == 1));
    auto result = static_cast<pi_bool>(is_integrated);
    return getInfo(param_value_size, param_value, param_value_size_ret, result);
  }
  case PI_DEVICE_INFO_PROFILING_TIMER_RESOLUTION: {
    // Hard coded to value returned by clinfo for OpenCL 1.2 CUDA | GeForce GTX
    // 1060 3GB
    return getInfo(param_value_size, param_value, param_value_size_ret,
                   size_t{1000u});
  }
  case PI_DEVICE_INFO_ENDIAN_LITTLE: {
    return getInfo(param_value_size, param_value, param_value_size_ret,
                   PI_TRUE);
  }
  case PI_DEVICE_INFO_AVAILABLE: {
    return getInfo(param_value_size, param_value, param_value_size_ret,
                   PI_TRUE);
  }
  case PI_DEVICE_INFO_BUILD_ON_SUBDEVICE: {
    return getInfo(param_value_size, param_value, param_value_size_ret,
                   PI_TRUE);
  }
  case PI_DEVICE_INFO_COMPILER_AVAILABLE: {
    return getInfo(param_value_size, param_value, param_value_size_ret,
                   PI_TRUE);
  }
  case PI_DEVICE_INFO_LINKER_AVAILABLE: {
    return getInfo(param_value_size, param_value, param_value_size_ret,
                   PI_TRUE);
  }
  case PI_DEVICE_INFO_EXECUTION_CAPABILITIES: {
    auto capability = PI_DEVICE_EXEC_CAPABILITIES_KERNEL;
    return getInfo(param_value_size, param_value, param_value_size_ret,
                   capability);
  }
  case PI_DEVICE_INFO_QUEUE_ON_DEVICE_PROPERTIES: {
    // The mandated minimum capability:
    auto capability =
        PI_QUEUE_PROFILING_ENABLE | PI_QUEUE_OUT_OF_ORDER_EXEC_MODE_ENABLE;
    return getInfo(param_value_size, param_value, param_value_size_ret,
                   capability);
  }
  case PI_DEVICE_INFO_QUEUE_ON_HOST_PROPERTIES: {
    // The mandated minimum capability:
    auto capability = PI_QUEUE_PROFILING_ENABLE;
    return getInfo(param_value_size, param_value, param_value_size_ret,
                   capability);
  }
  case PI_DEVICE_INFO_BUILT_IN_KERNELS: {
    // An empty string is returned if no built-in kernels are supported by the
    // device.
    return getInfo(param_value_size, param_value, param_value_size_ret, "");
  }
  case PI_DEVICE_INFO_PLATFORM: {
    return getInfo(param_value_size, param_value, param_value_size_ret,
                   device->get_platform());
  }
  case PI_DEVICE_INFO_NAME: {
    static constexpr size_t MAX_DEVICE_NAME_LENGTH = 256u;
    char name[MAX_DEVICE_NAME_LENGTH];
    cl::sycl::detail::pi::assertion(
        cuDeviceGetName(name, MAX_DEVICE_NAME_LENGTH, device->get()) ==
        CUDA_SUCCESS);
    return getInfoArray(strlen(name) + 1, param_value_size, param_value,
                        param_value_size_ret, name);
  }
  case PI_DEVICE_INFO_VENDOR: {
    return getInfo(param_value_size, param_value, param_value_size_ret,
                   "NVIDIA Corporation");
  }
  case PI_DEVICE_INFO_DRIVER_VERSION: {
    auto version = getCudaVersionString();
    return getInfo(param_value_size, param_value, param_value_size_ret,
                   version.c_str());
  }
  case PI_DEVICE_INFO_PROFILE: {
    return getInfo(param_value_size, param_value, param_value_size_ret, "CUDA");
  }
  case PI_DEVICE_INFO_REFERENCE_COUNT: {
    return getInfo(param_value_size, param_value, param_value_size_ret,
                   device->get_reference_count());
  }
  case PI_DEVICE_INFO_VERSION: {
    return getInfo(param_value_size, param_value, param_value_size_ret,
                   "PI 0.0");
  }
  case PI_DEVICE_INFO_OPENCL_C_VERSION: {
    return getInfo(param_value_size, param_value, param_value_size_ret, "");
  }
  case PI_DEVICE_INFO_EXTENSIONS: {

    std::string SupportedExtensions = "cl_khr_fp64 ";
    SupportedExtensions += PI_DEVICE_INFO_EXTENSION_DEVICELIB_ASSERT;
    SupportedExtensions += " ";

    int major = 0;
    int minor = 0;

    cl::sycl::detail::pi::assertion(
        cuDeviceGetAttribute(&major,
                             CU_DEVICE_ATTRIBUTE_COMPUTE_CAPABILITY_MAJOR,
                             device->get()) == CUDA_SUCCESS);
    cl::sycl::detail::pi::assertion(
        cuDeviceGetAttribute(&minor,
                             CU_DEVICE_ATTRIBUTE_COMPUTE_CAPABILITY_MINOR,
                             device->get()) == CUDA_SUCCESS);

    if ((major >= 6) || ((major == 5) && (minor >= 3))) {
      SupportedExtensions += "cl_khr_fp16 ";
    }

    return getInfo(param_value_size, param_value, param_value_size_ret,
                   SupportedExtensions.c_str());
  }
  case PI_DEVICE_INFO_PRINTF_BUFFER_SIZE: {
    // The minimum value for the FULL profile is 1 MB.
    return getInfo(param_value_size, param_value, param_value_size_ret,
                   size_t{1024u});
  }
  case PI_DEVICE_INFO_PREFERRED_INTEROP_USER_SYNC: {
    return getInfo(param_value_size, param_value, param_value_size_ret,
                   PI_TRUE);
  }
  case PI_DEVICE_INFO_PARENT_DEVICE: {
    return getInfo(param_value_size, param_value, param_value_size_ret,
                   nullptr);
  }
  case PI_DEVICE_INFO_PARTITION_MAX_SUB_DEVICES: {
    return getInfo(param_value_size, param_value, param_value_size_ret, 0u);
  }
  case PI_DEVICE_INFO_PARTITION_PROPERTIES: {
    return getInfo(param_value_size, param_value, param_value_size_ret,
                   static_cast<pi_device_partition_property>(0u));
  }
  case PI_DEVICE_INFO_PARTITION_AFFINITY_DOMAIN: {
    return getInfo(param_value_size, param_value, param_value_size_ret, 0u);
  }
  case PI_DEVICE_INFO_PARTITION_TYPE: {
    return getInfo(param_value_size, param_value, param_value_size_ret,
                   static_cast<pi_device_partition_property>(0u));
  }

    // Intel USM extensions

  case PI_DEVICE_INFO_USM_HOST_SUPPORT: {
    // from cl_intel_unified_shared_memory: "The host memory access capabilities
    // apply to any host allocation."
    //
    // query if/how the device can access page-locked host memory, possibly
    // through PCIe, using the same pointer as the host
    pi_bitfield value = {};
    if (getAttribute(device, CU_DEVICE_ATTRIBUTE_UNIFIED_ADDRESSING)) {
      // the device shares a unified address space with the host
      if (getAttribute(device, CU_DEVICE_ATTRIBUTE_COMPUTE_CAPABILITY_MAJOR) >=
          6) {
        // compute capability 6.x introduces operations that are atomic with
        // respect to other CPUs and GPUs in the system
        value = PI_USM_ACCESS | PI_USM_ATOMIC_ACCESS |
                PI_USM_CONCURRENT_ACCESS | PI_USM_CONCURRENT_ATOMIC_ACCESS;
      } else {
        // on GPU architectures with compute capability lower than 6.x, atomic
        // operations from the GPU to CPU memory will not be atomic with respect
        // to CPU initiated atomic operations
        value = PI_USM_ACCESS | PI_USM_CONCURRENT_ACCESS;
      }
    }
    return getInfo(param_value_size, param_value, param_value_size_ret, value);
  }
  case PI_DEVICE_INFO_USM_DEVICE_SUPPORT: {
    // from cl_intel_unified_shared_memory:
    // "The device memory access capabilities apply to any device allocation
    // associated with this device."
    //
    // query how the device can access memory allocated on the device itself (?)
    pi_bitfield value = PI_USM_ACCESS | PI_USM_ATOMIC_ACCESS |
                        PI_USM_CONCURRENT_ACCESS |
                        PI_USM_CONCURRENT_ATOMIC_ACCESS;
    return getInfo(param_value_size, param_value, param_value_size_ret, value);
  }
  case PI_DEVICE_INFO_USM_SINGLE_SHARED_SUPPORT: {
    // from cl_intel_unified_shared_memory:
    // "The single device shared memory access capabilities apply to any shared
    // allocation associated with this device."
    //
    // query if/how the device can access managed memory associated to it
    pi_bitfield value = {};
    if (getAttribute(device, CU_DEVICE_ATTRIBUTE_MANAGED_MEMORY)) {
      // the device can allocate managed memory on this system
      value = PI_USM_ACCESS | PI_USM_ATOMIC_ACCESS;
    }
    if (getAttribute(device, CU_DEVICE_ATTRIBUTE_CONCURRENT_MANAGED_ACCESS)) {
      // the device can coherently access managed memory concurrently with the
      // CPU
      value |= PI_USM_CONCURRENT_ACCESS;
      if (getAttribute(device, CU_DEVICE_ATTRIBUTE_COMPUTE_CAPABILITY_MAJOR) >=
          6) {
        // compute capability 6.x introduces operations that are atomic with
        // respect to other CPUs and GPUs in the system
        value |= PI_USM_CONCURRENT_ATOMIC_ACCESS;
      }
    }
    return getInfo(param_value_size, param_value, param_value_size_ret, value);
  }
  case PI_DEVICE_INFO_USM_CROSS_SHARED_SUPPORT: {
    // from cl_intel_unified_shared_memory:
    // "The cross-device shared memory access capabilities apply to any shared
    // allocation associated with this device, or to any shared memory
    // allocation on another device that also supports the same cross-device
    // shared memory access capability."
    //
    // query if/how the device can access managed memory associated to other
    // devices
    pi_bitfield value = {};
    if (getAttribute(device, CU_DEVICE_ATTRIBUTE_MANAGED_MEMORY)) {
      // the device can allocate managed memory on this system
      value |= PI_USM_ACCESS;
    }
    if (getAttribute(device, CU_DEVICE_ATTRIBUTE_CONCURRENT_MANAGED_ACCESS)) {
      // all devices with the CU_DEVICE_ATTRIBUTE_CONCURRENT_MANAGED_ACCESS
      // attribute can coherently access managed memory concurrently with the
      // CPU
      value |= PI_USM_CONCURRENT_ACCESS;
    }
    if (getAttribute(device, CU_DEVICE_ATTRIBUTE_COMPUTE_CAPABILITY_MAJOR) >=
        6) {
      // compute capability 6.x introduces operations that are atomic with
      // respect to other CPUs and GPUs in the system
      if (value & PI_USM_ACCESS)
        value |= PI_USM_ATOMIC_ACCESS;
      if (value & PI_USM_CONCURRENT_ACCESS)
        value |= PI_USM_CONCURRENT_ATOMIC_ACCESS;
    }
    return getInfo(param_value_size, param_value, param_value_size_ret, value);
  }
  case PI_DEVICE_INFO_USM_SYSTEM_SHARED_SUPPORT: {
    // from cl_intel_unified_shared_memory:
    // "The shared system memory access capabilities apply to any allocations
    // made by a system allocator, such as malloc or new."
    //
    // query if/how the device can access pageable host memory allocated by the
    // system allocator
    pi_bitfield value = {};
    if (getAttribute(device, CU_DEVICE_ATTRIBUTE_PAGEABLE_MEMORY_ACCESS)) {
      // the device suppports coherently accessing pageable memory without
      // calling cuMemHostRegister/cudaHostRegister on it
      if (getAttribute(device,
                       CU_DEVICE_ATTRIBUTE_HOST_NATIVE_ATOMIC_SUPPORTED)) {
        // the link between the device and the host supports native atomic
        // operations
        value = PI_USM_ACCESS | PI_USM_ATOMIC_ACCESS |
                PI_USM_CONCURRENT_ACCESS | PI_USM_CONCURRENT_ATOMIC_ACCESS;
      } else {
        // the link between the device and the host does not support native
        // atomic operations
        value = PI_USM_ACCESS | PI_USM_CONCURRENT_ACCESS;
      }
    }
    return getInfo(param_value_size, param_value, param_value_size_ret, value);
  }
  case PI_EXT_ONEAPI_DEVICE_INFO_CUDA_ASYNC_BARRIER: {
    int value =
        getAttribute(device, CU_DEVICE_ATTRIBUTE_COMPUTE_CAPABILITY_MAJOR) >= 8;
    return getInfo(param_value_size, param_value, param_value_size_ret, value);
  }
  case PI_DEVICE_INFO_BACKEND_VERSION: {
    int major =
        getAttribute(device, CU_DEVICE_ATTRIBUTE_COMPUTE_CAPABILITY_MAJOR);
    int minor =
        getAttribute(device, CU_DEVICE_ATTRIBUTE_COMPUTE_CAPABILITY_MINOR);
    std::string result = std::to_string(major) + "." + std::to_string(minor);
    return getInfo(param_value_size, param_value, param_value_size_ret,
                   result.c_str());
  }

    // TODO: Investigate if this information is available on CUDA.
  case PI_DEVICE_INFO_PCI_ADDRESS:
  case PI_DEVICE_INFO_GPU_EU_COUNT:
  case PI_DEVICE_INFO_GPU_EU_SIMD_WIDTH:
  case PI_DEVICE_INFO_GPU_SLICES:
  case PI_DEVICE_INFO_GPU_SUBSLICES_PER_SLICE:
  case PI_DEVICE_INFO_GPU_EU_COUNT_PER_SUBSLICE:
  case PI_DEVICE_INFO_GPU_HW_THREADS_PER_EU:
  case PI_DEVICE_INFO_MAX_MEM_BANDWIDTH:
    // TODO: Check if Intel device UUID extension is utilized for CUDA.
    // For details about this extension, see
    // sycl/doc/extensions/supported/sycl_ext_intel_device_info.md
  case PI_DEVICE_INFO_UUID:
    return PI_ERROR_INVALID_VALUE;

  default:
    __SYCL_PI_HANDLE_UNKNOWN_PARAM_NAME(param_name);
  }
  cl::sycl::detail::pi::die("Device info request not implemented");
  return {};
}

/// Gets the native CUDA handle of a PI device object
///
/// \param[in] device The PI device to get the native CUDA object of.
/// \param[out] nativeHandle Set to the native handle of the PI device object.
///
/// \return PI_SUCCESS
pi_result cuda_piextDeviceGetNativeHandle(pi_device device,
                                          pi_native_handle *nativeHandle) {
  *nativeHandle = static_cast<pi_native_handle>(device->get());
  return PI_SUCCESS;
}

/// Created a PI device object from a CUDA device handle.
/// NOTE: The created PI object does not take ownership of the native handle.
///
/// \param[in] nativeHandle The native handle to create PI device object from.
/// \param[in] platform is the PI platform of the device.
/// \param[out] device Set to the PI device object created from native handle.
///
/// \return TBD
pi_result cuda_piextDeviceCreateWithNativeHandle(pi_native_handle nativeHandle,
                                                 pi_platform platform,
                                                 pi_device *piDevice) {
  assert(piDevice != nullptr);

  CUdevice cu_device = static_cast<CUdevice>(nativeHandle);

  auto is_device = [=](std::unique_ptr<_pi_device> &dev) {
    return dev->get() == cu_device;
  };

  // If a platform is provided just check if the device is in it
  if (platform) {
    auto search_res = std::find_if(begin(platform->devices_),
                                   end(platform->devices_), is_device);
    if (search_res != end(platform->devices_)) {
      *piDevice = (*search_res).get();
      return PI_SUCCESS;
    }
  }

  // Get list of platforms
  pi_uint32 num_platforms;
  pi_result result = cuda_piPlatformsGet(0, nullptr, &num_platforms);
  if (result != PI_SUCCESS)
    return result;

  pi_platform *plat =
      static_cast<pi_platform *>(malloc(num_platforms * sizeof(pi_platform)));
  result = cuda_piPlatformsGet(num_platforms, plat, nullptr);
  if (result != PI_SUCCESS)
    return result;

  // Iterate through platforms to find device that matches nativeHandle
  for (pi_uint32 j = 0; j < num_platforms; ++j) {
    auto search_res = std::find_if(begin(plat[j]->devices_),
                                   end(plat[j]->devices_), is_device);
    if (search_res != end(plat[j]->devices_)) {
      *piDevice = (*search_res).get();
      return PI_SUCCESS;
    }
  }

  // If the provided nativeHandle cannot be matched to an
  // existing device return error
  return PI_ERROR_INVALID_OPERATION;
}

/* Context APIs */

/// Create a PI CUDA context.
///
/// By default creates a scoped context and keeps the last active CUDA context
/// on top of the CUDA context stack.
/// With the __SYCL_PI_CONTEXT_PROPERTIES_CUDA_PRIMARY key/id and a value of
/// PI_TRUE creates a primary CUDA context and activates it on the CUDA context
/// stack.
///
/// \param[in] properties 0 terminated array of key/id-value combinations. Can
/// be nullptr. Only accepts property key/id
/// __SYCL_PI_CONTEXT_PROPERTIES_CUDA_PRIMARY with a pi_bool value.
/// \param[in] num_devices Number of devices to create the context for.
/// \param[in] devices Devices to create the context for.
/// \param[in] pfn_notify Callback, currently unused.
/// \param[in] user_data User data for callback.
/// \param[out] retcontext Set to created context on success.
///
/// \return PI_SUCCESS on success, otherwise an error return code.
pi_result cuda_piContextCreate(const pi_context_properties *properties,
                               pi_uint32 num_devices, const pi_device *devices,
                               void (*pfn_notify)(const char *errinfo,
                                                  const void *private_info,
                                                  size_t cb, void *user_data),
                               void *user_data, pi_context *retcontext) {

  assert(devices != nullptr);
  // TODO: How to implement context callback?
  assert(pfn_notify == nullptr);
  assert(user_data == nullptr);
  assert(num_devices == 1);
  // Need input context
  assert(retcontext != nullptr);
  pi_result errcode_ret = PI_SUCCESS;

  // Parse properties.
  bool property_cuda_primary = false;
  while (properties && (0 != *properties)) {
    // Consume property ID.
    pi_context_properties id = *properties;
    ++properties;
    // Consume property value.
    pi_context_properties value = *properties;
    ++properties;
    switch (id) {
    case __SYCL_PI_CONTEXT_PROPERTIES_CUDA_PRIMARY:
      assert(value == PI_FALSE || value == PI_TRUE);
      property_cuda_primary = static_cast<bool>(value);
      break;
    default:
      // Unknown property.
      cl::sycl::detail::pi::die(
          "Unknown piContextCreate property in property list");
      return PI_ERROR_INVALID_VALUE;
    }
  }

  std::unique_ptr<_pi_context> piContextPtr{nullptr};
  try {
    CUcontext current = nullptr;

    if (property_cuda_primary) {
      // Use the CUDA primary context and assume that we want to use it
      // immediately as we want to forge context switches.
      CUcontext Ctxt;
      errcode_ret =
          PI_CHECK_ERROR(cuDevicePrimaryCtxRetain(&Ctxt, devices[0]->get()));
      piContextPtr = std::unique_ptr<_pi_context>(
          new _pi_context{_pi_context::kind::primary, Ctxt, *devices});
      errcode_ret = PI_CHECK_ERROR(cuCtxPushCurrent(Ctxt));
    } else {
      // Create a scoped context.
      CUcontext newContext;
      PI_CHECK_ERROR(cuCtxGetCurrent(&current));
      errcode_ret = PI_CHECK_ERROR(
          cuCtxCreate(&newContext, CU_CTX_MAP_HOST, devices[0]->get()));
      piContextPtr = std::unique_ptr<_pi_context>(new _pi_context{
          _pi_context::kind::user_defined, newContext, *devices});
    }

    static std::once_flag initFlag;
    std::call_once(
        initFlag,
        [](pi_result &err) {
          // Use default stream to record base event counter
          PI_CHECK_ERROR(
              cuEventCreate(&_pi_platform::evBase_, CU_EVENT_DEFAULT));
          PI_CHECK_ERROR(cuEventRecord(_pi_platform::evBase_, 0));
        },
        errcode_ret);

    // For non-primary scoped contexts keep the last active on top of the stack
    // as `cuCtxCreate` replaces it implicitly otherwise.
    // Primary contexts are kept on top of the stack, so the previous context
    // is not queried and therefore not recovered.
    if (current != nullptr) {
      PI_CHECK_ERROR(cuCtxSetCurrent(current));
    }

    *retcontext = piContextPtr.release();
  } catch (pi_result err) {
    errcode_ret = err;
  } catch (...) {
    errcode_ret = PI_ERROR_OUT_OF_RESOURCES;
  }
  return errcode_ret;
}

pi_result cuda_piContextRelease(pi_context ctxt) {

  assert(ctxt != nullptr);

  if (ctxt->decrement_reference_count() > 0) {
    return PI_SUCCESS;
  }
  ctxt->invoke_extended_deleters();

  std::unique_ptr<_pi_context> context{ctxt};

  if (!ctxt->backend_has_ownership())
    return PI_SUCCESS;

  if (!ctxt->is_primary()) {
    CUcontext cuCtxt = ctxt->get();
    CUcontext current = nullptr;
    cuCtxGetCurrent(&current);
    if (cuCtxt != current) {
      PI_CHECK_ERROR(cuCtxPushCurrent(cuCtxt));
    }
    PI_CHECK_ERROR(cuCtxSynchronize());
    cuCtxGetCurrent(&current);
    if (cuCtxt == current) {
      PI_CHECK_ERROR(cuCtxPopCurrent(&current));
    }
    return PI_CHECK_ERROR(cuCtxDestroy(cuCtxt));
  }

  // Primary context is not destroyed, but released
  CUdevice cuDev = ctxt->get_device()->get();
  CUcontext current;
  cuCtxPopCurrent(&current);
  return PI_CHECK_ERROR(cuDevicePrimaryCtxRelease(cuDev));
}

/// Gets the native CUDA handle of a PI context object
///
/// \param[in] context The PI context to get the native CUDA object of.
/// \param[out] nativeHandle Set to the native handle of the PI context object.
///
/// \return PI_SUCCESS
pi_result cuda_piextContextGetNativeHandle(pi_context context,
                                           pi_native_handle *nativeHandle) {
  *nativeHandle = reinterpret_cast<pi_native_handle>(context->get());
  return PI_SUCCESS;
}

/// Created a PI context object from a CUDA context handle.
/// NOTE: The created PI object does not take ownership of the native handle.
///
/// \param[in] nativeHandle The native handle to create PI context object from.
/// \param[out] context Set to the PI context object created from native handle.
///
/// \return TBD
pi_result cuda_piextContextCreateWithNativeHandle(pi_native_handle nativeHandle,
                                                  pi_uint32 num_devices,
                                                  const pi_device *devices,
                                                  bool ownNativeHandle,
                                                  pi_context *piContext) {
  (void)num_devices;
  (void)devices;
  (void)ownNativeHandle;
  assert(piContext != nullptr);
  assert(ownNativeHandle == false);

  CUcontext newContext = reinterpret_cast<CUcontext>(nativeHandle);

  ScopedContext active(newContext);

  // Get context's native device
  CUdevice cu_device;
  pi_result retErr = PI_CHECK_ERROR(cuCtxGetDevice(&cu_device));

  // Create a SYCL device from the ctx device
  pi_device device = nullptr;
  retErr = cuda_piextDeviceCreateWithNativeHandle(cu_device, nullptr, &device);

  // Create sycl context
  *piContext = new _pi_context{_pi_context::kind::user_defined, newContext,
                               device, /*backend_owns*/ false};

  return retErr;
}

/// Creates a PI Memory object using a CUDA memory allocation.
/// Can trigger a manual copy depending on the mode.
/// \TODO Implement USE_HOST_PTR using cuHostRegister
///
pi_result cuda_piMemBufferCreate(pi_context context, pi_mem_flags flags,
                                 size_t size, void *host_ptr, pi_mem *ret_mem,
                                 const pi_mem_properties *properties) {
  // Need input memory object
  assert(ret_mem != nullptr);
  assert((properties == nullptr || *properties == 0) &&
         "no mem properties goes to cuda RT yet");
  // Currently, USE_HOST_PTR is not implemented using host register
  // since this triggers a weird segfault after program ends.
  // Setting this constant to true enables testing that behavior.
  const bool enableUseHostPtr = false;
  const bool performInitialCopy =
      (flags & PI_MEM_FLAGS_HOST_PTR_COPY) ||
      ((flags & PI_MEM_FLAGS_HOST_PTR_USE) && !enableUseHostPtr);
  pi_result retErr = PI_SUCCESS;
  pi_mem retMemObj = nullptr;

  try {
    ScopedContext active(context);
    CUdeviceptr ptr;
    _pi_mem::mem_::buffer_mem_::alloc_mode allocMode =
        _pi_mem::mem_::buffer_mem_::alloc_mode::classic;

    if ((flags & PI_MEM_FLAGS_HOST_PTR_USE) && enableUseHostPtr) {
      retErr = PI_CHECK_ERROR(
          cuMemHostRegister(host_ptr, size, CU_MEMHOSTREGISTER_DEVICEMAP));
      retErr = PI_CHECK_ERROR(cuMemHostGetDevicePointer(&ptr, host_ptr, 0));
      allocMode = _pi_mem::mem_::buffer_mem_::alloc_mode::use_host_ptr;
    } else if (flags & PI_MEM_FLAGS_HOST_PTR_ALLOC) {
      retErr = PI_CHECK_ERROR(cuMemAllocHost(&host_ptr, size));
      retErr = PI_CHECK_ERROR(cuMemHostGetDevicePointer(&ptr, host_ptr, 0));
      allocMode = _pi_mem::mem_::buffer_mem_::alloc_mode::alloc_host_ptr;
    } else {
      retErr = PI_CHECK_ERROR(cuMemAlloc(&ptr, size));
      if (flags & PI_MEM_FLAGS_HOST_PTR_COPY) {
        allocMode = _pi_mem::mem_::buffer_mem_::alloc_mode::copy_in;
      }
    }

    if (retErr == PI_SUCCESS) {
      pi_mem parentBuffer = nullptr;

      auto piMemObj = std::unique_ptr<_pi_mem>(
          new _pi_mem{context, parentBuffer, allocMode, ptr, host_ptr, size});
      if (piMemObj != nullptr) {
        retMemObj = piMemObj.release();
        if (performInitialCopy) {
          // Operates on the default stream of the current CUDA context.
          retErr = PI_CHECK_ERROR(cuMemcpyHtoD(ptr, host_ptr, size));
          // Synchronize with default stream implicitly used by cuMemcpyHtoD
          // to make buffer data available on device before any other PI call
          // uses it.
          if (retErr == PI_SUCCESS) {
            CUstream defaultStream = 0;
            retErr = PI_CHECK_ERROR(cuStreamSynchronize(defaultStream));
          }
        }
      } else {
        retErr = PI_ERROR_OUT_OF_HOST_MEMORY;
      }
    }
  } catch (pi_result err) {
    retErr = err;
  } catch (...) {
    retErr = PI_ERROR_OUT_OF_RESOURCES;
  }

  *ret_mem = retMemObj;

  return retErr;
}

/// Decreases the reference count of the Mem object.
/// If this is zero, calls the relevant CUDA Free function
/// \return PI_SUCCESS unless deallocation error
///
pi_result cuda_piMemRelease(pi_mem memObj) {
  assert((memObj != nullptr) && "PI_ERROR_INVALID_MEM_OBJECTS");

  pi_result ret = PI_SUCCESS;

  try {

    // Do nothing if there are other references
    if (memObj->decrement_reference_count() > 0) {
      return PI_SUCCESS;
    }

    // make sure memObj is released in case PI_CHECK_ERROR throws
    std::unique_ptr<_pi_mem> uniqueMemObj(memObj);

    if (memObj->is_sub_buffer()) {
      return PI_SUCCESS;
    }

    ScopedContext active(uniqueMemObj->get_context());

    if (memObj->mem_type_ == _pi_mem::mem_type::buffer) {
      switch (uniqueMemObj->mem_.buffer_mem_.allocMode_) {
      case _pi_mem::mem_::buffer_mem_::alloc_mode::copy_in:
      case _pi_mem::mem_::buffer_mem_::alloc_mode::classic:
        ret = PI_CHECK_ERROR(cuMemFree(uniqueMemObj->mem_.buffer_mem_.ptr_));
        break;
      case _pi_mem::mem_::buffer_mem_::alloc_mode::use_host_ptr:
        ret = PI_CHECK_ERROR(
            cuMemHostUnregister(uniqueMemObj->mem_.buffer_mem_.hostPtr_));
        break;
      case _pi_mem::mem_::buffer_mem_::alloc_mode::alloc_host_ptr:
        ret = PI_CHECK_ERROR(
            cuMemFreeHost(uniqueMemObj->mem_.buffer_mem_.hostPtr_));
      };
    } else if (memObj->mem_type_ == _pi_mem::mem_type::surface) {
      ret = PI_CHECK_ERROR(
          cuSurfObjectDestroy(uniqueMemObj->mem_.surface_mem_.get_surface()));
      ret = PI_CHECK_ERROR(
          cuArrayDestroy(uniqueMemObj->mem_.surface_mem_.get_array()));
    }

  } catch (pi_result err) {
    ret = err;
  } catch (...) {
    ret = PI_ERROR_OUT_OF_RESOURCES;
  }

  if (ret != PI_SUCCESS) {
    // A reported CUDA error is either an implementation or an asynchronous CUDA
    // error for which it is unclear if the function that reported it succeeded
    // or not. Either way, the state of the program is compromised and likely
    // unrecoverable.
    cl::sycl::detail::pi::die(
        "Unrecoverable program state reached in cuda_piMemRelease");
  }

  return PI_SUCCESS;
}

/// Implements a buffer partition in the CUDA backend.
/// A buffer partition (or a sub-buffer, in OpenCL terms) is simply implemented
/// as an offset over an existing CUDA allocation.
///
pi_result cuda_piMemBufferPartition(pi_mem parent_buffer, pi_mem_flags flags,
                                    pi_buffer_create_type buffer_create_type,
                                    void *buffer_create_info, pi_mem *memObj) {
  assert((parent_buffer != nullptr) && "PI_ERROR_INVALID_MEM_OBJECT");
  assert(parent_buffer->is_buffer() && "PI_ERROR_INVALID_MEM_OBJECTS");
  assert(!parent_buffer->is_sub_buffer() && "PI_ERROR_INVALID_MEM_OBJECT");

  // Default value for flags means PI_MEM_FLAGS_ACCCESS_RW.
  if (flags == 0) {
    flags = PI_MEM_FLAGS_ACCESS_RW;
  }

  assert((flags == PI_MEM_FLAGS_ACCESS_RW) && "PI_ERROR_INVALID_VALUE");
  assert((buffer_create_type == PI_BUFFER_CREATE_TYPE_REGION) &&
         "PI_ERROR_INVALID_VALUE");
  assert((buffer_create_info != nullptr) && "PI_ERROR_INVALID_VALUE");
  assert(memObj != nullptr);

  const auto bufferRegion =
      *reinterpret_cast<pi_buffer_region>(buffer_create_info);
  assert((bufferRegion.size != 0u) && "PI_ERROR_INVALID_BUFFER_SIZE");

  assert((bufferRegion.origin <= (bufferRegion.origin + bufferRegion.size)) &&
         "Overflow");
  assert(((bufferRegion.origin + bufferRegion.size) <=
          parent_buffer->mem_.buffer_mem_.get_size()) &&
         "PI_ERROR_INVALID_BUFFER_SIZE");
  // Retained indirectly due to retaining parent buffer below.
  pi_context context = parent_buffer->context_;
  _pi_mem::mem_::buffer_mem_::alloc_mode allocMode =
      _pi_mem::mem_::buffer_mem_::alloc_mode::classic;

  assert(parent_buffer->mem_.buffer_mem_.ptr_ !=
         _pi_mem::mem_::buffer_mem_::native_type{0});
  _pi_mem::mem_::buffer_mem_::native_type ptr =
      parent_buffer->mem_.buffer_mem_.ptr_ + bufferRegion.origin;

  void *hostPtr = nullptr;
  if (parent_buffer->mem_.buffer_mem_.hostPtr_) {
    hostPtr = static_cast<char *>(parent_buffer->mem_.buffer_mem_.hostPtr_) +
              bufferRegion.origin;
  }

  ReleaseGuard<pi_mem> releaseGuard(parent_buffer);

  std::unique_ptr<_pi_mem> retMemObj{nullptr};
  try {
    ScopedContext active(context);

    retMemObj = std::unique_ptr<_pi_mem>{new _pi_mem{
        context, parent_buffer, allocMode, ptr, hostPtr, bufferRegion.size}};
  } catch (pi_result err) {
    *memObj = nullptr;
    return err;
  } catch (...) {
    *memObj = nullptr;
    return PI_ERROR_OUT_OF_HOST_MEMORY;
  }

  releaseGuard.dismiss();
  *memObj = retMemObj.release();
  return PI_SUCCESS;
}

pi_result cuda_piMemGetInfo(pi_mem, pi_mem_info, size_t, void *, size_t *) {
  cl::sycl::detail::pi::die("cuda_piMemGetInfo not implemented");
}

/// Gets the native CUDA handle of a PI mem object
///
/// \param[in] mem The PI mem to get the native CUDA object of.
/// \param[out] nativeHandle Set to the native handle of the PI mem object.
///
/// \return PI_SUCCESS
pi_result cuda_piextMemGetNativeHandle(pi_mem mem,
                                       pi_native_handle *nativeHandle) {
  *nativeHandle = static_cast<pi_native_handle>(mem->mem_.buffer_mem_.get());
  return PI_SUCCESS;
}

/// Created a PI mem object from a CUDA mem handle.
/// TODO: Implement this.
/// NOTE: The created PI object takes ownership of the native handle.
///
/// \param[in] nativeHandle The native handle to create PI mem object from.
/// \param[in] context The PI context of the memory allocation.
/// \param[in] ownNativeHandle Indicates if we own the native memory handle or
/// it came from interop that asked to not transfer the ownership to SYCL RT.
/// \param[out] mem Set to the PI mem object created from native handle.
///
/// \return TBD
pi_result cuda_piextMemCreateWithNativeHandle(pi_native_handle nativeHandle,
                                              pi_context context,
                                              bool ownNativeHandle,
                                              pi_mem *mem) {
  cl::sycl::detail::pi::die(
      "Creation of PI mem from native handle not implemented");
  return {};
}

/// Creates a `pi_queue` object on the CUDA backend.
/// Valid properties
/// * __SYCL_PI_CUDA_USE_DEFAULT_STREAM -> CU_STREAM_DEFAULT
/// * __SYCL_PI_CUDA_SYNC_WITH_DEFAULT -> CU_STREAM_NON_BLOCKING
/// \return Pi queue object mapping to a CUStream
///
pi_result cuda_piQueueCreate(pi_context context, pi_device device,
                             pi_queue_properties properties, pi_queue *queue) {
  try {
    std::unique_ptr<_pi_queue> queueImpl{nullptr};

    if (context->get_device() != device) {
      *queue = nullptr;
      return PI_ERROR_INVALID_DEVICE;
    }

    unsigned int flags = 0;
    if (properties == __SYCL_PI_CUDA_USE_DEFAULT_STREAM) {
      flags = CU_STREAM_DEFAULT;
    } else if (properties == __SYCL_PI_CUDA_SYNC_WITH_DEFAULT) {
      flags = 0;
    } else {
      flags = CU_STREAM_NON_BLOCKING;
    }

    const bool is_out_of_order =
        properties & PI_QUEUE_OUT_OF_ORDER_EXEC_MODE_ENABLE;

    std::vector<CUstream> computeCuStreams(
        is_out_of_order ? _pi_queue::default_num_compute_streams : 1);
    std::vector<CUstream> transferCuStreams(
        is_out_of_order ? _pi_queue::default_num_transfer_streams : 0);

    queueImpl = std::unique_ptr<_pi_queue>(
        new _pi_queue{std::move(computeCuStreams), std::move(transferCuStreams),
                      context, device, properties, flags});

    *queue = queueImpl.release();

    return PI_SUCCESS;
  } catch (pi_result err) {

    return err;

  } catch (...) {

    return PI_ERROR_OUT_OF_RESOURCES;
  }
}

pi_result cuda_piQueueGetInfo(pi_queue command_queue, pi_queue_info param_name,
                              size_t param_value_size, void *param_value,
                              size_t *param_value_size_ret) {
  assert(command_queue != nullptr);

  switch (param_name) {
  case PI_QUEUE_INFO_CONTEXT:
    return getInfo(param_value_size, param_value, param_value_size_ret,
                   command_queue->context_);
  case PI_QUEUE_INFO_DEVICE:
    return getInfo(param_value_size, param_value, param_value_size_ret,
                   command_queue->device_);
  case PI_QUEUE_INFO_REFERENCE_COUNT:
    return getInfo(param_value_size, param_value, param_value_size_ret,
                   command_queue->get_reference_count());
  case PI_QUEUE_INFO_PROPERTIES:
    return getInfo(param_value_size, param_value, param_value_size_ret,
                   command_queue->properties_);
  default:
    __SYCL_PI_HANDLE_UNKNOWN_PARAM_NAME(param_name);
  }
  cl::sycl::detail::pi::die("Queue info request not implemented");
  return {};
}

pi_result cuda_piQueueRetain(pi_queue command_queue) {
  assert(command_queue != nullptr);
  assert(command_queue->get_reference_count() > 0);

  command_queue->increment_reference_count();
  return PI_SUCCESS;
}

pi_result cuda_piQueueRelease(pi_queue command_queue) {
  assert(command_queue != nullptr);

  if (command_queue->decrement_reference_count() > 0) {
    return PI_SUCCESS;
  }

  try {
    std::unique_ptr<_pi_queue> queueImpl(command_queue);

    if (!command_queue->backend_has_ownership())
      return PI_SUCCESS;

    ScopedContext active(command_queue->get_context());

    command_queue->for_each_stream([](CUstream s) {
      PI_CHECK_ERROR(cuStreamSynchronize(s));
      PI_CHECK_ERROR(cuStreamDestroy(s));
    });

    return PI_SUCCESS;
  } catch (pi_result err) {
    return err;
  } catch (...) {
    return PI_ERROR_OUT_OF_RESOURCES;
  }
}

pi_result cuda_piQueueFinish(pi_queue command_queue) {
  pi_result result = PI_SUCCESS;

  try {

    assert(command_queue !=
           nullptr); // need PI_ERROR_INVALID_EXTERNAL_HANDLE error code
    ScopedContext active(command_queue->get_context());

    command_queue->sync_streams([&result](CUstream s) {
      result = PI_CHECK_ERROR(cuStreamSynchronize(s));
    });

  } catch (pi_result err) {

    result = err;

  } catch (...) {

    result = PI_ERROR_OUT_OF_RESOURCES;
  }

  return result;
}

// There is no CUDA counterpart for queue flushing and we don't run into the
// same problem of having to flush cross-queue dependencies as some of the
// other plugins, so it can be left as no-op.
pi_result cuda_piQueueFlush(pi_queue command_queue) {
  (void)command_queue;
  return PI_SUCCESS;
}

/// Gets the native CUDA handle of a PI queue object
///
/// \param[in] queue The PI queue to get the native CUDA object of.
/// \param[out] nativeHandle Set to the native handle of the PI queue object.
///
/// \return PI_SUCCESS
pi_result cuda_piextQueueGetNativeHandle(pi_queue queue,
                                         pi_native_handle *nativeHandle) {
  ScopedContext active(queue->get_context());
  *nativeHandle =
      reinterpret_cast<pi_native_handle>(queue->get_next_compute_stream());
  return PI_SUCCESS;
}

/// Created a PI queue object from a CUDA queue handle.
/// NOTE: The created PI object does not take ownership of the native handle.
///
/// \param[in] nativeHandle The native handle to create PI queue object from.
/// \param[in] context is the PI context of the queue.
/// \param[out] queue Set to the PI queue object created from native handle.
/// \param ownNativeHandle tells if SYCL RT should assume the ownership of
///        the native handle, if it can.
///
/// \return TBD
pi_result cuda_piextQueueCreateWithNativeHandle(pi_native_handle nativeHandle,
                                                pi_context context,
                                                pi_device device,
                                                bool ownNativeHandle,
                                                pi_queue *queue) {
  (void)device;
  (void)ownNativeHandle;
  assert(ownNativeHandle == false);

  unsigned int flags;
  CUstream cuStream = reinterpret_cast<CUstream>(nativeHandle);

  auto retErr = PI_CHECK_ERROR(cuStreamGetFlags(cuStream, &flags));

  pi_queue_properties properties = 0;
  if (flags == CU_STREAM_DEFAULT)
    properties = __SYCL_PI_CUDA_USE_DEFAULT_STREAM;
  else if (flags == CU_STREAM_NON_BLOCKING)
    properties = __SYCL_PI_CUDA_SYNC_WITH_DEFAULT;
  else
    cl::sycl::detail::pi::die("Unknown cuda stream");

  std::vector<CUstream> computeCuStreams(1, cuStream);
  std::vector<CUstream> transferCuStreams(0);

  // Create queue and set num_compute_streams to 1, as computeCuStreams has
  // valid stream
  *queue = new _pi_queue{std::move(computeCuStreams),
                         std::move(transferCuStreams),
                         context,
                         context->get_device(),
                         properties,
                         flags,
                         /*backend_owns*/ false};
  (*queue)->num_compute_streams_ = 1;

  return retErr;
}

pi_result cuda_piEnqueueMemBufferWrite(pi_queue command_queue, pi_mem buffer,
                                       pi_bool blocking_write, size_t offset,
                                       size_t size, const void *ptr,
                                       pi_uint32 num_events_in_wait_list,
                                       const pi_event *event_wait_list,
                                       pi_event *event) {

  assert(buffer != nullptr);
  assert(command_queue != nullptr);
  pi_result retErr = PI_SUCCESS;
  CUdeviceptr devPtr = buffer->mem_.buffer_mem_.get();
  std::unique_ptr<_pi_event> retImplEv{nullptr};

  try {
    ScopedContext active(command_queue->get_context());
    CUstream cuStream = command_queue->get_next_transfer_stream();

    retErr = enqueueEventsWait(command_queue, cuStream, num_events_in_wait_list,
                               event_wait_list);

    if (event) {
      retImplEv = std::unique_ptr<_pi_event>(_pi_event::make_native(
          PI_COMMAND_TYPE_MEM_BUFFER_WRITE, command_queue, cuStream));
      retImplEv->start();
    }

    retErr =
        PI_CHECK_ERROR(cuMemcpyHtoDAsync(devPtr + offset, ptr, size, cuStream));

    if (event) {
      retErr = retImplEv->record();
    }

    if (blocking_write) {
      retErr = PI_CHECK_ERROR(cuStreamSynchronize(cuStream));
    }

    if (event) {
      *event = retImplEv.release();
    }
  } catch (pi_result err) {
    retErr = err;
  }
  return retErr;
}

pi_result cuda_piEnqueueMemBufferRead(pi_queue command_queue, pi_mem buffer,
                                      pi_bool blocking_read, size_t offset,
                                      size_t size, void *ptr,
                                      pi_uint32 num_events_in_wait_list,
                                      const pi_event *event_wait_list,
                                      pi_event *event) {

  assert(buffer != nullptr);
  assert(command_queue != nullptr);
  pi_result retErr = PI_SUCCESS;
  CUdeviceptr devPtr = buffer->mem_.buffer_mem_.get();
  std::unique_ptr<_pi_event> retImplEv{nullptr};

  try {
    ScopedContext active(command_queue->get_context());
    CUstream cuStream = command_queue->get_next_transfer_stream();

    retErr = enqueueEventsWait(command_queue, cuStream, num_events_in_wait_list,
                               event_wait_list);

    if (event) {
      retImplEv = std::unique_ptr<_pi_event>(_pi_event::make_native(
          PI_COMMAND_TYPE_MEM_BUFFER_READ, command_queue, cuStream));
      retImplEv->start();
    }

    retErr =
        PI_CHECK_ERROR(cuMemcpyDtoHAsync(ptr, devPtr + offset, size, cuStream));

    if (event) {
      retErr = retImplEv->record();
    }

    if (blocking_read) {
      retErr = PI_CHECK_ERROR(cuStreamSynchronize(cuStream));
    }

    if (event) {
      *event = retImplEv.release();
    }

  } catch (pi_result err) {
    retErr = err;
  }
  return retErr;
}

pi_result cuda_piEventsWait(pi_uint32 num_events, const pi_event *event_list) {

  try {
    assert(num_events != 0);
    assert(event_list);
    if (num_events == 0) {
      return PI_ERROR_INVALID_VALUE;
    }

    if (!event_list) {
      return PI_ERROR_INVALID_EVENT;
    }

    auto context = event_list[0]->get_context();
    ScopedContext active(context);

    auto waitFunc = [context](pi_event event) -> pi_result {
      if (!event) {
        return PI_ERROR_INVALID_EVENT;
      }

      if (event->get_context() != context) {
        return PI_ERROR_INVALID_CONTEXT;
      }

      return event->wait();
    };
    return forLatestEvents(event_list, num_events, waitFunc);
  } catch (pi_result err) {
    return err;
  } catch (...) {
    return PI_ERROR_OUT_OF_RESOURCES;
  }
}

pi_result cuda_piKernelCreate(pi_program program, const char *kernel_name,
                              pi_kernel *kernel) {
  assert(kernel != nullptr);
  assert(program != nullptr);

  pi_result retErr = PI_SUCCESS;
  std::unique_ptr<_pi_kernel> retKernel{nullptr};

  try {
    ScopedContext active(program->get_context());

    CUfunction cuFunc;
    retErr = PI_CHECK_ERROR(
        cuModuleGetFunction(&cuFunc, program->get(), kernel_name));

    std::string kernel_name_woffset = std::string(kernel_name) + "_with_offset";
    CUfunction cuFuncWithOffsetParam;
    CUresult offsetRes = cuModuleGetFunction(
        &cuFuncWithOffsetParam, program->get(), kernel_name_woffset.c_str());

    // If there is no kernel with global offset parameter we mark it as missing
    if (offsetRes == CUDA_ERROR_NOT_FOUND) {
      cuFuncWithOffsetParam = nullptr;
    } else {
      retErr = PI_CHECK_ERROR(offsetRes);
    }

    retKernel = std::unique_ptr<_pi_kernel>(
        new _pi_kernel{cuFunc, cuFuncWithOffsetParam, kernel_name, program,
                       program->get_context()});
  } catch (pi_result err) {
    retErr = err;
  } catch (...) {
    retErr = PI_ERROR_OUT_OF_HOST_MEMORY;
  }

  *kernel = retKernel.release();
  return retErr;
}

pi_result cuda_piKernelSetArg(pi_kernel kernel, pi_uint32 arg_index,
                              size_t arg_size, const void *arg_value) {

  assert(kernel != nullptr);
  pi_result retErr = PI_SUCCESS;
  try {
    if (arg_value) {
      kernel->set_kernel_arg(arg_index, arg_size, arg_value);
    } else {
      kernel->set_kernel_local_arg(arg_index, arg_size);
    }
  } catch (pi_result err) {
    retErr = err;
  }
  return retErr;
}

pi_result cuda_piextKernelSetArgMemObj(pi_kernel kernel, pi_uint32 arg_index,
                                       const pi_mem *arg_value) {

  assert(kernel != nullptr);
  assert(arg_value != nullptr);

  pi_result retErr = PI_SUCCESS;
  try {
    pi_mem arg_mem = *arg_value;
    if (arg_mem->mem_type_ == _pi_mem::mem_type::surface) {
      CUDA_ARRAY3D_DESCRIPTOR arrayDesc;
      PI_CHECK_ERROR(cuArray3DGetDescriptor(
          &arrayDesc, arg_mem->mem_.surface_mem_.get_array()));
      if (arrayDesc.Format != CU_AD_FORMAT_UNSIGNED_INT32 &&
          arrayDesc.Format != CU_AD_FORMAT_SIGNED_INT32 &&
          arrayDesc.Format != CU_AD_FORMAT_HALF &&
          arrayDesc.Format != CU_AD_FORMAT_FLOAT) {
        cl::sycl::detail::pi::die(
            "PI CUDA kernels only support images with channel types int32, "
            "uint32, float, and half.");
      }
      CUsurfObject cuSurf = arg_mem->mem_.surface_mem_.get_surface();
      kernel->set_kernel_arg(arg_index, sizeof(cuSurf), (void *)&cuSurf);
    } else {
      CUdeviceptr cuPtr = arg_mem->mem_.buffer_mem_.get();
      kernel->set_kernel_arg(arg_index, sizeof(CUdeviceptr), (void *)&cuPtr);
    }
  } catch (pi_result err) {
    retErr = err;
  }
  return retErr;
}

pi_result cuda_piextKernelSetArgSampler(pi_kernel kernel, pi_uint32 arg_index,
                                        const pi_sampler *arg_value) {

  assert(kernel != nullptr);
  assert(arg_value != nullptr);

  pi_result retErr = PI_SUCCESS;
  try {
    pi_uint32 samplerProps = (*arg_value)->props_;
    kernel->set_kernel_arg(arg_index, sizeof(pi_uint32), (void *)&samplerProps);
  } catch (pi_result err) {
    retErr = err;
  }
  return retErr;
}

pi_result cuda_piKernelGetGroupInfo(pi_kernel kernel, pi_device device,
                                    pi_kernel_group_info param_name,
                                    size_t param_value_size, void *param_value,
                                    size_t *param_value_size_ret) {

  // Here we want to query about a kernel's cuda blocks!

  if (kernel != nullptr) {

    switch (param_name) {
    case PI_KERNEL_GROUP_INFO_WORK_GROUP_SIZE: {
      int max_threads = 0;
      cl::sycl::detail::pi::assertion(
          cuFuncGetAttribute(&max_threads,
                             CU_FUNC_ATTRIBUTE_MAX_THREADS_PER_BLOCK,
                             kernel->get()) == CUDA_SUCCESS);
      return getInfo(param_value_size, param_value, param_value_size_ret,
                     size_t(max_threads));
    }
    case PI_KERNEL_GROUP_INFO_COMPILE_WORK_GROUP_SIZE: {
      size_t group_size[3] = {0, 0, 0};
      const auto &reqd_wg_size_md_map =
          kernel->program_->kernelReqdWorkGroupSizeMD_;
      const auto reqd_wg_size_md = reqd_wg_size_md_map.find(kernel->name_);
      if (reqd_wg_size_md != reqd_wg_size_md_map.end()) {
        const auto reqd_wg_size = reqd_wg_size_md->second;
        group_size[0] = std::get<0>(reqd_wg_size);
        group_size[1] = std::get<1>(reqd_wg_size);
        group_size[2] = std::get<2>(reqd_wg_size);
      }
      return getInfoArray(3, param_value_size, param_value,
                          param_value_size_ret, group_size);
    }
    case PI_KERNEL_GROUP_INFO_LOCAL_MEM_SIZE: {
      // OpenCL LOCAL == CUDA SHARED
      int bytes = 0;
      cl::sycl::detail::pi::assertion(
          cuFuncGetAttribute(&bytes, CU_FUNC_ATTRIBUTE_SHARED_SIZE_BYTES,
                             kernel->get()) == CUDA_SUCCESS);
      return getInfo(param_value_size, param_value, param_value_size_ret,
                     pi_uint64(bytes));
    }
    case PI_KERNEL_GROUP_INFO_PREFERRED_WORK_GROUP_SIZE_MULTIPLE: {
      // Work groups should be multiples of the warp size
      int warpSize = 0;
      cl::sycl::detail::pi::assertion(
          cuDeviceGetAttribute(&warpSize, CU_DEVICE_ATTRIBUTE_WARP_SIZE,
                               device->get()) == CUDA_SUCCESS);
      return getInfo(param_value_size, param_value, param_value_size_ret,
                     static_cast<size_t>(warpSize));
    }
    case PI_KERNEL_GROUP_INFO_PRIVATE_MEM_SIZE: {
      // OpenCL PRIVATE == CUDA LOCAL
      int bytes = 0;
      cl::sycl::detail::pi::assertion(
          cuFuncGetAttribute(&bytes, CU_FUNC_ATTRIBUTE_LOCAL_SIZE_BYTES,
                             kernel->get()) == CUDA_SUCCESS);
      return getInfo(param_value_size, param_value, param_value_size_ret,
                     pi_uint64(bytes));
    }
    case PI_KERNEL_GROUP_INFO_NUM_REGS: {
      int numRegs = 0;
      cl::sycl::detail::pi::assertion(
          cuFuncGetAttribute(&numRegs, CU_FUNC_ATTRIBUTE_NUM_REGS,
                             kernel->get()) == CUDA_SUCCESS);
      return getInfo(param_value_size, param_value, param_value_size_ret,
                     pi_uint32(numRegs));
    }
    default:
      __SYCL_PI_HANDLE_UNKNOWN_PARAM_NAME(param_name);
    }
  }

  return PI_ERROR_INVALID_KERNEL;
}

pi_result cuda_piEnqueueKernelLaunch(
    pi_queue command_queue, pi_kernel kernel, pi_uint32 work_dim,
    const size_t *global_work_offset, const size_t *global_work_size,
    const size_t *local_work_size, pi_uint32 num_events_in_wait_list,
    const pi_event *event_wait_list, pi_event *event) {

  // Preconditions
  assert(command_queue != nullptr);
  assert(command_queue->get_context() == kernel->get_context());
  assert(kernel != nullptr);
  assert(global_work_offset != nullptr);
  assert(work_dim > 0);
  assert(work_dim < 4);

  // Set the number of threads per block to the number of threads per warp
  // by default unless user has provided a better number
  size_t threadsPerBlock[3] = {32u, 1u, 1u};
  size_t maxWorkGroupSize = 0u;
  size_t maxThreadsPerBlock[3] = {};
  bool providedLocalWorkGroupSize = (local_work_size != nullptr);
  pi_uint32 local_size = kernel->get_local_size();
  pi_result retError = PI_SUCCESS;

  try {
    // Set the active context here as guessLocalWorkSize needs an active context
    ScopedContext active(command_queue->get_context());
    {
      size_t *reqdThreadsPerBlock = kernel->reqdThreadsPerBlock_;
      maxWorkGroupSize = command_queue->device_->get_max_work_group_size();
      command_queue->device_->get_max_work_item_sizes(
          sizeof(maxThreadsPerBlock), maxThreadsPerBlock);

      if (providedLocalWorkGroupSize) {
        auto isValid = [&](int dim) {
          if (reqdThreadsPerBlock[dim] != 0 &&
              local_work_size[dim] != reqdThreadsPerBlock[dim])
            return PI_ERROR_INVALID_WORK_GROUP_SIZE;

          if (local_work_size[dim] > maxThreadsPerBlock[dim])
            return PI_ERROR_INVALID_WORK_ITEM_SIZE;
          // Checks that local work sizes are a divisor of the global work sizes
          // which includes that the local work sizes are neither larger than
          // the global work sizes and not 0.
          if (0u == local_work_size[dim])
            return PI_ERROR_INVALID_WORK_GROUP_SIZE;
          if (0u != (global_work_size[dim] % local_work_size[dim]))
            return PI_ERROR_INVALID_WORK_GROUP_SIZE;
          threadsPerBlock[dim] = local_work_size[dim];
          return PI_SUCCESS;
        };

        for (size_t dim = 0; dim < work_dim; dim++) {
          auto err = isValid(dim);
          if (err != PI_SUCCESS)
            return err;
        }
      } else {
        guessLocalWorkSize(threadsPerBlock, global_work_size,
                           maxThreadsPerBlock, kernel, local_size);
      }
    }

    if (maxWorkGroupSize <
        size_t(threadsPerBlock[0] * threadsPerBlock[1] * threadsPerBlock[2])) {
      return PI_ERROR_INVALID_WORK_GROUP_SIZE;
    }

    size_t blocksPerGrid[3] = {1u, 1u, 1u};

    for (size_t i = 0; i < work_dim; i++) {
      blocksPerGrid[i] =
          (global_work_size[i] + threadsPerBlock[i] - 1) / threadsPerBlock[i];
    }

    std::unique_ptr<_pi_event> retImplEv{nullptr};

    pi_uint32 stream_token;
    _pi_stream_guard guard;
    CUstream cuStream = command_queue->get_next_compute_stream(
        num_events_in_wait_list, event_wait_list, guard, &stream_token);
    CUfunction cuFunc = kernel->get();

    retError = enqueueEventsWait(command_queue, cuStream,
                                 num_events_in_wait_list, event_wait_list);

    // Set the implicit global offset parameter if kernel has offset variant
    if (kernel->get_with_offset_parameter()) {
      std::uint32_t cuda_implicit_offset[3] = {0, 0, 0};
      if (global_work_offset) {
        for (size_t i = 0; i < work_dim; i++) {
          cuda_implicit_offset[i] =
              static_cast<std::uint32_t>(global_work_offset[i]);
          if (global_work_offset[i] != 0) {
            cuFunc = kernel->get_with_offset_parameter();
          }
        }
      }
      kernel->set_implicit_offset_arg(sizeof(cuda_implicit_offset),
                                      cuda_implicit_offset);
    }

    auto &argIndices = kernel->get_arg_indices();

    if (event) {
      retImplEv = std::unique_ptr<_pi_event>(
          _pi_event::make_native(PI_COMMAND_TYPE_NDRANGE_KERNEL, command_queue,
                                 cuStream, stream_token));
      retImplEv->start();
    }

    // Set local mem max size if env var is present
    static const char *local_mem_sz_ptr =
        std::getenv("SYCL_PI_CUDA_MAX_LOCAL_MEM_SIZE");

    if (local_mem_sz_ptr) {
      int device_max_local_mem = 0;
      cuDeviceGetAttribute(
          &device_max_local_mem,
          CU_DEVICE_ATTRIBUTE_MAX_SHARED_MEMORY_PER_BLOCK_OPTIN,
          command_queue->get_device()->get());

      static const int env_val = std::atoi(local_mem_sz_ptr);
      if (env_val <= 0 || env_val > device_max_local_mem) {
        setErrorMessage("Invalid value specified for "
                        "SYCL_PI_CUDA_MAX_LOCAL_MEM_SIZE",
                        PI_ERROR_PLUGIN_SPECIFIC_ERROR);
        return PI_ERROR_PLUGIN_SPECIFIC_ERROR;
      }
      PI_CHECK_ERROR(cuFuncSetAttribute(
          cuFunc, CU_FUNC_ATTRIBUTE_MAX_DYNAMIC_SHARED_SIZE_BYTES, env_val));
    }

    retError = PI_CHECK_ERROR(cuLaunchKernel(
        cuFunc, blocksPerGrid[0], blocksPerGrid[1], blocksPerGrid[2],
        threadsPerBlock[0], threadsPerBlock[1], threadsPerBlock[2], local_size,
        cuStream, const_cast<void **>(argIndices.data()), nullptr));
    if (local_size != 0)
      kernel->clear_local_size();

    if (event) {
      retError = retImplEv->record();
      *event = retImplEv.release();
    }
  } catch (pi_result err) {
    retError = err;
  }
  return retError;
}

/// \TODO Not implemented
pi_result cuda_piEnqueueNativeKernel(pi_queue, void (*)(void *), void *, size_t,
                                     pi_uint32, const pi_mem *, const void **,
                                     pi_uint32, const pi_event *, pi_event *) {
  cl::sycl::detail::pi::die("Not implemented in CUDA backend");
  return {};
}

pi_result cuda_piextKernelCreateWithNativeHandle(pi_native_handle, pi_context,
                                                 pi_program, bool,
                                                 pi_kernel *) {
  sycl::detail::pi::die("Unsupported operation");
  return PI_SUCCESS;
}

/// \TODO Not implemented
pi_result cuda_piMemImageCreate(pi_context context, pi_mem_flags flags,
                                const pi_image_format *image_format,
                                const pi_image_desc *image_desc, void *host_ptr,
                                pi_mem *ret_mem) {
  // Need input memory object
  assert(ret_mem != nullptr);
  const bool performInitialCopy = (flags & PI_MEM_FLAGS_HOST_PTR_COPY) ||
                                  ((flags & PI_MEM_FLAGS_HOST_PTR_USE));
  pi_result retErr = PI_SUCCESS;

  // We only support RBGA channel order
  // TODO: check SYCL CTS and spec. May also have to support BGRA
  if (image_format->image_channel_order !=
      pi_image_channel_order::PI_IMAGE_CHANNEL_ORDER_RGBA) {
    cl::sycl::detail::pi::die(
        "cuda_piMemImageCreate only supports RGBA channel order");
  }

  // We have to use cuArray3DCreate, which has some caveats. The height and
  // depth parameters must be set to 0 produce 1D or 2D arrays. image_desc gives
  // a minimum value of 1, so we need to convert the answer.
  CUDA_ARRAY3D_DESCRIPTOR array_desc;
  array_desc.NumChannels = 4; // Only support 4 channel image
  array_desc.Flags = 0;       // No flags required
  array_desc.Width = image_desc->image_width;
  if (image_desc->image_type == PI_MEM_TYPE_IMAGE1D) {
    array_desc.Height = 0;
    array_desc.Depth = 0;
  } else if (image_desc->image_type == PI_MEM_TYPE_IMAGE2D) {
    array_desc.Height = image_desc->image_height;
    array_desc.Depth = 0;
  } else if (image_desc->image_type == PI_MEM_TYPE_IMAGE3D) {
    array_desc.Height = image_desc->image_height;
    array_desc.Depth = image_desc->image_depth;
  }

  // We need to get this now in bytes for calculating the total image size later
  size_t pixel_type_size_bytes;

  switch (image_format->image_channel_data_type) {
  case PI_IMAGE_CHANNEL_TYPE_UNORM_INT8:
  case PI_IMAGE_CHANNEL_TYPE_UNSIGNED_INT8:
    array_desc.Format = CU_AD_FORMAT_UNSIGNED_INT8;
    pixel_type_size_bytes = 1;
    break;
  case PI_IMAGE_CHANNEL_TYPE_SIGNED_INT8:
    array_desc.Format = CU_AD_FORMAT_SIGNED_INT8;
    pixel_type_size_bytes = 1;
    break;
  case PI_IMAGE_CHANNEL_TYPE_UNORM_INT16:
  case PI_IMAGE_CHANNEL_TYPE_UNSIGNED_INT16:
    array_desc.Format = CU_AD_FORMAT_UNSIGNED_INT16;
    pixel_type_size_bytes = 2;
    break;
  case PI_IMAGE_CHANNEL_TYPE_SIGNED_INT16:
    array_desc.Format = CU_AD_FORMAT_SIGNED_INT16;
    pixel_type_size_bytes = 2;
    break;
  case PI_IMAGE_CHANNEL_TYPE_HALF_FLOAT:
    array_desc.Format = CU_AD_FORMAT_HALF;
    pixel_type_size_bytes = 2;
    break;
  case PI_IMAGE_CHANNEL_TYPE_UNSIGNED_INT32:
    array_desc.Format = CU_AD_FORMAT_UNSIGNED_INT32;
    pixel_type_size_bytes = 4;
    break;
  case PI_IMAGE_CHANNEL_TYPE_SIGNED_INT32:
    array_desc.Format = CU_AD_FORMAT_SIGNED_INT32;
    pixel_type_size_bytes = 4;
    break;
  case PI_IMAGE_CHANNEL_TYPE_FLOAT:
    array_desc.Format = CU_AD_FORMAT_FLOAT;
    pixel_type_size_bytes = 4;
    break;
  default:
    cl::sycl::detail::pi::die(
        "cuda_piMemImageCreate given unsupported image_channel_data_type");
  }

  // When a dimension isn't used image_desc has the size set to 1
  size_t pixel_size_bytes =
      pixel_type_size_bytes * 4; // 4 is the only number of channels we support
  size_t image_size_bytes = pixel_size_bytes * image_desc->image_width *
                            image_desc->image_height * image_desc->image_depth;

  ScopedContext active(context);
  CUarray image_array;
  retErr = PI_CHECK_ERROR(cuArray3DCreate(&image_array, &array_desc));

  try {
    if (performInitialCopy) {
      // We have to use a different copy function for each image dimensionality
      if (image_desc->image_type == PI_MEM_TYPE_IMAGE1D) {
        retErr = PI_CHECK_ERROR(
            cuMemcpyHtoA(image_array, 0, host_ptr, image_size_bytes));
      } else if (image_desc->image_type == PI_MEM_TYPE_IMAGE2D) {
        CUDA_MEMCPY2D cpy_desc;
        memset(&cpy_desc, 0, sizeof(cpy_desc));
        cpy_desc.srcMemoryType = CUmemorytype_enum::CU_MEMORYTYPE_HOST;
        cpy_desc.srcHost = host_ptr;
        cpy_desc.dstMemoryType = CUmemorytype_enum::CU_MEMORYTYPE_ARRAY;
        cpy_desc.dstArray = image_array;
        cpy_desc.WidthInBytes = pixel_size_bytes * image_desc->image_width;
        cpy_desc.Height = image_desc->image_height;
        retErr = PI_CHECK_ERROR(cuMemcpy2D(&cpy_desc));
      } else if (image_desc->image_type == PI_MEM_TYPE_IMAGE3D) {
        CUDA_MEMCPY3D cpy_desc;
        memset(&cpy_desc, 0, sizeof(cpy_desc));
        cpy_desc.srcMemoryType = CUmemorytype_enum::CU_MEMORYTYPE_HOST;
        cpy_desc.srcHost = host_ptr;
        cpy_desc.dstMemoryType = CUmemorytype_enum::CU_MEMORYTYPE_ARRAY;
        cpy_desc.dstArray = image_array;
        cpy_desc.WidthInBytes = pixel_size_bytes * image_desc->image_width;
        cpy_desc.Height = image_desc->image_height;
        cpy_desc.Depth = image_desc->image_depth;
        retErr = PI_CHECK_ERROR(cuMemcpy3D(&cpy_desc));
      }
    }

    // CUDA_RESOURCE_DESC is a union of different structs, shown here
    // https://docs.nvidia.com/cuda/cuda-driver-api/group__CUDA__TEXOBJECT.html
    // We need to fill it as described here to use it for a surface or texture
    // https://docs.nvidia.com/cuda/cuda-driver-api/group__CUDA__SURFOBJECT.html
    // CUDA_RESOURCE_DESC::resType must be CU_RESOURCE_TYPE_ARRAY and
    // CUDA_RESOURCE_DESC::res::array::hArray must be set to a valid CUDA array
    // handle.
    // CUDA_RESOURCE_DESC::flags must be set to zero

    CUDA_RESOURCE_DESC image_res_desc;
    image_res_desc.res.array.hArray = image_array;
    image_res_desc.resType = CU_RESOURCE_TYPE_ARRAY;
    image_res_desc.flags = 0;

    CUsurfObject surface;
    retErr = PI_CHECK_ERROR(cuSurfObjectCreate(&surface, &image_res_desc));

    auto piMemObj = std::unique_ptr<_pi_mem>(new _pi_mem{
        context, image_array, surface, image_desc->image_type, host_ptr});

    if (piMemObj == nullptr) {
      return PI_ERROR_OUT_OF_HOST_MEMORY;
    }

    *ret_mem = piMemObj.release();
  } catch (pi_result err) {
    cuArrayDestroy(image_array);
    return err;
  } catch (...) {
    cuArrayDestroy(image_array);
    return PI_ERROR_UNKNOWN;
  }

  return retErr;
}

/// \TODO Not implemented
pi_result cuda_piMemImageGetInfo(pi_mem, pi_image_info, size_t, void *,
                                 size_t *) {
  cl::sycl::detail::pi::die("cuda_piMemImageGetInfo not implemented");
  return {};
}

pi_result cuda_piMemRetain(pi_mem mem) {
  assert(mem != nullptr);
  assert(mem->get_reference_count() > 0);
  mem->increment_reference_count();
  return PI_SUCCESS;
}

/// Not used as CUDA backend only creates programs from binary.
/// See \ref cuda_piclProgramCreateWithBinary.
///
pi_result cuda_piclProgramCreateWithSource(pi_context, pi_uint32, const char **,
                                           const size_t *, pi_program *) {
  cl::sycl::detail::pi::cuPrint(
      "cuda_piclProgramCreateWithSource not implemented");
  return PI_ERROR_INVALID_OPERATION;
}

/// Loads the images from a PI program into a CUmodule that can be
/// used later on to extract functions (kernels).
/// See \ref _pi_program for implementation details.
///
pi_result cuda_piProgramBuild(pi_program program, pi_uint32 num_devices,
                              const pi_device *device_list, const char *options,
                              void (*pfn_notify)(pi_program program,
                                                 void *user_data),
                              void *user_data) {

  assert(program != nullptr);
  assert(num_devices == 1 || num_devices == 0);
  assert(device_list != nullptr || num_devices == 0);
  assert(pfn_notify == nullptr);
  assert(user_data == nullptr);
  pi_result retError = PI_SUCCESS;

  try {
    ScopedContext active(program->get_context());

    program->build_program(options);

  } catch (pi_result err) {
    retError = err;
  }
  return retError;
}

/// \TODO Not implemented
pi_result cuda_piProgramCreate(pi_context, const void *, size_t, pi_program *) {
  cl::sycl::detail::pi::die("cuda_piProgramCreate not implemented");
  return {};
}

/// Loads images from a list of PTX or CUBIN binaries.
/// Note: No calls to CUDA driver API in this function, only store binaries
/// for later.
///
/// Note: Only supports one device
///
pi_result cuda_piProgramCreateWithBinary(
    pi_context context, pi_uint32 num_devices, const pi_device *device_list,
    const size_t *lengths, const unsigned char **binaries,
    size_t num_metadata_entries, const pi_device_binary_property *metadata,
    pi_int32 *binary_status, pi_program *program) {
  // Ignore unused parameter
  (void)binary_status;

  assert(context != nullptr);
  assert(binaries != nullptr);
  assert(program != nullptr);
  assert(device_list != nullptr);
  assert(num_devices == 1 && "CUDA contexts are for a single device");
  assert((context->get_device()->get() == device_list[0]->get()) &&
         "Mismatch between devices context and passed context when creating "
         "program from binary");

  pi_result retError = PI_SUCCESS;

  std::unique_ptr<_pi_program> retProgram{new _pi_program{context}};

  retProgram->set_metadata(metadata, num_metadata_entries);

  const bool has_length = (lengths != nullptr);
  size_t length = has_length
                      ? lengths[0]
                      : strlen(reinterpret_cast<const char *>(binaries[0])) + 1;

  assert(length != 0);

  retProgram->set_binary(reinterpret_cast<const char *>(binaries[0]), length);

  *program = retProgram.release();

  return retError;
}

pi_result cuda_piProgramGetInfo(pi_program program, pi_program_info param_name,
                                size_t param_value_size, void *param_value,
                                size_t *param_value_size_ret) {
  assert(program != nullptr);

  switch (param_name) {
  case PI_PROGRAM_INFO_REFERENCE_COUNT:
    return getInfo(param_value_size, param_value, param_value_size_ret,
                   program->get_reference_count());
  case PI_PROGRAM_INFO_CONTEXT:
    return getInfo(param_value_size, param_value, param_value_size_ret,
                   program->context_);
  case PI_PROGRAM_INFO_NUM_DEVICES:
    return getInfo(param_value_size, param_value, param_value_size_ret, 1u);
  case PI_PROGRAM_INFO_DEVICES:
    return getInfoArray(1, param_value_size, param_value, param_value_size_ret,
                        &program->context_->deviceId_);
  case PI_PROGRAM_INFO_SOURCE:
    return getInfo(param_value_size, param_value, param_value_size_ret,
                   program->binary_);
  case PI_PROGRAM_INFO_BINARY_SIZES:
    return getInfoArray(1, param_value_size, param_value, param_value_size_ret,
                        &program->binarySizeInBytes_);
  case PI_PROGRAM_INFO_BINARIES:
    return getInfoArray(1, param_value_size, param_value, param_value_size_ret,
                        &program->binary_);
  case PI_PROGRAM_INFO_KERNEL_NAMES: {
    return getInfo(param_value_size, param_value, param_value_size_ret,
                   getKernelNames(program).c_str());
  }
  default:
    __SYCL_PI_HANDLE_UNKNOWN_PARAM_NAME(param_name);
  }
  cl::sycl::detail::pi::die("Program info request not implemented");
  return {};
}

/// Creates a new PI program object that is the outcome of linking all input
/// programs.
/// \TODO Implement linker options, requires mapping of OpenCL to CUDA
///
pi_result cuda_piProgramLink(pi_context context, pi_uint32 num_devices,
                             const pi_device *device_list, const char *options,
                             pi_uint32 num_input_programs,
                             const pi_program *input_programs,
                             void (*pfn_notify)(pi_program program,
                                                void *user_data),
                             void *user_data, pi_program *ret_program) {

  assert(ret_program != nullptr);
  assert(num_devices == 1 || num_devices == 0);
  assert(device_list != nullptr || num_devices == 0);
  assert(pfn_notify == nullptr);
  assert(user_data == nullptr);
  pi_result retError = PI_SUCCESS;

  try {
    ScopedContext active(context);

    CUlinkState state;
    std::unique_ptr<_pi_program> retProgram{new _pi_program{context}};

    retError = PI_CHECK_ERROR(cuLinkCreate(0, nullptr, nullptr, &state));
    try {
      for (size_t i = 0; i < num_input_programs; ++i) {
        pi_program program = input_programs[i];
        retError = PI_CHECK_ERROR(cuLinkAddData(
            state, CU_JIT_INPUT_PTX, const_cast<char *>(program->binary_),
            program->binarySizeInBytes_, nullptr, 0, nullptr, nullptr));
      }
      void *cubin = nullptr;
      size_t cubinSize = 0;
      retError = PI_CHECK_ERROR(cuLinkComplete(state, &cubin, &cubinSize));

      retError =
          retProgram->set_binary(static_cast<const char *>(cubin), cubinSize);

      if (retError != PI_SUCCESS) {
        return retError;
      }

      retError = retProgram->build_program(options);

      if (retError != PI_SUCCESS) {
        return retError;
      }
    } catch (...) {
      // Upon error attempt cleanup
      PI_CHECK_ERROR(cuLinkDestroy(state));
      throw;
    }

    retError = PI_CHECK_ERROR(cuLinkDestroy(state));
    *ret_program = retProgram.release();

  } catch (pi_result err) {
    retError = err;
  }
  return retError;
}

/// Creates a new program that is the outcome of the compilation of the headers
///  and the program.
/// \TODO Implement asynchronous compilation
///
pi_result cuda_piProgramCompile(
    pi_program program, pi_uint32 num_devices, const pi_device *device_list,
    const char *options, pi_uint32 num_input_headers,
    const pi_program *input_headers, const char **header_include_names,
    void (*pfn_notify)(pi_program program, void *user_data), void *user_data) {
  // Ignore unused parameters
  (void)header_include_names;
  (void)input_headers;

  assert(program != nullptr);
  assert(num_devices == 1 || num_devices == 0);
  assert(device_list != nullptr || num_devices == 0);
  assert(pfn_notify == nullptr);
  assert(user_data == nullptr);
  assert(num_input_headers == 0);
  pi_result retError = PI_SUCCESS;

  try {
    ScopedContext active(program->get_context());

    program->build_program(options);

  } catch (pi_result err) {
    retError = err;
  }
  return retError;
}

pi_result cuda_piProgramGetBuildInfo(pi_program program, pi_device device,
                                     pi_program_build_info param_name,
                                     size_t param_value_size, void *param_value,
                                     size_t *param_value_size_ret) {
  // Ignore unused parameter
  (void)device;

  assert(program != nullptr);

  switch (param_name) {
  case PI_PROGRAM_BUILD_INFO_STATUS: {
    return getInfo(param_value_size, param_value, param_value_size_ret,
                   program->buildStatus_);
  }
  case PI_PROGRAM_BUILD_INFO_OPTIONS:
    return getInfo(param_value_size, param_value, param_value_size_ret,
                   program->buildOptions_.c_str());
  case PI_PROGRAM_BUILD_INFO_LOG:
    return getInfoArray(program->MAX_LOG_SIZE, param_value_size, param_value,
                        param_value_size_ret, program->infoLog_);
  default:
    __SYCL_PI_HANDLE_UNKNOWN_PARAM_NAME(param_name);
  }
  cl::sycl::detail::pi::die("Program Build info request not implemented");
  return {};
}

pi_result cuda_piProgramRetain(pi_program program) {
  assert(program != nullptr);
  assert(program->get_reference_count() > 0);
  program->increment_reference_count();
  return PI_SUCCESS;
}

/// Decreases the reference count of a pi_program object.
/// When the reference count reaches 0, it unloads the module from
/// the context.
pi_result cuda_piProgramRelease(pi_program program) {
  assert(program != nullptr);

  // double delete or someone is messing with the ref count.
  // either way, cannot safely proceed.
  assert(program->get_reference_count() != 0 &&
         "Reference count overflow detected in cuda_piProgramRelease.");

  // decrement ref count. If it is 0, delete the program.
  if (program->decrement_reference_count() == 0) {

    std::unique_ptr<_pi_program> program_ptr{program};

    pi_result result = PI_ERROR_INVALID_PROGRAM;

    try {
      ScopedContext active(program->get_context());
      auto cuModule = program->get();
      result = PI_CHECK_ERROR(cuModuleUnload(cuModule));
    } catch (...) {
      result = PI_ERROR_OUT_OF_RESOURCES;
    }

    return result;
  }

  return PI_SUCCESS;
}

/// Gets the native CUDA handle of a PI program object
///
/// \param[in] program The PI program to get the native CUDA object of.
/// \param[out] nativeHandle Set to the native handle of the PI program object.
///
/// \return TBD
pi_result cuda_piextProgramGetNativeHandle(pi_program program,
                                           pi_native_handle *nativeHandle) {
  *nativeHandle = reinterpret_cast<pi_native_handle>(program->get());
  return PI_SUCCESS;
}

/// Created a PI program object from a CUDA program handle.
/// TODO: Implement this.
/// NOTE: The created PI object takes ownership of the native handle.
///
/// \param[in] nativeHandle The native handle to create PI program object from.
/// \param[in] context The PI context of the program.
/// \param[out] program Set to the PI program object created from native handle.
///
/// \return TBD
pi_result cuda_piextProgramCreateWithNativeHandle(pi_native_handle, pi_context,
                                                  bool, pi_program *) {
  cl::sycl::detail::pi::die(
      "Creation of PI program from native handle not implemented");
  return {};
}

pi_result cuda_piKernelGetInfo(pi_kernel kernel, pi_kernel_info param_name,
                               size_t param_value_size, void *param_value,
                               size_t *param_value_size_ret) {

  if (kernel != nullptr) {

    switch (param_name) {
    case PI_KERNEL_INFO_FUNCTION_NAME:
      return getInfo(param_value_size, param_value, param_value_size_ret,
                     kernel->get_name());
    case PI_KERNEL_INFO_NUM_ARGS:
      return getInfo(param_value_size, param_value, param_value_size_ret,
                     kernel->get_num_args());
    case PI_KERNEL_INFO_REFERENCE_COUNT:
      return getInfo(param_value_size, param_value, param_value_size_ret,
                     kernel->get_reference_count());
    case PI_KERNEL_INFO_CONTEXT: {
      return getInfo(param_value_size, param_value, param_value_size_ret,
                     kernel->get_context());
    }
    case PI_KERNEL_INFO_PROGRAM: {
      return getInfo(param_value_size, param_value, param_value_size_ret,
                     kernel->get_program());
    }
    case PI_KERNEL_INFO_ATTRIBUTES: {
      return getInfo(param_value_size, param_value, param_value_size_ret, "");
    }
    default: {
      __SYCL_PI_HANDLE_UNKNOWN_PARAM_NAME(param_name);
    }
    }
  }

  return PI_ERROR_INVALID_KERNEL;
}

pi_result cuda_piKernelGetSubGroupInfo(
    pi_kernel kernel, pi_device device, pi_kernel_sub_group_info param_name,
    size_t input_value_size, const void *input_value, size_t param_value_size,
    void *param_value, size_t *param_value_size_ret) {
  // Ignore unused parameters
  (void)input_value_size;
  (void)input_value;

  if (kernel != nullptr) {
    switch (param_name) {
    case PI_KERNEL_MAX_SUB_GROUP_SIZE: {
      // Sub-group size is equivalent to warp size
      int warpSize = 0;
      cl::sycl::detail::pi::assertion(
          cuDeviceGetAttribute(&warpSize, CU_DEVICE_ATTRIBUTE_WARP_SIZE,
                               device->get()) == CUDA_SUCCESS);
      return getInfo(param_value_size, param_value, param_value_size_ret,
                     static_cast<uint32_t>(warpSize));
    }
    case PI_KERNEL_MAX_NUM_SUB_GROUPS: {
      // Number of sub-groups = max block size / warp size + possible remainder
      int max_threads = 0;
      cl::sycl::detail::pi::assertion(
          cuFuncGetAttribute(&max_threads,
                             CU_FUNC_ATTRIBUTE_MAX_THREADS_PER_BLOCK,
                             kernel->get()) == CUDA_SUCCESS);
      int warpSize = 0;
      cuda_piKernelGetSubGroupInfo(kernel, device, PI_KERNEL_MAX_SUB_GROUP_SIZE,
                                   0, nullptr, sizeof(uint32_t), &warpSize,
                                   nullptr);
      int maxWarps = (max_threads + warpSize - 1) / warpSize;
      return getInfo(param_value_size, param_value, param_value_size_ret,
                     static_cast<uint32_t>(maxWarps));
    }
    case PI_KERNEL_COMPILE_NUM_SUB_GROUPS: {
      // Return value of 0 => not specified
      // TODO: Revisit if PTX is generated for compile-time work-group sizes
      return getInfo(param_value_size, param_value, param_value_size_ret, 0);
    }
    case PI_KERNEL_COMPILE_SUB_GROUP_SIZE_INTEL: {
      // Return value of 0 => unspecified or "auto" sub-group size
      // Correct for now, since warp size may be read from special register
      // TODO: Return warp size once default is primary sub-group size
      // TODO: Revisit if we can recover [[sub_group_size]] attribute from PTX
      return getInfo(param_value_size, param_value, param_value_size_ret, 0);
    }
    default:
      __SYCL_PI_HANDLE_UNKNOWN_PARAM_NAME(param_name);
    }
  }
  return PI_ERROR_INVALID_KERNEL;
}

pi_result cuda_piKernelRetain(pi_kernel kernel) {
  assert(kernel != nullptr);
  assert(kernel->get_reference_count() > 0u);

  kernel->increment_reference_count();
  return PI_SUCCESS;
}

pi_result cuda_piKernelRelease(pi_kernel kernel) {
  assert(kernel != nullptr);

  // double delete or someone is messing with the ref count.
  // either way, cannot safely proceed.
  assert(kernel->get_reference_count() != 0 &&
         "Reference count overflow detected in cuda_piKernelRelease.");

  // decrement ref count. If it is 0, delete the program.
  if (kernel->decrement_reference_count() == 0) {
    // no internal cuda resources to clean up. Just delete it.
    delete kernel;
    return PI_SUCCESS;
  }

  return PI_SUCCESS;
}

// A NOP for the CUDA backend
pi_result cuda_piKernelSetExecInfo(pi_kernel, pi_kernel_exec_info, size_t,
                                   const void *) {
  return PI_SUCCESS;
}

pi_result cuda_piextProgramSetSpecializationConstant(pi_program, pi_uint32,
                                                     size_t, const void *) {
  // This entry point is only used for native specialization constants (SPIR-V),
  // and the CUDA plugin is AOT only so this entry point is not supported.
  cl::sycl::detail::pi::die(
      "Native specialization constants are not supported");
  return {};
}

pi_result cuda_piextKernelSetArgPointer(pi_kernel kernel, pi_uint32 arg_index,
                                        size_t arg_size,
                                        const void *arg_value) {
  kernel->set_kernel_arg(arg_index, arg_size, arg_value);
  return PI_SUCCESS;
}

//
// Events
//
pi_result cuda_piEventCreate(pi_context, pi_event *) {
  cl::sycl::detail::pi::die("PI Event Create not implemented in CUDA backend");
}

pi_result cuda_piEventGetInfo(pi_event event, pi_event_info param_name,
                              size_t param_value_size, void *param_value,
                              size_t *param_value_size_ret) {
  assert(event != nullptr);

  switch (param_name) {
  case PI_EVENT_INFO_COMMAND_QUEUE:
    return getInfo(param_value_size, param_value, param_value_size_ret,
                   event->get_queue());
  case PI_EVENT_INFO_COMMAND_TYPE:
    return getInfo(param_value_size, param_value, param_value_size_ret,
                   event->get_command_type());
  case PI_EVENT_INFO_REFERENCE_COUNT:
    return getInfo(param_value_size, param_value, param_value_size_ret,
                   event->get_reference_count());
  case PI_EVENT_INFO_COMMAND_EXECUTION_STATUS: {
    return getInfo(param_value_size, param_value, param_value_size_ret,
                   static_cast<pi_event_status>(event->get_execution_status()));
  }
  case PI_EVENT_INFO_CONTEXT:
    return getInfo(param_value_size, param_value, param_value_size_ret,
                   event->get_context());
  default:
    __SYCL_PI_HANDLE_UNKNOWN_PARAM_NAME(param_name);
  }

  return PI_ERROR_INVALID_EVENT;
}

/// Obtain profiling information from PI CUDA events
/// \TODO Timings from CUDA are only elapsed time.
pi_result cuda_piEventGetProfilingInfo(pi_event event,
                                       pi_profiling_info param_name,
                                       size_t param_value_size,
                                       void *param_value,
                                       size_t *param_value_size_ret) {

  assert(event != nullptr);

  pi_queue queue = event->get_queue();
  if (queue == nullptr || !(queue->properties_ & PI_QUEUE_PROFILING_ENABLE)) {
    return PI_ERROR_PROFILING_INFO_NOT_AVAILABLE;
  }

  switch (param_name) {
  case PI_PROFILING_INFO_COMMAND_QUEUED:
  case PI_PROFILING_INFO_COMMAND_SUBMIT:
    return getInfo<pi_uint64>(param_value_size, param_value,
                              param_value_size_ret, event->get_queued_time());
  case PI_PROFILING_INFO_COMMAND_START:
    return getInfo<pi_uint64>(param_value_size, param_value,
                              param_value_size_ret, event->get_start_time());
  case PI_PROFILING_INFO_COMMAND_END:
    return getInfo<pi_uint64>(param_value_size, param_value,
                              param_value_size_ret, event->get_end_time());
  default:
    __SYCL_PI_HANDLE_UNKNOWN_PARAM_NAME(param_name);
  }
  cl::sycl::detail::pi::die("Event Profiling info request not implemented");
  return {};
}

pi_result cuda_piEventSetCallback(pi_event, pi_int32, pfn_notify, void *) {
  cl::sycl::detail::pi::die("Event Callback not implemented in CUDA backend");
  return PI_SUCCESS;
}

pi_result cuda_piEventSetStatus(pi_event, pi_int32) {
  cl::sycl::detail::pi::die("Event Set Status not implemented in CUDA backend");
  return PI_ERROR_INVALID_VALUE;
}

pi_result cuda_piEventRetain(pi_event event) {
  assert(event != nullptr);

  const auto refCount = event->increment_reference_count();

  cl::sycl::detail::pi::assertion(
      refCount != 0,
      "Reference count overflow detected in cuda_piEventRetain.");

  return PI_SUCCESS;
}

pi_result cuda_piEventRelease(pi_event event) {
  assert(event != nullptr);

  // double delete or someone is messing with the ref count.
  // either way, cannot safely proceed.
  cl::sycl::detail::pi::assertion(
      event->get_reference_count() != 0,
      "Reference count overflow detected in cuda_piEventRelease.");

  // decrement ref count. If it is 0, delete the event.
  if (event->decrement_reference_count() == 0) {
    std::unique_ptr<_pi_event> event_ptr{event};
    pi_result result = PI_ERROR_INVALID_EVENT;
    try {
      ScopedContext active(event->get_context());
      result = event->release();
    } catch (...) {
      result = PI_ERROR_OUT_OF_RESOURCES;
    }
    return result;
  }

  return PI_SUCCESS;
}

/// Enqueues a wait on the given CUstream for all events.
/// See \ref enqueueEventWait
/// TODO: Add support for multiple streams once the Event class is properly
/// refactored.
///
pi_result cuda_piEnqueueEventsWait(pi_queue command_queue,
                                   pi_uint32 num_events_in_wait_list,
                                   const pi_event *event_wait_list,
                                   pi_event *event) {
  return cuda_piEnqueueEventsWaitWithBarrier(
      command_queue, num_events_in_wait_list, event_wait_list, event);
}

/// Enqueues a wait on the given CUstream for all specified events (See
/// \ref enqueueEventWaitWithBarrier.) If the events list is empty, the enqueued
/// wait will wait on all previous events in the queue.
///
/// \param[in] command_queue A valid PI queue.
/// \param[in] num_events_in_wait_list Number of events in event_wait_list.
/// \param[in] event_wait_list Events to wait on.
/// \param[out] event Event for when all events in event_wait_list have finished
/// or, if event_wait_list is empty, when all previous events in the queue have
/// finished.
///
/// \return TBD
pi_result cuda_piEnqueueEventsWaitWithBarrier(pi_queue command_queue,
                                              pi_uint32 num_events_in_wait_list,
                                              const pi_event *event_wait_list,
                                              pi_event *event) {
  if (!command_queue) {
    return PI_ERROR_INVALID_QUEUE;
  }

  try {
    ScopedContext active(command_queue->get_context());

    if (event_wait_list) {
      auto result =
          forLatestEvents(event_wait_list, num_events_in_wait_list,
                          [command_queue](pi_event event) -> pi_result {
                            if (event->get_queue()->has_been_synchronized(
                                    event->get_stream_token())) {
                              return PI_SUCCESS;
                            } else {
                              return enqueueEventWait(command_queue, event);
                            }
                          });

      if (result != PI_SUCCESS) {
        return result;
      }
    }

    if (event) {
      pi_uint32 stream_token;
      _pi_stream_guard guard;
      CUstream cuStream = command_queue->get_next_compute_stream(
          num_events_in_wait_list, event_wait_list, guard, &stream_token);
      *event = _pi_event::make_native(PI_COMMAND_TYPE_MARKER, command_queue,
                                      cuStream, stream_token);
      (*event)->start();
      (*event)->record();
    }

    return PI_SUCCESS;
  } catch (pi_result err) {
    return err;
  } catch (...) {
    return PI_ERROR_UNKNOWN;
  }
}

/// Gets the native CUDA handle of a PI event object
///
/// \param[in] event The PI event to get the native CUDA object of.
/// \param[out] nativeHandle Set to the native handle of the PI event object.
///
/// \return PI_SUCCESS on success. PI_ERROR_INVALID_EVENT if given a user event.
pi_result cuda_piextEventGetNativeHandle(pi_event event,
                                         pi_native_handle *nativeHandle) {
  *nativeHandle = reinterpret_cast<pi_native_handle>(event->get());
  return PI_SUCCESS;
}

/// Created a PI event object from a CUDA event handle.
/// TODO: Implement this.
/// NOTE: The created PI object takes ownership of the native handle.
///
/// \param[in] nativeHandle The native handle to create PI event object from.
/// \param[out] event Set to the PI event object created from native handle.
///
/// \return TBD
pi_result cuda_piextEventCreateWithNativeHandle(pi_native_handle nativeHandle,
                                                pi_context context,
                                                bool ownNativeHandle,
                                                pi_event *event) {
  (void)ownNativeHandle;
  assert(!ownNativeHandle);

  std::unique_ptr<_pi_event> event_ptr{nullptr};

  *event = _pi_event::make_with_native(context,
                                       reinterpret_cast<CUevent>(nativeHandle));

  return PI_SUCCESS;
}

/// Creates a PI sampler object
///
/// \param[in] context The context the sampler is created for.
/// \param[in] sampler_properties The properties for the sampler.
/// \param[out] result_sampler Set to the resulting sampler object.
///
/// \return PI_SUCCESS on success. PI_ERROR_INVALID_VALUE if given an invalid
/// property
///         or if there is multiple of properties from the same category.
pi_result cuda_piSamplerCreate(pi_context context,
                               const pi_sampler_properties *sampler_properties,
                               pi_sampler *result_sampler) {
  std::unique_ptr<_pi_sampler> retImplSampl{new _pi_sampler(context)};

  bool propSeen[3] = {false, false, false};
  for (size_t i = 0; sampler_properties[i] != 0; i += 2) {
    switch (sampler_properties[i]) {
    case PI_SAMPLER_PROPERTIES_NORMALIZED_COORDS:
      if (propSeen[0]) {
        return PI_ERROR_INVALID_VALUE;
      }
      propSeen[0] = true;
      retImplSampl->props_ |= sampler_properties[i + 1];
      break;
    case PI_SAMPLER_PROPERTIES_FILTER_MODE:
      if (propSeen[1]) {
        return PI_ERROR_INVALID_VALUE;
      }
      propSeen[1] = true;
      retImplSampl->props_ |=
          (sampler_properties[i + 1] - PI_SAMPLER_FILTER_MODE_NEAREST) << 1;
      break;
    case PI_SAMPLER_PROPERTIES_ADDRESSING_MODE:
      if (propSeen[2]) {
        return PI_ERROR_INVALID_VALUE;
      }
      propSeen[2] = true;
      retImplSampl->props_ |=
          (sampler_properties[i + 1] - PI_SAMPLER_ADDRESSING_MODE_NONE) << 2;
      break;
    default:
      return PI_ERROR_INVALID_VALUE;
    }
  }

  if (!propSeen[0]) {
    retImplSampl->props_ |= PI_TRUE;
  }
  // Default filter mode to PI_SAMPLER_FILTER_MODE_NEAREST
  if (!propSeen[2]) {
    retImplSampl->props_ |=
        (PI_SAMPLER_ADDRESSING_MODE_CLAMP % PI_SAMPLER_ADDRESSING_MODE_NONE)
        << 2;
  }

  *result_sampler = retImplSampl.release();
  return PI_SUCCESS;
}

/// Gets information from a PI sampler object
///
/// \param[in] sampler The sampler to get the information from.
/// \param[in] param_name The name of the information to get.
/// \param[in] param_value_size The size of the param_value.
/// \param[out] param_value Set to information value.
/// \param[out] param_value_size_ret Set to the size of the information value.
///
/// \return PI_SUCCESS on success.
pi_result cuda_piSamplerGetInfo(pi_sampler sampler, pi_sampler_info param_name,
                                size_t param_value_size, void *param_value,
                                size_t *param_value_size_ret) {
  assert(sampler != nullptr);

  switch (param_name) {
  case PI_SAMPLER_INFO_REFERENCE_COUNT:
    return getInfo(param_value_size, param_value, param_value_size_ret,
                   sampler->get_reference_count());
  case PI_SAMPLER_INFO_CONTEXT:
    return getInfo(param_value_size, param_value, param_value_size_ret,
                   sampler->context_);
  case PI_SAMPLER_INFO_NORMALIZED_COORDS: {
    pi_bool norm_coords_prop = static_cast<pi_bool>(sampler->props_ & 0x1);
    return getInfo(param_value_size, param_value, param_value_size_ret,
                   norm_coords_prop);
  }
  case PI_SAMPLER_INFO_FILTER_MODE: {
    pi_sampler_filter_mode filter_prop = static_cast<pi_sampler_filter_mode>(
        ((sampler->props_ >> 1) & 0x1) + PI_SAMPLER_FILTER_MODE_NEAREST);
    return getInfo(param_value_size, param_value, param_value_size_ret,
                   filter_prop);
  }
  case PI_SAMPLER_INFO_ADDRESSING_MODE: {
    pi_sampler_addressing_mode addressing_prop =
        static_cast<pi_sampler_addressing_mode>(
            (sampler->props_ >> 2) + PI_SAMPLER_ADDRESSING_MODE_NONE);
    return getInfo(param_value_size, param_value, param_value_size_ret,
                   addressing_prop);
  }
  default:
    __SYCL_PI_HANDLE_UNKNOWN_PARAM_NAME(param_name);
  }
  return {};
}

/// Retains a PI sampler object, incrementing its reference count.
///
/// \param[in] sampler The sampler to increment the reference count of.
///
/// \return PI_SUCCESS.
pi_result cuda_piSamplerRetain(pi_sampler sampler) {
  assert(sampler != nullptr);
  sampler->increment_reference_count();
  return PI_SUCCESS;
}

/// Releases a PI sampler object, decrementing its reference count. If the
/// reference count reaches zero, the sampler object is destroyed.
///
/// \param[in] sampler The sampler to decrement the reference count of.
///
/// \return PI_SUCCESS.
pi_result cuda_piSamplerRelease(pi_sampler sampler) {
  assert(sampler != nullptr);

  // double delete or someone is messing with the ref count.
  // either way, cannot safely proceed.
  cl::sycl::detail::pi::assertion(
      sampler->get_reference_count() != 0,
      "Reference count overflow detected in cuda_piSamplerRelease.");

  // decrement ref count. If it is 0, delete the sampler.
  if (sampler->decrement_reference_count() == 0) {
    delete sampler;
  }

  return PI_SUCCESS;
}

/// General 3D memory copy operation.
/// This function requires the corresponding CUDA context to be at the top of
/// the context stack
/// If the source and/or destination is on the device, src_ptr and/or dst_ptr
/// must be a pointer to a CUdeviceptr
static pi_result commonEnqueueMemBufferCopyRect(
    CUstream cu_stream, pi_buff_rect_region region, const void *src_ptr,
    const CUmemorytype_enum src_type, pi_buff_rect_offset src_offset,
    size_t src_row_pitch, size_t src_slice_pitch, void *dst_ptr,
    const CUmemorytype_enum dst_type, pi_buff_rect_offset dst_offset,
    size_t dst_row_pitch, size_t dst_slice_pitch) {

  assert(region != nullptr);
  assert(src_offset != nullptr);
  assert(dst_offset != nullptr);

  assert(src_type == CU_MEMORYTYPE_DEVICE || src_type == CU_MEMORYTYPE_HOST);
  assert(dst_type == CU_MEMORYTYPE_DEVICE || dst_type == CU_MEMORYTYPE_HOST);

  src_row_pitch = (!src_row_pitch) ? region->width_bytes + src_offset->x_bytes
                                   : src_row_pitch;
  src_slice_pitch =
      (!src_slice_pitch)
          ? ((region->height_scalar + src_offset->y_scalar) * src_row_pitch)
          : src_slice_pitch;
  dst_row_pitch = (!dst_row_pitch) ? region->width_bytes + dst_offset->x_bytes
                                   : dst_row_pitch;
  dst_slice_pitch =
      (!dst_slice_pitch)
          ? ((region->height_scalar + dst_offset->y_scalar) * dst_row_pitch)
          : dst_slice_pitch;

  CUDA_MEMCPY3D params = {};

  params.WidthInBytes = region->width_bytes;
  params.Height = region->height_scalar;
  params.Depth = region->depth_scalar;

  params.srcMemoryType = src_type;
  params.srcDevice = src_type == CU_MEMORYTYPE_DEVICE
                         ? *static_cast<const CUdeviceptr *>(src_ptr)
                         : 0;
  params.srcHost = src_type == CU_MEMORYTYPE_HOST ? src_ptr : nullptr;
  params.srcXInBytes = src_offset->x_bytes;
  params.srcY = src_offset->y_scalar;
  params.srcZ = src_offset->z_scalar;
  params.srcPitch = src_row_pitch;
  params.srcHeight = src_slice_pitch / src_row_pitch;

  params.dstMemoryType = dst_type;
  params.dstDevice = dst_type == CU_MEMORYTYPE_DEVICE
                         ? *static_cast<CUdeviceptr *>(dst_ptr)
                         : 0;
  params.dstHost = dst_type == CU_MEMORYTYPE_HOST ? dst_ptr : nullptr;
  params.dstXInBytes = dst_offset->x_bytes;
  params.dstY = dst_offset->y_scalar;
  params.dstZ = dst_offset->z_scalar;
  params.dstPitch = dst_row_pitch;
  params.dstHeight = dst_slice_pitch / dst_row_pitch;

  return PI_CHECK_ERROR(cuMemcpy3DAsync(&params, cu_stream));
}

pi_result cuda_piEnqueueMemBufferReadRect(
    pi_queue command_queue, pi_mem buffer, pi_bool blocking_read,
    pi_buff_rect_offset buffer_offset, pi_buff_rect_offset host_offset,
    pi_buff_rect_region region, size_t buffer_row_pitch,
    size_t buffer_slice_pitch, size_t host_row_pitch, size_t host_slice_pitch,
    void *ptr, pi_uint32 num_events_in_wait_list,
    const pi_event *event_wait_list, pi_event *event) {

  assert(buffer != nullptr);
  assert(command_queue != nullptr);

  pi_result retErr = PI_SUCCESS;
  CUdeviceptr devPtr = buffer->mem_.buffer_mem_.get();
  std::unique_ptr<_pi_event> retImplEv{nullptr};

  try {
    ScopedContext active(command_queue->get_context());
    CUstream cuStream = command_queue->get_next_transfer_stream();

    retErr = enqueueEventsWait(command_queue, cuStream, num_events_in_wait_list,
                               event_wait_list);

    if (event) {
      retImplEv = std::unique_ptr<_pi_event>(_pi_event::make_native(
          PI_COMMAND_TYPE_MEM_BUFFER_READ_RECT, command_queue, cuStream));
      retImplEv->start();
    }

    retErr = commonEnqueueMemBufferCopyRect(
        cuStream, region, &devPtr, CU_MEMORYTYPE_DEVICE, buffer_offset,
        buffer_row_pitch, buffer_slice_pitch, ptr, CU_MEMORYTYPE_HOST,
        host_offset, host_row_pitch, host_slice_pitch);

    if (event) {
      retErr = retImplEv->record();
    }

    if (blocking_read) {
      retErr = PI_CHECK_ERROR(cuStreamSynchronize(cuStream));
    }

    if (event) {
      *event = retImplEv.release();
    }

  } catch (pi_result err) {
    retErr = err;
  }
  return retErr;
}

pi_result cuda_piEnqueueMemBufferWriteRect(
    pi_queue command_queue, pi_mem buffer, pi_bool blocking_write,
    pi_buff_rect_offset buffer_offset, pi_buff_rect_offset host_offset,
    pi_buff_rect_region region, size_t buffer_row_pitch,
    size_t buffer_slice_pitch, size_t host_row_pitch, size_t host_slice_pitch,
    const void *ptr, pi_uint32 num_events_in_wait_list,
    const pi_event *event_wait_list, pi_event *event) {

  assert(buffer != nullptr);
  assert(command_queue != nullptr);

  pi_result retErr = PI_SUCCESS;
  CUdeviceptr devPtr = buffer->mem_.buffer_mem_.get();
  std::unique_ptr<_pi_event> retImplEv{nullptr};

  try {
    ScopedContext active(command_queue->get_context());
    CUstream cuStream = command_queue->get_next_transfer_stream();
    retErr = enqueueEventsWait(command_queue, cuStream, num_events_in_wait_list,
                               event_wait_list);

    if (event) {
      retImplEv = std::unique_ptr<_pi_event>(_pi_event::make_native(
          PI_COMMAND_TYPE_MEM_BUFFER_WRITE_RECT, command_queue, cuStream));
      retImplEv->start();
    }

    retErr = commonEnqueueMemBufferCopyRect(
        cuStream, region, ptr, CU_MEMORYTYPE_HOST, host_offset, host_row_pitch,
        host_slice_pitch, &devPtr, CU_MEMORYTYPE_DEVICE, buffer_offset,
        buffer_row_pitch, buffer_slice_pitch);

    if (event) {
      retErr = retImplEv->record();
    }

    if (blocking_write) {
      retErr = PI_CHECK_ERROR(cuStreamSynchronize(cuStream));
    }

    if (event) {
      *event = retImplEv.release();
    }

  } catch (pi_result err) {
    retErr = err;
  }
  return retErr;
}

pi_result cuda_piEnqueueMemBufferCopy(pi_queue command_queue, pi_mem src_buffer,
                                      pi_mem dst_buffer, size_t src_offset,
                                      size_t dst_offset, size_t size,
                                      pi_uint32 num_events_in_wait_list,
                                      const pi_event *event_wait_list,
                                      pi_event *event) {
  if (!command_queue) {
    return PI_ERROR_INVALID_QUEUE;
  }

  std::unique_ptr<_pi_event> retImplEv{nullptr};

  try {
    ScopedContext active(command_queue->get_context());
    pi_result result;

    auto stream = command_queue->get_next_transfer_stream();
    result = enqueueEventsWait(command_queue, stream, num_events_in_wait_list,
                               event_wait_list);

    if (event) {
      retImplEv = std::unique_ptr<_pi_event>(_pi_event::make_native(
          PI_COMMAND_TYPE_MEM_BUFFER_COPY, command_queue, stream));
      result = retImplEv->start();
    }

    auto src = src_buffer->mem_.buffer_mem_.get() + src_offset;
    auto dst = dst_buffer->mem_.buffer_mem_.get() + dst_offset;

    result = PI_CHECK_ERROR(cuMemcpyDtoDAsync(dst, src, size, stream));

    if (event) {
      result = retImplEv->record();
      *event = retImplEv.release();
    }

    return result;
  } catch (pi_result err) {
    return err;
  } catch (...) {
    return PI_ERROR_UNKNOWN;
  }
}

pi_result cuda_piEnqueueMemBufferCopyRect(
    pi_queue command_queue, pi_mem src_buffer, pi_mem dst_buffer,
    pi_buff_rect_offset src_origin, pi_buff_rect_offset dst_origin,
    pi_buff_rect_region region, size_t src_row_pitch, size_t src_slice_pitch,
    size_t dst_row_pitch, size_t dst_slice_pitch,
    pi_uint32 num_events_in_wait_list, const pi_event *event_wait_list,
    pi_event *event) {

  assert(src_buffer != nullptr);
  assert(dst_buffer != nullptr);
  assert(command_queue != nullptr);

  pi_result retErr = PI_SUCCESS;
  CUdeviceptr srcPtr = src_buffer->mem_.buffer_mem_.get();
  CUdeviceptr dstPtr = dst_buffer->mem_.buffer_mem_.get();
  std::unique_ptr<_pi_event> retImplEv{nullptr};

  try {
    ScopedContext active(command_queue->get_context());
    CUstream cuStream = command_queue->get_next_transfer_stream();
    retErr = enqueueEventsWait(command_queue, cuStream, num_events_in_wait_list,
                               event_wait_list);

    if (event) {
      retImplEv = std::unique_ptr<_pi_event>(_pi_event::make_native(
          PI_COMMAND_TYPE_MEM_BUFFER_COPY_RECT, command_queue, cuStream));
      retImplEv->start();
    }

    retErr = commonEnqueueMemBufferCopyRect(
        cuStream, region, &srcPtr, CU_MEMORYTYPE_DEVICE, src_origin,
        src_row_pitch, src_slice_pitch, &dstPtr, CU_MEMORYTYPE_DEVICE,
        dst_origin, dst_row_pitch, dst_slice_pitch);

    if (event) {
      retImplEv->record();
      *event = retImplEv.release();
    }

  } catch (pi_result err) {
    retErr = err;
  }
  return retErr;
}

pi_result cuda_piEnqueueMemBufferFill(pi_queue command_queue, pi_mem buffer,
                                      const void *pattern, size_t pattern_size,
                                      size_t offset, size_t size,
                                      pi_uint32 num_events_in_wait_list,
                                      const pi_event *event_wait_list,
                                      pi_event *event) {
  assert(command_queue != nullptr);

  auto args_are_multiples_of_pattern_size =
      (offset % pattern_size == 0) || (size % pattern_size == 0);

  auto pattern_is_valid = (pattern != nullptr);

  auto pattern_size_is_valid =
      ((pattern_size & (pattern_size - 1)) == 0) && // is power of two
      (pattern_size > 0) && (pattern_size <= 128);  // falls within valid range

  assert(args_are_multiples_of_pattern_size && pattern_is_valid &&
         pattern_size_is_valid);
  (void)args_are_multiples_of_pattern_size;
  (void)pattern_is_valid;
  (void)pattern_size_is_valid;

  std::unique_ptr<_pi_event> retImplEv{nullptr};

  try {
    ScopedContext active(command_queue->get_context());

    auto stream = command_queue->get_next_transfer_stream();
    pi_result result;
    result = enqueueEventsWait(command_queue, stream, num_events_in_wait_list,
                               event_wait_list);

    if (event) {
      retImplEv = std::unique_ptr<_pi_event>(_pi_event::make_native(
          PI_COMMAND_TYPE_MEM_BUFFER_FILL, command_queue, stream));
      result = retImplEv->start();
    }

    auto dstDevice = buffer->mem_.buffer_mem_.get() + offset;
    auto N = size / pattern_size;

    // pattern size in bytes
    switch (pattern_size) {
    case 1: {
      auto value = *static_cast<const uint8_t *>(pattern);
      result = PI_CHECK_ERROR(cuMemsetD8Async(dstDevice, value, N, stream));
      break;
    }
    case 2: {
      auto value = *static_cast<const uint16_t *>(pattern);
      result = PI_CHECK_ERROR(cuMemsetD16Async(dstDevice, value, N, stream));
      break;
    }
    case 4: {
      auto value = *static_cast<const uint32_t *>(pattern);
      result = PI_CHECK_ERROR(cuMemsetD32Async(dstDevice, value, N, stream));
      break;
    }
    default: {
      // CUDA has no memset functions that allow setting values more than 4
      // bytes. PI API lets you pass an arbitrary "pattern" to the buffer
      // fill, which can be more than 4 bytes. We must break up the pattern
      // into 4 byte values, and set the buffer using multiple strided calls.
      // This means that one cuMemsetD2D32Async call is made for every 4 bytes
      // in the pattern.

      auto number_of_steps = pattern_size / sizeof(uint32_t);

      // we walk up the pattern in 4-byte steps, and call cuMemset for each
      // 4-byte chunk of the pattern.
      for (auto step = 0u; step < number_of_steps; ++step) {
        // take 4 bytes of the pattern
        auto value = *(static_cast<const uint32_t *>(pattern) + step);

        // offset the pointer to the part of the buffer we want to write to
        auto offset_ptr = dstDevice + (step * sizeof(uint32_t));

        // set all of the pattern chunks
        result = PI_CHECK_ERROR(
            cuMemsetD2D32Async(offset_ptr, pattern_size, value, 1, N, stream));
      }

      break;
    }
    }

    if (event) {
      result = retImplEv->record();
      *event = retImplEv.release();
    }

    return result;
  } catch (pi_result err) {
    return err;
  } catch (...) {
    return PI_ERROR_UNKNOWN;
  }
}

static size_t imageElementByteSize(CUDA_ARRAY_DESCRIPTOR array_desc) {
  switch (array_desc.Format) {
  case CU_AD_FORMAT_UNSIGNED_INT8:
  case CU_AD_FORMAT_SIGNED_INT8:
    return 1;
  case CU_AD_FORMAT_UNSIGNED_INT16:
  case CU_AD_FORMAT_SIGNED_INT16:
  case CU_AD_FORMAT_HALF:
    return 2;
  case CU_AD_FORMAT_UNSIGNED_INT32:
  case CU_AD_FORMAT_SIGNED_INT32:
  case CU_AD_FORMAT_FLOAT:
    return 4;
  default:
    cl::sycl::detail::pi::die("Invalid image format.");
    return 0;
  }
}

/// General ND memory copy operation for images (where N > 1).
/// This function requires the corresponding CUDA context to be at the top of
/// the context stack
/// If the source and/or destination is an array, src_ptr and/or dst_ptr
/// must be a pointer to a CUarray
static pi_result commonEnqueueMemImageNDCopy(
    CUstream cu_stream, pi_mem_type img_type, const size_t *region,
    const void *src_ptr, const CUmemorytype_enum src_type,
    const size_t *src_offset, void *dst_ptr, const CUmemorytype_enum dst_type,
    const size_t *dst_offset) {
  assert(region != nullptr);

  assert(src_type == CU_MEMORYTYPE_ARRAY || src_type == CU_MEMORYTYPE_HOST);
  assert(dst_type == CU_MEMORYTYPE_ARRAY || dst_type == CU_MEMORYTYPE_HOST);

  if (img_type == PI_MEM_TYPE_IMAGE2D) {
    CUDA_MEMCPY2D cpyDesc;
    memset(&cpyDesc, 0, sizeof(cpyDesc));
    cpyDesc.srcMemoryType = src_type;
    if (src_type == CU_MEMORYTYPE_ARRAY) {
      cpyDesc.srcArray = *static_cast<const CUarray *>(src_ptr);
      cpyDesc.srcXInBytes = src_offset[0];
      cpyDesc.srcY = src_offset[1];
    } else {
      cpyDesc.srcHost = src_ptr;
    }
    cpyDesc.dstMemoryType = dst_type;
    if (dst_type == CU_MEMORYTYPE_ARRAY) {
      cpyDesc.dstArray = *static_cast<CUarray *>(dst_ptr);
      cpyDesc.dstXInBytes = dst_offset[0];
      cpyDesc.dstY = dst_offset[1];
    } else {
      cpyDesc.dstHost = dst_ptr;
    }
    cpyDesc.WidthInBytes = region[0];
    cpyDesc.Height = region[1];
    return PI_CHECK_ERROR(cuMemcpy2DAsync(&cpyDesc, cu_stream));
  }
  if (img_type == PI_MEM_TYPE_IMAGE3D) {
    CUDA_MEMCPY3D cpyDesc;
    memset(&cpyDesc, 0, sizeof(cpyDesc));
    cpyDesc.srcMemoryType = src_type;
    if (src_type == CU_MEMORYTYPE_ARRAY) {
      cpyDesc.srcArray = *static_cast<const CUarray *>(src_ptr);
      cpyDesc.srcXInBytes = src_offset[0];
      cpyDesc.srcY = src_offset[1];
      cpyDesc.srcZ = src_offset[2];
    } else {
      cpyDesc.srcHost = src_ptr;
    }
    cpyDesc.dstMemoryType = dst_type;
    if (dst_type == CU_MEMORYTYPE_ARRAY) {
      cpyDesc.dstArray = *static_cast<CUarray *>(dst_ptr);
      cpyDesc.dstXInBytes = dst_offset[0];
      cpyDesc.dstY = dst_offset[1];
      cpyDesc.dstZ = dst_offset[2];
    } else {
      cpyDesc.dstHost = dst_ptr;
    }
    cpyDesc.WidthInBytes = region[0];
    cpyDesc.Height = region[1];
    cpyDesc.Depth = region[2];
    return PI_CHECK_ERROR(cuMemcpy3DAsync(&cpyDesc, cu_stream));
  }
  return PI_ERROR_INVALID_VALUE;
}

pi_result cuda_piEnqueueMemImageRead(
    pi_queue command_queue, pi_mem image, pi_bool blocking_read,
    const size_t *origin, const size_t *region, size_t row_pitch,
    size_t slice_pitch, void *ptr, pi_uint32 num_events_in_wait_list,
    const pi_event *event_wait_list, pi_event *event) {
  // Ignore unused parameters
  (void)row_pitch;
  (void)slice_pitch;

  assert(command_queue != nullptr);
  assert(image != nullptr);
  assert(image->mem_type_ == _pi_mem::mem_type::surface);

  pi_result retErr = PI_SUCCESS;

  try {
    ScopedContext active(command_queue->get_context());
    CUstream cuStream = command_queue->get_next_transfer_stream();
    retErr = enqueueEventsWait(command_queue, cuStream, num_events_in_wait_list,
                               event_wait_list);

    CUarray array = image->mem_.surface_mem_.get_array();

    CUDA_ARRAY_DESCRIPTOR arrayDesc;
    retErr = PI_CHECK_ERROR(cuArrayGetDescriptor(&arrayDesc, array));

    int elementByteSize = imageElementByteSize(arrayDesc);

    size_t byteOffsetX = origin[0] * elementByteSize * arrayDesc.NumChannels;
    size_t bytesToCopy = elementByteSize * arrayDesc.NumChannels * region[0];

    pi_mem_type imgType = image->mem_.surface_mem_.get_image_type();
    if (imgType == PI_MEM_TYPE_IMAGE1D) {
      retErr = PI_CHECK_ERROR(
          cuMemcpyAtoHAsync(ptr, array, byteOffsetX, bytesToCopy, cuStream));
    } else {
      size_t adjustedRegion[3] = {bytesToCopy, region[1], region[2]};
      size_t srcOffset[3] = {byteOffsetX, origin[1], origin[2]};

      retErr = commonEnqueueMemImageNDCopy(
          cuStream, imgType, adjustedRegion, &array, CU_MEMORYTYPE_ARRAY,
          srcOffset, ptr, CU_MEMORYTYPE_HOST, nullptr);

      if (retErr != PI_SUCCESS) {
        return retErr;
      }
    }

    if (event) {
      auto new_event = _pi_event::make_native(PI_COMMAND_TYPE_IMAGE_READ,
                                              command_queue, cuStream);
      new_event->record();
      *event = new_event;
    }

    if (blocking_read) {
      retErr = PI_CHECK_ERROR(cuStreamSynchronize(cuStream));
    }
  } catch (pi_result err) {
    return err;
  } catch (...) {
    return PI_ERROR_UNKNOWN;
  }

  return retErr;
}

pi_result
cuda_piEnqueueMemImageWrite(pi_queue command_queue, pi_mem image,
                            pi_bool blocking_write, const size_t *origin,
                            const size_t *region, size_t input_row_pitch,
                            size_t input_slice_pitch, const void *ptr,
                            pi_uint32 num_events_in_wait_list,
                            const pi_event *event_wait_list, pi_event *event) {
  // Ignore unused parameters
  (void)blocking_write;
  (void)input_row_pitch;
  (void)input_slice_pitch;

  assert(command_queue != nullptr);
  assert(image != nullptr);
  assert(image->mem_type_ == _pi_mem::mem_type::surface);

  pi_result retErr = PI_SUCCESS;

  try {
    ScopedContext active(command_queue->get_context());
    CUstream cuStream = command_queue->get_next_transfer_stream();
    retErr = enqueueEventsWait(command_queue, cuStream, num_events_in_wait_list,
                               event_wait_list);

    CUarray array = image->mem_.surface_mem_.get_array();

    CUDA_ARRAY_DESCRIPTOR arrayDesc;
    retErr = PI_CHECK_ERROR(cuArrayGetDescriptor(&arrayDesc, array));

    int elementByteSize = imageElementByteSize(arrayDesc);

    size_t byteOffsetX = origin[0] * elementByteSize * arrayDesc.NumChannels;
    size_t bytesToCopy = elementByteSize * arrayDesc.NumChannels * region[0];

    pi_mem_type imgType = image->mem_.surface_mem_.get_image_type();
    if (imgType == PI_MEM_TYPE_IMAGE1D) {
      retErr = PI_CHECK_ERROR(
          cuMemcpyHtoAAsync(array, byteOffsetX, ptr, bytesToCopy, cuStream));
    } else {
      size_t adjustedRegion[3] = {bytesToCopy, region[1], region[2]};
      size_t dstOffset[3] = {byteOffsetX, origin[1], origin[2]};

      retErr = commonEnqueueMemImageNDCopy(
          cuStream, imgType, adjustedRegion, ptr, CU_MEMORYTYPE_HOST, nullptr,
          &array, CU_MEMORYTYPE_ARRAY, dstOffset);

      if (retErr != PI_SUCCESS) {
        return retErr;
      }
    }

    if (event) {
      auto new_event = _pi_event::make_native(PI_COMMAND_TYPE_IMAGE_WRITE,
                                              command_queue, cuStream);
      new_event->record();
      *event = new_event;
    }
  } catch (pi_result err) {
    return err;
  } catch (...) {
    return PI_ERROR_UNKNOWN;
  }

  return retErr;
}

pi_result cuda_piEnqueueMemImageCopy(pi_queue command_queue, pi_mem src_image,
                                     pi_mem dst_image, const size_t *src_origin,
                                     const size_t *dst_origin,
                                     const size_t *region,
                                     pi_uint32 num_events_in_wait_list,
                                     const pi_event *event_wait_list,
                                     pi_event *event) {
  assert(src_image->mem_type_ == _pi_mem::mem_type::surface);
  assert(dst_image->mem_type_ == _pi_mem::mem_type::surface);
  assert(src_image->mem_.surface_mem_.get_image_type() ==
         dst_image->mem_.surface_mem_.get_image_type());

  pi_result retErr = PI_SUCCESS;

  try {
    ScopedContext active(command_queue->get_context());
    CUstream cuStream = command_queue->get_next_transfer_stream();
    retErr = enqueueEventsWait(command_queue, cuStream, num_events_in_wait_list,
                               event_wait_list);

    CUarray srcArray = src_image->mem_.surface_mem_.get_array();
    CUarray dstArray = dst_image->mem_.surface_mem_.get_array();

    CUDA_ARRAY_DESCRIPTOR srcArrayDesc;
    retErr = PI_CHECK_ERROR(cuArrayGetDescriptor(&srcArrayDesc, srcArray));
    CUDA_ARRAY_DESCRIPTOR dstArrayDesc;
    retErr = PI_CHECK_ERROR(cuArrayGetDescriptor(&dstArrayDesc, dstArray));

    assert(srcArrayDesc.Format == dstArrayDesc.Format);
    assert(srcArrayDesc.NumChannels == dstArrayDesc.NumChannels);

    int elementByteSize = imageElementByteSize(srcArrayDesc);

    size_t dstByteOffsetX =
        dst_origin[0] * elementByteSize * srcArrayDesc.NumChannels;
    size_t srcByteOffsetX =
        src_origin[0] * elementByteSize * dstArrayDesc.NumChannels;
    size_t bytesToCopy = elementByteSize * srcArrayDesc.NumChannels * region[0];

    pi_mem_type imgType = src_image->mem_.surface_mem_.get_image_type();
    if (imgType == PI_MEM_TYPE_IMAGE1D) {
      retErr = PI_CHECK_ERROR(cuMemcpyAtoA(dstArray, dstByteOffsetX, srcArray,
                                           srcByteOffsetX, bytesToCopy));
    } else {
      size_t adjustedRegion[3] = {bytesToCopy, region[1], region[2]};
      size_t srcOffset[3] = {srcByteOffsetX, src_origin[1], src_origin[2]};
      size_t dstOffset[3] = {dstByteOffsetX, dst_origin[1], dst_origin[2]};

      retErr = commonEnqueueMemImageNDCopy(
          cuStream, imgType, adjustedRegion, &srcArray, CU_MEMORYTYPE_ARRAY,
          srcOffset, &dstArray, CU_MEMORYTYPE_ARRAY, dstOffset);

      if (retErr != PI_SUCCESS) {
        return retErr;
      }
    }

    if (event) {
      auto new_event = _pi_event::make_native(PI_COMMAND_TYPE_IMAGE_COPY,
                                              command_queue, cuStream);
      new_event->record();
      *event = new_event;
    }
  } catch (pi_result err) {
    return err;
  } catch (...) {
    return PI_ERROR_UNKNOWN;
  }

  return retErr;
}

/// \TODO Not implemented in CUDA.
pi_result cuda_piEnqueueMemImageFill(pi_queue, pi_mem, const void *,
                                     const size_t *, const size_t *, pi_uint32,
                                     const pi_event *, pi_event *) {
  cl::sycl::detail::pi::die("cuda_piEnqueueMemImageFill not implemented");
  return {};
}

/// Implements mapping on the host using a BufferRead operation.
/// Mapped pointers are stored in the pi_mem object.
/// If the buffer uses pinned host memory a pointer to that memory is returned
/// and no read operation is done.
///
pi_result cuda_piEnqueueMemBufferMap(pi_queue command_queue, pi_mem buffer,
                                     pi_bool blocking_map,
                                     pi_map_flags map_flags, size_t offset,
                                     size_t size,
                                     pi_uint32 num_events_in_wait_list,
                                     const pi_event *event_wait_list,
                                     pi_event *event, void **ret_map) {
  assert(ret_map != nullptr);
  assert(command_queue != nullptr);
  assert(buffer != nullptr);
  assert(buffer->mem_type_ == _pi_mem::mem_type::buffer);

  pi_result ret_err = PI_ERROR_INVALID_OPERATION;
  const bool is_pinned = buffer->mem_.buffer_mem_.allocMode_ ==
                         _pi_mem::mem_::buffer_mem_::alloc_mode::alloc_host_ptr;

  // Currently no support for overlapping regions
  if (buffer->mem_.buffer_mem_.get_map_ptr() != nullptr) {
    return ret_err;
  }

  // Allocate a pointer in the host to store the mapped information
  auto hostPtr = buffer->mem_.buffer_mem_.map_to_ptr(offset, map_flags);
  *ret_map = buffer->mem_.buffer_mem_.get_map_ptr();
  if (hostPtr) {
    ret_err = PI_SUCCESS;
  }

  if (!is_pinned && ((map_flags & PI_MAP_READ) || (map_flags & PI_MAP_WRITE))) {
    // Pinned host memory is already on host so it doesn't need to be read.
    ret_err = cuda_piEnqueueMemBufferRead(
        command_queue, buffer, blocking_map, offset, size, hostPtr,
        num_events_in_wait_list, event_wait_list, event);
  } else {
    ScopedContext active(command_queue->get_context());

    if (is_pinned) {
      ret_err = cuda_piEnqueueEventsWait(command_queue, num_events_in_wait_list,
                                         event_wait_list, nullptr);
    }

    if (event) {
      try {
        *event = _pi_event::make_native(
            PI_COMMAND_TYPE_MEM_BUFFER_MAP, command_queue,
            command_queue->get_next_transfer_stream());
        (*event)->start();
        (*event)->record();
      } catch (pi_result error) {
        ret_err = error;
      }
    }
  }

  return ret_err;
}

/// Implements the unmap from the host, using a BufferWrite operation.
/// Requires the mapped pointer to be already registered in the given memobj.
/// If memobj uses pinned host memory, this will not do a write.
///
pi_result cuda_piEnqueueMemUnmap(pi_queue command_queue, pi_mem memobj,
                                 void *mapped_ptr,
                                 pi_uint32 num_events_in_wait_list,
                                 const pi_event *event_wait_list,
                                 pi_event *event) {
  pi_result ret_err = PI_SUCCESS;

  assert(command_queue != nullptr);
  assert(mapped_ptr != nullptr);
  assert(memobj != nullptr);
  assert(memobj->mem_type_ == _pi_mem::mem_type::buffer);
  assert(memobj->mem_.buffer_mem_.get_map_ptr() != nullptr);
  assert(memobj->mem_.buffer_mem_.get_map_ptr() == mapped_ptr);

  const bool is_pinned = memobj->mem_.buffer_mem_.allocMode_ ==
                         _pi_mem::mem_::buffer_mem_::alloc_mode::alloc_host_ptr;

  if (!is_pinned &&
      ((memobj->mem_.buffer_mem_.get_map_flags() & PI_MAP_WRITE) ||
       (memobj->mem_.buffer_mem_.get_map_flags() &
        PI_MAP_WRITE_INVALIDATE_REGION))) {
    // Pinned host memory is only on host so it doesn't need to be written to.
    ret_err = cuda_piEnqueueMemBufferWrite(
        command_queue, memobj, true,
        memobj->mem_.buffer_mem_.get_map_offset(mapped_ptr),
        memobj->mem_.buffer_mem_.get_size(), mapped_ptr,
        num_events_in_wait_list, event_wait_list, event);
  } else {
    ScopedContext active(command_queue->get_context());

    if (is_pinned) {
      ret_err = cuda_piEnqueueEventsWait(command_queue, num_events_in_wait_list,
                                         event_wait_list, nullptr);
    }

    if (event) {
      try {
        *event = _pi_event::make_native(
            PI_COMMAND_TYPE_MEM_BUFFER_UNMAP, command_queue,
            command_queue->get_next_transfer_stream());
        (*event)->start();
        (*event)->record();
      } catch (pi_result error) {
        ret_err = error;
      }
    }
  }

  memobj->mem_.buffer_mem_.unmap(mapped_ptr);
  return ret_err;
}

/// USM: Implements USM Host allocations using CUDA Pinned Memory
///
pi_result cuda_piextUSMHostAlloc(void **result_ptr, pi_context context,
                                 pi_usm_mem_properties *properties, size_t size,
                                 pi_uint32 alignment) {
  assert(result_ptr != nullptr);
  assert(context != nullptr);
  assert(properties == nullptr || *properties == 0);
  pi_result result = PI_SUCCESS;
  try {
    ScopedContext active(context);
    result = PI_CHECK_ERROR(cuMemAllocHost(result_ptr, size));
  } catch (pi_result error) {
    result = error;
  }

  assert(alignment == 0 ||
         (result == PI_SUCCESS &&
          reinterpret_cast<std::uintptr_t>(*result_ptr) % alignment == 0));
  return result;
}

/// USM: Implements USM device allocations using a normal CUDA device pointer
///
pi_result cuda_piextUSMDeviceAlloc(void **result_ptr, pi_context context,
                                   pi_device device,
                                   pi_usm_mem_properties *properties,
                                   size_t size, pi_uint32 alignment) {
  assert(result_ptr != nullptr);
  assert(context != nullptr);
  assert(device != nullptr);
  assert(properties == nullptr || *properties == 0);
  pi_result result = PI_SUCCESS;
  try {
    ScopedContext active(context);
    result = PI_CHECK_ERROR(cuMemAlloc((CUdeviceptr *)result_ptr, size));
  } catch (pi_result error) {
    result = error;
  }

  assert(alignment == 0 ||
         (result == PI_SUCCESS &&
          reinterpret_cast<std::uintptr_t>(*result_ptr) % alignment == 0));
  return result;
}

/// USM: Implements USM Shared allocations using CUDA Managed Memory
///
pi_result cuda_piextUSMSharedAlloc(void **result_ptr, pi_context context,
                                   pi_device device,
                                   pi_usm_mem_properties *properties,
                                   size_t size, pi_uint32 alignment) {
  assert(result_ptr != nullptr);
  assert(context != nullptr);
  assert(device != nullptr);
  assert(properties == nullptr || *properties == 0);
  pi_result result = PI_SUCCESS;
  try {
    ScopedContext active(context);
    result = PI_CHECK_ERROR(cuMemAllocManaged((CUdeviceptr *)result_ptr, size,
                                              CU_MEM_ATTACH_GLOBAL));
  } catch (pi_result error) {
    result = error;
  }

  assert(alignment == 0 ||
         (result == PI_SUCCESS &&
          reinterpret_cast<std::uintptr_t>(*result_ptr) % alignment == 0));
  return result;
}

/// USM: Frees the given USM pointer associated with the context.
///
pi_result cuda_piextUSMFree(pi_context context, void *ptr) {
  assert(context != nullptr);
  pi_result result = PI_SUCCESS;
  try {
    ScopedContext active(context);
    bool is_managed;
    unsigned int type;
    void *attribute_values[2] = {&is_managed, &type};
    CUpointer_attribute attributes[2] = {CU_POINTER_ATTRIBUTE_IS_MANAGED,
                                         CU_POINTER_ATTRIBUTE_MEMORY_TYPE};
    result = PI_CHECK_ERROR(cuPointerGetAttributes(
        2, attributes, attribute_values, (CUdeviceptr)ptr));
    assert(type == CU_MEMORYTYPE_DEVICE || type == CU_MEMORYTYPE_HOST);
    if (is_managed || type == CU_MEMORYTYPE_DEVICE) {
      // Memory allocated with cuMemAlloc and cuMemAllocManaged must be freed
      // with cuMemFree
      result = PI_CHECK_ERROR(cuMemFree((CUdeviceptr)ptr));
    } else {
      // Memory allocated with cuMemAllocHost must be freed with cuMemFreeHost
      result = PI_CHECK_ERROR(cuMemFreeHost(ptr));
    }
  } catch (pi_result error) {
    result = error;
  }
  return result;
}

pi_result cuda_piextUSMEnqueueMemset(pi_queue queue, void *ptr, pi_int32 value,
                                     size_t count,
                                     pi_uint32 num_events_in_waitlist,
                                     const pi_event *events_waitlist,
                                     pi_event *event) {
  assert(queue != nullptr);
  assert(ptr != nullptr);
  pi_result result = PI_SUCCESS;
  std::unique_ptr<_pi_event> event_ptr{nullptr};

  try {
    ScopedContext active(queue->get_context());
    pi_uint32 stream_token;
    _pi_stream_guard guard;
    CUstream cuStream = queue->get_next_compute_stream(
        num_events_in_waitlist, events_waitlist, guard, &stream_token);
    result = enqueueEventsWait(queue, cuStream, num_events_in_waitlist,
                               events_waitlist);
    if (event) {
      event_ptr = std::unique_ptr<_pi_event>(_pi_event::make_native(
          PI_COMMAND_TYPE_MEM_BUFFER_FILL, queue, cuStream, stream_token));
      event_ptr->start();
    }
    result = PI_CHECK_ERROR(cuMemsetD8Async(
        (CUdeviceptr)ptr, (unsigned char)value & 0xFF, count, cuStream));
    if (event) {
      result = event_ptr->record();
      *event = event_ptr.release();
    }
  } catch (pi_result err) {
    result = err;
  }
  return result;
}

pi_result cuda_piextUSMEnqueueMemcpy(pi_queue queue, pi_bool blocking,
                                     void *dst_ptr, const void *src_ptr,
                                     size_t size,
                                     pi_uint32 num_events_in_waitlist,
                                     const pi_event *events_waitlist,
                                     pi_event *event) {
  assert(queue != nullptr);
  assert(dst_ptr != nullptr);
  assert(src_ptr != nullptr);
  pi_result result = PI_SUCCESS;

  std::unique_ptr<_pi_event> event_ptr{nullptr};

  try {
    ScopedContext active(queue->get_context());
    CUstream cuStream = queue->get_next_transfer_stream();
    result = enqueueEventsWait(queue, cuStream, num_events_in_waitlist,
                               events_waitlist);
    if (event) {
      event_ptr = std::unique_ptr<_pi_event>(_pi_event::make_native(
          PI_COMMAND_TYPE_MEM_BUFFER_COPY, queue, cuStream));
      event_ptr->start();
    }
    result = PI_CHECK_ERROR(cuMemcpyAsync(
        (CUdeviceptr)dst_ptr, (CUdeviceptr)src_ptr, size, cuStream));
    if (event) {
      result = event_ptr->record();
    }
    if (blocking) {
      result = PI_CHECK_ERROR(cuStreamSynchronize(cuStream));
    }
    if (event) {
      *event = event_ptr.release();
    }
  } catch (pi_result err) {
    result = err;
  }
  return result;
}

pi_result cuda_piextUSMEnqueuePrefetch(pi_queue queue, const void *ptr,
                                       size_t size,
                                       pi_usm_migration_flags flags,
                                       pi_uint32 num_events_in_waitlist,
                                       const pi_event *events_waitlist,
                                       pi_event *event) {
  pi_device device = queue->get_context()->get_device();

  // Certain cuda devices and Windows do not have support for some Unified
  // Memory features. cuMemPrefetchAsync requires concurrent memory access
  // for managed memory. Therfore, ignore prefetch hint if concurrent managed
  // memory access is not available.
  if (!getAttribute(device, CU_DEVICE_ATTRIBUTE_CONCURRENT_MANAGED_ACCESS)) {
    setErrorMessage("Prefetch hint ignored as device does not support "
                    "concurrent managed access",
                    PI_SUCCESS);
    return PI_ERROR_PLUGIN_SPECIFIC_ERROR;
  }

  unsigned int is_managed;
  PI_CHECK_ERROR(cuPointerGetAttribute(
      &is_managed, CU_POINTER_ATTRIBUTE_IS_MANAGED, (CUdeviceptr)ptr));
  if (!is_managed) {
    setErrorMessage("Prefetch hint ignored as prefetch only works with USM",
                    PI_SUCCESS);
    return PI_ERROR_PLUGIN_SPECIFIC_ERROR;
  }

  // flags is currently unused so fail if set
  if (flags != 0)
    return PI_ERROR_INVALID_VALUE;
  assert(queue != nullptr);
  assert(ptr != nullptr);
  pi_result result = PI_SUCCESS;
  std::unique_ptr<_pi_event> event_ptr{nullptr};

  try {
    ScopedContext active(queue->get_context());
    CUstream cuStream = queue->get_next_transfer_stream();
    result = enqueueEventsWait(queue, cuStream, num_events_in_waitlist,
                               events_waitlist);
    if (event) {
      event_ptr = std::unique_ptr<_pi_event>(_pi_event::make_native(
          PI_COMMAND_TYPE_MEM_BUFFER_COPY, queue, cuStream));
      event_ptr->start();
    }
    result = PI_CHECK_ERROR(
        cuMemPrefetchAsync((CUdeviceptr)ptr, size, device->get(), cuStream));
    if (event) {
      result = event_ptr->record();
      *event = event_ptr.release();
    }
  } catch (pi_result err) {
    result = err;
  }
  return result;
}

/// USM: memadvise API to govern behavior of automatic migration mechanisms
pi_result cuda_piextUSMEnqueueMemAdvise(pi_queue queue, const void *ptr,
                                        size_t length, pi_mem_advice advice,
                                        pi_event *event) {
  assert(queue != nullptr);
  assert(ptr != nullptr);

  // Certain cuda devices and Windows do not have support for some Unified
  // Memory features. Passing CU_MEM_ADVISE_[UN]SET_PREFERRED_LOCATION and
  // CU_MEM_ADVISE_[UN]SET_ACCESSED_BY to cuMemAdvise on a GPU device requires
  // the GPU device to report a non-zero value for
  // CU_DEVICE_ATTRIBUTE_CONCURRENT_MANAGED_ACCESS. Therfore, ignore memory
  // advise if concurrent managed memory access is not available.
  if (advice == PI_MEM_ADVICE_CUDA_SET_PREFERRED_LOCATION ||
      advice == PI_MEM_ADVICE_CUDA_UNSET_PREFERRED_LOCATION ||
      advice == PI_MEM_ADVICE_CUDA_SET_ACCESSED_BY ||
      advice == PI_MEM_ADVICE_CUDA_UNSET_ACCESSED_BY) {
    pi_device device = queue->get_context()->get_device();
    if (!getAttribute(device, CU_DEVICE_ATTRIBUTE_CONCURRENT_MANAGED_ACCESS)) {
      setErrorMessage("Mem advise ignored as device does not support "
                      "concurrent managed access",
                      PI_SUCCESS);
      return PI_ERROR_PLUGIN_SPECIFIC_ERROR;
    }

    // TODO: If ptr points to valid system-allocated pageable memory we should
    // check that the device also has the
    // CU_DEVICE_ATTRIBUTE_PAGEABLE_MEMORY_ACCESS property.
  }

  pi_result result = PI_SUCCESS;
  std::unique_ptr<_pi_event> event_ptr{nullptr};

  try {
    ScopedContext active(queue->get_context());

    if (event) {
      event_ptr = std::unique_ptr<_pi_event>(_pi_event::make_native(
          PI_COMMAND_TYPE_USER, queue, queue->get_next_transfer_stream()));
      event_ptr->start();
    }

    switch (advice) {
    case PI_MEM_ADVICE_CUDA_SET_READ_MOSTLY:
    case PI_MEM_ADVICE_CUDA_UNSET_READ_MOSTLY:
    case PI_MEM_ADVICE_CUDA_SET_PREFERRED_LOCATION:
    case PI_MEM_ADVICE_CUDA_UNSET_PREFERRED_LOCATION:
    case PI_MEM_ADVICE_CUDA_SET_ACCESSED_BY:
    case PI_MEM_ADVICE_CUDA_UNSET_ACCESSED_BY:
      result = PI_CHECK_ERROR(cuMemAdvise(
          (CUdeviceptr)ptr, length,
          (CUmem_advise)(advice - PI_MEM_ADVICE_CUDA_SET_READ_MOSTLY + 1),
          queue->get_context()->get_device()->get()));
      break;
    case PI_MEM_ADVICE_CUDA_SET_PREFERRED_LOCATION_HOST:
    case PI_MEM_ADVICE_CUDA_UNSET_PREFERRED_LOCATION_HOST:
    case PI_MEM_ADVICE_CUDA_SET_ACCESSED_BY_HOST:
    case PI_MEM_ADVICE_CUDA_UNSET_ACCESSED_BY_HOST:
      result = PI_CHECK_ERROR(cuMemAdvise(
          (CUdeviceptr)ptr, length,
          (CUmem_advise)(advice - PI_MEM_ADVICE_CUDA_SET_READ_MOSTLY + 1 -
                         (PI_MEM_ADVICE_CUDA_SET_PREFERRED_LOCATION_HOST -
                          PI_MEM_ADVICE_CUDA_SET_PREFERRED_LOCATION)),
          CU_DEVICE_CPU));
      break;
    default:
      cl::sycl::detail::pi::die("Unknown advice");
    }
    if (event) {
      result = event_ptr->record();
      *event = event_ptr.release();
    }
  } catch (pi_result err) {
    result = err;
  } catch (...) {
    result = PI_ERROR_UNKNOWN;
  }
  return result;
}

/// API to query information about USM allocated pointers
/// Valid Queries:
///   PI_MEM_ALLOC_TYPE returns host/device/shared pi_host_usm value
///   PI_MEM_ALLOC_BASE_PTR returns the base ptr of an allocation if
///                         the queried pointer fell inside an allocation.
///                         Result must fit in void *
///   PI_MEM_ALLOC_SIZE returns how big the queried pointer's
///                     allocation is in bytes. Result is a size_t.
///   PI_MEM_ALLOC_DEVICE returns the pi_device this was allocated against
///
/// \param context is the pi_context
/// \param ptr is the pointer to query
/// \param param_name is the type of query to perform
/// \param param_value_size is the size of the result in bytes
/// \param param_value is the result
/// \param param_value_size_ret is how many bytes were written
pi_result cuda_piextUSMGetMemAllocInfo(pi_context context, const void *ptr,
                                       pi_mem_alloc_info param_name,
                                       size_t param_value_size,
                                       void *param_value,
                                       size_t *param_value_size_ret) {
  assert(context != nullptr);
  assert(ptr != nullptr);
  pi_result result = PI_SUCCESS;

  try {
    ScopedContext active(context);
    switch (param_name) {
    case PI_MEM_ALLOC_TYPE: {
      unsigned int value;
      // do not throw if cuPointerGetAttribute returns CUDA_ERROR_INVALID_VALUE
      CUresult ret = cuPointerGetAttribute(
          &value, CU_POINTER_ATTRIBUTE_IS_MANAGED, (CUdeviceptr)ptr);
      if (ret == CUDA_ERROR_INVALID_VALUE) {
        // pointer not known to the CUDA subsystem
        return getInfo(param_value_size, param_value, param_value_size_ret,
                       PI_MEM_TYPE_UNKNOWN);
      }
      result = check_error(ret, __func__, __LINE__ - 5, __FILE__);
      if (value) {
        // pointer to managed memory
        return getInfo(param_value_size, param_value, param_value_size_ret,
                       PI_MEM_TYPE_SHARED);
      }
      result = PI_CHECK_ERROR(cuPointerGetAttribute(
          &value, CU_POINTER_ATTRIBUTE_MEMORY_TYPE, (CUdeviceptr)ptr));
      assert(value == CU_MEMORYTYPE_DEVICE || value == CU_MEMORYTYPE_HOST);
      if (value == CU_MEMORYTYPE_DEVICE) {
        // pointer to device memory
        return getInfo(param_value_size, param_value, param_value_size_ret,
                       PI_MEM_TYPE_DEVICE);
      }
      if (value == CU_MEMORYTYPE_HOST) {
        // pointer to host memory
        return getInfo(param_value_size, param_value, param_value_size_ret,
                       PI_MEM_TYPE_HOST);
      }
      // should never get here
#ifdef _MSC_VER
      __assume(0);
#else
      __builtin_unreachable();
#endif
      return getInfo(param_value_size, param_value, param_value_size_ret,
                     PI_MEM_TYPE_UNKNOWN);
    }
    case PI_MEM_ALLOC_BASE_PTR: {
#if __CUDA_API_VERSION >= 10020
      // CU_POINTER_ATTRIBUTE_RANGE_START_ADDR was introduced in CUDA 10.2
      unsigned int value;
      result = PI_CHECK_ERROR(cuPointerGetAttribute(
          &value, CU_POINTER_ATTRIBUTE_RANGE_START_ADDR, (CUdeviceptr)ptr));
      return getInfo(param_value_size, param_value, param_value_size_ret,
                     value);
#else
      return PI_ERROR_INVALID_VALUE;
#endif
    }
    case PI_MEM_ALLOC_SIZE: {
#if __CUDA_API_VERSION >= 10020
      // CU_POINTER_ATTRIBUTE_RANGE_SIZE was introduced in CUDA 10.2
      unsigned int value;
      result = PI_CHECK_ERROR(cuPointerGetAttribute(
          &value, CU_POINTER_ATTRIBUTE_RANGE_SIZE, (CUdeviceptr)ptr));
      return getInfo(param_value_size, param_value, param_value_size_ret,
                     value);
#else
      return PI_ERROR_INVALID_VALUE;
#endif
    }
    case PI_MEM_ALLOC_DEVICE: {
      // get device index associated with this pointer
      unsigned int device_idx;
      result = PI_CHECK_ERROR(cuPointerGetAttribute(
          &device_idx, CU_POINTER_ATTRIBUTE_DEVICE_ORDINAL, (CUdeviceptr)ptr));

      // currently each device is in its own platform, so find the platform at
      // the same index
      std::vector<pi_platform> platforms;
      platforms.resize(device_idx + 1);
      result = cuda_piPlatformsGet(device_idx + 1, platforms.data(), nullptr);

      // get the device from the platform
      pi_device device = platforms[device_idx]->devices_[0].get();
      return getInfo(param_value_size, param_value, param_value_size_ret,
                     device);
    }
    }
  } catch (pi_result error) {
    result = error;
  }
  return result;
}

// This API is called by Sycl RT to notify the end of the plugin lifetime.
// TODO: add a global variable lifetime management code here (see
// pi_level_zero.cpp for reference) Currently this is just a NOOP.
pi_result cuda_piTearDown(void *) { return PI_SUCCESS; }

const char SupportedVersion[] = _PI_CUDA_PLUGIN_VERSION_STRING;

pi_result piPluginInit(pi_plugin *PluginInit) {
  // Check that the major version matches in PiVersion and SupportedVersion
  _PI_PLUGIN_VERSION_CHECK(PluginInit->PiVersion, SupportedVersion);

  // PI interface supports higher version or the same version.
  size_t PluginVersionSize = sizeof(PluginInit->PluginVersion);
  if (strlen(SupportedVersion) >= PluginVersionSize)
    return PI_ERROR_INVALID_VALUE;
  strncpy(PluginInit->PluginVersion, SupportedVersion, PluginVersionSize);

  // Set whole function table to zero to make it easier to detect if
  // functions are not set up below.
  std::memset(&(PluginInit->PiFunctionTable), 0,
              sizeof(PluginInit->PiFunctionTable));

// Forward calls to CUDA RT.
#define _PI_CL(pi_api, cuda_api)                                               \
  (PluginInit->PiFunctionTable).pi_api = (decltype(&::pi_api))(&cuda_api);

  // Platform
  _PI_CL(piPlatformsGet, cuda_piPlatformsGet)
  _PI_CL(piPlatformGetInfo, cuda_piPlatformGetInfo)
  // Device
  _PI_CL(piDevicesGet, cuda_piDevicesGet)
  _PI_CL(piDeviceGetInfo, cuda_piDeviceGetInfo)
  _PI_CL(piDevicePartition, cuda_piDevicePartition)
  _PI_CL(piDeviceRetain, cuda_piDeviceRetain)
  _PI_CL(piDeviceRelease, cuda_piDeviceRelease)
  _PI_CL(piextDeviceSelectBinary, cuda_piextDeviceSelectBinary)
  _PI_CL(piextGetDeviceFunctionPointer, cuda_piextGetDeviceFunctionPointer)
  _PI_CL(piextDeviceGetNativeHandle, cuda_piextDeviceGetNativeHandle)
  _PI_CL(piextDeviceCreateWithNativeHandle,
         cuda_piextDeviceCreateWithNativeHandle)
  // Context
  _PI_CL(piextContextSetExtendedDeleter, cuda_piextContextSetExtendedDeleter)
  _PI_CL(piContextCreate, cuda_piContextCreate)
  _PI_CL(piContextGetInfo, cuda_piContextGetInfo)
  _PI_CL(piContextRetain, cuda_piContextRetain)
  _PI_CL(piContextRelease, cuda_piContextRelease)
  _PI_CL(piextContextGetNativeHandle, cuda_piextContextGetNativeHandle)
  _PI_CL(piextContextCreateWithNativeHandle,
         cuda_piextContextCreateWithNativeHandle)
  // Queue
  _PI_CL(piQueueCreate, cuda_piQueueCreate)
  _PI_CL(piQueueGetInfo, cuda_piQueueGetInfo)
  _PI_CL(piQueueFinish, cuda_piQueueFinish)
  _PI_CL(piQueueFlush, cuda_piQueueFlush)
  _PI_CL(piQueueRetain, cuda_piQueueRetain)
  _PI_CL(piQueueRelease, cuda_piQueueRelease)
  _PI_CL(piextQueueGetNativeHandle, cuda_piextQueueGetNativeHandle)
  _PI_CL(piextQueueCreateWithNativeHandle,
         cuda_piextQueueCreateWithNativeHandle)
  // Memory
  _PI_CL(piMemBufferCreate, cuda_piMemBufferCreate)
  _PI_CL(piMemImageCreate, cuda_piMemImageCreate)
  _PI_CL(piMemGetInfo, cuda_piMemGetInfo)
  _PI_CL(piMemImageGetInfo, cuda_piMemImageGetInfo)
  _PI_CL(piMemRetain, cuda_piMemRetain)
  _PI_CL(piMemRelease, cuda_piMemRelease)
  _PI_CL(piMemBufferPartition, cuda_piMemBufferPartition)
  _PI_CL(piextMemGetNativeHandle, cuda_piextMemGetNativeHandle)
  _PI_CL(piextMemCreateWithNativeHandle, cuda_piextMemCreateWithNativeHandle)
  // Program
  _PI_CL(piProgramCreate, cuda_piProgramCreate)
  _PI_CL(piclProgramCreateWithSource, cuda_piclProgramCreateWithSource)
  _PI_CL(piProgramCreateWithBinary, cuda_piProgramCreateWithBinary)
  _PI_CL(piProgramGetInfo, cuda_piProgramGetInfo)
  _PI_CL(piProgramCompile, cuda_piProgramCompile)
  _PI_CL(piProgramBuild, cuda_piProgramBuild)
  _PI_CL(piProgramLink, cuda_piProgramLink)
  _PI_CL(piProgramGetBuildInfo, cuda_piProgramGetBuildInfo)
  _PI_CL(piProgramRetain, cuda_piProgramRetain)
  _PI_CL(piProgramRelease, cuda_piProgramRelease)
  _PI_CL(piextProgramGetNativeHandle, cuda_piextProgramGetNativeHandle)
  _PI_CL(piextProgramCreateWithNativeHandle,
         cuda_piextProgramCreateWithNativeHandle)
  // Kernel
  _PI_CL(piKernelCreate, cuda_piKernelCreate)
  _PI_CL(piKernelSetArg, cuda_piKernelSetArg)
  _PI_CL(piKernelGetInfo, cuda_piKernelGetInfo)
  _PI_CL(piKernelGetGroupInfo, cuda_piKernelGetGroupInfo)
  _PI_CL(piKernelGetSubGroupInfo, cuda_piKernelGetSubGroupInfo)
  _PI_CL(piKernelRetain, cuda_piKernelRetain)
  _PI_CL(piKernelRelease, cuda_piKernelRelease)
  _PI_CL(piKernelSetExecInfo, cuda_piKernelSetExecInfo)
  _PI_CL(piextProgramSetSpecializationConstant,
         cuda_piextProgramSetSpecializationConstant)
  _PI_CL(piextKernelSetArgPointer, cuda_piextKernelSetArgPointer)
  _PI_CL(piextKernelCreateWithNativeHandle,
         cuda_piextKernelCreateWithNativeHandle)
  // Event
  _PI_CL(piEventCreate, cuda_piEventCreate)
  _PI_CL(piEventGetInfo, cuda_piEventGetInfo)
  _PI_CL(piEventGetProfilingInfo, cuda_piEventGetProfilingInfo)
  _PI_CL(piEventsWait, cuda_piEventsWait)
  _PI_CL(piEventSetCallback, cuda_piEventSetCallback)
  _PI_CL(piEventSetStatus, cuda_piEventSetStatus)
  _PI_CL(piEventRetain, cuda_piEventRetain)
  _PI_CL(piEventRelease, cuda_piEventRelease)
  _PI_CL(piextEventGetNativeHandle, cuda_piextEventGetNativeHandle)
  _PI_CL(piextEventCreateWithNativeHandle,
         cuda_piextEventCreateWithNativeHandle)
  // Sampler
  _PI_CL(piSamplerCreate, cuda_piSamplerCreate)
  _PI_CL(piSamplerGetInfo, cuda_piSamplerGetInfo)
  _PI_CL(piSamplerRetain, cuda_piSamplerRetain)
  _PI_CL(piSamplerRelease, cuda_piSamplerRelease)
  // Queue commands
  _PI_CL(piEnqueueKernelLaunch, cuda_piEnqueueKernelLaunch)
  _PI_CL(piEnqueueNativeKernel, cuda_piEnqueueNativeKernel)
  _PI_CL(piEnqueueEventsWait, cuda_piEnqueueEventsWait)
  _PI_CL(piEnqueueEventsWaitWithBarrier, cuda_piEnqueueEventsWaitWithBarrier)
  _PI_CL(piEnqueueMemBufferRead, cuda_piEnqueueMemBufferRead)
  _PI_CL(piEnqueueMemBufferReadRect, cuda_piEnqueueMemBufferReadRect)
  _PI_CL(piEnqueueMemBufferWrite, cuda_piEnqueueMemBufferWrite)
  _PI_CL(piEnqueueMemBufferWriteRect, cuda_piEnqueueMemBufferWriteRect)
  _PI_CL(piEnqueueMemBufferCopy, cuda_piEnqueueMemBufferCopy)
  _PI_CL(piEnqueueMemBufferCopyRect, cuda_piEnqueueMemBufferCopyRect)
  _PI_CL(piEnqueueMemBufferFill, cuda_piEnqueueMemBufferFill)
  _PI_CL(piEnqueueMemImageRead, cuda_piEnqueueMemImageRead)
  _PI_CL(piEnqueueMemImageWrite, cuda_piEnqueueMemImageWrite)
  _PI_CL(piEnqueueMemImageCopy, cuda_piEnqueueMemImageCopy)
  _PI_CL(piEnqueueMemImageFill, cuda_piEnqueueMemImageFill)
  _PI_CL(piEnqueueMemBufferMap, cuda_piEnqueueMemBufferMap)
  _PI_CL(piEnqueueMemUnmap, cuda_piEnqueueMemUnmap)
  // USM
  _PI_CL(piextUSMHostAlloc, cuda_piextUSMHostAlloc)
  _PI_CL(piextUSMDeviceAlloc, cuda_piextUSMDeviceAlloc)
  _PI_CL(piextUSMSharedAlloc, cuda_piextUSMSharedAlloc)
  _PI_CL(piextUSMFree, cuda_piextUSMFree)
  _PI_CL(piextUSMEnqueueMemset, cuda_piextUSMEnqueueMemset)
  _PI_CL(piextUSMEnqueueMemcpy, cuda_piextUSMEnqueueMemcpy)
  _PI_CL(piextUSMEnqueuePrefetch, cuda_piextUSMEnqueuePrefetch)
  _PI_CL(piextUSMEnqueueMemAdvise, cuda_piextUSMEnqueueMemAdvise)
  _PI_CL(piextUSMGetMemAllocInfo, cuda_piextUSMGetMemAllocInfo)

  _PI_CL(piextKernelSetArgMemObj, cuda_piextKernelSetArgMemObj)
  _PI_CL(piextKernelSetArgSampler, cuda_piextKernelSetArgSampler)
  _PI_CL(piPluginGetLastError, cuda_piPluginGetLastError)
  _PI_CL(piTearDown, cuda_piTearDown)

#undef _PI_CL

  return PI_SUCCESS;
}

} // extern "C"

CUevent _pi_platform::evBase_{nullptr};<|MERGE_RESOLUTION|>--- conflicted
+++ resolved
@@ -135,7 +135,7 @@
     return PI_SUCCESS;
   }
 
-<<<<<<< HEAD
+
   const char *errorString = nullptr;
   const char *errorName = nullptr;
   cuGetErrorName(result, &errorName);
@@ -148,23 +148,7 @@
           "\n\tFunction:        %s"
           "\n\tSource Location: %s:%d\n\n",
           result, errorName, errorString, function, file, line);
-=======
-  if (std::getenv("SYCL_PI_SUPPRESS_ERROR_MESSAGE") == nullptr) {
-    const char *errorString = nullptr;
-    const char *errorName = nullptr;
-    cuGetErrorName(result, &errorName);
-    cuGetErrorString(result, &errorString);
-    std::stringstream ss;
-    ss << "\nPI CUDA ERROR:"
-       << "\n\tValue:           " << result
-       << "\n\tName:            " << errorName
-       << "\n\tDescription:     " << errorString
-       << "\n\tFunction:        " << function << "\n\tSource Location: " << file
-       << ":" << line << "\n"
-       << std::endl;
-    std::cerr << ss.str();
-  }
->>>>>>> 25c34bf1
+
 
   if (std::getenv("PI_CUDA_ABORT") != nullptr) {
     std::abort();
