//==---------- pi_cuda.cpp - CUDA Plugin -----------------------------------==//
//
// Part of the LLVM Project, under the Apache License v2.0 with LLVM Exceptions.
// See https://llvm.org/LICENSE.txt for license information.
// SPDX-License-Identifier: Apache-2.0 WITH LLVM-exception
//
//===----------------------------------------------------------------------===//

/// \file pi_cuda.cpp
/// Implementation of CUDA Plugin.
///
/// \ingroup sycl_pi_cuda

#include <pi_cuda.hpp>
#include <sycl/detail/cuda_definitions.hpp>
#include <sycl/detail/defines.hpp>
#include <sycl/detail/pi.hpp>

#include <algorithm>
#include <cassert>
#include <cuda.h>
#include <cuda_device_runtime_api.h>
#include <limits>
#include <memory>
#include <mutex>
#include <regex>

// Forward declarations
void enableCUDATracing();
void disableCUDATracing();

namespace {
std::string getCudaVersionString() {
  int driver_version = 0;
  cuDriverGetVersion(&driver_version);
  // The version is returned as (1000 major + 10 minor).
  std::stringstream stream;
  stream << "CUDA " << driver_version / 1000 << "."
         << driver_version % 1000 / 10;
  return stream.str();
}

pi_result map_error(CUresult result) {
  switch (result) {
  case CUDA_SUCCESS:
    return PI_SUCCESS;
  case CUDA_ERROR_NOT_PERMITTED:
    return PI_ERROR_INVALID_OPERATION;
  case CUDA_ERROR_INVALID_CONTEXT:
    return PI_ERROR_INVALID_CONTEXT;
  case CUDA_ERROR_INVALID_DEVICE:
    return PI_ERROR_INVALID_DEVICE;
  case CUDA_ERROR_INVALID_VALUE:
    return PI_ERROR_INVALID_VALUE;
  case CUDA_ERROR_OUT_OF_MEMORY:
    return PI_ERROR_OUT_OF_HOST_MEMORY;
  case CUDA_ERROR_LAUNCH_OUT_OF_RESOURCES:
    return PI_ERROR_OUT_OF_RESOURCES;
  default:
    return PI_ERROR_UNKNOWN;
  }
}

// Global variables for PI_ERROR_PLUGIN_SPECIFIC_ERROR
constexpr size_t MaxMessageSize = 256;
thread_local pi_result ErrorMessageCode = PI_SUCCESS;
thread_local char ErrorMessage[MaxMessageSize];

// Utility function for setting a message and warning
static void setErrorMessage(const char *message, pi_result error_code) {
  assert(strlen(message) <= MaxMessageSize);
  strcpy(ErrorMessage, message);
  ErrorMessageCode = error_code;
}

// Returns plugin specific error and warning messages
pi_result cuda_piPluginGetLastError(char **message) {
  *message = &ErrorMessage[0];
  return ErrorMessageCode;
}

// Iterates over the event wait list, returns correct pi_result error codes.
// Invokes the callback for the latest event of each queue in the wait list.
// The callback must take a single pi_event argument and return a pi_result.
template <typename Func>
pi_result forLatestEvents(const pi_event *event_wait_list,
                          std::size_t num_events_in_wait_list, Func &&f) {

  if (event_wait_list == nullptr || num_events_in_wait_list == 0) {
    return PI_ERROR_INVALID_EVENT_WAIT_LIST;
  }

  // Fast path if we only have a single event
  if (num_events_in_wait_list == 1) {
    return f(event_wait_list[0]);
  }

  std::vector<pi_event> events{event_wait_list,
                               event_wait_list + num_events_in_wait_list};
  std::sort(events.begin(), events.end(), [](pi_event e0, pi_event e1) {
    // Tiered sort creating sublists of streams (smallest value first) in which
    // the corresponding events are sorted into a sequence of newest first.
    return e0->get_stream() < e1->get_stream() ||
           (e0->get_stream() == e1->get_stream() &&
            e0->get_event_id() > e1->get_event_id());
  });

  bool first = true;
  CUstream lastSeenStream = 0;
  for (pi_event event : events) {
    if (!event || (!first && event->get_stream() == lastSeenStream)) {
      continue;
    }

    first = false;
    lastSeenStream = event->get_stream();

    auto result = f(event);
    if (result != PI_SUCCESS) {
      return result;
    }
  }

  return PI_SUCCESS;
}

/// Converts CUDA error into PI error codes, and outputs error information
/// to stderr.
/// If PI_CUDA_ABORT env variable is defined, it aborts directly instead of
/// throwing the error. This is intended for debugging purposes.
/// \return PI_SUCCESS if \param result was CUDA_SUCCESS.
/// \throw pi_error exception (integer) if input was not success.
///
pi_result check_error(CUresult result, const char *function, int line,
                      const char *file) {
  if (result == CUDA_SUCCESS || result == CUDA_ERROR_DEINITIALIZED) {
    return PI_SUCCESS;
  }

  if (std::getenv("SYCL_PI_SUPPRESS_ERROR_MESSAGE") == nullptr) {
    const char *errorString = nullptr;
    const char *errorName = nullptr;
    cuGetErrorName(result, &errorName);
    cuGetErrorString(result, &errorString);
    std::stringstream ss;
    ss << "\nPI CUDA ERROR:"
       << "\n\tValue:           " << result
       << "\n\tName:            " << errorName
       << "\n\tDescription:     " << errorString
       << "\n\tFunction:        " << function << "\n\tSource Location: " << file
       << ":" << line << "\n"
       << std::endl;
    std::cerr << ss.str();
  }

  if (std::getenv("PI_CUDA_ABORT") != nullptr) {
    std::abort();
  }

  throw map_error(result);
}

/// \cond NODOXY
#define PI_CHECK_ERROR(result) check_error(result, __func__, __LINE__, __FILE__)

/// ScopedContext is used across all PI CUDA plugin implementation to ensure
/// that the proper CUDA context is active for the given PI context.
//
/// This class will only replace the context if necessary, and will leave the
/// new context active on the current thread. If there was an active context
/// already it will simply be replaced.
//
/// Previously active contexts are not restored for two reasons:
/// * Performance: context switches are expensive so leaving the context active
///   means subsequent SYCL calls with the same context will be cheaper.
/// * Multi-threading cleanup: contexts are set active per thread and deleting a
///   context will only deactivate it for the current thread. This means other
///   threads may end up with deleted active contexts. In particular this can
///   happen with host_tasks as they run in a thread pool. When the context
///   associated with these tasks is deleted it will remain active in the
///   threads of the thread pool. So it would be invalid for any other task
///   running on these threads to try to restore the deleted context. With the
///   current implementation this is not an issue because the active deleted
///   context will just be replaced.
//
/// This approach does mean that CUDA interop tasks should NOT expect their
/// contexts to be restored by SYCL.
class ScopedContext {
public:
  ScopedContext(pi_context ctxt) {
    if (!ctxt) {
      throw PI_ERROR_INVALID_CONTEXT;
    }

    set_context(ctxt->get());
  }

  ScopedContext(CUcontext ctxt) { set_context(ctxt); }

  ~ScopedContext() {}

private:
  void set_context(CUcontext desired) {
    CUcontext original = nullptr;

    PI_CHECK_ERROR(cuCtxGetCurrent(&original));

    // Make sure the desired context is active on the current thread, setting
    // it if necessary
    if (original != desired) {
      PI_CHECK_ERROR(cuCtxSetCurrent(desired));
    }
  }
};

/// \cond NODOXY
template <typename T, typename Assign>
pi_result getInfoImpl(size_t param_value_size, void *param_value,
                      size_t *param_value_size_ret, T value, size_t value_size,
                      Assign &&assign_func) {

  if (param_value != nullptr) {

    if (param_value_size < value_size) {
      return PI_ERROR_INVALID_VALUE;
    }

    assign_func(param_value, value, value_size);
  }

  if (param_value_size_ret != nullptr) {
    *param_value_size_ret = value_size;
  }

  return PI_SUCCESS;
}

template <typename T>
pi_result getInfo(size_t param_value_size, void *param_value,
                  size_t *param_value_size_ret, T value) {

  auto assignment = [](void *param_value, T value, size_t value_size) {
    // Ignore unused parameter
    (void)value_size;

    *static_cast<T *>(param_value) = value;
  };

  return getInfoImpl(param_value_size, param_value, param_value_size_ret, value,
                     sizeof(T), assignment);
}

template <typename T>
pi_result getInfoArray(size_t array_length, size_t param_value_size,
                       void *param_value, size_t *param_value_size_ret,
                       T *value) {
  return getInfoImpl(param_value_size, param_value, param_value_size_ret, value,
                     array_length * sizeof(T), memcpy);
}

template <>
pi_result getInfo<const char *>(size_t param_value_size, void *param_value,
                                size_t *param_value_size_ret,
                                const char *value) {
  return getInfoArray(strlen(value) + 1, param_value_size, param_value,
                      param_value_size_ret, value);
}

int getAttribute(pi_device device, CUdevice_attribute attribute) {
  int value;
  sycl::detail::pi::assertion(
      cuDeviceGetAttribute(&value, attribute, device->get()) == CUDA_SUCCESS);
  return value;
}
/// \endcond

// Determine local work sizes that result in uniform work groups.
// The default threadsPerBlock only require handling the first work_dim
// dimension.
void guessLocalWorkSize(size_t *threadsPerBlock, const size_t *global_work_size,
                        const size_t maxThreadsPerBlock[3], pi_kernel kernel,
                        pi_uint32 local_size) {
  assert(threadsPerBlock != nullptr);
  assert(global_work_size != nullptr);
  assert(kernel != nullptr);
  int recommendedBlockSize, minGrid;

  PI_CHECK_ERROR(cuOccupancyMaxPotentialBlockSize(
      &minGrid, &recommendedBlockSize, kernel->get(), NULL, local_size,
      maxThreadsPerBlock[0]));

  (void)minGrid; // Not used, avoid warnings

  threadsPerBlock[0] = std::min(
      maxThreadsPerBlock[0],
      std::min(global_work_size[0], static_cast<size_t>(recommendedBlockSize)));

  // Find a local work group size that is a divisor of the global
  // work group size to produce uniform work groups.
  while (0u != (global_work_size[0] % threadsPerBlock[0])) {
    --threadsPerBlock[0];
  }
}

pi_result enqueueEventsWait(pi_queue command_queue, CUstream stream,
                            pi_uint32 num_events_in_wait_list,
                            const pi_event *event_wait_list) {
  if (!event_wait_list) {
    return PI_SUCCESS;
  }
  try {
    ScopedContext active(command_queue->get_context());

    auto result = forLatestEvents(
        event_wait_list, num_events_in_wait_list,
        [stream](pi_event event) -> pi_result {
          if (event->get_stream() == stream) {
            return PI_SUCCESS;
          } else {
            return PI_CHECK_ERROR(cuStreamWaitEvent(stream, event->get(), 0));
          }
        });

    if (result != PI_SUCCESS) {
      return result;
    }
    return PI_SUCCESS;
  } catch (pi_result err) {
    return err;
  } catch (...) {
    return PI_ERROR_UNKNOWN;
  }
}

} // anonymous namespace

/// ------ Error handling, matching OpenCL plugin semantics.
namespace sycl {
__SYCL_INLINE_VER_NAMESPACE(_V1) {
namespace detail {
namespace pi {

// Report error and no return (keeps compiler from printing warnings).
// TODO: Probably change that to throw a catchable exception,
//       but for now it is useful to see every failure.
//
[[noreturn]] void die(const char *Message) {
  std::cerr << "pi_die: " << Message << std::endl;
  std::terminate();
}

// Reports error messages
void cuPrint(const char *Message) {
  std::cerr << "pi_print: " << Message << std::endl;
}

void assertion(bool Condition, const char *Message) {
  if (!Condition)
    die(Message);
}

} // namespace pi
} // namespace detail
} // __SYCL_INLINE_VER_NAMESPACE(_V1)
} // namespace sycl

//--------------
// PI object implementation

extern "C" {

// Required in a number of functions, so forward declare here
pi_result cuda_piEnqueueEventsWait(pi_queue command_queue,
                                   pi_uint32 num_events_in_wait_list,
                                   const pi_event *event_wait_list,
                                   pi_event *event);
pi_result cuda_piEnqueueEventsWaitWithBarrier(pi_queue command_queue,
                                              pi_uint32 num_events_in_wait_list,
                                              const pi_event *event_wait_list,
                                              pi_event *event);
pi_result cuda_piEventRelease(pi_event event);
pi_result cuda_piEventRetain(pi_event event);

} // extern "C"

/// \endcond

void _pi_queue::compute_stream_wait_for_barrier_if_needed(CUstream stream,
                                                          pi_uint32 stream_i) {
  if (barrier_event_ && !compute_applied_barrier_[stream_i]) {
    PI_CHECK_ERROR(cuStreamWaitEvent(stream, barrier_event_, 0));
    compute_applied_barrier_[stream_i] = true;
  }
}

void _pi_queue::transfer_stream_wait_for_barrier_if_needed(CUstream stream,
                                                           pi_uint32 stream_i) {
  if (barrier_event_ && !transfer_applied_barrier_[stream_i]) {
    PI_CHECK_ERROR(cuStreamWaitEvent(stream, barrier_event_, 0));
    transfer_applied_barrier_[stream_i] = true;
  }
}

CUstream _pi_queue::get_next_compute_stream(pi_uint32 *stream_token) {
  pi_uint32 stream_i;
  pi_uint32 token;
  while (true) {
    if (num_compute_streams_ < compute_streams_.size()) {
      // the check above is for performance - so as not to lock mutex every time
      std::lock_guard<std::mutex> guard(compute_stream_mutex_);
      // The second check is done after mutex is locked so other threads can not
      // change num_compute_streams_ after that
      if (num_compute_streams_ < compute_streams_.size()) {
        PI_CHECK_ERROR(
            cuStreamCreate(&compute_streams_[num_compute_streams_++], flags_));
      }
    }
    token = compute_stream_idx_++;
    stream_i = token % compute_streams_.size();
    // if a stream has been reused before it was next selected round-robin
    // fashion, we want to delay its next use and instead select another one
    // that is more likely to have completed all the enqueued work.
    if (delay_compute_[stream_i]) {
      delay_compute_[stream_i] = false;
    } else {
      break;
    }
  }
  if (stream_token) {
    *stream_token = token;
  }
  CUstream res = compute_streams_[stream_i];
  compute_stream_wait_for_barrier_if_needed(res, stream_i);
  return res;
}

CUstream _pi_queue::get_next_compute_stream(pi_uint32 num_events_in_wait_list,
                                            const pi_event *event_wait_list,
                                            _pi_stream_guard &guard,
                                            pi_uint32 *stream_token) {
  for (pi_uint32 i = 0; i < num_events_in_wait_list; i++) {
    pi_uint32 token = event_wait_list[i]->get_compute_stream_token();
    if (event_wait_list[i]->get_queue() == this && can_reuse_stream(token)) {
      std::unique_lock<std::mutex> compute_sync_guard(
          compute_stream_sync_mutex_);
      // redo the check after lock to avoid data races on
      // last_sync_compute_streams_
      if (can_reuse_stream(token)) {
        pi_uint32 stream_i = token % delay_compute_.size();
        delay_compute_[stream_i] = true;
        if (stream_token) {
          *stream_token = token;
        }
        guard = _pi_stream_guard{std::move(compute_sync_guard)};
        CUstream res = event_wait_list[i]->get_stream();
        compute_stream_wait_for_barrier_if_needed(res, stream_i);
        return res;
      }
    }
  }
  guard = {};
  return get_next_compute_stream(stream_token);
}

CUstream _pi_queue::get_next_transfer_stream() {
  if (transfer_streams_.empty()) { // for example in in-order queue
    return get_next_compute_stream();
  }
  if (num_transfer_streams_ < transfer_streams_.size()) {
    // the check above is for performance - so as not to lock mutex every time
    std::lock_guard<std::mutex> guard(transfer_stream_mutex_);
    // The second check is done after mutex is locked so other threads can not
    // change num_transfer_streams_ after that
    if (num_transfer_streams_ < transfer_streams_.size()) {
      PI_CHECK_ERROR(
          cuStreamCreate(&transfer_streams_[num_transfer_streams_++], flags_));
    }
  }
  pi_uint32 stream_i = transfer_stream_idx_++ % transfer_streams_.size();
  CUstream res = transfer_streams_[stream_i];
  transfer_stream_wait_for_barrier_if_needed(res, stream_i);
  return res;
}

_pi_event::_pi_event(pi_command_type type, pi_context context, pi_queue queue,
                     CUstream stream, pi_uint32 stream_token)
    : commandType_{type}, refCount_{1}, has_ownership_{true},
      hasBeenWaitedOn_{false}, isRecorded_{false}, isStarted_{false},
      streamToken_{stream_token}, evEnd_{nullptr}, evStart_{nullptr},
      evQueued_{nullptr}, queue_{queue}, stream_{stream}, context_{context} {

  bool profilingEnabled = queue_->properties_ & PI_QUEUE_FLAG_PROFILING_ENABLE;

  PI_CHECK_ERROR(cuEventCreate(
      &evEnd_, profilingEnabled ? CU_EVENT_DEFAULT : CU_EVENT_DISABLE_TIMING));

  if (profilingEnabled) {
    PI_CHECK_ERROR(cuEventCreate(&evQueued_, CU_EVENT_DEFAULT));
    PI_CHECK_ERROR(cuEventCreate(&evStart_, CU_EVENT_DEFAULT));
  }

  if (queue_ != nullptr) {
    cuda_piQueueRetain(queue_);
  }
  cuda_piContextRetain(context_);
}

_pi_event::_pi_event(pi_context context, CUevent eventNative)
    : commandType_{PI_COMMAND_TYPE_USER}, refCount_{1}, has_ownership_{false},
      hasBeenWaitedOn_{false}, isRecorded_{false}, isStarted_{false},
      streamToken_{std::numeric_limits<pi_uint32>::max()}, evEnd_{eventNative},
      evStart_{nullptr}, evQueued_{nullptr}, queue_{nullptr}, context_{
                                                                  context} {
  cuda_piContextRetain(context_);
}

_pi_event::~_pi_event() {
  if (queue_ != nullptr) {
    cuda_piQueueRelease(queue_);
  }
  cuda_piContextRelease(context_);
}

pi_result _pi_event::start() {
  assert(!is_started());
  pi_result result = PI_SUCCESS;

  try {
    if (queue_->properties_ & PI_QUEUE_FLAG_PROFILING_ENABLE) {
      // NOTE: This relies on the default stream to be unused.
      result = PI_CHECK_ERROR(cuEventRecord(evQueued_, 0));
      result = PI_CHECK_ERROR(cuEventRecord(evStart_, stream_));
    }
  } catch (pi_result error) {
    result = error;
  }

  isStarted_ = true;
  return result;
}

bool _pi_event::is_completed() const noexcept {
  if (!isRecorded_) {
    return false;
  }
  if (!hasBeenWaitedOn_) {
    const CUresult ret = cuEventQuery(evEnd_);
    if (ret != CUDA_SUCCESS && ret != CUDA_ERROR_NOT_READY) {
      PI_CHECK_ERROR(ret);
      return false;
    }
    if (ret == CUDA_ERROR_NOT_READY) {
      return false;
    }
  }
  return true;
}

pi_uint64 _pi_event::get_queued_time() const {
  float miliSeconds = 0.0f;
  assert(is_started());

  PI_CHECK_ERROR(
      cuEventElapsedTime(&miliSeconds, _pi_platform::evBase_, evQueued_));
  return static_cast<pi_uint64>(miliSeconds * 1.0e6);
}

pi_uint64 _pi_event::get_start_time() const {
  float miliSeconds = 0.0f;
  assert(is_started());

  PI_CHECK_ERROR(
      cuEventElapsedTime(&miliSeconds, _pi_platform::evBase_, evStart_));
  return static_cast<pi_uint64>(miliSeconds * 1.0e6);
}

pi_uint64 _pi_event::get_end_time() const {
  float miliSeconds = 0.0f;
  assert(is_started() && is_recorded());

  PI_CHECK_ERROR(
      cuEventElapsedTime(&miliSeconds, _pi_platform::evBase_, evEnd_));
  return static_cast<pi_uint64>(miliSeconds * 1.0e6);
}

pi_result _pi_event::record() {

  if (is_recorded() || !is_started()) {
    return PI_ERROR_INVALID_EVENT;
  }

  pi_result result = PI_ERROR_INVALID_OPERATION;

  if (!queue_) {
    return PI_ERROR_INVALID_QUEUE;
  }

  try {
    eventId_ = queue_->get_next_event_id();
    if (eventId_ == 0) {
      sycl::detail::pi::die(
          "Unrecoverable program state reached in event identifier overflow");
    }
    result = PI_CHECK_ERROR(cuEventRecord(evEnd_, stream_));
  } catch (pi_result error) {
    result = error;
  }

  if (result == PI_SUCCESS) {
    isRecorded_ = true;
  }

  return result;
}

pi_result _pi_event::wait() {
  pi_result retErr;
  try {
    retErr = PI_CHECK_ERROR(cuEventSynchronize(evEnd_));
    hasBeenWaitedOn_ = true;
  } catch (pi_result error) {
    retErr = error;
  }

  return retErr;
}

pi_result _pi_event::release() {
  if (!backend_has_ownership())
    return PI_SUCCESS;

  assert(queue_ != nullptr);

  PI_CHECK_ERROR(cuEventDestroy(evEnd_));

  if (queue_->properties_ & PI_QUEUE_FLAG_PROFILING_ENABLE) {
    PI_CHECK_ERROR(cuEventDestroy(evQueued_));
    PI_CHECK_ERROR(cuEventDestroy(evStart_));
  }

  return PI_SUCCESS;
}

// makes all future work submitted to queue wait for all work captured in event.
pi_result enqueueEventWait(pi_queue queue, pi_event event) {
  // for native events, the cuStreamWaitEvent call is used.
  // This makes all future work submitted to stream wait for all
  // work captured in event.
  queue->for_each_stream([e = event->get()](CUstream s) {
    PI_CHECK_ERROR(cuStreamWaitEvent(s, e, 0));
  });
  return PI_SUCCESS;
}

_pi_program::_pi_program(pi_context ctxt)
    : module_{nullptr}, binary_{}, binarySizeInBytes_{0}, refCount_{1},
      context_{ctxt}, kernelReqdWorkGroupSizeMD_{} {
  cuda_piContextRetain(context_);
}

_pi_program::~_pi_program() { cuda_piContextRelease(context_); }

std::pair<std::string, std::string>
splitMetadataName(std::string metadataName) {
  size_t splitPos = metadataName.rfind('@');
  if (splitPos == std::string::npos)
    return std::make_pair(metadataName, std::string{});
  return std::make_pair(metadataName.substr(0, splitPos),
                        metadataName.substr(splitPos, metadataName.length()));
}

pi_result _pi_program::set_metadata(const pi_device_binary_property *metadata,
                                    size_t length) {
  for (size_t i = 0; i < length; ++i) {
    const pi_device_binary_property metadataElement = metadata[i];
    std::string metadataElementName{metadataElement->Name};

<<<<<<< HEAD
    auto [prefix, tag] = splitMetadataName(metadataElementName);

    if (tag == __SYCL_PI_PROGRAM_METADATA_TAG_REQD_WORK_GROUP_SIZE) {
      // If metadata is reqd_work_group_size, record it for the corresponding
      // kernel name.
      assert(metadataElement->ValSize ==
                 sizeof(std::uint64_t) + sizeof(std::uint32_t) * 3 &&
             "Unexpected size for reqd_work_group_size metadata");

      // Get pointer to data, skipping 64-bit size at the start of the data.
      const auto *reqdWorkGroupElements =
          reinterpret_cast<const std::uint32_t *>(metadataElement->ValAddr) + 2;
      kernelReqdWorkGroupSizeMD_[prefix] =
=======
    // If metadata is reqd_work_group_size record it for the corresponding
    // kernel name.
    if (get_kernel_metadata(metadataElementName,
                            __SYCL_PI_PROGRAM_METADATA_TAG_REQD_WORK_GROUP_SIZE,
                            kernelName)) {
      size_t MDElemsSize = metadataElement->ValSize - sizeof(std::uint64_t);

      // Expect between 1 and 3 32-bit integer values.
      assert(MDElemsSize >= sizeof(std::uint32_t) &&
             MDElemsSize <= sizeof(std::uint32_t) * 3 &&
             "Unexpected size for reqd_work_group_size metadata");

      // Get pointer to data, skipping 64-bit size at the start of the data.
      const char *ValuePtr =
          reinterpret_cast<const char *>(metadataElement->ValAddr) +
          sizeof(std::uint64_t);
      // Read values and pad with 1's for values not present.
      std::uint32_t reqdWorkGroupElements[] = {1, 1, 1};
      std::memcpy(reqdWorkGroupElements, ValuePtr, MDElemsSize);
      kernelReqdWorkGroupSizeMD_[kernelName] =
>>>>>>> 29badd81
          std::make_tuple(reqdWorkGroupElements[0], reqdWorkGroupElements[1],
                          reqdWorkGroupElements[2]);
    } else if (tag == __SYCL_PI_PROGRAM_METADATA_GLOBAL_ID_MAPPING) {
      const char *metadataValPtr =
          reinterpret_cast<const char *>(metadataElement->ValAddr) +
          sizeof(std::uint64_t);
      const char *metadataValPtrEnd =
          metadataValPtr + metadataElement->ValSize - sizeof(std::uint64_t);
      globalIDMD_[prefix] = std::string{metadataValPtr, metadataValPtrEnd};
    }
  }
  return PI_SUCCESS;
}

pi_result _pi_program::set_binary(const char *source, size_t length) {
  assert((binary_ == nullptr && binarySizeInBytes_ == 0) &&
         "Re-setting program binary data which has already been set");
  binary_ = source;
  binarySizeInBytes_ = length;
  return PI_SUCCESS;
}

pi_result _pi_program::build_program(const char *build_options) {

  this->buildOptions_ = build_options;

  constexpr const unsigned int numberOfOptions = 4u;

  CUjit_option options[numberOfOptions];
  void *optionVals[numberOfOptions];

  // Pass a buffer for info messages
  options[0] = CU_JIT_INFO_LOG_BUFFER;
  optionVals[0] = (void *)infoLog_;
  // Pass the size of the info buffer
  options[1] = CU_JIT_INFO_LOG_BUFFER_SIZE_BYTES;
  optionVals[1] = (void *)(long)MAX_LOG_SIZE;
  // Pass a buffer for error message
  options[2] = CU_JIT_ERROR_LOG_BUFFER;
  optionVals[2] = (void *)errorLog_;
  // Pass the size of the error buffer
  options[3] = CU_JIT_ERROR_LOG_BUFFER_SIZE_BYTES;
  optionVals[3] = (void *)(long)MAX_LOG_SIZE;

  auto result = PI_CHECK_ERROR(
      cuModuleLoadDataEx(&module_, static_cast<const void *>(binary_),
                         numberOfOptions, options, optionVals));

  const auto success = (result == PI_SUCCESS);

  buildStatus_ =
      success ? PI_PROGRAM_BUILD_STATUS_SUCCESS : PI_PROGRAM_BUILD_STATUS_ERROR;

  // If no exception, result is correct
  return success ? PI_SUCCESS : PI_ERROR_BUILD_PROGRAM_FAILURE;
}

/// Finds kernel names by searching for entry points in the PTX source, as the
/// CUDA driver API doesn't expose an operation for this.
/// Note: This is currently only being used by the SYCL program class for the
///       has_kernel method, so an alternative would be to move the has_kernel
///       query to PI and use cuModuleGetFunction to check for a kernel.
/// Note: Another alternative is to add kernel names as metadata, like with
///       reqd_work_group_size.
std::string getKernelNames(pi_program) {
  sycl::detail::pi::die("getKernelNames not implemented");
  return {};
}

/// RAII object that calls the reference count release function on the held PI
/// object on destruction.
///
/// The `dismiss` function stops the release from happening on destruction.
template <typename T> class ReleaseGuard {
private:
  T Captive;

  static pi_result callRelease(pi_device Captive) {
    return cuda_piDeviceRelease(Captive);
  }

  static pi_result callRelease(pi_context Captive) {
    return cuda_piContextRelease(Captive);
  }

  static pi_result callRelease(pi_mem Captive) {
    return cuda_piMemRelease(Captive);
  }

  static pi_result callRelease(pi_program Captive) {
    return cuda_piProgramRelease(Captive);
  }

  static pi_result callRelease(pi_kernel Captive) {
    return cuda_piKernelRelease(Captive);
  }

  static pi_result callRelease(pi_queue Captive) {
    return cuda_piQueueRelease(Captive);
  }

  static pi_result callRelease(pi_event Captive) {
    return cuda_piEventRelease(Captive);
  }

public:
  ReleaseGuard() = delete;
  /// Obj can be `nullptr`.
  explicit ReleaseGuard(T Obj) : Captive(Obj) {}
  ReleaseGuard(ReleaseGuard &&Other) noexcept : Captive(Other.Captive) {
    Other.Captive = nullptr;
  }

  ReleaseGuard(const ReleaseGuard &) = delete;

  /// Calls the related PI object release function if the object held is not
  /// `nullptr` or if `dismiss` has not been called.
  ~ReleaseGuard() {
    if (Captive != nullptr) {
      pi_result ret = callRelease(Captive);
      if (ret != PI_SUCCESS) {
        // A reported CUDA error is either an implementation or an asynchronous
        // CUDA error for which it is unclear if the function that reported it
        // succeeded or not. Either way, the state of the program is compromised
        // and likely unrecoverable.
        sycl::detail::pi::die(
            "Unrecoverable program state reached in cuda_piMemRelease");
      }
    }
  }

  ReleaseGuard &operator=(const ReleaseGuard &) = delete;

  ReleaseGuard &operator=(ReleaseGuard &&Other) {
    Captive = Other.Captive;
    Other.Captive = nullptr;
    return *this;
  }

  /// End the guard and do not release the reference count of the held
  /// PI object.
  void dismiss() { Captive = nullptr; }
};

//-- PI API implementation
extern "C" {

pi_result cuda_piDeviceGetInfo(pi_device device, pi_device_info param_name,
                               size_t param_value_size, void *param_value,
                               size_t *param_value_size_ret);

/// Obtains the CUDA platform.
/// There is only one CUDA platform, and contains all devices on the system.
/// Triggers the CUDA Driver initialization (cuInit) the first time, so this
/// must be the first PI API called.
///
/// However because multiple devices in a context is not currently supported,
/// place each device in a separate platform.
///
pi_result cuda_piPlatformsGet(pi_uint32 num_entries, pi_platform *platforms,
                              pi_uint32 *num_platforms) {

  try {
    static std::once_flag initFlag;
    static pi_uint32 numPlatforms = 1;
    static std::vector<_pi_platform> platformIds;

    if (num_entries == 0 && platforms != nullptr) {
      return PI_ERROR_INVALID_VALUE;
    }
    if (platforms == nullptr && num_platforms == nullptr) {
      return PI_ERROR_INVALID_VALUE;
    }

    pi_result err = PI_SUCCESS;

    std::call_once(
        initFlag,
        [](pi_result &err) {
          if (cuInit(0) != CUDA_SUCCESS) {
            numPlatforms = 0;
            return;
          }
          int numDevices = 0;
          err = PI_CHECK_ERROR(cuDeviceGetCount(&numDevices));
          if (numDevices == 0) {
            numPlatforms = 0;
            return;
          }
          try {
            // make one platform per device
            numPlatforms = numDevices;
            platformIds.resize(numDevices);

            for (int i = 0; i < numDevices; ++i) {
              CUdevice device;
              err = PI_CHECK_ERROR(cuDeviceGet(&device, i));
              platformIds[i].devices_.emplace_back(
                  new _pi_device{device, &platformIds[i]});

              {
                const auto &dev = platformIds[i].devices_.back().get();
                size_t maxWorkGroupSize = 0u;
                size_t maxThreadsPerBlock[3] = {};
                pi_result retError = cuda_piDeviceGetInfo(
                    dev, PI_DEVICE_INFO_MAX_WORK_ITEM_SIZES,
                    sizeof(maxThreadsPerBlock), maxThreadsPerBlock, nullptr);
                assert(retError == PI_SUCCESS);
                (void)retError;

                retError = cuda_piDeviceGetInfo(
                    dev, PI_DEVICE_INFO_MAX_WORK_GROUP_SIZE,
                    sizeof(maxWorkGroupSize), &maxWorkGroupSize, nullptr);
                assert(retError == PI_SUCCESS);

                dev->save_max_work_item_sizes(sizeof(maxThreadsPerBlock),
                                              maxThreadsPerBlock);
                dev->save_max_work_group_size(maxWorkGroupSize);
              }
            }
          } catch (const std::bad_alloc &) {
            // Signal out-of-memory situation
            for (int i = 0; i < numDevices; ++i) {
              platformIds[i].devices_.clear();
            }
            platformIds.clear();
            err = PI_ERROR_OUT_OF_HOST_MEMORY;
          } catch (...) {
            // Clear and rethrow to allow retry
            for (int i = 0; i < numDevices; ++i) {
              platformIds[i].devices_.clear();
            }
            platformIds.clear();
            throw;
          }
        },
        err);

    if (num_platforms != nullptr) {
      *num_platforms = numPlatforms;
    }

    if (platforms != nullptr) {
      for (unsigned i = 0; i < std::min(num_entries, numPlatforms); ++i) {
        platforms[i] = &platformIds[i];
      }
    }

    return err;
  } catch (pi_result err) {
    return err;
  } catch (...) {
    return PI_ERROR_OUT_OF_RESOURCES;
  }
}

pi_result cuda_piPlatformGetInfo(pi_platform platform,
                                 pi_platform_info param_name,
                                 size_t param_value_size, void *param_value,
                                 size_t *param_value_size_ret) {
  assert(platform != nullptr);

  switch (param_name) {
  case PI_PLATFORM_INFO_NAME:
    return getInfo(param_value_size, param_value, param_value_size_ret,
                   "NVIDIA CUDA BACKEND");
  case PI_PLATFORM_INFO_VENDOR:
    return getInfo(param_value_size, param_value, param_value_size_ret,
                   "NVIDIA Corporation");
  case PI_PLATFORM_INFO_PROFILE:
    return getInfo(param_value_size, param_value, param_value_size_ret,
                   "FULL PROFILE");
  case PI_PLATFORM_INFO_VERSION: {
    auto version = getCudaVersionString();
    return getInfo(param_value_size, param_value, param_value_size_ret,
                   version.c_str());
  }
  case PI_PLATFORM_INFO_EXTENSIONS: {
    return getInfo(param_value_size, param_value, param_value_size_ret, "");
  }
  default:
    __SYCL_PI_HANDLE_UNKNOWN_PARAM_NAME(param_name);
  }
  sycl::detail::pi::die("Platform info request not implemented");
  return {};
}

/// \param devices List of devices available on the system
/// \param num_devices Number of elements in the list of devices
/// Requesting a non-GPU device triggers an error, all PI CUDA devices
/// are GPUs.
///
pi_result cuda_piDevicesGet(pi_platform platform, pi_device_type device_type,
                            pi_uint32 num_entries, pi_device *devices,
                            pi_uint32 *num_devices) {

  pi_result err = PI_SUCCESS;
  const bool askingForDefault = device_type == PI_DEVICE_TYPE_DEFAULT;
  const bool askingForGPU = device_type & PI_DEVICE_TYPE_GPU;
  const bool returnDevices = askingForDefault || askingForGPU;

  size_t numDevices = returnDevices ? platform->devices_.size() : 0;

  try {
    if (num_devices) {
      *num_devices = numDevices;
    }

    if (returnDevices && devices) {
      for (size_t i = 0; i < std::min(size_t(num_entries), numDevices); ++i) {
        devices[i] = platform->devices_[i].get();
      }
    }

    return err;
  } catch (pi_result err) {
    return err;
  } catch (...) {
    return PI_ERROR_OUT_OF_RESOURCES;
  }
}

/// \return PI_SUCCESS if the function is executed successfully
/// CUDA devices are always root devices so retain always returns success.
pi_result cuda_piDeviceRetain(pi_device) { return PI_SUCCESS; }

pi_result cuda_piContextGetInfo(pi_context context, pi_context_info param_name,
                                size_t param_value_size, void *param_value,
                                size_t *param_value_size_ret) {

  switch (param_name) {
  case PI_CONTEXT_INFO_NUM_DEVICES:
    return getInfo(param_value_size, param_value, param_value_size_ret, 1);
  case PI_CONTEXT_INFO_DEVICES:
    return getInfo(param_value_size, param_value, param_value_size_ret,
                   context->get_device());
  case PI_CONTEXT_INFO_REFERENCE_COUNT:
    return getInfo(param_value_size, param_value, param_value_size_ret,
                   context->get_reference_count());
  case PI_CONTEXT_INFO_ATOMIC_MEMORY_ORDER_CAPABILITIES: {
    pi_memory_order_capabilities capabilities =
        PI_MEMORY_ORDER_RELAXED | PI_MEMORY_ORDER_ACQUIRE |
        PI_MEMORY_ORDER_RELEASE | PI_MEMORY_ORDER_ACQ_REL;
    return getInfo(param_value_size, param_value, param_value_size_ret,
                   capabilities);
  }
  case PI_CONTEXT_INFO_ATOMIC_MEMORY_SCOPE_CAPABILITIES: {
    int major = 0;
    sycl::detail::pi::assertion(
        cuDeviceGetAttribute(&major,
                             CU_DEVICE_ATTRIBUTE_COMPUTE_CAPABILITY_MAJOR,
                             context->get_device()->get()) == CUDA_SUCCESS);
    pi_memory_order_capabilities capabilities =
        (major >= 7) ? PI_MEMORY_SCOPE_WORK_ITEM | PI_MEMORY_SCOPE_SUB_GROUP |
                           PI_MEMORY_SCOPE_WORK_GROUP | PI_MEMORY_SCOPE_DEVICE |
                           PI_MEMORY_SCOPE_SYSTEM
                     : PI_MEMORY_SCOPE_WORK_ITEM | PI_MEMORY_SCOPE_SUB_GROUP |
                           PI_MEMORY_SCOPE_WORK_GROUP | PI_MEMORY_SCOPE_DEVICE;
    return getInfo(param_value_size, param_value, param_value_size_ret,
                   capabilities);
  }
  case PI_EXT_ONEAPI_CONTEXT_INFO_USM_MEMCPY2D_SUPPORT:
  case PI_EXT_ONEAPI_CONTEXT_INFO_USM_FILL2D_SUPPORT:
  case PI_EXT_ONEAPI_CONTEXT_INFO_USM_MEMSET2D_SUPPORT:
    // 2D USM operations currently not supported.
    return getInfo<pi_bool>(param_value_size, param_value, param_value_size_ret,
                            false);
  default:
    __SYCL_PI_HANDLE_UNKNOWN_PARAM_NAME(param_name);
  }

  return PI_ERROR_OUT_OF_RESOURCES;
}

pi_result cuda_piContextRetain(pi_context context) {
  assert(context != nullptr);
  assert(context->get_reference_count() > 0);

  context->increment_reference_count();
  return PI_SUCCESS;
}

pi_result cuda_piextContextSetExtendedDeleter(
    pi_context context, pi_context_extended_deleter function, void *user_data) {
  context->set_extended_deleter(function, user_data);
  return PI_SUCCESS;
}

/// Not applicable to CUDA, devices cannot be partitioned.
pi_result cuda_piDevicePartition(pi_device,
                                 const pi_device_partition_property *,
                                 pi_uint32, pi_device *, pi_uint32 *) {
  return {};
}

/// \return If available, the first binary that is PTX
///
pi_result cuda_piextDeviceSelectBinary(pi_device device,
                                       pi_device_binary *binaries,
                                       pi_uint32 num_binaries,
                                       pi_uint32 *selected_binary) {
  // Ignore unused parameter
  (void)device;

  if (!binaries) {
    sycl::detail::pi::die("No list of device images provided");
  }
  if (num_binaries < 1) {
    sycl::detail::pi::die("No binary images in the list");
  }

  // Look for an image for the NVPTX64 target, and return the first one that is
  // found
  for (pi_uint32 i = 0; i < num_binaries; i++) {
    if (strcmp(binaries[i]->DeviceTargetSpec,
               __SYCL_PI_DEVICE_BINARY_TARGET_NVPTX64) == 0) {
      *selected_binary = i;
      return PI_SUCCESS;
    }
  }

  // No image can be loaded for the given device
  return PI_ERROR_INVALID_BINARY;
}

pi_result cuda_piextGetDeviceFunctionPointer(pi_device device,
                                             pi_program program,
                                             const char *func_name,
                                             pi_uint64 *func_pointer_ret) {
  // Check if device passed is the same the device bound to the context
  assert(device == program->get_context()->get_device());
  assert(func_pointer_ret != nullptr);

  CUfunction func;
  CUresult ret = cuModuleGetFunction(&func, program->get(), func_name);
  *func_pointer_ret = reinterpret_cast<pi_uint64>(func);
  pi_result retError = PI_SUCCESS;

  if (ret != CUDA_SUCCESS && ret != CUDA_ERROR_NOT_FOUND)
    retError = PI_CHECK_ERROR(ret);
  if (ret == CUDA_ERROR_NOT_FOUND) {
    *func_pointer_ret = 0;
    retError = PI_ERROR_INVALID_KERNEL_NAME;
  }

  return retError;
}

/// \return PI_SUCCESS always since CUDA devices are always root devices.
///
pi_result cuda_piDeviceRelease(pi_device) { return PI_SUCCESS; }

pi_result cuda_piDeviceGetInfo(pi_device device, pi_device_info param_name,
                               size_t param_value_size, void *param_value,
                               size_t *param_value_size_ret) {

  static constexpr pi_uint32 max_work_item_dimensions = 3u;

  assert(device != nullptr);

  switch (param_name) {
  case PI_DEVICE_INFO_TYPE: {
    return getInfo(param_value_size, param_value, param_value_size_ret,
                   PI_DEVICE_TYPE_GPU);
  }
  case PI_DEVICE_INFO_VENDOR_ID: {
    return getInfo(param_value_size, param_value, param_value_size_ret, 4318u);
  }
  case PI_DEVICE_INFO_MAX_COMPUTE_UNITS: {
    int compute_units = 0;
    sycl::detail::pi::assertion(
        cuDeviceGetAttribute(&compute_units,
                             CU_DEVICE_ATTRIBUTE_MULTIPROCESSOR_COUNT,
                             device->get()) == CUDA_SUCCESS);
    sycl::detail::pi::assertion(compute_units >= 0);
    return getInfo(param_value_size, param_value, param_value_size_ret,
                   pi_uint32(compute_units));
  }
  case PI_DEVICE_INFO_MAX_WORK_ITEM_DIMENSIONS: {
    return getInfo(param_value_size, param_value, param_value_size_ret,
                   max_work_item_dimensions);
  }
  case PI_DEVICE_INFO_MAX_WORK_ITEM_SIZES: {
    size_t return_sizes[max_work_item_dimensions];

    int max_x = 0, max_y = 0, max_z = 0;
    sycl::detail::pi::assertion(
        cuDeviceGetAttribute(&max_x, CU_DEVICE_ATTRIBUTE_MAX_BLOCK_DIM_X,
                             device->get()) == CUDA_SUCCESS);
    sycl::detail::pi::assertion(max_x >= 0);

    sycl::detail::pi::assertion(
        cuDeviceGetAttribute(&max_y, CU_DEVICE_ATTRIBUTE_MAX_BLOCK_DIM_Y,
                             device->get()) == CUDA_SUCCESS);
    sycl::detail::pi::assertion(max_y >= 0);

    sycl::detail::pi::assertion(
        cuDeviceGetAttribute(&max_z, CU_DEVICE_ATTRIBUTE_MAX_BLOCK_DIM_Z,
                             device->get()) == CUDA_SUCCESS);
    sycl::detail::pi::assertion(max_z >= 0);

    return_sizes[0] = size_t(max_x);
    return_sizes[1] = size_t(max_y);
    return_sizes[2] = size_t(max_z);
    return getInfoArray(max_work_item_dimensions, param_value_size, param_value,
                        param_value_size_ret, return_sizes);
  }

  case PI_EXT_ONEAPI_DEVICE_INFO_MAX_WORK_GROUPS_3D: {
    size_t return_sizes[max_work_item_dimensions];
    int max_x = 0, max_y = 0, max_z = 0;
    sycl::detail::pi::assertion(
        cuDeviceGetAttribute(&max_x, CU_DEVICE_ATTRIBUTE_MAX_GRID_DIM_X,
                             device->get()) == CUDA_SUCCESS);
    sycl::detail::pi::assertion(max_x >= 0);

    sycl::detail::pi::assertion(
        cuDeviceGetAttribute(&max_y, CU_DEVICE_ATTRIBUTE_MAX_GRID_DIM_Y,
                             device->get()) == CUDA_SUCCESS);
    sycl::detail::pi::assertion(max_y >= 0);

    sycl::detail::pi::assertion(
        cuDeviceGetAttribute(&max_z, CU_DEVICE_ATTRIBUTE_MAX_GRID_DIM_Z,
                             device->get()) == CUDA_SUCCESS);
    sycl::detail::pi::assertion(max_z >= 0);

    return_sizes[0] = size_t(max_x);
    return_sizes[1] = size_t(max_y);
    return_sizes[2] = size_t(max_z);
    return getInfoArray(max_work_item_dimensions, param_value_size, param_value,
                        param_value_size_ret, return_sizes);
  }

  case PI_DEVICE_INFO_MAX_WORK_GROUP_SIZE: {
    int max_work_group_size = 0;
    sycl::detail::pi::assertion(
        cuDeviceGetAttribute(&max_work_group_size,
                             CU_DEVICE_ATTRIBUTE_MAX_THREADS_PER_BLOCK,
                             device->get()) == CUDA_SUCCESS);

    sycl::detail::pi::assertion(max_work_group_size >= 0);

    return getInfo(param_value_size, param_value, param_value_size_ret,
                   size_t(max_work_group_size));
  }
  case PI_DEVICE_INFO_PREFERRED_VECTOR_WIDTH_CHAR: {
    return getInfo(param_value_size, param_value, param_value_size_ret, 1u);
  }
  case PI_DEVICE_INFO_PREFERRED_VECTOR_WIDTH_SHORT: {
    return getInfo(param_value_size, param_value, param_value_size_ret, 1u);
  }
  case PI_DEVICE_INFO_PREFERRED_VECTOR_WIDTH_INT: {
    return getInfo(param_value_size, param_value, param_value_size_ret, 1u);
  }
  case PI_DEVICE_INFO_PREFERRED_VECTOR_WIDTH_LONG: {
    return getInfo(param_value_size, param_value, param_value_size_ret, 1u);
  }
  case PI_DEVICE_INFO_PREFERRED_VECTOR_WIDTH_FLOAT: {
    return getInfo(param_value_size, param_value, param_value_size_ret, 1u);
  }
  case PI_DEVICE_INFO_PREFERRED_VECTOR_WIDTH_DOUBLE: {
    return getInfo(param_value_size, param_value, param_value_size_ret, 1u);
  }
  case PI_DEVICE_INFO_PREFERRED_VECTOR_WIDTH_HALF: {
    return getInfo(param_value_size, param_value, param_value_size_ret, 0u);
  }
  case PI_DEVICE_INFO_NATIVE_VECTOR_WIDTH_CHAR: {
    return getInfo(param_value_size, param_value, param_value_size_ret, 1u);
  }
  case PI_DEVICE_INFO_NATIVE_VECTOR_WIDTH_SHORT: {
    return getInfo(param_value_size, param_value, param_value_size_ret, 1u);
  }
  case PI_DEVICE_INFO_NATIVE_VECTOR_WIDTH_INT: {
    return getInfo(param_value_size, param_value, param_value_size_ret, 1u);
  }
  case PI_DEVICE_INFO_NATIVE_VECTOR_WIDTH_LONG: {
    return getInfo(param_value_size, param_value, param_value_size_ret, 1u);
  }
  case PI_DEVICE_INFO_NATIVE_VECTOR_WIDTH_FLOAT: {
    return getInfo(param_value_size, param_value, param_value_size_ret, 1u);
  }
  case PI_DEVICE_INFO_NATIVE_VECTOR_WIDTH_DOUBLE: {
    return getInfo(param_value_size, param_value, param_value_size_ret, 1u);
  }
  case PI_DEVICE_INFO_NATIVE_VECTOR_WIDTH_HALF: {
    return getInfo(param_value_size, param_value, param_value_size_ret, 0u);
  }
  case PI_DEVICE_INFO_MAX_NUM_SUB_GROUPS: {
    // Number of sub-groups = max block size / warp size + possible remainder
    int max_threads = 0;
    sycl::detail::pi::assertion(
        cuDeviceGetAttribute(&max_threads,
                             CU_DEVICE_ATTRIBUTE_MAX_THREADS_PER_BLOCK,
                             device->get()) == CUDA_SUCCESS);
    int warpSize = 0;
    sycl::detail::pi::assertion(
        cuDeviceGetAttribute(&warpSize, CU_DEVICE_ATTRIBUTE_WARP_SIZE,
                             device->get()) == CUDA_SUCCESS);
    int maxWarps = (max_threads + warpSize - 1) / warpSize;
    return getInfo(param_value_size, param_value, param_value_size_ret,
                   static_cast<uint32_t>(maxWarps));
  }
  case PI_DEVICE_INFO_SUB_GROUP_INDEPENDENT_FORWARD_PROGRESS: {
    // Volta provides independent thread scheduling
    // TODO: Revisit for previous generation GPUs
    int major = 0;
    sycl::detail::pi::assertion(
        cuDeviceGetAttribute(&major,
                             CU_DEVICE_ATTRIBUTE_COMPUTE_CAPABILITY_MAJOR,
                             device->get()) == CUDA_SUCCESS);
    bool ifp = (major >= 7);
    return getInfo(param_value_size, param_value, param_value_size_ret, ifp);
  }

  case PI_DEVICE_INFO_ATOMIC_64: {
    int major = 0;
    sycl::detail::pi::assertion(
        cuDeviceGetAttribute(&major,
                             CU_DEVICE_ATTRIBUTE_COMPUTE_CAPABILITY_MAJOR,
                             device->get()) == CUDA_SUCCESS);

    bool atomic64 = (major >= 6) ? true : false;
    return getInfo(param_value_size, param_value, param_value_size_ret,
                   atomic64);
  }
  case PI_DEVICE_INFO_ATOMIC_MEMORY_ORDER_CAPABILITIES: {
    pi_memory_order_capabilities capabilities =
        PI_MEMORY_ORDER_RELAXED | PI_MEMORY_ORDER_ACQUIRE |
        PI_MEMORY_ORDER_RELEASE | PI_MEMORY_ORDER_ACQ_REL;
    return getInfo(param_value_size, param_value, param_value_size_ret,
                   capabilities);
  }
  case PI_DEVICE_INFO_ATOMIC_MEMORY_SCOPE_CAPABILITIES: {
    int major = 0;
    sycl::detail::pi::assertion(
        cuDeviceGetAttribute(&major,
                             CU_DEVICE_ATTRIBUTE_COMPUTE_CAPABILITY_MAJOR,
                             device->get()) == CUDA_SUCCESS);
    pi_memory_order_capabilities capabilities =
        (major >= 7) ? PI_MEMORY_SCOPE_WORK_ITEM | PI_MEMORY_SCOPE_SUB_GROUP |
                           PI_MEMORY_SCOPE_WORK_GROUP | PI_MEMORY_SCOPE_DEVICE |
                           PI_MEMORY_SCOPE_SYSTEM
                     : PI_MEMORY_SCOPE_WORK_ITEM | PI_MEMORY_SCOPE_SUB_GROUP |
                           PI_MEMORY_SCOPE_WORK_GROUP | PI_MEMORY_SCOPE_DEVICE;
    return getInfo(param_value_size, param_value, param_value_size_ret,
                   capabilities);
  }
  case PI_EXT_ONEAPI_DEVICE_INFO_BFLOAT16_MATH_FUNCTIONS: {
    int major = 0;
    sycl::detail::pi::assertion(
        cuDeviceGetAttribute(&major,
                             CU_DEVICE_ATTRIBUTE_COMPUTE_CAPABILITY_MAJOR,
                             device->get()) == CUDA_SUCCESS);

    bool bfloat16 = (major >= 8) ? true : false;
    return getInfo(param_value_size, param_value, param_value_size_ret,
                   bfloat16);
  }
  case PI_DEVICE_INFO_SUB_GROUP_SIZES_INTEL: {
    // NVIDIA devices only support one sub-group size (the warp size)
    int warpSize = 0;
    sycl::detail::pi::assertion(
        cuDeviceGetAttribute(&warpSize, CU_DEVICE_ATTRIBUTE_WARP_SIZE,
                             device->get()) == CUDA_SUCCESS);
    size_t sizes[1] = {static_cast<size_t>(warpSize)};
    return getInfoArray<size_t>(1, param_value_size, param_value,
                                param_value_size_ret, sizes);
  }
  case PI_DEVICE_INFO_MAX_CLOCK_FREQUENCY: {
    int clock_freq = 0;
    sycl::detail::pi::assertion(
        cuDeviceGetAttribute(&clock_freq, CU_DEVICE_ATTRIBUTE_CLOCK_RATE,
                             device->get()) == CUDA_SUCCESS);
    sycl::detail::pi::assertion(clock_freq >= 0);
    return getInfo(param_value_size, param_value, param_value_size_ret,
                   pi_uint32(clock_freq) / 1000u);
  }
  case PI_DEVICE_INFO_ADDRESS_BITS: {
    auto bits = pi_uint32{std::numeric_limits<uintptr_t>::digits};
    return getInfo(param_value_size, param_value, param_value_size_ret, bits);
  }
  case PI_DEVICE_INFO_MAX_MEM_ALLOC_SIZE: {
    // Max size of memory object allocation in bytes.
    // The minimum value is max(min(1024 × 1024 ×
    // 1024, 1/4th of CL_DEVICE_GLOBAL_MEM_SIZE),
    // 32 × 1024 × 1024) for devices that are not of type
    // CL_DEVICE_TYPE_CUSTOM.

    size_t global = 0;
    sycl::detail::pi::assertion(cuDeviceTotalMem(&global, device->get()) ==
                                CUDA_SUCCESS);

    auto quarter_global = static_cast<pi_uint32>(global / 4u);

    auto max_alloc = std::max(std::min(1024u * 1024u * 1024u, quarter_global),
                              32u * 1024u * 1024u);

    return getInfo(param_value_size, param_value, param_value_size_ret,
                   pi_uint64{max_alloc});
  }
  case PI_DEVICE_INFO_IMAGE_SUPPORT: {
    pi_bool enabled = PI_FALSE;

    if (std::getenv("SYCL_PI_CUDA_ENABLE_IMAGE_SUPPORT") != nullptr) {
      enabled = PI_TRUE;
    } else {
      sycl::detail::pi::cuPrint(
          "Images are not fully supported by the CUDA BE, their support is "
          "disabled by default. Their partial support can be activated by "
          "setting SYCL_PI_CUDA_ENABLE_IMAGE_SUPPORT environment variable at "
          "runtime.");
    }

    return getInfo(param_value_size, param_value, param_value_size_ret,
                   enabled);
  }
  case PI_DEVICE_INFO_MAX_READ_IMAGE_ARGS: {
    // This call doesn't match to CUDA as it doesn't have images, but instead
    // surfaces and textures. No clear call in the CUDA API to determine this,
    // but some searching found as of SM 2.x 128 are supported.
    return getInfo(param_value_size, param_value, param_value_size_ret, 128u);
  }
  case PI_DEVICE_INFO_MAX_WRITE_IMAGE_ARGS: {
    // This call doesn't match to CUDA as it doesn't have images, but instead
    // surfaces and textures. No clear call in the CUDA API to determine this,
    // but some searching found as of SM 2.x 128 are supported.
    return getInfo(param_value_size, param_value, param_value_size_ret, 128u);
  }
  case PI_DEVICE_INFO_IMAGE2D_MAX_HEIGHT: {
    // Take the smaller of maximum surface and maximum texture height.
    int tex_height = 0;
    sycl::detail::pi::assertion(
        cuDeviceGetAttribute(&tex_height,
                             CU_DEVICE_ATTRIBUTE_MAXIMUM_TEXTURE2D_HEIGHT,
                             device->get()) == CUDA_SUCCESS);
    sycl::detail::pi::assertion(tex_height >= 0);
    int surf_height = 0;
    sycl::detail::pi::assertion(
        cuDeviceGetAttribute(&surf_height,
                             CU_DEVICE_ATTRIBUTE_MAXIMUM_SURFACE2D_HEIGHT,
                             device->get()) == CUDA_SUCCESS);
    sycl::detail::pi::assertion(surf_height >= 0);

    int min = std::min(tex_height, surf_height);

    return getInfo(param_value_size, param_value, param_value_size_ret, min);
  }
  case PI_DEVICE_INFO_IMAGE2D_MAX_WIDTH: {
    // Take the smaller of maximum surface and maximum texture width.
    int tex_width = 0;
    sycl::detail::pi::assertion(
        cuDeviceGetAttribute(&tex_width,
                             CU_DEVICE_ATTRIBUTE_MAXIMUM_TEXTURE2D_WIDTH,
                             device->get()) == CUDA_SUCCESS);
    sycl::detail::pi::assertion(tex_width >= 0);
    int surf_width = 0;
    sycl::detail::pi::assertion(
        cuDeviceGetAttribute(&surf_width,
                             CU_DEVICE_ATTRIBUTE_MAXIMUM_SURFACE2D_WIDTH,
                             device->get()) == CUDA_SUCCESS);
    sycl::detail::pi::assertion(surf_width >= 0);

    int min = std::min(tex_width, surf_width);

    return getInfo(param_value_size, param_value, param_value_size_ret, min);
  }
  case PI_DEVICE_INFO_IMAGE3D_MAX_HEIGHT: {
    // Take the smaller of maximum surface and maximum texture height.
    int tex_height = 0;
    sycl::detail::pi::assertion(
        cuDeviceGetAttribute(&tex_height,
                             CU_DEVICE_ATTRIBUTE_MAXIMUM_TEXTURE3D_HEIGHT,
                             device->get()) == CUDA_SUCCESS);
    sycl::detail::pi::assertion(tex_height >= 0);
    int surf_height = 0;
    sycl::detail::pi::assertion(
        cuDeviceGetAttribute(&surf_height,
                             CU_DEVICE_ATTRIBUTE_MAXIMUM_SURFACE3D_HEIGHT,
                             device->get()) == CUDA_SUCCESS);
    sycl::detail::pi::assertion(surf_height >= 0);

    int min = std::min(tex_height, surf_height);

    return getInfo(param_value_size, param_value, param_value_size_ret, min);
  }
  case PI_DEVICE_INFO_IMAGE3D_MAX_WIDTH: {
    // Take the smaller of maximum surface and maximum texture width.
    int tex_width = 0;
    sycl::detail::pi::assertion(
        cuDeviceGetAttribute(&tex_width,
                             CU_DEVICE_ATTRIBUTE_MAXIMUM_TEXTURE3D_WIDTH,
                             device->get()) == CUDA_SUCCESS);
    sycl::detail::pi::assertion(tex_width >= 0);
    int surf_width = 0;
    sycl::detail::pi::assertion(
        cuDeviceGetAttribute(&surf_width,
                             CU_DEVICE_ATTRIBUTE_MAXIMUM_SURFACE3D_WIDTH,
                             device->get()) == CUDA_SUCCESS);
    sycl::detail::pi::assertion(surf_width >= 0);

    int min = std::min(tex_width, surf_width);

    return getInfo(param_value_size, param_value, param_value_size_ret, min);
  }
  case PI_DEVICE_INFO_IMAGE3D_MAX_DEPTH: {
    // Take the smaller of maximum surface and maximum texture depth.
    int tex_depth = 0;
    sycl::detail::pi::assertion(
        cuDeviceGetAttribute(&tex_depth,
                             CU_DEVICE_ATTRIBUTE_MAXIMUM_TEXTURE3D_DEPTH,
                             device->get()) == CUDA_SUCCESS);
    sycl::detail::pi::assertion(tex_depth >= 0);
    int surf_depth = 0;
    sycl::detail::pi::assertion(
        cuDeviceGetAttribute(&surf_depth,
                             CU_DEVICE_ATTRIBUTE_MAXIMUM_SURFACE3D_DEPTH,
                             device->get()) == CUDA_SUCCESS);
    sycl::detail::pi::assertion(surf_depth >= 0);

    int min = std::min(tex_depth, surf_depth);

    return getInfo(param_value_size, param_value, param_value_size_ret, min);
  }
  case PI_DEVICE_INFO_IMAGE_MAX_BUFFER_SIZE: {
    // Take the smaller of maximum surface and maximum texture width.
    int tex_width = 0;
    sycl::detail::pi::assertion(
        cuDeviceGetAttribute(&tex_width,
                             CU_DEVICE_ATTRIBUTE_MAXIMUM_TEXTURE1D_WIDTH,
                             device->get()) == CUDA_SUCCESS);
    sycl::detail::pi::assertion(tex_width >= 0);
    int surf_width = 0;
    sycl::detail::pi::assertion(
        cuDeviceGetAttribute(&surf_width,
                             CU_DEVICE_ATTRIBUTE_MAXIMUM_SURFACE1D_WIDTH,
                             device->get()) == CUDA_SUCCESS);
    sycl::detail::pi::assertion(surf_width >= 0);

    int min = std::min(tex_width, surf_width);

    return getInfo(param_value_size, param_value, param_value_size_ret, min);
  }
  case PI_DEVICE_INFO_IMAGE_MAX_ARRAY_SIZE: {
    return getInfo(param_value_size, param_value, param_value_size_ret,
                   size_t(0));
  }
  case PI_DEVICE_INFO_MAX_SAMPLERS: {
    // This call is kind of meaningless for cuda, as samplers don't exist.
    // Closest thing is textures, which is 128.
    return getInfo(param_value_size, param_value, param_value_size_ret, 128u);
  }
  case PI_DEVICE_INFO_MAX_PARAMETER_SIZE: {
    // https://docs.nvidia.com/cuda/cuda-c-programming-guide/#function-parameters
    // __global__ function parameters are passed to the device via constant
    // memory and are limited to 4 KB.
    return getInfo(param_value_size, param_value, param_value_size_ret,
                   size_t{4000u});
  }
  case PI_DEVICE_INFO_MEM_BASE_ADDR_ALIGN: {
    int mem_base_addr_align = 0;
    sycl::detail::pi::assertion(
        cuDeviceGetAttribute(&mem_base_addr_align,
                             CU_DEVICE_ATTRIBUTE_TEXTURE_ALIGNMENT,
                             device->get()) == CUDA_SUCCESS);
    // Multiply by 8 as clGetDeviceInfo returns this value in bits
    mem_base_addr_align *= 8;
    return getInfo(param_value_size, param_value, param_value_size_ret,
                   mem_base_addr_align);
  }
  case PI_DEVICE_INFO_HALF_FP_CONFIG: {
    // TODO: is this config consistent across all NVIDIA GPUs?
    return getInfo(param_value_size, param_value, param_value_size_ret, 0u);
  }
  case PI_DEVICE_INFO_SINGLE_FP_CONFIG: {
    // TODO: is this config consistent across all NVIDIA GPUs?
    auto config = PI_FP_DENORM | PI_FP_INF_NAN | PI_FP_ROUND_TO_NEAREST |
                  PI_FP_ROUND_TO_ZERO | PI_FP_ROUND_TO_INF | PI_FP_FMA |
                  PI_FP_CORRECTLY_ROUNDED_DIVIDE_SQRT;
    return getInfo(param_value_size, param_value, param_value_size_ret, config);
  }
  case PI_DEVICE_INFO_DOUBLE_FP_CONFIG: {
    // TODO: is this config consistent across all NVIDIA GPUs?
    auto config = PI_FP_DENORM | PI_FP_INF_NAN | PI_FP_ROUND_TO_NEAREST |
                  PI_FP_ROUND_TO_ZERO | PI_FP_ROUND_TO_INF | PI_FP_FMA;
    return getInfo(param_value_size, param_value, param_value_size_ret, config);
  }
  case PI_DEVICE_INFO_GLOBAL_MEM_CACHE_TYPE: {
    // TODO: is this config consistent across all NVIDIA GPUs?
    return getInfo(param_value_size, param_value, param_value_size_ret,
                   PI_DEVICE_MEM_CACHE_TYPE_READ_WRITE_CACHE);
  }
  case PI_DEVICE_INFO_GLOBAL_MEM_CACHELINE_SIZE: {
    // The value is documented for all existing GPUs in the CUDA programming
    // guidelines, section "H.3.2. Global Memory".
    return getInfo(param_value_size, param_value, param_value_size_ret, 128u);
  }
  case PI_DEVICE_INFO_GLOBAL_MEM_CACHE_SIZE: {
    int cache_size = 0;
    sycl::detail::pi::assertion(
        cuDeviceGetAttribute(&cache_size, CU_DEVICE_ATTRIBUTE_L2_CACHE_SIZE,
                             device->get()) == CUDA_SUCCESS);
    sycl::detail::pi::assertion(cache_size >= 0);
    // The L2 cache is global to the GPU.
    return getInfo(param_value_size, param_value, param_value_size_ret,
                   pi_uint64(cache_size));
  }
  case PI_DEVICE_INFO_GLOBAL_MEM_SIZE: {
    size_t bytes = 0;
    // Runtime API has easy access to this value, driver API info is scarse.
    sycl::detail::pi::assertion(cuDeviceTotalMem(&bytes, device->get()) ==
                                CUDA_SUCCESS);
    return getInfo(param_value_size, param_value, param_value_size_ret,
                   pi_uint64{bytes});
  }
  case PI_DEVICE_INFO_MAX_CONSTANT_BUFFER_SIZE: {
    int constant_memory = 0;
    sycl::detail::pi::assertion(
        cuDeviceGetAttribute(&constant_memory,
                             CU_DEVICE_ATTRIBUTE_TOTAL_CONSTANT_MEMORY,
                             device->get()) == CUDA_SUCCESS);
    sycl::detail::pi::assertion(constant_memory >= 0);

    return getInfo(param_value_size, param_value, param_value_size_ret,
                   pi_uint64(constant_memory));
  }
  case PI_DEVICE_INFO_MAX_CONSTANT_ARGS: {
    // TODO: is there a way to retrieve this from CUDA driver API?
    // Hard coded to value returned by clinfo for OpenCL 1.2 CUDA | GeForce GTX
    // 1060 3GB
    return getInfo(param_value_size, param_value, param_value_size_ret, 9u);
  }
  case PI_DEVICE_INFO_LOCAL_MEM_TYPE: {
    return getInfo(param_value_size, param_value, param_value_size_ret,
                   PI_DEVICE_LOCAL_MEM_TYPE_LOCAL);
  }
  case PI_DEVICE_INFO_LOCAL_MEM_SIZE: {
    // OpenCL's "local memory" maps most closely to CUDA's "shared memory".
    // CUDA has its own definition of "local memory", which maps to OpenCL's
    // "private memory".
    int local_mem_size = 0;
    sycl::detail::pi::assertion(
        cuDeviceGetAttribute(&local_mem_size,
                             CU_DEVICE_ATTRIBUTE_MAX_SHARED_MEMORY_PER_BLOCK,
                             device->get()) == CUDA_SUCCESS);
    sycl::detail::pi::assertion(local_mem_size >= 0);
    return getInfo(param_value_size, param_value, param_value_size_ret,
                   pi_uint64(local_mem_size));
  }
  case PI_DEVICE_INFO_ERROR_CORRECTION_SUPPORT: {
    int ecc_enabled = 0;
    sycl::detail::pi::assertion(
        cuDeviceGetAttribute(&ecc_enabled, CU_DEVICE_ATTRIBUTE_ECC_ENABLED,
                             device->get()) == CUDA_SUCCESS);

    sycl::detail::pi::assertion((ecc_enabled == 0) | (ecc_enabled == 1));
    auto result = static_cast<pi_bool>(ecc_enabled);
    return getInfo(param_value_size, param_value, param_value_size_ret, result);
  }
  case PI_DEVICE_INFO_HOST_UNIFIED_MEMORY: {
    int is_integrated = 0;
    sycl::detail::pi::assertion(
        cuDeviceGetAttribute(&is_integrated, CU_DEVICE_ATTRIBUTE_INTEGRATED,
                             device->get()) == CUDA_SUCCESS);

    sycl::detail::pi::assertion((is_integrated == 0) | (is_integrated == 1));
    auto result = static_cast<pi_bool>(is_integrated);
    return getInfo(param_value_size, param_value, param_value_size_ret, result);
  }
  case PI_DEVICE_INFO_PROFILING_TIMER_RESOLUTION: {
    // Hard coded to value returned by clinfo for OpenCL 1.2 CUDA | GeForce GTX
    // 1060 3GB
    return getInfo(param_value_size, param_value, param_value_size_ret,
                   size_t{1000u});
  }
  case PI_DEVICE_INFO_ENDIAN_LITTLE: {
    return getInfo(param_value_size, param_value, param_value_size_ret,
                   PI_TRUE);
  }
  case PI_DEVICE_INFO_AVAILABLE: {
    return getInfo(param_value_size, param_value, param_value_size_ret,
                   PI_TRUE);
  }
  case PI_DEVICE_INFO_BUILD_ON_SUBDEVICE: {
    return getInfo(param_value_size, param_value, param_value_size_ret,
                   PI_TRUE);
  }
  case PI_DEVICE_INFO_COMPILER_AVAILABLE: {
    return getInfo(param_value_size, param_value, param_value_size_ret,
                   PI_TRUE);
  }
  case PI_DEVICE_INFO_LINKER_AVAILABLE: {
    return getInfo(param_value_size, param_value, param_value_size_ret,
                   PI_TRUE);
  }
  case PI_DEVICE_INFO_EXECUTION_CAPABILITIES: {
    auto capability = PI_DEVICE_EXEC_CAPABILITIES_KERNEL;
    return getInfo(param_value_size, param_value, param_value_size_ret,
                   capability);
  }
  case PI_DEVICE_INFO_QUEUE_ON_DEVICE_PROPERTIES: {
    // The mandated minimum capability:
    auto capability = PI_QUEUE_FLAG_PROFILING_ENABLE |
                      PI_QUEUE_FLAG_OUT_OF_ORDER_EXEC_MODE_ENABLE;
    return getInfo(param_value_size, param_value, param_value_size_ret,
                   capability);
  }
  case PI_DEVICE_INFO_QUEUE_ON_HOST_PROPERTIES: {
    // The mandated minimum capability:
    auto capability = PI_QUEUE_FLAG_PROFILING_ENABLE;
    return getInfo(param_value_size, param_value, param_value_size_ret,
                   capability);
  }
  case PI_DEVICE_INFO_BUILT_IN_KERNELS: {
    // An empty string is returned if no built-in kernels are supported by the
    // device.
    return getInfo(param_value_size, param_value, param_value_size_ret, "");
  }
  case PI_DEVICE_INFO_PLATFORM: {
    return getInfo(param_value_size, param_value, param_value_size_ret,
                   device->get_platform());
  }
  case PI_DEVICE_INFO_NAME: {
    static constexpr size_t MAX_DEVICE_NAME_LENGTH = 256u;
    char name[MAX_DEVICE_NAME_LENGTH];
    sycl::detail::pi::assertion(cuDeviceGetName(name, MAX_DEVICE_NAME_LENGTH,
                                                device->get()) == CUDA_SUCCESS);
    return getInfoArray(strlen(name) + 1, param_value_size, param_value,
                        param_value_size_ret, name);
  }
  case PI_DEVICE_INFO_VENDOR: {
    return getInfo(param_value_size, param_value, param_value_size_ret,
                   "NVIDIA Corporation");
  }
  case PI_DEVICE_INFO_DRIVER_VERSION: {
    auto version = getCudaVersionString();
    return getInfo(param_value_size, param_value, param_value_size_ret,
                   version.c_str());
  }
  case PI_DEVICE_INFO_PROFILE: {
    return getInfo(param_value_size, param_value, param_value_size_ret, "CUDA");
  }
  case PI_DEVICE_INFO_REFERENCE_COUNT: {
    return getInfo(param_value_size, param_value, param_value_size_ret,
                   device->get_reference_count());
  }
  case PI_DEVICE_INFO_VERSION: {
    return getInfo(param_value_size, param_value, param_value_size_ret,
                   "PI 0.0");
  }
  case PI_DEVICE_INFO_OPENCL_C_VERSION: {
    return getInfo(param_value_size, param_value, param_value_size_ret, "");
  }
  case PI_DEVICE_INFO_EXTENSIONS: {

    std::string SupportedExtensions = "cl_khr_fp64 ";
    SupportedExtensions += PI_DEVICE_INFO_EXTENSION_DEVICELIB_ASSERT;
    SupportedExtensions += " ";

    int major = 0;
    int minor = 0;

    sycl::detail::pi::assertion(
        cuDeviceGetAttribute(&major,
                             CU_DEVICE_ATTRIBUTE_COMPUTE_CAPABILITY_MAJOR,
                             device->get()) == CUDA_SUCCESS);
    sycl::detail::pi::assertion(
        cuDeviceGetAttribute(&minor,
                             CU_DEVICE_ATTRIBUTE_COMPUTE_CAPABILITY_MINOR,
                             device->get()) == CUDA_SUCCESS);

    if ((major >= 6) || ((major == 5) && (minor >= 3))) {
      SupportedExtensions += "cl_khr_fp16 ";
    }

    return getInfo(param_value_size, param_value, param_value_size_ret,
                   SupportedExtensions.c_str());
  }
  case PI_DEVICE_INFO_PRINTF_BUFFER_SIZE: {
    // The minimum value for the FULL profile is 1 MB.
    return getInfo(param_value_size, param_value, param_value_size_ret,
                   size_t{1024u});
  }
  case PI_DEVICE_INFO_PREFERRED_INTEROP_USER_SYNC: {
    return getInfo(param_value_size, param_value, param_value_size_ret,
                   PI_TRUE);
  }
  case PI_DEVICE_INFO_PARENT_DEVICE: {
    return getInfo(param_value_size, param_value, param_value_size_ret,
                   nullptr);
  }
  case PI_DEVICE_INFO_PARTITION_MAX_SUB_DEVICES: {
    return getInfo(param_value_size, param_value, param_value_size_ret, 0u);
  }
  case PI_DEVICE_INFO_PARTITION_PROPERTIES: {
    return getInfo(param_value_size, param_value, param_value_size_ret,
                   static_cast<pi_device_partition_property>(0u));
  }
  case PI_DEVICE_INFO_PARTITION_AFFINITY_DOMAIN: {
    return getInfo(param_value_size, param_value, param_value_size_ret, 0u);
  }
  case PI_DEVICE_INFO_PARTITION_TYPE: {
    return getInfo(param_value_size, param_value, param_value_size_ret,
                   static_cast<pi_device_partition_property>(0u));
  }

    // Intel USM extensions

  case PI_DEVICE_INFO_USM_HOST_SUPPORT: {
    // from cl_intel_unified_shared_memory: "The host memory access capabilities
    // apply to any host allocation."
    //
    // query if/how the device can access page-locked host memory, possibly
    // through PCIe, using the same pointer as the host
    pi_bitfield value = {};
    if (getAttribute(device, CU_DEVICE_ATTRIBUTE_UNIFIED_ADDRESSING)) {
      // the device shares a unified address space with the host
      if (getAttribute(device, CU_DEVICE_ATTRIBUTE_COMPUTE_CAPABILITY_MAJOR) >=
          6) {
        // compute capability 6.x introduces operations that are atomic with
        // respect to other CPUs and GPUs in the system
        value = PI_USM_ACCESS | PI_USM_ATOMIC_ACCESS |
                PI_USM_CONCURRENT_ACCESS | PI_USM_CONCURRENT_ATOMIC_ACCESS;
      } else {
        // on GPU architectures with compute capability lower than 6.x, atomic
        // operations from the GPU to CPU memory will not be atomic with respect
        // to CPU initiated atomic operations
        value = PI_USM_ACCESS | PI_USM_CONCURRENT_ACCESS;
      }
    }
    return getInfo(param_value_size, param_value, param_value_size_ret, value);
  }
  case PI_DEVICE_INFO_USM_DEVICE_SUPPORT: {
    // from cl_intel_unified_shared_memory:
    // "The device memory access capabilities apply to any device allocation
    // associated with this device."
    //
    // query how the device can access memory allocated on the device itself (?)
    pi_bitfield value = PI_USM_ACCESS | PI_USM_ATOMIC_ACCESS |
                        PI_USM_CONCURRENT_ACCESS |
                        PI_USM_CONCURRENT_ATOMIC_ACCESS;
    return getInfo(param_value_size, param_value, param_value_size_ret, value);
  }
  case PI_DEVICE_INFO_USM_SINGLE_SHARED_SUPPORT: {
    // from cl_intel_unified_shared_memory:
    // "The single device shared memory access capabilities apply to any shared
    // allocation associated with this device."
    //
    // query if/how the device can access managed memory associated to it
    pi_bitfield value = {};
    if (getAttribute(device, CU_DEVICE_ATTRIBUTE_MANAGED_MEMORY)) {
      // the device can allocate managed memory on this system
      value = PI_USM_ACCESS | PI_USM_ATOMIC_ACCESS;
    }
    if (getAttribute(device, CU_DEVICE_ATTRIBUTE_CONCURRENT_MANAGED_ACCESS)) {
      // the device can coherently access managed memory concurrently with the
      // CPU
      value |= PI_USM_CONCURRENT_ACCESS;
      if (getAttribute(device, CU_DEVICE_ATTRIBUTE_COMPUTE_CAPABILITY_MAJOR) >=
          6) {
        // compute capability 6.x introduces operations that are atomic with
        // respect to other CPUs and GPUs in the system
        value |= PI_USM_CONCURRENT_ATOMIC_ACCESS;
      }
    }
    return getInfo(param_value_size, param_value, param_value_size_ret, value);
  }
  case PI_DEVICE_INFO_USM_CROSS_SHARED_SUPPORT: {
    // from cl_intel_unified_shared_memory:
    // "The cross-device shared memory access capabilities apply to any shared
    // allocation associated with this device, or to any shared memory
    // allocation on another device that also supports the same cross-device
    // shared memory access capability."
    //
    // query if/how the device can access managed memory associated to other
    // devices
    pi_bitfield value = {};
    if (getAttribute(device, CU_DEVICE_ATTRIBUTE_MANAGED_MEMORY)) {
      // the device can allocate managed memory on this system
      value |= PI_USM_ACCESS;
    }
    if (getAttribute(device, CU_DEVICE_ATTRIBUTE_CONCURRENT_MANAGED_ACCESS)) {
      // all devices with the CU_DEVICE_ATTRIBUTE_CONCURRENT_MANAGED_ACCESS
      // attribute can coherently access managed memory concurrently with the
      // CPU
      value |= PI_USM_CONCURRENT_ACCESS;
    }
    if (getAttribute(device, CU_DEVICE_ATTRIBUTE_COMPUTE_CAPABILITY_MAJOR) >=
        6) {
      // compute capability 6.x introduces operations that are atomic with
      // respect to other CPUs and GPUs in the system
      if (value & PI_USM_ACCESS)
        value |= PI_USM_ATOMIC_ACCESS;
      if (value & PI_USM_CONCURRENT_ACCESS)
        value |= PI_USM_CONCURRENT_ATOMIC_ACCESS;
    }
    return getInfo(param_value_size, param_value, param_value_size_ret, value);
  }
  case PI_DEVICE_INFO_USM_SYSTEM_SHARED_SUPPORT: {
    // from cl_intel_unified_shared_memory:
    // "The shared system memory access capabilities apply to any allocations
    // made by a system allocator, such as malloc or new."
    //
    // query if/how the device can access pageable host memory allocated by the
    // system allocator
    pi_bitfield value = {};
    if (getAttribute(device, CU_DEVICE_ATTRIBUTE_PAGEABLE_MEMORY_ACCESS)) {
      // the device suppports coherently accessing pageable memory without
      // calling cuMemHostRegister/cudaHostRegister on it
      if (getAttribute(device,
                       CU_DEVICE_ATTRIBUTE_HOST_NATIVE_ATOMIC_SUPPORTED)) {
        // the link between the device and the host supports native atomic
        // operations
        value = PI_USM_ACCESS | PI_USM_ATOMIC_ACCESS |
                PI_USM_CONCURRENT_ACCESS | PI_USM_CONCURRENT_ATOMIC_ACCESS;
      } else {
        // the link between the device and the host does not support native
        // atomic operations
        value = PI_USM_ACCESS | PI_USM_CONCURRENT_ACCESS;
      }
    }
    return getInfo(param_value_size, param_value, param_value_size_ret, value);
  }
  case PI_EXT_ONEAPI_DEVICE_INFO_CUDA_ASYNC_BARRIER: {
    int value =
        getAttribute(device, CU_DEVICE_ATTRIBUTE_COMPUTE_CAPABILITY_MAJOR) >= 8;
    return getInfo(param_value_size, param_value, param_value_size_ret, value);
  }
  case PI_DEVICE_INFO_BACKEND_VERSION: {
    int major =
        getAttribute(device, CU_DEVICE_ATTRIBUTE_COMPUTE_CAPABILITY_MAJOR);
    int minor =
        getAttribute(device, CU_DEVICE_ATTRIBUTE_COMPUTE_CAPABILITY_MINOR);
    std::string result = std::to_string(major) + "." + std::to_string(minor);
    return getInfo(param_value_size, param_value, param_value_size_ret,
                   result.c_str());
  }

  case PI_EXT_INTEL_DEVICE_INFO_FREE_MEMORY: {
    size_t FreeMemory = 0;
    size_t TotalMemory = 0;
    sycl::detail::pi::assertion(cuMemGetInfo(&FreeMemory, &TotalMemory) ==
                                    CUDA_SUCCESS,
                                "failed cuMemGetInfo() API.");
    return getInfo(param_value_size, param_value, param_value_size_ret,
                   FreeMemory);
  }
  case PI_EXT_INTEL_DEVICE_INFO_MEMORY_CLOCK_RATE: {
    int value = 0;
    sycl::detail::pi::assertion(
        cuDeviceGetAttribute(&value, CU_DEVICE_ATTRIBUTE_MEMORY_CLOCK_RATE,
                             device->get()) == CUDA_SUCCESS);
    sycl::detail::pi::assertion(value >= 0);
    // Convert kilohertz to megahertz when returning.
    return getInfo(param_value_size, param_value, param_value_size_ret,
                   value / 1000);
  }
  case PI_EXT_INTEL_DEVICE_INFO_MEMORY_BUS_WIDTH: {
    int value = 0;
    sycl::detail::pi::assertion(
        cuDeviceGetAttribute(&value,
                             CU_DEVICE_ATTRIBUTE_GLOBAL_MEMORY_BUS_WIDTH,
                             device->get()) == CUDA_SUCCESS);
    sycl::detail::pi::assertion(value >= 0);
    return getInfo(param_value_size, param_value, param_value_size_ret, value);
  }
  case PI_EXT_INTEL_DEVICE_INFO_MAX_COMPUTE_QUEUE_INDICES: {
    return getInfo(param_value_size, param_value, param_value_size_ret,
                   pi_int32{1});
  }

    // TODO: Investigate if this information is available on CUDA.
  case PI_DEVICE_INFO_DEVICE_ID:
  case PI_DEVICE_INFO_PCI_ADDRESS:
  case PI_DEVICE_INFO_GPU_EU_COUNT:
  case PI_DEVICE_INFO_GPU_EU_SIMD_WIDTH:
  case PI_DEVICE_INFO_GPU_SLICES:
  case PI_DEVICE_INFO_GPU_SUBSLICES_PER_SLICE:
  case PI_DEVICE_INFO_GPU_EU_COUNT_PER_SUBSLICE:
  case PI_DEVICE_INFO_GPU_HW_THREADS_PER_EU:
  case PI_DEVICE_INFO_MAX_MEM_BANDWIDTH:
    // TODO: Check if Intel device UUID extension is utilized for CUDA.
    // For details about this extension, see
    // sycl/doc/extensions/supported/sycl_ext_intel_device_info.md
  case PI_DEVICE_INFO_UUID:
    return PI_ERROR_INVALID_VALUE;

  default:
    __SYCL_PI_HANDLE_UNKNOWN_PARAM_NAME(param_name);
  }
  sycl::detail::pi::die("Device info request not implemented");
  return {};
}

/// Gets the native CUDA handle of a PI device object
///
/// \param[in] device The PI device to get the native CUDA object of.
/// \param[out] nativeHandle Set to the native handle of the PI device object.
///
/// \return PI_SUCCESS
pi_result cuda_piextDeviceGetNativeHandle(pi_device device,
                                          pi_native_handle *nativeHandle) {
  *nativeHandle = static_cast<pi_native_handle>(device->get());
  return PI_SUCCESS;
}

/// Created a PI device object from a CUDA device handle.
/// NOTE: The created PI object does not take ownership of the native handle.
///
/// \param[in] nativeHandle The native handle to create PI device object from.
/// \param[in] platform is the PI platform of the device.
/// \param[out] device Set to the PI device object created from native handle.
///
/// \return TBD
pi_result cuda_piextDeviceCreateWithNativeHandle(pi_native_handle nativeHandle,
                                                 pi_platform platform,
                                                 pi_device *piDevice) {
  assert(piDevice != nullptr);

  CUdevice cu_device = static_cast<CUdevice>(nativeHandle);

  auto is_device = [=](std::unique_ptr<_pi_device> &dev) {
    return dev->get() == cu_device;
  };

  // If a platform is provided just check if the device is in it
  if (platform) {
    auto search_res = std::find_if(begin(platform->devices_),
                                   end(platform->devices_), is_device);
    if (search_res != end(platform->devices_)) {
      *piDevice = (*search_res).get();
      return PI_SUCCESS;
    }
  }

  // Get list of platforms
  pi_uint32 num_platforms;
  pi_result result = cuda_piPlatformsGet(0, nullptr, &num_platforms);
  if (result != PI_SUCCESS)
    return result;

  pi_platform *plat =
      static_cast<pi_platform *>(malloc(num_platforms * sizeof(pi_platform)));
  result = cuda_piPlatformsGet(num_platforms, plat, nullptr);
  if (result != PI_SUCCESS)
    return result;

  // Iterate through platforms to find device that matches nativeHandle
  for (pi_uint32 j = 0; j < num_platforms; ++j) {
    auto search_res = std::find_if(begin(plat[j]->devices_),
                                   end(plat[j]->devices_), is_device);
    if (search_res != end(plat[j]->devices_)) {
      *piDevice = (*search_res).get();
      return PI_SUCCESS;
    }
  }

  // If the provided nativeHandle cannot be matched to an
  // existing device return error
  return PI_ERROR_INVALID_OPERATION;
}

/* Context APIs */

/// Create a PI CUDA context.
///
/// By default creates a scoped context and keeps the last active CUDA context
/// on top of the CUDA context stack.
/// With the __SYCL_PI_CONTEXT_PROPERTIES_CUDA_PRIMARY key/id and a value of
/// PI_TRUE creates a primary CUDA context and activates it on the CUDA context
/// stack.
///
/// \param[in] properties 0 terminated array of key/id-value combinations. Can
/// be nullptr. Only accepts property key/id
/// __SYCL_PI_CONTEXT_PROPERTIES_CUDA_PRIMARY with a pi_bool value.
/// \param[in] num_devices Number of devices to create the context for.
/// \param[in] devices Devices to create the context for.
/// \param[in] pfn_notify Callback, currently unused.
/// \param[in] user_data User data for callback.
/// \param[out] retcontext Set to created context on success.
///
/// \return PI_SUCCESS on success, otherwise an error return code.
pi_result cuda_piContextCreate(const pi_context_properties *properties,
                               pi_uint32 num_devices, const pi_device *devices,
                               void (*pfn_notify)(const char *errinfo,
                                                  const void *private_info,
                                                  size_t cb, void *user_data),
                               void *user_data, pi_context *retcontext) {

  assert(devices != nullptr);
  // TODO: How to implement context callback?
  assert(pfn_notify == nullptr);
  assert(user_data == nullptr);
  assert(num_devices == 1);
  // Need input context
  assert(retcontext != nullptr);
  pi_result errcode_ret = PI_SUCCESS;

  // Parse properties.
  bool property_cuda_primary = false;
  while (properties && (0 != *properties)) {
    // Consume property ID.
    pi_context_properties id = *properties;
    ++properties;
    // Consume property value.
    pi_context_properties value = *properties;
    ++properties;
    switch (id) {
    case __SYCL_PI_CONTEXT_PROPERTIES_CUDA_PRIMARY:
      assert(value == PI_FALSE || value == PI_TRUE);
      property_cuda_primary = static_cast<bool>(value);
      break;
    default:
      // Unknown property.
      sycl::detail::pi::die(
          "Unknown piContextCreate property in property list");
      return PI_ERROR_INVALID_VALUE;
    }
  }

  std::unique_ptr<_pi_context> piContextPtr{nullptr};
  try {
    CUcontext current = nullptr;

    if (property_cuda_primary) {
      // Use the CUDA primary context and assume that we want to use it
      // immediately as we want to forge context switches.
      CUcontext Ctxt;
      errcode_ret =
          PI_CHECK_ERROR(cuDevicePrimaryCtxRetain(&Ctxt, devices[0]->get()));
      piContextPtr = std::unique_ptr<_pi_context>(
          new _pi_context{_pi_context::kind::primary, Ctxt, *devices});
      errcode_ret = PI_CHECK_ERROR(cuCtxPushCurrent(Ctxt));
    } else {
      // Create a scoped context.
      CUcontext newContext;
      PI_CHECK_ERROR(cuCtxGetCurrent(&current));
      errcode_ret = PI_CHECK_ERROR(
          cuCtxCreate(&newContext, CU_CTX_MAP_HOST, devices[0]->get()));
      piContextPtr = std::unique_ptr<_pi_context>(new _pi_context{
          _pi_context::kind::user_defined, newContext, *devices});
    }

    static std::once_flag initFlag;
    std::call_once(
        initFlag,
        [](pi_result &err) {
          // Use default stream to record base event counter
          PI_CHECK_ERROR(
              cuEventCreate(&_pi_platform::evBase_, CU_EVENT_DEFAULT));
          PI_CHECK_ERROR(cuEventRecord(_pi_platform::evBase_, 0));
        },
        errcode_ret);

    // For non-primary scoped contexts keep the last active on top of the stack
    // as `cuCtxCreate` replaces it implicitly otherwise.
    // Primary contexts are kept on top of the stack, so the previous context
    // is not queried and therefore not recovered.
    if (current != nullptr) {
      PI_CHECK_ERROR(cuCtxSetCurrent(current));
    }

    *retcontext = piContextPtr.release();
  } catch (pi_result err) {
    errcode_ret = err;
  } catch (...) {
    errcode_ret = PI_ERROR_OUT_OF_RESOURCES;
  }
  return errcode_ret;
}

pi_result cuda_piContextRelease(pi_context ctxt) {

  assert(ctxt != nullptr);

  if (ctxt->decrement_reference_count() > 0) {
    return PI_SUCCESS;
  }
  ctxt->invoke_extended_deleters();

  std::unique_ptr<_pi_context> context{ctxt};

  if (!ctxt->backend_has_ownership())
    return PI_SUCCESS;

  if (!ctxt->is_primary()) {
    CUcontext cuCtxt = ctxt->get();
    CUcontext current = nullptr;
    cuCtxGetCurrent(&current);
    if (cuCtxt != current) {
      PI_CHECK_ERROR(cuCtxPushCurrent(cuCtxt));
    }
    PI_CHECK_ERROR(cuCtxSynchronize());
    cuCtxGetCurrent(&current);
    if (cuCtxt == current) {
      PI_CHECK_ERROR(cuCtxPopCurrent(&current));
    }
    return PI_CHECK_ERROR(cuCtxDestroy(cuCtxt));
  }

  // Primary context is not destroyed, but released
  CUdevice cuDev = ctxt->get_device()->get();
  CUcontext current;
  cuCtxPopCurrent(&current);
  return PI_CHECK_ERROR(cuDevicePrimaryCtxRelease(cuDev));
}

/// Gets the native CUDA handle of a PI context object
///
/// \param[in] context The PI context to get the native CUDA object of.
/// \param[out] nativeHandle Set to the native handle of the PI context object.
///
/// \return PI_SUCCESS
pi_result cuda_piextContextGetNativeHandle(pi_context context,
                                           pi_native_handle *nativeHandle) {
  *nativeHandle = reinterpret_cast<pi_native_handle>(context->get());
  return PI_SUCCESS;
}

/// Created a PI context object from a CUDA context handle.
/// NOTE: The created PI object does not take ownership of the native handle.
///
/// \param[in] nativeHandle The native handle to create PI context object from.
/// \param[out] context Set to the PI context object created from native handle.
///
/// \return TBD
pi_result cuda_piextContextCreateWithNativeHandle(pi_native_handle nativeHandle,
                                                  pi_uint32 num_devices,
                                                  const pi_device *devices,
                                                  bool ownNativeHandle,
                                                  pi_context *piContext) {
  (void)num_devices;
  (void)devices;
  (void)ownNativeHandle;
  assert(piContext != nullptr);
  assert(ownNativeHandle == false);

  CUcontext newContext = reinterpret_cast<CUcontext>(nativeHandle);

  ScopedContext active(newContext);

  // Get context's native device
  CUdevice cu_device;
  pi_result retErr = PI_CHECK_ERROR(cuCtxGetDevice(&cu_device));

  // Create a SYCL device from the ctx device
  pi_device device = nullptr;
  retErr = cuda_piextDeviceCreateWithNativeHandle(cu_device, nullptr, &device);

  // Create sycl context
  *piContext = new _pi_context{_pi_context::kind::user_defined, newContext,
                               device, /*backend_owns*/ false};

  return retErr;
}

/// Creates a PI Memory object using a CUDA memory allocation.
/// Can trigger a manual copy depending on the mode.
/// \TODO Implement USE_HOST_PTR using cuHostRegister
///
pi_result cuda_piMemBufferCreate(pi_context context, pi_mem_flags flags,
                                 size_t size, void *host_ptr, pi_mem *ret_mem,
                                 const pi_mem_properties *properties) {
  // Need input memory object
  assert(ret_mem != nullptr);
  assert((properties == nullptr || *properties == 0) &&
         "no mem properties goes to cuda RT yet");
  // Currently, USE_HOST_PTR is not implemented using host register
  // since this triggers a weird segfault after program ends.
  // Setting this constant to true enables testing that behavior.
  const bool enableUseHostPtr = false;
  const bool performInitialCopy =
      (flags & PI_MEM_FLAGS_HOST_PTR_COPY) ||
      ((flags & PI_MEM_FLAGS_HOST_PTR_USE) && !enableUseHostPtr);
  pi_result retErr = PI_SUCCESS;
  pi_mem retMemObj = nullptr;

  try {
    ScopedContext active(context);
    CUdeviceptr ptr;
    _pi_mem::mem_::buffer_mem_::alloc_mode allocMode =
        _pi_mem::mem_::buffer_mem_::alloc_mode::classic;

    if ((flags & PI_MEM_FLAGS_HOST_PTR_USE) && enableUseHostPtr) {
      retErr = PI_CHECK_ERROR(
          cuMemHostRegister(host_ptr, size, CU_MEMHOSTREGISTER_DEVICEMAP));
      retErr = PI_CHECK_ERROR(cuMemHostGetDevicePointer(&ptr, host_ptr, 0));
      allocMode = _pi_mem::mem_::buffer_mem_::alloc_mode::use_host_ptr;
    } else if (flags & PI_MEM_FLAGS_HOST_PTR_ALLOC) {
      retErr = PI_CHECK_ERROR(cuMemAllocHost(&host_ptr, size));
      retErr = PI_CHECK_ERROR(cuMemHostGetDevicePointer(&ptr, host_ptr, 0));
      allocMode = _pi_mem::mem_::buffer_mem_::alloc_mode::alloc_host_ptr;
    } else {
      retErr = PI_CHECK_ERROR(cuMemAlloc(&ptr, size));
      if (flags & PI_MEM_FLAGS_HOST_PTR_COPY) {
        allocMode = _pi_mem::mem_::buffer_mem_::alloc_mode::copy_in;
      }
    }

    if (retErr == PI_SUCCESS) {
      pi_mem parentBuffer = nullptr;

      auto piMemObj = std::unique_ptr<_pi_mem>(
          new _pi_mem{context, parentBuffer, allocMode, ptr, host_ptr, size});
      if (piMemObj != nullptr) {
        retMemObj = piMemObj.release();
        if (performInitialCopy) {
          // Operates on the default stream of the current CUDA context.
          retErr = PI_CHECK_ERROR(cuMemcpyHtoD(ptr, host_ptr, size));
          // Synchronize with default stream implicitly used by cuMemcpyHtoD
          // to make buffer data available on device before any other PI call
          // uses it.
          if (retErr == PI_SUCCESS) {
            CUstream defaultStream = 0;
            retErr = PI_CHECK_ERROR(cuStreamSynchronize(defaultStream));
          }
        }
      } else {
        retErr = PI_ERROR_OUT_OF_HOST_MEMORY;
      }
    }
  } catch (pi_result err) {
    retErr = err;
  } catch (...) {
    retErr = PI_ERROR_OUT_OF_RESOURCES;
  }

  *ret_mem = retMemObj;

  return retErr;
}

/// Decreases the reference count of the Mem object.
/// If this is zero, calls the relevant CUDA Free function
/// \return PI_SUCCESS unless deallocation error
///
pi_result cuda_piMemRelease(pi_mem memObj) {
  assert((memObj != nullptr) && "PI_ERROR_INVALID_MEM_OBJECTS");

  pi_result ret = PI_SUCCESS;

  try {

    // Do nothing if there are other references
    if (memObj->decrement_reference_count() > 0) {
      return PI_SUCCESS;
    }

    // make sure memObj is released in case PI_CHECK_ERROR throws
    std::unique_ptr<_pi_mem> uniqueMemObj(memObj);

    if (memObj->is_sub_buffer()) {
      return PI_SUCCESS;
    }

    ScopedContext active(uniqueMemObj->get_context());

    if (memObj->mem_type_ == _pi_mem::mem_type::buffer) {
      switch (uniqueMemObj->mem_.buffer_mem_.allocMode_) {
      case _pi_mem::mem_::buffer_mem_::alloc_mode::copy_in:
      case _pi_mem::mem_::buffer_mem_::alloc_mode::classic:
        ret = PI_CHECK_ERROR(cuMemFree(uniqueMemObj->mem_.buffer_mem_.ptr_));
        break;
      case _pi_mem::mem_::buffer_mem_::alloc_mode::use_host_ptr:
        ret = PI_CHECK_ERROR(
            cuMemHostUnregister(uniqueMemObj->mem_.buffer_mem_.hostPtr_));
        break;
      case _pi_mem::mem_::buffer_mem_::alloc_mode::alloc_host_ptr:
        ret = PI_CHECK_ERROR(
            cuMemFreeHost(uniqueMemObj->mem_.buffer_mem_.hostPtr_));
      };
    } else if (memObj->mem_type_ == _pi_mem::mem_type::surface) {
      ret = PI_CHECK_ERROR(
          cuSurfObjectDestroy(uniqueMemObj->mem_.surface_mem_.get_surface()));
      ret = PI_CHECK_ERROR(
          cuArrayDestroy(uniqueMemObj->mem_.surface_mem_.get_array()));
    }

  } catch (pi_result err) {
    ret = err;
  } catch (...) {
    ret = PI_ERROR_OUT_OF_RESOURCES;
  }

  if (ret != PI_SUCCESS) {
    // A reported CUDA error is either an implementation or an asynchronous CUDA
    // error for which it is unclear if the function that reported it succeeded
    // or not. Either way, the state of the program is compromised and likely
    // unrecoverable.
    sycl::detail::pi::die(
        "Unrecoverable program state reached in cuda_piMemRelease");
  }

  return PI_SUCCESS;
}

/// Implements a buffer partition in the CUDA backend.
/// A buffer partition (or a sub-buffer, in OpenCL terms) is simply implemented
/// as an offset over an existing CUDA allocation.
///
pi_result cuda_piMemBufferPartition(pi_mem parent_buffer, pi_mem_flags flags,
                                    pi_buffer_create_type buffer_create_type,
                                    void *buffer_create_info, pi_mem *memObj) {
  assert((parent_buffer != nullptr) && "PI_ERROR_INVALID_MEM_OBJECT");
  assert(parent_buffer->is_buffer() && "PI_ERROR_INVALID_MEM_OBJECTS");
  assert(!parent_buffer->is_sub_buffer() && "PI_ERROR_INVALID_MEM_OBJECT");

  // Default value for flags means PI_MEM_FLAGS_ACCCESS_RW.
  if (flags == 0) {
    flags = PI_MEM_FLAGS_ACCESS_RW;
  }

  assert((flags == PI_MEM_FLAGS_ACCESS_RW) && "PI_ERROR_INVALID_VALUE");
  assert((buffer_create_type == PI_BUFFER_CREATE_TYPE_REGION) &&
         "PI_ERROR_INVALID_VALUE");
  assert((buffer_create_info != nullptr) && "PI_ERROR_INVALID_VALUE");
  assert(memObj != nullptr);

  const auto bufferRegion =
      *reinterpret_cast<pi_buffer_region>(buffer_create_info);
  assert((bufferRegion.size != 0u) && "PI_ERROR_INVALID_BUFFER_SIZE");

  assert((bufferRegion.origin <= (bufferRegion.origin + bufferRegion.size)) &&
         "Overflow");
  assert(((bufferRegion.origin + bufferRegion.size) <=
          parent_buffer->mem_.buffer_mem_.get_size()) &&
         "PI_ERROR_INVALID_BUFFER_SIZE");
  // Retained indirectly due to retaining parent buffer below.
  pi_context context = parent_buffer->context_;
  _pi_mem::mem_::buffer_mem_::alloc_mode allocMode =
      _pi_mem::mem_::buffer_mem_::alloc_mode::classic;

  assert(parent_buffer->mem_.buffer_mem_.ptr_ !=
         _pi_mem::mem_::buffer_mem_::native_type{0});
  _pi_mem::mem_::buffer_mem_::native_type ptr =
      parent_buffer->mem_.buffer_mem_.ptr_ + bufferRegion.origin;

  void *hostPtr = nullptr;
  if (parent_buffer->mem_.buffer_mem_.hostPtr_) {
    hostPtr = static_cast<char *>(parent_buffer->mem_.buffer_mem_.hostPtr_) +
              bufferRegion.origin;
  }

  ReleaseGuard<pi_mem> releaseGuard(parent_buffer);

  std::unique_ptr<_pi_mem> retMemObj{nullptr};
  try {
    ScopedContext active(context);

    retMemObj = std::unique_ptr<_pi_mem>{new _pi_mem{
        context, parent_buffer, allocMode, ptr, hostPtr, bufferRegion.size}};
  } catch (pi_result err) {
    *memObj = nullptr;
    return err;
  } catch (...) {
    *memObj = nullptr;
    return PI_ERROR_OUT_OF_HOST_MEMORY;
  }

  releaseGuard.dismiss();
  *memObj = retMemObj.release();
  return PI_SUCCESS;
}

pi_result cuda_piMemGetInfo(pi_mem, pi_mem_info, size_t, void *, size_t *) {
  sycl::detail::pi::die("cuda_piMemGetInfo not implemented");
}

/// Gets the native CUDA handle of a PI mem object
///
/// \param[in] mem The PI mem to get the native CUDA object of.
/// \param[out] nativeHandle Set to the native handle of the PI mem object.
///
/// \return PI_SUCCESS
pi_result cuda_piextMemGetNativeHandle(pi_mem mem,
                                       pi_native_handle *nativeHandle) {
  *nativeHandle = static_cast<pi_native_handle>(mem->mem_.buffer_mem_.get());
  return PI_SUCCESS;
}

/// Created a PI mem object from a CUDA mem handle.
/// TODO: Implement this.
/// NOTE: The created PI object takes ownership of the native handle.
///
/// \param[in] nativeHandle The native handle to create PI mem object from.
/// \param[in] context The PI context of the memory allocation.
/// \param[in] ownNativeHandle Indicates if we own the native memory handle or
/// it came from interop that asked to not transfer the ownership to SYCL RT.
/// \param[out] mem Set to the PI mem object created from native handle.
///
/// \return TBD
pi_result cuda_piextMemCreateWithNativeHandle(pi_native_handle nativeHandle,
                                              pi_context context,
                                              bool ownNativeHandle,
                                              pi_mem *mem) {
  sycl::detail::pi::die(
      "Creation of PI mem from native handle not implemented");
  return {};
}

/// Creates a `pi_queue` object on the CUDA backend.
/// Valid properties
/// * __SYCL_PI_CUDA_USE_DEFAULT_STREAM -> CU_STREAM_DEFAULT
/// * __SYCL_PI_CUDA_SYNC_WITH_DEFAULT -> CU_STREAM_NON_BLOCKING
/// \return Pi queue object mapping to a CUStream
///
pi_result cuda_piQueueCreate(pi_context context, pi_device device,
                             pi_queue_properties properties, pi_queue *queue) {
  try {
    std::unique_ptr<_pi_queue> queueImpl{nullptr};

    if (context->get_device() != device) {
      *queue = nullptr;
      return PI_ERROR_INVALID_DEVICE;
    }

    unsigned int flags = 0;
    if (properties == __SYCL_PI_CUDA_USE_DEFAULT_STREAM) {
      flags = CU_STREAM_DEFAULT;
    } else if (properties == __SYCL_PI_CUDA_SYNC_WITH_DEFAULT) {
      flags = 0;
    } else {
      flags = CU_STREAM_NON_BLOCKING;
    }

    const bool is_out_of_order =
        properties & PI_QUEUE_FLAG_OUT_OF_ORDER_EXEC_MODE_ENABLE;

    std::vector<CUstream> computeCuStreams(
        is_out_of_order ? _pi_queue::default_num_compute_streams : 1);
    std::vector<CUstream> transferCuStreams(
        is_out_of_order ? _pi_queue::default_num_transfer_streams : 0);

    queueImpl = std::unique_ptr<_pi_queue>(
        new _pi_queue{std::move(computeCuStreams), std::move(transferCuStreams),
                      context, device, properties, flags});

    *queue = queueImpl.release();

    return PI_SUCCESS;
  } catch (pi_result err) {

    return err;

  } catch (...) {

    return PI_ERROR_OUT_OF_RESOURCES;
  }
}
pi_result cuda_piextQueueCreate(pi_context Context, pi_device Device,
                                pi_queue_properties *Properties,
                                pi_queue *Queue) {
  assert(Properties);
  // Expect flags mask to be passed first.
  assert(Properties[0] == PI_QUEUE_FLAGS);
  if (Properties[0] != PI_QUEUE_FLAGS)
    return PI_ERROR_INVALID_VALUE;
  pi_queue_properties Flags = Properties[1];
  // Extra data isn't supported yet.
  assert(Properties[2] == 0);
  if (Properties[2] != 0)
    return PI_ERROR_INVALID_VALUE;
  return cuda_piQueueCreate(Context, Device, Flags, Queue);
}

pi_result cuda_piQueueGetInfo(pi_queue command_queue, pi_queue_info param_name,
                              size_t param_value_size, void *param_value,
                              size_t *param_value_size_ret) {
  assert(command_queue != nullptr);

  switch (param_name) {
  case PI_QUEUE_INFO_CONTEXT:
    return getInfo(param_value_size, param_value, param_value_size_ret,
                   command_queue->context_);
  case PI_QUEUE_INFO_DEVICE:
    return getInfo(param_value_size, param_value, param_value_size_ret,
                   command_queue->device_);
  case PI_QUEUE_INFO_REFERENCE_COUNT:
    return getInfo(param_value_size, param_value, param_value_size_ret,
                   command_queue->get_reference_count());
  case PI_QUEUE_INFO_PROPERTIES:
    return getInfo(param_value_size, param_value, param_value_size_ret,
                   command_queue->properties_);
  case PI_EXT_ONEAPI_QUEUE_INFO_EMPTY: {
    try {
      bool IsReady = command_queue->all_of([](CUstream s) -> bool {
        const CUresult ret = cuStreamQuery(s);
        if (ret == CUDA_SUCCESS)
          return true;

        if (ret == CUDA_ERROR_NOT_READY)
          return false;

        PI_CHECK_ERROR(ret);
        return false;
      });
      return getInfo(param_value_size, param_value, param_value_size_ret,
                     IsReady);
    } catch (pi_result err) {
      return err;
    } catch (...) {
      return PI_ERROR_OUT_OF_RESOURCES;
    }
  }
  default:
    __SYCL_PI_HANDLE_UNKNOWN_PARAM_NAME(param_name);
  }
  sycl::detail::pi::die("Queue info request not implemented");
  return {};
}

pi_result cuda_piQueueRetain(pi_queue command_queue) {
  assert(command_queue != nullptr);
  assert(command_queue->get_reference_count() > 0);

  command_queue->increment_reference_count();
  return PI_SUCCESS;
}

pi_result cuda_piQueueRelease(pi_queue command_queue) {
  assert(command_queue != nullptr);

  if (command_queue->decrement_reference_count() > 0) {
    return PI_SUCCESS;
  }

  try {
    std::unique_ptr<_pi_queue> queueImpl(command_queue);

    if (!command_queue->backend_has_ownership())
      return PI_SUCCESS;

    ScopedContext active(command_queue->get_context());

    command_queue->for_each_stream([](CUstream s) {
      PI_CHECK_ERROR(cuStreamSynchronize(s));
      PI_CHECK_ERROR(cuStreamDestroy(s));
    });

    return PI_SUCCESS;
  } catch (pi_result err) {
    return err;
  } catch (...) {
    return PI_ERROR_OUT_OF_RESOURCES;
  }
}

pi_result cuda_piQueueFinish(pi_queue command_queue) {
  pi_result result = PI_SUCCESS;

  try {

    assert(command_queue !=
           nullptr); // need PI_ERROR_INVALID_EXTERNAL_HANDLE error code
    ScopedContext active(command_queue->get_context());

    command_queue->sync_streams</*ResetUsed=*/true>([&result](CUstream s) {
      result = PI_CHECK_ERROR(cuStreamSynchronize(s));
    });

  } catch (pi_result err) {

    result = err;

  } catch (...) {

    result = PI_ERROR_OUT_OF_RESOURCES;
  }

  return result;
}

// There is no CUDA counterpart for queue flushing and we don't run into the
// same problem of having to flush cross-queue dependencies as some of the
// other plugins, so it can be left as no-op.
pi_result cuda_piQueueFlush(pi_queue command_queue) {
  (void)command_queue;
  return PI_SUCCESS;
}

/// Gets the native CUDA handle of a PI queue object
///
/// \param[in] queue The PI queue to get the native CUDA object of.
/// \param[out] nativeHandle Set to the native handle of the PI queue object.
///
/// \return PI_SUCCESS
pi_result cuda_piextQueueGetNativeHandle(pi_queue queue,
                                         pi_native_handle *nativeHandle) {
  ScopedContext active(queue->get_context());
  *nativeHandle =
      reinterpret_cast<pi_native_handle>(queue->get_next_compute_stream());
  return PI_SUCCESS;
}

/// Created a PI queue object from a CUDA queue handle.
/// NOTE: The created PI object does not take ownership of the native handle.
///
/// \param[in] nativeHandle The native handle to create PI queue object from.
/// \param[in] context is the PI context of the queue.
/// \param[out] queue Set to the PI queue object created from native handle.
/// \param ownNativeHandle tells if SYCL RT should assume the ownership of
///        the native handle, if it can.
///
/// \return TBD
pi_result cuda_piextQueueCreateWithNativeHandle(pi_native_handle nativeHandle,
                                                pi_context context,
                                                pi_device device,
                                                bool ownNativeHandle,
                                                pi_queue *queue) {
  (void)device;
  (void)ownNativeHandle;
  assert(ownNativeHandle == false);

  unsigned int flags;
  CUstream cuStream = reinterpret_cast<CUstream>(nativeHandle);

  auto retErr = PI_CHECK_ERROR(cuStreamGetFlags(cuStream, &flags));

  pi_queue_properties properties = 0;
  if (flags == CU_STREAM_DEFAULT)
    properties = __SYCL_PI_CUDA_USE_DEFAULT_STREAM;
  else if (flags == CU_STREAM_NON_BLOCKING)
    properties = __SYCL_PI_CUDA_SYNC_WITH_DEFAULT;
  else
    sycl::detail::pi::die("Unknown cuda stream");

  std::vector<CUstream> computeCuStreams(1, cuStream);
  std::vector<CUstream> transferCuStreams(0);

  // Create queue and set num_compute_streams to 1, as computeCuStreams has
  // valid stream
  *queue = new _pi_queue{std::move(computeCuStreams),
                         std::move(transferCuStreams),
                         context,
                         context->get_device(),
                         properties,
                         flags,
                         /*backend_owns*/ false};
  (*queue)->num_compute_streams_ = 1;

  return retErr;
}

pi_result cuda_piEnqueueMemBufferWrite(pi_queue command_queue, pi_mem buffer,
                                       pi_bool blocking_write, size_t offset,
                                       size_t size, const void *ptr,
                                       pi_uint32 num_events_in_wait_list,
                                       const pi_event *event_wait_list,
                                       pi_event *event) {

  assert(buffer != nullptr);
  assert(command_queue != nullptr);
  pi_result retErr = PI_SUCCESS;
  CUdeviceptr devPtr = buffer->mem_.buffer_mem_.get();
  std::unique_ptr<_pi_event> retImplEv{nullptr};

  try {
    ScopedContext active(command_queue->get_context());
    CUstream cuStream = command_queue->get_next_transfer_stream();

    retErr = enqueueEventsWait(command_queue, cuStream, num_events_in_wait_list,
                               event_wait_list);

    if (event) {
      retImplEv = std::unique_ptr<_pi_event>(_pi_event::make_native(
          PI_COMMAND_TYPE_MEM_BUFFER_WRITE, command_queue, cuStream));
      retImplEv->start();
    }

    retErr =
        PI_CHECK_ERROR(cuMemcpyHtoDAsync(devPtr + offset, ptr, size, cuStream));

    if (event) {
      retErr = retImplEv->record();
    }

    if (blocking_write) {
      retErr = PI_CHECK_ERROR(cuStreamSynchronize(cuStream));
    }

    if (event) {
      *event = retImplEv.release();
    }
  } catch (pi_result err) {
    retErr = err;
  }
  return retErr;
}

pi_result cuda_piEnqueueMemBufferRead(pi_queue command_queue, pi_mem buffer,
                                      pi_bool blocking_read, size_t offset,
                                      size_t size, void *ptr,
                                      pi_uint32 num_events_in_wait_list,
                                      const pi_event *event_wait_list,
                                      pi_event *event) {

  assert(buffer != nullptr);
  assert(command_queue != nullptr);
  pi_result retErr = PI_SUCCESS;
  CUdeviceptr devPtr = buffer->mem_.buffer_mem_.get();
  std::unique_ptr<_pi_event> retImplEv{nullptr};

  try {
    ScopedContext active(command_queue->get_context());
    CUstream cuStream = command_queue->get_next_transfer_stream();

    retErr = enqueueEventsWait(command_queue, cuStream, num_events_in_wait_list,
                               event_wait_list);

    if (event) {
      retImplEv = std::unique_ptr<_pi_event>(_pi_event::make_native(
          PI_COMMAND_TYPE_MEM_BUFFER_READ, command_queue, cuStream));
      retImplEv->start();
    }

    retErr =
        PI_CHECK_ERROR(cuMemcpyDtoHAsync(ptr, devPtr + offset, size, cuStream));

    if (event) {
      retErr = retImplEv->record();
    }

    if (blocking_read) {
      retErr = PI_CHECK_ERROR(cuStreamSynchronize(cuStream));
    }

    if (event) {
      *event = retImplEv.release();
    }

  } catch (pi_result err) {
    retErr = err;
  }
  return retErr;
}

pi_result cuda_piEventsWait(pi_uint32 num_events, const pi_event *event_list) {

  try {
    assert(num_events != 0);
    assert(event_list);
    if (num_events == 0) {
      return PI_ERROR_INVALID_VALUE;
    }

    if (!event_list) {
      return PI_ERROR_INVALID_EVENT;
    }

    auto context = event_list[0]->get_context();
    ScopedContext active(context);

    auto waitFunc = [context](pi_event event) -> pi_result {
      if (!event) {
        return PI_ERROR_INVALID_EVENT;
      }

      if (event->get_context() != context) {
        return PI_ERROR_INVALID_CONTEXT;
      }

      return event->wait();
    };
    return forLatestEvents(event_list, num_events, waitFunc);
  } catch (pi_result err) {
    return err;
  } catch (...) {
    return PI_ERROR_OUT_OF_RESOURCES;
  }
}

pi_result cuda_piKernelCreate(pi_program program, const char *kernel_name,
                              pi_kernel *kernel) {
  assert(kernel != nullptr);
  assert(program != nullptr);

  pi_result retErr = PI_SUCCESS;
  std::unique_ptr<_pi_kernel> retKernel{nullptr};

  try {
    ScopedContext active(program->get_context());

    CUfunction cuFunc;
    retErr = PI_CHECK_ERROR(
        cuModuleGetFunction(&cuFunc, program->get(), kernel_name));

    std::string kernel_name_woffset = std::string(kernel_name) + "_with_offset";
    CUfunction cuFuncWithOffsetParam;
    CUresult offsetRes = cuModuleGetFunction(
        &cuFuncWithOffsetParam, program->get(), kernel_name_woffset.c_str());

    // If there is no kernel with global offset parameter we mark it as missing
    if (offsetRes == CUDA_ERROR_NOT_FOUND) {
      cuFuncWithOffsetParam = nullptr;
    } else {
      retErr = PI_CHECK_ERROR(offsetRes);
    }

    retKernel = std::unique_ptr<_pi_kernel>(
        new _pi_kernel{cuFunc, cuFuncWithOffsetParam, kernel_name, program,
                       program->get_context()});
  } catch (pi_result err) {
    retErr = err;
  } catch (...) {
    retErr = PI_ERROR_OUT_OF_HOST_MEMORY;
  }

  *kernel = retKernel.release();
  return retErr;
}

pi_result cuda_piKernelSetArg(pi_kernel kernel, pi_uint32 arg_index,
                              size_t arg_size, const void *arg_value) {

  assert(kernel != nullptr);
  pi_result retErr = PI_SUCCESS;
  try {
    if (arg_value) {
      kernel->set_kernel_arg(arg_index, arg_size, arg_value);
    } else {
      kernel->set_kernel_local_arg(arg_index, arg_size);
    }
  } catch (pi_result err) {
    retErr = err;
  }
  return retErr;
}

pi_result cuda_piextKernelSetArgMemObj(pi_kernel kernel, pi_uint32 arg_index,
                                       const pi_mem *arg_value) {

  assert(kernel != nullptr);
  assert(arg_value != nullptr);

  pi_result retErr = PI_SUCCESS;
  try {
    pi_mem arg_mem = *arg_value;
    if (arg_mem->mem_type_ == _pi_mem::mem_type::surface) {
      CUDA_ARRAY3D_DESCRIPTOR arrayDesc;
      PI_CHECK_ERROR(cuArray3DGetDescriptor(
          &arrayDesc, arg_mem->mem_.surface_mem_.get_array()));
      if (arrayDesc.Format != CU_AD_FORMAT_UNSIGNED_INT32 &&
          arrayDesc.Format != CU_AD_FORMAT_SIGNED_INT32 &&
          arrayDesc.Format != CU_AD_FORMAT_HALF &&
          arrayDesc.Format != CU_AD_FORMAT_FLOAT) {
        setErrorMessage("PI CUDA kernels only support images with channel "
                        "types int32, uint32, float, and half.",
                        PI_ERROR_PLUGIN_SPECIFIC_ERROR);
        return PI_ERROR_PLUGIN_SPECIFIC_ERROR;
      }
      CUsurfObject cuSurf = arg_mem->mem_.surface_mem_.get_surface();
      kernel->set_kernel_arg(arg_index, sizeof(cuSurf), (void *)&cuSurf);
    } else {
      CUdeviceptr cuPtr = arg_mem->mem_.buffer_mem_.get();
      kernel->set_kernel_arg(arg_index, sizeof(CUdeviceptr), (void *)&cuPtr);
    }
  } catch (pi_result err) {
    retErr = err;
  }
  return retErr;
}

pi_result cuda_piextKernelSetArgSampler(pi_kernel kernel, pi_uint32 arg_index,
                                        const pi_sampler *arg_value) {

  assert(kernel != nullptr);
  assert(arg_value != nullptr);

  pi_result retErr = PI_SUCCESS;
  try {
    pi_uint32 samplerProps = (*arg_value)->props_;
    kernel->set_kernel_arg(arg_index, sizeof(pi_uint32), (void *)&samplerProps);
  } catch (pi_result err) {
    retErr = err;
  }
  return retErr;
}

pi_result cuda_piKernelGetGroupInfo(pi_kernel kernel, pi_device device,
                                    pi_kernel_group_info param_name,
                                    size_t param_value_size, void *param_value,
                                    size_t *param_value_size_ret) {

  // Here we want to query about a kernel's cuda blocks!

  if (kernel != nullptr) {

    switch (param_name) {
    case PI_KERNEL_GROUP_INFO_WORK_GROUP_SIZE: {
      int max_threads = 0;
      sycl::detail::pi::assertion(
          cuFuncGetAttribute(&max_threads,
                             CU_FUNC_ATTRIBUTE_MAX_THREADS_PER_BLOCK,
                             kernel->get()) == CUDA_SUCCESS);
      return getInfo(param_value_size, param_value, param_value_size_ret,
                     size_t(max_threads));
    }
    case PI_KERNEL_GROUP_INFO_COMPILE_WORK_GROUP_SIZE: {
      size_t group_size[3] = {0, 0, 0};
      const auto &reqd_wg_size_md_map =
          kernel->program_->kernelReqdWorkGroupSizeMD_;
      const auto reqd_wg_size_md = reqd_wg_size_md_map.find(kernel->name_);
      if (reqd_wg_size_md != reqd_wg_size_md_map.end()) {
        const auto reqd_wg_size = reqd_wg_size_md->second;
        group_size[0] = std::get<0>(reqd_wg_size);
        group_size[1] = std::get<1>(reqd_wg_size);
        group_size[2] = std::get<2>(reqd_wg_size);
      }
      return getInfoArray(3, param_value_size, param_value,
                          param_value_size_ret, group_size);
    }
    case PI_KERNEL_GROUP_INFO_LOCAL_MEM_SIZE: {
      // OpenCL LOCAL == CUDA SHARED
      int bytes = 0;
      sycl::detail::pi::assertion(
          cuFuncGetAttribute(&bytes, CU_FUNC_ATTRIBUTE_SHARED_SIZE_BYTES,
                             kernel->get()) == CUDA_SUCCESS);
      return getInfo(param_value_size, param_value, param_value_size_ret,
                     pi_uint64(bytes));
    }
    case PI_KERNEL_GROUP_INFO_PREFERRED_WORK_GROUP_SIZE_MULTIPLE: {
      // Work groups should be multiples of the warp size
      int warpSize = 0;
      sycl::detail::pi::assertion(
          cuDeviceGetAttribute(&warpSize, CU_DEVICE_ATTRIBUTE_WARP_SIZE,
                               device->get()) == CUDA_SUCCESS);
      return getInfo(param_value_size, param_value, param_value_size_ret,
                     static_cast<size_t>(warpSize));
    }
    case PI_KERNEL_GROUP_INFO_PRIVATE_MEM_SIZE: {
      // OpenCL PRIVATE == CUDA LOCAL
      int bytes = 0;
      sycl::detail::pi::assertion(
          cuFuncGetAttribute(&bytes, CU_FUNC_ATTRIBUTE_LOCAL_SIZE_BYTES,
                             kernel->get()) == CUDA_SUCCESS);
      return getInfo(param_value_size, param_value, param_value_size_ret,
                     pi_uint64(bytes));
    }
    case PI_KERNEL_GROUP_INFO_NUM_REGS: {
      int numRegs = 0;
      sycl::detail::pi::assertion(
          cuFuncGetAttribute(&numRegs, CU_FUNC_ATTRIBUTE_NUM_REGS,
                             kernel->get()) == CUDA_SUCCESS);
      return getInfo(param_value_size, param_value, param_value_size_ret,
                     pi_uint32(numRegs));
    }
    default:
      __SYCL_PI_HANDLE_UNKNOWN_PARAM_NAME(param_name);
    }
  }

  return PI_ERROR_INVALID_KERNEL;
}

pi_result cuda_piEnqueueKernelLaunch(
    pi_queue command_queue, pi_kernel kernel, pi_uint32 work_dim,
    const size_t *global_work_offset, const size_t *global_work_size,
    const size_t *local_work_size, pi_uint32 num_events_in_wait_list,
    const pi_event *event_wait_list, pi_event *event) {

  // Preconditions
  assert(command_queue != nullptr);
  assert(command_queue->get_context() == kernel->get_context());
  assert(kernel != nullptr);
  assert(global_work_offset != nullptr);
  assert(work_dim > 0);
  assert(work_dim < 4);

  if (*global_work_size == 0) {
    return cuda_piEnqueueEventsWaitWithBarrier(
        command_queue, num_events_in_wait_list, event_wait_list, event);
  }

  // Set the number of threads per block to the number of threads per warp
  // by default unless user has provided a better number
  size_t threadsPerBlock[3] = {32u, 1u, 1u};
  size_t maxWorkGroupSize = 0u;
  size_t maxThreadsPerBlock[3] = {};
  bool providedLocalWorkGroupSize = (local_work_size != nullptr);
  pi_uint32 local_size = kernel->get_local_size();
  pi_result retError = PI_SUCCESS;

  try {
    // Set the active context here as guessLocalWorkSize needs an active context
    ScopedContext active(command_queue->get_context());
    {
      size_t *reqdThreadsPerBlock = kernel->reqdThreadsPerBlock_;
      maxWorkGroupSize = command_queue->device_->get_max_work_group_size();
      command_queue->device_->get_max_work_item_sizes(
          sizeof(maxThreadsPerBlock), maxThreadsPerBlock);

      if (providedLocalWorkGroupSize) {
        auto isValid = [&](int dim) {
          if (reqdThreadsPerBlock[dim] != 0 &&
              local_work_size[dim] != reqdThreadsPerBlock[dim])
            return PI_ERROR_INVALID_WORK_GROUP_SIZE;

          if (local_work_size[dim] > maxThreadsPerBlock[dim])
            return PI_ERROR_INVALID_WORK_ITEM_SIZE;
          // Checks that local work sizes are a divisor of the global work sizes
          // which includes that the local work sizes are neither larger than
          // the global work sizes and not 0.
          if (0u == local_work_size[dim])
            return PI_ERROR_INVALID_WORK_GROUP_SIZE;
          if (0u != (global_work_size[dim] % local_work_size[dim]))
            return PI_ERROR_INVALID_WORK_GROUP_SIZE;
          threadsPerBlock[dim] = local_work_size[dim];
          return PI_SUCCESS;
        };

        for (size_t dim = 0; dim < work_dim; dim++) {
          auto err = isValid(dim);
          if (err != PI_SUCCESS)
            return err;
        }
      } else {
        guessLocalWorkSize(threadsPerBlock, global_work_size,
                           maxThreadsPerBlock, kernel, local_size);
      }
    }

    if (maxWorkGroupSize <
        size_t(threadsPerBlock[0] * threadsPerBlock[1] * threadsPerBlock[2])) {
      return PI_ERROR_INVALID_WORK_GROUP_SIZE;
    }

    size_t blocksPerGrid[3] = {1u, 1u, 1u};

    for (size_t i = 0; i < work_dim; i++) {
      blocksPerGrid[i] =
          (global_work_size[i] + threadsPerBlock[i] - 1) / threadsPerBlock[i];
    }

    std::unique_ptr<_pi_event> retImplEv{nullptr};

    pi_uint32 stream_token;
    _pi_stream_guard guard;
    CUstream cuStream = command_queue->get_next_compute_stream(
        num_events_in_wait_list, event_wait_list, guard, &stream_token);
    CUfunction cuFunc = kernel->get();

    retError = enqueueEventsWait(command_queue, cuStream,
                                 num_events_in_wait_list, event_wait_list);

    // Set the implicit global offset parameter if kernel has offset variant
    if (kernel->get_with_offset_parameter()) {
      std::uint32_t cuda_implicit_offset[3] = {0, 0, 0};
      if (global_work_offset) {
        for (size_t i = 0; i < work_dim; i++) {
          cuda_implicit_offset[i] =
              static_cast<std::uint32_t>(global_work_offset[i]);
          if (global_work_offset[i] != 0) {
            cuFunc = kernel->get_with_offset_parameter();
          }
        }
      }
      kernel->set_implicit_offset_arg(sizeof(cuda_implicit_offset),
                                      cuda_implicit_offset);
    }

    auto &argIndices = kernel->get_arg_indices();

    if (event) {
      retImplEv = std::unique_ptr<_pi_event>(
          _pi_event::make_native(PI_COMMAND_TYPE_NDRANGE_KERNEL, command_queue,
                                 cuStream, stream_token));
      retImplEv->start();
    }

    // Set local mem max size if env var is present
    static const char *local_mem_sz_ptr =
        std::getenv("SYCL_PI_CUDA_MAX_LOCAL_MEM_SIZE");

    if (local_mem_sz_ptr) {
      int device_max_local_mem = 0;
      cuDeviceGetAttribute(
          &device_max_local_mem,
          CU_DEVICE_ATTRIBUTE_MAX_SHARED_MEMORY_PER_BLOCK_OPTIN,
          command_queue->get_device()->get());

      static const int env_val = std::atoi(local_mem_sz_ptr);
      if (env_val <= 0 || env_val > device_max_local_mem) {
        setErrorMessage("Invalid value specified for "
                        "SYCL_PI_CUDA_MAX_LOCAL_MEM_SIZE",
                        PI_ERROR_PLUGIN_SPECIFIC_ERROR);
        return PI_ERROR_PLUGIN_SPECIFIC_ERROR;
      }
      PI_CHECK_ERROR(cuFuncSetAttribute(
          cuFunc, CU_FUNC_ATTRIBUTE_MAX_DYNAMIC_SHARED_SIZE_BYTES, env_val));
    }

    retError = PI_CHECK_ERROR(cuLaunchKernel(
        cuFunc, blocksPerGrid[0], blocksPerGrid[1], blocksPerGrid[2],
        threadsPerBlock[0], threadsPerBlock[1], threadsPerBlock[2], local_size,
        cuStream, const_cast<void **>(argIndices.data()), nullptr));
    if (local_size != 0)
      kernel->clear_local_size();

    if (event) {
      retError = retImplEv->record();
      *event = retImplEv.release();
    }
  } catch (pi_result err) {
    retError = err;
  }
  return retError;
}

/// \TODO Not implemented
pi_result cuda_piEnqueueNativeKernel(pi_queue, void (*)(void *), void *, size_t,
                                     pi_uint32, const pi_mem *, const void **,
                                     pi_uint32, const pi_event *, pi_event *) {
  sycl::detail::pi::die("Not implemented in CUDA backend");
  return {};
}

pi_result cuda_piextKernelCreateWithNativeHandle(pi_native_handle, pi_context,
                                                 pi_program, bool,
                                                 pi_kernel *) {
  sycl::detail::pi::die("Unsupported operation");
  return PI_SUCCESS;
}

/// \TODO Not implemented
pi_result cuda_piMemImageCreate(pi_context context, pi_mem_flags flags,
                                const pi_image_format *image_format,
                                const pi_image_desc *image_desc, void *host_ptr,
                                pi_mem *ret_mem) {
  // Need input memory object
  assert(ret_mem != nullptr);
  const bool performInitialCopy = (flags & PI_MEM_FLAGS_HOST_PTR_COPY) ||
                                  ((flags & PI_MEM_FLAGS_HOST_PTR_USE));
  pi_result retErr = PI_SUCCESS;

  // We only support RBGA channel order
  // TODO: check SYCL CTS and spec. May also have to support BGRA
  if (image_format->image_channel_order !=
      pi_image_channel_order::PI_IMAGE_CHANNEL_ORDER_RGBA) {
    sycl::detail::pi::die(
        "cuda_piMemImageCreate only supports RGBA channel order");
  }

  // We have to use cuArray3DCreate, which has some caveats. The height and
  // depth parameters must be set to 0 produce 1D or 2D arrays. image_desc gives
  // a minimum value of 1, so we need to convert the answer.
  CUDA_ARRAY3D_DESCRIPTOR array_desc;
  array_desc.NumChannels = 4; // Only support 4 channel image
  array_desc.Flags = 0;       // No flags required
  array_desc.Width = image_desc->image_width;
  if (image_desc->image_type == PI_MEM_TYPE_IMAGE1D) {
    array_desc.Height = 0;
    array_desc.Depth = 0;
  } else if (image_desc->image_type == PI_MEM_TYPE_IMAGE2D) {
    array_desc.Height = image_desc->image_height;
    array_desc.Depth = 0;
  } else if (image_desc->image_type == PI_MEM_TYPE_IMAGE3D) {
    array_desc.Height = image_desc->image_height;
    array_desc.Depth = image_desc->image_depth;
  }

  // We need to get this now in bytes for calculating the total image size later
  size_t pixel_type_size_bytes;

  switch (image_format->image_channel_data_type) {
  case PI_IMAGE_CHANNEL_TYPE_UNORM_INT8:
  case PI_IMAGE_CHANNEL_TYPE_UNSIGNED_INT8:
    array_desc.Format = CU_AD_FORMAT_UNSIGNED_INT8;
    pixel_type_size_bytes = 1;
    break;
  case PI_IMAGE_CHANNEL_TYPE_SIGNED_INT8:
    array_desc.Format = CU_AD_FORMAT_SIGNED_INT8;
    pixel_type_size_bytes = 1;
    break;
  case PI_IMAGE_CHANNEL_TYPE_UNORM_INT16:
  case PI_IMAGE_CHANNEL_TYPE_UNSIGNED_INT16:
    array_desc.Format = CU_AD_FORMAT_UNSIGNED_INT16;
    pixel_type_size_bytes = 2;
    break;
  case PI_IMAGE_CHANNEL_TYPE_SIGNED_INT16:
    array_desc.Format = CU_AD_FORMAT_SIGNED_INT16;
    pixel_type_size_bytes = 2;
    break;
  case PI_IMAGE_CHANNEL_TYPE_HALF_FLOAT:
    array_desc.Format = CU_AD_FORMAT_HALF;
    pixel_type_size_bytes = 2;
    break;
  case PI_IMAGE_CHANNEL_TYPE_UNSIGNED_INT32:
    array_desc.Format = CU_AD_FORMAT_UNSIGNED_INT32;
    pixel_type_size_bytes = 4;
    break;
  case PI_IMAGE_CHANNEL_TYPE_SIGNED_INT32:
    array_desc.Format = CU_AD_FORMAT_SIGNED_INT32;
    pixel_type_size_bytes = 4;
    break;
  case PI_IMAGE_CHANNEL_TYPE_FLOAT:
    array_desc.Format = CU_AD_FORMAT_FLOAT;
    pixel_type_size_bytes = 4;
    break;
  default:
    sycl::detail::pi::die(
        "cuda_piMemImageCreate given unsupported image_channel_data_type");
  }

  // When a dimension isn't used image_desc has the size set to 1
  size_t pixel_size_bytes =
      pixel_type_size_bytes * 4; // 4 is the only number of channels we support
  size_t image_size_bytes = pixel_size_bytes * image_desc->image_width *
                            image_desc->image_height * image_desc->image_depth;

  ScopedContext active(context);
  CUarray image_array;
  retErr = PI_CHECK_ERROR(cuArray3DCreate(&image_array, &array_desc));

  try {
    if (performInitialCopy) {
      // We have to use a different copy function for each image dimensionality
      if (image_desc->image_type == PI_MEM_TYPE_IMAGE1D) {
        retErr = PI_CHECK_ERROR(
            cuMemcpyHtoA(image_array, 0, host_ptr, image_size_bytes));
      } else if (image_desc->image_type == PI_MEM_TYPE_IMAGE2D) {
        CUDA_MEMCPY2D cpy_desc;
        memset(&cpy_desc, 0, sizeof(cpy_desc));
        cpy_desc.srcMemoryType = CUmemorytype_enum::CU_MEMORYTYPE_HOST;
        cpy_desc.srcHost = host_ptr;
        cpy_desc.dstMemoryType = CUmemorytype_enum::CU_MEMORYTYPE_ARRAY;
        cpy_desc.dstArray = image_array;
        cpy_desc.WidthInBytes = pixel_size_bytes * image_desc->image_width;
        cpy_desc.Height = image_desc->image_height;
        retErr = PI_CHECK_ERROR(cuMemcpy2D(&cpy_desc));
      } else if (image_desc->image_type == PI_MEM_TYPE_IMAGE3D) {
        CUDA_MEMCPY3D cpy_desc;
        memset(&cpy_desc, 0, sizeof(cpy_desc));
        cpy_desc.srcMemoryType = CUmemorytype_enum::CU_MEMORYTYPE_HOST;
        cpy_desc.srcHost = host_ptr;
        cpy_desc.dstMemoryType = CUmemorytype_enum::CU_MEMORYTYPE_ARRAY;
        cpy_desc.dstArray = image_array;
        cpy_desc.WidthInBytes = pixel_size_bytes * image_desc->image_width;
        cpy_desc.Height = image_desc->image_height;
        cpy_desc.Depth = image_desc->image_depth;
        retErr = PI_CHECK_ERROR(cuMemcpy3D(&cpy_desc));
      }
    }

    // CUDA_RESOURCE_DESC is a union of different structs, shown here
    // https://docs.nvidia.com/cuda/cuda-driver-api/group__CUDA__TEXOBJECT.html
    // We need to fill it as described here to use it for a surface or texture
    // https://docs.nvidia.com/cuda/cuda-driver-api/group__CUDA__SURFOBJECT.html
    // CUDA_RESOURCE_DESC::resType must be CU_RESOURCE_TYPE_ARRAY and
    // CUDA_RESOURCE_DESC::res::array::hArray must be set to a valid CUDA array
    // handle.
    // CUDA_RESOURCE_DESC::flags must be set to zero

    CUDA_RESOURCE_DESC image_res_desc;
    image_res_desc.res.array.hArray = image_array;
    image_res_desc.resType = CU_RESOURCE_TYPE_ARRAY;
    image_res_desc.flags = 0;

    CUsurfObject surface;
    retErr = PI_CHECK_ERROR(cuSurfObjectCreate(&surface, &image_res_desc));

    auto piMemObj = std::unique_ptr<_pi_mem>(new _pi_mem{
        context, image_array, surface, image_desc->image_type, host_ptr});

    if (piMemObj == nullptr) {
      return PI_ERROR_OUT_OF_HOST_MEMORY;
    }

    *ret_mem = piMemObj.release();
  } catch (pi_result err) {
    cuArrayDestroy(image_array);
    return err;
  } catch (...) {
    cuArrayDestroy(image_array);
    return PI_ERROR_UNKNOWN;
  }

  return retErr;
}

/// \TODO Not implemented
pi_result cuda_piMemImageGetInfo(pi_mem, pi_image_info, size_t, void *,
                                 size_t *) {
  sycl::detail::pi::die("cuda_piMemImageGetInfo not implemented");
  return {};
}

pi_result cuda_piMemRetain(pi_mem mem) {
  assert(mem != nullptr);
  assert(mem->get_reference_count() > 0);
  mem->increment_reference_count();
  return PI_SUCCESS;
}

/// Not used as CUDA backend only creates programs from binary.
/// See \ref cuda_piclProgramCreateWithBinary.
///
pi_result cuda_piclProgramCreateWithSource(pi_context, pi_uint32, const char **,
                                           const size_t *, pi_program *) {
  sycl::detail::pi::cuPrint("cuda_piclProgramCreateWithSource not implemented");
  return PI_ERROR_INVALID_OPERATION;
}

/// Loads the images from a PI program into a CUmodule that can be
/// used later on to extract functions (kernels).
/// See \ref _pi_program for implementation details.
///
pi_result cuda_piProgramBuild(pi_program program, pi_uint32 num_devices,
                              const pi_device *device_list, const char *options,
                              void (*pfn_notify)(pi_program program,
                                                 void *user_data),
                              void *user_data) {

  assert(program != nullptr);
  assert(num_devices == 1 || num_devices == 0);
  assert(device_list != nullptr || num_devices == 0);
  assert(pfn_notify == nullptr);
  assert(user_data == nullptr);
  pi_result retError = PI_SUCCESS;

  try {
    ScopedContext active(program->get_context());

    program->build_program(options);

  } catch (pi_result err) {
    retError = err;
  }
  return retError;
}

/// \TODO Not implemented
pi_result cuda_piProgramCreate(pi_context, const void *, size_t, pi_program *) {
  sycl::detail::pi::die("cuda_piProgramCreate not implemented");
  return {};
}

/// Loads images from a list of PTX or CUBIN binaries.
/// Note: No calls to CUDA driver API in this function, only store binaries
/// for later.
///
/// Note: Only supports one device
///
pi_result cuda_piProgramCreateWithBinary(
    pi_context context, pi_uint32 num_devices, const pi_device *device_list,
    const size_t *lengths, const unsigned char **binaries,
    size_t num_metadata_entries, const pi_device_binary_property *metadata,
    pi_int32 *binary_status, pi_program *program) {
  // Ignore unused parameter
  (void)binary_status;

  assert(context != nullptr);
  assert(binaries != nullptr);
  assert(program != nullptr);
  assert(device_list != nullptr);
  assert(num_devices == 1 && "CUDA contexts are for a single device");
  assert((context->get_device()->get() == device_list[0]->get()) &&
         "Mismatch between devices context and passed context when creating "
         "program from binary");

  pi_result retError = PI_SUCCESS;

  std::unique_ptr<_pi_program> retProgram{new _pi_program{context}};

  retProgram->set_metadata(metadata, num_metadata_entries);

  const bool has_length = (lengths != nullptr);
  size_t length = has_length
                      ? lengths[0]
                      : strlen(reinterpret_cast<const char *>(binaries[0])) + 1;

  assert(length != 0);

  retProgram->set_binary(reinterpret_cast<const char *>(binaries[0]), length);

  *program = retProgram.release();

  return retError;
}

pi_result cuda_piProgramGetInfo(pi_program program, pi_program_info param_name,
                                size_t param_value_size, void *param_value,
                                size_t *param_value_size_ret) {
  assert(program != nullptr);

  switch (param_name) {
  case PI_PROGRAM_INFO_REFERENCE_COUNT:
    return getInfo(param_value_size, param_value, param_value_size_ret,
                   program->get_reference_count());
  case PI_PROGRAM_INFO_CONTEXT:
    return getInfo(param_value_size, param_value, param_value_size_ret,
                   program->context_);
  case PI_PROGRAM_INFO_NUM_DEVICES:
    return getInfo(param_value_size, param_value, param_value_size_ret, 1u);
  case PI_PROGRAM_INFO_DEVICES:
    return getInfoArray(1, param_value_size, param_value, param_value_size_ret,
                        &program->context_->deviceId_);
  case PI_PROGRAM_INFO_SOURCE:
    return getInfo(param_value_size, param_value, param_value_size_ret,
                   program->binary_);
  case PI_PROGRAM_INFO_BINARY_SIZES:
    return getInfoArray(1, param_value_size, param_value, param_value_size_ret,
                        &program->binarySizeInBytes_);
  case PI_PROGRAM_INFO_BINARIES:
    return getInfoArray(1, param_value_size, param_value, param_value_size_ret,
                        &program->binary_);
  case PI_PROGRAM_INFO_KERNEL_NAMES: {
    return getInfo(param_value_size, param_value, param_value_size_ret,
                   getKernelNames(program).c_str());
  }
  default:
    __SYCL_PI_HANDLE_UNKNOWN_PARAM_NAME(param_name);
  }
  sycl::detail::pi::die("Program info request not implemented");
  return {};
}

/// Creates a new PI program object that is the outcome of linking all input
/// programs.
/// \TODO Implement linker options, requires mapping of OpenCL to CUDA
///
pi_result cuda_piProgramLink(pi_context context, pi_uint32 num_devices,
                             const pi_device *device_list, const char *options,
                             pi_uint32 num_input_programs,
                             const pi_program *input_programs,
                             void (*pfn_notify)(pi_program program,
                                                void *user_data),
                             void *user_data, pi_program *ret_program) {

  assert(ret_program != nullptr);
  assert(num_devices == 1 || num_devices == 0);
  assert(device_list != nullptr || num_devices == 0);
  assert(pfn_notify == nullptr);
  assert(user_data == nullptr);
  pi_result retError = PI_SUCCESS;

  try {
    ScopedContext active(context);

    CUlinkState state;
    std::unique_ptr<_pi_program> retProgram{new _pi_program{context}};

    retError = PI_CHECK_ERROR(cuLinkCreate(0, nullptr, nullptr, &state));
    try {
      for (size_t i = 0; i < num_input_programs; ++i) {
        pi_program program = input_programs[i];
        retError = PI_CHECK_ERROR(cuLinkAddData(
            state, CU_JIT_INPUT_PTX, const_cast<char *>(program->binary_),
            program->binarySizeInBytes_, nullptr, 0, nullptr, nullptr));
      }
      void *cubin = nullptr;
      size_t cubinSize = 0;
      retError = PI_CHECK_ERROR(cuLinkComplete(state, &cubin, &cubinSize));

      retError =
          retProgram->set_binary(static_cast<const char *>(cubin), cubinSize);

      if (retError != PI_SUCCESS) {
        return retError;
      }

      retError = retProgram->build_program(options);

      if (retError != PI_SUCCESS) {
        return retError;
      }
    } catch (...) {
      // Upon error attempt cleanup
      PI_CHECK_ERROR(cuLinkDestroy(state));
      throw;
    }

    retError = PI_CHECK_ERROR(cuLinkDestroy(state));
    *ret_program = retProgram.release();

  } catch (pi_result err) {
    retError = err;
  }
  return retError;
}

/// Creates a new program that is the outcome of the compilation of the headers
///  and the program.
/// \TODO Implement asynchronous compilation
///
pi_result cuda_piProgramCompile(
    pi_program program, pi_uint32 num_devices, const pi_device *device_list,
    const char *options, pi_uint32 num_input_headers,
    const pi_program *input_headers, const char **header_include_names,
    void (*pfn_notify)(pi_program program, void *user_data), void *user_data) {
  // Ignore unused parameters
  (void)header_include_names;
  (void)input_headers;

  assert(program != nullptr);
  assert(num_devices == 1 || num_devices == 0);
  assert(device_list != nullptr || num_devices == 0);
  assert(pfn_notify == nullptr);
  assert(user_data == nullptr);
  assert(num_input_headers == 0);
  pi_result retError = PI_SUCCESS;

  try {
    ScopedContext active(program->get_context());

    program->build_program(options);

  } catch (pi_result err) {
    retError = err;
  }
  return retError;
}

pi_result cuda_piProgramGetBuildInfo(pi_program program, pi_device device,
                                     pi_program_build_info param_name,
                                     size_t param_value_size, void *param_value,
                                     size_t *param_value_size_ret) {
  // Ignore unused parameter
  (void)device;

  assert(program != nullptr);

  switch (param_name) {
  case PI_PROGRAM_BUILD_INFO_STATUS: {
    return getInfo(param_value_size, param_value, param_value_size_ret,
                   program->buildStatus_);
  }
  case PI_PROGRAM_BUILD_INFO_OPTIONS:
    return getInfo(param_value_size, param_value, param_value_size_ret,
                   program->buildOptions_.c_str());
  case PI_PROGRAM_BUILD_INFO_LOG:
    return getInfoArray(program->MAX_LOG_SIZE, param_value_size, param_value,
                        param_value_size_ret, program->infoLog_);
  default:
    __SYCL_PI_HANDLE_UNKNOWN_PARAM_NAME(param_name);
  }
  sycl::detail::pi::die("Program Build info request not implemented");
  return {};
}

pi_result cuda_piProgramRetain(pi_program program) {
  assert(program != nullptr);
  assert(program->get_reference_count() > 0);
  program->increment_reference_count();
  return PI_SUCCESS;
}

/// Decreases the reference count of a pi_program object.
/// When the reference count reaches 0, it unloads the module from
/// the context.
pi_result cuda_piProgramRelease(pi_program program) {
  assert(program != nullptr);

  // double delete or someone is messing with the ref count.
  // either way, cannot safely proceed.
  assert(program->get_reference_count() != 0 &&
         "Reference count overflow detected in cuda_piProgramRelease.");

  // decrement ref count. If it is 0, delete the program.
  if (program->decrement_reference_count() == 0) {

    std::unique_ptr<_pi_program> program_ptr{program};

    pi_result result = PI_ERROR_INVALID_PROGRAM;

    try {
      ScopedContext active(program->get_context());
      auto cuModule = program->get();
      result = PI_CHECK_ERROR(cuModuleUnload(cuModule));
    } catch (...) {
      result = PI_ERROR_OUT_OF_RESOURCES;
    }

    return result;
  }

  return PI_SUCCESS;
}

/// Gets the native CUDA handle of a PI program object
///
/// \param[in] program The PI program to get the native CUDA object of.
/// \param[out] nativeHandle Set to the native handle of the PI program object.
///
/// \return TBD
pi_result cuda_piextProgramGetNativeHandle(pi_program program,
                                           pi_native_handle *nativeHandle) {
  *nativeHandle = reinterpret_cast<pi_native_handle>(program->get());
  return PI_SUCCESS;
}

/// Created a PI program object from a CUDA program handle.
/// TODO: Implement this.
/// NOTE: The created PI object takes ownership of the native handle.
///
/// \param[in] nativeHandle The native handle to create PI program object from.
/// \param[in] context The PI context of the program.
/// \param[out] program Set to the PI program object created from native handle.
///
/// \return TBD
pi_result cuda_piextProgramCreateWithNativeHandle(pi_native_handle, pi_context,
                                                  bool, pi_program *) {
  sycl::detail::pi::die(
      "Creation of PI program from native handle not implemented");
  return {};
}

pi_result cuda_piKernelGetInfo(pi_kernel kernel, pi_kernel_info param_name,
                               size_t param_value_size, void *param_value,
                               size_t *param_value_size_ret) {

  if (kernel != nullptr) {

    switch (param_name) {
    case PI_KERNEL_INFO_FUNCTION_NAME:
      return getInfo(param_value_size, param_value, param_value_size_ret,
                     kernel->get_name());
    case PI_KERNEL_INFO_NUM_ARGS:
      return getInfo(param_value_size, param_value, param_value_size_ret,
                     kernel->get_num_args());
    case PI_KERNEL_INFO_REFERENCE_COUNT:
      return getInfo(param_value_size, param_value, param_value_size_ret,
                     kernel->get_reference_count());
    case PI_KERNEL_INFO_CONTEXT: {
      return getInfo(param_value_size, param_value, param_value_size_ret,
                     kernel->get_context());
    }
    case PI_KERNEL_INFO_PROGRAM: {
      return getInfo(param_value_size, param_value, param_value_size_ret,
                     kernel->get_program());
    }
    case PI_KERNEL_INFO_ATTRIBUTES: {
      return getInfo(param_value_size, param_value, param_value_size_ret, "");
    }
    default: {
      __SYCL_PI_HANDLE_UNKNOWN_PARAM_NAME(param_name);
    }
    }
  }

  return PI_ERROR_INVALID_KERNEL;
}

pi_result cuda_piKernelGetSubGroupInfo(
    pi_kernel kernel, pi_device device, pi_kernel_sub_group_info param_name,
    size_t input_value_size, const void *input_value, size_t param_value_size,
    void *param_value, size_t *param_value_size_ret) {
  // Ignore unused parameters
  (void)input_value_size;
  (void)input_value;

  if (kernel != nullptr) {
    switch (param_name) {
    case PI_KERNEL_MAX_SUB_GROUP_SIZE: {
      // Sub-group size is equivalent to warp size
      int warpSize = 0;
      sycl::detail::pi::assertion(
          cuDeviceGetAttribute(&warpSize, CU_DEVICE_ATTRIBUTE_WARP_SIZE,
                               device->get()) == CUDA_SUCCESS);
      return getInfo(param_value_size, param_value, param_value_size_ret,
                     static_cast<uint32_t>(warpSize));
    }
    case PI_KERNEL_MAX_NUM_SUB_GROUPS: {
      // Number of sub-groups = max block size / warp size + possible remainder
      int max_threads = 0;
      sycl::detail::pi::assertion(
          cuFuncGetAttribute(&max_threads,
                             CU_FUNC_ATTRIBUTE_MAX_THREADS_PER_BLOCK,
                             kernel->get()) == CUDA_SUCCESS);
      int warpSize = 0;
      cuda_piKernelGetSubGroupInfo(kernel, device, PI_KERNEL_MAX_SUB_GROUP_SIZE,
                                   0, nullptr, sizeof(uint32_t), &warpSize,
                                   nullptr);
      int maxWarps = (max_threads + warpSize - 1) / warpSize;
      return getInfo(param_value_size, param_value, param_value_size_ret,
                     static_cast<uint32_t>(maxWarps));
    }
    case PI_KERNEL_COMPILE_NUM_SUB_GROUPS: {
      // Return value of 0 => not specified
      // TODO: Revisit if PTX is generated for compile-time work-group sizes
      return getInfo(param_value_size, param_value, param_value_size_ret, 0);
    }
    case PI_KERNEL_COMPILE_SUB_GROUP_SIZE_INTEL: {
      // Return value of 0 => unspecified or "auto" sub-group size
      // Correct for now, since warp size may be read from special register
      // TODO: Return warp size once default is primary sub-group size
      // TODO: Revisit if we can recover [[sub_group_size]] attribute from PTX
      return getInfo(param_value_size, param_value, param_value_size_ret, 0);
    }
    default:
      __SYCL_PI_HANDLE_UNKNOWN_PARAM_NAME(param_name);
    }
  }
  return PI_ERROR_INVALID_KERNEL;
}

pi_result cuda_piKernelRetain(pi_kernel kernel) {
  assert(kernel != nullptr);
  assert(kernel->get_reference_count() > 0u);

  kernel->increment_reference_count();
  return PI_SUCCESS;
}

pi_result cuda_piKernelRelease(pi_kernel kernel) {
  assert(kernel != nullptr);

  // double delete or someone is messing with the ref count.
  // either way, cannot safely proceed.
  assert(kernel->get_reference_count() != 0 &&
         "Reference count overflow detected in cuda_piKernelRelease.");

  // decrement ref count. If it is 0, delete the program.
  if (kernel->decrement_reference_count() == 0) {
    // no internal cuda resources to clean up. Just delete it.
    delete kernel;
    return PI_SUCCESS;
  }

  return PI_SUCCESS;
}

// A NOP for the CUDA backend
pi_result cuda_piKernelSetExecInfo(pi_kernel, pi_kernel_exec_info, size_t,
                                   const void *) {
  return PI_SUCCESS;
}

pi_result cuda_piextProgramSetSpecializationConstant(pi_program, pi_uint32,
                                                     size_t, const void *) {
  // This entry point is only used for native specialization constants (SPIR-V),
  // and the CUDA plugin is AOT only so this entry point is not supported.
  sycl::detail::pi::die("Native specialization constants are not supported");
  return {};
}

pi_result cuda_piextKernelSetArgPointer(pi_kernel kernel, pi_uint32 arg_index,
                                        size_t arg_size,
                                        const void *arg_value) {
  kernel->set_kernel_arg(arg_index, arg_size, arg_value);
  return PI_SUCCESS;
}

//
// Events
//
pi_result cuda_piEventCreate(pi_context, pi_event *) {
  sycl::detail::pi::die("PI Event Create not implemented in CUDA backend");
}

pi_result cuda_piEventGetInfo(pi_event event, pi_event_info param_name,
                              size_t param_value_size, void *param_value,
                              size_t *param_value_size_ret) {
  assert(event != nullptr);

  switch (param_name) {
  case PI_EVENT_INFO_COMMAND_QUEUE:
    return getInfo(param_value_size, param_value, param_value_size_ret,
                   event->get_queue());
  case PI_EVENT_INFO_COMMAND_TYPE:
    return getInfo(param_value_size, param_value, param_value_size_ret,
                   event->get_command_type());
  case PI_EVENT_INFO_REFERENCE_COUNT:
    return getInfo(param_value_size, param_value, param_value_size_ret,
                   event->get_reference_count());
  case PI_EVENT_INFO_COMMAND_EXECUTION_STATUS: {
    return getInfo(param_value_size, param_value, param_value_size_ret,
                   static_cast<pi_event_status>(event->get_execution_status()));
  }
  case PI_EVENT_INFO_CONTEXT:
    return getInfo(param_value_size, param_value, param_value_size_ret,
                   event->get_context());
  default:
    __SYCL_PI_HANDLE_UNKNOWN_PARAM_NAME(param_name);
  }

  return PI_ERROR_INVALID_EVENT;
}

/// Obtain profiling information from PI CUDA events
/// \TODO Timings from CUDA are only elapsed time.
pi_result cuda_piEventGetProfilingInfo(pi_event event,
                                       pi_profiling_info param_name,
                                       size_t param_value_size,
                                       void *param_value,
                                       size_t *param_value_size_ret) {

  assert(event != nullptr);

  pi_queue queue = event->get_queue();
  if (queue == nullptr ||
      !(queue->properties_ & PI_QUEUE_FLAG_PROFILING_ENABLE)) {
    return PI_ERROR_PROFILING_INFO_NOT_AVAILABLE;
  }

  switch (param_name) {
  case PI_PROFILING_INFO_COMMAND_QUEUED:
  case PI_PROFILING_INFO_COMMAND_SUBMIT:
    return getInfo<pi_uint64>(param_value_size, param_value,
                              param_value_size_ret, event->get_queued_time());
  case PI_PROFILING_INFO_COMMAND_START:
    return getInfo<pi_uint64>(param_value_size, param_value,
                              param_value_size_ret, event->get_start_time());
  case PI_PROFILING_INFO_COMMAND_END:
    return getInfo<pi_uint64>(param_value_size, param_value,
                              param_value_size_ret, event->get_end_time());
  default:
    __SYCL_PI_HANDLE_UNKNOWN_PARAM_NAME(param_name);
  }
  sycl::detail::pi::die("Event Profiling info request not implemented");
  return {};
}

pi_result cuda_piEventSetCallback(pi_event, pi_int32, pfn_notify, void *) {
  sycl::detail::pi::die("Event Callback not implemented in CUDA backend");
  return PI_SUCCESS;
}

pi_result cuda_piEventSetStatus(pi_event, pi_int32) {
  sycl::detail::pi::die("Event Set Status not implemented in CUDA backend");
  return PI_ERROR_INVALID_VALUE;
}

pi_result cuda_piEventRetain(pi_event event) {
  assert(event != nullptr);

  const auto refCount = event->increment_reference_count();

  sycl::detail::pi::assertion(
      refCount != 0,
      "Reference count overflow detected in cuda_piEventRetain.");

  return PI_SUCCESS;
}

pi_result cuda_piEventRelease(pi_event event) {
  assert(event != nullptr);

  // double delete or someone is messing with the ref count.
  // either way, cannot safely proceed.
  sycl::detail::pi::assertion(
      event->get_reference_count() != 0,
      "Reference count overflow detected in cuda_piEventRelease.");

  // decrement ref count. If it is 0, delete the event.
  if (event->decrement_reference_count() == 0) {
    std::unique_ptr<_pi_event> event_ptr{event};
    pi_result result = PI_ERROR_INVALID_EVENT;
    try {
      ScopedContext active(event->get_context());
      result = event->release();
    } catch (...) {
      result = PI_ERROR_OUT_OF_RESOURCES;
    }
    return result;
  }

  return PI_SUCCESS;
}

/// Enqueues a wait on the given CUstream for all events.
/// See \ref enqueueEventWait
/// TODO: Add support for multiple streams once the Event class is properly
/// refactored.
///
pi_result cuda_piEnqueueEventsWait(pi_queue command_queue,
                                   pi_uint32 num_events_in_wait_list,
                                   const pi_event *event_wait_list,
                                   pi_event *event) {
  return cuda_piEnqueueEventsWaitWithBarrier(
      command_queue, num_events_in_wait_list, event_wait_list, event);
}

/// Enqueues a wait on the given CUstream for all specified events (See
/// \ref enqueueEventWaitWithBarrier.) If the events list is empty, the enqueued
/// wait will wait on all previous events in the queue.
///
/// \param[in] command_queue A valid PI queue.
/// \param[in] num_events_in_wait_list Number of events in event_wait_list.
/// \param[in] event_wait_list Events to wait on.
/// \param[out] event Event for when all events in event_wait_list have finished
/// or, if event_wait_list is empty, when all previous events in the queue have
/// finished.
///
/// \return TBD
pi_result cuda_piEnqueueEventsWaitWithBarrier(pi_queue command_queue,
                                              pi_uint32 num_events_in_wait_list,
                                              const pi_event *event_wait_list,
                                              pi_event *event) {
  // This function makes one stream work on the previous work (or work
  // represented by input events) and then all future work waits on that stream.
  if (!command_queue) {
    return PI_ERROR_INVALID_QUEUE;
  }

  pi_result result;

  try {
    ScopedContext active(command_queue->get_context());
    pi_uint32 stream_token;
    _pi_stream_guard guard;
    CUstream cuStream = command_queue->get_next_compute_stream(
        num_events_in_wait_list, event_wait_list, guard, &stream_token);
    {
      std::lock_guard<std::mutex> guard(command_queue->barrier_mutex_);
      if (command_queue->barrier_event_ == nullptr) {
        PI_CHECK_ERROR(cuEventCreate(&command_queue->barrier_event_,
                                     CU_EVENT_DISABLE_TIMING));
      }
      if (num_events_in_wait_list == 0) { //  wait on all work
        if (command_queue->barrier_tmp_event_ == nullptr) {
          PI_CHECK_ERROR(cuEventCreate(&command_queue->barrier_tmp_event_,
                                       CU_EVENT_DISABLE_TIMING));
        }
        command_queue->sync_streams(
            [cuStream,
             tmp_event = command_queue->barrier_tmp_event_](CUstream s) {
              if (cuStream != s) {
                // record a new CUDA event on every stream and make one stream
                // wait for these events
                PI_CHECK_ERROR(cuEventRecord(tmp_event, s));
                PI_CHECK_ERROR(cuStreamWaitEvent(cuStream, tmp_event, 0));
              }
            });
      } else { // wait just on given events
        forLatestEvents(event_wait_list, num_events_in_wait_list,
                        [cuStream](pi_event event) -> pi_result {
                          if (event->get_queue()->has_been_synchronized(
                                  event->get_compute_stream_token())) {
                            return PI_SUCCESS;
                          } else {
                            return PI_CHECK_ERROR(
                                cuStreamWaitEvent(cuStream, event->get(), 0));
                          }
                        });
      }

      result = PI_CHECK_ERROR(
          cuEventRecord(command_queue->barrier_event_, cuStream));
      for (unsigned int i = 0;
           i < command_queue->compute_applied_barrier_.size(); i++) {
        command_queue->compute_applied_barrier_[i] = false;
      }
      for (unsigned int i = 0;
           i < command_queue->transfer_applied_barrier_.size(); i++) {
        command_queue->transfer_applied_barrier_[i] = false;
      }
    }
    if (result != PI_SUCCESS) {
      return result;
    }

    if (event) {
      *event = _pi_event::make_native(PI_COMMAND_TYPE_MARKER, command_queue,
                                      cuStream, stream_token);
      (*event)->start();
      (*event)->record();
    }

    return PI_SUCCESS;
  } catch (pi_result err) {
    return err;
  } catch (...) {
    return PI_ERROR_UNKNOWN;
  }
}

/// Gets the native CUDA handle of a PI event object
///
/// \param[in] event The PI event to get the native CUDA object of.
/// \param[out] nativeHandle Set to the native handle of the PI event object.
///
/// \return PI_SUCCESS on success. PI_ERROR_INVALID_EVENT if given a user event.
pi_result cuda_piextEventGetNativeHandle(pi_event event,
                                         pi_native_handle *nativeHandle) {
  *nativeHandle = reinterpret_cast<pi_native_handle>(event->get());
  return PI_SUCCESS;
}

/// Created a PI event object from a CUDA event handle.
/// TODO: Implement this.
/// NOTE: The created PI object takes ownership of the native handle.
///
/// \param[in] nativeHandle The native handle to create PI event object from.
/// \param[out] event Set to the PI event object created from native handle.
///
/// \return TBD
pi_result cuda_piextEventCreateWithNativeHandle(pi_native_handle nativeHandle,
                                                pi_context context,
                                                bool ownNativeHandle,
                                                pi_event *event) {
  (void)ownNativeHandle;
  assert(!ownNativeHandle);

  std::unique_ptr<_pi_event> event_ptr{nullptr};

  *event = _pi_event::make_with_native(context,
                                       reinterpret_cast<CUevent>(nativeHandle));

  return PI_SUCCESS;
}

/// Creates a PI sampler object
///
/// \param[in] context The context the sampler is created for.
/// \param[in] sampler_properties The properties for the sampler.
/// \param[out] result_sampler Set to the resulting sampler object.
///
/// \return PI_SUCCESS on success. PI_ERROR_INVALID_VALUE if given an invalid
/// property
///         or if there is multiple of properties from the same category.
pi_result cuda_piSamplerCreate(pi_context context,
                               const pi_sampler_properties *sampler_properties,
                               pi_sampler *result_sampler) {
  std::unique_ptr<_pi_sampler> retImplSampl{new _pi_sampler(context)};

  bool propSeen[3] = {false, false, false};
  for (size_t i = 0; sampler_properties[i] != 0; i += 2) {
    switch (sampler_properties[i]) {
    case PI_SAMPLER_PROPERTIES_NORMALIZED_COORDS:
      if (propSeen[0]) {
        return PI_ERROR_INVALID_VALUE;
      }
      propSeen[0] = true;
      retImplSampl->props_ |= sampler_properties[i + 1];
      break;
    case PI_SAMPLER_PROPERTIES_FILTER_MODE:
      if (propSeen[1]) {
        return PI_ERROR_INVALID_VALUE;
      }
      propSeen[1] = true;
      retImplSampl->props_ |=
          (sampler_properties[i + 1] - PI_SAMPLER_FILTER_MODE_NEAREST) << 1;
      break;
    case PI_SAMPLER_PROPERTIES_ADDRESSING_MODE:
      if (propSeen[2]) {
        return PI_ERROR_INVALID_VALUE;
      }
      propSeen[2] = true;
      retImplSampl->props_ |=
          (sampler_properties[i + 1] - PI_SAMPLER_ADDRESSING_MODE_NONE) << 2;
      break;
    default:
      return PI_ERROR_INVALID_VALUE;
    }
  }

  if (!propSeen[0]) {
    retImplSampl->props_ |= PI_TRUE;
  }
  // Default filter mode to PI_SAMPLER_FILTER_MODE_NEAREST
  if (!propSeen[2]) {
    retImplSampl->props_ |=
        (PI_SAMPLER_ADDRESSING_MODE_CLAMP % PI_SAMPLER_ADDRESSING_MODE_NONE)
        << 2;
  }

  *result_sampler = retImplSampl.release();
  return PI_SUCCESS;
}

/// Gets information from a PI sampler object
///
/// \param[in] sampler The sampler to get the information from.
/// \param[in] param_name The name of the information to get.
/// \param[in] param_value_size The size of the param_value.
/// \param[out] param_value Set to information value.
/// \param[out] param_value_size_ret Set to the size of the information value.
///
/// \return PI_SUCCESS on success.
pi_result cuda_piSamplerGetInfo(pi_sampler sampler, pi_sampler_info param_name,
                                size_t param_value_size, void *param_value,
                                size_t *param_value_size_ret) {
  assert(sampler != nullptr);

  switch (param_name) {
  case PI_SAMPLER_INFO_REFERENCE_COUNT:
    return getInfo(param_value_size, param_value, param_value_size_ret,
                   sampler->get_reference_count());
  case PI_SAMPLER_INFO_CONTEXT:
    return getInfo(param_value_size, param_value, param_value_size_ret,
                   sampler->context_);
  case PI_SAMPLER_INFO_NORMALIZED_COORDS: {
    pi_bool norm_coords_prop = static_cast<pi_bool>(sampler->props_ & 0x1);
    return getInfo(param_value_size, param_value, param_value_size_ret,
                   norm_coords_prop);
  }
  case PI_SAMPLER_INFO_FILTER_MODE: {
    pi_sampler_filter_mode filter_prop = static_cast<pi_sampler_filter_mode>(
        ((sampler->props_ >> 1) & 0x1) + PI_SAMPLER_FILTER_MODE_NEAREST);
    return getInfo(param_value_size, param_value, param_value_size_ret,
                   filter_prop);
  }
  case PI_SAMPLER_INFO_ADDRESSING_MODE: {
    pi_sampler_addressing_mode addressing_prop =
        static_cast<pi_sampler_addressing_mode>(
            (sampler->props_ >> 2) + PI_SAMPLER_ADDRESSING_MODE_NONE);
    return getInfo(param_value_size, param_value, param_value_size_ret,
                   addressing_prop);
  }
  default:
    __SYCL_PI_HANDLE_UNKNOWN_PARAM_NAME(param_name);
  }
  return {};
}

/// Retains a PI sampler object, incrementing its reference count.
///
/// \param[in] sampler The sampler to increment the reference count of.
///
/// \return PI_SUCCESS.
pi_result cuda_piSamplerRetain(pi_sampler sampler) {
  assert(sampler != nullptr);
  sampler->increment_reference_count();
  return PI_SUCCESS;
}

/// Releases a PI sampler object, decrementing its reference count. If the
/// reference count reaches zero, the sampler object is destroyed.
///
/// \param[in] sampler The sampler to decrement the reference count of.
///
/// \return PI_SUCCESS.
pi_result cuda_piSamplerRelease(pi_sampler sampler) {
  assert(sampler != nullptr);

  // double delete or someone is messing with the ref count.
  // either way, cannot safely proceed.
  sycl::detail::pi::assertion(
      sampler->get_reference_count() != 0,
      "Reference count overflow detected in cuda_piSamplerRelease.");

  // decrement ref count. If it is 0, delete the sampler.
  if (sampler->decrement_reference_count() == 0) {
    delete sampler;
  }

  return PI_SUCCESS;
}

/// General 3D memory copy operation.
/// This function requires the corresponding CUDA context to be at the top of
/// the context stack
/// If the source and/or destination is on the device, src_ptr and/or dst_ptr
/// must be a pointer to a CUdeviceptr
static pi_result commonEnqueueMemBufferCopyRect(
    CUstream cu_stream, pi_buff_rect_region region, const void *src_ptr,
    const CUmemorytype_enum src_type, pi_buff_rect_offset src_offset,
    size_t src_row_pitch, size_t src_slice_pitch, void *dst_ptr,
    const CUmemorytype_enum dst_type, pi_buff_rect_offset dst_offset,
    size_t dst_row_pitch, size_t dst_slice_pitch) {

  assert(region != nullptr);
  assert(src_offset != nullptr);
  assert(dst_offset != nullptr);

  assert(src_type == CU_MEMORYTYPE_DEVICE || src_type == CU_MEMORYTYPE_HOST);
  assert(dst_type == CU_MEMORYTYPE_DEVICE || dst_type == CU_MEMORYTYPE_HOST);

  src_row_pitch = (!src_row_pitch) ? region->width_bytes + src_offset->x_bytes
                                   : src_row_pitch;
  src_slice_pitch =
      (!src_slice_pitch)
          ? ((region->height_scalar + src_offset->y_scalar) * src_row_pitch)
          : src_slice_pitch;
  dst_row_pitch = (!dst_row_pitch) ? region->width_bytes + dst_offset->x_bytes
                                   : dst_row_pitch;
  dst_slice_pitch =
      (!dst_slice_pitch)
          ? ((region->height_scalar + dst_offset->y_scalar) * dst_row_pitch)
          : dst_slice_pitch;

  CUDA_MEMCPY3D params = {};

  params.WidthInBytes = region->width_bytes;
  params.Height = region->height_scalar;
  params.Depth = region->depth_scalar;

  params.srcMemoryType = src_type;
  params.srcDevice = src_type == CU_MEMORYTYPE_DEVICE
                         ? *static_cast<const CUdeviceptr *>(src_ptr)
                         : 0;
  params.srcHost = src_type == CU_MEMORYTYPE_HOST ? src_ptr : nullptr;
  params.srcXInBytes = src_offset->x_bytes;
  params.srcY = src_offset->y_scalar;
  params.srcZ = src_offset->z_scalar;
  params.srcPitch = src_row_pitch;
  params.srcHeight = src_slice_pitch / src_row_pitch;

  params.dstMemoryType = dst_type;
  params.dstDevice = dst_type == CU_MEMORYTYPE_DEVICE
                         ? *static_cast<CUdeviceptr *>(dst_ptr)
                         : 0;
  params.dstHost = dst_type == CU_MEMORYTYPE_HOST ? dst_ptr : nullptr;
  params.dstXInBytes = dst_offset->x_bytes;
  params.dstY = dst_offset->y_scalar;
  params.dstZ = dst_offset->z_scalar;
  params.dstPitch = dst_row_pitch;
  params.dstHeight = dst_slice_pitch / dst_row_pitch;

  return PI_CHECK_ERROR(cuMemcpy3DAsync(&params, cu_stream));
}

pi_result cuda_piEnqueueMemBufferReadRect(
    pi_queue command_queue, pi_mem buffer, pi_bool blocking_read,
    pi_buff_rect_offset buffer_offset, pi_buff_rect_offset host_offset,
    pi_buff_rect_region region, size_t buffer_row_pitch,
    size_t buffer_slice_pitch, size_t host_row_pitch, size_t host_slice_pitch,
    void *ptr, pi_uint32 num_events_in_wait_list,
    const pi_event *event_wait_list, pi_event *event) {

  assert(buffer != nullptr);
  assert(command_queue != nullptr);

  pi_result retErr = PI_SUCCESS;
  CUdeviceptr devPtr = buffer->mem_.buffer_mem_.get();
  std::unique_ptr<_pi_event> retImplEv{nullptr};

  try {
    ScopedContext active(command_queue->get_context());
    CUstream cuStream = command_queue->get_next_transfer_stream();

    retErr = enqueueEventsWait(command_queue, cuStream, num_events_in_wait_list,
                               event_wait_list);

    if (event) {
      retImplEv = std::unique_ptr<_pi_event>(_pi_event::make_native(
          PI_COMMAND_TYPE_MEM_BUFFER_READ_RECT, command_queue, cuStream));
      retImplEv->start();
    }

    retErr = commonEnqueueMemBufferCopyRect(
        cuStream, region, &devPtr, CU_MEMORYTYPE_DEVICE, buffer_offset,
        buffer_row_pitch, buffer_slice_pitch, ptr, CU_MEMORYTYPE_HOST,
        host_offset, host_row_pitch, host_slice_pitch);

    if (event) {
      retErr = retImplEv->record();
    }

    if (blocking_read) {
      retErr = PI_CHECK_ERROR(cuStreamSynchronize(cuStream));
    }

    if (event) {
      *event = retImplEv.release();
    }

  } catch (pi_result err) {
    retErr = err;
  }
  return retErr;
}

pi_result cuda_piEnqueueMemBufferWriteRect(
    pi_queue command_queue, pi_mem buffer, pi_bool blocking_write,
    pi_buff_rect_offset buffer_offset, pi_buff_rect_offset host_offset,
    pi_buff_rect_region region, size_t buffer_row_pitch,
    size_t buffer_slice_pitch, size_t host_row_pitch, size_t host_slice_pitch,
    const void *ptr, pi_uint32 num_events_in_wait_list,
    const pi_event *event_wait_list, pi_event *event) {

  assert(buffer != nullptr);
  assert(command_queue != nullptr);

  pi_result retErr = PI_SUCCESS;
  CUdeviceptr devPtr = buffer->mem_.buffer_mem_.get();
  std::unique_ptr<_pi_event> retImplEv{nullptr};

  try {
    ScopedContext active(command_queue->get_context());
    CUstream cuStream = command_queue->get_next_transfer_stream();
    retErr = enqueueEventsWait(command_queue, cuStream, num_events_in_wait_list,
                               event_wait_list);

    if (event) {
      retImplEv = std::unique_ptr<_pi_event>(_pi_event::make_native(
          PI_COMMAND_TYPE_MEM_BUFFER_WRITE_RECT, command_queue, cuStream));
      retImplEv->start();
    }

    retErr = commonEnqueueMemBufferCopyRect(
        cuStream, region, ptr, CU_MEMORYTYPE_HOST, host_offset, host_row_pitch,
        host_slice_pitch, &devPtr, CU_MEMORYTYPE_DEVICE, buffer_offset,
        buffer_row_pitch, buffer_slice_pitch);

    if (event) {
      retErr = retImplEv->record();
    }

    if (blocking_write) {
      retErr = PI_CHECK_ERROR(cuStreamSynchronize(cuStream));
    }

    if (event) {
      *event = retImplEv.release();
    }

  } catch (pi_result err) {
    retErr = err;
  }
  return retErr;
}

pi_result cuda_piEnqueueMemBufferCopy(pi_queue command_queue, pi_mem src_buffer,
                                      pi_mem dst_buffer, size_t src_offset,
                                      size_t dst_offset, size_t size,
                                      pi_uint32 num_events_in_wait_list,
                                      const pi_event *event_wait_list,
                                      pi_event *event) {
  if (!command_queue) {
    return PI_ERROR_INVALID_QUEUE;
  }

  std::unique_ptr<_pi_event> retImplEv{nullptr};

  try {
    ScopedContext active(command_queue->get_context());
    pi_result result;

    auto stream = command_queue->get_next_transfer_stream();
    result = enqueueEventsWait(command_queue, stream, num_events_in_wait_list,
                               event_wait_list);

    if (event) {
      retImplEv = std::unique_ptr<_pi_event>(_pi_event::make_native(
          PI_COMMAND_TYPE_MEM_BUFFER_COPY, command_queue, stream));
      result = retImplEv->start();
    }

    auto src = src_buffer->mem_.buffer_mem_.get() + src_offset;
    auto dst = dst_buffer->mem_.buffer_mem_.get() + dst_offset;

    result = PI_CHECK_ERROR(cuMemcpyDtoDAsync(dst, src, size, stream));

    if (event) {
      result = retImplEv->record();
      *event = retImplEv.release();
    }

    return result;
  } catch (pi_result err) {
    return err;
  } catch (...) {
    return PI_ERROR_UNKNOWN;
  }
}

pi_result cuda_piEnqueueMemBufferCopyRect(
    pi_queue command_queue, pi_mem src_buffer, pi_mem dst_buffer,
    pi_buff_rect_offset src_origin, pi_buff_rect_offset dst_origin,
    pi_buff_rect_region region, size_t src_row_pitch, size_t src_slice_pitch,
    size_t dst_row_pitch, size_t dst_slice_pitch,
    pi_uint32 num_events_in_wait_list, const pi_event *event_wait_list,
    pi_event *event) {

  assert(src_buffer != nullptr);
  assert(dst_buffer != nullptr);
  assert(command_queue != nullptr);

  pi_result retErr = PI_SUCCESS;
  CUdeviceptr srcPtr = src_buffer->mem_.buffer_mem_.get();
  CUdeviceptr dstPtr = dst_buffer->mem_.buffer_mem_.get();
  std::unique_ptr<_pi_event> retImplEv{nullptr};

  try {
    ScopedContext active(command_queue->get_context());
    CUstream cuStream = command_queue->get_next_transfer_stream();
    retErr = enqueueEventsWait(command_queue, cuStream, num_events_in_wait_list,
                               event_wait_list);

    if (event) {
      retImplEv = std::unique_ptr<_pi_event>(_pi_event::make_native(
          PI_COMMAND_TYPE_MEM_BUFFER_COPY_RECT, command_queue, cuStream));
      retImplEv->start();
    }

    retErr = commonEnqueueMemBufferCopyRect(
        cuStream, region, &srcPtr, CU_MEMORYTYPE_DEVICE, src_origin,
        src_row_pitch, src_slice_pitch, &dstPtr, CU_MEMORYTYPE_DEVICE,
        dst_origin, dst_row_pitch, dst_slice_pitch);

    if (event) {
      retImplEv->record();
      *event = retImplEv.release();
    }

  } catch (pi_result err) {
    retErr = err;
  }
  return retErr;
}

pi_result cuda_piEnqueueMemBufferFill(pi_queue command_queue, pi_mem buffer,
                                      const void *pattern, size_t pattern_size,
                                      size_t offset, size_t size,
                                      pi_uint32 num_events_in_wait_list,
                                      const pi_event *event_wait_list,
                                      pi_event *event) {
  assert(command_queue != nullptr);

  auto args_are_multiples_of_pattern_size =
      (offset % pattern_size == 0) || (size % pattern_size == 0);

  auto pattern_is_valid = (pattern != nullptr);

  auto pattern_size_is_valid =
      ((pattern_size & (pattern_size - 1)) == 0) && // is power of two
      (pattern_size > 0) && (pattern_size <= 128);  // falls within valid range

  assert(args_are_multiples_of_pattern_size && pattern_is_valid &&
         pattern_size_is_valid);
  (void)args_are_multiples_of_pattern_size;
  (void)pattern_is_valid;
  (void)pattern_size_is_valid;

  std::unique_ptr<_pi_event> retImplEv{nullptr};

  try {
    ScopedContext active(command_queue->get_context());

    auto stream = command_queue->get_next_transfer_stream();
    pi_result result;
    result = enqueueEventsWait(command_queue, stream, num_events_in_wait_list,
                               event_wait_list);

    if (event) {
      retImplEv = std::unique_ptr<_pi_event>(_pi_event::make_native(
          PI_COMMAND_TYPE_MEM_BUFFER_FILL, command_queue, stream));
      result = retImplEv->start();
    }

    auto dstDevice = buffer->mem_.buffer_mem_.get() + offset;
    auto N = size / pattern_size;

    // pattern size in bytes
    switch (pattern_size) {
    case 1: {
      auto value = *static_cast<const uint8_t *>(pattern);
      result = PI_CHECK_ERROR(cuMemsetD8Async(dstDevice, value, N, stream));
      break;
    }
    case 2: {
      auto value = *static_cast<const uint16_t *>(pattern);
      result = PI_CHECK_ERROR(cuMemsetD16Async(dstDevice, value, N, stream));
      break;
    }
    case 4: {
      auto value = *static_cast<const uint32_t *>(pattern);
      result = PI_CHECK_ERROR(cuMemsetD32Async(dstDevice, value, N, stream));
      break;
    }
    default: {
      // CUDA has no memset functions that allow setting values more than 4
      // bytes. PI API lets you pass an arbitrary "pattern" to the buffer
      // fill, which can be more than 4 bytes. We must break up the pattern
      // into 4 byte values, and set the buffer using multiple strided calls.
      // This means that one cuMemsetD2D32Async call is made for every 4 bytes
      // in the pattern.

      auto number_of_steps = pattern_size / sizeof(uint32_t);

      // we walk up the pattern in 4-byte steps, and call cuMemset for each
      // 4-byte chunk of the pattern.
      for (auto step = 0u; step < number_of_steps; ++step) {
        // take 4 bytes of the pattern
        auto value = *(static_cast<const uint32_t *>(pattern) + step);

        // offset the pointer to the part of the buffer we want to write to
        auto offset_ptr = dstDevice + (step * sizeof(uint32_t));

        // set all of the pattern chunks
        result = PI_CHECK_ERROR(
            cuMemsetD2D32Async(offset_ptr, pattern_size, value, 1, N, stream));
      }

      break;
    }
    }

    if (event) {
      result = retImplEv->record();
      *event = retImplEv.release();
    }

    return result;
  } catch (pi_result err) {
    return err;
  } catch (...) {
    return PI_ERROR_UNKNOWN;
  }
}

static size_t imageElementByteSize(CUDA_ARRAY_DESCRIPTOR array_desc) {
  switch (array_desc.Format) {
  case CU_AD_FORMAT_UNSIGNED_INT8:
  case CU_AD_FORMAT_SIGNED_INT8:
    return 1;
  case CU_AD_FORMAT_UNSIGNED_INT16:
  case CU_AD_FORMAT_SIGNED_INT16:
  case CU_AD_FORMAT_HALF:
    return 2;
  case CU_AD_FORMAT_UNSIGNED_INT32:
  case CU_AD_FORMAT_SIGNED_INT32:
  case CU_AD_FORMAT_FLOAT:
    return 4;
  default:
    sycl::detail::pi::die("Invalid image format.");
    return 0;
  }
}

/// General ND memory copy operation for images (where N > 1).
/// This function requires the corresponding CUDA context to be at the top of
/// the context stack
/// If the source and/or destination is an array, src_ptr and/or dst_ptr
/// must be a pointer to a CUarray
static pi_result commonEnqueueMemImageNDCopy(
    CUstream cu_stream, pi_mem_type img_type, const size_t *region,
    const void *src_ptr, const CUmemorytype_enum src_type,
    const size_t *src_offset, void *dst_ptr, const CUmemorytype_enum dst_type,
    const size_t *dst_offset) {
  assert(region != nullptr);

  assert(src_type == CU_MEMORYTYPE_ARRAY || src_type == CU_MEMORYTYPE_HOST);
  assert(dst_type == CU_MEMORYTYPE_ARRAY || dst_type == CU_MEMORYTYPE_HOST);

  if (img_type == PI_MEM_TYPE_IMAGE2D) {
    CUDA_MEMCPY2D cpyDesc;
    memset(&cpyDesc, 0, sizeof(cpyDesc));
    cpyDesc.srcMemoryType = src_type;
    if (src_type == CU_MEMORYTYPE_ARRAY) {
      cpyDesc.srcArray = *static_cast<const CUarray *>(src_ptr);
      cpyDesc.srcXInBytes = src_offset[0];
      cpyDesc.srcY = src_offset[1];
    } else {
      cpyDesc.srcHost = src_ptr;
    }
    cpyDesc.dstMemoryType = dst_type;
    if (dst_type == CU_MEMORYTYPE_ARRAY) {
      cpyDesc.dstArray = *static_cast<CUarray *>(dst_ptr);
      cpyDesc.dstXInBytes = dst_offset[0];
      cpyDesc.dstY = dst_offset[1];
    } else {
      cpyDesc.dstHost = dst_ptr;
    }
    cpyDesc.WidthInBytes = region[0];
    cpyDesc.Height = region[1];
    return PI_CHECK_ERROR(cuMemcpy2DAsync(&cpyDesc, cu_stream));
  }
  if (img_type == PI_MEM_TYPE_IMAGE3D) {
    CUDA_MEMCPY3D cpyDesc;
    memset(&cpyDesc, 0, sizeof(cpyDesc));
    cpyDesc.srcMemoryType = src_type;
    if (src_type == CU_MEMORYTYPE_ARRAY) {
      cpyDesc.srcArray = *static_cast<const CUarray *>(src_ptr);
      cpyDesc.srcXInBytes = src_offset[0];
      cpyDesc.srcY = src_offset[1];
      cpyDesc.srcZ = src_offset[2];
    } else {
      cpyDesc.srcHost = src_ptr;
    }
    cpyDesc.dstMemoryType = dst_type;
    if (dst_type == CU_MEMORYTYPE_ARRAY) {
      cpyDesc.dstArray = *static_cast<CUarray *>(dst_ptr);
      cpyDesc.dstXInBytes = dst_offset[0];
      cpyDesc.dstY = dst_offset[1];
      cpyDesc.dstZ = dst_offset[2];
    } else {
      cpyDesc.dstHost = dst_ptr;
    }
    cpyDesc.WidthInBytes = region[0];
    cpyDesc.Height = region[1];
    cpyDesc.Depth = region[2];
    return PI_CHECK_ERROR(cuMemcpy3DAsync(&cpyDesc, cu_stream));
  }
  return PI_ERROR_INVALID_VALUE;
}

pi_result cuda_piEnqueueMemImageRead(
    pi_queue command_queue, pi_mem image, pi_bool blocking_read,
    const size_t *origin, const size_t *region, size_t row_pitch,
    size_t slice_pitch, void *ptr, pi_uint32 num_events_in_wait_list,
    const pi_event *event_wait_list, pi_event *event) {
  // Ignore unused parameters
  (void)row_pitch;
  (void)slice_pitch;

  assert(command_queue != nullptr);
  assert(image != nullptr);
  assert(image->mem_type_ == _pi_mem::mem_type::surface);

  pi_result retErr = PI_SUCCESS;

  try {
    ScopedContext active(command_queue->get_context());
    CUstream cuStream = command_queue->get_next_transfer_stream();
    retErr = enqueueEventsWait(command_queue, cuStream, num_events_in_wait_list,
                               event_wait_list);

    CUarray array = image->mem_.surface_mem_.get_array();

    CUDA_ARRAY_DESCRIPTOR arrayDesc;
    retErr = PI_CHECK_ERROR(cuArrayGetDescriptor(&arrayDesc, array));

    int elementByteSize = imageElementByteSize(arrayDesc);

    size_t byteOffsetX = origin[0] * elementByteSize * arrayDesc.NumChannels;
    size_t bytesToCopy = elementByteSize * arrayDesc.NumChannels * region[0];

    pi_mem_type imgType = image->mem_.surface_mem_.get_image_type();
    if (imgType == PI_MEM_TYPE_IMAGE1D) {
      retErr = PI_CHECK_ERROR(
          cuMemcpyAtoHAsync(ptr, array, byteOffsetX, bytesToCopy, cuStream));
    } else {
      size_t adjustedRegion[3] = {bytesToCopy, region[1], region[2]};
      size_t srcOffset[3] = {byteOffsetX, origin[1], origin[2]};

      retErr = commonEnqueueMemImageNDCopy(
          cuStream, imgType, adjustedRegion, &array, CU_MEMORYTYPE_ARRAY,
          srcOffset, ptr, CU_MEMORYTYPE_HOST, nullptr);

      if (retErr != PI_SUCCESS) {
        return retErr;
      }
    }

    if (event) {
      auto new_event = _pi_event::make_native(PI_COMMAND_TYPE_IMAGE_READ,
                                              command_queue, cuStream);
      new_event->record();
      *event = new_event;
    }

    if (blocking_read) {
      retErr = PI_CHECK_ERROR(cuStreamSynchronize(cuStream));
    }
  } catch (pi_result err) {
    return err;
  } catch (...) {
    return PI_ERROR_UNKNOWN;
  }

  return retErr;
}

pi_result
cuda_piEnqueueMemImageWrite(pi_queue command_queue, pi_mem image,
                            pi_bool blocking_write, const size_t *origin,
                            const size_t *region, size_t input_row_pitch,
                            size_t input_slice_pitch, const void *ptr,
                            pi_uint32 num_events_in_wait_list,
                            const pi_event *event_wait_list, pi_event *event) {
  // Ignore unused parameters
  (void)blocking_write;
  (void)input_row_pitch;
  (void)input_slice_pitch;

  assert(command_queue != nullptr);
  assert(image != nullptr);
  assert(image->mem_type_ == _pi_mem::mem_type::surface);

  pi_result retErr = PI_SUCCESS;

  try {
    ScopedContext active(command_queue->get_context());
    CUstream cuStream = command_queue->get_next_transfer_stream();
    retErr = enqueueEventsWait(command_queue, cuStream, num_events_in_wait_list,
                               event_wait_list);

    CUarray array = image->mem_.surface_mem_.get_array();

    CUDA_ARRAY_DESCRIPTOR arrayDesc;
    retErr = PI_CHECK_ERROR(cuArrayGetDescriptor(&arrayDesc, array));

    int elementByteSize = imageElementByteSize(arrayDesc);

    size_t byteOffsetX = origin[0] * elementByteSize * arrayDesc.NumChannels;
    size_t bytesToCopy = elementByteSize * arrayDesc.NumChannels * region[0];

    pi_mem_type imgType = image->mem_.surface_mem_.get_image_type();
    if (imgType == PI_MEM_TYPE_IMAGE1D) {
      retErr = PI_CHECK_ERROR(
          cuMemcpyHtoAAsync(array, byteOffsetX, ptr, bytesToCopy, cuStream));
    } else {
      size_t adjustedRegion[3] = {bytesToCopy, region[1], region[2]};
      size_t dstOffset[3] = {byteOffsetX, origin[1], origin[2]};

      retErr = commonEnqueueMemImageNDCopy(
          cuStream, imgType, adjustedRegion, ptr, CU_MEMORYTYPE_HOST, nullptr,
          &array, CU_MEMORYTYPE_ARRAY, dstOffset);

      if (retErr != PI_SUCCESS) {
        return retErr;
      }
    }

    if (event) {
      auto new_event = _pi_event::make_native(PI_COMMAND_TYPE_IMAGE_WRITE,
                                              command_queue, cuStream);
      new_event->record();
      *event = new_event;
    }
  } catch (pi_result err) {
    return err;
  } catch (...) {
    return PI_ERROR_UNKNOWN;
  }

  return retErr;
}

pi_result cuda_piEnqueueMemImageCopy(pi_queue command_queue, pi_mem src_image,
                                     pi_mem dst_image, const size_t *src_origin,
                                     const size_t *dst_origin,
                                     const size_t *region,
                                     pi_uint32 num_events_in_wait_list,
                                     const pi_event *event_wait_list,
                                     pi_event *event) {
  assert(src_image->mem_type_ == _pi_mem::mem_type::surface);
  assert(dst_image->mem_type_ == _pi_mem::mem_type::surface);
  assert(src_image->mem_.surface_mem_.get_image_type() ==
         dst_image->mem_.surface_mem_.get_image_type());

  pi_result retErr = PI_SUCCESS;

  try {
    ScopedContext active(command_queue->get_context());
    CUstream cuStream = command_queue->get_next_transfer_stream();
    retErr = enqueueEventsWait(command_queue, cuStream, num_events_in_wait_list,
                               event_wait_list);

    CUarray srcArray = src_image->mem_.surface_mem_.get_array();
    CUarray dstArray = dst_image->mem_.surface_mem_.get_array();

    CUDA_ARRAY_DESCRIPTOR srcArrayDesc;
    retErr = PI_CHECK_ERROR(cuArrayGetDescriptor(&srcArrayDesc, srcArray));
    CUDA_ARRAY_DESCRIPTOR dstArrayDesc;
    retErr = PI_CHECK_ERROR(cuArrayGetDescriptor(&dstArrayDesc, dstArray));

    assert(srcArrayDesc.Format == dstArrayDesc.Format);
    assert(srcArrayDesc.NumChannels == dstArrayDesc.NumChannels);

    int elementByteSize = imageElementByteSize(srcArrayDesc);

    size_t dstByteOffsetX =
        dst_origin[0] * elementByteSize * srcArrayDesc.NumChannels;
    size_t srcByteOffsetX =
        src_origin[0] * elementByteSize * dstArrayDesc.NumChannels;
    size_t bytesToCopy = elementByteSize * srcArrayDesc.NumChannels * region[0];

    pi_mem_type imgType = src_image->mem_.surface_mem_.get_image_type();
    if (imgType == PI_MEM_TYPE_IMAGE1D) {
      retErr = PI_CHECK_ERROR(cuMemcpyAtoA(dstArray, dstByteOffsetX, srcArray,
                                           srcByteOffsetX, bytesToCopy));
    } else {
      size_t adjustedRegion[3] = {bytesToCopy, region[1], region[2]};
      size_t srcOffset[3] = {srcByteOffsetX, src_origin[1], src_origin[2]};
      size_t dstOffset[3] = {dstByteOffsetX, dst_origin[1], dst_origin[2]};

      retErr = commonEnqueueMemImageNDCopy(
          cuStream, imgType, adjustedRegion, &srcArray, CU_MEMORYTYPE_ARRAY,
          srcOffset, &dstArray, CU_MEMORYTYPE_ARRAY, dstOffset);

      if (retErr != PI_SUCCESS) {
        return retErr;
      }
    }

    if (event) {
      auto new_event = _pi_event::make_native(PI_COMMAND_TYPE_IMAGE_COPY,
                                              command_queue, cuStream);
      new_event->record();
      *event = new_event;
    }
  } catch (pi_result err) {
    return err;
  } catch (...) {
    return PI_ERROR_UNKNOWN;
  }

  return retErr;
}

/// \TODO Not implemented in CUDA.
pi_result cuda_piEnqueueMemImageFill(pi_queue, pi_mem, const void *,
                                     const size_t *, const size_t *, pi_uint32,
                                     const pi_event *, pi_event *) {
  sycl::detail::pi::die("cuda_piEnqueueMemImageFill not implemented");
  return {};
}

/// Implements mapping on the host using a BufferRead operation.
/// Mapped pointers are stored in the pi_mem object.
/// If the buffer uses pinned host memory a pointer to that memory is returned
/// and no read operation is done.
///
pi_result cuda_piEnqueueMemBufferMap(pi_queue command_queue, pi_mem buffer,
                                     pi_bool blocking_map,
                                     pi_map_flags map_flags, size_t offset,
                                     size_t size,
                                     pi_uint32 num_events_in_wait_list,
                                     const pi_event *event_wait_list,
                                     pi_event *event, void **ret_map) {
  assert(ret_map != nullptr);
  assert(command_queue != nullptr);
  assert(buffer != nullptr);
  assert(buffer->mem_type_ == _pi_mem::mem_type::buffer);

  pi_result ret_err = PI_ERROR_INVALID_OPERATION;
  const bool is_pinned = buffer->mem_.buffer_mem_.allocMode_ ==
                         _pi_mem::mem_::buffer_mem_::alloc_mode::alloc_host_ptr;

  // Currently no support for overlapping regions
  if (buffer->mem_.buffer_mem_.get_map_ptr() != nullptr) {
    return ret_err;
  }

  // Allocate a pointer in the host to store the mapped information
  auto hostPtr = buffer->mem_.buffer_mem_.map_to_ptr(offset, map_flags);
  *ret_map = buffer->mem_.buffer_mem_.get_map_ptr();
  if (hostPtr) {
    ret_err = PI_SUCCESS;
  }

  if (!is_pinned && ((map_flags & PI_MAP_READ) || (map_flags & PI_MAP_WRITE))) {
    // Pinned host memory is already on host so it doesn't need to be read.
    ret_err = cuda_piEnqueueMemBufferRead(
        command_queue, buffer, blocking_map, offset, size, hostPtr,
        num_events_in_wait_list, event_wait_list, event);
  } else {
    ScopedContext active(command_queue->get_context());

    if (is_pinned) {
      ret_err = cuda_piEnqueueEventsWait(command_queue, num_events_in_wait_list,
                                         event_wait_list, nullptr);
    }

    if (event) {
      try {
        *event = _pi_event::make_native(
            PI_COMMAND_TYPE_MEM_BUFFER_MAP, command_queue,
            command_queue->get_next_transfer_stream());
        (*event)->start();
        (*event)->record();
      } catch (pi_result error) {
        ret_err = error;
      }
    }
  }

  return ret_err;
}

/// Implements the unmap from the host, using a BufferWrite operation.
/// Requires the mapped pointer to be already registered in the given memobj.
/// If memobj uses pinned host memory, this will not do a write.
///
pi_result cuda_piEnqueueMemUnmap(pi_queue command_queue, pi_mem memobj,
                                 void *mapped_ptr,
                                 pi_uint32 num_events_in_wait_list,
                                 const pi_event *event_wait_list,
                                 pi_event *event) {
  pi_result ret_err = PI_SUCCESS;

  assert(command_queue != nullptr);
  assert(mapped_ptr != nullptr);
  assert(memobj != nullptr);
  assert(memobj->mem_type_ == _pi_mem::mem_type::buffer);
  assert(memobj->mem_.buffer_mem_.get_map_ptr() != nullptr);
  assert(memobj->mem_.buffer_mem_.get_map_ptr() == mapped_ptr);

  const bool is_pinned = memobj->mem_.buffer_mem_.allocMode_ ==
                         _pi_mem::mem_::buffer_mem_::alloc_mode::alloc_host_ptr;

  if (!is_pinned &&
      ((memobj->mem_.buffer_mem_.get_map_flags() & PI_MAP_WRITE) ||
       (memobj->mem_.buffer_mem_.get_map_flags() &
        PI_MAP_WRITE_INVALIDATE_REGION))) {
    // Pinned host memory is only on host so it doesn't need to be written to.
    ret_err = cuda_piEnqueueMemBufferWrite(
        command_queue, memobj, true,
        memobj->mem_.buffer_mem_.get_map_offset(mapped_ptr),
        memobj->mem_.buffer_mem_.get_size(), mapped_ptr,
        num_events_in_wait_list, event_wait_list, event);
  } else {
    ScopedContext active(command_queue->get_context());

    if (is_pinned) {
      ret_err = cuda_piEnqueueEventsWait(command_queue, num_events_in_wait_list,
                                         event_wait_list, nullptr);
    }

    if (event) {
      try {
        *event = _pi_event::make_native(
            PI_COMMAND_TYPE_MEM_BUFFER_UNMAP, command_queue,
            command_queue->get_next_transfer_stream());
        (*event)->start();
        (*event)->record();
      } catch (pi_result error) {
        ret_err = error;
      }
    }
  }

  memobj->mem_.buffer_mem_.unmap(mapped_ptr);
  return ret_err;
}

/// USM: Implements USM Host allocations using CUDA Pinned Memory
///
pi_result cuda_piextUSMHostAlloc(void **result_ptr, pi_context context,
                                 pi_usm_mem_properties *properties, size_t size,
                                 pi_uint32 alignment) {
  assert(result_ptr != nullptr);
  assert(context != nullptr);
  assert(properties == nullptr || *properties == 0);
  pi_result result = PI_SUCCESS;
  try {
    ScopedContext active(context);
    result = PI_CHECK_ERROR(cuMemAllocHost(result_ptr, size));
  } catch (pi_result error) {
    result = error;
  }

  assert(alignment == 0 ||
         (result == PI_SUCCESS &&
          reinterpret_cast<std::uintptr_t>(*result_ptr) % alignment == 0));
  return result;
}

/// USM: Implements USM device allocations using a normal CUDA device pointer
///
pi_result cuda_piextUSMDeviceAlloc(void **result_ptr, pi_context context,
                                   pi_device device,
                                   pi_usm_mem_properties *properties,
                                   size_t size, pi_uint32 alignment) {
  assert(result_ptr != nullptr);
  assert(context != nullptr);
  assert(device != nullptr);
  assert(properties == nullptr || *properties == 0);
  pi_result result = PI_SUCCESS;
  try {
    ScopedContext active(context);
    result = PI_CHECK_ERROR(cuMemAlloc((CUdeviceptr *)result_ptr, size));
  } catch (pi_result error) {
    result = error;
  }

  assert(alignment == 0 ||
         (result == PI_SUCCESS &&
          reinterpret_cast<std::uintptr_t>(*result_ptr) % alignment == 0));
  return result;
}

/// USM: Implements USM Shared allocations using CUDA Managed Memory
///
pi_result cuda_piextUSMSharedAlloc(void **result_ptr, pi_context context,
                                   pi_device device,
                                   pi_usm_mem_properties *properties,
                                   size_t size, pi_uint32 alignment) {
  assert(result_ptr != nullptr);
  assert(context != nullptr);
  assert(device != nullptr);
  assert(properties == nullptr || *properties == 0);
  pi_result result = PI_SUCCESS;
  try {
    ScopedContext active(context);
    result = PI_CHECK_ERROR(cuMemAllocManaged((CUdeviceptr *)result_ptr, size,
                                              CU_MEM_ATTACH_GLOBAL));
  } catch (pi_result error) {
    result = error;
  }

  assert(alignment == 0 ||
         (result == PI_SUCCESS &&
          reinterpret_cast<std::uintptr_t>(*result_ptr) % alignment == 0));
  return result;
}

/// USM: Frees the given USM pointer associated with the context.
///
pi_result cuda_piextUSMFree(pi_context context, void *ptr) {
  assert(context != nullptr);
  pi_result result = PI_SUCCESS;
  try {
    ScopedContext active(context);
    bool is_managed;
    unsigned int type;
    void *attribute_values[2] = {&is_managed, &type};
    CUpointer_attribute attributes[2] = {CU_POINTER_ATTRIBUTE_IS_MANAGED,
                                         CU_POINTER_ATTRIBUTE_MEMORY_TYPE};
    result = PI_CHECK_ERROR(cuPointerGetAttributes(
        2, attributes, attribute_values, (CUdeviceptr)ptr));
    assert(type == CU_MEMORYTYPE_DEVICE || type == CU_MEMORYTYPE_HOST);
    if (is_managed || type == CU_MEMORYTYPE_DEVICE) {
      // Memory allocated with cuMemAlloc and cuMemAllocManaged must be freed
      // with cuMemFree
      result = PI_CHECK_ERROR(cuMemFree((CUdeviceptr)ptr));
    } else {
      // Memory allocated with cuMemAllocHost must be freed with cuMemFreeHost
      result = PI_CHECK_ERROR(cuMemFreeHost(ptr));
    }
  } catch (pi_result error) {
    result = error;
  }
  return result;
}

pi_result cuda_piextUSMEnqueueMemset(pi_queue queue, void *ptr, pi_int32 value,
                                     size_t count,
                                     pi_uint32 num_events_in_waitlist,
                                     const pi_event *events_waitlist,
                                     pi_event *event) {
  assert(queue != nullptr);
  assert(ptr != nullptr);
  pi_result result = PI_SUCCESS;
  std::unique_ptr<_pi_event> event_ptr{nullptr};

  try {
    ScopedContext active(queue->get_context());
    pi_uint32 stream_token;
    _pi_stream_guard guard;
    CUstream cuStream = queue->get_next_compute_stream(
        num_events_in_waitlist, events_waitlist, guard, &stream_token);
    result = enqueueEventsWait(queue, cuStream, num_events_in_waitlist,
                               events_waitlist);
    if (event) {
      event_ptr = std::unique_ptr<_pi_event>(_pi_event::make_native(
          PI_COMMAND_TYPE_MEM_BUFFER_FILL, queue, cuStream, stream_token));
      event_ptr->start();
    }
    result = PI_CHECK_ERROR(cuMemsetD8Async(
        (CUdeviceptr)ptr, (unsigned char)value & 0xFF, count, cuStream));
    if (event) {
      result = event_ptr->record();
      *event = event_ptr.release();
    }
  } catch (pi_result err) {
    result = err;
  }
  return result;
}

pi_result cuda_piextUSMEnqueueMemcpy(pi_queue queue, pi_bool blocking,
                                     void *dst_ptr, const void *src_ptr,
                                     size_t size,
                                     pi_uint32 num_events_in_waitlist,
                                     const pi_event *events_waitlist,
                                     pi_event *event) {
  assert(queue != nullptr);
  assert(dst_ptr != nullptr);
  assert(src_ptr != nullptr);
  pi_result result = PI_SUCCESS;

  std::unique_ptr<_pi_event> event_ptr{nullptr};

  try {
    ScopedContext active(queue->get_context());
    CUstream cuStream = queue->get_next_transfer_stream();
    result = enqueueEventsWait(queue, cuStream, num_events_in_waitlist,
                               events_waitlist);
    if (event) {
      event_ptr = std::unique_ptr<_pi_event>(_pi_event::make_native(
          PI_COMMAND_TYPE_MEM_BUFFER_COPY, queue, cuStream));
      event_ptr->start();
    }
    result = PI_CHECK_ERROR(cuMemcpyAsync(
        (CUdeviceptr)dst_ptr, (CUdeviceptr)src_ptr, size, cuStream));
    if (event) {
      result = event_ptr->record();
    }
    if (blocking) {
      result = PI_CHECK_ERROR(cuStreamSynchronize(cuStream));
    }
    if (event) {
      *event = event_ptr.release();
    }
  } catch (pi_result err) {
    result = err;
  }
  return result;
}

pi_result cuda_piextUSMEnqueuePrefetch(pi_queue queue, const void *ptr,
                                       size_t size,
                                       pi_usm_migration_flags flags,
                                       pi_uint32 num_events_in_waitlist,
                                       const pi_event *events_waitlist,
                                       pi_event *event) {
  pi_device device = queue->get_context()->get_device();

  // Certain cuda devices and Windows do not have support for some Unified
  // Memory features. cuMemPrefetchAsync requires concurrent memory access
  // for managed memory. Therfore, ignore prefetch hint if concurrent managed
  // memory access is not available.
  if (!getAttribute(device, CU_DEVICE_ATTRIBUTE_CONCURRENT_MANAGED_ACCESS)) {
    setErrorMessage("Prefetch hint ignored as device does not support "
                    "concurrent managed access",
                    PI_SUCCESS);
    return PI_ERROR_PLUGIN_SPECIFIC_ERROR;
  }

  unsigned int is_managed;
  PI_CHECK_ERROR(cuPointerGetAttribute(
      &is_managed, CU_POINTER_ATTRIBUTE_IS_MANAGED, (CUdeviceptr)ptr));
  if (!is_managed) {
    setErrorMessage("Prefetch hint ignored as prefetch only works with USM",
                    PI_SUCCESS);
    return PI_ERROR_PLUGIN_SPECIFIC_ERROR;
  }

  // flags is currently unused so fail if set
  if (flags != 0)
    return PI_ERROR_INVALID_VALUE;
  assert(queue != nullptr);
  assert(ptr != nullptr);
  pi_result result = PI_SUCCESS;
  std::unique_ptr<_pi_event> event_ptr{nullptr};

  try {
    ScopedContext active(queue->get_context());
    CUstream cuStream = queue->get_next_transfer_stream();
    result = enqueueEventsWait(queue, cuStream, num_events_in_waitlist,
                               events_waitlist);
    if (event) {
      event_ptr = std::unique_ptr<_pi_event>(_pi_event::make_native(
          PI_COMMAND_TYPE_MEM_BUFFER_COPY, queue, cuStream));
      event_ptr->start();
    }
    result = PI_CHECK_ERROR(
        cuMemPrefetchAsync((CUdeviceptr)ptr, size, device->get(), cuStream));
    if (event) {
      result = event_ptr->record();
      *event = event_ptr.release();
    }
  } catch (pi_result err) {
    result = err;
  }
  return result;
}

/// USM: memadvise API to govern behavior of automatic migration mechanisms
pi_result cuda_piextUSMEnqueueMemAdvise(pi_queue queue, const void *ptr,
                                        size_t length, pi_mem_advice advice,
                                        pi_event *event) {
  assert(queue != nullptr);
  assert(ptr != nullptr);

  // Certain cuda devices and Windows do not have support for some Unified
  // Memory features. Passing CU_MEM_ADVISE_[UN]SET_PREFERRED_LOCATION and
  // CU_MEM_ADVISE_[UN]SET_ACCESSED_BY to cuMemAdvise on a GPU device requires
  // the GPU device to report a non-zero value for
  // CU_DEVICE_ATTRIBUTE_CONCURRENT_MANAGED_ACCESS. Therfore, ignore memory
  // advise if concurrent managed memory access is not available.
  if (advice == PI_MEM_ADVICE_CUDA_SET_PREFERRED_LOCATION ||
      advice == PI_MEM_ADVICE_CUDA_UNSET_PREFERRED_LOCATION ||
      advice == PI_MEM_ADVICE_CUDA_SET_ACCESSED_BY ||
      advice == PI_MEM_ADVICE_CUDA_UNSET_ACCESSED_BY ||
      advice == PI_MEM_ADVICE_RESET) {
    pi_device device = queue->get_context()->get_device();
    if (!getAttribute(device, CU_DEVICE_ATTRIBUTE_CONCURRENT_MANAGED_ACCESS)) {
      setErrorMessage("Mem advise ignored as device does not support "
                      "concurrent managed access",
                      PI_SUCCESS);
      return PI_ERROR_PLUGIN_SPECIFIC_ERROR;
    }

    // TODO: If ptr points to valid system-allocated pageable memory we should
    // check that the device also has the
    // CU_DEVICE_ATTRIBUTE_PAGEABLE_MEMORY_ACCESS property.
  }

  unsigned int is_managed;
  PI_CHECK_ERROR(cuPointerGetAttribute(
      &is_managed, CU_POINTER_ATTRIBUTE_IS_MANAGED, (CUdeviceptr)ptr));
  if (!is_managed) {
    setErrorMessage(
        "Memory advice ignored as memory advices only works with USM",
        PI_SUCCESS);
    return PI_ERROR_PLUGIN_SPECIFIC_ERROR;
  }

  pi_result result = PI_SUCCESS;
  std::unique_ptr<_pi_event> event_ptr{nullptr};

  try {
    ScopedContext active(queue->get_context());

    if (event) {
      event_ptr = std::unique_ptr<_pi_event>(_pi_event::make_native(
          PI_COMMAND_TYPE_USER, queue, queue->get_next_transfer_stream()));
      event_ptr->start();
    }

    switch (advice) {
    case PI_MEM_ADVICE_CUDA_SET_READ_MOSTLY:
    case PI_MEM_ADVICE_CUDA_UNSET_READ_MOSTLY:
    case PI_MEM_ADVICE_CUDA_SET_PREFERRED_LOCATION:
    case PI_MEM_ADVICE_CUDA_UNSET_PREFERRED_LOCATION:
    case PI_MEM_ADVICE_CUDA_SET_ACCESSED_BY:
    case PI_MEM_ADVICE_CUDA_UNSET_ACCESSED_BY:
      result = PI_CHECK_ERROR(cuMemAdvise(
          (CUdeviceptr)ptr, length,
          (CUmem_advise)(advice - PI_MEM_ADVICE_CUDA_SET_READ_MOSTLY + 1),
          queue->get_context()->get_device()->get()));
      break;
    case PI_MEM_ADVICE_CUDA_SET_PREFERRED_LOCATION_HOST:
    case PI_MEM_ADVICE_CUDA_UNSET_PREFERRED_LOCATION_HOST:
    case PI_MEM_ADVICE_CUDA_SET_ACCESSED_BY_HOST:
    case PI_MEM_ADVICE_CUDA_UNSET_ACCESSED_BY_HOST:
      result = PI_CHECK_ERROR(cuMemAdvise(
          (CUdeviceptr)ptr, length,
          (CUmem_advise)(advice - PI_MEM_ADVICE_CUDA_SET_READ_MOSTLY + 1 -
                         (PI_MEM_ADVICE_CUDA_SET_PREFERRED_LOCATION_HOST -
                          PI_MEM_ADVICE_CUDA_SET_PREFERRED_LOCATION)),
          CU_DEVICE_CPU));
      break;
    case PI_MEM_ADVICE_RESET:
      PI_CHECK_ERROR(cuMemAdvise((CUdeviceptr)ptr, length,
                                 CU_MEM_ADVISE_UNSET_READ_MOSTLY,
                                 queue->get_context()->get_device()->get()));
      PI_CHECK_ERROR(cuMemAdvise((CUdeviceptr)ptr, length,
                                 CU_MEM_ADVISE_UNSET_PREFERRED_LOCATION,
                                 queue->get_context()->get_device()->get()));
      PI_CHECK_ERROR(cuMemAdvise((CUdeviceptr)ptr, length,
                                 CU_MEM_ADVISE_UNSET_ACCESSED_BY,
                                 queue->get_context()->get_device()->get()));
      break;
    default:
      sycl::detail::pi::die("Unknown advice");
    }
    if (event) {
      result = event_ptr->record();
      *event = event_ptr.release();
    }
  } catch (pi_result err) {
    result = err;
  } catch (...) {
    result = PI_ERROR_UNKNOWN;
  }
  return result;
}

// TODO: Implement this. Remember to return true for
//       PI_EXT_ONEAPI_CONTEXT_INFO_USM_FILL2D_SUPPORT when it is implemented.
pi_result cuda_piextUSMEnqueueFill2D(pi_queue, void *, size_t, size_t,
                                     const void *, size_t, size_t, pi_uint32,
                                     const pi_event *, pi_event *) {
  sycl::detail::pi::die("piextUSMEnqueueFill2D: not implemented");
  return {};
}

// TODO: Implement this. Remember to return true for
//       PI_EXT_ONEAPI_CONTEXT_INFO_USM_MEMSET2D_SUPPORT when it is implemented.
pi_result cuda_piextUSMEnqueueMemset2D(pi_queue, void *, size_t, int, size_t,
                                       size_t, pi_uint32, const pi_event *,
                                       pi_event *) {
  sycl::detail::pi::die("cuda_piextUSMEnqueueMemset2D: not implemented");
  return {};
}

// TODO: Implement this. Remember to return true for
//       PI_EXT_ONEAPI_CONTEXT_INFO_USM_MEMCPY2D_SUPPORT when it is implemented.
pi_result cuda_piextUSMEnqueueMemcpy2D(pi_queue, pi_bool, void *, size_t,
                                       const void *, size_t, size_t, size_t,
                                       pi_uint32, const pi_event *,
                                       pi_event *) {
  sycl::detail::pi::die("piextUSMEnqueueMemcpy2D not implemented");
  return {};
}

/// API to query information about USM allocated pointers
/// Valid Queries:
///   PI_MEM_ALLOC_TYPE returns host/device/shared pi_host_usm value
///   PI_MEM_ALLOC_BASE_PTR returns the base ptr of an allocation if
///                         the queried pointer fell inside an allocation.
///                         Result must fit in void *
///   PI_MEM_ALLOC_SIZE returns how big the queried pointer's
///                     allocation is in bytes. Result is a size_t.
///   PI_MEM_ALLOC_DEVICE returns the pi_device this was allocated against
///
/// \param context is the pi_context
/// \param ptr is the pointer to query
/// \param param_name is the type of query to perform
/// \param param_value_size is the size of the result in bytes
/// \param param_value is the result
/// \param param_value_size_ret is how many bytes were written
pi_result cuda_piextUSMGetMemAllocInfo(pi_context context, const void *ptr,
                                       pi_mem_alloc_info param_name,
                                       size_t param_value_size,
                                       void *param_value,
                                       size_t *param_value_size_ret) {
  assert(context != nullptr);
  assert(ptr != nullptr);
  pi_result result = PI_SUCCESS;

  try {
    ScopedContext active(context);
    switch (param_name) {
    case PI_MEM_ALLOC_TYPE: {
      unsigned int value;
      // do not throw if cuPointerGetAttribute returns CUDA_ERROR_INVALID_VALUE
      CUresult ret = cuPointerGetAttribute(
          &value, CU_POINTER_ATTRIBUTE_IS_MANAGED, (CUdeviceptr)ptr);
      if (ret == CUDA_ERROR_INVALID_VALUE) {
        // pointer not known to the CUDA subsystem
        return getInfo(param_value_size, param_value, param_value_size_ret,
                       PI_MEM_TYPE_UNKNOWN);
      }
      result = check_error(ret, __func__, __LINE__ - 5, __FILE__);
      if (value) {
        // pointer to managed memory
        return getInfo(param_value_size, param_value, param_value_size_ret,
                       PI_MEM_TYPE_SHARED);
      }
      result = PI_CHECK_ERROR(cuPointerGetAttribute(
          &value, CU_POINTER_ATTRIBUTE_MEMORY_TYPE, (CUdeviceptr)ptr));
      assert(value == CU_MEMORYTYPE_DEVICE || value == CU_MEMORYTYPE_HOST);
      if (value == CU_MEMORYTYPE_DEVICE) {
        // pointer to device memory
        return getInfo(param_value_size, param_value, param_value_size_ret,
                       PI_MEM_TYPE_DEVICE);
      }
      if (value == CU_MEMORYTYPE_HOST) {
        // pointer to host memory
        return getInfo(param_value_size, param_value, param_value_size_ret,
                       PI_MEM_TYPE_HOST);
      }
      // should never get here
#ifdef _MSC_VER
      __assume(0);
#else
      __builtin_unreachable();
#endif
      return getInfo(param_value_size, param_value, param_value_size_ret,
                     PI_MEM_TYPE_UNKNOWN);
    }
    case PI_MEM_ALLOC_BASE_PTR: {
#if __CUDA_API_VERSION >= 10020
      // CU_POINTER_ATTRIBUTE_RANGE_START_ADDR was introduced in CUDA 10.2
      unsigned int value;
      result = PI_CHECK_ERROR(cuPointerGetAttribute(
          &value, CU_POINTER_ATTRIBUTE_RANGE_START_ADDR, (CUdeviceptr)ptr));
      return getInfo(param_value_size, param_value, param_value_size_ret,
                     value);
#else
      return PI_ERROR_INVALID_VALUE;
#endif
    }
    case PI_MEM_ALLOC_SIZE: {
#if __CUDA_API_VERSION >= 10020
      // CU_POINTER_ATTRIBUTE_RANGE_SIZE was introduced in CUDA 10.2
      unsigned int value;
      result = PI_CHECK_ERROR(cuPointerGetAttribute(
          &value, CU_POINTER_ATTRIBUTE_RANGE_SIZE, (CUdeviceptr)ptr));
      return getInfo(param_value_size, param_value, param_value_size_ret,
                     value);
#else
      return PI_ERROR_INVALID_VALUE;
#endif
    }
    case PI_MEM_ALLOC_DEVICE: {
      // get device index associated with this pointer
      unsigned int device_idx;
      result = PI_CHECK_ERROR(cuPointerGetAttribute(
          &device_idx, CU_POINTER_ATTRIBUTE_DEVICE_ORDINAL, (CUdeviceptr)ptr));

      // currently each device is in its own platform, so find the platform at
      // the same index
      std::vector<pi_platform> platforms;
      platforms.resize(device_idx + 1);
      result = cuda_piPlatformsGet(device_idx + 1, platforms.data(), nullptr);

      // get the device from the platform
      pi_device device = platforms[device_idx]->devices_[0].get();
      return getInfo(param_value_size, param_value, param_value_size_ret,
                     device);
    }
    }
  } catch (pi_result error) {
    result = error;
  }
  return result;
}

pi_result cuda_piextEnqueueDeviceVariableWrite(
    pi_queue queue, pi_program program, const char *name,
    pi_bool blocking_write, size_t count, size_t offset, const void *src,
    pi_uint32 num_events_in_wait_list, const pi_event *event_wait_list,
    pi_event *event) {
  assert(queue != nullptr);
  assert(program != nullptr);

  if (name == nullptr || src == nullptr)
    return PI_ERROR_INVALID_VALUE;

  // Since CUDA requires a the global variable to be referenced by name, we use
  // metadata to find the correct name to access it by.
  auto device_global_name_it = program->globalIDMD_.find(name);
  if (device_global_name_it == program->globalIDMD_.end())
    return PI_ERROR_INVALID_VALUE;
  std::string device_global_name = device_global_name_it->second;

  pi_result result = PI_SUCCESS;
  try {
    CUdeviceptr device_global = 0;
    size_t device_global_size = 0;
    result = PI_CHECK_ERROR(
        cuModuleGetGlobal(&device_global, &device_global_size, program->get(),
                          device_global_name.c_str()));

    if (offset + count > device_global_size)
      return PI_ERROR_INVALID_VALUE;

    return cuda_piextUSMEnqueueMemcpy(
        queue, blocking_write, reinterpret_cast<void *>(device_global + offset),
        src, count, num_events_in_wait_list, event_wait_list, event);
  } catch (pi_result error) {
    result = error;
  }
  return result;
}

pi_result cuda_piextEnqueueDeviceVariableRead(
    pi_queue queue, pi_program program, const char *name, pi_bool blocking_read,
    size_t count, size_t offset, void *dst, pi_uint32 num_events_in_wait_list,
    const pi_event *event_wait_list, pi_event *event) {
  assert(queue != nullptr);
  assert(program != nullptr);

  if (name == nullptr || dst == nullptr)
    return PI_ERROR_INVALID_VALUE;

  // Since CUDA requires a the global variable to be referenced by name, we use
  // metadata to find the correct name to access it by.
  auto device_global_name_it = program->globalIDMD_.find(name);
  if (device_global_name_it == program->globalIDMD_.end())
    return PI_ERROR_INVALID_VALUE;
  std::string device_global_name = device_global_name_it->second;

  pi_result result = PI_SUCCESS;
  try {
    CUdeviceptr device_global = 0;
    size_t device_global_size = 0;
    result = PI_CHECK_ERROR(
        cuModuleGetGlobal(&device_global, &device_global_size, program->get(),
                          device_global_name.c_str()));

    if (offset + count > device_global_size)
      return PI_ERROR_INVALID_VALUE;

    return cuda_piextUSMEnqueueMemcpy(
        queue, blocking_read, dst,
        reinterpret_cast<const void *>(device_global + offset), count,
        num_events_in_wait_list, event_wait_list, event);
  } catch (pi_result error) {
    result = error;
  }
  return result;
}

// This API is called by Sycl RT to notify the end of the plugin lifetime.
// TODO: add a global variable lifetime management code here (see
// pi_level_zero.cpp for reference) Currently this is just a NOOP.
pi_result cuda_piTearDown(void *) {
  disableCUDATracing();
  return PI_SUCCESS;
}

const char SupportedVersion[] = _PI_CUDA_PLUGIN_VERSION_STRING;

pi_result piPluginInit(pi_plugin *PluginInit) {
  // Check that the major version matches in PiVersion and SupportedVersion
  _PI_PLUGIN_VERSION_CHECK(PluginInit->PiVersion, SupportedVersion);

  // PI interface supports higher version or the same version.
  size_t PluginVersionSize = sizeof(PluginInit->PluginVersion);
  if (strlen(SupportedVersion) >= PluginVersionSize)
    return PI_ERROR_INVALID_VALUE;
  strncpy(PluginInit->PluginVersion, SupportedVersion, PluginVersionSize);

  // Set whole function table to zero to make it easier to detect if
  // functions are not set up below.
  std::memset(&(PluginInit->PiFunctionTable), 0,
              sizeof(PluginInit->PiFunctionTable));

  enableCUDATracing();

// Forward calls to CUDA RT.
#define _PI_CL(pi_api, cuda_api)                                               \
  (PluginInit->PiFunctionTable).pi_api = (decltype(&::pi_api))(&cuda_api);

  // Platform
  _PI_CL(piPlatformsGet, cuda_piPlatformsGet)
  _PI_CL(piPlatformGetInfo, cuda_piPlatformGetInfo)
  // Device
  _PI_CL(piDevicesGet, cuda_piDevicesGet)
  _PI_CL(piDeviceGetInfo, cuda_piDeviceGetInfo)
  _PI_CL(piDevicePartition, cuda_piDevicePartition)
  _PI_CL(piDeviceRetain, cuda_piDeviceRetain)
  _PI_CL(piDeviceRelease, cuda_piDeviceRelease)
  _PI_CL(piextDeviceSelectBinary, cuda_piextDeviceSelectBinary)
  _PI_CL(piextGetDeviceFunctionPointer, cuda_piextGetDeviceFunctionPointer)
  _PI_CL(piextDeviceGetNativeHandle, cuda_piextDeviceGetNativeHandle)
  _PI_CL(piextDeviceCreateWithNativeHandle,
         cuda_piextDeviceCreateWithNativeHandle)
  // Context
  _PI_CL(piextContextSetExtendedDeleter, cuda_piextContextSetExtendedDeleter)
  _PI_CL(piContextCreate, cuda_piContextCreate)
  _PI_CL(piContextGetInfo, cuda_piContextGetInfo)
  _PI_CL(piContextRetain, cuda_piContextRetain)
  _PI_CL(piContextRelease, cuda_piContextRelease)
  _PI_CL(piextContextGetNativeHandle, cuda_piextContextGetNativeHandle)
  _PI_CL(piextContextCreateWithNativeHandle,
         cuda_piextContextCreateWithNativeHandle)
  // Queue
  _PI_CL(piQueueCreate, cuda_piQueueCreate)
  _PI_CL(piextQueueCreate, cuda_piextQueueCreate)
  _PI_CL(piQueueGetInfo, cuda_piQueueGetInfo)
  _PI_CL(piQueueFinish, cuda_piQueueFinish)
  _PI_CL(piQueueFlush, cuda_piQueueFlush)
  _PI_CL(piQueueRetain, cuda_piQueueRetain)
  _PI_CL(piQueueRelease, cuda_piQueueRelease)
  _PI_CL(piextQueueGetNativeHandle, cuda_piextQueueGetNativeHandle)
  _PI_CL(piextQueueCreateWithNativeHandle,
         cuda_piextQueueCreateWithNativeHandle)
  // Memory
  _PI_CL(piMemBufferCreate, cuda_piMemBufferCreate)
  _PI_CL(piMemImageCreate, cuda_piMemImageCreate)
  _PI_CL(piMemGetInfo, cuda_piMemGetInfo)
  _PI_CL(piMemImageGetInfo, cuda_piMemImageGetInfo)
  _PI_CL(piMemRetain, cuda_piMemRetain)
  _PI_CL(piMemRelease, cuda_piMemRelease)
  _PI_CL(piMemBufferPartition, cuda_piMemBufferPartition)
  _PI_CL(piextMemGetNativeHandle, cuda_piextMemGetNativeHandle)
  _PI_CL(piextMemCreateWithNativeHandle, cuda_piextMemCreateWithNativeHandle)
  // Program
  _PI_CL(piProgramCreate, cuda_piProgramCreate)
  _PI_CL(piclProgramCreateWithSource, cuda_piclProgramCreateWithSource)
  _PI_CL(piProgramCreateWithBinary, cuda_piProgramCreateWithBinary)
  _PI_CL(piProgramGetInfo, cuda_piProgramGetInfo)
  _PI_CL(piProgramCompile, cuda_piProgramCompile)
  _PI_CL(piProgramBuild, cuda_piProgramBuild)
  _PI_CL(piProgramLink, cuda_piProgramLink)
  _PI_CL(piProgramGetBuildInfo, cuda_piProgramGetBuildInfo)
  _PI_CL(piProgramRetain, cuda_piProgramRetain)
  _PI_CL(piProgramRelease, cuda_piProgramRelease)
  _PI_CL(piextProgramGetNativeHandle, cuda_piextProgramGetNativeHandle)
  _PI_CL(piextProgramCreateWithNativeHandle,
         cuda_piextProgramCreateWithNativeHandle)
  // Kernel
  _PI_CL(piKernelCreate, cuda_piKernelCreate)
  _PI_CL(piKernelSetArg, cuda_piKernelSetArg)
  _PI_CL(piKernelGetInfo, cuda_piKernelGetInfo)
  _PI_CL(piKernelGetGroupInfo, cuda_piKernelGetGroupInfo)
  _PI_CL(piKernelGetSubGroupInfo, cuda_piKernelGetSubGroupInfo)
  _PI_CL(piKernelRetain, cuda_piKernelRetain)
  _PI_CL(piKernelRelease, cuda_piKernelRelease)
  _PI_CL(piKernelSetExecInfo, cuda_piKernelSetExecInfo)
  _PI_CL(piextProgramSetSpecializationConstant,
         cuda_piextProgramSetSpecializationConstant)
  _PI_CL(piextKernelSetArgPointer, cuda_piextKernelSetArgPointer)
  _PI_CL(piextKernelCreateWithNativeHandle,
         cuda_piextKernelCreateWithNativeHandle)
  // Event
  _PI_CL(piEventCreate, cuda_piEventCreate)
  _PI_CL(piEventGetInfo, cuda_piEventGetInfo)
  _PI_CL(piEventGetProfilingInfo, cuda_piEventGetProfilingInfo)
  _PI_CL(piEventsWait, cuda_piEventsWait)
  _PI_CL(piEventSetCallback, cuda_piEventSetCallback)
  _PI_CL(piEventSetStatus, cuda_piEventSetStatus)
  _PI_CL(piEventRetain, cuda_piEventRetain)
  _PI_CL(piEventRelease, cuda_piEventRelease)
  _PI_CL(piextEventGetNativeHandle, cuda_piextEventGetNativeHandle)
  _PI_CL(piextEventCreateWithNativeHandle,
         cuda_piextEventCreateWithNativeHandle)
  // Sampler
  _PI_CL(piSamplerCreate, cuda_piSamplerCreate)
  _PI_CL(piSamplerGetInfo, cuda_piSamplerGetInfo)
  _PI_CL(piSamplerRetain, cuda_piSamplerRetain)
  _PI_CL(piSamplerRelease, cuda_piSamplerRelease)
  // Queue commands
  _PI_CL(piEnqueueKernelLaunch, cuda_piEnqueueKernelLaunch)
  _PI_CL(piEnqueueNativeKernel, cuda_piEnqueueNativeKernel)
  _PI_CL(piEnqueueEventsWait, cuda_piEnqueueEventsWait)
  _PI_CL(piEnqueueEventsWaitWithBarrier, cuda_piEnqueueEventsWaitWithBarrier)
  _PI_CL(piEnqueueMemBufferRead, cuda_piEnqueueMemBufferRead)
  _PI_CL(piEnqueueMemBufferReadRect, cuda_piEnqueueMemBufferReadRect)
  _PI_CL(piEnqueueMemBufferWrite, cuda_piEnqueueMemBufferWrite)
  _PI_CL(piEnqueueMemBufferWriteRect, cuda_piEnqueueMemBufferWriteRect)
  _PI_CL(piEnqueueMemBufferCopy, cuda_piEnqueueMemBufferCopy)
  _PI_CL(piEnqueueMemBufferCopyRect, cuda_piEnqueueMemBufferCopyRect)
  _PI_CL(piEnqueueMemBufferFill, cuda_piEnqueueMemBufferFill)
  _PI_CL(piEnqueueMemImageRead, cuda_piEnqueueMemImageRead)
  _PI_CL(piEnqueueMemImageWrite, cuda_piEnqueueMemImageWrite)
  _PI_CL(piEnqueueMemImageCopy, cuda_piEnqueueMemImageCopy)
  _PI_CL(piEnqueueMemImageFill, cuda_piEnqueueMemImageFill)
  _PI_CL(piEnqueueMemBufferMap, cuda_piEnqueueMemBufferMap)
  _PI_CL(piEnqueueMemUnmap, cuda_piEnqueueMemUnmap)
  // USM
  _PI_CL(piextUSMHostAlloc, cuda_piextUSMHostAlloc)
  _PI_CL(piextUSMDeviceAlloc, cuda_piextUSMDeviceAlloc)
  _PI_CL(piextUSMSharedAlloc, cuda_piextUSMSharedAlloc)
  _PI_CL(piextUSMFree, cuda_piextUSMFree)
  _PI_CL(piextUSMEnqueueMemset, cuda_piextUSMEnqueueMemset)
  _PI_CL(piextUSMEnqueueMemcpy, cuda_piextUSMEnqueueMemcpy)
  _PI_CL(piextUSMEnqueuePrefetch, cuda_piextUSMEnqueuePrefetch)
  _PI_CL(piextUSMEnqueueMemAdvise, cuda_piextUSMEnqueueMemAdvise)
  _PI_CL(piextUSMEnqueueFill2D, cuda_piextUSMEnqueueFill2D)
  _PI_CL(piextUSMEnqueueMemset2D, cuda_piextUSMEnqueueMemset2D)
  _PI_CL(piextUSMEnqueueMemcpy2D, cuda_piextUSMEnqueueMemcpy2D)
  _PI_CL(piextUSMGetMemAllocInfo, cuda_piextUSMGetMemAllocInfo)
  // Device variable
  _PI_CL(piextEnqueueDeviceVariableWrite, cuda_piextEnqueueDeviceVariableWrite)
  _PI_CL(piextEnqueueDeviceVariableRead, cuda_piextEnqueueDeviceVariableRead)

  _PI_CL(piextKernelSetArgMemObj, cuda_piextKernelSetArgMemObj)
  _PI_CL(piextKernelSetArgSampler, cuda_piextKernelSetArgSampler)
  _PI_CL(piPluginGetLastError, cuda_piPluginGetLastError)
  _PI_CL(piTearDown, cuda_piTearDown)

#undef _PI_CL

  return PI_SUCCESS;
}

} // extern "C"

CUevent _pi_platform::evBase_{nullptr};<|MERGE_RESOLUTION|>--- conflicted
+++ resolved
@@ -675,26 +675,11 @@
     const pi_device_binary_property metadataElement = metadata[i];
     std::string metadataElementName{metadataElement->Name};
 
-<<<<<<< HEAD
     auto [prefix, tag] = splitMetadataName(metadataElementName);
 
     if (tag == __SYCL_PI_PROGRAM_METADATA_TAG_REQD_WORK_GROUP_SIZE) {
       // If metadata is reqd_work_group_size, record it for the corresponding
       // kernel name.
-      assert(metadataElement->ValSize ==
-                 sizeof(std::uint64_t) + sizeof(std::uint32_t) * 3 &&
-             "Unexpected size for reqd_work_group_size metadata");
-
-      // Get pointer to data, skipping 64-bit size at the start of the data.
-      const auto *reqdWorkGroupElements =
-          reinterpret_cast<const std::uint32_t *>(metadataElement->ValAddr) + 2;
-      kernelReqdWorkGroupSizeMD_[prefix] =
-=======
-    // If metadata is reqd_work_group_size record it for the corresponding
-    // kernel name.
-    if (get_kernel_metadata(metadataElementName,
-                            __SYCL_PI_PROGRAM_METADATA_TAG_REQD_WORK_GROUP_SIZE,
-                            kernelName)) {
       size_t MDElemsSize = metadataElement->ValSize - sizeof(std::uint64_t);
 
       // Expect between 1 and 3 32-bit integer values.
@@ -710,7 +695,6 @@
       std::uint32_t reqdWorkGroupElements[] = {1, 1, 1};
       std::memcpy(reqdWorkGroupElements, ValuePtr, MDElemsSize);
       kernelReqdWorkGroupSizeMD_[kernelName] =
->>>>>>> 29badd81
           std::make_tuple(reqdWorkGroupElements[0], reqdWorkGroupElements[1],
                           reqdWorkGroupElements[2]);
     } else if (tag == __SYCL_PI_PROGRAM_METADATA_GLOBAL_ID_MAPPING) {
