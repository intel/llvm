--- conflicted
+++ resolved
@@ -270,18 +270,6 @@
 // Determine local work sizes that result in uniform work groups.
 // The default threadsPerBlock only require handling the first work_dim
 // dimension.
-<<<<<<< HEAD
-void guessLocalWorkSize(size_t *threadsPerBlock, const size_t *global_work_size,
-                        const size_t maxThreadsPerBlock[3],
-                        CUfunction native_kernel, pi_uint32 local_size) {
-  assert(threadsPerBlock != nullptr);
-  assert(global_work_size != nullptr);
-  assert(native_kernel != nullptr);
-  int recommendedBlockSize, minGrid;
-
-  PI_CHECK_ERROR(cuOccupancyMaxPotentialBlockSize(
-      &minGrid, &recommendedBlockSize, native_kernel, NULL, local_size,
-=======
 void guessLocalWorkSize(_pi_device *device, size_t *threadsPerBlock,
                         const size_t *global_work_size,
                         const size_t maxThreadsPerBlock[3], pi_kernel kernel,
@@ -300,8 +288,7 @@
   threadsPerBlock[2] = ((global_work_size[2] - 1) / gridDim[2]) + 1;
 
   PI_CHECK_ERROR(cuOccupancyMaxPotentialBlockSize(
-      &minGrid, &maxBlockSize, kernel->get(), NULL, local_size,
->>>>>>> d442654d
+      &minGrid, &maxBlockSize, kernel->get(device), NULL, local_size,
       maxThreadsPerBlock[0]));
 
   gridDim[0] = maxBlockSize / (threadsPerBlock[1] * threadsPerBlock[2]);
@@ -3189,15 +3176,9 @@
             return err;
         }
       } else {
-<<<<<<< HEAD
-        guessLocalWorkSize(
-            threadsPerBlock, global_work_size, maxThreadsPerBlock,
-            kernel->get(command_queue->get_device()), local_size);
-=======
-        guessLocalWorkSize(command_queue->device_, threadsPerBlock,
+        guessLocalWorkSize(command_queue->get_device(), threadsPerBlock,
                            global_work_size, maxThreadsPerBlock, kernel,
                            local_size);
->>>>>>> d442654d
       }
     }
 
@@ -5576,7 +5557,6 @@
   return result;
 }
 
-<<<<<<< HEAD
 __SYCL_EXPORT pi_result cuda_piextGetMemoryConnection(
     pi_device device1, pi_context context1, pi_device device2,
     pi_context context2, _pi_memory_connection *res) {
@@ -5588,7 +5568,8 @@
   // We can always migrate memory between two devices using the CUDA APIs.
   *res = PI_MEMORY_CONNECTION_MIGRATABLE;
   return PI_SUCCESS;
-=======
+}
+
 pi_result cuda_piextEnqueueDeviceGlobalVariableWrite(
     pi_queue queue, pi_program program, const char *name,
     pi_bool blocking_write, size_t count, size_t offset, const void *src,
@@ -5663,7 +5644,6 @@
     result = error;
   }
   return result;
->>>>>>> d442654d
 }
 
 // This API is called by Sycl RT to notify the end of the plugin lifetime.
