--- conflicted
+++ resolved
@@ -5925,7 +5925,9 @@
       CUattr = CU_DEVICE_P2P_ATTRIBUTE_NATIVE_ATOMIC_SUPPORTED;
       break;
     }
-    default: { __SYCL_PI_HANDLE_UNKNOWN_PARAM_NAME(attr); }
+    default: {
+      __SYCL_PI_HANDLE_UNKNOWN_PARAM_NAME(attr);
+    }
     }
 
     CUresult cu_res = cuDeviceGetP2PAttribute(
@@ -6114,14 +6116,14 @@
   _PI_CL(piPluginGetLastError, cuda_piPluginGetLastError)
   _PI_CL(piTearDown, cuda_piTearDown)
   _PI_CL(piGetDeviceAndHostTimer, cuda_piGetDeviceAndHostTimer)
-<<<<<<< HEAD
+
+  _PI_CL(piPluginGetBackendOption, cuda_piPluginGetBackendOption)
+
   // Peer to Peer
   _PI_CL(piextEnablePeerAccess, cuda_piextEnablePeerAccess)
   _PI_CL(piextDisablePeerAccess, cuda_piextDisablePeerAccess)
   _PI_CL(piextPeerAccessGetInfo, cuda_piextPeerAccessGetInfo)
-=======
-  _PI_CL(piPluginGetBackendOption, cuda_piPluginGetBackendOption)
->>>>>>> c7759bb8
+
 
 #undef _PI_CL
 
