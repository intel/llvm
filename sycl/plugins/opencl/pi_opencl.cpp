//==---------- pi_opencl.cpp - OpenCL Plugin -------------------------------==//
//
// Part of the LLVM Project, under the Apache License v2.0 with LLVM Exceptions.
// See https://llvm.org/LICENSE.txt for license information.
// SPDX-License-Identifier: Apache-2.0 WITH LLVM-exception
//
//===----------------------------------------------------------------------===//
/// \defgroup sycl_pi_ocl OpenCL Plugin
/// \ingroup sycl_pi

/// \file pi_opencl.cpp
/// Implementation of OpenCL Plugin. It is the interface between device-agnostic
/// SYCL runtime layer and underlying OpenCL runtime.
///
/// \ingroup sycl_pi_ocl

#define CL_USE_DEPRECATED_OPENCL_1_2_APIS

#include <pi_opencl.hpp>
#include <sycl/detail/cl.h>
#include <sycl/detail/iostream_proxy.hpp>
#include <sycl/detail/pi.h>

#include <algorithm>
#include <cassert>
#include <cstring>
#include <limits>
#include <map>
#include <memory>
#include <sstream>
#include <string>
#include <vector>

#define CHECK_ERR_SET_NULL_RET(err, ptr, reterr)                               \
  if (err != CL_SUCCESS) {                                                     \
    if (ptr != nullptr)                                                        \
      *ptr = nullptr;                                                          \
    return cast<pi_result>(reterr);                                            \
  }

// Want all the needed casts be explicit, do not define conversion operators.
template <class To, class From> To cast(From value) {
  // TODO: see if more sanity checks are possible.
  static_assert(sizeof(From) == sizeof(To), "cast failed size check");
  return (To)(value);
}

// Older versions of GCC don't like "const" here
#if defined(__GNUC__) && (__GNUC__ < 7 || (__GNU__C == 7 && __GNUC_MINOR__ < 2))
#define CONSTFIX constexpr
#else
#define CONSTFIX const
#endif

// Names of USM functions that are queried from OpenCL
CONSTFIX char clHostMemAllocName[] = "clHostMemAllocINTEL";
CONSTFIX char clDeviceMemAllocName[] = "clDeviceMemAllocINTEL";
CONSTFIX char clSharedMemAllocName[] = "clSharedMemAllocINTEL";
CONSTFIX char clMemBlockingFreeName[] = "clMemBlockingFreeINTEL";
CONSTFIX char clCreateBufferWithPropertiesName[] =
    "clCreateBufferWithPropertiesINTEL";
CONSTFIX char clSetKernelArgMemPointerName[] = "clSetKernelArgMemPointerINTEL";
CONSTFIX char clEnqueueMemsetName[] = "clEnqueueMemsetINTEL";
CONSTFIX char clEnqueueMemcpyName[] = "clEnqueueMemcpyINTEL";
CONSTFIX char clGetMemAllocInfoName[] = "clGetMemAllocInfoINTEL";
CONSTFIX char clSetProgramSpecializationConstantName[] =
    "clSetProgramSpecializationConstant";
CONSTFIX char clGetDeviceFunctionPointerName[] =
    "clGetDeviceFunctionPointerINTEL";
CONSTFIX char clEnqueueWriteGlobalVariableName[] =
    "clEnqueueWriteGlobalVariableINTEL";
CONSTFIX char clEnqueueReadGlobalVariableName[] =
    "clEnqueueReadGlobalVariableINTEL";

#undef CONSTFIX

// Global variables for PI_ERROR_PLUGIN_SPECIFIC_ERROR
constexpr size_t MaxMessageSize = 256;
thread_local pi_result ErrorMessageCode = PI_SUCCESS;
thread_local char ErrorMessage[MaxMessageSize];

// Utility function for setting a message and warning
[[maybe_unused]] static void setErrorMessage(const char *message,
                                             pi_result error_code) {
  assert(strlen(message) <= MaxMessageSize);
  strcpy(ErrorMessage, message);
  ErrorMessageCode = error_code;
}

// Returns plugin specific error and warning messages
pi_result piPluginGetLastError(char **message) {
  *message = &ErrorMessage[0];
  return ErrorMessageCode;
}

static cl_int getPlatformVersion(cl_platform_id plat,
                                 OCLV::OpenCLVersion &version) {
  cl_int ret_err = CL_INVALID_VALUE;

  size_t platVerSize = 0;
  ret_err =
      clGetPlatformInfo(plat, CL_PLATFORM_VERSION, 0, nullptr, &platVerSize);

  std::string platVer(platVerSize, '\0');
  ret_err = clGetPlatformInfo(plat, CL_PLATFORM_VERSION, platVerSize,
                              platVer.data(), nullptr);

  if (ret_err != CL_SUCCESS)
    return ret_err;

  version = OCLV::OpenCLVersion(platVer);
  if (!version.isValid())
    return CL_INVALID_PLATFORM;

  return ret_err;
}

static cl_int getDeviceVersion(cl_device_id dev, OCLV::OpenCLVersion &version) {
  cl_int ret_err = CL_INVALID_VALUE;

  size_t devVerSize = 0;
  ret_err = clGetDeviceInfo(dev, CL_DEVICE_VERSION, 0, nullptr, &devVerSize);

  std::string devVer(devVerSize, '\0');
  ret_err = clGetDeviceInfo(dev, CL_DEVICE_VERSION, devVerSize, devVer.data(),
                            nullptr);

  if (ret_err != CL_SUCCESS)
    return ret_err;

  version = OCLV::OpenCLVersion(devVer);
  if (!version.isValid())
    return CL_INVALID_DEVICE;

  return ret_err;
}

static cl_int checkDeviceExtensions(cl_device_id dev,
                                    const std::vector<std::string> &exts,
                                    bool &supported) {
  cl_int ret_err = CL_INVALID_VALUE;

  size_t extSize = 0;
  ret_err = clGetDeviceInfo(dev, CL_DEVICE_EXTENSIONS, 0, nullptr, &extSize);

  std::string extStr(extSize, '\0');
  ret_err = clGetDeviceInfo(dev, CL_DEVICE_EXTENSIONS, extSize, extStr.data(),
                            nullptr);

  if (ret_err != CL_SUCCESS)
    return ret_err;

  supported = true;
  for (const std::string &ext : exts)
    if (!(supported = (extStr.find(ext) != std::string::npos)))
      break;

  return ret_err;
}

// USM helper function to get an extension function pointer
template <const char *FuncName, typename T>
static pi_result getExtFuncFromContext(pi_context context, T *fptr) {
  // TODO
  // Potentially redo caching as PI interface changes.
  thread_local static std::map<pi_context, T> FuncPtrs;

  // if cached, return cached FuncPtr
  auto It = FuncPtrs.find(context);
  if (It != FuncPtrs.end()) {
    auto F = It->second;
    // if cached that extension is not available return nullptr and
    // PI_ERROR_INVALID_VALUE
    *fptr = F;
    return F ? PI_SUCCESS : PI_ERROR_INVALID_VALUE;
  }

  cl_uint deviceCount;
  cl_int ret_err =
      clGetContextInfo(cast<cl_context>(context), CL_CONTEXT_NUM_DEVICES,
                       sizeof(cl_uint), &deviceCount, nullptr);

  if (ret_err != CL_SUCCESS || deviceCount < 1) {
    return PI_ERROR_INVALID_CONTEXT;
  }

  std::vector<cl_device_id> devicesInCtx(deviceCount);
  ret_err = clGetContextInfo(cast<cl_context>(context), CL_CONTEXT_DEVICES,
                             deviceCount * sizeof(cl_device_id),
                             devicesInCtx.data(), nullptr);

  if (ret_err != CL_SUCCESS) {
    return PI_ERROR_INVALID_CONTEXT;
  }

  cl_platform_id curPlatform;
  ret_err = clGetDeviceInfo(devicesInCtx[0], CL_DEVICE_PLATFORM,
                            sizeof(cl_platform_id), &curPlatform, nullptr);

  if (ret_err != CL_SUCCESS) {
    return PI_ERROR_INVALID_CONTEXT;
  }

  T FuncPtr =
      (T)clGetExtensionFunctionAddressForPlatform(curPlatform, FuncName);

  if (!FuncPtr) {
    // Cache that the extension is not available
    FuncPtrs[context] = nullptr;
    return PI_ERROR_INVALID_VALUE;
  }

  *fptr = FuncPtr;
  FuncPtrs[context] = FuncPtr;

  return cast<pi_result>(ret_err);
}

/// Enables indirect access of pointers in kernels.
/// Necessary to avoid telling CL about every pointer that might be used.
///
/// \param kernel is the kernel to be launched
static pi_result USMSetIndirectAccess(pi_kernel kernel) {
  // We test that each alloc type is supported before we actually try to
  // set KernelExecInfo.
  cl_bool TrueVal = CL_TRUE;
  clHostMemAllocINTEL_fn HFunc = nullptr;
  clSharedMemAllocINTEL_fn SFunc = nullptr;
  clDeviceMemAllocINTEL_fn DFunc = nullptr;
  cl_context CLContext;
  cl_int CLErr = clGetKernelInfo(cast<cl_kernel>(kernel), CL_KERNEL_CONTEXT,
                                 sizeof(cl_context), &CLContext, nullptr);
  if (CLErr != CL_SUCCESS) {
    return cast<pi_result>(CLErr);
  }

  getExtFuncFromContext<clHostMemAllocName, clHostMemAllocINTEL_fn>(
      cast<pi_context>(CLContext), &HFunc);
  if (HFunc) {
    clSetKernelExecInfo(cast<cl_kernel>(kernel),
                        CL_KERNEL_EXEC_INFO_INDIRECT_HOST_ACCESS_INTEL,
                        sizeof(cl_bool), &TrueVal);
  }

  getExtFuncFromContext<clDeviceMemAllocName, clDeviceMemAllocINTEL_fn>(
      cast<pi_context>(CLContext), &DFunc);
  if (DFunc) {
    clSetKernelExecInfo(cast<cl_kernel>(kernel),
                        CL_KERNEL_EXEC_INFO_INDIRECT_DEVICE_ACCESS_INTEL,
                        sizeof(cl_bool), &TrueVal);
  }

  getExtFuncFromContext<clSharedMemAllocName, clSharedMemAllocINTEL_fn>(
      cast<pi_context>(CLContext), &SFunc);
  if (SFunc) {
    clSetKernelExecInfo(cast<cl_kernel>(kernel),
                        CL_KERNEL_EXEC_INFO_INDIRECT_SHARED_ACCESS_INTEL,
                        sizeof(cl_bool), &TrueVal);
  }
  return PI_SUCCESS;
}

extern "C" {

pi_result piDeviceGetInfo(pi_device device, pi_device_info paramName,
                          size_t paramValueSize, void *paramValue,
                          size_t *paramValueSizeRet) {
  switch (paramName) {
    // TODO: Check regularly to see if support in enabled in OpenCL.
    // Intel GPU EU device-specific information extensions.
    // Some of the queries are enabled by cl_intel_device_attribute_query
    // extension, but it's not yet in the Registry.
  case PI_DEVICE_INFO_PCI_ADDRESS:
  case PI_DEVICE_INFO_GPU_EU_COUNT:
  case PI_DEVICE_INFO_GPU_EU_SIMD_WIDTH:
  case PI_DEVICE_INFO_GPU_SLICES:
  case PI_DEVICE_INFO_GPU_SUBSLICES_PER_SLICE:
  case PI_DEVICE_INFO_GPU_EU_COUNT_PER_SUBSLICE:
  case PI_DEVICE_INFO_GPU_HW_THREADS_PER_EU:
  case PI_DEVICE_INFO_MAX_MEM_BANDWIDTH:
    // TODO: Check if device UUID extension is enabled in OpenCL.
    // For details about Intel UUID extension, see
    // sycl/doc/extensions/supported/sycl_ext_intel_device_info.md
  case PI_DEVICE_INFO_UUID:
<<<<<<< HEAD
  case PI_DEVICE_INFO_ATOMIC_MEMORY_SCOPE_CAPABILITIES:
    return PI_ERROR_INVALID_VALUE;
  case PI_DEVICE_INFO_ATOMIC_MEMORY_ORDER_CAPABILITIES: {
    // This query is missing beore OpenCL 3.0
    // Check version and handle appropriately
    OCLV::OpenCLVersion devVer;
    cl_device_id deviceID = cast<cl_device_id>(device);
    cl_int ret_err = getDeviceVersion(deviceID, devVer);
    if (ret_err != CL_SUCCESS) {
      return cast<pi_result>(ret_err);
    }

    // Minimum required capability to be returned
    // For OpenCL 1.2, this is all that is required
    pi_memory_order_capabilities capabilities = PI_MEMORY_ORDER_RELAXED;

    if (devVer >= OCLV::V3_0) {
      // For OpenCL >=3.0, the query should be implemented
      cl_device_atomic_capabilities cl_capabilities = 0;
      cl_int ret_err = clGetDeviceInfo(
          deviceID, CL_DEVICE_ATOMIC_MEMORY_CAPABILITIES,
          sizeof(cl_device_atomic_capabilities), &cl_capabilities, nullptr);
      if (ret_err != CL_SUCCESS)
        return cast<pi_result>(ret_err);

      // Mask operation to only consider atomic_memory_order* capabilities
      cl_int mask = CL_DEVICE_ATOMIC_ORDER_RELAXED |
                    CL_DEVICE_ATOMIC_ORDER_ACQ_REL |
                    CL_DEVICE_ATOMIC_ORDER_SEQ_CST;
      cl_capabilities &= mask;

      // The memory order capabilities are hierarchical, if one is implied, all
      // preceding capbilities are implied as well. Especially in the case of
      // ACQ_REL.
      if (cl_capabilities & CL_DEVICE_ATOMIC_ORDER_SEQ_CST) {
        capabilities |= PI_MEMORY_ORDER_SEQ_CST;
      }
      if (cl_capabilities & CL_DEVICE_ATOMIC_ORDER_ACQ_REL) {
        capabilities |= PI_MEMORY_ORDER_ACQ_REL | PI_MEMORY_ORDER_ACQUIRE |
                        PI_MEMORY_ORDER_RELEASE;
      }
    } else if (devVer >= OCLV::V2_0) {
      // For OpenCL 2.x, return all capabilities
      // (https://registry.khronos.org/OpenCL/specs/3.0-unified/html/OpenCL_API.html#_memory_consistency_model)
      capabilities |= PI_MEMORY_ORDER_ACQUIRE | PI_MEMORY_ORDER_RELEASE |
                      PI_MEMORY_ORDER_ACQ_REL | PI_MEMORY_ORDER_SEQ_CST;
    }

    if (paramValue) {
      if (paramValueSize < sizeof(pi_memory_order_capabilities))
        return static_cast<pi_result>(CL_INVALID_VALUE);

      std::memcpy(paramValue, &capabilities, sizeof(capabilities));
    }

    if (paramValueSizeRet)
      *paramValueSizeRet = sizeof(capabilities);

    return static_cast<pi_result>(CL_SUCCESS);
=======
  case PI_DEVICE_INFO_ATOMIC_MEMORY_ORDER_CAPABILITIES:
    return PI_ERROR_INVALID_VALUE;
  case PI_DEVICE_INFO_ATOMIC_MEMORY_SCOPE_CAPABILITIES: {
    // Initialize result to minimum mandated capabilities according to
    // SYCL2020 4.6.3.2
    // Because scopes are hierarchical, wider scopes support all narrower
    // scopes. At a minimum, each device must support WORK_ITEM, SUB_GROUP and
    // WORK_GROUP. (https://github.com/KhronosGroup/SYCL-Docs/pull/382)
    pi_memory_scope_capabilities result = PI_MEMORY_SCOPE_WORK_ITEM |
                                          PI_MEMORY_SCOPE_SUB_GROUP |
                                          PI_MEMORY_SCOPE_WORK_GROUP;

    OCLV::OpenCLVersion devVer;

    cl_device_id deviceID = cast<cl_device_id>(device);
    cl_int ret_err = getDeviceVersion(deviceID, devVer);
    if (ret_err != CL_SUCCESS)
      return static_cast<pi_result>(ret_err);

    cl_device_atomic_capabilities devCapabilities = 0;
    if (devVer >= OCLV::V3_0) {
      ret_err = clGetDeviceInfo(deviceID, CL_DEVICE_ATOMIC_MEMORY_CAPABILITIES,
                                sizeof(cl_device_atomic_capabilities),
                                &devCapabilities, nullptr);
      if (ret_err != CL_SUCCESS)
        return static_cast<pi_result>(ret_err);
      assert((devCapabilities & CL_DEVICE_ATOMIC_SCOPE_WORK_GROUP) &&
             "Violates minimum mandated guarantee");

      // Because scopes are hierarchical, wider scopes support all narrower
      // scopes. At a minimum, each device must support WORK_ITEM, SUB_GROUP and
      // WORK_GROUP. (https://github.com/KhronosGroup/SYCL-Docs/pull/382)
      // We already initialized to these minimum mandated capabilities. Just
      // check wider scopes.
      if (devCapabilities & CL_DEVICE_ATOMIC_SCOPE_DEVICE) {
        result |= PI_MEMORY_SCOPE_DEVICE;
      }

      if (devCapabilities & CL_DEVICE_ATOMIC_SCOPE_ALL_DEVICES) {
        result |= PI_MEMORY_SCOPE_SYSTEM;
      }

    } else {
      // This info is only available in OpenCL version >= 3.0
      // Just return minimum mandated capabilities for older versions.
      // OpenCL 1.x minimum mandated capabilities are WORK_GROUP, we
      // already initialized using it.
      if (devVer >= OCLV::V2_0) {
        // OpenCL 2.x minimum mandated capabilities are WORK_GROUP | DEVICE |
        // ALL_DEVICES
        result |= PI_MEMORY_SCOPE_DEVICE | PI_MEMORY_SCOPE_SYSTEM;
      }
    }
    if (paramValue) {
      if (paramValueSize < sizeof(cl_device_atomic_capabilities))
        return PI_ERROR_INVALID_VALUE;

      std::memcpy(paramValue, &result, sizeof(result));
    }
    if (paramValueSizeRet)
      *paramValueSizeRet = sizeof(result);
    return PI_SUCCESS;
>>>>>>> a97afef4
  }
  case PI_DEVICE_INFO_ATOMIC_64: {
    cl_int ret_err = CL_SUCCESS;
    cl_bool result = CL_FALSE;
    bool supported = false;

    ret_err = checkDeviceExtensions(
        cast<cl_device_id>(device),
        {"cl_khr_int64_base_atomics", "cl_khr_int64_extended_atomics"},
        supported);
    if (ret_err != CL_SUCCESS)
      return static_cast<pi_result>(ret_err);

    result = supported;
    std::memcpy(paramValue, &result, sizeof(cl_bool));
    return PI_SUCCESS;
  }
  case PI_EXT_ONEAPI_DEVICE_INFO_BFLOAT16_MATH_FUNCTIONS: {
    // bfloat16 math functions are not yet supported on Intel GPUs.
    cl_bool result = false;
    std::memcpy(paramValue, &result, sizeof(cl_bool));
    return PI_SUCCESS;
  }
  case PI_DEVICE_INFO_IMAGE_SRGB: {
    cl_bool result = true;
    std::memcpy(paramValue, &result, sizeof(cl_bool));
    return PI_SUCCESS;
  }
  case PI_DEVICE_INFO_BUILD_ON_SUBDEVICE: {
    cl_device_type devType = CL_DEVICE_TYPE_DEFAULT;
    cl_int res = clGetDeviceInfo(cast<cl_device_id>(device), CL_DEVICE_TYPE,
                                 sizeof(cl_device_type), &devType, nullptr);

    // FIXME: here we assume that program built for a root GPU device can be
    // used on its sub-devices without re-building
    cl_bool result = (res == CL_SUCCESS) && (devType == CL_DEVICE_TYPE_GPU);
    std::memcpy(paramValue, &result, sizeof(cl_bool));
    return PI_SUCCESS;
  }
  case PI_EXT_ONEAPI_DEVICE_INFO_MAX_WORK_GROUPS_3D:
    // Returns the maximum sizes of a work group for each dimension one
    // could use to submit a kernel. There is no such query defined in OpenCL
    // so we'll return the maximum value.
    {
      if (paramValueSizeRet)
        *paramValueSizeRet = paramValueSize;
      static constexpr size_t Max = (std::numeric_limits<size_t>::max)();
      size_t *out = cast<size_t *>(paramValue);
      if (paramValueSize >= sizeof(size_t))
        out[0] = Max;
      if (paramValueSize >= 2 * sizeof(size_t))
        out[1] = Max;
      if (paramValueSize >= 3 * sizeof(size_t))
        out[2] = Max;
      return PI_SUCCESS;
    }
  case PI_EXT_INTEL_DEVICE_INFO_MAX_COMPUTE_QUEUE_INDICES: {
    pi_int32 result = 1;
    std::memcpy(paramValue, &result, sizeof(pi_int32));
    return PI_SUCCESS;
  }
  case PI_DEVICE_INFO_MAX_NUM_SUB_GROUPS: {
    // Corresponding OpenCL query is only available starting with OpenCL 2.1 and
    // we have to emulate it on older OpenCL runtimes.
    OCLV::OpenCLVersion version;
    cl_int err = getDeviceVersion(cast<cl_device_id>(device), version);
    if (err != CL_SUCCESS)
      return static_cast<pi_result>(err);

    if (version >= OCLV::V2_1) {
      err = clGetDeviceInfo(cast<cl_device_id>(device),
                            cast<cl_device_info>(paramName), paramValueSize,
                            paramValue, paramValueSizeRet);
      if (err != CL_SUCCESS)
        return static_cast<pi_result>(err);

      if (paramValue && *static_cast<cl_uint *>(paramValue) == 0u) {
        // OpenCL returns 0 if sub-groups are not supported, but SYCL 2020 spec
        // says that minimum possible value is 1.
        cl_uint value = 1u;
        std::memcpy(paramValue, &value, sizeof(cl_uint));
      }

      return static_cast<pi_result>(err);
    }

    // Otherwise, we can't query anything, because even cl_khr_subgroups does
    // not provide similar query. Therefore, simply return minimum possible
    // value 1 here.
    if (paramValue && paramValueSize < sizeof(cl_uint))
      return static_cast<pi_result>(CL_INVALID_VALUE);
    if (paramValueSizeRet)
      *paramValueSizeRet = sizeof(cl_uint);

    if (paramValue) {
      cl_uint value = 1u;
      std::memcpy(paramValue, &value, sizeof(cl_uint));
    }

    return static_cast<pi_result>(CL_SUCCESS);
  }
  default:
    cl_int result = clGetDeviceInfo(
        cast<cl_device_id>(device), cast<cl_device_info>(paramName),
        paramValueSize, paramValue, paramValueSizeRet);
    return static_cast<pi_result>(result);
  }
}

pi_result piPlatformsGet(pi_uint32 num_entries, pi_platform *platforms,
                         pi_uint32 *num_platforms) {
  cl_int result = clGetPlatformIDs(cast<cl_uint>(num_entries),
                                   cast<cl_platform_id *>(platforms),
                                   cast<cl_uint *>(num_platforms));

  // Absorb the CL_PLATFORM_NOT_FOUND_KHR and just return 0 in num_platforms
  if (result == CL_PLATFORM_NOT_FOUND_KHR) {
    assert(num_platforms != 0);
    *num_platforms = 0;
    result = PI_SUCCESS;
  }
  return static_cast<pi_result>(result);
}

pi_result piextPlatformCreateWithNativeHandle(pi_native_handle nativeHandle,
                                              pi_platform *platform) {
  assert(platform);
  assert(nativeHandle);
  *platform = reinterpret_cast<pi_platform>(nativeHandle);
  return PI_SUCCESS;
}

pi_result piDevicesGet(pi_platform platform, pi_device_type device_type,
                       pi_uint32 num_entries, pi_device *devices,
                       pi_uint32 *num_devices) {
  cl_int result = clGetDeviceIDs(
      cast<cl_platform_id>(platform), cast<cl_device_type>(device_type),
      cast<cl_uint>(num_entries), cast<cl_device_id *>(devices),
      cast<cl_uint *>(num_devices));

  // Absorb the CL_DEVICE_NOT_FOUND and just return 0 in num_devices
  if (result == CL_DEVICE_NOT_FOUND) {
    assert(num_devices != 0);
    *num_devices = 0;
    result = PI_SUCCESS;
  }
  return cast<pi_result>(result);
}

pi_result piextDeviceSelectBinary(pi_device device, pi_device_binary *images,
                                  pi_uint32 num_images,
                                  pi_uint32 *selected_image_ind) {

  // TODO: this is a bare-bones implementation for choosing a device image
  // that would be compatible with the targeted device. An AOT-compiled
  // image is preferred over SPIR-V for known devices (i.e. Intel devices)
  // The implementation makes no effort to differentiate between multiple images
  // for the given device, and simply picks the first one compatible
  // Real implementation will use the same mechanism OpenCL ICD dispatcher
  // uses. Something like:
  //   PI_VALIDATE_HANDLE_RETURN_HANDLE(ctx, PI_ERROR_INVALID_CONTEXT);
  //     return context->dispatch->piextDeviceSelectIR(
  //       ctx, images, num_images, selected_image);
  // where context->dispatch is set to the dispatch table provided by PI
  // plugin for platform/device the ctx was created for.

  // Choose the binary target for the provided device
  const char *image_target = nullptr;
  // Get the type of the device
  cl_device_type device_type;
  constexpr pi_uint32 invalid_ind = std::numeric_limits<pi_uint32>::max();
  cl_int ret_err =
      clGetDeviceInfo(cast<cl_device_id>(device), CL_DEVICE_TYPE,
                      sizeof(cl_device_type), &device_type, nullptr);
  if (ret_err != CL_SUCCESS) {
    *selected_image_ind = invalid_ind;
    return cast<pi_result>(ret_err);
  }

  switch (device_type) {
    // TODO: Factor out vendor specifics into a separate source
    // E.g. sycl/source/detail/vendor/intel/detail/pi_opencl.cpp?

    // We'll attempt to find an image that was AOT-compiled
    // from a SPIR-V image into an image specific for:

  case CL_DEVICE_TYPE_CPU: // OpenCL 64-bit CPU
    image_target = __SYCL_PI_DEVICE_BINARY_TARGET_SPIRV64_X86_64;
    break;
  case CL_DEVICE_TYPE_GPU: // OpenCL 64-bit GEN GPU
    image_target = __SYCL_PI_DEVICE_BINARY_TARGET_SPIRV64_GEN;
    break;
  case CL_DEVICE_TYPE_ACCELERATOR: // OpenCL 64-bit FPGA
    image_target = __SYCL_PI_DEVICE_BINARY_TARGET_SPIRV64_FPGA;
    break;
  default:
    // Otherwise, we'll attempt to find and JIT-compile
    // a device-independent SPIR-V image
    image_target = __SYCL_PI_DEVICE_BINARY_TARGET_SPIRV64;
    break;
  }

  // Find the appropriate device image, fallback to spirv if not found
  pi_uint32 fallback = invalid_ind;
  for (pi_uint32 i = 0; i < num_images; ++i) {
    if (strcmp(images[i]->DeviceTargetSpec, image_target) == 0) {
      *selected_image_ind = i;
      return PI_SUCCESS;
    }
    if (strcmp(images[i]->DeviceTargetSpec,
               __SYCL_PI_DEVICE_BINARY_TARGET_SPIRV64) == 0)
      fallback = i;
  }
  // Points to a spirv image, if such indeed was found
  if ((*selected_image_ind = fallback) != invalid_ind)
    return PI_SUCCESS;
  // No image can be loaded for the given device
  return PI_ERROR_INVALID_BINARY;
}

pi_result piextDeviceCreateWithNativeHandle(pi_native_handle nativeHandle,
                                            pi_platform, pi_device *piDevice) {
  assert(piDevice != nullptr);
  *piDevice = reinterpret_cast<pi_device>(nativeHandle);
  return PI_SUCCESS;
}

pi_result piextQueueCreate(pi_context Context, pi_device Device,
                           pi_queue_properties *Properties, pi_queue *Queue) {
  assert(Properties);
  // Expect flags mask to be passed first.
  assert(Properties[0] == PI_QUEUE_FLAGS);
  if (Properties[0] != PI_QUEUE_FLAGS)
    return PI_ERROR_INVALID_VALUE;
  pi_queue_properties Flags = Properties[1];
  // Extra data isn't supported yet.
  assert(Properties[2] == 0);
  if (Properties[2] != 0)
    return PI_ERROR_INVALID_VALUE;
  return piQueueCreate(Context, Device, Flags, Queue);
}
pi_result piQueueCreate(pi_context context, pi_device device,
                        pi_queue_properties properties, pi_queue *queue) {
  assert(queue && "piQueueCreate failed, queue argument is null");

  cl_platform_id curPlatform;
  cl_int ret_err =
      clGetDeviceInfo(cast<cl_device_id>(device), CL_DEVICE_PLATFORM,
                      sizeof(cl_platform_id), &curPlatform, nullptr);

  CHECK_ERR_SET_NULL_RET(ret_err, queue, ret_err);

  // Check that unexpected bits are not set.
  assert(!(properties &
           ~(PI_QUEUE_FLAG_OUT_OF_ORDER_EXEC_MODE_ENABLE |
             PI_QUEUE_FLAG_PROFILING_ENABLE | PI_QUEUE_FLAG_ON_DEVICE |
             PI_QUEUE_FLAG_ON_DEVICE_DEFAULT |
             PI_EXT_ONEAPI_QUEUE_FLAG_DISCARD_EVENTS)));

  // Properties supported by OpenCL backend.
  cl_command_queue_properties SupportByOpenCL =
      CL_QUEUE_OUT_OF_ORDER_EXEC_MODE_ENABLE | CL_QUEUE_PROFILING_ENABLE |
      CL_QUEUE_ON_DEVICE | CL_QUEUE_ON_DEVICE_DEFAULT;

  OCLV::OpenCLVersion version;
  ret_err = getPlatformVersion(curPlatform, version);

  CHECK_ERR_SET_NULL_RET(ret_err, queue, ret_err);

  if (version >= OCLV::V2_0) {
    *queue = cast<pi_queue>(clCreateCommandQueue(
        cast<cl_context>(context), cast<cl_device_id>(device),
        cast<cl_command_queue_properties>(properties) & SupportByOpenCL,
        &ret_err));
    return cast<pi_result>(ret_err);
  }

  cl_queue_properties CreationFlagProperties[] = {
      CL_QUEUE_PROPERTIES,
      cast<cl_command_queue_properties>(properties) & SupportByOpenCL, 0};
  *queue = cast<pi_queue>(clCreateCommandQueueWithProperties(
      cast<cl_context>(context), cast<cl_device_id>(device),
      CreationFlagProperties, &ret_err));
  return cast<pi_result>(ret_err);
}

pi_result piQueueGetInfo(pi_queue queue, pi_queue_info param_name,
                         size_t param_value_size, void *param_value,
                         size_t *param_value_size_ret) {
  if (queue == nullptr) {
    return PI_ERROR_INVALID_QUEUE;
  }

  switch (param_name) {
  case PI_EXT_ONEAPI_QUEUE_INFO_EMPTY:
    // OpenCL doesn't provide API to check the status of the queue.
    return PI_ERROR_INVALID_VALUE;
  default:
    cl_int CLErr = clGetCommandQueueInfo(
        cast<cl_command_queue>(queue), cast<cl_command_queue_info>(param_name),
        param_value_size, param_value, param_value_size_ret);
    if (CLErr != CL_SUCCESS) {
      return cast<pi_result>(CLErr);
    }
  }
  return PI_SUCCESS;
}

pi_result piextQueueCreateWithNativeHandle(pi_native_handle nativeHandle,
                                           pi_context, pi_device,
                                           bool ownNativeHandle,
                                           pi_queue *piQueue) {
  (void)ownNativeHandle;
  assert(piQueue != nullptr);
  *piQueue = reinterpret_cast<pi_queue>(nativeHandle);
  clRetainCommandQueue(cast<cl_command_queue>(nativeHandle));
  return PI_SUCCESS;
}

pi_result piProgramCreate(pi_context context, const void *il, size_t length,
                          pi_program *res_program) {
  cl_uint deviceCount;
  cl_int ret_err =
      clGetContextInfo(cast<cl_context>(context), CL_CONTEXT_NUM_DEVICES,
                       sizeof(cl_uint), &deviceCount, nullptr);

  std::vector<cl_device_id> devicesInCtx(deviceCount);

  if (ret_err != CL_SUCCESS || deviceCount < 1) {
    if (res_program != nullptr)
      *res_program = nullptr;
    return cast<pi_result>(CL_INVALID_CONTEXT);
  }

  ret_err = clGetContextInfo(cast<cl_context>(context), CL_CONTEXT_DEVICES,
                             deviceCount * sizeof(cl_device_id),
                             devicesInCtx.data(), nullptr);

  CHECK_ERR_SET_NULL_RET(ret_err, res_program, CL_INVALID_CONTEXT);

  cl_platform_id curPlatform;
  ret_err = clGetDeviceInfo(devicesInCtx[0], CL_DEVICE_PLATFORM,
                            sizeof(cl_platform_id), &curPlatform, nullptr);

  CHECK_ERR_SET_NULL_RET(ret_err, res_program, CL_INVALID_CONTEXT);

  OCLV::OpenCLVersion platVer;
  ret_err = getPlatformVersion(curPlatform, platVer);

  CHECK_ERR_SET_NULL_RET(ret_err, res_program, CL_INVALID_CONTEXT);

  pi_result err = PI_SUCCESS;
  if (platVer >= OCLV::V2_1) {

    /* Make sure all devices support CL 2.1 or newer as well. */
    for (cl_device_id dev : devicesInCtx) {
      OCLV::OpenCLVersion devVer;

      ret_err = getDeviceVersion(dev, devVer);
      CHECK_ERR_SET_NULL_RET(ret_err, res_program, CL_INVALID_CONTEXT);

      /* If the device does not support CL 2.1 or greater, we need to make sure
       * it supports the cl_khr_il_program extension.
       */
      if (devVer < OCLV::V2_1) {
        bool supported = false;

        ret_err = checkDeviceExtensions(dev, {"cl_khr_il_program"}, supported);
        CHECK_ERR_SET_NULL_RET(ret_err, res_program, CL_INVALID_CONTEXT);

        if (!supported)
          return cast<pi_result>(CL_INVALID_OPERATION);
      }
    }
    if (res_program != nullptr)
      *res_program = cast<pi_program>(clCreateProgramWithIL(
          cast<cl_context>(context), il, length, cast<cl_int *>(&err)));
    return err;
  }

  /* If none of the devices conform with CL 2.1 or newer make sure they all
   * support the cl_khr_il_program extension.
   */
  for (cl_device_id dev : devicesInCtx) {
    bool supported = false;

    ret_err = checkDeviceExtensions(dev, {"cl_khr_il_program"}, supported);
    CHECK_ERR_SET_NULL_RET(ret_err, res_program, CL_INVALID_CONTEXT);

    if (!supported)
      return cast<pi_result>(CL_INVALID_OPERATION);
  }

  using apiFuncT =
      cl_program(CL_API_CALL *)(cl_context, const void *, size_t, cl_int *);
  apiFuncT funcPtr =
      reinterpret_cast<apiFuncT>(clGetExtensionFunctionAddressForPlatform(
          curPlatform, "clCreateProgramWithILKHR"));

  assert(funcPtr != nullptr);
  if (res_program != nullptr)
    *res_program = cast<pi_program>(
        funcPtr(cast<cl_context>(context), il, length, cast<cl_int *>(&err)));
  else
    err = PI_ERROR_INVALID_VALUE;

  return err;
}

pi_result piextProgramCreateWithNativeHandle(pi_native_handle nativeHandle,
                                             pi_context, bool,
                                             pi_program *piProgram) {
  assert(piProgram != nullptr);
  *piProgram = reinterpret_cast<pi_program>(nativeHandle);
  return PI_SUCCESS;
}

pi_result piSamplerCreate(pi_context context,
                          const pi_sampler_properties *sampler_properties,
                          pi_sampler *result_sampler) {
  // Initialize properties according to OpenCL 2.1 spec.
  pi_result error_code;
  pi_bool normalizedCoords = PI_TRUE;
  pi_sampler_addressing_mode addressingMode = PI_SAMPLER_ADDRESSING_MODE_CLAMP;
  pi_sampler_filter_mode filterMode = PI_SAMPLER_FILTER_MODE_NEAREST;

  // Unpack sampler properties
  for (std::size_t i = 0; sampler_properties && sampler_properties[i] != 0;
       ++i) {
    if (sampler_properties[i] == PI_SAMPLER_INFO_NORMALIZED_COORDS) {
      normalizedCoords = static_cast<pi_bool>(sampler_properties[++i]);
    } else if (sampler_properties[i] == PI_SAMPLER_INFO_ADDRESSING_MODE) {
      addressingMode =
          static_cast<pi_sampler_addressing_mode>(sampler_properties[++i]);
    } else if (sampler_properties[i] == PI_SAMPLER_INFO_FILTER_MODE) {
      filterMode = static_cast<pi_sampler_filter_mode>(sampler_properties[++i]);
    } else {
      assert(false && "Cannot recognize sampler property");
    }
  }

  // Always call OpenCL 1.0 API
  *result_sampler = cast<pi_sampler>(
      clCreateSampler(cast<cl_context>(context), normalizedCoords,
                      addressingMode, filterMode, cast<cl_int *>(&error_code)));
  return error_code;
}

pi_result piextKernelSetArgMemObj(pi_kernel kernel, pi_uint32 arg_index,
                                  const pi_mem *arg_value) {
  return cast<pi_result>(
      clSetKernelArg(cast<cl_kernel>(kernel), cast<cl_uint>(arg_index),
                     sizeof(arg_value), cast<const cl_mem *>(arg_value)));
}

pi_result piextKernelSetArgSampler(pi_kernel kernel, pi_uint32 arg_index,
                                   const pi_sampler *arg_value) {
  return cast<pi_result>(
      clSetKernelArg(cast<cl_kernel>(kernel), cast<cl_uint>(arg_index),
                     sizeof(cl_sampler), cast<const cl_sampler *>(arg_value)));
}

pi_result piextKernelCreateWithNativeHandle(pi_native_handle nativeHandle,
                                            pi_context, pi_program, bool,
                                            pi_kernel *piKernel) {
  assert(piKernel != nullptr);
  *piKernel = reinterpret_cast<pi_kernel>(nativeHandle);
  return PI_SUCCESS;
}

// Function gets characters between delimeter's in str
// then checks if they are equal to the sub_str.
// returns true if there is at least one instance
// returns false if there are no instances of the name
static bool is_in_separated_string(const std::string &str, char delimiter,
                                   const std::string &sub_str) {
  size_t beg = 0;
  size_t length = 0;
  for (const auto &x : str) {
    if (x == delimiter) {
      if (str.substr(beg, length) == sub_str)
        return true;

      beg += length + 1;
      length = 0;
      continue;
    }
    length++;
  }
  if (length != 0)
    if (str.substr(beg, length) == sub_str)
      return true;

  return false;
}

typedef CL_API_ENTRY cl_int(CL_API_CALL *clGetDeviceFunctionPointer_fn)(
    cl_device_id device, cl_program program, const char *FuncName,
    cl_ulong *ret_ptr);
pi_result piextGetDeviceFunctionPointer(pi_device device, pi_program program,
                                        const char *func_name,
                                        pi_uint64 *function_pointer_ret) {

  cl_context CLContext = nullptr;
  cl_int ret_err =
      clGetProgramInfo(cast<cl_program>(program), CL_PROGRAM_CONTEXT,
                       sizeof(CLContext), &CLContext, nullptr);

  if (ret_err != CL_SUCCESS)
    return cast<pi_result>(ret_err);

  clGetDeviceFunctionPointer_fn FuncT = nullptr;
  ret_err = getExtFuncFromContext<clGetDeviceFunctionPointerName,
                                  clGetDeviceFunctionPointer_fn>(
      cast<pi_context>(CLContext), &FuncT);

  pi_result pi_ret_err = PI_SUCCESS;

  // Check if kernel name exists, to prevent opencl runtime throwing exception
  // with cpu runtime
  // TODO: Use fallback search method if extension does not exist once CPU
  // runtime no longer throws exceptions and prints messages when given
  // unavailable functions.
  *function_pointer_ret = 0;
  size_t Size;
  cl_int Res =
      clGetProgramInfo(cast<cl_program>(program), PI_PROGRAM_INFO_KERNEL_NAMES,
                       0, nullptr, &Size);
  if (Res != CL_SUCCESS)
    return cast<pi_result>(Res);

  std::string ClResult(Size, ' ');
  Res =
      clGetProgramInfo(cast<cl_program>(program), PI_PROGRAM_INFO_KERNEL_NAMES,
                       ClResult.size(), &ClResult[0], nullptr);
  if (Res != CL_SUCCESS)
    return cast<pi_result>(Res);

  // Get rid of the null terminator and search for kernel_name
  // If function cannot be found return error code to indicate it
  // exists
  ClResult.pop_back();
  if (!is_in_separated_string(ClResult, ';', func_name))
    return PI_ERROR_INVALID_KERNEL_NAME;

  pi_ret_err = PI_ERROR_FUNCTION_ADDRESS_IS_NOT_AVAILABLE;

  // If clGetDeviceFunctionPointer is in list of extensions
  if (FuncT) {
    pi_ret_err = cast<pi_result>(FuncT(cast<cl_device_id>(device),
                                       cast<cl_program>(program), func_name,
                                       function_pointer_ret));
    // GPU runtime sometimes returns PI_ERROR_INVALID_ARG_VALUE if func address
    // cannot be found even if kernel exits. As the kernel does exist return
    // that the address is not available
    if (pi_ret_err == CL_INVALID_ARG_VALUE) {
      *function_pointer_ret = 0;
      return PI_ERROR_FUNCTION_ADDRESS_IS_NOT_AVAILABLE;
    }
  }
  return pi_ret_err;
}

pi_result piContextCreate(const pi_context_properties *properties,
                          pi_uint32 num_devices, const pi_device *devices,
                          void (*pfn_notify)(const char *errinfo,
                                             const void *private_info,
                                             size_t cb, void *user_data1),
                          void *user_data, pi_context *retcontext) {
  pi_result ret = PI_ERROR_INVALID_OPERATION;
  *retcontext = cast<pi_context>(
      clCreateContext(properties, cast<cl_uint>(num_devices),
                      cast<const cl_device_id *>(devices), pfn_notify,
                      user_data, cast<cl_int *>(&ret)));

  return ret;
}

pi_result piextContextCreateWithNativeHandle(pi_native_handle nativeHandle,
                                             pi_uint32 num_devices,
                                             const pi_device *devices,
                                             bool ownNativeHandle,
                                             pi_context *piContext) {
  (void)num_devices;
  (void)devices;
  (void)ownNativeHandle;
  assert(piContext != nullptr);
  assert(ownNativeHandle == false);
  *piContext = reinterpret_cast<pi_context>(nativeHandle);
  return PI_SUCCESS;
}

pi_result piContextGetInfo(pi_context context, pi_context_info paramName,
                           size_t paramValueSize, void *paramValue,
                           size_t *paramValueSizeRet) {
  switch (paramName) {
  case PI_EXT_ONEAPI_CONTEXT_INFO_USM_MEMCPY2D_SUPPORT:
  case PI_EXT_ONEAPI_CONTEXT_INFO_USM_FILL2D_SUPPORT:
  case PI_EXT_ONEAPI_CONTEXT_INFO_USM_MEMSET2D_SUPPORT: {
    // 2D USM memops are not supported.
    cl_bool result = false;
    std::memcpy(paramValue, &result, sizeof(cl_bool));
    return PI_SUCCESS;
  }
  default:
    cl_int result = clGetContextInfo(
        cast<cl_context>(context), cast<cl_context_info>(paramName),
        paramValueSize, paramValue, paramValueSizeRet);
    return static_cast<pi_result>(result);
  }
}

pi_result piMemBufferCreate(pi_context context, pi_mem_flags flags, size_t size,
                            void *host_ptr, pi_mem *ret_mem,
                            const pi_mem_properties *properties) {
  pi_result ret_err = PI_ERROR_INVALID_OPERATION;
  if (properties) {
    // TODO: need to check if all properties are supported by OpenCL RT and
    // ignore unsupported
    clCreateBufferWithPropertiesINTEL_fn FuncPtr = nullptr;
    // First we need to look up the function pointer
    ret_err = getExtFuncFromContext<clCreateBufferWithPropertiesName,
                                    clCreateBufferWithPropertiesINTEL_fn>(
        context, &FuncPtr);
    if (FuncPtr) {
      *ret_mem = cast<pi_mem>(FuncPtr(cast<cl_context>(context), properties,
                                      cast<cl_mem_flags>(flags), size, host_ptr,
                                      cast<cl_int *>(&ret_err)));
      return ret_err;
    }
  }

  *ret_mem = cast<pi_mem>(clCreateBuffer(cast<cl_context>(context),
                                         cast<cl_mem_flags>(flags), size,
                                         host_ptr, cast<cl_int *>(&ret_err)));
  return ret_err;
}

pi_result piMemImageCreate(pi_context context, pi_mem_flags flags,
                           const pi_image_format *image_format,
                           const pi_image_desc *image_desc, void *host_ptr,
                           pi_mem *ret_mem) {
  pi_result ret_err = PI_ERROR_INVALID_OPERATION;
  *ret_mem = cast<pi_mem>(
      clCreateImage(cast<cl_context>(context), cast<cl_mem_flags>(flags),
                    cast<const cl_image_format *>(image_format),
                    cast<const cl_image_desc *>(image_desc), host_ptr,
                    cast<cl_int *>(&ret_err)));

  return ret_err;
}

pi_result piMemBufferPartition(pi_mem buffer, pi_mem_flags flags,
                               pi_buffer_create_type buffer_create_type,
                               void *buffer_create_info, pi_mem *ret_mem) {

  pi_result ret_err = PI_ERROR_INVALID_OPERATION;
  *ret_mem = cast<pi_mem>(
      clCreateSubBuffer(cast<cl_mem>(buffer), cast<cl_mem_flags>(flags),
                        cast<cl_buffer_create_type>(buffer_create_type),
                        buffer_create_info, cast<cl_int *>(&ret_err)));
  return ret_err;
}

pi_result piextMemCreateWithNativeHandle(pi_native_handle nativeHandle,
                                         pi_context context,
                                         bool ownNativeHandle, pi_mem *piMem) {
  (void)context;
  (void)ownNativeHandle;
  assert(piMem != nullptr);
  *piMem = reinterpret_cast<pi_mem>(nativeHandle);
  return PI_SUCCESS;
}

pi_result piclProgramCreateWithSource(pi_context context, pi_uint32 count,
                                      const char **strings,
                                      const size_t *lengths,
                                      pi_program *ret_program) {

  pi_result ret_err = PI_ERROR_INVALID_OPERATION;
  *ret_program = cast<pi_program>(
      clCreateProgramWithSource(cast<cl_context>(context), cast<cl_uint>(count),
                                strings, lengths, cast<cl_int *>(&ret_err)));
  return ret_err;
}

pi_result piProgramCreateWithBinary(
    pi_context context, pi_uint32 num_devices, const pi_device *device_list,
    const size_t *lengths, const unsigned char **binaries,
    size_t num_metadata_entries, const pi_device_binary_property *metadata,
    pi_int32 *binary_status, pi_program *ret_program) {
  (void)metadata;
  (void)num_metadata_entries;

  pi_result ret_err = PI_ERROR_INVALID_OPERATION;
  *ret_program = cast<pi_program>(clCreateProgramWithBinary(
      cast<cl_context>(context), cast<cl_uint>(num_devices),
      cast<const cl_device_id *>(device_list), lengths, binaries,
      cast<cl_int *>(binary_status), cast<cl_int *>(&ret_err)));
  return ret_err;
}

pi_result piProgramLink(pi_context context, pi_uint32 num_devices,
                        const pi_device *device_list, const char *options,
                        pi_uint32 num_input_programs,
                        const pi_program *input_programs,
                        void (*pfn_notify)(pi_program program, void *user_data),
                        void *user_data, pi_program *ret_program) {

  pi_result ret_err = PI_ERROR_INVALID_OPERATION;
  *ret_program = cast<pi_program>(
      clLinkProgram(cast<cl_context>(context), cast<cl_uint>(num_devices),
                    cast<const cl_device_id *>(device_list), options,
                    cast<cl_uint>(num_input_programs),
                    cast<const cl_program *>(input_programs),
                    cast<void (*)(cl_program, void *)>(pfn_notify), user_data,
                    cast<cl_int *>(&ret_err)));
  return ret_err;
}

pi_result piKernelCreate(pi_program program, const char *kernel_name,
                         pi_kernel *ret_kernel) {

  pi_result ret_err = PI_ERROR_INVALID_OPERATION;
  *ret_kernel = cast<pi_kernel>(clCreateKernel(
      cast<cl_program>(program), kernel_name, cast<cl_int *>(&ret_err)));
  return ret_err;
}

pi_result piKernelGetGroupInfo(pi_kernel kernel, pi_device device,
                               pi_kernel_group_info param_name,
                               size_t param_value_size, void *param_value,
                               size_t *param_value_size_ret) {
  if (kernel == nullptr) {
    return PI_ERROR_INVALID_KERNEL;
  }

  switch (param_name) {
  case PI_KERNEL_GROUP_INFO_NUM_REGS:
    return PI_ERROR_INVALID_VALUE;
  default:
    cl_int result = clGetKernelWorkGroupInfo(
        cast<cl_kernel>(kernel), cast<cl_device_id>(device),
        cast<cl_kernel_work_group_info>(param_name), param_value_size,
        param_value, param_value_size_ret);
    return static_cast<pi_result>(result);
  }
}

pi_result piKernelGetSubGroupInfo(pi_kernel kernel, pi_device device,
                                  pi_kernel_sub_group_info param_name,
                                  size_t input_value_size,
                                  const void *input_value,
                                  size_t param_value_size, void *param_value,
                                  size_t *param_value_size_ret) {
  (void)param_value_size;
  size_t ret_val;
  cl_int ret_err;

  std::shared_ptr<void> implicit_input_value;
  if (param_name == PI_KERNEL_MAX_SUB_GROUP_SIZE && !input_value) {
    // OpenCL needs an input value for PI_KERNEL_MAX_SUB_GROUP_SIZE so if no
    // value is given we use the max work item size of the device in the first
    // dimention to avoid truncation of max sub-group size.
    pi_uint32 max_dims = 0;
    pi_result pi_ret_err =
        piDeviceGetInfo(device, PI_DEVICE_INFO_MAX_WORK_ITEM_DIMENSIONS,
                        sizeof(pi_uint32), &max_dims, nullptr);
    if (pi_ret_err != PI_SUCCESS)
      return pi_ret_err;
    std::shared_ptr<size_t[]> WGSizes{new size_t[max_dims]};
    pi_ret_err =
        piDeviceGetInfo(device, PI_DEVICE_INFO_MAX_WORK_ITEM_SIZES,
                        max_dims * sizeof(size_t), WGSizes.get(), nullptr);
    if (pi_ret_err != PI_SUCCESS)
      return pi_ret_err;
    for (size_t i = 1; i < max_dims; ++i)
      WGSizes.get()[i] = 1;
    implicit_input_value = std::move(WGSizes);
    input_value_size = max_dims * sizeof(size_t);
    input_value = implicit_input_value.get();
  }

  ret_err = cast<pi_result>(clGetKernelSubGroupInfo(
      cast<cl_kernel>(kernel), cast<cl_device_id>(device),
      cast<cl_kernel_sub_group_info>(param_name), input_value_size, input_value,
      sizeof(size_t), &ret_val, param_value_size_ret));

  if (ret_err != CL_SUCCESS)
    return cast<pi_result>(ret_err);

  *(static_cast<uint32_t *>(param_value)) = static_cast<uint32_t>(ret_val);
  if (param_value_size_ret)
    *param_value_size_ret = sizeof(uint32_t);
  return PI_SUCCESS;
}

pi_result piEventCreate(pi_context context, pi_event *ret_event) {

  pi_result ret_err = PI_ERROR_INVALID_OPERATION;
  auto *cl_err = cast<cl_int *>(&ret_err);

  cl_event e = clCreateUserEvent(cast<cl_context>(context), cl_err);
  *ret_event = cast<pi_event>(e);
  if (*cl_err != CL_SUCCESS)
    return ret_err;
  *cl_err = clSetUserEventStatus(e, CL_COMPLETE);
  return ret_err;
}

pi_result piextEventCreateWithNativeHandle(pi_native_handle nativeHandle,
                                           pi_context context,
                                           bool ownNativeHandle,
                                           pi_event *piEvent) {
  (void)context;
  // TODO: ignore this, but eventually want to return error as unsupported
  (void)ownNativeHandle;

  assert(piEvent != nullptr);
  assert(nativeHandle);
  assert(context);

  *piEvent = reinterpret_cast<pi_event>(nativeHandle);
  return PI_SUCCESS;
}

pi_result piEnqueueMemBufferMap(pi_queue command_queue, pi_mem buffer,
                                pi_bool blocking_map, pi_map_flags map_flags,
                                size_t offset, size_t size,
                                pi_uint32 num_events_in_wait_list,
                                const pi_event *event_wait_list,
                                pi_event *event, void **ret_map) {

  pi_result ret_err = PI_ERROR_INVALID_OPERATION;
  *ret_map = cast<void *>(clEnqueueMapBuffer(
      cast<cl_command_queue>(command_queue), cast<cl_mem>(buffer),
      cast<cl_bool>(blocking_map), map_flags, offset, size,
      cast<cl_uint>(num_events_in_wait_list),
      cast<const cl_event *>(event_wait_list), cast<cl_event *>(event),
      cast<cl_int *>(&ret_err)));
  return ret_err;
}

//
// USM
//

/// Allocates host memory accessible by the device.
///
/// \param result_ptr contains the allocated memory
/// \param context is the pi_context
/// \param pi_usm_mem_properties are optional allocation properties
/// \param size_t is the size of the allocation
/// \param alignment is the desired alignment of the allocation
pi_result piextUSMHostAlloc(void **result_ptr, pi_context context,
                            pi_usm_mem_properties *properties, size_t size,
                            pi_uint32 alignment) {

  void *Ptr = nullptr;
  pi_result RetVal = PI_ERROR_INVALID_OPERATION;

  // First we need to look up the function pointer
  clHostMemAllocINTEL_fn FuncPtr = nullptr;
  RetVal = getExtFuncFromContext<clHostMemAllocName, clHostMemAllocINTEL_fn>(
      context, &FuncPtr);

  if (FuncPtr) {
    Ptr = FuncPtr(cast<cl_context>(context),
                  cast<cl_mem_properties_intel *>(properties), size, alignment,
                  cast<cl_int *>(&RetVal));
  }

  *result_ptr = Ptr;

  // ensure we aligned the allocation correctly
  if (RetVal == PI_SUCCESS && alignment != 0)
    assert(reinterpret_cast<std::uintptr_t>(*result_ptr) % alignment == 0 &&
           "allocation not aligned correctly");

  return RetVal;
}

/// Allocates device memory
///
/// \param result_ptr contains the allocated memory
/// \param context is the pi_context
/// \param device is the device the memory will be allocated on
/// \param pi_usm_mem_properties are optional allocation properties
/// \param size_t is the size of the allocation
/// \param alignment is the desired alignment of the allocation
pi_result piextUSMDeviceAlloc(void **result_ptr, pi_context context,
                              pi_device device,
                              pi_usm_mem_properties *properties, size_t size,
                              pi_uint32 alignment) {

  void *Ptr = nullptr;
  pi_result RetVal = PI_ERROR_INVALID_OPERATION;

  // First we need to look up the function pointer
  clDeviceMemAllocINTEL_fn FuncPtr = nullptr;
  RetVal =
      getExtFuncFromContext<clDeviceMemAllocName, clDeviceMemAllocINTEL_fn>(
          context, &FuncPtr);

  if (FuncPtr) {
    Ptr = FuncPtr(cast<cl_context>(context), cast<cl_device_id>(device),
                  cast<cl_mem_properties_intel *>(properties), size, alignment,
                  cast<cl_int *>(&RetVal));
  }

  *result_ptr = Ptr;

  // ensure we aligned the allocation correctly
  if (RetVal == PI_SUCCESS && alignment != 0)
    assert(reinterpret_cast<std::uintptr_t>(*result_ptr) % alignment == 0 &&
           "allocation not aligned correctly");

  return RetVal;
}

/// Allocates memory accessible on both host and device
///
/// \param result_ptr contains the allocated memory
/// \param context is the pi_context
/// \param device is the device the memory will be allocated on
/// \param pi_usm_mem_properties are optional allocation properties
/// \param size_t is the size of the allocation
/// \param alignment is the desired alignment of the allocation
pi_result piextUSMSharedAlloc(void **result_ptr, pi_context context,
                              pi_device device,
                              pi_usm_mem_properties *properties, size_t size,
                              pi_uint32 alignment) {

  void *Ptr = nullptr;
  pi_result RetVal = PI_ERROR_INVALID_OPERATION;

  // First we need to look up the function pointer
  clSharedMemAllocINTEL_fn FuncPtr = nullptr;
  RetVal =
      getExtFuncFromContext<clSharedMemAllocName, clSharedMemAllocINTEL_fn>(
          context, &FuncPtr);

  if (FuncPtr) {
    Ptr = FuncPtr(cast<cl_context>(context), cast<cl_device_id>(device),
                  cast<cl_mem_properties_intel *>(properties), size, alignment,
                  cast<cl_int *>(&RetVal));
  }

  *result_ptr = Ptr;

  assert(alignment == 0 ||
         (RetVal == PI_SUCCESS &&
          reinterpret_cast<std::uintptr_t>(*result_ptr) % alignment == 0));
  return RetVal;
}

/// Frees allocated USM memory in a blocking manner
///
/// \param context is the pi_context of the allocation
/// \param ptr is the memory to be freed
pi_result piextUSMFree(pi_context context, void *ptr) {
  // Use a blocking free to avoid issues with indirect access from kernels that
  // might be still running.
  clMemBlockingFreeINTEL_fn FuncPtr = nullptr;

  pi_result RetVal = PI_ERROR_INVALID_OPERATION;
  RetVal =
      getExtFuncFromContext<clMemBlockingFreeName, clMemBlockingFreeINTEL_fn>(
          context, &FuncPtr);

  if (FuncPtr) {
    RetVal = cast<pi_result>(FuncPtr(cast<cl_context>(context), ptr));
  }

  return RetVal;
}

/// Sets up pointer arguments for CL kernels. An extra indirection
/// is required due to CL argument conventions.
///
/// \param kernel is the kernel to be launched
/// \param arg_index is the index of the kernel argument
/// \param arg_size is the size in bytes of the argument (ignored in CL)
/// \param arg_value is the pointer argument
pi_result piextKernelSetArgPointer(pi_kernel kernel, pi_uint32 arg_index,
                                   size_t arg_size, const void *arg_value) {
  (void)arg_size;

  // Size is unused in CL as pointer args are passed by value.

  // Have to look up the context from the kernel
  cl_context CLContext;
  cl_int CLErr = clGetKernelInfo(cast<cl_kernel>(kernel), CL_KERNEL_CONTEXT,
                                 sizeof(cl_context), &CLContext, nullptr);
  if (CLErr != CL_SUCCESS) {
    return cast<pi_result>(CLErr);
  }

  clSetKernelArgMemPointerINTEL_fn FuncPtr = nullptr;
  pi_result RetVal = getExtFuncFromContext<clSetKernelArgMemPointerName,
                                           clSetKernelArgMemPointerINTEL_fn>(
      cast<pi_context>(CLContext), &FuncPtr);

  if (FuncPtr) {
    // OpenCL passes pointers by value not by reference
    // This means we need to deref the arg to get the pointer value
    auto PtrToPtr = reinterpret_cast<const intptr_t *>(arg_value);
    auto DerefPtr = reinterpret_cast<void *>(*PtrToPtr);
    RetVal =
        cast<pi_result>(FuncPtr(cast<cl_kernel>(kernel), arg_index, DerefPtr));
  }

  return RetVal;
}

/// USM Memset API
///
/// \param queue is the queue to submit to
/// \param ptr is the ptr to memset
/// \param value is value to set. It is interpreted as an 8-bit value and the
///        upper 24 bits are ignored
/// \param count is the size in bytes to memset
/// \param num_events_in_waitlist is the number of events to wait on
/// \param events_waitlist is an array of events to wait on
/// \param event is the event that represents this operation
pi_result piextUSMEnqueueMemset(pi_queue queue, void *ptr, pi_int32 value,
                                size_t count, pi_uint32 num_events_in_waitlist,
                                const pi_event *events_waitlist,
                                pi_event *event) {

  // Have to look up the context from the kernel
  cl_context CLContext;
  cl_int CLErr =
      clGetCommandQueueInfo(cast<cl_command_queue>(queue), CL_QUEUE_CONTEXT,
                            sizeof(cl_context), &CLContext, nullptr);
  if (CLErr != CL_SUCCESS) {
    return cast<pi_result>(CLErr);
  }

  clEnqueueMemsetINTEL_fn FuncPtr = nullptr;
  pi_result RetVal =
      getExtFuncFromContext<clEnqueueMemsetName, clEnqueueMemsetINTEL_fn>(
          cast<pi_context>(CLContext), &FuncPtr);

  if (FuncPtr) {
    RetVal = cast<pi_result>(FuncPtr(cast<cl_command_queue>(queue), ptr, value,
                                     count, num_events_in_waitlist,
                                     cast<const cl_event *>(events_waitlist),
                                     cast<cl_event *>(event)));
  }

  return RetVal;
}

/// USM Memcpy API
///
/// \param queue is the queue to submit to
/// \param blocking is whether this operation should block the host
/// \param src_ptr is the data to be copied
/// \param dst_ptr is the location the data will be copied
/// \param size is number of bytes to copy
/// \param num_events_in_waitlist is the number of events to wait on
/// \param events_waitlist is an array of events to wait on
/// \param event is the event that represents this operation
pi_result piextUSMEnqueueMemcpy(pi_queue queue, pi_bool blocking, void *dst_ptr,
                                const void *src_ptr, size_t size,
                                pi_uint32 num_events_in_waitlist,
                                const pi_event *events_waitlist,
                                pi_event *event) {

  // Have to look up the context from the kernel
  cl_context CLContext;
  cl_int CLErr =
      clGetCommandQueueInfo(cast<cl_command_queue>(queue), CL_QUEUE_CONTEXT,
                            sizeof(cl_context), &CLContext, nullptr);
  if (CLErr != CL_SUCCESS) {
    return cast<pi_result>(CLErr);
  }

  clEnqueueMemcpyINTEL_fn FuncPtr = nullptr;
  pi_result RetVal =
      getExtFuncFromContext<clEnqueueMemcpyName, clEnqueueMemcpyINTEL_fn>(
          cast<pi_context>(CLContext), &FuncPtr);

  if (FuncPtr) {
    RetVal = cast<pi_result>(
        FuncPtr(cast<cl_command_queue>(queue), blocking, dst_ptr, src_ptr, size,
                num_events_in_waitlist, cast<const cl_event *>(events_waitlist),
                cast<cl_event *>(event)));
  }

  return RetVal;
}

/// Hint to migrate memory to the device
///
/// \param queue is the queue to submit to
/// \param ptr points to the memory to migrate
/// \param size is the number of bytes to migrate
/// \param flags is a bitfield used to specify memory migration options
/// \param num_events_in_waitlist is the number of events to wait on
/// \param events_waitlist is an array of events to wait on
/// \param event is the event that represents this operation
pi_result piextUSMEnqueuePrefetch(pi_queue queue, const void *ptr, size_t size,
                                  pi_usm_migration_flags flags,
                                  pi_uint32 num_events_in_waitlist,
                                  const pi_event *events_waitlist,
                                  pi_event *event) {
  (void)ptr;
  (void)size;

  // flags is currently unused so fail if set
  if (flags != 0)
    return PI_ERROR_INVALID_VALUE;

  return cast<pi_result>(clEnqueueMarkerWithWaitList(
      cast<cl_command_queue>(queue), num_events_in_waitlist,
      cast<const cl_event *>(events_waitlist), cast<cl_event *>(event)));

  /*
  // Use this once impls support it.
  // Have to look up the context from the kernel
  cl_context CLContext;
  cl_int CLErr =
      clGetCommandQueueInfo(cast<cl_command_queue>(queue), CL_QUEUE_CONTEXT,
                            sizeof(cl_context), &CLContext, nullptr);
  if (CLErr != CL_SUCCESS) {
    return cast<pi_result>(CLErr);
  }

  clEnqueueMigrateMemINTEL_fn FuncPtr;
  pi_result Err = getExtFuncFromContext<clEnqueueMigrateMemINTEL_fn>(
      cast<pi_context>(CLContext), "clEnqueueMigrateMemINTEL", &FuncPtr);

  if (Err != PI_SUCCESS) {
    RetVal = Err;
  } else {
    RetVal = cast<pi_result>(FuncPtr(
        cast<cl_command_queue>(queue), ptr, size, flags, num_events_in_waitlist,
        reinterpret_cast<const cl_event *>(events_waitlist),
        reinterpret_cast<cl_event *>(event)));
  }
  */
}

/// USM Memadvise API
///
/// \param queue is the queue to submit to
/// \param ptr is the data to be advised
/// \param length is the size in bytes of the meory to advise
/// \param advice is device specific advice
/// \param event is the event that represents this operation
// USM memadvise API to govern behavior of automatic migration mechanisms
pi_result piextUSMEnqueueMemAdvise(pi_queue queue, const void *ptr,
                                   size_t length, pi_mem_advice advice,
                                   pi_event *event) {
  (void)ptr;
  (void)length;
  (void)advice;

  return cast<pi_result>(
      clEnqueueMarkerWithWaitList(cast<cl_command_queue>(queue), 0, nullptr,
                                  reinterpret_cast<cl_event *>(event)));

  /*
  // Change to use this once drivers support it.

  // Have to look up the context from the kernel
  cl_context CLContext;
  cl_int CLErr = clGetCommandQueueInfo(cast<cl_command_queue>(queue),
                                 CL_QUEUE_CONTEXT,
                                 sizeof(cl_context),
                                 &CLContext, nullptr);
  if (CLErr != CL_SUCCESS) {
    return cast<pi_result>(CLErr);
  }

  clEnqueueMemAdviseINTEL_fn FuncPtr;
  pi_result Err =
    getExtFuncFromContext<clEnqueueMemAdviseINTEL_fn>(
      cast<pi_context>(CLContext), "clEnqueueMemAdviseINTEL", &FuncPtr);

  if (Err != PI_SUCCESS) {
    RetVal = Err;
  } else {
    RetVal = cast<pi_result>(FuncPtr(cast<cl_command_queue>(queue),
                                     ptr, length, advice, 0, nullptr,
                                     reinterpret_cast<cl_event *>(event)));
  }
  */
}

/// USM 2D Fill API
///
/// \param queue is the queue to submit to
/// \param ptr is the ptr to fill
/// \param pattern is a pointer with the bytes of the pattern to set
/// \param pattern_size is the size in bytes of the pattern
/// \param pitch is the total width of the destination memory including padding
/// \param width is width in bytes of each row to fill
/// \param height is height the columns to fill
/// \param num_events_in_waitlist is the number of events to wait on
/// \param events_waitlist is an array of events to wait on
/// \param event is the event that represents this operation
__SYCL_EXPORT pi_result piextUSMEnqueueFill2D(pi_queue queue, void *ptr,
                                              size_t pitch, size_t pattern_size,
                                              const void *pattern, size_t width,
                                              size_t height,
                                              pi_uint32 num_events_in_waitlist,
                                              const pi_event *events_waitlist,
                                              pi_event *event) {
  std::ignore = queue;
  std::ignore = ptr;
  std::ignore = pitch;
  std::ignore = pattern_size;
  std::ignore = pattern;
  std::ignore = width;
  std::ignore = height;
  std::ignore = num_events_in_waitlist;
  std::ignore = events_waitlist;
  std::ignore = event;
  return PI_ERROR_INVALID_OPERATION;
}

/// USM 2D Memset API
///
/// \param queue is the queue to submit to
/// \param ptr is the ptr to memset
/// \param value contains the byte to set with
/// \param pitch is the total width of the destination memory including padding
/// \param width is width in bytes of each row to memset
/// \param height is height the columns to memset
/// \param num_events_in_waitlist is the number of events to wait on
/// \param events_waitlist is an array of events to wait on
/// \param event is the event that represents this operation
__SYCL_EXPORT pi_result piextUSMEnqueueMemset2D(
    pi_queue queue, void *ptr, size_t pitch, int value, size_t width,
    size_t height, pi_uint32 num_events_in_waitlist,
    const pi_event *events_waitlist, pi_event *event) {
  std::ignore = queue;
  std::ignore = ptr;
  std::ignore = pitch;
  std::ignore = value;
  std::ignore = width;
  std::ignore = height;
  std::ignore = num_events_in_waitlist;
  std::ignore = events_waitlist;
  std::ignore = event;
  return PI_ERROR_INVALID_OPERATION;
}

/// USM 2D Memcpy API
///
/// \param queue is the queue to submit to
/// \param blocking is whether this operation should block the host
/// \param dst_ptr is the location the data will be copied
/// \param dst_pitch is the total width of the destination memory including
/// padding
/// \param src_ptr is the data to be copied
/// \param dst_pitch is the total width of the source memory including padding
/// \param width is width in bytes of each row to be copied
/// \param height is height the columns to be copied
/// \param num_events_in_waitlist is the number of events to wait on
/// \param events_waitlist is an array of events to wait on
/// \param event is the event that represents this operation
__SYCL_EXPORT pi_result piextUSMEnqueueMemcpy2D(
    pi_queue queue, pi_bool blocking, void *dst_ptr, size_t dst_pitch,
    const void *src_ptr, size_t src_pitch, size_t width, size_t height,
    pi_uint32 num_events_in_waitlist, const pi_event *events_waitlist,
    pi_event *event) {
  std::ignore = queue;
  std::ignore = blocking;
  std::ignore = dst_ptr;
  std::ignore = dst_pitch;
  std::ignore = src_ptr;
  std::ignore = src_pitch;
  std::ignore = width;
  std::ignore = height;
  std::ignore = num_events_in_waitlist;
  std::ignore = events_waitlist;
  std::ignore = event;
  return PI_ERROR_INVALID_OPERATION;
}

/// API to query information about USM allocated pointers
/// Valid Queries:
///   PI_MEM_ALLOC_TYPE returns host/device/shared pi_host_usm value
///   PI_MEM_ALLOC_BASE_PTR returns the base ptr of an allocation if
///                         the queried pointer fell inside an allocation.
///                         Result must fit in void *
///   PI_MEM_ALLOC_SIZE returns how big the queried pointer's
///                     allocation is in bytes. Result is a size_t.
///   PI_MEM_ALLOC_DEVICE returns the pi_device this was allocated against
///
/// \param context is the pi_context
/// \param ptr is the pointer to query
/// \param param_name is the type of query to perform
/// \param param_value_size is the size of the result in bytes
/// \param param_value is the result
/// \param param_value_ret is how many bytes were written
pi_result piextUSMGetMemAllocInfo(pi_context context, const void *ptr,
                                  pi_mem_alloc_info param_name,
                                  size_t param_value_size, void *param_value,
                                  size_t *param_value_size_ret) {

  clGetMemAllocInfoINTEL_fn FuncPtr = nullptr;
  pi_result RetVal =
      getExtFuncFromContext<clGetMemAllocInfoName, clGetMemAllocInfoINTEL_fn>(
          context, &FuncPtr);

  if (FuncPtr) {
    RetVal = cast<pi_result>(FuncPtr(cast<cl_context>(context), ptr, param_name,
                                     param_value_size, param_value,
                                     param_value_size_ret));
  }

  return RetVal;
}

typedef CL_API_ENTRY cl_int(CL_API_CALL *clEnqueueWriteGlobalVariable_fn)(
    cl_command_queue, cl_program, const char *, cl_bool, size_t, size_t,
    const void *, cl_uint, const cl_event *, cl_event *);

typedef CL_API_ENTRY cl_int(CL_API_CALL *clEnqueueReadGlobalVariable_fn)(
    cl_command_queue, cl_program, const char *, cl_bool, size_t, size_t, void *,
    cl_uint, const cl_event *, cl_event *);

/// API for writing data from host to a device global variable.
///
/// \param queue is the queue
/// \param program is the program containing the device global variable
/// \param name is the unique identifier for the device global variable
/// \param blocking_write is true if the write should block
/// \param count is the number of bytes to copy
/// \param offset is the byte offset into the device global variable to start
/// copying
/// \param src is a pointer to where the data must be copied from
/// \param num_events_in_wait_list is a number of events in the wait list
/// \param event_wait_list is the wait list
/// \param event is the resulting event
pi_result piextEnqueueDeviceGlobalVariableWrite(
    pi_queue queue, pi_program program, const char *name,
    pi_bool blocking_write, size_t count, size_t offset, const void *src,
    pi_uint32 num_events_in_wait_list, const pi_event *event_wait_list,
    pi_event *event) {
  cl_context Ctx = nullptr;
  cl_int Res =
      clGetCommandQueueInfo(cast<cl_command_queue>(queue), CL_QUEUE_CONTEXT,
                            sizeof(Ctx), &Ctx, nullptr);

  if (Res != CL_SUCCESS)
    return cast<pi_result>(Res);

  clEnqueueWriteGlobalVariable_fn F = nullptr;
  Res = getExtFuncFromContext<clEnqueueWriteGlobalVariableName, decltype(F)>(
      cast<pi_context>(Ctx), &F);

  if (!F || Res != CL_SUCCESS)
    return PI_ERROR_INVALID_OPERATION;
  Res = F(cast<cl_command_queue>(queue), cast<cl_program>(program), name,
          blocking_write, count, offset, src, num_events_in_wait_list,
          cast<const cl_event *>(event_wait_list), cast<cl_event *>(event));
  return cast<pi_result>(Res);
}

/// API reading data from a device global variable to host.
///
/// \param queue is the queue
/// \param program is the program containing the device global variable
/// \param name is the unique identifier for the device global variable
/// \param blocking_read is true if the read should block
/// \param count is the number of bytes to copy
/// \param offset is the byte offset into the device global variable to start
/// copying
/// \param dst is a pointer to where the data must be copied to
/// \param num_events_in_wait_list is a number of events in the wait list
/// \param event_wait_list is the wait list
/// \param event is the resulting event
pi_result piextEnqueueDeviceGlobalVariableRead(
    pi_queue queue, pi_program program, const char *name, pi_bool blocking_read,
    size_t count, size_t offset, void *dst, pi_uint32 num_events_in_wait_list,
    const pi_event *event_wait_list, pi_event *event) {
  cl_context Ctx = nullptr;
  cl_int Res =
      clGetCommandQueueInfo(cast<cl_command_queue>(queue), CL_QUEUE_CONTEXT,
                            sizeof(Ctx), &Ctx, nullptr);

  if (Res != CL_SUCCESS)
    return cast<pi_result>(Res);

  clEnqueueReadGlobalVariable_fn F = nullptr;
  Res = getExtFuncFromContext<clEnqueueReadGlobalVariableName, decltype(F)>(
      cast<pi_context>(Ctx), &F);

  if (!F || Res != CL_SUCCESS)
    return PI_ERROR_INVALID_OPERATION;
  Res = F(cast<cl_command_queue>(queue), cast<cl_program>(program), name,
          blocking_read, count, offset, dst, num_events_in_wait_list,
          cast<const cl_event *>(event_wait_list), cast<cl_event *>(event));
  return cast<pi_result>(Res);
}

/// API to set attributes controlling kernel execution
///
/// \param kernel is the pi kernel to execute
/// \param param_name is a pi_kernel_exec_info value that specifies the info
///        passed to the kernel
/// \param param_value_size is the size of the value in bytes
/// \param param_value is a pointer to the value to set for the kernel
///
/// If param_name is PI_USM_INDIRECT_ACCESS, the value will be a ptr to
///    the pi_bool value PI_TRUE
/// If param_name is PI_USM_PTRS, the value will be an array of ptrs
pi_result piKernelSetExecInfo(pi_kernel kernel, pi_kernel_exec_info param_name,
                              size_t param_value_size,
                              const void *param_value) {
  if (param_name == PI_USM_INDIRECT_ACCESS &&
      *(static_cast<const pi_bool *>(param_value)) == PI_TRUE) {
    return USMSetIndirectAccess(kernel);
  } else {
    return cast<pi_result>(clSetKernelExecInfo(
        cast<cl_kernel>(kernel), param_name, param_value_size, param_value));
  }
}

typedef CL_API_ENTRY cl_int(CL_API_CALL *clSetProgramSpecializationConstant_fn)(
    cl_program program, cl_uint spec_id, size_t spec_size,
    const void *spec_value);

pi_result piextProgramSetSpecializationConstant(pi_program prog,
                                                pi_uint32 spec_id,
                                                size_t spec_size,
                                                const void *spec_value) {
  cl_program ClProg = cast<cl_program>(prog);
  cl_context Ctx = nullptr;
  size_t RetSize = 0;
  cl_int Res =
      clGetProgramInfo(ClProg, CL_PROGRAM_CONTEXT, sizeof(Ctx), &Ctx, &RetSize);

  if (Res != CL_SUCCESS)
    return cast<pi_result>(Res);

  clSetProgramSpecializationConstant_fn F = nullptr;
  Res = getExtFuncFromContext<clSetProgramSpecializationConstantName,
                              decltype(F)>(cast<pi_context>(Ctx), &F);

  if (!F || Res != CL_SUCCESS)
    return PI_ERROR_INVALID_OPERATION;
  Res = F(ClProg, spec_id, spec_size, spec_value);
  return cast<pi_result>(Res);
}

/// Common API for getting the native handle of a PI object
///
/// \param piObj is the pi object to get the native handle of
/// \param nativeHandle is a pointer to be set to the native handle
///
/// PI_SUCCESS
static pi_result piextGetNativeHandle(void *piObj,
                                      pi_native_handle *nativeHandle) {
  assert(nativeHandle != nullptr);
  *nativeHandle = reinterpret_cast<pi_native_handle>(piObj);
  return PI_SUCCESS;
}

pi_result piextPlatformGetNativeHandle(pi_platform platform,
                                       pi_native_handle *nativeHandle) {
  return piextGetNativeHandle(platform, nativeHandle);
}

pi_result piextDeviceGetNativeHandle(pi_device device,
                                     pi_native_handle *nativeHandle) {
  return piextGetNativeHandle(device, nativeHandle);
}

pi_result piextContextGetNativeHandle(pi_context context,
                                      pi_native_handle *nativeHandle) {
  return piextGetNativeHandle(context, nativeHandle);
}

pi_result piextQueueGetNativeHandle(pi_queue queue,
                                    pi_native_handle *nativeHandle) {
  return piextGetNativeHandle(queue, nativeHandle);
}

pi_result piextMemGetNativeHandle(pi_mem mem, pi_native_handle *nativeHandle) {
  return piextGetNativeHandle(mem, nativeHandle);
}

pi_result piextProgramGetNativeHandle(pi_program program,
                                      pi_native_handle *nativeHandle) {
  return piextGetNativeHandle(program, nativeHandle);
}

pi_result piextKernelGetNativeHandle(pi_kernel kernel,
                                     pi_native_handle *nativeHandle) {
  return piextGetNativeHandle(kernel, nativeHandle);
}

// This API is called by Sycl RT to notify the end of the plugin lifetime.
// Windows: dynamically loaded plugins might have been unloaded already
// when this is called. Sycl RT holds onto the PI plugin so it can be
// called safely. But this is not transitive. If the PI plugin in turn
// dynamically loaded a different DLL, that may have been unloaded. 
// TODO: add a global variable lifetime management code here (see
// pi_level_zero.cpp for reference) Currently this is just a NOOP.
pi_result piTearDown(void *PluginParameter) {
  (void)PluginParameter;
  return PI_SUCCESS;
}

pi_result piGetDeviceAndHostTimer(pi_device Device, uint64_t *DeviceTime,
                                  uint64_t *HostTime) {
  OCLV::OpenCLVersion devVer, platVer;
  cl_platform_id platform;
  cl_device_id deviceID = cast<cl_device_id>(Device);

  // TODO: Cache OpenCL version for each device and platform
  auto ret_err = clGetDeviceInfo(deviceID, CL_DEVICE_PLATFORM,
                                 sizeof(cl_platform_id), &platform, nullptr);
  if (ret_err != CL_SUCCESS) {
    return cast<pi_result>(ret_err);
  }

  ret_err = getDeviceVersion(deviceID, devVer);

  if (ret_err != CL_SUCCESS) {
    return cast<pi_result>(ret_err);
  }

  ret_err = getPlatformVersion(platform, platVer);

  if (platVer < OCLV::V2_1 || devVer < OCLV::V2_1) {
    setErrorMessage(
        "OpenCL version for device and/or platform is less than 2.1",
        PI_ERROR_INVALID_OPERATION);
    return PI_ERROR_INVALID_OPERATION;
  }

  if (DeviceTime) {
    uint64_t dummy;
    clGetDeviceAndHostTimer(deviceID, DeviceTime,
                            HostTime == nullptr ? &dummy : HostTime);

  } else if (HostTime) {
    clGetHostTimer(deviceID, HostTime);
  }

  return PI_SUCCESS;
}

const char SupportedVersion[] = _PI_OPENCL_PLUGIN_VERSION_STRING;

pi_result piPluginInit(pi_plugin *PluginInit) {
  // Check that the major version matches in PiVersion and SupportedVersion
  _PI_PLUGIN_VERSION_CHECK(PluginInit->PiVersion, SupportedVersion);

  // PI interface supports higher version or the same version.
  size_t PluginVersionSize = sizeof(PluginInit->PluginVersion);
  if (strlen(SupportedVersion) >= PluginVersionSize)
    return PI_ERROR_INVALID_VALUE;
  strncpy(PluginInit->PluginVersion, SupportedVersion, PluginVersionSize);

#define _PI_CL(pi_api, ocl_api)                                                \
  (PluginInit->PiFunctionTable).pi_api = (decltype(&::pi_api))(&ocl_api);

  // Platform
  _PI_CL(piPlatformsGet, piPlatformsGet)
  _PI_CL(piPlatformGetInfo, clGetPlatformInfo)
  _PI_CL(piextPlatformGetNativeHandle, piextPlatformGetNativeHandle)
  _PI_CL(piextPlatformCreateWithNativeHandle,
         piextPlatformCreateWithNativeHandle)
  // Device
  _PI_CL(piDevicesGet, piDevicesGet)
  _PI_CL(piDeviceGetInfo, piDeviceGetInfo)
  _PI_CL(piDevicePartition, clCreateSubDevices)
  _PI_CL(piDeviceRetain, clRetainDevice)
  _PI_CL(piDeviceRelease, clReleaseDevice)
  _PI_CL(piextDeviceSelectBinary, piextDeviceSelectBinary)
  _PI_CL(piextGetDeviceFunctionPointer, piextGetDeviceFunctionPointer)
  _PI_CL(piextDeviceGetNativeHandle, piextDeviceGetNativeHandle)
  _PI_CL(piextDeviceCreateWithNativeHandle, piextDeviceCreateWithNativeHandle)
  // Context
  _PI_CL(piContextCreate, piContextCreate)
  _PI_CL(piContextGetInfo, piContextGetInfo)
  _PI_CL(piContextRetain, clRetainContext)
  _PI_CL(piContextRelease, clReleaseContext)
  _PI_CL(piextContextGetNativeHandle, piextContextGetNativeHandle)
  _PI_CL(piextContextCreateWithNativeHandle, piextContextCreateWithNativeHandle)
  // Queue
  _PI_CL(piQueueCreate, piQueueCreate)
  _PI_CL(piextQueueCreate, piextQueueCreate)
  _PI_CL(piQueueGetInfo, piQueueGetInfo)
  _PI_CL(piQueueFinish, clFinish)
  _PI_CL(piQueueFlush, clFlush)
  _PI_CL(piQueueRetain, clRetainCommandQueue)
  _PI_CL(piQueueRelease, clReleaseCommandQueue)
  _PI_CL(piextQueueGetNativeHandle, piextQueueGetNativeHandle)
  _PI_CL(piextQueueCreateWithNativeHandle, piextQueueCreateWithNativeHandle)
  // Memory
  _PI_CL(piMemBufferCreate, piMemBufferCreate)
  _PI_CL(piMemImageCreate, piMemImageCreate)
  _PI_CL(piMemGetInfo, clGetMemObjectInfo)
  _PI_CL(piMemImageGetInfo, clGetImageInfo)
  _PI_CL(piMemRetain, clRetainMemObject)
  _PI_CL(piMemRelease, clReleaseMemObject)
  _PI_CL(piMemBufferPartition, piMemBufferPartition)
  _PI_CL(piextMemGetNativeHandle, piextMemGetNativeHandle)
  _PI_CL(piextMemCreateWithNativeHandle, piextMemCreateWithNativeHandle)
  // Program
  _PI_CL(piProgramCreate, piProgramCreate)
  _PI_CL(piclProgramCreateWithSource, piclProgramCreateWithSource)
  _PI_CL(piProgramCreateWithBinary, piProgramCreateWithBinary)
  _PI_CL(piProgramGetInfo, clGetProgramInfo)
  _PI_CL(piProgramCompile, clCompileProgram)
  _PI_CL(piProgramBuild, clBuildProgram)
  _PI_CL(piProgramLink, piProgramLink)
  _PI_CL(piProgramGetBuildInfo, clGetProgramBuildInfo)
  _PI_CL(piProgramRetain, clRetainProgram)
  _PI_CL(piProgramRelease, clReleaseProgram)
  _PI_CL(piextProgramSetSpecializationConstant,
         piextProgramSetSpecializationConstant)
  _PI_CL(piextProgramGetNativeHandle, piextProgramGetNativeHandle)
  _PI_CL(piextProgramCreateWithNativeHandle, piextProgramCreateWithNativeHandle)
  // Kernel
  _PI_CL(piKernelCreate, piKernelCreate)
  _PI_CL(piKernelSetArg, clSetKernelArg)
  _PI_CL(piKernelGetInfo, clGetKernelInfo)
  _PI_CL(piKernelGetGroupInfo, piKernelGetGroupInfo)
  _PI_CL(piKernelGetSubGroupInfo, piKernelGetSubGroupInfo)
  _PI_CL(piKernelRetain, clRetainKernel)
  _PI_CL(piKernelRelease, clReleaseKernel)
  _PI_CL(piKernelSetExecInfo, piKernelSetExecInfo)
  _PI_CL(piextKernelSetArgPointer, piextKernelSetArgPointer)
  _PI_CL(piextKernelCreateWithNativeHandle, piextKernelCreateWithNativeHandle)
  _PI_CL(piextKernelGetNativeHandle, piextKernelGetNativeHandle)
  // Event
  _PI_CL(piEventCreate, piEventCreate)
  _PI_CL(piEventGetInfo, clGetEventInfo)
  _PI_CL(piEventGetProfilingInfo, clGetEventProfilingInfo)
  _PI_CL(piEventsWait, clWaitForEvents)
  _PI_CL(piEventSetCallback, clSetEventCallback)
  _PI_CL(piEventSetStatus, clSetUserEventStatus)
  _PI_CL(piEventRetain, clRetainEvent)
  _PI_CL(piEventRelease, clReleaseEvent)
  _PI_CL(piextEventGetNativeHandle, piextGetNativeHandle)
  _PI_CL(piextEventCreateWithNativeHandle, piextEventCreateWithNativeHandle)
  // Sampler
  _PI_CL(piSamplerCreate, piSamplerCreate)
  _PI_CL(piSamplerGetInfo, clGetSamplerInfo)
  _PI_CL(piSamplerRetain, clRetainSampler)
  _PI_CL(piSamplerRelease, clReleaseSampler)
  // Queue commands
  _PI_CL(piEnqueueKernelLaunch, clEnqueueNDRangeKernel)
  _PI_CL(piEnqueueNativeKernel, clEnqueueNativeKernel)
  _PI_CL(piEnqueueEventsWait, clEnqueueMarkerWithWaitList)
  _PI_CL(piEnqueueEventsWaitWithBarrier, clEnqueueBarrierWithWaitList)
  _PI_CL(piEnqueueMemBufferRead, clEnqueueReadBuffer)
  _PI_CL(piEnqueueMemBufferReadRect, clEnqueueReadBufferRect)
  _PI_CL(piEnqueueMemBufferWrite, clEnqueueWriteBuffer)
  _PI_CL(piEnqueueMemBufferWriteRect, clEnqueueWriteBufferRect)
  _PI_CL(piEnqueueMemBufferCopy, clEnqueueCopyBuffer)
  _PI_CL(piEnqueueMemBufferCopyRect, clEnqueueCopyBufferRect)
  _PI_CL(piEnqueueMemBufferFill, clEnqueueFillBuffer)
  _PI_CL(piEnqueueMemImageRead, clEnqueueReadImage)
  _PI_CL(piEnqueueMemImageWrite, clEnqueueWriteImage)
  _PI_CL(piEnqueueMemImageCopy, clEnqueueCopyImage)
  _PI_CL(piEnqueueMemImageFill, clEnqueueFillImage)
  _PI_CL(piEnqueueMemBufferMap, piEnqueueMemBufferMap)
  _PI_CL(piEnqueueMemUnmap, clEnqueueUnmapMemObject)
  // USM
  _PI_CL(piextUSMHostAlloc, piextUSMHostAlloc)
  _PI_CL(piextUSMDeviceAlloc, piextUSMDeviceAlloc)
  _PI_CL(piextUSMSharedAlloc, piextUSMSharedAlloc)
  _PI_CL(piextUSMFree, piextUSMFree)
  _PI_CL(piextUSMEnqueueMemset, piextUSMEnqueueMemset)
  _PI_CL(piextUSMEnqueueMemcpy, piextUSMEnqueueMemcpy)
  _PI_CL(piextUSMEnqueuePrefetch, piextUSMEnqueuePrefetch)
  _PI_CL(piextUSMEnqueueMemAdvise, piextUSMEnqueueMemAdvise)
  _PI_CL(piextUSMEnqueueFill2D, piextUSMEnqueueFill2D)
  _PI_CL(piextUSMEnqueueMemset2D, piextUSMEnqueueMemset2D)
  _PI_CL(piextUSMEnqueueMemcpy2D, piextUSMEnqueueMemcpy2D)
  _PI_CL(piextUSMGetMemAllocInfo, piextUSMGetMemAllocInfo)
  // Device global variable
  _PI_CL(piextEnqueueDeviceGlobalVariableWrite,
         piextEnqueueDeviceGlobalVariableWrite)
  _PI_CL(piextEnqueueDeviceGlobalVariableRead,
         piextEnqueueDeviceGlobalVariableRead)

  _PI_CL(piextKernelSetArgMemObj, piextKernelSetArgMemObj)
  _PI_CL(piextKernelSetArgSampler, piextKernelSetArgSampler)
  _PI_CL(piPluginGetLastError, piPluginGetLastError)
  _PI_CL(piTearDown, piTearDown)
  _PI_CL(piGetDeviceAndHostTimer, piGetDeviceAndHostTimer)

#undef _PI_CL

  return PI_SUCCESS;
}

#ifdef _WIN32
#define __SYCL_PLUGIN_DLL_NAME "pi_opencl.dll"
#include "../common_win_pi_trace/common_win_pi_trace.hpp"
#undef __SYCL_PLUGIN_DLL_NAME
#endif

} // end extern 'C'<|MERGE_RESOLUTION|>--- conflicted
+++ resolved
@@ -282,8 +282,6 @@
     // For details about Intel UUID extension, see
     // sycl/doc/extensions/supported/sycl_ext_intel_device_info.md
   case PI_DEVICE_INFO_UUID:
-<<<<<<< HEAD
-  case PI_DEVICE_INFO_ATOMIC_MEMORY_SCOPE_CAPABILITIES:
     return PI_ERROR_INVALID_VALUE;
   case PI_DEVICE_INFO_ATOMIC_MEMORY_ORDER_CAPABILITIES: {
     // This query is missing beore OpenCL 3.0
@@ -342,9 +340,7 @@
       *paramValueSizeRet = sizeof(capabilities);
 
     return static_cast<pi_result>(CL_SUCCESS);
-=======
-  case PI_DEVICE_INFO_ATOMIC_MEMORY_ORDER_CAPABILITIES:
-    return PI_ERROR_INVALID_VALUE;
+  }
   case PI_DEVICE_INFO_ATOMIC_MEMORY_SCOPE_CAPABILITIES: {
     // Initialize result to minimum mandated capabilities according to
     // SYCL2020 4.6.3.2
@@ -405,7 +401,6 @@
     if (paramValueSizeRet)
       *paramValueSizeRet = sizeof(result);
     return PI_SUCCESS;
->>>>>>> a97afef4
   }
   case PI_DEVICE_INFO_ATOMIC_64: {
     cl_int ret_err = CL_SUCCESS;
