--- conflicted
+++ resolved
@@ -837,11 +837,6 @@
   return PI_SUCCESS;
 }
 
-<<<<<<< HEAD
-pi_result piMemBufferCreate(pi_context context, pi_device device,
-                            pi_mem_flags flags, size_t size, void *host_ptr,
-                            pi_mem *ret_mem,
-=======
 pi_result piContextGetInfo(pi_context context, pi_context_info paramName,
                            size_t paramValueSize, void *paramValue,
                            size_t *paramValueSizeRet) {
@@ -862,9 +857,9 @@
   }
 }
 
-pi_result piMemBufferCreate(pi_context context, pi_mem_flags flags, size_t size,
-                            void *host_ptr, pi_mem *ret_mem,
->>>>>>> d442654d
+pi_result piMemBufferCreate(pi_context context, pi_device device,
+                            pi_mem_flags flags, size_t size, void *host_ptr,
+                            pi_mem *ret_mem,
                             const pi_mem_properties *properties) {
   (void)device;
   pi_result ret_err = PI_ERROR_INVALID_OPERATION;
