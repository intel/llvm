--- conflicted
+++ resolved
@@ -404,9 +404,8 @@
   return pi2ur::piextMemMipmapFree(Context, Device, MemoryHandle);
 }
 
-<<<<<<< HEAD
 pi_result piextMemImageCopy(
-    pi_queue Queue, void *DstPtr, void *SrcPtr,
+    pi_queue Queue, void *DstPtr, const void *SrcPtr,
     const pi_image_desc *SrcImageDesc, const pi_image_desc *DestImageDesc,
     const pi_image_format *SrcImageFormat,
     const pi_image_format *DestImageFormat, const pi_image_copy_flags Flags,
@@ -417,20 +416,6 @@
       Queue, DstPtr, SrcPtr, SrcImageDesc, DestImageDesc, SrcImageFormat,
       DestImageFormat, Flags, SrcOffset, DstOffset, CopyExtent,
       NumEventsInWaitList, EventWaitList, Event);
-=======
-pi_result
-piextMemImageCopy(pi_queue Queue, void *DstPtr, const void *SrcPtr,
-                  const pi_image_format *ImageFormat,
-                  const pi_image_desc *ImageDesc,
-                  const pi_image_copy_flags Flags, pi_image_offset SrcOffset,
-                  pi_image_offset DstOffset, pi_image_region CopyExtent,
-                  pi_image_region HostExtent, pi_uint32 NumEventsInWaitList,
-                  const pi_event *EventWaitList, pi_event *Event) {
-  return pi2ur::piextMemImageCopy(Queue, DstPtr, SrcPtr, ImageFormat, ImageDesc,
-                                  Flags, SrcOffset, DstOffset, CopyExtent,
-                                  HostExtent, NumEventsInWaitList,
-                                  EventWaitList, Event);
->>>>>>> fb561b9f
 }
 
 pi_result piextMemUnsampledImageHandleDestroy(pi_context Context,
