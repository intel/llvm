//==---------- pi_opencl.cpp - OpenCL Plugin -------------------------------==//
//
// Part of the LLVM Project, under the Apache License v2.0 with LLVM Exceptions.
// See https://llvm.org/LICENSE.txt for license information.
// SPDX-License-Identifier: Apache-2.0 WITH LLVM-exception
//
//===----------------------------------------------------------------------===//
/// \defgroup sycl_pi_ocl OpenCL Plugin
/// \ingroup sycl_pi

/// \file pi_opencl.cpp
/// Implementation of OpenCL Plugin. It is the interface between device-agnostic
/// SYCL runtime layer and underlying OpenCL runtime.
///
/// \ingroup sycl_pi_ocl

#define CL_USE_DEPRECATED_OPENCL_1_2_APIS

#include <pi_opencl.hpp>
#include <sycl/detail/cl.h>
#include <sycl/detail/iostream_proxy.hpp>
#include <sycl/detail/pi.h>

#include <algorithm>
#include <cassert>
#include <cstring>
#include <limits>
#include <map>
#include <memory>
#include <mutex>
#include <sstream>
#include <string>
#include <string_view>
#include <vector>

#define CHECK_ERR_SET_NULL_RET(err, ptr, reterr)                               \
  if (err != CL_SUCCESS) {                                                     \
    if (ptr != nullptr)                                                        \
      *ptr = nullptr;                                                          \
    return cast<pi_result>(reterr);                                            \
  }

// Want all the needed casts be explicit, do not define conversion operators.
template <class To, class From> To cast(From value) {
  // TODO: see if more sanity checks are possible.
  static_assert(sizeof(From) == sizeof(To), "cast failed size check");
  return (To)(value);
}

// Older versions of GCC don't like "const" here
#if defined(__GNUC__) && (__GNUC__ < 7 || (__GNU__C == 7 && __GNUC_MINOR__ < 2))
#define CONSTFIX constexpr
#else
#define CONSTFIX const
#endif

// Names of USM functions that are queried from OpenCL
CONSTFIX char clHostMemAllocName[] = "clHostMemAllocINTEL";
CONSTFIX char clDeviceMemAllocName[] = "clDeviceMemAllocINTEL";
CONSTFIX char clSharedMemAllocName[] = "clSharedMemAllocINTEL";
CONSTFIX char clMemBlockingFreeName[] = "clMemBlockingFreeINTEL";
CONSTFIX char clCreateBufferWithPropertiesName[] =
    "clCreateBufferWithPropertiesINTEL";
CONSTFIX char clSetKernelArgMemPointerName[] = "clSetKernelArgMemPointerINTEL";
CONSTFIX char clEnqueueMemFillName[] = "clEnqueueMemFillINTEL";
CONSTFIX char clEnqueueMemcpyName[] = "clEnqueueMemcpyINTEL";
CONSTFIX char clGetMemAllocInfoName[] = "clGetMemAllocInfoINTEL";
CONSTFIX char clSetProgramSpecializationConstantName[] =
    "clSetProgramSpecializationConstant";
CONSTFIX char clGetDeviceFunctionPointerName[] =
    "clGetDeviceFunctionPointerINTEL";
CONSTFIX char clEnqueueWriteGlobalVariableName[] =
    "clEnqueueWriteGlobalVariableINTEL";
CONSTFIX char clEnqueueReadGlobalVariableName[] =
    "clEnqueueReadGlobalVariableINTEL";
// Names of host pipe functions queried from OpenCL
CONSTFIX char clEnqueueReadHostPipeName[] = "clEnqueueReadHostPipeINTEL";
CONSTFIX char clEnqueueWriteHostPipeName[] = "clEnqueueWriteHostPipeINTEL";

#undef CONSTFIX

// Global variables for PI_ERROR_PLUGIN_SPECIFIC_ERROR
constexpr size_t MaxMessageSize = 256;
thread_local pi_result ErrorMessageCode = PI_SUCCESS;
thread_local char ErrorMessage[MaxMessageSize];

// Utility function for setting a message and warning
[[maybe_unused]] static void setErrorMessage(const char *message,
                                             pi_result error_code) {
  assert(strlen(message) <= MaxMessageSize);
  strcpy(ErrorMessage, message);
  ErrorMessageCode = error_code;
}

// Returns plugin specific error and warning messages
pi_result piPluginGetLastError(char **message) {
  *message = &ErrorMessage[0];
  return ErrorMessageCode;
}

// Returns plugin specific backend option.
pi_result piPluginGetBackendOption(pi_platform, const char *frontend_option,
                                   const char **backend_option) {
  using namespace std::literals;
  if (frontend_option == nullptr)
    return PI_ERROR_INVALID_VALUE;
  if (frontend_option == ""sv) {
    *backend_option = "";
    return PI_SUCCESS;
  }
  // Return '-cl-opt-disable' for frontend_option = -O0 and '' for others.
  if (!strcmp(frontend_option, "-O0")) {
    *backend_option = "-cl-opt-disable";
    return PI_SUCCESS;
  }
  if (frontend_option == "-O1"sv || frontend_option == "-O2"sv ||
      frontend_option == "-O3"sv) {
    *backend_option = "";
    return PI_SUCCESS;
  }
  if (frontend_option == "-ftarget-compile-fast"sv) {
    *backend_option = "-igc_opts 'PartitionUnit=1,SubroutineThreshold=50000'";
    return PI_SUCCESS;
  }
  return PI_ERROR_INVALID_VALUE;
}

static cl_int getPlatformVersion(cl_platform_id plat,
                                 OCLV::OpenCLVersion &version) {
  cl_int ret_err = CL_INVALID_VALUE;

  size_t platVerSize = 0;
  ret_err =
      clGetPlatformInfo(plat, CL_PLATFORM_VERSION, 0, nullptr, &platVerSize);

  std::string platVer(platVerSize, '\0');
  ret_err = clGetPlatformInfo(plat, CL_PLATFORM_VERSION, platVerSize,
                              platVer.data(), nullptr);

  if (ret_err != CL_SUCCESS)
    return ret_err;

  version = OCLV::OpenCLVersion(platVer);
  if (!version.isValid())
    return CL_INVALID_PLATFORM;

  return ret_err;
}

static cl_int getDeviceVersion(cl_device_id dev, OCLV::OpenCLVersion &version) {
  cl_int ret_err = CL_INVALID_VALUE;

  size_t devVerSize = 0;
  ret_err = clGetDeviceInfo(dev, CL_DEVICE_VERSION, 0, nullptr, &devVerSize);

  std::string devVer(devVerSize, '\0');
  ret_err = clGetDeviceInfo(dev, CL_DEVICE_VERSION, devVerSize, devVer.data(),
                            nullptr);

  if (ret_err != CL_SUCCESS)
    return ret_err;

  version = OCLV::OpenCLVersion(devVer);
  if (!version.isValid())
    return CL_INVALID_DEVICE;

  return ret_err;
}

static cl_int checkDeviceExtensions(cl_device_id dev,
                                    const std::vector<std::string> &exts,
                                    bool &supported) {
  cl_int ret_err = CL_INVALID_VALUE;

  size_t extSize = 0;
  ret_err = clGetDeviceInfo(dev, CL_DEVICE_EXTENSIONS, 0, nullptr, &extSize);

  std::string extStr(extSize, '\0');
  ret_err = clGetDeviceInfo(dev, CL_DEVICE_EXTENSIONS, extSize, extStr.data(),
                            nullptr);

  if (ret_err != CL_SUCCESS)
    return ret_err;

  supported = true;
  for (const std::string &ext : exts)
    if (!(supported = (extStr.find(ext) != std::string::npos)))
      break;

  return ret_err;
}

using clGetDeviceFunctionPointer_fn = CL_API_ENTRY
cl_int(CL_API_CALL *)(cl_device_id device, cl_program program,
                      const char *FuncName, cl_ulong *ret_ptr);

using clEnqueueWriteGlobalVariable_fn = CL_API_ENTRY
cl_int(CL_API_CALL *)(cl_command_queue, cl_program, const char *, cl_bool,
                      size_t, size_t, const void *, cl_uint, const cl_event *,
                      cl_event *);

using clEnqueueReadGlobalVariable_fn = CL_API_ENTRY
cl_int(CL_API_CALL *)(cl_command_queue, cl_program, const char *, cl_bool,
                      size_t, size_t, void *, cl_uint, const cl_event *,
                      cl_event *);

using clSetProgramSpecializationConstant_fn = CL_API_ENTRY
cl_int(CL_API_CALL *)(cl_program program, cl_uint spec_id, size_t spec_size,
                      const void *spec_value);

template <typename T> struct FuncPtrCache {
  std::map<cl_context, T> Map;
  std::mutex Mutex;
};

// FIXME: There's currently no mechanism for cleaning up this cache, meaning
// that it is invalidated whenever a context is destroyed. This could lead to
// reusing an invalid function pointer if another context happends to have the
// same native handle.
struct ExtFuncPtrCacheT {
  FuncPtrCache<clHostMemAllocINTEL_fn> clHostMemAllocINTELCache;
  FuncPtrCache<clDeviceMemAllocINTEL_fn> clDeviceMemAllocINTELCache;
  FuncPtrCache<clSharedMemAllocINTEL_fn> clSharedMemAllocINTELCache;
  FuncPtrCache<clGetDeviceFunctionPointer_fn> clGetDeviceFunctionPointerCache;
  FuncPtrCache<clCreateBufferWithPropertiesINTEL_fn>
      clCreateBufferWithPropertiesINTELCache;
  FuncPtrCache<clMemBlockingFreeINTEL_fn> clMemBlockingFreeINTELCache;
  FuncPtrCache<clSetKernelArgMemPointerINTEL_fn>
      clSetKernelArgMemPointerINTELCache;
  FuncPtrCache<clEnqueueMemFillINTEL_fn> clEnqueueMemFillINTELCache;
  FuncPtrCache<clEnqueueMemcpyINTEL_fn> clEnqueueMemcpyINTELCache;
  FuncPtrCache<clGetMemAllocInfoINTEL_fn> clGetMemAllocInfoINTELCache;
  FuncPtrCache<clEnqueueWriteGlobalVariable_fn>
      clEnqueueWriteGlobalVariableCache;
  FuncPtrCache<clEnqueueReadGlobalVariable_fn> clEnqueueReadGlobalVariableCache;
  FuncPtrCache<clEnqueueReadHostPipeINTEL_fn> clEnqueueReadHostPipeINTELCache;
  FuncPtrCache<clEnqueueWriteHostPipeINTEL_fn> clEnqueueWriteHostPipeINTELCache;
  FuncPtrCache<clSetProgramSpecializationConstant_fn>
      clSetProgramSpecializationConstantCache;
};
// A raw pointer is used here since the lifetime of this map has to be tied to
// piTeardown to avoid issues with static destruction order (a user application
// might have static objects that indirectly access this cache in their
// destructor).
static ExtFuncPtrCacheT *ExtFuncPtrCache = new ExtFuncPtrCacheT();

// USM helper function to get an extension function pointer
template <typename T>
static pi_result getExtFuncFromContext(cl_context context,
                                       FuncPtrCache<T> &FPtrCache,
                                       const char *FuncName, T *fptr) {
  // TODO
  // Potentially redo caching as PI interface changes.
  // if cached, return cached FuncPtr
  std::lock_guard<std::mutex> CacheLock{FPtrCache.Mutex};
  std::map<cl_context, T> &FPtrMap = FPtrCache.Map;
  auto It = FPtrMap.find(context);
  if (It != FPtrMap.end()) {
    auto F = It->second;
    // if cached that extension is not available return nullptr and
    // PI_ERROR_INVALID_VALUE
    *fptr = F;
    return F ? PI_SUCCESS : PI_ERROR_INVALID_VALUE;
  }

  cl_uint deviceCount;
  cl_int ret_err = clGetContextInfo(context, CL_CONTEXT_NUM_DEVICES,
                                    sizeof(cl_uint), &deviceCount, nullptr);

  if (ret_err != CL_SUCCESS || deviceCount < 1) {
    return PI_ERROR_INVALID_CONTEXT;
  }

  std::vector<cl_device_id> devicesInCtx(deviceCount);
  ret_err = clGetContextInfo(context, CL_CONTEXT_DEVICES,
                             deviceCount * sizeof(cl_device_id),
                             devicesInCtx.data(), nullptr);

  if (ret_err != CL_SUCCESS) {
    return PI_ERROR_INVALID_CONTEXT;
  }

  cl_platform_id curPlatform;
  ret_err = clGetDeviceInfo(devicesInCtx[0], CL_DEVICE_PLATFORM,
                            sizeof(cl_platform_id), &curPlatform, nullptr);

  if (ret_err != CL_SUCCESS) {
    return PI_ERROR_INVALID_CONTEXT;
  }

  T FuncPtr =
      (T)clGetExtensionFunctionAddressForPlatform(curPlatform, FuncName);

  if (!FuncPtr) {
    // Cache that the extension is not available
    FPtrMap[context] = nullptr;
    return PI_ERROR_INVALID_VALUE;
  }

  *fptr = FuncPtr;
  FPtrMap[context] = FuncPtr;

  return cast<pi_result>(ret_err);
}

/// Enables indirect access of pointers in kernels.
/// Necessary to avoid telling CL about every pointer that might be used.
///
/// \param kernel is the kernel to be launched
static pi_result USMSetIndirectAccess(pi_kernel kernel) {
  // We test that each alloc type is supported before we actually try to
  // set KernelExecInfo.
  cl_bool TrueVal = CL_TRUE;
  clHostMemAllocINTEL_fn HFunc = nullptr;
  clSharedMemAllocINTEL_fn SFunc = nullptr;
  clDeviceMemAllocINTEL_fn DFunc = nullptr;
  cl_context CLContext;
  cl_int CLErr = clGetKernelInfo(cast<cl_kernel>(kernel), CL_KERNEL_CONTEXT,
                                 sizeof(cl_context), &CLContext, nullptr);
  if (CLErr != CL_SUCCESS) {
    return cast<pi_result>(CLErr);
  }

  getExtFuncFromContext<clHostMemAllocINTEL_fn>(
      CLContext, ExtFuncPtrCache->clHostMemAllocINTELCache, clHostMemAllocName,
      &HFunc);
  if (HFunc) {
    clSetKernelExecInfo(cast<cl_kernel>(kernel),
                        CL_KERNEL_EXEC_INFO_INDIRECT_HOST_ACCESS_INTEL,
                        sizeof(cl_bool), &TrueVal);
  }

  getExtFuncFromContext<clDeviceMemAllocINTEL_fn>(
      CLContext, ExtFuncPtrCache->clDeviceMemAllocINTELCache,
      clDeviceMemAllocName, &DFunc);
  if (DFunc) {
    clSetKernelExecInfo(cast<cl_kernel>(kernel),
                        CL_KERNEL_EXEC_INFO_INDIRECT_DEVICE_ACCESS_INTEL,
                        sizeof(cl_bool), &TrueVal);
  }

  getExtFuncFromContext<clSharedMemAllocINTEL_fn>(
      CLContext, ExtFuncPtrCache->clSharedMemAllocINTELCache,
      clSharedMemAllocName, &SFunc);
  if (SFunc) {
    clSetKernelExecInfo(cast<cl_kernel>(kernel),
                        CL_KERNEL_EXEC_INFO_INDIRECT_SHARED_ACCESS_INTEL,
                        sizeof(cl_bool), &TrueVal);
  }
  return PI_SUCCESS;
}

extern "C" {

pi_result piDeviceGetInfo(pi_device device, pi_device_info paramName,
                          size_t paramValueSize, void *paramValue,
                          size_t *paramValueSizeRet) {
  switch (paramName) {
    // TODO: Check regularly to see if support in enabled in OpenCL.
    // Intel GPU EU device-specific information extensions.
    // Some of the queries are enabled by cl_intel_device_attribute_query
    // extension, but it's not yet in the Registry.
  case PI_DEVICE_INFO_PCI_ADDRESS:
  case PI_DEVICE_INFO_GPU_EU_COUNT:
  case PI_DEVICE_INFO_GPU_EU_SIMD_WIDTH:
  case PI_DEVICE_INFO_GPU_SLICES:
  case PI_DEVICE_INFO_GPU_SUBSLICES_PER_SLICE:
  case PI_DEVICE_INFO_GPU_EU_COUNT_PER_SUBSLICE:
  case PI_DEVICE_INFO_GPU_HW_THREADS_PER_EU:
  case PI_DEVICE_INFO_MAX_MEM_BANDWIDTH:
    // TODO: Check if device UUID extension is enabled in OpenCL.
    // For details about Intel UUID extension, see
    // sycl/doc/extensions/supported/sycl_ext_intel_device_info.md
  case PI_DEVICE_INFO_UUID:
    return PI_ERROR_INVALID_VALUE;
  case PI_EXT_DEVICE_INFO_ATOMIC_MEMORY_ORDER_CAPABILITIES: {
    // This query is missing before OpenCL 3.0
    // Check version and handle appropriately
    OCLV::OpenCLVersion devVer;
    cl_device_id deviceID = cast<cl_device_id>(device);
    cl_int ret_err = getDeviceVersion(deviceID, devVer);
    if (ret_err != CL_SUCCESS) {
      return cast<pi_result>(ret_err);
    }

    // Minimum required capability to be returned
    // For OpenCL 1.2, this is all that is required
    pi_memory_order_capabilities capabilities = PI_MEMORY_ORDER_RELAXED;

    if (devVer >= OCLV::V3_0) {
      // For OpenCL >=3.0, the query should be implemented
      cl_device_atomic_capabilities cl_capabilities = 0;
      cl_int ret_err = clGetDeviceInfo(
          deviceID, CL_DEVICE_ATOMIC_MEMORY_CAPABILITIES,
          sizeof(cl_device_atomic_capabilities), &cl_capabilities, nullptr);
      if (ret_err != CL_SUCCESS)
        return cast<pi_result>(ret_err);

      // Mask operation to only consider atomic_memory_order* capabilities
      cl_int mask = CL_DEVICE_ATOMIC_ORDER_RELAXED |
                    CL_DEVICE_ATOMIC_ORDER_ACQ_REL |
                    CL_DEVICE_ATOMIC_ORDER_SEQ_CST;
      cl_capabilities &= mask;

      // The memory order capabilities are hierarchical, if one is implied, all
      // preceding capbilities are implied as well. Especially in the case of
      // ACQ_REL.
      if (cl_capabilities & CL_DEVICE_ATOMIC_ORDER_SEQ_CST) {
        capabilities |= PI_MEMORY_ORDER_SEQ_CST;
      }
      if (cl_capabilities & CL_DEVICE_ATOMIC_ORDER_ACQ_REL) {
        capabilities |= PI_MEMORY_ORDER_ACQ_REL | PI_MEMORY_ORDER_ACQUIRE |
                        PI_MEMORY_ORDER_RELEASE;
      }
    } else if (devVer >= OCLV::V2_0) {
      // For OpenCL 2.x, return all capabilities
      // (https://registry.khronos.org/OpenCL/specs/3.0-unified/html/OpenCL_API.html#_memory_consistency_model)
      capabilities |= PI_MEMORY_ORDER_ACQUIRE | PI_MEMORY_ORDER_RELEASE |
                      PI_MEMORY_ORDER_ACQ_REL | PI_MEMORY_ORDER_SEQ_CST;
    }

    if (paramValue) {
      if (paramValueSize < sizeof(pi_memory_order_capabilities))
        return static_cast<pi_result>(CL_INVALID_VALUE);

      std::memcpy(paramValue, &capabilities, sizeof(capabilities));
    }

    if (paramValueSizeRet)
      *paramValueSizeRet = sizeof(capabilities);

    return static_cast<pi_result>(CL_SUCCESS);
  }
  case PI_EXT_DEVICE_INFO_ATOMIC_MEMORY_SCOPE_CAPABILITIES: {
    // Initialize result to minimum mandated capabilities according to
    // SYCL2020 4.6.3.2
    // Because scopes are hierarchical, wider scopes support all narrower
    // scopes. At a minimum, each device must support WORK_ITEM, SUB_GROUP and
    // WORK_GROUP. (https://github.com/KhronosGroup/SYCL-Docs/pull/382)
    pi_memory_scope_capabilities result = PI_MEMORY_SCOPE_WORK_ITEM |
                                          PI_MEMORY_SCOPE_SUB_GROUP |
                                          PI_MEMORY_SCOPE_WORK_GROUP;

    OCLV::OpenCLVersion devVer;

    cl_device_id deviceID = cast<cl_device_id>(device);
    cl_int ret_err = getDeviceVersion(deviceID, devVer);
    if (ret_err != CL_SUCCESS)
      return static_cast<pi_result>(ret_err);

    cl_device_atomic_capabilities devCapabilities = 0;
    if (devVer >= OCLV::V3_0) {
      ret_err = clGetDeviceInfo(deviceID, CL_DEVICE_ATOMIC_MEMORY_CAPABILITIES,
                                sizeof(cl_device_atomic_capabilities),
                                &devCapabilities, nullptr);
      if (ret_err != CL_SUCCESS)
        return static_cast<pi_result>(ret_err);
      assert((devCapabilities & CL_DEVICE_ATOMIC_SCOPE_WORK_GROUP) &&
             "Violates minimum mandated guarantee");

      // Because scopes are hierarchical, wider scopes support all narrower
      // scopes. At a minimum, each device must support WORK_ITEM, SUB_GROUP and
      // WORK_GROUP. (https://github.com/KhronosGroup/SYCL-Docs/pull/382)
      // We already initialized to these minimum mandated capabilities. Just
      // check wider scopes.
      if (devCapabilities & CL_DEVICE_ATOMIC_SCOPE_DEVICE) {
        result |= PI_MEMORY_SCOPE_DEVICE;
      }

      if (devCapabilities & CL_DEVICE_ATOMIC_SCOPE_ALL_DEVICES) {
        result |= PI_MEMORY_SCOPE_SYSTEM;
      }

    } else {
      // This info is only available in OpenCL version >= 3.0
      // Just return minimum mandated capabilities for older versions.
      // OpenCL 1.x minimum mandated capabilities are WORK_GROUP, we
      // already initialized using it.
      if (devVer >= OCLV::V2_0) {
        // OpenCL 2.x minimum mandated capabilities are WORK_GROUP | DEVICE |
        // ALL_DEVICES
        result |= PI_MEMORY_SCOPE_DEVICE | PI_MEMORY_SCOPE_SYSTEM;
      }
    }
    if (paramValue) {
      if (paramValueSize < sizeof(cl_device_atomic_capabilities))
        return PI_ERROR_INVALID_VALUE;

      std::memcpy(paramValue, &result, sizeof(result));
    }
    if (paramValueSizeRet)
      *paramValueSizeRet = sizeof(result);
    return PI_SUCCESS;
  }
  case PI_EXT_DEVICE_INFO_ATOMIC_FENCE_ORDER_CAPABILITIES: {
    // Initialize result to minimum mandated capabilities according to
    // SYCL2020 4.6.3.2
    pi_memory_order_capabilities result =
        PI_MEMORY_ORDER_RELAXED | PI_MEMORY_ORDER_ACQUIRE |
        PI_MEMORY_ORDER_RELEASE | PI_MEMORY_ORDER_ACQ_REL;

    OCLV::OpenCLVersion devVer;

    cl_device_id deviceID = cast<cl_device_id>(device);
    cl_int ret_err = getDeviceVersion(deviceID, devVer);
    if (ret_err != CL_SUCCESS)
      return static_cast<pi_result>(ret_err);

    cl_device_atomic_capabilities devCapabilities = 0;
    if (devVer >= OCLV::V3_0) {
      ret_err = clGetDeviceInfo(deviceID, CL_DEVICE_ATOMIC_FENCE_CAPABILITIES,
                                sizeof(cl_device_atomic_capabilities),
                                &devCapabilities, nullptr);
      if (ret_err != CL_SUCCESS)
        return static_cast<pi_result>(ret_err);
      assert((devCapabilities & CL_DEVICE_ATOMIC_ORDER_RELAXED) &&
             "Violates minimum mandated guarantee");
      assert((devCapabilities & CL_DEVICE_ATOMIC_ORDER_ACQ_REL) &&
             "Violates minimum mandated guarantee");

      // We already initialized to minimum mandated capabilities. Just
      // check stronger orders.
      if (devCapabilities & CL_DEVICE_ATOMIC_ORDER_SEQ_CST) {
        result |= PI_MEMORY_ORDER_SEQ_CST;
      }

    } else {
      // This info is only available in OpenCL version >= 3.0
      // Just return minimum mandated capabilities for older versions.
      // OpenCL 1.x minimum mandated capabilities are RELAXED | ACQ_REL, we
      // already initialized using these.
      if (devVer >= OCLV::V2_0) {
        // OpenCL 2.x minimum mandated capabilities are RELAXED | ACQ_REL |
        // SEQ_CST
        result |= PI_MEMORY_ORDER_SEQ_CST;
      }
    }
    if (paramValue) {
      if (paramValueSize < sizeof(cl_device_atomic_capabilities))
        return PI_ERROR_INVALID_VALUE;

      std::memcpy(paramValue, &result, sizeof(result));
    }
    if (paramValueSizeRet)
      *paramValueSizeRet = sizeof(result);
    return PI_SUCCESS;
  }
  case PI_EXT_DEVICE_INFO_ATOMIC_FENCE_SCOPE_CAPABILITIES: {
    // Initialize result to minimum mandated capabilities according to
    // SYCL2020 4.6.3.2.
    // Because scopes are hierarchical, wider scopes support all narrower
    // scopes. At a minimum, each device must support WORK_ITEM, SUB_GROUP and
    // WORK_GROUP. (https://github.com/KhronosGroup/SYCL-Docs/pull/382)
    pi_memory_scope_capabilities result = PI_MEMORY_SCOPE_WORK_ITEM |
                                          PI_MEMORY_SCOPE_SUB_GROUP |
                                          PI_MEMORY_SCOPE_WORK_GROUP;

    OCLV::OpenCLVersion devVer;

    cl_device_id deviceID = cast<cl_device_id>(device);
    cl_int ret_err = getDeviceVersion(deviceID, devVer);
    if (ret_err != CL_SUCCESS)
      return static_cast<pi_result>(ret_err);

    cl_device_atomic_capabilities devCapabilities = 0;
    if (devVer >= OCLV::V3_0) {
      ret_err = clGetDeviceInfo(deviceID, CL_DEVICE_ATOMIC_FENCE_CAPABILITIES,
                                sizeof(cl_device_atomic_capabilities),
                                &devCapabilities, nullptr);
      if (ret_err != CL_SUCCESS)
        return static_cast<pi_result>(ret_err);
      assert((devCapabilities & CL_DEVICE_ATOMIC_SCOPE_WORK_GROUP) &&
             "Violates minimum mandated guarantee");

      // Because scopes are hierarchical, wider scopes support all narrower
      // scopes. At a minimum, each device must support WORK_ITEM, SUB_GROUP and
      // WORK_GROUP. (https://github.com/KhronosGroup/SYCL-Docs/pull/382)
      // We already initialized to these minimum mandated capabilities. Just
      // check wider scopes.
      if (devCapabilities & CL_DEVICE_ATOMIC_SCOPE_DEVICE) {
        result |= PI_MEMORY_SCOPE_DEVICE;
      }

      if (devCapabilities & CL_DEVICE_ATOMIC_SCOPE_ALL_DEVICES) {
        result |= PI_MEMORY_SCOPE_SYSTEM;
      }

    } else {
      // This info is only available in OpenCL version >= 3.0
      // Just return minimum mandated capabilities for older versions.
      // OpenCL 1.x minimum mandated capabilities are WORK_GROUP, we
      // already initialized using it.
      if (devVer >= OCLV::V2_0) {
        // OpenCL 2.x minimum mandated capabilities are WORK_GROUP | DEVICE |
        // ALL_DEVICES
        result |= PI_MEMORY_SCOPE_DEVICE | PI_MEMORY_SCOPE_SYSTEM;
      }
    }
    if (paramValue) {
      if (paramValueSize < sizeof(cl_device_atomic_capabilities))
        return PI_ERROR_INVALID_VALUE;

      std::memcpy(paramValue, &result, sizeof(result));
    }
    if (paramValueSizeRet)
      *paramValueSizeRet = sizeof(result);
    return PI_SUCCESS;
  }
  case PI_DEVICE_INFO_ATOMIC_64: {
    cl_int ret_err = CL_SUCCESS;
    cl_bool result = CL_FALSE;
    bool supported = false;

    ret_err = checkDeviceExtensions(
        cast<cl_device_id>(device),
        {"cl_khr_int64_base_atomics", "cl_khr_int64_extended_atomics"},
        supported);
    if (ret_err != CL_SUCCESS)
      return static_cast<pi_result>(ret_err);

    result = supported;
    std::memcpy(paramValue, &result, sizeof(cl_bool));
    return PI_SUCCESS;
  }
  case PI_EXT_ONEAPI_DEVICE_INFO_BFLOAT16_MATH_FUNCTIONS: {
    // bfloat16 math functions are not yet supported on Intel GPUs.
    bool result = false;
    if (paramValueSize < sizeof(result))
      return PI_ERROR_INVALID_VALUE;
    std::memcpy(paramValue, &result, sizeof(result));
    return PI_SUCCESS;
  }
  case PI_DEVICE_INFO_IMAGE_SRGB: {
    bool result = true;
    if (paramValueSize < sizeof(result))
      return PI_ERROR_INVALID_VALUE;
    std::memcpy(paramValue, &result, sizeof(result));
    return PI_SUCCESS;
  }
  case PI_DEVICE_INFO_BUILD_ON_SUBDEVICE: {
    cl_device_type devType = CL_DEVICE_TYPE_DEFAULT;
    cl_int res = clGetDeviceInfo(cast<cl_device_id>(device), CL_DEVICE_TYPE,
                                 sizeof(cl_device_type), &devType, nullptr);

    // FIXME: here we assume that program built for a root GPU device can be
    // used on its sub-devices without re-building
    bool result = (res == CL_SUCCESS) && (devType == CL_DEVICE_TYPE_GPU);
    if (paramValueSize < sizeof(result))
      return PI_ERROR_INVALID_VALUE;
    std::memcpy(paramValue, &result, sizeof(result));
    return PI_SUCCESS;
  }
  case PI_EXT_ONEAPI_DEVICE_INFO_MAX_WORK_GROUPS_3D:
    // Returns the maximum sizes of a work group for each dimension one
    // could use to submit a kernel. There is no such query defined in OpenCL
    // so we'll return the maximum value.
    {
      if (paramValueSizeRet)
        *paramValueSizeRet = paramValueSize;
      static constexpr size_t Max = (std::numeric_limits<size_t>::max)();
      size_t *out = cast<size_t *>(paramValue);
      if (paramValueSize >= sizeof(size_t))
        out[0] = Max;
      if (paramValueSize >= 2 * sizeof(size_t))
        out[1] = Max;
      if (paramValueSize >= 3 * sizeof(size_t))
        out[2] = Max;
      return PI_SUCCESS;
    }
  case PI_EXT_INTEL_DEVICE_INFO_MAX_COMPUTE_QUEUE_INDICES: {
    pi_int32 result = 1;
    std::memcpy(paramValue, &result, sizeof(pi_int32));
    return PI_SUCCESS;
  }
  case PI_DEVICE_INFO_MAX_NUM_SUB_GROUPS: {
    // Corresponding OpenCL query is only available starting with OpenCL 2.1 and
    // we have to emulate it on older OpenCL runtimes.
    OCLV::OpenCLVersion version;
    cl_int err = getDeviceVersion(cast<cl_device_id>(device), version);
    if (err != CL_SUCCESS)
      return static_cast<pi_result>(err);

    if (version >= OCLV::V2_1) {
      err = clGetDeviceInfo(cast<cl_device_id>(device),
                            cast<cl_device_info>(paramName), paramValueSize,
                            paramValue, paramValueSizeRet);
      if (err != CL_SUCCESS)
        return static_cast<pi_result>(err);

      if (paramValue && *static_cast<cl_uint *>(paramValue) == 0u) {
        // OpenCL returns 0 if sub-groups are not supported, but SYCL 2020 spec
        // says that minimum possible value is 1.
        cl_uint value = 1u;
        std::memcpy(paramValue, &value, sizeof(cl_uint));
      }

      return static_cast<pi_result>(err);
    }

    // Otherwise, we can't query anything, because even cl_khr_subgroups does
    // not provide similar query. Therefore, simply return minimum possible
    // value 1 here.
    if (paramValue && paramValueSize < sizeof(cl_uint))
      return static_cast<pi_result>(CL_INVALID_VALUE);
    if (paramValueSizeRet)
      *paramValueSizeRet = sizeof(cl_uint);

    if (paramValue) {
      cl_uint value = 1u;
      std::memcpy(paramValue, &value, sizeof(cl_uint));
    }

    return static_cast<pi_result>(CL_SUCCESS);
  }
  case PI_DEVICE_INFO_BACKEND_VERSION: {
    // TODO: return some meaningful for backend_version below
    const char *value = "";
    size_t valueSize = (strlen(value) + 1) * sizeof(char);
    if (paramValue)
      std::memcpy(paramValue, value, valueSize);
    if (paramValueSizeRet != nullptr)
      *paramValueSizeRet = valueSize;
    return PI_SUCCESS;
  }
  case PI_EXT_INTEL_DEVICE_INFO_MEM_CHANNEL_SUPPORT: {
    cl_int ret_err = CL_SUCCESS;
    bool result = false;
    if (paramValueSize < sizeof(result))
      return PI_ERROR_INVALID_VALUE;
    bool supported = false;

    ret_err =
        checkDeviceExtensions(cast<cl_device_id>(device),
                              {"cl_intel_mem_channel_property"}, supported);
    if (ret_err != CL_SUCCESS)
      return static_cast<pi_result>(ret_err);

    result = supported;
    std::memcpy(paramValue, &result, sizeof(result));
    return PI_SUCCESS;
  }
<<<<<<< HEAD
  case PI_EXT_ONEAPI_DEVICE_INFO_SUPPORTS_VIRTUAL_MEM: {
    // Virtual memory is currently not supported in OpenCL.
    cl_bool result = false;
    std::memcpy(paramValue, &result, sizeof(cl_bool));
=======
  case PI_EXT_INTEL_DEVICE_INFO_ESIMD_SUPPORT: {
    bool result = false;
    if (paramValueSize < sizeof(result))
      return PI_ERROR_INVALID_VALUE;
    cl_device_type devType = CL_DEVICE_TYPE_DEFAULT;
    cl_int res = clGetDeviceInfo(cast<cl_device_id>(device), CL_DEVICE_TYPE,
                                 sizeof(cl_device_type), &devType, nullptr);
    if (res != CL_SUCCESS)
      return static_cast<pi_result>(res);

    pi_uint32 vendorId = 0;
    res = clGetDeviceInfo(cast<cl_device_id>(device), PI_DEVICE_INFO_VENDOR_ID,
                          sizeof(vendorId), &vendorId, nullptr);
    if (res != CL_SUCCESS)
      return static_cast<pi_result>(res);
    // ESIMD is only supported by Intel GPUs.
    result = devType == CL_DEVICE_TYPE_GPU && vendorId == 0x8086;
    if (paramValue)
      std::memcpy(paramValue, &result, sizeof(result));
>>>>>>> 45b29978
    return PI_SUCCESS;
  }
  default:
    cl_int result = clGetDeviceInfo(
        cast<cl_device_id>(device), cast<cl_device_info>(paramName),
        paramValueSize, paramValue, paramValueSizeRet);
    return static_cast<pi_result>(result);
  }
}

pi_result piPlatformsGet(pi_uint32 num_entries, pi_platform *platforms,
                         pi_uint32 *num_platforms) {
  cl_int result = clGetPlatformIDs(cast<cl_uint>(num_entries),
                                   cast<cl_platform_id *>(platforms),
                                   cast<cl_uint *>(num_platforms));

  // Absorb the CL_PLATFORM_NOT_FOUND_KHR and just return 0 in num_platforms
  if (result == CL_PLATFORM_NOT_FOUND_KHR) {
    assert(num_platforms != 0);
    *num_platforms = 0;
    result = PI_SUCCESS;
  }
  return static_cast<pi_result>(result);
}

pi_result piPlatformGetInfo(pi_platform platform, pi_platform_info paramName,
                            size_t paramValueSize, void *paramValue,
                            size_t *paramValueSizeRet) {

  switch (paramName) {
  case PI_EXT_PLATFORM_INFO_BACKEND: {
    pi_platform_backend result = PI_EXT_PLATFORM_BACKEND_OPENCL;
    if (paramValue) {
      if (paramValueSize < sizeof(result))
        return PI_ERROR_INVALID_VALUE;
      std::memcpy(paramValue, &result, sizeof(result));
    }
    if (paramValueSizeRet)
      *paramValueSizeRet = sizeof(result);
    return PI_SUCCESS;
  }
  default: {
    cl_int result = clGetPlatformInfo(
        cast<cl_platform_id>(platform), cast<cl_platform_info>(paramName),
        paramValueSize, paramValue, paramValueSizeRet);
    return static_cast<pi_result>(result);
  }
  }
  return PI_SUCCESS;
}

pi_result piextPlatformCreateWithNativeHandle(pi_native_handle nativeHandle,
                                              pi_platform *platform) {
  assert(platform);
  assert(nativeHandle);
  *platform = reinterpret_cast<pi_platform>(nativeHandle);
  return PI_SUCCESS;
}

pi_result piDevicesGet(pi_platform platform, pi_device_type device_type,
                       pi_uint32 num_entries, pi_device *devices,
                       pi_uint32 *num_devices) {
  cl_int result = clGetDeviceIDs(
      cast<cl_platform_id>(platform), cast<cl_device_type>(device_type),
      cast<cl_uint>(num_entries), cast<cl_device_id *>(devices),
      cast<cl_uint *>(num_devices));

  // Absorb the CL_DEVICE_NOT_FOUND and just return 0 in num_devices
  if (result == CL_DEVICE_NOT_FOUND) {
    assert(num_devices != 0);
    *num_devices = 0;
    result = PI_SUCCESS;
  }
  return cast<pi_result>(result);
}

pi_result piextDeviceSelectBinary(pi_device device, pi_device_binary *images,
                                  pi_uint32 num_images,
                                  pi_uint32 *selected_image_ind) {

  // TODO: this is a bare-bones implementation for choosing a device image
  // that would be compatible with the targeted device. An AOT-compiled
  // image is preferred over SPIR-V for known devices (i.e. Intel devices)
  // The implementation makes no effort to differentiate between multiple images
  // for the given device, and simply picks the first one compatible
  // Real implementation will use the same mechanism OpenCL ICD dispatcher
  // uses. Something like:
  //   PI_VALIDATE_HANDLE_RETURN_HANDLE(ctx, PI_ERROR_INVALID_CONTEXT);
  //     return context->dispatch->piextDeviceSelectIR(
  //       ctx, images, num_images, selected_image);
  // where context->dispatch is set to the dispatch table provided by PI
  // plugin for platform/device the ctx was created for.

  // Choose the binary target for the provided device
  const char *image_target = nullptr;
  // Get the type of the device
  cl_device_type device_type;
  constexpr pi_uint32 invalid_ind = std::numeric_limits<pi_uint32>::max();
  cl_int ret_err =
      clGetDeviceInfo(cast<cl_device_id>(device), CL_DEVICE_TYPE,
                      sizeof(cl_device_type), &device_type, nullptr);
  if (ret_err != CL_SUCCESS) {
    *selected_image_ind = invalid_ind;
    return cast<pi_result>(ret_err);
  }

  switch (device_type) {
    // TODO: Factor out vendor specifics into a separate source
    // E.g. sycl/source/detail/vendor/intel/detail/pi_opencl.cpp?

    // We'll attempt to find an image that was AOT-compiled
    // from a SPIR-V image into an image specific for:

  case CL_DEVICE_TYPE_CPU: // OpenCL 64-bit CPU
    image_target = __SYCL_PI_DEVICE_BINARY_TARGET_SPIRV64_X86_64;
    break;
  case CL_DEVICE_TYPE_GPU: // OpenCL 64-bit GEN GPU
    image_target = __SYCL_PI_DEVICE_BINARY_TARGET_SPIRV64_GEN;
    break;
  case CL_DEVICE_TYPE_ACCELERATOR: // OpenCL 64-bit FPGA
    image_target = __SYCL_PI_DEVICE_BINARY_TARGET_SPIRV64_FPGA;
    break;
  default:
    // Otherwise, we'll attempt to find and JIT-compile
    // a device-independent SPIR-V image
    image_target = __SYCL_PI_DEVICE_BINARY_TARGET_SPIRV64;
    break;
  }

  // Find the appropriate device image, fallback to spirv if not found
  pi_uint32 fallback = invalid_ind;
  for (pi_uint32 i = 0; i < num_images; ++i) {
    if (strcmp(images[i]->DeviceTargetSpec, image_target) == 0) {
      *selected_image_ind = i;
      return PI_SUCCESS;
    }
    if (strcmp(images[i]->DeviceTargetSpec,
               __SYCL_PI_DEVICE_BINARY_TARGET_SPIRV64) == 0)
      fallback = i;
  }
  // Points to a spirv image, if such indeed was found
  if ((*selected_image_ind = fallback) != invalid_ind)
    return PI_SUCCESS;
  // No image can be loaded for the given device
  return PI_ERROR_INVALID_BINARY;
}

pi_result piextDeviceCreateWithNativeHandle(pi_native_handle nativeHandle,
                                            pi_platform, pi_device *piDevice) {
  assert(piDevice != nullptr);
  *piDevice = reinterpret_cast<pi_device>(nativeHandle);
  return PI_SUCCESS;
}

pi_result piextQueueCreate(pi_context Context, pi_device Device,
                           pi_queue_properties *Properties, pi_queue *Queue) {
  assert(Properties);
  // Expect flags mask to be passed first.
  assert(Properties[0] == PI_QUEUE_FLAGS);
  if (Properties[0] != PI_QUEUE_FLAGS)
    return PI_ERROR_INVALID_VALUE;
  pi_queue_properties Flags = Properties[1];
  // Extra data isn't supported yet.
  assert(Properties[2] == 0);
  if (Properties[2] != 0)
    return PI_ERROR_INVALID_VALUE;
  return piQueueCreate(Context, Device, Flags, Queue);
}
pi_result piQueueCreate(pi_context context, pi_device device,
                        pi_queue_properties properties, pi_queue *queue) {
  assert(queue && "piQueueCreate failed, queue argument is null");

  cl_platform_id curPlatform;
  cl_int ret_err =
      clGetDeviceInfo(cast<cl_device_id>(device), CL_DEVICE_PLATFORM,
                      sizeof(cl_platform_id), &curPlatform, nullptr);

  CHECK_ERR_SET_NULL_RET(ret_err, queue, ret_err);

  // Check that unexpected bits are not set.
  assert(!(properties &
           ~(PI_QUEUE_FLAG_OUT_OF_ORDER_EXEC_MODE_ENABLE |
             PI_QUEUE_FLAG_PROFILING_ENABLE | PI_QUEUE_FLAG_ON_DEVICE |
             PI_QUEUE_FLAG_ON_DEVICE_DEFAULT |
             PI_EXT_ONEAPI_QUEUE_FLAG_DISCARD_EVENTS |
             PI_EXT_ONEAPI_QUEUE_FLAG_PRIORITY_LOW |
             PI_EXT_ONEAPI_QUEUE_FLAG_PRIORITY_HIGH)));

  // Properties supported by OpenCL backend.
  cl_command_queue_properties SupportByOpenCL =
      CL_QUEUE_OUT_OF_ORDER_EXEC_MODE_ENABLE | CL_QUEUE_PROFILING_ENABLE |
      CL_QUEUE_ON_DEVICE | CL_QUEUE_ON_DEVICE_DEFAULT;

  OCLV::OpenCLVersion version;
  ret_err = getPlatformVersion(curPlatform, version);

  CHECK_ERR_SET_NULL_RET(ret_err, queue, ret_err);

  if (version >= OCLV::V2_0) {
    *queue = cast<pi_queue>(clCreateCommandQueue(
        cast<cl_context>(context), cast<cl_device_id>(device),
        cast<cl_command_queue_properties>(properties) & SupportByOpenCL,
        &ret_err));
    return cast<pi_result>(ret_err);
  }

  cl_queue_properties CreationFlagProperties[] = {
      CL_QUEUE_PROPERTIES,
      cast<cl_command_queue_properties>(properties) & SupportByOpenCL, 0};
  *queue = cast<pi_queue>(clCreateCommandQueueWithProperties(
      cast<cl_context>(context), cast<cl_device_id>(device),
      CreationFlagProperties, &ret_err));
  return cast<pi_result>(ret_err);
}

pi_result piQueueGetInfo(pi_queue queue, pi_queue_info param_name,
                         size_t param_value_size, void *param_value,
                         size_t *param_value_size_ret) {
  if (queue == nullptr) {
    return PI_ERROR_INVALID_QUEUE;
  }

  switch (param_name) {
  case PI_EXT_ONEAPI_QUEUE_INFO_EMPTY:
    // OpenCL doesn't provide API to check the status of the queue.
    return PI_ERROR_INVALID_VALUE;
  default:
    cl_int CLErr = clGetCommandQueueInfo(
        cast<cl_command_queue>(queue), cast<cl_command_queue_info>(param_name),
        param_value_size, param_value, param_value_size_ret);
    if (CLErr != CL_SUCCESS) {
      return cast<pi_result>(CLErr);
    }
  }
  return PI_SUCCESS;
}

pi_result piextQueueCreateWithNativeHandle(pi_native_handle nativeHandle,
                                           int32_t NativeHandleDesc, pi_context,
                                           pi_device, bool ownNativeHandle,
                                           pi_queue_properties *Properties,
                                           pi_queue *piQueue) {
  (void)NativeHandleDesc;
  (void)ownNativeHandle;
  (void)Properties;
  assert(piQueue != nullptr);
  *piQueue = reinterpret_cast<pi_queue>(nativeHandle);
  clRetainCommandQueue(cast<cl_command_queue>(nativeHandle));
  return PI_SUCCESS;
}

pi_result piProgramCreate(pi_context context, const void *il, size_t length,
                          pi_program *res_program) {
  cl_uint deviceCount;
  cl_int ret_err =
      clGetContextInfo(cast<cl_context>(context), CL_CONTEXT_NUM_DEVICES,
                       sizeof(cl_uint), &deviceCount, nullptr);

  std::vector<cl_device_id> devicesInCtx(deviceCount);

  if (ret_err != CL_SUCCESS || deviceCount < 1) {
    if (res_program != nullptr)
      *res_program = nullptr;
    return cast<pi_result>(CL_INVALID_CONTEXT);
  }

  ret_err = clGetContextInfo(cast<cl_context>(context), CL_CONTEXT_DEVICES,
                             deviceCount * sizeof(cl_device_id),
                             devicesInCtx.data(), nullptr);

  CHECK_ERR_SET_NULL_RET(ret_err, res_program, CL_INVALID_CONTEXT);

  cl_platform_id curPlatform;
  ret_err = clGetDeviceInfo(devicesInCtx[0], CL_DEVICE_PLATFORM,
                            sizeof(cl_platform_id), &curPlatform, nullptr);

  CHECK_ERR_SET_NULL_RET(ret_err, res_program, CL_INVALID_CONTEXT);

  OCLV::OpenCLVersion platVer;
  ret_err = getPlatformVersion(curPlatform, platVer);

  CHECK_ERR_SET_NULL_RET(ret_err, res_program, CL_INVALID_CONTEXT);

  pi_result err = PI_SUCCESS;
  if (platVer >= OCLV::V2_1) {

    /* Make sure all devices support CL 2.1 or newer as well. */
    for (cl_device_id dev : devicesInCtx) {
      OCLV::OpenCLVersion devVer;

      ret_err = getDeviceVersion(dev, devVer);
      CHECK_ERR_SET_NULL_RET(ret_err, res_program, CL_INVALID_CONTEXT);

      /* If the device does not support CL 2.1 or greater, we need to make sure
       * it supports the cl_khr_il_program extension.
       */
      if (devVer < OCLV::V2_1) {
        bool supported = false;

        ret_err = checkDeviceExtensions(dev, {"cl_khr_il_program"}, supported);
        CHECK_ERR_SET_NULL_RET(ret_err, res_program, CL_INVALID_CONTEXT);

        if (!supported)
          return cast<pi_result>(CL_INVALID_OPERATION);
      }
    }
    if (res_program != nullptr)
      *res_program = cast<pi_program>(clCreateProgramWithIL(
          cast<cl_context>(context), il, length, cast<cl_int *>(&err)));
    return err;
  }

  /* If none of the devices conform with CL 2.1 or newer make sure they all
   * support the cl_khr_il_program extension.
   */
  for (cl_device_id dev : devicesInCtx) {
    bool supported = false;

    ret_err = checkDeviceExtensions(dev, {"cl_khr_il_program"}, supported);
    CHECK_ERR_SET_NULL_RET(ret_err, res_program, CL_INVALID_CONTEXT);

    if (!supported)
      return cast<pi_result>(CL_INVALID_OPERATION);
  }

  using apiFuncT =
      cl_program(CL_API_CALL *)(cl_context, const void *, size_t, cl_int *);
  apiFuncT funcPtr =
      reinterpret_cast<apiFuncT>(clGetExtensionFunctionAddressForPlatform(
          curPlatform, "clCreateProgramWithILKHR"));

  assert(funcPtr != nullptr);
  if (res_program != nullptr)
    *res_program = cast<pi_program>(
        funcPtr(cast<cl_context>(context), il, length, cast<cl_int *>(&err)));
  else
    err = PI_ERROR_INVALID_VALUE;

  return err;
}

pi_result piextProgramCreateWithNativeHandle(pi_native_handle nativeHandle,
                                             pi_context, bool,
                                             pi_program *piProgram) {
  assert(piProgram != nullptr);
  *piProgram = reinterpret_cast<pi_program>(nativeHandle);
  return PI_SUCCESS;
}

pi_result piSamplerCreate(pi_context context,
                          const pi_sampler_properties *sampler_properties,
                          pi_sampler *result_sampler) {
  // Initialize properties according to OpenCL 2.1 spec.
  pi_result error_code;
  pi_bool normalizedCoords = PI_TRUE;
  pi_sampler_addressing_mode addressingMode = PI_SAMPLER_ADDRESSING_MODE_CLAMP;
  pi_sampler_filter_mode filterMode = PI_SAMPLER_FILTER_MODE_NEAREST;

  // Unpack sampler properties
  for (std::size_t i = 0; sampler_properties && sampler_properties[i] != 0;
       ++i) {
    if (sampler_properties[i] == PI_SAMPLER_INFO_NORMALIZED_COORDS) {
      normalizedCoords = static_cast<pi_bool>(sampler_properties[++i]);
    } else if (sampler_properties[i] == PI_SAMPLER_INFO_ADDRESSING_MODE) {
      addressingMode =
          static_cast<pi_sampler_addressing_mode>(sampler_properties[++i]);
    } else if (sampler_properties[i] == PI_SAMPLER_INFO_FILTER_MODE) {
      filterMode = static_cast<pi_sampler_filter_mode>(sampler_properties[++i]);
    } else {
      assert(false && "Cannot recognize sampler property");
    }
  }

  // Always call OpenCL 1.0 API
  *result_sampler = cast<pi_sampler>(
      clCreateSampler(cast<cl_context>(context), normalizedCoords,
                      addressingMode, filterMode, cast<cl_int *>(&error_code)));
  return error_code;
}

pi_result piextKernelSetArgMemObj(pi_kernel kernel, pi_uint32 arg_index,
                                  const pi_mem_obj_property *arg_properties,
                                  const pi_mem *arg_value) {
  std::ignore = arg_properties;
  return cast<pi_result>(
      clSetKernelArg(cast<cl_kernel>(kernel), cast<cl_uint>(arg_index),
                     sizeof(arg_value), cast<const cl_mem *>(arg_value)));
}

pi_result piextKernelSetArgSampler(pi_kernel kernel, pi_uint32 arg_index,
                                   const pi_sampler *arg_value) {
  return cast<pi_result>(
      clSetKernelArg(cast<cl_kernel>(kernel), cast<cl_uint>(arg_index),
                     sizeof(cl_sampler), cast<const cl_sampler *>(arg_value)));
}

pi_result piextKernelCreateWithNativeHandle(pi_native_handle nativeHandle,
                                            pi_context, pi_program, bool,
                                            pi_kernel *piKernel) {
  assert(piKernel != nullptr);
  *piKernel = reinterpret_cast<pi_kernel>(nativeHandle);
  return PI_SUCCESS;
}

// Function gets characters between delimeter's in str
// then checks if they are equal to the sub_str.
// returns true if there is at least one instance
// returns false if there are no instances of the name
static bool is_in_separated_string(const std::string &str, char delimiter,
                                   const std::string &sub_str) {
  size_t beg = 0;
  size_t length = 0;
  for (const auto &x : str) {
    if (x == delimiter) {
      if (str.substr(beg, length) == sub_str)
        return true;

      beg += length + 1;
      length = 0;
      continue;
    }
    length++;
  }
  if (length != 0)
    if (str.substr(beg, length) == sub_str)
      return true;

  return false;
}

pi_result piextGetDeviceFunctionPointer(pi_device device, pi_program program,
                                        const char *func_name,
                                        pi_uint64 *function_pointer_ret) {

  cl_context CLContext = nullptr;
  cl_int ret_err =
      clGetProgramInfo(cast<cl_program>(program), CL_PROGRAM_CONTEXT,
                       sizeof(CLContext), &CLContext, nullptr);

  if (ret_err != CL_SUCCESS)
    return cast<pi_result>(ret_err);

  clGetDeviceFunctionPointer_fn FuncT = nullptr;
  ret_err = getExtFuncFromContext<clGetDeviceFunctionPointer_fn>(
      CLContext, ExtFuncPtrCache->clGetDeviceFunctionPointerCache,
      clGetDeviceFunctionPointerName, &FuncT);

  pi_result pi_ret_err = PI_SUCCESS;

  // Check if kernel name exists, to prevent opencl runtime throwing exception
  // with cpu runtime
  // TODO: Use fallback search method if extension does not exist once CPU
  // runtime no longer throws exceptions and prints messages when given
  // unavailable functions.
  *function_pointer_ret = 0;
  size_t Size;
  cl_int Res =
      clGetProgramInfo(cast<cl_program>(program), PI_PROGRAM_INFO_KERNEL_NAMES,
                       0, nullptr, &Size);
  if (Res != CL_SUCCESS)
    return cast<pi_result>(Res);

  std::string ClResult(Size, ' ');
  Res =
      clGetProgramInfo(cast<cl_program>(program), PI_PROGRAM_INFO_KERNEL_NAMES,
                       ClResult.size(), &ClResult[0], nullptr);
  if (Res != CL_SUCCESS)
    return cast<pi_result>(Res);

  // Get rid of the null terminator and search for kernel_name
  // If function cannot be found return error code to indicate it
  // exists
  ClResult.pop_back();
  if (!is_in_separated_string(ClResult, ';', func_name))
    return PI_ERROR_INVALID_KERNEL_NAME;

  pi_ret_err = PI_ERROR_FUNCTION_ADDRESS_IS_NOT_AVAILABLE;

  // If clGetDeviceFunctionPointer is in list of extensions
  if (FuncT) {
    pi_ret_err = cast<pi_result>(FuncT(cast<cl_device_id>(device),
                                       cast<cl_program>(program), func_name,
                                       function_pointer_ret));
    // GPU runtime sometimes returns PI_ERROR_INVALID_ARG_VALUE if func address
    // cannot be found even if kernel exits. As the kernel does exist return
    // that the address is not available
    if (pi_ret_err == CL_INVALID_ARG_VALUE) {
      *function_pointer_ret = 0;
      return PI_ERROR_FUNCTION_ADDRESS_IS_NOT_AVAILABLE;
    }
  }
  return pi_ret_err;
}

pi_result piContextCreate(const pi_context_properties *properties,
                          pi_uint32 num_devices, const pi_device *devices,
                          void (*pfn_notify)(const char *errinfo,
                                             const void *private_info,
                                             size_t cb, void *user_data1),
                          void *user_data, pi_context *retcontext) {
  pi_result ret = PI_ERROR_INVALID_OPERATION;
  *retcontext = cast<pi_context>(
      clCreateContext(properties, cast<cl_uint>(num_devices),
                      cast<const cl_device_id *>(devices), pfn_notify,
                      user_data, cast<cl_int *>(&ret)));

  return ret;
}

pi_result piextContextCreateWithNativeHandle(pi_native_handle nativeHandle,
                                             pi_uint32 num_devices,
                                             const pi_device *devices,
                                             bool ownNativeHandle,
                                             pi_context *piContext) {
  (void)num_devices;
  (void)devices;
  (void)ownNativeHandle;
  assert(piContext != nullptr);
  assert(ownNativeHandle == false);
  *piContext = reinterpret_cast<pi_context>(nativeHandle);
  return PI_SUCCESS;
}

pi_result piContextGetInfo(pi_context context, pi_context_info paramName,
                           size_t paramValueSize, void *paramValue,
                           size_t *paramValueSizeRet) {
  switch (paramName) {
  case PI_EXT_ONEAPI_CONTEXT_INFO_USM_MEMCPY2D_SUPPORT:
  case PI_EXT_ONEAPI_CONTEXT_INFO_USM_FILL2D_SUPPORT:
  case PI_EXT_ONEAPI_CONTEXT_INFO_USM_MEMSET2D_SUPPORT: {
    // 2D USM memops are not supported.
    cl_bool result = false;
    std::memcpy(paramValue, &result, sizeof(cl_bool));
    return PI_SUCCESS;
  }
  case PI_EXT_CONTEXT_INFO_ATOMIC_MEMORY_ORDER_CAPABILITIES:
  case PI_EXT_CONTEXT_INFO_ATOMIC_MEMORY_SCOPE_CAPABILITIES:
  case PI_EXT_CONTEXT_INFO_ATOMIC_FENCE_ORDER_CAPABILITIES:
  case PI_EXT_CONTEXT_INFO_ATOMIC_FENCE_SCOPE_CAPABILITIES: {
    // These queries should be dealt with in context_impl.cpp by calling the
    // queries of each device separately and building the intersection set.
    setErrorMessage("These queries should have never come here.",
                    PI_ERROR_INVALID_ARG_VALUE);
    return PI_ERROR_PLUGIN_SPECIFIC_ERROR;
  }
  default:
    cl_int result = clGetContextInfo(
        cast<cl_context>(context), cast<cl_context_info>(paramName),
        paramValueSize, paramValue, paramValueSizeRet);
    return static_cast<pi_result>(result);
  }
}

pi_result piMemBufferCreate(pi_context context, pi_mem_flags flags, size_t size,
                            void *host_ptr, pi_mem *ret_mem,
                            const pi_mem_properties *properties) {
  pi_result ret_err = PI_ERROR_INVALID_OPERATION;
  if (properties) {
    // TODO: need to check if all properties are supported by OpenCL RT and
    // ignore unsupported
    clCreateBufferWithPropertiesINTEL_fn FuncPtr = nullptr;
    cl_context CLContext = cast<cl_context>(context);
    // First we need to look up the function pointer
    ret_err = getExtFuncFromContext<clCreateBufferWithPropertiesINTEL_fn>(
        CLContext, ExtFuncPtrCache->clCreateBufferWithPropertiesINTELCache,
        clCreateBufferWithPropertiesName, &FuncPtr);
    if (FuncPtr) {
      *ret_mem =
          cast<pi_mem>(FuncPtr(CLContext, properties, cast<cl_mem_flags>(flags),
                               size, host_ptr, cast<cl_int *>(&ret_err)));
      return ret_err;
    }
  }

  *ret_mem = cast<pi_mem>(clCreateBuffer(cast<cl_context>(context),
                                         cast<cl_mem_flags>(flags), size,
                                         host_ptr, cast<cl_int *>(&ret_err)));
  return ret_err;
}

pi_result piMemImageCreate(pi_context context, pi_mem_flags flags,
                           const pi_image_format *image_format,
                           const pi_image_desc *image_desc, void *host_ptr,
                           pi_mem *ret_mem) {
  pi_result ret_err = PI_ERROR_INVALID_OPERATION;
  *ret_mem = cast<pi_mem>(
      clCreateImage(cast<cl_context>(context), cast<cl_mem_flags>(flags),
                    cast<const cl_image_format *>(image_format),
                    cast<const cl_image_desc *>(image_desc), host_ptr,
                    cast<cl_int *>(&ret_err)));

  return ret_err;
}

pi_result piMemBufferPartition(pi_mem buffer, pi_mem_flags flags,
                               pi_buffer_create_type buffer_create_type,
                               void *buffer_create_info, pi_mem *ret_mem) {

  pi_result ret_err = PI_ERROR_INVALID_OPERATION;
  *ret_mem = cast<pi_mem>(
      clCreateSubBuffer(cast<cl_mem>(buffer), cast<cl_mem_flags>(flags),
                        cast<cl_buffer_create_type>(buffer_create_type),
                        buffer_create_info, cast<cl_int *>(&ret_err)));
  return ret_err;
}

pi_result piextMemCreateWithNativeHandle(pi_native_handle nativeHandle,
                                         pi_context context,
                                         bool ownNativeHandle, pi_mem *piMem) {
  (void)context;
  (void)ownNativeHandle;
  assert(piMem != nullptr);
  *piMem = reinterpret_cast<pi_mem>(nativeHandle);
  return PI_SUCCESS;
}

pi_result piextMemImageCreateWithNativeHandle(
    pi_native_handle nativeHandle, pi_context context, bool ownNativeHandle,
    const pi_image_format *ImageFormat, const pi_image_desc *ImageDesc,
    pi_mem *Img) {
  (void)context;
  (void)ownNativeHandle;
  (void)ImageFormat;
  (void)ImageDesc;
  assert(Img != nullptr);
  *Img = reinterpret_cast<pi_mem>(nativeHandle);
  return PI_SUCCESS;
}

pi_result piProgramCreateWithBinary(
    pi_context context, pi_uint32 num_devices, const pi_device *device_list,
    const size_t *lengths, const unsigned char **binaries,
    size_t num_metadata_entries, const pi_device_binary_property *metadata,
    pi_int32 *binary_status, pi_program *ret_program) {
  (void)metadata;
  (void)num_metadata_entries;

  pi_result ret_err = PI_ERROR_INVALID_OPERATION;
  *ret_program = cast<pi_program>(clCreateProgramWithBinary(
      cast<cl_context>(context), cast<cl_uint>(num_devices),
      cast<const cl_device_id *>(device_list), lengths, binaries,
      cast<cl_int *>(binary_status), cast<cl_int *>(&ret_err)));
  return ret_err;
}

pi_result piProgramLink(pi_context context, pi_uint32 num_devices,
                        const pi_device *device_list, const char *options,
                        pi_uint32 num_input_programs,
                        const pi_program *input_programs,
                        void (*pfn_notify)(pi_program program, void *user_data),
                        void *user_data, pi_program *ret_program) {

  pi_result ret_err = PI_ERROR_INVALID_OPERATION;
  *ret_program = cast<pi_program>(
      clLinkProgram(cast<cl_context>(context), cast<cl_uint>(num_devices),
                    cast<const cl_device_id *>(device_list), options,
                    cast<cl_uint>(num_input_programs),
                    cast<const cl_program *>(input_programs),
                    cast<void (*)(cl_program, void *)>(pfn_notify), user_data,
                    cast<cl_int *>(&ret_err)));
  return ret_err;
}

pi_result piKernelCreate(pi_program program, const char *kernel_name,
                         pi_kernel *ret_kernel) {

  pi_result ret_err = PI_ERROR_INVALID_OPERATION;
  *ret_kernel = cast<pi_kernel>(clCreateKernel(
      cast<cl_program>(program), kernel_name, cast<cl_int *>(&ret_err)));
  return ret_err;
}

pi_result piKernelGetGroupInfo(pi_kernel kernel, pi_device device,
                               pi_kernel_group_info param_name,
                               size_t param_value_size, void *param_value,
                               size_t *param_value_size_ret) {
  if (kernel == nullptr) {
    return PI_ERROR_INVALID_KERNEL;
  }

  switch (param_name) {
  case PI_KERNEL_GROUP_INFO_NUM_REGS:
    return PI_ERROR_INVALID_VALUE;
  default:
    cl_int result = clGetKernelWorkGroupInfo(
        cast<cl_kernel>(kernel), cast<cl_device_id>(device),
        cast<cl_kernel_work_group_info>(param_name), param_value_size,
        param_value, param_value_size_ret);
    return static_cast<pi_result>(result);
  }
}

pi_result piKernelGetSubGroupInfo(pi_kernel kernel, pi_device device,
                                  pi_kernel_sub_group_info param_name,
                                  size_t input_value_size,
                                  const void *input_value,
                                  size_t param_value_size, void *param_value,
                                  size_t *param_value_size_ret) {
  (void)param_value_size;
  size_t ret_val;
  cl_int ret_err;

  std::shared_ptr<void> implicit_input_value;
  if (param_name == PI_KERNEL_MAX_SUB_GROUP_SIZE && !input_value) {
    // OpenCL needs an input value for PI_KERNEL_MAX_SUB_GROUP_SIZE so if no
    // value is given we use the max work item size of the device in the first
    // dimention to avoid truncation of max sub-group size.
    pi_uint32 max_dims = 0;
    pi_result pi_ret_err =
        piDeviceGetInfo(device, PI_DEVICE_INFO_MAX_WORK_ITEM_DIMENSIONS,
                        sizeof(pi_uint32), &max_dims, nullptr);
    if (pi_ret_err != PI_SUCCESS)
      return pi_ret_err;
    std::shared_ptr<size_t[]> WGSizes{new size_t[max_dims]};
    pi_ret_err =
        piDeviceGetInfo(device, PI_DEVICE_INFO_MAX_WORK_ITEM_SIZES,
                        max_dims * sizeof(size_t), WGSizes.get(), nullptr);
    if (pi_ret_err != PI_SUCCESS)
      return pi_ret_err;
    for (size_t i = 1; i < max_dims; ++i)
      WGSizes.get()[i] = 1;
    implicit_input_value = std::move(WGSizes);
    input_value_size = max_dims * sizeof(size_t);
    input_value = implicit_input_value.get();
  }

  ret_err = cast<pi_result>(clGetKernelSubGroupInfo(
      cast<cl_kernel>(kernel), cast<cl_device_id>(device),
      cast<cl_kernel_sub_group_info>(param_name), input_value_size, input_value,
      sizeof(size_t), &ret_val, param_value_size_ret));

  if (ret_err == CL_INVALID_OPERATION) {
    // clGetKernelSubGroupInfo returns CL_INVALID_OPERATION if the device does
    // not support subgroups.

    if (param_name == PI_KERNEL_MAX_NUM_SUB_GROUPS) {
      ret_val = 1; // Minimum required by SYCL 2020 spec
      ret_err = CL_SUCCESS;
    } else if (param_name == PI_KERNEL_COMPILE_NUM_SUB_GROUPS) {
      ret_val = 0; // Not specified by kernel
      ret_err = CL_SUCCESS;
    } else if (param_name == PI_KERNEL_MAX_SUB_GROUP_SIZE) {
      // Return the maximum sub group size for the device
      size_t result_size = 0;
      // Two calls to piDeviceGetInfo are needed: the first determines the size
      // required to store the result, and the second returns the actual size
      // values.
      pi_result pi_ret_err =
          piDeviceGetInfo(device, PI_DEVICE_INFO_SUB_GROUP_SIZES_INTEL, 0,
                          nullptr, &result_size);
      if (pi_ret_err != PI_SUCCESS) {
        return pi_ret_err;
      }
      assert(result_size % sizeof(size_t) == 0);
      std::vector<size_t> result(result_size / sizeof(size_t));
      pi_ret_err = piDeviceGetInfo(device, PI_DEVICE_INFO_SUB_GROUP_SIZES_INTEL,
                                   result_size, result.data(), nullptr);
      if (pi_ret_err != PI_SUCCESS) {
        return pi_ret_err;
      }
      ret_val = *std::max_element(result.begin(), result.end());
      ret_err = CL_SUCCESS;
    } else if (param_name == PI_KERNEL_COMPILE_SUB_GROUP_SIZE_INTEL) {
      ret_val = 0; // Not specified by kernel
      ret_err = CL_SUCCESS;
    }
  }

  if (ret_err != CL_SUCCESS)
    return cast<pi_result>(ret_err);

  *(static_cast<uint32_t *>(param_value)) = static_cast<uint32_t>(ret_val);
  if (param_value_size_ret)
    *param_value_size_ret = sizeof(uint32_t);
  return PI_SUCCESS;
}

pi_result piEventCreate(pi_context context, pi_event *ret_event) {

  pi_result ret_err = PI_ERROR_INVALID_OPERATION;
  auto *cl_err = cast<cl_int *>(&ret_err);

  cl_event e = clCreateUserEvent(cast<cl_context>(context), cl_err);
  *ret_event = cast<pi_event>(e);
  if (*cl_err != CL_SUCCESS)
    return ret_err;
  *cl_err = clSetUserEventStatus(e, CL_COMPLETE);
  return ret_err;
}

pi_result piextEventCreateWithNativeHandle(pi_native_handle nativeHandle,
                                           pi_context context,
                                           bool ownNativeHandle,
                                           pi_event *piEvent) {
  (void)context;
  // TODO: ignore this, but eventually want to return error as unsupported
  (void)ownNativeHandle;

  assert(piEvent != nullptr);
  assert(nativeHandle);
  assert(context);

  *piEvent = reinterpret_cast<pi_event>(nativeHandle);
  return PI_SUCCESS;
}

pi_result piEnqueueMemBufferMap(pi_queue command_queue, pi_mem buffer,
                                pi_bool blocking_map, pi_map_flags map_flags,
                                size_t offset, size_t size,
                                pi_uint32 num_events_in_wait_list,
                                const pi_event *event_wait_list,
                                pi_event *event, void **ret_map) {

  pi_result ret_err = PI_ERROR_INVALID_OPERATION;
  *ret_map = cast<void *>(clEnqueueMapBuffer(
      cast<cl_command_queue>(command_queue), cast<cl_mem>(buffer),
      cast<cl_bool>(blocking_map), map_flags, offset, size,
      cast<cl_uint>(num_events_in_wait_list),
      cast<const cl_event *>(event_wait_list), cast<cl_event *>(event),
      cast<cl_int *>(&ret_err)));
  return ret_err;
}

//
// USM
//

/// Allocates host memory accessible by the device.
///
/// \param result_ptr contains the allocated memory
/// \param context is the pi_context
/// \param pi_usm_mem_properties are optional allocation properties
/// \param size_t is the size of the allocation
/// \param alignment is the desired alignment of the allocation
pi_result piextUSMHostAlloc(void **result_ptr, pi_context context,
                            pi_usm_mem_properties *properties, size_t size,
                            pi_uint32 alignment) {

  void *Ptr = nullptr;
  pi_result RetVal = PI_ERROR_INVALID_OPERATION;

  // First we need to look up the function pointer
  clHostMemAllocINTEL_fn FuncPtr = nullptr;
  cl_context CLContext = cast<cl_context>(context);
  RetVal = getExtFuncFromContext<clHostMemAllocINTEL_fn>(
      CLContext, ExtFuncPtrCache->clHostMemAllocINTELCache, clHostMemAllocName,
      &FuncPtr);

  if (FuncPtr) {
    Ptr = FuncPtr(CLContext, cast<cl_mem_properties_intel *>(properties), size,
                  alignment, cast<cl_int *>(&RetVal));
  }

  *result_ptr = Ptr;

  // ensure we aligned the allocation correctly
  if (RetVal == PI_SUCCESS && alignment != 0)
    assert(reinterpret_cast<std::uintptr_t>(*result_ptr) % alignment == 0 &&
           "allocation not aligned correctly");

  return RetVal;
}

/// Allocates device memory
///
/// \param result_ptr contains the allocated memory
/// \param context is the pi_context
/// \param device is the device the memory will be allocated on
/// \param pi_usm_mem_properties are optional allocation properties
/// \param size_t is the size of the allocation
/// \param alignment is the desired alignment of the allocation
pi_result piextUSMDeviceAlloc(void **result_ptr, pi_context context,
                              pi_device device,
                              pi_usm_mem_properties *properties, size_t size,
                              pi_uint32 alignment) {

  void *Ptr = nullptr;
  pi_result RetVal = PI_ERROR_INVALID_OPERATION;

  // First we need to look up the function pointer
  clDeviceMemAllocINTEL_fn FuncPtr = nullptr;
  cl_context CLContext = cast<cl_context>(context);
  RetVal = getExtFuncFromContext<clDeviceMemAllocINTEL_fn>(
      CLContext, ExtFuncPtrCache->clDeviceMemAllocINTELCache,
      clDeviceMemAllocName, &FuncPtr);

  if (FuncPtr) {
    Ptr = FuncPtr(CLContext, cast<cl_device_id>(device),
                  cast<cl_mem_properties_intel *>(properties), size, alignment,
                  cast<cl_int *>(&RetVal));
  }

  *result_ptr = Ptr;

  // ensure we aligned the allocation correctly
  if (RetVal == PI_SUCCESS && alignment != 0)
    assert(reinterpret_cast<std::uintptr_t>(*result_ptr) % alignment == 0 &&
           "allocation not aligned correctly");

  return RetVal;
}

/// Allocates memory accessible on both host and device
///
/// \param result_ptr contains the allocated memory
/// \param context is the pi_context
/// \param device is the device the memory will be allocated on
/// \param pi_usm_mem_properties are optional allocation properties
/// \param size_t is the size of the allocation
/// \param alignment is the desired alignment of the allocation
pi_result piextUSMSharedAlloc(void **result_ptr, pi_context context,
                              pi_device device,
                              pi_usm_mem_properties *properties, size_t size,
                              pi_uint32 alignment) {

  void *Ptr = nullptr;
  pi_result RetVal = PI_ERROR_INVALID_OPERATION;

  // First we need to look up the function pointer
  clSharedMemAllocINTEL_fn FuncPtr = nullptr;
  cl_context CLContext = cast<cl_context>(context);
  RetVal = getExtFuncFromContext<clSharedMemAllocINTEL_fn>(
      CLContext, ExtFuncPtrCache->clSharedMemAllocINTELCache,
      clSharedMemAllocName, &FuncPtr);

  if (FuncPtr) {
    Ptr = FuncPtr(cast<cl_context>(context), cast<cl_device_id>(device),
                  cast<cl_mem_properties_intel *>(properties), size, alignment,
                  cast<cl_int *>(&RetVal));
  }

  *result_ptr = Ptr;

  assert(alignment == 0 ||
         (RetVal == PI_SUCCESS &&
          reinterpret_cast<std::uintptr_t>(*result_ptr) % alignment == 0));
  return RetVal;
}

/// Frees allocated USM memory in a blocking manner
///
/// \param context is the pi_context of the allocation
/// \param ptr is the memory to be freed
pi_result piextUSMFree(pi_context context, void *ptr) {
  // Use a blocking free to avoid issues with indirect access from kernels that
  // might be still running.
  clMemBlockingFreeINTEL_fn FuncPtr = nullptr;

  cl_context CLContext = cast<cl_context>(context);
  pi_result RetVal = PI_ERROR_INVALID_OPERATION;
  RetVal = getExtFuncFromContext<clMemBlockingFreeINTEL_fn>(
      CLContext, ExtFuncPtrCache->clMemBlockingFreeINTELCache,
      clMemBlockingFreeName, &FuncPtr);

  if (FuncPtr) {
    RetVal = cast<pi_result>(FuncPtr(CLContext, ptr));
  }

  return RetVal;
}

/// Sets up pointer arguments for CL kernels. An extra indirection
/// is required due to CL argument conventions.
///
/// \param kernel is the kernel to be launched
/// \param arg_index is the index of the kernel argument
/// \param arg_size is the size in bytes of the argument (ignored in CL)
/// \param arg_value is the pointer argument
pi_result piextKernelSetArgPointer(pi_kernel kernel, pi_uint32 arg_index,
                                   size_t arg_size, const void *arg_value) {
  (void)arg_size;

  // Size is unused in CL as pointer args are passed by value.

  // Have to look up the context from the kernel
  cl_context CLContext;
  cl_int CLErr = clGetKernelInfo(cast<cl_kernel>(kernel), CL_KERNEL_CONTEXT,
                                 sizeof(cl_context), &CLContext, nullptr);
  if (CLErr != CL_SUCCESS) {
    return cast<pi_result>(CLErr);
  }

  clSetKernelArgMemPointerINTEL_fn FuncPtr = nullptr;
  pi_result RetVal = getExtFuncFromContext<clSetKernelArgMemPointerINTEL_fn>(
      CLContext, ExtFuncPtrCache->clSetKernelArgMemPointerINTELCache,
      clSetKernelArgMemPointerName, &FuncPtr);

  if (FuncPtr) {
    // OpenCL passes pointers by value not by reference
    // This means we need to deref the arg to get the pointer value
    auto PtrToPtr = reinterpret_cast<const intptr_t *>(arg_value);
    auto DerefPtr = reinterpret_cast<void *>(*PtrToPtr);
    RetVal =
        cast<pi_result>(FuncPtr(cast<cl_kernel>(kernel), arg_index, DerefPtr));
  }

  return RetVal;
}

/// USM Memset API
///
/// \param queue is the queue to submit to
/// \param ptr is the ptr to memset
/// \param value is value to set. It is interpreted as an 8-bit value and the
///        upper 24 bits are ignored
/// \param count is the size in bytes to memset
/// \param num_events_in_waitlist is the number of events to wait on
/// \param events_waitlist is an array of events to wait on
/// \param event is the event that represents this operation
pi_result piextUSMEnqueueMemset(pi_queue queue, void *ptr, pi_int32 value,
                                size_t count, pi_uint32 num_events_in_waitlist,
                                const pi_event *events_waitlist,
                                pi_event *event) {

  // Have to look up the context from the kernel
  cl_context CLContext;
  cl_int CLErr =
      clGetCommandQueueInfo(cast<cl_command_queue>(queue), CL_QUEUE_CONTEXT,
                            sizeof(cl_context), &CLContext, nullptr);
  if (CLErr != CL_SUCCESS) {
    return cast<pi_result>(CLErr);
  }

  clEnqueueMemFillINTEL_fn FuncPtr = nullptr;
  pi_result RetVal = getExtFuncFromContext<clEnqueueMemFillINTEL_fn>(
      CLContext, ExtFuncPtrCache->clEnqueueMemFillINTELCache,
      clEnqueueMemFillName, &FuncPtr);

  if (FuncPtr) {
    RetVal = cast<pi_result>(FuncPtr(cast<cl_command_queue>(queue), ptr, &value,
                                     1, count, num_events_in_waitlist,
                                     cast<const cl_event *>(events_waitlist),
                                     cast<cl_event *>(event)));
  }

  return RetVal;
}

/// USM Memcpy API
///
/// \param queue is the queue to submit to
/// \param blocking is whether this operation should block the host
/// \param src_ptr is the data to be copied
/// \param dst_ptr is the location the data will be copied
/// \param size is number of bytes to copy
/// \param num_events_in_waitlist is the number of events to wait on
/// \param events_waitlist is an array of events to wait on
/// \param event is the event that represents this operation
pi_result piextUSMEnqueueMemcpy(pi_queue queue, pi_bool blocking, void *dst_ptr,
                                const void *src_ptr, size_t size,
                                pi_uint32 num_events_in_waitlist,
                                const pi_event *events_waitlist,
                                pi_event *event) {

  // Have to look up the context from the kernel
  cl_context CLContext;
  cl_int CLErr =
      clGetCommandQueueInfo(cast<cl_command_queue>(queue), CL_QUEUE_CONTEXT,
                            sizeof(cl_context), &CLContext, nullptr);
  if (CLErr != CL_SUCCESS) {
    return cast<pi_result>(CLErr);
  }

  clEnqueueMemcpyINTEL_fn FuncPtr = nullptr;
  pi_result RetVal = getExtFuncFromContext<clEnqueueMemcpyINTEL_fn>(
      CLContext, ExtFuncPtrCache->clEnqueueMemcpyINTELCache,
      clEnqueueMemcpyName, &FuncPtr);

  if (FuncPtr) {
    RetVal = cast<pi_result>(
        FuncPtr(cast<cl_command_queue>(queue), blocking, dst_ptr, src_ptr, size,
                num_events_in_waitlist, cast<const cl_event *>(events_waitlist),
                cast<cl_event *>(event)));
  }

  return RetVal;
}

/// Hint to migrate memory to the device
///
/// \param queue is the queue to submit to
/// \param ptr points to the memory to migrate
/// \param size is the number of bytes to migrate
/// \param flags is a bitfield used to specify memory migration options
/// \param num_events_in_waitlist is the number of events to wait on
/// \param events_waitlist is an array of events to wait on
/// \param event is the event that represents this operation
pi_result piextUSMEnqueuePrefetch(pi_queue queue, const void *ptr, size_t size,
                                  pi_usm_migration_flags flags,
                                  pi_uint32 num_events_in_waitlist,
                                  const pi_event *events_waitlist,
                                  pi_event *event) {
  (void)ptr;
  (void)size;

  // flags is currently unused so fail if set
  if (flags != 0)
    return PI_ERROR_INVALID_VALUE;

  return cast<pi_result>(clEnqueueMarkerWithWaitList(
      cast<cl_command_queue>(queue), num_events_in_waitlist,
      cast<const cl_event *>(events_waitlist), cast<cl_event *>(event)));

  /*
  // Use this once impls support it.
  // Have to look up the context from the kernel
  cl_context CLContext;
  cl_int CLErr =
      clGetCommandQueueInfo(cast<cl_command_queue>(queue), CL_QUEUE_CONTEXT,
                            sizeof(cl_context), &CLContext, nullptr);
  if (CLErr != CL_SUCCESS) {
    return cast<pi_result>(CLErr);
  }

  clEnqueueMigrateMemINTEL_fn FuncPtr;
  pi_result Err = getExtFuncFromContext<clEnqueueMigrateMemINTEL_fn>(
      cast<pi_context>(CLContext), "clEnqueueMigrateMemINTEL", &FuncPtr);

  if (Err != PI_SUCCESS) {
    RetVal = Err;
  } else {
    RetVal = cast<pi_result>(FuncPtr(
        cast<cl_command_queue>(queue), ptr, size, flags, num_events_in_waitlist,
        reinterpret_cast<const cl_event *>(events_waitlist),
        reinterpret_cast<cl_event *>(event)));
  }
  */
}

/// USM Memadvise API
///
/// \param queue is the queue to submit to
/// \param ptr is the data to be advised
/// \param length is the size in bytes of the meory to advise
/// \param advice is device specific advice
/// \param event is the event that represents this operation
// USM memadvise API to govern behavior of automatic migration mechanisms
pi_result piextUSMEnqueueMemAdvise(pi_queue queue, const void *ptr,
                                   size_t length, pi_mem_advice advice,
                                   pi_event *event) {
  (void)ptr;
  (void)length;
  (void)advice;

  return cast<pi_result>(
      clEnqueueMarkerWithWaitList(cast<cl_command_queue>(queue), 0, nullptr,
                                  reinterpret_cast<cl_event *>(event)));

  /*
  // Change to use this once drivers support it.

  // Have to look up the context from the kernel
  cl_context CLContext;
  cl_int CLErr = clGetCommandQueueInfo(cast<cl_command_queue>(queue),
                                 CL_QUEUE_CONTEXT,
                                 sizeof(cl_context),
                                 &CLContext, nullptr);
  if (CLErr != CL_SUCCESS) {
    return cast<pi_result>(CLErr);
  }

  clEnqueueMemAdviseINTEL_fn FuncPtr;
  pi_result Err =
    getExtFuncFromContext<clEnqueueMemAdviseINTEL_fn>(
      cast<pi_context>(CLContext), "clEnqueueMemAdviseINTEL", &FuncPtr);

  if (Err != PI_SUCCESS) {
    RetVal = Err;
  } else {
    RetVal = cast<pi_result>(FuncPtr(cast<cl_command_queue>(queue),
                                     ptr, length, advice, 0, nullptr,
                                     reinterpret_cast<cl_event *>(event)));
  }
  */
}

/// USM 2D Fill API
///
/// \param queue is the queue to submit to
/// \param ptr is the ptr to fill
/// \param pattern is a pointer with the bytes of the pattern to set
/// \param pattern_size is the size in bytes of the pattern
/// \param pitch is the total width of the destination memory including padding
/// \param width is width in bytes of each row to fill
/// \param height is height the columns to fill
/// \param num_events_in_waitlist is the number of events to wait on
/// \param events_waitlist is an array of events to wait on
/// \param event is the event that represents this operation
__SYCL_EXPORT pi_result piextUSMEnqueueFill2D(pi_queue queue, void *ptr,
                                              size_t pitch, size_t pattern_size,
                                              const void *pattern, size_t width,
                                              size_t height,
                                              pi_uint32 num_events_in_waitlist,
                                              const pi_event *events_waitlist,
                                              pi_event *event) {
  std::ignore = queue;
  std::ignore = ptr;
  std::ignore = pitch;
  std::ignore = pattern_size;
  std::ignore = pattern;
  std::ignore = width;
  std::ignore = height;
  std::ignore = num_events_in_waitlist;
  std::ignore = events_waitlist;
  std::ignore = event;
  return PI_ERROR_INVALID_OPERATION;
}

/// USM 2D Memset API
///
/// \param queue is the queue to submit to
/// \param ptr is the ptr to memset
/// \param value contains the byte to set with
/// \param pitch is the total width of the destination memory including padding
/// \param width is width in bytes of each row to memset
/// \param height is height the columns to memset
/// \param num_events_in_waitlist is the number of events to wait on
/// \param events_waitlist is an array of events to wait on
/// \param event is the event that represents this operation
__SYCL_EXPORT pi_result piextUSMEnqueueMemset2D(
    pi_queue queue, void *ptr, size_t pitch, int value, size_t width,
    size_t height, pi_uint32 num_events_in_waitlist,
    const pi_event *events_waitlist, pi_event *event) {
  std::ignore = queue;
  std::ignore = ptr;
  std::ignore = pitch;
  std::ignore = value;
  std::ignore = width;
  std::ignore = height;
  std::ignore = num_events_in_waitlist;
  std::ignore = events_waitlist;
  std::ignore = event;
  return PI_ERROR_INVALID_OPERATION;
}

/// USM 2D Memcpy API
///
/// \param queue is the queue to submit to
/// \param blocking is whether this operation should block the host
/// \param dst_ptr is the location the data will be copied
/// \param dst_pitch is the total width of the destination memory including
/// padding
/// \param src_ptr is the data to be copied
/// \param dst_pitch is the total width of the source memory including padding
/// \param width is width in bytes of each row to be copied
/// \param height is height the columns to be copied
/// \param num_events_in_waitlist is the number of events to wait on
/// \param events_waitlist is an array of events to wait on
/// \param event is the event that represents this operation
__SYCL_EXPORT pi_result piextUSMEnqueueMemcpy2D(
    pi_queue queue, pi_bool blocking, void *dst_ptr, size_t dst_pitch,
    const void *src_ptr, size_t src_pitch, size_t width, size_t height,
    pi_uint32 num_events_in_waitlist, const pi_event *events_waitlist,
    pi_event *event) {
  std::ignore = queue;
  std::ignore = blocking;
  std::ignore = dst_ptr;
  std::ignore = dst_pitch;
  std::ignore = src_ptr;
  std::ignore = src_pitch;
  std::ignore = width;
  std::ignore = height;
  std::ignore = num_events_in_waitlist;
  std::ignore = events_waitlist;
  std::ignore = event;
  return PI_ERROR_INVALID_OPERATION;
}

/// API to query information about USM allocated pointers
/// Valid Queries:
///   PI_MEM_ALLOC_TYPE returns host/device/shared pi_host_usm value
///   PI_MEM_ALLOC_BASE_PTR returns the base ptr of an allocation if
///                         the queried pointer fell inside an allocation.
///                         Result must fit in void *
///   PI_MEM_ALLOC_SIZE returns how big the queried pointer's
///                     allocation is in bytes. Result is a size_t.
///   PI_MEM_ALLOC_DEVICE returns the pi_device this was allocated against
///
/// \param context is the pi_context
/// \param ptr is the pointer to query
/// \param param_name is the type of query to perform
/// \param param_value_size is the size of the result in bytes
/// \param param_value is the result
/// \param param_value_ret is how many bytes were written
pi_result piextUSMGetMemAllocInfo(pi_context context, const void *ptr,
                                  pi_mem_alloc_info param_name,
                                  size_t param_value_size, void *param_value,
                                  size_t *param_value_size_ret) {

  clGetMemAllocInfoINTEL_fn FuncPtr = nullptr;
  cl_context CLContext = cast<cl_context>(context);
  pi_result RetVal = getExtFuncFromContext<clGetMemAllocInfoINTEL_fn>(
      CLContext, ExtFuncPtrCache->clGetMemAllocInfoINTELCache,
      clGetMemAllocInfoName, &FuncPtr);

  if (FuncPtr) {
    RetVal = cast<pi_result>(FuncPtr(cast<cl_context>(context), ptr, param_name,
                                     param_value_size, param_value,
                                     param_value_size_ret));
  }

  return RetVal;
}

pi_result piextUSMImport(const void *ptr, size_t size, pi_context context) {
  std::ignore = ptr;
  std::ignore = size;
  std::ignore = context;
  return PI_SUCCESS;
}

pi_result piextUSMRelease(const void *ptr, pi_context context) {
  std::ignore = ptr;
  std::ignore = context;
  return PI_SUCCESS;
}

/// API for writing data from host to a device global variable.
///
/// \param queue is the queue
/// \param program is the program containing the device global variable
/// \param name is the unique identifier for the device global variable
/// \param blocking_write is true if the write should block
/// \param count is the number of bytes to copy
/// \param offset is the byte offset into the device global variable to start
/// copying
/// \param src is a pointer to where the data must be copied from
/// \param num_events_in_wait_list is a number of events in the wait list
/// \param event_wait_list is the wait list
/// \param event is the resulting event
pi_result piextEnqueueDeviceGlobalVariableWrite(
    pi_queue queue, pi_program program, const char *name,
    pi_bool blocking_write, size_t count, size_t offset, const void *src,
    pi_uint32 num_events_in_wait_list, const pi_event *event_wait_list,
    pi_event *event) {
  cl_context Ctx = nullptr;
  cl_int Res =
      clGetCommandQueueInfo(cast<cl_command_queue>(queue), CL_QUEUE_CONTEXT,
                            sizeof(Ctx), &Ctx, nullptr);

  if (Res != CL_SUCCESS)
    return cast<pi_result>(Res);

  clEnqueueWriteGlobalVariable_fn F = nullptr;
  Res = getExtFuncFromContext<decltype(F)>(
      Ctx, ExtFuncPtrCache->clEnqueueWriteGlobalVariableCache,
      clEnqueueWriteGlobalVariableName, &F);

  if (!F || Res != CL_SUCCESS)
    return PI_ERROR_INVALID_OPERATION;
  Res = F(cast<cl_command_queue>(queue), cast<cl_program>(program), name,
          blocking_write, count, offset, src, num_events_in_wait_list,
          cast<const cl_event *>(event_wait_list), cast<cl_event *>(event));
  return cast<pi_result>(Res);
}

/// API reading data from a device global variable to host.
///
/// \param queue is the queue
/// \param program is the program containing the device global variable
/// \param name is the unique identifier for the device global variable
/// \param blocking_read is true if the read should block
/// \param count is the number of bytes to copy
/// \param offset is the byte offset into the device global variable to start
/// copying
/// \param dst is a pointer to where the data must be copied to
/// \param num_events_in_wait_list is a number of events in the wait list
/// \param event_wait_list is the wait list
/// \param event is the resulting event
pi_result piextEnqueueDeviceGlobalVariableRead(
    pi_queue queue, pi_program program, const char *name, pi_bool blocking_read,
    size_t count, size_t offset, void *dst, pi_uint32 num_events_in_wait_list,
    const pi_event *event_wait_list, pi_event *event) {
  cl_context Ctx = nullptr;
  cl_int Res =
      clGetCommandQueueInfo(cast<cl_command_queue>(queue), CL_QUEUE_CONTEXT,
                            sizeof(Ctx), &Ctx, nullptr);

  if (Res != CL_SUCCESS)
    return cast<pi_result>(Res);

  clEnqueueReadGlobalVariable_fn F = nullptr;
  Res = getExtFuncFromContext<decltype(F)>(
      Ctx, ExtFuncPtrCache->clEnqueueReadGlobalVariableCache,
      clEnqueueReadGlobalVariableName, &F);

  if (!F || Res != CL_SUCCESS)
    return PI_ERROR_INVALID_OPERATION;
  Res = F(cast<cl_command_queue>(queue), cast<cl_program>(program), name,
          blocking_read, count, offset, dst, num_events_in_wait_list,
          cast<const cl_event *>(event_wait_list), cast<cl_event *>(event));
  return cast<pi_result>(Res);
}

pi_result piextEnqueueReadHostPipe(pi_queue queue, pi_program program,
                                   const char *pipe_symbol, pi_bool blocking,
                                   void *ptr, size_t size,
                                   pi_uint32 num_events_in_waitlist,
                                   const pi_event *events_waitlist,
                                   pi_event *event) {
  cl_context CLContext;
  cl_int CLErr =
      clGetCommandQueueInfo(cast<cl_command_queue>(queue), CL_QUEUE_CONTEXT,
                            sizeof(cl_context), &CLContext, nullptr);
  if (CLErr != CL_SUCCESS) {
    return cast<pi_result>(CLErr);
  }

  clEnqueueReadHostPipeINTEL_fn FuncPtr = nullptr;
  pi_result RetVal = getExtFuncFromContext<clEnqueueReadHostPipeINTEL_fn>(
      CLContext, ExtFuncPtrCache->clEnqueueReadHostPipeINTELCache,
      clEnqueueReadHostPipeName, &FuncPtr);

  if (FuncPtr) {
    RetVal = cast<pi_result>(FuncPtr(
        cast<cl_command_queue>(queue), cast<cl_program>(program), pipe_symbol,
        blocking, ptr, size, num_events_in_waitlist,
        cast<const cl_event *>(events_waitlist), cast<cl_event *>(event)));
  }

  return RetVal;
}

pi_result piextEnqueueWriteHostPipe(pi_queue queue, pi_program program,
                                    const char *pipe_symbol, pi_bool blocking,
                                    void *ptr, size_t size,
                                    pi_uint32 num_events_in_waitlist,
                                    const pi_event *events_waitlist,
                                    pi_event *event) {
  cl_context CLContext;
  cl_int CLErr =
      clGetCommandQueueInfo(cast<cl_command_queue>(queue), CL_QUEUE_CONTEXT,
                            sizeof(cl_context), &CLContext, nullptr);
  if (CLErr != CL_SUCCESS) {
    return cast<pi_result>(CLErr);
  }

  clEnqueueWriteHostPipeINTEL_fn FuncPtr = nullptr;
  pi_result RetVal = getExtFuncFromContext<clEnqueueWriteHostPipeINTEL_fn>(
      CLContext, ExtFuncPtrCache->clEnqueueWriteHostPipeINTELCache,
      clEnqueueWriteHostPipeName, &FuncPtr);

  if (FuncPtr) {
    RetVal = cast<pi_result>(FuncPtr(
        cast<cl_command_queue>(queue), cast<cl_program>(program), pipe_symbol,
        blocking, ptr, size, num_events_in_waitlist,
        cast<const cl_event *>(events_waitlist), cast<cl_event *>(event)));
  }

  return RetVal;
}

/// API to set attributes controlling kernel execution
///
/// \param kernel is the pi kernel to execute
/// \param param_name is a pi_kernel_exec_info value that specifies the info
///        passed to the kernel
/// \param param_value_size is the size of the value in bytes
/// \param param_value is a pointer to the value to set for the kernel
///
/// If param_name is PI_USM_INDIRECT_ACCESS, the value will be a ptr to
///    the pi_bool value PI_TRUE
/// If param_name is PI_USM_PTRS, the value will be an array of ptrs
pi_result piKernelSetExecInfo(pi_kernel kernel, pi_kernel_exec_info param_name,
                              size_t param_value_size,
                              const void *param_value) {
  if (param_name == PI_USM_INDIRECT_ACCESS &&
      *(static_cast<const pi_bool *>(param_value)) == PI_TRUE) {
    return USMSetIndirectAccess(kernel);
  } else {
    return cast<pi_result>(clSetKernelExecInfo(
        cast<cl_kernel>(kernel), param_name, param_value_size, param_value));
  }
}

pi_result piextProgramSetSpecializationConstant(pi_program prog,
                                                pi_uint32 spec_id,
                                                size_t spec_size,
                                                const void *spec_value) {
  cl_program ClProg = cast<cl_program>(prog);
  cl_context Ctx = nullptr;
  size_t RetSize = 0;
  cl_int Res =
      clGetProgramInfo(ClProg, CL_PROGRAM_CONTEXT, sizeof(Ctx), &Ctx, &RetSize);

  if (Res != CL_SUCCESS)
    return cast<pi_result>(Res);

  clSetProgramSpecializationConstant_fn F = nullptr;
  Res = getExtFuncFromContext<decltype(F)>(
      Ctx, ExtFuncPtrCache->clSetProgramSpecializationConstantCache,
      clSetProgramSpecializationConstantName, &F);

  if (!F || Res != CL_SUCCESS)
    return PI_ERROR_INVALID_OPERATION;
  Res = F(ClProg, spec_id, spec_size, spec_value);
  return cast<pi_result>(Res);
}

/// API for getting information about the minimum and recommended granularity
/// of physical and virtual memory.
///
/// \param context is the context to get the granularity from.
/// \param device is the device to get the granularity from.
/// \param param_name is the type of query to perform.
/// \param param_value_size is the size of the result in bytes.
/// \param param_value is the result.
/// \param param_value_size_ret is how many bytes were written.
pi_result
piextVirtualMemGranularityGetInfo(pi_context context, pi_device device,
                                  pi_virtual_mem_granularity_info param_name,
                                  size_t param_value_size, void *param_value,
                                  size_t *param_value_size_ret) {
  std::ignore = context;
  std::ignore = device;
  std::ignore = param_name;
  std::ignore = param_value_size;
  std::ignore = param_value;
  std::ignore = param_value_size_ret;

  // Virtual memory operations are currently not supported by PI OpenCL.
  return PI_ERROR_INVALID_OPERATION;
}

/// API for creating a physical memory handle that virtual memory can be mapped
/// to.
///
/// \param context is the context within which the physical memory is allocated.
/// \param device is the device the physical memory is on.
/// \param mem_size is the size of physical memory to allocate. This must be a
///        multiple of the minimum virtual memory granularity.
/// \param ret_physical_mem is the handle for the resulting physical memory.
pi_result piextPhysicalMemCreate(pi_context context, pi_device device,
                                 size_t mem_size,
                                 pi_physical_mem *ret_physical_mem) {
  std::ignore = context;
  std::ignore = device;
  std::ignore = mem_size;
  std::ignore = ret_physical_mem;

  // Virtual memory operations are currently not supported by PI OpenCL.
  return PI_ERROR_INVALID_OPERATION;
}

/// API for releasing a physical memory handle.
///
/// \param physical_mem is the handle for the physical memory to free.
pi_result piextPhysicalMemRelease(pi_physical_mem physical_mem) {
  std::ignore = physical_mem;

  // Virtual memory operations are currently not supported by PI OpenCL.
  return PI_ERROR_INVALID_OPERATION;
}

/// API for retaining a physical memory handle.
///
/// \param physical_mem is the handle for the physical memory to retain.
pi_result piextPhysicalMemRetain(pi_physical_mem physical_mem) {
  std::ignore = physical_mem;

  // Virtual memory operations are currently not supported by PI OpenCL.
  return PI_ERROR_INVALID_OPERATION;
}

/// API for reserving a virtual memory range.
///
/// \param context is the context within which the virtual memory range is
///        reserved.
/// \param start is a pointer to the start of the region to reserve. If nullptr
///        the implementation selects a start address.
/// \param range_size is the size of the virtual address range to reserve in
///        bytes.
/// \param ret_ptr is the pointer to the start of the resulting virtual memory
///        range.
pi_result piextVirtualMemReserve(pi_context context, const void *start,
                                 size_t range_size, void **ret_ptr) {
  std::ignore = context;
  std::ignore = start;
  std::ignore = range_size;
  std::ignore = ret_ptr;

  // Virtual memory operations are currently not supported by PI OpenCL.
  return PI_ERROR_INVALID_OPERATION;
}

/// API for freeing a virtual memory range.
///
/// \param context is the context within which the virtual memory range is
///        reserved.
/// \param ptr is the pointer to the start of the virtual memory range.
/// \param range_size is the size of the virtual address range.
pi_result piextVirtualMemFree(pi_context context, const void *ptr,
                              size_t range_size) {
  std::ignore = context;
  std::ignore = ptr;
  std::ignore = range_size;

  // Virtual memory operations are currently not supported by PI OpenCL.
  return PI_ERROR_INVALID_OPERATION;
}

/// API for mapping a virtual memory range to a a physical memory allocation at
/// a given offset.
///
/// \param context is the context within which both the virtual memory range is
///        reserved and the physical memory is allocated.
/// \param ptr is the pointer to the start of the virtual memory range.
/// \param range_size is the size of the virtual address range.
/// \param physical_mem is the handle for the physical memory to map ptr to.
/// \param offset is the offset into physical_mem in bytes to map ptr to.
/// \param flags is the access flags to set for the mapping.
pi_result piextVirtualMemMap(pi_context context, const void *ptr,
                             size_t range_size, pi_physical_mem physical_mem,
                             size_t offset, pi_virtual_access_flags flags) {
  std::ignore = context;
  std::ignore = ptr;
  std::ignore = range_size;
  std::ignore = physical_mem;
  std::ignore = offset;
  std::ignore = flags;

  // Virtual memory operations are currently not supported by PI OpenCL.
  return PI_ERROR_INVALID_OPERATION;
}

/// API for unmapping a virtual memory range previously mapped in a context.
/// After a call to this function, the virtual memory range is left in a state
/// ready to be remapped.
///
/// \param context is the context within which the virtual memory range is
///        currently mapped.
/// \param ptr is the pointer to the start of the virtual memory range.
/// \param range_size is the size of the virtual address range in bytes.
pi_result piextVirtualMemUnmap(pi_context context, const void *ptr,
                               size_t range_size) {
  std::ignore = context;
  std::ignore = ptr;
  std::ignore = range_size;

  // Virtual memory operations are currently not supported by PI OpenCL.
  return PI_ERROR_INVALID_OPERATION;
}

/// API for setting the access mode of a mapped virtual memory range.
///
/// \param context is the context within which the virtual memory range is
///        currently mapped.
/// \param ptr is the pointer to the start of the virtual memory range.
/// \param range_size is the size of the virtual address range in bytes.
/// \param flags is the access flags to set for the mapped virtual access range.
pi_result piextVirtualMemSetAccess(pi_context context, const void *ptr,
                                   size_t range_size,
                                   pi_virtual_access_flags flags) {
  std::ignore = context;
  std::ignore = ptr;
  std::ignore = range_size;
  std::ignore = flags;

  // Virtual memory operations are currently not supported by PI OpenCL.
  return PI_ERROR_INVALID_OPERATION;
}

/// API for getting info about a mapped virtual memory range.
///
/// \param context is the context within which the virtual memory range is
///        currently mapped.
/// \param ptr is the pointer to the start of the virtual memory range.
/// \param range_size is the size of the virtual address range in bytes.
/// \param param_name is the type of query to perform.
/// \param param_value_size is the size of the result in bytes.
/// \param param_value is the result.
/// \param param_value_size_ret is how many bytes were written.
pi_result piextVirtualMemGetInfo(pi_context context, const void *ptr,
                                 size_t range_size,
                                 pi_virtual_mem_info param_name,
                                 size_t param_value_size, void *param_value,
                                 size_t *param_value_size_ret) {
  std::ignore = context;
  std::ignore = ptr;
  std::ignore = range_size;
  std::ignore = param_name;
  std::ignore = param_value_size;
  std::ignore = param_value;
  std::ignore = param_value_size_ret;

  // Virtual memory operations are currently not supported by PI OpenCL.
  return PI_ERROR_INVALID_OPERATION;
}

/// Common API for getting the native handle of a PI object
///
/// \param piObj is the pi object to get the native handle of
/// \param nativeHandle is a pointer to be set to the native handle
///
/// PI_SUCCESS
static pi_result piextGetNativeHandle(void *piObj,
                                      pi_native_handle *nativeHandle) {
  assert(nativeHandle != nullptr);
  *nativeHandle = reinterpret_cast<pi_native_handle>(piObj);
  return PI_SUCCESS;
}

pi_result piextPlatformGetNativeHandle(pi_platform platform,
                                       pi_native_handle *nativeHandle) {
  return piextGetNativeHandle(platform, nativeHandle);
}

pi_result piextDeviceGetNativeHandle(pi_device device,
                                     pi_native_handle *nativeHandle) {
  return piextGetNativeHandle(device, nativeHandle);
}

pi_result piextContextGetNativeHandle(pi_context context,
                                      pi_native_handle *nativeHandle) {
  return piextGetNativeHandle(context, nativeHandle);
}

pi_result piextQueueGetNativeHandle(pi_queue queue,
                                    pi_native_handle *nativeHandle,
                                    int32_t *nativeHandleDesc) {
  *nativeHandleDesc = 0;
  return piextGetNativeHandle(queue, nativeHandle);
}

pi_result piextMemGetNativeHandle(pi_mem mem, pi_native_handle *nativeHandle) {
  return piextGetNativeHandle(mem, nativeHandle);
}

pi_result piextProgramGetNativeHandle(pi_program program,
                                      pi_native_handle *nativeHandle) {
  return piextGetNativeHandle(program, nativeHandle);
}

pi_result piextKernelGetNativeHandle(pi_kernel kernel,
                                     pi_native_handle *nativeHandle) {
  return piextGetNativeHandle(kernel, nativeHandle);
}

// command-buffer extension
pi_result piextCommandBufferCreate(pi_context context, pi_device device,
                                   const pi_ext_command_buffer_desc *desc,
                                   pi_ext_command_buffer *ret_command_buffer) {
  (void)context;
  (void)device;
  (void)desc;
  (void)ret_command_buffer;

  // Not implemented
  return PI_ERROR_INVALID_OPERATION;
}

pi_result piextCommandBufferRetain(pi_ext_command_buffer command_buffer) {
  (void)command_buffer;

  // Not implemented
  return PI_ERROR_INVALID_OPERATION;
}

pi_result piextCommandBufferRelease(pi_ext_command_buffer command_buffer) {
  (void)command_buffer;

  // Not implemented
  return PI_ERROR_INVALID_OPERATION;
}

pi_result piextCommandBufferFinalize(pi_ext_command_buffer command_buffer) {
  (void)command_buffer;

  // Not implemented
  return PI_ERROR_INVALID_OPERATION;
}

pi_result piextCommandBufferNDRangeKernel(
    pi_ext_command_buffer command_buffer, pi_kernel kernel, pi_uint32 work_dim,
    const size_t *global_work_offset, const size_t *global_work_size,
    const size_t *local_work_size, pi_uint32 num_sync_points_in_wait_list,
    const pi_ext_sync_point *sync_point_wait_list,
    pi_ext_sync_point *sync_point) {
  (void)command_buffer;
  (void)kernel;
  (void)work_dim;
  (void)global_work_offset;
  (void)global_work_size;
  (void)local_work_size;
  (void)num_sync_points_in_wait_list;
  (void)sync_point_wait_list;
  (void)sync_point;

  // Not implemented
  return PI_ERROR_INVALID_OPERATION;
}

pi_result
piextCommandBufferMemcpyUSM(pi_ext_command_buffer command_buffer, void *dst_ptr,
                            const void *src_ptr, size_t size,
                            pi_uint32 num_sync_points_in_wait_list,
                            const pi_ext_sync_point *sync_point_wait_list,
                            pi_ext_sync_point *sync_point) {
  (void)command_buffer;
  (void)dst_ptr;
  (void)src_ptr;
  (void)size;
  (void)num_sync_points_in_wait_list;
  (void)sync_point_wait_list;
  (void)sync_point;

  // Not implemented
  return PI_ERROR_INVALID_OPERATION;
}

pi_result piextCommandBufferMemBufferCopy(
    pi_ext_command_buffer command_buffer, pi_mem src_buffer, pi_mem dst_buffer,
    size_t src_offset, size_t dst_offset, size_t size,
    pi_uint32 num_sync_points_in_wait_list,
    const pi_ext_sync_point *sync_point_wait_list,
    pi_ext_sync_point *sync_point) {
  (void)command_buffer;
  (void)src_buffer;
  (void)dst_buffer;
  (void)src_offset;
  (void)dst_offset;
  (void)size;
  (void)num_sync_points_in_wait_list;
  (void)sync_point_wait_list;
  (void)sync_point;

  // Not implemented
  return PI_ERROR_INVALID_OPERATION;
}

pi_result piextCommandBufferMemBufferCopyRect(
    pi_ext_command_buffer command_buffer, pi_mem src_buffer, pi_mem dst_buffer,
    pi_buff_rect_offset src_origin, pi_buff_rect_offset dst_origin,
    pi_buff_rect_region region, size_t src_row_pitch, size_t src_slice_pitch,
    size_t dst_row_pitch, size_t dst_slice_pitch,
    pi_uint32 num_sync_points_in_wait_list,
    const pi_ext_sync_point *sync_point_wait_list,
    pi_ext_sync_point *sync_point) {
  (void)command_buffer;
  (void)src_buffer;
  (void)dst_buffer;
  (void)src_origin;
  (void)dst_origin;
  (void)region;
  (void)src_row_pitch;
  (void)src_slice_pitch;
  (void)dst_row_pitch;
  (void)dst_slice_pitch;
  (void)num_sync_points_in_wait_list;
  (void)sync_point_wait_list;
  (void)sync_point;

  // Not implemented
  return PI_ERROR_INVALID_OPERATION;
}

pi_result piextCommandBufferMemBufferRead(
    pi_ext_command_buffer command_buffer, pi_mem buffer, size_t offset,
    size_t size, void *dst, pi_uint32 num_sync_points_in_wait_list,
    const pi_ext_sync_point *sync_point_wait_list,
    pi_ext_sync_point *sync_point) {
  (void)command_buffer;
  (void)buffer;
  (void)offset;
  (void)size;
  (void)dst;
  (void)num_sync_points_in_wait_list;
  (void)sync_point_wait_list;
  (void)sync_point;

  // Not implemented
  return PI_ERROR_INVALID_OPERATION;
}

pi_result piextCommandBufferMemBufferReadRect(
    pi_ext_command_buffer command_buffer, pi_mem buffer,
    pi_buff_rect_offset buffer_offset, pi_buff_rect_offset host_offset,
    pi_buff_rect_region region, size_t buffer_row_pitch,
    size_t buffer_slice_pitch, size_t host_row_pitch, size_t host_slice_pitch,
    void *ptr, pi_uint32 num_sync_points_in_wait_list,
    const pi_ext_sync_point *sync_point_wait_list,
    pi_ext_sync_point *sync_point) {
  (void)command_buffer;
  (void)buffer;
  (void)buffer_offset;
  (void)host_offset;
  (void)region;
  (void)buffer_row_pitch;
  (void)buffer_slice_pitch;
  (void)host_row_pitch;
  (void)host_slice_pitch;
  (void)ptr;
  (void)num_sync_points_in_wait_list;
  (void)sync_point_wait_list;
  (void)sync_point;

  // Not implemented
  return PI_ERROR_INVALID_OPERATION;
}

pi_result piextCommandBufferMemBufferWrite(
    pi_ext_command_buffer command_buffer, pi_mem buffer, size_t offset,
    size_t size, const void *ptr, pi_uint32 num_sync_points_in_wait_list,
    const pi_ext_sync_point *sync_point_wait_list,
    pi_ext_sync_point *sync_point) {
  (void)command_buffer;
  (void)buffer;
  (void)offset;
  (void)size;
  (void)ptr;
  (void)num_sync_points_in_wait_list;
  (void)sync_point_wait_list;
  (void)sync_point;

  // Not implemented
  return PI_ERROR_INVALID_OPERATION;
}

pi_result piextCommandBufferMemBufferWriteRect(
    pi_ext_command_buffer command_buffer, pi_mem buffer,
    pi_buff_rect_offset buffer_offset, pi_buff_rect_offset host_offset,
    pi_buff_rect_region region, size_t buffer_row_pitch,
    size_t buffer_slice_pitch, size_t host_row_pitch, size_t host_slice_pitch,
    const void *ptr, pi_uint32 num_sync_points_in_wait_list,
    const pi_ext_sync_point *sync_point_wait_list,
    pi_ext_sync_point *sync_point) {
  (void)command_buffer;
  (void)buffer;
  (void)buffer_offset;
  (void)host_offset;
  (void)region;
  (void)buffer_row_pitch;
  (void)buffer_slice_pitch;
  (void)host_row_pitch;
  (void)host_slice_pitch;
  (void)ptr;
  (void)num_sync_points_in_wait_list;
  (void)sync_point_wait_list;
  (void)sync_point;

  // Not implemented
  return PI_ERROR_INVALID_OPERATION;
}

pi_result piextEnqueueCommandBuffer(pi_ext_command_buffer command_buffer,
                                    pi_queue queue,
                                    pi_uint32 num_events_in_wait_list,
                                    const pi_event *event_wait_list,
                                    pi_event *event) {
  (void)command_buffer;
  (void)queue;
  (void)num_events_in_wait_list;
  (void)event_wait_list;
  (void)event;

  // Not implemented
  return PI_ERROR_INVALID_OPERATION;
}

// This API is called by Sycl RT to notify the end of the plugin lifetime.
// Windows: dynamically loaded plugins might have been unloaded already
// when this is called. Sycl RT holds onto the PI plugin so it can be
// called safely. But this is not transitive. If the PI plugin in turn
// dynamically loaded a different DLL, that may have been unloaded.
// TODO: add a global variable lifetime management code here (see
// pi_level_zero.cpp for reference).
pi_result piTearDown(void *PluginParameter) {
  (void)PluginParameter;
  delete ExtFuncPtrCache;
  ExtFuncPtrCache = nullptr;
  return PI_SUCCESS;
}

pi_result piGetDeviceAndHostTimer(pi_device Device, uint64_t *DeviceTime,
                                  uint64_t *HostTime) {
  OCLV::OpenCLVersion devVer, platVer;
  cl_platform_id platform;
  cl_device_id deviceID = cast<cl_device_id>(Device);

  // TODO: Cache OpenCL version for each device and platform
  auto ret_err = clGetDeviceInfo(deviceID, CL_DEVICE_PLATFORM,
                                 sizeof(cl_platform_id), &platform, nullptr);
  if (ret_err != CL_SUCCESS) {
    return cast<pi_result>(ret_err);
  }

  ret_err = getDeviceVersion(deviceID, devVer);

  if (ret_err != CL_SUCCESS) {
    return cast<pi_result>(ret_err);
  }

  ret_err = getPlatformVersion(platform, platVer);

  if (platVer < OCLV::V2_1 || devVer < OCLV::V2_1) {
    setErrorMessage(
        "OpenCL version for device and/or platform is less than 2.1",
        PI_ERROR_INVALID_OPERATION);
    return PI_ERROR_INVALID_OPERATION;
  }

  if (DeviceTime) {
    uint64_t dummy;
    clGetDeviceAndHostTimer(deviceID, DeviceTime,
                            HostTime == nullptr ? &dummy : HostTime);

  } else if (HostTime) {
    clGetHostTimer(deviceID, HostTime);
  }

  return PI_SUCCESS;
}

pi_result piEventGetInfo(pi_event event, pi_event_info param_name,
                         size_t param_value_size, void *param_value,
                         size_t *param_value_size_ret) {
  cl_int result =
      clGetEventInfo(reinterpret_cast<cl_event>(event), param_name,
                     param_value_size, param_value, param_value_size_ret);
  if (result == CL_SUCCESS && param_name == CL_EVENT_COMMAND_EXECUTION_STATUS) {
    // If the CL_EVENT_COMMAND_EXECUTION_STATUS info value is CL_QUEUED, change
    // it to CL_SUBMITTED. This change is needed since
    // sycl::info::event::event_command_status has no equivalent to CL_QUEUED.
    const auto param_value_int = static_cast<cl_int *>(param_value);
    if (*param_value_int == CL_QUEUED) {
      *param_value_int = CL_SUBMITTED;
    }
  }
  return static_cast<pi_result>(result);
}

const char SupportedVersion[] = _PI_OPENCL_PLUGIN_VERSION_STRING;

pi_result piPluginInit(pi_plugin *PluginInit) {
  // Check that the major version matches in PiVersion and SupportedVersion
  _PI_PLUGIN_VERSION_CHECK(PluginInit->PiVersion, SupportedVersion);

  // PI interface supports higher version or the same version.
  size_t PluginVersionSize = sizeof(PluginInit->PluginVersion);
  if (strlen(SupportedVersion) >= PluginVersionSize)
    return PI_ERROR_INVALID_VALUE;
  strncpy(PluginInit->PluginVersion, SupportedVersion, PluginVersionSize);

#define _PI_CL(pi_api, ocl_api)                                                \
  (PluginInit->PiFunctionTable).pi_api = (decltype(&::pi_api))(&ocl_api);

  // Platform
  _PI_CL(piPlatformsGet, piPlatformsGet)
  _PI_CL(piPlatformGetInfo, piPlatformGetInfo)
  _PI_CL(piextPlatformGetNativeHandle, piextPlatformGetNativeHandle)
  _PI_CL(piextPlatformCreateWithNativeHandle,
         piextPlatformCreateWithNativeHandle)
  // Device
  _PI_CL(piDevicesGet, piDevicesGet)
  _PI_CL(piDeviceGetInfo, piDeviceGetInfo)
  _PI_CL(piDevicePartition, clCreateSubDevices)
  _PI_CL(piDeviceRetain, clRetainDevice)
  _PI_CL(piDeviceRelease, clReleaseDevice)
  _PI_CL(piextDeviceSelectBinary, piextDeviceSelectBinary)
  _PI_CL(piextGetDeviceFunctionPointer, piextGetDeviceFunctionPointer)
  _PI_CL(piextDeviceGetNativeHandle, piextDeviceGetNativeHandle)
  _PI_CL(piextDeviceCreateWithNativeHandle, piextDeviceCreateWithNativeHandle)
  // Context
  _PI_CL(piContextCreate, piContextCreate)
  _PI_CL(piContextGetInfo, piContextGetInfo)
  _PI_CL(piContextRetain, clRetainContext)
  _PI_CL(piContextRelease, clReleaseContext)
  _PI_CL(piextContextGetNativeHandle, piextContextGetNativeHandle)
  _PI_CL(piextContextCreateWithNativeHandle, piextContextCreateWithNativeHandle)
  // Queue
  _PI_CL(piQueueCreate, piQueueCreate)
  _PI_CL(piextQueueCreate, piextQueueCreate)
  _PI_CL(piQueueGetInfo, piQueueGetInfo)
  _PI_CL(piQueueFinish, clFinish)
  _PI_CL(piQueueFlush, clFlush)
  _PI_CL(piQueueRetain, clRetainCommandQueue)
  _PI_CL(piQueueRelease, clReleaseCommandQueue)
  _PI_CL(piextQueueGetNativeHandle, piextQueueGetNativeHandle)
  _PI_CL(piextQueueCreateWithNativeHandle, piextQueueCreateWithNativeHandle)
  // Memory
  _PI_CL(piMemBufferCreate, piMemBufferCreate)
  _PI_CL(piMemImageCreate, piMemImageCreate)
  _PI_CL(piMemGetInfo, clGetMemObjectInfo)
  _PI_CL(piMemImageGetInfo, clGetImageInfo)
  _PI_CL(piMemRetain, clRetainMemObject)
  _PI_CL(piMemRelease, clReleaseMemObject)
  _PI_CL(piMemBufferPartition, piMemBufferPartition)
  _PI_CL(piextMemGetNativeHandle, piextMemGetNativeHandle)
  _PI_CL(piextMemCreateWithNativeHandle, piextMemCreateWithNativeHandle)
  // Program
  _PI_CL(piProgramCreate, piProgramCreate)
  _PI_CL(piProgramCreateWithBinary, piProgramCreateWithBinary)
  _PI_CL(piProgramGetInfo, clGetProgramInfo)
  _PI_CL(piProgramCompile, clCompileProgram)
  _PI_CL(piProgramBuild, clBuildProgram)
  _PI_CL(piProgramLink, piProgramLink)
  _PI_CL(piProgramGetBuildInfo, clGetProgramBuildInfo)
  _PI_CL(piProgramRetain, clRetainProgram)
  _PI_CL(piProgramRelease, clReleaseProgram)
  _PI_CL(piextProgramSetSpecializationConstant,
         piextProgramSetSpecializationConstant)
  _PI_CL(piextProgramGetNativeHandle, piextProgramGetNativeHandle)
  _PI_CL(piextProgramCreateWithNativeHandle, piextProgramCreateWithNativeHandle)
  // Kernel
  _PI_CL(piKernelCreate, piKernelCreate)
  _PI_CL(piKernelSetArg, clSetKernelArg)
  _PI_CL(piKernelGetInfo, clGetKernelInfo)
  _PI_CL(piKernelGetGroupInfo, piKernelGetGroupInfo)
  _PI_CL(piKernelGetSubGroupInfo, piKernelGetSubGroupInfo)
  _PI_CL(piKernelRetain, clRetainKernel)
  _PI_CL(piKernelRelease, clReleaseKernel)
  _PI_CL(piKernelSetExecInfo, piKernelSetExecInfo)
  _PI_CL(piextKernelSetArgPointer, piextKernelSetArgPointer)
  _PI_CL(piextKernelCreateWithNativeHandle, piextKernelCreateWithNativeHandle)
  _PI_CL(piextKernelGetNativeHandle, piextKernelGetNativeHandle)
  // Event
  _PI_CL(piEventCreate, piEventCreate)
  _PI_CL(piEventGetInfo, piEventGetInfo)
  _PI_CL(piEventGetProfilingInfo, clGetEventProfilingInfo)
  _PI_CL(piEventsWait, clWaitForEvents)
  _PI_CL(piEventSetCallback, clSetEventCallback)
  _PI_CL(piEventSetStatus, clSetUserEventStatus)
  _PI_CL(piEventRetain, clRetainEvent)
  _PI_CL(piEventRelease, clReleaseEvent)
  _PI_CL(piextEventGetNativeHandle, piextGetNativeHandle)
  _PI_CL(piextEventCreateWithNativeHandle, piextEventCreateWithNativeHandle)
  // Sampler
  _PI_CL(piSamplerCreate, piSamplerCreate)
  _PI_CL(piSamplerGetInfo, clGetSamplerInfo)
  _PI_CL(piSamplerRetain, clRetainSampler)
  _PI_CL(piSamplerRelease, clReleaseSampler)
  // Queue commands
  _PI_CL(piEnqueueKernelLaunch, clEnqueueNDRangeKernel)
  _PI_CL(piEnqueueEventsWait, clEnqueueMarkerWithWaitList)
  _PI_CL(piEnqueueEventsWaitWithBarrier, clEnqueueBarrierWithWaitList)
  _PI_CL(piEnqueueMemBufferRead, clEnqueueReadBuffer)
  _PI_CL(piEnqueueMemBufferReadRect, clEnqueueReadBufferRect)
  _PI_CL(piEnqueueMemBufferWrite, clEnqueueWriteBuffer)
  _PI_CL(piEnqueueMemBufferWriteRect, clEnqueueWriteBufferRect)
  _PI_CL(piEnqueueMemBufferCopy, clEnqueueCopyBuffer)
  _PI_CL(piEnqueueMemBufferCopyRect, clEnqueueCopyBufferRect)
  _PI_CL(piEnqueueMemBufferFill, clEnqueueFillBuffer)
  _PI_CL(piEnqueueMemImageRead, clEnqueueReadImage)
  _PI_CL(piEnqueueMemImageWrite, clEnqueueWriteImage)
  _PI_CL(piEnqueueMemImageCopy, clEnqueueCopyImage)
  _PI_CL(piEnqueueMemImageFill, clEnqueueFillImage)
  _PI_CL(piEnqueueMemBufferMap, piEnqueueMemBufferMap)
  _PI_CL(piEnqueueMemUnmap, clEnqueueUnmapMemObject)
  // USM
  _PI_CL(piextUSMHostAlloc, piextUSMHostAlloc)
  _PI_CL(piextUSMDeviceAlloc, piextUSMDeviceAlloc)
  _PI_CL(piextUSMSharedAlloc, piextUSMSharedAlloc)
  _PI_CL(piextUSMFree, piextUSMFree)
  _PI_CL(piextUSMEnqueueMemset, piextUSMEnqueueMemset)
  _PI_CL(piextUSMEnqueueMemcpy, piextUSMEnqueueMemcpy)
  _PI_CL(piextUSMEnqueuePrefetch, piextUSMEnqueuePrefetch)
  _PI_CL(piextUSMEnqueueMemAdvise, piextUSMEnqueueMemAdvise)
  _PI_CL(piextUSMEnqueueFill2D, piextUSMEnqueueFill2D)
  _PI_CL(piextUSMEnqueueMemset2D, piextUSMEnqueueMemset2D)
  _PI_CL(piextUSMEnqueueMemcpy2D, piextUSMEnqueueMemcpy2D)
  _PI_CL(piextUSMGetMemAllocInfo, piextUSMGetMemAllocInfo)
  _PI_CL(piextUSMImport, piextUSMImport)
  _PI_CL(piextUSMRelease, piextUSMRelease)
  // Device global variable
  _PI_CL(piextEnqueueDeviceGlobalVariableWrite,
         piextEnqueueDeviceGlobalVariableWrite)
  _PI_CL(piextEnqueueDeviceGlobalVariableRead,
         piextEnqueueDeviceGlobalVariableRead)
  // Host Pipe
  _PI_CL(piextEnqueueReadHostPipe, piextEnqueueReadHostPipe)
  _PI_CL(piextEnqueueWriteHostPipe, piextEnqueueWriteHostPipe)
  // Virtual memory
  _PI_CL(piextVirtualMemGranularityGetInfo, piextVirtualMemGranularityGetInfo)
  _PI_CL(piextPhysicalMemCreate, piextPhysicalMemCreate)
  _PI_CL(piextPhysicalMemRetain, piextPhysicalMemRetain)
  _PI_CL(piextPhysicalMemRelease, piextPhysicalMemRelease)
  _PI_CL(piextVirtualMemReserve, piextVirtualMemReserve)
  _PI_CL(piextVirtualMemFree, piextVirtualMemFree)
  _PI_CL(piextVirtualMemMap, piextVirtualMemMap)
  _PI_CL(piextVirtualMemUnmap, piextVirtualMemUnmap)
  _PI_CL(piextVirtualMemSetAccess, piextVirtualMemSetAccess)
  _PI_CL(piextVirtualMemGetInfo, piextVirtualMemGetInfo)

  // command-buffer
  _PI_CL(piextCommandBufferCreate, piextCommandBufferCreate)
  _PI_CL(piextCommandBufferRetain, piextCommandBufferRetain)
  _PI_CL(piextCommandBufferRelease, piextCommandBufferRelease)
  _PI_CL(piextCommandBufferNDRangeKernel, piextCommandBufferNDRangeKernel)
  _PI_CL(piextCommandBufferMemcpyUSM, piextCommandBufferMemcpyUSM)
  _PI_CL(piextCommandBufferMemBufferCopy, piextCommandBufferMemBufferCopy)
  _PI_CL(piextCommandBufferMemBufferCopyRect,
         piextCommandBufferMemBufferCopyRect)
  _PI_CL(piextCommandBufferMemBufferRead, piextCommandBufferMemBufferRead)
  _PI_CL(piextCommandBufferMemBufferReadRect,
         piextCommandBufferMemBufferReadRect)
  _PI_CL(piextCommandBufferMemBufferWrite, piextCommandBufferMemBufferWrite)
  _PI_CL(piextCommandBufferMemBufferWriteRect,
         piextCommandBufferMemBufferWriteRect)
  _PI_CL(piextEnqueueCommandBuffer, piextEnqueueCommandBuffer)

  _PI_CL(piextKernelSetArgMemObj, piextKernelSetArgMemObj)
  _PI_CL(piextKernelSetArgSampler, piextKernelSetArgSampler)
  _PI_CL(piPluginGetLastError, piPluginGetLastError)
  _PI_CL(piTearDown, piTearDown)
  _PI_CL(piGetDeviceAndHostTimer, piGetDeviceAndHostTimer)
  _PI_CL(piPluginGetBackendOption, piPluginGetBackendOption)

#undef _PI_CL

  return PI_SUCCESS;
}

#ifdef _WIN32
#define __SYCL_PLUGIN_DLL_NAME "pi_opencl.dll"
#include "../common_win_pi_trace/common_win_pi_trace.hpp"
#undef __SYCL_PLUGIN_DLL_NAME
#endif

} // end extern 'C'<|MERGE_RESOLUTION|>--- conflicted
+++ resolved
@@ -739,12 +739,6 @@
     std::memcpy(paramValue, &result, sizeof(result));
     return PI_SUCCESS;
   }
-<<<<<<< HEAD
-  case PI_EXT_ONEAPI_DEVICE_INFO_SUPPORTS_VIRTUAL_MEM: {
-    // Virtual memory is currently not supported in OpenCL.
-    cl_bool result = false;
-    std::memcpy(paramValue, &result, sizeof(cl_bool));
-=======
   case PI_EXT_INTEL_DEVICE_INFO_ESIMD_SUPPORT: {
     bool result = false;
     if (paramValueSize < sizeof(result))
@@ -764,7 +758,12 @@
     result = devType == CL_DEVICE_TYPE_GPU && vendorId == 0x8086;
     if (paramValue)
       std::memcpy(paramValue, &result, sizeof(result));
->>>>>>> 45b29978
+    return PI_SUCCESS;
+  }
+  case PI_EXT_ONEAPI_DEVICE_INFO_SUPPORTS_VIRTUAL_MEM: {
+    // Virtual memory is currently not supported in OpenCL.
+    cl_bool result = false;
+    std::memcpy(paramValue, &result, sizeof(cl_bool));
     return PI_SUCCESS;
   }
   default:
