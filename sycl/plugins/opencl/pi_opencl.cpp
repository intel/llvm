//==---------- pi_opencl.cpp - OpenCL Plugin -------------------------------==//
//
// Part of the LLVM Project, under the Apache License v2.0 with LLVM Exceptions.
// See https://llvm.org/LICENSE.txt for license information.
// SPDX-License-Identifier: Apache-2.0 WITH LLVM-exception
//
//===----------------------------------------------------------------------===//
/// \defgroup sycl_pi_ocl OpenCL Plugin
/// \ingroup sycl_pi

/// \file pi_opencl.cpp
/// Implementation of OpenCL Plugin. It is the interface between device-agnostic
/// SYCL runtime layer and underlying OpenCL runtime.
///
/// \ingroup sycl_pi_ocl

#define CL_USE_DEPRECATED_OPENCL_1_2_APIS

#include <pi_opencl.hpp>
#include <sycl/detail/cl.h>
#include <sycl/detail/iostream_proxy.hpp>
#include <sycl/detail/pi.h>

#include <algorithm>
#include <cassert>
#include <cstring>
#include <limits>
#include <map>
#include <memory>
#include <mutex>
#include <sstream>
#include <string>
#include <string_view>
#include <vector>

#define CHECK_ERR_SET_NULL_RET(err, ptr, reterr)                               \
  if (err != CL_SUCCESS) {                                                     \
    if (ptr != nullptr)                                                        \
      *ptr = nullptr;                                                          \
    return cast<pi_result>(reterr);                                            \
  }

// Want all the needed casts be explicit, do not define conversion operators.
template <class To, class From> To cast(From value) {
  // TODO: see if more sanity checks are possible.
  static_assert(sizeof(From) == sizeof(To), "cast failed size check");
  return (To)(value);
}

// Older versions of GCC don't like "const" here
#if defined(__GNUC__) && (__GNUC__ < 7 || (__GNU__C == 7 && __GNUC_MINOR__ < 2))
#define CONSTFIX constexpr
#else
#define CONSTFIX const
#endif

// Names of USM functions that are queried from OpenCL
CONSTFIX char clHostMemAllocName[] = "clHostMemAllocINTEL";
CONSTFIX char clDeviceMemAllocName[] = "clDeviceMemAllocINTEL";
CONSTFIX char clSharedMemAllocName[] = "clSharedMemAllocINTEL";
CONSTFIX char clMemBlockingFreeName[] = "clMemBlockingFreeINTEL";
CONSTFIX char clCreateBufferWithPropertiesName[] =
    "clCreateBufferWithPropertiesINTEL";
CONSTFIX char clSetKernelArgMemPointerName[] = "clSetKernelArgMemPointerINTEL";
CONSTFIX char clEnqueueMemsetName[] = "clEnqueueMemsetINTEL";
CONSTFIX char clEnqueueMemcpyName[] = "clEnqueueMemcpyINTEL";
CONSTFIX char clGetMemAllocInfoName[] = "clGetMemAllocInfoINTEL";
CONSTFIX char clSetProgramSpecializationConstantName[] =
    "clSetProgramSpecializationConstant";
CONSTFIX char clGetDeviceFunctionPointerName[] =
    "clGetDeviceFunctionPointerINTEL";
CONSTFIX char clEnqueueWriteGlobalVariableName[] =
    "clEnqueueWriteGlobalVariableINTEL";
CONSTFIX char clEnqueueReadGlobalVariableName[] =
    "clEnqueueReadGlobalVariableINTEL";
// Names of host pipe functions queried from OpenCL
CONSTFIX char clEnqueueReadHostPipeName[] = "clEnqueueReadHostPipeINTEL";
CONSTFIX char clEnqueueWriteHostPipeName[] = "clEnqueueWriteHostPipeINTEL";

#undef CONSTFIX

// Global variables for PI_ERROR_PLUGIN_SPECIFIC_ERROR
constexpr size_t MaxMessageSize = 256;
thread_local pi_result ErrorMessageCode = PI_SUCCESS;
thread_local char ErrorMessage[MaxMessageSize];

// Utility function for setting a message and warning
[[maybe_unused]] static void setErrorMessage(const char *message,
                                             pi_result error_code) {
  assert(strlen(message) <= MaxMessageSize);
  strcpy(ErrorMessage, message);
  ErrorMessageCode = error_code;
}

// Returns plugin specific error and warning messages
pi_result piPluginGetLastError(char **message) {
  *message = &ErrorMessage[0];
  return ErrorMessageCode;
}

// Returns plugin specific backend option.
// Current support is only for optimization options.
// Return '-cl-opt-disable' for frontend_option = -O0 and '' for others.
pi_result piPluginGetBackendOption(pi_platform, const char *frontend_option,
                                   const char **backend_option) {
  using namespace std::literals;
  if (frontend_option == nullptr)
    return PI_ERROR_INVALID_VALUE;
  if (frontend_option == ""sv) {
    *backend_option = "";
    return PI_SUCCESS;
  }
  if (!strcmp(frontend_option, "-O0")) {
    *backend_option = "-cl-opt-disable";
    return PI_SUCCESS;
  }
  if (frontend_option == "-O1"sv || frontend_option == "-O2"sv ||
      frontend_option == "-O3"sv) {
    *backend_option = "";
    return PI_SUCCESS;
  }
  return PI_ERROR_INVALID_VALUE;
}

static cl_int getPlatformVersion(cl_platform_id plat,
                                 OCLV::OpenCLVersion &version) {
  cl_int ret_err = CL_INVALID_VALUE;

  size_t platVerSize = 0;
  ret_err =
      clGetPlatformInfo(plat, CL_PLATFORM_VERSION, 0, nullptr, &platVerSize);

  std::string platVer(platVerSize, '\0');
  ret_err = clGetPlatformInfo(plat, CL_PLATFORM_VERSION, platVerSize,
                              platVer.data(), nullptr);

  if (ret_err != CL_SUCCESS)
    return ret_err;

  version = OCLV::OpenCLVersion(platVer);
  if (!version.isValid())
    return CL_INVALID_PLATFORM;

  return ret_err;
}

static cl_int getDeviceVersion(cl_device_id dev, OCLV::OpenCLVersion &version) {
  cl_int ret_err = CL_INVALID_VALUE;

  size_t devVerSize = 0;
  ret_err = clGetDeviceInfo(dev, CL_DEVICE_VERSION, 0, nullptr, &devVerSize);

  std::string devVer(devVerSize, '\0');
  ret_err = clGetDeviceInfo(dev, CL_DEVICE_VERSION, devVerSize, devVer.data(),
                            nullptr);

  if (ret_err != CL_SUCCESS)
    return ret_err;

  version = OCLV::OpenCLVersion(devVer);
  if (!version.isValid())
    return CL_INVALID_DEVICE;

  return ret_err;
}

static cl_int checkDeviceExtensions(cl_device_id dev,
                                    const std::vector<std::string> &exts,
                                    bool &supported) {
  cl_int ret_err = CL_INVALID_VALUE;

  size_t extSize = 0;
  ret_err = clGetDeviceInfo(dev, CL_DEVICE_EXTENSIONS, 0, nullptr, &extSize);

  std::string extStr(extSize, '\0');
  ret_err = clGetDeviceInfo(dev, CL_DEVICE_EXTENSIONS, extSize, extStr.data(),
                            nullptr);

  if (ret_err != CL_SUCCESS)
    return ret_err;

  supported = true;
  for (const std::string &ext : exts)
    if (!(supported = (extStr.find(ext) != std::string::npos)))
      break;

  return ret_err;
}

typedef CL_API_ENTRY cl_int(CL_API_CALL *clGetDeviceFunctionPointer_fn)(
    cl_device_id device, cl_program program, const char *FuncName,
    cl_ulong *ret_ptr);

typedef CL_API_ENTRY cl_int(CL_API_CALL *clEnqueueWriteGlobalVariable_fn)(
    cl_command_queue, cl_program, const char *, cl_bool, size_t, size_t,
    const void *, cl_uint, const cl_event *, cl_event *);

typedef CL_API_ENTRY cl_int(CL_API_CALL *clEnqueueReadGlobalVariable_fn)(
    cl_command_queue, cl_program, const char *, cl_bool, size_t, size_t, void *,
    cl_uint, const cl_event *, cl_event *);

typedef CL_API_ENTRY cl_int(CL_API_CALL *clSetProgramSpecializationConstant_fn)(
    cl_program program, cl_uint spec_id, size_t spec_size,
    const void *spec_value);

template <typename T> struct FuncPtrCache {
  std::map<pi_context, T> Map;
  std::mutex Mutex;
};

// FIXME: There's currently no mechanism for cleaning up this cache, meaning
// that it is invalidated whenever a context is destroyed. This could lead to
// reusing an invalid function pointer if another context happends to have the
// same native handle.
struct ExtFuncPtrCacheT {
  FuncPtrCache<clHostMemAllocINTEL_fn> clHostMemAllocINTELCache;
  FuncPtrCache<clDeviceMemAllocINTEL_fn> clDeviceMemAllocINTELCache;
  FuncPtrCache<clSharedMemAllocINTEL_fn> clSharedMemAllocINTELCache;
  FuncPtrCache<clGetDeviceFunctionPointer_fn> clGetDeviceFunctionPointerCache;
  FuncPtrCache<clCreateBufferWithPropertiesINTEL_fn>
      clCreateBufferWithPropertiesINTELCache;
  FuncPtrCache<clMemBlockingFreeINTEL_fn> clMemBlockingFreeINTELCache;
  FuncPtrCache<clSetKernelArgMemPointerINTEL_fn>
      clSetKernelArgMemPointerINTELCache;
  FuncPtrCache<clEnqueueMemsetINTEL_fn> clEnqueueMemsetINTELCache;
  FuncPtrCache<clEnqueueMemcpyINTEL_fn> clEnqueueMemcpyINTELCache;
  FuncPtrCache<clGetMemAllocInfoINTEL_fn> clGetMemAllocInfoINTELCache;
  FuncPtrCache<clEnqueueWriteGlobalVariable_fn>
      clEnqueueWriteGlobalVariableCache;
  FuncPtrCache<clEnqueueReadGlobalVariable_fn> clEnqueueReadGlobalVariableCache;
  FuncPtrCache<clEnqueueReadHostPipeINTEL_fn> clEnqueueReadHostPipeINTELCache;
  FuncPtrCache<clEnqueueWriteHostPipeINTEL_fn> clEnqueueWriteHostPipeINTELCache;
  FuncPtrCache<clSetProgramSpecializationConstant_fn>
      clSetProgramSpecializationConstantCache;
};
// A raw pointer is used here since the lifetime of this map has to be tied to
// piTeardown to avoid issues with static destruction order (a user application
// might have static objects that indirectly access this cache in their
// destructor).
static ExtFuncPtrCacheT *ExtFuncPtrCache = new ExtFuncPtrCacheT();

// USM helper function to get an extension function pointer
template <typename T>
static pi_result getExtFuncFromContext(pi_context context,
                                       FuncPtrCache<T> &FPtrCache,
                                       const char *FuncName, T *fptr) {
  // TODO
  // Potentially redo caching as PI interface changes.
  // if cached, return cached FuncPtr
  std::lock_guard<std::mutex> CacheLock{FPtrCache.Mutex};
  std::map<pi_context, T> &FPtrMap = FPtrCache.Map;
  auto It = FPtrMap.find(context);
  if (It != FPtrMap.end()) {
    auto F = It->second;
    // if cached that extension is not available return nullptr and
    // PI_ERROR_INVALID_VALUE
    *fptr = F;
    return F ? PI_SUCCESS : PI_ERROR_INVALID_VALUE;
  }

  cl_uint deviceCount;
  cl_int ret_err =
      clGetContextInfo(cast<cl_context>(context), CL_CONTEXT_NUM_DEVICES,
                       sizeof(cl_uint), &deviceCount, nullptr);

  if (ret_err != CL_SUCCESS || deviceCount < 1) {
    return PI_ERROR_INVALID_CONTEXT;
  }

  std::vector<cl_device_id> devicesInCtx(deviceCount);
  ret_err = clGetContextInfo(cast<cl_context>(context), CL_CONTEXT_DEVICES,
                             deviceCount * sizeof(cl_device_id),
                             devicesInCtx.data(), nullptr);

  if (ret_err != CL_SUCCESS) {
    return PI_ERROR_INVALID_CONTEXT;
  }

  cl_platform_id curPlatform;
  ret_err = clGetDeviceInfo(devicesInCtx[0], CL_DEVICE_PLATFORM,
                            sizeof(cl_platform_id), &curPlatform, nullptr);

  if (ret_err != CL_SUCCESS) {
    return PI_ERROR_INVALID_CONTEXT;
  }

  T FuncPtr =
      (T)clGetExtensionFunctionAddressForPlatform(curPlatform, FuncName);

  if (!FuncPtr) {
    // Cache that the extension is not available
    FPtrMap[context] = nullptr;
    return PI_ERROR_INVALID_VALUE;
  }

  *fptr = FuncPtr;
  FPtrMap[context] = FuncPtr;

  return cast<pi_result>(ret_err);
}

/// Enables indirect access of pointers in kernels.
/// Necessary to avoid telling CL about every pointer that might be used.
///
/// \param kernel is the kernel to be launched
static pi_result USMSetIndirectAccess(pi_kernel kernel) {
  // We test that each alloc type is supported before we actually try to
  // set KernelExecInfo.
  cl_bool TrueVal = CL_TRUE;
  clHostMemAllocINTEL_fn HFunc = nullptr;
  clSharedMemAllocINTEL_fn SFunc = nullptr;
  clDeviceMemAllocINTEL_fn DFunc = nullptr;
  cl_context CLContext;
  cl_int CLErr = clGetKernelInfo(cast<cl_kernel>(kernel), CL_KERNEL_CONTEXT,
                                 sizeof(cl_context), &CLContext, nullptr);
  if (CLErr != CL_SUCCESS) {
    return cast<pi_result>(CLErr);
  }

  getExtFuncFromContext<clHostMemAllocINTEL_fn>(
      cast<pi_context>(CLContext), ExtFuncPtrCache->clHostMemAllocINTELCache,
      clHostMemAllocName, &HFunc);
  if (HFunc) {
    clSetKernelExecInfo(cast<cl_kernel>(kernel),
                        CL_KERNEL_EXEC_INFO_INDIRECT_HOST_ACCESS_INTEL,
                        sizeof(cl_bool), &TrueVal);
  }

  getExtFuncFromContext<clDeviceMemAllocINTEL_fn>(
      cast<pi_context>(CLContext), ExtFuncPtrCache->clDeviceMemAllocINTELCache,
      clDeviceMemAllocName, &DFunc);
  if (DFunc) {
    clSetKernelExecInfo(cast<cl_kernel>(kernel),
                        CL_KERNEL_EXEC_INFO_INDIRECT_DEVICE_ACCESS_INTEL,
                        sizeof(cl_bool), &TrueVal);
  }

  getExtFuncFromContext<clSharedMemAllocINTEL_fn>(
      cast<pi_context>(CLContext), ExtFuncPtrCache->clSharedMemAllocINTELCache,
      clSharedMemAllocName, &SFunc);
  if (SFunc) {
    clSetKernelExecInfo(cast<cl_kernel>(kernel),
                        CL_KERNEL_EXEC_INFO_INDIRECT_SHARED_ACCESS_INTEL,
                        sizeof(cl_bool), &TrueVal);
  }
  return PI_SUCCESS;
}

extern "C" {

pi_result piDeviceGetInfo(pi_device device, pi_device_info paramName,
                          size_t paramValueSize, void *paramValue,
                          size_t *paramValueSizeRet) {
  switch (paramName) {
    // TODO: Check regularly to see if support in enabled in OpenCL.
    // Intel GPU EU device-specific information extensions.
    // Some of the queries are enabled by cl_intel_device_attribute_query
    // extension, but it's not yet in the Registry.
  case PI_DEVICE_INFO_PCI_ADDRESS:
  case PI_DEVICE_INFO_GPU_EU_COUNT:
  case PI_DEVICE_INFO_GPU_EU_SIMD_WIDTH:
  case PI_DEVICE_INFO_GPU_SLICES:
  case PI_DEVICE_INFO_GPU_SUBSLICES_PER_SLICE:
  case PI_DEVICE_INFO_GPU_EU_COUNT_PER_SUBSLICE:
  case PI_DEVICE_INFO_GPU_HW_THREADS_PER_EU:
  case PI_DEVICE_INFO_MAX_MEM_BANDWIDTH:
    // TODO: Check if device UUID extension is enabled in OpenCL.
    // For details about Intel UUID extension, see
    // sycl/doc/extensions/supported/sycl_ext_intel_device_info.md
  case PI_DEVICE_INFO_UUID:
    return PI_ERROR_INVALID_VALUE;
  case PI_EXT_DEVICE_INFO_ATOMIC_MEMORY_ORDER_CAPABILITIES: {
    // This query is missing before OpenCL 3.0
    // Check version and handle appropriately
    OCLV::OpenCLVersion devVer;
    cl_device_id deviceID = cast<cl_device_id>(device);
    cl_int ret_err = getDeviceVersion(deviceID, devVer);
    if (ret_err != CL_SUCCESS) {
      return cast<pi_result>(ret_err);
    }

    // Minimum required capability to be returned
    // For OpenCL 1.2, this is all that is required
    pi_memory_order_capabilities capabilities = PI_MEMORY_ORDER_RELAXED;

    if (devVer >= OCLV::V3_0) {
      // For OpenCL >=3.0, the query should be implemented
      cl_device_atomic_capabilities cl_capabilities = 0;
      cl_int ret_err = clGetDeviceInfo(
          deviceID, CL_DEVICE_ATOMIC_MEMORY_CAPABILITIES,
          sizeof(cl_device_atomic_capabilities), &cl_capabilities, nullptr);
      if (ret_err != CL_SUCCESS)
        return cast<pi_result>(ret_err);

      // Mask operation to only consider atomic_memory_order* capabilities
      cl_int mask = CL_DEVICE_ATOMIC_ORDER_RELAXED |
                    CL_DEVICE_ATOMIC_ORDER_ACQ_REL |
                    CL_DEVICE_ATOMIC_ORDER_SEQ_CST;
      cl_capabilities &= mask;

      // The memory order capabilities are hierarchical, if one is implied, all
      // preceding capbilities are implied as well. Especially in the case of
      // ACQ_REL.
      if (cl_capabilities & CL_DEVICE_ATOMIC_ORDER_SEQ_CST) {
        capabilities |= PI_MEMORY_ORDER_SEQ_CST;
      }
      if (cl_capabilities & CL_DEVICE_ATOMIC_ORDER_ACQ_REL) {
        capabilities |= PI_MEMORY_ORDER_ACQ_REL | PI_MEMORY_ORDER_ACQUIRE |
                        PI_MEMORY_ORDER_RELEASE;
      }
    } else if (devVer >= OCLV::V2_0) {
      // For OpenCL 2.x, return all capabilities
      // (https://registry.khronos.org/OpenCL/specs/3.0-unified/html/OpenCL_API.html#_memory_consistency_model)
      capabilities |= PI_MEMORY_ORDER_ACQUIRE | PI_MEMORY_ORDER_RELEASE |
                      PI_MEMORY_ORDER_ACQ_REL | PI_MEMORY_ORDER_SEQ_CST;
    }

    if (paramValue) {
      if (paramValueSize < sizeof(pi_memory_order_capabilities))
        return static_cast<pi_result>(CL_INVALID_VALUE);

      std::memcpy(paramValue, &capabilities, sizeof(capabilities));
    }

    if (paramValueSizeRet)
      *paramValueSizeRet = sizeof(capabilities);

    return static_cast<pi_result>(CL_SUCCESS);
  }
  case PI_EXT_DEVICE_INFO_ATOMIC_MEMORY_SCOPE_CAPABILITIES: {
    // Initialize result to minimum mandated capabilities according to
    // SYCL2020 4.6.3.2
    // Because scopes are hierarchical, wider scopes support all narrower
    // scopes. At a minimum, each device must support WORK_ITEM, SUB_GROUP and
    // WORK_GROUP. (https://github.com/KhronosGroup/SYCL-Docs/pull/382)
    pi_memory_scope_capabilities result = PI_MEMORY_SCOPE_WORK_ITEM |
                                          PI_MEMORY_SCOPE_SUB_GROUP |
                                          PI_MEMORY_SCOPE_WORK_GROUP;

    OCLV::OpenCLVersion devVer;

    cl_device_id deviceID = cast<cl_device_id>(device);
    cl_int ret_err = getDeviceVersion(deviceID, devVer);
    if (ret_err != CL_SUCCESS)
      return static_cast<pi_result>(ret_err);

    cl_device_atomic_capabilities devCapabilities = 0;
    if (devVer >= OCLV::V3_0) {
      ret_err = clGetDeviceInfo(deviceID, CL_DEVICE_ATOMIC_MEMORY_CAPABILITIES,
                                sizeof(cl_device_atomic_capabilities),
                                &devCapabilities, nullptr);
      if (ret_err != CL_SUCCESS)
        return static_cast<pi_result>(ret_err);
      assert((devCapabilities & CL_DEVICE_ATOMIC_SCOPE_WORK_GROUP) &&
             "Violates minimum mandated guarantee");

      // Because scopes are hierarchical, wider scopes support all narrower
      // scopes. At a minimum, each device must support WORK_ITEM, SUB_GROUP and
      // WORK_GROUP. (https://github.com/KhronosGroup/SYCL-Docs/pull/382)
      // We already initialized to these minimum mandated capabilities. Just
      // check wider scopes.
      if (devCapabilities & CL_DEVICE_ATOMIC_SCOPE_DEVICE) {
        result |= PI_MEMORY_SCOPE_DEVICE;
      }

      if (devCapabilities & CL_DEVICE_ATOMIC_SCOPE_ALL_DEVICES) {
        result |= PI_MEMORY_SCOPE_SYSTEM;
      }

    } else {
      // This info is only available in OpenCL version >= 3.0
      // Just return minimum mandated capabilities for older versions.
      // OpenCL 1.x minimum mandated capabilities are WORK_GROUP, we
      // already initialized using it.
      if (devVer >= OCLV::V2_0) {
        // OpenCL 2.x minimum mandated capabilities are WORK_GROUP | DEVICE |
        // ALL_DEVICES
        result |= PI_MEMORY_SCOPE_DEVICE | PI_MEMORY_SCOPE_SYSTEM;
      }
    }
    if (paramValue) {
      if (paramValueSize < sizeof(cl_device_atomic_capabilities))
        return PI_ERROR_INVALID_VALUE;

      std::memcpy(paramValue, &result, sizeof(result));
    }
    if (paramValueSizeRet)
      *paramValueSizeRet = sizeof(result);
    return PI_SUCCESS;
  }
  case PI_EXT_DEVICE_INFO_ATOMIC_FENCE_ORDER_CAPABILITIES: {
    // Initialize result to minimum mandated capabilities according to
    // SYCL2020 4.6.3.2
    pi_memory_order_capabilities result =
        PI_MEMORY_ORDER_RELAXED | PI_MEMORY_ORDER_ACQUIRE |
        PI_MEMORY_ORDER_RELEASE | PI_MEMORY_ORDER_ACQ_REL;

    OCLV::OpenCLVersion devVer;

    cl_device_id deviceID = cast<cl_device_id>(device);
    cl_int ret_err = getDeviceVersion(deviceID, devVer);
    if (ret_err != CL_SUCCESS)
      return static_cast<pi_result>(ret_err);

    cl_device_atomic_capabilities devCapabilities = 0;
    if (devVer >= OCLV::V3_0) {
      ret_err = clGetDeviceInfo(deviceID, CL_DEVICE_ATOMIC_FENCE_CAPABILITIES,
                                sizeof(cl_device_atomic_capabilities),
                                &devCapabilities, nullptr);
      if (ret_err != CL_SUCCESS)
        return static_cast<pi_result>(ret_err);
      assert((devCapabilities & CL_DEVICE_ATOMIC_ORDER_RELAXED) &&
             "Violates minimum mandated guarantee");
      assert((devCapabilities & CL_DEVICE_ATOMIC_ORDER_ACQ_REL) &&
             "Violates minimum mandated guarantee");

      // We already initialized to minimum mandated capabilities. Just
      // check stronger orders.
      if (devCapabilities & CL_DEVICE_ATOMIC_ORDER_SEQ_CST) {
        result |= PI_MEMORY_ORDER_SEQ_CST;
      }

    } else {
      // This info is only available in OpenCL version >= 3.0
      // Just return minimum mandated capabilities for older versions.
      // OpenCL 1.x minimum mandated capabilities are RELAXED | ACQ_REL, we
      // already initialized using these.
      if (devVer >= OCLV::V2_0) {
        // OpenCL 2.x minimum mandated capabilities are RELAXED | ACQ_REL |
        // SEQ_CST
        result |= PI_MEMORY_ORDER_SEQ_CST;
      }
    }
    if (paramValue) {
      if (paramValueSize < sizeof(cl_device_atomic_capabilities))
        return PI_ERROR_INVALID_VALUE;

      std::memcpy(paramValue, &result, sizeof(result));
    }
    if (paramValueSizeRet)
      *paramValueSizeRet = sizeof(result);
    return PI_SUCCESS;
  }
  case PI_EXT_DEVICE_INFO_ATOMIC_FENCE_SCOPE_CAPABILITIES: {
    // Initialize result to minimum mandated capabilities according to
    // SYCL2020 4.6.3.2.
    // Because scopes are hierarchical, wider scopes support all narrower
    // scopes. At a minimum, each device must support WORK_ITEM, SUB_GROUP and
    // WORK_GROUP. (https://github.com/KhronosGroup/SYCL-Docs/pull/382)
    pi_memory_scope_capabilities result = PI_MEMORY_SCOPE_WORK_ITEM |
                                          PI_MEMORY_SCOPE_SUB_GROUP |
                                          PI_MEMORY_SCOPE_WORK_GROUP;

    OCLV::OpenCLVersion devVer;

    cl_device_id deviceID = cast<cl_device_id>(device);
    cl_int ret_err = getDeviceVersion(deviceID, devVer);
    if (ret_err != CL_SUCCESS)
      return static_cast<pi_result>(ret_err);

    cl_device_atomic_capabilities devCapabilities = 0;
    if (devVer >= OCLV::V3_0) {
      ret_err = clGetDeviceInfo(deviceID, CL_DEVICE_ATOMIC_FENCE_CAPABILITIES,
                                sizeof(cl_device_atomic_capabilities),
                                &devCapabilities, nullptr);
      if (ret_err != CL_SUCCESS)
        return static_cast<pi_result>(ret_err);
      assert((devCapabilities & CL_DEVICE_ATOMIC_SCOPE_WORK_GROUP) &&
             "Violates minimum mandated guarantee");

      // Because scopes are hierarchical, wider scopes support all narrower
      // scopes. At a minimum, each device must support WORK_ITEM, SUB_GROUP and
      // WORK_GROUP. (https://github.com/KhronosGroup/SYCL-Docs/pull/382)
      // We already initialized to these minimum mandated capabilities. Just
      // check wider scopes.
      if (devCapabilities & CL_DEVICE_ATOMIC_SCOPE_DEVICE) {
        result |= PI_MEMORY_SCOPE_DEVICE;
      }

      if (devCapabilities & CL_DEVICE_ATOMIC_SCOPE_ALL_DEVICES) {
        result |= PI_MEMORY_SCOPE_SYSTEM;
      }

    } else {
      // This info is only available in OpenCL version >= 3.0
      // Just return minimum mandated capabilities for older versions.
      // OpenCL 1.x minimum mandated capabilities are WORK_GROUP, we
      // already initialized using it.
      if (devVer >= OCLV::V2_0) {
        // OpenCL 2.x minimum mandated capabilities are WORK_GROUP | DEVICE |
        // ALL_DEVICES
        result |= PI_MEMORY_SCOPE_DEVICE | PI_MEMORY_SCOPE_SYSTEM;
      }
    }
    if (paramValue) {
      if (paramValueSize < sizeof(cl_device_atomic_capabilities))
        return PI_ERROR_INVALID_VALUE;

      std::memcpy(paramValue, &result, sizeof(result));
    }
    if (paramValueSizeRet)
      *paramValueSizeRet = sizeof(result);
    return PI_SUCCESS;
  }
  case PI_DEVICE_INFO_ATOMIC_64: {
    cl_int ret_err = CL_SUCCESS;
    cl_bool result = CL_FALSE;
    bool supported = false;

    ret_err = checkDeviceExtensions(
        cast<cl_device_id>(device),
        {"cl_khr_int64_base_atomics", "cl_khr_int64_extended_atomics"},
        supported);
    if (ret_err != CL_SUCCESS)
      return static_cast<pi_result>(ret_err);

    result = supported;
    std::memcpy(paramValue, &result, sizeof(cl_bool));
    return PI_SUCCESS;
  }
  case PI_EXT_ONEAPI_DEVICE_INFO_BFLOAT16_MATH_FUNCTIONS: {
    // bfloat16 math functions are not yet supported on Intel GPUs.
    cl_bool result = false;
    std::memcpy(paramValue, &result, sizeof(cl_bool));
    return PI_SUCCESS;
  }
  case PI_DEVICE_INFO_IMAGE_SRGB: {
    cl_bool result = true;
    std::memcpy(paramValue, &result, sizeof(cl_bool));
    return PI_SUCCESS;
  }
  case PI_DEVICE_INFO_BUILD_ON_SUBDEVICE: {
    cl_device_type devType = CL_DEVICE_TYPE_DEFAULT;
    cl_int res = clGetDeviceInfo(cast<cl_device_id>(device), CL_DEVICE_TYPE,
                                 sizeof(cl_device_type), &devType, nullptr);

    // FIXME: here we assume that program built for a root GPU device can be
    // used on its sub-devices without re-building
    cl_bool result = (res == CL_SUCCESS) && (devType == CL_DEVICE_TYPE_GPU);
    std::memcpy(paramValue, &result, sizeof(cl_bool));
    return PI_SUCCESS;
  }
  case PI_EXT_ONEAPI_DEVICE_INFO_MAX_WORK_GROUPS_3D:
    // Returns the maximum sizes of a work group for each dimension one
    // could use to submit a kernel. There is no such query defined in OpenCL
    // so we'll return the maximum value.
    {
      if (paramValueSizeRet)
        *paramValueSizeRet = paramValueSize;
      static constexpr size_t Max = (std::numeric_limits<size_t>::max)();
      size_t *out = cast<size_t *>(paramValue);
      if (paramValueSize >= sizeof(size_t))
        out[0] = Max;
      if (paramValueSize >= 2 * sizeof(size_t))
        out[1] = Max;
      if (paramValueSize >= 3 * sizeof(size_t))
        out[2] = Max;
      return PI_SUCCESS;
    }
  case PI_EXT_INTEL_DEVICE_INFO_MAX_COMPUTE_QUEUE_INDICES: {
    pi_int32 result = 1;
    std::memcpy(paramValue, &result, sizeof(pi_int32));
    return PI_SUCCESS;
  }
  case PI_DEVICE_INFO_MAX_NUM_SUB_GROUPS: {
    // Corresponding OpenCL query is only available starting with OpenCL 2.1 and
    // we have to emulate it on older OpenCL runtimes.
    OCLV::OpenCLVersion version;
    cl_int err = getDeviceVersion(cast<cl_device_id>(device), version);
    if (err != CL_SUCCESS)
      return static_cast<pi_result>(err);

    if (version >= OCLV::V2_1) {
      err = clGetDeviceInfo(cast<cl_device_id>(device),
                            cast<cl_device_info>(paramName), paramValueSize,
                            paramValue, paramValueSizeRet);
      if (err != CL_SUCCESS)
        return static_cast<pi_result>(err);

      if (paramValue && *static_cast<cl_uint *>(paramValue) == 0u) {
        // OpenCL returns 0 if sub-groups are not supported, but SYCL 2020 spec
        // says that minimum possible value is 1.
        cl_uint value = 1u;
        std::memcpy(paramValue, &value, sizeof(cl_uint));
      }

      return static_cast<pi_result>(err);
    }

    // Otherwise, we can't query anything, because even cl_khr_subgroups does
    // not provide similar query. Therefore, simply return minimum possible
    // value 1 here.
    if (paramValue && paramValueSize < sizeof(cl_uint))
      return static_cast<pi_result>(CL_INVALID_VALUE);
    if (paramValueSizeRet)
      *paramValueSizeRet = sizeof(cl_uint);

    if (paramValue) {
      cl_uint value = 1u;
      std::memcpy(paramValue, &value, sizeof(cl_uint));
    }

    return static_cast<pi_result>(CL_SUCCESS);
  }
<<<<<<< HEAD
  case PI_EXT_ONEAPI_DEVICE_INFO_SUPPORTS_VIRTUAL_MEM: {
    // Virtual memory is currently not supported in OpenCL.
    cl_bool result = false;
=======
  case PI_DEVICE_INFO_BACKEND_VERSION: {
    // TODO: return some meaningful for backend_version below
    const char *value = "";
    size_t valueSize = (strlen(value) + 1) * sizeof(char);
    if (paramValue)
      std::memcpy(paramValue, value, valueSize);
    if (paramValueSizeRet != nullptr)
      *paramValueSizeRet = valueSize;
    return PI_SUCCESS;
  }
  case PI_EXT_INTEL_DEVICE_INFO_MEM_CHANNEL_SUPPORT: {
    cl_int ret_err = CL_SUCCESS;
    cl_bool result = CL_FALSE;
    bool supported = false;

    ret_err =
        checkDeviceExtensions(cast<cl_device_id>(device),
                              {"cl_intel_mem_channel_property"}, supported);
    if (ret_err != CL_SUCCESS)
      return static_cast<pi_result>(ret_err);

    result = supported;
>>>>>>> d7a5ec04
    std::memcpy(paramValue, &result, sizeof(cl_bool));
    return PI_SUCCESS;
  }
  default:
    cl_int result = clGetDeviceInfo(
        cast<cl_device_id>(device), cast<cl_device_info>(paramName),
        paramValueSize, paramValue, paramValueSizeRet);
    return static_cast<pi_result>(result);
  }
}

pi_result piPlatformsGet(pi_uint32 num_entries, pi_platform *platforms,
                         pi_uint32 *num_platforms) {
  cl_int result = clGetPlatformIDs(cast<cl_uint>(num_entries),
                                   cast<cl_platform_id *>(platforms),
                                   cast<cl_uint *>(num_platforms));

  // Absorb the CL_PLATFORM_NOT_FOUND_KHR and just return 0 in num_platforms
  if (result == CL_PLATFORM_NOT_FOUND_KHR) {
    assert(num_platforms != 0);
    *num_platforms = 0;
    result = PI_SUCCESS;
  }
  return static_cast<pi_result>(result);
}

pi_result piPlatformGetInfo(pi_platform platform, pi_platform_info paramName,
                            size_t paramValueSize, void *paramValue,
                            size_t *paramValueSizeRet) {

  switch (paramName) {
  case PI_EXT_PLATFORM_INFO_BACKEND: {
    pi_platform_backend result = PI_EXT_PLATFORM_BACKEND_OPENCL;
    if (paramValue) {
      if (paramValueSize < sizeof(result))
        return PI_ERROR_INVALID_VALUE;
      std::memcpy(paramValue, &result, sizeof(result));
    }
    if (paramValueSizeRet)
      *paramValueSizeRet = sizeof(result);
    return PI_SUCCESS;
  }
  default: {
    cl_int result = clGetPlatformInfo(
        cast<cl_platform_id>(platform), cast<cl_platform_info>(paramName),
        paramValueSize, paramValue, paramValueSizeRet);
    return static_cast<pi_result>(result);
  }
  }
  return PI_SUCCESS;
}

pi_result piextPlatformCreateWithNativeHandle(pi_native_handle nativeHandle,
                                              pi_platform *platform) {
  assert(platform);
  assert(nativeHandle);
  *platform = reinterpret_cast<pi_platform>(nativeHandle);
  return PI_SUCCESS;
}

pi_result piDevicesGet(pi_platform platform, pi_device_type device_type,
                       pi_uint32 num_entries, pi_device *devices,
                       pi_uint32 *num_devices) {
  cl_int result = clGetDeviceIDs(
      cast<cl_platform_id>(platform), cast<cl_device_type>(device_type),
      cast<cl_uint>(num_entries), cast<cl_device_id *>(devices),
      cast<cl_uint *>(num_devices));

  // Absorb the CL_DEVICE_NOT_FOUND and just return 0 in num_devices
  if (result == CL_DEVICE_NOT_FOUND) {
    assert(num_devices != 0);
    *num_devices = 0;
    result = PI_SUCCESS;
  }
  return cast<pi_result>(result);
}

pi_result piextDeviceSelectBinary(pi_device device, pi_device_binary *images,
                                  pi_uint32 num_images,
                                  pi_uint32 *selected_image_ind) {

  // TODO: this is a bare-bones implementation for choosing a device image
  // that would be compatible with the targeted device. An AOT-compiled
  // image is preferred over SPIR-V for known devices (i.e. Intel devices)
  // The implementation makes no effort to differentiate between multiple images
  // for the given device, and simply picks the first one compatible
  // Real implementation will use the same mechanism OpenCL ICD dispatcher
  // uses. Something like:
  //   PI_VALIDATE_HANDLE_RETURN_HANDLE(ctx, PI_ERROR_INVALID_CONTEXT);
  //     return context->dispatch->piextDeviceSelectIR(
  //       ctx, images, num_images, selected_image);
  // where context->dispatch is set to the dispatch table provided by PI
  // plugin for platform/device the ctx was created for.

  // Choose the binary target for the provided device
  const char *image_target = nullptr;
  // Get the type of the device
  cl_device_type device_type;
  constexpr pi_uint32 invalid_ind = std::numeric_limits<pi_uint32>::max();
  cl_int ret_err =
      clGetDeviceInfo(cast<cl_device_id>(device), CL_DEVICE_TYPE,
                      sizeof(cl_device_type), &device_type, nullptr);
  if (ret_err != CL_SUCCESS) {
    *selected_image_ind = invalid_ind;
    return cast<pi_result>(ret_err);
  }

  switch (device_type) {
    // TODO: Factor out vendor specifics into a separate source
    // E.g. sycl/source/detail/vendor/intel/detail/pi_opencl.cpp?

    // We'll attempt to find an image that was AOT-compiled
    // from a SPIR-V image into an image specific for:

  case CL_DEVICE_TYPE_CPU: // OpenCL 64-bit CPU
    image_target = __SYCL_PI_DEVICE_BINARY_TARGET_SPIRV64_X86_64;
    break;
  case CL_DEVICE_TYPE_GPU: // OpenCL 64-bit GEN GPU
    image_target = __SYCL_PI_DEVICE_BINARY_TARGET_SPIRV64_GEN;
    break;
  case CL_DEVICE_TYPE_ACCELERATOR: // OpenCL 64-bit FPGA
    image_target = __SYCL_PI_DEVICE_BINARY_TARGET_SPIRV64_FPGA;
    break;
  default:
    // Otherwise, we'll attempt to find and JIT-compile
    // a device-independent SPIR-V image
    image_target = __SYCL_PI_DEVICE_BINARY_TARGET_SPIRV64;
    break;
  }

  // Find the appropriate device image, fallback to spirv if not found
  pi_uint32 fallback = invalid_ind;
  for (pi_uint32 i = 0; i < num_images; ++i) {
    if (strcmp(images[i]->DeviceTargetSpec, image_target) == 0) {
      *selected_image_ind = i;
      return PI_SUCCESS;
    }
    if (strcmp(images[i]->DeviceTargetSpec,
               __SYCL_PI_DEVICE_BINARY_TARGET_SPIRV64) == 0)
      fallback = i;
  }
  // Points to a spirv image, if such indeed was found
  if ((*selected_image_ind = fallback) != invalid_ind)
    return PI_SUCCESS;
  // No image can be loaded for the given device
  return PI_ERROR_INVALID_BINARY;
}

pi_result piextDeviceCreateWithNativeHandle(pi_native_handle nativeHandle,
                                            pi_platform, pi_device *piDevice) {
  assert(piDevice != nullptr);
  *piDevice = reinterpret_cast<pi_device>(nativeHandle);
  return PI_SUCCESS;
}

pi_result piextQueueCreate(pi_context Context, pi_device Device,
                           pi_queue_properties *Properties, pi_queue *Queue) {
  assert(Properties);
  // Expect flags mask to be passed first.
  assert(Properties[0] == PI_QUEUE_FLAGS);
  if (Properties[0] != PI_QUEUE_FLAGS)
    return PI_ERROR_INVALID_VALUE;
  pi_queue_properties Flags = Properties[1];
  // Extra data isn't supported yet.
  assert(Properties[2] == 0);
  if (Properties[2] != 0)
    return PI_ERROR_INVALID_VALUE;
  return piQueueCreate(Context, Device, Flags, Queue);
}
pi_result piQueueCreate(pi_context context, pi_device device,
                        pi_queue_properties properties, pi_queue *queue) {
  assert(queue && "piQueueCreate failed, queue argument is null");

  cl_platform_id curPlatform;
  cl_int ret_err =
      clGetDeviceInfo(cast<cl_device_id>(device), CL_DEVICE_PLATFORM,
                      sizeof(cl_platform_id), &curPlatform, nullptr);

  CHECK_ERR_SET_NULL_RET(ret_err, queue, ret_err);

  // Check that unexpected bits are not set.
  assert(!(properties &
           ~(PI_QUEUE_FLAG_OUT_OF_ORDER_EXEC_MODE_ENABLE |
             PI_QUEUE_FLAG_PROFILING_ENABLE | PI_QUEUE_FLAG_ON_DEVICE |
             PI_QUEUE_FLAG_ON_DEVICE_DEFAULT |
             PI_EXT_ONEAPI_QUEUE_FLAG_DISCARD_EVENTS)));

  // Properties supported by OpenCL backend.
  cl_command_queue_properties SupportByOpenCL =
      CL_QUEUE_OUT_OF_ORDER_EXEC_MODE_ENABLE | CL_QUEUE_PROFILING_ENABLE |
      CL_QUEUE_ON_DEVICE | CL_QUEUE_ON_DEVICE_DEFAULT;

  OCLV::OpenCLVersion version;
  ret_err = getPlatformVersion(curPlatform, version);

  CHECK_ERR_SET_NULL_RET(ret_err, queue, ret_err);

  if (version >= OCLV::V2_0) {
    *queue = cast<pi_queue>(clCreateCommandQueue(
        cast<cl_context>(context), cast<cl_device_id>(device),
        cast<cl_command_queue_properties>(properties) & SupportByOpenCL,
        &ret_err));
    return cast<pi_result>(ret_err);
  }

  cl_queue_properties CreationFlagProperties[] = {
      CL_QUEUE_PROPERTIES,
      cast<cl_command_queue_properties>(properties) & SupportByOpenCL, 0};
  *queue = cast<pi_queue>(clCreateCommandQueueWithProperties(
      cast<cl_context>(context), cast<cl_device_id>(device),
      CreationFlagProperties, &ret_err));
  return cast<pi_result>(ret_err);
}

pi_result piQueueGetInfo(pi_queue queue, pi_queue_info param_name,
                         size_t param_value_size, void *param_value,
                         size_t *param_value_size_ret) {
  if (queue == nullptr) {
    return PI_ERROR_INVALID_QUEUE;
  }

  switch (param_name) {
  case PI_EXT_ONEAPI_QUEUE_INFO_EMPTY:
    // OpenCL doesn't provide API to check the status of the queue.
    return PI_ERROR_INVALID_VALUE;
  default:
    cl_int CLErr = clGetCommandQueueInfo(
        cast<cl_command_queue>(queue), cast<cl_command_queue_info>(param_name),
        param_value_size, param_value, param_value_size_ret);
    if (CLErr != CL_SUCCESS) {
      return cast<pi_result>(CLErr);
    }
  }
  return PI_SUCCESS;
}

pi_result piextQueueCreateWithNativeHandle(pi_native_handle nativeHandle,
                                           pi_context, pi_device,
                                           bool ownNativeHandle,
                                           pi_queue *piQueue) {
  (void)ownNativeHandle;
  assert(piQueue != nullptr);
  *piQueue = reinterpret_cast<pi_queue>(nativeHandle);
  clRetainCommandQueue(cast<cl_command_queue>(nativeHandle));
  return PI_SUCCESS;
}

pi_result piextQueueCreateWithNativeHandle2(
    pi_native_handle nativeHandle, int32_t NativeHandleDesc, pi_context context,
    pi_device device, bool ownNativeHandle, pi_queue_properties *Properties,
    pi_queue *piQueue) {
  (void)NativeHandleDesc;
  (void)Properties;
  return piextQueueCreateWithNativeHandle(nativeHandle, context, device,
                                          ownNativeHandle, piQueue);
}

pi_result piProgramCreate(pi_context context, const void *il, size_t length,
                          pi_program *res_program) {
  cl_uint deviceCount;
  cl_int ret_err =
      clGetContextInfo(cast<cl_context>(context), CL_CONTEXT_NUM_DEVICES,
                       sizeof(cl_uint), &deviceCount, nullptr);

  std::vector<cl_device_id> devicesInCtx(deviceCount);

  if (ret_err != CL_SUCCESS || deviceCount < 1) {
    if (res_program != nullptr)
      *res_program = nullptr;
    return cast<pi_result>(CL_INVALID_CONTEXT);
  }

  ret_err = clGetContextInfo(cast<cl_context>(context), CL_CONTEXT_DEVICES,
                             deviceCount * sizeof(cl_device_id),
                             devicesInCtx.data(), nullptr);

  CHECK_ERR_SET_NULL_RET(ret_err, res_program, CL_INVALID_CONTEXT);

  cl_platform_id curPlatform;
  ret_err = clGetDeviceInfo(devicesInCtx[0], CL_DEVICE_PLATFORM,
                            sizeof(cl_platform_id), &curPlatform, nullptr);

  CHECK_ERR_SET_NULL_RET(ret_err, res_program, CL_INVALID_CONTEXT);

  OCLV::OpenCLVersion platVer;
  ret_err = getPlatformVersion(curPlatform, platVer);

  CHECK_ERR_SET_NULL_RET(ret_err, res_program, CL_INVALID_CONTEXT);

  pi_result err = PI_SUCCESS;
  if (platVer >= OCLV::V2_1) {

    /* Make sure all devices support CL 2.1 or newer as well. */
    for (cl_device_id dev : devicesInCtx) {
      OCLV::OpenCLVersion devVer;

      ret_err = getDeviceVersion(dev, devVer);
      CHECK_ERR_SET_NULL_RET(ret_err, res_program, CL_INVALID_CONTEXT);

      /* If the device does not support CL 2.1 or greater, we need to make sure
       * it supports the cl_khr_il_program extension.
       */
      if (devVer < OCLV::V2_1) {
        bool supported = false;

        ret_err = checkDeviceExtensions(dev, {"cl_khr_il_program"}, supported);
        CHECK_ERR_SET_NULL_RET(ret_err, res_program, CL_INVALID_CONTEXT);

        if (!supported)
          return cast<pi_result>(CL_INVALID_OPERATION);
      }
    }
    if (res_program != nullptr)
      *res_program = cast<pi_program>(clCreateProgramWithIL(
          cast<cl_context>(context), il, length, cast<cl_int *>(&err)));
    return err;
  }

  /* If none of the devices conform with CL 2.1 or newer make sure they all
   * support the cl_khr_il_program extension.
   */
  for (cl_device_id dev : devicesInCtx) {
    bool supported = false;

    ret_err = checkDeviceExtensions(dev, {"cl_khr_il_program"}, supported);
    CHECK_ERR_SET_NULL_RET(ret_err, res_program, CL_INVALID_CONTEXT);

    if (!supported)
      return cast<pi_result>(CL_INVALID_OPERATION);
  }

  using apiFuncT =
      cl_program(CL_API_CALL *)(cl_context, const void *, size_t, cl_int *);
  apiFuncT funcPtr =
      reinterpret_cast<apiFuncT>(clGetExtensionFunctionAddressForPlatform(
          curPlatform, "clCreateProgramWithILKHR"));

  assert(funcPtr != nullptr);
  if (res_program != nullptr)
    *res_program = cast<pi_program>(
        funcPtr(cast<cl_context>(context), il, length, cast<cl_int *>(&err)));
  else
    err = PI_ERROR_INVALID_VALUE;

  return err;
}

pi_result piextProgramCreateWithNativeHandle(pi_native_handle nativeHandle,
                                             pi_context, bool,
                                             pi_program *piProgram) {
  assert(piProgram != nullptr);
  *piProgram = reinterpret_cast<pi_program>(nativeHandle);
  return PI_SUCCESS;
}

pi_result piSamplerCreate(pi_context context,
                          const pi_sampler_properties *sampler_properties,
                          pi_sampler *result_sampler) {
  // Initialize properties according to OpenCL 2.1 spec.
  pi_result error_code;
  pi_bool normalizedCoords = PI_TRUE;
  pi_sampler_addressing_mode addressingMode = PI_SAMPLER_ADDRESSING_MODE_CLAMP;
  pi_sampler_filter_mode filterMode = PI_SAMPLER_FILTER_MODE_NEAREST;

  // Unpack sampler properties
  for (std::size_t i = 0; sampler_properties && sampler_properties[i] != 0;
       ++i) {
    if (sampler_properties[i] == PI_SAMPLER_INFO_NORMALIZED_COORDS) {
      normalizedCoords = static_cast<pi_bool>(sampler_properties[++i]);
    } else if (sampler_properties[i] == PI_SAMPLER_INFO_ADDRESSING_MODE) {
      addressingMode =
          static_cast<pi_sampler_addressing_mode>(sampler_properties[++i]);
    } else if (sampler_properties[i] == PI_SAMPLER_INFO_FILTER_MODE) {
      filterMode = static_cast<pi_sampler_filter_mode>(sampler_properties[++i]);
    } else {
      assert(false && "Cannot recognize sampler property");
    }
  }

  // Always call OpenCL 1.0 API
  *result_sampler = cast<pi_sampler>(
      clCreateSampler(cast<cl_context>(context), normalizedCoords,
                      addressingMode, filterMode, cast<cl_int *>(&error_code)));
  return error_code;
}

pi_result piextKernelSetArgMemObj(pi_kernel kernel, pi_uint32 arg_index,
                                  const pi_mem *arg_value) {
  return cast<pi_result>(
      clSetKernelArg(cast<cl_kernel>(kernel), cast<cl_uint>(arg_index),
                     sizeof(arg_value), cast<const cl_mem *>(arg_value)));
}

pi_result piextKernelSetArgSampler(pi_kernel kernel, pi_uint32 arg_index,
                                   const pi_sampler *arg_value) {
  return cast<pi_result>(
      clSetKernelArg(cast<cl_kernel>(kernel), cast<cl_uint>(arg_index),
                     sizeof(cl_sampler), cast<const cl_sampler *>(arg_value)));
}

pi_result piextKernelCreateWithNativeHandle(pi_native_handle nativeHandle,
                                            pi_context, pi_program, bool,
                                            pi_kernel *piKernel) {
  assert(piKernel != nullptr);
  *piKernel = reinterpret_cast<pi_kernel>(nativeHandle);
  return PI_SUCCESS;
}

// Function gets characters between delimeter's in str
// then checks if they are equal to the sub_str.
// returns true if there is at least one instance
// returns false if there are no instances of the name
static bool is_in_separated_string(const std::string &str, char delimiter,
                                   const std::string &sub_str) {
  size_t beg = 0;
  size_t length = 0;
  for (const auto &x : str) {
    if (x == delimiter) {
      if (str.substr(beg, length) == sub_str)
        return true;

      beg += length + 1;
      length = 0;
      continue;
    }
    length++;
  }
  if (length != 0)
    if (str.substr(beg, length) == sub_str)
      return true;

  return false;
}

pi_result piextGetDeviceFunctionPointer(pi_device device, pi_program program,
                                        const char *func_name,
                                        pi_uint64 *function_pointer_ret) {

  cl_context CLContext = nullptr;
  cl_int ret_err =
      clGetProgramInfo(cast<cl_program>(program), CL_PROGRAM_CONTEXT,
                       sizeof(CLContext), &CLContext, nullptr);

  if (ret_err != CL_SUCCESS)
    return cast<pi_result>(ret_err);

  clGetDeviceFunctionPointer_fn FuncT = nullptr;
  ret_err = getExtFuncFromContext<clGetDeviceFunctionPointer_fn>(
      cast<pi_context>(CLContext),
      ExtFuncPtrCache->clGetDeviceFunctionPointerCache,
      clGetDeviceFunctionPointerName, &FuncT);

  pi_result pi_ret_err = PI_SUCCESS;

  // Check if kernel name exists, to prevent opencl runtime throwing exception
  // with cpu runtime
  // TODO: Use fallback search method if extension does not exist once CPU
  // runtime no longer throws exceptions and prints messages when given
  // unavailable functions.
  *function_pointer_ret = 0;
  size_t Size;
  cl_int Res =
      clGetProgramInfo(cast<cl_program>(program), PI_PROGRAM_INFO_KERNEL_NAMES,
                       0, nullptr, &Size);
  if (Res != CL_SUCCESS)
    return cast<pi_result>(Res);

  std::string ClResult(Size, ' ');
  Res =
      clGetProgramInfo(cast<cl_program>(program), PI_PROGRAM_INFO_KERNEL_NAMES,
                       ClResult.size(), &ClResult[0], nullptr);
  if (Res != CL_SUCCESS)
    return cast<pi_result>(Res);

  // Get rid of the null terminator and search for kernel_name
  // If function cannot be found return error code to indicate it
  // exists
  ClResult.pop_back();
  if (!is_in_separated_string(ClResult, ';', func_name))
    return PI_ERROR_INVALID_KERNEL_NAME;

  pi_ret_err = PI_ERROR_FUNCTION_ADDRESS_IS_NOT_AVAILABLE;

  // If clGetDeviceFunctionPointer is in list of extensions
  if (FuncT) {
    pi_ret_err = cast<pi_result>(FuncT(cast<cl_device_id>(device),
                                       cast<cl_program>(program), func_name,
                                       function_pointer_ret));
    // GPU runtime sometimes returns PI_ERROR_INVALID_ARG_VALUE if func address
    // cannot be found even if kernel exits. As the kernel does exist return
    // that the address is not available
    if (pi_ret_err == CL_INVALID_ARG_VALUE) {
      *function_pointer_ret = 0;
      return PI_ERROR_FUNCTION_ADDRESS_IS_NOT_AVAILABLE;
    }
  }
  return pi_ret_err;
}

pi_result piContextCreate(const pi_context_properties *properties,
                          pi_uint32 num_devices, const pi_device *devices,
                          void (*pfn_notify)(const char *errinfo,
                                             const void *private_info,
                                             size_t cb, void *user_data1),
                          void *user_data, pi_context *retcontext) {
  pi_result ret = PI_ERROR_INVALID_OPERATION;
  *retcontext = cast<pi_context>(
      clCreateContext(properties, cast<cl_uint>(num_devices),
                      cast<const cl_device_id *>(devices), pfn_notify,
                      user_data, cast<cl_int *>(&ret)));

  return ret;
}

pi_result piextContextCreateWithNativeHandle(pi_native_handle nativeHandle,
                                             pi_uint32 num_devices,
                                             const pi_device *devices,
                                             bool ownNativeHandle,
                                             pi_context *piContext) {
  (void)num_devices;
  (void)devices;
  (void)ownNativeHandle;
  assert(piContext != nullptr);
  assert(ownNativeHandle == false);
  *piContext = reinterpret_cast<pi_context>(nativeHandle);
  return PI_SUCCESS;
}

pi_result piContextGetInfo(pi_context context, pi_context_info paramName,
                           size_t paramValueSize, void *paramValue,
                           size_t *paramValueSizeRet) {
  switch (paramName) {
  case PI_EXT_ONEAPI_CONTEXT_INFO_USM_MEMCPY2D_SUPPORT:
  case PI_EXT_ONEAPI_CONTEXT_INFO_USM_FILL2D_SUPPORT:
  case PI_EXT_ONEAPI_CONTEXT_INFO_USM_MEMSET2D_SUPPORT: {
    // 2D USM memops are not supported.
    cl_bool result = false;
    std::memcpy(paramValue, &result, sizeof(cl_bool));
    return PI_SUCCESS;
  }
  case PI_EXT_CONTEXT_INFO_ATOMIC_MEMORY_ORDER_CAPABILITIES:
  case PI_EXT_CONTEXT_INFO_ATOMIC_MEMORY_SCOPE_CAPABILITIES:
  case PI_EXT_CONTEXT_INFO_ATOMIC_FENCE_ORDER_CAPABILITIES:
  case PI_EXT_CONTEXT_INFO_ATOMIC_FENCE_SCOPE_CAPABILITIES: {
    // These queries should be dealt with in context_impl.cpp by calling the
    // queries of each device separately and building the intersection set.
    setErrorMessage("These queries should have never come here.",
                    PI_ERROR_INVALID_ARG_VALUE);
    return PI_ERROR_PLUGIN_SPECIFIC_ERROR;
  }
  default:
    cl_int result = clGetContextInfo(
        cast<cl_context>(context), cast<cl_context_info>(paramName),
        paramValueSize, paramValue, paramValueSizeRet);
    return static_cast<pi_result>(result);
  }
}

pi_result piMemBufferCreate(pi_context context, pi_mem_flags flags, size_t size,
                            void *host_ptr, pi_mem *ret_mem,
                            const pi_mem_properties *properties) {
  pi_result ret_err = PI_ERROR_INVALID_OPERATION;
  if (properties) {
    // TODO: need to check if all properties are supported by OpenCL RT and
    // ignore unsupported
    clCreateBufferWithPropertiesINTEL_fn FuncPtr = nullptr;
    // First we need to look up the function pointer
    ret_err = getExtFuncFromContext<clCreateBufferWithPropertiesINTEL_fn>(
        context, ExtFuncPtrCache->clCreateBufferWithPropertiesINTELCache,
        clCreateBufferWithPropertiesName, &FuncPtr);
    if (FuncPtr) {
      *ret_mem = cast<pi_mem>(FuncPtr(cast<cl_context>(context), properties,
                                      cast<cl_mem_flags>(flags), size, host_ptr,
                                      cast<cl_int *>(&ret_err)));
      return ret_err;
    }
  }

  *ret_mem = cast<pi_mem>(clCreateBuffer(cast<cl_context>(context),
                                         cast<cl_mem_flags>(flags), size,
                                         host_ptr, cast<cl_int *>(&ret_err)));
  return ret_err;
}

pi_result piMemImageCreate(pi_context context, pi_mem_flags flags,
                           const pi_image_format *image_format,
                           const pi_image_desc *image_desc, void *host_ptr,
                           pi_mem *ret_mem) {
  pi_result ret_err = PI_ERROR_INVALID_OPERATION;
  *ret_mem = cast<pi_mem>(
      clCreateImage(cast<cl_context>(context), cast<cl_mem_flags>(flags),
                    cast<const cl_image_format *>(image_format),
                    cast<const cl_image_desc *>(image_desc), host_ptr,
                    cast<cl_int *>(&ret_err)));

  return ret_err;
}

pi_result piMemBufferPartition(pi_mem buffer, pi_mem_flags flags,
                               pi_buffer_create_type buffer_create_type,
                               void *buffer_create_info, pi_mem *ret_mem) {

  pi_result ret_err = PI_ERROR_INVALID_OPERATION;
  *ret_mem = cast<pi_mem>(
      clCreateSubBuffer(cast<cl_mem>(buffer), cast<cl_mem_flags>(flags),
                        cast<cl_buffer_create_type>(buffer_create_type),
                        buffer_create_info, cast<cl_int *>(&ret_err)));
  return ret_err;
}

pi_result piextMemCreateWithNativeHandle(pi_native_handle nativeHandle,
                                         pi_context context,
                                         bool ownNativeHandle, pi_mem *piMem) {
  (void)context;
  (void)ownNativeHandle;
  assert(piMem != nullptr);
  *piMem = reinterpret_cast<pi_mem>(nativeHandle);
  return PI_SUCCESS;
}

pi_result piextMemImageCreateWithNativeHandle(
    pi_native_handle nativeHandle, pi_context context, bool ownNativeHandle,
    const pi_image_format *ImageFormat, const pi_image_desc *ImageDesc,
    pi_mem *Img) {
  (void)context;
  (void)ownNativeHandle;
  (void)ImageFormat;
  (void)ImageDesc;
  assert(Img != nullptr);
  *Img = reinterpret_cast<pi_mem>(nativeHandle);
  return PI_SUCCESS;
}

pi_result piclProgramCreateWithSource(pi_context context, pi_uint32 count,
                                      const char **strings,
                                      const size_t *lengths,
                                      pi_program *ret_program) {

  pi_result ret_err = PI_ERROR_INVALID_OPERATION;
  *ret_program = cast<pi_program>(
      clCreateProgramWithSource(cast<cl_context>(context), cast<cl_uint>(count),
                                strings, lengths, cast<cl_int *>(&ret_err)));
  return ret_err;
}

pi_result piProgramCreateWithBinary(
    pi_context context, pi_uint32 num_devices, const pi_device *device_list,
    const size_t *lengths, const unsigned char **binaries,
    size_t num_metadata_entries, const pi_device_binary_property *metadata,
    pi_int32 *binary_status, pi_program *ret_program) {
  (void)metadata;
  (void)num_metadata_entries;

  pi_result ret_err = PI_ERROR_INVALID_OPERATION;
  *ret_program = cast<pi_program>(clCreateProgramWithBinary(
      cast<cl_context>(context), cast<cl_uint>(num_devices),
      cast<const cl_device_id *>(device_list), lengths, binaries,
      cast<cl_int *>(binary_status), cast<cl_int *>(&ret_err)));
  return ret_err;
}

pi_result piProgramLink(pi_context context, pi_uint32 num_devices,
                        const pi_device *device_list, const char *options,
                        pi_uint32 num_input_programs,
                        const pi_program *input_programs,
                        void (*pfn_notify)(pi_program program, void *user_data),
                        void *user_data, pi_program *ret_program) {

  pi_result ret_err = PI_ERROR_INVALID_OPERATION;
  *ret_program = cast<pi_program>(
      clLinkProgram(cast<cl_context>(context), cast<cl_uint>(num_devices),
                    cast<const cl_device_id *>(device_list), options,
                    cast<cl_uint>(num_input_programs),
                    cast<const cl_program *>(input_programs),
                    cast<void (*)(cl_program, void *)>(pfn_notify), user_data,
                    cast<cl_int *>(&ret_err)));
  return ret_err;
}

pi_result piKernelCreate(pi_program program, const char *kernel_name,
                         pi_kernel *ret_kernel) {

  pi_result ret_err = PI_ERROR_INVALID_OPERATION;
  *ret_kernel = cast<pi_kernel>(clCreateKernel(
      cast<cl_program>(program), kernel_name, cast<cl_int *>(&ret_err)));
  return ret_err;
}

pi_result piKernelGetGroupInfo(pi_kernel kernel, pi_device device,
                               pi_kernel_group_info param_name,
                               size_t param_value_size, void *param_value,
                               size_t *param_value_size_ret) {
  if (kernel == nullptr) {
    return PI_ERROR_INVALID_KERNEL;
  }

  switch (param_name) {
  case PI_KERNEL_GROUP_INFO_NUM_REGS:
    return PI_ERROR_INVALID_VALUE;
  default:
    cl_int result = clGetKernelWorkGroupInfo(
        cast<cl_kernel>(kernel), cast<cl_device_id>(device),
        cast<cl_kernel_work_group_info>(param_name), param_value_size,
        param_value, param_value_size_ret);
    return static_cast<pi_result>(result);
  }
}

pi_result piKernelGetSubGroupInfo(pi_kernel kernel, pi_device device,
                                  pi_kernel_sub_group_info param_name,
                                  size_t input_value_size,
                                  const void *input_value,
                                  size_t param_value_size, void *param_value,
                                  size_t *param_value_size_ret) {
  (void)param_value_size;
  size_t ret_val;
  cl_int ret_err;

  std::shared_ptr<void> implicit_input_value;
  if (param_name == PI_KERNEL_MAX_SUB_GROUP_SIZE && !input_value) {
    // OpenCL needs an input value for PI_KERNEL_MAX_SUB_GROUP_SIZE so if no
    // value is given we use the max work item size of the device in the first
    // dimention to avoid truncation of max sub-group size.
    pi_uint32 max_dims = 0;
    pi_result pi_ret_err =
        piDeviceGetInfo(device, PI_DEVICE_INFO_MAX_WORK_ITEM_DIMENSIONS,
                        sizeof(pi_uint32), &max_dims, nullptr);
    if (pi_ret_err != PI_SUCCESS)
      return pi_ret_err;
    std::shared_ptr<size_t[]> WGSizes{new size_t[max_dims]};
    pi_ret_err =
        piDeviceGetInfo(device, PI_DEVICE_INFO_MAX_WORK_ITEM_SIZES,
                        max_dims * sizeof(size_t), WGSizes.get(), nullptr);
    if (pi_ret_err != PI_SUCCESS)
      return pi_ret_err;
    for (size_t i = 1; i < max_dims; ++i)
      WGSizes.get()[i] = 1;
    implicit_input_value = std::move(WGSizes);
    input_value_size = max_dims * sizeof(size_t);
    input_value = implicit_input_value.get();
  }

  ret_err = cast<pi_result>(clGetKernelSubGroupInfo(
      cast<cl_kernel>(kernel), cast<cl_device_id>(device),
      cast<cl_kernel_sub_group_info>(param_name), input_value_size, input_value,
      sizeof(size_t), &ret_val, param_value_size_ret));

  if (ret_err == CL_INVALID_OPERATION) {
    // clGetKernelSubGroupInfo returns CL_INVALID_OPERATION if the device does
    // not support subgroups.

    if (param_name == PI_KERNEL_MAX_NUM_SUB_GROUPS) {
      ret_val = 1; // Minimum required by SYCL 2020 spec
      ret_err = CL_SUCCESS;
    } else if (param_name == PI_KERNEL_COMPILE_NUM_SUB_GROUPS) {
      ret_val = 0; // Not specified by kernel
      ret_err = CL_SUCCESS;
    } else if (param_name == PI_KERNEL_MAX_SUB_GROUP_SIZE) {
      // Return the maximum work group size for the kernel
      size_t kernel_work_group_size = 0;
      pi_result pi_ret_err = piKernelGetGroupInfo(
          kernel, device, PI_KERNEL_GROUP_INFO_WORK_GROUP_SIZE, sizeof(size_t),
          &kernel_work_group_size, nullptr);
      if (pi_ret_err != PI_SUCCESS)
        return pi_ret_err;
      ret_val = kernel_work_group_size;
      ret_err = CL_SUCCESS;
    } else if (param_name == PI_KERNEL_COMPILE_SUB_GROUP_SIZE_INTEL) {
      ret_val = 0; // Not specified by kernel
      ret_err = CL_SUCCESS;
    }
  }

  if (ret_err != CL_SUCCESS)
    return cast<pi_result>(ret_err);

  *(static_cast<uint32_t *>(param_value)) = static_cast<uint32_t>(ret_val);
  if (param_value_size_ret)
    *param_value_size_ret = sizeof(uint32_t);
  return PI_SUCCESS;
}

pi_result piEventCreate(pi_context context, pi_event *ret_event) {

  pi_result ret_err = PI_ERROR_INVALID_OPERATION;
  auto *cl_err = cast<cl_int *>(&ret_err);

  cl_event e = clCreateUserEvent(cast<cl_context>(context), cl_err);
  *ret_event = cast<pi_event>(e);
  if (*cl_err != CL_SUCCESS)
    return ret_err;
  *cl_err = clSetUserEventStatus(e, CL_COMPLETE);
  return ret_err;
}

pi_result piextEventCreateWithNativeHandle(pi_native_handle nativeHandle,
                                           pi_context context,
                                           bool ownNativeHandle,
                                           pi_event *piEvent) {
  (void)context;
  // TODO: ignore this, but eventually want to return error as unsupported
  (void)ownNativeHandle;

  assert(piEvent != nullptr);
  assert(nativeHandle);
  assert(context);

  *piEvent = reinterpret_cast<pi_event>(nativeHandle);
  return PI_SUCCESS;
}

pi_result piEnqueueMemBufferMap(pi_queue command_queue, pi_mem buffer,
                                pi_bool blocking_map, pi_map_flags map_flags,
                                size_t offset, size_t size,
                                pi_uint32 num_events_in_wait_list,
                                const pi_event *event_wait_list,
                                pi_event *event, void **ret_map) {

  pi_result ret_err = PI_ERROR_INVALID_OPERATION;
  *ret_map = cast<void *>(clEnqueueMapBuffer(
      cast<cl_command_queue>(command_queue), cast<cl_mem>(buffer),
      cast<cl_bool>(blocking_map), map_flags, offset, size,
      cast<cl_uint>(num_events_in_wait_list),
      cast<const cl_event *>(event_wait_list), cast<cl_event *>(event),
      cast<cl_int *>(&ret_err)));
  return ret_err;
}

//
// USM
//

/// Allocates host memory accessible by the device.
///
/// \param result_ptr contains the allocated memory
/// \param context is the pi_context
/// \param pi_usm_mem_properties are optional allocation properties
/// \param size_t is the size of the allocation
/// \param alignment is the desired alignment of the allocation
pi_result piextUSMHostAlloc(void **result_ptr, pi_context context,
                            pi_usm_mem_properties *properties, size_t size,
                            pi_uint32 alignment) {

  void *Ptr = nullptr;
  pi_result RetVal = PI_ERROR_INVALID_OPERATION;

  // First we need to look up the function pointer
  clHostMemAllocINTEL_fn FuncPtr = nullptr;
  RetVal = getExtFuncFromContext<clHostMemAllocINTEL_fn>(
      context, ExtFuncPtrCache->clHostMemAllocINTELCache, clHostMemAllocName,
      &FuncPtr);

  if (FuncPtr) {
    Ptr = FuncPtr(cast<cl_context>(context),
                  cast<cl_mem_properties_intel *>(properties), size, alignment,
                  cast<cl_int *>(&RetVal));
  }

  *result_ptr = Ptr;

  // ensure we aligned the allocation correctly
  if (RetVal == PI_SUCCESS && alignment != 0)
    assert(reinterpret_cast<std::uintptr_t>(*result_ptr) % alignment == 0 &&
           "allocation not aligned correctly");

  return RetVal;
}

/// Allocates device memory
///
/// \param result_ptr contains the allocated memory
/// \param context is the pi_context
/// \param device is the device the memory will be allocated on
/// \param pi_usm_mem_properties are optional allocation properties
/// \param size_t is the size of the allocation
/// \param alignment is the desired alignment of the allocation
pi_result piextUSMDeviceAlloc(void **result_ptr, pi_context context,
                              pi_device device,
                              pi_usm_mem_properties *properties, size_t size,
                              pi_uint32 alignment) {

  void *Ptr = nullptr;
  pi_result RetVal = PI_ERROR_INVALID_OPERATION;

  // First we need to look up the function pointer
  clDeviceMemAllocINTEL_fn FuncPtr = nullptr;
  RetVal = getExtFuncFromContext<clDeviceMemAllocINTEL_fn>(
      context, ExtFuncPtrCache->clDeviceMemAllocINTELCache,
      clDeviceMemAllocName, &FuncPtr);

  if (FuncPtr) {
    Ptr = FuncPtr(cast<cl_context>(context), cast<cl_device_id>(device),
                  cast<cl_mem_properties_intel *>(properties), size, alignment,
                  cast<cl_int *>(&RetVal));
  }

  *result_ptr = Ptr;

  // ensure we aligned the allocation correctly
  if (RetVal == PI_SUCCESS && alignment != 0)
    assert(reinterpret_cast<std::uintptr_t>(*result_ptr) % alignment == 0 &&
           "allocation not aligned correctly");

  return RetVal;
}

/// Allocates memory accessible on both host and device
///
/// \param result_ptr contains the allocated memory
/// \param context is the pi_context
/// \param device is the device the memory will be allocated on
/// \param pi_usm_mem_properties are optional allocation properties
/// \param size_t is the size of the allocation
/// \param alignment is the desired alignment of the allocation
pi_result piextUSMSharedAlloc(void **result_ptr, pi_context context,
                              pi_device device,
                              pi_usm_mem_properties *properties, size_t size,
                              pi_uint32 alignment) {

  void *Ptr = nullptr;
  pi_result RetVal = PI_ERROR_INVALID_OPERATION;

  // First we need to look up the function pointer
  clSharedMemAllocINTEL_fn FuncPtr = nullptr;
  RetVal = getExtFuncFromContext<clSharedMemAllocINTEL_fn>(
      context, ExtFuncPtrCache->clSharedMemAllocINTELCache,
      clSharedMemAllocName, &FuncPtr);

  if (FuncPtr) {
    Ptr = FuncPtr(cast<cl_context>(context), cast<cl_device_id>(device),
                  cast<cl_mem_properties_intel *>(properties), size, alignment,
                  cast<cl_int *>(&RetVal));
  }

  *result_ptr = Ptr;

  assert(alignment == 0 ||
         (RetVal == PI_SUCCESS &&
          reinterpret_cast<std::uintptr_t>(*result_ptr) % alignment == 0));
  return RetVal;
}

/// Frees allocated USM memory in a blocking manner
///
/// \param context is the pi_context of the allocation
/// \param ptr is the memory to be freed
pi_result piextUSMFree(pi_context context, void *ptr) {
  // Use a blocking free to avoid issues with indirect access from kernels that
  // might be still running.
  clMemBlockingFreeINTEL_fn FuncPtr = nullptr;

  pi_result RetVal = PI_ERROR_INVALID_OPERATION;
  RetVal = getExtFuncFromContext<clMemBlockingFreeINTEL_fn>(
      context, ExtFuncPtrCache->clMemBlockingFreeINTELCache,
      clMemBlockingFreeName, &FuncPtr);

  if (FuncPtr) {
    RetVal = cast<pi_result>(FuncPtr(cast<cl_context>(context), ptr));
  }

  return RetVal;
}

/// Sets up pointer arguments for CL kernels. An extra indirection
/// is required due to CL argument conventions.
///
/// \param kernel is the kernel to be launched
/// \param arg_index is the index of the kernel argument
/// \param arg_size is the size in bytes of the argument (ignored in CL)
/// \param arg_value is the pointer argument
pi_result piextKernelSetArgPointer(pi_kernel kernel, pi_uint32 arg_index,
                                   size_t arg_size, const void *arg_value) {
  (void)arg_size;

  // Size is unused in CL as pointer args are passed by value.

  // Have to look up the context from the kernel
  cl_context CLContext;
  cl_int CLErr = clGetKernelInfo(cast<cl_kernel>(kernel), CL_KERNEL_CONTEXT,
                                 sizeof(cl_context), &CLContext, nullptr);
  if (CLErr != CL_SUCCESS) {
    return cast<pi_result>(CLErr);
  }

  clSetKernelArgMemPointerINTEL_fn FuncPtr = nullptr;
  pi_result RetVal = getExtFuncFromContext<clSetKernelArgMemPointerINTEL_fn>(
      cast<pi_context>(CLContext),
      ExtFuncPtrCache->clSetKernelArgMemPointerINTELCache,
      clSetKernelArgMemPointerName, &FuncPtr);

  if (FuncPtr) {
    // OpenCL passes pointers by value not by reference
    // This means we need to deref the arg to get the pointer value
    auto PtrToPtr = reinterpret_cast<const intptr_t *>(arg_value);
    auto DerefPtr = reinterpret_cast<void *>(*PtrToPtr);
    RetVal =
        cast<pi_result>(FuncPtr(cast<cl_kernel>(kernel), arg_index, DerefPtr));
  }

  return RetVal;
}

/// USM Memset API
///
/// \param queue is the queue to submit to
/// \param ptr is the ptr to memset
/// \param value is value to set. It is interpreted as an 8-bit value and the
///        upper 24 bits are ignored
/// \param count is the size in bytes to memset
/// \param num_events_in_waitlist is the number of events to wait on
/// \param events_waitlist is an array of events to wait on
/// \param event is the event that represents this operation
pi_result piextUSMEnqueueMemset(pi_queue queue, void *ptr, pi_int32 value,
                                size_t count, pi_uint32 num_events_in_waitlist,
                                const pi_event *events_waitlist,
                                pi_event *event) {

  // Have to look up the context from the kernel
  cl_context CLContext;
  cl_int CLErr =
      clGetCommandQueueInfo(cast<cl_command_queue>(queue), CL_QUEUE_CONTEXT,
                            sizeof(cl_context), &CLContext, nullptr);
  if (CLErr != CL_SUCCESS) {
    return cast<pi_result>(CLErr);
  }

  clEnqueueMemsetINTEL_fn FuncPtr = nullptr;
  pi_result RetVal = getExtFuncFromContext<clEnqueueMemsetINTEL_fn>(
      cast<pi_context>(CLContext), ExtFuncPtrCache->clEnqueueMemsetINTELCache,
      clEnqueueMemsetName, &FuncPtr);

  if (FuncPtr) {
    RetVal = cast<pi_result>(FuncPtr(cast<cl_command_queue>(queue), ptr, value,
                                     count, num_events_in_waitlist,
                                     cast<const cl_event *>(events_waitlist),
                                     cast<cl_event *>(event)));
  }

  return RetVal;
}

/// USM Memcpy API
///
/// \param queue is the queue to submit to
/// \param blocking is whether this operation should block the host
/// \param src_ptr is the data to be copied
/// \param dst_ptr is the location the data will be copied
/// \param size is number of bytes to copy
/// \param num_events_in_waitlist is the number of events to wait on
/// \param events_waitlist is an array of events to wait on
/// \param event is the event that represents this operation
pi_result piextUSMEnqueueMemcpy(pi_queue queue, pi_bool blocking, void *dst_ptr,
                                const void *src_ptr, size_t size,
                                pi_uint32 num_events_in_waitlist,
                                const pi_event *events_waitlist,
                                pi_event *event) {

  // Have to look up the context from the kernel
  cl_context CLContext;
  cl_int CLErr =
      clGetCommandQueueInfo(cast<cl_command_queue>(queue), CL_QUEUE_CONTEXT,
                            sizeof(cl_context), &CLContext, nullptr);
  if (CLErr != CL_SUCCESS) {
    return cast<pi_result>(CLErr);
  }

  clEnqueueMemcpyINTEL_fn FuncPtr = nullptr;
  pi_result RetVal = getExtFuncFromContext<clEnqueueMemcpyINTEL_fn>(
      cast<pi_context>(CLContext), ExtFuncPtrCache->clEnqueueMemcpyINTELCache,
      clEnqueueMemcpyName, &FuncPtr);

  if (FuncPtr) {
    RetVal = cast<pi_result>(
        FuncPtr(cast<cl_command_queue>(queue), blocking, dst_ptr, src_ptr, size,
                num_events_in_waitlist, cast<const cl_event *>(events_waitlist),
                cast<cl_event *>(event)));
  }

  return RetVal;
}

/// Hint to migrate memory to the device
///
/// \param queue is the queue to submit to
/// \param ptr points to the memory to migrate
/// \param size is the number of bytes to migrate
/// \param flags is a bitfield used to specify memory migration options
/// \param num_events_in_waitlist is the number of events to wait on
/// \param events_waitlist is an array of events to wait on
/// \param event is the event that represents this operation
pi_result piextUSMEnqueuePrefetch(pi_queue queue, const void *ptr, size_t size,
                                  pi_usm_migration_flags flags,
                                  pi_uint32 num_events_in_waitlist,
                                  const pi_event *events_waitlist,
                                  pi_event *event) {
  (void)ptr;
  (void)size;

  // flags is currently unused so fail if set
  if (flags != 0)
    return PI_ERROR_INVALID_VALUE;

  return cast<pi_result>(clEnqueueMarkerWithWaitList(
      cast<cl_command_queue>(queue), num_events_in_waitlist,
      cast<const cl_event *>(events_waitlist), cast<cl_event *>(event)));

  /*
  // Use this once impls support it.
  // Have to look up the context from the kernel
  cl_context CLContext;
  cl_int CLErr =
      clGetCommandQueueInfo(cast<cl_command_queue>(queue), CL_QUEUE_CONTEXT,
                            sizeof(cl_context), &CLContext, nullptr);
  if (CLErr != CL_SUCCESS) {
    return cast<pi_result>(CLErr);
  }

  clEnqueueMigrateMemINTEL_fn FuncPtr;
  pi_result Err = getExtFuncFromContext<clEnqueueMigrateMemINTEL_fn>(
      cast<pi_context>(CLContext), "clEnqueueMigrateMemINTEL", &FuncPtr);

  if (Err != PI_SUCCESS) {
    RetVal = Err;
  } else {
    RetVal = cast<pi_result>(FuncPtr(
        cast<cl_command_queue>(queue), ptr, size, flags, num_events_in_waitlist,
        reinterpret_cast<const cl_event *>(events_waitlist),
        reinterpret_cast<cl_event *>(event)));
  }
  */
}

/// USM Memadvise API
///
/// \param queue is the queue to submit to
/// \param ptr is the data to be advised
/// \param length is the size in bytes of the meory to advise
/// \param advice is device specific advice
/// \param event is the event that represents this operation
// USM memadvise API to govern behavior of automatic migration mechanisms
pi_result piextUSMEnqueueMemAdvise(pi_queue queue, const void *ptr,
                                   size_t length, pi_mem_advice advice,
                                   pi_event *event) {
  (void)ptr;
  (void)length;
  (void)advice;

  return cast<pi_result>(
      clEnqueueMarkerWithWaitList(cast<cl_command_queue>(queue), 0, nullptr,
                                  reinterpret_cast<cl_event *>(event)));

  /*
  // Change to use this once drivers support it.

  // Have to look up the context from the kernel
  cl_context CLContext;
  cl_int CLErr = clGetCommandQueueInfo(cast<cl_command_queue>(queue),
                                 CL_QUEUE_CONTEXT,
                                 sizeof(cl_context),
                                 &CLContext, nullptr);
  if (CLErr != CL_SUCCESS) {
    return cast<pi_result>(CLErr);
  }

  clEnqueueMemAdviseINTEL_fn FuncPtr;
  pi_result Err =
    getExtFuncFromContext<clEnqueueMemAdviseINTEL_fn>(
      cast<pi_context>(CLContext), "clEnqueueMemAdviseINTEL", &FuncPtr);

  if (Err != PI_SUCCESS) {
    RetVal = Err;
  } else {
    RetVal = cast<pi_result>(FuncPtr(cast<cl_command_queue>(queue),
                                     ptr, length, advice, 0, nullptr,
                                     reinterpret_cast<cl_event *>(event)));
  }
  */
}

/// USM 2D Fill API
///
/// \param queue is the queue to submit to
/// \param ptr is the ptr to fill
/// \param pattern is a pointer with the bytes of the pattern to set
/// \param pattern_size is the size in bytes of the pattern
/// \param pitch is the total width of the destination memory including padding
/// \param width is width in bytes of each row to fill
/// \param height is height the columns to fill
/// \param num_events_in_waitlist is the number of events to wait on
/// \param events_waitlist is an array of events to wait on
/// \param event is the event that represents this operation
__SYCL_EXPORT pi_result piextUSMEnqueueFill2D(pi_queue queue, void *ptr,
                                              size_t pitch, size_t pattern_size,
                                              const void *pattern, size_t width,
                                              size_t height,
                                              pi_uint32 num_events_in_waitlist,
                                              const pi_event *events_waitlist,
                                              pi_event *event) {
  std::ignore = queue;
  std::ignore = ptr;
  std::ignore = pitch;
  std::ignore = pattern_size;
  std::ignore = pattern;
  std::ignore = width;
  std::ignore = height;
  std::ignore = num_events_in_waitlist;
  std::ignore = events_waitlist;
  std::ignore = event;
  return PI_ERROR_INVALID_OPERATION;
}

/// USM 2D Memset API
///
/// \param queue is the queue to submit to
/// \param ptr is the ptr to memset
/// \param value contains the byte to set with
/// \param pitch is the total width of the destination memory including padding
/// \param width is width in bytes of each row to memset
/// \param height is height the columns to memset
/// \param num_events_in_waitlist is the number of events to wait on
/// \param events_waitlist is an array of events to wait on
/// \param event is the event that represents this operation
__SYCL_EXPORT pi_result piextUSMEnqueueMemset2D(
    pi_queue queue, void *ptr, size_t pitch, int value, size_t width,
    size_t height, pi_uint32 num_events_in_waitlist,
    const pi_event *events_waitlist, pi_event *event) {
  std::ignore = queue;
  std::ignore = ptr;
  std::ignore = pitch;
  std::ignore = value;
  std::ignore = width;
  std::ignore = height;
  std::ignore = num_events_in_waitlist;
  std::ignore = events_waitlist;
  std::ignore = event;
  return PI_ERROR_INVALID_OPERATION;
}

/// USM 2D Memcpy API
///
/// \param queue is the queue to submit to
/// \param blocking is whether this operation should block the host
/// \param dst_ptr is the location the data will be copied
/// \param dst_pitch is the total width of the destination memory including
/// padding
/// \param src_ptr is the data to be copied
/// \param dst_pitch is the total width of the source memory including padding
/// \param width is width in bytes of each row to be copied
/// \param height is height the columns to be copied
/// \param num_events_in_waitlist is the number of events to wait on
/// \param events_waitlist is an array of events to wait on
/// \param event is the event that represents this operation
__SYCL_EXPORT pi_result piextUSMEnqueueMemcpy2D(
    pi_queue queue, pi_bool blocking, void *dst_ptr, size_t dst_pitch,
    const void *src_ptr, size_t src_pitch, size_t width, size_t height,
    pi_uint32 num_events_in_waitlist, const pi_event *events_waitlist,
    pi_event *event) {
  std::ignore = queue;
  std::ignore = blocking;
  std::ignore = dst_ptr;
  std::ignore = dst_pitch;
  std::ignore = src_ptr;
  std::ignore = src_pitch;
  std::ignore = width;
  std::ignore = height;
  std::ignore = num_events_in_waitlist;
  std::ignore = events_waitlist;
  std::ignore = event;
  return PI_ERROR_INVALID_OPERATION;
}

/// API to query information about USM allocated pointers
/// Valid Queries:
///   PI_MEM_ALLOC_TYPE returns host/device/shared pi_host_usm value
///   PI_MEM_ALLOC_BASE_PTR returns the base ptr of an allocation if
///                         the queried pointer fell inside an allocation.
///                         Result must fit in void *
///   PI_MEM_ALLOC_SIZE returns how big the queried pointer's
///                     allocation is in bytes. Result is a size_t.
///   PI_MEM_ALLOC_DEVICE returns the pi_device this was allocated against
///
/// \param context is the pi_context
/// \param ptr is the pointer to query
/// \param param_name is the type of query to perform
/// \param param_value_size is the size of the result in bytes
/// \param param_value is the result
/// \param param_value_ret is how many bytes were written
pi_result piextUSMGetMemAllocInfo(pi_context context, const void *ptr,
                                  pi_mem_alloc_info param_name,
                                  size_t param_value_size, void *param_value,
                                  size_t *param_value_size_ret) {

  clGetMemAllocInfoINTEL_fn FuncPtr = nullptr;
  pi_result RetVal = getExtFuncFromContext<clGetMemAllocInfoINTEL_fn>(
      context, ExtFuncPtrCache->clGetMemAllocInfoINTELCache,
      clGetMemAllocInfoName, &FuncPtr);

  if (FuncPtr) {
    RetVal = cast<pi_result>(FuncPtr(cast<cl_context>(context), ptr, param_name,
                                     param_value_size, param_value,
                                     param_value_size_ret));
  }

  return RetVal;
}

/// API for writing data from host to a device global variable.
///
/// \param queue is the queue
/// \param program is the program containing the device global variable
/// \param name is the unique identifier for the device global variable
/// \param blocking_write is true if the write should block
/// \param count is the number of bytes to copy
/// \param offset is the byte offset into the device global variable to start
/// copying
/// \param src is a pointer to where the data must be copied from
/// \param num_events_in_wait_list is a number of events in the wait list
/// \param event_wait_list is the wait list
/// \param event is the resulting event
pi_result piextEnqueueDeviceGlobalVariableWrite(
    pi_queue queue, pi_program program, const char *name,
    pi_bool blocking_write, size_t count, size_t offset, const void *src,
    pi_uint32 num_events_in_wait_list, const pi_event *event_wait_list,
    pi_event *event) {
  cl_context Ctx = nullptr;
  cl_int Res =
      clGetCommandQueueInfo(cast<cl_command_queue>(queue), CL_QUEUE_CONTEXT,
                            sizeof(Ctx), &Ctx, nullptr);

  if (Res != CL_SUCCESS)
    return cast<pi_result>(Res);

  clEnqueueWriteGlobalVariable_fn F = nullptr;
  Res = getExtFuncFromContext<decltype(F)>(
      cast<pi_context>(Ctx), ExtFuncPtrCache->clEnqueueWriteGlobalVariableCache,
      clEnqueueWriteGlobalVariableName, &F);

  if (!F || Res != CL_SUCCESS)
    return PI_ERROR_INVALID_OPERATION;
  Res = F(cast<cl_command_queue>(queue), cast<cl_program>(program), name,
          blocking_write, count, offset, src, num_events_in_wait_list,
          cast<const cl_event *>(event_wait_list), cast<cl_event *>(event));
  return cast<pi_result>(Res);
}

/// API reading data from a device global variable to host.
///
/// \param queue is the queue
/// \param program is the program containing the device global variable
/// \param name is the unique identifier for the device global variable
/// \param blocking_read is true if the read should block
/// \param count is the number of bytes to copy
/// \param offset is the byte offset into the device global variable to start
/// copying
/// \param dst is a pointer to where the data must be copied to
/// \param num_events_in_wait_list is a number of events in the wait list
/// \param event_wait_list is the wait list
/// \param event is the resulting event
pi_result piextEnqueueDeviceGlobalVariableRead(
    pi_queue queue, pi_program program, const char *name, pi_bool blocking_read,
    size_t count, size_t offset, void *dst, pi_uint32 num_events_in_wait_list,
    const pi_event *event_wait_list, pi_event *event) {
  cl_context Ctx = nullptr;
  cl_int Res =
      clGetCommandQueueInfo(cast<cl_command_queue>(queue), CL_QUEUE_CONTEXT,
                            sizeof(Ctx), &Ctx, nullptr);

  if (Res != CL_SUCCESS)
    return cast<pi_result>(Res);

  clEnqueueReadGlobalVariable_fn F = nullptr;
  Res = getExtFuncFromContext<decltype(F)>(
      cast<pi_context>(Ctx), ExtFuncPtrCache->clEnqueueReadGlobalVariableCache,
      clEnqueueReadGlobalVariableName, &F);

  if (!F || Res != CL_SUCCESS)
    return PI_ERROR_INVALID_OPERATION;
  Res = F(cast<cl_command_queue>(queue), cast<cl_program>(program), name,
          blocking_read, count, offset, dst, num_events_in_wait_list,
          cast<const cl_event *>(event_wait_list), cast<cl_event *>(event));
  return cast<pi_result>(Res);
}

pi_result piextEnqueueReadHostPipe(pi_queue queue, pi_program program,
                                   const char *pipe_symbol, pi_bool blocking,
                                   void *ptr, size_t size,
                                   pi_uint32 num_events_in_waitlist,
                                   const pi_event *events_waitlist,
                                   pi_event *event) {
  cl_context CLContext;
  cl_int CLErr =
      clGetCommandQueueInfo(cast<cl_command_queue>(queue), CL_QUEUE_CONTEXT,
                            sizeof(cl_context), &CLContext, nullptr);
  if (CLErr != CL_SUCCESS) {
    return cast<pi_result>(CLErr);
  }

  clEnqueueReadHostPipeINTEL_fn FuncPtr = nullptr;
  pi_result RetVal = getExtFuncFromContext<clEnqueueReadHostPipeINTEL_fn>(
      cast<pi_context>(CLContext),
      ExtFuncPtrCache->clEnqueueReadHostPipeINTELCache,
      clEnqueueReadHostPipeName, &FuncPtr);

  if (FuncPtr) {
    RetVal = cast<pi_result>(FuncPtr(
        cast<cl_command_queue>(queue), cast<cl_program>(program), pipe_symbol,
        blocking, ptr, size, num_events_in_waitlist,
        cast<const cl_event *>(events_waitlist), cast<cl_event *>(event)));
  }

  return RetVal;
}

pi_result piextEnqueueWriteHostPipe(pi_queue queue, pi_program program,
                                    const char *pipe_symbol, pi_bool blocking,
                                    void *ptr, size_t size,
                                    pi_uint32 num_events_in_waitlist,
                                    const pi_event *events_waitlist,
                                    pi_event *event) {
  cl_context CLContext;
  cl_int CLErr =
      clGetCommandQueueInfo(cast<cl_command_queue>(queue), CL_QUEUE_CONTEXT,
                            sizeof(cl_context), &CLContext, nullptr);
  if (CLErr != CL_SUCCESS) {
    return cast<pi_result>(CLErr);
  }

  clEnqueueWriteHostPipeINTEL_fn FuncPtr = nullptr;
  pi_result RetVal = getExtFuncFromContext<clEnqueueWriteHostPipeINTEL_fn>(
      cast<pi_context>(CLContext),
      ExtFuncPtrCache->clEnqueueWriteHostPipeINTELCache,
      clEnqueueWriteHostPipeName, &FuncPtr);

  if (FuncPtr) {
    RetVal = cast<pi_result>(FuncPtr(
        cast<cl_command_queue>(queue), cast<cl_program>(program), pipe_symbol,
        blocking, ptr, size, num_events_in_waitlist,
        cast<const cl_event *>(events_waitlist), cast<cl_event *>(event)));
  }

  return RetVal;
}

/// API to set attributes controlling kernel execution
///
/// \param kernel is the pi kernel to execute
/// \param param_name is a pi_kernel_exec_info value that specifies the info
///        passed to the kernel
/// \param param_value_size is the size of the value in bytes
/// \param param_value is a pointer to the value to set for the kernel
///
/// If param_name is PI_USM_INDIRECT_ACCESS, the value will be a ptr to
///    the pi_bool value PI_TRUE
/// If param_name is PI_USM_PTRS, the value will be an array of ptrs
pi_result piKernelSetExecInfo(pi_kernel kernel, pi_kernel_exec_info param_name,
                              size_t param_value_size,
                              const void *param_value) {
  if (param_name == PI_USM_INDIRECT_ACCESS &&
      *(static_cast<const pi_bool *>(param_value)) == PI_TRUE) {
    return USMSetIndirectAccess(kernel);
  } else {
    return cast<pi_result>(clSetKernelExecInfo(
        cast<cl_kernel>(kernel), param_name, param_value_size, param_value));
  }
}

pi_result piextProgramSetSpecializationConstant(pi_program prog,
                                                pi_uint32 spec_id,
                                                size_t spec_size,
                                                const void *spec_value) {
  cl_program ClProg = cast<cl_program>(prog);
  cl_context Ctx = nullptr;
  size_t RetSize = 0;
  cl_int Res =
      clGetProgramInfo(ClProg, CL_PROGRAM_CONTEXT, sizeof(Ctx), &Ctx, &RetSize);

  if (Res != CL_SUCCESS)
    return cast<pi_result>(Res);

  clSetProgramSpecializationConstant_fn F = nullptr;
  Res = getExtFuncFromContext<decltype(F)>(
      cast<pi_context>(Ctx),
      ExtFuncPtrCache->clSetProgramSpecializationConstantCache,
      clSetProgramSpecializationConstantName, &F);

  if (!F || Res != CL_SUCCESS)
    return PI_ERROR_INVALID_OPERATION;
  Res = F(ClProg, spec_id, spec_size, spec_value);
  return cast<pi_result>(Res);
}

/// API for getting information about the minimum and recommended granularity
/// of physical and virtual memory.
///
/// \param context is the context to get the granularity from.
/// \param device is the device to get the granularity from.
/// \param param_name is the type of query to perform.
/// \param param_value_size is the size of the result in bytes.
/// \param param_value is the result.
/// \param param_value_size_ret is how many bytes were written.
pi_result
piextVirtualMemGranularityGetInfo(pi_context context, pi_device device,
                                  pi_virtual_mem_granularity_info param_name,
                                  size_t param_value_size, void *param_value,
                                  size_t *param_value_size_ret) {
  std::ignore = context;
  std::ignore = device;
  std::ignore = param_name;
  std::ignore = param_value_size;
  std::ignore = param_value;
  std::ignore = param_value_size_ret;

  // Virtual memory operations are currently not supported by PI OpenCL.
  return PI_ERROR_INVALID_OPERATION;
}

/// API for creating a physical memory handle that virtual memory can be mapped
/// to.
///
/// \param context is the context within which the physical memory is allocated.
/// \param device is the device the physical memory is on.
/// \param mem_size is the size of physical memory to allocate. This must be a
///        multiple of the minimum virtual memory granularity.
/// \param ret_physical_mem is the handle for the resulting physical memory.
pi_result piextPhysicalMemCreate(pi_context context, pi_device device,
                                 size_t mem_size,
                                 pi_physical_mem *ret_physical_mem) {
  std::ignore = context;
  std::ignore = device;
  std::ignore = mem_size;
  std::ignore = ret_physical_mem;

  // Virtual memory operations are currently not supported by PI OpenCL.
  return PI_ERROR_INVALID_OPERATION;
}

/// API for releasing a physical memory handle.
///
/// \param physical_mem is the handle for the physical memory to free.
pi_result piextPhysicalMemRelease(pi_physical_mem physical_mem) {
  std::ignore = physical_mem;

  // Virtual memory operations are currently not supported by PI OpenCL.
  return PI_ERROR_INVALID_OPERATION;
}

/// API for retaining a physical memory handle.
///
/// \param physical_mem is the handle for the physical memory to retain.
pi_result piextPhysicalMemRetain(pi_physical_mem physical_mem) {
  std::ignore = physical_mem;

  // Virtual memory operations are currently not supported by PI OpenCL.
  return PI_ERROR_INVALID_OPERATION;
}

/// API for reserving a virtual memory range.
///
/// \param context is the context within which the virtual memory range is
///        reserved.
/// \param start is a pointer to the start of the region to reserve. If nullptr
///        the implementation selects a start address.
/// \param range_size is the size of the virtual address range to reserve in
///        bytes.
/// \param ret_ptr is the pointer to the start of the resulting virtual memory
///        range.
pi_result piextVirtualMemReserve(pi_context context, const void *start,
                                 size_t range_size, void **ret_ptr) {
  std::ignore = context;
  std::ignore = start;
  std::ignore = range_size;
  std::ignore = ret_ptr;

  // Virtual memory operations are currently not supported by PI OpenCL.
  return PI_ERROR_INVALID_OPERATION;
}

/// API for freeing a virtual memory range.
///
/// \param context is the context within which the virtual memory range is
///        reserved.
/// \param ptr is the pointer to the start of the virtual memory range.
/// \param range_size is the size of the virtual address range.
pi_result piextVirtualMemFree(pi_context context, const void *ptr,
                              size_t range_size) {
  std::ignore = context;
  std::ignore = ptr;
  std::ignore = range_size;

  // Virtual memory operations are currently not supported by PI OpenCL.
  return PI_ERROR_INVALID_OPERATION;
}

/// API for mapping a virtual memory range to a a physical memory allocation at
/// a given offset.
///
/// \param context is the context within which both the virtual memory range is
///        reserved and the physical memory is allocated.
/// \param ptr is the pointer to the start of the virtual memory range.
/// \param range_size is the size of the virtual address range.
/// \param physical_mem is the handle for the physical memory to map ptr to.
/// \param offset is the offset into physical_mem in bytes to map ptr to.
/// \param flags is the access flags to set for the mapping.
pi_result piextVirtualMemMap(pi_context context, const void *ptr,
                             size_t range_size, pi_physical_mem physical_mem,
                             size_t offset, pi_virtual_access_flags flags) {
  std::ignore = context;
  std::ignore = ptr;
  std::ignore = range_size;
  std::ignore = physical_mem;
  std::ignore = offset;
  std::ignore = flags;

  // Virtual memory operations are currently not supported by PI OpenCL.
  return PI_ERROR_INVALID_OPERATION;
}

/// API for unmapping a virtual memory range previously mapped in a context.
/// After a call to this function, the virtual memory range is left in a state
/// ready to be remapped.
///
/// \param context is the context within which the virtual memory range is
///        currently mapped.
/// \param ptr is the pointer to the start of the virtual memory range.
/// \param range_size is the size of the virtual address range in bytes.
pi_result piextVirtualMemUnmap(pi_context context, const void *ptr,
                               size_t range_size) {
  std::ignore = context;
  std::ignore = ptr;
  std::ignore = range_size;

  // Virtual memory operations are currently not supported by PI OpenCL.
  return PI_ERROR_INVALID_OPERATION;
}

/// API for setting the access mode of a mapped virtual memory range.
///
/// \param context is the context within which the virtual memory range is
///        currently mapped.
/// \param ptr is the pointer to the start of the virtual memory range.
/// \param range_size is the size of the virtual address range in bytes.
/// \param flags is the access flags to set for the mapped virtual access range.
pi_result piextVirtualMemSetAccess(pi_context context, const void *ptr,
                                   size_t range_size,
                                   pi_virtual_access_flags flags) {
  std::ignore = context;
  std::ignore = ptr;
  std::ignore = range_size;
  std::ignore = flags;

  // Virtual memory operations are currently not supported by PI OpenCL.
  return PI_ERROR_INVALID_OPERATION;
}

/// API for getting info about a mapped virtual memory range.
///
/// \param context is the context within which the virtual memory range is
///        currently mapped.
/// \param ptr is the pointer to the start of the virtual memory range.
/// \param range_size is the size of the virtual address range in bytes.
/// \param param_name is the type of query to perform.
/// \param param_value_size is the size of the result in bytes.
/// \param param_value is the result.
/// \param param_value_size_ret is how many bytes were written.
pi_result piextVirtualMemGetInfo(pi_context context, const void *ptr,
                                 size_t range_size,
                                 pi_virtual_mem_info param_name,
                                 size_t param_value_size, void *param_value,
                                 size_t *param_value_size_ret) {
  std::ignore = context;
  std::ignore = ptr;
  std::ignore = range_size;
  std::ignore = param_name;
  std::ignore = param_value_size;
  std::ignore = param_value;
  std::ignore = param_value_size_ret;

  // Virtual memory operations are currently not supported by PI OpenCL.
  return PI_ERROR_INVALID_OPERATION;
}

/// Common API for getting the native handle of a PI object
///
/// \param piObj is the pi object to get the native handle of
/// \param nativeHandle is a pointer to be set to the native handle
///
/// PI_SUCCESS
static pi_result piextGetNativeHandle(void *piObj,
                                      pi_native_handle *nativeHandle) {
  assert(nativeHandle != nullptr);
  *nativeHandle = reinterpret_cast<pi_native_handle>(piObj);
  return PI_SUCCESS;
}

pi_result piextPlatformGetNativeHandle(pi_platform platform,
                                       pi_native_handle *nativeHandle) {
  return piextGetNativeHandle(platform, nativeHandle);
}

pi_result piextDeviceGetNativeHandle(pi_device device,
                                     pi_native_handle *nativeHandle) {
  return piextGetNativeHandle(device, nativeHandle);
}

pi_result piextContextGetNativeHandle(pi_context context,
                                      pi_native_handle *nativeHandle) {
  return piextGetNativeHandle(context, nativeHandle);
}

pi_result piextQueueGetNativeHandle(pi_queue queue,
                                    pi_native_handle *nativeHandle) {
  return piextGetNativeHandle(queue, nativeHandle);
}

pi_result piextQueueGetNativeHandle2(pi_queue queue,
                                     pi_native_handle *nativeHandle,
                                     int32_t *NativeHandleDesc) {
  (void)NativeHandleDesc;
  return piextGetNativeHandle(queue, nativeHandle);
}

pi_result piextMemGetNativeHandle(pi_mem mem, pi_native_handle *nativeHandle) {
  return piextGetNativeHandle(mem, nativeHandle);
}

pi_result piextProgramGetNativeHandle(pi_program program,
                                      pi_native_handle *nativeHandle) {
  return piextGetNativeHandle(program, nativeHandle);
}

pi_result piextKernelGetNativeHandle(pi_kernel kernel,
                                     pi_native_handle *nativeHandle) {
  return piextGetNativeHandle(kernel, nativeHandle);
}

// This API is called by Sycl RT to notify the end of the plugin lifetime.
// Windows: dynamically loaded plugins might have been unloaded already
// when this is called. Sycl RT holds onto the PI plugin so it can be
// called safely. But this is not transitive. If the PI plugin in turn
// dynamically loaded a different DLL, that may have been unloaded.
// TODO: add a global variable lifetime management code here (see
// pi_level_zero.cpp for reference).
pi_result piTearDown(void *PluginParameter) {
  (void)PluginParameter;
  delete ExtFuncPtrCache;
  ExtFuncPtrCache = nullptr;
  return PI_SUCCESS;
}

pi_result piGetDeviceAndHostTimer(pi_device Device, uint64_t *DeviceTime,
                                  uint64_t *HostTime) {
  OCLV::OpenCLVersion devVer, platVer;
  cl_platform_id platform;
  cl_device_id deviceID = cast<cl_device_id>(Device);

  // TODO: Cache OpenCL version for each device and platform
  auto ret_err = clGetDeviceInfo(deviceID, CL_DEVICE_PLATFORM,
                                 sizeof(cl_platform_id), &platform, nullptr);
  if (ret_err != CL_SUCCESS) {
    return cast<pi_result>(ret_err);
  }

  ret_err = getDeviceVersion(deviceID, devVer);

  if (ret_err != CL_SUCCESS) {
    return cast<pi_result>(ret_err);
  }

  ret_err = getPlatformVersion(platform, platVer);

  if (platVer < OCLV::V2_1 || devVer < OCLV::V2_1) {
    setErrorMessage(
        "OpenCL version for device and/or platform is less than 2.1",
        PI_ERROR_INVALID_OPERATION);
    return PI_ERROR_INVALID_OPERATION;
  }

  if (DeviceTime) {
    uint64_t dummy;
    clGetDeviceAndHostTimer(deviceID, DeviceTime,
                            HostTime == nullptr ? &dummy : HostTime);

  } else if (HostTime) {
    clGetHostTimer(deviceID, HostTime);
  }

  return PI_SUCCESS;
}

const char SupportedVersion[] = _PI_OPENCL_PLUGIN_VERSION_STRING;

pi_result piPluginInit(pi_plugin *PluginInit) {
  // Check that the major version matches in PiVersion and SupportedVersion
  _PI_PLUGIN_VERSION_CHECK(PluginInit->PiVersion, SupportedVersion);

  // PI interface supports higher version or the same version.
  size_t PluginVersionSize = sizeof(PluginInit->PluginVersion);
  if (strlen(SupportedVersion) >= PluginVersionSize)
    return PI_ERROR_INVALID_VALUE;
  strncpy(PluginInit->PluginVersion, SupportedVersion, PluginVersionSize);

#define _PI_CL(pi_api, ocl_api)                                                \
  (PluginInit->PiFunctionTable).pi_api = (decltype(&::pi_api))(&ocl_api);

  // Platform
  _PI_CL(piPlatformsGet, piPlatformsGet)
  _PI_CL(piPlatformGetInfo, piPlatformGetInfo)
  _PI_CL(piextPlatformGetNativeHandle, piextPlatformGetNativeHandle)
  _PI_CL(piextPlatformCreateWithNativeHandle,
         piextPlatformCreateWithNativeHandle)
  // Device
  _PI_CL(piDevicesGet, piDevicesGet)
  _PI_CL(piDeviceGetInfo, piDeviceGetInfo)
  _PI_CL(piDevicePartition, clCreateSubDevices)
  _PI_CL(piDeviceRetain, clRetainDevice)
  _PI_CL(piDeviceRelease, clReleaseDevice)
  _PI_CL(piextDeviceSelectBinary, piextDeviceSelectBinary)
  _PI_CL(piextGetDeviceFunctionPointer, piextGetDeviceFunctionPointer)
  _PI_CL(piextDeviceGetNativeHandle, piextDeviceGetNativeHandle)
  _PI_CL(piextDeviceCreateWithNativeHandle, piextDeviceCreateWithNativeHandle)
  // Context
  _PI_CL(piContextCreate, piContextCreate)
  _PI_CL(piContextGetInfo, piContextGetInfo)
  _PI_CL(piContextRetain, clRetainContext)
  _PI_CL(piContextRelease, clReleaseContext)
  _PI_CL(piextContextGetNativeHandle, piextContextGetNativeHandle)
  _PI_CL(piextContextCreateWithNativeHandle, piextContextCreateWithNativeHandle)
  // Queue
  _PI_CL(piQueueCreate, piQueueCreate)
  _PI_CL(piextQueueCreate, piextQueueCreate)
  _PI_CL(piextQueueCreate2, piextQueueCreate)
  _PI_CL(piQueueGetInfo, piQueueGetInfo)
  _PI_CL(piQueueFinish, clFinish)
  _PI_CL(piQueueFlush, clFlush)
  _PI_CL(piQueueRetain, clRetainCommandQueue)
  _PI_CL(piQueueRelease, clReleaseCommandQueue)
  _PI_CL(piextQueueGetNativeHandle, piextQueueGetNativeHandle)
  _PI_CL(piextQueueGetNativeHandle2, piextQueueGetNativeHandle2)
  _PI_CL(piextQueueCreateWithNativeHandle, piextQueueCreateWithNativeHandle)
  _PI_CL(piextQueueCreateWithNativeHandle2, piextQueueCreateWithNativeHandle2)
  // Memory
  _PI_CL(piMemBufferCreate, piMemBufferCreate)
  _PI_CL(piMemImageCreate, piMemImageCreate)
  _PI_CL(piMemGetInfo, clGetMemObjectInfo)
  _PI_CL(piMemImageGetInfo, clGetImageInfo)
  _PI_CL(piMemRetain, clRetainMemObject)
  _PI_CL(piMemRelease, clReleaseMemObject)
  _PI_CL(piMemBufferPartition, piMemBufferPartition)
  _PI_CL(piextMemGetNativeHandle, piextMemGetNativeHandle)
  _PI_CL(piextMemCreateWithNativeHandle, piextMemCreateWithNativeHandle)
  // Program
  _PI_CL(piProgramCreate, piProgramCreate)
  _PI_CL(piclProgramCreateWithSource, piclProgramCreateWithSource)
  _PI_CL(piProgramCreateWithBinary, piProgramCreateWithBinary)
  _PI_CL(piProgramGetInfo, clGetProgramInfo)
  _PI_CL(piProgramCompile, clCompileProgram)
  _PI_CL(piProgramBuild, clBuildProgram)
  _PI_CL(piProgramLink, piProgramLink)
  _PI_CL(piProgramGetBuildInfo, clGetProgramBuildInfo)
  _PI_CL(piProgramRetain, clRetainProgram)
  _PI_CL(piProgramRelease, clReleaseProgram)
  _PI_CL(piextProgramSetSpecializationConstant,
         piextProgramSetSpecializationConstant)
  _PI_CL(piextProgramGetNativeHandle, piextProgramGetNativeHandle)
  _PI_CL(piextProgramCreateWithNativeHandle, piextProgramCreateWithNativeHandle)
  // Kernel
  _PI_CL(piKernelCreate, piKernelCreate)
  _PI_CL(piKernelSetArg, clSetKernelArg)
  _PI_CL(piKernelGetInfo, clGetKernelInfo)
  _PI_CL(piKernelGetGroupInfo, piKernelGetGroupInfo)
  _PI_CL(piKernelGetSubGroupInfo, piKernelGetSubGroupInfo)
  _PI_CL(piKernelRetain, clRetainKernel)
  _PI_CL(piKernelRelease, clReleaseKernel)
  _PI_CL(piKernelSetExecInfo, piKernelSetExecInfo)
  _PI_CL(piextKernelSetArgPointer, piextKernelSetArgPointer)
  _PI_CL(piextKernelCreateWithNativeHandle, piextKernelCreateWithNativeHandle)
  _PI_CL(piextKernelGetNativeHandle, piextKernelGetNativeHandle)
  // Event
  _PI_CL(piEventCreate, piEventCreate)
  _PI_CL(piEventGetInfo, clGetEventInfo)
  _PI_CL(piEventGetProfilingInfo, clGetEventProfilingInfo)
  _PI_CL(piEventsWait, clWaitForEvents)
  _PI_CL(piEventSetCallback, clSetEventCallback)
  _PI_CL(piEventSetStatus, clSetUserEventStatus)
  _PI_CL(piEventRetain, clRetainEvent)
  _PI_CL(piEventRelease, clReleaseEvent)
  _PI_CL(piextEventGetNativeHandle, piextGetNativeHandle)
  _PI_CL(piextEventCreateWithNativeHandle, piextEventCreateWithNativeHandle)
  // Sampler
  _PI_CL(piSamplerCreate, piSamplerCreate)
  _PI_CL(piSamplerGetInfo, clGetSamplerInfo)
  _PI_CL(piSamplerRetain, clRetainSampler)
  _PI_CL(piSamplerRelease, clReleaseSampler)
  // Queue commands
  _PI_CL(piEnqueueKernelLaunch, clEnqueueNDRangeKernel)
  _PI_CL(piEnqueueNativeKernel, clEnqueueNativeKernel)
  _PI_CL(piEnqueueEventsWait, clEnqueueMarkerWithWaitList)
  _PI_CL(piEnqueueEventsWaitWithBarrier, clEnqueueBarrierWithWaitList)
  _PI_CL(piEnqueueMemBufferRead, clEnqueueReadBuffer)
  _PI_CL(piEnqueueMemBufferReadRect, clEnqueueReadBufferRect)
  _PI_CL(piEnqueueMemBufferWrite, clEnqueueWriteBuffer)
  _PI_CL(piEnqueueMemBufferWriteRect, clEnqueueWriteBufferRect)
  _PI_CL(piEnqueueMemBufferCopy, clEnqueueCopyBuffer)
  _PI_CL(piEnqueueMemBufferCopyRect, clEnqueueCopyBufferRect)
  _PI_CL(piEnqueueMemBufferFill, clEnqueueFillBuffer)
  _PI_CL(piEnqueueMemImageRead, clEnqueueReadImage)
  _PI_CL(piEnqueueMemImageWrite, clEnqueueWriteImage)
  _PI_CL(piEnqueueMemImageCopy, clEnqueueCopyImage)
  _PI_CL(piEnqueueMemImageFill, clEnqueueFillImage)
  _PI_CL(piEnqueueMemBufferMap, piEnqueueMemBufferMap)
  _PI_CL(piEnqueueMemUnmap, clEnqueueUnmapMemObject)
  // USM
  _PI_CL(piextUSMHostAlloc, piextUSMHostAlloc)
  _PI_CL(piextUSMDeviceAlloc, piextUSMDeviceAlloc)
  _PI_CL(piextUSMSharedAlloc, piextUSMSharedAlloc)
  _PI_CL(piextUSMFree, piextUSMFree)
  _PI_CL(piextUSMEnqueueMemset, piextUSMEnqueueMemset)
  _PI_CL(piextUSMEnqueueMemcpy, piextUSMEnqueueMemcpy)
  _PI_CL(piextUSMEnqueuePrefetch, piextUSMEnqueuePrefetch)
  _PI_CL(piextUSMEnqueueMemAdvise, piextUSMEnqueueMemAdvise)
  _PI_CL(piextUSMEnqueueFill2D, piextUSMEnqueueFill2D)
  _PI_CL(piextUSMEnqueueMemset2D, piextUSMEnqueueMemset2D)
  _PI_CL(piextUSMEnqueueMemcpy2D, piextUSMEnqueueMemcpy2D)
  _PI_CL(piextUSMGetMemAllocInfo, piextUSMGetMemAllocInfo)
  // Device global variable
  _PI_CL(piextEnqueueDeviceGlobalVariableWrite,
         piextEnqueueDeviceGlobalVariableWrite)
  _PI_CL(piextEnqueueDeviceGlobalVariableRead,
         piextEnqueueDeviceGlobalVariableRead)
  // Host Pipe
  _PI_CL(piextEnqueueReadHostPipe, piextEnqueueReadHostPipe)
  _PI_CL(piextEnqueueWriteHostPipe, piextEnqueueWriteHostPipe)
  // Virtual memory
  _PI_CL(piextVirtualMemGranularityGetInfo, piextVirtualMemGranularityGetInfo)
  _PI_CL(piextPhysicalMemCreate, piextPhysicalMemCreate)
  _PI_CL(piextPhysicalMemRetain, piextPhysicalMemRetain)
  _PI_CL(piextPhysicalMemRelease, piextPhysicalMemRelease)
  _PI_CL(piextVirtualMemReserve, piextVirtualMemReserve)
  _PI_CL(piextVirtualMemFree, piextVirtualMemFree)
  _PI_CL(piextVirtualMemMap, piextVirtualMemMap)
  _PI_CL(piextVirtualMemUnmap, piextVirtualMemUnmap)
  _PI_CL(piextVirtualMemSetAccess, piextVirtualMemSetAccess)
  _PI_CL(piextVirtualMemGetInfo, piextVirtualMemGetInfo)

  _PI_CL(piextKernelSetArgMemObj, piextKernelSetArgMemObj)
  _PI_CL(piextKernelSetArgSampler, piextKernelSetArgSampler)
  _PI_CL(piPluginGetLastError, piPluginGetLastError)
  _PI_CL(piTearDown, piTearDown)
  _PI_CL(piGetDeviceAndHostTimer, piGetDeviceAndHostTimer)
  _PI_CL(piPluginGetBackendOption, piPluginGetBackendOption)

#undef _PI_CL

  return PI_SUCCESS;
}

#ifdef _WIN32
#define __SYCL_PLUGIN_DLL_NAME "pi_opencl.dll"
#include "../common_win_pi_trace/common_win_pi_trace.hpp"
#undef __SYCL_PLUGIN_DLL_NAME
#endif

} // end extern 'C'<|MERGE_RESOLUTION|>--- conflicted
+++ resolved
@@ -702,11 +702,6 @@
 
     return static_cast<pi_result>(CL_SUCCESS);
   }
-<<<<<<< HEAD
-  case PI_EXT_ONEAPI_DEVICE_INFO_SUPPORTS_VIRTUAL_MEM: {
-    // Virtual memory is currently not supported in OpenCL.
-    cl_bool result = false;
-=======
   case PI_DEVICE_INFO_BACKEND_VERSION: {
     // TODO: return some meaningful for backend_version below
     const char *value = "";
@@ -729,7 +724,12 @@
       return static_cast<pi_result>(ret_err);
 
     result = supported;
->>>>>>> d7a5ec04
+    std::memcpy(paramValue, &result, sizeof(cl_bool));
+    return PI_SUCCESS;
+  }
+  case PI_EXT_ONEAPI_DEVICE_INFO_SUPPORTS_VIRTUAL_MEM: {
+    // Virtual memory is currently not supported in OpenCL.
+    cl_bool result = false;
     std::memcpy(paramValue, &result, sizeof(cl_bool));
     return PI_SUCCESS;
   }
