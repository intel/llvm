//==---------- pi_opencl.cpp - OpenCL Plugin -------------------------------==//
//
// Part of the LLVM Project, under the Apache License v2.0 with LLVM Exceptions.
// See https://llvm.org/LICENSE.txt for license information.
// SPDX-License-Identifier: Apache-2.0 WITH LLVM-exception
//
//===----------------------------------------------------------------------===//
/// \defgroup sycl_pi_ocl OpenCL Plugin
/// \ingroup sycl_pi

/// \file pi_opencl.cpp
/// Implementation of OpenCL Plugin. It is the interface between device-agnostic
/// SYCL runtime layer and underlying OpenCL runtime.
///
/// \ingroup sycl_pi_ocl

#define CL_USE_DEPRECATED_OPENCL_1_2_APIS

#include <cstring>
#include <pi_opencl.hpp>
#include <sycl/detail/pi.h>

extern "C" {

const char SupportedVersion[] = _PI_OPENCL_PLUGIN_VERSION_STRING;

pi_result piPlatformsGet(pi_uint32 NumEntries, pi_platform *Platforms,
                         pi_uint32 *NumPlatforms) {
  return pi2ur::piPlatformsGet(NumEntries, Platforms, NumPlatforms);
}

pi_result piPlatformGetInfo(pi_platform Platform, pi_platform_info ParamName,
                            size_t ParamValueSize, void *ParamValue,
                            size_t *ParamValueSizeRet) {
  return pi2ur::piPlatformGetInfo(Platform, ParamName, ParamValueSize,
                                  ParamValue, ParamValueSizeRet);
}

pi_result piextPlatformGetNativeHandle(pi_platform Platform,
                                       pi_native_handle *NativeHandle) {
  return pi2ur::piextPlatformGetNativeHandle(Platform, NativeHandle);
}

pi_result piextPlatformCreateWithNativeHandle(pi_native_handle NativeHandle,
                                              pi_platform *Platform) {
  return pi2ur::piextPlatformCreateWithNativeHandle(NativeHandle, Platform);
}

pi_result piPluginGetLastError(char **message) {
  return pi2ur::piPluginGetLastError(message);
}

pi_result piPluginGetBackendOption(pi_platform platform,
                                   const char *frontend_option,
                                   const char **backend_option) {
  return pi2ur::piPluginGetBackendOption(platform, frontend_option,
                                         backend_option);
}

pi_result piDevicesGet(pi_platform Platform, pi_device_type DeviceType,
                       pi_uint32 NumEntries, pi_device *Devices,
                       pi_uint32 *NumDevices) {
  return pi2ur::piDevicesGet(Platform, DeviceType, NumEntries, Devices,
                             NumDevices);
}

pi_result piDeviceRetain(pi_device Device) {
  return pi2ur::piDeviceRetain(Device);
}

pi_result piDeviceRelease(pi_device Device) {
  return pi2ur::piDeviceRelease(Device);
}

pi_result piDeviceGetInfo(pi_device Device, pi_device_info ParamName,
                          size_t ParamValueSize, void *ParamValue,
                          size_t *ParamValueSizeRet) {
  return pi2ur::piDeviceGetInfo(Device, ParamName, ParamValueSize, ParamValue,
                                ParamValueSizeRet);
}

pi_result piDevicePartition(pi_device Device,
                            const pi_device_partition_property *Properties,
                            pi_uint32 NumDevices, pi_device *OutDevices,
                            pi_uint32 *OutNumDevices) {
  return pi2ur::piDevicePartition(Device, Properties, NumDevices, OutDevices,
                                  OutNumDevices);
}

pi_result piextDeviceSelectBinary(pi_device Device, pi_device_binary *Binaries,
                                  pi_uint32 NumBinaries,
                                  pi_uint32 *SelectedBinaryInd) {
  return pi2ur::piextDeviceSelectBinary(Device, Binaries, NumBinaries,
                                        SelectedBinaryInd);
}

pi_result piextDeviceGetNativeHandle(pi_device Device,
                                     pi_native_handle *NativeHandle) {
  return pi2ur::piextDeviceGetNativeHandle(Device, NativeHandle);
}

pi_result piextDeviceCreateWithNativeHandle(pi_native_handle NativeHandle,
                                            pi_platform Platform,
                                            pi_device *Device) {
  return pi2ur::piextDeviceCreateWithNativeHandle(NativeHandle, Platform,
                                                  Device);
}

pi_result piContextCreate(const pi_context_properties *Properties,
                          pi_uint32 NumDevices, const pi_device *Devices,
                          void (*PFnNotify)(const char *ErrInfo,
                                            const void *PrivateInfo, size_t CB,
                                            void *UserData),
                          void *UserData, pi_context *RetContext) {
  return pi2ur::piContextCreate(Properties, NumDevices, Devices, PFnNotify,
                                UserData, RetContext);
}

pi_result piContextGetInfo(pi_context Context, pi_context_info ParamName,
                           size_t ParamValueSize, void *ParamValue,
                           size_t *ParamValueSizeRet) {
  return pi2ur::piContextGetInfo(Context, ParamName, ParamValueSize, ParamValue,
                                 ParamValueSizeRet);
}

pi_result piextContextSetExtendedDeleter(pi_context Context,
                                         pi_context_extended_deleter Function,
                                         void *UserData) {
  return pi2ur::piextContextSetExtendedDeleter(Context, Function, UserData);
}

pi_result piextContextGetNativeHandle(pi_context Context,
                                      pi_native_handle *NativeHandle) {
  return pi2ur::piextContextGetNativeHandle(Context, NativeHandle);
}

pi_result piextContextCreateWithNativeHandle(pi_native_handle NativeHandle,
                                             pi_uint32 NumDevices,
                                             const pi_device *Devices,
                                             bool OwnNativeHandle,
                                             pi_context *RetContext) {
  return pi2ur::piextContextCreateWithNativeHandle(
      NativeHandle, NumDevices, Devices, OwnNativeHandle, RetContext);
}

pi_result piContextRetain(pi_context Context) {
  return pi2ur::piContextRetain(Context);
}

pi_result piContextRelease(pi_context Context) {
  return pi2ur::piContextRelease(Context);
}

pi_result piQueueCreate(pi_context Context, pi_device Device,
                        pi_queue_properties Flags, pi_queue *Queue) {
  pi_queue_properties Properties[] = {PI_QUEUE_FLAGS, Flags, 0};
  return piextQueueCreate(Context, Device, Properties, Queue);
}

pi_result piextQueueCreate(pi_context Context, pi_device Device,
                           pi_queue_properties *Properties, pi_queue *Queue) {
  return pi2ur::piextQueueCreate(Context, Device, Properties, Queue);
}

pi_result piQueueGetInfo(pi_queue Queue, pi_queue_info ParamName,
                         size_t ParamValueSize, void *ParamValue,
                         size_t *ParamValueSizeRet) {
  return pi2ur::piQueueGetInfo(Queue, ParamName, ParamValueSize, ParamValue,
                               ParamValueSizeRet);
}

pi_result piQueueRetain(pi_queue Queue) { return pi2ur::piQueueRetain(Queue); }

pi_result piQueueRelease(pi_queue Queue) {
  return pi2ur::piQueueRelease(Queue);
}

pi_result piQueueFinish(pi_queue Queue) { return pi2ur::piQueueFinish(Queue); }

pi_result piQueueFlush(pi_queue Queue) { return pi2ur::piQueueFlush(Queue); }

pi_result piextQueueGetNativeHandle(pi_queue Queue,
                                    pi_native_handle *NativeHandle,
                                    int32_t *NativeHandleDesc) {
  return pi2ur::piextQueueGetNativeHandle(Queue, NativeHandle,
                                          NativeHandleDesc);
}

pi_result piextQueueCreateWithNativeHandle(pi_native_handle NativeHandle,
                                           int32_t NativeHandleDesc,
                                           pi_context Context, pi_device Device,
                                           bool OwnNativeHandle,
                                           pi_queue_properties *Properties,
                                           pi_queue *Queue) {
  return pi2ur::piextQueueCreateWithNativeHandle(
      NativeHandle, NativeHandleDesc, Context, Device, OwnNativeHandle,
      Properties, Queue);
}

pi_result piMemBufferCreate(pi_context Context, pi_mem_flags Flags, size_t Size,
                            void *HostPtr, pi_mem *RetMem,
                            const pi_mem_properties *properties) {
  return pi2ur::piMemBufferCreate(Context, Flags, Size, HostPtr, RetMem,
                                  properties);
}

pi_result piMemGetInfo(pi_mem Mem, pi_mem_info ParamName, size_t ParamValueSize,
                       void *ParamValue, size_t *ParamValueSizeRet) {
  return pi2ur::piMemGetInfo(Mem, ParamName, ParamValueSize, ParamValue,
                             ParamValueSizeRet);
}

pi_result piMemRetain(pi_mem Mem) { return pi2ur::piMemRetain(Mem); }

pi_result piMemRelease(pi_mem Mem) { return pi2ur::piMemRelease(Mem); }

pi_result piMemImageCreate(pi_context Context, pi_mem_flags Flags,
                           const pi_image_format *ImageFormat,
                           const pi_image_desc *ImageDesc, void *HostPtr,
                           pi_mem *RetImage) {
  return pi2ur::piMemImageCreate(Context, Flags, ImageFormat, ImageDesc,
                                 HostPtr, RetImage);
}

pi_result piextMemGetNativeHandle(pi_mem Mem, pi_native_handle *NativeHandle) {
  return pi2ur::piextMemGetNativeHandle(Mem, NativeHandle);
}

pi_result piextMemCreateWithNativeHandle(pi_native_handle NativeHandle,
                                         pi_context Context,
                                         bool ownNativeHandle, pi_mem *Mem) {
  return pi2ur::piextMemCreateWithNativeHandle(NativeHandle, Context,
                                               ownNativeHandle, Mem);
}

pi_result piProgramCreate(pi_context Context, const void *ILBytes,
                          size_t Length, pi_program *Program) {
  return pi2ur::piProgramCreate(Context, ILBytes, Length, Program);
}

pi_result piProgramCreateWithBinary(
    pi_context Context, pi_uint32 NumDevices, const pi_device *DeviceList,
    const size_t *Lengths, const unsigned char **Binaries,
    size_t NumMetadataEntries, const pi_device_binary_property *Metadata,
    pi_int32 *BinaryStatus, pi_program *Program) {
  return pi2ur::piProgramCreateWithBinary(Context, NumDevices, DeviceList,
                                          Lengths, Binaries, NumMetadataEntries,
                                          Metadata, BinaryStatus, Program);
}

pi_result piextMemImageCreateWithNativeHandle(
    pi_native_handle NativeHandle, pi_context Context, bool OwnNativeHandle,
    const pi_image_format *ImageFormat, const pi_image_desc *ImageDesc,
    pi_mem *Img) {
  return pi2ur::piextMemImageCreateWithNativeHandle(
      NativeHandle, Context, OwnNativeHandle, ImageFormat, ImageDesc, Img);
}

pi_result piProgramGetInfo(pi_program Program, pi_program_info ParamName,
                           size_t ParamValueSize, void *ParamValue,
                           size_t *ParamValueSizeRet) {
  return pi2ur::piProgramGetInfo(Program, ParamName, ParamValueSize, ParamValue,
                                 ParamValueSizeRet);
}

pi_result piProgramLink(pi_context Context, pi_uint32 NumDevices,
                        const pi_device *DeviceList, const char *Options,
                        pi_uint32 NumInputPrograms,
                        const pi_program *InputPrograms,
                        void (*PFnNotify)(pi_program Program, void *UserData),
                        void *UserData, pi_program *RetProgram) {
  return pi2ur::piProgramLink(Context, NumDevices, DeviceList, Options,
                              NumInputPrograms, InputPrograms, PFnNotify,
                              UserData, RetProgram);
}

pi_result piProgramCompile(
    pi_program Program, pi_uint32 NumDevices, const pi_device *DeviceList,
    const char *Options, pi_uint32 NumInputHeaders,
    const pi_program *InputHeaders, const char **HeaderIncludeNames,
    void (*PFnNotify)(pi_program Program, void *UserData), void *UserData) {
  return pi2ur::piProgramCompile(Program, NumDevices, DeviceList, Options,
                                 NumInputHeaders, InputHeaders,
                                 HeaderIncludeNames, PFnNotify, UserData);
}

pi_result piProgramBuild(pi_program Program, pi_uint32 NumDevices,
                         const pi_device *DeviceList, const char *Options,
                         void (*PFnNotify)(pi_program Program, void *UserData),
                         void *UserData) {
  return pi2ur::piProgramBuild(Program, NumDevices, DeviceList, Options,
                               PFnNotify, UserData);
}

pi_result piProgramGetBuildInfo(pi_program Program, pi_device Device,
                                pi_program_build_info ParamName,
                                size_t ParamValueSize, void *ParamValue,
                                size_t *ParamValueSizeRet) {
  return pi2ur::piProgramGetBuildInfo(Program, Device, ParamName,
                                      ParamValueSize, ParamValue,
                                      ParamValueSizeRet);
}

pi_result piProgramRetain(pi_program Program) {
  return pi2ur::piProgramRetain(Program);
}

pi_result piProgramRelease(pi_program Program) {
  return pi2ur::piProgramRelease(Program);
}

pi_result piextProgramGetNativeHandle(pi_program Program,
                                      pi_native_handle *NativeHandle) {
  return pi2ur::piextProgramGetNativeHandle(Program, NativeHandle);
}

pi_result piextProgramCreateWithNativeHandle(pi_native_handle NativeHandle,
                                             pi_context Context,
                                             bool OwnNativeHandle,
                                             pi_program *Program) {
  return pi2ur::piextProgramCreateWithNativeHandle(NativeHandle, Context,
                                                   OwnNativeHandle, Program);
}

pi_result piKernelCreate(pi_program Program, const char *KernelName,
                         pi_kernel *RetKernel) {
  return pi2ur::piKernelCreate(Program, KernelName, RetKernel);
}

pi_result piKernelSetArg(pi_kernel Kernel, pi_uint32 ArgIndex, size_t ArgSize,
                         const void *ArgValue) {
  return pi2ur::piKernelSetArg(Kernel, ArgIndex, ArgSize, ArgValue);
}

pi_result piextKernelSetArgMemObj(pi_kernel Kernel, pi_uint32 ArgIndex,
                                  const pi_mem_obj_property *ArgProperties,
                                  const pi_mem *ArgValue) {
  return pi2ur::piextKernelSetArgMemObj(Kernel, ArgIndex, ArgProperties,
                                        ArgValue);
}

pi_result piextKernelSetArgSampler(pi_kernel Kernel, pi_uint32 ArgIndex,
                                   const pi_sampler *ArgValue) {
  return pi2ur::piextKernelSetArgSampler(Kernel, ArgIndex, ArgValue);
}

pi_result piKernelGetInfo(pi_kernel Kernel, pi_kernel_info ParamName,
                          size_t ParamValueSize, void *ParamValue,
                          size_t *ParamValueSizeRet) {
  return pi2ur::piKernelGetInfo(Kernel, ParamName, ParamValueSize, ParamValue,
                                ParamValueSizeRet);
}

pi_result piextMemImageAllocate(pi_context Context, pi_device Device,
                                pi_image_format *ImageFormat,
                                pi_image_desc *ImageDesc,
                                pi_image_mem_handle *RetMem) {
  return pi2ur::piextMemImageAllocate(Context, Device, ImageFormat, ImageDesc,
                                      RetMem);
}

pi_result piextMemUnsampledImageCreate(pi_context Context, pi_device Device,
                                       pi_image_mem_handle ImgMem,
                                       pi_image_format *ImageFormat,
                                       pi_image_desc *ImageDesc, pi_mem *RetMem,
                                       pi_image_handle *RetHandle) {
  return pi2ur::piextMemUnsampledImageCreate(
      Context, Device, ImgMem, ImageFormat, ImageDesc, RetMem, RetHandle);
}

pi_result piextMemSampledImageCreate(pi_context Context, pi_device Device,
                                     pi_image_mem_handle ImgMem,
                                     pi_image_format *ImageFormat,
                                     pi_image_desc *ImageDesc,
                                     pi_sampler Sampler, pi_mem *RetMem,
                                     pi_image_handle *RetHandle) {
  return pi2ur::piextMemSampledImageCreate(Context, Device, ImgMem, ImageFormat,
                                           ImageDesc, Sampler, RetMem,
                                           RetHandle);
}

pi_result piextBindlessImageSamplerCreate(
    pi_context Context, const pi_sampler_properties *SamplerProperties,
    float MinMipmapLevelClamp, float MaxMipmapLevelClamp, float MaxAnisotropy,
    pi_sampler *RetSampler) {
  return pi2ur::piextBindlessImageSamplerCreate(
      Context, SamplerProperties, MinMipmapLevelClamp, MaxMipmapLevelClamp,
      MaxAnisotropy, RetSampler);
}

pi_result piextMemMipmapGetLevel(pi_context Context, pi_device Device,
                                 pi_image_mem_handle MipMem, unsigned int Level,
                                 pi_image_mem_handle *RetMem) {
  return pi2ur::piextMemMipmapGetLevel(Context, Device, MipMem, Level, RetMem);
}

pi_result piextMemImageFree(pi_context Context, pi_device Device,
                            pi_image_mem_handle MemoryHandle) {
  return pi2ur::piextMemImageFree(Context, Device, MemoryHandle);
}

pi_result piextMemMipmapFree(pi_context Context, pi_device Device,
                             pi_image_mem_handle MemoryHandle) {
  return pi2ur::piextMemMipmapFree(Context, Device, MemoryHandle);
}

pi_result
piextMemImageCopy(pi_queue Queue, void *DstPtr, void *SrcPtr,
                  const pi_image_format *ImageFormat,
                  const pi_image_desc *ImageDesc,
                  const pi_image_copy_flags Flags, pi_image_offset SrcOffset,
                  pi_image_offset DstOffset, pi_image_region CopyExtent,
                  pi_image_region HostExtent, pi_uint32 NumEventsInWaitList,
                  const pi_event *EventWaitList, pi_event *Event) {
  return pi2ur::piextMemImageCopy(Queue, DstPtr, SrcPtr, ImageFormat, ImageDesc,
                                  Flags, SrcOffset, DstOffset, CopyExtent,
                                  HostExtent, NumEventsInWaitList,
                                  EventWaitList, Event);
}

pi_result piextMemUnsampledImageHandleDestroy(pi_context Context,
                                              pi_device Device,
                                              pi_image_handle Handle) {
  return pi2ur::piextMemUnsampledImageHandleDestroy(Context, Device, Handle);
}

pi_result piextMemSampledImageHandleDestroy(pi_context Context,
                                            pi_device Device,
                                            pi_image_handle Handle) {
  return pi2ur::piextMemSampledImageHandleDestroy(Context, Device, Handle);
}

pi_result piextMemImageGetInfo(pi_image_mem_handle MemHandle,
                               pi_image_info ParamName, void *ParamValue,
                               size_t *ParamValueSizeRet) {
  return pi2ur::piextMemImageGetInfo(MemHandle, ParamName, ParamValue,
                                     ParamValueSizeRet);
}

pi_result piextMemImportOpaqueFD(pi_context Context, pi_device Device,
                                 size_t Size, int FileDescriptor,
                                 pi_interop_mem_handle *RetHandle) {
  return pi2ur::piextMemImportOpaqueFD(Context, Device, Size, FileDescriptor,
                                       RetHandle);
}

pi_result piextMemMapExternalArray(pi_context Context, pi_device Device,
                                   pi_image_format *ImageFormat,
                                   pi_image_desc *ImageDesc,
                                   pi_interop_mem_handle MemHandle,
                                   pi_image_mem_handle *RetMem) {
  return pi2ur::piextMemMapExternalArray(Context, Device, ImageFormat,
                                         ImageDesc, MemHandle, RetMem);
}

pi_result piextMemReleaseInterop(pi_context Context, pi_device Device,
                                 pi_interop_mem_handle ExtMem) {
  return pi2ur::piextMemReleaseInterop(Context, Device, ExtMem);
}

pi_result
piextImportExternalSemaphoreOpaqueFD(pi_context Context, pi_device Device,
                                     int FileDescriptor,
                                     pi_interop_semaphore_handle *RetHandle) {
  return pi2ur::piextImportExternalSemaphoreOpaqueFD(Context, Device,
                                                     FileDescriptor, RetHandle);
}

pi_result piextDestroyExternalSemaphore(pi_context Context, pi_device Device,
                                        pi_interop_semaphore_handle SemHandle) {
  return pi2ur::piextDestroyExternalSemaphore(Context, Device, SemHandle);
}

pi_result piextWaitExternalSemaphore(pi_queue Queue,
                                     pi_interop_semaphore_handle SemHandle,
                                     pi_uint32 NumEventsInWaitList,
                                     const pi_event *EventWaitList,
                                     pi_event *Event) {
  return pi2ur::piextWaitExternalSemaphore(
      Queue, SemHandle, NumEventsInWaitList, EventWaitList, Event);
}

pi_result piextSignalExternalSemaphore(pi_queue Queue,
                                       pi_interop_semaphore_handle SemHandle,
                                       pi_uint32 NumEventsInWaitList,
                                       const pi_event *EventWaitList,
                                       pi_event *Event) {
  return pi2ur::piextSignalExternalSemaphore(
      Queue, SemHandle, NumEventsInWaitList, EventWaitList, Event);
}

pi_result piKernelGetGroupInfo(pi_kernel Kernel, pi_device Device,
                               pi_kernel_group_info ParamName,
                               size_t ParamValueSize, void *ParamValue,
                               size_t *ParamValueSizeRet) {
  return pi2ur::piKernelGetGroupInfo(Kernel, Device, ParamName, ParamValueSize,
                                     ParamValue, ParamValueSizeRet);
}

pi_result piKernelGetSubGroupInfo(pi_kernel Kernel, pi_device Device,
                                  pi_kernel_sub_group_info ParamName,
                                  size_t InputValueSize, const void *InputValue,
                                  size_t ParamValueSize, void *ParamValue,
                                  size_t *ParamValueSizeRet) {
  return pi2ur::piKernelGetSubGroupInfo(
      Kernel, Device, ParamName, InputValueSize, InputValue, ParamValueSize,
      ParamValue, ParamValueSizeRet);
}

pi_result piKernelRetain(pi_kernel Kernel) {
  return pi2ur::piKernelRetain(Kernel);
}

pi_result piKernelRelease(pi_kernel Kernel) {
  return pi2ur::piKernelRelease(Kernel);
}

pi_result
piEnqueueKernelLaunch(pi_queue Queue, pi_kernel Kernel, pi_uint32 WorkDim,
                      const size_t *GlobalWorkOffset,
                      const size_t *GlobalWorkSize, const size_t *LocalWorkSize,
                      pi_uint32 NumEventsInWaitList,
                      const pi_event *EventWaitList, pi_event *OutEvent) {
  return pi2ur::piEnqueueKernelLaunch(
      Queue, Kernel, WorkDim, GlobalWorkOffset, GlobalWorkSize, LocalWorkSize,
      NumEventsInWaitList, EventWaitList, OutEvent);
}

pi_result piextKernelCreateWithNativeHandle(pi_native_handle NativeHandle,
                                            pi_context Context,
                                            pi_program Program,
                                            bool OwnNativeHandle,
                                            pi_kernel *Kernel) {
  return pi2ur::piextKernelCreateWithNativeHandle(
      NativeHandle, Context, Program, OwnNativeHandle, Kernel);
}

pi_result piextKernelGetNativeHandle(pi_kernel Kernel,
                                     pi_native_handle *NativeHandle) {
  return pi2ur::piextKernelGetNativeHandle(Kernel, NativeHandle);
}

pi_result piEventCreate(pi_context Context, pi_event *RetEvent) {
  return pi2ur::piEventCreate(Context, RetEvent);
}

pi_result piEventGetInfo(pi_event Event, pi_event_info ParamName,
                         size_t ParamValueSize, void *ParamValue,
                         size_t *ParamValueSizeRet) {
  return pi2ur::piEventGetInfo(Event, ParamName, ParamValueSize, ParamValue,
                               ParamValueSizeRet);
}

pi_result piEventGetProfilingInfo(pi_event Event, pi_profiling_info ParamName,
                                  size_t ParamValueSize, void *ParamValue,
                                  size_t *ParamValueSizeRet) {
  return pi2ur::piEventGetProfilingInfo(Event, ParamName, ParamValueSize,
                                        ParamValue, ParamValueSizeRet);
}

pi_result piEventsWait(pi_uint32 NumEvents, const pi_event *EventList) {
  return pi2ur::piEventsWait(NumEvents, EventList);
}

pi_result piEventSetCallback(pi_event Event, pi_int32 CommandExecCallbackType,
                             void (*PFnNotify)(pi_event Event,
                                               pi_int32 EventCommandStatus,
                                               void *UserData),
                             void *UserData) {
  return pi2ur::piEventSetCallback(Event, CommandExecCallbackType, PFnNotify,
                                   UserData);
}

pi_result piEventSetStatus(pi_event Event, pi_int32 ExecutionStatus) {
  return pi2ur::piEventSetStatus(Event, ExecutionStatus);
}

pi_result piEventRetain(pi_event Event) { return pi2ur::piEventRetain(Event); }

pi_result piEventRelease(pi_event Event) {
  return pi2ur::piEventRelease(Event);
}

pi_result piextEventGetNativeHandle(pi_event Event,
                                    pi_native_handle *NativeHandle) {
  return pi2ur::piextEventGetNativeHandle(Event, NativeHandle);
}

pi_result piextEventCreateWithNativeHandle(pi_native_handle NativeHandle,
                                           pi_context Context,
                                           bool OwnNativeHandle,
                                           pi_event *Event) {
  return pi2ur::piextEventCreateWithNativeHandle(NativeHandle, Context,
                                                 OwnNativeHandle, Event);
}

pi_result piSamplerCreate(pi_context Context,
                          const pi_sampler_properties *SamplerProperties,
                          pi_sampler *RetSampler) {
  return pi2ur::piSamplerCreate(Context, SamplerProperties, RetSampler);
}

pi_result piSamplerGetInfo(pi_sampler Sampler, pi_sampler_info ParamName,
                           size_t ParamValueSize, void *ParamValue,
                           size_t *ParamValueSizeRet) {
  return pi2ur::piSamplerGetInfo(Sampler, ParamName, ParamValueSize, ParamValue,
                                 ParamValueSizeRet);
}

pi_result piSamplerRetain(pi_sampler Sampler) {
  return pi2ur::piSamplerRetain(Sampler);
}

pi_result piSamplerRelease(pi_sampler Sampler) {
  return pi2ur::piSamplerRelease(Sampler);
}

pi_result piEnqueueEventsWait(pi_queue Queue, pi_uint32 NumEventsInWaitList,
                              const pi_event *EventWaitList,
                              pi_event *OutEvent) {
  return pi2ur::piEnqueueEventsWait(Queue, NumEventsInWaitList, EventWaitList,
                                    OutEvent);
}

pi_result piEnqueueEventsWaitWithBarrier(pi_queue Queue,
                                         pi_uint32 NumEventsInWaitList,
                                         const pi_event *EventWaitList,
                                         pi_event *OutEvent) {
  return pi2ur::piEnqueueEventsWaitWithBarrier(Queue, NumEventsInWaitList,
                                               EventWaitList, OutEvent);
}

pi_result piEnqueueMemBufferRead(pi_queue Queue, pi_mem Src,
                                 pi_bool BlockingRead, size_t Offset,
                                 size_t Size, void *Dst,
                                 pi_uint32 NumEventsInWaitList,
                                 const pi_event *EventWaitList,
                                 pi_event *Event) {
  return pi2ur::piEnqueueMemBufferRead(Queue, Src, BlockingRead, Offset, Size,
                                       Dst, NumEventsInWaitList, EventWaitList,
                                       Event);
}

pi_result piEnqueueMemBufferReadRect(
    pi_queue Queue, pi_mem Buffer, pi_bool BlockingRead,
    pi_buff_rect_offset BufferOffset, pi_buff_rect_offset HostOffset,
    pi_buff_rect_region Region, size_t BufferRowPitch, size_t BufferSlicePitch,
    size_t HostRowPitch, size_t HostSlicePitch, void *Ptr,
    pi_uint32 NumEventsInWaitList, const pi_event *EventWaitList,
    pi_event *Event) {
  return pi2ur::piEnqueueMemBufferReadRect(
      Queue, Buffer, BlockingRead, BufferOffset, HostOffset, Region,
      BufferRowPitch, BufferSlicePitch, HostRowPitch, HostSlicePitch, Ptr,
      NumEventsInWaitList, EventWaitList, Event);
}

pi_result piEnqueueMemBufferWrite(pi_queue Queue, pi_mem Buffer,
                                  pi_bool BlockingWrite, size_t Offset,
                                  size_t Size, const void *Ptr,
                                  pi_uint32 NumEventsInWaitList,
                                  const pi_event *EventWaitList,
                                  pi_event *Event) {
  return pi2ur::piEnqueueMemBufferWrite(Queue, Buffer, BlockingWrite, Offset,
                                        Size, Ptr, NumEventsInWaitList,
                                        EventWaitList, Event);
}

pi_result piEnqueueMemBufferWriteRect(
    pi_queue Queue, pi_mem Buffer, pi_bool BlockingWrite,
    pi_buff_rect_offset BufferOffset, pi_buff_rect_offset HostOffset,
    pi_buff_rect_region Region, size_t BufferRowPitch, size_t BufferSlicePitch,
    size_t HostRowPitch, size_t HostSlicePitch, const void *Ptr,
    pi_uint32 NumEventsInWaitList, const pi_event *EventWaitList,
    pi_event *Event) {
  return pi2ur::piEnqueueMemBufferWriteRect(
      Queue, Buffer, BlockingWrite, BufferOffset, HostOffset, Region,
      BufferRowPitch, BufferSlicePitch, HostRowPitch, HostSlicePitch, Ptr,
      NumEventsInWaitList, EventWaitList, Event);
}

pi_result piEnqueueMemBufferCopy(pi_queue Queue, pi_mem SrcMem, pi_mem DstMem,
                                 size_t SrcOffset, size_t DstOffset,
                                 size_t Size, pi_uint32 NumEventsInWaitList,
                                 const pi_event *EventWaitList,
                                 pi_event *Event) {
  return pi2ur::piEnqueueMemBufferCopy(Queue, SrcMem, DstMem, SrcOffset,
                                       DstOffset, Size, NumEventsInWaitList,
                                       EventWaitList, Event);
}

pi_result piEnqueueMemBufferCopyRect(
    pi_queue Queue, pi_mem SrcMem, pi_mem DstMem, pi_buff_rect_offset SrcOrigin,
    pi_buff_rect_offset DstOrigin, pi_buff_rect_region Region,
    size_t SrcRowPitch, size_t SrcSlicePitch, size_t DstRowPitch,
    size_t DstSlicePitch, pi_uint32 NumEventsInWaitList,
    const pi_event *EventWaitList, pi_event *Event) {

  return pi2ur::piEnqueueMemBufferCopyRect(
      Queue, SrcMem, DstMem, SrcOrigin, DstOrigin, Region, SrcRowPitch,
      SrcSlicePitch, DstRowPitch, DstSlicePitch, NumEventsInWaitList,
      EventWaitList, Event);
}

pi_result piEnqueueMemBufferFill(pi_queue Queue, pi_mem Buffer,
                                 const void *Pattern, size_t PatternSize,
                                 size_t Offset, size_t Size,
                                 pi_uint32 NumEventsInWaitList,
                                 const pi_event *EventWaitList,
                                 pi_event *Event) {
  return pi2ur::piEnqueueMemBufferFill(Queue, Buffer, Pattern, PatternSize,
                                       Offset, Size, NumEventsInWaitList,
                                       EventWaitList, Event);
}

pi_result piEnqueueMemBufferMap(pi_queue Queue, pi_mem Mem, pi_bool BlockingMap,
                                pi_map_flags MapFlags, size_t Offset,
                                size_t Size, pi_uint32 NumEventsInWaitList,
                                const pi_event *EventWaitList,
                                pi_event *OutEvent, void **RetMap) {
  return pi2ur::piEnqueueMemBufferMap(Queue, Mem, BlockingMap, MapFlags, Offset,
                                      Size, NumEventsInWaitList, EventWaitList,
                                      OutEvent, RetMap);
}

pi_result piEnqueueMemUnmap(pi_queue Queue, pi_mem Mem, void *MappedPtr,
                            pi_uint32 NumEventsInWaitList,
                            const pi_event *EventWaitList, pi_event *OutEvent) {
  return pi2ur::piEnqueueMemUnmap(Queue, Mem, MappedPtr, NumEventsInWaitList,
                                  EventWaitList, OutEvent);
}

pi_result piMemImageGetInfo(pi_mem Image, pi_image_info ParamName,
                            size_t ParamValueSize, void *ParamValue,
                            size_t *ParamValueSizeRet) {
  return pi2ur::piMemImageGetInfo(Image, ParamName, ParamValueSize, ParamValue,
                                  ParamValueSizeRet);
}

pi_result piEnqueueMemImageRead(pi_queue Queue, pi_mem Image,
                                pi_bool BlockingRead, pi_image_offset Origin,
                                pi_image_region Region, size_t RowPitch,
                                size_t SlicePitch, void *Ptr,
                                pi_uint32 NumEventsInWaitList,
                                const pi_event *EventWaitList,
                                pi_event *Event) {
  return pi2ur::piEnqueueMemImageRead(
      Queue, Image, BlockingRead, Origin, Region, RowPitch, SlicePitch, Ptr,
      NumEventsInWaitList, EventWaitList, Event);
}

pi_result piEnqueueMemImageWrite(pi_queue Queue, pi_mem Image,
                                 pi_bool BlockingWrite, pi_image_offset Origin,
                                 pi_image_region Region, size_t InputRowPitch,
                                 size_t InputSlicePitch, const void *Ptr,
                                 pi_uint32 NumEventsInWaitList,
                                 const pi_event *EventWaitList,
                                 pi_event *Event) {
  return pi2ur::piEnqueueMemImageWrite(
      Queue, Image, BlockingWrite, Origin, Region, InputRowPitch,
      InputSlicePitch, Ptr, NumEventsInWaitList, EventWaitList, Event);
}

pi_result
piEnqueueMemImageCopy(pi_queue Queue, pi_mem SrcImage, pi_mem DstImage,
                      pi_image_offset SrcOrigin, pi_image_offset DstOrigin,
                      pi_image_region Region, pi_uint32 NumEventsInWaitList,
                      const pi_event *EventWaitList, pi_event *Event) {
  return pi2ur::piEnqueueMemImageCopy(Queue, SrcImage, DstImage, SrcOrigin,
                                      DstOrigin, Region, NumEventsInWaitList,
                                      EventWaitList, Event);
}

pi_result piEnqueueMemImageFill(pi_queue Queue, pi_mem Image,
                                const void *FillColor, const size_t *Origin,
                                const size_t *Region,
                                pi_uint32 NumEventsInWaitList,
                                const pi_event *EventWaitList,
                                pi_event *Event) {
  return pi2ur::piEnqueueMemImageFill(Queue, Image, FillColor, Origin, Region,
                                      NumEventsInWaitList, EventWaitList,
                                      Event);
}

pi_result piMemBufferPartition(pi_mem Buffer, pi_mem_flags Flags,
                               pi_buffer_create_type BufferCreateType,
                               void *BufferCreateInfo, pi_mem *RetMem) {
  return pi2ur::piMemBufferPartition(Buffer, Flags, BufferCreateType,
                                     BufferCreateInfo, RetMem);
}

pi_result piextGetDeviceFunctionPointer(pi_device Device, pi_program Program,
                                        const char *FunctionName,
                                        pi_uint64 *FunctionPointerRet) {
  return pi2ur::piextGetDeviceFunctionPointer(Device, Program, FunctionName,
                                              FunctionPointerRet);
}

pi_result piextUSMDeviceAlloc(void **ResultPtr, pi_context Context,
                              pi_device Device,
                              pi_usm_mem_properties *Properties, size_t Size,
                              pi_uint32 Alignment) {
  return pi2ur::piextUSMDeviceAlloc(ResultPtr, Context, Device, Properties,
                                    Size, Alignment);
}

pi_result piextUSMSharedAlloc(void **ResultPtr, pi_context Context,
                              pi_device Device,
                              pi_usm_mem_properties *Properties, size_t Size,
                              pi_uint32 Alignment) {
  return pi2ur::piextUSMSharedAlloc(ResultPtr, Context, Device, Properties,
                                    Size, Alignment);
}

pi_result piextUSMPitchedAlloc(void **ResultPtr, size_t *ResultPitch,
                               pi_context Context, pi_device Device,
                               pi_usm_mem_properties *Properties,
                               size_t WidthInBytes, size_t Height,
                               unsigned int ElementSizeBytes) {
  return pi2ur::piextUSMPitchedAlloc(ResultPtr, ResultPitch, Context, Device,
                                     Properties, WidthInBytes, Height,
                                     ElementSizeBytes);
}

pi_result piextUSMHostAlloc(void **ResultPtr, pi_context Context,
                            pi_usm_mem_properties *Properties, size_t Size,
                            pi_uint32 Alignment) {
  return pi2ur::piextUSMHostAlloc(ResultPtr, Context, Properties, Size,
                                  Alignment);
}

pi_result piextUSMFree(pi_context Context, void *Ptr) {
  return pi2ur::piextUSMFree(Context, Ptr);
}

pi_result piextKernelSetArgPointer(pi_kernel Kernel, pi_uint32 ArgIndex,
                                   size_t ArgSize, const void *ArgValue) {
  return pi2ur::piextKernelSetArgPointer(Kernel, ArgIndex, ArgSize, ArgValue);
}

pi_result piextUSMEnqueueMemset(pi_queue Queue, void *Ptr, pi_int32 Value,
                                size_t Count, pi_uint32 NumEventsInWaitlist,
                                const pi_event *EventsWaitlist,
                                pi_event *Event) {
  return pi2ur::piextUSMEnqueueMemset(
      Queue, Ptr, Value, Count, NumEventsInWaitlist, EventsWaitlist, Event);
}

pi_result piextUSMEnqueueMemcpy(pi_queue Queue, pi_bool Blocking, void *DstPtr,
                                const void *SrcPtr, size_t Size,
                                pi_uint32 NumEventsInWaitlist,
                                const pi_event *EventsWaitlist,
                                pi_event *Event) {
  return pi2ur::piextUSMEnqueueMemcpy(Queue, Blocking, DstPtr, SrcPtr, Size,
                                      NumEventsInWaitlist, EventsWaitlist,
                                      Event);
}

pi_result piextUSMEnqueuePrefetch(pi_queue Queue, const void *Ptr, size_t Size,
                                  pi_usm_migration_flags Flags,
                                  pi_uint32 NumEventsInWaitList,
                                  const pi_event *EventWaitList,
                                  pi_event *OutEvent) {
  return pi2ur::piextUSMEnqueuePrefetch(
      Queue, Ptr, Size, Flags, NumEventsInWaitList, EventWaitList, OutEvent);
}

pi_result piextUSMEnqueueMemAdvise(pi_queue Queue, const void *Ptr,
                                   size_t Length, pi_mem_advice Advice,
                                   pi_event *OutEvent) {

  return pi2ur::piextUSMEnqueueMemAdvise(Queue, Ptr, Length, Advice, OutEvent);
}

pi_result piextUSMEnqueueFill2D(pi_queue Queue, void *Ptr, size_t Pitch,
                                size_t PatternSize, const void *Pattern,
                                size_t Width, size_t Height,
                                pi_uint32 NumEventsWaitList,
                                const pi_event *EventsWaitList,
                                pi_event *Event) {
  return pi2ur::piextUSMEnqueueFill2D(Queue, Ptr, Pitch, PatternSize, Pattern,
                                      Width, Height, NumEventsWaitList,
                                      EventsWaitList, Event);
}

pi_result piextUSMEnqueueMemset2D(pi_queue Queue, void *Ptr, size_t Pitch,
                                  int Value, size_t Width, size_t Height,
                                  pi_uint32 NumEventsWaitList,
                                  const pi_event *EventsWaitlist,
                                  pi_event *Event) {
  return pi2ur::piextUSMEnqueueMemset2D(Queue, Ptr, Pitch, Value, Width, Height,
                                        NumEventsWaitList, EventsWaitlist,
                                        Event);
}

pi_result piextUSMEnqueueMemcpy2D(pi_queue Queue, pi_bool Blocking,
                                  void *DstPtr, size_t DstPitch,
                                  const void *SrcPtr, size_t SrcPitch,
                                  size_t Width, size_t Height,
                                  pi_uint32 NumEventsInWaitlist,
                                  const pi_event *EventWaitlist,
                                  pi_event *Event) {
  return pi2ur::piextUSMEnqueueMemcpy2D(
      Queue, Blocking, DstPtr, DstPitch, SrcPtr, SrcPitch, Width, Height,
      NumEventsInWaitlist, EventWaitlist, Event);
}

pi_result piextUSMGetMemAllocInfo(pi_context Context, const void *Ptr,
                                  pi_mem_alloc_info ParamName,
                                  size_t ParamValueSize, void *ParamValue,
                                  size_t *ParamValueSizeRet) {
  return pi2ur::piextUSMGetMemAllocInfo(Context, Ptr, ParamName, ParamValueSize,
                                        ParamValue, ParamValueSizeRet);
}

pi_result piextUSMImport(const void *HostPtr, size_t Size, pi_context Context) {
  return pi2ur::piextUSMImport(HostPtr, Size, Context);
}

pi_result piextUSMRelease(const void *HostPtr, pi_context Context) {
  return pi2ur::piextUSMRelease(HostPtr, Context);
}

pi_result piextEnqueueDeviceGlobalVariableWrite(
    pi_queue Queue, pi_program Program, const char *Name, pi_bool BlockingWrite,
    size_t Count, size_t Offset, const void *Src, pi_uint32 NumEventsInWaitList,
    const pi_event *EventsWaitList, pi_event *Event) {
  return pi2ur::piextEnqueueDeviceGlobalVariableWrite(
      Queue, Program, Name, BlockingWrite, Count, Offset, Src,
      NumEventsInWaitList, EventsWaitList, Event);
}

pi_result piextEnqueueDeviceGlobalVariableRead(
    pi_queue Queue, pi_program Program, const char *Name, pi_bool BlockingRead,
    size_t Count, size_t Offset, void *Dst, pi_uint32 NumEventsInWaitList,
    const pi_event *EventsWaitList, pi_event *Event) {

  return pi2ur::piextEnqueueDeviceGlobalVariableRead(
      Queue, Program, Name, BlockingRead, Count, Offset, Dst,
      NumEventsInWaitList, EventsWaitList, Event);

  return PI_SUCCESS;
}

pi_result piextEnqueueReadHostPipe(pi_queue Queue, pi_program Program,
                                   const char *PipeSymbol, pi_bool Blocking,
                                   void *Ptr, size_t Size,
                                   pi_uint32 NumEventsInWaitList,
                                   const pi_event *EventsWaitList,
                                   pi_event *Event) {
  return pi2ur::piextEnqueueReadHostPipe(Queue, Program, PipeSymbol, Blocking,
                                         Ptr, Size, NumEventsInWaitList,
                                         EventsWaitList, Event);
}

pi_result piextEnqueueWriteHostPipe(pi_queue Queue, pi_program Program,
                                    const char *PipeSymbol, pi_bool Blocking,
                                    void *Ptr, size_t Size,
                                    pi_uint32 NumEventsInWaitList,
                                    const pi_event *EventsWaitList,
                                    pi_event *Event) {
  return pi2ur::piextEnqueueWriteHostPipe(Queue, Program, PipeSymbol, Blocking,
                                          Ptr, Size, NumEventsInWaitList,
                                          EventsWaitList, Event);
}

pi_result piKernelSetExecInfo(pi_kernel Kernel, pi_kernel_exec_info ParamName,
                              size_t ParamValueSize, const void *ParamValue) {

  return pi2ur::piKernelSetExecInfo(Kernel, ParamName, ParamValueSize,
                                    ParamValue);
}

pi_result piextProgramSetSpecializationConstant(pi_program Prog,
                                                pi_uint32 SpecID, size_t Size,
                                                const void *SpecValue) {
  return pi2ur::piextProgramSetSpecializationConstant(Prog, SpecID, Size,
                                                      SpecValue);
}

pi_result piextCommandBufferCreate(pi_context Context, pi_device Device,
                                   const pi_ext_command_buffer_desc *Desc,
                                   pi_ext_command_buffer *RetCommandBuffer) {
  return pi2ur::piextCommandBufferCreate(Context, Device, Desc,
                                         RetCommandBuffer);
}

pi_result piextCommandBufferRetain(pi_ext_command_buffer CommandBuffer) {
  return pi2ur::piextCommandBufferRetain(CommandBuffer);
}

pi_result piextCommandBufferRelease(pi_ext_command_buffer CommandBuffer) {
  return pi2ur::piextCommandBufferRelease(CommandBuffer);
}

pi_result piextCommandBufferFinalize(pi_ext_command_buffer CommandBuffer) {
  return pi2ur::piextCommandBufferFinalize(CommandBuffer);
}

pi_result piextCommandBufferNDRangeKernel(
    pi_ext_command_buffer CommandBuffer, pi_kernel Kernel, pi_uint32 WorkDim,
    const size_t *GlobalWorkOffset, const size_t *GlobalWorkSize,
    const size_t *LocalWorkSize, pi_uint32 NumSyncPointsInWaitList,
    const pi_ext_sync_point *SyncPointWaitList, pi_ext_sync_point *SyncPoint) {
  return pi2ur::piextCommandBufferNDRangeKernel(
      CommandBuffer, Kernel, WorkDim, GlobalWorkOffset, GlobalWorkSize,
      LocalWorkSize, NumSyncPointsInWaitList, SyncPointWaitList, SyncPoint);
}

pi_result piextCommandBufferMemcpyUSM(
    pi_ext_command_buffer CommandBuffer, void *DstPtr, const void *SrcPtr,
    size_t Size, pi_uint32 NumSyncPointsInWaitList,
    const pi_ext_sync_point *SyncPointWaitList, pi_ext_sync_point *SyncPoint) {
  return pi2ur::piextCommandBufferMemcpyUSM(CommandBuffer, DstPtr, SrcPtr, Size,
                                            NumSyncPointsInWaitList,
                                            SyncPointWaitList, SyncPoint);
}

pi_result piextCommandBufferMemBufferCopy(
    pi_ext_command_buffer CommandBuffer, pi_mem SrcMem, pi_mem DstMem,
    size_t SrcOffset, size_t DstOffset, size_t Size,
    pi_uint32 NumSyncPointsInWaitList,
    const pi_ext_sync_point *SyncPointWaitList, pi_ext_sync_point *SyncPoint) {
  return pi2ur::piextCommandBufferMemBufferCopy(
      CommandBuffer, SrcMem, DstMem, SrcOffset, DstOffset, Size,
      NumSyncPointsInWaitList, SyncPointWaitList, SyncPoint);
}

pi_result piextCommandBufferMemBufferCopyRect(
    pi_ext_command_buffer CommandBuffer, pi_mem SrcMem, pi_mem DstMem,
    pi_buff_rect_offset SrcOrigin, pi_buff_rect_offset DstOrigin,
    pi_buff_rect_region Region, size_t SrcRowPitch, size_t SrcSlicePitch,
    size_t DstRowPitch, size_t DstSlicePitch, pi_uint32 NumSyncPointsInWaitList,
    const pi_ext_sync_point *SyncPointWaitList, pi_ext_sync_point *SyncPoint) {
  return pi2ur::piextCommandBufferMemBufferCopyRect(
      CommandBuffer, SrcMem, DstMem, SrcOrigin, DstOrigin, Region, SrcRowPitch,
      SrcSlicePitch, DstRowPitch, DstSlicePitch, NumSyncPointsInWaitList,
      SyncPointWaitList, SyncPoint);
}

pi_result piextCommandBufferMemBufferRead(
    pi_ext_command_buffer CommandBuffer, pi_mem Buffer, size_t Offset,
    size_t Size, void *Dst, pi_uint32 NumSyncPointsInWaitList,
    const pi_ext_sync_point *SyncPointWaitList, pi_ext_sync_point *SyncPoint) {
  return pi2ur::piextCommandBufferMemBufferRead(
      CommandBuffer, Buffer, Offset, Size, Dst, NumSyncPointsInWaitList,
      SyncPointWaitList, SyncPoint);
}

pi_result piextCommandBufferMemBufferReadRect(
    pi_ext_command_buffer CommandBuffer, pi_mem Buffer,
    pi_buff_rect_offset BufferOffset, pi_buff_rect_offset HostOffset,
    pi_buff_rect_region Region, size_t BufferRowPitch, size_t BufferSlicePitch,
    size_t HostRowPitch, size_t HostSlicePitch, void *Ptr,
    pi_uint32 NumSyncPointsInWaitList,
    const pi_ext_sync_point *SyncPointWaitList, pi_ext_sync_point *SyncPoint) {
  return pi2ur::piextCommandBufferMemBufferReadRect(
      CommandBuffer, Buffer, BufferOffset, HostOffset, Region, BufferRowPitch,
      BufferSlicePitch, HostRowPitch, HostSlicePitch, Ptr,
      NumSyncPointsInWaitList, SyncPointWaitList, SyncPoint);
}

pi_result piextCommandBufferMemBufferWrite(
    pi_ext_command_buffer CommandBuffer, pi_mem Buffer, size_t Offset,
    size_t Size, const void *Ptr, pi_uint32 NumSyncPointsInWaitList,
    const pi_ext_sync_point *SyncPointWaitList, pi_ext_sync_point *SyncPoint) {
  return pi2ur::piextCommandBufferMemBufferWrite(
      CommandBuffer, Buffer, Offset, Size, Ptr, NumSyncPointsInWaitList,
      SyncPointWaitList, SyncPoint);
}

pi_result piextCommandBufferMemBufferWriteRect(
<<<<<<< HEAD
    pi_ext_command_buffer command_buffer, pi_mem buffer,
    pi_buff_rect_offset buffer_offset, pi_buff_rect_offset host_offset,
    pi_buff_rect_region region, size_t buffer_row_pitch,
    size_t buffer_slice_pitch, size_t host_row_pitch, size_t host_slice_pitch,
    const void *ptr, pi_uint32 num_sync_points_in_wait_list,
    const pi_ext_sync_point *sync_point_wait_list,
    pi_ext_sync_point *sync_point) {
  (void)command_buffer;
  (void)buffer;
  (void)buffer_offset;
  (void)host_offset;
  (void)region;
  (void)buffer_row_pitch;
  (void)buffer_slice_pitch;
  (void)host_row_pitch;
  (void)host_slice_pitch;
  (void)ptr;
  (void)num_sync_points_in_wait_list;
  (void)sync_point_wait_list;
  (void)sync_point;

  // Not implemented
  return PI_ERROR_INVALID_OPERATION;
}

pi_result piextCommandBufferPrefetchUSM(
    pi_ext_command_buffer command_buffer, const void *ptr, size_t size,
    pi_usm_migration_flags flags, pi_uint32 num_sync_points_in_wait_list,
    const pi_ext_sync_point *sync_point_wait_list,
    pi_ext_sync_point *sync_point) {
  (void)command_buffer;
  (void)ptr;
  (void)size;
  (void)flags;
  (void)num_sync_points_in_wait_list;
  (void)sync_point_wait_list;
  (void)sync_point;

  // Not implemented
  return PI_ERROR_INVALID_OPERATION;
}

pi_result piextCommandBufferAdviseUSM(
    pi_ext_command_buffer command_buffer, const void *ptr, size_t length,
    pi_mem_advice advice, pi_uint32 num_sync_points_in_wait_list,
    const pi_ext_sync_point *sync_point_wait_list,
    pi_ext_sync_point *sync_point) {
  (void)command_buffer;
  (void)ptr;
  (void)length;
  (void)advice;
  (void)num_sync_points_in_wait_list;
  (void)sync_point_wait_list;
  (void)sync_point;

  // Not implemented
  return PI_ERROR_INVALID_OPERATION;
}

pi_result piextEnqueueCommandBuffer(pi_ext_command_buffer command_buffer,
                                    pi_queue queue,
                                    pi_uint32 num_events_in_wait_list,
                                    const pi_event *event_wait_list,
                                    pi_event *event) {
  (void)command_buffer;
  (void)queue;
  (void)num_events_in_wait_list;
  (void)event_wait_list;
  (void)event;

  // Not implemented
  return PI_ERROR_INVALID_OPERATION;
}

// This API is called by Sycl RT to notify the end of the plugin lifetime.
// Windows: dynamically loaded plugins might have been unloaded already
// when this is called. Sycl RT holds onto the PI plugin so it can be
// called safely. But this is not transitive. If the PI plugin in turn
// dynamically loaded a different DLL, that may have been unloaded.
// TODO: add a global variable lifetime management code here (see
// pi_level_zero.cpp for reference).
pi_result piTearDown(void *PluginParameter) {
  (void)PluginParameter;
  delete ExtFuncPtrCache;
  ExtFuncPtrCache = nullptr;
  return PI_SUCCESS;
=======
    pi_ext_command_buffer CommandBuffer, pi_mem Buffer,
    pi_buff_rect_offset BufferOffset, pi_buff_rect_offset HostOffset,
    pi_buff_rect_region Region, size_t BufferRowPitch, size_t BufferSlicePitch,
    size_t HostRowPitch, size_t HostSlicePitch, const void *Ptr,
    pi_uint32 NumSyncPointsInWaitList,
    const pi_ext_sync_point *SyncPointWaitList, pi_ext_sync_point *SyncPoint) {
  return pi2ur::piextCommandBufferMemBufferWriteRect(
      CommandBuffer, Buffer, BufferOffset, HostOffset, Region, BufferRowPitch,
      BufferSlicePitch, HostRowPitch, HostSlicePitch, Ptr,
      NumSyncPointsInWaitList, SyncPointWaitList, SyncPoint);
>>>>>>> d6165466
}

pi_result piextEnqueueCommandBuffer(pi_ext_command_buffer CommandBuffer,
                                    pi_queue Queue,
                                    pi_uint32 NumEventsInWaitList,
                                    const pi_event *EventWaitList,
                                    pi_event *Event) {
  return pi2ur::piextEnqueueCommandBuffer(
      CommandBuffer, Queue, NumEventsInWaitList, EventWaitList, Event);
}

pi_result piextPluginGetOpaqueData(void *opaque_data_param,
                                   void **opaque_data_return) {
  return pi2ur::piextPluginGetOpaqueData(opaque_data_param, opaque_data_return);
}

pi_result piGetDeviceAndHostTimer(pi_device Device, uint64_t *DeviceTime,
                                  uint64_t *HostTime) {
  return pi2ur::piGetDeviceAndHostTimer(Device, DeviceTime, HostTime);
}

pi_result piextEnablePeerAccess(pi_device command_device,
                                pi_device peer_device) {
  return pi2ur::piextEnablePeerAccess(command_device, peer_device);
}

pi_result piextDisablePeerAccess(pi_device command_device,
                                 pi_device peer_device) {
  return pi2ur::piextDisablePeerAccess(command_device, peer_device);
}

pi_result piextPeerAccessGetInfo(pi_device command_device,
                                 pi_device peer_device, pi_peer_attr attr,
                                 size_t ParamValueSize, void *ParamValue,
                                 size_t *ParamValueSizeRet) {
  return pi2ur::piextPeerAccessGetInfo(command_device, peer_device, attr,
                                       ParamValueSize, ParamValue,
                                       ParamValueSizeRet);
}

pi_result piTearDown(void *PluginParameter) {
  return pi2ur::piTearDown(PluginParameter);
}

pi_result piPluginInit(pi_plugin *PluginInit) {
  // Check that the major version matches in PiVersion and SupportedVersion
  _PI_PLUGIN_VERSION_CHECK(PluginInit->PiVersion, SupportedVersion);

  // PI interface supports higher version or the same version.
  size_t PluginVersionSize = sizeof(PluginInit->PluginVersion);
  if (strlen(SupportedVersion) >= PluginVersionSize)
    return PI_ERROR_INVALID_VALUE;
  strncpy(PluginInit->PluginVersion, SupportedVersion, PluginVersionSize);

<<<<<<< HEAD
#define _PI_CL(pi_api, ocl_api)                                                \
  (PluginInit->PiFunctionTable).pi_api = (decltype(&::pi_api))(&ocl_api);

  // Platform
  _PI_CL(piPlatformsGet, piPlatformsGet)
  _PI_CL(piPlatformGetInfo, piPlatformGetInfo)
  _PI_CL(piextPlatformGetNativeHandle, piextPlatformGetNativeHandle)
  _PI_CL(piextPlatformCreateWithNativeHandle,
         piextPlatformCreateWithNativeHandle)
  // Device
  _PI_CL(piDevicesGet, piDevicesGet)
  _PI_CL(piDeviceGetInfo, piDeviceGetInfo)
  _PI_CL(piDevicePartition, clCreateSubDevices)
  _PI_CL(piDeviceRetain, clRetainDevice)
  _PI_CL(piDeviceRelease, clReleaseDevice)
  _PI_CL(piextDeviceSelectBinary, piextDeviceSelectBinary)
  _PI_CL(piextGetDeviceFunctionPointer, piextGetDeviceFunctionPointer)
  _PI_CL(piextDeviceGetNativeHandle, piextDeviceGetNativeHandle)
  _PI_CL(piextDeviceCreateWithNativeHandle, piextDeviceCreateWithNativeHandle)
  // Context
  _PI_CL(piContextCreate, piContextCreate)
  _PI_CL(piContextGetInfo, piContextGetInfo)
  _PI_CL(piContextRetain, clRetainContext)
  _PI_CL(piContextRelease, clReleaseContext)
  _PI_CL(piextContextGetNativeHandle, piextContextGetNativeHandle)
  _PI_CL(piextContextCreateWithNativeHandle, piextContextCreateWithNativeHandle)
  // Queue
  _PI_CL(piQueueCreate, piQueueCreate)
  _PI_CL(piextQueueCreate, piextQueueCreate)
  _PI_CL(piQueueGetInfo, piQueueGetInfo)
  _PI_CL(piQueueFinish, clFinish)
  _PI_CL(piQueueFlush, clFlush)
  _PI_CL(piQueueRetain, clRetainCommandQueue)
  _PI_CL(piQueueRelease, clReleaseCommandQueue)
  _PI_CL(piextQueueGetNativeHandle, piextQueueGetNativeHandle)
  _PI_CL(piextQueueCreateWithNativeHandle, piextQueueCreateWithNativeHandle)
  // Memory
  _PI_CL(piMemBufferCreate, piMemBufferCreate)
  _PI_CL(piMemImageCreate, piMemImageCreate)
  _PI_CL(piMemGetInfo, clGetMemObjectInfo)
  _PI_CL(piMemImageGetInfo, clGetImageInfo)
  _PI_CL(piMemRetain, clRetainMemObject)
  _PI_CL(piMemRelease, clReleaseMemObject)
  _PI_CL(piMemBufferPartition, piMemBufferPartition)
  _PI_CL(piextMemGetNativeHandle, piextMemGetNativeHandle)
  _PI_CL(piextMemCreateWithNativeHandle, piextMemCreateWithNativeHandle)
  // Program
  _PI_CL(piProgramCreate, piProgramCreate)
  _PI_CL(piProgramCreateWithBinary, piProgramCreateWithBinary)
  _PI_CL(piProgramGetInfo, clGetProgramInfo)
  _PI_CL(piProgramCompile, clCompileProgram)
  _PI_CL(piProgramBuild, clBuildProgram)
  _PI_CL(piProgramLink, piProgramLink)
  _PI_CL(piProgramGetBuildInfo, clGetProgramBuildInfo)
  _PI_CL(piProgramRetain, clRetainProgram)
  _PI_CL(piProgramRelease, clReleaseProgram)
  _PI_CL(piextProgramSetSpecializationConstant,
         piextProgramSetSpecializationConstant)
  _PI_CL(piextProgramGetNativeHandle, piextProgramGetNativeHandle)
  _PI_CL(piextProgramCreateWithNativeHandle, piextProgramCreateWithNativeHandle)
  // Kernel
  _PI_CL(piKernelCreate, piKernelCreate)
  _PI_CL(piKernelSetArg, clSetKernelArg)
  _PI_CL(piKernelGetInfo, clGetKernelInfo)
  _PI_CL(piKernelGetGroupInfo, piKernelGetGroupInfo)
  _PI_CL(piKernelGetSubGroupInfo, piKernelGetSubGroupInfo)
  _PI_CL(piKernelRetain, clRetainKernel)
  _PI_CL(piKernelRelease, clReleaseKernel)
  _PI_CL(piKernelSetExecInfo, piKernelSetExecInfo)
  _PI_CL(piextKernelSetArgPointer, piextKernelSetArgPointer)
  _PI_CL(piextKernelCreateWithNativeHandle, piextKernelCreateWithNativeHandle)
  _PI_CL(piextKernelGetNativeHandle, piextKernelGetNativeHandle)
  // Event
  _PI_CL(piEventCreate, piEventCreate)
  _PI_CL(piEventGetInfo, piEventGetInfo)
  _PI_CL(piEventGetProfilingInfo, clGetEventProfilingInfo)
  _PI_CL(piEventsWait, clWaitForEvents)
  _PI_CL(piEventSetCallback, clSetEventCallback)
  _PI_CL(piEventSetStatus, clSetUserEventStatus)
  _PI_CL(piEventRetain, clRetainEvent)
  _PI_CL(piEventRelease, clReleaseEvent)
  _PI_CL(piextEventGetNativeHandle, piextGetNativeHandle)
  _PI_CL(piextEventCreateWithNativeHandle, piextEventCreateWithNativeHandle)
  // Sampler
  _PI_CL(piSamplerCreate, piSamplerCreate)
  _PI_CL(piSamplerGetInfo, clGetSamplerInfo)
  _PI_CL(piSamplerRetain, clRetainSampler)
  _PI_CL(piSamplerRelease, clReleaseSampler)
  // Queue commands
  _PI_CL(piEnqueueKernelLaunch, clEnqueueNDRangeKernel)
  _PI_CL(piEnqueueEventsWait, clEnqueueMarkerWithWaitList)
  _PI_CL(piEnqueueEventsWaitWithBarrier, clEnqueueBarrierWithWaitList)
  _PI_CL(piEnqueueMemBufferRead, clEnqueueReadBuffer)
  _PI_CL(piEnqueueMemBufferReadRect, clEnqueueReadBufferRect)
  _PI_CL(piEnqueueMemBufferWrite, clEnqueueWriteBuffer)
  _PI_CL(piEnqueueMemBufferWriteRect, clEnqueueWriteBufferRect)
  _PI_CL(piEnqueueMemBufferCopy, clEnqueueCopyBuffer)
  _PI_CL(piEnqueueMemBufferCopyRect, clEnqueueCopyBufferRect)
  _PI_CL(piEnqueueMemBufferFill, clEnqueueFillBuffer)
  _PI_CL(piEnqueueMemImageRead, clEnqueueReadImage)
  _PI_CL(piEnqueueMemImageWrite, clEnqueueWriteImage)
  _PI_CL(piEnqueueMemImageCopy, clEnqueueCopyImage)
  _PI_CL(piEnqueueMemImageFill, clEnqueueFillImage)
  _PI_CL(piEnqueueMemBufferMap, piEnqueueMemBufferMap)
  _PI_CL(piEnqueueMemUnmap, clEnqueueUnmapMemObject)
  // USM
  _PI_CL(piextUSMHostAlloc, piextUSMHostAlloc)
  _PI_CL(piextUSMDeviceAlloc, piextUSMDeviceAlloc)
  _PI_CL(piextUSMSharedAlloc, piextUSMSharedAlloc)
  _PI_CL(piextUSMFree, piextUSMFree)
  _PI_CL(piextUSMEnqueueMemset, piextUSMEnqueueMemset)
  _PI_CL(piextUSMEnqueueMemcpy, piextUSMEnqueueMemcpy)
  _PI_CL(piextUSMEnqueuePrefetch, piextUSMEnqueuePrefetch)
  _PI_CL(piextUSMEnqueueMemAdvise, piextUSMEnqueueMemAdvise)
  _PI_CL(piextUSMEnqueueFill2D, piextUSMEnqueueFill2D)
  _PI_CL(piextUSMEnqueueMemset2D, piextUSMEnqueueMemset2D)
  _PI_CL(piextUSMEnqueueMemcpy2D, piextUSMEnqueueMemcpy2D)
  _PI_CL(piextUSMGetMemAllocInfo, piextUSMGetMemAllocInfo)
  _PI_CL(piextUSMImport, piextUSMImport)
  _PI_CL(piextUSMRelease, piextUSMRelease)
  // Device global variable
  _PI_CL(piextEnqueueDeviceGlobalVariableWrite,
         piextEnqueueDeviceGlobalVariableWrite)
  _PI_CL(piextEnqueueDeviceGlobalVariableRead,
         piextEnqueueDeviceGlobalVariableRead)
  // Host Pipe
  _PI_CL(piextEnqueueReadHostPipe, piextEnqueueReadHostPipe)
  _PI_CL(piextEnqueueWriteHostPipe, piextEnqueueWriteHostPipe)

  // command-buffer
  _PI_CL(piextCommandBufferCreate, piextCommandBufferCreate)
  _PI_CL(piextCommandBufferRetain, piextCommandBufferRetain)
  _PI_CL(piextCommandBufferRelease, piextCommandBufferRelease)
  _PI_CL(piextCommandBufferNDRangeKernel, piextCommandBufferNDRangeKernel)
  _PI_CL(piextCommandBufferMemcpyUSM, piextCommandBufferMemcpyUSM)
  _PI_CL(piextCommandBufferMemBufferCopy, piextCommandBufferMemBufferCopy)
  _PI_CL(piextCommandBufferMemBufferCopyRect,
         piextCommandBufferMemBufferCopyRect)
  _PI_CL(piextCommandBufferMemBufferRead, piextCommandBufferMemBufferRead)
  _PI_CL(piextCommandBufferMemBufferReadRect,
         piextCommandBufferMemBufferReadRect)
  _PI_CL(piextCommandBufferMemBufferWrite, piextCommandBufferMemBufferWrite)
  _PI_CL(piextCommandBufferMemBufferWriteRect,
         piextCommandBufferMemBufferWriteRect)
  _PI_CL(piextCommandBufferPrefetchUSM, piextCommandBufferPrefetchUSM)
  _PI_CL(piextCommandBufferAdviseUSM, piextCommandBufferAdviseUSM)
  _PI_CL(piextEnqueueCommandBuffer, piextEnqueueCommandBuffer)

  _PI_CL(piextKernelSetArgMemObj, piextKernelSetArgMemObj)
  _PI_CL(piextKernelSetArgSampler, piextKernelSetArgSampler)
  _PI_CL(piPluginGetLastError, piPluginGetLastError)
  _PI_CL(piTearDown, piTearDown)
  _PI_CL(piGetDeviceAndHostTimer, piGetDeviceAndHostTimer)
  _PI_CL(piPluginGetBackendOption, piPluginGetBackendOption)

#undef _PI_CL
=======
#define _PI_API(api)                                                           \
  (PluginInit->PiFunctionTable).api = (decltype(&::api))(&api);
#include <sycl/detail/pi.def>
#undef _PI_API
>>>>>>> d6165466

  return PI_SUCCESS;
}

#ifdef _WIN32
#define __SYCL_PLUGIN_DLL_NAME "pi_opencl.dll"
#include "../common_win_pi_trace/common_win_pi_trace.hpp"
#undef __SYCL_PLUGIN_DLL_NAME
#endif

} // end extern 'C'<|MERGE_RESOLUTION|>--- conflicted
+++ resolved
@@ -1069,30 +1069,16 @@
 }
 
 pi_result piextCommandBufferMemBufferWriteRect(
-<<<<<<< HEAD
-    pi_ext_command_buffer command_buffer, pi_mem buffer,
-    pi_buff_rect_offset buffer_offset, pi_buff_rect_offset host_offset,
-    pi_buff_rect_region region, size_t buffer_row_pitch,
-    size_t buffer_slice_pitch, size_t host_row_pitch, size_t host_slice_pitch,
-    const void *ptr, pi_uint32 num_sync_points_in_wait_list,
-    const pi_ext_sync_point *sync_point_wait_list,
-    pi_ext_sync_point *sync_point) {
-  (void)command_buffer;
-  (void)buffer;
-  (void)buffer_offset;
-  (void)host_offset;
-  (void)region;
-  (void)buffer_row_pitch;
-  (void)buffer_slice_pitch;
-  (void)host_row_pitch;
-  (void)host_slice_pitch;
-  (void)ptr;
-  (void)num_sync_points_in_wait_list;
-  (void)sync_point_wait_list;
-  (void)sync_point;
-
-  // Not implemented
-  return PI_ERROR_INVALID_OPERATION;
+    pi_ext_command_buffer CommandBuffer, pi_mem Buffer,
+    pi_buff_rect_offset BufferOffset, pi_buff_rect_offset HostOffset,
+    pi_buff_rect_region Region, size_t BufferRowPitch, size_t BufferSlicePitch,
+    size_t HostRowPitch, size_t HostSlicePitch, const void *Ptr,
+    pi_uint32 NumSyncPointsInWaitList,
+    const pi_ext_sync_point *SyncPointWaitList, pi_ext_sync_point *SyncPoint) {
+  return pi2ur::piextCommandBufferMemBufferWriteRect(
+      CommandBuffer, Buffer, BufferOffset, HostOffset, Region, BufferRowPitch,
+      BufferSlicePitch, HostRowPitch, HostSlicePitch, Ptr,
+      NumSyncPointsInWaitList, SyncPointWaitList, SyncPoint);
 }
 
 pi_result piextCommandBufferPrefetchUSM(
@@ -1129,47 +1115,6 @@
   return PI_ERROR_INVALID_OPERATION;
 }
 
-pi_result piextEnqueueCommandBuffer(pi_ext_command_buffer command_buffer,
-                                    pi_queue queue,
-                                    pi_uint32 num_events_in_wait_list,
-                                    const pi_event *event_wait_list,
-                                    pi_event *event) {
-  (void)command_buffer;
-  (void)queue;
-  (void)num_events_in_wait_list;
-  (void)event_wait_list;
-  (void)event;
-
-  // Not implemented
-  return PI_ERROR_INVALID_OPERATION;
-}
-
-// This API is called by Sycl RT to notify the end of the plugin lifetime.
-// Windows: dynamically loaded plugins might have been unloaded already
-// when this is called. Sycl RT holds onto the PI plugin so it can be
-// called safely. But this is not transitive. If the PI plugin in turn
-// dynamically loaded a different DLL, that may have been unloaded.
-// TODO: add a global variable lifetime management code here (see
-// pi_level_zero.cpp for reference).
-pi_result piTearDown(void *PluginParameter) {
-  (void)PluginParameter;
-  delete ExtFuncPtrCache;
-  ExtFuncPtrCache = nullptr;
-  return PI_SUCCESS;
-=======
-    pi_ext_command_buffer CommandBuffer, pi_mem Buffer,
-    pi_buff_rect_offset BufferOffset, pi_buff_rect_offset HostOffset,
-    pi_buff_rect_region Region, size_t BufferRowPitch, size_t BufferSlicePitch,
-    size_t HostRowPitch, size_t HostSlicePitch, const void *Ptr,
-    pi_uint32 NumSyncPointsInWaitList,
-    const pi_ext_sync_point *SyncPointWaitList, pi_ext_sync_point *SyncPoint) {
-  return pi2ur::piextCommandBufferMemBufferWriteRect(
-      CommandBuffer, Buffer, BufferOffset, HostOffset, Region, BufferRowPitch,
-      BufferSlicePitch, HostRowPitch, HostSlicePitch, Ptr,
-      NumSyncPointsInWaitList, SyncPointWaitList, SyncPoint);
->>>>>>> d6165466
-}
-
 pi_result piextEnqueueCommandBuffer(pi_ext_command_buffer CommandBuffer,
                                     pi_queue Queue,
                                     pi_uint32 NumEventsInWaitList,
@@ -1222,169 +1167,10 @@
     return PI_ERROR_INVALID_VALUE;
   strncpy(PluginInit->PluginVersion, SupportedVersion, PluginVersionSize);
 
-<<<<<<< HEAD
-#define _PI_CL(pi_api, ocl_api)                                                \
-  (PluginInit->PiFunctionTable).pi_api = (decltype(&::pi_api))(&ocl_api);
-
-  // Platform
-  _PI_CL(piPlatformsGet, piPlatformsGet)
-  _PI_CL(piPlatformGetInfo, piPlatformGetInfo)
-  _PI_CL(piextPlatformGetNativeHandle, piextPlatformGetNativeHandle)
-  _PI_CL(piextPlatformCreateWithNativeHandle,
-         piextPlatformCreateWithNativeHandle)
-  // Device
-  _PI_CL(piDevicesGet, piDevicesGet)
-  _PI_CL(piDeviceGetInfo, piDeviceGetInfo)
-  _PI_CL(piDevicePartition, clCreateSubDevices)
-  _PI_CL(piDeviceRetain, clRetainDevice)
-  _PI_CL(piDeviceRelease, clReleaseDevice)
-  _PI_CL(piextDeviceSelectBinary, piextDeviceSelectBinary)
-  _PI_CL(piextGetDeviceFunctionPointer, piextGetDeviceFunctionPointer)
-  _PI_CL(piextDeviceGetNativeHandle, piextDeviceGetNativeHandle)
-  _PI_CL(piextDeviceCreateWithNativeHandle, piextDeviceCreateWithNativeHandle)
-  // Context
-  _PI_CL(piContextCreate, piContextCreate)
-  _PI_CL(piContextGetInfo, piContextGetInfo)
-  _PI_CL(piContextRetain, clRetainContext)
-  _PI_CL(piContextRelease, clReleaseContext)
-  _PI_CL(piextContextGetNativeHandle, piextContextGetNativeHandle)
-  _PI_CL(piextContextCreateWithNativeHandle, piextContextCreateWithNativeHandle)
-  // Queue
-  _PI_CL(piQueueCreate, piQueueCreate)
-  _PI_CL(piextQueueCreate, piextQueueCreate)
-  _PI_CL(piQueueGetInfo, piQueueGetInfo)
-  _PI_CL(piQueueFinish, clFinish)
-  _PI_CL(piQueueFlush, clFlush)
-  _PI_CL(piQueueRetain, clRetainCommandQueue)
-  _PI_CL(piQueueRelease, clReleaseCommandQueue)
-  _PI_CL(piextQueueGetNativeHandle, piextQueueGetNativeHandle)
-  _PI_CL(piextQueueCreateWithNativeHandle, piextQueueCreateWithNativeHandle)
-  // Memory
-  _PI_CL(piMemBufferCreate, piMemBufferCreate)
-  _PI_CL(piMemImageCreate, piMemImageCreate)
-  _PI_CL(piMemGetInfo, clGetMemObjectInfo)
-  _PI_CL(piMemImageGetInfo, clGetImageInfo)
-  _PI_CL(piMemRetain, clRetainMemObject)
-  _PI_CL(piMemRelease, clReleaseMemObject)
-  _PI_CL(piMemBufferPartition, piMemBufferPartition)
-  _PI_CL(piextMemGetNativeHandle, piextMemGetNativeHandle)
-  _PI_CL(piextMemCreateWithNativeHandle, piextMemCreateWithNativeHandle)
-  // Program
-  _PI_CL(piProgramCreate, piProgramCreate)
-  _PI_CL(piProgramCreateWithBinary, piProgramCreateWithBinary)
-  _PI_CL(piProgramGetInfo, clGetProgramInfo)
-  _PI_CL(piProgramCompile, clCompileProgram)
-  _PI_CL(piProgramBuild, clBuildProgram)
-  _PI_CL(piProgramLink, piProgramLink)
-  _PI_CL(piProgramGetBuildInfo, clGetProgramBuildInfo)
-  _PI_CL(piProgramRetain, clRetainProgram)
-  _PI_CL(piProgramRelease, clReleaseProgram)
-  _PI_CL(piextProgramSetSpecializationConstant,
-         piextProgramSetSpecializationConstant)
-  _PI_CL(piextProgramGetNativeHandle, piextProgramGetNativeHandle)
-  _PI_CL(piextProgramCreateWithNativeHandle, piextProgramCreateWithNativeHandle)
-  // Kernel
-  _PI_CL(piKernelCreate, piKernelCreate)
-  _PI_CL(piKernelSetArg, clSetKernelArg)
-  _PI_CL(piKernelGetInfo, clGetKernelInfo)
-  _PI_CL(piKernelGetGroupInfo, piKernelGetGroupInfo)
-  _PI_CL(piKernelGetSubGroupInfo, piKernelGetSubGroupInfo)
-  _PI_CL(piKernelRetain, clRetainKernel)
-  _PI_CL(piKernelRelease, clReleaseKernel)
-  _PI_CL(piKernelSetExecInfo, piKernelSetExecInfo)
-  _PI_CL(piextKernelSetArgPointer, piextKernelSetArgPointer)
-  _PI_CL(piextKernelCreateWithNativeHandle, piextKernelCreateWithNativeHandle)
-  _PI_CL(piextKernelGetNativeHandle, piextKernelGetNativeHandle)
-  // Event
-  _PI_CL(piEventCreate, piEventCreate)
-  _PI_CL(piEventGetInfo, piEventGetInfo)
-  _PI_CL(piEventGetProfilingInfo, clGetEventProfilingInfo)
-  _PI_CL(piEventsWait, clWaitForEvents)
-  _PI_CL(piEventSetCallback, clSetEventCallback)
-  _PI_CL(piEventSetStatus, clSetUserEventStatus)
-  _PI_CL(piEventRetain, clRetainEvent)
-  _PI_CL(piEventRelease, clReleaseEvent)
-  _PI_CL(piextEventGetNativeHandle, piextGetNativeHandle)
-  _PI_CL(piextEventCreateWithNativeHandle, piextEventCreateWithNativeHandle)
-  // Sampler
-  _PI_CL(piSamplerCreate, piSamplerCreate)
-  _PI_CL(piSamplerGetInfo, clGetSamplerInfo)
-  _PI_CL(piSamplerRetain, clRetainSampler)
-  _PI_CL(piSamplerRelease, clReleaseSampler)
-  // Queue commands
-  _PI_CL(piEnqueueKernelLaunch, clEnqueueNDRangeKernel)
-  _PI_CL(piEnqueueEventsWait, clEnqueueMarkerWithWaitList)
-  _PI_CL(piEnqueueEventsWaitWithBarrier, clEnqueueBarrierWithWaitList)
-  _PI_CL(piEnqueueMemBufferRead, clEnqueueReadBuffer)
-  _PI_CL(piEnqueueMemBufferReadRect, clEnqueueReadBufferRect)
-  _PI_CL(piEnqueueMemBufferWrite, clEnqueueWriteBuffer)
-  _PI_CL(piEnqueueMemBufferWriteRect, clEnqueueWriteBufferRect)
-  _PI_CL(piEnqueueMemBufferCopy, clEnqueueCopyBuffer)
-  _PI_CL(piEnqueueMemBufferCopyRect, clEnqueueCopyBufferRect)
-  _PI_CL(piEnqueueMemBufferFill, clEnqueueFillBuffer)
-  _PI_CL(piEnqueueMemImageRead, clEnqueueReadImage)
-  _PI_CL(piEnqueueMemImageWrite, clEnqueueWriteImage)
-  _PI_CL(piEnqueueMemImageCopy, clEnqueueCopyImage)
-  _PI_CL(piEnqueueMemImageFill, clEnqueueFillImage)
-  _PI_CL(piEnqueueMemBufferMap, piEnqueueMemBufferMap)
-  _PI_CL(piEnqueueMemUnmap, clEnqueueUnmapMemObject)
-  // USM
-  _PI_CL(piextUSMHostAlloc, piextUSMHostAlloc)
-  _PI_CL(piextUSMDeviceAlloc, piextUSMDeviceAlloc)
-  _PI_CL(piextUSMSharedAlloc, piextUSMSharedAlloc)
-  _PI_CL(piextUSMFree, piextUSMFree)
-  _PI_CL(piextUSMEnqueueMemset, piextUSMEnqueueMemset)
-  _PI_CL(piextUSMEnqueueMemcpy, piextUSMEnqueueMemcpy)
-  _PI_CL(piextUSMEnqueuePrefetch, piextUSMEnqueuePrefetch)
-  _PI_CL(piextUSMEnqueueMemAdvise, piextUSMEnqueueMemAdvise)
-  _PI_CL(piextUSMEnqueueFill2D, piextUSMEnqueueFill2D)
-  _PI_CL(piextUSMEnqueueMemset2D, piextUSMEnqueueMemset2D)
-  _PI_CL(piextUSMEnqueueMemcpy2D, piextUSMEnqueueMemcpy2D)
-  _PI_CL(piextUSMGetMemAllocInfo, piextUSMGetMemAllocInfo)
-  _PI_CL(piextUSMImport, piextUSMImport)
-  _PI_CL(piextUSMRelease, piextUSMRelease)
-  // Device global variable
-  _PI_CL(piextEnqueueDeviceGlobalVariableWrite,
-         piextEnqueueDeviceGlobalVariableWrite)
-  _PI_CL(piextEnqueueDeviceGlobalVariableRead,
-         piextEnqueueDeviceGlobalVariableRead)
-  // Host Pipe
-  _PI_CL(piextEnqueueReadHostPipe, piextEnqueueReadHostPipe)
-  _PI_CL(piextEnqueueWriteHostPipe, piextEnqueueWriteHostPipe)
-
-  // command-buffer
-  _PI_CL(piextCommandBufferCreate, piextCommandBufferCreate)
-  _PI_CL(piextCommandBufferRetain, piextCommandBufferRetain)
-  _PI_CL(piextCommandBufferRelease, piextCommandBufferRelease)
-  _PI_CL(piextCommandBufferNDRangeKernel, piextCommandBufferNDRangeKernel)
-  _PI_CL(piextCommandBufferMemcpyUSM, piextCommandBufferMemcpyUSM)
-  _PI_CL(piextCommandBufferMemBufferCopy, piextCommandBufferMemBufferCopy)
-  _PI_CL(piextCommandBufferMemBufferCopyRect,
-         piextCommandBufferMemBufferCopyRect)
-  _PI_CL(piextCommandBufferMemBufferRead, piextCommandBufferMemBufferRead)
-  _PI_CL(piextCommandBufferMemBufferReadRect,
-         piextCommandBufferMemBufferReadRect)
-  _PI_CL(piextCommandBufferMemBufferWrite, piextCommandBufferMemBufferWrite)
-  _PI_CL(piextCommandBufferMemBufferWriteRect,
-         piextCommandBufferMemBufferWriteRect)
-  _PI_CL(piextCommandBufferPrefetchUSM, piextCommandBufferPrefetchUSM)
-  _PI_CL(piextCommandBufferAdviseUSM, piextCommandBufferAdviseUSM)
-  _PI_CL(piextEnqueueCommandBuffer, piextEnqueueCommandBuffer)
-
-  _PI_CL(piextKernelSetArgMemObj, piextKernelSetArgMemObj)
-  _PI_CL(piextKernelSetArgSampler, piextKernelSetArgSampler)
-  _PI_CL(piPluginGetLastError, piPluginGetLastError)
-  _PI_CL(piTearDown, piTearDown)
-  _PI_CL(piGetDeviceAndHostTimer, piGetDeviceAndHostTimer)
-  _PI_CL(piPluginGetBackendOption, piPluginGetBackendOption)
-
-#undef _PI_CL
-=======
 #define _PI_API(api)                                                           \
   (PluginInit->PiFunctionTable).api = (decltype(&::api))(&api);
 #include <sycl/detail/pi.def>
 #undef _PI_API
->>>>>>> d6165466
 
   return PI_SUCCESS;
 }
