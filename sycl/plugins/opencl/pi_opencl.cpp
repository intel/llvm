--- conflicted
+++ resolved
@@ -178,14 +178,11 @@
   case PI_DEVICE_INFO_GPU_SUBSLICES_PER_SLICE:
   case PI_DEVICE_INFO_GPU_EU_COUNT_PER_SUBSLICE:
   case PI_DEVICE_INFO_MAX_MEM_BANDWIDTH:
-<<<<<<< HEAD
     // TODO: Check if device UUID extension is enabled in OpenCL.
     // For details about Intel UUID extension, see
     // sycl/doc/extensions/IntelGPU/IntelGPUDeviceInfo.md
   case PI_DEVICE_INFO_UUID:
-=======
   case PI_DEVICE_INFO_ATOMIC_64:
->>>>>>> db20bab3
     return PI_INVALID_VALUE;
 
   default:
