//==---------- pi_opencl.cpp - OpenCL Plugin -------------------------------==//
//
// Part of the LLVM Project, under the Apache License v2.0 with LLVM Exceptions.
// See https://llvm.org/LICENSE.txt for license information.
// SPDX-License-Identifier: Apache-2.0 WITH LLVM-exception
//
//===----------------------------------------------------------------------===//
/// \defgroup sycl_pi_ocl OpenCL Plugin
/// \ingroup sycl_pi

/// \file pi_opencl.cpp
/// Implementation of OpenCL Plugin. It is the interface between device-agnostic
/// SYCL runtime layer and underlying OpenCL runtime.
///
/// \ingroup sycl_pi_ocl

#define CL_USE_DEPRECATED_OPENCL_1_2_APIS

#include <cstring>
#include <pi_opencl.hpp>
#include <sycl/detail/pi.h>

extern "C" {

const char SupportedVersion[] = _PI_OPENCL_PLUGIN_VERSION_STRING;

pi_result piPlatformsGet(pi_uint32 NumEntries, pi_platform *Platforms,
                         pi_uint32 *NumPlatforms) {
  return pi2ur::piPlatformsGet(NumEntries, Platforms, NumPlatforms);
}

pi_result piPlatformGetInfo(pi_platform Platform, pi_platform_info ParamName,
                            size_t ParamValueSize, void *ParamValue,
                            size_t *ParamValueSizeRet) {
  return pi2ur::piPlatformGetInfo(Platform, ParamName, ParamValueSize,
                                  ParamValue, ParamValueSizeRet);
}

pi_result piextPlatformGetNativeHandle(pi_platform Platform,
                                       pi_native_handle *NativeHandle) {
  return pi2ur::piextPlatformGetNativeHandle(Platform, NativeHandle);
}

pi_result piextPlatformCreateWithNativeHandle(pi_native_handle NativeHandle,
                                              pi_platform *Platform) {
  return pi2ur::piextPlatformCreateWithNativeHandle(NativeHandle, Platform);
}

pi_result piPluginGetLastError(char **message) {
  return pi2ur::piPluginGetLastError(message);
}

pi_result piPluginGetBackendOption(pi_platform platform,
                                   const char *frontend_option,
                                   const char **backend_option) {
  return pi2ur::piPluginGetBackendOption(platform, frontend_option,
                                         backend_option);
}

pi_result piDevicesGet(pi_platform Platform, pi_device_type DeviceType,
                       pi_uint32 NumEntries, pi_device *Devices,
                       pi_uint32 *NumDevices) {
  return pi2ur::piDevicesGet(Platform, DeviceType, NumEntries, Devices,
                             NumDevices);
}

pi_result piDeviceRetain(pi_device Device) {
  return pi2ur::piDeviceRetain(Device);
}

pi_result piDeviceRelease(pi_device Device) {
  return pi2ur::piDeviceRelease(Device);
}

pi_result piDeviceGetInfo(pi_device Device, pi_device_info ParamName,
                          size_t ParamValueSize, void *ParamValue,
                          size_t *ParamValueSizeRet) {
  return pi2ur::piDeviceGetInfo(Device, ParamName, ParamValueSize, ParamValue,
                                ParamValueSizeRet);
}

<<<<<<< HEAD
pi_result piDeviceGetInfo(pi_device device, pi_device_info paramName,
                          size_t paramValueSize, void *paramValue,
                          size_t *paramValueSizeRet) {
  switch (paramName) {
    // TODO: Check regularly to see if support in enabled in OpenCL.
    // Intel GPU EU device-specific information extensions.
    // Some of the queries are enabled by cl_intel_device_attribute_query
    // extension, but it's not yet in the Registry.
  case PI_DEVICE_INFO_PCI_ADDRESS:
  case PI_DEVICE_INFO_GPU_EU_COUNT:
  case PI_DEVICE_INFO_GPU_EU_SIMD_WIDTH:
  case PI_DEVICE_INFO_GPU_SLICES:
  case PI_DEVICE_INFO_GPU_SUBSLICES_PER_SLICE:
  case PI_DEVICE_INFO_GPU_EU_COUNT_PER_SUBSLICE:
  case PI_DEVICE_INFO_GPU_HW_THREADS_PER_EU:
  case PI_DEVICE_INFO_MAX_MEM_BANDWIDTH:
    // TODO: Check if device UUID extension is enabled in OpenCL.
    // For details about Intel UUID extension, see
    // sycl/doc/extensions/supported/sycl_ext_intel_device_info.md
  case PI_DEVICE_INFO_UUID:
    return PI_ERROR_INVALID_VALUE;
  case PI_EXT_DEVICE_INFO_ATOMIC_MEMORY_ORDER_CAPABILITIES: {
    // This query is missing before OpenCL 3.0
    // Check version and handle appropriately
    OCLV::OpenCLVersion devVer;
    cl_device_id deviceID = cast<cl_device_id>(device);
    cl_int ret_err = getDeviceVersion(deviceID, devVer);
    if (ret_err != CL_SUCCESS) {
      return cast<pi_result>(ret_err);
    }

    // Minimum required capability to be returned
    // For OpenCL 1.2, this is all that is required
    pi_memory_order_capabilities capabilities = PI_MEMORY_ORDER_RELAXED;

    if (devVer >= OCLV::V3_0) {
      // For OpenCL >=3.0, the query should be implemented
      cl_device_atomic_capabilities cl_capabilities = 0;
      cl_int ret_err = clGetDeviceInfo(
          deviceID, CL_DEVICE_ATOMIC_MEMORY_CAPABILITIES,
          sizeof(cl_device_atomic_capabilities), &cl_capabilities, nullptr);
      if (ret_err != CL_SUCCESS)
        return cast<pi_result>(ret_err);

      // Mask operation to only consider atomic_memory_order* capabilities
      cl_int mask = CL_DEVICE_ATOMIC_ORDER_RELAXED |
                    CL_DEVICE_ATOMIC_ORDER_ACQ_REL |
                    CL_DEVICE_ATOMIC_ORDER_SEQ_CST;
      cl_capabilities &= mask;

      // The memory order capabilities are hierarchical, if one is implied, all
      // preceding capbilities are implied as well. Especially in the case of
      // ACQ_REL.
      if (cl_capabilities & CL_DEVICE_ATOMIC_ORDER_SEQ_CST) {
        capabilities |= PI_MEMORY_ORDER_SEQ_CST;
      }
      if (cl_capabilities & CL_DEVICE_ATOMIC_ORDER_ACQ_REL) {
        capabilities |= PI_MEMORY_ORDER_ACQ_REL | PI_MEMORY_ORDER_ACQUIRE |
                        PI_MEMORY_ORDER_RELEASE;
      }
    } else if (devVer >= OCLV::V2_0) {
      // For OpenCL 2.x, return all capabilities
      // (https://registry.khronos.org/OpenCL/specs/3.0-unified/html/OpenCL_API.html#_memory_consistency_model)
      capabilities |= PI_MEMORY_ORDER_ACQUIRE | PI_MEMORY_ORDER_RELEASE |
                      PI_MEMORY_ORDER_ACQ_REL | PI_MEMORY_ORDER_SEQ_CST;
    }

    if (paramValue) {
      if (paramValueSize < sizeof(pi_memory_order_capabilities))
        return static_cast<pi_result>(CL_INVALID_VALUE);

      std::memcpy(paramValue, &capabilities, sizeof(capabilities));
    }

    if (paramValueSizeRet)
      *paramValueSizeRet = sizeof(capabilities);

    return static_cast<pi_result>(CL_SUCCESS);
  }
  case PI_EXT_DEVICE_INFO_ATOMIC_MEMORY_SCOPE_CAPABILITIES: {
    // Initialize result to minimum mandated capabilities according to
    // SYCL2020 4.6.3.2
    // Because scopes are hierarchical, wider scopes support all narrower
    // scopes. At a minimum, each device must support WORK_ITEM, SUB_GROUP and
    // WORK_GROUP. (https://github.com/KhronosGroup/SYCL-Docs/pull/382)
    pi_memory_scope_capabilities result = PI_MEMORY_SCOPE_WORK_ITEM |
                                          PI_MEMORY_SCOPE_SUB_GROUP |
                                          PI_MEMORY_SCOPE_WORK_GROUP;

    OCLV::OpenCLVersion devVer;

    cl_device_id deviceID = cast<cl_device_id>(device);
    cl_int ret_err = getDeviceVersion(deviceID, devVer);
    if (ret_err != CL_SUCCESS)
      return static_cast<pi_result>(ret_err);

    cl_device_atomic_capabilities devCapabilities = 0;
    if (devVer >= OCLV::V3_0) {
      ret_err = clGetDeviceInfo(deviceID, CL_DEVICE_ATOMIC_MEMORY_CAPABILITIES,
                                sizeof(cl_device_atomic_capabilities),
                                &devCapabilities, nullptr);
      if (ret_err != CL_SUCCESS)
        return static_cast<pi_result>(ret_err);
      assert((devCapabilities & CL_DEVICE_ATOMIC_SCOPE_WORK_GROUP) &&
             "Violates minimum mandated guarantee");

      // Because scopes are hierarchical, wider scopes support all narrower
      // scopes. At a minimum, each device must support WORK_ITEM, SUB_GROUP and
      // WORK_GROUP. (https://github.com/KhronosGroup/SYCL-Docs/pull/382)
      // We already initialized to these minimum mandated capabilities. Just
      // check wider scopes.
      if (devCapabilities & CL_DEVICE_ATOMIC_SCOPE_DEVICE) {
        result |= PI_MEMORY_SCOPE_DEVICE;
      }

      if (devCapabilities & CL_DEVICE_ATOMIC_SCOPE_ALL_DEVICES) {
        result |= PI_MEMORY_SCOPE_SYSTEM;
      }

    } else {
      // This info is only available in OpenCL version >= 3.0
      // Just return minimum mandated capabilities for older versions.
      // OpenCL 1.x minimum mandated capabilities are WORK_GROUP, we
      // already initialized using it.
      if (devVer >= OCLV::V2_0) {
        // OpenCL 2.x minimum mandated capabilities are WORK_GROUP | DEVICE |
        // ALL_DEVICES
        result |= PI_MEMORY_SCOPE_DEVICE | PI_MEMORY_SCOPE_SYSTEM;
      }
    }
    if (paramValue) {
      if (paramValueSize < sizeof(cl_device_atomic_capabilities))
        return PI_ERROR_INVALID_VALUE;

      std::memcpy(paramValue, &result, sizeof(result));
    }
    if (paramValueSizeRet)
      *paramValueSizeRet = sizeof(result);
    return PI_SUCCESS;
  }
  case PI_EXT_DEVICE_INFO_ATOMIC_FENCE_ORDER_CAPABILITIES: {
    // Initialize result to minimum mandated capabilities according to
    // SYCL2020 4.6.3.2
    pi_memory_order_capabilities result =
        PI_MEMORY_ORDER_RELAXED | PI_MEMORY_ORDER_ACQUIRE |
        PI_MEMORY_ORDER_RELEASE | PI_MEMORY_ORDER_ACQ_REL;

    OCLV::OpenCLVersion devVer;

    cl_device_id deviceID = cast<cl_device_id>(device);
    cl_int ret_err = getDeviceVersion(deviceID, devVer);
    if (ret_err != CL_SUCCESS)
      return static_cast<pi_result>(ret_err);

    cl_device_atomic_capabilities devCapabilities = 0;
    if (devVer >= OCLV::V3_0) {
      ret_err = clGetDeviceInfo(deviceID, CL_DEVICE_ATOMIC_FENCE_CAPABILITIES,
                                sizeof(cl_device_atomic_capabilities),
                                &devCapabilities, nullptr);
      if (ret_err != CL_SUCCESS)
        return static_cast<pi_result>(ret_err);
      assert((devCapabilities & CL_DEVICE_ATOMIC_ORDER_RELAXED) &&
             "Violates minimum mandated guarantee");
      assert((devCapabilities & CL_DEVICE_ATOMIC_ORDER_ACQ_REL) &&
             "Violates minimum mandated guarantee");

      // We already initialized to minimum mandated capabilities. Just
      // check stronger orders.
      if (devCapabilities & CL_DEVICE_ATOMIC_ORDER_SEQ_CST) {
        result |= PI_MEMORY_ORDER_SEQ_CST;
      }

    } else {
      // This info is only available in OpenCL version >= 3.0
      // Just return minimum mandated capabilities for older versions.
      // OpenCL 1.x minimum mandated capabilities are RELAXED | ACQ_REL, we
      // already initialized using these.
      if (devVer >= OCLV::V2_0) {
        // OpenCL 2.x minimum mandated capabilities are RELAXED | ACQ_REL |
        // SEQ_CST
        result |= PI_MEMORY_ORDER_SEQ_CST;
      }
    }
    if (paramValue) {
      if (paramValueSize < sizeof(cl_device_atomic_capabilities))
        return PI_ERROR_INVALID_VALUE;

      std::memcpy(paramValue, &result, sizeof(result));
    }
    if (paramValueSizeRet)
      *paramValueSizeRet = sizeof(result);
    return PI_SUCCESS;
  }
  case PI_EXT_DEVICE_INFO_ATOMIC_FENCE_SCOPE_CAPABILITIES: {
    // Initialize result to minimum mandated capabilities according to
    // SYCL2020 4.6.3.2.
    // Because scopes are hierarchical, wider scopes support all narrower
    // scopes. At a minimum, each device must support WORK_ITEM, SUB_GROUP and
    // WORK_GROUP. (https://github.com/KhronosGroup/SYCL-Docs/pull/382)
    pi_memory_scope_capabilities result = PI_MEMORY_SCOPE_WORK_ITEM |
                                          PI_MEMORY_SCOPE_SUB_GROUP |
                                          PI_MEMORY_SCOPE_WORK_GROUP;

    OCLV::OpenCLVersion devVer;

    cl_device_id deviceID = cast<cl_device_id>(device);
    cl_int ret_err = getDeviceVersion(deviceID, devVer);
    if (ret_err != CL_SUCCESS)
      return static_cast<pi_result>(ret_err);

    cl_device_atomic_capabilities devCapabilities = 0;
    if (devVer >= OCLV::V3_0) {
      ret_err = clGetDeviceInfo(deviceID, CL_DEVICE_ATOMIC_FENCE_CAPABILITIES,
                                sizeof(cl_device_atomic_capabilities),
                                &devCapabilities, nullptr);
      if (ret_err != CL_SUCCESS)
        return static_cast<pi_result>(ret_err);
      assert((devCapabilities & CL_DEVICE_ATOMIC_SCOPE_WORK_GROUP) &&
             "Violates minimum mandated guarantee");

      // Because scopes are hierarchical, wider scopes support all narrower
      // scopes. At a minimum, each device must support WORK_ITEM, SUB_GROUP and
      // WORK_GROUP. (https://github.com/KhronosGroup/SYCL-Docs/pull/382)
      // We already initialized to these minimum mandated capabilities. Just
      // check wider scopes.
      if (devCapabilities & CL_DEVICE_ATOMIC_SCOPE_DEVICE) {
        result |= PI_MEMORY_SCOPE_DEVICE;
      }

      if (devCapabilities & CL_DEVICE_ATOMIC_SCOPE_ALL_DEVICES) {
        result |= PI_MEMORY_SCOPE_SYSTEM;
      }

    } else {
      // This info is only available in OpenCL version >= 3.0
      // Just return minimum mandated capabilities for older versions.
      // OpenCL 1.x minimum mandated capabilities are WORK_GROUP, we
      // already initialized using it.
      if (devVer >= OCLV::V2_0) {
        // OpenCL 2.x minimum mandated capabilities are WORK_GROUP | DEVICE |
        // ALL_DEVICES
        result |= PI_MEMORY_SCOPE_DEVICE | PI_MEMORY_SCOPE_SYSTEM;
      }
    }
    if (paramValue) {
      if (paramValueSize < sizeof(cl_device_atomic_capabilities))
        return PI_ERROR_INVALID_VALUE;

      std::memcpy(paramValue, &result, sizeof(result));
    }
    if (paramValueSizeRet)
      *paramValueSizeRet = sizeof(result);
    return PI_SUCCESS;
  }
  case PI_DEVICE_INFO_ATOMIC_64: {
    cl_int ret_err = CL_SUCCESS;
    cl_bool result = CL_FALSE;
    bool supported = false;

    ret_err = checkDeviceExtensions(
        cast<cl_device_id>(device),
        {"cl_khr_int64_base_atomics", "cl_khr_int64_extended_atomics"},
        supported);
    if (ret_err != CL_SUCCESS)
      return static_cast<pi_result>(ret_err);

    result = supported;
    std::memcpy(paramValue, &result, sizeof(cl_bool));
    return PI_SUCCESS;
  }
  case PI_EXT_ONEAPI_DEVICE_INFO_BFLOAT16_MATH_FUNCTIONS: {
    // bfloat16 math functions are not yet supported on Intel GPUs.
    bool result = false;
    if (paramValueSize < sizeof(result))
      return PI_ERROR_INVALID_VALUE;
    std::memcpy(paramValue, &result, sizeof(result));
    return PI_SUCCESS;
  }
  case PI_DEVICE_INFO_IMAGE_SRGB: {
    bool result = true;
    if (paramValueSize < sizeof(result))
      return PI_ERROR_INVALID_VALUE;
    std::memcpy(paramValue, &result, sizeof(result));
    return PI_SUCCESS;
  }
  case PI_DEVICE_INFO_BUILD_ON_SUBDEVICE: {
    cl_device_type devType = CL_DEVICE_TYPE_DEFAULT;
    cl_int res = clGetDeviceInfo(cast<cl_device_id>(device), CL_DEVICE_TYPE,
                                 sizeof(cl_device_type), &devType, nullptr);

    // FIXME: here we assume that program built for a root GPU device can be
    // used on its sub-devices without re-building
    bool result = (res == CL_SUCCESS) && (devType == CL_DEVICE_TYPE_GPU);
    if (paramValueSize < sizeof(result))
      return PI_ERROR_INVALID_VALUE;
    std::memcpy(paramValue, &result, sizeof(result));
    return PI_SUCCESS;
  }
  case PI_EXT_ONEAPI_DEVICE_INFO_MAX_WORK_GROUPS_3D:
    // Returns the maximum sizes of a work group for each dimension one
    // could use to submit a kernel. There is no such query defined in OpenCL
    // so we'll return the maximum value.
    {
      if (paramValueSizeRet)
        *paramValueSizeRet = paramValueSize;
      static constexpr size_t Max = (std::numeric_limits<size_t>::max)();
      size_t *out = cast<size_t *>(paramValue);
      if (paramValueSize >= sizeof(size_t))
        out[0] = Max;
      if (paramValueSize >= 2 * sizeof(size_t))
        out[1] = Max;
      if (paramValueSize >= 3 * sizeof(size_t))
        out[2] = Max;
      return PI_SUCCESS;
    }
  case PI_EXT_INTEL_DEVICE_INFO_MAX_COMPUTE_QUEUE_INDICES: {
    pi_int32 result = 1;
    std::memcpy(paramValue, &result, sizeof(pi_int32));
    return PI_SUCCESS;
  }
  case PI_DEVICE_INFO_MAX_NUM_SUB_GROUPS: {
    // Corresponding OpenCL query is only available starting with OpenCL 2.1 and
    // we have to emulate it on older OpenCL runtimes.
    OCLV::OpenCLVersion version;
    cl_int err = getDeviceVersion(cast<cl_device_id>(device), version);
    if (err != CL_SUCCESS)
      return static_cast<pi_result>(err);

    if (version >= OCLV::V2_1) {
      err = clGetDeviceInfo(cast<cl_device_id>(device),
                            cast<cl_device_info>(paramName), paramValueSize,
                            paramValue, paramValueSizeRet);
      if (err != CL_SUCCESS)
        return static_cast<pi_result>(err);

      if (paramValue && *static_cast<cl_uint *>(paramValue) == 0u) {
        // OpenCL returns 0 if sub-groups are not supported, but SYCL 2020 spec
        // says that minimum possible value is 1.
        cl_uint value = 1u;
        std::memcpy(paramValue, &value, sizeof(cl_uint));
      }

      return static_cast<pi_result>(err);
    }

    // Otherwise, we can't query anything, because even cl_khr_subgroups does
    // not provide similar query. Therefore, simply return minimum possible
    // value 1 here.
    if (paramValue && paramValueSize < sizeof(cl_uint))
      return static_cast<pi_result>(CL_INVALID_VALUE);
    if (paramValueSizeRet)
      *paramValueSizeRet = sizeof(cl_uint);

    if (paramValue) {
      cl_uint value = 1u;
      std::memcpy(paramValue, &value, sizeof(cl_uint));
    }

    return static_cast<pi_result>(CL_SUCCESS);
  }
  case PI_DEVICE_INFO_BACKEND_VERSION: {
    // TODO: return some meaningful for backend_version below
    const char *value = "";
    size_t valueSize = (strlen(value) + 1) * sizeof(char);
    if (paramValue)
      std::memcpy(paramValue, value, valueSize);
    if (paramValueSizeRet != nullptr)
      *paramValueSizeRet = valueSize;
    return PI_SUCCESS;
  }
  case PI_EXT_INTEL_DEVICE_INFO_MEM_CHANNEL_SUPPORT: {
    cl_int ret_err = CL_SUCCESS;
    bool result = false;
    if (paramValueSize < sizeof(result))
      return PI_ERROR_INVALID_VALUE;
    bool supported = false;

    ret_err =
        checkDeviceExtensions(cast<cl_device_id>(device),
                              {"cl_intel_mem_channel_property"}, supported);
    if (ret_err != CL_SUCCESS)
      return static_cast<pi_result>(ret_err);

    result = supported;
    std::memcpy(paramValue, &result, sizeof(result));
    return PI_SUCCESS;
  }
  case PI_EXT_INTEL_DEVICE_INFO_ESIMD_SUPPORT: {
    bool result = false;
    if (paramValueSize < sizeof(result))
      return PI_ERROR_INVALID_VALUE;
    cl_device_type devType = CL_DEVICE_TYPE_DEFAULT;
    cl_int res = clGetDeviceInfo(cast<cl_device_id>(device), CL_DEVICE_TYPE,
                                 sizeof(cl_device_type), &devType, nullptr);
    if (res != CL_SUCCESS)
      return static_cast<pi_result>(res);

    pi_uint32 vendorId = 0;
    res = clGetDeviceInfo(cast<cl_device_id>(device), PI_DEVICE_INFO_VENDOR_ID,
                          sizeof(vendorId), &vendorId, nullptr);
    if (res != CL_SUCCESS)
      return static_cast<pi_result>(res);
    // ESIMD is only supported by Intel GPUs.
    result = devType == CL_DEVICE_TYPE_GPU && vendorId == 0x8086;
    if (paramValue)
      std::memcpy(paramValue, &result, sizeof(result));
    return PI_SUCCESS;
  }
  case PI_EXT_ONEAPI_DEVICE_INFO_SUPPORTS_VIRTUAL_MEM: {
    // Virtual memory is currently not supported in OpenCL.
    cl_bool result = false;
    std::memcpy(paramValue, &result, sizeof(cl_bool));
    return PI_SUCCESS;
  }
  default:
    cl_int result = clGetDeviceInfo(
        cast<cl_device_id>(device), cast<cl_device_info>(paramName),
        paramValueSize, paramValue, paramValueSizeRet);
    return static_cast<pi_result>(result);
  }
}

pi_result piPlatformsGet(pi_uint32 num_entries, pi_platform *platforms,
                         pi_uint32 *num_platforms) {
  cl_int result = clGetPlatformIDs(cast<cl_uint>(num_entries),
                                   cast<cl_platform_id *>(platforms),
                                   cast<cl_uint *>(num_platforms));

  // Absorb the CL_PLATFORM_NOT_FOUND_KHR and just return 0 in num_platforms
  if (result == CL_PLATFORM_NOT_FOUND_KHR) {
    assert(num_platforms != 0);
    *num_platforms = 0;
    result = PI_SUCCESS;
  }
  return static_cast<pi_result>(result);
}

pi_result piPlatformGetInfo(pi_platform platform, pi_platform_info paramName,
                            size_t paramValueSize, void *paramValue,
                            size_t *paramValueSizeRet) {

  switch (paramName) {
  case PI_EXT_PLATFORM_INFO_BACKEND: {
    pi_platform_backend result = PI_EXT_PLATFORM_BACKEND_OPENCL;
    if (paramValue) {
      if (paramValueSize < sizeof(result))
        return PI_ERROR_INVALID_VALUE;
      std::memcpy(paramValue, &result, sizeof(result));
    }
    if (paramValueSizeRet)
      *paramValueSizeRet = sizeof(result);
    return PI_SUCCESS;
  }
  default: {
    cl_int result = clGetPlatformInfo(
        cast<cl_platform_id>(platform), cast<cl_platform_info>(paramName),
        paramValueSize, paramValue, paramValueSizeRet);
    return static_cast<pi_result>(result);
  }
  }
  return PI_SUCCESS;
=======
pi_result piDevicePartition(pi_device Device,
                            const pi_device_partition_property *Properties,
                            pi_uint32 NumDevices, pi_device *OutDevices,
                            pi_uint32 *OutNumDevices) {
  return pi2ur::piDevicePartition(Device, Properties, NumDevices, OutDevices,
                                  OutNumDevices);
>>>>>>> c75a1696
}

pi_result piextDeviceSelectBinary(pi_device Device, pi_device_binary *Binaries,
                                  pi_uint32 NumBinaries,
                                  pi_uint32 *SelectedBinaryInd) {
  return pi2ur::piextDeviceSelectBinary(Device, Binaries, NumBinaries,
                                        SelectedBinaryInd);
}

pi_result piextDeviceGetNativeHandle(pi_device Device,
                                     pi_native_handle *NativeHandle) {
  return pi2ur::piextDeviceGetNativeHandle(Device, NativeHandle);
}

pi_result piextDeviceCreateWithNativeHandle(pi_native_handle NativeHandle,
                                            pi_platform Platform,
                                            pi_device *Device) {
  return pi2ur::piextDeviceCreateWithNativeHandle(NativeHandle, Platform,
                                                  Device);
}

pi_result piContextCreate(const pi_context_properties *Properties,
                          pi_uint32 NumDevices, const pi_device *Devices,
                          void (*PFnNotify)(const char *ErrInfo,
                                            const void *PrivateInfo, size_t CB,
                                            void *UserData),
                          void *UserData, pi_context *RetContext) {
  return pi2ur::piContextCreate(Properties, NumDevices, Devices, PFnNotify,
                                UserData, RetContext);
}

pi_result piContextGetInfo(pi_context Context, pi_context_info ParamName,
                           size_t ParamValueSize, void *ParamValue,
                           size_t *ParamValueSizeRet) {
  return pi2ur::piContextGetInfo(Context, ParamName, ParamValueSize, ParamValue,
                                 ParamValueSizeRet);
}

pi_result piextContextSetExtendedDeleter(pi_context Context,
                                         pi_context_extended_deleter Function,
                                         void *UserData) {
  return pi2ur::piextContextSetExtendedDeleter(Context, Function, UserData);
}

pi_result piextContextGetNativeHandle(pi_context Context,
                                      pi_native_handle *NativeHandle) {
  return pi2ur::piextContextGetNativeHandle(Context, NativeHandle);
}

pi_result piextContextCreateWithNativeHandle(pi_native_handle NativeHandle,
                                             pi_uint32 NumDevices,
                                             const pi_device *Devices,
                                             bool OwnNativeHandle,
                                             pi_context *RetContext) {
  return pi2ur::piextContextCreateWithNativeHandle(
      NativeHandle, NumDevices, Devices, OwnNativeHandle, RetContext);
}

pi_result piContextRetain(pi_context Context) {
  return pi2ur::piContextRetain(Context);
}

pi_result piContextRelease(pi_context Context) {
  return pi2ur::piContextRelease(Context);
}

pi_result piQueueCreate(pi_context Context, pi_device Device,
                        pi_queue_properties Flags, pi_queue *Queue) {
  pi_queue_properties Properties[] = {PI_QUEUE_FLAGS, Flags, 0};
  return piextQueueCreate(Context, Device, Properties, Queue);
}

pi_result piextQueueCreate(pi_context Context, pi_device Device,
                           pi_queue_properties *Properties, pi_queue *Queue) {
  return pi2ur::piextQueueCreate(Context, Device, Properties, Queue);
}

pi_result piQueueGetInfo(pi_queue Queue, pi_queue_info ParamName,
                         size_t ParamValueSize, void *ParamValue,
                         size_t *ParamValueSizeRet) {
  return pi2ur::piQueueGetInfo(Queue, ParamName, ParamValueSize, ParamValue,
                               ParamValueSizeRet);
}

pi_result piQueueRetain(pi_queue Queue) { return pi2ur::piQueueRetain(Queue); }

pi_result piQueueRelease(pi_queue Queue) {
  return pi2ur::piQueueRelease(Queue);
}

pi_result piQueueFinish(pi_queue Queue) { return pi2ur::piQueueFinish(Queue); }

pi_result piQueueFlush(pi_queue Queue) { return pi2ur::piQueueFlush(Queue); }

pi_result piextQueueGetNativeHandle(pi_queue Queue,
                                    pi_native_handle *NativeHandle,
                                    int32_t *NativeHandleDesc) {
  return pi2ur::piextQueueGetNativeHandle(Queue, NativeHandle,
                                          NativeHandleDesc);
}

pi_result piextQueueCreateWithNativeHandle(pi_native_handle NativeHandle,
                                           int32_t NativeHandleDesc,
                                           pi_context Context, pi_device Device,
                                           bool OwnNativeHandle,
                                           pi_queue_properties *Properties,
                                           pi_queue *Queue) {
  return pi2ur::piextQueueCreateWithNativeHandle(
      NativeHandle, NativeHandleDesc, Context, Device, OwnNativeHandle,
      Properties, Queue);
}

pi_result piMemBufferCreate(pi_context Context, pi_mem_flags Flags, size_t Size,
                            void *HostPtr, pi_mem *RetMem,
                            const pi_mem_properties *properties) {
  return pi2ur::piMemBufferCreate(Context, Flags, Size, HostPtr, RetMem,
                                  properties);
}

pi_result piMemGetInfo(pi_mem Mem, pi_mem_info ParamName, size_t ParamValueSize,
                       void *ParamValue, size_t *ParamValueSizeRet) {
  return pi2ur::piMemGetInfo(Mem, ParamName, ParamValueSize, ParamValue,
                             ParamValueSizeRet);
}

pi_result piMemRetain(pi_mem Mem) { return pi2ur::piMemRetain(Mem); }

pi_result piMemRelease(pi_mem Mem) { return pi2ur::piMemRelease(Mem); }

pi_result piMemImageCreate(pi_context Context, pi_mem_flags Flags,
                           const pi_image_format *ImageFormat,
                           const pi_image_desc *ImageDesc, void *HostPtr,
                           pi_mem *RetImage) {
  return pi2ur::piMemImageCreate(Context, Flags, ImageFormat, ImageDesc,
                                 HostPtr, RetImage);
}

pi_result piextMemGetNativeHandle(pi_mem Mem, pi_native_handle *NativeHandle) {
  return pi2ur::piextMemGetNativeHandle(Mem, NativeHandle);
}

pi_result piextMemCreateWithNativeHandle(pi_native_handle NativeHandle,
                                         pi_context Context,
                                         bool ownNativeHandle, pi_mem *Mem) {
  return pi2ur::piextMemCreateWithNativeHandle(NativeHandle, Context,
                                               ownNativeHandle, Mem);
}

pi_result piProgramCreate(pi_context Context, const void *ILBytes,
                          size_t Length, pi_program *Program) {
  return pi2ur::piProgramCreate(Context, ILBytes, Length, Program);
}

pi_result piProgramCreateWithBinary(
    pi_context Context, pi_uint32 NumDevices, const pi_device *DeviceList,
    const size_t *Lengths, const unsigned char **Binaries,
    size_t NumMetadataEntries, const pi_device_binary_property *Metadata,
    pi_int32 *BinaryStatus, pi_program *Program) {
  return pi2ur::piProgramCreateWithBinary(Context, NumDevices, DeviceList,
                                          Lengths, Binaries, NumMetadataEntries,
                                          Metadata, BinaryStatus, Program);
}

pi_result piextMemImageCreateWithNativeHandle(
    pi_native_handle NativeHandle, pi_context Context, bool OwnNativeHandle,
    const pi_image_format *ImageFormat, const pi_image_desc *ImageDesc,
    pi_mem *Img) {
  return pi2ur::piextMemImageCreateWithNativeHandle(
      NativeHandle, Context, OwnNativeHandle, ImageFormat, ImageDesc, Img);
}

pi_result piProgramGetInfo(pi_program Program, pi_program_info ParamName,
                           size_t ParamValueSize, void *ParamValue,
                           size_t *ParamValueSizeRet) {
  return pi2ur::piProgramGetInfo(Program, ParamName, ParamValueSize, ParamValue,
                                 ParamValueSizeRet);
}

pi_result piProgramLink(pi_context Context, pi_uint32 NumDevices,
                        const pi_device *DeviceList, const char *Options,
                        pi_uint32 NumInputPrograms,
                        const pi_program *InputPrograms,
                        void (*PFnNotify)(pi_program Program, void *UserData),
                        void *UserData, pi_program *RetProgram) {
  return pi2ur::piProgramLink(Context, NumDevices, DeviceList, Options,
                              NumInputPrograms, InputPrograms, PFnNotify,
                              UserData, RetProgram);
}

pi_result piProgramCompile(
    pi_program Program, pi_uint32 NumDevices, const pi_device *DeviceList,
    const char *Options, pi_uint32 NumInputHeaders,
    const pi_program *InputHeaders, const char **HeaderIncludeNames,
    void (*PFnNotify)(pi_program Program, void *UserData), void *UserData) {
  return pi2ur::piProgramCompile(Program, NumDevices, DeviceList, Options,
                                 NumInputHeaders, InputHeaders,
                                 HeaderIncludeNames, PFnNotify, UserData);
}

pi_result piProgramBuild(pi_program Program, pi_uint32 NumDevices,
                         const pi_device *DeviceList, const char *Options,
                         void (*PFnNotify)(pi_program Program, void *UserData),
                         void *UserData) {
  return pi2ur::piProgramBuild(Program, NumDevices, DeviceList, Options,
                               PFnNotify, UserData);
}

pi_result piProgramGetBuildInfo(pi_program Program, pi_device Device,
                                pi_program_build_info ParamName,
                                size_t ParamValueSize, void *ParamValue,
                                size_t *ParamValueSizeRet) {
  return pi2ur::piProgramGetBuildInfo(Program, Device, ParamName,
                                      ParamValueSize, ParamValue,
                                      ParamValueSizeRet);
}

pi_result piProgramRetain(pi_program Program) {
  return pi2ur::piProgramRetain(Program);
}

pi_result piProgramRelease(pi_program Program) {
  return pi2ur::piProgramRelease(Program);
}

pi_result piextProgramGetNativeHandle(pi_program Program,
                                      pi_native_handle *NativeHandle) {
  return pi2ur::piextProgramGetNativeHandle(Program, NativeHandle);
}

pi_result piextProgramCreateWithNativeHandle(pi_native_handle NativeHandle,
                                             pi_context Context,
                                             bool OwnNativeHandle,
                                             pi_program *Program) {
  return pi2ur::piextProgramCreateWithNativeHandle(NativeHandle, Context,
                                                   OwnNativeHandle, Program);
}

pi_result piKernelCreate(pi_program Program, const char *KernelName,
                         pi_kernel *RetKernel) {
  return pi2ur::piKernelCreate(Program, KernelName, RetKernel);
}

pi_result piKernelSetArg(pi_kernel Kernel, pi_uint32 ArgIndex, size_t ArgSize,
                         const void *ArgValue) {
  return pi2ur::piKernelSetArg(Kernel, ArgIndex, ArgSize, ArgValue);
}

pi_result piextKernelSetArgMemObj(pi_kernel Kernel, pi_uint32 ArgIndex,
                                  const pi_mem_obj_property *ArgProperties,
                                  const pi_mem *ArgValue) {
  return pi2ur::piextKernelSetArgMemObj(Kernel, ArgIndex, ArgProperties,
                                        ArgValue);
}

pi_result piextKernelSetArgSampler(pi_kernel Kernel, pi_uint32 ArgIndex,
                                   const pi_sampler *ArgValue) {
  return pi2ur::piextKernelSetArgSampler(Kernel, ArgIndex, ArgValue);
}

pi_result piKernelGetInfo(pi_kernel Kernel, pi_kernel_info ParamName,
                          size_t ParamValueSize, void *ParamValue,
                          size_t *ParamValueSizeRet) {
  return pi2ur::piKernelGetInfo(Kernel, ParamName, ParamValueSize, ParamValue,
                                ParamValueSizeRet);
}

pi_result piextMemImageAllocate(pi_context Context, pi_device Device,
                                pi_image_format *ImageFormat,
                                pi_image_desc *ImageDesc,
                                pi_image_mem_handle *RetMem) {
  return pi2ur::piextMemImageAllocate(Context, Device, ImageFormat, ImageDesc,
                                      RetMem);
}

pi_result piextMemUnsampledImageCreate(pi_context Context, pi_device Device,
                                       pi_image_mem_handle ImgMem,
                                       pi_image_format *ImageFormat,
                                       pi_image_desc *ImageDesc, pi_mem *RetMem,
                                       pi_image_handle *RetHandle) {
  return pi2ur::piextMemUnsampledImageCreate(
      Context, Device, ImgMem, ImageFormat, ImageDesc, RetMem, RetHandle);
}

pi_result piextMemSampledImageCreate(pi_context Context, pi_device Device,
                                     pi_image_mem_handle ImgMem,
                                     pi_image_format *ImageFormat,
                                     pi_image_desc *ImageDesc,
                                     pi_sampler Sampler, pi_mem *RetMem,
                                     pi_image_handle *RetHandle) {
  return pi2ur::piextMemSampledImageCreate(Context, Device, ImgMem, ImageFormat,
                                           ImageDesc, Sampler, RetMem,
                                           RetHandle);
}

pi_result piextBindlessImageSamplerCreate(
    pi_context Context, const pi_sampler_properties *SamplerProperties,
    float MinMipmapLevelClamp, float MaxMipmapLevelClamp, float MaxAnisotropy,
    pi_sampler *RetSampler) {
  return pi2ur::piextBindlessImageSamplerCreate(
      Context, SamplerProperties, MinMipmapLevelClamp, MaxMipmapLevelClamp,
      MaxAnisotropy, RetSampler);
}

pi_result piextMemMipmapGetLevel(pi_context Context, pi_device Device,
                                 pi_image_mem_handle MipMem, unsigned int Level,
                                 pi_image_mem_handle *RetMem) {
  return pi2ur::piextMemMipmapGetLevel(Context, Device, MipMem, Level, RetMem);
}

pi_result piextMemImageFree(pi_context Context, pi_device Device,
                            pi_image_mem_handle MemoryHandle) {
  return pi2ur::piextMemImageFree(Context, Device, MemoryHandle);
}

pi_result piextMemMipmapFree(pi_context Context, pi_device Device,
                             pi_image_mem_handle MemoryHandle) {
  return pi2ur::piextMemMipmapFree(Context, Device, MemoryHandle);
}

pi_result
piextMemImageCopy(pi_queue Queue, void *DstPtr, void *SrcPtr,
                  const pi_image_format *ImageFormat,
                  const pi_image_desc *ImageDesc,
                  const pi_image_copy_flags Flags, pi_image_offset SrcOffset,
                  pi_image_offset DstOffset, pi_image_region CopyExtent,
                  pi_image_region HostExtent, pi_uint32 NumEventsInWaitList,
                  const pi_event *EventWaitList, pi_event *Event) {
  return pi2ur::piextMemImageCopy(Queue, DstPtr, SrcPtr, ImageFormat, ImageDesc,
                                  Flags, SrcOffset, DstOffset, CopyExtent,
                                  HostExtent, NumEventsInWaitList,
                                  EventWaitList, Event);
}

pi_result piextMemUnsampledImageHandleDestroy(pi_context Context,
                                              pi_device Device,
                                              pi_image_handle Handle) {
  return pi2ur::piextMemUnsampledImageHandleDestroy(Context, Device, Handle);
}

pi_result piextMemSampledImageHandleDestroy(pi_context Context,
                                            pi_device Device,
                                            pi_image_handle Handle) {
  return pi2ur::piextMemSampledImageHandleDestroy(Context, Device, Handle);
}

pi_result piextMemImageGetInfo(pi_image_mem_handle MemHandle,
                               pi_image_info ParamName, void *ParamValue,
                               size_t *ParamValueSizeRet) {
  return pi2ur::piextMemImageGetInfo(MemHandle, ParamName, ParamValue,
                                     ParamValueSizeRet);
}

pi_result piextMemImportOpaqueFD(pi_context Context, pi_device Device,
                                 size_t Size, int FileDescriptor,
                                 pi_interop_mem_handle *RetHandle) {
  return pi2ur::piextMemImportOpaqueFD(Context, Device, Size, FileDescriptor,
                                       RetHandle);
}

pi_result piextMemMapExternalArray(pi_context Context, pi_device Device,
                                   pi_image_format *ImageFormat,
                                   pi_image_desc *ImageDesc,
                                   pi_interop_mem_handle MemHandle,
                                   pi_image_mem_handle *RetMem) {
  return pi2ur::piextMemMapExternalArray(Context, Device, ImageFormat,
                                         ImageDesc, MemHandle, RetMem);
}

pi_result piextMemReleaseInterop(pi_context Context, pi_device Device,
                                 pi_interop_mem_handle ExtMem) {
  return pi2ur::piextMemReleaseInterop(Context, Device, ExtMem);
}

pi_result
piextImportExternalSemaphoreOpaqueFD(pi_context Context, pi_device Device,
                                     int FileDescriptor,
                                     pi_interop_semaphore_handle *RetHandle) {
  return pi2ur::piextImportExternalSemaphoreOpaqueFD(Context, Device,
                                                     FileDescriptor, RetHandle);
}

pi_result piextDestroyExternalSemaphore(pi_context Context, pi_device Device,
                                        pi_interop_semaphore_handle SemHandle) {
  return pi2ur::piextDestroyExternalSemaphore(Context, Device, SemHandle);
}

pi_result piextWaitExternalSemaphore(pi_queue Queue,
                                     pi_interop_semaphore_handle SemHandle,
                                     pi_uint32 NumEventsInWaitList,
                                     const pi_event *EventWaitList,
                                     pi_event *Event) {
  return pi2ur::piextWaitExternalSemaphore(
      Queue, SemHandle, NumEventsInWaitList, EventWaitList, Event);
}

pi_result piextSignalExternalSemaphore(pi_queue Queue,
                                       pi_interop_semaphore_handle SemHandle,
                                       pi_uint32 NumEventsInWaitList,
                                       const pi_event *EventWaitList,
                                       pi_event *Event) {
  return pi2ur::piextSignalExternalSemaphore(
      Queue, SemHandle, NumEventsInWaitList, EventWaitList, Event);
}

pi_result piKernelGetGroupInfo(pi_kernel Kernel, pi_device Device,
                               pi_kernel_group_info ParamName,
                               size_t ParamValueSize, void *ParamValue,
                               size_t *ParamValueSizeRet) {
  return pi2ur::piKernelGetGroupInfo(Kernel, Device, ParamName, ParamValueSize,
                                     ParamValue, ParamValueSizeRet);
}

pi_result piKernelGetSubGroupInfo(pi_kernel Kernel, pi_device Device,
                                  pi_kernel_sub_group_info ParamName,
                                  size_t InputValueSize, const void *InputValue,
                                  size_t ParamValueSize, void *ParamValue,
                                  size_t *ParamValueSizeRet) {
  return pi2ur::piKernelGetSubGroupInfo(
      Kernel, Device, ParamName, InputValueSize, InputValue, ParamValueSize,
      ParamValue, ParamValueSizeRet);
}

pi_result piKernelRetain(pi_kernel Kernel) {
  return pi2ur::piKernelRetain(Kernel);
}

pi_result piKernelRelease(pi_kernel Kernel) {
  return pi2ur::piKernelRelease(Kernel);
}

pi_result
piEnqueueKernelLaunch(pi_queue Queue, pi_kernel Kernel, pi_uint32 WorkDim,
                      const size_t *GlobalWorkOffset,
                      const size_t *GlobalWorkSize, const size_t *LocalWorkSize,
                      pi_uint32 NumEventsInWaitList,
                      const pi_event *EventWaitList, pi_event *OutEvent) {
  return pi2ur::piEnqueueKernelLaunch(
      Queue, Kernel, WorkDim, GlobalWorkOffset, GlobalWorkSize, LocalWorkSize,
      NumEventsInWaitList, EventWaitList, OutEvent);
}

pi_result piextKernelCreateWithNativeHandle(pi_native_handle NativeHandle,
                                            pi_context Context,
                                            pi_program Program,
                                            bool OwnNativeHandle,
                                            pi_kernel *Kernel) {
  return pi2ur::piextKernelCreateWithNativeHandle(
      NativeHandle, Context, Program, OwnNativeHandle, Kernel);
}

pi_result piextKernelGetNativeHandle(pi_kernel Kernel,
                                     pi_native_handle *NativeHandle) {
  return pi2ur::piextKernelGetNativeHandle(Kernel, NativeHandle);
}

pi_result piEventCreate(pi_context Context, pi_event *RetEvent) {
  return pi2ur::piEventCreate(Context, RetEvent);
}

<<<<<<< HEAD
/// API for writing data from host to a device global variable.
///
/// \param queue is the queue
/// \param program is the program containing the device global variable
/// \param name is the unique identifier for the device global variable
/// \param blocking_write is true if the write should block
/// \param count is the number of bytes to copy
/// \param offset is the byte offset into the device global variable to start
/// copying
/// \param src is a pointer to where the data must be copied from
/// \param num_events_in_wait_list is a number of events in the wait list
/// \param event_wait_list is the wait list
/// \param event is the resulting event
pi_result piextEnqueueDeviceGlobalVariableWrite(
    pi_queue queue, pi_program program, const char *name,
    pi_bool blocking_write, size_t count, size_t offset, const void *src,
    pi_uint32 num_events_in_wait_list, const pi_event *event_wait_list,
    pi_event *event) {
  cl_context Ctx = nullptr;
  cl_int Res =
      clGetCommandQueueInfo(cast<cl_command_queue>(queue), CL_QUEUE_CONTEXT,
                            sizeof(Ctx), &Ctx, nullptr);

  if (Res != CL_SUCCESS)
    return cast<pi_result>(Res);

  clEnqueueWriteGlobalVariable_fn F = nullptr;
  Res = getExtFuncFromContext<decltype(F)>(
      Ctx, ExtFuncPtrCache->clEnqueueWriteGlobalVariableCache,
      clEnqueueWriteGlobalVariableName, &F);

  if (!F || Res != CL_SUCCESS)
    return PI_ERROR_INVALID_OPERATION;
  Res = F(cast<cl_command_queue>(queue), cast<cl_program>(program), name,
          blocking_write, count, offset, src, num_events_in_wait_list,
          cast<const cl_event *>(event_wait_list), cast<cl_event *>(event));
  return cast<pi_result>(Res);
}

/// API reading data from a device global variable to host.
///
/// \param queue is the queue
/// \param program is the program containing the device global variable
/// \param name is the unique identifier for the device global variable
/// \param blocking_read is true if the read should block
/// \param count is the number of bytes to copy
/// \param offset is the byte offset into the device global variable to start
/// copying
/// \param dst is a pointer to where the data must be copied to
/// \param num_events_in_wait_list is a number of events in the wait list
/// \param event_wait_list is the wait list
/// \param event is the resulting event
pi_result piextEnqueueDeviceGlobalVariableRead(
    pi_queue queue, pi_program program, const char *name, pi_bool blocking_read,
    size_t count, size_t offset, void *dst, pi_uint32 num_events_in_wait_list,
    const pi_event *event_wait_list, pi_event *event) {
  cl_context Ctx = nullptr;
  cl_int Res =
      clGetCommandQueueInfo(cast<cl_command_queue>(queue), CL_QUEUE_CONTEXT,
                            sizeof(Ctx), &Ctx, nullptr);

  if (Res != CL_SUCCESS)
    return cast<pi_result>(Res);

  clEnqueueReadGlobalVariable_fn F = nullptr;
  Res = getExtFuncFromContext<decltype(F)>(
      Ctx, ExtFuncPtrCache->clEnqueueReadGlobalVariableCache,
      clEnqueueReadGlobalVariableName, &F);

  if (!F || Res != CL_SUCCESS)
    return PI_ERROR_INVALID_OPERATION;
  Res = F(cast<cl_command_queue>(queue), cast<cl_program>(program), name,
          blocking_read, count, offset, dst, num_events_in_wait_list,
          cast<const cl_event *>(event_wait_list), cast<cl_event *>(event));
  return cast<pi_result>(Res);
}

pi_result piextEnqueueReadHostPipe(pi_queue queue, pi_program program,
                                   const char *pipe_symbol, pi_bool blocking,
                                   void *ptr, size_t size,
                                   pi_uint32 num_events_in_waitlist,
                                   const pi_event *events_waitlist,
                                   pi_event *event) {
  cl_context CLContext;
  cl_int CLErr =
      clGetCommandQueueInfo(cast<cl_command_queue>(queue), CL_QUEUE_CONTEXT,
                            sizeof(cl_context), &CLContext, nullptr);
  if (CLErr != CL_SUCCESS) {
    return cast<pi_result>(CLErr);
  }

  clEnqueueReadHostPipeINTEL_fn FuncPtr = nullptr;
  pi_result RetVal = getExtFuncFromContext<clEnqueueReadHostPipeINTEL_fn>(
      CLContext, ExtFuncPtrCache->clEnqueueReadHostPipeINTELCache,
      clEnqueueReadHostPipeName, &FuncPtr);

  if (FuncPtr) {
    RetVal = cast<pi_result>(FuncPtr(
        cast<cl_command_queue>(queue), cast<cl_program>(program), pipe_symbol,
        blocking, ptr, size, num_events_in_waitlist,
        cast<const cl_event *>(events_waitlist), cast<cl_event *>(event)));
  }

  return RetVal;
}

pi_result piextEnqueueWriteHostPipe(pi_queue queue, pi_program program,
                                    const char *pipe_symbol, pi_bool blocking,
                                    void *ptr, size_t size,
                                    pi_uint32 num_events_in_waitlist,
                                    const pi_event *events_waitlist,
                                    pi_event *event) {
  cl_context CLContext;
  cl_int CLErr =
      clGetCommandQueueInfo(cast<cl_command_queue>(queue), CL_QUEUE_CONTEXT,
                            sizeof(cl_context), &CLContext, nullptr);
  if (CLErr != CL_SUCCESS) {
    return cast<pi_result>(CLErr);
  }

  clEnqueueWriteHostPipeINTEL_fn FuncPtr = nullptr;
  pi_result RetVal = getExtFuncFromContext<clEnqueueWriteHostPipeINTEL_fn>(
      CLContext, ExtFuncPtrCache->clEnqueueWriteHostPipeINTELCache,
      clEnqueueWriteHostPipeName, &FuncPtr);

  if (FuncPtr) {
    RetVal = cast<pi_result>(FuncPtr(
        cast<cl_command_queue>(queue), cast<cl_program>(program), pipe_symbol,
        blocking, ptr, size, num_events_in_waitlist,
        cast<const cl_event *>(events_waitlist), cast<cl_event *>(event)));
  }

  return RetVal;
}

/// API to set attributes controlling kernel execution
///
/// \param kernel is the pi kernel to execute
/// \param param_name is a pi_kernel_exec_info value that specifies the info
///        passed to the kernel
/// \param param_value_size is the size of the value in bytes
/// \param param_value is a pointer to the value to set for the kernel
///
/// If param_name is PI_USM_INDIRECT_ACCESS, the value will be a ptr to
///    the pi_bool value PI_TRUE
/// If param_name is PI_USM_PTRS, the value will be an array of ptrs
pi_result piKernelSetExecInfo(pi_kernel kernel, pi_kernel_exec_info param_name,
                              size_t param_value_size,
                              const void *param_value) {
  if (param_name == PI_USM_INDIRECT_ACCESS &&
      *(static_cast<const pi_bool *>(param_value)) == PI_TRUE) {
    return USMSetIndirectAccess(kernel);
  } else {
    return cast<pi_result>(clSetKernelExecInfo(
        cast<cl_kernel>(kernel), param_name, param_value_size, param_value));
  }
}

pi_result piextProgramSetSpecializationConstant(pi_program prog,
                                                pi_uint32 spec_id,
                                                size_t spec_size,
                                                const void *spec_value) {
  cl_program ClProg = cast<cl_program>(prog);
  cl_context Ctx = nullptr;
  size_t RetSize = 0;
  cl_int Res =
      clGetProgramInfo(ClProg, CL_PROGRAM_CONTEXT, sizeof(Ctx), &Ctx, &RetSize);

  if (Res != CL_SUCCESS)
    return cast<pi_result>(Res);

  clSetProgramSpecializationConstant_fn F = nullptr;
  Res = getExtFuncFromContext<decltype(F)>(
      Ctx, ExtFuncPtrCache->clSetProgramSpecializationConstantCache,
      clSetProgramSpecializationConstantName, &F);

  if (!F || Res != CL_SUCCESS)
    return PI_ERROR_INVALID_OPERATION;
  Res = F(ClProg, spec_id, spec_size, spec_value);
  return cast<pi_result>(Res);
}

/// API for getting information about the minimum and recommended granularity
/// of physical and virtual memory.
///
/// \param context is the context to get the granularity from.
/// \param device is the device to get the granularity from.
/// \param param_name is the type of query to perform.
/// \param param_value_size is the size of the result in bytes.
/// \param param_value is the result.
/// \param param_value_size_ret is how many bytes were written.
pi_result
piextVirtualMemGranularityGetInfo(pi_context context, pi_device device,
                                  pi_virtual_mem_granularity_info param_name,
                                  size_t param_value_size, void *param_value,
                                  size_t *param_value_size_ret) {
  std::ignore = context;
  std::ignore = device;
  std::ignore = param_name;
  std::ignore = param_value_size;
  std::ignore = param_value;
  std::ignore = param_value_size_ret;

  // Virtual memory operations are currently not supported by PI OpenCL.
  return PI_ERROR_INVALID_OPERATION;
}

/// API for creating a physical memory handle that virtual memory can be mapped
/// to.
///
/// \param context is the context within which the physical memory is allocated.
/// \param device is the device the physical memory is on.
/// \param mem_size is the size of physical memory to allocate. This must be a
///        multiple of the minimum virtual memory granularity.
/// \param ret_physical_mem is the handle for the resulting physical memory.
pi_result piextPhysicalMemCreate(pi_context context, pi_device device,
                                 size_t mem_size,
                                 pi_physical_mem *ret_physical_mem) {
  std::ignore = context;
  std::ignore = device;
  std::ignore = mem_size;
  std::ignore = ret_physical_mem;

  // Virtual memory operations are currently not supported by PI OpenCL.
  return PI_ERROR_INVALID_OPERATION;
}

/// API for releasing a physical memory handle.
///
/// \param physical_mem is the handle for the physical memory to free.
pi_result piextPhysicalMemRelease(pi_physical_mem physical_mem) {
  std::ignore = physical_mem;

  // Virtual memory operations are currently not supported by PI OpenCL.
  return PI_ERROR_INVALID_OPERATION;
}

/// API for retaining a physical memory handle.
///
/// \param physical_mem is the handle for the physical memory to retain.
pi_result piextPhysicalMemRetain(pi_physical_mem physical_mem) {
  std::ignore = physical_mem;

  // Virtual memory operations are currently not supported by PI OpenCL.
  return PI_ERROR_INVALID_OPERATION;
}

/// API for reserving a virtual memory range.
///
/// \param context is the context within which the virtual memory range is
///        reserved.
/// \param start is a pointer to the start of the region to reserve. If nullptr
///        the implementation selects a start address.
/// \param range_size is the size of the virtual address range to reserve in
///        bytes.
/// \param ret_ptr is the pointer to the start of the resulting virtual memory
///        range.
pi_result piextVirtualMemReserve(pi_context context, const void *start,
                                 size_t range_size, void **ret_ptr) {
  std::ignore = context;
  std::ignore = start;
  std::ignore = range_size;
  std::ignore = ret_ptr;

  // Virtual memory operations are currently not supported by PI OpenCL.
  return PI_ERROR_INVALID_OPERATION;
}

/// API for freeing a virtual memory range.
///
/// \param context is the context within which the virtual memory range is
///        reserved.
/// \param ptr is the pointer to the start of the virtual memory range.
/// \param range_size is the size of the virtual address range.
pi_result piextVirtualMemFree(pi_context context, const void *ptr,
                              size_t range_size) {
  std::ignore = context;
  std::ignore = ptr;
  std::ignore = range_size;

  // Virtual memory operations are currently not supported by PI OpenCL.
  return PI_ERROR_INVALID_OPERATION;
}

/// API for mapping a virtual memory range to a a physical memory allocation at
/// a given offset.
///
/// \param context is the context within which both the virtual memory range is
///        reserved and the physical memory is allocated.
/// \param ptr is the pointer to the start of the virtual memory range.
/// \param range_size is the size of the virtual address range.
/// \param physical_mem is the handle for the physical memory to map ptr to.
/// \param offset is the offset into physical_mem in bytes to map ptr to.
/// \param flags is the access flags to set for the mapping.
pi_result piextVirtualMemMap(pi_context context, const void *ptr,
                             size_t range_size, pi_physical_mem physical_mem,
                             size_t offset, pi_virtual_access_flags flags) {
  std::ignore = context;
  std::ignore = ptr;
  std::ignore = range_size;
  std::ignore = physical_mem;
  std::ignore = offset;
  std::ignore = flags;

  // Virtual memory operations are currently not supported by PI OpenCL.
  return PI_ERROR_INVALID_OPERATION;
}

/// API for unmapping a virtual memory range previously mapped in a context.
/// After a call to this function, the virtual memory range is left in a state
/// ready to be remapped.
///
/// \param context is the context within which the virtual memory range is
///        currently mapped.
/// \param ptr is the pointer to the start of the virtual memory range.
/// \param range_size is the size of the virtual address range in bytes.
pi_result piextVirtualMemUnmap(pi_context context, const void *ptr,
                               size_t range_size) {
  std::ignore = context;
  std::ignore = ptr;
  std::ignore = range_size;

  // Virtual memory operations are currently not supported by PI OpenCL.
  return PI_ERROR_INVALID_OPERATION;
}

/// API for setting the access mode of a mapped virtual memory range.
///
/// \param context is the context within which the virtual memory range is
///        currently mapped.
/// \param ptr is the pointer to the start of the virtual memory range.
/// \param range_size is the size of the virtual address range in bytes.
/// \param flags is the access flags to set for the mapped virtual access range.
pi_result piextVirtualMemSetAccess(pi_context context, const void *ptr,
                                   size_t range_size,
                                   pi_virtual_access_flags flags) {
  std::ignore = context;
  std::ignore = ptr;
  std::ignore = range_size;
  std::ignore = flags;

  // Virtual memory operations are currently not supported by PI OpenCL.
  return PI_ERROR_INVALID_OPERATION;
}

/// API for getting info about a mapped virtual memory range.
///
/// \param context is the context within which the virtual memory range is
///        currently mapped.
/// \param ptr is the pointer to the start of the virtual memory range.
/// \param range_size is the size of the virtual address range in bytes.
/// \param param_name is the type of query to perform.
/// \param param_value_size is the size of the result in bytes.
/// \param param_value is the result.
/// \param param_value_size_ret is how many bytes were written.
pi_result piextVirtualMemGetInfo(pi_context context, const void *ptr,
                                 size_t range_size,
                                 pi_virtual_mem_info param_name,
                                 size_t param_value_size, void *param_value,
                                 size_t *param_value_size_ret) {
  std::ignore = context;
  std::ignore = ptr;
  std::ignore = range_size;
  std::ignore = param_name;
  std::ignore = param_value_size;
  std::ignore = param_value;
  std::ignore = param_value_size_ret;

  // Virtual memory operations are currently not supported by PI OpenCL.
  return PI_ERROR_INVALID_OPERATION;
}

/// Common API for getting the native handle of a PI object
///
/// \param piObj is the pi object to get the native handle of
/// \param nativeHandle is a pointer to be set to the native handle
///
/// PI_SUCCESS
static pi_result piextGetNativeHandle(void *piObj,
                                      pi_native_handle *nativeHandle) {
  assert(nativeHandle != nullptr);
  *nativeHandle = reinterpret_cast<pi_native_handle>(piObj);
  return PI_SUCCESS;
=======
pi_result piEventGetInfo(pi_event Event, pi_event_info ParamName,
                         size_t ParamValueSize, void *ParamValue,
                         size_t *ParamValueSizeRet) {
  return pi2ur::piEventGetInfo(Event, ParamName, ParamValueSize, ParamValue,
                               ParamValueSizeRet);
>>>>>>> c75a1696
}

pi_result piEventGetProfilingInfo(pi_event Event, pi_profiling_info ParamName,
                                  size_t ParamValueSize, void *ParamValue,
                                  size_t *ParamValueSizeRet) {
  return pi2ur::piEventGetProfilingInfo(Event, ParamName, ParamValueSize,
                                        ParamValue, ParamValueSizeRet);
}

pi_result piEventsWait(pi_uint32 NumEvents, const pi_event *EventList) {
  return pi2ur::piEventsWait(NumEvents, EventList);
}

pi_result piEventSetCallback(pi_event Event, pi_int32 CommandExecCallbackType,
                             void (*PFnNotify)(pi_event Event,
                                               pi_int32 EventCommandStatus,
                                               void *UserData),
                             void *UserData) {
  return pi2ur::piEventSetCallback(Event, CommandExecCallbackType, PFnNotify,
                                   UserData);
}

pi_result piEventSetStatus(pi_event Event, pi_int32 ExecutionStatus) {
  return pi2ur::piEventSetStatus(Event, ExecutionStatus);
}

pi_result piEventRetain(pi_event Event) { return pi2ur::piEventRetain(Event); }

pi_result piEventRelease(pi_event Event) {
  return pi2ur::piEventRelease(Event);
}

pi_result piextEventGetNativeHandle(pi_event Event,
                                    pi_native_handle *NativeHandle) {
  return pi2ur::piextEventGetNativeHandle(Event, NativeHandle);
}

pi_result piextEventCreateWithNativeHandle(pi_native_handle NativeHandle,
                                           pi_context Context,
                                           bool OwnNativeHandle,
                                           pi_event *Event) {
  return pi2ur::piextEventCreateWithNativeHandle(NativeHandle, Context,
                                                 OwnNativeHandle, Event);
}

pi_result piSamplerCreate(pi_context Context,
                          const pi_sampler_properties *SamplerProperties,
                          pi_sampler *RetSampler) {
  return pi2ur::piSamplerCreate(Context, SamplerProperties, RetSampler);
}

pi_result piSamplerGetInfo(pi_sampler Sampler, pi_sampler_info ParamName,
                           size_t ParamValueSize, void *ParamValue,
                           size_t *ParamValueSizeRet) {
  return pi2ur::piSamplerGetInfo(Sampler, ParamName, ParamValueSize, ParamValue,
                                 ParamValueSizeRet);
}

pi_result piSamplerRetain(pi_sampler Sampler) {
  return pi2ur::piSamplerRetain(Sampler);
}

pi_result piSamplerRelease(pi_sampler Sampler) {
  return pi2ur::piSamplerRelease(Sampler);
}

pi_result piEnqueueEventsWait(pi_queue Queue, pi_uint32 NumEventsInWaitList,
                              const pi_event *EventWaitList,
                              pi_event *OutEvent) {
  return pi2ur::piEnqueueEventsWait(Queue, NumEventsInWaitList, EventWaitList,
                                    OutEvent);
}

pi_result piEnqueueEventsWaitWithBarrier(pi_queue Queue,
                                         pi_uint32 NumEventsInWaitList,
                                         const pi_event *EventWaitList,
                                         pi_event *OutEvent) {
  return pi2ur::piEnqueueEventsWaitWithBarrier(Queue, NumEventsInWaitList,
                                               EventWaitList, OutEvent);
}

pi_result piEnqueueMemBufferRead(pi_queue Queue, pi_mem Src,
                                 pi_bool BlockingRead, size_t Offset,
                                 size_t Size, void *Dst,
                                 pi_uint32 NumEventsInWaitList,
                                 const pi_event *EventWaitList,
                                 pi_event *Event) {
  return pi2ur::piEnqueueMemBufferRead(Queue, Src, BlockingRead, Offset, Size,
                                       Dst, NumEventsInWaitList, EventWaitList,
                                       Event);
}

pi_result piEnqueueMemBufferReadRect(
    pi_queue Queue, pi_mem Buffer, pi_bool BlockingRead,
    pi_buff_rect_offset BufferOffset, pi_buff_rect_offset HostOffset,
    pi_buff_rect_region Region, size_t BufferRowPitch, size_t BufferSlicePitch,
    size_t HostRowPitch, size_t HostSlicePitch, void *Ptr,
    pi_uint32 NumEventsInWaitList, const pi_event *EventWaitList,
    pi_event *Event) {
  return pi2ur::piEnqueueMemBufferReadRect(
      Queue, Buffer, BlockingRead, BufferOffset, HostOffset, Region,
      BufferRowPitch, BufferSlicePitch, HostRowPitch, HostSlicePitch, Ptr,
      NumEventsInWaitList, EventWaitList, Event);
}

pi_result piEnqueueMemBufferWrite(pi_queue Queue, pi_mem Buffer,
                                  pi_bool BlockingWrite, size_t Offset,
                                  size_t Size, const void *Ptr,
                                  pi_uint32 NumEventsInWaitList,
                                  const pi_event *EventWaitList,
                                  pi_event *Event) {
  return pi2ur::piEnqueueMemBufferWrite(Queue, Buffer, BlockingWrite, Offset,
                                        Size, Ptr, NumEventsInWaitList,
                                        EventWaitList, Event);
}

pi_result piEnqueueMemBufferWriteRect(
    pi_queue Queue, pi_mem Buffer, pi_bool BlockingWrite,
    pi_buff_rect_offset BufferOffset, pi_buff_rect_offset HostOffset,
    pi_buff_rect_region Region, size_t BufferRowPitch, size_t BufferSlicePitch,
    size_t HostRowPitch, size_t HostSlicePitch, const void *Ptr,
    pi_uint32 NumEventsInWaitList, const pi_event *EventWaitList,
    pi_event *Event) {
  return pi2ur::piEnqueueMemBufferWriteRect(
      Queue, Buffer, BlockingWrite, BufferOffset, HostOffset, Region,
      BufferRowPitch, BufferSlicePitch, HostRowPitch, HostSlicePitch, Ptr,
      NumEventsInWaitList, EventWaitList, Event);
}

pi_result piEnqueueMemBufferCopy(pi_queue Queue, pi_mem SrcMem, pi_mem DstMem,
                                 size_t SrcOffset, size_t DstOffset,
                                 size_t Size, pi_uint32 NumEventsInWaitList,
                                 const pi_event *EventWaitList,
                                 pi_event *Event) {
  return pi2ur::piEnqueueMemBufferCopy(Queue, SrcMem, DstMem, SrcOffset,
                                       DstOffset, Size, NumEventsInWaitList,
                                       EventWaitList, Event);
}

pi_result piEnqueueMemBufferCopyRect(
    pi_queue Queue, pi_mem SrcMem, pi_mem DstMem, pi_buff_rect_offset SrcOrigin,
    pi_buff_rect_offset DstOrigin, pi_buff_rect_region Region,
    size_t SrcRowPitch, size_t SrcSlicePitch, size_t DstRowPitch,
    size_t DstSlicePitch, pi_uint32 NumEventsInWaitList,
    const pi_event *EventWaitList, pi_event *Event) {

  return pi2ur::piEnqueueMemBufferCopyRect(
      Queue, SrcMem, DstMem, SrcOrigin, DstOrigin, Region, SrcRowPitch,
      SrcSlicePitch, DstRowPitch, DstSlicePitch, NumEventsInWaitList,
      EventWaitList, Event);
}

pi_result piEnqueueMemBufferFill(pi_queue Queue, pi_mem Buffer,
                                 const void *Pattern, size_t PatternSize,
                                 size_t Offset, size_t Size,
                                 pi_uint32 NumEventsInWaitList,
                                 const pi_event *EventWaitList,
                                 pi_event *Event) {
  return pi2ur::piEnqueueMemBufferFill(Queue, Buffer, Pattern, PatternSize,
                                       Offset, Size, NumEventsInWaitList,
                                       EventWaitList, Event);
}

pi_result piEnqueueMemBufferMap(pi_queue Queue, pi_mem Mem, pi_bool BlockingMap,
                                pi_map_flags MapFlags, size_t Offset,
                                size_t Size, pi_uint32 NumEventsInWaitList,
                                const pi_event *EventWaitList,
                                pi_event *OutEvent, void **RetMap) {
  return pi2ur::piEnqueueMemBufferMap(Queue, Mem, BlockingMap, MapFlags, Offset,
                                      Size, NumEventsInWaitList, EventWaitList,
                                      OutEvent, RetMap);
}

pi_result piEnqueueMemUnmap(pi_queue Queue, pi_mem Mem, void *MappedPtr,
                            pi_uint32 NumEventsInWaitList,
                            const pi_event *EventWaitList, pi_event *OutEvent) {
  return pi2ur::piEnqueueMemUnmap(Queue, Mem, MappedPtr, NumEventsInWaitList,
                                  EventWaitList, OutEvent);
}

pi_result piMemImageGetInfo(pi_mem Image, pi_image_info ParamName,
                            size_t ParamValueSize, void *ParamValue,
                            size_t *ParamValueSizeRet) {
  return pi2ur::piMemImageGetInfo(Image, ParamName, ParamValueSize, ParamValue,
                                  ParamValueSizeRet);
}

pi_result piEnqueueMemImageRead(pi_queue Queue, pi_mem Image,
                                pi_bool BlockingRead, pi_image_offset Origin,
                                pi_image_region Region, size_t RowPitch,
                                size_t SlicePitch, void *Ptr,
                                pi_uint32 NumEventsInWaitList,
                                const pi_event *EventWaitList,
                                pi_event *Event) {
  return pi2ur::piEnqueueMemImageRead(
      Queue, Image, BlockingRead, Origin, Region, RowPitch, SlicePitch, Ptr,
      NumEventsInWaitList, EventWaitList, Event);
}

pi_result piEnqueueMemImageWrite(pi_queue Queue, pi_mem Image,
                                 pi_bool BlockingWrite, pi_image_offset Origin,
                                 pi_image_region Region, size_t InputRowPitch,
                                 size_t InputSlicePitch, const void *Ptr,
                                 pi_uint32 NumEventsInWaitList,
                                 const pi_event *EventWaitList,
                                 pi_event *Event) {
  return pi2ur::piEnqueueMemImageWrite(
      Queue, Image, BlockingWrite, Origin, Region, InputRowPitch,
      InputSlicePitch, Ptr, NumEventsInWaitList, EventWaitList, Event);
}

pi_result
piEnqueueMemImageCopy(pi_queue Queue, pi_mem SrcImage, pi_mem DstImage,
                      pi_image_offset SrcOrigin, pi_image_offset DstOrigin,
                      pi_image_region Region, pi_uint32 NumEventsInWaitList,
                      const pi_event *EventWaitList, pi_event *Event) {
  return pi2ur::piEnqueueMemImageCopy(Queue, SrcImage, DstImage, SrcOrigin,
                                      DstOrigin, Region, NumEventsInWaitList,
                                      EventWaitList, Event);
}

pi_result piEnqueueMemImageFill(pi_queue Queue, pi_mem Image,
                                const void *FillColor, const size_t *Origin,
                                const size_t *Region,
                                pi_uint32 NumEventsInWaitList,
                                const pi_event *EventWaitList,
                                pi_event *Event) {
  return pi2ur::piEnqueueMemImageFill(Queue, Image, FillColor, Origin, Region,
                                      NumEventsInWaitList, EventWaitList,
                                      Event);
}

pi_result piMemBufferPartition(pi_mem Buffer, pi_mem_flags Flags,
                               pi_buffer_create_type BufferCreateType,
                               void *BufferCreateInfo, pi_mem *RetMem) {
  return pi2ur::piMemBufferPartition(Buffer, Flags, BufferCreateType,
                                     BufferCreateInfo, RetMem);
}

pi_result piextGetDeviceFunctionPointer(pi_device Device, pi_program Program,
                                        const char *FunctionName,
                                        pi_uint64 *FunctionPointerRet) {
  return pi2ur::piextGetDeviceFunctionPointer(Device, Program, FunctionName,
                                              FunctionPointerRet);
}

pi_result piextUSMDeviceAlloc(void **ResultPtr, pi_context Context,
                              pi_device Device,
                              pi_usm_mem_properties *Properties, size_t Size,
                              pi_uint32 Alignment) {
  return pi2ur::piextUSMDeviceAlloc(ResultPtr, Context, Device, Properties,
                                    Size, Alignment);
}

pi_result piextUSMSharedAlloc(void **ResultPtr, pi_context Context,
                              pi_device Device,
                              pi_usm_mem_properties *Properties, size_t Size,
                              pi_uint32 Alignment) {
  return pi2ur::piextUSMSharedAlloc(ResultPtr, Context, Device, Properties,
                                    Size, Alignment);
}

pi_result piextUSMPitchedAlloc(void **ResultPtr, size_t *ResultPitch,
                               pi_context Context, pi_device Device,
                               pi_usm_mem_properties *Properties,
                               size_t WidthInBytes, size_t Height,
                               unsigned int ElementSizeBytes) {
  return pi2ur::piextUSMPitchedAlloc(ResultPtr, ResultPitch, Context, Device,
                                     Properties, WidthInBytes, Height,
                                     ElementSizeBytes);
}

pi_result piextUSMHostAlloc(void **ResultPtr, pi_context Context,
                            pi_usm_mem_properties *Properties, size_t Size,
                            pi_uint32 Alignment) {
  return pi2ur::piextUSMHostAlloc(ResultPtr, Context, Properties, Size,
                                  Alignment);
}

pi_result piextUSMFree(pi_context Context, void *Ptr) {
  return pi2ur::piextUSMFree(Context, Ptr);
}

pi_result piextKernelSetArgPointer(pi_kernel Kernel, pi_uint32 ArgIndex,
                                   size_t ArgSize, const void *ArgValue) {
  return pi2ur::piextKernelSetArgPointer(Kernel, ArgIndex, ArgSize, ArgValue);
}

pi_result piextUSMEnqueueMemset(pi_queue Queue, void *Ptr, pi_int32 Value,
                                size_t Count, pi_uint32 NumEventsInWaitlist,
                                const pi_event *EventsWaitlist,
                                pi_event *Event) {
  return pi2ur::piextUSMEnqueueMemset(
      Queue, Ptr, Value, Count, NumEventsInWaitlist, EventsWaitlist, Event);
}

pi_result piextUSMEnqueueMemcpy(pi_queue Queue, pi_bool Blocking, void *DstPtr,
                                const void *SrcPtr, size_t Size,
                                pi_uint32 NumEventsInWaitlist,
                                const pi_event *EventsWaitlist,
                                pi_event *Event) {
  return pi2ur::piextUSMEnqueueMemcpy(Queue, Blocking, DstPtr, SrcPtr, Size,
                                      NumEventsInWaitlist, EventsWaitlist,
                                      Event);
}

pi_result piextUSMEnqueuePrefetch(pi_queue Queue, const void *Ptr, size_t Size,
                                  pi_usm_migration_flags Flags,
                                  pi_uint32 NumEventsInWaitList,
                                  const pi_event *EventWaitList,
                                  pi_event *OutEvent) {
  return pi2ur::piextUSMEnqueuePrefetch(
      Queue, Ptr, Size, Flags, NumEventsInWaitList, EventWaitList, OutEvent);
}

pi_result piextUSMEnqueueMemAdvise(pi_queue Queue, const void *Ptr,
                                   size_t Length, pi_mem_advice Advice,
                                   pi_event *OutEvent) {

  return pi2ur::piextUSMEnqueueMemAdvise(Queue, Ptr, Length, Advice, OutEvent);
}

pi_result piextUSMEnqueueFill2D(pi_queue Queue, void *Ptr, size_t Pitch,
                                size_t PatternSize, const void *Pattern,
                                size_t Width, size_t Height,
                                pi_uint32 NumEventsWaitList,
                                const pi_event *EventsWaitList,
                                pi_event *Event) {
  return pi2ur::piextUSMEnqueueFill2D(Queue, Ptr, Pitch, PatternSize, Pattern,
                                      Width, Height, NumEventsWaitList,
                                      EventsWaitList, Event);
}

pi_result piextUSMEnqueueMemset2D(pi_queue Queue, void *Ptr, size_t Pitch,
                                  int Value, size_t Width, size_t Height,
                                  pi_uint32 NumEventsWaitList,
                                  const pi_event *EventsWaitlist,
                                  pi_event *Event) {
  return pi2ur::piextUSMEnqueueMemset2D(Queue, Ptr, Pitch, Value, Width, Height,
                                        NumEventsWaitList, EventsWaitlist,
                                        Event);
}

pi_result piextUSMEnqueueMemcpy2D(pi_queue Queue, pi_bool Blocking,
                                  void *DstPtr, size_t DstPitch,
                                  const void *SrcPtr, size_t SrcPitch,
                                  size_t Width, size_t Height,
                                  pi_uint32 NumEventsInWaitlist,
                                  const pi_event *EventWaitlist,
                                  pi_event *Event) {
  return pi2ur::piextUSMEnqueueMemcpy2D(
      Queue, Blocking, DstPtr, DstPitch, SrcPtr, SrcPitch, Width, Height,
      NumEventsInWaitlist, EventWaitlist, Event);
}

pi_result piextUSMGetMemAllocInfo(pi_context Context, const void *Ptr,
                                  pi_mem_alloc_info ParamName,
                                  size_t ParamValueSize, void *ParamValue,
                                  size_t *ParamValueSizeRet) {
  return pi2ur::piextUSMGetMemAllocInfo(Context, Ptr, ParamName, ParamValueSize,
                                        ParamValue, ParamValueSizeRet);
}

pi_result piextUSMImport(const void *HostPtr, size_t Size, pi_context Context) {
  return pi2ur::piextUSMImport(HostPtr, Size, Context);
}

pi_result piextUSMRelease(const void *HostPtr, pi_context Context) {
  return pi2ur::piextUSMRelease(HostPtr, Context);
}

pi_result piextEnqueueDeviceGlobalVariableWrite(
    pi_queue Queue, pi_program Program, const char *Name, pi_bool BlockingWrite,
    size_t Count, size_t Offset, const void *Src, pi_uint32 NumEventsInWaitList,
    const pi_event *EventsWaitList, pi_event *Event) {
  return pi2ur::piextEnqueueDeviceGlobalVariableWrite(
      Queue, Program, Name, BlockingWrite, Count, Offset, Src,
      NumEventsInWaitList, EventsWaitList, Event);
}

pi_result piextEnqueueDeviceGlobalVariableRead(
    pi_queue Queue, pi_program Program, const char *Name, pi_bool BlockingRead,
    size_t Count, size_t Offset, void *Dst, pi_uint32 NumEventsInWaitList,
    const pi_event *EventsWaitList, pi_event *Event) {

  return pi2ur::piextEnqueueDeviceGlobalVariableRead(
      Queue, Program, Name, BlockingRead, Count, Offset, Dst,
      NumEventsInWaitList, EventsWaitList, Event);

  return PI_SUCCESS;
}

pi_result piextEnqueueReadHostPipe(pi_queue Queue, pi_program Program,
                                   const char *PipeSymbol, pi_bool Blocking,
                                   void *Ptr, size_t Size,
                                   pi_uint32 NumEventsInWaitList,
                                   const pi_event *EventsWaitList,
                                   pi_event *Event) {
  return pi2ur::piextEnqueueReadHostPipe(Queue, Program, PipeSymbol, Blocking,
                                         Ptr, Size, NumEventsInWaitList,
                                         EventsWaitList, Event);
}

pi_result piextEnqueueWriteHostPipe(pi_queue Queue, pi_program Program,
                                    const char *PipeSymbol, pi_bool Blocking,
                                    void *Ptr, size_t Size,
                                    pi_uint32 NumEventsInWaitList,
                                    const pi_event *EventsWaitList,
                                    pi_event *Event) {
  return pi2ur::piextEnqueueWriteHostPipe(Queue, Program, PipeSymbol, Blocking,
                                          Ptr, Size, NumEventsInWaitList,
                                          EventsWaitList, Event);
}

pi_result piKernelSetExecInfo(pi_kernel Kernel, pi_kernel_exec_info ParamName,
                              size_t ParamValueSize, const void *ParamValue) {

  return pi2ur::piKernelSetExecInfo(Kernel, ParamName, ParamValueSize,
                                    ParamValue);
}

pi_result piextProgramSetSpecializationConstant(pi_program Prog,
                                                pi_uint32 SpecID, size_t Size,
                                                const void *SpecValue) {
  return pi2ur::piextProgramSetSpecializationConstant(Prog, SpecID, Size,
                                                      SpecValue);
}

pi_result piextCommandBufferCreate(pi_context Context, pi_device Device,
                                   const pi_ext_command_buffer_desc *Desc,
                                   pi_ext_command_buffer *RetCommandBuffer) {
  return pi2ur::piextCommandBufferCreate(Context, Device, Desc,
                                         RetCommandBuffer);
}

pi_result piextCommandBufferRetain(pi_ext_command_buffer CommandBuffer) {
  return pi2ur::piextCommandBufferRetain(CommandBuffer);
}

pi_result piextCommandBufferRelease(pi_ext_command_buffer CommandBuffer) {
  return pi2ur::piextCommandBufferRelease(CommandBuffer);
}

pi_result piextCommandBufferFinalize(pi_ext_command_buffer CommandBuffer) {
  return pi2ur::piextCommandBufferFinalize(CommandBuffer);
}

pi_result piextCommandBufferNDRangeKernel(
    pi_ext_command_buffer CommandBuffer, pi_kernel Kernel, pi_uint32 WorkDim,
    const size_t *GlobalWorkOffset, const size_t *GlobalWorkSize,
    const size_t *LocalWorkSize, pi_uint32 NumSyncPointsInWaitList,
    const pi_ext_sync_point *SyncPointWaitList, pi_ext_sync_point *SyncPoint) {
  return pi2ur::piextCommandBufferNDRangeKernel(
      CommandBuffer, Kernel, WorkDim, GlobalWorkOffset, GlobalWorkSize,
      LocalWorkSize, NumSyncPointsInWaitList, SyncPointWaitList, SyncPoint);
}

pi_result piextCommandBufferMemcpyUSM(
    pi_ext_command_buffer CommandBuffer, void *DstPtr, const void *SrcPtr,
    size_t Size, pi_uint32 NumSyncPointsInWaitList,
    const pi_ext_sync_point *SyncPointWaitList, pi_ext_sync_point *SyncPoint) {
  return pi2ur::piextCommandBufferMemcpyUSM(CommandBuffer, DstPtr, SrcPtr, Size,
                                            NumSyncPointsInWaitList,
                                            SyncPointWaitList, SyncPoint);
}

pi_result piextCommandBufferMemBufferCopy(
    pi_ext_command_buffer CommandBuffer, pi_mem SrcMem, pi_mem DstMem,
    size_t SrcOffset, size_t DstOffset, size_t Size,
    pi_uint32 NumSyncPointsInWaitList,
    const pi_ext_sync_point *SyncPointWaitList, pi_ext_sync_point *SyncPoint) {
  return pi2ur::piextCommandBufferMemBufferCopy(
      CommandBuffer, SrcMem, DstMem, SrcOffset, DstOffset, Size,
      NumSyncPointsInWaitList, SyncPointWaitList, SyncPoint);
}

pi_result piextCommandBufferMemBufferCopyRect(
    pi_ext_command_buffer CommandBuffer, pi_mem SrcMem, pi_mem DstMem,
    pi_buff_rect_offset SrcOrigin, pi_buff_rect_offset DstOrigin,
    pi_buff_rect_region Region, size_t SrcRowPitch, size_t SrcSlicePitch,
    size_t DstRowPitch, size_t DstSlicePitch, pi_uint32 NumSyncPointsInWaitList,
    const pi_ext_sync_point *SyncPointWaitList, pi_ext_sync_point *SyncPoint) {
  return pi2ur::piextCommandBufferMemBufferCopyRect(
      CommandBuffer, SrcMem, DstMem, SrcOrigin, DstOrigin, Region, SrcRowPitch,
      SrcSlicePitch, DstRowPitch, DstSlicePitch, NumSyncPointsInWaitList,
      SyncPointWaitList, SyncPoint);
}

pi_result piextCommandBufferMemBufferRead(
    pi_ext_command_buffer CommandBuffer, pi_mem Buffer, size_t Offset,
    size_t Size, void *Dst, pi_uint32 NumSyncPointsInWaitList,
    const pi_ext_sync_point *SyncPointWaitList, pi_ext_sync_point *SyncPoint) {
  return pi2ur::piextCommandBufferMemBufferRead(
      CommandBuffer, Buffer, Offset, Size, Dst, NumSyncPointsInWaitList,
      SyncPointWaitList, SyncPoint);
}

pi_result piextCommandBufferMemBufferReadRect(
    pi_ext_command_buffer CommandBuffer, pi_mem Buffer,
    pi_buff_rect_offset BufferOffset, pi_buff_rect_offset HostOffset,
    pi_buff_rect_region Region, size_t BufferRowPitch, size_t BufferSlicePitch,
    size_t HostRowPitch, size_t HostSlicePitch, void *Ptr,
    pi_uint32 NumSyncPointsInWaitList,
    const pi_ext_sync_point *SyncPointWaitList, pi_ext_sync_point *SyncPoint) {
  return pi2ur::piextCommandBufferMemBufferReadRect(
      CommandBuffer, Buffer, BufferOffset, HostOffset, Region, BufferRowPitch,
      BufferSlicePitch, HostRowPitch, HostSlicePitch, Ptr,
      NumSyncPointsInWaitList, SyncPointWaitList, SyncPoint);
}

pi_result piextCommandBufferMemBufferWrite(
    pi_ext_command_buffer CommandBuffer, pi_mem Buffer, size_t Offset,
    size_t Size, const void *Ptr, pi_uint32 NumSyncPointsInWaitList,
    const pi_ext_sync_point *SyncPointWaitList, pi_ext_sync_point *SyncPoint) {
  return pi2ur::piextCommandBufferMemBufferWrite(
      CommandBuffer, Buffer, Offset, Size, Ptr, NumSyncPointsInWaitList,
      SyncPointWaitList, SyncPoint);
}

pi_result piextCommandBufferMemBufferWriteRect(
    pi_ext_command_buffer CommandBuffer, pi_mem Buffer,
    pi_buff_rect_offset BufferOffset, pi_buff_rect_offset HostOffset,
    pi_buff_rect_region Region, size_t BufferRowPitch, size_t BufferSlicePitch,
    size_t HostRowPitch, size_t HostSlicePitch, const void *Ptr,
    pi_uint32 NumSyncPointsInWaitList,
    const pi_ext_sync_point *SyncPointWaitList, pi_ext_sync_point *SyncPoint) {
  return pi2ur::piextCommandBufferMemBufferWriteRect(
      CommandBuffer, Buffer, BufferOffset, HostOffset, Region, BufferRowPitch,
      BufferSlicePitch, HostRowPitch, HostSlicePitch, Ptr,
      NumSyncPointsInWaitList, SyncPointWaitList, SyncPoint);
}

pi_result piextEnqueueCommandBuffer(pi_ext_command_buffer CommandBuffer,
                                    pi_queue Queue,
                                    pi_uint32 NumEventsInWaitList,
                                    const pi_event *EventWaitList,
                                    pi_event *Event) {
  return pi2ur::piextEnqueueCommandBuffer(
      CommandBuffer, Queue, NumEventsInWaitList, EventWaitList, Event);
}

pi_result piextPluginGetOpaqueData(void *opaque_data_param,
                                   void **opaque_data_return) {
  return pi2ur::piextPluginGetOpaqueData(opaque_data_param, opaque_data_return);
}

pi_result piGetDeviceAndHostTimer(pi_device Device, uint64_t *DeviceTime,
                                  uint64_t *HostTime) {
  return pi2ur::piGetDeviceAndHostTimer(Device, DeviceTime, HostTime);
}

pi_result piextEnablePeerAccess(pi_device command_device,
                                pi_device peer_device) {
  return pi2ur::piextEnablePeerAccess(command_device, peer_device);
}

pi_result piextDisablePeerAccess(pi_device command_device,
                                 pi_device peer_device) {
  return pi2ur::piextDisablePeerAccess(command_device, peer_device);
}

pi_result piextPeerAccessGetInfo(pi_device command_device,
                                 pi_device peer_device, pi_peer_attr attr,
                                 size_t ParamValueSize, void *ParamValue,
                                 size_t *ParamValueSizeRet) {
  return pi2ur::piextPeerAccessGetInfo(command_device, peer_device, attr,
                                       ParamValueSize, ParamValue,
                                       ParamValueSizeRet);
}

pi_result piTearDown(void *PluginParameter) {
  return pi2ur::piTearDown(PluginParameter);
}

pi_result piPluginInit(pi_plugin *PluginInit) {
  // Check that the major version matches in PiVersion and SupportedVersion
  _PI_PLUGIN_VERSION_CHECK(PluginInit->PiVersion, SupportedVersion);

  // PI interface supports higher version or the same version.
  size_t PluginVersionSize = sizeof(PluginInit->PluginVersion);
  if (strlen(SupportedVersion) >= PluginVersionSize)
    return PI_ERROR_INVALID_VALUE;
  strncpy(PluginInit->PluginVersion, SupportedVersion, PluginVersionSize);

<<<<<<< HEAD
#define _PI_CL(pi_api, ocl_api)                                                \
  (PluginInit->PiFunctionTable).pi_api = (decltype(&::pi_api))(&ocl_api);

  // Platform
  _PI_CL(piPlatformsGet, piPlatformsGet)
  _PI_CL(piPlatformGetInfo, piPlatformGetInfo)
  _PI_CL(piextPlatformGetNativeHandle, piextPlatformGetNativeHandle)
  _PI_CL(piextPlatformCreateWithNativeHandle,
         piextPlatformCreateWithNativeHandle)
  // Device
  _PI_CL(piDevicesGet, piDevicesGet)
  _PI_CL(piDeviceGetInfo, piDeviceGetInfo)
  _PI_CL(piDevicePartition, clCreateSubDevices)
  _PI_CL(piDeviceRetain, clRetainDevice)
  _PI_CL(piDeviceRelease, clReleaseDevice)
  _PI_CL(piextDeviceSelectBinary, piextDeviceSelectBinary)
  _PI_CL(piextGetDeviceFunctionPointer, piextGetDeviceFunctionPointer)
  _PI_CL(piextDeviceGetNativeHandle, piextDeviceGetNativeHandle)
  _PI_CL(piextDeviceCreateWithNativeHandle, piextDeviceCreateWithNativeHandle)
  // Context
  _PI_CL(piContextCreate, piContextCreate)
  _PI_CL(piContextGetInfo, piContextGetInfo)
  _PI_CL(piContextRetain, clRetainContext)
  _PI_CL(piContextRelease, clReleaseContext)
  _PI_CL(piextContextGetNativeHandle, piextContextGetNativeHandle)
  _PI_CL(piextContextCreateWithNativeHandle, piextContextCreateWithNativeHandle)
  // Queue
  _PI_CL(piQueueCreate, piQueueCreate)
  _PI_CL(piextQueueCreate, piextQueueCreate)
  _PI_CL(piQueueGetInfo, piQueueGetInfo)
  _PI_CL(piQueueFinish, clFinish)
  _PI_CL(piQueueFlush, clFlush)
  _PI_CL(piQueueRetain, clRetainCommandQueue)
  _PI_CL(piQueueRelease, clReleaseCommandQueue)
  _PI_CL(piextQueueGetNativeHandle, piextQueueGetNativeHandle)
  _PI_CL(piextQueueCreateWithNativeHandle, piextQueueCreateWithNativeHandle)
  // Memory
  _PI_CL(piMemBufferCreate, piMemBufferCreate)
  _PI_CL(piMemImageCreate, piMemImageCreate)
  _PI_CL(piMemGetInfo, clGetMemObjectInfo)
  _PI_CL(piMemImageGetInfo, clGetImageInfo)
  _PI_CL(piMemRetain, clRetainMemObject)
  _PI_CL(piMemRelease, clReleaseMemObject)
  _PI_CL(piMemBufferPartition, piMemBufferPartition)
  _PI_CL(piextMemGetNativeHandle, piextMemGetNativeHandle)
  _PI_CL(piextMemCreateWithNativeHandle, piextMemCreateWithNativeHandle)
  // Program
  _PI_CL(piProgramCreate, piProgramCreate)
  _PI_CL(piProgramCreateWithBinary, piProgramCreateWithBinary)
  _PI_CL(piProgramGetInfo, clGetProgramInfo)
  _PI_CL(piProgramCompile, clCompileProgram)
  _PI_CL(piProgramBuild, clBuildProgram)
  _PI_CL(piProgramLink, piProgramLink)
  _PI_CL(piProgramGetBuildInfo, clGetProgramBuildInfo)
  _PI_CL(piProgramRetain, clRetainProgram)
  _PI_CL(piProgramRelease, clReleaseProgram)
  _PI_CL(piextProgramSetSpecializationConstant,
         piextProgramSetSpecializationConstant)
  _PI_CL(piextProgramGetNativeHandle, piextProgramGetNativeHandle)
  _PI_CL(piextProgramCreateWithNativeHandle, piextProgramCreateWithNativeHandle)
  // Kernel
  _PI_CL(piKernelCreate, piKernelCreate)
  _PI_CL(piKernelSetArg, clSetKernelArg)
  _PI_CL(piKernelGetInfo, clGetKernelInfo)
  _PI_CL(piKernelGetGroupInfo, piKernelGetGroupInfo)
  _PI_CL(piKernelGetSubGroupInfo, piKernelGetSubGroupInfo)
  _PI_CL(piKernelRetain, clRetainKernel)
  _PI_CL(piKernelRelease, clReleaseKernel)
  _PI_CL(piKernelSetExecInfo, piKernelSetExecInfo)
  _PI_CL(piextKernelSetArgPointer, piextKernelSetArgPointer)
  _PI_CL(piextKernelCreateWithNativeHandle, piextKernelCreateWithNativeHandle)
  _PI_CL(piextKernelGetNativeHandle, piextKernelGetNativeHandle)
  // Event
  _PI_CL(piEventCreate, piEventCreate)
  _PI_CL(piEventGetInfo, piEventGetInfo)
  _PI_CL(piEventGetProfilingInfo, clGetEventProfilingInfo)
  _PI_CL(piEventsWait, clWaitForEvents)
  _PI_CL(piEventSetCallback, clSetEventCallback)
  _PI_CL(piEventSetStatus, clSetUserEventStatus)
  _PI_CL(piEventRetain, clRetainEvent)
  _PI_CL(piEventRelease, clReleaseEvent)
  _PI_CL(piextEventGetNativeHandle, piextGetNativeHandle)
  _PI_CL(piextEventCreateWithNativeHandle, piextEventCreateWithNativeHandle)
  // Sampler
  _PI_CL(piSamplerCreate, piSamplerCreate)
  _PI_CL(piSamplerGetInfo, clGetSamplerInfo)
  _PI_CL(piSamplerRetain, clRetainSampler)
  _PI_CL(piSamplerRelease, clReleaseSampler)
  // Queue commands
  _PI_CL(piEnqueueKernelLaunch, clEnqueueNDRangeKernel)
  _PI_CL(piEnqueueEventsWait, clEnqueueMarkerWithWaitList)
  _PI_CL(piEnqueueEventsWaitWithBarrier, clEnqueueBarrierWithWaitList)
  _PI_CL(piEnqueueMemBufferRead, clEnqueueReadBuffer)
  _PI_CL(piEnqueueMemBufferReadRect, clEnqueueReadBufferRect)
  _PI_CL(piEnqueueMemBufferWrite, clEnqueueWriteBuffer)
  _PI_CL(piEnqueueMemBufferWriteRect, clEnqueueWriteBufferRect)
  _PI_CL(piEnqueueMemBufferCopy, clEnqueueCopyBuffer)
  _PI_CL(piEnqueueMemBufferCopyRect, clEnqueueCopyBufferRect)
  _PI_CL(piEnqueueMemBufferFill, clEnqueueFillBuffer)
  _PI_CL(piEnqueueMemImageRead, clEnqueueReadImage)
  _PI_CL(piEnqueueMemImageWrite, clEnqueueWriteImage)
  _PI_CL(piEnqueueMemImageCopy, clEnqueueCopyImage)
  _PI_CL(piEnqueueMemImageFill, clEnqueueFillImage)
  _PI_CL(piEnqueueMemBufferMap, piEnqueueMemBufferMap)
  _PI_CL(piEnqueueMemUnmap, clEnqueueUnmapMemObject)
  // USM
  _PI_CL(piextUSMHostAlloc, piextUSMHostAlloc)
  _PI_CL(piextUSMDeviceAlloc, piextUSMDeviceAlloc)
  _PI_CL(piextUSMSharedAlloc, piextUSMSharedAlloc)
  _PI_CL(piextUSMFree, piextUSMFree)
  _PI_CL(piextUSMEnqueueMemset, piextUSMEnqueueMemset)
  _PI_CL(piextUSMEnqueueMemcpy, piextUSMEnqueueMemcpy)
  _PI_CL(piextUSMEnqueuePrefetch, piextUSMEnqueuePrefetch)
  _PI_CL(piextUSMEnqueueMemAdvise, piextUSMEnqueueMemAdvise)
  _PI_CL(piextUSMEnqueueFill2D, piextUSMEnqueueFill2D)
  _PI_CL(piextUSMEnqueueMemset2D, piextUSMEnqueueMemset2D)
  _PI_CL(piextUSMEnqueueMemcpy2D, piextUSMEnqueueMemcpy2D)
  _PI_CL(piextUSMGetMemAllocInfo, piextUSMGetMemAllocInfo)
  _PI_CL(piextUSMImport, piextUSMImport)
  _PI_CL(piextUSMRelease, piextUSMRelease)
  // Device global variable
  _PI_CL(piextEnqueueDeviceGlobalVariableWrite,
         piextEnqueueDeviceGlobalVariableWrite)
  _PI_CL(piextEnqueueDeviceGlobalVariableRead,
         piextEnqueueDeviceGlobalVariableRead)
  // Host Pipe
  _PI_CL(piextEnqueueReadHostPipe, piextEnqueueReadHostPipe)
  _PI_CL(piextEnqueueWriteHostPipe, piextEnqueueWriteHostPipe)
  // Virtual memory
  _PI_CL(piextVirtualMemGranularityGetInfo, piextVirtualMemGranularityGetInfo)
  _PI_CL(piextPhysicalMemCreate, piextPhysicalMemCreate)
  _PI_CL(piextPhysicalMemRetain, piextPhysicalMemRetain)
  _PI_CL(piextPhysicalMemRelease, piextPhysicalMemRelease)
  _PI_CL(piextVirtualMemReserve, piextVirtualMemReserve)
  _PI_CL(piextVirtualMemFree, piextVirtualMemFree)
  _PI_CL(piextVirtualMemMap, piextVirtualMemMap)
  _PI_CL(piextVirtualMemUnmap, piextVirtualMemUnmap)
  _PI_CL(piextVirtualMemSetAccess, piextVirtualMemSetAccess)
  _PI_CL(piextVirtualMemGetInfo, piextVirtualMemGetInfo)

  // command-buffer
  _PI_CL(piextCommandBufferCreate, piextCommandBufferCreate)
  _PI_CL(piextCommandBufferRetain, piextCommandBufferRetain)
  _PI_CL(piextCommandBufferRelease, piextCommandBufferRelease)
  _PI_CL(piextCommandBufferNDRangeKernel, piextCommandBufferNDRangeKernel)
  _PI_CL(piextCommandBufferMemcpyUSM, piextCommandBufferMemcpyUSM)
  _PI_CL(piextCommandBufferMemBufferCopy, piextCommandBufferMemBufferCopy)
  _PI_CL(piextCommandBufferMemBufferCopyRect,
         piextCommandBufferMemBufferCopyRect)
  _PI_CL(piextCommandBufferMemBufferRead, piextCommandBufferMemBufferRead)
  _PI_CL(piextCommandBufferMemBufferReadRect,
         piextCommandBufferMemBufferReadRect)
  _PI_CL(piextCommandBufferMemBufferWrite, piextCommandBufferMemBufferWrite)
  _PI_CL(piextCommandBufferMemBufferWriteRect,
         piextCommandBufferMemBufferWriteRect)
  _PI_CL(piextEnqueueCommandBuffer, piextEnqueueCommandBuffer)

  _PI_CL(piextKernelSetArgMemObj, piextKernelSetArgMemObj)
  _PI_CL(piextKernelSetArgSampler, piextKernelSetArgSampler)
  _PI_CL(piPluginGetLastError, piPluginGetLastError)
  _PI_CL(piTearDown, piTearDown)
  _PI_CL(piGetDeviceAndHostTimer, piGetDeviceAndHostTimer)
  _PI_CL(piPluginGetBackendOption, piPluginGetBackendOption)

#undef _PI_CL
=======
#define _PI_API(api)                                                           \
  (PluginInit->PiFunctionTable).api = (decltype(&::api))(&api);
#include <sycl/detail/pi.def>
#undef _PI_API
>>>>>>> c75a1696

  return PI_SUCCESS;
}

#ifdef _WIN32
#define __SYCL_PLUGIN_DLL_NAME "pi_opencl.dll"
#include "../common_win_pi_trace/common_win_pi_trace.hpp"
#undef __SYCL_PLUGIN_DLL_NAME
#endif

} // end extern 'C'<|MERGE_RESOLUTION|>--- conflicted
+++ resolved
@@ -79,476 +79,12 @@
                                 ParamValueSizeRet);
 }
 
-<<<<<<< HEAD
-pi_result piDeviceGetInfo(pi_device device, pi_device_info paramName,
-                          size_t paramValueSize, void *paramValue,
-                          size_t *paramValueSizeRet) {
-  switch (paramName) {
-    // TODO: Check regularly to see if support in enabled in OpenCL.
-    // Intel GPU EU device-specific information extensions.
-    // Some of the queries are enabled by cl_intel_device_attribute_query
-    // extension, but it's not yet in the Registry.
-  case PI_DEVICE_INFO_PCI_ADDRESS:
-  case PI_DEVICE_INFO_GPU_EU_COUNT:
-  case PI_DEVICE_INFO_GPU_EU_SIMD_WIDTH:
-  case PI_DEVICE_INFO_GPU_SLICES:
-  case PI_DEVICE_INFO_GPU_SUBSLICES_PER_SLICE:
-  case PI_DEVICE_INFO_GPU_EU_COUNT_PER_SUBSLICE:
-  case PI_DEVICE_INFO_GPU_HW_THREADS_PER_EU:
-  case PI_DEVICE_INFO_MAX_MEM_BANDWIDTH:
-    // TODO: Check if device UUID extension is enabled in OpenCL.
-    // For details about Intel UUID extension, see
-    // sycl/doc/extensions/supported/sycl_ext_intel_device_info.md
-  case PI_DEVICE_INFO_UUID:
-    return PI_ERROR_INVALID_VALUE;
-  case PI_EXT_DEVICE_INFO_ATOMIC_MEMORY_ORDER_CAPABILITIES: {
-    // This query is missing before OpenCL 3.0
-    // Check version and handle appropriately
-    OCLV::OpenCLVersion devVer;
-    cl_device_id deviceID = cast<cl_device_id>(device);
-    cl_int ret_err = getDeviceVersion(deviceID, devVer);
-    if (ret_err != CL_SUCCESS) {
-      return cast<pi_result>(ret_err);
-    }
-
-    // Minimum required capability to be returned
-    // For OpenCL 1.2, this is all that is required
-    pi_memory_order_capabilities capabilities = PI_MEMORY_ORDER_RELAXED;
-
-    if (devVer >= OCLV::V3_0) {
-      // For OpenCL >=3.0, the query should be implemented
-      cl_device_atomic_capabilities cl_capabilities = 0;
-      cl_int ret_err = clGetDeviceInfo(
-          deviceID, CL_DEVICE_ATOMIC_MEMORY_CAPABILITIES,
-          sizeof(cl_device_atomic_capabilities), &cl_capabilities, nullptr);
-      if (ret_err != CL_SUCCESS)
-        return cast<pi_result>(ret_err);
-
-      // Mask operation to only consider atomic_memory_order* capabilities
-      cl_int mask = CL_DEVICE_ATOMIC_ORDER_RELAXED |
-                    CL_DEVICE_ATOMIC_ORDER_ACQ_REL |
-                    CL_DEVICE_ATOMIC_ORDER_SEQ_CST;
-      cl_capabilities &= mask;
-
-      // The memory order capabilities are hierarchical, if one is implied, all
-      // preceding capbilities are implied as well. Especially in the case of
-      // ACQ_REL.
-      if (cl_capabilities & CL_DEVICE_ATOMIC_ORDER_SEQ_CST) {
-        capabilities |= PI_MEMORY_ORDER_SEQ_CST;
-      }
-      if (cl_capabilities & CL_DEVICE_ATOMIC_ORDER_ACQ_REL) {
-        capabilities |= PI_MEMORY_ORDER_ACQ_REL | PI_MEMORY_ORDER_ACQUIRE |
-                        PI_MEMORY_ORDER_RELEASE;
-      }
-    } else if (devVer >= OCLV::V2_0) {
-      // For OpenCL 2.x, return all capabilities
-      // (https://registry.khronos.org/OpenCL/specs/3.0-unified/html/OpenCL_API.html#_memory_consistency_model)
-      capabilities |= PI_MEMORY_ORDER_ACQUIRE | PI_MEMORY_ORDER_RELEASE |
-                      PI_MEMORY_ORDER_ACQ_REL | PI_MEMORY_ORDER_SEQ_CST;
-    }
-
-    if (paramValue) {
-      if (paramValueSize < sizeof(pi_memory_order_capabilities))
-        return static_cast<pi_result>(CL_INVALID_VALUE);
-
-      std::memcpy(paramValue, &capabilities, sizeof(capabilities));
-    }
-
-    if (paramValueSizeRet)
-      *paramValueSizeRet = sizeof(capabilities);
-
-    return static_cast<pi_result>(CL_SUCCESS);
-  }
-  case PI_EXT_DEVICE_INFO_ATOMIC_MEMORY_SCOPE_CAPABILITIES: {
-    // Initialize result to minimum mandated capabilities according to
-    // SYCL2020 4.6.3.2
-    // Because scopes are hierarchical, wider scopes support all narrower
-    // scopes. At a minimum, each device must support WORK_ITEM, SUB_GROUP and
-    // WORK_GROUP. (https://github.com/KhronosGroup/SYCL-Docs/pull/382)
-    pi_memory_scope_capabilities result = PI_MEMORY_SCOPE_WORK_ITEM |
-                                          PI_MEMORY_SCOPE_SUB_GROUP |
-                                          PI_MEMORY_SCOPE_WORK_GROUP;
-
-    OCLV::OpenCLVersion devVer;
-
-    cl_device_id deviceID = cast<cl_device_id>(device);
-    cl_int ret_err = getDeviceVersion(deviceID, devVer);
-    if (ret_err != CL_SUCCESS)
-      return static_cast<pi_result>(ret_err);
-
-    cl_device_atomic_capabilities devCapabilities = 0;
-    if (devVer >= OCLV::V3_0) {
-      ret_err = clGetDeviceInfo(deviceID, CL_DEVICE_ATOMIC_MEMORY_CAPABILITIES,
-                                sizeof(cl_device_atomic_capabilities),
-                                &devCapabilities, nullptr);
-      if (ret_err != CL_SUCCESS)
-        return static_cast<pi_result>(ret_err);
-      assert((devCapabilities & CL_DEVICE_ATOMIC_SCOPE_WORK_GROUP) &&
-             "Violates minimum mandated guarantee");
-
-      // Because scopes are hierarchical, wider scopes support all narrower
-      // scopes. At a minimum, each device must support WORK_ITEM, SUB_GROUP and
-      // WORK_GROUP. (https://github.com/KhronosGroup/SYCL-Docs/pull/382)
-      // We already initialized to these minimum mandated capabilities. Just
-      // check wider scopes.
-      if (devCapabilities & CL_DEVICE_ATOMIC_SCOPE_DEVICE) {
-        result |= PI_MEMORY_SCOPE_DEVICE;
-      }
-
-      if (devCapabilities & CL_DEVICE_ATOMIC_SCOPE_ALL_DEVICES) {
-        result |= PI_MEMORY_SCOPE_SYSTEM;
-      }
-
-    } else {
-      // This info is only available in OpenCL version >= 3.0
-      // Just return minimum mandated capabilities for older versions.
-      // OpenCL 1.x minimum mandated capabilities are WORK_GROUP, we
-      // already initialized using it.
-      if (devVer >= OCLV::V2_0) {
-        // OpenCL 2.x minimum mandated capabilities are WORK_GROUP | DEVICE |
-        // ALL_DEVICES
-        result |= PI_MEMORY_SCOPE_DEVICE | PI_MEMORY_SCOPE_SYSTEM;
-      }
-    }
-    if (paramValue) {
-      if (paramValueSize < sizeof(cl_device_atomic_capabilities))
-        return PI_ERROR_INVALID_VALUE;
-
-      std::memcpy(paramValue, &result, sizeof(result));
-    }
-    if (paramValueSizeRet)
-      *paramValueSizeRet = sizeof(result);
-    return PI_SUCCESS;
-  }
-  case PI_EXT_DEVICE_INFO_ATOMIC_FENCE_ORDER_CAPABILITIES: {
-    // Initialize result to minimum mandated capabilities according to
-    // SYCL2020 4.6.3.2
-    pi_memory_order_capabilities result =
-        PI_MEMORY_ORDER_RELAXED | PI_MEMORY_ORDER_ACQUIRE |
-        PI_MEMORY_ORDER_RELEASE | PI_MEMORY_ORDER_ACQ_REL;
-
-    OCLV::OpenCLVersion devVer;
-
-    cl_device_id deviceID = cast<cl_device_id>(device);
-    cl_int ret_err = getDeviceVersion(deviceID, devVer);
-    if (ret_err != CL_SUCCESS)
-      return static_cast<pi_result>(ret_err);
-
-    cl_device_atomic_capabilities devCapabilities = 0;
-    if (devVer >= OCLV::V3_0) {
-      ret_err = clGetDeviceInfo(deviceID, CL_DEVICE_ATOMIC_FENCE_CAPABILITIES,
-                                sizeof(cl_device_atomic_capabilities),
-                                &devCapabilities, nullptr);
-      if (ret_err != CL_SUCCESS)
-        return static_cast<pi_result>(ret_err);
-      assert((devCapabilities & CL_DEVICE_ATOMIC_ORDER_RELAXED) &&
-             "Violates minimum mandated guarantee");
-      assert((devCapabilities & CL_DEVICE_ATOMIC_ORDER_ACQ_REL) &&
-             "Violates minimum mandated guarantee");
-
-      // We already initialized to minimum mandated capabilities. Just
-      // check stronger orders.
-      if (devCapabilities & CL_DEVICE_ATOMIC_ORDER_SEQ_CST) {
-        result |= PI_MEMORY_ORDER_SEQ_CST;
-      }
-
-    } else {
-      // This info is only available in OpenCL version >= 3.0
-      // Just return minimum mandated capabilities for older versions.
-      // OpenCL 1.x minimum mandated capabilities are RELAXED | ACQ_REL, we
-      // already initialized using these.
-      if (devVer >= OCLV::V2_0) {
-        // OpenCL 2.x minimum mandated capabilities are RELAXED | ACQ_REL |
-        // SEQ_CST
-        result |= PI_MEMORY_ORDER_SEQ_CST;
-      }
-    }
-    if (paramValue) {
-      if (paramValueSize < sizeof(cl_device_atomic_capabilities))
-        return PI_ERROR_INVALID_VALUE;
-
-      std::memcpy(paramValue, &result, sizeof(result));
-    }
-    if (paramValueSizeRet)
-      *paramValueSizeRet = sizeof(result);
-    return PI_SUCCESS;
-  }
-  case PI_EXT_DEVICE_INFO_ATOMIC_FENCE_SCOPE_CAPABILITIES: {
-    // Initialize result to minimum mandated capabilities according to
-    // SYCL2020 4.6.3.2.
-    // Because scopes are hierarchical, wider scopes support all narrower
-    // scopes. At a minimum, each device must support WORK_ITEM, SUB_GROUP and
-    // WORK_GROUP. (https://github.com/KhronosGroup/SYCL-Docs/pull/382)
-    pi_memory_scope_capabilities result = PI_MEMORY_SCOPE_WORK_ITEM |
-                                          PI_MEMORY_SCOPE_SUB_GROUP |
-                                          PI_MEMORY_SCOPE_WORK_GROUP;
-
-    OCLV::OpenCLVersion devVer;
-
-    cl_device_id deviceID = cast<cl_device_id>(device);
-    cl_int ret_err = getDeviceVersion(deviceID, devVer);
-    if (ret_err != CL_SUCCESS)
-      return static_cast<pi_result>(ret_err);
-
-    cl_device_atomic_capabilities devCapabilities = 0;
-    if (devVer >= OCLV::V3_0) {
-      ret_err = clGetDeviceInfo(deviceID, CL_DEVICE_ATOMIC_FENCE_CAPABILITIES,
-                                sizeof(cl_device_atomic_capabilities),
-                                &devCapabilities, nullptr);
-      if (ret_err != CL_SUCCESS)
-        return static_cast<pi_result>(ret_err);
-      assert((devCapabilities & CL_DEVICE_ATOMIC_SCOPE_WORK_GROUP) &&
-             "Violates minimum mandated guarantee");
-
-      // Because scopes are hierarchical, wider scopes support all narrower
-      // scopes. At a minimum, each device must support WORK_ITEM, SUB_GROUP and
-      // WORK_GROUP. (https://github.com/KhronosGroup/SYCL-Docs/pull/382)
-      // We already initialized to these minimum mandated capabilities. Just
-      // check wider scopes.
-      if (devCapabilities & CL_DEVICE_ATOMIC_SCOPE_DEVICE) {
-        result |= PI_MEMORY_SCOPE_DEVICE;
-      }
-
-      if (devCapabilities & CL_DEVICE_ATOMIC_SCOPE_ALL_DEVICES) {
-        result |= PI_MEMORY_SCOPE_SYSTEM;
-      }
-
-    } else {
-      // This info is only available in OpenCL version >= 3.0
-      // Just return minimum mandated capabilities for older versions.
-      // OpenCL 1.x minimum mandated capabilities are WORK_GROUP, we
-      // already initialized using it.
-      if (devVer >= OCLV::V2_0) {
-        // OpenCL 2.x minimum mandated capabilities are WORK_GROUP | DEVICE |
-        // ALL_DEVICES
-        result |= PI_MEMORY_SCOPE_DEVICE | PI_MEMORY_SCOPE_SYSTEM;
-      }
-    }
-    if (paramValue) {
-      if (paramValueSize < sizeof(cl_device_atomic_capabilities))
-        return PI_ERROR_INVALID_VALUE;
-
-      std::memcpy(paramValue, &result, sizeof(result));
-    }
-    if (paramValueSizeRet)
-      *paramValueSizeRet = sizeof(result);
-    return PI_SUCCESS;
-  }
-  case PI_DEVICE_INFO_ATOMIC_64: {
-    cl_int ret_err = CL_SUCCESS;
-    cl_bool result = CL_FALSE;
-    bool supported = false;
-
-    ret_err = checkDeviceExtensions(
-        cast<cl_device_id>(device),
-        {"cl_khr_int64_base_atomics", "cl_khr_int64_extended_atomics"},
-        supported);
-    if (ret_err != CL_SUCCESS)
-      return static_cast<pi_result>(ret_err);
-
-    result = supported;
-    std::memcpy(paramValue, &result, sizeof(cl_bool));
-    return PI_SUCCESS;
-  }
-  case PI_EXT_ONEAPI_DEVICE_INFO_BFLOAT16_MATH_FUNCTIONS: {
-    // bfloat16 math functions are not yet supported on Intel GPUs.
-    bool result = false;
-    if (paramValueSize < sizeof(result))
-      return PI_ERROR_INVALID_VALUE;
-    std::memcpy(paramValue, &result, sizeof(result));
-    return PI_SUCCESS;
-  }
-  case PI_DEVICE_INFO_IMAGE_SRGB: {
-    bool result = true;
-    if (paramValueSize < sizeof(result))
-      return PI_ERROR_INVALID_VALUE;
-    std::memcpy(paramValue, &result, sizeof(result));
-    return PI_SUCCESS;
-  }
-  case PI_DEVICE_INFO_BUILD_ON_SUBDEVICE: {
-    cl_device_type devType = CL_DEVICE_TYPE_DEFAULT;
-    cl_int res = clGetDeviceInfo(cast<cl_device_id>(device), CL_DEVICE_TYPE,
-                                 sizeof(cl_device_type), &devType, nullptr);
-
-    // FIXME: here we assume that program built for a root GPU device can be
-    // used on its sub-devices without re-building
-    bool result = (res == CL_SUCCESS) && (devType == CL_DEVICE_TYPE_GPU);
-    if (paramValueSize < sizeof(result))
-      return PI_ERROR_INVALID_VALUE;
-    std::memcpy(paramValue, &result, sizeof(result));
-    return PI_SUCCESS;
-  }
-  case PI_EXT_ONEAPI_DEVICE_INFO_MAX_WORK_GROUPS_3D:
-    // Returns the maximum sizes of a work group for each dimension one
-    // could use to submit a kernel. There is no such query defined in OpenCL
-    // so we'll return the maximum value.
-    {
-      if (paramValueSizeRet)
-        *paramValueSizeRet = paramValueSize;
-      static constexpr size_t Max = (std::numeric_limits<size_t>::max)();
-      size_t *out = cast<size_t *>(paramValue);
-      if (paramValueSize >= sizeof(size_t))
-        out[0] = Max;
-      if (paramValueSize >= 2 * sizeof(size_t))
-        out[1] = Max;
-      if (paramValueSize >= 3 * sizeof(size_t))
-        out[2] = Max;
-      return PI_SUCCESS;
-    }
-  case PI_EXT_INTEL_DEVICE_INFO_MAX_COMPUTE_QUEUE_INDICES: {
-    pi_int32 result = 1;
-    std::memcpy(paramValue, &result, sizeof(pi_int32));
-    return PI_SUCCESS;
-  }
-  case PI_DEVICE_INFO_MAX_NUM_SUB_GROUPS: {
-    // Corresponding OpenCL query is only available starting with OpenCL 2.1 and
-    // we have to emulate it on older OpenCL runtimes.
-    OCLV::OpenCLVersion version;
-    cl_int err = getDeviceVersion(cast<cl_device_id>(device), version);
-    if (err != CL_SUCCESS)
-      return static_cast<pi_result>(err);
-
-    if (version >= OCLV::V2_1) {
-      err = clGetDeviceInfo(cast<cl_device_id>(device),
-                            cast<cl_device_info>(paramName), paramValueSize,
-                            paramValue, paramValueSizeRet);
-      if (err != CL_SUCCESS)
-        return static_cast<pi_result>(err);
-
-      if (paramValue && *static_cast<cl_uint *>(paramValue) == 0u) {
-        // OpenCL returns 0 if sub-groups are not supported, but SYCL 2020 spec
-        // says that minimum possible value is 1.
-        cl_uint value = 1u;
-        std::memcpy(paramValue, &value, sizeof(cl_uint));
-      }
-
-      return static_cast<pi_result>(err);
-    }
-
-    // Otherwise, we can't query anything, because even cl_khr_subgroups does
-    // not provide similar query. Therefore, simply return minimum possible
-    // value 1 here.
-    if (paramValue && paramValueSize < sizeof(cl_uint))
-      return static_cast<pi_result>(CL_INVALID_VALUE);
-    if (paramValueSizeRet)
-      *paramValueSizeRet = sizeof(cl_uint);
-
-    if (paramValue) {
-      cl_uint value = 1u;
-      std::memcpy(paramValue, &value, sizeof(cl_uint));
-    }
-
-    return static_cast<pi_result>(CL_SUCCESS);
-  }
-  case PI_DEVICE_INFO_BACKEND_VERSION: {
-    // TODO: return some meaningful for backend_version below
-    const char *value = "";
-    size_t valueSize = (strlen(value) + 1) * sizeof(char);
-    if (paramValue)
-      std::memcpy(paramValue, value, valueSize);
-    if (paramValueSizeRet != nullptr)
-      *paramValueSizeRet = valueSize;
-    return PI_SUCCESS;
-  }
-  case PI_EXT_INTEL_DEVICE_INFO_MEM_CHANNEL_SUPPORT: {
-    cl_int ret_err = CL_SUCCESS;
-    bool result = false;
-    if (paramValueSize < sizeof(result))
-      return PI_ERROR_INVALID_VALUE;
-    bool supported = false;
-
-    ret_err =
-        checkDeviceExtensions(cast<cl_device_id>(device),
-                              {"cl_intel_mem_channel_property"}, supported);
-    if (ret_err != CL_SUCCESS)
-      return static_cast<pi_result>(ret_err);
-
-    result = supported;
-    std::memcpy(paramValue, &result, sizeof(result));
-    return PI_SUCCESS;
-  }
-  case PI_EXT_INTEL_DEVICE_INFO_ESIMD_SUPPORT: {
-    bool result = false;
-    if (paramValueSize < sizeof(result))
-      return PI_ERROR_INVALID_VALUE;
-    cl_device_type devType = CL_DEVICE_TYPE_DEFAULT;
-    cl_int res = clGetDeviceInfo(cast<cl_device_id>(device), CL_DEVICE_TYPE,
-                                 sizeof(cl_device_type), &devType, nullptr);
-    if (res != CL_SUCCESS)
-      return static_cast<pi_result>(res);
-
-    pi_uint32 vendorId = 0;
-    res = clGetDeviceInfo(cast<cl_device_id>(device), PI_DEVICE_INFO_VENDOR_ID,
-                          sizeof(vendorId), &vendorId, nullptr);
-    if (res != CL_SUCCESS)
-      return static_cast<pi_result>(res);
-    // ESIMD is only supported by Intel GPUs.
-    result = devType == CL_DEVICE_TYPE_GPU && vendorId == 0x8086;
-    if (paramValue)
-      std::memcpy(paramValue, &result, sizeof(result));
-    return PI_SUCCESS;
-  }
-  case PI_EXT_ONEAPI_DEVICE_INFO_SUPPORTS_VIRTUAL_MEM: {
-    // Virtual memory is currently not supported in OpenCL.
-    cl_bool result = false;
-    std::memcpy(paramValue, &result, sizeof(cl_bool));
-    return PI_SUCCESS;
-  }
-  default:
-    cl_int result = clGetDeviceInfo(
-        cast<cl_device_id>(device), cast<cl_device_info>(paramName),
-        paramValueSize, paramValue, paramValueSizeRet);
-    return static_cast<pi_result>(result);
-  }
-}
-
-pi_result piPlatformsGet(pi_uint32 num_entries, pi_platform *platforms,
-                         pi_uint32 *num_platforms) {
-  cl_int result = clGetPlatformIDs(cast<cl_uint>(num_entries),
-                                   cast<cl_platform_id *>(platforms),
-                                   cast<cl_uint *>(num_platforms));
-
-  // Absorb the CL_PLATFORM_NOT_FOUND_KHR and just return 0 in num_platforms
-  if (result == CL_PLATFORM_NOT_FOUND_KHR) {
-    assert(num_platforms != 0);
-    *num_platforms = 0;
-    result = PI_SUCCESS;
-  }
-  return static_cast<pi_result>(result);
-}
-
-pi_result piPlatformGetInfo(pi_platform platform, pi_platform_info paramName,
-                            size_t paramValueSize, void *paramValue,
-                            size_t *paramValueSizeRet) {
-
-  switch (paramName) {
-  case PI_EXT_PLATFORM_INFO_BACKEND: {
-    pi_platform_backend result = PI_EXT_PLATFORM_BACKEND_OPENCL;
-    if (paramValue) {
-      if (paramValueSize < sizeof(result))
-        return PI_ERROR_INVALID_VALUE;
-      std::memcpy(paramValue, &result, sizeof(result));
-    }
-    if (paramValueSizeRet)
-      *paramValueSizeRet = sizeof(result);
-    return PI_SUCCESS;
-  }
-  default: {
-    cl_int result = clGetPlatformInfo(
-        cast<cl_platform_id>(platform), cast<cl_platform_info>(paramName),
-        paramValueSize, paramValue, paramValueSizeRet);
-    return static_cast<pi_result>(result);
-  }
-  }
-  return PI_SUCCESS;
-=======
 pi_result piDevicePartition(pi_device Device,
                             const pi_device_partition_property *Properties,
                             pi_uint32 NumDevices, pi_device *OutDevices,
                             pi_uint32 *OutNumDevices) {
   return pi2ur::piDevicePartition(Device, Properties, NumDevices, OutDevices,
                                   OutNumDevices);
->>>>>>> c75a1696
 }
 
 pi_result piextDeviceSelectBinary(pi_device Device, pi_device_binary *Binaries,
@@ -1008,397 +544,11 @@
   return pi2ur::piEventCreate(Context, RetEvent);
 }
 
-<<<<<<< HEAD
-/// API for writing data from host to a device global variable.
-///
-/// \param queue is the queue
-/// \param program is the program containing the device global variable
-/// \param name is the unique identifier for the device global variable
-/// \param blocking_write is true if the write should block
-/// \param count is the number of bytes to copy
-/// \param offset is the byte offset into the device global variable to start
-/// copying
-/// \param src is a pointer to where the data must be copied from
-/// \param num_events_in_wait_list is a number of events in the wait list
-/// \param event_wait_list is the wait list
-/// \param event is the resulting event
-pi_result piextEnqueueDeviceGlobalVariableWrite(
-    pi_queue queue, pi_program program, const char *name,
-    pi_bool blocking_write, size_t count, size_t offset, const void *src,
-    pi_uint32 num_events_in_wait_list, const pi_event *event_wait_list,
-    pi_event *event) {
-  cl_context Ctx = nullptr;
-  cl_int Res =
-      clGetCommandQueueInfo(cast<cl_command_queue>(queue), CL_QUEUE_CONTEXT,
-                            sizeof(Ctx), &Ctx, nullptr);
-
-  if (Res != CL_SUCCESS)
-    return cast<pi_result>(Res);
-
-  clEnqueueWriteGlobalVariable_fn F = nullptr;
-  Res = getExtFuncFromContext<decltype(F)>(
-      Ctx, ExtFuncPtrCache->clEnqueueWriteGlobalVariableCache,
-      clEnqueueWriteGlobalVariableName, &F);
-
-  if (!F || Res != CL_SUCCESS)
-    return PI_ERROR_INVALID_OPERATION;
-  Res = F(cast<cl_command_queue>(queue), cast<cl_program>(program), name,
-          blocking_write, count, offset, src, num_events_in_wait_list,
-          cast<const cl_event *>(event_wait_list), cast<cl_event *>(event));
-  return cast<pi_result>(Res);
-}
-
-/// API reading data from a device global variable to host.
-///
-/// \param queue is the queue
-/// \param program is the program containing the device global variable
-/// \param name is the unique identifier for the device global variable
-/// \param blocking_read is true if the read should block
-/// \param count is the number of bytes to copy
-/// \param offset is the byte offset into the device global variable to start
-/// copying
-/// \param dst is a pointer to where the data must be copied to
-/// \param num_events_in_wait_list is a number of events in the wait list
-/// \param event_wait_list is the wait list
-/// \param event is the resulting event
-pi_result piextEnqueueDeviceGlobalVariableRead(
-    pi_queue queue, pi_program program, const char *name, pi_bool blocking_read,
-    size_t count, size_t offset, void *dst, pi_uint32 num_events_in_wait_list,
-    const pi_event *event_wait_list, pi_event *event) {
-  cl_context Ctx = nullptr;
-  cl_int Res =
-      clGetCommandQueueInfo(cast<cl_command_queue>(queue), CL_QUEUE_CONTEXT,
-                            sizeof(Ctx), &Ctx, nullptr);
-
-  if (Res != CL_SUCCESS)
-    return cast<pi_result>(Res);
-
-  clEnqueueReadGlobalVariable_fn F = nullptr;
-  Res = getExtFuncFromContext<decltype(F)>(
-      Ctx, ExtFuncPtrCache->clEnqueueReadGlobalVariableCache,
-      clEnqueueReadGlobalVariableName, &F);
-
-  if (!F || Res != CL_SUCCESS)
-    return PI_ERROR_INVALID_OPERATION;
-  Res = F(cast<cl_command_queue>(queue), cast<cl_program>(program), name,
-          blocking_read, count, offset, dst, num_events_in_wait_list,
-          cast<const cl_event *>(event_wait_list), cast<cl_event *>(event));
-  return cast<pi_result>(Res);
-}
-
-pi_result piextEnqueueReadHostPipe(pi_queue queue, pi_program program,
-                                   const char *pipe_symbol, pi_bool blocking,
-                                   void *ptr, size_t size,
-                                   pi_uint32 num_events_in_waitlist,
-                                   const pi_event *events_waitlist,
-                                   pi_event *event) {
-  cl_context CLContext;
-  cl_int CLErr =
-      clGetCommandQueueInfo(cast<cl_command_queue>(queue), CL_QUEUE_CONTEXT,
-                            sizeof(cl_context), &CLContext, nullptr);
-  if (CLErr != CL_SUCCESS) {
-    return cast<pi_result>(CLErr);
-  }
-
-  clEnqueueReadHostPipeINTEL_fn FuncPtr = nullptr;
-  pi_result RetVal = getExtFuncFromContext<clEnqueueReadHostPipeINTEL_fn>(
-      CLContext, ExtFuncPtrCache->clEnqueueReadHostPipeINTELCache,
-      clEnqueueReadHostPipeName, &FuncPtr);
-
-  if (FuncPtr) {
-    RetVal = cast<pi_result>(FuncPtr(
-        cast<cl_command_queue>(queue), cast<cl_program>(program), pipe_symbol,
-        blocking, ptr, size, num_events_in_waitlist,
-        cast<const cl_event *>(events_waitlist), cast<cl_event *>(event)));
-  }
-
-  return RetVal;
-}
-
-pi_result piextEnqueueWriteHostPipe(pi_queue queue, pi_program program,
-                                    const char *pipe_symbol, pi_bool blocking,
-                                    void *ptr, size_t size,
-                                    pi_uint32 num_events_in_waitlist,
-                                    const pi_event *events_waitlist,
-                                    pi_event *event) {
-  cl_context CLContext;
-  cl_int CLErr =
-      clGetCommandQueueInfo(cast<cl_command_queue>(queue), CL_QUEUE_CONTEXT,
-                            sizeof(cl_context), &CLContext, nullptr);
-  if (CLErr != CL_SUCCESS) {
-    return cast<pi_result>(CLErr);
-  }
-
-  clEnqueueWriteHostPipeINTEL_fn FuncPtr = nullptr;
-  pi_result RetVal = getExtFuncFromContext<clEnqueueWriteHostPipeINTEL_fn>(
-      CLContext, ExtFuncPtrCache->clEnqueueWriteHostPipeINTELCache,
-      clEnqueueWriteHostPipeName, &FuncPtr);
-
-  if (FuncPtr) {
-    RetVal = cast<pi_result>(FuncPtr(
-        cast<cl_command_queue>(queue), cast<cl_program>(program), pipe_symbol,
-        blocking, ptr, size, num_events_in_waitlist,
-        cast<const cl_event *>(events_waitlist), cast<cl_event *>(event)));
-  }
-
-  return RetVal;
-}
-
-/// API to set attributes controlling kernel execution
-///
-/// \param kernel is the pi kernel to execute
-/// \param param_name is a pi_kernel_exec_info value that specifies the info
-///        passed to the kernel
-/// \param param_value_size is the size of the value in bytes
-/// \param param_value is a pointer to the value to set for the kernel
-///
-/// If param_name is PI_USM_INDIRECT_ACCESS, the value will be a ptr to
-///    the pi_bool value PI_TRUE
-/// If param_name is PI_USM_PTRS, the value will be an array of ptrs
-pi_result piKernelSetExecInfo(pi_kernel kernel, pi_kernel_exec_info param_name,
-                              size_t param_value_size,
-                              const void *param_value) {
-  if (param_name == PI_USM_INDIRECT_ACCESS &&
-      *(static_cast<const pi_bool *>(param_value)) == PI_TRUE) {
-    return USMSetIndirectAccess(kernel);
-  } else {
-    return cast<pi_result>(clSetKernelExecInfo(
-        cast<cl_kernel>(kernel), param_name, param_value_size, param_value));
-  }
-}
-
-pi_result piextProgramSetSpecializationConstant(pi_program prog,
-                                                pi_uint32 spec_id,
-                                                size_t spec_size,
-                                                const void *spec_value) {
-  cl_program ClProg = cast<cl_program>(prog);
-  cl_context Ctx = nullptr;
-  size_t RetSize = 0;
-  cl_int Res =
-      clGetProgramInfo(ClProg, CL_PROGRAM_CONTEXT, sizeof(Ctx), &Ctx, &RetSize);
-
-  if (Res != CL_SUCCESS)
-    return cast<pi_result>(Res);
-
-  clSetProgramSpecializationConstant_fn F = nullptr;
-  Res = getExtFuncFromContext<decltype(F)>(
-      Ctx, ExtFuncPtrCache->clSetProgramSpecializationConstantCache,
-      clSetProgramSpecializationConstantName, &F);
-
-  if (!F || Res != CL_SUCCESS)
-    return PI_ERROR_INVALID_OPERATION;
-  Res = F(ClProg, spec_id, spec_size, spec_value);
-  return cast<pi_result>(Res);
-}
-
-/// API for getting information about the minimum and recommended granularity
-/// of physical and virtual memory.
-///
-/// \param context is the context to get the granularity from.
-/// \param device is the device to get the granularity from.
-/// \param param_name is the type of query to perform.
-/// \param param_value_size is the size of the result in bytes.
-/// \param param_value is the result.
-/// \param param_value_size_ret is how many bytes were written.
-pi_result
-piextVirtualMemGranularityGetInfo(pi_context context, pi_device device,
-                                  pi_virtual_mem_granularity_info param_name,
-                                  size_t param_value_size, void *param_value,
-                                  size_t *param_value_size_ret) {
-  std::ignore = context;
-  std::ignore = device;
-  std::ignore = param_name;
-  std::ignore = param_value_size;
-  std::ignore = param_value;
-  std::ignore = param_value_size_ret;
-
-  // Virtual memory operations are currently not supported by PI OpenCL.
-  return PI_ERROR_INVALID_OPERATION;
-}
-
-/// API for creating a physical memory handle that virtual memory can be mapped
-/// to.
-///
-/// \param context is the context within which the physical memory is allocated.
-/// \param device is the device the physical memory is on.
-/// \param mem_size is the size of physical memory to allocate. This must be a
-///        multiple of the minimum virtual memory granularity.
-/// \param ret_physical_mem is the handle for the resulting physical memory.
-pi_result piextPhysicalMemCreate(pi_context context, pi_device device,
-                                 size_t mem_size,
-                                 pi_physical_mem *ret_physical_mem) {
-  std::ignore = context;
-  std::ignore = device;
-  std::ignore = mem_size;
-  std::ignore = ret_physical_mem;
-
-  // Virtual memory operations are currently not supported by PI OpenCL.
-  return PI_ERROR_INVALID_OPERATION;
-}
-
-/// API for releasing a physical memory handle.
-///
-/// \param physical_mem is the handle for the physical memory to free.
-pi_result piextPhysicalMemRelease(pi_physical_mem physical_mem) {
-  std::ignore = physical_mem;
-
-  // Virtual memory operations are currently not supported by PI OpenCL.
-  return PI_ERROR_INVALID_OPERATION;
-}
-
-/// API for retaining a physical memory handle.
-///
-/// \param physical_mem is the handle for the physical memory to retain.
-pi_result piextPhysicalMemRetain(pi_physical_mem physical_mem) {
-  std::ignore = physical_mem;
-
-  // Virtual memory operations are currently not supported by PI OpenCL.
-  return PI_ERROR_INVALID_OPERATION;
-}
-
-/// API for reserving a virtual memory range.
-///
-/// \param context is the context within which the virtual memory range is
-///        reserved.
-/// \param start is a pointer to the start of the region to reserve. If nullptr
-///        the implementation selects a start address.
-/// \param range_size is the size of the virtual address range to reserve in
-///        bytes.
-/// \param ret_ptr is the pointer to the start of the resulting virtual memory
-///        range.
-pi_result piextVirtualMemReserve(pi_context context, const void *start,
-                                 size_t range_size, void **ret_ptr) {
-  std::ignore = context;
-  std::ignore = start;
-  std::ignore = range_size;
-  std::ignore = ret_ptr;
-
-  // Virtual memory operations are currently not supported by PI OpenCL.
-  return PI_ERROR_INVALID_OPERATION;
-}
-
-/// API for freeing a virtual memory range.
-///
-/// \param context is the context within which the virtual memory range is
-///        reserved.
-/// \param ptr is the pointer to the start of the virtual memory range.
-/// \param range_size is the size of the virtual address range.
-pi_result piextVirtualMemFree(pi_context context, const void *ptr,
-                              size_t range_size) {
-  std::ignore = context;
-  std::ignore = ptr;
-  std::ignore = range_size;
-
-  // Virtual memory operations are currently not supported by PI OpenCL.
-  return PI_ERROR_INVALID_OPERATION;
-}
-
-/// API for mapping a virtual memory range to a a physical memory allocation at
-/// a given offset.
-///
-/// \param context is the context within which both the virtual memory range is
-///        reserved and the physical memory is allocated.
-/// \param ptr is the pointer to the start of the virtual memory range.
-/// \param range_size is the size of the virtual address range.
-/// \param physical_mem is the handle for the physical memory to map ptr to.
-/// \param offset is the offset into physical_mem in bytes to map ptr to.
-/// \param flags is the access flags to set for the mapping.
-pi_result piextVirtualMemMap(pi_context context, const void *ptr,
-                             size_t range_size, pi_physical_mem physical_mem,
-                             size_t offset, pi_virtual_access_flags flags) {
-  std::ignore = context;
-  std::ignore = ptr;
-  std::ignore = range_size;
-  std::ignore = physical_mem;
-  std::ignore = offset;
-  std::ignore = flags;
-
-  // Virtual memory operations are currently not supported by PI OpenCL.
-  return PI_ERROR_INVALID_OPERATION;
-}
-
-/// API for unmapping a virtual memory range previously mapped in a context.
-/// After a call to this function, the virtual memory range is left in a state
-/// ready to be remapped.
-///
-/// \param context is the context within which the virtual memory range is
-///        currently mapped.
-/// \param ptr is the pointer to the start of the virtual memory range.
-/// \param range_size is the size of the virtual address range in bytes.
-pi_result piextVirtualMemUnmap(pi_context context, const void *ptr,
-                               size_t range_size) {
-  std::ignore = context;
-  std::ignore = ptr;
-  std::ignore = range_size;
-
-  // Virtual memory operations are currently not supported by PI OpenCL.
-  return PI_ERROR_INVALID_OPERATION;
-}
-
-/// API for setting the access mode of a mapped virtual memory range.
-///
-/// \param context is the context within which the virtual memory range is
-///        currently mapped.
-/// \param ptr is the pointer to the start of the virtual memory range.
-/// \param range_size is the size of the virtual address range in bytes.
-/// \param flags is the access flags to set for the mapped virtual access range.
-pi_result piextVirtualMemSetAccess(pi_context context, const void *ptr,
-                                   size_t range_size,
-                                   pi_virtual_access_flags flags) {
-  std::ignore = context;
-  std::ignore = ptr;
-  std::ignore = range_size;
-  std::ignore = flags;
-
-  // Virtual memory operations are currently not supported by PI OpenCL.
-  return PI_ERROR_INVALID_OPERATION;
-}
-
-/// API for getting info about a mapped virtual memory range.
-///
-/// \param context is the context within which the virtual memory range is
-///        currently mapped.
-/// \param ptr is the pointer to the start of the virtual memory range.
-/// \param range_size is the size of the virtual address range in bytes.
-/// \param param_name is the type of query to perform.
-/// \param param_value_size is the size of the result in bytes.
-/// \param param_value is the result.
-/// \param param_value_size_ret is how many bytes were written.
-pi_result piextVirtualMemGetInfo(pi_context context, const void *ptr,
-                                 size_t range_size,
-                                 pi_virtual_mem_info param_name,
-                                 size_t param_value_size, void *param_value,
-                                 size_t *param_value_size_ret) {
-  std::ignore = context;
-  std::ignore = ptr;
-  std::ignore = range_size;
-  std::ignore = param_name;
-  std::ignore = param_value_size;
-  std::ignore = param_value;
-  std::ignore = param_value_size_ret;
-
-  // Virtual memory operations are currently not supported by PI OpenCL.
-  return PI_ERROR_INVALID_OPERATION;
-}
-
-/// Common API for getting the native handle of a PI object
-///
-/// \param piObj is the pi object to get the native handle of
-/// \param nativeHandle is a pointer to be set to the native handle
-///
-/// PI_SUCCESS
-static pi_result piextGetNativeHandle(void *piObj,
-                                      pi_native_handle *nativeHandle) {
-  assert(nativeHandle != nullptr);
-  *nativeHandle = reinterpret_cast<pi_native_handle>(piObj);
-  return PI_SUCCESS;
-=======
 pi_result piEventGetInfo(pi_event Event, pi_event_info ParamName,
                          size_t ParamValueSize, void *ParamValue,
                          size_t *ParamValueSizeRet) {
   return pi2ur::piEventGetInfo(Event, ParamName, ParamValueSize, ParamValue,
                                ParamValueSizeRet);
->>>>>>> c75a1696
 }
 
 pi_result piEventGetProfilingInfo(pi_event Event, pi_profiling_info ParamName,
@@ -1969,6 +1119,69 @@
                                        ParamValueSizeRet);
 }
 
+pi_result
+piextVirtualMemGranularityGetInfo(pi_context Context, pi_device Device,
+                                  pi_virtual_mem_granularity_info ParamName,
+                                  size_t ParamValueSize, void *ParamValue,
+                                  size_t *ParamValueSizeRet) {
+  return pi2ur::piextVirtualMemGranularityGetInfo(Context, Device, ParamName,
+                                                  ParamValueSize, ParamValue,
+                                                  ParamValueSizeRet);
+}
+
+pi_result piextPhysicalMemCreate(pi_context Context, pi_device Device,
+                                 size_t MemSize,
+                                 pi_physical_mem *RetPhysicalMem) {
+  return pi2ur::piextPhysicalMemCreate(Context, Device, MemSize,
+                                       RetPhysicalMem);
+}
+
+pi_result piextPhysicalMemRetain(pi_physical_mem PhysicalMem) {
+  return pi2ur::piextPhysicalMemRetain(PhysicalMem);
+}
+
+pi_result piextPhysicalMemRelease(pi_physical_mem PhysicalMem) {
+  return pi2ur::piextPhysicalMemRelease(PhysicalMem);
+}
+
+pi_result piextVirtualMemReserve(pi_context Context, const void *Start,
+                                 size_t RangeSize, void **RetPtr) {
+  return pi2ur::piextVirtualMemReserve(Context, Start, RangeSize, RetPtr);
+}
+
+pi_result piextVirtualMemFree(pi_context Context, const void *Ptr,
+                              size_t RangeSize) {
+  return pi2ur::piextVirtualMemFree(Context, Ptr, RangeSize);
+}
+
+pi_result piextVirtualMemMap(pi_context Context, const void *Ptr,
+                             size_t RangeSize, pi_physical_mem PhysicalMem,
+                             size_t Offset, pi_virtual_access_flags Flags) {
+  return pi2ur::piextVirtualMemMap(Context, Ptr, RangeSize, PhysicalMem, Offset,
+                                   Flags);
+}
+
+pi_result piextVirtualMemUnmap(pi_context Context, const void *Ptr,
+                               size_t RangeSize) {
+  return pi2ur::piextVirtualMemUnmap(Context, Ptr, RangeSize);
+}
+
+pi_result piextVirtualMemSetAccess(pi_context Context, const void *Ptr,
+                                   size_t RangeSize,
+                                   pi_virtual_access_flags Flags) {
+  return pi2ur::piextVirtualMemSetAccess(Context, Ptr, RangeSize, Flags);
+}
+
+pi_result piextVirtualMemGetInfo(pi_context Context, const void *Ptr,
+                                 size_t RangeSize,
+                                 pi_virtual_mem_info ParamName,
+                                 size_t ParamValueSize, void *ParamValue,
+                                 size_t *ParamValueSizeRet) {
+  return pi2ur::piextVirtualMemGetInfo(Context, Ptr, RangeSize, ParamName,
+                                       ParamValueSize, ParamValue,
+                                       ParamValueSizeRet);
+}
+
 pi_result piTearDown(void *PluginParameter) {
   return pi2ur::piTearDown(PluginParameter);
 }
@@ -1983,178 +1196,10 @@
     return PI_ERROR_INVALID_VALUE;
   strncpy(PluginInit->PluginVersion, SupportedVersion, PluginVersionSize);
 
-<<<<<<< HEAD
-#define _PI_CL(pi_api, ocl_api)                                                \
-  (PluginInit->PiFunctionTable).pi_api = (decltype(&::pi_api))(&ocl_api);
-
-  // Platform
-  _PI_CL(piPlatformsGet, piPlatformsGet)
-  _PI_CL(piPlatformGetInfo, piPlatformGetInfo)
-  _PI_CL(piextPlatformGetNativeHandle, piextPlatformGetNativeHandle)
-  _PI_CL(piextPlatformCreateWithNativeHandle,
-         piextPlatformCreateWithNativeHandle)
-  // Device
-  _PI_CL(piDevicesGet, piDevicesGet)
-  _PI_CL(piDeviceGetInfo, piDeviceGetInfo)
-  _PI_CL(piDevicePartition, clCreateSubDevices)
-  _PI_CL(piDeviceRetain, clRetainDevice)
-  _PI_CL(piDeviceRelease, clReleaseDevice)
-  _PI_CL(piextDeviceSelectBinary, piextDeviceSelectBinary)
-  _PI_CL(piextGetDeviceFunctionPointer, piextGetDeviceFunctionPointer)
-  _PI_CL(piextDeviceGetNativeHandle, piextDeviceGetNativeHandle)
-  _PI_CL(piextDeviceCreateWithNativeHandle, piextDeviceCreateWithNativeHandle)
-  // Context
-  _PI_CL(piContextCreate, piContextCreate)
-  _PI_CL(piContextGetInfo, piContextGetInfo)
-  _PI_CL(piContextRetain, clRetainContext)
-  _PI_CL(piContextRelease, clReleaseContext)
-  _PI_CL(piextContextGetNativeHandle, piextContextGetNativeHandle)
-  _PI_CL(piextContextCreateWithNativeHandle, piextContextCreateWithNativeHandle)
-  // Queue
-  _PI_CL(piQueueCreate, piQueueCreate)
-  _PI_CL(piextQueueCreate, piextQueueCreate)
-  _PI_CL(piQueueGetInfo, piQueueGetInfo)
-  _PI_CL(piQueueFinish, clFinish)
-  _PI_CL(piQueueFlush, clFlush)
-  _PI_CL(piQueueRetain, clRetainCommandQueue)
-  _PI_CL(piQueueRelease, clReleaseCommandQueue)
-  _PI_CL(piextQueueGetNativeHandle, piextQueueGetNativeHandle)
-  _PI_CL(piextQueueCreateWithNativeHandle, piextQueueCreateWithNativeHandle)
-  // Memory
-  _PI_CL(piMemBufferCreate, piMemBufferCreate)
-  _PI_CL(piMemImageCreate, piMemImageCreate)
-  _PI_CL(piMemGetInfo, clGetMemObjectInfo)
-  _PI_CL(piMemImageGetInfo, clGetImageInfo)
-  _PI_CL(piMemRetain, clRetainMemObject)
-  _PI_CL(piMemRelease, clReleaseMemObject)
-  _PI_CL(piMemBufferPartition, piMemBufferPartition)
-  _PI_CL(piextMemGetNativeHandle, piextMemGetNativeHandle)
-  _PI_CL(piextMemCreateWithNativeHandle, piextMemCreateWithNativeHandle)
-  // Program
-  _PI_CL(piProgramCreate, piProgramCreate)
-  _PI_CL(piProgramCreateWithBinary, piProgramCreateWithBinary)
-  _PI_CL(piProgramGetInfo, clGetProgramInfo)
-  _PI_CL(piProgramCompile, clCompileProgram)
-  _PI_CL(piProgramBuild, clBuildProgram)
-  _PI_CL(piProgramLink, piProgramLink)
-  _PI_CL(piProgramGetBuildInfo, clGetProgramBuildInfo)
-  _PI_CL(piProgramRetain, clRetainProgram)
-  _PI_CL(piProgramRelease, clReleaseProgram)
-  _PI_CL(piextProgramSetSpecializationConstant,
-         piextProgramSetSpecializationConstant)
-  _PI_CL(piextProgramGetNativeHandle, piextProgramGetNativeHandle)
-  _PI_CL(piextProgramCreateWithNativeHandle, piextProgramCreateWithNativeHandle)
-  // Kernel
-  _PI_CL(piKernelCreate, piKernelCreate)
-  _PI_CL(piKernelSetArg, clSetKernelArg)
-  _PI_CL(piKernelGetInfo, clGetKernelInfo)
-  _PI_CL(piKernelGetGroupInfo, piKernelGetGroupInfo)
-  _PI_CL(piKernelGetSubGroupInfo, piKernelGetSubGroupInfo)
-  _PI_CL(piKernelRetain, clRetainKernel)
-  _PI_CL(piKernelRelease, clReleaseKernel)
-  _PI_CL(piKernelSetExecInfo, piKernelSetExecInfo)
-  _PI_CL(piextKernelSetArgPointer, piextKernelSetArgPointer)
-  _PI_CL(piextKernelCreateWithNativeHandle, piextKernelCreateWithNativeHandle)
-  _PI_CL(piextKernelGetNativeHandle, piextKernelGetNativeHandle)
-  // Event
-  _PI_CL(piEventCreate, piEventCreate)
-  _PI_CL(piEventGetInfo, piEventGetInfo)
-  _PI_CL(piEventGetProfilingInfo, clGetEventProfilingInfo)
-  _PI_CL(piEventsWait, clWaitForEvents)
-  _PI_CL(piEventSetCallback, clSetEventCallback)
-  _PI_CL(piEventSetStatus, clSetUserEventStatus)
-  _PI_CL(piEventRetain, clRetainEvent)
-  _PI_CL(piEventRelease, clReleaseEvent)
-  _PI_CL(piextEventGetNativeHandle, piextGetNativeHandle)
-  _PI_CL(piextEventCreateWithNativeHandle, piextEventCreateWithNativeHandle)
-  // Sampler
-  _PI_CL(piSamplerCreate, piSamplerCreate)
-  _PI_CL(piSamplerGetInfo, clGetSamplerInfo)
-  _PI_CL(piSamplerRetain, clRetainSampler)
-  _PI_CL(piSamplerRelease, clReleaseSampler)
-  // Queue commands
-  _PI_CL(piEnqueueKernelLaunch, clEnqueueNDRangeKernel)
-  _PI_CL(piEnqueueEventsWait, clEnqueueMarkerWithWaitList)
-  _PI_CL(piEnqueueEventsWaitWithBarrier, clEnqueueBarrierWithWaitList)
-  _PI_CL(piEnqueueMemBufferRead, clEnqueueReadBuffer)
-  _PI_CL(piEnqueueMemBufferReadRect, clEnqueueReadBufferRect)
-  _PI_CL(piEnqueueMemBufferWrite, clEnqueueWriteBuffer)
-  _PI_CL(piEnqueueMemBufferWriteRect, clEnqueueWriteBufferRect)
-  _PI_CL(piEnqueueMemBufferCopy, clEnqueueCopyBuffer)
-  _PI_CL(piEnqueueMemBufferCopyRect, clEnqueueCopyBufferRect)
-  _PI_CL(piEnqueueMemBufferFill, clEnqueueFillBuffer)
-  _PI_CL(piEnqueueMemImageRead, clEnqueueReadImage)
-  _PI_CL(piEnqueueMemImageWrite, clEnqueueWriteImage)
-  _PI_CL(piEnqueueMemImageCopy, clEnqueueCopyImage)
-  _PI_CL(piEnqueueMemImageFill, clEnqueueFillImage)
-  _PI_CL(piEnqueueMemBufferMap, piEnqueueMemBufferMap)
-  _PI_CL(piEnqueueMemUnmap, clEnqueueUnmapMemObject)
-  // USM
-  _PI_CL(piextUSMHostAlloc, piextUSMHostAlloc)
-  _PI_CL(piextUSMDeviceAlloc, piextUSMDeviceAlloc)
-  _PI_CL(piextUSMSharedAlloc, piextUSMSharedAlloc)
-  _PI_CL(piextUSMFree, piextUSMFree)
-  _PI_CL(piextUSMEnqueueMemset, piextUSMEnqueueMemset)
-  _PI_CL(piextUSMEnqueueMemcpy, piextUSMEnqueueMemcpy)
-  _PI_CL(piextUSMEnqueuePrefetch, piextUSMEnqueuePrefetch)
-  _PI_CL(piextUSMEnqueueMemAdvise, piextUSMEnqueueMemAdvise)
-  _PI_CL(piextUSMEnqueueFill2D, piextUSMEnqueueFill2D)
-  _PI_CL(piextUSMEnqueueMemset2D, piextUSMEnqueueMemset2D)
-  _PI_CL(piextUSMEnqueueMemcpy2D, piextUSMEnqueueMemcpy2D)
-  _PI_CL(piextUSMGetMemAllocInfo, piextUSMGetMemAllocInfo)
-  _PI_CL(piextUSMImport, piextUSMImport)
-  _PI_CL(piextUSMRelease, piextUSMRelease)
-  // Device global variable
-  _PI_CL(piextEnqueueDeviceGlobalVariableWrite,
-         piextEnqueueDeviceGlobalVariableWrite)
-  _PI_CL(piextEnqueueDeviceGlobalVariableRead,
-         piextEnqueueDeviceGlobalVariableRead)
-  // Host Pipe
-  _PI_CL(piextEnqueueReadHostPipe, piextEnqueueReadHostPipe)
-  _PI_CL(piextEnqueueWriteHostPipe, piextEnqueueWriteHostPipe)
-  // Virtual memory
-  _PI_CL(piextVirtualMemGranularityGetInfo, piextVirtualMemGranularityGetInfo)
-  _PI_CL(piextPhysicalMemCreate, piextPhysicalMemCreate)
-  _PI_CL(piextPhysicalMemRetain, piextPhysicalMemRetain)
-  _PI_CL(piextPhysicalMemRelease, piextPhysicalMemRelease)
-  _PI_CL(piextVirtualMemReserve, piextVirtualMemReserve)
-  _PI_CL(piextVirtualMemFree, piextVirtualMemFree)
-  _PI_CL(piextVirtualMemMap, piextVirtualMemMap)
-  _PI_CL(piextVirtualMemUnmap, piextVirtualMemUnmap)
-  _PI_CL(piextVirtualMemSetAccess, piextVirtualMemSetAccess)
-  _PI_CL(piextVirtualMemGetInfo, piextVirtualMemGetInfo)
-
-  // command-buffer
-  _PI_CL(piextCommandBufferCreate, piextCommandBufferCreate)
-  _PI_CL(piextCommandBufferRetain, piextCommandBufferRetain)
-  _PI_CL(piextCommandBufferRelease, piextCommandBufferRelease)
-  _PI_CL(piextCommandBufferNDRangeKernel, piextCommandBufferNDRangeKernel)
-  _PI_CL(piextCommandBufferMemcpyUSM, piextCommandBufferMemcpyUSM)
-  _PI_CL(piextCommandBufferMemBufferCopy, piextCommandBufferMemBufferCopy)
-  _PI_CL(piextCommandBufferMemBufferCopyRect,
-         piextCommandBufferMemBufferCopyRect)
-  _PI_CL(piextCommandBufferMemBufferRead, piextCommandBufferMemBufferRead)
-  _PI_CL(piextCommandBufferMemBufferReadRect,
-         piextCommandBufferMemBufferReadRect)
-  _PI_CL(piextCommandBufferMemBufferWrite, piextCommandBufferMemBufferWrite)
-  _PI_CL(piextCommandBufferMemBufferWriteRect,
-         piextCommandBufferMemBufferWriteRect)
-  _PI_CL(piextEnqueueCommandBuffer, piextEnqueueCommandBuffer)
-
-  _PI_CL(piextKernelSetArgMemObj, piextKernelSetArgMemObj)
-  _PI_CL(piextKernelSetArgSampler, piextKernelSetArgSampler)
-  _PI_CL(piPluginGetLastError, piPluginGetLastError)
-  _PI_CL(piTearDown, piTearDown)
-  _PI_CL(piGetDeviceAndHostTimer, piGetDeviceAndHostTimer)
-  _PI_CL(piPluginGetBackendOption, piPluginGetBackendOption)
-
-#undef _PI_CL
-=======
 #define _PI_API(api)                                                           \
   (PluginInit->PiFunctionTable).api = (decltype(&::api))(&api);
 #include <sycl/detail/pi.def>
 #undef _PI_API
->>>>>>> c75a1696
 
   return PI_SUCCESS;
 }
