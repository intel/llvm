//==---------- pi_opencl.cpp - OpenCL Plugin -------------------------------==//
//
// Part of the LLVM Project, under the Apache License v2.0 with LLVM Exceptions.
// See https://llvm.org/LICENSE.txt for license information.
// SPDX-License-Identifier: Apache-2.0 WITH LLVM-exception
//
//===----------------------------------------------------------------------===//
/// \defgroup sycl_pi_ocl OpenCL Plugin
/// \ingroup sycl_pi

/// \file pi_opencl.cpp
/// Implementation of OpenCL Plugin. It is the interface between device-agnostic
/// SYCL runtime layer and underlying OpenCL runtime.
///
/// \ingroup sycl_pi_ocl

#define CL_USE_DEPRECATED_OPENCL_1_2_APIS

#include <cstring>
#include <pi_opencl.hpp>
#include <sycl/detail/pi.h>

extern "C" {

const char SupportedVersion[] = _PI_OPENCL_PLUGIN_VERSION_STRING;

pi_result piPlatformsGet(pi_uint32 NumEntries, pi_platform *Platforms,
                         pi_uint32 *NumPlatforms) {
  return pi2ur::piPlatformsGet(NumEntries, Platforms, NumPlatforms);
}

pi_result piPlatformGetInfo(pi_platform Platform, pi_platform_info ParamName,
                            size_t ParamValueSize, void *ParamValue,
                            size_t *ParamValueSizeRet) {
  return pi2ur::piPlatformGetInfo(Platform, ParamName, ParamValueSize,
                                  ParamValue, ParamValueSizeRet);
}

pi_result piextPlatformGetNativeHandle(pi_platform Platform,
                                       pi_native_handle *NativeHandle) {
  return pi2ur::piextPlatformGetNativeHandle(Platform, NativeHandle);
}

pi_result piextPlatformCreateWithNativeHandle(pi_native_handle NativeHandle,
                                              pi_platform *Platform) {
  return pi2ur::piextPlatformCreateWithNativeHandle(NativeHandle, Platform);
}

pi_result piPluginGetLastError(char **message) {
  return pi2ur::piPluginGetLastError(message);
}

pi_result piPluginGetBackendOption(pi_platform platform,
                                   const char *frontend_option,
                                   const char **backend_option) {
  return pi2ur::piPluginGetBackendOption(platform, frontend_option,
                                         backend_option);
}

pi_result piDevicesGet(pi_platform Platform, pi_device_type DeviceType,
                       pi_uint32 NumEntries, pi_device *Devices,
                       pi_uint32 *NumDevices) {
  return pi2ur::piDevicesGet(Platform, DeviceType, NumEntries, Devices,
                             NumDevices);
}

pi_result piDeviceRetain(pi_device Device) {
  return pi2ur::piDeviceRetain(Device);
}

pi_result piDeviceRelease(pi_device Device) {
  return pi2ur::piDeviceRelease(Device);
}

pi_result piDeviceGetInfo(pi_device Device, pi_device_info ParamName,
                          size_t ParamValueSize, void *ParamValue,
                          size_t *ParamValueSizeRet) {
  return pi2ur::piDeviceGetInfo(Device, ParamName, ParamValueSize, ParamValue,
                                ParamValueSizeRet);
}

pi_result piDevicePartition(pi_device Device,
                            const pi_device_partition_property *Properties,
                            pi_uint32 NumDevices, pi_device *OutDevices,
                            pi_uint32 *OutNumDevices) {
  return pi2ur::piDevicePartition(Device, Properties, NumDevices, OutDevices,
                                  OutNumDevices);
}

pi_result piextDeviceSelectBinary(pi_device Device, pi_device_binary *Binaries,
                                  pi_uint32 NumBinaries,
                                  pi_uint32 *SelectedBinaryInd) {
  return pi2ur::piextDeviceSelectBinary(Device, Binaries, NumBinaries,
                                        SelectedBinaryInd);
}

pi_result piextDeviceGetNativeHandle(pi_device Device,
                                     pi_native_handle *NativeHandle) {
  return pi2ur::piextDeviceGetNativeHandle(Device, NativeHandle);
}

pi_result piextDeviceCreateWithNativeHandle(pi_native_handle NativeHandle,
                                            pi_platform Platform,
                                            pi_device *Device) {
  return pi2ur::piextDeviceCreateWithNativeHandle(NativeHandle, Platform,
                                                  Device);
}

pi_result piContextCreate(const pi_context_properties *Properties,
                          pi_uint32 NumDevices, const pi_device *Devices,
                          void (*PFnNotify)(const char *ErrInfo,
                                            const void *PrivateInfo, size_t CB,
                                            void *UserData),
                          void *UserData, pi_context *RetContext) {
  return pi2ur::piContextCreate(Properties, NumDevices, Devices, PFnNotify,
                                UserData, RetContext);
}

pi_result piContextGetInfo(pi_context Context, pi_context_info ParamName,
                           size_t ParamValueSize, void *ParamValue,
                           size_t *ParamValueSizeRet) {
  return pi2ur::piContextGetInfo(Context, ParamName, ParamValueSize, ParamValue,
                                 ParamValueSizeRet);
}

pi_result piextContextSetExtendedDeleter(pi_context Context,
                                         pi_context_extended_deleter Function,
                                         void *UserData) {
  return pi2ur::piextContextSetExtendedDeleter(Context, Function, UserData);
}

pi_result piextContextGetNativeHandle(pi_context Context,
                                      pi_native_handle *NativeHandle) {
  return pi2ur::piextContextGetNativeHandle(Context, NativeHandle);
}

pi_result piextContextCreateWithNativeHandle(pi_native_handle NativeHandle,
                                             pi_uint32 NumDevices,
                                             const pi_device *Devices,
                                             bool OwnNativeHandle,
                                             pi_context *RetContext) {
  return pi2ur::piextContextCreateWithNativeHandle(
      NativeHandle, NumDevices, Devices, OwnNativeHandle, RetContext);
}

pi_result piContextRetain(pi_context Context) {
  return pi2ur::piContextRetain(Context);
}

pi_result piContextRelease(pi_context Context) {
  return pi2ur::piContextRelease(Context);
}

pi_result piQueueCreate(pi_context Context, pi_device Device,
                        pi_queue_properties Flags, pi_queue *Queue) {
  pi_queue_properties Properties[] = {PI_QUEUE_FLAGS, Flags, 0};
  return piextQueueCreate(Context, Device, Properties, Queue);
}

pi_result piextQueueCreate(pi_context Context, pi_device Device,
                           pi_queue_properties *Properties, pi_queue *Queue) {
  return pi2ur::piextQueueCreate(Context, Device, Properties, Queue);
}

pi_result piQueueGetInfo(pi_queue Queue, pi_queue_info ParamName,
                         size_t ParamValueSize, void *ParamValue,
                         size_t *ParamValueSizeRet) {
  return pi2ur::piQueueGetInfo(Queue, ParamName, ParamValueSize, ParamValue,
                               ParamValueSizeRet);
}

pi_result piQueueRetain(pi_queue Queue) { return pi2ur::piQueueRetain(Queue); }

pi_result piQueueRelease(pi_queue Queue) {
  return pi2ur::piQueueRelease(Queue);
}

pi_result piQueueFinish(pi_queue Queue) { return pi2ur::piQueueFinish(Queue); }

pi_result piQueueFlush(pi_queue Queue) { return pi2ur::piQueueFlush(Queue); }

pi_result piextQueueGetNativeHandle(pi_queue Queue,
                                    pi_native_handle *NativeHandle,
                                    int32_t *NativeHandleDesc) {
  return pi2ur::piextQueueGetNativeHandle(Queue, NativeHandle,
                                          NativeHandleDesc);
}

pi_result piextQueueCreateWithNativeHandle(pi_native_handle NativeHandle,
                                           int32_t NativeHandleDesc,
                                           pi_context Context, pi_device Device,
                                           bool OwnNativeHandle,
                                           pi_queue_properties *Properties,
                                           pi_queue *Queue) {
  return pi2ur::piextQueueCreateWithNativeHandle(
      NativeHandle, NativeHandleDesc, Context, Device, OwnNativeHandle,
      Properties, Queue);
}

pi_result piMemBufferCreate(pi_context Context, pi_mem_flags Flags, size_t Size,
                            void *HostPtr, pi_mem *RetMem,
                            const pi_mem_properties *properties) {
  return pi2ur::piMemBufferCreate(Context, Flags, Size, HostPtr, RetMem,
                                  properties);
}

pi_result piMemGetInfo(pi_mem Mem, pi_mem_info ParamName, size_t ParamValueSize,
                       void *ParamValue, size_t *ParamValueSizeRet) {
  return pi2ur::piMemGetInfo(Mem, ParamName, ParamValueSize, ParamValue,
                             ParamValueSizeRet);
}

pi_result piMemRetain(pi_mem Mem) { return pi2ur::piMemRetain(Mem); }

pi_result piMemRelease(pi_mem Mem) { return pi2ur::piMemRelease(Mem); }

pi_result piMemImageCreate(pi_context Context, pi_mem_flags Flags,
                           const pi_image_format *ImageFormat,
                           const pi_image_desc *ImageDesc, void *HostPtr,
                           pi_mem *RetImage) {
  return pi2ur::piMemImageCreate(Context, Flags, ImageFormat, ImageDesc,
                                 HostPtr, RetImage);
}

pi_result piextMemGetNativeHandle(pi_mem Mem, pi_native_handle *NativeHandle) {
  return pi2ur::piextMemGetNativeHandle(Mem, NativeHandle);
}

pi_result piextMemCreateWithNativeHandle(pi_native_handle NativeHandle,
                                         pi_context Context,
                                         bool ownNativeHandle, pi_mem *Mem) {
  return pi2ur::piextMemCreateWithNativeHandle(NativeHandle, Context,
                                               ownNativeHandle, Mem);
}

pi_result piProgramCreate(pi_context Context, const void *ILBytes,
                          size_t Length, pi_program *Program) {
  return pi2ur::piProgramCreate(Context, ILBytes, Length, Program);
}

pi_result piProgramCreateWithBinary(
    pi_context Context, pi_uint32 NumDevices, const pi_device *DeviceList,
    const size_t *Lengths, const unsigned char **Binaries,
    size_t NumMetadataEntries, const pi_device_binary_property *Metadata,
    pi_int32 *BinaryStatus, pi_program *Program) {
  return pi2ur::piProgramCreateWithBinary(Context, NumDevices, DeviceList,
                                          Lengths, Binaries, NumMetadataEntries,
                                          Metadata, BinaryStatus, Program);
}

pi_result piextMemImageCreateWithNativeHandle(
    pi_native_handle NativeHandle, pi_context Context, bool OwnNativeHandle,
    const pi_image_format *ImageFormat, const pi_image_desc *ImageDesc,
    pi_mem *Img) {
  return pi2ur::piextMemImageCreateWithNativeHandle(
      NativeHandle, Context, OwnNativeHandle, ImageFormat, ImageDesc, Img);
}

pi_result piProgramGetInfo(pi_program Program, pi_program_info ParamName,
                           size_t ParamValueSize, void *ParamValue,
                           size_t *ParamValueSizeRet) {
  return pi2ur::piProgramGetInfo(Program, ParamName, ParamValueSize, ParamValue,
                                 ParamValueSizeRet);
}

pi_result piProgramLink(pi_context Context, pi_uint32 NumDevices,
                        const pi_device *DeviceList, const char *Options,
                        pi_uint32 NumInputPrograms,
                        const pi_program *InputPrograms,
                        void (*PFnNotify)(pi_program Program, void *UserData),
                        void *UserData, pi_program *RetProgram) {
  return pi2ur::piProgramLink(Context, NumDevices, DeviceList, Options,
                              NumInputPrograms, InputPrograms, PFnNotify,
                              UserData, RetProgram);
}

pi_result piProgramCompile(
    pi_program Program, pi_uint32 NumDevices, const pi_device *DeviceList,
    const char *Options, pi_uint32 NumInputHeaders,
    const pi_program *InputHeaders, const char **HeaderIncludeNames,
    void (*PFnNotify)(pi_program Program, void *UserData), void *UserData) {
  return pi2ur::piProgramCompile(Program, NumDevices, DeviceList, Options,
                                 NumInputHeaders, InputHeaders,
                                 HeaderIncludeNames, PFnNotify, UserData);
}

pi_result piProgramBuild(pi_program Program, pi_uint32 NumDevices,
                         const pi_device *DeviceList, const char *Options,
                         void (*PFnNotify)(pi_program Program, void *UserData),
                         void *UserData) {
  return pi2ur::piProgramBuild(Program, NumDevices, DeviceList, Options,
                               PFnNotify, UserData);
}

pi_result piProgramGetBuildInfo(pi_program Program, pi_device Device,
                                pi_program_build_info ParamName,
                                size_t ParamValueSize, void *ParamValue,
                                size_t *ParamValueSizeRet) {
  return pi2ur::piProgramGetBuildInfo(Program, Device, ParamName,
                                      ParamValueSize, ParamValue,
                                      ParamValueSizeRet);
}

pi_result piProgramRetain(pi_program Program) {
  return pi2ur::piProgramRetain(Program);
}

pi_result piProgramRelease(pi_program Program) {
  return pi2ur::piProgramRelease(Program);
}

pi_result piextProgramGetNativeHandle(pi_program Program,
                                      pi_native_handle *NativeHandle) {
  return pi2ur::piextProgramGetNativeHandle(Program, NativeHandle);
}

pi_result piextProgramCreateWithNativeHandle(pi_native_handle NativeHandle,
                                             pi_context Context,
                                             bool OwnNativeHandle,
                                             pi_program *Program) {
  return pi2ur::piextProgramCreateWithNativeHandle(NativeHandle, Context,
                                                   OwnNativeHandle, Program);
}

pi_result piKernelCreate(pi_program Program, const char *KernelName,
                         pi_kernel *RetKernel) {
  return pi2ur::piKernelCreate(Program, KernelName, RetKernel);
}

pi_result piKernelSetArg(pi_kernel Kernel, pi_uint32 ArgIndex, size_t ArgSize,
                         const void *ArgValue) {
  return pi2ur::piKernelSetArg(Kernel, ArgIndex, ArgSize, ArgValue);
}

pi_result piextKernelSetArgMemObj(pi_kernel Kernel, pi_uint32 ArgIndex,
                                  const pi_mem_obj_property *ArgProperties,
                                  const pi_mem *ArgValue) {
  return pi2ur::piextKernelSetArgMemObj(Kernel, ArgIndex, ArgProperties,
                                        ArgValue);
}

pi_result piextKernelSetArgSampler(pi_kernel Kernel, pi_uint32 ArgIndex,
                                   const pi_sampler *ArgValue) {
  return pi2ur::piextKernelSetArgSampler(Kernel, ArgIndex, ArgValue);
}

pi_result piKernelGetInfo(pi_kernel Kernel, pi_kernel_info ParamName,
                          size_t ParamValueSize, void *ParamValue,
                          size_t *ParamValueSizeRet) {
  return pi2ur::piKernelGetInfo(Kernel, ParamName, ParamValueSize, ParamValue,
                                ParamValueSizeRet);
}

pi_result piextMemImageAllocate(pi_context Context, pi_device Device,
                                pi_image_format *ImageFormat,
                                pi_image_desc *ImageDesc,
                                pi_image_mem_handle *RetMem) {
  return pi2ur::piextMemImageAllocate(Context, Device, ImageFormat, ImageDesc,
                                      RetMem);
}

pi_result piextMemUnsampledImageCreate(pi_context Context, pi_device Device,
                                       pi_image_mem_handle ImgMem,
                                       pi_image_format *ImageFormat,
                                       pi_image_desc *ImageDesc, pi_mem *RetMem,
                                       pi_image_handle *RetHandle) {
  return pi2ur::piextMemUnsampledImageCreate(
      Context, Device, ImgMem, ImageFormat, ImageDesc, RetMem, RetHandle);
}

pi_result piextMemSampledImageCreate(pi_context Context, pi_device Device,
                                     pi_image_mem_handle ImgMem,
                                     pi_image_format *ImageFormat,
                                     pi_image_desc *ImageDesc,
                                     pi_sampler Sampler, pi_mem *RetMem,
                                     pi_image_handle *RetHandle) {
  return pi2ur::piextMemSampledImageCreate(Context, Device, ImgMem, ImageFormat,
                                           ImageDesc, Sampler, RetMem,
                                           RetHandle);
}

pi_result piextBindlessImageSamplerCreate(
    pi_context Context, const pi_sampler_properties *SamplerProperties,
    float MinMipmapLevelClamp, float MaxMipmapLevelClamp, float MaxAnisotropy,
    pi_sampler *RetSampler) {
  return pi2ur::piextBindlessImageSamplerCreate(
      Context, SamplerProperties, MinMipmapLevelClamp, MaxMipmapLevelClamp,
      MaxAnisotropy, RetSampler);
}

pi_result piextMemMipmapGetLevel(pi_context Context, pi_device Device,
                                 pi_image_mem_handle MipMem, unsigned int Level,
                                 pi_image_mem_handle *RetMem) {
  return pi2ur::piextMemMipmapGetLevel(Context, Device, MipMem, Level, RetMem);
}

pi_result piextMemImageFree(pi_context Context, pi_device Device,
                            pi_image_mem_handle MemoryHandle) {
  return pi2ur::piextMemImageFree(Context, Device, MemoryHandle);
}

pi_result piextMemMipmapFree(pi_context Context, pi_device Device,
                             pi_image_mem_handle MemoryHandle) {
  return pi2ur::piextMemMipmapFree(Context, Device, MemoryHandle);
}

pi_result
piextMemImageCopy(pi_queue Queue, void *DstPtr, void *SrcPtr,
                  const pi_image_format *ImageFormat,
                  const pi_image_desc *ImageDesc,
                  const pi_image_copy_flags Flags, pi_image_offset SrcOffset,
                  pi_image_offset DstOffset, pi_image_region CopyExtent,
                  pi_image_region HostExtent, pi_uint32 NumEventsInWaitList,
                  const pi_event *EventWaitList, pi_event *Event) {
  return pi2ur::piextMemImageCopy(Queue, DstPtr, SrcPtr, ImageFormat, ImageDesc,
                                  Flags, SrcOffset, DstOffset, CopyExtent,
                                  HostExtent, NumEventsInWaitList,
                                  EventWaitList, Event);
}

pi_result piextMemUnsampledImageHandleDestroy(pi_context Context,
                                              pi_device Device,
                                              pi_image_handle Handle) {
  return pi2ur::piextMemUnsampledImageHandleDestroy(Context, Device, Handle);
}

pi_result piextMemSampledImageHandleDestroy(pi_context Context,
                                            pi_device Device,
                                            pi_image_handle Handle) {
  return pi2ur::piextMemSampledImageHandleDestroy(Context, Device, Handle);
}

pi_result piextMemImageGetInfo(pi_image_mem_handle MemHandle,
                               pi_image_info ParamName, void *ParamValue,
                               size_t *ParamValueSizeRet) {
  return pi2ur::piextMemImageGetInfo(MemHandle, ParamName, ParamValue,
                                     ParamValueSizeRet);
}

pi_result piextMemImportOpaqueFD(pi_context Context, pi_device Device,
                                 size_t Size, int FileDescriptor,
                                 pi_interop_mem_handle *RetHandle) {
  return pi2ur::piextMemImportOpaqueFD(Context, Device, Size, FileDescriptor,
                                       RetHandle);
}

pi_result piextMemMapExternalArray(pi_context Context, pi_device Device,
                                   pi_image_format *ImageFormat,
                                   pi_image_desc *ImageDesc,
                                   pi_interop_mem_handle MemHandle,
                                   pi_image_mem_handle *RetMem) {
  return pi2ur::piextMemMapExternalArray(Context, Device, ImageFormat,
                                         ImageDesc, MemHandle, RetMem);
}

pi_result piextMemReleaseInterop(pi_context Context, pi_device Device,
                                 pi_interop_mem_handle ExtMem) {
  return pi2ur::piextMemReleaseInterop(Context, Device, ExtMem);
}

pi_result
piextImportExternalSemaphoreOpaqueFD(pi_context Context, pi_device Device,
                                     int FileDescriptor,
                                     pi_interop_semaphore_handle *RetHandle) {
  return pi2ur::piextImportExternalSemaphoreOpaqueFD(Context, Device,
                                                     FileDescriptor, RetHandle);
}

pi_result piextDestroyExternalSemaphore(pi_context Context, pi_device Device,
                                        pi_interop_semaphore_handle SemHandle) {
  return pi2ur::piextDestroyExternalSemaphore(Context, Device, SemHandle);
}

pi_result piextWaitExternalSemaphore(pi_queue Queue,
                                     pi_interop_semaphore_handle SemHandle,
                                     pi_uint32 NumEventsInWaitList,
                                     const pi_event *EventWaitList,
                                     pi_event *Event) {
  return pi2ur::piextWaitExternalSemaphore(
      Queue, SemHandle, NumEventsInWaitList, EventWaitList, Event);
}

pi_result piextSignalExternalSemaphore(pi_queue Queue,
                                       pi_interop_semaphore_handle SemHandle,
                                       pi_uint32 NumEventsInWaitList,
                                       const pi_event *EventWaitList,
                                       pi_event *Event) {
  return pi2ur::piextSignalExternalSemaphore(
      Queue, SemHandle, NumEventsInWaitList, EventWaitList, Event);
}

pi_result piKernelGetGroupInfo(pi_kernel Kernel, pi_device Device,
                               pi_kernel_group_info ParamName,
                               size_t ParamValueSize, void *ParamValue,
                               size_t *ParamValueSizeRet) {
  return pi2ur::piKernelGetGroupInfo(Kernel, Device, ParamName, ParamValueSize,
                                     ParamValue, ParamValueSizeRet);
}

pi_result piKernelGetSubGroupInfo(pi_kernel Kernel, pi_device Device,
                                  pi_kernel_sub_group_info ParamName,
                                  size_t InputValueSize, const void *InputValue,
                                  size_t ParamValueSize, void *ParamValue,
                                  size_t *ParamValueSizeRet) {
  return pi2ur::piKernelGetSubGroupInfo(
      Kernel, Device, ParamName, InputValueSize, InputValue, ParamValueSize,
      ParamValue, ParamValueSizeRet);
}

pi_result piKernelRetain(pi_kernel Kernel) {
  return pi2ur::piKernelRetain(Kernel);
}

pi_result piKernelRelease(pi_kernel Kernel) {
  return pi2ur::piKernelRelease(Kernel);
}

pi_result
piEnqueueKernelLaunch(pi_queue Queue, pi_kernel Kernel, pi_uint32 WorkDim,
                      const size_t *GlobalWorkOffset,
                      const size_t *GlobalWorkSize, const size_t *LocalWorkSize,
                      pi_uint32 NumEventsInWaitList,
                      const pi_event *EventWaitList, pi_event *OutEvent) {
  return pi2ur::piEnqueueKernelLaunch(
      Queue, Kernel, WorkDim, GlobalWorkOffset, GlobalWorkSize, LocalWorkSize,
      NumEventsInWaitList, EventWaitList, OutEvent);
}

pi_result piextKernelCreateWithNativeHandle(pi_native_handle NativeHandle,
                                            pi_context Context,
                                            pi_program Program,
                                            bool OwnNativeHandle,
                                            pi_kernel *Kernel) {
  return pi2ur::piextKernelCreateWithNativeHandle(
      NativeHandle, Context, Program, OwnNativeHandle, Kernel);
}

pi_result piextKernelGetNativeHandle(pi_kernel Kernel,
                                     pi_native_handle *NativeHandle) {
  return pi2ur::piextKernelGetNativeHandle(Kernel, NativeHandle);
}

pi_result piEventCreate(pi_context Context, pi_event *RetEvent) {
  return pi2ur::piEventCreate(Context, RetEvent);
}

pi_result piEventGetInfo(pi_event Event, pi_event_info ParamName,
                         size_t ParamValueSize, void *ParamValue,
                         size_t *ParamValueSizeRet) {
  return pi2ur::piEventGetInfo(Event, ParamName, ParamValueSize, ParamValue,
                               ParamValueSizeRet);
}

pi_result piEventGetProfilingInfo(pi_event Event, pi_profiling_info ParamName,
                                  size_t ParamValueSize, void *ParamValue,
                                  size_t *ParamValueSizeRet) {
  return pi2ur::piEventGetProfilingInfo(Event, ParamName, ParamValueSize,
                                        ParamValue, ParamValueSizeRet);
}

pi_result piEventsWait(pi_uint32 NumEvents, const pi_event *EventList) {
  return pi2ur::piEventsWait(NumEvents, EventList);
}

pi_result piEventSetCallback(pi_event Event, pi_int32 CommandExecCallbackType,
                             void (*PFnNotify)(pi_event Event,
                                               pi_int32 EventCommandStatus,
                                               void *UserData),
                             void *UserData) {
  return pi2ur::piEventSetCallback(Event, CommandExecCallbackType, PFnNotify,
                                   UserData);
}

pi_result piEventSetStatus(pi_event Event, pi_int32 ExecutionStatus) {
  return pi2ur::piEventSetStatus(Event, ExecutionStatus);
}

pi_result piEventRetain(pi_event Event) { return pi2ur::piEventRetain(Event); }

pi_result piEventRelease(pi_event Event) {
  return pi2ur::piEventRelease(Event);
}

pi_result piextEventGetNativeHandle(pi_event Event,
                                    pi_native_handle *NativeHandle) {
  return pi2ur::piextEventGetNativeHandle(Event, NativeHandle);
}

pi_result piextEventCreateWithNativeHandle(pi_native_handle NativeHandle,
                                           pi_context Context,
                                           bool OwnNativeHandle,
                                           pi_event *Event) {
  return pi2ur::piextEventCreateWithNativeHandle(NativeHandle, Context,
                                                 OwnNativeHandle, Event);
}

pi_result piSamplerCreate(pi_context Context,
                          const pi_sampler_properties *SamplerProperties,
                          pi_sampler *RetSampler) {
  return pi2ur::piSamplerCreate(Context, SamplerProperties, RetSampler);
}

pi_result piSamplerGetInfo(pi_sampler Sampler, pi_sampler_info ParamName,
                           size_t ParamValueSize, void *ParamValue,
                           size_t *ParamValueSizeRet) {
  return pi2ur::piSamplerGetInfo(Sampler, ParamName, ParamValueSize, ParamValue,
                                 ParamValueSizeRet);
}

pi_result piSamplerRetain(pi_sampler Sampler) {
  return pi2ur::piSamplerRetain(Sampler);
}

pi_result piSamplerRelease(pi_sampler Sampler) {
  return pi2ur::piSamplerRelease(Sampler);
}

pi_result piEnqueueEventsWait(pi_queue Queue, pi_uint32 NumEventsInWaitList,
                              const pi_event *EventWaitList,
                              pi_event *OutEvent) {
  return pi2ur::piEnqueueEventsWait(Queue, NumEventsInWaitList, EventWaitList,
                                    OutEvent);
}

pi_result piEnqueueEventsWaitWithBarrier(pi_queue Queue,
                                         pi_uint32 NumEventsInWaitList,
                                         const pi_event *EventWaitList,
                                         pi_event *OutEvent) {
  return pi2ur::piEnqueueEventsWaitWithBarrier(Queue, NumEventsInWaitList,
                                               EventWaitList, OutEvent);
}

pi_result piEnqueueMemBufferRead(pi_queue Queue, pi_mem Src,
                                 pi_bool BlockingRead, size_t Offset,
                                 size_t Size, void *Dst,
                                 pi_uint32 NumEventsInWaitList,
                                 const pi_event *EventWaitList,
                                 pi_event *Event) {
  return pi2ur::piEnqueueMemBufferRead(Queue, Src, BlockingRead, Offset, Size,
                                       Dst, NumEventsInWaitList, EventWaitList,
                                       Event);
}

pi_result piEnqueueMemBufferReadRect(
    pi_queue Queue, pi_mem Buffer, pi_bool BlockingRead,
    pi_buff_rect_offset BufferOffset, pi_buff_rect_offset HostOffset,
    pi_buff_rect_region Region, size_t BufferRowPitch, size_t BufferSlicePitch,
    size_t HostRowPitch, size_t HostSlicePitch, void *Ptr,
    pi_uint32 NumEventsInWaitList, const pi_event *EventWaitList,
    pi_event *Event) {
  return pi2ur::piEnqueueMemBufferReadRect(
      Queue, Buffer, BlockingRead, BufferOffset, HostOffset, Region,
      BufferRowPitch, BufferSlicePitch, HostRowPitch, HostSlicePitch, Ptr,
      NumEventsInWaitList, EventWaitList, Event);
}

pi_result piEnqueueMemBufferWrite(pi_queue Queue, pi_mem Buffer,
                                  pi_bool BlockingWrite, size_t Offset,
                                  size_t Size, const void *Ptr,
                                  pi_uint32 NumEventsInWaitList,
                                  const pi_event *EventWaitList,
                                  pi_event *Event) {
  return pi2ur::piEnqueueMemBufferWrite(Queue, Buffer, BlockingWrite, Offset,
                                        Size, Ptr, NumEventsInWaitList,
                                        EventWaitList, Event);
}

pi_result piEnqueueMemBufferWriteRect(
    pi_queue Queue, pi_mem Buffer, pi_bool BlockingWrite,
    pi_buff_rect_offset BufferOffset, pi_buff_rect_offset HostOffset,
    pi_buff_rect_region Region, size_t BufferRowPitch, size_t BufferSlicePitch,
    size_t HostRowPitch, size_t HostSlicePitch, const void *Ptr,
    pi_uint32 NumEventsInWaitList, const pi_event *EventWaitList,
    pi_event *Event) {
  return pi2ur::piEnqueueMemBufferWriteRect(
      Queue, Buffer, BlockingWrite, BufferOffset, HostOffset, Region,
      BufferRowPitch, BufferSlicePitch, HostRowPitch, HostSlicePitch, Ptr,
      NumEventsInWaitList, EventWaitList, Event);
}

pi_result piEnqueueMemBufferCopy(pi_queue Queue, pi_mem SrcMem, pi_mem DstMem,
                                 size_t SrcOffset, size_t DstOffset,
                                 size_t Size, pi_uint32 NumEventsInWaitList,
                                 const pi_event *EventWaitList,
                                 pi_event *Event) {
  return pi2ur::piEnqueueMemBufferCopy(Queue, SrcMem, DstMem, SrcOffset,
                                       DstOffset, Size, NumEventsInWaitList,
                                       EventWaitList, Event);
}

pi_result piEnqueueMemBufferCopyRect(
    pi_queue Queue, pi_mem SrcMem, pi_mem DstMem, pi_buff_rect_offset SrcOrigin,
    pi_buff_rect_offset DstOrigin, pi_buff_rect_region Region,
    size_t SrcRowPitch, size_t SrcSlicePitch, size_t DstRowPitch,
    size_t DstSlicePitch, pi_uint32 NumEventsInWaitList,
    const pi_event *EventWaitList, pi_event *Event) {

  return pi2ur::piEnqueueMemBufferCopyRect(
      Queue, SrcMem, DstMem, SrcOrigin, DstOrigin, Region, SrcRowPitch,
      SrcSlicePitch, DstRowPitch, DstSlicePitch, NumEventsInWaitList,
      EventWaitList, Event);
}

pi_result piEnqueueMemBufferFill(pi_queue Queue, pi_mem Buffer,
                                 const void *Pattern, size_t PatternSize,
                                 size_t Offset, size_t Size,
                                 pi_uint32 NumEventsInWaitList,
                                 const pi_event *EventWaitList,
                                 pi_event *Event) {
  return pi2ur::piEnqueueMemBufferFill(Queue, Buffer, Pattern, PatternSize,
                                       Offset, Size, NumEventsInWaitList,
                                       EventWaitList, Event);
}

pi_result piEnqueueMemBufferMap(pi_queue Queue, pi_mem Mem, pi_bool BlockingMap,
                                pi_map_flags MapFlags, size_t Offset,
                                size_t Size, pi_uint32 NumEventsInWaitList,
                                const pi_event *EventWaitList,
                                pi_event *OutEvent, void **RetMap) {
  return pi2ur::piEnqueueMemBufferMap(Queue, Mem, BlockingMap, MapFlags, Offset,
                                      Size, NumEventsInWaitList, EventWaitList,
                                      OutEvent, RetMap);
}

pi_result piEnqueueMemUnmap(pi_queue Queue, pi_mem Mem, void *MappedPtr,
                            pi_uint32 NumEventsInWaitList,
                            const pi_event *EventWaitList, pi_event *OutEvent) {
  return pi2ur::piEnqueueMemUnmap(Queue, Mem, MappedPtr, NumEventsInWaitList,
                                  EventWaitList, OutEvent);
}

pi_result piMemImageGetInfo(pi_mem Image, pi_image_info ParamName,
                            size_t ParamValueSize, void *ParamValue,
                            size_t *ParamValueSizeRet) {
  return pi2ur::piMemImageGetInfo(Image, ParamName, ParamValueSize, ParamValue,
                                  ParamValueSizeRet);
}

pi_result piEnqueueMemImageRead(pi_queue Queue, pi_mem Image,
                                pi_bool BlockingRead, pi_image_offset Origin,
                                pi_image_region Region, size_t RowPitch,
                                size_t SlicePitch, void *Ptr,
                                pi_uint32 NumEventsInWaitList,
                                const pi_event *EventWaitList,
                                pi_event *Event) {
  return pi2ur::piEnqueueMemImageRead(
      Queue, Image, BlockingRead, Origin, Region, RowPitch, SlicePitch, Ptr,
      NumEventsInWaitList, EventWaitList, Event);
}

pi_result piEnqueueMemImageWrite(pi_queue Queue, pi_mem Image,
                                 pi_bool BlockingWrite, pi_image_offset Origin,
                                 pi_image_region Region, size_t InputRowPitch,
                                 size_t InputSlicePitch, const void *Ptr,
                                 pi_uint32 NumEventsInWaitList,
                                 const pi_event *EventWaitList,
                                 pi_event *Event) {
  return pi2ur::piEnqueueMemImageWrite(
      Queue, Image, BlockingWrite, Origin, Region, InputRowPitch,
      InputSlicePitch, Ptr, NumEventsInWaitList, EventWaitList, Event);
}

pi_result
piEnqueueMemImageCopy(pi_queue Queue, pi_mem SrcImage, pi_mem DstImage,
                      pi_image_offset SrcOrigin, pi_image_offset DstOrigin,
                      pi_image_region Region, pi_uint32 NumEventsInWaitList,
                      const pi_event *EventWaitList, pi_event *Event) {
  return pi2ur::piEnqueueMemImageCopy(Queue, SrcImage, DstImage, SrcOrigin,
                                      DstOrigin, Region, NumEventsInWaitList,
                                      EventWaitList, Event);
}

pi_result piEnqueueMemImageFill(pi_queue Queue, pi_mem Image,
                                const void *FillColor, const size_t *Origin,
                                const size_t *Region,
                                pi_uint32 NumEventsInWaitList,
                                const pi_event *EventWaitList,
                                pi_event *Event) {
  return pi2ur::piEnqueueMemImageFill(Queue, Image, FillColor, Origin, Region,
                                      NumEventsInWaitList, EventWaitList,
                                      Event);
}

pi_result piMemBufferPartition(pi_mem Buffer, pi_mem_flags Flags,
                               pi_buffer_create_type BufferCreateType,
                               void *BufferCreateInfo, pi_mem *RetMem) {
  return pi2ur::piMemBufferPartition(Buffer, Flags, BufferCreateType,
                                     BufferCreateInfo, RetMem);
}

pi_result piextGetDeviceFunctionPointer(pi_device Device, pi_program Program,
                                        const char *FunctionName,
                                        pi_uint64 *FunctionPointerRet) {
  return pi2ur::piextGetDeviceFunctionPointer(Device, Program, FunctionName,
                                              FunctionPointerRet);
}

pi_result piextUSMDeviceAlloc(void **ResultPtr, pi_context Context,
                              pi_device Device,
                              pi_usm_mem_properties *Properties, size_t Size,
                              pi_uint32 Alignment) {
  return pi2ur::piextUSMDeviceAlloc(ResultPtr, Context, Device, Properties,
                                    Size, Alignment);
}

pi_result piextUSMSharedAlloc(void **ResultPtr, pi_context Context,
                              pi_device Device,
                              pi_usm_mem_properties *Properties, size_t Size,
                              pi_uint32 Alignment) {
  return pi2ur::piextUSMSharedAlloc(ResultPtr, Context, Device, Properties,
                                    Size, Alignment);
}

pi_result piextUSMPitchedAlloc(void **ResultPtr, size_t *ResultPitch,
                               pi_context Context, pi_device Device,
                               pi_usm_mem_properties *Properties,
                               size_t WidthInBytes, size_t Height,
                               unsigned int ElementSizeBytes) {
  return pi2ur::piextUSMPitchedAlloc(ResultPtr, ResultPitch, Context, Device,
                                     Properties, WidthInBytes, Height,
                                     ElementSizeBytes);
}

pi_result piextUSMHostAlloc(void **ResultPtr, pi_context Context,
                            pi_usm_mem_properties *Properties, size_t Size,
                            pi_uint32 Alignment) {
  return pi2ur::piextUSMHostAlloc(ResultPtr, Context, Properties, Size,
                                  Alignment);
}

pi_result piextUSMFree(pi_context Context, void *Ptr) {
  return pi2ur::piextUSMFree(Context, Ptr);
}

pi_result piextKernelSetArgPointer(pi_kernel Kernel, pi_uint32 ArgIndex,
                                   size_t ArgSize, const void *ArgValue) {
  return pi2ur::piextKernelSetArgPointer(Kernel, ArgIndex, ArgSize, ArgValue);
}

pi_result piextUSMEnqueueMemset(pi_queue Queue, void *Ptr, pi_int32 Value,
                                size_t Count, pi_uint32 NumEventsInWaitlist,
                                const pi_event *EventsWaitlist,
                                pi_event *Event) {
  return pi2ur::piextUSMEnqueueMemset(
      Queue, Ptr, Value, Count, NumEventsInWaitlist, EventsWaitlist, Event);
}

pi_result piextUSMEnqueueMemcpy(pi_queue Queue, pi_bool Blocking, void *DstPtr,
                                const void *SrcPtr, size_t Size,
                                pi_uint32 NumEventsInWaitlist,
                                const pi_event *EventsWaitlist,
                                pi_event *Event) {
  return pi2ur::piextUSMEnqueueMemcpy(Queue, Blocking, DstPtr, SrcPtr, Size,
                                      NumEventsInWaitlist, EventsWaitlist,
                                      Event);
}

pi_result piextUSMEnqueuePrefetch(pi_queue Queue, const void *Ptr, size_t Size,
                                  pi_usm_migration_flags Flags,
                                  pi_uint32 NumEventsInWaitList,
                                  const pi_event *EventWaitList,
                                  pi_event *OutEvent) {
  return pi2ur::piextUSMEnqueuePrefetch(
      Queue, Ptr, Size, Flags, NumEventsInWaitList, EventWaitList, OutEvent);
}

pi_result piextUSMEnqueueMemAdvise(pi_queue Queue, const void *Ptr,
                                   size_t Length, pi_mem_advice Advice,
                                   pi_event *OutEvent) {

  return pi2ur::piextUSMEnqueueMemAdvise(Queue, Ptr, Length, Advice, OutEvent);
}

pi_result piextUSMEnqueueFill2D(pi_queue Queue, void *Ptr, size_t Pitch,
                                size_t PatternSize, const void *Pattern,
                                size_t Width, size_t Height,
                                pi_uint32 NumEventsWaitList,
                                const pi_event *EventsWaitList,
                                pi_event *Event) {
  return pi2ur::piextUSMEnqueueFill2D(Queue, Ptr, Pitch, PatternSize, Pattern,
                                      Width, Height, NumEventsWaitList,
                                      EventsWaitList, Event);
}

pi_result piextUSMEnqueueMemset2D(pi_queue Queue, void *Ptr, size_t Pitch,
                                  int Value, size_t Width, size_t Height,
                                  pi_uint32 NumEventsWaitList,
                                  const pi_event *EventsWaitlist,
                                  pi_event *Event) {
  return pi2ur::piextUSMEnqueueMemset2D(Queue, Ptr, Pitch, Value, Width, Height,
                                        NumEventsWaitList, EventsWaitlist,
                                        Event);
}

pi_result piextUSMEnqueueMemcpy2D(pi_queue Queue, pi_bool Blocking,
                                  void *DstPtr, size_t DstPitch,
                                  const void *SrcPtr, size_t SrcPitch,
                                  size_t Width, size_t Height,
                                  pi_uint32 NumEventsInWaitlist,
                                  const pi_event *EventWaitlist,
                                  pi_event *Event) {
  return pi2ur::piextUSMEnqueueMemcpy2D(
      Queue, Blocking, DstPtr, DstPitch, SrcPtr, SrcPitch, Width, Height,
      NumEventsInWaitlist, EventWaitlist, Event);
}

pi_result piextUSMGetMemAllocInfo(pi_context Context, const void *Ptr,
                                  pi_mem_alloc_info ParamName,
                                  size_t ParamValueSize, void *ParamValue,
                                  size_t *ParamValueSizeRet) {
  return pi2ur::piextUSMGetMemAllocInfo(Context, Ptr, ParamName, ParamValueSize,
                                        ParamValue, ParamValueSizeRet);
}

pi_result piextUSMImport(const void *HostPtr, size_t Size, pi_context Context) {
  return pi2ur::piextUSMImport(HostPtr, Size, Context);
}

pi_result piextUSMRelease(const void *HostPtr, pi_context Context) {
  return pi2ur::piextUSMRelease(HostPtr, Context);
}

pi_result piextEnqueueDeviceGlobalVariableWrite(
    pi_queue Queue, pi_program Program, const char *Name, pi_bool BlockingWrite,
    size_t Count, size_t Offset, const void *Src, pi_uint32 NumEventsInWaitList,
    const pi_event *EventsWaitList, pi_event *Event) {
  return pi2ur::piextEnqueueDeviceGlobalVariableWrite(
      Queue, Program, Name, BlockingWrite, Count, Offset, Src,
      NumEventsInWaitList, EventsWaitList, Event);
}

pi_result piextEnqueueDeviceGlobalVariableRead(
    pi_queue Queue, pi_program Program, const char *Name, pi_bool BlockingRead,
    size_t Count, size_t Offset, void *Dst, pi_uint32 NumEventsInWaitList,
    const pi_event *EventsWaitList, pi_event *Event) {

  return pi2ur::piextEnqueueDeviceGlobalVariableRead(
      Queue, Program, Name, BlockingRead, Count, Offset, Dst,
      NumEventsInWaitList, EventsWaitList, Event);

  return PI_SUCCESS;
}

pi_result piextEnqueueReadHostPipe(pi_queue Queue, pi_program Program,
                                   const char *PipeSymbol, pi_bool Blocking,
                                   void *Ptr, size_t Size,
                                   pi_uint32 NumEventsInWaitList,
                                   const pi_event *EventsWaitList,
                                   pi_event *Event) {
  return pi2ur::piextEnqueueReadHostPipe(Queue, Program, PipeSymbol, Blocking,
                                         Ptr, Size, NumEventsInWaitList,
                                         EventsWaitList, Event);
}

pi_result piextEnqueueWriteHostPipe(pi_queue Queue, pi_program Program,
                                    const char *PipeSymbol, pi_bool Blocking,
                                    void *Ptr, size_t Size,
                                    pi_uint32 NumEventsInWaitList,
                                    const pi_event *EventsWaitList,
                                    pi_event *Event) {
  return pi2ur::piextEnqueueWriteHostPipe(Queue, Program, PipeSymbol, Blocking,
                                          Ptr, Size, NumEventsInWaitList,
                                          EventsWaitList, Event);
}

pi_result piKernelSetExecInfo(pi_kernel Kernel, pi_kernel_exec_info ParamName,
                              size_t ParamValueSize, const void *ParamValue) {

  return pi2ur::piKernelSetExecInfo(Kernel, ParamName, ParamValueSize,
                                    ParamValue);
}

pi_result piextProgramSetSpecializationConstant(pi_program Prog,
                                                pi_uint32 SpecID, size_t Size,
                                                const void *SpecValue) {
  return pi2ur::piextProgramSetSpecializationConstant(Prog, SpecID, Size,
                                                      SpecValue);
}

pi_result piextCommandBufferCreate(pi_context Context, pi_device Device,
                                   const pi_ext_command_buffer_desc *Desc,
                                   pi_ext_command_buffer *RetCommandBuffer) {
  return pi2ur::piextCommandBufferCreate(Context, Device, Desc,
                                         RetCommandBuffer);
}

pi_result piextCommandBufferRetain(pi_ext_command_buffer CommandBuffer) {
  return pi2ur::piextCommandBufferRetain(CommandBuffer);
}

pi_result piextCommandBufferRelease(pi_ext_command_buffer CommandBuffer) {
  return pi2ur::piextCommandBufferRelease(CommandBuffer);
}

pi_result piextCommandBufferFinalize(pi_ext_command_buffer CommandBuffer) {
  return pi2ur::piextCommandBufferFinalize(CommandBuffer);
}

pi_result piextCommandBufferNDRangeKernel(
    pi_ext_command_buffer CommandBuffer, pi_kernel Kernel, pi_uint32 WorkDim,
    const size_t *GlobalWorkOffset, const size_t *GlobalWorkSize,
    const size_t *LocalWorkSize, pi_uint32 NumSyncPointsInWaitList,
    const pi_ext_sync_point *SyncPointWaitList, pi_ext_sync_point *SyncPoint) {
  return pi2ur::piextCommandBufferNDRangeKernel(
      CommandBuffer, Kernel, WorkDim, GlobalWorkOffset, GlobalWorkSize,
      LocalWorkSize, NumSyncPointsInWaitList, SyncPointWaitList, SyncPoint);
}

pi_result piextCommandBufferMemcpyUSM(
    pi_ext_command_buffer CommandBuffer, void *DstPtr, const void *SrcPtr,
    size_t Size, pi_uint32 NumSyncPointsInWaitList,
    const pi_ext_sync_point *SyncPointWaitList, pi_ext_sync_point *SyncPoint) {
  return pi2ur::piextCommandBufferMemcpyUSM(CommandBuffer, DstPtr, SrcPtr, Size,
                                            NumSyncPointsInWaitList,
                                            SyncPointWaitList, SyncPoint);
}

pi_result piextCommandBufferMemBufferCopy(
    pi_ext_command_buffer CommandBuffer, pi_mem SrcMem, pi_mem DstMem,
    size_t SrcOffset, size_t DstOffset, size_t Size,
    pi_uint32 NumSyncPointsInWaitList,
    const pi_ext_sync_point *SyncPointWaitList, pi_ext_sync_point *SyncPoint) {
  return pi2ur::piextCommandBufferMemBufferCopy(
      CommandBuffer, SrcMem, DstMem, SrcOffset, DstOffset, Size,
      NumSyncPointsInWaitList, SyncPointWaitList, SyncPoint);
}

pi_result piextCommandBufferMemBufferCopyRect(
    pi_ext_command_buffer CommandBuffer, pi_mem SrcMem, pi_mem DstMem,
    pi_buff_rect_offset SrcOrigin, pi_buff_rect_offset DstOrigin,
    pi_buff_rect_region Region, size_t SrcRowPitch, size_t SrcSlicePitch,
    size_t DstRowPitch, size_t DstSlicePitch, pi_uint32 NumSyncPointsInWaitList,
    const pi_ext_sync_point *SyncPointWaitList, pi_ext_sync_point *SyncPoint) {
  return pi2ur::piextCommandBufferMemBufferCopyRect(
      CommandBuffer, SrcMem, DstMem, SrcOrigin, DstOrigin, Region, SrcRowPitch,
      SrcSlicePitch, DstRowPitch, DstSlicePitch, NumSyncPointsInWaitList,
      SyncPointWaitList, SyncPoint);
}

pi_result piextCommandBufferMemBufferRead(
    pi_ext_command_buffer CommandBuffer, pi_mem Buffer, size_t Offset,
    size_t Size, void *Dst, pi_uint32 NumSyncPointsInWaitList,
    const pi_ext_sync_point *SyncPointWaitList, pi_ext_sync_point *SyncPoint) {
  return pi2ur::piextCommandBufferMemBufferRead(
      CommandBuffer, Buffer, Offset, Size, Dst, NumSyncPointsInWaitList,
      SyncPointWaitList, SyncPoint);
}

pi_result piextCommandBufferMemBufferReadRect(
    pi_ext_command_buffer CommandBuffer, pi_mem Buffer,
    pi_buff_rect_offset BufferOffset, pi_buff_rect_offset HostOffset,
    pi_buff_rect_region Region, size_t BufferRowPitch, size_t BufferSlicePitch,
    size_t HostRowPitch, size_t HostSlicePitch, void *Ptr,
    pi_uint32 NumSyncPointsInWaitList,
    const pi_ext_sync_point *SyncPointWaitList, pi_ext_sync_point *SyncPoint) {
  return pi2ur::piextCommandBufferMemBufferReadRect(
      CommandBuffer, Buffer, BufferOffset, HostOffset, Region, BufferRowPitch,
      BufferSlicePitch, HostRowPitch, HostSlicePitch, Ptr,
      NumSyncPointsInWaitList, SyncPointWaitList, SyncPoint);
}

pi_result piextCommandBufferMemBufferWrite(
    pi_ext_command_buffer CommandBuffer, pi_mem Buffer, size_t Offset,
    size_t Size, const void *Ptr, pi_uint32 NumSyncPointsInWaitList,
    const pi_ext_sync_point *SyncPointWaitList, pi_ext_sync_point *SyncPoint) {
  return pi2ur::piextCommandBufferMemBufferWrite(
      CommandBuffer, Buffer, Offset, Size, Ptr, NumSyncPointsInWaitList,
      SyncPointWaitList, SyncPoint);
}

pi_result piextCommandBufferMemBufferWriteRect(
    pi_ext_command_buffer CommandBuffer, pi_mem Buffer,
    pi_buff_rect_offset BufferOffset, pi_buff_rect_offset HostOffset,
    pi_buff_rect_region Region, size_t BufferRowPitch, size_t BufferSlicePitch,
    size_t HostRowPitch, size_t HostSlicePitch, const void *Ptr,
    pi_uint32 NumSyncPointsInWaitList,
    const pi_ext_sync_point *SyncPointWaitList, pi_ext_sync_point *SyncPoint) {
  return pi2ur::piextCommandBufferMemBufferWriteRect(
      CommandBuffer, Buffer, BufferOffset, HostOffset, Region, BufferRowPitch,
      BufferSlicePitch, HostRowPitch, HostSlicePitch, Ptr,
      NumSyncPointsInWaitList, SyncPointWaitList, SyncPoint);
}

<<<<<<< HEAD
pi_result piextCommandBufferPrefetchUSM(
    pi_ext_command_buffer CommandBuffer, const void *Ptr, size_t Size,
    pi_usm_migration_flags Flags, pi_uint32 NumSyncPointsInWaitList,
    const pi_ext_sync_point *SyncPointWaitList, pi_ext_sync_point *SyncPoint) {
  return pi2ur::piextCommandBufferPrefetchUSM(CommandBuffer, Ptr, Size, Flags,
                                              NumSyncPointsInWaitList,
                                              SyncPointWaitList, SyncPoint);
}

pi_result piextCommandBufferAdviseUSM(
    pi_ext_command_buffer CommandBuffer, const void *Ptr, size_t Length,
    pi_mem_advice Advice, pi_uint32 NumSyncPointsInWaitList,
    const pi_ext_sync_point *SyncPointWaitList, pi_ext_sync_point *SyncPoint) {
  return pi2ur::piextCommandBufferAdviseUSM(CommandBuffer, Ptr, Length, Advice,
                                            NumSyncPointsInWaitList,
                                            SyncPointWaitList, SyncPoint);
=======
pi_result piextCommandBufferMemBufferFill(
    pi_ext_command_buffer CommandBuffer, pi_mem Buffer, const void *Pattern,
    size_t PatternSize, size_t Offset, size_t Size,
    pi_uint32 NumSyncPointsInWaitList,
    const pi_ext_sync_point *SyncPointWaitList, pi_ext_sync_point *SyncPoint) {
  return pi2ur::piextCommandBufferMemBufferFill(
      CommandBuffer, Buffer, Pattern, PatternSize, Offset, Size,
      NumSyncPointsInWaitList, SyncPointWaitList, SyncPoint);
}

pi_result piextCommandBufferFillUSM(pi_ext_command_buffer CommandBuffer,
                                    void *Ptr, const void *Pattern,
                                    size_t PatternSize, size_t Size,
                                    pi_uint32 NumSyncPointsInWaitList,
                                    const pi_ext_sync_point *SyncPointWaitList,
                                    pi_ext_sync_point *SyncPoint) {
  return pi2ur::piextCommandBufferFillUSM(
      CommandBuffer, Ptr, Pattern, PatternSize, Size, NumSyncPointsInWaitList,
      SyncPointWaitList, SyncPoint);
>>>>>>> ffbdde43
}

pi_result piextEnqueueCommandBuffer(pi_ext_command_buffer CommandBuffer,
                                    pi_queue Queue,
                                    pi_uint32 NumEventsInWaitList,
                                    const pi_event *EventWaitList,
                                    pi_event *Event) {
  return pi2ur::piextEnqueueCommandBuffer(
      CommandBuffer, Queue, NumEventsInWaitList, EventWaitList, Event);
}

pi_result piextPluginGetOpaqueData(void *opaque_data_param,
                                   void **opaque_data_return) {
  return pi2ur::piextPluginGetOpaqueData(opaque_data_param, opaque_data_return);
}

pi_result piGetDeviceAndHostTimer(pi_device Device, uint64_t *DeviceTime,
                                  uint64_t *HostTime) {
  return pi2ur::piGetDeviceAndHostTimer(Device, DeviceTime, HostTime);
}

pi_result piextEnablePeerAccess(pi_device command_device,
                                pi_device peer_device) {
  return pi2ur::piextEnablePeerAccess(command_device, peer_device);
}

pi_result piextDisablePeerAccess(pi_device command_device,
                                 pi_device peer_device) {
  return pi2ur::piextDisablePeerAccess(command_device, peer_device);
}

pi_result piextPeerAccessGetInfo(pi_device command_device,
                                 pi_device peer_device, pi_peer_attr attr,
                                 size_t ParamValueSize, void *ParamValue,
                                 size_t *ParamValueSizeRet) {
  return pi2ur::piextPeerAccessGetInfo(command_device, peer_device, attr,
                                       ParamValueSize, ParamValue,
                                       ParamValueSizeRet);
}

pi_result piTearDown(void *PluginParameter) {
  return pi2ur::piTearDown(PluginParameter);
}

pi_result piPluginInit(pi_plugin *PluginInit) {
  // Check that the major version matches in PiVersion and SupportedVersion
  _PI_PLUGIN_VERSION_CHECK(PluginInit->PiVersion, SupportedVersion);

  // PI interface supports higher version or the same version.
  size_t PluginVersionSize = sizeof(PluginInit->PluginVersion);
  if (strlen(SupportedVersion) >= PluginVersionSize)
    return PI_ERROR_INVALID_VALUE;
  strncpy(PluginInit->PluginVersion, SupportedVersion, PluginVersionSize);

#define _PI_API(api)                                                           \
  (PluginInit->PiFunctionTable).api = (decltype(&::api))(&api);
#include <sycl/detail/pi.def>
#undef _PI_API

  return PI_SUCCESS;
}

#ifdef _WIN32
#define __SYCL_PLUGIN_DLL_NAME "pi_opencl.dll"
#include "../common_win_pi_trace/common_win_pi_trace.hpp"
#undef __SYCL_PLUGIN_DLL_NAME
#endif

} // end extern 'C'<|MERGE_RESOLUTION|>--- conflicted
+++ resolved
@@ -1081,24 +1081,6 @@
       NumSyncPointsInWaitList, SyncPointWaitList, SyncPoint);
 }
 
-<<<<<<< HEAD
-pi_result piextCommandBufferPrefetchUSM(
-    pi_ext_command_buffer CommandBuffer, const void *Ptr, size_t Size,
-    pi_usm_migration_flags Flags, pi_uint32 NumSyncPointsInWaitList,
-    const pi_ext_sync_point *SyncPointWaitList, pi_ext_sync_point *SyncPoint) {
-  return pi2ur::piextCommandBufferPrefetchUSM(CommandBuffer, Ptr, Size, Flags,
-                                              NumSyncPointsInWaitList,
-                                              SyncPointWaitList, SyncPoint);
-}
-
-pi_result piextCommandBufferAdviseUSM(
-    pi_ext_command_buffer CommandBuffer, const void *Ptr, size_t Length,
-    pi_mem_advice Advice, pi_uint32 NumSyncPointsInWaitList,
-    const pi_ext_sync_point *SyncPointWaitList, pi_ext_sync_point *SyncPoint) {
-  return pi2ur::piextCommandBufferAdviseUSM(CommandBuffer, Ptr, Length, Advice,
-                                            NumSyncPointsInWaitList,
-                                            SyncPointWaitList, SyncPoint);
-=======
 pi_result piextCommandBufferMemBufferFill(
     pi_ext_command_buffer CommandBuffer, pi_mem Buffer, const void *Pattern,
     size_t PatternSize, size_t Offset, size_t Size,
@@ -1118,7 +1100,24 @@
   return pi2ur::piextCommandBufferFillUSM(
       CommandBuffer, Ptr, Pattern, PatternSize, Size, NumSyncPointsInWaitList,
       SyncPointWaitList, SyncPoint);
->>>>>>> ffbdde43
+}
+
+pi_result piextCommandBufferPrefetchUSM(
+    pi_ext_command_buffer CommandBuffer, const void *Ptr, size_t Size,
+    pi_usm_migration_flags Flags, pi_uint32 NumSyncPointsInWaitList,
+    const pi_ext_sync_point *SyncPointWaitList, pi_ext_sync_point *SyncPoint) {
+  return pi2ur::piextCommandBufferPrefetchUSM(CommandBuffer, Ptr, Size, Flags,
+                                              NumSyncPointsInWaitList,
+                                              SyncPointWaitList, SyncPoint);
+}
+
+pi_result piextCommandBufferAdviseUSM(
+    pi_ext_command_buffer CommandBuffer, const void *Ptr, size_t Length,
+    pi_mem_advice Advice, pi_uint32 NumSyncPointsInWaitList,
+    const pi_ext_sync_point *SyncPointWaitList, pi_ext_sync_point *SyncPoint) {
+  return pi2ur::piextCommandBufferAdviseUSM(CommandBuffer, Ptr, Length, Advice,
+                                            NumSyncPointsInWaitList,
+                                            SyncPointWaitList, SyncPoint);
 }
 
 pi_result piextEnqueueCommandBuffer(pi_ext_command_buffer CommandBuffer,
