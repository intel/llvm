--- conflicted
+++ resolved
@@ -81,7 +81,6 @@
       CACHE PATH "Path to external '${name}' adapter source dir" FORCE)
   endfunction()
 
-<<<<<<< HEAD
   set(UNIFIED_RUNTIME_REPO "https://github.com/Seanst98/unified-runtime.git")
   # commit 6513abc404979fa109d64500bf899e632d511291
   # Merge: 09be0881 6d586094
@@ -89,17 +88,7 @@
   # Date:   Thu Mar 14 22:38:53 2024 +0000
   #     Merge pull request #1410 from kbenzie/benie/cmake-external-adapter-source-dirs
   #     [CMake] Support external adapter source dirs
-  set(UNIFIED_RUNTIME_TAG 83594ea2615b7e84e39962df340581816aa3fe34)
-=======
-  set(UNIFIED_RUNTIME_REPO "https://github.com/oneapi-src/unified-runtime.git")
-  # commit 0816206d9e863b88feadf9139c9bb829dcc0d2de
-  # Merge: 0c0f48db 46f69b9f
-  # Author: aarongreig <aaron.greig@codeplay.com>
-  # Date:   Mon Apr 1 10:22:25 2024 +0100
-  #     Merge pull request #1460 from hdelan/remove-unused-prototypes
-  #     [HIP][CUDA] Remove function prototypes from enqueue.hpp
-  set(UNIFIED_RUNTIME_TAG 0816206d9e863b88feadf9139c9bb829dcc0d2de)
->>>>>>> 3f5abe11
+  set(UNIFIED_RUNTIME_TAG 872548b85b77f217db96a364430cf818051585d1)
 
   if(SYCL_PI_UR_OVERRIDE_FETCH_CONTENT_REPO)
     set(UNIFIED_RUNTIME_REPO "${SYCL_PI_UR_OVERRIDE_FETCH_CONTENT_REPO}")
