# PI Unified Runtime plugin library.
#

# Options to override the default behaviour of the FetchContent to include UR
# source code.
set(SYCL_PI_UR_OVERRIDE_FETCH_CONTENT_REPO
  "" CACHE STRING "Override the Unified Runtime FetchContent repository")
set(SYCL_PI_UR_OVERRIDE_FETCH_CONTENT_TAG
  "" CACHE STRING "Override the Unified Runtime FetchContent tag")

# Options to disable use of FetchContent to include Unified Runtime source code
# to improve developer workflow.
option(SYCL_PI_UR_USE_FETCH_CONTENT
  "Use FetchContent to acquire the Unified Runtime source code" ON)
set(SYCL_PI_UR_SOURCE_DIR
  "" CACHE PATH "Path to root of Unified Runtime repository")

# Override default to enable building tests from unified-runtime
set(UR_BUILD_TESTS OFF CACHE BOOL "Build unit tests.")
set(UMF_ENABLE_POOL_TRACKING ON)

if("level_zero" IN_LIST SYCL_ENABLE_PLUGINS)
  set(UR_BUILD_ADAPTER_L0 ON)
endif()
if("cuda" IN_LIST SYCL_ENABLE_PLUGINS)
  set(UR_BUILD_ADAPTER_CUDA ON)
endif()
if("hip" IN_LIST SYCL_ENABLE_PLUGINS)
  set(UR_BUILD_ADAPTER_HIP ON)
endif()
if("opencl" IN_LIST SYCL_ENABLE_PLUGINS)
  set(UR_BUILD_ADAPTER_OPENCL ON)
  set(UR_OPENCL_ICD_LOADER_LIBRARY OpenCL-ICD CACHE FILEPATH
    "Path of the OpenCL ICD Loader library" FORCE)
endif()
if("native_cpu" IN_LIST SYCL_ENABLE_PLUGINS)
  set(UR_BUILD_ADAPTER_NATIVE_CPU ON)
endif()

# Disable errors from warnings while building the UR.
# And remember origin flags before doing that.
set(CMAKE_CXX_FLAGS_BAK "${CMAKE_CXX_FLAGS}")
if(WIN32)
  set(CMAKE_CXX_FLAGS "${CMAKE_CXX_FLAGS} /WX-")
  set(CMAKE_C_FLAGS "${CMAKE_C_FLAGS} /WX-")
  # FIXME: Unified runtime build fails with /DUNICODE
  set(CMAKE_CXX_FLAGS "${CMAKE_CXX_FLAGS} /UUNICODE")
  set(CMAKE_C_FLAGS "${CMAKE_C_FLAGS} /UUNICODE")
  # USE_Z7 forces use of /Z7 instead of /Zi which is broken with sccache
  set(USE_Z7 ON)
else()
  set(CMAKE_CXX_FLAGS "${CMAKE_CXX_FLAGS} -Wno-error")
  set(CMAKE_C_FLAGS "${CMAKE_C_FLAGS} -Wno-error")
endif()

if(SYCL_PI_UR_USE_FETCH_CONTENT)
  include(FetchContent)

<<<<<<< HEAD
  set(UNIFIED_RUNTIME_REPO "https://github.com/0x12CC/unified-runtime.git")
  # commit c53953ae492587698d5adbab8ffee254d97b6a4e
  # Merge: 9f88cf88 66d52ace
  # Author: Kenneth Benzie (Benie) <k.benzie@codeplay.com>
  # Date:   Wed Jan 10 14:50:23 2024 +0000
  #     Merge pull request #1170 from jchlanda/jakub/hip_custom_dirs
  #     [HIP] Allow custom location of ROCm components
  set(UNIFIED_RUNTIME_TAG 699fb4364c459a14e495f295116b48e00784f91a)
=======
  set(UNIFIED_RUNTIME_REPO "https://github.com/oneapi-src/unified-runtime.git")
  # commit 8ff738f424de6f84fa16c9f7d41c8c70b766665d
  # Merge: 5e548c5e fbdaf72a
  # Author: Kenneth Benzie (Benie) <k.benzie@codeplay.com>
  # Date:   Tue Feb 13 13:01:03 2024 +0100
  #     Merge pull request #1089 from Bensuo/ewan/update
  #     [EXP][Command-Buffer] Add kernel command update
  set(UNIFIED_RUNTIME_TAG 8ff738f424de6f84fa16c9f7d41c8c70b766665d)
>>>>>>> 207455e7

  if(SYCL_PI_UR_OVERRIDE_FETCH_CONTENT_REPO)
    set(UNIFIED_RUNTIME_REPO "${SYCL_PI_UR_OVERRIDE_FETCH_CONTENT_REPO}")
  endif()
  if(SYCL_PI_UR_OVERRIDE_FETCH_CONTENT_TAG)
    set(UNIFIED_RUNTIME_TAG "${SYCL_PI_UR_OVERRIDE_FETCH_CONTENT_TAG}")
  endif()

  message(STATUS "Will fetch Unified Runtime from ${UNIFIED_RUNTIME_REPO}")
  FetchContent_Declare(unified-runtime
    GIT_REPOSITORY    ${UNIFIED_RUNTIME_REPO}
    GIT_TAG           ${UNIFIED_RUNTIME_TAG}
  )

  FetchContent_GetProperties(unified-runtime)
  FetchContent_MakeAvailable(unified-runtime)

  set(UNIFIED_RUNTIME_SOURCE_DIR
    "${unified-runtime_SOURCE_DIR}" CACHE PATH
    "Path to Unified Runtime Headers" FORCE)
elseif(SYCL_PI_UR_SOURCE_DIR)
  # SYCL_PI_UR_USE_FETCH_CONTENT is OFF and SYCL_PI_UR_SOURCE_DIR has been set,
  # use the external Unified Runtime source directory.
  set(UNIFIED_RUNTIME_SOURCE_DIR
    "${SYCL_PI_UR_SOURCE_DIR}" CACHE PATH
    "Path to Unified Runtime Headers" FORCE)
  add_subdirectory(
    ${UNIFIED_RUNTIME_SOURCE_DIR}
    ${CMAKE_CURRENT_BINARY_DIR}/unified-runtime)
else()
  # SYCL_PI_UR_USE_FETCH_CONTENT is OFF and SYCL_PI_UR_SOURCE_DIR has not been
  # set, check if the fallback local directory exists.
  if(NOT EXISTS ${CMAKE_CURRENT_SOURCE_DIR}/unified-runtime)
    message(FATAL_ERROR
      "SYCL_PI_UR_USE_FETCH_CONTENT is disabled but no alternative Unified \
      Runtime source directory has been provided, either:

      * Set -DSYCL_PI_UR_SOURCE_DIR=/path/to/unified-runtime
      * Clone the UR repo in ${CMAKE_CURRENT_SOURCE_DIR}/unified-runtime")
  endif()
  # The fallback local directory for the Unified Runtime repository has been
  # found, use it.
  set(UNIFIED_RUNTIME_SOURCE_DIR
    "${CMAKE_CURRENT_SOURCE_DIR}/unified-runtime" CACHE PATH
    "Path to Unified Runtime Headers" FORCE)
  add_subdirectory(${UNIFIED_RUNTIME_SOURCE_DIR})
endif()

# Restore original flags
set(CMAKE_CXX_FLAGS "${CMAKE_CXX_FLAGS_BAK}")

message(STATUS
  "Using Unified Runtime source directory: ${UNIFIED_RUNTIME_SOURCE_DIR}")

set(UNIFIED_RUNTIME_INCLUDE_DIR "${UNIFIED_RUNTIME_SOURCE_DIR}/include")
set(UNIFIED_RUNTIME_SRC_INCLUDE_DIR "${UNIFIED_RUNTIME_SOURCE_DIR}/source")
set(UNIFIED_RUNTIME_COMMON_INCLUDE_DIR "${UNIFIED_RUNTIME_SOURCE_DIR}/source/common")

add_library(UnifiedRuntimeLoader ALIAS ur_loader)
add_library(UnifiedRuntimeCommon ALIAS ur_common)
add_library(UnifiedMallocFramework ALIAS unified_malloc_framework)

add_library(UnifiedRuntime-Headers INTERFACE)

target_include_directories(UnifiedRuntime-Headers
  INTERFACE
    "${UNIFIED_RUNTIME_INCLUDE_DIR}"
)

find_package(Threads REQUIRED)

set(UNIFIED_RUNTIME_PLUGIN_ARGS
  SOURCES
    # These are short-term shared with Unified Runtime
    # The two plugins define a few things differently so must
    # be built separately. This difference is spelled in
    # their "ur_bindings.hpp" files.
    "ur_bindings.hpp"
    "pi2ur.hpp"
    # These below belong to Unified Runtime PI Plugin only
    "pi_unified_runtime.hpp"
    "pi_unified_runtime.cpp"
  LIBRARIES
    Threads::Threads
    UnifiedRuntimeLoader
    UnifiedRuntime-Headers
    UnifiedRuntimeCommon
  INCLUDE_DIRS
    "${UNIFIED_RUNTIME_SRC_INCLUDE_DIR}"
    "${UNIFIED_RUNTIME_COMMON_INCLUDE_DIR}"
)

# We need for #include <ze_api.h> in common.h
if("level_zero" IN_LIST SYCL_ENABLE_PLUGINS)
  list(APPEND UNIFIED_RUNTIME_PLUGIN_ARGS LevelZeroLoader-Headers)
endif()

if("opencl" IN_LIST SYCL_ENABLE_PLUGINS)
  list(APPEND UNIFIED_RUNTIME_PLUGIN_ARGS OpenCL-ICD)
endif()

add_sycl_plugin(unified_runtime ${UNIFIED_RUNTIME_PLUGIN_ARGS})

if(TARGET UnifiedRuntimeLoader)
  set_target_properties(hello_world PROPERTIES EXCLUDE_FROM_ALL 1 EXCLUDE_FROM_DEFAULT_BUILD 1)
  # Install the UR loader.
  # TODO: this is piggy-backing on the existing target component level-zero-sycl-dev
  # When UR is moved to its separate repo perhaps we should introduce new component,
  # e.g. unified-runtime-sycl-dev.
  install(TARGETS ur_loader
    LIBRARY DESTINATION "lib${LLVM_LIBDIR_SUFFIX}" COMPONENT level-zero-sycl-dev
    ARCHIVE DESTINATION "lib${LLVM_LIBDIR_SUFFIX}" COMPONENT level-zero-sycl-dev
    RUNTIME DESTINATION "bin" COMPONENT level-zero-sycl-dev
  )
endif()

# Install the UR adapters too
if("level_zero" IN_LIST SYCL_ENABLE_PLUGINS)
  add_dependencies(sycl-runtime-libraries ur_adapter_level_zero)

  # Install the UR adapters too
  install(TARGETS ur_adapter_level_zero
    LIBRARY DESTINATION "lib${LLVM_LIBDIR_SUFFIX}" COMPONENT level-zero-sycl-dev
    ARCHIVE DESTINATION "lib${LLVM_LIBDIR_SUFFIX}" COMPONENT level-zero-sycl-dev
    RUNTIME DESTINATION "bin" COMPONENT level-zero-sycl-dev
  )
endif()

if("cuda" IN_LIST SYCL_ENABLE_PLUGINS)
  add_dependencies(sycl-runtime-libraries ur_adapter_cuda)
endif()

if("hip" IN_LIST SYCL_ENABLE_PLUGINS)
  add_dependencies(sycl-runtime-libraries ur_adapter_hip)
endif()

if ("opencl" IN_LIST SYCL_ENABLE_PLUGINS)
    add_dependencies(sycl-runtime-libraries ur_adapter_opencl)

    # Install the UR adapters too
    install(TARGETS ur_adapter_opencl
      LIBRARY DESTINATION "lib${LLVM_LIBDIR_SUFFIX}" COMPONENT level-zero-sycl-dev
      ARCHIVE DESTINATION "lib${LLVM_LIBDIR_SUFFIX}" COMPONENT level-zero-sycl-dev
      RUNTIME DESTINATION "bin" COMPONENT level-zero-sycl-dev
    )
endif()

if ("native_cpu" IN_LIST SYCL_ENABLE_PLUGINS)
    add_dependencies(sycl-runtime-libraries ur_adapter_native_cpu)

  option(NATIVECPU_USE_OCK "Use the oneAPI Construction Kit for Native CPU" ON)

  if(NATIVECPU_USE_OCK)
    message(STATUS "Compiling Native CPU adapter with OCK support.")
    target_compile_definitions(ur_adapter_native_cpu PRIVATE NATIVECPU_USE_OCK)
  else()
    message(WARNING "Compiling Native CPU adapter without OCK support.
    Some valid SYCL programs may not build or may have low performance.")
  endif()
endif()<|MERGE_RESOLUTION|>--- conflicted
+++ resolved
@@ -56,7 +56,6 @@
 if(SYCL_PI_UR_USE_FETCH_CONTENT)
   include(FetchContent)
 
-<<<<<<< HEAD
   set(UNIFIED_RUNTIME_REPO "https://github.com/0x12CC/unified-runtime.git")
   # commit c53953ae492587698d5adbab8ffee254d97b6a4e
   # Merge: 9f88cf88 66d52ace
@@ -65,16 +64,6 @@
   #     Merge pull request #1170 from jchlanda/jakub/hip_custom_dirs
   #     [HIP] Allow custom location of ROCm components
   set(UNIFIED_RUNTIME_TAG 699fb4364c459a14e495f295116b48e00784f91a)
-=======
-  set(UNIFIED_RUNTIME_REPO "https://github.com/oneapi-src/unified-runtime.git")
-  # commit 8ff738f424de6f84fa16c9f7d41c8c70b766665d
-  # Merge: 5e548c5e fbdaf72a
-  # Author: Kenneth Benzie (Benie) <k.benzie@codeplay.com>
-  # Date:   Tue Feb 13 13:01:03 2024 +0100
-  #     Merge pull request #1089 from Bensuo/ewan/update
-  #     [EXP][Command-Buffer] Add kernel command update
-  set(UNIFIED_RUNTIME_TAG 8ff738f424de6f84fa16c9f7d41c8c70b766665d)
->>>>>>> 207455e7
 
   if(SYCL_PI_UR_OVERRIDE_FETCH_CONTENT_REPO)
     set(UNIFIED_RUNTIME_REPO "${SYCL_PI_UR_OVERRIDE_FETCH_CONTENT_REPO}")
