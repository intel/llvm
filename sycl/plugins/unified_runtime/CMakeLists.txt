# PI Unified Runtime plugin library.
#

# Options to override the default behaviour of the FetchContent to include UR
# source code.
set(SYCL_PI_UR_OVERRIDE_FETCH_CONTENT_REPO
  "" CACHE STRING "Override the Unified Runtime FetchContent repository")
set(SYCL_PI_UR_OVERRIDE_FETCH_CONTENT_TAG
  "" CACHE STRING "Override the Unified Runtime FetchContent tag")

# Options to disable use of FetchContent to include Unified Runtime source code
# to improve developer workflow.
option(SYCL_PI_UR_USE_FETCH_CONTENT
  "Use FetchContent to acquire the Unified Runtime source code" ON)
set(SYCL_PI_UR_SOURCE_DIR
  "" CACHE PATH "Path to root of Unified Runtime repository")

# Override default to enable building tests from unified-runtime
set(UR_BUILD_TESTS OFF CACHE BOOL "Build unit tests.")
set(UMF_ENABLE_POOL_TRACKING ON)

if("level_zero" IN_LIST SYCL_ENABLE_PLUGINS)
  set(UR_BUILD_ADAPTER_L0 ON)
endif()
if("cuda" IN_LIST SYCL_ENABLE_PLUGINS)
  set(UR_BUILD_ADAPTER_CUDA ON)
endif()
if("hip" IN_LIST SYCL_ENABLE_PLUGINS)
  set(UR_BUILD_ADAPTER_HIP ON)
endif()
if("opencl" IN_LIST SYCL_ENABLE_PLUGINS)
  set(UR_BUILD_ADAPTER_OPENCL ON)
  set(UR_OPENCL_ICD_LOADER_LIBRARY OpenCL-ICD CACHE FILEPATH
    "Path of the OpenCL ICD Loader library" FORCE)
endif()
if("native_cpu" IN_LIST SYCL_ENABLE_PLUGINS)
  set(UR_BUILD_ADAPTER_NATIVE_CPU ON)
endif()

# Disable errors from warnings while building the UR.
# And remember origin flags before doing that.
set(CMAKE_CXX_FLAGS_BAK "${CMAKE_CXX_FLAGS}")
if(WIN32)
  set(CMAKE_CXX_FLAGS "${CMAKE_CXX_FLAGS} /WX-")
  set(CMAKE_C_FLAGS "${CMAKE_C_FLAGS} /WX-")
  # FIXME: Unified runtime build fails with /DUNICODE
  set(CMAKE_CXX_FLAGS "${CMAKE_CXX_FLAGS} /UUNICODE")
  set(CMAKE_C_FLAGS "${CMAKE_C_FLAGS} /UUNICODE")
  # USE_Z7 forces use of /Z7 instead of /Zi which is broken with sccache
  set(USE_Z7 ON)
else()
  set(CMAKE_CXX_FLAGS "${CMAKE_CXX_FLAGS} -Wno-error")
  set(CMAKE_C_FLAGS "${CMAKE_C_FLAGS} -Wno-error")
endif()

if(SYCL_PI_UR_USE_FETCH_CONTENT)
  include(FetchContent)

<<<<<<< HEAD
  set(UNIFIED_RUNTIME_REPO "https://github.com/oneapi-src/unified-runtime.git")

  # commit a2757b2931daa2f8d7c9dd51b0fc846be1fd49a7
  # Merge:  9b936b5 + f78d369
  # Author: Kenneth Benzie (Benie) <k.benzie@codeplay.com>
  # Date:   Tue Feb 27 11:34:58 2024 +0000
  #     Merge pull request #1254 from Bensuo/cmdbuf-support-hip
  #     [EXP][CMDBUF] HIP adapter support for command buffers
  set(UNIFIED_RUNTIME_TAG a2757b2931daa2f8d7c9dd51b0fc846be1fd49a7 )
=======
  set(UNIFIED_RUNTIME_REPO "https://github.com/bensuo/unified-runtime.git")
  set(UNIFIED_RUNTIME_TAG maxime/improve-L0-cmd-buffer-enqueing)
>>>>>>> ed730fe7

  if(SYCL_PI_UR_OVERRIDE_FETCH_CONTENT_REPO)
    set(UNIFIED_RUNTIME_REPO "${SYCL_PI_UR_OVERRIDE_FETCH_CONTENT_REPO}")
  endif()
  if(SYCL_PI_UR_OVERRIDE_FETCH_CONTENT_TAG)
    set(UNIFIED_RUNTIME_TAG "${SYCL_PI_UR_OVERRIDE_FETCH_CONTENT_TAG}")
  endif()

  message(STATUS "Will fetch Unified Runtime from ${UNIFIED_RUNTIME_REPO}")
  FetchContent_Declare(unified-runtime
    GIT_REPOSITORY    ${UNIFIED_RUNTIME_REPO}
    GIT_TAG           ${UNIFIED_RUNTIME_TAG}
  )

  FetchContent_GetProperties(unified-runtime)
  FetchContent_MakeAvailable(unified-runtime)

  set(UNIFIED_RUNTIME_SOURCE_DIR
    "${unified-runtime_SOURCE_DIR}" CACHE PATH
    "Path to Unified Runtime Headers" FORCE)
elseif(SYCL_PI_UR_SOURCE_DIR)
  # SYCL_PI_UR_USE_FETCH_CONTENT is OFF and SYCL_PI_UR_SOURCE_DIR has been set,
  # use the external Unified Runtime source directory.
  set(UNIFIED_RUNTIME_SOURCE_DIR
    "${SYCL_PI_UR_SOURCE_DIR}" CACHE PATH
    "Path to Unified Runtime Headers" FORCE)
  add_subdirectory(
    ${UNIFIED_RUNTIME_SOURCE_DIR}
    ${CMAKE_CURRENT_BINARY_DIR}/unified-runtime)
else()
  # SYCL_PI_UR_USE_FETCH_CONTENT is OFF and SYCL_PI_UR_SOURCE_DIR has not been
  # set, check if the fallback local directory exists.
  if(NOT EXISTS ${CMAKE_CURRENT_SOURCE_DIR}/unified-runtime)
    message(FATAL_ERROR
      "SYCL_PI_UR_USE_FETCH_CONTENT is disabled but no alternative Unified \
      Runtime source directory has been provided, either:

      * Set -DSYCL_PI_UR_SOURCE_DIR=/path/to/unified-runtime
      * Clone the UR repo in ${CMAKE_CURRENT_SOURCE_DIR}/unified-runtime")
  endif()
  # The fallback local directory for the Unified Runtime repository has been
  # found, use it.
  set(UNIFIED_RUNTIME_SOURCE_DIR
    "${CMAKE_CURRENT_SOURCE_DIR}/unified-runtime" CACHE PATH
    "Path to Unified Runtime Headers" FORCE)
  add_subdirectory(${UNIFIED_RUNTIME_SOURCE_DIR})
endif()

# Restore original flags
set(CMAKE_CXX_FLAGS "${CMAKE_CXX_FLAGS_BAK}")

message(STATUS
  "Using Unified Runtime source directory: ${UNIFIED_RUNTIME_SOURCE_DIR}")

set(UNIFIED_RUNTIME_INCLUDE_DIR "${UNIFIED_RUNTIME_SOURCE_DIR}/include")
set(UNIFIED_RUNTIME_SRC_INCLUDE_DIR "${UNIFIED_RUNTIME_SOURCE_DIR}/source")
set(UNIFIED_RUNTIME_COMMON_INCLUDE_DIR "${UNIFIED_RUNTIME_SOURCE_DIR}/source/common")

add_library(UnifiedRuntimeLoader ALIAS ur_loader)
add_library(UnifiedRuntimeCommon ALIAS ur_common)
add_library(UnifiedMemoryFramework ALIAS umf)

add_library(UnifiedRuntime-Headers INTERFACE)

target_include_directories(UnifiedRuntime-Headers
  INTERFACE
    "${UNIFIED_RUNTIME_INCLUDE_DIR}"
)

find_package(Threads REQUIRED)

set(UNIFIED_RUNTIME_PLUGIN_ARGS
  SOURCES
    # These are short-term shared with Unified Runtime
    # The two plugins define a few things differently so must
    # be built separately. This difference is spelled in
    # their "ur_bindings.hpp" files.
    "ur_bindings.hpp"
    "pi2ur.hpp"
    # These below belong to Unified Runtime PI Plugin only
    "pi_unified_runtime.hpp"
    "pi_unified_runtime.cpp"
  LIBRARIES
    Threads::Threads
    UnifiedRuntimeLoader
    UnifiedRuntime-Headers
    UnifiedRuntimeCommon
  INCLUDE_DIRS
    "${UNIFIED_RUNTIME_SRC_INCLUDE_DIR}"
    "${UNIFIED_RUNTIME_COMMON_INCLUDE_DIR}"
)

# We need for #include <ze_api.h> in common.h
if("level_zero" IN_LIST SYCL_ENABLE_PLUGINS)
  list(APPEND UNIFIED_RUNTIME_PLUGIN_ARGS LevelZeroLoader-Headers)
endif()

if("opencl" IN_LIST SYCL_ENABLE_PLUGINS)
  list(APPEND UNIFIED_RUNTIME_PLUGIN_ARGS OpenCL-ICD)
endif()

add_sycl_plugin(unified_runtime ${UNIFIED_RUNTIME_PLUGIN_ARGS})

if(TARGET UnifiedRuntimeLoader)
  set_target_properties(hello_world PROPERTIES EXCLUDE_FROM_ALL 1 EXCLUDE_FROM_DEFAULT_BUILD 1)
  # Install the UR loader.
  # TODO: this is piggy-backing on the existing target component level-zero-sycl-dev
  # When UR is moved to its separate repo perhaps we should introduce new component,
  # e.g. unified-runtime-sycl-dev.
  install(TARGETS ur_loader
    LIBRARY DESTINATION "lib${LLVM_LIBDIR_SUFFIX}" COMPONENT level-zero-sycl-dev
    ARCHIVE DESTINATION "lib${LLVM_LIBDIR_SUFFIX}" COMPONENT level-zero-sycl-dev
    RUNTIME DESTINATION "bin" COMPONENT level-zero-sycl-dev
  )
endif()

# Install the UR adapters too
if("level_zero" IN_LIST SYCL_ENABLE_PLUGINS)
  add_dependencies(sycl-runtime-libraries ur_adapter_level_zero)

  # Install the UR adapters too
  install(TARGETS ur_adapter_level_zero
    LIBRARY DESTINATION "lib${LLVM_LIBDIR_SUFFIX}" COMPONENT level-zero-sycl-dev
    ARCHIVE DESTINATION "lib${LLVM_LIBDIR_SUFFIX}" COMPONENT level-zero-sycl-dev
    RUNTIME DESTINATION "bin" COMPONENT level-zero-sycl-dev
  )
endif()

if("cuda" IN_LIST SYCL_ENABLE_PLUGINS)
  add_dependencies(sycl-runtime-libraries ur_adapter_cuda)
endif()

if("hip" IN_LIST SYCL_ENABLE_PLUGINS)
  add_dependencies(sycl-runtime-libraries ur_adapter_hip)
endif()

if ("opencl" IN_LIST SYCL_ENABLE_PLUGINS)
    add_dependencies(sycl-runtime-libraries ur_adapter_opencl)

    # Install the UR adapters too
    install(TARGETS ur_adapter_opencl
      LIBRARY DESTINATION "lib${LLVM_LIBDIR_SUFFIX}" COMPONENT level-zero-sycl-dev
      ARCHIVE DESTINATION "lib${LLVM_LIBDIR_SUFFIX}" COMPONENT level-zero-sycl-dev
      RUNTIME DESTINATION "bin" COMPONENT level-zero-sycl-dev
    )
endif()

if ("native_cpu" IN_LIST SYCL_ENABLE_PLUGINS)
    add_dependencies(sycl-runtime-libraries ur_adapter_native_cpu)

  option(NATIVECPU_USE_OCK "Use the oneAPI Construction Kit for Native CPU" ON)

  if(NATIVECPU_USE_OCK)
    message(STATUS "Compiling Native CPU adapter with OCK support.")
    target_compile_definitions(ur_adapter_native_cpu PRIVATE NATIVECPU_USE_OCK)
  else()
    message(WARNING "Compiling Native CPU adapter without OCK support.
    Some valid SYCL programs may not build or may have low performance.")
  endif()
endif()<|MERGE_RESOLUTION|>--- conflicted
+++ resolved
@@ -56,20 +56,8 @@
 if(SYCL_PI_UR_USE_FETCH_CONTENT)
   include(FetchContent)
 
-<<<<<<< HEAD
-  set(UNIFIED_RUNTIME_REPO "https://github.com/oneapi-src/unified-runtime.git")
-
-  # commit a2757b2931daa2f8d7c9dd51b0fc846be1fd49a7
-  # Merge:  9b936b5 + f78d369
-  # Author: Kenneth Benzie (Benie) <k.benzie@codeplay.com>
-  # Date:   Tue Feb 27 11:34:58 2024 +0000
-  #     Merge pull request #1254 from Bensuo/cmdbuf-support-hip
-  #     [EXP][CMDBUF] HIP adapter support for command buffers
-  set(UNIFIED_RUNTIME_TAG a2757b2931daa2f8d7c9dd51b0fc846be1fd49a7 )
-=======
   set(UNIFIED_RUNTIME_REPO "https://github.com/bensuo/unified-runtime.git")
   set(UNIFIED_RUNTIME_TAG maxime/improve-L0-cmd-buffer-enqueing)
->>>>>>> ed730fe7
 
   if(SYCL_PI_UR_OVERRIDE_FETCH_CONTENT_REPO)
     set(UNIFIED_RUNTIME_REPO "${SYCL_PI_UR_OVERRIDE_FETCH_CONTENT_REPO}")
