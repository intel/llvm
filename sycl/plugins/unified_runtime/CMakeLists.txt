# PI Unified Runtime plugin library.
#

# Options to override the default behaviour of the FetchContent to include UR
# source code.
set(SYCL_PI_UR_OVERRIDE_FETCH_CONTENT_REPO
  "" CACHE STRING "Override the Unified Runtime FetchContent repository")
set(SYCL_PI_UR_OVERRIDE_FETCH_CONTENT_TAG
  "" CACHE STRING "Override the Unified Runtime FetchContent tag")

# Options to disable use of FetchContent to include Unified Runtime source code
# to improve developer workflow.
option(SYCL_PI_UR_USE_FETCH_CONTENT
  "Use FetchContent to acquire the Unified Runtime source code" ON)
set(SYCL_PI_UR_SOURCE_DIR
  "" CACHE PATH "Path to root of Unified Runtime repository")

# Override default to enable building tests from unified-runtime
set(UR_BUILD_TESTS OFF CACHE BOOL "Build unit tests.")
set(UMF_ENABLE_POOL_TRACKING ON)

if("level_zero" IN_LIST SYCL_ENABLE_PLUGINS)
  set(UR_BUILD_ADAPTER_L0 ON)
endif()
if("cuda" IN_LIST SYCL_ENABLE_PLUGINS)
  set(UR_BUILD_ADAPTER_CUDA ON)
endif()
if("hip" IN_LIST SYCL_ENABLE_PLUGINS)
  set(UR_BUILD_ADAPTER_HIP ON)
endif()
if("opencl" IN_LIST SYCL_ENABLE_PLUGINS)
  set(UR_BUILD_ADAPTER_OPENCL ON)
  set(UR_OPENCL_ICD_LOADER_LIBRARY OpenCL-ICD)
endif()
# TODO: Set UR_BUILD_ADAPTER_NATIVE_CPU once adapter moved

# Disable errors from warnings while building the UR.
# And remember origin flags before doing that.
set(CMAKE_CXX_FLAGS_BAK "${CMAKE_CXX_FLAGS}")
if(WIN32)
  set(CMAKE_CXX_FLAGS "${CMAKE_CXX_FLAGS} /WX-")
  set(CMAKE_C_FLAGS "${CMAKE_C_FLAGS} /WX-")
  # FIXME: Unified runtime build fails with /DUNICODE
  set(CMAKE_CXX_FLAGS "${CMAKE_CXX_FLAGS} /UUNICODE")
  set(CMAKE_C_FLAGS "${CMAKE_C_FLAGS} /UUNICODE")
  # USE_Z7 forces use of /Z7 instead of /Zi which is broken with sccache
  set(USE_Z7 ON)
else()
  set(CMAKE_CXX_FLAGS "${CMAKE_CXX_FLAGS} -Wno-error")
  set(CMAKE_C_FLAGS "${CMAKE_C_FLAGS} -Wno-error")
endif()

if(SYCL_PI_UR_USE_FETCH_CONTENT)
  include(FetchContent)

<<<<<<< HEAD
  set(UNIFIED_RUNTIME_REPO "https://github.com/bensuo/unified-runtime.git")

  # commit 74f42f8fdd3b92b355c5769bd13d4d982e839c78
  # Author: Ben Tracy <ben.tracy@codeplay.com>
  # Date:   Fri Oct 6 12:57:03 2023 +0100
  # [CUDA][EXP] CUDA adapter support for command buffers
  # - Implement initial subset of command buffer functions for CUDA
  # - Report command buffer extension as supported from device query
  # - Some additional methods and refactoring to reuse existing adapter code
  set(UNIFIED_RUNTIME_TAG 74f42f8fdd3b92b355c5769bd13d4d982e839c78)
=======
  set(UNIFIED_RUNTIME_REPO "https://github.com/oneapi-src/unified-runtime.git")
  # commit 036b9cfcd8fb4be9394449b5406e6402580a63c9
  # Merge: 2ab0734 86f96f0
  # Author: Kenneth Benzie (Benie) <k.benzie@codeplay.com>
  # Date:   Fri Oct 27 16:36:23 2023 +0100
  #     Merge pull request #961 from hdelan/change-unions-to-stdvariant
  #     [HIP][CUDA] Change unions in ur_mem_handle_t_ to stdvariant
  set(UNIFIED_RUNTIME_TAG 036b9cfcd8fb4be9394449b5406e6402580a63c9)
>>>>>>> c078ad92

  if(SYCL_PI_UR_OVERRIDE_FETCH_CONTENT_REPO)
    set(UNIFIED_RUNTIME_REPO "${SYCL_PI_UR_OVERRIDE_FETCH_CONTENT_REPO}")
  endif()
  if(SYCL_PI_UR_OVERRIDE_FETCH_CONTENT_TAG)
    set(UNIFIED_RUNTIME_TAG "${SYCL_PI_UR_OVERRIDE_FETCH_CONTENT_TAG}")
  endif()

  message(STATUS "Will fetch Unified Runtime from ${UNIFIED_RUNTIME_REPO}")
  FetchContent_Declare(unified-runtime
    GIT_REPOSITORY    ${UNIFIED_RUNTIME_REPO}
    GIT_TAG           ${UNIFIED_RUNTIME_TAG}
  )

  FetchContent_GetProperties(unified-runtime)
  FetchContent_MakeAvailable(unified-runtime)

  set(UNIFIED_RUNTIME_SOURCE_DIR
    "${unified-runtime_SOURCE_DIR}" CACHE PATH
    "Path to Unified Runtime Headers" FORCE)
elseif(SYCL_PI_UR_SOURCE_DIR)
  # SYCL_PI_UR_USE_FETCH_CONTENT is OFF and SYCL_PI_UR_SOURCE_DIR has been set,
  # use the external Unified Runtime source directory.
  set(UNIFIED_RUNTIME_SOURCE_DIR
    "${SYCL_PI_UR_SOURCE_DIR}" CACHE PATH
    "Path to Unified Runtime Headers" FORCE)
  add_subdirectory(
    ${UNIFIED_RUNTIME_SOURCE_DIR}
    ${CMAKE_CURRENT_BINARY_DIR}/unified-runtime)
else()
  # SYCL_PI_UR_USE_FETCH_CONTENT is OFF and SYCL_PI_UR_SOURCE_DIR has not been
  # set, check if the fallback local directory exists.
  if(NOT ${CMAKE_CURRENT_SOURCE_DIR}/unified-runtime)
    message(FATAL_ERROR
      "SYCL_PI_UR_USE_FETCH_CONTENT is disabled but no alternative Unified
      Runtime source directory has be proivided, either:

      * Set -DSYCL_PI_UR_SOURCE_DIR=/path/to/unified-runtime
      * Clone the UR repo in ${CMAKE_CURRENT_SOURCE_DIR}/unified-runtime")
  endif()
  # The fallback local directory for the Unified Runtime repository has been
  # found, use it.
  set(UNIFIED_RUNTIME_SOURCE_DIR
    "${CMAKE_CURRENT_SOURCE_DIR}/unified-runtime" CACHE PATH
    "Path to Unified Runtime Headers" FORCE)
  add_subdirectory(${UNIFIED_RUNTIME_SOURCE_DIR})
endif()

# Restore original flags
set(CMAKE_CXX_FLAGS "${CMAKE_CXX_FLAGS_BAK}")

message(STATUS
  "Using Unified Runtime source directory: ${UNIFIED_RUNTIME_SOURCE_DIR}")

set(UNIFIED_RUNTIME_INCLUDE_DIR "${UNIFIED_RUNTIME_SOURCE_DIR}/include")

add_library(UnifiedRuntimeLoader ALIAS ur_loader)
add_library(UnifiedRuntimeCommon ALIAS ur_common)
add_library(UnifiedMallocFramework ALIAS unified_malloc_framework)

add_library(UnifiedRuntime-Headers INTERFACE)

target_include_directories(UnifiedRuntime-Headers
  INTERFACE
    "${UNIFIED_RUNTIME_INCLUDE_DIR}"
)

find_package(Threads REQUIRED)

set(UNIFIED_RUNTIME_PLUGIN_ARGS
  SOURCES
    # These are short-term shared with Unified Runtime
    # The two plugins define a few things differently so must
    # be built separately. This difference is spelled in
    # their "ur_bindings.hpp" files.
    "ur_bindings.hpp"
    "pi2ur.hpp"
    "pi2ur.cpp"
    # These below belong to Unified Runtime PI Plugin only
    "pi_unified_runtime.hpp"
    "pi_unified_runtime.cpp"
  LIBRARIES
    Threads::Threads
    UnifiedRuntimeLoader
    UnifiedRuntime-Headers
)

# We need for #include <ze_api.h> in common.h
if("level_zero" IN_LIST SYCL_ENABLE_PLUGINS)
  list(APPEND UNIFIED_RUNTIME_PLUGIN_ARGS LevelZeroLoader-Headers)
endif()

if("opencl" IN_LIST SYCL_ENABLE_PLUGINS)
  list(APPEND UNIFIED_RUNTIME_PLUGIN_ARGS OpenCL-ICD)
endif()

add_sycl_plugin(unified_runtime ${UNIFIED_RUNTIME_PLUGIN_ARGS})

if("native_cpu" IN_LIST SYCL_ENABLE_PLUGINS)
  add_sycl_library("ur_adapter_native_cpu" SHARED
    SOURCES
      "ur/ur.cpp"
      "ur/ur.hpp"
      "ur/adapters/native_cpu/adapter.cpp"
      "ur/adapters/native_cpu/command_buffer.cpp"
      "ur/adapters/native_cpu/common.cpp"
      "ur/adapters/native_cpu/common.hpp"
      "ur/adapters/native_cpu/context.cpp"
      "ur/adapters/native_cpu/context.hpp"
      "ur/adapters/native_cpu/device.cpp"
      "ur/adapters/native_cpu/device.hpp"
      "ur/adapters/native_cpu/enqueue.cpp"
      "ur/adapters/native_cpu/event.cpp"
      "ur/adapters/native_cpu/image.cpp"
      "ur/adapters/native_cpu/kernel.cpp"
      "ur/adapters/native_cpu/kernel.hpp"
      "ur/adapters/native_cpu/memory.cpp"
      "ur/adapters/native_cpu/memory.hpp"
      "ur/adapters/native_cpu/platform.cpp"
      "ur/adapters/native_cpu/platform.hpp"
      "ur/adapters/native_cpu/program.cpp"
      "ur/adapters/native_cpu/program.hpp"
      "ur/adapters/native_cpu/queue.cpp"
      "ur/adapters/native_cpu/queue.hpp"
      "ur/adapters/native_cpu/sampler.cpp"
      "ur/adapters/native_cpu/ur_interface_loader.cpp"
      "ur/adapters/native_cpu/usm.cpp"
      "ur/adapters/native_cpu/usm_p2p.cpp"
    INCLUDE_DIRS
      ${sycl_inc_dir}
    LIBRARIES
      UnifiedRuntime-Headers
      Threads::Threads
      sycl
      OpenCL-Headers
  )

  set_target_properties("ur_adapter_native_cpu" PROPERTIES
    VERSION "0.0.0"
    SOVERSION "0"
  )
endif()


if(TARGET UnifiedRuntimeLoader)
  set_target_properties(hello_world PROPERTIES EXCLUDE_FROM_ALL 1 EXCLUDE_FROM_DEFAULT_BUILD 1)
  # Install the UR loader.
  # TODO: this is piggy-backing on the existing target component level-zero-sycl-dev
  # When UR is moved to its separate repo perhaps we should introduce new component,
  # e.g. unified-runtime-sycl-dev.
  install(TARGETS ur_loader
    LIBRARY DESTINATION "lib${LLVM_LIBDIR_SUFFIX}" COMPONENT level-zero-sycl-dev
    ARCHIVE DESTINATION "lib${LLVM_LIBDIR_SUFFIX}" COMPONENT level-zero-sycl-dev
    RUNTIME DESTINATION "bin" COMPONENT level-zero-sycl-dev
  )
endif()

# Install the UR adapters too
if("level_zero" IN_LIST SYCL_ENABLE_PLUGINS)
  add_dependencies(sycl-runtime-libraries ur_adapter_level_zero)

  # Install the UR adapters too
  install(TARGETS ur_adapter_level_zero
    LIBRARY DESTINATION "lib${LLVM_LIBDIR_SUFFIX}" COMPONENT level-zero-sycl-dev
    ARCHIVE DESTINATION "lib${LLVM_LIBDIR_SUFFIX}" COMPONENT level-zero-sycl-dev
    RUNTIME DESTINATION "bin" COMPONENT level-zero-sycl-dev
  )
endif()

if("cuda" IN_LIST SYCL_ENABLE_PLUGINS)
  add_dependencies(sycl-runtime-libraries ur_adapter_cuda)
endif()

if("hip" IN_LIST SYCL_ENABLE_PLUGINS)
  add_dependencies(sycl-runtime-libraries ur_adapter_hip)
endif()

if ("opencl" IN_LIST SYCL_ENABLE_PLUGINS)
    add_dependencies(sycl-runtime-libraries ur_adapter_opencl)
endif()<|MERGE_RESOLUTION|>--- conflicted
+++ resolved
@@ -53,7 +53,6 @@
 if(SYCL_PI_UR_USE_FETCH_CONTENT)
   include(FetchContent)
 
-<<<<<<< HEAD
   set(UNIFIED_RUNTIME_REPO "https://github.com/bensuo/unified-runtime.git")
 
   # commit 74f42f8fdd3b92b355c5769bd13d4d982e839c78
@@ -63,17 +62,7 @@
   # - Implement initial subset of command buffer functions for CUDA
   # - Report command buffer extension as supported from device query
   # - Some additional methods and refactoring to reuse existing adapter code
-  set(UNIFIED_RUNTIME_TAG 74f42f8fdd3b92b355c5769bd13d4d982e839c78)
-=======
-  set(UNIFIED_RUNTIME_REPO "https://github.com/oneapi-src/unified-runtime.git")
-  # commit 036b9cfcd8fb4be9394449b5406e6402580a63c9
-  # Merge: 2ab0734 86f96f0
-  # Author: Kenneth Benzie (Benie) <k.benzie@codeplay.com>
-  # Date:   Fri Oct 27 16:36:23 2023 +0100
-  #     Merge pull request #961 from hdelan/change-unions-to-stdvariant
-  #     [HIP][CUDA] Change unions in ur_mem_handle_t_ to stdvariant
-  set(UNIFIED_RUNTIME_TAG 036b9cfcd8fb4be9394449b5406e6402580a63c9)
->>>>>>> c078ad92
+  set(UNIFIED_RUNTIME_TAG 5ecaf66a2d0325cb9b8cfcb8e39a60810fa46cc2)
 
   if(SYCL_PI_UR_OVERRIDE_FETCH_CONTENT_REPO)
     set(UNIFIED_RUNTIME_REPO "${SYCL_PI_UR_OVERRIDE_FETCH_CONTENT_REPO}")
