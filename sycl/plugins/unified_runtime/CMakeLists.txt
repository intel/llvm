# PI Unified Runtime plugin library.
#

# Options to override the default behaviour of the FetchContent to include UR
# source code.
set(SYCL_PI_UR_OVERRIDE_FETCH_CONTENT_REPO
  "" CACHE STRING "Override the Unified Runtime FetchContent repository")
set(SYCL_PI_UR_OVERRIDE_FETCH_CONTENT_TAG
  "" CACHE STRING "Override the Unified Runtime FetchContent tag")

# Options to disable use of FetchContent to include Unified Runtime source code
# to improve developer workflow.
option(SYCL_PI_UR_USE_FETCH_CONTENT
  "Use FetchContent to acquire the Unified Runtime source code" ON)
set(SYCL_PI_UR_SOURCE_DIR
  "" CACHE PATH "Path to root of Unified Runtime repository")

# Override default to enable building tests from unified-runtime
set(UR_BUILD_TESTS OFF CACHE BOOL "Build unit tests.")
set(UMF_ENABLE_POOL_TRACKING ON)

if("level_zero" IN_LIST SYCL_ENABLE_PLUGINS)
  set(UR_BUILD_ADAPTER_L0 ON)
endif()
if("cuda" IN_LIST SYCL_ENABLE_PLUGINS)
  set(UR_BUILD_ADAPTER_CUDA ON)
endif()
if("hip" IN_LIST SYCL_ENABLE_PLUGINS)
  set(UR_BUILD_ADAPTER_HIP ON)
endif()
if("opencl" IN_LIST SYCL_ENABLE_PLUGINS)
  set(UR_BUILD_ADAPTER_OPENCL ON)
  set(UR_OPENCL_ICD_LOADER_LIBRARY OpenCL-ICD CACHE FILEPATH
    "Path of the OpenCL ICD Loader library" FORCE)
endif()
if("native_cpu" IN_LIST SYCL_ENABLE_PLUGINS)
  set(UR_BUILD_ADAPTER_NATIVE_CPU ON)
endif()

# Disable errors from warnings while building the UR.
# And remember origin flags before doing that.
set(CMAKE_CXX_FLAGS_BAK "${CMAKE_CXX_FLAGS}")
if(WIN32)
  set(CMAKE_CXX_FLAGS "${CMAKE_CXX_FLAGS} /WX-")
  set(CMAKE_C_FLAGS "${CMAKE_C_FLAGS} /WX-")
  # FIXME: Unified runtime build fails with /DUNICODE
  set(CMAKE_CXX_FLAGS "${CMAKE_CXX_FLAGS} /UUNICODE")
  set(CMAKE_C_FLAGS "${CMAKE_C_FLAGS} /UUNICODE")
  # USE_Z7 forces use of /Z7 instead of /Zi which is broken with sccache
  set(USE_Z7 ON)
else()
  set(CMAKE_CXX_FLAGS "${CMAKE_CXX_FLAGS} -Wno-error")
  set(CMAKE_C_FLAGS "${CMAKE_C_FLAGS} -Wno-error")
endif()

if(SYCL_PI_UR_USE_FETCH_CONTENT)
  include(FetchContent)

  # The fetch_adapter_source function can be used to perform a separate content
  # fetch for a UR adapter, this allows development of adapters to be decoupled
  # from each other.
  #
  # A separate content fetch will not be performed if:
  # * The adapter name is not present in the SYCL_ENABLE_PLUGINS variable.
  # * The repo and tag provided match the values of the
  #   UNIFIED_RUNTIME_REPO/UNIFIED_RUNTIME_TAG variables
  #
  # Args:
  #   * name - Must be the directory name of the adapter
  #   * repo - A valid Git URL of a Unified Runtime repo
  #   * tag - A valid Git branch/tag/commit in the Unified Runtime repo
  function(fetch_adapter_source name repo tag)
    if(NOT ${name} IN_LIST SYCL_ENABLE_PLUGINS)
      return()
    endif()
    if(repo STREQUAL UNIFIED_RUNTIME_REPO AND
        tag STREQUAL UNIFIED_RUNTIME_TAG)
      # If the adapter sources are taken from the main checkout, reset the
      # adapter specific source path.
      string(TOUPPER ${name} NAME)
      set(UR_ADAPTER_${NAME}_SOURCE_DIR ""
        CACHE PATH "Path to external '${name}' adapter source dir" FORCE)
      return()
    endif()
    message(STATUS
      "Will fetch Unified Runtime ${name} adapter from ${repo} at ${tag}")
    set(fetch-name ur-${name})
    FetchContent_Declare(${fetch-name}
      GIT_REPOSITORY ${repo} GIT_TAG ${tag})
    # We don't want to add this repo to the build, only fetch its source.
    FetchContent_Populate(${fetch-name})
    # Get the path to the source directory
    string(TOUPPER ${name} NAME)
    set(source_dir_var UR_ADAPTER_${NAME}_SOURCE_DIR)
    FetchContent_GetProperties(${fetch-name} SOURCE_DIR UR_ADAPTER_${NAME}_SOURCE_DIR)
    # Set the variable which informs UR where to get the adapter source from.
    set(UR_ADAPTER_${NAME}_SOURCE_DIR
      "${UR_ADAPTER_${NAME}_SOURCE_DIR}/source/adapters/${name}"
      CACHE PATH "Path to external '${name}' adapter source dir" FORCE)
  endfunction()

<<<<<<< HEAD
  set(UNIFIED_RUNTIME_REPO "https://github.com/AllanZyne/unified-runtime.git")
  # commit 396fb20498c315a526c961d7cb645b42795acd2c
  # Merge: 719bb9cd e2ffea69
  # Author: Kenneth Benzie (Benie) <k.benzie@codeplay.com>
  # Date:   Thu May 23 10:53:03 2024 +0100
  #     Merge pull request #1501 from RossBrunton/ross/kerneltests
  #     [Testing] Spec clarifications and testing updates for kernel
  set(UNIFIED_RUNTIME_TAG review/yang/multiple_reports)
=======
  set(UNIFIED_RUNTIME_REPO "https://github.com/oneapi-src/unified-runtime.git")
  # commit 4f105262c30ac231b8db1e250f36e88ef9f0a36d
  # Merge: 0f118d75 92fce2ee
  # Author: Kenneth Benzie (Benie) <k.benzie@codeplay.com>
  # Date:   Mon Jun 10 13:23:16 2024 +0100
  #     Merge pull request #1409 from omarahmed1111/Add-CTS-tests-for-image-format
  #     [CTS] Add CTS tests for urMemImageCreate entry-point
  set(UNIFIED_RUNTIME_TAG 4f105262c30ac231b8db1e250f36e88ef9f0a36d)
>>>>>>> ec1e92a7

  fetch_adapter_source(level_zero
    ${UNIFIED_RUNTIME_REPO}
    ${UNIFIED_RUNTIME_TAG}
  )

  fetch_adapter_source(opencl
    ${UNIFIED_RUNTIME_REPO}
    ${UNIFIED_RUNTIME_TAG}
  )

  fetch_adapter_source(cuda
    ${UNIFIED_RUNTIME_REPO}
    ${UNIFIED_RUNTIME_TAG}
  )

  fetch_adapter_source(hip
    ${UNIFIED_RUNTIME_REPO}
    ${UNIFIED_RUNTIME_TAG}
  )

  fetch_adapter_source(native_cpu
    ${UNIFIED_RUNTIME_REPO}
    ${UNIFIED_RUNTIME_TAG}
  )

  if(SYCL_PI_UR_OVERRIDE_FETCH_CONTENT_REPO)
    set(UNIFIED_RUNTIME_REPO "${SYCL_PI_UR_OVERRIDE_FETCH_CONTENT_REPO}")
  endif()
  if(SYCL_PI_UR_OVERRIDE_FETCH_CONTENT_TAG)
    set(UNIFIED_RUNTIME_TAG "${SYCL_PI_UR_OVERRIDE_FETCH_CONTENT_TAG}")
  endif()

  message(STATUS "Will fetch Unified Runtime from ${UNIFIED_RUNTIME_REPO}")
  FetchContent_Declare(unified-runtime
    GIT_REPOSITORY    ${UNIFIED_RUNTIME_REPO}
    GIT_TAG           ${UNIFIED_RUNTIME_TAG}
  )

  FetchContent_GetProperties(unified-runtime)
  FetchContent_MakeAvailable(unified-runtime)

  set(UNIFIED_RUNTIME_SOURCE_DIR
    "${unified-runtime_SOURCE_DIR}" CACHE PATH
    "Path to Unified Runtime Headers" FORCE)
elseif(SYCL_PI_UR_SOURCE_DIR)
  # SYCL_PI_UR_USE_FETCH_CONTENT is OFF and SYCL_PI_UR_SOURCE_DIR has been set,
  # use the external Unified Runtime source directory.
  set(UNIFIED_RUNTIME_SOURCE_DIR
    "${SYCL_PI_UR_SOURCE_DIR}" CACHE PATH
    "Path to Unified Runtime Headers" FORCE)
  add_subdirectory(
    ${UNIFIED_RUNTIME_SOURCE_DIR}
    ${CMAKE_CURRENT_BINARY_DIR}/unified-runtime)
else()
  # SYCL_PI_UR_USE_FETCH_CONTENT is OFF and SYCL_PI_UR_SOURCE_DIR has not been
  # set, check if the fallback local directory exists.
  if(NOT EXISTS ${CMAKE_CURRENT_SOURCE_DIR}/unified-runtime)
    message(FATAL_ERROR
      "SYCL_PI_UR_USE_FETCH_CONTENT is disabled but no alternative Unified \
      Runtime source directory has been provided, either:

      * Set -DSYCL_PI_UR_SOURCE_DIR=/path/to/unified-runtime
      * Clone the UR repo in ${CMAKE_CURRENT_SOURCE_DIR}/unified-runtime")
  endif()
  # The fallback local directory for the Unified Runtime repository has been
  # found, use it.
  set(UNIFIED_RUNTIME_SOURCE_DIR
    "${CMAKE_CURRENT_SOURCE_DIR}/unified-runtime" CACHE PATH
    "Path to Unified Runtime Headers" FORCE)
  add_subdirectory(${UNIFIED_RUNTIME_SOURCE_DIR})
endif()

# Restore original flags
set(CMAKE_CXX_FLAGS "${CMAKE_CXX_FLAGS_BAK}")

message(STATUS
  "Using Unified Runtime source directory: ${UNIFIED_RUNTIME_SOURCE_DIR}")

set(UNIFIED_RUNTIME_INCLUDE_DIR "${UNIFIED_RUNTIME_SOURCE_DIR}/include")
set(UNIFIED_RUNTIME_SRC_INCLUDE_DIR "${UNIFIED_RUNTIME_SOURCE_DIR}/source")
set(UNIFIED_RUNTIME_COMMON_INCLUDE_DIR "${UNIFIED_RUNTIME_SOURCE_DIR}/source/common")

add_library(UnifiedRuntimeLoader ALIAS ur_loader)
add_library(UnifiedRuntimeCommon ALIAS ur_common)
add_library(UnifiedMemoryFramework ALIAS umf)

add_library(UnifiedRuntime-Headers INTERFACE)

target_include_directories(UnifiedRuntime-Headers
  INTERFACE
    "${UNIFIED_RUNTIME_INCLUDE_DIR}"
)

find_package(Threads REQUIRED)

set(UNIFIED_RUNTIME_PLUGIN_ARGS
  SOURCES
    # These are short-term shared with Unified Runtime
    # The two plugins define a few things differently so must
    # be built separately. This difference is spelled in
    # their "ur_bindings.hpp" files.
    "ur_bindings.hpp"
    "pi2ur.hpp"
    # These below belong to Unified Runtime PI Plugin only
    "pi_unified_runtime.hpp"
    "pi_unified_runtime.cpp"
  LIBRARIES
    Threads::Threads
    UnifiedRuntimeLoader
    UnifiedRuntime-Headers
    UnifiedRuntimeCommon
  INCLUDE_DIRS
    "${UNIFIED_RUNTIME_SRC_INCLUDE_DIR}"
    "${UNIFIED_RUNTIME_COMMON_INCLUDE_DIR}"
)

# We need for #include <ze_api.h> in common.h
if("level_zero" IN_LIST SYCL_ENABLE_PLUGINS)
  list(APPEND UNIFIED_RUNTIME_PLUGIN_ARGS LevelZeroLoader-Headers)
endif()

if("opencl" IN_LIST SYCL_ENABLE_PLUGINS)
  list(APPEND UNIFIED_RUNTIME_PLUGIN_ARGS OpenCL-ICD)
endif()

add_sycl_plugin(unified_runtime ${UNIFIED_RUNTIME_PLUGIN_ARGS})

if(TARGET UnifiedRuntimeLoader)
  set_target_properties(hello_world PROPERTIES EXCLUDE_FROM_ALL 1 EXCLUDE_FROM_DEFAULT_BUILD 1)
  # Install the UR loader.
  # TODO: this is piggy-backing on the existing target component level-zero-sycl-dev
  # When UR is moved to its separate repo perhaps we should introduce new component,
  # e.g. unified-runtime-sycl-dev.
  install(TARGETS ur_loader
    LIBRARY DESTINATION "lib${LLVM_LIBDIR_SUFFIX}" COMPONENT level-zero-sycl-dev
    ARCHIVE DESTINATION "lib${LLVM_LIBDIR_SUFFIX}" COMPONENT level-zero-sycl-dev
    RUNTIME DESTINATION "bin" COMPONENT level-zero-sycl-dev
  )
endif()

# Install the UR adapters too
if("level_zero" IN_LIST SYCL_ENABLE_PLUGINS)
  add_dependencies(sycl-runtime-libraries ur_adapter_level_zero)

  # Install the UR adapters too
  install(TARGETS ur_adapter_level_zero
    LIBRARY DESTINATION "lib${LLVM_LIBDIR_SUFFIX}" COMPONENT level-zero-sycl-dev
    ARCHIVE DESTINATION "lib${LLVM_LIBDIR_SUFFIX}" COMPONENT level-zero-sycl-dev
    RUNTIME DESTINATION "bin" COMPONENT level-zero-sycl-dev
  )
endif()

if("cuda" IN_LIST SYCL_ENABLE_PLUGINS)
  add_dependencies(sycl-runtime-libraries ur_adapter_cuda)
endif()

if("hip" IN_LIST SYCL_ENABLE_PLUGINS)
  add_dependencies(sycl-runtime-libraries ur_adapter_hip)
endif()

if ("opencl" IN_LIST SYCL_ENABLE_PLUGINS)
    add_dependencies(sycl-runtime-libraries ur_adapter_opencl)

    # Install the UR adapters too
    install(TARGETS ur_adapter_opencl
      LIBRARY DESTINATION "lib${LLVM_LIBDIR_SUFFIX}" COMPONENT level-zero-sycl-dev
      ARCHIVE DESTINATION "lib${LLVM_LIBDIR_SUFFIX}" COMPONENT level-zero-sycl-dev
      RUNTIME DESTINATION "bin" COMPONENT level-zero-sycl-dev
    )
endif()

if ("native_cpu" IN_LIST SYCL_ENABLE_PLUGINS)
    add_dependencies(sycl-runtime-libraries ur_adapter_native_cpu)

  option(NATIVECPU_USE_OCK "Use the oneAPI Construction Kit for Native CPU" ON)

  if(NATIVECPU_USE_OCK)
    message(STATUS "Compiling Native CPU adapter with OCK support.")
    target_compile_definitions(ur_adapter_native_cpu PRIVATE NATIVECPU_USE_OCK)
  else()
    message(WARNING "Compiling Native CPU adapter without OCK support.
    Some valid SYCL programs may not build or may have low performance.")
  endif()
endif()<|MERGE_RESOLUTION|>--- conflicted
+++ resolved
@@ -99,7 +99,6 @@
       CACHE PATH "Path to external '${name}' adapter source dir" FORCE)
   endfunction()
 
-<<<<<<< HEAD
   set(UNIFIED_RUNTIME_REPO "https://github.com/AllanZyne/unified-runtime.git")
   # commit 396fb20498c315a526c961d7cb645b42795acd2c
   # Merge: 719bb9cd e2ffea69
@@ -108,16 +107,6 @@
   #     Merge pull request #1501 from RossBrunton/ross/kerneltests
   #     [Testing] Spec clarifications and testing updates for kernel
   set(UNIFIED_RUNTIME_TAG review/yang/multiple_reports)
-=======
-  set(UNIFIED_RUNTIME_REPO "https://github.com/oneapi-src/unified-runtime.git")
-  # commit 4f105262c30ac231b8db1e250f36e88ef9f0a36d
-  # Merge: 0f118d75 92fce2ee
-  # Author: Kenneth Benzie (Benie) <k.benzie@codeplay.com>
-  # Date:   Mon Jun 10 13:23:16 2024 +0100
-  #     Merge pull request #1409 from omarahmed1111/Add-CTS-tests-for-image-format
-  #     [CTS] Add CTS tests for urMemImageCreate entry-point
-  set(UNIFIED_RUNTIME_TAG 4f105262c30ac231b8db1e250f36e88ef9f0a36d)
->>>>>>> ec1e92a7
 
   fetch_adapter_source(level_zero
     ${UNIFIED_RUNTIME_REPO}
