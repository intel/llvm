# PI Unified Runtime plugin library.
#

# Options to override the default behaviour of the FetchContent to include UR
# source code.
set(SYCL_PI_UR_OVERRIDE_FETCH_CONTENT_REPO
  "" CACHE STRING "Override the Unified Runtime FetchContent repository")
set(SYCL_PI_UR_OVERRIDE_FETCH_CONTENT_TAG
  "" CACHE STRING "Override the Unified Runtime FetchContent tag")

# Options to disable use of FetchContent to include Unified Runtime source code
# to improve developer workflow.
option(SYCL_PI_UR_USE_FETCH_CONTENT
  "Use FetchContent to acquire the Unified Runtime source code" ON)
set(SYCL_PI_UR_SOURCE_DIR
  "" CACHE PATH "Path to root of Unified Runtime repository")

# Override default to enable building tests from unified-runtime
set(UR_BUILD_TESTS OFF CACHE BOOL "Build unit tests.")
set(UMF_ENABLE_POOL_TRACKING ON)

if("level_zero" IN_LIST SYCL_ENABLE_PLUGINS)
  set(UR_BUILD_ADAPTER_L0 ON)
endif()
if("cuda" IN_LIST SYCL_ENABLE_PLUGINS)
  set(UR_BUILD_ADAPTER_CUDA ON)
endif()
if("hip" IN_LIST SYCL_ENABLE_PLUGINS)
  set(UR_BUILD_ADAPTER_HIP ON)
endif()
if("opencl" IN_LIST SYCL_ENABLE_PLUGINS)
  set(UR_BUILD_ADAPTER_OPENCL ON)
  set(UR_OPENCL_ICD_LOADER_LIBRARY OpenCL-ICD CACHE FILEPATH
    "Path of the OpenCL ICD Loader library" FORCE)
endif()
if("native_cpu" IN_LIST SYCL_ENABLE_PLUGINS)
  set(UR_BUILD_ADAPTER_NATIVE_CPU ON)
endif()

# Disable errors from warnings while building the UR.
# And remember origin flags before doing that.
set(CMAKE_CXX_FLAGS_BAK "${CMAKE_CXX_FLAGS}")
if(WIN32)
  set(CMAKE_CXX_FLAGS "${CMAKE_CXX_FLAGS} /WX-")
  set(CMAKE_C_FLAGS "${CMAKE_C_FLAGS} /WX-")
  # FIXME: Unified runtime build fails with /DUNICODE
  set(CMAKE_CXX_FLAGS "${CMAKE_CXX_FLAGS} /UUNICODE")
  set(CMAKE_C_FLAGS "${CMAKE_C_FLAGS} /UUNICODE")
  # USE_Z7 forces use of /Z7 instead of /Zi which is broken with sccache
  set(USE_Z7 ON)
else()
  set(CMAKE_CXX_FLAGS "${CMAKE_CXX_FLAGS} -Wno-error")
  set(CMAKE_C_FLAGS "${CMAKE_C_FLAGS} -Wno-error")
endif()

if(SYCL_PI_UR_USE_FETCH_CONTENT)
  include(FetchContent)

  # The fetch_adapter_source function can be used to perform a separate content
  # fetch for a UR adapter, this allows development of adapters to be decoupled
  # from each other.
  #
  # A separate content fetch will not be performed if:
  # * The adapter name is not present in the SYCL_ENABLE_PLUGINS variable.
  # * The repo and tag provided match the values of the
  #   UNIFIED_RUNTIME_REPO/UNIFIED_RUNTIME_TAG variables
  #
  # Args:
  #   * name - Must be the directory name of the adapter
  #   * repo - A valid Git URL of a Unified Runtime repo
  #   * tag - A valid Git branch/tag/commit in the Unified Runtime repo
  function(fetch_adapter_source name repo tag)
    if(NOT ${name} IN_LIST SYCL_ENABLE_PLUGINS)
      return()
    endif()
    if(repo STREQUAL UNIFIED_RUNTIME_REPO AND
        tag STREQUAL UNIFIED_RUNTIME_TAG)
      return()
    endif()
    message(STATUS
      "Will fetch Unified Runtime ${name} adapter from ${repo} at ${tag}")
    set(fetch-name unified-runtime-${name})
    FetchContent_Declare(${fetch-name}
      GIT_REPOSITORY ${repo} GIT_TAG ${tag})
    # We don't want to add this repo to the build, only fetch its source.
    FetchContent_Populate(${fetch-name})
    # Get the path to the source directory
    string(TOUPPER ${name} NAME)
    set(source_dir_var UR_ADAPTER_${NAME}_SOURCE_DIR)
    FetchContent_GetProperties(${fetch-name} SOURCE_DIR UR_ADAPTER_${NAME}_SOURCE_DIR)
    # Set the variable which informs UR where to get the adapter source from.
    set(UR_ADAPTER_${NAME}_SOURCE_DIR
      "${UR_ADAPTER_${NAME}_SOURCE_DIR}/source/adapters/${name}"
      CACHE PATH "Path to external '${name}' adapter source dir" FORCE)
  endfunction()

<<<<<<< HEAD
  set(UNIFIED_RUNTIME_REPO "https://github.com/przemektmalon/unified-runtime.git")
  # commit 0ead0ca13cb59c3273ab3add872f55d52c900c97
  # Author: Przemek Malon <przemek.malon@codeplay.com>
  # Date:   Wed Nov 29 11:25:34 2023 +0000
  #   [Bindless][Exp] Add device queries for sampled image fetch  
  #     Added the following queries for device capabilities of fetching sampled
  #     images:
  #     - DEVICE_INFO_BINDLESS_SAMPLED_IMAGE_FETCH_1D_USM_EXP
  #     - DEVICE_INFO_BINDLESS_SAMPLED_IMAGE_FETCH_1D_EXP
  #     - DEVICE_INFO_BINDLESS_SAMPLED_IMAGE_FETCH_2D_USM_EXP
  #     - DEVICE_INFO_BINDLESS_SAMPLED_IMAGE_FETCH_2D_EXP
  #     - DEVICE_INFO_BINDLESS_SAMPLED_IMAGE_FETCH_3D_USM_EXP
  #     - DEVICE_INFO_BINDLESS_SAMPLED_IMAGE_FETCH_3D_EXP
  set(UNIFIED_RUNTIME_TAG 0ead0ca13cb59c3273ab3add872f55d52c900c97)

  # set(UNIFIED_RUNTIME_REPO "https://github.com/oneapi-src/unified-runtime.git")
  # # commit a7c202b49aff130f60da0c03916d08bb22b91aa0
  # # Merge: f85e2e96 e548dc1e
  # # Author: Martin Grant <martin.morrisongrant@codeplay.com>
  # # Date:   Mon Apr 8 15:58:32 2024 +0100
  # #    Merge pull request #1493 from martygrant/martin/fixCoverityCTSErrors
  # #    [CTS] Fix Coverity warning: Add a & before auto so object is not copied unnecessarily
  # set(UNIFIED_RUNTIME_TAG a7c202b49aff130f60da0c03916d08bb22b91aa0)
=======
  set(UNIFIED_RUNTIME_REPO "https://github.com/oneapi-src/unified-runtime.git")
  # commit e00a764f8dafd1319b636aa99c15601ec0d4d7fc
  # Merge: 85b75590 92b60b77
  # Author: aarongreig <aaron.greig@codeplay.com>
  # Date:   Wed Apr 10 10:21:22 2024 +0100
  #    Merge pull request #1455 from GeorgeWeb/georgi/fix-hip-usm-copy2d
  #    [HIP] Fix memory type detection in allocation info queries and USM copy2D
  set(UNIFIED_RUNTIME_TAG e00a764f8dafd1319b636aa99c15601ec0d4d7fc)
>>>>>>> a14d0b54

  fetch_adapter_source(level_zero
    ${UNIFIED_RUNTIME_REPO}
    ${UNIFIED_RUNTIME_TAG}
  )

  fetch_adapter_source(opencl
    ${UNIFIED_RUNTIME_REPO}
    # commit 85b7559033e329389452cb87615ad42fbb644d59 (HEAD -> main, origin/main, origin/HEAD)
    # Merge: a7c202b4 5c300799
    # Author: Kenneth Benzie (Benie) <k.benzie@codeplay.com>
    # Date:   Tue Apr 9 14:06:49 2024 +0100
    #     Merge pull request #1496 from steffenlarsen/steffen/revert_memory_lookup_error
    #     [OpenCL] Revert urMemBufferCreate extension function lookup error
    85b7559033e329389452cb87615ad42fbb644d59
  )

  fetch_adapter_source(cuda
    ${UNIFIED_RUNTIME_REPO}
    # Merge: e27528ac 46604bea
    # Author: Kenneth Benzie (Benie) <k.benzie@codeplay.com>
    # Date:   Wed Apr 10 13:47:33 2024 +0100
    #     Merge pull request #1213 from fabiomestre/fabio/imagegetinfo_cuda
    #     [CUDA] Implement urMemImageGetInfo
    cda0cd942027323124629f6d9ee30ca32b12d807
  )

  fetch_adapter_source(hip
    ${UNIFIED_RUNTIME_REPO}
    ${UNIFIED_RUNTIME_TAG}
  )

  fetch_adapter_source(native_cpu
    ${UNIFIED_RUNTIME_REPO}
    # commit e2b5b7fafa8721bfcd46426623adc2b586bacf56
    # Merge: cda0cd94 d05476f4
    # Author: Kenneth Benzie (Benie) <k.benzie@codeplay.com>
    # Date:   Wed Apr 10 14:22:28 2024 +0100
    #     Merge pull request #1345 from lplewa/native_cpu_log
    #     Refactor native cpu adapter to new logger
    e2b5b7fafa8721bfcd46426623adc2b586bacf56
  )

  if(SYCL_PI_UR_OVERRIDE_FETCH_CONTENT_REPO)
    set(UNIFIED_RUNTIME_REPO "${SYCL_PI_UR_OVERRIDE_FETCH_CONTENT_REPO}")
  endif()
  if(SYCL_PI_UR_OVERRIDE_FETCH_CONTENT_TAG)
    set(UNIFIED_RUNTIME_TAG "${SYCL_PI_UR_OVERRIDE_FETCH_CONTENT_TAG}")
  endif()

  message(STATUS "Will fetch Unified Runtime from ${UNIFIED_RUNTIME_REPO}")
  FetchContent_Declare(unified-runtime
    GIT_REPOSITORY    ${UNIFIED_RUNTIME_REPO}
    GIT_TAG           ${UNIFIED_RUNTIME_TAG}
  )

  FetchContent_GetProperties(unified-runtime)
  FetchContent_MakeAvailable(unified-runtime)

  set(UNIFIED_RUNTIME_SOURCE_DIR
    "${unified-runtime_SOURCE_DIR}" CACHE PATH
    "Path to Unified Runtime Headers" FORCE)
elseif(SYCL_PI_UR_SOURCE_DIR)
  # SYCL_PI_UR_USE_FETCH_CONTENT is OFF and SYCL_PI_UR_SOURCE_DIR has been set,
  # use the external Unified Runtime source directory.
  set(UNIFIED_RUNTIME_SOURCE_DIR
    "${SYCL_PI_UR_SOURCE_DIR}" CACHE PATH
    "Path to Unified Runtime Headers" FORCE)
  add_subdirectory(
    ${UNIFIED_RUNTIME_SOURCE_DIR}
    ${CMAKE_CURRENT_BINARY_DIR}/unified-runtime)
else()
  # SYCL_PI_UR_USE_FETCH_CONTENT is OFF and SYCL_PI_UR_SOURCE_DIR has not been
  # set, check if the fallback local directory exists.
  if(NOT EXISTS ${CMAKE_CURRENT_SOURCE_DIR}/unified-runtime)
    message(FATAL_ERROR
      "SYCL_PI_UR_USE_FETCH_CONTENT is disabled but no alternative Unified \
      Runtime source directory has been provided, either:

      * Set -DSYCL_PI_UR_SOURCE_DIR=/path/to/unified-runtime
      * Clone the UR repo in ${CMAKE_CURRENT_SOURCE_DIR}/unified-runtime")
  endif()
  # The fallback local directory for the Unified Runtime repository has been
  # found, use it.
  set(UNIFIED_RUNTIME_SOURCE_DIR
    "${CMAKE_CURRENT_SOURCE_DIR}/unified-runtime" CACHE PATH
    "Path to Unified Runtime Headers" FORCE)
  add_subdirectory(${UNIFIED_RUNTIME_SOURCE_DIR})
endif()

# Restore original flags
set(CMAKE_CXX_FLAGS "${CMAKE_CXX_FLAGS_BAK}")

message(STATUS
  "Using Unified Runtime source directory: ${UNIFIED_RUNTIME_SOURCE_DIR}")

set(UNIFIED_RUNTIME_INCLUDE_DIR "${UNIFIED_RUNTIME_SOURCE_DIR}/include")
set(UNIFIED_RUNTIME_SRC_INCLUDE_DIR "${UNIFIED_RUNTIME_SOURCE_DIR}/source")
set(UNIFIED_RUNTIME_COMMON_INCLUDE_DIR "${UNIFIED_RUNTIME_SOURCE_DIR}/source/common")

add_library(UnifiedRuntimeLoader ALIAS ur_loader)
add_library(UnifiedRuntimeCommon ALIAS ur_common)
add_library(UnifiedMemoryFramework ALIAS umf)

add_library(UnifiedRuntime-Headers INTERFACE)

target_include_directories(UnifiedRuntime-Headers
  INTERFACE
    "${UNIFIED_RUNTIME_INCLUDE_DIR}"
)

find_package(Threads REQUIRED)

set(UNIFIED_RUNTIME_PLUGIN_ARGS
  SOURCES
    # These are short-term shared with Unified Runtime
    # The two plugins define a few things differently so must
    # be built separately. This difference is spelled in
    # their "ur_bindings.hpp" files.
    "ur_bindings.hpp"
    "pi2ur.hpp"
    # These below belong to Unified Runtime PI Plugin only
    "pi_unified_runtime.hpp"
    "pi_unified_runtime.cpp"
  LIBRARIES
    Threads::Threads
    UnifiedRuntimeLoader
    UnifiedRuntime-Headers
    UnifiedRuntimeCommon
  INCLUDE_DIRS
    "${UNIFIED_RUNTIME_SRC_INCLUDE_DIR}"
    "${UNIFIED_RUNTIME_COMMON_INCLUDE_DIR}"
)

# We need for #include <ze_api.h> in common.h
if("level_zero" IN_LIST SYCL_ENABLE_PLUGINS)
  list(APPEND UNIFIED_RUNTIME_PLUGIN_ARGS LevelZeroLoader-Headers)
endif()

if("opencl" IN_LIST SYCL_ENABLE_PLUGINS)
  list(APPEND UNIFIED_RUNTIME_PLUGIN_ARGS OpenCL-ICD)
endif()

add_sycl_plugin(unified_runtime ${UNIFIED_RUNTIME_PLUGIN_ARGS})

if(TARGET UnifiedRuntimeLoader)
  set_target_properties(hello_world PROPERTIES EXCLUDE_FROM_ALL 1 EXCLUDE_FROM_DEFAULT_BUILD 1)
  # Install the UR loader.
  # TODO: this is piggy-backing on the existing target component level-zero-sycl-dev
  # When UR is moved to its separate repo perhaps we should introduce new component,
  # e.g. unified-runtime-sycl-dev.
  install(TARGETS ur_loader
    LIBRARY DESTINATION "lib${LLVM_LIBDIR_SUFFIX}" COMPONENT level-zero-sycl-dev
    ARCHIVE DESTINATION "lib${LLVM_LIBDIR_SUFFIX}" COMPONENT level-zero-sycl-dev
    RUNTIME DESTINATION "bin" COMPONENT level-zero-sycl-dev
  )
endif()

# Install the UR adapters too
if("level_zero" IN_LIST SYCL_ENABLE_PLUGINS)
  add_dependencies(sycl-runtime-libraries ur_adapter_level_zero)

  # Install the UR adapters too
  install(TARGETS ur_adapter_level_zero
    LIBRARY DESTINATION "lib${LLVM_LIBDIR_SUFFIX}" COMPONENT level-zero-sycl-dev
    ARCHIVE DESTINATION "lib${LLVM_LIBDIR_SUFFIX}" COMPONENT level-zero-sycl-dev
    RUNTIME DESTINATION "bin" COMPONENT level-zero-sycl-dev
  )
endif()

if("cuda" IN_LIST SYCL_ENABLE_PLUGINS)
  add_dependencies(sycl-runtime-libraries ur_adapter_cuda)
endif()

if("hip" IN_LIST SYCL_ENABLE_PLUGINS)
  add_dependencies(sycl-runtime-libraries ur_adapter_hip)
endif()

if ("opencl" IN_LIST SYCL_ENABLE_PLUGINS)
    add_dependencies(sycl-runtime-libraries ur_adapter_opencl)

    # Install the UR adapters too
    install(TARGETS ur_adapter_opencl
      LIBRARY DESTINATION "lib${LLVM_LIBDIR_SUFFIX}" COMPONENT level-zero-sycl-dev
      ARCHIVE DESTINATION "lib${LLVM_LIBDIR_SUFFIX}" COMPONENT level-zero-sycl-dev
      RUNTIME DESTINATION "bin" COMPONENT level-zero-sycl-dev
    )
endif()

if ("native_cpu" IN_LIST SYCL_ENABLE_PLUGINS)
    add_dependencies(sycl-runtime-libraries ur_adapter_native_cpu)

  option(NATIVECPU_USE_OCK "Use the oneAPI Construction Kit for Native CPU" ON)

  if(NATIVECPU_USE_OCK)
    message(STATUS "Compiling Native CPU adapter with OCK support.")
    target_compile_definitions(ur_adapter_native_cpu PRIVATE NATIVECPU_USE_OCK)
  else()
    message(WARNING "Compiling Native CPU adapter without OCK support.
    Some valid SYCL programs may not build or may have low performance.")
  endif()
endif()<|MERGE_RESOLUTION|>--- conflicted
+++ resolved
@@ -94,7 +94,6 @@
       CACHE PATH "Path to external '${name}' adapter source dir" FORCE)
   endfunction()
 
-<<<<<<< HEAD
   set(UNIFIED_RUNTIME_REPO "https://github.com/przemektmalon/unified-runtime.git")
   # commit 0ead0ca13cb59c3273ab3add872f55d52c900c97
   # Author: Przemek Malon <przemek.malon@codeplay.com>
@@ -109,25 +108,15 @@
   #     - DEVICE_INFO_BINDLESS_SAMPLED_IMAGE_FETCH_3D_USM_EXP
   #     - DEVICE_INFO_BINDLESS_SAMPLED_IMAGE_FETCH_3D_EXP
   set(UNIFIED_RUNTIME_TAG 0ead0ca13cb59c3273ab3add872f55d52c900c97)
-
+  
   # set(UNIFIED_RUNTIME_REPO "https://github.com/oneapi-src/unified-runtime.git")
-  # # commit a7c202b49aff130f60da0c03916d08bb22b91aa0
-  # # Merge: f85e2e96 e548dc1e
-  # # Author: Martin Grant <martin.morrisongrant@codeplay.com>
-  # # Date:   Mon Apr 8 15:58:32 2024 +0100
-  # #    Merge pull request #1493 from martygrant/martin/fixCoverityCTSErrors
-  # #    [CTS] Fix Coverity warning: Add a & before auto so object is not copied unnecessarily
-  # set(UNIFIED_RUNTIME_TAG a7c202b49aff130f60da0c03916d08bb22b91aa0)
-=======
-  set(UNIFIED_RUNTIME_REPO "https://github.com/oneapi-src/unified-runtime.git")
-  # commit e00a764f8dafd1319b636aa99c15601ec0d4d7fc
-  # Merge: 85b75590 92b60b77
-  # Author: aarongreig <aaron.greig@codeplay.com>
-  # Date:   Wed Apr 10 10:21:22 2024 +0100
-  #    Merge pull request #1455 from GeorgeWeb/georgi/fix-hip-usm-copy2d
-  #    [HIP] Fix memory type detection in allocation info queries and USM copy2D
-  set(UNIFIED_RUNTIME_TAG e00a764f8dafd1319b636aa99c15601ec0d4d7fc)
->>>>>>> a14d0b54
+  # # commit e00a764f8dafd1319b636aa99c15601ec0d4d7fc
+  # # Merge: 85b75590 92b60b77
+  # # Author: aarongreig <aaron.greig@codeplay.com>
+  # # Date:   Wed Apr 10 10:21:22 2024 +0100
+  # #    Merge pull request #1455 from GeorgeWeb/georgi/fix-hip-usm-copy2d
+  # #    [HIP] Fix memory type detection in allocation info queries and USM copy2D
+  # set(UNIFIED_RUNTIME_TAG e00a764f8dafd1319b636aa99c15601ec0d4d7fc)
 
   fetch_adapter_source(level_zero
     ${UNIFIED_RUNTIME_REPO}
