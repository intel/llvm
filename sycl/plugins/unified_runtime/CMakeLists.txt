--- conflicted
+++ resolved
@@ -98,8 +98,7 @@
       "${UR_ADAPTER_${NAME}_SOURCE_DIR}/source/adapters/${name}"
       CACHE PATH "Path to external '${name}' adapter source dir" FORCE)
   endfunction()
-
-<<<<<<< HEAD
+  
   # purely for testing and will be updated once below is merged.
   set(UNIFIED_RUNTIME_REPO "https://github.com/JackAKirk/unified-runtime.git")
   # commit 1e9b1b493fe30e6236bf611ae6d82366c9376f6c
@@ -109,16 +108,6 @@
   #     Merge pull request #805 from aarongreig/aaron/kernelSetArgIndirectionFix
   #     Correct level of indirection used in KernelSetArgPointer calls.
   set(UNIFIED_RUNTIME_TAG 41d94022c2bb29d0cdf549573466c372a87e3a6e)
-=======
-  set(UNIFIED_RUNTIME_REPO "https://github.com/oneapi-src/unified-runtime.git")
-  # commit 396fb20498c315a526c961d7cb645b42795acd2c
-  # Merge: 719bb9cd e2ffea69
-  # Author: Kenneth Benzie (Benie) <k.benzie@codeplay.com>
-  # Date:   Thu May 23 10:53:03 2024 +0100
-  #     Merge pull request #1501 from RossBrunton/ross/kerneltests
-  #     [Testing] Spec clarifications and testing updates for kernel
-  set(UNIFIED_RUNTIME_TAG 764b75c9087930799963a30be726ac76fcf1ac11)
->>>>>>> 37678745
 
   fetch_adapter_source(level_zero
     ${UNIFIED_RUNTIME_REPO}
