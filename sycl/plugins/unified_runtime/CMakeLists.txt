--- conflicted
+++ resolved
@@ -56,10 +56,6 @@
 if(SYCL_PI_UR_USE_FETCH_CONTENT)
   include(FetchContent)
 
-<<<<<<< HEAD
-  set(UNIFIED_RUNTIME_REPO "https://github.com/nrspruit/unified-runtime.git")
-  set(UNIFIED_RUNTIME_TAG 9b3cf9d398db7189f88094272e6da701696d7df7)
-=======
   # The fetch_adapter_source function can be used to perform a separate content
   # fetch for a UR adapter, this allows development of adapters to be decoupled
   # from each other.
@@ -85,15 +81,8 @@
       CACHE PATH "Path to external '${name}' adapter source dir" FORCE)
   endfunction()
 
-  set(UNIFIED_RUNTIME_REPO "https://github.com/oneapi-src/unified-runtime.git")
-  # commit ed1f8bf618c88eaabea6bde0f6c06fc265f3b49f
-  # Merge: ca5c3421 69c43b45
-  # Author: Kenneth Benzie (Benie) <k.benzie@codeplay.com>
-  # Date:   Tue Mar 19 21:00:20 2024 +0000
-  #     Merge pull request #1326 from hdelan/refactor-guess-local-worksize
-  #     [CUDA][HIP] Fix bug in guess local worksize funcs and improve local worksize guessing in HIP adapter
-  set(UNIFIED_RUNTIME_TAG ed1f8bf618c88eaabea6bde0f6c06fc265f3b49f)
->>>>>>> 5cfbc737
+  set(UNIFIED_RUNTIME_REPO "https://github.com/nrspruit/unified-runtime.git")
+  set(UNIFIED_RUNTIME_TAG 9b3cf9d398db7189f88094272e6da701696d7df7)
 
   if(SYCL_PI_UR_OVERRIDE_FETCH_CONTENT_REPO)
     set(UNIFIED_RUNTIME_REPO "${SYCL_PI_UR_OVERRIDE_FETCH_CONTENT_REPO}")
