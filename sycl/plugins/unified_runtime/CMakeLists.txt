# PI Unified Runtime plugin library.
#

# Options to override the default behaviour of the FetchContent to include UR
# source code.
set(SYCL_PI_UR_OVERRIDE_FETCH_CONTENT_REPO
  "" CACHE STRING "Override the Unified Runtime FetchContent repository")
set(SYCL_PI_UR_OVERRIDE_FETCH_CONTENT_TAG
  "" CACHE STRING "Override the Unified Runtime FetchContent tag")

# Options to disable use of FetchContent to include Unified Runtime source code
# to improve developer workflow.
option(SYCL_PI_UR_USE_FETCH_CONTENT
  "Use FetchContent to acquire the Unified Runtime source code" ON)
set(SYCL_PI_UR_SOURCE_DIR
  "" CACHE PATH "Path to root of Unified Runtime repository")

# Override default to enable building tests from unified-runtime
set(UR_BUILD_TESTS OFF CACHE BOOL "Build unit tests.")
set(UMF_ENABLE_POOL_TRACKING ON)

if("level_zero" IN_LIST SYCL_ENABLE_PLUGINS)
  set(UR_BUILD_ADAPTER_L0 ON)
endif()
if("cuda" IN_LIST SYCL_ENABLE_PLUGINS)
  set(UR_BUILD_ADAPTER_CUDA ON)
endif()
if("hip" IN_LIST SYCL_ENABLE_PLUGINS)
  set(UR_BUILD_ADAPTER_HIP ON)
endif()
if("opencl" IN_LIST SYCL_ENABLE_PLUGINS)
  set(UR_BUILD_ADAPTER_OPENCL ON)
  set(UR_OPENCL_ICD_LOADER_LIBRARY OpenCL-ICD CACHE FILEPATH
    "Path of the OpenCL ICD Loader library" FORCE)
endif()
if("native_cpu" IN_LIST SYCL_ENABLE_PLUGINS)
  set(UR_BUILD_ADAPTER_NATIVE_CPU ON)
endif()

# Disable errors from warnings while building the UR.
# And remember origin flags before doing that.
set(CMAKE_CXX_FLAGS_BAK "${CMAKE_CXX_FLAGS}")
if(WIN32)
  set(CMAKE_CXX_FLAGS "${CMAKE_CXX_FLAGS} /WX-")
  set(CMAKE_C_FLAGS "${CMAKE_C_FLAGS} /WX-")
  # FIXME: Unified runtime build fails with /DUNICODE
  set(CMAKE_CXX_FLAGS "${CMAKE_CXX_FLAGS} /UUNICODE")
  set(CMAKE_C_FLAGS "${CMAKE_C_FLAGS} /UUNICODE")
  # USE_Z7 forces use of /Z7 instead of /Zi which is broken with sccache
  set(USE_Z7 ON)
else()
  set(CMAKE_CXX_FLAGS "${CMAKE_CXX_FLAGS} -Wno-error")
  set(CMAKE_C_FLAGS "${CMAKE_C_FLAGS} -Wno-error")
endif()

if(SYCL_PI_UR_USE_FETCH_CONTENT)
  include(FetchContent)

  #
  # A separate content fetch will not be performed if:
  # * The adapter name is not present in the SYCL_ENABLE_PLUGINS variable.
  # * The repo and tag provided match the values of the
  #   UNIFIED_RUNTIME_REPO/UNIFIED_RUNTIME_TAG variables
  #
  # Args:
  #   * name - Must be the directory name of the adapter
  #   * repo - A valid Git URL of a Unified Runtime repo
  #   * tag - A valid Git branch/tag/commit in the Unified Runtime repo
  function(fetch_adapter_source name repo tag)
    if(NOT ${name} IN_LIST SYCL_ENABLE_PLUGINS)
      return()
    endif()
    if(repo STREQUAL UNIFIED_RUNTIME_REPO AND
        tag STREQUAL UNIFIED_RUNTIME_TAG)
      return()
    endif()
    message(STATUS
      "Will fetch Unified Runtime ${name} adapter from ${repo} at ${tag}")
    set(fetch-name unified-runtime-${name})
    FetchContent_Declare(${fetch-name}
      GIT_REPOSITORY ${repo} GIT_TAG ${tag})
    # We don't want to add this repo to the build, only fetch its source.
    FetchContent_Populate(${fetch-name})
    # Get the path to the source directory
    string(TOUPPER ${name} NAME)
    set(source_dir_var UR_ADAPTER_${NAME}_SOURCE_DIR)
    FetchContent_GetProperties(${fetch-name} SOURCE_DIR UR_ADAPTER_${NAME}_SOURCE_DIR)
    # Set the variable which informs UR where to get the adapter source from.
    set(UR_ADAPTER_${NAME}_SOURCE_DIR
      "${UR_ADAPTER_${NAME}_SOURCE_DIR}/source/adapters/${name}"
      CACHE PATH "Path to external '${name}' adapter source dir" FORCE)
  endfunction()

<<<<<<< HEAD
  set(UNIFIED_RUNTIME_REPO "https://github.com/przemektmalon/unified-runtime.git")
  # commit a3be14441e7904feb811732a4274aab717ca0a00
  # Author: Przemek Malon <przemek.malon@codeplay.com>
  # Date:   Wed Nov 29 11:25:34 2023 +0000
  #   [Bindless][Exp] Add device queries for sampled image fetch  
  #     Added the following queries for device capabilities of fetching sampled
  #     images:
  #     - DEVICE_INFO_BINDLESS_SAMPLED_IMAGE_FETCH_1D_USM_EXP
  #     - DEVICE_INFO_BINDLESS_SAMPLED_IMAGE_FETCH_1D_EXP
  #     - DEVICE_INFO_BINDLESS_SAMPLED_IMAGE_FETCH_2D_USM_EXP
  #     - DEVICE_INFO_BINDLESS_SAMPLED_IMAGE_FETCH_2D_EXP
  #     - DEVICE_INFO_BINDLESS_SAMPLED_IMAGE_FETCH_3D_USM_EXP
  #     - DEVICE_INFO_BINDLESS_SAMPLED_IMAGE_FETCH_3D_EXP
  set(UNIFIED_RUNTIME_TAG a3be14441e7904feb811732a4274aab717ca0a00)

  # set(UNIFIED_RUNTIME_REPO "https://github.com/oneapi-src/unified-runtime.git")
  # # commit 3a7d00f136cf5d69e61bf1e235393dfc56f55525
  # # Merge: cd5ad7b5 9e5c6203
  # # Author: aarongreig <aaron.greig@codeplay.com>
  # # Date:   Mon Apr 1 15:16:30 2024 +0100
  # #     Merge pull request #1485 from aarongreig/aaron/addDeviceNotAvailableErrC
  # #     Add UR_ERROR_DEVICE_NOT_AVAILABLE and appropriate translation for CL.
  # set(UNIFIED_RUNTIME_TAG 3a7d00f136cf5d69e61bf1e235393dfc56f55525)
=======
  set(UNIFIED_RUNTIME_REPO "https://github.com/oneapi-src/unified-runtime.git")
  # commit 065bf2dd97b58a4ceeb2fb83eed1df9319e61c59
  # Merge: b9153547 ec773e6c
  # Author: aarongreig <aaron.greig@codeplay.com>
  # Date:   Fri Apr 5 14:26:59 2024 +0100
  #     Merge pull request #1486 from nrspruit/fix_memfree_report
  #     [L0] Fix DeviceInfo global mem free to report unsupported given MemCount==0
  set(UNIFIED_RUNTIME_TAG 065bf2dd97b58a4ceeb2fb83eed1df9319e61c59)

  fetch_adapter_source(level_zero
    "https://github.com/oneapi-src/unified-runtime.git"
    ${UNIFIED_RUNTIME_TAG}
  )

  fetch_adapter_source(opencl
    "https://github.com/oneapi-src/unified-runtime.git"
    # Merge: e60c3c22 9287547e
    # Author: Kenneth Benzie (Benie) <k.benzie@codeplay.com>
    # Date:   Thu Apr 4 10:23:33 2024 +0200
    #     Merge pull request #1448 from steffenlarsen/steffen/make_ext_func_fail_unsupported
    #     [OpenCL] Make extension function lookup return unusupported error
    3609afc7f8781f2eae5de74deaf50ba52b1bb344
  )

  fetch_adapter_source(cuda
    "https://github.com/oneapi-src/unified-runtime.git"
    ${UNIFIED_RUNTIME_TAG}
  )

  fetch_adapter_source(hip
    "https://github.com/oneapi-src/unified-runtime.git"
    ${UNIFIED_RUNTIME_TAG}
  )

  fetch_adapter_source(native_cpu
    "https://github.com/oneapi-src/unified-runtime.git"
    ${UNIFIED_RUNTIME_TAG}
  )
>>>>>>> 20118292

  if(SYCL_PI_UR_OVERRIDE_FETCH_CONTENT_REPO)
    set(UNIFIED_RUNTIME_REPO "${SYCL_PI_UR_OVERRIDE_FETCH_CONTENT_REPO}")
  endif()
  if(SYCL_PI_UR_OVERRIDE_FETCH_CONTENT_TAG)
    set(UNIFIED_RUNTIME_TAG "${SYCL_PI_UR_OVERRIDE_FETCH_CONTENT_TAG}")
  endif()

  message(STATUS "Will fetch Unified Runtime from ${UNIFIED_RUNTIME_REPO}")
  FetchContent_Declare(unified-runtime
    GIT_REPOSITORY    ${UNIFIED_RUNTIME_REPO}
    GIT_TAG           ${UNIFIED_RUNTIME_TAG}
  )

  FetchContent_GetProperties(unified-runtime)
  FetchContent_MakeAvailable(unified-runtime)

  set(UNIFIED_RUNTIME_SOURCE_DIR
    "${unified-runtime_SOURCE_DIR}" CACHE PATH
    "Path to Unified Runtime Headers" FORCE)
elseif(SYCL_PI_UR_SOURCE_DIR)
  # SYCL_PI_UR_USE_FETCH_CONTENT is OFF and SYCL_PI_UR_SOURCE_DIR has been set,
  # use the external Unified Runtime source directory.
  set(UNIFIED_RUNTIME_SOURCE_DIR
    "${SYCL_PI_UR_SOURCE_DIR}" CACHE PATH
    "Path to Unified Runtime Headers" FORCE)
  add_subdirectory(
    ${UNIFIED_RUNTIME_SOURCE_DIR}
    ${CMAKE_CURRENT_BINARY_DIR}/unified-runtime)
else()
  # SYCL_PI_UR_USE_FETCH_CONTENT is OFF and SYCL_PI_UR_SOURCE_DIR has not been
  # set, check if the fallback local directory exists.
  if(NOT EXISTS ${CMAKE_CURRENT_SOURCE_DIR}/unified-runtime)
    message(FATAL_ERROR
      "SYCL_PI_UR_USE_FETCH_CONTENT is disabled but no alternative Unified \
      Runtime source directory has been provided, either:

      * Set -DSYCL_PI_UR_SOURCE_DIR=/path/to/unified-runtime
      * Clone the UR repo in ${CMAKE_CURRENT_SOURCE_DIR}/unified-runtime")
  endif()
  # The fallback local directory for the Unified Runtime repository has been
  # found, use it.
  set(UNIFIED_RUNTIME_SOURCE_DIR
    "${CMAKE_CURRENT_SOURCE_DIR}/unified-runtime" CACHE PATH
    "Path to Unified Runtime Headers" FORCE)
  add_subdirectory(${UNIFIED_RUNTIME_SOURCE_DIR})
endif()

# Restore original flags
set(CMAKE_CXX_FLAGS "${CMAKE_CXX_FLAGS_BAK}")

message(STATUS
  "Using Unified Runtime source directory: ${UNIFIED_RUNTIME_SOURCE_DIR}")

set(UNIFIED_RUNTIME_INCLUDE_DIR "${UNIFIED_RUNTIME_SOURCE_DIR}/include")
set(UNIFIED_RUNTIME_SRC_INCLUDE_DIR "${UNIFIED_RUNTIME_SOURCE_DIR}/source")
set(UNIFIED_RUNTIME_COMMON_INCLUDE_DIR "${UNIFIED_RUNTIME_SOURCE_DIR}/source/common")

add_library(UnifiedRuntimeLoader ALIAS ur_loader)
add_library(UnifiedRuntimeCommon ALIAS ur_common)
add_library(UnifiedMemoryFramework ALIAS umf)

add_library(UnifiedRuntime-Headers INTERFACE)

target_include_directories(UnifiedRuntime-Headers
  INTERFACE
    "${UNIFIED_RUNTIME_INCLUDE_DIR}"
)

find_package(Threads REQUIRED)

set(UNIFIED_RUNTIME_PLUGIN_ARGS
  SOURCES
    # These are short-term shared with Unified Runtime
    # The two plugins define a few things differently so must
    # be built separately. This difference is spelled in
    # their "ur_bindings.hpp" files.
    "ur_bindings.hpp"
    "pi2ur.hpp"
    # These below belong to Unified Runtime PI Plugin only
    "pi_unified_runtime.hpp"
    "pi_unified_runtime.cpp"
  LIBRARIES
    Threads::Threads
    UnifiedRuntimeLoader
    UnifiedRuntime-Headers
    UnifiedRuntimeCommon
  INCLUDE_DIRS
    "${UNIFIED_RUNTIME_SRC_INCLUDE_DIR}"
    "${UNIFIED_RUNTIME_COMMON_INCLUDE_DIR}"
)

# We need for #include <ze_api.h> in common.h
if("level_zero" IN_LIST SYCL_ENABLE_PLUGINS)
  list(APPEND UNIFIED_RUNTIME_PLUGIN_ARGS LevelZeroLoader-Headers)
endif()

if("opencl" IN_LIST SYCL_ENABLE_PLUGINS)
  list(APPEND UNIFIED_RUNTIME_PLUGIN_ARGS OpenCL-ICD)
endif()

add_sycl_plugin(unified_runtime ${UNIFIED_RUNTIME_PLUGIN_ARGS})

if(TARGET UnifiedRuntimeLoader)
  set_target_properties(hello_world PROPERTIES EXCLUDE_FROM_ALL 1 EXCLUDE_FROM_DEFAULT_BUILD 1)
  # Install the UR loader.
  # TODO: this is piggy-backing on the existing target component level-zero-sycl-dev
  # When UR is moved to its separate repo perhaps we should introduce new component,
  # e.g. unified-runtime-sycl-dev.
  install(TARGETS ur_loader
    LIBRARY DESTINATION "lib${LLVM_LIBDIR_SUFFIX}" COMPONENT level-zero-sycl-dev
    ARCHIVE DESTINATION "lib${LLVM_LIBDIR_SUFFIX}" COMPONENT level-zero-sycl-dev
    RUNTIME DESTINATION "bin" COMPONENT level-zero-sycl-dev
  )
endif()

# Install the UR adapters too
if("level_zero" IN_LIST SYCL_ENABLE_PLUGINS)
  add_dependencies(sycl-runtime-libraries ur_adapter_level_zero)

  # Install the UR adapters too
  install(TARGETS ur_adapter_level_zero
    LIBRARY DESTINATION "lib${LLVM_LIBDIR_SUFFIX}" COMPONENT level-zero-sycl-dev
    ARCHIVE DESTINATION "lib${LLVM_LIBDIR_SUFFIX}" COMPONENT level-zero-sycl-dev
    RUNTIME DESTINATION "bin" COMPONENT level-zero-sycl-dev
  )
endif()

if("cuda" IN_LIST SYCL_ENABLE_PLUGINS)
  add_dependencies(sycl-runtime-libraries ur_adapter_cuda)
endif()

if("hip" IN_LIST SYCL_ENABLE_PLUGINS)
  add_dependencies(sycl-runtime-libraries ur_adapter_hip)
endif()

if ("opencl" IN_LIST SYCL_ENABLE_PLUGINS)
    add_dependencies(sycl-runtime-libraries ur_adapter_opencl)

    # Install the UR adapters too
    install(TARGETS ur_adapter_opencl
      LIBRARY DESTINATION "lib${LLVM_LIBDIR_SUFFIX}" COMPONENT level-zero-sycl-dev
      ARCHIVE DESTINATION "lib${LLVM_LIBDIR_SUFFIX}" COMPONENT level-zero-sycl-dev
      RUNTIME DESTINATION "bin" COMPONENT level-zero-sycl-dev
    )
endif()

if ("native_cpu" IN_LIST SYCL_ENABLE_PLUGINS)
    add_dependencies(sycl-runtime-libraries ur_adapter_native_cpu)

  option(NATIVECPU_USE_OCK "Use the oneAPI Construction Kit for Native CPU" ON)

  if(NATIVECPU_USE_OCK)
    message(STATUS "Compiling Native CPU adapter with OCK support.")
    target_compile_definitions(ur_adapter_native_cpu PRIVATE NATIVECPU_USE_OCK)
  else()
    message(WARNING "Compiling Native CPU adapter without OCK support.
    Some valid SYCL programs may not build or may have low performance.")
  endif()
endif()<|MERGE_RESOLUTION|>--- conflicted
+++ resolved
@@ -91,9 +91,47 @@
       CACHE PATH "Path to external '${name}' adapter source dir" FORCE)
   endfunction()
 
-<<<<<<< HEAD
+  set(UNIFIED_RUNTIME_REPO "https://github.com/oneapi-src/unified-runtime.git")
+  # commit 065bf2dd97b58a4ceeb2fb83eed1df9319e61c59
+  # Merge: b9153547 ec773e6c
+  # Author: aarongreig <aaron.greig@codeplay.com>
+  # Date:   Fri Apr 5 14:26:59 2024 +0100
+  #     Merge pull request #1486 from nrspruit/fix_memfree_report
+  #     [L0] Fix DeviceInfo global mem free to report unsupported given MemCount==0
+  set(UNIFIED_RUNTIME_TAG 065bf2dd97b58a4ceeb2fb83eed1df9319e61c59)
+
+  fetch_adapter_source(level_zero
+    "https://github.com/oneapi-src/unified-runtime.git"
+    ${UNIFIED_RUNTIME_TAG}
+  )
+
+  fetch_adapter_source(opencl
+    "https://github.com/oneapi-src/unified-runtime.git"
+    # Merge: e60c3c22 9287547e
+    # Author: Kenneth Benzie (Benie) <k.benzie@codeplay.com>
+    # Date:   Thu Apr 4 10:23:33 2024 +0200
+    #     Merge pull request #1448 from steffenlarsen/steffen/make_ext_func_fail_unsupported
+    #     [OpenCL] Make extension function lookup return unusupported error
+    3609afc7f8781f2eae5de74deaf50ba52b1bb344
+  )
+
+  fetch_adapter_source(cuda
+    "https://github.com/oneapi-src/unified-runtime.git"
+    ${UNIFIED_RUNTIME_TAG}
+  )
+
+  fetch_adapter_source(hip
+    "https://github.com/oneapi-src/unified-runtime.git"
+    ${UNIFIED_RUNTIME_TAG}
+  )
+
+  fetch_adapter_source(native_cpu
+    "https://github.com/oneapi-src/unified-runtime.git"
+    ${UNIFIED_RUNTIME_TAG}
+  )
+
   set(UNIFIED_RUNTIME_REPO "https://github.com/przemektmalon/unified-runtime.git")
-  # commit a3be14441e7904feb811732a4274aab717ca0a00
+  # commit 4dd5604c3d7a7b2b606c97ba88cffb6363eebe2c
   # Author: Przemek Malon <przemek.malon@codeplay.com>
   # Date:   Wed Nov 29 11:25:34 2023 +0000
   #   [Bindless][Exp] Add device queries for sampled image fetch  
@@ -105,56 +143,7 @@
   #     - DEVICE_INFO_BINDLESS_SAMPLED_IMAGE_FETCH_2D_EXP
   #     - DEVICE_INFO_BINDLESS_SAMPLED_IMAGE_FETCH_3D_USM_EXP
   #     - DEVICE_INFO_BINDLESS_SAMPLED_IMAGE_FETCH_3D_EXP
-  set(UNIFIED_RUNTIME_TAG a3be14441e7904feb811732a4274aab717ca0a00)
-
-  # set(UNIFIED_RUNTIME_REPO "https://github.com/oneapi-src/unified-runtime.git")
-  # # commit 3a7d00f136cf5d69e61bf1e235393dfc56f55525
-  # # Merge: cd5ad7b5 9e5c6203
-  # # Author: aarongreig <aaron.greig@codeplay.com>
-  # # Date:   Mon Apr 1 15:16:30 2024 +0100
-  # #     Merge pull request #1485 from aarongreig/aaron/addDeviceNotAvailableErrC
-  # #     Add UR_ERROR_DEVICE_NOT_AVAILABLE and appropriate translation for CL.
-  # set(UNIFIED_RUNTIME_TAG 3a7d00f136cf5d69e61bf1e235393dfc56f55525)
-=======
-  set(UNIFIED_RUNTIME_REPO "https://github.com/oneapi-src/unified-runtime.git")
-  # commit 065bf2dd97b58a4ceeb2fb83eed1df9319e61c59
-  # Merge: b9153547 ec773e6c
-  # Author: aarongreig <aaron.greig@codeplay.com>
-  # Date:   Fri Apr 5 14:26:59 2024 +0100
-  #     Merge pull request #1486 from nrspruit/fix_memfree_report
-  #     [L0] Fix DeviceInfo global mem free to report unsupported given MemCount==0
-  set(UNIFIED_RUNTIME_TAG 065bf2dd97b58a4ceeb2fb83eed1df9319e61c59)
-
-  fetch_adapter_source(level_zero
-    "https://github.com/oneapi-src/unified-runtime.git"
-    ${UNIFIED_RUNTIME_TAG}
-  )
-
-  fetch_adapter_source(opencl
-    "https://github.com/oneapi-src/unified-runtime.git"
-    # Merge: e60c3c22 9287547e
-    # Author: Kenneth Benzie (Benie) <k.benzie@codeplay.com>
-    # Date:   Thu Apr 4 10:23:33 2024 +0200
-    #     Merge pull request #1448 from steffenlarsen/steffen/make_ext_func_fail_unsupported
-    #     [OpenCL] Make extension function lookup return unusupported error
-    3609afc7f8781f2eae5de74deaf50ba52b1bb344
-  )
-
-  fetch_adapter_source(cuda
-    "https://github.com/oneapi-src/unified-runtime.git"
-    ${UNIFIED_RUNTIME_TAG}
-  )
-
-  fetch_adapter_source(hip
-    "https://github.com/oneapi-src/unified-runtime.git"
-    ${UNIFIED_RUNTIME_TAG}
-  )
-
-  fetch_adapter_source(native_cpu
-    "https://github.com/oneapi-src/unified-runtime.git"
-    ${UNIFIED_RUNTIME_TAG}
-  )
->>>>>>> 20118292
+  set(UNIFIED_RUNTIME_TAG 4dd5604c3d7a7b2b606c97ba88cffb6363eebe2c)
 
   if(SYCL_PI_UR_OVERRIDE_FETCH_CONTENT_REPO)
     set(UNIFIED_RUNTIME_REPO "${SYCL_PI_UR_OVERRIDE_FETCH_CONTENT_REPO}")
