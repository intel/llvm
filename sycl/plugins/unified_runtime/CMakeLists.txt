--- conflicted
+++ resolved
@@ -57,7 +57,6 @@
 if(SYCL_PI_UR_USE_FETCH_CONTENT)
   include(FetchContent)
 
-<<<<<<< HEAD
   set(UNIFIED_RUNTIME_REPO "https://github.com/oneapi-src/unified-runtime.git")
   # commit cd97e172cbbfc411fccb0b80e0fff6f9126574f4
   # Merge: bd745d10 2a9ded6f
@@ -66,16 +65,6 @@
   #     Merge pull request #1249 from GeorgeWeb/georgi/hip_memadvise_coarse_grained
   #     [HIP] Implement coarse-grained memory advice for the HIP adapter
   set(UNIFIED_RUNTIME_TAG cd97e172cbbfc411fccb0b80e0fff6f9126574f4)
-=======
-  set(UNIFIED_RUNTIME_REPO "https://github.com/oneapi-src/unified-runtime")
-  # commit 9363574db721d2388c7d76a10edb128764872352
-  # Merge: 553a6b82 5e513738
-  # Author: Kenneth Benzie (Benie) <k.benzie@codeplay.com>
-  # Date:   Thu Feb 1 11:50:16 2024 +0000
-  #     Merge pull request #1302 from kbenzie/benie/cl-binary-type-intermediate
-  #     [CL] Handle INTERMEDIATE binary type
-  set(UNIFIED_RUNTIME_TAG 9363574db721d2388c7d76a10edb128764872352)
->>>>>>> d3d6e789
 
   if(SYCL_PI_UR_OVERRIDE_FETCH_CONTENT_REPO)
     set(UNIFIED_RUNTIME_REPO "${SYCL_PI_UR_OVERRIDE_FETCH_CONTENT_REPO}")
