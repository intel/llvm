--- conflicted
+++ resolved
@@ -56,24 +56,13 @@
 if(SYCL_PI_UR_USE_FETCH_CONTENT)
   include(FetchContent)
 
-<<<<<<< HEAD
   set(UNIFIED_RUNTIME_REPO "https://github.com/Seanst98/unified-runtime.git")
   # commit 1f6cbe61d9a142d88d8edf90c655e3cb9f0b6fb9
   # Author: Kenneth Benzie (Benie) <k.benzie@codeplay.com>
   # Date:   Tue Mar 12 10:35:28 2024 +0000
   #     Merge pull request #1426 from Bensuo/ben/cuda-param-fix
   #     [CUDA] Fix build issue with version < 12.0
-  set(UNIFIED_RUNTIME_TAG 00e0a4e387b1b8baebc7424d4fa7980313f233b3)
-=======
-  set(UNIFIED_RUNTIME_REPO "https://github.com/oneapi-src/unified-runtime.git")
-  # commit 93e84695190d0b985b3c4b2fb7ea896e1f3e529e
-  # Merge: 1f6cbe61 2b3d016a
-  # Author: Kenneth Benzie (Benie) <k.benzie@codeplay.com>
-  # Date:   Tue Mar 12 15:22:59 2024 +0000
-  #     Merge pull request #1406 from wenju-he/urBindlessImagesSampledImageCreateExp-Coverity
-  #     [Coverity][L0] Remove overlapping mem copy in urBindlessImagesSampledImageCreateExp
-  set(UNIFIED_RUNTIME_TAG 93e84695190d0b985b3c4b2fb7ea896e1f3e529e)
->>>>>>> 80b68467
+  set(UNIFIED_RUNTIME_TAG 52f13d14ecbab8d3fefd0fa1a55284decee0408a)
 
   if(SYCL_PI_UR_OVERRIDE_FETCH_CONTENT_REPO)
     set(UNIFIED_RUNTIME_REPO "${SYCL_PI_UR_OVERRIDE_FETCH_CONTENT_REPO}")
