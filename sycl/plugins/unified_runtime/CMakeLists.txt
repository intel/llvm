--- conflicted
+++ resolved
@@ -56,20 +56,8 @@
 if(SYCL_PI_UR_USE_FETCH_CONTENT)
   include(FetchContent)
 
-<<<<<<< HEAD
   set(UNIFIED_RUNTIME_REPO "https://github.com/Seanst98/unified-runtime.git")
   set(UNIFIED_RUNTIME_TAG 50deba937445a318e122d853694e0f3a3537ee30)
-=======
-  set(UNIFIED_RUNTIME_REPO "https://github.com/oneapi-src/unified-runtime.git")
-  # commit d06ba9d9c539dc712444c6db95dfe1629bd5f7d8
-  # Merge:  e1414e1 35b6a5e
-  # Author: Kenneth Benzie (Benie) <k.benzie@codeplay.com>
-  # Date:   Thu Jan 11 15:09:01 2024 +0000
-  #     Merge pull request #1035 from Bensuo/cmd-buffer-profiling-l0
-  #     [EXP][CMDBUF] Add support for recovering CommandBuffer profiling
-  #     information
-  set(UNIFIED_RUNTIME_TAG d06ba9d9c539dc712444c6db95dfe1629bd5f7d8)
->>>>>>> 19072756
 
   if(SYCL_PI_UR_OVERRIDE_FETCH_CONTENT_REPO)
     set(UNIFIED_RUNTIME_REPO "${SYCL_PI_UR_OVERRIDE_FETCH_CONTENT_REPO}")
