--- conflicted
+++ resolved
@@ -1,13 +1,5 @@
 # PI Unified Runtime plugin library.
 #
-<<<<<<< HEAD
-if (NOT DEFINED UNIFIED_RUNTIME_LIBRARY OR NOT DEFINED UNIFIED_RUNTIME_INCLUDE_DIR)
-  include(FetchContent)
-
-  set(UNIFIED_RUNTIME_REPO "https://github.com/bensuo/unified-runtime.git")
-  set(UNIFIED_RUNTIME_TAG support-prefetch-advise-cmd-buffers)
-=======
->>>>>>> d6165466
 
 # Options to override the default behaviour of the FetchContent to include UR
 # source code.
@@ -64,14 +56,8 @@
 if(SYCL_PI_UR_USE_FETCH_CONTENT)
   include(FetchContent)
 
-  set(UNIFIED_RUNTIME_REPO "https://github.com/oneapi-src/unified-runtime.git")
-  # commit fe5bc760d0a9fa28247d3f0b57c20114f02eda49
-  # Merge: 47af3ee2 3e1f1636
-  # Author: Kenneth Benzie (Benie) <k.benzie@codeplay.com>
-  # Date:   Fri Dec 1 11:21:41 2023 +0000
-  #     Merge pull request #1102 from hdelan/adapter-batch1
-  #     [HIP] Adapter PR batch
-  set(UNIFIED_RUNTIME_TAG fe5bc760d0a9fa28247d3f0b57c20114f02eda49)
+  set(UNIFIED_RUNTIME_REPO "https://github.com/bensuo/unified-runtime.git")
+  set(UNIFIED_RUNTIME_TAG support-prefetch-advise-cmd-buffers)
 
   if(SYCL_PI_UR_OVERRIDE_FETCH_CONTENT_REPO)
     set(UNIFIED_RUNTIME_REPO "${SYCL_PI_UR_OVERRIDE_FETCH_CONTENT_REPO}")
