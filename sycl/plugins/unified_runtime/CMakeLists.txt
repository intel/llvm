# PI Unified Runtime plugin library.
#

# Options to override the default behaviour of the FetchContent to include UR
# source code.
set(SYCL_PI_UR_OVERRIDE_FETCH_CONTENT_REPO
  "" CACHE STRING "Override the Unified Runtime FetchContent repository")
set(SYCL_PI_UR_OVERRIDE_FETCH_CONTENT_TAG
  "" CACHE STRING "Override the Unified Runtime FetchContent tag")

# Options to disable use of FetchContent to include Unified Runtime source code
# to improve developer workflow.
option(SYCL_PI_UR_USE_FETCH_CONTENT
  "Use FetchContent to acquire the Unified Runtime source code" ON)
set(SYCL_PI_UR_SOURCE_DIR
  "" CACHE PATH "Path to root of Unified Runtime repository")

# Override default to enable building tests from unified-runtime
set(UR_BUILD_TESTS OFF CACHE BOOL "Build unit tests.")
set(UMF_ENABLE_POOL_TRACKING ON)

if("level_zero" IN_LIST SYCL_ENABLE_PLUGINS)
  set(UR_BUILD_ADAPTER_L0 ON)
endif()
if("cuda" IN_LIST SYCL_ENABLE_PLUGINS)
  set(UR_BUILD_ADAPTER_CUDA ON)
endif()
if("hip" IN_LIST SYCL_ENABLE_PLUGINS)
  set(UR_BUILD_ADAPTER_HIP ON)
endif()
if("opencl" IN_LIST SYCL_ENABLE_PLUGINS)
  set(UR_BUILD_ADAPTER_OPENCL ON)
  set(UR_OPENCL_ICD_LOADER_LIBRARY OpenCL-ICD CACHE FILEPATH
    "Path of the OpenCL ICD Loader library" FORCE)
endif()
if("native_cpu" IN_LIST SYCL_ENABLE_PLUGINS)
  set(UR_BUILD_ADAPTER_NATIVE_CPU ON)
endif()

# Disable errors from warnings while building the UR.
# And remember origin flags before doing that.
set(CMAKE_CXX_FLAGS_BAK "${CMAKE_CXX_FLAGS}")
if(WIN32)
  set(CMAKE_CXX_FLAGS "${CMAKE_CXX_FLAGS} /WX-")
  set(CMAKE_C_FLAGS "${CMAKE_C_FLAGS} /WX-")
  # FIXME: Unified runtime build fails with /DUNICODE
  set(CMAKE_CXX_FLAGS "${CMAKE_CXX_FLAGS} /UUNICODE")
  set(CMAKE_C_FLAGS "${CMAKE_C_FLAGS} /UUNICODE")
  # USE_Z7 forces use of /Z7 instead of /Zi which is broken with sccache
  set(USE_Z7 ON)
else()
  set(CMAKE_CXX_FLAGS "${CMAKE_CXX_FLAGS} -Wno-error")
  set(CMAKE_C_FLAGS "${CMAKE_C_FLAGS} -Wno-error")
endif()

if(SYCL_PI_UR_USE_FETCH_CONTENT)
  include(FetchContent)

  # The fetch_adapter_source function can be used to perform a separate content
  # fetch for a UR adapter, this allows development of adapters to be decoupled
  # from each other.
  #
  # A separate content fetch will not be performed if:
  # * The adapter name is not present in the SYCL_ENABLE_PLUGINS variable.
  # * The repo and tag provided match the values of the
  #   UNIFIED_RUNTIME_REPO/UNIFIED_RUNTIME_TAG variables
  #
  # Args:
  #   * name - Must be the directory name of the adapter
  #   * repo - A valid Git URL of a Unified Runtime repo
  #   * tag - A valid Git branch/tag/commit in the Unified Runtime repo
  function(fetch_adapter_source name repo tag)
    if(NOT ${name} IN_LIST SYCL_ENABLE_PLUGINS)
      return()
    endif()
    if(repo STREQUAL UNIFIED_RUNTIME_REPO AND
        tag STREQUAL UNIFIED_RUNTIME_TAG)
      return()
    endif()
    message(STATUS
      "Will fetch Unified Runtime ${name} adapter from ${repo} at ${tag}")
    set(fetch-name unified-runtime-${name})
    FetchContent_Declare(${fetch-name}
      GIT_REPOSITORY ${repo} GIT_TAG ${tag})
    # We don't want to add this repo to the build, only fetch its source.
    FetchContent_Populate(${fetch-name})
    # Get the path to the source directory
    string(TOUPPER ${name} NAME)
    set(source_dir_var UR_ADAPTER_${NAME}_SOURCE_DIR)
    FetchContent_GetProperties(${fetch-name} SOURCE_DIR UR_ADAPTER_${NAME}_SOURCE_DIR)
    # Set the variable which informs UR where to get the adapter source from.
    set(UR_ADAPTER_${NAME}_SOURCE_DIR
      "${UR_ADAPTER_${NAME}_SOURCE_DIR}/source/adapters/${name}"
      CACHE PATH "Path to external '${name}' adapter source dir" FORCE)
  endfunction()

<<<<<<< HEAD
  set(UNIFIED_RUNTIME_REPO "https://github.com/cppchedy/unified-runtime.git")
  set(UNIFIED_RUNTIME_TAG bea263c841f70918d11634c031e5003ff34e7c2c)
=======
  set(UNIFIED_RUNTIME_REPO "https://github.com/oneapi-src/unified-runtime.git")
  # commit e00a764f8dafd1319b636aa99c15601ec0d4d7fc
  # Merge: 85b75590 92b60b77
  # Author: aarongreig <aaron.greig@codeplay.com>
  # Date:   Wed Apr 10 10:21:22 2024 +0100
  #    Merge pull request #1455 from GeorgeWeb/georgi/fix-hip-usm-copy2d
  #    [HIP] Fix memory type detection in allocation info queries and USM copy2D
  set(UNIFIED_RUNTIME_TAG e00a764f8dafd1319b636aa99c15601ec0d4d7fc)

  fetch_adapter_source(level_zero
    ${UNIFIED_RUNTIME_REPO}
    ${UNIFIED_RUNTIME_TAG}
  )

  fetch_adapter_source(opencl
    ${UNIFIED_RUNTIME_REPO}
    # commit 0d2a972c71ba4dd5935478c7b7124a372a1eeca0
    # Merge: ac89abfe 44aef877
    # Author: Kenneth Benzie (Benie) <k.benzie@codeplay.com>
    # Date:   Thu Apr 11 10:24:19 2024 +0100
    #     Merge pull request #1440 from fabiomestre/fabio/opencl_remove_queued_hack
    #     [OPENCL] Remove EVENT_STATUS_QUEUED workaround
    0d2a972c71ba4dd5935478c7b7124a372a1eeca0
  )

  fetch_adapter_source(cuda
    ${UNIFIED_RUNTIME_REPO}
    # commit 6e76c98a1f5cd3c4f5e99011e92bd55b3a46cc4c
    # Merge: 08b3e8fe 834e6435
    # Author: Kenneth Benzie (Benie) <k.benzie@codeplay.com>
    # Date:   Wed Apr 10 16:26:17 2024 +0100
    #     Merge pull request #1220 from fabiomestre/fabio/cuda_multimap
    #     [CUDA] Add support for multiple active mappings
    6e76c98a1f5cd3c4f5e99011e92bd55b3a46cc4c
  )

  fetch_adapter_source(hip
    ${UNIFIED_RUNTIME_REPO}
    # commit 08b3e8fe6c5ad0aed125823c335eb44343845f6c
    # Merge: 758c6149 db47fc0a
    # Author: Kenneth Benzie (Benie) <k.benzie@codeplay.com>
    # Date:   Wed Apr 10 16:22:00 2024 +0100
    #     Merge pull request #1359 from lplewa/hip_log
    #     Refactor hip adapter to new logger
    08b3e8fe6c5ad0aed125823c335eb44343845f6c
  )

  fetch_adapter_source(native_cpu
    ${UNIFIED_RUNTIME_REPO}
    # commit 38e9478b8a7a01fcf37f55b50c735ca1de29c76d
    # Merge: b582fb80 c594cdc0
    # Author: Kenneth Benzie (Benie) <k.benzie@codeplay.com>
    # Date:   Thu Apr 11 11:39:02 2024 +0100
    #     Merge pull request #1478 from PietroGhg/pietro/vecz_threadpool
    #     [NATIVECPU] Initial threadpool implementation for Native CPU
    38e9478b8a7a01fcf37f55b50c735ca1de29c76d
  )
>>>>>>> 220a3097

  if(SYCL_PI_UR_OVERRIDE_FETCH_CONTENT_REPO)
    set(UNIFIED_RUNTIME_REPO "${SYCL_PI_UR_OVERRIDE_FETCH_CONTENT_REPO}")
  endif()
  if(SYCL_PI_UR_OVERRIDE_FETCH_CONTENT_TAG)
    set(UNIFIED_RUNTIME_TAG "${SYCL_PI_UR_OVERRIDE_FETCH_CONTENT_TAG}")
  endif()

  message(STATUS "Will fetch Unified Runtime from ${UNIFIED_RUNTIME_REPO}")
  FetchContent_Declare(unified-runtime
    GIT_REPOSITORY    ${UNIFIED_RUNTIME_REPO}
    GIT_TAG           ${UNIFIED_RUNTIME_TAG}
  )

  FetchContent_GetProperties(unified-runtime)
  FetchContent_MakeAvailable(unified-runtime)

  set(UNIFIED_RUNTIME_SOURCE_DIR
    "${unified-runtime_SOURCE_DIR}" CACHE PATH
    "Path to Unified Runtime Headers" FORCE)
elseif(SYCL_PI_UR_SOURCE_DIR)
  # SYCL_PI_UR_USE_FETCH_CONTENT is OFF and SYCL_PI_UR_SOURCE_DIR has been set,
  # use the external Unified Runtime source directory.
  set(UNIFIED_RUNTIME_SOURCE_DIR
    "${SYCL_PI_UR_SOURCE_DIR}" CACHE PATH
    "Path to Unified Runtime Headers" FORCE)
  add_subdirectory(
    ${UNIFIED_RUNTIME_SOURCE_DIR}
    ${CMAKE_CURRENT_BINARY_DIR}/unified-runtime)
else()
  # SYCL_PI_UR_USE_FETCH_CONTENT is OFF and SYCL_PI_UR_SOURCE_DIR has not been
  # set, check if the fallback local directory exists.
  if(NOT EXISTS ${CMAKE_CURRENT_SOURCE_DIR}/unified-runtime)
    message(FATAL_ERROR
      "SYCL_PI_UR_USE_FETCH_CONTENT is disabled but no alternative Unified \
      Runtime source directory has been provided, either:

      * Set -DSYCL_PI_UR_SOURCE_DIR=/path/to/unified-runtime
      * Clone the UR repo in ${CMAKE_CURRENT_SOURCE_DIR}/unified-runtime")
  endif()
  # The fallback local directory for the Unified Runtime repository has been
  # found, use it.
  set(UNIFIED_RUNTIME_SOURCE_DIR
    "${CMAKE_CURRENT_SOURCE_DIR}/unified-runtime" CACHE PATH
    "Path to Unified Runtime Headers" FORCE)
  add_subdirectory(${UNIFIED_RUNTIME_SOURCE_DIR})
endif()

# Restore original flags
set(CMAKE_CXX_FLAGS "${CMAKE_CXX_FLAGS_BAK}")

message(STATUS
  "Using Unified Runtime source directory: ${UNIFIED_RUNTIME_SOURCE_DIR}")

set(UNIFIED_RUNTIME_INCLUDE_DIR "${UNIFIED_RUNTIME_SOURCE_DIR}/include")
set(UNIFIED_RUNTIME_SRC_INCLUDE_DIR "${UNIFIED_RUNTIME_SOURCE_DIR}/source")
set(UNIFIED_RUNTIME_COMMON_INCLUDE_DIR "${UNIFIED_RUNTIME_SOURCE_DIR}/source/common")

add_library(UnifiedRuntimeLoader ALIAS ur_loader)
add_library(UnifiedRuntimeCommon ALIAS ur_common)
add_library(UnifiedMemoryFramework ALIAS umf)

add_library(UnifiedRuntime-Headers INTERFACE)

target_include_directories(UnifiedRuntime-Headers
  INTERFACE
    "${UNIFIED_RUNTIME_INCLUDE_DIR}"
)

find_package(Threads REQUIRED)

set(UNIFIED_RUNTIME_PLUGIN_ARGS
  SOURCES
    # These are short-term shared with Unified Runtime
    # The two plugins define a few things differently so must
    # be built separately. This difference is spelled in
    # their "ur_bindings.hpp" files.
    "ur_bindings.hpp"
    "pi2ur.hpp"
    # These below belong to Unified Runtime PI Plugin only
    "pi_unified_runtime.hpp"
    "pi_unified_runtime.cpp"
  LIBRARIES
    Threads::Threads
    UnifiedRuntimeLoader
    UnifiedRuntime-Headers
    UnifiedRuntimeCommon
  INCLUDE_DIRS
    "${UNIFIED_RUNTIME_SRC_INCLUDE_DIR}"
    "${UNIFIED_RUNTIME_COMMON_INCLUDE_DIR}"
)

# We need for #include <ze_api.h> in common.h
if("level_zero" IN_LIST SYCL_ENABLE_PLUGINS)
  list(APPEND UNIFIED_RUNTIME_PLUGIN_ARGS LevelZeroLoader-Headers)
endif()

if("opencl" IN_LIST SYCL_ENABLE_PLUGINS)
  list(APPEND UNIFIED_RUNTIME_PLUGIN_ARGS OpenCL-ICD)
endif()

add_sycl_plugin(unified_runtime ${UNIFIED_RUNTIME_PLUGIN_ARGS})

if(TARGET UnifiedRuntimeLoader)
  set_target_properties(hello_world PROPERTIES EXCLUDE_FROM_ALL 1 EXCLUDE_FROM_DEFAULT_BUILD 1)
  # Install the UR loader.
  # TODO: this is piggy-backing on the existing target component level-zero-sycl-dev
  # When UR is moved to its separate repo perhaps we should introduce new component,
  # e.g. unified-runtime-sycl-dev.
  install(TARGETS ur_loader
    LIBRARY DESTINATION "lib${LLVM_LIBDIR_SUFFIX}" COMPONENT level-zero-sycl-dev
    ARCHIVE DESTINATION "lib${LLVM_LIBDIR_SUFFIX}" COMPONENT level-zero-sycl-dev
    RUNTIME DESTINATION "bin" COMPONENT level-zero-sycl-dev
  )
endif()

# Install the UR adapters too
if("level_zero" IN_LIST SYCL_ENABLE_PLUGINS)
  add_dependencies(sycl-runtime-libraries ur_adapter_level_zero)

  # Install the UR adapters too
  install(TARGETS ur_adapter_level_zero
    LIBRARY DESTINATION "lib${LLVM_LIBDIR_SUFFIX}" COMPONENT level-zero-sycl-dev
    ARCHIVE DESTINATION "lib${LLVM_LIBDIR_SUFFIX}" COMPONENT level-zero-sycl-dev
    RUNTIME DESTINATION "bin" COMPONENT level-zero-sycl-dev
  )
endif()

if("cuda" IN_LIST SYCL_ENABLE_PLUGINS)
  add_dependencies(sycl-runtime-libraries ur_adapter_cuda)
endif()

if("hip" IN_LIST SYCL_ENABLE_PLUGINS)
  add_dependencies(sycl-runtime-libraries ur_adapter_hip)
endif()

if ("opencl" IN_LIST SYCL_ENABLE_PLUGINS)
    add_dependencies(sycl-runtime-libraries ur_adapter_opencl)

    # Install the UR adapters too
    install(TARGETS ur_adapter_opencl
      LIBRARY DESTINATION "lib${LLVM_LIBDIR_SUFFIX}" COMPONENT level-zero-sycl-dev
      ARCHIVE DESTINATION "lib${LLVM_LIBDIR_SUFFIX}" COMPONENT level-zero-sycl-dev
      RUNTIME DESTINATION "bin" COMPONENT level-zero-sycl-dev
    )
endif()

if ("native_cpu" IN_LIST SYCL_ENABLE_PLUGINS)
    add_dependencies(sycl-runtime-libraries ur_adapter_native_cpu)

  option(NATIVECPU_USE_OCK "Use the oneAPI Construction Kit for Native CPU" ON)

  if(NATIVECPU_USE_OCK)
    message(STATUS "Compiling Native CPU adapter with OCK support.")
    target_compile_definitions(ur_adapter_native_cpu PRIVATE NATIVECPU_USE_OCK)
  else()
    message(WARNING "Compiling Native CPU adapter without OCK support.
    Some valid SYCL programs may not build or may have low performance.")
  endif()
endif()<|MERGE_RESOLUTION|>--- conflicted
+++ resolved
@@ -94,10 +94,6 @@
       CACHE PATH "Path to external '${name}' adapter source dir" FORCE)
   endfunction()
 
-<<<<<<< HEAD
-  set(UNIFIED_RUNTIME_REPO "https://github.com/cppchedy/unified-runtime.git")
-  set(UNIFIED_RUNTIME_TAG bea263c841f70918d11634c031e5003ff34e7c2c)
-=======
   set(UNIFIED_RUNTIME_REPO "https://github.com/oneapi-src/unified-runtime.git")
   # commit e00a764f8dafd1319b636aa99c15601ec0d4d7fc
   # Merge: 85b75590 92b60b77
@@ -155,7 +151,6 @@
     #     [NATIVECPU] Initial threadpool implementation for Native CPU
     38e9478b8a7a01fcf37f55b50c735ca1de29c76d
   )
->>>>>>> 220a3097
 
   if(SYCL_PI_UR_OVERRIDE_FETCH_CONTENT_REPO)
     set(UNIFIED_RUNTIME_REPO "${SYCL_PI_UR_OVERRIDE_FETCH_CONTENT_REPO}")
