--- conflicted
+++ resolved
@@ -56,24 +56,13 @@
 if(SYCL_PI_UR_USE_FETCH_CONTENT)
   include(FetchContent)
 
-<<<<<<< HEAD
   set(UNIFIED_RUNTIME_REPO "https://github.com/maarquitos14/unified-runtime.git")
-  # commit 75648295df39de3027c989299a0cadb018ea26c8 (HEAD -> maronas/ext_composite_device, origin/maronas/ext_composite_device)
+  # commit 75648295df39de3027c989299a0cadb018ea26c8
   # Merge: a9746c21 c63ad9b2
   # Author: Marcos Maronas <marcos.maronas@intel.com>
   # Date:   Tue Jan 16 09:04:27 2024 -0800
   #     Merge remote-tracking branch 'intel/origin/main' into maronas/ext_composite_device
   set(UNIFIED_RUNTIME_TAG 75648295df39de3027c989299a0cadb018ea26c8)
-=======
-  set(UNIFIED_RUNTIME_REPO "https://github.com/oneapi-src/unified-runtime.git")
-  # commit 79c28d0f0713f58358d5080653d95803fd131749
-  # Merge: 25e0b603 45d76b78
-  # Author: aarongreig <aaron.greig@codeplay.com>
-  # Date: Fri Jan 12 16:14:44 2024 +0000
-  #     Merge pull request #1186 from hdelan/device-global-hip
-  #     [HIP] Add support for global variable read write
-  set(UNIFIED_RUNTIME_TAG 79c28d0f0713f58358d5080653d95803fd131749)
->>>>>>> 91bddb94
 
   if(SYCL_PI_UR_OVERRIDE_FETCH_CONTENT_REPO)
     set(UNIFIED_RUNTIME_REPO "${SYCL_PI_UR_OVERRIDE_FETCH_CONTENT_REPO}")
