--- conflicted
+++ resolved
@@ -56,24 +56,13 @@
 if(SYCL_PI_UR_USE_FETCH_CONTENT)
   include(FetchContent)
 
-<<<<<<< HEAD
   set(UNIFIED_RUNTIME_REPO "https://github.com/maarquitos14/unified-runtime.git")
-  # commit 75648295df39de3027c989299a0cadb018ea26c8
-  # Merge: a9746c21 c63ad9b2
-  # Author: Marcos Maronas <marcos.maronas@intel.com>
-  # Date:   Tue Jan 16 09:04:27 2024 -0800
-  #     Merge remote-tracking branch 'intel/origin/main' into maronas/ext_composite_device
-  set(UNIFIED_RUNTIME_TAG 75648295df39de3027c989299a0cadb018ea26c8)
-=======
-  set(UNIFIED_RUNTIME_REPO "https://github.com/oneapi-src/unified-runtime.git")
-  # commit 6032f6fde37eeadcc3f12c10460e3ffec161dd33
-  # Merge: 92f44da3 f9ad3d42
-  # Author: Kenneth Benzie (Benie) <k.benzie@codeplay.com>
-  # Date:   Mon Jan 22 12:30:12 2024 +0000
-  #     Merge pull request #1259 from igchor/fix_sync
-  #     [L0] do not ignore returned values from zeHostSynchronize
-  set(UNIFIED_RUNTIME_TAG 6032f6fde37eeadcc3f12c10460e3ffec161dd33)
->>>>>>> f62def00
+  # commit 5d322ee7656232313c8a3019df1785817c083450
+  # Merge: 75648295 6032f6fd
+  # Author: Maronas, Marcos <marcos.maronas@intel.com>
+  # Date:   Mon Jan 22 07:18:52 2024 -0800
+  #    Merge remote-tracking branch 'intel/origin/main' into maronas/ext_composite_device
+  set(UNIFIED_RUNTIME_TAG 5d322ee7656232313c8a3019df1785817c083450)
 
   if(SYCL_PI_UR_OVERRIDE_FETCH_CONTENT_REPO)
     set(UNIFIED_RUNTIME_REPO "${SYCL_PI_UR_OVERRIDE_FETCH_CONTENT_REPO}")
