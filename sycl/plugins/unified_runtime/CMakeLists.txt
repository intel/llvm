# PI Unified Runtime plugin library.
#

# Options to override the default behaviour of the FetchContent to include UR
# source code.
set(SYCL_PI_UR_OVERRIDE_FETCH_CONTENT_REPO
  "" CACHE STRING "Override the Unified Runtime FetchContent repository")
set(SYCL_PI_UR_OVERRIDE_FETCH_CONTENT_TAG
  "" CACHE STRING "Override the Unified Runtime FetchContent tag")

# Options to disable use of FetchContent to include Unified Runtime source code
# to improve developer workflow.
option(SYCL_PI_UR_USE_FETCH_CONTENT
  "Use FetchContent to acquire the Unified Runtime source code" ON)
set(SYCL_PI_UR_SOURCE_DIR
  "" CACHE PATH "Path to root of Unified Runtime repository")

# Override default to enable building tests from unified-runtime
set(UR_BUILD_TESTS OFF CACHE BOOL "Build unit tests.")
set(UMF_ENABLE_POOL_TRACKING ON)

if("level_zero" IN_LIST SYCL_ENABLE_PLUGINS)
  set(UR_BUILD_ADAPTER_L0 ON)
endif()
if("cuda" IN_LIST SYCL_ENABLE_PLUGINS)
  set(UR_BUILD_ADAPTER_CUDA ON)
endif()
if("hip" IN_LIST SYCL_ENABLE_PLUGINS)
  set(UR_BUILD_ADAPTER_HIP ON)
endif()
if("opencl" IN_LIST SYCL_ENABLE_PLUGINS)
  set(UR_BUILD_ADAPTER_OPENCL ON)
  set(UR_OPENCL_ICD_LOADER_LIBRARY OpenCL-ICD CACHE FILEPATH
    "Path of the OpenCL ICD Loader library" FORCE)
endif()
if("native_cpu" IN_LIST SYCL_ENABLE_PLUGINS)
  set(UR_BUILD_ADAPTER_NATIVE_CPU ON)
endif()

# Disable errors from warnings while building the UR.
# And remember origin flags before doing that.
set(CMAKE_CXX_FLAGS_BAK "${CMAKE_CXX_FLAGS}")
if(WIN32)
  set(CMAKE_CXX_FLAGS "${CMAKE_CXX_FLAGS} /WX-")
  set(CMAKE_C_FLAGS "${CMAKE_C_FLAGS} /WX-")
  # FIXME: Unified runtime build fails with /DUNICODE
  set(CMAKE_CXX_FLAGS "${CMAKE_CXX_FLAGS} /UUNICODE")
  set(CMAKE_C_FLAGS "${CMAKE_C_FLAGS} /UUNICODE")
  # USE_Z7 forces use of /Z7 instead of /Zi which is broken with sccache
  set(USE_Z7 ON)
else()
  set(CMAKE_CXX_FLAGS "${CMAKE_CXX_FLAGS} -Wno-error")
  set(CMAKE_C_FLAGS "${CMAKE_C_FLAGS} -Wno-error")
endif()

if(SYCL_PI_UR_USE_FETCH_CONTENT)
  include(FetchContent)

  # The fetch_adapter_source function can be used to perform a separate content
  # fetch for a UR adapter, this allows development of adapters to be decoupled
  # from each other.
  #
  # A separate content fetch will not be performed if:
  # * The adapter name is not present in the SYCL_ENABLE_PLUGINS variable.
  # * The repo and tag provided match the values of the
  #   UNIFIED_RUNTIME_REPO/UNIFIED_RUNTIME_TAG variables
  #
  # Args:
  #   * name - Must be the directory name of the adapter
  #   * repo - A valid Git URL of a Unified Runtime repo
  #   * tag - A valid Git branch/tag/commit in the Unified Runtime repo
  function(fetch_adapter_source name repo tag)
    if(NOT ${name} IN_LIST SYCL_ENABLE_PLUGINS)
      return()
    endif()
    if(repo STREQUAL UNIFIED_RUNTIME_REPO AND
        tag STREQUAL UNIFIED_RUNTIME_TAG)
      return()
    endif()
    message(STATUS
      "Will fetch Unified Runtime ${name} adapter from ${repo} at ${tag}")
    set(fetch-name unified-runtime-${name})
    FetchContent_Declare(${fetch-name}
      GIT_REPOSITORY ${repo} GIT_TAG ${tag})
    # We don't want to add this repo to the build, only fetch its source.
    FetchContent_Populate(${fetch-name})
    # Get the path to the source directory
    string(TOUPPER ${name} NAME)
    set(source_dir_var UR_ADAPTER_${NAME}_SOURCE_DIR)
    FetchContent_GetProperties(${fetch-name} SOURCE_DIR UR_ADAPTER_${NAME}_SOURCE_DIR)
    # Set the variable which informs UR where to get the adapter source from.
    set(UR_ADAPTER_${NAME}_SOURCE_DIR
      "${UR_ADAPTER_${NAME}_SOURCE_DIR}/source/adapters/${name}"
      CACHE PATH "Path to external '${name}' adapter source dir" FORCE)
  endfunction()

<<<<<<< HEAD
  set(UNIFIED_RUNTIME_REPO "git@git.office.codeplay.com:orion/unified-runtime.git")
  # commit 065bf2dd97b58a4ceeb2fb83eed1df9319e61c59
  # Merge: b9153547 ec773e6c
  # Author: aarongreig <aaron.greig@codeplay.com>
  # Date:   Fri Apr 5 14:26:59 2024 +0100
  #     Merge pull request #1486 from nrspruit/fix_memfree_report
  #     [L0] Fix DeviceInfo global mem free to report unsupported given MemCount==0
  set(UNIFIED_RUNTIME_TAG uwe/subgroups)

  fetch_adapter_source(level_zero
    "git@git.office.codeplay.com:orion/unified-runtime.git"
=======
  set(UNIFIED_RUNTIME_REPO "https://github.com/oneapi-src/unified-runtime.git")
  # commit e00a764f8dafd1319b636aa99c15601ec0d4d7fc
  # Merge: 85b75590 92b60b77
  # Author: aarongreig <aaron.greig@codeplay.com>
  # Date:   Wed Apr 10 10:21:22 2024 +0100
  #    Merge pull request #1455 from GeorgeWeb/georgi/fix-hip-usm-copy2d
  #    [HIP] Fix memory type detection in allocation info queries and USM copy2D
  set(UNIFIED_RUNTIME_TAG e00a764f8dafd1319b636aa99c15601ec0d4d7fc)

  fetch_adapter_source(level_zero
    ${UNIFIED_RUNTIME_REPO}
>>>>>>> 5332773b
    ${UNIFIED_RUNTIME_TAG}
  )

  fetch_adapter_source(opencl
<<<<<<< HEAD
    "git@git.office.codeplay.com:orion/unified-runtime.git"
    # Merge: e60c3c22 9287547e
=======
    ${UNIFIED_RUNTIME_REPO}
    # commit 0d2a972c71ba4dd5935478c7b7124a372a1eeca0
    # Merge: ac89abfe 44aef877
>>>>>>> 5332773b
    # Author: Kenneth Benzie (Benie) <k.benzie@codeplay.com>
    # Date:   Thu Apr 11 10:24:19 2024 +0100
    #     Merge pull request #1440 from fabiomestre/fabio/opencl_remove_queued_hack
    #     [OPENCL] Remove EVENT_STATUS_QUEUED workaround
    0d2a972c71ba4dd5935478c7b7124a372a1eeca0
  )

  fetch_adapter_source(cuda
<<<<<<< HEAD
    "git@git.office.codeplay.com:orion/unified-runtime.git"
    ${UNIFIED_RUNTIME_TAG}
  )

  fetch_adapter_source(hip
    "git@git.office.codeplay.com:orion/unified-runtime.git"
    ${UNIFIED_RUNTIME_TAG}
  )

  fetch_adapter_source(native_cpu
    "git@git.office.codeplay.com:orion/unified-runtime.git"
    ${UNIFIED_RUNTIME_TAG}
=======
    ${UNIFIED_RUNTIME_REPO}
    # commit 6e76c98a1f5cd3c4f5e99011e92bd55b3a46cc4c
    # Merge: 08b3e8fe 834e6435
    # Author: Kenneth Benzie (Benie) <k.benzie@codeplay.com>
    # Date:   Wed Apr 10 16:26:17 2024 +0100
    #     Merge pull request #1220 from fabiomestre/fabio/cuda_multimap
    #     [CUDA] Add support for multiple active mappings
    6e76c98a1f5cd3c4f5e99011e92bd55b3a46cc4c
  )

  fetch_adapter_source(hip
    ${UNIFIED_RUNTIME_REPO}
    # commit 08b3e8fe6c5ad0aed125823c335eb44343845f6c
    # Merge: 758c6149 db47fc0a
    # Author: Kenneth Benzie (Benie) <k.benzie@codeplay.com>
    # Date:   Wed Apr 10 16:22:00 2024 +0100
    #     Merge pull request #1359 from lplewa/hip_log
    #     Refactor hip adapter to new logger
    08b3e8fe6c5ad0aed125823c335eb44343845f6c
  )

  fetch_adapter_source(native_cpu
    ${UNIFIED_RUNTIME_REPO}
    # commit 38e9478b8a7a01fcf37f55b50c735ca1de29c76d
    # Merge: b582fb80 c594cdc0
    # Author: Kenneth Benzie (Benie) <k.benzie@codeplay.com>
    # Date:   Thu Apr 11 11:39:02 2024 +0100
    #     Merge pull request #1478 from PietroGhg/pietro/vecz_threadpool
    #     [NATIVECPU] Initial threadpool implementation for Native CPU
    38e9478b8a7a01fcf37f55b50c735ca1de29c76d
>>>>>>> 5332773b
  )

  if(SYCL_PI_UR_OVERRIDE_FETCH_CONTENT_REPO)
    set(UNIFIED_RUNTIME_REPO "${SYCL_PI_UR_OVERRIDE_FETCH_CONTENT_REPO}")
  endif()
  if(SYCL_PI_UR_OVERRIDE_FETCH_CONTENT_TAG)
    set(UNIFIED_RUNTIME_TAG "${SYCL_PI_UR_OVERRIDE_FETCH_CONTENT_TAG}")
  endif()

  message(STATUS "Will fetch Unified Runtime from ${UNIFIED_RUNTIME_REPO}")
  FetchContent_Declare(unified-runtime
    GIT_REPOSITORY    ${UNIFIED_RUNTIME_REPO}
    GIT_TAG           ${UNIFIED_RUNTIME_TAG}
  )

  FetchContent_GetProperties(unified-runtime)
  FetchContent_MakeAvailable(unified-runtime)

  set(UNIFIED_RUNTIME_SOURCE_DIR
    "${unified-runtime_SOURCE_DIR}" CACHE PATH
    "Path to Unified Runtime Headers" FORCE)
elseif(SYCL_PI_UR_SOURCE_DIR)
  # SYCL_PI_UR_USE_FETCH_CONTENT is OFF and SYCL_PI_UR_SOURCE_DIR has been set,
  # use the external Unified Runtime source directory.
  set(UNIFIED_RUNTIME_SOURCE_DIR
    "${SYCL_PI_UR_SOURCE_DIR}" CACHE PATH
    "Path to Unified Runtime Headers" FORCE)
  add_subdirectory(
    ${UNIFIED_RUNTIME_SOURCE_DIR}
    ${CMAKE_CURRENT_BINARY_DIR}/unified-runtime)
else()
  # SYCL_PI_UR_USE_FETCH_CONTENT is OFF and SYCL_PI_UR_SOURCE_DIR has not been
  # set, check if the fallback local directory exists.
  if(NOT EXISTS ${CMAKE_CURRENT_SOURCE_DIR}/unified-runtime)
    message(FATAL_ERROR
      "SYCL_PI_UR_USE_FETCH_CONTENT is disabled but no alternative Unified \
      Runtime source directory has been provided, either:

      * Set -DSYCL_PI_UR_SOURCE_DIR=/path/to/unified-runtime
      * Clone the UR repo in ${CMAKE_CURRENT_SOURCE_DIR}/unified-runtime")
  endif()
  # The fallback local directory for the Unified Runtime repository has been
  # found, use it.
  set(UNIFIED_RUNTIME_SOURCE_DIR
    "${CMAKE_CURRENT_SOURCE_DIR}/unified-runtime" CACHE PATH
    "Path to Unified Runtime Headers" FORCE)
  add_subdirectory(${UNIFIED_RUNTIME_SOURCE_DIR})
endif()

# Restore original flags
set(CMAKE_CXX_FLAGS "${CMAKE_CXX_FLAGS_BAK}")

message(STATUS
  "Using Unified Runtime source directory: ${UNIFIED_RUNTIME_SOURCE_DIR}")

set(UNIFIED_RUNTIME_INCLUDE_DIR "${UNIFIED_RUNTIME_SOURCE_DIR}/include")
set(UNIFIED_RUNTIME_SRC_INCLUDE_DIR "${UNIFIED_RUNTIME_SOURCE_DIR}/source")
set(UNIFIED_RUNTIME_COMMON_INCLUDE_DIR "${UNIFIED_RUNTIME_SOURCE_DIR}/source/common")

add_library(UnifiedRuntimeLoader ALIAS ur_loader)
add_library(UnifiedRuntimeCommon ALIAS ur_common)
add_library(UnifiedMemoryFramework ALIAS umf)

add_library(UnifiedRuntime-Headers INTERFACE)

target_include_directories(UnifiedRuntime-Headers
  INTERFACE
    "${UNIFIED_RUNTIME_INCLUDE_DIR}"
)

find_package(Threads REQUIRED)

set(UNIFIED_RUNTIME_PLUGIN_ARGS
  SOURCES
    # These are short-term shared with Unified Runtime
    # The two plugins define a few things differently so must
    # be built separately. This difference is spelled in
    # their "ur_bindings.hpp" files.
    "ur_bindings.hpp"
    "pi2ur.hpp"
    # These below belong to Unified Runtime PI Plugin only
    "pi_unified_runtime.hpp"
    "pi_unified_runtime.cpp"
  LIBRARIES
    Threads::Threads
    UnifiedRuntimeLoader
    UnifiedRuntime-Headers
    UnifiedRuntimeCommon
  INCLUDE_DIRS
    "${UNIFIED_RUNTIME_SRC_INCLUDE_DIR}"
    "${UNIFIED_RUNTIME_COMMON_INCLUDE_DIR}"
)

# We need for #include <ze_api.h> in common.h
if("level_zero" IN_LIST SYCL_ENABLE_PLUGINS)
  list(APPEND UNIFIED_RUNTIME_PLUGIN_ARGS LevelZeroLoader-Headers)
endif()

if("opencl" IN_LIST SYCL_ENABLE_PLUGINS)
  list(APPEND UNIFIED_RUNTIME_PLUGIN_ARGS OpenCL-ICD)
endif()

add_sycl_plugin(unified_runtime ${UNIFIED_RUNTIME_PLUGIN_ARGS})

if(TARGET UnifiedRuntimeLoader)
  set_target_properties(hello_world PROPERTIES EXCLUDE_FROM_ALL 1 EXCLUDE_FROM_DEFAULT_BUILD 1)
  # Install the UR loader.
  # TODO: this is piggy-backing on the existing target component level-zero-sycl-dev
  # When UR is moved to its separate repo perhaps we should introduce new component,
  # e.g. unified-runtime-sycl-dev.
  install(TARGETS ur_loader
    LIBRARY DESTINATION "lib${LLVM_LIBDIR_SUFFIX}" COMPONENT level-zero-sycl-dev
    ARCHIVE DESTINATION "lib${LLVM_LIBDIR_SUFFIX}" COMPONENT level-zero-sycl-dev
    RUNTIME DESTINATION "bin" COMPONENT level-zero-sycl-dev
  )
endif()

# Install the UR adapters too
if("level_zero" IN_LIST SYCL_ENABLE_PLUGINS)
  add_dependencies(sycl-runtime-libraries ur_adapter_level_zero)

  # Install the UR adapters too
  install(TARGETS ur_adapter_level_zero
    LIBRARY DESTINATION "lib${LLVM_LIBDIR_SUFFIX}" COMPONENT level-zero-sycl-dev
    ARCHIVE DESTINATION "lib${LLVM_LIBDIR_SUFFIX}" COMPONENT level-zero-sycl-dev
    RUNTIME DESTINATION "bin" COMPONENT level-zero-sycl-dev
  )
endif()

if("cuda" IN_LIST SYCL_ENABLE_PLUGINS)
  add_dependencies(sycl-runtime-libraries ur_adapter_cuda)
endif()

if("hip" IN_LIST SYCL_ENABLE_PLUGINS)
  add_dependencies(sycl-runtime-libraries ur_adapter_hip)
endif()

if ("opencl" IN_LIST SYCL_ENABLE_PLUGINS)
    add_dependencies(sycl-runtime-libraries ur_adapter_opencl)

    # Install the UR adapters too
    install(TARGETS ur_adapter_opencl
      LIBRARY DESTINATION "lib${LLVM_LIBDIR_SUFFIX}" COMPONENT level-zero-sycl-dev
      ARCHIVE DESTINATION "lib${LLVM_LIBDIR_SUFFIX}" COMPONENT level-zero-sycl-dev
      RUNTIME DESTINATION "bin" COMPONENT level-zero-sycl-dev
    )
endif()

if ("native_cpu" IN_LIST SYCL_ENABLE_PLUGINS)
    add_dependencies(sycl-runtime-libraries ur_adapter_native_cpu)

  option(NATIVECPU_USE_OCK "Use the oneAPI Construction Kit for Native CPU" ON)

  if(NATIVECPU_USE_OCK)
    message(STATUS "Compiling Native CPU adapter with OCK support.")
    target_compile_definitions(ur_adapter_native_cpu PRIVATE NATIVECPU_USE_OCK)
  else()
    message(WARNING "Compiling Native CPU adapter without OCK support.
    Some valid SYCL programs may not build or may have low performance.")
  endif()
endif()<|MERGE_RESOLUTION|>--- conflicted
+++ resolved
@@ -94,19 +94,6 @@
       CACHE PATH "Path to external '${name}' adapter source dir" FORCE)
   endfunction()
 
-<<<<<<< HEAD
-  set(UNIFIED_RUNTIME_REPO "git@git.office.codeplay.com:orion/unified-runtime.git")
-  # commit 065bf2dd97b58a4ceeb2fb83eed1df9319e61c59
-  # Merge: b9153547 ec773e6c
-  # Author: aarongreig <aaron.greig@codeplay.com>
-  # Date:   Fri Apr 5 14:26:59 2024 +0100
-  #     Merge pull request #1486 from nrspruit/fix_memfree_report
-  #     [L0] Fix DeviceInfo global mem free to report unsupported given MemCount==0
-  set(UNIFIED_RUNTIME_TAG uwe/subgroups)
-
-  fetch_adapter_source(level_zero
-    "git@git.office.codeplay.com:orion/unified-runtime.git"
-=======
   set(UNIFIED_RUNTIME_REPO "https://github.com/oneapi-src/unified-runtime.git")
   # commit e00a764f8dafd1319b636aa99c15601ec0d4d7fc
   # Merge: 85b75590 92b60b77
@@ -118,19 +105,13 @@
 
   fetch_adapter_source(level_zero
     ${UNIFIED_RUNTIME_REPO}
->>>>>>> 5332773b
     ${UNIFIED_RUNTIME_TAG}
   )
 
   fetch_adapter_source(opencl
-<<<<<<< HEAD
-    "git@git.office.codeplay.com:orion/unified-runtime.git"
-    # Merge: e60c3c22 9287547e
-=======
     ${UNIFIED_RUNTIME_REPO}
     # commit 0d2a972c71ba4dd5935478c7b7124a372a1eeca0
     # Merge: ac89abfe 44aef877
->>>>>>> 5332773b
     # Author: Kenneth Benzie (Benie) <k.benzie@codeplay.com>
     # Date:   Thu Apr 11 10:24:19 2024 +0100
     #     Merge pull request #1440 from fabiomestre/fabio/opencl_remove_queued_hack
@@ -139,20 +120,6 @@
   )
 
   fetch_adapter_source(cuda
-<<<<<<< HEAD
-    "git@git.office.codeplay.com:orion/unified-runtime.git"
-    ${UNIFIED_RUNTIME_TAG}
-  )
-
-  fetch_adapter_source(hip
-    "git@git.office.codeplay.com:orion/unified-runtime.git"
-    ${UNIFIED_RUNTIME_TAG}
-  )
-
-  fetch_adapter_source(native_cpu
-    "git@git.office.codeplay.com:orion/unified-runtime.git"
-    ${UNIFIED_RUNTIME_TAG}
-=======
     ${UNIFIED_RUNTIME_REPO}
     # commit 6e76c98a1f5cd3c4f5e99011e92bd55b3a46cc4c
     # Merge: 08b3e8fe 834e6435
@@ -183,7 +150,6 @@
     #     Merge pull request #1478 from PietroGhg/pietro/vecz_threadpool
     #     [NATIVECPU] Initial threadpool implementation for Native CPU
     38e9478b8a7a01fcf37f55b50c735ca1de29c76d
->>>>>>> 5332773b
   )
 
   if(SYCL_PI_UR_OVERRIDE_FETCH_CONTENT_REPO)
