# PI Unified Runtime plugin library.
#

# Options to override the default behaviour of the FetchContent to include UR
# source code.
set(SYCL_PI_UR_OVERRIDE_FETCH_CONTENT_REPO
  "" CACHE STRING "Override the Unified Runtime FetchContent repository")
set(SYCL_PI_UR_OVERRIDE_FETCH_CONTENT_TAG
  "" CACHE STRING "Override the Unified Runtime FetchContent tag")

# Options to disable use of FetchContent to include Unified Runtime source code
# to improve developer workflow.
option(SYCL_PI_UR_USE_FETCH_CONTENT
  "Use FetchContent to acquire the Unified Runtime source code" ON)
set(SYCL_PI_UR_SOURCE_DIR
  "" CACHE PATH "Path to root of Unified Runtime repository")

# Override default to enable building tests from unified-runtime
set(UR_BUILD_TESTS OFF CACHE BOOL "Build unit tests.")
set(UMF_ENABLE_POOL_TRACKING ON)

if("level_zero" IN_LIST SYCL_ENABLE_PLUGINS)
  set(UR_BUILD_ADAPTER_L0 ON)
endif()
if("cuda" IN_LIST SYCL_ENABLE_PLUGINS)
  set(UR_BUILD_ADAPTER_CUDA ON)
endif()
if("hip" IN_LIST SYCL_ENABLE_PLUGINS)
  set(UR_BUILD_ADAPTER_HIP ON)
endif()
if("opencl" IN_LIST SYCL_ENABLE_PLUGINS)
  set(UR_BUILD_ADAPTER_OPENCL ON)
  set(UR_OPENCL_ICD_LOADER_LIBRARY OpenCL-ICD CACHE FILEPATH
    "Path of the OpenCL ICD Loader library" FORCE)
endif()
if("native_cpu" IN_LIST SYCL_ENABLE_PLUGINS)
  set(UR_BUILD_ADAPTER_NATIVE_CPU ON)
endif()

# Disable errors from warnings while building the UR.
# And remember origin flags before doing that.
set(CMAKE_CXX_FLAGS_BAK "${CMAKE_CXX_FLAGS}")
if(WIN32)
  set(CMAKE_CXX_FLAGS "${CMAKE_CXX_FLAGS} /WX-")
  set(CMAKE_C_FLAGS "${CMAKE_C_FLAGS} /WX-")
  # FIXME: Unified runtime build fails with /DUNICODE
  set(CMAKE_CXX_FLAGS "${CMAKE_CXX_FLAGS} /UUNICODE")
  set(CMAKE_C_FLAGS "${CMAKE_C_FLAGS} /UUNICODE")
  # USE_Z7 forces use of /Z7 instead of /Zi which is broken with sccache
  set(USE_Z7 ON)
else()
  set(CMAKE_CXX_FLAGS "${CMAKE_CXX_FLAGS} -Wno-error")
  set(CMAKE_C_FLAGS "${CMAKE_C_FLAGS} -Wno-error")
endif()

if(SYCL_PI_UR_USE_FETCH_CONTENT)
  include(FetchContent)

<<<<<<< HEAD
  set(UNIFIED_RUNTIME_REPO "https://github.com/Seanst98/unified-runtime.git")
  # commit 1f6cbe61d9a142d88d8edf90c655e3cb9f0b6fb9
  # Author: Kenneth Benzie (Benie) <k.benzie@codeplay.com>
  # Date:   Tue Mar 12 10:35:28 2024 +0000
  #     Merge pull request #1426 from Bensuo/ben/cuda-param-fix
  #     [CUDA] Fix build issue with version < 12.0
  set(UNIFIED_RUNTIME_TAG 97cc87142d9f24215e1dba79962b0033147b538b)
=======
  # The fetch_adapter_source function can be used to perform a separate content
  # fetch for a UR adapter, this allows development of adapters to be decoupled
  # from each other.
  #
  # Args:
  #   * name - Must be the directory name of the adapter
  #   * repo - A valid Git URL of a Unified Runtime repo
  #   * tag - A valid Git branch/tag/commit in the Unified Runtime repo
  function(fetch_adapter_source name repo tag)
    message(STATUS "Will fetch Unified Runtime ${name} adapter from ${repo} at ${tag}")
    set(fetch-name unified-runtime-${name})
    FetchContent_Declare(${fetch-name}
      GIT_REPOSITORY ${repo} GIT_TAG ${tag})
    # We don't want to add this repo to the build, only fetch its source.
    FetchContent_Populate(${fetch-name})
    # Get the path to the source directory
    string(TOUPPER ${name} NAME)
    set(source_dir_var UR_ADAPTER_${NAME}_SOURCE_DIR)
    FetchContent_GetProperties(${fetch-name} SOURCE_DIR UR_ADAPTER_${NAME}_SOURCE_DIR)
    # Set the variable which informs UR where to get the adapter source from.
    set(UR_ADAPTER_${NAME}_SOURCE_DIR
      "${UR_ADAPTER_${NAME}_SOURCE_DIR}/source/adapters/${name}"
      CACHE PATH "Path to external '${name}' adapter source dir" FORCE)
  endfunction()

  set(UNIFIED_RUNTIME_REPO "https://github.com/oneapi-src/unified-runtime.git")
  # commit 6513abc404979fa109d64500bf899e632d511291
  # Merge: 09be0881 6d586094
  # Author: Kenneth Benzie (Benie) <k.benzie@codeplay.com>
  # Date:   Thu Mar 14 22:38:53 2024 +0000
  #     Merge pull request #1410 from kbenzie/benie/cmake-external-adapter-source-dirs
  #     [CMake] Support external adapter source dirs
  set(UNIFIED_RUNTIME_TAG 6513abc404979fa109d64500bf899e632d511291)
>>>>>>> 76167854

  if(SYCL_PI_UR_OVERRIDE_FETCH_CONTENT_REPO)
    set(UNIFIED_RUNTIME_REPO "${SYCL_PI_UR_OVERRIDE_FETCH_CONTENT_REPO}")
  endif()
  if(SYCL_PI_UR_OVERRIDE_FETCH_CONTENT_TAG)
    set(UNIFIED_RUNTIME_TAG "${SYCL_PI_UR_OVERRIDE_FETCH_CONTENT_TAG}")
  endif()

  message(STATUS "Will fetch Unified Runtime from ${UNIFIED_RUNTIME_REPO}")
  FetchContent_Declare(unified-runtime
    GIT_REPOSITORY    ${UNIFIED_RUNTIME_REPO}
    GIT_TAG           ${UNIFIED_RUNTIME_TAG}
  )

  FetchContent_GetProperties(unified-runtime)
  FetchContent_MakeAvailable(unified-runtime)

  set(UNIFIED_RUNTIME_SOURCE_DIR
    "${unified-runtime_SOURCE_DIR}" CACHE PATH
    "Path to Unified Runtime Headers" FORCE)
elseif(SYCL_PI_UR_SOURCE_DIR)
  # SYCL_PI_UR_USE_FETCH_CONTENT is OFF and SYCL_PI_UR_SOURCE_DIR has been set,
  # use the external Unified Runtime source directory.
  set(UNIFIED_RUNTIME_SOURCE_DIR
    "${SYCL_PI_UR_SOURCE_DIR}" CACHE PATH
    "Path to Unified Runtime Headers" FORCE)
  add_subdirectory(
    ${UNIFIED_RUNTIME_SOURCE_DIR}
    ${CMAKE_CURRENT_BINARY_DIR}/unified-runtime)
else()
  # SYCL_PI_UR_USE_FETCH_CONTENT is OFF and SYCL_PI_UR_SOURCE_DIR has not been
  # set, check if the fallback local directory exists.
  if(NOT EXISTS ${CMAKE_CURRENT_SOURCE_DIR}/unified-runtime)
    message(FATAL_ERROR
      "SYCL_PI_UR_USE_FETCH_CONTENT is disabled but no alternative Unified \
      Runtime source directory has been provided, either:

      * Set -DSYCL_PI_UR_SOURCE_DIR=/path/to/unified-runtime
      * Clone the UR repo in ${CMAKE_CURRENT_SOURCE_DIR}/unified-runtime")
  endif()
  # The fallback local directory for the Unified Runtime repository has been
  # found, use it.
  set(UNIFIED_RUNTIME_SOURCE_DIR
    "${CMAKE_CURRENT_SOURCE_DIR}/unified-runtime" CACHE PATH
    "Path to Unified Runtime Headers" FORCE)
  add_subdirectory(${UNIFIED_RUNTIME_SOURCE_DIR})
endif()

# Restore original flags
set(CMAKE_CXX_FLAGS "${CMAKE_CXX_FLAGS_BAK}")

message(STATUS
  "Using Unified Runtime source directory: ${UNIFIED_RUNTIME_SOURCE_DIR}")

set(UNIFIED_RUNTIME_INCLUDE_DIR "${UNIFIED_RUNTIME_SOURCE_DIR}/include")
set(UNIFIED_RUNTIME_SRC_INCLUDE_DIR "${UNIFIED_RUNTIME_SOURCE_DIR}/source")
set(UNIFIED_RUNTIME_COMMON_INCLUDE_DIR "${UNIFIED_RUNTIME_SOURCE_DIR}/source/common")

add_library(UnifiedRuntimeLoader ALIAS ur_loader)
add_library(UnifiedRuntimeCommon ALIAS ur_common)
add_library(UnifiedMemoryFramework ALIAS umf)

add_library(UnifiedRuntime-Headers INTERFACE)

target_include_directories(UnifiedRuntime-Headers
  INTERFACE
    "${UNIFIED_RUNTIME_INCLUDE_DIR}"
)

find_package(Threads REQUIRED)

set(UNIFIED_RUNTIME_PLUGIN_ARGS
  SOURCES
    # These are short-term shared with Unified Runtime
    # The two plugins define a few things differently so must
    # be built separately. This difference is spelled in
    # their "ur_bindings.hpp" files.
    "ur_bindings.hpp"
    "pi2ur.hpp"
    # These below belong to Unified Runtime PI Plugin only
    "pi_unified_runtime.hpp"
    "pi_unified_runtime.cpp"
  LIBRARIES
    Threads::Threads
    UnifiedRuntimeLoader
    UnifiedRuntime-Headers
    UnifiedRuntimeCommon
  INCLUDE_DIRS
    "${UNIFIED_RUNTIME_SRC_INCLUDE_DIR}"
    "${UNIFIED_RUNTIME_COMMON_INCLUDE_DIR}"
)

# We need for #include <ze_api.h> in common.h
if("level_zero" IN_LIST SYCL_ENABLE_PLUGINS)
  list(APPEND UNIFIED_RUNTIME_PLUGIN_ARGS LevelZeroLoader-Headers)
endif()

if("opencl" IN_LIST SYCL_ENABLE_PLUGINS)
  list(APPEND UNIFIED_RUNTIME_PLUGIN_ARGS OpenCL-ICD)
endif()

add_sycl_plugin(unified_runtime ${UNIFIED_RUNTIME_PLUGIN_ARGS})

if(TARGET UnifiedRuntimeLoader)
  set_target_properties(hello_world PROPERTIES EXCLUDE_FROM_ALL 1 EXCLUDE_FROM_DEFAULT_BUILD 1)
  # Install the UR loader.
  # TODO: this is piggy-backing on the existing target component level-zero-sycl-dev
  # When UR is moved to its separate repo perhaps we should introduce new component,
  # e.g. unified-runtime-sycl-dev.
  install(TARGETS ur_loader
    LIBRARY DESTINATION "lib${LLVM_LIBDIR_SUFFIX}" COMPONENT level-zero-sycl-dev
    ARCHIVE DESTINATION "lib${LLVM_LIBDIR_SUFFIX}" COMPONENT level-zero-sycl-dev
    RUNTIME DESTINATION "bin" COMPONENT level-zero-sycl-dev
  )
endif()

# Install the UR adapters too
if("level_zero" IN_LIST SYCL_ENABLE_PLUGINS)
  add_dependencies(sycl-runtime-libraries ur_adapter_level_zero)

  # Install the UR adapters too
  install(TARGETS ur_adapter_level_zero
    LIBRARY DESTINATION "lib${LLVM_LIBDIR_SUFFIX}" COMPONENT level-zero-sycl-dev
    ARCHIVE DESTINATION "lib${LLVM_LIBDIR_SUFFIX}" COMPONENT level-zero-sycl-dev
    RUNTIME DESTINATION "bin" COMPONENT level-zero-sycl-dev
  )
endif()

if("cuda" IN_LIST SYCL_ENABLE_PLUGINS)
  add_dependencies(sycl-runtime-libraries ur_adapter_cuda)
endif()

if("hip" IN_LIST SYCL_ENABLE_PLUGINS)
  add_dependencies(sycl-runtime-libraries ur_adapter_hip)
endif()

if ("opencl" IN_LIST SYCL_ENABLE_PLUGINS)
    add_dependencies(sycl-runtime-libraries ur_adapter_opencl)

    # Install the UR adapters too
    install(TARGETS ur_adapter_opencl
      LIBRARY DESTINATION "lib${LLVM_LIBDIR_SUFFIX}" COMPONENT level-zero-sycl-dev
      ARCHIVE DESTINATION "lib${LLVM_LIBDIR_SUFFIX}" COMPONENT level-zero-sycl-dev
      RUNTIME DESTINATION "bin" COMPONENT level-zero-sycl-dev
    )
endif()

if ("native_cpu" IN_LIST SYCL_ENABLE_PLUGINS)
    add_dependencies(sycl-runtime-libraries ur_adapter_native_cpu)

  option(NATIVECPU_USE_OCK "Use the oneAPI Construction Kit for Native CPU" ON)

  if(NATIVECPU_USE_OCK)
    message(STATUS "Compiling Native CPU adapter with OCK support.")
    target_compile_definitions(ur_adapter_native_cpu PRIVATE NATIVECPU_USE_OCK)
  else()
    message(WARNING "Compiling Native CPU adapter without OCK support.
    Some valid SYCL programs may not build or may have low performance.")
  endif()
endif()<|MERGE_RESOLUTION|>--- conflicted
+++ resolved
@@ -56,15 +56,6 @@
 if(SYCL_PI_UR_USE_FETCH_CONTENT)
   include(FetchContent)
 
-<<<<<<< HEAD
-  set(UNIFIED_RUNTIME_REPO "https://github.com/Seanst98/unified-runtime.git")
-  # commit 1f6cbe61d9a142d88d8edf90c655e3cb9f0b6fb9
-  # Author: Kenneth Benzie (Benie) <k.benzie@codeplay.com>
-  # Date:   Tue Mar 12 10:35:28 2024 +0000
-  #     Merge pull request #1426 from Bensuo/ben/cuda-param-fix
-  #     [CUDA] Fix build issue with version < 12.0
-  set(UNIFIED_RUNTIME_TAG 97cc87142d9f24215e1dba79962b0033147b538b)
-=======
   # The fetch_adapter_source function can be used to perform a separate content
   # fetch for a UR adapter, this allows development of adapters to be decoupled
   # from each other.
@@ -90,15 +81,14 @@
       CACHE PATH "Path to external '${name}' adapter source dir" FORCE)
   endfunction()
 
-  set(UNIFIED_RUNTIME_REPO "https://github.com/oneapi-src/unified-runtime.git")
+  set(UNIFIED_RUNTIME_REPO "https://github.com/Seanst98/unified-runtime.git")
   # commit 6513abc404979fa109d64500bf899e632d511291
   # Merge: 09be0881 6d586094
   # Author: Kenneth Benzie (Benie) <k.benzie@codeplay.com>
   # Date:   Thu Mar 14 22:38:53 2024 +0000
   #     Merge pull request #1410 from kbenzie/benie/cmake-external-adapter-source-dirs
   #     [CMake] Support external adapter source dirs
-  set(UNIFIED_RUNTIME_TAG 6513abc404979fa109d64500bf899e632d511291)
->>>>>>> 76167854
+  set(UNIFIED_RUNTIME_TAG 908b122da0dde79666cd4cd79fed2e0ef4aac71c)
 
   if(SYCL_PI_UR_OVERRIDE_FETCH_CONTENT_REPO)
     set(UNIFIED_RUNTIME_REPO "${SYCL_PI_UR_OVERRIDE_FETCH_CONTENT_REPO}")
