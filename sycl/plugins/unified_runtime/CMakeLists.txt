# PI Unified Runtime plugin library.
#

# Options to override the default behaviour of the FetchContent to include UR
# source code.
set(SYCL_PI_UR_OVERRIDE_FETCH_CONTENT_REPO
  "" CACHE STRING "Override the Unified Runtime FetchContent repository")
set(SYCL_PI_UR_OVERRIDE_FETCH_CONTENT_TAG
  "" CACHE STRING "Override the Unified Runtime FetchContent tag")

# Options to disable use of FetchContent to include Unified Runtime source code
# to improve developer workflow.
option(SYCL_PI_UR_USE_FETCH_CONTENT
  "Use FetchContent to acquire the Unified Runtime source code" ON)
set(SYCL_PI_UR_SOURCE_DIR
  "" CACHE PATH "Path to root of Unified Runtime repository")

# Override default to enable building tests from unified-runtime
set(UR_BUILD_TESTS OFF CACHE BOOL "Build unit tests.")
set(UMF_ENABLE_POOL_TRACKING ON)

if("level_zero" IN_LIST SYCL_ENABLE_PLUGINS)
  set(UR_BUILD_ADAPTER_L0 ON)
endif()
if("cuda" IN_LIST SYCL_ENABLE_PLUGINS)
  set(UR_BUILD_ADAPTER_CUDA ON)
endif()
if("hip" IN_LIST SYCL_ENABLE_PLUGINS)
  set(UR_BUILD_ADAPTER_HIP ON)
endif()
if("opencl" IN_LIST SYCL_ENABLE_PLUGINS)
  set(UR_BUILD_ADAPTER_OPENCL ON)
  set(UR_OPENCL_ICD_LOADER_LIBRARY OpenCL-ICD CACHE FILEPATH
    "Path of the OpenCL ICD Loader library" FORCE)
endif()
if("native_cpu" IN_LIST SYCL_ENABLE_PLUGINS)
  set(UR_BUILD_ADAPTER_NATIVE_CPU ON)
endif()

# Disable errors from warnings while building the UR.
# And remember origin flags before doing that.
set(CMAKE_CXX_FLAGS_BAK "${CMAKE_CXX_FLAGS}")
if(WIN32)
  set(CMAKE_CXX_FLAGS "${CMAKE_CXX_FLAGS} /WX-")
  set(CMAKE_C_FLAGS "${CMAKE_C_FLAGS} /WX-")
  # FIXME: Unified runtime build fails with /DUNICODE
  set(CMAKE_CXX_FLAGS "${CMAKE_CXX_FLAGS} /UUNICODE")
  set(CMAKE_C_FLAGS "${CMAKE_C_FLAGS} /UUNICODE")
  # USE_Z7 forces use of /Z7 instead of /Zi which is broken with sccache
  set(USE_Z7 ON)
else()
  set(CMAKE_CXX_FLAGS "${CMAKE_CXX_FLAGS} -Wno-error")
  set(CMAKE_C_FLAGS "${CMAKE_C_FLAGS} -Wno-error")
endif()

if(SYCL_PI_UR_USE_FETCH_CONTENT)
  include(FetchContent)

  # The fetch_adapter_source function can be used to perform a separate content
  # fetch for a UR adapter, this allows development of adapters to be decoupled
  # from each other.
  #
  # A separate content fetch will not be performed if:
  # * The adapter name is not present in the SYCL_ENABLE_PLUGINS variable.
  # * The repo and tag provided match the values of the
  #   UNIFIED_RUNTIME_REPO/UNIFIED_RUNTIME_TAG variables
  #
  # Args:
  #   * name - Must be the directory name of the adapter
  #   * repo - A valid Git URL of a Unified Runtime repo
  #   * tag - A valid Git branch/tag/commit in the Unified Runtime repo
  function(fetch_adapter_source name repo tag)
    if(NOT ${name} IN_LIST SYCL_ENABLE_PLUGINS)
      return()
    endif()
    if(repo STREQUAL UNIFIED_RUNTIME_REPO AND
        tag STREQUAL UNIFIED_RUNTIME_TAG)
      # If the adapter sources are taken from the main checkout, reset the
      # adapter specific source path.
      string(TOUPPER ${name} NAME)
      set(UR_ADAPTER_${NAME}_SOURCE_DIR ""
        CACHE PATH "Path to external '${name}' adapter source dir" FORCE)
      return()
    endif()
    message(STATUS
      "Will fetch Unified Runtime ${name} adapter from ${repo} at ${tag}")
    set(fetch-name ur-${name})
    FetchContent_Declare(${fetch-name}
      GIT_REPOSITORY ${repo} GIT_TAG ${tag})
    # We don't want to add this repo to the build, only fetch its source.
    FetchContent_Populate(${fetch-name})
    # Get the path to the source directory
    string(TOUPPER ${name} NAME)
    set(source_dir_var UR_ADAPTER_${NAME}_SOURCE_DIR)
    FetchContent_GetProperties(${fetch-name} SOURCE_DIR UR_ADAPTER_${NAME}_SOURCE_DIR)
    # Set the variable which informs UR where to get the adapter source from.
    set(UR_ADAPTER_${NAME}_SOURCE_DIR
      "${UR_ADAPTER_${NAME}_SOURCE_DIR}/source/adapters/${name}"
      CACHE PATH "Path to external '${name}' adapter source dir" FORCE)
  endfunction()

<<<<<<< HEAD
  set(UNIFIED_RUNTIME_REPO "https://github.com/AllanZyne/unified-runtime.git")
  # commit 4f105262c30ac231b8db1e250f36e88ef9f0a36d
  # Merge: 0f118d75 92fce2ee
  # Author: Kenneth Benzie (Benie) <k.benzie@codeplay.com>
  # Date:   Mon Jun 10 13:23:16 2024 +0100
  #     Merge pull request #1409 from omarahmed1111/Add-CTS-tests-for-image-format
  #     [CTS] Add CTS tests for urMemImageCreate entry-point
  set(UNIFIED_RUNTIME_TAG review/yang/misalign_access)
=======
  set(UNIFIED_RUNTIME_REPO "https://github.com/oneapi-src/unified-runtime.git")
  # commit 1e9b1b493fe30e6236bf611ae6d82366c9376f6c
  # Merge: a011f092 d8500a36
  # Author: Kenneth Benzie (Benie) <k.benzie@codeplay.com>
  # Date:   Fri Jun 21 10:22:52 2024 +0100
  #     Merge pull request #805 from aarongreig/aaron/kernelSetArgIndirectionFix
  #     Correct level of indirection used in KernelSetArgPointer calls.
  set(UNIFIED_RUNTIME_TAG 1e9b1b493fe30e6236bf611ae6d82366c9376f6c)
>>>>>>> dc93a360

  fetch_adapter_source(level_zero
    ${UNIFIED_RUNTIME_REPO}
    ${UNIFIED_RUNTIME_TAG}
  )

  fetch_adapter_source(opencl
    ${UNIFIED_RUNTIME_REPO}
    ${UNIFIED_RUNTIME_TAG}
  )

  fetch_adapter_source(cuda
    ${UNIFIED_RUNTIME_REPO}
    ${UNIFIED_RUNTIME_TAG}
  )

  fetch_adapter_source(hip
    ${UNIFIED_RUNTIME_REPO}
    ${UNIFIED_RUNTIME_TAG}
  )

  fetch_adapter_source(native_cpu
    ${UNIFIED_RUNTIME_REPO}
    ${UNIFIED_RUNTIME_TAG}
  )

  if(SYCL_PI_UR_OVERRIDE_FETCH_CONTENT_REPO)
    set(UNIFIED_RUNTIME_REPO "${SYCL_PI_UR_OVERRIDE_FETCH_CONTENT_REPO}")
  endif()
  if(SYCL_PI_UR_OVERRIDE_FETCH_CONTENT_TAG)
    set(UNIFIED_RUNTIME_TAG "${SYCL_PI_UR_OVERRIDE_FETCH_CONTENT_TAG}")
  endif()

  message(STATUS "Will fetch Unified Runtime from ${UNIFIED_RUNTIME_REPO}")
  FetchContent_Declare(unified-runtime
    GIT_REPOSITORY    ${UNIFIED_RUNTIME_REPO}
    GIT_TAG           ${UNIFIED_RUNTIME_TAG}
  )

  FetchContent_GetProperties(unified-runtime)
  FetchContent_MakeAvailable(unified-runtime)

  set(UNIFIED_RUNTIME_SOURCE_DIR
    "${unified-runtime_SOURCE_DIR}" CACHE PATH
    "Path to Unified Runtime Headers" FORCE)
elseif(SYCL_PI_UR_SOURCE_DIR)
  # SYCL_PI_UR_USE_FETCH_CONTENT is OFF and SYCL_PI_UR_SOURCE_DIR has been set,
  # use the external Unified Runtime source directory.
  set(UNIFIED_RUNTIME_SOURCE_DIR
    "${SYCL_PI_UR_SOURCE_DIR}" CACHE PATH
    "Path to Unified Runtime Headers" FORCE)
  add_subdirectory(
    ${UNIFIED_RUNTIME_SOURCE_DIR}
    ${CMAKE_CURRENT_BINARY_DIR}/unified-runtime)
else()
  # SYCL_PI_UR_USE_FETCH_CONTENT is OFF and SYCL_PI_UR_SOURCE_DIR has not been
  # set, check if the fallback local directory exists.
  if(NOT EXISTS ${CMAKE_CURRENT_SOURCE_DIR}/unified-runtime)
    message(FATAL_ERROR
      "SYCL_PI_UR_USE_FETCH_CONTENT is disabled but no alternative Unified \
      Runtime source directory has been provided, either:

      * Set -DSYCL_PI_UR_SOURCE_DIR=/path/to/unified-runtime
      * Clone the UR repo in ${CMAKE_CURRENT_SOURCE_DIR}/unified-runtime")
  endif()
  # The fallback local directory for the Unified Runtime repository has been
  # found, use it.
  set(UNIFIED_RUNTIME_SOURCE_DIR
    "${CMAKE_CURRENT_SOURCE_DIR}/unified-runtime" CACHE PATH
    "Path to Unified Runtime Headers" FORCE)
  add_subdirectory(${UNIFIED_RUNTIME_SOURCE_DIR})
endif()

# Restore original flags
set(CMAKE_CXX_FLAGS "${CMAKE_CXX_FLAGS_BAK}")

message(STATUS
  "Using Unified Runtime source directory: ${UNIFIED_RUNTIME_SOURCE_DIR}")

set(UNIFIED_RUNTIME_INCLUDE_DIR "${UNIFIED_RUNTIME_SOURCE_DIR}/include")
set(UNIFIED_RUNTIME_SRC_INCLUDE_DIR "${UNIFIED_RUNTIME_SOURCE_DIR}/source")
set(UNIFIED_RUNTIME_COMMON_INCLUDE_DIR "${UNIFIED_RUNTIME_SOURCE_DIR}/source/common")

add_library(UnifiedRuntimeLoader ALIAS ur_loader)
add_library(UnifiedRuntimeCommon ALIAS ur_common)
add_library(UnifiedMemoryFramework ALIAS umf)

add_library(UnifiedRuntime-Headers INTERFACE)

target_include_directories(UnifiedRuntime-Headers
  INTERFACE
    "${UNIFIED_RUNTIME_INCLUDE_DIR}"
)

find_package(Threads REQUIRED)

set(UNIFIED_RUNTIME_PLUGIN_ARGS
  SOURCES
    # These are short-term shared with Unified Runtime
    # The two plugins define a few things differently so must
    # be built separately. This difference is spelled in
    # their "ur_bindings.hpp" files.
    "ur_bindings.hpp"
    "pi2ur.hpp"
    # These below belong to Unified Runtime PI Plugin only
    "pi_unified_runtime.hpp"
    "pi_unified_runtime.cpp"
  LIBRARIES
    Threads::Threads
    UnifiedRuntimeLoader
    UnifiedRuntime-Headers
    UnifiedRuntimeCommon
  INCLUDE_DIRS
    "${UNIFIED_RUNTIME_SRC_INCLUDE_DIR}"
    "${UNIFIED_RUNTIME_COMMON_INCLUDE_DIR}"
)

# We need for #include <ze_api.h> in common.h
if("level_zero" IN_LIST SYCL_ENABLE_PLUGINS)
  list(APPEND UNIFIED_RUNTIME_PLUGIN_ARGS LevelZeroLoader-Headers)
endif()

if("opencl" IN_LIST SYCL_ENABLE_PLUGINS)
  list(APPEND UNIFIED_RUNTIME_PLUGIN_ARGS OpenCL-ICD)
endif()

add_sycl_plugin(unified_runtime ${UNIFIED_RUNTIME_PLUGIN_ARGS})

if(TARGET UnifiedRuntimeLoader)
  set_target_properties(hello_world PROPERTIES EXCLUDE_FROM_ALL 1 EXCLUDE_FROM_DEFAULT_BUILD 1)
  # Install the UR loader.
  # TODO: this is piggy-backing on the existing target component level-zero-sycl-dev
  # When UR is moved to its separate repo perhaps we should introduce new component,
  # e.g. unified-runtime-sycl-dev.
  install(TARGETS ur_loader
    LIBRARY DESTINATION "lib${LLVM_LIBDIR_SUFFIX}" COMPONENT level-zero-sycl-dev
    ARCHIVE DESTINATION "lib${LLVM_LIBDIR_SUFFIX}" COMPONENT level-zero-sycl-dev
    RUNTIME DESTINATION "bin" COMPONENT level-zero-sycl-dev
  )
endif()

# Install the UR adapters too
if("level_zero" IN_LIST SYCL_ENABLE_PLUGINS)
  add_dependencies(sycl-runtime-libraries ur_adapter_level_zero)

  # Install the UR adapters too
  install(TARGETS ur_adapter_level_zero
    LIBRARY DESTINATION "lib${LLVM_LIBDIR_SUFFIX}" COMPONENT level-zero-sycl-dev
    ARCHIVE DESTINATION "lib${LLVM_LIBDIR_SUFFIX}" COMPONENT level-zero-sycl-dev
    RUNTIME DESTINATION "bin" COMPONENT level-zero-sycl-dev
  )
endif()

if("cuda" IN_LIST SYCL_ENABLE_PLUGINS)
  add_dependencies(sycl-runtime-libraries ur_adapter_cuda)
endif()

if("hip" IN_LIST SYCL_ENABLE_PLUGINS)
  add_dependencies(sycl-runtime-libraries ur_adapter_hip)
endif()

if ("opencl" IN_LIST SYCL_ENABLE_PLUGINS)
    add_dependencies(sycl-runtime-libraries ur_adapter_opencl)

    # Install the UR adapters too
    install(TARGETS ur_adapter_opencl
      LIBRARY DESTINATION "lib${LLVM_LIBDIR_SUFFIX}" COMPONENT level-zero-sycl-dev
      ARCHIVE DESTINATION "lib${LLVM_LIBDIR_SUFFIX}" COMPONENT level-zero-sycl-dev
      RUNTIME DESTINATION "bin" COMPONENT level-zero-sycl-dev
    )
endif()

if ("native_cpu" IN_LIST SYCL_ENABLE_PLUGINS)
    add_dependencies(sycl-runtime-libraries ur_adapter_native_cpu)

  option(NATIVECPU_USE_OCK "Use the oneAPI Construction Kit for Native CPU" ON)

  if(NATIVECPU_USE_OCK)
    message(STATUS "Compiling Native CPU adapter with OCK support.")
    target_compile_definitions(ur_adapter_native_cpu PRIVATE NATIVECPU_USE_OCK)
  else()
    message(WARNING "Compiling Native CPU adapter without OCK support.
    Some valid SYCL programs may not build or may have low performance.")
  endif()
endif()<|MERGE_RESOLUTION|>--- conflicted
+++ resolved
@@ -99,7 +99,6 @@
       CACHE PATH "Path to external '${name}' adapter source dir" FORCE)
   endfunction()
 
-<<<<<<< HEAD
   set(UNIFIED_RUNTIME_REPO "https://github.com/AllanZyne/unified-runtime.git")
   # commit 4f105262c30ac231b8db1e250f36e88ef9f0a36d
   # Merge: 0f118d75 92fce2ee
@@ -108,16 +107,6 @@
   #     Merge pull request #1409 from omarahmed1111/Add-CTS-tests-for-image-format
   #     [CTS] Add CTS tests for urMemImageCreate entry-point
   set(UNIFIED_RUNTIME_TAG review/yang/misalign_access)
-=======
-  set(UNIFIED_RUNTIME_REPO "https://github.com/oneapi-src/unified-runtime.git")
-  # commit 1e9b1b493fe30e6236bf611ae6d82366c9376f6c
-  # Merge: a011f092 d8500a36
-  # Author: Kenneth Benzie (Benie) <k.benzie@codeplay.com>
-  # Date:   Fri Jun 21 10:22:52 2024 +0100
-  #     Merge pull request #805 from aarongreig/aaron/kernelSetArgIndirectionFix
-  #     Correct level of indirection used in KernelSetArgPointer calls.
-  set(UNIFIED_RUNTIME_TAG 1e9b1b493fe30e6236bf611ae6d82366c9376f6c)
->>>>>>> dc93a360
 
   fetch_adapter_source(level_zero
     ${UNIFIED_RUNTIME_REPO}
