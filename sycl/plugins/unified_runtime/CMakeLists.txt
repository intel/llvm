--- conflicted
+++ resolved
@@ -56,7 +56,6 @@
 if(SYCL_PI_UR_USE_FETCH_CONTENT)
   include(FetchContent)
 
-<<<<<<< HEAD
   set(UNIFIED_RUNTIME_REPO "https://github.com/przemektmalon/unified-runtime.git")
   # commit 30e4fd301f6c794f4a3216a79e14ccef04822d85
   # Author: Przemek Malon <przemek.malon@codeplay.com>
@@ -71,16 +70,15 @@
   #     - DEVICE_INFO_BINDLESS_SAMPLED_IMAGE_FETCH_3D_USM_EXP
   #     - DEVICE_INFO_BINDLESS_SAMPLED_IMAGE_FETCH_3D_EXP
   set(UNIFIED_RUNTIME_TAG 30e4fd301f6c794f4a3216a79e14ccef04822d85)
-=======
-  set(UNIFIED_RUNTIME_REPO "https://github.com/oneapi-src/unified-runtime.git")
-  # commit 93e84695190d0b985b3c4b2fb7ea896e1f3e529e
-  # Merge: 1f6cbe61 2b3d016a
-  # Author: Kenneth Benzie (Benie) <k.benzie@codeplay.com>
-  # Date:   Tue Mar 12 15:22:59 2024 +0000
-  #     Merge pull request #1406 from wenju-he/urBindlessImagesSampledImageCreateExp-Coverity
-  #     [Coverity][L0] Remove overlapping mem copy in urBindlessImagesSampledImageCreateExp
-  set(UNIFIED_RUNTIME_TAG 93e84695190d0b985b3c4b2fb7ea896e1f3e529e)
->>>>>>> 80b68467
+
+  # set(UNIFIED_RUNTIME_REPO "https://github.com/oneapi-src/unified-runtime.git")
+  # # commit 93e84695190d0b985b3c4b2fb7ea896e1f3e529e
+  # # Merge: 1f6cbe61 2b3d016a
+  # # Author: Kenneth Benzie (Benie) <k.benzie@codeplay.com>
+  # # Date:   Tue Mar 12 15:22:59 2024 +0000
+  # #     Merge pull request #1406 from wenju-he/urBindlessImagesSampledImageCreateExp-Coverity
+  # #     [Coverity][L0] Remove overlapping mem copy in urBindlessImagesSampledImageCreateExp
+  # set(UNIFIED_RUNTIME_TAG 93e84695190d0b985b3c4b2fb7ea896e1f3e529e)
 
   if(SYCL_PI_UR_OVERRIDE_FETCH_CONTENT_REPO)
     set(UNIFIED_RUNTIME_REPO "${SYCL_PI_UR_OVERRIDE_FETCH_CONTENT_REPO}")
