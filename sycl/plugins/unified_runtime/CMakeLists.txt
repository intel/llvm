# PI Unified Runtime plugin library.
#

# Options to override the default behaviour of the FetchContent to include UR
# source code.
set(SYCL_PI_UR_OVERRIDE_FETCH_CONTENT_REPO
  "" CACHE STRING "Override the Unified Runtime FetchContent repository")
set(SYCL_PI_UR_OVERRIDE_FETCH_CONTENT_TAG
  "" CACHE STRING "Override the Unified Runtime FetchContent tag")

# Options to disable use of FetchContent to include Unified Runtime source code
# to improve developer workflow.
option(SYCL_PI_UR_USE_FETCH_CONTENT
  "Use FetchContent to acquire the Unified Runtime source code" ON)
set(SYCL_PI_UR_SOURCE_DIR
  "" CACHE PATH "Path to root of Unified Runtime repository")

# Override default to enable building tests from unified-runtime
set(UR_BUILD_TESTS OFF CACHE BOOL "Build unit tests.")
set(UMF_ENABLE_POOL_TRACKING ON)

if("level_zero" IN_LIST SYCL_ENABLE_PLUGINS)
  set(UR_BUILD_ADAPTER_L0 ON)
endif()
if("cuda" IN_LIST SYCL_ENABLE_PLUGINS)
  set(UR_BUILD_ADAPTER_CUDA ON)
endif()
if("hip" IN_LIST SYCL_ENABLE_PLUGINS)
  set(UR_BUILD_ADAPTER_HIP ON)
endif()
if("opencl" IN_LIST SYCL_ENABLE_PLUGINS)
  set(UR_BUILD_ADAPTER_OPENCL ON)
  set(UR_OPENCL_ICD_LOADER_LIBRARY OpenCL-ICD CACHE FILEPATH
    "Path of the OpenCL ICD Loader library" FORCE)
endif()
if("native_cpu" IN_LIST SYCL_ENABLE_PLUGINS)
  set(UR_BUILD_ADAPTER_NATIVE_CPU ON)
endif()

# Disable errors from warnings while building the UR.
# And remember origin flags before doing that.
set(CMAKE_CXX_FLAGS_BAK "${CMAKE_CXX_FLAGS}")
if(WIN32)
  set(CMAKE_CXX_FLAGS "${CMAKE_CXX_FLAGS} /WX-")
  set(CMAKE_C_FLAGS "${CMAKE_C_FLAGS} /WX-")
  # FIXME: Unified runtime build fails with /DUNICODE
  set(CMAKE_CXX_FLAGS "${CMAKE_CXX_FLAGS} /UUNICODE")
  set(CMAKE_C_FLAGS "${CMAKE_C_FLAGS} /UUNICODE")
  # USE_Z7 forces use of /Z7 instead of /Zi which is broken with sccache
  set(USE_Z7 ON)
else()
  set(CMAKE_CXX_FLAGS "${CMAKE_CXX_FLAGS} -Wno-error")
  set(CMAKE_C_FLAGS "${CMAKE_C_FLAGS} -Wno-error")
endif()

if(SYCL_PI_UR_USE_FETCH_CONTENT)
  include(FetchContent)

<<<<<<< HEAD
  set(UNIFIED_RUNTIME_REPO "https://github.com/aarongreig/unified-runtime.git")
  set(UNIFIED_RUNTIME_TAG 12c665daf87c5a72de37199705a0b0e574f85b19)
=======
  # The fetch_adapter_source function can be used to perform a separate content
  # fetch for a UR adapter, this allows development of adapters to be decoupled
  # from each other.
  #
  # A separate content fetch will not be performed if:
  # * The adapter name is not present in the SYCL_ENABLE_PLUGINS variable.
  # * The repo and tag provided match the values of the
  #   UNIFIED_RUNTIME_REPO/UNIFIED_RUNTIME_TAG variables
  #
  # Args:
  #   * name - Must be the directory name of the adapter
  #   * repo - A valid Git URL of a Unified Runtime repo
  #   * tag - A valid Git branch/tag/commit in the Unified Runtime repo
  function(fetch_adapter_source name repo tag)
    if(NOT ${name} IN_LIST SYCL_ENABLE_PLUGINS)
      return()
    endif()
    if(repo STREQUAL UNIFIED_RUNTIME_REPO AND
        tag STREQUAL UNIFIED_RUNTIME_TAG)
      # If the adapter sources are taken from the main checkout, reset the
      # adapter specific source path.
      string(TOUPPER ${name} NAME)
      set(UR_ADAPTER_${NAME}_SOURCE_DIR ""
        CACHE PATH "Path to external '${name}' adapter source dir" FORCE)
      return()
    endif()
    message(STATUS
      "Will fetch Unified Runtime ${name} adapter from ${repo} at ${tag}")
    set(fetch-name ur-${name})
    FetchContent_Declare(${fetch-name}
      GIT_REPOSITORY ${repo} GIT_TAG ${tag})
    # We don't want to add this repo to the build, only fetch its source.
    FetchContent_Populate(${fetch-name})
    # Get the path to the source directory
    string(TOUPPER ${name} NAME)
    set(source_dir_var UR_ADAPTER_${NAME}_SOURCE_DIR)
    FetchContent_GetProperties(${fetch-name} SOURCE_DIR UR_ADAPTER_${NAME}_SOURCE_DIR)
    # Set the variable which informs UR where to get the adapter source from.
    set(UR_ADAPTER_${NAME}_SOURCE_DIR
      "${UR_ADAPTER_${NAME}_SOURCE_DIR}/source/adapters/${name}"
      CACHE PATH "Path to external '${name}' adapter source dir" FORCE)
  endfunction()

  set(UNIFIED_RUNTIME_REPO "https://github.com/oneapi-src/unified-runtime.git")
  # commit 4f13cd14bdd86f0cce4a19e00bf63eb7230e6369
  # Merge: 4f105262 2c3096a3
  # Author: Kenneth Benzie (Benie) <k.benzie@codeplay.com>
  # Date:   Mon Jun 10 16:02:26 2024 +0100
  #     Merge pull request #1282 from al42and/fix-sub-group-size-info
  #     Fix size confusion for several device property queries
  set(UNIFIED_RUNTIME_TAG 4f13cd14bdd86f0cce4a19e00bf63eb7230e6369)

  fetch_adapter_source(level_zero
    ${UNIFIED_RUNTIME_REPO}
    ${UNIFIED_RUNTIME_TAG}
  )

  fetch_adapter_source(opencl
    ${UNIFIED_RUNTIME_REPO}
    ${UNIFIED_RUNTIME_TAG}
  )

  fetch_adapter_source(cuda
    ${UNIFIED_RUNTIME_REPO}
    ${UNIFIED_RUNTIME_TAG}
  )

  fetch_adapter_source(hip
    ${UNIFIED_RUNTIME_REPO}
    ${UNIFIED_RUNTIME_TAG}
  )

  fetch_adapter_source(native_cpu
    ${UNIFIED_RUNTIME_REPO}
    ${UNIFIED_RUNTIME_TAG}
  )
>>>>>>> a4977882

  if(SYCL_PI_UR_OVERRIDE_FETCH_CONTENT_REPO)
    set(UNIFIED_RUNTIME_REPO "${SYCL_PI_UR_OVERRIDE_FETCH_CONTENT_REPO}")
  endif()
  if(SYCL_PI_UR_OVERRIDE_FETCH_CONTENT_TAG)
    set(UNIFIED_RUNTIME_TAG "${SYCL_PI_UR_OVERRIDE_FETCH_CONTENT_TAG}")
  endif()

  message(STATUS "Will fetch Unified Runtime from ${UNIFIED_RUNTIME_REPO}")
  FetchContent_Declare(unified-runtime
    GIT_REPOSITORY    ${UNIFIED_RUNTIME_REPO}
    GIT_TAG           ${UNIFIED_RUNTIME_TAG}
  )

  FetchContent_GetProperties(unified-runtime)
  FetchContent_MakeAvailable(unified-runtime)

  set(UNIFIED_RUNTIME_SOURCE_DIR
    "${unified-runtime_SOURCE_DIR}" CACHE PATH
    "Path to Unified Runtime Headers" FORCE)
elseif(SYCL_PI_UR_SOURCE_DIR)
  # SYCL_PI_UR_USE_FETCH_CONTENT is OFF and SYCL_PI_UR_SOURCE_DIR has been set,
  # use the external Unified Runtime source directory.
  set(UNIFIED_RUNTIME_SOURCE_DIR
    "${SYCL_PI_UR_SOURCE_DIR}" CACHE PATH
    "Path to Unified Runtime Headers" FORCE)
  add_subdirectory(
    ${UNIFIED_RUNTIME_SOURCE_DIR}
    ${CMAKE_CURRENT_BINARY_DIR}/unified-runtime)
else()
  # SYCL_PI_UR_USE_FETCH_CONTENT is OFF and SYCL_PI_UR_SOURCE_DIR has not been
  # set, check if the fallback local directory exists.
  if(NOT EXISTS ${CMAKE_CURRENT_SOURCE_DIR}/unified-runtime)
    message(FATAL_ERROR
      "SYCL_PI_UR_USE_FETCH_CONTENT is disabled but no alternative Unified \
      Runtime source directory has been provided, either:

      * Set -DSYCL_PI_UR_SOURCE_DIR=/path/to/unified-runtime
      * Clone the UR repo in ${CMAKE_CURRENT_SOURCE_DIR}/unified-runtime")
  endif()
  # The fallback local directory for the Unified Runtime repository has been
  # found, use it.
  set(UNIFIED_RUNTIME_SOURCE_DIR
    "${CMAKE_CURRENT_SOURCE_DIR}/unified-runtime" CACHE PATH
    "Path to Unified Runtime Headers" FORCE)
  add_subdirectory(${UNIFIED_RUNTIME_SOURCE_DIR})
endif()

# Restore original flags
set(CMAKE_CXX_FLAGS "${CMAKE_CXX_FLAGS_BAK}")

message(STATUS
  "Using Unified Runtime source directory: ${UNIFIED_RUNTIME_SOURCE_DIR}")

set(UNIFIED_RUNTIME_INCLUDE_DIR "${UNIFIED_RUNTIME_SOURCE_DIR}/include")
set(UNIFIED_RUNTIME_SRC_INCLUDE_DIR "${UNIFIED_RUNTIME_SOURCE_DIR}/source")
set(UNIFIED_RUNTIME_COMMON_INCLUDE_DIR "${UNIFIED_RUNTIME_SOURCE_DIR}/source/common")

add_library(UnifiedRuntimeLoader ALIAS ur_loader)
add_library(UnifiedRuntimeCommon ALIAS ur_common)
add_library(UnifiedMemoryFramework ALIAS umf)

add_library(UnifiedRuntime-Headers INTERFACE)

target_include_directories(UnifiedRuntime-Headers
  INTERFACE
    "${UNIFIED_RUNTIME_INCLUDE_DIR}"
)

find_package(Threads REQUIRED)

set(UNIFIED_RUNTIME_PLUGIN_ARGS
  SOURCES
    # These are short-term shared with Unified Runtime
    # The two plugins define a few things differently so must
    # be built separately. This difference is spelled in
    # their "ur_bindings.hpp" files.
    "ur_bindings.hpp"
    "pi2ur.hpp"
    # These below belong to Unified Runtime PI Plugin only
    "pi_unified_runtime.hpp"
    "pi_unified_runtime.cpp"
  LIBRARIES
    Threads::Threads
    UnifiedRuntimeLoader
    UnifiedRuntime-Headers
    UnifiedRuntimeCommon
  INCLUDE_DIRS
    "${UNIFIED_RUNTIME_SRC_INCLUDE_DIR}"
    "${UNIFIED_RUNTIME_COMMON_INCLUDE_DIR}"
)

# We need for #include <ze_api.h> in common.h
if("level_zero" IN_LIST SYCL_ENABLE_PLUGINS)
  list(APPEND UNIFIED_RUNTIME_PLUGIN_ARGS LevelZeroLoader-Headers)
endif()

if("opencl" IN_LIST SYCL_ENABLE_PLUGINS)
  list(APPEND UNIFIED_RUNTIME_PLUGIN_ARGS OpenCL-ICD)
endif()

add_sycl_plugin(unified_runtime ${UNIFIED_RUNTIME_PLUGIN_ARGS})

if(TARGET UnifiedRuntimeLoader)
  set_target_properties(hello_world PROPERTIES EXCLUDE_FROM_ALL 1 EXCLUDE_FROM_DEFAULT_BUILD 1)
  # Install the UR loader.
  # TODO: this is piggy-backing on the existing target component level-zero-sycl-dev
  # When UR is moved to its separate repo perhaps we should introduce new component,
  # e.g. unified-runtime-sycl-dev.
  install(TARGETS ur_loader
    LIBRARY DESTINATION "lib${LLVM_LIBDIR_SUFFIX}" COMPONENT level-zero-sycl-dev
    ARCHIVE DESTINATION "lib${LLVM_LIBDIR_SUFFIX}" COMPONENT level-zero-sycl-dev
    RUNTIME DESTINATION "bin" COMPONENT level-zero-sycl-dev
  )
endif()

# Install the UR adapters too
if("level_zero" IN_LIST SYCL_ENABLE_PLUGINS)
  add_dependencies(sycl-runtime-libraries ur_adapter_level_zero)

  # Install the UR adapters too
  install(TARGETS ur_adapter_level_zero
    LIBRARY DESTINATION "lib${LLVM_LIBDIR_SUFFIX}" COMPONENT level-zero-sycl-dev
    ARCHIVE DESTINATION "lib${LLVM_LIBDIR_SUFFIX}" COMPONENT level-zero-sycl-dev
    RUNTIME DESTINATION "bin" COMPONENT level-zero-sycl-dev
  )
endif()

if("cuda" IN_LIST SYCL_ENABLE_PLUGINS)
  add_dependencies(sycl-runtime-libraries ur_adapter_cuda)
endif()

if("hip" IN_LIST SYCL_ENABLE_PLUGINS)
  add_dependencies(sycl-runtime-libraries ur_adapter_hip)
endif()

if ("opencl" IN_LIST SYCL_ENABLE_PLUGINS)
    add_dependencies(sycl-runtime-libraries ur_adapter_opencl)

    # Install the UR adapters too
    install(TARGETS ur_adapter_opencl
      LIBRARY DESTINATION "lib${LLVM_LIBDIR_SUFFIX}" COMPONENT level-zero-sycl-dev
      ARCHIVE DESTINATION "lib${LLVM_LIBDIR_SUFFIX}" COMPONENT level-zero-sycl-dev
      RUNTIME DESTINATION "bin" COMPONENT level-zero-sycl-dev
    )
endif()

if ("native_cpu" IN_LIST SYCL_ENABLE_PLUGINS)
    add_dependencies(sycl-runtime-libraries ur_adapter_native_cpu)

  option(NATIVECPU_USE_OCK "Use the oneAPI Construction Kit for Native CPU" ON)

  if(NATIVECPU_USE_OCK)
    message(STATUS "Compiling Native CPU adapter with OCK support.")
    target_compile_definitions(ur_adapter_native_cpu PRIVATE NATIVECPU_USE_OCK)
  else()
    message(WARNING "Compiling Native CPU adapter without OCK support.
    Some valid SYCL programs may not build or may have low performance.")
  endif()
endif()<|MERGE_RESOLUTION|>--- conflicted
+++ resolved
@@ -56,10 +56,6 @@
 if(SYCL_PI_UR_USE_FETCH_CONTENT)
   include(FetchContent)
 
-<<<<<<< HEAD
-  set(UNIFIED_RUNTIME_REPO "https://github.com/aarongreig/unified-runtime.git")
-  set(UNIFIED_RUNTIME_TAG 12c665daf87c5a72de37199705a0b0e574f85b19)
-=======
   # The fetch_adapter_source function can be used to perform a separate content
   # fetch for a UR adapter, this allows development of adapters to be decoupled
   # from each other.
@@ -103,14 +99,8 @@
       CACHE PATH "Path to external '${name}' adapter source dir" FORCE)
   endfunction()
 
-  set(UNIFIED_RUNTIME_REPO "https://github.com/oneapi-src/unified-runtime.git")
-  # commit 4f13cd14bdd86f0cce4a19e00bf63eb7230e6369
-  # Merge: 4f105262 2c3096a3
-  # Author: Kenneth Benzie (Benie) <k.benzie@codeplay.com>
-  # Date:   Mon Jun 10 16:02:26 2024 +0100
-  #     Merge pull request #1282 from al42and/fix-sub-group-size-info
-  #     Fix size confusion for several device property queries
-  set(UNIFIED_RUNTIME_TAG 4f13cd14bdd86f0cce4a19e00bf63eb7230e6369)
+  set(UNIFIED_RUNTIME_REPO "https://github.com/aarongreig/unified-runtime.git")
+  set(UNIFIED_RUNTIME_TAG 12c665daf87c5a72de37199705a0b0e574f85b19)
 
   fetch_adapter_source(level_zero
     ${UNIFIED_RUNTIME_REPO}
@@ -136,7 +126,6 @@
     ${UNIFIED_RUNTIME_REPO}
     ${UNIFIED_RUNTIME_TAG}
   )
->>>>>>> a4977882
 
   if(SYCL_PI_UR_OVERRIDE_FETCH_CONTENT_REPO)
     set(UNIFIED_RUNTIME_REPO "${SYCL_PI_UR_OVERRIDE_FETCH_CONTENT_REPO}")
