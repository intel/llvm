--- conflicted
+++ resolved
@@ -56,19 +56,8 @@
 if(SYCL_PI_UR_USE_FETCH_CONTENT)
   include(FetchContent)
 
-<<<<<<< HEAD
   set(UNIFIED_RUNTIME_REPO "https://github.com/Seanst98/unified-runtime.git")
   set(UNIFIED_RUNTIME_TAG f610301946f377d369635f68d030ef71f2a45a13)
-=======
-  set(UNIFIED_RUNTIME_REPO "https://github.com/oneapi-src/unified-runtime")
-  # commit 51d7180c344bbc2f942533e5fc51b0b04871f8d5
-  # Merge: b66cf9b1 0e37380e
-  # Author: Kenneth Benzie (Benie) <k.benzie@codeplay.com>
-  # Date:   Fri Jan 26 12:20:20 2024 +0000
-  #     Merge pull request #1205 from ykhatav/ur_dependentload
-  #     [UR] add dependent-load flag to exclude CWD from default search path …
-  set(UNIFIED_RUNTIME_TAG 51d7180c344bbc2f942533e5fc51b0b04871f8d5)
->>>>>>> c873fe24
 
   if(SYCL_PI_UR_OVERRIDE_FETCH_CONTENT_REPO)
     set(UNIFIED_RUNTIME_REPO "${SYCL_PI_UR_OVERRIDE_FETCH_CONTENT_REPO}")
