# PI Unified Runtime plugin library.
#

# Options to override the default behaviour of the FetchContent to include UR
# source code.
set(SYCL_PI_UR_OVERRIDE_FETCH_CONTENT_REPO
  "" CACHE STRING "Override the Unified Runtime FetchContent repository")
set(SYCL_PI_UR_OVERRIDE_FETCH_CONTENT_TAG
  "" CACHE STRING "Override the Unified Runtime FetchContent tag")

# Options to disable use of FetchContent to include Unified Runtime source code
# to improve developer workflow.
option(SYCL_PI_UR_USE_FETCH_CONTENT
  "Use FetchContent to acquire the Unified Runtime source code" ON)
set(SYCL_PI_UR_SOURCE_DIR
  "" CACHE PATH "Path to root of Unified Runtime repository")

# Override default to enable building tests from unified-runtime
set(UR_BUILD_TESTS OFF CACHE BOOL "Build unit tests.")
set(UMF_ENABLE_POOL_TRACKING ON)

if("level_zero" IN_LIST SYCL_ENABLE_PLUGINS)
  set(UR_BUILD_ADAPTER_L0 ON)
endif()
if("cuda" IN_LIST SYCL_ENABLE_PLUGINS)
  set(UR_BUILD_ADAPTER_CUDA ON)
endif()
if("hip" IN_LIST SYCL_ENABLE_PLUGINS)
  set(UR_BUILD_ADAPTER_HIP ON)
endif()
if("opencl" IN_LIST SYCL_ENABLE_PLUGINS)
  set(UR_BUILD_ADAPTER_OPENCL ON)
  set(UR_OPENCL_ICD_LOADER_LIBRARY OpenCL-ICD CACHE FILEPATH
    "Path of the OpenCL ICD Loader library" FORCE)
endif()
if("native_cpu" IN_LIST SYCL_ENABLE_PLUGINS)
  set(UR_BUILD_ADAPTER_NATIVE_CPU ON)
endif()

# Disable errors from warnings while building the UR.
# And remember origin flags before doing that.
set(CMAKE_CXX_FLAGS_BAK "${CMAKE_CXX_FLAGS}")
if(WIN32)
  set(CMAKE_CXX_FLAGS "${CMAKE_CXX_FLAGS} /WX-")
  set(CMAKE_C_FLAGS "${CMAKE_C_FLAGS} /WX-")
  # FIXME: Unified runtime build fails with /DUNICODE
  set(CMAKE_CXX_FLAGS "${CMAKE_CXX_FLAGS} /UUNICODE")
  set(CMAKE_C_FLAGS "${CMAKE_C_FLAGS} /UUNICODE")
  # USE_Z7 forces use of /Z7 instead of /Zi which is broken with sccache
  set(USE_Z7 ON)
else()
  set(CMAKE_CXX_FLAGS "${CMAKE_CXX_FLAGS} -Wno-error")
  set(CMAKE_C_FLAGS "${CMAKE_C_FLAGS} -Wno-error")
endif()

if(SYCL_PI_UR_USE_FETCH_CONTENT)
  include(FetchContent)

<<<<<<< HEAD
  set(UNIFIED_RUNTIME_REPO "https://github.com/jandres742/unified-runtime.git")
  # commit 71957e849435169b43e51a42025afeeb63d7508b
  # Merge: ce152a64 e001b98d
  # Author: Kenneth Benzie (Benie) <k.benzie@codeplay.com>
  # Date:   Tue Nov 21 16:41:08 2023 +0000
  #     Merge pull request #1100 from kbenzie/benie/fixup-multi-device-compile
  #     [CUDA][HIP][OpenCL][NATIVECPU] Fix multi-device compile
  set(UNIFIED_RUNTIME_TAG bd77250bab3df7b8005b43b86cddd0641adf9e51)
=======
  set(UNIFIED_RUNTIME_REPO "https://github.com/oneapi-src/unified-runtime.git")
  # commit 69a56ea6d1369a6bde5fce97c85fc7dbda49252f
  # Merge: b25bb64d b78f541d
  # Author: Kenneth Benzie (Benie) <k.benzie@codeplay.com>
  # Date:   Mon Dec 11 12:30:24 2023 +0000
  #     Merge pull request #1123 from aarongreig/aaron/usmLocationProps
  #     [OpenCL] Add ur_usm_alloc_location_desc struct and handle it in the CL adapter.
  set(UNIFIED_RUNTIME_TAG 69a56ea6d1369a6bde5fce97c85fc7dbda49252f)
>>>>>>> b0a2fb9b

  if(SYCL_PI_UR_OVERRIDE_FETCH_CONTENT_REPO)
    set(UNIFIED_RUNTIME_REPO "${SYCL_PI_UR_OVERRIDE_FETCH_CONTENT_REPO}")
  endif()
  if(SYCL_PI_UR_OVERRIDE_FETCH_CONTENT_TAG)
    set(UNIFIED_RUNTIME_TAG "${SYCL_PI_UR_OVERRIDE_FETCH_CONTENT_TAG}")
  endif()

  message(STATUS "Will fetch Unified Runtime from ${UNIFIED_RUNTIME_REPO}")
  FetchContent_Declare(unified-runtime
    GIT_REPOSITORY    ${UNIFIED_RUNTIME_REPO}
    GIT_TAG           ${UNIFIED_RUNTIME_TAG}
  )

  FetchContent_GetProperties(unified-runtime)
  FetchContent_MakeAvailable(unified-runtime)

  set(UNIFIED_RUNTIME_SOURCE_DIR
    "${unified-runtime_SOURCE_DIR}" CACHE PATH
    "Path to Unified Runtime Headers" FORCE)
elseif(SYCL_PI_UR_SOURCE_DIR)
  # SYCL_PI_UR_USE_FETCH_CONTENT is OFF and SYCL_PI_UR_SOURCE_DIR has been set,
  # use the external Unified Runtime source directory.
  set(UNIFIED_RUNTIME_SOURCE_DIR
    "${SYCL_PI_UR_SOURCE_DIR}" CACHE PATH
    "Path to Unified Runtime Headers" FORCE)
  add_subdirectory(
    ${UNIFIED_RUNTIME_SOURCE_DIR}
    ${CMAKE_CURRENT_BINARY_DIR}/unified-runtime)
else()
  # SYCL_PI_UR_USE_FETCH_CONTENT is OFF and SYCL_PI_UR_SOURCE_DIR has not been
  # set, check if the fallback local directory exists.
  if(NOT ${CMAKE_CURRENT_SOURCE_DIR}/unified-runtime)
    message(FATAL_ERROR
      "SYCL_PI_UR_USE_FETCH_CONTENT is disabled but no alternative Unified
      Runtime source directory has be proivided, either:

      * Set -DSYCL_PI_UR_SOURCE_DIR=/path/to/unified-runtime
      * Clone the UR repo in ${CMAKE_CURRENT_SOURCE_DIR}/unified-runtime")
  endif()
  # The fallback local directory for the Unified Runtime repository has been
  # found, use it.
  set(UNIFIED_RUNTIME_SOURCE_DIR
    "${CMAKE_CURRENT_SOURCE_DIR}/unified-runtime" CACHE PATH
    "Path to Unified Runtime Headers" FORCE)
  add_subdirectory(${UNIFIED_RUNTIME_SOURCE_DIR})
endif()

# Restore original flags
set(CMAKE_CXX_FLAGS "${CMAKE_CXX_FLAGS_BAK}")

message(STATUS
  "Using Unified Runtime source directory: ${UNIFIED_RUNTIME_SOURCE_DIR}")

set(UNIFIED_RUNTIME_INCLUDE_DIR "${UNIFIED_RUNTIME_SOURCE_DIR}/include")

add_library(UnifiedRuntimeLoader ALIAS ur_loader)
add_library(UnifiedRuntimeCommon ALIAS ur_common)
add_library(UnifiedMallocFramework ALIAS unified_malloc_framework)

add_library(UnifiedRuntime-Headers INTERFACE)

target_include_directories(UnifiedRuntime-Headers
  INTERFACE
    "${UNIFIED_RUNTIME_INCLUDE_DIR}"
)

find_package(Threads REQUIRED)

set(UNIFIED_RUNTIME_PLUGIN_ARGS
  SOURCES
    # These are short-term shared with Unified Runtime
    # The two plugins define a few things differently so must
    # be built separately. This difference is spelled in
    # their "ur_bindings.hpp" files.
    "ur_bindings.hpp"
    "pi2ur.hpp"
    "pi2ur.cpp"
    # These below belong to Unified Runtime PI Plugin only
    "pi_unified_runtime.hpp"
    "pi_unified_runtime.cpp"
  LIBRARIES
    Threads::Threads
    UnifiedRuntimeLoader
    UnifiedRuntime-Headers
)

# We need for #include <ze_api.h> in common.h
if("level_zero" IN_LIST SYCL_ENABLE_PLUGINS)
  list(APPEND UNIFIED_RUNTIME_PLUGIN_ARGS LevelZeroLoader-Headers)
endif()

if("opencl" IN_LIST SYCL_ENABLE_PLUGINS)
  list(APPEND UNIFIED_RUNTIME_PLUGIN_ARGS OpenCL-ICD)
endif()

add_sycl_plugin(unified_runtime ${UNIFIED_RUNTIME_PLUGIN_ARGS})

if(TARGET UnifiedRuntimeLoader)
  set_target_properties(hello_world PROPERTIES EXCLUDE_FROM_ALL 1 EXCLUDE_FROM_DEFAULT_BUILD 1)
  # Install the UR loader.
  # TODO: this is piggy-backing on the existing target component level-zero-sycl-dev
  # When UR is moved to its separate repo perhaps we should introduce new component,
  # e.g. unified-runtime-sycl-dev.
  install(TARGETS ur_loader
    LIBRARY DESTINATION "lib${LLVM_LIBDIR_SUFFIX}" COMPONENT level-zero-sycl-dev
    ARCHIVE DESTINATION "lib${LLVM_LIBDIR_SUFFIX}" COMPONENT level-zero-sycl-dev
    RUNTIME DESTINATION "bin" COMPONENT level-zero-sycl-dev
  )
endif()

# Install the UR adapters too
if("level_zero" IN_LIST SYCL_ENABLE_PLUGINS)
  add_dependencies(sycl-runtime-libraries ur_adapter_level_zero)

  # Install the UR adapters too
  install(TARGETS ur_adapter_level_zero
    LIBRARY DESTINATION "lib${LLVM_LIBDIR_SUFFIX}" COMPONENT level-zero-sycl-dev
    ARCHIVE DESTINATION "lib${LLVM_LIBDIR_SUFFIX}" COMPONENT level-zero-sycl-dev
    RUNTIME DESTINATION "bin" COMPONENT level-zero-sycl-dev
  )
endif()

if("cuda" IN_LIST SYCL_ENABLE_PLUGINS)
  add_dependencies(sycl-runtime-libraries ur_adapter_cuda)
endif()

if("hip" IN_LIST SYCL_ENABLE_PLUGINS)
  add_dependencies(sycl-runtime-libraries ur_adapter_hip)
endif()

if ("opencl" IN_LIST SYCL_ENABLE_PLUGINS)
    add_dependencies(sycl-runtime-libraries ur_adapter_opencl)
endif()

if ("native_cpu" IN_LIST SYCL_ENABLE_PLUGINS)
    add_dependencies(sycl-runtime-libraries ur_adapter_native_cpu)
endif()<|MERGE_RESOLUTION|>--- conflicted
+++ resolved
@@ -56,7 +56,6 @@
 if(SYCL_PI_UR_USE_FETCH_CONTENT)
   include(FetchContent)
 
-<<<<<<< HEAD
   set(UNIFIED_RUNTIME_REPO "https://github.com/jandres742/unified-runtime.git")
   # commit 71957e849435169b43e51a42025afeeb63d7508b
   # Merge: ce152a64 e001b98d
@@ -65,16 +64,6 @@
   #     Merge pull request #1100 from kbenzie/benie/fixup-multi-device-compile
   #     [CUDA][HIP][OpenCL][NATIVECPU] Fix multi-device compile
   set(UNIFIED_RUNTIME_TAG bd77250bab3df7b8005b43b86cddd0641adf9e51)
-=======
-  set(UNIFIED_RUNTIME_REPO "https://github.com/oneapi-src/unified-runtime.git")
-  # commit 69a56ea6d1369a6bde5fce97c85fc7dbda49252f
-  # Merge: b25bb64d b78f541d
-  # Author: Kenneth Benzie (Benie) <k.benzie@codeplay.com>
-  # Date:   Mon Dec 11 12:30:24 2023 +0000
-  #     Merge pull request #1123 from aarongreig/aaron/usmLocationProps
-  #     [OpenCL] Add ur_usm_alloc_location_desc struct and handle it in the CL adapter.
-  set(UNIFIED_RUNTIME_TAG 69a56ea6d1369a6bde5fce97c85fc7dbda49252f)
->>>>>>> b0a2fb9b
 
   if(SYCL_PI_UR_OVERRIDE_FETCH_CONTENT_REPO)
     set(UNIFIED_RUNTIME_REPO "${SYCL_PI_UR_OVERRIDE_FETCH_CONTENT_REPO}")
