# PI Unified Runtime plugin library.
#

# Options to override the default behaviour of the FetchContent to include UR
# source code.
set(SYCL_PI_UR_OVERRIDE_FETCH_CONTENT_REPO
  "" CACHE STRING "Override the Unified Runtime FetchContent repository")
set(SYCL_PI_UR_OVERRIDE_FETCH_CONTENT_TAG
  "" CACHE STRING "Override the Unified Runtime FetchContent tag")

# Options to disable use of FetchContent to include Unified Runtime source code
# to improve developer workflow.
option(SYCL_PI_UR_USE_FETCH_CONTENT
  "Use FetchContent to acquire the Unified Runtime source code" ON)
set(SYCL_PI_UR_SOURCE_DIR
  "" CACHE PATH "Path to root of Unified Runtime repository")

# Override default to enable building tests from unified-runtime
set(UR_BUILD_TESTS OFF CACHE BOOL "Build unit tests.")
set(UMF_ENABLE_POOL_TRACKING ON)

if("level_zero" IN_LIST SYCL_ENABLE_PLUGINS)
  set(UR_BUILD_ADAPTER_L0 ON)
endif()
if("cuda" IN_LIST SYCL_ENABLE_PLUGINS)
  set(UR_BUILD_ADAPTER_CUDA ON)
endif()
if("hip" IN_LIST SYCL_ENABLE_PLUGINS)
  set(UR_BUILD_ADAPTER_HIP ON)
endif()
if("opencl" IN_LIST SYCL_ENABLE_PLUGINS)
  set(UR_BUILD_ADAPTER_OPENCL ON)
  set(UR_OPENCL_ICD_LOADER_LIBRARY OpenCL-ICD CACHE FILEPATH
    "Path of the OpenCL ICD Loader library" FORCE)
endif()
if("native_cpu" IN_LIST SYCL_ENABLE_PLUGINS)
  set(UR_BUILD_ADAPTER_NATIVE_CPU ON)
endif()

# Disable errors from warnings while building the UR.
# And remember origin flags before doing that.
set(CMAKE_CXX_FLAGS_BAK "${CMAKE_CXX_FLAGS}")
if(WIN32)
  set(CMAKE_CXX_FLAGS "${CMAKE_CXX_FLAGS} /WX-")
  set(CMAKE_C_FLAGS "${CMAKE_C_FLAGS} /WX-")
  # FIXME: Unified runtime build fails with /DUNICODE
  set(CMAKE_CXX_FLAGS "${CMAKE_CXX_FLAGS} /UUNICODE")
  set(CMAKE_C_FLAGS "${CMAKE_C_FLAGS} /UUNICODE")
  # USE_Z7 forces use of /Z7 instead of /Zi which is broken with sccache
  set(USE_Z7 ON)
else()
  set(CMAKE_CXX_FLAGS "${CMAKE_CXX_FLAGS} -Wno-error")
  set(CMAKE_C_FLAGS "${CMAKE_C_FLAGS} -Wno-error")
endif()

if(SYCL_PI_UR_USE_FETCH_CONTENT)
  include(FetchContent)

<<<<<<< HEAD
  set(UNIFIED_RUNTIME_REPO "https://github.com/igchor/unified-runtime.git")
  set(UNIFIED_RUNTIME_TAG b037d4083e0ba73069051b0ddd40535bd40e2674)
=======
  set(UNIFIED_RUNTIME_REPO "https://github.com/oneapi-src/unified-runtime.git")
  # commit 8ff738f424de6f84fa16c9f7d41c8c70b766665d
  # Merge: 5e548c5e fbdaf72a
  # Author: Kenneth Benzie (Benie) <k.benzie@codeplay.com>
  # Date:   Tue Feb 13 13:01:03 2024 +0100
  #     Merge pull request #1089 from Bensuo/ewan/update
  #     [EXP][Command-Buffer] Add kernel command update
  set(UNIFIED_RUNTIME_TAG 8ff738f424de6f84fa16c9f7d41c8c70b766665d)
>>>>>>> e5da67bb

  if(SYCL_PI_UR_OVERRIDE_FETCH_CONTENT_REPO)
    set(UNIFIED_RUNTIME_REPO "${SYCL_PI_UR_OVERRIDE_FETCH_CONTENT_REPO}")
  endif()
  if(SYCL_PI_UR_OVERRIDE_FETCH_CONTENT_TAG)
    set(UNIFIED_RUNTIME_TAG "${SYCL_PI_UR_OVERRIDE_FETCH_CONTENT_TAG}")
  endif()

  message(STATUS "Will fetch Unified Runtime from ${UNIFIED_RUNTIME_REPO}")
  FetchContent_Declare(unified-runtime
    GIT_REPOSITORY    ${UNIFIED_RUNTIME_REPO}
    GIT_TAG           ${UNIFIED_RUNTIME_TAG}
  )

  FetchContent_GetProperties(unified-runtime)
  FetchContent_MakeAvailable(unified-runtime)

  set(UNIFIED_RUNTIME_SOURCE_DIR
    "${unified-runtime_SOURCE_DIR}" CACHE PATH
    "Path to Unified Runtime Headers" FORCE)
elseif(SYCL_PI_UR_SOURCE_DIR)
  # SYCL_PI_UR_USE_FETCH_CONTENT is OFF and SYCL_PI_UR_SOURCE_DIR has been set,
  # use the external Unified Runtime source directory.
  set(UNIFIED_RUNTIME_SOURCE_DIR
    "${SYCL_PI_UR_SOURCE_DIR}" CACHE PATH
    "Path to Unified Runtime Headers" FORCE)
  add_subdirectory(
    ${UNIFIED_RUNTIME_SOURCE_DIR}
    ${CMAKE_CURRENT_BINARY_DIR}/unified-runtime)
else()
  # SYCL_PI_UR_USE_FETCH_CONTENT is OFF and SYCL_PI_UR_SOURCE_DIR has not been
  # set, check if the fallback local directory exists.
  if(NOT EXISTS ${CMAKE_CURRENT_SOURCE_DIR}/unified-runtime)
    message(FATAL_ERROR
      "SYCL_PI_UR_USE_FETCH_CONTENT is disabled but no alternative Unified \
      Runtime source directory has been provided, either:

      * Set -DSYCL_PI_UR_SOURCE_DIR=/path/to/unified-runtime
      * Clone the UR repo in ${CMAKE_CURRENT_SOURCE_DIR}/unified-runtime")
  endif()
  # The fallback local directory for the Unified Runtime repository has been
  # found, use it.
  set(UNIFIED_RUNTIME_SOURCE_DIR
    "${CMAKE_CURRENT_SOURCE_DIR}/unified-runtime" CACHE PATH
    "Path to Unified Runtime Headers" FORCE)
  add_subdirectory(${UNIFIED_RUNTIME_SOURCE_DIR})
endif()

# Restore original flags
set(CMAKE_CXX_FLAGS "${CMAKE_CXX_FLAGS_BAK}")

message(STATUS
  "Using Unified Runtime source directory: ${UNIFIED_RUNTIME_SOURCE_DIR}")

set(UNIFIED_RUNTIME_INCLUDE_DIR "${UNIFIED_RUNTIME_SOURCE_DIR}/include")
set(UNIFIED_RUNTIME_SRC_INCLUDE_DIR "${UNIFIED_RUNTIME_SOURCE_DIR}/source")
set(UNIFIED_RUNTIME_COMMON_INCLUDE_DIR "${UNIFIED_RUNTIME_SOURCE_DIR}/source/common")

add_library(UnifiedRuntimeLoader ALIAS ur_loader)
add_library(UnifiedRuntimeCommon ALIAS ur_common)
add_library(UnifiedMemoryFramework ALIAS umf)

add_library(UnifiedRuntime-Headers INTERFACE)

target_include_directories(UnifiedRuntime-Headers
  INTERFACE
    "${UNIFIED_RUNTIME_INCLUDE_DIR}"
)

find_package(Threads REQUIRED)

set(UNIFIED_RUNTIME_PLUGIN_ARGS
  SOURCES
    # These are short-term shared with Unified Runtime
    # The two plugins define a few things differently so must
    # be built separately. This difference is spelled in
    # their "ur_bindings.hpp" files.
    "ur_bindings.hpp"
    "pi2ur.hpp"
    # These below belong to Unified Runtime PI Plugin only
    "pi_unified_runtime.hpp"
    "pi_unified_runtime.cpp"
  LIBRARIES
    Threads::Threads
    UnifiedRuntimeLoader
    UnifiedRuntime-Headers
    UnifiedRuntimeCommon
  INCLUDE_DIRS
    "${UNIFIED_RUNTIME_SRC_INCLUDE_DIR}"
    "${UNIFIED_RUNTIME_COMMON_INCLUDE_DIR}"
)

# We need for #include <ze_api.h> in common.h
if("level_zero" IN_LIST SYCL_ENABLE_PLUGINS)
  list(APPEND UNIFIED_RUNTIME_PLUGIN_ARGS LevelZeroLoader-Headers)
endif()

if("opencl" IN_LIST SYCL_ENABLE_PLUGINS)
  list(APPEND UNIFIED_RUNTIME_PLUGIN_ARGS OpenCL-ICD)
endif()

add_sycl_plugin(unified_runtime ${UNIFIED_RUNTIME_PLUGIN_ARGS})

if(TARGET UnifiedRuntimeLoader)
  set_target_properties(hello_world PROPERTIES EXCLUDE_FROM_ALL 1 EXCLUDE_FROM_DEFAULT_BUILD 1)
  # Install the UR loader.
  # TODO: this is piggy-backing on the existing target component level-zero-sycl-dev
  # When UR is moved to its separate repo perhaps we should introduce new component,
  # e.g. unified-runtime-sycl-dev.
  install(TARGETS ur_loader
    LIBRARY DESTINATION "lib${LLVM_LIBDIR_SUFFIX}" COMPONENT level-zero-sycl-dev
    ARCHIVE DESTINATION "lib${LLVM_LIBDIR_SUFFIX}" COMPONENT level-zero-sycl-dev
    RUNTIME DESTINATION "bin" COMPONENT level-zero-sycl-dev
  )
endif()

# Install the UR adapters too
if("level_zero" IN_LIST SYCL_ENABLE_PLUGINS)
  add_dependencies(sycl-runtime-libraries ur_adapter_level_zero)

  # Install the UR adapters too
  install(TARGETS ur_adapter_level_zero
    LIBRARY DESTINATION "lib${LLVM_LIBDIR_SUFFIX}" COMPONENT level-zero-sycl-dev
    ARCHIVE DESTINATION "lib${LLVM_LIBDIR_SUFFIX}" COMPONENT level-zero-sycl-dev
    RUNTIME DESTINATION "bin" COMPONENT level-zero-sycl-dev
  )
endif()

if("cuda" IN_LIST SYCL_ENABLE_PLUGINS)
  add_dependencies(sycl-runtime-libraries ur_adapter_cuda)
endif()

if("hip" IN_LIST SYCL_ENABLE_PLUGINS)
  add_dependencies(sycl-runtime-libraries ur_adapter_hip)
endif()

if ("opencl" IN_LIST SYCL_ENABLE_PLUGINS)
    add_dependencies(sycl-runtime-libraries ur_adapter_opencl)

    # Install the UR adapters too
    install(TARGETS ur_adapter_opencl
      LIBRARY DESTINATION "lib${LLVM_LIBDIR_SUFFIX}" COMPONENT level-zero-sycl-dev
      ARCHIVE DESTINATION "lib${LLVM_LIBDIR_SUFFIX}" COMPONENT level-zero-sycl-dev
      RUNTIME DESTINATION "bin" COMPONENT level-zero-sycl-dev
    )
endif()

if ("native_cpu" IN_LIST SYCL_ENABLE_PLUGINS)
    add_dependencies(sycl-runtime-libraries ur_adapter_native_cpu)

  option(NATIVECPU_USE_OCK "Use the oneAPI Construction Kit for Native CPU" ON)

  if(NATIVECPU_USE_OCK)
    message(STATUS "Compiling Native CPU adapter with OCK support.")
    target_compile_definitions(ur_adapter_native_cpu PRIVATE NATIVECPU_USE_OCK)
  else()
    message(WARNING "Compiling Native CPU adapter without OCK support.
    Some valid SYCL programs may not build or may have low performance.")
  endif()
endif()<|MERGE_RESOLUTION|>--- conflicted
+++ resolved
@@ -56,19 +56,8 @@
 if(SYCL_PI_UR_USE_FETCH_CONTENT)
   include(FetchContent)
 
-<<<<<<< HEAD
   set(UNIFIED_RUNTIME_REPO "https://github.com/igchor/unified-runtime.git")
   set(UNIFIED_RUNTIME_TAG b037d4083e0ba73069051b0ddd40535bd40e2674)
-=======
-  set(UNIFIED_RUNTIME_REPO "https://github.com/oneapi-src/unified-runtime.git")
-  # commit 8ff738f424de6f84fa16c9f7d41c8c70b766665d
-  # Merge: 5e548c5e fbdaf72a
-  # Author: Kenneth Benzie (Benie) <k.benzie@codeplay.com>
-  # Date:   Tue Feb 13 13:01:03 2024 +0100
-  #     Merge pull request #1089 from Bensuo/ewan/update
-  #     [EXP][Command-Buffer] Add kernel command update
-  set(UNIFIED_RUNTIME_TAG 8ff738f424de6f84fa16c9f7d41c8c70b766665d)
->>>>>>> e5da67bb
 
   if(SYCL_PI_UR_OVERRIDE_FETCH_CONTENT_REPO)
     set(UNIFIED_RUNTIME_REPO "${SYCL_PI_UR_OVERRIDE_FETCH_CONTENT_REPO}")
