# PI Unified Runtime plugin library.
#

# Options to override the default behaviour of the FetchContent to include UR
# source code.
set(SYCL_PI_UR_OVERRIDE_FETCH_CONTENT_REPO
  "" CACHE STRING "Override the Unified Runtime FetchContent repository")
set(SYCL_PI_UR_OVERRIDE_FETCH_CONTENT_TAG
  "" CACHE STRING "Override the Unified Runtime FetchContent tag")

# Options to disable use of FetchContent to include Unified Runtime source code
# to improve developer workflow.
option(SYCL_PI_UR_USE_FETCH_CONTENT
  "Use FetchContent to acquire the Unified Runtime source code" ON)
set(SYCL_PI_UR_SOURCE_DIR
  "" CACHE PATH "Path to root of Unified Runtime repository")

# Override default to enable building tests from unified-runtime
set(UR_BUILD_TESTS OFF CACHE BOOL "Build unit tests.")
set(UMF_ENABLE_POOL_TRACKING ON)

if("level_zero" IN_LIST SYCL_ENABLE_PLUGINS)
  set(UR_BUILD_ADAPTER_L0 ON)
endif()
if("cuda" IN_LIST SYCL_ENABLE_PLUGINS)
  set(UR_BUILD_ADAPTER_CUDA ON)
endif()
if("hip" IN_LIST SYCL_ENABLE_PLUGINS)
  set(UR_BUILD_ADAPTER_HIP ON)
endif()
if("opencl" IN_LIST SYCL_ENABLE_PLUGINS)
  set(UR_BUILD_ADAPTER_OPENCL ON)
  set(UR_OPENCL_ICD_LOADER_LIBRARY OpenCL-ICD CACHE FILEPATH
    "Path of the OpenCL ICD Loader library" FORCE)
endif()
if("native_cpu" IN_LIST SYCL_ENABLE_PLUGINS)
  set(UR_BUILD_ADAPTER_NATIVE_CPU ON)
endif()

# Disable errors from warnings while building the UR.
# And remember origin flags before doing that.
set(CMAKE_CXX_FLAGS_BAK "${CMAKE_CXX_FLAGS}")
if(WIN32)
  set(CMAKE_CXX_FLAGS "${CMAKE_CXX_FLAGS} /WX-")
  set(CMAKE_C_FLAGS "${CMAKE_C_FLAGS} /WX-")
  # FIXME: Unified runtime build fails with /DUNICODE
  set(CMAKE_CXX_FLAGS "${CMAKE_CXX_FLAGS} /UUNICODE")
  set(CMAKE_C_FLAGS "${CMAKE_C_FLAGS} /UUNICODE")
  # USE_Z7 forces use of /Z7 instead of /Zi which is broken with sccache
  set(USE_Z7 ON)
else()
  set(CMAKE_CXX_FLAGS "${CMAKE_CXX_FLAGS} -Wno-error")
  set(CMAKE_C_FLAGS "${CMAKE_C_FLAGS} -Wno-error")
endif()

if(SYCL_PI_UR_USE_FETCH_CONTENT)
  include(FetchContent)

  # The fetch_adapter_source function can be used to perform a separate content
  # fetch for a UR adapter, this allows development of adapters to be decoupled
  # from each other.
  #
  # A separate content fetch will not be performed if:
  # * The adapter name is not present in the SYCL_ENABLE_PLUGINS variable.
  # * The repo and tag provided match the values of the
  #   UNIFIED_RUNTIME_REPO/UNIFIED_RUNTIME_TAG variables
  #
  # Args:
  #   * name - Must be the directory name of the adapter
  #   * repo - A valid Git URL of a Unified Runtime repo
  #   * tag - A valid Git branch/tag/commit in the Unified Runtime repo
  function(fetch_adapter_source name repo tag)
    if(NOT ${name} IN_LIST SYCL_ENABLE_PLUGINS)
      return()
    endif()
    if(repo STREQUAL UNIFIED_RUNTIME_REPO AND
        tag STREQUAL UNIFIED_RUNTIME_TAG)
      return()
    endif()
    message(STATUS
      "Will fetch Unified Runtime ${name} adapter from ${repo} at ${tag}")
    set(fetch-name unified-runtime-${name})
    FetchContent_Declare(${fetch-name}
      GIT_REPOSITORY ${repo} GIT_TAG ${tag})
    # We don't want to add this repo to the build, only fetch its source.
    FetchContent_Populate(${fetch-name})
    # Get the path to the source directory
    string(TOUPPER ${name} NAME)
    set(source_dir_var UR_ADAPTER_${NAME}_SOURCE_DIR)
    FetchContent_GetProperties(${fetch-name} SOURCE_DIR UR_ADAPTER_${NAME}_SOURCE_DIR)
    # Set the variable which informs UR where to get the adapter source from.
    set(UR_ADAPTER_${NAME}_SOURCE_DIR
      "${UR_ADAPTER_${NAME}_SOURCE_DIR}/source/adapters/${name}"
      CACHE PATH "Path to external '${name}' adapter source dir" FORCE)
  endfunction()

  set(UNIFIED_RUNTIME_REPO "https://github.com/oneapi-src/unified-runtime.git")
  # commit 633ec4081c2ede6e94530d2c762535f1f7718f52
  # Merge: e8225146 2727e8af
  # Author: Kenneth Benzie (Benie) <k.benzie@codeplay.com>
  # Date:   Tue Apr 30 21:17:45 2024 +0100
  #     Merge pull request #1412 from konradkusiak97/memsetLargePatternL0
  #     [L0][OpenCL] Emulate Fill with copy when patternSize is not a power of 2
  set(UNIFIED_RUNTIME_TAG 633ec4081c2ede6e94530d2c762535f1f7718f52)

  fetch_adapter_source(level_zero
    ${UNIFIED_RUNTIME_REPO}
    ${UNIFIED_RUNTIME_TAG}
  )

  fetch_adapter_source(opencl
    ${UNIFIED_RUNTIME_REPO}
    ${UNIFIED_RUNTIME_TAG}
  )

  fetch_adapter_source(cuda
    ${UNIFIED_RUNTIME_REPO}
    ${UNIFIED_RUNTIME_TAG}
  )

  fetch_adapter_source(hip
    ${UNIFIED_RUNTIME_REPO}
    ${UNIFIED_RUNTIME_TAG}
  )

  fetch_adapter_source(native_cpu
<<<<<<< HEAD
    "https://github.com/PietroGhg/unified-runtime.git"
    # commit 15233fd2521f9e9b35e3a24037be99ceef334a8e
    # Merge: 68e525a4 a04b062e
    # Author: Kenneth Benzie (Benie) <k.benzie@codeplay.com>
    # Date:   Fri Apr 12 15:46:49 2024 +0100
    #     Merge pull request #1489 from konradkusiak97/nativeCPUqueueFill
    #     [NATIVECPU] Extended usm fill to bigger patterns than 1 byte
    pietro/native_cpu_half
=======
    ${UNIFIED_RUNTIME_REPO}
    ${UNIFIED_RUNTIME_TAG}
>>>>>>> f34a6501
  )

  if(SYCL_PI_UR_OVERRIDE_FETCH_CONTENT_REPO)
    set(UNIFIED_RUNTIME_REPO "${SYCL_PI_UR_OVERRIDE_FETCH_CONTENT_REPO}")
  endif()
  if(SYCL_PI_UR_OVERRIDE_FETCH_CONTENT_TAG)
    set(UNIFIED_RUNTIME_TAG "${SYCL_PI_UR_OVERRIDE_FETCH_CONTENT_TAG}")
  endif()

  message(STATUS "Will fetch Unified Runtime from ${UNIFIED_RUNTIME_REPO}")
  FetchContent_Declare(unified-runtime
    GIT_REPOSITORY    ${UNIFIED_RUNTIME_REPO}
    GIT_TAG           ${UNIFIED_RUNTIME_TAG}
  )

  FetchContent_GetProperties(unified-runtime)
  FetchContent_MakeAvailable(unified-runtime)

  set(UNIFIED_RUNTIME_SOURCE_DIR
    "${unified-runtime_SOURCE_DIR}" CACHE PATH
    "Path to Unified Runtime Headers" FORCE)
elseif(SYCL_PI_UR_SOURCE_DIR)
  # SYCL_PI_UR_USE_FETCH_CONTENT is OFF and SYCL_PI_UR_SOURCE_DIR has been set,
  # use the external Unified Runtime source directory.
  set(UNIFIED_RUNTIME_SOURCE_DIR
    "${SYCL_PI_UR_SOURCE_DIR}" CACHE PATH
    "Path to Unified Runtime Headers" FORCE)
  add_subdirectory(
    ${UNIFIED_RUNTIME_SOURCE_DIR}
    ${CMAKE_CURRENT_BINARY_DIR}/unified-runtime)
else()
  # SYCL_PI_UR_USE_FETCH_CONTENT is OFF and SYCL_PI_UR_SOURCE_DIR has not been
  # set, check if the fallback local directory exists.
  if(NOT EXISTS ${CMAKE_CURRENT_SOURCE_DIR}/unified-runtime)
    message(FATAL_ERROR
      "SYCL_PI_UR_USE_FETCH_CONTENT is disabled but no alternative Unified \
      Runtime source directory has been provided, either:

      * Set -DSYCL_PI_UR_SOURCE_DIR=/path/to/unified-runtime
      * Clone the UR repo in ${CMAKE_CURRENT_SOURCE_DIR}/unified-runtime")
  endif()
  # The fallback local directory for the Unified Runtime repository has been
  # found, use it.
  set(UNIFIED_RUNTIME_SOURCE_DIR
    "${CMAKE_CURRENT_SOURCE_DIR}/unified-runtime" CACHE PATH
    "Path to Unified Runtime Headers" FORCE)
  add_subdirectory(${UNIFIED_RUNTIME_SOURCE_DIR})
endif()

# Restore original flags
set(CMAKE_CXX_FLAGS "${CMAKE_CXX_FLAGS_BAK}")

message(STATUS
  "Using Unified Runtime source directory: ${UNIFIED_RUNTIME_SOURCE_DIR}")

set(UNIFIED_RUNTIME_INCLUDE_DIR "${UNIFIED_RUNTIME_SOURCE_DIR}/include")
set(UNIFIED_RUNTIME_SRC_INCLUDE_DIR "${UNIFIED_RUNTIME_SOURCE_DIR}/source")
set(UNIFIED_RUNTIME_COMMON_INCLUDE_DIR "${UNIFIED_RUNTIME_SOURCE_DIR}/source/common")

add_library(UnifiedRuntimeLoader ALIAS ur_loader)
add_library(UnifiedRuntimeCommon ALIAS ur_common)
add_library(UnifiedMemoryFramework ALIAS umf)

add_library(UnifiedRuntime-Headers INTERFACE)

target_include_directories(UnifiedRuntime-Headers
  INTERFACE
    "${UNIFIED_RUNTIME_INCLUDE_DIR}"
)

find_package(Threads REQUIRED)

set(UNIFIED_RUNTIME_PLUGIN_ARGS
  SOURCES
    # These are short-term shared with Unified Runtime
    # The two plugins define a few things differently so must
    # be built separately. This difference is spelled in
    # their "ur_bindings.hpp" files.
    "ur_bindings.hpp"
    "pi2ur.hpp"
    # These below belong to Unified Runtime PI Plugin only
    "pi_unified_runtime.hpp"
    "pi_unified_runtime.cpp"
  LIBRARIES
    Threads::Threads
    UnifiedRuntimeLoader
    UnifiedRuntime-Headers
    UnifiedRuntimeCommon
  INCLUDE_DIRS
    "${UNIFIED_RUNTIME_SRC_INCLUDE_DIR}"
    "${UNIFIED_RUNTIME_COMMON_INCLUDE_DIR}"
)

# We need for #include <ze_api.h> in common.h
if("level_zero" IN_LIST SYCL_ENABLE_PLUGINS)
  list(APPEND UNIFIED_RUNTIME_PLUGIN_ARGS LevelZeroLoader-Headers)
endif()

if("opencl" IN_LIST SYCL_ENABLE_PLUGINS)
  list(APPEND UNIFIED_RUNTIME_PLUGIN_ARGS OpenCL-ICD)
endif()

add_sycl_plugin(unified_runtime ${UNIFIED_RUNTIME_PLUGIN_ARGS})

if(TARGET UnifiedRuntimeLoader)
  set_target_properties(hello_world PROPERTIES EXCLUDE_FROM_ALL 1 EXCLUDE_FROM_DEFAULT_BUILD 1)
  # Install the UR loader.
  # TODO: this is piggy-backing on the existing target component level-zero-sycl-dev
  # When UR is moved to its separate repo perhaps we should introduce new component,
  # e.g. unified-runtime-sycl-dev.
  install(TARGETS ur_loader
    LIBRARY DESTINATION "lib${LLVM_LIBDIR_SUFFIX}" COMPONENT level-zero-sycl-dev
    ARCHIVE DESTINATION "lib${LLVM_LIBDIR_SUFFIX}" COMPONENT level-zero-sycl-dev
    RUNTIME DESTINATION "bin" COMPONENT level-zero-sycl-dev
  )
endif()

# Install the UR adapters too
if("level_zero" IN_LIST SYCL_ENABLE_PLUGINS)
  add_dependencies(sycl-runtime-libraries ur_adapter_level_zero)

  # Install the UR adapters too
  install(TARGETS ur_adapter_level_zero
    LIBRARY DESTINATION "lib${LLVM_LIBDIR_SUFFIX}" COMPONENT level-zero-sycl-dev
    ARCHIVE DESTINATION "lib${LLVM_LIBDIR_SUFFIX}" COMPONENT level-zero-sycl-dev
    RUNTIME DESTINATION "bin" COMPONENT level-zero-sycl-dev
  )
endif()

if("cuda" IN_LIST SYCL_ENABLE_PLUGINS)
  add_dependencies(sycl-runtime-libraries ur_adapter_cuda)
endif()

if("hip" IN_LIST SYCL_ENABLE_PLUGINS)
  add_dependencies(sycl-runtime-libraries ur_adapter_hip)
endif()

if ("opencl" IN_LIST SYCL_ENABLE_PLUGINS)
    add_dependencies(sycl-runtime-libraries ur_adapter_opencl)

    # Install the UR adapters too
    install(TARGETS ur_adapter_opencl
      LIBRARY DESTINATION "lib${LLVM_LIBDIR_SUFFIX}" COMPONENT level-zero-sycl-dev
      ARCHIVE DESTINATION "lib${LLVM_LIBDIR_SUFFIX}" COMPONENT level-zero-sycl-dev
      RUNTIME DESTINATION "bin" COMPONENT level-zero-sycl-dev
    )
endif()

if ("native_cpu" IN_LIST SYCL_ENABLE_PLUGINS)
    add_dependencies(sycl-runtime-libraries ur_adapter_native_cpu)

  option(NATIVECPU_USE_OCK "Use the oneAPI Construction Kit for Native CPU" ON)

  if(NATIVECPU_USE_OCK)
    message(STATUS "Compiling Native CPU adapter with OCK support.")
    target_compile_definitions(ur_adapter_native_cpu PRIVATE NATIVECPU_USE_OCK)
  else()
    message(WARNING "Compiling Native CPU adapter without OCK support.
    Some valid SYCL programs may not build or may have low performance.")
  endif()
endif()<|MERGE_RESOLUTION|>--- conflicted
+++ resolved
@@ -124,19 +124,8 @@
   )
 
   fetch_adapter_source(native_cpu
-<<<<<<< HEAD
     "https://github.com/PietroGhg/unified-runtime.git"
-    # commit 15233fd2521f9e9b35e3a24037be99ceef334a8e
-    # Merge: 68e525a4 a04b062e
-    # Author: Kenneth Benzie (Benie) <k.benzie@codeplay.com>
-    # Date:   Fri Apr 12 15:46:49 2024 +0100
-    #     Merge pull request #1489 from konradkusiak97/nativeCPUqueueFill
-    #     [NATIVECPU] Extended usm fill to bigger patterns than 1 byte
     pietro/native_cpu_half
-=======
-    ${UNIFIED_RUNTIME_REPO}
-    ${UNIFIED_RUNTIME_TAG}
->>>>>>> f34a6501
   )
 
   if(SYCL_PI_UR_OVERRIDE_FETCH_CONTENT_REPO)
