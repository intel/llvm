--- conflicted
+++ resolved
@@ -99,18 +99,8 @@
       CACHE PATH "Path to external '${name}' adapter source dir" FORCE)
   endfunction()
 
-<<<<<<< HEAD
   set(UNIFIED_RUNTIME_REPO "https://github.com/al42and/unified-runtime.git")
   set(UNIFIED_RUNTIME_TAG fix-sub-group-size-info)
-=======
-  set(UNIFIED_RUNTIME_REPO "https://github.com/oneapi-src/unified-runtime.git")
-  # commit 4f105262c30ac231b8db1e250f36e88ef9f0a36d
-  # Merge: 0f118d75 92fce2ee
-  # Author: Kenneth Benzie (Benie) <k.benzie@codeplay.com>
-  # Date:   Mon Jun 10 13:23:16 2024 +0100
-  #     Merge pull request #1409 from omarahmed1111/Add-CTS-tests-for-image-format
-  #     [CTS] Add CTS tests for urMemImageCreate entry-point
-  set(UNIFIED_RUNTIME_TAG 4f105262c30ac231b8db1e250f36e88ef9f0a36d)
 
   fetch_adapter_source(level_zero
     ${UNIFIED_RUNTIME_REPO}
@@ -136,7 +126,6 @@
     ${UNIFIED_RUNTIME_REPO}
     ${UNIFIED_RUNTIME_TAG}
   )
->>>>>>> 849299ff
 
   if(SYCL_PI_UR_OVERRIDE_FETCH_CONTENT_REPO)
     set(UNIFIED_RUNTIME_REPO "${SYCL_PI_UR_OVERRIDE_FETCH_CONTENT_REPO}")
