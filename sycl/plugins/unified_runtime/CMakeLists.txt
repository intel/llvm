--- conflicted
+++ resolved
@@ -94,9 +94,8 @@
       CACHE PATH "Path to external '${name}' adapter source dir" FORCE)
   endfunction()
 
-<<<<<<< HEAD
   set(UNIFIED_RUNTIME_REPO "https://github.com/przemektmalon/unified-runtime.git")
-  # commit 81aef9a80371e420d86c6afa83314a8aea3f77a4
+  # commit dc80ea21d2c917616dfc5ba36e256d55792571a9
   # Author: Przemek Malon <przemek.malon@codeplay.com>
   # Date:   Tue Feb 20 10:04:48 2024 +0000
   #   [Bindless][Exp] Windows & DX12 interop. Semaphores can take values.
@@ -123,17 +122,7 @@
   #
   #     Semaphore operations (wait/signal) can now take values which set the
   #     semaphore state to the value passed by the user.
-  set(UNIFIED_RUNTIME_TAG 81aef9a80371e420d86c6afa83314a8aea3f77a4)
-=======
-  set(UNIFIED_RUNTIME_REPO "https://github.com/oneapi-src/unified-runtime.git")
-  # commit 85771876a5c2a13e3b24c048f0c0d81720d47ccc
-  # Merge: 42d72b66 00edaab9
-  # Author: Kenneth Benzie (Benie) <k.benzie@codeplay.com>
-  # Date:   Tue May 21 10:15:03 2024 +0100
-  #     Merge pull request #1401 from ph0b/patch-1
-  #     [UR][L0] Return device version based on DeviceIpVersion
-  set(UNIFIED_RUNTIME_TAG 85771876a5c2a13e3b24c048f0c0d81720d47ccc)
->>>>>>> 0c9a70f1
+  set(UNIFIED_RUNTIME_TAG dc80ea21d2c917616dfc5ba36e256d55792571a9)
 
   fetch_adapter_source(level_zero
     ${UNIFIED_RUNTIME_REPO}
@@ -147,13 +136,7 @@
 
   fetch_adapter_source(cuda
     ${UNIFIED_RUNTIME_REPO}
-    # commit d3502dc1c1eac924736fc08529e4d5f149648fd1
-    # Merge: c911a9b6 71420060
-    # Author: Kenneth Benzie (Benie) <k.benzie@codeplay.com>
-    # Date:   Wed May 22 10:38:34 2024 +0100
-    #     Merge pull request #1565 from hdelan/cuda-multi-dev-ctx
-    #     [CUDA] CUDA adapter multi device context
-    d3502dc1c1eac924736fc08529e4d5f149648fd1
+    ${UNIFIED_RUNTIME_TAG}
   )
 
   fetch_adapter_source(hip
