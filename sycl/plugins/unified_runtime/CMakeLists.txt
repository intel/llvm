# PI Unified Runtime plugin library.
#

# Options to override the default behaviour of the FetchContent to include UR
# source code.
set(SYCL_PI_UR_OVERRIDE_FETCH_CONTENT_REPO
  "" CACHE STRING "Override the Unified Runtime FetchContent repository")
set(SYCL_PI_UR_OVERRIDE_FETCH_CONTENT_TAG
  "" CACHE STRING "Override the Unified Runtime FetchContent tag")

# Options to disable use of FetchContent to include Unified Runtime source code
# to improve developer workflow.
option(SYCL_PI_UR_USE_FETCH_CONTENT
  "Use FetchContent to acquire the Unified Runtime source code" ON)
set(SYCL_PI_UR_SOURCE_DIR
  "" CACHE PATH "Path to root of Unified Runtime repository")

# Override default to enable building tests from unified-runtime
set(UR_BUILD_TESTS OFF CACHE BOOL "Build unit tests.")
set(UMF_ENABLE_POOL_TRACKING ON)

if("level_zero" IN_LIST SYCL_ENABLE_PLUGINS)
  set(UR_BUILD_ADAPTER_L0 ON)
endif()
if("cuda" IN_LIST SYCL_ENABLE_PLUGINS)
  set(UR_BUILD_ADAPTER_CUDA ON)
endif()
if("hip" IN_LIST SYCL_ENABLE_PLUGINS)
  set(UR_BUILD_ADAPTER_HIP ON)
endif()
if("opencl" IN_LIST SYCL_ENABLE_PLUGINS)
  set(UR_BUILD_ADAPTER_OPENCL ON)
  set(UR_OPENCL_ICD_LOADER_LIBRARY OpenCL-ICD CACHE FILEPATH
    "Path of the OpenCL ICD Loader library" FORCE)
endif()
if("native_cpu" IN_LIST SYCL_ENABLE_PLUGINS)
  set(UR_BUILD_ADAPTER_NATIVE_CPU ON)
endif()

# Disable errors from warnings while building the UR.
# And remember origin flags before doing that.
set(CMAKE_CXX_FLAGS_BAK "${CMAKE_CXX_FLAGS}")
if(WIN32)
  set(CMAKE_CXX_FLAGS "${CMAKE_CXX_FLAGS} /WX-")
  set(CMAKE_C_FLAGS "${CMAKE_C_FLAGS} /WX-")
  # FIXME: Unified runtime build fails with /DUNICODE
  set(CMAKE_CXX_FLAGS "${CMAKE_CXX_FLAGS} /UUNICODE")
  set(CMAKE_C_FLAGS "${CMAKE_C_FLAGS} /UUNICODE")
  # USE_Z7 forces use of /Z7 instead of /Zi which is broken with sccache
  set(USE_Z7 ON)
else()
  set(CMAKE_CXX_FLAGS "${CMAKE_CXX_FLAGS} -Wno-error")
  set(CMAKE_C_FLAGS "${CMAKE_C_FLAGS} -Wno-error")
endif()

if(SYCL_PI_UR_USE_FETCH_CONTENT)
  include(FetchContent)

  # The fetch_adapter_source function can be used to perform a separate content
  # fetch for a UR adapter, this allows development of adapters to be decoupled
  # from each other.
  #
  # Args:
  #   * name - Must be the directory name of the adapter
  #   * repo - A valid Git URL of a Unified Runtime repo
  #   * tag - A valid Git branch/tag/commit in the Unified Runtime repo
  function(fetch_adapter_source name repo tag)
    message(STATUS "Will fetch Unified Runtime ${name} adapter from ${repo} at ${tag}")
    set(fetch-name unified-runtime-${name})
    FetchContent_Declare(${fetch-name}
      GIT_REPOSITORY ${repo} GIT_TAG ${tag})
    # We don't want to add this repo to the build, only fetch its source.
    FetchContent_Populate(${fetch-name})
    # Get the path to the source directory
    string(TOUPPER ${name} NAME)
    set(source_dir_var UR_ADAPTER_${NAME}_SOURCE_DIR)
    FetchContent_GetProperties(${fetch-name} SOURCE_DIR UR_ADAPTER_${NAME}_SOURCE_DIR)
    # Set the variable which informs UR where to get the adapter source from.
    set(UR_ADAPTER_${NAME}_SOURCE_DIR
      "${UR_ADAPTER_${NAME}_SOURCE_DIR}/source/adapters/${name}"
      CACHE PATH "Path to external '${name}' adapter source dir" FORCE)
  endfunction()

<<<<<<< HEAD
  set(UNIFIED_RUNTIME_REPO "https://github.com/Seanst98/unified-runtime.git")
  # commit 6513abc404979fa109d64500bf899e632d511291
  # Merge: 09be0881 6d586094
  # Author: Kenneth Benzie (Benie) <k.benzie@codeplay.com>
  # Date:   Thu Mar 14 22:38:53 2024 +0000
  #     Merge pull request #1410 from kbenzie/benie/cmake-external-adapter-source-dirs
  #     [CMake] Support external adapter source dirs
  set(UNIFIED_RUNTIME_TAG 908b122da0dde79666cd4cd79fed2e0ef4aac71c)
=======
set(UNIFIED_RUNTIME_REPO "https://github.com/oneapi-src/unified-runtime.git")
  # commit 29ee45c4451a682f744146cc9dbeb2617ecdd6b3
  # Merge: db4b0c14 4f5d005a
  # Author: Kenneth Benzie (Benie) <k.benzie@codeplay.com>
  # Date:   Mon Mar 18 12:14:26 2024 +0000
  #     Merge pull request #1291 from JackAKirk/cuda-seq-cst-b
  #     [CUDA] Report that devices with cc >= sm_70 support seq_cst
  set(UNIFIED_RUNTIME_TAG 29ee45c4451a682f744146cc9dbeb2617ecdd6b3)
>>>>>>> c1e2957b

  if(SYCL_PI_UR_OVERRIDE_FETCH_CONTENT_REPO)
    set(UNIFIED_RUNTIME_REPO "${SYCL_PI_UR_OVERRIDE_FETCH_CONTENT_REPO}")
  endif()
  if(SYCL_PI_UR_OVERRIDE_FETCH_CONTENT_TAG)
    set(UNIFIED_RUNTIME_TAG "${SYCL_PI_UR_OVERRIDE_FETCH_CONTENT_TAG}")
  endif()

  message(STATUS "Will fetch Unified Runtime from ${UNIFIED_RUNTIME_REPO}")
  FetchContent_Declare(unified-runtime
    GIT_REPOSITORY    ${UNIFIED_RUNTIME_REPO}
    GIT_TAG           ${UNIFIED_RUNTIME_TAG}
  )

  FetchContent_GetProperties(unified-runtime)
  FetchContent_MakeAvailable(unified-runtime)

  set(UNIFIED_RUNTIME_SOURCE_DIR
    "${unified-runtime_SOURCE_DIR}" CACHE PATH
    "Path to Unified Runtime Headers" FORCE)
elseif(SYCL_PI_UR_SOURCE_DIR)
  # SYCL_PI_UR_USE_FETCH_CONTENT is OFF and SYCL_PI_UR_SOURCE_DIR has been set,
  # use the external Unified Runtime source directory.
  set(UNIFIED_RUNTIME_SOURCE_DIR
    "${SYCL_PI_UR_SOURCE_DIR}" CACHE PATH
    "Path to Unified Runtime Headers" FORCE)
  add_subdirectory(
    ${UNIFIED_RUNTIME_SOURCE_DIR}
    ${CMAKE_CURRENT_BINARY_DIR}/unified-runtime)
else()
  # SYCL_PI_UR_USE_FETCH_CONTENT is OFF and SYCL_PI_UR_SOURCE_DIR has not been
  # set, check if the fallback local directory exists.
  if(NOT EXISTS ${CMAKE_CURRENT_SOURCE_DIR}/unified-runtime)
    message(FATAL_ERROR
      "SYCL_PI_UR_USE_FETCH_CONTENT is disabled but no alternative Unified \
      Runtime source directory has been provided, either:

      * Set -DSYCL_PI_UR_SOURCE_DIR=/path/to/unified-runtime
      * Clone the UR repo in ${CMAKE_CURRENT_SOURCE_DIR}/unified-runtime")
  endif()
  # The fallback local directory for the Unified Runtime repository has been
  # found, use it.
  set(UNIFIED_RUNTIME_SOURCE_DIR
    "${CMAKE_CURRENT_SOURCE_DIR}/unified-runtime" CACHE PATH
    "Path to Unified Runtime Headers" FORCE)
  add_subdirectory(${UNIFIED_RUNTIME_SOURCE_DIR})
endif()

# Restore original flags
set(CMAKE_CXX_FLAGS "${CMAKE_CXX_FLAGS_BAK}")

message(STATUS
  "Using Unified Runtime source directory: ${UNIFIED_RUNTIME_SOURCE_DIR}")

set(UNIFIED_RUNTIME_INCLUDE_DIR "${UNIFIED_RUNTIME_SOURCE_DIR}/include")
set(UNIFIED_RUNTIME_SRC_INCLUDE_DIR "${UNIFIED_RUNTIME_SOURCE_DIR}/source")
set(UNIFIED_RUNTIME_COMMON_INCLUDE_DIR "${UNIFIED_RUNTIME_SOURCE_DIR}/source/common")

add_library(UnifiedRuntimeLoader ALIAS ur_loader)
add_library(UnifiedRuntimeCommon ALIAS ur_common)
add_library(UnifiedMemoryFramework ALIAS umf)

add_library(UnifiedRuntime-Headers INTERFACE)

target_include_directories(UnifiedRuntime-Headers
  INTERFACE
    "${UNIFIED_RUNTIME_INCLUDE_DIR}"
)

find_package(Threads REQUIRED)

set(UNIFIED_RUNTIME_PLUGIN_ARGS
  SOURCES
    # These are short-term shared with Unified Runtime
    # The two plugins define a few things differently so must
    # be built separately. This difference is spelled in
    # their "ur_bindings.hpp" files.
    "ur_bindings.hpp"
    "pi2ur.hpp"
    # These below belong to Unified Runtime PI Plugin only
    "pi_unified_runtime.hpp"
    "pi_unified_runtime.cpp"
  LIBRARIES
    Threads::Threads
    UnifiedRuntimeLoader
    UnifiedRuntime-Headers
    UnifiedRuntimeCommon
  INCLUDE_DIRS
    "${UNIFIED_RUNTIME_SRC_INCLUDE_DIR}"
    "${UNIFIED_RUNTIME_COMMON_INCLUDE_DIR}"
)

# We need for #include <ze_api.h> in common.h
if("level_zero" IN_LIST SYCL_ENABLE_PLUGINS)
  list(APPEND UNIFIED_RUNTIME_PLUGIN_ARGS LevelZeroLoader-Headers)
endif()

if("opencl" IN_LIST SYCL_ENABLE_PLUGINS)
  list(APPEND UNIFIED_RUNTIME_PLUGIN_ARGS OpenCL-ICD)
endif()

add_sycl_plugin(unified_runtime ${UNIFIED_RUNTIME_PLUGIN_ARGS})

if(TARGET UnifiedRuntimeLoader)
  set_target_properties(hello_world PROPERTIES EXCLUDE_FROM_ALL 1 EXCLUDE_FROM_DEFAULT_BUILD 1)
  # Install the UR loader.
  # TODO: this is piggy-backing on the existing target component level-zero-sycl-dev
  # When UR is moved to its separate repo perhaps we should introduce new component,
  # e.g. unified-runtime-sycl-dev.
  install(TARGETS ur_loader
    LIBRARY DESTINATION "lib${LLVM_LIBDIR_SUFFIX}" COMPONENT level-zero-sycl-dev
    ARCHIVE DESTINATION "lib${LLVM_LIBDIR_SUFFIX}" COMPONENT level-zero-sycl-dev
    RUNTIME DESTINATION "bin" COMPONENT level-zero-sycl-dev
  )
endif()

# Install the UR adapters too
if("level_zero" IN_LIST SYCL_ENABLE_PLUGINS)
  add_dependencies(sycl-runtime-libraries ur_adapter_level_zero)

  # Install the UR adapters too
  install(TARGETS ur_adapter_level_zero
    LIBRARY DESTINATION "lib${LLVM_LIBDIR_SUFFIX}" COMPONENT level-zero-sycl-dev
    ARCHIVE DESTINATION "lib${LLVM_LIBDIR_SUFFIX}" COMPONENT level-zero-sycl-dev
    RUNTIME DESTINATION "bin" COMPONENT level-zero-sycl-dev
  )
endif()

if("cuda" IN_LIST SYCL_ENABLE_PLUGINS)
  add_dependencies(sycl-runtime-libraries ur_adapter_cuda)
endif()

if("hip" IN_LIST SYCL_ENABLE_PLUGINS)
  add_dependencies(sycl-runtime-libraries ur_adapter_hip)
endif()

if ("opencl" IN_LIST SYCL_ENABLE_PLUGINS)
    add_dependencies(sycl-runtime-libraries ur_adapter_opencl)

    # Install the UR adapters too
    install(TARGETS ur_adapter_opencl
      LIBRARY DESTINATION "lib${LLVM_LIBDIR_SUFFIX}" COMPONENT level-zero-sycl-dev
      ARCHIVE DESTINATION "lib${LLVM_LIBDIR_SUFFIX}" COMPONENT level-zero-sycl-dev
      RUNTIME DESTINATION "bin" COMPONENT level-zero-sycl-dev
    )
endif()

if ("native_cpu" IN_LIST SYCL_ENABLE_PLUGINS)
    add_dependencies(sycl-runtime-libraries ur_adapter_native_cpu)

  option(NATIVECPU_USE_OCK "Use the oneAPI Construction Kit for Native CPU" ON)

  if(NATIVECPU_USE_OCK)
    message(STATUS "Compiling Native CPU adapter with OCK support.")
    target_compile_definitions(ur_adapter_native_cpu PRIVATE NATIVECPU_USE_OCK)
  else()
    message(WARNING "Compiling Native CPU adapter without OCK support.
    Some valid SYCL programs may not build or may have low performance.")
  endif()
endif()<|MERGE_RESOLUTION|>--- conflicted
+++ resolved
@@ -81,7 +81,6 @@
       CACHE PATH "Path to external '${name}' adapter source dir" FORCE)
   endfunction()
 
-<<<<<<< HEAD
   set(UNIFIED_RUNTIME_REPO "https://github.com/Seanst98/unified-runtime.git")
   # commit 6513abc404979fa109d64500bf899e632d511291
   # Merge: 09be0881 6d586094
@@ -89,17 +88,7 @@
   # Date:   Thu Mar 14 22:38:53 2024 +0000
   #     Merge pull request #1410 from kbenzie/benie/cmake-external-adapter-source-dirs
   #     [CMake] Support external adapter source dirs
-  set(UNIFIED_RUNTIME_TAG 908b122da0dde79666cd4cd79fed2e0ef4aac71c)
-=======
-set(UNIFIED_RUNTIME_REPO "https://github.com/oneapi-src/unified-runtime.git")
-  # commit 29ee45c4451a682f744146cc9dbeb2617ecdd6b3
-  # Merge: db4b0c14 4f5d005a
-  # Author: Kenneth Benzie (Benie) <k.benzie@codeplay.com>
-  # Date:   Mon Mar 18 12:14:26 2024 +0000
-  #     Merge pull request #1291 from JackAKirk/cuda-seq-cst-b
-  #     [CUDA] Report that devices with cc >= sm_70 support seq_cst
-  set(UNIFIED_RUNTIME_TAG 29ee45c4451a682f744146cc9dbeb2617ecdd6b3)
->>>>>>> c1e2957b
+  set(UNIFIED_RUNTIME_TAG 747e022620bf2644c41322df9c77f408359cf22c)
 
   if(SYCL_PI_UR_OVERRIDE_FETCH_CONTENT_REPO)
     set(UNIFIED_RUNTIME_REPO "${SYCL_PI_UR_OVERRIDE_FETCH_CONTENT_REPO}")
