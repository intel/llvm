# PI Unified Runtime plugin library.
#

# Options to override the default behaviour of the FetchContent to include UR
# source code.
set(SYCL_PI_UR_OVERRIDE_FETCH_CONTENT_REPO
  "" CACHE STRING "Override the Unified Runtime FetchContent repository")
set(SYCL_PI_UR_OVERRIDE_FETCH_CONTENT_TAG
  "" CACHE STRING "Override the Unified Runtime FetchContent tag")

# Options to disable use of FetchContent to include Unified Runtime source code
# to improve developer workflow.
option(SYCL_PI_UR_USE_FETCH_CONTENT
  "Use FetchContent to acquire the Unified Runtime source code" ON)
set(SYCL_PI_UR_SOURCE_DIR
  "" CACHE PATH "Path to root of Unified Runtime repository")

# Override default to enable building tests from unified-runtime
set(UR_BUILD_TESTS OFF CACHE BOOL "Build unit tests.")
set(UMF_ENABLE_POOL_TRACKING ON)

if("level_zero" IN_LIST SYCL_ENABLE_PLUGINS)
  set(UR_BUILD_ADAPTER_L0 ON)
endif()
if("cuda" IN_LIST SYCL_ENABLE_PLUGINS)
  set(UR_BUILD_ADAPTER_CUDA ON)
endif()
if("hip" IN_LIST SYCL_ENABLE_PLUGINS)
  set(UR_BUILD_ADAPTER_HIP ON)
endif()
if("opencl" IN_LIST SYCL_ENABLE_PLUGINS)
  set(UR_BUILD_ADAPTER_OPENCL ON)
  set(UR_OPENCL_ICD_LOADER_LIBRARY OpenCL-ICD)
endif()
if("native_cpu" IN_LIST SYCL_ENABLE_PLUGINS)
  set(UR_BUILD_ADAPTER_NATIVE_CPU ON)
endif()

# Disable errors from warnings while building the UR.
# And remember origin flags before doing that.
set(CMAKE_CXX_FLAGS_BAK "${CMAKE_CXX_FLAGS}")
if(WIN32)
  set(CMAKE_CXX_FLAGS "${CMAKE_CXX_FLAGS} /WX-")
  set(CMAKE_C_FLAGS "${CMAKE_C_FLAGS} /WX-")
  # FIXME: Unified runtime build fails with /DUNICODE
  set(CMAKE_CXX_FLAGS "${CMAKE_CXX_FLAGS} /UUNICODE")
  set(CMAKE_C_FLAGS "${CMAKE_C_FLAGS} /UUNICODE")
  # USE_Z7 forces use of /Z7 instead of /Zi which is broken with sccache
  set(USE_Z7 ON)
else()
  set(CMAKE_CXX_FLAGS "${CMAKE_CXX_FLAGS} -Wno-error")
  set(CMAKE_C_FLAGS "${CMAKE_C_FLAGS} -Wno-error")
endif()

if(SYCL_PI_UR_USE_FETCH_CONTENT)
  include(FetchContent)

  set(UNIFIED_RUNTIME_REPO "https://github.com/oneapi-src/unified-runtime.git")
  # commit 659d3f469faa99a886fa680a3d6d20449b109578
  # Merge: 192e9404 f94550b4
  # Author: Kenneth Benzie (Benie) <k.benzie@codeplay.com>
  # Date:   Tue Nov 14 16:45:24 2023 +0000
  #     Merge pull request #1059 from martygrant/martin/moveNativeCPUAdapterToUR
  #     [NATIVECPU] Move Native CPU adapter to UR.
  set(UNIFIED_RUNTIME_TAG 659d3f469faa99a886fa680a3d6d20449b109578)

  if(SYCL_PI_UR_OVERRIDE_FETCH_CONTENT_REPO)
    set(UNIFIED_RUNTIME_REPO "${SYCL_PI_UR_OVERRIDE_FETCH_CONTENT_REPO}")
  endif()
  if(SYCL_PI_UR_OVERRIDE_FETCH_CONTENT_TAG)
    set(UNIFIED_RUNTIME_TAG "${SYCL_PI_UR_OVERRIDE_FETCH_CONTENT_TAG}")
  endif()

  message(STATUS "Will fetch Unified Runtime from ${UNIFIED_RUNTIME_REPO}")
  FetchContent_Declare(unified-runtime
    GIT_REPOSITORY    ${UNIFIED_RUNTIME_REPO}
    GIT_TAG           ${UNIFIED_RUNTIME_TAG}
  )

  FetchContent_GetProperties(unified-runtime)
  FetchContent_MakeAvailable(unified-runtime)

  set(UNIFIED_RUNTIME_SOURCE_DIR
    "${unified-runtime_SOURCE_DIR}" CACHE PATH
    "Path to Unified Runtime Headers" FORCE)
elseif(SYCL_PI_UR_SOURCE_DIR)
  # SYCL_PI_UR_USE_FETCH_CONTENT is OFF and SYCL_PI_UR_SOURCE_DIR has been set,
  # use the external Unified Runtime source directory.
  set(UNIFIED_RUNTIME_SOURCE_DIR
    "${SYCL_PI_UR_SOURCE_DIR}" CACHE PATH
    "Path to Unified Runtime Headers" FORCE)
  add_subdirectory(
    ${UNIFIED_RUNTIME_SOURCE_DIR}
    ${CMAKE_CURRENT_BINARY_DIR}/unified-runtime)
else()
  # SYCL_PI_UR_USE_FETCH_CONTENT is OFF and SYCL_PI_UR_SOURCE_DIR has not been
  # set, check if the fallback local directory exists.
  if(NOT ${CMAKE_CURRENT_SOURCE_DIR}/unified-runtime)
    message(FATAL_ERROR
      "SYCL_PI_UR_USE_FETCH_CONTENT is disabled but no alternative Unified
      Runtime source directory has be proivided, either:

      * Set -DSYCL_PI_UR_SOURCE_DIR=/path/to/unified-runtime
      * Clone the UR repo in ${CMAKE_CURRENT_SOURCE_DIR}/unified-runtime")
  endif()
  # The fallback local directory for the Unified Runtime repository has been
  # found, use it.
  set(UNIFIED_RUNTIME_SOURCE_DIR
    "${CMAKE_CURRENT_SOURCE_DIR}/unified-runtime" CACHE PATH
    "Path to Unified Runtime Headers" FORCE)
  add_subdirectory(${UNIFIED_RUNTIME_SOURCE_DIR})
endif()

# Restore original flags
set(CMAKE_CXX_FLAGS "${CMAKE_CXX_FLAGS_BAK}")

message(STATUS
  "Using Unified Runtime source directory: ${UNIFIED_RUNTIME_SOURCE_DIR}")

set(UNIFIED_RUNTIME_INCLUDE_DIR "${UNIFIED_RUNTIME_SOURCE_DIR}/include")

add_library(UnifiedRuntimeLoader ALIAS ur_loader)
add_library(UnifiedRuntimeCommon ALIAS ur_common)
add_library(UnifiedMallocFramework ALIAS unified_malloc_framework)

add_library(UnifiedRuntime-Headers INTERFACE)

target_include_directories(UnifiedRuntime-Headers
  INTERFACE
    "${UNIFIED_RUNTIME_INCLUDE_DIR}"
)

find_package(Threads REQUIRED)

set(UNIFIED_RUNTIME_PLUGIN_ARGS
  SOURCES
    # These are short-term shared with Unified Runtime
    # The two plugins define a few things differently so must
    # be built separately. This difference is spelled in
    # their "ur_bindings.hpp" files.
    "ur_bindings.hpp"
    "pi2ur.hpp"
    "pi2ur.cpp"
    # These below belong to Unified Runtime PI Plugin only
    "pi_unified_runtime.hpp"
    "pi_unified_runtime.cpp"
  LIBRARIES
    Threads::Threads
    UnifiedRuntimeLoader
    UnifiedRuntime-Headers
)

# We need for #include <ze_api.h> in common.h
if("level_zero" IN_LIST SYCL_ENABLE_PLUGINS)
  list(APPEND UNIFIED_RUNTIME_PLUGIN_ARGS LevelZeroLoader-Headers)
endif()

if("opencl" IN_LIST SYCL_ENABLE_PLUGINS)
  list(APPEND UNIFIED_RUNTIME_PLUGIN_ARGS OpenCL-ICD)
endif()

add_sycl_plugin(unified_runtime ${UNIFIED_RUNTIME_PLUGIN_ARGS})

<<<<<<< HEAD
if("native_cpu" IN_LIST SYCL_ENABLE_PLUGINS)
  add_sycl_library("ur_adapter_native_cpu" SHARED
    SOURCES
      "ur/ur.cpp"
      "ur/ur.hpp"
      "ur/adapters/native_cpu/adapter.cpp"
      "ur/adapters/native_cpu/command_buffer.cpp"
      "ur/adapters/native_cpu/common.cpp"
      "ur/adapters/native_cpu/common.hpp"
      "ur/adapters/native_cpu/context.cpp"
      "ur/adapters/native_cpu/context.hpp"
      "ur/adapters/native_cpu/device.cpp"
      "ur/adapters/native_cpu/device.hpp"
      "ur/adapters/native_cpu/enqueue.cpp"
      "ur/adapters/native_cpu/event.cpp"
      "ur/adapters/native_cpu/image.cpp"
      "ur/adapters/native_cpu/kernel.cpp"
      "ur/adapters/native_cpu/kernel.hpp"
      "ur/adapters/native_cpu/memory.cpp"
      "ur/adapters/native_cpu/memory.hpp"
      "ur/adapters/native_cpu/platform.cpp"
      "ur/adapters/native_cpu/platform.hpp"
      "ur/adapters/native_cpu/program.cpp"
      "ur/adapters/native_cpu/program.hpp"
      "ur/adapters/native_cpu/queue.cpp"
      "ur/adapters/native_cpu/queue.hpp"
      "ur/adapters/native_cpu/sampler.cpp"
      "ur/adapters/native_cpu/ur_interface_loader.cpp"
      "ur/adapters/native_cpu/usm.cpp"
      "ur/adapters/native_cpu/usm_p2p.cpp"
    LIBRARIES
      UnifiedRuntime-Headers
      Threads::Threads
      OpenCL-Headers
  )

  option(NATIVECPU_USE_OCK "Use the oneAPI Construction Kit for Native CPU" On)

  if(NATIVECPU_USE_OCK)
    message(STATUS "Compiling Native CPU adapter with OCK support.")
    target_compile_definitions(ur_adapter_native_cpu PRIVATE NATIVECPU_USE_OCK)
  else()
    message(WARNING "Compiling Native CPU adapter without OCK support.
    Some valid SYCL programs may not build or may have low performance.")
  endif()

  set_target_properties("ur_adapter_native_cpu" PROPERTIES
    VERSION "0.0.0"
    SOVERSION "0"
  )
endif()


=======
>>>>>>> e15ebd08
if(TARGET UnifiedRuntimeLoader)
  set_target_properties(hello_world PROPERTIES EXCLUDE_FROM_ALL 1 EXCLUDE_FROM_DEFAULT_BUILD 1)
  # Install the UR loader.
  # TODO: this is piggy-backing on the existing target component level-zero-sycl-dev
  # When UR is moved to its separate repo perhaps we should introduce new component,
  # e.g. unified-runtime-sycl-dev.
  install(TARGETS ur_loader
    LIBRARY DESTINATION "lib${LLVM_LIBDIR_SUFFIX}" COMPONENT level-zero-sycl-dev
    ARCHIVE DESTINATION "lib${LLVM_LIBDIR_SUFFIX}" COMPONENT level-zero-sycl-dev
    RUNTIME DESTINATION "bin" COMPONENT level-zero-sycl-dev
  )
endif()

# Install the UR adapters too
if("level_zero" IN_LIST SYCL_ENABLE_PLUGINS)
  add_dependencies(sycl-runtime-libraries ur_adapter_level_zero)

  # Install the UR adapters too
  install(TARGETS ur_adapter_level_zero
    LIBRARY DESTINATION "lib${LLVM_LIBDIR_SUFFIX}" COMPONENT level-zero-sycl-dev
    ARCHIVE DESTINATION "lib${LLVM_LIBDIR_SUFFIX}" COMPONENT level-zero-sycl-dev
    RUNTIME DESTINATION "bin" COMPONENT level-zero-sycl-dev
  )
endif()

if("cuda" IN_LIST SYCL_ENABLE_PLUGINS)
  add_dependencies(sycl-runtime-libraries ur_adapter_cuda)
endif()

if("hip" IN_LIST SYCL_ENABLE_PLUGINS)
  add_dependencies(sycl-runtime-libraries ur_adapter_hip)
endif()

if ("opencl" IN_LIST SYCL_ENABLE_PLUGINS)
    add_dependencies(sycl-runtime-libraries ur_adapter_opencl)
endif()

if ("native_cpu" IN_LIST SYCL_ENABLE_PLUGINS)
    add_dependencies(sycl-runtime-libraries ur_adapter_native_cpu)
endif()<|MERGE_RESOLUTION|>--- conflicted
+++ resolved
@@ -55,14 +55,14 @@
 if(SYCL_PI_UR_USE_FETCH_CONTENT)
   include(FetchContent)
 
-  set(UNIFIED_RUNTIME_REPO "https://github.com/oneapi-src/unified-runtime.git")
+  set(UNIFIED_RUNTIME_REPO "https://github.com/PietroGhg/unified-runtime.git")
   # commit 659d3f469faa99a886fa680a3d6d20449b109578
   # Merge: 192e9404 f94550b4
   # Author: Kenneth Benzie (Benie) <k.benzie@codeplay.com>
   # Date:   Tue Nov 14 16:45:24 2023 +0000
   #     Merge pull request #1059 from martygrant/martin/moveNativeCPUAdapterToUR
   #     [NATIVECPU] Move Native CPU adapter to UR.
-  set(UNIFIED_RUNTIME_TAG 659d3f469faa99a886fa680a3d6d20449b109578)
+  set(UNIFIED_RUNTIME_TAG pietro/barriers)
 
   if(SYCL_PI_UR_OVERRIDE_FETCH_CONTENT_REPO)
     set(UNIFIED_RUNTIME_REPO "${SYCL_PI_UR_OVERRIDE_FETCH_CONTENT_REPO}")
@@ -161,62 +161,6 @@
 
 add_sycl_plugin(unified_runtime ${UNIFIED_RUNTIME_PLUGIN_ARGS})
 
-<<<<<<< HEAD
-if("native_cpu" IN_LIST SYCL_ENABLE_PLUGINS)
-  add_sycl_library("ur_adapter_native_cpu" SHARED
-    SOURCES
-      "ur/ur.cpp"
-      "ur/ur.hpp"
-      "ur/adapters/native_cpu/adapter.cpp"
-      "ur/adapters/native_cpu/command_buffer.cpp"
-      "ur/adapters/native_cpu/common.cpp"
-      "ur/adapters/native_cpu/common.hpp"
-      "ur/adapters/native_cpu/context.cpp"
-      "ur/adapters/native_cpu/context.hpp"
-      "ur/adapters/native_cpu/device.cpp"
-      "ur/adapters/native_cpu/device.hpp"
-      "ur/adapters/native_cpu/enqueue.cpp"
-      "ur/adapters/native_cpu/event.cpp"
-      "ur/adapters/native_cpu/image.cpp"
-      "ur/adapters/native_cpu/kernel.cpp"
-      "ur/adapters/native_cpu/kernel.hpp"
-      "ur/adapters/native_cpu/memory.cpp"
-      "ur/adapters/native_cpu/memory.hpp"
-      "ur/adapters/native_cpu/platform.cpp"
-      "ur/adapters/native_cpu/platform.hpp"
-      "ur/adapters/native_cpu/program.cpp"
-      "ur/adapters/native_cpu/program.hpp"
-      "ur/adapters/native_cpu/queue.cpp"
-      "ur/adapters/native_cpu/queue.hpp"
-      "ur/adapters/native_cpu/sampler.cpp"
-      "ur/adapters/native_cpu/ur_interface_loader.cpp"
-      "ur/adapters/native_cpu/usm.cpp"
-      "ur/adapters/native_cpu/usm_p2p.cpp"
-    LIBRARIES
-      UnifiedRuntime-Headers
-      Threads::Threads
-      OpenCL-Headers
-  )
-
-  option(NATIVECPU_USE_OCK "Use the oneAPI Construction Kit for Native CPU" On)
-
-  if(NATIVECPU_USE_OCK)
-    message(STATUS "Compiling Native CPU adapter with OCK support.")
-    target_compile_definitions(ur_adapter_native_cpu PRIVATE NATIVECPU_USE_OCK)
-  else()
-    message(WARNING "Compiling Native CPU adapter without OCK support.
-    Some valid SYCL programs may not build or may have low performance.")
-  endif()
-
-  set_target_properties("ur_adapter_native_cpu" PROPERTIES
-    VERSION "0.0.0"
-    SOVERSION "0"
-  )
-endif()
-
-
-=======
->>>>>>> e15ebd08
 if(TARGET UnifiedRuntimeLoader)
   set_target_properties(hello_world PROPERTIES EXCLUDE_FROM_ALL 1 EXCLUDE_FROM_DEFAULT_BUILD 1)
   # Install the UR loader.
@@ -256,4 +200,14 @@
 
 if ("native_cpu" IN_LIST SYCL_ENABLE_PLUGINS)
     add_dependencies(sycl-runtime-libraries ur_adapter_native_cpu)
+
+  option(NATIVECPU_USE_OCK "Use the oneAPI Construction Kit for Native CPU" On)
+
+  if(NATIVECPU_USE_OCK)
+    message(STATUS "Compiling Native CPU adapter with OCK support.")
+    target_compile_definitions(ur_adapter_native_cpu PRIVATE NATIVECPU_USE_OCK)
+  else()
+    message(WARNING "Compiling Native CPU adapter without OCK support.
+    Some valid SYCL programs may not build or may have low performance.")
+  endif()
 endif()