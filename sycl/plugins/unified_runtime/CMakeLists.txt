--- conflicted
+++ resolved
@@ -56,34 +56,6 @@
 if(SYCL_PI_UR_USE_FETCH_CONTENT)
   include(FetchContent)
 
-<<<<<<< HEAD
-  set(UNIFIED_RUNTIME_REPO "https://github.com/przemektmalon/unified-runtime.git")
-  # commit 30e4fd301f6c794f4a3216a79e14ccef04822d85
-  # Author: Przemek Malon <przemek.malon@codeplay.com>
-  # Date:   Wed Nov 29 11:25:34 2023 +0000
-  #   [Bindless][Exp] Add device queries for sampled image fetch  
-  #     Added the following queries for device capabilities of fetching sampled
-  #     images:
-  #     - DEVICE_INFO_BINDLESS_SAMPLED_IMAGE_FETCH_1D_USM_EXP
-  #     - DEVICE_INFO_BINDLESS_SAMPLED_IMAGE_FETCH_1D_EXP
-  #     - DEVICE_INFO_BINDLESS_SAMPLED_IMAGE_FETCH_2D_USM_EXP
-  #     - DEVICE_INFO_BINDLESS_SAMPLED_IMAGE_FETCH_2D_EXP
-  #     - DEVICE_INFO_BINDLESS_SAMPLED_IMAGE_FETCH_3D_USM_EXP
-  #     - DEVICE_INFO_BINDLESS_SAMPLED_IMAGE_FETCH_3D_EXP
-  set(UNIFIED_RUNTIME_TAG 30e4fd301f6c794f4a3216a79e14ccef04822d85)
-
-  # set(UNIFIED_RUNTIME_REPO "https://github.com/oneapi-src/unified-runtime.git")
-  # # commit 93e84695190d0b985b3c4b2fb7ea896e1f3e529e
-  # # Merge: 1f6cbe61 2b3d016a
-  # # Author: Kenneth Benzie (Benie) <k.benzie@codeplay.com>
-  # # Date:   Tue Mar 12 15:22:59 2024 +0000
-  # #     Merge pull request #1406 from wenju-he/urBindlessImagesSampledImageCreateExp-Coverity
-  # #     [Coverity][L0] Remove overlapping mem copy in urBindlessImagesSampledImageCreateExp
-  # set(UNIFIED_RUNTIME_TAG 93e84695190d0b985b3c4b2fb7ea896e1f3e529e)
-=======
-  # The fetch_adapter_source function can be used to perform a separate content
-  # fetch for a UR adapter, this allows development of adapters to be decoupled
-  # from each other.
   #
   # Args:
   #   * name - Must be the directory name of the adapter
@@ -106,15 +78,29 @@
       CACHE PATH "Path to external '${name}' adapter source dir" FORCE)
   endfunction()
 
-  set(UNIFIED_RUNTIME_REPO "https://github.com/oneapi-src/unified-runtime.git")
-  # commit 3a7d00f136cf5d69e61bf1e235393dfc56f55525
-  # Merge: cd5ad7b5 9e5c6203
-  # Author: aarongreig <aaron.greig@codeplay.com>
-  # Date:   Mon Apr 1 15:16:30 2024 +0100
-  #     Merge pull request #1485 from aarongreig/aaron/addDeviceNotAvailableErrC
-  #     Add UR_ERROR_DEVICE_NOT_AVAILABLE and appropriate translation for CL.
-  set(UNIFIED_RUNTIME_TAG 3a7d00f136cf5d69e61bf1e235393dfc56f55525)
->>>>>>> 75afc838
+  set(UNIFIED_RUNTIME_REPO "https://github.com/przemektmalon/unified-runtime.git")
+  # commit a3be14441e7904feb811732a4274aab717ca0a00
+  # Author: Przemek Malon <przemek.malon@codeplay.com>
+  # Date:   Wed Nov 29 11:25:34 2023 +0000
+  #   [Bindless][Exp] Add device queries for sampled image fetch  
+  #     Added the following queries for device capabilities of fetching sampled
+  #     images:
+  #     - DEVICE_INFO_BINDLESS_SAMPLED_IMAGE_FETCH_1D_USM_EXP
+  #     - DEVICE_INFO_BINDLESS_SAMPLED_IMAGE_FETCH_1D_EXP
+  #     - DEVICE_INFO_BINDLESS_SAMPLED_IMAGE_FETCH_2D_USM_EXP
+  #     - DEVICE_INFO_BINDLESS_SAMPLED_IMAGE_FETCH_2D_EXP
+  #     - DEVICE_INFO_BINDLESS_SAMPLED_IMAGE_FETCH_3D_USM_EXP
+  #     - DEVICE_INFO_BINDLESS_SAMPLED_IMAGE_FETCH_3D_EXP
+  set(UNIFIED_RUNTIME_TAG a3be14441e7904feb811732a4274aab717ca0a00)
+
+  # set(UNIFIED_RUNTIME_REPO "https://github.com/oneapi-src/unified-runtime.git")
+  # # commit 3a7d00f136cf5d69e61bf1e235393dfc56f55525
+  # # Merge: cd5ad7b5 9e5c6203
+  # # Author: aarongreig <aaron.greig@codeplay.com>
+  # # Date:   Mon Apr 1 15:16:30 2024 +0100
+  # #     Merge pull request #1485 from aarongreig/aaron/addDeviceNotAvailableErrC
+  # #     Add UR_ERROR_DEVICE_NOT_AVAILABLE and appropriate translation for CL.
+  # set(UNIFIED_RUNTIME_TAG 3a7d00f136cf5d69e61bf1e235393dfc56f55525)
 
   if(SYCL_PI_UR_OVERRIDE_FETCH_CONTENT_REPO)
     set(UNIFIED_RUNTIME_REPO "${SYCL_PI_UR_OVERRIDE_FETCH_CONTENT_REPO}")
