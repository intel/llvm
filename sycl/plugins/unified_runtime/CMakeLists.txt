--- conflicted
+++ resolved
@@ -56,7 +56,6 @@
 if(SYCL_PI_UR_USE_FETCH_CONTENT)
   include(FetchContent)
 
-<<<<<<< HEAD
   set(UNIFIED_RUNTIME_REPO "https://github.com/PietroGhg/unified-runtime.git")
   # commit c53953ae492587698d5adbab8ffee254d97b6a4e
   # Merge: 9f88cf88 66d52ace
@@ -65,16 +64,6 @@
   #     Merge pull request #1170 from jchlanda/jakub/hip_custom_dirs
   #     [HIP] Allow custom location of ROCm components
   set(UNIFIED_RUNTIME_TAG pietro/empty_cmd_buffer_fill)
-=======
-  set(UNIFIED_RUNTIME_REPO "https://github.com/oneapi-src/unified-runtime.git")
-  # commit 43c2ad2363f735fd83282bb8da9d4996424dd3cf
-  # Merge: 5d58871c eba3905b
-  # Author: Kenneth Benzie (Benie) <k.benzie@codeplay.com>
-  # Date:   Fri Jan 19 15:52:55 2024 +0000
-  #     Merge pull request #1260 from kbenzie/benie/dont-include-windows.h-in-ur_info.hpp
-  #         [Common] Don't include Windows.h in ur_util.hpp
-  set(UNIFIED_RUNTIME_TAG 43c2ad2363f735fd83282bb8da9d4996424dd3cf)
->>>>>>> cf25bcce
 
   if(SYCL_PI_UR_OVERRIDE_FETCH_CONTENT_REPO)
     set(UNIFIED_RUNTIME_REPO "${SYCL_PI_UR_OVERRIDE_FETCH_CONTENT_REPO}")
