--- conflicted
+++ resolved
@@ -56,7 +56,6 @@
 if(SYCL_PI_UR_USE_FETCH_CONTENT)
   include(FetchContent)
 
-<<<<<<< HEAD
   set(UNIFIED_RUNTIME_REPO "https://github.com/ykhatav/my-fork-unified-runtime")
   # commit 712d79120e0a9293daf5741f9c0b5269ddd862ce
   # Merge: ce152a64 e001b98d
@@ -65,14 +64,6 @@
   #     Merge pull request #1044 from aarongreig/aaron/clCTSFixMegaBranch
   #     [OpenCL] Combined CTS fixes
   set(UNIFIED_RUNTIME_TAG fe93c1a6abb46976338688665e945d76b6565796)
-=======
-  set(UNIFIED_RUNTIME_REPO "https://github.com/oneapi-src/unified-runtime.git")
-  # commit 712d79120e0a9293daf5741f9c0b5269ddd862ce
-  # Author: Kenneth Benzie (Benie) <k.benzie@codeplay.com>
-  # Date:   Fri Nov 24 12:34:51 2023 +0000
-  #     Set version to v0.8.0
-  set(UNIFIED_RUNTIME_TAG v0.8.0)
->>>>>>> 00a7e368
 
   if(SYCL_PI_UR_OVERRIDE_FETCH_CONTENT_REPO)
     set(UNIFIED_RUNTIME_REPO "${SYCL_PI_UR_OVERRIDE_FETCH_CONTENT_REPO}")
