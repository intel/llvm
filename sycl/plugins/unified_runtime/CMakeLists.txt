--- conflicted
+++ resolved
@@ -56,7 +56,6 @@
 if(SYCL_PI_UR_USE_FETCH_CONTENT)
   include(FetchContent)
 
-<<<<<<< HEAD
   set(UNIFIED_RUNTIME_REPO "https://github.com/jandres742/unified-runtime.git")
   # commit ec7982bac6cb3a6b9ed610cd6b7cb41fcbc780dc
   # Merge: 62e6d2f9 5fb82924
@@ -65,16 +64,6 @@
   #     Merge pull request #1022 from 0x12CC/l0_usm_error_checking_2
   #     [UR][L0] Propagate OOM errors from `USMAllocationMakeResident`
   set(UNIFIED_RUNTIME_TAG 60a09f65c7dafc7f21927b46cf31f617b55d5d59)
-=======
-  set(UNIFIED_RUNTIME_REPO "https://github.com/oneapi-src/unified-runtime.git")
-  # commit ce4acbc4e479c3e8c591f345f7ba30345a8a2a40
-  # Merge: 76aaf05c 28590a82
-  # Author: Kenneth Benzie (Benie) <k.benzie@codeplay.com>
-  # Date:   Wed Dec 6 17:13:51 2023 +0000
-  #     Merge pull request #1099 from jandres742/largeallocations
-  #     [UR][L0] Unify use of large allocation in L0 adapter
-  set(UNIFIED_RUNTIME_TAG ce4acbc4e479c3e8c591f345f7ba30345a8a2a40)
->>>>>>> 8b19d706
 
   if(SYCL_PI_UR_OVERRIDE_FETCH_CONTENT_REPO)
     set(UNIFIED_RUNTIME_REPO "${SYCL_PI_UR_OVERRIDE_FETCH_CONTENT_REPO}")
