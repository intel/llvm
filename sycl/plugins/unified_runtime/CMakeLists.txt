# PI Unified Runtime plugin library.
#

# Options to override the default behaviour of the FetchContent to include UR
# source code.
set(SYCL_PI_UR_OVERRIDE_FETCH_CONTENT_REPO
  "" CACHE STRING "Override the Unified Runtime FetchContent repository")
set(SYCL_PI_UR_OVERRIDE_FETCH_CONTENT_TAG
  "" CACHE STRING "Override the Unified Runtime FetchContent tag")

# Options to disable use of FetchContent to include Unified Runtime source code
# to improve developer workflow.
option(SYCL_PI_UR_USE_FETCH_CONTENT
  "Use FetchContent to acquire the Unified Runtime source code" ON)
set(SYCL_PI_UR_SOURCE_DIR
  "" CACHE PATH "Path to root of Unified Runtime repository")

# Override default to enable building tests from unified-runtime
set(UR_BUILD_TESTS OFF CACHE BOOL "Build unit tests.")
set(UMF_ENABLE_POOL_TRACKING ON)

if("level_zero" IN_LIST SYCL_ENABLE_PLUGINS)
  set(UR_BUILD_ADAPTER_L0 ON)
endif()
if("cuda" IN_LIST SYCL_ENABLE_PLUGINS)
  set(UR_BUILD_ADAPTER_CUDA ON)
endif()
if("hip" IN_LIST SYCL_ENABLE_PLUGINS)
  set(UR_BUILD_ADAPTER_HIP ON)
endif()
if("opencl" IN_LIST SYCL_ENABLE_PLUGINS)
  set(UR_BUILD_ADAPTER_OPENCL ON)
  set(UR_OPENCL_ICD_LOADER_LIBRARY OpenCL-ICD CACHE FILEPATH
    "Path of the OpenCL ICD Loader library" FORCE)
endif()
if("native_cpu" IN_LIST SYCL_ENABLE_PLUGINS)
  set(UR_BUILD_ADAPTER_NATIVE_CPU ON)
endif()

# Disable errors from warnings while building the UR.
# And remember origin flags before doing that.
set(CMAKE_CXX_FLAGS_BAK "${CMAKE_CXX_FLAGS}")
if(WIN32)
  set(CMAKE_CXX_FLAGS "${CMAKE_CXX_FLAGS} /WX-")
  set(CMAKE_C_FLAGS "${CMAKE_C_FLAGS} /WX-")
  # FIXME: Unified runtime build fails with /DUNICODE
  set(CMAKE_CXX_FLAGS "${CMAKE_CXX_FLAGS} /UUNICODE")
  set(CMAKE_C_FLAGS "${CMAKE_C_FLAGS} /UUNICODE")
  # USE_Z7 forces use of /Z7 instead of /Zi which is broken with sccache
  set(USE_Z7 ON)
else()
  set(CMAKE_CXX_FLAGS "${CMAKE_CXX_FLAGS} -Wno-error")
  set(CMAKE_C_FLAGS "${CMAKE_C_FLAGS} -Wno-error")
endif()

if(SYCL_PI_UR_USE_FETCH_CONTENT)
  include(FetchContent)

  # The fetch_adapter_source function can be used to perform a separate content
  # fetch for a UR adapter, this allows development of adapters to be decoupled
  # from each other.
  #
  # A separate content fetch will not be performed if:
  # * The adapter name is not present in the SYCL_ENABLE_PLUGINS variable.
  # * The repo and tag provided match the values of the
  #   UNIFIED_RUNTIME_REPO/UNIFIED_RUNTIME_TAG variables
  #
  # Args:
  #   * name - Must be the directory name of the adapter
  #   * repo - A valid Git URL of a Unified Runtime repo
  #   * tag - A valid Git branch/tag/commit in the Unified Runtime repo
  function(fetch_adapter_source name repo tag)
    if(NOT ${name} IN_LIST SYCL_ENABLE_PLUGINS)
      return()
    endif()
    if(repo STREQUAL UNIFIED_RUNTIME_REPO AND
        tag STREQUAL UNIFIED_RUNTIME_TAG)
      # If the adapter sources are taken from the main checkout, reset the
      # adapter specific source path.
      string(TOUPPER ${name} NAME)
      set(UR_ADAPTER_${NAME}_SOURCE_DIR ""
        CACHE PATH "Path to external '${name}' adapter source dir" FORCE)
      return()
    endif()
    message(STATUS
      "Will fetch Unified Runtime ${name} adapter from ${repo} at ${tag}")
    set(fetch-name ur-${name})
    FetchContent_Declare(${fetch-name}
      GIT_REPOSITORY ${repo} GIT_TAG ${tag})
    # We don't want to add this repo to the build, only fetch its source.
    FetchContent_Populate(${fetch-name})
    # Get the path to the source directory
    string(TOUPPER ${name} NAME)
    set(source_dir_var UR_ADAPTER_${NAME}_SOURCE_DIR)
    FetchContent_GetProperties(${fetch-name} SOURCE_DIR UR_ADAPTER_${NAME}_SOURCE_DIR)
    # Set the variable which informs UR where to get the adapter source from.
    set(UR_ADAPTER_${NAME}_SOURCE_DIR
      "${UR_ADAPTER_${NAME}_SOURCE_DIR}/source/adapters/${name}"
      CACHE PATH "Path to external '${name}' adapter source dir" FORCE)
  endfunction()

<<<<<<< HEAD
  set(UNIFIED_RUNTIME_REPO "https://github.com/zhaomaosu/unified-runtime.git")
  set(UNIFIED_RUNTIME_TAG asan-shadow-scale-4)
=======
  set(UNIFIED_RUNTIME_REPO "https://github.com/oneapi-src/unified-runtime.git")
  # commit 4f13cd14bdd86f0cce4a19e00bf63eb7230e6369
  # Merge: 4f105262 2c3096a3
  # Author: Kenneth Benzie (Benie) <k.benzie@codeplay.com>
  # Date:   Mon Jun 10 16:02:26 2024 +0100
  #     Merge pull request #1282 from al42and/fix-sub-group-size-info
  #     Fix size confusion for several device property queries
  set(UNIFIED_RUNTIME_TAG 4f13cd14bdd86f0cce4a19e00bf63eb7230e6369)
>>>>>>> a4977882

  fetch_adapter_source(level_zero
    ${UNIFIED_RUNTIME_REPO}
    ${UNIFIED_RUNTIME_TAG}
  )

  fetch_adapter_source(opencl
    ${UNIFIED_RUNTIME_REPO}
    ${UNIFIED_RUNTIME_TAG}
  )

  fetch_adapter_source(cuda
    ${UNIFIED_RUNTIME_REPO}
    ${UNIFIED_RUNTIME_TAG}
  )

  fetch_adapter_source(hip
    ${UNIFIED_RUNTIME_REPO}
    ${UNIFIED_RUNTIME_TAG}
  )

  fetch_adapter_source(native_cpu
    ${UNIFIED_RUNTIME_REPO}
    ${UNIFIED_RUNTIME_TAG}
  )

  if(SYCL_PI_UR_OVERRIDE_FETCH_CONTENT_REPO)
    set(UNIFIED_RUNTIME_REPO "${SYCL_PI_UR_OVERRIDE_FETCH_CONTENT_REPO}")
  endif()
  if(SYCL_PI_UR_OVERRIDE_FETCH_CONTENT_TAG)
    set(UNIFIED_RUNTIME_TAG "${SYCL_PI_UR_OVERRIDE_FETCH_CONTENT_TAG}")
  endif()

  message(STATUS "Will fetch Unified Runtime from ${UNIFIED_RUNTIME_REPO}")
  FetchContent_Declare(unified-runtime
    GIT_REPOSITORY    ${UNIFIED_RUNTIME_REPO}
    GIT_TAG           ${UNIFIED_RUNTIME_TAG}
  )

  FetchContent_GetProperties(unified-runtime)
  FetchContent_MakeAvailable(unified-runtime)

  set(UNIFIED_RUNTIME_SOURCE_DIR
    "${unified-runtime_SOURCE_DIR}" CACHE PATH
    "Path to Unified Runtime Headers" FORCE)
elseif(SYCL_PI_UR_SOURCE_DIR)
  # SYCL_PI_UR_USE_FETCH_CONTENT is OFF and SYCL_PI_UR_SOURCE_DIR has been set,
  # use the external Unified Runtime source directory.
  set(UNIFIED_RUNTIME_SOURCE_DIR
    "${SYCL_PI_UR_SOURCE_DIR}" CACHE PATH
    "Path to Unified Runtime Headers" FORCE)
  add_subdirectory(
    ${UNIFIED_RUNTIME_SOURCE_DIR}
    ${CMAKE_CURRENT_BINARY_DIR}/unified-runtime)
else()
  # SYCL_PI_UR_USE_FETCH_CONTENT is OFF and SYCL_PI_UR_SOURCE_DIR has not been
  # set, check if the fallback local directory exists.
  if(NOT EXISTS ${CMAKE_CURRENT_SOURCE_DIR}/unified-runtime)
    message(FATAL_ERROR
      "SYCL_PI_UR_USE_FETCH_CONTENT is disabled but no alternative Unified \
      Runtime source directory has been provided, either:

      * Set -DSYCL_PI_UR_SOURCE_DIR=/path/to/unified-runtime
      * Clone the UR repo in ${CMAKE_CURRENT_SOURCE_DIR}/unified-runtime")
  endif()
  # The fallback local directory for the Unified Runtime repository has been
  # found, use it.
  set(UNIFIED_RUNTIME_SOURCE_DIR
    "${CMAKE_CURRENT_SOURCE_DIR}/unified-runtime" CACHE PATH
    "Path to Unified Runtime Headers" FORCE)
  add_subdirectory(${UNIFIED_RUNTIME_SOURCE_DIR})
endif()

# Restore original flags
set(CMAKE_CXX_FLAGS "${CMAKE_CXX_FLAGS_BAK}")

message(STATUS
  "Using Unified Runtime source directory: ${UNIFIED_RUNTIME_SOURCE_DIR}")

set(UNIFIED_RUNTIME_INCLUDE_DIR "${UNIFIED_RUNTIME_SOURCE_DIR}/include")
set(UNIFIED_RUNTIME_SRC_INCLUDE_DIR "${UNIFIED_RUNTIME_SOURCE_DIR}/source")
set(UNIFIED_RUNTIME_COMMON_INCLUDE_DIR "${UNIFIED_RUNTIME_SOURCE_DIR}/source/common")

add_library(UnifiedRuntimeLoader ALIAS ur_loader)
add_library(UnifiedRuntimeCommon ALIAS ur_common)
add_library(UnifiedMemoryFramework ALIAS umf)

add_library(UnifiedRuntime-Headers INTERFACE)

target_include_directories(UnifiedRuntime-Headers
  INTERFACE
    "${UNIFIED_RUNTIME_INCLUDE_DIR}"
)

find_package(Threads REQUIRED)

set(UNIFIED_RUNTIME_PLUGIN_ARGS
  SOURCES
    # These are short-term shared with Unified Runtime
    # The two plugins define a few things differently so must
    # be built separately. This difference is spelled in
    # their "ur_bindings.hpp" files.
    "ur_bindings.hpp"
    "pi2ur.hpp"
    # These below belong to Unified Runtime PI Plugin only
    "pi_unified_runtime.hpp"
    "pi_unified_runtime.cpp"
  LIBRARIES
    Threads::Threads
    UnifiedRuntimeLoader
    UnifiedRuntime-Headers
    UnifiedRuntimeCommon
  INCLUDE_DIRS
    "${UNIFIED_RUNTIME_SRC_INCLUDE_DIR}"
    "${UNIFIED_RUNTIME_COMMON_INCLUDE_DIR}"
)

# We need for #include <ze_api.h> in common.h
if("level_zero" IN_LIST SYCL_ENABLE_PLUGINS)
  list(APPEND UNIFIED_RUNTIME_PLUGIN_ARGS LevelZeroLoader-Headers)
endif()

if("opencl" IN_LIST SYCL_ENABLE_PLUGINS)
  list(APPEND UNIFIED_RUNTIME_PLUGIN_ARGS OpenCL-ICD)
endif()

add_sycl_plugin(unified_runtime ${UNIFIED_RUNTIME_PLUGIN_ARGS})

if(TARGET UnifiedRuntimeLoader)
  set_target_properties(hello_world PROPERTIES EXCLUDE_FROM_ALL 1 EXCLUDE_FROM_DEFAULT_BUILD 1)
  # Install the UR loader.
  # TODO: this is piggy-backing on the existing target component level-zero-sycl-dev
  # When UR is moved to its separate repo perhaps we should introduce new component,
  # e.g. unified-runtime-sycl-dev.
  install(TARGETS ur_loader
    LIBRARY DESTINATION "lib${LLVM_LIBDIR_SUFFIX}" COMPONENT level-zero-sycl-dev
    ARCHIVE DESTINATION "lib${LLVM_LIBDIR_SUFFIX}" COMPONENT level-zero-sycl-dev
    RUNTIME DESTINATION "bin" COMPONENT level-zero-sycl-dev
  )
endif()

# Install the UR adapters too
if("level_zero" IN_LIST SYCL_ENABLE_PLUGINS)
  add_dependencies(sycl-runtime-libraries ur_adapter_level_zero)

  # Install the UR adapters too
  install(TARGETS ur_adapter_level_zero
    LIBRARY DESTINATION "lib${LLVM_LIBDIR_SUFFIX}" COMPONENT level-zero-sycl-dev
    ARCHIVE DESTINATION "lib${LLVM_LIBDIR_SUFFIX}" COMPONENT level-zero-sycl-dev
    RUNTIME DESTINATION "bin" COMPONENT level-zero-sycl-dev
  )
endif()

if("cuda" IN_LIST SYCL_ENABLE_PLUGINS)
  add_dependencies(sycl-runtime-libraries ur_adapter_cuda)
endif()

if("hip" IN_LIST SYCL_ENABLE_PLUGINS)
  add_dependencies(sycl-runtime-libraries ur_adapter_hip)
endif()

if ("opencl" IN_LIST SYCL_ENABLE_PLUGINS)
    add_dependencies(sycl-runtime-libraries ur_adapter_opencl)

    # Install the UR adapters too
    install(TARGETS ur_adapter_opencl
      LIBRARY DESTINATION "lib${LLVM_LIBDIR_SUFFIX}" COMPONENT level-zero-sycl-dev
      ARCHIVE DESTINATION "lib${LLVM_LIBDIR_SUFFIX}" COMPONENT level-zero-sycl-dev
      RUNTIME DESTINATION "bin" COMPONENT level-zero-sycl-dev
    )
endif()

if ("native_cpu" IN_LIST SYCL_ENABLE_PLUGINS)
    add_dependencies(sycl-runtime-libraries ur_adapter_native_cpu)

  option(NATIVECPU_USE_OCK "Use the oneAPI Construction Kit for Native CPU" ON)

  if(NATIVECPU_USE_OCK)
    message(STATUS "Compiling Native CPU adapter with OCK support.")
    target_compile_definitions(ur_adapter_native_cpu PRIVATE NATIVECPU_USE_OCK)
  else()
    message(WARNING "Compiling Native CPU adapter without OCK support.
    Some valid SYCL programs may not build or may have low performance.")
  endif()
endif()<|MERGE_RESOLUTION|>--- conflicted
+++ resolved
@@ -99,19 +99,8 @@
       CACHE PATH "Path to external '${name}' adapter source dir" FORCE)
   endfunction()
 
-<<<<<<< HEAD
   set(UNIFIED_RUNTIME_REPO "https://github.com/zhaomaosu/unified-runtime.git")
   set(UNIFIED_RUNTIME_TAG asan-shadow-scale-4)
-=======
-  set(UNIFIED_RUNTIME_REPO "https://github.com/oneapi-src/unified-runtime.git")
-  # commit 4f13cd14bdd86f0cce4a19e00bf63eb7230e6369
-  # Merge: 4f105262 2c3096a3
-  # Author: Kenneth Benzie (Benie) <k.benzie@codeplay.com>
-  # Date:   Mon Jun 10 16:02:26 2024 +0100
-  #     Merge pull request #1282 from al42and/fix-sub-group-size-info
-  #     Fix size confusion for several device property queries
-  set(UNIFIED_RUNTIME_TAG 4f13cd14bdd86f0cce4a19e00bf63eb7230e6369)
->>>>>>> a4977882
 
   fetch_adapter_source(level_zero
     ${UNIFIED_RUNTIME_REPO}
