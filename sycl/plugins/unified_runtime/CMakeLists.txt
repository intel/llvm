# PI Unified Runtime plugin library.
#

# Options to override the default behaviour of the FetchContent to include UR
# source code.
set(SYCL_PI_UR_OVERRIDE_FETCH_CONTENT_REPO
  "" CACHE STRING "Override the Unified Runtime FetchContent repository")
set(SYCL_PI_UR_OVERRIDE_FETCH_CONTENT_TAG
  "" CACHE STRING "Override the Unified Runtime FetchContent tag")

# Options to disable use of FetchContent to include Unified Runtime source code
# to improve developer workflow.
option(SYCL_PI_UR_USE_FETCH_CONTENT
  "Use FetchContent to acquire the Unified Runtime source code" ON)
set(SYCL_PI_UR_SOURCE_DIR
  "" CACHE PATH "Path to root of Unified Runtime repository")

# Override default to enable building tests from unified-runtime
set(UR_BUILD_TESTS OFF CACHE BOOL "Build unit tests.")
set(UMF_ENABLE_POOL_TRACKING ON)

if("level_zero" IN_LIST SYCL_ENABLE_PLUGINS)
  set(UR_BUILD_ADAPTER_L0 ON)
endif()
if("cuda" IN_LIST SYCL_ENABLE_PLUGINS)
  set(UR_BUILD_ADAPTER_CUDA ON)
endif()
if("hip" IN_LIST SYCL_ENABLE_PLUGINS)
  set(UR_BUILD_ADAPTER_HIP ON)
endif()
if("opencl" IN_LIST SYCL_ENABLE_PLUGINS)
  set(UR_BUILD_ADAPTER_OPENCL ON)
  set(UR_OPENCL_ICD_LOADER_LIBRARY OpenCL-ICD CACHE FILEPATH
    "Path of the OpenCL ICD Loader library" FORCE)
endif()
if("native_cpu" IN_LIST SYCL_ENABLE_PLUGINS)
  set(UR_BUILD_ADAPTER_NATIVE_CPU ON)
endif()

# Disable errors from warnings while building the UR.
# And remember origin flags before doing that.
set(CMAKE_CXX_FLAGS_BAK "${CMAKE_CXX_FLAGS}")
if(WIN32)
  set(CMAKE_CXX_FLAGS "${CMAKE_CXX_FLAGS} /WX-")
  set(CMAKE_C_FLAGS "${CMAKE_C_FLAGS} /WX-")
  # FIXME: Unified runtime build fails with /DUNICODE
  set(CMAKE_CXX_FLAGS "${CMAKE_CXX_FLAGS} /UUNICODE")
  set(CMAKE_C_FLAGS "${CMAKE_C_FLAGS} /UUNICODE")
  # USE_Z7 forces use of /Z7 instead of /Zi which is broken with sccache
  set(USE_Z7 ON)
else()
  set(CMAKE_CXX_FLAGS "${CMAKE_CXX_FLAGS} -Wno-error")
  set(CMAKE_C_FLAGS "${CMAKE_C_FLAGS} -Wno-error")
endif()

if(SYCL_PI_UR_USE_FETCH_CONTENT)
  include(FetchContent)

  # The fetch_adapter_source function can be used to perform a separate content
  # fetch for a UR adapter, this allows development of adapters to be decoupled
  # from each other.
  #
  # A separate content fetch will not be performed if:
  # * The adapter name is not present in the SYCL_ENABLE_PLUGINS variable.
  # * The repo and tag provided match the values of the
  #   UNIFIED_RUNTIME_REPO/UNIFIED_RUNTIME_TAG variables
  #
  # Args:
  #   * name - Must be the directory name of the adapter
  #   * repo - A valid Git URL of a Unified Runtime repo
  #   * tag - A valid Git branch/tag/commit in the Unified Runtime repo
  function(fetch_adapter_source name repo tag)
    if(NOT ${name} IN_LIST SYCL_ENABLE_PLUGINS)
      return()
    endif()
    if(repo STREQUAL UNIFIED_RUNTIME_REPO AND
        tag STREQUAL UNIFIED_RUNTIME_TAG)
      # If the adapter sources are taken from the main checkout, reset the
      # adapter specific source path.
      string(TOUPPER ${name} NAME)
      set(UR_ADAPTER_${NAME}_SOURCE_DIR ""
        CACHE PATH "Path to external '${name}' adapter source dir" FORCE)
      return()
    endif()
    message(STATUS
      "Will fetch Unified Runtime ${name} adapter from ${repo} at ${tag}")
    set(fetch-name ur-${name})
    FetchContent_Declare(${fetch-name}
      GIT_REPOSITORY ${repo} GIT_TAG ${tag})
    # We don't want to add this repo to the build, only fetch its source.
    FetchContent_Populate(${fetch-name})
    # Get the path to the source directory
    string(TOUPPER ${name} NAME)
    set(source_dir_var UR_ADAPTER_${NAME}_SOURCE_DIR)
    FetchContent_GetProperties(${fetch-name} SOURCE_DIR UR_ADAPTER_${NAME}_SOURCE_DIR)
    # Set the variable which informs UR where to get the adapter source from.
    set(UR_ADAPTER_${NAME}_SOURCE_DIR
      "${UR_ADAPTER_${NAME}_SOURCE_DIR}/source/adapters/${name}"
      CACHE PATH "Path to external '${name}' adapter source dir" FORCE)
  endfunction()

<<<<<<< HEAD
  set(UNIFIED_RUNTIME_REPO "git@github.com:DBDuncan/unified-runtime.git")
  # commit aaf08109f2a05adb61f50478824ae2739526daee
  # Author: Ben Tracy <ben.tracy@codeplay.com>
  # Date:   Mon Jun 17 14:49:53 2024 +0100
  #     [CMDBUF] Fix coverity issue in command buffers
  #     - Fix incorrect conditions for copy engine usage that were reported on coverity.
  set(UNIFIED_RUNTIME_TAG aaf08109f2a05adb61f50478824ae2739526daee)
=======
  set(UNIFIED_RUNTIME_REPO "https://github.com/oneapi-src/unified-runtime.git")
  # commit 01af5602345ac3289cc084eb19bf266c054da075
  # Merge: 20844ddc ad3befd1
  # Author: Kenneth Benzie (Benie) <k.benzie@codeplay.com>
  # Date:   Mon Jul 8 10:32:14 2024 +0100
  #     Merge pull request #1809 from nrspruit/fix_l0_ur_deviceinfo
  #     [L0] Fix Device Info return code to report unsupported enumeration
  set(UNIFIED_RUNTIME_TAG 01af5602345ac3289cc084eb19bf266c054da075)
>>>>>>> eb030915

  fetch_adapter_source(level_zero
    ${UNIFIED_RUNTIME_REPO}
    # commit 51cbcea6e8ffd4ca6e2be918335be509ae6f401c
    # Author: Duncan Brawley <duncan.brawley@codeplay.com>
    # Date:   Mon, 10 Jun 2024 17:27:17 +0100
    #     [Bindless][Exp] Create mapping of host and device handle
    51cbcea6e8ffd4ca6e2be918335be509ae6f401c
  )

  fetch_adapter_source(opencl
    ${UNIFIED_RUNTIME_REPO}
    ${UNIFIED_RUNTIME_TAG}
  )

  fetch_adapter_source(cuda
    ${UNIFIED_RUNTIME_REPO}
    ${UNIFIED_RUNTIME_TAG}
  )

  fetch_adapter_source(hip
    ${UNIFIED_RUNTIME_REPO}
    ${UNIFIED_RUNTIME_TAG}
  )

  fetch_adapter_source(native_cpu
    ${UNIFIED_RUNTIME_REPO}
    ${UNIFIED_RUNTIME_TAG}
  )

  if(SYCL_PI_UR_OVERRIDE_FETCH_CONTENT_REPO)
    set(UNIFIED_RUNTIME_REPO "${SYCL_PI_UR_OVERRIDE_FETCH_CONTENT_REPO}")
  endif()
  if(SYCL_PI_UR_OVERRIDE_FETCH_CONTENT_TAG)
    set(UNIFIED_RUNTIME_TAG "${SYCL_PI_UR_OVERRIDE_FETCH_CONTENT_TAG}")
  endif()

  message(STATUS "Will fetch Unified Runtime from ${UNIFIED_RUNTIME_REPO}")
  FetchContent_Declare(unified-runtime
    GIT_REPOSITORY    ${UNIFIED_RUNTIME_REPO}
    GIT_TAG           ${UNIFIED_RUNTIME_TAG}
  )

  FetchContent_GetProperties(unified-runtime)
  FetchContent_MakeAvailable(unified-runtime)

  set(UNIFIED_RUNTIME_SOURCE_DIR
    "${unified-runtime_SOURCE_DIR}" CACHE PATH
    "Path to Unified Runtime Headers" FORCE)
elseif(SYCL_PI_UR_SOURCE_DIR)
  # SYCL_PI_UR_USE_FETCH_CONTENT is OFF and SYCL_PI_UR_SOURCE_DIR has been set,
  # use the external Unified Runtime source directory.
  set(UNIFIED_RUNTIME_SOURCE_DIR
    "${SYCL_PI_UR_SOURCE_DIR}" CACHE PATH
    "Path to Unified Runtime Headers" FORCE)
  add_subdirectory(
    ${UNIFIED_RUNTIME_SOURCE_DIR}
    ${CMAKE_CURRENT_BINARY_DIR}/unified-runtime)
else()
  # SYCL_PI_UR_USE_FETCH_CONTENT is OFF and SYCL_PI_UR_SOURCE_DIR has not been
  # set, check if the fallback local directory exists.
  if(NOT EXISTS ${CMAKE_CURRENT_SOURCE_DIR}/unified-runtime)
    message(FATAL_ERROR
      "SYCL_PI_UR_USE_FETCH_CONTENT is disabled but no alternative Unified \
      Runtime source directory has been provided, either:

      * Set -DSYCL_PI_UR_SOURCE_DIR=/path/to/unified-runtime
      * Clone the UR repo in ${CMAKE_CURRENT_SOURCE_DIR}/unified-runtime")
  endif()
  # The fallback local directory for the Unified Runtime repository has been
  # found, use it.
  set(UNIFIED_RUNTIME_SOURCE_DIR
    "${CMAKE_CURRENT_SOURCE_DIR}/unified-runtime" CACHE PATH
    "Path to Unified Runtime Headers" FORCE)
  add_subdirectory(${UNIFIED_RUNTIME_SOURCE_DIR})
endif()

# Restore original flags
set(CMAKE_CXX_FLAGS "${CMAKE_CXX_FLAGS_BAK}")

message(STATUS
  "Using Unified Runtime source directory: ${UNIFIED_RUNTIME_SOURCE_DIR}")

set(UNIFIED_RUNTIME_INCLUDE_DIR "${UNIFIED_RUNTIME_SOURCE_DIR}/include")
set(UNIFIED_RUNTIME_SRC_INCLUDE_DIR "${UNIFIED_RUNTIME_SOURCE_DIR}/source")
set(UNIFIED_RUNTIME_COMMON_INCLUDE_DIR "${UNIFIED_RUNTIME_SOURCE_DIR}/source/common")

add_library(UnifiedRuntimeLoader ALIAS ur_loader)
add_library(UnifiedRuntimeCommon ALIAS ur_common)
add_library(UnifiedMemoryFramework ALIAS umf)

add_library(UnifiedRuntime-Headers INTERFACE)

target_include_directories(UnifiedRuntime-Headers
  INTERFACE
    "${UNIFIED_RUNTIME_INCLUDE_DIR}"
)

find_package(Threads REQUIRED)

set(UNIFIED_RUNTIME_PLUGIN_ARGS
  SOURCES
    # These are short-term shared with Unified Runtime
    # The two plugins define a few things differently so must
    # be built separately. This difference is spelled in
    # their "ur_bindings.hpp" files.
    "ur_bindings.hpp"
    "pi2ur.hpp"
    # These below belong to Unified Runtime PI Plugin only
    "pi_unified_runtime.hpp"
    "pi_unified_runtime.cpp"
  LIBRARIES
    Threads::Threads
    UnifiedRuntimeLoader
    UnifiedRuntime-Headers
    UnifiedRuntimeCommon
  INCLUDE_DIRS
    "${UNIFIED_RUNTIME_SRC_INCLUDE_DIR}"
    "${UNIFIED_RUNTIME_COMMON_INCLUDE_DIR}"
)

# We need for #include <ze_api.h> in common.h
if("level_zero" IN_LIST SYCL_ENABLE_PLUGINS)
  list(APPEND UNIFIED_RUNTIME_PLUGIN_ARGS LevelZeroLoader-Headers)
endif()

if("opencl" IN_LIST SYCL_ENABLE_PLUGINS)
  list(APPEND UNIFIED_RUNTIME_PLUGIN_ARGS OpenCL-ICD)
endif()

add_sycl_plugin(unified_runtime ${UNIFIED_RUNTIME_PLUGIN_ARGS})

if(TARGET UnifiedRuntimeLoader)
  set_target_properties(hello_world PROPERTIES EXCLUDE_FROM_ALL 1 EXCLUDE_FROM_DEFAULT_BUILD 1)
  # Install the UR loader.
  # TODO: this is piggy-backing on the existing target component level-zero-sycl-dev
  # When UR is moved to its separate repo perhaps we should introduce new component,
  # e.g. unified-runtime-sycl-dev.
  install(TARGETS ur_loader
    LIBRARY DESTINATION "lib${LLVM_LIBDIR_SUFFIX}" COMPONENT level-zero-sycl-dev
    ARCHIVE DESTINATION "lib${LLVM_LIBDIR_SUFFIX}" COMPONENT level-zero-sycl-dev
    RUNTIME DESTINATION "bin" COMPONENT level-zero-sycl-dev
  )
endif()

# Install the UR adapters too
if("level_zero" IN_LIST SYCL_ENABLE_PLUGINS)
  add_dependencies(sycl-runtime-libraries ur_adapter_level_zero)

  # Install the UR adapters too
  install(TARGETS ur_adapter_level_zero
    LIBRARY DESTINATION "lib${LLVM_LIBDIR_SUFFIX}" COMPONENT level-zero-sycl-dev
    ARCHIVE DESTINATION "lib${LLVM_LIBDIR_SUFFIX}" COMPONENT level-zero-sycl-dev
    RUNTIME DESTINATION "bin" COMPONENT level-zero-sycl-dev
  )
endif()

if("cuda" IN_LIST SYCL_ENABLE_PLUGINS)
  add_dependencies(sycl-runtime-libraries ur_adapter_cuda)
endif()

if("hip" IN_LIST SYCL_ENABLE_PLUGINS)
  add_dependencies(sycl-runtime-libraries ur_adapter_hip)
endif()

if ("opencl" IN_LIST SYCL_ENABLE_PLUGINS)
    add_dependencies(sycl-runtime-libraries ur_adapter_opencl)

    # Install the UR adapters too
    install(TARGETS ur_adapter_opencl
      LIBRARY DESTINATION "lib${LLVM_LIBDIR_SUFFIX}" COMPONENT level-zero-sycl-dev
      ARCHIVE DESTINATION "lib${LLVM_LIBDIR_SUFFIX}" COMPONENT level-zero-sycl-dev
      RUNTIME DESTINATION "bin" COMPONENT level-zero-sycl-dev
    )
endif()

if ("native_cpu" IN_LIST SYCL_ENABLE_PLUGINS)
    add_dependencies(sycl-runtime-libraries ur_adapter_native_cpu)


  if(NATIVECPU_USE_OCK)
    message(STATUS "Compiling Native CPU adapter with OCK support.")
    target_compile_definitions(ur_adapter_native_cpu PRIVATE NATIVECPU_USE_OCK)
  else()
    message(WARNING "Compiling Native CPU adapter without OCK support.
    Some valid SYCL programs may not build or may have low performance.")
  endif()
endif()<|MERGE_RESOLUTION|>--- conflicted
+++ resolved
@@ -99,7 +99,6 @@
       CACHE PATH "Path to external '${name}' adapter source dir" FORCE)
   endfunction()
 
-<<<<<<< HEAD
   set(UNIFIED_RUNTIME_REPO "git@github.com:DBDuncan/unified-runtime.git")
   # commit aaf08109f2a05adb61f50478824ae2739526daee
   # Author: Ben Tracy <ben.tracy@codeplay.com>
@@ -107,16 +106,6 @@
   #     [CMDBUF] Fix coverity issue in command buffers
   #     - Fix incorrect conditions for copy engine usage that were reported on coverity.
   set(UNIFIED_RUNTIME_TAG aaf08109f2a05adb61f50478824ae2739526daee)
-=======
-  set(UNIFIED_RUNTIME_REPO "https://github.com/oneapi-src/unified-runtime.git")
-  # commit 01af5602345ac3289cc084eb19bf266c054da075
-  # Merge: 20844ddc ad3befd1
-  # Author: Kenneth Benzie (Benie) <k.benzie@codeplay.com>
-  # Date:   Mon Jul 8 10:32:14 2024 +0100
-  #     Merge pull request #1809 from nrspruit/fix_l0_ur_deviceinfo
-  #     [L0] Fix Device Info return code to report unsupported enumeration
-  set(UNIFIED_RUNTIME_TAG 01af5602345ac3289cc084eb19bf266c054da075)
->>>>>>> eb030915
 
   fetch_adapter_source(level_zero
     ${UNIFIED_RUNTIME_REPO}
