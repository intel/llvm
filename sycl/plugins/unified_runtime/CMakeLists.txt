# PI Unified Runtime plugin library.
#

# Options to override the default behaviour of the FetchContent to include UR
# source code.
set(SYCL_PI_UR_OVERRIDE_FETCH_CONTENT_REPO
  "" CACHE STRING "Override the Unified Runtime FetchContent repository")
set(SYCL_PI_UR_OVERRIDE_FETCH_CONTENT_TAG
  "" CACHE STRING "Override the Unified Runtime FetchContent tag")

# Options to disable use of FetchContent to include Unified Runtime source code
# to improve developer workflow.
option(SYCL_PI_UR_USE_FETCH_CONTENT
  "Use FetchContent to acquire the Unified Runtime source code" ON)
set(SYCL_PI_UR_SOURCE_DIR
  "" CACHE PATH "Path to root of Unified Runtime repository")

# Override default to enable building tests from unified-runtime
set(UR_BUILD_TESTS OFF CACHE BOOL "Build unit tests.")
set(UMF_ENABLE_POOL_TRACKING ON)

if("level_zero" IN_LIST SYCL_ENABLE_PLUGINS)
  set(UR_BUILD_ADAPTER_L0 ON)
endif()
if("cuda" IN_LIST SYCL_ENABLE_PLUGINS)
  set(UR_BUILD_ADAPTER_CUDA ON)
endif()
if("hip" IN_LIST SYCL_ENABLE_PLUGINS)
  set(UR_BUILD_ADAPTER_HIP ON)
endif()
if("opencl" IN_LIST SYCL_ENABLE_PLUGINS)
  set(UR_BUILD_ADAPTER_OPENCL ON)
  set(UR_OPENCL_ICD_LOADER_LIBRARY OpenCL-ICD CACHE FILEPATH
    "Path of the OpenCL ICD Loader library" FORCE)
endif()
if("native_cpu" IN_LIST SYCL_ENABLE_PLUGINS)
  set(UR_BUILD_ADAPTER_NATIVE_CPU ON)
endif()

# Disable errors from warnings while building the UR.
# And remember origin flags before doing that.
set(CMAKE_CXX_FLAGS_BAK "${CMAKE_CXX_FLAGS}")
if(WIN32)
  set(CMAKE_CXX_FLAGS "${CMAKE_CXX_FLAGS} /WX-")
  set(CMAKE_C_FLAGS "${CMAKE_C_FLAGS} /WX-")
  # FIXME: Unified runtime build fails with /DUNICODE
  set(CMAKE_CXX_FLAGS "${CMAKE_CXX_FLAGS} /UUNICODE")
  set(CMAKE_C_FLAGS "${CMAKE_C_FLAGS} /UUNICODE")
  # USE_Z7 forces use of /Z7 instead of /Zi which is broken with sccache
  set(USE_Z7 ON)
else()
  set(CMAKE_CXX_FLAGS "${CMAKE_CXX_FLAGS} -Wno-error")
  set(CMAKE_C_FLAGS "${CMAKE_C_FLAGS} -Wno-error")
endif()

if(SYCL_PI_UR_USE_FETCH_CONTENT)
  include(FetchContent)

  set(UNIFIED_RUNTIME_REPO "https://github.com/oneapi-src/unified-runtime.git")
<<<<<<< HEAD
  # commit ceba4a5f8952c7045c7818fb3bef4b439aa47df3
  # Merge: b76d9078 81b75993
  # Author: aarongreig <aaron.greig@codeplay.com>
  # Date:   Wed Feb 7 14:55:22 2024 +0000
  #    Merge pull request #1320 from aarongreig/aaron/hotfix1192
  #    Fix CI regression by generating missing bits in nullddi and ldrddi
  set(UNIFIED_RUNTIME_TAG ceba4a5f8952c7045c7818fb3bef4b439aa47df3)

=======
  # commit 9babc4d092a92c1036791d26ef328e5eeaf19803
  # Merge: 3be8f205 90498ec5
  # Author: aarongreig <aaron.greig@codeplay.com>
  # Date:   Thu Feb 8 15:44:54 2024 +0000
  #     Merge pull request #1321 from pbalcer/adapter-compute-constructor
  #     [L0] move adapter init into its constructor from urAdapterGet
  set(UNIFIED_RUNTIME_TAG 9babc4d092a92c1036791d26ef328e5eeaf19803)
  
>>>>>>> 6098a75b
  if(SYCL_PI_UR_OVERRIDE_FETCH_CONTENT_REPO)
    set(UNIFIED_RUNTIME_REPO "${SYCL_PI_UR_OVERRIDE_FETCH_CONTENT_REPO}")
  endif()
  if(SYCL_PI_UR_OVERRIDE_FETCH_CONTENT_TAG)
    set(UNIFIED_RUNTIME_TAG "${SYCL_PI_UR_OVERRIDE_FETCH_CONTENT_TAG}")
  endif()

  message(STATUS "Will fetch Unified Runtime from ${UNIFIED_RUNTIME_REPO}")
  FetchContent_Declare(unified-runtime
    GIT_REPOSITORY    ${UNIFIED_RUNTIME_REPO}
    GIT_TAG           ${UNIFIED_RUNTIME_TAG}
  )

  FetchContent_GetProperties(unified-runtime)
  FetchContent_MakeAvailable(unified-runtime)

  set(UNIFIED_RUNTIME_SOURCE_DIR
    "${unified-runtime_SOURCE_DIR}" CACHE PATH
    "Path to Unified Runtime Headers" FORCE)
elseif(SYCL_PI_UR_SOURCE_DIR)
  # SYCL_PI_UR_USE_FETCH_CONTENT is OFF and SYCL_PI_UR_SOURCE_DIR has been set,
  # use the external Unified Runtime source directory.
  set(UNIFIED_RUNTIME_SOURCE_DIR
    "${SYCL_PI_UR_SOURCE_DIR}" CACHE PATH
    "Path to Unified Runtime Headers" FORCE)
  add_subdirectory(
    ${UNIFIED_RUNTIME_SOURCE_DIR}
    ${CMAKE_CURRENT_BINARY_DIR}/unified-runtime)
else()
  # SYCL_PI_UR_USE_FETCH_CONTENT is OFF and SYCL_PI_UR_SOURCE_DIR has not been
  # set, check if the fallback local directory exists.
  if(NOT EXISTS ${CMAKE_CURRENT_SOURCE_DIR}/unified-runtime)
    message(FATAL_ERROR
      "SYCL_PI_UR_USE_FETCH_CONTENT is disabled but no alternative Unified \
      Runtime source directory has been provided, either:

      * Set -DSYCL_PI_UR_SOURCE_DIR=/path/to/unified-runtime
      * Clone the UR repo in ${CMAKE_CURRENT_SOURCE_DIR}/unified-runtime")
  endif()
  # The fallback local directory for the Unified Runtime repository has been
  # found, use it.
  set(UNIFIED_RUNTIME_SOURCE_DIR
    "${CMAKE_CURRENT_SOURCE_DIR}/unified-runtime" CACHE PATH
    "Path to Unified Runtime Headers" FORCE)
  add_subdirectory(${UNIFIED_RUNTIME_SOURCE_DIR})
endif()

# Restore original flags
set(CMAKE_CXX_FLAGS "${CMAKE_CXX_FLAGS_BAK}")

message(STATUS
  "Using Unified Runtime source directory: ${UNIFIED_RUNTIME_SOURCE_DIR}")

set(UNIFIED_RUNTIME_INCLUDE_DIR "${UNIFIED_RUNTIME_SOURCE_DIR}/include")
set(UNIFIED_RUNTIME_SRC_INCLUDE_DIR "${UNIFIED_RUNTIME_SOURCE_DIR}/source")
set(UNIFIED_RUNTIME_COMMON_INCLUDE_DIR "${UNIFIED_RUNTIME_SOURCE_DIR}/source/common")

add_library(UnifiedRuntimeLoader ALIAS ur_loader)
add_library(UnifiedRuntimeCommon ALIAS ur_common)
add_library(UnifiedMallocFramework ALIAS unified_malloc_framework)

add_library(UnifiedRuntime-Headers INTERFACE)

target_include_directories(UnifiedRuntime-Headers
  INTERFACE
    "${UNIFIED_RUNTIME_INCLUDE_DIR}"
)

find_package(Threads REQUIRED)

set(UNIFIED_RUNTIME_PLUGIN_ARGS
  SOURCES
    # These are short-term shared with Unified Runtime
    # The two plugins define a few things differently so must
    # be built separately. This difference is spelled in
    # their "ur_bindings.hpp" files.
    "ur_bindings.hpp"
    "pi2ur.hpp"
    # These below belong to Unified Runtime PI Plugin only
    "pi_unified_runtime.hpp"
    "pi_unified_runtime.cpp"
  LIBRARIES
    Threads::Threads
    UnifiedRuntimeLoader
    UnifiedRuntime-Headers
    UnifiedRuntimeCommon
  INCLUDE_DIRS
    "${UNIFIED_RUNTIME_SRC_INCLUDE_DIR}"
    "${UNIFIED_RUNTIME_COMMON_INCLUDE_DIR}"
)

# We need for #include <ze_api.h> in common.h
if("level_zero" IN_LIST SYCL_ENABLE_PLUGINS)
  list(APPEND UNIFIED_RUNTIME_PLUGIN_ARGS LevelZeroLoader-Headers)
endif()

if("opencl" IN_LIST SYCL_ENABLE_PLUGINS)
  list(APPEND UNIFIED_RUNTIME_PLUGIN_ARGS OpenCL-ICD)
endif()

add_sycl_plugin(unified_runtime ${UNIFIED_RUNTIME_PLUGIN_ARGS})

if(TARGET UnifiedRuntimeLoader)
  set_target_properties(hello_world PROPERTIES EXCLUDE_FROM_ALL 1 EXCLUDE_FROM_DEFAULT_BUILD 1)
  # Install the UR loader.
  # TODO: this is piggy-backing on the existing target component level-zero-sycl-dev
  # When UR is moved to its separate repo perhaps we should introduce new component,
  # e.g. unified-runtime-sycl-dev.
  install(TARGETS ur_loader
    LIBRARY DESTINATION "lib${LLVM_LIBDIR_SUFFIX}" COMPONENT level-zero-sycl-dev
    ARCHIVE DESTINATION "lib${LLVM_LIBDIR_SUFFIX}" COMPONENT level-zero-sycl-dev
    RUNTIME DESTINATION "bin" COMPONENT level-zero-sycl-dev
  )
endif()

# Install the UR adapters too
if("level_zero" IN_LIST SYCL_ENABLE_PLUGINS)
  add_dependencies(sycl-runtime-libraries ur_adapter_level_zero)

  # Install the UR adapters too
  install(TARGETS ur_adapter_level_zero
    LIBRARY DESTINATION "lib${LLVM_LIBDIR_SUFFIX}" COMPONENT level-zero-sycl-dev
    ARCHIVE DESTINATION "lib${LLVM_LIBDIR_SUFFIX}" COMPONENT level-zero-sycl-dev
    RUNTIME DESTINATION "bin" COMPONENT level-zero-sycl-dev
  )
endif()

if("cuda" IN_LIST SYCL_ENABLE_PLUGINS)
  add_dependencies(sycl-runtime-libraries ur_adapter_cuda)
endif()

if("hip" IN_LIST SYCL_ENABLE_PLUGINS)
  add_dependencies(sycl-runtime-libraries ur_adapter_hip)
endif()

if ("opencl" IN_LIST SYCL_ENABLE_PLUGINS)
    add_dependencies(sycl-runtime-libraries ur_adapter_opencl)

    # Install the UR adapters too
    install(TARGETS ur_adapter_opencl
      LIBRARY DESTINATION "lib${LLVM_LIBDIR_SUFFIX}" COMPONENT level-zero-sycl-dev
      ARCHIVE DESTINATION "lib${LLVM_LIBDIR_SUFFIX}" COMPONENT level-zero-sycl-dev
      RUNTIME DESTINATION "bin" COMPONENT level-zero-sycl-dev
    )
endif()

if ("native_cpu" IN_LIST SYCL_ENABLE_PLUGINS)
    add_dependencies(sycl-runtime-libraries ur_adapter_native_cpu)

  option(NATIVECPU_USE_OCK "Use the oneAPI Construction Kit for Native CPU" ON)

  if(NATIVECPU_USE_OCK)
    message(STATUS "Compiling Native CPU adapter with OCK support.")
    target_compile_definitions(ur_adapter_native_cpu PRIVATE NATIVECPU_USE_OCK)
  else()
    message(WARNING "Compiling Native CPU adapter without OCK support.
    Some valid SYCL programs may not build or may have low performance.")
  endif()
endif()<|MERGE_RESOLUTION|>--- conflicted
+++ resolved
@@ -57,16 +57,6 @@
   include(FetchContent)
 
   set(UNIFIED_RUNTIME_REPO "https://github.com/oneapi-src/unified-runtime.git")
-<<<<<<< HEAD
-  # commit ceba4a5f8952c7045c7818fb3bef4b439aa47df3
-  # Merge: b76d9078 81b75993
-  # Author: aarongreig <aaron.greig@codeplay.com>
-  # Date:   Wed Feb 7 14:55:22 2024 +0000
-  #    Merge pull request #1320 from aarongreig/aaron/hotfix1192
-  #    Fix CI regression by generating missing bits in nullddi and ldrddi
-  set(UNIFIED_RUNTIME_TAG ceba4a5f8952c7045c7818fb3bef4b439aa47df3)
-
-=======
   # commit 9babc4d092a92c1036791d26ef328e5eeaf19803
   # Merge: 3be8f205 90498ec5
   # Author: aarongreig <aaron.greig@codeplay.com>
@@ -75,7 +65,6 @@
   #     [L0] move adapter init into its constructor from urAdapterGet
   set(UNIFIED_RUNTIME_TAG 9babc4d092a92c1036791d26ef328e5eeaf19803)
   
->>>>>>> 6098a75b
   if(SYCL_PI_UR_OVERRIDE_FETCH_CONTENT_REPO)
     set(UNIFIED_RUNTIME_REPO "${SYCL_PI_UR_OVERRIDE_FETCH_CONTENT_REPO}")
   endif()
