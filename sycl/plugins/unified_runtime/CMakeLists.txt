# PI Unified Runtime plugin library.
#

# Options to override the default behaviour of the FetchContent to include UR
# source code.
set(SYCL_PI_UR_OVERRIDE_FETCH_CONTENT_REPO
  "" CACHE STRING "Override the Unified Runtime FetchContent repository")
set(SYCL_PI_UR_OVERRIDE_FETCH_CONTENT_TAG
  "" CACHE STRING "Override the Unified Runtime FetchContent tag")

# Options to disable use of FetchContent to include Unified Runtime source code
# to improve developer workflow.
option(SYCL_PI_UR_USE_FETCH_CONTENT
  "Use FetchContent to acquire the Unified Runtime source code" ON)
set(SYCL_PI_UR_SOURCE_DIR
  "" CACHE PATH "Path to root of Unified Runtime repository")

# Override default to enable building tests from unified-runtime
set(UR_BUILD_TESTS OFF CACHE BOOL "Build unit tests.")
set(UMF_ENABLE_POOL_TRACKING ON)

if("level_zero" IN_LIST SYCL_ENABLE_PLUGINS)
  set(UR_BUILD_ADAPTER_L0 ON)
endif()
if("cuda" IN_LIST SYCL_ENABLE_PLUGINS)
  set(UR_BUILD_ADAPTER_CUDA ON)
endif()
if("hip" IN_LIST SYCL_ENABLE_PLUGINS)
  set(UR_BUILD_ADAPTER_HIP ON)
endif()
if("opencl" IN_LIST SYCL_ENABLE_PLUGINS)
  set(UR_BUILD_ADAPTER_OPENCL ON)
  set(UR_OPENCL_ICD_LOADER_LIBRARY OpenCL-ICD CACHE FILEPATH
    "Path of the OpenCL ICD Loader library" FORCE)
endif()
if("native_cpu" IN_LIST SYCL_ENABLE_PLUGINS)
  set(UR_BUILD_ADAPTER_NATIVE_CPU ON)
endif()

# Disable errors from warnings while building the UR.
# And remember origin flags before doing that.
set(CMAKE_CXX_FLAGS_BAK "${CMAKE_CXX_FLAGS}")
if(WIN32)
  set(CMAKE_CXX_FLAGS "${CMAKE_CXX_FLAGS} /WX-")
  set(CMAKE_C_FLAGS "${CMAKE_C_FLAGS} /WX-")
  # FIXME: Unified runtime build fails with /DUNICODE
  set(CMAKE_CXX_FLAGS "${CMAKE_CXX_FLAGS} /UUNICODE")
  set(CMAKE_C_FLAGS "${CMAKE_C_FLAGS} /UUNICODE")
  # USE_Z7 forces use of /Z7 instead of /Zi which is broken with sccache
  set(USE_Z7 ON)
else()
  set(CMAKE_CXX_FLAGS "${CMAKE_CXX_FLAGS} -Wno-error")
  set(CMAKE_C_FLAGS "${CMAKE_C_FLAGS} -Wno-error")
endif()

if(SYCL_PI_UR_USE_FETCH_CONTENT)
  include(FetchContent)

  # The fetch_adapter_source function can be used to perform a separate content
  # fetch for a UR adapter, this allows development of adapters to be decoupled
  # from each other.
  #
  # A separate content fetch will not be performed if:
  # * The adapter name is not present in the SYCL_ENABLE_PLUGINS variable.
  # * The repo and tag provided match the values of the
  #   UNIFIED_RUNTIME_REPO/UNIFIED_RUNTIME_TAG variables
  #
  # Args:
  #   * name - Must be the directory name of the adapter
  #   * repo - A valid Git URL of a Unified Runtime repo
  #   * tag - A valid Git branch/tag/commit in the Unified Runtime repo
  function(fetch_adapter_source name repo tag)
    if(NOT ${name} IN_LIST SYCL_ENABLE_PLUGINS)
      return()
    endif()
    if(repo STREQUAL UNIFIED_RUNTIME_REPO AND
        tag STREQUAL UNIFIED_RUNTIME_TAG)
      # If the adapter sources are taken from the main checkout, reset the
      # adapter specific source path.
      string(TOUPPER ${name} NAME)
      set(UR_ADAPTER_${NAME}_SOURCE_DIR ""
        CACHE PATH "Path to external '${name}' adapter source dir" FORCE)
      return()
    endif()
    message(STATUS
      "Will fetch Unified Runtime ${name} adapter from ${repo} at ${tag}")
    set(fetch-name ur-${name})
    FetchContent_Declare(${fetch-name}
      GIT_REPOSITORY ${repo} GIT_TAG ${tag})
    # We don't want to add this repo to the build, only fetch its source.
    FetchContent_Populate(${fetch-name})
    # Get the path to the source directory
    string(TOUPPER ${name} NAME)
    set(source_dir_var UR_ADAPTER_${NAME}_SOURCE_DIR)
    FetchContent_GetProperties(${fetch-name} SOURCE_DIR UR_ADAPTER_${NAME}_SOURCE_DIR)
    # Set the variable which informs UR where to get the adapter source from.
    set(UR_ADAPTER_${NAME}_SOURCE_DIR
      "${UR_ADAPTER_${NAME}_SOURCE_DIR}/source/adapters/${name}"
      CACHE PATH "Path to external '${name}' adapter source dir" FORCE)
  endfunction()
<<<<<<< HEAD
  set(UNIFIED_RUNTIME_REPO "https://github.com/Seanst98/unified-runtime.git")
  # commit 8cdd099ae3d1a34d3bcd7cbed7f5745c3dc8e112
  # Merge: fc9bb61b c893a3c4
  # Author: Kenneth Benzie (Benie) <k.benzie@codeplay.com>
  # Date:   Mon May 20 15:50:02 2024 +0100
  #     Merge pull request #954 from jchlanda/jakub/rqwgs_hip
  #     [HIP] Handle required wg size attribute in HIP
  set(UNIFIED_RUNTIME_TAG 8f9bf707861520e7ebb9b871ec3abdd8a89eba55)
=======

  set(UNIFIED_RUNTIME_REPO "https://github.com/oneapi-src/unified-runtime.git")
  # commit 167ddf9320dba95c9324e373fb863baeb46e09f1
  # Merge: 76c6bf9a 0cd10f63
  # Author: Kenneth Benzie (Benie) <k.benzie@codeplay.com>
  # Date:   Thu Jul 11 15:12:38 2024 +0100
  #     Merge pull request #1747 from AllanZyne/review/yang/misalign_access
  #     [DeviceSanitizer] Support detecting misaligned access error
  set(UNIFIED_RUNTIME_TAG 167ddf9320dba95c9324e373fb863baeb46e09f1)
>>>>>>> 73c06afa

  fetch_adapter_source(level_zero
    ${UNIFIED_RUNTIME_REPO}
    ${UNIFIED_RUNTIME_TAG}
  )

  fetch_adapter_source(opencl
    ${UNIFIED_RUNTIME_REPO}
    ${UNIFIED_RUNTIME_TAG}
  )

  fetch_adapter_source(cuda
    ${UNIFIED_RUNTIME_REPO}
    ${UNIFIED_RUNTIME_TAG}
  )

  fetch_adapter_source(hip
    ${UNIFIED_RUNTIME_REPO}
    ${UNIFIED_RUNTIME_TAG}
  )

  fetch_adapter_source(native_cpu
    ${UNIFIED_RUNTIME_REPO}
    ${UNIFIED_RUNTIME_TAG}
  )

  if(SYCL_PI_UR_OVERRIDE_FETCH_CONTENT_REPO)
    set(UNIFIED_RUNTIME_REPO "${SYCL_PI_UR_OVERRIDE_FETCH_CONTENT_REPO}")
  endif()
  if(SYCL_PI_UR_OVERRIDE_FETCH_CONTENT_TAG)
    set(UNIFIED_RUNTIME_TAG "${SYCL_PI_UR_OVERRIDE_FETCH_CONTENT_TAG}")
  endif()

  message(STATUS "Will fetch Unified Runtime from ${UNIFIED_RUNTIME_REPO}")
  FetchContent_Declare(unified-runtime
    GIT_REPOSITORY    ${UNIFIED_RUNTIME_REPO}
    GIT_TAG           ${UNIFIED_RUNTIME_TAG}
  )

  FetchContent_GetProperties(unified-runtime)
  FetchContent_MakeAvailable(unified-runtime)

  set(UNIFIED_RUNTIME_SOURCE_DIR
    "${unified-runtime_SOURCE_DIR}" CACHE PATH
    "Path to Unified Runtime Headers" FORCE)
elseif(SYCL_PI_UR_SOURCE_DIR)
  # SYCL_PI_UR_USE_FETCH_CONTENT is OFF and SYCL_PI_UR_SOURCE_DIR has been set,
  # use the external Unified Runtime source directory.
  set(UNIFIED_RUNTIME_SOURCE_DIR
    "${SYCL_PI_UR_SOURCE_DIR}" CACHE PATH
    "Path to Unified Runtime Headers" FORCE)
  add_subdirectory(
    ${UNIFIED_RUNTIME_SOURCE_DIR}
    ${CMAKE_CURRENT_BINARY_DIR}/unified-runtime)
else()
  # SYCL_PI_UR_USE_FETCH_CONTENT is OFF and SYCL_PI_UR_SOURCE_DIR has not been
  # set, check if the fallback local directory exists.
  if(NOT EXISTS ${CMAKE_CURRENT_SOURCE_DIR}/unified-runtime)
    message(FATAL_ERROR
      "SYCL_PI_UR_USE_FETCH_CONTENT is disabled but no alternative Unified \
      Runtime source directory has been provided, either:

      * Set -DSYCL_PI_UR_SOURCE_DIR=/path/to/unified-runtime
      * Clone the UR repo in ${CMAKE_CURRENT_SOURCE_DIR}/unified-runtime")
  endif()
  # The fallback local directory for the Unified Runtime repository has been
  # found, use it.
  set(UNIFIED_RUNTIME_SOURCE_DIR
    "${CMAKE_CURRENT_SOURCE_DIR}/unified-runtime" CACHE PATH
    "Path to Unified Runtime Headers" FORCE)
  add_subdirectory(${UNIFIED_RUNTIME_SOURCE_DIR})
endif()

# Restore original flags
set(CMAKE_CXX_FLAGS "${CMAKE_CXX_FLAGS_BAK}")

message(STATUS
  "Using Unified Runtime source directory: ${UNIFIED_RUNTIME_SOURCE_DIR}")

set(UNIFIED_RUNTIME_INCLUDE_DIR "${UNIFIED_RUNTIME_SOURCE_DIR}/include")
set(UNIFIED_RUNTIME_SRC_INCLUDE_DIR "${UNIFIED_RUNTIME_SOURCE_DIR}/source")
set(UNIFIED_RUNTIME_COMMON_INCLUDE_DIR "${UNIFIED_RUNTIME_SOURCE_DIR}/source/common")

add_library(UnifiedRuntimeLoader ALIAS ur_loader)
add_library(UnifiedRuntimeCommon ALIAS ur_common)
add_library(UnifiedMemoryFramework ALIAS umf)

add_library(UnifiedRuntime-Headers INTERFACE)

target_include_directories(UnifiedRuntime-Headers
  INTERFACE
    "${UNIFIED_RUNTIME_INCLUDE_DIR}"
)

find_package(Threads REQUIRED)

set(UNIFIED_RUNTIME_PLUGIN_ARGS
  SOURCES
    # These are short-term shared with Unified Runtime
    # The two plugins define a few things differently so must
    # be built separately. This difference is spelled in
    # their "ur_bindings.hpp" files.
    "ur_bindings.hpp"
    "pi2ur.hpp"
    # These below belong to Unified Runtime PI Plugin only
    "pi_unified_runtime.hpp"
    "pi_unified_runtime.cpp"
  LIBRARIES
    Threads::Threads
    UnifiedRuntimeLoader
    UnifiedRuntime-Headers
    UnifiedRuntimeCommon
  INCLUDE_DIRS
    "${UNIFIED_RUNTIME_SRC_INCLUDE_DIR}"
    "${UNIFIED_RUNTIME_COMMON_INCLUDE_DIR}"
)

# We need for #include <ze_api.h> in common.h
if("level_zero" IN_LIST SYCL_ENABLE_PLUGINS)
  list(APPEND UNIFIED_RUNTIME_PLUGIN_ARGS LevelZeroLoader-Headers)
endif()

if("opencl" IN_LIST SYCL_ENABLE_PLUGINS)
  list(APPEND UNIFIED_RUNTIME_PLUGIN_ARGS OpenCL-ICD)
endif()

add_sycl_plugin(unified_runtime ${UNIFIED_RUNTIME_PLUGIN_ARGS})

if(TARGET UnifiedRuntimeLoader)
  set_target_properties(hello_world PROPERTIES EXCLUDE_FROM_ALL 1 EXCLUDE_FROM_DEFAULT_BUILD 1)
  # Install the UR loader.
  # TODO: this is piggy-backing on the existing target component level-zero-sycl-dev
  # When UR is moved to its separate repo perhaps we should introduce new component,
  # e.g. unified-runtime-sycl-dev.
  install(TARGETS ur_loader
    LIBRARY DESTINATION "lib${LLVM_LIBDIR_SUFFIX}" COMPONENT level-zero-sycl-dev
    ARCHIVE DESTINATION "lib${LLVM_LIBDIR_SUFFIX}" COMPONENT level-zero-sycl-dev
    RUNTIME DESTINATION "bin" COMPONENT level-zero-sycl-dev
  )
endif()

# Install the UR adapters too
if("level_zero" IN_LIST SYCL_ENABLE_PLUGINS)
  add_dependencies(sycl-runtime-libraries ur_adapter_level_zero)

  # Install the UR adapters too
  install(TARGETS ur_adapter_level_zero
    LIBRARY DESTINATION "lib${LLVM_LIBDIR_SUFFIX}" COMPONENT level-zero-sycl-dev
    ARCHIVE DESTINATION "lib${LLVM_LIBDIR_SUFFIX}" COMPONENT level-zero-sycl-dev
    RUNTIME DESTINATION "bin" COMPONENT level-zero-sycl-dev
  )
endif()

if("cuda" IN_LIST SYCL_ENABLE_PLUGINS)
  add_dependencies(sycl-runtime-libraries ur_adapter_cuda)
endif()

if("hip" IN_LIST SYCL_ENABLE_PLUGINS)
  add_dependencies(sycl-runtime-libraries ur_adapter_hip)
endif()

if ("opencl" IN_LIST SYCL_ENABLE_PLUGINS)
    add_dependencies(sycl-runtime-libraries ur_adapter_opencl)

    # Install the UR adapters too
    install(TARGETS ur_adapter_opencl
      LIBRARY DESTINATION "lib${LLVM_LIBDIR_SUFFIX}" COMPONENT level-zero-sycl-dev
      ARCHIVE DESTINATION "lib${LLVM_LIBDIR_SUFFIX}" COMPONENT level-zero-sycl-dev
      RUNTIME DESTINATION "bin" COMPONENT level-zero-sycl-dev
    )
endif()

if ("native_cpu" IN_LIST SYCL_ENABLE_PLUGINS)
    add_dependencies(sycl-runtime-libraries ur_adapter_native_cpu)


  if(NATIVECPU_USE_OCK)
    message(STATUS "Compiling Native CPU adapter with OCK support.")
    target_compile_definitions(ur_adapter_native_cpu PRIVATE NATIVECPU_USE_OCK)
  else()
    message(WARNING "Compiling Native CPU adapter without OCK support.
    Some valid SYCL programs may not build or may have low performance.")
  endif()
endif()<|MERGE_RESOLUTION|>--- conflicted
+++ resolved
@@ -98,7 +98,6 @@
       "${UR_ADAPTER_${NAME}_SOURCE_DIR}/source/adapters/${name}"
       CACHE PATH "Path to external '${name}' adapter source dir" FORCE)
   endfunction()
-<<<<<<< HEAD
   set(UNIFIED_RUNTIME_REPO "https://github.com/Seanst98/unified-runtime.git")
   # commit 8cdd099ae3d1a34d3bcd7cbed7f5745c3dc8e112
   # Merge: fc9bb61b c893a3c4
@@ -106,18 +105,7 @@
   # Date:   Mon May 20 15:50:02 2024 +0100
   #     Merge pull request #954 from jchlanda/jakub/rqwgs_hip
   #     [HIP] Handle required wg size attribute in HIP
-  set(UNIFIED_RUNTIME_TAG 8f9bf707861520e7ebb9b871ec3abdd8a89eba55)
-=======
-
-  set(UNIFIED_RUNTIME_REPO "https://github.com/oneapi-src/unified-runtime.git")
-  # commit 167ddf9320dba95c9324e373fb863baeb46e09f1
-  # Merge: 76c6bf9a 0cd10f63
-  # Author: Kenneth Benzie (Benie) <k.benzie@codeplay.com>
-  # Date:   Thu Jul 11 15:12:38 2024 +0100
-  #     Merge pull request #1747 from AllanZyne/review/yang/misalign_access
-  #     [DeviceSanitizer] Support detecting misaligned access error
-  set(UNIFIED_RUNTIME_TAG 167ddf9320dba95c9324e373fb863baeb46e09f1)
->>>>>>> 73c06afa
+  set(UNIFIED_RUNTIME_TAG 8ad8e38cd0852987e3bbf3c82f037bff6554b37f)
 
   fetch_adapter_source(level_zero
     ${UNIFIED_RUNTIME_REPO}
