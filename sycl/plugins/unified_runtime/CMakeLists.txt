# PI Unified Runtime plugin library.
#

# Options to override the default behaviour of the FetchContent to include UR
# source code.
set(SYCL_PI_UR_OVERRIDE_FETCH_CONTENT_REPO
  "" CACHE STRING "Override the Unified Runtime FetchContent repository")
set(SYCL_PI_UR_OVERRIDE_FETCH_CONTENT_TAG
  "" CACHE STRING "Override the Unified Runtime FetchContent tag")

# Options to disable use of FetchContent to include Unified Runtime source code
# to improve developer workflow.
option(SYCL_PI_UR_USE_FETCH_CONTENT
  "Use FetchContent to acquire the Unified Runtime source code" ON)
set(SYCL_PI_UR_SOURCE_DIR
  "" CACHE PATH "Path to root of Unified Runtime repository")

# Override default to enable building tests from unified-runtime
set(UR_BUILD_TESTS OFF CACHE BOOL "Build unit tests.")
set(UMF_ENABLE_POOL_TRACKING ON)

if("level_zero" IN_LIST SYCL_ENABLE_PLUGINS)
  set(UR_BUILD_ADAPTER_L0 ON)
endif()
if("cuda" IN_LIST SYCL_ENABLE_PLUGINS)
  set(UR_BUILD_ADAPTER_CUDA ON)
endif()
if("hip" IN_LIST SYCL_ENABLE_PLUGINS)
  set(UR_BUILD_ADAPTER_HIP ON)
endif()
if("opencl" IN_LIST SYCL_ENABLE_PLUGINS)
  set(UR_BUILD_ADAPTER_OPENCL ON)
  set(UR_OPENCL_ICD_LOADER_LIBRARY OpenCL-ICD CACHE FILEPATH
    "Path of the OpenCL ICD Loader library" FORCE)
endif()
if("native_cpu" IN_LIST SYCL_ENABLE_PLUGINS)
  set(UR_BUILD_ADAPTER_NATIVE_CPU ON)
endif()

# Disable errors from warnings while building the UR.
# And remember origin flags before doing that.
set(CMAKE_CXX_FLAGS_BAK "${CMAKE_CXX_FLAGS}")
if(WIN32)
  set(CMAKE_CXX_FLAGS "${CMAKE_CXX_FLAGS} /WX-")
  set(CMAKE_C_FLAGS "${CMAKE_C_FLAGS} /WX-")
  # FIXME: Unified runtime build fails with /DUNICODE
  set(CMAKE_CXX_FLAGS "${CMAKE_CXX_FLAGS} /UUNICODE")
  set(CMAKE_C_FLAGS "${CMAKE_C_FLAGS} /UUNICODE")
  # USE_Z7 forces use of /Z7 instead of /Zi which is broken with sccache
  set(USE_Z7 ON)
else()
  set(CMAKE_CXX_FLAGS "${CMAKE_CXX_FLAGS} -Wno-error")
  set(CMAKE_C_FLAGS "${CMAKE_C_FLAGS} -Wno-error")
endif()

if(SYCL_PI_UR_USE_FETCH_CONTENT)
  include(FetchContent)

<<<<<<< HEAD
  set(UNIFIED_RUNTIME_REPO "https://github.com/cppchedy/unified-runtime.git")
  set(UNIFIED_RUNTIME_TAG 77484921af99d3b9dc0b3b06ed8ffc70c259f531)

=======
  set(UNIFIED_RUNTIME_REPO "https://github.com/oneapi-src/unified-runtime.git")
  # commit c0b1f13d94966090a1bb982b3bd747b30b9ef9d3
  # Merge: 475ce8b4 cf806c37
  # Author: aarongreig <aaron.greig@codeplay.com>
  # Date:   Mon Feb 5 13:41:50 2024 +0000
  #     Merge pull request #1240 from cppchedy/chedy/fix-bi-copy-image
  #     
  #     [Bindless][exp] 1D Image copy fix
  set(UNIFIED_RUNTIME_TAG c0b1f13d94966090a1bb982b3bd747b30b9ef9d3)
>>>>>>> 87b55fda

  if(SYCL_PI_UR_OVERRIDE_FETCH_CONTENT_REPO)
    set(UNIFIED_RUNTIME_REPO "${SYCL_PI_UR_OVERRIDE_FETCH_CONTENT_REPO}")
  endif()
  if(SYCL_PI_UR_OVERRIDE_FETCH_CONTENT_TAG)
    set(UNIFIED_RUNTIME_TAG "${SYCL_PI_UR_OVERRIDE_FETCH_CONTENT_TAG}")
  endif()

  message(STATUS "Will fetch Unified Runtime from ${UNIFIED_RUNTIME_REPO}")
  FetchContent_Declare(unified-runtime
    GIT_REPOSITORY    ${UNIFIED_RUNTIME_REPO}
    GIT_TAG           ${UNIFIED_RUNTIME_TAG}
  )

  FetchContent_GetProperties(unified-runtime)
  FetchContent_MakeAvailable(unified-runtime)

  set(UNIFIED_RUNTIME_SOURCE_DIR
    "${unified-runtime_SOURCE_DIR}" CACHE PATH
    "Path to Unified Runtime Headers" FORCE)
elseif(SYCL_PI_UR_SOURCE_DIR)
  # SYCL_PI_UR_USE_FETCH_CONTENT is OFF and SYCL_PI_UR_SOURCE_DIR has been set,
  # use the external Unified Runtime source directory.
  set(UNIFIED_RUNTIME_SOURCE_DIR
    "${SYCL_PI_UR_SOURCE_DIR}" CACHE PATH
    "Path to Unified Runtime Headers" FORCE)
  add_subdirectory(
    ${UNIFIED_RUNTIME_SOURCE_DIR}
    ${CMAKE_CURRENT_BINARY_DIR}/unified-runtime)
else()
  # SYCL_PI_UR_USE_FETCH_CONTENT is OFF and SYCL_PI_UR_SOURCE_DIR has not been
  # set, check if the fallback local directory exists.
  if(NOT EXISTS ${CMAKE_CURRENT_SOURCE_DIR}/unified-runtime)
    message(FATAL_ERROR
      "SYCL_PI_UR_USE_FETCH_CONTENT is disabled but no alternative Unified \
      Runtime source directory has been provided, either:

      * Set -DSYCL_PI_UR_SOURCE_DIR=/path/to/unified-runtime
      * Clone the UR repo in ${CMAKE_CURRENT_SOURCE_DIR}/unified-runtime")
  endif()
  # The fallback local directory for the Unified Runtime repository has been
  # found, use it.
  set(UNIFIED_RUNTIME_SOURCE_DIR
    "${CMAKE_CURRENT_SOURCE_DIR}/unified-runtime" CACHE PATH
    "Path to Unified Runtime Headers" FORCE)
  add_subdirectory(${UNIFIED_RUNTIME_SOURCE_DIR})
endif()

# Restore original flags
set(CMAKE_CXX_FLAGS "${CMAKE_CXX_FLAGS_BAK}")

message(STATUS
  "Using Unified Runtime source directory: ${UNIFIED_RUNTIME_SOURCE_DIR}")

set(UNIFIED_RUNTIME_INCLUDE_DIR "${UNIFIED_RUNTIME_SOURCE_DIR}/include")
set(UNIFIED_RUNTIME_SRC_INCLUDE_DIR "${UNIFIED_RUNTIME_SOURCE_DIR}/source")
set(UNIFIED_RUNTIME_COMMON_INCLUDE_DIR "${UNIFIED_RUNTIME_SOURCE_DIR}/source/common")

add_library(UnifiedRuntimeLoader ALIAS ur_loader)
add_library(UnifiedRuntimeCommon ALIAS ur_common)
add_library(UnifiedMallocFramework ALIAS unified_malloc_framework)

add_library(UnifiedRuntime-Headers INTERFACE)

target_include_directories(UnifiedRuntime-Headers
  INTERFACE
    "${UNIFIED_RUNTIME_INCLUDE_DIR}"
)

find_package(Threads REQUIRED)

set(UNIFIED_RUNTIME_PLUGIN_ARGS
  SOURCES
    # These are short-term shared with Unified Runtime
    # The two plugins define a few things differently so must
    # be built separately. This difference is spelled in
    # their "ur_bindings.hpp" files.
    "ur_bindings.hpp"
    "pi2ur.hpp"
    # These below belong to Unified Runtime PI Plugin only
    "pi_unified_runtime.hpp"
    "pi_unified_runtime.cpp"
  LIBRARIES
    Threads::Threads
    UnifiedRuntimeLoader
    UnifiedRuntime-Headers
    UnifiedRuntimeCommon
  INCLUDE_DIRS
    "${UNIFIED_RUNTIME_SRC_INCLUDE_DIR}"
    "${UNIFIED_RUNTIME_COMMON_INCLUDE_DIR}"
)

# We need for #include <ze_api.h> in common.h
if("level_zero" IN_LIST SYCL_ENABLE_PLUGINS)
  list(APPEND UNIFIED_RUNTIME_PLUGIN_ARGS LevelZeroLoader-Headers)
endif()

if("opencl" IN_LIST SYCL_ENABLE_PLUGINS)
  list(APPEND UNIFIED_RUNTIME_PLUGIN_ARGS OpenCL-ICD)
endif()

add_sycl_plugin(unified_runtime ${UNIFIED_RUNTIME_PLUGIN_ARGS})

if(TARGET UnifiedRuntimeLoader)
  set_target_properties(hello_world PROPERTIES EXCLUDE_FROM_ALL 1 EXCLUDE_FROM_DEFAULT_BUILD 1)
  # Install the UR loader.
  # TODO: this is piggy-backing on the existing target component level-zero-sycl-dev
  # When UR is moved to its separate repo perhaps we should introduce new component,
  # e.g. unified-runtime-sycl-dev.
  install(TARGETS ur_loader
    LIBRARY DESTINATION "lib${LLVM_LIBDIR_SUFFIX}" COMPONENT level-zero-sycl-dev
    ARCHIVE DESTINATION "lib${LLVM_LIBDIR_SUFFIX}" COMPONENT level-zero-sycl-dev
    RUNTIME DESTINATION "bin" COMPONENT level-zero-sycl-dev
  )
endif()

# Install the UR adapters too
if("level_zero" IN_LIST SYCL_ENABLE_PLUGINS)
  add_dependencies(sycl-runtime-libraries ur_adapter_level_zero)

  # Install the UR adapters too
  install(TARGETS ur_adapter_level_zero
    LIBRARY DESTINATION "lib${LLVM_LIBDIR_SUFFIX}" COMPONENT level-zero-sycl-dev
    ARCHIVE DESTINATION "lib${LLVM_LIBDIR_SUFFIX}" COMPONENT level-zero-sycl-dev
    RUNTIME DESTINATION "bin" COMPONENT level-zero-sycl-dev
  )
endif()

if("cuda" IN_LIST SYCL_ENABLE_PLUGINS)
  add_dependencies(sycl-runtime-libraries ur_adapter_cuda)
endif()

if("hip" IN_LIST SYCL_ENABLE_PLUGINS)
  add_dependencies(sycl-runtime-libraries ur_adapter_hip)
endif()

if ("opencl" IN_LIST SYCL_ENABLE_PLUGINS)
    add_dependencies(sycl-runtime-libraries ur_adapter_opencl)

    # Install the UR adapters too
    install(TARGETS ur_adapter_opencl
      LIBRARY DESTINATION "lib${LLVM_LIBDIR_SUFFIX}" COMPONENT level-zero-sycl-dev
      ARCHIVE DESTINATION "lib${LLVM_LIBDIR_SUFFIX}" COMPONENT level-zero-sycl-dev
      RUNTIME DESTINATION "bin" COMPONENT level-zero-sycl-dev
    )
endif()

if ("native_cpu" IN_LIST SYCL_ENABLE_PLUGINS)
    add_dependencies(sycl-runtime-libraries ur_adapter_native_cpu)

  option(NATIVECPU_USE_OCK "Use the oneAPI Construction Kit for Native CPU" ON)

  if(NATIVECPU_USE_OCK)
    message(STATUS "Compiling Native CPU adapter with OCK support.")
    target_compile_definitions(ur_adapter_native_cpu PRIVATE NATIVECPU_USE_OCK)
  else()
    message(WARNING "Compiling Native CPU adapter without OCK support.
    Some valid SYCL programs may not build or may have low performance.")
  endif()
endif()<|MERGE_RESOLUTION|>--- conflicted
+++ resolved
@@ -56,21 +56,9 @@
 if(SYCL_PI_UR_USE_FETCH_CONTENT)
   include(FetchContent)
 
-<<<<<<< HEAD
   set(UNIFIED_RUNTIME_REPO "https://github.com/cppchedy/unified-runtime.git")
   set(UNIFIED_RUNTIME_TAG 77484921af99d3b9dc0b3b06ed8ffc70c259f531)
 
-=======
-  set(UNIFIED_RUNTIME_REPO "https://github.com/oneapi-src/unified-runtime.git")
-  # commit c0b1f13d94966090a1bb982b3bd747b30b9ef9d3
-  # Merge: 475ce8b4 cf806c37
-  # Author: aarongreig <aaron.greig@codeplay.com>
-  # Date:   Mon Feb 5 13:41:50 2024 +0000
-  #     Merge pull request #1240 from cppchedy/chedy/fix-bi-copy-image
-  #     
-  #     [Bindless][exp] 1D Image copy fix
-  set(UNIFIED_RUNTIME_TAG c0b1f13d94966090a1bb982b3bd747b30b9ef9d3)
->>>>>>> 87b55fda
 
   if(SYCL_PI_UR_OVERRIDE_FETCH_CONTENT_REPO)
     set(UNIFIED_RUNTIME_REPO "${SYCL_PI_UR_OVERRIDE_FETCH_CONTENT_REPO}")
