--- conflicted
+++ resolved
@@ -94,10 +94,6 @@
       CACHE PATH "Path to external '${name}' adapter source dir" FORCE)
   endfunction()
 
-<<<<<<< HEAD
-  set(UNIFIED_RUNTIME_REPO "https://github.com/konradkusiak97/unified-runtime.git")
-  set(UNIFIED_RUNTIME_TAG URChangesForFillCombined)
-=======
   set(UNIFIED_RUNTIME_REPO "https://github.com/oneapi-src/unified-runtime.git")
   # commit 633ec4081c2ede6e94530d2c762535f1f7718f52
   # Merge: e8225146 2727e8af
@@ -131,7 +127,6 @@
     ${UNIFIED_RUNTIME_REPO}
     ${UNIFIED_RUNTIME_TAG}
   )
->>>>>>> e17632f3
 
   if(SYCL_PI_UR_OVERRIDE_FETCH_CONTENT_REPO)
     set(UNIFIED_RUNTIME_REPO "${SYCL_PI_UR_OVERRIDE_FETCH_CONTENT_REPO}")
