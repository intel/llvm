--- conflicted
+++ resolved
@@ -56,7 +56,6 @@
 if(SYCL_PI_UR_USE_FETCH_CONTENT)
   include(FetchContent)
 
-<<<<<<< HEAD
   set(UNIFIED_RUNTIME_REPO "https://github.com/bensuo/unified-runtime.git")
   # commit 036b9cfcd8fb4be9394449b5406e6402580a63c9
   # Merge: 2ab0734 86f96f0
@@ -64,17 +63,7 @@
   # Date:   Fri Oct 27 16:36:23 2023 +0100
   #     Merge pull request #961 from hdelan/change-unions-to-stdvariant
   #     [HIP][CUDA] Change unions in ur_mem_handle_t_ to stdvariant
-  set(UNIFIED_RUNTIME_TAG 465197af45030ba836d8d30893b0ac7978c89b6a)
-=======
-  set(UNIFIED_RUNTIME_REPO "https://github.com/oneapi-src/unified-runtime.git")
-  # commit 12a67f56c3c5d08cfac0852d552b4e5fe0452d04
-  # Merge: 2b7b827c c10968f5
-  # Author: Kenneth Benzie (Benie) <k.benzie@codeplay.com>
-  # Date:   Tue Jan 9 10:53:32 2024 +0000
-  #     Merge pull request #1027 from GeorgeWeb/georgi/hip_memadvise
-  #     [SYCL][HIP] Implement mem_advise for HIP
-  set(UNIFIED_RUNTIME_TAG 12a67f56c3c5d08cfac0852d552b4e5fe0452d04)
->>>>>>> b32db9a4
+  set(UNIFIED_RUNTIME_TAG cmd-buffer-profiling-l0)
 
   if(SYCL_PI_UR_OVERRIDE_FETCH_CONTENT_REPO)
     set(UNIFIED_RUNTIME_REPO "${SYCL_PI_UR_OVERRIDE_FETCH_CONTENT_REPO}")
