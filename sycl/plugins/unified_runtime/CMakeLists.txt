# PI Unified Runtime plugin library.
#

# Options to override the default behaviour of the FetchContent to include UR
# source code.
set(SYCL_PI_UR_OVERRIDE_FETCH_CONTENT_REPO
  "" CACHE STRING "Override the Unified Runtime FetchContent repository")
set(SYCL_PI_UR_OVERRIDE_FETCH_CONTENT_TAG
  "" CACHE STRING "Override the Unified Runtime FetchContent tag")

# Options to disable use of FetchContent to include Unified Runtime source code
# to improve developer workflow.
option(SYCL_PI_UR_USE_FETCH_CONTENT
  "Use FetchContent to acquire the Unified Runtime source code" ON)
set(SYCL_PI_UR_SOURCE_DIR
  "" CACHE PATH "Path to root of Unified Runtime repository")

# Override default to enable building tests from unified-runtime
set(UR_BUILD_TESTS OFF CACHE BOOL "Build unit tests.")
set(UMF_ENABLE_POOL_TRACKING ON)

if("level_zero" IN_LIST SYCL_ENABLE_PLUGINS)
  set(UR_BUILD_ADAPTER_L0 ON)
endif()
if("cuda" IN_LIST SYCL_ENABLE_PLUGINS)
  set(UR_BUILD_ADAPTER_CUDA ON)
endif()
if("hip" IN_LIST SYCL_ENABLE_PLUGINS)
  set(UR_BUILD_ADAPTER_HIP ON)
endif()
if("opencl" IN_LIST SYCL_ENABLE_PLUGINS)
  set(UR_BUILD_ADAPTER_OPENCL ON)
  set(UR_OPENCL_ICD_LOADER_LIBRARY OpenCL-ICD CACHE FILEPATH
    "Path of the OpenCL ICD Loader library" FORCE)
endif()
if("native_cpu" IN_LIST SYCL_ENABLE_PLUGINS)
  set(UR_BUILD_ADAPTER_NATIVE_CPU ON)
endif()

# Disable errors from warnings while building the UR.
# And remember origin flags before doing that.
set(CMAKE_CXX_FLAGS_BAK "${CMAKE_CXX_FLAGS}")
if(WIN32)
  set(CMAKE_CXX_FLAGS "${CMAKE_CXX_FLAGS} /WX-")
  set(CMAKE_C_FLAGS "${CMAKE_C_FLAGS} /WX-")
  # FIXME: Unified runtime build fails with /DUNICODE
  set(CMAKE_CXX_FLAGS "${CMAKE_CXX_FLAGS} /UUNICODE")
  set(CMAKE_C_FLAGS "${CMAKE_C_FLAGS} /UUNICODE")
  # USE_Z7 forces use of /Z7 instead of /Zi which is broken with sccache
  set(USE_Z7 ON)
else()
  set(CMAKE_CXX_FLAGS "${CMAKE_CXX_FLAGS} -Wno-error")
  set(CMAKE_C_FLAGS "${CMAKE_C_FLAGS} -Wno-error")
endif()

if(SYCL_PI_UR_USE_FETCH_CONTENT)
  include(FetchContent)

  # The fetch_adapter_source function can be used to perform a separate content
  # fetch for a UR adapter, this allows development of adapters to be decoupled
  # from each other.
  #
  # A separate content fetch will not be performed if:
  # * The adapter name is not present in the SYCL_ENABLE_PLUGINS variable.
  # * The repo and tag provided match the values of the
  #   UNIFIED_RUNTIME_REPO/UNIFIED_RUNTIME_TAG variables
  #
  # Args:
  #   * name - Must be the directory name of the adapter
  #   * repo - A valid Git URL of a Unified Runtime repo
  #   * tag - A valid Git branch/tag/commit in the Unified Runtime repo
  function(fetch_adapter_source name repo tag)
    if(NOT ${name} IN_LIST SYCL_ENABLE_PLUGINS)
      return()
    endif()
    if(repo STREQUAL UNIFIED_RUNTIME_REPO AND
        tag STREQUAL UNIFIED_RUNTIME_TAG)
      return()
    endif()
    message(STATUS
      "Will fetch Unified Runtime ${name} adapter from ${repo} at ${tag}")
    set(fetch-name unified-runtime-${name})
    FetchContent_Declare(${fetch-name}
      GIT_REPOSITORY ${repo} GIT_TAG ${tag})
    # We don't want to add this repo to the build, only fetch its source.
    FetchContent_Populate(${fetch-name})
    # Get the path to the source directory
    string(TOUPPER ${name} NAME)
    set(source_dir_var UR_ADAPTER_${NAME}_SOURCE_DIR)
    FetchContent_GetProperties(${fetch-name} SOURCE_DIR UR_ADAPTER_${NAME}_SOURCE_DIR)
    # Set the variable which informs UR where to get the adapter source from.
    set(UR_ADAPTER_${NAME}_SOURCE_DIR
      "${UR_ADAPTER_${NAME}_SOURCE_DIR}/source/adapters/${name}"
      CACHE PATH "Path to external '${name}' adapter source dir" FORCE)
  endfunction()

  set(UNIFIED_RUNTIME_REPO "https://github.com/oneapi-src/unified-runtime.git")
  # commit 396fb20498c315a526c961d7cb645b42795acd2c
  # Merge: 719bb9cd e2ffea69
  # Author: Kenneth Benzie (Benie) <k.benzie@codeplay.com>
  # Date:   Thu May 23 10:53:03 2024 +0100
  #     Merge pull request #1501 from RossBrunton/ross/kerneltests
  #     [Testing] Spec clarifications and testing updates for kernel
  set(UNIFIED_RUNTIME_TAG 396fb20498c315a526c961d7cb645b42795acd2c)

  set(MY_UNIFIED_RUNTIME_REPO "https://github.com/konradkusiak97/unified-runtime.git")
  set(MY_UNIFIED_RUNTIME_TAG RefactorHIPBaseEvent)

  fetch_adapter_source(level_zero
    ${UNIFIED_RUNTIME_REPO}
    # commit e428745588dd87e5db3c0bc0df1183eb7d0811a5
    # Merge: fb3cbd16 80d46bb1
    # Author: Kenneth Benzie (Benie) <k.benzie@codeplay.com>
    # Date:   Fri May 24 10:31:13 2024 +0100
    #     Merge pull request #1656 from pbalcer/leaks-program-kernel
    #     fix leaks on level-zero interop program and kernel handles
    e428745588dd87e5db3c0bc0df1183eb7d0811a5
  )

  fetch_adapter_source(opencl
    ${UNIFIED_RUNTIME_REPO}
    ${UNIFIED_RUNTIME_TAG}
  )

  fetch_adapter_source(cuda
<<<<<<< HEAD
    ${MY_UNIFIED_RUNTIME_REPO}
    ${MY_UNIFIED_RUNTIME_TAG}
=======
    ${UNIFIED_RUNTIME_REPO}
    ${UNIFIED_RUNTIME_TAG}
>>>>>>> 16e0670a
  )

  fetch_adapter_source(hip
    ${MY_UNIFIED_RUNTIME_REPO}
    ${MY_UNIFIED_RUNTIME_TAG}
  )

  fetch_adapter_source(native_cpu
    ${UNIFIED_RUNTIME_REPO}
    ${UNIFIED_RUNTIME_TAG}
  )

  if(SYCL_PI_UR_OVERRIDE_FETCH_CONTENT_REPO)
    set(UNIFIED_RUNTIME_REPO "${SYCL_PI_UR_OVERRIDE_FETCH_CONTENT_REPO}")
  endif()
  if(SYCL_PI_UR_OVERRIDE_FETCH_CONTENT_TAG)
    set(UNIFIED_RUNTIME_TAG "${SYCL_PI_UR_OVERRIDE_FETCH_CONTENT_TAG}")
  endif()

  message(STATUS "Will fetch Unified Runtime from ${UNIFIED_RUNTIME_REPO}")
  FetchContent_Declare(unified-runtime
    GIT_REPOSITORY    ${UNIFIED_RUNTIME_REPO}
    GIT_TAG           ${UNIFIED_RUNTIME_TAG}
  )

  FetchContent_GetProperties(unified-runtime)
  FetchContent_MakeAvailable(unified-runtime)

  set(UNIFIED_RUNTIME_SOURCE_DIR
    "${unified-runtime_SOURCE_DIR}" CACHE PATH
    "Path to Unified Runtime Headers" FORCE)
elseif(SYCL_PI_UR_SOURCE_DIR)
  # SYCL_PI_UR_USE_FETCH_CONTENT is OFF and SYCL_PI_UR_SOURCE_DIR has been set,
  # use the external Unified Runtime source directory.
  set(UNIFIED_RUNTIME_SOURCE_DIR
    "${SYCL_PI_UR_SOURCE_DIR}" CACHE PATH
    "Path to Unified Runtime Headers" FORCE)
  add_subdirectory(
    ${UNIFIED_RUNTIME_SOURCE_DIR}
    ${CMAKE_CURRENT_BINARY_DIR}/unified-runtime)
else()
  # SYCL_PI_UR_USE_FETCH_CONTENT is OFF and SYCL_PI_UR_SOURCE_DIR has not been
  # set, check if the fallback local directory exists.
  if(NOT EXISTS ${CMAKE_CURRENT_SOURCE_DIR}/unified-runtime)
    message(FATAL_ERROR
      "SYCL_PI_UR_USE_FETCH_CONTENT is disabled but no alternative Unified \
      Runtime source directory has been provided, either:

      * Set -DSYCL_PI_UR_SOURCE_DIR=/path/to/unified-runtime
      * Clone the UR repo in ${CMAKE_CURRENT_SOURCE_DIR}/unified-runtime")
  endif()
  # The fallback local directory for the Unified Runtime repository has been
  # found, use it.
  set(UNIFIED_RUNTIME_SOURCE_DIR
    "${CMAKE_CURRENT_SOURCE_DIR}/unified-runtime" CACHE PATH
    "Path to Unified Runtime Headers" FORCE)
  add_subdirectory(${UNIFIED_RUNTIME_SOURCE_DIR})
endif()

# Restore original flags
set(CMAKE_CXX_FLAGS "${CMAKE_CXX_FLAGS_BAK}")

message(STATUS
  "Using Unified Runtime source directory: ${UNIFIED_RUNTIME_SOURCE_DIR}")

set(UNIFIED_RUNTIME_INCLUDE_DIR "${UNIFIED_RUNTIME_SOURCE_DIR}/include")
set(UNIFIED_RUNTIME_SRC_INCLUDE_DIR "${UNIFIED_RUNTIME_SOURCE_DIR}/source")
set(UNIFIED_RUNTIME_COMMON_INCLUDE_DIR "${UNIFIED_RUNTIME_SOURCE_DIR}/source/common")

add_library(UnifiedRuntimeLoader ALIAS ur_loader)
add_library(UnifiedRuntimeCommon ALIAS ur_common)
add_library(UnifiedMemoryFramework ALIAS umf)

add_library(UnifiedRuntime-Headers INTERFACE)

target_include_directories(UnifiedRuntime-Headers
  INTERFACE
    "${UNIFIED_RUNTIME_INCLUDE_DIR}"
)

find_package(Threads REQUIRED)

set(UNIFIED_RUNTIME_PLUGIN_ARGS
  SOURCES
    # These are short-term shared with Unified Runtime
    # The two plugins define a few things differently so must
    # be built separately. This difference is spelled in
    # their "ur_bindings.hpp" files.
    "ur_bindings.hpp"
    "pi2ur.hpp"
    # These below belong to Unified Runtime PI Plugin only
    "pi_unified_runtime.hpp"
    "pi_unified_runtime.cpp"
  LIBRARIES
    Threads::Threads
    UnifiedRuntimeLoader
    UnifiedRuntime-Headers
    UnifiedRuntimeCommon
  INCLUDE_DIRS
    "${UNIFIED_RUNTIME_SRC_INCLUDE_DIR}"
    "${UNIFIED_RUNTIME_COMMON_INCLUDE_DIR}"
)

# We need for #include <ze_api.h> in common.h
if("level_zero" IN_LIST SYCL_ENABLE_PLUGINS)
  list(APPEND UNIFIED_RUNTIME_PLUGIN_ARGS LevelZeroLoader-Headers)
endif()

if("opencl" IN_LIST SYCL_ENABLE_PLUGINS)
  list(APPEND UNIFIED_RUNTIME_PLUGIN_ARGS OpenCL-ICD)
endif()

add_sycl_plugin(unified_runtime ${UNIFIED_RUNTIME_PLUGIN_ARGS})

if(TARGET UnifiedRuntimeLoader)
  set_target_properties(hello_world PROPERTIES EXCLUDE_FROM_ALL 1 EXCLUDE_FROM_DEFAULT_BUILD 1)
  # Install the UR loader.
  # TODO: this is piggy-backing on the existing target component level-zero-sycl-dev
  # When UR is moved to its separate repo perhaps we should introduce new component,
  # e.g. unified-runtime-sycl-dev.
  install(TARGETS ur_loader
    LIBRARY DESTINATION "lib${LLVM_LIBDIR_SUFFIX}" COMPONENT level-zero-sycl-dev
    ARCHIVE DESTINATION "lib${LLVM_LIBDIR_SUFFIX}" COMPONENT level-zero-sycl-dev
    RUNTIME DESTINATION "bin" COMPONENT level-zero-sycl-dev
  )
endif()

# Install the UR adapters too
if("level_zero" IN_LIST SYCL_ENABLE_PLUGINS)
  add_dependencies(sycl-runtime-libraries ur_adapter_level_zero)

  # Install the UR adapters too
  install(TARGETS ur_adapter_level_zero
    LIBRARY DESTINATION "lib${LLVM_LIBDIR_SUFFIX}" COMPONENT level-zero-sycl-dev
    ARCHIVE DESTINATION "lib${LLVM_LIBDIR_SUFFIX}" COMPONENT level-zero-sycl-dev
    RUNTIME DESTINATION "bin" COMPONENT level-zero-sycl-dev
  )
endif()

if("cuda" IN_LIST SYCL_ENABLE_PLUGINS)
  add_dependencies(sycl-runtime-libraries ur_adapter_cuda)
endif()

if("hip" IN_LIST SYCL_ENABLE_PLUGINS)
  add_dependencies(sycl-runtime-libraries ur_adapter_hip)
endif()

if ("opencl" IN_LIST SYCL_ENABLE_PLUGINS)
    add_dependencies(sycl-runtime-libraries ur_adapter_opencl)

    # Install the UR adapters too
    install(TARGETS ur_adapter_opencl
      LIBRARY DESTINATION "lib${LLVM_LIBDIR_SUFFIX}" COMPONENT level-zero-sycl-dev
      ARCHIVE DESTINATION "lib${LLVM_LIBDIR_SUFFIX}" COMPONENT level-zero-sycl-dev
      RUNTIME DESTINATION "bin" COMPONENT level-zero-sycl-dev
    )
endif()

if ("native_cpu" IN_LIST SYCL_ENABLE_PLUGINS)
    add_dependencies(sycl-runtime-libraries ur_adapter_native_cpu)

  option(NATIVECPU_USE_OCK "Use the oneAPI Construction Kit for Native CPU" ON)

  if(NATIVECPU_USE_OCK)
    message(STATUS "Compiling Native CPU adapter with OCK support.")
    target_compile_definitions(ur_adapter_native_cpu PRIVATE NATIVECPU_USE_OCK)
  else()
    message(WARNING "Compiling Native CPU adapter without OCK support.
    Some valid SYCL programs may not build or may have low performance.")
  endif()
endif()<|MERGE_RESOLUTION|>--- conflicted
+++ resolved
@@ -123,13 +123,8 @@
   )
 
   fetch_adapter_source(cuda
-<<<<<<< HEAD
     ${MY_UNIFIED_RUNTIME_REPO}
     ${MY_UNIFIED_RUNTIME_TAG}
-=======
-    ${UNIFIED_RUNTIME_REPO}
-    ${UNIFIED_RUNTIME_TAG}
->>>>>>> 16e0670a
   )
 
   fetch_adapter_source(hip
