# PI Unified Runtime plugin library.
#

# Options to override the default behaviour of the FetchContent to include UR
# source code.
set(SYCL_PI_UR_OVERRIDE_FETCH_CONTENT_REPO
  "" CACHE STRING "Override the Unified Runtime FetchContent repository")
set(SYCL_PI_UR_OVERRIDE_FETCH_CONTENT_TAG
  "" CACHE STRING "Override the Unified Runtime FetchContent tag")

# Options to disable use of FetchContent to include Unified Runtime source code
# to improve developer workflow.
option(SYCL_PI_UR_USE_FETCH_CONTENT
  "Use FetchContent to acquire the Unified Runtime source code" ON)
set(SYCL_PI_UR_SOURCE_DIR
  "" CACHE PATH "Path to root of Unified Runtime repository")

# Override default to enable building tests from unified-runtime
set(UR_BUILD_TESTS OFF CACHE BOOL "Build unit tests.")
set(UMF_ENABLE_POOL_TRACKING ON)

if("level_zero" IN_LIST SYCL_ENABLE_PLUGINS)
  set(UR_BUILD_ADAPTER_L0 ON)
endif()
if("cuda" IN_LIST SYCL_ENABLE_PLUGINS)
  set(UR_BUILD_ADAPTER_CUDA ON)
endif()
if("hip" IN_LIST SYCL_ENABLE_PLUGINS)
  set(UR_BUILD_ADAPTER_HIP ON)
endif()
if("opencl" IN_LIST SYCL_ENABLE_PLUGINS)
  set(UR_BUILD_ADAPTER_OPENCL ON)
  set(UR_OPENCL_ICD_LOADER_LIBRARY OpenCL-ICD CACHE FILEPATH
    "Path of the OpenCL ICD Loader library" FORCE)
endif()
if("native_cpu" IN_LIST SYCL_ENABLE_PLUGINS)
  set(UR_BUILD_ADAPTER_NATIVE_CPU ON)
endif()

# Disable errors from warnings while building the UR.
# And remember origin flags before doing that.
set(CMAKE_CXX_FLAGS_BAK "${CMAKE_CXX_FLAGS}")
if(WIN32)
  set(CMAKE_CXX_FLAGS "${CMAKE_CXX_FLAGS} /WX-")
  set(CMAKE_C_FLAGS "${CMAKE_C_FLAGS} /WX-")
  # FIXME: Unified runtime build fails with /DUNICODE
  set(CMAKE_CXX_FLAGS "${CMAKE_CXX_FLAGS} /UUNICODE")
  set(CMAKE_C_FLAGS "${CMAKE_C_FLAGS} /UUNICODE")
  # USE_Z7 forces use of /Z7 instead of /Zi which is broken with sccache
  set(USE_Z7 ON)
else()
  set(CMAKE_CXX_FLAGS "${CMAKE_CXX_FLAGS} -Wno-error")
  set(CMAKE_C_FLAGS "${CMAKE_C_FLAGS} -Wno-error")
endif()

if(SYCL_PI_UR_USE_FETCH_CONTENT)
  include(FetchContent)

  # The fetch_adapter_source function can be used to perform a separate content
  # fetch for a UR adapter, this allows development of adapters to be decoupled
  # from each other.
  #
  # A separate content fetch will not be performed if:
  # * The adapter name is not present in the SYCL_ENABLE_PLUGINS variable.
  # * The repo and tag provided match the values of the
  #   UNIFIED_RUNTIME_REPO/UNIFIED_RUNTIME_TAG variables
  #
  # Args:
  #   * name - Must be the directory name of the adapter
  #   * repo - A valid Git URL of a Unified Runtime repo
  #   * tag - A valid Git branch/tag/commit in the Unified Runtime repo
  function(fetch_adapter_source name repo tag)
    if(NOT ${name} IN_LIST SYCL_ENABLE_PLUGINS)
      return()
    endif()
    if(repo STREQUAL UNIFIED_RUNTIME_REPO AND
        tag STREQUAL UNIFIED_RUNTIME_TAG)
      return()
    endif()
    message(STATUS
      "Will fetch Unified Runtime ${name} adapter from ${repo} at ${tag}")
    set(fetch-name unified-runtime-${name})
    FetchContent_Declare(${fetch-name}
      GIT_REPOSITORY ${repo} GIT_TAG ${tag})
    # We don't want to add this repo to the build, only fetch its source.
    FetchContent_Populate(${fetch-name})
    # Get the path to the source directory
    string(TOUPPER ${name} NAME)
    set(source_dir_var UR_ADAPTER_${NAME}_SOURCE_DIR)
    FetchContent_GetProperties(${fetch-name} SOURCE_DIR UR_ADAPTER_${NAME}_SOURCE_DIR)
    # Set the variable which informs UR where to get the adapter source from.
    set(UR_ADAPTER_${NAME}_SOURCE_DIR
      "${UR_ADAPTER_${NAME}_SOURCE_DIR}/source/adapters/${name}"
      CACHE PATH "Path to external '${name}' adapter source dir" FORCE)
  endfunction()

<<<<<<< HEAD
  set(UNIFIED_RUNTIME_REPO "https://github.com/lbushi25/unified-runtime.git")
  set(UNIFIED_RUNTIME_TAG 74e18f16c0576ba8e20e0017113791335cbfa81c)
=======
  set(UNIFIED_RUNTIME_REPO "https://github.com/oneapi-src/unified-runtime.git")
  # commit ebf873fb5996c9ddca32bbb7c9330d3ffe15473c
  # Merge: 633ec408 8f375039
  # Author: Kenneth Benzie (Benie) <k.benzie@codeplay.com>
  # Date:   Thu May 2 10:56:55 2024 +0100
  #    Merge pull request #1535 from przemektmalon/przemek/sampled-image-fetch
  #    [Bindless][Exp] Add device queries for sampled image fetch
  set(UNIFIED_RUNTIME_TAG ebf873fb5996c9ddca32bbb7c9330d3ffe15473c)
>>>>>>> 2053be29

  fetch_adapter_source(level_zero
    "https://github.com/oneapi-src/unified-runtime.git"
    # commit f3c551963d0612bfac252bc5c82796289939ebeb
    # Merge: ebf873fb 987c422c
    # Author: Kenneth Benzie (Benie) <k.benzie@codeplay.com>
    # Date:   Thu May 2 15:26:34 2024 +0100
    #     Merge pull request #1526 from nrspruit/event_signal_optional
    #     [L0] Enable Batching out of order commands without signal events
    f3c551963d0612bfac252bc5c82796289939ebeb
  )

  fetch_adapter_source(opencl
    ${UNIFIED_RUNTIME_REPO}
    ${UNIFIED_RUNTIME_TAG}
  )

  fetch_adapter_source(cuda
    ${UNIFIED_RUNTIME_REPO}
    ${UNIFIED_RUNTIME_TAG}
  )

  fetch_adapter_source(hip
    ${UNIFIED_RUNTIME_REPO}
    ${UNIFIED_RUNTIME_TAG}
  )

  fetch_adapter_source(native_cpu
    ${UNIFIED_RUNTIME_REPO}
    ${UNIFIED_RUNTIME_TAG}
  )

  if(SYCL_PI_UR_OVERRIDE_FETCH_CONTENT_REPO)
    set(UNIFIED_RUNTIME_REPO "${SYCL_PI_UR_OVERRIDE_FETCH_CONTENT_REPO}")
  endif()
  if(SYCL_PI_UR_OVERRIDE_FETCH_CONTENT_TAG)
    set(UNIFIED_RUNTIME_TAG "${SYCL_PI_UR_OVERRIDE_FETCH_CONTENT_TAG}")
  endif()

  message(STATUS "Will fetch Unified Runtime from ${UNIFIED_RUNTIME_REPO}")
  FetchContent_Declare(unified-runtime
    GIT_REPOSITORY    ${UNIFIED_RUNTIME_REPO}
    GIT_TAG           ${UNIFIED_RUNTIME_TAG}
  )

  FetchContent_GetProperties(unified-runtime)
  FetchContent_MakeAvailable(unified-runtime)

  set(UNIFIED_RUNTIME_SOURCE_DIR
    "${unified-runtime_SOURCE_DIR}" CACHE PATH
    "Path to Unified Runtime Headers" FORCE)
elseif(SYCL_PI_UR_SOURCE_DIR)
  # SYCL_PI_UR_USE_FETCH_CONTENT is OFF and SYCL_PI_UR_SOURCE_DIR has been set,
  # use the external Unified Runtime source directory.
  set(UNIFIED_RUNTIME_SOURCE_DIR
    "${SYCL_PI_UR_SOURCE_DIR}" CACHE PATH
    "Path to Unified Runtime Headers" FORCE)
  add_subdirectory(
    ${UNIFIED_RUNTIME_SOURCE_DIR}
    ${CMAKE_CURRENT_BINARY_DIR}/unified-runtime)
else()
  # SYCL_PI_UR_USE_FETCH_CONTENT is OFF and SYCL_PI_UR_SOURCE_DIR has not been
  # set, check if the fallback local directory exists.
  if(NOT EXISTS ${CMAKE_CURRENT_SOURCE_DIR}/unified-runtime)
    message(FATAL_ERROR
      "SYCL_PI_UR_USE_FETCH_CONTENT is disabled but no alternative Unified \
      Runtime source directory has been provided, either:

      * Set -DSYCL_PI_UR_SOURCE_DIR=/path/to/unified-runtime
      * Clone the UR repo in ${CMAKE_CURRENT_SOURCE_DIR}/unified-runtime")
  endif()
  # The fallback local directory for the Unified Runtime repository has been
  # found, use it.
  set(UNIFIED_RUNTIME_SOURCE_DIR
    "${CMAKE_CURRENT_SOURCE_DIR}/unified-runtime" CACHE PATH
    "Path to Unified Runtime Headers" FORCE)
  add_subdirectory(${UNIFIED_RUNTIME_SOURCE_DIR})
endif()

# Restore original flags
set(CMAKE_CXX_FLAGS "${CMAKE_CXX_FLAGS_BAK}")

message(STATUS
  "Using Unified Runtime source directory: ${UNIFIED_RUNTIME_SOURCE_DIR}")

set(UNIFIED_RUNTIME_INCLUDE_DIR "${UNIFIED_RUNTIME_SOURCE_DIR}/include")
set(UNIFIED_RUNTIME_SRC_INCLUDE_DIR "${UNIFIED_RUNTIME_SOURCE_DIR}/source")
set(UNIFIED_RUNTIME_COMMON_INCLUDE_DIR "${UNIFIED_RUNTIME_SOURCE_DIR}/source/common")

add_library(UnifiedRuntimeLoader ALIAS ur_loader)
add_library(UnifiedRuntimeCommon ALIAS ur_common)
add_library(UnifiedMemoryFramework ALIAS umf)

add_library(UnifiedRuntime-Headers INTERFACE)

target_include_directories(UnifiedRuntime-Headers
  INTERFACE
    "${UNIFIED_RUNTIME_INCLUDE_DIR}"
)

find_package(Threads REQUIRED)

set(UNIFIED_RUNTIME_PLUGIN_ARGS
  SOURCES
    # These are short-term shared with Unified Runtime
    # The two plugins define a few things differently so must
    # be built separately. This difference is spelled in
    # their "ur_bindings.hpp" files.
    "ur_bindings.hpp"
    "pi2ur.hpp"
    # These below belong to Unified Runtime PI Plugin only
    "pi_unified_runtime.hpp"
    "pi_unified_runtime.cpp"
  LIBRARIES
    Threads::Threads
    UnifiedRuntimeLoader
    UnifiedRuntime-Headers
    UnifiedRuntimeCommon
  INCLUDE_DIRS
    "${UNIFIED_RUNTIME_SRC_INCLUDE_DIR}"
    "${UNIFIED_RUNTIME_COMMON_INCLUDE_DIR}"
)

# We need for #include <ze_api.h> in common.h
if("level_zero" IN_LIST SYCL_ENABLE_PLUGINS)
  list(APPEND UNIFIED_RUNTIME_PLUGIN_ARGS LevelZeroLoader-Headers)
endif()

if("opencl" IN_LIST SYCL_ENABLE_PLUGINS)
  list(APPEND UNIFIED_RUNTIME_PLUGIN_ARGS OpenCL-ICD)
endif()

add_sycl_plugin(unified_runtime ${UNIFIED_RUNTIME_PLUGIN_ARGS})

if(TARGET UnifiedRuntimeLoader)
  set_target_properties(hello_world PROPERTIES EXCLUDE_FROM_ALL 1 EXCLUDE_FROM_DEFAULT_BUILD 1)
  # Install the UR loader.
  # TODO: this is piggy-backing on the existing target component level-zero-sycl-dev
  # When UR is moved to its separate repo perhaps we should introduce new component,
  # e.g. unified-runtime-sycl-dev.
  install(TARGETS ur_loader
    LIBRARY DESTINATION "lib${LLVM_LIBDIR_SUFFIX}" COMPONENT level-zero-sycl-dev
    ARCHIVE DESTINATION "lib${LLVM_LIBDIR_SUFFIX}" COMPONENT level-zero-sycl-dev
    RUNTIME DESTINATION "bin" COMPONENT level-zero-sycl-dev
  )
endif()

# Install the UR adapters too
if("level_zero" IN_LIST SYCL_ENABLE_PLUGINS)
  add_dependencies(sycl-runtime-libraries ur_adapter_level_zero)

  # Install the UR adapters too
  install(TARGETS ur_adapter_level_zero
    LIBRARY DESTINATION "lib${LLVM_LIBDIR_SUFFIX}" COMPONENT level-zero-sycl-dev
    ARCHIVE DESTINATION "lib${LLVM_LIBDIR_SUFFIX}" COMPONENT level-zero-sycl-dev
    RUNTIME DESTINATION "bin" COMPONENT level-zero-sycl-dev
  )
endif()

if("cuda" IN_LIST SYCL_ENABLE_PLUGINS)
  add_dependencies(sycl-runtime-libraries ur_adapter_cuda)
endif()

if("hip" IN_LIST SYCL_ENABLE_PLUGINS)
  add_dependencies(sycl-runtime-libraries ur_adapter_hip)
endif()

if ("opencl" IN_LIST SYCL_ENABLE_PLUGINS)
    add_dependencies(sycl-runtime-libraries ur_adapter_opencl)

    # Install the UR adapters too
    install(TARGETS ur_adapter_opencl
      LIBRARY DESTINATION "lib${LLVM_LIBDIR_SUFFIX}" COMPONENT level-zero-sycl-dev
      ARCHIVE DESTINATION "lib${LLVM_LIBDIR_SUFFIX}" COMPONENT level-zero-sycl-dev
      RUNTIME DESTINATION "bin" COMPONENT level-zero-sycl-dev
    )
endif()

if ("native_cpu" IN_LIST SYCL_ENABLE_PLUGINS)
    add_dependencies(sycl-runtime-libraries ur_adapter_native_cpu)

  option(NATIVECPU_USE_OCK "Use the oneAPI Construction Kit for Native CPU" ON)

  if(NATIVECPU_USE_OCK)
    message(STATUS "Compiling Native CPU adapter with OCK support.")
    target_compile_definitions(ur_adapter_native_cpu PRIVATE NATIVECPU_USE_OCK)
  else()
    message(WARNING "Compiling Native CPU adapter without OCK support.
    Some valid SYCL programs may not build or may have low performance.")
  endif()
endif()<|MERGE_RESOLUTION|>--- conflicted
+++ resolved
@@ -94,19 +94,8 @@
       CACHE PATH "Path to external '${name}' adapter source dir" FORCE)
   endfunction()
 
-<<<<<<< HEAD
   set(UNIFIED_RUNTIME_REPO "https://github.com/lbushi25/unified-runtime.git")
   set(UNIFIED_RUNTIME_TAG 74e18f16c0576ba8e20e0017113791335cbfa81c)
-=======
-  set(UNIFIED_RUNTIME_REPO "https://github.com/oneapi-src/unified-runtime.git")
-  # commit ebf873fb5996c9ddca32bbb7c9330d3ffe15473c
-  # Merge: 633ec408 8f375039
-  # Author: Kenneth Benzie (Benie) <k.benzie@codeplay.com>
-  # Date:   Thu May 2 10:56:55 2024 +0100
-  #    Merge pull request #1535 from przemektmalon/przemek/sampled-image-fetch
-  #    [Bindless][Exp] Add device queries for sampled image fetch
-  set(UNIFIED_RUNTIME_TAG ebf873fb5996c9ddca32bbb7c9330d3ffe15473c)
->>>>>>> 2053be29
 
   fetch_adapter_source(level_zero
     "https://github.com/oneapi-src/unified-runtime.git"
