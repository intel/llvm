# PI Unified Runtime plugin library.
#

# Options to override the default behaviour of the FetchContent to include UR
# source code.
set(SYCL_PI_UR_OVERRIDE_FETCH_CONTENT_REPO
  "" CACHE STRING "Override the Unified Runtime FetchContent repository")
set(SYCL_PI_UR_OVERRIDE_FETCH_CONTENT_TAG
  "" CACHE STRING "Override the Unified Runtime FetchContent tag")

# Options to disable use of FetchContent to include Unified Runtime source code
# to improve developer workflow.
option(SYCL_PI_UR_USE_FETCH_CONTENT
  "Use FetchContent to acquire the Unified Runtime source code" ON)
set(SYCL_PI_UR_SOURCE_DIR
  "" CACHE PATH "Path to root of Unified Runtime repository")

# Override default to enable building tests from unified-runtime
set(UR_BUILD_TESTS OFF CACHE BOOL "Build unit tests.")
set(UMF_ENABLE_POOL_TRACKING ON)

if("level_zero" IN_LIST SYCL_ENABLE_PLUGINS)
  set(UR_BUILD_ADAPTER_L0 ON)
endif()
if("cuda" IN_LIST SYCL_ENABLE_PLUGINS)
  set(UR_BUILD_ADAPTER_CUDA ON)
endif()
if("hip" IN_LIST SYCL_ENABLE_PLUGINS)
  set(UR_BUILD_ADAPTER_HIP ON)
endif()
if("opencl" IN_LIST SYCL_ENABLE_PLUGINS)
  set(UR_BUILD_ADAPTER_OPENCL ON)
  set(UR_OPENCL_ICD_LOADER_LIBRARY OpenCL-ICD CACHE FILEPATH
    "Path of the OpenCL ICD Loader library" FORCE)
endif()
if("native_cpu" IN_LIST SYCL_ENABLE_PLUGINS)
  set(UR_BUILD_ADAPTER_NATIVE_CPU ON)
endif()

# Disable errors from warnings while building the UR.
# And remember origin flags before doing that.
set(CMAKE_CXX_FLAGS_BAK "${CMAKE_CXX_FLAGS}")
if(WIN32)
  set(CMAKE_CXX_FLAGS "${CMAKE_CXX_FLAGS} /WX-")
  set(CMAKE_C_FLAGS "${CMAKE_C_FLAGS} /WX-")
  # FIXME: Unified runtime build fails with /DUNICODE
  set(CMAKE_CXX_FLAGS "${CMAKE_CXX_FLAGS} /UUNICODE")
  set(CMAKE_C_FLAGS "${CMAKE_C_FLAGS} /UUNICODE")
  # USE_Z7 forces use of /Z7 instead of /Zi which is broken with sccache
  set(USE_Z7 ON)
else()
  set(CMAKE_CXX_FLAGS "${CMAKE_CXX_FLAGS} -Wno-error")
  set(CMAKE_C_FLAGS "${CMAKE_C_FLAGS} -Wno-error")
endif()

if(SYCL_PI_UR_USE_FETCH_CONTENT)
  include(FetchContent)

  # The fetch_adapter_source function can be used to perform a separate content
  # fetch for a UR adapter, this allows development of adapters to be decoupled
  # from each other.
  #
  # A separate content fetch will not be performed if:
  # * The adapter name is not present in the SYCL_ENABLE_PLUGINS variable.
  # * The repo and tag provided match the values of the
  #   UNIFIED_RUNTIME_REPO/UNIFIED_RUNTIME_TAG variables
  #
  # Args:
  #   * name - Must be the directory name of the adapter
  #   * repo - A valid Git URL of a Unified Runtime repo
  #   * tag - A valid Git branch/tag/commit in the Unified Runtime repo
  function(fetch_adapter_source name repo tag)
    if(NOT ${name} IN_LIST SYCL_ENABLE_PLUGINS)
      return()
    endif()
    if(repo STREQUAL UNIFIED_RUNTIME_REPO AND
        tag STREQUAL UNIFIED_RUNTIME_TAG)
      return()
    endif()
    message(STATUS
      "Will fetch Unified Runtime ${name} adapter from ${repo} at ${tag}")
    set(fetch-name unified-runtime-${name})
    FetchContent_Declare(${fetch-name}
      GIT_REPOSITORY ${repo} GIT_TAG ${tag})
    # We don't want to add this repo to the build, only fetch its source.
    FetchContent_Populate(${fetch-name})
    # Get the path to the source directory
    string(TOUPPER ${name} NAME)
    set(source_dir_var UR_ADAPTER_${NAME}_SOURCE_DIR)
    FetchContent_GetProperties(${fetch-name} SOURCE_DIR UR_ADAPTER_${NAME}_SOURCE_DIR)
    # Set the variable which informs UR where to get the adapter source from.
    set(UR_ADAPTER_${NAME}_SOURCE_DIR
      "${UR_ADAPTER_${NAME}_SOURCE_DIR}/source/adapters/${name}"
      CACHE PATH "Path to external '${name}' adapter source dir" FORCE)
  endfunction()

  set(UNIFIED_RUNTIME_REPO "https://github.com/oneapi-src/unified-runtime.git")
  # commit 31d0fe153733601fe4864fffb9148d554fe9a7ca
  # Merge: 2eea85f2 6a602134
  # Author: Kenneth Benzie (Benie) <k.benzie@codeplay.com>
  # Date:   Mon Apr 22 14:38:18 2024 +0100
  #     Merge pull request #1243 from kbenzie/benie/fix-urinfo-device-uuid-printing
  #     [urinfo] Fix printing of device UUID
  set(UNIFIED_RUNTIME_TAG 31d0fe153733601fe4864fffb9148d554fe9a7ca)

  fetch_adapter_source(level_zero
    ${UNIFIED_RUNTIME_REPO}
    ${UNIFIED_RUNTIME_TAG}
  )

  fetch_adapter_source(opencl
    ${UNIFIED_RUNTIME_REPO}
    ${UNIFIED_RUNTIME_TAG}
  )

  fetch_adapter_source(cuda
    ${UNIFIED_RUNTIME_REPO}
    ${UNIFIED_RUNTIME_TAG}
  )

  fetch_adapter_source(hip
    ${UNIFIED_RUNTIME_REPO}
    ${UNIFIED_RUNTIME_TAG}
  )

  fetch_adapter_source(native_cpu
<<<<<<< HEAD
    https://github.com/PietroGhg/unified-runtime.git
    # commit 38e9478b8a7a01fcf37f55b50c735ca1de29c76d
    # Merge: b582fb80 c594cdc0
    # Author: Kenneth Benzie (Benie) <k.benzie@codeplay.com>
    # Date:   Thu Apr 11 11:39:02 2024 +0100
    #     Merge pull request #1478 from PietroGhg/pietro/vecz_threadpool
    #     [NATIVECPU] Initial threadpool implementation for Native CPU
    pietro/coverity
=======
    ${UNIFIED_RUNTIME_REPO}
    ${UNIFIED_RUNTIME_TAG}
>>>>>>> 96b07cf9
  )

  if(SYCL_PI_UR_OVERRIDE_FETCH_CONTENT_REPO)
    set(UNIFIED_RUNTIME_REPO "${SYCL_PI_UR_OVERRIDE_FETCH_CONTENT_REPO}")
  endif()
  if(SYCL_PI_UR_OVERRIDE_FETCH_CONTENT_TAG)
    set(UNIFIED_RUNTIME_TAG "${SYCL_PI_UR_OVERRIDE_FETCH_CONTENT_TAG}")
  endif()

  message(STATUS "Will fetch Unified Runtime from ${UNIFIED_RUNTIME_REPO}")
  FetchContent_Declare(unified-runtime
    GIT_REPOSITORY    ${UNIFIED_RUNTIME_REPO}
    GIT_TAG           ${UNIFIED_RUNTIME_TAG}
  )

  FetchContent_GetProperties(unified-runtime)
  FetchContent_MakeAvailable(unified-runtime)

  set(UNIFIED_RUNTIME_SOURCE_DIR
    "${unified-runtime_SOURCE_DIR}" CACHE PATH
    "Path to Unified Runtime Headers" FORCE)
elseif(SYCL_PI_UR_SOURCE_DIR)
  # SYCL_PI_UR_USE_FETCH_CONTENT is OFF and SYCL_PI_UR_SOURCE_DIR has been set,
  # use the external Unified Runtime source directory.
  set(UNIFIED_RUNTIME_SOURCE_DIR
    "${SYCL_PI_UR_SOURCE_DIR}" CACHE PATH
    "Path to Unified Runtime Headers" FORCE)
  add_subdirectory(
    ${UNIFIED_RUNTIME_SOURCE_DIR}
    ${CMAKE_CURRENT_BINARY_DIR}/unified-runtime)
else()
  # SYCL_PI_UR_USE_FETCH_CONTENT is OFF and SYCL_PI_UR_SOURCE_DIR has not been
  # set, check if the fallback local directory exists.
  if(NOT EXISTS ${CMAKE_CURRENT_SOURCE_DIR}/unified-runtime)
    message(FATAL_ERROR
      "SYCL_PI_UR_USE_FETCH_CONTENT is disabled but no alternative Unified \
      Runtime source directory has been provided, either:

      * Set -DSYCL_PI_UR_SOURCE_DIR=/path/to/unified-runtime
      * Clone the UR repo in ${CMAKE_CURRENT_SOURCE_DIR}/unified-runtime")
  endif()
  # The fallback local directory for the Unified Runtime repository has been
  # found, use it.
  set(UNIFIED_RUNTIME_SOURCE_DIR
    "${CMAKE_CURRENT_SOURCE_DIR}/unified-runtime" CACHE PATH
    "Path to Unified Runtime Headers" FORCE)
  add_subdirectory(${UNIFIED_RUNTIME_SOURCE_DIR})
endif()

# Restore original flags
set(CMAKE_CXX_FLAGS "${CMAKE_CXX_FLAGS_BAK}")

message(STATUS
  "Using Unified Runtime source directory: ${UNIFIED_RUNTIME_SOURCE_DIR}")

set(UNIFIED_RUNTIME_INCLUDE_DIR "${UNIFIED_RUNTIME_SOURCE_DIR}/include")
set(UNIFIED_RUNTIME_SRC_INCLUDE_DIR "${UNIFIED_RUNTIME_SOURCE_DIR}/source")
set(UNIFIED_RUNTIME_COMMON_INCLUDE_DIR "${UNIFIED_RUNTIME_SOURCE_DIR}/source/common")

add_library(UnifiedRuntimeLoader ALIAS ur_loader)
add_library(UnifiedRuntimeCommon ALIAS ur_common)
add_library(UnifiedMemoryFramework ALIAS umf)

add_library(UnifiedRuntime-Headers INTERFACE)

target_include_directories(UnifiedRuntime-Headers
  INTERFACE
    "${UNIFIED_RUNTIME_INCLUDE_DIR}"
)

find_package(Threads REQUIRED)

set(UNIFIED_RUNTIME_PLUGIN_ARGS
  SOURCES
    # These are short-term shared with Unified Runtime
    # The two plugins define a few things differently so must
    # be built separately. This difference is spelled in
    # their "ur_bindings.hpp" files.
    "ur_bindings.hpp"
    "pi2ur.hpp"
    # These below belong to Unified Runtime PI Plugin only
    "pi_unified_runtime.hpp"
    "pi_unified_runtime.cpp"
  LIBRARIES
    Threads::Threads
    UnifiedRuntimeLoader
    UnifiedRuntime-Headers
    UnifiedRuntimeCommon
  INCLUDE_DIRS
    "${UNIFIED_RUNTIME_SRC_INCLUDE_DIR}"
    "${UNIFIED_RUNTIME_COMMON_INCLUDE_DIR}"
)

# We need for #include <ze_api.h> in common.h
if("level_zero" IN_LIST SYCL_ENABLE_PLUGINS)
  list(APPEND UNIFIED_RUNTIME_PLUGIN_ARGS LevelZeroLoader-Headers)
endif()

if("opencl" IN_LIST SYCL_ENABLE_PLUGINS)
  list(APPEND UNIFIED_RUNTIME_PLUGIN_ARGS OpenCL-ICD)
endif()

add_sycl_plugin(unified_runtime ${UNIFIED_RUNTIME_PLUGIN_ARGS})

if(TARGET UnifiedRuntimeLoader)
  set_target_properties(hello_world PROPERTIES EXCLUDE_FROM_ALL 1 EXCLUDE_FROM_DEFAULT_BUILD 1)
  # Install the UR loader.
  # TODO: this is piggy-backing on the existing target component level-zero-sycl-dev
  # When UR is moved to its separate repo perhaps we should introduce new component,
  # e.g. unified-runtime-sycl-dev.
  install(TARGETS ur_loader
    LIBRARY DESTINATION "lib${LLVM_LIBDIR_SUFFIX}" COMPONENT level-zero-sycl-dev
    ARCHIVE DESTINATION "lib${LLVM_LIBDIR_SUFFIX}" COMPONENT level-zero-sycl-dev
    RUNTIME DESTINATION "bin" COMPONENT level-zero-sycl-dev
  )
endif()

# Install the UR adapters too
if("level_zero" IN_LIST SYCL_ENABLE_PLUGINS)
  add_dependencies(sycl-runtime-libraries ur_adapter_level_zero)

  # Install the UR adapters too
  install(TARGETS ur_adapter_level_zero
    LIBRARY DESTINATION "lib${LLVM_LIBDIR_SUFFIX}" COMPONENT level-zero-sycl-dev
    ARCHIVE DESTINATION "lib${LLVM_LIBDIR_SUFFIX}" COMPONENT level-zero-sycl-dev
    RUNTIME DESTINATION "bin" COMPONENT level-zero-sycl-dev
  )
endif()

if("cuda" IN_LIST SYCL_ENABLE_PLUGINS)
  add_dependencies(sycl-runtime-libraries ur_adapter_cuda)
endif()

if("hip" IN_LIST SYCL_ENABLE_PLUGINS)
  add_dependencies(sycl-runtime-libraries ur_adapter_hip)
endif()

if ("opencl" IN_LIST SYCL_ENABLE_PLUGINS)
    add_dependencies(sycl-runtime-libraries ur_adapter_opencl)

    # Install the UR adapters too
    install(TARGETS ur_adapter_opencl
      LIBRARY DESTINATION "lib${LLVM_LIBDIR_SUFFIX}" COMPONENT level-zero-sycl-dev
      ARCHIVE DESTINATION "lib${LLVM_LIBDIR_SUFFIX}" COMPONENT level-zero-sycl-dev
      RUNTIME DESTINATION "bin" COMPONENT level-zero-sycl-dev
    )
endif()

if ("native_cpu" IN_LIST SYCL_ENABLE_PLUGINS)
    add_dependencies(sycl-runtime-libraries ur_adapter_native_cpu)

  option(NATIVECPU_USE_OCK "Use the oneAPI Construction Kit for Native CPU" ON)

  if(NATIVECPU_USE_OCK)
    message(STATUS "Compiling Native CPU adapter with OCK support.")
    target_compile_definitions(ur_adapter_native_cpu PRIVATE NATIVECPU_USE_OCK)
  else()
    message(WARNING "Compiling Native CPU adapter without OCK support.
    Some valid SYCL programs may not build or may have low performance.")
  endif()
endif()<|MERGE_RESOLUTION|>--- conflicted
+++ resolved
@@ -124,19 +124,8 @@
   )
 
   fetch_adapter_source(native_cpu
-<<<<<<< HEAD
     https://github.com/PietroGhg/unified-runtime.git
-    # commit 38e9478b8a7a01fcf37f55b50c735ca1de29c76d
-    # Merge: b582fb80 c594cdc0
-    # Author: Kenneth Benzie (Benie) <k.benzie@codeplay.com>
-    # Date:   Thu Apr 11 11:39:02 2024 +0100
-    #     Merge pull request #1478 from PietroGhg/pietro/vecz_threadpool
-    #     [NATIVECPU] Initial threadpool implementation for Native CPU
     pietro/coverity
-=======
-    ${UNIFIED_RUNTIME_REPO}
-    ${UNIFIED_RUNTIME_TAG}
->>>>>>> 96b07cf9
   )
 
   if(SYCL_PI_UR_OVERRIDE_FETCH_CONTENT_REPO)
