--- conflicted
+++ resolved
@@ -105,15 +105,6 @@
 
   fetch_adapter_source(level_zero
     ${UNIFIED_RUNTIME_REPO}
-<<<<<<< HEAD
-    # commit e25ada9c815f0e812672b9590e86771e17a6f853
-    # Merge: b14af4bb d367bd72
-    # Author: Kenneth Benzie (Benie) <k.benzie@codeplay.com>
-    # Date:   Wed May 15 16:01:21 2024 +0100
-    #     Merge pull request #1545 from lbushi25/lbushi/flushQueue
-    #     Implement Queue Flush operation
-    e25ada9c815f0e812672b9590e86771e17a6f853
-=======
     # commit 65c39c8a0cc17ebb43686230f91e1c3560764494
     # Merge: 09467b8d f67122c0
     # Author: Kenneth Benzie (Benie) <k.benzie@codeplay.com>
@@ -121,7 +112,6 @@
     #     Merge pull request #1611 from nrspruit/fix_interop_wg_max_size
     #     [L0] ensure a valid kernel handle for the device when reading max wg
     65c39c8a0cc17ebb43686230f91e1c3560764494
->>>>>>> 99d7097c
   )
 
   fetch_adapter_source(opencl
