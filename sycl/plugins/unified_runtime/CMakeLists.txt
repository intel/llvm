--- conflicted
+++ resolved
@@ -94,19 +94,8 @@
       CACHE PATH "Path to external '${name}' adapter source dir" FORCE)
   endfunction()
 
-<<<<<<< HEAD
   set(UNIFIED_RUNTIME_REPO "https://github.com/konradkusiak97/unified-runtime.git")
   set(UNIFIED_RUNTIME_TAG memsetLargePatternL0)
-=======
-  set(UNIFIED_RUNTIME_REPO "https://github.com/oneapi-src/unified-runtime.git")
-  # commit 6ccaf38708cfa614ab7f9b34c351826cd74028f2
-  # Merge: 0eab26c7 0497923a
-  # Author: aarongreig <aaron.greig@codeplay.com>
-  # Date:   Fri Apr 12 10:22:00 2024 +0100
-  #    Merge pull request #1498 from wenju-he/ZeImageDesc-urMemImageCreateWithNativeHandle
-  #    [L0][Image] Set ZeImageDesc member of _ur_image in release build for legacy image
-  set(UNIFIED_RUNTIME_TAG 6ccaf38708cfa614ab7f9b34c351826cd74028f2)
->>>>>>> a884a549
 
   fetch_adapter_source(level_zero
     ${UNIFIED_RUNTIME_REPO}
@@ -156,7 +145,6 @@
     #     [NATIVECPU] Extended usm fill to bigger patterns than 1 byte
     15233fd2521f9e9b35e3a24037be99ceef334a8e
   )
->>>>>>> sycl
 
   if(SYCL_PI_UR_OVERRIDE_FETCH_CONTENT_REPO)
     set(UNIFIED_RUNTIME_REPO "${SYCL_PI_UR_OVERRIDE_FETCH_CONTENT_REPO}")
