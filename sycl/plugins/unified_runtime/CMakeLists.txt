--- conflicted
+++ resolved
@@ -95,15 +95,6 @@
   endfunction()
 
   set(UNIFIED_RUNTIME_REPO "https://github.com/oneapi-src/unified-runtime.git")
-<<<<<<< HEAD
-  # commit 6d5d84c2ad706e32c7ae01d63a08cbb03410e580
-  # Merge: 7ce68e09 cb3d9454
-  # Author: Kenneth Benzie (Benie) <k.benzie@codeplay.com>
-  # Date:   Wed May 8 16:02:54 2024 +0100
-  #     Merge pull request #1588 from steffenlarsen/steffen/fix_timestamp_merge_mistake
-  #     [CUDA] Add back device info enums after merge mistake
-  set(UNIFIED_RUNTIME_TAG 6d5d84c2ad706e32c7ae01d63a08cbb03410e580)
-=======
   # commit 1e1f577262747d67fcb5c513de4a11bec67ea5db
   # Merge: dd212f3f 0b405a12
   # Author: Kenneth Benzie (Benie) <k.benzie@codeplay.com>
@@ -111,7 +102,6 @@
   #    Merge pull request #1591 from nrspruit/disable_driver_in_order_lists_default
   #    [L0] Disable Usage of Driver In order Lists by default
   set(UNIFIED_RUNTIME_TAG 1e1f577262747d67fcb5c513de4a11bec67ea5db)
->>>>>>> ecc812d9
 
   fetch_adapter_source(level_zero
     ${UNIFIED_RUNTIME_REPO}
