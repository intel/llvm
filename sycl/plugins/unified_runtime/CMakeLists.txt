# PI Unified Runtime plugin library.
#

# Options to override the default behaviour of the FetchContent to include UR
# source code.
set(SYCL_PI_UR_OVERRIDE_FETCH_CONTENT_REPO
  "" CACHE STRING "Override the Unified Runtime FetchContent repository")
set(SYCL_PI_UR_OVERRIDE_FETCH_CONTENT_TAG
  "" CACHE STRING "Override the Unified Runtime FetchContent tag")

# Options to disable use of FetchContent to include Unified Runtime source code
# to improve developer workflow.
option(SYCL_PI_UR_USE_FETCH_CONTENT
  "Use FetchContent to acquire the Unified Runtime source code" ON)
set(SYCL_PI_UR_SOURCE_DIR
  "" CACHE PATH "Path to root of Unified Runtime repository")

# Override default to enable building tests from unified-runtime
set(UR_BUILD_TESTS OFF CACHE BOOL "Build unit tests.")
set(UMF_ENABLE_POOL_TRACKING ON)

if("level_zero" IN_LIST SYCL_ENABLE_PLUGINS)
  set(UR_BUILD_ADAPTER_L0 ON)
endif()
if("cuda" IN_LIST SYCL_ENABLE_PLUGINS)
  set(UR_BUILD_ADAPTER_CUDA ON)
endif()
if("hip" IN_LIST SYCL_ENABLE_PLUGINS)
  set(UR_BUILD_ADAPTER_HIP ON)
endif()
if("opencl" IN_LIST SYCL_ENABLE_PLUGINS)
  set(UR_BUILD_ADAPTER_OPENCL ON)
  set(UR_OPENCL_ICD_LOADER_LIBRARY OpenCL-ICD CACHE FILEPATH
    "Path of the OpenCL ICD Loader library" FORCE)
endif()
if("native_cpu" IN_LIST SYCL_ENABLE_PLUGINS)
  set(UR_BUILD_ADAPTER_NATIVE_CPU ON)
endif()

# Disable errors from warnings while building the UR.
# And remember origin flags before doing that.
set(CMAKE_CXX_FLAGS_BAK "${CMAKE_CXX_FLAGS}")
if(WIN32)
  set(CMAKE_CXX_FLAGS "${CMAKE_CXX_FLAGS} /WX-")
  set(CMAKE_C_FLAGS "${CMAKE_C_FLAGS} /WX-")
  # FIXME: Unified runtime build fails with /DUNICODE
  set(CMAKE_CXX_FLAGS "${CMAKE_CXX_FLAGS} /UUNICODE")
  set(CMAKE_C_FLAGS "${CMAKE_C_FLAGS} /UUNICODE")
  # USE_Z7 forces use of /Z7 instead of /Zi which is broken with sccache
  set(USE_Z7 ON)
else()
  set(CMAKE_CXX_FLAGS "${CMAKE_CXX_FLAGS} -Wno-error")
  set(CMAKE_C_FLAGS "${CMAKE_C_FLAGS} -Wno-error")
endif()

if(SYCL_PI_UR_USE_FETCH_CONTENT)
  include(FetchContent)

  # The fetch_adapter_source function can be used to perform a separate content
  # fetch for a UR adapter, this allows development of adapters to be decoupled
  # from each other.
  #
  # A separate content fetch will not be performed if:
  # * The adapter name is not present in the SYCL_ENABLE_PLUGINS variable.
  # * The repo and tag provided match the values of the
  #   UNIFIED_RUNTIME_REPO/UNIFIED_RUNTIME_TAG variables
  #
  # Args:
  #   * name - Must be the directory name of the adapter
  #   * repo - A valid Git URL of a Unified Runtime repo
  #   * tag - A valid Git branch/tag/commit in the Unified Runtime repo
  function(fetch_adapter_source name repo tag)
    if(NOT ${name} IN_LIST SYCL_ENABLE_PLUGINS)
      return()
    endif()
    if(repo STREQUAL UNIFIED_RUNTIME_REPO AND
        tag STREQUAL UNIFIED_RUNTIME_TAG)
      return()
    endif()
    message(STATUS
      "Will fetch Unified Runtime ${name} adapter from ${repo} at ${tag}")
    set(fetch-name unified-runtime-${name})
    FetchContent_Declare(${fetch-name}
      GIT_REPOSITORY ${repo} GIT_TAG ${tag})
    # We don't want to add this repo to the build, only fetch its source.
    FetchContent_Populate(${fetch-name})
    # Get the path to the source directory
    string(TOUPPER ${name} NAME)
    set(source_dir_var UR_ADAPTER_${NAME}_SOURCE_DIR)
    FetchContent_GetProperties(${fetch-name} SOURCE_DIR UR_ADAPTER_${NAME}_SOURCE_DIR)
    # Set the variable which informs UR where to get the adapter source from.
    set(UR_ADAPTER_${NAME}_SOURCE_DIR
      "${UR_ADAPTER_${NAME}_SOURCE_DIR}/source/adapters/${name}"
      CACHE PATH "Path to external '${name}' adapter source dir" FORCE)
  endfunction()

  set(UNIFIED_RUNTIME_REPO "https://github.com/oneapi-src/unified-runtime.git")
  # commit 003d4da84fd6eda5240c9b90217f8901559a28a4
  # Merge: e38e79e6 7a5c1ad1
  # Author: aarongreig <aaron.greig@codeplay.com>
  # Date:   Wed Apr 17 17:52:21 2024 +0100
  #    Merge pull request #1402 from AllanZyne/user-after-free
  #    [DeviceSanitizer] Checking "sycl::free" related errors
  set(UNIFIED_RUNTIME_TAG 003d4da84fd6eda5240c9b90217f8901559a28a4)

  fetch_adapter_source(level_zero
    ${UNIFIED_RUNTIME_REPO}
    ${UNIFIED_RUNTIME_TAG}
  )

  fetch_adapter_source(opencl
    ${UNIFIED_RUNTIME_REPO}
    ${UNIFIED_RUNTIME_TAG}
  )

  fetch_adapter_source(cuda
<<<<<<< HEAD
    https://github.com/cppchedy/unified-runtime.git
    cc3b814b95f68cc371f664dd911f224a5d8852d4
=======
    ${UNIFIED_RUNTIME_REPO}
    ${UNIFIED_RUNTIME_TAG}
>>>>>>> 4723efc4
  )

  fetch_adapter_source(hip
    ${UNIFIED_RUNTIME_REPO}
    ${UNIFIED_RUNTIME_TAG}
  )

  fetch_adapter_source(native_cpu
    ${UNIFIED_RUNTIME_REPO}
    ${UNIFIED_RUNTIME_TAG}
  )

  if(SYCL_PI_UR_OVERRIDE_FETCH_CONTENT_REPO)
    set(UNIFIED_RUNTIME_REPO "${SYCL_PI_UR_OVERRIDE_FETCH_CONTENT_REPO}")
  endif()
  if(SYCL_PI_UR_OVERRIDE_FETCH_CONTENT_TAG)
    set(UNIFIED_RUNTIME_TAG "${SYCL_PI_UR_OVERRIDE_FETCH_CONTENT_TAG}")
  endif()

  message(STATUS "Will fetch Unified Runtime from ${UNIFIED_RUNTIME_REPO}")
  FetchContent_Declare(unified-runtime
    GIT_REPOSITORY    ${UNIFIED_RUNTIME_REPO}
    GIT_TAG           ${UNIFIED_RUNTIME_TAG}
  )

  FetchContent_GetProperties(unified-runtime)
  FetchContent_MakeAvailable(unified-runtime)

  set(UNIFIED_RUNTIME_SOURCE_DIR
    "${unified-runtime_SOURCE_DIR}" CACHE PATH
    "Path to Unified Runtime Headers" FORCE)
elseif(SYCL_PI_UR_SOURCE_DIR)
  # SYCL_PI_UR_USE_FETCH_CONTENT is OFF and SYCL_PI_UR_SOURCE_DIR has been set,
  # use the external Unified Runtime source directory.
  set(UNIFIED_RUNTIME_SOURCE_DIR
    "${SYCL_PI_UR_SOURCE_DIR}" CACHE PATH
    "Path to Unified Runtime Headers" FORCE)
  add_subdirectory(
    ${UNIFIED_RUNTIME_SOURCE_DIR}
    ${CMAKE_CURRENT_BINARY_DIR}/unified-runtime)
else()
  # SYCL_PI_UR_USE_FETCH_CONTENT is OFF and SYCL_PI_UR_SOURCE_DIR has not been
  # set, check if the fallback local directory exists.
  if(NOT EXISTS ${CMAKE_CURRENT_SOURCE_DIR}/unified-runtime)
    message(FATAL_ERROR
      "SYCL_PI_UR_USE_FETCH_CONTENT is disabled but no alternative Unified \
      Runtime source directory has been provided, either:

      * Set -DSYCL_PI_UR_SOURCE_DIR=/path/to/unified-runtime
      * Clone the UR repo in ${CMAKE_CURRENT_SOURCE_DIR}/unified-runtime")
  endif()
  # The fallback local directory for the Unified Runtime repository has been
  # found, use it.
  set(UNIFIED_RUNTIME_SOURCE_DIR
    "${CMAKE_CURRENT_SOURCE_DIR}/unified-runtime" CACHE PATH
    "Path to Unified Runtime Headers" FORCE)
  add_subdirectory(${UNIFIED_RUNTIME_SOURCE_DIR})
endif()

# Restore original flags
set(CMAKE_CXX_FLAGS "${CMAKE_CXX_FLAGS_BAK}")

message(STATUS
  "Using Unified Runtime source directory: ${UNIFIED_RUNTIME_SOURCE_DIR}")

set(UNIFIED_RUNTIME_INCLUDE_DIR "${UNIFIED_RUNTIME_SOURCE_DIR}/include")
set(UNIFIED_RUNTIME_SRC_INCLUDE_DIR "${UNIFIED_RUNTIME_SOURCE_DIR}/source")
set(UNIFIED_RUNTIME_COMMON_INCLUDE_DIR "${UNIFIED_RUNTIME_SOURCE_DIR}/source/common")

add_library(UnifiedRuntimeLoader ALIAS ur_loader)
add_library(UnifiedRuntimeCommon ALIAS ur_common)
add_library(UnifiedMemoryFramework ALIAS umf)

add_library(UnifiedRuntime-Headers INTERFACE)

target_include_directories(UnifiedRuntime-Headers
  INTERFACE
    "${UNIFIED_RUNTIME_INCLUDE_DIR}"
)

find_package(Threads REQUIRED)

set(UNIFIED_RUNTIME_PLUGIN_ARGS
  SOURCES
    # These are short-term shared with Unified Runtime
    # The two plugins define a few things differently so must
    # be built separately. This difference is spelled in
    # their "ur_bindings.hpp" files.
    "ur_bindings.hpp"
    "pi2ur.hpp"
    # These below belong to Unified Runtime PI Plugin only
    "pi_unified_runtime.hpp"
    "pi_unified_runtime.cpp"
  LIBRARIES
    Threads::Threads
    UnifiedRuntimeLoader
    UnifiedRuntime-Headers
    UnifiedRuntimeCommon
  INCLUDE_DIRS
    "${UNIFIED_RUNTIME_SRC_INCLUDE_DIR}"
    "${UNIFIED_RUNTIME_COMMON_INCLUDE_DIR}"
)

# We need for #include <ze_api.h> in common.h
if("level_zero" IN_LIST SYCL_ENABLE_PLUGINS)
  list(APPEND UNIFIED_RUNTIME_PLUGIN_ARGS LevelZeroLoader-Headers)
endif()

if("opencl" IN_LIST SYCL_ENABLE_PLUGINS)
  list(APPEND UNIFIED_RUNTIME_PLUGIN_ARGS OpenCL-ICD)
endif()

add_sycl_plugin(unified_runtime ${UNIFIED_RUNTIME_PLUGIN_ARGS})

if(TARGET UnifiedRuntimeLoader)
  set_target_properties(hello_world PROPERTIES EXCLUDE_FROM_ALL 1 EXCLUDE_FROM_DEFAULT_BUILD 1)
  # Install the UR loader.
  # TODO: this is piggy-backing on the existing target component level-zero-sycl-dev
  # When UR is moved to its separate repo perhaps we should introduce new component,
  # e.g. unified-runtime-sycl-dev.
  install(TARGETS ur_loader
    LIBRARY DESTINATION "lib${LLVM_LIBDIR_SUFFIX}" COMPONENT level-zero-sycl-dev
    ARCHIVE DESTINATION "lib${LLVM_LIBDIR_SUFFIX}" COMPONENT level-zero-sycl-dev
    RUNTIME DESTINATION "bin" COMPONENT level-zero-sycl-dev
  )
endif()

# Install the UR adapters too
if("level_zero" IN_LIST SYCL_ENABLE_PLUGINS)
  add_dependencies(sycl-runtime-libraries ur_adapter_level_zero)

  # Install the UR adapters too
  install(TARGETS ur_adapter_level_zero
    LIBRARY DESTINATION "lib${LLVM_LIBDIR_SUFFIX}" COMPONENT level-zero-sycl-dev
    ARCHIVE DESTINATION "lib${LLVM_LIBDIR_SUFFIX}" COMPONENT level-zero-sycl-dev
    RUNTIME DESTINATION "bin" COMPONENT level-zero-sycl-dev
  )
endif()

if("cuda" IN_LIST SYCL_ENABLE_PLUGINS)
  add_dependencies(sycl-runtime-libraries ur_adapter_cuda)
endif()

if("hip" IN_LIST SYCL_ENABLE_PLUGINS)
  add_dependencies(sycl-runtime-libraries ur_adapter_hip)
endif()

if ("opencl" IN_LIST SYCL_ENABLE_PLUGINS)
    add_dependencies(sycl-runtime-libraries ur_adapter_opencl)

    # Install the UR adapters too
    install(TARGETS ur_adapter_opencl
      LIBRARY DESTINATION "lib${LLVM_LIBDIR_SUFFIX}" COMPONENT level-zero-sycl-dev
      ARCHIVE DESTINATION "lib${LLVM_LIBDIR_SUFFIX}" COMPONENT level-zero-sycl-dev
      RUNTIME DESTINATION "bin" COMPONENT level-zero-sycl-dev
    )
endif()

if ("native_cpu" IN_LIST SYCL_ENABLE_PLUGINS)
    add_dependencies(sycl-runtime-libraries ur_adapter_native_cpu)

  option(NATIVECPU_USE_OCK "Use the oneAPI Construction Kit for Native CPU" ON)

  if(NATIVECPU_USE_OCK)
    message(STATUS "Compiling Native CPU adapter with OCK support.")
    target_compile_definitions(ur_adapter_native_cpu PRIVATE NATIVECPU_USE_OCK)
  else()
    message(WARNING "Compiling Native CPU adapter without OCK support.
    Some valid SYCL programs may not build or may have low performance.")
  endif()
endif()<|MERGE_RESOLUTION|>--- conflicted
+++ resolved
@@ -114,13 +114,8 @@
   )
 
   fetch_adapter_source(cuda
-<<<<<<< HEAD
     https://github.com/cppchedy/unified-runtime.git
     cc3b814b95f68cc371f664dd911f224a5d8852d4
-=======
-    ${UNIFIED_RUNTIME_REPO}
-    ${UNIFIED_RUNTIME_TAG}
->>>>>>> 4723efc4
   )
 
   fetch_adapter_source(hip
