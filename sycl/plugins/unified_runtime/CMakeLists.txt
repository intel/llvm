--- conflicted
+++ resolved
@@ -60,17 +60,10 @@
   # commit 93e84695190d0b985b3c4b2fb7ea896e1f3e529e
   # Merge: 1f6cbe61 2b3d016a
   # Author: Kenneth Benzie (Benie) <k.benzie@codeplay.com>
-<<<<<<< HEAD
-  # Date:   Sun Mar 10 18:02:50 2024 +0000
-  #     Merge pull request #1340 from Bensuo/ewan/coverity_cuda_update
-  #     [HIP][CUDA][Command-Buffer] Fix Coverity issues in HIP/CUDA command-buffer code
-  set(UNIFIED_RUNTIME_TAG 1f6cbe61d9a142d88d8edf90c655e3cb9f0b6fb9)
-=======
   # Date:   Tue Mar 12 15:22:59 2024 +0000
   #     Merge pull request #1406 from wenju-he/urBindlessImagesSampledImageCreateExp-Coverity
   #     [Coverity][L0] Remove overlapping mem copy in urBindlessImagesSampledImageCreateExp
   set(UNIFIED_RUNTIME_TAG 93e84695190d0b985b3c4b2fb7ea896e1f3e529e)
->>>>>>> 80b68467
 
   if(SYCL_PI_UR_OVERRIDE_FETCH_CONTENT_REPO)
     set(UNIFIED_RUNTIME_REPO "${SYCL_PI_UR_OVERRIDE_FETCH_CONTENT_REPO}")
