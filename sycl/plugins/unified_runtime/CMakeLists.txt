--- conflicted
+++ resolved
@@ -99,24 +99,8 @@
       CACHE PATH "Path to external '${name}' adapter source dir" FORCE)
   endfunction()
 
-<<<<<<< HEAD
   set(UNIFIED_RUNTIME_REPO "https://github.com/aarongreig/unified-runtime.git")
-  # commit 1e9b1b493fe30e6236bf611ae6d82366c9376f6c
-  # Merge: a011f092 d8500a36
-  # Author: Kenneth Benzie (Benie) <k.benzie@codeplay.com>
-  # Date:   Fri Jun 21 10:22:52 2024 +0100
-  #     Merge pull request #805 from aarongreig/aaron/kernelSetArgIndirectionFix
-  #     Correct level of indirection used in KernelSetArgPointer calls.
   set(UNIFIED_RUNTIME_TAG aaron/specMotivatedRefactors)
-=======
-  set(UNIFIED_RUNTIME_REPO "https://github.com/oneapi-src/unified-runtime.git")
-  # commit aaf08109f2a05adb61f50478824ae2739526daee
-  # Author: Ben Tracy <ben.tracy@codeplay.com>
-  # Date:   Mon Jun 17 14:49:53 2024 +0100
-  #     [CMDBUF] Fix coverity issue in command buffers
-  #     - Fix incorrect conditions for copy engine usage that were reported on coverity.
-  set(UNIFIED_RUNTIME_TAG aaf08109f2a05adb61f50478824ae2739526daee)
->>>>>>> 088bea6c
 
   fetch_adapter_source(level_zero
     ${UNIFIED_RUNTIME_REPO}
