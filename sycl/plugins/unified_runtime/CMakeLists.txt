--- conflicted
+++ resolved
@@ -56,23 +56,12 @@
 if(SYCL_PI_UR_USE_FETCH_CONTENT)
   include(FetchContent)
 
-<<<<<<< HEAD
   set(UNIFIED_RUNTIME_REPO "https://github.com/sarnex/unified-runtime.git")
   # commit 712d79120e0a9293daf5741f9c0b5269ddd862ce
   # Author: Kenneth Benzie (Benie) <k.benzie@codeplay.com>
   # Date:   Fri Nov 24 12:34:51 2023 +0000
   #     Set version to v0.8.0
   set(UNIFIED_RUNTIME_TAG 7c2568758516e44f1141672345e024fdd3087f4a)
-=======
-  set(UNIFIED_RUNTIME_REPO "https://github.com/oneapi-src/unified-runtime.git")
-  # commit 12a67f56c3c5d08cfac0852d552b4e5fe0452d04
-  # Merge: 2b7b827c c10968f5
-  # Author: Kenneth Benzie (Benie) <k.benzie@codeplay.com>
-  # Date:   Tue Jan 9 10:53:32 2024 +0000
-  #     Merge pull request #1027 from GeorgeWeb/georgi/hip_memadvise
-  #     [SYCL][HIP] Implement mem_advise for HIP
-  set(UNIFIED_RUNTIME_TAG 12a67f56c3c5d08cfac0852d552b4e5fe0452d04)
->>>>>>> b32db9a4
 
   if(SYCL_PI_UR_OVERRIDE_FETCH_CONTENT_REPO)
     set(UNIFIED_RUNTIME_REPO "${SYCL_PI_UR_OVERRIDE_FETCH_CONTENT_REPO}")
