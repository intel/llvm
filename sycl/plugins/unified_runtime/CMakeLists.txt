# PI Unified Runtime plugin library.
#

# Options to override the default behaviour of the FetchContent to include UR
# source code.
set(SYCL_PI_UR_OVERRIDE_FETCH_CONTENT_REPO
  "" CACHE STRING "Override the Unified Runtime FetchContent repository")
set(SYCL_PI_UR_OVERRIDE_FETCH_CONTENT_TAG
  "" CACHE STRING "Override the Unified Runtime FetchContent tag")

# Options to disable use of FetchContent to include Unified Runtime source code
# to improve developer workflow.
option(SYCL_PI_UR_USE_FETCH_CONTENT
  "Use FetchContent to acquire the Unified Runtime source code" ON)
set(SYCL_PI_UR_SOURCE_DIR
  "" CACHE PATH "Path to root of Unified Runtime repository")

# Override default to enable building tests from unified-runtime
set(UR_BUILD_TESTS OFF CACHE BOOL "Build unit tests.")
set(UMF_ENABLE_POOL_TRACKING ON)

if("level_zero" IN_LIST SYCL_ENABLE_PLUGINS)
  set(UR_BUILD_ADAPTER_L0 ON)
endif()
if("cuda" IN_LIST SYCL_ENABLE_PLUGINS)
  set(UR_BUILD_ADAPTER_CUDA ON)
endif()
if("hip" IN_LIST SYCL_ENABLE_PLUGINS)
  set(UR_BUILD_ADAPTER_HIP ON)
endif()
if("opencl" IN_LIST SYCL_ENABLE_PLUGINS)
  set(UR_BUILD_ADAPTER_OPENCL ON)
  set(UR_OPENCL_ICD_LOADER_LIBRARY OpenCL-ICD CACHE FILEPATH
    "Path of the OpenCL ICD Loader library" FORCE)
endif()
if("native_cpu" IN_LIST SYCL_ENABLE_PLUGINS)
  set(UR_BUILD_ADAPTER_NATIVE_CPU ON)
endif()

# Disable errors from warnings while building the UR.
# And remember origin flags before doing that.
set(CMAKE_CXX_FLAGS_BAK "${CMAKE_CXX_FLAGS}")
if(WIN32)
  set(CMAKE_CXX_FLAGS "${CMAKE_CXX_FLAGS} /WX-")
  set(CMAKE_C_FLAGS "${CMAKE_C_FLAGS} /WX-")
  # FIXME: Unified runtime build fails with /DUNICODE
  set(CMAKE_CXX_FLAGS "${CMAKE_CXX_FLAGS} /UUNICODE")
  set(CMAKE_C_FLAGS "${CMAKE_C_FLAGS} /UUNICODE")
  # USE_Z7 forces use of /Z7 instead of /Zi which is broken with sccache
  set(USE_Z7 ON)
else()
  set(CMAKE_CXX_FLAGS "${CMAKE_CXX_FLAGS} -Wno-error")
  set(CMAKE_C_FLAGS "${CMAKE_C_FLAGS} -Wno-error")
endif()

if(SYCL_PI_UR_USE_FETCH_CONTENT)
  include(FetchContent)

<<<<<<< HEAD
  set(UNIFIED_RUNTIME_REPO "https://github.com/bensuo/unified-runtime.git")
  set(UNIFIED_RUNTIME_TAG cmdbuf-hip-support)
  
=======
  set(UNIFIED_RUNTIME_REPO "https://github.com/oneapi-src/unified-runtime.git")
  # commit c53953ae492587698d5adbab8ffee254d97b6a4e
  # Merge: 9f88cf88 66d52ace
  # Author: Kenneth Benzie (Benie) <k.benzie@codeplay.com>
  # Date:   Wed Jan 10 14:50:23 2024 +0000
  #     Merge pull request #1170 from jchlanda/jakub/hip_custom_dirs
  #     [HIP] Allow custom location of ROCm components
  set(UNIFIED_RUNTIME_TAG c53953ae492587698d5adbab8ffee254d97b6a4e)

>>>>>>> 0f051565
  if(SYCL_PI_UR_OVERRIDE_FETCH_CONTENT_REPO)
    set(UNIFIED_RUNTIME_REPO "${SYCL_PI_UR_OVERRIDE_FETCH_CONTENT_REPO}")
  endif()
  if(SYCL_PI_UR_OVERRIDE_FETCH_CONTENT_TAG)
    set(UNIFIED_RUNTIME_TAG "${SYCL_PI_UR_OVERRIDE_FETCH_CONTENT_TAG}")
  endif()

  message(STATUS "Will fetch Unified Runtime from ${UNIFIED_RUNTIME_REPO}")
  FetchContent_Declare(unified-runtime
    GIT_REPOSITORY    ${UNIFIED_RUNTIME_REPO}
    GIT_TAG           ${UNIFIED_RUNTIME_TAG}
  )

  FetchContent_GetProperties(unified-runtime)
  FetchContent_MakeAvailable(unified-runtime)

  set(UNIFIED_RUNTIME_SOURCE_DIR
    "${unified-runtime_SOURCE_DIR}" CACHE PATH
    "Path to Unified Runtime Headers" FORCE)
elseif(SYCL_PI_UR_SOURCE_DIR)
  # SYCL_PI_UR_USE_FETCH_CONTENT is OFF and SYCL_PI_UR_SOURCE_DIR has been set,
  # use the external Unified Runtime source directory.
  set(UNIFIED_RUNTIME_SOURCE_DIR
    "${SYCL_PI_UR_SOURCE_DIR}" CACHE PATH
    "Path to Unified Runtime Headers" FORCE)
  add_subdirectory(
    ${UNIFIED_RUNTIME_SOURCE_DIR}
    ${CMAKE_CURRENT_BINARY_DIR}/unified-runtime)
else()
  # SYCL_PI_UR_USE_FETCH_CONTENT is OFF and SYCL_PI_UR_SOURCE_DIR has not been
  # set, check if the fallback local directory exists.
  if(NOT EXISTS ${CMAKE_CURRENT_SOURCE_DIR}/unified-runtime)
    message(FATAL_ERROR
      "SYCL_PI_UR_USE_FETCH_CONTENT is disabled but no alternative Unified \
      Runtime source directory has been provided, either:

      * Set -DSYCL_PI_UR_SOURCE_DIR=/path/to/unified-runtime
      * Clone the UR repo in ${CMAKE_CURRENT_SOURCE_DIR}/unified-runtime")
  endif()
  # The fallback local directory for the Unified Runtime repository has been
  # found, use it.
  set(UNIFIED_RUNTIME_SOURCE_DIR
    "${CMAKE_CURRENT_SOURCE_DIR}/unified-runtime" CACHE PATH
    "Path to Unified Runtime Headers" FORCE)
  add_subdirectory(${UNIFIED_RUNTIME_SOURCE_DIR})
endif()

# Restore original flags
set(CMAKE_CXX_FLAGS "${CMAKE_CXX_FLAGS_BAK}")

message(STATUS
  "Using Unified Runtime source directory: ${UNIFIED_RUNTIME_SOURCE_DIR}")

set(UNIFIED_RUNTIME_INCLUDE_DIR "${UNIFIED_RUNTIME_SOURCE_DIR}/include")

add_library(UnifiedRuntimeLoader ALIAS ur_loader)
add_library(UnifiedRuntimeCommon ALIAS ur_common)
add_library(UnifiedMallocFramework ALIAS unified_malloc_framework)

add_library(UnifiedRuntime-Headers INTERFACE)

target_include_directories(UnifiedRuntime-Headers
  INTERFACE
    "${UNIFIED_RUNTIME_INCLUDE_DIR}"
)

find_package(Threads REQUIRED)

set(UNIFIED_RUNTIME_PLUGIN_ARGS
  SOURCES
    # These are short-term shared with Unified Runtime
    # The two plugins define a few things differently so must
    # be built separately. This difference is spelled in
    # their "ur_bindings.hpp" files.
    "ur_bindings.hpp"
    "pi2ur.hpp"
    # These below belong to Unified Runtime PI Plugin only
    "pi_unified_runtime.hpp"
    "pi_unified_runtime.cpp"
  LIBRARIES
    Threads::Threads
    UnifiedRuntimeLoader
    UnifiedRuntime-Headers
)

# We need for #include <ze_api.h> in common.h
if("level_zero" IN_LIST SYCL_ENABLE_PLUGINS)
  list(APPEND UNIFIED_RUNTIME_PLUGIN_ARGS LevelZeroLoader-Headers)
endif()

if("opencl" IN_LIST SYCL_ENABLE_PLUGINS)
  list(APPEND UNIFIED_RUNTIME_PLUGIN_ARGS OpenCL-ICD)
endif()

add_sycl_plugin(unified_runtime ${UNIFIED_RUNTIME_PLUGIN_ARGS})

if(TARGET UnifiedRuntimeLoader)
  set_target_properties(hello_world PROPERTIES EXCLUDE_FROM_ALL 1 EXCLUDE_FROM_DEFAULT_BUILD 1)
  # Install the UR loader.
  # TODO: this is piggy-backing on the existing target component level-zero-sycl-dev
  # When UR is moved to its separate repo perhaps we should introduce new component,
  # e.g. unified-runtime-sycl-dev.
  install(TARGETS ur_loader
    LIBRARY DESTINATION "lib${LLVM_LIBDIR_SUFFIX}" COMPONENT level-zero-sycl-dev
    ARCHIVE DESTINATION "lib${LLVM_LIBDIR_SUFFIX}" COMPONENT level-zero-sycl-dev
    RUNTIME DESTINATION "bin" COMPONENT level-zero-sycl-dev
  )
endif()

# Install the UR adapters too
if("level_zero" IN_LIST SYCL_ENABLE_PLUGINS)
  add_dependencies(sycl-runtime-libraries ur_adapter_level_zero)

  # Install the UR adapters too
  install(TARGETS ur_adapter_level_zero
    LIBRARY DESTINATION "lib${LLVM_LIBDIR_SUFFIX}" COMPONENT level-zero-sycl-dev
    ARCHIVE DESTINATION "lib${LLVM_LIBDIR_SUFFIX}" COMPONENT level-zero-sycl-dev
    RUNTIME DESTINATION "bin" COMPONENT level-zero-sycl-dev
  )
endif()

if("cuda" IN_LIST SYCL_ENABLE_PLUGINS)
  add_dependencies(sycl-runtime-libraries ur_adapter_cuda)
endif()

if("hip" IN_LIST SYCL_ENABLE_PLUGINS)
  add_dependencies(sycl-runtime-libraries ur_adapter_hip)
endif()

if ("opencl" IN_LIST SYCL_ENABLE_PLUGINS)
    add_dependencies(sycl-runtime-libraries ur_adapter_opencl)
endif()

if ("native_cpu" IN_LIST SYCL_ENABLE_PLUGINS)
    add_dependencies(sycl-runtime-libraries ur_adapter_native_cpu)
endif()<|MERGE_RESOLUTION|>--- conflicted
+++ resolved
@@ -56,21 +56,9 @@
 if(SYCL_PI_UR_USE_FETCH_CONTENT)
   include(FetchContent)
 
-<<<<<<< HEAD
   set(UNIFIED_RUNTIME_REPO "https://github.com/bensuo/unified-runtime.git")
   set(UNIFIED_RUNTIME_TAG cmdbuf-hip-support)
-  
-=======
-  set(UNIFIED_RUNTIME_REPO "https://github.com/oneapi-src/unified-runtime.git")
-  # commit c53953ae492587698d5adbab8ffee254d97b6a4e
-  # Merge: 9f88cf88 66d52ace
-  # Author: Kenneth Benzie (Benie) <k.benzie@codeplay.com>
-  # Date:   Wed Jan 10 14:50:23 2024 +0000
-  #     Merge pull request #1170 from jchlanda/jakub/hip_custom_dirs
-  #     [HIP] Allow custom location of ROCm components
-  set(UNIFIED_RUNTIME_TAG c53953ae492587698d5adbab8ffee254d97b6a4e)
 
->>>>>>> 0f051565
   if(SYCL_PI_UR_OVERRIDE_FETCH_CONTENT_REPO)
     set(UNIFIED_RUNTIME_REPO "${SYCL_PI_UR_OVERRIDE_FETCH_CONTENT_REPO}")
   endif()
