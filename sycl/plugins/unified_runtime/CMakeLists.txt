--- conflicted
+++ resolved
@@ -56,19 +56,8 @@
 if(SYCL_PI_UR_USE_FETCH_CONTENT)
   include(FetchContent)
 
-<<<<<<< HEAD
   set(UNIFIED_RUNTIME_REPO "https://github.com/steffenlarsen/unified-runtime.git")
   set(UNIFIED_RUNTIME_TAG cdd252f77d371908fb615c14b8f001fbd9e2c938)
-=======
-  set(UNIFIED_RUNTIME_REPO "https://github.com/oneapi-src/unified-runtime.git")
-  # commit 3e4d7248b4b1c7d70fa40c08e627833279c8fd5f
-  # Merge: 95f90926 815a2869
-  # Author: Kenneth Benzie (Benie) <k.benzie@codeplay.com>
-  # Date:   Thu Dec 14 12:03:01 2023 +0000
-  #     Merge pull request #1105 from jandres742/fixtestusm
-  #     [UR][L0] Add several fixes to L0 adapter for test-usm
-  set(UNIFIED_RUNTIME_TAG 3e4d7248b4b1c7d70fa40c08e627833279c8fd5f)
->>>>>>> 25475636
 
   if(SYCL_PI_UR_OVERRIDE_FETCH_CONTENT_REPO)
     set(UNIFIED_RUNTIME_REPO "${SYCL_PI_UR_OVERRIDE_FETCH_CONTENT_REPO}")
