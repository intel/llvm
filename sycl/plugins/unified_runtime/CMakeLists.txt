--- conflicted
+++ resolved
@@ -104,19 +104,14 @@
   set(UNIFIED_RUNTIME_TAG b37fa2c4b09a49839a83228f687c811595fce3fd)
 
   fetch_adapter_source(level_zero
-<<<<<<< HEAD
-    https://github.com/winstonzhang-intel/unified-runtime.git
-    cfde409fbf17cfb933413795afe7d52173aa97d9
-=======
     ${UNIFIED_RUNTIME_REPO}
-    # commit 196f62f34e70dd79f3f683abe103cc33d3c49a92
-    # Merge: 37242e39 275c753a
+    # commit f4a94976f880de64d0c144abb1080a8262c158f3
+    # Merge: ee075703 39fcb2be
     # Author: Kenneth Benzie (Benie) <k.benzie@codeplay.com>
-    # Date:   Thu Apr 25 15:03:51 2024 +0100
-    #     Merge pull request #1548 from kbenzie/benie/l0-fix-decoupled-use-case
-    #     [L0] Use relative includes for adapter internals
-    196f62f34e70dd79f3f683abe103cc33d3c49a92
->>>>>>> 272657c9
+    # Date:   Fri Apr 26 11:50:56 2024 +0100
+    #     Merge pull request #1370 from winstonzhang-intel/counter-based-events
+    #     [L0] Support for counter-based events using L0 driver
+    f4a94976f880de64d0c144abb1080a8262c158f3
   )
 
   fetch_adapter_source(opencl
