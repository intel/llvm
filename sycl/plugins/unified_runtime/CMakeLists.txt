--- conflicted
+++ resolved
@@ -55,21 +55,9 @@
 if(SYCL_PI_UR_USE_FETCH_CONTENT)
   include(FetchContent)
 
-<<<<<<< HEAD
   # DO NOT MERGE
   set(UNIFIED_RUNTIME_REPO https://github.com/hdelan/unified-runtime.git)
   set(UNIFIED_RUNTIME_TAG revert-hip-prefetch)
-
-=======
-  set(UNIFIED_RUNTIME_REPO "https://github.com/oneapi-src/unified-runtime.git")
-  # commit 04799e735a7ddd0839568b25bf03fa8f77160b7d
-  # Merge: 534071e5 4cf02cb9
-  # Author: Kenneth Benzie (Benie) <k.benzie@codeplay.com>
-  # Date:   Mon Nov 20 10:24:50 2023 +0000
-  #     Merge pull request #1048 from callumfare/opencl_fix_urMemBufferCreate_leak
-  #     [OpenCL] Fix memory leak and coverity issue with struct-to-array casts
-  set(UNIFIED_RUNTIME_TAG 04799e735a7ddd0839568b25bf03fa8f77160b7d)
->>>>>>> c67b6d7e
 
   if(SYCL_PI_UR_OVERRIDE_FETCH_CONTENT_REPO)
     set(UNIFIED_RUNTIME_REPO "${SYCL_PI_UR_OVERRIDE_FETCH_CONTENT_REPO}")
