# PI Unified Runtime plugin library.
#

# Options to override the default behaviour of the FetchContent to include UR
# source code.
set(SYCL_PI_UR_OVERRIDE_FETCH_CONTENT_REPO
  "" CACHE STRING "Override the Unified Runtime FetchContent repository")
set(SYCL_PI_UR_OVERRIDE_FETCH_CONTENT_TAG
  "" CACHE STRING "Override the Unified Runtime FetchContent tag")

# Options to disable use of FetchContent to include Unified Runtime source code
# to improve developer workflow.
option(SYCL_PI_UR_USE_FETCH_CONTENT
  "Use FetchContent to acquire the Unified Runtime source code" ON)
set(SYCL_PI_UR_SOURCE_DIR
  "" CACHE PATH "Path to root of Unified Runtime repository")

# Override default to enable building tests from unified-runtime
set(UR_BUILD_TESTS OFF CACHE BOOL "Build unit tests.")
set(UMF_ENABLE_POOL_TRACKING ON)

if("level_zero" IN_LIST SYCL_ENABLE_PLUGINS)
  set(UR_BUILD_ADAPTER_L0 ON)
endif()
if("cuda" IN_LIST SYCL_ENABLE_PLUGINS)
  set(UR_BUILD_ADAPTER_CUDA ON)
endif()
if("hip" IN_LIST SYCL_ENABLE_PLUGINS)
  set(UR_BUILD_ADAPTER_HIP ON)
endif()
if("opencl" IN_LIST SYCL_ENABLE_PLUGINS)
  set(UR_BUILD_ADAPTER_OPENCL ON)
  set(UR_OPENCL_ICD_LOADER_LIBRARY OpenCL-ICD CACHE FILEPATH
    "Path of the OpenCL ICD Loader library" FORCE)
endif()
if("native_cpu" IN_LIST SYCL_ENABLE_PLUGINS)
  set(UR_BUILD_ADAPTER_NATIVE_CPU ON)
endif()

# Disable errors from warnings while building the UR.
# And remember origin flags before doing that.
set(CMAKE_CXX_FLAGS_BAK "${CMAKE_CXX_FLAGS}")
if(WIN32)
  set(CMAKE_CXX_FLAGS "${CMAKE_CXX_FLAGS} /WX-")
  set(CMAKE_C_FLAGS "${CMAKE_C_FLAGS} /WX-")
  # FIXME: Unified runtime build fails with /DUNICODE
  set(CMAKE_CXX_FLAGS "${CMAKE_CXX_FLAGS} /UUNICODE")
  set(CMAKE_C_FLAGS "${CMAKE_C_FLAGS} /UUNICODE")
  # USE_Z7 forces use of /Z7 instead of /Zi which is broken with sccache
  set(USE_Z7 ON)
else()
  set(CMAKE_CXX_FLAGS "${CMAKE_CXX_FLAGS} -Wno-error")
  set(CMAKE_C_FLAGS "${CMAKE_C_FLAGS} -Wno-error")
endif()

if(SYCL_PI_UR_USE_FETCH_CONTENT)
  include(FetchContent)

<<<<<<< HEAD
  set(UNIFIED_RUNTIME_REPO "git@git.office.codeplay.com:orion/unified-runtime.git")
  # commit 659d3f469faa99a886fa680a3d6d20449b109578
  # Merge: 192e9404 f94550b4
  # Author: Kenneth Benzie (Benie) <k.benzie@codeplay.com>
  # Date:   Tue Nov 14 16:45:24 2023 +0000
  #     Merge pull request #1059 from martygrant/martin/moveNativeCPUAdapterToUR
  #     [NATIVECPU] Move Native CPU adapter to UR.
  set(UNIFIED_RUNTIME_TAG uwe/subgroups2)
=======
  set(UNIFIED_RUNTIME_REPO "https://github.com/oneapi-src/unified-runtime.git")
  # commit d216eb44d5c9fe3433eecdd09b10e3e79ac25bd7
  # Merge: 40517d2b fc1f3066
  # Author: Kenneth Benzie (Benie) <k.benzie@codeplay.com>
  # Date:   Wed Jan 31 10:38:07 2024 +0000
  #     Merge pull request #1226 from hdelan/get-native-mem-on-device2
  #     [UR] Add extra param to urMemGetNativeHandle
  set(UNIFIED_RUNTIME_TAG d216eb44d5c9fe3433eecdd09b10e3e79ac25bd7)
>>>>>>> 71eee2ce

  if(SYCL_PI_UR_OVERRIDE_FETCH_CONTENT_REPO)
    set(UNIFIED_RUNTIME_REPO "${SYCL_PI_UR_OVERRIDE_FETCH_CONTENT_REPO}")
  endif()
  if(SYCL_PI_UR_OVERRIDE_FETCH_CONTENT_TAG)
    set(UNIFIED_RUNTIME_TAG "${SYCL_PI_UR_OVERRIDE_FETCH_CONTENT_TAG}")
  endif()

  message(STATUS "Will fetch Unified Runtime from ${UNIFIED_RUNTIME_REPO}")
  FetchContent_Declare(unified-runtime
    GIT_REPOSITORY    ${UNIFIED_RUNTIME_REPO}
    GIT_TAG           ${UNIFIED_RUNTIME_TAG}
  )

  FetchContent_GetProperties(unified-runtime)
  FetchContent_MakeAvailable(unified-runtime)

  set(UNIFIED_RUNTIME_SOURCE_DIR
    "${unified-runtime_SOURCE_DIR}" CACHE PATH
    "Path to Unified Runtime Headers" FORCE)
elseif(SYCL_PI_UR_SOURCE_DIR)
  # SYCL_PI_UR_USE_FETCH_CONTENT is OFF and SYCL_PI_UR_SOURCE_DIR has been set,
  # use the external Unified Runtime source directory.
  set(UNIFIED_RUNTIME_SOURCE_DIR
    "${SYCL_PI_UR_SOURCE_DIR}" CACHE PATH
    "Path to Unified Runtime Headers" FORCE)
  add_subdirectory(
    ${UNIFIED_RUNTIME_SOURCE_DIR}
    ${CMAKE_CURRENT_BINARY_DIR}/unified-runtime)
else()
  # SYCL_PI_UR_USE_FETCH_CONTENT is OFF and SYCL_PI_UR_SOURCE_DIR has not been
  # set, check if the fallback local directory exists.
  if(NOT EXISTS ${CMAKE_CURRENT_SOURCE_DIR}/unified-runtime)
    message(FATAL_ERROR
      "SYCL_PI_UR_USE_FETCH_CONTENT is disabled but no alternative Unified \
      Runtime source directory has been provided, either:

      * Set -DSYCL_PI_UR_SOURCE_DIR=/path/to/unified-runtime
      * Clone the UR repo in ${CMAKE_CURRENT_SOURCE_DIR}/unified-runtime")
  endif()
  # The fallback local directory for the Unified Runtime repository has been
  # found, use it.
  set(UNIFIED_RUNTIME_SOURCE_DIR
    "${CMAKE_CURRENT_SOURCE_DIR}/unified-runtime" CACHE PATH
    "Path to Unified Runtime Headers" FORCE)
  add_subdirectory(${UNIFIED_RUNTIME_SOURCE_DIR})
endif()

# Restore original flags
set(CMAKE_CXX_FLAGS "${CMAKE_CXX_FLAGS_BAK}")

message(STATUS
  "Using Unified Runtime source directory: ${UNIFIED_RUNTIME_SOURCE_DIR}")

set(UNIFIED_RUNTIME_INCLUDE_DIR "${UNIFIED_RUNTIME_SOURCE_DIR}/include")
set(UNIFIED_RUNTIME_SRC_INCLUDE_DIR "${UNIFIED_RUNTIME_SOURCE_DIR}/source")
set(UNIFIED_RUNTIME_COMMON_INCLUDE_DIR "${UNIFIED_RUNTIME_SOURCE_DIR}/source/common")

add_library(UnifiedRuntimeLoader ALIAS ur_loader)
add_library(UnifiedRuntimeCommon ALIAS ur_common)
add_library(UnifiedMallocFramework ALIAS unified_malloc_framework)

add_library(UnifiedRuntime-Headers INTERFACE)

target_include_directories(UnifiedRuntime-Headers
  INTERFACE
    "${UNIFIED_RUNTIME_INCLUDE_DIR}"
)

find_package(Threads REQUIRED)

set(UNIFIED_RUNTIME_PLUGIN_ARGS
  SOURCES
    # These are short-term shared with Unified Runtime
    # The two plugins define a few things differently so must
    # be built separately. This difference is spelled in
    # their "ur_bindings.hpp" files.
    "ur_bindings.hpp"
    "pi2ur.hpp"
    # These below belong to Unified Runtime PI Plugin only
    "pi_unified_runtime.hpp"
    "pi_unified_runtime.cpp"
  LIBRARIES
    Threads::Threads
    UnifiedRuntimeLoader
    UnifiedRuntime-Headers
    UnifiedRuntimeCommon
  INCLUDE_DIRS
    "${UNIFIED_RUNTIME_SRC_INCLUDE_DIR}"
    "${UNIFIED_RUNTIME_COMMON_INCLUDE_DIR}"
)

# We need for #include <ze_api.h> in common.h
if("level_zero" IN_LIST SYCL_ENABLE_PLUGINS)
  list(APPEND UNIFIED_RUNTIME_PLUGIN_ARGS LevelZeroLoader-Headers)
endif()

if("opencl" IN_LIST SYCL_ENABLE_PLUGINS)
  list(APPEND UNIFIED_RUNTIME_PLUGIN_ARGS OpenCL-ICD)
endif()

add_sycl_plugin(unified_runtime ${UNIFIED_RUNTIME_PLUGIN_ARGS})

if(TARGET UnifiedRuntimeLoader)
  set_target_properties(hello_world PROPERTIES EXCLUDE_FROM_ALL 1 EXCLUDE_FROM_DEFAULT_BUILD 1)
  # Install the UR loader.
  # TODO: this is piggy-backing on the existing target component level-zero-sycl-dev
  # When UR is moved to its separate repo perhaps we should introduce new component,
  # e.g. unified-runtime-sycl-dev.
  install(TARGETS ur_loader
    LIBRARY DESTINATION "lib${LLVM_LIBDIR_SUFFIX}" COMPONENT level-zero-sycl-dev
    ARCHIVE DESTINATION "lib${LLVM_LIBDIR_SUFFIX}" COMPONENT level-zero-sycl-dev
    RUNTIME DESTINATION "bin" COMPONENT level-zero-sycl-dev
  )
endif()

# Install the UR adapters too
if("level_zero" IN_LIST SYCL_ENABLE_PLUGINS)
  add_dependencies(sycl-runtime-libraries ur_adapter_level_zero)

  # Install the UR adapters too
  install(TARGETS ur_adapter_level_zero
    LIBRARY DESTINATION "lib${LLVM_LIBDIR_SUFFIX}" COMPONENT level-zero-sycl-dev
    ARCHIVE DESTINATION "lib${LLVM_LIBDIR_SUFFIX}" COMPONENT level-zero-sycl-dev
    RUNTIME DESTINATION "bin" COMPONENT level-zero-sycl-dev
  )
endif()

if("cuda" IN_LIST SYCL_ENABLE_PLUGINS)
  add_dependencies(sycl-runtime-libraries ur_adapter_cuda)
endif()

if("hip" IN_LIST SYCL_ENABLE_PLUGINS)
  add_dependencies(sycl-runtime-libraries ur_adapter_hip)
endif()

if ("opencl" IN_LIST SYCL_ENABLE_PLUGINS)
    add_dependencies(sycl-runtime-libraries ur_adapter_opencl)
endif()

if ("native_cpu" IN_LIST SYCL_ENABLE_PLUGINS)
    add_dependencies(sycl-runtime-libraries ur_adapter_native_cpu)

  option(NATIVECPU_USE_OCK "Use the oneAPI Construction Kit for Native CPU" ON)

  if(NATIVECPU_USE_OCK)
    message(STATUS "Compiling Native CPU adapter with OCK support.")
    target_compile_definitions(ur_adapter_native_cpu PRIVATE NATIVECPU_USE_OCK)
  else()
    message(WARNING "Compiling Native CPU adapter without OCK support.
    Some valid SYCL programs may not build or may have low performance.")
  endif()
endif()<|MERGE_RESOLUTION|>--- conflicted
+++ resolved
@@ -56,25 +56,14 @@
 if(SYCL_PI_UR_USE_FETCH_CONTENT)
   include(FetchContent)
 
-<<<<<<< HEAD
   set(UNIFIED_RUNTIME_REPO "git@git.office.codeplay.com:orion/unified-runtime.git")
-  # commit 659d3f469faa99a886fa680a3d6d20449b109578
-  # Merge: 192e9404 f94550b4
-  # Author: Kenneth Benzie (Benie) <k.benzie@codeplay.com>
-  # Date:   Tue Nov 14 16:45:24 2023 +0000
-  #     Merge pull request #1059 from martygrant/martin/moveNativeCPUAdapterToUR
-  #     [NATIVECPU] Move Native CPU adapter to UR.
-  set(UNIFIED_RUNTIME_TAG uwe/subgroups2)
-=======
-  set(UNIFIED_RUNTIME_REPO "https://github.com/oneapi-src/unified-runtime.git")
   # commit d216eb44d5c9fe3433eecdd09b10e3e79ac25bd7
   # Merge: 40517d2b fc1f3066
   # Author: Kenneth Benzie (Benie) <k.benzie@codeplay.com>
   # Date:   Wed Jan 31 10:38:07 2024 +0000
   #     Merge pull request #1226 from hdelan/get-native-mem-on-device2
   #     [UR] Add extra param to urMemGetNativeHandle
-  set(UNIFIED_RUNTIME_TAG d216eb44d5c9fe3433eecdd09b10e3e79ac25bd7)
->>>>>>> 71eee2ce
+  set(UNIFIED_RUNTIME_TAG uwe/subgroups2)
 
   if(SYCL_PI_UR_OVERRIDE_FETCH_CONTENT_REPO)
     set(UNIFIED_RUNTIME_REPO "${SYCL_PI_UR_OVERRIDE_FETCH_CONTENT_REPO}")
