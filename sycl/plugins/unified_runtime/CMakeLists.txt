# PI Unified Runtime plugin library.
#

# Options to override the default behaviour of the FetchContent to include UR
# source code.
set(SYCL_PI_UR_OVERRIDE_FETCH_CONTENT_REPO
  "" CACHE STRING "Override the Unified Runtime FetchContent repository")
set(SYCL_PI_UR_OVERRIDE_FETCH_CONTENT_TAG
  "" CACHE STRING "Override the Unified Runtime FetchContent tag")

# Options to disable use of FetchContent to include Unified Runtime source code
# to improve developer workflow.
option(SYCL_PI_UR_USE_FETCH_CONTENT
  "Use FetchContent to acquire the Unified Runtime source code" ON)
set(SYCL_PI_UR_SOURCE_DIR
  "" CACHE PATH "Path to root of Unified Runtime repository")

# Override default to enable building tests from unified-runtime
set(UR_BUILD_TESTS OFF CACHE BOOL "Build unit tests.")
set(UMF_ENABLE_POOL_TRACKING ON)

if("level_zero" IN_LIST SYCL_ENABLE_PLUGINS)
  set(UR_BUILD_ADAPTER_L0 ON)
endif()
if("cuda" IN_LIST SYCL_ENABLE_PLUGINS)
  set(UR_BUILD_ADAPTER_CUDA ON)
endif()
if("hip" IN_LIST SYCL_ENABLE_PLUGINS)
  set(UR_BUILD_ADAPTER_HIP ON)
endif()
if("opencl" IN_LIST SYCL_ENABLE_PLUGINS)
  set(UR_BUILD_ADAPTER_OPENCL ON)
  set(UR_OPENCL_ICD_LOADER_LIBRARY OpenCL-ICD CACHE FILEPATH
    "Path of the OpenCL ICD Loader library" FORCE)
endif()
if("native_cpu" IN_LIST SYCL_ENABLE_PLUGINS)
  set(UR_BUILD_ADAPTER_NATIVE_CPU ON)
endif()

# Disable errors from warnings while building the UR.
# And remember origin flags before doing that.
set(CMAKE_CXX_FLAGS_BAK "${CMAKE_CXX_FLAGS}")
if(WIN32)
  set(CMAKE_CXX_FLAGS "${CMAKE_CXX_FLAGS} /WX-")
  set(CMAKE_C_FLAGS "${CMAKE_C_FLAGS} /WX-")
  # FIXME: Unified runtime build fails with /DUNICODE
  set(CMAKE_CXX_FLAGS "${CMAKE_CXX_FLAGS} /UUNICODE")
  set(CMAKE_C_FLAGS "${CMAKE_C_FLAGS} /UUNICODE")
  # USE_Z7 forces use of /Z7 instead of /Zi which is broken with sccache
  set(USE_Z7 ON)
else()
  set(CMAKE_CXX_FLAGS "${CMAKE_CXX_FLAGS} -Wno-error")
  set(CMAKE_C_FLAGS "${CMAKE_C_FLAGS} -Wno-error")
endif()

if(SYCL_PI_UR_USE_FETCH_CONTENT)
  include(FetchContent)

  # The fetch_adapter_source function can be used to perform a separate content
  # fetch for a UR adapter, this allows development of adapters to be decoupled
  # from each other.
  #
  # A separate content fetch will not be performed if:
  # * The adapter name is not present in the SYCL_ENABLE_PLUGINS variable.
  # * The repo and tag provided match the values of the
  #   UNIFIED_RUNTIME_REPO/UNIFIED_RUNTIME_TAG variables
  #
  # Args:
  #   * name - Must be the directory name of the adapter
  #   * repo - A valid Git URL of a Unified Runtime repo
  #   * tag - A valid Git branch/tag/commit in the Unified Runtime repo
  function(fetch_adapter_source name repo tag)
    if(NOT ${name} IN_LIST SYCL_ENABLE_PLUGINS)
      return()
    endif()
    if(repo STREQUAL UNIFIED_RUNTIME_REPO AND
        tag STREQUAL UNIFIED_RUNTIME_TAG)
      return()
    endif()
    message(STATUS
      "Will fetch Unified Runtime ${name} adapter from ${repo} at ${tag}")
    set(fetch-name unified-runtime-${name})
    FetchContent_Declare(${fetch-name}
      GIT_REPOSITORY ${repo} GIT_TAG ${tag})
    # We don't want to add this repo to the build, only fetch its source.
    FetchContent_Populate(${fetch-name})
    # Get the path to the source directory
    string(TOUPPER ${name} NAME)
    set(source_dir_var UR_ADAPTER_${NAME}_SOURCE_DIR)
    FetchContent_GetProperties(${fetch-name} SOURCE_DIR UR_ADAPTER_${NAME}_SOURCE_DIR)
    # Set the variable which informs UR where to get the adapter source from.
    set(UR_ADAPTER_${NAME}_SOURCE_DIR
      "${UR_ADAPTER_${NAME}_SOURCE_DIR}/source/adapters/${name}"
      CACHE PATH "Path to external '${name}' adapter source dir" FORCE)
  endfunction()

<<<<<<< HEAD
  set(UNIFIED_RUNTIME_REPO "https://github.com/bensuo/unified-runtime.git")
  set(UNIFIED_RUNTIME_TAG 05e3e6d841a9029113e740d12877ece2a8a53cda)
=======
  set(UNIFIED_RUNTIME_REPO "https://github.com/oneapi-src/unified-runtime.git")
  # commit fe9a05e528992cd1db7b05e2857fb17879442e86
  # Merge: ee2feb22 9222315f
  # Author: aarongreig <aaron.greig@codeplay.com>
  # Date:   Tue Apr 16 10:10:10 2024 +0100
  #    Merge pull request #1507 from nrspruit/fix_p2p_properties_init
  #    [L0] Fix to p2p properties init for pNext and stype
  set(UNIFIED_RUNTIME_TAG fe9a05e528992cd1db7b05e2857fb17879442e86)

  fetch_adapter_source(level_zero
    ${UNIFIED_RUNTIME_REPO}
    ${UNIFIED_RUNTIME_TAG}
  )

  fetch_adapter_source(opencl
    ${UNIFIED_RUNTIME_REPO}
    # commit 0d2a972c71ba4dd5935478c7b7124a372a1eeca0
    # Merge: ac89abfe 44aef877
    # Author: Kenneth Benzie (Benie) <k.benzie@codeplay.com>
    # Date:   Thu Apr 11 10:24:19 2024 +0100
    #     Merge pull request #1440 from fabiomestre/fabio/opencl_remove_queued_hack
    #     [OPENCL] Remove EVENT_STATUS_QUEUED workaround
    0d2a972c71ba4dd5935478c7b7124a372a1eeca0
  )

  fetch_adapter_source(cuda
    ${UNIFIED_RUNTIME_REPO}
    # commit 1333d4a0fe84f1e2b3ab8196c7fd746825ee7b94
    # Merge: 55cf3ba8 281e3aaf
    # Author: Kenneth Benzie (Benie) <k.benzie@codeplay.com>
    # Date:   Mon Apr 15 09:54:18 2024 +0100
    #     Merge pull request #1342 from lplewa/cuda_log
    #     Refactor cuda adapter to new logger
    1333d4a0fe84f1e2b3ab8196c7fd746825ee7b94
  )

  fetch_adapter_source(hip
    ${UNIFIED_RUNTIME_REPO}
    # commit 55cf3ba8139f8ffea9cf5cf42ea1f79c049b3520
    # Merge: 15233fd2 35a6899d
    # Author: Kenneth Benzie (Benie) <k.benzie@codeplay.com>
    # Date:   Mon Apr 15 09:50:52 2024 +0100
    #     Merge pull request #1437 from hdelan/event-wait-with-good-context
    #     [HIP] Use context to get active device
    55cf3ba8139f8ffea9cf5cf42ea1f79c049b3520
  )

  fetch_adapter_source(native_cpu
    ${UNIFIED_RUNTIME_REPO}
    # commit 15233fd2521f9e9b35e3a24037be99ceef334a8e
    # Merge: 68e525a4 a04b062e
    # Author: Kenneth Benzie (Benie) <k.benzie@codeplay.com>
    # Date:   Fri Apr 12 15:46:49 2024 +0100
    #     Merge pull request #1489 from konradkusiak97/nativeCPUqueueFill
    #     [NATIVECPU] Extended usm fill to bigger patterns than 1 byte
    15233fd2521f9e9b35e3a24037be99ceef334a8e
  )
>>>>>>> c959b531

  if(SYCL_PI_UR_OVERRIDE_FETCH_CONTENT_REPO)
    set(UNIFIED_RUNTIME_REPO "${SYCL_PI_UR_OVERRIDE_FETCH_CONTENT_REPO}")
  endif()
  if(SYCL_PI_UR_OVERRIDE_FETCH_CONTENT_TAG)
    set(UNIFIED_RUNTIME_TAG "${SYCL_PI_UR_OVERRIDE_FETCH_CONTENT_TAG}")
  endif()

  message(STATUS "Will fetch Unified Runtime from ${UNIFIED_RUNTIME_REPO}")
  FetchContent_Declare(unified-runtime
    GIT_REPOSITORY    ${UNIFIED_RUNTIME_REPO}
    GIT_TAG           ${UNIFIED_RUNTIME_TAG}
  )

  FetchContent_GetProperties(unified-runtime)
  FetchContent_MakeAvailable(unified-runtime)

  set(UNIFIED_RUNTIME_SOURCE_DIR
    "${unified-runtime_SOURCE_DIR}" CACHE PATH
    "Path to Unified Runtime Headers" FORCE)
elseif(SYCL_PI_UR_SOURCE_DIR)
  # SYCL_PI_UR_USE_FETCH_CONTENT is OFF and SYCL_PI_UR_SOURCE_DIR has been set,
  # use the external Unified Runtime source directory.
  set(UNIFIED_RUNTIME_SOURCE_DIR
    "${SYCL_PI_UR_SOURCE_DIR}" CACHE PATH
    "Path to Unified Runtime Headers" FORCE)
  add_subdirectory(
    ${UNIFIED_RUNTIME_SOURCE_DIR}
    ${CMAKE_CURRENT_BINARY_DIR}/unified-runtime)
else()
  # SYCL_PI_UR_USE_FETCH_CONTENT is OFF and SYCL_PI_UR_SOURCE_DIR has not been
  # set, check if the fallback local directory exists.
  if(NOT EXISTS ${CMAKE_CURRENT_SOURCE_DIR}/unified-runtime)
    message(FATAL_ERROR
      "SYCL_PI_UR_USE_FETCH_CONTENT is disabled but no alternative Unified \
      Runtime source directory has been provided, either:

      * Set -DSYCL_PI_UR_SOURCE_DIR=/path/to/unified-runtime
      * Clone the UR repo in ${CMAKE_CURRENT_SOURCE_DIR}/unified-runtime")
  endif()
  # The fallback local directory for the Unified Runtime repository has been
  # found, use it.
  set(UNIFIED_RUNTIME_SOURCE_DIR
    "${CMAKE_CURRENT_SOURCE_DIR}/unified-runtime" CACHE PATH
    "Path to Unified Runtime Headers" FORCE)
  add_subdirectory(${UNIFIED_RUNTIME_SOURCE_DIR})
endif()

# Restore original flags
set(CMAKE_CXX_FLAGS "${CMAKE_CXX_FLAGS_BAK}")

message(STATUS
  "Using Unified Runtime source directory: ${UNIFIED_RUNTIME_SOURCE_DIR}")

set(UNIFIED_RUNTIME_INCLUDE_DIR "${UNIFIED_RUNTIME_SOURCE_DIR}/include")
set(UNIFIED_RUNTIME_SRC_INCLUDE_DIR "${UNIFIED_RUNTIME_SOURCE_DIR}/source")
set(UNIFIED_RUNTIME_COMMON_INCLUDE_DIR "${UNIFIED_RUNTIME_SOURCE_DIR}/source/common")

add_library(UnifiedRuntimeLoader ALIAS ur_loader)
add_library(UnifiedRuntimeCommon ALIAS ur_common)
add_library(UnifiedMemoryFramework ALIAS umf)

add_library(UnifiedRuntime-Headers INTERFACE)

target_include_directories(UnifiedRuntime-Headers
  INTERFACE
    "${UNIFIED_RUNTIME_INCLUDE_DIR}"
)

find_package(Threads REQUIRED)

set(UNIFIED_RUNTIME_PLUGIN_ARGS
  SOURCES
    # These are short-term shared with Unified Runtime
    # The two plugins define a few things differently so must
    # be built separately. This difference is spelled in
    # their "ur_bindings.hpp" files.
    "ur_bindings.hpp"
    "pi2ur.hpp"
    # These below belong to Unified Runtime PI Plugin only
    "pi_unified_runtime.hpp"
    "pi_unified_runtime.cpp"
  LIBRARIES
    Threads::Threads
    UnifiedRuntimeLoader
    UnifiedRuntime-Headers
    UnifiedRuntimeCommon
  INCLUDE_DIRS
    "${UNIFIED_RUNTIME_SRC_INCLUDE_DIR}"
    "${UNIFIED_RUNTIME_COMMON_INCLUDE_DIR}"
)

# We need for #include <ze_api.h> in common.h
if("level_zero" IN_LIST SYCL_ENABLE_PLUGINS)
  list(APPEND UNIFIED_RUNTIME_PLUGIN_ARGS LevelZeroLoader-Headers)
endif()

if("opencl" IN_LIST SYCL_ENABLE_PLUGINS)
  list(APPEND UNIFIED_RUNTIME_PLUGIN_ARGS OpenCL-ICD)
endif()

add_sycl_plugin(unified_runtime ${UNIFIED_RUNTIME_PLUGIN_ARGS})

if(TARGET UnifiedRuntimeLoader)
  set_target_properties(hello_world PROPERTIES EXCLUDE_FROM_ALL 1 EXCLUDE_FROM_DEFAULT_BUILD 1)
  # Install the UR loader.
  # TODO: this is piggy-backing on the existing target component level-zero-sycl-dev
  # When UR is moved to its separate repo perhaps we should introduce new component,
  # e.g. unified-runtime-sycl-dev.
  install(TARGETS ur_loader
    LIBRARY DESTINATION "lib${LLVM_LIBDIR_SUFFIX}" COMPONENT level-zero-sycl-dev
    ARCHIVE DESTINATION "lib${LLVM_LIBDIR_SUFFIX}" COMPONENT level-zero-sycl-dev
    RUNTIME DESTINATION "bin" COMPONENT level-zero-sycl-dev
  )
endif()

# Install the UR adapters too
if("level_zero" IN_LIST SYCL_ENABLE_PLUGINS)
  add_dependencies(sycl-runtime-libraries ur_adapter_level_zero)

  # Install the UR adapters too
  install(TARGETS ur_adapter_level_zero
    LIBRARY DESTINATION "lib${LLVM_LIBDIR_SUFFIX}" COMPONENT level-zero-sycl-dev
    ARCHIVE DESTINATION "lib${LLVM_LIBDIR_SUFFIX}" COMPONENT level-zero-sycl-dev
    RUNTIME DESTINATION "bin" COMPONENT level-zero-sycl-dev
  )
endif()

if("cuda" IN_LIST SYCL_ENABLE_PLUGINS)
  add_dependencies(sycl-runtime-libraries ur_adapter_cuda)
endif()

if("hip" IN_LIST SYCL_ENABLE_PLUGINS)
  add_dependencies(sycl-runtime-libraries ur_adapter_hip)
endif()

if ("opencl" IN_LIST SYCL_ENABLE_PLUGINS)
    add_dependencies(sycl-runtime-libraries ur_adapter_opencl)

    # Install the UR adapters too
    install(TARGETS ur_adapter_opencl
      LIBRARY DESTINATION "lib${LLVM_LIBDIR_SUFFIX}" COMPONENT level-zero-sycl-dev
      ARCHIVE DESTINATION "lib${LLVM_LIBDIR_SUFFIX}" COMPONENT level-zero-sycl-dev
      RUNTIME DESTINATION "bin" COMPONENT level-zero-sycl-dev
    )
endif()

if ("native_cpu" IN_LIST SYCL_ENABLE_PLUGINS)
    add_dependencies(sycl-runtime-libraries ur_adapter_native_cpu)

  option(NATIVECPU_USE_OCK "Use the oneAPI Construction Kit for Native CPU" ON)

  if(NATIVECPU_USE_OCK)
    message(STATUS "Compiling Native CPU adapter with OCK support.")
    target_compile_definitions(ur_adapter_native_cpu PRIVATE NATIVECPU_USE_OCK)
  else()
    message(WARNING "Compiling Native CPU adapter without OCK support.
    Some valid SYCL programs may not build or may have low performance.")
  endif()
endif()<|MERGE_RESOLUTION|>--- conflicted
+++ resolved
@@ -94,18 +94,14 @@
       CACHE PATH "Path to external '${name}' adapter source dir" FORCE)
   endfunction()
 
-<<<<<<< HEAD
   set(UNIFIED_RUNTIME_REPO "https://github.com/bensuo/unified-runtime.git")
-  set(UNIFIED_RUNTIME_TAG 05e3e6d841a9029113e740d12877ece2a8a53cda)
-=======
-  set(UNIFIED_RUNTIME_REPO "https://github.com/oneapi-src/unified-runtime.git")
   # commit fe9a05e528992cd1db7b05e2857fb17879442e86
   # Merge: ee2feb22 9222315f
   # Author: aarongreig <aaron.greig@codeplay.com>
   # Date:   Tue Apr 16 10:10:10 2024 +0100
   #    Merge pull request #1507 from nrspruit/fix_p2p_properties_init
   #    [L0] Fix to p2p properties init for pNext and stype
-  set(UNIFIED_RUNTIME_TAG fe9a05e528992cd1db7b05e2857fb17879442e86)
+  set(UNIFIED_RUNTIME_TAG 2c56c47b75420a6677ea08f8bfb9cc080106fc9e)
 
   fetch_adapter_source(level_zero
     ${UNIFIED_RUNTIME_REPO}
@@ -155,7 +151,6 @@
     #     [NATIVECPU] Extended usm fill to bigger patterns than 1 byte
     15233fd2521f9e9b35e3a24037be99ceef334a8e
   )
->>>>>>> c959b531
 
   if(SYCL_PI_UR_OVERRIDE_FETCH_CONTENT_REPO)
     set(UNIFIED_RUNTIME_REPO "${SYCL_PI_UR_OVERRIDE_FETCH_CONTENT_REPO}")
