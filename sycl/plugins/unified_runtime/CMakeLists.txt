# PI Unified Runtime plugin library.
#

# Options to override the default behaviour of the FetchContent to include UR
# source code.
set(SYCL_PI_UR_OVERRIDE_FETCH_CONTENT_REPO
  "" CACHE STRING "Override the Unified Runtime FetchContent repository")
set(SYCL_PI_UR_OVERRIDE_FETCH_CONTENT_TAG
  "" CACHE STRING "Override the Unified Runtime FetchContent tag")

# Options to disable use of FetchContent to include Unified Runtime source code
# to improve developer workflow.
option(SYCL_PI_UR_USE_FETCH_CONTENT
  "Use FetchContent to acquire the Unified Runtime source code" ON)
set(SYCL_PI_UR_SOURCE_DIR
  "" CACHE PATH "Path to root of Unified Runtime repository")

# Override default to enable building tests from unified-runtime
set(UR_BUILD_TESTS OFF CACHE BOOL "Build unit tests.")
set(UMF_ENABLE_POOL_TRACKING ON)

if("level_zero" IN_LIST SYCL_ENABLE_PLUGINS)
  set(UR_BUILD_ADAPTER_L0 ON)
endif()
if("cuda" IN_LIST SYCL_ENABLE_PLUGINS)
  set(UR_BUILD_ADAPTER_CUDA ON)
endif()
if("hip" IN_LIST SYCL_ENABLE_PLUGINS)
  set(UR_BUILD_ADAPTER_HIP ON)
endif()
if("opencl" IN_LIST SYCL_ENABLE_PLUGINS)
  set(UR_BUILD_ADAPTER_OPENCL ON)
  set(UR_OPENCL_ICD_LOADER_LIBRARY OpenCL-ICD CACHE FILEPATH
    "Path of the OpenCL ICD Loader library" FORCE)
endif()
if("native_cpu" IN_LIST SYCL_ENABLE_PLUGINS)
  set(UR_BUILD_ADAPTER_NATIVE_CPU ON)
endif()

# Disable errors from warnings while building the UR.
# And remember origin flags before doing that.
set(CMAKE_CXX_FLAGS_BAK "${CMAKE_CXX_FLAGS}")
if(WIN32)
  set(CMAKE_CXX_FLAGS "${CMAKE_CXX_FLAGS} /WX-")
  set(CMAKE_C_FLAGS "${CMAKE_C_FLAGS} /WX-")
  # FIXME: Unified runtime build fails with /DUNICODE
  set(CMAKE_CXX_FLAGS "${CMAKE_CXX_FLAGS} /UUNICODE")
  set(CMAKE_C_FLAGS "${CMAKE_C_FLAGS} /UUNICODE")
  # USE_Z7 forces use of /Z7 instead of /Zi which is broken with sccache
  set(USE_Z7 ON)
else()
  set(CMAKE_CXX_FLAGS "${CMAKE_CXX_FLAGS} -Wno-error")
  set(CMAKE_C_FLAGS "${CMAKE_C_FLAGS} -Wno-error")
endif()

if(SYCL_PI_UR_USE_FETCH_CONTENT)
  include(FetchContent)

  # The fetch_adapter_source function can be used to perform a separate content
  # fetch for a UR adapter, this allows development of adapters to be decoupled
  # from each other.
  #
  # A separate content fetch will not be performed if:
  # * The adapter name is not present in the SYCL_ENABLE_PLUGINS variable.
  # * The repo and tag provided match the values of the
  #   UNIFIED_RUNTIME_REPO/UNIFIED_RUNTIME_TAG variables
  #
  # Args:
  #   * name - Must be the directory name of the adapter
  #   * repo - A valid Git URL of a Unified Runtime repo
  #   * tag - A valid Git branch/tag/commit in the Unified Runtime repo
  function(fetch_adapter_source name repo tag)
    if(NOT ${name} IN_LIST SYCL_ENABLE_PLUGINS)
      return()
    endif()
    if(repo STREQUAL UNIFIED_RUNTIME_REPO AND
        tag STREQUAL UNIFIED_RUNTIME_TAG)
      # If the adapter sources are taken from the main checkout, reset the
      # adapter specific source path.
      string(TOUPPER ${name} NAME)
      set(UR_ADAPTER_${NAME}_SOURCE_DIR ""
        CACHE PATH "Path to external '${name}' adapter source dir" FORCE)
      return()
    endif()
    message(STATUS
      "Will fetch Unified Runtime ${name} adapter from ${repo} at ${tag}")
    set(fetch-name ur-${name})
    FetchContent_Declare(${fetch-name}
      GIT_REPOSITORY ${repo} GIT_TAG ${tag})
    # We don't want to add this repo to the build, only fetch its source.
    FetchContent_Populate(${fetch-name})
    # Get the path to the source directory
    string(TOUPPER ${name} NAME)
    set(source_dir_var UR_ADAPTER_${NAME}_SOURCE_DIR)
    FetchContent_GetProperties(${fetch-name} SOURCE_DIR UR_ADAPTER_${NAME}_SOURCE_DIR)
    # Set the variable which informs UR where to get the adapter source from.
    set(UR_ADAPTER_${NAME}_SOURCE_DIR
      "${UR_ADAPTER_${NAME}_SOURCE_DIR}/source/adapters/${name}"
      CACHE PATH "Path to external '${name}' adapter source dir" FORCE)
  endfunction()

<<<<<<< HEAD
  set(UNIFIED_RUNTIME_REPO "git@github.com:DBDuncan/unified-runtime.git")
  # commit 1e9b1b493fe30e6236bf611ae6d82366c9376f6c
  # Merge: a011f092 d8500a36
  # Author: Kenneth Benzie (Benie) <k.benzie@codeplay.com>
  # Date:   Fri Jun 21 10:22:52 2024 +0100
  #     Merge pull request #805 from aarongreig/aaron/kernelSetArgIndirectionFix
  #     Correct level of indirection used in KernelSetArgPointer calls.
  set(UNIFIED_RUNTIME_TAG 1e9b1b493fe30e6236bf611ae6d82366c9376f6c)

  fetch_adapter_source(level_zero
    ${UNIFIED_RUNTIME_REPO}
    # commit 51cbcea6e8ffd4ca6e2be918335be509ae6f401c
    # Author: Duncan Brawley <duncan.brawley@codeplay.com>
    # Date:   Mon, 10 Jun 2024 17:27:17 +0100
    #     [Bindless][Exp] Create mapping of host and device handle
    51cbcea6e8ffd4ca6e2be918335be509ae6f401c
=======
  set(UNIFIED_RUNTIME_REPO "https://github.com/oneapi-src/unified-runtime.git")
  # commit aaf08109f2a05adb61f50478824ae2739526daee
  # Author: Ben Tracy <ben.tracy@codeplay.com>
  # Date:   Mon Jun 17 14:49:53 2024 +0100
  #     [CMDBUF] Fix coverity issue in command buffers
  #     - Fix incorrect conditions for copy engine usage that were reported on coverity.
  set(UNIFIED_RUNTIME_TAG aaf08109f2a05adb61f50478824ae2739526daee)

  fetch_adapter_source(level_zero
    ${UNIFIED_RUNTIME_REPO}
    ${UNIFIED_RUNTIME_TAG}
>>>>>>> 8a445538
  )

  fetch_adapter_source(opencl
    ${UNIFIED_RUNTIME_REPO}
    ${UNIFIED_RUNTIME_TAG}
  )

  fetch_adapter_source(cuda
    ${UNIFIED_RUNTIME_REPO}
    ${UNIFIED_RUNTIME_TAG}
  )

  fetch_adapter_source(hip
    ${UNIFIED_RUNTIME_REPO}
    ${UNIFIED_RUNTIME_TAG}
  )

  fetch_adapter_source(native_cpu
    ${UNIFIED_RUNTIME_REPO}
    ${UNIFIED_RUNTIME_TAG}
  )

  if(SYCL_PI_UR_OVERRIDE_FETCH_CONTENT_REPO)
    set(UNIFIED_RUNTIME_REPO "${SYCL_PI_UR_OVERRIDE_FETCH_CONTENT_REPO}")
  endif()
  if(SYCL_PI_UR_OVERRIDE_FETCH_CONTENT_TAG)
    set(UNIFIED_RUNTIME_TAG "${SYCL_PI_UR_OVERRIDE_FETCH_CONTENT_TAG}")
  endif()

  message(STATUS "Will fetch Unified Runtime from ${UNIFIED_RUNTIME_REPO}")
  FetchContent_Declare(unified-runtime
    GIT_REPOSITORY    ${UNIFIED_RUNTIME_REPO}
    GIT_TAG           ${UNIFIED_RUNTIME_TAG}
  )

  FetchContent_GetProperties(unified-runtime)
  FetchContent_MakeAvailable(unified-runtime)

  set(UNIFIED_RUNTIME_SOURCE_DIR
    "${unified-runtime_SOURCE_DIR}" CACHE PATH
    "Path to Unified Runtime Headers" FORCE)
elseif(SYCL_PI_UR_SOURCE_DIR)
  # SYCL_PI_UR_USE_FETCH_CONTENT is OFF and SYCL_PI_UR_SOURCE_DIR has been set,
  # use the external Unified Runtime source directory.
  set(UNIFIED_RUNTIME_SOURCE_DIR
    "${SYCL_PI_UR_SOURCE_DIR}" CACHE PATH
    "Path to Unified Runtime Headers" FORCE)
  add_subdirectory(
    ${UNIFIED_RUNTIME_SOURCE_DIR}
    ${CMAKE_CURRENT_BINARY_DIR}/unified-runtime)
else()
  # SYCL_PI_UR_USE_FETCH_CONTENT is OFF and SYCL_PI_UR_SOURCE_DIR has not been
  # set, check if the fallback local directory exists.
  if(NOT EXISTS ${CMAKE_CURRENT_SOURCE_DIR}/unified-runtime)
    message(FATAL_ERROR
      "SYCL_PI_UR_USE_FETCH_CONTENT is disabled but no alternative Unified \
      Runtime source directory has been provided, either:

      * Set -DSYCL_PI_UR_SOURCE_DIR=/path/to/unified-runtime
      * Clone the UR repo in ${CMAKE_CURRENT_SOURCE_DIR}/unified-runtime")
  endif()
  # The fallback local directory for the Unified Runtime repository has been
  # found, use it.
  set(UNIFIED_RUNTIME_SOURCE_DIR
    "${CMAKE_CURRENT_SOURCE_DIR}/unified-runtime" CACHE PATH
    "Path to Unified Runtime Headers" FORCE)
  add_subdirectory(${UNIFIED_RUNTIME_SOURCE_DIR})
endif()

# Restore original flags
set(CMAKE_CXX_FLAGS "${CMAKE_CXX_FLAGS_BAK}")

message(STATUS
  "Using Unified Runtime source directory: ${UNIFIED_RUNTIME_SOURCE_DIR}")

set(UNIFIED_RUNTIME_INCLUDE_DIR "${UNIFIED_RUNTIME_SOURCE_DIR}/include")
set(UNIFIED_RUNTIME_SRC_INCLUDE_DIR "${UNIFIED_RUNTIME_SOURCE_DIR}/source")
set(UNIFIED_RUNTIME_COMMON_INCLUDE_DIR "${UNIFIED_RUNTIME_SOURCE_DIR}/source/common")

add_library(UnifiedRuntimeLoader ALIAS ur_loader)
add_library(UnifiedRuntimeCommon ALIAS ur_common)
add_library(UnifiedMemoryFramework ALIAS umf)

add_library(UnifiedRuntime-Headers INTERFACE)

target_include_directories(UnifiedRuntime-Headers
  INTERFACE
    "${UNIFIED_RUNTIME_INCLUDE_DIR}"
)

find_package(Threads REQUIRED)

set(UNIFIED_RUNTIME_PLUGIN_ARGS
  SOURCES
    # These are short-term shared with Unified Runtime
    # The two plugins define a few things differently so must
    # be built separately. This difference is spelled in
    # their "ur_bindings.hpp" files.
    "ur_bindings.hpp"
    "pi2ur.hpp"
    # These below belong to Unified Runtime PI Plugin only
    "pi_unified_runtime.hpp"
    "pi_unified_runtime.cpp"
  LIBRARIES
    Threads::Threads
    UnifiedRuntimeLoader
    UnifiedRuntime-Headers
    UnifiedRuntimeCommon
  INCLUDE_DIRS
    "${UNIFIED_RUNTIME_SRC_INCLUDE_DIR}"
    "${UNIFIED_RUNTIME_COMMON_INCLUDE_DIR}"
)

# We need for #include <ze_api.h> in common.h
if("level_zero" IN_LIST SYCL_ENABLE_PLUGINS)
  list(APPEND UNIFIED_RUNTIME_PLUGIN_ARGS LevelZeroLoader-Headers)
endif()

if("opencl" IN_LIST SYCL_ENABLE_PLUGINS)
  list(APPEND UNIFIED_RUNTIME_PLUGIN_ARGS OpenCL-ICD)
endif()

add_sycl_plugin(unified_runtime ${UNIFIED_RUNTIME_PLUGIN_ARGS})

if(TARGET UnifiedRuntimeLoader)
  set_target_properties(hello_world PROPERTIES EXCLUDE_FROM_ALL 1 EXCLUDE_FROM_DEFAULT_BUILD 1)
  # Install the UR loader.
  # TODO: this is piggy-backing on the existing target component level-zero-sycl-dev
  # When UR is moved to its separate repo perhaps we should introduce new component,
  # e.g. unified-runtime-sycl-dev.
  install(TARGETS ur_loader
    LIBRARY DESTINATION "lib${LLVM_LIBDIR_SUFFIX}" COMPONENT level-zero-sycl-dev
    ARCHIVE DESTINATION "lib${LLVM_LIBDIR_SUFFIX}" COMPONENT level-zero-sycl-dev
    RUNTIME DESTINATION "bin" COMPONENT level-zero-sycl-dev
  )
endif()

# Install the UR adapters too
if("level_zero" IN_LIST SYCL_ENABLE_PLUGINS)
  add_dependencies(sycl-runtime-libraries ur_adapter_level_zero)

  # Install the UR adapters too
  install(TARGETS ur_adapter_level_zero
    LIBRARY DESTINATION "lib${LLVM_LIBDIR_SUFFIX}" COMPONENT level-zero-sycl-dev
    ARCHIVE DESTINATION "lib${LLVM_LIBDIR_SUFFIX}" COMPONENT level-zero-sycl-dev
    RUNTIME DESTINATION "bin" COMPONENT level-zero-sycl-dev
  )
endif()

if("cuda" IN_LIST SYCL_ENABLE_PLUGINS)
  add_dependencies(sycl-runtime-libraries ur_adapter_cuda)
endif()

if("hip" IN_LIST SYCL_ENABLE_PLUGINS)
  add_dependencies(sycl-runtime-libraries ur_adapter_hip)
endif()

if ("opencl" IN_LIST SYCL_ENABLE_PLUGINS)
    add_dependencies(sycl-runtime-libraries ur_adapter_opencl)

    # Install the UR adapters too
    install(TARGETS ur_adapter_opencl
      LIBRARY DESTINATION "lib${LLVM_LIBDIR_SUFFIX}" COMPONENT level-zero-sycl-dev
      ARCHIVE DESTINATION "lib${LLVM_LIBDIR_SUFFIX}" COMPONENT level-zero-sycl-dev
      RUNTIME DESTINATION "bin" COMPONENT level-zero-sycl-dev
    )
endif()

if ("native_cpu" IN_LIST SYCL_ENABLE_PLUGINS)
    add_dependencies(sycl-runtime-libraries ur_adapter_native_cpu)

  option(NATIVECPU_USE_OCK "Use the oneAPI Construction Kit for Native CPU" ON)

  if(NATIVECPU_USE_OCK)
    message(STATUS "Compiling Native CPU adapter with OCK support.")
    target_compile_definitions(ur_adapter_native_cpu PRIVATE NATIVECPU_USE_OCK)
  else()
    message(WARNING "Compiling Native CPU adapter without OCK support.
    Some valid SYCL programs may not build or may have low performance.")
  endif()
endif()<|MERGE_RESOLUTION|>--- conflicted
+++ resolved
@@ -99,25 +99,7 @@
       CACHE PATH "Path to external '${name}' adapter source dir" FORCE)
   endfunction()
 
-<<<<<<< HEAD
   set(UNIFIED_RUNTIME_REPO "git@github.com:DBDuncan/unified-runtime.git")
-  # commit 1e9b1b493fe30e6236bf611ae6d82366c9376f6c
-  # Merge: a011f092 d8500a36
-  # Author: Kenneth Benzie (Benie) <k.benzie@codeplay.com>
-  # Date:   Fri Jun 21 10:22:52 2024 +0100
-  #     Merge pull request #805 from aarongreig/aaron/kernelSetArgIndirectionFix
-  #     Correct level of indirection used in KernelSetArgPointer calls.
-  set(UNIFIED_RUNTIME_TAG 1e9b1b493fe30e6236bf611ae6d82366c9376f6c)
-
-  fetch_adapter_source(level_zero
-    ${UNIFIED_RUNTIME_REPO}
-    # commit 51cbcea6e8ffd4ca6e2be918335be509ae6f401c
-    # Author: Duncan Brawley <duncan.brawley@codeplay.com>
-    # Date:   Mon, 10 Jun 2024 17:27:17 +0100
-    #     [Bindless][Exp] Create mapping of host and device handle
-    51cbcea6e8ffd4ca6e2be918335be509ae6f401c
-=======
-  set(UNIFIED_RUNTIME_REPO "https://github.com/oneapi-src/unified-runtime.git")
   # commit aaf08109f2a05adb61f50478824ae2739526daee
   # Author: Ben Tracy <ben.tracy@codeplay.com>
   # Date:   Mon Jun 17 14:49:53 2024 +0100
@@ -127,8 +109,11 @@
 
   fetch_adapter_source(level_zero
     ${UNIFIED_RUNTIME_REPO}
-    ${UNIFIED_RUNTIME_TAG}
->>>>>>> 8a445538
+    # commit 51cbcea6e8ffd4ca6e2be918335be509ae6f401c
+    # Author: Duncan Brawley <duncan.brawley@codeplay.com>
+    # Date:   Mon, 10 Jun 2024 17:27:17 +0100
+    #     [Bindless][Exp] Create mapping of host and device handle
+    51cbcea6e8ffd4ca6e2be918335be509ae6f401c
   )
 
   fetch_adapter_source(opencl
