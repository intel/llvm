# PI Unified Runtime plugin library.
#

# Options to override the default behaviour of the FetchContent to include UR
# source code.
set(SYCL_PI_UR_OVERRIDE_FETCH_CONTENT_REPO
  "" CACHE STRING "Override the Unified Runtime FetchContent repository")
set(SYCL_PI_UR_OVERRIDE_FETCH_CONTENT_TAG
  "" CACHE STRING "Override the Unified Runtime FetchContent tag")

# Options to disable use of FetchContent to include Unified Runtime source code
# to improve developer workflow.
option(SYCL_PI_UR_USE_FETCH_CONTENT
  "Use FetchContent to acquire the Unified Runtime source code" ON)
set(SYCL_PI_UR_SOURCE_DIR
  "" CACHE PATH "Path to root of Unified Runtime repository")

# Override default to enable building tests from unified-runtime
set(UR_BUILD_TESTS OFF CACHE BOOL "Build unit tests.")
set(UMF_ENABLE_POOL_TRACKING ON)

if("level_zero" IN_LIST SYCL_ENABLE_PLUGINS)
  set(UR_BUILD_ADAPTER_L0 ON)
endif()
if("cuda" IN_LIST SYCL_ENABLE_PLUGINS)
  set(UR_BUILD_ADAPTER_CUDA ON)
endif()
if("hip" IN_LIST SYCL_ENABLE_PLUGINS)
  set(UR_BUILD_ADAPTER_HIP ON)
endif()
if("opencl" IN_LIST SYCL_ENABLE_PLUGINS)
  set(UR_BUILD_ADAPTER_OPENCL ON)
  set(UR_OPENCL_ICD_LOADER_LIBRARY OpenCL-ICD CACHE FILEPATH
    "Path of the OpenCL ICD Loader library" FORCE)
endif()
if("native_cpu" IN_LIST SYCL_ENABLE_PLUGINS)
  set(UR_BUILD_ADAPTER_NATIVE_CPU ON)
endif()

# Disable errors from warnings while building the UR.
# And remember origin flags before doing that.
set(CMAKE_CXX_FLAGS_BAK "${CMAKE_CXX_FLAGS}")
if(WIN32)
  set(CMAKE_CXX_FLAGS "${CMAKE_CXX_FLAGS} /WX-")
  set(CMAKE_C_FLAGS "${CMAKE_C_FLAGS} /WX-")
  # FIXME: Unified runtime build fails with /DUNICODE
  set(CMAKE_CXX_FLAGS "${CMAKE_CXX_FLAGS} /UUNICODE")
  set(CMAKE_C_FLAGS "${CMAKE_C_FLAGS} /UUNICODE")
  # USE_Z7 forces use of /Z7 instead of /Zi which is broken with sccache
  set(USE_Z7 ON)
else()
  set(CMAKE_CXX_FLAGS "${CMAKE_CXX_FLAGS} -Wno-error")
  set(CMAKE_C_FLAGS "${CMAKE_C_FLAGS} -Wno-error")
endif()

if(SYCL_PI_UR_USE_FETCH_CONTENT)
  include(FetchContent)

  # The fetch_adapter_source function can be used to perform a separate content
  # fetch for a UR adapter, this allows development of adapters to be decoupled
  # from each other.
  #
  # A separate content fetch will not be performed if:
  # * The adapter name is not present in the SYCL_ENABLE_PLUGINS variable.
  # * The repo and tag provided match the values of the
  #   UNIFIED_RUNTIME_REPO/UNIFIED_RUNTIME_TAG variables
  #
  # Args:
  #   * name - Must be the directory name of the adapter
  #   * repo - A valid Git URL of a Unified Runtime repo
  #   * tag - A valid Git branch/tag/commit in the Unified Runtime repo
  function(fetch_adapter_source name repo tag)
    if(NOT ${name} IN_LIST SYCL_ENABLE_PLUGINS)
      return()
    endif()
    if(repo STREQUAL UNIFIED_RUNTIME_REPO AND
        tag STREQUAL UNIFIED_RUNTIME_TAG)
      # If the adapter sources are taken from the main checkout, reset the
      # adapter specific source path.
      string(TOUPPER ${name} NAME)
      set(UR_ADAPTER_${NAME}_SOURCE_DIR ""
        CACHE PATH "Path to external '${name}' adapter source dir" FORCE)
      return()
    endif()
    message(STATUS
      "Will fetch Unified Runtime ${name} adapter from ${repo} at ${tag}")
    set(fetch-name unified-runtime-${name})
    FetchContent_Declare(${fetch-name}
      GIT_REPOSITORY ${repo} GIT_TAG ${tag})
    # We don't want to add this repo to the build, only fetch its source.
    FetchContent_Populate(${fetch-name})
    # Get the path to the source directory
    string(TOUPPER ${name} NAME)
    set(source_dir_var UR_ADAPTER_${NAME}_SOURCE_DIR)
    FetchContent_GetProperties(${fetch-name} SOURCE_DIR UR_ADAPTER_${NAME}_SOURCE_DIR)
    # Set the variable which informs UR where to get the adapter source from.
    set(UR_ADAPTER_${NAME}_SOURCE_DIR
      "${UR_ADAPTER_${NAME}_SOURCE_DIR}/source/adapters/${name}"
      CACHE PATH "Path to external '${name}' adapter source dir" FORCE)
  endfunction()

<<<<<<< HEAD
  set(UNIFIED_RUNTIME_REPO "https://github.com/JackAKirk/unified-runtime.git")
  # commit 396fb20498c315a526c961d7cb645b42795acd2c
  # Merge: 719bb9cd e2ffea69
  # Author: Kenneth Benzie (Benie) <k.benzie@codeplay.com>
  # Date:   Thu May 23 10:53:03 2024 +0100
  #     Merge pull request #1501 from RossBrunton/ross/kerneltests
  #     [Testing] Spec clarifications and testing updates for kernel
  set(UNIFIED_RUNTIME_TAG 1c4478cf4d7e0e8d620d5382007a55e1485acc3d)
=======
  set(UNIFIED_RUNTIME_REPO "https://github.com/oneapi-src/unified-runtime.git")
  # commit 9f783837089c970a22cda08f768aa3dbed38f0d3
  # Merge: c015f892 b9442104
  # Author: Kenneth Benzie (Benie) <k.benzie@codeplay.com>
  # Date:   Fri May 31 10:20:23 2024 +0100
  #     Merge pull request #1533 from AllanZyne/sanitizer-buffer
  #     [DeviceSanitizer] Support detecting out-of-bounds errors on sycl::buffer
  set(UNIFIED_RUNTIME_TAG 9f783837089c970a22cda08f768aa3dbed38f0d3)
>>>>>>> 692c1d62

  fetch_adapter_source(level_zero
    ${UNIFIED_RUNTIME_REPO}
    ${UNIFIED_RUNTIME_TAG}
  )

  fetch_adapter_source(opencl
    ${UNIFIED_RUNTIME_REPO}
    ${UNIFIED_RUNTIME_TAG}
  )

  fetch_adapter_source(cuda
    ${UNIFIED_RUNTIME_REPO}
    ${UNIFIED_RUNTIME_TAG}
  )

  fetch_adapter_source(hip
    ${UNIFIED_RUNTIME_REPO}
    ${UNIFIED_RUNTIME_TAG}
  )

  fetch_adapter_source(native_cpu
    ${UNIFIED_RUNTIME_REPO}
    ${UNIFIED_RUNTIME_TAG}
  )

  if(SYCL_PI_UR_OVERRIDE_FETCH_CONTENT_REPO)
    set(UNIFIED_RUNTIME_REPO "${SYCL_PI_UR_OVERRIDE_FETCH_CONTENT_REPO}")
  endif()
  if(SYCL_PI_UR_OVERRIDE_FETCH_CONTENT_TAG)
    set(UNIFIED_RUNTIME_TAG "${SYCL_PI_UR_OVERRIDE_FETCH_CONTENT_TAG}")
  endif()

  message(STATUS "Will fetch Unified Runtime from ${UNIFIED_RUNTIME_REPO}")
  FetchContent_Declare(unified-runtime
    GIT_REPOSITORY    ${UNIFIED_RUNTIME_REPO}
    GIT_TAG           ${UNIFIED_RUNTIME_TAG}
  )

  FetchContent_GetProperties(unified-runtime)
  FetchContent_MakeAvailable(unified-runtime)

  set(UNIFIED_RUNTIME_SOURCE_DIR
    "${unified-runtime_SOURCE_DIR}" CACHE PATH
    "Path to Unified Runtime Headers" FORCE)
elseif(SYCL_PI_UR_SOURCE_DIR)
  # SYCL_PI_UR_USE_FETCH_CONTENT is OFF and SYCL_PI_UR_SOURCE_DIR has been set,
  # use the external Unified Runtime source directory.
  set(UNIFIED_RUNTIME_SOURCE_DIR
    "${SYCL_PI_UR_SOURCE_DIR}" CACHE PATH
    "Path to Unified Runtime Headers" FORCE)
  add_subdirectory(
    ${UNIFIED_RUNTIME_SOURCE_DIR}
    ${CMAKE_CURRENT_BINARY_DIR}/unified-runtime)
else()
  # SYCL_PI_UR_USE_FETCH_CONTENT is OFF and SYCL_PI_UR_SOURCE_DIR has not been
  # set, check if the fallback local directory exists.
  if(NOT EXISTS ${CMAKE_CURRENT_SOURCE_DIR}/unified-runtime)
    message(FATAL_ERROR
      "SYCL_PI_UR_USE_FETCH_CONTENT is disabled but no alternative Unified \
      Runtime source directory has been provided, either:

      * Set -DSYCL_PI_UR_SOURCE_DIR=/path/to/unified-runtime
      * Clone the UR repo in ${CMAKE_CURRENT_SOURCE_DIR}/unified-runtime")
  endif()
  # The fallback local directory for the Unified Runtime repository has been
  # found, use it.
  set(UNIFIED_RUNTIME_SOURCE_DIR
    "${CMAKE_CURRENT_SOURCE_DIR}/unified-runtime" CACHE PATH
    "Path to Unified Runtime Headers" FORCE)
  add_subdirectory(${UNIFIED_RUNTIME_SOURCE_DIR})
endif()

# Restore original flags
set(CMAKE_CXX_FLAGS "${CMAKE_CXX_FLAGS_BAK}")

message(STATUS
  "Using Unified Runtime source directory: ${UNIFIED_RUNTIME_SOURCE_DIR}")

set(UNIFIED_RUNTIME_INCLUDE_DIR "${UNIFIED_RUNTIME_SOURCE_DIR}/include")
set(UNIFIED_RUNTIME_SRC_INCLUDE_DIR "${UNIFIED_RUNTIME_SOURCE_DIR}/source")
set(UNIFIED_RUNTIME_COMMON_INCLUDE_DIR "${UNIFIED_RUNTIME_SOURCE_DIR}/source/common")

add_library(UnifiedRuntimeLoader ALIAS ur_loader)
add_library(UnifiedRuntimeCommon ALIAS ur_common)
add_library(UnifiedMemoryFramework ALIAS umf)

add_library(UnifiedRuntime-Headers INTERFACE)

target_include_directories(UnifiedRuntime-Headers
  INTERFACE
    "${UNIFIED_RUNTIME_INCLUDE_DIR}"
)

find_package(Threads REQUIRED)

set(UNIFIED_RUNTIME_PLUGIN_ARGS
  SOURCES
    # These are short-term shared with Unified Runtime
    # The two plugins define a few things differently so must
    # be built separately. This difference is spelled in
    # their "ur_bindings.hpp" files.
    "ur_bindings.hpp"
    "pi2ur.hpp"
    # These below belong to Unified Runtime PI Plugin only
    "pi_unified_runtime.hpp"
    "pi_unified_runtime.cpp"
  LIBRARIES
    Threads::Threads
    UnifiedRuntimeLoader
    UnifiedRuntime-Headers
    UnifiedRuntimeCommon
  INCLUDE_DIRS
    "${UNIFIED_RUNTIME_SRC_INCLUDE_DIR}"
    "${UNIFIED_RUNTIME_COMMON_INCLUDE_DIR}"
)

# We need for #include <ze_api.h> in common.h
if("level_zero" IN_LIST SYCL_ENABLE_PLUGINS)
  list(APPEND UNIFIED_RUNTIME_PLUGIN_ARGS LevelZeroLoader-Headers)
endif()

if("opencl" IN_LIST SYCL_ENABLE_PLUGINS)
  list(APPEND UNIFIED_RUNTIME_PLUGIN_ARGS OpenCL-ICD)
endif()

add_sycl_plugin(unified_runtime ${UNIFIED_RUNTIME_PLUGIN_ARGS})

if(TARGET UnifiedRuntimeLoader)
  set_target_properties(hello_world PROPERTIES EXCLUDE_FROM_ALL 1 EXCLUDE_FROM_DEFAULT_BUILD 1)
  # Install the UR loader.
  # TODO: this is piggy-backing on the existing target component level-zero-sycl-dev
  # When UR is moved to its separate repo perhaps we should introduce new component,
  # e.g. unified-runtime-sycl-dev.
  install(TARGETS ur_loader
    LIBRARY DESTINATION "lib${LLVM_LIBDIR_SUFFIX}" COMPONENT level-zero-sycl-dev
    ARCHIVE DESTINATION "lib${LLVM_LIBDIR_SUFFIX}" COMPONENT level-zero-sycl-dev
    RUNTIME DESTINATION "bin" COMPONENT level-zero-sycl-dev
  )
endif()

# Install the UR adapters too
if("level_zero" IN_LIST SYCL_ENABLE_PLUGINS)
  add_dependencies(sycl-runtime-libraries ur_adapter_level_zero)

  # Install the UR adapters too
  install(TARGETS ur_adapter_level_zero
    LIBRARY DESTINATION "lib${LLVM_LIBDIR_SUFFIX}" COMPONENT level-zero-sycl-dev
    ARCHIVE DESTINATION "lib${LLVM_LIBDIR_SUFFIX}" COMPONENT level-zero-sycl-dev
    RUNTIME DESTINATION "bin" COMPONENT level-zero-sycl-dev
  )
endif()

if("cuda" IN_LIST SYCL_ENABLE_PLUGINS)
  add_dependencies(sycl-runtime-libraries ur_adapter_cuda)
endif()

if("hip" IN_LIST SYCL_ENABLE_PLUGINS)
  add_dependencies(sycl-runtime-libraries ur_adapter_hip)
endif()

if ("opencl" IN_LIST SYCL_ENABLE_PLUGINS)
    add_dependencies(sycl-runtime-libraries ur_adapter_opencl)

    # Install the UR adapters too
    install(TARGETS ur_adapter_opencl
      LIBRARY DESTINATION "lib${LLVM_LIBDIR_SUFFIX}" COMPONENT level-zero-sycl-dev
      ARCHIVE DESTINATION "lib${LLVM_LIBDIR_SUFFIX}" COMPONENT level-zero-sycl-dev
      RUNTIME DESTINATION "bin" COMPONENT level-zero-sycl-dev
    )
endif()

if ("native_cpu" IN_LIST SYCL_ENABLE_PLUGINS)
    add_dependencies(sycl-runtime-libraries ur_adapter_native_cpu)

  option(NATIVECPU_USE_OCK "Use the oneAPI Construction Kit for Native CPU" ON)

  if(NATIVECPU_USE_OCK)
    message(STATUS "Compiling Native CPU adapter with OCK support.")
    target_compile_definitions(ur_adapter_native_cpu PRIVATE NATIVECPU_USE_OCK)
  else()
    message(WARNING "Compiling Native CPU adapter without OCK support.
    Some valid SYCL programs may not build or may have low performance.")
  endif()
endif()<|MERGE_RESOLUTION|>--- conflicted
+++ resolved
@@ -99,16 +99,6 @@
       CACHE PATH "Path to external '${name}' adapter source dir" FORCE)
   endfunction()
 
-<<<<<<< HEAD
-  set(UNIFIED_RUNTIME_REPO "https://github.com/JackAKirk/unified-runtime.git")
-  # commit 396fb20498c315a526c961d7cb645b42795acd2c
-  # Merge: 719bb9cd e2ffea69
-  # Author: Kenneth Benzie (Benie) <k.benzie@codeplay.com>
-  # Date:   Thu May 23 10:53:03 2024 +0100
-  #     Merge pull request #1501 from RossBrunton/ross/kerneltests
-  #     [Testing] Spec clarifications and testing updates for kernel
-  set(UNIFIED_RUNTIME_TAG 1c4478cf4d7e0e8d620d5382007a55e1485acc3d)
-=======
   set(UNIFIED_RUNTIME_REPO "https://github.com/oneapi-src/unified-runtime.git")
   # commit 9f783837089c970a22cda08f768aa3dbed38f0d3
   # Merge: c015f892 b9442104
@@ -117,7 +107,6 @@
   #     Merge pull request #1533 from AllanZyne/sanitizer-buffer
   #     [DeviceSanitizer] Support detecting out-of-bounds errors on sycl::buffer
   set(UNIFIED_RUNTIME_TAG 9f783837089c970a22cda08f768aa3dbed38f0d3)
->>>>>>> 692c1d62
 
   fetch_adapter_source(level_zero
     ${UNIFIED_RUNTIME_REPO}
