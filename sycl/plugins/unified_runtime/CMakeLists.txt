--- conflicted
+++ resolved
@@ -94,7 +94,6 @@
       CACHE PATH "Path to external '${name}' adapter source dir" FORCE)
   endfunction()
 
-<<<<<<< HEAD
   set(UNIFIED_RUNTIME_REPO "https://github.com/DBDuncan/unified-runtime.git")
   # commit 14fa0fbfa668babbd8a2f7a0a55cf5a3657e3af2
   # Author: Duncan Brawley <duncan.brawley@codeplay.com>
@@ -103,16 +102,6 @@
   #     Remove phMem argument from bindless image creation functions.
   #     It not used outside of UR and is currently causing a minor memory leak.
   set(UNIFIED_RUNTIME_TAG 14fa0fbfa668babbd8a2f7a0a55cf5a3657e3af2)
-=======
-  set(UNIFIED_RUNTIME_REPO "https://github.com/oneapi-src/unified-runtime.git")
-  # commit b37fa2c4b09a49839a83228f687c811595fce3fd
-  # Merge: c7fade0d f61e81e9
-  # Author: Kenneth Benzie (Benie) <k.benzie@codeplay.com>
-  # Date:   Tue Apr 23 16:17:41 2024 +0100
-  #    Merge pull request #1544 from kbenzie/benie/l0-fix-rhel-error
-  #    [L0] Add missing <iomanip> include
-  set(UNIFIED_RUNTIME_TAG b37fa2c4b09a49839a83228f687c811595fce3fd)
->>>>>>> 272657c9
 
   fetch_adapter_source(level_zero
     ${UNIFIED_RUNTIME_REPO}
@@ -131,20 +120,8 @@
   )
 
   fetch_adapter_source(cuda
-<<<<<<< HEAD
-    ${UNIFIED_RUNTIME_REPO}
-    ${UNIFIED_RUNTIME_TAG}
-=======
-    "https://github.com/oneapi-src/unified-runtime.git"
-    # commit 7fcfe3ad8882fee23d83fa0fc4c4c944262a9ea3
-    # Merge: b37fa2c4 f9fb1167
-    # Author: Kenneth Benzie (Benie) <k.benzie@codeplay.com>
-    # Date:   Wed Apr 24 10:38:00 2024 +0100
-    #     Merge pull request #1265 from cppchedy/chedy/device-to-device-copy
-    #
-    #     [Bindless][Exp] Add support for device to device copies between CuArrays
-    7fcfe3ad8882fee23d83fa0fc4c4c944262a9ea3
->>>>>>> 272657c9
+    ${UNIFIED_RUNTIME_REPO}
+    ${UNIFIED_RUNTIME_TAG}
   )
 
   fetch_adapter_source(hip
@@ -154,17 +131,7 @@
 
   fetch_adapter_source(native_cpu
     ${UNIFIED_RUNTIME_REPO}
-<<<<<<< HEAD
-    ${UNIFIED_RUNTIME_TAG}
-=======
-    # commit 37242e39480d8bb73cb8cc3a54152edab43fd85b
-    # Merge: 48facdd6 56ffd291
-    # Author: Kenneth Benzie (Benie) <k.benzie@codeplay.com>
-    # Date:   Thu Apr 25 10:23:31 2024 +0100
-    #     Merge pull request #1518 from PietroGhg/pietro/coverity
-    #     [NATIVECPU] Address coverity warnings in threadpool implementation
-    37242e39480d8bb73cb8cc3a54152edab43fd85b
->>>>>>> 272657c9
+    ${UNIFIED_RUNTIME_TAG}
   )
 
   if(SYCL_PI_UR_OVERRIDE_FETCH_CONTENT_REPO)
