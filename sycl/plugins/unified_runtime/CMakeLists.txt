# PI Unified Runtime plugin library.
#
if(NOT DEFINED UNIFIED_RUNTIME_LIBRARY OR NOT DEFINED UNIFIED_RUNTIME_INCLUDE_DIR)
  include(FetchContent)

  set(UNIFIED_RUNTIME_REPO "https://github.com/bensuo/unified-runtime.git")
  set(UNIFIED_RUNTIME_TAG 23cb5f82ee67d515a32a6f8c8807edd2564dfbfa)

  message(STATUS "Will fetch Unified Runtime from ${UNIFIED_RUNTIME_REPO}")
  FetchContent_Declare(unified-runtime
    GIT_REPOSITORY ${UNIFIED_RUNTIME_REPO}
    GIT_TAG ${UNIFIED_RUNTIME_TAG}
  )

  # Disable errors from warnings while building the UR.
  # And remember origin flags before doing that.
  set(CMAKE_CXX_FLAGS_BAK "${CMAKE_CXX_FLAGS}")

  if(WIN32)
    set(CMAKE_CXX_FLAGS "${CMAKE_CXX_FLAGS} /WX-")
    set(CMAKE_C_FLAGS "${CMAKE_C_FLAGS} /WX-")

    # FIXME: Unified runtime build fails with /DUNICODE
    set(CMAKE_CXX_FLAGS "${CMAKE_CXX_FLAGS} /UUNICODE")
    set(CMAKE_C_FLAGS "${CMAKE_C_FLAGS} /UUNICODE")

    # USE_Z7 forces use of /Z7 instead of /Zi which is broken with sccache
    set(USE_Z7 ON)
  else()
    set(CMAKE_CXX_FLAGS "${CMAKE_CXX_FLAGS} -Wno-error")
    set(CMAKE_C_FLAGS "${CMAKE_C_FLAGS} -Wno-error")
  endif()

  # No need to build tests from unified-runtime
  set(UR_BUILD_TESTS "0" CACHE STRING "0")

  FetchContent_GetProperties(unified-runtime)
  FetchContent_MakeAvailable(unified-runtime)

  # Restore original flags
  set(CMAKE_CXX_FLAGS "${CMAKE_CXX_FLAGS_BAK}")

  add_library(UnifiedRuntimeLoader ALIAS ur_loader)
  add_library(UnifiedRuntimeCommon ALIAS ur_common)
  add_library(UnifiedMallocFramework ALIAS unified_malloc_framework)

  set(UNIFIED_RUNTIME_SOURCE_DIR
    ${unified-runtime_SOURCE_DIR} CACHE PATH "Path to Unified Runtime Headers")
  set(UNIFIED_RUNTIME_INCLUDE_DIR "${UNIFIED_RUNTIME_SOURCE_DIR}/include")
endif()

add_library(UnifiedRuntime-Headers INTERFACE)

target_include_directories(UnifiedRuntime-Headers
  INTERFACE
  "${UNIFIED_RUNTIME_INCLUDE_DIR}"
)

find_package(Threads REQUIRED)

add_sycl_plugin(unified_runtime
  SOURCES

  # These are short-term shared with Unified Runtime
  # The two plugins define a few things differrently so must
  # be built separately. This difference is spelled in
  # their "ur_bindings.hpp" files.
  #
  "ur_bindings.hpp"
  "pi2ur.hpp"
  "pi2ur.cpp"

  # These below belong to Unified Runtime PI Plugin only
  "pi_unified_runtime.hpp"
  "pi_unified_runtime.cpp"
  LIBRARIES
  Threads::Threads
  UnifiedRuntimeLoader
  UnifiedRuntime-Headers
  LevelZeroLoader-Headers # we need for #include <ze_api.h> in common.h
)

# Build level zero adapter
add_sycl_library("ur_adapter_level_zero" SHARED
  SOURCES
  "ur/ur.hpp"
  "ur/ur.cpp"
  "ur/adapters/level_zero/ur_level_zero.hpp"
  "ur/adapters/level_zero/ur_level_zero.cpp"
  "ur/adapters/level_zero/ur_interface_loader.cpp"
  "ur/adapters/level_zero/adapter.hpp"
  "ur/adapters/level_zero/command_buffer.hpp"
  "ur/adapters/level_zero/common.hpp"
  "ur/adapters/level_zero/context.hpp"
  "ur/adapters/level_zero/device.hpp"
  "ur/adapters/level_zero/event.hpp"
  "ur/adapters/level_zero/image.cpp"
  "ur/adapters/level_zero/image.hpp"
  "ur/adapters/level_zero/memory.hpp"
  "ur/adapters/level_zero/kernel.hpp"
  "ur/adapters/level_zero/platform.hpp"
  "ur/adapters/level_zero/program.hpp"
  "ur/adapters/level_zero/queue.hpp"
  "ur/adapters/level_zero/sampler.hpp"
  "ur/adapters/level_zero/usm.hpp"
  "ur/adapters/level_zero/adapter.cpp"
  "ur/adapters/level_zero/command_buffer.cpp"
  "ur/adapters/level_zero/common.cpp"
  "ur/adapters/level_zero/context.cpp"
  "ur/adapters/level_zero/device.cpp"
  "ur/adapters/level_zero/event.cpp"
  "ur/adapters/level_zero/memory.cpp"
  "ur/adapters/level_zero/kernel.cpp"
  "ur/adapters/level_zero/platform.cpp"
  "ur/adapters/level_zero/program.cpp"
  "ur/adapters/level_zero/queue.cpp"
  "ur/adapters/level_zero/sampler.cpp"
  "ur/adapters/level_zero/usm.cpp"
  "ur/adapters/level_zero/usm_p2p.cpp"
  INCLUDE_DIRS
  ${sycl_inc_dir}
  LIBRARIES
  UnifiedRuntime-Headers
  UnifiedRuntimeCommon
  UnifiedMallocFramework
  LevelZeroLoader-Headers
  LevelZeroLoader
  Threads::Threads
)

set_target_properties("ur_adapter_level_zero" PROPERTIES
  VERSION "0.0.0"
  SOVERSION "0"
)

if("cuda" IN_LIST SYCL_ENABLE_PLUGINS)
  # Build CUDA adapter
  add_sycl_library("ur_adapter_cuda" SHARED
    SOURCES
    "ur/ur.hpp"
    "ur/ur.cpp"
    "ur/adapters/cuda/adapter.cpp"
    "ur/adapters/cuda/adapter.hpp"
    "ur/adapters/cuda/command_buffer.cpp"
    "ur/adapters/cuda/command_buffer.hpp"
    "ur/adapters/cuda/common.cpp"
    "ur/adapters/cuda/common.hpp"
    "ur/adapters/cuda/context.cpp"
    "ur/adapters/cuda/context.hpp"
    "ur/adapters/cuda/device.cpp"
    "ur/adapters/cuda/device.hpp"
    "ur/adapters/cuda/enqueue.cpp"
    "ur/adapters/cuda/event.cpp"
    "ur/adapters/cuda/event.hpp"
    "ur/adapters/cuda/image.cpp"
    "ur/adapters/cuda/image.hpp"
    "ur/adapters/cuda/kernel.cpp"
    "ur/adapters/cuda/kernel.hpp"
    "ur/adapters/cuda/memory.cpp"
    "ur/adapters/cuda/memory.hpp"
    "ur/adapters/cuda/platform.cpp"
    "ur/adapters/cuda/platform.hpp"
    "ur/adapters/cuda/program.cpp"
    "ur/adapters/cuda/program.hpp"
    "ur/adapters/cuda/queue.cpp"
    "ur/adapters/cuda/queue.hpp"
    "ur/adapters/cuda/sampler.cpp"
    "ur/adapters/cuda/sampler.hpp"
    "ur/adapters/cuda/tracing.cpp"
    "ur/adapters/cuda/ur_interface_loader.cpp"
    "ur/adapters/cuda/usm.cpp"
    "ur/adapters/cuda/usm.hpp"
    "ur/adapters/cuda/usm_p2p.cpp"
    INCLUDE_DIRS
    ${sycl_inc_dir}
    LIBRARIES
    UnifiedRuntime-Headers
    UnifiedRuntimeCommon
    Threads::Threads
    cudadrv
  )

  set_target_properties("ur_adapter_cuda" PROPERTIES
    VERSION "0.0.0"
    SOVERSION "0"
  )

  if(UMF_ENABLE_POOL_TRACKING)
    target_compile_definitions("ur_adapter_cuda" PRIVATE
      UMF_ENABLE_POOL_TRACKING)
  else()
    message(WARNING "CUDA adapter USM pools are disabled, set UMF_ENABLE_POOL_TRACKING to enable them")
  endif()
endif()

if("hip" IN_LIST SYCL_ENABLE_PLUGINS)
  # Build HIP adapter
  add_sycl_library("ur_adapter_hip" SHARED
    SOURCES
    "ur/ur.hpp"
    "ur/ur.cpp"
    "ur/adapters/hip/adapter.cpp"
    "ur/adapters/hip/adapter.hpp"
    "ur/adapters/hip/command_buffer.cpp"
    "ur/adapters/hip/command_buffer.hpp"
    "ur/adapters/hip/common.cpp"
    "ur/adapters/hip/common.hpp"
    "ur/adapters/hip/context.cpp"
    "ur/adapters/hip/context.hpp"
    "ur/adapters/hip/device.cpp"
    "ur/adapters/hip/device.hpp"
    "ur/adapters/hip/enqueue.cpp"
    "ur/adapters/hip/event.cpp"
    "ur/adapters/hip/event.hpp"
    "ur/adapters/hip/image.cpp"
    "ur/adapters/hip/kernel.cpp"
    "ur/adapters/hip/kernel.hpp"
    "ur/adapters/hip/memory.cpp"
    "ur/adapters/hip/memory.hpp"
    "ur/adapters/hip/platform.cpp"
    "ur/adapters/hip/platform.hpp"
    "ur/adapters/hip/program.cpp"
    "ur/adapters/hip/program.hpp"
    "ur/adapters/hip/queue.cpp"
    "ur/adapters/hip/queue.hpp"
    "ur/adapters/hip/sampler.cpp"
    "ur/adapters/hip/sampler.hpp"
    "ur/adapters/hip/ur_interface_loader.cpp"
    "ur/adapters/hip/usm.cpp"
    "ur/adapters/hip/usm_p2p.cpp"
    INCLUDE_DIRS
    ${sycl_inc_dir}
    LIBRARIES
    UnifiedRuntime-Headers
    Threads::Threads
  )

  set_target_properties("ur_adapter_hip" PROPERTIES
    VERSION "0.0.0"
    SOVERSION "0"
  )

  if("${SYCL_BUILD_PI_HIP_PLATFORM}" STREQUAL "AMD")
    target_link_libraries(ur_adapter_hip PUBLIC rocmdrv)

    # Set HIP define to select AMD platform
    target_compile_definitions(ur_adapter_hip PRIVATE __HIP_PLATFORM_AMD__)
  elseif("${SYCL_BUILD_PI_HIP_PLATFORM}" STREQUAL "NVIDIA")
    target_link_libraries(ur_adapter_hip PUBLIC cudadrv cudart)

    # Set HIP define to select NVIDIA platform
    target_compile_definitions(ur_adapter_hip PRIVATE __HIP_PLATFORM_NVIDIA__)
  else()
    message(FATAL_ERROR "Unspecified PI HIP platform please set SYCL_BUILD_PI_HIP_PLATFORM to 'AMD' or 'NVIDIA'")
  endif()
endif()

if("native_cpu" IN_LIST SYCL_ENABLE_PLUGINS)
  add_sycl_library("ur_adapter_native_cpu" SHARED
    SOURCES
    "ur/ur.cpp"
    "ur/ur.hpp"
    "ur/adapters/native_cpu/adapter.cpp"
    "ur/adapters/native_cpu/command_buffer.cpp"
    "ur/adapters/native_cpu/common.cpp"
    "ur/adapters/native_cpu/common.hpp"
    "ur/adapters/native_cpu/context.cpp"
    "ur/adapters/native_cpu/context.hpp"
    "ur/adapters/native_cpu/device.cpp"
    "ur/adapters/native_cpu/device.hpp"
    "ur/adapters/native_cpu/enqueue.cpp"
    "ur/adapters/native_cpu/event.cpp"
    "ur/adapters/native_cpu/image.cpp"
    "ur/adapters/native_cpu/kernel.cpp"
    "ur/adapters/native_cpu/kernel.hpp"
    "ur/adapters/native_cpu/memory.cpp"
    "ur/adapters/native_cpu/memory.hpp"
    "ur/adapters/native_cpu/platform.cpp"
    "ur/adapters/native_cpu/platform.hpp"
    "ur/adapters/native_cpu/program.cpp"
    "ur/adapters/native_cpu/program.hpp"
    "ur/adapters/native_cpu/queue.cpp"
    "ur/adapters/native_cpu/queue.hpp"
    "ur/adapters/native_cpu/sampler.cpp"
    "ur/adapters/native_cpu/ur_interface_loader.cpp"
    "ur/adapters/native_cpu/usm.cpp"
    "ur/adapters/native_cpu/usm_p2p.cpp"
    INCLUDE_DIRS
    ${sycl_inc_dir}
    LIBRARIES
<<<<<<< HEAD
    UnifiedRuntime-Headers
    Threads::Threads
    sycl
=======
      UnifiedRuntime-Headers
      Threads::Threads
      sycl
      OpenCL-Headers
>>>>>>> 891c9182
  )

  set_target_properties("ur_adapter_native_cpu" PROPERTIES
    VERSION "0.0.0"
    SOVERSION "0"
  )
endif()

if(TARGET UnifiedRuntimeLoader)
  set_target_properties(hello_world PROPERTIES EXCLUDE_FROM_ALL 1 EXCLUDE_FROM_DEFAULT_BUILD 1)

  # Install the UR loader.
  # TODO: this is piggy-backing on the existing target component level-zero-sycl-dev
  # When UR is moved to its separate repo perhaps we should introduce new component,
  # e.g. unified-runtime-sycl-dev.
  install(TARGETS ur_loader
    LIBRARY DESTINATION "lib${LLVM_LIBDIR_SUFFIX}" COMPONENT level-zero-sycl-dev
    ARCHIVE DESTINATION "lib${LLVM_LIBDIR_SUFFIX}" COMPONENT level-zero-sycl-dev
    RUNTIME DESTINATION "bin" COMPONENT level-zero-sycl-dev
  )
endif()

# Install the UR adapters too
install(TARGETS ur_adapter_level_zero
  LIBRARY DESTINATION "lib${LLVM_LIBDIR_SUFFIX}" COMPONENT level-zero-sycl-dev
  ARCHIVE DESTINATION "lib${LLVM_LIBDIR_SUFFIX}" COMPONENT level-zero-sycl-dev
  RUNTIME DESTINATION "bin" COMPONENT level-zero-sycl-dev
)<|MERGE_RESOLUTION|>--- conflicted
+++ resolved
@@ -288,16 +288,10 @@
     INCLUDE_DIRS
     ${sycl_inc_dir}
     LIBRARIES
-<<<<<<< HEAD
-    UnifiedRuntime-Headers
-    Threads::Threads
-    sycl
-=======
       UnifiedRuntime-Headers
       Threads::Threads
       sycl
       OpenCL-Headers
->>>>>>> 891c9182
   )
 
   set_target_properties("ur_adapter_native_cpu" PROPERTIES
