# PI Unified Runtime plugin library.
#

# Options to override the default behaviour of the FetchContent to include UR
# source code.
set(SYCL_PI_UR_OVERRIDE_FETCH_CONTENT_REPO
  "" CACHE STRING "Override the Unified Runtime FetchContent repository")
set(SYCL_PI_UR_OVERRIDE_FETCH_CONTENT_TAG
  "" CACHE STRING "Override the Unified Runtime FetchContent tag")

# Options to disable use of FetchContent to include Unified Runtime source code
# to improve developer workflow.
option(SYCL_PI_UR_USE_FETCH_CONTENT
  "Use FetchContent to acquire the Unified Runtime source code" ON)
set(SYCL_PI_UR_SOURCE_DIR
  "" CACHE PATH "Path to root of Unified Runtime repository")

# Override default to enable building tests from unified-runtime
set(UR_BUILD_TESTS OFF CACHE BOOL "Build unit tests.")
set(UMF_ENABLE_POOL_TRACKING ON)

if("level_zero" IN_LIST SYCL_ENABLE_PLUGINS)
  set(UR_BUILD_ADAPTER_L0 ON)
endif()
if("cuda" IN_LIST SYCL_ENABLE_PLUGINS)
  set(UR_BUILD_ADAPTER_CUDA ON)
endif()
if("hip" IN_LIST SYCL_ENABLE_PLUGINS)
  set(UR_BUILD_ADAPTER_HIP ON)
endif()
if("opencl" IN_LIST SYCL_ENABLE_PLUGINS)
  set(UR_BUILD_ADAPTER_OPENCL ON)
  set(UR_OPENCL_ICD_LOADER_LIBRARY OpenCL-ICD CACHE FILEPATH
    "Path of the OpenCL ICD Loader library" FORCE)
endif()
if("native_cpu" IN_LIST SYCL_ENABLE_PLUGINS)
  set(UR_BUILD_ADAPTER_NATIVE_CPU ON)
endif()

# Disable errors from warnings while building the UR.
# And remember origin flags before doing that.
set(CMAKE_CXX_FLAGS_BAK "${CMAKE_CXX_FLAGS}")
if(WIN32)
  set(CMAKE_CXX_FLAGS "${CMAKE_CXX_FLAGS} /WX-")
  set(CMAKE_C_FLAGS "${CMAKE_C_FLAGS} /WX-")
  # FIXME: Unified runtime build fails with /DUNICODE
  set(CMAKE_CXX_FLAGS "${CMAKE_CXX_FLAGS} /UUNICODE")
  set(CMAKE_C_FLAGS "${CMAKE_C_FLAGS} /UUNICODE")
  # USE_Z7 forces use of /Z7 instead of /Zi which is broken with sccache
  set(USE_Z7 ON)
else()
  set(CMAKE_CXX_FLAGS "${CMAKE_CXX_FLAGS} -Wno-error")
  set(CMAKE_C_FLAGS "${CMAKE_C_FLAGS} -Wno-error")
endif()

if(SYCL_PI_UR_USE_FETCH_CONTENT)
  include(FetchContent)

  # The fetch_adapter_source function can be used to perform a separate content
  # fetch for a UR adapter, this allows development of adapters to be decoupled
  # from each other.
  #
  # A separate content fetch will not be performed if:
  # * The adapter name is not present in the SYCL_ENABLE_PLUGINS variable.
  # * The repo and tag provided match the values of the
  #   UNIFIED_RUNTIME_REPO/UNIFIED_RUNTIME_TAG variables
  #
  # Args:
  #   * name - Must be the directory name of the adapter
  #   * repo - A valid Git URL of a Unified Runtime repo
  #   * tag - A valid Git branch/tag/commit in the Unified Runtime repo
  function(fetch_adapter_source name repo tag)
    if(NOT ${name} IN_LIST SYCL_ENABLE_PLUGINS)
      return()
    endif()
    if(repo STREQUAL UNIFIED_RUNTIME_REPO AND
        tag STREQUAL UNIFIED_RUNTIME_TAG)
      # If the adapter sources are taken from the main checkout, reset the
      # adapter specific source path.
      string(TOUPPER ${name} NAME)
      set(UR_ADAPTER_${NAME}_SOURCE_DIR ""
        CACHE PATH "Path to external '${name}' adapter source dir" FORCE)
      return()
    endif()
    message(STATUS
      "Will fetch Unified Runtime ${name} adapter from ${repo} at ${tag}")
    set(fetch-name ur-${name})
    FetchContent_Declare(${fetch-name}
      GIT_REPOSITORY ${repo} GIT_TAG ${tag})
    # We don't want to add this repo to the build, only fetch its source.
    FetchContent_Populate(${fetch-name})
    # Get the path to the source directory
    string(TOUPPER ${name} NAME)
    set(source_dir_var UR_ADAPTER_${NAME}_SOURCE_DIR)
    FetchContent_GetProperties(${fetch-name} SOURCE_DIR UR_ADAPTER_${NAME}_SOURCE_DIR)
    # Set the variable which informs UR where to get the adapter source from.
    set(UR_ADAPTER_${NAME}_SOURCE_DIR
      "${UR_ADAPTER_${NAME}_SOURCE_DIR}/source/adapters/${name}"
      CACHE PATH "Path to external '${name}' adapter source dir" FORCE)
  endfunction()

  set(UNIFIED_RUNTIME_REPO "https://github.com/oneapi-src/unified-runtime.git")
  # commit 4f13cd14bdd86f0cce4a19e00bf63eb7230e6369
  # Merge: 4f105262 2c3096a3
  # Author: Kenneth Benzie (Benie) <k.benzie@codeplay.com>
  # Date:   Mon Jun 10 16:02:26 2024 +0100
  #     Merge pull request #1282 from al42and/fix-sub-group-size-info
  #     Fix size confusion for several device property queries
  set(UNIFIED_RUNTIME_TAG 4f13cd14bdd86f0cce4a19e00bf63eb7230e6369)

  fetch_adapter_source(level_zero
    ${UNIFIED_RUNTIME_REPO}
<<<<<<< HEAD
    # commit 8788bd13cceb3f8e6338538b624652e6249a4543
    # Merge: 78d02039 3f502d8f
    # Author: Kenneth Benzie (Benie) <k.benzie@codeplay.com>
    # Date:   Wed Jun 12 13:13:52 2024 +0100
    #     Merge pull request #1697 from againull/review/againull/l0_loader
    #     [L0] Add flexibility to change level zero repo
    8788bd13cceb3f8e6338538b624652e6249a4543
=======
    ${UNIFIED_RUNTIME_TAG}
>>>>>>> a4977882
  )

  fetch_adapter_source(opencl
    ${UNIFIED_RUNTIME_REPO}
    ${UNIFIED_RUNTIME_TAG}
  )

  fetch_adapter_source(cuda
    ${UNIFIED_RUNTIME_REPO}
    ${UNIFIED_RUNTIME_TAG}
  )

  fetch_adapter_source(hip
    ${UNIFIED_RUNTIME_REPO}
    ${UNIFIED_RUNTIME_TAG}
  )

  fetch_adapter_source(native_cpu
    ${UNIFIED_RUNTIME_REPO}
    ${UNIFIED_RUNTIME_TAG}
  )

  if(SYCL_PI_UR_OVERRIDE_FETCH_CONTENT_REPO)
    set(UNIFIED_RUNTIME_REPO "${SYCL_PI_UR_OVERRIDE_FETCH_CONTENT_REPO}")
  endif()
  if(SYCL_PI_UR_OVERRIDE_FETCH_CONTENT_TAG)
    set(UNIFIED_RUNTIME_TAG "${SYCL_PI_UR_OVERRIDE_FETCH_CONTENT_TAG}")
  endif()

  message(STATUS "Will fetch Unified Runtime from ${UNIFIED_RUNTIME_REPO}")
  FetchContent_Declare(unified-runtime
    GIT_REPOSITORY    ${UNIFIED_RUNTIME_REPO}
    GIT_TAG           ${UNIFIED_RUNTIME_TAG}
  )

  FetchContent_GetProperties(unified-runtime)
  FetchContent_MakeAvailable(unified-runtime)

  set(UNIFIED_RUNTIME_SOURCE_DIR
    "${unified-runtime_SOURCE_DIR}" CACHE PATH
    "Path to Unified Runtime Headers" FORCE)
elseif(SYCL_PI_UR_SOURCE_DIR)
  # SYCL_PI_UR_USE_FETCH_CONTENT is OFF and SYCL_PI_UR_SOURCE_DIR has been set,
  # use the external Unified Runtime source directory.
  set(UNIFIED_RUNTIME_SOURCE_DIR
    "${SYCL_PI_UR_SOURCE_DIR}" CACHE PATH
    "Path to Unified Runtime Headers" FORCE)
  add_subdirectory(
    ${UNIFIED_RUNTIME_SOURCE_DIR}
    ${CMAKE_CURRENT_BINARY_DIR}/unified-runtime)
else()
  # SYCL_PI_UR_USE_FETCH_CONTENT is OFF and SYCL_PI_UR_SOURCE_DIR has not been
  # set, check if the fallback local directory exists.
  if(NOT EXISTS ${CMAKE_CURRENT_SOURCE_DIR}/unified-runtime)
    message(FATAL_ERROR
      "SYCL_PI_UR_USE_FETCH_CONTENT is disabled but no alternative Unified \
      Runtime source directory has been provided, either:

      * Set -DSYCL_PI_UR_SOURCE_DIR=/path/to/unified-runtime
      * Clone the UR repo in ${CMAKE_CURRENT_SOURCE_DIR}/unified-runtime")
  endif()
  # The fallback local directory for the Unified Runtime repository has been
  # found, use it.
  set(UNIFIED_RUNTIME_SOURCE_DIR
    "${CMAKE_CURRENT_SOURCE_DIR}/unified-runtime" CACHE PATH
    "Path to Unified Runtime Headers" FORCE)
  add_subdirectory(${UNIFIED_RUNTIME_SOURCE_DIR})
endif()

# Restore original flags
set(CMAKE_CXX_FLAGS "${CMAKE_CXX_FLAGS_BAK}")

message(STATUS
  "Using Unified Runtime source directory: ${UNIFIED_RUNTIME_SOURCE_DIR}")

set(UNIFIED_RUNTIME_INCLUDE_DIR "${UNIFIED_RUNTIME_SOURCE_DIR}/include")
set(UNIFIED_RUNTIME_SRC_INCLUDE_DIR "${UNIFIED_RUNTIME_SOURCE_DIR}/source")
set(UNIFIED_RUNTIME_COMMON_INCLUDE_DIR "${UNIFIED_RUNTIME_SOURCE_DIR}/source/common")

add_library(UnifiedRuntimeLoader ALIAS ur_loader)
add_library(UnifiedRuntimeCommon ALIAS ur_common)
add_library(UnifiedMemoryFramework ALIAS umf)

add_library(UnifiedRuntime-Headers INTERFACE)

target_include_directories(UnifiedRuntime-Headers
  INTERFACE
    "${UNIFIED_RUNTIME_INCLUDE_DIR}"
)

find_package(Threads REQUIRED)

set(UNIFIED_RUNTIME_PLUGIN_ARGS
  SOURCES
    # These are short-term shared with Unified Runtime
    # The two plugins define a few things differently so must
    # be built separately. This difference is spelled in
    # their "ur_bindings.hpp" files.
    "ur_bindings.hpp"
    "pi2ur.hpp"
    # These below belong to Unified Runtime PI Plugin only
    "pi_unified_runtime.hpp"
    "pi_unified_runtime.cpp"
  LIBRARIES
    Threads::Threads
    UnifiedRuntimeLoader
    UnifiedRuntime-Headers
    UnifiedRuntimeCommon
  INCLUDE_DIRS
    "${UNIFIED_RUNTIME_SRC_INCLUDE_DIR}"
    "${UNIFIED_RUNTIME_COMMON_INCLUDE_DIR}"
)

# We need for #include <ze_api.h> in common.h
if("level_zero" IN_LIST SYCL_ENABLE_PLUGINS)
  list(APPEND UNIFIED_RUNTIME_PLUGIN_ARGS LevelZeroLoader-Headers)
endif()

if("opencl" IN_LIST SYCL_ENABLE_PLUGINS)
  list(APPEND UNIFIED_RUNTIME_PLUGIN_ARGS OpenCL-ICD)
endif()

add_sycl_plugin(unified_runtime ${UNIFIED_RUNTIME_PLUGIN_ARGS})

if(TARGET UnifiedRuntimeLoader)
  set_target_properties(hello_world PROPERTIES EXCLUDE_FROM_ALL 1 EXCLUDE_FROM_DEFAULT_BUILD 1)
  # Install the UR loader.
  # TODO: this is piggy-backing on the existing target component level-zero-sycl-dev
  # When UR is moved to its separate repo perhaps we should introduce new component,
  # e.g. unified-runtime-sycl-dev.
  install(TARGETS ur_loader
    LIBRARY DESTINATION "lib${LLVM_LIBDIR_SUFFIX}" COMPONENT level-zero-sycl-dev
    ARCHIVE DESTINATION "lib${LLVM_LIBDIR_SUFFIX}" COMPONENT level-zero-sycl-dev
    RUNTIME DESTINATION "bin" COMPONENT level-zero-sycl-dev
  )
endif()

# Install the UR adapters too
if("level_zero" IN_LIST SYCL_ENABLE_PLUGINS)
  add_dependencies(sycl-runtime-libraries ur_adapter_level_zero)

  # Install the UR adapters too
  install(TARGETS ur_adapter_level_zero
    LIBRARY DESTINATION "lib${LLVM_LIBDIR_SUFFIX}" COMPONENT level-zero-sycl-dev
    ARCHIVE DESTINATION "lib${LLVM_LIBDIR_SUFFIX}" COMPONENT level-zero-sycl-dev
    RUNTIME DESTINATION "bin" COMPONENT level-zero-sycl-dev
  )
endif()

if("cuda" IN_LIST SYCL_ENABLE_PLUGINS)
  add_dependencies(sycl-runtime-libraries ur_adapter_cuda)
endif()

if("hip" IN_LIST SYCL_ENABLE_PLUGINS)
  add_dependencies(sycl-runtime-libraries ur_adapter_hip)
endif()

if ("opencl" IN_LIST SYCL_ENABLE_PLUGINS)
    add_dependencies(sycl-runtime-libraries ur_adapter_opencl)

    # Install the UR adapters too
    install(TARGETS ur_adapter_opencl
      LIBRARY DESTINATION "lib${LLVM_LIBDIR_SUFFIX}" COMPONENT level-zero-sycl-dev
      ARCHIVE DESTINATION "lib${LLVM_LIBDIR_SUFFIX}" COMPONENT level-zero-sycl-dev
      RUNTIME DESTINATION "bin" COMPONENT level-zero-sycl-dev
    )
endif()

if ("native_cpu" IN_LIST SYCL_ENABLE_PLUGINS)
    add_dependencies(sycl-runtime-libraries ur_adapter_native_cpu)

  option(NATIVECPU_USE_OCK "Use the oneAPI Construction Kit for Native CPU" ON)

  if(NATIVECPU_USE_OCK)
    message(STATUS "Compiling Native CPU adapter with OCK support.")
    target_compile_definitions(ur_adapter_native_cpu PRIVATE NATIVECPU_USE_OCK)
  else()
    message(WARNING "Compiling Native CPU adapter without OCK support.
    Some valid SYCL programs may not build or may have low performance.")
  endif()
endif()<|MERGE_RESOLUTION|>--- conflicted
+++ resolved
@@ -110,7 +110,6 @@
 
   fetch_adapter_source(level_zero
     ${UNIFIED_RUNTIME_REPO}
-<<<<<<< HEAD
     # commit 8788bd13cceb3f8e6338538b624652e6249a4543
     # Merge: 78d02039 3f502d8f
     # Author: Kenneth Benzie (Benie) <k.benzie@codeplay.com>
@@ -118,9 +117,6 @@
     #     Merge pull request #1697 from againull/review/againull/l0_loader
     #     [L0] Add flexibility to change level zero repo
     8788bd13cceb3f8e6338538b624652e6249a4543
-=======
-    ${UNIFIED_RUNTIME_TAG}
->>>>>>> a4977882
   )
 
   fetch_adapter_source(opencl
