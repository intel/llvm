# PI Unified Runtime plugin library.
#

# Options to override the default behaviour of the FetchContent to include UR
# source code.
set(SYCL_PI_UR_OVERRIDE_FETCH_CONTENT_REPO
  "" CACHE STRING "Override the Unified Runtime FetchContent repository")
set(SYCL_PI_UR_OVERRIDE_FETCH_CONTENT_TAG
  "" CACHE STRING "Override the Unified Runtime FetchContent tag")

# Options to disable use of FetchContent to include Unified Runtime source code
# to improve developer workflow.
option(SYCL_PI_UR_USE_FETCH_CONTENT
  "Use FetchContent to acquire the Unified Runtime source code" ON)
set(SYCL_PI_UR_SOURCE_DIR
  "" CACHE PATH "Path to root of Unified Runtime repository")

# Override default to enable building tests from unified-runtime
set(UR_BUILD_TESTS OFF CACHE BOOL "Build unit tests.")
set(UMF_ENABLE_POOL_TRACKING ON)

if("level_zero" IN_LIST SYCL_ENABLE_PLUGINS)
  set(UR_BUILD_ADAPTER_L0 ON)
endif()
if("cuda" IN_LIST SYCL_ENABLE_PLUGINS)
  set(UR_BUILD_ADAPTER_CUDA ON)
endif()
if("hip" IN_LIST SYCL_ENABLE_PLUGINS)
  set(UR_BUILD_ADAPTER_HIP ON)
endif()
if("opencl" IN_LIST SYCL_ENABLE_PLUGINS)
  set(UR_BUILD_ADAPTER_OPENCL ON)
  set(UR_OPENCL_ICD_LOADER_LIBRARY OpenCL-ICD CACHE FILEPATH
    "Path of the OpenCL ICD Loader library" FORCE)
endif()
if("native_cpu" IN_LIST SYCL_ENABLE_PLUGINS)
  set(UR_BUILD_ADAPTER_NATIVE_CPU ON)
endif()

# Disable errors from warnings while building the UR.
# And remember origin flags before doing that.
set(CMAKE_CXX_FLAGS_BAK "${CMAKE_CXX_FLAGS}")
if(WIN32)
  set(CMAKE_CXX_FLAGS "${CMAKE_CXX_FLAGS} /WX-")
  set(CMAKE_C_FLAGS "${CMAKE_C_FLAGS} /WX-")
  # FIXME: Unified runtime build fails with /DUNICODE
  set(CMAKE_CXX_FLAGS "${CMAKE_CXX_FLAGS} /UUNICODE")
  set(CMAKE_C_FLAGS "${CMAKE_C_FLAGS} /UUNICODE")
  # USE_Z7 forces use of /Z7 instead of /Zi which is broken with sccache
  set(USE_Z7 ON)
else()
  set(CMAKE_CXX_FLAGS "${CMAKE_CXX_FLAGS} -Wno-error")
  set(CMAKE_C_FLAGS "${CMAKE_C_FLAGS} -Wno-error")
endif()

if(SYCL_PI_UR_USE_FETCH_CONTENT)
  include(FetchContent)

  # The fetch_adapter_source function can be used to perform a separate content
  # fetch for a UR adapter, this allows development of adapters to be decoupled
  # from each other.
  #
  # A separate content fetch will not be performed if:
  # * The adapter name is not present in the SYCL_ENABLE_PLUGINS variable.
  # * The repo and tag provided match the values of the
  #   UNIFIED_RUNTIME_REPO/UNIFIED_RUNTIME_TAG variables
  #
  # Args:
  #   * name - Must be the directory name of the adapter
  #   * repo - A valid Git URL of a Unified Runtime repo
  #   * tag - A valid Git branch/tag/commit in the Unified Runtime repo
  function(fetch_adapter_source name repo tag)
    if(NOT ${name} IN_LIST SYCL_ENABLE_PLUGINS)
      return()
    endif()
    if(repo STREQUAL UNIFIED_RUNTIME_REPO AND
        tag STREQUAL UNIFIED_RUNTIME_TAG)
      # If the adapter sources are taken from the main checkout, reset the
      # adapter specific source path.
      string(TOUPPER ${name} NAME)
      set(UR_ADAPTER_${NAME}_SOURCE_DIR ""
        CACHE PATH "Path to external '${name}' adapter source dir" FORCE)
      return()
    endif()
    message(STATUS
      "Will fetch Unified Runtime ${name} adapter from ${repo} at ${tag}")
    set(fetch-name ur-${name})
    FetchContent_Declare(${fetch-name}
      GIT_REPOSITORY ${repo} GIT_TAG ${tag})
    # We don't want to add this repo to the build, only fetch its source.
    FetchContent_Populate(${fetch-name})
    # Get the path to the source directory
    string(TOUPPER ${name} NAME)
    set(source_dir_var UR_ADAPTER_${NAME}_SOURCE_DIR)
    FetchContent_GetProperties(${fetch-name} SOURCE_DIR UR_ADAPTER_${NAME}_SOURCE_DIR)
    # Set the variable which informs UR where to get the adapter source from.
    set(UR_ADAPTER_${NAME}_SOURCE_DIR
      "${UR_ADAPTER_${NAME}_SOURCE_DIR}/source/adapters/${name}"
      CACHE PATH "Path to external '${name}' adapter source dir" FORCE)
  endfunction()

<<<<<<< HEAD
  set(UNIFIED_RUNTIME_REPO "https://github.com/wenju-he/unified-runtime.git")
  set(UNIFIED_RUNTIME_TAG fix-bindless-L0-copy)
=======
  set(UNIFIED_RUNTIME_REPO "https://github.com/oneapi-src/unified-runtime.git")
  # commit 33eb5ea82b46a794ce54027a0cc0c073e5f9112b
  # Merge: a53f89db 58f68518
  # Author: Kenneth Benzie (Benie) <k.benzie@codeplay.com>
  # Date:   Mon Jun 17 10:34:52 2024 +0100
  #     Merge pull request #1678 from steffenlarsen/steffen/composite_devices_not_supported_and_empty
  #     Fix return of component and composite device info queries
  set(UNIFIED_RUNTIME_TAG 33eb5ea82b46a794ce54027a0cc0c073e5f9112b)
>>>>>>> 63850791

  fetch_adapter_source(level_zero
    ${UNIFIED_RUNTIME_REPO}
    ${UNIFIED_RUNTIME_TAG}
  )

  fetch_adapter_source(opencl
    ${UNIFIED_RUNTIME_REPO}
    ${UNIFIED_RUNTIME_TAG}
  )

  fetch_adapter_source(cuda
    ${UNIFIED_RUNTIME_REPO}
    ${UNIFIED_RUNTIME_TAG}
  )

  fetch_adapter_source(hip
    ${UNIFIED_RUNTIME_REPO}
    ${UNIFIED_RUNTIME_TAG}
  )

  fetch_adapter_source(native_cpu
    ${UNIFIED_RUNTIME_REPO}
    ${UNIFIED_RUNTIME_TAG}
  )

  if(SYCL_PI_UR_OVERRIDE_FETCH_CONTENT_REPO)
    set(UNIFIED_RUNTIME_REPO "${SYCL_PI_UR_OVERRIDE_FETCH_CONTENT_REPO}")
  endif()
  if(SYCL_PI_UR_OVERRIDE_FETCH_CONTENT_TAG)
    set(UNIFIED_RUNTIME_TAG "${SYCL_PI_UR_OVERRIDE_FETCH_CONTENT_TAG}")
  endif()

  message(STATUS "Will fetch Unified Runtime from ${UNIFIED_RUNTIME_REPO}")
  FetchContent_Declare(unified-runtime
    GIT_REPOSITORY    ${UNIFIED_RUNTIME_REPO}
    GIT_TAG           ${UNIFIED_RUNTIME_TAG}
  )

  FetchContent_GetProperties(unified-runtime)
  FetchContent_MakeAvailable(unified-runtime)

  set(UNIFIED_RUNTIME_SOURCE_DIR
    "${unified-runtime_SOURCE_DIR}" CACHE PATH
    "Path to Unified Runtime Headers" FORCE)
elseif(SYCL_PI_UR_SOURCE_DIR)
  # SYCL_PI_UR_USE_FETCH_CONTENT is OFF and SYCL_PI_UR_SOURCE_DIR has been set,
  # use the external Unified Runtime source directory.
  set(UNIFIED_RUNTIME_SOURCE_DIR
    "${SYCL_PI_UR_SOURCE_DIR}" CACHE PATH
    "Path to Unified Runtime Headers" FORCE)
  add_subdirectory(
    ${UNIFIED_RUNTIME_SOURCE_DIR}
    ${CMAKE_CURRENT_BINARY_DIR}/unified-runtime)
else()
  # SYCL_PI_UR_USE_FETCH_CONTENT is OFF and SYCL_PI_UR_SOURCE_DIR has not been
  # set, check if the fallback local directory exists.
  if(NOT EXISTS ${CMAKE_CURRENT_SOURCE_DIR}/unified-runtime)
    message(FATAL_ERROR
      "SYCL_PI_UR_USE_FETCH_CONTENT is disabled but no alternative Unified \
      Runtime source directory has been provided, either:

      * Set -DSYCL_PI_UR_SOURCE_DIR=/path/to/unified-runtime
      * Clone the UR repo in ${CMAKE_CURRENT_SOURCE_DIR}/unified-runtime")
  endif()
  # The fallback local directory for the Unified Runtime repository has been
  # found, use it.
  set(UNIFIED_RUNTIME_SOURCE_DIR
    "${CMAKE_CURRENT_SOURCE_DIR}/unified-runtime" CACHE PATH
    "Path to Unified Runtime Headers" FORCE)
  add_subdirectory(${UNIFIED_RUNTIME_SOURCE_DIR})
endif()

# Restore original flags
set(CMAKE_CXX_FLAGS "${CMAKE_CXX_FLAGS_BAK}")

message(STATUS
  "Using Unified Runtime source directory: ${UNIFIED_RUNTIME_SOURCE_DIR}")

set(UNIFIED_RUNTIME_INCLUDE_DIR "${UNIFIED_RUNTIME_SOURCE_DIR}/include")
set(UNIFIED_RUNTIME_SRC_INCLUDE_DIR "${UNIFIED_RUNTIME_SOURCE_DIR}/source")
set(UNIFIED_RUNTIME_COMMON_INCLUDE_DIR "${UNIFIED_RUNTIME_SOURCE_DIR}/source/common")

add_library(UnifiedRuntimeLoader ALIAS ur_loader)
add_library(UnifiedRuntimeCommon ALIAS ur_common)
add_library(UnifiedMemoryFramework ALIAS umf)

add_library(UnifiedRuntime-Headers INTERFACE)

target_include_directories(UnifiedRuntime-Headers
  INTERFACE
    "${UNIFIED_RUNTIME_INCLUDE_DIR}"
)

find_package(Threads REQUIRED)

set(UNIFIED_RUNTIME_PLUGIN_ARGS
  SOURCES
    # These are short-term shared with Unified Runtime
    # The two plugins define a few things differently so must
    # be built separately. This difference is spelled in
    # their "ur_bindings.hpp" files.
    "ur_bindings.hpp"
    "pi2ur.hpp"
    # These below belong to Unified Runtime PI Plugin only
    "pi_unified_runtime.hpp"
    "pi_unified_runtime.cpp"
  LIBRARIES
    Threads::Threads
    UnifiedRuntimeLoader
    UnifiedRuntime-Headers
    UnifiedRuntimeCommon
  INCLUDE_DIRS
    "${UNIFIED_RUNTIME_SRC_INCLUDE_DIR}"
    "${UNIFIED_RUNTIME_COMMON_INCLUDE_DIR}"
)

# We need for #include <ze_api.h> in common.h
if("level_zero" IN_LIST SYCL_ENABLE_PLUGINS)
  list(APPEND UNIFIED_RUNTIME_PLUGIN_ARGS LevelZeroLoader-Headers)
endif()

if("opencl" IN_LIST SYCL_ENABLE_PLUGINS)
  list(APPEND UNIFIED_RUNTIME_PLUGIN_ARGS OpenCL-ICD)
endif()

add_sycl_plugin(unified_runtime ${UNIFIED_RUNTIME_PLUGIN_ARGS})

if(TARGET UnifiedRuntimeLoader)
  set_target_properties(hello_world PROPERTIES EXCLUDE_FROM_ALL 1 EXCLUDE_FROM_DEFAULT_BUILD 1)
  # Install the UR loader.
  # TODO: this is piggy-backing on the existing target component level-zero-sycl-dev
  # When UR is moved to its separate repo perhaps we should introduce new component,
  # e.g. unified-runtime-sycl-dev.
  install(TARGETS ur_loader
    LIBRARY DESTINATION "lib${LLVM_LIBDIR_SUFFIX}" COMPONENT level-zero-sycl-dev
    ARCHIVE DESTINATION "lib${LLVM_LIBDIR_SUFFIX}" COMPONENT level-zero-sycl-dev
    RUNTIME DESTINATION "bin" COMPONENT level-zero-sycl-dev
  )
endif()

# Install the UR adapters too
if("level_zero" IN_LIST SYCL_ENABLE_PLUGINS)
  add_dependencies(sycl-runtime-libraries ur_adapter_level_zero)

  # Install the UR adapters too
  install(TARGETS ur_adapter_level_zero
    LIBRARY DESTINATION "lib${LLVM_LIBDIR_SUFFIX}" COMPONENT level-zero-sycl-dev
    ARCHIVE DESTINATION "lib${LLVM_LIBDIR_SUFFIX}" COMPONENT level-zero-sycl-dev
    RUNTIME DESTINATION "bin" COMPONENT level-zero-sycl-dev
  )
endif()

if("cuda" IN_LIST SYCL_ENABLE_PLUGINS)
  add_dependencies(sycl-runtime-libraries ur_adapter_cuda)
endif()

if("hip" IN_LIST SYCL_ENABLE_PLUGINS)
  add_dependencies(sycl-runtime-libraries ur_adapter_hip)
endif()

if ("opencl" IN_LIST SYCL_ENABLE_PLUGINS)
    add_dependencies(sycl-runtime-libraries ur_adapter_opencl)

    # Install the UR adapters too
    install(TARGETS ur_adapter_opencl
      LIBRARY DESTINATION "lib${LLVM_LIBDIR_SUFFIX}" COMPONENT level-zero-sycl-dev
      ARCHIVE DESTINATION "lib${LLVM_LIBDIR_SUFFIX}" COMPONENT level-zero-sycl-dev
      RUNTIME DESTINATION "bin" COMPONENT level-zero-sycl-dev
    )
endif()

if ("native_cpu" IN_LIST SYCL_ENABLE_PLUGINS)
    add_dependencies(sycl-runtime-libraries ur_adapter_native_cpu)

  option(NATIVECPU_USE_OCK "Use the oneAPI Construction Kit for Native CPU" ON)

  if(NATIVECPU_USE_OCK)
    message(STATUS "Compiling Native CPU adapter with OCK support.")
    target_compile_definitions(ur_adapter_native_cpu PRIVATE NATIVECPU_USE_OCK)
  else()
    message(WARNING "Compiling Native CPU adapter without OCK support.
    Some valid SYCL programs may not build or may have low performance.")
  endif()
endif()<|MERGE_RESOLUTION|>--- conflicted
+++ resolved
@@ -99,19 +99,8 @@
       CACHE PATH "Path to external '${name}' adapter source dir" FORCE)
   endfunction()
 
-<<<<<<< HEAD
   set(UNIFIED_RUNTIME_REPO "https://github.com/wenju-he/unified-runtime.git")
   set(UNIFIED_RUNTIME_TAG fix-bindless-L0-copy)
-=======
-  set(UNIFIED_RUNTIME_REPO "https://github.com/oneapi-src/unified-runtime.git")
-  # commit 33eb5ea82b46a794ce54027a0cc0c073e5f9112b
-  # Merge: a53f89db 58f68518
-  # Author: Kenneth Benzie (Benie) <k.benzie@codeplay.com>
-  # Date:   Mon Jun 17 10:34:52 2024 +0100
-  #     Merge pull request #1678 from steffenlarsen/steffen/composite_devices_not_supported_and_empty
-  #     Fix return of component and composite device info queries
-  set(UNIFIED_RUNTIME_TAG 33eb5ea82b46a794ce54027a0cc0c073e5f9112b)
->>>>>>> 63850791
 
   fetch_adapter_source(level_zero
     ${UNIFIED_RUNTIME_REPO}
