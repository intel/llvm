# PI Unified Runtime plugin library.
#

# Options to override the default behaviour of the FetchContent to include UR
# source code.
set(SYCL_PI_UR_OVERRIDE_FETCH_CONTENT_REPO
  "" CACHE STRING "Override the Unified Runtime FetchContent repository")
set(SYCL_PI_UR_OVERRIDE_FETCH_CONTENT_TAG
  "" CACHE STRING "Override the Unified Runtime FetchContent tag")

# Options to disable use of FetchContent to include Unified Runtime source code
# to improve developer workflow.
option(SYCL_PI_UR_USE_FETCH_CONTENT
  "Use FetchContent to acquire the Unified Runtime source code" ON)
set(SYCL_PI_UR_SOURCE_DIR
  "" CACHE PATH "Path to root of Unified Runtime repository")

# Override default to enable building tests from unified-runtime
set(UR_BUILD_TESTS OFF CACHE BOOL "Build unit tests.")
set(UMF_ENABLE_POOL_TRACKING ON)

if("level_zero" IN_LIST SYCL_ENABLE_PLUGINS)
  set(UR_BUILD_ADAPTER_L0 ON)
endif()
if("cuda" IN_LIST SYCL_ENABLE_PLUGINS)
  set(UR_BUILD_ADAPTER_CUDA ON)
endif()
if("hip" IN_LIST SYCL_ENABLE_PLUGINS)
  set(UR_BUILD_ADAPTER_HIP ON)
endif()
if("opencl" IN_LIST SYCL_ENABLE_PLUGINS)
  set(UR_BUILD_ADAPTER_OPENCL ON)
  set(UR_OPENCL_ICD_LOADER_LIBRARY OpenCL-ICD CACHE FILEPATH
    "Path of the OpenCL ICD Loader library" FORCE)
endif()
if("native_cpu" IN_LIST SYCL_ENABLE_PLUGINS)
  set(UR_BUILD_ADAPTER_NATIVE_CPU ON)
endif()

# Disable errors from warnings while building the UR.
# And remember origin flags before doing that.
set(CMAKE_CXX_FLAGS_BAK "${CMAKE_CXX_FLAGS}")
if(WIN32)
  set(CMAKE_CXX_FLAGS "${CMAKE_CXX_FLAGS} /WX-")
  set(CMAKE_C_FLAGS "${CMAKE_C_FLAGS} /WX-")
  # FIXME: Unified runtime build fails with /DUNICODE
  set(CMAKE_CXX_FLAGS "${CMAKE_CXX_FLAGS} /UUNICODE")
  set(CMAKE_C_FLAGS "${CMAKE_C_FLAGS} /UUNICODE")
  # USE_Z7 forces use of /Z7 instead of /Zi which is broken with sccache
  set(USE_Z7 ON)
else()
  set(CMAKE_CXX_FLAGS "${CMAKE_CXX_FLAGS} -Wno-error")
  set(CMAKE_C_FLAGS "${CMAKE_C_FLAGS} -Wno-error")
endif()

if(SYCL_PI_UR_USE_FETCH_CONTENT)
  include(FetchContent)

  set(UNIFIED_RUNTIME_REPO "https://github.com/oneapi-src/unified-runtime.git")
  # commit d06ba9d9c539dc712444c6db95dfe1629bd5f7d8
<<<<<<< HEAD
  # Merge: e1414e12 35b6a5ea
  # Author: Kenneth Benzie (Benie) <k.benzie@codeplay.com>
  # Date:   Thu Jan 11 15:09:01 2024 +0000
  #     Merge pull request #1035 from Bensuo/cmd-buffer-profiling-l0
  #     [EXP][CMDBUF] Add support for recovering CommandBuffer profiling information
=======
  # Merge:  e1414e1 35b6a5e
  # Author: Kenneth Benzie (Benie) <k.benzie@codeplay.com>
  # Date:   Thu Jan 11 15:09:01 2024 +0000
  #     Merge pull request #1035 from Bensuo/cmd-buffer-profiling-l0
  #     [EXP][CMDBUF] Add support for recovering CommandBuffer profiling
  #     information
>>>>>>> 6eac61af
  set(UNIFIED_RUNTIME_TAG d06ba9d9c539dc712444c6db95dfe1629bd5f7d8)

  if(SYCL_PI_UR_OVERRIDE_FETCH_CONTENT_REPO)
    set(UNIFIED_RUNTIME_REPO "${SYCL_PI_UR_OVERRIDE_FETCH_CONTENT_REPO}")
  endif()
  if(SYCL_PI_UR_OVERRIDE_FETCH_CONTENT_TAG)
    set(UNIFIED_RUNTIME_TAG "${SYCL_PI_UR_OVERRIDE_FETCH_CONTENT_TAG}")
  endif()

  message(STATUS "Will fetch Unified Runtime from ${UNIFIED_RUNTIME_REPO}")
  FetchContent_Declare(unified-runtime
    GIT_REPOSITORY    ${UNIFIED_RUNTIME_REPO}
    GIT_TAG           ${UNIFIED_RUNTIME_TAG}
  )

  FetchContent_GetProperties(unified-runtime)
  FetchContent_MakeAvailable(unified-runtime)

  set(UNIFIED_RUNTIME_SOURCE_DIR
    "${unified-runtime_SOURCE_DIR}" CACHE PATH
    "Path to Unified Runtime Headers" FORCE)
elseif(SYCL_PI_UR_SOURCE_DIR)
  # SYCL_PI_UR_USE_FETCH_CONTENT is OFF and SYCL_PI_UR_SOURCE_DIR has been set,
  # use the external Unified Runtime source directory.
  set(UNIFIED_RUNTIME_SOURCE_DIR
    "${SYCL_PI_UR_SOURCE_DIR}" CACHE PATH
    "Path to Unified Runtime Headers" FORCE)
  add_subdirectory(
    ${UNIFIED_RUNTIME_SOURCE_DIR}
    ${CMAKE_CURRENT_BINARY_DIR}/unified-runtime)
else()
  # SYCL_PI_UR_USE_FETCH_CONTENT is OFF and SYCL_PI_UR_SOURCE_DIR has not been
  # set, check if the fallback local directory exists.
  if(NOT EXISTS ${CMAKE_CURRENT_SOURCE_DIR}/unified-runtime)
    message(FATAL_ERROR
      "SYCL_PI_UR_USE_FETCH_CONTENT is disabled but no alternative Unified \
      Runtime source directory has been provided, either:

      * Set -DSYCL_PI_UR_SOURCE_DIR=/path/to/unified-runtime
      * Clone the UR repo in ${CMAKE_CURRENT_SOURCE_DIR}/unified-runtime")
  endif()
  # The fallback local directory for the Unified Runtime repository has been
  # found, use it.
  set(UNIFIED_RUNTIME_SOURCE_DIR
    "${CMAKE_CURRENT_SOURCE_DIR}/unified-runtime" CACHE PATH
    "Path to Unified Runtime Headers" FORCE)
  add_subdirectory(${UNIFIED_RUNTIME_SOURCE_DIR})
endif()

# Restore original flags
set(CMAKE_CXX_FLAGS "${CMAKE_CXX_FLAGS_BAK}")

message(STATUS
  "Using Unified Runtime source directory: ${UNIFIED_RUNTIME_SOURCE_DIR}")

set(UNIFIED_RUNTIME_INCLUDE_DIR "${UNIFIED_RUNTIME_SOURCE_DIR}/include")

add_library(UnifiedRuntimeLoader ALIAS ur_loader)
add_library(UnifiedRuntimeCommon ALIAS ur_common)
add_library(UnifiedMallocFramework ALIAS unified_malloc_framework)

add_library(UnifiedRuntime-Headers INTERFACE)

target_include_directories(UnifiedRuntime-Headers
  INTERFACE
    "${UNIFIED_RUNTIME_INCLUDE_DIR}"
)

find_package(Threads REQUIRED)

set(UNIFIED_RUNTIME_PLUGIN_ARGS
  SOURCES
    # These are short-term shared with Unified Runtime
    # The two plugins define a few things differently so must
    # be built separately. This difference is spelled in
    # their "ur_bindings.hpp" files.
    "ur_bindings.hpp"
    "pi2ur.hpp"
    # These below belong to Unified Runtime PI Plugin only
    "pi_unified_runtime.hpp"
    "pi_unified_runtime.cpp"
  LIBRARIES
    Threads::Threads
    UnifiedRuntimeLoader
    UnifiedRuntime-Headers
)

# We need for #include <ze_api.h> in common.h
if("level_zero" IN_LIST SYCL_ENABLE_PLUGINS)
  list(APPEND UNIFIED_RUNTIME_PLUGIN_ARGS LevelZeroLoader-Headers)
endif()

if("opencl" IN_LIST SYCL_ENABLE_PLUGINS)
  list(APPEND UNIFIED_RUNTIME_PLUGIN_ARGS OpenCL-ICD)
endif()

add_sycl_plugin(unified_runtime ${UNIFIED_RUNTIME_PLUGIN_ARGS})

if(TARGET UnifiedRuntimeLoader)
  set_target_properties(hello_world PROPERTIES EXCLUDE_FROM_ALL 1 EXCLUDE_FROM_DEFAULT_BUILD 1)
  # Install the UR loader.
  # TODO: this is piggy-backing on the existing target component level-zero-sycl-dev
  # When UR is moved to its separate repo perhaps we should introduce new component,
  # e.g. unified-runtime-sycl-dev.
  install(TARGETS ur_loader
    LIBRARY DESTINATION "lib${LLVM_LIBDIR_SUFFIX}" COMPONENT level-zero-sycl-dev
    ARCHIVE DESTINATION "lib${LLVM_LIBDIR_SUFFIX}" COMPONENT level-zero-sycl-dev
    RUNTIME DESTINATION "bin" COMPONENT level-zero-sycl-dev
  )
endif()

# Install the UR adapters too
if("level_zero" IN_LIST SYCL_ENABLE_PLUGINS)
  add_dependencies(sycl-runtime-libraries ur_adapter_level_zero)

  # Install the UR adapters too
  install(TARGETS ur_adapter_level_zero
    LIBRARY DESTINATION "lib${LLVM_LIBDIR_SUFFIX}" COMPONENT level-zero-sycl-dev
    ARCHIVE DESTINATION "lib${LLVM_LIBDIR_SUFFIX}" COMPONENT level-zero-sycl-dev
    RUNTIME DESTINATION "bin" COMPONENT level-zero-sycl-dev
  )
endif()

if("cuda" IN_LIST SYCL_ENABLE_PLUGINS)
  add_dependencies(sycl-runtime-libraries ur_adapter_cuda)
endif()

if("hip" IN_LIST SYCL_ENABLE_PLUGINS)
  add_dependencies(sycl-runtime-libraries ur_adapter_hip)
endif()

if ("opencl" IN_LIST SYCL_ENABLE_PLUGINS)
    add_dependencies(sycl-runtime-libraries ur_adapter_opencl)
endif()

if ("native_cpu" IN_LIST SYCL_ENABLE_PLUGINS)
    add_dependencies(sycl-runtime-libraries ur_adapter_native_cpu)
endif()<|MERGE_RESOLUTION|>--- conflicted
+++ resolved
@@ -58,20 +58,12 @@
 
   set(UNIFIED_RUNTIME_REPO "https://github.com/oneapi-src/unified-runtime.git")
   # commit d06ba9d9c539dc712444c6db95dfe1629bd5f7d8
-<<<<<<< HEAD
-  # Merge: e1414e12 35b6a5ea
-  # Author: Kenneth Benzie (Benie) <k.benzie@codeplay.com>
-  # Date:   Thu Jan 11 15:09:01 2024 +0000
-  #     Merge pull request #1035 from Bensuo/cmd-buffer-profiling-l0
-  #     [EXP][CMDBUF] Add support for recovering CommandBuffer profiling information
-=======
   # Merge:  e1414e1 35b6a5e
   # Author: Kenneth Benzie (Benie) <k.benzie@codeplay.com>
   # Date:   Thu Jan 11 15:09:01 2024 +0000
   #     Merge pull request #1035 from Bensuo/cmd-buffer-profiling-l0
   #     [EXP][CMDBUF] Add support for recovering CommandBuffer profiling
   #     information
->>>>>>> 6eac61af
   set(UNIFIED_RUNTIME_TAG d06ba9d9c539dc712444c6db95dfe1629bd5f7d8)
 
   if(SYCL_PI_UR_OVERRIDE_FETCH_CONTENT_REPO)
