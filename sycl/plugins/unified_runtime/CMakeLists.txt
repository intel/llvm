--- conflicted
+++ resolved
@@ -99,7 +99,6 @@
       CACHE PATH "Path to external '${name}' adapter source dir" FORCE)
   endfunction()
 
-<<<<<<< HEAD
   set(UNIFIED_RUNTIME_REPO "https://github.com/AllanZyne/unified-runtime.git")
   # commit 4f105262c30ac231b8db1e250f36e88ef9f0a36d
   # Merge: 0f118d75 92fce2ee
@@ -108,16 +107,6 @@
   #     Merge pull request #1409 from omarahmed1111/Add-CTS-tests-for-image-format
   #     [CTS] Add CTS tests for urMemImageCreate entry-point
   set(UNIFIED_RUNTIME_TAG review/yang/misalign_access)
-=======
-  set(UNIFIED_RUNTIME_REPO "https://github.com/oneapi-src/unified-runtime.git")
-  # commit 269ba5430f2e6337c5ac25f9ef57b7e426e41fd0
-  # Merge: 33eb5ea8 487f4f8a
-  # Author: Kenneth Benzie (Benie) <k.benzie@codeplay.com>
-  # Date:   Mon Jun 17 14:31:13 2024 +0100
-  #     Merge pull request #1639 from przemektmalon/przemek/windows-interop
-  #     [Bindless][Exp] Windows & DX12 interop. Semaphore ops can take values.
-  set(UNIFIED_RUNTIME_TAG 269ba5430f2e6337c5ac25f9ef57b7e426e41fd0)
->>>>>>> 36c88dca
 
   fetch_adapter_source(level_zero
     ${UNIFIED_RUNTIME_REPO}
