--- conflicted
+++ resolved
@@ -56,7 +56,6 @@
 if(SYCL_PI_UR_USE_FETCH_CONTENT)
   include(FetchContent)
 
-<<<<<<< HEAD
   set(UNIFIED_RUNTIME_REPO "https://github.com/PietroGhg/unified-runtime.git")
   # commit c53953ae492587698d5adbab8ffee254d97b6a4e
   # Merge: 9f88cf88 66d52ace
@@ -65,16 +64,6 @@
   #     Merge pull request #1170 from jchlanda/jakub/hip_custom_dirs
   #     [HIP] Allow custom location of ROCm components
   set(UNIFIED_RUNTIME_TAG pietro/empty_cmd_buffer_fill)
-=======
-  set(UNIFIED_RUNTIME_REPO "https://github.com/oneapi-src/unified-runtime.git")
-  # commit 79c28d0f0713f58358d5080653d95803fd131749
-  # Merge: 25e0b603 45d76b78
-  # Author: aarongreig <aaron.greig@codeplay.com>
-  # Date: Fri Jan 12 16:14:44 2024 +0000
-  #     Merge pull request #1186 from hdelan/device-global-hip
-  #     [HIP] Add support for global variable read write
-  set(UNIFIED_RUNTIME_TAG 79c28d0f0713f58358d5080653d95803fd131749)
->>>>>>> b4ade420
 
   if(SYCL_PI_UR_OVERRIDE_FETCH_CONTENT_REPO)
     set(UNIFIED_RUNTIME_REPO "${SYCL_PI_UR_OVERRIDE_FETCH_CONTENT_REPO}")
