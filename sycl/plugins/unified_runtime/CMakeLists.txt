--- conflicted
+++ resolved
@@ -99,7 +99,6 @@
       CACHE PATH "Path to external '${name}' adapter source dir" FORCE)
   endfunction()
 
-<<<<<<< HEAD
   set(UNIFIED_RUNTIME_REPO "git@github.com:DBDuncan/unified-runtime.git")
   # commit 2875c7e91e43d002440d26fe0eb50e2fb906ab47
   # Author: Sean Stirling <sean.stirling@codeplay.com>
@@ -107,16 +106,6 @@
   #     [PATCH] [Bindless][Exp] Rename interop related structs/funcs with
   #     "external"
   set(UNIFIED_RUNTIME_TAG 2875c7e91e43d002440d26fe0eb50e2fb906ab47)
-=======
-  set(UNIFIED_RUNTIME_REPO "https://github.com/oneapi-src/unified-runtime.git")
-  # commit 38bd941caf19213e9091e4da9b98df350f7c7955
-  # Merge: fa06e95c 36ca9f15
-  # Author: Kenneth Benzie (Benie) <k.benzie@codeplay.com>
-  # Date:   Fri Jul 5 13:48:45 2024 +0100
-  #     Merge pull request #1587 from callumfare/callum/native_handle_uintptr_t
-  #     Change ur_native_handle_t to be uintptr_t
-  set(UNIFIED_RUNTIME_TAG 38bd941caf19213e9091e4da9b98df350f7c7955)
->>>>>>> 0b9fc099
 
   fetch_adapter_source(level_zero
     ${UNIFIED_RUNTIME_REPO}
