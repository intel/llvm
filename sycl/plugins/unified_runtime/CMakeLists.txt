# PI Unified Runtime plugin library.
#

# Options to override the default behaviour of the FetchContent to include UR
# source code.
set(SYCL_PI_UR_OVERRIDE_FETCH_CONTENT_REPO
  "" CACHE STRING "Override the Unified Runtime FetchContent repository")
set(SYCL_PI_UR_OVERRIDE_FETCH_CONTENT_TAG
  "" CACHE STRING "Override the Unified Runtime FetchContent tag")

# Options to disable use of FetchContent to include Unified Runtime source code
# to improve developer workflow.
option(SYCL_PI_UR_USE_FETCH_CONTENT
  "Use FetchContent to acquire the Unified Runtime source code" ON)
set(SYCL_PI_UR_SOURCE_DIR
  "" CACHE PATH "Path to root of Unified Runtime repository")

# Override default to enable building tests from unified-runtime
set(UR_BUILD_TESTS OFF CACHE BOOL "Build unit tests.")
set(UMF_ENABLE_POOL_TRACKING ON)

if("level_zero" IN_LIST SYCL_ENABLE_PLUGINS)
  set(UR_BUILD_ADAPTER_L0 ON)
endif()
if("cuda" IN_LIST SYCL_ENABLE_PLUGINS)
  set(UR_BUILD_ADAPTER_CUDA ON)
endif()
if("hip" IN_LIST SYCL_ENABLE_PLUGINS)
  set(UR_BUILD_ADAPTER_HIP ON)
endif()
if("opencl" IN_LIST SYCL_ENABLE_PLUGINS)
  set(UR_BUILD_ADAPTER_OPENCL ON)
  set(UR_OPENCL_ICD_LOADER_LIBRARY OpenCL-ICD)
endif()
# TODO: Set UR_BUILD_ADAPTER_NATIVE_CPU once adapter moved

# Disable errors from warnings while building the UR.
# And remember origin flags before doing that.
set(CMAKE_CXX_FLAGS_BAK "${CMAKE_CXX_FLAGS}")
if(WIN32)
  set(CMAKE_CXX_FLAGS "${CMAKE_CXX_FLAGS} /WX-")
  set(CMAKE_C_FLAGS "${CMAKE_C_FLAGS} /WX-")
  # FIXME: Unified runtime build fails with /DUNICODE
  set(CMAKE_CXX_FLAGS "${CMAKE_CXX_FLAGS} /UUNICODE")
  set(CMAKE_C_FLAGS "${CMAKE_C_FLAGS} /UUNICODE")
  # USE_Z7 forces use of /Z7 instead of /Zi which is broken with sccache
  set(USE_Z7 ON)
else()
  set(CMAKE_CXX_FLAGS "${CMAKE_CXX_FLAGS} -Wno-error")
  set(CMAKE_C_FLAGS "${CMAKE_C_FLAGS} -Wno-error")
endif()

if(SYCL_PI_UR_USE_FETCH_CONTENT)
  include(FetchContent)

  set(UNIFIED_RUNTIME_REPO "https://github.com/oneapi-src/unified-runtime.git")
<<<<<<< HEAD
  # commit 612a263613b235b0257fcaf2f128fc61b06e0c24
  # Merge: 7db941d 55409e4
  # Author: Kenneth Benzie (Benie) <k.benzie@codeplay.com>
  # Date:   Tue Nov 7 10:21:37 2023 +0000
  #     Merge pull request #1011 from fabiomestre/fabio/fix_opencl_leak
  #     [OpenCL] Fix memory leak
  set(UNIFIED_RUNTIME_TAG 612a263613b235b0257fcaf2f128fc61b06e0c24)
=======
  # commit 0e24ab8d136978d984be9e8cba34e23b4fbcf37c
  # Merge: a62423d d5a4691
  # Author: Kenneth Benzie (Benie) <k.benzie@codeplay.com>
  # Date:   Mon Nov 6 11:42:03 2023 +0000
  #     Merge pull request #931 from konradkusiak97/konradkusiak/LocalMemSizeQuery
  #     [UR] [CUDA] Changed the output of querying localMemSize
  set(UNIFIED_RUNTIME_TAG 0e24ab8d136978d984be9e8cba34e23b4fbcf37c)
>>>>>>> c39c2138

  if(SYCL_PI_UR_OVERRIDE_FETCH_CONTENT_REPO)
    set(UNIFIED_RUNTIME_REPO "${SYCL_PI_UR_OVERRIDE_FETCH_CONTENT_REPO}")
  endif()
  if(SYCL_PI_UR_OVERRIDE_FETCH_CONTENT_TAG)
    set(UNIFIED_RUNTIME_TAG "${SYCL_PI_UR_OVERRIDE_FETCH_CONTENT_TAG}")
  endif()

  message(STATUS "Will fetch Unified Runtime from ${UNIFIED_RUNTIME_REPO}")
  FetchContent_Declare(unified-runtime
    GIT_REPOSITORY    ${UNIFIED_RUNTIME_REPO}
    GIT_TAG           ${UNIFIED_RUNTIME_TAG}
  )

  FetchContent_GetProperties(unified-runtime)
  FetchContent_MakeAvailable(unified-runtime)

  set(UNIFIED_RUNTIME_SOURCE_DIR
    "${unified-runtime_SOURCE_DIR}" CACHE PATH
    "Path to Unified Runtime Headers" FORCE)
elseif(SYCL_PI_UR_SOURCE_DIR)
  # SYCL_PI_UR_USE_FETCH_CONTENT is OFF and SYCL_PI_UR_SOURCE_DIR has been set,
  # use the external Unified Runtime source directory.
  set(UNIFIED_RUNTIME_SOURCE_DIR
    "${SYCL_PI_UR_SOURCE_DIR}" CACHE PATH
    "Path to Unified Runtime Headers" FORCE)
  add_subdirectory(
    ${UNIFIED_RUNTIME_SOURCE_DIR}
    ${CMAKE_CURRENT_BINARY_DIR}/unified-runtime)
else()
  # SYCL_PI_UR_USE_FETCH_CONTENT is OFF and SYCL_PI_UR_SOURCE_DIR has not been
  # set, check if the fallback local directory exists.
  if(NOT ${CMAKE_CURRENT_SOURCE_DIR}/unified-runtime)
    message(FATAL_ERROR
      "SYCL_PI_UR_USE_FETCH_CONTENT is disabled but no alternative Unified
      Runtime source directory has be proivided, either:

      * Set -DSYCL_PI_UR_SOURCE_DIR=/path/to/unified-runtime
      * Clone the UR repo in ${CMAKE_CURRENT_SOURCE_DIR}/unified-runtime")
  endif()
  # The fallback local directory for the Unified Runtime repository has been
  # found, use it.
  set(UNIFIED_RUNTIME_SOURCE_DIR
    "${CMAKE_CURRENT_SOURCE_DIR}/unified-runtime" CACHE PATH
    "Path to Unified Runtime Headers" FORCE)
  add_subdirectory(${UNIFIED_RUNTIME_SOURCE_DIR})
endif()

# Restore original flags
set(CMAKE_CXX_FLAGS "${CMAKE_CXX_FLAGS_BAK}")

message(STATUS
  "Using Unified Runtime source directory: ${UNIFIED_RUNTIME_SOURCE_DIR}")

set(UNIFIED_RUNTIME_INCLUDE_DIR "${UNIFIED_RUNTIME_SOURCE_DIR}/include")

add_library(UnifiedRuntimeLoader ALIAS ur_loader)
add_library(UnifiedRuntimeCommon ALIAS ur_common)
add_library(UnifiedMallocFramework ALIAS unified_malloc_framework)

add_library(UnifiedRuntime-Headers INTERFACE)

target_include_directories(UnifiedRuntime-Headers
  INTERFACE
    "${UNIFIED_RUNTIME_INCLUDE_DIR}"
)

find_package(Threads REQUIRED)

set(UNIFIED_RUNTIME_PLUGIN_ARGS
  SOURCES
    # These are short-term shared with Unified Runtime
    # The two plugins define a few things differently so must
    # be built separately. This difference is spelled in
    # their "ur_bindings.hpp" files.
    "ur_bindings.hpp"
    "pi2ur.hpp"
    "pi2ur.cpp"
    # These below belong to Unified Runtime PI Plugin only
    "pi_unified_runtime.hpp"
    "pi_unified_runtime.cpp"
  LIBRARIES
    Threads::Threads
    UnifiedRuntimeLoader
    UnifiedRuntime-Headers
)

# We need for #include <ze_api.h> in common.h
if("level_zero" IN_LIST SYCL_ENABLE_PLUGINS)
  list(APPEND UNIFIED_RUNTIME_PLUGIN_ARGS LevelZeroLoader-Headers)
endif()

if("opencl" IN_LIST SYCL_ENABLE_PLUGINS)
  list(APPEND UNIFIED_RUNTIME_PLUGIN_ARGS OpenCL-ICD)
endif()

add_sycl_plugin(unified_runtime ${UNIFIED_RUNTIME_PLUGIN_ARGS})

if("native_cpu" IN_LIST SYCL_ENABLE_PLUGINS)
  add_sycl_library("ur_adapter_native_cpu" SHARED
    SOURCES
      "ur/ur.cpp"
      "ur/ur.hpp"
      "ur/adapters/native_cpu/adapter.cpp"
      "ur/adapters/native_cpu/command_buffer.cpp"
      "ur/adapters/native_cpu/common.cpp"
      "ur/adapters/native_cpu/common.hpp"
      "ur/adapters/native_cpu/context.cpp"
      "ur/adapters/native_cpu/context.hpp"
      "ur/adapters/native_cpu/device.cpp"
      "ur/adapters/native_cpu/device.hpp"
      "ur/adapters/native_cpu/enqueue.cpp"
      "ur/adapters/native_cpu/event.cpp"
      "ur/adapters/native_cpu/image.cpp"
      "ur/adapters/native_cpu/kernel.cpp"
      "ur/adapters/native_cpu/kernel.hpp"
      "ur/adapters/native_cpu/memory.cpp"
      "ur/adapters/native_cpu/memory.hpp"
      "ur/adapters/native_cpu/platform.cpp"
      "ur/adapters/native_cpu/platform.hpp"
      "ur/adapters/native_cpu/program.cpp"
      "ur/adapters/native_cpu/program.hpp"
      "ur/adapters/native_cpu/queue.cpp"
      "ur/adapters/native_cpu/queue.hpp"
      "ur/adapters/native_cpu/sampler.cpp"
      "ur/adapters/native_cpu/ur_interface_loader.cpp"
      "ur/adapters/native_cpu/usm.cpp"
      "ur/adapters/native_cpu/usm_p2p.cpp"
    LIBRARIES
      UnifiedRuntime-Headers
      Threads::Threads
      OpenCL-Headers
  )

  set_target_properties("ur_adapter_native_cpu" PROPERTIES
    VERSION "0.0.0"
    SOVERSION "0"
  )
endif()


if(TARGET UnifiedRuntimeLoader)
  set_target_properties(hello_world PROPERTIES EXCLUDE_FROM_ALL 1 EXCLUDE_FROM_DEFAULT_BUILD 1)
  # Install the UR loader.
  # TODO: this is piggy-backing on the existing target component level-zero-sycl-dev
  # When UR is moved to its separate repo perhaps we should introduce new component,
  # e.g. unified-runtime-sycl-dev.
  install(TARGETS ur_loader
    LIBRARY DESTINATION "lib${LLVM_LIBDIR_SUFFIX}" COMPONENT level-zero-sycl-dev
    ARCHIVE DESTINATION "lib${LLVM_LIBDIR_SUFFIX}" COMPONENT level-zero-sycl-dev
    RUNTIME DESTINATION "bin" COMPONENT level-zero-sycl-dev
  )
endif()

# Install the UR adapters too
if("level_zero" IN_LIST SYCL_ENABLE_PLUGINS)
  add_dependencies(sycl-runtime-libraries ur_adapter_level_zero)

  # Install the UR adapters too
  install(TARGETS ur_adapter_level_zero
    LIBRARY DESTINATION "lib${LLVM_LIBDIR_SUFFIX}" COMPONENT level-zero-sycl-dev
    ARCHIVE DESTINATION "lib${LLVM_LIBDIR_SUFFIX}" COMPONENT level-zero-sycl-dev
    RUNTIME DESTINATION "bin" COMPONENT level-zero-sycl-dev
  )
endif()

if("cuda" IN_LIST SYCL_ENABLE_PLUGINS)
  add_dependencies(sycl-runtime-libraries ur_adapter_cuda)
endif()

if("hip" IN_LIST SYCL_ENABLE_PLUGINS)
  add_dependencies(sycl-runtime-libraries ur_adapter_hip)
endif()

if ("opencl" IN_LIST SYCL_ENABLE_PLUGINS)
    add_dependencies(sycl-runtime-libraries ur_adapter_opencl)
endif()<|MERGE_RESOLUTION|>--- conflicted
+++ resolved
@@ -54,7 +54,6 @@
   include(FetchContent)
 
   set(UNIFIED_RUNTIME_REPO "https://github.com/oneapi-src/unified-runtime.git")
-<<<<<<< HEAD
   # commit 612a263613b235b0257fcaf2f128fc61b06e0c24
   # Merge: 7db941d 55409e4
   # Author: Kenneth Benzie (Benie) <k.benzie@codeplay.com>
@@ -62,15 +61,6 @@
   #     Merge pull request #1011 from fabiomestre/fabio/fix_opencl_leak
   #     [OpenCL] Fix memory leak
   set(UNIFIED_RUNTIME_TAG 612a263613b235b0257fcaf2f128fc61b06e0c24)
-=======
-  # commit 0e24ab8d136978d984be9e8cba34e23b4fbcf37c
-  # Merge: a62423d d5a4691
-  # Author: Kenneth Benzie (Benie) <k.benzie@codeplay.com>
-  # Date:   Mon Nov 6 11:42:03 2023 +0000
-  #     Merge pull request #931 from konradkusiak97/konradkusiak/LocalMemSizeQuery
-  #     [UR] [CUDA] Changed the output of querying localMemSize
-  set(UNIFIED_RUNTIME_TAG 0e24ab8d136978d984be9e8cba34e23b4fbcf37c)
->>>>>>> c39c2138
 
   if(SYCL_PI_UR_OVERRIDE_FETCH_CONTENT_REPO)
     set(UNIFIED_RUNTIME_REPO "${SYCL_PI_UR_OVERRIDE_FETCH_CONTENT_REPO}")
