# PI Unified Runtime plugin library.
#

# Options to override the default behaviour of the FetchContent to include UR
# source code.
set(SYCL_PI_UR_OVERRIDE_FETCH_CONTENT_REPO
  "" CACHE STRING "Override the Unified Runtime FetchContent repository")
set(SYCL_PI_UR_OVERRIDE_FETCH_CONTENT_TAG
  "" CACHE STRING "Override the Unified Runtime FetchContent tag")

# Options to disable use of FetchContent to include Unified Runtime source code
# to improve developer workflow.
option(SYCL_PI_UR_USE_FETCH_CONTENT
  "Use FetchContent to acquire the Unified Runtime source code" ON)
set(SYCL_PI_UR_SOURCE_DIR
  "" CACHE PATH "Path to root of Unified Runtime repository")

# Override default to enable building tests from unified-runtime
set(UR_BUILD_TESTS OFF CACHE BOOL "Build unit tests.")
set(UMF_ENABLE_POOL_TRACKING ON)

if("level_zero" IN_LIST SYCL_ENABLE_PLUGINS)
  set(UR_BUILD_ADAPTER_L0 ON)
endif()
if("cuda" IN_LIST SYCL_ENABLE_PLUGINS)
  set(UR_BUILD_ADAPTER_CUDA ON)
endif()
if("hip" IN_LIST SYCL_ENABLE_PLUGINS)
  set(UR_BUILD_ADAPTER_HIP ON)
endif()
if("opencl" IN_LIST SYCL_ENABLE_PLUGINS)
  set(UR_BUILD_ADAPTER_OPENCL ON)
  set(UR_OPENCL_ICD_LOADER_LIBRARY OpenCL-ICD CACHE FILEPATH
    "Path of the OpenCL ICD Loader library" FORCE)
endif()
if("native_cpu" IN_LIST SYCL_ENABLE_PLUGINS)
  set(UR_BUILD_ADAPTER_NATIVE_CPU ON)
endif()

# Disable errors from warnings while building the UR.
# And remember origin flags before doing that.
set(CMAKE_CXX_FLAGS_BAK "${CMAKE_CXX_FLAGS}")
if(WIN32)
  set(CMAKE_CXX_FLAGS "${CMAKE_CXX_FLAGS} /WX-")
  set(CMAKE_C_FLAGS "${CMAKE_C_FLAGS} /WX-")
  # FIXME: Unified runtime build fails with /DUNICODE
  set(CMAKE_CXX_FLAGS "${CMAKE_CXX_FLAGS} /UUNICODE")
  set(CMAKE_C_FLAGS "${CMAKE_C_FLAGS} /UUNICODE")
  # USE_Z7 forces use of /Z7 instead of /Zi which is broken with sccache
  set(USE_Z7 ON)
else()
  set(CMAKE_CXX_FLAGS "${CMAKE_CXX_FLAGS} -Wno-error")
  set(CMAKE_C_FLAGS "${CMAKE_C_FLAGS} -Wno-error")
endif()

if(SYCL_PI_UR_USE_FETCH_CONTENT)
  include(FetchContent)

  # The fetch_adapter_source function can be used to perform a separate content
  # fetch for a UR adapter, this allows development of adapters to be decoupled
  # from each other.
  #
  # A separate content fetch will not be performed if:
  # * The adapter name is not present in the SYCL_ENABLE_PLUGINS variable.
  # * The repo and tag provided match the values of the
  #   UNIFIED_RUNTIME_REPO/UNIFIED_RUNTIME_TAG variables
  #
  # Args:
  #   * name - Must be the directory name of the adapter
  #   * repo - A valid Git URL of a Unified Runtime repo
  #   * tag - A valid Git branch/tag/commit in the Unified Runtime repo
  function(fetch_adapter_source name repo tag)
    if(NOT ${name} IN_LIST SYCL_ENABLE_PLUGINS)
      return()
    endif()
    if(repo STREQUAL UNIFIED_RUNTIME_REPO AND
        tag STREQUAL UNIFIED_RUNTIME_TAG)
      # If the adapter sources are taken from the main checkout, reset the
      # adapter specific source path.
      string(TOUPPER ${name} NAME)
      set(UR_ADAPTER_${NAME}_SOURCE_DIR ""
        CACHE PATH "Path to external '${name}' adapter source dir" FORCE)
      return()
    endif()
    message(STATUS
      "Will fetch Unified Runtime ${name} adapter from ${repo} at ${tag}")
    set(fetch-name ur-${name})
    FetchContent_Declare(${fetch-name}
      GIT_REPOSITORY ${repo} GIT_TAG ${tag})
    # We don't want to add this repo to the build, only fetch its source.
    FetchContent_Populate(${fetch-name})
    # Get the path to the source directory
    string(TOUPPER ${name} NAME)
    set(source_dir_var UR_ADAPTER_${NAME}_SOURCE_DIR)
    FetchContent_GetProperties(${fetch-name} SOURCE_DIR UR_ADAPTER_${NAME}_SOURCE_DIR)
    # Set the variable which informs UR where to get the adapter source from.
    set(UR_ADAPTER_${NAME}_SOURCE_DIR
      "${UR_ADAPTER_${NAME}_SOURCE_DIR}/source/adapters/${name}"
      CACHE PATH "Path to external '${name}' adapter source dir" FORCE)
  endfunction()

<<<<<<< HEAD
  set(UNIFIED_RUNTIME_REPO "https://github.com/AllanZyne/unified-runtime.git")
  # commit 396fb20498c315a526c961d7cb645b42795acd2c
  # Merge: 719bb9cd e2ffea69
  # Author: Kenneth Benzie (Benie) <k.benzie@codeplay.com>
  # Date:   Thu May 23 10:53:03 2024 +0100
  #     Merge pull request #1501 from RossBrunton/ross/kerneltests
  #     [Testing] Spec clarifications and testing updates for kernel
  set(UNIFIED_RUNTIME_TAG review/yang/multiple_reports)
=======
  set(UNIFIED_RUNTIME_REPO "https://github.com/oneapi-src/unified-runtime.git")
  # commit a1094cd082dcbb90228b6a7815d655f3d7f5abaa
  # Merge: 2a31795d 6fb77c98
  # Author: Kenneth Benzie (Benie) <k.benzie@codeplay.com>
  # Date:   Tue Jun 18 17:51:45 2024 +0100
  #     Merge pull request #1638 from zhaomaosu/asan-shadow-scale-4
  #     [DeviceSanitizer] Change ASan shadow scale from 3 to 4
  set(UNIFIED_RUNTIME_TAG a1094cd082dcbb90228b6a7815d655f3d7f5abaa)
>>>>>>> 8e3b8ce7

  fetch_adapter_source(level_zero
    ${UNIFIED_RUNTIME_REPO}
    ${UNIFIED_RUNTIME_TAG}
  )

  fetch_adapter_source(opencl
    ${UNIFIED_RUNTIME_REPO}
    ${UNIFIED_RUNTIME_TAG}
  )

  fetch_adapter_source(cuda
    ${UNIFIED_RUNTIME_REPO}
    ${UNIFIED_RUNTIME_TAG}
  )

  fetch_adapter_source(hip
    ${UNIFIED_RUNTIME_REPO}
    ${UNIFIED_RUNTIME_TAG}
  )

  fetch_adapter_source(native_cpu
    ${UNIFIED_RUNTIME_REPO}
    # commit 0e5bbcb2f8709643abf08cb83469787e866e3598
    # Author: Kenneth Benzie (Benie) <k.benzie@codeplay.com>
    # Date:   Wed Jun 19 14:33:26 2024 +0100
    #     Merge pull request #1628 from PietroGhg/pietro/native_cpu_half
    #     [NATIVECPU] Report cl_khr_fp16 on native cpu
    0e5bbcb2f8709643abf08cb83469787e866e3598
  )

  if(SYCL_PI_UR_OVERRIDE_FETCH_CONTENT_REPO)
    set(UNIFIED_RUNTIME_REPO "${SYCL_PI_UR_OVERRIDE_FETCH_CONTENT_REPO}")
  endif()
  if(SYCL_PI_UR_OVERRIDE_FETCH_CONTENT_TAG)
    set(UNIFIED_RUNTIME_TAG "${SYCL_PI_UR_OVERRIDE_FETCH_CONTENT_TAG}")
  endif()

  message(STATUS "Will fetch Unified Runtime from ${UNIFIED_RUNTIME_REPO}")
  FetchContent_Declare(unified-runtime
    GIT_REPOSITORY    ${UNIFIED_RUNTIME_REPO}
    GIT_TAG           ${UNIFIED_RUNTIME_TAG}
  )

  FetchContent_GetProperties(unified-runtime)
  FetchContent_MakeAvailable(unified-runtime)

  set(UNIFIED_RUNTIME_SOURCE_DIR
    "${unified-runtime_SOURCE_DIR}" CACHE PATH
    "Path to Unified Runtime Headers" FORCE)
elseif(SYCL_PI_UR_SOURCE_DIR)
  # SYCL_PI_UR_USE_FETCH_CONTENT is OFF and SYCL_PI_UR_SOURCE_DIR has been set,
  # use the external Unified Runtime source directory.
  set(UNIFIED_RUNTIME_SOURCE_DIR
    "${SYCL_PI_UR_SOURCE_DIR}" CACHE PATH
    "Path to Unified Runtime Headers" FORCE)
  add_subdirectory(
    ${UNIFIED_RUNTIME_SOURCE_DIR}
    ${CMAKE_CURRENT_BINARY_DIR}/unified-runtime)
else()
  # SYCL_PI_UR_USE_FETCH_CONTENT is OFF and SYCL_PI_UR_SOURCE_DIR has not been
  # set, check if the fallback local directory exists.
  if(NOT EXISTS ${CMAKE_CURRENT_SOURCE_DIR}/unified-runtime)
    message(FATAL_ERROR
      "SYCL_PI_UR_USE_FETCH_CONTENT is disabled but no alternative Unified \
      Runtime source directory has been provided, either:

      * Set -DSYCL_PI_UR_SOURCE_DIR=/path/to/unified-runtime
      * Clone the UR repo in ${CMAKE_CURRENT_SOURCE_DIR}/unified-runtime")
  endif()
  # The fallback local directory for the Unified Runtime repository has been
  # found, use it.
  set(UNIFIED_RUNTIME_SOURCE_DIR
    "${CMAKE_CURRENT_SOURCE_DIR}/unified-runtime" CACHE PATH
    "Path to Unified Runtime Headers" FORCE)
  add_subdirectory(${UNIFIED_RUNTIME_SOURCE_DIR})
endif()

# Restore original flags
set(CMAKE_CXX_FLAGS "${CMAKE_CXX_FLAGS_BAK}")

message(STATUS
  "Using Unified Runtime source directory: ${UNIFIED_RUNTIME_SOURCE_DIR}")

set(UNIFIED_RUNTIME_INCLUDE_DIR "${UNIFIED_RUNTIME_SOURCE_DIR}/include")
set(UNIFIED_RUNTIME_SRC_INCLUDE_DIR "${UNIFIED_RUNTIME_SOURCE_DIR}/source")
set(UNIFIED_RUNTIME_COMMON_INCLUDE_DIR "${UNIFIED_RUNTIME_SOURCE_DIR}/source/common")

add_library(UnifiedRuntimeLoader ALIAS ur_loader)
add_library(UnifiedRuntimeCommon ALIAS ur_common)
add_library(UnifiedMemoryFramework ALIAS umf)

add_library(UnifiedRuntime-Headers INTERFACE)

target_include_directories(UnifiedRuntime-Headers
  INTERFACE
    "${UNIFIED_RUNTIME_INCLUDE_DIR}"
)

find_package(Threads REQUIRED)

set(UNIFIED_RUNTIME_PLUGIN_ARGS
  SOURCES
    # These are short-term shared with Unified Runtime
    # The two plugins define a few things differently so must
    # be built separately. This difference is spelled in
    # their "ur_bindings.hpp" files.
    "ur_bindings.hpp"
    "pi2ur.hpp"
    # These below belong to Unified Runtime PI Plugin only
    "pi_unified_runtime.hpp"
    "pi_unified_runtime.cpp"
  LIBRARIES
    Threads::Threads
    UnifiedRuntimeLoader
    UnifiedRuntime-Headers
    UnifiedRuntimeCommon
  INCLUDE_DIRS
    "${UNIFIED_RUNTIME_SRC_INCLUDE_DIR}"
    "${UNIFIED_RUNTIME_COMMON_INCLUDE_DIR}"
)

# We need for #include <ze_api.h> in common.h
if("level_zero" IN_LIST SYCL_ENABLE_PLUGINS)
  list(APPEND UNIFIED_RUNTIME_PLUGIN_ARGS LevelZeroLoader-Headers)
endif()

if("opencl" IN_LIST SYCL_ENABLE_PLUGINS)
  list(APPEND UNIFIED_RUNTIME_PLUGIN_ARGS OpenCL-ICD)
endif()

add_sycl_plugin(unified_runtime ${UNIFIED_RUNTIME_PLUGIN_ARGS})

if(TARGET UnifiedRuntimeLoader)
  set_target_properties(hello_world PROPERTIES EXCLUDE_FROM_ALL 1 EXCLUDE_FROM_DEFAULT_BUILD 1)
  # Install the UR loader.
  # TODO: this is piggy-backing on the existing target component level-zero-sycl-dev
  # When UR is moved to its separate repo perhaps we should introduce new component,
  # e.g. unified-runtime-sycl-dev.
  install(TARGETS ur_loader
    LIBRARY DESTINATION "lib${LLVM_LIBDIR_SUFFIX}" COMPONENT level-zero-sycl-dev
    ARCHIVE DESTINATION "lib${LLVM_LIBDIR_SUFFIX}" COMPONENT level-zero-sycl-dev
    RUNTIME DESTINATION "bin" COMPONENT level-zero-sycl-dev
  )
endif()

# Install the UR adapters too
if("level_zero" IN_LIST SYCL_ENABLE_PLUGINS)
  add_dependencies(sycl-runtime-libraries ur_adapter_level_zero)

  # Install the UR adapters too
  install(TARGETS ur_adapter_level_zero
    LIBRARY DESTINATION "lib${LLVM_LIBDIR_SUFFIX}" COMPONENT level-zero-sycl-dev
    ARCHIVE DESTINATION "lib${LLVM_LIBDIR_SUFFIX}" COMPONENT level-zero-sycl-dev
    RUNTIME DESTINATION "bin" COMPONENT level-zero-sycl-dev
  )
endif()

if("cuda" IN_LIST SYCL_ENABLE_PLUGINS)
  add_dependencies(sycl-runtime-libraries ur_adapter_cuda)
endif()

if("hip" IN_LIST SYCL_ENABLE_PLUGINS)
  add_dependencies(sycl-runtime-libraries ur_adapter_hip)
endif()

if ("opencl" IN_LIST SYCL_ENABLE_PLUGINS)
    add_dependencies(sycl-runtime-libraries ur_adapter_opencl)

    # Install the UR adapters too
    install(TARGETS ur_adapter_opencl
      LIBRARY DESTINATION "lib${LLVM_LIBDIR_SUFFIX}" COMPONENT level-zero-sycl-dev
      ARCHIVE DESTINATION "lib${LLVM_LIBDIR_SUFFIX}" COMPONENT level-zero-sycl-dev
      RUNTIME DESTINATION "bin" COMPONENT level-zero-sycl-dev
    )
endif()

if ("native_cpu" IN_LIST SYCL_ENABLE_PLUGINS)
    add_dependencies(sycl-runtime-libraries ur_adapter_native_cpu)

  option(NATIVECPU_USE_OCK "Use the oneAPI Construction Kit for Native CPU" ON)

  if(NATIVECPU_USE_OCK)
    message(STATUS "Compiling Native CPU adapter with OCK support.")
    target_compile_definitions(ur_adapter_native_cpu PRIVATE NATIVECPU_USE_OCK)
  else()
    message(WARNING "Compiling Native CPU adapter without OCK support.
    Some valid SYCL programs may not build or may have low performance.")
  endif()
endif()<|MERGE_RESOLUTION|>--- conflicted
+++ resolved
@@ -99,7 +99,6 @@
       CACHE PATH "Path to external '${name}' adapter source dir" FORCE)
   endfunction()
 
-<<<<<<< HEAD
   set(UNIFIED_RUNTIME_REPO "https://github.com/AllanZyne/unified-runtime.git")
   # commit 396fb20498c315a526c961d7cb645b42795acd2c
   # Merge: 719bb9cd e2ffea69
@@ -108,16 +107,6 @@
   #     Merge pull request #1501 from RossBrunton/ross/kerneltests
   #     [Testing] Spec clarifications and testing updates for kernel
   set(UNIFIED_RUNTIME_TAG review/yang/multiple_reports)
-=======
-  set(UNIFIED_RUNTIME_REPO "https://github.com/oneapi-src/unified-runtime.git")
-  # commit a1094cd082dcbb90228b6a7815d655f3d7f5abaa
-  # Merge: 2a31795d 6fb77c98
-  # Author: Kenneth Benzie (Benie) <k.benzie@codeplay.com>
-  # Date:   Tue Jun 18 17:51:45 2024 +0100
-  #     Merge pull request #1638 from zhaomaosu/asan-shadow-scale-4
-  #     [DeviceSanitizer] Change ASan shadow scale from 3 to 4
-  set(UNIFIED_RUNTIME_TAG a1094cd082dcbb90228b6a7815d655f3d7f5abaa)
->>>>>>> 8e3b8ce7
 
   fetch_adapter_source(level_zero
     ${UNIFIED_RUNTIME_REPO}
