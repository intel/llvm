--- conflicted
+++ resolved
@@ -56,25 +56,14 @@
 if(SYCL_PI_UR_USE_FETCH_CONTENT)
   include(FetchContent)
 
-<<<<<<< HEAD
-  set(UNIFIED_RUNTIME_REPO "https://github.com/PietroGhg/unified-runtime.git")
-  # commit 659d3f469faa99a886fa680a3d6d20449b109578
-  # Merge: 192e9404 f94550b4
+  set(UNIFIED_RUNTIME_REPO "https://github.com/oneapi-src/unified-runtime.git")
+  # commit eddda12352c27961fb454331f88e05d5335db7ed
+  # Merge: 6892412f 71e7e38e
   # Author: Kenneth Benzie (Benie) <k.benzie@codeplay.com>
-  # Date:   Tue Nov 14 16:45:24 2023 +0000
-  #     Merge pull request #1059 from martygrant/martin/moveNativeCPUAdapterToUR
-  #     [NATIVECPU] Move Native CPU adapter to UR.
-  set(UNIFIED_RUNTIME_TAG pietro/barriers)
-=======
-  set(UNIFIED_RUNTIME_REPO "https://github.com/oneapi-src/unified-runtime.git")
-  # commit 5b3750d6d7edc46a8d3956e370d17ffaacad0d6e
-  # Merge: 6fb1e547 4b2ac71e
-  # Author: Kenneth Benzie (Benie) <k.benzie@codeplay.com>
-  # Date:   Wed Jan 24 11:48:06 2024 +0000
-  #     Merge pull request #1070 from pasaulais/pa/dlopen-cupti
-  #     [CUDA] Dynamically load the CUPTI library when tracing
-  set(UNIFIED_RUNTIME_TAG 5b3750d6d7edc46a8d3956e370d17ffaacad0d6e)
->>>>>>> acf89a6c
+  # Date:   Wed Jan 24 12:59:32 2024 +0000
+  #     Merge pull request #1152 from PietroGhg/pietro/barriers
+  #     [NATIVECPU] Handle oneAPI Construction Kit integration in runtime
+  set(UNIFIED_RUNTIME_TAG eddda12352c27961fb454331f88e05d5335db7ed)
 
   if(SYCL_PI_UR_OVERRIDE_FETCH_CONTENT_REPO)
     set(UNIFIED_RUNTIME_REPO "${SYCL_PI_UR_OVERRIDE_FETCH_CONTENT_REPO}")
