--- conflicted
+++ resolved
@@ -4,7 +4,7 @@
   include(FetchContent)
 
   set(UNIFIED_RUNTIME_REPO "https://github.com/oneapi-src/unified-runtime.git")
-  set(UNIFIED_RUNTIME_TAG 4a9e53b0d7b15d9b0239864d13999f32e6c73bac)
+  set(UNIFIED_RUNTIME_TAG a24d9043ecab2e472549fc8a090d7e50e421c3db)
 
   message(STATUS "Will fetch Unified Runtime from ${UNIFIED_RUNTIME_REPO}")
   FetchContent_Declare(unified-runtime
@@ -96,11 +96,8 @@
     "ur/adapters/level_zero/ur_level_zero_program.hpp"
     "ur/adapters/level_zero/ur_level_zero_queue.hpp"
     "ur/adapters/level_zero/ur_level_zero_sampler.hpp"
-<<<<<<< HEAD
     "ur/adapters/level_zero/ur_level_zero_physical_mem.hpp"
-=======
     "ur/adapters/level_zero/ur_level_zero_usm.hpp"
->>>>>>> 83555cd5
     "ur/adapters/level_zero/ur_level_zero.cpp"
     "ur/adapters/level_zero/ur_level_zero_common.cpp"
     "ur/adapters/level_zero/ur_level_zero_context.cpp"
@@ -112,11 +109,9 @@
     "ur/adapters/level_zero/ur_level_zero_program.cpp"
     "ur/adapters/level_zero/ur_level_zero_queue.cpp"
     "ur/adapters/level_zero/ur_level_zero_sampler.cpp"
-<<<<<<< HEAD
     "ur/adapters/level_zero/ur_level_zero_physical_mem.cpp"
-=======
+    "ur/adapters/level_zero/ur_level_zero_virtual_mem.cpp"
     "ur/adapters/level_zero/ur_level_zero_usm.cpp"
->>>>>>> 83555cd5
   INCLUDE_DIRS
     ${sycl_inc_dir}
   LIBRARIES
@@ -160,6 +155,9 @@
       "ur/adapters/cuda/queue.hpp"
       "ur/adapters/cuda/sampler.cpp"
       "ur/adapters/cuda/sampler.hpp"
+      "ur/adapters/cuda/physical_mem.cpp"
+      "ur/adapters/cuda/physical_mem.hpp"
+      "ur/adapters/cuda/virtual_mem.cpp"
       "ur/adapters/cuda/tracing.cpp"
       "ur/adapters/cuda/ur_interface_loader.cpp"
       "ur/adapters/cuda/usm.cpp"
