# PI Unified Runtime plugin library.
#

# Options to override the default behaviour of the FetchContent to include UR
# source code.
set(SYCL_PI_UR_OVERRIDE_FETCH_CONTENT_REPO
  "" CACHE STRING "Override the Unified Runtime FetchContent repository")
set(SYCL_PI_UR_OVERRIDE_FETCH_CONTENT_TAG
  "" CACHE STRING "Override the Unified Runtime FetchContent tag")

# Options to disable use of FetchContent to include Unified Runtime source code
# to improve developer workflow.
option(SYCL_PI_UR_USE_FETCH_CONTENT
  "Use FetchContent to acquire the Unified Runtime source code" ON)
set(SYCL_PI_UR_SOURCE_DIR
  "" CACHE PATH "Path to root of Unified Runtime repository")

# Override default to enable building tests from unified-runtime
set(UR_BUILD_TESTS OFF CACHE BOOL "Build unit tests.")
set(UMF_ENABLE_POOL_TRACKING ON)

if("level_zero" IN_LIST SYCL_ENABLE_PLUGINS)
  set(UR_BUILD_ADAPTER_L0 ON)
endif()
if("cuda" IN_LIST SYCL_ENABLE_PLUGINS)
  set(UR_BUILD_ADAPTER_CUDA ON)
endif()
if("hip" IN_LIST SYCL_ENABLE_PLUGINS)
  set(UR_BUILD_ADAPTER_HIP ON)
endif()
if("opencl" IN_LIST SYCL_ENABLE_PLUGINS)
  set(UR_BUILD_ADAPTER_OPENCL ON)
  set(UR_OPENCL_ICD_LOADER_LIBRARY OpenCL-ICD CACHE FILEPATH
    "Path of the OpenCL ICD Loader library" FORCE)
endif()
if("native_cpu" IN_LIST SYCL_ENABLE_PLUGINS)
  set(UR_BUILD_ADAPTER_NATIVE_CPU ON)
endif()

# Disable errors from warnings while building the UR.
# And remember origin flags before doing that.
set(CMAKE_CXX_FLAGS_BAK "${CMAKE_CXX_FLAGS}")
if(WIN32)
  set(CMAKE_CXX_FLAGS "${CMAKE_CXX_FLAGS} /WX-")
  set(CMAKE_C_FLAGS "${CMAKE_C_FLAGS} /WX-")
  # FIXME: Unified runtime build fails with /DUNICODE
  set(CMAKE_CXX_FLAGS "${CMAKE_CXX_FLAGS} /UUNICODE")
  set(CMAKE_C_FLAGS "${CMAKE_C_FLAGS} /UUNICODE")
  # USE_Z7 forces use of /Z7 instead of /Zi which is broken with sccache
  set(USE_Z7 ON)
else()
  set(CMAKE_CXX_FLAGS "${CMAKE_CXX_FLAGS} -Wno-error")
  set(CMAKE_C_FLAGS "${CMAKE_C_FLAGS} -Wno-error")
endif()

if(SYCL_PI_UR_USE_FETCH_CONTENT)
  include(FetchContent)

  # The fetch_adapter_source function can be used to perform a separate content
  # fetch for a UR adapter, this allows development of adapters to be decoupled
  # from each other.
  #
  # A separate content fetch will not be performed if:
  # * The adapter name is not present in the SYCL_ENABLE_PLUGINS variable.
  # * The repo and tag provided match the values of the
  #   UNIFIED_RUNTIME_REPO/UNIFIED_RUNTIME_TAG variables
  #
  # Args:
  #   * name - Must be the directory name of the adapter
  #   * repo - A valid Git URL of a Unified Runtime repo
  #   * tag - A valid Git branch/tag/commit in the Unified Runtime repo
  function(fetch_adapter_source name repo tag)
    if(NOT ${name} IN_LIST SYCL_ENABLE_PLUGINS)
      return()
    endif()
    if(repo STREQUAL UNIFIED_RUNTIME_REPO AND
        tag STREQUAL UNIFIED_RUNTIME_TAG)
      return()
    endif()
    message(STATUS
      "Will fetch Unified Runtime ${name} adapter from ${repo} at ${tag}")
    set(fetch-name unified-runtime-${name})
    FetchContent_Declare(${fetch-name}
      GIT_REPOSITORY ${repo} GIT_TAG ${tag})
    # We don't want to add this repo to the build, only fetch its source.
    FetchContent_Populate(${fetch-name})
    # Get the path to the source directory
    string(TOUPPER ${name} NAME)
    set(source_dir_var UR_ADAPTER_${NAME}_SOURCE_DIR)
    FetchContent_GetProperties(${fetch-name} SOURCE_DIR UR_ADAPTER_${NAME}_SOURCE_DIR)
    # Set the variable which informs UR where to get the adapter source from.
    set(UR_ADAPTER_${NAME}_SOURCE_DIR
      "${UR_ADAPTER_${NAME}_SOURCE_DIR}/source/adapters/${name}"
      CACHE PATH "Path to external '${name}' adapter source dir" FORCE)
  endfunction()

  set(UNIFIED_RUNTIME_REPO "https://github.com/oneapi-src/unified-runtime.git")
  # commit ebf873fb5996c9ddca32bbb7c9330d3ffe15473c
  # Merge: 633ec408 8f375039
  # Author: Kenneth Benzie (Benie) <k.benzie@codeplay.com>
  # Date:   Thu May 2 10:56:55 2024 +0100
  #    Merge pull request #1535 from przemektmalon/przemek/sampled-image-fetch
  #    
  #    [Bindless][Exp] Add device queries for sampled image fetch
  set(UNIFIED_RUNTIME_TAG ebf873fb5996c9ddca32bbb7c9330d3ffe15473c)

  fetch_adapter_source(level_zero
<<<<<<< HEAD
    "https://github.com/nrspruit/unified-runtime.git"
    987c422c668455db04da12acbc5178084823c3b0
=======
    ${UNIFIED_RUNTIME_REPO}
    ${UNIFIED_RUNTIME_TAG}
>>>>>>> 6f780fc4
  )

  fetch_adapter_source(opencl
    ${UNIFIED_RUNTIME_REPO}
    ${UNIFIED_RUNTIME_TAG}
  )

  fetch_adapter_source(cuda
    ${UNIFIED_RUNTIME_REPO}
    ${UNIFIED_RUNTIME_TAG}
  )

  fetch_adapter_source(hip
    ${UNIFIED_RUNTIME_REPO}
    ${UNIFIED_RUNTIME_TAG}
  )

  fetch_adapter_source(native_cpu
    ${UNIFIED_RUNTIME_REPO}
    ${UNIFIED_RUNTIME_TAG}
  )

  if(SYCL_PI_UR_OVERRIDE_FETCH_CONTENT_REPO)
    set(UNIFIED_RUNTIME_REPO "${SYCL_PI_UR_OVERRIDE_FETCH_CONTENT_REPO}")
  endif()
  if(SYCL_PI_UR_OVERRIDE_FETCH_CONTENT_TAG)
    set(UNIFIED_RUNTIME_TAG "${SYCL_PI_UR_OVERRIDE_FETCH_CONTENT_TAG}")
  endif()

  message(STATUS "Will fetch Unified Runtime from ${UNIFIED_RUNTIME_REPO}")
  FetchContent_Declare(unified-runtime
    GIT_REPOSITORY    ${UNIFIED_RUNTIME_REPO}
    GIT_TAG           ${UNIFIED_RUNTIME_TAG}
  )

  FetchContent_GetProperties(unified-runtime)
  FetchContent_MakeAvailable(unified-runtime)

  set(UNIFIED_RUNTIME_SOURCE_DIR
    "${unified-runtime_SOURCE_DIR}" CACHE PATH
    "Path to Unified Runtime Headers" FORCE)
elseif(SYCL_PI_UR_SOURCE_DIR)
  # SYCL_PI_UR_USE_FETCH_CONTENT is OFF and SYCL_PI_UR_SOURCE_DIR has been set,
  # use the external Unified Runtime source directory.
  set(UNIFIED_RUNTIME_SOURCE_DIR
    "${SYCL_PI_UR_SOURCE_DIR}" CACHE PATH
    "Path to Unified Runtime Headers" FORCE)
  add_subdirectory(
    ${UNIFIED_RUNTIME_SOURCE_DIR}
    ${CMAKE_CURRENT_BINARY_DIR}/unified-runtime)
else()
  # SYCL_PI_UR_USE_FETCH_CONTENT is OFF and SYCL_PI_UR_SOURCE_DIR has not been
  # set, check if the fallback local directory exists.
  if(NOT EXISTS ${CMAKE_CURRENT_SOURCE_DIR}/unified-runtime)
    message(FATAL_ERROR
      "SYCL_PI_UR_USE_FETCH_CONTENT is disabled but no alternative Unified \
      Runtime source directory has been provided, either:

      * Set -DSYCL_PI_UR_SOURCE_DIR=/path/to/unified-runtime
      * Clone the UR repo in ${CMAKE_CURRENT_SOURCE_DIR}/unified-runtime")
  endif()
  # The fallback local directory for the Unified Runtime repository has been
  # found, use it.
  set(UNIFIED_RUNTIME_SOURCE_DIR
    "${CMAKE_CURRENT_SOURCE_DIR}/unified-runtime" CACHE PATH
    "Path to Unified Runtime Headers" FORCE)
  add_subdirectory(${UNIFIED_RUNTIME_SOURCE_DIR})
endif()

# Restore original flags
set(CMAKE_CXX_FLAGS "${CMAKE_CXX_FLAGS_BAK}")

message(STATUS
  "Using Unified Runtime source directory: ${UNIFIED_RUNTIME_SOURCE_DIR}")

set(UNIFIED_RUNTIME_INCLUDE_DIR "${UNIFIED_RUNTIME_SOURCE_DIR}/include")
set(UNIFIED_RUNTIME_SRC_INCLUDE_DIR "${UNIFIED_RUNTIME_SOURCE_DIR}/source")
set(UNIFIED_RUNTIME_COMMON_INCLUDE_DIR "${UNIFIED_RUNTIME_SOURCE_DIR}/source/common")

add_library(UnifiedRuntimeLoader ALIAS ur_loader)
add_library(UnifiedRuntimeCommon ALIAS ur_common)
add_library(UnifiedMemoryFramework ALIAS umf)

add_library(UnifiedRuntime-Headers INTERFACE)

target_include_directories(UnifiedRuntime-Headers
  INTERFACE
    "${UNIFIED_RUNTIME_INCLUDE_DIR}"
)

find_package(Threads REQUIRED)

set(UNIFIED_RUNTIME_PLUGIN_ARGS
  SOURCES
    # These are short-term shared with Unified Runtime
    # The two plugins define a few things differently so must
    # be built separately. This difference is spelled in
    # their "ur_bindings.hpp" files.
    "ur_bindings.hpp"
    "pi2ur.hpp"
    # These below belong to Unified Runtime PI Plugin only
    "pi_unified_runtime.hpp"
    "pi_unified_runtime.cpp"
  LIBRARIES
    Threads::Threads
    UnifiedRuntimeLoader
    UnifiedRuntime-Headers
    UnifiedRuntimeCommon
  INCLUDE_DIRS
    "${UNIFIED_RUNTIME_SRC_INCLUDE_DIR}"
    "${UNIFIED_RUNTIME_COMMON_INCLUDE_DIR}"
)

# We need for #include <ze_api.h> in common.h
if("level_zero" IN_LIST SYCL_ENABLE_PLUGINS)
  list(APPEND UNIFIED_RUNTIME_PLUGIN_ARGS LevelZeroLoader-Headers)
endif()

if("opencl" IN_LIST SYCL_ENABLE_PLUGINS)
  list(APPEND UNIFIED_RUNTIME_PLUGIN_ARGS OpenCL-ICD)
endif()

add_sycl_plugin(unified_runtime ${UNIFIED_RUNTIME_PLUGIN_ARGS})

if(TARGET UnifiedRuntimeLoader)
  set_target_properties(hello_world PROPERTIES EXCLUDE_FROM_ALL 1 EXCLUDE_FROM_DEFAULT_BUILD 1)
  # Install the UR loader.
  # TODO: this is piggy-backing on the existing target component level-zero-sycl-dev
  # When UR is moved to its separate repo perhaps we should introduce new component,
  # e.g. unified-runtime-sycl-dev.
  install(TARGETS ur_loader
    LIBRARY DESTINATION "lib${LLVM_LIBDIR_SUFFIX}" COMPONENT level-zero-sycl-dev
    ARCHIVE DESTINATION "lib${LLVM_LIBDIR_SUFFIX}" COMPONENT level-zero-sycl-dev
    RUNTIME DESTINATION "bin" COMPONENT level-zero-sycl-dev
  )
endif()

# Install the UR adapters too
if("level_zero" IN_LIST SYCL_ENABLE_PLUGINS)
  add_dependencies(sycl-runtime-libraries ur_adapter_level_zero)

  # Install the UR adapters too
  install(TARGETS ur_adapter_level_zero
    LIBRARY DESTINATION "lib${LLVM_LIBDIR_SUFFIX}" COMPONENT level-zero-sycl-dev
    ARCHIVE DESTINATION "lib${LLVM_LIBDIR_SUFFIX}" COMPONENT level-zero-sycl-dev
    RUNTIME DESTINATION "bin" COMPONENT level-zero-sycl-dev
  )
endif()

if("cuda" IN_LIST SYCL_ENABLE_PLUGINS)
  add_dependencies(sycl-runtime-libraries ur_adapter_cuda)
endif()

if("hip" IN_LIST SYCL_ENABLE_PLUGINS)
  add_dependencies(sycl-runtime-libraries ur_adapter_hip)
endif()

if ("opencl" IN_LIST SYCL_ENABLE_PLUGINS)
    add_dependencies(sycl-runtime-libraries ur_adapter_opencl)

    # Install the UR adapters too
    install(TARGETS ur_adapter_opencl
      LIBRARY DESTINATION "lib${LLVM_LIBDIR_SUFFIX}" COMPONENT level-zero-sycl-dev
      ARCHIVE DESTINATION "lib${LLVM_LIBDIR_SUFFIX}" COMPONENT level-zero-sycl-dev
      RUNTIME DESTINATION "bin" COMPONENT level-zero-sycl-dev
    )
endif()

if ("native_cpu" IN_LIST SYCL_ENABLE_PLUGINS)
    add_dependencies(sycl-runtime-libraries ur_adapter_native_cpu)

  option(NATIVECPU_USE_OCK "Use the oneAPI Construction Kit for Native CPU" ON)

  if(NATIVECPU_USE_OCK)
    message(STATUS "Compiling Native CPU adapter with OCK support.")
    target_compile_definitions(ur_adapter_native_cpu PRIVATE NATIVECPU_USE_OCK)
  else()
    message(WARNING "Compiling Native CPU adapter without OCK support.
    Some valid SYCL programs may not build or may have low performance.")
  endif()
endif()<|MERGE_RESOLUTION|>--- conflicted
+++ resolved
@@ -105,13 +105,8 @@
   set(UNIFIED_RUNTIME_TAG ebf873fb5996c9ddca32bbb7c9330d3ffe15473c)
 
   fetch_adapter_source(level_zero
-<<<<<<< HEAD
     "https://github.com/nrspruit/unified-runtime.git"
     987c422c668455db04da12acbc5178084823c3b0
-=======
-    ${UNIFIED_RUNTIME_REPO}
-    ${UNIFIED_RUNTIME_TAG}
->>>>>>> 6f780fc4
   )
 
   fetch_adapter_source(opencl
