# PI Unified Runtime plugin library.
#

# Options to override the default behaviour of the FetchContent to include UR
# source code.
set(SYCL_PI_UR_OVERRIDE_FETCH_CONTENT_REPO
  "" CACHE STRING "Override the Unified Runtime FetchContent repository")
set(SYCL_PI_UR_OVERRIDE_FETCH_CONTENT_TAG
  "" CACHE STRING "Override the Unified Runtime FetchContent tag")

# Options to disable use of FetchContent to include Unified Runtime source code
# to improve developer workflow.
option(SYCL_PI_UR_USE_FETCH_CONTENT
  "Use FetchContent to acquire the Unified Runtime source code" ON)
set(SYCL_PI_UR_SOURCE_DIR
  "" CACHE PATH "Path to root of Unified Runtime repository")

# Override default to enable building tests from unified-runtime
set(UR_BUILD_TESTS OFF CACHE BOOL "Build unit tests.")
set(UMF_ENABLE_POOL_TRACKING ON)

if("level_zero" IN_LIST SYCL_ENABLE_PLUGINS)
  set(UR_BUILD_ADAPTER_L0 ON)
endif()
if("cuda" IN_LIST SYCL_ENABLE_PLUGINS)
  set(UR_BUILD_ADAPTER_CUDA ON)
endif()
if("hip" IN_LIST SYCL_ENABLE_PLUGINS)
  set(UR_BUILD_ADAPTER_HIP ON)
endif()
if("opencl" IN_LIST SYCL_ENABLE_PLUGINS)
  set(UR_BUILD_ADAPTER_OPENCL ON)
  set(UR_OPENCL_ICD_LOADER_LIBRARY OpenCL-ICD CACHE FILEPATH
    "Path of the OpenCL ICD Loader library" FORCE)
endif()
if("native_cpu" IN_LIST SYCL_ENABLE_PLUGINS)
  set(UR_BUILD_ADAPTER_NATIVE_CPU ON)
endif()

# Disable errors from warnings while building the UR.
# And remember origin flags before doing that.
set(CMAKE_CXX_FLAGS_BAK "${CMAKE_CXX_FLAGS}")
if(WIN32)
  set(CMAKE_CXX_FLAGS "${CMAKE_CXX_FLAGS} /WX-")
  set(CMAKE_C_FLAGS "${CMAKE_C_FLAGS} /WX-")
  # FIXME: Unified runtime build fails with /DUNICODE
  set(CMAKE_CXX_FLAGS "${CMAKE_CXX_FLAGS} /UUNICODE")
  set(CMAKE_C_FLAGS "${CMAKE_C_FLAGS} /UUNICODE")
  # USE_Z7 forces use of /Z7 instead of /Zi which is broken with sccache
  set(USE_Z7 ON)
else()
  set(CMAKE_CXX_FLAGS "${CMAKE_CXX_FLAGS} -Wno-error")
  set(CMAKE_C_FLAGS "${CMAKE_C_FLAGS} -Wno-error")
endif()

if(SYCL_PI_UR_USE_FETCH_CONTENT)
  include(FetchContent)

  # The fetch_adapter_source function can be used to perform a separate content
  # fetch for a UR adapter, this allows development of adapters to be decoupled
  # from each other.
  #
  # A separate content fetch will not be performed if:
  # * The adapter name is not present in the SYCL_ENABLE_PLUGINS variable.
  # * The repo and tag provided match the values of the
  #   UNIFIED_RUNTIME_REPO/UNIFIED_RUNTIME_TAG variables
  #
  # Args:
  #   * name - Must be the directory name of the adapter
  #   * repo - A valid Git URL of a Unified Runtime repo
  #   * tag - A valid Git branch/tag/commit in the Unified Runtime repo
  function(fetch_adapter_source name repo tag)
    if(NOT ${name} IN_LIST SYCL_ENABLE_PLUGINS)
      return()
    endif()
    if(repo STREQUAL UNIFIED_RUNTIME_REPO AND
        tag STREQUAL UNIFIED_RUNTIME_TAG)
      # If the adapter sources are taken from the main checkout, reset the
      # adapter specific source path.
      string(TOUPPER ${name} NAME)
      set(UR_ADAPTER_${NAME}_SOURCE_DIR ""
        CACHE PATH "Path to external '${name}' adapter source dir" FORCE)
      return()
    endif()
    message(STATUS
      "Will fetch Unified Runtime ${name} adapter from ${repo} at ${tag}")
    set(fetch-name ur-${name})
    FetchContent_Declare(${fetch-name}
      GIT_REPOSITORY ${repo} GIT_TAG ${tag})
    # We don't want to add this repo to the build, only fetch its source.
    FetchContent_Populate(${fetch-name})
    # Get the path to the source directory
    string(TOUPPER ${name} NAME)
    set(source_dir_var UR_ADAPTER_${NAME}_SOURCE_DIR)
    FetchContent_GetProperties(${fetch-name} SOURCE_DIR UR_ADAPTER_${NAME}_SOURCE_DIR)
    # Set the variable which informs UR where to get the adapter source from.
    set(UR_ADAPTER_${NAME}_SOURCE_DIR
      "${UR_ADAPTER_${NAME}_SOURCE_DIR}/source/adapters/${name}"
      CACHE PATH "Path to external '${name}' adapter source dir" FORCE)
  endfunction()
<<<<<<< HEAD
  
  # purely for testing and will be updated once below is merged.
  set(UNIFIED_RUNTIME_REPO "https://github.com/JackAKirk/unified-runtime.git")
  # commit 1e9b1b493fe30e6236bf611ae6d82366c9376f6c
  # Merge: a011f092 d8500a36
  # Author: Kenneth Benzie (Benie) <k.benzie@codeplay.com>
  # Date:   Fri Jun 21 10:22:52 2024 +0100
  #     Merge pull request #805 from aarongreig/aaron/kernelSetArgIndirectionFix
  #     Correct level of indirection used in KernelSetArgPointer calls.
  set(UNIFIED_RUNTIME_TAG 41d94022c2bb29d0cdf549573466c372a87e3a6e)
=======

  set(UNIFIED_RUNTIME_REPO "https://github.com/oneapi-src/unified-runtime.git")
  # commit 58ca3a34dea0f559b8d950bdfe7d5d8a610d3a94
  # Author: Yang Zhao <yang2.zhao@intel.com>
  # Date:   Thu Jun 27 20:26:17 2024 +0800
  #     [DeviceSanitizer] Support out-of-bounds on private memory (#1676)
  set(UNIFIED_RUNTIME_TAG 58ca3a34dea0f559b8d950bdfe7d5d8a610d3a94)
>>>>>>> 1e0ef19f

  fetch_adapter_source(level_zero
    ${UNIFIED_RUNTIME_REPO}
    ${UNIFIED_RUNTIME_TAG}
  )

  fetch_adapter_source(opencl
    ${UNIFIED_RUNTIME_REPO}
    ${UNIFIED_RUNTIME_TAG}
  )

  fetch_adapter_source(cuda
    ${UNIFIED_RUNTIME_REPO}
    ${UNIFIED_RUNTIME_TAG}
  )

  fetch_adapter_source(hip
    ${UNIFIED_RUNTIME_REPO}
    ${UNIFIED_RUNTIME_TAG}
  )

  fetch_adapter_source(native_cpu
    ${UNIFIED_RUNTIME_REPO}
    ${UNIFIED_RUNTIME_TAG}
  )

  if(SYCL_PI_UR_OVERRIDE_FETCH_CONTENT_REPO)
    set(UNIFIED_RUNTIME_REPO "${SYCL_PI_UR_OVERRIDE_FETCH_CONTENT_REPO}")
  endif()
  if(SYCL_PI_UR_OVERRIDE_FETCH_CONTENT_TAG)
    set(UNIFIED_RUNTIME_TAG "${SYCL_PI_UR_OVERRIDE_FETCH_CONTENT_TAG}")
  endif()

  message(STATUS "Will fetch Unified Runtime from ${UNIFIED_RUNTIME_REPO}")
  FetchContent_Declare(unified-runtime
    GIT_REPOSITORY    ${UNIFIED_RUNTIME_REPO}
    GIT_TAG           ${UNIFIED_RUNTIME_TAG}
  )

  FetchContent_GetProperties(unified-runtime)
  FetchContent_MakeAvailable(unified-runtime)

  set(UNIFIED_RUNTIME_SOURCE_DIR
    "${unified-runtime_SOURCE_DIR}" CACHE PATH
    "Path to Unified Runtime Headers" FORCE)
elseif(SYCL_PI_UR_SOURCE_DIR)
  # SYCL_PI_UR_USE_FETCH_CONTENT is OFF and SYCL_PI_UR_SOURCE_DIR has been set,
  # use the external Unified Runtime source directory.
  set(UNIFIED_RUNTIME_SOURCE_DIR
    "${SYCL_PI_UR_SOURCE_DIR}" CACHE PATH
    "Path to Unified Runtime Headers" FORCE)
  add_subdirectory(
    ${UNIFIED_RUNTIME_SOURCE_DIR}
    ${CMAKE_CURRENT_BINARY_DIR}/unified-runtime)
else()
  # SYCL_PI_UR_USE_FETCH_CONTENT is OFF and SYCL_PI_UR_SOURCE_DIR has not been
  # set, check if the fallback local directory exists.
  if(NOT EXISTS ${CMAKE_CURRENT_SOURCE_DIR}/unified-runtime)
    message(FATAL_ERROR
      "SYCL_PI_UR_USE_FETCH_CONTENT is disabled but no alternative Unified \
      Runtime source directory has been provided, either:

      * Set -DSYCL_PI_UR_SOURCE_DIR=/path/to/unified-runtime
      * Clone the UR repo in ${CMAKE_CURRENT_SOURCE_DIR}/unified-runtime")
  endif()
  # The fallback local directory for the Unified Runtime repository has been
  # found, use it.
  set(UNIFIED_RUNTIME_SOURCE_DIR
    "${CMAKE_CURRENT_SOURCE_DIR}/unified-runtime" CACHE PATH
    "Path to Unified Runtime Headers" FORCE)
  add_subdirectory(${UNIFIED_RUNTIME_SOURCE_DIR})
endif()

# Restore original flags
set(CMAKE_CXX_FLAGS "${CMAKE_CXX_FLAGS_BAK}")

message(STATUS
  "Using Unified Runtime source directory: ${UNIFIED_RUNTIME_SOURCE_DIR}")

set(UNIFIED_RUNTIME_INCLUDE_DIR "${UNIFIED_RUNTIME_SOURCE_DIR}/include")
set(UNIFIED_RUNTIME_SRC_INCLUDE_DIR "${UNIFIED_RUNTIME_SOURCE_DIR}/source")
set(UNIFIED_RUNTIME_COMMON_INCLUDE_DIR "${UNIFIED_RUNTIME_SOURCE_DIR}/source/common")

add_library(UnifiedRuntimeLoader ALIAS ur_loader)
add_library(UnifiedRuntimeCommon ALIAS ur_common)
add_library(UnifiedMemoryFramework ALIAS umf)

add_library(UnifiedRuntime-Headers INTERFACE)

target_include_directories(UnifiedRuntime-Headers
  INTERFACE
    "${UNIFIED_RUNTIME_INCLUDE_DIR}"
)

find_package(Threads REQUIRED)

set(UNIFIED_RUNTIME_PLUGIN_ARGS
  SOURCES
    # These are short-term shared with Unified Runtime
    # The two plugins define a few things differently so must
    # be built separately. This difference is spelled in
    # their "ur_bindings.hpp" files.
    "ur_bindings.hpp"
    "pi2ur.hpp"
    # These below belong to Unified Runtime PI Plugin only
    "pi_unified_runtime.hpp"
    "pi_unified_runtime.cpp"
  LIBRARIES
    Threads::Threads
    UnifiedRuntimeLoader
    UnifiedRuntime-Headers
    UnifiedRuntimeCommon
  INCLUDE_DIRS
    "${UNIFIED_RUNTIME_SRC_INCLUDE_DIR}"
    "${UNIFIED_RUNTIME_COMMON_INCLUDE_DIR}"
)

# We need for #include <ze_api.h> in common.h
if("level_zero" IN_LIST SYCL_ENABLE_PLUGINS)
  list(APPEND UNIFIED_RUNTIME_PLUGIN_ARGS LevelZeroLoader-Headers)
endif()

if("opencl" IN_LIST SYCL_ENABLE_PLUGINS)
  list(APPEND UNIFIED_RUNTIME_PLUGIN_ARGS OpenCL-ICD)
endif()

add_sycl_plugin(unified_runtime ${UNIFIED_RUNTIME_PLUGIN_ARGS})

if(TARGET UnifiedRuntimeLoader)
  set_target_properties(hello_world PROPERTIES EXCLUDE_FROM_ALL 1 EXCLUDE_FROM_DEFAULT_BUILD 1)
  # Install the UR loader.
  # TODO: this is piggy-backing on the existing target component level-zero-sycl-dev
  # When UR is moved to its separate repo perhaps we should introduce new component,
  # e.g. unified-runtime-sycl-dev.
  install(TARGETS ur_loader
    LIBRARY DESTINATION "lib${LLVM_LIBDIR_SUFFIX}" COMPONENT level-zero-sycl-dev
    ARCHIVE DESTINATION "lib${LLVM_LIBDIR_SUFFIX}" COMPONENT level-zero-sycl-dev
    RUNTIME DESTINATION "bin" COMPONENT level-zero-sycl-dev
  )
endif()

# Install the UR adapters too
if("level_zero" IN_LIST SYCL_ENABLE_PLUGINS)
  add_dependencies(sycl-runtime-libraries ur_adapter_level_zero)

  # Install the UR adapters too
  install(TARGETS ur_adapter_level_zero
    LIBRARY DESTINATION "lib${LLVM_LIBDIR_SUFFIX}" COMPONENT level-zero-sycl-dev
    ARCHIVE DESTINATION "lib${LLVM_LIBDIR_SUFFIX}" COMPONENT level-zero-sycl-dev
    RUNTIME DESTINATION "bin" COMPONENT level-zero-sycl-dev
  )
endif()

if("cuda" IN_LIST SYCL_ENABLE_PLUGINS)
  add_dependencies(sycl-runtime-libraries ur_adapter_cuda)
endif()

if("hip" IN_LIST SYCL_ENABLE_PLUGINS)
  add_dependencies(sycl-runtime-libraries ur_adapter_hip)
endif()

if ("opencl" IN_LIST SYCL_ENABLE_PLUGINS)
    add_dependencies(sycl-runtime-libraries ur_adapter_opencl)

    # Install the UR adapters too
    install(TARGETS ur_adapter_opencl
      LIBRARY DESTINATION "lib${LLVM_LIBDIR_SUFFIX}" COMPONENT level-zero-sycl-dev
      ARCHIVE DESTINATION "lib${LLVM_LIBDIR_SUFFIX}" COMPONENT level-zero-sycl-dev
      RUNTIME DESTINATION "bin" COMPONENT level-zero-sycl-dev
    )
endif()

if ("native_cpu" IN_LIST SYCL_ENABLE_PLUGINS)
    add_dependencies(sycl-runtime-libraries ur_adapter_native_cpu)

  option(NATIVECPU_USE_OCK "Use the oneAPI Construction Kit for Native CPU" ON)

  if(NATIVECPU_USE_OCK)
    message(STATUS "Compiling Native CPU adapter with OCK support.")
    target_compile_definitions(ur_adapter_native_cpu PRIVATE NATIVECPU_USE_OCK)
  else()
    message(WARNING "Compiling Native CPU adapter without OCK support.
    Some valid SYCL programs may not build or may have low performance.")
  endif()
endif()<|MERGE_RESOLUTION|>--- conflicted
+++ resolved
@@ -98,18 +98,6 @@
       "${UR_ADAPTER_${NAME}_SOURCE_DIR}/source/adapters/${name}"
       CACHE PATH "Path to external '${name}' adapter source dir" FORCE)
   endfunction()
-<<<<<<< HEAD
-  
-  # purely for testing and will be updated once below is merged.
-  set(UNIFIED_RUNTIME_REPO "https://github.com/JackAKirk/unified-runtime.git")
-  # commit 1e9b1b493fe30e6236bf611ae6d82366c9376f6c
-  # Merge: a011f092 d8500a36
-  # Author: Kenneth Benzie (Benie) <k.benzie@codeplay.com>
-  # Date:   Fri Jun 21 10:22:52 2024 +0100
-  #     Merge pull request #805 from aarongreig/aaron/kernelSetArgIndirectionFix
-  #     Correct level of indirection used in KernelSetArgPointer calls.
-  set(UNIFIED_RUNTIME_TAG 41d94022c2bb29d0cdf549573466c372a87e3a6e)
-=======
 
   set(UNIFIED_RUNTIME_REPO "https://github.com/oneapi-src/unified-runtime.git")
   # commit 58ca3a34dea0f559b8d950bdfe7d5d8a610d3a94
@@ -117,7 +105,6 @@
   # Date:   Thu Jun 27 20:26:17 2024 +0800
   #     [DeviceSanitizer] Support out-of-bounds on private memory (#1676)
   set(UNIFIED_RUNTIME_TAG 58ca3a34dea0f559b8d950bdfe7d5d8a610d3a94)
->>>>>>> 1e0ef19f
 
   fetch_adapter_source(level_zero
     ${UNIFIED_RUNTIME_REPO}
