# PI Unified Runtime plugin library.
#

# Options to override the default behaviour of the FetchContent to include UR
# source code.
set(SYCL_PI_UR_OVERRIDE_FETCH_CONTENT_REPO
  "" CACHE STRING "Override the Unified Runtime FetchContent repository")
set(SYCL_PI_UR_OVERRIDE_FETCH_CONTENT_TAG
  "" CACHE STRING "Override the Unified Runtime FetchContent tag")

# Options to disable use of FetchContent to include Unified Runtime source code
# to improve developer workflow.
option(SYCL_PI_UR_USE_FETCH_CONTENT
  "Use FetchContent to acquire the Unified Runtime source code" ON)
set(SYCL_PI_UR_SOURCE_DIR
  "" CACHE PATH "Path to root of Unified Runtime repository")

# Override default to enable building tests from unified-runtime
set(UR_BUILD_TESTS OFF CACHE BOOL "Build unit tests.")
set(UMF_ENABLE_POOL_TRACKING ON)

if("level_zero" IN_LIST SYCL_ENABLE_PLUGINS)
  set(UR_BUILD_ADAPTER_L0 ON)
endif()
if("cuda" IN_LIST SYCL_ENABLE_PLUGINS)
  set(UR_BUILD_ADAPTER_CUDA ON)
endif()
if("hip" IN_LIST SYCL_ENABLE_PLUGINS)
  set(UR_BUILD_ADAPTER_HIP ON)
endif()
if("opencl" IN_LIST SYCL_ENABLE_PLUGINS)
  set(UR_BUILD_ADAPTER_OPENCL ON)
  set(UR_OPENCL_ICD_LOADER_LIBRARY OpenCL-ICD CACHE FILEPATH
    "Path of the OpenCL ICD Loader library" FORCE)
endif()
if("native_cpu" IN_LIST SYCL_ENABLE_PLUGINS)
  set(UR_BUILD_ADAPTER_NATIVE_CPU ON)
endif()

# Disable errors from warnings while building the UR.
# And remember origin flags before doing that.
set(CMAKE_CXX_FLAGS_BAK "${CMAKE_CXX_FLAGS}")
if(WIN32)
  set(CMAKE_CXX_FLAGS "${CMAKE_CXX_FLAGS} /WX-")
  set(CMAKE_C_FLAGS "${CMAKE_C_FLAGS} /WX-")
  # FIXME: Unified runtime build fails with /DUNICODE
  set(CMAKE_CXX_FLAGS "${CMAKE_CXX_FLAGS} /UUNICODE")
  set(CMAKE_C_FLAGS "${CMAKE_C_FLAGS} /UUNICODE")
  # USE_Z7 forces use of /Z7 instead of /Zi which is broken with sccache
  set(USE_Z7 ON)
else()
  set(CMAKE_CXX_FLAGS "${CMAKE_CXX_FLAGS} -Wno-error")
  set(CMAKE_C_FLAGS "${CMAKE_C_FLAGS} -Wno-error")
endif()

if(SYCL_PI_UR_USE_FETCH_CONTENT)
  include(FetchContent)

<<<<<<< HEAD
  set(UNIFIED_RUNTIME_REPO "https://github.com/steffenlarsen/unified-runtime")
  set(UNIFIED_RUNTIME_TAG steffen/record_event)
=======
  # The fetch_adapter_source function can be used to perform a separate content
  # fetch for a UR adapter, this allows development of adapters to be decoupled
  # from each other.
  #
  # A separate content fetch will not be performed if:
  # * The adapter name is not present in the SYCL_ENABLE_PLUGINS variable.
  # * The repo and tag provided match the values of the
  #   UNIFIED_RUNTIME_REPO/UNIFIED_RUNTIME_TAG variables
  #
  # Args:
  #   * name - Must be the directory name of the adapter
  #   * repo - A valid Git URL of a Unified Runtime repo
  #   * tag - A valid Git branch/tag/commit in the Unified Runtime repo
  function(fetch_adapter_source name repo tag)
    if(NOT ${name} IN_LIST SYCL_ENABLE_PLUGINS)
      return()
    endif()
    if(repo STREQUAL UNIFIED_RUNTIME_REPO AND
        tag STREQUAL UNIFIED_RUNTIME_TAG)
      return()
    endif()
    message(STATUS
      "Will fetch Unified Runtime ${name} adapter from ${repo} at ${tag}")
    set(fetch-name unified-runtime-${name})
    FetchContent_Declare(${fetch-name}
      GIT_REPOSITORY ${repo} GIT_TAG ${tag})
    # We don't want to add this repo to the build, only fetch its source.
    FetchContent_Populate(${fetch-name})
    # Get the path to the source directory
    string(TOUPPER ${name} NAME)
    set(source_dir_var UR_ADAPTER_${NAME}_SOURCE_DIR)
    FetchContent_GetProperties(${fetch-name} SOURCE_DIR UR_ADAPTER_${NAME}_SOURCE_DIR)
    # Set the variable which informs UR where to get the adapter source from.
    set(UR_ADAPTER_${NAME}_SOURCE_DIR
      "${UR_ADAPTER_${NAME}_SOURCE_DIR}/source/adapters/${name}"
      CACHE PATH "Path to external '${name}' adapter source dir" FORCE)
  endfunction()

  set(UNIFIED_RUNTIME_REPO "https://github.com/oneapi-src/unified-runtime.git")
  # commit 6ccaf38708cfa614ab7f9b34c351826cd74028f2
  # Merge: 0eab26c7 0497923a
  # Author: aarongreig <aaron.greig@codeplay.com>
  # Date:   Fri Apr 12 10:22:00 2024 +0100
  #    Merge pull request #1498 from wenju-he/ZeImageDesc-urMemImageCreateWithNativeHandle
  #    [L0][Image] Set ZeImageDesc member of _ur_image in release build for legacy image
  set(UNIFIED_RUNTIME_TAG 6ccaf38708cfa614ab7f9b34c351826cd74028f2)

  fetch_adapter_source(level_zero
    ${UNIFIED_RUNTIME_REPO}
    ${UNIFIED_RUNTIME_TAG}
  )

  fetch_adapter_source(opencl
    ${UNIFIED_RUNTIME_REPO}
    # commit 0d2a972c71ba4dd5935478c7b7124a372a1eeca0
    # Merge: ac89abfe 44aef877
    # Author: Kenneth Benzie (Benie) <k.benzie@codeplay.com>
    # Date:   Thu Apr 11 10:24:19 2024 +0100
    #     Merge pull request #1440 from fabiomestre/fabio/opencl_remove_queued_hack
    #     [OPENCL] Remove EVENT_STATUS_QUEUED workaround
    0d2a972c71ba4dd5935478c7b7124a372a1eeca0
  )

  fetch_adapter_source(cuda
    ${UNIFIED_RUNTIME_REPO}
    # commit 1333d4a0fe84f1e2b3ab8196c7fd746825ee7b94
    # Merge: 55cf3ba8 281e3aaf
    # Author: Kenneth Benzie (Benie) <k.benzie@codeplay.com>
    # Date:   Mon Apr 15 09:54:18 2024 +0100
    #     Merge pull request #1342 from lplewa/cuda_log
    #     Refactor cuda adapter to new logger
    1333d4a0fe84f1e2b3ab8196c7fd746825ee7b94
  )

  fetch_adapter_source(hip
    ${UNIFIED_RUNTIME_REPO}
    # commit 1473ed8a81ca86e67321dfc90c79e951ead212ac
    # Merge: 6ccaf387 f2774226
    # Author: Kenneth Benzie (Benie) <k.benzie@codeplay.com>
    # Date:   Fri Apr 12 10:43:00 2024 +0100
    #     Merge pull request #1395 from konradkusiak97/improvedQueueFill
    #     [HIP] Implement workaround for hipMemset2D
    1473ed8a81ca86e67321dfc90c79e951ead212ac
  )

  fetch_adapter_source(native_cpu
    ${UNIFIED_RUNTIME_REPO}
    # commit 15233fd2521f9e9b35e3a24037be99ceef334a8e
    # Merge: 68e525a4 a04b062e
    # Author: Kenneth Benzie (Benie) <k.benzie@codeplay.com>
    # Date:   Fri Apr 12 15:46:49 2024 +0100
    #     Merge pull request #1489 from konradkusiak97/nativeCPUqueueFill
    #     [NATIVECPU] Extended usm fill to bigger patterns than 1 byte
    15233fd2521f9e9b35e3a24037be99ceef334a8e
  )
>>>>>>> e6d9d4c6

  if(SYCL_PI_UR_OVERRIDE_FETCH_CONTENT_REPO)
    set(UNIFIED_RUNTIME_REPO "${SYCL_PI_UR_OVERRIDE_FETCH_CONTENT_REPO}")
  endif()
  if(SYCL_PI_UR_OVERRIDE_FETCH_CONTENT_TAG)
    set(UNIFIED_RUNTIME_TAG "${SYCL_PI_UR_OVERRIDE_FETCH_CONTENT_TAG}")
  endif()

  message(STATUS "Will fetch Unified Runtime from ${UNIFIED_RUNTIME_REPO}")
  FetchContent_Declare(unified-runtime
    GIT_REPOSITORY    ${UNIFIED_RUNTIME_REPO}
    GIT_TAG           ${UNIFIED_RUNTIME_TAG}
  )

  FetchContent_GetProperties(unified-runtime)
  FetchContent_MakeAvailable(unified-runtime)

  set(UNIFIED_RUNTIME_SOURCE_DIR
    "${unified-runtime_SOURCE_DIR}" CACHE PATH
    "Path to Unified Runtime Headers" FORCE)
elseif(SYCL_PI_UR_SOURCE_DIR)
  # SYCL_PI_UR_USE_FETCH_CONTENT is OFF and SYCL_PI_UR_SOURCE_DIR has been set,
  # use the external Unified Runtime source directory.
  set(UNIFIED_RUNTIME_SOURCE_DIR
    "${SYCL_PI_UR_SOURCE_DIR}" CACHE PATH
    "Path to Unified Runtime Headers" FORCE)
  add_subdirectory(
    ${UNIFIED_RUNTIME_SOURCE_DIR}
    ${CMAKE_CURRENT_BINARY_DIR}/unified-runtime)
else()
  # SYCL_PI_UR_USE_FETCH_CONTENT is OFF and SYCL_PI_UR_SOURCE_DIR has not been
  # set, check if the fallback local directory exists.
  if(NOT EXISTS ${CMAKE_CURRENT_SOURCE_DIR}/unified-runtime)
    message(FATAL_ERROR
      "SYCL_PI_UR_USE_FETCH_CONTENT is disabled but no alternative Unified \
      Runtime source directory has been provided, either:

      * Set -DSYCL_PI_UR_SOURCE_DIR=/path/to/unified-runtime
      * Clone the UR repo in ${CMAKE_CURRENT_SOURCE_DIR}/unified-runtime")
  endif()
  # The fallback local directory for the Unified Runtime repository has been
  # found, use it.
  set(UNIFIED_RUNTIME_SOURCE_DIR
    "${CMAKE_CURRENT_SOURCE_DIR}/unified-runtime" CACHE PATH
    "Path to Unified Runtime Headers" FORCE)
  add_subdirectory(${UNIFIED_RUNTIME_SOURCE_DIR})
endif()

# Restore original flags
set(CMAKE_CXX_FLAGS "${CMAKE_CXX_FLAGS_BAK}")

message(STATUS
  "Using Unified Runtime source directory: ${UNIFIED_RUNTIME_SOURCE_DIR}")

set(UNIFIED_RUNTIME_INCLUDE_DIR "${UNIFIED_RUNTIME_SOURCE_DIR}/include")
set(UNIFIED_RUNTIME_SRC_INCLUDE_DIR "${UNIFIED_RUNTIME_SOURCE_DIR}/source")
set(UNIFIED_RUNTIME_COMMON_INCLUDE_DIR "${UNIFIED_RUNTIME_SOURCE_DIR}/source/common")

add_library(UnifiedRuntimeLoader ALIAS ur_loader)
add_library(UnifiedRuntimeCommon ALIAS ur_common)
add_library(UnifiedMemoryFramework ALIAS umf)

add_library(UnifiedRuntime-Headers INTERFACE)

target_include_directories(UnifiedRuntime-Headers
  INTERFACE
    "${UNIFIED_RUNTIME_INCLUDE_DIR}"
)

find_package(Threads REQUIRED)

set(UNIFIED_RUNTIME_PLUGIN_ARGS
  SOURCES
    # These are short-term shared with Unified Runtime
    # The two plugins define a few things differently so must
    # be built separately. This difference is spelled in
    # their "ur_bindings.hpp" files.
    "ur_bindings.hpp"
    "pi2ur.hpp"
    # These below belong to Unified Runtime PI Plugin only
    "pi_unified_runtime.hpp"
    "pi_unified_runtime.cpp"
  LIBRARIES
    Threads::Threads
    UnifiedRuntimeLoader
    UnifiedRuntime-Headers
    UnifiedRuntimeCommon
  INCLUDE_DIRS
    "${UNIFIED_RUNTIME_SRC_INCLUDE_DIR}"
    "${UNIFIED_RUNTIME_COMMON_INCLUDE_DIR}"
)

# We need for #include <ze_api.h> in common.h
if("level_zero" IN_LIST SYCL_ENABLE_PLUGINS)
  list(APPEND UNIFIED_RUNTIME_PLUGIN_ARGS LevelZeroLoader-Headers)
endif()

if("opencl" IN_LIST SYCL_ENABLE_PLUGINS)
  list(APPEND UNIFIED_RUNTIME_PLUGIN_ARGS OpenCL-ICD)
endif()

add_sycl_plugin(unified_runtime ${UNIFIED_RUNTIME_PLUGIN_ARGS})

if(TARGET UnifiedRuntimeLoader)
  set_target_properties(hello_world PROPERTIES EXCLUDE_FROM_ALL 1 EXCLUDE_FROM_DEFAULT_BUILD 1)
  # Install the UR loader.
  # TODO: this is piggy-backing on the existing target component level-zero-sycl-dev
  # When UR is moved to its separate repo perhaps we should introduce new component,
  # e.g. unified-runtime-sycl-dev.
  install(TARGETS ur_loader
    LIBRARY DESTINATION "lib${LLVM_LIBDIR_SUFFIX}" COMPONENT level-zero-sycl-dev
    ARCHIVE DESTINATION "lib${LLVM_LIBDIR_SUFFIX}" COMPONENT level-zero-sycl-dev
    RUNTIME DESTINATION "bin" COMPONENT level-zero-sycl-dev
  )
endif()

# Install the UR adapters too
if("level_zero" IN_LIST SYCL_ENABLE_PLUGINS)
  add_dependencies(sycl-runtime-libraries ur_adapter_level_zero)

  # Install the UR adapters too
  install(TARGETS ur_adapter_level_zero
    LIBRARY DESTINATION "lib${LLVM_LIBDIR_SUFFIX}" COMPONENT level-zero-sycl-dev
    ARCHIVE DESTINATION "lib${LLVM_LIBDIR_SUFFIX}" COMPONENT level-zero-sycl-dev
    RUNTIME DESTINATION "bin" COMPONENT level-zero-sycl-dev
  )
endif()

if("cuda" IN_LIST SYCL_ENABLE_PLUGINS)
  add_dependencies(sycl-runtime-libraries ur_adapter_cuda)
endif()

if("hip" IN_LIST SYCL_ENABLE_PLUGINS)
  add_dependencies(sycl-runtime-libraries ur_adapter_hip)
endif()

if ("opencl" IN_LIST SYCL_ENABLE_PLUGINS)
    add_dependencies(sycl-runtime-libraries ur_adapter_opencl)

    # Install the UR adapters too
    install(TARGETS ur_adapter_opencl
      LIBRARY DESTINATION "lib${LLVM_LIBDIR_SUFFIX}" COMPONENT level-zero-sycl-dev
      ARCHIVE DESTINATION "lib${LLVM_LIBDIR_SUFFIX}" COMPONENT level-zero-sycl-dev
      RUNTIME DESTINATION "bin" COMPONENT level-zero-sycl-dev
    )
endif()

if ("native_cpu" IN_LIST SYCL_ENABLE_PLUGINS)
    add_dependencies(sycl-runtime-libraries ur_adapter_native_cpu)

  option(NATIVECPU_USE_OCK "Use the oneAPI Construction Kit for Native CPU" ON)

  if(NATIVECPU_USE_OCK)
    message(STATUS "Compiling Native CPU adapter with OCK support.")
    target_compile_definitions(ur_adapter_native_cpu PRIVATE NATIVECPU_USE_OCK)
  else()
    message(WARNING "Compiling Native CPU adapter without OCK support.
    Some valid SYCL programs may not build or may have low performance.")
  endif()
endif()<|MERGE_RESOLUTION|>--- conflicted
+++ resolved
@@ -56,10 +56,6 @@
 if(SYCL_PI_UR_USE_FETCH_CONTENT)
   include(FetchContent)
 
-<<<<<<< HEAD
-  set(UNIFIED_RUNTIME_REPO "https://github.com/steffenlarsen/unified-runtime")
-  set(UNIFIED_RUNTIME_TAG steffen/record_event)
-=======
   # The fetch_adapter_source function can be used to perform a separate content
   # fetch for a UR adapter, this allows development of adapters to be decoupled
   # from each other.
@@ -98,14 +94,8 @@
       CACHE PATH "Path to external '${name}' adapter source dir" FORCE)
   endfunction()
 
-  set(UNIFIED_RUNTIME_REPO "https://github.com/oneapi-src/unified-runtime.git")
-  # commit 6ccaf38708cfa614ab7f9b34c351826cd74028f2
-  # Merge: 0eab26c7 0497923a
-  # Author: aarongreig <aaron.greig@codeplay.com>
-  # Date:   Fri Apr 12 10:22:00 2024 +0100
-  #    Merge pull request #1498 from wenju-he/ZeImageDesc-urMemImageCreateWithNativeHandle
-  #    [L0][Image] Set ZeImageDesc member of _ur_image in release build for legacy image
-  set(UNIFIED_RUNTIME_TAG 6ccaf38708cfa614ab7f9b34c351826cd74028f2)
+  set(UNIFIED_RUNTIME_REPO "https://github.com/steffenlarsen/unified-runtime")
+  set(UNIFIED_RUNTIME_TAG steffen/record_event)
 
   fetch_adapter_source(level_zero
     ${UNIFIED_RUNTIME_REPO}
@@ -114,48 +104,23 @@
 
   fetch_adapter_source(opencl
     ${UNIFIED_RUNTIME_REPO}
-    # commit 0d2a972c71ba4dd5935478c7b7124a372a1eeca0
-    # Merge: ac89abfe 44aef877
-    # Author: Kenneth Benzie (Benie) <k.benzie@codeplay.com>
-    # Date:   Thu Apr 11 10:24:19 2024 +0100
-    #     Merge pull request #1440 from fabiomestre/fabio/opencl_remove_queued_hack
-    #     [OPENCL] Remove EVENT_STATUS_QUEUED workaround
-    0d2a972c71ba4dd5935478c7b7124a372a1eeca0
+    ${UNIFIED_RUNTIME_TAG}
   )
 
   fetch_adapter_source(cuda
     ${UNIFIED_RUNTIME_REPO}
-    # commit 1333d4a0fe84f1e2b3ab8196c7fd746825ee7b94
-    # Merge: 55cf3ba8 281e3aaf
-    # Author: Kenneth Benzie (Benie) <k.benzie@codeplay.com>
-    # Date:   Mon Apr 15 09:54:18 2024 +0100
-    #     Merge pull request #1342 from lplewa/cuda_log
-    #     Refactor cuda adapter to new logger
-    1333d4a0fe84f1e2b3ab8196c7fd746825ee7b94
+    ${UNIFIED_RUNTIME_TAG}
   )
 
   fetch_adapter_source(hip
     ${UNIFIED_RUNTIME_REPO}
-    # commit 1473ed8a81ca86e67321dfc90c79e951ead212ac
-    # Merge: 6ccaf387 f2774226
-    # Author: Kenneth Benzie (Benie) <k.benzie@codeplay.com>
-    # Date:   Fri Apr 12 10:43:00 2024 +0100
-    #     Merge pull request #1395 from konradkusiak97/improvedQueueFill
-    #     [HIP] Implement workaround for hipMemset2D
-    1473ed8a81ca86e67321dfc90c79e951ead212ac
+    ${UNIFIED_RUNTIME_TAG}
   )
 
   fetch_adapter_source(native_cpu
     ${UNIFIED_RUNTIME_REPO}
-    # commit 15233fd2521f9e9b35e3a24037be99ceef334a8e
-    # Merge: 68e525a4 a04b062e
-    # Author: Kenneth Benzie (Benie) <k.benzie@codeplay.com>
-    # Date:   Fri Apr 12 15:46:49 2024 +0100
-    #     Merge pull request #1489 from konradkusiak97/nativeCPUqueueFill
-    #     [NATIVECPU] Extended usm fill to bigger patterns than 1 byte
-    15233fd2521f9e9b35e3a24037be99ceef334a8e
-  )
->>>>>>> e6d9d4c6
+    ${UNIFIED_RUNTIME_TAG}
+  )
 
   if(SYCL_PI_UR_OVERRIDE_FETCH_CONTENT_REPO)
     set(UNIFIED_RUNTIME_REPO "${SYCL_PI_UR_OVERRIDE_FETCH_CONTENT_REPO}")
