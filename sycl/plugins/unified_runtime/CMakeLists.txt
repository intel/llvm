# PI Unified Runtime plugin library.
#

# Options to override the default behaviour of the FetchContent to include UR
# source code.
set(SYCL_PI_UR_OVERRIDE_FETCH_CONTENT_REPO
  "" CACHE STRING "Override the Unified Runtime FetchContent repository")
set(SYCL_PI_UR_OVERRIDE_FETCH_CONTENT_TAG
  "" CACHE STRING "Override the Unified Runtime FetchContent tag")

# Options to disable use of FetchContent to include Unified Runtime source code
# to improve developer workflow.
option(SYCL_PI_UR_USE_FETCH_CONTENT
  "Use FetchContent to acquire the Unified Runtime source code" ON)
set(SYCL_PI_UR_SOURCE_DIR
  "" CACHE PATH "Path to root of Unified Runtime repository")

# Override default to enable building tests from unified-runtime
set(UR_BUILD_TESTS OFF CACHE BOOL "Build unit tests.")
set(UMF_ENABLE_POOL_TRACKING ON)

if("level_zero" IN_LIST SYCL_ENABLE_PLUGINS)
  set(UR_BUILD_ADAPTER_L0 ON)
endif()
if("cuda" IN_LIST SYCL_ENABLE_PLUGINS)
  set(UR_BUILD_ADAPTER_CUDA ON)
endif()
if("hip" IN_LIST SYCL_ENABLE_PLUGINS)
  set(UR_BUILD_ADAPTER_HIP ON)
endif()
if("opencl" IN_LIST SYCL_ENABLE_PLUGINS)
  set(UR_BUILD_ADAPTER_OPENCL ON)
  set(UR_OPENCL_ICD_LOADER_LIBRARY OpenCL-ICD CACHE FILEPATH
    "Path of the OpenCL ICD Loader library" FORCE)
endif()
if("native_cpu" IN_LIST SYCL_ENABLE_PLUGINS)
  set(UR_BUILD_ADAPTER_NATIVE_CPU ON)
endif()

# Disable errors from warnings while building the UR.
# And remember origin flags before doing that.
set(CMAKE_CXX_FLAGS_BAK "${CMAKE_CXX_FLAGS}")
if(WIN32)
  set(CMAKE_CXX_FLAGS "${CMAKE_CXX_FLAGS} /WX-")
  set(CMAKE_C_FLAGS "${CMAKE_C_FLAGS} /WX-")
  # FIXME: Unified runtime build fails with /DUNICODE
  set(CMAKE_CXX_FLAGS "${CMAKE_CXX_FLAGS} /UUNICODE")
  set(CMAKE_C_FLAGS "${CMAKE_C_FLAGS} /UUNICODE")
  # USE_Z7 forces use of /Z7 instead of /Zi which is broken with sccache
  set(USE_Z7 ON)
else()
  set(CMAKE_CXX_FLAGS "${CMAKE_CXX_FLAGS} -Wno-error")
  set(CMAKE_C_FLAGS "${CMAKE_C_FLAGS} -Wno-error")
endif()

if(SYCL_PI_UR_USE_FETCH_CONTENT)
  include(FetchContent)

  # The fetch_adapter_source function can be used to perform a separate content
  # fetch for a UR adapter, this allows development of adapters to be decoupled
  # from each other.
  #
  # A separate content fetch will not be performed if:
  # * The adapter name is not present in the SYCL_ENABLE_PLUGINS variable.
  # * The repo and tag provided match the values of the
  #   UNIFIED_RUNTIME_REPO/UNIFIED_RUNTIME_TAG variables
  #
  # Args:
  #   * name - Must be the directory name of the adapter
  #   * repo - A valid Git URL of a Unified Runtime repo
  #   * tag - A valid Git branch/tag/commit in the Unified Runtime repo
  function(fetch_adapter_source name repo tag)
    if(NOT ${name} IN_LIST SYCL_ENABLE_PLUGINS)
      return()
    endif()
    if(repo STREQUAL UNIFIED_RUNTIME_REPO AND
        tag STREQUAL UNIFIED_RUNTIME_TAG)
      # If the adapter sources are taken from the main checkout, reset the
      # adapter specific source path.
      string(TOUPPER ${name} NAME)
      set(UR_ADAPTER_${NAME}_SOURCE_DIR ""
        CACHE PATH "Path to external '${name}' adapter source dir" FORCE)
      return()
    endif()
    message(STATUS
      "Will fetch Unified Runtime ${name} adapter from ${repo} at ${tag}")
    set(fetch-name unified-runtime-${name})
    FetchContent_Declare(${fetch-name}
      GIT_REPOSITORY ${repo} GIT_TAG ${tag})
    # We don't want to add this repo to the build, only fetch its source.
    FetchContent_Populate(${fetch-name})
    # Get the path to the source directory
    string(TOUPPER ${name} NAME)
    set(source_dir_var UR_ADAPTER_${NAME}_SOURCE_DIR)
    FetchContent_GetProperties(${fetch-name} SOURCE_DIR UR_ADAPTER_${NAME}_SOURCE_DIR)
    # Set the variable which informs UR where to get the adapter source from.
    set(UR_ADAPTER_${NAME}_SOURCE_DIR
      "${UR_ADAPTER_${NAME}_SOURCE_DIR}/source/adapters/${name}"
      CACHE PATH "Path to external '${name}' adapter source dir" FORCE)
  endfunction()

<<<<<<< HEAD
  set(UNIFIED_RUNTIME_REPO "https://github.com/zhaomaosu/unified-runtime.git")
  set(UNIFIED_RUNTIME_TAG simplify-device-global)
=======
  set(UNIFIED_RUNTIME_REPO "https://github.com/oneapi-src/unified-runtime.git")
  # commit 9f783837089c970a22cda08f768aa3dbed38f0d3
  # Merge: c015f892 b9442104
  # Author: Kenneth Benzie (Benie) <k.benzie@codeplay.com>
  # Date:   Fri May 31 10:20:23 2024 +0100
  #     Merge pull request #1533 from AllanZyne/sanitizer-buffer
  #     [DeviceSanitizer] Support detecting out-of-bounds errors on sycl::buffer
  set(UNIFIED_RUNTIME_TAG 9f783837089c970a22cda08f768aa3dbed38f0d3)
>>>>>>> 36729976

  fetch_adapter_source(level_zero
    ${UNIFIED_RUNTIME_REPO}
    ${UNIFIED_RUNTIME_TAG}
  )

  fetch_adapter_source(opencl
    ${UNIFIED_RUNTIME_REPO}
    ${UNIFIED_RUNTIME_TAG}
  )

  fetch_adapter_source(cuda
    ${UNIFIED_RUNTIME_REPO}
    ${UNIFIED_RUNTIME_TAG}
  )

  fetch_adapter_source(hip
    ${UNIFIED_RUNTIME_REPO}
    ${UNIFIED_RUNTIME_TAG}
  )

  fetch_adapter_source(native_cpu
    ${UNIFIED_RUNTIME_REPO}
    ${UNIFIED_RUNTIME_TAG}
  )

  if(SYCL_PI_UR_OVERRIDE_FETCH_CONTENT_REPO)
    set(UNIFIED_RUNTIME_REPO "${SYCL_PI_UR_OVERRIDE_FETCH_CONTENT_REPO}")
  endif()
  if(SYCL_PI_UR_OVERRIDE_FETCH_CONTENT_TAG)
    set(UNIFIED_RUNTIME_TAG "${SYCL_PI_UR_OVERRIDE_FETCH_CONTENT_TAG}")
  endif()

  message(STATUS "Will fetch Unified Runtime from ${UNIFIED_RUNTIME_REPO}")
  FetchContent_Declare(unified-runtime
    GIT_REPOSITORY    ${UNIFIED_RUNTIME_REPO}
    GIT_TAG           ${UNIFIED_RUNTIME_TAG}
  )

  FetchContent_GetProperties(unified-runtime)
  FetchContent_MakeAvailable(unified-runtime)

  set(UNIFIED_RUNTIME_SOURCE_DIR
    "${unified-runtime_SOURCE_DIR}" CACHE PATH
    "Path to Unified Runtime Headers" FORCE)
elseif(SYCL_PI_UR_SOURCE_DIR)
  # SYCL_PI_UR_USE_FETCH_CONTENT is OFF and SYCL_PI_UR_SOURCE_DIR has been set,
  # use the external Unified Runtime source directory.
  set(UNIFIED_RUNTIME_SOURCE_DIR
    "${SYCL_PI_UR_SOURCE_DIR}" CACHE PATH
    "Path to Unified Runtime Headers" FORCE)
  add_subdirectory(
    ${UNIFIED_RUNTIME_SOURCE_DIR}
    ${CMAKE_CURRENT_BINARY_DIR}/unified-runtime)
else()
  # SYCL_PI_UR_USE_FETCH_CONTENT is OFF and SYCL_PI_UR_SOURCE_DIR has not been
  # set, check if the fallback local directory exists.
  if(NOT EXISTS ${CMAKE_CURRENT_SOURCE_DIR}/unified-runtime)
    message(FATAL_ERROR
      "SYCL_PI_UR_USE_FETCH_CONTENT is disabled but no alternative Unified \
      Runtime source directory has been provided, either:

      * Set -DSYCL_PI_UR_SOURCE_DIR=/path/to/unified-runtime
      * Clone the UR repo in ${CMAKE_CURRENT_SOURCE_DIR}/unified-runtime")
  endif()
  # The fallback local directory for the Unified Runtime repository has been
  # found, use it.
  set(UNIFIED_RUNTIME_SOURCE_DIR
    "${CMAKE_CURRENT_SOURCE_DIR}/unified-runtime" CACHE PATH
    "Path to Unified Runtime Headers" FORCE)
  add_subdirectory(${UNIFIED_RUNTIME_SOURCE_DIR})
endif()

# Restore original flags
set(CMAKE_CXX_FLAGS "${CMAKE_CXX_FLAGS_BAK}")

message(STATUS
  "Using Unified Runtime source directory: ${UNIFIED_RUNTIME_SOURCE_DIR}")

set(UNIFIED_RUNTIME_INCLUDE_DIR "${UNIFIED_RUNTIME_SOURCE_DIR}/include")
set(UNIFIED_RUNTIME_SRC_INCLUDE_DIR "${UNIFIED_RUNTIME_SOURCE_DIR}/source")
set(UNIFIED_RUNTIME_COMMON_INCLUDE_DIR "${UNIFIED_RUNTIME_SOURCE_DIR}/source/common")

add_library(UnifiedRuntimeLoader ALIAS ur_loader)
add_library(UnifiedRuntimeCommon ALIAS ur_common)
add_library(UnifiedMemoryFramework ALIAS umf)

add_library(UnifiedRuntime-Headers INTERFACE)

target_include_directories(UnifiedRuntime-Headers
  INTERFACE
    "${UNIFIED_RUNTIME_INCLUDE_DIR}"
)

find_package(Threads REQUIRED)

set(UNIFIED_RUNTIME_PLUGIN_ARGS
  SOURCES
    # These are short-term shared with Unified Runtime
    # The two plugins define a few things differently so must
    # be built separately. This difference is spelled in
    # their "ur_bindings.hpp" files.
    "ur_bindings.hpp"
    "pi2ur.hpp"
    # These below belong to Unified Runtime PI Plugin only
    "pi_unified_runtime.hpp"
    "pi_unified_runtime.cpp"
  LIBRARIES
    Threads::Threads
    UnifiedRuntimeLoader
    UnifiedRuntime-Headers
    UnifiedRuntimeCommon
  INCLUDE_DIRS
    "${UNIFIED_RUNTIME_SRC_INCLUDE_DIR}"
    "${UNIFIED_RUNTIME_COMMON_INCLUDE_DIR}"
)

# We need for #include <ze_api.h> in common.h
if("level_zero" IN_LIST SYCL_ENABLE_PLUGINS)
  list(APPEND UNIFIED_RUNTIME_PLUGIN_ARGS LevelZeroLoader-Headers)
endif()

if("opencl" IN_LIST SYCL_ENABLE_PLUGINS)
  list(APPEND UNIFIED_RUNTIME_PLUGIN_ARGS OpenCL-ICD)
endif()

add_sycl_plugin(unified_runtime ${UNIFIED_RUNTIME_PLUGIN_ARGS})

if(TARGET UnifiedRuntimeLoader)
  set_target_properties(hello_world PROPERTIES EXCLUDE_FROM_ALL 1 EXCLUDE_FROM_DEFAULT_BUILD 1)
  # Install the UR loader.
  # TODO: this is piggy-backing on the existing target component level-zero-sycl-dev
  # When UR is moved to its separate repo perhaps we should introduce new component,
  # e.g. unified-runtime-sycl-dev.
  install(TARGETS ur_loader
    LIBRARY DESTINATION "lib${LLVM_LIBDIR_SUFFIX}" COMPONENT level-zero-sycl-dev
    ARCHIVE DESTINATION "lib${LLVM_LIBDIR_SUFFIX}" COMPONENT level-zero-sycl-dev
    RUNTIME DESTINATION "bin" COMPONENT level-zero-sycl-dev
  )
endif()

# Install the UR adapters too
if("level_zero" IN_LIST SYCL_ENABLE_PLUGINS)
  add_dependencies(sycl-runtime-libraries ur_adapter_level_zero)

  # Install the UR adapters too
  install(TARGETS ur_adapter_level_zero
    LIBRARY DESTINATION "lib${LLVM_LIBDIR_SUFFIX}" COMPONENT level-zero-sycl-dev
    ARCHIVE DESTINATION "lib${LLVM_LIBDIR_SUFFIX}" COMPONENT level-zero-sycl-dev
    RUNTIME DESTINATION "bin" COMPONENT level-zero-sycl-dev
  )
endif()

if("cuda" IN_LIST SYCL_ENABLE_PLUGINS)
  add_dependencies(sycl-runtime-libraries ur_adapter_cuda)
endif()

if("hip" IN_LIST SYCL_ENABLE_PLUGINS)
  add_dependencies(sycl-runtime-libraries ur_adapter_hip)
endif()

if ("opencl" IN_LIST SYCL_ENABLE_PLUGINS)
    add_dependencies(sycl-runtime-libraries ur_adapter_opencl)

    # Install the UR adapters too
    install(TARGETS ur_adapter_opencl
      LIBRARY DESTINATION "lib${LLVM_LIBDIR_SUFFIX}" COMPONENT level-zero-sycl-dev
      ARCHIVE DESTINATION "lib${LLVM_LIBDIR_SUFFIX}" COMPONENT level-zero-sycl-dev
      RUNTIME DESTINATION "bin" COMPONENT level-zero-sycl-dev
    )
endif()

if ("native_cpu" IN_LIST SYCL_ENABLE_PLUGINS)
    add_dependencies(sycl-runtime-libraries ur_adapter_native_cpu)

  option(NATIVECPU_USE_OCK "Use the oneAPI Construction Kit for Native CPU" ON)

  if(NATIVECPU_USE_OCK)
    message(STATUS "Compiling Native CPU adapter with OCK support.")
    target_compile_definitions(ur_adapter_native_cpu PRIVATE NATIVECPU_USE_OCK)
  else()
    message(WARNING "Compiling Native CPU adapter without OCK support.
    Some valid SYCL programs may not build or may have low performance.")
  endif()
endif()<|MERGE_RESOLUTION|>--- conflicted
+++ resolved
@@ -99,19 +99,8 @@
       CACHE PATH "Path to external '${name}' adapter source dir" FORCE)
   endfunction()
 
-<<<<<<< HEAD
   set(UNIFIED_RUNTIME_REPO "https://github.com/zhaomaosu/unified-runtime.git")
   set(UNIFIED_RUNTIME_TAG simplify-device-global)
-=======
-  set(UNIFIED_RUNTIME_REPO "https://github.com/oneapi-src/unified-runtime.git")
-  # commit 9f783837089c970a22cda08f768aa3dbed38f0d3
-  # Merge: c015f892 b9442104
-  # Author: Kenneth Benzie (Benie) <k.benzie@codeplay.com>
-  # Date:   Fri May 31 10:20:23 2024 +0100
-  #     Merge pull request #1533 from AllanZyne/sanitizer-buffer
-  #     [DeviceSanitizer] Support detecting out-of-bounds errors on sycl::buffer
-  set(UNIFIED_RUNTIME_TAG 9f783837089c970a22cda08f768aa3dbed38f0d3)
->>>>>>> 36729976
 
   fetch_adapter_source(level_zero
     ${UNIFIED_RUNTIME_REPO}
