# PI Unified Runtime plugin library.
#

# Options to override the default behaviour of the FetchContent to include UR
# source code.
set(SYCL_PI_UR_OVERRIDE_FETCH_CONTENT_REPO
  "" CACHE STRING "Override the Unified Runtime FetchContent repository")
set(SYCL_PI_UR_OVERRIDE_FETCH_CONTENT_TAG
  "" CACHE STRING "Override the Unified Runtime FetchContent tag")

# Options to disable use of FetchContent to include Unified Runtime source code
# to improve developer workflow.
option(SYCL_PI_UR_USE_FETCH_CONTENT
  "Use FetchContent to acquire the Unified Runtime source code" ON)
set(SYCL_PI_UR_SOURCE_DIR
  "" CACHE PATH "Path to root of Unified Runtime repository")

# Override default to enable building tests from unified-runtime
set(UR_BUILD_TESTS OFF CACHE BOOL "Build unit tests.")
set(UMF_ENABLE_POOL_TRACKING ON)

if("level_zero" IN_LIST SYCL_ENABLE_PLUGINS)
  set(UR_BUILD_ADAPTER_L0 ON)
endif()
if("cuda" IN_LIST SYCL_ENABLE_PLUGINS)
  set(UR_BUILD_ADAPTER_CUDA ON)
endif()
if("hip" IN_LIST SYCL_ENABLE_PLUGINS)
  set(UR_BUILD_ADAPTER_HIP ON)
endif()
if("opencl" IN_LIST SYCL_ENABLE_PLUGINS)
  set(UR_BUILD_ADAPTER_OPENCL ON)
  set(UR_OPENCL_ICD_LOADER_LIBRARY OpenCL-ICD CACHE FILEPATH
    "Path of the OpenCL ICD Loader library" FORCE)
endif()
if("native_cpu" IN_LIST SYCL_ENABLE_PLUGINS)
  set(UR_BUILD_ADAPTER_NATIVE_CPU ON)
endif()

# Disable errors from warnings while building the UR.
# And remember origin flags before doing that.
set(CMAKE_CXX_FLAGS_BAK "${CMAKE_CXX_FLAGS}")
if(WIN32)
  set(CMAKE_CXX_FLAGS "${CMAKE_CXX_FLAGS} /WX-")
  set(CMAKE_C_FLAGS "${CMAKE_C_FLAGS} /WX-")
  # FIXME: Unified runtime build fails with /DUNICODE
  set(CMAKE_CXX_FLAGS "${CMAKE_CXX_FLAGS} /UUNICODE")
  set(CMAKE_C_FLAGS "${CMAKE_C_FLAGS} /UUNICODE")
  # USE_Z7 forces use of /Z7 instead of /Zi which is broken with sccache
  set(USE_Z7 ON)
else()
  set(CMAKE_CXX_FLAGS "${CMAKE_CXX_FLAGS} -Wno-error")
  set(CMAKE_C_FLAGS "${CMAKE_C_FLAGS} -Wno-error")
endif()

if(SYCL_PI_UR_USE_FETCH_CONTENT)
  include(FetchContent)

  # The fetch_adapter_source function can be used to perform a separate content
  # fetch for a UR adapter, this allows development of adapters to be decoupled
  # from each other.
  #
  # A separate content fetch will not be performed if:
  # * The adapter name is not present in the SYCL_ENABLE_PLUGINS variable.
  # * The repo and tag provided match the values of the
  #   UNIFIED_RUNTIME_REPO/UNIFIED_RUNTIME_TAG variables
  #
  # Args:
  #   * name - Must be the directory name of the adapter
  #   * repo - A valid Git URL of a Unified Runtime repo
  #   * tag - A valid Git branch/tag/commit in the Unified Runtime repo
  function(fetch_adapter_source name repo tag)
    if(NOT ${name} IN_LIST SYCL_ENABLE_PLUGINS)
      return()
    endif()
    if(repo STREQUAL UNIFIED_RUNTIME_REPO AND
        tag STREQUAL UNIFIED_RUNTIME_TAG)
      # If the adapter sources are taken from the main checkout, reset the
      # adapter specific source path.
      string(TOUPPER ${name} NAME)
      set(UR_ADAPTER_${NAME}_SOURCE_DIR ""
        CACHE PATH "Path to external '${name}' adapter source dir" FORCE)
      return()
    endif()
    message(STATUS
      "Will fetch Unified Runtime ${name} adapter from ${repo} at ${tag}")
    set(fetch-name ur-${name})
    FetchContent_Declare(${fetch-name}
      GIT_REPOSITORY ${repo} GIT_TAG ${tag})
    # We don't want to add this repo to the build, only fetch its source.
    FetchContent_Populate(${fetch-name})
    # Get the path to the source directory
    string(TOUPPER ${name} NAME)
    set(source_dir_var UR_ADAPTER_${NAME}_SOURCE_DIR)
    FetchContent_GetProperties(${fetch-name} SOURCE_DIR UR_ADAPTER_${NAME}_SOURCE_DIR)
    # Set the variable which informs UR where to get the adapter source from.
    set(UR_ADAPTER_${NAME}_SOURCE_DIR
      "${UR_ADAPTER_${NAME}_SOURCE_DIR}/source/adapters/${name}"
      CACHE PATH "Path to external '${name}' adapter source dir" FORCE)
  endfunction()

  set(UNIFIED_RUNTIME_REPO "https://github.com/oneapi-src/unified-runtime.git")
<<<<<<< HEAD
  # commit 0cbacd8a0844acb64091ecbb0c7d6a7df1b6160e
  # Merge: 022df8ac 2f121cd8
  # Author: Kenneth Benzie (Benie) <k.benzie@codeplay.com>
  # Date:   Thu Jul 4 10:37:58 2024 +0100
  #     Merge pull request #1212 from aarongreig/aaron/specMotivatedRefactors
  #     Batch adapter changes: spec motivated refactors
  set(UNIFIED_RUNTIME_TAG 0cbacd8a0844acb64091ecbb0c7d6a7df1b6160e)
=======
  # commit 1baed0ba696d494a82769366f137e9ddd8af3001
  # Merge: 00ca0daa e6dc6d9a
  # Author: Piotr Balcer <piotr.balcer@intel.com>
  # Date:   Wed Jul 3 13:48:27 2024 +0200
  #     Merge pull request #1771 from igchor/level_zero_v2_dispatcher
  #     [L0] Initial version of queue dispatcher
  set(UNIFIED_RUNTIME_TAG 1baed0ba696d494a82769366f137e9ddd8af3001)
>>>>>>> a61379a4

  fetch_adapter_source(level_zero
    ${UNIFIED_RUNTIME_REPO}
    ${UNIFIED_RUNTIME_TAG}
  )

  fetch_adapter_source(opencl
    ${UNIFIED_RUNTIME_REPO}
    ${UNIFIED_RUNTIME_TAG}
  )

  fetch_adapter_source(cuda
    ${UNIFIED_RUNTIME_REPO}
    ${UNIFIED_RUNTIME_TAG}
  )

  fetch_adapter_source(hip
    ${UNIFIED_RUNTIME_REPO}
    ${UNIFIED_RUNTIME_TAG}
  )

  fetch_adapter_source(native_cpu
    ${UNIFIED_RUNTIME_REPO}
    ${UNIFIED_RUNTIME_TAG}
  )

  if(SYCL_PI_UR_OVERRIDE_FETCH_CONTENT_REPO)
    set(UNIFIED_RUNTIME_REPO "${SYCL_PI_UR_OVERRIDE_FETCH_CONTENT_REPO}")
  endif()
  if(SYCL_PI_UR_OVERRIDE_FETCH_CONTENT_TAG)
    set(UNIFIED_RUNTIME_TAG "${SYCL_PI_UR_OVERRIDE_FETCH_CONTENT_TAG}")
  endif()

  message(STATUS "Will fetch Unified Runtime from ${UNIFIED_RUNTIME_REPO}")
  FetchContent_Declare(unified-runtime
    GIT_REPOSITORY    ${UNIFIED_RUNTIME_REPO}
    GIT_TAG           ${UNIFIED_RUNTIME_TAG}
  )

  FetchContent_GetProperties(unified-runtime)
  FetchContent_MakeAvailable(unified-runtime)

  set(UNIFIED_RUNTIME_SOURCE_DIR
    "${unified-runtime_SOURCE_DIR}" CACHE PATH
    "Path to Unified Runtime Headers" FORCE)
elseif(SYCL_PI_UR_SOURCE_DIR)
  # SYCL_PI_UR_USE_FETCH_CONTENT is OFF and SYCL_PI_UR_SOURCE_DIR has been set,
  # use the external Unified Runtime source directory.
  set(UNIFIED_RUNTIME_SOURCE_DIR
    "${SYCL_PI_UR_SOURCE_DIR}" CACHE PATH
    "Path to Unified Runtime Headers" FORCE)
  add_subdirectory(
    ${UNIFIED_RUNTIME_SOURCE_DIR}
    ${CMAKE_CURRENT_BINARY_DIR}/unified-runtime)
else()
  # SYCL_PI_UR_USE_FETCH_CONTENT is OFF and SYCL_PI_UR_SOURCE_DIR has not been
  # set, check if the fallback local directory exists.
  if(NOT EXISTS ${CMAKE_CURRENT_SOURCE_DIR}/unified-runtime)
    message(FATAL_ERROR
      "SYCL_PI_UR_USE_FETCH_CONTENT is disabled but no alternative Unified \
      Runtime source directory has been provided, either:

      * Set -DSYCL_PI_UR_SOURCE_DIR=/path/to/unified-runtime
      * Clone the UR repo in ${CMAKE_CURRENT_SOURCE_DIR}/unified-runtime")
  endif()
  # The fallback local directory for the Unified Runtime repository has been
  # found, use it.
  set(UNIFIED_RUNTIME_SOURCE_DIR
    "${CMAKE_CURRENT_SOURCE_DIR}/unified-runtime" CACHE PATH
    "Path to Unified Runtime Headers" FORCE)
  add_subdirectory(${UNIFIED_RUNTIME_SOURCE_DIR})
endif()

# Restore original flags
set(CMAKE_CXX_FLAGS "${CMAKE_CXX_FLAGS_BAK}")

message(STATUS
  "Using Unified Runtime source directory: ${UNIFIED_RUNTIME_SOURCE_DIR}")

set(UNIFIED_RUNTIME_INCLUDE_DIR "${UNIFIED_RUNTIME_SOURCE_DIR}/include")
set(UNIFIED_RUNTIME_SRC_INCLUDE_DIR "${UNIFIED_RUNTIME_SOURCE_DIR}/source")
set(UNIFIED_RUNTIME_COMMON_INCLUDE_DIR "${UNIFIED_RUNTIME_SOURCE_DIR}/source/common")

add_library(UnifiedRuntimeLoader ALIAS ur_loader)
add_library(UnifiedRuntimeCommon ALIAS ur_common)
add_library(UnifiedMemoryFramework ALIAS umf)

add_library(UnifiedRuntime-Headers INTERFACE)

target_include_directories(UnifiedRuntime-Headers
  INTERFACE
    "${UNIFIED_RUNTIME_INCLUDE_DIR}"
)

find_package(Threads REQUIRED)

set(UNIFIED_RUNTIME_PLUGIN_ARGS
  SOURCES
    # These are short-term shared with Unified Runtime
    # The two plugins define a few things differently so must
    # be built separately. This difference is spelled in
    # their "ur_bindings.hpp" files.
    "ur_bindings.hpp"
    "pi2ur.hpp"
    # These below belong to Unified Runtime PI Plugin only
    "pi_unified_runtime.hpp"
    "pi_unified_runtime.cpp"
  LIBRARIES
    Threads::Threads
    UnifiedRuntimeLoader
    UnifiedRuntime-Headers
    UnifiedRuntimeCommon
  INCLUDE_DIRS
    "${UNIFIED_RUNTIME_SRC_INCLUDE_DIR}"
    "${UNIFIED_RUNTIME_COMMON_INCLUDE_DIR}"
)

# We need for #include <ze_api.h> in common.h
if("level_zero" IN_LIST SYCL_ENABLE_PLUGINS)
  list(APPEND UNIFIED_RUNTIME_PLUGIN_ARGS LevelZeroLoader-Headers)
endif()

if("opencl" IN_LIST SYCL_ENABLE_PLUGINS)
  list(APPEND UNIFIED_RUNTIME_PLUGIN_ARGS OpenCL-ICD)
endif()

add_sycl_plugin(unified_runtime ${UNIFIED_RUNTIME_PLUGIN_ARGS})

if(TARGET UnifiedRuntimeLoader)
  set_target_properties(hello_world PROPERTIES EXCLUDE_FROM_ALL 1 EXCLUDE_FROM_DEFAULT_BUILD 1)
  # Install the UR loader.
  # TODO: this is piggy-backing on the existing target component level-zero-sycl-dev
  # When UR is moved to its separate repo perhaps we should introduce new component,
  # e.g. unified-runtime-sycl-dev.
  install(TARGETS ur_loader
    LIBRARY DESTINATION "lib${LLVM_LIBDIR_SUFFIX}" COMPONENT level-zero-sycl-dev
    ARCHIVE DESTINATION "lib${LLVM_LIBDIR_SUFFIX}" COMPONENT level-zero-sycl-dev
    RUNTIME DESTINATION "bin" COMPONENT level-zero-sycl-dev
  )
endif()

# Install the UR adapters too
if("level_zero" IN_LIST SYCL_ENABLE_PLUGINS)
  add_dependencies(sycl-runtime-libraries ur_adapter_level_zero)

  # Install the UR adapters too
  install(TARGETS ur_adapter_level_zero
    LIBRARY DESTINATION "lib${LLVM_LIBDIR_SUFFIX}" COMPONENT level-zero-sycl-dev
    ARCHIVE DESTINATION "lib${LLVM_LIBDIR_SUFFIX}" COMPONENT level-zero-sycl-dev
    RUNTIME DESTINATION "bin" COMPONENT level-zero-sycl-dev
  )
endif()

if("cuda" IN_LIST SYCL_ENABLE_PLUGINS)
  add_dependencies(sycl-runtime-libraries ur_adapter_cuda)
endif()

if("hip" IN_LIST SYCL_ENABLE_PLUGINS)
  add_dependencies(sycl-runtime-libraries ur_adapter_hip)
endif()

if ("opencl" IN_LIST SYCL_ENABLE_PLUGINS)
    add_dependencies(sycl-runtime-libraries ur_adapter_opencl)

    # Install the UR adapters too
    install(TARGETS ur_adapter_opencl
      LIBRARY DESTINATION "lib${LLVM_LIBDIR_SUFFIX}" COMPONENT level-zero-sycl-dev
      ARCHIVE DESTINATION "lib${LLVM_LIBDIR_SUFFIX}" COMPONENT level-zero-sycl-dev
      RUNTIME DESTINATION "bin" COMPONENT level-zero-sycl-dev
    )
endif()

if ("native_cpu" IN_LIST SYCL_ENABLE_PLUGINS)
    add_dependencies(sycl-runtime-libraries ur_adapter_native_cpu)


  if(NATIVECPU_USE_OCK)
    message(STATUS "Compiling Native CPU adapter with OCK support.")
    target_compile_definitions(ur_adapter_native_cpu PRIVATE NATIVECPU_USE_OCK)
  else()
    message(WARNING "Compiling Native CPU adapter without OCK support.
    Some valid SYCL programs may not build or may have low performance.")
  endif()
endif()<|MERGE_RESOLUTION|>--- conflicted
+++ resolved
@@ -100,7 +100,6 @@
   endfunction()
 
   set(UNIFIED_RUNTIME_REPO "https://github.com/oneapi-src/unified-runtime.git")
-<<<<<<< HEAD
   # commit 0cbacd8a0844acb64091ecbb0c7d6a7df1b6160e
   # Merge: 022df8ac 2f121cd8
   # Author: Kenneth Benzie (Benie) <k.benzie@codeplay.com>
@@ -108,15 +107,6 @@
   #     Merge pull request #1212 from aarongreig/aaron/specMotivatedRefactors
   #     Batch adapter changes: spec motivated refactors
   set(UNIFIED_RUNTIME_TAG 0cbacd8a0844acb64091ecbb0c7d6a7df1b6160e)
-=======
-  # commit 1baed0ba696d494a82769366f137e9ddd8af3001
-  # Merge: 00ca0daa e6dc6d9a
-  # Author: Piotr Balcer <piotr.balcer@intel.com>
-  # Date:   Wed Jul 3 13:48:27 2024 +0200
-  #     Merge pull request #1771 from igchor/level_zero_v2_dispatcher
-  #     [L0] Initial version of queue dispatcher
-  set(UNIFIED_RUNTIME_TAG 1baed0ba696d494a82769366f137e9ddd8af3001)
->>>>>>> a61379a4
 
   fetch_adapter_source(level_zero
     ${UNIFIED_RUNTIME_REPO}
