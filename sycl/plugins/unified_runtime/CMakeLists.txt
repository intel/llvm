--- conflicted
+++ resolved
@@ -94,19 +94,8 @@
       CACHE PATH "Path to external '${name}' adapter source dir" FORCE)
   endfunction()
 
-<<<<<<< HEAD
   set(UNIFIED_RUNTIME_REPO "https://github.com/zhaomaosu/unified-runtime.git")
   set(UNIFIED_RUNTIME_TAG config-red-zone-size)
-=======
-  set(UNIFIED_RUNTIME_REPO "https://github.com/oneapi-src/unified-runtime.git")
-  # commit 7371150b3a525d9c69a0790f9abf59089eb0c46c
-  # Merge: cb44d9ab bb45b7c5
-  # Author: Kenneth Benzie (Benie) <k.benzie@codeplay.com>
-  # Date:   Fri Apr 26 15:44:19 2024 +0100
-  #    Merge pull request #1442 from Bensuo/ben/optimize-cmdbuffer-submission
-  #    [EXP][Command-Buffer] Optimize L0 command buffer submission
-  set(UNIFIED_RUNTIME_TAG 7371150b3a525d9c69a0790f9abf59089eb0c46c)
->>>>>>> de7413f6
 
   fetch_adapter_source(level_zero
     ${UNIFIED_RUNTIME_REPO}
