# PI Unified Runtime plugin library.
#

# Options to override the default behaviour of the FetchContent to include UR
# source code.
set(SYCL_PI_UR_OVERRIDE_FETCH_CONTENT_REPO
  "" CACHE STRING "Override the Unified Runtime FetchContent repository")
set(SYCL_PI_UR_OVERRIDE_FETCH_CONTENT_TAG
  "" CACHE STRING "Override the Unified Runtime FetchContent tag")

# Options to disable use of FetchContent to include Unified Runtime source code
# to improve developer workflow.
option(SYCL_PI_UR_USE_FETCH_CONTENT
  "Use FetchContent to acquire the Unified Runtime source code" ON)
set(SYCL_PI_UR_SOURCE_DIR
  "" CACHE PATH "Path to root of Unified Runtime repository")

# Override default to enable building tests from unified-runtime
set(UR_BUILD_TESTS OFF CACHE BOOL "Build unit tests.")
set(UMF_ENABLE_POOL_TRACKING ON)

if("level_zero" IN_LIST SYCL_ENABLE_PLUGINS)
  set(UR_BUILD_ADAPTER_L0 ON)
endif()
if("cuda" IN_LIST SYCL_ENABLE_PLUGINS)
  set(UR_BUILD_ADAPTER_CUDA ON)
endif()
if("hip" IN_LIST SYCL_ENABLE_PLUGINS)
  set(UR_BUILD_ADAPTER_HIP ON)
endif()
if("opencl" IN_LIST SYCL_ENABLE_PLUGINS)
  set(UR_BUILD_ADAPTER_OPENCL ON)
  set(UR_OPENCL_ICD_LOADER_LIBRARY OpenCL-ICD CACHE FILEPATH
    "Path of the OpenCL ICD Loader library" FORCE)
endif()
if("native_cpu" IN_LIST SYCL_ENABLE_PLUGINS)
  set(UR_BUILD_ADAPTER_NATIVE_CPU ON)
endif()

# Disable errors from warnings while building the UR.
# And remember origin flags before doing that.
set(CMAKE_CXX_FLAGS_BAK "${CMAKE_CXX_FLAGS}")
if(WIN32)
  set(CMAKE_CXX_FLAGS "${CMAKE_CXX_FLAGS} /WX-")
  set(CMAKE_C_FLAGS "${CMAKE_C_FLAGS} /WX-")
  # FIXME: Unified runtime build fails with /DUNICODE
  set(CMAKE_CXX_FLAGS "${CMAKE_CXX_FLAGS} /UUNICODE")
  set(CMAKE_C_FLAGS "${CMAKE_C_FLAGS} /UUNICODE")
  # USE_Z7 forces use of /Z7 instead of /Zi which is broken with sccache
  set(USE_Z7 ON)
else()
  set(CMAKE_CXX_FLAGS "${CMAKE_CXX_FLAGS} -Wno-error")
  set(CMAKE_C_FLAGS "${CMAKE_C_FLAGS} -Wno-error")
endif()

if(SYCL_PI_UR_USE_FETCH_CONTENT)
  include(FetchContent)

<<<<<<< HEAD
  set(UNIFIED_RUNTIME_REPO "https://github.com/bensuo/unified-runtime.git")
  set(UNIFIED_RUNTIME_TAG support-prefetch-advise-cmd-buffers)
=======
  set(UNIFIED_RUNTIME_REPO "https://github.com/oneapi-src/unified-runtime.git")
  # commit 1d7863601e9ecfffadf0617236a472a3b00fddbe
  # Merge: cf87428c 3ee71a71
  # Author: Kenneth Benzie (Benie) <k.benzie@codeplay.com>
  # Date:   Thu Jan 4 11:03:26 2024 +0000
  #     Merge pull request #938 from Bensuo/cmdbuf-fill-memset-l0
  #     [EXP][CMDBUF] Implement Fill commands for L0 adapter
  set(UNIFIED_RUNTIME_TAG 1d7863601e9ecfffadf0617236a472a3b00fddbe)
>>>>>>> 9ddb6d1e

  if(SYCL_PI_UR_OVERRIDE_FETCH_CONTENT_REPO)
    set(UNIFIED_RUNTIME_REPO "${SYCL_PI_UR_OVERRIDE_FETCH_CONTENT_REPO}")
  endif()
  if(SYCL_PI_UR_OVERRIDE_FETCH_CONTENT_TAG)
    set(UNIFIED_RUNTIME_TAG "${SYCL_PI_UR_OVERRIDE_FETCH_CONTENT_TAG}")
  endif()

  message(STATUS "Will fetch Unified Runtime from ${UNIFIED_RUNTIME_REPO}")
  FetchContent_Declare(unified-runtime
    GIT_REPOSITORY    ${UNIFIED_RUNTIME_REPO}
    GIT_TAG           ${UNIFIED_RUNTIME_TAG}
  )

  FetchContent_GetProperties(unified-runtime)
  FetchContent_MakeAvailable(unified-runtime)

  set(UNIFIED_RUNTIME_SOURCE_DIR
    "${unified-runtime_SOURCE_DIR}" CACHE PATH
    "Path to Unified Runtime Headers" FORCE)
elseif(SYCL_PI_UR_SOURCE_DIR)
  # SYCL_PI_UR_USE_FETCH_CONTENT is OFF and SYCL_PI_UR_SOURCE_DIR has been set,
  # use the external Unified Runtime source directory.
  set(UNIFIED_RUNTIME_SOURCE_DIR
    "${SYCL_PI_UR_SOURCE_DIR}" CACHE PATH
    "Path to Unified Runtime Headers" FORCE)
  add_subdirectory(
    ${UNIFIED_RUNTIME_SOURCE_DIR}
    ${CMAKE_CURRENT_BINARY_DIR}/unified-runtime)
else()
  # SYCL_PI_UR_USE_FETCH_CONTENT is OFF and SYCL_PI_UR_SOURCE_DIR has not been
  # set, check if the fallback local directory exists.
  if(NOT EXISTS ${CMAKE_CURRENT_SOURCE_DIR}/unified-runtime)
    message(FATAL_ERROR
      "SYCL_PI_UR_USE_FETCH_CONTENT is disabled but no alternative Unified \
      Runtime source directory has been provided, either:

      * Set -DSYCL_PI_UR_SOURCE_DIR=/path/to/unified-runtime
      * Clone the UR repo in ${CMAKE_CURRENT_SOURCE_DIR}/unified-runtime")
  endif()
  # The fallback local directory for the Unified Runtime repository has been
  # found, use it.
  set(UNIFIED_RUNTIME_SOURCE_DIR
    "${CMAKE_CURRENT_SOURCE_DIR}/unified-runtime" CACHE PATH
    "Path to Unified Runtime Headers" FORCE)
  add_subdirectory(${UNIFIED_RUNTIME_SOURCE_DIR})
endif()

# Restore original flags
set(CMAKE_CXX_FLAGS "${CMAKE_CXX_FLAGS_BAK}")

message(STATUS
  "Using Unified Runtime source directory: ${UNIFIED_RUNTIME_SOURCE_DIR}")

set(UNIFIED_RUNTIME_INCLUDE_DIR "${UNIFIED_RUNTIME_SOURCE_DIR}/include")

add_library(UnifiedRuntimeLoader ALIAS ur_loader)
add_library(UnifiedRuntimeCommon ALIAS ur_common)
add_library(UnifiedMallocFramework ALIAS unified_malloc_framework)

add_library(UnifiedRuntime-Headers INTERFACE)

target_include_directories(UnifiedRuntime-Headers
  INTERFACE
    "${UNIFIED_RUNTIME_INCLUDE_DIR}"
)

find_package(Threads REQUIRED)

set(UNIFIED_RUNTIME_PLUGIN_ARGS
  SOURCES
    # These are short-term shared with Unified Runtime
    # The two plugins define a few things differently so must
    # be built separately. This difference is spelled in
    # their "ur_bindings.hpp" files.
    "ur_bindings.hpp"
    "pi2ur.hpp"
    # These below belong to Unified Runtime PI Plugin only
    "pi_unified_runtime.hpp"
    "pi_unified_runtime.cpp"
  LIBRARIES
    Threads::Threads
    UnifiedRuntimeLoader
    UnifiedRuntime-Headers
)

# We need for #include <ze_api.h> in common.h
if("level_zero" IN_LIST SYCL_ENABLE_PLUGINS)
  list(APPEND UNIFIED_RUNTIME_PLUGIN_ARGS LevelZeroLoader-Headers)
endif()

if("opencl" IN_LIST SYCL_ENABLE_PLUGINS)
  list(APPEND UNIFIED_RUNTIME_PLUGIN_ARGS OpenCL-ICD)
endif()

add_sycl_plugin(unified_runtime ${UNIFIED_RUNTIME_PLUGIN_ARGS})

if(TARGET UnifiedRuntimeLoader)
  set_target_properties(hello_world PROPERTIES EXCLUDE_FROM_ALL 1 EXCLUDE_FROM_DEFAULT_BUILD 1)
  # Install the UR loader.
  # TODO: this is piggy-backing on the existing target component level-zero-sycl-dev
  # When UR is moved to its separate repo perhaps we should introduce new component,
  # e.g. unified-runtime-sycl-dev.
  install(TARGETS ur_loader
    LIBRARY DESTINATION "lib${LLVM_LIBDIR_SUFFIX}" COMPONENT level-zero-sycl-dev
    ARCHIVE DESTINATION "lib${LLVM_LIBDIR_SUFFIX}" COMPONENT level-zero-sycl-dev
    RUNTIME DESTINATION "bin" COMPONENT level-zero-sycl-dev
  )
endif()

# Install the UR adapters too
if("level_zero" IN_LIST SYCL_ENABLE_PLUGINS)
  add_dependencies(sycl-runtime-libraries ur_adapter_level_zero)

  # Install the UR adapters too
  install(TARGETS ur_adapter_level_zero
    LIBRARY DESTINATION "lib${LLVM_LIBDIR_SUFFIX}" COMPONENT level-zero-sycl-dev
    ARCHIVE DESTINATION "lib${LLVM_LIBDIR_SUFFIX}" COMPONENT level-zero-sycl-dev
    RUNTIME DESTINATION "bin" COMPONENT level-zero-sycl-dev
  )
endif()

if("cuda" IN_LIST SYCL_ENABLE_PLUGINS)
  add_dependencies(sycl-runtime-libraries ur_adapter_cuda)
endif()

if("hip" IN_LIST SYCL_ENABLE_PLUGINS)
  add_dependencies(sycl-runtime-libraries ur_adapter_hip)
endif()

if ("opencl" IN_LIST SYCL_ENABLE_PLUGINS)
    add_dependencies(sycl-runtime-libraries ur_adapter_opencl)
endif()

if ("native_cpu" IN_LIST SYCL_ENABLE_PLUGINS)
    add_dependencies(sycl-runtime-libraries ur_adapter_native_cpu)
endif()<|MERGE_RESOLUTION|>--- conflicted
+++ resolved
@@ -56,10 +56,6 @@
 if(SYCL_PI_UR_USE_FETCH_CONTENT)
   include(FetchContent)
 
-<<<<<<< HEAD
-  set(UNIFIED_RUNTIME_REPO "https://github.com/bensuo/unified-runtime.git")
-  set(UNIFIED_RUNTIME_TAG support-prefetch-advise-cmd-buffers)
-=======
   set(UNIFIED_RUNTIME_REPO "https://github.com/oneapi-src/unified-runtime.git")
   # commit 1d7863601e9ecfffadf0617236a472a3b00fddbe
   # Merge: cf87428c 3ee71a71
@@ -68,7 +64,6 @@
   #     Merge pull request #938 from Bensuo/cmdbuf-fill-memset-l0
   #     [EXP][CMDBUF] Implement Fill commands for L0 adapter
   set(UNIFIED_RUNTIME_TAG 1d7863601e9ecfffadf0617236a472a3b00fddbe)
->>>>>>> 9ddb6d1e
 
   if(SYCL_PI_UR_OVERRIDE_FETCH_CONTENT_REPO)
     set(UNIFIED_RUNTIME_REPO "${SYCL_PI_UR_OVERRIDE_FETCH_CONTENT_REPO}")
