--- conflicted
+++ resolved
@@ -56,10 +56,6 @@
 if(SYCL_PI_UR_USE_FETCH_CONTENT)
   include(FetchContent)
 
-<<<<<<< HEAD
-  set(UNIFIED_RUNTIME_REPO "https://github.com/fabiomestre/unified-runtime.git")
-  set(UNIFIED_RUNTIME_TAG 6297b7fa772d93bfb4844836fe8b3e1036dd29a1)
-=======
   # The fetch_adapter_source function can be used to perform a separate content
   # fetch for a UR adapter, this allows development of adapters to be decoupled
   # from each other.
@@ -85,15 +81,8 @@
       CACHE PATH "Path to external '${name}' adapter source dir" FORCE)
   endfunction()
 
-set(UNIFIED_RUNTIME_REPO "https://github.com/oneapi-src/unified-runtime.git")
-  # commit 29ee45c4451a682f744146cc9dbeb2617ecdd6b3
-  # Merge: db4b0c14 4f5d005a
-  # Author: Kenneth Benzie (Benie) <k.benzie@codeplay.com>
-  # Date:   Mon Mar 18 12:14:26 2024 +0000
-  #     Merge pull request #1291 from JackAKirk/cuda-seq-cst-b
-  #     [CUDA] Report that devices with cc >= sm_70 support seq_cst
-  set(UNIFIED_RUNTIME_TAG 29ee45c4451a682f744146cc9dbeb2617ecdd6b3)
->>>>>>> c1e2957b
+  set(UNIFIED_RUNTIME_REPO "https://github.com/fabiomestre/unified-runtime.git")
+  set(UNIFIED_RUNTIME_TAG 6297b7fa772d93bfb4844836fe8b3e1036dd29a1)
 
   if(SYCL_PI_UR_OVERRIDE_FETCH_CONTENT_REPO)
     set(UNIFIED_RUNTIME_REPO "${SYCL_PI_UR_OVERRIDE_FETCH_CONTENT_REPO}")
