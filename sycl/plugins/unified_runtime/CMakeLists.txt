# PI Unified Runtime plugin library.
#

# Options to override the default behaviour of the FetchContent to include UR
# source code.
set(SYCL_PI_UR_OVERRIDE_FETCH_CONTENT_REPO
  "" CACHE STRING "Override the Unified Runtime FetchContent repository")
set(SYCL_PI_UR_OVERRIDE_FETCH_CONTENT_TAG
  "" CACHE STRING "Override the Unified Runtime FetchContent tag")

# Options to disable use of FetchContent to include Unified Runtime source code
# to improve developer workflow.
option(SYCL_PI_UR_USE_FETCH_CONTENT
  "Use FetchContent to acquire the Unified Runtime source code" ON)
set(SYCL_PI_UR_SOURCE_DIR
  "" CACHE PATH "Path to root of Unified Runtime repository")

# Override default to enable building tests from unified-runtime
set(UR_BUILD_TESTS OFF CACHE BOOL "Build unit tests.")
set(UMF_ENABLE_POOL_TRACKING ON)

if("level_zero" IN_LIST SYCL_ENABLE_PLUGINS)
  set(UR_BUILD_ADAPTER_L0 ON)
endif()
if("cuda" IN_LIST SYCL_ENABLE_PLUGINS)
  set(UR_BUILD_ADAPTER_CUDA ON)
endif()
if("hip" IN_LIST SYCL_ENABLE_PLUGINS)
  set(UR_BUILD_ADAPTER_HIP ON)
endif()
if("opencl" IN_LIST SYCL_ENABLE_PLUGINS)
  set(UR_BUILD_ADAPTER_OPENCL ON)
  set(UR_OPENCL_ICD_LOADER_LIBRARY OpenCL-ICD CACHE FILEPATH
    "Path of the OpenCL ICD Loader library" FORCE)
endif()
if("native_cpu" IN_LIST SYCL_ENABLE_PLUGINS)
  set(UR_BUILD_ADAPTER_NATIVE_CPU ON)
endif()

# Disable errors from warnings while building the UR.
# And remember origin flags before doing that.
set(CMAKE_CXX_FLAGS_BAK "${CMAKE_CXX_FLAGS}")
if(WIN32)
  set(CMAKE_CXX_FLAGS "${CMAKE_CXX_FLAGS} /WX-")
  set(CMAKE_C_FLAGS "${CMAKE_C_FLAGS} /WX-")
  # FIXME: Unified runtime build fails with /DUNICODE
  set(CMAKE_CXX_FLAGS "${CMAKE_CXX_FLAGS} /UUNICODE")
  set(CMAKE_C_FLAGS "${CMAKE_C_FLAGS} /UUNICODE")
  # USE_Z7 forces use of /Z7 instead of /Zi which is broken with sccache
  set(USE_Z7 ON)
else()
  set(CMAKE_CXX_FLAGS "${CMAKE_CXX_FLAGS} -Wno-error")
  set(CMAKE_C_FLAGS "${CMAKE_C_FLAGS} -Wno-error")
endif()

if(SYCL_PI_UR_USE_FETCH_CONTENT)
  include(FetchContent)

  # The fetch_adapter_source function can be used to perform a separate content
  # fetch for a UR adapter, this allows development of adapters to be decoupled
  # from each other.
  #
  # A separate content fetch will not be performed if:
  # * The adapter name is not present in the SYCL_ENABLE_PLUGINS variable.
  # * The repo and tag provided match the values of the
  #   UNIFIED_RUNTIME_REPO/UNIFIED_RUNTIME_TAG variables
  #
  # Args:
  #   * name - Must be the directory name of the adapter
  #   * repo - A valid Git URL of a Unified Runtime repo
  #   * tag - A valid Git branch/tag/commit in the Unified Runtime repo
  function(fetch_adapter_source name repo tag)
    if(NOT ${name} IN_LIST SYCL_ENABLE_PLUGINS)
      return()
    endif()
    if(repo STREQUAL UNIFIED_RUNTIME_REPO AND
        tag STREQUAL UNIFIED_RUNTIME_TAG)
      # If the adapter sources are taken from the main checkout, reset the
      # adapter specific source path.
      string(TOUPPER ${name} NAME)
      set(UR_ADAPTER_${NAME}_SOURCE_DIR ""
        CACHE PATH "Path to external '${name}' adapter source dir" FORCE)
      return()
    endif()
    message(STATUS
      "Will fetch Unified Runtime ${name} adapter from ${repo} at ${tag}")
    set(fetch-name ur-${name})
    FetchContent_Declare(${fetch-name}
      GIT_REPOSITORY ${repo} GIT_TAG ${tag})
    # We don't want to add this repo to the build, only fetch its source.
    FetchContent_Populate(${fetch-name})
    # Get the path to the source directory
    string(TOUPPER ${name} NAME)
    set(source_dir_var UR_ADAPTER_${NAME}_SOURCE_DIR)
    FetchContent_GetProperties(${fetch-name} SOURCE_DIR UR_ADAPTER_${NAME}_SOURCE_DIR)
    # Set the variable which informs UR where to get the adapter source from.
    set(UR_ADAPTER_${NAME}_SOURCE_DIR
      "${UR_ADAPTER_${NAME}_SOURCE_DIR}/source/adapters/${name}"
      CACHE PATH "Path to external '${name}' adapter source dir" FORCE)
  endfunction()

<<<<<<< HEAD
  set(UNIFIED_RUNTIME_REPO "git@github.com:DBDuncan/unified-runtime.git")
  # commit 81cdd9308987140ec8f04f78e881c4b57e82dbff
  # Author: Duncan Brawley <duncan.brawley@codeplay.com>
  # Date:   Wed May 29 13:04:15 2024 +0100
  #     [Bindless][Exp] Update device_info enum elements and update Level Zero
  #     and CUDA backend device_info supported features
  set(UNIFIED_RUNTIME_TAG 81cdd9308987140ec8f04f78e881c4b57e82dbff)
=======
  set(UNIFIED_RUNTIME_REPO "https://github.com/oneapi-src/unified-runtime.git")
  # commit 1baed0ba696d494a82769366f137e9ddd8af3001
  # Merge: 00ca0daa e6dc6d9a
  # Author: Piotr Balcer <piotr.balcer@intel.com>
  # Date:   Wed Jul 3 13:48:27 2024 +0200
  #     Merge pull request #1771 from igchor/level_zero_v2_dispatcher
  #     [L0] Initial version of queue dispatcher
  set(UNIFIED_RUNTIME_TAG 1baed0ba696d494a82769366f137e9ddd8af3001)
>>>>>>> b486a5b8

  fetch_adapter_source(level_zero
    ${UNIFIED_RUNTIME_REPO}
    ${UNIFIED_RUNTIME_TAG}
  )

  fetch_adapter_source(opencl
    ${UNIFIED_RUNTIME_REPO}
    ${UNIFIED_RUNTIME_TAG}
  )

  fetch_adapter_source(cuda
    ${UNIFIED_RUNTIME_REPO}
    ${UNIFIED_RUNTIME_TAG}
  )

  fetch_adapter_source(hip
    ${UNIFIED_RUNTIME_REPO}
    ${UNIFIED_RUNTIME_TAG}
  )

  fetch_adapter_source(native_cpu
    ${UNIFIED_RUNTIME_REPO}
    ${UNIFIED_RUNTIME_TAG}
  )

  if(SYCL_PI_UR_OVERRIDE_FETCH_CONTENT_REPO)
    set(UNIFIED_RUNTIME_REPO "${SYCL_PI_UR_OVERRIDE_FETCH_CONTENT_REPO}")
  endif()
  if(SYCL_PI_UR_OVERRIDE_FETCH_CONTENT_TAG)
    set(UNIFIED_RUNTIME_TAG "${SYCL_PI_UR_OVERRIDE_FETCH_CONTENT_TAG}")
  endif()

  message(STATUS "Will fetch Unified Runtime from ${UNIFIED_RUNTIME_REPO}")
  FetchContent_Declare(unified-runtime
    GIT_REPOSITORY    ${UNIFIED_RUNTIME_REPO}
    GIT_TAG           ${UNIFIED_RUNTIME_TAG}
  )

  FetchContent_GetProperties(unified-runtime)
  FetchContent_MakeAvailable(unified-runtime)

  set(UNIFIED_RUNTIME_SOURCE_DIR
    "${unified-runtime_SOURCE_DIR}" CACHE PATH
    "Path to Unified Runtime Headers" FORCE)
elseif(SYCL_PI_UR_SOURCE_DIR)
  # SYCL_PI_UR_USE_FETCH_CONTENT is OFF and SYCL_PI_UR_SOURCE_DIR has been set,
  # use the external Unified Runtime source directory.
  set(UNIFIED_RUNTIME_SOURCE_DIR
    "${SYCL_PI_UR_SOURCE_DIR}" CACHE PATH
    "Path to Unified Runtime Headers" FORCE)
  add_subdirectory(
    ${UNIFIED_RUNTIME_SOURCE_DIR}
    ${CMAKE_CURRENT_BINARY_DIR}/unified-runtime)
else()
  # SYCL_PI_UR_USE_FETCH_CONTENT is OFF and SYCL_PI_UR_SOURCE_DIR has not been
  # set, check if the fallback local directory exists.
  if(NOT EXISTS ${CMAKE_CURRENT_SOURCE_DIR}/unified-runtime)
    message(FATAL_ERROR
      "SYCL_PI_UR_USE_FETCH_CONTENT is disabled but no alternative Unified \
      Runtime source directory has been provided, either:

      * Set -DSYCL_PI_UR_SOURCE_DIR=/path/to/unified-runtime
      * Clone the UR repo in ${CMAKE_CURRENT_SOURCE_DIR}/unified-runtime")
  endif()
  # The fallback local directory for the Unified Runtime repository has been
  # found, use it.
  set(UNIFIED_RUNTIME_SOURCE_DIR
    "${CMAKE_CURRENT_SOURCE_DIR}/unified-runtime" CACHE PATH
    "Path to Unified Runtime Headers" FORCE)
  add_subdirectory(${UNIFIED_RUNTIME_SOURCE_DIR})
endif()

# Restore original flags
set(CMAKE_CXX_FLAGS "${CMAKE_CXX_FLAGS_BAK}")

message(STATUS
  "Using Unified Runtime source directory: ${UNIFIED_RUNTIME_SOURCE_DIR}")

set(UNIFIED_RUNTIME_INCLUDE_DIR "${UNIFIED_RUNTIME_SOURCE_DIR}/include")
set(UNIFIED_RUNTIME_SRC_INCLUDE_DIR "${UNIFIED_RUNTIME_SOURCE_DIR}/source")
set(UNIFIED_RUNTIME_COMMON_INCLUDE_DIR "${UNIFIED_RUNTIME_SOURCE_DIR}/source/common")

add_library(UnifiedRuntimeLoader ALIAS ur_loader)
add_library(UnifiedRuntimeCommon ALIAS ur_common)
add_library(UnifiedMemoryFramework ALIAS umf)

add_library(UnifiedRuntime-Headers INTERFACE)

target_include_directories(UnifiedRuntime-Headers
  INTERFACE
    "${UNIFIED_RUNTIME_INCLUDE_DIR}"
)

find_package(Threads REQUIRED)

set(UNIFIED_RUNTIME_PLUGIN_ARGS
  SOURCES
    # These are short-term shared with Unified Runtime
    # The two plugins define a few things differently so must
    # be built separately. This difference is spelled in
    # their "ur_bindings.hpp" files.
    "ur_bindings.hpp"
    "pi2ur.hpp"
    # These below belong to Unified Runtime PI Plugin only
    "pi_unified_runtime.hpp"
    "pi_unified_runtime.cpp"
  LIBRARIES
    Threads::Threads
    UnifiedRuntimeLoader
    UnifiedRuntime-Headers
    UnifiedRuntimeCommon
  INCLUDE_DIRS
    "${UNIFIED_RUNTIME_SRC_INCLUDE_DIR}"
    "${UNIFIED_RUNTIME_COMMON_INCLUDE_DIR}"
)

# We need for #include <ze_api.h> in common.h
if("level_zero" IN_LIST SYCL_ENABLE_PLUGINS)
  list(APPEND UNIFIED_RUNTIME_PLUGIN_ARGS LevelZeroLoader-Headers)
endif()

if("opencl" IN_LIST SYCL_ENABLE_PLUGINS)
  list(APPEND UNIFIED_RUNTIME_PLUGIN_ARGS OpenCL-ICD)
endif()

add_sycl_plugin(unified_runtime ${UNIFIED_RUNTIME_PLUGIN_ARGS})

if(TARGET UnifiedRuntimeLoader)
  set_target_properties(hello_world PROPERTIES EXCLUDE_FROM_ALL 1 EXCLUDE_FROM_DEFAULT_BUILD 1)
  # Install the UR loader.
  # TODO: this is piggy-backing on the existing target component level-zero-sycl-dev
  # When UR is moved to its separate repo perhaps we should introduce new component,
  # e.g. unified-runtime-sycl-dev.
  install(TARGETS ur_loader
    LIBRARY DESTINATION "lib${LLVM_LIBDIR_SUFFIX}" COMPONENT level-zero-sycl-dev
    ARCHIVE DESTINATION "lib${LLVM_LIBDIR_SUFFIX}" COMPONENT level-zero-sycl-dev
    RUNTIME DESTINATION "bin" COMPONENT level-zero-sycl-dev
  )
endif()

# Install the UR adapters too
if("level_zero" IN_LIST SYCL_ENABLE_PLUGINS)
  add_dependencies(sycl-runtime-libraries ur_adapter_level_zero)

  # Install the UR adapters too
  install(TARGETS ur_adapter_level_zero
    LIBRARY DESTINATION "lib${LLVM_LIBDIR_SUFFIX}" COMPONENT level-zero-sycl-dev
    ARCHIVE DESTINATION "lib${LLVM_LIBDIR_SUFFIX}" COMPONENT level-zero-sycl-dev
    RUNTIME DESTINATION "bin" COMPONENT level-zero-sycl-dev
  )
endif()

if("cuda" IN_LIST SYCL_ENABLE_PLUGINS)
  add_dependencies(sycl-runtime-libraries ur_adapter_cuda)
endif()

if("hip" IN_LIST SYCL_ENABLE_PLUGINS)
  add_dependencies(sycl-runtime-libraries ur_adapter_hip)
endif()

if ("opencl" IN_LIST SYCL_ENABLE_PLUGINS)
    add_dependencies(sycl-runtime-libraries ur_adapter_opencl)

    # Install the UR adapters too
    install(TARGETS ur_adapter_opencl
      LIBRARY DESTINATION "lib${LLVM_LIBDIR_SUFFIX}" COMPONENT level-zero-sycl-dev
      ARCHIVE DESTINATION "lib${LLVM_LIBDIR_SUFFIX}" COMPONENT level-zero-sycl-dev
      RUNTIME DESTINATION "bin" COMPONENT level-zero-sycl-dev
    )
endif()

if ("native_cpu" IN_LIST SYCL_ENABLE_PLUGINS)
    add_dependencies(sycl-runtime-libraries ur_adapter_native_cpu)


  if(NATIVECPU_USE_OCK)
    message(STATUS "Compiling Native CPU adapter with OCK support.")
    target_compile_definitions(ur_adapter_native_cpu PRIVATE NATIVECPU_USE_OCK)
  else()
    message(WARNING "Compiling Native CPU adapter without OCK support.
    Some valid SYCL programs may not build or may have low performance.")
  endif()
endif()<|MERGE_RESOLUTION|>--- conflicted
+++ resolved
@@ -99,7 +99,6 @@
       CACHE PATH "Path to external '${name}' adapter source dir" FORCE)
   endfunction()
 
-<<<<<<< HEAD
   set(UNIFIED_RUNTIME_REPO "git@github.com:DBDuncan/unified-runtime.git")
   # commit 81cdd9308987140ec8f04f78e881c4b57e82dbff
   # Author: Duncan Brawley <duncan.brawley@codeplay.com>
@@ -107,16 +106,6 @@
   #     [Bindless][Exp] Update device_info enum elements and update Level Zero
   #     and CUDA backend device_info supported features
   set(UNIFIED_RUNTIME_TAG 81cdd9308987140ec8f04f78e881c4b57e82dbff)
-=======
-  set(UNIFIED_RUNTIME_REPO "https://github.com/oneapi-src/unified-runtime.git")
-  # commit 1baed0ba696d494a82769366f137e9ddd8af3001
-  # Merge: 00ca0daa e6dc6d9a
-  # Author: Piotr Balcer <piotr.balcer@intel.com>
-  # Date:   Wed Jul 3 13:48:27 2024 +0200
-  #     Merge pull request #1771 from igchor/level_zero_v2_dispatcher
-  #     [L0] Initial version of queue dispatcher
-  set(UNIFIED_RUNTIME_TAG 1baed0ba696d494a82769366f137e9ddd8af3001)
->>>>>>> b486a5b8
 
   fetch_adapter_source(level_zero
     ${UNIFIED_RUNTIME_REPO}
