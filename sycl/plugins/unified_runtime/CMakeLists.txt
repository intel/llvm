--- conflicted
+++ resolved
@@ -56,7 +56,6 @@
 if(SYCL_PI_UR_USE_FETCH_CONTENT)
   include(FetchContent)
 
-<<<<<<< HEAD
   set(UNIFIED_RUNTIME_REPO "https://github.com/PietroGhg/unified-runtime.git")
   # commit 659d3f469faa99a886fa680a3d6d20449b109578
   # Merge: 192e9404 f94550b4
@@ -65,16 +64,6 @@
   #     Merge pull request #1059 from martygrant/martin/moveNativeCPUAdapterToUR
   #     [NATIVECPU] Move Native CPU adapter to UR.
   set(UNIFIED_RUNTIME_TAG pietro/barriers)
-=======
-  set(UNIFIED_RUNTIME_REPO "https://github.com/oneapi-src/unified-runtime.git")
-  # commit 71957e849435169b43e51a42025afeeb63d7508b
-  # Merge: ce152a64 e001b98d
-  # Author: Kenneth Benzie (Benie) <k.benzie@codeplay.com>
-  # Date:   Tue Nov 21 16:41:08 2023 +0000
-  #     Merge pull request #1100 from kbenzie/benie/fixup-multi-device-compile
-  #     [CUDA][HIP][OpenCL][NATIVECPU] Fix multi-device compile
-  set(UNIFIED_RUNTIME_TAG 71957e849435169b43e51a42025afeeb63d7508b)
->>>>>>> 21405365
 
   if(SYCL_PI_UR_OVERRIDE_FETCH_CONTENT_REPO)
     set(UNIFIED_RUNTIME_REPO "${SYCL_PI_UR_OVERRIDE_FETCH_CONTENT_REPO}")
