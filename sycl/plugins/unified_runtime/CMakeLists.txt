# PI Unified Runtime plugin library.
#

# Options to override the default behaviour of the FetchContent to include UR
# source code.
set(SYCL_PI_UR_OVERRIDE_FETCH_CONTENT_REPO
  "" CACHE STRING "Override the Unified Runtime FetchContent repository")
set(SYCL_PI_UR_OVERRIDE_FETCH_CONTENT_TAG
  "" CACHE STRING "Override the Unified Runtime FetchContent tag")

# Options to disable use of FetchContent to include Unified Runtime source code
# to improve developer workflow.
option(SYCL_PI_UR_USE_FETCH_CONTENT
  "Use FetchContent to acquire the Unified Runtime source code" ON)
set(SYCL_PI_UR_SOURCE_DIR
  "" CACHE PATH "Path to root of Unified Runtime repository")

# Override default to enable building tests from unified-runtime
set(UR_BUILD_TESTS OFF CACHE BOOL "Build unit tests.")
set(UMF_ENABLE_POOL_TRACKING ON)

if("level_zero" IN_LIST SYCL_ENABLE_PLUGINS)
  set(UR_BUILD_ADAPTER_L0 ON)
endif()
if("cuda" IN_LIST SYCL_ENABLE_PLUGINS)
  set(UR_BUILD_ADAPTER_CUDA ON)
endif()
if("hip" IN_LIST SYCL_ENABLE_PLUGINS)
  set(UR_BUILD_ADAPTER_HIP ON)
endif()
if("opencl" IN_LIST SYCL_ENABLE_PLUGINS)
  set(UR_BUILD_ADAPTER_OPENCL ON)
  set(UR_OPENCL_ICD_LOADER_LIBRARY OpenCL-ICD CACHE FILEPATH
    "Path of the OpenCL ICD Loader library" FORCE)
endif()
if("native_cpu" IN_LIST SYCL_ENABLE_PLUGINS)
  set(UR_BUILD_ADAPTER_NATIVE_CPU ON)
endif()

# Disable errors from warnings while building the UR.
# And remember origin flags before doing that.
set(CMAKE_CXX_FLAGS_BAK "${CMAKE_CXX_FLAGS}")
if(WIN32)
  set(CMAKE_CXX_FLAGS "${CMAKE_CXX_FLAGS} /WX-")
  set(CMAKE_C_FLAGS "${CMAKE_C_FLAGS} /WX-")
  # FIXME: Unified runtime build fails with /DUNICODE
  set(CMAKE_CXX_FLAGS "${CMAKE_CXX_FLAGS} /UUNICODE")
  set(CMAKE_C_FLAGS "${CMAKE_C_FLAGS} /UUNICODE")
  # USE_Z7 forces use of /Z7 instead of /Zi which is broken with sccache
  set(USE_Z7 ON)
else()
  set(CMAKE_CXX_FLAGS "${CMAKE_CXX_FLAGS} -Wno-error")
  set(CMAKE_C_FLAGS "${CMAKE_C_FLAGS} -Wno-error")
endif()

if(SYCL_PI_UR_USE_FETCH_CONTENT)
  include(FetchContent)

  # The fetch_adapter_source function can be used to perform a separate content
  # fetch for a UR adapter, this allows development of adapters to be decoupled
  # from each other.
  #
  # A separate content fetch will not be performed if:
  # * The adapter name is not present in the SYCL_ENABLE_PLUGINS variable.
  # * The repo and tag provided match the values of the
  #   UNIFIED_RUNTIME_REPO/UNIFIED_RUNTIME_TAG variables
  #
  # Args:
  #   * name - Must be the directory name of the adapter
  #   * repo - A valid Git URL of a Unified Runtime repo
  #   * tag - A valid Git branch/tag/commit in the Unified Runtime repo
  function(fetch_adapter_source name repo tag)
    if(NOT ${name} IN_LIST SYCL_ENABLE_PLUGINS)
      return()
    endif()
    if(repo STREQUAL UNIFIED_RUNTIME_REPO AND
        tag STREQUAL UNIFIED_RUNTIME_TAG)
      # If the adapter sources are taken from the main checkout, reset the
      # adapter specific source path.
      string(TOUPPER ${name} NAME)
      set(UR_ADAPTER_${NAME}_SOURCE_DIR ""
        CACHE PATH "Path to external '${name}' adapter source dir" FORCE)
      return()
    endif()
    message(STATUS
      "Will fetch Unified Runtime ${name} adapter from ${repo} at ${tag}")
    set(fetch-name ur-${name})
    FetchContent_Declare(${fetch-name}
      GIT_REPOSITORY ${repo} GIT_TAG ${tag})
    # We don't want to add this repo to the build, only fetch its source.
    FetchContent_Populate(${fetch-name})
    # Get the path to the source directory
    string(TOUPPER ${name} NAME)
    set(source_dir_var UR_ADAPTER_${NAME}_SOURCE_DIR)
    FetchContent_GetProperties(${fetch-name} SOURCE_DIR UR_ADAPTER_${NAME}_SOURCE_DIR)
    # Set the variable which informs UR where to get the adapter source from.
    set(UR_ADAPTER_${NAME}_SOURCE_DIR
      "${UR_ADAPTER_${NAME}_SOURCE_DIR}/source/adapters/${name}"
      CACHE PATH "Path to external '${name}' adapter source dir" FORCE)
  endfunction()
<<<<<<< HEAD
  set(UNIFIED_RUNTIME_REPO "https://github.com/Seanst98/unified-runtime.git")
  # commit 8cdd099ae3d1a34d3bcd7cbed7f5745c3dc8e112
  # Merge: fc9bb61b c893a3c4
  # Author: Kenneth Benzie (Benie) <k.benzie@codeplay.com>
  # Date:   Mon May 20 15:50:02 2024 +0100
  #     Merge pull request #954 from jchlanda/jakub/rqwgs_hip
  #     [HIP] Handle required wg size attribute in HIP
  set(UNIFIED_RUNTIME_TAG b167fa1b331b01dc0d904e37e98dc240848c244f)
=======

  set(UNIFIED_RUNTIME_REPO "https://github.com/oneapi-src/unified-runtime.git")
  # commit 529e8b9c34acd231eb5b829f6af8123e5f09c974
  # Merge: 6b33a1bb 5dc794cb
  # Author: Kenneth Benzie (Benie) <k.benzie@codeplay.com>
  # Date:   Wed Jul 10 15:05:31 2024 +0100
  #     Merge pull request #1816 from nrspruit/l0_intel_driver_version
  #     [L0] Use Intel Level Zero Driver String extension
  set(UNIFIED_RUNTIME_TAG 529e8b9c34acd231eb5b829f6af8123e5f09c974)
>>>>>>> 335ade25

  fetch_adapter_source(level_zero
    ${UNIFIED_RUNTIME_REPO}
    ${UNIFIED_RUNTIME_TAG}
  )

  fetch_adapter_source(opencl
    ${UNIFIED_RUNTIME_REPO}
    ${UNIFIED_RUNTIME_TAG}
  )

  fetch_adapter_source(cuda
    ${UNIFIED_RUNTIME_REPO}
    ${UNIFIED_RUNTIME_TAG}
  )

  fetch_adapter_source(hip
    ${UNIFIED_RUNTIME_REPO}
    ${UNIFIED_RUNTIME_TAG}
  )

  fetch_adapter_source(native_cpu
    ${UNIFIED_RUNTIME_REPO}
    ${UNIFIED_RUNTIME_TAG}
  )

  if(SYCL_PI_UR_OVERRIDE_FETCH_CONTENT_REPO)
    set(UNIFIED_RUNTIME_REPO "${SYCL_PI_UR_OVERRIDE_FETCH_CONTENT_REPO}")
  endif()
  if(SYCL_PI_UR_OVERRIDE_FETCH_CONTENT_TAG)
    set(UNIFIED_RUNTIME_TAG "${SYCL_PI_UR_OVERRIDE_FETCH_CONTENT_TAG}")
  endif()

  message(STATUS "Will fetch Unified Runtime from ${UNIFIED_RUNTIME_REPO}")
  FetchContent_Declare(unified-runtime
    GIT_REPOSITORY    ${UNIFIED_RUNTIME_REPO}
    GIT_TAG           ${UNIFIED_RUNTIME_TAG}
  )

  FetchContent_GetProperties(unified-runtime)
  FetchContent_MakeAvailable(unified-runtime)

  set(UNIFIED_RUNTIME_SOURCE_DIR
    "${unified-runtime_SOURCE_DIR}" CACHE PATH
    "Path to Unified Runtime Headers" FORCE)
elseif(SYCL_PI_UR_SOURCE_DIR)
  # SYCL_PI_UR_USE_FETCH_CONTENT is OFF and SYCL_PI_UR_SOURCE_DIR has been set,
  # use the external Unified Runtime source directory.
  set(UNIFIED_RUNTIME_SOURCE_DIR
    "${SYCL_PI_UR_SOURCE_DIR}" CACHE PATH
    "Path to Unified Runtime Headers" FORCE)
  add_subdirectory(
    ${UNIFIED_RUNTIME_SOURCE_DIR}
    ${CMAKE_CURRENT_BINARY_DIR}/unified-runtime)
else()
  # SYCL_PI_UR_USE_FETCH_CONTENT is OFF and SYCL_PI_UR_SOURCE_DIR has not been
  # set, check if the fallback local directory exists.
  if(NOT EXISTS ${CMAKE_CURRENT_SOURCE_DIR}/unified-runtime)
    message(FATAL_ERROR
      "SYCL_PI_UR_USE_FETCH_CONTENT is disabled but no alternative Unified \
      Runtime source directory has been provided, either:

      * Set -DSYCL_PI_UR_SOURCE_DIR=/path/to/unified-runtime
      * Clone the UR repo in ${CMAKE_CURRENT_SOURCE_DIR}/unified-runtime")
  endif()
  # The fallback local directory for the Unified Runtime repository has been
  # found, use it.
  set(UNIFIED_RUNTIME_SOURCE_DIR
    "${CMAKE_CURRENT_SOURCE_DIR}/unified-runtime" CACHE PATH
    "Path to Unified Runtime Headers" FORCE)
  add_subdirectory(${UNIFIED_RUNTIME_SOURCE_DIR})
endif()

# Restore original flags
set(CMAKE_CXX_FLAGS "${CMAKE_CXX_FLAGS_BAK}")

message(STATUS
  "Using Unified Runtime source directory: ${UNIFIED_RUNTIME_SOURCE_DIR}")

set(UNIFIED_RUNTIME_INCLUDE_DIR "${UNIFIED_RUNTIME_SOURCE_DIR}/include")
set(UNIFIED_RUNTIME_SRC_INCLUDE_DIR "${UNIFIED_RUNTIME_SOURCE_DIR}/source")
set(UNIFIED_RUNTIME_COMMON_INCLUDE_DIR "${UNIFIED_RUNTIME_SOURCE_DIR}/source/common")

add_library(UnifiedRuntimeLoader ALIAS ur_loader)
add_library(UnifiedRuntimeCommon ALIAS ur_common)
add_library(UnifiedMemoryFramework ALIAS umf)

add_library(UnifiedRuntime-Headers INTERFACE)

target_include_directories(UnifiedRuntime-Headers
  INTERFACE
    "${UNIFIED_RUNTIME_INCLUDE_DIR}"
)

find_package(Threads REQUIRED)

set(UNIFIED_RUNTIME_PLUGIN_ARGS
  SOURCES
    # These are short-term shared with Unified Runtime
    # The two plugins define a few things differently so must
    # be built separately. This difference is spelled in
    # their "ur_bindings.hpp" files.
    "ur_bindings.hpp"
    "pi2ur.hpp"
    # These below belong to Unified Runtime PI Plugin only
    "pi_unified_runtime.hpp"
    "pi_unified_runtime.cpp"
  LIBRARIES
    Threads::Threads
    UnifiedRuntimeLoader
    UnifiedRuntime-Headers
    UnifiedRuntimeCommon
  INCLUDE_DIRS
    "${UNIFIED_RUNTIME_SRC_INCLUDE_DIR}"
    "${UNIFIED_RUNTIME_COMMON_INCLUDE_DIR}"
)

# We need for #include <ze_api.h> in common.h
if("level_zero" IN_LIST SYCL_ENABLE_PLUGINS)
  list(APPEND UNIFIED_RUNTIME_PLUGIN_ARGS LevelZeroLoader-Headers)
endif()

if("opencl" IN_LIST SYCL_ENABLE_PLUGINS)
  list(APPEND UNIFIED_RUNTIME_PLUGIN_ARGS OpenCL-ICD)
endif()

add_sycl_plugin(unified_runtime ${UNIFIED_RUNTIME_PLUGIN_ARGS})

if(TARGET UnifiedRuntimeLoader)
  set_target_properties(hello_world PROPERTIES EXCLUDE_FROM_ALL 1 EXCLUDE_FROM_DEFAULT_BUILD 1)
  # Install the UR loader.
  # TODO: this is piggy-backing on the existing target component level-zero-sycl-dev
  # When UR is moved to its separate repo perhaps we should introduce new component,
  # e.g. unified-runtime-sycl-dev.
  install(TARGETS ur_loader
    LIBRARY DESTINATION "lib${LLVM_LIBDIR_SUFFIX}" COMPONENT level-zero-sycl-dev
    ARCHIVE DESTINATION "lib${LLVM_LIBDIR_SUFFIX}" COMPONENT level-zero-sycl-dev
    RUNTIME DESTINATION "bin" COMPONENT level-zero-sycl-dev
  )
endif()

# Install the UR adapters too
if("level_zero" IN_LIST SYCL_ENABLE_PLUGINS)
  add_dependencies(sycl-runtime-libraries ur_adapter_level_zero)

  # Install the UR adapters too
  install(TARGETS ur_adapter_level_zero
    LIBRARY DESTINATION "lib${LLVM_LIBDIR_SUFFIX}" COMPONENT level-zero-sycl-dev
    ARCHIVE DESTINATION "lib${LLVM_LIBDIR_SUFFIX}" COMPONENT level-zero-sycl-dev
    RUNTIME DESTINATION "bin" COMPONENT level-zero-sycl-dev
  )
endif()

if("cuda" IN_LIST SYCL_ENABLE_PLUGINS)
  add_dependencies(sycl-runtime-libraries ur_adapter_cuda)
endif()

if("hip" IN_LIST SYCL_ENABLE_PLUGINS)
  add_dependencies(sycl-runtime-libraries ur_adapter_hip)
endif()

if ("opencl" IN_LIST SYCL_ENABLE_PLUGINS)
    add_dependencies(sycl-runtime-libraries ur_adapter_opencl)

    # Install the UR adapters too
    install(TARGETS ur_adapter_opencl
      LIBRARY DESTINATION "lib${LLVM_LIBDIR_SUFFIX}" COMPONENT level-zero-sycl-dev
      ARCHIVE DESTINATION "lib${LLVM_LIBDIR_SUFFIX}" COMPONENT level-zero-sycl-dev
      RUNTIME DESTINATION "bin" COMPONENT level-zero-sycl-dev
    )
endif()

if ("native_cpu" IN_LIST SYCL_ENABLE_PLUGINS)
    add_dependencies(sycl-runtime-libraries ur_adapter_native_cpu)


  if(NATIVECPU_USE_OCK)
    message(STATUS "Compiling Native CPU adapter with OCK support.")
    target_compile_definitions(ur_adapter_native_cpu PRIVATE NATIVECPU_USE_OCK)
  else()
    message(WARNING "Compiling Native CPU adapter without OCK support.
    Some valid SYCL programs may not build or may have low performance.")
  endif()
endif()<|MERGE_RESOLUTION|>--- conflicted
+++ resolved
@@ -98,7 +98,6 @@
       "${UR_ADAPTER_${NAME}_SOURCE_DIR}/source/adapters/${name}"
       CACHE PATH "Path to external '${name}' adapter source dir" FORCE)
   endfunction()
-<<<<<<< HEAD
   set(UNIFIED_RUNTIME_REPO "https://github.com/Seanst98/unified-runtime.git")
   # commit 8cdd099ae3d1a34d3bcd7cbed7f5745c3dc8e112
   # Merge: fc9bb61b c893a3c4
@@ -106,18 +105,7 @@
   # Date:   Mon May 20 15:50:02 2024 +0100
   #     Merge pull request #954 from jchlanda/jakub/rqwgs_hip
   #     [HIP] Handle required wg size attribute in HIP
-  set(UNIFIED_RUNTIME_TAG b167fa1b331b01dc0d904e37e98dc240848c244f)
-=======
-
-  set(UNIFIED_RUNTIME_REPO "https://github.com/oneapi-src/unified-runtime.git")
-  # commit 529e8b9c34acd231eb5b829f6af8123e5f09c974
-  # Merge: 6b33a1bb 5dc794cb
-  # Author: Kenneth Benzie (Benie) <k.benzie@codeplay.com>
-  # Date:   Wed Jul 10 15:05:31 2024 +0100
-  #     Merge pull request #1816 from nrspruit/l0_intel_driver_version
-  #     [L0] Use Intel Level Zero Driver String extension
-  set(UNIFIED_RUNTIME_TAG 529e8b9c34acd231eb5b829f6af8123e5f09c974)
->>>>>>> 335ade25
+  set(UNIFIED_RUNTIME_TAG e1af8f87e11927c9e8fcc3bbbf0d5097e864359c)
 
   fetch_adapter_source(level_zero
     ${UNIFIED_RUNTIME_REPO}
