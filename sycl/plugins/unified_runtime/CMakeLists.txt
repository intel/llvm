# PI Unified Runtime plugin library.
#

# Options to override the default behaviour of the FetchContent to include UR
# source code.
set(SYCL_PI_UR_OVERRIDE_FETCH_CONTENT_REPO
  "" CACHE STRING "Override the Unified Runtime FetchContent repository")
set(SYCL_PI_UR_OVERRIDE_FETCH_CONTENT_TAG
  "" CACHE STRING "Override the Unified Runtime FetchContent tag")

# Options to disable use of FetchContent to include Unified Runtime source code
# to improve developer workflow.
option(SYCL_PI_UR_USE_FETCH_CONTENT
  "Use FetchContent to acquire the Unified Runtime source code" ON)
set(SYCL_PI_UR_SOURCE_DIR
  "" CACHE PATH "Path to root of Unified Runtime repository")

# Override default to enable building tests from unified-runtime
set(UR_BUILD_TESTS OFF CACHE BOOL "Build unit tests.")
set(UMF_ENABLE_POOL_TRACKING ON)

if("level_zero" IN_LIST SYCL_ENABLE_PLUGINS)
  set(UR_BUILD_ADAPTER_L0 ON)
endif()
if("cuda" IN_LIST SYCL_ENABLE_PLUGINS)
  set(UR_BUILD_ADAPTER_CUDA ON)
endif()
if("hip" IN_LIST SYCL_ENABLE_PLUGINS)
  set(UR_BUILD_ADAPTER_HIP ON)
endif()
if("opencl" IN_LIST SYCL_ENABLE_PLUGINS)
  set(UR_BUILD_ADAPTER_OPENCL ON)
  set(UR_OPENCL_ICD_LOADER_LIBRARY OpenCL-ICD CACHE FILEPATH
    "Path of the OpenCL ICD Loader library" FORCE)
endif()
if("native_cpu" IN_LIST SYCL_ENABLE_PLUGINS)
  set(UR_BUILD_ADAPTER_NATIVE_CPU ON)
endif()

# Disable errors from warnings while building the UR.
# And remember origin flags before doing that.
set(CMAKE_CXX_FLAGS_BAK "${CMAKE_CXX_FLAGS}")
if(WIN32)
  set(CMAKE_CXX_FLAGS "${CMAKE_CXX_FLAGS} /WX-")
  set(CMAKE_C_FLAGS "${CMAKE_C_FLAGS} /WX-")
  # FIXME: Unified runtime build fails with /DUNICODE
  set(CMAKE_CXX_FLAGS "${CMAKE_CXX_FLAGS} /UUNICODE")
  set(CMAKE_C_FLAGS "${CMAKE_C_FLAGS} /UUNICODE")
  # USE_Z7 forces use of /Z7 instead of /Zi which is broken with sccache
  set(USE_Z7 ON)
else()
  set(CMAKE_CXX_FLAGS "${CMAKE_CXX_FLAGS} -Wno-error")
  set(CMAKE_C_FLAGS "${CMAKE_C_FLAGS} -Wno-error")
endif()

if(SYCL_PI_UR_USE_FETCH_CONTENT)
  include(FetchContent)

<<<<<<< HEAD
  set(UNIFIED_RUNTIME_REPO "https://github.com/PietroGhg/unified-runtime.git")
  # commit 24078c26ab871572067f520d856f4c65271cb9e5
  # Merge: 227a5edf 89a66af7
  # Author: Kenneth Benzie (Benie) <k.benzie@codeplay.com>
  # Date:   Mon Feb 19 11:51:49 2024 +0100
  #     Merge pull request #1299 from rafbiels/rafbiels/fix-cuda-maxreg-check
  #     [CUDA] Fix MaxRegsPerBlock check in setKernelParams
  set(UNIFIED_RUNTIME_TAG pietro/reqd_work_group_size)
=======
  # The fetch_adapter_source function can be used to perform a separate content
  # fetch for a UR adapter, this allows development of adapters to be decoupled
  # from each other.
  #
  # Args:
  #   * name - Must be the directory name of the adapter
  #   * repo - A valid Git URL of a Unified Runtime repo
  #   * tag - A valid Git branch/tag/commit in the Unified Runtime repo
  function(fetch_adapter_source name repo tag)
    message(STATUS "Will fetch Unified Runtime ${name} adapter from ${repo} at ${tag}")
    set(fetch-name unified-runtime-${name})
    FetchContent_Declare(${fetch-name}
      GIT_REPOSITORY ${repo} GIT_TAG ${tag})
    # We don't want to add this repo to the build, only fetch its source.
    FetchContent_Populate(${fetch-name})
    # Get the path to the source directory
    string(TOUPPER ${name} NAME)
    set(source_dir_var UR_ADAPTER_${NAME}_SOURCE_DIR)
    FetchContent_GetProperties(${fetch-name} SOURCE_DIR UR_ADAPTER_${NAME}_SOURCE_DIR)
    # Set the variable which informs UR where to get the adapter source from.
    set(UR_ADAPTER_${NAME}_SOURCE_DIR
      "${UR_ADAPTER_${NAME}_SOURCE_DIR}/source/adapters/${name}"
      CACHE PATH "Path to external '${name}' adapter source dir" FORCE)
  endfunction()

  set(UNIFIED_RUNTIME_REPO "https://github.com/oneapi-src/unified-runtime.git")
  # commit ff276ab1cd584557f8ed4d176109057684a5f4ca
  # Merge: ed949ecd 2968cc14
  # Author: aarongreig <aaron.greig@codeplay.com>
  # Date:   Wed Mar 27 11:28:34 2024 +0000
  #     Merge pull request #1363 from hdelan/refactor-device-initialization
  #     [CUDA] Refactor device initialization
  set(UNIFIED_RUNTIME_TAG ff276ab1cd584557f8ed4d176109057684a5f4ca)
>>>>>>> ba5feec1

  if(SYCL_PI_UR_OVERRIDE_FETCH_CONTENT_REPO)
    set(UNIFIED_RUNTIME_REPO "${SYCL_PI_UR_OVERRIDE_FETCH_CONTENT_REPO}")
  endif()
  if(SYCL_PI_UR_OVERRIDE_FETCH_CONTENT_TAG)
    set(UNIFIED_RUNTIME_TAG "${SYCL_PI_UR_OVERRIDE_FETCH_CONTENT_TAG}")
  endif()

  message(STATUS "Will fetch Unified Runtime from ${UNIFIED_RUNTIME_REPO}")
  FetchContent_Declare(unified-runtime
    GIT_REPOSITORY    ${UNIFIED_RUNTIME_REPO}
    GIT_TAG           ${UNIFIED_RUNTIME_TAG}
  )

  FetchContent_GetProperties(unified-runtime)
  FetchContent_MakeAvailable(unified-runtime)

  set(UNIFIED_RUNTIME_SOURCE_DIR
    "${unified-runtime_SOURCE_DIR}" CACHE PATH
    "Path to Unified Runtime Headers" FORCE)
elseif(SYCL_PI_UR_SOURCE_DIR)
  # SYCL_PI_UR_USE_FETCH_CONTENT is OFF and SYCL_PI_UR_SOURCE_DIR has been set,
  # use the external Unified Runtime source directory.
  set(UNIFIED_RUNTIME_SOURCE_DIR
    "${SYCL_PI_UR_SOURCE_DIR}" CACHE PATH
    "Path to Unified Runtime Headers" FORCE)
  add_subdirectory(
    ${UNIFIED_RUNTIME_SOURCE_DIR}
    ${CMAKE_CURRENT_BINARY_DIR}/unified-runtime)
else()
  # SYCL_PI_UR_USE_FETCH_CONTENT is OFF and SYCL_PI_UR_SOURCE_DIR has not been
  # set, check if the fallback local directory exists.
  if(NOT EXISTS ${CMAKE_CURRENT_SOURCE_DIR}/unified-runtime)
    message(FATAL_ERROR
      "SYCL_PI_UR_USE_FETCH_CONTENT is disabled but no alternative Unified \
      Runtime source directory has been provided, either:

      * Set -DSYCL_PI_UR_SOURCE_DIR=/path/to/unified-runtime
      * Clone the UR repo in ${CMAKE_CURRENT_SOURCE_DIR}/unified-runtime")
  endif()
  # The fallback local directory for the Unified Runtime repository has been
  # found, use it.
  set(UNIFIED_RUNTIME_SOURCE_DIR
    "${CMAKE_CURRENT_SOURCE_DIR}/unified-runtime" CACHE PATH
    "Path to Unified Runtime Headers" FORCE)
  add_subdirectory(${UNIFIED_RUNTIME_SOURCE_DIR})
endif()

# Restore original flags
set(CMAKE_CXX_FLAGS "${CMAKE_CXX_FLAGS_BAK}")

message(STATUS
  "Using Unified Runtime source directory: ${UNIFIED_RUNTIME_SOURCE_DIR}")

set(UNIFIED_RUNTIME_INCLUDE_DIR "${UNIFIED_RUNTIME_SOURCE_DIR}/include")
set(UNIFIED_RUNTIME_SRC_INCLUDE_DIR "${UNIFIED_RUNTIME_SOURCE_DIR}/source")
set(UNIFIED_RUNTIME_COMMON_INCLUDE_DIR "${UNIFIED_RUNTIME_SOURCE_DIR}/source/common")

add_library(UnifiedRuntimeLoader ALIAS ur_loader)
add_library(UnifiedRuntimeCommon ALIAS ur_common)
add_library(UnifiedMemoryFramework ALIAS umf)

add_library(UnifiedRuntime-Headers INTERFACE)

target_include_directories(UnifiedRuntime-Headers
  INTERFACE
    "${UNIFIED_RUNTIME_INCLUDE_DIR}"
)

find_package(Threads REQUIRED)

set(UNIFIED_RUNTIME_PLUGIN_ARGS
  SOURCES
    # These are short-term shared with Unified Runtime
    # The two plugins define a few things differently so must
    # be built separately. This difference is spelled in
    # their "ur_bindings.hpp" files.
    "ur_bindings.hpp"
    "pi2ur.hpp"
    # These below belong to Unified Runtime PI Plugin only
    "pi_unified_runtime.hpp"
    "pi_unified_runtime.cpp"
  LIBRARIES
    Threads::Threads
    UnifiedRuntimeLoader
    UnifiedRuntime-Headers
    UnifiedRuntimeCommon
  INCLUDE_DIRS
    "${UNIFIED_RUNTIME_SRC_INCLUDE_DIR}"
    "${UNIFIED_RUNTIME_COMMON_INCLUDE_DIR}"
)

# We need for #include <ze_api.h> in common.h
if("level_zero" IN_LIST SYCL_ENABLE_PLUGINS)
  list(APPEND UNIFIED_RUNTIME_PLUGIN_ARGS LevelZeroLoader-Headers)
endif()

if("opencl" IN_LIST SYCL_ENABLE_PLUGINS)
  list(APPEND UNIFIED_RUNTIME_PLUGIN_ARGS OpenCL-ICD)
endif()

add_sycl_plugin(unified_runtime ${UNIFIED_RUNTIME_PLUGIN_ARGS})

if(TARGET UnifiedRuntimeLoader)
  set_target_properties(hello_world PROPERTIES EXCLUDE_FROM_ALL 1 EXCLUDE_FROM_DEFAULT_BUILD 1)
  # Install the UR loader.
  # TODO: this is piggy-backing on the existing target component level-zero-sycl-dev
  # When UR is moved to its separate repo perhaps we should introduce new component,
  # e.g. unified-runtime-sycl-dev.
  install(TARGETS ur_loader
    LIBRARY DESTINATION "lib${LLVM_LIBDIR_SUFFIX}" COMPONENT level-zero-sycl-dev
    ARCHIVE DESTINATION "lib${LLVM_LIBDIR_SUFFIX}" COMPONENT level-zero-sycl-dev
    RUNTIME DESTINATION "bin" COMPONENT level-zero-sycl-dev
  )
endif()

# Install the UR adapters too
if("level_zero" IN_LIST SYCL_ENABLE_PLUGINS)
  add_dependencies(sycl-runtime-libraries ur_adapter_level_zero)

  # Install the UR adapters too
  install(TARGETS ur_adapter_level_zero
    LIBRARY DESTINATION "lib${LLVM_LIBDIR_SUFFIX}" COMPONENT level-zero-sycl-dev
    ARCHIVE DESTINATION "lib${LLVM_LIBDIR_SUFFIX}" COMPONENT level-zero-sycl-dev
    RUNTIME DESTINATION "bin" COMPONENT level-zero-sycl-dev
  )
endif()

if("cuda" IN_LIST SYCL_ENABLE_PLUGINS)
  add_dependencies(sycl-runtime-libraries ur_adapter_cuda)
endif()

if("hip" IN_LIST SYCL_ENABLE_PLUGINS)
  add_dependencies(sycl-runtime-libraries ur_adapter_hip)
endif()

if ("opencl" IN_LIST SYCL_ENABLE_PLUGINS)
    add_dependencies(sycl-runtime-libraries ur_adapter_opencl)

    # Install the UR adapters too
    install(TARGETS ur_adapter_opencl
      LIBRARY DESTINATION "lib${LLVM_LIBDIR_SUFFIX}" COMPONENT level-zero-sycl-dev
      ARCHIVE DESTINATION "lib${LLVM_LIBDIR_SUFFIX}" COMPONENT level-zero-sycl-dev
      RUNTIME DESTINATION "bin" COMPONENT level-zero-sycl-dev
    )
endif()

if ("native_cpu" IN_LIST SYCL_ENABLE_PLUGINS)
    add_dependencies(sycl-runtime-libraries ur_adapter_native_cpu)

  option(NATIVECPU_USE_OCK "Use the oneAPI Construction Kit for Native CPU" ON)

  if(NATIVECPU_USE_OCK)
    message(STATUS "Compiling Native CPU adapter with OCK support.")
    target_compile_definitions(ur_adapter_native_cpu PRIVATE NATIVECPU_USE_OCK)
  else()
    message(WARNING "Compiling Native CPU adapter without OCK support.
    Some valid SYCL programs may not build or may have low performance.")
  endif()
endif()<|MERGE_RESOLUTION|>--- conflicted
+++ resolved
@@ -56,16 +56,6 @@
 if(SYCL_PI_UR_USE_FETCH_CONTENT)
   include(FetchContent)
 
-<<<<<<< HEAD
-  set(UNIFIED_RUNTIME_REPO "https://github.com/PietroGhg/unified-runtime.git")
-  # commit 24078c26ab871572067f520d856f4c65271cb9e5
-  # Merge: 227a5edf 89a66af7
-  # Author: Kenneth Benzie (Benie) <k.benzie@codeplay.com>
-  # Date:   Mon Feb 19 11:51:49 2024 +0100
-  #     Merge pull request #1299 from rafbiels/rafbiels/fix-cuda-maxreg-check
-  #     [CUDA] Fix MaxRegsPerBlock check in setKernelParams
-  set(UNIFIED_RUNTIME_TAG pietro/reqd_work_group_size)
-=======
   # The fetch_adapter_source function can be used to perform a separate content
   # fetch for a UR adapter, this allows development of adapters to be decoupled
   # from each other.
@@ -91,15 +81,14 @@
       CACHE PATH "Path to external '${name}' adapter source dir" FORCE)
   endfunction()
 
-  set(UNIFIED_RUNTIME_REPO "https://github.com/oneapi-src/unified-runtime.git")
-  # commit ff276ab1cd584557f8ed4d176109057684a5f4ca
-  # Merge: ed949ecd 2968cc14
-  # Author: aarongreig <aaron.greig@codeplay.com>
-  # Date:   Wed Mar 27 11:28:34 2024 +0000
-  #     Merge pull request #1363 from hdelan/refactor-device-initialization
-  #     [CUDA] Refactor device initialization
-  set(UNIFIED_RUNTIME_TAG ff276ab1cd584557f8ed4d176109057684a5f4ca)
->>>>>>> ba5feec1
+  set(UNIFIED_RUNTIME_REPO "https://github.com/PietroGhg/unified-runtime.git")
+  # commit 24078c26ab871572067f520d856f4c65271cb9e5
+  # Merge: 227a5edf 89a66af7
+  # Author: Kenneth Benzie (Benie) <k.benzie@codeplay.com>
+  # Date:   Mon Feb 19 11:51:49 2024 +0100
+  #     Merge pull request #1299 from rafbiels/rafbiels/fix-cuda-maxreg-check
+  #     [CUDA] Fix MaxRegsPerBlock check in setKernelParams
+  set(UNIFIED_RUNTIME_TAG pietro/reqd_work_group_size)
 
   if(SYCL_PI_UR_OVERRIDE_FETCH_CONTENT_REPO)
     set(UNIFIED_RUNTIME_REPO "${SYCL_PI_UR_OVERRIDE_FETCH_CONTENT_REPO}")
