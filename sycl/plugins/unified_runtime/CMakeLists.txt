--- conflicted
+++ resolved
@@ -56,9 +56,8 @@
 if(SYCL_PI_UR_USE_FETCH_CONTENT)
   include(FetchContent)
 
-<<<<<<< HEAD
   set(UNIFIED_RUNTIME_REPO "https://github.com/przemektmalon/unified-runtime.git")
-  # commit b386db5da1786da14dbcd5def02a381ebb098f15
+  # commit 0f07c694583805dcb46e735eab55fad8b8ed7581
   # Author: Przemek Malon <przemek.malon@codeplay.com>
   # Date:   Wed Nov 29 11:25:34 2023 +0000
   #   [Bindless][Exp] Add device queries for sampled image fetch  
@@ -70,17 +69,7 @@
   #     - DEVICE_INFO_BINDLESS_SAMPLED_IMAGE_FETCH_2D_EXP
   #     - DEVICE_INFO_BINDLESS_SAMPLED_IMAGE_FETCH_3D_USM_EXP
   #     - DEVICE_INFO_BINDLESS_SAMPLED_IMAGE_FETCH_3D_EXP
-  set(UNIFIED_RUNTIME_TAG b386db5da1786da14dbcd5def02a381ebb098f15)
-=======
-  set(UNIFIED_RUNTIME_REPO "https://github.com/oneapi-src/unified-runtime.git")
-  # commit 91c6068bb581acf72f02f1284ab0464ec4f03e34 
-  # Merge: de328246 89ad3408
-  # Author: Kenneth Benzie (Benie) <k.benzie@codeplay.com>
-  # Date:   Fri Feb 23 13:39:03 2024 +0000
-  #     Merge pull request #1274 from isaacault/iault/image_array_copy
-  #     [Bindless][Exp] Add Support For Image Arrays
-  set(UNIFIED_RUNTIME_TAG 91c6068bb581acf72f02f1284ab0464ec4f03e34 )
->>>>>>> f7c26d9d
+  set(UNIFIED_RUNTIME_TAG 0f07c694583805dcb46e735eab55fad8b8ed7581)
 
   if(SYCL_PI_UR_OVERRIDE_FETCH_CONTENT_REPO)
     set(UNIFIED_RUNTIME_REPO "${SYCL_PI_UR_OVERRIDE_FETCH_CONTENT_REPO}")
