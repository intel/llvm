# PI Unified Runtime plugin library.
#

# Options to override the default behaviour of the FetchContent to include UR
# source code.
set(SYCL_PI_UR_OVERRIDE_FETCH_CONTENT_REPO
  "" CACHE STRING "Override the Unified Runtime FetchContent repository")
set(SYCL_PI_UR_OVERRIDE_FETCH_CONTENT_TAG
  "" CACHE STRING "Override the Unified Runtime FetchContent tag")

# Options to disable use of FetchContent to include Unified Runtime source code
# to improve developer workflow.
option(SYCL_PI_UR_USE_FETCH_CONTENT
  "Use FetchContent to acquire the Unified Runtime source code" ON)
set(SYCL_PI_UR_SOURCE_DIR
  "" CACHE PATH "Path to root of Unified Runtime repository")

# Override default to enable building tests from unified-runtime
set(UR_BUILD_TESTS OFF CACHE BOOL "Build unit tests.")
set(UMF_ENABLE_POOL_TRACKING ON)

if("level_zero" IN_LIST SYCL_ENABLE_PLUGINS)
  set(UR_BUILD_ADAPTER_L0 ON)
endif()
if("cuda" IN_LIST SYCL_ENABLE_PLUGINS)
  set(UR_BUILD_ADAPTER_CUDA ON)
endif()
if("hip" IN_LIST SYCL_ENABLE_PLUGINS)
  set(UR_BUILD_ADAPTER_HIP ON)
endif()
if("opencl" IN_LIST SYCL_ENABLE_PLUGINS)
  set(UR_BUILD_ADAPTER_OPENCL ON)
  set(UR_OPENCL_ICD_LOADER_LIBRARY OpenCL-ICD CACHE FILEPATH
    "Path of the OpenCL ICD Loader library" FORCE)
endif()
if("native_cpu" IN_LIST SYCL_ENABLE_PLUGINS)
  set(UR_BUILD_ADAPTER_NATIVE_CPU ON)
endif()

# Disable errors from warnings while building the UR.
# And remember origin flags before doing that.
set(CMAKE_CXX_FLAGS_BAK "${CMAKE_CXX_FLAGS}")
if(WIN32)
  set(CMAKE_CXX_FLAGS "${CMAKE_CXX_FLAGS} /WX-")
  set(CMAKE_C_FLAGS "${CMAKE_C_FLAGS} /WX-")
  # FIXME: Unified runtime build fails with /DUNICODE
  set(CMAKE_CXX_FLAGS "${CMAKE_CXX_FLAGS} /UUNICODE")
  set(CMAKE_C_FLAGS "${CMAKE_C_FLAGS} /UUNICODE")
  # USE_Z7 forces use of /Z7 instead of /Zi which is broken with sccache
  set(USE_Z7 ON)
else()
  set(CMAKE_CXX_FLAGS "${CMAKE_CXX_FLAGS} -Wno-error")
  set(CMAKE_C_FLAGS "${CMAKE_C_FLAGS} -Wno-error")
endif()

if(SYCL_PI_UR_USE_FETCH_CONTENT)
  include(FetchContent)
<<<<<<< HEAD
  
  set(UNIFIED_RUNTIME_REPO "https://github.com/bensuo/unified-runtime.git")
  set(UNIFIED_RUNTIME_TAG cmdbuf-support-hip)
=======

  set(UNIFIED_RUNTIME_REPO "https://github.com/oneapi-src/unified-runtime.git")
  # commit 3487672ceba0fd3575b5f3f15a832b100dc5fbad
  # Author: Artur Gainullin <artur.gainullin@intel.com>
  # Date:   Fri Feb 16 09:59:50 2024 -0800
  #
  #     [UR] Provide flexibility to replace unified-memory-framework repo and tag
  set(UNIFIED_RUNTIME_TAG 3487672ceba0fd3575b5f3f15a832b100dc5fbad)
>>>>>>> 1a98c4c5

  if(SYCL_PI_UR_OVERRIDE_FETCH_CONTENT_REPO)
    set(UNIFIED_RUNTIME_REPO "${SYCL_PI_UR_OVERRIDE_FETCH_CONTENT_REPO}")
  endif()
  if(SYCL_PI_UR_OVERRIDE_FETCH_CONTENT_TAG)
    set(UNIFIED_RUNTIME_TAG "${SYCL_PI_UR_OVERRIDE_FETCH_CONTENT_TAG}")
  endif()

  message(STATUS "Will fetch Unified Runtime from ${UNIFIED_RUNTIME_REPO}")
  FetchContent_Declare(unified-runtime
    GIT_REPOSITORY    ${UNIFIED_RUNTIME_REPO}
    GIT_TAG           ${UNIFIED_RUNTIME_TAG}
  )

  FetchContent_GetProperties(unified-runtime)
  FetchContent_MakeAvailable(unified-runtime)

  set(UNIFIED_RUNTIME_SOURCE_DIR
    "${unified-runtime_SOURCE_DIR}" CACHE PATH
    "Path to Unified Runtime Headers" FORCE)
elseif(SYCL_PI_UR_SOURCE_DIR)
  # SYCL_PI_UR_USE_FETCH_CONTENT is OFF and SYCL_PI_UR_SOURCE_DIR has been set,
  # use the external Unified Runtime source directory.
  set(UNIFIED_RUNTIME_SOURCE_DIR
    "${SYCL_PI_UR_SOURCE_DIR}" CACHE PATH
    "Path to Unified Runtime Headers" FORCE)
  add_subdirectory(
    ${UNIFIED_RUNTIME_SOURCE_DIR}
    ${CMAKE_CURRENT_BINARY_DIR}/unified-runtime)
else()
  # SYCL_PI_UR_USE_FETCH_CONTENT is OFF and SYCL_PI_UR_SOURCE_DIR has not been
  # set, check if the fallback local directory exists.
  if(NOT EXISTS ${CMAKE_CURRENT_SOURCE_DIR}/unified-runtime)
    message(FATAL_ERROR
      "SYCL_PI_UR_USE_FETCH_CONTENT is disabled but no alternative Unified \
      Runtime source directory has been provided, either:

      * Set -DSYCL_PI_UR_SOURCE_DIR=/path/to/unified-runtime
      * Clone the UR repo in ${CMAKE_CURRENT_SOURCE_DIR}/unified-runtime")
  endif()
  # The fallback local directory for the Unified Runtime repository has been
  # found, use it.
  set(UNIFIED_RUNTIME_SOURCE_DIR
    "${CMAKE_CURRENT_SOURCE_DIR}/unified-runtime" CACHE PATH
    "Path to Unified Runtime Headers" FORCE)
  add_subdirectory(${UNIFIED_RUNTIME_SOURCE_DIR})
endif()

# Restore original flags
set(CMAKE_CXX_FLAGS "${CMAKE_CXX_FLAGS_BAK}")

message(STATUS
  "Using Unified Runtime source directory: ${UNIFIED_RUNTIME_SOURCE_DIR}")

set(UNIFIED_RUNTIME_INCLUDE_DIR "${UNIFIED_RUNTIME_SOURCE_DIR}/include")
set(UNIFIED_RUNTIME_SRC_INCLUDE_DIR "${UNIFIED_RUNTIME_SOURCE_DIR}/source")
set(UNIFIED_RUNTIME_COMMON_INCLUDE_DIR "${UNIFIED_RUNTIME_SOURCE_DIR}/source/common")

add_library(UnifiedRuntimeLoader ALIAS ur_loader)
add_library(UnifiedRuntimeCommon ALIAS ur_common)
add_library(UnifiedMemoryFramework ALIAS umf)

add_library(UnifiedRuntime-Headers INTERFACE)

target_include_directories(UnifiedRuntime-Headers
  INTERFACE
    "${UNIFIED_RUNTIME_INCLUDE_DIR}"
)

find_package(Threads REQUIRED)

set(UNIFIED_RUNTIME_PLUGIN_ARGS
  SOURCES
    # These are short-term shared with Unified Runtime
    # The two plugins define a few things differently so must
    # be built separately. This difference is spelled in
    # their "ur_bindings.hpp" files.
    "ur_bindings.hpp"
    "pi2ur.hpp"
    # These below belong to Unified Runtime PI Plugin only
    "pi_unified_runtime.hpp"
    "pi_unified_runtime.cpp"
  LIBRARIES
    Threads::Threads
    UnifiedRuntimeLoader
    UnifiedRuntime-Headers
    UnifiedRuntimeCommon
  INCLUDE_DIRS
    "${UNIFIED_RUNTIME_SRC_INCLUDE_DIR}"
    "${UNIFIED_RUNTIME_COMMON_INCLUDE_DIR}"
)

# We need for #include <ze_api.h> in common.h
if("level_zero" IN_LIST SYCL_ENABLE_PLUGINS)
  list(APPEND UNIFIED_RUNTIME_PLUGIN_ARGS LevelZeroLoader-Headers)
endif()

if("opencl" IN_LIST SYCL_ENABLE_PLUGINS)
  list(APPEND UNIFIED_RUNTIME_PLUGIN_ARGS OpenCL-ICD)
endif()

add_sycl_plugin(unified_runtime ${UNIFIED_RUNTIME_PLUGIN_ARGS})

if(TARGET UnifiedRuntimeLoader)
  set_target_properties(hello_world PROPERTIES EXCLUDE_FROM_ALL 1 EXCLUDE_FROM_DEFAULT_BUILD 1)
  # Install the UR loader.
  # TODO: this is piggy-backing on the existing target component level-zero-sycl-dev
  # When UR is moved to its separate repo perhaps we should introduce new component,
  # e.g. unified-runtime-sycl-dev.
  install(TARGETS ur_loader
    LIBRARY DESTINATION "lib${LLVM_LIBDIR_SUFFIX}" COMPONENT level-zero-sycl-dev
    ARCHIVE DESTINATION "lib${LLVM_LIBDIR_SUFFIX}" COMPONENT level-zero-sycl-dev
    RUNTIME DESTINATION "bin" COMPONENT level-zero-sycl-dev
  )
endif()

# Install the UR adapters too
if("level_zero" IN_LIST SYCL_ENABLE_PLUGINS)
  add_dependencies(sycl-runtime-libraries ur_adapter_level_zero)

  # Install the UR adapters too
  install(TARGETS ur_adapter_level_zero
    LIBRARY DESTINATION "lib${LLVM_LIBDIR_SUFFIX}" COMPONENT level-zero-sycl-dev
    ARCHIVE DESTINATION "lib${LLVM_LIBDIR_SUFFIX}" COMPONENT level-zero-sycl-dev
    RUNTIME DESTINATION "bin" COMPONENT level-zero-sycl-dev
  )
endif()

if("cuda" IN_LIST SYCL_ENABLE_PLUGINS)
  add_dependencies(sycl-runtime-libraries ur_adapter_cuda)
endif()

if("hip" IN_LIST SYCL_ENABLE_PLUGINS)
  add_dependencies(sycl-runtime-libraries ur_adapter_hip)
endif()

if ("opencl" IN_LIST SYCL_ENABLE_PLUGINS)
    add_dependencies(sycl-runtime-libraries ur_adapter_opencl)

    # Install the UR adapters too
    install(TARGETS ur_adapter_opencl
      LIBRARY DESTINATION "lib${LLVM_LIBDIR_SUFFIX}" COMPONENT level-zero-sycl-dev
      ARCHIVE DESTINATION "lib${LLVM_LIBDIR_SUFFIX}" COMPONENT level-zero-sycl-dev
      RUNTIME DESTINATION "bin" COMPONENT level-zero-sycl-dev
    )
endif()

if ("native_cpu" IN_LIST SYCL_ENABLE_PLUGINS)
    add_dependencies(sycl-runtime-libraries ur_adapter_native_cpu)

  option(NATIVECPU_USE_OCK "Use the oneAPI Construction Kit for Native CPU" ON)

  if(NATIVECPU_USE_OCK)
    message(STATUS "Compiling Native CPU adapter with OCK support.")
    target_compile_definitions(ur_adapter_native_cpu PRIVATE NATIVECPU_USE_OCK)
  else()
    message(WARNING "Compiling Native CPU adapter without OCK support.
    Some valid SYCL programs may not build or may have low performance.")
  endif()
endif()<|MERGE_RESOLUTION|>--- conflicted
+++ resolved
@@ -55,20 +55,15 @@
 
 if(SYCL_PI_UR_USE_FETCH_CONTENT)
   include(FetchContent)
-<<<<<<< HEAD
-  
+
   set(UNIFIED_RUNTIME_REPO "https://github.com/bensuo/unified-runtime.git")
-  set(UNIFIED_RUNTIME_TAG cmdbuf-support-hip)
-=======
-
-  set(UNIFIED_RUNTIME_REPO "https://github.com/oneapi-src/unified-runtime.git")
+
   # commit 3487672ceba0fd3575b5f3f15a832b100dc5fbad
   # Author: Artur Gainullin <artur.gainullin@intel.com>
   # Date:   Fri Feb 16 09:59:50 2024 -0800
   #
   #     [UR] Provide flexibility to replace unified-memory-framework repo and tag
-  set(UNIFIED_RUNTIME_TAG 3487672ceba0fd3575b5f3f15a832b100dc5fbad)
->>>>>>> 1a98c4c5
+  set(UNIFIED_RUNTIME_TAG cmdbuf-support-hip)
 
   if(SYCL_PI_UR_OVERRIDE_FETCH_CONTENT_REPO)
     set(UNIFIED_RUNTIME_REPO "${SYCL_PI_UR_OVERRIDE_FETCH_CONTENT_REPO}")
