# PI Unified Runtime plugin library.
#

# Options to override the default behaviour of the FetchContent to include UR
# source code.
set(SYCL_PI_UR_OVERRIDE_FETCH_CONTENT_REPO
  "" CACHE STRING "Override the Unified Runtime FetchContent repository")
set(SYCL_PI_UR_OVERRIDE_FETCH_CONTENT_TAG
  "" CACHE STRING "Override the Unified Runtime FetchContent tag")

# Options to disable use of FetchContent to include Unified Runtime source code
# to improve developer workflow.
option(SYCL_PI_UR_USE_FETCH_CONTENT
  "Use FetchContent to acquire the Unified Runtime source code" ON)
set(SYCL_PI_UR_SOURCE_DIR
  "" CACHE PATH "Path to root of Unified Runtime repository")

# Override default to enable building tests from unified-runtime
set(UR_BUILD_TESTS OFF CACHE BOOL "Build unit tests.")
set(UMF_ENABLE_POOL_TRACKING ON)

if("level_zero" IN_LIST SYCL_ENABLE_PLUGINS)
  set(UR_BUILD_ADAPTER_L0 ON)
endif()
if("cuda" IN_LIST SYCL_ENABLE_PLUGINS)
  set(UR_BUILD_ADAPTER_CUDA ON)
endif()
if("hip" IN_LIST SYCL_ENABLE_PLUGINS)
  set(UR_BUILD_ADAPTER_HIP ON)
endif()
if("opencl" IN_LIST SYCL_ENABLE_PLUGINS)
  set(UR_BUILD_ADAPTER_OPENCL ON)
  set(UR_OPENCL_ICD_LOADER_LIBRARY OpenCL-ICD CACHE FILEPATH
    "Path of the OpenCL ICD Loader library" FORCE)
endif()
if("native_cpu" IN_LIST SYCL_ENABLE_PLUGINS)
  set(UR_BUILD_ADAPTER_NATIVE_CPU ON)
endif()

# Disable errors from warnings while building the UR.
# And remember origin flags before doing that.
set(CMAKE_CXX_FLAGS_BAK "${CMAKE_CXX_FLAGS}")
if(WIN32)
  set(CMAKE_CXX_FLAGS "${CMAKE_CXX_FLAGS} /WX-")
  set(CMAKE_C_FLAGS "${CMAKE_C_FLAGS} /WX-")
  # FIXME: Unified runtime build fails with /DUNICODE
  set(CMAKE_CXX_FLAGS "${CMAKE_CXX_FLAGS} /UUNICODE")
  set(CMAKE_C_FLAGS "${CMAKE_C_FLAGS} /UUNICODE")
  # USE_Z7 forces use of /Z7 instead of /Zi which is broken with sccache
  set(USE_Z7 ON)
else()
  set(CMAKE_CXX_FLAGS "${CMAKE_CXX_FLAGS} -Wno-error")
  set(CMAKE_C_FLAGS "${CMAKE_C_FLAGS} -Wno-error")
endif()

if(SYCL_PI_UR_USE_FETCH_CONTENT)
  include(FetchContent)

  # The fetch_adapter_source function can be used to perform a separate content
  # fetch for a UR adapter, this allows development of adapters to be decoupled
  # from each other.
  #
  # A separate content fetch will not be performed if:
  # * The adapter name is not present in the SYCL_ENABLE_PLUGINS variable.
  # * The repo and tag provided match the values of the
  #   UNIFIED_RUNTIME_REPO/UNIFIED_RUNTIME_TAG variables
  #
  # Args:
  #   * name - Must be the directory name of the adapter
  #   * repo - A valid Git URL of a Unified Runtime repo
  #   * tag - A valid Git branch/tag/commit in the Unified Runtime repo
  function(fetch_adapter_source name repo tag)
    if(NOT ${name} IN_LIST SYCL_ENABLE_PLUGINS)
      return()
    endif()
    if(repo STREQUAL UNIFIED_RUNTIME_REPO AND
        tag STREQUAL UNIFIED_RUNTIME_TAG)
      # If the adapter sources are taken from the main checkout, reset the
      # adapter specific source path.
      string(TOUPPER ${name} NAME)
      set(UR_ADAPTER_${NAME}_SOURCE_DIR ""
        CACHE PATH "Path to external '${name}' adapter source dir" FORCE)
      return()
    endif()
    message(STATUS
      "Will fetch Unified Runtime ${name} adapter from ${repo} at ${tag}")
    set(fetch-name ur-${name})
    FetchContent_Declare(${fetch-name}
      GIT_REPOSITORY ${repo} GIT_TAG ${tag})
    # We don't want to add this repo to the build, only fetch its source.
    FetchContent_Populate(${fetch-name})
    # Get the path to the source directory
    string(TOUPPER ${name} NAME)
    set(source_dir_var UR_ADAPTER_${NAME}_SOURCE_DIR)
    FetchContent_GetProperties(${fetch-name} SOURCE_DIR UR_ADAPTER_${NAME}_SOURCE_DIR)
    # Set the variable which informs UR where to get the adapter source from.
    set(UR_ADAPTER_${NAME}_SOURCE_DIR
      "${UR_ADAPTER_${NAME}_SOURCE_DIR}/source/adapters/${name}"
      CACHE PATH "Path to external '${name}' adapter source dir" FORCE)
  endfunction()

  set(UNIFIED_RUNTIME_REPO "https://github.com/oneapi-src/unified-runtime.git")
  # commit 4a60029d79aeb6a2bb09fc2f7677ec682634aa6e
  # Merge: 01af5602 79be9c5f
  # Author: Kenneth Benzie (Benie) <k.benzie@codeplay.com>
  # Date:   Mon Jul 8 13:52:48 2024 +0100
  #     Merge pull request #1775 from Bensuo/fabio/refactor_l0_cmd_buffer
  #     Refactor Level Zero Command-Buffer implementation
  set(UNIFIED_RUNTIME_TAG 4a60029d79aeb6a2bb09fc2f7677ec682634aa6e)

  fetch_adapter_source(level_zero
<<<<<<< HEAD
    https://github.com/nrspruit/unified-runtime.git
    649c5f04c22d21f2b3accb3fd7a8c802bd0afaca
=======
    ${UNIFIED_RUNTIME_REPO}
    # commit f404f4deab8182aafa03caf27438ea7b62d1a24a (HEAD, origin/main, origin/HEAD)
    # Merge: 4a60029d 686cf44d
    # Author: Neil R. Spruit <neil.r.spruit@intel.com>
    # Date:   Mon Jul 8 13:33:20 2024 -0700
    #     Merge pull request #1806 from againull/review/againull/fix_overflow
    #     [UR][L0] Fix undefined behavior caused by shifting more than bits count
    f404f4deab8182aafa03caf27438ea7b62d1a24a
>>>>>>> 1fcc1cf4
  )

  fetch_adapter_source(opencl
    ${UNIFIED_RUNTIME_REPO}
    ${UNIFIED_RUNTIME_TAG}
  )

  fetch_adapter_source(cuda
    ${UNIFIED_RUNTIME_REPO}
    ${UNIFIED_RUNTIME_TAG}
  )

  fetch_adapter_source(hip
    ${UNIFIED_RUNTIME_REPO}
    ${UNIFIED_RUNTIME_TAG}
  )

  fetch_adapter_source(native_cpu
    ${UNIFIED_RUNTIME_REPO}
    ${UNIFIED_RUNTIME_TAG}
  )

  if(SYCL_PI_UR_OVERRIDE_FETCH_CONTENT_REPO)
    set(UNIFIED_RUNTIME_REPO "${SYCL_PI_UR_OVERRIDE_FETCH_CONTENT_REPO}")
  endif()
  if(SYCL_PI_UR_OVERRIDE_FETCH_CONTENT_TAG)
    set(UNIFIED_RUNTIME_TAG "${SYCL_PI_UR_OVERRIDE_FETCH_CONTENT_TAG}")
  endif()

  message(STATUS "Will fetch Unified Runtime from ${UNIFIED_RUNTIME_REPO}")
  FetchContent_Declare(unified-runtime
    GIT_REPOSITORY    ${UNIFIED_RUNTIME_REPO}
    GIT_TAG           ${UNIFIED_RUNTIME_TAG}
  )

  FetchContent_GetProperties(unified-runtime)
  FetchContent_MakeAvailable(unified-runtime)

  set(UNIFIED_RUNTIME_SOURCE_DIR
    "${unified-runtime_SOURCE_DIR}" CACHE PATH
    "Path to Unified Runtime Headers" FORCE)
elseif(SYCL_PI_UR_SOURCE_DIR)
  # SYCL_PI_UR_USE_FETCH_CONTENT is OFF and SYCL_PI_UR_SOURCE_DIR has been set,
  # use the external Unified Runtime source directory.
  set(UNIFIED_RUNTIME_SOURCE_DIR
    "${SYCL_PI_UR_SOURCE_DIR}" CACHE PATH
    "Path to Unified Runtime Headers" FORCE)
  add_subdirectory(
    ${UNIFIED_RUNTIME_SOURCE_DIR}
    ${CMAKE_CURRENT_BINARY_DIR}/unified-runtime)
else()
  # SYCL_PI_UR_USE_FETCH_CONTENT is OFF and SYCL_PI_UR_SOURCE_DIR has not been
  # set, check if the fallback local directory exists.
  if(NOT EXISTS ${CMAKE_CURRENT_SOURCE_DIR}/unified-runtime)
    message(FATAL_ERROR
      "SYCL_PI_UR_USE_FETCH_CONTENT is disabled but no alternative Unified \
      Runtime source directory has been provided, either:

      * Set -DSYCL_PI_UR_SOURCE_DIR=/path/to/unified-runtime
      * Clone the UR repo in ${CMAKE_CURRENT_SOURCE_DIR}/unified-runtime")
  endif()
  # The fallback local directory for the Unified Runtime repository has been
  # found, use it.
  set(UNIFIED_RUNTIME_SOURCE_DIR
    "${CMAKE_CURRENT_SOURCE_DIR}/unified-runtime" CACHE PATH
    "Path to Unified Runtime Headers" FORCE)
  add_subdirectory(${UNIFIED_RUNTIME_SOURCE_DIR})
endif()

# Restore original flags
set(CMAKE_CXX_FLAGS "${CMAKE_CXX_FLAGS_BAK}")

message(STATUS
  "Using Unified Runtime source directory: ${UNIFIED_RUNTIME_SOURCE_DIR}")

set(UNIFIED_RUNTIME_INCLUDE_DIR "${UNIFIED_RUNTIME_SOURCE_DIR}/include")
set(UNIFIED_RUNTIME_SRC_INCLUDE_DIR "${UNIFIED_RUNTIME_SOURCE_DIR}/source")
set(UNIFIED_RUNTIME_COMMON_INCLUDE_DIR "${UNIFIED_RUNTIME_SOURCE_DIR}/source/common")

add_library(UnifiedRuntimeLoader ALIAS ur_loader)
add_library(UnifiedRuntimeCommon ALIAS ur_common)
add_library(UnifiedMemoryFramework ALIAS umf)

add_library(UnifiedRuntime-Headers INTERFACE)

target_include_directories(UnifiedRuntime-Headers
  INTERFACE
    "${UNIFIED_RUNTIME_INCLUDE_DIR}"
)

find_package(Threads REQUIRED)

set(UNIFIED_RUNTIME_PLUGIN_ARGS
  SOURCES
    # These are short-term shared with Unified Runtime
    # The two plugins define a few things differently so must
    # be built separately. This difference is spelled in
    # their "ur_bindings.hpp" files.
    "ur_bindings.hpp"
    "pi2ur.hpp"
    # These below belong to Unified Runtime PI Plugin only
    "pi_unified_runtime.hpp"
    "pi_unified_runtime.cpp"
  LIBRARIES
    Threads::Threads
    UnifiedRuntimeLoader
    UnifiedRuntime-Headers
    UnifiedRuntimeCommon
  INCLUDE_DIRS
    "${UNIFIED_RUNTIME_SRC_INCLUDE_DIR}"
    "${UNIFIED_RUNTIME_COMMON_INCLUDE_DIR}"
)

# We need for #include <ze_api.h> in common.h
if("level_zero" IN_LIST SYCL_ENABLE_PLUGINS)
  list(APPEND UNIFIED_RUNTIME_PLUGIN_ARGS LevelZeroLoader-Headers)
endif()

if("opencl" IN_LIST SYCL_ENABLE_PLUGINS)
  list(APPEND UNIFIED_RUNTIME_PLUGIN_ARGS OpenCL-ICD)
endif()

add_sycl_plugin(unified_runtime ${UNIFIED_RUNTIME_PLUGIN_ARGS})

if(TARGET UnifiedRuntimeLoader)
  set_target_properties(hello_world PROPERTIES EXCLUDE_FROM_ALL 1 EXCLUDE_FROM_DEFAULT_BUILD 1)
  # Install the UR loader.
  # TODO: this is piggy-backing on the existing target component level-zero-sycl-dev
  # When UR is moved to its separate repo perhaps we should introduce new component,
  # e.g. unified-runtime-sycl-dev.
  install(TARGETS ur_loader
    LIBRARY DESTINATION "lib${LLVM_LIBDIR_SUFFIX}" COMPONENT level-zero-sycl-dev
    ARCHIVE DESTINATION "lib${LLVM_LIBDIR_SUFFIX}" COMPONENT level-zero-sycl-dev
    RUNTIME DESTINATION "bin" COMPONENT level-zero-sycl-dev
  )
endif()

# Install the UR adapters too
if("level_zero" IN_LIST SYCL_ENABLE_PLUGINS)
  add_dependencies(sycl-runtime-libraries ur_adapter_level_zero)

  # Install the UR adapters too
  install(TARGETS ur_adapter_level_zero
    LIBRARY DESTINATION "lib${LLVM_LIBDIR_SUFFIX}" COMPONENT level-zero-sycl-dev
    ARCHIVE DESTINATION "lib${LLVM_LIBDIR_SUFFIX}" COMPONENT level-zero-sycl-dev
    RUNTIME DESTINATION "bin" COMPONENT level-zero-sycl-dev
  )
endif()

if("cuda" IN_LIST SYCL_ENABLE_PLUGINS)
  add_dependencies(sycl-runtime-libraries ur_adapter_cuda)
endif()

if("hip" IN_LIST SYCL_ENABLE_PLUGINS)
  add_dependencies(sycl-runtime-libraries ur_adapter_hip)
endif()

if ("opencl" IN_LIST SYCL_ENABLE_PLUGINS)
    add_dependencies(sycl-runtime-libraries ur_adapter_opencl)

    # Install the UR adapters too
    install(TARGETS ur_adapter_opencl
      LIBRARY DESTINATION "lib${LLVM_LIBDIR_SUFFIX}" COMPONENT level-zero-sycl-dev
      ARCHIVE DESTINATION "lib${LLVM_LIBDIR_SUFFIX}" COMPONENT level-zero-sycl-dev
      RUNTIME DESTINATION "bin" COMPONENT level-zero-sycl-dev
    )
endif()

if ("native_cpu" IN_LIST SYCL_ENABLE_PLUGINS)
    add_dependencies(sycl-runtime-libraries ur_adapter_native_cpu)


  if(NATIVECPU_USE_OCK)
    message(STATUS "Compiling Native CPU adapter with OCK support.")
    target_compile_definitions(ur_adapter_native_cpu PRIVATE NATIVECPU_USE_OCK)
  else()
    message(WARNING "Compiling Native CPU adapter without OCK support.
    Some valid SYCL programs may not build or may have low performance.")
  endif()
endif()<|MERGE_RESOLUTION|>--- conflicted
+++ resolved
@@ -109,19 +109,8 @@
   set(UNIFIED_RUNTIME_TAG 4a60029d79aeb6a2bb09fc2f7677ec682634aa6e)
 
   fetch_adapter_source(level_zero
-<<<<<<< HEAD
     https://github.com/nrspruit/unified-runtime.git
     649c5f04c22d21f2b3accb3fd7a8c802bd0afaca
-=======
-    ${UNIFIED_RUNTIME_REPO}
-    # commit f404f4deab8182aafa03caf27438ea7b62d1a24a (HEAD, origin/main, origin/HEAD)
-    # Merge: 4a60029d 686cf44d
-    # Author: Neil R. Spruit <neil.r.spruit@intel.com>
-    # Date:   Mon Jul 8 13:33:20 2024 -0700
-    #     Merge pull request #1806 from againull/review/againull/fix_overflow
-    #     [UR][L0] Fix undefined behavior caused by shifting more than bits count
-    f404f4deab8182aafa03caf27438ea7b62d1a24a
->>>>>>> 1fcc1cf4
   )
 
   fetch_adapter_source(opencl
