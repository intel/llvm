# PI Unified Runtime plugin library.
#

# Options to override the default behaviour of the FetchContent to include UR
# source code.
set(SYCL_PI_UR_OVERRIDE_FETCH_CONTENT_REPO
  "" CACHE STRING "Override the Unified Runtime FetchContent repository")
set(SYCL_PI_UR_OVERRIDE_FETCH_CONTENT_TAG
  "" CACHE STRING "Override the Unified Runtime FetchContent tag")

# Options to disable use of FetchContent to include Unified Runtime source code
# to improve developer workflow.
option(SYCL_PI_UR_USE_FETCH_CONTENT
  "Use FetchContent to acquire the Unified Runtime source code" ON)
set(SYCL_PI_UR_SOURCE_DIR
  "" CACHE PATH "Path to root of Unified Runtime repository")

# Override default to enable building tests from unified-runtime
set(UR_BUILD_TESTS OFF CACHE BOOL "Build unit tests.")
set(UMF_ENABLE_POOL_TRACKING ON)

if("level_zero" IN_LIST SYCL_ENABLE_PLUGINS)
  set(UR_BUILD_ADAPTER_L0 ON)
endif()
if("cuda" IN_LIST SYCL_ENABLE_PLUGINS)
  set(UR_BUILD_ADAPTER_CUDA ON)
endif()
if("hip" IN_LIST SYCL_ENABLE_PLUGINS)
  set(UR_BUILD_ADAPTER_HIP ON)
endif()
if("opencl" IN_LIST SYCL_ENABLE_PLUGINS)
  set(UR_BUILD_ADAPTER_OPENCL ON)
  set(UR_OPENCL_ICD_LOADER_LIBRARY OpenCL-ICD CACHE FILEPATH
    "Path of the OpenCL ICD Loader library" FORCE)
endif()
if("native_cpu" IN_LIST SYCL_ENABLE_PLUGINS)
  set(UR_BUILD_ADAPTER_NATIVE_CPU ON)
endif()

# Disable errors from warnings while building the UR.
# And remember origin flags before doing that.
set(CMAKE_CXX_FLAGS_BAK "${CMAKE_CXX_FLAGS}")
if(WIN32)
  set(CMAKE_CXX_FLAGS "${CMAKE_CXX_FLAGS} /WX-")
  set(CMAKE_C_FLAGS "${CMAKE_C_FLAGS} /WX-")
  # FIXME: Unified runtime build fails with /DUNICODE
  set(CMAKE_CXX_FLAGS "${CMAKE_CXX_FLAGS} /UUNICODE")
  set(CMAKE_C_FLAGS "${CMAKE_C_FLAGS} /UUNICODE")
  # USE_Z7 forces use of /Z7 instead of /Zi which is broken with sccache
  set(USE_Z7 ON)
else()
  set(CMAKE_CXX_FLAGS "${CMAKE_CXX_FLAGS} -Wno-error")
  set(CMAKE_C_FLAGS "${CMAKE_C_FLAGS} -Wno-error")
endif()

if(SYCL_PI_UR_USE_FETCH_CONTENT)
  include(FetchContent)

  # The fetch_adapter_source function can be used to perform a separate content
  # fetch for a UR adapter, this allows development of adapters to be decoupled
  # from each other.
  #
  # A separate content fetch will not be performed if:
  # * The adapter name is not present in the SYCL_ENABLE_PLUGINS variable.
  # * The repo and tag provided match the values of the
  #   UNIFIED_RUNTIME_REPO/UNIFIED_RUNTIME_TAG variables
  #
  # Args:
  #   * name - Must be the directory name of the adapter
  #   * repo - A valid Git URL of a Unified Runtime repo
  #   * tag - A valid Git branch/tag/commit in the Unified Runtime repo
  function(fetch_adapter_source name repo tag)
    if(NOT ${name} IN_LIST SYCL_ENABLE_PLUGINS)
      return()
    endif()
    if(repo STREQUAL UNIFIED_RUNTIME_REPO AND
        tag STREQUAL UNIFIED_RUNTIME_TAG)
      return()
    endif()
    message(STATUS
      "Will fetch Unified Runtime ${name} adapter from ${repo} at ${tag}")
    set(fetch-name unified-runtime-${name})
    FetchContent_Declare(${fetch-name}
      GIT_REPOSITORY ${repo} GIT_TAG ${tag})
    # We don't want to add this repo to the build, only fetch its source.
    FetchContent_Populate(${fetch-name})
    # Get the path to the source directory
    string(TOUPPER ${name} NAME)
    set(source_dir_var UR_ADAPTER_${NAME}_SOURCE_DIR)
    FetchContent_GetProperties(${fetch-name} SOURCE_DIR UR_ADAPTER_${NAME}_SOURCE_DIR)
    # Set the variable which informs UR where to get the adapter source from.
    set(UR_ADAPTER_${NAME}_SOURCE_DIR
      "${UR_ADAPTER_${NAME}_SOURCE_DIR}/source/adapters/${name}"
      CACHE PATH "Path to external '${name}' adapter source dir" FORCE)
  endfunction()

<<<<<<< HEAD
  set(UNIFIED_RUNTIME_REPO "https://github.com/Seanst98/unified-runtime.git")
  # commit 6513abc404979fa109d64500bf899e632d511291
  # Merge: 09be0881 6d586094
  # Author: Kenneth Benzie (Benie) <k.benzie@codeplay.com>
  # Date:   Thu Mar 14 22:38:53 2024 +0000
  #     Merge pull request #1410 from kbenzie/benie/cmake-external-adapter-source-dirs
  #     [CMake] Support external adapter source dirs
  set(UNIFIED_RUNTIME_TAG 3992a26e84dddfdb4b0c3029392e58a277488140)
=======
  set(UNIFIED_RUNTIME_REPO "https://github.com/oneapi-src/unified-runtime.git")
  # commit 065bf2dd97b58a4ceeb2fb83eed1df9319e61c59
  # Merge: b9153547 ec773e6c
  # Author: aarongreig <aaron.greig@codeplay.com>
  # Date:   Fri Apr 5 14:26:59 2024 +0100
  #     Merge pull request #1486 from nrspruit/fix_memfree_report
  #     [L0] Fix DeviceInfo global mem free to report unsupported given MemCount==0
  set(UNIFIED_RUNTIME_TAG 065bf2dd97b58a4ceeb2fb83eed1df9319e61c59)

  fetch_adapter_source(level_zero
    "https://github.com/oneapi-src/unified-runtime.git"
    ${UNIFIED_RUNTIME_TAG}
  )

  fetch_adapter_source(opencl
    "https://github.com/oneapi-src/unified-runtime.git"
    # Merge: e60c3c22 9287547e
    # Author: Kenneth Benzie (Benie) <k.benzie@codeplay.com>
    # Date:   Thu Apr 4 10:23:33 2024 +0200
    #     Merge pull request #1448 from steffenlarsen/steffen/make_ext_func_fail_unsupported
    #     [OpenCL] Make extension function lookup return unusupported error
    3609afc7f8781f2eae5de74deaf50ba52b1bb344
  )

  fetch_adapter_source(cuda
    "https://github.com/oneapi-src/unified-runtime.git"
    ${UNIFIED_RUNTIME_TAG}
  )

  fetch_adapter_source(hip
    "https://github.com/oneapi-src/unified-runtime.git"
    ${UNIFIED_RUNTIME_TAG}
  )

  fetch_adapter_source(native_cpu
    "https://github.com/oneapi-src/unified-runtime.git"
    ${UNIFIED_RUNTIME_TAG}
  )
>>>>>>> 20118292

  if(SYCL_PI_UR_OVERRIDE_FETCH_CONTENT_REPO)
    set(UNIFIED_RUNTIME_REPO "${SYCL_PI_UR_OVERRIDE_FETCH_CONTENT_REPO}")
  endif()
  if(SYCL_PI_UR_OVERRIDE_FETCH_CONTENT_TAG)
    set(UNIFIED_RUNTIME_TAG "${SYCL_PI_UR_OVERRIDE_FETCH_CONTENT_TAG}")
  endif()

  message(STATUS "Will fetch Unified Runtime from ${UNIFIED_RUNTIME_REPO}")
  FetchContent_Declare(unified-runtime
    GIT_REPOSITORY    ${UNIFIED_RUNTIME_REPO}
    GIT_TAG           ${UNIFIED_RUNTIME_TAG}
  )

  FetchContent_GetProperties(unified-runtime)
  FetchContent_MakeAvailable(unified-runtime)

  set(UNIFIED_RUNTIME_SOURCE_DIR
    "${unified-runtime_SOURCE_DIR}" CACHE PATH
    "Path to Unified Runtime Headers" FORCE)
elseif(SYCL_PI_UR_SOURCE_DIR)
  # SYCL_PI_UR_USE_FETCH_CONTENT is OFF and SYCL_PI_UR_SOURCE_DIR has been set,
  # use the external Unified Runtime source directory.
  set(UNIFIED_RUNTIME_SOURCE_DIR
    "${SYCL_PI_UR_SOURCE_DIR}" CACHE PATH
    "Path to Unified Runtime Headers" FORCE)
  add_subdirectory(
    ${UNIFIED_RUNTIME_SOURCE_DIR}
    ${CMAKE_CURRENT_BINARY_DIR}/unified-runtime)
else()
  # SYCL_PI_UR_USE_FETCH_CONTENT is OFF and SYCL_PI_UR_SOURCE_DIR has not been
  # set, check if the fallback local directory exists.
  if(NOT EXISTS ${CMAKE_CURRENT_SOURCE_DIR}/unified-runtime)
    message(FATAL_ERROR
      "SYCL_PI_UR_USE_FETCH_CONTENT is disabled but no alternative Unified \
      Runtime source directory has been provided, either:

      * Set -DSYCL_PI_UR_SOURCE_DIR=/path/to/unified-runtime
      * Clone the UR repo in ${CMAKE_CURRENT_SOURCE_DIR}/unified-runtime")
  endif()
  # The fallback local directory for the Unified Runtime repository has been
  # found, use it.
  set(UNIFIED_RUNTIME_SOURCE_DIR
    "${CMAKE_CURRENT_SOURCE_DIR}/unified-runtime" CACHE PATH
    "Path to Unified Runtime Headers" FORCE)
  add_subdirectory(${UNIFIED_RUNTIME_SOURCE_DIR})
endif()

# Restore original flags
set(CMAKE_CXX_FLAGS "${CMAKE_CXX_FLAGS_BAK}")

message(STATUS
  "Using Unified Runtime source directory: ${UNIFIED_RUNTIME_SOURCE_DIR}")

set(UNIFIED_RUNTIME_INCLUDE_DIR "${UNIFIED_RUNTIME_SOURCE_DIR}/include")
set(UNIFIED_RUNTIME_SRC_INCLUDE_DIR "${UNIFIED_RUNTIME_SOURCE_DIR}/source")
set(UNIFIED_RUNTIME_COMMON_INCLUDE_DIR "${UNIFIED_RUNTIME_SOURCE_DIR}/source/common")

add_library(UnifiedRuntimeLoader ALIAS ur_loader)
add_library(UnifiedRuntimeCommon ALIAS ur_common)
add_library(UnifiedMemoryFramework ALIAS umf)

add_library(UnifiedRuntime-Headers INTERFACE)

target_include_directories(UnifiedRuntime-Headers
  INTERFACE
    "${UNIFIED_RUNTIME_INCLUDE_DIR}"
)

find_package(Threads REQUIRED)

set(UNIFIED_RUNTIME_PLUGIN_ARGS
  SOURCES
    # These are short-term shared with Unified Runtime
    # The two plugins define a few things differently so must
    # be built separately. This difference is spelled in
    # their "ur_bindings.hpp" files.
    "ur_bindings.hpp"
    "pi2ur.hpp"
    # These below belong to Unified Runtime PI Plugin only
    "pi_unified_runtime.hpp"
    "pi_unified_runtime.cpp"
  LIBRARIES
    Threads::Threads
    UnifiedRuntimeLoader
    UnifiedRuntime-Headers
    UnifiedRuntimeCommon
  INCLUDE_DIRS
    "${UNIFIED_RUNTIME_SRC_INCLUDE_DIR}"
    "${UNIFIED_RUNTIME_COMMON_INCLUDE_DIR}"
)

# We need for #include <ze_api.h> in common.h
if("level_zero" IN_LIST SYCL_ENABLE_PLUGINS)
  list(APPEND UNIFIED_RUNTIME_PLUGIN_ARGS LevelZeroLoader-Headers)
endif()

if("opencl" IN_LIST SYCL_ENABLE_PLUGINS)
  list(APPEND UNIFIED_RUNTIME_PLUGIN_ARGS OpenCL-ICD)
endif()

add_sycl_plugin(unified_runtime ${UNIFIED_RUNTIME_PLUGIN_ARGS})

if(TARGET UnifiedRuntimeLoader)
  set_target_properties(hello_world PROPERTIES EXCLUDE_FROM_ALL 1 EXCLUDE_FROM_DEFAULT_BUILD 1)
  # Install the UR loader.
  # TODO: this is piggy-backing on the existing target component level-zero-sycl-dev
  # When UR is moved to its separate repo perhaps we should introduce new component,
  # e.g. unified-runtime-sycl-dev.
  install(TARGETS ur_loader
    LIBRARY DESTINATION "lib${LLVM_LIBDIR_SUFFIX}" COMPONENT level-zero-sycl-dev
    ARCHIVE DESTINATION "lib${LLVM_LIBDIR_SUFFIX}" COMPONENT level-zero-sycl-dev
    RUNTIME DESTINATION "bin" COMPONENT level-zero-sycl-dev
  )
endif()

# Install the UR adapters too
if("level_zero" IN_LIST SYCL_ENABLE_PLUGINS)
  add_dependencies(sycl-runtime-libraries ur_adapter_level_zero)

  # Install the UR adapters too
  install(TARGETS ur_adapter_level_zero
    LIBRARY DESTINATION "lib${LLVM_LIBDIR_SUFFIX}" COMPONENT level-zero-sycl-dev
    ARCHIVE DESTINATION "lib${LLVM_LIBDIR_SUFFIX}" COMPONENT level-zero-sycl-dev
    RUNTIME DESTINATION "bin" COMPONENT level-zero-sycl-dev
  )
endif()

if("cuda" IN_LIST SYCL_ENABLE_PLUGINS)
  add_dependencies(sycl-runtime-libraries ur_adapter_cuda)
endif()

if("hip" IN_LIST SYCL_ENABLE_PLUGINS)
  add_dependencies(sycl-runtime-libraries ur_adapter_hip)
endif()

if ("opencl" IN_LIST SYCL_ENABLE_PLUGINS)
    add_dependencies(sycl-runtime-libraries ur_adapter_opencl)

    # Install the UR adapters too
    install(TARGETS ur_adapter_opencl
      LIBRARY DESTINATION "lib${LLVM_LIBDIR_SUFFIX}" COMPONENT level-zero-sycl-dev
      ARCHIVE DESTINATION "lib${LLVM_LIBDIR_SUFFIX}" COMPONENT level-zero-sycl-dev
      RUNTIME DESTINATION "bin" COMPONENT level-zero-sycl-dev
    )
endif()

if ("native_cpu" IN_LIST SYCL_ENABLE_PLUGINS)
    add_dependencies(sycl-runtime-libraries ur_adapter_native_cpu)

  option(NATIVECPU_USE_OCK "Use the oneAPI Construction Kit for Native CPU" ON)

  if(NATIVECPU_USE_OCK)
    message(STATUS "Compiling Native CPU adapter with OCK support.")
    target_compile_definitions(ur_adapter_native_cpu PRIVATE NATIVECPU_USE_OCK)
  else()
    message(WARNING "Compiling Native CPU adapter without OCK support.
    Some valid SYCL programs may not build or may have low performance.")
  endif()
endif()<|MERGE_RESOLUTION|>--- conflicted
+++ resolved
@@ -94,24 +94,14 @@
       CACHE PATH "Path to external '${name}' adapter source dir" FORCE)
   endfunction()
 
-<<<<<<< HEAD
-  set(UNIFIED_RUNTIME_REPO "https://github.com/Seanst98/unified-runtime.git")
-  # commit 6513abc404979fa109d64500bf899e632d511291
-  # Merge: 09be0881 6d586094
-  # Author: Kenneth Benzie (Benie) <k.benzie@codeplay.com>
-  # Date:   Thu Mar 14 22:38:53 2024 +0000
-  #     Merge pull request #1410 from kbenzie/benie/cmake-external-adapter-source-dirs
-  #     [CMake] Support external adapter source dirs
-  set(UNIFIED_RUNTIME_TAG 3992a26e84dddfdb4b0c3029392e58a277488140)
-=======
   set(UNIFIED_RUNTIME_REPO "https://github.com/oneapi-src/unified-runtime.git")
-  # commit 065bf2dd97b58a4ceeb2fb83eed1df9319e61c59
-  # Merge: b9153547 ec773e6c
-  # Author: aarongreig <aaron.greig@codeplay.com>
-  # Date:   Fri Apr 5 14:26:59 2024 +0100
-  #     Merge pull request #1486 from nrspruit/fix_memfree_report
-  #     [L0] Fix DeviceInfo global mem free to report unsupported given MemCount==0
-  set(UNIFIED_RUNTIME_TAG 065bf2dd97b58a4ceeb2fb83eed1df9319e61c59)
+  # commit f85e2e96f07888823de5cd31c0c09b036f52b1b8
+  # Merge: 7c1683ff 38b98491
+  # Author: Piotr Balcer <piotr.balcer@intel.com>
+  # Date:   Mon Apr 8 11:56:07 2024 +0200
+  #     Merge pull request #1331 from lukaszstolarczuk/fix-pedantic
+  #     Remove redundant semicolons
+  set(UNIFIED_RUNTIME_TAG f85e2e96f07888823de5cd31c0c09b036f52b1b8)
 
   fetch_adapter_source(level_zero
     "https://github.com/oneapi-src/unified-runtime.git"
@@ -142,7 +132,6 @@
     "https://github.com/oneapi-src/unified-runtime.git"
     ${UNIFIED_RUNTIME_TAG}
   )
->>>>>>> 20118292
 
   if(SYCL_PI_UR_OVERRIDE_FETCH_CONTENT_REPO)
     set(UNIFIED_RUNTIME_REPO "${SYCL_PI_UR_OVERRIDE_FETCH_CONTENT_REPO}")
