# PI Unified Runtime plugin library.
#

# Options to override the default behaviour of the FetchContent to include UR
# source code.
set(SYCL_PI_UR_OVERRIDE_FETCH_CONTENT_REPO
  "" CACHE STRING "Override the Unified Runtime FetchContent repository")
set(SYCL_PI_UR_OVERRIDE_FETCH_CONTENT_TAG
  "" CACHE STRING "Override the Unified Runtime FetchContent tag")

# Options to disable use of FetchContent to include Unified Runtime source code
# to improve developer workflow.
option(SYCL_PI_UR_USE_FETCH_CONTENT
  "Use FetchContent to acquire the Unified Runtime source code" ON)
set(SYCL_PI_UR_SOURCE_DIR
  "" CACHE PATH "Path to root of Unified Runtime repository")

# Override default to enable building tests from unified-runtime
set(UR_BUILD_TESTS OFF CACHE BOOL "Build unit tests.")
set(UMF_ENABLE_POOL_TRACKING ON)

if("level_zero" IN_LIST SYCL_ENABLE_PLUGINS)
  set(UR_BUILD_ADAPTER_L0 ON)
endif()
if("cuda" IN_LIST SYCL_ENABLE_PLUGINS)
  set(UR_BUILD_ADAPTER_CUDA ON)
endif()
if("hip" IN_LIST SYCL_ENABLE_PLUGINS)
  set(UR_BUILD_ADAPTER_HIP ON)
endif()
if("opencl" IN_LIST SYCL_ENABLE_PLUGINS)
  set(UR_BUILD_ADAPTER_OPENCL ON)
  set(UR_OPENCL_ICD_LOADER_LIBRARY OpenCL-ICD CACHE FILEPATH
    "Path of the OpenCL ICD Loader library" FORCE)
endif()
if("native_cpu" IN_LIST SYCL_ENABLE_PLUGINS)
  set(UR_BUILD_ADAPTER_NATIVE_CPU ON)
endif()

# Disable errors from warnings while building the UR.
# And remember origin flags before doing that.
set(CMAKE_CXX_FLAGS_BAK "${CMAKE_CXX_FLAGS}")
if(WIN32)
  set(CMAKE_CXX_FLAGS "${CMAKE_CXX_FLAGS} /WX-")
  set(CMAKE_C_FLAGS "${CMAKE_C_FLAGS} /WX-")
  # FIXME: Unified runtime build fails with /DUNICODE
  set(CMAKE_CXX_FLAGS "${CMAKE_CXX_FLAGS} /UUNICODE")
  set(CMAKE_C_FLAGS "${CMAKE_C_FLAGS} /UUNICODE")
  # USE_Z7 forces use of /Z7 instead of /Zi which is broken with sccache
  set(USE_Z7 ON)
else()
  set(CMAKE_CXX_FLAGS "${CMAKE_CXX_FLAGS} -Wno-error")
  set(CMAKE_C_FLAGS "${CMAKE_C_FLAGS} -Wno-error")
endif()

if(SYCL_PI_UR_USE_FETCH_CONTENT)
  include(FetchContent)

<<<<<<< HEAD
  set(UNIFIED_RUNTIME_REPO "https://github.com/oneapi-src/unified-runtime")
  # commit 1cd402ead34a54459a6acb85777fbec105a178a0
  # Merge: 5b89ee8b c8e150c5
  # Author: aarongreig <aaron.greig@codeplay.com>
  # Date:   Tue Feb 6 14:48:55 2024 +0000
  #     Merge pull request #1218 from Bensuo/maxime/imm-cmd-list-support
  #     [EXP][CMDBUF] L0 Immediate command-list support
  set(UNIFIED_RUNTIME_TAG 1cd402ead34a54459a6acb85777fbec105a178a0)
=======
  set(UNIFIED_RUNTIME_REPO "https://github.com/oneapi-src/unified-runtime.git")
  # commit c0b1f13d94966090a1bb982b3bd747b30b9ef9d3
  # Merge: 475ce8b4 cf806c37
  # Author: aarongreig <aaron.greig@codeplay.com>
  # Date:   Mon Feb 5 13:41:50 2024 +0000
  #     Merge pull request #1240 from cppchedy/chedy/fix-bi-copy-image
  #     
  #     [Bindless][exp] 1D Image copy fix
  set(UNIFIED_RUNTIME_TAG c0b1f13d94966090a1bb982b3bd747b30b9ef9d3)
>>>>>>> 2c85e997

  if(SYCL_PI_UR_OVERRIDE_FETCH_CONTENT_REPO)
    set(UNIFIED_RUNTIME_REPO "${SYCL_PI_UR_OVERRIDE_FETCH_CONTENT_REPO}")
  endif()
  if(SYCL_PI_UR_OVERRIDE_FETCH_CONTENT_TAG)
    set(UNIFIED_RUNTIME_TAG "${SYCL_PI_UR_OVERRIDE_FETCH_CONTENT_TAG}")
  endif()

  message(STATUS "Will fetch Unified Runtime from ${UNIFIED_RUNTIME_REPO}")
  FetchContent_Declare(unified-runtime
    GIT_REPOSITORY    ${UNIFIED_RUNTIME_REPO}
    GIT_TAG           ${UNIFIED_RUNTIME_TAG}
  )

  FetchContent_GetProperties(unified-runtime)
  FetchContent_MakeAvailable(unified-runtime)

  set(UNIFIED_RUNTIME_SOURCE_DIR
    "${unified-runtime_SOURCE_DIR}" CACHE PATH
    "Path to Unified Runtime Headers" FORCE)
elseif(SYCL_PI_UR_SOURCE_DIR)
  # SYCL_PI_UR_USE_FETCH_CONTENT is OFF and SYCL_PI_UR_SOURCE_DIR has been set,
  # use the external Unified Runtime source directory.
  set(UNIFIED_RUNTIME_SOURCE_DIR
    "${SYCL_PI_UR_SOURCE_DIR}" CACHE PATH
    "Path to Unified Runtime Headers" FORCE)
  add_subdirectory(
    ${UNIFIED_RUNTIME_SOURCE_DIR}
    ${CMAKE_CURRENT_BINARY_DIR}/unified-runtime)
else()
  # SYCL_PI_UR_USE_FETCH_CONTENT is OFF and SYCL_PI_UR_SOURCE_DIR has not been
  # set, check if the fallback local directory exists.
  if(NOT EXISTS ${CMAKE_CURRENT_SOURCE_DIR}/unified-runtime)
    message(FATAL_ERROR
      "SYCL_PI_UR_USE_FETCH_CONTENT is disabled but no alternative Unified \
      Runtime source directory has been provided, either:

      * Set -DSYCL_PI_UR_SOURCE_DIR=/path/to/unified-runtime
      * Clone the UR repo in ${CMAKE_CURRENT_SOURCE_DIR}/unified-runtime")
  endif()
  # The fallback local directory for the Unified Runtime repository has been
  # found, use it.
  set(UNIFIED_RUNTIME_SOURCE_DIR
    "${CMAKE_CURRENT_SOURCE_DIR}/unified-runtime" CACHE PATH
    "Path to Unified Runtime Headers" FORCE)
  add_subdirectory(${UNIFIED_RUNTIME_SOURCE_DIR})
endif()

# Restore original flags
set(CMAKE_CXX_FLAGS "${CMAKE_CXX_FLAGS_BAK}")

message(STATUS
  "Using Unified Runtime source directory: ${UNIFIED_RUNTIME_SOURCE_DIR}")

set(UNIFIED_RUNTIME_INCLUDE_DIR "${UNIFIED_RUNTIME_SOURCE_DIR}/include")
set(UNIFIED_RUNTIME_SRC_INCLUDE_DIR "${UNIFIED_RUNTIME_SOURCE_DIR}/source")
set(UNIFIED_RUNTIME_COMMON_INCLUDE_DIR "${UNIFIED_RUNTIME_SOURCE_DIR}/source/common")

add_library(UnifiedRuntimeLoader ALIAS ur_loader)
add_library(UnifiedRuntimeCommon ALIAS ur_common)
add_library(UnifiedMallocFramework ALIAS unified_malloc_framework)

add_library(UnifiedRuntime-Headers INTERFACE)

target_include_directories(UnifiedRuntime-Headers
  INTERFACE
    "${UNIFIED_RUNTIME_INCLUDE_DIR}"
)

find_package(Threads REQUIRED)

set(UNIFIED_RUNTIME_PLUGIN_ARGS
  SOURCES
    # These are short-term shared with Unified Runtime
    # The two plugins define a few things differently so must
    # be built separately. This difference is spelled in
    # their "ur_bindings.hpp" files.
    "ur_bindings.hpp"
    "pi2ur.hpp"
    # These below belong to Unified Runtime PI Plugin only
    "pi_unified_runtime.hpp"
    "pi_unified_runtime.cpp"
  LIBRARIES
    Threads::Threads
    UnifiedRuntimeLoader
    UnifiedRuntime-Headers
    UnifiedRuntimeCommon
  INCLUDE_DIRS
    "${UNIFIED_RUNTIME_SRC_INCLUDE_DIR}"
    "${UNIFIED_RUNTIME_COMMON_INCLUDE_DIR}"
)

# We need for #include <ze_api.h> in common.h
if("level_zero" IN_LIST SYCL_ENABLE_PLUGINS)
  list(APPEND UNIFIED_RUNTIME_PLUGIN_ARGS LevelZeroLoader-Headers)
endif()

if("opencl" IN_LIST SYCL_ENABLE_PLUGINS)
  list(APPEND UNIFIED_RUNTIME_PLUGIN_ARGS OpenCL-ICD)
endif()

add_sycl_plugin(unified_runtime ${UNIFIED_RUNTIME_PLUGIN_ARGS})

if(TARGET UnifiedRuntimeLoader)
  set_target_properties(hello_world PROPERTIES EXCLUDE_FROM_ALL 1 EXCLUDE_FROM_DEFAULT_BUILD 1)
  # Install the UR loader.
  # TODO: this is piggy-backing on the existing target component level-zero-sycl-dev
  # When UR is moved to its separate repo perhaps we should introduce new component,
  # e.g. unified-runtime-sycl-dev.
  install(TARGETS ur_loader
    LIBRARY DESTINATION "lib${LLVM_LIBDIR_SUFFIX}" COMPONENT level-zero-sycl-dev
    ARCHIVE DESTINATION "lib${LLVM_LIBDIR_SUFFIX}" COMPONENT level-zero-sycl-dev
    RUNTIME DESTINATION "bin" COMPONENT level-zero-sycl-dev
  )
endif()

# Install the UR adapters too
if("level_zero" IN_LIST SYCL_ENABLE_PLUGINS)
  add_dependencies(sycl-runtime-libraries ur_adapter_level_zero)

  # Install the UR adapters too
  install(TARGETS ur_adapter_level_zero
    LIBRARY DESTINATION "lib${LLVM_LIBDIR_SUFFIX}" COMPONENT level-zero-sycl-dev
    ARCHIVE DESTINATION "lib${LLVM_LIBDIR_SUFFIX}" COMPONENT level-zero-sycl-dev
    RUNTIME DESTINATION "bin" COMPONENT level-zero-sycl-dev
  )
endif()

if("cuda" IN_LIST SYCL_ENABLE_PLUGINS)
  add_dependencies(sycl-runtime-libraries ur_adapter_cuda)
endif()

if("hip" IN_LIST SYCL_ENABLE_PLUGINS)
  add_dependencies(sycl-runtime-libraries ur_adapter_hip)
endif()

if ("opencl" IN_LIST SYCL_ENABLE_PLUGINS)
    add_dependencies(sycl-runtime-libraries ur_adapter_opencl)

    # Install the UR adapters too
    install(TARGETS ur_adapter_opencl
      LIBRARY DESTINATION "lib${LLVM_LIBDIR_SUFFIX}" COMPONENT level-zero-sycl-dev
      ARCHIVE DESTINATION "lib${LLVM_LIBDIR_SUFFIX}" COMPONENT level-zero-sycl-dev
      RUNTIME DESTINATION "bin" COMPONENT level-zero-sycl-dev
    )
endif()

if ("native_cpu" IN_LIST SYCL_ENABLE_PLUGINS)
    add_dependencies(sycl-runtime-libraries ur_adapter_native_cpu)

  option(NATIVECPU_USE_OCK "Use the oneAPI Construction Kit for Native CPU" ON)

  if(NATIVECPU_USE_OCK)
    message(STATUS "Compiling Native CPU adapter with OCK support.")
    target_compile_definitions(ur_adapter_native_cpu PRIVATE NATIVECPU_USE_OCK)
  else()
    message(WARNING "Compiling Native CPU adapter without OCK support.
    Some valid SYCL programs may not build or may have low performance.")
  endif()
endif()<|MERGE_RESOLUTION|>--- conflicted
+++ resolved
@@ -56,7 +56,6 @@
 if(SYCL_PI_UR_USE_FETCH_CONTENT)
   include(FetchContent)
 
-<<<<<<< HEAD
   set(UNIFIED_RUNTIME_REPO "https://github.com/oneapi-src/unified-runtime")
   # commit 1cd402ead34a54459a6acb85777fbec105a178a0
   # Merge: 5b89ee8b c8e150c5
@@ -65,17 +64,6 @@
   #     Merge pull request #1218 from Bensuo/maxime/imm-cmd-list-support
   #     [EXP][CMDBUF] L0 Immediate command-list support
   set(UNIFIED_RUNTIME_TAG 1cd402ead34a54459a6acb85777fbec105a178a0)
-=======
-  set(UNIFIED_RUNTIME_REPO "https://github.com/oneapi-src/unified-runtime.git")
-  # commit c0b1f13d94966090a1bb982b3bd747b30b9ef9d3
-  # Merge: 475ce8b4 cf806c37
-  # Author: aarongreig <aaron.greig@codeplay.com>
-  # Date:   Mon Feb 5 13:41:50 2024 +0000
-  #     Merge pull request #1240 from cppchedy/chedy/fix-bi-copy-image
-  #     
-  #     [Bindless][exp] 1D Image copy fix
-  set(UNIFIED_RUNTIME_TAG c0b1f13d94966090a1bb982b3bd747b30b9ef9d3)
->>>>>>> 2c85e997
 
   if(SYCL_PI_UR_OVERRIDE_FETCH_CONTENT_REPO)
     set(UNIFIED_RUNTIME_REPO "${SYCL_PI_UR_OVERRIDE_FETCH_CONTENT_REPO}")
