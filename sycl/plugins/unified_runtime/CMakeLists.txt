# PI Unified Runtime plugin library.
#

# Options to override the default behaviour of the FetchContent to include UR
# source code.
set(SYCL_PI_UR_OVERRIDE_FETCH_CONTENT_REPO
  "" CACHE STRING "Override the Unified Runtime FetchContent repository")
set(SYCL_PI_UR_OVERRIDE_FETCH_CONTENT_TAG
  "" CACHE STRING "Override the Unified Runtime FetchContent tag")

# Options to disable use of FetchContent to include Unified Runtime source code
# to improve developer workflow.
option(SYCL_PI_UR_USE_FETCH_CONTENT
  "Use FetchContent to acquire the Unified Runtime source code" ON)
set(SYCL_PI_UR_SOURCE_DIR
  "" CACHE PATH "Path to root of Unified Runtime repository")

# Override default to enable building tests from unified-runtime
set(UR_BUILD_TESTS OFF CACHE BOOL "Build unit tests.")
set(UMF_ENABLE_POOL_TRACKING ON)

if("level_zero" IN_LIST SYCL_ENABLE_PLUGINS)
  set(UR_BUILD_ADAPTER_L0 ON)
endif()
if("cuda" IN_LIST SYCL_ENABLE_PLUGINS)
  set(UR_BUILD_ADAPTER_CUDA ON)
endif()
if("hip" IN_LIST SYCL_ENABLE_PLUGINS)
  set(UR_BUILD_ADAPTER_HIP ON)
endif()
if("opencl" IN_LIST SYCL_ENABLE_PLUGINS)
  set(UR_BUILD_ADAPTER_OPENCL ON)
  set(UR_OPENCL_ICD_LOADER_LIBRARY OpenCL-ICD CACHE FILEPATH
    "Path of the OpenCL ICD Loader library" FORCE)
endif()
if("native_cpu" IN_LIST SYCL_ENABLE_PLUGINS)
  set(UR_BUILD_ADAPTER_NATIVE_CPU ON)
endif()

# Disable errors from warnings while building the UR.
# And remember origin flags before doing that.
set(CMAKE_CXX_FLAGS_BAK "${CMAKE_CXX_FLAGS}")
if(WIN32)
  set(CMAKE_CXX_FLAGS "${CMAKE_CXX_FLAGS} /WX-")
  set(CMAKE_C_FLAGS "${CMAKE_C_FLAGS} /WX-")
  # FIXME: Unified runtime build fails with /DUNICODE
  set(CMAKE_CXX_FLAGS "${CMAKE_CXX_FLAGS} /UUNICODE")
  set(CMAKE_C_FLAGS "${CMAKE_C_FLAGS} /UUNICODE")
  # USE_Z7 forces use of /Z7 instead of /Zi which is broken with sccache
  set(USE_Z7 ON)
else()
  set(CMAKE_CXX_FLAGS "${CMAKE_CXX_FLAGS} -Wno-error")
  set(CMAKE_C_FLAGS "${CMAKE_C_FLAGS} -Wno-error")
endif()

if(SYCL_PI_UR_USE_FETCH_CONTENT)
  include(FetchContent)

<<<<<<< HEAD
#  set(UNIFIED_RUNTIME_REPO "https://github.com/oneapi-src/unified-runtime.git")
set(UNIFIED_RUNTIME_REPO "https://github.com/JackAKirk/unified-runtime.git")
  # commit d06ba9d9c539dc712444c6db95dfe1629bd5f7d8
  # Merge:  e1414e1 35b6a5e
  # Author: Kenneth Benzie (Benie) <k.benzie@codeplay.com>
  # Date:   Thu Jan 11 15:09:01 2024 +0000
  #     Merge pull request #1035 from Bensuo/cmd-buffer-profiling-l0
  #     [EXP][CMDBUF] Add support for recovering CommandBuffer profiling
  #     information
  set(UNIFIED_RUNTIME_TAG c03887e9e04ae07642fb74e3b8444acf84ec2d63)
=======
  set(UNIFIED_RUNTIME_REPO "https://github.com/oneapi-src/unified-runtime")
  # commit 51d7180c344bbc2f942533e5fc51b0b04871f8d5
  # Merge: b66cf9b1 0e37380e
  # Author: Kenneth Benzie (Benie) <k.benzie@codeplay.com>
  # Date:   Fri Jan 26 12:20:20 2024 +0000
  #     Merge pull request #1205 from ykhatav/ur_dependentload
  #     [UR] add dependent-load flag to exclude CWD from default search path …
  set(UNIFIED_RUNTIME_TAG 51d7180c344bbc2f942533e5fc51b0b04871f8d5)
>>>>>>> dbc02720

  if(SYCL_PI_UR_OVERRIDE_FETCH_CONTENT_REPO)
    set(UNIFIED_RUNTIME_REPO "${SYCL_PI_UR_OVERRIDE_FETCH_CONTENT_REPO}")
  endif()
  if(SYCL_PI_UR_OVERRIDE_FETCH_CONTENT_TAG)
    set(UNIFIED_RUNTIME_TAG "${SYCL_PI_UR_OVERRIDE_FETCH_CONTENT_TAG}")
  endif()

  message(STATUS "Will fetch Unified Runtime from ${UNIFIED_RUNTIME_REPO}")
  FetchContent_Declare(unified-runtime
    GIT_REPOSITORY    ${UNIFIED_RUNTIME_REPO}
    GIT_TAG           ${UNIFIED_RUNTIME_TAG}
  )

  FetchContent_GetProperties(unified-runtime)
  FetchContent_MakeAvailable(unified-runtime)

  set(UNIFIED_RUNTIME_SOURCE_DIR
    "${unified-runtime_SOURCE_DIR}" CACHE PATH
    "Path to Unified Runtime Headers" FORCE)
elseif(SYCL_PI_UR_SOURCE_DIR)
  # SYCL_PI_UR_USE_FETCH_CONTENT is OFF and SYCL_PI_UR_SOURCE_DIR has been set,
  # use the external Unified Runtime source directory.
  set(UNIFIED_RUNTIME_SOURCE_DIR
    "${SYCL_PI_UR_SOURCE_DIR}" CACHE PATH
    "Path to Unified Runtime Headers" FORCE)
  add_subdirectory(
    ${UNIFIED_RUNTIME_SOURCE_DIR}
    ${CMAKE_CURRENT_BINARY_DIR}/unified-runtime)
else()
  # SYCL_PI_UR_USE_FETCH_CONTENT is OFF and SYCL_PI_UR_SOURCE_DIR has not been
  # set, check if the fallback local directory exists.
  if(NOT EXISTS ${CMAKE_CURRENT_SOURCE_DIR}/unified-runtime)
    message(FATAL_ERROR
      "SYCL_PI_UR_USE_FETCH_CONTENT is disabled but no alternative Unified \
      Runtime source directory has been provided, either:

      * Set -DSYCL_PI_UR_SOURCE_DIR=/path/to/unified-runtime
      * Clone the UR repo in ${CMAKE_CURRENT_SOURCE_DIR}/unified-runtime")
  endif()
  # The fallback local directory for the Unified Runtime repository has been
  # found, use it.
  set(UNIFIED_RUNTIME_SOURCE_DIR
    "${CMAKE_CURRENT_SOURCE_DIR}/unified-runtime" CACHE PATH
    "Path to Unified Runtime Headers" FORCE)
  add_subdirectory(${UNIFIED_RUNTIME_SOURCE_DIR})
endif()

# Restore original flags
set(CMAKE_CXX_FLAGS "${CMAKE_CXX_FLAGS_BAK}")

message(STATUS
  "Using Unified Runtime source directory: ${UNIFIED_RUNTIME_SOURCE_DIR}")

set(UNIFIED_RUNTIME_INCLUDE_DIR "${UNIFIED_RUNTIME_SOURCE_DIR}/include")
set(UNIFIED_RUNTIME_SRC_INCLUDE_DIR "${UNIFIED_RUNTIME_SOURCE_DIR}/source")
set(UNIFIED_RUNTIME_COMMON_INCLUDE_DIR "${UNIFIED_RUNTIME_SOURCE_DIR}/source/common")

add_library(UnifiedRuntimeLoader ALIAS ur_loader)
add_library(UnifiedRuntimeCommon ALIAS ur_common)
add_library(UnifiedMallocFramework ALIAS unified_malloc_framework)

add_library(UnifiedRuntime-Headers INTERFACE)

target_include_directories(UnifiedRuntime-Headers
  INTERFACE
    "${UNIFIED_RUNTIME_INCLUDE_DIR}"
)

find_package(Threads REQUIRED)

set(UNIFIED_RUNTIME_PLUGIN_ARGS
  SOURCES
    # These are short-term shared with Unified Runtime
    # The two plugins define a few things differently so must
    # be built separately. This difference is spelled in
    # their "ur_bindings.hpp" files.
    "ur_bindings.hpp"
    "pi2ur.hpp"
    # These below belong to Unified Runtime PI Plugin only
    "pi_unified_runtime.hpp"
    "pi_unified_runtime.cpp"
  LIBRARIES
    Threads::Threads
    UnifiedRuntimeLoader
    UnifiedRuntime-Headers
    UnifiedRuntimeCommon
  INCLUDE_DIRS
    "${UNIFIED_RUNTIME_SRC_INCLUDE_DIR}"
    "${UNIFIED_RUNTIME_COMMON_INCLUDE_DIR}"
)

# We need for #include <ze_api.h> in common.h
if("level_zero" IN_LIST SYCL_ENABLE_PLUGINS)
  list(APPEND UNIFIED_RUNTIME_PLUGIN_ARGS LevelZeroLoader-Headers)
endif()

if("opencl" IN_LIST SYCL_ENABLE_PLUGINS)
  list(APPEND UNIFIED_RUNTIME_PLUGIN_ARGS OpenCL-ICD)
endif()

add_sycl_plugin(unified_runtime ${UNIFIED_RUNTIME_PLUGIN_ARGS})

if(TARGET UnifiedRuntimeLoader)
  set_target_properties(hello_world PROPERTIES EXCLUDE_FROM_ALL 1 EXCLUDE_FROM_DEFAULT_BUILD 1)
  # Install the UR loader.
  # TODO: this is piggy-backing on the existing target component level-zero-sycl-dev
  # When UR is moved to its separate repo perhaps we should introduce new component,
  # e.g. unified-runtime-sycl-dev.
  install(TARGETS ur_loader
    LIBRARY DESTINATION "lib${LLVM_LIBDIR_SUFFIX}" COMPONENT level-zero-sycl-dev
    ARCHIVE DESTINATION "lib${LLVM_LIBDIR_SUFFIX}" COMPONENT level-zero-sycl-dev
    RUNTIME DESTINATION "bin" COMPONENT level-zero-sycl-dev
  )
endif()

# Install the UR adapters too
if("level_zero" IN_LIST SYCL_ENABLE_PLUGINS)
  add_dependencies(sycl-runtime-libraries ur_adapter_level_zero)

  # Install the UR adapters too
  install(TARGETS ur_adapter_level_zero
    LIBRARY DESTINATION "lib${LLVM_LIBDIR_SUFFIX}" COMPONENT level-zero-sycl-dev
    ARCHIVE DESTINATION "lib${LLVM_LIBDIR_SUFFIX}" COMPONENT level-zero-sycl-dev
    RUNTIME DESTINATION "bin" COMPONENT level-zero-sycl-dev
  )
endif()

if("cuda" IN_LIST SYCL_ENABLE_PLUGINS)
  add_dependencies(sycl-runtime-libraries ur_adapter_cuda)
endif()

if("hip" IN_LIST SYCL_ENABLE_PLUGINS)
  add_dependencies(sycl-runtime-libraries ur_adapter_hip)
endif()

if ("opencl" IN_LIST SYCL_ENABLE_PLUGINS)
    add_dependencies(sycl-runtime-libraries ur_adapter_opencl)
endif()

if ("native_cpu" IN_LIST SYCL_ENABLE_PLUGINS)
    add_dependencies(sycl-runtime-libraries ur_adapter_native_cpu)

  option(NATIVECPU_USE_OCK "Use the oneAPI Construction Kit for Native CPU" ON)

  if(NATIVECPU_USE_OCK)
    message(STATUS "Compiling Native CPU adapter with OCK support.")
    target_compile_definitions(ur_adapter_native_cpu PRIVATE NATIVECPU_USE_OCK)
  else()
    message(WARNING "Compiling Native CPU adapter without OCK support.
    Some valid SYCL programs may not build or may have low performance.")
  endif()
endif()<|MERGE_RESOLUTION|>--- conflicted
+++ resolved
@@ -56,27 +56,16 @@
 if(SYCL_PI_UR_USE_FETCH_CONTENT)
   include(FetchContent)
 
-<<<<<<< HEAD
-#  set(UNIFIED_RUNTIME_REPO "https://github.com/oneapi-src/unified-runtime.git")
-set(UNIFIED_RUNTIME_REPO "https://github.com/JackAKirk/unified-runtime.git")
-  # commit d06ba9d9c539dc712444c6db95dfe1629bd5f7d8
-  # Merge:  e1414e1 35b6a5e
-  # Author: Kenneth Benzie (Benie) <k.benzie@codeplay.com>
-  # Date:   Thu Jan 11 15:09:01 2024 +0000
-  #     Merge pull request #1035 from Bensuo/cmd-buffer-profiling-l0
-  #     [EXP][CMDBUF] Add support for recovering CommandBuffer profiling
-  #     information
-  set(UNIFIED_RUNTIME_TAG c03887e9e04ae07642fb74e3b8444acf84ec2d63)
-=======
-  set(UNIFIED_RUNTIME_REPO "https://github.com/oneapi-src/unified-runtime")
+  #set(UNIFIED_RUNTIME_REPO "https://github.com/oneapi-src/unified-runtime")
+  set(UNIFIED_RUNTIME_REPO "https://github.com/JackAKirk/unified-runtime.git")
+
   # commit 51d7180c344bbc2f942533e5fc51b0b04871f8d5
   # Merge: b66cf9b1 0e37380e
   # Author: Kenneth Benzie (Benie) <k.benzie@codeplay.com>
   # Date:   Fri Jan 26 12:20:20 2024 +0000
   #     Merge pull request #1205 from ykhatav/ur_dependentload
   #     [UR] add dependent-load flag to exclude CWD from default search path …
-  set(UNIFIED_RUNTIME_TAG 51d7180c344bbc2f942533e5fc51b0b04871f8d5)
->>>>>>> dbc02720
+  set(UNIFIED_RUNTIME_TAG c03887e9e04ae07642fb74e3b8444acf84ec2d63)
 
   if(SYCL_PI_UR_OVERRIDE_FETCH_CONTENT_REPO)
     set(UNIFIED_RUNTIME_REPO "${SYCL_PI_UR_OVERRIDE_FETCH_CONTENT_REPO}")
