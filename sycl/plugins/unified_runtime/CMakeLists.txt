# PI Unified Runtime plugin library.
#

# Options to override the default behaviour of the FetchContent to include UR
# source code.
set(SYCL_PI_UR_OVERRIDE_FETCH_CONTENT_REPO
  "" CACHE STRING "Override the Unified Runtime FetchContent repository")
set(SYCL_PI_UR_OVERRIDE_FETCH_CONTENT_TAG
  "" CACHE STRING "Override the Unified Runtime FetchContent tag")

# Options to disable use of FetchContent to include Unified Runtime source code
# to improve developer workflow.
option(SYCL_PI_UR_USE_FETCH_CONTENT
  "Use FetchContent to acquire the Unified Runtime source code" ON)
set(SYCL_PI_UR_SOURCE_DIR
  "" CACHE PATH "Path to root of Unified Runtime repository")

# Override default to enable building tests from unified-runtime
set(UR_BUILD_TESTS OFF CACHE BOOL "Build unit tests.")
set(UMF_ENABLE_POOL_TRACKING ON)

if("level_zero" IN_LIST SYCL_ENABLE_PLUGINS)
  set(UR_BUILD_ADAPTER_L0 ON)
endif()
if("cuda" IN_LIST SYCL_ENABLE_PLUGINS)
  set(UR_BUILD_ADAPTER_CUDA ON)
endif()
if("hip" IN_LIST SYCL_ENABLE_PLUGINS)
  set(UR_BUILD_ADAPTER_HIP ON)
endif()
if("opencl" IN_LIST SYCL_ENABLE_PLUGINS)
  set(UR_BUILD_ADAPTER_OPENCL ON)
  set(UR_OPENCL_ICD_LOADER_LIBRARY OpenCL-ICD CACHE FILEPATH
    "Path of the OpenCL ICD Loader library" FORCE)
endif()
if("native_cpu" IN_LIST SYCL_ENABLE_PLUGINS)
  set(UR_BUILD_ADAPTER_NATIVE_CPU ON)
endif()

# Disable errors from warnings while building the UR.
# And remember origin flags before doing that.
set(CMAKE_CXX_FLAGS_BAK "${CMAKE_CXX_FLAGS}")
if(WIN32)
  set(CMAKE_CXX_FLAGS "${CMAKE_CXX_FLAGS} /WX-")
  set(CMAKE_C_FLAGS "${CMAKE_C_FLAGS} /WX-")
  # FIXME: Unified runtime build fails with /DUNICODE
  set(CMAKE_CXX_FLAGS "${CMAKE_CXX_FLAGS} /UUNICODE")
  set(CMAKE_C_FLAGS "${CMAKE_C_FLAGS} /UUNICODE")
  # USE_Z7 forces use of /Z7 instead of /Zi which is broken with sccache
  set(USE_Z7 ON)
else()
  set(CMAKE_CXX_FLAGS "${CMAKE_CXX_FLAGS} -Wno-error")
  set(CMAKE_C_FLAGS "${CMAKE_C_FLAGS} -Wno-error")
endif()

if(SYCL_PI_UR_USE_FETCH_CONTENT)
  include(FetchContent)

  # The fetch_adapter_source function can be used to perform a separate content
  # fetch for a UR adapter, this allows development of adapters to be decoupled
  # from each other.
  #
  # A separate content fetch will not be performed if:
  # * The adapter name is not present in the SYCL_ENABLE_PLUGINS variable.
  # * The repo and tag provided match the values of the
  #   UNIFIED_RUNTIME_REPO/UNIFIED_RUNTIME_TAG variables
  #
  # Args:
  #   * name - Must be the directory name of the adapter
  #   * repo - A valid Git URL of a Unified Runtime repo
  #   * tag - A valid Git branch/tag/commit in the Unified Runtime repo
  function(fetch_adapter_source name repo tag)
    if(NOT ${name} IN_LIST SYCL_ENABLE_PLUGINS)
      return()
    endif()
    if(repo STREQUAL UNIFIED_RUNTIME_REPO AND
        tag STREQUAL UNIFIED_RUNTIME_TAG)
      # If the adapter sources are taken from the main checkout, reset the
      # adapter specific source path.
      string(TOUPPER ${name} NAME)
      set(UR_ADAPTER_${NAME}_SOURCE_DIR ""
        CACHE PATH "Path to external '${name}' adapter source dir" FORCE)
      return()
    endif()
    message(STATUS
      "Will fetch Unified Runtime ${name} adapter from ${repo} at ${tag}")
    set(fetch-name ur-${name})
    FetchContent_Declare(${fetch-name}
      GIT_REPOSITORY ${repo} GIT_TAG ${tag})
    # We don't want to add this repo to the build, only fetch its source.
    FetchContent_Populate(${fetch-name})
    # Get the path to the source directory
    string(TOUPPER ${name} NAME)
    set(source_dir_var UR_ADAPTER_${NAME}_SOURCE_DIR)
    FetchContent_GetProperties(${fetch-name} SOURCE_DIR UR_ADAPTER_${NAME}_SOURCE_DIR)
    # Set the variable which informs UR where to get the adapter source from.
    set(UR_ADAPTER_${NAME}_SOURCE_DIR
      "${UR_ADAPTER_${NAME}_SOURCE_DIR}/source/adapters/${name}"
      CACHE PATH "Path to external '${name}' adapter source dir" FORCE)
  endfunction()

<<<<<<< HEAD
  set(UNIFIED_RUNTIME_REPO "https://github.com/zhaomaosu/unified-runtime.git")
  set(UNIFIED_RUNTIME_TAG simplify-device-global)
=======
  set(UNIFIED_RUNTIME_REPO "https://github.com/oneapi-src/unified-runtime.git")
  # commit 755a1e75e24ed55070a0f457d2d8a676521ad4f7
  # Merge: 6469b890 5593d84c
  # Author: Kenneth Benzie (Benie) <k.benzie@codeplay.com>
  # Date:   Tue Jun 4 10:34:57 2024 +0100
  #     Merge pull request #1385 from yingcong-wu/yc/new-api-suggestgroupsize
  #     Implement urKernelGetSuggestedLocalWorkSize
  set(UNIFIED_RUNTIME_TAG 755a1e75e24ed55070a0f457d2d8a676521ad4f7)
>>>>>>> 493e78be

  fetch_adapter_source(level_zero
    ${UNIFIED_RUNTIME_REPO}
    # commit 8e47ab5057458c5522ce5d86f7996b2882020220
    # Merge: b816fe82 3d3aba65
    # Author: Kenneth Benzie (Benie) <k.benzie@codeplay.com>
    # Date:   Tue Jun 4 17:28:43 2024 +0100
    #     Merge pull request #1694 from Bensuo/ewan/L0_update_query
    #     Set minimum L0 device support to support UR kernel update
    8e47ab5057458c5522ce5d86f7996b2882020220
  )

  fetch_adapter_source(opencl
    ${UNIFIED_RUNTIME_REPO}
    ${UNIFIED_RUNTIME_TAG}
  )

  fetch_adapter_source(cuda
    ${UNIFIED_RUNTIME_REPO}
    # commit 0e38fda02ca00aaab28018240eb526da7dd08f56
    # Merge: f4968809 b7c8ac18
    # Author: Kenneth Benzie (Benie) <k.benzie@codeplay.com>
    # Date:   Tue Jun 4 14:18:15 2024 +0100
    #     Merge pull request #1552 from mmoadeli/atomic-access-on-host-malloc
    #     [CUDA] Remove the support of concurrent atomic access to host allocated pinned memory.
    0e38fda02ca00aaab28018240eb526da7dd08f56
  )

  fetch_adapter_source(hip
    ${UNIFIED_RUNTIME_REPO}
    ${UNIFIED_RUNTIME_TAG}
  )

  fetch_adapter_source(native_cpu
    ${UNIFIED_RUNTIME_REPO}
    # commit 31ee5d536130a6d2ce09661db1bef3bd1cd4d705
    # Merge: ab151e98 53e43466
    # Author: Kenneth Benzie (Benie) <k.benzie@codeplay.com>
    # Date:   Tue Jun 4 14:10:39 2024 +0100
    #     Merge pull request #1527 from PietroGhg/pietro/report_atomics
    #     [NATIVECPU] Report correct memory order capabilities for Native CPU
    31ee5d536130a6d2ce09661db1bef3bd1cd4d705
  )

  if(SYCL_PI_UR_OVERRIDE_FETCH_CONTENT_REPO)
    set(UNIFIED_RUNTIME_REPO "${SYCL_PI_UR_OVERRIDE_FETCH_CONTENT_REPO}")
  endif()
  if(SYCL_PI_UR_OVERRIDE_FETCH_CONTENT_TAG)
    set(UNIFIED_RUNTIME_TAG "${SYCL_PI_UR_OVERRIDE_FETCH_CONTENT_TAG}")
  endif()

  message(STATUS "Will fetch Unified Runtime from ${UNIFIED_RUNTIME_REPO}")
  FetchContent_Declare(unified-runtime
    GIT_REPOSITORY    ${UNIFIED_RUNTIME_REPO}
    GIT_TAG           ${UNIFIED_RUNTIME_TAG}
  )

  FetchContent_GetProperties(unified-runtime)
  FetchContent_MakeAvailable(unified-runtime)

  set(UNIFIED_RUNTIME_SOURCE_DIR
    "${unified-runtime_SOURCE_DIR}" CACHE PATH
    "Path to Unified Runtime Headers" FORCE)
elseif(SYCL_PI_UR_SOURCE_DIR)
  # SYCL_PI_UR_USE_FETCH_CONTENT is OFF and SYCL_PI_UR_SOURCE_DIR has been set,
  # use the external Unified Runtime source directory.
  set(UNIFIED_RUNTIME_SOURCE_DIR
    "${SYCL_PI_UR_SOURCE_DIR}" CACHE PATH
    "Path to Unified Runtime Headers" FORCE)
  add_subdirectory(
    ${UNIFIED_RUNTIME_SOURCE_DIR}
    ${CMAKE_CURRENT_BINARY_DIR}/unified-runtime)
else()
  # SYCL_PI_UR_USE_FETCH_CONTENT is OFF and SYCL_PI_UR_SOURCE_DIR has not been
  # set, check if the fallback local directory exists.
  if(NOT EXISTS ${CMAKE_CURRENT_SOURCE_DIR}/unified-runtime)
    message(FATAL_ERROR
      "SYCL_PI_UR_USE_FETCH_CONTENT is disabled but no alternative Unified \
      Runtime source directory has been provided, either:

      * Set -DSYCL_PI_UR_SOURCE_DIR=/path/to/unified-runtime
      * Clone the UR repo in ${CMAKE_CURRENT_SOURCE_DIR}/unified-runtime")
  endif()
  # The fallback local directory for the Unified Runtime repository has been
  # found, use it.
  set(UNIFIED_RUNTIME_SOURCE_DIR
    "${CMAKE_CURRENT_SOURCE_DIR}/unified-runtime" CACHE PATH
    "Path to Unified Runtime Headers" FORCE)
  add_subdirectory(${UNIFIED_RUNTIME_SOURCE_DIR})
endif()

# Restore original flags
set(CMAKE_CXX_FLAGS "${CMAKE_CXX_FLAGS_BAK}")

message(STATUS
  "Using Unified Runtime source directory: ${UNIFIED_RUNTIME_SOURCE_DIR}")

set(UNIFIED_RUNTIME_INCLUDE_DIR "${UNIFIED_RUNTIME_SOURCE_DIR}/include")
set(UNIFIED_RUNTIME_SRC_INCLUDE_DIR "${UNIFIED_RUNTIME_SOURCE_DIR}/source")
set(UNIFIED_RUNTIME_COMMON_INCLUDE_DIR "${UNIFIED_RUNTIME_SOURCE_DIR}/source/common")

add_library(UnifiedRuntimeLoader ALIAS ur_loader)
add_library(UnifiedRuntimeCommon ALIAS ur_common)
add_library(UnifiedMemoryFramework ALIAS umf)

add_library(UnifiedRuntime-Headers INTERFACE)

target_include_directories(UnifiedRuntime-Headers
  INTERFACE
    "${UNIFIED_RUNTIME_INCLUDE_DIR}"
)

find_package(Threads REQUIRED)

set(UNIFIED_RUNTIME_PLUGIN_ARGS
  SOURCES
    # These are short-term shared with Unified Runtime
    # The two plugins define a few things differently so must
    # be built separately. This difference is spelled in
    # their "ur_bindings.hpp" files.
    "ur_bindings.hpp"
    "pi2ur.hpp"
    # These below belong to Unified Runtime PI Plugin only
    "pi_unified_runtime.hpp"
    "pi_unified_runtime.cpp"
  LIBRARIES
    Threads::Threads
    UnifiedRuntimeLoader
    UnifiedRuntime-Headers
    UnifiedRuntimeCommon
  INCLUDE_DIRS
    "${UNIFIED_RUNTIME_SRC_INCLUDE_DIR}"
    "${UNIFIED_RUNTIME_COMMON_INCLUDE_DIR}"
)

# We need for #include <ze_api.h> in common.h
if("level_zero" IN_LIST SYCL_ENABLE_PLUGINS)
  list(APPEND UNIFIED_RUNTIME_PLUGIN_ARGS LevelZeroLoader-Headers)
endif()

if("opencl" IN_LIST SYCL_ENABLE_PLUGINS)
  list(APPEND UNIFIED_RUNTIME_PLUGIN_ARGS OpenCL-ICD)
endif()

add_sycl_plugin(unified_runtime ${UNIFIED_RUNTIME_PLUGIN_ARGS})

if(TARGET UnifiedRuntimeLoader)
  set_target_properties(hello_world PROPERTIES EXCLUDE_FROM_ALL 1 EXCLUDE_FROM_DEFAULT_BUILD 1)
  # Install the UR loader.
  # TODO: this is piggy-backing on the existing target component level-zero-sycl-dev
  # When UR is moved to its separate repo perhaps we should introduce new component,
  # e.g. unified-runtime-sycl-dev.
  install(TARGETS ur_loader
    LIBRARY DESTINATION "lib${LLVM_LIBDIR_SUFFIX}" COMPONENT level-zero-sycl-dev
    ARCHIVE DESTINATION "lib${LLVM_LIBDIR_SUFFIX}" COMPONENT level-zero-sycl-dev
    RUNTIME DESTINATION "bin" COMPONENT level-zero-sycl-dev
  )
endif()

# Install the UR adapters too
if("level_zero" IN_LIST SYCL_ENABLE_PLUGINS)
  add_dependencies(sycl-runtime-libraries ur_adapter_level_zero)

  # Install the UR adapters too
  install(TARGETS ur_adapter_level_zero
    LIBRARY DESTINATION "lib${LLVM_LIBDIR_SUFFIX}" COMPONENT level-zero-sycl-dev
    ARCHIVE DESTINATION "lib${LLVM_LIBDIR_SUFFIX}" COMPONENT level-zero-sycl-dev
    RUNTIME DESTINATION "bin" COMPONENT level-zero-sycl-dev
  )
endif()

if("cuda" IN_LIST SYCL_ENABLE_PLUGINS)
  add_dependencies(sycl-runtime-libraries ur_adapter_cuda)
endif()

if("hip" IN_LIST SYCL_ENABLE_PLUGINS)
  add_dependencies(sycl-runtime-libraries ur_adapter_hip)
endif()

if ("opencl" IN_LIST SYCL_ENABLE_PLUGINS)
    add_dependencies(sycl-runtime-libraries ur_adapter_opencl)

    # Install the UR adapters too
    install(TARGETS ur_adapter_opencl
      LIBRARY DESTINATION "lib${LLVM_LIBDIR_SUFFIX}" COMPONENT level-zero-sycl-dev
      ARCHIVE DESTINATION "lib${LLVM_LIBDIR_SUFFIX}" COMPONENT level-zero-sycl-dev
      RUNTIME DESTINATION "bin" COMPONENT level-zero-sycl-dev
    )
endif()

if ("native_cpu" IN_LIST SYCL_ENABLE_PLUGINS)
    add_dependencies(sycl-runtime-libraries ur_adapter_native_cpu)

  option(NATIVECPU_USE_OCK "Use the oneAPI Construction Kit for Native CPU" ON)

  if(NATIVECPU_USE_OCK)
    message(STATUS "Compiling Native CPU adapter with OCK support.")
    target_compile_definitions(ur_adapter_native_cpu PRIVATE NATIVECPU_USE_OCK)
  else()
    message(WARNING "Compiling Native CPU adapter without OCK support.
    Some valid SYCL programs may not build or may have low performance.")
  endif()
endif()<|MERGE_RESOLUTION|>--- conflicted
+++ resolved
@@ -99,19 +99,8 @@
       CACHE PATH "Path to external '${name}' adapter source dir" FORCE)
   endfunction()
 
-<<<<<<< HEAD
   set(UNIFIED_RUNTIME_REPO "https://github.com/zhaomaosu/unified-runtime.git")
   set(UNIFIED_RUNTIME_TAG simplify-device-global)
-=======
-  set(UNIFIED_RUNTIME_REPO "https://github.com/oneapi-src/unified-runtime.git")
-  # commit 755a1e75e24ed55070a0f457d2d8a676521ad4f7
-  # Merge: 6469b890 5593d84c
-  # Author: Kenneth Benzie (Benie) <k.benzie@codeplay.com>
-  # Date:   Tue Jun 4 10:34:57 2024 +0100
-  #     Merge pull request #1385 from yingcong-wu/yc/new-api-suggestgroupsize
-  #     Implement urKernelGetSuggestedLocalWorkSize
-  set(UNIFIED_RUNTIME_TAG 755a1e75e24ed55070a0f457d2d8a676521ad4f7)
->>>>>>> 493e78be
 
   fetch_adapter_source(level_zero
     ${UNIFIED_RUNTIME_REPO}
