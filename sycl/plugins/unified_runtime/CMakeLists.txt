# PI Unified Runtime plugin library.
#

# Options to override the default behaviour of the FetchContent to include UR
# source code.
set(SYCL_PI_UR_OVERRIDE_FETCH_CONTENT_REPO
  "" CACHE STRING "Override the Unified Runtime FetchContent repository")
set(SYCL_PI_UR_OVERRIDE_FETCH_CONTENT_TAG
  "" CACHE STRING "Override the Unified Runtime FetchContent tag")

# Options to disable use of FetchContent to include Unified Runtime source code
# to improve developer workflow.
option(SYCL_PI_UR_USE_FETCH_CONTENT
  "Use FetchContent to acquire the Unified Runtime source code" ON)
set(SYCL_PI_UR_SOURCE_DIR
  "" CACHE PATH "Path to root of Unified Runtime repository")

# Override default to enable building tests from unified-runtime
set(UR_BUILD_TESTS OFF CACHE BOOL "Build unit tests.")
set(UMF_ENABLE_POOL_TRACKING ON)

if("level_zero" IN_LIST SYCL_ENABLE_PLUGINS)
  set(UR_BUILD_ADAPTER_L0 ON)
endif()
if("cuda" IN_LIST SYCL_ENABLE_PLUGINS)
  set(UR_BUILD_ADAPTER_CUDA ON)
endif()
if("hip" IN_LIST SYCL_ENABLE_PLUGINS)
  set(UR_BUILD_ADAPTER_HIP ON)
endif()
if("opencl" IN_LIST SYCL_ENABLE_PLUGINS)
  set(UR_BUILD_ADAPTER_OPENCL ON)
  set(UR_OPENCL_ICD_LOADER_LIBRARY OpenCL-ICD CACHE FILEPATH
    "Path of the OpenCL ICD Loader library" FORCE)
endif()
if("native_cpu" IN_LIST SYCL_ENABLE_PLUGINS)
  set(UR_BUILD_ADAPTER_NATIVE_CPU ON)
endif()

# Disable errors from warnings while building the UR.
# And remember origin flags before doing that.
set(CMAKE_CXX_FLAGS_BAK "${CMAKE_CXX_FLAGS}")
if(WIN32)
  set(CMAKE_CXX_FLAGS "${CMAKE_CXX_FLAGS} /WX-")
  set(CMAKE_C_FLAGS "${CMAKE_C_FLAGS} /WX-")
  # FIXME: Unified runtime build fails with /DUNICODE
  set(CMAKE_CXX_FLAGS "${CMAKE_CXX_FLAGS} /UUNICODE")
  set(CMAKE_C_FLAGS "${CMAKE_C_FLAGS} /UUNICODE")
  # USE_Z7 forces use of /Z7 instead of /Zi which is broken with sccache
  set(USE_Z7 ON)
else()
  set(CMAKE_CXX_FLAGS "${CMAKE_CXX_FLAGS} -Wno-error")
  set(CMAKE_C_FLAGS "${CMAKE_C_FLAGS} -Wno-error")
endif()

if(SYCL_PI_UR_USE_FETCH_CONTENT)
  include(FetchContent)

  # The fetch_adapter_source function can be used to perform a separate content
  # fetch for a UR adapter, this allows development of adapters to be decoupled
  # from each other.
  #
  # A separate content fetch will not be performed if:
  # * The adapter name is not present in the SYCL_ENABLE_PLUGINS variable.
  # * The repo and tag provided match the values of the
  #   UNIFIED_RUNTIME_REPO/UNIFIED_RUNTIME_TAG variables
  #
  # Args:
  #   * name - Must be the directory name of the adapter
  #   * repo - A valid Git URL of a Unified Runtime repo
  #   * tag - A valid Git branch/tag/commit in the Unified Runtime repo
  function(fetch_adapter_source name repo tag)
    if(NOT ${name} IN_LIST SYCL_ENABLE_PLUGINS)
      return()
    endif()
    if(repo STREQUAL UNIFIED_RUNTIME_REPO AND
        tag STREQUAL UNIFIED_RUNTIME_TAG)
      # If the adapter sources are taken from the main checkout, reset the
      # adapter specific source path.
      string(TOUPPER ${name} NAME)
      set(UR_ADAPTER_${NAME}_SOURCE_DIR ""
        CACHE PATH "Path to external '${name}' adapter source dir" FORCE)
      return()
    endif()
    message(STATUS
      "Will fetch Unified Runtime ${name} adapter from ${repo} at ${tag}")
    set(fetch-name ur-${name})
    FetchContent_Declare(${fetch-name}
      GIT_REPOSITORY ${repo} GIT_TAG ${tag})
    # We don't want to add this repo to the build, only fetch its source.
    FetchContent_Populate(${fetch-name})
    # Get the path to the source directory
    string(TOUPPER ${name} NAME)
    set(source_dir_var UR_ADAPTER_${NAME}_SOURCE_DIR)
    FetchContent_GetProperties(${fetch-name} SOURCE_DIR UR_ADAPTER_${NAME}_SOURCE_DIR)
    # Set the variable which informs UR where to get the adapter source from.
    set(UR_ADAPTER_${NAME}_SOURCE_DIR
      "${UR_ADAPTER_${NAME}_SOURCE_DIR}/source/adapters/${name}"
      CACHE PATH "Path to external '${name}' adapter source dir" FORCE)
  endfunction()

<<<<<<< HEAD
  set(UNIFIED_RUNTIME_REPO "https://github.com/AllanZyne/unified-runtime.git")
  # commit 396fb20498c315a526c961d7cb645b42795acd2c
  # Merge: 719bb9cd e2ffea69
  # Author: Kenneth Benzie (Benie) <k.benzie@codeplay.com>
  # Date:   Thu May 23 10:53:03 2024 +0100
  #     Merge pull request #1501 from RossBrunton/ross/kerneltests
  #     [Testing] Spec clarifications and testing updates for kernel
  set(UNIFIED_RUNTIME_TAG 764b75c9087930799963a30be726ac76fcf1ac11)
=======
  set(UNIFIED_RUNTIME_REPO "https://github.com/oneapi-src/unified-runtime.git")
  # commit 45c34290e192faebd160d3d6c3f697a9e15ede1e
  # Merge: b854c86a 8bf55967
  # Author: Callum Fare <callum@codeplay.com>
  # Date:   Wed Jun 26 14:25:00 2024 +0100  
  #     Merge pull request #1637 from yingcong-wu/yc/devicesan/fix-free-problems-0517    
  #     [DeviceSanitizer] refactor options handling and fix use-after-free related problem
  set(UNIFIED_RUNTIME_TAG 45c34290e192faebd160d3d6c3f697a9e15ede1e)
>>>>>>> 02ac8a41

  fetch_adapter_source(level_zero
    ${UNIFIED_RUNTIME_REPO}
    ${UNIFIED_RUNTIME_TAG}
  )

  fetch_adapter_source(opencl
    ${UNIFIED_RUNTIME_REPO}
    ${UNIFIED_RUNTIME_TAG}
  )

  fetch_adapter_source(cuda
    ${UNIFIED_RUNTIME_REPO}
    ${UNIFIED_RUNTIME_TAG}
  )

  fetch_adapter_source(hip
    ${UNIFIED_RUNTIME_REPO}
    ${UNIFIED_RUNTIME_TAG}
  )

  fetch_adapter_source(native_cpu
    ${UNIFIED_RUNTIME_REPO}
    ${UNIFIED_RUNTIME_TAG}
  )

  if(SYCL_PI_UR_OVERRIDE_FETCH_CONTENT_REPO)
    set(UNIFIED_RUNTIME_REPO "${SYCL_PI_UR_OVERRIDE_FETCH_CONTENT_REPO}")
  endif()
  if(SYCL_PI_UR_OVERRIDE_FETCH_CONTENT_TAG)
    set(UNIFIED_RUNTIME_TAG "${SYCL_PI_UR_OVERRIDE_FETCH_CONTENT_TAG}")
  endif()

  message(STATUS "Will fetch Unified Runtime from ${UNIFIED_RUNTIME_REPO}")
  FetchContent_Declare(unified-runtime
    GIT_REPOSITORY    ${UNIFIED_RUNTIME_REPO}
    GIT_TAG           ${UNIFIED_RUNTIME_TAG}
  )

  FetchContent_GetProperties(unified-runtime)
  FetchContent_MakeAvailable(unified-runtime)

  set(UNIFIED_RUNTIME_SOURCE_DIR
    "${unified-runtime_SOURCE_DIR}" CACHE PATH
    "Path to Unified Runtime Headers" FORCE)
elseif(SYCL_PI_UR_SOURCE_DIR)
  # SYCL_PI_UR_USE_FETCH_CONTENT is OFF and SYCL_PI_UR_SOURCE_DIR has been set,
  # use the external Unified Runtime source directory.
  set(UNIFIED_RUNTIME_SOURCE_DIR
    "${SYCL_PI_UR_SOURCE_DIR}" CACHE PATH
    "Path to Unified Runtime Headers" FORCE)
  add_subdirectory(
    ${UNIFIED_RUNTIME_SOURCE_DIR}
    ${CMAKE_CURRENT_BINARY_DIR}/unified-runtime)
else()
  # SYCL_PI_UR_USE_FETCH_CONTENT is OFF and SYCL_PI_UR_SOURCE_DIR has not been
  # set, check if the fallback local directory exists.
  if(NOT EXISTS ${CMAKE_CURRENT_SOURCE_DIR}/unified-runtime)
    message(FATAL_ERROR
      "SYCL_PI_UR_USE_FETCH_CONTENT is disabled but no alternative Unified \
      Runtime source directory has been provided, either:

      * Set -DSYCL_PI_UR_SOURCE_DIR=/path/to/unified-runtime
      * Clone the UR repo in ${CMAKE_CURRENT_SOURCE_DIR}/unified-runtime")
  endif()
  # The fallback local directory for the Unified Runtime repository has been
  # found, use it.
  set(UNIFIED_RUNTIME_SOURCE_DIR
    "${CMAKE_CURRENT_SOURCE_DIR}/unified-runtime" CACHE PATH
    "Path to Unified Runtime Headers" FORCE)
  add_subdirectory(${UNIFIED_RUNTIME_SOURCE_DIR})
endif()

# Restore original flags
set(CMAKE_CXX_FLAGS "${CMAKE_CXX_FLAGS_BAK}")

message(STATUS
  "Using Unified Runtime source directory: ${UNIFIED_RUNTIME_SOURCE_DIR}")

set(UNIFIED_RUNTIME_INCLUDE_DIR "${UNIFIED_RUNTIME_SOURCE_DIR}/include")
set(UNIFIED_RUNTIME_SRC_INCLUDE_DIR "${UNIFIED_RUNTIME_SOURCE_DIR}/source")
set(UNIFIED_RUNTIME_COMMON_INCLUDE_DIR "${UNIFIED_RUNTIME_SOURCE_DIR}/source/common")

add_library(UnifiedRuntimeLoader ALIAS ur_loader)
add_library(UnifiedRuntimeCommon ALIAS ur_common)
add_library(UnifiedMemoryFramework ALIAS umf)

add_library(UnifiedRuntime-Headers INTERFACE)

target_include_directories(UnifiedRuntime-Headers
  INTERFACE
    "${UNIFIED_RUNTIME_INCLUDE_DIR}"
)

find_package(Threads REQUIRED)

set(UNIFIED_RUNTIME_PLUGIN_ARGS
  SOURCES
    # These are short-term shared with Unified Runtime
    # The two plugins define a few things differently so must
    # be built separately. This difference is spelled in
    # their "ur_bindings.hpp" files.
    "ur_bindings.hpp"
    "pi2ur.hpp"
    # These below belong to Unified Runtime PI Plugin only
    "pi_unified_runtime.hpp"
    "pi_unified_runtime.cpp"
  LIBRARIES
    Threads::Threads
    UnifiedRuntimeLoader
    UnifiedRuntime-Headers
    UnifiedRuntimeCommon
  INCLUDE_DIRS
    "${UNIFIED_RUNTIME_SRC_INCLUDE_DIR}"
    "${UNIFIED_RUNTIME_COMMON_INCLUDE_DIR}"
)

# We need for #include <ze_api.h> in common.h
if("level_zero" IN_LIST SYCL_ENABLE_PLUGINS)
  list(APPEND UNIFIED_RUNTIME_PLUGIN_ARGS LevelZeroLoader-Headers)
endif()

if("opencl" IN_LIST SYCL_ENABLE_PLUGINS)
  list(APPEND UNIFIED_RUNTIME_PLUGIN_ARGS OpenCL-ICD)
endif()

add_sycl_plugin(unified_runtime ${UNIFIED_RUNTIME_PLUGIN_ARGS})

if(TARGET UnifiedRuntimeLoader)
  set_target_properties(hello_world PROPERTIES EXCLUDE_FROM_ALL 1 EXCLUDE_FROM_DEFAULT_BUILD 1)
  # Install the UR loader.
  # TODO: this is piggy-backing on the existing target component level-zero-sycl-dev
  # When UR is moved to its separate repo perhaps we should introduce new component,
  # e.g. unified-runtime-sycl-dev.
  install(TARGETS ur_loader
    LIBRARY DESTINATION "lib${LLVM_LIBDIR_SUFFIX}" COMPONENT level-zero-sycl-dev
    ARCHIVE DESTINATION "lib${LLVM_LIBDIR_SUFFIX}" COMPONENT level-zero-sycl-dev
    RUNTIME DESTINATION "bin" COMPONENT level-zero-sycl-dev
  )
endif()

# Install the UR adapters too
if("level_zero" IN_LIST SYCL_ENABLE_PLUGINS)
  add_dependencies(sycl-runtime-libraries ur_adapter_level_zero)

  # Install the UR adapters too
  install(TARGETS ur_adapter_level_zero
    LIBRARY DESTINATION "lib${LLVM_LIBDIR_SUFFIX}" COMPONENT level-zero-sycl-dev
    ARCHIVE DESTINATION "lib${LLVM_LIBDIR_SUFFIX}" COMPONENT level-zero-sycl-dev
    RUNTIME DESTINATION "bin" COMPONENT level-zero-sycl-dev
  )
endif()

if("cuda" IN_LIST SYCL_ENABLE_PLUGINS)
  add_dependencies(sycl-runtime-libraries ur_adapter_cuda)
endif()

if("hip" IN_LIST SYCL_ENABLE_PLUGINS)
  add_dependencies(sycl-runtime-libraries ur_adapter_hip)
endif()

if ("opencl" IN_LIST SYCL_ENABLE_PLUGINS)
    add_dependencies(sycl-runtime-libraries ur_adapter_opencl)

    # Install the UR adapters too
    install(TARGETS ur_adapter_opencl
      LIBRARY DESTINATION "lib${LLVM_LIBDIR_SUFFIX}" COMPONENT level-zero-sycl-dev
      ARCHIVE DESTINATION "lib${LLVM_LIBDIR_SUFFIX}" COMPONENT level-zero-sycl-dev
      RUNTIME DESTINATION "bin" COMPONENT level-zero-sycl-dev
    )
endif()

if ("native_cpu" IN_LIST SYCL_ENABLE_PLUGINS)
    add_dependencies(sycl-runtime-libraries ur_adapter_native_cpu)

  option(NATIVECPU_USE_OCK "Use the oneAPI Construction Kit for Native CPU" ON)

  if(NATIVECPU_USE_OCK)
    message(STATUS "Compiling Native CPU adapter with OCK support.")
    target_compile_definitions(ur_adapter_native_cpu PRIVATE NATIVECPU_USE_OCK)
  else()
    message(WARNING "Compiling Native CPU adapter without OCK support.
    Some valid SYCL programs may not build or may have low performance.")
  endif()
endif()<|MERGE_RESOLUTION|>--- conflicted
+++ resolved
@@ -99,8 +99,7 @@
       CACHE PATH "Path to external '${name}' adapter source dir" FORCE)
   endfunction()
 
-<<<<<<< HEAD
-  set(UNIFIED_RUNTIME_REPO "https://github.com/AllanZyne/unified-runtime.git")
+  set(UNIFIED_RUNTIME_REPO "https://github.com/oneapi-src/unified-runtime.git")
   # commit 396fb20498c315a526c961d7cb645b42795acd2c
   # Merge: 719bb9cd e2ffea69
   # Author: Kenneth Benzie (Benie) <k.benzie@codeplay.com>
@@ -108,16 +107,6 @@
   #     Merge pull request #1501 from RossBrunton/ross/kerneltests
   #     [Testing] Spec clarifications and testing updates for kernel
   set(UNIFIED_RUNTIME_TAG 764b75c9087930799963a30be726ac76fcf1ac11)
-=======
-  set(UNIFIED_RUNTIME_REPO "https://github.com/oneapi-src/unified-runtime.git")
-  # commit 45c34290e192faebd160d3d6c3f697a9e15ede1e
-  # Merge: b854c86a 8bf55967
-  # Author: Callum Fare <callum@codeplay.com>
-  # Date:   Wed Jun 26 14:25:00 2024 +0100  
-  #     Merge pull request #1637 from yingcong-wu/yc/devicesan/fix-free-problems-0517    
-  #     [DeviceSanitizer] refactor options handling and fix use-after-free related problem
-  set(UNIFIED_RUNTIME_TAG 45c34290e192faebd160d3d6c3f697a9e15ede1e)
->>>>>>> 02ac8a41
 
   fetch_adapter_source(level_zero
     ${UNIFIED_RUNTIME_REPO}
