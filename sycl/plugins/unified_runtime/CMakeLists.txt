# PI Unified Runtime plugin library.
#

# Options to override the default behaviour of the FetchContent to include UR
# source code.
set(SYCL_PI_UR_OVERRIDE_FETCH_CONTENT_REPO
  "" CACHE STRING "Override the Unified Runtime FetchContent repository")
set(SYCL_PI_UR_OVERRIDE_FETCH_CONTENT_TAG
  "" CACHE STRING "Override the Unified Runtime FetchContent tag")

# Options to disable use of FetchContent to include Unified Runtime source code
# to improve developer workflow.
option(SYCL_PI_UR_USE_FETCH_CONTENT
  "Use FetchContent to acquire the Unified Runtime source code" ON)
set(SYCL_PI_UR_SOURCE_DIR
  "" CACHE PATH "Path to root of Unified Runtime repository")

# Override default to enable building tests from unified-runtime
set(UR_BUILD_TESTS OFF CACHE BOOL "Build unit tests.")
set(UMF_ENABLE_POOL_TRACKING ON)

if("level_zero" IN_LIST SYCL_ENABLE_PLUGINS)
  set(UR_BUILD_ADAPTER_L0 ON)
endif()
if("cuda" IN_LIST SYCL_ENABLE_PLUGINS)
  set(UR_BUILD_ADAPTER_CUDA ON)
endif()
if("hip" IN_LIST SYCL_ENABLE_PLUGINS)
  set(UR_BUILD_ADAPTER_HIP ON)
endif()
if("opencl" IN_LIST SYCL_ENABLE_PLUGINS)
  set(UR_BUILD_ADAPTER_OPENCL ON)
  set(UR_OPENCL_ICD_LOADER_LIBRARY OpenCL-ICD CACHE FILEPATH
    "Path of the OpenCL ICD Loader library" FORCE)
endif()
if("native_cpu" IN_LIST SYCL_ENABLE_PLUGINS)
  set(UR_BUILD_ADAPTER_NATIVE_CPU ON)
endif()

# Disable errors from warnings while building the UR.
# And remember origin flags before doing that.
set(CMAKE_CXX_FLAGS_BAK "${CMAKE_CXX_FLAGS}")
if(WIN32)
  set(CMAKE_CXX_FLAGS "${CMAKE_CXX_FLAGS} /WX-")
  set(CMAKE_C_FLAGS "${CMAKE_C_FLAGS} /WX-")
  # FIXME: Unified runtime build fails with /DUNICODE
  set(CMAKE_CXX_FLAGS "${CMAKE_CXX_FLAGS} /UUNICODE")
  set(CMAKE_C_FLAGS "${CMAKE_C_FLAGS} /UUNICODE")
  # USE_Z7 forces use of /Z7 instead of /Zi which is broken with sccache
  set(USE_Z7 ON)
else()
  set(CMAKE_CXX_FLAGS "${CMAKE_CXX_FLAGS} -Wno-error")
  set(CMAKE_C_FLAGS "${CMAKE_C_FLAGS} -Wno-error")
endif()

if(SYCL_PI_UR_USE_FETCH_CONTENT)
  include(FetchContent)

<<<<<<< HEAD
  # DO NOT MERGE
  set(UNIFIED_RUNTIME_REPO "https://github.com/hdelan/unified-runtime.git")
  set(UNIFIED_RUNTIME_TAG refactor-device-initialization)
=======
  # The fetch_adapter_source function can be used to perform a separate content
  # fetch for a UR adapter, this allows development of adapters to be decoupled
  # from each other.
  #
  # Args:
  #   * name - Must be the directory name of the adapter
  #   * repo - A valid Git URL of a Unified Runtime repo
  #   * tag - A valid Git branch/tag/commit in the Unified Runtime repo
  function(fetch_adapter_source name repo tag)
    message(STATUS "Will fetch Unified Runtime ${name} adapter from ${repo} at ${tag}")
    set(fetch-name unified-runtime-${name})
    FetchContent_Declare(${fetch-name}
      GIT_REPOSITORY ${repo} GIT_TAG ${tag})
    # We don't want to add this repo to the build, only fetch its source.
    FetchContent_Populate(${fetch-name})
    # Get the path to the source directory
    string(TOUPPER ${name} NAME)
    set(source_dir_var UR_ADAPTER_${NAME}_SOURCE_DIR)
    FetchContent_GetProperties(${fetch-name} SOURCE_DIR UR_ADAPTER_${NAME}_SOURCE_DIR)
    # Set the variable which informs UR where to get the adapter source from.
    set(UR_ADAPTER_${NAME}_SOURCE_DIR
      "${UR_ADAPTER_${NAME}_SOURCE_DIR}/source/adapters/${name}"
      CACHE PATH "Path to external '${name}' adapter source dir" FORCE)
  endfunction()

  set(UNIFIED_RUNTIME_REPO "https://github.com/oneapi-src/unified-runtime.git")
  # commit ed1f8bf618c88eaabea6bde0f6c06fc265f3b49f
  # Merge: ca5c3421 69c43b45
  # Author: Kenneth Benzie (Benie) <k.benzie@codeplay.com>
  # Date:   Tue Mar 19 21:00:20 2024 +0000
  #     Merge pull request #1326 from hdelan/refactor-guess-local-worksize
  #     [CUDA][HIP] Fix bug in guess local worksize funcs and improve local worksize guessing in HIP adapter
  set(UNIFIED_RUNTIME_TAG ed1f8bf618c88eaabea6bde0f6c06fc265f3b49f)
>>>>>>> a4334da3

  if(SYCL_PI_UR_OVERRIDE_FETCH_CONTENT_REPO)
    set(UNIFIED_RUNTIME_REPO "${SYCL_PI_UR_OVERRIDE_FETCH_CONTENT_REPO}")
  endif()
  if(SYCL_PI_UR_OVERRIDE_FETCH_CONTENT_TAG)
    set(UNIFIED_RUNTIME_TAG "${SYCL_PI_UR_OVERRIDE_FETCH_CONTENT_TAG}")
  endif()

  message(STATUS "Will fetch Unified Runtime from ${UNIFIED_RUNTIME_REPO}")
  FetchContent_Declare(unified-runtime
    GIT_REPOSITORY    ${UNIFIED_RUNTIME_REPO}
    GIT_TAG           ${UNIFIED_RUNTIME_TAG}
  )

  FetchContent_GetProperties(unified-runtime)
  FetchContent_MakeAvailable(unified-runtime)

  set(UNIFIED_RUNTIME_SOURCE_DIR
    "${unified-runtime_SOURCE_DIR}" CACHE PATH
    "Path to Unified Runtime Headers" FORCE)
elseif(SYCL_PI_UR_SOURCE_DIR)
  # SYCL_PI_UR_USE_FETCH_CONTENT is OFF and SYCL_PI_UR_SOURCE_DIR has been set,
  # use the external Unified Runtime source directory.
  set(UNIFIED_RUNTIME_SOURCE_DIR
    "${SYCL_PI_UR_SOURCE_DIR}" CACHE PATH
    "Path to Unified Runtime Headers" FORCE)
  add_subdirectory(
    ${UNIFIED_RUNTIME_SOURCE_DIR}
    ${CMAKE_CURRENT_BINARY_DIR}/unified-runtime)
else()
  # SYCL_PI_UR_USE_FETCH_CONTENT is OFF and SYCL_PI_UR_SOURCE_DIR has not been
  # set, check if the fallback local directory exists.
  if(NOT EXISTS ${CMAKE_CURRENT_SOURCE_DIR}/unified-runtime)
    message(FATAL_ERROR
      "SYCL_PI_UR_USE_FETCH_CONTENT is disabled but no alternative Unified \
      Runtime source directory has been provided, either:

      * Set -DSYCL_PI_UR_SOURCE_DIR=/path/to/unified-runtime
      * Clone the UR repo in ${CMAKE_CURRENT_SOURCE_DIR}/unified-runtime")
  endif()
  # The fallback local directory for the Unified Runtime repository has been
  # found, use it.
  set(UNIFIED_RUNTIME_SOURCE_DIR
    "${CMAKE_CURRENT_SOURCE_DIR}/unified-runtime" CACHE PATH
    "Path to Unified Runtime Headers" FORCE)
  add_subdirectory(${UNIFIED_RUNTIME_SOURCE_DIR})
endif()

# Restore original flags
set(CMAKE_CXX_FLAGS "${CMAKE_CXX_FLAGS_BAK}")

message(STATUS
  "Using Unified Runtime source directory: ${UNIFIED_RUNTIME_SOURCE_DIR}")

set(UNIFIED_RUNTIME_INCLUDE_DIR "${UNIFIED_RUNTIME_SOURCE_DIR}/include")
set(UNIFIED_RUNTIME_SRC_INCLUDE_DIR "${UNIFIED_RUNTIME_SOURCE_DIR}/source")
set(UNIFIED_RUNTIME_COMMON_INCLUDE_DIR "${UNIFIED_RUNTIME_SOURCE_DIR}/source/common")

add_library(UnifiedRuntimeLoader ALIAS ur_loader)
add_library(UnifiedRuntimeCommon ALIAS ur_common)
add_library(UnifiedMemoryFramework ALIAS umf)

add_library(UnifiedRuntime-Headers INTERFACE)

target_include_directories(UnifiedRuntime-Headers
  INTERFACE
    "${UNIFIED_RUNTIME_INCLUDE_DIR}"
)

find_package(Threads REQUIRED)

set(UNIFIED_RUNTIME_PLUGIN_ARGS
  SOURCES
    # These are short-term shared with Unified Runtime
    # The two plugins define a few things differently so must
    # be built separately. This difference is spelled in
    # their "ur_bindings.hpp" files.
    "ur_bindings.hpp"
    "pi2ur.hpp"
    # These below belong to Unified Runtime PI Plugin only
    "pi_unified_runtime.hpp"
    "pi_unified_runtime.cpp"
  LIBRARIES
    Threads::Threads
    UnifiedRuntimeLoader
    UnifiedRuntime-Headers
    UnifiedRuntimeCommon
  INCLUDE_DIRS
    "${UNIFIED_RUNTIME_SRC_INCLUDE_DIR}"
    "${UNIFIED_RUNTIME_COMMON_INCLUDE_DIR}"
)

# We need for #include <ze_api.h> in common.h
if("level_zero" IN_LIST SYCL_ENABLE_PLUGINS)
  list(APPEND UNIFIED_RUNTIME_PLUGIN_ARGS LevelZeroLoader-Headers)
endif()

if("opencl" IN_LIST SYCL_ENABLE_PLUGINS)
  list(APPEND UNIFIED_RUNTIME_PLUGIN_ARGS OpenCL-ICD)
endif()

add_sycl_plugin(unified_runtime ${UNIFIED_RUNTIME_PLUGIN_ARGS})

if(TARGET UnifiedRuntimeLoader)
  set_target_properties(hello_world PROPERTIES EXCLUDE_FROM_ALL 1 EXCLUDE_FROM_DEFAULT_BUILD 1)
  # Install the UR loader.
  # TODO: this is piggy-backing on the existing target component level-zero-sycl-dev
  # When UR is moved to its separate repo perhaps we should introduce new component,
  # e.g. unified-runtime-sycl-dev.
  install(TARGETS ur_loader
    LIBRARY DESTINATION "lib${LLVM_LIBDIR_SUFFIX}" COMPONENT level-zero-sycl-dev
    ARCHIVE DESTINATION "lib${LLVM_LIBDIR_SUFFIX}" COMPONENT level-zero-sycl-dev
    RUNTIME DESTINATION "bin" COMPONENT level-zero-sycl-dev
  )
endif()

# Install the UR adapters too
if("level_zero" IN_LIST SYCL_ENABLE_PLUGINS)
  add_dependencies(sycl-runtime-libraries ur_adapter_level_zero)

  # Install the UR adapters too
  install(TARGETS ur_adapter_level_zero
    LIBRARY DESTINATION "lib${LLVM_LIBDIR_SUFFIX}" COMPONENT level-zero-sycl-dev
    ARCHIVE DESTINATION "lib${LLVM_LIBDIR_SUFFIX}" COMPONENT level-zero-sycl-dev
    RUNTIME DESTINATION "bin" COMPONENT level-zero-sycl-dev
  )
endif()

if("cuda" IN_LIST SYCL_ENABLE_PLUGINS)
  add_dependencies(sycl-runtime-libraries ur_adapter_cuda)
endif()

if("hip" IN_LIST SYCL_ENABLE_PLUGINS)
  add_dependencies(sycl-runtime-libraries ur_adapter_hip)
endif()

if ("opencl" IN_LIST SYCL_ENABLE_PLUGINS)
    add_dependencies(sycl-runtime-libraries ur_adapter_opencl)

    # Install the UR adapters too
    install(TARGETS ur_adapter_opencl
      LIBRARY DESTINATION "lib${LLVM_LIBDIR_SUFFIX}" COMPONENT level-zero-sycl-dev
      ARCHIVE DESTINATION "lib${LLVM_LIBDIR_SUFFIX}" COMPONENT level-zero-sycl-dev
      RUNTIME DESTINATION "bin" COMPONENT level-zero-sycl-dev
    )
endif()

if ("native_cpu" IN_LIST SYCL_ENABLE_PLUGINS)
    add_dependencies(sycl-runtime-libraries ur_adapter_native_cpu)

  option(NATIVECPU_USE_OCK "Use the oneAPI Construction Kit for Native CPU" ON)

  if(NATIVECPU_USE_OCK)
    message(STATUS "Compiling Native CPU adapter with OCK support.")
    target_compile_definitions(ur_adapter_native_cpu PRIVATE NATIVECPU_USE_OCK)
  else()
    message(WARNING "Compiling Native CPU adapter without OCK support.
    Some valid SYCL programs may not build or may have low performance.")
  endif()
endif()<|MERGE_RESOLUTION|>--- conflicted
+++ resolved
@@ -56,11 +56,6 @@
 if(SYCL_PI_UR_USE_FETCH_CONTENT)
   include(FetchContent)
 
-<<<<<<< HEAD
-  # DO NOT MERGE
-  set(UNIFIED_RUNTIME_REPO "https://github.com/hdelan/unified-runtime.git")
-  set(UNIFIED_RUNTIME_TAG refactor-device-initialization)
-=======
   # The fetch_adapter_source function can be used to perform a separate content
   # fetch for a UR adapter, this allows development of adapters to be decoupled
   # from each other.
@@ -87,14 +82,13 @@
   endfunction()
 
   set(UNIFIED_RUNTIME_REPO "https://github.com/oneapi-src/unified-runtime.git")
-  # commit ed1f8bf618c88eaabea6bde0f6c06fc265f3b49f
-  # Merge: ca5c3421 69c43b45
-  # Author: Kenneth Benzie (Benie) <k.benzie@codeplay.com>
-  # Date:   Tue Mar 19 21:00:20 2024 +0000
-  #     Merge pull request #1326 from hdelan/refactor-guess-local-worksize
-  #     [CUDA][HIP] Fix bug in guess local worksize funcs and improve local worksize guessing in HIP adapter
-  set(UNIFIED_RUNTIME_TAG ed1f8bf618c88eaabea6bde0f6c06fc265f3b49f)
->>>>>>> a4334da3
+  # commit ff276ab1cd584557f8ed4d176109057684a5f4ca
+  # Merge: ed949ecd 2968cc14
+  # Author: aarongreig <aaron.greig@codeplay.com>
+  # Date:   Wed Mar 27 11:28:34 2024 +0000
+  #    Merge pull request #1363 from hdelan/refactor-device-initialization
+  #    [CUDA] Refactor device initialization
+  set(UNIFIED_RUNTIME_TAG ff276ab1cd584557f8ed4d176109057684a5f4ca)
 
   if(SYCL_PI_UR_OVERRIDE_FETCH_CONTENT_REPO)
     set(UNIFIED_RUNTIME_REPO "${SYCL_PI_UR_OVERRIDE_FETCH_CONTENT_REPO}")
