--- conflicted
+++ resolved
@@ -94,16 +94,6 @@
       CACHE PATH "Path to external '${name}' adapter source dir" FORCE)
   endfunction()
 
-<<<<<<< HEAD
-  set(UNIFIED_RUNTIME_REPO "https://github.com/PietroGhg/unified-runtime.git")
-  # commit 24078c26ab871572067f520d856f4c65271cb9e5
-  # Merge: 227a5edf 89a66af7
-  # Author: Kenneth Benzie (Benie) <k.benzie@codeplay.com>
-  # Date:   Mon Feb 19 11:51:49 2024 +0100
-  #     Merge pull request #1299 from rafbiels/rafbiels/fix-cuda-maxreg-check
-  #     [CUDA] Fix MaxRegsPerBlock check in setKernelParams
-  set(UNIFIED_RUNTIME_TAG pietro/reqd_work_group_size)
-=======
   set(UNIFIED_RUNTIME_REPO "https://github.com/oneapi-src/unified-runtime.git")
   # commit fe9a05e528992cd1db7b05e2857fb17879442e86
   # Merge: ee2feb22 9222315f
@@ -152,16 +142,15 @@
   )
 
   fetch_adapter_source(native_cpu
-    ${UNIFIED_RUNTIME_REPO}
+    "https://github.com/PietroGhg/unified-runtime.git"
     # commit 15233fd2521f9e9b35e3a24037be99ceef334a8e
     # Merge: 68e525a4 a04b062e
     # Author: Kenneth Benzie (Benie) <k.benzie@codeplay.com>
     # Date:   Fri Apr 12 15:46:49 2024 +0100
     #     Merge pull request #1489 from konradkusiak97/nativeCPUqueueFill
     #     [NATIVECPU] Extended usm fill to bigger patterns than 1 byte
-    15233fd2521f9e9b35e3a24037be99ceef334a8e
-  )
->>>>>>> 5b3e7c8f
+    pietro/reqd_work_group_size
+  )
 
   if(SYCL_PI_UR_OVERRIDE_FETCH_CONTENT_REPO)
     set(UNIFIED_RUNTIME_REPO "${SYCL_PI_UR_OVERRIDE_FETCH_CONTENT_REPO}")
