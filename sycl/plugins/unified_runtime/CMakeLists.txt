--- conflicted
+++ resolved
@@ -56,19 +56,16 @@
 if(SYCL_PI_UR_USE_FETCH_CONTENT)
   include(FetchContent)
 
-<<<<<<< HEAD
-  set(UNIFIED_RUNTIME_REPO "https://github.com/zhaomaosu/unified-runtime.git")
-  set(UNIFIED_RUNTIME_TAG fix-ocl-adapter-tear-down)
-=======
   set(UNIFIED_RUNTIME_REPO "https://github.com/oneapi-src/unified-runtime.git")
-  # commit 1cf9a08e6a98381fadbc065de2700b463d2a44a4
-  # Merge: c49b116f 0446c65e
+  # commit d99d5f742cea18d7204c59c4320b8ea0329b49eb (HEAD -> main)
+  # Merge: f17c0e91 c3809c61
   # Author: Kenneth Benzie (Benie) <k.benzie@codeplay.com>
-  # Date:   Wed Mar 13 09:48:36 2024 +0000
-  #     Merge pull request #1368 from konradkusiak97/xptiWindowsFix
-  #     [CUDA][XPTI] Fix function pointer typedefs in xpti tracing
-  set(UNIFIED_RUNTIME_TAG 1cf9a08e6a98381fadbc065de2700b463d2a44a4)
->>>>>>> bca61db5
+  # Date:   Wed Mar 13 19:47:39 2024 +0000
+  #
+  #     Merge pull request #1431 from zhaomaosu/fix-ocl-adapter-tear-down
+  #
+  #     [CL] Gracefully tear down adapter in case that some globals have been released
+  set(UNIFIED_RUNTIME_TAG d99d5f742cea18d7204c59c4320b8ea0329b49eb)
 
   if(SYCL_PI_UR_OVERRIDE_FETCH_CONTENT_REPO)
     set(UNIFIED_RUNTIME_REPO "${SYCL_PI_UR_OVERRIDE_FETCH_CONTENT_REPO}")
