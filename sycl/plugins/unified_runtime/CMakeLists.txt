--- conflicted
+++ resolved
@@ -95,16 +95,6 @@
   endfunction()
 
   set(UNIFIED_RUNTIME_REPO "https://github.com/oneapi-src/unified-runtime.git")
-<<<<<<< HEAD
-  # commit 79b6d698aecd40e44e5872fba15701e10597f694
-  # Author: Kenneth Benzie (Benie) <k.benzie@codeplay.com>
-  # Date:   Tue May 14 14:22:11 2024 +0100
-  #     [HIP] Implement kernel set spec constant query
-  #     Handle the `UR_DEVICE_INFO_KERNEL_SET_SPECIALIZATION_CONSTANTS` device
-  #     query to report the feature is not supported. This also causes the
-  #     `urKernelSetSpecializationConstants` tests to be skipped.
-  set(79b6d698aecd40e44e5872fba15701e10597f694)
-=======
   # commit 396fb20498c315a526c961d7cb645b42795acd2c
   # Merge: 719bb9cd e2ffea69
   # Author: Kenneth Benzie (Benie) <k.benzie@codeplay.com>
@@ -112,7 +102,6 @@
   #     Merge pull request #1501 from RossBrunton/ross/kerneltests
   #     [Testing] Spec clarifications and testing updates for kernel
   set(UNIFIED_RUNTIME_TAG 396fb20498c315a526c961d7cb645b42795acd2c)
->>>>>>> 16e0670a
 
   fetch_adapter_source(level_zero
     ${UNIFIED_RUNTIME_REPO}
