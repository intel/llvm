--- conflicted
+++ resolved
@@ -57,7 +57,6 @@
   include(FetchContent)
 
   set(UNIFIED_RUNTIME_REPO "https://github.com/oneapi-src/unified-runtime.git")
-<<<<<<< HEAD
   # commit ceba4a5f8952c7045c7818fb3bef4b439aa47df3
   # Merge: b76d9078 81b75993
   # Author: aarongreig <aaron.greig@codeplay.com>
@@ -66,16 +65,6 @@
   #    Fix CI regression by generating missing bits in nullddi and ldrddi
   set(UNIFIED_RUNTIME_TAG ceba4a5f8952c7045c7818fb3bef4b439aa47df3)
 
-=======
-  # commit 1cd402ead34a54459a6acb85777fbec105a178a0
-  # Merge: 5b89ee8b c8e150c5
-  # Author: aarongreig <aaron.greig@codeplay.com>
-  # Date:   Tue Feb 6 14:48:55 2024 +0000
-  #     Merge pull request #1218 from Bensuo/maxime/imm-cmd-list-support
-  #     [EXP][CMDBUF] L0 Immediate command-list support
-  set(UNIFIED_RUNTIME_TAG 1cd402ead34a54459a6acb85777fbec105a178a0)
-  
->>>>>>> 653af677
   if(SYCL_PI_UR_OVERRIDE_FETCH_CONTENT_REPO)
     set(UNIFIED_RUNTIME_REPO "${SYCL_PI_UR_OVERRIDE_FETCH_CONTENT_REPO}")
   endif()
