--- conflicted
+++ resolved
@@ -81,7 +81,6 @@
       CACHE PATH "Path to external '${name}' adapter source dir" FORCE)
   endfunction()
 
-<<<<<<< HEAD
   set(UNIFIED_RUNTIME_REPO "https://github.com/Seanst98/unified-runtime.git")
   # commit 6513abc404979fa109d64500bf899e632d511291
   # Merge: 09be0881 6d586094
@@ -89,17 +88,7 @@
   # Date:   Thu Mar 14 22:38:53 2024 +0000
   #     Merge pull request #1410 from kbenzie/benie/cmake-external-adapter-source-dirs
   #     [CMake] Support external adapter source dirs
-  set(UNIFIED_RUNTIME_TAG 747e022620bf2644c41322df9c77f408359cf22c)
-=======
-  set(UNIFIED_RUNTIME_REPO "https://github.com/oneapi-src/unified-runtime.git")
-  # commit ed1f8bf618c88eaabea6bde0f6c06fc265f3b49f
-  # Merge: ca5c3421 69c43b45
-  # Author: Kenneth Benzie (Benie) <k.benzie@codeplay.com>
-  # Date:   Tue Mar 19 21:00:20 2024 +0000
-  #     Merge pull request #1326 from hdelan/refactor-guess-local-worksize
-  #     [CUDA][HIP] Fix bug in guess local worksize funcs and improve local worksize guessing in HIP adapter
-  set(UNIFIED_RUNTIME_TAG ed1f8bf618c88eaabea6bde0f6c06fc265f3b49f)
->>>>>>> 5cfbc737
+  set(UNIFIED_RUNTIME_TAG bda7c5608c2f6f9c5fab4b46e6a22c47f6e38925)
 
   if(SYCL_PI_UR_OVERRIDE_FETCH_CONTENT_REPO)
     set(UNIFIED_RUNTIME_REPO "${SYCL_PI_UR_OVERRIDE_FETCH_CONTENT_REPO}")
