# PI Unified Runtime plugin library.
#

# Options to override the default behaviour of the FetchContent to include UR
# source code.
set(SYCL_PI_UR_OVERRIDE_FETCH_CONTENT_REPO
  "" CACHE STRING "Override the Unified Runtime FetchContent repository")
set(SYCL_PI_UR_OVERRIDE_FETCH_CONTENT_TAG
  "" CACHE STRING "Override the Unified Runtime FetchContent tag")

# Options to disable use of FetchContent to include Unified Runtime source code
# to improve developer workflow.
option(SYCL_PI_UR_USE_FETCH_CONTENT
  "Use FetchContent to acquire the Unified Runtime source code" ON)
set(SYCL_PI_UR_SOURCE_DIR
  "" CACHE PATH "Path to root of Unified Runtime repository")

# Override default to enable building tests from unified-runtime
set(UR_BUILD_TESTS OFF CACHE BOOL "Build unit tests.")
set(UMF_ENABLE_POOL_TRACKING ON)

if("level_zero" IN_LIST SYCL_ENABLE_PLUGINS)
  set(UR_BUILD_ADAPTER_L0 ON)
endif()
if("cuda" IN_LIST SYCL_ENABLE_PLUGINS)
  set(UR_BUILD_ADAPTER_CUDA ON)
endif()
if("hip" IN_LIST SYCL_ENABLE_PLUGINS)
  set(UR_BUILD_ADAPTER_HIP ON)
endif()
if("opencl" IN_LIST SYCL_ENABLE_PLUGINS)
  set(UR_BUILD_ADAPTER_OPENCL ON)
  set(UR_OPENCL_ICD_LOADER_LIBRARY OpenCL-ICD CACHE FILEPATH
    "Path of the OpenCL ICD Loader library" FORCE)
endif()
if("native_cpu" IN_LIST SYCL_ENABLE_PLUGINS)
  set(UR_BUILD_ADAPTER_NATIVE_CPU ON)
endif()

# Disable errors from warnings while building the UR.
# And remember origin flags before doing that.
set(CMAKE_CXX_FLAGS_BAK "${CMAKE_CXX_FLAGS}")
if(WIN32)
  set(CMAKE_CXX_FLAGS "${CMAKE_CXX_FLAGS} /WX-")
  set(CMAKE_C_FLAGS "${CMAKE_C_FLAGS} /WX-")
  # FIXME: Unified runtime build fails with /DUNICODE
  set(CMAKE_CXX_FLAGS "${CMAKE_CXX_FLAGS} /UUNICODE")
  set(CMAKE_C_FLAGS "${CMAKE_C_FLAGS} /UUNICODE")
  # USE_Z7 forces use of /Z7 instead of /Zi which is broken with sccache
  set(USE_Z7 ON)
else()
  set(CMAKE_CXX_FLAGS "${CMAKE_CXX_FLAGS} -Wno-error")
  set(CMAKE_C_FLAGS "${CMAKE_C_FLAGS} -Wno-error")
endif()

if(SYCL_PI_UR_USE_FETCH_CONTENT)
  include(FetchContent)

<<<<<<< HEAD
  set(UNIFIED_RUNTIME_REPO "https://github.com/raiyanla/unified-runtime.git")
  set(UNIFIED_RUNTIME_TAG f67dc0c6ec93058feb08b305b6c0d23fef7f7694)
=======
  # The fetch_adapter_source function can be used to perform a separate content
  # fetch for a UR adapter, this allows development of adapters to be decoupled
  # from each other.
  #
  # Args:
  #   * name - Must be the directory name of the adapter
  #   * repo - A valid Git URL of a Unified Runtime repo
  #   * tag - A valid Git branch/tag/commit in the Unified Runtime repo
  function(fetch_adapter_source name repo tag)
    message(STATUS "Will fetch Unified Runtime ${name} adapter from ${repo} at ${tag}")
    set(fetch-name unified-runtime-${name})
    FetchContent_Declare(${fetch-name}
      GIT_REPOSITORY ${repo} GIT_TAG ${tag})
    # We don't want to add this repo to the build, only fetch its source.
    FetchContent_Populate(${fetch-name})
    # Get the path to the source directory
    string(TOUPPER ${name} NAME)
    set(source_dir_var UR_ADAPTER_${NAME}_SOURCE_DIR)
    FetchContent_GetProperties(${fetch-name} SOURCE_DIR UR_ADAPTER_${NAME}_SOURCE_DIR)
    # Set the variable which informs UR where to get the adapter source from.
    set(UR_ADAPTER_${NAME}_SOURCE_DIR
      "${UR_ADAPTER_${NAME}_SOURCE_DIR}/source/adapters/${name}"
      CACHE PATH "Path to external '${name}' adapter source dir" FORCE)
  endfunction()

  set(UNIFIED_RUNTIME_REPO "https://github.com/oneapi-src/unified-runtime.git")
  # commit c98fdbcf1f43ce132fbae75336bda984e4ce2e78
  # Merge: 5f4dd113 9b3cf9d3
  # Author: Kenneth Benzie (Benie) <k.benzie@codeplay.com>
  # Date:   Thu Mar 21 10:51:45 2024 +0000
  #     Merge pull request #1439 from nrspruit/fix_device_native_proxy_buffer
  #     [L0] Fix Native Host memory usage on device with copy back sync
  set(UNIFIED_RUNTIME_TAG c98fdbcf1f43ce132fbae75336bda984e4ce2e78)
>>>>>>> 710fd87d

  if(SYCL_PI_UR_OVERRIDE_FETCH_CONTENT_REPO)
    set(UNIFIED_RUNTIME_REPO "${SYCL_PI_UR_OVERRIDE_FETCH_CONTENT_REPO}")
  endif()
  if(SYCL_PI_UR_OVERRIDE_FETCH_CONTENT_TAG)
    set(UNIFIED_RUNTIME_TAG "${SYCL_PI_UR_OVERRIDE_FETCH_CONTENT_TAG}")
  endif()

  message(STATUS "Will fetch Unified Runtime from ${UNIFIED_RUNTIME_REPO}")
  FetchContent_Declare(unified-runtime
    GIT_REPOSITORY    ${UNIFIED_RUNTIME_REPO}
    GIT_TAG           ${UNIFIED_RUNTIME_TAG}
  )

  FetchContent_GetProperties(unified-runtime)
  FetchContent_MakeAvailable(unified-runtime)

  set(UNIFIED_RUNTIME_SOURCE_DIR
    "${unified-runtime_SOURCE_DIR}" CACHE PATH
    "Path to Unified Runtime Headers" FORCE)
elseif(SYCL_PI_UR_SOURCE_DIR)
  # SYCL_PI_UR_USE_FETCH_CONTENT is OFF and SYCL_PI_UR_SOURCE_DIR has been set,
  # use the external Unified Runtime source directory.
  set(UNIFIED_RUNTIME_SOURCE_DIR
    "${SYCL_PI_UR_SOURCE_DIR}" CACHE PATH
    "Path to Unified Runtime Headers" FORCE)
  add_subdirectory(
    ${UNIFIED_RUNTIME_SOURCE_DIR}
    ${CMAKE_CURRENT_BINARY_DIR}/unified-runtime)
else()
  # SYCL_PI_UR_USE_FETCH_CONTENT is OFF and SYCL_PI_UR_SOURCE_DIR has not been
  # set, check if the fallback local directory exists.
  if(NOT EXISTS ${CMAKE_CURRENT_SOURCE_DIR}/unified-runtime)
    message(FATAL_ERROR
      "SYCL_PI_UR_USE_FETCH_CONTENT is disabled but no alternative Unified \
      Runtime source directory has been provided, either:

      * Set -DSYCL_PI_UR_SOURCE_DIR=/path/to/unified-runtime
      * Clone the UR repo in ${CMAKE_CURRENT_SOURCE_DIR}/unified-runtime")
  endif()
  # The fallback local directory for the Unified Runtime repository has been
  # found, use it.
  set(UNIFIED_RUNTIME_SOURCE_DIR
    "${CMAKE_CURRENT_SOURCE_DIR}/unified-runtime" CACHE PATH
    "Path to Unified Runtime Headers" FORCE)
  add_subdirectory(${UNIFIED_RUNTIME_SOURCE_DIR})
endif()

# Restore original flags
set(CMAKE_CXX_FLAGS "${CMAKE_CXX_FLAGS_BAK}")

message(STATUS
  "Using Unified Runtime source directory: ${UNIFIED_RUNTIME_SOURCE_DIR}")

set(UNIFIED_RUNTIME_INCLUDE_DIR "${UNIFIED_RUNTIME_SOURCE_DIR}/include")
set(UNIFIED_RUNTIME_SRC_INCLUDE_DIR "${UNIFIED_RUNTIME_SOURCE_DIR}/source")
set(UNIFIED_RUNTIME_COMMON_INCLUDE_DIR "${UNIFIED_RUNTIME_SOURCE_DIR}/source/common")

add_library(UnifiedRuntimeLoader ALIAS ur_loader)
add_library(UnifiedRuntimeCommon ALIAS ur_common)
add_library(UnifiedMemoryFramework ALIAS umf)

add_library(UnifiedRuntime-Headers INTERFACE)

target_include_directories(UnifiedRuntime-Headers
  INTERFACE
    "${UNIFIED_RUNTIME_INCLUDE_DIR}"
)

find_package(Threads REQUIRED)

set(UNIFIED_RUNTIME_PLUGIN_ARGS
  SOURCES
    # These are short-term shared with Unified Runtime
    # The two plugins define a few things differently so must
    # be built separately. This difference is spelled in
    # their "ur_bindings.hpp" files.
    "ur_bindings.hpp"
    "pi2ur.hpp"
    # These below belong to Unified Runtime PI Plugin only
    "pi_unified_runtime.hpp"
    "pi_unified_runtime.cpp"
  LIBRARIES
    Threads::Threads
    UnifiedRuntimeLoader
    UnifiedRuntime-Headers
    UnifiedRuntimeCommon
  INCLUDE_DIRS
    "${UNIFIED_RUNTIME_SRC_INCLUDE_DIR}"
    "${UNIFIED_RUNTIME_COMMON_INCLUDE_DIR}"
)

# We need for #include <ze_api.h> in common.h
if("level_zero" IN_LIST SYCL_ENABLE_PLUGINS)
  list(APPEND UNIFIED_RUNTIME_PLUGIN_ARGS LevelZeroLoader-Headers)
endif()

if("opencl" IN_LIST SYCL_ENABLE_PLUGINS)
  list(APPEND UNIFIED_RUNTIME_PLUGIN_ARGS OpenCL-ICD)
endif()

add_sycl_plugin(unified_runtime ${UNIFIED_RUNTIME_PLUGIN_ARGS})

if(TARGET UnifiedRuntimeLoader)
  set_target_properties(hello_world PROPERTIES EXCLUDE_FROM_ALL 1 EXCLUDE_FROM_DEFAULT_BUILD 1)
  # Install the UR loader.
  # TODO: this is piggy-backing on the existing target component level-zero-sycl-dev
  # When UR is moved to its separate repo perhaps we should introduce new component,
  # e.g. unified-runtime-sycl-dev.
  install(TARGETS ur_loader
    LIBRARY DESTINATION "lib${LLVM_LIBDIR_SUFFIX}" COMPONENT level-zero-sycl-dev
    ARCHIVE DESTINATION "lib${LLVM_LIBDIR_SUFFIX}" COMPONENT level-zero-sycl-dev
    RUNTIME DESTINATION "bin" COMPONENT level-zero-sycl-dev
  )
endif()

# Install the UR adapters too
if("level_zero" IN_LIST SYCL_ENABLE_PLUGINS)
  add_dependencies(sycl-runtime-libraries ur_adapter_level_zero)

  # Install the UR adapters too
  install(TARGETS ur_adapter_level_zero
    LIBRARY DESTINATION "lib${LLVM_LIBDIR_SUFFIX}" COMPONENT level-zero-sycl-dev
    ARCHIVE DESTINATION "lib${LLVM_LIBDIR_SUFFIX}" COMPONENT level-zero-sycl-dev
    RUNTIME DESTINATION "bin" COMPONENT level-zero-sycl-dev
  )
endif()

if("cuda" IN_LIST SYCL_ENABLE_PLUGINS)
  add_dependencies(sycl-runtime-libraries ur_adapter_cuda)
endif()

if("hip" IN_LIST SYCL_ENABLE_PLUGINS)
  add_dependencies(sycl-runtime-libraries ur_adapter_hip)
endif()

if ("opencl" IN_LIST SYCL_ENABLE_PLUGINS)
    add_dependencies(sycl-runtime-libraries ur_adapter_opencl)

    # Install the UR adapters too
    install(TARGETS ur_adapter_opencl
      LIBRARY DESTINATION "lib${LLVM_LIBDIR_SUFFIX}" COMPONENT level-zero-sycl-dev
      ARCHIVE DESTINATION "lib${LLVM_LIBDIR_SUFFIX}" COMPONENT level-zero-sycl-dev
      RUNTIME DESTINATION "bin" COMPONENT level-zero-sycl-dev
    )
endif()

if ("native_cpu" IN_LIST SYCL_ENABLE_PLUGINS)
    add_dependencies(sycl-runtime-libraries ur_adapter_native_cpu)

  option(NATIVECPU_USE_OCK "Use the oneAPI Construction Kit for Native CPU" ON)

  if(NATIVECPU_USE_OCK)
    message(STATUS "Compiling Native CPU adapter with OCK support.")
    target_compile_definitions(ur_adapter_native_cpu PRIVATE NATIVECPU_USE_OCK)
  else()
    message(WARNING "Compiling Native CPU adapter without OCK support.
    Some valid SYCL programs may not build or may have low performance.")
  endif()
endif()<|MERGE_RESOLUTION|>--- conflicted
+++ resolved
@@ -56,10 +56,6 @@
 if(SYCL_PI_UR_USE_FETCH_CONTENT)
   include(FetchContent)
 
-<<<<<<< HEAD
-  set(UNIFIED_RUNTIME_REPO "https://github.com/raiyanla/unified-runtime.git")
-  set(UNIFIED_RUNTIME_TAG f67dc0c6ec93058feb08b305b6c0d23fef7f7694)
-=======
   # The fetch_adapter_source function can be used to perform a separate content
   # fetch for a UR adapter, this allows development of adapters to be decoupled
   # from each other.
@@ -85,15 +81,8 @@
       CACHE PATH "Path to external '${name}' adapter source dir" FORCE)
   endfunction()
 
-  set(UNIFIED_RUNTIME_REPO "https://github.com/oneapi-src/unified-runtime.git")
-  # commit c98fdbcf1f43ce132fbae75336bda984e4ce2e78
-  # Merge: 5f4dd113 9b3cf9d3
-  # Author: Kenneth Benzie (Benie) <k.benzie@codeplay.com>
-  # Date:   Thu Mar 21 10:51:45 2024 +0000
-  #     Merge pull request #1439 from nrspruit/fix_device_native_proxy_buffer
-  #     [L0] Fix Native Host memory usage on device with copy back sync
-  set(UNIFIED_RUNTIME_TAG c98fdbcf1f43ce132fbae75336bda984e4ce2e78)
->>>>>>> 710fd87d
+  set(UNIFIED_RUNTIME_REPO "https://github.com/raiyanla/unified-runtime.git")
+  set(UNIFIED_RUNTIME_TAG f67dc0c6ec93058feb08b305b6c0d23fef7f7694)
 
   if(SYCL_PI_UR_OVERRIDE_FETCH_CONTENT_REPO)
     set(UNIFIED_RUNTIME_REPO "${SYCL_PI_UR_OVERRIDE_FETCH_CONTENT_REPO}")
