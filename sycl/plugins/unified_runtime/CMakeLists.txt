--- conflicted
+++ resolved
@@ -28,7 +28,10 @@
 if("hip" IN_LIST SYCL_ENABLE_PLUGINS)
   set(UR_BUILD_ADAPTER_HIP ON)
 endif()
-# TODO: Set UR_BUILD_ADAPTER_OPENCL once adapter moved
+if("opencl" IN_LIST SYCL_ENABLE_PLUGINS)
+  set(UR_BUILD_ADAPTER_OPENCL ON)
+  set(UR_OPENCL_ICD_LOADER_LIBRARY OpenCL-ICD)
+endif()
 # TODO: Set UR_BUILD_ADAPTER_NATIVE_CPU once adapter moved
 
 # Disable errors from warnings while building the UR.
@@ -51,17 +54,6 @@
   include(FetchContent)
 
   set(UNIFIED_RUNTIME_REPO "https://github.com/oneapi-src/unified-runtime.git")
-<<<<<<< HEAD
-  # commit 3653e582e00737302ba0469a978aadc16448b3ea
-  # Author: Fabio <fabio.mestre@codeplay.com>
-  # Date:   Wed Oct 18 16:25:29 2023 +0100
-  #    [OpenCL] Allow upstream to manually set the OpenCL target (#969)
-  set(UNIFIED_RUNTIME_TAG 3653e582e00737302ba0469a978aadc16448b3ea)
-
-  if ("level_zero" IN_LIST SYCL_ENABLE_PLUGINS)
-    set(UR_BUILD_ADAPTER_L0 ON)
-  endif()
-=======
   # commit a76e3b185a5e1df9114dc483077227f88f522244
   # Merge: 3653e582 657ffde9
   # Author: Kenneth Benzie (Benie) <k.benzie@codeplay.com>
@@ -69,7 +61,6 @@
   #     Merge pull request #972 from oneapi-src/revert-906-l0_usm_error_checking
   #     Revert "[UR][L0] Propagate errors from `USMAllocationMakeResident`"
   set(UNIFIED_RUNTIME_TAG a76e3b185a5e1df9114dc483077227f88f522244)
->>>>>>> 8fe166fb
 
   if(SYCL_PI_UR_OVERRIDE_FETCH_CONTENT_REPO)
     set(UNIFIED_RUNTIME_REPO "${SYCL_PI_UR_OVERRIDE_FETCH_CONTENT_REPO}")
@@ -78,15 +69,6 @@
     set(UNIFIED_RUNTIME_TAG "${SYCL_PI_UR_OVERRIDE_FETCH_CONTENT_TAG}")
   endif()
 
-<<<<<<< HEAD
-  if ("opencl" IN_LIST SYCL_ENABLE_PLUGINS)
-    set(UR_BUILD_ADAPTER_OPENCL ON)
-    set(UR_OPENCL_ICD_LOADER_LIBRARY OpenCL-ICD)
-  endif()
-
-  set(UMF_ENABLE_POOL_TRACKING ON)
-=======
->>>>>>> 8fe166fb
   message(STATUS "Will fetch Unified Runtime from ${UNIFIED_RUNTIME_REPO}")
   FetchContent_Declare(unified-runtime
     GIT_REPOSITORY    ${UNIFIED_RUNTIME_REPO}
@@ -176,10 +158,6 @@
 endif()
 
 add_sycl_plugin(unified_runtime ${UNIFIED_RUNTIME_PLUGIN_ARGS})
-
-if ("opencl" IN_LIST SYCL_ENABLE_PLUGINS)
-  add_dependencies(sycl-runtime-libraries ur_adapter_opencl)
-endif()
 
 if("native_cpu" IN_LIST SYCL_ENABLE_PLUGINS)
   add_sycl_library("ur_adapter_native_cpu" SHARED
@@ -258,4 +236,8 @@
 
 if("hip" IN_LIST SYCL_ENABLE_PLUGINS)
   add_dependencies(sycl-runtime-libraries ur_adapter_hip)
+endif()
+
+if ("opencl" IN_LIST SYCL_ENABLE_PLUGINS)
+    add_dependencies(sycl-runtime-libraries ur_adapter_opencl)
 endif()