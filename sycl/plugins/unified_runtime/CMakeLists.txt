--- conflicted
+++ resolved
@@ -99,9 +99,8 @@
       CACHE PATH "Path to external '${name}' adapter source dir" FORCE)
   endfunction()
 
-<<<<<<< HEAD
   set(UNIFIED_RUNTIME_REPO "https://github.com/przemektmalon/unified-runtime.git")
-  # commit 9b0db73fd8fe321b2b3d7e0411d125d31c8294d1
+  # commit 487f4f8a23bb39fa1f02e9873149693d59891696
   # Author: Przemek Malon <przemek.malon@codeplay.com>
   # Date:   Tue Feb 20 10:04:48 2024 +0000
   #   [Bindless][Exp] Windows & DX12 interop. Semaphores can take values.
@@ -128,17 +127,7 @@
   #
   #     Semaphore operations (wait/signal) can now take values which set the
   #     semaphore state to the value passed by the user.
-  set(UNIFIED_RUNTIME_TAG 9b0db73fd8fe321b2b3d7e0411d125d31c8294d1)
-=======
-  set(UNIFIED_RUNTIME_REPO "https://github.com/oneapi-src/unified-runtime.git")
-  # commit 4f13cd14bdd86f0cce4a19e00bf63eb7230e6369
-  # Merge: 4f105262 2c3096a3
-  # Author: Kenneth Benzie (Benie) <k.benzie@codeplay.com>
-  # Date:   Mon Jun 10 16:02:26 2024 +0100
-  #     Merge pull request #1282 from al42and/fix-sub-group-size-info
-  #     Fix size confusion for several device property queries
-  set(UNIFIED_RUNTIME_TAG 4f13cd14bdd86f0cce4a19e00bf63eb7230e6369)
->>>>>>> a4977882
+  set(UNIFIED_RUNTIME_TAG 487f4f8a23bb39fa1f02e9873149693d59891696)
 
   fetch_adapter_source(level_zero
     ${UNIFIED_RUNTIME_REPO}
