--- conflicted
+++ resolved
@@ -81,7 +81,6 @@
       CACHE PATH "Path to external '${name}' adapter source dir" FORCE)
   endfunction()
 
-<<<<<<< HEAD
   set(UNIFIED_RUNTIME_REPO "https://github.com/Seanst98/unified-runtime.git")
   # commit 6513abc404979fa109d64500bf899e632d511291
   # Merge: 09be0881 6d586094
@@ -89,17 +88,7 @@
   # Date:   Thu Mar 14 22:38:53 2024 +0000
   #     Merge pull request #1410 from kbenzie/benie/cmake-external-adapter-source-dirs
   #     [CMake] Support external adapter source dirs
-  set(UNIFIED_RUNTIME_TAG 872548b85b77f217db96a364430cf818051585d1)
-=======
-  set(UNIFIED_RUNTIME_REPO "https://github.com/oneapi-src/unified-runtime.git")
-  # commit 3a7d00f136cf5d69e61bf1e235393dfc56f55525
-  # Merge: cd5ad7b5 9e5c6203
-  # Author: aarongreig <aaron.greig@codeplay.com>
-  # Date:   Mon Apr 1 15:16:30 2024 +0100
-  #     Merge pull request #1485 from aarongreig/aaron/addDeviceNotAvailableErrC
-  #     Add UR_ERROR_DEVICE_NOT_AVAILABLE and appropriate translation for CL.
-  set(UNIFIED_RUNTIME_TAG 3a7d00f136cf5d69e61bf1e235393dfc56f55525)
->>>>>>> 2e2010e2
+  set(UNIFIED_RUNTIME_TAG d7ec89a13d077ba624e236c374c5db4a0e044e7f)
 
   if(SYCL_PI_UR_OVERRIDE_FETCH_CONTENT_REPO)
     set(UNIFIED_RUNTIME_REPO "${SYCL_PI_UR_OVERRIDE_FETCH_CONTENT_REPO}")
