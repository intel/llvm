--- conflicted
+++ resolved
@@ -56,19 +56,8 @@
 if(SYCL_PI_UR_USE_FETCH_CONTENT)
   include(FetchContent)
 
-<<<<<<< HEAD
   set(UNIFIED_RUNTIME_REPO "https://github.com/pbalcer/unified-runtime.git")
   set(UNIFIED_RUNTIME_TAG 05c3b0dc2e239678600a16c0567e194dba704f06)
-=======
-  set(UNIFIED_RUNTIME_REPO "https://github.com/oneapi-src/unified-runtime.git")
-  # commit 8d3233af35ed5515dd966c08d1af04b76113d3a8
-  # Merge: eddda123 2bd41d7b
-  # Author: Kenneth Benzie (Benie) <k.benzie@codeplay.com>
-  # Date:   Wed Jan 24 14:27:54 2024 +0000
-  #     Merge pull request #1247 from PietroGhg/pietro/empty_cmd_buffer_fill
-  #     [NATIVECPU] Empty implementation for command buffer fill
-  set(UNIFIED_RUNTIME_TAG 8d3233af35ed5515dd966c08d1af04b76113d3a8)
->>>>>>> 3c39d132
 
   if(SYCL_PI_UR_OVERRIDE_FETCH_CONTENT_REPO)
     set(UNIFIED_RUNTIME_REPO "${SYCL_PI_UR_OVERRIDE_FETCH_CONTENT_REPO}")
