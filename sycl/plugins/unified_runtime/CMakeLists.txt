--- conflicted
+++ resolved
@@ -119,13 +119,8 @@
   )
 
   fetch_adapter_source(cuda
-<<<<<<< HEAD
     "https://github.com/cppchedy/unified-runtime.git"
     4c044e2d500fbd6dede0cdcca9b6fc46171149de
-=======
-    ${UNIFIED_RUNTIME_REPO}
-    ${UNIFIED_RUNTIME_TAG}
->>>>>>> dd4d3fb9
   )
 
   fetch_adapter_source(hip
