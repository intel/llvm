# PI Unified Runtime plugin library.
#

# Options to override the default behaviour of the FetchContent to include UR
# source code.
set(SYCL_PI_UR_OVERRIDE_FETCH_CONTENT_REPO
  "" CACHE STRING "Override the Unified Runtime FetchContent repository")
set(SYCL_PI_UR_OVERRIDE_FETCH_CONTENT_TAG
  "" CACHE STRING "Override the Unified Runtime FetchContent tag")

# Options to disable use of FetchContent to include Unified Runtime source code
# to improve developer workflow.
option(SYCL_PI_UR_USE_FETCH_CONTENT
  "Use FetchContent to acquire the Unified Runtime source code" ON)
set(SYCL_PI_UR_SOURCE_DIR
  "" CACHE PATH "Path to root of Unified Runtime repository")

# Override default to enable building tests from unified-runtime
set(UR_BUILD_TESTS OFF CACHE BOOL "Build unit tests.")
set(UMF_ENABLE_POOL_TRACKING ON)

if("level_zero" IN_LIST SYCL_ENABLE_PLUGINS)
  set(UR_BUILD_ADAPTER_L0 ON)
endif()
if("cuda" IN_LIST SYCL_ENABLE_PLUGINS)
  set(UR_BUILD_ADAPTER_CUDA ON)
endif()
if("hip" IN_LIST SYCL_ENABLE_PLUGINS)
  set(UR_BUILD_ADAPTER_HIP ON)
endif()
if("opencl" IN_LIST SYCL_ENABLE_PLUGINS)
  set(UR_BUILD_ADAPTER_OPENCL ON)
  set(UR_OPENCL_ICD_LOADER_LIBRARY OpenCL-ICD CACHE FILEPATH
    "Path of the OpenCL ICD Loader library" FORCE)
endif()
if("native_cpu" IN_LIST SYCL_ENABLE_PLUGINS)
  set(UR_BUILD_ADAPTER_NATIVE_CPU ON)
endif()

# Disable errors from warnings while building the UR.
# And remember origin flags before doing that.
set(CMAKE_CXX_FLAGS_BAK "${CMAKE_CXX_FLAGS}")
if(WIN32)
  set(CMAKE_CXX_FLAGS "${CMAKE_CXX_FLAGS} /WX-")
  set(CMAKE_C_FLAGS "${CMAKE_C_FLAGS} /WX-")
  # FIXME: Unified runtime build fails with /DUNICODE
  set(CMAKE_CXX_FLAGS "${CMAKE_CXX_FLAGS} /UUNICODE")
  set(CMAKE_C_FLAGS "${CMAKE_C_FLAGS} /UUNICODE")
  # USE_Z7 forces use of /Z7 instead of /Zi which is broken with sccache
  set(USE_Z7 ON)
else()
  set(CMAKE_CXX_FLAGS "${CMAKE_CXX_FLAGS} -Wno-error")
  set(CMAKE_C_FLAGS "${CMAKE_C_FLAGS} -Wno-error")
endif()

if(SYCL_PI_UR_USE_FETCH_CONTENT)
  include(FetchContent)

<<<<<<< HEAD
  set(UNIFIED_RUNTIME_REPO "https://github.com/bensuo/unified-runtime.git")

  # commit 3487672ceba0fd3575b5f3f15a832b100dc5fbad
  # Author: Artur Gainullin <artur.gainullin@intel.com>
  # Date:   Fri Feb 16 09:59:50 2024 -0800
  #
  #     [UR] Provide flexibility to replace unified-memory-framework repo and tag
  set(UNIFIED_RUNTIME_TAG cmdbuf-support-hip)
=======
  set(UNIFIED_RUNTIME_REPO "https://github.com/oneapi-src/unified-runtime.git")
  # commit 91c6068bb581acf72f02f1284ab0464ec4f03e34 
  # Merge: de328246 89ad3408
  # Author: Kenneth Benzie (Benie) <k.benzie@codeplay.com>
  # Date:   Fri Feb 23 13:39:03 2024 +0000
  #     Merge pull request #1274 from isaacault/iault/image_array_copy
  #     [Bindless][Exp] Add Support For Image Arrays
  set(UNIFIED_RUNTIME_TAG 91c6068bb581acf72f02f1284ab0464ec4f03e34 )
>>>>>>> 9edd27a2

  if(SYCL_PI_UR_OVERRIDE_FETCH_CONTENT_REPO)
    set(UNIFIED_RUNTIME_REPO "${SYCL_PI_UR_OVERRIDE_FETCH_CONTENT_REPO}")
  endif()
  if(SYCL_PI_UR_OVERRIDE_FETCH_CONTENT_TAG)
    set(UNIFIED_RUNTIME_TAG "${SYCL_PI_UR_OVERRIDE_FETCH_CONTENT_TAG}")
  endif()

  message(STATUS "Will fetch Unified Runtime from ${UNIFIED_RUNTIME_REPO}")
  FetchContent_Declare(unified-runtime
    GIT_REPOSITORY    ${UNIFIED_RUNTIME_REPO}
    GIT_TAG           ${UNIFIED_RUNTIME_TAG}
  )

  FetchContent_GetProperties(unified-runtime)
  FetchContent_MakeAvailable(unified-runtime)

  set(UNIFIED_RUNTIME_SOURCE_DIR
    "${unified-runtime_SOURCE_DIR}" CACHE PATH
    "Path to Unified Runtime Headers" FORCE)
elseif(SYCL_PI_UR_SOURCE_DIR)
  # SYCL_PI_UR_USE_FETCH_CONTENT is OFF and SYCL_PI_UR_SOURCE_DIR has been set,
  # use the external Unified Runtime source directory.
  set(UNIFIED_RUNTIME_SOURCE_DIR
    "${SYCL_PI_UR_SOURCE_DIR}" CACHE PATH
    "Path to Unified Runtime Headers" FORCE)
  add_subdirectory(
    ${UNIFIED_RUNTIME_SOURCE_DIR}
    ${CMAKE_CURRENT_BINARY_DIR}/unified-runtime)
else()
  # SYCL_PI_UR_USE_FETCH_CONTENT is OFF and SYCL_PI_UR_SOURCE_DIR has not been
  # set, check if the fallback local directory exists.
  if(NOT EXISTS ${CMAKE_CURRENT_SOURCE_DIR}/unified-runtime)
    message(FATAL_ERROR
      "SYCL_PI_UR_USE_FETCH_CONTENT is disabled but no alternative Unified \
      Runtime source directory has been provided, either:

      * Set -DSYCL_PI_UR_SOURCE_DIR=/path/to/unified-runtime
      * Clone the UR repo in ${CMAKE_CURRENT_SOURCE_DIR}/unified-runtime")
  endif()
  # The fallback local directory for the Unified Runtime repository has been
  # found, use it.
  set(UNIFIED_RUNTIME_SOURCE_DIR
    "${CMAKE_CURRENT_SOURCE_DIR}/unified-runtime" CACHE PATH
    "Path to Unified Runtime Headers" FORCE)
  add_subdirectory(${UNIFIED_RUNTIME_SOURCE_DIR})
endif()

# Restore original flags
set(CMAKE_CXX_FLAGS "${CMAKE_CXX_FLAGS_BAK}")

message(STATUS
  "Using Unified Runtime source directory: ${UNIFIED_RUNTIME_SOURCE_DIR}")

set(UNIFIED_RUNTIME_INCLUDE_DIR "${UNIFIED_RUNTIME_SOURCE_DIR}/include")
set(UNIFIED_RUNTIME_SRC_INCLUDE_DIR "${UNIFIED_RUNTIME_SOURCE_DIR}/source")
set(UNIFIED_RUNTIME_COMMON_INCLUDE_DIR "${UNIFIED_RUNTIME_SOURCE_DIR}/source/common")

add_library(UnifiedRuntimeLoader ALIAS ur_loader)
add_library(UnifiedRuntimeCommon ALIAS ur_common)
add_library(UnifiedMemoryFramework ALIAS umf)

add_library(UnifiedRuntime-Headers INTERFACE)

target_include_directories(UnifiedRuntime-Headers
  INTERFACE
    "${UNIFIED_RUNTIME_INCLUDE_DIR}"
)

find_package(Threads REQUIRED)

set(UNIFIED_RUNTIME_PLUGIN_ARGS
  SOURCES
    # These are short-term shared with Unified Runtime
    # The two plugins define a few things differently so must
    # be built separately. This difference is spelled in
    # their "ur_bindings.hpp" files.
    "ur_bindings.hpp"
    "pi2ur.hpp"
    # These below belong to Unified Runtime PI Plugin only
    "pi_unified_runtime.hpp"
    "pi_unified_runtime.cpp"
  LIBRARIES
    Threads::Threads
    UnifiedRuntimeLoader
    UnifiedRuntime-Headers
    UnifiedRuntimeCommon
  INCLUDE_DIRS
    "${UNIFIED_RUNTIME_SRC_INCLUDE_DIR}"
    "${UNIFIED_RUNTIME_COMMON_INCLUDE_DIR}"
)

# We need for #include <ze_api.h> in common.h
if("level_zero" IN_LIST SYCL_ENABLE_PLUGINS)
  list(APPEND UNIFIED_RUNTIME_PLUGIN_ARGS LevelZeroLoader-Headers)
endif()

if("opencl" IN_LIST SYCL_ENABLE_PLUGINS)
  list(APPEND UNIFIED_RUNTIME_PLUGIN_ARGS OpenCL-ICD)
endif()

add_sycl_plugin(unified_runtime ${UNIFIED_RUNTIME_PLUGIN_ARGS})

if(TARGET UnifiedRuntimeLoader)
  set_target_properties(hello_world PROPERTIES EXCLUDE_FROM_ALL 1 EXCLUDE_FROM_DEFAULT_BUILD 1)
  # Install the UR loader.
  # TODO: this is piggy-backing on the existing target component level-zero-sycl-dev
  # When UR is moved to its separate repo perhaps we should introduce new component,
  # e.g. unified-runtime-sycl-dev.
  install(TARGETS ur_loader
    LIBRARY DESTINATION "lib${LLVM_LIBDIR_SUFFIX}" COMPONENT level-zero-sycl-dev
    ARCHIVE DESTINATION "lib${LLVM_LIBDIR_SUFFIX}" COMPONENT level-zero-sycl-dev
    RUNTIME DESTINATION "bin" COMPONENT level-zero-sycl-dev
  )
endif()

# Install the UR adapters too
if("level_zero" IN_LIST SYCL_ENABLE_PLUGINS)
  add_dependencies(sycl-runtime-libraries ur_adapter_level_zero)

  # Install the UR adapters too
  install(TARGETS ur_adapter_level_zero
    LIBRARY DESTINATION "lib${LLVM_LIBDIR_SUFFIX}" COMPONENT level-zero-sycl-dev
    ARCHIVE DESTINATION "lib${LLVM_LIBDIR_SUFFIX}" COMPONENT level-zero-sycl-dev
    RUNTIME DESTINATION "bin" COMPONENT level-zero-sycl-dev
  )
endif()

if("cuda" IN_LIST SYCL_ENABLE_PLUGINS)
  add_dependencies(sycl-runtime-libraries ur_adapter_cuda)
endif()

if("hip" IN_LIST SYCL_ENABLE_PLUGINS)
  add_dependencies(sycl-runtime-libraries ur_adapter_hip)
endif()

if ("opencl" IN_LIST SYCL_ENABLE_PLUGINS)
    add_dependencies(sycl-runtime-libraries ur_adapter_opencl)

    # Install the UR adapters too
    install(TARGETS ur_adapter_opencl
      LIBRARY DESTINATION "lib${LLVM_LIBDIR_SUFFIX}" COMPONENT level-zero-sycl-dev
      ARCHIVE DESTINATION "lib${LLVM_LIBDIR_SUFFIX}" COMPONENT level-zero-sycl-dev
      RUNTIME DESTINATION "bin" COMPONENT level-zero-sycl-dev
    )
endif()

if ("native_cpu" IN_LIST SYCL_ENABLE_PLUGINS)
    add_dependencies(sycl-runtime-libraries ur_adapter_native_cpu)

  option(NATIVECPU_USE_OCK "Use the oneAPI Construction Kit for Native CPU" ON)

  if(NATIVECPU_USE_OCK)
    message(STATUS "Compiling Native CPU adapter with OCK support.")
    target_compile_definitions(ur_adapter_native_cpu PRIVATE NATIVECPU_USE_OCK)
  else()
    message(WARNING "Compiling Native CPU adapter without OCK support.
    Some valid SYCL programs may not build or may have low performance.")
  endif()
endif()<|MERGE_RESOLUTION|>--- conflicted
+++ resolved
@@ -56,25 +56,15 @@
 if(SYCL_PI_UR_USE_FETCH_CONTENT)
   include(FetchContent)
 
-<<<<<<< HEAD
-  set(UNIFIED_RUNTIME_REPO "https://github.com/bensuo/unified-runtime.git")
-
-  # commit 3487672ceba0fd3575b5f3f15a832b100dc5fbad
-  # Author: Artur Gainullin <artur.gainullin@intel.com>
-  # Date:   Fri Feb 16 09:59:50 2024 -0800
-  #
-  #     [UR] Provide flexibility to replace unified-memory-framework repo and tag
-  set(UNIFIED_RUNTIME_TAG cmdbuf-support-hip)
-=======
   set(UNIFIED_RUNTIME_REPO "https://github.com/oneapi-src/unified-runtime.git")
-  # commit 91c6068bb581acf72f02f1284ab0464ec4f03e34 
-  # Merge: de328246 89ad3408
+
+  # commit a2757b2931daa2f8d7c9dd51b0fc846be1fd49a7
+  # Merge:  9b936b5 + f78d369
   # Author: Kenneth Benzie (Benie) <k.benzie@codeplay.com>
-  # Date:   Fri Feb 23 13:39:03 2024 +0000
-  #     Merge pull request #1274 from isaacault/iault/image_array_copy
-  #     [Bindless][Exp] Add Support For Image Arrays
-  set(UNIFIED_RUNTIME_TAG 91c6068bb581acf72f02f1284ab0464ec4f03e34 )
->>>>>>> 9edd27a2
+  # Date:   Tue Feb 27 11:34:58 2024 +0000
+  #     Merge pull request #1254 from Bensuo/cmdbuf-support-hip
+  #     [EXP][CMDBUF] HIP adapter support for command buffers
+  set(UNIFIED_RUNTIME_TAG a2757b2931daa2f8d7c9dd51b0fc846be1fd49a7 )
 
   if(SYCL_PI_UR_OVERRIDE_FETCH_CONTENT_REPO)
     set(UNIFIED_RUNTIME_REPO "${SYCL_PI_UR_OVERRIDE_FETCH_CONTENT_REPO}")
