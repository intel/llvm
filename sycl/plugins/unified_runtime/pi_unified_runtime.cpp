//===--- pi_unified_runtime.cpp - Unified Runtime PI Plugin  -----------==//
//
// Part of the LLVM Project, under the Apache License v2.0 with LLVM Exceptions.
// See https://llvm.org/LICENSE.txt for license information.
// SPDX-License-Identifier: Apache-2.0 WITH LLVM-exception
//
//===------------------------------------------------------------------===//

#include <cstring>

// #include "ur/adapters/level_zero/ur_level_zero_common.hpp"
#include <pi2ur.hpp>
#include <pi_unified_runtime.hpp>

// Stub function to where all not yet supported PI API are bound
static void DieUnsupported() {
  die("Unified Runtime: functionality is not supported");
}

// All PI API interfaces are C interfaces
extern "C" {
__SYCL_EXPORT pi_result piPlatformsGet(pi_uint32 NumEntries,
                                       pi_platform *Platforms,
                                       pi_uint32 *NumPlatforms) {
  return pi2ur::piPlatformsGet(NumEntries, Platforms, NumPlatforms);
}

__SYCL_EXPORT pi_result piPlatformGetInfo(pi_platform Platform,
                                          pi_platform_info ParamName,
                                          size_t ParamValueSize,
                                          void *ParamValue,
                                          size_t *ParamValueSizeRet) {
  return pi2ur::piPlatformGetInfo(Platform, ParamName, ParamValueSize,
                                  ParamValue, ParamValueSizeRet);
}

__SYCL_EXPORT pi_result piDevicesGet(pi_platform Platform,
                                     pi_device_type DeviceType,
                                     pi_uint32 NumEntries, pi_device *Devices,
                                     pi_uint32 *NumDevices) {
  return pi2ur::piDevicesGet(Platform, DeviceType, NumEntries, Devices,
                             NumDevices);
}

__SYCL_EXPORT pi_result piDeviceRetain(pi_device Device) {
  return pi2ur::piDeviceRetain(Device);
}

__SYCL_EXPORT pi_result piDeviceRelease(pi_device Device) {
  return pi2ur::piDeviceRelease(Device);
}

__SYCL_EXPORT pi_result piDeviceGetInfo(pi_device Device,
                                        pi_device_info ParamName,
                                        size_t ParamValueSize, void *ParamValue,
                                        size_t *ParamValueSizeRet) {
  return pi2ur::piDeviceGetInfo(Device, ParamName, ParamValueSize, ParamValue,
                                ParamValueSizeRet);
}

__SYCL_EXPORT pi_result piDevicePartition(
    pi_device Device, const pi_device_partition_property *Properties,
    pi_uint32 NumDevices, pi_device *OutDevices, pi_uint32 *OutNumDevices) {
  return pi2ur::piDevicePartition(Device, Properties, NumDevices, OutDevices,
                                  OutNumDevices);
}

// Stub for the not yet supported API
__SYCL_EXPORT pi_result piextDeviceSelectBinary(pi_device Device,
                                                pi_device_binary *Binaries,
                                                pi_uint32 NumBinaries,
                                                pi_uint32 *SelectedBinaryInd) {
  return pi2ur::piextDeviceSelectBinary(Device, Binaries, NumBinaries,
                                        SelectedBinaryInd);
}

__SYCL_EXPORT pi_result
piContextCreate(const pi_context_properties *Properties, pi_uint32 NumDevices,
                const pi_device *Devices,
                void (*PFnNotify)(const char *ErrInfo, const void *PrivateInfo,
                                  size_t CB, void *UserData),
                void *UserData, pi_context *RetContext) {
  return pi2ur::piContextCreate(Properties, NumDevices, Devices, PFnNotify,
                                UserData, RetContext);
}

__SYCL_EXPORT pi_result piContextGetInfo(pi_context Context,
                                         pi_context_info ParamName,
                                         size_t ParamValueSize,
                                         void *ParamValue,
                                         size_t *ParamValueSizeRet) {
  return pi2ur::piContextGetInfo(Context, ParamName, ParamValueSize, ParamValue,
                                 ParamValueSizeRet);
}

__SYCL_EXPORT pi_result piContextRelease(pi_context Context) {
  return pi2ur::piContextRelease(Context);
}

__SYCL_EXPORT pi_result piQueueCreate(pi_context Context, pi_device Device,
                                      pi_queue_properties Flags,
                                      pi_queue *Queue) {
  return pi2ur::piQueueCreate(Context, Device, Flags, Queue);
}

__SYCL_EXPORT pi_result piextQueueCreate(pi_context Context, pi_device Device,
                                         pi_queue_properties *Properties,
                                         pi_queue *Queue) {
  return pi2ur::piextQueueCreate(Context, Device, Properties, Queue);
}

__SYCL_EXPORT pi_result piQueueRelease(pi_queue Queue) {
  return pi2ur::piQueueRelease(Queue);
}

__SYCL_EXPORT pi_result piProgramCreate(pi_context Context, const void *ILBytes,
                                        size_t Length, pi_program *Program) {
  return pi2ur::piProgramCreate(Context, ILBytes, Length, Program);
}

__SYCL_EXPORT pi_result piProgramBuild(
    pi_program Program, pi_uint32 NumDevices, const pi_device *DeviceList,
    const char *Options, void (*PFnNotify)(pi_program Program, void *UserData),
    void *UserData) {
  return pi2ur::piProgramBuild(Program, NumDevices, DeviceList, Options,
                               PFnNotify, UserData);
}

__SYCL_EXPORT pi_result piextProgramSetSpecializationConstant(
    pi_program Prog, pi_uint32 SpecID, size_t Size, const void *SpecValue) {
  return pi2ur::piextProgramSetSpecializationConstant(Prog, SpecID, Size,
                                                      SpecValue);
}

__SYCL_EXPORT pi_result
piProgramLink(pi_context Context, pi_uint32 NumDevices,
              const pi_device *DeviceList, const char *Options,
              pi_uint32 NumInputPrograms, const pi_program *InputPrograms,
              void (*PFnNotify)(pi_program Program, void *UserData),
              void *UserData, pi_program *RetProgram) {
  return pi2ur::piProgramLink(Context, NumDevices, DeviceList, Options,
                              NumInputPrograms, InputPrograms, PFnNotify,
                              UserData, RetProgram);
}

__SYCL_EXPORT pi_result piKernelCreate(pi_program Program,
                                       const char *KernelName,
                                       pi_kernel *RetKernel) {
  return pi2ur::piKernelCreate(Program, KernelName, RetKernel);
}

// Special version of piKernelSetArg to accept pi_mem.
__SYCL_EXPORT pi_result piextKernelSetArgMemObj(
    pi_kernel Kernel, pi_uint32 ArgIndex,
    const pi_mem_obj_property *ArgProperties, const pi_mem *ArgValue) {

  return pi2ur::piextKernelSetArgMemObj(Kernel, ArgIndex, ArgProperties,
                                        ArgValue);
}

__SYCL_EXPORT pi_result piKernelSetArg(pi_kernel Kernel, pi_uint32 ArgIndex,
                                       size_t ArgSize, const void *ArgValue) {

  return pi2ur::piKernelSetArg(Kernel, ArgIndex, ArgSize, ArgValue);
}

__SYCL_EXPORT pi_result piKernelGetGroupInfo(pi_kernel Kernel, pi_device Device,
                                             pi_kernel_group_info ParamName,
                                             size_t ParamValueSize,
                                             void *ParamValue,
                                             size_t *ParamValueSizeRet) {
  return pi2ur::piKernelGetGroupInfo(Kernel, Device, ParamName, ParamValueSize,
                                     ParamValue, ParamValueSizeRet);
}

__SYCL_EXPORT pi_result piMemBufferCreate(pi_context Context,
                                          pi_mem_flags Flags, size_t Size,
                                          void *HostPtr, pi_mem *RetMem,
                                          const pi_mem_properties *properties) {

  return pi2ur::piMemBufferCreate(Context, Flags, Size, HostPtr, RetMem,
                                  properties);
}

__SYCL_EXPORT pi_result piextUSMHostAlloc(void **ResultPtr, pi_context Context,
                                          pi_usm_mem_properties *Properties,
                                          size_t Size, pi_uint32 Alignment) {

  return pi2ur::piextUSMHostAlloc(ResultPtr, Context, Properties, Size,
                                  Alignment);
}

__SYCL_EXPORT pi_result piMemGetInfo(pi_mem Mem, pi_mem_info ParamName,
                                     size_t ParamValueSize, void *ParamValue,
                                     size_t *ParamValueSizeRet) {
  return pi2ur::piMemGetInfo(Mem, ParamName, ParamValueSize, ParamValue,
                             ParamValueSizeRet);
}

__SYCL_EXPORT pi_result piMemImageCreate(pi_context Context, pi_mem_flags Flags,
                                         const pi_image_format *ImageFormat,
                                         const pi_image_desc *ImageDesc,
                                         void *HostPtr, pi_mem *RetImage) {

  return pi2ur::piMemImageCreate(Context, Flags, ImageFormat, ImageDesc,
                                 HostPtr, RetImage);
}

__SYCL_EXPORT pi_result piMemBufferPartition(
    pi_mem Buffer, pi_mem_flags Flags, pi_buffer_create_type BufferCreateType,
    void *BufferCreateInfo, pi_mem *RetMem) {
  return pi2ur::piMemBufferPartition(Buffer, Flags, BufferCreateType,
                                     BufferCreateInfo, RetMem);
}

__SYCL_EXPORT pi_result
piextMemGetNativeHandle(pi_mem Mem, pi_native_handle *NativeHandle) {
  return pi2ur::piextMemGetNativeHandle(Mem, NativeHandle);
}

__SYCL_EXPORT pi_result
piEnqueueMemImageCopy(pi_queue Queue, pi_mem SrcImage, pi_mem DstImage,
                      pi_image_offset SrcOrigin, pi_image_offset DstOrigin,
                      pi_image_region Region, pi_uint32 NumEventsInWaitList,
                      const pi_event *EventWaitList, pi_event *Event) {
  return pi2ur::piEnqueueMemImageCopy(Queue, SrcImage, DstImage, SrcOrigin,
                                      DstOrigin, Region, NumEventsInWaitList,
                                      EventWaitList, Event);
}

__SYCL_EXPORT pi_result piextMemCreateWithNativeHandle(
    pi_native_handle NativeHandle, pi_context Context, bool ownNativeHandle,
    pi_mem *Mem) {
  return pi2ur::piextMemCreateWithNativeHandle(NativeHandle, Context,
                                               ownNativeHandle, Mem);
}

__SYCL_EXPORT pi_result piEnqueueKernelLaunch(
    pi_queue Queue, pi_kernel Kernel, pi_uint32 WorkDim,
    const size_t *GlobalWorkOffset, const size_t *GlobalWorkSize,
    const size_t *LocalWorkSize, pi_uint32 NumEventsInWaitList,
    const pi_event *EventWaitList, pi_event *OutEvent) {

  return pi2ur::piEnqueueKernelLaunch(
      Queue, Kernel, WorkDim, GlobalWorkOffset, GlobalWorkSize, LocalWorkSize,
      NumEventsInWaitList, EventWaitList, OutEvent);
}

__SYCL_EXPORT pi_result piEnqueueMemImageWrite(
    pi_queue Queue, pi_mem Image, pi_bool BlockingWrite, pi_image_offset Origin,
    pi_image_region Region, size_t InputRowPitch, size_t InputSlicePitch,
    const void *Ptr, pi_uint32 NumEventsInWaitList,
    const pi_event *EventWaitList, pi_event *Event) {

  return pi2ur::piEnqueueMemImageWrite(
      Queue, Image, BlockingWrite, Origin, Region, InputRowPitch,
      InputSlicePitch, Ptr, NumEventsInWaitList, EventWaitList, Event);
}

__SYCL_EXPORT pi_result piEnqueueMemImageRead(
    pi_queue Queue, pi_mem Image, pi_bool BlockingRead, pi_image_offset Origin,
    pi_image_region Region, size_t RowPitch, size_t SlicePitch, void *Ptr,
    pi_uint32 NumEventsInWaitList, const pi_event *EventWaitList,
    pi_event *Event) {
  return pi2ur::piEnqueueMemImageRead(
      Queue, Image, BlockingRead, Origin, Region, RowPitch, SlicePitch, Ptr,
      NumEventsInWaitList, EventWaitList, Event);
}

__SYCL_EXPORT pi_result piextKernelCreateWithNativeHandle(
    pi_native_handle NativeHandle, pi_context Context, pi_program Program,
    bool OwnNativeHandle, pi_kernel *Kernel) {

  return pi2ur::piextKernelCreateWithNativeHandle(
      NativeHandle, Context, Program, OwnNativeHandle, Kernel);
}

__SYCL_EXPORT pi_result piEnqueueMemUnmap(pi_queue Queue, pi_mem Mem,
                                          void *MappedPtr,
                                          pi_uint32 NumEventsInWaitList,
                                          const pi_event *EventWaitList,
                                          pi_event *OutEvent) {

  return pi2ur::piEnqueueMemUnmap(Queue, Mem, MappedPtr, NumEventsInWaitList,
                                  EventWaitList, OutEvent);
}

__SYCL_EXPORT pi_result piEventsWait(pi_uint32 NumEvents,
                                     const pi_event *EventList) {

  return pi2ur::piEventsWait(NumEvents, EventList);
}

__SYCL_EXPORT pi_result piQueueFinish(pi_queue Queue) {
  return pi2ur::piQueueFinish(Queue);
}

__SYCL_EXPORT pi_result piEventGetInfo(pi_event Event, pi_event_info ParamName,
                                       size_t ParamValueSize, void *ParamValue,
                                       size_t *ParamValueSizeRet) {
  return pi2ur::piEventGetInfo(Event, ParamName, ParamValueSize, ParamValue,
                               ParamValueSizeRet);
}

__SYCL_EXPORT pi_result piEnqueueMemBufferMap(
    pi_queue Queue, pi_mem Mem, pi_bool BlockingMap, pi_map_flags MapFlags,
    size_t Offset, size_t Size, pi_uint32 NumEventsInWaitList,
    const pi_event *EventWaitList, pi_event *OutEvent, void **RetMap) {

  return pi2ur::piEnqueueMemBufferMap(Queue, Mem, BlockingMap, MapFlags, Offset,
                                      Size, NumEventsInWaitList, EventWaitList,
                                      OutEvent, RetMap);
}

__SYCL_EXPORT pi_result piEnqueueMemBufferFill(
    pi_queue Queue, pi_mem Buffer, const void *Pattern, size_t PatternSize,
    size_t Offset, size_t Size, pi_uint32 NumEventsInWaitList,
    const pi_event *EventWaitList, pi_event *Event) {
  return pi2ur::piEnqueueMemBufferFill(Queue, Buffer, Pattern, PatternSize,
                                       Offset, Size, NumEventsInWaitList,
                                       EventWaitList, Event);
}

__SYCL_EXPORT pi_result piextUSMDeviceAlloc(void **ResultPtr,
                                            pi_context Context,
                                            pi_device Device,
                                            pi_usm_mem_properties *Properties,
                                            size_t Size, pi_uint32 Alignment) {

  return pi2ur::piextUSMDeviceAlloc(ResultPtr, Context, Device, Properties,
                                    Size, Alignment);
}

__SYCL_EXPORT pi_result piKernelRetain(pi_kernel Kernel) {
  return pi2ur::piKernelRetain(Kernel);
}

__SYCL_EXPORT pi_result piKernelRelease(pi_kernel Kernel) {

  return pi2ur::piKernelRelease(Kernel);
}

__SYCL_EXPORT pi_result piProgramRelease(pi_program Program) {
  return pi2ur::piProgramRelease(Program);
}

__SYCL_EXPORT pi_result piextUSMSharedAlloc(void **ResultPtr,
                                            pi_context Context,
                                            pi_device Device,
                                            pi_usm_mem_properties *Properties,
                                            size_t Size, pi_uint32 Alignment) {

  return pi2ur::piextUSMSharedAlloc(ResultPtr, Context, Device, Properties,
                                    Size, Alignment);
}

__SYCL_EXPORT pi_result piextUSMFree(pi_context Context, void *Ptr) {
  return pi2ur::piextUSMFree(Context, Ptr);
}

__SYCL_EXPORT pi_result piContextRetain(pi_context Context) {
  return pi2ur::piContextRetain(Context);
}

__SYCL_EXPORT pi_result piextKernelSetArgPointer(pi_kernel Kernel,
                                                 pi_uint32 ArgIndex,
                                                 size_t ArgSize,
                                                 const void *ArgValue) {
  return pi2ur::piextKernelSetArgPointer(Kernel, ArgIndex, ArgSize, ArgValue);
}

// Special version of piKernelSetArg to accept pi_sampler.
__SYCL_EXPORT pi_result piextKernelSetArgSampler(pi_kernel Kernel,
                                                 pi_uint32 ArgIndex,
                                                 const pi_sampler *ArgValue) {

  return pi2ur::piextKernelSetArgSampler(Kernel, ArgIndex, ArgValue);
}

__SYCL_EXPORT pi_result piKernelGetSubGroupInfo(
    pi_kernel Kernel, pi_device Device, pi_kernel_sub_group_info ParamName,
    size_t InputValueSize, const void *InputValue, size_t ParamValueSize,
    void *ParamValue, size_t *ParamValueSizeRet) {

  return pi2ur::piKernelGetSubGroupInfo(
      Kernel, Device, ParamName, InputValueSize, InputValue, ParamValueSize,
      ParamValue, ParamValueSizeRet);
}

__SYCL_EXPORT pi_result piQueueGetInfo(pi_queue Queue, pi_queue_info ParamName,
                                       size_t ParamValueSize, void *ParamValue,
                                       size_t *ParamValueSizeRet) {

  return pi2ur::piQueueGetInfo(Queue, ParamName, ParamValueSize, ParamValue,
                               ParamValueSizeRet);
}

/// USM Memset API
///
/// @param Queue is the queue to submit to
/// @param Ptr is the ptr to memset
/// @param Value is value to set.  It is interpreted as an 8-bit value and the
/// upper
///        24 bits are ignored
/// @param Count is the size in bytes to memset
/// @param NumEventsInWaitlist is the number of events to wait on
/// @param EventsWaitlist is an array of events to wait on
/// @param Event is the event that represents this operation
__SYCL_EXPORT pi_result piextUSMEnqueueMemset(pi_queue Queue, void *Ptr,
                                              pi_int32 Value, size_t Count,
                                              pi_uint32 NumEventsInWaitlist,
                                              const pi_event *EventsWaitlist,
                                              pi_event *Event) {
  return pi2ur::piextUSMEnqueueMemset(
      Queue, Ptr, Value, Count, NumEventsInWaitlist, EventsWaitlist, Event);
}

__SYCL_EXPORT pi_result piEnqueueMemBufferCopyRect(
    pi_queue Queue, pi_mem SrcMem, pi_mem DstMem, pi_buff_rect_offset SrcOrigin,
    pi_buff_rect_offset DstOrigin, pi_buff_rect_region Region,
    size_t SrcRowPitch, size_t SrcSlicePitch, size_t DstRowPitch,
    size_t DstSlicePitch, pi_uint32 NumEventsInWaitList,
    const pi_event *EventWaitList, pi_event *Event) {

  return pi2ur::piEnqueueMemBufferCopyRect(
      Queue, SrcMem, DstMem, SrcOrigin, DstOrigin, Region, SrcRowPitch,
      SrcSlicePitch, DstRowPitch, DstSlicePitch, NumEventsInWaitList,
      EventWaitList, Event);
}

__SYCL_EXPORT pi_result piEnqueueMemBufferCopy(pi_queue Queue, pi_mem SrcMem,
                                               pi_mem DstMem, size_t SrcOffset,
                                               size_t DstOffset, size_t Size,
                                               pi_uint32 NumEventsInWaitList,
                                               const pi_event *EventWaitList,
                                               pi_event *Event) {
  return pi2ur::piEnqueueMemBufferCopy(Queue, SrcMem, DstMem, SrcOffset,
                                       DstOffset, Size, NumEventsInWaitList,
                                       EventWaitList, Event);
}

__SYCL_EXPORT pi_result piextUSMEnqueueMemcpy(pi_queue Queue, pi_bool Blocking,
                                              void *DstPtr, const void *SrcPtr,
                                              size_t Size,
                                              pi_uint32 NumEventsInWaitlist,
                                              const pi_event *EventsWaitlist,
                                              pi_event *Event) {

  return pi2ur::piextUSMEnqueueMemcpy(Queue, Blocking, DstPtr, SrcPtr, Size,
                                      NumEventsInWaitlist, EventsWaitlist,
                                      Event);
}

__SYCL_EXPORT pi_result piEnqueueMemBufferWriteRect(
    pi_queue Queue, pi_mem Buffer, pi_bool BlockingWrite,
    pi_buff_rect_offset BufferOffset, pi_buff_rect_offset HostOffset,
    pi_buff_rect_region Region, size_t BufferRowPitch, size_t BufferSlicePitch,
    size_t HostRowPitch, size_t HostSlicePitch, const void *Ptr,
    pi_uint32 NumEventsInWaitList, const pi_event *EventWaitList,
    pi_event *Event) {

  return pi2ur::piEnqueueMemBufferWriteRect(
      Queue, Buffer, BlockingWrite, BufferOffset, HostOffset, Region,
      BufferRowPitch, BufferSlicePitch, HostRowPitch, HostSlicePitch, Ptr,
      NumEventsInWaitList, EventWaitList, Event);
}

__SYCL_EXPORT pi_result piEnqueueMemBufferWrite(
    pi_queue Queue, pi_mem Buffer, pi_bool BlockingWrite, size_t Offset,
    size_t Size, const void *Ptr, pi_uint32 NumEventsInWaitList,
    const pi_event *EventWaitList, pi_event *Event) {

  return pi2ur::piEnqueueMemBufferWrite(Queue, Buffer, BlockingWrite, Offset,
                                        Size, Ptr, NumEventsInWaitList,
                                        EventWaitList, Event);
}

__SYCL_EXPORT pi_result piEnqueueMemBufferReadRect(
    pi_queue Queue, pi_mem Buffer, pi_bool BlockingRead,
    pi_buff_rect_offset BufferOffset, pi_buff_rect_offset HostOffset,
    pi_buff_rect_region Region, size_t BufferRowPitch, size_t BufferSlicePitch,
    size_t HostRowPitch, size_t HostSlicePitch, void *Ptr,
    pi_uint32 NumEventsInWaitList, const pi_event *EventWaitList,
    pi_event *Event) {

  return pi2ur::piEnqueueMemBufferReadRect(
      Queue, Buffer, BlockingRead, BufferOffset, HostOffset, Region,
      BufferRowPitch, BufferSlicePitch, HostRowPitch, HostSlicePitch, Ptr,
      NumEventsInWaitList, EventWaitList, Event);
}

__SYCL_EXPORT pi_result piEnqueueMemBufferRead(
    pi_queue Queue, pi_mem Src, pi_bool BlockingRead, size_t Offset,
    size_t Size, void *Dst, pi_uint32 NumEventsInWaitList,
    const pi_event *EventWaitList, pi_event *Event) {

  return pi2ur::piEnqueueMemBufferRead(Queue, Src, BlockingRead, Offset, Size,
                                       Dst, NumEventsInWaitList, EventWaitList,
                                       Event);
}

__SYCL_EXPORT pi_result piEnqueueEventsWaitWithBarrier(
    pi_queue Queue, pi_uint32 NumEventsInWaitList,
    const pi_event *EventWaitList, pi_event *OutEvent) {

  return pi2ur::piEnqueueEventsWaitWithBarrier(Queue, NumEventsInWaitList,
                                               EventWaitList, OutEvent);
}

__SYCL_EXPORT pi_result piEnqueueEventsWait(pi_queue Queue,
                                            pi_uint32 NumEventsInWaitList,
                                            const pi_event *EventWaitList,
                                            pi_event *OutEvent) {

  return pi2ur::piEnqueueEventsWait(Queue, NumEventsInWaitList, EventWaitList,
                                    OutEvent);
}

__SYCL_EXPORT pi_result
piextEventGetNativeHandle(pi_event Event, pi_native_handle *NativeHandle) {

  return pi2ur::piextEventGetNativeHandle(Event, NativeHandle);
}

__SYCL_EXPORT pi_result piEventGetProfilingInfo(pi_event Event,
                                                pi_profiling_info ParamName,
                                                size_t ParamValueSize,
                                                void *ParamValue,
                                                size_t *ParamValueSizeRet) {

  return pi2ur::piEventGetProfilingInfo(Event, ParamName, ParamValueSize,
                                        ParamValue, ParamValueSizeRet);
}

__SYCL_EXPORT pi_result piProgramRetain(pi_program Program) {
  return pi2ur::piProgramRetain(Program);
}

__SYCL_EXPORT pi_result piKernelSetExecInfo(pi_kernel Kernel,
                                            pi_kernel_exec_info ParamName,
                                            size_t ParamValueSize,
                                            const void *ParamValue) {

  return pi2ur::piKernelSetExecInfo(Kernel, ParamName, ParamValueSize,
                                    ParamValue);
}

__SYCL_EXPORT pi_result piKernelGetInfo(pi_kernel Kernel,
                                        pi_kernel_info ParamName,
                                        size_t ParamValueSize, void *ParamValue,
                                        size_t *ParamValueSizeRet) {
  return pi2ur::piKernelGetInfo(Kernel, ParamName, ParamValueSize, ParamValue,
                                ParamValueSizeRet);
}

__SYCL_EXPORT pi_result piQueueRetain(pi_queue Queue) {
  return pi2ur::piQueueRetain(Queue);
}

__SYCL_EXPORT pi_result piQueueFlush(pi_queue Queue) {
  return pi2ur::piQueueFlush(Queue);
}

__SYCL_EXPORT pi_result piMemRetain(pi_mem Mem) {
  return pi2ur::piMemRetain(Mem);
}

__SYCL_EXPORT pi_result piProgramCreateWithBinary(
    pi_context Context, pi_uint32 NumDevices, const pi_device *DeviceList,
    const size_t *Lengths, const unsigned char **Binaries,
    size_t NumMetadataEntries, const pi_device_binary_property *Metadata,
    pi_int32 *BinaryStatus, pi_program *Program) {

  return pi2ur::piProgramCreateWithBinary(Context, NumDevices, DeviceList,
                                          Lengths, Binaries, NumMetadataEntries,
                                          Metadata, BinaryStatus, Program);
}

__SYCL_EXPORT pi_result piclProgramCreateWithSource(pi_context Context,
                                                    pi_uint32 Count,
                                                    const char **Strings,
                                                    const size_t *Lengths,
                                                    pi_program *RetProgram) {
  return pi2ur::piclProgramCreateWithSource(Context, Count, Strings, Lengths,
                                            RetProgram);
}

__SYCL_EXPORT pi_result piProgramGetInfo(pi_program Program,
                                         pi_program_info ParamName,
                                         size_t ParamValueSize,
                                         void *ParamValue,
                                         size_t *ParamValueSizeRet) {

  return pi2ur::piProgramGetInfo(Program, ParamName, ParamValueSize, ParamValue,
                                 ParamValueSizeRet);
}

__SYCL_EXPORT pi_result piProgramCompile(
    pi_program Program, pi_uint32 NumDevices, const pi_device *DeviceList,
    const char *Options, pi_uint32 NumInputHeaders,
    const pi_program *InputHeaders, const char **HeaderIncludeNames,
    void (*PFnNotify)(pi_program Program, void *UserData), void *UserData) {

  return pi2ur::piProgramCompile(Program, NumDevices, DeviceList, Options,
                                 NumInputHeaders, InputHeaders,
                                 HeaderIncludeNames, PFnNotify, UserData);
}

__SYCL_EXPORT pi_result piProgramGetBuildInfo(
    pi_program Program, pi_device Device, pi_program_build_info ParamName,
    size_t ParamValueSize, void *ParamValue, size_t *ParamValueSizeRet) {

  return pi2ur::piProgramGetBuildInfo(Program, Device, ParamName,
                                      ParamValueSize, ParamValue,
                                      ParamValueSizeRet);
}

__SYCL_EXPORT pi_result piEventCreate(pi_context Context, pi_event *RetEvent) {

  return pi2ur::piEventCreate(Context, RetEvent);
}

__SYCL_EXPORT pi_result piEventSetCallback(
    pi_event Event, pi_int32 CommandExecCallbackType,
    void (*PFnNotify)(pi_event Event, pi_int32 EventCommandStatus,
                      void *UserData),
    void *UserData) {
  return pi2ur::piEventSetCallback(Event, CommandExecCallbackType, PFnNotify,
                                   UserData);
}

__SYCL_EXPORT pi_result piEventSetStatus(pi_event Event,
                                         pi_int32 ExecutionStatus) {
  return pi2ur::piEventSetStatus(Event, ExecutionStatus);
}

__SYCL_EXPORT pi_result piEventRetain(pi_event Event) {
  return pi2ur::piEventRetain(Event);
}

__SYCL_EXPORT pi_result piEventRelease(pi_event Event) {
  return pi2ur::piEventRelease(Event);
}

__SYCL_EXPORT pi_result piextEventCreateWithNativeHandle(
    pi_native_handle NativeHandle, pi_context Context, bool OwnNativeHandle,
    pi_event *Event) {
  return pi2ur::piextEventCreateWithNativeHandle(NativeHandle, Context,
                                                 OwnNativeHandle, Event);
}

__SYCL_EXPORT pi_result piEnqueueMemImageFill(
    pi_queue Queue, pi_mem Image, const void *FillColor, const size_t *Origin,
    const size_t *Region, pi_uint32 NumEventsInWaitList,
    const pi_event *EventWaitList, pi_event *Event) {

  return pi2ur::piEnqueueMemImageFill(Queue, Image, FillColor, Origin, Region,
                                      NumEventsInWaitList, EventWaitList,
                                      Event);
}

__SYCL_EXPORT pi_result piextPlatformGetNativeHandle(
    pi_platform Platform, pi_native_handle *NativeHandle) {

  return pi2ur::piextPlatformGetNativeHandle(Platform, NativeHandle);
}

__SYCL_EXPORT pi_result piextPlatformCreateWithNativeHandle(
    pi_native_handle NativeHandle, pi_platform *Platform) {

  return pi2ur::piextPlatformCreateWithNativeHandle(NativeHandle, Platform);
}

__SYCL_EXPORT pi_result
piextDeviceGetNativeHandle(pi_device Device, pi_native_handle *NativeHandle) {

  return pi2ur::piextDeviceGetNativeHandle(Device, NativeHandle);
}

__SYCL_EXPORT pi_result piextDeviceCreateWithNativeHandle(
    pi_native_handle NativeHandle, pi_platform Platform, pi_device *Device) {

  return pi2ur::piextDeviceCreateWithNativeHandle(NativeHandle, Platform,
                                                  Device);
}

// FIXME: Dummy implementation to prevent link fail
__SYCL_EXPORT pi_result piextContextSetExtendedDeleter(
    pi_context Context, pi_context_extended_deleter Function, void *UserData) {
  return pi2ur::piextContextSetExtendedDeleter(Context, Function, UserData);
}

__SYCL_EXPORT pi_result piextContextGetNativeHandle(
    pi_context Context, pi_native_handle *NativeHandle) {

  return pi2ur::piextContextGetNativeHandle(Context, NativeHandle);
}

__SYCL_EXPORT pi_result piextContextCreateWithNativeHandle(
    pi_native_handle NativeHandle, pi_uint32 NumDevices,
    const pi_device *Devices, bool OwnNativeHandle, pi_context *RetContext) {
  return pi2ur::piextContextCreateWithNativeHandle(
      NativeHandle, NumDevices, Devices, OwnNativeHandle, RetContext);
}

__SYCL_EXPORT pi_result piextQueueGetNativeHandle(
    pi_queue Queue, pi_native_handle *NativeHandle, int32_t *NativeHandleDesc) {
  return pi2ur::piextQueueGetNativeHandle(Queue, NativeHandle,
                                          NativeHandleDesc);
}

__SYCL_EXPORT pi_result piextQueueCreateWithNativeHandle(
    pi_native_handle NativeHandle, int32_t NativeHandleDesc, pi_context Context,
    pi_device Device, bool OwnNativeHandle, pi_queue_properties *Properties,
    pi_queue *Queue) {
  return pi2ur::piextQueueCreateWithNativeHandle(
      NativeHandle, NativeHandleDesc, Context, Device, OwnNativeHandle,
      Properties, Queue);
}

__SYCL_EXPORT pi_result piMemRelease(pi_mem Mem) {
  return pi2ur::piMemRelease(Mem);
}

__SYCL_EXPORT pi_result piEnqueueNativeKernel(
    pi_queue Queue, void (*UserFunc)(void *), void *Args, size_t CbArgs,
    pi_uint32 NumMemObjects, const pi_mem *MemList, const void **ArgsMemLoc,
    pi_uint32 NumEventsInWaitList, const pi_event *EventWaitList,
    pi_event *Event) {
  return pi2ur::piEnqueueNativeKernel(
      Queue, UserFunc, Args, CbArgs, NumMemObjects, MemList, ArgsMemLoc,
      NumEventsInWaitList, EventWaitList, Event);
}

__SYCL_EXPORT pi_result piextGetDeviceFunctionPointer(
    pi_device Device, pi_program Program, const char *FunctionName,
    pi_uint64 *FunctionPointerRet) {

  return pi2ur::piextGetDeviceFunctionPointer(Device, Program, FunctionName,
                                              FunctionPointerRet);
}

/// Hint to migrate memory to the device
///
/// @param Queue is the queue to submit to
/// @param Ptr points to the memory to migrate
/// @param Size is the number of bytes to migrate
/// @param Flags is a bitfield used to specify memory migration options
/// @param NumEventsInWaitlist is the number of events to wait on
/// @param EventsWaitlist is an array of events to wait on
/// @param Event is the event that represents this operation
__SYCL_EXPORT pi_result piextUSMEnqueuePrefetch(pi_queue Queue, const void *Ptr,
                                                size_t Size,
                                                pi_usm_migration_flags Flags,
                                                pi_uint32 NumEventsInWaitList,
                                                const pi_event *EventWaitList,
                                                pi_event *OutEvent) {

  return pi2ur::piextUSMEnqueuePrefetch(
      Queue, Ptr, Size, Flags, NumEventsInWaitList, EventWaitList, OutEvent);
}

/// USM memadvise API to govern behavior of automatic migration mechanisms
///
/// @param Queue is the queue to submit to
/// @param Ptr is the data to be advised
/// @param Length is the size in bytes of the meory to advise
/// @param Advice is device specific advice
/// @param Event is the event that represents this operation
///
__SYCL_EXPORT pi_result piextUSMEnqueueMemAdvise(pi_queue Queue,
                                                 const void *Ptr, size_t Length,
                                                 pi_mem_advice Advice,
                                                 pi_event *OutEvent) {

  return pi2ur::piextUSMEnqueueMemAdvise(Queue, Ptr, Length, Advice, OutEvent);
}

/// USM 2D Fill API
///
/// \param queue is the queue to submit to
/// \param ptr is the ptr to fill
/// \param pitch is the total width of the destination memory including padding
/// \param pattern is a pointer with the bytes of the pattern to set
/// \param pattern_size is the size in bytes of the pattern
/// \param width is width in bytes of each row to fill
/// \param height is height the columns to fill
/// \param num_events_in_waitlist is the number of events to wait on
/// \param events_waitlist is an array of events to wait on
/// \param event is the event that represents this operation
__SYCL_EXPORT pi_result piextUSMEnqueueFill2D(pi_queue Queue, void *Ptr,
                                              size_t Pitch, size_t PatternSize,
                                              const void *Pattern, size_t Width,
                                              size_t Height,
                                              pi_uint32 NumEventsWaitList,
                                              const pi_event *EventsWaitList,
                                              pi_event *Event) {

  return pi2ur::piextUSMEnqueueFill2D(Queue, Ptr, Pitch, PatternSize, Pattern,
                                      Width, Height, NumEventsWaitList,
                                      EventsWaitList, Event);
}

/// USM 2D Memset API
///
/// \param queue is the queue to submit to
/// \param ptr is the ptr to fill
/// \param pitch is the total width of the destination memory including padding
/// \param pattern is a pointer with the bytes of the pattern to set
/// \param pattern_size is the size in bytes of the pattern
/// \param width is width in bytes of each row to fill
/// \param height is height the columns to fill
/// \param num_events_in_waitlist is the number of events to wait on
/// \param events_waitlist is an array of events to wait on
/// \param event is the event that represents this operation
__SYCL_EXPORT pi_result piextUSMEnqueueMemset2D(pi_queue Queue, void *Ptr,
                                                size_t Pitch, int Value,
                                                size_t Width, size_t Height,
                                                pi_uint32 NumEventsWaitList,
                                                const pi_event *EventsWaitlist,
                                                pi_event *Event) {
  return pi2ur::piextUSMEnqueueMemset2D(Queue, Ptr, Pitch, Value, Width, Height,
                                        NumEventsWaitList, EventsWaitlist,
                                        Event);
}

/// API to query information about USM allocated pointers.
/// Valid Queries:
///   PI_MEM_ALLOC_TYPE returns host/device/shared pi_usm_type value
///   PI_MEM_ALLOC_BASE_PTR returns the base ptr of an allocation if
///                         the queried pointer fell inside an allocation.
///                         Result must fit in void *
///   PI_MEM_ALLOC_SIZE returns how big the queried pointer's
///                     allocation is in bytes. Result is a size_t.
///   PI_MEM_ALLOC_DEVICE returns the pi_device this was allocated against
///
/// @param Context is the pi_context
/// @param Ptr is the pointer to query
/// @param ParamName is the type of query to perform
/// @param ParamValueSize is the size of the result in bytes
/// @param ParamValue is the result
/// @param ParamValueRet is how many bytes were written
__SYCL_EXPORT pi_result piextUSMGetMemAllocInfo(
    pi_context Context, const void *Ptr, pi_mem_alloc_info ParamName,
    size_t ParamValueSize, void *ParamValue, size_t *ParamValueSizeRet) {
  return pi2ur::piextUSMGetMemAllocInfo(Context, Ptr, ParamName, ParamValueSize,
                                        ParamValue, ParamValueSizeRet);
}

__SYCL_EXPORT pi_result piextPluginGetOpaqueData(void *opaque_data_param,
                                                 void **opaque_data_return) {
  return pi2ur::piextPluginGetOpaqueData(opaque_data_param, opaque_data_return);
}

__SYCL_EXPORT pi_result piextProgramGetNativeHandle(
    pi_program Program, pi_native_handle *NativeHandle) {

  return pi2ur::piextProgramGetNativeHandle(Program, NativeHandle);
}

__SYCL_EXPORT pi_result piextProgramCreateWithNativeHandle(
    pi_native_handle NativeHandle, // missing
    pi_context Context, bool ownNativeHandle, pi_program *Program) {
  return pi2ur::piextProgramCreateWithNativeHandle(NativeHandle, Context,
                                                   ownNativeHandle, Program);
}

__SYCL_EXPORT pi_result piSamplerCreate(
    pi_context Context, const pi_sampler_properties *SamplerProperties,
    pi_sampler *RetSampler) {
  return pi2ur::piSamplerCreate(Context, SamplerProperties, RetSampler);
}

__SYCL_EXPORT pi_result piSamplerGetInfo(pi_sampler Sampler,
                                         pi_sampler_info ParamName,
                                         size_t ParamValueSize,
                                         void *ParamValue,
                                         size_t *ParamValueSizeRet) {
  return pi2ur::piSamplerGetInfo(Sampler, ParamName, ParamValueSize, ParamValue,
                                 ParamValueSizeRet);
}

__SYCL_EXPORT pi_result piSamplerRetain(pi_sampler Sampler) {
  return pi2ur::piSamplerRetain(Sampler);
}

__SYCL_EXPORT pi_result piSamplerRelease(pi_sampler Sampler) {
  return pi2ur::piSamplerRelease(Sampler);
}

__SYCL_EXPORT pi_result piMemImageGetInfo(pi_mem Image, pi_image_info ParamName,
                                          size_t ParamValueSize,
                                          void *ParamValue,
                                          size_t *ParamValueSizeRet) {
  return pi2ur::piMemImageGetInfo(Image, ParamName, ParamValueSize, ParamValue,
                                  ParamValueSizeRet);
}

/// USM 2D Memcpy API
///
/// \param queue is the queue to submit to
/// \param blocking is whether this operation should block the host
/// \param dst_ptr is the location the data will be copied
/// \param dst_pitch is the total width of the destination memory including
/// padding
/// \param src_ptr is the data to be copied
/// \param dst_pitch is the total width of the source memory including padding
/// \param width is width in bytes of each row to be copied
/// \param height is height the columns to be copied
/// \param num_events_in_waitlist is the number of events to wait on
/// \param events_waitlist is an array of events to wait on
/// \param event is the event that represents this operation
__SYCL_EXPORT pi_result piextUSMEnqueueMemcpy2D(
    pi_queue Queue, pi_bool Blocking, void *DstPtr, size_t DstPitch,
    const void *SrcPtr, size_t SrcPitch, size_t Width, size_t Height,
    pi_uint32 NumEventsInWaitList, const pi_event *EventsWaitList,
    pi_event *Event) {

  return pi2ur::piextUSMEnqueueMemcpy2D(
      Queue, Blocking, DstPtr, DstPitch, SrcPtr, SrcPitch, Width, Height,
      NumEventsInWaitList, EventsWaitList, Event);
}

/// API for writing data from host to a device global variable.
///
/// \param Queue is the queue
/// \param Program is the program containing the device global variable
/// \param Name is the unique identifier for the device global variable
/// \param BlockingWrite is true if the write should block
/// \param Count is the number of bytes to copy
/// \param Offset is the byte offset into the device global variable to start
/// copying
/// \param Src is a pointer to where the data must be copied from
/// \param NumEventsInWaitList is a number of events in the wait list
/// \param EventWaitList is the wait list
/// \param Event is the resulting event
pi_result piextEnqueueDeviceGlobalVariableWrite(
    pi_queue Queue, pi_program Program, const char *Name, pi_bool BlockingWrite,
    size_t Count, size_t Offset, const void *Src, pi_uint32 NumEventsInWaitList,
    const pi_event *EventsWaitList, pi_event *Event) {
  return pi2ur::piextEnqueueDeviceGlobalVariableWrite(
      Queue, Program, Name, BlockingWrite, Count, Offset, Src,
      NumEventsInWaitList, EventsWaitList, Event);
}

/// API reading data from a device global variable to host.
///
/// \param Queue is the queue
/// \param Program is the program containing the device global variable
/// \param Name is the unique identifier for the device global variable
/// \param BlockingRead is true if the read should block
/// \param Count is the number of bytes to copy
/// \param Offset is the byte offset into the device global variable to start
/// copying
/// \param Dst is a pointer to where the data must be copied to
/// \param NumEventsInWaitList is a number of events in the wait list
/// \param EventWaitList is the wait list
/// \param Event is the resulting event
pi_result piextEnqueueDeviceGlobalVariableRead(
    pi_queue Queue, pi_program Program, const char *Name, pi_bool BlockingRead,
    size_t Count, size_t Offset, void *Dst, pi_uint32 NumEventsInWaitList,
    const pi_event *EventsWaitList, pi_event *Event) {

  return pi2ur::piextEnqueueDeviceGlobalVariableRead(
      Queue, Program, Name, BlockingRead, Count, Offset, Dst,
      NumEventsInWaitList, EventsWaitList, Event);
}

pi_result piextMemImageCreateWithNativeHandle(
    pi_native_handle NativeHandle, pi_context Context, bool OwnNativeHandle,
    const pi_image_format *ImageFormat, const pi_image_desc *ImageDesc,
    pi_mem *Img) {
  return pi2ur::piextMemImageCreateWithNativeHandle(
      NativeHandle, Context, OwnNativeHandle, ImageFormat, ImageDesc, Img);
}

<<<<<<< HEAD
__SYCL_EXPORT pi_result piextVirtualMemGranularityGetInfo(
    pi_context Context, pi_device Device,
    pi_virtual_mem_granularity_info ParamName, size_t ParamValueSize,
    void *ParamValue, size_t *ParamValueSizeRet) {
  return pi2ur::piextVirtualMemGranularityGetInfo(Context, Device, ParamName,
                                                  ParamValueSize, ParamValue,
                                                  ParamValueSizeRet);
}

__SYCL_EXPORT pi_result
piextPhysicalMemCreate(pi_context Context, pi_device Device, size_t MemSize,
                       pi_physical_mem *RetPhsycialMem) {
  return pi2ur::piextPhysicalMemCreate(Context, Device, MemSize,
                                       RetPhsycialMem);
}

__SYCL_EXPORT pi_result piextPhysicalMemRetain(pi_physical_mem PhysicalMem) {
  return pi2ur::piextPhysicalMemRetain(PhysicalMem);
}

__SYCL_EXPORT pi_result piextPhysicalMemRelease(pi_physical_mem PhysicalMem) {
  return pi2ur::piextPhysicalMemRelease(PhysicalMem);
}

__SYCL_EXPORT pi_result piextVirtualMemReserve(pi_context Context,
                                               const void *Start,
                                               size_t RangeSize,
                                               void **RetPtr) {
  return pi2ur::piextVirtualMemReserve(Context, Start, RangeSize, RetPtr);
}

__SYCL_EXPORT pi_result piextVirtualMemFree(pi_context Context, const void *Ptr,
                                            size_t RangeSize) {
  return pi2ur::piextVirtualMemFree(Context, Ptr, RangeSize);
}

__SYCL_EXPORT pi_result
piextVirtualMemSetAccess(pi_context Context, const void *Ptr, size_t RangeSize,
                         pi_virtual_access_flags Flags) {
  return pi2ur::piextVirtualMemSetAccess(Context, Ptr, RangeSize, Flags);
}

__SYCL_EXPORT pi_result piextVirtualMemMap(pi_context Context, const void *Ptr,
                                           size_t RangeSize,
                                           pi_physical_mem PhysicalMem,
                                           size_t Offset,
                                           pi_virtual_access_flags Flags) {
  return pi2ur::piextVirtualMemMap(Context, Ptr, RangeSize, PhysicalMem, Offset,
                                   Flags);
}

__SYCL_EXPORT pi_result piextVirtualMemUnmap(pi_context Context,
                                             const void *Ptr,
                                             size_t RangeSize) {
  return pi2ur::piextVirtualMemUnmap(Context, Ptr, RangeSize);
}

__SYCL_EXPORT pi_result
piextVirtualMemGetInfo(pi_context Context, const void *Ptr, size_t RangeSize,
                       pi_virtual_mem_info ParamName, size_t ParamValueSize,
                       void *ParamValue, size_t *ParamValueSizeRet) {
  return pi2ur::piextVirtualMemGetInfo(Context, Ptr, RangeSize, ParamName,
                                       ParamValueSize, ParamValue,
                                       ParamValueSizeRet);
=======
// Command buffer extension
pi_result piextCommandBufferCreate(pi_context Context, pi_device Device,
                                   const pi_ext_command_buffer_desc *Desc,
                                   pi_ext_command_buffer *RetCommandBuffer) {
  return pi2ur::piextCommandBufferCreate(Context, Device, Desc,
                                         RetCommandBuffer);
}

pi_result piextCommandBufferRetain(pi_ext_command_buffer CommandBuffer) {
  return pi2ur::piextCommandBufferRetain(CommandBuffer);
}

pi_result piextCommandBufferRelease(pi_ext_command_buffer CommandBuffer) {
  return pi2ur::piextCommandBufferRelease(CommandBuffer);
}

pi_result piextCommandBufferFinalize(pi_ext_command_buffer CommandBuffer) {
  return pi2ur::piextCommandBufferFinalize(CommandBuffer);
}

pi_result piextCommandBufferNDRangeKernel(
    pi_ext_command_buffer CommandBuffer, pi_kernel Kernel, pi_uint32 WorkDim,
    const size_t *GlobalWorkOffset, const size_t *GlobalWorkSize,
    const size_t *LocalWorkSize, pi_uint32 NumSyncPointsInWaitList,
    const pi_ext_sync_point *SyncPointWaitList, pi_ext_sync_point *SyncPoint) {
  return pi2ur::piextCommandBufferNDRangeKernel(
      CommandBuffer, Kernel, WorkDim, GlobalWorkOffset, GlobalWorkSize,
      LocalWorkSize, NumSyncPointsInWaitList, SyncPointWaitList, SyncPoint);
}

pi_result piextCommandBufferMemcpyUSM(
    pi_ext_command_buffer CommandBuffer, void *DstPtr, const void *SrcPtr,
    size_t Size, pi_uint32 NumSyncPointsInWaitList,
    const pi_ext_sync_point *SyncPointWaitList, pi_ext_sync_point *SyncPoint) {
  return pi2ur::piextCommandBufferMemcpyUSM(CommandBuffer, DstPtr, SrcPtr, Size,
                                            NumSyncPointsInWaitList,
                                            SyncPointWaitList, SyncPoint);
}

pi_result piextCommandBufferMemBufferCopy(
    pi_ext_command_buffer CommandBuffer, pi_mem SrcMem, pi_mem DstMem,
    size_t SrcOffset, size_t DstOffset, size_t Size,
    pi_uint32 NumSyncPointsInWaitList,
    const pi_ext_sync_point *SyncPointWaitList, pi_ext_sync_point *SyncPoint) {
  return pi2ur::piextCommandBufferMemBufferCopy(
      CommandBuffer, SrcMem, DstMem, SrcOffset, DstOffset, Size,
      NumSyncPointsInWaitList, SyncPointWaitList, SyncPoint);
}

pi_result piextCommandBufferMemBufferCopyRect(
    pi_ext_command_buffer CommandBuffer, pi_mem SrcMem, pi_mem DstMem,
    pi_buff_rect_offset SrcOrigin, pi_buff_rect_offset DstOrigin,
    pi_buff_rect_region Region, size_t SrcRowPitch, size_t SrcSlicePitch,
    size_t DstRowPitch, size_t DstSlicePitch, pi_uint32 NumSyncPointsInWaitList,
    const pi_ext_sync_point *SyncPointWaitList, pi_ext_sync_point *SyncPoint) {
  return pi2ur::piextCommandBufferMemBufferCopyRect(
      CommandBuffer, SrcMem, DstMem, SrcOrigin, DstOrigin, Region, SrcRowPitch,
      SrcSlicePitch, DstRowPitch, DstSlicePitch, NumSyncPointsInWaitList,
      SyncPointWaitList, SyncPoint);
}

pi_result piextCommandBufferMemBufferRead(
    pi_ext_command_buffer CommandBuffer, pi_mem Buffer, size_t Offset,
    size_t Size, void *Dst, pi_uint32 NumSyncPointsInWaitList,
    const pi_ext_sync_point *SyncPointWaitList, pi_ext_sync_point *SyncPoint) {
  return pi2ur::piextCommandBufferMemBufferRead(
      CommandBuffer, Buffer, Offset, Size, Dst, NumSyncPointsInWaitList,
      SyncPointWaitList, SyncPoint);
}

pi_result piextCommandBufferMemBufferReadRect(
    pi_ext_command_buffer CommandBuffer, pi_mem Buffer,
    pi_buff_rect_offset BufferOffset, pi_buff_rect_offset HostOffset,
    pi_buff_rect_region Region, size_t BufferRowPitch, size_t BufferSlicePitch,
    size_t HostRowPitch, size_t HostSlicePitch, void *Ptr,
    pi_uint32 NumSyncPointsInWaitList,
    const pi_ext_sync_point *SyncPointWaitList, pi_ext_sync_point *SyncPoint) {
  return pi2ur::piextCommandBufferMemBufferReadRect(
      CommandBuffer, Buffer, BufferOffset, HostOffset, Region, BufferRowPitch,
      BufferSlicePitch, HostRowPitch, HostSlicePitch, Ptr,
      NumSyncPointsInWaitList, SyncPointWaitList, SyncPoint);
}

pi_result piextCommandBufferMemBufferWrite(
    pi_ext_command_buffer CommandBuffer, pi_mem Buffer, size_t Offset,
    size_t Size, const void *Ptr, pi_uint32 NumSyncPointsInWaitList,
    const pi_ext_sync_point *SyncPointWaitList, pi_ext_sync_point *SyncPoint) {
  return pi2ur::piextCommandBufferMemBufferWrite(
      CommandBuffer, Buffer, Offset, Size, Ptr, NumSyncPointsInWaitList,
      SyncPointWaitList, SyncPoint);
}

pi_result piextCommandBufferMemBufferWriteRect(
    pi_ext_command_buffer CommandBuffer, pi_mem Buffer,
    pi_buff_rect_offset BufferOffset, pi_buff_rect_offset HostOffset,
    pi_buff_rect_region Region, size_t BufferRowPitch, size_t BufferSlicePitch,
    size_t HostRowPitch, size_t HostSlicePitch, const void *Ptr,
    pi_uint32 NumSyncPointsInWaitList,
    const pi_ext_sync_point *SyncPointWaitList, pi_ext_sync_point *SyncPoint) {
  return pi2ur::piextCommandBufferMemBufferWriteRect(
      CommandBuffer, Buffer, BufferOffset, HostOffset, Region, BufferRowPitch,
      BufferSlicePitch, HostRowPitch, HostSlicePitch, Ptr,
      NumSyncPointsInWaitList, SyncPointWaitList, SyncPoint);
}

pi_result piextEnqueueCommandBuffer(pi_ext_command_buffer CommandBuffer,
                                    pi_queue Queue,
                                    pi_uint32 NumEventsInWaitList,
                                    const pi_event *EventWaitList,
                                    pi_event *Event) {
  return pi2ur::piextEnqueueCommandBuffer(
      CommandBuffer, Queue, NumEventsInWaitList, EventWaitList, Event);
>>>>>>> 5cb8279d
}

__SYCL_EXPORT pi_result piGetDeviceAndHostTimer(pi_device Device,
                                                uint64_t *DeviceTime,
                                                uint64_t *HostTime) {
  return pi2ur::piGetDeviceAndHostTimer(Device, DeviceTime, HostTime);
}

__SYCL_EXPORT pi_result piPluginGetBackendOption(pi_platform platform,
                                                 const char *frontend_option,
                                                 const char **backend_option) {
  return pi2ur::piPluginGetBackendOption(platform, frontend_option,
                                         backend_option);
}

// This interface is not in Unified Runtime currently
__SYCL_EXPORT pi_result piTearDown(void *PluginParameter) {
  return pi2ur::piTearDown(PluginParameter);
}

// This interface is not in Unified Runtime currently
__SYCL_EXPORT pi_result piPluginInit(pi_plugin *PluginInit) {
  PI_ASSERT(PluginInit, PI_ERROR_INVALID_VALUE);

  const char SupportedVersion[] = _PI_UNIFIED_RUNTIME_PLUGIN_VERSION_STRING;

  // Check that the major version matches in PiVersion and SupportedVersion
  _PI_PLUGIN_VERSION_CHECK(PluginInit->PiVersion, SupportedVersion);

  // TODO: handle versioning/targets properly.
  size_t PluginVersionSize = sizeof(PluginInit->PluginVersion);

  PI_ASSERT(strlen(_PI_UNIFIED_RUNTIME_PLUGIN_VERSION_STRING) <
                PluginVersionSize,
            PI_ERROR_INVALID_VALUE);

  strncpy(PluginInit->PluginVersion, SupportedVersion, PluginVersionSize);

  // Bind interfaces that are already supported and "die" for unsupported ones
#define _PI_API(api)                                                           \
  (PluginInit->PiFunctionTable).api = (decltype(&::api))(&DieUnsupported);
#include <sycl/detail/pi.def>

#define _PI_API(api)                                                           \
  (PluginInit->PiFunctionTable).api = (decltype(&::api))(&api);

  _PI_API(piPlatformsGet)
  _PI_API(piPlatformGetInfo)
  _PI_API(piDevicesGet)
  _PI_API(piDeviceRetain)
  _PI_API(piDeviceRelease)
  _PI_API(piDeviceGetInfo)
  _PI_API(piDevicePartition)
  _PI_API(piextDeviceSelectBinary)
  _PI_API(piGetDeviceAndHostTimer)
  _PI_API(piextPlatformGetNativeHandle)
  _PI_API(piextPlatformCreateWithNativeHandle)
  _PI_API(piextDeviceGetNativeHandle)
  _PI_API(piextDeviceCreateWithNativeHandle)
  _PI_API(piPluginGetBackendOption)

  _PI_API(piContextCreate)
  _PI_API(piContextRelease)
  _PI_API(piContextRetain)
  _PI_API(piContextGetInfo)
  _PI_API(piextContextSetExtendedDeleter)
  _PI_API(piextContextGetNativeHandle)
  _PI_API(piextContextCreateWithNativeHandle)

  _PI_API(piQueueCreate)
  _PI_API(piQueueRelease)
  _PI_API(piextQueueCreate)
  _PI_API(piQueueFinish)
  _PI_API(piQueueGetInfo)
  _PI_API(piQueueRetain)
  _PI_API(piQueueFlush)
  _PI_API(piextQueueGetNativeHandle)
  _PI_API(piextQueueCreateWithNativeHandle)

  _PI_API(piProgramCreate)
  _PI_API(piProgramBuild)
  _PI_API(piextProgramGetNativeHandle)
  _PI_API(piextProgramCreateWithNativeHandle)
  _PI_API(piextProgramSetSpecializationConstant)
  _PI_API(piProgramLink)
  _PI_API(piKernelCreate)
  _PI_API(piextKernelSetArgMemObj)
  _PI_API(piextKernelCreateWithNativeHandle)
  _PI_API(piProgramRetain)
  _PI_API(piKernelSetExecInfo)
  _PI_API(piKernelGetInfo)
  _PI_API(piKernelSetArg)
  _PI_API(piKernelGetGroupInfo)
  _PI_API(piKernelRetain)
  _PI_API(piKernelRelease)
  _PI_API(piProgramRelease)
  _PI_API(piextKernelSetArgPointer)
  _PI_API(piextKernelSetArgSampler)
  _PI_API(piKernelGetSubGroupInfo)
  _PI_API(piProgramCreateWithBinary)
  _PI_API(piclProgramCreateWithSource)
  _PI_API(piProgramGetInfo)
  _PI_API(piProgramCompile)
  _PI_API(piProgramGetBuildInfo)
  _PI_API(piextGetDeviceFunctionPointer)

  _PI_API(piMemBufferCreate)
  _PI_API(piMemGetInfo)
  _PI_API(piMemBufferPartition)
  _PI_API(piEnqueueMemImageCopy)
  _PI_API(piextMemGetNativeHandle)
  _PI_API(piextMemCreateWithNativeHandle)
  _PI_API(piMemRetain)
  _PI_API(piextUSMGetMemAllocInfo)
  _PI_API(piextUSMEnqueuePrefetch)
  _PI_API(piextUSMEnqueueFill2D)
  _PI_API(piextUSMEnqueueMemset2D)
  _PI_API(piextUSMEnqueueMemAdvise)
  _PI_API(piMemRelease)
  _PI_API(piMemImageCreate)
  _PI_API(piMemImageGetInfo)
  _PI_API(piextUSMEnqueueMemcpy2D)
  _PI_API(piextEnqueueDeviceGlobalVariableWrite)
  _PI_API(piextEnqueueDeviceGlobalVariableRead)

  _PI_API(piextUSMHostAlloc)
  _PI_API(piextUSMDeviceAlloc)
  _PI_API(piextUSMSharedAlloc)
  _PI_API(piextUSMFree)

  _PI_API(piEnqueueKernelLaunch)
  _PI_API(piEnqueueMemImageWrite)
  _PI_API(piEnqueueMemImageRead)
  _PI_API(piEnqueueMemBufferMap)
  _PI_API(piEnqueueMemUnmap)
  _PI_API(piEnqueueMemBufferFill)
  _PI_API(piextUSMEnqueueMemset)
  _PI_API(piEnqueueMemBufferCopyRect)
  _PI_API(piEnqueueMemBufferCopy)
  _PI_API(piextUSMEnqueueMemcpy)
  _PI_API(piEnqueueMemBufferWriteRect)
  _PI_API(piEnqueueMemBufferWrite)
  _PI_API(piEnqueueMemBufferReadRect)
  _PI_API(piEnqueueMemBufferRead)
  _PI_API(piEnqueueEventsWaitWithBarrier)
  _PI_API(piEnqueueEventsWait)
  _PI_API(piEnqueueNativeKernel)
  _PI_API(piEnqueueMemImageFill)

  _PI_API(piEventSetCallback)
  _PI_API(piEventSetStatus)
  _PI_API(piEventRetain)
  _PI_API(piEventRelease)
  _PI_API(piextEventCreateWithNativeHandle)
  _PI_API(piEventsWait)
  _PI_API(piEventGetInfo)
  _PI_API(piextEventGetNativeHandle)
  _PI_API(piEventGetProfilingInfo)
  _PI_API(piEventCreate)

  _PI_API(piSamplerCreate)
  _PI_API(piSamplerGetInfo)
  _PI_API(piSamplerRetain)
  _PI_API(piSamplerRelease)

  _PI_API(piextPluginGetOpaqueData)
  _PI_API(piTearDown)

  return PI_SUCCESS;
}

} // extern "C
<|MERGE_RESOLUTION|>--- conflicted
+++ resolved
@@ -1,1327 +1,1326 @@
-//===--- pi_unified_runtime.cpp - Unified Runtime PI Plugin  -----------==//
-//
-// Part of the LLVM Project, under the Apache License v2.0 with LLVM Exceptions.
-// See https://llvm.org/LICENSE.txt for license information.
-// SPDX-License-Identifier: Apache-2.0 WITH LLVM-exception
-//
-//===------------------------------------------------------------------===//
-
-#include <cstring>
-
-// #include "ur/adapters/level_zero/ur_level_zero_common.hpp"
-#include <pi2ur.hpp>
-#include <pi_unified_runtime.hpp>
-
-// Stub function to where all not yet supported PI API are bound
-static void DieUnsupported() {
-  die("Unified Runtime: functionality is not supported");
-}
-
-// All PI API interfaces are C interfaces
-extern "C" {
-__SYCL_EXPORT pi_result piPlatformsGet(pi_uint32 NumEntries,
-                                       pi_platform *Platforms,
-                                       pi_uint32 *NumPlatforms) {
-  return pi2ur::piPlatformsGet(NumEntries, Platforms, NumPlatforms);
-}
-
-__SYCL_EXPORT pi_result piPlatformGetInfo(pi_platform Platform,
-                                          pi_platform_info ParamName,
-                                          size_t ParamValueSize,
-                                          void *ParamValue,
-                                          size_t *ParamValueSizeRet) {
-  return pi2ur::piPlatformGetInfo(Platform, ParamName, ParamValueSize,
-                                  ParamValue, ParamValueSizeRet);
-}
-
-__SYCL_EXPORT pi_result piDevicesGet(pi_platform Platform,
-                                     pi_device_type DeviceType,
-                                     pi_uint32 NumEntries, pi_device *Devices,
-                                     pi_uint32 *NumDevices) {
-  return pi2ur::piDevicesGet(Platform, DeviceType, NumEntries, Devices,
-                             NumDevices);
-}
-
-__SYCL_EXPORT pi_result piDeviceRetain(pi_device Device) {
-  return pi2ur::piDeviceRetain(Device);
-}
-
-__SYCL_EXPORT pi_result piDeviceRelease(pi_device Device) {
-  return pi2ur::piDeviceRelease(Device);
-}
-
-__SYCL_EXPORT pi_result piDeviceGetInfo(pi_device Device,
-                                        pi_device_info ParamName,
-                                        size_t ParamValueSize, void *ParamValue,
-                                        size_t *ParamValueSizeRet) {
-  return pi2ur::piDeviceGetInfo(Device, ParamName, ParamValueSize, ParamValue,
-                                ParamValueSizeRet);
-}
-
-__SYCL_EXPORT pi_result piDevicePartition(
-    pi_device Device, const pi_device_partition_property *Properties,
-    pi_uint32 NumDevices, pi_device *OutDevices, pi_uint32 *OutNumDevices) {
-  return pi2ur::piDevicePartition(Device, Properties, NumDevices, OutDevices,
-                                  OutNumDevices);
-}
-
-// Stub for the not yet supported API
-__SYCL_EXPORT pi_result piextDeviceSelectBinary(pi_device Device,
-                                                pi_device_binary *Binaries,
-                                                pi_uint32 NumBinaries,
-                                                pi_uint32 *SelectedBinaryInd) {
-  return pi2ur::piextDeviceSelectBinary(Device, Binaries, NumBinaries,
-                                        SelectedBinaryInd);
-}
-
-__SYCL_EXPORT pi_result
-piContextCreate(const pi_context_properties *Properties, pi_uint32 NumDevices,
-                const pi_device *Devices,
-                void (*PFnNotify)(const char *ErrInfo, const void *PrivateInfo,
-                                  size_t CB, void *UserData),
-                void *UserData, pi_context *RetContext) {
-  return pi2ur::piContextCreate(Properties, NumDevices, Devices, PFnNotify,
-                                UserData, RetContext);
-}
-
-__SYCL_EXPORT pi_result piContextGetInfo(pi_context Context,
-                                         pi_context_info ParamName,
-                                         size_t ParamValueSize,
-                                         void *ParamValue,
-                                         size_t *ParamValueSizeRet) {
-  return pi2ur::piContextGetInfo(Context, ParamName, ParamValueSize, ParamValue,
-                                 ParamValueSizeRet);
-}
-
-__SYCL_EXPORT pi_result piContextRelease(pi_context Context) {
-  return pi2ur::piContextRelease(Context);
-}
-
-__SYCL_EXPORT pi_result piQueueCreate(pi_context Context, pi_device Device,
-                                      pi_queue_properties Flags,
-                                      pi_queue *Queue) {
-  return pi2ur::piQueueCreate(Context, Device, Flags, Queue);
-}
-
-__SYCL_EXPORT pi_result piextQueueCreate(pi_context Context, pi_device Device,
-                                         pi_queue_properties *Properties,
-                                         pi_queue *Queue) {
-  return pi2ur::piextQueueCreate(Context, Device, Properties, Queue);
-}
-
-__SYCL_EXPORT pi_result piQueueRelease(pi_queue Queue) {
-  return pi2ur::piQueueRelease(Queue);
-}
-
-__SYCL_EXPORT pi_result piProgramCreate(pi_context Context, const void *ILBytes,
-                                        size_t Length, pi_program *Program) {
-  return pi2ur::piProgramCreate(Context, ILBytes, Length, Program);
-}
-
-__SYCL_EXPORT pi_result piProgramBuild(
-    pi_program Program, pi_uint32 NumDevices, const pi_device *DeviceList,
-    const char *Options, void (*PFnNotify)(pi_program Program, void *UserData),
-    void *UserData) {
-  return pi2ur::piProgramBuild(Program, NumDevices, DeviceList, Options,
-                               PFnNotify, UserData);
-}
-
-__SYCL_EXPORT pi_result piextProgramSetSpecializationConstant(
-    pi_program Prog, pi_uint32 SpecID, size_t Size, const void *SpecValue) {
-  return pi2ur::piextProgramSetSpecializationConstant(Prog, SpecID, Size,
-                                                      SpecValue);
-}
-
-__SYCL_EXPORT pi_result
-piProgramLink(pi_context Context, pi_uint32 NumDevices,
-              const pi_device *DeviceList, const char *Options,
-              pi_uint32 NumInputPrograms, const pi_program *InputPrograms,
-              void (*PFnNotify)(pi_program Program, void *UserData),
-              void *UserData, pi_program *RetProgram) {
-  return pi2ur::piProgramLink(Context, NumDevices, DeviceList, Options,
-                              NumInputPrograms, InputPrograms, PFnNotify,
-                              UserData, RetProgram);
-}
-
-__SYCL_EXPORT pi_result piKernelCreate(pi_program Program,
-                                       const char *KernelName,
-                                       pi_kernel *RetKernel) {
-  return pi2ur::piKernelCreate(Program, KernelName, RetKernel);
-}
-
-// Special version of piKernelSetArg to accept pi_mem.
-__SYCL_EXPORT pi_result piextKernelSetArgMemObj(
-    pi_kernel Kernel, pi_uint32 ArgIndex,
-    const pi_mem_obj_property *ArgProperties, const pi_mem *ArgValue) {
-
-  return pi2ur::piextKernelSetArgMemObj(Kernel, ArgIndex, ArgProperties,
-                                        ArgValue);
-}
-
-__SYCL_EXPORT pi_result piKernelSetArg(pi_kernel Kernel, pi_uint32 ArgIndex,
-                                       size_t ArgSize, const void *ArgValue) {
-
-  return pi2ur::piKernelSetArg(Kernel, ArgIndex, ArgSize, ArgValue);
-}
-
-__SYCL_EXPORT pi_result piKernelGetGroupInfo(pi_kernel Kernel, pi_device Device,
-                                             pi_kernel_group_info ParamName,
-                                             size_t ParamValueSize,
-                                             void *ParamValue,
-                                             size_t *ParamValueSizeRet) {
-  return pi2ur::piKernelGetGroupInfo(Kernel, Device, ParamName, ParamValueSize,
-                                     ParamValue, ParamValueSizeRet);
-}
-
-__SYCL_EXPORT pi_result piMemBufferCreate(pi_context Context,
-                                          pi_mem_flags Flags, size_t Size,
-                                          void *HostPtr, pi_mem *RetMem,
-                                          const pi_mem_properties *properties) {
-
-  return pi2ur::piMemBufferCreate(Context, Flags, Size, HostPtr, RetMem,
-                                  properties);
-}
-
-__SYCL_EXPORT pi_result piextUSMHostAlloc(void **ResultPtr, pi_context Context,
-                                          pi_usm_mem_properties *Properties,
-                                          size_t Size, pi_uint32 Alignment) {
-
-  return pi2ur::piextUSMHostAlloc(ResultPtr, Context, Properties, Size,
-                                  Alignment);
-}
-
-__SYCL_EXPORT pi_result piMemGetInfo(pi_mem Mem, pi_mem_info ParamName,
-                                     size_t ParamValueSize, void *ParamValue,
-                                     size_t *ParamValueSizeRet) {
-  return pi2ur::piMemGetInfo(Mem, ParamName, ParamValueSize, ParamValue,
-                             ParamValueSizeRet);
-}
-
-__SYCL_EXPORT pi_result piMemImageCreate(pi_context Context, pi_mem_flags Flags,
-                                         const pi_image_format *ImageFormat,
-                                         const pi_image_desc *ImageDesc,
-                                         void *HostPtr, pi_mem *RetImage) {
-
-  return pi2ur::piMemImageCreate(Context, Flags, ImageFormat, ImageDesc,
-                                 HostPtr, RetImage);
-}
-
-__SYCL_EXPORT pi_result piMemBufferPartition(
-    pi_mem Buffer, pi_mem_flags Flags, pi_buffer_create_type BufferCreateType,
-    void *BufferCreateInfo, pi_mem *RetMem) {
-  return pi2ur::piMemBufferPartition(Buffer, Flags, BufferCreateType,
-                                     BufferCreateInfo, RetMem);
-}
-
-__SYCL_EXPORT pi_result
-piextMemGetNativeHandle(pi_mem Mem, pi_native_handle *NativeHandle) {
-  return pi2ur::piextMemGetNativeHandle(Mem, NativeHandle);
-}
-
-__SYCL_EXPORT pi_result
-piEnqueueMemImageCopy(pi_queue Queue, pi_mem SrcImage, pi_mem DstImage,
-                      pi_image_offset SrcOrigin, pi_image_offset DstOrigin,
-                      pi_image_region Region, pi_uint32 NumEventsInWaitList,
-                      const pi_event *EventWaitList, pi_event *Event) {
-  return pi2ur::piEnqueueMemImageCopy(Queue, SrcImage, DstImage, SrcOrigin,
-                                      DstOrigin, Region, NumEventsInWaitList,
-                                      EventWaitList, Event);
-}
-
-__SYCL_EXPORT pi_result piextMemCreateWithNativeHandle(
-    pi_native_handle NativeHandle, pi_context Context, bool ownNativeHandle,
-    pi_mem *Mem) {
-  return pi2ur::piextMemCreateWithNativeHandle(NativeHandle, Context,
-                                               ownNativeHandle, Mem);
-}
-
-__SYCL_EXPORT pi_result piEnqueueKernelLaunch(
-    pi_queue Queue, pi_kernel Kernel, pi_uint32 WorkDim,
-    const size_t *GlobalWorkOffset, const size_t *GlobalWorkSize,
-    const size_t *LocalWorkSize, pi_uint32 NumEventsInWaitList,
-    const pi_event *EventWaitList, pi_event *OutEvent) {
-
-  return pi2ur::piEnqueueKernelLaunch(
-      Queue, Kernel, WorkDim, GlobalWorkOffset, GlobalWorkSize, LocalWorkSize,
-      NumEventsInWaitList, EventWaitList, OutEvent);
-}
-
-__SYCL_EXPORT pi_result piEnqueueMemImageWrite(
-    pi_queue Queue, pi_mem Image, pi_bool BlockingWrite, pi_image_offset Origin,
-    pi_image_region Region, size_t InputRowPitch, size_t InputSlicePitch,
-    const void *Ptr, pi_uint32 NumEventsInWaitList,
-    const pi_event *EventWaitList, pi_event *Event) {
-
-  return pi2ur::piEnqueueMemImageWrite(
-      Queue, Image, BlockingWrite, Origin, Region, InputRowPitch,
-      InputSlicePitch, Ptr, NumEventsInWaitList, EventWaitList, Event);
-}
-
-__SYCL_EXPORT pi_result piEnqueueMemImageRead(
-    pi_queue Queue, pi_mem Image, pi_bool BlockingRead, pi_image_offset Origin,
-    pi_image_region Region, size_t RowPitch, size_t SlicePitch, void *Ptr,
-    pi_uint32 NumEventsInWaitList, const pi_event *EventWaitList,
-    pi_event *Event) {
-  return pi2ur::piEnqueueMemImageRead(
-      Queue, Image, BlockingRead, Origin, Region, RowPitch, SlicePitch, Ptr,
-      NumEventsInWaitList, EventWaitList, Event);
-}
-
-__SYCL_EXPORT pi_result piextKernelCreateWithNativeHandle(
-    pi_native_handle NativeHandle, pi_context Context, pi_program Program,
-    bool OwnNativeHandle, pi_kernel *Kernel) {
-
-  return pi2ur::piextKernelCreateWithNativeHandle(
-      NativeHandle, Context, Program, OwnNativeHandle, Kernel);
-}
-
-__SYCL_EXPORT pi_result piEnqueueMemUnmap(pi_queue Queue, pi_mem Mem,
-                                          void *MappedPtr,
-                                          pi_uint32 NumEventsInWaitList,
-                                          const pi_event *EventWaitList,
-                                          pi_event *OutEvent) {
-
-  return pi2ur::piEnqueueMemUnmap(Queue, Mem, MappedPtr, NumEventsInWaitList,
-                                  EventWaitList, OutEvent);
-}
-
-__SYCL_EXPORT pi_result piEventsWait(pi_uint32 NumEvents,
-                                     const pi_event *EventList) {
-
-  return pi2ur::piEventsWait(NumEvents, EventList);
-}
-
-__SYCL_EXPORT pi_result piQueueFinish(pi_queue Queue) {
-  return pi2ur::piQueueFinish(Queue);
-}
-
-__SYCL_EXPORT pi_result piEventGetInfo(pi_event Event, pi_event_info ParamName,
-                                       size_t ParamValueSize, void *ParamValue,
-                                       size_t *ParamValueSizeRet) {
-  return pi2ur::piEventGetInfo(Event, ParamName, ParamValueSize, ParamValue,
-                               ParamValueSizeRet);
-}
-
-__SYCL_EXPORT pi_result piEnqueueMemBufferMap(
-    pi_queue Queue, pi_mem Mem, pi_bool BlockingMap, pi_map_flags MapFlags,
-    size_t Offset, size_t Size, pi_uint32 NumEventsInWaitList,
-    const pi_event *EventWaitList, pi_event *OutEvent, void **RetMap) {
-
-  return pi2ur::piEnqueueMemBufferMap(Queue, Mem, BlockingMap, MapFlags, Offset,
-                                      Size, NumEventsInWaitList, EventWaitList,
-                                      OutEvent, RetMap);
-}
-
-__SYCL_EXPORT pi_result piEnqueueMemBufferFill(
-    pi_queue Queue, pi_mem Buffer, const void *Pattern, size_t PatternSize,
-    size_t Offset, size_t Size, pi_uint32 NumEventsInWaitList,
-    const pi_event *EventWaitList, pi_event *Event) {
-  return pi2ur::piEnqueueMemBufferFill(Queue, Buffer, Pattern, PatternSize,
-                                       Offset, Size, NumEventsInWaitList,
-                                       EventWaitList, Event);
-}
-
-__SYCL_EXPORT pi_result piextUSMDeviceAlloc(void **ResultPtr,
-                                            pi_context Context,
-                                            pi_device Device,
-                                            pi_usm_mem_properties *Properties,
-                                            size_t Size, pi_uint32 Alignment) {
-
-  return pi2ur::piextUSMDeviceAlloc(ResultPtr, Context, Device, Properties,
-                                    Size, Alignment);
-}
-
-__SYCL_EXPORT pi_result piKernelRetain(pi_kernel Kernel) {
-  return pi2ur::piKernelRetain(Kernel);
-}
-
-__SYCL_EXPORT pi_result piKernelRelease(pi_kernel Kernel) {
-
-  return pi2ur::piKernelRelease(Kernel);
-}
-
-__SYCL_EXPORT pi_result piProgramRelease(pi_program Program) {
-  return pi2ur::piProgramRelease(Program);
-}
-
-__SYCL_EXPORT pi_result piextUSMSharedAlloc(void **ResultPtr,
-                                            pi_context Context,
-                                            pi_device Device,
-                                            pi_usm_mem_properties *Properties,
-                                            size_t Size, pi_uint32 Alignment) {
-
-  return pi2ur::piextUSMSharedAlloc(ResultPtr, Context, Device, Properties,
-                                    Size, Alignment);
-}
-
-__SYCL_EXPORT pi_result piextUSMFree(pi_context Context, void *Ptr) {
-  return pi2ur::piextUSMFree(Context, Ptr);
-}
-
-__SYCL_EXPORT pi_result piContextRetain(pi_context Context) {
-  return pi2ur::piContextRetain(Context);
-}
-
-__SYCL_EXPORT pi_result piextKernelSetArgPointer(pi_kernel Kernel,
-                                                 pi_uint32 ArgIndex,
-                                                 size_t ArgSize,
-                                                 const void *ArgValue) {
-  return pi2ur::piextKernelSetArgPointer(Kernel, ArgIndex, ArgSize, ArgValue);
-}
-
-// Special version of piKernelSetArg to accept pi_sampler.
-__SYCL_EXPORT pi_result piextKernelSetArgSampler(pi_kernel Kernel,
-                                                 pi_uint32 ArgIndex,
-                                                 const pi_sampler *ArgValue) {
-
-  return pi2ur::piextKernelSetArgSampler(Kernel, ArgIndex, ArgValue);
-}
-
-__SYCL_EXPORT pi_result piKernelGetSubGroupInfo(
-    pi_kernel Kernel, pi_device Device, pi_kernel_sub_group_info ParamName,
-    size_t InputValueSize, const void *InputValue, size_t ParamValueSize,
-    void *ParamValue, size_t *ParamValueSizeRet) {
-
-  return pi2ur::piKernelGetSubGroupInfo(
-      Kernel, Device, ParamName, InputValueSize, InputValue, ParamValueSize,
-      ParamValue, ParamValueSizeRet);
-}
-
-__SYCL_EXPORT pi_result piQueueGetInfo(pi_queue Queue, pi_queue_info ParamName,
-                                       size_t ParamValueSize, void *ParamValue,
-                                       size_t *ParamValueSizeRet) {
-
-  return pi2ur::piQueueGetInfo(Queue, ParamName, ParamValueSize, ParamValue,
-                               ParamValueSizeRet);
-}
-
-/// USM Memset API
-///
-/// @param Queue is the queue to submit to
-/// @param Ptr is the ptr to memset
-/// @param Value is value to set.  It is interpreted as an 8-bit value and the
-/// upper
-///        24 bits are ignored
-/// @param Count is the size in bytes to memset
-/// @param NumEventsInWaitlist is the number of events to wait on
-/// @param EventsWaitlist is an array of events to wait on
-/// @param Event is the event that represents this operation
-__SYCL_EXPORT pi_result piextUSMEnqueueMemset(pi_queue Queue, void *Ptr,
-                                              pi_int32 Value, size_t Count,
-                                              pi_uint32 NumEventsInWaitlist,
-                                              const pi_event *EventsWaitlist,
-                                              pi_event *Event) {
-  return pi2ur::piextUSMEnqueueMemset(
-      Queue, Ptr, Value, Count, NumEventsInWaitlist, EventsWaitlist, Event);
-}
-
-__SYCL_EXPORT pi_result piEnqueueMemBufferCopyRect(
-    pi_queue Queue, pi_mem SrcMem, pi_mem DstMem, pi_buff_rect_offset SrcOrigin,
-    pi_buff_rect_offset DstOrigin, pi_buff_rect_region Region,
-    size_t SrcRowPitch, size_t SrcSlicePitch, size_t DstRowPitch,
-    size_t DstSlicePitch, pi_uint32 NumEventsInWaitList,
-    const pi_event *EventWaitList, pi_event *Event) {
-
-  return pi2ur::piEnqueueMemBufferCopyRect(
-      Queue, SrcMem, DstMem, SrcOrigin, DstOrigin, Region, SrcRowPitch,
-      SrcSlicePitch, DstRowPitch, DstSlicePitch, NumEventsInWaitList,
-      EventWaitList, Event);
-}
-
-__SYCL_EXPORT pi_result piEnqueueMemBufferCopy(pi_queue Queue, pi_mem SrcMem,
-                                               pi_mem DstMem, size_t SrcOffset,
-                                               size_t DstOffset, size_t Size,
-                                               pi_uint32 NumEventsInWaitList,
-                                               const pi_event *EventWaitList,
-                                               pi_event *Event) {
-  return pi2ur::piEnqueueMemBufferCopy(Queue, SrcMem, DstMem, SrcOffset,
-                                       DstOffset, Size, NumEventsInWaitList,
-                                       EventWaitList, Event);
-}
-
-__SYCL_EXPORT pi_result piextUSMEnqueueMemcpy(pi_queue Queue, pi_bool Blocking,
-                                              void *DstPtr, const void *SrcPtr,
-                                              size_t Size,
-                                              pi_uint32 NumEventsInWaitlist,
-                                              const pi_event *EventsWaitlist,
-                                              pi_event *Event) {
-
-  return pi2ur::piextUSMEnqueueMemcpy(Queue, Blocking, DstPtr, SrcPtr, Size,
-                                      NumEventsInWaitlist, EventsWaitlist,
-                                      Event);
-}
-
-__SYCL_EXPORT pi_result piEnqueueMemBufferWriteRect(
-    pi_queue Queue, pi_mem Buffer, pi_bool BlockingWrite,
-    pi_buff_rect_offset BufferOffset, pi_buff_rect_offset HostOffset,
-    pi_buff_rect_region Region, size_t BufferRowPitch, size_t BufferSlicePitch,
-    size_t HostRowPitch, size_t HostSlicePitch, const void *Ptr,
-    pi_uint32 NumEventsInWaitList, const pi_event *EventWaitList,
-    pi_event *Event) {
-
-  return pi2ur::piEnqueueMemBufferWriteRect(
-      Queue, Buffer, BlockingWrite, BufferOffset, HostOffset, Region,
-      BufferRowPitch, BufferSlicePitch, HostRowPitch, HostSlicePitch, Ptr,
-      NumEventsInWaitList, EventWaitList, Event);
-}
-
-__SYCL_EXPORT pi_result piEnqueueMemBufferWrite(
-    pi_queue Queue, pi_mem Buffer, pi_bool BlockingWrite, size_t Offset,
-    size_t Size, const void *Ptr, pi_uint32 NumEventsInWaitList,
-    const pi_event *EventWaitList, pi_event *Event) {
-
-  return pi2ur::piEnqueueMemBufferWrite(Queue, Buffer, BlockingWrite, Offset,
-                                        Size, Ptr, NumEventsInWaitList,
-                                        EventWaitList, Event);
-}
-
-__SYCL_EXPORT pi_result piEnqueueMemBufferReadRect(
-    pi_queue Queue, pi_mem Buffer, pi_bool BlockingRead,
-    pi_buff_rect_offset BufferOffset, pi_buff_rect_offset HostOffset,
-    pi_buff_rect_region Region, size_t BufferRowPitch, size_t BufferSlicePitch,
-    size_t HostRowPitch, size_t HostSlicePitch, void *Ptr,
-    pi_uint32 NumEventsInWaitList, const pi_event *EventWaitList,
-    pi_event *Event) {
-
-  return pi2ur::piEnqueueMemBufferReadRect(
-      Queue, Buffer, BlockingRead, BufferOffset, HostOffset, Region,
-      BufferRowPitch, BufferSlicePitch, HostRowPitch, HostSlicePitch, Ptr,
-      NumEventsInWaitList, EventWaitList, Event);
-}
-
-__SYCL_EXPORT pi_result piEnqueueMemBufferRead(
-    pi_queue Queue, pi_mem Src, pi_bool BlockingRead, size_t Offset,
-    size_t Size, void *Dst, pi_uint32 NumEventsInWaitList,
-    const pi_event *EventWaitList, pi_event *Event) {
-
-  return pi2ur::piEnqueueMemBufferRead(Queue, Src, BlockingRead, Offset, Size,
-                                       Dst, NumEventsInWaitList, EventWaitList,
-                                       Event);
-}
-
-__SYCL_EXPORT pi_result piEnqueueEventsWaitWithBarrier(
-    pi_queue Queue, pi_uint32 NumEventsInWaitList,
-    const pi_event *EventWaitList, pi_event *OutEvent) {
-
-  return pi2ur::piEnqueueEventsWaitWithBarrier(Queue, NumEventsInWaitList,
-                                               EventWaitList, OutEvent);
-}
-
-__SYCL_EXPORT pi_result piEnqueueEventsWait(pi_queue Queue,
-                                            pi_uint32 NumEventsInWaitList,
-                                            const pi_event *EventWaitList,
-                                            pi_event *OutEvent) {
-
-  return pi2ur::piEnqueueEventsWait(Queue, NumEventsInWaitList, EventWaitList,
-                                    OutEvent);
-}
-
-__SYCL_EXPORT pi_result
-piextEventGetNativeHandle(pi_event Event, pi_native_handle *NativeHandle) {
-
-  return pi2ur::piextEventGetNativeHandle(Event, NativeHandle);
-}
-
-__SYCL_EXPORT pi_result piEventGetProfilingInfo(pi_event Event,
-                                                pi_profiling_info ParamName,
-                                                size_t ParamValueSize,
-                                                void *ParamValue,
-                                                size_t *ParamValueSizeRet) {
-
-  return pi2ur::piEventGetProfilingInfo(Event, ParamName, ParamValueSize,
-                                        ParamValue, ParamValueSizeRet);
-}
-
-__SYCL_EXPORT pi_result piProgramRetain(pi_program Program) {
-  return pi2ur::piProgramRetain(Program);
-}
-
-__SYCL_EXPORT pi_result piKernelSetExecInfo(pi_kernel Kernel,
-                                            pi_kernel_exec_info ParamName,
-                                            size_t ParamValueSize,
-                                            const void *ParamValue) {
-
-  return pi2ur::piKernelSetExecInfo(Kernel, ParamName, ParamValueSize,
-                                    ParamValue);
-}
-
-__SYCL_EXPORT pi_result piKernelGetInfo(pi_kernel Kernel,
-                                        pi_kernel_info ParamName,
-                                        size_t ParamValueSize, void *ParamValue,
-                                        size_t *ParamValueSizeRet) {
-  return pi2ur::piKernelGetInfo(Kernel, ParamName, ParamValueSize, ParamValue,
-                                ParamValueSizeRet);
-}
-
-__SYCL_EXPORT pi_result piQueueRetain(pi_queue Queue) {
-  return pi2ur::piQueueRetain(Queue);
-}
-
-__SYCL_EXPORT pi_result piQueueFlush(pi_queue Queue) {
-  return pi2ur::piQueueFlush(Queue);
-}
-
-__SYCL_EXPORT pi_result piMemRetain(pi_mem Mem) {
-  return pi2ur::piMemRetain(Mem);
-}
-
-__SYCL_EXPORT pi_result piProgramCreateWithBinary(
-    pi_context Context, pi_uint32 NumDevices, const pi_device *DeviceList,
-    const size_t *Lengths, const unsigned char **Binaries,
-    size_t NumMetadataEntries, const pi_device_binary_property *Metadata,
-    pi_int32 *BinaryStatus, pi_program *Program) {
-
-  return pi2ur::piProgramCreateWithBinary(Context, NumDevices, DeviceList,
-                                          Lengths, Binaries, NumMetadataEntries,
-                                          Metadata, BinaryStatus, Program);
-}
-
-__SYCL_EXPORT pi_result piclProgramCreateWithSource(pi_context Context,
-                                                    pi_uint32 Count,
-                                                    const char **Strings,
-                                                    const size_t *Lengths,
-                                                    pi_program *RetProgram) {
-  return pi2ur::piclProgramCreateWithSource(Context, Count, Strings, Lengths,
-                                            RetProgram);
-}
-
-__SYCL_EXPORT pi_result piProgramGetInfo(pi_program Program,
-                                         pi_program_info ParamName,
-                                         size_t ParamValueSize,
-                                         void *ParamValue,
-                                         size_t *ParamValueSizeRet) {
-
-  return pi2ur::piProgramGetInfo(Program, ParamName, ParamValueSize, ParamValue,
-                                 ParamValueSizeRet);
-}
-
-__SYCL_EXPORT pi_result piProgramCompile(
-    pi_program Program, pi_uint32 NumDevices, const pi_device *DeviceList,
-    const char *Options, pi_uint32 NumInputHeaders,
-    const pi_program *InputHeaders, const char **HeaderIncludeNames,
-    void (*PFnNotify)(pi_program Program, void *UserData), void *UserData) {
-
-  return pi2ur::piProgramCompile(Program, NumDevices, DeviceList, Options,
-                                 NumInputHeaders, InputHeaders,
-                                 HeaderIncludeNames, PFnNotify, UserData);
-}
-
-__SYCL_EXPORT pi_result piProgramGetBuildInfo(
-    pi_program Program, pi_device Device, pi_program_build_info ParamName,
-    size_t ParamValueSize, void *ParamValue, size_t *ParamValueSizeRet) {
-
-  return pi2ur::piProgramGetBuildInfo(Program, Device, ParamName,
-                                      ParamValueSize, ParamValue,
-                                      ParamValueSizeRet);
-}
-
-__SYCL_EXPORT pi_result piEventCreate(pi_context Context, pi_event *RetEvent) {
-
-  return pi2ur::piEventCreate(Context, RetEvent);
-}
-
-__SYCL_EXPORT pi_result piEventSetCallback(
-    pi_event Event, pi_int32 CommandExecCallbackType,
-    void (*PFnNotify)(pi_event Event, pi_int32 EventCommandStatus,
-                      void *UserData),
-    void *UserData) {
-  return pi2ur::piEventSetCallback(Event, CommandExecCallbackType, PFnNotify,
-                                   UserData);
-}
-
-__SYCL_EXPORT pi_result piEventSetStatus(pi_event Event,
-                                         pi_int32 ExecutionStatus) {
-  return pi2ur::piEventSetStatus(Event, ExecutionStatus);
-}
-
-__SYCL_EXPORT pi_result piEventRetain(pi_event Event) {
-  return pi2ur::piEventRetain(Event);
-}
-
-__SYCL_EXPORT pi_result piEventRelease(pi_event Event) {
-  return pi2ur::piEventRelease(Event);
-}
-
-__SYCL_EXPORT pi_result piextEventCreateWithNativeHandle(
-    pi_native_handle NativeHandle, pi_context Context, bool OwnNativeHandle,
-    pi_event *Event) {
-  return pi2ur::piextEventCreateWithNativeHandle(NativeHandle, Context,
-                                                 OwnNativeHandle, Event);
-}
-
-__SYCL_EXPORT pi_result piEnqueueMemImageFill(
-    pi_queue Queue, pi_mem Image, const void *FillColor, const size_t *Origin,
-    const size_t *Region, pi_uint32 NumEventsInWaitList,
-    const pi_event *EventWaitList, pi_event *Event) {
-
-  return pi2ur::piEnqueueMemImageFill(Queue, Image, FillColor, Origin, Region,
-                                      NumEventsInWaitList, EventWaitList,
-                                      Event);
-}
-
-__SYCL_EXPORT pi_result piextPlatformGetNativeHandle(
-    pi_platform Platform, pi_native_handle *NativeHandle) {
-
-  return pi2ur::piextPlatformGetNativeHandle(Platform, NativeHandle);
-}
-
-__SYCL_EXPORT pi_result piextPlatformCreateWithNativeHandle(
-    pi_native_handle NativeHandle, pi_platform *Platform) {
-
-  return pi2ur::piextPlatformCreateWithNativeHandle(NativeHandle, Platform);
-}
-
-__SYCL_EXPORT pi_result
-piextDeviceGetNativeHandle(pi_device Device, pi_native_handle *NativeHandle) {
-
-  return pi2ur::piextDeviceGetNativeHandle(Device, NativeHandle);
-}
-
-__SYCL_EXPORT pi_result piextDeviceCreateWithNativeHandle(
-    pi_native_handle NativeHandle, pi_platform Platform, pi_device *Device) {
-
-  return pi2ur::piextDeviceCreateWithNativeHandle(NativeHandle, Platform,
-                                                  Device);
-}
-
-// FIXME: Dummy implementation to prevent link fail
-__SYCL_EXPORT pi_result piextContextSetExtendedDeleter(
-    pi_context Context, pi_context_extended_deleter Function, void *UserData) {
-  return pi2ur::piextContextSetExtendedDeleter(Context, Function, UserData);
-}
-
-__SYCL_EXPORT pi_result piextContextGetNativeHandle(
-    pi_context Context, pi_native_handle *NativeHandle) {
-
-  return pi2ur::piextContextGetNativeHandle(Context, NativeHandle);
-}
-
-__SYCL_EXPORT pi_result piextContextCreateWithNativeHandle(
-    pi_native_handle NativeHandle, pi_uint32 NumDevices,
-    const pi_device *Devices, bool OwnNativeHandle, pi_context *RetContext) {
-  return pi2ur::piextContextCreateWithNativeHandle(
-      NativeHandle, NumDevices, Devices, OwnNativeHandle, RetContext);
-}
-
-__SYCL_EXPORT pi_result piextQueueGetNativeHandle(
-    pi_queue Queue, pi_native_handle *NativeHandle, int32_t *NativeHandleDesc) {
-  return pi2ur::piextQueueGetNativeHandle(Queue, NativeHandle,
-                                          NativeHandleDesc);
-}
-
-__SYCL_EXPORT pi_result piextQueueCreateWithNativeHandle(
-    pi_native_handle NativeHandle, int32_t NativeHandleDesc, pi_context Context,
-    pi_device Device, bool OwnNativeHandle, pi_queue_properties *Properties,
-    pi_queue *Queue) {
-  return pi2ur::piextQueueCreateWithNativeHandle(
-      NativeHandle, NativeHandleDesc, Context, Device, OwnNativeHandle,
-      Properties, Queue);
-}
-
-__SYCL_EXPORT pi_result piMemRelease(pi_mem Mem) {
-  return pi2ur::piMemRelease(Mem);
-}
-
-__SYCL_EXPORT pi_result piEnqueueNativeKernel(
-    pi_queue Queue, void (*UserFunc)(void *), void *Args, size_t CbArgs,
-    pi_uint32 NumMemObjects, const pi_mem *MemList, const void **ArgsMemLoc,
-    pi_uint32 NumEventsInWaitList, const pi_event *EventWaitList,
-    pi_event *Event) {
-  return pi2ur::piEnqueueNativeKernel(
-      Queue, UserFunc, Args, CbArgs, NumMemObjects, MemList, ArgsMemLoc,
-      NumEventsInWaitList, EventWaitList, Event);
-}
-
-__SYCL_EXPORT pi_result piextGetDeviceFunctionPointer(
-    pi_device Device, pi_program Program, const char *FunctionName,
-    pi_uint64 *FunctionPointerRet) {
-
-  return pi2ur::piextGetDeviceFunctionPointer(Device, Program, FunctionName,
-                                              FunctionPointerRet);
-}
-
-/// Hint to migrate memory to the device
-///
-/// @param Queue is the queue to submit to
-/// @param Ptr points to the memory to migrate
-/// @param Size is the number of bytes to migrate
-/// @param Flags is a bitfield used to specify memory migration options
-/// @param NumEventsInWaitlist is the number of events to wait on
-/// @param EventsWaitlist is an array of events to wait on
-/// @param Event is the event that represents this operation
-__SYCL_EXPORT pi_result piextUSMEnqueuePrefetch(pi_queue Queue, const void *Ptr,
-                                                size_t Size,
-                                                pi_usm_migration_flags Flags,
-                                                pi_uint32 NumEventsInWaitList,
-                                                const pi_event *EventWaitList,
-                                                pi_event *OutEvent) {
-
-  return pi2ur::piextUSMEnqueuePrefetch(
-      Queue, Ptr, Size, Flags, NumEventsInWaitList, EventWaitList, OutEvent);
-}
-
-/// USM memadvise API to govern behavior of automatic migration mechanisms
-///
-/// @param Queue is the queue to submit to
-/// @param Ptr is the data to be advised
-/// @param Length is the size in bytes of the meory to advise
-/// @param Advice is device specific advice
-/// @param Event is the event that represents this operation
-///
-__SYCL_EXPORT pi_result piextUSMEnqueueMemAdvise(pi_queue Queue,
-                                                 const void *Ptr, size_t Length,
-                                                 pi_mem_advice Advice,
-                                                 pi_event *OutEvent) {
-
-  return pi2ur::piextUSMEnqueueMemAdvise(Queue, Ptr, Length, Advice, OutEvent);
-}
-
-/// USM 2D Fill API
-///
-/// \param queue is the queue to submit to
-/// \param ptr is the ptr to fill
-/// \param pitch is the total width of the destination memory including padding
-/// \param pattern is a pointer with the bytes of the pattern to set
-/// \param pattern_size is the size in bytes of the pattern
-/// \param width is width in bytes of each row to fill
-/// \param height is height the columns to fill
-/// \param num_events_in_waitlist is the number of events to wait on
-/// \param events_waitlist is an array of events to wait on
-/// \param event is the event that represents this operation
-__SYCL_EXPORT pi_result piextUSMEnqueueFill2D(pi_queue Queue, void *Ptr,
-                                              size_t Pitch, size_t PatternSize,
-                                              const void *Pattern, size_t Width,
-                                              size_t Height,
-                                              pi_uint32 NumEventsWaitList,
-                                              const pi_event *EventsWaitList,
-                                              pi_event *Event) {
-
-  return pi2ur::piextUSMEnqueueFill2D(Queue, Ptr, Pitch, PatternSize, Pattern,
-                                      Width, Height, NumEventsWaitList,
-                                      EventsWaitList, Event);
-}
-
-/// USM 2D Memset API
-///
-/// \param queue is the queue to submit to
-/// \param ptr is the ptr to fill
-/// \param pitch is the total width of the destination memory including padding
-/// \param pattern is a pointer with the bytes of the pattern to set
-/// \param pattern_size is the size in bytes of the pattern
-/// \param width is width in bytes of each row to fill
-/// \param height is height the columns to fill
-/// \param num_events_in_waitlist is the number of events to wait on
-/// \param events_waitlist is an array of events to wait on
-/// \param event is the event that represents this operation
-__SYCL_EXPORT pi_result piextUSMEnqueueMemset2D(pi_queue Queue, void *Ptr,
-                                                size_t Pitch, int Value,
-                                                size_t Width, size_t Height,
-                                                pi_uint32 NumEventsWaitList,
-                                                const pi_event *EventsWaitlist,
-                                                pi_event *Event) {
-  return pi2ur::piextUSMEnqueueMemset2D(Queue, Ptr, Pitch, Value, Width, Height,
-                                        NumEventsWaitList, EventsWaitlist,
-                                        Event);
-}
-
-/// API to query information about USM allocated pointers.
-/// Valid Queries:
-///   PI_MEM_ALLOC_TYPE returns host/device/shared pi_usm_type value
-///   PI_MEM_ALLOC_BASE_PTR returns the base ptr of an allocation if
-///                         the queried pointer fell inside an allocation.
-///                         Result must fit in void *
-///   PI_MEM_ALLOC_SIZE returns how big the queried pointer's
-///                     allocation is in bytes. Result is a size_t.
-///   PI_MEM_ALLOC_DEVICE returns the pi_device this was allocated against
-///
-/// @param Context is the pi_context
-/// @param Ptr is the pointer to query
-/// @param ParamName is the type of query to perform
-/// @param ParamValueSize is the size of the result in bytes
-/// @param ParamValue is the result
-/// @param ParamValueRet is how many bytes were written
-__SYCL_EXPORT pi_result piextUSMGetMemAllocInfo(
-    pi_context Context, const void *Ptr, pi_mem_alloc_info ParamName,
-    size_t ParamValueSize, void *ParamValue, size_t *ParamValueSizeRet) {
-  return pi2ur::piextUSMGetMemAllocInfo(Context, Ptr, ParamName, ParamValueSize,
-                                        ParamValue, ParamValueSizeRet);
-}
-
-__SYCL_EXPORT pi_result piextPluginGetOpaqueData(void *opaque_data_param,
-                                                 void **opaque_data_return) {
-  return pi2ur::piextPluginGetOpaqueData(opaque_data_param, opaque_data_return);
-}
-
-__SYCL_EXPORT pi_result piextProgramGetNativeHandle(
-    pi_program Program, pi_native_handle *NativeHandle) {
-
-  return pi2ur::piextProgramGetNativeHandle(Program, NativeHandle);
-}
-
-__SYCL_EXPORT pi_result piextProgramCreateWithNativeHandle(
-    pi_native_handle NativeHandle, // missing
-    pi_context Context, bool ownNativeHandle, pi_program *Program) {
-  return pi2ur::piextProgramCreateWithNativeHandle(NativeHandle, Context,
-                                                   ownNativeHandle, Program);
-}
-
-__SYCL_EXPORT pi_result piSamplerCreate(
-    pi_context Context, const pi_sampler_properties *SamplerProperties,
-    pi_sampler *RetSampler) {
-  return pi2ur::piSamplerCreate(Context, SamplerProperties, RetSampler);
-}
-
-__SYCL_EXPORT pi_result piSamplerGetInfo(pi_sampler Sampler,
-                                         pi_sampler_info ParamName,
-                                         size_t ParamValueSize,
-                                         void *ParamValue,
-                                         size_t *ParamValueSizeRet) {
-  return pi2ur::piSamplerGetInfo(Sampler, ParamName, ParamValueSize, ParamValue,
-                                 ParamValueSizeRet);
-}
-
-__SYCL_EXPORT pi_result piSamplerRetain(pi_sampler Sampler) {
-  return pi2ur::piSamplerRetain(Sampler);
-}
-
-__SYCL_EXPORT pi_result piSamplerRelease(pi_sampler Sampler) {
-  return pi2ur::piSamplerRelease(Sampler);
-}
-
-__SYCL_EXPORT pi_result piMemImageGetInfo(pi_mem Image, pi_image_info ParamName,
-                                          size_t ParamValueSize,
-                                          void *ParamValue,
-                                          size_t *ParamValueSizeRet) {
-  return pi2ur::piMemImageGetInfo(Image, ParamName, ParamValueSize, ParamValue,
-                                  ParamValueSizeRet);
-}
-
-/// USM 2D Memcpy API
-///
-/// \param queue is the queue to submit to
-/// \param blocking is whether this operation should block the host
-/// \param dst_ptr is the location the data will be copied
-/// \param dst_pitch is the total width of the destination memory including
-/// padding
-/// \param src_ptr is the data to be copied
-/// \param dst_pitch is the total width of the source memory including padding
-/// \param width is width in bytes of each row to be copied
-/// \param height is height the columns to be copied
-/// \param num_events_in_waitlist is the number of events to wait on
-/// \param events_waitlist is an array of events to wait on
-/// \param event is the event that represents this operation
-__SYCL_EXPORT pi_result piextUSMEnqueueMemcpy2D(
-    pi_queue Queue, pi_bool Blocking, void *DstPtr, size_t DstPitch,
-    const void *SrcPtr, size_t SrcPitch, size_t Width, size_t Height,
-    pi_uint32 NumEventsInWaitList, const pi_event *EventsWaitList,
-    pi_event *Event) {
-
-  return pi2ur::piextUSMEnqueueMemcpy2D(
-      Queue, Blocking, DstPtr, DstPitch, SrcPtr, SrcPitch, Width, Height,
-      NumEventsInWaitList, EventsWaitList, Event);
-}
-
-/// API for writing data from host to a device global variable.
-///
-/// \param Queue is the queue
-/// \param Program is the program containing the device global variable
-/// \param Name is the unique identifier for the device global variable
-/// \param BlockingWrite is true if the write should block
-/// \param Count is the number of bytes to copy
-/// \param Offset is the byte offset into the device global variable to start
-/// copying
-/// \param Src is a pointer to where the data must be copied from
-/// \param NumEventsInWaitList is a number of events in the wait list
-/// \param EventWaitList is the wait list
-/// \param Event is the resulting event
-pi_result piextEnqueueDeviceGlobalVariableWrite(
-    pi_queue Queue, pi_program Program, const char *Name, pi_bool BlockingWrite,
-    size_t Count, size_t Offset, const void *Src, pi_uint32 NumEventsInWaitList,
-    const pi_event *EventsWaitList, pi_event *Event) {
-  return pi2ur::piextEnqueueDeviceGlobalVariableWrite(
-      Queue, Program, Name, BlockingWrite, Count, Offset, Src,
-      NumEventsInWaitList, EventsWaitList, Event);
-}
-
-/// API reading data from a device global variable to host.
-///
-/// \param Queue is the queue
-/// \param Program is the program containing the device global variable
-/// \param Name is the unique identifier for the device global variable
-/// \param BlockingRead is true if the read should block
-/// \param Count is the number of bytes to copy
-/// \param Offset is the byte offset into the device global variable to start
-/// copying
-/// \param Dst is a pointer to where the data must be copied to
-/// \param NumEventsInWaitList is a number of events in the wait list
-/// \param EventWaitList is the wait list
-/// \param Event is the resulting event
-pi_result piextEnqueueDeviceGlobalVariableRead(
-    pi_queue Queue, pi_program Program, const char *Name, pi_bool BlockingRead,
-    size_t Count, size_t Offset, void *Dst, pi_uint32 NumEventsInWaitList,
-    const pi_event *EventsWaitList, pi_event *Event) {
-
-  return pi2ur::piextEnqueueDeviceGlobalVariableRead(
-      Queue, Program, Name, BlockingRead, Count, Offset, Dst,
-      NumEventsInWaitList, EventsWaitList, Event);
-}
-
-pi_result piextMemImageCreateWithNativeHandle(
-    pi_native_handle NativeHandle, pi_context Context, bool OwnNativeHandle,
-    const pi_image_format *ImageFormat, const pi_image_desc *ImageDesc,
-    pi_mem *Img) {
-  return pi2ur::piextMemImageCreateWithNativeHandle(
-      NativeHandle, Context, OwnNativeHandle, ImageFormat, ImageDesc, Img);
-}
-
-<<<<<<< HEAD
-__SYCL_EXPORT pi_result piextVirtualMemGranularityGetInfo(
-    pi_context Context, pi_device Device,
-    pi_virtual_mem_granularity_info ParamName, size_t ParamValueSize,
-    void *ParamValue, size_t *ParamValueSizeRet) {
-  return pi2ur::piextVirtualMemGranularityGetInfo(Context, Device, ParamName,
-                                                  ParamValueSize, ParamValue,
-                                                  ParamValueSizeRet);
-}
-
-__SYCL_EXPORT pi_result
-piextPhysicalMemCreate(pi_context Context, pi_device Device, size_t MemSize,
-                       pi_physical_mem *RetPhsycialMem) {
-  return pi2ur::piextPhysicalMemCreate(Context, Device, MemSize,
-                                       RetPhsycialMem);
-}
-
-__SYCL_EXPORT pi_result piextPhysicalMemRetain(pi_physical_mem PhysicalMem) {
-  return pi2ur::piextPhysicalMemRetain(PhysicalMem);
-}
-
-__SYCL_EXPORT pi_result piextPhysicalMemRelease(pi_physical_mem PhysicalMem) {
-  return pi2ur::piextPhysicalMemRelease(PhysicalMem);
-}
-
-__SYCL_EXPORT pi_result piextVirtualMemReserve(pi_context Context,
-                                               const void *Start,
-                                               size_t RangeSize,
-                                               void **RetPtr) {
-  return pi2ur::piextVirtualMemReserve(Context, Start, RangeSize, RetPtr);
-}
-
-__SYCL_EXPORT pi_result piextVirtualMemFree(pi_context Context, const void *Ptr,
-                                            size_t RangeSize) {
-  return pi2ur::piextVirtualMemFree(Context, Ptr, RangeSize);
-}
-
-__SYCL_EXPORT pi_result
-piextVirtualMemSetAccess(pi_context Context, const void *Ptr, size_t RangeSize,
-                         pi_virtual_access_flags Flags) {
-  return pi2ur::piextVirtualMemSetAccess(Context, Ptr, RangeSize, Flags);
-}
-
-__SYCL_EXPORT pi_result piextVirtualMemMap(pi_context Context, const void *Ptr,
-                                           size_t RangeSize,
-                                           pi_physical_mem PhysicalMem,
-                                           size_t Offset,
-                                           pi_virtual_access_flags Flags) {
-  return pi2ur::piextVirtualMemMap(Context, Ptr, RangeSize, PhysicalMem, Offset,
-                                   Flags);
-}
-
-__SYCL_EXPORT pi_result piextVirtualMemUnmap(pi_context Context,
-                                             const void *Ptr,
-                                             size_t RangeSize) {
-  return pi2ur::piextVirtualMemUnmap(Context, Ptr, RangeSize);
-}
-
-__SYCL_EXPORT pi_result
-piextVirtualMemGetInfo(pi_context Context, const void *Ptr, size_t RangeSize,
-                       pi_virtual_mem_info ParamName, size_t ParamValueSize,
-                       void *ParamValue, size_t *ParamValueSizeRet) {
-  return pi2ur::piextVirtualMemGetInfo(Context, Ptr, RangeSize, ParamName,
-                                       ParamValueSize, ParamValue,
-                                       ParamValueSizeRet);
-=======
-// Command buffer extension
-pi_result piextCommandBufferCreate(pi_context Context, pi_device Device,
-                                   const pi_ext_command_buffer_desc *Desc,
-                                   pi_ext_command_buffer *RetCommandBuffer) {
-  return pi2ur::piextCommandBufferCreate(Context, Device, Desc,
-                                         RetCommandBuffer);
-}
-
-pi_result piextCommandBufferRetain(pi_ext_command_buffer CommandBuffer) {
-  return pi2ur::piextCommandBufferRetain(CommandBuffer);
-}
-
-pi_result piextCommandBufferRelease(pi_ext_command_buffer CommandBuffer) {
-  return pi2ur::piextCommandBufferRelease(CommandBuffer);
-}
-
-pi_result piextCommandBufferFinalize(pi_ext_command_buffer CommandBuffer) {
-  return pi2ur::piextCommandBufferFinalize(CommandBuffer);
-}
-
-pi_result piextCommandBufferNDRangeKernel(
-    pi_ext_command_buffer CommandBuffer, pi_kernel Kernel, pi_uint32 WorkDim,
-    const size_t *GlobalWorkOffset, const size_t *GlobalWorkSize,
-    const size_t *LocalWorkSize, pi_uint32 NumSyncPointsInWaitList,
-    const pi_ext_sync_point *SyncPointWaitList, pi_ext_sync_point *SyncPoint) {
-  return pi2ur::piextCommandBufferNDRangeKernel(
-      CommandBuffer, Kernel, WorkDim, GlobalWorkOffset, GlobalWorkSize,
-      LocalWorkSize, NumSyncPointsInWaitList, SyncPointWaitList, SyncPoint);
-}
-
-pi_result piextCommandBufferMemcpyUSM(
-    pi_ext_command_buffer CommandBuffer, void *DstPtr, const void *SrcPtr,
-    size_t Size, pi_uint32 NumSyncPointsInWaitList,
-    const pi_ext_sync_point *SyncPointWaitList, pi_ext_sync_point *SyncPoint) {
-  return pi2ur::piextCommandBufferMemcpyUSM(CommandBuffer, DstPtr, SrcPtr, Size,
-                                            NumSyncPointsInWaitList,
-                                            SyncPointWaitList, SyncPoint);
-}
-
-pi_result piextCommandBufferMemBufferCopy(
-    pi_ext_command_buffer CommandBuffer, pi_mem SrcMem, pi_mem DstMem,
-    size_t SrcOffset, size_t DstOffset, size_t Size,
-    pi_uint32 NumSyncPointsInWaitList,
-    const pi_ext_sync_point *SyncPointWaitList, pi_ext_sync_point *SyncPoint) {
-  return pi2ur::piextCommandBufferMemBufferCopy(
-      CommandBuffer, SrcMem, DstMem, SrcOffset, DstOffset, Size,
-      NumSyncPointsInWaitList, SyncPointWaitList, SyncPoint);
-}
-
-pi_result piextCommandBufferMemBufferCopyRect(
-    pi_ext_command_buffer CommandBuffer, pi_mem SrcMem, pi_mem DstMem,
-    pi_buff_rect_offset SrcOrigin, pi_buff_rect_offset DstOrigin,
-    pi_buff_rect_region Region, size_t SrcRowPitch, size_t SrcSlicePitch,
-    size_t DstRowPitch, size_t DstSlicePitch, pi_uint32 NumSyncPointsInWaitList,
-    const pi_ext_sync_point *SyncPointWaitList, pi_ext_sync_point *SyncPoint) {
-  return pi2ur::piextCommandBufferMemBufferCopyRect(
-      CommandBuffer, SrcMem, DstMem, SrcOrigin, DstOrigin, Region, SrcRowPitch,
-      SrcSlicePitch, DstRowPitch, DstSlicePitch, NumSyncPointsInWaitList,
-      SyncPointWaitList, SyncPoint);
-}
-
-pi_result piextCommandBufferMemBufferRead(
-    pi_ext_command_buffer CommandBuffer, pi_mem Buffer, size_t Offset,
-    size_t Size, void *Dst, pi_uint32 NumSyncPointsInWaitList,
-    const pi_ext_sync_point *SyncPointWaitList, pi_ext_sync_point *SyncPoint) {
-  return pi2ur::piextCommandBufferMemBufferRead(
-      CommandBuffer, Buffer, Offset, Size, Dst, NumSyncPointsInWaitList,
-      SyncPointWaitList, SyncPoint);
-}
-
-pi_result piextCommandBufferMemBufferReadRect(
-    pi_ext_command_buffer CommandBuffer, pi_mem Buffer,
-    pi_buff_rect_offset BufferOffset, pi_buff_rect_offset HostOffset,
-    pi_buff_rect_region Region, size_t BufferRowPitch, size_t BufferSlicePitch,
-    size_t HostRowPitch, size_t HostSlicePitch, void *Ptr,
-    pi_uint32 NumSyncPointsInWaitList,
-    const pi_ext_sync_point *SyncPointWaitList, pi_ext_sync_point *SyncPoint) {
-  return pi2ur::piextCommandBufferMemBufferReadRect(
-      CommandBuffer, Buffer, BufferOffset, HostOffset, Region, BufferRowPitch,
-      BufferSlicePitch, HostRowPitch, HostSlicePitch, Ptr,
-      NumSyncPointsInWaitList, SyncPointWaitList, SyncPoint);
-}
-
-pi_result piextCommandBufferMemBufferWrite(
-    pi_ext_command_buffer CommandBuffer, pi_mem Buffer, size_t Offset,
-    size_t Size, const void *Ptr, pi_uint32 NumSyncPointsInWaitList,
-    const pi_ext_sync_point *SyncPointWaitList, pi_ext_sync_point *SyncPoint) {
-  return pi2ur::piextCommandBufferMemBufferWrite(
-      CommandBuffer, Buffer, Offset, Size, Ptr, NumSyncPointsInWaitList,
-      SyncPointWaitList, SyncPoint);
-}
-
-pi_result piextCommandBufferMemBufferWriteRect(
-    pi_ext_command_buffer CommandBuffer, pi_mem Buffer,
-    pi_buff_rect_offset BufferOffset, pi_buff_rect_offset HostOffset,
-    pi_buff_rect_region Region, size_t BufferRowPitch, size_t BufferSlicePitch,
-    size_t HostRowPitch, size_t HostSlicePitch, const void *Ptr,
-    pi_uint32 NumSyncPointsInWaitList,
-    const pi_ext_sync_point *SyncPointWaitList, pi_ext_sync_point *SyncPoint) {
-  return pi2ur::piextCommandBufferMemBufferWriteRect(
-      CommandBuffer, Buffer, BufferOffset, HostOffset, Region, BufferRowPitch,
-      BufferSlicePitch, HostRowPitch, HostSlicePitch, Ptr,
-      NumSyncPointsInWaitList, SyncPointWaitList, SyncPoint);
-}
-
-pi_result piextEnqueueCommandBuffer(pi_ext_command_buffer CommandBuffer,
-                                    pi_queue Queue,
-                                    pi_uint32 NumEventsInWaitList,
-                                    const pi_event *EventWaitList,
-                                    pi_event *Event) {
-  return pi2ur::piextEnqueueCommandBuffer(
-      CommandBuffer, Queue, NumEventsInWaitList, EventWaitList, Event);
->>>>>>> 5cb8279d
-}
-
-__SYCL_EXPORT pi_result piGetDeviceAndHostTimer(pi_device Device,
-                                                uint64_t *DeviceTime,
-                                                uint64_t *HostTime) {
-  return pi2ur::piGetDeviceAndHostTimer(Device, DeviceTime, HostTime);
-}
-
-__SYCL_EXPORT pi_result piPluginGetBackendOption(pi_platform platform,
-                                                 const char *frontend_option,
-                                                 const char **backend_option) {
-  return pi2ur::piPluginGetBackendOption(platform, frontend_option,
-                                         backend_option);
-}
-
-// This interface is not in Unified Runtime currently
-__SYCL_EXPORT pi_result piTearDown(void *PluginParameter) {
-  return pi2ur::piTearDown(PluginParameter);
-}
-
-// This interface is not in Unified Runtime currently
-__SYCL_EXPORT pi_result piPluginInit(pi_plugin *PluginInit) {
-  PI_ASSERT(PluginInit, PI_ERROR_INVALID_VALUE);
-
-  const char SupportedVersion[] = _PI_UNIFIED_RUNTIME_PLUGIN_VERSION_STRING;
-
-  // Check that the major version matches in PiVersion and SupportedVersion
-  _PI_PLUGIN_VERSION_CHECK(PluginInit->PiVersion, SupportedVersion);
-
-  // TODO: handle versioning/targets properly.
-  size_t PluginVersionSize = sizeof(PluginInit->PluginVersion);
-
-  PI_ASSERT(strlen(_PI_UNIFIED_RUNTIME_PLUGIN_VERSION_STRING) <
-                PluginVersionSize,
-            PI_ERROR_INVALID_VALUE);
-
-  strncpy(PluginInit->PluginVersion, SupportedVersion, PluginVersionSize);
-
-  // Bind interfaces that are already supported and "die" for unsupported ones
-#define _PI_API(api)                                                           \
-  (PluginInit->PiFunctionTable).api = (decltype(&::api))(&DieUnsupported);
-#include <sycl/detail/pi.def>
-
-#define _PI_API(api)                                                           \
-  (PluginInit->PiFunctionTable).api = (decltype(&::api))(&api);
-
-  _PI_API(piPlatformsGet)
-  _PI_API(piPlatformGetInfo)
-  _PI_API(piDevicesGet)
-  _PI_API(piDeviceRetain)
-  _PI_API(piDeviceRelease)
-  _PI_API(piDeviceGetInfo)
-  _PI_API(piDevicePartition)
-  _PI_API(piextDeviceSelectBinary)
-  _PI_API(piGetDeviceAndHostTimer)
-  _PI_API(piextPlatformGetNativeHandle)
-  _PI_API(piextPlatformCreateWithNativeHandle)
-  _PI_API(piextDeviceGetNativeHandle)
-  _PI_API(piextDeviceCreateWithNativeHandle)
-  _PI_API(piPluginGetBackendOption)
-
-  _PI_API(piContextCreate)
-  _PI_API(piContextRelease)
-  _PI_API(piContextRetain)
-  _PI_API(piContextGetInfo)
-  _PI_API(piextContextSetExtendedDeleter)
-  _PI_API(piextContextGetNativeHandle)
-  _PI_API(piextContextCreateWithNativeHandle)
-
-  _PI_API(piQueueCreate)
-  _PI_API(piQueueRelease)
-  _PI_API(piextQueueCreate)
-  _PI_API(piQueueFinish)
-  _PI_API(piQueueGetInfo)
-  _PI_API(piQueueRetain)
-  _PI_API(piQueueFlush)
-  _PI_API(piextQueueGetNativeHandle)
-  _PI_API(piextQueueCreateWithNativeHandle)
-
-  _PI_API(piProgramCreate)
-  _PI_API(piProgramBuild)
-  _PI_API(piextProgramGetNativeHandle)
-  _PI_API(piextProgramCreateWithNativeHandle)
-  _PI_API(piextProgramSetSpecializationConstant)
-  _PI_API(piProgramLink)
-  _PI_API(piKernelCreate)
-  _PI_API(piextKernelSetArgMemObj)
-  _PI_API(piextKernelCreateWithNativeHandle)
-  _PI_API(piProgramRetain)
-  _PI_API(piKernelSetExecInfo)
-  _PI_API(piKernelGetInfo)
-  _PI_API(piKernelSetArg)
-  _PI_API(piKernelGetGroupInfo)
-  _PI_API(piKernelRetain)
-  _PI_API(piKernelRelease)
-  _PI_API(piProgramRelease)
-  _PI_API(piextKernelSetArgPointer)
-  _PI_API(piextKernelSetArgSampler)
-  _PI_API(piKernelGetSubGroupInfo)
-  _PI_API(piProgramCreateWithBinary)
-  _PI_API(piclProgramCreateWithSource)
-  _PI_API(piProgramGetInfo)
-  _PI_API(piProgramCompile)
-  _PI_API(piProgramGetBuildInfo)
-  _PI_API(piextGetDeviceFunctionPointer)
-
-  _PI_API(piMemBufferCreate)
-  _PI_API(piMemGetInfo)
-  _PI_API(piMemBufferPartition)
-  _PI_API(piEnqueueMemImageCopy)
-  _PI_API(piextMemGetNativeHandle)
-  _PI_API(piextMemCreateWithNativeHandle)
-  _PI_API(piMemRetain)
-  _PI_API(piextUSMGetMemAllocInfo)
-  _PI_API(piextUSMEnqueuePrefetch)
-  _PI_API(piextUSMEnqueueFill2D)
-  _PI_API(piextUSMEnqueueMemset2D)
-  _PI_API(piextUSMEnqueueMemAdvise)
-  _PI_API(piMemRelease)
-  _PI_API(piMemImageCreate)
-  _PI_API(piMemImageGetInfo)
-  _PI_API(piextUSMEnqueueMemcpy2D)
-  _PI_API(piextEnqueueDeviceGlobalVariableWrite)
-  _PI_API(piextEnqueueDeviceGlobalVariableRead)
-
-  _PI_API(piextUSMHostAlloc)
-  _PI_API(piextUSMDeviceAlloc)
-  _PI_API(piextUSMSharedAlloc)
-  _PI_API(piextUSMFree)
-
-  _PI_API(piEnqueueKernelLaunch)
-  _PI_API(piEnqueueMemImageWrite)
-  _PI_API(piEnqueueMemImageRead)
-  _PI_API(piEnqueueMemBufferMap)
-  _PI_API(piEnqueueMemUnmap)
-  _PI_API(piEnqueueMemBufferFill)
-  _PI_API(piextUSMEnqueueMemset)
-  _PI_API(piEnqueueMemBufferCopyRect)
-  _PI_API(piEnqueueMemBufferCopy)
-  _PI_API(piextUSMEnqueueMemcpy)
-  _PI_API(piEnqueueMemBufferWriteRect)
-  _PI_API(piEnqueueMemBufferWrite)
-  _PI_API(piEnqueueMemBufferReadRect)
-  _PI_API(piEnqueueMemBufferRead)
-  _PI_API(piEnqueueEventsWaitWithBarrier)
-  _PI_API(piEnqueueEventsWait)
-  _PI_API(piEnqueueNativeKernel)
-  _PI_API(piEnqueueMemImageFill)
-
-  _PI_API(piEventSetCallback)
-  _PI_API(piEventSetStatus)
-  _PI_API(piEventRetain)
-  _PI_API(piEventRelease)
-  _PI_API(piextEventCreateWithNativeHandle)
-  _PI_API(piEventsWait)
-  _PI_API(piEventGetInfo)
-  _PI_API(piextEventGetNativeHandle)
-  _PI_API(piEventGetProfilingInfo)
-  _PI_API(piEventCreate)
-
-  _PI_API(piSamplerCreate)
-  _PI_API(piSamplerGetInfo)
-  _PI_API(piSamplerRetain)
-  _PI_API(piSamplerRelease)
-
-  _PI_API(piextPluginGetOpaqueData)
-  _PI_API(piTearDown)
-
-  return PI_SUCCESS;
-}
-
-} // extern "C
+//===--- pi_unified_runtime.cpp - Unified Runtime PI Plugin  -----------==//
+//
+// Part of the LLVM Project, under the Apache License v2.0 with LLVM Exceptions.
+// See https://llvm.org/LICENSE.txt for license information.
+// SPDX-License-Identifier: Apache-2.0 WITH LLVM-exception
+//
+//===------------------------------------------------------------------===//
+
+#include <cstring>
+
+// #include "ur/adapters/level_zero/ur_level_zero_common.hpp"
+#include <pi2ur.hpp>
+#include <pi_unified_runtime.hpp>
+
+// Stub function to where all not yet supported PI API are bound
+static void DieUnsupported() {
+  die("Unified Runtime: functionality is not supported");
+}
+
+// All PI API interfaces are C interfaces
+extern "C" {
+__SYCL_EXPORT pi_result piPlatformsGet(pi_uint32 NumEntries,
+                                       pi_platform *Platforms,
+                                       pi_uint32 *NumPlatforms) {
+  return pi2ur::piPlatformsGet(NumEntries, Platforms, NumPlatforms);
+}
+
+__SYCL_EXPORT pi_result piPlatformGetInfo(pi_platform Platform,
+                                          pi_platform_info ParamName,
+                                          size_t ParamValueSize,
+                                          void *ParamValue,
+                                          size_t *ParamValueSizeRet) {
+  return pi2ur::piPlatformGetInfo(Platform, ParamName, ParamValueSize,
+                                  ParamValue, ParamValueSizeRet);
+}
+
+__SYCL_EXPORT pi_result piDevicesGet(pi_platform Platform,
+                                     pi_device_type DeviceType,
+                                     pi_uint32 NumEntries, pi_device *Devices,
+                                     pi_uint32 *NumDevices) {
+  return pi2ur::piDevicesGet(Platform, DeviceType, NumEntries, Devices,
+                             NumDevices);
+}
+
+__SYCL_EXPORT pi_result piDeviceRetain(pi_device Device) {
+  return pi2ur::piDeviceRetain(Device);
+}
+
+__SYCL_EXPORT pi_result piDeviceRelease(pi_device Device) {
+  return pi2ur::piDeviceRelease(Device);
+}
+
+__SYCL_EXPORT pi_result piDeviceGetInfo(pi_device Device,
+                                        pi_device_info ParamName,
+                                        size_t ParamValueSize, void *ParamValue,
+                                        size_t *ParamValueSizeRet) {
+  return pi2ur::piDeviceGetInfo(Device, ParamName, ParamValueSize, ParamValue,
+                                ParamValueSizeRet);
+}
+
+__SYCL_EXPORT pi_result piDevicePartition(
+    pi_device Device, const pi_device_partition_property *Properties,
+    pi_uint32 NumDevices, pi_device *OutDevices, pi_uint32 *OutNumDevices) {
+  return pi2ur::piDevicePartition(Device, Properties, NumDevices, OutDevices,
+                                  OutNumDevices);
+}
+
+// Stub for the not yet supported API
+__SYCL_EXPORT pi_result piextDeviceSelectBinary(pi_device Device,
+                                                pi_device_binary *Binaries,
+                                                pi_uint32 NumBinaries,
+                                                pi_uint32 *SelectedBinaryInd) {
+  return pi2ur::piextDeviceSelectBinary(Device, Binaries, NumBinaries,
+                                        SelectedBinaryInd);
+}
+
+__SYCL_EXPORT pi_result
+piContextCreate(const pi_context_properties *Properties, pi_uint32 NumDevices,
+                const pi_device *Devices,
+                void (*PFnNotify)(const char *ErrInfo, const void *PrivateInfo,
+                                  size_t CB, void *UserData),
+                void *UserData, pi_context *RetContext) {
+  return pi2ur::piContextCreate(Properties, NumDevices, Devices, PFnNotify,
+                                UserData, RetContext);
+}
+
+__SYCL_EXPORT pi_result piContextGetInfo(pi_context Context,
+                                         pi_context_info ParamName,
+                                         size_t ParamValueSize,
+                                         void *ParamValue,
+                                         size_t *ParamValueSizeRet) {
+  return pi2ur::piContextGetInfo(Context, ParamName, ParamValueSize, ParamValue,
+                                 ParamValueSizeRet);
+}
+
+__SYCL_EXPORT pi_result piContextRelease(pi_context Context) {
+  return pi2ur::piContextRelease(Context);
+}
+
+__SYCL_EXPORT pi_result piQueueCreate(pi_context Context, pi_device Device,
+                                      pi_queue_properties Flags,
+                                      pi_queue *Queue) {
+  return pi2ur::piQueueCreate(Context, Device, Flags, Queue);
+}
+
+__SYCL_EXPORT pi_result piextQueueCreate(pi_context Context, pi_device Device,
+                                         pi_queue_properties *Properties,
+                                         pi_queue *Queue) {
+  return pi2ur::piextQueueCreate(Context, Device, Properties, Queue);
+}
+
+__SYCL_EXPORT pi_result piQueueRelease(pi_queue Queue) {
+  return pi2ur::piQueueRelease(Queue);
+}
+
+__SYCL_EXPORT pi_result piProgramCreate(pi_context Context, const void *ILBytes,
+                                        size_t Length, pi_program *Program) {
+  return pi2ur::piProgramCreate(Context, ILBytes, Length, Program);
+}
+
+__SYCL_EXPORT pi_result piProgramBuild(
+    pi_program Program, pi_uint32 NumDevices, const pi_device *DeviceList,
+    const char *Options, void (*PFnNotify)(pi_program Program, void *UserData),
+    void *UserData) {
+  return pi2ur::piProgramBuild(Program, NumDevices, DeviceList, Options,
+                               PFnNotify, UserData);
+}
+
+__SYCL_EXPORT pi_result piextProgramSetSpecializationConstant(
+    pi_program Prog, pi_uint32 SpecID, size_t Size, const void *SpecValue) {
+  return pi2ur::piextProgramSetSpecializationConstant(Prog, SpecID, Size,
+                                                      SpecValue);
+}
+
+__SYCL_EXPORT pi_result
+piProgramLink(pi_context Context, pi_uint32 NumDevices,
+              const pi_device *DeviceList, const char *Options,
+              pi_uint32 NumInputPrograms, const pi_program *InputPrograms,
+              void (*PFnNotify)(pi_program Program, void *UserData),
+              void *UserData, pi_program *RetProgram) {
+  return pi2ur::piProgramLink(Context, NumDevices, DeviceList, Options,
+                              NumInputPrograms, InputPrograms, PFnNotify,
+                              UserData, RetProgram);
+}
+
+__SYCL_EXPORT pi_result piKernelCreate(pi_program Program,
+                                       const char *KernelName,
+                                       pi_kernel *RetKernel) {
+  return pi2ur::piKernelCreate(Program, KernelName, RetKernel);
+}
+
+// Special version of piKernelSetArg to accept pi_mem.
+__SYCL_EXPORT pi_result piextKernelSetArgMemObj(
+    pi_kernel Kernel, pi_uint32 ArgIndex,
+    const pi_mem_obj_property *ArgProperties, const pi_mem *ArgValue) {
+
+  return pi2ur::piextKernelSetArgMemObj(Kernel, ArgIndex, ArgProperties,
+                                        ArgValue);
+}
+
+__SYCL_EXPORT pi_result piKernelSetArg(pi_kernel Kernel, pi_uint32 ArgIndex,
+                                       size_t ArgSize, const void *ArgValue) {
+
+  return pi2ur::piKernelSetArg(Kernel, ArgIndex, ArgSize, ArgValue);
+}
+
+__SYCL_EXPORT pi_result piKernelGetGroupInfo(pi_kernel Kernel, pi_device Device,
+                                             pi_kernel_group_info ParamName,
+                                             size_t ParamValueSize,
+                                             void *ParamValue,
+                                             size_t *ParamValueSizeRet) {
+  return pi2ur::piKernelGetGroupInfo(Kernel, Device, ParamName, ParamValueSize,
+                                     ParamValue, ParamValueSizeRet);
+}
+
+__SYCL_EXPORT pi_result piMemBufferCreate(pi_context Context,
+                                          pi_mem_flags Flags, size_t Size,
+                                          void *HostPtr, pi_mem *RetMem,
+                                          const pi_mem_properties *properties) {
+
+  return pi2ur::piMemBufferCreate(Context, Flags, Size, HostPtr, RetMem,
+                                  properties);
+}
+
+__SYCL_EXPORT pi_result piextUSMHostAlloc(void **ResultPtr, pi_context Context,
+                                          pi_usm_mem_properties *Properties,
+                                          size_t Size, pi_uint32 Alignment) {
+
+  return pi2ur::piextUSMHostAlloc(ResultPtr, Context, Properties, Size,
+                                  Alignment);
+}
+
+__SYCL_EXPORT pi_result piMemGetInfo(pi_mem Mem, pi_mem_info ParamName,
+                                     size_t ParamValueSize, void *ParamValue,
+                                     size_t *ParamValueSizeRet) {
+  return pi2ur::piMemGetInfo(Mem, ParamName, ParamValueSize, ParamValue,
+                             ParamValueSizeRet);
+}
+
+__SYCL_EXPORT pi_result piMemImageCreate(pi_context Context, pi_mem_flags Flags,
+                                         const pi_image_format *ImageFormat,
+                                         const pi_image_desc *ImageDesc,
+                                         void *HostPtr, pi_mem *RetImage) {
+
+  return pi2ur::piMemImageCreate(Context, Flags, ImageFormat, ImageDesc,
+                                 HostPtr, RetImage);
+}
+
+__SYCL_EXPORT pi_result piMemBufferPartition(
+    pi_mem Buffer, pi_mem_flags Flags, pi_buffer_create_type BufferCreateType,
+    void *BufferCreateInfo, pi_mem *RetMem) {
+  return pi2ur::piMemBufferPartition(Buffer, Flags, BufferCreateType,
+                                     BufferCreateInfo, RetMem);
+}
+
+__SYCL_EXPORT pi_result
+piextMemGetNativeHandle(pi_mem Mem, pi_native_handle *NativeHandle) {
+  return pi2ur::piextMemGetNativeHandle(Mem, NativeHandle);
+}
+
+__SYCL_EXPORT pi_result
+piEnqueueMemImageCopy(pi_queue Queue, pi_mem SrcImage, pi_mem DstImage,
+                      pi_image_offset SrcOrigin, pi_image_offset DstOrigin,
+                      pi_image_region Region, pi_uint32 NumEventsInWaitList,
+                      const pi_event *EventWaitList, pi_event *Event) {
+  return pi2ur::piEnqueueMemImageCopy(Queue, SrcImage, DstImage, SrcOrigin,
+                                      DstOrigin, Region, NumEventsInWaitList,
+                                      EventWaitList, Event);
+}
+
+__SYCL_EXPORT pi_result piextMemCreateWithNativeHandle(
+    pi_native_handle NativeHandle, pi_context Context, bool ownNativeHandle,
+    pi_mem *Mem) {
+  return pi2ur::piextMemCreateWithNativeHandle(NativeHandle, Context,
+                                               ownNativeHandle, Mem);
+}
+
+__SYCL_EXPORT pi_result piEnqueueKernelLaunch(
+    pi_queue Queue, pi_kernel Kernel, pi_uint32 WorkDim,
+    const size_t *GlobalWorkOffset, const size_t *GlobalWorkSize,
+    const size_t *LocalWorkSize, pi_uint32 NumEventsInWaitList,
+    const pi_event *EventWaitList, pi_event *OutEvent) {
+
+  return pi2ur::piEnqueueKernelLaunch(
+      Queue, Kernel, WorkDim, GlobalWorkOffset, GlobalWorkSize, LocalWorkSize,
+      NumEventsInWaitList, EventWaitList, OutEvent);
+}
+
+__SYCL_EXPORT pi_result piEnqueueMemImageWrite(
+    pi_queue Queue, pi_mem Image, pi_bool BlockingWrite, pi_image_offset Origin,
+    pi_image_region Region, size_t InputRowPitch, size_t InputSlicePitch,
+    const void *Ptr, pi_uint32 NumEventsInWaitList,
+    const pi_event *EventWaitList, pi_event *Event) {
+
+  return pi2ur::piEnqueueMemImageWrite(
+      Queue, Image, BlockingWrite, Origin, Region, InputRowPitch,
+      InputSlicePitch, Ptr, NumEventsInWaitList, EventWaitList, Event);
+}
+
+__SYCL_EXPORT pi_result piEnqueueMemImageRead(
+    pi_queue Queue, pi_mem Image, pi_bool BlockingRead, pi_image_offset Origin,
+    pi_image_region Region, size_t RowPitch, size_t SlicePitch, void *Ptr,
+    pi_uint32 NumEventsInWaitList, const pi_event *EventWaitList,
+    pi_event *Event) {
+  return pi2ur::piEnqueueMemImageRead(
+      Queue, Image, BlockingRead, Origin, Region, RowPitch, SlicePitch, Ptr,
+      NumEventsInWaitList, EventWaitList, Event);
+}
+
+__SYCL_EXPORT pi_result piextKernelCreateWithNativeHandle(
+    pi_native_handle NativeHandle, pi_context Context, pi_program Program,
+    bool OwnNativeHandle, pi_kernel *Kernel) {
+
+  return pi2ur::piextKernelCreateWithNativeHandle(
+      NativeHandle, Context, Program, OwnNativeHandle, Kernel);
+}
+
+__SYCL_EXPORT pi_result piEnqueueMemUnmap(pi_queue Queue, pi_mem Mem,
+                                          void *MappedPtr,
+                                          pi_uint32 NumEventsInWaitList,
+                                          const pi_event *EventWaitList,
+                                          pi_event *OutEvent) {
+
+  return pi2ur::piEnqueueMemUnmap(Queue, Mem, MappedPtr, NumEventsInWaitList,
+                                  EventWaitList, OutEvent);
+}
+
+__SYCL_EXPORT pi_result piEventsWait(pi_uint32 NumEvents,
+                                     const pi_event *EventList) {
+
+  return pi2ur::piEventsWait(NumEvents, EventList);
+}
+
+__SYCL_EXPORT pi_result piQueueFinish(pi_queue Queue) {
+  return pi2ur::piQueueFinish(Queue);
+}
+
+__SYCL_EXPORT pi_result piEventGetInfo(pi_event Event, pi_event_info ParamName,
+                                       size_t ParamValueSize, void *ParamValue,
+                                       size_t *ParamValueSizeRet) {
+  return pi2ur::piEventGetInfo(Event, ParamName, ParamValueSize, ParamValue,
+                               ParamValueSizeRet);
+}
+
+__SYCL_EXPORT pi_result piEnqueueMemBufferMap(
+    pi_queue Queue, pi_mem Mem, pi_bool BlockingMap, pi_map_flags MapFlags,
+    size_t Offset, size_t Size, pi_uint32 NumEventsInWaitList,
+    const pi_event *EventWaitList, pi_event *OutEvent, void **RetMap) {
+
+  return pi2ur::piEnqueueMemBufferMap(Queue, Mem, BlockingMap, MapFlags, Offset,
+                                      Size, NumEventsInWaitList, EventWaitList,
+                                      OutEvent, RetMap);
+}
+
+__SYCL_EXPORT pi_result piEnqueueMemBufferFill(
+    pi_queue Queue, pi_mem Buffer, const void *Pattern, size_t PatternSize,
+    size_t Offset, size_t Size, pi_uint32 NumEventsInWaitList,
+    const pi_event *EventWaitList, pi_event *Event) {
+  return pi2ur::piEnqueueMemBufferFill(Queue, Buffer, Pattern, PatternSize,
+                                       Offset, Size, NumEventsInWaitList,
+                                       EventWaitList, Event);
+}
+
+__SYCL_EXPORT pi_result piextUSMDeviceAlloc(void **ResultPtr,
+                                            pi_context Context,
+                                            pi_device Device,
+                                            pi_usm_mem_properties *Properties,
+                                            size_t Size, pi_uint32 Alignment) {
+
+  return pi2ur::piextUSMDeviceAlloc(ResultPtr, Context, Device, Properties,
+                                    Size, Alignment);
+}
+
+__SYCL_EXPORT pi_result piKernelRetain(pi_kernel Kernel) {
+  return pi2ur::piKernelRetain(Kernel);
+}
+
+__SYCL_EXPORT pi_result piKernelRelease(pi_kernel Kernel) {
+
+  return pi2ur::piKernelRelease(Kernel);
+}
+
+__SYCL_EXPORT pi_result piProgramRelease(pi_program Program) {
+  return pi2ur::piProgramRelease(Program);
+}
+
+__SYCL_EXPORT pi_result piextUSMSharedAlloc(void **ResultPtr,
+                                            pi_context Context,
+                                            pi_device Device,
+                                            pi_usm_mem_properties *Properties,
+                                            size_t Size, pi_uint32 Alignment) {
+
+  return pi2ur::piextUSMSharedAlloc(ResultPtr, Context, Device, Properties,
+                                    Size, Alignment);
+}
+
+__SYCL_EXPORT pi_result piextUSMFree(pi_context Context, void *Ptr) {
+  return pi2ur::piextUSMFree(Context, Ptr);
+}
+
+__SYCL_EXPORT pi_result piContextRetain(pi_context Context) {
+  return pi2ur::piContextRetain(Context);
+}
+
+__SYCL_EXPORT pi_result piextKernelSetArgPointer(pi_kernel Kernel,
+                                                 pi_uint32 ArgIndex,
+                                                 size_t ArgSize,
+                                                 const void *ArgValue) {
+  return pi2ur::piextKernelSetArgPointer(Kernel, ArgIndex, ArgSize, ArgValue);
+}
+
+// Special version of piKernelSetArg to accept pi_sampler.
+__SYCL_EXPORT pi_result piextKernelSetArgSampler(pi_kernel Kernel,
+                                                 pi_uint32 ArgIndex,
+                                                 const pi_sampler *ArgValue) {
+
+  return pi2ur::piextKernelSetArgSampler(Kernel, ArgIndex, ArgValue);
+}
+
+__SYCL_EXPORT pi_result piKernelGetSubGroupInfo(
+    pi_kernel Kernel, pi_device Device, pi_kernel_sub_group_info ParamName,
+    size_t InputValueSize, const void *InputValue, size_t ParamValueSize,
+    void *ParamValue, size_t *ParamValueSizeRet) {
+
+  return pi2ur::piKernelGetSubGroupInfo(
+      Kernel, Device, ParamName, InputValueSize, InputValue, ParamValueSize,
+      ParamValue, ParamValueSizeRet);
+}
+
+__SYCL_EXPORT pi_result piQueueGetInfo(pi_queue Queue, pi_queue_info ParamName,
+                                       size_t ParamValueSize, void *ParamValue,
+                                       size_t *ParamValueSizeRet) {
+
+  return pi2ur::piQueueGetInfo(Queue, ParamName, ParamValueSize, ParamValue,
+                               ParamValueSizeRet);
+}
+
+/// USM Memset API
+///
+/// @param Queue is the queue to submit to
+/// @param Ptr is the ptr to memset
+/// @param Value is value to set.  It is interpreted as an 8-bit value and the
+/// upper
+///        24 bits are ignored
+/// @param Count is the size in bytes to memset
+/// @param NumEventsInWaitlist is the number of events to wait on
+/// @param EventsWaitlist is an array of events to wait on
+/// @param Event is the event that represents this operation
+__SYCL_EXPORT pi_result piextUSMEnqueueMemset(pi_queue Queue, void *Ptr,
+                                              pi_int32 Value, size_t Count,
+                                              pi_uint32 NumEventsInWaitlist,
+                                              const pi_event *EventsWaitlist,
+                                              pi_event *Event) {
+  return pi2ur::piextUSMEnqueueMemset(
+      Queue, Ptr, Value, Count, NumEventsInWaitlist, EventsWaitlist, Event);
+}
+
+__SYCL_EXPORT pi_result piEnqueueMemBufferCopyRect(
+    pi_queue Queue, pi_mem SrcMem, pi_mem DstMem, pi_buff_rect_offset SrcOrigin,
+    pi_buff_rect_offset DstOrigin, pi_buff_rect_region Region,
+    size_t SrcRowPitch, size_t SrcSlicePitch, size_t DstRowPitch,
+    size_t DstSlicePitch, pi_uint32 NumEventsInWaitList,
+    const pi_event *EventWaitList, pi_event *Event) {
+
+  return pi2ur::piEnqueueMemBufferCopyRect(
+      Queue, SrcMem, DstMem, SrcOrigin, DstOrigin, Region, SrcRowPitch,
+      SrcSlicePitch, DstRowPitch, DstSlicePitch, NumEventsInWaitList,
+      EventWaitList, Event);
+}
+
+__SYCL_EXPORT pi_result piEnqueueMemBufferCopy(pi_queue Queue, pi_mem SrcMem,
+                                               pi_mem DstMem, size_t SrcOffset,
+                                               size_t DstOffset, size_t Size,
+                                               pi_uint32 NumEventsInWaitList,
+                                               const pi_event *EventWaitList,
+                                               pi_event *Event) {
+  return pi2ur::piEnqueueMemBufferCopy(Queue, SrcMem, DstMem, SrcOffset,
+                                       DstOffset, Size, NumEventsInWaitList,
+                                       EventWaitList, Event);
+}
+
+__SYCL_EXPORT pi_result piextUSMEnqueueMemcpy(pi_queue Queue, pi_bool Blocking,
+                                              void *DstPtr, const void *SrcPtr,
+                                              size_t Size,
+                                              pi_uint32 NumEventsInWaitlist,
+                                              const pi_event *EventsWaitlist,
+                                              pi_event *Event) {
+
+  return pi2ur::piextUSMEnqueueMemcpy(Queue, Blocking, DstPtr, SrcPtr, Size,
+                                      NumEventsInWaitlist, EventsWaitlist,
+                                      Event);
+}
+
+__SYCL_EXPORT pi_result piEnqueueMemBufferWriteRect(
+    pi_queue Queue, pi_mem Buffer, pi_bool BlockingWrite,
+    pi_buff_rect_offset BufferOffset, pi_buff_rect_offset HostOffset,
+    pi_buff_rect_region Region, size_t BufferRowPitch, size_t BufferSlicePitch,
+    size_t HostRowPitch, size_t HostSlicePitch, const void *Ptr,
+    pi_uint32 NumEventsInWaitList, const pi_event *EventWaitList,
+    pi_event *Event) {
+
+  return pi2ur::piEnqueueMemBufferWriteRect(
+      Queue, Buffer, BlockingWrite, BufferOffset, HostOffset, Region,
+      BufferRowPitch, BufferSlicePitch, HostRowPitch, HostSlicePitch, Ptr,
+      NumEventsInWaitList, EventWaitList, Event);
+}
+
+__SYCL_EXPORT pi_result piEnqueueMemBufferWrite(
+    pi_queue Queue, pi_mem Buffer, pi_bool BlockingWrite, size_t Offset,
+    size_t Size, const void *Ptr, pi_uint32 NumEventsInWaitList,
+    const pi_event *EventWaitList, pi_event *Event) {
+
+  return pi2ur::piEnqueueMemBufferWrite(Queue, Buffer, BlockingWrite, Offset,
+                                        Size, Ptr, NumEventsInWaitList,
+                                        EventWaitList, Event);
+}
+
+__SYCL_EXPORT pi_result piEnqueueMemBufferReadRect(
+    pi_queue Queue, pi_mem Buffer, pi_bool BlockingRead,
+    pi_buff_rect_offset BufferOffset, pi_buff_rect_offset HostOffset,
+    pi_buff_rect_region Region, size_t BufferRowPitch, size_t BufferSlicePitch,
+    size_t HostRowPitch, size_t HostSlicePitch, void *Ptr,
+    pi_uint32 NumEventsInWaitList, const pi_event *EventWaitList,
+    pi_event *Event) {
+
+  return pi2ur::piEnqueueMemBufferReadRect(
+      Queue, Buffer, BlockingRead, BufferOffset, HostOffset, Region,
+      BufferRowPitch, BufferSlicePitch, HostRowPitch, HostSlicePitch, Ptr,
+      NumEventsInWaitList, EventWaitList, Event);
+}
+
+__SYCL_EXPORT pi_result piEnqueueMemBufferRead(
+    pi_queue Queue, pi_mem Src, pi_bool BlockingRead, size_t Offset,
+    size_t Size, void *Dst, pi_uint32 NumEventsInWaitList,
+    const pi_event *EventWaitList, pi_event *Event) {
+
+  return pi2ur::piEnqueueMemBufferRead(Queue, Src, BlockingRead, Offset, Size,
+                                       Dst, NumEventsInWaitList, EventWaitList,
+                                       Event);
+}
+
+__SYCL_EXPORT pi_result piEnqueueEventsWaitWithBarrier(
+    pi_queue Queue, pi_uint32 NumEventsInWaitList,
+    const pi_event *EventWaitList, pi_event *OutEvent) {
+
+  return pi2ur::piEnqueueEventsWaitWithBarrier(Queue, NumEventsInWaitList,
+                                               EventWaitList, OutEvent);
+}
+
+__SYCL_EXPORT pi_result piEnqueueEventsWait(pi_queue Queue,
+                                            pi_uint32 NumEventsInWaitList,
+                                            const pi_event *EventWaitList,
+                                            pi_event *OutEvent) {
+
+  return pi2ur::piEnqueueEventsWait(Queue, NumEventsInWaitList, EventWaitList,
+                                    OutEvent);
+}
+
+__SYCL_EXPORT pi_result
+piextEventGetNativeHandle(pi_event Event, pi_native_handle *NativeHandle) {
+
+  return pi2ur::piextEventGetNativeHandle(Event, NativeHandle);
+}
+
+__SYCL_EXPORT pi_result piEventGetProfilingInfo(pi_event Event,
+                                                pi_profiling_info ParamName,
+                                                size_t ParamValueSize,
+                                                void *ParamValue,
+                                                size_t *ParamValueSizeRet) {
+
+  return pi2ur::piEventGetProfilingInfo(Event, ParamName, ParamValueSize,
+                                        ParamValue, ParamValueSizeRet);
+}
+
+__SYCL_EXPORT pi_result piProgramRetain(pi_program Program) {
+  return pi2ur::piProgramRetain(Program);
+}
+
+__SYCL_EXPORT pi_result piKernelSetExecInfo(pi_kernel Kernel,
+                                            pi_kernel_exec_info ParamName,
+                                            size_t ParamValueSize,
+                                            const void *ParamValue) {
+
+  return pi2ur::piKernelSetExecInfo(Kernel, ParamName, ParamValueSize,
+                                    ParamValue);
+}
+
+__SYCL_EXPORT pi_result piKernelGetInfo(pi_kernel Kernel,
+                                        pi_kernel_info ParamName,
+                                        size_t ParamValueSize, void *ParamValue,
+                                        size_t *ParamValueSizeRet) {
+  return pi2ur::piKernelGetInfo(Kernel, ParamName, ParamValueSize, ParamValue,
+                                ParamValueSizeRet);
+}
+
+__SYCL_EXPORT pi_result piQueueRetain(pi_queue Queue) {
+  return pi2ur::piQueueRetain(Queue);
+}
+
+__SYCL_EXPORT pi_result piQueueFlush(pi_queue Queue) {
+  return pi2ur::piQueueFlush(Queue);
+}
+
+__SYCL_EXPORT pi_result piMemRetain(pi_mem Mem) {
+  return pi2ur::piMemRetain(Mem);
+}
+
+__SYCL_EXPORT pi_result piProgramCreateWithBinary(
+    pi_context Context, pi_uint32 NumDevices, const pi_device *DeviceList,
+    const size_t *Lengths, const unsigned char **Binaries,
+    size_t NumMetadataEntries, const pi_device_binary_property *Metadata,
+    pi_int32 *BinaryStatus, pi_program *Program) {
+
+  return pi2ur::piProgramCreateWithBinary(Context, NumDevices, DeviceList,
+                                          Lengths, Binaries, NumMetadataEntries,
+                                          Metadata, BinaryStatus, Program);
+}
+
+__SYCL_EXPORT pi_result piclProgramCreateWithSource(pi_context Context,
+                                                    pi_uint32 Count,
+                                                    const char **Strings,
+                                                    const size_t *Lengths,
+                                                    pi_program *RetProgram) {
+  return pi2ur::piclProgramCreateWithSource(Context, Count, Strings, Lengths,
+                                            RetProgram);
+}
+
+__SYCL_EXPORT pi_result piProgramGetInfo(pi_program Program,
+                                         pi_program_info ParamName,
+                                         size_t ParamValueSize,
+                                         void *ParamValue,
+                                         size_t *ParamValueSizeRet) {
+
+  return pi2ur::piProgramGetInfo(Program, ParamName, ParamValueSize, ParamValue,
+                                 ParamValueSizeRet);
+}
+
+__SYCL_EXPORT pi_result piProgramCompile(
+    pi_program Program, pi_uint32 NumDevices, const pi_device *DeviceList,
+    const char *Options, pi_uint32 NumInputHeaders,
+    const pi_program *InputHeaders, const char **HeaderIncludeNames,
+    void (*PFnNotify)(pi_program Program, void *UserData), void *UserData) {
+
+  return pi2ur::piProgramCompile(Program, NumDevices, DeviceList, Options,
+                                 NumInputHeaders, InputHeaders,
+                                 HeaderIncludeNames, PFnNotify, UserData);
+}
+
+__SYCL_EXPORT pi_result piProgramGetBuildInfo(
+    pi_program Program, pi_device Device, pi_program_build_info ParamName,
+    size_t ParamValueSize, void *ParamValue, size_t *ParamValueSizeRet) {
+
+  return pi2ur::piProgramGetBuildInfo(Program, Device, ParamName,
+                                      ParamValueSize, ParamValue,
+                                      ParamValueSizeRet);
+}
+
+__SYCL_EXPORT pi_result piEventCreate(pi_context Context, pi_event *RetEvent) {
+
+  return pi2ur::piEventCreate(Context, RetEvent);
+}
+
+__SYCL_EXPORT pi_result piEventSetCallback(
+    pi_event Event, pi_int32 CommandExecCallbackType,
+    void (*PFnNotify)(pi_event Event, pi_int32 EventCommandStatus,
+                      void *UserData),
+    void *UserData) {
+  return pi2ur::piEventSetCallback(Event, CommandExecCallbackType, PFnNotify,
+                                   UserData);
+}
+
+__SYCL_EXPORT pi_result piEventSetStatus(pi_event Event,
+                                         pi_int32 ExecutionStatus) {
+  return pi2ur::piEventSetStatus(Event, ExecutionStatus);
+}
+
+__SYCL_EXPORT pi_result piEventRetain(pi_event Event) {
+  return pi2ur::piEventRetain(Event);
+}
+
+__SYCL_EXPORT pi_result piEventRelease(pi_event Event) {
+  return pi2ur::piEventRelease(Event);
+}
+
+__SYCL_EXPORT pi_result piextEventCreateWithNativeHandle(
+    pi_native_handle NativeHandle, pi_context Context, bool OwnNativeHandle,
+    pi_event *Event) {
+  return pi2ur::piextEventCreateWithNativeHandle(NativeHandle, Context,
+                                                 OwnNativeHandle, Event);
+}
+
+__SYCL_EXPORT pi_result piEnqueueMemImageFill(
+    pi_queue Queue, pi_mem Image, const void *FillColor, const size_t *Origin,
+    const size_t *Region, pi_uint32 NumEventsInWaitList,
+    const pi_event *EventWaitList, pi_event *Event) {
+
+  return pi2ur::piEnqueueMemImageFill(Queue, Image, FillColor, Origin, Region,
+                                      NumEventsInWaitList, EventWaitList,
+                                      Event);
+}
+
+__SYCL_EXPORT pi_result piextPlatformGetNativeHandle(
+    pi_platform Platform, pi_native_handle *NativeHandle) {
+
+  return pi2ur::piextPlatformGetNativeHandle(Platform, NativeHandle);
+}
+
+__SYCL_EXPORT pi_result piextPlatformCreateWithNativeHandle(
+    pi_native_handle NativeHandle, pi_platform *Platform) {
+
+  return pi2ur::piextPlatformCreateWithNativeHandle(NativeHandle, Platform);
+}
+
+__SYCL_EXPORT pi_result
+piextDeviceGetNativeHandle(pi_device Device, pi_native_handle *NativeHandle) {
+
+  return pi2ur::piextDeviceGetNativeHandle(Device, NativeHandle);
+}
+
+__SYCL_EXPORT pi_result piextDeviceCreateWithNativeHandle(
+    pi_native_handle NativeHandle, pi_platform Platform, pi_device *Device) {
+
+  return pi2ur::piextDeviceCreateWithNativeHandle(NativeHandle, Platform,
+                                                  Device);
+}
+
+// FIXME: Dummy implementation to prevent link fail
+__SYCL_EXPORT pi_result piextContextSetExtendedDeleter(
+    pi_context Context, pi_context_extended_deleter Function, void *UserData) {
+  return pi2ur::piextContextSetExtendedDeleter(Context, Function, UserData);
+}
+
+__SYCL_EXPORT pi_result piextContextGetNativeHandle(
+    pi_context Context, pi_native_handle *NativeHandle) {
+
+  return pi2ur::piextContextGetNativeHandle(Context, NativeHandle);
+}
+
+__SYCL_EXPORT pi_result piextContextCreateWithNativeHandle(
+    pi_native_handle NativeHandle, pi_uint32 NumDevices,
+    const pi_device *Devices, bool OwnNativeHandle, pi_context *RetContext) {
+  return pi2ur::piextContextCreateWithNativeHandle(
+      NativeHandle, NumDevices, Devices, OwnNativeHandle, RetContext);
+}
+
+__SYCL_EXPORT pi_result piextQueueGetNativeHandle(
+    pi_queue Queue, pi_native_handle *NativeHandle, int32_t *NativeHandleDesc) {
+  return pi2ur::piextQueueGetNativeHandle(Queue, NativeHandle,
+                                          NativeHandleDesc);
+}
+
+__SYCL_EXPORT pi_result piextQueueCreateWithNativeHandle(
+    pi_native_handle NativeHandle, int32_t NativeHandleDesc, pi_context Context,
+    pi_device Device, bool OwnNativeHandle, pi_queue_properties *Properties,
+    pi_queue *Queue) {
+  return pi2ur::piextQueueCreateWithNativeHandle(
+      NativeHandle, NativeHandleDesc, Context, Device, OwnNativeHandle,
+      Properties, Queue);
+}
+
+__SYCL_EXPORT pi_result piMemRelease(pi_mem Mem) {
+  return pi2ur::piMemRelease(Mem);
+}
+
+__SYCL_EXPORT pi_result piEnqueueNativeKernel(
+    pi_queue Queue, void (*UserFunc)(void *), void *Args, size_t CbArgs,
+    pi_uint32 NumMemObjects, const pi_mem *MemList, const void **ArgsMemLoc,
+    pi_uint32 NumEventsInWaitList, const pi_event *EventWaitList,
+    pi_event *Event) {
+  return pi2ur::piEnqueueNativeKernel(
+      Queue, UserFunc, Args, CbArgs, NumMemObjects, MemList, ArgsMemLoc,
+      NumEventsInWaitList, EventWaitList, Event);
+}
+
+__SYCL_EXPORT pi_result piextGetDeviceFunctionPointer(
+    pi_device Device, pi_program Program, const char *FunctionName,
+    pi_uint64 *FunctionPointerRet) {
+
+  return pi2ur::piextGetDeviceFunctionPointer(Device, Program, FunctionName,
+                                              FunctionPointerRet);
+}
+
+/// Hint to migrate memory to the device
+///
+/// @param Queue is the queue to submit to
+/// @param Ptr points to the memory to migrate
+/// @param Size is the number of bytes to migrate
+/// @param Flags is a bitfield used to specify memory migration options
+/// @param NumEventsInWaitlist is the number of events to wait on
+/// @param EventsWaitlist is an array of events to wait on
+/// @param Event is the event that represents this operation
+__SYCL_EXPORT pi_result piextUSMEnqueuePrefetch(pi_queue Queue, const void *Ptr,
+                                                size_t Size,
+                                                pi_usm_migration_flags Flags,
+                                                pi_uint32 NumEventsInWaitList,
+                                                const pi_event *EventWaitList,
+                                                pi_event *OutEvent) {
+
+  return pi2ur::piextUSMEnqueuePrefetch(
+      Queue, Ptr, Size, Flags, NumEventsInWaitList, EventWaitList, OutEvent);
+}
+
+/// USM memadvise API to govern behavior of automatic migration mechanisms
+///
+/// @param Queue is the queue to submit to
+/// @param Ptr is the data to be advised
+/// @param Length is the size in bytes of the meory to advise
+/// @param Advice is device specific advice
+/// @param Event is the event that represents this operation
+///
+__SYCL_EXPORT pi_result piextUSMEnqueueMemAdvise(pi_queue Queue,
+                                                 const void *Ptr, size_t Length,
+                                                 pi_mem_advice Advice,
+                                                 pi_event *OutEvent) {
+
+  return pi2ur::piextUSMEnqueueMemAdvise(Queue, Ptr, Length, Advice, OutEvent);
+}
+
+/// USM 2D Fill API
+///
+/// \param queue is the queue to submit to
+/// \param ptr is the ptr to fill
+/// \param pitch is the total width of the destination memory including padding
+/// \param pattern is a pointer with the bytes of the pattern to set
+/// \param pattern_size is the size in bytes of the pattern
+/// \param width is width in bytes of each row to fill
+/// \param height is height the columns to fill
+/// \param num_events_in_waitlist is the number of events to wait on
+/// \param events_waitlist is an array of events to wait on
+/// \param event is the event that represents this operation
+__SYCL_EXPORT pi_result piextUSMEnqueueFill2D(pi_queue Queue, void *Ptr,
+                                              size_t Pitch, size_t PatternSize,
+                                              const void *Pattern, size_t Width,
+                                              size_t Height,
+                                              pi_uint32 NumEventsWaitList,
+                                              const pi_event *EventsWaitList,
+                                              pi_event *Event) {
+
+  return pi2ur::piextUSMEnqueueFill2D(Queue, Ptr, Pitch, PatternSize, Pattern,
+                                      Width, Height, NumEventsWaitList,
+                                      EventsWaitList, Event);
+}
+
+/// USM 2D Memset API
+///
+/// \param queue is the queue to submit to
+/// \param ptr is the ptr to fill
+/// \param pitch is the total width of the destination memory including padding
+/// \param pattern is a pointer with the bytes of the pattern to set
+/// \param pattern_size is the size in bytes of the pattern
+/// \param width is width in bytes of each row to fill
+/// \param height is height the columns to fill
+/// \param num_events_in_waitlist is the number of events to wait on
+/// \param events_waitlist is an array of events to wait on
+/// \param event is the event that represents this operation
+__SYCL_EXPORT pi_result piextUSMEnqueueMemset2D(pi_queue Queue, void *Ptr,
+                                                size_t Pitch, int Value,
+                                                size_t Width, size_t Height,
+                                                pi_uint32 NumEventsWaitList,
+                                                const pi_event *EventsWaitlist,
+                                                pi_event *Event) {
+  return pi2ur::piextUSMEnqueueMemset2D(Queue, Ptr, Pitch, Value, Width, Height,
+                                        NumEventsWaitList, EventsWaitlist,
+                                        Event);
+}
+
+/// API to query information about USM allocated pointers.
+/// Valid Queries:
+///   PI_MEM_ALLOC_TYPE returns host/device/shared pi_usm_type value
+///   PI_MEM_ALLOC_BASE_PTR returns the base ptr of an allocation if
+///                         the queried pointer fell inside an allocation.
+///                         Result must fit in void *
+///   PI_MEM_ALLOC_SIZE returns how big the queried pointer's
+///                     allocation is in bytes. Result is a size_t.
+///   PI_MEM_ALLOC_DEVICE returns the pi_device this was allocated against
+///
+/// @param Context is the pi_context
+/// @param Ptr is the pointer to query
+/// @param ParamName is the type of query to perform
+/// @param ParamValueSize is the size of the result in bytes
+/// @param ParamValue is the result
+/// @param ParamValueRet is how many bytes were written
+__SYCL_EXPORT pi_result piextUSMGetMemAllocInfo(
+    pi_context Context, const void *Ptr, pi_mem_alloc_info ParamName,
+    size_t ParamValueSize, void *ParamValue, size_t *ParamValueSizeRet) {
+  return pi2ur::piextUSMGetMemAllocInfo(Context, Ptr, ParamName, ParamValueSize,
+                                        ParamValue, ParamValueSizeRet);
+}
+
+__SYCL_EXPORT pi_result piextPluginGetOpaqueData(void *opaque_data_param,
+                                                 void **opaque_data_return) {
+  return pi2ur::piextPluginGetOpaqueData(opaque_data_param, opaque_data_return);
+}
+
+__SYCL_EXPORT pi_result piextProgramGetNativeHandle(
+    pi_program Program, pi_native_handle *NativeHandle) {
+
+  return pi2ur::piextProgramGetNativeHandle(Program, NativeHandle);
+}
+
+__SYCL_EXPORT pi_result piextProgramCreateWithNativeHandle(
+    pi_native_handle NativeHandle, // missing
+    pi_context Context, bool ownNativeHandle, pi_program *Program) {
+  return pi2ur::piextProgramCreateWithNativeHandle(NativeHandle, Context,
+                                                   ownNativeHandle, Program);
+}
+
+__SYCL_EXPORT pi_result piSamplerCreate(
+    pi_context Context, const pi_sampler_properties *SamplerProperties,
+    pi_sampler *RetSampler) {
+  return pi2ur::piSamplerCreate(Context, SamplerProperties, RetSampler);
+}
+
+__SYCL_EXPORT pi_result piSamplerGetInfo(pi_sampler Sampler,
+                                         pi_sampler_info ParamName,
+                                         size_t ParamValueSize,
+                                         void *ParamValue,
+                                         size_t *ParamValueSizeRet) {
+  return pi2ur::piSamplerGetInfo(Sampler, ParamName, ParamValueSize, ParamValue,
+                                 ParamValueSizeRet);
+}
+
+__SYCL_EXPORT pi_result piSamplerRetain(pi_sampler Sampler) {
+  return pi2ur::piSamplerRetain(Sampler);
+}
+
+__SYCL_EXPORT pi_result piSamplerRelease(pi_sampler Sampler) {
+  return pi2ur::piSamplerRelease(Sampler);
+}
+
+__SYCL_EXPORT pi_result piMemImageGetInfo(pi_mem Image, pi_image_info ParamName,
+                                          size_t ParamValueSize,
+                                          void *ParamValue,
+                                          size_t *ParamValueSizeRet) {
+  return pi2ur::piMemImageGetInfo(Image, ParamName, ParamValueSize, ParamValue,
+                                  ParamValueSizeRet);
+}
+
+/// USM 2D Memcpy API
+///
+/// \param queue is the queue to submit to
+/// \param blocking is whether this operation should block the host
+/// \param dst_ptr is the location the data will be copied
+/// \param dst_pitch is the total width of the destination memory including
+/// padding
+/// \param src_ptr is the data to be copied
+/// \param dst_pitch is the total width of the source memory including padding
+/// \param width is width in bytes of each row to be copied
+/// \param height is height the columns to be copied
+/// \param num_events_in_waitlist is the number of events to wait on
+/// \param events_waitlist is an array of events to wait on
+/// \param event is the event that represents this operation
+__SYCL_EXPORT pi_result piextUSMEnqueueMemcpy2D(
+    pi_queue Queue, pi_bool Blocking, void *DstPtr, size_t DstPitch,
+    const void *SrcPtr, size_t SrcPitch, size_t Width, size_t Height,
+    pi_uint32 NumEventsInWaitList, const pi_event *EventsWaitList,
+    pi_event *Event) {
+
+  return pi2ur::piextUSMEnqueueMemcpy2D(
+      Queue, Blocking, DstPtr, DstPitch, SrcPtr, SrcPitch, Width, Height,
+      NumEventsInWaitList, EventsWaitList, Event);
+}
+
+/// API for writing data from host to a device global variable.
+///
+/// \param Queue is the queue
+/// \param Program is the program containing the device global variable
+/// \param Name is the unique identifier for the device global variable
+/// \param BlockingWrite is true if the write should block
+/// \param Count is the number of bytes to copy
+/// \param Offset is the byte offset into the device global variable to start
+/// copying
+/// \param Src is a pointer to where the data must be copied from
+/// \param NumEventsInWaitList is a number of events in the wait list
+/// \param EventWaitList is the wait list
+/// \param Event is the resulting event
+pi_result piextEnqueueDeviceGlobalVariableWrite(
+    pi_queue Queue, pi_program Program, const char *Name, pi_bool BlockingWrite,
+    size_t Count, size_t Offset, const void *Src, pi_uint32 NumEventsInWaitList,
+    const pi_event *EventsWaitList, pi_event *Event) {
+  return pi2ur::piextEnqueueDeviceGlobalVariableWrite(
+      Queue, Program, Name, BlockingWrite, Count, Offset, Src,
+      NumEventsInWaitList, EventsWaitList, Event);
+}
+
+/// API reading data from a device global variable to host.
+///
+/// \param Queue is the queue
+/// \param Program is the program containing the device global variable
+/// \param Name is the unique identifier for the device global variable
+/// \param BlockingRead is true if the read should block
+/// \param Count is the number of bytes to copy
+/// \param Offset is the byte offset into the device global variable to start
+/// copying
+/// \param Dst is a pointer to where the data must be copied to
+/// \param NumEventsInWaitList is a number of events in the wait list
+/// \param EventWaitList is the wait list
+/// \param Event is the resulting event
+pi_result piextEnqueueDeviceGlobalVariableRead(
+    pi_queue Queue, pi_program Program, const char *Name, pi_bool BlockingRead,
+    size_t Count, size_t Offset, void *Dst, pi_uint32 NumEventsInWaitList,
+    const pi_event *EventsWaitList, pi_event *Event) {
+
+  return pi2ur::piextEnqueueDeviceGlobalVariableRead(
+      Queue, Program, Name, BlockingRead, Count, Offset, Dst,
+      NumEventsInWaitList, EventsWaitList, Event);
+}
+
+pi_result piextMemImageCreateWithNativeHandle(
+    pi_native_handle NativeHandle, pi_context Context, bool OwnNativeHandle,
+    const pi_image_format *ImageFormat, const pi_image_desc *ImageDesc,
+    pi_mem *Img) {
+  return pi2ur::piextMemImageCreateWithNativeHandle(
+      NativeHandle, Context, OwnNativeHandle, ImageFormat, ImageDesc, Img);
+}
+
+// Command buffer extension
+pi_result piextCommandBufferCreate(pi_context Context, pi_device Device,
+                                   const pi_ext_command_buffer_desc *Desc,
+                                   pi_ext_command_buffer *RetCommandBuffer) {
+  return pi2ur::piextCommandBufferCreate(Context, Device, Desc,
+                                         RetCommandBuffer);
+}
+
+pi_result piextCommandBufferRetain(pi_ext_command_buffer CommandBuffer) {
+  return pi2ur::piextCommandBufferRetain(CommandBuffer);
+}
+
+pi_result piextCommandBufferRelease(pi_ext_command_buffer CommandBuffer) {
+  return pi2ur::piextCommandBufferRelease(CommandBuffer);
+}
+
+pi_result piextCommandBufferFinalize(pi_ext_command_buffer CommandBuffer) {
+  return pi2ur::piextCommandBufferFinalize(CommandBuffer);
+}
+
+pi_result piextCommandBufferNDRangeKernel(
+    pi_ext_command_buffer CommandBuffer, pi_kernel Kernel, pi_uint32 WorkDim,
+    const size_t *GlobalWorkOffset, const size_t *GlobalWorkSize,
+    const size_t *LocalWorkSize, pi_uint32 NumSyncPointsInWaitList,
+    const pi_ext_sync_point *SyncPointWaitList, pi_ext_sync_point *SyncPoint) {
+  return pi2ur::piextCommandBufferNDRangeKernel(
+      CommandBuffer, Kernel, WorkDim, GlobalWorkOffset, GlobalWorkSize,
+      LocalWorkSize, NumSyncPointsInWaitList, SyncPointWaitList, SyncPoint);
+}
+
+pi_result piextCommandBufferMemcpyUSM(
+    pi_ext_command_buffer CommandBuffer, void *DstPtr, const void *SrcPtr,
+    size_t Size, pi_uint32 NumSyncPointsInWaitList,
+    const pi_ext_sync_point *SyncPointWaitList, pi_ext_sync_point *SyncPoint) {
+  return pi2ur::piextCommandBufferMemcpyUSM(CommandBuffer, DstPtr, SrcPtr, Size,
+                                            NumSyncPointsInWaitList,
+                                            SyncPointWaitList, SyncPoint);
+}
+
+pi_result piextCommandBufferMemBufferCopy(
+    pi_ext_command_buffer CommandBuffer, pi_mem SrcMem, pi_mem DstMem,
+    size_t SrcOffset, size_t DstOffset, size_t Size,
+    pi_uint32 NumSyncPointsInWaitList,
+    const pi_ext_sync_point *SyncPointWaitList, pi_ext_sync_point *SyncPoint) {
+  return pi2ur::piextCommandBufferMemBufferCopy(
+      CommandBuffer, SrcMem, DstMem, SrcOffset, DstOffset, Size,
+      NumSyncPointsInWaitList, SyncPointWaitList, SyncPoint);
+}
+
+pi_result piextCommandBufferMemBufferCopyRect(
+    pi_ext_command_buffer CommandBuffer, pi_mem SrcMem, pi_mem DstMem,
+    pi_buff_rect_offset SrcOrigin, pi_buff_rect_offset DstOrigin,
+    pi_buff_rect_region Region, size_t SrcRowPitch, size_t SrcSlicePitch,
+    size_t DstRowPitch, size_t DstSlicePitch, pi_uint32 NumSyncPointsInWaitList,
+    const pi_ext_sync_point *SyncPointWaitList, pi_ext_sync_point *SyncPoint) {
+  return pi2ur::piextCommandBufferMemBufferCopyRect(
+      CommandBuffer, SrcMem, DstMem, SrcOrigin, DstOrigin, Region, SrcRowPitch,
+      SrcSlicePitch, DstRowPitch, DstSlicePitch, NumSyncPointsInWaitList,
+      SyncPointWaitList, SyncPoint);
+}
+
+pi_result piextCommandBufferMemBufferRead(
+    pi_ext_command_buffer CommandBuffer, pi_mem Buffer, size_t Offset,
+    size_t Size, void *Dst, pi_uint32 NumSyncPointsInWaitList,
+    const pi_ext_sync_point *SyncPointWaitList, pi_ext_sync_point *SyncPoint) {
+  return pi2ur::piextCommandBufferMemBufferRead(
+      CommandBuffer, Buffer, Offset, Size, Dst, NumSyncPointsInWaitList,
+      SyncPointWaitList, SyncPoint);
+}
+
+pi_result piextCommandBufferMemBufferReadRect(
+    pi_ext_command_buffer CommandBuffer, pi_mem Buffer,
+    pi_buff_rect_offset BufferOffset, pi_buff_rect_offset HostOffset,
+    pi_buff_rect_region Region, size_t BufferRowPitch, size_t BufferSlicePitch,
+    size_t HostRowPitch, size_t HostSlicePitch, void *Ptr,
+    pi_uint32 NumSyncPointsInWaitList,
+    const pi_ext_sync_point *SyncPointWaitList, pi_ext_sync_point *SyncPoint) {
+  return pi2ur::piextCommandBufferMemBufferReadRect(
+      CommandBuffer, Buffer, BufferOffset, HostOffset, Region, BufferRowPitch,
+      BufferSlicePitch, HostRowPitch, HostSlicePitch, Ptr,
+      NumSyncPointsInWaitList, SyncPointWaitList, SyncPoint);
+}
+
+pi_result piextCommandBufferMemBufferWrite(
+    pi_ext_command_buffer CommandBuffer, pi_mem Buffer, size_t Offset,
+    size_t Size, const void *Ptr, pi_uint32 NumSyncPointsInWaitList,
+    const pi_ext_sync_point *SyncPointWaitList, pi_ext_sync_point *SyncPoint) {
+  return pi2ur::piextCommandBufferMemBufferWrite(
+      CommandBuffer, Buffer, Offset, Size, Ptr, NumSyncPointsInWaitList,
+      SyncPointWaitList, SyncPoint);
+}
+
+pi_result piextCommandBufferMemBufferWriteRect(
+    pi_ext_command_buffer CommandBuffer, pi_mem Buffer,
+    pi_buff_rect_offset BufferOffset, pi_buff_rect_offset HostOffset,
+    pi_buff_rect_region Region, size_t BufferRowPitch, size_t BufferSlicePitch,
+    size_t HostRowPitch, size_t HostSlicePitch, const void *Ptr,
+    pi_uint32 NumSyncPointsInWaitList,
+    const pi_ext_sync_point *SyncPointWaitList, pi_ext_sync_point *SyncPoint) {
+  return pi2ur::piextCommandBufferMemBufferWriteRect(
+      CommandBuffer, Buffer, BufferOffset, HostOffset, Region, BufferRowPitch,
+      BufferSlicePitch, HostRowPitch, HostSlicePitch, Ptr,
+      NumSyncPointsInWaitList, SyncPointWaitList, SyncPoint);
+}
+
+pi_result piextEnqueueCommandBuffer(pi_ext_command_buffer CommandBuffer,
+                                    pi_queue Queue,
+                                    pi_uint32 NumEventsInWaitList,
+                                    const pi_event *EventWaitList,
+                                    pi_event *Event) {
+  return pi2ur::piextEnqueueCommandBuffer(
+      CommandBuffer, Queue, NumEventsInWaitList, EventWaitList, Event);
+}
+
+__SYCL_EXPORT pi_result piextVirtualMemGranularityGetInfo(
+    pi_context Context, pi_device Device,
+    pi_virtual_mem_granularity_info ParamName, size_t ParamValueSize,
+    void *ParamValue, size_t *ParamValueSizeRet) {
+  return pi2ur::piextVirtualMemGranularityGetInfo(Context, Device, ParamName,
+                                                  ParamValueSize, ParamValue,
+                                                  ParamValueSizeRet);
+}
+
+__SYCL_EXPORT pi_result
+piextPhysicalMemCreate(pi_context Context, pi_device Device, size_t MemSize,
+                       pi_physical_mem *RetPhsycialMem) {
+  return pi2ur::piextPhysicalMemCreate(Context, Device, MemSize,
+                                       RetPhsycialMem);
+}
+
+__SYCL_EXPORT pi_result piextPhysicalMemRetain(pi_physical_mem PhysicalMem) {
+  return pi2ur::piextPhysicalMemRetain(PhysicalMem);
+}
+
+__SYCL_EXPORT pi_result piextPhysicalMemRelease(pi_physical_mem PhysicalMem) {
+  return pi2ur::piextPhysicalMemRelease(PhysicalMem);
+}
+
+__SYCL_EXPORT pi_result piextVirtualMemReserve(pi_context Context,
+                                               const void *Start,
+                                               size_t RangeSize,
+                                               void **RetPtr) {
+  return pi2ur::piextVirtualMemReserve(Context, Start, RangeSize, RetPtr);
+}
+
+__SYCL_EXPORT pi_result piextVirtualMemFree(pi_context Context, const void *Ptr,
+                                            size_t RangeSize) {
+  return pi2ur::piextVirtualMemFree(Context, Ptr, RangeSize);
+}
+
+__SYCL_EXPORT pi_result
+piextVirtualMemSetAccess(pi_context Context, const void *Ptr, size_t RangeSize,
+                         pi_virtual_access_flags Flags) {
+  return pi2ur::piextVirtualMemSetAccess(Context, Ptr, RangeSize, Flags);
+}
+
+__SYCL_EXPORT pi_result piextVirtualMemMap(pi_context Context, const void *Ptr,
+                                           size_t RangeSize,
+                                           pi_physical_mem PhysicalMem,
+                                           size_t Offset,
+                                           pi_virtual_access_flags Flags) {
+  return pi2ur::piextVirtualMemMap(Context, Ptr, RangeSize, PhysicalMem, Offset,
+                                   Flags);
+}
+
+__SYCL_EXPORT pi_result piextVirtualMemUnmap(pi_context Context,
+                                             const void *Ptr,
+                                             size_t RangeSize) {
+  return pi2ur::piextVirtualMemUnmap(Context, Ptr, RangeSize);
+}
+
+__SYCL_EXPORT pi_result
+piextVirtualMemGetInfo(pi_context Context, const void *Ptr, size_t RangeSize,
+                       pi_virtual_mem_info ParamName, size_t ParamValueSize,
+                       void *ParamValue, size_t *ParamValueSizeRet) {
+  return pi2ur::piextVirtualMemGetInfo(Context, Ptr, RangeSize, ParamName,
+                                       ParamValueSize, ParamValue,
+                                       ParamValueSizeRet);
+}
+
+__SYCL_EXPORT pi_result piGetDeviceAndHostTimer(pi_device Device,
+                                                uint64_t *DeviceTime,
+                                                uint64_t *HostTime) {
+  return pi2ur::piGetDeviceAndHostTimer(Device, DeviceTime, HostTime);
+}
+
+__SYCL_EXPORT pi_result piPluginGetBackendOption(pi_platform platform,
+                                                 const char *frontend_option,
+                                                 const char **backend_option) {
+  return pi2ur::piPluginGetBackendOption(platform, frontend_option,
+                                         backend_option);
+}
+
+// This interface is not in Unified Runtime currently
+__SYCL_EXPORT pi_result piTearDown(void *PluginParameter) {
+  return pi2ur::piTearDown(PluginParameter);
+}
+
+// This interface is not in Unified Runtime currently
+__SYCL_EXPORT pi_result piPluginInit(pi_plugin *PluginInit) {
+  PI_ASSERT(PluginInit, PI_ERROR_INVALID_VALUE);
+
+  const char SupportedVersion[] = _PI_UNIFIED_RUNTIME_PLUGIN_VERSION_STRING;
+
+  // Check that the major version matches in PiVersion and SupportedVersion
+  _PI_PLUGIN_VERSION_CHECK(PluginInit->PiVersion, SupportedVersion);
+
+  // TODO: handle versioning/targets properly.
+  size_t PluginVersionSize = sizeof(PluginInit->PluginVersion);
+
+  PI_ASSERT(strlen(_PI_UNIFIED_RUNTIME_PLUGIN_VERSION_STRING) <
+                PluginVersionSize,
+            PI_ERROR_INVALID_VALUE);
+
+  strncpy(PluginInit->PluginVersion, SupportedVersion, PluginVersionSize);
+
+  // Bind interfaces that are already supported and "die" for unsupported ones
+#define _PI_API(api)                                                           \
+  (PluginInit->PiFunctionTable).api = (decltype(&::api))(&DieUnsupported);
+#include <sycl/detail/pi.def>
+
+#define _PI_API(api)                                                           \
+  (PluginInit->PiFunctionTable).api = (decltype(&::api))(&api);
+
+  _PI_API(piPlatformsGet)
+  _PI_API(piPlatformGetInfo)
+  _PI_API(piDevicesGet)
+  _PI_API(piDeviceRetain)
+  _PI_API(piDeviceRelease)
+  _PI_API(piDeviceGetInfo)
+  _PI_API(piDevicePartition)
+  _PI_API(piextDeviceSelectBinary)
+  _PI_API(piGetDeviceAndHostTimer)
+  _PI_API(piextPlatformGetNativeHandle)
+  _PI_API(piextPlatformCreateWithNativeHandle)
+  _PI_API(piextDeviceGetNativeHandle)
+  _PI_API(piextDeviceCreateWithNativeHandle)
+  _PI_API(piPluginGetBackendOption)
+
+  _PI_API(piContextCreate)
+  _PI_API(piContextRelease)
+  _PI_API(piContextRetain)
+  _PI_API(piContextGetInfo)
+  _PI_API(piextContextSetExtendedDeleter)
+  _PI_API(piextContextGetNativeHandle)
+  _PI_API(piextContextCreateWithNativeHandle)
+
+  _PI_API(piQueueCreate)
+  _PI_API(piQueueRelease)
+  _PI_API(piextQueueCreate)
+  _PI_API(piQueueFinish)
+  _PI_API(piQueueGetInfo)
+  _PI_API(piQueueRetain)
+  _PI_API(piQueueFlush)
+  _PI_API(piextQueueGetNativeHandle)
+  _PI_API(piextQueueCreateWithNativeHandle)
+
+  _PI_API(piProgramCreate)
+  _PI_API(piProgramBuild)
+  _PI_API(piextProgramGetNativeHandle)
+  _PI_API(piextProgramCreateWithNativeHandle)
+  _PI_API(piextProgramSetSpecializationConstant)
+  _PI_API(piProgramLink)
+  _PI_API(piKernelCreate)
+  _PI_API(piextKernelSetArgMemObj)
+  _PI_API(piextKernelCreateWithNativeHandle)
+  _PI_API(piProgramRetain)
+  _PI_API(piKernelSetExecInfo)
+  _PI_API(piKernelGetInfo)
+  _PI_API(piKernelSetArg)
+  _PI_API(piKernelGetGroupInfo)
+  _PI_API(piKernelRetain)
+  _PI_API(piKernelRelease)
+  _PI_API(piProgramRelease)
+  _PI_API(piextKernelSetArgPointer)
+  _PI_API(piextKernelSetArgSampler)
+  _PI_API(piKernelGetSubGroupInfo)
+  _PI_API(piProgramCreateWithBinary)
+  _PI_API(piclProgramCreateWithSource)
+  _PI_API(piProgramGetInfo)
+  _PI_API(piProgramCompile)
+  _PI_API(piProgramGetBuildInfo)
+  _PI_API(piextGetDeviceFunctionPointer)
+
+  _PI_API(piMemBufferCreate)
+  _PI_API(piMemGetInfo)
+  _PI_API(piMemBufferPartition)
+  _PI_API(piEnqueueMemImageCopy)
+  _PI_API(piextMemGetNativeHandle)
+  _PI_API(piextMemCreateWithNativeHandle)
+  _PI_API(piMemRetain)
+  _PI_API(piextUSMGetMemAllocInfo)
+  _PI_API(piextUSMEnqueuePrefetch)
+  _PI_API(piextUSMEnqueueFill2D)
+  _PI_API(piextUSMEnqueueMemset2D)
+  _PI_API(piextUSMEnqueueMemAdvise)
+  _PI_API(piMemRelease)
+  _PI_API(piMemImageCreate)
+  _PI_API(piMemImageGetInfo)
+  _PI_API(piextUSMEnqueueMemcpy2D)
+  _PI_API(piextEnqueueDeviceGlobalVariableWrite)
+  _PI_API(piextEnqueueDeviceGlobalVariableRead)
+
+  _PI_API(piextUSMHostAlloc)
+  _PI_API(piextUSMDeviceAlloc)
+  _PI_API(piextUSMSharedAlloc)
+  _PI_API(piextUSMFree)
+
+  _PI_API(piEnqueueKernelLaunch)
+  _PI_API(piEnqueueMemImageWrite)
+  _PI_API(piEnqueueMemImageRead)
+  _PI_API(piEnqueueMemBufferMap)
+  _PI_API(piEnqueueMemUnmap)
+  _PI_API(piEnqueueMemBufferFill)
+  _PI_API(piextUSMEnqueueMemset)
+  _PI_API(piEnqueueMemBufferCopyRect)
+  _PI_API(piEnqueueMemBufferCopy)
+  _PI_API(piextUSMEnqueueMemcpy)
+  _PI_API(piEnqueueMemBufferWriteRect)
+  _PI_API(piEnqueueMemBufferWrite)
+  _PI_API(piEnqueueMemBufferReadRect)
+  _PI_API(piEnqueueMemBufferRead)
+  _PI_API(piEnqueueEventsWaitWithBarrier)
+  _PI_API(piEnqueueEventsWait)
+  _PI_API(piEnqueueNativeKernel)
+  _PI_API(piEnqueueMemImageFill)
+
+  _PI_API(piEventSetCallback)
+  _PI_API(piEventSetStatus)
+  _PI_API(piEventRetain)
+  _PI_API(piEventRelease)
+  _PI_API(piextEventCreateWithNativeHandle)
+  _PI_API(piEventsWait)
+  _PI_API(piEventGetInfo)
+  _PI_API(piextEventGetNativeHandle)
+  _PI_API(piEventGetProfilingInfo)
+  _PI_API(piEventCreate)
+
+  _PI_API(piSamplerCreate)
+  _PI_API(piSamplerGetInfo)
+  _PI_API(piSamplerRetain)
+  _PI_API(piSamplerRelease)
+
+  _PI_API(piextPluginGetOpaqueData)
+  _PI_API(piTearDown)
+
+  return PI_SUCCESS;
+}
+
+} // extern "C