--- conflicted
+++ resolved
@@ -1439,9 +1439,7 @@
 /// USM: memadvise API to govern behavior of automatic migration mechanisms
 UR_APIEXPORT ur_result_t UR_APICALL
 urEnqueueUSMAdvise(ur_queue_handle_t hQueue, const void *pMem, size_t size,
-<<<<<<< HEAD
                    ur_usm_advice_flags_t advice, ur_event_handle_t *phEvent) {
-#if HIP_VERSION_MAJOR >= 5
   UR_ASSERT(pMem && size > 0, UR_RESULT_ERROR_INVALID_VALUE);
   void *HIPDevicePtr = const_cast<void *>(pMem);
   ur_device_handle_t Device = hQueue->getContext()->getDevice();
@@ -1477,21 +1475,15 @@
     // This also applies for UR_USM_MEM_ADVICE_SET/MEM_ADVICE_CLEAR_READ_MOSTLY.
   }
 
+#if HIP_VERSION_MAJOR >= 5
   // NOTE: The hipPointerGetAttribute API is marked as beta, meaning, while this
   // is feature complete, it is still open to changes and outstanding issues.
-=======
-                   ur_usm_advice_flags_t, ur_event_handle_t *phEvent) {
-  void *HIPDevicePtr = const_cast<void *>(pMem);
-// HIP_POINTER_ATTRIBUTE_RANGE_SIZE is not an attribute in ROCM < 5,
-// so we can't perform this check for such cases.
-#if HIP_VERSION_MAJOR >= 5
->>>>>>> 7e4cc111
   unsigned int PointerRangeSize = 0;
   UR_CHECK_ERROR(hipPointerGetAttribute(
       &PointerRangeSize, HIP_POINTER_ATTRIBUTE_RANGE_SIZE,
       static_cast<hipDeviceptr_t>(HIPDevicePtr)));
   UR_ASSERT(size <= PointerRangeSize, UR_RESULT_ERROR_INVALID_SIZE);
-<<<<<<< HEAD
+#endif
 
   ur_result_t Result = UR_RESULT_SUCCESS;
   std::unique_ptr<ur_event_handle_t_> EventPtr{nullptr};
@@ -1538,15 +1530,6 @@
   }
 
   return Result;
-#else
-  return UR_RESULT_ERROR_UNSUPPORTED_FEATURE;
-#endif
-=======
-#endif
-  // TODO implement a mapping to hipMemAdvise once the expected behaviour
-  // of urEnqueueUSMAdvise is detailed in the USM extension
-  return urEnqueueEventsWait(hQueue, 0, nullptr, phEvent);
->>>>>>> 7e4cc111
 }
 
 UR_APIEXPORT ur_result_t UR_APICALL urEnqueueUSMFill2D(
