//===--------- enqueue.cpp - HIP Adapter ----------------------------------===//
//
// Part of the LLVM Project, under the Apache License v2.0 with LLVM Exceptions.
// See https://llvm.org/LICENSE.txt for license information.
// SPDX-License-Identifier: Apache-2.0 WITH LLVM-exception
//
//===----------------------------------------------------------------------===//

#include "common.hpp"
#include "context.hpp"
#include "event.hpp"
#include "kernel.hpp"
#include "memory.hpp"
#include "queue.hpp"

namespace {

static size_t imageElementByteSize(hipArray_Format ArrayFormat) {
  switch (ArrayFormat) {
  case HIP_AD_FORMAT_UNSIGNED_INT8:
  case HIP_AD_FORMAT_SIGNED_INT8:
    return 1;
  case HIP_AD_FORMAT_UNSIGNED_INT16:
  case HIP_AD_FORMAT_SIGNED_INT16:
  case HIP_AD_FORMAT_HALF:
    return 2;
  case HIP_AD_FORMAT_UNSIGNED_INT32:
  case HIP_AD_FORMAT_SIGNED_INT32:
  case HIP_AD_FORMAT_FLOAT:
    return 4;
  default:
    detail::ur::die("Invalid image format.");
  }
  return 0;
}

ur_result_t enqueueEventsWait(ur_queue_handle_t CommandQueue,
                              hipStream_t Stream, uint32_t NumEventsInWaitList,
                              const ur_event_handle_t *EventWaitList) {
  if (!EventWaitList) {
    return UR_RESULT_SUCCESS;
  }
  try {
    ScopedContext Active(CommandQueue->getDevice());

    auto Result = forLatestEvents(
        EventWaitList, NumEventsInWaitList,
        [Stream](ur_event_handle_t Event) -> ur_result_t {
          if (Event->getStream() == Stream) {
            return UR_RESULT_SUCCESS;
          } else {
            return UR_CHECK_ERROR(hipStreamWaitEvent(Stream, Event->get(), 0));
          }
        });

    if (Result != UR_RESULT_SUCCESS) {
      return Result;
    }
    return UR_RESULT_SUCCESS;
  } catch (ur_result_t Err) {
    return Err;
  } catch (...) {
    return UR_RESULT_ERROR_UNKNOWN;
  }
}

void simpleGuessLocalWorkSize(size_t *ThreadsPerBlock,
                              const size_t *GlobalWorkSize,
                              const size_t MaxThreadsPerBlock[3],
                              ur_kernel_handle_t Kernel) {
  assert(ThreadsPerBlock != nullptr);
  assert(GlobalWorkSize != nullptr);
  assert(Kernel != nullptr);

  std::ignore = Kernel;

  ThreadsPerBlock[0] = std::min(MaxThreadsPerBlock[0], GlobalWorkSize[0]);

  // Find a local work group size that is a divisor of the global
  // work group size to produce uniform work groups.
  while (GlobalWorkSize[0] % ThreadsPerBlock[0]) {
    --ThreadsPerBlock[0];
  }
}
} // namespace

UR_APIEXPORT ur_result_t UR_APICALL urEnqueueMemBufferWrite(
    ur_queue_handle_t hQueue, ur_mem_handle_t hBuffer, bool blockingWrite,
    size_t offset, size_t size, const void *pSrc, uint32_t numEventsInWaitList,
    const ur_event_handle_t *phEventWaitList, ur_event_handle_t *phEvent) {
  UR_ASSERT(!(phEventWaitList == NULL && numEventsInWaitList > 0),
            UR_RESULT_ERROR_INVALID_EVENT_WAIT_LIST);
  UR_ASSERT(!(phEventWaitList != NULL && numEventsInWaitList == 0),
            UR_RESULT_ERROR_INVALID_EVENT_WAIT_LIST);

  ur_result_t Result = UR_RESULT_SUCCESS;
  std::unique_ptr<ur_event_handle_t_> RetImplEvent{nullptr};

  try {
    ScopedContext Active(hQueue->getDevice());
    hipStream_t HIPStream = hQueue->getNextTransferStream();
    Result = enqueueEventsWait(hQueue, HIPStream, numEventsInWaitList,
                               phEventWaitList);

    if (phEvent) {
      RetImplEvent =
          std::unique_ptr<ur_event_handle_t_>(ur_event_handle_t_::makeNative(
              UR_COMMAND_MEM_BUFFER_WRITE, hQueue, HIPStream));
      UR_CHECK_ERROR(RetImplEvent->start());
    }

    Result = UR_CHECK_ERROR(
        hipMemcpyHtoDAsync(hBuffer->Mem.BufferMem.getWithOffset(offset),
                           const_cast<void *>(pSrc), size, HIPStream));

    if (phEvent) {
      UR_CHECK_ERROR(RetImplEvent->record());
    }

    if (blockingWrite) {
      Result = UR_CHECK_ERROR(hipStreamSynchronize(HIPStream));
    }

    if (phEvent) {
      *phEvent = RetImplEvent.release();
    }
  } catch (ur_result_t Err) {
    Result = Err;
  }
  return Result;
}

UR_APIEXPORT ur_result_t UR_APICALL urEnqueueMemBufferRead(
    ur_queue_handle_t hQueue, ur_mem_handle_t hBuffer, bool blockingRead,
    size_t offset, size_t size, void *pDst, uint32_t numEventsInWaitList,
    const ur_event_handle_t *phEventWaitList, ur_event_handle_t *phEvent) {
  UR_ASSERT(!(phEventWaitList == NULL && numEventsInWaitList > 0),
            UR_RESULT_ERROR_INVALID_EVENT_WAIT_LIST);
  UR_ASSERT(!(phEventWaitList != NULL && numEventsInWaitList == 0),
            UR_RESULT_ERROR_INVALID_EVENT_WAIT_LIST);

  ur_result_t Result = UR_RESULT_SUCCESS;
  std::unique_ptr<ur_event_handle_t_> RetImplEvent{nullptr};

  try {
    ScopedContext Active(hQueue->getDevice());
    hipStream_t HIPStream = hQueue->getNextTransferStream();
    Result = enqueueEventsWait(hQueue, HIPStream, numEventsInWaitList,
                               phEventWaitList);

    if (phEvent) {
      RetImplEvent =
          std::unique_ptr<ur_event_handle_t_>(ur_event_handle_t_::makeNative(
              UR_COMMAND_MEM_BUFFER_READ, hQueue, HIPStream));
      UR_CHECK_ERROR(RetImplEvent->start());
    }

    Result = UR_CHECK_ERROR(hipMemcpyDtoHAsync(
        pDst, hBuffer->Mem.BufferMem.getWithOffset(offset), size, HIPStream));

    if (phEvent) {
      UR_CHECK_ERROR(RetImplEvent->record());
    }

    if (blockingRead) {
      Result = UR_CHECK_ERROR(hipStreamSynchronize(HIPStream));
    }

    if (phEvent) {
      *phEvent = RetImplEvent.release();
    }

  } catch (ur_result_t err) {
    Result = err;
  }
  return Result;
}

UR_APIEXPORT ur_result_t UR_APICALL urEnqueueKernelLaunch(
    ur_queue_handle_t hQueue, ur_kernel_handle_t hKernel, uint32_t workDim,
    const size_t *pGlobalWorkOffset, const size_t *pGlobalWorkSize,
    const size_t *pLocalWorkSize, uint32_t numEventsInWaitList,
    const ur_event_handle_t *phEventWaitList, ur_event_handle_t *phEvent) {
  UR_ASSERT(hQueue->getContext() == hKernel->getContext(),
            UR_RESULT_ERROR_INVALID_QUEUE);
  UR_ASSERT(workDim > 0, UR_RESULT_ERROR_INVALID_WORK_DIMENSION);
  UR_ASSERT(workDim < 4, UR_RESULT_ERROR_INVALID_WORK_DIMENSION);

  if (*pGlobalWorkSize == 0) {
    return urEnqueueEventsWaitWithBarrier(hQueue, numEventsInWaitList,
                                          phEventWaitList, phEvent);
  }

  // Set the number of threads per block to the number of threads per warp
  // by default unless user has provided a better number
  size_t ThreadsPerBlock[3] = {32u, 1u, 1u};
  size_t MaxWorkGroupSize = 0u;
  size_t MaxThreadsPerBlock[3] = {};
  bool ProvidedLocalWorkGroupSize = (pLocalWorkSize != nullptr);

  {
    ur_result_t Result = urDeviceGetInfo(
        hQueue->Device, UR_DEVICE_INFO_MAX_WORK_ITEM_SIZES,
        sizeof(MaxThreadsPerBlock), MaxThreadsPerBlock, nullptr);
    UR_ASSERT(Result == UR_RESULT_SUCCESS, Result);

    Result =
        urDeviceGetInfo(hQueue->Device, UR_DEVICE_INFO_MAX_WORK_GROUP_SIZE,
                        sizeof(MaxWorkGroupSize), &MaxWorkGroupSize, nullptr);
    UR_ASSERT(Result == UR_RESULT_SUCCESS, Result);

    // The MaxWorkGroupSize = 1024 for AMD GPU
    // The MaxThreadsPerBlock = {1024, 1024, 1024}

    if (ProvidedLocalWorkGroupSize) {
      auto isValid = [&](int dim) {
        UR_ASSERT(pLocalWorkSize[dim] <= MaxThreadsPerBlock[dim],
                  UR_RESULT_ERROR_INVALID_WORK_GROUP_SIZE);
        // Checks that local work sizes are a divisor of the global work sizes
        // which includes that the local work sizes are neither larger than the
        // global work sizes and not 0.
        UR_ASSERT(pLocalWorkSize != 0, UR_RESULT_ERROR_INVALID_WORK_GROUP_SIZE);
        UR_ASSERT((pGlobalWorkSize[dim] % pLocalWorkSize[dim]) == 0,
                  UR_RESULT_ERROR_INVALID_WORK_GROUP_SIZE);
        ThreadsPerBlock[dim] = pLocalWorkSize[dim];
        return UR_RESULT_SUCCESS;
      };

      for (size_t dim = 0; dim < workDim; dim++) {
        auto err = isValid(dim);
        if (err != UR_RESULT_SUCCESS)
          return err;
      }
    } else {
      simpleGuessLocalWorkSize(ThreadsPerBlock, pGlobalWorkSize,
                               MaxThreadsPerBlock, hKernel);
    }
  }

  UR_ASSERT(MaxWorkGroupSize >= size_t(ThreadsPerBlock[0] * ThreadsPerBlock[1] *
                                       ThreadsPerBlock[2]),
            UR_RESULT_ERROR_INVALID_WORK_GROUP_SIZE);

  size_t BlocksPerGrid[3] = {1u, 1u, 1u};

  for (size_t i = 0; i < workDim; i++) {
    BlocksPerGrid[i] =
        (pGlobalWorkSize[i] + ThreadsPerBlock[i] - 1) / ThreadsPerBlock[i];
  }

  ur_result_t Result = UR_RESULT_SUCCESS;
  std::unique_ptr<ur_event_handle_t_> RetImplEvent{nullptr};

  try {
    ur_device_handle_t Dev = hQueue->getDevice();
    ScopedContext Active(Dev);
    ur_context_handle_t Ctx = hQueue->getContext();

    uint32_t StreamToken;
    ur_stream_quard Guard;
    hipStream_t HIPStream = hQueue->getNextComputeStream(
        numEventsInWaitList, phEventWaitList, Guard, &StreamToken);
    hipFunction_t HIPFunc = hKernel->get();

    hipDevice_t HIPDev = Dev->get();
    for (const void *P : hKernel->getPtrArgs()) {
      auto [Addr, Size] = Ctx->getUSMMapping(P);
      if (!Addr)
        continue;
      if (hipMemPrefetchAsync(Addr, Size, HIPDev, HIPStream) != hipSuccess)
        return UR_RESULT_ERROR_INVALID_KERNEL_ARGS;
    }
    Result = enqueueEventsWait(hQueue, HIPStream, numEventsInWaitList,
                               phEventWaitList);

    // Set the implicit global offset parameter if kernel has offset variant
    if (hKernel->getWithOffsetParameter()) {
      std::uint32_t hip_implicit_offset[3] = {0, 0, 0};
      if (pGlobalWorkOffset) {
        for (size_t i = 0; i < workDim; i++) {
          hip_implicit_offset[i] =
              static_cast<std::uint32_t>(pGlobalWorkOffset[i]);
          if (pGlobalWorkOffset[i] != 0) {
            HIPFunc = hKernel->getWithOffsetParameter();
          }
        }
      }
      hKernel->setImplicitOffsetArg(sizeof(hip_implicit_offset),
                                    hip_implicit_offset);
    }

    auto ArgIndices = hKernel->getArgIndices();

    if (phEvent) {
      RetImplEvent =
          std::unique_ptr<ur_event_handle_t_>(ur_event_handle_t_::makeNative(
              UR_COMMAND_KERNEL_LAUNCH, hQueue, HIPStream, StreamToken));
      UR_CHECK_ERROR(RetImplEvent->start());
    }

    // Set local mem max size if env var is present
    static const char *LocalMemSzPtrUR =
        std::getenv("UR_HIP_MAX_LOCAL_MEM_SIZE");
    static const char *LocalMemSzPtrPI =
        std::getenv("SYCL_PI_HIP_MAX_LOCAL_MEM_SIZE");
    static const char *LocalMemSzPtr =
        LocalMemSzPtrUR ? LocalMemSzPtrUR
                        : (LocalMemSzPtrPI ? LocalMemSzPtrPI : nullptr);

    if (LocalMemSzPtr) {
      int DeviceMaxLocalMem = 0;
      Result = UR_CHECK_ERROR(hipDeviceGetAttribute(
          &DeviceMaxLocalMem, hipDeviceAttributeMaxSharedMemoryPerBlock,
          HIPDev));

      static const int EnvVal = std::atoi(LocalMemSzPtr);
      if (EnvVal <= 0 || EnvVal > DeviceMaxLocalMem) {
        setErrorMessage(LocalMemSzPtrUR ? "Invalid value specified for "
                                          "UR_HIP_MAX_LOCAL_MEM_SIZE"
                                        : "Invalid value specified for "
                                          "SYCL_PI_HIP_MAX_LOCAL_MEM_SIZE",
                        UR_RESULT_ERROR_ADAPTER_SPECIFIC);
        return UR_RESULT_ERROR_ADAPTER_SPECIFIC;
      }
      Result = UR_CHECK_ERROR(hipFuncSetAttribute(
          HIPFunc, hipFuncAttributeMaxDynamicSharedMemorySize, EnvVal));
    }

    Result = UR_CHECK_ERROR(hipModuleLaunchKernel(
        HIPFunc, BlocksPerGrid[0], BlocksPerGrid[1], BlocksPerGrid[2],
        ThreadsPerBlock[0], ThreadsPerBlock[1], ThreadsPerBlock[2],
        hKernel->getLocalSize(), HIPStream, ArgIndices.data(), nullptr));

    hKernel->clearLocalSize();

    if (phEvent) {
      UR_CHECK_ERROR(RetImplEvent->record());
      *phEvent = RetImplEvent.release();
    }
  } catch (ur_result_t err) {
    Result = err;
  }
  return Result;
}

/// Enqueues a wait on the given queue for all events.
/// See \ref enqueueEventWait
///
/// Currently queues are represented by a single in-order stream, therefore
/// every command is an implicit barrier and so urEnqueueEventWait has the
/// same behavior as urEnqueueEventWaitWithBarrier. So urEnqueueEventWait can
/// just call urEnqueueEventWaitWithBarrier.
UR_APIEXPORT ur_result_t UR_APICALL urEnqueueEventsWait(
    ur_queue_handle_t hQueue, uint32_t numEventsInWaitList,
    const ur_event_handle_t *phEventWaitList, ur_event_handle_t *phEvent) {
  return urEnqueueEventsWaitWithBarrier(hQueue, numEventsInWaitList,
                                        phEventWaitList, phEvent);
}

/// Enqueues a wait on the given queue for all specified events.
/// See \ref enqueueEventWaitWithBarrier
///
/// If the events list is empty, the enqueued wait will wait on all previous
/// events in the queue.
UR_APIEXPORT ur_result_t UR_APICALL urEnqueueEventsWaitWithBarrier(
    ur_queue_handle_t hQueue, uint32_t numEventsInWaitList,
    const ur_event_handle_t *phEventWaitList, ur_event_handle_t *phEvent) {
  UR_ASSERT(!(phEventWaitList == NULL && numEventsInWaitList > 0),
            UR_RESULT_ERROR_INVALID_EVENT_WAIT_LIST)
  UR_ASSERT(!(phEventWaitList != NULL && numEventsInWaitList == 0),
            UR_RESULT_ERROR_INVALID_EVENT_WAIT_LIST)

  ur_result_t Result;

  try {
    ScopedContext Active(hQueue->getDevice());
    uint32_t StreamToken;
    ur_stream_quard Guard;
    hipStream_t HIPStream = hQueue->getNextComputeStream(
        numEventsInWaitList,
        reinterpret_cast<const ur_event_handle_t *>(phEventWaitList), Guard,
        &StreamToken);
    {
      std::lock_guard<std::mutex> Guard(hQueue->BarrierMutex);
      if (hQueue->BarrierEvent == nullptr) {
        UR_CHECK_ERROR(hipEventCreate(&hQueue->BarrierEvent));
      }
      if (numEventsInWaitList == 0) { //  wait on all work
        if (hQueue->BarrierTmpEvent == nullptr) {
          UR_CHECK_ERROR(hipEventCreate(&hQueue->BarrierTmpEvent));
        }
        hQueue->syncStreams(
            [HIPStream, TmpEvent = hQueue->BarrierTmpEvent](hipStream_t S) {
              if (HIPStream != S) {
                UR_CHECK_ERROR(hipEventRecord(TmpEvent, S));
                UR_CHECK_ERROR(hipStreamWaitEvent(HIPStream, TmpEvent, 0));
              }
            });
      } else { // wait just on given events
        forLatestEvents(
            reinterpret_cast<const ur_event_handle_t *>(phEventWaitList),
            numEventsInWaitList,
            [HIPStream](ur_event_handle_t Event) -> ur_result_t {
              if (Event->getQueue()->hasBeenSynchronized(
                      Event->getComputeStreamToken())) {
                return UR_RESULT_SUCCESS;
              } else {
                return UR_CHECK_ERROR(
                    hipStreamWaitEvent(HIPStream, Event->get(), 0));
              }
            });
      }

      Result = UR_CHECK_ERROR(hipEventRecord(hQueue->BarrierEvent, HIPStream));
      for (unsigned int i = 0; i < hQueue->ComputeAppliedBarrier.size(); i++) {
        hQueue->ComputeAppliedBarrier[i] = false;
      }
      for (unsigned int i = 0; i < hQueue->TransferAppliedBarrier.size(); i++) {
        hQueue->TransferAppliedBarrier[i] = false;
      }
    }
    if (Result != UR_RESULT_SUCCESS) {
      return Result;
    }

    if (phEvent) {
      *phEvent = ur_event_handle_t_::makeNative(
          UR_COMMAND_EVENTS_WAIT_WITH_BARRIER, hQueue, HIPStream, StreamToken);
      UR_CHECK_ERROR((*phEvent)->start());
      UR_CHECK_ERROR((*phEvent)->record());
    }

    return UR_RESULT_SUCCESS;
  } catch (ur_result_t Err) {
    return Err;
  } catch (...) {
    return UR_RESULT_ERROR_UNKNOWN;
  }
}

/// General 3D memory copy operation.
/// This function requires the corresponding HIP context to be at the top of
/// the context stack
/// If the source and/or destination is on the device, SrcPtr and/or DstPtr
/// must be a pointer to a hipDevPtr
static ur_result_t commonEnqueueMemBufferCopyRect(
    hipStream_t HipStream, ur_rect_region_t Region, const void *SrcPtr,
    const hipMemoryType SrcType, ur_rect_offset_t SrcOffset, size_t SrcRowPitch,
    size_t SrcSlicePitch, void *DstPtr, const hipMemoryType DstType,
    ur_rect_offset_t DstOffset, size_t DstRowPitch, size_t DstSlicePitch) {

  assert(SrcType == hipMemoryTypeDevice || SrcType == hipMemoryTypeHost);
  assert(DstType == hipMemoryTypeDevice || DstType == hipMemoryTypeHost);

  SrcRowPitch = (!SrcRowPitch) ? Region.width : SrcRowPitch;
  SrcSlicePitch =
      (!SrcSlicePitch) ? (Region.height * SrcRowPitch) : SrcSlicePitch;
  DstRowPitch = (!DstRowPitch) ? Region.width : DstRowPitch;
  DstSlicePitch =
      (!DstSlicePitch) ? (Region.height * DstRowPitch) : DstSlicePitch;

  HIP_MEMCPY3D Params;

  Params.WidthInBytes = Region.width;
  Params.Height = Region.height;
  Params.Depth = Region.depth;

  Params.srcMemoryType = SrcType;
  Params.srcDevice = SrcType == hipMemoryTypeDevice
                         ? *static_cast<const hipDeviceptr_t *>(SrcPtr)
                         : 0;
  Params.srcHost = SrcType == hipMemoryTypeHost ? SrcPtr : nullptr;
  Params.srcXInBytes = SrcOffset.x;
  Params.srcY = SrcOffset.y;
  Params.srcZ = SrcOffset.z;
  Params.srcPitch = SrcRowPitch;
  Params.srcHeight = SrcSlicePitch / SrcRowPitch;

  Params.dstMemoryType = DstType;
  Params.dstDevice = DstType == hipMemoryTypeDevice
                         ? *reinterpret_cast<hipDeviceptr_t *>(DstPtr)
                         : 0;
  Params.dstHost = DstType == hipMemoryTypeHost ? DstPtr : nullptr;
  Params.dstXInBytes = DstOffset.x;
  Params.dstY = DstOffset.y;
  Params.dstZ = DstOffset.z;
  Params.dstPitch = DstRowPitch;
  Params.dstHeight = DstSlicePitch / DstRowPitch;

  return UR_CHECK_ERROR(hipDrvMemcpy3DAsync(&Params, HipStream));
}

UR_APIEXPORT ur_result_t UR_APICALL urEnqueueMemBufferReadRect(
    ur_queue_handle_t hQueue, ur_mem_handle_t hBuffer, bool blockingRead,
    ur_rect_offset_t bufferOrigin, ur_rect_offset_t hostOrigin,
    ur_rect_region_t region, size_t bufferRowPitch, size_t bufferSlicePitch,
    size_t hostRowPitch, size_t hostSlicePitch, void *pDst,
    uint32_t numEventsInWaitList, const ur_event_handle_t *phEventWaitList,
    ur_event_handle_t *phEvent) {
  UR_ASSERT(!(phEventWaitList == NULL && numEventsInWaitList > 0),
            UR_RESULT_ERROR_INVALID_EVENT_WAIT_LIST);
  UR_ASSERT(!(phEventWaitList != NULL && numEventsInWaitList == 0),
            UR_RESULT_ERROR_INVALID_EVENT_WAIT_LIST);
  UR_ASSERT(!(region.width == 0 || region.height == 0 || region.width == 0),
            UR_RESULT_ERROR_INVALID_SIZE);
  UR_ASSERT(!(bufferRowPitch != 0 && bufferRowPitch < region.width),
            UR_RESULT_ERROR_INVALID_SIZE);
  UR_ASSERT(!(hostRowPitch != 0 && hostRowPitch < region.width),
            UR_RESULT_ERROR_INVALID_SIZE);
  UR_ASSERT(!(bufferSlicePitch != 0 &&
              bufferSlicePitch < region.height * bufferRowPitch),
            UR_RESULT_ERROR_INVALID_SIZE);
  UR_ASSERT(!(bufferSlicePitch != 0 && bufferSlicePitch % bufferRowPitch != 0),
            UR_RESULT_ERROR_INVALID_SIZE);
  UR_ASSERT(
      !(hostSlicePitch != 0 && hostSlicePitch < region.height * hostRowPitch),
      UR_RESULT_ERROR_INVALID_SIZE);
  UR_ASSERT(!(hostSlicePitch != 0 && hostSlicePitch % hostRowPitch != 0),
            UR_RESULT_ERROR_INVALID_SIZE);

  ur_result_t Result = UR_RESULT_SUCCESS;
  void *DevPtr = hBuffer->Mem.BufferMem.getVoid();
  std::unique_ptr<ur_event_handle_t_> RetImplEvent{nullptr};

  try {
    ScopedContext Active(hQueue->getDevice());
    hipStream_t HIPStream = hQueue->getNextTransferStream();

    Result = enqueueEventsWait(hQueue, HIPStream, numEventsInWaitList,
                               phEventWaitList);

    if (phEvent) {
      RetImplEvent =
          std::unique_ptr<ur_event_handle_t_>(ur_event_handle_t_::makeNative(
              UR_COMMAND_MEM_BUFFER_READ_RECT, hQueue, HIPStream));
      UR_CHECK_ERROR(RetImplEvent->start());
    }

    Result = commonEnqueueMemBufferCopyRect(
        HIPStream, region, &DevPtr, hipMemoryTypeDevice, bufferOrigin,
        bufferRowPitch, bufferSlicePitch, pDst, hipMemoryTypeHost, hostOrigin,
        hostRowPitch, hostSlicePitch);

    if (phEvent) {
      UR_CHECK_ERROR(RetImplEvent->record());
    }

    if (blockingRead) {
      Result = UR_CHECK_ERROR(hipStreamSynchronize(HIPStream));
    }

    if (phEvent) {
      *phEvent = RetImplEvent.release();
    }

  } catch (ur_result_t Err) {
    Result = Err;
  }
  return Result;
}

UR_APIEXPORT ur_result_t UR_APICALL urEnqueueMemBufferWriteRect(
    ur_queue_handle_t hQueue, ur_mem_handle_t hBuffer, bool blockingWrite,
    ur_rect_offset_t bufferOrigin, ur_rect_offset_t hostOrigin,
    ur_rect_region_t region, size_t bufferRowPitch, size_t bufferSlicePitch,
    size_t hostRowPitch, size_t hostSlicePitch, void *pSrc,
    uint32_t numEventsInWaitList, const ur_event_handle_t *phEventWaitList,
    ur_event_handle_t *phEvent) {
  ur_result_t Result = UR_RESULT_SUCCESS;
  void *DevPtr = hBuffer->Mem.BufferMem.getVoid();
  std::unique_ptr<ur_event_handle_t_> RetImplEvent{nullptr};

  try {
    ScopedContext Active(hQueue->getDevice());
    hipStream_t HIPStream = hQueue->getNextTransferStream();
    Result = enqueueEventsWait(hQueue, HIPStream, numEventsInWaitList,
                               phEventWaitList);

    if (phEvent) {
      RetImplEvent =
          std::unique_ptr<ur_event_handle_t_>(ur_event_handle_t_::makeNative(
              UR_COMMAND_MEM_BUFFER_WRITE_RECT, hQueue, HIPStream));
      UR_CHECK_ERROR(RetImplEvent->start());
    }

    Result = commonEnqueueMemBufferCopyRect(
        HIPStream, region, pSrc, hipMemoryTypeHost, hostOrigin, hostRowPitch,
        hostSlicePitch, &DevPtr, hipMemoryTypeDevice, bufferOrigin,
        bufferRowPitch, bufferSlicePitch);

    if (phEvent) {
      UR_CHECK_ERROR(RetImplEvent->record());
    }

    if (blockingWrite) {
      Result = UR_CHECK_ERROR(hipStreamSynchronize(HIPStream));
    }

    if (phEvent) {
      *phEvent = RetImplEvent.release();
    }

  } catch (ur_result_t Err) {
    Result = Err;
  }
  return Result;
}

UR_APIEXPORT ur_result_t UR_APICALL urEnqueueMemBufferCopy(
    ur_queue_handle_t hQueue, ur_mem_handle_t hBufferSrc,
    ur_mem_handle_t hBufferDst, size_t srcOffset, size_t dstOffset, size_t size,
    uint32_t numEventsInWaitList, const ur_event_handle_t *phEventWaitList,
    ur_event_handle_t *phEvent) {
  UR_ASSERT(size + srcOffset <= hBufferSrc->Mem.BufferMem.getSize(),
            UR_RESULT_ERROR_INVALID_SIZE);
  UR_ASSERT(size + dstOffset <= hBufferDst->Mem.BufferMem.getSize(),
            UR_RESULT_ERROR_INVALID_SIZE);

  std::unique_ptr<ur_event_handle_t_> RetImplEvent{nullptr};

  try {
    ScopedContext Active(hQueue->getDevice());
    ur_result_t Result;
    auto Stream = hQueue->getNextTransferStream();

    if (phEventWaitList) {
      Result = enqueueEventsWait(hQueue, Stream, numEventsInWaitList,
                                 phEventWaitList);
    }

    if (phEvent) {
      RetImplEvent =
          std::unique_ptr<ur_event_handle_t_>(ur_event_handle_t_::makeNative(
              UR_COMMAND_MEM_BUFFER_COPY, hQueue, Stream));
      UR_CHECK_ERROR(RetImplEvent->start());
    }

    auto Src = hBufferSrc->Mem.BufferMem.getWithOffset(srcOffset);
    auto Dst = hBufferDst->Mem.BufferMem.getWithOffset(dstOffset);

    Result = UR_CHECK_ERROR(hipMemcpyDtoDAsync(Dst, Src, size, Stream));

    if (phEvent) {
      UR_CHECK_ERROR(RetImplEvent->record());
      *phEvent = RetImplEvent.release();
    }

    return Result;
  } catch (ur_result_t Err) {
    return Err;
  } catch (...) {
    return UR_RESULT_ERROR_UNKNOWN;
  }
}

UR_APIEXPORT ur_result_t UR_APICALL urEnqueueMemBufferCopyRect(
    ur_queue_handle_t hQueue, ur_mem_handle_t hBufferSrc,
    ur_mem_handle_t hBufferDst, ur_rect_offset_t srcOrigin,
    ur_rect_offset_t dstOrigin, ur_rect_region_t region, size_t srcRowPitch,
    size_t srcSlicePitch, size_t dstRowPitch, size_t dstSlicePitch,
    uint32_t numEventsInWaitList, const ur_event_handle_t *phEventWaitList,
    ur_event_handle_t *phEvent) {
  ur_result_t Result = UR_RESULT_SUCCESS;
  void *SrcPtr = hBufferSrc->Mem.BufferMem.getVoid();
  void *DstPtr = hBufferDst->Mem.BufferMem.getVoid();
  std::unique_ptr<ur_event_handle_t_> RetImplEvent{nullptr};

  try {
    ScopedContext Active(hQueue->getDevice());
    hipStream_t HIPStream = hQueue->getNextTransferStream();
    Result = enqueueEventsWait(hQueue, HIPStream, numEventsInWaitList,
                               phEventWaitList);

    if (phEvent) {
      RetImplEvent =
          std::unique_ptr<ur_event_handle_t_>(ur_event_handle_t_::makeNative(
              UR_COMMAND_MEM_BUFFER_COPY_RECT, hQueue, HIPStream));
      UR_CHECK_ERROR(RetImplEvent->start());
    }

    Result = commonEnqueueMemBufferCopyRect(
        HIPStream, region, &SrcPtr, hipMemoryTypeDevice, srcOrigin, srcRowPitch,
        srcSlicePitch, &DstPtr, hipMemoryTypeDevice, dstOrigin, dstRowPitch,
        dstSlicePitch);

    if (phEvent) {
      UR_CHECK_ERROR(RetImplEvent->record());
      *phEvent = RetImplEvent.release();
    }

  } catch (ur_result_t Err) {
    Result = Err;
  }
  return Result;
}

// HIP has no memset functions that allow setting values more than 4 bytes. UR
// API lets you pass an arbitrary "pattern" to the buffer fill, which can be
// more than 4 bytes. We must break up the pattern into 1 byte values, and set
// the buffer using multiple strided calls.  The first 4 patterns are set using
// hipMemsetD32Async then all subsequent 1 byte patterns are set using
// hipMemset2DAsync which is called for each pattern.
ur_result_t commonMemSetLargePattern(hipStream_t Stream, uint32_t PatternSize,
                                     size_t Size, const void *pPattern,
                                     hipDeviceptr_t Ptr) {
  // Calculate the number of patterns, stride, number of times the pattern
  // needs to be applied, and the number of times the first 32 bit pattern
  // needs to be applied.
  auto NumberOfSteps = PatternSize / sizeof(uint8_t);
  auto Pitch = NumberOfSteps * sizeof(uint8_t);
  auto Height = Size / NumberOfSteps;
  auto Count32 = Size / sizeof(uint32_t);

  // Get 4-byte chunk of the pattern and call hipMemsetD32Async
  auto Value = *(static_cast<const uint32_t *>(pPattern));
  auto Result = UR_CHECK_ERROR(hipMemsetD32Async(Ptr, Value, Count32, Stream));
  if (Result != UR_RESULT_SUCCESS) {
    return Result;
  }
  for (auto step = 4u; step < NumberOfSteps; ++step) {
    // take 1 byte of the pattern
    Value = *(static_cast<const uint8_t *>(pPattern) + step);

    // offset the pointer to the part of the buffer we want to write to
    auto OffsetPtr = reinterpret_cast<void *>(reinterpret_cast<uint8_t *>(Ptr) +
                                              (step * sizeof(uint8_t)));

    // set all of the pattern chunks
    Result = UR_CHECK_ERROR(hipMemset2DAsync(OffsetPtr, Pitch, Value,
                                             sizeof(uint8_t), Height, Stream));
    if (Result != UR_RESULT_SUCCESS) {
      return Result;
    }
  }
  return UR_RESULT_SUCCESS;
}

UR_APIEXPORT ur_result_t UR_APICALL urEnqueueMemBufferFill(
    ur_queue_handle_t hQueue, ur_mem_handle_t hBuffer, const void *pPattern,
    size_t patternSize, size_t offset, size_t size,
    uint32_t numEventsInWaitList, const ur_event_handle_t *phEventWaitList,
    ur_event_handle_t *phEvent) {
  UR_ASSERT(size + offset <= hBuffer->Mem.BufferMem.getSize(),
            UR_RESULT_ERROR_INVALID_SIZE);
  auto ArgsAreMultiplesOfPatternSize =
      (offset % patternSize == 0) || (size % patternSize == 0);

  auto PatternIsValid = (pPattern != nullptr);

  auto PatternSizeIsValid =
      ((patternSize & (patternSize - 1)) == 0) && // is power of two
      (patternSize > 0) && (patternSize <= 128);  // falls within valid range

  UR_ASSERT(ArgsAreMultiplesOfPatternSize && PatternIsValid &&
                PatternSizeIsValid,
            UR_RESULT_ERROR_INVALID_VALUE);
  std::ignore = ArgsAreMultiplesOfPatternSize;
  std::ignore = PatternIsValid;
  std::ignore = PatternSizeIsValid;

  std::unique_ptr<ur_event_handle_t_> RetImplEvent{nullptr};

  try {
    ScopedContext Active(hQueue->getDevice());

    auto Stream = hQueue->getNextTransferStream();
    ur_result_t Result;
    if (phEventWaitList) {
      Result = enqueueEventsWait(hQueue, Stream, numEventsInWaitList,
                                 phEventWaitList);
    }

    if (phEvent) {
      RetImplEvent =
          std::unique_ptr<ur_event_handle_t_>(ur_event_handle_t_::makeNative(
              UR_COMMAND_MEM_BUFFER_FILL, hQueue, Stream));
      UR_CHECK_ERROR(RetImplEvent->start());
    }

    auto DstDevice = hBuffer->Mem.BufferMem.getWithOffset(offset);
    auto N = size / patternSize;

    // pattern size in bytes
    switch (patternSize) {
    case 1: {
      auto Value = *static_cast<const uint8_t *>(pPattern);
      Result = UR_CHECK_ERROR(hipMemsetD8Async(DstDevice, Value, N, Stream));
      break;
    }
    case 2: {
      auto Value = *static_cast<const uint16_t *>(pPattern);
      Result = UR_CHECK_ERROR(hipMemsetD16Async(DstDevice, Value, N, Stream));
      break;
    }
    case 4: {
      auto Value = *static_cast<const uint32_t *>(pPattern);
      Result = UR_CHECK_ERROR(hipMemsetD32Async(DstDevice, Value, N, Stream));
      break;
    }

    default: {
      Result = commonMemSetLargePattern(Stream, patternSize, size, pPattern,
                                        DstDevice);
      break;
    }
    }

    if (phEvent) {
      UR_CHECK_ERROR(RetImplEvent->record());
      *phEvent = RetImplEvent.release();
    }

    return Result;
  } catch (ur_result_t Err) {
    return Err;
  } catch (...) {
    return UR_RESULT_ERROR_UNKNOWN;
  }
}

/// General ND memory copy operation for images (where N > 1).
/// This function requires the corresponding HIP context to be at the top of
/// the context stack
/// If the source and/or destination is an array, SrcPtr and/or DstPtr
/// must be a pointer to a hipArray
static ur_result_t commonEnqueueMemImageNDCopy(
    hipStream_t HipStream, ur_mem_type_t ImgType, const size_t *Region,
    const void *SrcPtr, const hipMemoryType SrcType, const size_t *SrcOffset,
    void *DstPtr, const hipMemoryType DstType, const size_t *DstOffset) {
  UR_ASSERT(SrcType == hipMemoryTypeArray || SrcType == hipMemoryTypeHost,
            UR_RESULT_ERROR_INVALID_VALUE);
  UR_ASSERT(DstType == hipMemoryTypeArray || DstType == hipMemoryTypeHost,
            UR_RESULT_ERROR_INVALID_VALUE);

  if (ImgType == UR_MEM_TYPE_IMAGE2D) {
    hip_Memcpy2D CpyDesc;
    memset(&CpyDesc, 0, sizeof(CpyDesc));
    CpyDesc.srcMemoryType = SrcType;
    if (SrcType == hipMemoryTypeArray) {
      CpyDesc.srcArray =
          reinterpret_cast<hipCUarray>(const_cast<void *>(SrcPtr));
      CpyDesc.srcXInBytes = SrcOffset[0];
      CpyDesc.srcY = SrcOffset[1];
    } else {
      CpyDesc.srcHost = SrcPtr;
    }
    CpyDesc.dstMemoryType = DstType;
    if (DstType == hipMemoryTypeArray) {
      CpyDesc.dstArray =
          reinterpret_cast<hipCUarray>(const_cast<void *>(DstPtr));
      CpyDesc.dstXInBytes = DstOffset[0];
      CpyDesc.dstY = DstOffset[1];
    } else {
      CpyDesc.dstHost = DstPtr;
    }
    CpyDesc.WidthInBytes = Region[0];
    CpyDesc.Height = Region[1];
    return UR_CHECK_ERROR(hipMemcpyParam2DAsync(&CpyDesc, HipStream));
  }

  if (ImgType == UR_MEM_TYPE_IMAGE3D) {

    HIP_MEMCPY3D CpyDesc;
    memset(&CpyDesc, 0, sizeof(CpyDesc));
    CpyDesc.srcMemoryType = SrcType;
    if (SrcType == hipMemoryTypeArray) {
      CpyDesc.srcArray =
          reinterpret_cast<hipCUarray>(const_cast<void *>(SrcPtr));
      CpyDesc.srcXInBytes = SrcOffset[0];
      CpyDesc.srcY = SrcOffset[1];
      CpyDesc.srcZ = SrcOffset[2];
    } else {
      CpyDesc.srcHost = SrcPtr;
    }
    CpyDesc.dstMemoryType = DstType;
    if (DstType == hipMemoryTypeArray) {
      CpyDesc.dstArray = reinterpret_cast<hipCUarray>(DstPtr);
      CpyDesc.dstXInBytes = DstOffset[0];
      CpyDesc.dstY = DstOffset[1];
      CpyDesc.dstZ = DstOffset[2];
    } else {
      CpyDesc.dstHost = DstPtr;
    }
    CpyDesc.WidthInBytes = Region[0];
    CpyDesc.Height = Region[1];
    CpyDesc.Depth = Region[2];
    return UR_CHECK_ERROR(hipDrvMemcpy3DAsync(&CpyDesc, HipStream));
    return UR_RESULT_ERROR_UNKNOWN;
  }

  return UR_RESULT_ERROR_INVALID_VALUE;
}

UR_APIEXPORT ur_result_t UR_APICALL urEnqueueMemImageRead(
    ur_queue_handle_t hQueue, ur_mem_handle_t hImage, bool blockingRead,
    ur_rect_offset_t origin, ur_rect_region_t region, size_t, size_t,
    void *pDst, uint32_t numEventsInWaitList,
    const ur_event_handle_t *phEventWaitList, ur_event_handle_t *phEvent) {
  UR_ASSERT(hImage->MemType == ur_mem_handle_t_::Type::Surface,
            UR_RESULT_ERROR_INVALID_MEM_OBJECT);

  ur_result_t Result = UR_RESULT_SUCCESS;

  try {
    ScopedContext Active(hQueue->getDevice());
    hipStream_t HIPStream = hQueue->getNextTransferStream();

    if (phEventWaitList) {
      Result = enqueueEventsWait(hQueue, HIPStream, numEventsInWaitList,
                                 phEventWaitList);
    }

    hipArray *Array = hImage->Mem.SurfaceMem.getArray();

    hipArray_Format Format;
    size_t NumChannels;
    getArrayDesc(Array, Format, NumChannels);

    int ElementByteSize = imageElementByteSize(Format);

    size_t ByteOffsetX = origin.x * ElementByteSize * NumChannels;
    size_t BytesToCopy = ElementByteSize * NumChannels * region.depth;

    auto ImgType = hImage->Mem.SurfaceMem.getImageType();

    size_t AdjustedRegion[3] = {BytesToCopy, region.height, region.height};
    size_t SrcOffset[3] = {ByteOffsetX, origin.y, origin.z};

    std::unique_ptr<ur_event_handle_t_> RetImplEvent{nullptr};
    if (phEvent) {
      RetImplEvent =
          std::unique_ptr<ur_event_handle_t_>(ur_event_handle_t_::makeNative(
              UR_COMMAND_MEM_BUFFER_READ_RECT, hQueue, HIPStream));
      UR_CHECK_ERROR(RetImplEvent->start());
    }

    Result = commonEnqueueMemImageNDCopy(HIPStream, ImgType, AdjustedRegion,
                                         Array, hipMemoryTypeArray, SrcOffset,
                                         pDst, hipMemoryTypeHost, nullptr);

    if (Result != UR_RESULT_SUCCESS) {
      return Result;
    }

    if (phEvent) {
      UR_CHECK_ERROR(RetImplEvent->record());
      *phEvent = RetImplEvent.release();
    }

    if (blockingRead) {
      Result = UR_CHECK_ERROR(hipStreamSynchronize(HIPStream));
    }
  } catch (ur_result_t Err) {
    return Err;
  } catch (...) {
    return UR_RESULT_ERROR_UNKNOWN;
  }
  return UR_RESULT_SUCCESS;
  return Result;
}

UR_APIEXPORT ur_result_t UR_APICALL urEnqueueMemImageWrite(
    ur_queue_handle_t hQueue, ur_mem_handle_t hImage, bool,
    ur_rect_offset_t origin, ur_rect_region_t region, size_t, size_t,
    void *pSrc, uint32_t numEventsInWaitList,
    const ur_event_handle_t *phEventWaitList, ur_event_handle_t *phEvent) {
  UR_ASSERT(hImage->MemType == ur_mem_handle_t_::Type::Surface,
            UR_RESULT_ERROR_INVALID_MEM_OBJECT);

  ur_result_t Result = UR_RESULT_SUCCESS;

  try {
    ScopedContext Active(hQueue->getDevice());
    hipStream_t HIPStream = hQueue->getNextTransferStream();

    if (phEventWaitList) {
      Result = enqueueEventsWait(hQueue, HIPStream, numEventsInWaitList,
                                 phEventWaitList);
    }

    hipArray *Array = hImage->Mem.SurfaceMem.getArray();

    hipArray_Format Format;
    size_t NumChannels;
    getArrayDesc(Array, Format, NumChannels);

    int ElementByteSize = imageElementByteSize(Format);

    size_t ByteOffsetX = origin.x * ElementByteSize * NumChannels;
    size_t BytesToCopy = ElementByteSize * NumChannels * region.depth;

    auto ImgType = hImage->Mem.SurfaceMem.getImageType();

    size_t AdjustedRegion[3] = {BytesToCopy, region.height, region.height};
    size_t DstOffset[3] = {ByteOffsetX, origin.y, origin.z};

    std::unique_ptr<ur_event_handle_t_> RetImplEvent{nullptr};
    if (phEvent) {
      RetImplEvent =
          std::unique_ptr<ur_event_handle_t_>(ur_event_handle_t_::makeNative(
              UR_COMMAND_MEM_BUFFER_READ_RECT, hQueue, HIPStream));
      UR_CHECK_ERROR(RetImplEvent->start());
    }

    Result = commonEnqueueMemImageNDCopy(HIPStream, ImgType, AdjustedRegion,
                                         pSrc, hipMemoryTypeHost, nullptr,
                                         Array, hipMemoryTypeArray, DstOffset);

    if (Result != UR_RESULT_SUCCESS) {
      return Result;
    }

    if (phEvent) {
      UR_CHECK_ERROR(RetImplEvent->record());
      *phEvent = RetImplEvent.release();
    }
  } catch (ur_result_t Err) {
    return Err;
  } catch (...) {
    return UR_RESULT_ERROR_UNKNOWN;
  }

  return UR_RESULT_SUCCESS;

  return Result;
}

UR_APIEXPORT ur_result_t UR_APICALL urEnqueueMemImageCopy(
    ur_queue_handle_t hQueue, ur_mem_handle_t hImageSrc,
    ur_mem_handle_t hImageDst, ur_rect_offset_t srcOrigin,
    ur_rect_offset_t dstOrigin, ur_rect_region_t region,
    uint32_t numEventsInWaitList, const ur_event_handle_t *phEventWaitList,
    ur_event_handle_t *phEvent) {
  UR_ASSERT(hImageSrc->MemType == ur_mem_handle_t_::Type::Surface,
            UR_RESULT_ERROR_INVALID_MEM_OBJECT);
  UR_ASSERT(hImageDst->MemType == ur_mem_handle_t_::Type::Surface,
            UR_RESULT_ERROR_INVALID_MEM_OBJECT);
  UR_ASSERT(hImageSrc->Mem.SurfaceMem.getImageType() ==
                hImageDst->Mem.SurfaceMem.getImageType(),
            UR_RESULT_ERROR_INVALID_MEM_OBJECT);

  ur_result_t Result = UR_RESULT_SUCCESS;

  try {
    ScopedContext Active(hQueue->getDevice());
    hipStream_t HIPStream = hQueue->getNextTransferStream();
    if (phEventWaitList) {
      Result = enqueueEventsWait(hQueue, HIPStream, numEventsInWaitList,
                                 phEventWaitList);
    }

    hipArray *SrcArray = hImageSrc->Mem.SurfaceMem.getArray();
    hipArray_Format SrcFormat;
    size_t SrcNumChannels;
    getArrayDesc(SrcArray, SrcFormat, SrcNumChannels);

    hipArray *DstArray = hImageDst->Mem.SurfaceMem.getArray();
    hipArray_Format DstFormat;
    size_t DstNumChannels;
    getArrayDesc(DstArray, DstFormat, DstNumChannels);

    UR_ASSERT(SrcFormat == DstFormat,
              UR_RESULT_ERROR_INVALID_IMAGE_FORMAT_DESCRIPTOR);
    UR_ASSERT(SrcNumChannels == DstNumChannels,
              UR_RESULT_ERROR_INVALID_IMAGE_FORMAT_DESCRIPTOR);

    int ElementByteSize = imageElementByteSize(SrcFormat);

    size_t DstByteOffsetX = dstOrigin.x * ElementByteSize * SrcNumChannels;
    size_t SrcByteOffsetX = srcOrigin.x * ElementByteSize * DstNumChannels;
    size_t BytesToCopy = ElementByteSize * SrcNumChannels * region.depth;

    auto ImgType = hImageSrc->Mem.SurfaceMem.getImageType();

    size_t AdjustedRegion[3] = {BytesToCopy, region.height, region.width};
    size_t SrcOffset[3] = {SrcByteOffsetX, srcOrigin.y, srcOrigin.z};
    size_t DstOffset[3] = {DstByteOffsetX, dstOrigin.y, dstOrigin.z};

    std::unique_ptr<ur_event_handle_t_> RetImplEvent{nullptr};
    if (phEvent) {
      RetImplEvent =
          std::unique_ptr<ur_event_handle_t_>(ur_event_handle_t_::makeNative(
              UR_COMMAND_MEM_BUFFER_READ_RECT, hQueue, HIPStream));
      UR_CHECK_ERROR(RetImplEvent->start());
    }

    Result = commonEnqueueMemImageNDCopy(
        HIPStream, ImgType, AdjustedRegion, SrcArray, hipMemoryTypeArray,
        SrcOffset, DstArray, hipMemoryTypeArray, DstOffset);

    if (Result != UR_RESULT_SUCCESS) {
      return Result;
    }

    if (phEvent) {
      UR_CHECK_ERROR(RetImplEvent->record());
      *phEvent = RetImplEvent.release();
    }
  } catch (ur_result_t Err) {
    return Err;
  } catch (...) {
    return UR_RESULT_ERROR_UNKNOWN;
  }

  return UR_RESULT_SUCCESS;
}

/// Implements mapping on the host using a BufferRead operation.
/// Mapped pointers are stored in the ur_mem_handle_t object.
/// If the buffer uses pinned host memory a pointer to that memory is returned
/// and no read operation is done.
///
UR_APIEXPORT ur_result_t UR_APICALL urEnqueueMemBufferMap(
    ur_queue_handle_t hQueue, ur_mem_handle_t hBuffer, bool blockingMap,
    ur_map_flags_t mapFlags, size_t offset, size_t size,
    uint32_t numEventsInWaitList, const ur_event_handle_t *phEventWaitList,
    ur_event_handle_t *phEvent, void **ppRetMap) {
  UR_ASSERT(hBuffer->MemType == ur_mem_handle_t_::Type::Buffer,
            UR_RESULT_ERROR_INVALID_MEM_OBJECT);
  UR_ASSERT(offset + size <= hBuffer->Mem.BufferMem.getSize(),
            UR_RESULT_ERROR_INVALID_SIZE);

  ur_result_t Result = UR_RESULT_ERROR_INVALID_OPERATION;
  const bool IsPinned =
      hBuffer->Mem.BufferMem.MemAllocMode ==
      ur_mem_handle_t_::MemImpl::BufferMem::AllocMode::AllocHostPtr;

  // Currently no support for overlapping regions
  if (hBuffer->Mem.BufferMem.getMapPtr() != nullptr) {
    return UR_RESULT_ERROR_UNSUPPORTED_FEATURE;
  }

  // Allocate a pointer in the host to store the mapped information
  auto HostPtr = hBuffer->Mem.BufferMem.mapToPtr(size, offset, mapFlags);
  *ppRetMap = hBuffer->Mem.BufferMem.getMapPtr();
  if (HostPtr) {
    Result = UR_RESULT_SUCCESS;
  }

  if (!IsPinned &&
      ((mapFlags & UR_MAP_FLAG_READ) || (mapFlags & UR_MAP_FLAG_WRITE))) {
    // Pinned host memory is already on host so it doesn't need to be read.
    Result = urEnqueueMemBufferRead(hQueue, hBuffer, blockingMap, offset, size,
                                    HostPtr, numEventsInWaitList,
                                    phEventWaitList, phEvent);
  } else {
    ScopedContext Active(hQueue->getDevice());

    if (IsPinned) {
      Result = urEnqueueEventsWait(hQueue, numEventsInWaitList, phEventWaitList,
                                   nullptr);
    }

    if (phEvent) {
      try {
        *phEvent = ur_event_handle_t_::makeNative(
            UR_COMMAND_MEM_BUFFER_MAP, hQueue, hQueue->getNextTransferStream());
        UR_CHECK_ERROR((*phEvent)->start());
        UR_CHECK_ERROR((*phEvent)->record());
      } catch (ur_result_t Error) {
        Result = Error;
      }
    }
  }

  return Result;
}

/// Implements the unmap from the host, using a BufferWrite operation.
/// Requires the mapped pointer to be already registered in the given hMem.
/// If hMem uses pinned host memory, this will not do a write.
///
UR_APIEXPORT ur_result_t UR_APICALL urEnqueueMemUnmap(
    ur_queue_handle_t hQueue, ur_mem_handle_t hMem, void *pMappedPtr,
    uint32_t numEventsInWaitList, const ur_event_handle_t *phEventWaitList,
    ur_event_handle_t *phEvent) {
  ur_result_t Result = UR_RESULT_SUCCESS;
  UR_ASSERT(hMem->MemType == ur_mem_handle_t_::Type::Buffer,
            UR_RESULT_ERROR_INVALID_MEM_OBJECT);
  UR_ASSERT(hMem->Mem.BufferMem.getMapPtr() != nullptr,
            UR_RESULT_ERROR_INVALID_MEM_OBJECT);
  UR_ASSERT(hMem->Mem.BufferMem.getMapPtr() == pMappedPtr,
            UR_RESULT_ERROR_INVALID_MEM_OBJECT);

  const bool IsPinned =
      hMem->Mem.BufferMem.MemAllocMode ==
      ur_mem_handle_t_::MemImpl::BufferMem::AllocMode::AllocHostPtr;

  if (!IsPinned && ((hMem->Mem.BufferMem.getMapFlags() & UR_MAP_FLAG_WRITE) ||
                    (hMem->Mem.BufferMem.getMapFlags() &
                     UR_MAP_FLAG_WRITE_INVALIDATE_REGION))) {
    // Pinned host memory is only on host so it doesn't need to be written to.
    Result = urEnqueueMemBufferWrite(
        hQueue, hMem, true, hMem->Mem.BufferMem.getMapOffset(),
        hMem->Mem.BufferMem.getMapSize(), pMappedPtr, numEventsInWaitList,
        phEventWaitList, phEvent);
  } else {
    ScopedContext Active(hQueue->getDevice());

    if (IsPinned) {
      Result = urEnqueueEventsWait(hQueue, numEventsInWaitList, phEventWaitList,
                                   nullptr);
    }

    if (phEvent) {
      try {
        *phEvent = ur_event_handle_t_::makeNative(
            UR_COMMAND_MEM_UNMAP, hQueue, hQueue->getNextTransferStream());
        UR_CHECK_ERROR((*phEvent)->start());
        UR_CHECK_ERROR((*phEvent)->record());
      } catch (ur_result_t Error) {
        Result = Error;
      }
    }
  }

  hMem->Mem.BufferMem.unmap(pMappedPtr);
  return Result;
}

UR_APIEXPORT ur_result_t UR_APICALL urEnqueueUSMFill(
    ur_queue_handle_t hQueue, void *ptr, size_t patternSize,
    const void *pPattern, size_t size, uint32_t numEventsInWaitList,
    const ur_event_handle_t *phEventWaitList, ur_event_handle_t *phEvent) {
  ur_result_t Result = UR_RESULT_SUCCESS;
  std::unique_ptr<ur_event_handle_t_> EventPtr{nullptr};

  try {
    ScopedContext Active(hQueue->getDevice());
    uint32_t StreamToken;
    ur_stream_quard Guard;
    hipStream_t HIPStream = hQueue->getNextComputeStream(
        numEventsInWaitList, phEventWaitList, Guard, &StreamToken);
    Result = enqueueEventsWait(hQueue, HIPStream, numEventsInWaitList,
                               phEventWaitList);
    if (phEvent) {
      EventPtr =
          std::unique_ptr<ur_event_handle_t_>(ur_event_handle_t_::makeNative(
              UR_COMMAND_USM_FILL, hQueue, HIPStream, StreamToken));
      UR_CHECK_ERROR(EventPtr->start());
    }

    auto N = size / patternSize;
    switch (patternSize) {
    case 1:
      Result = UR_CHECK_ERROR(
          hipMemsetD8Async(reinterpret_cast<hipDeviceptr_t>(ptr),
                           *(const uint8_t *)pPattern & 0xFF, N, HIPStream));
      break;
    case 2:
      Result = UR_CHECK_ERROR(hipMemsetD16Async(
          reinterpret_cast<hipDeviceptr_t>(ptr),
          *(const uint16_t *)pPattern & 0xFFFF, N, HIPStream));
      break;
    case 4:
      Result = UR_CHECK_ERROR(hipMemsetD32Async(
          reinterpret_cast<hipDeviceptr_t>(ptr),
          *(const uint32_t *)pPattern & 0xFFFFFFFF, N, HIPStream));
      break;

    default:
      Result = commonMemSetLargePattern(HIPStream, patternSize, size, pPattern,
                                        reinterpret_cast<hipDeviceptr_t>(ptr));
      break;
    }

    if (phEvent) {
      Result = UR_CHECK_ERROR(EventPtr->record());
      *phEvent = EventPtr.release();
    }
  } catch (ur_result_t Err) {
    Result = Err;
  }

  return Result;
}

UR_APIEXPORT ur_result_t UR_APICALL urEnqueueUSMMemcpy(
    ur_queue_handle_t hQueue, bool blocking, void *pDst, const void *pSrc,
    size_t size, uint32_t numEventsInWaitList,
    const ur_event_handle_t *phEventWaitList, ur_event_handle_t *phEvent) {
  ur_result_t Result = UR_RESULT_SUCCESS;

  std::unique_ptr<ur_event_handle_t_> EventPtr{nullptr};

  try {
    ScopedContext Active(hQueue->getDevice());
    hipStream_t HIPStream = hQueue->getNextTransferStream();
    Result = enqueueEventsWait(hQueue, HIPStream, numEventsInWaitList,
                               phEventWaitList);
    if (phEvent) {
      EventPtr =
          std::unique_ptr<ur_event_handle_t_>(ur_event_handle_t_::makeNative(
              UR_COMMAND_USM_MEMCPY, hQueue, HIPStream));
      UR_CHECK_ERROR(EventPtr->start());
    }
    Result = UR_CHECK_ERROR(
        hipMemcpyAsync(pDst, pSrc, size, hipMemcpyDefault, HIPStream));
    if (phEvent) {
      UR_CHECK_ERROR(EventPtr->record());
    }
    if (blocking) {
      Result = UR_CHECK_ERROR(hipStreamSynchronize(HIPStream));
    }
    if (phEvent) {
      *phEvent = EventPtr.release();
    }
  } catch (ur_result_t Err) {
    Result = Err;
  }
  return Result;
}

UR_APIEXPORT ur_result_t UR_APICALL urEnqueueUSMPrefetch(
    ur_queue_handle_t hQueue, const void *pMem, size_t size,
    ur_usm_migration_flags_t flags, uint32_t numEventsInWaitList,
    const ur_event_handle_t *phEventWaitList, ur_event_handle_t *phEvent) {
  void *HIPDevicePtr = const_cast<void *>(pMem);
<<<<<<< HEAD
// HIP_POINTER_ATTRIBUTE_RANGE_SIZE is not an attribute in ROCM < 5,
// so we can't perform this check for such cases.
#if HIP_VERSION_MAJOR >= 5
=======
  ur_device_handle_t Device = hQueue->getContext()->getDevice();

  // If the device does not support managed memory access, we can't set
  // mem_advise.
  if (!getAttribute(Device, hipDeviceAttributeManagedMemory)) {
    setErrorMessage("mem_advise ignored as device does not support "
                    " managed memory access",
                    UR_RESULT_SUCCESS);
    return UR_RESULT_ERROR_ADAPTER_SPECIFIC;
  }

  hipPointerAttribute_t attribs;
  // TODO: hipPointerGetAttributes will fail if pMem is non-HIP allocated
  // memory, as it is neither registered as host memory, nor into the address
  // space for the current device, meaning the pMem ptr points to a
  // system-allocated memory. This means we may need to check system-alloacted
  // memory and handle the failure more gracefully.
  UR_CHECK_ERROR(hipPointerGetAttributes(&attribs, pMem));
  // async prefetch requires USM pointer (or hip SVM) to work.
  if (!attribs.isManaged) {
    setErrorMessage("Prefetch hint ignored as prefetch only works with USM",
                    UR_RESULT_SUCCESS);
    return UR_RESULT_ERROR_ADAPTER_SPECIFIC;
  }

>>>>>>> 3ce2ba0d
  unsigned int PointerRangeSize = 0;
  UR_CHECK_ERROR(hipPointerGetAttribute(&PointerRangeSize,
                                        HIP_POINTER_ATTRIBUTE_RANGE_SIZE,
                                        (hipDeviceptr_t)HIPDevicePtr));
  UR_ASSERT(size <= PointerRangeSize, UR_RESULT_ERROR_INVALID_SIZE);
#endif
  // flags is currently unused so fail if set
  if (flags != 0)
    return UR_RESULT_ERROR_INVALID_VALUE;
  ur_result_t Result = UR_RESULT_SUCCESS;
  std::unique_ptr<ur_event_handle_t_> EventPtr{nullptr};

  try {
    ScopedContext Active(hQueue->getDevice());
    hipStream_t HIPStream = hQueue->getNextTransferStream();
    Result = enqueueEventsWait(hQueue, HIPStream, numEventsInWaitList,
                               phEventWaitList);
    if (phEvent) {
      EventPtr =
          std::unique_ptr<ur_event_handle_t_>(ur_event_handle_t_::makeNative(
              UR_COMMAND_USM_PREFETCH, hQueue, HIPStream));
      UR_CHECK_ERROR(EventPtr->start());
    }
    Result = UR_CHECK_ERROR(
        hipMemPrefetchAsync(pMem, size, hQueue->getDevice()->get(), HIPStream));
    if (phEvent) {
      UR_CHECK_ERROR(EventPtr->record());
      *phEvent = EventPtr.release();
    }
  } catch (ur_result_t Err) {
    Result = Err;
  }

  return Result;
}

UR_APIEXPORT ur_result_t UR_APICALL
urEnqueueUSMAdvise(ur_queue_handle_t hQueue, const void *pMem, size_t size,
                   ur_usm_advice_flags_t, ur_event_handle_t *phEvent) {
  void *HIPDevicePtr = const_cast<void *>(pMem);
// HIP_POINTER_ATTRIBUTE_RANGE_SIZE is not an attribute in ROCM < 5,
// so we can't perform this check for such cases.
#if HIP_VERSION_MAJOR >= 5
  unsigned int PointerRangeSize = 0;
  UR_CHECK_ERROR(hipPointerGetAttribute(&PointerRangeSize,
                                        HIP_POINTER_ATTRIBUTE_RANGE_SIZE,
                                        (hipDeviceptr_t)HIPDevicePtr));
  UR_ASSERT(size <= PointerRangeSize, UR_RESULT_ERROR_INVALID_SIZE);
#endif
  // TODO implement a mapping to hipMemAdvise once the expected behaviour
  // of urEnqueueUSMAdvise is detailed in the USM extension
  return urEnqueueEventsWait(hQueue, 0, nullptr, phEvent);
}

UR_APIEXPORT ur_result_t UR_APICALL urEnqueueUSMFill2D(
    ur_queue_handle_t, void *, size_t, size_t, const void *, size_t, size_t,
    uint32_t, const ur_event_handle_t *, ur_event_handle_t *) {
  return UR_RESULT_ERROR_UNSUPPORTED_FEATURE;
}

/// 2D Memcpy API
///
/// \param hQueue is the queue to submit to
/// \param blocking is whether this operation should block the host
/// \param pDst is the location the data will be copied
/// \param dstPitch is the total width of the destination memory including
/// padding
/// \param pSrc is the data to be copied
/// \param srcPitch is the total width of the source memory including padding
/// \param width is width in bytes of each row to be copied
/// \param height is height the columns to be copied
/// \param numEventsInWaitList is the number of events to wait on
/// \param phEventWaitList is an array of events to wait on
/// \param phEvent is the event that represents this operation
UR_APIEXPORT ur_result_t UR_APICALL urEnqueueUSMMemcpy2D(
    ur_queue_handle_t hQueue, bool blocking, void *pDst, size_t dstPitch,
    const void *pSrc, size_t srcPitch, size_t width, size_t height,
    uint32_t numEventsInWaitList, const ur_event_handle_t *phEventWaitList,
    ur_event_handle_t *phEvent) {
  ur_result_t Result = UR_RESULT_SUCCESS;

  try {
    ScopedContext Active(hQueue->getDevice());
    hipStream_t HIPStream = hQueue->getNextTransferStream();
    Result = enqueueEventsWait(hQueue, HIPStream, numEventsInWaitList,
                               phEventWaitList);

    std::unique_ptr<ur_event_handle_t_> RetImplEvent{nullptr};
    if (phEvent) {
      RetImplEvent =
          std::unique_ptr<ur_event_handle_t_>(ur_event_handle_t_::makeNative(
              UR_COMMAND_USM_MEMCPY_2D, hQueue, HIPStream));
      UR_CHECK_ERROR(RetImplEvent->start());
    }

    Result =
        UR_CHECK_ERROR(hipMemcpy2DAsync(pDst, dstPitch, pSrc, srcPitch, width,
                                        height, hipMemcpyDefault, HIPStream));

    if (phEvent) {
      UR_CHECK_ERROR(RetImplEvent->record());
      *phEvent = RetImplEvent.release();
    }
    if (blocking) {
      Result = UR_CHECK_ERROR(hipStreamSynchronize(HIPStream));
    }
  } catch (ur_result_t Err) {
    Result = Err;
  }

  return Result;
}

UR_APIEXPORT ur_result_t UR_APICALL urEnqueueDeviceGlobalVariableWrite(
    ur_queue_handle_t, ur_program_handle_t, const char *, bool, size_t, size_t,
    const void *, uint32_t, const ur_event_handle_t *, ur_event_handle_t *) {
  return UR_RESULT_ERROR_UNSUPPORTED_FEATURE;
}

UR_APIEXPORT ur_result_t UR_APICALL urEnqueueDeviceGlobalVariableRead(
    ur_queue_handle_t, ur_program_handle_t, const char *, bool, size_t, size_t,
    void *, uint32_t, const ur_event_handle_t *, ur_event_handle_t *) {
  return UR_RESULT_ERROR_UNSUPPORTED_FEATURE;
}

UR_APIEXPORT ur_result_t UR_APICALL urEnqueueReadHostPipe(
    ur_queue_handle_t, ur_program_handle_t, const char *, bool, void *, size_t,
    uint32_t, const ur_event_handle_t *, ur_event_handle_t *) {
  return UR_RESULT_ERROR_UNSUPPORTED_FEATURE;
}

UR_APIEXPORT ur_result_t UR_APICALL urEnqueueWriteHostPipe(
    ur_queue_handle_t, ur_program_handle_t, const char *, bool, void *, size_t,
    uint32_t, const ur_event_handle_t *, ur_event_handle_t *) {
  return UR_RESULT_ERROR_UNSUPPORTED_FEATURE;
}<|MERGE_RESOLUTION|>--- conflicted
+++ resolved
@@ -1316,11 +1316,7 @@
     ur_usm_migration_flags_t flags, uint32_t numEventsInWaitList,
     const ur_event_handle_t *phEventWaitList, ur_event_handle_t *phEvent) {
   void *HIPDevicePtr = const_cast<void *>(pMem);
-<<<<<<< HEAD
-// HIP_POINTER_ATTRIBUTE_RANGE_SIZE is not an attribute in ROCM < 5,
-// so we can't perform this check for such cases.
-#if HIP_VERSION_MAJOR >= 5
-=======
+
   ur_device_handle_t Device = hQueue->getContext()->getDevice();
 
   // If the device does not support managed memory access, we can't set
@@ -1346,7 +1342,9 @@
     return UR_RESULT_ERROR_ADAPTER_SPECIFIC;
   }
 
->>>>>>> 3ce2ba0d
+  // HIP_POINTER_ATTRIBUTE_RANGE_SIZE is not an attribute in ROCM < 5,
+  // so we can't perform this check for such cases.
+#if HIP_VERSION_MAJOR >= 5
   unsigned int PointerRangeSize = 0;
   UR_CHECK_ERROR(hipPointerGetAttribute(&PointerRangeSize,
                                         HIP_POINTER_ATTRIBUTE_RANGE_SIZE,
