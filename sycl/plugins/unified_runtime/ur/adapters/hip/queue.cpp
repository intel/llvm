--- conflicted
+++ resolved
@@ -193,14 +193,10 @@
   try {
     std::unique_ptr<ur_queue_handle_t_> QueueImpl(hQueue);
 
-<<<<<<< HEAD
     if (!hQueue->backendHasOwnership())
       return UR_RESULT_SUCCESS;
 
-    ScopedContext Active(hQueue->getContext());
-=======
     ScopedContext Active(hQueue->getContext()->getDevice());
->>>>>>> ca735a2e
 
     hQueue->forEachStream([](hipStream_t S) {
       UR_CHECK_ERROR(hipStreamSynchronize(S));
