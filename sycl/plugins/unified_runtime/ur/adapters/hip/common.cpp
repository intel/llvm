--- conflicted
+++ resolved
@@ -45,10 +45,9 @@
   }
 }
 
-<<<<<<< HEAD
 #ifdef SYCL_ENABLE_KERNEL_FUSION
-ur_result_t checkErrorUR(amd_comgr_status_t Result, const char *Function,
-                         int Line, const char *File) {
+void checkErrorUR(amd_comgr_status_t Result, const char *Function, int Line,
+                  const char *File) {
   if (Result == AMD_COMGR_STATUS_SUCCESS) {
     return UR_RESULT_SUCCESS;
   }
@@ -92,12 +91,8 @@
 }
 #endif
 
-ur_result_t checkErrorUR(hipError_t Result, const char *Function, int Line,
-                         const char *File) {
-=======
 void checkErrorUR(hipError_t Result, const char *Function, int Line,
                   const char *File) {
->>>>>>> afb619ab
   if (Result == hipSuccess) {
     return;
   }
