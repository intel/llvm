--- conflicted
+++ resolved
@@ -70,21 +70,14 @@
 
 ur_result_t mapErrorUR(hipError_t Result);
 
-<<<<<<< HEAD
 #ifdef SYCL_ENABLE_KERNEL_FUSION
-ur_result_t checkErrorUR(amd_comgr_status_t Result, const char *Function,
-                         int Line, const char *File);
+void checkErrorUR(amd_comgr_status_t Result, const char *Function, int Line,
+                  const char *File);
 #endif
-ur_result_t checkErrorUR(hipError_t Result, const char *Function, int Line,
-                         const char *File);
-ur_result_t checkErrorUR(ur_result_t Result, const char *Function, int Line,
-                         const char *File);
-=======
 void checkErrorUR(hipError_t Result, const char *Function, int Line,
                   const char *File);
 void checkErrorUR(ur_result_t Result, const char *Function, int Line,
                   const char *File);
->>>>>>> afb619ab
 
 #define UR_CHECK_ERROR(result)                                                 \
   checkErrorUR(result, __func__, __LINE__, __FILE__)
