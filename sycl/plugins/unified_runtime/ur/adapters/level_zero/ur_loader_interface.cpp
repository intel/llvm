--- conflicted
+++ resolved
@@ -301,25 +301,15 @@
   return retVal;
 }
 
-<<<<<<< HEAD
-UR_DLLEXPORT ur_result_t UR_APICALL urGetUsmP2PExpProcAddrTable(
-    ur_api_version_t version, ur_usm_p2p_exp_dditable_t *pDdiTable) {
-=======
 UR_DLLEXPORT ur_result_t UR_APICALL urGetCommandBufferExpProcAddrTable(
     ur_api_version_t version, ///< [in] API version requested
     ur_command_buffer_exp_dditable_t
         *pDdiTable ///< [in,out] pointer to table of DDI function pointers
 ) {
->>>>>>> 96a60509
-  auto retVal = validateProcInputs(version, pDdiTable);
-  if (UR_RESULT_SUCCESS != retVal) {
-    return retVal;
-  }
-<<<<<<< HEAD
-  pDdiTable->pfnEnablePeerAccessExp = urUsmP2PEnablePeerAccessExp;
-  pDdiTable->pfnDisablePeerAccessExp = urUsmP2PDisablePeerAccessExp;
-  pDdiTable->pfnPeerAccessGetInfoExp = urUsmP2PPeerAccessGetInfoExp;
-=======
+  auto retVal = validateProcInputs(version, pDdiTable);
+  if (UR_RESULT_SUCCESS != retVal) {
+    return retVal;
+  }
   pDdiTable->pfnCreateExp = urCommandBufferCreateExp;
   pDdiTable->pfnRetainExp = urCommandBufferRetainExp;
   pDdiTable->pfnReleaseExp = urCommandBufferReleaseExp;
@@ -337,7 +327,19 @@
   pDdiTable->pfnAppendMembufferWriteRectExp =
       urCommandBufferAppendMembufferWriteRectExp;
   pDdiTable->pfnEnqueueExp = urCommandBufferEnqueueExp;
->>>>>>> 96a60509
+
+  return retVal;
+}
+
+UR_DLLEXPORT ur_result_t UR_APICALL urGetUsmP2PExpProcAddrTable(
+    ur_api_version_t version, ur_usm_p2p_exp_dditable_t *pDdiTable) {
+  auto retVal = validateProcInputs(version, pDdiTable);
+  if (UR_RESULT_SUCCESS != retVal) {
+    return retVal;
+  }
+  pDdiTable->pfnEnablePeerAccessExp = urUsmP2PEnablePeerAccessExp;
+  pDdiTable->pfnDisablePeerAccessExp = urUsmP2PDisablePeerAccessExp;
+  pDdiTable->pfnPeerAccessGetInfoExp = urUsmP2PPeerAccessGetInfoExp;
 
   return retVal;
 }