--- conflicted
+++ resolved
@@ -38,10 +38,10 @@
 };
 } // namespace native_cpu
 
-static void runWorkGroupLoops(const sycl::detail::NDRDescT &ndr,
+static void runWorkGroupLoops(const native_cpu::NDRDescT &ndr,
                               ur_kernel_handle_t hKernel) {
 
-  __nativecpu_state state(ndr.GlobalSize[0], ndr.GlobalSize[1],
+  native_cpu::state state(ndr.GlobalSize[0], ndr.GlobalSize[1],
                           ndr.GlobalSize[2], ndr.LocalSize[0], ndr.LocalSize[1],
                           ndr.LocalSize[2], ndr.GlobalOffset[0],
                           ndr.GlobalOffset[1], ndr.GlobalOffset[2]);
@@ -95,14 +95,7 @@
                            pLocalWorkSize);
   hKernel->handleLocalArgs();
 
-<<<<<<< HEAD
   runWorkGroupLoops(ndr, hKernel);
-=======
-  native_cpu::state state(ndr.GlobalSize[0], ndr.GlobalSize[1],
-                          ndr.GlobalSize[2], ndr.LocalSize[0], ndr.LocalSize[1],
-                          ndr.LocalSize[2], ndr.GlobalOffset[0],
-                          ndr.GlobalOffset[1], ndr.GlobalOffset[2]);
->>>>>>> cd4cdf22
 
   // TODO: we should avoid calling clear here by avoiding using push_back
   // in setKernelArgs.
