//===--------- ur_cuda.hpp - CUDA Adapter ----------------------------===//
//
// Part of the LLVM Project, under the Apache License v2.0 with LLVM Exceptions.
// See https://llvm.org/LICENSE.txt for license information.
// SPDX-License-Identifier: Apache-2.0 WITH LLVM-exception
//
//===-----------------------------------------------------------------===//
#pragma once

// We need the PI header temporarily while the UR device impl still uses the
// PI context type
#include <sycl/detail/pi.h>
#include <ur/ur.hpp>

#include <cuda.h>

struct ur_platform_handle_t_ : public _ur_platform {
  std::vector<std::unique_ptr<ur_device_handle_t_>> devices_;
};

struct ur_device_handle_t_ : public _pi_object {
private:
  using native_type = CUdevice;

  native_type cuDevice_;
  CUcontext cuContext_;
  CUevent evBase_; // CUDA event used as base counter
  std::atomic_uint32_t refCount_;
  ur_platform_handle_t platform_;

  static constexpr pi_uint32 max_work_item_dimensions = 3u;
  size_t max_work_item_sizes[max_work_item_dimensions];
  int max_work_group_size;

public:
  ur_device_handle_t_(native_type cuDevice, CUcontext cuContext, CUevent evBase,
                      ur_platform_handle_t platform)
      : cuDevice_(cuDevice), cuContext_(cuContext),
        evBase_(evBase), refCount_{1}, platform_(platform) {}

  ur_device_handle_t_() { cuDevicePrimaryCtxRelease(cuDevice_); }

  native_type get() const noexcept { return cuDevice_; };

  CUcontext get_context() const noexcept { return cuContext_; };

  uint32_t get_reference_count() const noexcept { return refCount_; }

  ur_platform_handle_t get_platform() const noexcept { return platform_; };

  uint64_t get_elapsed_time(CUevent) const;

  void save_max_work_item_sizes(size_t size,
                                size_t *save_max_work_item_sizes) noexcept {
    memcpy(max_work_item_sizes, save_max_work_item_sizes, size);
  };

  void save_max_work_group_size(int value) noexcept {
    max_work_group_size = value;
  };

  void get_max_work_item_sizes(size_t ret_size,
                               size_t *ret_max_work_item_sizes) const noexcept {
    memcpy(ret_max_work_item_sizes, max_work_item_sizes, ret_size);
  };

  int get_max_work_group_size() const noexcept { return max_work_group_size; };
<<<<<<< HEAD
};

struct ur_context_handle_t_ : _pi_object {

  struct deleter_data {
    pi_context_extended_deleter function;
    void *user_data;

    void operator()() { function(user_data); }
  };

  using native_type = CUcontext;

  native_type cuContext_;
  ur_device_handle_t deviceId_;
  std::atomic_uint32_t refCount_;

  ur_context_handle_t_(ur_device_handle_t_ *devId)
      : cuContext_{devId->get_context()}, deviceId_{devId}, refCount_{1} {
    urDeviceRetain(deviceId_);
  };

  ~ur_context_handle_t_() {
    urDeviceRelease(deviceId_);
  }

  void invoke_extended_deleters() {
    std::lock_guard<std::mutex> guard(mutex_);
    for (auto &deleter : extended_deleters_) {
      deleter();
    }
  }

  void set_extended_deleter(pi_context_extended_deleter function,
                            void *user_data) {
    std::lock_guard<std::mutex> guard(mutex_);
    extended_deleters_.emplace_back(deleter_data{function, user_data});
  }

  ur_device_handle_t get_device() const noexcept { return deviceId_; }

  native_type get() const noexcept { return cuContext_; }

  pi_uint32 increment_reference_count() noexcept { return ++refCount_; }

  pi_uint32 decrement_reference_count() noexcept { return --refCount_; }

  pi_uint32 get_reference_count() const noexcept { return refCount_; }

private:
  std::mutex mutex_;
  std::vector<deleter_data> extended_deleters_;
};


// Make the Unified Runtime handles definition complete.
// This is used in various "create" API where new handles are allocated.
// struct _zer_platform_handle_t : public _ur_platform_handle_t {
//   using _ur_platform_handle_t::_ur_platform_handle_t;
// };
// struct _zer_device_handle_t : public _ur_device_handle_t {
//   using _ur_device_handle_t::_ur_device_handle_t;
// };
=======
};
>>>>>>> 9684059a
<|MERGE_RESOLUTION|>--- conflicted
+++ resolved
@@ -65,7 +65,6 @@
   };
 
   int get_max_work_group_size() const noexcept { return max_work_group_size; };
-<<<<<<< HEAD
 };
 
 struct ur_context_handle_t_ : _pi_object {
@@ -118,17 +117,4 @@
 private:
   std::mutex mutex_;
   std::vector<deleter_data> extended_deleters_;
-};
-
-
-// Make the Unified Runtime handles definition complete.
-// This is used in various "create" API where new handles are allocated.
-// struct _zer_platform_handle_t : public _ur_platform_handle_t {
-//   using _ur_platform_handle_t::_ur_platform_handle_t;
-// };
-// struct _zer_device_handle_t : public _ur_device_handle_t {
-//   using _ur_device_handle_t::_ur_device_handle_t;
-// };
-=======
-};
->>>>>>> 9684059a
+};