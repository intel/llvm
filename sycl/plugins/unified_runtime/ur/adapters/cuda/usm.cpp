//===--------- usm.cpp - CUDA Adapter ------------------------------===//
//
// Part of the LLVM Project, under the Apache License v2.0 with LLVM Exceptions.
// See https://llvm.org/LICENSE.txt for license information.
// SPDX-License-Identifier: Apache-2.0 WITH LLVM-exception
//
//===-----------------------------------------------------------------===//

#include <cassert>

#include "adapter.hpp"
#include "common.hpp"
#include "context.hpp"
#include "device.hpp"
#include "event.hpp"
#include "platform.hpp"
#include "queue.hpp"
#include "usm.hpp"

#include <cuda.h>

/// USM: Implements USM Host allocations using CUDA Pinned Memory
/// https://docs.nvidia.com/cuda/cuda-c-programming-guide/index.html#page-locked-host-memory
UR_APIEXPORT ur_result_t UR_APICALL
urUSMHostAlloc(ur_context_handle_t hContext, const ur_usm_desc_t *pUSMDesc,
               ur_usm_pool_handle_t hPool, size_t size, void **ppMem) {
  auto alignment = pUSMDesc ? pUSMDesc->align : 0u;
  UR_ASSERT(!pUSMDesc ||
                (alignment == 0 || ((alignment & (alignment - 1)) == 0)),
            UR_RESULT_ERROR_INVALID_VALUE);
  UR_ASSERT(size < hContext->DeviceID->getMaxAllocSize(),
            UR_RESULT_ERROR_INVALID_USM_SIZE);

<<<<<<< HEAD
  ur_result_t Result = UR_RESULT_SUCCESS;
  try {
    // Using scoped context of first device is valid
    ScopedDevice Active(hContext->getDevices()[0]);
    Result = UR_CHECK_ERROR(cuMemAllocHost(ppMem, size));
  } catch (ur_result_t Err) {
    Result = Err;
=======
  if (!hPool) {
    return USMHostAllocImpl(ppMem, hContext, nullptr, size, alignment);
>>>>>>> cd3c40ff
  }

  auto UMFPool = hPool->HostMemPool.get();
  *ppMem = umfPoolAlignedMalloc(UMFPool, size, alignment);
  if (*ppMem == nullptr) {
    auto umfErr = umfPoolGetLastAllocationError(UMFPool);
    return umf::umf2urResult(umfErr);
  }
  return UR_RESULT_SUCCESS;
}

/// USM: Implements USM device allocations using a normal CUDA device pointer
///
UR_APIEXPORT ur_result_t UR_APICALL
urUSMDeviceAlloc(ur_context_handle_t hContext, ur_device_handle_t hDevice,
                 const ur_usm_desc_t *pUSMDesc, ur_usm_pool_handle_t hPool,
                 size_t size, void **ppMem) {
  auto alignment = pUSMDesc ? pUSMDesc->align : 0u;
  UR_ASSERT(!pUSMDesc ||
                (alignment == 0 || ((alignment & (alignment - 1)) == 0)),
            UR_RESULT_ERROR_INVALID_VALUE);
  UR_ASSERT(size <= hDevice->getMaxAllocSize(),
            UR_RESULT_ERROR_INVALID_USM_SIZE);

<<<<<<< HEAD
  ur_result_t Result = UR_RESULT_SUCCESS;
  try {
    ScopedDevice Active(hDevice);
    Result = UR_CHECK_ERROR(cuMemAlloc((CUdeviceptr *)ppMem, size));
  } catch (ur_result_t Err) {
    return Err;
=======
  if (!hPool) {
    return USMDeviceAllocImpl(ppMem, hContext, hDevice, nullptr, size,
                              alignment);
>>>>>>> cd3c40ff
  }

  auto UMFPool = hPool->DeviceMemPool.get();
  *ppMem = umfPoolAlignedMalloc(UMFPool, size, alignment);
  if (*ppMem == nullptr) {
    auto umfErr = umfPoolGetLastAllocationError(UMFPool);
    return umf::umf2urResult(umfErr);
  }
  return UR_RESULT_SUCCESS;
}

/// USM: Implements USM Shared allocations using CUDA Managed Memory
///
UR_APIEXPORT ur_result_t UR_APICALL
urUSMSharedAlloc(ur_context_handle_t hContext, ur_device_handle_t hDevice,
                 const ur_usm_desc_t *pUSMDesc, ur_usm_pool_handle_t hPool,
                 size_t size, void **ppMem) {
  auto alignment = pUSMDesc ? pUSMDesc->align : 0u;
  UR_ASSERT(!pUSMDesc ||
                (alignment == 0 || ((alignment & (alignment - 1)) == 0)),
            UR_RESULT_ERROR_INVALID_VALUE);
  UR_ASSERT(size <= hDevice->getMaxAllocSize(),
            UR_RESULT_ERROR_INVALID_USM_SIZE);

<<<<<<< HEAD
  ur_result_t Result = UR_RESULT_SUCCESS;
  try {
    ScopedDevice Active(hDevice);
    Result = UR_CHECK_ERROR(
        cuMemAllocManaged((CUdeviceptr *)ppMem, size, CU_MEM_ATTACH_GLOBAL));
  } catch (ur_result_t Err) {
    return Err;
=======
  if (!hPool) {
    return USMSharedAllocImpl(ppMem, hContext, hDevice, nullptr, nullptr, size,
                              alignment);
>>>>>>> cd3c40ff
  }

  auto UMFPool = hPool->SharedMemPool.get();
  *ppMem = umfPoolAlignedMalloc(UMFPool, size, alignment);
  if (*ppMem == nullptr) {
    auto umfErr = umfPoolGetLastAllocationError(UMFPool);
    return umf::umf2urResult(umfErr);
  }
  return UR_RESULT_SUCCESS;
}

ur_result_t USMFreeImpl(ur_context_handle_t Context, void *Pointer) {
  ur_result_t Result = UR_RESULT_SUCCESS;
  try {
<<<<<<< HEAD
    // ScopedDevice Active(hContext); // Can I delete this?
=======
    ScopedContext Active(Context);
>>>>>>> cd3c40ff
    bool IsManaged;
    unsigned int Type;
    void *AttributeValues[2] = {&IsManaged, &Type};
    CUpointer_attribute Attributes[2] = {CU_POINTER_ATTRIBUTE_IS_MANAGED,
                                         CU_POINTER_ATTRIBUTE_MEMORY_TYPE};
    Result = UR_CHECK_ERROR(cuPointerGetAttributes(
        2, Attributes, AttributeValues, (CUdeviceptr)Pointer));
    UR_ASSERT(Type == CU_MEMORYTYPE_DEVICE || Type == CU_MEMORYTYPE_HOST,
              UR_RESULT_ERROR_INVALID_MEM_OBJECT);
    if (IsManaged || Type == CU_MEMORYTYPE_DEVICE) {
      // Memory allocated with cuMemAlloc and cuMemAllocManaged must be freed
      // with cuMemFree
      Result = UR_CHECK_ERROR(cuMemFree((CUdeviceptr)Pointer));
    } else {
      // Memory allocated with cuMemAllocHost must be freed with cuMemFreeHost
      Result = UR_CHECK_ERROR(cuMemFreeHost(Pointer));
    }
  } catch (ur_result_t Err) {
    Result = Err;
  }
  return Result;
}

/// USM: Frees the given USM pointer associated with the context.
///
UR_APIEXPORT ur_result_t UR_APICALL urUSMFree(ur_context_handle_t hContext,
                                              void *pMem) {
  if (auto Pool = umfPoolByPtr(pMem))
    return umf::umf2urResult(umfPoolFree(Pool, pMem));
  return USMFreeImpl(hContext, pMem);
}

ur_result_t USMDeviceAllocImpl(void **ResultPtr, ur_context_handle_t Context,
                               ur_device_handle_t, ur_usm_device_mem_flags_t *,
                               size_t Size, uint32_t Alignment) {
  try {
    ScopedContext Active(Context);
    UR_CHECK_ERROR(cuMemAlloc((CUdeviceptr *)ResultPtr, Size));
  } catch (ur_result_t Err) {
    return Err;
  }

#ifdef NDEBUG
  std::ignore = Alignment;
#else
  assert((Alignment == 0 ||
          reinterpret_cast<std::uintptr_t>(*ResultPtr) % Alignment == 0));
#endif
  return UR_RESULT_SUCCESS;
}

ur_result_t USMSharedAllocImpl(void **ResultPtr, ur_context_handle_t Context,
                               ur_device_handle_t, ur_usm_host_mem_flags_t *,
                               ur_usm_device_mem_flags_t *, size_t Size,
                               uint32_t Alignment) {
  try {
    ScopedContext Active(Context);
    UR_CHECK_ERROR(cuMemAllocManaged((CUdeviceptr *)ResultPtr, Size,
                                     CU_MEM_ATTACH_GLOBAL));
  } catch (ur_result_t Err) {
    return Err;
  }

#ifdef NDEBUG
  std::ignore = Alignment;
#else
  assert((Alignment == 0 ||
          reinterpret_cast<std::uintptr_t>(*ResultPtr) % Alignment == 0));
#endif
  return UR_RESULT_SUCCESS;
}

ur_result_t USMHostAllocImpl(void **ResultPtr, ur_context_handle_t Context,
                             ur_usm_host_mem_flags_t *, size_t Size,
                             uint32_t Alignment) {
  try {
    ScopedContext Active(Context);
    UR_CHECK_ERROR(cuMemAllocHost(ResultPtr, Size));
  } catch (ur_result_t Err) {
    return Err;
  }

#ifdef NDEBUG
  std::ignore = Alignment;
#else
  assert((Alignment == 0 ||
          reinterpret_cast<std::uintptr_t>(*ResultPtr) % Alignment == 0));
#endif
  return UR_RESULT_SUCCESS;
}

UR_APIEXPORT ur_result_t UR_APICALL
urUSMGetMemAllocInfo(ur_context_handle_t hContext, const void *pMem,
                     ur_usm_alloc_info_t propName, size_t propValueSize,
                     void *pPropValue, size_t *pPropValueSizeRet) {
  ur_result_t Result = UR_RESULT_SUCCESS;

  UrReturnHelper ReturnValue(propValueSize, pPropValue, pPropValueSizeRet);

  try {
    // ScopedDevice Active(hContext); // Can I delete this?
    switch (propName) {
    case UR_USM_ALLOC_INFO_TYPE: {
      unsigned int Value;
      // do not throw if cuPointerGetAttribute returns CUDA_ERROR_INVALID_VALUE
      CUresult Ret = cuPointerGetAttribute(
          &Value, CU_POINTER_ATTRIBUTE_IS_MANAGED, (CUdeviceptr)pMem);
      if (Ret == CUDA_ERROR_INVALID_VALUE) {
        // pointer not known to the CUDA subsystem
        return ReturnValue(UR_USM_TYPE_UNKNOWN);
      }
      Result = checkErrorUR(Ret, __func__, __LINE__ - 5, __FILE__);
      if (Value) {
        // pointer to managed memory
        return ReturnValue(UR_USM_TYPE_SHARED);
      }
      Result = UR_CHECK_ERROR(cuPointerGetAttribute(
          &Value, CU_POINTER_ATTRIBUTE_MEMORY_TYPE, (CUdeviceptr)pMem));
      UR_ASSERT(Value == CU_MEMORYTYPE_DEVICE || Value == CU_MEMORYTYPE_HOST,
                UR_RESULT_ERROR_INVALID_MEM_OBJECT);
      if (Value == CU_MEMORYTYPE_DEVICE) {
        // pointer to device memory
        return ReturnValue(UR_USM_TYPE_DEVICE);
      }
      if (Value == CU_MEMORYTYPE_HOST) {
        // pointer to host memory
        return ReturnValue(UR_USM_TYPE_HOST);
      }
      // should never get here
#ifdef _MSC_VER
      __assume(0);
#else
      __builtin_unreachable();
#endif
    }
    case UR_USM_ALLOC_INFO_BASE_PTR: {
#if __CUDA_API_VERSION >= 10020
      // CU_POINTER_ATTRIBUTE_RANGE_START_ADDR was introduced in CUDA 10.2
      unsigned int Value;
      result = UR_CHECK_ERROR(cuPointerGetAttribute(
          &Value, CU_POINTER_ATTRIBUTE_RANGE_START_ADDR, (CUdeviceptr)pMem));
      return ReturnValue(Value);
#else
      return UR_RESULT_ERROR_INVALID_VALUE;
#endif
    }
    case UR_USM_ALLOC_INFO_SIZE: {
#if __CUDA_API_VERSION >= 10020
      // CU_POINTER_ATTRIBUTE_RANGE_SIZE was introduced in CUDA 10.2
      unsigned int Value;
      result = UR_CHECK_ERROR(cuPointerGetAttribute(
          &Value, CU_POINTER_ATTRIBUTE_RANGE_SIZE, (CUdeviceptr)pMem));
      return ReturnValue(Value);
#else
      return UR_RESULT_ERROR_INVALID_VALUE;
#endif
    }
    case UR_USM_ALLOC_INFO_DEVICE: {
      // get device index associated with this pointer
      unsigned int DeviceIndex;
      Result = UR_CHECK_ERROR(cuPointerGetAttribute(
          &DeviceIndex, CU_POINTER_ATTRIBUTE_DEVICE_ORDINAL,
          (CUdeviceptr)pMem));

      // currently each device is in its own platform, so find the platform at
      // the same index
      std::vector<ur_platform_handle_t> Platforms;
      Platforms.resize(DeviceIndex + 1);
      ur_adapter_handle_t AdapterHandle = &adapter;
      Result = urPlatformGet(&AdapterHandle, 1, DeviceIndex + 1,
                             Platforms.data(), nullptr);

      // get the device from the platform
      ur_device_handle_t Device = Platforms[DeviceIndex]->Devices[0].get();
      return ReturnValue(Device);
    }
    case UR_USM_ALLOC_INFO_POOL: {
      auto UMFPool = umfPoolByPtr(pMem);
      if (!UMFPool) {
        return UR_RESULT_ERROR_INVALID_VALUE;
      }
      ur_usm_pool_handle_t Pool = hContext->getOwningURPool(UMFPool);
      if (!Pool) {
        return UR_RESULT_ERROR_INVALID_VALUE;
      }
      return ReturnValue(Pool);
    }
    default:
      return UR_RESULT_ERROR_UNSUPPORTED_ENUMERATION;
    }
  } catch (ur_result_t Err) {
    Result = Err;
  }
  return Result;
}

UR_APIEXPORT ur_result_t UR_APICALL urUSMImportExp(ur_context_handle_t Context,
                                                   void *HostPtr, size_t Size) {
  UR_ASSERT(Context, UR_RESULT_ERROR_INVALID_CONTEXT);
  UR_ASSERT(!HostPtr, UR_RESULT_ERROR_INVALID_VALUE);
  UR_ASSERT(Size > 0, UR_RESULT_ERROR_INVALID_VALUE);
  return UR_RESULT_SUCCESS;
}

UR_APIEXPORT ur_result_t UR_APICALL urUSMReleaseExp(ur_context_handle_t Context,
                                                    void *HostPtr) {
  UR_ASSERT(Context, UR_RESULT_ERROR_INVALID_CONTEXT);
  UR_ASSERT(!HostPtr, UR_RESULT_ERROR_INVALID_VALUE);
  return UR_RESULT_SUCCESS;
}

umf_result_t USMMemoryProvider::initialize(ur_context_handle_t Ctx,
                                           ur_device_handle_t Dev) {
  Context = Ctx;
  Device = Dev;
  // There isn't a way to query this in cuda, and there isn't much info on
  // cuda's approach to alignment or transfer granularity between host and
  // device. Within UMF this is only used to influence alignment, and since we
  // discard that in our alloc implementations it seems we can safely ignore
  // this as well, for now.
  MinPageSize = 0;

  return UMF_RESULT_SUCCESS;
}

enum umf_result_t USMMemoryProvider::alloc(size_t Size, size_t Align,
                                           void **Ptr) {
  auto Res = allocateImpl(Ptr, Size, Align);
  if (Res != UR_RESULT_SUCCESS) {
    getLastStatusRef() = Res;
    return UMF_RESULT_ERROR_MEMORY_PROVIDER_SPECIFIC;
  }

  return UMF_RESULT_SUCCESS;
}

enum umf_result_t USMMemoryProvider::free(void *Ptr, size_t Size) {
  (void)Size;

  auto Res = USMFreeImpl(Context, Ptr);
  if (Res != UR_RESULT_SUCCESS) {
    getLastStatusRef() = Res;
    return UMF_RESULT_ERROR_MEMORY_PROVIDER_SPECIFIC;
  }

  return UMF_RESULT_SUCCESS;
}

void USMMemoryProvider::get_last_native_error(const char **ErrMsg,
                                              int32_t *ErrCode) {
  (void)ErrMsg;
  *ErrCode = static_cast<int32_t>(getLastStatusRef());
}

umf_result_t USMMemoryProvider::get_min_page_size(void *Ptr, size_t *PageSize) {
  (void)Ptr;
  *PageSize = MinPageSize;

  return UMF_RESULT_SUCCESS;
}

ur_result_t USMSharedMemoryProvider::allocateImpl(void **ResultPtr, size_t Size,
                                                  uint32_t Alignment) {
  return USMSharedAllocImpl(ResultPtr, Context, Device, nullptr, nullptr, Size,
                            Alignment);
}

ur_result_t USMDeviceMemoryProvider::allocateImpl(void **ResultPtr, size_t Size,
                                                  uint32_t Alignment) {
  return USMDeviceAllocImpl(ResultPtr, Context, Device, nullptr, Size,
                            Alignment);
}

ur_result_t USMHostMemoryProvider::allocateImpl(void **ResultPtr, size_t Size,
                                                uint32_t Alignment) {
  return USMHostAllocImpl(ResultPtr, Context, nullptr, Size, Alignment);
}

ur_usm_pool_handle_t_::ur_usm_pool_handle_t_(ur_context_handle_t Context,
                                             ur_usm_pool_desc_t *PoolDesc)
    : Context(Context) {
  const void *pNext = PoolDesc->pNext;
  while (pNext != nullptr) {
    const ur_base_desc_t *BaseDesc = static_cast<const ur_base_desc_t *>(pNext);
    switch (BaseDesc->stype) {
    case UR_STRUCTURE_TYPE_USM_POOL_LIMITS_DESC: {
      const ur_usm_pool_limits_desc_t *Limits =
          reinterpret_cast<const ur_usm_pool_limits_desc_t *>(BaseDesc);
      for (auto &config : DisjointPoolConfigs.Configs) {
        config.MaxPoolableSize = Limits->maxPoolableSize;
        config.SlabMinSize = Limits->minDriverAllocSize;
      }
      break;
    }
    default: {
      throw UsmAllocationException(UR_RESULT_ERROR_INVALID_ARGUMENT);
    }
    }
    pNext = BaseDesc->pNext;
  }

  auto MemProvider =
      umf::memoryProviderMakeUnique<USMHostMemoryProvider>(Context, nullptr)
          .second;

  HostMemPool =
      umf::poolMakeUnique<usm::DisjointPool, 1>(
          {std::move(MemProvider)},
          this->DisjointPoolConfigs.Configs[usm::DisjointPoolMemType::Host])
          .second;

  auto Device = Context->DeviceID;
  MemProvider =
      umf::memoryProviderMakeUnique<USMDeviceMemoryProvider>(Context, Device)
          .second;
  DeviceMemPool =
      umf::poolMakeUnique<usm::DisjointPool, 1>(
          {std::move(MemProvider)},
          this->DisjointPoolConfigs.Configs[usm::DisjointPoolMemType::Device])
          .second;

  MemProvider =
      umf::memoryProviderMakeUnique<USMSharedMemoryProvider>(Context, Device)
          .second;
  SharedMemPool =
      umf::poolMakeUnique<usm::DisjointPool, 1>(
          {std::move(MemProvider)},
          this->DisjointPoolConfigs.Configs[usm::DisjointPoolMemType::Shared])
          .second;
  Context->addPool(this);
}

bool ur_usm_pool_handle_t_::hasUMFPool(umf_memory_pool_t *umf_pool) {
  return DeviceMemPool.get() == umf_pool || SharedMemPool.get() == umf_pool ||
         HostMemPool.get() == umf_pool;
}

UR_APIEXPORT ur_result_t UR_APICALL urUSMPoolCreate(
    ur_context_handle_t Context, ///< [in] handle of the context object
    ur_usm_pool_desc_t
        *PoolDesc, ///< [in] pointer to USM pool descriptor. Can be chained with
                   ///< ::ur_usm_pool_limits_desc_t
    ur_usm_pool_handle_t *Pool ///< [out] pointer to USM memory pool
) {
  // Without pool tracking we can't free pool allocations.
#ifdef UMF_ENABLE_POOL_TRACKING
  if (PoolDesc->flags & UR_USM_POOL_FLAG_ZERO_INITIALIZE_BLOCK) {
    return UR_RESULT_ERROR_UNSUPPORTED_FEATURE;
  }
  try {
    *Pool = reinterpret_cast<ur_usm_pool_handle_t>(
        new ur_usm_pool_handle_t_(Context, PoolDesc));
  } catch (const UsmAllocationException &Ex) {
    return Ex.getError();
  }
  return UR_RESULT_SUCCESS;
#else
  std::ignore = Context;
  std::ignore = PoolDesc;
  std::ignore = Pool;
  return UR_RESULT_ERROR_UNSUPPORTED_FEATURE;
#endif
}

UR_APIEXPORT ur_result_t UR_APICALL urUSMPoolRetain(
    ur_usm_pool_handle_t Pool ///< [in] pointer to USM memory pool
) {
  Pool->incrementReferenceCount();
  return UR_RESULT_SUCCESS;
}

UR_APIEXPORT ur_result_t UR_APICALL urUSMPoolRelease(
    ur_usm_pool_handle_t Pool ///< [in] pointer to USM memory pool
) {
  if (Pool->decrementReferenceCount() > 0) {
    return UR_RESULT_SUCCESS;
  }
  Pool->Context->removePool(Pool);
  delete Pool;
  return UR_RESULT_SUCCESS;
}

UR_APIEXPORT ur_result_t UR_APICALL urUSMPoolGetInfo(
    ur_usm_pool_handle_t hPool,  ///< [in] handle of the USM memory pool
    ur_usm_pool_info_t propName, ///< [in] name of the pool property to query
    size_t propSize, ///< [in] size in bytes of the pool property value provided
    void *pPropValue, ///< [out][optional][typename(propName, propSize)] value
                      ///< of the pool property
    size_t *pPropSizeRet ///< [out][optional] size in bytes returned in pool
                         ///< property value
) {
  UrReturnHelper ReturnValue(propSize, pPropValue, pPropSizeRet);

  switch (propName) {
  case UR_USM_POOL_INFO_REFERENCE_COUNT: {
    return ReturnValue(hPool->getReferenceCount());
  }
  case UR_USM_POOL_INFO_CONTEXT: {
    return ReturnValue(hPool->Context);
  }
  default: {
    return UR_RESULT_ERROR_UNSUPPORTED_ENUMERATION;
  }
  }
}<|MERGE_RESOLUTION|>--- conflicted
+++ resolved
@@ -28,21 +28,11 @@
   UR_ASSERT(!pUSMDesc ||
                 (alignment == 0 || ((alignment & (alignment - 1)) == 0)),
             UR_RESULT_ERROR_INVALID_VALUE);
-  UR_ASSERT(size < hContext->DeviceID->getMaxAllocSize(),
+  UR_ASSERT(size < hContext->Devices[0]->getMaxAllocSize(),
             UR_RESULT_ERROR_INVALID_USM_SIZE);
 
-<<<<<<< HEAD
-  ur_result_t Result = UR_RESULT_SUCCESS;
-  try {
-    // Using scoped context of first device is valid
-    ScopedDevice Active(hContext->getDevices()[0]);
-    Result = UR_CHECK_ERROR(cuMemAllocHost(ppMem, size));
-  } catch (ur_result_t Err) {
-    Result = Err;
-=======
   if (!hPool) {
     return USMHostAllocImpl(ppMem, hContext, nullptr, size, alignment);
->>>>>>> cd3c40ff
   }
 
   auto UMFPool = hPool->HostMemPool.get();
@@ -67,18 +57,9 @@
   UR_ASSERT(size <= hDevice->getMaxAllocSize(),
             UR_RESULT_ERROR_INVALID_USM_SIZE);
 
-<<<<<<< HEAD
-  ur_result_t Result = UR_RESULT_SUCCESS;
-  try {
-    ScopedDevice Active(hDevice);
-    Result = UR_CHECK_ERROR(cuMemAlloc((CUdeviceptr *)ppMem, size));
-  } catch (ur_result_t Err) {
-    return Err;
-=======
   if (!hPool) {
     return USMDeviceAllocImpl(ppMem, hContext, hDevice, nullptr, size,
                               alignment);
->>>>>>> cd3c40ff
   }
 
   auto UMFPool = hPool->DeviceMemPool.get();
@@ -103,19 +84,9 @@
   UR_ASSERT(size <= hDevice->getMaxAllocSize(),
             UR_RESULT_ERROR_INVALID_USM_SIZE);
 
-<<<<<<< HEAD
-  ur_result_t Result = UR_RESULT_SUCCESS;
-  try {
-    ScopedDevice Active(hDevice);
-    Result = UR_CHECK_ERROR(
-        cuMemAllocManaged((CUdeviceptr *)ppMem, size, CU_MEM_ATTACH_GLOBAL));
-  } catch (ur_result_t Err) {
-    return Err;
-=======
   if (!hPool) {
     return USMSharedAllocImpl(ppMem, hContext, hDevice, nullptr, nullptr, size,
                               alignment);
->>>>>>> cd3c40ff
   }
 
   auto UMFPool = hPool->SharedMemPool.get();
@@ -130,11 +101,7 @@
 ur_result_t USMFreeImpl(ur_context_handle_t Context, void *Pointer) {
   ur_result_t Result = UR_RESULT_SUCCESS;
   try {
-<<<<<<< HEAD
-    // ScopedDevice Active(hContext); // Can I delete this?
-=======
-    ScopedContext Active(Context);
->>>>>>> cd3c40ff
+    // Free operations don't require a scopedDevice
     bool IsManaged;
     unsigned int Type;
     void *AttributeValues[2] = {&IsManaged, &Type};
@@ -167,11 +134,12 @@
   return USMFreeImpl(hContext, pMem);
 }
 
-ur_result_t USMDeviceAllocImpl(void **ResultPtr, ur_context_handle_t Context,
-                               ur_device_handle_t, ur_usm_device_mem_flags_t *,
-                               size_t Size, uint32_t Alignment) {
+ur_result_t USMDeviceAllocImpl(void **ResultPtr, ur_context_handle_t,
+                               ur_device_handle_t Device,
+                               ur_usm_device_mem_flags_t *, size_t Size,
+                               uint32_t Alignment) {
   try {
-    ScopedContext Active(Context);
+    ScopedDevice Active(Device);
     UR_CHECK_ERROR(cuMemAlloc((CUdeviceptr *)ResultPtr, Size));
   } catch (ur_result_t Err) {
     return Err;
@@ -186,12 +154,13 @@
   return UR_RESULT_SUCCESS;
 }
 
-ur_result_t USMSharedAllocImpl(void **ResultPtr, ur_context_handle_t Context,
-                               ur_device_handle_t, ur_usm_host_mem_flags_t *,
+ur_result_t USMSharedAllocImpl(void **ResultPtr, ur_context_handle_t,
+                               ur_device_handle_t Device,
+                               ur_usm_host_mem_flags_t *,
                                ur_usm_device_mem_flags_t *, size_t Size,
                                uint32_t Alignment) {
   try {
-    ScopedContext Active(Context);
+    ScopedDevice Active(Device);
     UR_CHECK_ERROR(cuMemAllocManaged((CUdeviceptr *)ResultPtr, Size,
                                      CU_MEM_ATTACH_GLOBAL));
   } catch (ur_result_t Err) {
@@ -211,7 +180,6 @@
                              ur_usm_host_mem_flags_t *, size_t Size,
                              uint32_t Alignment) {
   try {
-    ScopedContext Active(Context);
     UR_CHECK_ERROR(cuMemAllocHost(ResultPtr, Size));
   } catch (ur_result_t Err) {
     return Err;
@@ -446,7 +414,9 @@
           this->DisjointPoolConfigs.Configs[usm::DisjointPoolMemType::Host])
           .second;
 
-  auto Device = Context->DeviceID;
+  // TODO make this work for multi device context
+  assert(Context->NumDevices == 1);
+  auto Device = Context->getDevices()[0];
   MemProvider =
       umf::memoryProviderMakeUnique<USMDeviceMemoryProvider>(Context, Device)
           .second;
