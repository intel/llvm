//===--------- device.cpp - CUDA Adapter -----------------------------===//
//
// Part of the LLVM Project, under the Apache License v2.0 with LLVM Exceptions.
// See https://llvm.org/LICENSE.txt for license information.
// SPDX-License-Identifier: Apache-2.0 WITH LLVM-exception
//
//===-----------------------------------------------------------------===//

#include <cassert>
#include <sstream>

#include "context.hpp"
#include "device.hpp"
#include "platform.hpp"

int getAttribute(ur_device_handle_t device, CUdevice_attribute attribute) {
  int value;
  detail::ur::assertion(
      cuDeviceGetAttribute(&value, attribute, device->get()) == CUDA_SUCCESS);
  return value;
}

uint64_t ur_device_handle_t_::getElapsedTime(CUevent ev) const {
  float Milliseconds = 0.0f;

  // cuEventSynchronize waits till the event is ready for call to
  // cuEventElapsedTime.
  UR_CHECK_ERROR(cuEventSynchronize(EvBase));
  UR_CHECK_ERROR(cuEventSynchronize(ev));
  UR_CHECK_ERROR(cuEventElapsedTime(&Milliseconds, EvBase, ev));

  return static_cast<uint64_t>(Milliseconds * 1.0e6);
}

UR_APIEXPORT ur_result_t UR_APICALL urDeviceGetInfo(ur_device_handle_t hDevice,
                                                    ur_device_info_t propName,
                                                    size_t propSize,
                                                    void *pPropValue,
                                                    size_t *pPropSizeRet) {
  UrReturnHelper ReturnValue(propSize, pPropValue, pPropSizeRet);

  static constexpr uint32_t MaxWorkItemDimensions = 3u;

  ScopedContext Active(hDevice->getContext());

  switch ((uint32_t)propName) {
  case UR_DEVICE_INFO_TYPE: {
    return ReturnValue(UR_DEVICE_TYPE_GPU);
  }
  case UR_DEVICE_INFO_VENDOR_ID: {
    return ReturnValue(4318u);
  }
  case UR_DEVICE_INFO_MAX_COMPUTE_UNITS: {
    int ComputeUnits = 0;
    detail::ur::assertion(
        cuDeviceGetAttribute(&ComputeUnits,
                             CU_DEVICE_ATTRIBUTE_MULTIPROCESSOR_COUNT,
                             hDevice->get()) == CUDA_SUCCESS);
    detail::ur::assertion(ComputeUnits >= 0);
    return ReturnValue(static_cast<uint32_t>(ComputeUnits));
  }
  case UR_DEVICE_INFO_MAX_WORK_ITEM_DIMENSIONS: {
    return ReturnValue(MaxWorkItemDimensions);
  }
  case UR_DEVICE_INFO_MAX_WORK_ITEM_SIZES: {
    struct {
      size_t Sizes[MaxWorkItemDimensions];
    } ReturnSizes;

    int MaxX = 0, MaxY = 0, MaxZ = 0;
    detail::ur::assertion(
        cuDeviceGetAttribute(&MaxX, CU_DEVICE_ATTRIBUTE_MAX_BLOCK_DIM_X,
                             hDevice->get()) == CUDA_SUCCESS);
    detail::ur::assertion(MaxX >= 0);

    detail::ur::assertion(
        cuDeviceGetAttribute(&MaxY, CU_DEVICE_ATTRIBUTE_MAX_BLOCK_DIM_Y,
                             hDevice->get()) == CUDA_SUCCESS);
    detail::ur::assertion(MaxY >= 0);

    detail::ur::assertion(
        cuDeviceGetAttribute(&MaxZ, CU_DEVICE_ATTRIBUTE_MAX_BLOCK_DIM_Z,
                             hDevice->get()) == CUDA_SUCCESS);
    detail::ur::assertion(MaxZ >= 0);

    ReturnSizes.Sizes[0] = size_t(MaxX);
    ReturnSizes.Sizes[1] = size_t(MaxY);
    ReturnSizes.Sizes[2] = size_t(MaxZ);
    return ReturnValue(ReturnSizes);
  }

  case UR_DEVICE_INFO_MAX_WORK_GROUPS_3D: {
    struct {
      size_t Sizes[MaxWorkItemDimensions];
    } ReturnSizes;
    int MaxX = 0, MaxY = 0, MaxZ = 0;
    detail::ur::assertion(
        cuDeviceGetAttribute(&MaxX, CU_DEVICE_ATTRIBUTE_MAX_GRID_DIM_X,
                             hDevice->get()) == CUDA_SUCCESS);
    detail::ur::assertion(MaxX >= 0);

    detail::ur::assertion(
        cuDeviceGetAttribute(&MaxY, CU_DEVICE_ATTRIBUTE_MAX_GRID_DIM_Y,
                             hDevice->get()) == CUDA_SUCCESS);
    detail::ur::assertion(MaxY >= 0);

    detail::ur::assertion(
        cuDeviceGetAttribute(&MaxZ, CU_DEVICE_ATTRIBUTE_MAX_GRID_DIM_Z,
                             hDevice->get()) == CUDA_SUCCESS);
    detail::ur::assertion(MaxZ >= 0);

    ReturnSizes.Sizes[0] = size_t(MaxX);
    ReturnSizes.Sizes[1] = size_t(MaxY);
    ReturnSizes.Sizes[2] = size_t(MaxZ);
    return ReturnValue(ReturnSizes);
  }

  case UR_DEVICE_INFO_MAX_WORK_GROUP_SIZE: {
    int MaxWorkGroupSize = 0;
    detail::ur::assertion(
        cuDeviceGetAttribute(&MaxWorkGroupSize,
                             CU_DEVICE_ATTRIBUTE_MAX_THREADS_PER_BLOCK,
                             hDevice->get()) == CUDA_SUCCESS);

    detail::ur::assertion(MaxWorkGroupSize >= 0);

    return ReturnValue(size_t(MaxWorkGroupSize));
  }
  case UR_DEVICE_INFO_PREFERRED_VECTOR_WIDTH_CHAR: {
    return ReturnValue(1u);
  }
  case UR_DEVICE_INFO_PREFERRED_VECTOR_WIDTH_SHORT: {
    return ReturnValue(1u);
  }
  case UR_DEVICE_INFO_PREFERRED_VECTOR_WIDTH_INT: {
    return ReturnValue(1u);
  }
  case UR_DEVICE_INFO_PREFERRED_VECTOR_WIDTH_LONG: {
    return ReturnValue(1u);
  }
  case UR_DEVICE_INFO_PREFERRED_VECTOR_WIDTH_FLOAT: {
    return ReturnValue(1u);
  }
  case UR_DEVICE_INFO_PREFERRED_VECTOR_WIDTH_DOUBLE: {
    return ReturnValue(1u);
  }
  case UR_DEVICE_INFO_PREFERRED_VECTOR_WIDTH_HALF: {
    return ReturnValue(0u);
  }
  case UR_DEVICE_INFO_NATIVE_VECTOR_WIDTH_CHAR: {
    return ReturnValue(1u);
  }
  case UR_DEVICE_INFO_NATIVE_VECTOR_WIDTH_SHORT: {
    return ReturnValue(1u);
  }
  case UR_DEVICE_INFO_NATIVE_VECTOR_WIDTH_INT: {
    return ReturnValue(1u);
  }
  case UR_DEVICE_INFO_NATIVE_VECTOR_WIDTH_LONG: {
    return ReturnValue(1u);
  }
  case UR_DEVICE_INFO_NATIVE_VECTOR_WIDTH_FLOAT: {
    return ReturnValue(1u);
  }
  case UR_DEVICE_INFO_NATIVE_VECTOR_WIDTH_DOUBLE: {
    return ReturnValue(1u);
  }
  case UR_DEVICE_INFO_NATIVE_VECTOR_WIDTH_HALF: {
    return ReturnValue(0u);
  }
  case UR_DEVICE_INFO_MAX_NUM_SUB_GROUPS: {
    // Number of sub-groups = max block size / warp size + possible remainder
    int MaxThreads = 0;
    detail::ur::assertion(
        cuDeviceGetAttribute(&MaxThreads,
                             CU_DEVICE_ATTRIBUTE_MAX_THREADS_PER_BLOCK,
                             hDevice->get()) == CUDA_SUCCESS);
    int WarpSize = 0;
    detail::ur::assertion(cuDeviceGetAttribute(&WarpSize,
                                               CU_DEVICE_ATTRIBUTE_WARP_SIZE,
                                               hDevice->get()) == CUDA_SUCCESS);
    int MaxWarps = (MaxThreads + WarpSize - 1) / WarpSize;
    return ReturnValue(MaxWarps);
  }
  case UR_DEVICE_INFO_SUB_GROUP_INDEPENDENT_FORWARD_PROGRESS: {
    // Volta provides independent thread scheduling
    // TODO: Revisit for previous generation GPUs
    int Major = 0;
    detail::ur::assertion(
        cuDeviceGetAttribute(&Major,
                             CU_DEVICE_ATTRIBUTE_COMPUTE_CAPABILITY_MAJOR,
                             hDevice->get()) == CUDA_SUCCESS);
    bool IFP = (Major >= 7);
    return ReturnValue(IFP);
  }

  case UR_DEVICE_INFO_ATOMIC_64: {
    int Major = 0;
    detail::ur::assertion(
        cuDeviceGetAttribute(&Major,
                             CU_DEVICE_ATTRIBUTE_COMPUTE_CAPABILITY_MAJOR,
                             hDevice->get()) == CUDA_SUCCESS);

    bool Atomic64 = (Major >= 6) ? true : false;
    return ReturnValue(Atomic64);
  }
  case UR_DEVICE_INFO_ATOMIC_MEMORY_ORDER_CAPABILITIES: {
    ur_memory_order_capability_flags_t Capabilities =
        UR_MEMORY_ORDER_CAPABILITY_FLAG_RELAXED |
        UR_MEMORY_ORDER_CAPABILITY_FLAG_ACQUIRE |
        UR_MEMORY_ORDER_CAPABILITY_FLAG_RELEASE |
        UR_MEMORY_ORDER_CAPABILITY_FLAG_ACQ_REL;
    return ReturnValue(Capabilities);
  }
  case UR_DEVICE_INFO_ATOMIC_MEMORY_SCOPE_CAPABILITIES: {
    int Major = 0;
    detail::ur::assertion(
        cuDeviceGetAttribute(&Major,
                             CU_DEVICE_ATTRIBUTE_COMPUTE_CAPABILITY_MAJOR,
                             hDevice->get()) == CUDA_SUCCESS);
    uint64_t Capabilities =
        (Major >= 7) ? UR_MEMORY_SCOPE_CAPABILITY_FLAG_WORK_ITEM |
                           UR_MEMORY_SCOPE_CAPABILITY_FLAG_SUB_GROUP |
                           UR_MEMORY_SCOPE_CAPABILITY_FLAG_WORK_GROUP |
                           UR_MEMORY_SCOPE_CAPABILITY_FLAG_DEVICE |
                           UR_MEMORY_SCOPE_CAPABILITY_FLAG_SYSTEM
                     : UR_MEMORY_SCOPE_CAPABILITY_FLAG_WORK_ITEM |
                           UR_MEMORY_SCOPE_CAPABILITY_FLAG_SUB_GROUP |
                           UR_MEMORY_SCOPE_CAPABILITY_FLAG_WORK_GROUP |
                           UR_MEMORY_SCOPE_CAPABILITY_FLAG_DEVICE;
    return ReturnValue(Capabilities);
  }

  case UR_DEVICE_INFO_ATOMIC_FENCE_ORDER_CAPABILITIES: {
    // SYCL2020 4.6.4.2 minimum mandated capabilities for
    // atomic_fence_order_capabilities.
    ur_memory_order_capability_flags_t Capabilities =
        UR_MEMORY_ORDER_CAPABILITY_FLAG_RELAXED |
        UR_MEMORY_ORDER_CAPABILITY_FLAG_ACQUIRE |
        UR_MEMORY_ORDER_CAPABILITY_FLAG_RELEASE |
        UR_MEMORY_ORDER_CAPABILITY_FLAG_ACQ_REL;
    return ReturnValue(Capabilities);
  }
  case UR_DEVICE_INFO_ATOMIC_FENCE_SCOPE_CAPABILITIES: {
    // SYCL2020 4.6.4.2 minimum mandated capabilities for
    // atomic_fence/memory_scope_capabilities.
    // Because scopes are hierarchical, wider scopes support all narrower
    // scopes. At a minimum, each device must support WORK_ITEM, SUB_GROUP and
    // WORK_GROUP. (https://github.com/KhronosGroup/SYCL-Docs/pull/382)
    ur_memory_scope_capability_flags_t Capabilities =
        UR_MEMORY_SCOPE_CAPABILITY_FLAG_WORK_ITEM |
        UR_MEMORY_SCOPE_CAPABILITY_FLAG_SUB_GROUP |
        UR_MEMORY_SCOPE_CAPABILITY_FLAG_WORK_GROUP;
    return ReturnValue(Capabilities);
  }
  case UR_DEVICE_INFO_BFLOAT16: {
    int Major = 0;
    detail::ur::assertion(
        cuDeviceGetAttribute(&Major,
                             CU_DEVICE_ATTRIBUTE_COMPUTE_CAPABILITY_MAJOR,
                             hDevice->get()) == CUDA_SUCCESS);

    bool BFloat16 = (Major >= 8) ? true : false;
    return ReturnValue(BFloat16);
  }
  case UR_DEVICE_INFO_SUB_GROUP_SIZES_INTEL: {
    // NVIDIA devices only support one sub-group size (the warp size)
    int WarpSize = 0;
    detail::ur::assertion(cuDeviceGetAttribute(&WarpSize,
                                               CU_DEVICE_ATTRIBUTE_WARP_SIZE,
                                               hDevice->get()) == CUDA_SUCCESS);
    size_t Sizes[1] = {static_cast<size_t>(WarpSize)};
    return ReturnValue(Sizes, 1);
  }
  case UR_DEVICE_INFO_MAX_CLOCK_FREQUENCY: {
    int ClockFreq = 0;
    detail::ur::assertion(cuDeviceGetAttribute(&ClockFreq,
                                               CU_DEVICE_ATTRIBUTE_CLOCK_RATE,
                                               hDevice->get()) == CUDA_SUCCESS);
    detail::ur::assertion(ClockFreq >= 0);
    return ReturnValue(static_cast<uint32_t>(ClockFreq) / 1000u);
  }
  case UR_DEVICE_INFO_ADDRESS_BITS: {
    auto Bits = uint32_t{std::numeric_limits<uintptr_t>::digits};
    return ReturnValue(Bits);
  }
  case UR_DEVICE_INFO_MAX_MEM_ALLOC_SIZE: {
    // Max size of memory object allocation in bytes.
    // The minimum value is max(min(1024 × 1024 ×
    // 1024, 1/4th of CL_DEVICE_GLOBAL_MEM_SIZE),
    // 32 × 1024 × 1024) for devices that are not of type
    // CL_DEVICE_TYPE_CUSTOM.

    size_t Global = 0;
    detail::ur::assertion(cuDeviceTotalMem(&Global, hDevice->get()) ==
                          CUDA_SUCCESS);

    auto QuarterGlobal = static_cast<uint32_t>(Global / 4u);

    auto MaxAlloc = std::max(std::min(1024u * 1024u * 1024u, QuarterGlobal),
                             32u * 1024u * 1024u);

    return ReturnValue(uint64_t{MaxAlloc});
  }
  case UR_DEVICE_INFO_IMAGE_SUPPORTED: {
    bool Enabled = false;

    if (std::getenv("SYCL_PI_CUDA_ENABLE_IMAGE_SUPPORT") != nullptr) {
      Enabled = true;
    } else {
      detail::ur::cuPrint(
          "Images are not fully supported by the CUDA BE, their support is "
          "disabled by default. Their partial support can be activated by "
          "setting SYCL_PI_CUDA_ENABLE_IMAGE_SUPPORT environment variable at "
          "runtime.");
    }

    return ReturnValue(Enabled);
  }
  case UR_DEVICE_INFO_MAX_READ_IMAGE_ARGS: {
    // This call doesn't match to CUDA as it doesn't have images, but instead
    // surfaces and textures. No clear call in the CUDA API to determine this,
    // but some searching found as of SM 2.x 128 are supported.
    return ReturnValue(128u);
  }
  case UR_DEVICE_INFO_MAX_WRITE_IMAGE_ARGS: {
    // This call doesn't match to CUDA as it doesn't have images, but instead
    // surfaces and textures. No clear call in the CUDA API to determine this,
    // but some searching found as of SM 2.x 128 are supported.
    return ReturnValue(128u);
  }
  case UR_DEVICE_INFO_IMAGE2D_MAX_HEIGHT: {
    // Take the smaller of maximum surface and maximum texture height.
    int TexHeight = 0;
    detail::ur::assertion(
        cuDeviceGetAttribute(&TexHeight,
                             CU_DEVICE_ATTRIBUTE_MAXIMUM_TEXTURE2D_HEIGHT,
                             hDevice->get()) == CUDA_SUCCESS);
    detail::ur::assertion(TexHeight >= 0);
    int SurfHeight = 0;
    detail::ur::assertion(
        cuDeviceGetAttribute(&SurfHeight,
                             CU_DEVICE_ATTRIBUTE_MAXIMUM_SURFACE2D_HEIGHT,
                             hDevice->get()) == CUDA_SUCCESS);
    detail::ur::assertion(SurfHeight >= 0);

    int Min = std::min(TexHeight, SurfHeight);

    return ReturnValue(static_cast<size_t>(Min));
  }
  case UR_DEVICE_INFO_IMAGE2D_MAX_WIDTH: {
    // Take the smaller of maximum surface and maximum texture width.
    int TexWidth = 0;
    detail::ur::assertion(
        cuDeviceGetAttribute(&TexWidth,
                             CU_DEVICE_ATTRIBUTE_MAXIMUM_TEXTURE2D_WIDTH,
                             hDevice->get()) == CUDA_SUCCESS);
    detail::ur::assertion(TexWidth >= 0);
    int SurfWidth = 0;
    detail::ur::assertion(
        cuDeviceGetAttribute(&SurfWidth,
                             CU_DEVICE_ATTRIBUTE_MAXIMUM_SURFACE2D_WIDTH,
                             hDevice->get()) == CUDA_SUCCESS);
    detail::ur::assertion(SurfWidth >= 0);

    int Min = std::min(TexWidth, SurfWidth);

    return ReturnValue(static_cast<size_t>(Min));
  }
  case UR_DEVICE_INFO_IMAGE3D_MAX_HEIGHT: {
    // Take the smaller of maximum surface and maximum texture height.
    int TexHeight = 0;
    detail::ur::assertion(
        cuDeviceGetAttribute(&TexHeight,
                             CU_DEVICE_ATTRIBUTE_MAXIMUM_TEXTURE3D_HEIGHT,
                             hDevice->get()) == CUDA_SUCCESS);
    detail::ur::assertion(TexHeight >= 0);
    int SurfHeight = 0;
    detail::ur::assertion(
        cuDeviceGetAttribute(&SurfHeight,
                             CU_DEVICE_ATTRIBUTE_MAXIMUM_SURFACE3D_HEIGHT,
                             hDevice->get()) == CUDA_SUCCESS);
    detail::ur::assertion(SurfHeight >= 0);

    int Min = std::min(TexHeight, SurfHeight);

    return ReturnValue(static_cast<size_t>(Min));
  }
  case UR_DEVICE_INFO_IMAGE3D_MAX_WIDTH: {
    // Take the smaller of maximum surface and maximum texture width.
    int TexWidth = 0;
    detail::ur::assertion(
        cuDeviceGetAttribute(&TexWidth,
                             CU_DEVICE_ATTRIBUTE_MAXIMUM_TEXTURE3D_WIDTH,
                             hDevice->get()) == CUDA_SUCCESS);
    detail::ur::assertion(TexWidth >= 0);
    int SurfWidth = 0;
    detail::ur::assertion(
        cuDeviceGetAttribute(&SurfWidth,
                             CU_DEVICE_ATTRIBUTE_MAXIMUM_SURFACE3D_WIDTH,
                             hDevice->get()) == CUDA_SUCCESS);
    detail::ur::assertion(SurfWidth >= 0);

    int Min = std::min(TexWidth, SurfWidth);

    return ReturnValue(static_cast<size_t>(Min));
  }
  case UR_DEVICE_INFO_IMAGE3D_MAX_DEPTH: {
    // Take the smaller of maximum surface and maximum texture depth.
    int TexDepth = 0;
    detail::ur::assertion(
        cuDeviceGetAttribute(&TexDepth,
                             CU_DEVICE_ATTRIBUTE_MAXIMUM_TEXTURE3D_DEPTH,
                             hDevice->get()) == CUDA_SUCCESS);
    detail::ur::assertion(TexDepth >= 0);
    int SurfDepth = 0;
    detail::ur::assertion(
        cuDeviceGetAttribute(&SurfDepth,
                             CU_DEVICE_ATTRIBUTE_MAXIMUM_SURFACE3D_DEPTH,
                             hDevice->get()) == CUDA_SUCCESS);
    detail::ur::assertion(SurfDepth >= 0);

    int Min = std::min(TexDepth, SurfDepth);

    return ReturnValue(static_cast<size_t>(Min));
  }
  case UR_DEVICE_INFO_IMAGE_MAX_BUFFER_SIZE: {
    // Take the smaller of maximum surface and maximum texture width.
    int TexWidth = 0;
    detail::ur::assertion(
        cuDeviceGetAttribute(&TexWidth,
                             CU_DEVICE_ATTRIBUTE_MAXIMUM_TEXTURE1D_WIDTH,
                             hDevice->get()) == CUDA_SUCCESS);
    detail::ur::assertion(TexWidth >= 0);
    int SurfWidth = 0;
    detail::ur::assertion(
        cuDeviceGetAttribute(&SurfWidth,
                             CU_DEVICE_ATTRIBUTE_MAXIMUM_SURFACE1D_WIDTH,
                             hDevice->get()) == CUDA_SUCCESS);
    detail::ur::assertion(SurfWidth >= 0);

    int Min = std::min(TexWidth, SurfWidth);

    return ReturnValue(static_cast<size_t>(Min));
  }
  case UR_DEVICE_INFO_IMAGE_MAX_ARRAY_SIZE: {
    return ReturnValue(0lu);
  }
  case UR_DEVICE_INFO_MAX_SAMPLERS: {
    // This call is kind of meaningless for cuda, as samplers don't exist.
    // Closest thing is textures, which is 128.
    return ReturnValue(128u);
  }
  case UR_DEVICE_INFO_MAX_PARAMETER_SIZE: {
    // https://docs.nvidia.com/cuda/cuda-c-programming-guide/#function-parameters
    // __global__ function parameters are passed to the device via constant
    // memory and are limited to 4 KB.
    return ReturnValue(4000lu);
  }
  case UR_DEVICE_INFO_MEM_BASE_ADDR_ALIGN: {
    int MemBaseAddrAlign = 0;
    detail::ur::assertion(
        cuDeviceGetAttribute(&MemBaseAddrAlign,
                             CU_DEVICE_ATTRIBUTE_TEXTURE_ALIGNMENT,
                             hDevice->get()) == CUDA_SUCCESS);
    // Multiply by 8 as clGetDeviceInfo returns this value in bits
    MemBaseAddrAlign *= 8;
    return ReturnValue(MemBaseAddrAlign);
  }
  case UR_DEVICE_INFO_HALF_FP_CONFIG: {
    // TODO: is this config consistent across all NVIDIA GPUs?
    return ReturnValue(0u);
  }
  case UR_DEVICE_INFO_SINGLE_FP_CONFIG: {
    // TODO: is this config consistent across all NVIDIA GPUs?
    ur_device_fp_capability_flags_t Config =
        UR_DEVICE_FP_CAPABILITY_FLAG_DENORM |
        UR_DEVICE_FP_CAPABILITY_FLAG_INF_NAN |
        UR_DEVICE_FP_CAPABILITY_FLAG_ROUND_TO_NEAREST |
        UR_DEVICE_FP_CAPABILITY_FLAG_ROUND_TO_ZERO |
        UR_DEVICE_FP_CAPABILITY_FLAG_ROUND_TO_INF |
        UR_DEVICE_FP_CAPABILITY_FLAG_FMA |
        UR_DEVICE_FP_CAPABILITY_FLAG_CORRECTLY_ROUNDED_DIVIDE_SQRT;
    return ReturnValue(Config);
  }
  case UR_DEVICE_INFO_DOUBLE_FP_CONFIG: {
    // TODO: is this config consistent across all NVIDIA GPUs?
    ur_device_fp_capability_flags_t Config =
        UR_DEVICE_FP_CAPABILITY_FLAG_DENORM |
        UR_DEVICE_FP_CAPABILITY_FLAG_INF_NAN |
        UR_DEVICE_FP_CAPABILITY_FLAG_ROUND_TO_NEAREST |
        UR_DEVICE_FP_CAPABILITY_FLAG_ROUND_TO_ZERO |
        UR_DEVICE_FP_CAPABILITY_FLAG_ROUND_TO_INF |
        UR_DEVICE_FP_CAPABILITY_FLAG_FMA;
    return ReturnValue(Config);
  }
  case UR_DEVICE_INFO_GLOBAL_MEM_CACHE_TYPE: {
    // TODO: is this config consistent across all NVIDIA GPUs?
    return ReturnValue(UR_DEVICE_MEM_CACHE_TYPE_READ_WRITE_CACHE);
  }
  case UR_DEVICE_INFO_GLOBAL_MEM_CACHELINE_SIZE: {
    // The value is documented for all existing GPUs in the CUDA programming
    // guidelines, section "H.3.2. Global Memory".
    return ReturnValue(128u);
  }
  case UR_DEVICE_INFO_GLOBAL_MEM_CACHE_SIZE: {
    int CacheSize = 0;
    detail::ur::assertion(
        cuDeviceGetAttribute(&CacheSize, CU_DEVICE_ATTRIBUTE_L2_CACHE_SIZE,
                             hDevice->get()) == CUDA_SUCCESS);
    detail::ur::assertion(CacheSize >= 0);
    // The L2 cache is global to the GPU.
    return ReturnValue(static_cast<uint64_t>(CacheSize));
  }
  case UR_DEVICE_INFO_GLOBAL_MEM_SIZE: {
    size_t Bytes = 0;
    // Runtime API has easy access to this value, driver API info is scarse.
    detail::ur::assertion(cuDeviceTotalMem(&Bytes, hDevice->get()) ==
                          CUDA_SUCCESS);
    return ReturnValue(uint64_t{Bytes});
  }
  case UR_DEVICE_INFO_MAX_CONSTANT_BUFFER_SIZE: {
    int ConstantMemory = 0;
    detail::ur::assertion(
        cuDeviceGetAttribute(&ConstantMemory,
                             CU_DEVICE_ATTRIBUTE_TOTAL_CONSTANT_MEMORY,
                             hDevice->get()) == CUDA_SUCCESS);
    detail::ur::assertion(ConstantMemory >= 0);

    return ReturnValue(static_cast<uint64_t>(ConstantMemory));
  }
  case UR_DEVICE_INFO_MAX_CONSTANT_ARGS: {
    // TODO: is there a way to retrieve this from CUDA driver API?
    // Hard coded to value returned by clinfo for OpenCL 1.2 CUDA | GeForce GTX
    // 1060 3GB
    return ReturnValue(9u);
  }
  case UR_DEVICE_INFO_LOCAL_MEM_TYPE: {
    return ReturnValue(UR_DEVICE_LOCAL_MEM_TYPE_LOCAL);
  }
  case UR_DEVICE_INFO_LOCAL_MEM_SIZE: {
    // OpenCL's "local memory" maps most closely to CUDA's "shared memory".
    // CUDA has its own definition of "local memory", which maps to OpenCL's
    // "private memory".
    int LocalMemSize = 0;
    detail::ur::assertion(
        cuDeviceGetAttribute(&LocalMemSize,
                             CU_DEVICE_ATTRIBUTE_MAX_SHARED_MEMORY_PER_BLOCK,
                             hDevice->get()) == CUDA_SUCCESS);
    detail::ur::assertion(LocalMemSize >= 0);
    return ReturnValue(static_cast<uint64_t>(LocalMemSize));
  }
  case UR_DEVICE_INFO_ERROR_CORRECTION_SUPPORT: {
    int ECCEnabled = 0;
    detail::ur::assertion(cuDeviceGetAttribute(&ECCEnabled,
                                               CU_DEVICE_ATTRIBUTE_ECC_ENABLED,
                                               hDevice->get()) == CUDA_SUCCESS);

    detail::ur::assertion((ECCEnabled == 0) | (ECCEnabled == 1));
    auto Result = static_cast<bool>(ECCEnabled);
    return ReturnValue(Result);
  }
  case UR_DEVICE_INFO_HOST_UNIFIED_MEMORY: {
    int IsIntegrated = 0;
    detail::ur::assertion(cuDeviceGetAttribute(&IsIntegrated,
                                               CU_DEVICE_ATTRIBUTE_INTEGRATED,
                                               hDevice->get()) == CUDA_SUCCESS);

    detail::ur::assertion((IsIntegrated == 0) | (IsIntegrated == 1));
    auto result = static_cast<bool>(IsIntegrated);
    return ReturnValue(result);
  }
  case UR_DEVICE_INFO_PROFILING_TIMER_RESOLUTION: {
    // Hard coded to value returned by clinfo for OpenCL 1.2 CUDA | GeForce GTX
    // 1060 3GB
    return ReturnValue(1000lu);
  }
  case UR_DEVICE_INFO_ENDIAN_LITTLE: {
    return ReturnValue(true);
  }
  case UR_DEVICE_INFO_AVAILABLE: {
    return ReturnValue(true);
  }
  case UR_DEVICE_INFO_BUILD_ON_SUBDEVICE: {
    return ReturnValue(true);
  }
  case UR_DEVICE_INFO_COMPILER_AVAILABLE: {
    return ReturnValue(true);
  }
  case UR_DEVICE_INFO_LINKER_AVAILABLE: {
    return ReturnValue(true);
  }
  case UR_DEVICE_INFO_EXECUTION_CAPABILITIES: {
    auto Capability = ur_device_exec_capability_flags_t{
        UR_DEVICE_EXEC_CAPABILITY_FLAG_KERNEL};
    return ReturnValue(Capability);
  }
  case UR_DEVICE_INFO_QUEUE_PROPERTIES:
    return ReturnValue(
        ur_queue_flag_t(UR_QUEUE_FLAG_OUT_OF_ORDER_EXEC_MODE_ENABLE |
                        UR_QUEUE_FLAG_PROFILING_ENABLE));
  case UR_DEVICE_INFO_QUEUE_ON_DEVICE_PROPERTIES: {
    // The mandated minimum capability:
    ur_queue_flags_t Capability = UR_QUEUE_FLAG_PROFILING_ENABLE |
                                  UR_QUEUE_FLAG_OUT_OF_ORDER_EXEC_MODE_ENABLE;
    return ReturnValue(Capability);
  }
  case UR_DEVICE_INFO_QUEUE_ON_HOST_PROPERTIES: {
    // The mandated minimum capability:
    ur_queue_flags_t Capability = UR_QUEUE_FLAG_PROFILING_ENABLE;
    return ReturnValue(Capability);
  }
  case UR_DEVICE_INFO_BUILT_IN_KERNELS: {
    // An empty string is returned if no built-in kernels are supported by the
    // device.
    return ReturnValue("");
  }
  case UR_DEVICE_INFO_PLATFORM: {
    return ReturnValue(hDevice->getPlatform());
  }
  case UR_DEVICE_INFO_NAME: {
    static constexpr size_t MaxDeviceNameLength = 256u;
    char Name[MaxDeviceNameLength];
    detail::ur::assertion(cuDeviceGetName(Name, MaxDeviceNameLength,
                                          hDevice->get()) == CUDA_SUCCESS);
    return ReturnValue(Name, strlen(Name) + 1);
  }
  case UR_DEVICE_INFO_VENDOR: {
    return ReturnValue("NVIDIA Corporation");
  }
  case UR_DEVICE_INFO_DRIVER_VERSION: {
    auto Version = getCudaVersionString();
    return ReturnValue(Version.c_str());
  }
  case UR_DEVICE_INFO_PROFILE: {
    return ReturnValue("CUDA");
  }
  case UR_DEVICE_INFO_REFERENCE_COUNT: {
    return ReturnValue(hDevice->getReferenceCount());
  }
  case UR_DEVICE_INFO_VERSION: {
    std::stringstream SS;
    int Major;
    detail::ur::assertion(
        cuDeviceGetAttribute(&Major,
                             CU_DEVICE_ATTRIBUTE_COMPUTE_CAPABILITY_MAJOR,
                             hDevice->get()) == CUDA_SUCCESS);
    SS << Major;
    int Minor;
    detail::ur::assertion(
        cuDeviceGetAttribute(&Minor,
                             CU_DEVICE_ATTRIBUTE_COMPUTE_CAPABILITY_MINOR,
                             hDevice->get()) == CUDA_SUCCESS);
    SS << "." << Minor;
    return ReturnValue(SS.str().c_str());
  }
  case UR_EXT_DEVICE_INFO_OPENCL_C_VERSION: {
    return ReturnValue("");
  }
  case UR_DEVICE_INFO_EXTENSIONS: {

    std::string SupportedExtensions = "cl_khr_fp64 cl_khr_subgroups ";
    SupportedExtensions += "pi_ext_intel_devicelib_assert ";
    SupportedExtensions += " ";

    int Major = 0;
    int Minor = 0;

    detail::ur::assertion(
        cuDeviceGetAttribute(&Major,
                             CU_DEVICE_ATTRIBUTE_COMPUTE_CAPABILITY_MAJOR,
                             hDevice->get()) == CUDA_SUCCESS);
    detail::ur::assertion(
        cuDeviceGetAttribute(&Minor,
                             CU_DEVICE_ATTRIBUTE_COMPUTE_CAPABILITY_MINOR,
                             hDevice->get()) == CUDA_SUCCESS);

    if ((Major >= 6) || ((Major == 5) && (Minor >= 3))) {
      SupportedExtensions += "cl_khr_fp16 ";
    }

    return ReturnValue(SupportedExtensions.c_str());
  }
  case UR_DEVICE_INFO_PRINTF_BUFFER_SIZE: {
    // The minimum value for the FULL profile is 1 MB.
    return ReturnValue(1024lu);
  }
  case UR_DEVICE_INFO_PREFERRED_INTEROP_USER_SYNC: {
    return ReturnValue(true);
  }
  case UR_DEVICE_INFO_PARENT_DEVICE: {
    return ReturnValue(nullptr);
  }
  case UR_DEVICE_INFO_PARTITION_MAX_SUB_DEVICES: {
    return ReturnValue(0u);
  }
  case UR_DEVICE_INFO_SUPPORTED_PARTITIONS: {
    return ReturnValue(static_cast<ur_device_partition_t>(0u));
  }
  case UR_DEVICE_INFO_PARTITION_AFFINITY_DOMAIN: {
    return ReturnValue(0u);
  }
  case UR_DEVICE_INFO_PARTITION_TYPE: {
    return ReturnValue(static_cast<ur_device_partition_t>(0u));
  }

    // Intel USM extensions

  case UR_DEVICE_INFO_USM_HOST_SUPPORT: {
    // from cl_intel_unified_shared_memory: "The host memory access capabilities
    // apply to any host allocation."
    //
    // query if/how the device can access page-locked host memory, possibly
    // through PCIe, using the same pointer as the host
    uint32_t Value = {};
    if (getAttribute(hDevice, CU_DEVICE_ATTRIBUTE_UNIFIED_ADDRESSING)) {
      // the device shares a unified address space with the host
      if (getAttribute(hDevice, CU_DEVICE_ATTRIBUTE_COMPUTE_CAPABILITY_MAJOR) >=
          6) {
        // compute capability 6.x introduces operations that are atomic with
        // respect to other CPUs and GPUs in the system
        Value = UR_DEVICE_USM_ACCESS_CAPABILITY_FLAG_ACCESS |
                UR_DEVICE_USM_ACCESS_CAPABILITY_FLAG_ATOMIC_ACCESS |
                UR_DEVICE_USM_ACCESS_CAPABILITY_FLAG_CONCURRENT_ACCESS |
                UR_DEVICE_USM_ACCESS_CAPABILITY_FLAG_ATOMIC_CONCURRENT_ACCESS;
      } else {
        // on GPU architectures with compute capability lower than 6.x, atomic
        // operations from the GPU to CPU memory will not be atomic with respect
        // to CPU initiated atomic operations
        Value = UR_DEVICE_USM_ACCESS_CAPABILITY_FLAG_ACCESS |
                UR_DEVICE_USM_ACCESS_CAPABILITY_FLAG_CONCURRENT_ACCESS;
      }
    }
    return ReturnValue(Value);
  }
  case UR_DEVICE_INFO_USM_DEVICE_SUPPORT: {
    // from cl_intel_unified_shared_memory:
    // "The device memory access capabilities apply to any device allocation
    // associated with this device."
    //
    // query how the device can access memory allocated on the device itself (?)
    uint32_t Value =
        UR_DEVICE_USM_ACCESS_CAPABILITY_FLAG_ACCESS |
        UR_DEVICE_USM_ACCESS_CAPABILITY_FLAG_ATOMIC_ACCESS |
        UR_DEVICE_USM_ACCESS_CAPABILITY_FLAG_CONCURRENT_ACCESS |
        UR_DEVICE_USM_ACCESS_CAPABILITY_FLAG_ATOMIC_CONCURRENT_ACCESS;
    return ReturnValue(Value);
  }
  case UR_DEVICE_INFO_USM_SINGLE_SHARED_SUPPORT: {
    // from cl_intel_unified_shared_memory:
    // "The single device shared memory access capabilities apply to any shared
    // allocation associated with this device."
    //
    // query if/how the device can access managed memory associated to it
    uint32_t Value = {};
    if (getAttribute(hDevice, CU_DEVICE_ATTRIBUTE_MANAGED_MEMORY)) {
      // the device can allocate managed memory on this system
      Value = UR_DEVICE_USM_ACCESS_CAPABILITY_FLAG_ACCESS |
              UR_DEVICE_USM_ACCESS_CAPABILITY_FLAG_ATOMIC_ACCESS;
    }
    if (getAttribute(hDevice, CU_DEVICE_ATTRIBUTE_CONCURRENT_MANAGED_ACCESS)) {
      // the device can coherently access managed memory concurrently with the
      // CPU
      Value |= UR_DEVICE_USM_ACCESS_CAPABILITY_FLAG_CONCURRENT_ACCESS;
      if (getAttribute(hDevice, CU_DEVICE_ATTRIBUTE_COMPUTE_CAPABILITY_MAJOR) >=
          6) {
        // compute capability 6.x introduces operations that are atomic with
        // respect to other CPUs and GPUs in the system
        Value |= UR_DEVICE_USM_ACCESS_CAPABILITY_FLAG_ATOMIC_CONCURRENT_ACCESS;
      }
    }
    return ReturnValue(Value);
  }
  case UR_DEVICE_INFO_USM_CROSS_SHARED_SUPPORT: {
    // from cl_intel_unified_shared_memory:
    // "The cross-device shared memory access capabilities apply to any shared
    // allocation associated with this device, or to any shared memory
    // allocation on another device that also supports the same cross-device
    // shared memory access capability."
    //
    // query if/how the device can access managed memory associated to other
    // devices
    uint32_t Value = {};
    if (getAttribute(hDevice, CU_DEVICE_ATTRIBUTE_MANAGED_MEMORY)) {
      // the device can allocate managed memory on this system
      Value |= UR_DEVICE_USM_ACCESS_CAPABILITY_FLAG_ACCESS;
    }
    if (getAttribute(hDevice, CU_DEVICE_ATTRIBUTE_CONCURRENT_MANAGED_ACCESS)) {
      // all devices with the CU_DEVICE_ATTRIBUTE_CONCURRENT_MANAGED_ACCESS
      // attribute can coherently access managed memory concurrently with the
      // CPU
      Value |= UR_DEVICE_USM_ACCESS_CAPABILITY_FLAG_CONCURRENT_ACCESS;
    }
    if (getAttribute(hDevice, CU_DEVICE_ATTRIBUTE_COMPUTE_CAPABILITY_MAJOR) >=
        6) {
      // compute capability 6.x introduces operations that are atomic with
      // respect to other CPUs and GPUs in the system
      if (Value & UR_DEVICE_USM_ACCESS_CAPABILITY_FLAG_ACCESS)
        Value |= UR_DEVICE_USM_ACCESS_CAPABILITY_FLAG_ATOMIC_ACCESS;
      if (Value & UR_DEVICE_USM_ACCESS_CAPABILITY_FLAG_CONCURRENT_ACCESS)
        Value |= UR_DEVICE_USM_ACCESS_CAPABILITY_FLAG_ATOMIC_CONCURRENT_ACCESS;
    }
    return ReturnValue(Value);
  }
  case UR_DEVICE_INFO_USM_SYSTEM_SHARED_SUPPORT: {
    // from cl_intel_unified_shared_memory:
    // "The shared system memory access capabilities apply to any allocations
    // made by a system allocator, such as malloc or new."
    //
    // query if/how the device can access pageable host memory allocated by the
    // system allocator
    uint32_t Value = {};
    if (getAttribute(hDevice, CU_DEVICE_ATTRIBUTE_PAGEABLE_MEMORY_ACCESS)) {
      // the device suppports coherently accessing pageable memory without
      // calling cuMemHostRegister/cudaHostRegister on it
      if (getAttribute(hDevice,
                       CU_DEVICE_ATTRIBUTE_HOST_NATIVE_ATOMIC_SUPPORTED)) {
        // the link between the device and the host supports native atomic
        // operations
        Value = UR_DEVICE_USM_ACCESS_CAPABILITY_FLAG_ACCESS |
                UR_DEVICE_USM_ACCESS_CAPABILITY_FLAG_ATOMIC_ACCESS |
                UR_DEVICE_USM_ACCESS_CAPABILITY_FLAG_CONCURRENT_ACCESS |
                UR_DEVICE_USM_ACCESS_CAPABILITY_FLAG_ATOMIC_CONCURRENT_ACCESS;
      } else {
        // the link between the device and the host does not support native
        // atomic operations
        Value = UR_DEVICE_USM_ACCESS_CAPABILITY_FLAG_ACCESS |
                UR_DEVICE_USM_ACCESS_CAPABILITY_FLAG_CONCURRENT_ACCESS;
      }
    }
    return ReturnValue(Value);
  }
  case UR_DEVICE_INFO_ASYNC_BARRIER: {
    int Value = getAttribute(hDevice,
                             CU_DEVICE_ATTRIBUTE_COMPUTE_CAPABILITY_MAJOR) >= 8;
    return ReturnValue(static_cast<bool>(Value));
  }
  case UR_DEVICE_INFO_BACKEND_RUNTIME_VERSION: {
    int Major =
        getAttribute(hDevice, CU_DEVICE_ATTRIBUTE_COMPUTE_CAPABILITY_MAJOR);
    int Minor =
        getAttribute(hDevice, CU_DEVICE_ATTRIBUTE_COMPUTE_CAPABILITY_MINOR);
    std::string Result = std::to_string(Major) + "." + std::to_string(Minor);
    return ReturnValue(Result.c_str());
  }

  case UR_DEVICE_INFO_GLOBAL_MEM_FREE: {
    size_t FreeMemory = 0;
    size_t TotalMemory = 0;
    detail::ur::assertion(cuMemGetInfo(&FreeMemory, &TotalMemory) ==
                              CUDA_SUCCESS,
                          "failed cuMemGetInfo() API.");
    return ReturnValue(FreeMemory);
  }
  case UR_DEVICE_INFO_MEMORY_CLOCK_RATE: {
    int Value = 0;
    detail::ur::assertion(
        cuDeviceGetAttribute(&Value, CU_DEVICE_ATTRIBUTE_MEMORY_CLOCK_RATE,
                             hDevice->get()) == CUDA_SUCCESS);
    detail::ur::assertion(Value >= 0);
    // Convert kilohertz to megahertz when returning.
    return ReturnValue(Value / 1000);
  }
  case UR_DEVICE_INFO_MEMORY_BUS_WIDTH: {
    int Value = 0;
    detail::ur::assertion(
        cuDeviceGetAttribute(&Value,
                             CU_DEVICE_ATTRIBUTE_GLOBAL_MEMORY_BUS_WIDTH,
                             hDevice->get()) == CUDA_SUCCESS);
    detail::ur::assertion(Value >= 0);
    return ReturnValue(Value);
  }
  case UR_DEVICE_INFO_MAX_COMPUTE_QUEUE_INDICES: {
    return ReturnValue(int32_t{1});
  }
  case UR_DEVICE_INFO_BINDLESS_IMAGES_SUPPORT_EXP: {
    // On CUDA bindless images are supported.
    return ReturnValue(true);
  }
  case UR_DEVICE_INFO_BINDLESS_IMAGES_SHARED_USM_SUPPORT_EXP: {
    // On CUDA bindless images can be backed by shared (managed) USM.
    return ReturnValue(true);
  }
  case UR_DEVICE_INFO_BINDLESS_IMAGES_1D_USM_SUPPORT_EXP: {
    // On CUDA 1D bindless image USM is not supported.
    // More specifically, linear filtering is not supported.
    return ReturnValue(false);
  }
  case UR_DEVICE_INFO_BINDLESS_IMAGES_2D_USM_SUPPORT_EXP: {
    // On CUDA 2D bindless image USM is supported.
    return ReturnValue(true);
  }
  case UR_DEVICE_INFO_IMAGE_PITCH_ALIGN_EXP: {
    int32_t tex_pitch_align = 0;
    detail::ur::assertion(
        cuDeviceGetAttribute(&tex_pitch_align,
                             CU_DEVICE_ATTRIBUTE_TEXTURE_PITCH_ALIGNMENT,
                             hDevice->get()) == CUDA_SUCCESS);
    return ReturnValue(tex_pitch_align);
  }
  case UR_DEVICE_INFO_MAX_IMAGE_LINEAR_WIDTH_EXP: {
    int32_t tex_max_linear_width = 0;
    detail::ur::assertion(
        cuDeviceGetAttribute(&tex_max_linear_width,
                             CU_DEVICE_ATTRIBUTE_MAXIMUM_TEXTURE2D_LINEAR_WIDTH,
                             hDevice->get()) == CUDA_SUCCESS);
    return ReturnValue(tex_max_linear_width);
  }
  case UR_DEVICE_INFO_MAX_IMAGE_LINEAR_HEIGHT_EXP: {
    int32_t tex_max_linear_height = 0;
    detail::ur::assertion(
        cuDeviceGetAttribute(
            &tex_max_linear_height,
            CU_DEVICE_ATTRIBUTE_MAXIMUM_TEXTURE2D_LINEAR_HEIGHT,
            hDevice->get()) == CUDA_SUCCESS);
    return ReturnValue(tex_max_linear_height);
  }
  case UR_DEVICE_INFO_MAX_IMAGE_LINEAR_PITCH_EXP: {
    int32_t tex_max_linear_pitch = 0;
    detail::ur::assertion(
        cuDeviceGetAttribute(&tex_max_linear_pitch,
                             CU_DEVICE_ATTRIBUTE_MAXIMUM_TEXTURE2D_LINEAR_PITCH,
                             hDevice->get()) == CUDA_SUCCESS);
    return ReturnValue(tex_max_linear_pitch);
  }
  case UR_DEVICE_INFO_MIPMAP_SUPPORT_EXP: {
    // CUDA supports mipmaps.
    return ReturnValue(true);
  }
  case UR_DEVICE_INFO_MIPMAP_ANISOTROPY_SUPPORT_EXP: {
    // CUDA supports anisotropic filtering.
    return ReturnValue(true);
  }
  case UR_DEVICE_INFO_MIPMAP_MAX_ANISOTROPY_EXP: {
    // CUDA has no query for this, but documentation states max value is 16.
    return ReturnValue(16.f);
  }
  case UR_DEVICE_INFO_MIPMAP_LEVEL_REFERENCE_SUPPORT_EXP: {
    // CUDA supports creation of images from individual mipmap levels.
    return ReturnValue(true);
  }

  case UR_DEVICE_INFO_INTEROP_MEMORY_IMPORT_SUPPORT_EXP: {
    // CUDA supports importing external memory.
    return ReturnValue(true);
  }
  case UR_DEVICE_INFO_INTEROP_MEMORY_EXPORT_SUPPORT_EXP: {
    // CUDA does not support exporting it's own device memory.
    return ReturnValue(false);
  }
  case UR_DEVICE_INFO_INTEROP_SEMAPHORE_IMPORT_SUPPORT_EXP: {
    // CUDA supports importing external semaphores.
    return ReturnValue(true);
  }
  case UR_DEVICE_INFO_INTEROP_SEMAPHORE_EXPORT_SUPPORT_EXP: {
    // CUDA does not support exporting semaphores or events.
    return ReturnValue(false);
  }
  case UR_DEVICE_INFO_DEVICE_ID: {
    int Value = 0;
    detail::ur::assertion(
        cuDeviceGetAttribute(&Value, CU_DEVICE_ATTRIBUTE_PCI_DEVICE_ID,
                             hDevice->get()) == CUDA_SUCCESS);
    detail::ur::assertion(Value >= 0);
    return ReturnValue(Value);
  }
  case UR_DEVICE_INFO_UUID: {
    CUuuid UUID;
#if (CUDA_VERSION >= 11040)
    detail::ur::assertion(cuDeviceGetUuid_v2(&UUID, hDevice->get()) ==
                          CUDA_SUCCESS);
#else
    detail::ur::assertion(cuDeviceGetUuid(&UUID, hDevice->get()) ==
                          CUDA_SUCCESS);
#endif
    std::array<unsigned char, 16> Name;
    std::copy(UUID.bytes, UUID.bytes + 16, Name.begin());
    return ReturnValue(Name.data(), 16);
  }
  case UR_DEVICE_INFO_MAX_MEMORY_BANDWIDTH: {
    int Major = 0;
    detail::ur::assertion(
        cuDeviceGetAttribute(&Major,
                             CU_DEVICE_ATTRIBUTE_COMPUTE_CAPABILITY_MAJOR,
                             hDevice->get()) == CUDA_SUCCESS);

    int Minor = 0;
    detail::ur::assertion(
        cuDeviceGetAttribute(&Minor,
                             CU_DEVICE_ATTRIBUTE_COMPUTE_CAPABILITY_MINOR,
                             hDevice->get()) == CUDA_SUCCESS);

    // Some specific devices seem to need special handling. See reference
    // https://github.com/jeffhammond/HPCInfo/blob/master/cuda/gpu-detect.cu
    bool IsXavierAGX = Major == 7 && Minor == 2;
    bool IsOrinAGX = Major == 8 && Minor == 7;

    int MemoryClockKHz = 0;
    if (IsXavierAGX) {
      MemoryClockKHz = 2133000;
    } else if (IsOrinAGX) {
      MemoryClockKHz = 3200000;
    } else {
      detail::ur::assertion(
          cuDeviceGetAttribute(&MemoryClockKHz,
                               CU_DEVICE_ATTRIBUTE_MEMORY_CLOCK_RATE,
                               hDevice->get()) == CUDA_SUCCESS);
    }

    int MemoryBusWidth = 0;
    if (IsOrinAGX) {
      MemoryBusWidth = 256;
    } else {
      detail::ur::assertion(
          cuDeviceGetAttribute(&MemoryBusWidth,
                               CU_DEVICE_ATTRIBUTE_GLOBAL_MEMORY_BUS_WIDTH,
                               hDevice->get()) == CUDA_SUCCESS);
    }

    uint32_t MemoryBandwidth = MemoryClockKHz * MemoryBusWidth * 250;

    return ReturnValue(MemoryBandwidth);
  }
  case UR_DEVICE_INFO_IL_VERSION: {
    std::string ILVersion = "nvptx-";

    int DriverVersion = 0;
    cuDriverGetVersion(&DriverVersion);
    int Major = DriverVersion / 1000;
    int Minor = DriverVersion % 1000 / 10;

    // We can work out which ptx ISA version we support based on the versioning
    // table published here
    // https://docs.nvidia.com/cuda/parallel-thread-execution/index.html#release-notes
    // Major versions that we support are consistent in how they line up, so we
    // can derive that easily. The minor versions for version 10 don't line up
    // the same so it needs a special case. This is not ideal but it does seem
    // to be the best bet to avoid a maintenance burden here.
    ILVersion += std::to_string(Major - 4) + ".";
    if (Major == 10) {
      ILVersion += std::to_string(Minor + 3);
    } else if (Major >= 11) {
      ILVersion += std::to_string(Minor);
    } else {
      return UR_RESULT_ERROR_INVALID_VALUE;
    }

    return ReturnValue(ILVersion.data(), ILVersion.size());
  }
  case UR_DEVICE_INFO_MAX_REGISTERS_PER_WORK_GROUP: {
    // Maximum number of 32-bit registers available to a thread block.
    // Note: This number is shared by all thread blocks simultaneously resident
    // on a multiprocessor.
    int MaxRegisters{-1};
    UR_CHECK_ERROR(cuDeviceGetAttribute(
        &MaxRegisters, CU_DEVICE_ATTRIBUTE_MAX_REGISTERS_PER_BLOCK,
        hDevice->get()));

    detail::ur::assertion(MaxRegisters >= 0);

    return ReturnValue(static_cast<uint32_t>(MaxRegisters));
  }
  case UR_DEVICE_INFO_MEM_CHANNEL_SUPPORT:
    return ReturnValue(false);
  case UR_DEVICE_INFO_IMAGE_SRGB:
    return ReturnValue(false);
  case UR_DEVICE_INFO_PCI_ADDRESS: {
    constexpr size_t AddressBufferSize = 13;
    char AddressBuffer[AddressBufferSize];
    detail::ur::assertion(cuDeviceGetPCIBusId(AddressBuffer, AddressBufferSize,
                                              hDevice->get()) == CUDA_SUCCESS);
    // CUDA API (8.x - 12.1) guarantees 12 bytes + \0 are written
    detail::ur::assertion(strnlen(AddressBuffer, AddressBufferSize) == 12);
    return ReturnValue(AddressBuffer,
                       strnlen(AddressBuffer, AddressBufferSize - 1) + 1);
  }
  case UR_DEVICE_INFO_KERNEL_SET_SPECIALIZATION_CONSTANTS:
    return ReturnValue(false);
    // TODO: Investigate if this information is available on CUDA.
<<<<<<< HEAD
  case UR_DEVICE_INFO_HOST_PIPE_READ_WRITE_SUPPORTED:
    return ReturnValue(false);
=======
  case UR_DEVICE_INFO_MAX_READ_WRITE_IMAGE_ARGS:
>>>>>>> f9d4830b
  case UR_DEVICE_INFO_GPU_EU_COUNT:
  case UR_DEVICE_INFO_GPU_EU_SIMD_WIDTH:
  case UR_DEVICE_INFO_GPU_EU_SLICES:
  case UR_DEVICE_INFO_GPU_SUBSLICES_PER_SLICE:
  case UR_DEVICE_INFO_GPU_EU_COUNT_PER_SUBSLICE:
  case UR_DEVICE_INFO_GPU_HW_THREADS_PER_EU:
    return UR_RESULT_ERROR_UNSUPPORTED_ENUMERATION;

  default:
    break;
  }
  return UR_RESULT_ERROR_INVALID_ENUMERATION;
}

/// \return PI_SUCCESS if the function is executed successfully
/// CUDA devices are always root devices so retain always returns success.
UR_APIEXPORT ur_result_t UR_APICALL urDeviceRetain(ur_device_handle_t hDevice) {
  std::ignore = hDevice;
  return UR_RESULT_SUCCESS;
}

UR_APIEXPORT ur_result_t UR_APICALL
urDevicePartition(ur_device_handle_t, const ur_device_partition_properties_t *,
                  uint32_t, ur_device_handle_t *, uint32_t *) {
  return UR_RESULT_ERROR_UNSUPPORTED_FEATURE;
}

/// \return UR_RESULT_SUCCESS always since CUDA devices are always root
/// devices.
UR_APIEXPORT ur_result_t UR_APICALL
urDeviceRelease(ur_device_handle_t hDevice) {
  std::ignore = hDevice;
  return UR_RESULT_SUCCESS;
}

UR_APIEXPORT ur_result_t UR_APICALL urDeviceGet(ur_platform_handle_t hPlatform,
                                                ur_device_type_t DeviceType,
                                                uint32_t NumEntries,
                                                ur_device_handle_t *phDevices,
                                                uint32_t *pNumDevices) {
  ur_result_t Result = UR_RESULT_SUCCESS;
  const bool AskingForAll = DeviceType == UR_DEVICE_TYPE_ALL;
  const bool AskingForDefault = DeviceType == UR_DEVICE_TYPE_DEFAULT;
  const bool AskingForGPU = DeviceType == UR_DEVICE_TYPE_GPU;
  const bool ReturnDevices = AskingForDefault || AskingForAll || AskingForGPU;

  size_t NumDevices = ReturnDevices ? hPlatform->Devices.size() : 0;

  try {
    if (pNumDevices) {
      *pNumDevices = NumDevices;
    }

    if (ReturnDevices && phDevices) {
      for (size_t i = 0; i < std::min(size_t(NumEntries), NumDevices); ++i) {
        phDevices[i] = hPlatform->Devices[i].get();
      }
    }

    return Result;
  } catch (ur_result_t Err) {
    return Err;
  } catch (...) {
    return UR_RESULT_ERROR_OUT_OF_RESOURCES;
  }
}

/// Gets the native CUDA handle of a UR device object
///
/// \param[in] device The UR device to get the native CUDA object of.
/// \param[out] nativeHandle Set to the native handle of the UR device object.
///
/// \return PI_SUCCESS

UR_APIEXPORT ur_result_t UR_APICALL urDeviceGetNativeHandle(
    ur_device_handle_t hDevice, ur_native_handle_t *phNativeHandle) {
  *phNativeHandle = reinterpret_cast<ur_native_handle_t>(hDevice->get());
  return UR_RESULT_SUCCESS;
}

/// Created a UR device object from a CUDA device handle.
/// NOTE: The created UR object does not take ownership of the native handle.
///
/// \param[in] nativeHandle The native handle to create UR device object from.
/// \param[in] platform is the UR platform of the device.
/// \param[out] device Set to the UR device object created from native handle.
///
/// \return TBD

UR_APIEXPORT ur_result_t UR_APICALL urDeviceCreateWithNativeHandle(
    ur_native_handle_t hNativeDevice, ur_platform_handle_t hPlatform,
    const ur_device_native_properties_t *pProperties,
    ur_device_handle_t *phDevice) {
  std::ignore = pProperties;

  // We can't cast between ur_native_handle_t and CUdevice, so memcpy the bits
  // instead
  CUdevice CuDevice = 0;
  memcpy(&CuDevice, hNativeDevice, sizeof(CUdevice));

  auto IsDevice = [=](std::unique_ptr<ur_device_handle_t_> &Dev) {
    return Dev->get() == CuDevice;
  };

  // If a platform is provided just check if the device is in it
  if (hPlatform) {
    auto SearchRes = std::find_if(begin(hPlatform->Devices),
                                  end(hPlatform->Devices), IsDevice);
    if (SearchRes != end(hPlatform->Devices)) {
      *phDevice = SearchRes->get();
      return UR_RESULT_SUCCESS;
    }
  }

  // Get list of platforms
  uint32_t NumPlatforms = 0;
  ur_result_t Result = urPlatformGet(0, nullptr, &NumPlatforms);
  if (Result != UR_RESULT_SUCCESS)
    return Result;

  ur_platform_handle_t *Plat = static_cast<ur_platform_handle_t *>(
      malloc(NumPlatforms * sizeof(ur_platform_handle_t)));
  Result = urPlatformGet(NumPlatforms, Plat, nullptr);
  if (Result != UR_RESULT_SUCCESS)
    return Result;

  // Iterate through platforms to find device that matches nativeHandle
  for (uint32_t j = 0; j < NumPlatforms; ++j) {
    auto SearchRes =
        std::find_if(begin(Plat[j]->Devices), end(Plat[j]->Devices), IsDevice);
    if (SearchRes != end(Plat[j]->Devices)) {
      *phDevice = static_cast<ur_device_handle_t>((*SearchRes).get());
      return UR_RESULT_SUCCESS;
    }
  }

  // If the provided nativeHandle cannot be matched to an
  // existing device return error
  return UR_RESULT_ERROR_INVALID_OPERATION;
}

ur_result_t UR_APICALL urDeviceGetGlobalTimestamps(ur_device_handle_t hDevice,
                                                   uint64_t *pDeviceTimestamp,
                                                   uint64_t *pHostTimestamp) {
  CUevent Event;
  ScopedContext Active(hDevice->getContext());

  if (pDeviceTimestamp) {
    UR_CHECK_ERROR(cuEventCreate(&Event, CU_EVENT_DEFAULT));
    UR_CHECK_ERROR(cuEventRecord(Event, 0));
  }
  if (pHostTimestamp) {

    using namespace std::chrono;
    *pHostTimestamp =
        duration_cast<nanoseconds>(steady_clock::now().time_since_epoch())
            .count();
  }

  if (pDeviceTimestamp) {
    UR_CHECK_ERROR(cuEventSynchronize(Event));
    *pDeviceTimestamp = hDevice->getElapsedTime(Event);
  }

  return UR_RESULT_SUCCESS;
}

/// \return If available, the first binary that is PTX
///
UR_APIEXPORT ur_result_t UR_APICALL urDeviceSelectBinary(
    ur_device_handle_t hDevice, const ur_device_binary_t *pBinaries,
    uint32_t NumBinaries, uint32_t *pSelectedBinary) {
  std::ignore = hDevice;

  // Look for an image for the NVPTX64 target, and return the first one that is
  // found
  for (uint32_t i = 0; i < NumBinaries; i++) {
    if (strcmp(pBinaries[i].pDeviceTargetSpec,
               UR_DEVICE_BINARY_TARGET_NVPTX64) == 0) {
      *pSelectedBinary = i;
      return UR_RESULT_SUCCESS;
    }
  }

  // No image can be loaded for the given device
  return UR_RESULT_ERROR_INVALID_BINARY;
}<|MERGE_RESOLUTION|>--- conflicted
+++ resolved
@@ -1077,12 +1077,9 @@
   case UR_DEVICE_INFO_KERNEL_SET_SPECIALIZATION_CONSTANTS:
     return ReturnValue(false);
     // TODO: Investigate if this information is available on CUDA.
-<<<<<<< HEAD
   case UR_DEVICE_INFO_HOST_PIPE_READ_WRITE_SUPPORTED:
     return ReturnValue(false);
-=======
   case UR_DEVICE_INFO_MAX_READ_WRITE_IMAGE_ARGS:
->>>>>>> f9d4830b
   case UR_DEVICE_INFO_GPU_EU_COUNT:
   case UR_DEVICE_INFO_GPU_EU_SIMD_WIDTH:
   case UR_DEVICE_INFO_GPU_EU_SLICES:
