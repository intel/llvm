//===--------- enqueue.cpp - CUDA Adapter ----------------------------===//
//
// Part of the LLVM Project, under the Apache License v2.0 with LLVM Exceptions.
// See https://llvm.org/LICENSE.txt for license information.
// SPDX-License-Identifier: Apache-2.0 WITH LLVM-exception
//
//===-----------------------------------------------------------------===//

#include "enqueue.hpp"
#include "common.hpp"
#include "context.hpp"
#include "event.hpp"
#include "kernel.hpp"
#include "memory.hpp"
#include "queue.hpp"

#include <cmath>
#include <cuda.h>

ur_result_t enqueueEventsWait(ur_queue_handle_t CommandQueue, CUstream Stream,
                              uint32_t NumEventsInWaitList,
                              const ur_event_handle_t *EventWaitList) {
  UR_ASSERT(EventWaitList, UR_RESULT_SUCCESS);

  try {
    ScopedContext Active(CommandQueue->getContext());

    auto Result = forLatestEvents(
        EventWaitList, NumEventsInWaitList,
        [Stream](ur_event_handle_t Event) -> ur_result_t {
          if (Event->getStream() == Stream) {
            return UR_RESULT_SUCCESS;
          } else {
            return UR_CHECK_ERROR(cuStreamWaitEvent(Stream, Event->get(), 0));
          }
        });
    return Result;
  } catch (ur_result_t Err) {
    return Err;
  } catch (...) {
    return UR_RESULT_ERROR_UNKNOWN;
  }
}

template <typename PtrT>
void getUSMHostOrDevicePtr(PtrT USMPtr, CUmemorytype *OutMemType,
                           CUdeviceptr *OutDevPtr, PtrT *OutHostPtr) {
  // do not throw if cuPointerGetAttribute returns CUDA_ERROR_INVALID_VALUE
  // checks with PI_CHECK_ERROR are not suggested
  CUresult Ret = cuPointerGetAttribute(
      OutMemType, CU_POINTER_ATTRIBUTE_MEMORY_TYPE, (CUdeviceptr)USMPtr);
  // ARRAY, UNIFIED types are not supported!
  assert(*OutMemType != CU_MEMORYTYPE_ARRAY &&
         *OutMemType != CU_MEMORYTYPE_UNIFIED);

  // pointer not known to the CUDA subsystem (possibly a system allocated ptr)
  if (Ret == CUDA_ERROR_INVALID_VALUE) {
    *OutMemType = CU_MEMORYTYPE_HOST;
    *OutDevPtr = 0;
    *OutHostPtr = USMPtr;

    // todo: resets the above "non-stick" error
  } else if (Ret == CUDA_SUCCESS) {
    *OutDevPtr = (*OutMemType == CU_MEMORYTYPE_DEVICE)
                     ? reinterpret_cast<CUdeviceptr>(USMPtr)
                     : 0;
    *OutHostPtr = (*OutMemType == CU_MEMORYTYPE_HOST) ? USMPtr : nullptr;
  } else {
    UR_CHECK_ERROR(Ret);
  }
}

ur_result_t setCuMemAdvise(CUdeviceptr DevPtr, size_t Size,
                           ur_usm_advice_flags_t URAdviceFlags,
                           CUdevice Device) {
  std::unordered_map<ur_usm_advice_flags_t, CUmem_advise>
      URToCUMemAdviseDeviceFlagsMap = {
          {UR_USM_ADVICE_FLAG_SET_READ_MOSTLY, CU_MEM_ADVISE_SET_READ_MOSTLY},
          {UR_USM_ADVICE_FLAG_CLEAR_READ_MOSTLY,
           CU_MEM_ADVISE_UNSET_READ_MOSTLY},
          {UR_USM_ADVICE_FLAG_SET_PREFERRED_LOCATION,
           CU_MEM_ADVISE_SET_PREFERRED_LOCATION},
          {UR_USM_ADVICE_FLAG_CLEAR_PREFERRED_LOCATION,
           CU_MEM_ADVISE_UNSET_PREFERRED_LOCATION},
          {UR_USM_ADVICE_FLAG_SET_ACCESSED_BY_DEVICE,
           CU_MEM_ADVISE_SET_ACCESSED_BY},
          {UR_USM_ADVICE_FLAG_CLEAR_ACCESSED_BY_DEVICE,
           CU_MEM_ADVISE_UNSET_ACCESSED_BY},
      };
  for (auto &FlagPair : URToCUMemAdviseDeviceFlagsMap) {
    if (URAdviceFlags & FlagPair.first) {
      UR_CHECK_ERROR(cuMemAdvise(DevPtr, Size, FlagPair.second, Device));
    }
  }

  std::unordered_map<ur_usm_advice_flags_t, CUmem_advise>
      URToCUMemAdviseHostFlagsMap = {
          {UR_USM_ADVICE_FLAG_SET_PREFERRED_LOCATION_HOST,
           CU_MEM_ADVISE_SET_PREFERRED_LOCATION},
          {UR_USM_ADVICE_FLAG_CLEAR_PREFERRED_LOCATION_HOST,
           CU_MEM_ADVISE_UNSET_PREFERRED_LOCATION},
          {UR_USM_ADVICE_FLAG_SET_ACCESSED_BY_HOST,
           CU_MEM_ADVISE_SET_ACCESSED_BY},
          {UR_USM_ADVICE_FLAG_CLEAR_ACCESSED_BY_HOST,
           CU_MEM_ADVISE_UNSET_ACCESSED_BY},
      };

  for (auto &FlagPair : URToCUMemAdviseHostFlagsMap) {
    if (URAdviceFlags & FlagPair.first) {
      UR_CHECK_ERROR(cuMemAdvise(DevPtr, Size, FlagPair.second, CU_DEVICE_CPU));
    }
  }

  std::array<ur_usm_advice_flags_t, 4> UnmappedMemAdviceFlags = {
      UR_USM_ADVICE_FLAG_SET_NON_ATOMIC_MOSTLY,
      UR_USM_ADVICE_FLAG_CLEAR_NON_ATOMIC_MOSTLY,
      UR_USM_ADVICE_FLAG_BIAS_CACHED, UR_USM_ADVICE_FLAG_BIAS_UNCACHED};

  for (auto &UnmappedFlag : UnmappedMemAdviceFlags) {
    if (URAdviceFlags & UnmappedFlag) {
      throw UR_RESULT_ERROR_INVALID_ENUMERATION;
    }
  }

  return UR_RESULT_SUCCESS;
}

// Determine local work sizes that result in uniform work groups.
// The default threadsPerBlock only require handling the first work_dim
// dimension.
void guessLocalWorkSize(ur_device_handle_t Device, size_t *ThreadsPerBlock,
                        const size_t *GlobalWorkSize, const uint32_t WorkDim,
                        const size_t MaxThreadsPerBlock[3],
                        ur_kernel_handle_t Kernel, uint32_t LocalSize) {
  assert(ThreadsPerBlock != nullptr);
  assert(GlobalWorkSize != nullptr);
  assert(Kernel != nullptr);
  int MinGrid, MaxBlockSize;
  size_t MaxBlockDim[3];

  // The below assumes a three dimensional range but this is not guaranteed by
  // UR.
  size_t GlobalSizeNormalized[3] = {1, 1, 1};
  for (uint32_t i = 0; i < WorkDim; i++) {
    GlobalSizeNormalized[i] = GlobalWorkSize[i];
  }

  MaxBlockDim[1] = Device->getMaxBlockDimY();
  MaxBlockDim[2] = Device->getMaxBlockDimZ();

  UR_CHECK_ERROR(
      cuOccupancyMaxPotentialBlockSize(&MinGrid, &MaxBlockSize, Kernel->get(),
                                       NULL, LocalSize, MaxThreadsPerBlock[0]));

  ThreadsPerBlock[2] = std::min(GlobalSizeNormalized[2], MaxBlockDim[2]);
  ThreadsPerBlock[1] =
      std::min(GlobalSizeNormalized[1],
               std::min(MaxBlockSize / ThreadsPerBlock[2], MaxBlockDim[1]));
  MaxBlockDim[0] = MaxBlockSize / (ThreadsPerBlock[1] * ThreadsPerBlock[2]);
  ThreadsPerBlock[0] = std::min(
      MaxThreadsPerBlock[0], std::min(GlobalSizeNormalized[0], MaxBlockDim[0]));

  static auto IsPowerOf2 = [](size_t Value) -> bool {
    return Value && !(Value & (Value - 1));
  };

  // Find a local work group size that is a divisor of the global
  // work group size to produce uniform work groups.
  // Additionally, for best compute utilisation, the local size has
  // to be a power of two.
  while (0u != (GlobalSizeNormalized[0] % ThreadsPerBlock[0]) ||
         !IsPowerOf2(ThreadsPerBlock[0])) {
    --ThreadsPerBlock[0];
  }
}

// Helper to verify out-of-registers case (exceeded block max registers).
// If the kernel requires a number of registers for the entire thread
// block exceeds the hardware limitations, then the cuLaunchKernel call
// will fail to launch with CUDA_ERROR_LAUNCH_OUT_OF_RESOURCES error.
bool hasExceededMaxRegistersPerBlock(ur_device_handle_t Device,
                                     ur_kernel_handle_t Kernel,
                                     size_t BlockSize) {
  return BlockSize * Kernel->getRegsPerThread() > Device->getMaxRegsPerBlock();
}

/// Enqueues a wait on the given CUstream for all specified events (See
/// \ref enqueueEventWaitWithBarrier.) If the events list is empty, the enqueued
/// wait will wait on all previous events in the queue.
///
UR_APIEXPORT ur_result_t UR_APICALL urEnqueueEventsWaitWithBarrier(
    ur_queue_handle_t hQueue, uint32_t numEventsInWaitList,
    const ur_event_handle_t *phEventWaitList, ur_event_handle_t *phEvent) {
  // This function makes one stream work on the previous work (or work
  // represented by input events) and then all future work waits on that stream.
  ur_result_t Result;

  try {
    ScopedContext Active(hQueue->getContext());
    uint32_t StreamToken;
    ur_stream_guard_ Guard;
    CUstream CuStream = hQueue->getNextComputeStream(
        numEventsInWaitList, phEventWaitList, Guard, &StreamToken);
    {
      std::lock_guard<std::mutex> GuardBarrier(hQueue->BarrierMutex);
      if (hQueue->BarrierEvent == nullptr) {
        UR_CHECK_ERROR(
            cuEventCreate(&hQueue->BarrierEvent, CU_EVENT_DISABLE_TIMING));
      }
      if (numEventsInWaitList == 0) { //  wait on all work
        if (hQueue->BarrierTmpEvent == nullptr) {
          UR_CHECK_ERROR(
              cuEventCreate(&hQueue->BarrierTmpEvent, CU_EVENT_DISABLE_TIMING));
        }
        hQueue->syncStreams(
            [CuStream, TmpEvent = hQueue->BarrierTmpEvent](CUstream s) {
              if (CuStream != s) {
                // record a new CUDA event on every stream and make one stream
                // wait for these events
                UR_CHECK_ERROR(cuEventRecord(TmpEvent, s));
                UR_CHECK_ERROR(cuStreamWaitEvent(CuStream, TmpEvent, 0));
              }
            });
      } else { // wait just on given events
        forLatestEvents(phEventWaitList, numEventsInWaitList,
                        [CuStream](ur_event_handle_t Event) -> ur_result_t {
                          if (Event->getQueue()->hasBeenSynchronized(
                                  Event->getComputeStreamToken())) {
                            return UR_RESULT_SUCCESS;
                          } else {
                            return UR_CHECK_ERROR(
                                cuStreamWaitEvent(CuStream, Event->get(), 0));
                          }
                        });
      }

      Result = UR_CHECK_ERROR(cuEventRecord(hQueue->BarrierEvent, CuStream));
      for (unsigned int i = 0; i < hQueue->ComputeAppliedBarrier.size(); i++) {
        hQueue->ComputeAppliedBarrier[i] = false;
      }
      for (unsigned int i = 0; i < hQueue->TransferAppliedBarrier.size(); i++) {
        hQueue->TransferAppliedBarrier[i] = false;
      }
    }
    if (Result != UR_RESULT_SUCCESS) {
      return Result;
    }

    if (phEvent) {
      *phEvent = ur_event_handle_t_::makeNative(
          UR_COMMAND_EVENTS_WAIT_WITH_BARRIER, hQueue, CuStream, StreamToken);
      (*phEvent)->start();
      (*phEvent)->record();
    }

    return UR_RESULT_SUCCESS;
  } catch (ur_result_t Err) {
    return Err;
  } catch (...) {
    return UR_RESULT_ERROR_UNKNOWN;
  }
}

/// Enqueues a wait on the given CUstream for all events.
/// See \ref enqueueEventWait
/// TODO: Add support for multiple streams once the Event class is properly
/// refactored.
///
UR_APIEXPORT ur_result_t UR_APICALL urEnqueueEventsWait(
    ur_queue_handle_t hQueue, uint32_t numEventsInWaitList,
    const ur_event_handle_t *phEventWaitList, ur_event_handle_t *phEvent) {
  return urEnqueueEventsWaitWithBarrier(hQueue, numEventsInWaitList,
                                        phEventWaitList, phEvent);
}

UR_APIEXPORT ur_result_t UR_APICALL urEnqueueKernelLaunch(
    ur_queue_handle_t hQueue, ur_kernel_handle_t hKernel, uint32_t workDim,
    const size_t *pGlobalWorkOffset, const size_t *pGlobalWorkSize,
    const size_t *pLocalWorkSize, uint32_t numEventsInWaitList,
    const ur_event_handle_t *phEventWaitList, ur_event_handle_t *phEvent) {
  // Preconditions
  UR_ASSERT(hQueue->getContext() == hKernel->getContext(),
            UR_RESULT_ERROR_INVALID_KERNEL);
  UR_ASSERT(workDim > 0, UR_RESULT_ERROR_INVALID_WORK_DIMENSION);
  UR_ASSERT(workDim < 4, UR_RESULT_ERROR_INVALID_WORK_DIMENSION);

  if (*pGlobalWorkSize == 0) {
    return urEnqueueEventsWaitWithBarrier(hQueue, numEventsInWaitList,
                                          phEventWaitList, phEvent);
  }

  // Set the number of threads per block to the number of threads per warp
  // by default unless user has provided a better number
  size_t ThreadsPerBlock[3] = {32u, 1u, 1u};
  size_t MaxWorkGroupSize = 0u;
  size_t MaxThreadsPerBlock[3] = {};
  bool ProvidedLocalWorkGroupSize = (pLocalWorkSize != nullptr);
  uint32_t LocalSize = hKernel->getLocalSize();
  ur_result_t Result = UR_RESULT_SUCCESS;

  try {
    // Set the active context here as guessLocalWorkSize needs an active context
    ScopedContext Active(hQueue->getContext());
    {
      size_t *ReqdThreadsPerBlock = hKernel->ReqdThreadsPerBlock;
      MaxWorkGroupSize = hQueue->Device->getMaxWorkGroupSize();
      hQueue->Device->getMaxWorkItemSizes(sizeof(MaxThreadsPerBlock),
                                          MaxThreadsPerBlock);

      if (ProvidedLocalWorkGroupSize) {
        auto IsValid = [&](int Dim) {
          if (ReqdThreadsPerBlock[Dim] != 0 &&
              pLocalWorkSize[Dim] != ReqdThreadsPerBlock[Dim])
            return UR_RESULT_ERROR_INVALID_WORK_GROUP_SIZE;

          if (pLocalWorkSize[Dim] > MaxThreadsPerBlock[Dim])
            return UR_RESULT_ERROR_INVALID_WORK_GROUP_SIZE;
          // Checks that local work sizes are a divisor of the global work sizes
          // which includes that the local work sizes are neither larger than
          // the global work sizes and not 0.
          if (0u == pLocalWorkSize[Dim])
            return UR_RESULT_ERROR_INVALID_WORK_GROUP_SIZE;
          if (0u != (pGlobalWorkSize[Dim] % pLocalWorkSize[Dim]))
            return UR_RESULT_ERROR_INVALID_WORK_GROUP_SIZE;
          ThreadsPerBlock[Dim] = pLocalWorkSize[Dim];
          return UR_RESULT_SUCCESS;
        };

        size_t KernelLocalWorkGroupSize = 0;
        for (size_t Dim = 0; Dim < workDim; Dim++) {
          auto Err = IsValid(Dim);
          if (Err != UR_RESULT_SUCCESS)
            return Err;
          // If no error then sum the total local work size per dim.
          KernelLocalWorkGroupSize += pLocalWorkSize[Dim];
        }

        if (hasExceededMaxRegistersPerBlock(hQueue->Device, hKernel,
                                            KernelLocalWorkGroupSize)) {
          return UR_RESULT_ERROR_INVALID_WORK_GROUP_SIZE;
        }
      } else {
        guessLocalWorkSize(hQueue->Device, ThreadsPerBlock, pGlobalWorkSize,
                           workDim, MaxThreadsPerBlock, hKernel, LocalSize);
      }
    }

    if (MaxWorkGroupSize <
        ThreadsPerBlock[0] * ThreadsPerBlock[1] * ThreadsPerBlock[2]) {
      return UR_RESULT_ERROR_INVALID_WORK_GROUP_SIZE;
    }

    size_t BlocksPerGrid[3] = {1u, 1u, 1u};

    for (size_t i = 0; i < workDim; i++) {
      BlocksPerGrid[i] =
          (pGlobalWorkSize[i] + ThreadsPerBlock[i] - 1) / ThreadsPerBlock[i];
    }

    std::unique_ptr<ur_event_handle_t_> RetImplEvent{nullptr};

    uint32_t StreamToken;
    ur_stream_guard_ Guard;
    CUstream CuStream = hQueue->getNextComputeStream(
        numEventsInWaitList, phEventWaitList, Guard, &StreamToken);
    CUfunction CuFunc = hKernel->get();

    Result = enqueueEventsWait(hQueue, CuStream, numEventsInWaitList,
                               phEventWaitList);

    // Set the implicit global offset parameter if kernel has offset variant
    if (hKernel->get_with_offset_parameter()) {
      std::uint32_t CudaImplicitOffset[3] = {0, 0, 0};
      if (pGlobalWorkOffset) {
        for (size_t i = 0; i < workDim; i++) {
          CudaImplicitOffset[i] =
              static_cast<std::uint32_t>(pGlobalWorkOffset[i]);
          if (pGlobalWorkOffset[i] != 0) {
            CuFunc = hKernel->get_with_offset_parameter();
          }
        }
      }
      hKernel->setImplicitOffsetArg(sizeof(CudaImplicitOffset),
                                    CudaImplicitOffset);
    }

    auto &ArgIndices = hKernel->getArgIndices();

    if (phEvent) {
      RetImplEvent =
          std::unique_ptr<ur_event_handle_t_>(ur_event_handle_t_::makeNative(
              UR_COMMAND_KERNEL_LAUNCH, hQueue, CuStream, StreamToken));
      RetImplEvent->start();
    }

    // Set local mem max size if env var is present
    static const char *LocalMemSizePtr =
        std::getenv("SYCL_PI_CUDA_MAX_LOCAL_MEM_SIZE");

    if (LocalMemSizePtr) {
      int DeviceMaxLocalMem = 0;
      cuDeviceGetAttribute(
          &DeviceMaxLocalMem,
          CU_DEVICE_ATTRIBUTE_MAX_SHARED_MEMORY_PER_BLOCK_OPTIN,
          hQueue->get_device()->get());

      static const int EnvVal = std::atoi(LocalMemSizePtr);
      if (EnvVal <= 0 || EnvVal > DeviceMaxLocalMem) {
        setErrorMessage("Invalid value specified for "
                        "SYCL_PI_CUDA_MAX_LOCAL_MEM_SIZE",
                        UR_RESULT_ERROR_ADAPTER_SPECIFIC);
        return UR_RESULT_ERROR_ADAPTER_SPECIFIC;
      }
      UR_CHECK_ERROR(cuFuncSetAttribute(
          CuFunc, CU_FUNC_ATTRIBUTE_MAX_DYNAMIC_SHARED_SIZE_BYTES, EnvVal));
    }

    Result = UR_CHECK_ERROR(cuLaunchKernel(
        CuFunc, BlocksPerGrid[0], BlocksPerGrid[1], BlocksPerGrid[2],
        ThreadsPerBlock[0], ThreadsPerBlock[1], ThreadsPerBlock[2], LocalSize,
        CuStream, const_cast<void **>(ArgIndices.data()), nullptr));
    if (LocalSize != 0)
      hKernel->clearLocalSize();

    if (phEvent) {
      Result = RetImplEvent->record();
      *phEvent = RetImplEvent.release();
    }
  } catch (ur_result_t Err) {
    Result = Err;
  }
  return Result;
}

/// General 3D memory copy operation.
/// This function requires the corresponding CUDA context to be at the top of
/// the context stack
/// If the source and/or destination is on the device, SrcPtr and/or DstPtr
/// must be a pointer to a CUdeviceptr
static ur_result_t commonEnqueueMemBufferCopyRect(
    CUstream cu_stream, ur_rect_region_t region, const void *SrcPtr,
    const CUmemorytype_enum SrcType, ur_rect_offset_t src_offset,
    size_t src_row_pitch, size_t src_slice_pitch, void *DstPtr,
    const CUmemorytype_enum DstType, ur_rect_offset_t dst_offset,
    size_t dst_row_pitch, size_t dst_slice_pitch) {

  UR_ASSERT(SrcType == CU_MEMORYTYPE_DEVICE || SrcType == CU_MEMORYTYPE_HOST,
            UR_RESULT_ERROR_INVALID_MEM_OBJECT);
  UR_ASSERT(DstType == CU_MEMORYTYPE_DEVICE || DstType == CU_MEMORYTYPE_HOST,
            UR_RESULT_ERROR_INVALID_MEM_OBJECT);

  src_row_pitch =
      (!src_row_pitch) ? region.width + src_offset.x : src_row_pitch;
  src_slice_pitch = (!src_slice_pitch)
                        ? ((region.height + src_offset.y) * src_row_pitch)
                        : src_slice_pitch;
  dst_row_pitch =
      (!dst_row_pitch) ? region.width + dst_offset.x : dst_row_pitch;
  dst_slice_pitch = (!dst_slice_pitch)
                        ? ((region.height + dst_offset.y) * dst_row_pitch)
                        : dst_slice_pitch;

  CUDA_MEMCPY3D params = {};

  params.WidthInBytes = region.width;
  params.Height = region.height;
  params.Depth = region.depth;

  params.srcMemoryType = SrcType;
  params.srcDevice = SrcType == CU_MEMORYTYPE_DEVICE
                         ? *static_cast<const CUdeviceptr *>(SrcPtr)
                         : 0;
  params.srcHost = SrcType == CU_MEMORYTYPE_HOST ? SrcPtr : nullptr;
  params.srcXInBytes = src_offset.x;
  params.srcY = src_offset.y;
  params.srcZ = src_offset.z;
  params.srcPitch = src_row_pitch;
  params.srcHeight = src_slice_pitch / src_row_pitch;

  params.dstMemoryType = DstType;
  params.dstDevice =
      DstType == CU_MEMORYTYPE_DEVICE ? *static_cast<CUdeviceptr *>(DstPtr) : 0;
  params.dstHost = DstType == CU_MEMORYTYPE_HOST ? DstPtr : nullptr;
  params.dstXInBytes = dst_offset.x;
  params.dstY = dst_offset.y;
  params.dstZ = dst_offset.z;
  params.dstPitch = dst_row_pitch;
  params.dstHeight = dst_slice_pitch / dst_row_pitch;

  return UR_CHECK_ERROR(cuMemcpy3DAsync(&params, cu_stream));
}

UR_APIEXPORT ur_result_t UR_APICALL urEnqueueMemBufferReadRect(
    ur_queue_handle_t hQueue, ur_mem_handle_t hBuffer, bool blockingRead,
    ur_rect_offset_t bufferOrigin, ur_rect_offset_t hostOrigin,
    ur_rect_region_t region, size_t bufferRowPitch, size_t bufferSlicePitch,
    size_t hostRowPitch, size_t hostSlicePitch, void *pDst,
    uint32_t numEventsInWaitList, const ur_event_handle_t *phEventWaitList,
    ur_event_handle_t *phEvent) {
  ur_result_t Result = UR_RESULT_SUCCESS;
  CUdeviceptr DevPtr = hBuffer->Mem.BufferMem.get();
  std::unique_ptr<ur_event_handle_t_> RetImplEvent{nullptr};

  try {
    ScopedContext Active(hQueue->getContext());
    CUstream CuStream = hQueue->getNextTransferStream();

    Result = enqueueEventsWait(hQueue, CuStream, numEventsInWaitList,
                               phEventWaitList);

    if (phEvent) {
      RetImplEvent =
          std::unique_ptr<ur_event_handle_t_>(ur_event_handle_t_::makeNative(
              UR_COMMAND_MEM_BUFFER_READ_RECT, hQueue, CuStream));
      RetImplEvent->start();
    }

    Result = commonEnqueueMemBufferCopyRect(
        CuStream, region, &DevPtr, CU_MEMORYTYPE_DEVICE, bufferOrigin,
        bufferRowPitch, bufferSlicePitch, pDst, CU_MEMORYTYPE_HOST, hostOrigin,
        hostRowPitch, hostSlicePitch);

    if (phEvent) {
      Result = RetImplEvent->record();
    }

    if (blockingRead) {
      Result = UR_CHECK_ERROR(cuStreamSynchronize(CuStream));
    }

    if (phEvent) {
      *phEvent = RetImplEvent.release();
    }

  } catch (ur_result_t Err) {
    Result = Err;
  }
  return Result;
}

UR_APIEXPORT ur_result_t UR_APICALL urEnqueueMemBufferWriteRect(
    ur_queue_handle_t hQueue, ur_mem_handle_t hBuffer, bool blockingWrite,
    ur_rect_offset_t bufferOrigin, ur_rect_offset_t hostOrigin,
    ur_rect_region_t region, size_t bufferRowPitch, size_t bufferSlicePitch,
    size_t hostRowPitch, size_t hostSlicePitch, void *pSrc,
    uint32_t numEventsInWaitList, const ur_event_handle_t *phEventWaitList,
    ur_event_handle_t *phEvent) {
  ur_result_t Result = UR_RESULT_SUCCESS;
  CUdeviceptr DevPtr = hBuffer->Mem.BufferMem.get();
  std::unique_ptr<ur_event_handle_t_> RetImplEvent{nullptr};

  try {
    ScopedContext active(hQueue->getContext());
    CUstream cuStream = hQueue->getNextTransferStream();
    Result = enqueueEventsWait(hQueue, cuStream, numEventsInWaitList,
                               phEventWaitList);

    if (phEvent) {
      RetImplEvent =
          std::unique_ptr<ur_event_handle_t_>(ur_event_handle_t_::makeNative(
              UR_COMMAND_MEM_BUFFER_WRITE_RECT, hQueue, cuStream));
      RetImplEvent->start();
    }

    Result = commonEnqueueMemBufferCopyRect(
        cuStream, region, pSrc, CU_MEMORYTYPE_HOST, hostOrigin, hostRowPitch,
        hostSlicePitch, &DevPtr, CU_MEMORYTYPE_DEVICE, bufferOrigin,
        bufferRowPitch, bufferSlicePitch);

    if (phEvent) {
      Result = RetImplEvent->record();
    }

    if (blockingWrite) {
      Result = UR_CHECK_ERROR(cuStreamSynchronize(cuStream));
    }

    if (phEvent) {
      *phEvent = RetImplEvent.release();
    }

  } catch (ur_result_t Err) {
    Result = Err;
  }
  return Result;
}

UR_APIEXPORT ur_result_t UR_APICALL urEnqueueMemBufferCopy(
    ur_queue_handle_t hQueue, ur_mem_handle_t hBufferSrc,
    ur_mem_handle_t hBufferDst, size_t srcOffset, size_t dstOffset, size_t size,
    uint32_t numEventsInWaitList, const ur_event_handle_t *phEventWaitList,
    ur_event_handle_t *phEvent) {
<<<<<<< HEAD
  UR_ASSERT(hQueue, UR_RESULT_ERROR_INVALID_NULL_HANDLE);
  UR_ASSERT(size + dstOffset <= hBufferDst->Mem.BufferMem.getSize(),
            UR_RESULT_ERROR_INVALID_SIZE);
  UR_ASSERT(size + srcOffset <= hBufferSrc->Mem.BufferMem.getSize(),
            UR_RESULT_ERROR_INVALID_SIZE);

=======
>>>>>>> f9d4830b
  std::unique_ptr<ur_event_handle_t_> RetImplEvent{nullptr};

  try {
    ScopedContext Active(hQueue->getContext());
    ur_result_t Result;

    auto Stream = hQueue->getNextTransferStream();
    Result =
        enqueueEventsWait(hQueue, Stream, numEventsInWaitList, phEventWaitList);

    if (phEvent) {
      RetImplEvent =
          std::unique_ptr<ur_event_handle_t_>(ur_event_handle_t_::makeNative(
              UR_COMMAND_MEM_BUFFER_COPY, hQueue, Stream));
      Result = RetImplEvent->start();
    }

    auto Src = hBufferSrc->Mem.BufferMem.get() + srcOffset;
    auto Dst = hBufferDst->Mem.BufferMem.get() + dstOffset;

    Result = UR_CHECK_ERROR(cuMemcpyDtoDAsync(Dst, Src, size, Stream));

    if (phEvent) {
      Result = RetImplEvent->record();
      *phEvent = RetImplEvent.release();
    }

    return Result;
  } catch (ur_result_t Err) {
    return Err;
  } catch (...) {
    return UR_RESULT_ERROR_UNKNOWN;
  }
}

UR_APIEXPORT ur_result_t UR_APICALL urEnqueueMemBufferCopyRect(
    ur_queue_handle_t hQueue, ur_mem_handle_t hBufferSrc,
    ur_mem_handle_t hBufferDst, ur_rect_offset_t srcOrigin,
    ur_rect_offset_t dstOrigin, ur_rect_region_t region, size_t srcRowPitch,
    size_t srcSlicePitch, size_t dstRowPitch, size_t dstSlicePitch,
    uint32_t numEventsInWaitList, const ur_event_handle_t *phEventWaitList,
    ur_event_handle_t *phEvent) {
  ur_result_t Result = UR_RESULT_SUCCESS;
  CUdeviceptr SrcPtr = hBufferSrc->Mem.BufferMem.get();
  CUdeviceptr DstPtr = hBufferDst->Mem.BufferMem.get();
  std::unique_ptr<ur_event_handle_t_> RetImplEvent{nullptr};

  try {
    ScopedContext Active(hQueue->getContext());
    CUstream CuStream = hQueue->getNextTransferStream();
    Result = enqueueEventsWait(hQueue, CuStream, numEventsInWaitList,
                               phEventWaitList);

    if (phEvent) {
      RetImplEvent =
          std::unique_ptr<ur_event_handle_t_>(ur_event_handle_t_::makeNative(
              UR_COMMAND_MEM_BUFFER_COPY_RECT, hQueue, CuStream));
      RetImplEvent->start();
    }

    Result = commonEnqueueMemBufferCopyRect(
        CuStream, region, &SrcPtr, CU_MEMORYTYPE_DEVICE, srcOrigin, srcRowPitch,
        srcSlicePitch, &DstPtr, CU_MEMORYTYPE_DEVICE, dstOrigin, dstRowPitch,
        dstSlicePitch);

    if (phEvent) {
      RetImplEvent->record();
      *phEvent = RetImplEvent.release();
    }

  } catch (ur_result_t err) {
    Result = err;
  }
  return Result;
}

// CUDA has no memset functions that allow setting values more than 4 bytes. UR
// API lets you pass an arbitrary "pattern" to the buffer fill, which can be
// more than 4 bytes. We must break up the pattern into 1 byte values, and set
// the buffer using multiple strided calls.  The first 4 patterns are set using
// cuMemsetD32Async then all subsequent 1 byte patterns are set using
// cuMemset2DAsync which is called for each pattern.
ur_result_t commonMemSetLargePattern(CUstream Stream, uint32_t PatternSize,
                                     size_t Size, const void *pPattern,
                                     CUdeviceptr Ptr) {
  // Calculate the number of patterns, stride, number of times the pattern
  // needs to be applied, and the number of times the first 32 bit pattern
  // needs to be applied.
  auto NumberOfSteps = PatternSize / sizeof(uint8_t);
  auto Pitch = NumberOfSteps * sizeof(uint8_t);
  auto Height = Size / NumberOfSteps;
  auto Count32 = Size / sizeof(uint32_t);

  // Get 4-byte chunk of the pattern and call cuMemsetD32Async
  auto Value = *(static_cast<const uint32_t *>(pPattern));
  auto Result = UR_CHECK_ERROR(cuMemsetD32Async(Ptr, Value, Count32, Stream));
  if (Result != UR_RESULT_SUCCESS) {
    return Result;
  }
  for (auto step = 4u; step < NumberOfSteps; ++step) {
    // take 1 byte of the pattern
    Value = *(static_cast<const uint8_t *>(pPattern) + step);

    // offset the pointer to the part of the buffer we want to write to
    auto OffsetPtr = Ptr + (step * sizeof(uint8_t));

    // set all of the pattern chunks
    UR_CHECK_ERROR(cuMemsetD2D8Async(OffsetPtr, Pitch, Value, sizeof(uint8_t),
                                     Height, Stream));
  }
  return UR_RESULT_SUCCESS;
}

UR_APIEXPORT ur_result_t UR_APICALL urEnqueueMemBufferFill(
    ur_queue_handle_t hQueue, ur_mem_handle_t hBuffer, const void *pPattern,
    size_t patternSize, size_t offset, size_t size,
    uint32_t numEventsInWaitList, const ur_event_handle_t *phEventWaitList,
    ur_event_handle_t *phEvent) {
<<<<<<< HEAD
  UR_ASSERT(hQueue, UR_RESULT_ERROR_INVALID_NULL_HANDLE);
  UR_ASSERT(size + offset <= hBuffer->Mem.BufferMem.getSize(),
            UR_RESULT_ERROR_INVALID_SIZE);

=======
>>>>>>> f9d4830b
  auto ArgsAreMultiplesOfPatternSize =
      (offset % patternSize == 0) || (size % patternSize == 0);

  auto PatternIsValid = (pPattern != nullptr);

  auto PatternSizeIsValid =
      ((patternSize & (patternSize - 1)) == 0) && // is power of two
      (patternSize > 0) && (patternSize <= 128);  // falls within valid range

  UR_ASSERT(ArgsAreMultiplesOfPatternSize && PatternIsValid &&
                PatternSizeIsValid,
            UR_RESULT_ERROR_INVALID_SIZE);

  std::unique_ptr<ur_event_handle_t_> RetImplEvent{nullptr};

  try {
    ScopedContext Active(hQueue->getContext());

    auto Stream = hQueue->getNextTransferStream();
    ur_result_t Result;
    Result =
        enqueueEventsWait(hQueue, Stream, numEventsInWaitList, phEventWaitList);

    if (phEvent) {
      RetImplEvent =
          std::unique_ptr<ur_event_handle_t_>(ur_event_handle_t_::makeNative(
              UR_COMMAND_MEM_BUFFER_FILL, hQueue, Stream));
      Result = RetImplEvent->start();
    }

    auto DstDevice = hBuffer->Mem.BufferMem.get() + offset;
    auto N = size / patternSize;

    // pattern size in bytes
    switch (patternSize) {
    case 1: {
      auto Value = *static_cast<const uint8_t *>(pPattern);
      Result = UR_CHECK_ERROR(cuMemsetD8Async(DstDevice, Value, N, Stream));
      break;
    }
    case 2: {
      auto Value = *static_cast<const uint16_t *>(pPattern);
      Result = UR_CHECK_ERROR(cuMemsetD16Async(DstDevice, Value, N, Stream));
      break;
    }
    case 4: {
      auto Value = *static_cast<const uint32_t *>(pPattern);
      Result = UR_CHECK_ERROR(cuMemsetD32Async(DstDevice, Value, N, Stream));
      break;
    }
    default: {
      Result = commonMemSetLargePattern(Stream, patternSize, size, pPattern,
                                        DstDevice);
      break;
    }
    }

    if (phEvent) {
      Result = RetImplEvent->record();
      *phEvent = RetImplEvent.release();
    }

    return Result;
  } catch (ur_result_t Err) {
    return Err;
  } catch (...) {
    return UR_RESULT_ERROR_UNKNOWN;
  }
}

static size_t imageElementByteSize(CUDA_ARRAY_DESCRIPTOR ArrayDesc) {
  switch (ArrayDesc.Format) {
  case CU_AD_FORMAT_UNSIGNED_INT8:
  case CU_AD_FORMAT_SIGNED_INT8:
    return 1;
  case CU_AD_FORMAT_UNSIGNED_INT16:
  case CU_AD_FORMAT_SIGNED_INT16:
  case CU_AD_FORMAT_HALF:
    return 2;
  case CU_AD_FORMAT_UNSIGNED_INT32:
  case CU_AD_FORMAT_SIGNED_INT32:
  case CU_AD_FORMAT_FLOAT:
    return 4;
  default:
    detail::ur::die("Invalid image format.");
    return 0;
  }
}

/// General ND memory copy operation for images (where N > 1).
/// This function requires the corresponding CUDA context to be at the top of
/// the context stack
/// If the source and/or destination is an array, SrcPtr and/or DstPtr
/// must be a pointer to a CUarray
static ur_result_t commonEnqueueMemImageNDCopy(
    CUstream CuStream, ur_mem_type_t ImgType, const ur_rect_region_t Region,
    const void *SrcPtr, const CUmemorytype_enum SrcType,
    const ur_rect_offset_t SrcOffset, void *DstPtr,
    const CUmemorytype_enum DstType, const ur_rect_offset_t DstOffset) {
  UR_ASSERT(SrcType == CU_MEMORYTYPE_ARRAY || SrcType == CU_MEMORYTYPE_HOST,
            UR_RESULT_ERROR_INVALID_MEM_OBJECT);
  UR_ASSERT(DstType == CU_MEMORYTYPE_ARRAY || DstType == CU_MEMORYTYPE_HOST,
            UR_RESULT_ERROR_INVALID_MEM_OBJECT);

  if (ImgType == UR_MEM_TYPE_IMAGE2D) {
    CUDA_MEMCPY2D CpyDesc;
    memset(&CpyDesc, 0, sizeof(CpyDesc));
    CpyDesc.srcMemoryType = SrcType;
    if (SrcType == CU_MEMORYTYPE_ARRAY) {
      CpyDesc.srcArray = *static_cast<const CUarray *>(SrcPtr);
      CpyDesc.srcXInBytes = SrcOffset.x;
      CpyDesc.srcY = SrcOffset.y;
    } else {
      CpyDesc.srcHost = SrcPtr;
    }
    CpyDesc.dstMemoryType = DstType;
    if (DstType == CU_MEMORYTYPE_ARRAY) {
      CpyDesc.dstArray = *static_cast<CUarray *>(DstPtr);
      CpyDesc.dstXInBytes = DstOffset.x;
      CpyDesc.dstY = DstOffset.y;
    } else {
      CpyDesc.dstHost = DstPtr;
    }
    CpyDesc.WidthInBytes = Region.width;
    CpyDesc.Height = Region.height;
    return UR_CHECK_ERROR(cuMemcpy2DAsync(&CpyDesc, CuStream));
  }
  if (ImgType == UR_MEM_TYPE_IMAGE3D) {
    CUDA_MEMCPY3D CpyDesc;
    memset(&CpyDesc, 0, sizeof(CpyDesc));
    CpyDesc.srcMemoryType = SrcType;
    if (SrcType == CU_MEMORYTYPE_ARRAY) {
      CpyDesc.srcArray = *static_cast<const CUarray *>(SrcPtr);
      CpyDesc.srcXInBytes = SrcOffset.x;
      CpyDesc.srcY = SrcOffset.y;
      CpyDesc.srcZ = SrcOffset.z;
    } else {
      CpyDesc.srcHost = SrcPtr;
    }
    CpyDesc.dstMemoryType = DstType;
    if (DstType == CU_MEMORYTYPE_ARRAY) {
      CpyDesc.dstArray = *static_cast<CUarray *>(DstPtr);
      CpyDesc.dstXInBytes = DstOffset.x;
      CpyDesc.dstY = DstOffset.y;
      CpyDesc.dstZ = DstOffset.z;
    } else {
      CpyDesc.dstHost = DstPtr;
    }
    CpyDesc.WidthInBytes = Region.width;
    CpyDesc.Height = Region.height;
    CpyDesc.Depth = Region.depth;
    return UR_CHECK_ERROR(cuMemcpy3DAsync(&CpyDesc, CuStream));
  }
  return UR_RESULT_ERROR_INVALID_VALUE;
}

UR_APIEXPORT ur_result_t UR_APICALL urEnqueueMemImageRead(
    ur_queue_handle_t hQueue, ur_mem_handle_t hImage, bool blockingRead,
    ur_rect_offset_t origin, ur_rect_region_t region, size_t rowPitch,
    size_t slicePitch, void *pDst, uint32_t numEventsInWaitList,
    const ur_event_handle_t *phEventWaitList, ur_event_handle_t *phEvent) {
  std::ignore = rowPitch;
  std::ignore = slicePitch;

  UR_ASSERT(hImage->MemType == ur_mem_handle_t_::Type::Surface,
            UR_RESULT_ERROR_INVALID_MEM_OBJECT);

  ur_result_t Result = UR_RESULT_SUCCESS;

  try {
    ScopedContext Active(hQueue->getContext());
    CUstream CuStream = hQueue->getNextTransferStream();
    Result = enqueueEventsWait(hQueue, CuStream, numEventsInWaitList,
                               phEventWaitList);

    CUarray Array = hImage->Mem.SurfaceMem.getArray();

    CUDA_ARRAY_DESCRIPTOR ArrayDesc;
    Result = UR_CHECK_ERROR(cuArrayGetDescriptor(&ArrayDesc, Array));

    int ElementByteSize = imageElementByteSize(ArrayDesc);

    size_t ByteOffsetX = origin.x * ElementByteSize * ArrayDesc.NumChannels;
    size_t BytesToCopy = ElementByteSize * ArrayDesc.NumChannels * region.width;

    ur_mem_type_t ImgType = hImage->Mem.SurfaceMem.getImageType();
    if (ImgType == UR_MEM_TYPE_IMAGE1D) {
      Result = UR_CHECK_ERROR(
          cuMemcpyAtoHAsync(pDst, Array, ByteOffsetX, BytesToCopy, CuStream));
    } else {
      ur_rect_region_t AdjustedRegion = {BytesToCopy, region.height,
                                         region.depth};
      ur_rect_offset_t SrcOffset = {ByteOffsetX, origin.y, origin.z};

      Result = commonEnqueueMemImageNDCopy(
          CuStream, ImgType, AdjustedRegion, &Array, CU_MEMORYTYPE_ARRAY,
          SrcOffset, pDst, CU_MEMORYTYPE_HOST, ur_rect_offset_t{});

      if (Result != UR_RESULT_SUCCESS) {
        return Result;
      }
    }

    if (phEvent) {
      auto NewEvent = ur_event_handle_t_::makeNative(UR_COMMAND_MEM_IMAGE_READ,
                                                     hQueue, CuStream);
      NewEvent->record();
      *phEvent = NewEvent;
    }

    if (blockingRead) {
      Result = UR_CHECK_ERROR(cuStreamSynchronize(CuStream));
    }
  } catch (ur_result_t Err) {
    return Err;
  } catch (...) {
    return UR_RESULT_ERROR_UNKNOWN;
  }

  return Result;
}

UR_APIEXPORT ur_result_t UR_APICALL urEnqueueMemImageWrite(
    ur_queue_handle_t hQueue, ur_mem_handle_t hImage, bool blockingWrite,
    ur_rect_offset_t origin, ur_rect_region_t region, size_t rowPitch,
    size_t slicePitch, void *pSrc, uint32_t numEventsInWaitList,
    const ur_event_handle_t *phEventWaitList, ur_event_handle_t *phEvent) {
  std::ignore = blockingWrite;
  std::ignore = rowPitch;
  std::ignore = slicePitch;

  UR_ASSERT(hImage->MemType == ur_mem_handle_t_::Type::Surface,
            UR_RESULT_ERROR_INVALID_MEM_OBJECT);

  ur_result_t Result = UR_RESULT_SUCCESS;

  try {
    ScopedContext Active(hQueue->getContext());
    CUstream CuStream = hQueue->getNextTransferStream();
    Result = enqueueEventsWait(hQueue, CuStream, numEventsInWaitList,
                               phEventWaitList);

    CUarray Array = hImage->Mem.SurfaceMem.getArray();

    CUDA_ARRAY_DESCRIPTOR ArrayDesc;
    Result = UR_CHECK_ERROR(cuArrayGetDescriptor(&ArrayDesc, Array));

    int ElementByteSize = imageElementByteSize(ArrayDesc);

    size_t ByteOffsetX = origin.x * ElementByteSize * ArrayDesc.NumChannels;
    size_t BytesToCopy = ElementByteSize * ArrayDesc.NumChannels * region.width;

    ur_mem_type_t ImgType = hImage->Mem.SurfaceMem.getImageType();
    if (ImgType == UR_MEM_TYPE_IMAGE1D) {
      Result = UR_CHECK_ERROR(
          cuMemcpyHtoAAsync(Array, ByteOffsetX, pSrc, BytesToCopy, CuStream));
    } else {
      ur_rect_region_t AdjustedRegion = {BytesToCopy, region.height,
                                         region.depth};
      ur_rect_offset_t DstOffset = {ByteOffsetX, origin.y, origin.z};

      Result = commonEnqueueMemImageNDCopy(
          CuStream, ImgType, AdjustedRegion, pSrc, CU_MEMORYTYPE_HOST,
          ur_rect_offset_t{}, &Array, CU_MEMORYTYPE_ARRAY, DstOffset);

      if (Result != UR_RESULT_SUCCESS) {
        return Result;
      }
    }

    if (phEvent) {
      auto NewEvent = ur_event_handle_t_::makeNative(UR_COMMAND_MEM_IMAGE_WRITE,
                                                     hQueue, CuStream);
      NewEvent->record();
      *phEvent = NewEvent;
    }
  } catch (ur_result_t Err) {
    return Err;
  } catch (...) {
    return UR_RESULT_ERROR_UNKNOWN;
  }

  return Result;
}

UR_APIEXPORT ur_result_t UR_APICALL urEnqueueMemImageCopy(
    ur_queue_handle_t hQueue, ur_mem_handle_t hImageSrc,
    ur_mem_handle_t hImageDst, ur_rect_offset_t srcOrigin,
    ur_rect_offset_t dstOrigin, ur_rect_region_t region,
    uint32_t numEventsInWaitList, const ur_event_handle_t *phEventWaitList,
    ur_event_handle_t *phEvent) {
  UR_ASSERT(hImageSrc->MemType == ur_mem_handle_t_::Type::Surface,
            UR_RESULT_ERROR_INVALID_MEM_OBJECT);
  UR_ASSERT(hImageDst->MemType == ur_mem_handle_t_::Type::Surface,
            UR_RESULT_ERROR_INVALID_MEM_OBJECT);
  UR_ASSERT(hImageSrc->Mem.SurfaceMem.getImageType() ==
                hImageDst->Mem.SurfaceMem.getImageType(),
            UR_RESULT_ERROR_INVALID_MEM_OBJECT);

  ur_result_t Result = UR_RESULT_SUCCESS;

  try {
    ScopedContext Active(hQueue->getContext());
    CUstream CuStream = hQueue->getNextTransferStream();
    Result = enqueueEventsWait(hQueue, CuStream, numEventsInWaitList,
                               phEventWaitList);

    CUarray SrcArray = hImageSrc->Mem.SurfaceMem.getArray();
    CUarray DstArray = hImageDst->Mem.SurfaceMem.getArray();

    CUDA_ARRAY_DESCRIPTOR SrcArrayDesc;
    Result = UR_CHECK_ERROR(cuArrayGetDescriptor(&SrcArrayDesc, SrcArray));
    CUDA_ARRAY_DESCRIPTOR DstArrayDesc;
    Result = UR_CHECK_ERROR(cuArrayGetDescriptor(&DstArrayDesc, DstArray));

    UR_ASSERT(SrcArrayDesc.Format == DstArrayDesc.Format,
              UR_RESULT_ERROR_INVALID_MEM_OBJECT);
    UR_ASSERT(SrcArrayDesc.NumChannels == DstArrayDesc.NumChannels,
              UR_RESULT_ERROR_INVALID_MEM_OBJECT);

    int ElementByteSize = imageElementByteSize(SrcArrayDesc);

    size_t DstByteOffsetX =
        dstOrigin.x * ElementByteSize * SrcArrayDesc.NumChannels;
    size_t SrcByteOffsetX =
        srcOrigin.x * ElementByteSize * DstArrayDesc.NumChannels;
    size_t BytesToCopy =
        ElementByteSize * SrcArrayDesc.NumChannels * region.width;

    ur_mem_type_t ImgType = hImageSrc->Mem.SurfaceMem.getImageType();
    if (ImgType == UR_MEM_TYPE_IMAGE1D) {
      Result = UR_CHECK_ERROR(cuMemcpyAtoA(DstArray, DstByteOffsetX, SrcArray,
                                           SrcByteOffsetX, BytesToCopy));
    } else {
      ur_rect_region_t AdjustedRegion = {BytesToCopy, region.height,
                                         region.depth};
      ur_rect_offset_t SrcOffset = {SrcByteOffsetX, srcOrigin.y, srcOrigin.z};
      ur_rect_offset_t DstOffset = {DstByteOffsetX, dstOrigin.y, dstOrigin.z};

      Result = commonEnqueueMemImageNDCopy(
          CuStream, ImgType, AdjustedRegion, &SrcArray, CU_MEMORYTYPE_ARRAY,
          SrcOffset, &DstArray, CU_MEMORYTYPE_ARRAY, DstOffset);

      if (Result != UR_RESULT_SUCCESS) {
        return Result;
      }
    }

    if (phEvent) {
      auto NewEvent = ur_event_handle_t_::makeNative(UR_COMMAND_MEM_IMAGE_COPY,
                                                     hQueue, CuStream);
      NewEvent->record();
      *phEvent = NewEvent;
    }
  } catch (ur_result_t Err) {
    return Err;
  } catch (...) {
    return UR_RESULT_ERROR_UNKNOWN;
  }

  return Result;
}

/// Implements mapping on the host using a BufferRead operation.
/// Mapped pointers are stored in the pi_mem object.
/// If the buffer uses pinned host memory a pointer to that memory is returned
/// and no read operation is done.
///
UR_APIEXPORT ur_result_t UR_APICALL urEnqueueMemBufferMap(
    ur_queue_handle_t hQueue, ur_mem_handle_t hBuffer, bool blockingMap,
    ur_map_flags_t mapFlags, size_t offset, size_t size,
    uint32_t numEventsInWaitList, const ur_event_handle_t *phEventWaitList,
    ur_event_handle_t *phEvent, void **ppRetMap) {
  UR_ASSERT(hBuffer->MemType == ur_mem_handle_t_::Type::Buffer,
            UR_RESULT_ERROR_INVALID_MEM_OBJECT);
  UR_ASSERT(offset + size <= hBuffer->Mem.BufferMem.getSize(),
            UR_RESULT_ERROR_INVALID_SIZE);

  ur_result_t Result = UR_RESULT_ERROR_INVALID_MEM_OBJECT;
  const bool IsPinned =
      hBuffer->Mem.BufferMem.MemAllocMode ==
      ur_mem_handle_t_::MemImpl::BufferMem::AllocMode::AllocHostPtr;

  // Currently no support for overlapping regions
  if (hBuffer->Mem.BufferMem.getMapPtr() != nullptr) {
    return UR_RESULT_ERROR_UNSUPPORTED_FEATURE;
  }

  // Allocate a pointer in the host to store the mapped information
  auto HostPtr = hBuffer->Mem.BufferMem.mapToPtr(size, offset, mapFlags);
  *ppRetMap = hBuffer->Mem.BufferMem.getMapPtr();
  if (HostPtr) {
    Result = UR_RESULT_SUCCESS;
  }

  if (!IsPinned &&
      ((mapFlags & UR_MAP_FLAG_READ) || (mapFlags & UR_MAP_FLAG_WRITE))) {
    // Pinned host memory is already on host so it doesn't need to be read.
    Result = urEnqueueMemBufferRead(hQueue, hBuffer, blockingMap, offset, size,
                                    HostPtr, numEventsInWaitList,
                                    phEventWaitList, phEvent);
  } else {
    ScopedContext Active(hQueue->getContext());

    if (IsPinned) {
      Result = urEnqueueEventsWait(hQueue, numEventsInWaitList, phEventWaitList,
                                   nullptr);
    }

    if (phEvent) {
      try {
        *phEvent = ur_event_handle_t_::makeNative(
            UR_COMMAND_MEM_BUFFER_MAP, hQueue, hQueue->getNextTransferStream());
        (*phEvent)->start();
        (*phEvent)->record();
      } catch (ur_result_t Err) {
        Result = Err;
      }
    }
  }

  return Result;
}

/// Implements the unmap from the host, using a BufferWrite operation.
/// Requires the mapped pointer to be already registered in the given memobj.
/// If memobj uses pinned host memory, this will not do a write.
///
UR_APIEXPORT ur_result_t UR_APICALL urEnqueueMemUnmap(
    ur_queue_handle_t hQueue, ur_mem_handle_t hMem, void *pMappedPtr,
    uint32_t numEventsInWaitList, const ur_event_handle_t *phEventWaitList,
    ur_event_handle_t *phEvent) {
  ur_result_t Result = UR_RESULT_SUCCESS;
  UR_ASSERT(hMem->MemType == ur_mem_handle_t_::Type::Buffer,
            UR_RESULT_ERROR_INVALID_MEM_OBJECT);
  UR_ASSERT(hMem->Mem.BufferMem.getMapPtr() != nullptr,
            UR_RESULT_ERROR_INVALID_MEM_OBJECT);
  UR_ASSERT(hMem->Mem.BufferMem.getMapPtr() == pMappedPtr,
            UR_RESULT_ERROR_INVALID_MEM_OBJECT);

  const bool IsPinned =
      hMem->Mem.BufferMem.MemAllocMode ==
      ur_mem_handle_t_::MemImpl::BufferMem::AllocMode::AllocHostPtr;

  if (!IsPinned && (hMem->Mem.BufferMem.getMapFlags() & UR_MAP_FLAG_WRITE)) {
    // Pinned host memory is only on host so it doesn't need to be written to.
    Result = urEnqueueMemBufferWrite(
        hQueue, hMem, true, hMem->Mem.BufferMem.getMapOffset(),
        hMem->Mem.BufferMem.getMapSize(), pMappedPtr, numEventsInWaitList,
        phEventWaitList, phEvent);
  } else {
    ScopedContext Active(hQueue->getContext());

    if (IsPinned) {
      Result = urEnqueueEventsWait(hQueue, numEventsInWaitList, phEventWaitList,
                                   nullptr);
    }

    if (phEvent) {
      try {
        *phEvent = ur_event_handle_t_::makeNative(
            UR_COMMAND_MEM_UNMAP, hQueue, hQueue->getNextTransferStream());
        (*phEvent)->start();
        (*phEvent)->record();
      } catch (ur_result_t Err) {
        Result = Err;
      }
    }
  }

  hMem->Mem.BufferMem.unmap(pMappedPtr);
  return Result;
}

UR_APIEXPORT ur_result_t UR_APICALL urEnqueueUSMFill(
    ur_queue_handle_t hQueue, void *ptr, size_t patternSize,
    const void *pPattern, size_t size, uint32_t numEventsInWaitList,
    const ur_event_handle_t *phEventWaitList, ur_event_handle_t *phEvent) {
  ur_result_t Result = UR_RESULT_SUCCESS;
  std::unique_ptr<ur_event_handle_t_> EventPtr{nullptr};

  try {
    ScopedContext Active(hQueue->getContext());
    uint32_t StreamToken;
    ur_stream_guard_ Guard;
    CUstream CuStream = hQueue->getNextComputeStream(
        numEventsInWaitList, phEventWaitList, Guard, &StreamToken);
    UR_CHECK_ERROR(enqueueEventsWait(hQueue, CuStream, numEventsInWaitList,
                                     phEventWaitList));
    if (phEvent) {
      EventPtr =
          std::unique_ptr<ur_event_handle_t_>(ur_event_handle_t_::makeNative(
              UR_COMMAND_USM_FILL, hQueue, CuStream, StreamToken));
      EventPtr->start();
    }

    auto N = size / patternSize;
    switch (patternSize) {
    case 1:
      UR_CHECK_ERROR(cuMemsetD8Async(
          (CUdeviceptr)ptr, *((const uint8_t *)pPattern) & 0xFF, N, CuStream));
      break;
    case 2:
      UR_CHECK_ERROR(cuMemsetD16Async((CUdeviceptr)ptr,
                                      *((const uint16_t *)pPattern) & 0xFFFF, N,
                                      CuStream));
      break;
    case 4:
      UR_CHECK_ERROR(cuMemsetD32Async(
          (CUdeviceptr)ptr, *((const uint32_t *)pPattern) & 0xFFFFFFFF, N,
          CuStream));
      break;
    default:
      commonMemSetLargePattern(CuStream, patternSize, size, pPattern,
                               (CUdeviceptr)ptr);
      break;
    }
    if (phEvent) {
      Result = EventPtr->record();
      *phEvent = EventPtr.release();
    }
  } catch (ur_result_t Err) {
    Result = Err;
  }
  return Result;
}

UR_APIEXPORT ur_result_t UR_APICALL urEnqueueUSMMemcpy(
    ur_queue_handle_t hQueue, bool blocking, void *pDst, const void *pSrc,
    size_t size, uint32_t numEventsInWaitList,
    const ur_event_handle_t *phEventWaitList, ur_event_handle_t *phEvent) {
  ur_result_t Result = UR_RESULT_SUCCESS;

  std::unique_ptr<ur_event_handle_t_> EventPtr{nullptr};

  try {
    ScopedContext Active(hQueue->getContext());
    CUstream CuStream = hQueue->getNextTransferStream();
    Result = enqueueEventsWait(hQueue, CuStream, numEventsInWaitList,
                               phEventWaitList);
    if (phEvent) {
      EventPtr =
          std::unique_ptr<ur_event_handle_t_>(ur_event_handle_t_::makeNative(
              UR_COMMAND_USM_MEMCPY, hQueue, CuStream));
      EventPtr->start();
    }
    Result = UR_CHECK_ERROR(
        cuMemcpyAsync((CUdeviceptr)pDst, (CUdeviceptr)pSrc, size, CuStream));
    if (phEvent) {
      Result = EventPtr->record();
    }
    if (blocking) {
      Result = UR_CHECK_ERROR(cuStreamSynchronize(CuStream));
    }
    if (phEvent) {
      *phEvent = EventPtr.release();
    }
  } catch (ur_result_t Err) {
    Result = Err;
  }
  return Result;
}

UR_APIEXPORT ur_result_t UR_APICALL urEnqueueUSMPrefetch(
    ur_queue_handle_t hQueue, const void *pMem, size_t size,
    ur_usm_migration_flags_t flags, uint32_t numEventsInWaitList,
    const ur_event_handle_t *phEventWaitList, ur_event_handle_t *phEvent) {
<<<<<<< HEAD
  UR_ASSERT(hQueue, UR_RESULT_ERROR_INVALID_QUEUE);
  unsigned int PointerRangeSize = 0;
  UR_CHECK_ERROR(cuPointerGetAttribute(
      &PointerRangeSize, CU_POINTER_ATTRIBUTE_RANGE_SIZE, (CUdeviceptr)pMem));
  UR_ASSERT(size <= PointerRangeSize, UR_RESULT_ERROR_INVALID_SIZE);
=======
>>>>>>> f9d4830b
  ur_device_handle_t Device = hQueue->getContext()->getDevice();

  // Certain cuda devices and Windows do not have support for some Unified
  // Memory features. cuMemPrefetchAsync requires concurrent memory access
  // for managed memory. Therfore, ignore prefetch hint if concurrent managed
  // memory access is not available.
  if (!getAttribute(Device, CU_DEVICE_ATTRIBUTE_CONCURRENT_MANAGED_ACCESS)) {
    setErrorMessage("Prefetch hint ignored as device does not support "
                    "concurrent managed access",
                    UR_RESULT_SUCCESS);
    return UR_RESULT_ERROR_ADAPTER_SPECIFIC;
  }

  unsigned int IsManaged;
  UR_CHECK_ERROR(cuPointerGetAttribute(
      &IsManaged, CU_POINTER_ATTRIBUTE_IS_MANAGED, (CUdeviceptr)pMem));
  if (!IsManaged) {
    setErrorMessage("Prefetch hint ignored as prefetch only works with USM",
                    UR_RESULT_SUCCESS);
    return UR_RESULT_ERROR_ADAPTER_SPECIFIC;
  }

  // flags is currently unused so fail if set
  if (flags != 0)
    return UR_RESULT_ERROR_INVALID_VALUE;

  ur_result_t Result = UR_RESULT_SUCCESS;
  std::unique_ptr<ur_event_handle_t_> EventPtr{nullptr};

  try {
    ScopedContext Active(hQueue->getContext());
    CUstream CuStream = hQueue->getNextTransferStream();
    Result = enqueueEventsWait(hQueue, CuStream, numEventsInWaitList,
                               phEventWaitList);
    if (phEvent) {
      EventPtr =
          std::unique_ptr<ur_event_handle_t_>(ur_event_handle_t_::makeNative(
              UR_COMMAND_MEM_BUFFER_COPY, hQueue, CuStream));
      EventPtr->start();
    }
    Result = UR_CHECK_ERROR(
        cuMemPrefetchAsync((CUdeviceptr)pMem, size, Device->get(), CuStream));
    if (phEvent) {
      Result = EventPtr->record();
      *phEvent = EventPtr.release();
    }
  } catch (ur_result_t Err) {
    Result = Err;
  }
  return Result;
}

/// USM: memadvise API to govern behavior of automatic migration mechanisms
UR_APIEXPORT ur_result_t UR_APICALL
urEnqueueUSMAdvise(ur_queue_handle_t hQueue, const void *pMem, size_t size,
                   ur_usm_advice_flags_t advice, ur_event_handle_t *phEvent) {
<<<<<<< HEAD
  UR_ASSERT(hQueue, UR_RESULT_ERROR_INVALID_QUEUE);
  UR_ASSERT(pMem, UR_RESULT_ERROR_INVALID_MEM_OBJECT);
  unsigned int PointerRangeSize = 0;
  UR_CHECK_ERROR(cuPointerGetAttribute(
      &PointerRangeSize, CU_POINTER_ATTRIBUTE_RANGE_SIZE, (CUdeviceptr)pMem));
  UR_ASSERT(size <= PointerRangeSize, UR_RESULT_ERROR_INVALID_SIZE);

=======
>>>>>>> f9d4830b
  // Certain cuda devices and Windows do not have support for some Unified
  // Memory features. Passing CU_MEM_ADVISE_SET/CLEAR_PREFERRED_LOCATION and
  // to cuMemAdvise on a GPU device requires the GPU device to report a non-zero
  // value for CU_DEVICE_ATTRIBUTE_CONCURRENT_MANAGED_ACCESS. Therfore, ignore
  // memory advise if concurrent managed memory access is not available.
  if ((advice & UR_USM_ADVICE_FLAG_SET_PREFERRED_LOCATION) ||
      (advice & UR_USM_ADVICE_FLAG_CLEAR_PREFERRED_LOCATION) ||
      (advice & UR_USM_ADVICE_FLAG_SET_ACCESSED_BY_DEVICE) ||
      (advice & UR_USM_ADVICE_FLAG_CLEAR_ACCESSED_BY_DEVICE) ||
      (advice & UR_USM_ADVICE_FLAG_DEFAULT)) {
    ur_device_handle_t Device = hQueue->getContext()->getDevice();
    if (!getAttribute(Device, CU_DEVICE_ATTRIBUTE_CONCURRENT_MANAGED_ACCESS)) {
      setErrorMessage("Mem advise ignored as device does not support "
                      "concurrent managed access",
                      UR_RESULT_SUCCESS);
      return UR_RESULT_ERROR_ADAPTER_SPECIFIC;
    }

    // TODO: If ptr points to valid system-allocated pageable memory we should
    // check that the device also has the
    // CU_DEVICE_ATTRIBUTE_PAGEABLE_MEMORY_ACCESS property.
  }

  unsigned int IsManaged;
  UR_CHECK_ERROR(cuPointerGetAttribute(
      &IsManaged, CU_POINTER_ATTRIBUTE_IS_MANAGED, (CUdeviceptr)pMem));
  if (!IsManaged) {
    setErrorMessage(
        "Memory advice ignored as memory advices only works with USM",
        UR_RESULT_SUCCESS);
    return UR_RESULT_ERROR_ADAPTER_SPECIFIC;
  }

  ur_result_t Result = UR_RESULT_SUCCESS;
  std::unique_ptr<ur_event_handle_t_> EventPtr{nullptr};

  try {
    ScopedContext Active(hQueue->getContext());

    if (phEvent) {
      EventPtr =
          std::unique_ptr<ur_event_handle_t_>(ur_event_handle_t_::makeNative(
              UR_COMMAND_USM_ADVISE, hQueue, hQueue->getNextTransferStream()));
      EventPtr->start();
    }

    if (advice & UR_USM_ADVICE_FLAG_DEFAULT) {
      UR_CHECK_ERROR(cuMemAdvise((CUdeviceptr)pMem, size,
                                 CU_MEM_ADVISE_UNSET_READ_MOSTLY,
                                 hQueue->getContext()->getDevice()->get()));
      UR_CHECK_ERROR(cuMemAdvise((CUdeviceptr)pMem, size,
                                 CU_MEM_ADVISE_UNSET_PREFERRED_LOCATION,
                                 hQueue->getContext()->getDevice()->get()));
      UR_CHECK_ERROR(cuMemAdvise((CUdeviceptr)pMem, size,
                                 CU_MEM_ADVISE_UNSET_ACCESSED_BY,
                                 hQueue->getContext()->getDevice()->get()));
    } else {
      Result = setCuMemAdvise((CUdeviceptr)pMem, size, advice,
                              hQueue->getContext()->getDevice()->get());
    }

    if (phEvent) {
      Result = EventPtr->record();
      *phEvent = EventPtr.release();
    }
  } catch (ur_result_t err) {
    Result = err;
  } catch (...) {
    Result = UR_RESULT_ERROR_UNKNOWN;
  }
  return Result;
}

// TODO: Implement this. Remember to return true for
//       PI_EXT_ONEAPI_CONTEXT_INFO_USM_FILL2D_SUPPORT when it is implemented.
UR_APIEXPORT ur_result_t UR_APICALL urEnqueueUSMFill2D(
    ur_queue_handle_t, void *, size_t, size_t, const void *, size_t, size_t,
    uint32_t, const ur_event_handle_t *, ur_event_handle_t *) {
  return UR_RESULT_ERROR_UNSUPPORTED_FEATURE;
}

UR_APIEXPORT ur_result_t UR_APICALL urEnqueueUSMMemcpy2D(
    ur_queue_handle_t hQueue, bool blocking, void *pDst, size_t dstPitch,
    const void *pSrc, size_t srcPitch, size_t width, size_t height,
    uint32_t numEventsInWaitList, const ur_event_handle_t *phEventWaitList,
    ur_event_handle_t *phEvent) {
  ur_result_t result = UR_RESULT_SUCCESS;

  try {
    ScopedContext active(hQueue->getContext());
    CUstream cuStream = hQueue->getNextTransferStream();
    result = enqueueEventsWait(hQueue, cuStream, numEventsInWaitList,
                               phEventWaitList);
    if (phEvent) {
      (*phEvent) = ur_event_handle_t_::makeNative(
          UR_COMMAND_MEM_BUFFER_COPY_RECT, hQueue, cuStream);
      (*phEvent)->start();
    }

    // Determine the direction of copy using cuPointerGetAttribute
    // for both the SrcPtr and DstPtr
    CUDA_MEMCPY2D CpyDesc = {};
    memset(&CpyDesc, 0, sizeof(CpyDesc));

    getUSMHostOrDevicePtr(pSrc, &CpyDesc.srcMemoryType, &CpyDesc.srcDevice,
                          &CpyDesc.srcHost);
    getUSMHostOrDevicePtr(pDst, &CpyDesc.dstMemoryType, &CpyDesc.dstDevice,
                          &CpyDesc.dstHost);

    CpyDesc.dstPitch = dstPitch;
    CpyDesc.srcPitch = srcPitch;
    CpyDesc.WidthInBytes = width;
    CpyDesc.Height = height;

    result = UR_CHECK_ERROR(cuMemcpy2DAsync(&CpyDesc, cuStream));

    if (phEvent) {
      (*phEvent)->record();
    }
    if (blocking) {
      result = UR_CHECK_ERROR(cuStreamSynchronize(cuStream));
    }
  } catch (ur_result_t err) {
    result = err;
  }
  return result;
}

UR_APIEXPORT ur_result_t UR_APICALL urEnqueueMemBufferRead(
    ur_queue_handle_t hQueue, ur_mem_handle_t hBuffer, bool blockingRead,
    size_t offset, size_t size, void *pDst, uint32_t numEventsInWaitList,
    const ur_event_handle_t *phEventWaitList, ur_event_handle_t *phEvent) {
  UR_ASSERT(!hBuffer->isImage(), UR_RESULT_ERROR_INVALID_MEM_OBJECT);
  UR_ASSERT(offset + size <= hBuffer->Mem.BufferMem.Size,
            UR_RESULT_ERROR_INVALID_SIZE);

  ur_result_t Result = UR_RESULT_SUCCESS;
  CUdeviceptr DevPtr = hBuffer->Mem.BufferMem.get();
  std::unique_ptr<ur_event_handle_t_> RetImplEvent{nullptr};

  try {
    ScopedContext Active(hQueue->getContext());
    CUstream CuStream = hQueue->getNextTransferStream();

    Result = enqueueEventsWait(hQueue, CuStream, numEventsInWaitList,
                               phEventWaitList);

    if (phEvent) {
      RetImplEvent =
          std::unique_ptr<ur_event_handle_t_>(ur_event_handle_t_::makeNative(
              UR_COMMAND_MEM_BUFFER_READ, hQueue, CuStream));
      RetImplEvent->start();
    }

    UR_CHECK_ERROR(cuMemcpyDtoHAsync(pDst, DevPtr + offset, size, CuStream));

    if (phEvent) {
      Result = RetImplEvent->record();
    }

    if (blockingRead) {
      UR_CHECK_ERROR(cuStreamSynchronize(CuStream));
    }

    if (phEvent) {
      *phEvent = RetImplEvent.release();
    }

  } catch (ur_result_t Err) {
    Result = Err;
  }

  return Result;
}

UR_APIEXPORT ur_result_t UR_APICALL urEnqueueMemBufferWrite(
    ur_queue_handle_t hQueue, ur_mem_handle_t hBuffer, bool blockingWrite,
    size_t offset, size_t size, const void *pSrc, uint32_t numEventsInWaitList,
    const ur_event_handle_t *phEventWaitList, ur_event_handle_t *phEvent) {
  UR_ASSERT(!hBuffer->isImage(), UR_RESULT_ERROR_INVALID_MEM_OBJECT);
  UR_ASSERT(offset + size <= hBuffer->Mem.BufferMem.Size,
            UR_RESULT_ERROR_INVALID_SIZE);

  ur_result_t Result = UR_RESULT_SUCCESS;
  CUdeviceptr DevPtr = hBuffer->Mem.BufferMem.get();
  std::unique_ptr<ur_event_handle_t_> RetImplEvent{nullptr};

  try {
    ScopedContext Active(hQueue->getContext());
    CUstream CuStream = hQueue->getNextTransferStream();

    Result = enqueueEventsWait(hQueue, CuStream, numEventsInWaitList,
                               phEventWaitList);

    if (phEvent) {
      RetImplEvent =
          std::unique_ptr<ur_event_handle_t_>(ur_event_handle_t_::makeNative(
              UR_COMMAND_MEM_BUFFER_WRITE, hQueue, CuStream));
      RetImplEvent->start();
    }

    UR_CHECK_ERROR(cuMemcpyHtoDAsync(DevPtr + offset, pSrc, size, CuStream));

    if (phEvent) {
      Result = RetImplEvent->record();
    }

    if (blockingWrite) {
      UR_CHECK_ERROR(cuStreamSynchronize(CuStream));
    }

    if (phEvent) {
      *phEvent = RetImplEvent.release();
    }
  } catch (ur_result_t Err) {
    Result = Err;
  }
  return Result;
}

UR_APIEXPORT ur_result_t UR_APICALL urEnqueueDeviceGlobalVariableWrite(
    ur_queue_handle_t hQueue, ur_program_handle_t hProgram, const char *name,
    bool blockingWrite, size_t count, size_t offset, const void *pSrc,
    uint32_t numEventsInWaitList, const ur_event_handle_t *phEventWaitList,
    ur_event_handle_t *phEvent) {
  // Since CUDA requires a the global variable to be referenced by name, we use
  // metadata to find the correct name to access it by.
  auto DeviceGlobalNameIt = hProgram->GlobalIDMD.find(name);
  if (DeviceGlobalNameIt == hProgram->GlobalIDMD.end())
    return UR_RESULT_ERROR_INVALID_VALUE;
  std::string DeviceGlobalName = DeviceGlobalNameIt->second;

  ur_result_t Result = UR_RESULT_SUCCESS;
  try {
    CUdeviceptr DeviceGlobal = 0;
    size_t DeviceGlobalSize = 0;
    Result = UR_CHECK_ERROR(cuModuleGetGlobal(&DeviceGlobal, &DeviceGlobalSize,
                                              hProgram->get(),
                                              DeviceGlobalName.c_str()));

    if (offset + count > DeviceGlobalSize)
      return UR_RESULT_ERROR_INVALID_VALUE;

    return urEnqueueUSMMemcpy(
        hQueue, blockingWrite, reinterpret_cast<void *>(DeviceGlobal + offset),
        pSrc, count, numEventsInWaitList, phEventWaitList, phEvent);
  } catch (ur_result_t Err) {
    Result = Err;
  }
  return Result;
}

UR_APIEXPORT ur_result_t UR_APICALL urEnqueueDeviceGlobalVariableRead(
    ur_queue_handle_t hQueue, ur_program_handle_t hProgram, const char *name,
    bool blockingRead, size_t count, size_t offset, void *pDst,
    uint32_t numEventsInWaitList, const ur_event_handle_t *phEventWaitList,
    ur_event_handle_t *phEvent) {
  // Since CUDA requires a the global variable to be referenced by name, we use
  // metadata to find the correct name to access it by.
  auto DeviceGlobalNameIt = hProgram->GlobalIDMD.find(name);
  if (DeviceGlobalNameIt == hProgram->GlobalIDMD.end())
    return UR_RESULT_ERROR_INVALID_VALUE;
  std::string DeviceGlobalName = DeviceGlobalNameIt->second;

  ur_result_t Result = UR_RESULT_SUCCESS;
  try {
    CUdeviceptr DeviceGlobal = 0;
    size_t DeviceGlobalSize = 0;
    Result = UR_CHECK_ERROR(cuModuleGetGlobal(&DeviceGlobal, &DeviceGlobalSize,
                                              hProgram->get(),
                                              DeviceGlobalName.c_str()));

    if (offset + count > DeviceGlobalSize)
      return UR_RESULT_ERROR_INVALID_VALUE;

    return urEnqueueUSMMemcpy(
        hQueue, blockingRead, pDst,
        reinterpret_cast<const void *>(DeviceGlobal + offset), count,
        numEventsInWaitList, phEventWaitList, phEvent);
  } catch (ur_result_t Err) {
    Result = Err;
  }
  return Result;
}

/// Host Pipes
UR_APIEXPORT ur_result_t UR_APICALL urEnqueueReadHostPipe(
    ur_queue_handle_t hQueue, ur_program_handle_t hProgram,
    const char *pipe_symbol, bool blocking, void *pDst, size_t size,
    uint32_t numEventsInWaitList, const ur_event_handle_t *phEventWaitList,
    ur_event_handle_t *phEvent) {
  (void)hQueue;
  (void)hProgram;
  (void)pipe_symbol;
  (void)blocking;
  (void)pDst;
  (void)size;
  (void)numEventsInWaitList;
  (void)phEventWaitList;
  (void)phEvent;

  return UR_RESULT_ERROR_UNSUPPORTED_FEATURE;
}

UR_APIEXPORT ur_result_t UR_APICALL urEnqueueWriteHostPipe(
    ur_queue_handle_t hQueue, ur_program_handle_t hProgram,
    const char *pipe_symbol, bool blocking, void *pSrc, size_t size,
    uint32_t numEventsInWaitList, const ur_event_handle_t *phEventWaitList,
    ur_event_handle_t *phEvent) {
  (void)hQueue;
  (void)hProgram;
  (void)pipe_symbol;
  (void)blocking;
  (void)pSrc;
  (void)size;
  (void)numEventsInWaitList;
  (void)phEventWaitList;
  (void)phEvent;

  return UR_RESULT_ERROR_UNSUPPORTED_FEATURE;
}<|MERGE_RESOLUTION|>--- conflicted
+++ resolved
@@ -590,15 +590,11 @@
     ur_mem_handle_t hBufferDst, size_t srcOffset, size_t dstOffset, size_t size,
     uint32_t numEventsInWaitList, const ur_event_handle_t *phEventWaitList,
     ur_event_handle_t *phEvent) {
-<<<<<<< HEAD
-  UR_ASSERT(hQueue, UR_RESULT_ERROR_INVALID_NULL_HANDLE);
   UR_ASSERT(size + dstOffset <= hBufferDst->Mem.BufferMem.getSize(),
             UR_RESULT_ERROR_INVALID_SIZE);
   UR_ASSERT(size + srcOffset <= hBufferSrc->Mem.BufferMem.getSize(),
             UR_RESULT_ERROR_INVALID_SIZE);
 
-=======
->>>>>>> f9d4830b
   std::unique_ptr<ur_event_handle_t_> RetImplEvent{nullptr};
 
   try {
@@ -717,13 +713,9 @@
     size_t patternSize, size_t offset, size_t size,
     uint32_t numEventsInWaitList, const ur_event_handle_t *phEventWaitList,
     ur_event_handle_t *phEvent) {
-<<<<<<< HEAD
-  UR_ASSERT(hQueue, UR_RESULT_ERROR_INVALID_NULL_HANDLE);
   UR_ASSERT(size + offset <= hBuffer->Mem.BufferMem.getSize(),
             UR_RESULT_ERROR_INVALID_SIZE);
 
-=======
->>>>>>> f9d4830b
   auto ArgsAreMultiplesOfPatternSize =
       (offset % patternSize == 0) || (size % patternSize == 0);
 
@@ -1291,14 +1283,10 @@
     ur_queue_handle_t hQueue, const void *pMem, size_t size,
     ur_usm_migration_flags_t flags, uint32_t numEventsInWaitList,
     const ur_event_handle_t *phEventWaitList, ur_event_handle_t *phEvent) {
-<<<<<<< HEAD
-  UR_ASSERT(hQueue, UR_RESULT_ERROR_INVALID_QUEUE);
   unsigned int PointerRangeSize = 0;
   UR_CHECK_ERROR(cuPointerGetAttribute(
       &PointerRangeSize, CU_POINTER_ATTRIBUTE_RANGE_SIZE, (CUdeviceptr)pMem));
   UR_ASSERT(size <= PointerRangeSize, UR_RESULT_ERROR_INVALID_SIZE);
-=======
->>>>>>> f9d4830b
   ur_device_handle_t Device = hQueue->getContext()->getDevice();
 
   // Certain cuda devices and Windows do not have support for some Unified
@@ -1355,16 +1343,11 @@
 UR_APIEXPORT ur_result_t UR_APICALL
 urEnqueueUSMAdvise(ur_queue_handle_t hQueue, const void *pMem, size_t size,
                    ur_usm_advice_flags_t advice, ur_event_handle_t *phEvent) {
-<<<<<<< HEAD
-  UR_ASSERT(hQueue, UR_RESULT_ERROR_INVALID_QUEUE);
-  UR_ASSERT(pMem, UR_RESULT_ERROR_INVALID_MEM_OBJECT);
   unsigned int PointerRangeSize = 0;
   UR_CHECK_ERROR(cuPointerGetAttribute(
       &PointerRangeSize, CU_POINTER_ATTRIBUTE_RANGE_SIZE, (CUdeviceptr)pMem));
   UR_ASSERT(size <= PointerRangeSize, UR_RESULT_ERROR_INVALID_SIZE);
 
-=======
->>>>>>> f9d4830b
   // Certain cuda devices and Windows do not have support for some Unified
   // Memory features. Passing CU_MEM_ADVISE_SET/CLEAR_PREFERRED_LOCATION and
   // to cuMemAdvise on a GPU device requires the GPU device to report a non-zero
