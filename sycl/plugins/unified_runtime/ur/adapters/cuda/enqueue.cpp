--- conflicted
+++ resolved
@@ -393,37 +393,16 @@
       UR_CHECK_ERROR(RetImplEvent->start());
     }
 
-<<<<<<< HEAD
-    // Set local mem max size if env var is present
-    static const char *LocalMemSizePtrUR =
-        std::getenv("UR_CUDA_MAX_LOCAL_MEM_SIZE");
-    static const char *LocalMemSizePtrPI =
-        std::getenv("SYCL_PI_CUDA_MAX_LOCAL_MEM_SIZE");
-    static const char *LocalMemSizePtr =
-        LocalMemSizePtrUR ? LocalMemSizePtrUR
-                          : (LocalMemSizePtrPI ? LocalMemSizePtrPI : nullptr);
-
-    if (LocalMemSizePtr) {
-      int DeviceMaxLocalMem = 0;
-      cuDeviceGetAttribute(
-          &DeviceMaxLocalMem,
-          CU_DEVICE_ATTRIBUTE_MAX_SHARED_MEMORY_PER_BLOCK_OPTIN,
-          hQueue->get_device()->get());
-
-      static const int EnvVal = std::atoi(LocalMemSizePtr);
-      if (EnvVal <= 0 || EnvVal > DeviceMaxLocalMem) {
-        setErrorMessage(LocalMemSizePtrUR ? "Invalid value specified for "
-                                            "UR_CUDA_MAX_LOCAL_MEM_SIZE"
-                                          : "Invalid value specified for "
-                                            "SYCL_PI_CUDA_MAX_LOCAL_MEM_SIZE",
-=======
     if (hQueue->getContext()->getDevice()->maxLocalMemSizeChosen()) {
       // Set up local memory requirements for kernel.
       auto Device = hQueue->getContext()->getDevice();
       if (Device->getMaxChosenLocalMem() < 0) {
-        setErrorMessage("Invalid value specified for "
-                        "SYCL_PI_CUDA_MAX_LOCAL_MEM_SIZE",
->>>>>>> ca56d790
+        bool EnvVarHasURPrefix =
+            (std::getenv("UR_CUDA_MAX_LOCAL_MEM_SIZE") != nullptr);
+        setErrorMessage(EnvVarHasURPrefix ? "Invalid value specified for "
+                                            "UR_CUDA_MAX_LOCAL_MEM_SIZE"
+                                          : "Invalid value specified for "
+                                            "SYCL_PI_CUDA_MAX_LOCAL_MEM_SIZE",
                         UR_RESULT_ERROR_ADAPTER_SPECIFIC);
         return UR_RESULT_ERROR_ADAPTER_SPECIFIC;
       }
@@ -433,10 +412,16 @@
         return UR_RESULT_ERROR_ADAPTER_SPECIFIC;
       }
       if (LocalSize > static_cast<uint32_t>(Device->getMaxChosenLocalMem())) {
+        bool EnvVarHasURPrefix =
+            (std::getenv("UR_CUDA_MAX_LOCAL_MEM_SIZE") != nullptr);
         setErrorMessage(
-            "Local memory for kernel exceeds the amount requested using "
-            "SYCL_PI_CUDA_MAX_LOCAL_MEM_SIZE. Try increasing the value for "
-            "SYCL_PI_CUDA_MAX_LOCAL_MEM_SIZE.",
+            EnvVarHasURPrefix
+                ? "Local memory for kernel exceeds the amount requested using "
+                  "UR_CUDA_MAX_LOCAL_MEM_SIZE. Try increasing the value of "
+                  "UR_CUDA_MAX_LOCAL_MEM_SIZE."
+                : "Local memory for kernel exceeds the amount requested using "
+                  "SYCL_PI_CUDA_MAX_LOCAL_MEM_SIZE. Try increasing the the "
+                  "value of SYCL_PI_CUDA_MAX_LOCAL_MEM_SIZE.",
             UR_RESULT_ERROR_ADAPTER_SPECIFIC);
         return UR_RESULT_ERROR_ADAPTER_SPECIFIC;
       }
