//===--------- kernel.cpp - CUDA Adapter ---------------------------===//
//
// Part of the LLVM Project, under the Apache License v2.0 with LLVM Exceptions.
// See https://llvm.org/LICENSE.txt for license information.
// SPDX-License-Identifier: Apache-2.0 WITH LLVM-exception
//
//===-----------------------------------------------------------------===//

#include "kernel.hpp"
#include "memory.hpp"
#include "sampler.hpp"

UR_APIEXPORT ur_result_t UR_APICALL
urKernelCreate(ur_program_handle_t hProgram, const char *pKernelName,
               ur_kernel_handle_t *phKernel) {
  ur_result_t Result = UR_RESULT_SUCCESS;
  std::unique_ptr<ur_kernel_handle_t_> Kernel{nullptr};

  try {
    ScopedContext Active(hProgram->getContext());

    CUfunction CuFunc;
    CUresult FunctionResult =
        cuModuleGetFunction(&CuFunc, hProgram->get(), pKernelName);

    // We can't add this as a generic mapping in UR_CHECK_ERROR since cuda's
    // NOT_FOUND error applies to more than just functions.
    if (FunctionResult == CUDA_ERROR_NOT_FOUND) {
      throw UR_RESULT_ERROR_INVALID_KERNEL_NAME;
    } else {
      Result = UR_CHECK_ERROR(FunctionResult);
    }

    std::string KernelNameWithOffset =
        std::string(pKernelName) + "_with_offset";
    CUfunction CuFuncWithOffsetParam;
    CUresult OffsetRes = cuModuleGetFunction(
        &CuFuncWithOffsetParam, hProgram->get(), KernelNameWithOffset.c_str());

    // If there is no kernel with global offset parameter we mark it as missing
    if (OffsetRes == CUDA_ERROR_NOT_FOUND) {
      CuFuncWithOffsetParam = nullptr;
    } else {
      Result = UR_CHECK_ERROR(OffsetRes);
    }
    Kernel = std::unique_ptr<ur_kernel_handle_t_>(
        new ur_kernel_handle_t_{CuFunc, CuFuncWithOffsetParam, pKernelName,
                                hProgram, hProgram->getContext()});
  } catch (ur_result_t Err) {
    Result = Err;
  } catch (...) {
    Result = UR_RESULT_ERROR_OUT_OF_HOST_MEMORY;
  }

  *phKernel = Kernel.release();
  return Result;
}

UR_APIEXPORT ur_result_t UR_APICALL
urKernelGetGroupInfo(ur_kernel_handle_t hKernel, ur_device_handle_t hDevice,
                     ur_kernel_group_info_t propName, size_t propSize,
                     void *pPropValue, size_t *pPropSizeRet) {
  UrReturnHelper ReturnValue(propSize, pPropValue, pPropSizeRet);

  switch (propName) {
  case UR_KERNEL_GROUP_INFO_GLOBAL_WORK_SIZE: {
    size_t GlobalWorkSize[3] = {0, 0, 0};

    int MaxBlockDimX{0}, MaxBlockDimY{0}, MaxBlockDimZ{0};
    sycl::detail::ur::assertion(
        cuDeviceGetAttribute(&MaxBlockDimX, CU_DEVICE_ATTRIBUTE_MAX_BLOCK_DIM_X,
                             hDevice->get()) == CUDA_SUCCESS);
    sycl::detail::ur::assertion(
        cuDeviceGetAttribute(&MaxBlockDimY, CU_DEVICE_ATTRIBUTE_MAX_BLOCK_DIM_Y,
                             hDevice->get()) == CUDA_SUCCESS);
    sycl::detail::ur::assertion(
        cuDeviceGetAttribute(&MaxBlockDimZ, CU_DEVICE_ATTRIBUTE_MAX_BLOCK_DIM_Z,
                             hDevice->get()) == CUDA_SUCCESS);

    int MaxGridDimX{0}, MaxGridDimY{0}, MaxGridDimZ{0};
    sycl::detail::ur::assertion(
        cuDeviceGetAttribute(&MaxGridDimX, CU_DEVICE_ATTRIBUTE_MAX_GRID_DIM_X,
                             hDevice->get()) == CUDA_SUCCESS);
    sycl::detail::ur::assertion(
        cuDeviceGetAttribute(&MaxGridDimY, CU_DEVICE_ATTRIBUTE_MAX_GRID_DIM_Y,
                             hDevice->get()) == CUDA_SUCCESS);
    sycl::detail::ur::assertion(
        cuDeviceGetAttribute(&MaxGridDimZ, CU_DEVICE_ATTRIBUTE_MAX_GRID_DIM_Z,
                             hDevice->get()) == CUDA_SUCCESS);

    GlobalWorkSize[0] = MaxBlockDimX * MaxGridDimX;
    GlobalWorkSize[1] = MaxBlockDimY * MaxGridDimY;
    GlobalWorkSize[2] = MaxBlockDimZ * MaxGridDimZ;
    return ReturnValue(GlobalWorkSize, 3);
  }
  case UR_KERNEL_GROUP_INFO_WORK_GROUP_SIZE: {
    int MaxThreads = 0;
    sycl::detail::ur::assertion(
        cuFuncGetAttribute(&MaxThreads, CU_FUNC_ATTRIBUTE_MAX_THREADS_PER_BLOCK,
                           hKernel->get()) == CUDA_SUCCESS);
    return ReturnValue(size_t(MaxThreads));
  }
  case UR_KERNEL_GROUP_INFO_COMPILE_WORK_GROUP_SIZE: {
    size_t GroupSize[3] = {0, 0, 0};
    const auto &ReqdWGSizeMDMap =
        hKernel->get_program()->KernelReqdWorkGroupSizeMD;
    const auto ReqdWGSizeMD = ReqdWGSizeMDMap.find(hKernel->getName());
    if (ReqdWGSizeMD != ReqdWGSizeMDMap.end()) {
      const auto ReqdWGSize = ReqdWGSizeMD->second;
      GroupSize[0] = std::get<0>(ReqdWGSize);
      GroupSize[1] = std::get<1>(ReqdWGSize);
      GroupSize[2] = std::get<2>(ReqdWGSize);
    }
    return ReturnValue(GroupSize, 3);
  }
  case UR_KERNEL_GROUP_INFO_LOCAL_MEM_SIZE: {
    // OpenCL LOCAL == CUDA SHARED
    int Bytes = 0;
    sycl::detail::ur::assertion(
        cuFuncGetAttribute(&Bytes, CU_FUNC_ATTRIBUTE_SHARED_SIZE_BYTES,
                           hKernel->get()) == CUDA_SUCCESS);
    return ReturnValue(uint64_t(Bytes));
  }
  case UR_KERNEL_GROUP_INFO_PREFERRED_WORK_GROUP_SIZE_MULTIPLE: {
    // Work groups should be multiples of the warp size
    int WarpSize = 0;
    sycl::detail::ur::assertion(
        cuDeviceGetAttribute(&WarpSize, CU_DEVICE_ATTRIBUTE_WARP_SIZE,
                             hDevice->get()) == CUDA_SUCCESS);
    return ReturnValue(static_cast<size_t>(WarpSize));
  }
  case UR_KERNEL_GROUP_INFO_PRIVATE_MEM_SIZE: {
    // OpenCL PRIVATE == CUDA LOCAL
    int Bytes = 0;
    sycl::detail::ur::assertion(
        cuFuncGetAttribute(&Bytes, CU_FUNC_ATTRIBUTE_LOCAL_SIZE_BYTES,
                           hKernel->get()) == CUDA_SUCCESS);
    return ReturnValue(uint64_t(Bytes));
  }
  default:
    break;
  }

  return UR_RESULT_ERROR_INVALID_ENUMERATION;
}

UR_APIEXPORT ur_result_t UR_APICALL urKernelRetain(ur_kernel_handle_t hKernel) {
  UR_ASSERT(hKernel->getReferenceCount() > 0u, UR_RESULT_ERROR_INVALID_KERNEL);

  hKernel->incrementReferenceCount();
  return UR_RESULT_SUCCESS;
}

UR_APIEXPORT ur_result_t UR_APICALL
urKernelRelease(ur_kernel_handle_t hKernel) {
  // double delete or someone is messing with the ref count.
  // either way, cannot safely proceed.
  UR_ASSERT(hKernel->getReferenceCount() != 0, UR_RESULT_ERROR_INVALID_KERNEL);

  // decrement ref count. If it is 0, delete the program.
  if (hKernel->decrementReferenceCount() == 0) {
    // no internal cuda resources to clean up. Just delete it.
    delete hKernel;
    return UR_RESULT_SUCCESS;
  }

  return UR_RESULT_SUCCESS;
}

// TODO(ur): Not implemented on cuda atm. Also, need to add tests for this
// feature.
UR_APIEXPORT ur_result_t UR_APICALL urKernelGetNativeHandle(
    ur_kernel_handle_t hKernel, ur_native_handle_t *phNativeKernel) {
  (void)hKernel;
  (void)phNativeKernel;

  return UR_RESULT_ERROR_UNSUPPORTED_FEATURE;
}

<<<<<<< HEAD
UR_APIEXPORT ur_result_t UR_APICALL
urKernelSetArgValue(ur_kernel_handle_t hKernel, uint32_t argIndex,
                    size_t argSize, const void *pArgValue) {
=======
UR_APIEXPORT ur_result_t UR_APICALL urKernelSetArgValue(
    ur_kernel_handle_t hKernel, uint32_t argIndex, size_t argSize,
    const ur_kernel_arg_value_properties_t *pProperties,
    const void *pArgValue) {
  std::ignore = pProperties;
  UR_ASSERT(hKernel, UR_RESULT_ERROR_INVALID_NULL_HANDLE);
>>>>>>> b2d0837e
  UR_ASSERT(argSize, UR_RESULT_ERROR_INVALID_KERNEL_ARGUMENT_SIZE);

  ur_result_t Result = UR_RESULT_SUCCESS;
  try {
    if (pArgValue) {
      hKernel->setKernelArg(argIndex, argSize, pArgValue);
    } else {
      hKernel->setKernelLocalArg(argIndex, argSize);
    }
  } catch (ur_result_t Err) {
    Result = Err;
  }
  return Result;
}

UR_APIEXPORT ur_result_t UR_APICALL urKernelGetInfo(ur_kernel_handle_t hKernel,
                                                    ur_kernel_info_t propName,
                                                    size_t propSize,
                                                    void *pKernelInfo,
                                                    size_t *pPropSizeRet) {
  UrReturnHelper ReturnValue(propSize, pKernelInfo, pPropSizeRet);

  switch (propName) {
  case UR_KERNEL_INFO_FUNCTION_NAME:
    return ReturnValue(hKernel->getName());
  case UR_KERNEL_INFO_NUM_ARGS:
    return ReturnValue(hKernel->getNumArgs());
  case UR_KERNEL_INFO_REFERENCE_COUNT:
    return ReturnValue(hKernel->getReferenceCount());
  case UR_KERNEL_INFO_CONTEXT:
    return ReturnValue(hKernel->getContext());
  case UR_KERNEL_INFO_PROGRAM:
    return ReturnValue(hKernel->get_program());
  case UR_KERNEL_INFO_ATTRIBUTES:
    return ReturnValue("");
  case UR_KERNEL_INFO_NUM_REGS: {
    int NumRegs = 0;
    sycl::detail::ur::assertion(
        cuFuncGetAttribute(&NumRegs, CU_FUNC_ATTRIBUTE_NUM_REGS,
                           hKernel->get()) == CUDA_SUCCESS);
    return ReturnValue(static_cast<uint32_t>(NumRegs));
  }
  default:
    break;
  }

  return UR_RESULT_ERROR_INVALID_ENUMERATION;
}

UR_APIEXPORT ur_result_t UR_APICALL
urKernelGetSubGroupInfo(ur_kernel_handle_t hKernel, ur_device_handle_t hDevice,
                        ur_kernel_sub_group_info_t propName, size_t propSize,
                        void *pPropValue, size_t *pPropSizeRet) {
  UrReturnHelper ReturnValue(propSize, pPropValue, pPropSizeRet);
  switch (propName) {
  case UR_KERNEL_SUB_GROUP_INFO_MAX_SUB_GROUP_SIZE: {
    // Sub-group size is equivalent to warp size
    int WarpSize = 0;
    sycl::detail::ur::assertion(
        cuDeviceGetAttribute(&WarpSize, CU_DEVICE_ATTRIBUTE_WARP_SIZE,
                             hDevice->get()) == CUDA_SUCCESS);
    return ReturnValue(static_cast<uint32_t>(WarpSize));
  }
  case UR_KERNEL_SUB_GROUP_INFO_MAX_NUM_SUB_GROUPS: {
    // Number of sub-groups = max block size / warp size + possible remainder
    int MaxThreads = 0;
    sycl::detail::ur::assertion(
        cuFuncGetAttribute(&MaxThreads, CU_FUNC_ATTRIBUTE_MAX_THREADS_PER_BLOCK,
                           hKernel->get()) == CUDA_SUCCESS);
    int WarpSize = 0;
    urKernelGetSubGroupInfo(hKernel, hDevice,
                            UR_KERNEL_SUB_GROUP_INFO_MAX_SUB_GROUP_SIZE,
                            sizeof(uint32_t), &WarpSize, nullptr);
    int MaxWarps = (MaxThreads + WarpSize - 1) / WarpSize;
    return ReturnValue(static_cast<uint32_t>(MaxWarps));
  }
  case UR_KERNEL_SUB_GROUP_INFO_COMPILE_NUM_SUB_GROUPS: {
    // Return value of 0 => not specified
    // TODO: Revisit if PTX is generated for compile-time work-group sizes
    return ReturnValue(0);
  }
  case UR_KERNEL_SUB_GROUP_INFO_SUB_GROUP_SIZE_INTEL: {
    // Return value of 0 => unspecified or "auto" sub-group size
    // Correct for now, since warp size may be read from special register
    // TODO: Return warp size once default is primary sub-group size
    // TODO: Revisit if we can recover [[sub_group_size]] attribute from PTX
    return ReturnValue(0);
  }
  default:
    break;
  }

  return UR_RESULT_ERROR_INVALID_ENUMERATION;
}

UR_APIEXPORT ur_result_t UR_APICALL
urKernelSetArgPointer(ur_kernel_handle_t hKernel, uint32_t argIndex,
                      const ur_kernel_arg_pointer_properties_t *pProperties,
                      const void *pArgValue) {
  std::ignore = pProperties;
  hKernel->setKernelArg(argIndex, sizeof(pArgValue), pArgValue);
  return UR_RESULT_SUCCESS;
}

UR_APIEXPORT ur_result_t UR_APICALL
urKernelSetArgMemObj(ur_kernel_handle_t hKernel, uint32_t argIndex,
                     const ur_kernel_arg_mem_obj_properties_t *Properties,
                     ur_mem_handle_t hArgValue) {
  std::ignore = Properties;

  // Below sets kernel arg when zero-sized buffers are handled.
  // In such case the corresponding memory is null.
  if (hArgValue == nullptr) {
    hKernel->setKernelArg(argIndex, 0, nullptr);
    return UR_RESULT_SUCCESS;
  }

  ur_result_t Result = UR_RESULT_SUCCESS;
  try {
    if (hArgValue->MemType == ur_mem_handle_t_::Type::Surface) {
      CUDA_ARRAY3D_DESCRIPTOR arrayDesc;
      UR_CHECK_ERROR(cuArray3DGetDescriptor(
          &arrayDesc, hArgValue->Mem.SurfaceMem.getArray()));
      if (arrayDesc.Format != CU_AD_FORMAT_UNSIGNED_INT32 &&
          arrayDesc.Format != CU_AD_FORMAT_SIGNED_INT32 &&
          arrayDesc.Format != CU_AD_FORMAT_HALF &&
          arrayDesc.Format != CU_AD_FORMAT_FLOAT) {
        setErrorMessage("PI CUDA kernels only support images with channel "
                        "types int32, uint32, float, and half.",
                        UR_RESULT_ERROR_ADAPTER_SPECIFIC);
        return UR_RESULT_ERROR_ADAPTER_SPECIFIC;
      }
      CUsurfObject CuSurf = hArgValue->Mem.SurfaceMem.getSurface();
      hKernel->setKernelArg(argIndex, sizeof(CuSurf), (void *)&CuSurf);
    } else {
      CUdeviceptr CuPtr = hArgValue->Mem.BufferMem.get();
      hKernel->setKernelArg(argIndex, sizeof(CUdeviceptr), (void *)&CuPtr);
    }
  } catch (ur_result_t Err) {
    Result = Err;
  }
  return Result;
}

// A NOP for the CUDA backend
<<<<<<< HEAD
UR_APIEXPORT ur_result_t UR_APICALL
urKernelSetExecInfo(ur_kernel_handle_t hKernel, ur_kernel_exec_info_t propName,
                    size_t propSize, const void *pPropValue) {
  std::ignore = hKernel;
  std::ignore = propSize;
  std::ignore = pPropValue;
=======
UR_APIEXPORT ur_result_t UR_APICALL urKernelSetExecInfo(
    ur_kernel_handle_t hKernel, ur_kernel_exec_info_t propName, size_t propSize,
    const ur_kernel_exec_info_properties_t *pProperties,
    const void *pPropValue) {
  std::ignore = propSize;
  std::ignore = pProperties;
  UR_ASSERT(hKernel, UR_RESULT_ERROR_INVALID_NULL_HANDLE);
  UR_ASSERT(pPropValue, UR_RESULT_ERROR_INVALID_NULL_POINTER);
>>>>>>> b2d0837e
  switch (propName) {
  case UR_KERNEL_EXEC_INFO_USM_INDIRECT_ACCESS:
  case UR_KERNEL_EXEC_INFO_USM_PTRS:
  case UR_KERNEL_EXEC_INFO_CACHE_CONFIG:
    return UR_RESULT_SUCCESS;
  default:
    return UR_RESULT_ERROR_INVALID_ENUMERATION;
  }
}

UR_APIEXPORT ur_result_t UR_APICALL urKernelCreateWithNativeHandle(
    ur_native_handle_t hNativeKernel, ur_context_handle_t hContext,
    ur_program_handle_t hProgram,
    const ur_kernel_native_properties_t *pProperties,
    ur_kernel_handle_t *phKernel) {
  std::ignore = hNativeKernel;
  std::ignore = hContext;
  std::ignore = hProgram;
  std::ignore = pProperties;
  std::ignore = phKernel;
  return UR_RESULT_ERROR_UNSUPPORTED_FEATURE;
}

UR_APIEXPORT ur_result_t UR_APICALL
urKernelSetArgSampler(ur_kernel_handle_t hKernel, uint32_t argIndex,
                      const ur_kernel_arg_sampler_properties_t *pProperties,
                      ur_sampler_handle_t hArgValue) {
<<<<<<< HEAD
=======
  UR_ASSERT(hKernel, UR_RESULT_ERROR_INVALID_NULL_HANDLE);
  std::ignore = pProperties;

>>>>>>> b2d0837e
  ur_result_t Result = UR_RESULT_SUCCESS;
  try {
    uint32_t SamplerProps = hArgValue->Props;
    hKernel->setKernelArg(argIndex, sizeof(uint32_t), (void *)&SamplerProps);
  } catch (ur_result_t Err) {
    Result = Err;
  }
  return Result;
}<|MERGE_RESOLUTION|>--- conflicted
+++ resolved
@@ -177,18 +177,11 @@
   return UR_RESULT_ERROR_UNSUPPORTED_FEATURE;
 }
 
-<<<<<<< HEAD
-UR_APIEXPORT ur_result_t UR_APICALL
-urKernelSetArgValue(ur_kernel_handle_t hKernel, uint32_t argIndex,
-                    size_t argSize, const void *pArgValue) {
-=======
 UR_APIEXPORT ur_result_t UR_APICALL urKernelSetArgValue(
     ur_kernel_handle_t hKernel, uint32_t argIndex, size_t argSize,
     const ur_kernel_arg_value_properties_t *pProperties,
     const void *pArgValue) {
   std::ignore = pProperties;
-  UR_ASSERT(hKernel, UR_RESULT_ERROR_INVALID_NULL_HANDLE);
->>>>>>> b2d0837e
   UR_ASSERT(argSize, UR_RESULT_ERROR_INVALID_KERNEL_ARGUMENT_SIZE);
 
   ur_result_t Result = UR_RESULT_SUCCESS;
@@ -334,23 +327,15 @@
 }
 
 // A NOP for the CUDA backend
-<<<<<<< HEAD
-UR_APIEXPORT ur_result_t UR_APICALL
-urKernelSetExecInfo(ur_kernel_handle_t hKernel, ur_kernel_exec_info_t propName,
-                    size_t propSize, const void *pPropValue) {
-  std::ignore = hKernel;
-  std::ignore = propSize;
-  std::ignore = pPropValue;
-=======
 UR_APIEXPORT ur_result_t UR_APICALL urKernelSetExecInfo(
     ur_kernel_handle_t hKernel, ur_kernel_exec_info_t propName, size_t propSize,
     const ur_kernel_exec_info_properties_t *pProperties,
     const void *pPropValue) {
+  std::ignore = hKernel;
   std::ignore = propSize;
-  std::ignore = pProperties;
-  UR_ASSERT(hKernel, UR_RESULT_ERROR_INVALID_NULL_HANDLE);
-  UR_ASSERT(pPropValue, UR_RESULT_ERROR_INVALID_NULL_POINTER);
->>>>>>> b2d0837e
+  std::ignore = pPropValue;
+  std::ignore = pProperties;
+
   switch (propName) {
   case UR_KERNEL_EXEC_INFO_USM_INDIRECT_ACCESS:
   case UR_KERNEL_EXEC_INFO_USM_PTRS:
@@ -378,12 +363,8 @@
 urKernelSetArgSampler(ur_kernel_handle_t hKernel, uint32_t argIndex,
                       const ur_kernel_arg_sampler_properties_t *pProperties,
                       ur_sampler_handle_t hArgValue) {
-<<<<<<< HEAD
-=======
-  UR_ASSERT(hKernel, UR_RESULT_ERROR_INVALID_NULL_HANDLE);
-  std::ignore = pProperties;
-
->>>>>>> b2d0837e
+  std::ignore = pProperties;
+
   ur_result_t Result = UR_RESULT_SUCCESS;
   try {
     uint32_t SamplerProps = hArgValue->Props;
