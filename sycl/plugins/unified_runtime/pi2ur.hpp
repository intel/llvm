//===---------------- pi2ur.hpp - PI API to UR API  --------------------==//
//
// Part of the LLVM Project, under the Apache License v2.0 with LLVM Exceptions.
// See https://llvm.org/LICENSE.txt for license information.
// SPDX-License-Identifier: Apache-2.0 WITH LLVM-exception
//
//===------------------------------------------------------------------===//
#pragma once

#include <unordered_map>

#include "ur_api.h"
#include <sycl/detail/pi.h>
#include <ur/ur.hpp>

// Map of UR error codes to PI error codes
static pi_result ur2piResult(ur_result_t urResult) {
  std::unordered_map<ur_result_t, pi_result> ErrorMapping = {
      {UR_RESULT_SUCCESS, PI_SUCCESS},
      {UR_RESULT_ERROR_UNKNOWN, PI_ERROR_UNKNOWN},
      {UR_RESULT_ERROR_DEVICE_LOST, PI_ERROR_DEVICE_NOT_FOUND},
      {UR_RESULT_ERROR_INVALID_OPERATION, PI_ERROR_INVALID_OPERATION},
      {UR_RESULT_ERROR_INVALID_PLATFORM, PI_ERROR_INVALID_PLATFORM},
      {UR_RESULT_ERROR_INVALID_ARGUMENT, PI_ERROR_INVALID_ARG_VALUE},
      {UR_RESULT_ERROR_INVALID_VALUE, PI_ERROR_INVALID_VALUE},
      {UR_RESULT_ERROR_INVALID_EVENT, PI_ERROR_INVALID_EVENT},
      {UR_RESULT_ERROR_INVALID_BINARY, PI_ERROR_INVALID_BINARY},
      {UR_RESULT_ERROR_INVALID_KERNEL_NAME, PI_ERROR_INVALID_KERNEL_NAME},
      {UR_RESULT_ERROR_INVALID_FUNCTION_NAME, PI_ERROR_BUILD_PROGRAM_FAILURE},
      {UR_RESULT_ERROR_INVALID_WORK_GROUP_SIZE,
       PI_ERROR_INVALID_WORK_GROUP_SIZE},
      {UR_RESULT_ERROR_MODULE_BUILD_FAILURE, PI_ERROR_BUILD_PROGRAM_FAILURE},
      {UR_RESULT_ERROR_OUT_OF_DEVICE_MEMORY, PI_ERROR_OUT_OF_RESOURCES},
      {UR_RESULT_ERROR_OUT_OF_HOST_MEMORY, PI_ERROR_OUT_OF_HOST_MEMORY}};

  auto It = ErrorMapping.find(urResult);
  if (It == ErrorMapping.end()) {
    return PI_ERROR_UNKNOWN;
  }
  return It->second;
}

// Early exits on any error
#define HANDLE_ERRORS(urCall)                                                  \
  if (auto Result = urCall)                                                    \
    return ur2piResult(Result);

// A version of return helper that returns pi_result and not ur_result_t
class ReturnHelper : public UrReturnHelper {
public:
  using UrReturnHelper::UrReturnHelper;

  template <class T> pi_result operator()(const T &t) {
    return ur2piResult(UrReturnHelper::operator()(t));
  }
  // Array return value
  template <class T> pi_result operator()(const T *t, size_t s) {
    return ur2piResult(UrReturnHelper::operator()(t, s));
  }
  // Array return value where element type is differrent from T
  template <class RetType, class T> pi_result operator()(const T *t, size_t s) {
    return ur2piResult(UrReturnHelper::operator()<RetType>(t, s));
  }
};

// A version of return helper that supports conversion through a map
class ConvertHelper : public ReturnHelper {
  using ReturnHelper::ReturnHelper;

public:
  // Convert the value using a conversion map
  template <typename TypeUR, typename TypePI>
  pi_result convert(const std::unordered_map<TypeUR, TypePI> &Map) {
    *param_value_size_ret = sizeof(TypePI);

    // There is no value to convert.
    if (!param_value)
      return PI_SUCCESS;

    auto pValueUR = static_cast<TypeUR *>(param_value);
    auto pValuePI = static_cast<TypePI *>(param_value);

    // Cannot convert to a smaller storage type
    PI_ASSERT(sizeof(TypePI) >= sizeof(TypeUR), PI_ERROR_UNKNOWN);

    auto It = Map.find(*pValueUR);
    if (It == Map.end()) {
      die("ConvertHelper: unhandled value");
    }

    *pValuePI = It->second;
    return PI_SUCCESS;
  }

  // Convert the array (0-terminated) using a conversion map
  template <typename TypeUR, typename TypePI>
  pi_result convertArray(const std::unordered_map<TypeUR, TypePI> &Map) {
    // Cannot convert to a smaller element storage type
    PI_ASSERT(sizeof(TypePI) >= sizeof(TypeUR), PI_ERROR_UNKNOWN);
    *param_value_size_ret *= sizeof(TypePI) / sizeof(TypeUR);

    // There is no value to convert. Adjust to a possibly bigger PI storage.
    if (!param_value)
      return PI_SUCCESS;

    PI_ASSERT(*param_value_size_ret % sizeof(TypePI) == 0, PI_ERROR_UNKNOWN);

    // Make a copy of the input UR array as we may possibly overwrite following
    // elements while converting previous ones (if extending).
    auto ValueUR = new char[*param_value_size_ret];
    auto pValueUR = reinterpret_cast<TypeUR *>(ValueUR);
    auto pValuePI = static_cast<TypePI *>(param_value);
    memcpy(pValueUR, param_value, *param_value_size_ret);

    while (pValueUR) {
      if (*pValueUR == 0) {
        *pValuePI = 0;
        break;
      }

      auto It = Map.find(*pValueUR);
      if (It == Map.end()) {
        die("ConvertHelper: unhandled value");
      }
      *pValuePI = It->second;
      ++pValuePI;
      ++pValueUR;
    }

    delete[] ValueUR;
    return PI_SUCCESS;
  }

  // Convert the bitset using a conversion map
  template <typename TypeUR, typename TypePI>
  pi_result convertBitSet(const std::unordered_map<TypeUR, TypePI> &Map) {
    // There is no value to convert.
    if (!param_value)
      return PI_SUCCESS;

    auto pValuePI = static_cast<TypePI *>(param_value);
    auto pValueUR = static_cast<TypeUR *>(param_value);

    // Cannot handle biteset large than size_t
    PI_ASSERT(sizeof(TypeUR) <= sizeof(size_t), PI_ERROR_UNKNOWN);
    size_t In = *pValueUR;
    TypePI Out = 0;

    size_t Val;
    while ((Val = In & -In)) { // Val is the rightmost set bit in In
      In &= In - 1;            // Reset the rightmost set bit

      // Convert the Val alone and merge it into Out
      *pValueUR = TypeUR(Val);
      if (auto Res = convert(Map))
        return Res;
      Out |= *pValuePI;
    }
    *pValuePI = TypePI(Out);
    return PI_SUCCESS;
  }
};

// Translate UR info values to PI info values
inline pi_result ur2piInfoValue(ur_device_info_t ParamName,
                                size_t ParamValueSizePI,
                                size_t *ParamValueSizeUR, void *ParamValue) {

  ConvertHelper Value(ParamValueSizePI, ParamValue, ParamValueSizeUR);

  if (ParamName == UR_DEVICE_INFO_TYPE) {
    static std::unordered_map<ur_device_type_t, pi_device_type> Map = {
        {UR_DEVICE_TYPE_CPU, PI_DEVICE_TYPE_CPU},
        {UR_DEVICE_TYPE_GPU, PI_DEVICE_TYPE_GPU},
        {UR_DEVICE_TYPE_FPGA, PI_DEVICE_TYPE_ACC},
    };
    return Value.convert(Map);
  } else if (ParamName == UR_DEVICE_INFO_QUEUE_PROPERTIES) {
    static std::unordered_map<ur_queue_flag_t, pi_queue_properties> Map = {
        {UR_QUEUE_FLAG_OUT_OF_ORDER_EXEC_MODE_ENABLE,
         PI_QUEUE_FLAG_OUT_OF_ORDER_EXEC_MODE_ENABLE},
        {UR_QUEUE_FLAG_PROFILING_ENABLE, PI_QUEUE_FLAG_PROFILING_ENABLE},
        {UR_QUEUE_FLAG_ON_DEVICE, PI_QUEUE_FLAG_ON_DEVICE},
        {UR_QUEUE_FLAG_ON_DEVICE_DEFAULT, PI_QUEUE_FLAG_ON_DEVICE_DEFAULT},
    };
    return Value.convertBitSet(Map);
  } else if (ParamName == UR_DEVICE_INFO_EXECUTION_CAPABILITIES) {
    static std::unordered_map<ur_device_exec_capability_flag_t,
                              pi_queue_properties>
        Map = {
            {UR_DEVICE_EXEC_CAPABILITY_FLAG_KERNEL,
             PI_DEVICE_EXEC_CAPABILITIES_KERNEL},
            {UR_DEVICE_EXEC_CAPABILITY_FLAG_NATIVE_KERNEL,
             PI_DEVICE_EXEC_CAPABILITIES_NATIVE_KERNEL},
        };
    return Value.convertBitSet(Map);
  } else if (ParamName == UR_DEVICE_INFO_PARTITION_AFFINITY_DOMAIN) {
    static std::unordered_map<ur_device_affinity_domain_flag_t,
                              pi_device_affinity_domain>
        Map = {
            {UR_DEVICE_AFFINITY_DOMAIN_FLAG_NUMA,
             PI_DEVICE_AFFINITY_DOMAIN_NUMA},
            {UR_DEVICE_AFFINITY_DOMAIN_FLAG_NEXT_PARTITIONABLE,
             PI_DEVICE_AFFINITY_DOMAIN_NEXT_PARTITIONABLE},
        };
    return Value.convertBitSet(Map);
  } else if (ParamName == UR_DEVICE_INFO_PARTITION_TYPE) {
    static std::unordered_map<ur_device_partition_property_t,
                              pi_device_partition_property>
        Map = {
            {UR_DEVICE_PARTITION_BY_AFFINITY_DOMAIN,
             PI_DEVICE_PARTITION_BY_AFFINITY_DOMAIN},
            {UR_EXT_DEVICE_PARTITION_PROPERTY_FLAG_BY_CSLICE,
             PI_EXT_INTEL_DEVICE_PARTITION_BY_CSLICE},
            {(ur_device_partition_property_t)
                 UR_DEVICE_AFFINITY_DOMAIN_FLAG_NEXT_PARTITIONABLE,
             (pi_device_partition_property)
                 PI_DEVICE_AFFINITY_DOMAIN_NEXT_PARTITIONABLE},
        };
    return Value.convertArray(Map);
  } else if (ParamName == UR_DEVICE_INFO_PARTITION_PROPERTIES) {
    static std::unordered_map<ur_device_partition_property_t,
                              pi_device_partition_property>
        Map = {
            {UR_DEVICE_PARTITION_BY_AFFINITY_DOMAIN,
             PI_DEVICE_PARTITION_BY_AFFINITY_DOMAIN},
            {UR_EXT_DEVICE_PARTITION_PROPERTY_FLAG_BY_CSLICE,
             PI_EXT_INTEL_DEVICE_PARTITION_BY_CSLICE},
        };
    return Value.convertArray(Map);
  } else if (ParamName == UR_DEVICE_INFO_LOCAL_MEM_TYPE) {
    static std::unordered_map<ur_device_local_mem_type_t,
                              pi_device_local_mem_type>
        Map = {
            {UR_DEVICE_LOCAL_MEM_TYPE_LOCAL, PI_DEVICE_LOCAL_MEM_TYPE_LOCAL},
            {UR_DEVICE_LOCAL_MEM_TYPE_GLOBAL, PI_DEVICE_LOCAL_MEM_TYPE_GLOBAL},
        };
    return Value.convert(Map);
  } else {
    // TODO: what else needs a UR-PI translation?
  }

  if (ParamValueSizePI && ParamValueSizePI != *ParamValueSizeUR) {
    fprintf(stderr, "UR InfoType=%d PI=%d but UR=%d\n", ParamName,
            (int)ParamValueSizePI, (int)*ParamValueSizeUR);
    die("ur2piInfoValue: size mismatch");
  }
  return PI_SUCCESS;
}

namespace pi2ur {
inline pi_result piPlatformsGet(pi_uint32 num_entries, pi_platform *platforms,
                                pi_uint32 *num_platforms) {

  uint32_t Count = num_entries;
  auto phPlatforms = reinterpret_cast<ur_platform_handle_t *>(platforms);
  HANDLE_ERRORS(urPlatformGet(Count, phPlatforms, num_platforms));
  return PI_SUCCESS;
}

inline pi_result piPlatformGetInfo(pi_platform platform,
                                   pi_platform_info ParamName,
                                   size_t ParamValueSize, void *ParamValue,
                                   size_t *ParamValueSizeRet) {

  static std::unordered_map<pi_platform_info, ur_platform_info_t> InfoMapping =
      {
          {PI_PLATFORM_INFO_EXTENSIONS, UR_PLATFORM_INFO_NAME},
          {PI_PLATFORM_INFO_NAME, UR_PLATFORM_INFO_NAME},
          {PI_PLATFORM_INFO_PROFILE, UR_PLATFORM_INFO_PROFILE},
          {PI_PLATFORM_INFO_VENDOR, UR_PLATFORM_INFO_VENDOR_NAME},
          {PI_PLATFORM_INFO_VERSION, UR_PLATFORM_INFO_VERSION},
      };

  auto InfoType = InfoMapping.find(ParamName);
  if (InfoType == InfoMapping.end()) {
    return PI_ERROR_UNKNOWN;
  }

  size_t SizeInOut = ParamValueSize;
  auto hPlatform = reinterpret_cast<ur_platform_handle_t>(platform);
  HANDLE_ERRORS(urPlatformGetInfo(hPlatform, InfoType->second, SizeInOut,
                                  ParamValue, ParamValueSizeRet));
  return PI_SUCCESS;
}

inline pi_result piDevicesGet(pi_platform Platform, pi_device_type DeviceType,
                              pi_uint32 NumEntries, pi_device *Devices,
                              pi_uint32 *NumDevices) {

  static std::unordered_map<pi_device_type, ur_device_type_t> TypeMapping = {
      {PI_DEVICE_TYPE_ALL, UR_DEVICE_TYPE_ALL},
      {PI_DEVICE_TYPE_GPU, UR_DEVICE_TYPE_GPU},
      {PI_DEVICE_TYPE_CPU, UR_DEVICE_TYPE_CPU},
      {PI_DEVICE_TYPE_ACC, UR_DEVICE_TYPE_FPGA},
  };

  auto Type = TypeMapping.find(DeviceType);
  if (Type == TypeMapping.end()) {
    return PI_ERROR_UNKNOWN;
  }

  uint32_t Count = NumEntries;
  auto hPlatform = reinterpret_cast<ur_platform_handle_t>(Platform);
  auto phDevices = reinterpret_cast<ur_device_handle_t *>(Devices);
  HANDLE_ERRORS(
      urDeviceGet(hPlatform, Type->second, Count, phDevices, NumDevices));
  return PI_SUCCESS;
}

inline pi_result piDeviceRetain(pi_device Device) {
  auto hDevice = reinterpret_cast<ur_device_handle_t>(Device);
  HANDLE_ERRORS(urDeviceRetain(hDevice));
  return PI_SUCCESS;
}

inline pi_result piDeviceRelease(pi_device Device) {
  auto hDevice = reinterpret_cast<ur_device_handle_t>(Device);
  HANDLE_ERRORS(urDeviceRelease(hDevice));
  return PI_SUCCESS;
}

inline pi_result piPluginGetLastError(char **) { return PI_SUCCESS; }

inline pi_result piDeviceGetInfo(pi_device Device, pi_device_info ParamName,
                                 size_t ParamValueSize, void *ParamValue,
                                 size_t *ParamValueSizeRet) {

  static std::unordered_map<pi_device_info, ur_device_info_t> InfoMapping = {
      {PI_DEVICE_INFO_TYPE, UR_DEVICE_INFO_TYPE},
      {PI_DEVICE_INFO_PARENT_DEVICE, UR_DEVICE_INFO_PARENT_DEVICE},
      {PI_DEVICE_INFO_PLATFORM, UR_DEVICE_INFO_PLATFORM},
      {PI_DEVICE_INFO_VENDOR_ID, UR_DEVICE_INFO_VENDOR_ID},
      {PI_DEVICE_INFO_UUID, UR_DEVICE_INFO_UUID},
      {PI_DEVICE_INFO_ATOMIC_64, UR_DEVICE_INFO_ATOMIC_64},
      {PI_DEVICE_INFO_EXTENSIONS, UR_DEVICE_INFO_EXTENSIONS},
      {PI_DEVICE_INFO_NAME, UR_DEVICE_INFO_NAME},
      {PI_DEVICE_INFO_COMPILER_AVAILABLE, UR_DEVICE_INFO_COMPILER_AVAILABLE},
      {PI_DEVICE_INFO_LINKER_AVAILABLE, UR_DEVICE_INFO_LINKER_AVAILABLE},
      {PI_DEVICE_INFO_MAX_COMPUTE_UNITS, UR_DEVICE_INFO_MAX_COMPUTE_UNITS},
      {PI_DEVICE_INFO_MAX_WORK_ITEM_DIMENSIONS,
       UR_DEVICE_INFO_MAX_WORK_ITEM_DIMENSIONS},
      {PI_DEVICE_INFO_MAX_WORK_GROUP_SIZE, UR_DEVICE_INFO_MAX_WORK_GROUP_SIZE},
      {PI_DEVICE_INFO_MAX_WORK_ITEM_SIZES, UR_DEVICE_INFO_MAX_WORK_ITEM_SIZES},
      {PI_DEVICE_INFO_MAX_CLOCK_FREQUENCY, UR_DEVICE_INFO_MAX_CLOCK_FREQUENCY},
      {PI_DEVICE_INFO_ADDRESS_BITS, UR_DEVICE_INFO_ADDRESS_BITS},
      {PI_DEVICE_INFO_MAX_MEM_ALLOC_SIZE, UR_DEVICE_INFO_MAX_MEM_ALLOC_SIZE},
      {PI_DEVICE_INFO_GLOBAL_MEM_SIZE, UR_DEVICE_INFO_GLOBAL_MEM_SIZE},
      {PI_DEVICE_INFO_LOCAL_MEM_SIZE, UR_DEVICE_INFO_LOCAL_MEM_SIZE},
      {PI_DEVICE_INFO_IMAGE_SUPPORT, UR_DEVICE_INFO_IMAGE_SUPPORTED},
      {PI_DEVICE_INFO_HOST_UNIFIED_MEMORY, UR_DEVICE_INFO_HOST_UNIFIED_MEMORY},
      {PI_DEVICE_INFO_AVAILABLE, UR_DEVICE_INFO_AVAILABLE},
      {PI_DEVICE_INFO_VENDOR, UR_DEVICE_INFO_VENDOR},
      {PI_DEVICE_INFO_DRIVER_VERSION, UR_DEVICE_INFO_DRIVER_VERSION},
      {PI_DEVICE_INFO_VERSION, UR_DEVICE_INFO_VERSION},
      {PI_DEVICE_INFO_PARTITION_MAX_SUB_DEVICES,
       UR_DEVICE_INFO_PARTITION_MAX_SUB_DEVICES},
      {PI_DEVICE_INFO_REFERENCE_COUNT, UR_DEVICE_INFO_REFERENCE_COUNT},
      {PI_DEVICE_INFO_PARTITION_PROPERTIES,
       UR_DEVICE_INFO_PARTITION_PROPERTIES},
      {PI_DEVICE_INFO_PARTITION_AFFINITY_DOMAIN,
       UR_DEVICE_INFO_PARTITION_AFFINITY_DOMAIN},
      {PI_DEVICE_INFO_PARTITION_TYPE, UR_DEVICE_INFO_PARTITION_TYPE},
      {PI_DEVICE_INFO_OPENCL_C_VERSION, UR_EXT_DEVICE_INFO_OPENCL_C_VERSION},
      {PI_DEVICE_INFO_PREFERRED_INTEROP_USER_SYNC,
       UR_DEVICE_INFO_PREFERRED_INTEROP_USER_SYNC},
      {PI_DEVICE_INFO_PRINTF_BUFFER_SIZE, UR_DEVICE_INFO_PRINTF_BUFFER_SIZE},
      {PI_DEVICE_INFO_PROFILE, UR_DEVICE_INFO_PROFILE},
      {PI_DEVICE_INFO_BUILT_IN_KERNELS, UR_DEVICE_INFO_BUILT_IN_KERNELS},
      {PI_DEVICE_INFO_QUEUE_PROPERTIES, UR_DEVICE_INFO_QUEUE_PROPERTIES},
      {PI_DEVICE_INFO_EXECUTION_CAPABILITIES,
       UR_DEVICE_INFO_EXECUTION_CAPABILITIES},
      {PI_DEVICE_INFO_ENDIAN_LITTLE, UR_DEVICE_INFO_ENDIAN_LITTLE},
      {PI_DEVICE_INFO_ERROR_CORRECTION_SUPPORT,
       UR_DEVICE_INFO_ERROR_CORRECTION_SUPPORT},
      {PI_DEVICE_INFO_PROFILING_TIMER_RESOLUTION,
       UR_DEVICE_INFO_PROFILING_TIMER_RESOLUTION},
      {PI_DEVICE_INFO_LOCAL_MEM_TYPE, UR_DEVICE_INFO_LOCAL_MEM_TYPE},
      {PI_DEVICE_INFO_MAX_CONSTANT_ARGS, UR_DEVICE_INFO_MAX_CONSTANT_ARGS},
      {PI_DEVICE_INFO_MAX_CONSTANT_BUFFER_SIZE,
       UR_DEVICE_INFO_MAX_CONSTANT_BUFFER_SIZE},
      {PI_DEVICE_INFO_GLOBAL_MEM_CACHE_TYPE,
       UR_DEVICE_INFO_GLOBAL_MEM_CACHE_TYPE},
      {PI_DEVICE_INFO_GLOBAL_MEM_CACHELINE_SIZE,
       UR_DEVICE_INFO_GLOBAL_MEM_CACHELINE_SIZE},
      {PI_DEVICE_INFO_GLOBAL_MEM_CACHE_SIZE,
       UR_DEVICE_INFO_GLOBAL_MEM_CACHE_SIZE},
      {PI_DEVICE_INFO_MAX_PARAMETER_SIZE, UR_DEVICE_INFO_MAX_PARAMETER_SIZE},
      {PI_DEVICE_INFO_MEM_BASE_ADDR_ALIGN, UR_DEVICE_INFO_MEM_BASE_ADDR_ALIGN},
      {PI_DEVICE_INFO_MAX_SAMPLERS, UR_DEVICE_INFO_MAX_SAMPLERS},
      {PI_DEVICE_INFO_MAX_READ_IMAGE_ARGS, UR_DEVICE_INFO_MAX_READ_IMAGE_ARGS},
      {PI_DEVICE_INFO_MAX_WRITE_IMAGE_ARGS,
       UR_DEVICE_INFO_MAX_WRITE_IMAGE_ARGS},
      {PI_DEVICE_INFO_SINGLE_FP_CONFIG, UR_DEVICE_INFO_SINGLE_FP_CONFIG},
      {PI_DEVICE_INFO_HALF_FP_CONFIG, UR_DEVICE_INFO_HALF_FP_CONFIG},
      {PI_DEVICE_INFO_DOUBLE_FP_CONFIG, UR_DEVICE_INFO_DOUBLE_FP_CONFIG},
      {PI_DEVICE_INFO_IMAGE2D_MAX_WIDTH, UR_DEVICE_INFO_IMAGE2D_MAX_WIDTH},
      {PI_DEVICE_INFO_IMAGE2D_MAX_HEIGHT, UR_DEVICE_INFO_IMAGE2D_MAX_HEIGHT},
      {PI_DEVICE_INFO_IMAGE3D_MAX_WIDTH, UR_DEVICE_INFO_IMAGE3D_MAX_WIDTH},
      {PI_DEVICE_INFO_IMAGE3D_MAX_HEIGHT, UR_DEVICE_INFO_IMAGE3D_MAX_HEIGHT},
      {PI_DEVICE_INFO_IMAGE3D_MAX_DEPTH, UR_DEVICE_INFO_IMAGE3D_MAX_DEPTH},
      {PI_DEVICE_INFO_IMAGE_MAX_BUFFER_SIZE,
       UR_DEVICE_INFO_IMAGE_MAX_BUFFER_SIZE},
      {PI_DEVICE_INFO_IMAGE_MAX_ARRAY_SIZE,
       (ur_device_info_t)UR_DEVICE_INFO_IMAGE_MAX_ARRAY_SIZE},
      {PI_DEVICE_INFO_NATIVE_VECTOR_WIDTH_CHAR,
       UR_DEVICE_INFO_NATIVE_VECTOR_WIDTH_CHAR},
      {PI_DEVICE_INFO_PREFERRED_VECTOR_WIDTH_CHAR,
       UR_DEVICE_INFO_PREFERRED_VECTOR_WIDTH_CHAR},
      {PI_DEVICE_INFO_NATIVE_VECTOR_WIDTH_SHORT,
       UR_DEVICE_INFO_NATIVE_VECTOR_WIDTH_SHORT},
      {PI_DEVICE_INFO_PREFERRED_VECTOR_WIDTH_SHORT,
       UR_DEVICE_INFO_PREFERRED_VECTOR_WIDTH_SHORT},
      {PI_DEVICE_INFO_NATIVE_VECTOR_WIDTH_INT,
       UR_DEVICE_INFO_NATIVE_VECTOR_WIDTH_INT},
      {PI_DEVICE_INFO_PREFERRED_VECTOR_WIDTH_INT,
       UR_DEVICE_INFO_PREFERRED_VECTOR_WIDTH_INT},
      {PI_DEVICE_INFO_NATIVE_VECTOR_WIDTH_LONG,
       UR_DEVICE_INFO_NATIVE_VECTOR_WIDTH_LONG},
      {PI_DEVICE_INFO_PREFERRED_VECTOR_WIDTH_LONG,
       UR_DEVICE_INFO_PREFERRED_VECTOR_WIDTH_LONG},
      {PI_DEVICE_INFO_NATIVE_VECTOR_WIDTH_FLOAT,
       UR_DEVICE_INFO_NATIVE_VECTOR_WIDTH_FLOAT},
      {PI_DEVICE_INFO_PREFERRED_VECTOR_WIDTH_FLOAT,
       UR_DEVICE_INFO_PREFERRED_VECTOR_WIDTH_FLOAT},
      {PI_DEVICE_INFO_NATIVE_VECTOR_WIDTH_DOUBLE,
       UR_DEVICE_INFO_NATIVE_VECTOR_WIDTH_DOUBLE},
      {PI_DEVICE_INFO_PREFERRED_VECTOR_WIDTH_DOUBLE,
       UR_DEVICE_INFO_PREFERRED_VECTOR_WIDTH_DOUBLE},
      {PI_DEVICE_INFO_NATIVE_VECTOR_WIDTH_HALF,
       UR_DEVICE_INFO_NATIVE_VECTOR_WIDTH_HALF},
      {PI_DEVICE_INFO_PREFERRED_VECTOR_WIDTH_HALF,
       UR_DEVICE_INFO_PREFERRED_VECTOR_WIDTH_HALF},
      {PI_DEVICE_INFO_MAX_NUM_SUB_GROUPS, UR_DEVICE_INFO_MAX_NUM_SUB_GROUPS},
      {PI_DEVICE_INFO_SUB_GROUP_INDEPENDENT_FORWARD_PROGRESS,
       UR_DEVICE_INFO_SUB_GROUP_INDEPENDENT_FORWARD_PROGRESS},
      {PI_DEVICE_INFO_SUB_GROUP_SIZES_INTEL,
       UR_DEVICE_INFO_SUB_GROUP_SIZES_INTEL},
      {PI_DEVICE_INFO_IL_VERSION, UR_DEVICE_INFO_IL_VERSION},
      {PI_DEVICE_INFO_USM_HOST_SUPPORT, UR_DEVICE_INFO_USM_HOST_SUPPORT},
      {PI_DEVICE_INFO_USM_DEVICE_SUPPORT, UR_DEVICE_INFO_USM_DEVICE_SUPPORT},
      {PI_DEVICE_INFO_USM_SINGLE_SHARED_SUPPORT,
       UR_DEVICE_INFO_USM_SINGLE_SHARED_SUPPORT},
      {PI_DEVICE_INFO_USM_CROSS_SHARED_SUPPORT,
       UR_DEVICE_INFO_USM_CROSS_SHARED_SUPPORT},
      {PI_DEVICE_INFO_USM_SYSTEM_SHARED_SUPPORT,
       UR_DEVICE_INFO_USM_SYSTEM_SHARED_SUPPORT},
      {PI_DEVICE_INFO_USM_HOST_SUPPORT, UR_DEVICE_INFO_USM_HOST_SUPPORT},
      {PI_DEVICE_INFO_USM_DEVICE_SUPPORT, UR_DEVICE_INFO_USM_DEVICE_SUPPORT},
      {PI_DEVICE_INFO_USM_SINGLE_SHARED_SUPPORT,
       UR_DEVICE_INFO_USM_SINGLE_SHARED_SUPPORT},
      {PI_DEVICE_INFO_USM_CROSS_SHARED_SUPPORT,
       UR_DEVICE_INFO_USM_CROSS_SHARED_SUPPORT},
      {PI_DEVICE_INFO_USM_SYSTEM_SHARED_SUPPORT,
       UR_DEVICE_INFO_USM_SYSTEM_SHARED_SUPPORT},
      {PI_DEVICE_INFO_PCI_ADDRESS, UR_DEVICE_INFO_PCI_ADDRESS},
      {PI_DEVICE_INFO_GPU_EU_COUNT, UR_DEVICE_INFO_GPU_EU_COUNT},
      {PI_DEVICE_INFO_GPU_EU_SIMD_WIDTH, UR_DEVICE_INFO_GPU_EU_SIMD_WIDTH},
      {PI_DEVICE_INFO_GPU_SUBSLICES_PER_SLICE,
       UR_DEVICE_INFO_GPU_SUBSLICES_PER_SLICE},
      {PI_DEVICE_INFO_BUILD_ON_SUBDEVICE,
       (ur_device_info_t)UR_EXT_DEVICE_INFO_BUILD_ON_SUBDEVICE},
      {PI_EXT_ONEAPI_DEVICE_INFO_MAX_WORK_GROUPS_3D,
       (ur_device_info_t)UR_EXT_DEVICE_INFO_MAX_WORK_GROUPS_3D},
      {PI_DEVICE_INFO_IMAGE_MAX_ARRAY_SIZE,
       (ur_device_info_t)UR_DEVICE_INFO_IMAGE_MAX_ARRAY_SIZE},
      {PI_DEVICE_INFO_DEVICE_ID, (ur_device_info_t)UR_DEVICE_INFO_DEVICE_ID},
      {PI_EXT_INTEL_DEVICE_INFO_FREE_MEMORY,
       (ur_device_info_t)UR_EXT_DEVICE_INFO_FREE_MEMORY},
      {PI_EXT_INTEL_DEVICE_INFO_MEMORY_CLOCK_RATE,
       (ur_device_info_t)UR_DEVICE_INFO_MEMORY_CLOCK_RATE},
      {PI_EXT_INTEL_DEVICE_INFO_MEMORY_BUS_WIDTH,
       (ur_device_info_t)UR_EXT_DEVICE_INFO_MEMORY_BUS_WIDTH},
      {PI_EXT_INTEL_DEVICE_INFO_MAX_COMPUTE_QUEUE_INDICES,
       (ur_device_info_t)UR_DEVICE_INFO_MAX_COMPUTE_QUEUE_INDICES},
      {PI_DEVICE_INFO_GPU_SLICES,
       (ur_device_info_t)UR_EXT_DEVICE_INFO_GPU_SLICES},
      {PI_DEVICE_INFO_GPU_EU_COUNT_PER_SUBSLICE,
       (ur_device_info_t)UR_EXT_DEVICE_INFO_GPU_EU_COUNT_PER_SUBSLICE},
      {PI_DEVICE_INFO_GPU_HW_THREADS_PER_EU,
       (ur_device_info_t)UR_EXT_DEVICE_INFO_GPU_HW_THREADS_PER_EU},
      {PI_DEVICE_INFO_MAX_MEM_BANDWIDTH,
       (ur_device_info_t)UR_EXT_DEVICE_INFO_MAX_MEM_BANDWIDTH},
      {PI_EXT_ONEAPI_DEVICE_INFO_BFLOAT16_MATH_FUNCTIONS,
       (ur_device_info_t)UR_DEVICE_INFO_BFLOAT16},
      {PI_EXT_DEVICE_INFO_ATOMIC_MEMORY_SCOPE_CAPABILITIES,
       (ur_device_info_t)UR_DEVICE_INFO_ATOMIC_MEMORY_SCOPE_CAPABILITIES},
<<<<<<< HEAD
      {PI_EXT_DEVICE_INFO_ATOMIC_FENCE_ORDER_CAPABILITIES,
       (ur_device_info_t)UR_DEVICE_INFO_ATOMIC_FENCE_ORDER_CAPABILITIES},
      {PI_EXT_DEVICE_INFO_ATOMIC_FENCE_SCOPE_CAPABILITIES,
       (ur_device_info_t)UR_DEVICE_INFO_ATOMIC_FENCE_SCOPE_CAPABILITIES},
=======
      {PI_DEVICE_INFO_ATOMIC_MEMORY_ORDER_CAPABILITIES,
       (ur_device_info_t)UR_DEVICE_INFO_ATOMIC_MEMORY_ORDER_CAPABILITIES},
>>>>>>> b18e6ea8
  };

  auto InfoType = InfoMapping.find(ParamName);
  if (InfoType == InfoMapping.end()) {
    return PI_ERROR_UNKNOWN;
  }

  size_t SizeInOut = ParamValueSize;
  auto hDevice = reinterpret_cast<ur_device_handle_t>(Device);
  HANDLE_ERRORS(urDeviceGetInfo(hDevice, InfoType->second, SizeInOut,
                                ParamValue, ParamValueSizeRet));

  ur2piInfoValue(InfoType->second, ParamValueSize, &SizeInOut, ParamValue);

  return PI_SUCCESS;
}

inline pi_result piDevicePartition(
    pi_device Device, const pi_device_partition_property *Properties,
    pi_uint32 NumEntries, pi_device *SubDevices, pi_uint32 *NumSubDevices) {

  if (!Properties || !Properties[0])
    return PI_ERROR_INVALID_VALUE;

  static std::unordered_map<pi_device_partition_property,
                            ur_device_partition_property_t>
      PropertyMap = {
          {PI_DEVICE_PARTITION_EQUALLY, UR_DEVICE_PARTITION_EQUALLY},
          {PI_DEVICE_PARTITION_BY_COUNTS, UR_DEVICE_PARTITION_BY_COUNTS},
          {PI_DEVICE_PARTITION_BY_AFFINITY_DOMAIN,
           UR_DEVICE_PARTITION_BY_AFFINITY_DOMAIN},
          {PI_EXT_INTEL_DEVICE_PARTITION_BY_CSLICE,
           UR_EXT_DEVICE_PARTITION_PROPERTY_FLAG_BY_CSLICE},
      };

  auto PropertyIt = PropertyMap.find(Properties[0]);
  if (PropertyIt == PropertyMap.end()) {
    return PI_ERROR_UNKNOWN;
  }

  // Some partitioning types require a value
  auto Value = uint32_t(Properties[1]);
  if (PropertyIt->second == UR_DEVICE_PARTITION_BY_AFFINITY_DOMAIN) {
    static std::unordered_map<pi_device_affinity_domain,
                              ur_device_affinity_domain_flag_t>
        ValueMap = {
            {PI_DEVICE_AFFINITY_DOMAIN_NUMA,
             UR_DEVICE_AFFINITY_DOMAIN_FLAG_NUMA},
            {PI_DEVICE_AFFINITY_DOMAIN_NEXT_PARTITIONABLE,
             UR_DEVICE_AFFINITY_DOMAIN_FLAG_NEXT_PARTITIONABLE},
        };
    auto ValueIt = ValueMap.find(Properties[1]);
    if (ValueIt == ValueMap.end()) {
      return PI_ERROR_UNKNOWN;
    }
    Value = ValueIt->second;
  }

  // Translate partitioning properties from PI-way
  // (array of uintptr_t values) to UR-way
  // (array of {uint32_t, uint32_t} pairs)
  //
  // TODO: correctly terminate the UR properties, see:
  // https://github.com/oneapi-src/unified-runtime/issues/183
  //
  ur_device_partition_property_t UrProperties[] = {
      ur_device_partition_property_t(PropertyIt->second), Value, 0};

  auto hDevice = reinterpret_cast<ur_device_handle_t>(Device);
  auto phSubDevices = reinterpret_cast<ur_device_handle_t *>(SubDevices);
  HANDLE_ERRORS(urDevicePartition(hDevice, UrProperties, NumEntries,
                                  phSubDevices, NumSubDevices));
  return PI_SUCCESS;
}
} // namespace pi2ur
<|MERGE_RESOLUTION|>--- conflicted
+++ resolved
@@ -1,571 +1,568 @@
-//===---------------- pi2ur.hpp - PI API to UR API  --------------------==//
-//
-// Part of the LLVM Project, under the Apache License v2.0 with LLVM Exceptions.
-// See https://llvm.org/LICENSE.txt for license information.
-// SPDX-License-Identifier: Apache-2.0 WITH LLVM-exception
-//
-//===------------------------------------------------------------------===//
-#pragma once
-
-#include <unordered_map>
-
-#include "ur_api.h"
-#include <sycl/detail/pi.h>
-#include <ur/ur.hpp>
-
-// Map of UR error codes to PI error codes
-static pi_result ur2piResult(ur_result_t urResult) {
-  std::unordered_map<ur_result_t, pi_result> ErrorMapping = {
-      {UR_RESULT_SUCCESS, PI_SUCCESS},
-      {UR_RESULT_ERROR_UNKNOWN, PI_ERROR_UNKNOWN},
-      {UR_RESULT_ERROR_DEVICE_LOST, PI_ERROR_DEVICE_NOT_FOUND},
-      {UR_RESULT_ERROR_INVALID_OPERATION, PI_ERROR_INVALID_OPERATION},
-      {UR_RESULT_ERROR_INVALID_PLATFORM, PI_ERROR_INVALID_PLATFORM},
-      {UR_RESULT_ERROR_INVALID_ARGUMENT, PI_ERROR_INVALID_ARG_VALUE},
-      {UR_RESULT_ERROR_INVALID_VALUE, PI_ERROR_INVALID_VALUE},
-      {UR_RESULT_ERROR_INVALID_EVENT, PI_ERROR_INVALID_EVENT},
-      {UR_RESULT_ERROR_INVALID_BINARY, PI_ERROR_INVALID_BINARY},
-      {UR_RESULT_ERROR_INVALID_KERNEL_NAME, PI_ERROR_INVALID_KERNEL_NAME},
-      {UR_RESULT_ERROR_INVALID_FUNCTION_NAME, PI_ERROR_BUILD_PROGRAM_FAILURE},
-      {UR_RESULT_ERROR_INVALID_WORK_GROUP_SIZE,
-       PI_ERROR_INVALID_WORK_GROUP_SIZE},
-      {UR_RESULT_ERROR_MODULE_BUILD_FAILURE, PI_ERROR_BUILD_PROGRAM_FAILURE},
-      {UR_RESULT_ERROR_OUT_OF_DEVICE_MEMORY, PI_ERROR_OUT_OF_RESOURCES},
-      {UR_RESULT_ERROR_OUT_OF_HOST_MEMORY, PI_ERROR_OUT_OF_HOST_MEMORY}};
-
-  auto It = ErrorMapping.find(urResult);
-  if (It == ErrorMapping.end()) {
-    return PI_ERROR_UNKNOWN;
-  }
-  return It->second;
-}
-
-// Early exits on any error
-#define HANDLE_ERRORS(urCall)                                                  \
-  if (auto Result = urCall)                                                    \
-    return ur2piResult(Result);
-
-// A version of return helper that returns pi_result and not ur_result_t
-class ReturnHelper : public UrReturnHelper {
-public:
-  using UrReturnHelper::UrReturnHelper;
-
-  template <class T> pi_result operator()(const T &t) {
-    return ur2piResult(UrReturnHelper::operator()(t));
-  }
-  // Array return value
-  template <class T> pi_result operator()(const T *t, size_t s) {
-    return ur2piResult(UrReturnHelper::operator()(t, s));
-  }
-  // Array return value where element type is differrent from T
-  template <class RetType, class T> pi_result operator()(const T *t, size_t s) {
-    return ur2piResult(UrReturnHelper::operator()<RetType>(t, s));
-  }
-};
-
-// A version of return helper that supports conversion through a map
-class ConvertHelper : public ReturnHelper {
-  using ReturnHelper::ReturnHelper;
-
-public:
-  // Convert the value using a conversion map
-  template <typename TypeUR, typename TypePI>
-  pi_result convert(const std::unordered_map<TypeUR, TypePI> &Map) {
-    *param_value_size_ret = sizeof(TypePI);
-
-    // There is no value to convert.
-    if (!param_value)
-      return PI_SUCCESS;
-
-    auto pValueUR = static_cast<TypeUR *>(param_value);
-    auto pValuePI = static_cast<TypePI *>(param_value);
-
-    // Cannot convert to a smaller storage type
-    PI_ASSERT(sizeof(TypePI) >= sizeof(TypeUR), PI_ERROR_UNKNOWN);
-
-    auto It = Map.find(*pValueUR);
-    if (It == Map.end()) {
-      die("ConvertHelper: unhandled value");
-    }
-
-    *pValuePI = It->second;
-    return PI_SUCCESS;
-  }
-
-  // Convert the array (0-terminated) using a conversion map
-  template <typename TypeUR, typename TypePI>
-  pi_result convertArray(const std::unordered_map<TypeUR, TypePI> &Map) {
-    // Cannot convert to a smaller element storage type
-    PI_ASSERT(sizeof(TypePI) >= sizeof(TypeUR), PI_ERROR_UNKNOWN);
-    *param_value_size_ret *= sizeof(TypePI) / sizeof(TypeUR);
-
-    // There is no value to convert. Adjust to a possibly bigger PI storage.
-    if (!param_value)
-      return PI_SUCCESS;
-
-    PI_ASSERT(*param_value_size_ret % sizeof(TypePI) == 0, PI_ERROR_UNKNOWN);
-
-    // Make a copy of the input UR array as we may possibly overwrite following
-    // elements while converting previous ones (if extending).
-    auto ValueUR = new char[*param_value_size_ret];
-    auto pValueUR = reinterpret_cast<TypeUR *>(ValueUR);
-    auto pValuePI = static_cast<TypePI *>(param_value);
-    memcpy(pValueUR, param_value, *param_value_size_ret);
-
-    while (pValueUR) {
-      if (*pValueUR == 0) {
-        *pValuePI = 0;
-        break;
-      }
-
-      auto It = Map.find(*pValueUR);
-      if (It == Map.end()) {
-        die("ConvertHelper: unhandled value");
-      }
-      *pValuePI = It->second;
-      ++pValuePI;
-      ++pValueUR;
-    }
-
-    delete[] ValueUR;
-    return PI_SUCCESS;
-  }
-
-  // Convert the bitset using a conversion map
-  template <typename TypeUR, typename TypePI>
-  pi_result convertBitSet(const std::unordered_map<TypeUR, TypePI> &Map) {
-    // There is no value to convert.
-    if (!param_value)
-      return PI_SUCCESS;
-
-    auto pValuePI = static_cast<TypePI *>(param_value);
-    auto pValueUR = static_cast<TypeUR *>(param_value);
-
-    // Cannot handle biteset large than size_t
-    PI_ASSERT(sizeof(TypeUR) <= sizeof(size_t), PI_ERROR_UNKNOWN);
-    size_t In = *pValueUR;
-    TypePI Out = 0;
-
-    size_t Val;
-    while ((Val = In & -In)) { // Val is the rightmost set bit in In
-      In &= In - 1;            // Reset the rightmost set bit
-
-      // Convert the Val alone and merge it into Out
-      *pValueUR = TypeUR(Val);
-      if (auto Res = convert(Map))
-        return Res;
-      Out |= *pValuePI;
-    }
-    *pValuePI = TypePI(Out);
-    return PI_SUCCESS;
-  }
-};
-
-// Translate UR info values to PI info values
-inline pi_result ur2piInfoValue(ur_device_info_t ParamName,
-                                size_t ParamValueSizePI,
-                                size_t *ParamValueSizeUR, void *ParamValue) {
-
-  ConvertHelper Value(ParamValueSizePI, ParamValue, ParamValueSizeUR);
-
-  if (ParamName == UR_DEVICE_INFO_TYPE) {
-    static std::unordered_map<ur_device_type_t, pi_device_type> Map = {
-        {UR_DEVICE_TYPE_CPU, PI_DEVICE_TYPE_CPU},
-        {UR_DEVICE_TYPE_GPU, PI_DEVICE_TYPE_GPU},
-        {UR_DEVICE_TYPE_FPGA, PI_DEVICE_TYPE_ACC},
-    };
-    return Value.convert(Map);
-  } else if (ParamName == UR_DEVICE_INFO_QUEUE_PROPERTIES) {
-    static std::unordered_map<ur_queue_flag_t, pi_queue_properties> Map = {
-        {UR_QUEUE_FLAG_OUT_OF_ORDER_EXEC_MODE_ENABLE,
-         PI_QUEUE_FLAG_OUT_OF_ORDER_EXEC_MODE_ENABLE},
-        {UR_QUEUE_FLAG_PROFILING_ENABLE, PI_QUEUE_FLAG_PROFILING_ENABLE},
-        {UR_QUEUE_FLAG_ON_DEVICE, PI_QUEUE_FLAG_ON_DEVICE},
-        {UR_QUEUE_FLAG_ON_DEVICE_DEFAULT, PI_QUEUE_FLAG_ON_DEVICE_DEFAULT},
-    };
-    return Value.convertBitSet(Map);
-  } else if (ParamName == UR_DEVICE_INFO_EXECUTION_CAPABILITIES) {
-    static std::unordered_map<ur_device_exec_capability_flag_t,
-                              pi_queue_properties>
-        Map = {
-            {UR_DEVICE_EXEC_CAPABILITY_FLAG_KERNEL,
-             PI_DEVICE_EXEC_CAPABILITIES_KERNEL},
-            {UR_DEVICE_EXEC_CAPABILITY_FLAG_NATIVE_KERNEL,
-             PI_DEVICE_EXEC_CAPABILITIES_NATIVE_KERNEL},
-        };
-    return Value.convertBitSet(Map);
-  } else if (ParamName == UR_DEVICE_INFO_PARTITION_AFFINITY_DOMAIN) {
-    static std::unordered_map<ur_device_affinity_domain_flag_t,
-                              pi_device_affinity_domain>
-        Map = {
-            {UR_DEVICE_AFFINITY_DOMAIN_FLAG_NUMA,
-             PI_DEVICE_AFFINITY_DOMAIN_NUMA},
-            {UR_DEVICE_AFFINITY_DOMAIN_FLAG_NEXT_PARTITIONABLE,
-             PI_DEVICE_AFFINITY_DOMAIN_NEXT_PARTITIONABLE},
-        };
-    return Value.convertBitSet(Map);
-  } else if (ParamName == UR_DEVICE_INFO_PARTITION_TYPE) {
-    static std::unordered_map<ur_device_partition_property_t,
-                              pi_device_partition_property>
-        Map = {
-            {UR_DEVICE_PARTITION_BY_AFFINITY_DOMAIN,
-             PI_DEVICE_PARTITION_BY_AFFINITY_DOMAIN},
-            {UR_EXT_DEVICE_PARTITION_PROPERTY_FLAG_BY_CSLICE,
-             PI_EXT_INTEL_DEVICE_PARTITION_BY_CSLICE},
-            {(ur_device_partition_property_t)
-                 UR_DEVICE_AFFINITY_DOMAIN_FLAG_NEXT_PARTITIONABLE,
-             (pi_device_partition_property)
-                 PI_DEVICE_AFFINITY_DOMAIN_NEXT_PARTITIONABLE},
-        };
-    return Value.convertArray(Map);
-  } else if (ParamName == UR_DEVICE_INFO_PARTITION_PROPERTIES) {
-    static std::unordered_map<ur_device_partition_property_t,
-                              pi_device_partition_property>
-        Map = {
-            {UR_DEVICE_PARTITION_BY_AFFINITY_DOMAIN,
-             PI_DEVICE_PARTITION_BY_AFFINITY_DOMAIN},
-            {UR_EXT_DEVICE_PARTITION_PROPERTY_FLAG_BY_CSLICE,
-             PI_EXT_INTEL_DEVICE_PARTITION_BY_CSLICE},
-        };
-    return Value.convertArray(Map);
-  } else if (ParamName == UR_DEVICE_INFO_LOCAL_MEM_TYPE) {
-    static std::unordered_map<ur_device_local_mem_type_t,
-                              pi_device_local_mem_type>
-        Map = {
-            {UR_DEVICE_LOCAL_MEM_TYPE_LOCAL, PI_DEVICE_LOCAL_MEM_TYPE_LOCAL},
-            {UR_DEVICE_LOCAL_MEM_TYPE_GLOBAL, PI_DEVICE_LOCAL_MEM_TYPE_GLOBAL},
-        };
-    return Value.convert(Map);
-  } else {
-    // TODO: what else needs a UR-PI translation?
-  }
-
-  if (ParamValueSizePI && ParamValueSizePI != *ParamValueSizeUR) {
-    fprintf(stderr, "UR InfoType=%d PI=%d but UR=%d\n", ParamName,
-            (int)ParamValueSizePI, (int)*ParamValueSizeUR);
-    die("ur2piInfoValue: size mismatch");
-  }
-  return PI_SUCCESS;
-}
-
-namespace pi2ur {
-inline pi_result piPlatformsGet(pi_uint32 num_entries, pi_platform *platforms,
-                                pi_uint32 *num_platforms) {
-
-  uint32_t Count = num_entries;
-  auto phPlatforms = reinterpret_cast<ur_platform_handle_t *>(platforms);
-  HANDLE_ERRORS(urPlatformGet(Count, phPlatforms, num_platforms));
-  return PI_SUCCESS;
-}
-
-inline pi_result piPlatformGetInfo(pi_platform platform,
-                                   pi_platform_info ParamName,
-                                   size_t ParamValueSize, void *ParamValue,
-                                   size_t *ParamValueSizeRet) {
-
-  static std::unordered_map<pi_platform_info, ur_platform_info_t> InfoMapping =
-      {
-          {PI_PLATFORM_INFO_EXTENSIONS, UR_PLATFORM_INFO_NAME},
-          {PI_PLATFORM_INFO_NAME, UR_PLATFORM_INFO_NAME},
-          {PI_PLATFORM_INFO_PROFILE, UR_PLATFORM_INFO_PROFILE},
-          {PI_PLATFORM_INFO_VENDOR, UR_PLATFORM_INFO_VENDOR_NAME},
-          {PI_PLATFORM_INFO_VERSION, UR_PLATFORM_INFO_VERSION},
-      };
-
-  auto InfoType = InfoMapping.find(ParamName);
-  if (InfoType == InfoMapping.end()) {
-    return PI_ERROR_UNKNOWN;
-  }
-
-  size_t SizeInOut = ParamValueSize;
-  auto hPlatform = reinterpret_cast<ur_platform_handle_t>(platform);
-  HANDLE_ERRORS(urPlatformGetInfo(hPlatform, InfoType->second, SizeInOut,
-                                  ParamValue, ParamValueSizeRet));
-  return PI_SUCCESS;
-}
-
-inline pi_result piDevicesGet(pi_platform Platform, pi_device_type DeviceType,
-                              pi_uint32 NumEntries, pi_device *Devices,
-                              pi_uint32 *NumDevices) {
-
-  static std::unordered_map<pi_device_type, ur_device_type_t> TypeMapping = {
-      {PI_DEVICE_TYPE_ALL, UR_DEVICE_TYPE_ALL},
-      {PI_DEVICE_TYPE_GPU, UR_DEVICE_TYPE_GPU},
-      {PI_DEVICE_TYPE_CPU, UR_DEVICE_TYPE_CPU},
-      {PI_DEVICE_TYPE_ACC, UR_DEVICE_TYPE_FPGA},
-  };
-
-  auto Type = TypeMapping.find(DeviceType);
-  if (Type == TypeMapping.end()) {
-    return PI_ERROR_UNKNOWN;
-  }
-
-  uint32_t Count = NumEntries;
-  auto hPlatform = reinterpret_cast<ur_platform_handle_t>(Platform);
-  auto phDevices = reinterpret_cast<ur_device_handle_t *>(Devices);
-  HANDLE_ERRORS(
-      urDeviceGet(hPlatform, Type->second, Count, phDevices, NumDevices));
-  return PI_SUCCESS;
-}
-
-inline pi_result piDeviceRetain(pi_device Device) {
-  auto hDevice = reinterpret_cast<ur_device_handle_t>(Device);
-  HANDLE_ERRORS(urDeviceRetain(hDevice));
-  return PI_SUCCESS;
-}
-
-inline pi_result piDeviceRelease(pi_device Device) {
-  auto hDevice = reinterpret_cast<ur_device_handle_t>(Device);
-  HANDLE_ERRORS(urDeviceRelease(hDevice));
-  return PI_SUCCESS;
-}
-
-inline pi_result piPluginGetLastError(char **) { return PI_SUCCESS; }
-
-inline pi_result piDeviceGetInfo(pi_device Device, pi_device_info ParamName,
-                                 size_t ParamValueSize, void *ParamValue,
-                                 size_t *ParamValueSizeRet) {
-
-  static std::unordered_map<pi_device_info, ur_device_info_t> InfoMapping = {
-      {PI_DEVICE_INFO_TYPE, UR_DEVICE_INFO_TYPE},
-      {PI_DEVICE_INFO_PARENT_DEVICE, UR_DEVICE_INFO_PARENT_DEVICE},
-      {PI_DEVICE_INFO_PLATFORM, UR_DEVICE_INFO_PLATFORM},
-      {PI_DEVICE_INFO_VENDOR_ID, UR_DEVICE_INFO_VENDOR_ID},
-      {PI_DEVICE_INFO_UUID, UR_DEVICE_INFO_UUID},
-      {PI_DEVICE_INFO_ATOMIC_64, UR_DEVICE_INFO_ATOMIC_64},
-      {PI_DEVICE_INFO_EXTENSIONS, UR_DEVICE_INFO_EXTENSIONS},
-      {PI_DEVICE_INFO_NAME, UR_DEVICE_INFO_NAME},
-      {PI_DEVICE_INFO_COMPILER_AVAILABLE, UR_DEVICE_INFO_COMPILER_AVAILABLE},
-      {PI_DEVICE_INFO_LINKER_AVAILABLE, UR_DEVICE_INFO_LINKER_AVAILABLE},
-      {PI_DEVICE_INFO_MAX_COMPUTE_UNITS, UR_DEVICE_INFO_MAX_COMPUTE_UNITS},
-      {PI_DEVICE_INFO_MAX_WORK_ITEM_DIMENSIONS,
-       UR_DEVICE_INFO_MAX_WORK_ITEM_DIMENSIONS},
-      {PI_DEVICE_INFO_MAX_WORK_GROUP_SIZE, UR_DEVICE_INFO_MAX_WORK_GROUP_SIZE},
-      {PI_DEVICE_INFO_MAX_WORK_ITEM_SIZES, UR_DEVICE_INFO_MAX_WORK_ITEM_SIZES},
-      {PI_DEVICE_INFO_MAX_CLOCK_FREQUENCY, UR_DEVICE_INFO_MAX_CLOCK_FREQUENCY},
-      {PI_DEVICE_INFO_ADDRESS_BITS, UR_DEVICE_INFO_ADDRESS_BITS},
-      {PI_DEVICE_INFO_MAX_MEM_ALLOC_SIZE, UR_DEVICE_INFO_MAX_MEM_ALLOC_SIZE},
-      {PI_DEVICE_INFO_GLOBAL_MEM_SIZE, UR_DEVICE_INFO_GLOBAL_MEM_SIZE},
-      {PI_DEVICE_INFO_LOCAL_MEM_SIZE, UR_DEVICE_INFO_LOCAL_MEM_SIZE},
-      {PI_DEVICE_INFO_IMAGE_SUPPORT, UR_DEVICE_INFO_IMAGE_SUPPORTED},
-      {PI_DEVICE_INFO_HOST_UNIFIED_MEMORY, UR_DEVICE_INFO_HOST_UNIFIED_MEMORY},
-      {PI_DEVICE_INFO_AVAILABLE, UR_DEVICE_INFO_AVAILABLE},
-      {PI_DEVICE_INFO_VENDOR, UR_DEVICE_INFO_VENDOR},
-      {PI_DEVICE_INFO_DRIVER_VERSION, UR_DEVICE_INFO_DRIVER_VERSION},
-      {PI_DEVICE_INFO_VERSION, UR_DEVICE_INFO_VERSION},
-      {PI_DEVICE_INFO_PARTITION_MAX_SUB_DEVICES,
-       UR_DEVICE_INFO_PARTITION_MAX_SUB_DEVICES},
-      {PI_DEVICE_INFO_REFERENCE_COUNT, UR_DEVICE_INFO_REFERENCE_COUNT},
-      {PI_DEVICE_INFO_PARTITION_PROPERTIES,
-       UR_DEVICE_INFO_PARTITION_PROPERTIES},
-      {PI_DEVICE_INFO_PARTITION_AFFINITY_DOMAIN,
-       UR_DEVICE_INFO_PARTITION_AFFINITY_DOMAIN},
-      {PI_DEVICE_INFO_PARTITION_TYPE, UR_DEVICE_INFO_PARTITION_TYPE},
-      {PI_DEVICE_INFO_OPENCL_C_VERSION, UR_EXT_DEVICE_INFO_OPENCL_C_VERSION},
-      {PI_DEVICE_INFO_PREFERRED_INTEROP_USER_SYNC,
-       UR_DEVICE_INFO_PREFERRED_INTEROP_USER_SYNC},
-      {PI_DEVICE_INFO_PRINTF_BUFFER_SIZE, UR_DEVICE_INFO_PRINTF_BUFFER_SIZE},
-      {PI_DEVICE_INFO_PROFILE, UR_DEVICE_INFO_PROFILE},
-      {PI_DEVICE_INFO_BUILT_IN_KERNELS, UR_DEVICE_INFO_BUILT_IN_KERNELS},
-      {PI_DEVICE_INFO_QUEUE_PROPERTIES, UR_DEVICE_INFO_QUEUE_PROPERTIES},
-      {PI_DEVICE_INFO_EXECUTION_CAPABILITIES,
-       UR_DEVICE_INFO_EXECUTION_CAPABILITIES},
-      {PI_DEVICE_INFO_ENDIAN_LITTLE, UR_DEVICE_INFO_ENDIAN_LITTLE},
-      {PI_DEVICE_INFO_ERROR_CORRECTION_SUPPORT,
-       UR_DEVICE_INFO_ERROR_CORRECTION_SUPPORT},
-      {PI_DEVICE_INFO_PROFILING_TIMER_RESOLUTION,
-       UR_DEVICE_INFO_PROFILING_TIMER_RESOLUTION},
-      {PI_DEVICE_INFO_LOCAL_MEM_TYPE, UR_DEVICE_INFO_LOCAL_MEM_TYPE},
-      {PI_DEVICE_INFO_MAX_CONSTANT_ARGS, UR_DEVICE_INFO_MAX_CONSTANT_ARGS},
-      {PI_DEVICE_INFO_MAX_CONSTANT_BUFFER_SIZE,
-       UR_DEVICE_INFO_MAX_CONSTANT_BUFFER_SIZE},
-      {PI_DEVICE_INFO_GLOBAL_MEM_CACHE_TYPE,
-       UR_DEVICE_INFO_GLOBAL_MEM_CACHE_TYPE},
-      {PI_DEVICE_INFO_GLOBAL_MEM_CACHELINE_SIZE,
-       UR_DEVICE_INFO_GLOBAL_MEM_CACHELINE_SIZE},
-      {PI_DEVICE_INFO_GLOBAL_MEM_CACHE_SIZE,
-       UR_DEVICE_INFO_GLOBAL_MEM_CACHE_SIZE},
-      {PI_DEVICE_INFO_MAX_PARAMETER_SIZE, UR_DEVICE_INFO_MAX_PARAMETER_SIZE},
-      {PI_DEVICE_INFO_MEM_BASE_ADDR_ALIGN, UR_DEVICE_INFO_MEM_BASE_ADDR_ALIGN},
-      {PI_DEVICE_INFO_MAX_SAMPLERS, UR_DEVICE_INFO_MAX_SAMPLERS},
-      {PI_DEVICE_INFO_MAX_READ_IMAGE_ARGS, UR_DEVICE_INFO_MAX_READ_IMAGE_ARGS},
-      {PI_DEVICE_INFO_MAX_WRITE_IMAGE_ARGS,
-       UR_DEVICE_INFO_MAX_WRITE_IMAGE_ARGS},
-      {PI_DEVICE_INFO_SINGLE_FP_CONFIG, UR_DEVICE_INFO_SINGLE_FP_CONFIG},
-      {PI_DEVICE_INFO_HALF_FP_CONFIG, UR_DEVICE_INFO_HALF_FP_CONFIG},
-      {PI_DEVICE_INFO_DOUBLE_FP_CONFIG, UR_DEVICE_INFO_DOUBLE_FP_CONFIG},
-      {PI_DEVICE_INFO_IMAGE2D_MAX_WIDTH, UR_DEVICE_INFO_IMAGE2D_MAX_WIDTH},
-      {PI_DEVICE_INFO_IMAGE2D_MAX_HEIGHT, UR_DEVICE_INFO_IMAGE2D_MAX_HEIGHT},
-      {PI_DEVICE_INFO_IMAGE3D_MAX_WIDTH, UR_DEVICE_INFO_IMAGE3D_MAX_WIDTH},
-      {PI_DEVICE_INFO_IMAGE3D_MAX_HEIGHT, UR_DEVICE_INFO_IMAGE3D_MAX_HEIGHT},
-      {PI_DEVICE_INFO_IMAGE3D_MAX_DEPTH, UR_DEVICE_INFO_IMAGE3D_MAX_DEPTH},
-      {PI_DEVICE_INFO_IMAGE_MAX_BUFFER_SIZE,
-       UR_DEVICE_INFO_IMAGE_MAX_BUFFER_SIZE},
-      {PI_DEVICE_INFO_IMAGE_MAX_ARRAY_SIZE,
-       (ur_device_info_t)UR_DEVICE_INFO_IMAGE_MAX_ARRAY_SIZE},
-      {PI_DEVICE_INFO_NATIVE_VECTOR_WIDTH_CHAR,
-       UR_DEVICE_INFO_NATIVE_VECTOR_WIDTH_CHAR},
-      {PI_DEVICE_INFO_PREFERRED_VECTOR_WIDTH_CHAR,
-       UR_DEVICE_INFO_PREFERRED_VECTOR_WIDTH_CHAR},
-      {PI_DEVICE_INFO_NATIVE_VECTOR_WIDTH_SHORT,
-       UR_DEVICE_INFO_NATIVE_VECTOR_WIDTH_SHORT},
-      {PI_DEVICE_INFO_PREFERRED_VECTOR_WIDTH_SHORT,
-       UR_DEVICE_INFO_PREFERRED_VECTOR_WIDTH_SHORT},
-      {PI_DEVICE_INFO_NATIVE_VECTOR_WIDTH_INT,
-       UR_DEVICE_INFO_NATIVE_VECTOR_WIDTH_INT},
-      {PI_DEVICE_INFO_PREFERRED_VECTOR_WIDTH_INT,
-       UR_DEVICE_INFO_PREFERRED_VECTOR_WIDTH_INT},
-      {PI_DEVICE_INFO_NATIVE_VECTOR_WIDTH_LONG,
-       UR_DEVICE_INFO_NATIVE_VECTOR_WIDTH_LONG},
-      {PI_DEVICE_INFO_PREFERRED_VECTOR_WIDTH_LONG,
-       UR_DEVICE_INFO_PREFERRED_VECTOR_WIDTH_LONG},
-      {PI_DEVICE_INFO_NATIVE_VECTOR_WIDTH_FLOAT,
-       UR_DEVICE_INFO_NATIVE_VECTOR_WIDTH_FLOAT},
-      {PI_DEVICE_INFO_PREFERRED_VECTOR_WIDTH_FLOAT,
-       UR_DEVICE_INFO_PREFERRED_VECTOR_WIDTH_FLOAT},
-      {PI_DEVICE_INFO_NATIVE_VECTOR_WIDTH_DOUBLE,
-       UR_DEVICE_INFO_NATIVE_VECTOR_WIDTH_DOUBLE},
-      {PI_DEVICE_INFO_PREFERRED_VECTOR_WIDTH_DOUBLE,
-       UR_DEVICE_INFO_PREFERRED_VECTOR_WIDTH_DOUBLE},
-      {PI_DEVICE_INFO_NATIVE_VECTOR_WIDTH_HALF,
-       UR_DEVICE_INFO_NATIVE_VECTOR_WIDTH_HALF},
-      {PI_DEVICE_INFO_PREFERRED_VECTOR_WIDTH_HALF,
-       UR_DEVICE_INFO_PREFERRED_VECTOR_WIDTH_HALF},
-      {PI_DEVICE_INFO_MAX_NUM_SUB_GROUPS, UR_DEVICE_INFO_MAX_NUM_SUB_GROUPS},
-      {PI_DEVICE_INFO_SUB_GROUP_INDEPENDENT_FORWARD_PROGRESS,
-       UR_DEVICE_INFO_SUB_GROUP_INDEPENDENT_FORWARD_PROGRESS},
-      {PI_DEVICE_INFO_SUB_GROUP_SIZES_INTEL,
-       UR_DEVICE_INFO_SUB_GROUP_SIZES_INTEL},
-      {PI_DEVICE_INFO_IL_VERSION, UR_DEVICE_INFO_IL_VERSION},
-      {PI_DEVICE_INFO_USM_HOST_SUPPORT, UR_DEVICE_INFO_USM_HOST_SUPPORT},
-      {PI_DEVICE_INFO_USM_DEVICE_SUPPORT, UR_DEVICE_INFO_USM_DEVICE_SUPPORT},
-      {PI_DEVICE_INFO_USM_SINGLE_SHARED_SUPPORT,
-       UR_DEVICE_INFO_USM_SINGLE_SHARED_SUPPORT},
-      {PI_DEVICE_INFO_USM_CROSS_SHARED_SUPPORT,
-       UR_DEVICE_INFO_USM_CROSS_SHARED_SUPPORT},
-      {PI_DEVICE_INFO_USM_SYSTEM_SHARED_SUPPORT,
-       UR_DEVICE_INFO_USM_SYSTEM_SHARED_SUPPORT},
-      {PI_DEVICE_INFO_USM_HOST_SUPPORT, UR_DEVICE_INFO_USM_HOST_SUPPORT},
-      {PI_DEVICE_INFO_USM_DEVICE_SUPPORT, UR_DEVICE_INFO_USM_DEVICE_SUPPORT},
-      {PI_DEVICE_INFO_USM_SINGLE_SHARED_SUPPORT,
-       UR_DEVICE_INFO_USM_SINGLE_SHARED_SUPPORT},
-      {PI_DEVICE_INFO_USM_CROSS_SHARED_SUPPORT,
-       UR_DEVICE_INFO_USM_CROSS_SHARED_SUPPORT},
-      {PI_DEVICE_INFO_USM_SYSTEM_SHARED_SUPPORT,
-       UR_DEVICE_INFO_USM_SYSTEM_SHARED_SUPPORT},
-      {PI_DEVICE_INFO_PCI_ADDRESS, UR_DEVICE_INFO_PCI_ADDRESS},
-      {PI_DEVICE_INFO_GPU_EU_COUNT, UR_DEVICE_INFO_GPU_EU_COUNT},
-      {PI_DEVICE_INFO_GPU_EU_SIMD_WIDTH, UR_DEVICE_INFO_GPU_EU_SIMD_WIDTH},
-      {PI_DEVICE_INFO_GPU_SUBSLICES_PER_SLICE,
-       UR_DEVICE_INFO_GPU_SUBSLICES_PER_SLICE},
-      {PI_DEVICE_INFO_BUILD_ON_SUBDEVICE,
-       (ur_device_info_t)UR_EXT_DEVICE_INFO_BUILD_ON_SUBDEVICE},
-      {PI_EXT_ONEAPI_DEVICE_INFO_MAX_WORK_GROUPS_3D,
-       (ur_device_info_t)UR_EXT_DEVICE_INFO_MAX_WORK_GROUPS_3D},
-      {PI_DEVICE_INFO_IMAGE_MAX_ARRAY_SIZE,
-       (ur_device_info_t)UR_DEVICE_INFO_IMAGE_MAX_ARRAY_SIZE},
-      {PI_DEVICE_INFO_DEVICE_ID, (ur_device_info_t)UR_DEVICE_INFO_DEVICE_ID},
-      {PI_EXT_INTEL_DEVICE_INFO_FREE_MEMORY,
-       (ur_device_info_t)UR_EXT_DEVICE_INFO_FREE_MEMORY},
-      {PI_EXT_INTEL_DEVICE_INFO_MEMORY_CLOCK_RATE,
-       (ur_device_info_t)UR_DEVICE_INFO_MEMORY_CLOCK_RATE},
-      {PI_EXT_INTEL_DEVICE_INFO_MEMORY_BUS_WIDTH,
-       (ur_device_info_t)UR_EXT_DEVICE_INFO_MEMORY_BUS_WIDTH},
-      {PI_EXT_INTEL_DEVICE_INFO_MAX_COMPUTE_QUEUE_INDICES,
-       (ur_device_info_t)UR_DEVICE_INFO_MAX_COMPUTE_QUEUE_INDICES},
-      {PI_DEVICE_INFO_GPU_SLICES,
-       (ur_device_info_t)UR_EXT_DEVICE_INFO_GPU_SLICES},
-      {PI_DEVICE_INFO_GPU_EU_COUNT_PER_SUBSLICE,
-       (ur_device_info_t)UR_EXT_DEVICE_INFO_GPU_EU_COUNT_PER_SUBSLICE},
-      {PI_DEVICE_INFO_GPU_HW_THREADS_PER_EU,
-       (ur_device_info_t)UR_EXT_DEVICE_INFO_GPU_HW_THREADS_PER_EU},
-      {PI_DEVICE_INFO_MAX_MEM_BANDWIDTH,
-       (ur_device_info_t)UR_EXT_DEVICE_INFO_MAX_MEM_BANDWIDTH},
-      {PI_EXT_ONEAPI_DEVICE_INFO_BFLOAT16_MATH_FUNCTIONS,
-       (ur_device_info_t)UR_DEVICE_INFO_BFLOAT16},
-      {PI_EXT_DEVICE_INFO_ATOMIC_MEMORY_SCOPE_CAPABILITIES,
-       (ur_device_info_t)UR_DEVICE_INFO_ATOMIC_MEMORY_SCOPE_CAPABILITIES},
-<<<<<<< HEAD
-      {PI_EXT_DEVICE_INFO_ATOMIC_FENCE_ORDER_CAPABILITIES,
-       (ur_device_info_t)UR_DEVICE_INFO_ATOMIC_FENCE_ORDER_CAPABILITIES},
-      {PI_EXT_DEVICE_INFO_ATOMIC_FENCE_SCOPE_CAPABILITIES,
-       (ur_device_info_t)UR_DEVICE_INFO_ATOMIC_FENCE_SCOPE_CAPABILITIES},
-=======
-      {PI_DEVICE_INFO_ATOMIC_MEMORY_ORDER_CAPABILITIES,
-       (ur_device_info_t)UR_DEVICE_INFO_ATOMIC_MEMORY_ORDER_CAPABILITIES},
->>>>>>> b18e6ea8
-  };
-
-  auto InfoType = InfoMapping.find(ParamName);
-  if (InfoType == InfoMapping.end()) {
-    return PI_ERROR_UNKNOWN;
-  }
-
-  size_t SizeInOut = ParamValueSize;
-  auto hDevice = reinterpret_cast<ur_device_handle_t>(Device);
-  HANDLE_ERRORS(urDeviceGetInfo(hDevice, InfoType->second, SizeInOut,
-                                ParamValue, ParamValueSizeRet));
-
-  ur2piInfoValue(InfoType->second, ParamValueSize, &SizeInOut, ParamValue);
-
-  return PI_SUCCESS;
-}
-
-inline pi_result piDevicePartition(
-    pi_device Device, const pi_device_partition_property *Properties,
-    pi_uint32 NumEntries, pi_device *SubDevices, pi_uint32 *NumSubDevices) {
-
-  if (!Properties || !Properties[0])
-    return PI_ERROR_INVALID_VALUE;
-
-  static std::unordered_map<pi_device_partition_property,
-                            ur_device_partition_property_t>
-      PropertyMap = {
-          {PI_DEVICE_PARTITION_EQUALLY, UR_DEVICE_PARTITION_EQUALLY},
-          {PI_DEVICE_PARTITION_BY_COUNTS, UR_DEVICE_PARTITION_BY_COUNTS},
-          {PI_DEVICE_PARTITION_BY_AFFINITY_DOMAIN,
-           UR_DEVICE_PARTITION_BY_AFFINITY_DOMAIN},
-          {PI_EXT_INTEL_DEVICE_PARTITION_BY_CSLICE,
-           UR_EXT_DEVICE_PARTITION_PROPERTY_FLAG_BY_CSLICE},
-      };
-
-  auto PropertyIt = PropertyMap.find(Properties[0]);
-  if (PropertyIt == PropertyMap.end()) {
-    return PI_ERROR_UNKNOWN;
-  }
-
-  // Some partitioning types require a value
-  auto Value = uint32_t(Properties[1]);
-  if (PropertyIt->second == UR_DEVICE_PARTITION_BY_AFFINITY_DOMAIN) {
-    static std::unordered_map<pi_device_affinity_domain,
-                              ur_device_affinity_domain_flag_t>
-        ValueMap = {
-            {PI_DEVICE_AFFINITY_DOMAIN_NUMA,
-             UR_DEVICE_AFFINITY_DOMAIN_FLAG_NUMA},
-            {PI_DEVICE_AFFINITY_DOMAIN_NEXT_PARTITIONABLE,
-             UR_DEVICE_AFFINITY_DOMAIN_FLAG_NEXT_PARTITIONABLE},
-        };
-    auto ValueIt = ValueMap.find(Properties[1]);
-    if (ValueIt == ValueMap.end()) {
-      return PI_ERROR_UNKNOWN;
-    }
-    Value = ValueIt->second;
-  }
-
-  // Translate partitioning properties from PI-way
-  // (array of uintptr_t values) to UR-way
-  // (array of {uint32_t, uint32_t} pairs)
-  //
-  // TODO: correctly terminate the UR properties, see:
-  // https://github.com/oneapi-src/unified-runtime/issues/183
-  //
-  ur_device_partition_property_t UrProperties[] = {
-      ur_device_partition_property_t(PropertyIt->second), Value, 0};
-
-  auto hDevice = reinterpret_cast<ur_device_handle_t>(Device);
-  auto phSubDevices = reinterpret_cast<ur_device_handle_t *>(SubDevices);
-  HANDLE_ERRORS(urDevicePartition(hDevice, UrProperties, NumEntries,
-                                  phSubDevices, NumSubDevices));
-  return PI_SUCCESS;
-}
-} // namespace pi2ur
+//===---------------- pi2ur.hpp - PI API to UR API  --------------------==//
+//
+// Part of the LLVM Project, under the Apache License v2.0 with LLVM Exceptions.
+// See https://llvm.org/LICENSE.txt for license information.
+// SPDX-License-Identifier: Apache-2.0 WITH LLVM-exception
+//
+//===------------------------------------------------------------------===//
+#pragma once
+
+#include <unordered_map>
+
+#include "ur_api.h"
+#include <sycl/detail/pi.h>
+#include <ur/ur.hpp>
+
+// Map of UR error codes to PI error codes
+static pi_result ur2piResult(ur_result_t urResult) {
+  std::unordered_map<ur_result_t, pi_result> ErrorMapping = {
+      {UR_RESULT_SUCCESS, PI_SUCCESS},
+      {UR_RESULT_ERROR_UNKNOWN, PI_ERROR_UNKNOWN},
+      {UR_RESULT_ERROR_DEVICE_LOST, PI_ERROR_DEVICE_NOT_FOUND},
+      {UR_RESULT_ERROR_INVALID_OPERATION, PI_ERROR_INVALID_OPERATION},
+      {UR_RESULT_ERROR_INVALID_PLATFORM, PI_ERROR_INVALID_PLATFORM},
+      {UR_RESULT_ERROR_INVALID_ARGUMENT, PI_ERROR_INVALID_ARG_VALUE},
+      {UR_RESULT_ERROR_INVALID_VALUE, PI_ERROR_INVALID_VALUE},
+      {UR_RESULT_ERROR_INVALID_EVENT, PI_ERROR_INVALID_EVENT},
+      {UR_RESULT_ERROR_INVALID_BINARY, PI_ERROR_INVALID_BINARY},
+      {UR_RESULT_ERROR_INVALID_KERNEL_NAME, PI_ERROR_INVALID_KERNEL_NAME},
+      {UR_RESULT_ERROR_INVALID_FUNCTION_NAME, PI_ERROR_BUILD_PROGRAM_FAILURE},
+      {UR_RESULT_ERROR_INVALID_WORK_GROUP_SIZE,
+       PI_ERROR_INVALID_WORK_GROUP_SIZE},
+      {UR_RESULT_ERROR_MODULE_BUILD_FAILURE, PI_ERROR_BUILD_PROGRAM_FAILURE},
+      {UR_RESULT_ERROR_OUT_OF_DEVICE_MEMORY, PI_ERROR_OUT_OF_RESOURCES},
+      {UR_RESULT_ERROR_OUT_OF_HOST_MEMORY, PI_ERROR_OUT_OF_HOST_MEMORY}};
+
+  auto It = ErrorMapping.find(urResult);
+  if (It == ErrorMapping.end()) {
+    return PI_ERROR_UNKNOWN;
+  }
+  return It->second;
+}
+
+// Early exits on any error
+#define HANDLE_ERRORS(urCall)                                                  \
+  if (auto Result = urCall)                                                    \
+    return ur2piResult(Result);
+
+// A version of return helper that returns pi_result and not ur_result_t
+class ReturnHelper : public UrReturnHelper {
+public:
+  using UrReturnHelper::UrReturnHelper;
+
+  template <class T> pi_result operator()(const T &t) {
+    return ur2piResult(UrReturnHelper::operator()(t));
+  }
+  // Array return value
+  template <class T> pi_result operator()(const T *t, size_t s) {
+    return ur2piResult(UrReturnHelper::operator()(t, s));
+  }
+  // Array return value where element type is differrent from T
+  template <class RetType, class T> pi_result operator()(const T *t, size_t s) {
+    return ur2piResult(UrReturnHelper::operator()<RetType>(t, s));
+  }
+};
+
+// A version of return helper that supports conversion through a map
+class ConvertHelper : public ReturnHelper {
+  using ReturnHelper::ReturnHelper;
+
+public:
+  // Convert the value using a conversion map
+  template <typename TypeUR, typename TypePI>
+  pi_result convert(const std::unordered_map<TypeUR, TypePI> &Map) {
+    *param_value_size_ret = sizeof(TypePI);
+
+    // There is no value to convert.
+    if (!param_value)
+      return PI_SUCCESS;
+
+    auto pValueUR = static_cast<TypeUR *>(param_value);
+    auto pValuePI = static_cast<TypePI *>(param_value);
+
+    // Cannot convert to a smaller storage type
+    PI_ASSERT(sizeof(TypePI) >= sizeof(TypeUR), PI_ERROR_UNKNOWN);
+
+    auto It = Map.find(*pValueUR);
+    if (It == Map.end()) {
+      die("ConvertHelper: unhandled value");
+    }
+
+    *pValuePI = It->second;
+    return PI_SUCCESS;
+  }
+
+  // Convert the array (0-terminated) using a conversion map
+  template <typename TypeUR, typename TypePI>
+  pi_result convertArray(const std::unordered_map<TypeUR, TypePI> &Map) {
+    // Cannot convert to a smaller element storage type
+    PI_ASSERT(sizeof(TypePI) >= sizeof(TypeUR), PI_ERROR_UNKNOWN);
+    *param_value_size_ret *= sizeof(TypePI) / sizeof(TypeUR);
+
+    // There is no value to convert. Adjust to a possibly bigger PI storage.
+    if (!param_value)
+      return PI_SUCCESS;
+
+    PI_ASSERT(*param_value_size_ret % sizeof(TypePI) == 0, PI_ERROR_UNKNOWN);
+
+    // Make a copy of the input UR array as we may possibly overwrite following
+    // elements while converting previous ones (if extending).
+    auto ValueUR = new char[*param_value_size_ret];
+    auto pValueUR = reinterpret_cast<TypeUR *>(ValueUR);
+    auto pValuePI = static_cast<TypePI *>(param_value);
+    memcpy(pValueUR, param_value, *param_value_size_ret);
+
+    while (pValueUR) {
+      if (*pValueUR == 0) {
+        *pValuePI = 0;
+        break;
+      }
+
+      auto It = Map.find(*pValueUR);
+      if (It == Map.end()) {
+        die("ConvertHelper: unhandled value");
+      }
+      *pValuePI = It->second;
+      ++pValuePI;
+      ++pValueUR;
+    }
+
+    delete[] ValueUR;
+    return PI_SUCCESS;
+  }
+
+  // Convert the bitset using a conversion map
+  template <typename TypeUR, typename TypePI>
+  pi_result convertBitSet(const std::unordered_map<TypeUR, TypePI> &Map) {
+    // There is no value to convert.
+    if (!param_value)
+      return PI_SUCCESS;
+
+    auto pValuePI = static_cast<TypePI *>(param_value);
+    auto pValueUR = static_cast<TypeUR *>(param_value);
+
+    // Cannot handle biteset large than size_t
+    PI_ASSERT(sizeof(TypeUR) <= sizeof(size_t), PI_ERROR_UNKNOWN);
+    size_t In = *pValueUR;
+    TypePI Out = 0;
+
+    size_t Val;
+    while ((Val = In & -In)) { // Val is the rightmost set bit in In
+      In &= In - 1;            // Reset the rightmost set bit
+
+      // Convert the Val alone and merge it into Out
+      *pValueUR = TypeUR(Val);
+      if (auto Res = convert(Map))
+        return Res;
+      Out |= *pValuePI;
+    }
+    *pValuePI = TypePI(Out);
+    return PI_SUCCESS;
+  }
+};
+
+// Translate UR info values to PI info values
+inline pi_result ur2piInfoValue(ur_device_info_t ParamName,
+                                size_t ParamValueSizePI,
+                                size_t *ParamValueSizeUR, void *ParamValue) {
+
+  ConvertHelper Value(ParamValueSizePI, ParamValue, ParamValueSizeUR);
+
+  if (ParamName == UR_DEVICE_INFO_TYPE) {
+    static std::unordered_map<ur_device_type_t, pi_device_type> Map = {
+        {UR_DEVICE_TYPE_CPU, PI_DEVICE_TYPE_CPU},
+        {UR_DEVICE_TYPE_GPU, PI_DEVICE_TYPE_GPU},
+        {UR_DEVICE_TYPE_FPGA, PI_DEVICE_TYPE_ACC},
+    };
+    return Value.convert(Map);
+  } else if (ParamName == UR_DEVICE_INFO_QUEUE_PROPERTIES) {
+    static std::unordered_map<ur_queue_flag_t, pi_queue_properties> Map = {
+        {UR_QUEUE_FLAG_OUT_OF_ORDER_EXEC_MODE_ENABLE,
+         PI_QUEUE_FLAG_OUT_OF_ORDER_EXEC_MODE_ENABLE},
+        {UR_QUEUE_FLAG_PROFILING_ENABLE, PI_QUEUE_FLAG_PROFILING_ENABLE},
+        {UR_QUEUE_FLAG_ON_DEVICE, PI_QUEUE_FLAG_ON_DEVICE},
+        {UR_QUEUE_FLAG_ON_DEVICE_DEFAULT, PI_QUEUE_FLAG_ON_DEVICE_DEFAULT},
+    };
+    return Value.convertBitSet(Map);
+  } else if (ParamName == UR_DEVICE_INFO_EXECUTION_CAPABILITIES) {
+    static std::unordered_map<ur_device_exec_capability_flag_t,
+                              pi_queue_properties>
+        Map = {
+            {UR_DEVICE_EXEC_CAPABILITY_FLAG_KERNEL,
+             PI_DEVICE_EXEC_CAPABILITIES_KERNEL},
+            {UR_DEVICE_EXEC_CAPABILITY_FLAG_NATIVE_KERNEL,
+             PI_DEVICE_EXEC_CAPABILITIES_NATIVE_KERNEL},
+        };
+    return Value.convertBitSet(Map);
+  } else if (ParamName == UR_DEVICE_INFO_PARTITION_AFFINITY_DOMAIN) {
+    static std::unordered_map<ur_device_affinity_domain_flag_t,
+                              pi_device_affinity_domain>
+        Map = {
+            {UR_DEVICE_AFFINITY_DOMAIN_FLAG_NUMA,
+             PI_DEVICE_AFFINITY_DOMAIN_NUMA},
+            {UR_DEVICE_AFFINITY_DOMAIN_FLAG_NEXT_PARTITIONABLE,
+             PI_DEVICE_AFFINITY_DOMAIN_NEXT_PARTITIONABLE},
+        };
+    return Value.convertBitSet(Map);
+  } else if (ParamName == UR_DEVICE_INFO_PARTITION_TYPE) {
+    static std::unordered_map<ur_device_partition_property_t,
+                              pi_device_partition_property>
+        Map = {
+            {UR_DEVICE_PARTITION_BY_AFFINITY_DOMAIN,
+             PI_DEVICE_PARTITION_BY_AFFINITY_DOMAIN},
+            {UR_EXT_DEVICE_PARTITION_PROPERTY_FLAG_BY_CSLICE,
+             PI_EXT_INTEL_DEVICE_PARTITION_BY_CSLICE},
+            {(ur_device_partition_property_t)
+                 UR_DEVICE_AFFINITY_DOMAIN_FLAG_NEXT_PARTITIONABLE,
+             (pi_device_partition_property)
+                 PI_DEVICE_AFFINITY_DOMAIN_NEXT_PARTITIONABLE},
+        };
+    return Value.convertArray(Map);
+  } else if (ParamName == UR_DEVICE_INFO_PARTITION_PROPERTIES) {
+    static std::unordered_map<ur_device_partition_property_t,
+                              pi_device_partition_property>
+        Map = {
+            {UR_DEVICE_PARTITION_BY_AFFINITY_DOMAIN,
+             PI_DEVICE_PARTITION_BY_AFFINITY_DOMAIN},
+            {UR_EXT_DEVICE_PARTITION_PROPERTY_FLAG_BY_CSLICE,
+             PI_EXT_INTEL_DEVICE_PARTITION_BY_CSLICE},
+        };
+    return Value.convertArray(Map);
+  } else if (ParamName == UR_DEVICE_INFO_LOCAL_MEM_TYPE) {
+    static std::unordered_map<ur_device_local_mem_type_t,
+                              pi_device_local_mem_type>
+        Map = {
+            {UR_DEVICE_LOCAL_MEM_TYPE_LOCAL, PI_DEVICE_LOCAL_MEM_TYPE_LOCAL},
+            {UR_DEVICE_LOCAL_MEM_TYPE_GLOBAL, PI_DEVICE_LOCAL_MEM_TYPE_GLOBAL},
+        };
+    return Value.convert(Map);
+  } else {
+    // TODO: what else needs a UR-PI translation?
+  }
+
+  if (ParamValueSizePI && ParamValueSizePI != *ParamValueSizeUR) {
+    fprintf(stderr, "UR InfoType=%d PI=%d but UR=%d\n", ParamName,
+            (int)ParamValueSizePI, (int)*ParamValueSizeUR);
+    die("ur2piInfoValue: size mismatch");
+  }
+  return PI_SUCCESS;
+}
+
+namespace pi2ur {
+inline pi_result piPlatformsGet(pi_uint32 num_entries, pi_platform *platforms,
+                                pi_uint32 *num_platforms) {
+
+  uint32_t Count = num_entries;
+  auto phPlatforms = reinterpret_cast<ur_platform_handle_t *>(platforms);
+  HANDLE_ERRORS(urPlatformGet(Count, phPlatforms, num_platforms));
+  return PI_SUCCESS;
+}
+
+inline pi_result piPlatformGetInfo(pi_platform platform,
+                                   pi_platform_info ParamName,
+                                   size_t ParamValueSize, void *ParamValue,
+                                   size_t *ParamValueSizeRet) {
+
+  static std::unordered_map<pi_platform_info, ur_platform_info_t> InfoMapping =
+      {
+          {PI_PLATFORM_INFO_EXTENSIONS, UR_PLATFORM_INFO_NAME},
+          {PI_PLATFORM_INFO_NAME, UR_PLATFORM_INFO_NAME},
+          {PI_PLATFORM_INFO_PROFILE, UR_PLATFORM_INFO_PROFILE},
+          {PI_PLATFORM_INFO_VENDOR, UR_PLATFORM_INFO_VENDOR_NAME},
+          {PI_PLATFORM_INFO_VERSION, UR_PLATFORM_INFO_VERSION},
+      };
+
+  auto InfoType = InfoMapping.find(ParamName);
+  if (InfoType == InfoMapping.end()) {
+    return PI_ERROR_UNKNOWN;
+  }
+
+  size_t SizeInOut = ParamValueSize;
+  auto hPlatform = reinterpret_cast<ur_platform_handle_t>(platform);
+  HANDLE_ERRORS(urPlatformGetInfo(hPlatform, InfoType->second, SizeInOut,
+                                  ParamValue, ParamValueSizeRet));
+  return PI_SUCCESS;
+}
+
+inline pi_result piDevicesGet(pi_platform Platform, pi_device_type DeviceType,
+                              pi_uint32 NumEntries, pi_device *Devices,
+                              pi_uint32 *NumDevices) {
+
+  static std::unordered_map<pi_device_type, ur_device_type_t> TypeMapping = {
+      {PI_DEVICE_TYPE_ALL, UR_DEVICE_TYPE_ALL},
+      {PI_DEVICE_TYPE_GPU, UR_DEVICE_TYPE_GPU},
+      {PI_DEVICE_TYPE_CPU, UR_DEVICE_TYPE_CPU},
+      {PI_DEVICE_TYPE_ACC, UR_DEVICE_TYPE_FPGA},
+  };
+
+  auto Type = TypeMapping.find(DeviceType);
+  if (Type == TypeMapping.end()) {
+    return PI_ERROR_UNKNOWN;
+  }
+
+  uint32_t Count = NumEntries;
+  auto hPlatform = reinterpret_cast<ur_platform_handle_t>(Platform);
+  auto phDevices = reinterpret_cast<ur_device_handle_t *>(Devices);
+  HANDLE_ERRORS(
+      urDeviceGet(hPlatform, Type->second, Count, phDevices, NumDevices));
+  return PI_SUCCESS;
+}
+
+inline pi_result piDeviceRetain(pi_device Device) {
+  auto hDevice = reinterpret_cast<ur_device_handle_t>(Device);
+  HANDLE_ERRORS(urDeviceRetain(hDevice));
+  return PI_SUCCESS;
+}
+
+inline pi_result piDeviceRelease(pi_device Device) {
+  auto hDevice = reinterpret_cast<ur_device_handle_t>(Device);
+  HANDLE_ERRORS(urDeviceRelease(hDevice));
+  return PI_SUCCESS;
+}
+
+inline pi_result piPluginGetLastError(char **) { return PI_SUCCESS; }
+
+inline pi_result piDeviceGetInfo(pi_device Device, pi_device_info ParamName,
+                                 size_t ParamValueSize, void *ParamValue,
+                                 size_t *ParamValueSizeRet) {
+
+  static std::unordered_map<pi_device_info, ur_device_info_t> InfoMapping = {
+      {PI_DEVICE_INFO_TYPE, UR_DEVICE_INFO_TYPE},
+      {PI_DEVICE_INFO_PARENT_DEVICE, UR_DEVICE_INFO_PARENT_DEVICE},
+      {PI_DEVICE_INFO_PLATFORM, UR_DEVICE_INFO_PLATFORM},
+      {PI_DEVICE_INFO_VENDOR_ID, UR_DEVICE_INFO_VENDOR_ID},
+      {PI_DEVICE_INFO_UUID, UR_DEVICE_INFO_UUID},
+      {PI_DEVICE_INFO_ATOMIC_64, UR_DEVICE_INFO_ATOMIC_64},
+      {PI_DEVICE_INFO_EXTENSIONS, UR_DEVICE_INFO_EXTENSIONS},
+      {PI_DEVICE_INFO_NAME, UR_DEVICE_INFO_NAME},
+      {PI_DEVICE_INFO_COMPILER_AVAILABLE, UR_DEVICE_INFO_COMPILER_AVAILABLE},
+      {PI_DEVICE_INFO_LINKER_AVAILABLE, UR_DEVICE_INFO_LINKER_AVAILABLE},
+      {PI_DEVICE_INFO_MAX_COMPUTE_UNITS, UR_DEVICE_INFO_MAX_COMPUTE_UNITS},
+      {PI_DEVICE_INFO_MAX_WORK_ITEM_DIMENSIONS,
+       UR_DEVICE_INFO_MAX_WORK_ITEM_DIMENSIONS},
+      {PI_DEVICE_INFO_MAX_WORK_GROUP_SIZE, UR_DEVICE_INFO_MAX_WORK_GROUP_SIZE},
+      {PI_DEVICE_INFO_MAX_WORK_ITEM_SIZES, UR_DEVICE_INFO_MAX_WORK_ITEM_SIZES},
+      {PI_DEVICE_INFO_MAX_CLOCK_FREQUENCY, UR_DEVICE_INFO_MAX_CLOCK_FREQUENCY},
+      {PI_DEVICE_INFO_ADDRESS_BITS, UR_DEVICE_INFO_ADDRESS_BITS},
+      {PI_DEVICE_INFO_MAX_MEM_ALLOC_SIZE, UR_DEVICE_INFO_MAX_MEM_ALLOC_SIZE},
+      {PI_DEVICE_INFO_GLOBAL_MEM_SIZE, UR_DEVICE_INFO_GLOBAL_MEM_SIZE},
+      {PI_DEVICE_INFO_LOCAL_MEM_SIZE, UR_DEVICE_INFO_LOCAL_MEM_SIZE},
+      {PI_DEVICE_INFO_IMAGE_SUPPORT, UR_DEVICE_INFO_IMAGE_SUPPORTED},
+      {PI_DEVICE_INFO_HOST_UNIFIED_MEMORY, UR_DEVICE_INFO_HOST_UNIFIED_MEMORY},
+      {PI_DEVICE_INFO_AVAILABLE, UR_DEVICE_INFO_AVAILABLE},
+      {PI_DEVICE_INFO_VENDOR, UR_DEVICE_INFO_VENDOR},
+      {PI_DEVICE_INFO_DRIVER_VERSION, UR_DEVICE_INFO_DRIVER_VERSION},
+      {PI_DEVICE_INFO_VERSION, UR_DEVICE_INFO_VERSION},
+      {PI_DEVICE_INFO_PARTITION_MAX_SUB_DEVICES,
+       UR_DEVICE_INFO_PARTITION_MAX_SUB_DEVICES},
+      {PI_DEVICE_INFO_REFERENCE_COUNT, UR_DEVICE_INFO_REFERENCE_COUNT},
+      {PI_DEVICE_INFO_PARTITION_PROPERTIES,
+       UR_DEVICE_INFO_PARTITION_PROPERTIES},
+      {PI_DEVICE_INFO_PARTITION_AFFINITY_DOMAIN,
+       UR_DEVICE_INFO_PARTITION_AFFINITY_DOMAIN},
+      {PI_DEVICE_INFO_PARTITION_TYPE, UR_DEVICE_INFO_PARTITION_TYPE},
+      {PI_DEVICE_INFO_OPENCL_C_VERSION, UR_EXT_DEVICE_INFO_OPENCL_C_VERSION},
+      {PI_DEVICE_INFO_PREFERRED_INTEROP_USER_SYNC,
+       UR_DEVICE_INFO_PREFERRED_INTEROP_USER_SYNC},
+      {PI_DEVICE_INFO_PRINTF_BUFFER_SIZE, UR_DEVICE_INFO_PRINTF_BUFFER_SIZE},
+      {PI_DEVICE_INFO_PROFILE, UR_DEVICE_INFO_PROFILE},
+      {PI_DEVICE_INFO_BUILT_IN_KERNELS, UR_DEVICE_INFO_BUILT_IN_KERNELS},
+      {PI_DEVICE_INFO_QUEUE_PROPERTIES, UR_DEVICE_INFO_QUEUE_PROPERTIES},
+      {PI_DEVICE_INFO_EXECUTION_CAPABILITIES,
+       UR_DEVICE_INFO_EXECUTION_CAPABILITIES},
+      {PI_DEVICE_INFO_ENDIAN_LITTLE, UR_DEVICE_INFO_ENDIAN_LITTLE},
+      {PI_DEVICE_INFO_ERROR_CORRECTION_SUPPORT,
+       UR_DEVICE_INFO_ERROR_CORRECTION_SUPPORT},
+      {PI_DEVICE_INFO_PROFILING_TIMER_RESOLUTION,
+       UR_DEVICE_INFO_PROFILING_TIMER_RESOLUTION},
+      {PI_DEVICE_INFO_LOCAL_MEM_TYPE, UR_DEVICE_INFO_LOCAL_MEM_TYPE},
+      {PI_DEVICE_INFO_MAX_CONSTANT_ARGS, UR_DEVICE_INFO_MAX_CONSTANT_ARGS},
+      {PI_DEVICE_INFO_MAX_CONSTANT_BUFFER_SIZE,
+       UR_DEVICE_INFO_MAX_CONSTANT_BUFFER_SIZE},
+      {PI_DEVICE_INFO_GLOBAL_MEM_CACHE_TYPE,
+       UR_DEVICE_INFO_GLOBAL_MEM_CACHE_TYPE},
+      {PI_DEVICE_INFO_GLOBAL_MEM_CACHELINE_SIZE,
+       UR_DEVICE_INFO_GLOBAL_MEM_CACHELINE_SIZE},
+      {PI_DEVICE_INFO_GLOBAL_MEM_CACHE_SIZE,
+       UR_DEVICE_INFO_GLOBAL_MEM_CACHE_SIZE},
+      {PI_DEVICE_INFO_MAX_PARAMETER_SIZE, UR_DEVICE_INFO_MAX_PARAMETER_SIZE},
+      {PI_DEVICE_INFO_MEM_BASE_ADDR_ALIGN, UR_DEVICE_INFO_MEM_BASE_ADDR_ALIGN},
+      {PI_DEVICE_INFO_MAX_SAMPLERS, UR_DEVICE_INFO_MAX_SAMPLERS},
+      {PI_DEVICE_INFO_MAX_READ_IMAGE_ARGS, UR_DEVICE_INFO_MAX_READ_IMAGE_ARGS},
+      {PI_DEVICE_INFO_MAX_WRITE_IMAGE_ARGS,
+       UR_DEVICE_INFO_MAX_WRITE_IMAGE_ARGS},
+      {PI_DEVICE_INFO_SINGLE_FP_CONFIG, UR_DEVICE_INFO_SINGLE_FP_CONFIG},
+      {PI_DEVICE_INFO_HALF_FP_CONFIG, UR_DEVICE_INFO_HALF_FP_CONFIG},
+      {PI_DEVICE_INFO_DOUBLE_FP_CONFIG, UR_DEVICE_INFO_DOUBLE_FP_CONFIG},
+      {PI_DEVICE_INFO_IMAGE2D_MAX_WIDTH, UR_DEVICE_INFO_IMAGE2D_MAX_WIDTH},
+      {PI_DEVICE_INFO_IMAGE2D_MAX_HEIGHT, UR_DEVICE_INFO_IMAGE2D_MAX_HEIGHT},
+      {PI_DEVICE_INFO_IMAGE3D_MAX_WIDTH, UR_DEVICE_INFO_IMAGE3D_MAX_WIDTH},
+      {PI_DEVICE_INFO_IMAGE3D_MAX_HEIGHT, UR_DEVICE_INFO_IMAGE3D_MAX_HEIGHT},
+      {PI_DEVICE_INFO_IMAGE3D_MAX_DEPTH, UR_DEVICE_INFO_IMAGE3D_MAX_DEPTH},
+      {PI_DEVICE_INFO_IMAGE_MAX_BUFFER_SIZE,
+       UR_DEVICE_INFO_IMAGE_MAX_BUFFER_SIZE},
+      {PI_DEVICE_INFO_IMAGE_MAX_ARRAY_SIZE,
+       (ur_device_info_t)UR_DEVICE_INFO_IMAGE_MAX_ARRAY_SIZE},
+      {PI_DEVICE_INFO_NATIVE_VECTOR_WIDTH_CHAR,
+       UR_DEVICE_INFO_NATIVE_VECTOR_WIDTH_CHAR},
+      {PI_DEVICE_INFO_PREFERRED_VECTOR_WIDTH_CHAR,
+       UR_DEVICE_INFO_PREFERRED_VECTOR_WIDTH_CHAR},
+      {PI_DEVICE_INFO_NATIVE_VECTOR_WIDTH_SHORT,
+       UR_DEVICE_INFO_NATIVE_VECTOR_WIDTH_SHORT},
+      {PI_DEVICE_INFO_PREFERRED_VECTOR_WIDTH_SHORT,
+       UR_DEVICE_INFO_PREFERRED_VECTOR_WIDTH_SHORT},
+      {PI_DEVICE_INFO_NATIVE_VECTOR_WIDTH_INT,
+       UR_DEVICE_INFO_NATIVE_VECTOR_WIDTH_INT},
+      {PI_DEVICE_INFO_PREFERRED_VECTOR_WIDTH_INT,
+       UR_DEVICE_INFO_PREFERRED_VECTOR_WIDTH_INT},
+      {PI_DEVICE_INFO_NATIVE_VECTOR_WIDTH_LONG,
+       UR_DEVICE_INFO_NATIVE_VECTOR_WIDTH_LONG},
+      {PI_DEVICE_INFO_PREFERRED_VECTOR_WIDTH_LONG,
+       UR_DEVICE_INFO_PREFERRED_VECTOR_WIDTH_LONG},
+      {PI_DEVICE_INFO_NATIVE_VECTOR_WIDTH_FLOAT,
+       UR_DEVICE_INFO_NATIVE_VECTOR_WIDTH_FLOAT},
+      {PI_DEVICE_INFO_PREFERRED_VECTOR_WIDTH_FLOAT,
+       UR_DEVICE_INFO_PREFERRED_VECTOR_WIDTH_FLOAT},
+      {PI_DEVICE_INFO_NATIVE_VECTOR_WIDTH_DOUBLE,
+       UR_DEVICE_INFO_NATIVE_VECTOR_WIDTH_DOUBLE},
+      {PI_DEVICE_INFO_PREFERRED_VECTOR_WIDTH_DOUBLE,
+       UR_DEVICE_INFO_PREFERRED_VECTOR_WIDTH_DOUBLE},
+      {PI_DEVICE_INFO_NATIVE_VECTOR_WIDTH_HALF,
+       UR_DEVICE_INFO_NATIVE_VECTOR_WIDTH_HALF},
+      {PI_DEVICE_INFO_PREFERRED_VECTOR_WIDTH_HALF,
+       UR_DEVICE_INFO_PREFERRED_VECTOR_WIDTH_HALF},
+      {PI_DEVICE_INFO_MAX_NUM_SUB_GROUPS, UR_DEVICE_INFO_MAX_NUM_SUB_GROUPS},
+      {PI_DEVICE_INFO_SUB_GROUP_INDEPENDENT_FORWARD_PROGRESS,
+       UR_DEVICE_INFO_SUB_GROUP_INDEPENDENT_FORWARD_PROGRESS},
+      {PI_DEVICE_INFO_SUB_GROUP_SIZES_INTEL,
+       UR_DEVICE_INFO_SUB_GROUP_SIZES_INTEL},
+      {PI_DEVICE_INFO_IL_VERSION, UR_DEVICE_INFO_IL_VERSION},
+      {PI_DEVICE_INFO_USM_HOST_SUPPORT, UR_DEVICE_INFO_USM_HOST_SUPPORT},
+      {PI_DEVICE_INFO_USM_DEVICE_SUPPORT, UR_DEVICE_INFO_USM_DEVICE_SUPPORT},
+      {PI_DEVICE_INFO_USM_SINGLE_SHARED_SUPPORT,
+       UR_DEVICE_INFO_USM_SINGLE_SHARED_SUPPORT},
+      {PI_DEVICE_INFO_USM_CROSS_SHARED_SUPPORT,
+       UR_DEVICE_INFO_USM_CROSS_SHARED_SUPPORT},
+      {PI_DEVICE_INFO_USM_SYSTEM_SHARED_SUPPORT,
+       UR_DEVICE_INFO_USM_SYSTEM_SHARED_SUPPORT},
+      {PI_DEVICE_INFO_USM_HOST_SUPPORT, UR_DEVICE_INFO_USM_HOST_SUPPORT},
+      {PI_DEVICE_INFO_USM_DEVICE_SUPPORT, UR_DEVICE_INFO_USM_DEVICE_SUPPORT},
+      {PI_DEVICE_INFO_USM_SINGLE_SHARED_SUPPORT,
+       UR_DEVICE_INFO_USM_SINGLE_SHARED_SUPPORT},
+      {PI_DEVICE_INFO_USM_CROSS_SHARED_SUPPORT,
+       UR_DEVICE_INFO_USM_CROSS_SHARED_SUPPORT},
+      {PI_DEVICE_INFO_USM_SYSTEM_SHARED_SUPPORT,
+       UR_DEVICE_INFO_USM_SYSTEM_SHARED_SUPPORT},
+      {PI_DEVICE_INFO_PCI_ADDRESS, UR_DEVICE_INFO_PCI_ADDRESS},
+      {PI_DEVICE_INFO_GPU_EU_COUNT, UR_DEVICE_INFO_GPU_EU_COUNT},
+      {PI_DEVICE_INFO_GPU_EU_SIMD_WIDTH, UR_DEVICE_INFO_GPU_EU_SIMD_WIDTH},
+      {PI_DEVICE_INFO_GPU_SUBSLICES_PER_SLICE,
+       UR_DEVICE_INFO_GPU_SUBSLICES_PER_SLICE},
+      {PI_DEVICE_INFO_BUILD_ON_SUBDEVICE,
+       (ur_device_info_t)UR_EXT_DEVICE_INFO_BUILD_ON_SUBDEVICE},
+      {PI_EXT_ONEAPI_DEVICE_INFO_MAX_WORK_GROUPS_3D,
+       (ur_device_info_t)UR_EXT_DEVICE_INFO_MAX_WORK_GROUPS_3D},
+      {PI_DEVICE_INFO_IMAGE_MAX_ARRAY_SIZE,
+       (ur_device_info_t)UR_DEVICE_INFO_IMAGE_MAX_ARRAY_SIZE},
+      {PI_DEVICE_INFO_DEVICE_ID, (ur_device_info_t)UR_DEVICE_INFO_DEVICE_ID},
+      {PI_EXT_INTEL_DEVICE_INFO_FREE_MEMORY,
+       (ur_device_info_t)UR_EXT_DEVICE_INFO_FREE_MEMORY},
+      {PI_EXT_INTEL_DEVICE_INFO_MEMORY_CLOCK_RATE,
+       (ur_device_info_t)UR_DEVICE_INFO_MEMORY_CLOCK_RATE},
+      {PI_EXT_INTEL_DEVICE_INFO_MEMORY_BUS_WIDTH,
+       (ur_device_info_t)UR_EXT_DEVICE_INFO_MEMORY_BUS_WIDTH},
+      {PI_EXT_INTEL_DEVICE_INFO_MAX_COMPUTE_QUEUE_INDICES,
+       (ur_device_info_t)UR_DEVICE_INFO_MAX_COMPUTE_QUEUE_INDICES},
+      {PI_DEVICE_INFO_GPU_SLICES,
+       (ur_device_info_t)UR_EXT_DEVICE_INFO_GPU_SLICES},
+      {PI_DEVICE_INFO_GPU_EU_COUNT_PER_SUBSLICE,
+       (ur_device_info_t)UR_EXT_DEVICE_INFO_GPU_EU_COUNT_PER_SUBSLICE},
+      {PI_DEVICE_INFO_GPU_HW_THREADS_PER_EU,
+       (ur_device_info_t)UR_EXT_DEVICE_INFO_GPU_HW_THREADS_PER_EU},
+      {PI_DEVICE_INFO_MAX_MEM_BANDWIDTH,
+       (ur_device_info_t)UR_EXT_DEVICE_INFO_MAX_MEM_BANDWIDTH},
+      {PI_EXT_ONEAPI_DEVICE_INFO_BFLOAT16_MATH_FUNCTIONS,
+       (ur_device_info_t)UR_DEVICE_INFO_BFLOAT16},
+      {PI_EXT_DEVICE_INFO_ATOMIC_MEMORY_ORDER_CAPABILITIES,
+       (ur_device_info_t)UR_DEVICE_INFO_ATOMIC_MEMORY_ORDER_CAPABILITIES},
+      {PI_EXT_DEVICE_INFO_ATOMIC_MEMORY_SCOPE_CAPABILITIES,
+       (ur_device_info_t)UR_DEVICE_INFO_ATOMIC_MEMORY_SCOPE_CAPABILITIES},
+      {PI_EXT_DEVICE_INFO_ATOMIC_FENCE_ORDER_CAPABILITIES,
+       (ur_device_info_t)UR_DEVICE_INFO_ATOMIC_FENCE_ORDER_CAPABILITIES},
+      {PI_EXT_DEVICE_INFO_ATOMIC_FENCE_SCOPE_CAPABILITIES,
+       (ur_device_info_t)UR_DEVICE_INFO_ATOMIC_FENCE_SCOPE_CAPABILITIES},
+  };
+
+  auto InfoType = InfoMapping.find(ParamName);
+  if (InfoType == InfoMapping.end()) {
+    return PI_ERROR_UNKNOWN;
+  }
+
+  size_t SizeInOut = ParamValueSize;
+  auto hDevice = reinterpret_cast<ur_device_handle_t>(Device);
+  HANDLE_ERRORS(urDeviceGetInfo(hDevice, InfoType->second, SizeInOut,
+                                ParamValue, ParamValueSizeRet));
+
+  ur2piInfoValue(InfoType->second, ParamValueSize, &SizeInOut, ParamValue);
+
+  return PI_SUCCESS;
+}
+
+inline pi_result piDevicePartition(
+    pi_device Device, const pi_device_partition_property *Properties,
+    pi_uint32 NumEntries, pi_device *SubDevices, pi_uint32 *NumSubDevices) {
+
+  if (!Properties || !Properties[0])
+    return PI_ERROR_INVALID_VALUE;
+
+  static std::unordered_map<pi_device_partition_property,
+                            ur_device_partition_property_t>
+      PropertyMap = {
+          {PI_DEVICE_PARTITION_EQUALLY, UR_DEVICE_PARTITION_EQUALLY},
+          {PI_DEVICE_PARTITION_BY_COUNTS, UR_DEVICE_PARTITION_BY_COUNTS},
+          {PI_DEVICE_PARTITION_BY_AFFINITY_DOMAIN,
+           UR_DEVICE_PARTITION_BY_AFFINITY_DOMAIN},
+          {PI_EXT_INTEL_DEVICE_PARTITION_BY_CSLICE,
+           UR_EXT_DEVICE_PARTITION_PROPERTY_FLAG_BY_CSLICE},
+      };
+
+  auto PropertyIt = PropertyMap.find(Properties[0]);
+  if (PropertyIt == PropertyMap.end()) {
+    return PI_ERROR_UNKNOWN;
+  }
+
+  // Some partitioning types require a value
+  auto Value = uint32_t(Properties[1]);
+  if (PropertyIt->second == UR_DEVICE_PARTITION_BY_AFFINITY_DOMAIN) {
+    static std::unordered_map<pi_device_affinity_domain,
+                              ur_device_affinity_domain_flag_t>
+        ValueMap = {
+            {PI_DEVICE_AFFINITY_DOMAIN_NUMA,
+             UR_DEVICE_AFFINITY_DOMAIN_FLAG_NUMA},
+            {PI_DEVICE_AFFINITY_DOMAIN_NEXT_PARTITIONABLE,
+             UR_DEVICE_AFFINITY_DOMAIN_FLAG_NEXT_PARTITIONABLE},
+        };
+    auto ValueIt = ValueMap.find(Properties[1]);
+    if (ValueIt == ValueMap.end()) {
+      return PI_ERROR_UNKNOWN;
+    }
+    Value = ValueIt->second;
+  }
+
+  // Translate partitioning properties from PI-way
+  // (array of uintptr_t values) to UR-way
+  // (array of {uint32_t, uint32_t} pairs)
+  //
+  // TODO: correctly terminate the UR properties, see:
+  // https://github.com/oneapi-src/unified-runtime/issues/183
+  //
+  ur_device_partition_property_t UrProperties[] = {
+      ur_device_partition_property_t(PropertyIt->second), Value, 0};
+
+  auto hDevice = reinterpret_cast<ur_device_handle_t>(Device);
+  auto phSubDevices = reinterpret_cast<ur_device_handle_t *>(SubDevices);
+  HANDLE_ERRORS(urDevicePartition(hDevice, UrProperties, NumEntries,
+                                  phSubDevices, NumSubDevices));
+  return PI_SUCCESS;
+}
+} // namespace pi2ur