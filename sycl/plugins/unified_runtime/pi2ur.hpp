//===---------------- pi2ur.hpp - PI API to UR API  --------------------==//
//
// Part of the LLVM Project, under the Apache License v2.0 with LLVM Exceptions.
// See https://llvm.org/LICENSE.txt for license information.
// SPDX-License-Identifier: Apache-2.0 WITH LLVM-exception
//
//===------------------------------------------------------------------===//
#pragma once

#include "ur_api.h"
#include <cstdarg>
#include <sycl/detail/cuda_definitions.hpp>
#include <sycl/detail/pi.h>
#include <ur/ur.hpp>

// Map of UR error codes to PI error codes
static pi_result ur2piResult(ur_result_t urResult) {
  if (urResult == UR_RESULT_SUCCESS)
    return PI_SUCCESS;

  switch (urResult) {
  case UR_RESULT_ERROR_INVALID_OPERATION:
    return PI_ERROR_INVALID_OPERATION;
  case UR_RESULT_ERROR_INVALID_QUEUE_PROPERTIES:
    return PI_ERROR_INVALID_QUEUE_PROPERTIES;
  case UR_RESULT_ERROR_INVALID_QUEUE:
    return PI_ERROR_INVALID_QUEUE;
  case UR_RESULT_ERROR_INVALID_VALUE:
    return PI_ERROR_INVALID_VALUE;
  case UR_RESULT_ERROR_INVALID_CONTEXT:
    return PI_ERROR_INVALID_CONTEXT;
  case UR_RESULT_ERROR_INVALID_PLATFORM:
    return PI_ERROR_INVALID_PLATFORM;
  case UR_RESULT_ERROR_INVALID_BINARY:
    return PI_ERROR_INVALID_BINARY;
  case UR_RESULT_ERROR_INVALID_PROGRAM:
    return PI_ERROR_INVALID_PROGRAM;
  case UR_RESULT_ERROR_INVALID_SAMPLER:
    return PI_ERROR_INVALID_SAMPLER;
  case UR_RESULT_ERROR_INVALID_MEM_OBJECT:
    return PI_ERROR_INVALID_MEM_OBJECT;
  case UR_RESULT_ERROR_INVALID_EVENT:
    return PI_ERROR_INVALID_EVENT;
  case UR_RESULT_ERROR_INVALID_EVENT_WAIT_LIST:
    return PI_ERROR_INVALID_EVENT_WAIT_LIST;
  case UR_RESULT_ERROR_MISALIGNED_SUB_BUFFER_OFFSET:
    return PI_ERROR_MISALIGNED_SUB_BUFFER_OFFSET;
  case UR_RESULT_ERROR_INVALID_WORK_GROUP_SIZE:
    return PI_ERROR_INVALID_WORK_GROUP_SIZE;
  case UR_RESULT_ERROR_COMPILER_NOT_AVAILABLE:
    return PI_ERROR_COMPILER_NOT_AVAILABLE;
  case UR_RESULT_ERROR_PROFILING_INFO_NOT_AVAILABLE:
    return PI_ERROR_PROFILING_INFO_NOT_AVAILABLE;
  case UR_RESULT_ERROR_DEVICE_NOT_FOUND:
    return PI_ERROR_DEVICE_NOT_FOUND;
  case UR_RESULT_ERROR_INVALID_DEVICE:
    return PI_ERROR_INVALID_DEVICE;
  case UR_RESULT_ERROR_DEVICE_REQUIRES_RESET:
  case UR_RESULT_ERROR_DEVICE_LOST:
    return PI_ERROR_DEVICE_NOT_AVAILABLE;
  case UR_RESULT_ERROR_DEVICE_PARTITION_FAILED:
    return PI_ERROR_DEVICE_PARTITION_FAILED;
  case UR_RESULT_ERROR_INVALID_DEVICE_PARTITION_COUNT:
    return PI_ERROR_INVALID_DEVICE_PARTITION_COUNT;
  case UR_RESULT_ERROR_INVALID_WORK_ITEM_SIZE:
    return PI_ERROR_INVALID_WORK_ITEM_SIZE;
  case UR_RESULT_ERROR_INVALID_WORK_DIMENSION:
    return PI_ERROR_INVALID_WORK_DIMENSION;
  case UR_RESULT_ERROR_INVALID_KERNEL_ARGS:
    return PI_ERROR_INVALID_KERNEL_ARGS;
  case UR_RESULT_ERROR_INVALID_KERNEL:
    return PI_ERROR_INVALID_KERNEL;
  case UR_RESULT_ERROR_INVALID_KERNEL_NAME:
    return PI_ERROR_INVALID_KERNEL_NAME;
  case UR_RESULT_ERROR_INVALID_KERNEL_ARGUMENT_INDEX:
    return PI_ERROR_INVALID_ARG_INDEX;
  case UR_RESULT_ERROR_INVALID_KERNEL_ARGUMENT_SIZE:
    return PI_ERROR_INVALID_ARG_SIZE;
  case UR_RESULT_ERROR_INVALID_KERNEL_ATTRIBUTE_VALUE:
    return PI_ERROR_INVALID_VALUE;
  case UR_RESULT_ERROR_INVALID_IMAGE_SIZE:
    return PI_ERROR_INVALID_IMAGE_SIZE;
  case UR_RESULT_ERROR_INVALID_IMAGE_FORMAT_DESCRIPTOR:
    return PI_ERROR_INVALID_IMAGE_FORMAT_DESCRIPTOR;
  case UR_RESULT_ERROR_IMAGE_FORMAT_NOT_SUPPORTED:
    return PI_ERROR_IMAGE_FORMAT_NOT_SUPPORTED;
  case UR_RESULT_ERROR_MEM_OBJECT_ALLOCATION_FAILURE:
    return PI_ERROR_MEM_OBJECT_ALLOCATION_FAILURE;
  case UR_RESULT_ERROR_INVALID_PROGRAM_EXECUTABLE:
    return PI_ERROR_INVALID_PROGRAM_EXECUTABLE;
  case UR_RESULT_ERROR_UNINITIALIZED:
    return PI_ERROR_UNINITIALIZED;
  case UR_RESULT_ERROR_OUT_OF_HOST_MEMORY:
    return PI_ERROR_OUT_OF_HOST_MEMORY;
  case UR_RESULT_ERROR_OUT_OF_DEVICE_MEMORY:
  case UR_RESULT_ERROR_OUT_OF_RESOURCES:
    return PI_ERROR_OUT_OF_RESOURCES;
  case UR_RESULT_ERROR_PROGRAM_BUILD_FAILURE:
    return PI_ERROR_BUILD_PROGRAM_FAILURE;
  case UR_RESULT_ERROR_PROGRAM_LINK_FAILURE:
    return PI_ERROR_LINK_PROGRAM_FAILURE;
  case UR_RESULT_ERROR_UNSUPPORTED_VERSION:
  case UR_RESULT_ERROR_UNSUPPORTED_FEATURE:
  case UR_RESULT_ERROR_INVALID_ARGUMENT:
  case UR_RESULT_ERROR_INVALID_NULL_HANDLE:
  case UR_RESULT_ERROR_HANDLE_OBJECT_IN_USE:
  case UR_RESULT_ERROR_INVALID_NULL_POINTER:
    return PI_ERROR_INVALID_VALUE;
  case UR_RESULT_ERROR_INVALID_SIZE:
  case UR_RESULT_ERROR_UNSUPPORTED_SIZE:
    return PI_ERROR_INVALID_BUFFER_SIZE;
  case UR_RESULT_ERROR_UNSUPPORTED_ALIGNMENT:
    return PI_ERROR_INVALID_VALUE;
  case UR_RESULT_ERROR_INVALID_SYNCHRONIZATION_OBJECT:
  case UR_RESULT_ERROR_INVALID_ENUMERATION:
  case UR_RESULT_ERROR_UNSUPPORTED_ENUMERATION:
    return PI_ERROR_INVALID_VALUE;
  case UR_RESULT_ERROR_UNSUPPORTED_IMAGE_FORMAT:
    return PI_ERROR_IMAGE_FORMAT_NOT_SUPPORTED;
  case UR_RESULT_ERROR_INVALID_NATIVE_BINARY:
    return PI_ERROR_INVALID_BINARY;
  case UR_RESULT_ERROR_INVALID_GLOBAL_NAME:
    return PI_ERROR_INVALID_VALUE;
  case UR_RESULT_ERROR_INVALID_FUNCTION_NAME:
    return PI_ERROR_FUNCTION_ADDRESS_IS_NOT_AVAILABLE;
  case UR_RESULT_ERROR_INVALID_GROUP_SIZE_DIMENSION:
    return PI_ERROR_INVALID_WORK_DIMENSION;
  case UR_RESULT_ERROR_INVALID_GLOBAL_WIDTH_DIMENSION:
    return PI_ERROR_INVALID_VALUE;

  case UR_RESULT_ERROR_PROGRAM_UNLINKED:
    return PI_ERROR_INVALID_PROGRAM_EXECUTABLE;
  case UR_RESULT_ERROR_OVERLAPPING_REGIONS:
    return PI_ERROR_MEM_COPY_OVERLAP;
  case UR_RESULT_ERROR_INVALID_HOST_PTR:
    return PI_ERROR_INVALID_HOST_PTR;
  case UR_RESULT_ERROR_INVALID_USM_SIZE:
    return PI_ERROR_INVALID_BUFFER_SIZE;
  case UR_RESULT_ERROR_OBJECT_ALLOCATION_FAILURE:
    return PI_ERROR_OUT_OF_RESOURCES;
  case UR_RESULT_ERROR_ADAPTER_SPECIFIC:
    return PI_ERROR_PLUGIN_SPECIFIC_ERROR;
  case UR_RESULT_ERROR_UNKNOWN:
  default:
    return PI_ERROR_UNKNOWN;
  };
}

// Helper for one-liner validation
#define PI_ASSERT(condition, error)                                            \
  if (!(condition))                                                            \
    return error;

// Early exits on any error
#define HANDLE_ERRORS(urCall)                                                  \
  if (auto Result = urCall)                                                    \
    return ur2piResult(Result);

// A version of return helper that returns pi_result and not ur_result_t
class ReturnHelper : public UrReturnHelper {
public:
  using UrReturnHelper::UrReturnHelper;

  template <class T> pi_result operator()(const T &t) {
    return ur2piResult(UrReturnHelper::operator()(t));
  }
  // Array return value
  template <class T> pi_result operator()(const T *t, size_t s) {
    return ur2piResult(UrReturnHelper::operator()(t, s));
  }
  // Array return value where element type is differrent from T
  template <class RetType, class T> pi_result operator()(const T *t, size_t s) {
    return ur2piResult(UrReturnHelper::operator()<RetType>(t, s));
  }
};

// A version of return helper that supports conversion through a map
class ConvertHelper : public ReturnHelper {
  using ReturnHelper::ReturnHelper;

public:
  // Convert the value using a conversion map
  template <typename TypeUR, typename TypePI>
  pi_result convert(std::function<TypePI(TypeUR)> Func) {
    *param_value_size_ret = sizeof(TypePI);

    // There is no value to convert.
    if (!param_value)
      return PI_SUCCESS;

    auto pValueUR = static_cast<TypeUR *>(param_value);
    auto pValuePI = static_cast<TypePI *>(param_value);

    // Cannot convert to a smaller storage type
    PI_ASSERT(sizeof(TypePI) >= sizeof(TypeUR), PI_ERROR_UNKNOWN);

    *pValuePI = Func(*pValueUR);
    return PI_SUCCESS;
  }

  // Convert the array (0-terminated) using a conversion map
  template <typename TypeUR, typename TypePI>
  pi_result convertArray(std::function<TypePI(TypeUR)> Func) {
    // Cannot convert to a smaller element storage type
    PI_ASSERT(sizeof(TypePI) >= sizeof(TypeUR), PI_ERROR_UNKNOWN);
    *param_value_size_ret *= sizeof(TypePI) / sizeof(TypeUR);

    // There is no value to convert. Adjust to a possibly bigger PI storage.
    if (!param_value)
      return PI_SUCCESS;

    PI_ASSERT(*param_value_size_ret % sizeof(TypePI) == 0, PI_ERROR_UNKNOWN);

    // Make a copy of the input UR array as we may possibly overwrite
    // following elements while converting previous ones (if extending).
    auto ValueUR = new char[*param_value_size_ret];
    auto pValueUR = reinterpret_cast<TypeUR *>(ValueUR);
    auto pValuePI = static_cast<TypePI *>(param_value);
    memcpy(pValueUR, param_value, *param_value_size_ret);

    while (pValueUR) {
      if (*pValueUR == 0) {
        *pValuePI = 0;
        break;
      }

      *pValuePI = Func(*pValueUR);
      ++pValuePI;
      ++pValueUR;
    }

    delete[] ValueUR;
    return PI_SUCCESS;
  }

  // Convert the bitset using a conversion map
  template <typename TypeUR, typename TypePI>
  pi_result convertBitSet(std::function<TypePI(TypeUR)> Func) {
    // There is no value to convert.
    if (!param_value)
      return PI_SUCCESS;

    auto pValuePI = static_cast<TypePI *>(param_value);
    auto pValueUR = static_cast<TypeUR *>(param_value);

    // Cannot handle biteset large than size_t
    PI_ASSERT(sizeof(TypeUR) <= sizeof(size_t), PI_ERROR_UNKNOWN);
    size_t In = *pValueUR;
    TypePI Out = 0;

    size_t Val;
    while ((Val = In & -In)) { // Val is the rightmost set bit in In
      In &= In - 1;            // Reset the rightmost set bit

      // Convert the Val alone and merge it into Out
      *pValueUR = TypeUR(Val);
      if (auto Res = convert(Func))
        return Res;
      Out |= *pValuePI;
    }
    *pValuePI = TypePI(Out);
    return PI_SUCCESS;
  }
};

// Translate UR platform info values to PI info values
inline pi_result ur2piPlatformInfoValue(ur_platform_info_t ParamName,
                                        size_t ParamValueSizePI,
                                        size_t *ParamValueSizeUR,
                                        void *ParamValue) {

  ConvertHelper Value(ParamValueSizePI, ParamValue, ParamValueSizeUR);

  switch (ParamName) {
  case UR_PLATFORM_INFO_EXTENSIONS:
  case UR_PLATFORM_INFO_NAME:
  case UR_PLATFORM_INFO_PROFILE:
  case UR_PLATFORM_INFO_VENDOR_NAME:
  case UR_PLATFORM_INFO_VERSION:
    // These ones do not need ur2pi translations
    break;
  case UR_PLATFORM_INFO_BACKEND: {
    auto ConvertFunc = [](ur_platform_backend_t UrValue) {
      switch (UrValue) {
      case UR_PLATFORM_BACKEND_UNKNOWN:
        return PI_EXT_PLATFORM_BACKEND_UNKNOWN;
      case UR_PLATFORM_BACKEND_LEVEL_ZERO:
        return PI_EXT_PLATFORM_BACKEND_LEVEL_ZERO;
      case UR_PLATFORM_BACKEND_OPENCL:
        return PI_EXT_PLATFORM_BACKEND_OPENCL;
      case UR_PLATFORM_BACKEND_CUDA:
        return PI_EXT_PLATFORM_BACKEND_CUDA;
      case UR_PLATFORM_BACKEND_HIP:
        return PI_EXT_PLATFORM_BACKEND_CUDA;
      default:
        die("UR_PLATFORM_INFO_BACKEND: unhandled value");
      }
    };
    return Value.convert<ur_platform_backend_t, pi_platform_backend>(
        ConvertFunc);
  }
  default:
    return PI_ERROR_UNKNOWN;
  }

  if (ParamValueSizePI && ParamValueSizePI != *ParamValueSizeUR) {
    fprintf(stderr, "UR PlatformInfoType=%d PI=%d but UR=%d\n", ParamName,
            (int)ParamValueSizePI, (int)*ParamValueSizeUR);
    die("ur2piPlatformInfoValue: size mismatch");
  }
  return PI_SUCCESS;
}

// Translate UR device info values to PI info values
inline pi_result ur2piDeviceInfoValue(ur_device_info_t ParamName,
                                      size_t ParamValueSizePI,
                                      size_t *ParamValueSizeUR,
                                      void *ParamValue) {

  ConvertHelper Value(ParamValueSizePI, ParamValue, ParamValueSizeUR);

  if (ParamName == UR_DEVICE_INFO_TYPE) {
    auto ConvertFunc = [](ur_device_type_t UrValue) {
      switch (UrValue) {
      case UR_DEVICE_TYPE_CPU:
        return PI_DEVICE_TYPE_CPU;
      case UR_DEVICE_TYPE_GPU:
        return PI_DEVICE_TYPE_GPU;
      case UR_DEVICE_TYPE_FPGA:
        return PI_DEVICE_TYPE_ACC;
      default:
        die("UR_DEVICE_INFO_TYPE: unhandled value");
      }
    };
    return Value.convert<ur_device_type_t, pi_device_type>(ConvertFunc);
  } else if (ParamName == UR_DEVICE_INFO_QUEUE_PROPERTIES) {
    auto ConvertFunc = [](ur_queue_flag_t UrValue) {
      switch (UrValue) {
      case UR_QUEUE_FLAG_OUT_OF_ORDER_EXEC_MODE_ENABLE:
        return PI_QUEUE_FLAG_OUT_OF_ORDER_EXEC_MODE_ENABLE;
      case UR_QUEUE_FLAG_PROFILING_ENABLE:
        return PI_QUEUE_FLAG_PROFILING_ENABLE;
      case UR_QUEUE_FLAG_ON_DEVICE:
        return PI_QUEUE_FLAG_ON_DEVICE;
      case UR_QUEUE_FLAG_ON_DEVICE_DEFAULT:
        return PI_QUEUE_FLAG_ON_DEVICE_DEFAULT;
      case UR_QUEUE_FLAG_SYNC_WITH_DEFAULT_STREAM:
        return static_cast<uint64_t>(__SYCL_PI_CUDA_SYNC_WITH_DEFAULT);
      case UR_QUEUE_FLAG_USE_DEFAULT_STREAM:
        return static_cast<uint64_t>(__SYCL_PI_CUDA_USE_DEFAULT_STREAM);
      default:
        die("UR_DEVICE_INFO_QUEUE_PROPERTIES: unhandled value");
      }
    };
    return Value.convertBitSet<ur_queue_flag_t, pi_queue_properties>(
        ConvertFunc);
  } else if (ParamName == UR_DEVICE_INFO_EXECUTION_CAPABILITIES) {
    auto ConvertFunc = [](ur_device_exec_capability_flag_t UrValue) {
      switch (UrValue) {
      case UR_DEVICE_EXEC_CAPABILITY_FLAG_KERNEL:
        return PI_DEVICE_EXEC_CAPABILITIES_KERNEL;
      case UR_DEVICE_EXEC_CAPABILITY_FLAG_NATIVE_KERNEL:
        return PI_DEVICE_EXEC_CAPABILITIES_NATIVE_KERNEL;
      default:
        die("UR_DEVICE_INFO_EXECUTION_CAPABILITIES: unhandled value");
      }
    };
    return Value
        .convertBitSet<ur_device_exec_capability_flag_t, pi_queue_properties>(
            ConvertFunc);
  } else if (ParamName == UR_DEVICE_INFO_PARTITION_AFFINITY_DOMAIN) {
    auto ConvertFunc = [](ur_device_affinity_domain_flag_t UrValue) {
      switch (UrValue) {
      case UR_DEVICE_AFFINITY_DOMAIN_FLAG_NUMA:
        return PI_DEVICE_AFFINITY_DOMAIN_NUMA;
      case UR_DEVICE_AFFINITY_DOMAIN_FLAG_NEXT_PARTITIONABLE:
        return PI_DEVICE_AFFINITY_DOMAIN_NEXT_PARTITIONABLE;
      default:
        die("UR_DEVICE_INFO_PARTITION_AFFINITY_DOMAIN: unhandled value");
      }
    };
    return Value.convertBitSet<ur_device_affinity_domain_flag_t,
                               pi_device_affinity_domain>(ConvertFunc);
  } else if (ParamName == UR_DEVICE_INFO_PARTITION_TYPE) {
    auto ConvertFunc = [](ur_device_partition_t UrValue) {
      if (UR_DEVICE_PARTITION_BY_AFFINITY_DOMAIN == UrValue)
        return PI_DEVICE_PARTITION_BY_AFFINITY_DOMAIN;
      else if (UR_DEVICE_PARTITION_BY_CSLICE == UrValue)
        return PI_EXT_INTEL_DEVICE_PARTITION_BY_CSLICE;
      else if ((ur_device_partition_t)
                   UR_DEVICE_AFFINITY_DOMAIN_FLAG_NEXT_PARTITIONABLE == UrValue)
        return (pi_device_partition_property)
            PI_DEVICE_AFFINITY_DOMAIN_NEXT_PARTITIONABLE;
      die("UR_DEVICE_INFO_PARTITION_TYPE: unhandled value");
    };
    return Value
        .convertArray<ur_device_partition_t, pi_device_partition_property>(
            ConvertFunc);
  } else if (ParamName == UR_DEVICE_INFO_SUPPORTED_PARTITIONS) {
    auto ConvertFunc = [](ur_device_partition_t UrValue) {
      switch (UrValue) {
      case UR_DEVICE_PARTITION_BY_AFFINITY_DOMAIN:
        return PI_DEVICE_PARTITION_BY_AFFINITY_DOMAIN;
      case UR_DEVICE_PARTITION_BY_CSLICE:
        return PI_EXT_INTEL_DEVICE_PARTITION_BY_CSLICE;
      default:
        die("UR_DEVICE_INFO_SUPPORTED_PARTITIONS: unhandled value");
      }
    };
    return Value
        .convertArray<ur_device_partition_t, pi_device_partition_property>(
            ConvertFunc);
  } else if (ParamName == UR_DEVICE_INFO_LOCAL_MEM_TYPE) {
    auto ConvertFunc = [](ur_device_local_mem_type_t UrValue) {
      switch (UrValue) {
      case UR_DEVICE_LOCAL_MEM_TYPE_LOCAL:
        return PI_DEVICE_LOCAL_MEM_TYPE_LOCAL;
      case UR_DEVICE_LOCAL_MEM_TYPE_GLOBAL:
        return PI_DEVICE_LOCAL_MEM_TYPE_GLOBAL;
      default:
        die("UR_DEVICE_INFO_LOCAL_MEM_TYPE: unhandled value");
      }
    };
    return Value.convert<ur_device_local_mem_type_t, pi_device_local_mem_type>(
        ConvertFunc);
  } else if (ParamName == UR_DEVICE_INFO_ATOMIC_MEMORY_ORDER_CAPABILITIES ||
             ParamName == UR_DEVICE_INFO_ATOMIC_FENCE_ORDER_CAPABILITIES) {
    auto ConvertFunc = [](ur_memory_order_capability_flag_t UrValue) {
      switch (UrValue) {
      case UR_MEMORY_ORDER_CAPABILITY_FLAG_RELAXED:
        return PI_MEMORY_ORDER_RELAXED;
      case UR_MEMORY_ORDER_CAPABILITY_FLAG_ACQUIRE:
        return PI_MEMORY_ORDER_ACQUIRE;
      case UR_MEMORY_ORDER_CAPABILITY_FLAG_RELEASE:
        return PI_MEMORY_ORDER_RELEASE;
      case UR_MEMORY_ORDER_CAPABILITY_FLAG_ACQ_REL:
        return PI_MEMORY_ORDER_ACQ_REL;
      case UR_MEMORY_ORDER_CAPABILITY_FLAG_SEQ_CST:
        return PI_MEMORY_ORDER_SEQ_CST;
      default:
        die("UR_DEVICE_INFO_ATOMIC_MEMORY_ORDER_CAPABILITIES: unhandled "
            "value");
      }
    };
    return Value.convertBitSet<ur_memory_order_capability_flag_t,
                               pi_memory_order_capabilities>(ConvertFunc);
  } else if (ParamName == UR_DEVICE_INFO_ATOMIC_MEMORY_SCOPE_CAPABILITIES ||
             ParamName == UR_DEVICE_INFO_ATOMIC_FENCE_SCOPE_CAPABILITIES) {
    auto ConvertFunc = [](ur_memory_scope_capability_flag_t UrValue) {
      switch (UrValue) {
      case UR_MEMORY_SCOPE_CAPABILITY_FLAG_WORK_ITEM:
        return PI_MEMORY_SCOPE_WORK_ITEM;
      case UR_MEMORY_SCOPE_CAPABILITY_FLAG_SUB_GROUP:
        return PI_MEMORY_SCOPE_SUB_GROUP;
      case UR_MEMORY_SCOPE_CAPABILITY_FLAG_WORK_GROUP:
        return PI_MEMORY_SCOPE_WORK_GROUP;
      case UR_MEMORY_SCOPE_CAPABILITY_FLAG_DEVICE:
        return PI_MEMORY_SCOPE_DEVICE;
      case UR_MEMORY_SCOPE_CAPABILITY_FLAG_SYSTEM:
        return PI_MEMORY_SCOPE_SYSTEM;
      default:
        die("UR_DEVICE_INFO_ATOMIC_MEMORY_SCOPE_CAPABILITIES: unhandled "
            "value");
      }
    };
    return Value.convertBitSet<ur_memory_scope_capability_flag_t,
                               pi_memory_scope_capabilities>(ConvertFunc);
  } else {
    // TODO: what else needs a UR-PI translation?
  }

  if (ParamValueSizePI && ParamValueSizePI != *ParamValueSizeUR) {
    fprintf(stderr, "UR DeviceInfoType=%d PI=%d but UR=%d\n", ParamName,
            (int)ParamValueSizePI, (int)*ParamValueSizeUR);
    die("ur2piDeviceInfoValue: size mismatch");
  }
  return PI_SUCCESS;
}

inline pi_result ur2piSamplerInfoValue(ur_sampler_info_t ParamName,
                                       size_t ParamValueSizePI,
                                       size_t *ParamValueSizeUR,
                                       void *ParamValue) {

  ConvertHelper Value(ParamValueSizePI, ParamValue, ParamValueSizeUR);
  switch (ParamName) {
  case UR_SAMPLER_INFO_ADDRESSING_MODE: {
    auto ConvertFunc = [](ur_sampler_addressing_mode_t UrValue) {
      switch (UrValue) {
      case UR_SAMPLER_ADDRESSING_MODE_CLAMP:
        return PI_SAMPLER_ADDRESSING_MODE_CLAMP;
      case UR_SAMPLER_ADDRESSING_MODE_CLAMP_TO_EDGE:
        return PI_SAMPLER_ADDRESSING_MODE_CLAMP_TO_EDGE;
      case UR_SAMPLER_ADDRESSING_MODE_MIRRORED_REPEAT:
        return PI_SAMPLER_ADDRESSING_MODE_MIRRORED_REPEAT;
      case UR_SAMPLER_ADDRESSING_MODE_NONE:
        return PI_SAMPLER_ADDRESSING_MODE_NONE;
      case UR_SAMPLER_ADDRESSING_MODE_REPEAT:
        return PI_SAMPLER_ADDRESSING_MODE_REPEAT;

      default:
        die("UR_SAMPLER_ADDRESSING_MODE_TYPE: unhandled value");
      }
    };
    return Value
        .convert<ur_sampler_addressing_mode_t, pi_sampler_addressing_mode>(
            ConvertFunc);
  }
  case UR_SAMPLER_INFO_FILTER_MODE: {
    auto ConvertFunc = [](ur_sampler_filter_mode_t UrValue) {
      switch (UrValue) {
      case UR_SAMPLER_FILTER_MODE_LINEAR:
        return PI_SAMPLER_FILTER_MODE_LINEAR;
      case UR_SAMPLER_FILTER_MODE_NEAREST:
        return PI_SAMPLER_FILTER_MODE_NEAREST;
      default:
        die("UR_SAMPLER_FILTER_MODE: unhandled value");
      }
    };
    return Value.convert<ur_sampler_filter_mode_t, pi_sampler_filter_mode>(
        ConvertFunc);
  }
  default:
    return PI_SUCCESS;
  }
}

// Translate UR device info values to PI info values
inline pi_result ur2piUSMAllocInfoValue(ur_usm_alloc_info_t ParamName,
                                        size_t ParamValueSizePI,
                                        size_t *ParamValueSizeUR,
                                        void *ParamValue) {
  ConvertHelper Value(ParamValueSizePI, ParamValue, ParamValueSizeUR);

  if (ParamName == UR_USM_ALLOC_INFO_TYPE) {
    auto ConvertFunc = [](ur_usm_type_t UrValue) {
      switch (UrValue) {
      case UR_USM_TYPE_UNKNOWN:
        return PI_MEM_TYPE_UNKNOWN;
      case UR_USM_TYPE_HOST:
        return PI_MEM_TYPE_HOST;
      case UR_USM_TYPE_DEVICE:
        return PI_MEM_TYPE_DEVICE;
      case UR_USM_TYPE_SHARED:
        return PI_MEM_TYPE_SHARED;
      default:
        die("UR_USM_ALLOC_INFO_TYPE: unhandled value");
      }
    };
    return Value.convert<ur_usm_type_t, pi_usm_type>(ConvertFunc);
  }

  return PI_SUCCESS;
}

// Handle mismatched PI and UR type return sizes for info queries
inline pi_result fixupInfoValueTypes(size_t ParamValueSizeRetUR,
                                     size_t *ParamValueSizeRetPI,
                                     size_t ParamValueSize, void *ParamValue) {
  if (ParamValueSizeRetUR == 1 && ParamValueSize == 4) {
    // extend bool to pi_bool (uint32_t)
    if (ParamValue) {
      auto *ValIn = static_cast<bool *>(ParamValue);
      auto *ValOut = static_cast<pi_bool *>(ParamValue);
      *ValOut = static_cast<pi_bool>(*ValIn);
    }
    if (ParamValueSizeRetPI) {
      *ParamValueSizeRetPI = sizeof(pi_bool);
    }
  }

  return PI_SUCCESS;
}

inline ur_result_t
mapPIMetadataToUR(const pi_device_binary_property *pi_metadata,
                  ur_program_metadata_t *ur_metadata) {
  ur_metadata->pName = (*pi_metadata)->Name;
  ur_metadata->size = (*pi_metadata)->ValSize;
  switch ((*pi_metadata)->Type) {
  case PI_PROPERTY_TYPE_UINT32:
    ur_metadata->type = UR_PROGRAM_METADATA_TYPE_UINT32;
    ur_metadata->value.data32 = (*pi_metadata)->ValSize;
    return UR_RESULT_SUCCESS;
  case PI_PROPERTY_TYPE_BYTE_ARRAY:
    ur_metadata->type = UR_PROGRAM_METADATA_TYPE_BYTE_ARRAY;
    ur_metadata->value.pData = (*pi_metadata)->ValAddr;
    return UR_RESULT_SUCCESS;
  case PI_PROPERTY_TYPE_STRING:
    ur_metadata->type = UR_PROGRAM_METADATA_TYPE_STRING;
    ur_metadata->value.pString =
        reinterpret_cast<char *>((*pi_metadata)->ValAddr);
    return UR_RESULT_SUCCESS;
  default:
    return UR_RESULT_ERROR_INVALID_VALUE;
  }
}

namespace pi2ur {

inline pi_result piTearDown(void *PluginParameter) {
  std::ignore = PluginParameter;
  // TODO: Dont check for errors in urTearDown, since
  // when using Level Zero plugin, the second urTearDown
  // will fail as ur_loader.so has already been unloaded,
  urTearDown(nullptr);
  return PI_SUCCESS;
}

///////////////////////////////////////////////////////////////////////////////
// Platform
inline pi_result piPlatformsGet(pi_uint32 NumEntries, pi_platform *Platforms,
                                pi_uint32 *NumPlatforms) {

  urInit(0);
  auto phPlatforms = reinterpret_cast<ur_platform_handle_t *>(Platforms);
  HANDLE_ERRORS(urPlatformGet(NumEntries, phPlatforms, NumPlatforms));
  return PI_SUCCESS;
}

inline pi_result piextPlatformGetNativeHandle(pi_platform Platform,
                                              pi_native_handle *NativeHandle) {

  PI_ASSERT(Platform, PI_ERROR_INVALID_PLATFORM);
  PI_ASSERT(NativeHandle, PI_ERROR_INVALID_VALUE);

  auto UrPlatform = reinterpret_cast<ur_platform_handle_t>(Platform);

  ur_native_handle_t UrNativeHandle{};
  HANDLE_ERRORS(urPlatformGetNativeHandle(UrPlatform, &UrNativeHandle));

  *NativeHandle = reinterpret_cast<pi_native_handle>(UrNativeHandle);

  return PI_SUCCESS;
}

inline pi_result
piextPlatformCreateWithNativeHandle(pi_native_handle NativeHandle,
                                    pi_platform *Platform) {

  PI_ASSERT(Platform, PI_ERROR_INVALID_PLATFORM);
  PI_ASSERT(NativeHandle, PI_ERROR_INVALID_VALUE);

  ur_platform_handle_t UrPlatform{};
  ur_native_handle_t UrNativeHandle =
      reinterpret_cast<ur_native_handle_t>(NativeHandle);
  ur_platform_native_properties_t UrProperties{};
  urPlatformCreateWithNativeHandle(UrNativeHandle, &UrProperties, &UrPlatform);

  *Platform = reinterpret_cast<pi_platform>(UrPlatform);

  return PI_SUCCESS;
}

inline pi_result piPlatformGetInfo(pi_platform Platform,
                                   pi_platform_info ParamName,
                                   size_t ParamValueSize, void *ParamValue,
                                   size_t *ParamValueSizeRet) {

  PI_ASSERT(Platform, PI_ERROR_INVALID_PLATFORM);

  ur_platform_info_t UrParamName = {};
  switch (ParamName) {
  case PI_PLATFORM_INFO_EXTENSIONS: {
    UrParamName = UR_PLATFORM_INFO_EXTENSIONS;
    break;
  }
  case PI_PLATFORM_INFO_NAME: {
    UrParamName = UR_PLATFORM_INFO_NAME;
    break;
  }
  case PI_PLATFORM_INFO_PROFILE: {
    UrParamName = UR_PLATFORM_INFO_PROFILE;
    break;
  }
  case PI_PLATFORM_INFO_VENDOR: {
    UrParamName = UR_PLATFORM_INFO_VENDOR_NAME;
    break;
  }
  case PI_PLATFORM_INFO_VERSION: {
    UrParamName = UR_PLATFORM_INFO_VERSION;
    break;
  }
  case PI_EXT_PLATFORM_INFO_BACKEND: {
    UrParamName = UR_PLATFORM_INFO_BACKEND;
    break;
  }
  default:
    die("urGetContextInfo: unsuppported ParamName.");
  }

  size_t UrParamValueSizeRet;
  auto UrPlatform = reinterpret_cast<ur_platform_handle_t>(Platform);
  HANDLE_ERRORS(urPlatformGetInfo(UrPlatform, UrParamName, ParamValueSize,
                                  ParamValue, &UrParamValueSizeRet));

  if (ParamValueSizeRet) {
    *ParamValueSizeRet = UrParamValueSizeRet;
  }
  ur2piPlatformInfoValue(UrParamName, ParamValueSize, &ParamValueSize,
                         ParamValue);
  fixupInfoValueTypes(UrParamValueSizeRet, ParamValueSizeRet, ParamValueSize,
                      ParamValue);

  return PI_SUCCESS;
}

inline pi_result piextPluginGetOpaqueData(void *opaque_data_param,
                                          void **opaque_data_return) {
  (void)opaque_data_param;
  (void)opaque_data_return;
  return PI_ERROR_UNKNOWN;
}

inline pi_result piPluginGetBackendOption(pi_platform Platform,
                                          const char *FrontendOption,
                                          const char **PlatformOption) {

  auto UrPlatform = reinterpret_cast<ur_platform_handle_t>(Platform);
  HANDLE_ERRORS(
      urPlatformGetBackendOption(UrPlatform, FrontendOption, PlatformOption));

  return PI_SUCCESS;
}

// Platform
///////////////////////////////////////////////////////////////////////////////

///////////////////////////////////////////////////////////////////////////////
// Device
inline pi_result piDevicesGet(pi_platform Platform, pi_device_type DeviceType,
                              pi_uint32 NumEntries, pi_device *Devices,
                              pi_uint32 *NumDevices) {
  ur_device_type_t Type;
  switch (DeviceType) {
  case PI_DEVICE_TYPE_ALL:
    Type = UR_DEVICE_TYPE_ALL;
    break;
  case PI_DEVICE_TYPE_GPU:
    Type = UR_DEVICE_TYPE_GPU;
    break;
  case PI_DEVICE_TYPE_CPU:
    Type = UR_DEVICE_TYPE_CPU;
    break;
  case PI_DEVICE_TYPE_ACC:
    Type = UR_DEVICE_TYPE_FPGA;
    break;
  default:
    return PI_ERROR_UNKNOWN;
  }

  PI_ASSERT(Platform, PI_ERROR_INVALID_PLATFORM);

  auto UrPlatform = reinterpret_cast<ur_platform_handle_t>(Platform);
  auto UrDevices = reinterpret_cast<ur_device_handle_t *>(Devices);
  HANDLE_ERRORS(
      urDeviceGet(UrPlatform, Type, NumEntries, UrDevices, NumDevices));

  return PI_SUCCESS;
}

inline pi_result piDeviceRetain(pi_device Device) {
  PI_ASSERT(Device, PI_ERROR_INVALID_DEVICE);

  auto UrDevice = reinterpret_cast<ur_device_handle_t>(Device);
  HANDLE_ERRORS(urDeviceRetain(UrDevice));
  return PI_SUCCESS;
}

inline pi_result piDeviceRelease(pi_device Device) {
  PI_ASSERT(Device, PI_ERROR_INVALID_DEVICE);

  auto UrDevice = reinterpret_cast<ur_device_handle_t>(Device);
  HANDLE_ERRORS(urDeviceRelease(UrDevice));
  return PI_SUCCESS;
}

inline pi_result piPluginGetLastError(char **message) {
  std::ignore = message;
  return PI_SUCCESS;
}

inline pi_result piDeviceGetInfo(pi_device Device, pi_device_info ParamName,
                                 size_t ParamValueSize, void *ParamValue,
                                 size_t *ParamValueSizeRet) {

  ur_device_info_t InfoType;
  switch (ParamName) {
  case PI_DEVICE_INFO_TYPE:
    InfoType = UR_DEVICE_INFO_TYPE;
    break;
  case PI_DEVICE_INFO_PARENT_DEVICE:
    InfoType = UR_DEVICE_INFO_PARENT_DEVICE;
    break;
  case PI_DEVICE_INFO_PLATFORM:
    InfoType = UR_DEVICE_INFO_PLATFORM;
    break;
  case PI_DEVICE_INFO_VENDOR_ID:
    InfoType = UR_DEVICE_INFO_VENDOR_ID;
    break;
  case PI_DEVICE_INFO_UUID:
    InfoType = UR_DEVICE_INFO_UUID;
    break;
  case PI_DEVICE_INFO_ATOMIC_64:
    InfoType = UR_DEVICE_INFO_ATOMIC_64;
    break;
  case PI_DEVICE_INFO_EXTENSIONS:
    InfoType = UR_DEVICE_INFO_EXTENSIONS;
    break;
  case PI_DEVICE_INFO_NAME:
    InfoType = UR_DEVICE_INFO_NAME;
    break;
  case PI_DEVICE_INFO_COMPILER_AVAILABLE:
    InfoType = UR_DEVICE_INFO_COMPILER_AVAILABLE;
    break;
  case PI_DEVICE_INFO_LINKER_AVAILABLE:
    InfoType = UR_DEVICE_INFO_LINKER_AVAILABLE;
    break;
  case PI_DEVICE_INFO_MAX_COMPUTE_UNITS:
    InfoType = UR_DEVICE_INFO_MAX_COMPUTE_UNITS;
    break;
  case PI_DEVICE_INFO_MAX_WORK_ITEM_DIMENSIONS:
    InfoType = UR_DEVICE_INFO_MAX_WORK_ITEM_DIMENSIONS;
    break;
  case PI_DEVICE_INFO_MAX_WORK_GROUP_SIZE:
    InfoType = UR_DEVICE_INFO_MAX_WORK_GROUP_SIZE;
    break;
  case PI_DEVICE_INFO_MAX_WORK_ITEM_SIZES:
    InfoType = UR_DEVICE_INFO_MAX_WORK_ITEM_SIZES;
    break;
  case PI_DEVICE_INFO_MAX_CLOCK_FREQUENCY:
    InfoType = UR_DEVICE_INFO_MAX_CLOCK_FREQUENCY;
    break;
  case PI_DEVICE_INFO_ADDRESS_BITS:
    InfoType = UR_DEVICE_INFO_ADDRESS_BITS;
    break;
  case PI_DEVICE_INFO_MAX_MEM_ALLOC_SIZE:
    InfoType = UR_DEVICE_INFO_MAX_MEM_ALLOC_SIZE;
    break;
  case PI_DEVICE_INFO_GLOBAL_MEM_SIZE:
    InfoType = UR_DEVICE_INFO_GLOBAL_MEM_SIZE;
    break;
  case PI_DEVICE_INFO_LOCAL_MEM_SIZE:
    InfoType = UR_DEVICE_INFO_LOCAL_MEM_SIZE;
    break;
  case PI_DEVICE_INFO_IMAGE_SUPPORT:
    InfoType = UR_DEVICE_INFO_IMAGE_SUPPORTED;
    break;
  case PI_DEVICE_INFO_HOST_UNIFIED_MEMORY:
    InfoType = UR_DEVICE_INFO_HOST_UNIFIED_MEMORY;
    break;
  case PI_DEVICE_INFO_AVAILABLE:
    InfoType = UR_DEVICE_INFO_AVAILABLE;
    break;
  case PI_DEVICE_INFO_VENDOR:
    InfoType = UR_DEVICE_INFO_VENDOR;
    break;
  case PI_DEVICE_INFO_DRIVER_VERSION:
    InfoType = UR_DEVICE_INFO_DRIVER_VERSION;
    break;
  case PI_DEVICE_INFO_VERSION:
    InfoType = UR_DEVICE_INFO_VERSION;
    break;
  case PI_DEVICE_INFO_PARTITION_MAX_SUB_DEVICES:
    InfoType = UR_DEVICE_INFO_PARTITION_MAX_SUB_DEVICES;
    break;
  case PI_DEVICE_INFO_REFERENCE_COUNT:
    InfoType = UR_DEVICE_INFO_REFERENCE_COUNT;
    break;
  case PI_DEVICE_INFO_PARTITION_PROPERTIES:
    InfoType = UR_DEVICE_INFO_SUPPORTED_PARTITIONS;
    break;
  case PI_DEVICE_INFO_PARTITION_AFFINITY_DOMAIN:
    InfoType = UR_DEVICE_INFO_PARTITION_AFFINITY_DOMAIN;
    break;
  case PI_DEVICE_INFO_PARTITION_TYPE:
    InfoType = UR_DEVICE_INFO_PARTITION_TYPE;
    break;
  case PI_DEVICE_INFO_OPENCL_C_VERSION:
    InfoType = UR_EXT_DEVICE_INFO_OPENCL_C_VERSION;
    break;
  case PI_DEVICE_INFO_PREFERRED_INTEROP_USER_SYNC:
    InfoType = UR_DEVICE_INFO_PREFERRED_INTEROP_USER_SYNC;
    break;
  case PI_DEVICE_INFO_PRINTF_BUFFER_SIZE:
    InfoType = UR_DEVICE_INFO_PRINTF_BUFFER_SIZE;
    break;
  case PI_DEVICE_INFO_PROFILE:
    InfoType = UR_DEVICE_INFO_PROFILE;
    break;
  case PI_DEVICE_INFO_BUILT_IN_KERNELS:
    InfoType = UR_DEVICE_INFO_BUILT_IN_KERNELS;
    break;
  case PI_DEVICE_INFO_QUEUE_PROPERTIES:
    InfoType = UR_DEVICE_INFO_QUEUE_PROPERTIES;
    break;
  case PI_DEVICE_INFO_EXECUTION_CAPABILITIES:
    InfoType = UR_DEVICE_INFO_EXECUTION_CAPABILITIES;
    break;
  case PI_DEVICE_INFO_ENDIAN_LITTLE:
    InfoType = UR_DEVICE_INFO_ENDIAN_LITTLE;
    break;
  case PI_DEVICE_INFO_ERROR_CORRECTION_SUPPORT:
    InfoType = UR_DEVICE_INFO_ERROR_CORRECTION_SUPPORT;
    break;
  case PI_DEVICE_INFO_PROFILING_TIMER_RESOLUTION:
    InfoType = UR_DEVICE_INFO_PROFILING_TIMER_RESOLUTION;
    break;
  case PI_DEVICE_INFO_LOCAL_MEM_TYPE:
    InfoType = UR_DEVICE_INFO_LOCAL_MEM_TYPE;
    break;
  case PI_DEVICE_INFO_MAX_CONSTANT_ARGS:
    InfoType = UR_DEVICE_INFO_MAX_CONSTANT_ARGS;
    break;
  case PI_DEVICE_INFO_MAX_CONSTANT_BUFFER_SIZE:
    InfoType = UR_DEVICE_INFO_MAX_CONSTANT_BUFFER_SIZE;
    break;
  case PI_DEVICE_INFO_GLOBAL_MEM_CACHE_TYPE:
    InfoType = UR_DEVICE_INFO_GLOBAL_MEM_CACHE_TYPE;
    break;
  case PI_DEVICE_INFO_GLOBAL_MEM_CACHELINE_SIZE:
    InfoType = UR_DEVICE_INFO_GLOBAL_MEM_CACHELINE_SIZE;
    break;
  case PI_DEVICE_INFO_GLOBAL_MEM_CACHE_SIZE:
    InfoType = UR_DEVICE_INFO_GLOBAL_MEM_CACHE_SIZE;
    break;
  case PI_DEVICE_INFO_MAX_PARAMETER_SIZE:
    InfoType = UR_DEVICE_INFO_MAX_PARAMETER_SIZE;
    break;
  case PI_DEVICE_INFO_MEM_BASE_ADDR_ALIGN:
    InfoType = UR_DEVICE_INFO_MEM_BASE_ADDR_ALIGN;
    break;
  case PI_DEVICE_INFO_MAX_SAMPLERS:
    InfoType = UR_DEVICE_INFO_MAX_SAMPLERS;
    break;
  case PI_DEVICE_INFO_MAX_READ_IMAGE_ARGS:
    InfoType = UR_DEVICE_INFO_MAX_READ_IMAGE_ARGS;
    break;
  case PI_DEVICE_INFO_MAX_WRITE_IMAGE_ARGS:
    InfoType = UR_DEVICE_INFO_MAX_WRITE_IMAGE_ARGS;
    break;
  case PI_DEVICE_INFO_SINGLE_FP_CONFIG:
    InfoType = UR_DEVICE_INFO_SINGLE_FP_CONFIG;
    break;
  case PI_DEVICE_INFO_HALF_FP_CONFIG:
    InfoType = UR_DEVICE_INFO_HALF_FP_CONFIG;
    break;
  case PI_DEVICE_INFO_DOUBLE_FP_CONFIG:
    InfoType = UR_DEVICE_INFO_DOUBLE_FP_CONFIG;
    break;
  case PI_DEVICE_INFO_IMAGE2D_MAX_WIDTH:
    InfoType = UR_DEVICE_INFO_IMAGE2D_MAX_WIDTH;
    break;
  case PI_DEVICE_INFO_IMAGE2D_MAX_HEIGHT:
    InfoType = UR_DEVICE_INFO_IMAGE2D_MAX_HEIGHT;
    break;
  case PI_DEVICE_INFO_IMAGE3D_MAX_WIDTH:
    InfoType = UR_DEVICE_INFO_IMAGE3D_MAX_WIDTH;
    break;
  case PI_DEVICE_INFO_IMAGE3D_MAX_HEIGHT:
    InfoType = UR_DEVICE_INFO_IMAGE3D_MAX_HEIGHT;
    break;
  case PI_DEVICE_INFO_IMAGE3D_MAX_DEPTH:
    InfoType = UR_DEVICE_INFO_IMAGE3D_MAX_DEPTH;
    break;
  case PI_DEVICE_INFO_IMAGE_MAX_BUFFER_SIZE:
    InfoType = UR_DEVICE_INFO_IMAGE_MAX_BUFFER_SIZE;
    break;
  case PI_DEVICE_INFO_NATIVE_VECTOR_WIDTH_CHAR:
    InfoType = UR_DEVICE_INFO_NATIVE_VECTOR_WIDTH_CHAR;
    break;
  case PI_DEVICE_INFO_PREFERRED_VECTOR_WIDTH_CHAR:
    InfoType = UR_DEVICE_INFO_PREFERRED_VECTOR_WIDTH_CHAR;
    break;
  case PI_DEVICE_INFO_NATIVE_VECTOR_WIDTH_SHORT:
    InfoType = UR_DEVICE_INFO_NATIVE_VECTOR_WIDTH_SHORT;
    break;
  case PI_DEVICE_INFO_PREFERRED_VECTOR_WIDTH_SHORT:
    InfoType = UR_DEVICE_INFO_PREFERRED_VECTOR_WIDTH_SHORT;
    break;
  case PI_DEVICE_INFO_NATIVE_VECTOR_WIDTH_INT:
    InfoType = UR_DEVICE_INFO_NATIVE_VECTOR_WIDTH_INT;
    break;
  case PI_DEVICE_INFO_PREFERRED_VECTOR_WIDTH_INT:
    InfoType = UR_DEVICE_INFO_PREFERRED_VECTOR_WIDTH_INT;
    break;
  case PI_DEVICE_INFO_NATIVE_VECTOR_WIDTH_LONG:
    InfoType = UR_DEVICE_INFO_NATIVE_VECTOR_WIDTH_LONG;
    break;
  case PI_DEVICE_INFO_PREFERRED_VECTOR_WIDTH_LONG:
    InfoType = UR_DEVICE_INFO_PREFERRED_VECTOR_WIDTH_LONG;
    break;
  case PI_DEVICE_INFO_NATIVE_VECTOR_WIDTH_FLOAT:
    InfoType = UR_DEVICE_INFO_NATIVE_VECTOR_WIDTH_FLOAT;
    break;
  case PI_DEVICE_INFO_PREFERRED_VECTOR_WIDTH_FLOAT:
    InfoType = UR_DEVICE_INFO_PREFERRED_VECTOR_WIDTH_FLOAT;
    break;
  case PI_DEVICE_INFO_NATIVE_VECTOR_WIDTH_DOUBLE:
    InfoType = UR_DEVICE_INFO_NATIVE_VECTOR_WIDTH_DOUBLE;
    break;
  case PI_DEVICE_INFO_PREFERRED_VECTOR_WIDTH_DOUBLE:
    InfoType = UR_DEVICE_INFO_PREFERRED_VECTOR_WIDTH_DOUBLE;
    break;
  case PI_DEVICE_INFO_NATIVE_VECTOR_WIDTH_HALF:
    InfoType = UR_DEVICE_INFO_NATIVE_VECTOR_WIDTH_HALF;
    break;
  case PI_DEVICE_INFO_PREFERRED_VECTOR_WIDTH_HALF:
    InfoType = UR_DEVICE_INFO_PREFERRED_VECTOR_WIDTH_HALF;
    break;
  case PI_DEVICE_INFO_MAX_NUM_SUB_GROUPS:
    InfoType = UR_DEVICE_INFO_MAX_NUM_SUB_GROUPS;
    break;
  case PI_DEVICE_INFO_SUB_GROUP_INDEPENDENT_FORWARD_PROGRESS:
    InfoType = UR_DEVICE_INFO_SUB_GROUP_INDEPENDENT_FORWARD_PROGRESS;
    break;
  case PI_DEVICE_INFO_SUB_GROUP_SIZES_INTEL:
    InfoType = UR_DEVICE_INFO_SUB_GROUP_SIZES_INTEL;
    break;
  case PI_DEVICE_INFO_IL_VERSION:
    InfoType = UR_DEVICE_INFO_IL_VERSION;
    break;
  case PI_DEVICE_INFO_USM_HOST_SUPPORT:
    InfoType = UR_DEVICE_INFO_USM_HOST_SUPPORT;
    break;
  case PI_DEVICE_INFO_USM_DEVICE_SUPPORT:
    InfoType = UR_DEVICE_INFO_USM_DEVICE_SUPPORT;
    break;
  case PI_DEVICE_INFO_USM_SINGLE_SHARED_SUPPORT:
    InfoType = UR_DEVICE_INFO_USM_SINGLE_SHARED_SUPPORT;
    break;
  case PI_DEVICE_INFO_USM_CROSS_SHARED_SUPPORT:
    InfoType = UR_DEVICE_INFO_USM_CROSS_SHARED_SUPPORT;
    break;
  case PI_DEVICE_INFO_USM_SYSTEM_SHARED_SUPPORT:
    InfoType = UR_DEVICE_INFO_USM_SYSTEM_SHARED_SUPPORT;
    break;
  case PI_DEVICE_INFO_PCI_ADDRESS:
    InfoType = UR_DEVICE_INFO_PCI_ADDRESS;
    break;
  case PI_DEVICE_INFO_GPU_EU_COUNT:
    InfoType = UR_DEVICE_INFO_GPU_EU_COUNT;
    break;
  case PI_DEVICE_INFO_GPU_EU_SIMD_WIDTH:
    InfoType = UR_DEVICE_INFO_GPU_EU_SIMD_WIDTH;
    break;
  case PI_DEVICE_INFO_GPU_SUBSLICES_PER_SLICE:
    InfoType = UR_DEVICE_INFO_GPU_SUBSLICES_PER_SLICE;
    break;
  case PI_EXT_ONEAPI_DEVICE_INFO_IP_VERSION:
    InfoType = UR_DEVICE_INFO_IP_VERSION;
    break;
  case PI_DEVICE_INFO_BUILD_ON_SUBDEVICE:
    InfoType = UR_DEVICE_INFO_BUILD_ON_SUBDEVICE;
    break;
  case PI_EXT_ONEAPI_DEVICE_INFO_MAX_WORK_GROUPS_3D:
    InfoType = UR_DEVICE_INFO_MAX_WORK_GROUPS_3D;
    break;
  case PI_DEVICE_INFO_IMAGE_MAX_ARRAY_SIZE:
    InfoType = UR_DEVICE_INFO_IMAGE_MAX_ARRAY_SIZE;
    break;
  case PI_DEVICE_INFO_DEVICE_ID:
    InfoType = UR_DEVICE_INFO_DEVICE_ID;
    break;
  case PI_EXT_INTEL_DEVICE_INFO_FREE_MEMORY:
    InfoType = UR_DEVICE_INFO_GLOBAL_MEM_FREE;
    break;
  case PI_EXT_INTEL_DEVICE_INFO_MEMORY_CLOCK_RATE:
    InfoType = UR_DEVICE_INFO_MEMORY_CLOCK_RATE;
    break;
  case PI_EXT_INTEL_DEVICE_INFO_MEMORY_BUS_WIDTH:
    InfoType = UR_DEVICE_INFO_MEMORY_BUS_WIDTH;
    break;
  case PI_EXT_INTEL_DEVICE_INFO_MAX_COMPUTE_QUEUE_INDICES:
    InfoType = UR_DEVICE_INFO_MAX_COMPUTE_QUEUE_INDICES;
    break;
  case PI_DEVICE_INFO_GPU_SLICES:
    InfoType = UR_DEVICE_INFO_GPU_EU_SLICES;
    break;
  case PI_DEVICE_INFO_GPU_EU_COUNT_PER_SUBSLICE:
    InfoType = UR_DEVICE_INFO_GPU_EU_COUNT_PER_SUBSLICE;
    break;
  case PI_DEVICE_INFO_GPU_HW_THREADS_PER_EU:
    InfoType = UR_DEVICE_INFO_GPU_HW_THREADS_PER_EU;
    break;
  case PI_DEVICE_INFO_MAX_MEM_BANDWIDTH:
    InfoType = UR_DEVICE_INFO_MAX_MEMORY_BANDWIDTH;
    break;
  case PI_EXT_ONEAPI_DEVICE_INFO_BFLOAT16_MATH_FUNCTIONS:
    InfoType = UR_DEVICE_INFO_BFLOAT16;
    break;
  case PI_EXT_DEVICE_INFO_ATOMIC_MEMORY_ORDER_CAPABILITIES:
    InfoType = UR_DEVICE_INFO_ATOMIC_MEMORY_ORDER_CAPABILITIES;
    break;
  case PI_EXT_DEVICE_INFO_ATOMIC_MEMORY_SCOPE_CAPABILITIES:
    InfoType = UR_DEVICE_INFO_ATOMIC_MEMORY_SCOPE_CAPABILITIES;
    break;
  case PI_EXT_DEVICE_INFO_ATOMIC_FENCE_ORDER_CAPABILITIES:
    InfoType = UR_DEVICE_INFO_ATOMIC_FENCE_ORDER_CAPABILITIES;
    break;
  case PI_EXT_DEVICE_INFO_ATOMIC_FENCE_SCOPE_CAPABILITIES:
    InfoType = UR_DEVICE_INFO_ATOMIC_FENCE_SCOPE_CAPABILITIES;
    break;
  case PI_EXT_INTEL_DEVICE_INFO_MEM_CHANNEL_SUPPORT:
    InfoType = UR_DEVICE_INFO_MEM_CHANNEL_SUPPORT;
    break;
  case PI_DEVICE_INFO_IMAGE_SRGB:
    InfoType = UR_DEVICE_INFO_IMAGE_SRGB;
    break;
  case PI_DEVICE_INFO_BACKEND_VERSION: {
    InfoType = UR_DEVICE_INFO_BACKEND_RUNTIME_VERSION;
    break;
  }
  case PI_EXT_CODEPLAY_DEVICE_INFO_MAX_REGISTERS_PER_WORK_GROUP: {
    InfoType = UR_DEVICE_INFO_MAX_REGISTERS_PER_WORK_GROUP;
    break;
  }
  default:
    return PI_ERROR_UNKNOWN;
  };

  PI_ASSERT(Device, PI_ERROR_INVALID_DEVICE);

  size_t UrParamValueSizeRet;
  auto UrDevice = reinterpret_cast<ur_device_handle_t>(Device);

  HANDLE_ERRORS(urDeviceGetInfo(UrDevice, InfoType, ParamValueSize, ParamValue,
                                &UrParamValueSizeRet));

  if (ParamValueSizeRet) {
    *ParamValueSizeRet = UrParamValueSizeRet;
  }
  ur2piDeviceInfoValue(InfoType, ParamValueSize, &ParamValueSize, ParamValue);
  fixupInfoValueTypes(UrParamValueSizeRet, ParamValueSizeRet, ParamValueSize,
                      ParamValue);

  return PI_SUCCESS;
}

inline pi_result piextDeviceGetNativeHandle(pi_device Device,
                                            pi_native_handle *NativeHandle) {
  PI_ASSERT(Device, PI_ERROR_INVALID_DEVICE);
  PI_ASSERT(NativeHandle, PI_ERROR_INVALID_VALUE);

  auto UrDevice = reinterpret_cast<ur_device_handle_t>(Device);

  ur_native_handle_t UrNativeHandle{};
  HANDLE_ERRORS(urDeviceGetNativeHandle(UrDevice, &UrNativeHandle));
  *NativeHandle = reinterpret_cast<pi_native_handle>(UrNativeHandle);
  return PI_SUCCESS;
}

inline pi_result
piextDeviceCreateWithNativeHandle(pi_native_handle NativeHandle,
                                  pi_platform Platform, pi_device *Device) {

  PI_ASSERT(Device, PI_ERROR_INVALID_DEVICE);
  PI_ASSERT(NativeHandle, PI_ERROR_INVALID_VALUE);

  ur_native_handle_t UrNativeDevice =
      reinterpret_cast<ur_native_handle_t>(NativeHandle);
  ur_platform_handle_t UrPlatform =
      reinterpret_cast<ur_platform_handle_t>(Platform);
  auto UrDevice = reinterpret_cast<ur_device_handle_t *>(Device);
  ur_device_native_properties_t UrProperties{};
  HANDLE_ERRORS(urDeviceCreateWithNativeHandle(UrNativeDevice, UrPlatform,
                                               &UrProperties, UrDevice));

  return PI_SUCCESS;
}

inline pi_result piDevicePartition(
    pi_device Device, const pi_device_partition_property *Properties,
    pi_uint32 NumEntries, pi_device *SubDevices, pi_uint32 *NumSubDevices) {

  PI_ASSERT(Device, PI_ERROR_INVALID_DEVICE);

  if (!Properties || !Properties[0])
    return PI_ERROR_INVALID_VALUE;

  ur_device_partition_t Property;
  switch (Properties[0]) {
  case PI_DEVICE_PARTITION_EQUALLY:
    Property = UR_DEVICE_PARTITION_EQUALLY;
    break;
  case PI_DEVICE_PARTITION_BY_COUNTS:
    Property = UR_DEVICE_PARTITION_BY_COUNTS;
    break;
  case PI_DEVICE_PARTITION_BY_AFFINITY_DOMAIN:
    Property = UR_DEVICE_PARTITION_BY_AFFINITY_DOMAIN;
    break;
  case PI_EXT_INTEL_DEVICE_PARTITION_BY_CSLICE:
    Property = UR_DEVICE_PARTITION_BY_CSLICE;
    break;
  default:
    return PI_ERROR_UNKNOWN;
  }

  // Some partitioning types require a value
  auto Value = uint32_t(Properties[1]);
  if (Property == UR_DEVICE_PARTITION_BY_AFFINITY_DOMAIN) {
    switch (Properties[1]) {
    case PI_DEVICE_AFFINITY_DOMAIN_NUMA:
      Value = UR_DEVICE_AFFINITY_DOMAIN_FLAG_NUMA;
      break;
    case PI_DEVICE_AFFINITY_DOMAIN_NEXT_PARTITIONABLE:
      Value = UR_DEVICE_AFFINITY_DOMAIN_FLAG_NEXT_PARTITIONABLE;
      break;
    default:
      return PI_ERROR_UNKNOWN;
    }
  }

  // Translate partitioning properties from PI-way
  // (array of uintptr_t values) to UR-way
  // (array of {uint32_t, uint32_t} pairs)
  //
  // TODO: correctly terminate the UR properties, see:
  // https://github.com/oneapi-src/unified-runtime/issues/183
  //
  ur_device_partition_property_t UrProperty;
  UrProperty.type = Property;
  UrProperty.value.equally = Value;

  ur_device_partition_properties_t UrProperties{
      UR_STRUCTURE_TYPE_DEVICE_PARTITION_PROPERTIES,
      nullptr,
      &UrProperty,
      1,
  };

  auto UrDevice = reinterpret_cast<ur_device_handle_t>(Device);
  auto UrSubDevices = reinterpret_cast<ur_device_handle_t *>(SubDevices);
  HANDLE_ERRORS(urDevicePartition(UrDevice, &UrProperties, NumEntries,
                                  UrSubDevices, NumSubDevices));
  return PI_SUCCESS;
}

inline pi_result piGetDeviceAndHostTimer(pi_device Device, uint64_t *DeviceTime,
                                         uint64_t *HostTime) {
  auto UrDevice = reinterpret_cast<ur_device_handle_t>(Device);
  HANDLE_ERRORS(urDeviceGetGlobalTimestamps(UrDevice, DeviceTime, HostTime));
  return PI_SUCCESS;
}

inline pi_result
piextDeviceSelectBinary(pi_device Device, // TODO: does this need to be context?
                        pi_device_binary *Binaries, pi_uint32 NumBinaries,
                        pi_uint32 *SelectedBinaryInd) {

  auto UrDevice = reinterpret_cast<ur_device_handle_t>(Device);
  std::vector<ur_device_binary_t> UrBinaries(NumBinaries);

  for (uint32_t BinaryCount = 0; BinaryCount < NumBinaries; BinaryCount++) {
    if (strcmp(Binaries[BinaryCount]->DeviceTargetSpec,
               __SYCL_PI_DEVICE_BINARY_TARGET_UNKNOWN) == 0)
      UrBinaries[BinaryCount].pDeviceTargetSpec =
          UR_DEVICE_BINARY_TARGET_UNKNOWN;
    else if (strcmp(Binaries[BinaryCount]->DeviceTargetSpec,
                    __SYCL_PI_DEVICE_BINARY_TARGET_SPIRV32) == 0)
      UrBinaries[BinaryCount].pDeviceTargetSpec =
          UR_DEVICE_BINARY_TARGET_SPIRV32;
    else if (strcmp(Binaries[BinaryCount]->DeviceTargetSpec,
                    __SYCL_PI_DEVICE_BINARY_TARGET_SPIRV64) == 0)
      UrBinaries[BinaryCount].pDeviceTargetSpec =
          UR_DEVICE_BINARY_TARGET_SPIRV64;
    else if (strcmp(Binaries[BinaryCount]->DeviceTargetSpec,
                    __SYCL_PI_DEVICE_BINARY_TARGET_SPIRV64_X86_64) == 0)
      UrBinaries[BinaryCount].pDeviceTargetSpec =
          UR_DEVICE_BINARY_TARGET_SPIRV64_X86_64;
    else if (strcmp(Binaries[BinaryCount]->DeviceTargetSpec,
                    __SYCL_PI_DEVICE_BINARY_TARGET_SPIRV64_GEN) == 0)
      UrBinaries[BinaryCount].pDeviceTargetSpec =
          UR_DEVICE_BINARY_TARGET_SPIRV64_GEN;
    else if (strcmp(Binaries[BinaryCount]->DeviceTargetSpec,
                    __SYCL_PI_DEVICE_BINARY_TARGET_SPIRV64_FPGA) == 0)
      UrBinaries[BinaryCount].pDeviceTargetSpec =
          UR_DEVICE_BINARY_TARGET_SPIRV64_FPGA;
    else if (strcmp(Binaries[BinaryCount]->DeviceTargetSpec,
                    __SYCL_PI_DEVICE_BINARY_TARGET_NVPTX64) == 0)
      UrBinaries[BinaryCount].pDeviceTargetSpec =
          UR_DEVICE_BINARY_TARGET_NVPTX64;
    else if (strcmp(Binaries[BinaryCount]->DeviceTargetSpec,
                    __SYCL_PI_DEVICE_BINARY_TARGET_AMDGCN) == 0)
      UrBinaries[BinaryCount].pDeviceTargetSpec =
          UR_DEVICE_BINARY_TARGET_AMDGCN;
    else
      UrBinaries[BinaryCount].pDeviceTargetSpec =
          UR_DEVICE_BINARY_TARGET_UNKNOWN;
  }

  HANDLE_ERRORS(urDeviceSelectBinary(UrDevice, UrBinaries.data(), NumBinaries,
                                     SelectedBinaryInd));
  return PI_SUCCESS;
}

// Device
///////////////////////////////////////////////////////////////////////////////

///////////////////////////////////////////////////////////////////////////////
// Context
inline pi_result piContextCreate(const pi_context_properties *Properties,
                                 pi_uint32 NumDevices, const pi_device *Devices,
                                 void (*PFnNotify)(const char *ErrInfo,
                                                   const void *PrivateInfo,
                                                   size_t CB, void *UserData),
                                 void *UserData, pi_context *RetContext) {
  std::ignore = Properties;
  std::ignore = PFnNotify;
  std::ignore = UserData;
  auto UrDevices = reinterpret_cast<const ur_device_handle_t *>(Devices);

  ur_context_handle_t *UrContext =
      reinterpret_cast<ur_context_handle_t *>(RetContext);
  // TODO: Parse PI Context Properties into UR
  ur_context_properties_t UrProperties{};
  HANDLE_ERRORS(
      urContextCreate(NumDevices, UrDevices, &UrProperties, UrContext));
  return PI_SUCCESS;
}

inline pi_result piextContextSetExtendedDeleter(
    pi_context Context, pi_context_extended_deleter Function, void *UserData) {
  auto hContext = reinterpret_cast<ur_context_handle_t>(Context);

  HANDLE_ERRORS(urContextSetExtendedDeleter(hContext, Function, UserData));

  return PI_SUCCESS;
}

inline pi_result piextContextGetNativeHandle(pi_context Context,
                                             pi_native_handle *NativeHandle) {

  ur_context_handle_t UrContext =
      reinterpret_cast<ur_context_handle_t>(Context);
  ur_native_handle_t UrNativeHandle{};
  HANDLE_ERRORS(urContextGetNativeHandle(UrContext, &UrNativeHandle));
  *NativeHandle = reinterpret_cast<pi_native_handle>(UrNativeHandle);
  return PI_SUCCESS;
}

inline pi_result piextContextCreateWithNativeHandle(
    pi_native_handle NativeHandle, pi_uint32 NumDevices,
    const pi_device *Devices, bool OwnNativeHandle, pi_context *RetContext) {
  PI_ASSERT(NativeHandle, PI_ERROR_INVALID_VALUE);
  PI_ASSERT(Devices, PI_ERROR_INVALID_DEVICE);
  PI_ASSERT(RetContext, PI_ERROR_INVALID_VALUE);
  PI_ASSERT(NumDevices, PI_ERROR_INVALID_VALUE);

  ur_native_handle_t NativeContext =
      reinterpret_cast<ur_native_handle_t>(NativeHandle);
  const ur_device_handle_t *UrDevices =
      reinterpret_cast<const ur_device_handle_t *>(Devices);
  ur_context_handle_t *UrContext =
      reinterpret_cast<ur_context_handle_t *>(RetContext);

  ur_context_native_properties_t Properties{};
  Properties.isNativeHandleOwned = OwnNativeHandle;
  HANDLE_ERRORS(urContextCreateWithNativeHandle(
      NativeContext, NumDevices, UrDevices, &Properties, UrContext));

  return PI_SUCCESS;
}

inline pi_result piContextGetInfo(pi_context Context, pi_context_info ParamName,
                                  size_t ParamValueSize, void *ParamValue,
                                  size_t *ParamValueSizeRet) {

  PI_ASSERT(Context, PI_ERROR_INVALID_CONTEXT);

  ur_context_handle_t hContext = reinterpret_cast<ur_context_handle_t>(Context);
  ur_context_info_t ContextInfoType{};

  switch (ParamName) {
  case PI_CONTEXT_INFO_DEVICES: {
    ContextInfoType = UR_CONTEXT_INFO_DEVICES;
    break;
  }
  case PI_CONTEXT_INFO_NUM_DEVICES: {
    ContextInfoType = UR_CONTEXT_INFO_NUM_DEVICES;
    break;
  }
  case PI_CONTEXT_INFO_REFERENCE_COUNT: {
    ContextInfoType = UR_CONTEXT_INFO_REFERENCE_COUNT;
    break;
  }
  case PI_EXT_ONEAPI_CONTEXT_INFO_USM_FILL2D_SUPPORT:
  case PI_EXT_ONEAPI_CONTEXT_INFO_USM_MEMSET2D_SUPPORT: {
    ContextInfoType = UR_CONTEXT_INFO_USM_FILL2D_SUPPORT;
    break;
  }
  case PI_EXT_ONEAPI_CONTEXT_INFO_USM_MEMCPY2D_SUPPORT: {
    ContextInfoType = UR_CONTEXT_INFO_USM_MEMCPY2D_SUPPORT;
    break;
  }
  case PI_EXT_CONTEXT_INFO_ATOMIC_MEMORY_ORDER_CAPABILITIES:
  case PI_EXT_CONTEXT_INFO_ATOMIC_MEMORY_SCOPE_CAPABILITIES:
  case PI_EXT_CONTEXT_INFO_ATOMIC_FENCE_ORDER_CAPABILITIES:
  case PI_EXT_CONTEXT_INFO_ATOMIC_FENCE_SCOPE_CAPABILITIES: {
    // These queries should be dealt with in context_impl.cpp by calling the
    // queries of each device separately and building the intersection set.
    die("These queries should have never come here");
  }
  default: {
    die("piContextGetInfo: unsuppported ParamName.");
  }
  }

  size_t UrParamValueSizeRet;
  HANDLE_ERRORS(urContextGetInfo(hContext, ContextInfoType, ParamValueSize,
                                 ParamValue, &UrParamValueSizeRet));
  if (ParamValueSizeRet) {
    *ParamValueSizeRet = UrParamValueSizeRet;
  }
  fixupInfoValueTypes(UrParamValueSizeRet, ParamValueSizeRet, ParamValueSize,
                      ParamValue);
  return PI_SUCCESS;
}

inline pi_result piContextRetain(pi_context Context) {
  ur_context_handle_t hContext = reinterpret_cast<ur_context_handle_t>(Context);

  HANDLE_ERRORS(urContextRetain(hContext));

  return PI_SUCCESS;
}

inline pi_result piContextRelease(pi_context Context) {
  ur_context_handle_t UrContext =
      reinterpret_cast<ur_context_handle_t>(Context);
  HANDLE_ERRORS(urContextRelease(UrContext));
  return PI_SUCCESS;
}
// Context
///////////////////////////////////////////////////////////////////////////////

///////////////////////////////////////////////////////////////////////////////
// Queue
inline pi_result piextQueueCreate(pi_context Context, pi_device Device,
                                  pi_queue_properties *Properties,
                                  pi_queue *Queue) {

  PI_ASSERT(Properties, PI_ERROR_INVALID_VALUE);
  // Expect flags mask to be passed first.
  PI_ASSERT(Properties[0] == PI_QUEUE_FLAGS, PI_ERROR_INVALID_VALUE);

  PI_ASSERT(Properties[2] == 0 ||
                (Properties[2] == PI_QUEUE_COMPUTE_INDEX && Properties[4] == 0),
            PI_ERROR_INVALID_VALUE);

  // Check that unexpected bits are not set.
  PI_ASSERT(!(Properties[1] &
              ~(PI_QUEUE_FLAG_OUT_OF_ORDER_EXEC_MODE_ENABLE |
                PI_QUEUE_FLAG_PROFILING_ENABLE | PI_QUEUE_FLAG_ON_DEVICE |
                PI_QUEUE_FLAG_ON_DEVICE_DEFAULT |
                PI_EXT_ONEAPI_QUEUE_FLAG_DISCARD_EVENTS |
                PI_EXT_ONEAPI_QUEUE_FLAG_PRIORITY_LOW |
                PI_EXT_ONEAPI_QUEUE_FLAG_PRIORITY_HIGH)),
            PI_ERROR_INVALID_VALUE);

  PI_ASSERT(Context, PI_ERROR_INVALID_CONTEXT);
  PI_ASSERT(Queue, PI_ERROR_INVALID_QUEUE);
  PI_ASSERT(Device, PI_ERROR_INVALID_DEVICE);

  ur_queue_properties_t UrProperties{};
  UrProperties.stype = UR_STRUCTURE_TYPE_QUEUE_PROPERTIES;
  if (Properties[1] & PI_QUEUE_FLAG_OUT_OF_ORDER_EXEC_MODE_ENABLE)
    UrProperties.flags |= UR_QUEUE_FLAG_OUT_OF_ORDER_EXEC_MODE_ENABLE;
  if (Properties[1] & PI_QUEUE_FLAG_PROFILING_ENABLE)
    UrProperties.flags |= UR_QUEUE_FLAG_PROFILING_ENABLE;
  if (Properties[1] & PI_QUEUE_FLAG_ON_DEVICE)
    UrProperties.flags |= UR_QUEUE_FLAG_ON_DEVICE;
  if (Properties[1] & PI_QUEUE_FLAG_ON_DEVICE_DEFAULT)
    UrProperties.flags |= UR_QUEUE_FLAG_ON_DEVICE_DEFAULT;
  if (Properties[1] & PI_EXT_ONEAPI_QUEUE_FLAG_DISCARD_EVENTS)
    UrProperties.flags |= UR_QUEUE_FLAG_DISCARD_EVENTS;
  if (Properties[1] & PI_EXT_ONEAPI_QUEUE_FLAG_PRIORITY_LOW)
    UrProperties.flags |= UR_QUEUE_FLAG_PRIORITY_LOW;
  if (Properties[1] & PI_EXT_ONEAPI_QUEUE_FLAG_PRIORITY_HIGH)
    UrProperties.flags |= UR_QUEUE_FLAG_PRIORITY_HIGH;
  if (Properties[1] & __SYCL_PI_CUDA_SYNC_WITH_DEFAULT)
    UrProperties.flags |= UR_QUEUE_FLAG_SYNC_WITH_DEFAULT_STREAM;
  if (Properties[1] & __SYCL_PI_CUDA_USE_DEFAULT_STREAM)
    UrProperties.flags |= UR_QUEUE_FLAG_USE_DEFAULT_STREAM;

  ur_queue_index_properties_t IndexProperties{};
  IndexProperties.stype = UR_STRUCTURE_TYPE_QUEUE_INDEX_PROPERTIES;
  if (Properties[2] != 0) {
    IndexProperties.computeIndex = Properties[3];
  }

  UrProperties.pNext = &IndexProperties;

  ur_context_handle_t UrContext =
      reinterpret_cast<ur_context_handle_t>(Context);
  auto UrDevice = reinterpret_cast<ur_device_handle_t>(Device);

  ur_queue_handle_t *UrQueue = reinterpret_cast<ur_queue_handle_t *>(Queue);
  HANDLE_ERRORS(urQueueCreate(UrContext, UrDevice, &UrProperties, UrQueue));

  return PI_SUCCESS;
}

inline pi_result piQueueCreate(pi_context Context, pi_device Device,
                               pi_queue_properties Flags, pi_queue *Queue) {
  pi_queue_properties Properties[] = {PI_QUEUE_FLAGS, Flags, 0};
  return pi2ur::piextQueueCreate(Context, Device, Properties, Queue);
}

inline pi_result piextQueueCreateWithNativeHandle(
    pi_native_handle NativeHandle, int32_t NativeHandleDesc, pi_context Context,
    pi_device Device, bool OwnNativeHandle, pi_queue_properties *Properties,
    pi_queue *Queue) {
  PI_ASSERT(Context, PI_ERROR_INVALID_CONTEXT);
  PI_ASSERT(NativeHandle, PI_ERROR_INVALID_VALUE);
  PI_ASSERT(Queue, PI_ERROR_INVALID_QUEUE);
  PI_ASSERT(Device, PI_ERROR_INVALID_DEVICE);

  ur_context_handle_t UrContext =
      reinterpret_cast<ur_context_handle_t>(Context);
  ur_device_handle_t UrDevice = reinterpret_cast<ur_device_handle_t>(Device);
  ur_native_handle_t UrNativeHandle =
      reinterpret_cast<ur_native_handle_t>(NativeHandle);
  ur_queue_handle_t *UrQueue = reinterpret_cast<ur_queue_handle_t *>(Queue);
  ur_queue_native_properties_t UrNativeProperties{};
  UrNativeProperties.isNativeHandleOwned = OwnNativeHandle;

  ur_queue_properties_t UrProperties{};
  UrProperties.stype = UR_STRUCTURE_TYPE_QUEUE_PROPERTIES;
  if (Properties[1] & PI_QUEUE_FLAG_OUT_OF_ORDER_EXEC_MODE_ENABLE)
    UrProperties.flags |= UR_QUEUE_FLAG_OUT_OF_ORDER_EXEC_MODE_ENABLE;
  if (Properties[1] & PI_QUEUE_FLAG_PROFILING_ENABLE)
    UrProperties.flags |= UR_QUEUE_FLAG_PROFILING_ENABLE;
  if (Properties[1] & PI_QUEUE_FLAG_ON_DEVICE)
    UrProperties.flags |= UR_QUEUE_FLAG_ON_DEVICE;
  if (Properties[1] & PI_QUEUE_FLAG_ON_DEVICE_DEFAULT)
    UrProperties.flags |= UR_QUEUE_FLAG_ON_DEVICE_DEFAULT;
  if (Properties[1] & PI_EXT_ONEAPI_QUEUE_FLAG_DISCARD_EVENTS)
    UrProperties.flags |= UR_QUEUE_FLAG_DISCARD_EVENTS;
  if (Properties[1] & PI_EXT_ONEAPI_QUEUE_FLAG_PRIORITY_LOW)
    UrProperties.flags |= UR_QUEUE_FLAG_PRIORITY_LOW;
  if (Properties[1] & PI_EXT_ONEAPI_QUEUE_FLAG_PRIORITY_HIGH)
    UrProperties.flags |= UR_QUEUE_FLAG_PRIORITY_HIGH;

  ur_queue_native_desc_t UrNativeDesc{};
  UrNativeDesc.stype = UR_STRUCTURE_TYPE_QUEUE_NATIVE_DESC;
  UrNativeDesc.pNativeData = &NativeHandleDesc;

  UrProperties.pNext = &UrNativeDesc;
  UrNativeProperties.pNext = &UrProperties;

  HANDLE_ERRORS(urQueueCreateWithNativeHandle(
      UrNativeHandle, UrContext, UrDevice, &UrNativeProperties, UrQueue));
  return PI_SUCCESS;
}

inline pi_result piextQueueGetNativeHandle(pi_queue Queue,
                                           pi_native_handle *NativeHandle,
                                           int32_t *NativeHandleDesc) {

  PI_ASSERT(Queue, PI_ERROR_INVALID_QUEUE);
  PI_ASSERT(NativeHandle, PI_ERROR_INVALID_VALUE);

  ur_queue_native_desc_t UrNativeDesc{};
  UrNativeDesc.pNativeData = NativeHandleDesc;

  ur_queue_handle_t UrQueue = reinterpret_cast<ur_queue_handle_t>(Queue);

  ur_native_handle_t UrNativeQueue{};
  HANDLE_ERRORS(urQueueGetNativeHandle(UrQueue, &UrNativeDesc, &UrNativeQueue));

  *NativeHandle = reinterpret_cast<pi_native_handle>(UrNativeQueue);

  return PI_SUCCESS;
}

inline pi_result piQueueRelease(pi_queue Queue) {
  PI_ASSERT(Queue, PI_ERROR_INVALID_QUEUE);

  ur_queue_handle_t UrQueue = reinterpret_cast<ur_queue_handle_t>(Queue);

  HANDLE_ERRORS(urQueueRelease(UrQueue));

  return PI_SUCCESS;
}

inline pi_result piQueueFinish(pi_queue Queue) {
  // Wait until command lists attached to the command queue are executed.
  PI_ASSERT(Queue, PI_ERROR_INVALID_QUEUE);

  ur_queue_handle_t UrQueue = reinterpret_cast<ur_queue_handle_t>(Queue);

  HANDLE_ERRORS(urQueueFinish(UrQueue));

  return PI_SUCCESS;
}

inline pi_result piQueueGetInfo(pi_queue Queue, pi_queue_info ParamName,
                                size_t ParamValueSize, void *ParamValue,
                                size_t *ParamValueSizeRet) {
  PI_ASSERT(Queue, PI_ERROR_INVALID_QUEUE);

  ur_queue_handle_t UrQueue = reinterpret_cast<ur_queue_handle_t>(Queue);

  ur_queue_info_t UrParamName{};

  switch (ParamName) {
  case PI_QUEUE_INFO_CONTEXT: {
    UrParamName = UR_QUEUE_INFO_CONTEXT;
    break;
  }
  case PI_QUEUE_INFO_DEVICE: {
    UrParamName = UR_QUEUE_INFO_DEVICE;
    break;
  }
  case PI_QUEUE_INFO_DEVICE_DEFAULT: {
    UrParamName = UR_QUEUE_INFO_DEVICE_DEFAULT;
    break;
  }
  case PI_QUEUE_INFO_PROPERTIES: {
    UrParamName = UR_QUEUE_INFO_FLAGS;
    break;
  }
  case PI_QUEUE_INFO_REFERENCE_COUNT: {
    UrParamName = UR_QUEUE_INFO_REFERENCE_COUNT;
    break;
  }
  case PI_QUEUE_INFO_SIZE: {
    UrParamName = UR_QUEUE_INFO_SIZE;
    break;
  }
  case PI_EXT_ONEAPI_QUEUE_INFO_EMPTY: {
    UrParamName = UR_QUEUE_INFO_EMPTY;
    break;
  }
  default: {
    die("Unsupported ParamName in piQueueGetInfo");
    return PI_ERROR_INVALID_VALUE;
  }
  }

  HANDLE_ERRORS(urQueueGetInfo(UrQueue, UrParamName, ParamValueSize, ParamValue,
                               ParamValueSizeRet));

  return PI_SUCCESS;
}

inline pi_result piQueueRetain(pi_queue Queue) {

  PI_ASSERT(Queue, PI_ERROR_INVALID_QUEUE);

  ur_queue_handle_t UrQueue = reinterpret_cast<ur_queue_handle_t>(Queue);

  HANDLE_ERRORS(urQueueRetain(UrQueue));

  return PI_SUCCESS;
}

inline pi_result piQueueFlush(pi_queue Queue) {

  PI_ASSERT(Queue, PI_ERROR_INVALID_QUEUE);

  ur_queue_handle_t UrQueue = reinterpret_cast<ur_queue_handle_t>(Queue);

  HANDLE_ERRORS(urQueueFlush(UrQueue));

  return PI_SUCCESS;
}

// Queue
///////////////////////////////////////////////////////////////////////////////

///////////////////////////////////////////////////////////////////////////////
// Program

inline pi_result piProgramCreate(pi_context Context, const void *ILBytes,
                                 size_t Length, pi_program *Program) {

  PI_ASSERT(Context, PI_ERROR_INVALID_CONTEXT);
  PI_ASSERT(ILBytes && Length, PI_ERROR_INVALID_VALUE);
  PI_ASSERT(Program, PI_ERROR_INVALID_PROGRAM);

  ur_context_handle_t UrContext =
      reinterpret_cast<ur_context_handle_t>(Context);

  ur_program_properties_t UrProperties{};
  ur_program_handle_t *UrProgram =
      reinterpret_cast<ur_program_handle_t *>(Program);
  HANDLE_ERRORS(urProgramCreateWithIL(UrContext, ILBytes, Length, &UrProperties,
                                      UrProgram));

  return PI_SUCCESS;
}

inline pi_result piProgramCreateWithBinary(
    pi_context Context, pi_uint32 NumDevices, const pi_device *DeviceList,
    const size_t *Lengths, const unsigned char **Binaries,
    size_t NumMetadataEntries, const pi_device_binary_property *Metadata,
    pi_int32 *BinaryStatus, pi_program *Program) {
  PI_ASSERT(Context, PI_ERROR_INVALID_CONTEXT);
  PI_ASSERT(DeviceList && NumDevices, PI_ERROR_INVALID_VALUE);
  PI_ASSERT(Binaries && Lengths, PI_ERROR_INVALID_VALUE);
  PI_ASSERT(Program, PI_ERROR_INVALID_PROGRAM);

  // For now we support only one device.
  if (NumDevices != 1) {
    die("piProgramCreateWithBinary: level_zero supports only one device.");
    return PI_ERROR_INVALID_VALUE;
  }
  if (!Binaries[0] || !Lengths[0]) {
    if (BinaryStatus)
      *BinaryStatus = PI_ERROR_INVALID_VALUE;
    return PI_ERROR_INVALID_VALUE;
  }

  ur_context_handle_t UrContext =
      reinterpret_cast<ur_context_handle_t>(Context);
  auto UrDevice = reinterpret_cast<ur_device_handle_t>(DeviceList[0]);

  ur_program_properties_t Properties = {};
  Properties.stype = UR_STRUCTURE_TYPE_PROGRAM_PROPERTIES;
  Properties.pNext = nullptr;
  Properties.count = NumMetadataEntries;

  std::unique_ptr<ur_program_metadata_t[]> pMetadatas;
  if (NumMetadataEntries) {
    pMetadatas.reset(new ur_program_metadata_t[NumMetadataEntries]);
    for (unsigned i = 0; i < NumMetadataEntries; i++) {
      HANDLE_ERRORS(mapPIMetadataToUR(&Metadata[i], &pMetadatas[i]));
    }

    Properties.pMetadatas = pMetadatas.get();
  }

  ur_program_handle_t *UrProgram =
      reinterpret_cast<ur_program_handle_t *>(Program);
  HANDLE_ERRORS(urProgramCreateWithBinary(UrContext, UrDevice, Lengths[0],
                                          Binaries[0], &Properties, UrProgram));

  if (BinaryStatus)
    *BinaryStatus = PI_SUCCESS;

  return PI_SUCCESS;
}

inline pi_result piclProgramCreateWithSource(pi_context Context,
                                             pi_uint32 Count,
                                             const char **Strings,
                                             const size_t *Lengths,
                                             pi_program *RetProgram) {
  std::ignore = Context;
  std::ignore = Count;
  std::ignore = Strings;
  std::ignore = Lengths;
  std::ignore = RetProgram;
  die("piclProgramCreateWithSource: not supported in UR\n");
  return PI_ERROR_INVALID_OPERATION;
}

inline pi_result piProgramGetInfo(pi_program Program, pi_program_info ParamName,
                                  size_t ParamValueSize, void *ParamValue,
                                  size_t *ParamValueSizeRet) {

  PI_ASSERT(Program, PI_ERROR_INVALID_PROGRAM);

  ur_program_handle_t UrProgram =
      reinterpret_cast<ur_program_handle_t>(Program);

  ur_program_info_t PropName{};

  switch (ParamName) {
  case PI_PROGRAM_INFO_REFERENCE_COUNT: {
    PropName = UR_PROGRAM_INFO_REFERENCE_COUNT;
    break;
  }
  case PI_PROGRAM_INFO_CONTEXT: {
    PropName = UR_PROGRAM_INFO_CONTEXT;
    break;
  }
  case PI_PROGRAM_INFO_NUM_DEVICES: {
    PropName = UR_PROGRAM_INFO_NUM_DEVICES;
    break;
  }
  case PI_PROGRAM_INFO_DEVICES: {
    PropName = UR_PROGRAM_INFO_DEVICES;
    break;
  }
  case PI_PROGRAM_INFO_SOURCE: {
    PropName = UR_PROGRAM_INFO_SOURCE;
    break;
  }
  case PI_PROGRAM_INFO_BINARY_SIZES: {
    PropName = UR_PROGRAM_INFO_BINARY_SIZES;
    break;
  }
  case PI_PROGRAM_INFO_BINARIES: {
    PropName = UR_PROGRAM_INFO_BINARIES;
    break;
  }
  case PI_PROGRAM_INFO_NUM_KERNELS: {
    PropName = UR_PROGRAM_INFO_NUM_KERNELS;
    break;
  }
  case PI_PROGRAM_INFO_KERNEL_NAMES: {
    PropName = UR_PROGRAM_INFO_KERNEL_NAMES;
    break;
  }
  default: {
    die("urProgramGetInfo: not implemented");
  }
  }

  HANDLE_ERRORS(urProgramGetInfo(UrProgram, PropName, ParamValueSize,
                                 ParamValue, ParamValueSizeRet));

  return PI_SUCCESS;
}

inline pi_result
piProgramLink(pi_context Context, pi_uint32 NumDevices,
              const pi_device *DeviceList, const char *Options,
              pi_uint32 NumInputPrograms, const pi_program *InputPrograms,
              void (*PFnNotify)(pi_program Program, void *UserData),
              void *UserData, pi_program *RetProgram) {
  // We only support one device with Level Zero currently.
  if (NumDevices != 1) {
    die("piProgramLink: level_zero supports only one device.");
    return PI_ERROR_INVALID_VALUE;
  }

  // Validate input parameters.
  PI_ASSERT(DeviceList, PI_ERROR_INVALID_DEVICE);
  PI_ASSERT(!PFnNotify && !UserData, PI_ERROR_INVALID_VALUE);
  if (NumInputPrograms == 0 || InputPrograms == nullptr)
    return PI_ERROR_INVALID_VALUE;

  ur_context_handle_t UrContext =
      reinterpret_cast<ur_context_handle_t>(Context);
  const ur_program_handle_t *UrInputPrograms =
      reinterpret_cast<const ur_program_handle_t *>(InputPrograms);
  ur_program_handle_t *UrProgram =
      reinterpret_cast<ur_program_handle_t *>(RetProgram);

  HANDLE_ERRORS(urProgramLink(UrContext, NumInputPrograms, UrInputPrograms,
                              Options, UrProgram));

  return PI_SUCCESS;
}

inline pi_result piProgramCompile(
    pi_program Program, pi_uint32 NumDevices, const pi_device *DeviceList,
    const char *Options, pi_uint32 NumInputHeaders,
    const pi_program *InputHeaders, const char **HeaderIncludeNames,
    void (*PFnNotify)(pi_program Program, void *UserData), void *UserData) {

  std::ignore = NumInputHeaders;
  std::ignore = InputHeaders;
  std::ignore = HeaderIncludeNames;

  PI_ASSERT(Program, PI_ERROR_INVALID_PROGRAM);

  if ((NumDevices && !DeviceList) || (!NumDevices && DeviceList))
    return PI_ERROR_INVALID_VALUE;

  // These aren't supported.
  PI_ASSERT(!PFnNotify && !UserData, PI_ERROR_INVALID_VALUE);

  ur_program_handle_t UrProgram =
      reinterpret_cast<ur_program_handle_t>(Program);

  ur_program_info_t PropName = UR_PROGRAM_INFO_CONTEXT;
  ur_context_handle_t UrContext{};
  HANDLE_ERRORS(urProgramGetInfo(UrProgram, PropName, sizeof(&UrContext),
                                 &UrContext, nullptr));

  HANDLE_ERRORS(urProgramCompile(UrContext, UrProgram, Options));

  return PI_SUCCESS;
}

inline pi_result
piProgramBuild(pi_program Program, pi_uint32 NumDevices,
               const pi_device *DeviceList, const char *Options,
               void (*PFnNotify)(pi_program Program, void *UserData),
               void *UserData) {
  PI_ASSERT(Program, PI_ERROR_INVALID_PROGRAM);
  if ((NumDevices && !DeviceList) || (!NumDevices && DeviceList)) {
    return PI_ERROR_INVALID_VALUE;
  }

  // We only support build to one device with Level Zero now.
  // TODO: we should eventually build to the possibly multiple root
  // devices in the context.
  if (NumDevices != 1) {
    die("piProgramBuild: level_zero supports only one device.");
    return PI_ERROR_INVALID_VALUE;
  }

  // These aren't supported.
  PI_ASSERT(!PFnNotify && !UserData, PI_ERROR_INVALID_VALUE);

  ur_program_handle_t UrProgram =
      reinterpret_cast<ur_program_handle_t>(Program);
  ur_program_info_t PropName = UR_PROGRAM_INFO_CONTEXT;
  ur_context_handle_t UrContext{};
  HANDLE_ERRORS(urProgramGetInfo(UrProgram, PropName, sizeof(&UrContext),
                                 &UrContext, nullptr));

  HANDLE_ERRORS(urProgramBuild(UrContext, UrProgram, Options));

  return PI_SUCCESS;
}

inline pi_result piextProgramSetSpecializationConstant(pi_program Program,
                                                       pi_uint32 SpecID,
                                                       size_t Size,
                                                       const void *SpecValue) {
  ur_program_handle_t UrProgram =
      reinterpret_cast<ur_program_handle_t>(Program);
  uint32_t Count = 1;
  ur_specialization_constant_info_t SpecConstant{};
  SpecConstant.id = SpecID;
  SpecConstant.size = Size;
  SpecConstant.pValue = SpecValue;
  HANDLE_ERRORS(
      urProgramSetSpecializationConstants(UrProgram, Count, &SpecConstant));

  return PI_SUCCESS;
}

inline pi_result piKernelCreate(pi_program Program, const char *KernelName,
                                pi_kernel *RetKernel) {
  PI_ASSERT(Program, PI_ERROR_INVALID_PROGRAM);
  PI_ASSERT(RetKernel, PI_ERROR_INVALID_VALUE);
  PI_ASSERT(KernelName, PI_ERROR_INVALID_VALUE);

  ur_program_handle_t UrProgram =
      reinterpret_cast<ur_program_handle_t>(Program);
  ur_kernel_handle_t *UrKernel =
      reinterpret_cast<ur_kernel_handle_t *>(RetKernel);

  HANDLE_ERRORS(urKernelCreate(UrProgram, KernelName, UrKernel));

  return PI_SUCCESS;
}

inline pi_result
piEnqueueMemImageFill(pi_queue Queue, pi_mem Image, const void *FillColor,
                      const size_t *Origin, const size_t *Region,
                      pi_uint32 NumEventsInWaitList,
                      const pi_event *EventsWaitList, pi_event *Event) {

  std::ignore = Image;
  std::ignore = FillColor;
  std::ignore = Origin;
  std::ignore = Region;
  std::ignore = NumEventsInWaitList;
  std::ignore = EventsWaitList;
  std::ignore = Event;

  PI_ASSERT(Queue, PI_ERROR_INVALID_QUEUE);

  die("piEnqueueMemImageFill: not implemented");
  return PI_SUCCESS;
}

inline pi_result
piEnqueueNativeKernel(pi_queue Queue, void (*UserFunc)(void *), void *Args,
                      size_t CbArgs, pi_uint32 NumMemObjects,
                      const pi_mem *MemList, const void **ArgsMemLoc,
                      pi_uint32 NumEventsInWaitList,
                      const pi_event *EventsWaitList, pi_event *Event) {
  std::ignore = UserFunc;
  std::ignore = Args;
  std::ignore = CbArgs;
  std::ignore = NumMemObjects;
  std::ignore = MemList;
  std::ignore = ArgsMemLoc;
  std::ignore = NumEventsInWaitList;
  std::ignore = EventsWaitList;
  std::ignore = Event;

  PI_ASSERT(Queue, PI_ERROR_INVALID_QUEUE);

  die("piEnqueueNativeKernel: not implemented");
  return PI_SUCCESS;
}

inline pi_result piextGetDeviceFunctionPointer(pi_device Device,
                                               pi_program Program,
                                               const char *FunctionName,
                                               pi_uint64 *FunctionPointerRet) {

  PI_ASSERT(Program, PI_ERROR_INVALID_PROGRAM);

  auto UrDevice = reinterpret_cast<ur_device_handle_t>(Device);

  ur_program_handle_t UrProgram =
      reinterpret_cast<ur_program_handle_t>(Program);

  void **FunctionPointer = reinterpret_cast<void **>(FunctionPointerRet);

  HANDLE_ERRORS(urProgramGetFunctionPointer(UrDevice, UrProgram, FunctionName,
                                            FunctionPointer));
  return PI_SUCCESS;
}

// Special version of piKernelSetArg to accept pi_mem.
inline pi_result
piextKernelSetArgMemObj(pi_kernel Kernel, pi_uint32 ArgIndex,
                        const pi_mem_obj_property *ArgProperties,
                        const pi_mem *ArgValue) {

  // TODO: the better way would probably be to add a new PI API for
  // extracting native PI object from PI handle, and have SYCL
  // RT pass that directly to the regular piKernelSetArg (and
  // then remove this piextKernelSetArgMemObj).

  PI_ASSERT(Kernel, PI_ERROR_INVALID_KERNEL);

  ur_mem_handle_t UrMemory{};
  if (ArgValue)
    UrMemory = reinterpret_cast<ur_mem_handle_t>(*ArgValue);

  // We don't yet know the device where this kernel will next be run on.
  // Thus we can't know the actual memory allocation that needs to be used.
  // Remember the memory object being used as an argument for this kernel
  // to process it later when the device is known (at the kernel enqueue).
  //
  ur_kernel_handle_t UrKernel = reinterpret_cast<ur_kernel_handle_t>(Kernel);
  // the only applicable type, just ignore anything else
  if (ArgProperties && ArgProperties->type == PI_KERNEL_ARG_MEM_OBJ_ACCESS) {
    // following structure layout checks to be replaced with
    // std::is_layout_compatible after move to C++20
    static_assert(sizeof(pi_mem_obj_property) ==
                  sizeof(ur_kernel_arg_mem_obj_properties_t));
    static_assert(sizeof(pi_mem_obj_property::type) ==
                  sizeof(ur_kernel_arg_mem_obj_properties_t::stype));
    static_assert(sizeof(pi_mem_obj_property::pNext) ==
                  sizeof(ur_kernel_arg_mem_obj_properties_t::pNext));
    static_assert(sizeof(pi_mem_obj_property::mem_access) ==
                  sizeof(ur_kernel_arg_mem_obj_properties_t::memoryAccess));

    static_assert(uint32_t(PI_ACCESS_READ_WRITE) ==
                  uint32_t(UR_MEM_FLAG_READ_WRITE));
    static_assert(uint32_t(PI_ACCESS_READ_ONLY) ==
                  uint32_t(UR_MEM_FLAG_READ_ONLY));
    static_assert(uint32_t(PI_ACCESS_WRITE_ONLY) ==
                  uint32_t(UR_MEM_FLAG_WRITE_ONLY));
    static_assert(uint32_t(PI_KERNEL_ARG_MEM_OBJ_ACCESS) ==
                  uint32_t(UR_STRUCTURE_TYPE_KERNEL_ARG_MEM_OBJ_PROPERTIES));

    const ur_kernel_arg_mem_obj_properties_t *UrMemProperties =
        reinterpret_cast<const ur_kernel_arg_mem_obj_properties_t *>(
            ArgProperties);
    HANDLE_ERRORS(
        urKernelSetArgMemObj(UrKernel, ArgIndex, UrMemProperties, UrMemory));
  } else {
    HANDLE_ERRORS(urKernelSetArgMemObj(UrKernel, ArgIndex, nullptr, UrMemory));
  }

  return PI_SUCCESS;
}

inline pi_result piKernelSetArg(pi_kernel Kernel, pi_uint32 ArgIndex,
                                size_t ArgSize, const void *ArgValue) {

  PI_ASSERT(Kernel, PI_ERROR_INVALID_KERNEL);

  ur_kernel_handle_t UrKernel = reinterpret_cast<ur_kernel_handle_t>(Kernel);

  HANDLE_ERRORS(
      urKernelSetArgValue(UrKernel, ArgIndex, ArgSize, nullptr, ArgValue));
  return PI_SUCCESS;
}

inline pi_result piKernelSetArgPointer(pi_kernel Kernel, pi_uint32 ArgIndex,
                                       size_t ArgSize, const void *ArgValue) {
  std::ignore = ArgSize;
  ur_kernel_handle_t UrKernel = reinterpret_cast<ur_kernel_handle_t>(Kernel);
  HANDLE_ERRORS(urKernelSetArgPointer(UrKernel, ArgIndex, nullptr, ArgValue));

  return PI_SUCCESS;
}

inline pi_result
piextKernelCreateWithNativeHandle(pi_native_handle NativeHandle,
                                  pi_context Context, pi_program Program,
                                  bool OwnNativeHandle, pi_kernel *Kernel) {
  PI_ASSERT(Context, PI_ERROR_INVALID_CONTEXT);
  PI_ASSERT(Program, PI_ERROR_INVALID_PROGRAM);
  PI_ASSERT(NativeHandle, PI_ERROR_INVALID_VALUE);
  PI_ASSERT(Kernel, PI_ERROR_INVALID_KERNEL);

  ur_native_handle_t UrNativeKernel =
      reinterpret_cast<ur_native_handle_t>(NativeHandle);
  ur_context_handle_t UrContext =
      reinterpret_cast<ur_context_handle_t>(Context);
  ur_program_handle_t UrProgram =
      reinterpret_cast<ur_program_handle_t>(Program);
  ur_kernel_handle_t *UrKernel = reinterpret_cast<ur_kernel_handle_t *>(Kernel);
  ur_kernel_native_properties_t Properties{};
  Properties.isNativeHandleOwned = OwnNativeHandle;
  HANDLE_ERRORS(urKernelCreateWithNativeHandle(
      UrNativeKernel, UrContext, UrProgram, &Properties, UrKernel));

  return PI_SUCCESS;
}

inline pi_result piProgramRetain(pi_program Program) {
  PI_ASSERT(Program, PI_ERROR_INVALID_PROGRAM);

  ur_program_handle_t UrProgram =
      reinterpret_cast<ur_program_handle_t>(Program);
  HANDLE_ERRORS(
      urProgramRetain(reinterpret_cast<ur_program_handle_t>(UrProgram)));

  return PI_SUCCESS;
}

inline pi_result piKernelSetExecInfo(pi_kernel Kernel,
                                     pi_kernel_exec_info ParamName,
                                     size_t ParamValueSize,
                                     const void *ParamValue) {

  PI_ASSERT(Kernel, PI_ERROR_INVALID_KERNEL);
  PI_ASSERT(ParamValue, PI_ERROR_INVALID_VALUE);

  ur_kernel_handle_t UrKernel = reinterpret_cast<ur_kernel_handle_t>(Kernel);
  ur_kernel_exec_info_t PropName{};
  uint64_t PropValue{};
  switch (ParamName) {
  case PI_USM_INDIRECT_ACCESS: {
    PropName = UR_KERNEL_EXEC_INFO_USM_INDIRECT_ACCESS;
    PropValue = *(static_cast<uint64_t *>(const_cast<void *>(ParamValue)));
    break;
  }
  case PI_USM_PTRS: {
    PropName = UR_KERNEL_EXEC_INFO_USM_PTRS;
    break;
  }
  case PI_EXT_KERNEL_EXEC_INFO_CACHE_CONFIG: {
    PropName = UR_KERNEL_EXEC_INFO_CACHE_CONFIG;
    auto Param = (*(static_cast<const pi_kernel_cache_config *>(ParamValue)));
    if (Param == PI_EXT_KERNEL_EXEC_INFO_CACHE_LARGE_SLM) {
      PropValue = static_cast<uint64_t>(UR_KERNEL_CACHE_CONFIG_LARGE_SLM);
    } else if (Param == PI_EXT_KERNEL_EXEC_INFO_CACHE_LARGE_DATA) {
      PropValue = static_cast<uint64_t>(UR_KERNEL_CACHE_CONFIG_LARGE_DATA);
      break;
    } else if (Param == PI_EXT_KERNEL_EXEC_INFO_CACHE_DEFAULT) {
      PropValue = static_cast<uint64_t>(UR_KERNEL_CACHE_CONFIG_DEFAULT);
    } else {
      die("piKernelSetExecInfo: unsupported ParamValue\n");
    }
    break;
  }
  default:
    die("piKernelSetExecInfo: unsupported ParamName\n");
  }
  HANDLE_ERRORS(urKernelSetExecInfo(UrKernel, PropName, ParamValueSize, nullptr,
                                    &PropValue));

  return PI_SUCCESS;
}

inline pi_result piextProgramGetNativeHandle(pi_program Program,
                                             pi_native_handle *NativeHandle) {
  PI_ASSERT(Program, PI_ERROR_INVALID_PROGRAM);
  PI_ASSERT(NativeHandle, PI_ERROR_INVALID_VALUE);

  ur_program_handle_t UrProgram =
      reinterpret_cast<ur_program_handle_t>(Program);
  ur_native_handle_t NativeProgram{};
  HANDLE_ERRORS(urProgramGetNativeHandle(UrProgram, &NativeProgram));

  *NativeHandle = reinterpret_cast<pi_native_handle>(NativeProgram);

  return PI_SUCCESS;
}

inline pi_result
piextProgramCreateWithNativeHandle(pi_native_handle NativeHandle,
                                   pi_context Context, bool OwnNativeHandle,
                                   pi_program *Program) {
  PI_ASSERT(Program, PI_ERROR_INVALID_PROGRAM);
  PI_ASSERT(NativeHandle, PI_ERROR_INVALID_VALUE);
  PI_ASSERT(Context, PI_ERROR_INVALID_CONTEXT);

  ur_native_handle_t NativeProgram =
      reinterpret_cast<ur_native_handle_t>(NativeHandle);
  ur_context_handle_t UrContext =
      reinterpret_cast<ur_context_handle_t>(Context);
  ur_program_handle_t *UrProgram =
      reinterpret_cast<ur_program_handle_t *>(Program);
  ur_program_native_properties_t UrProperties{};
  UrProperties.isNativeHandleOwned = OwnNativeHandle;
  HANDLE_ERRORS(urProgramCreateWithNativeHandle(NativeProgram, UrContext,
                                                &UrProperties, UrProgram));
  return PI_SUCCESS;
}

inline pi_result piKernelGetInfo(pi_kernel Kernel, pi_kernel_info ParamName,
                                 size_t ParamValueSize, void *ParamValue,
                                 size_t *ParamValueSizeRet) {
  PI_ASSERT(Kernel, PI_ERROR_INVALID_KERNEL);

  ur_kernel_handle_t UrKernel = reinterpret_cast<ur_kernel_handle_t>(Kernel);
  ur_kernel_info_t UrParamName{};
  switch (ParamName) {
  case PI_KERNEL_INFO_FUNCTION_NAME: {
    UrParamName = UR_KERNEL_INFO_FUNCTION_NAME;
    break;
  }
  case PI_KERNEL_INFO_NUM_ARGS: {
    UrParamName = UR_KERNEL_INFO_NUM_ARGS;
    break;
  }
  case PI_KERNEL_INFO_REFERENCE_COUNT: {
    UrParamName = UR_KERNEL_INFO_REFERENCE_COUNT;
    break;
  }
  case PI_KERNEL_INFO_CONTEXT: {
    UrParamName = UR_KERNEL_INFO_CONTEXT;
    break;
  }
  case PI_KERNEL_INFO_PROGRAM: {
    UrParamName = UR_KERNEL_INFO_PROGRAM;
    break;
  }
  case PI_KERNEL_INFO_ATTRIBUTES: {
    UrParamName = UR_KERNEL_INFO_ATTRIBUTES;
    break;
  }
  default:
    return PI_ERROR_INVALID_PROPERTY;
  }

  HANDLE_ERRORS(urKernelGetInfo(UrKernel, UrParamName, ParamValueSize,
                                ParamValue, ParamValueSizeRet));

  return PI_SUCCESS;
}

inline pi_result piKernelGetGroupInfo(pi_kernel Kernel, pi_device Device,
                                      pi_kernel_group_info ParamName,
                                      size_t ParamValueSize, void *ParamValue,
                                      size_t *ParamValueSizeRet) {
  PI_ASSERT(Kernel, PI_ERROR_INVALID_KERNEL);
  PI_ASSERT(Device, PI_ERROR_INVALID_DEVICE);

  ur_kernel_handle_t UrKernel = reinterpret_cast<ur_kernel_handle_t>(Kernel);
  auto UrDevice = reinterpret_cast<ur_device_handle_t>(Device);

  ur_kernel_group_info_t UrParamName{};
  switch (ParamName) {
  case PI_KERNEL_GROUP_INFO_GLOBAL_WORK_SIZE: {
    UrParamName = UR_KERNEL_GROUP_INFO_GLOBAL_WORK_SIZE;
    break;
  }
  case PI_KERNEL_GROUP_INFO_WORK_GROUP_SIZE: {
    UrParamName = UR_KERNEL_GROUP_INFO_WORK_GROUP_SIZE;
    break;
  }
  case PI_KERNEL_GROUP_INFO_COMPILE_WORK_GROUP_SIZE: {
    UrParamName = UR_KERNEL_GROUP_INFO_COMPILE_WORK_GROUP_SIZE;
    break;
  }
  case PI_KERNEL_GROUP_INFO_LOCAL_MEM_SIZE: {
    UrParamName = UR_KERNEL_GROUP_INFO_LOCAL_MEM_SIZE;
    break;
  }
  case PI_KERNEL_GROUP_INFO_PREFERRED_WORK_GROUP_SIZE_MULTIPLE: {
    UrParamName = UR_KERNEL_GROUP_INFO_PREFERRED_WORK_GROUP_SIZE_MULTIPLE;
    break;
  }
  case PI_KERNEL_GROUP_INFO_PRIVATE_MEM_SIZE: {
    UrParamName = UR_KERNEL_GROUP_INFO_PRIVATE_MEM_SIZE;
    break;
  }
  // The number of registers used by the compiled kernel (device specific)
  case PI_KERNEL_GROUP_INFO_NUM_REGS: {
    HANDLE_ERRORS(urKernelGetInfo(UrKernel, UR_KERNEL_INFO_NUM_REGS,
                                  ParamValueSize, ParamValue,
                                  ParamValueSizeRet));
    return PI_SUCCESS;
  }
  default: {
    die("Unknown ParamName in piKernelGetGroupInfo");
    return PI_ERROR_INVALID_VALUE;
  }
  }

  HANDLE_ERRORS(urKernelGetGroupInfo(UrKernel, UrDevice, UrParamName,
                                     ParamValueSize, ParamValue,
                                     ParamValueSizeRet));

  return PI_SUCCESS;
}

inline pi_result piKernelRetain(pi_kernel Kernel) {

  PI_ASSERT(Kernel, PI_ERROR_INVALID_KERNEL);

  ur_kernel_handle_t UrKernel = reinterpret_cast<ur_kernel_handle_t>(Kernel);

  HANDLE_ERRORS(urKernelRetain(UrKernel));

  return PI_SUCCESS;
}

inline pi_result piKernelRelease(pi_kernel Kernel) {

  PI_ASSERT(Kernel, PI_ERROR_INVALID_KERNEL);

  ur_kernel_handle_t UrKernel = reinterpret_cast<ur_kernel_handle_t>(Kernel);

  HANDLE_ERRORS(urKernelRelease(UrKernel));

  return PI_SUCCESS;
}

inline pi_result piProgramRelease(pi_program Program) {

  PI_ASSERT(Program, PI_ERROR_INVALID_PROGRAM);

  ur_program_handle_t UrProgram =
      reinterpret_cast<ur_program_handle_t>(Program);

  HANDLE_ERRORS(urProgramRelease(UrProgram));

  return PI_SUCCESS;
}

inline pi_result piextKernelSetArgPointer(pi_kernel Kernel, pi_uint32 ArgIndex,
                                          size_t ArgSize,
                                          const void *ArgValue) {
  ur_kernel_handle_t UrKernel = reinterpret_cast<ur_kernel_handle_t>(Kernel);

  HANDLE_ERRORS(
      urKernelSetArgValue(UrKernel, ArgIndex, ArgSize, nullptr, ArgValue));

  return PI_SUCCESS;
}

inline pi_result piKernelGetSubGroupInfo(
    pi_kernel Kernel, pi_device Device, pi_kernel_sub_group_info ParamName,
    size_t InputValueSize, const void *InputValue, size_t ParamValueSize,
    void *ParamValue, size_t *ParamValueSizeRet) {

  std::ignore = InputValueSize;
  std::ignore = InputValue;

  ur_kernel_handle_t UrKernel = reinterpret_cast<ur_kernel_handle_t>(Kernel);
  auto UrDevice = reinterpret_cast<ur_device_handle_t>(Device);

  ur_kernel_sub_group_info_t PropName{};
  switch (ParamName) {
  case PI_KERNEL_MAX_SUB_GROUP_SIZE: {
    PropName = UR_KERNEL_SUB_GROUP_INFO_MAX_SUB_GROUP_SIZE;
    break;
  }
  case PI_KERNEL_MAX_NUM_SUB_GROUPS: {
    PropName = UR_KERNEL_SUB_GROUP_INFO_MAX_NUM_SUB_GROUPS;
    break;
  }
  case PI_KERNEL_COMPILE_NUM_SUB_GROUPS: {
    PropName = UR_KERNEL_SUB_GROUP_INFO_COMPILE_NUM_SUB_GROUPS;
    break;
  }
  case PI_KERNEL_COMPILE_SUB_GROUP_SIZE_INTEL: {
    PropName = UR_KERNEL_SUB_GROUP_INFO_SUB_GROUP_SIZE_INTEL;
    break;
  }
  }
  HANDLE_ERRORS(urKernelGetSubGroupInfo(UrKernel, UrDevice, PropName,
                                        ParamValueSize, ParamValue,
                                        ParamValueSizeRet));

  return PI_SUCCESS;
}

inline pi_result piProgramGetBuildInfo(pi_program Program, pi_device Device,
                                       pi_program_build_info ParamName,
                                       size_t ParamValueSize, void *ParamValue,
                                       size_t *ParamValueSizeRet) {

  ur_program_handle_t UrProgram =
      reinterpret_cast<ur_program_handle_t>(Program);
  auto UrDevice = reinterpret_cast<ur_device_handle_t>(Device);

  ur_program_build_info_t PropName{};
  switch (ParamName) {
  case PI_PROGRAM_BUILD_INFO_STATUS: {
    PropName = UR_PROGRAM_BUILD_INFO_STATUS;
    break;
  }
  case PI_PROGRAM_BUILD_INFO_OPTIONS: {
    PropName = UR_PROGRAM_BUILD_INFO_OPTIONS;
    break;
  }
  case PI_PROGRAM_BUILD_INFO_LOG: {
    PropName = UR_PROGRAM_BUILD_INFO_LOG;
    break;
  }
  case PI_PROGRAM_BUILD_INFO_BINARY_TYPE: {
    PropName = UR_PROGRAM_BUILD_INFO_BINARY_TYPE;
    break;
  }
  default: {
    die("piProgramGetBuildInfo: not implemented");
  }
  }
  HANDLE_ERRORS(urProgramGetBuildInfo(UrProgram, UrDevice, PropName,
                                      ParamValueSize, ParamValue,
                                      ParamValueSizeRet));

  return PI_SUCCESS;
}

inline pi_result piextKernelGetNativeHandle(pi_kernel Kernel,
                                            pi_native_handle *NativeHandle) {
  PI_ASSERT(Kernel, PI_ERROR_INVALID_KERNEL);
  PI_ASSERT(NativeHandle, PI_ERROR_INVALID_VALUE);

  ur_kernel_handle_t UrKernel = reinterpret_cast<ur_kernel_handle_t>(Kernel);
  ur_native_handle_t NativeKernel{};
  HANDLE_ERRORS(urKernelGetNativeHandle(UrKernel, &NativeKernel));

  *NativeHandle = reinterpret_cast<pi_native_handle>(NativeKernel);

  return PI_SUCCESS;
}

/// API for writing data from host to a device global variable.
///
/// \param Queue is the queue
/// \param Program is the program containing the device global variable
/// \param Name is the unique identifier for the device global variable
/// \param BlockingWrite is true if the write should block
/// \param Count is the number of bytes to copy
/// \param Offset is the byte offset into the device global variable to start
/// copying
/// \param Src is a pointer to where the data must be copied from
/// \param NumEventsInWaitList is a number of events in the wait list
/// \param EventWaitList is the wait list
/// \param Event is the resulting event
inline pi_result piextEnqueueDeviceGlobalVariableWrite(
    pi_queue Queue, pi_program Program, const char *Name, pi_bool BlockingWrite,
    size_t Count, size_t Offset, const void *Src, pi_uint32 NumEventsInWaitList,
    const pi_event *EventsWaitList, pi_event *OutEvent) {
  PI_ASSERT(Queue, PI_ERROR_INVALID_QUEUE);

  ur_queue_handle_t UrQueue = reinterpret_cast<ur_queue_handle_t>(Queue);
  ur_program_handle_t UrProgram =
      reinterpret_cast<ur_program_handle_t>(Program);
  const ur_event_handle_t *UrEventsWaitList =
      reinterpret_cast<const ur_event_handle_t *>(EventsWaitList);
  ur_event_handle_t *UrEvent = reinterpret_cast<ur_event_handle_t *>(OutEvent);
  HANDLE_ERRORS(urEnqueueDeviceGlobalVariableWrite(
      UrQueue, UrProgram, Name, BlockingWrite, Count, Offset, Src,
      NumEventsInWaitList, UrEventsWaitList, UrEvent));

  return PI_SUCCESS;
}

/// API reading data from a device global variable to host.
///
/// \param Queue is the queue
/// \param Program is the program containing the device global variable
/// \param Name is the unique identifier for the device global variable
/// \param BlockingRead is true if the read should block
/// \param Count is the number of bytes to copy
/// \param Offset is the byte offset into the device global variable to start
/// copying
/// \param Dst is a pointer to where the data must be copied to
/// \param NumEventsInWaitList is a number of events in the wait list
/// \param EventWaitList is the wait list
/// \param Event is the resulting event
inline pi_result piextEnqueueDeviceGlobalVariableRead(
    pi_queue Queue, pi_program Program, const char *Name, pi_bool BlockingRead,
    size_t Count, size_t Offset, void *Dst, pi_uint32 NumEventsInWaitList,
    const pi_event *EventsWaitList, pi_event *OutEvent) {

  PI_ASSERT(Queue, PI_ERROR_INVALID_QUEUE);

  ur_queue_handle_t UrQueue = reinterpret_cast<ur_queue_handle_t>(Queue);
  ur_program_handle_t UrProgram =
      reinterpret_cast<ur_program_handle_t>(Program);
  const ur_event_handle_t *UrEventsWaitList =
      reinterpret_cast<const ur_event_handle_t *>(EventsWaitList);

  ur_event_handle_t *UrEvent = reinterpret_cast<ur_event_handle_t *>(OutEvent);

  HANDLE_ERRORS(urEnqueueDeviceGlobalVariableRead(
      UrQueue, UrProgram, Name, BlockingRead, Count, Offset, Dst,
      NumEventsInWaitList, UrEventsWaitList, UrEvent));

  return PI_SUCCESS;
}

// Program
///////////////////////////////////////////////////////////////////////////////

///////////////////////////////////////////////////////////////////////////////
// Memory
inline pi_result piMemBufferCreate(pi_context Context, pi_mem_flags Flags,
                                   size_t Size, void *HostPtr, pi_mem *RetMem,
                                   const pi_mem_properties *properties) {

  PI_ASSERT(Context, PI_ERROR_INVALID_CONTEXT);
  PI_ASSERT(RetMem, PI_ERROR_INVALID_VALUE);

  if (properties != nullptr) {
    die("piMemBufferCreate: no mem properties goes to Level-Zero RT yet");
  }

  ur_context_handle_t UrContext =
      reinterpret_cast<ur_context_handle_t>(Context);

  ur_mem_flags_t UrBufferFlags{};
  if (Flags & PI_MEM_FLAGS_ACCESS_RW) {
    UrBufferFlags |= UR_MEM_FLAG_READ_WRITE;
  }
  if (Flags & PI_MEM_ACCESS_READ_ONLY) {
    UrBufferFlags |= UR_MEM_FLAG_READ_ONLY;
  }
  if (Flags & PI_MEM_FLAGS_HOST_PTR_USE) {
    UrBufferFlags |= UR_MEM_FLAG_USE_HOST_POINTER;
  }
  if (Flags & PI_MEM_FLAGS_HOST_PTR_COPY) {
    UrBufferFlags |= UR_MEM_FLAG_ALLOC_COPY_HOST_POINTER;
  }
  if (Flags & PI_MEM_FLAGS_HOST_PTR_ALLOC) {
    UrBufferFlags |= UR_MEM_FLAG_ALLOC_HOST_POINTER;
  }

  ur_buffer_properties_t UrProps{};
  UrProps.stype = UR_STRUCTURE_TYPE_BUFFER_PROPERTIES;
  UrProps.pHost = HostPtr;
  ur_mem_handle_t *UrBuffer = reinterpret_cast<ur_mem_handle_t *>(RetMem);
  HANDLE_ERRORS(
      urMemBufferCreate(UrContext, UrBufferFlags, Size, &UrProps, UrBuffer));

  return PI_SUCCESS;
}

inline pi_result piextUSMHostAlloc(void **ResultPtr, pi_context Context,
                                   pi_usm_mem_properties *Properties,
                                   size_t Size, pi_uint32 Alignment) {

  std::ignore = Properties;
  ur_context_handle_t UrContext =
      reinterpret_cast<ur_context_handle_t>(Context);
  ur_usm_desc_t USMDesc{};
  USMDesc.align = Alignment;
  ur_usm_pool_handle_t Pool{};
  HANDLE_ERRORS(urUSMHostAlloc(UrContext, &USMDesc, Pool, Size, ResultPtr));
  return PI_SUCCESS;
}

inline pi_result piMemGetInfo(pi_mem Mem, pi_mem_info ParamName,
                              size_t ParamValueSize, void *ParamValue,
                              size_t *ParamValueSizeRet) {
  PI_ASSERT(Mem, PI_ERROR_INVALID_VALUE);
  // piMemImageGetInfo must be used for images

  ur_mem_handle_t UrMemory = reinterpret_cast<ur_mem_handle_t>(Mem);
  ur_mem_info_t MemInfoType{};
  switch (ParamName) {
  case PI_MEM_CONTEXT: {
    MemInfoType = UR_MEM_INFO_CONTEXT;
    break;
  }
  case PI_MEM_SIZE: {
    MemInfoType = UR_MEM_INFO_SIZE;
    break;
  }
  default: {
    die("piMemGetInfo: unsuppported ParamName.");
  }
  }
  HANDLE_ERRORS(urMemGetInfo(UrMemory, MemInfoType, ParamValueSize, ParamValue,
                             ParamValueSizeRet));
  return PI_SUCCESS;
}

static void pi2urImageDesc(const pi_image_format *ImageFormat,
                           const pi_image_desc *ImageDesc,
                           ur_image_format_t *UrFormat,
                           ur_image_desc_t *UrDesc) {

  switch (ImageFormat->image_channel_data_type) {
  case PI_IMAGE_CHANNEL_TYPE_SNORM_INT8: {
    UrFormat->channelType = UR_IMAGE_CHANNEL_TYPE_SNORM_INT8;
    break;
  }
  case PI_IMAGE_CHANNEL_TYPE_SNORM_INT16: {
    UrFormat->channelType = UR_IMAGE_CHANNEL_TYPE_SNORM_INT16;
    break;
  }
  case PI_IMAGE_CHANNEL_TYPE_UNORM_INT8: {
    UrFormat->channelType = UR_IMAGE_CHANNEL_TYPE_UNORM_INT8;
    break;
  }
  case PI_IMAGE_CHANNEL_TYPE_UNORM_INT16: {
    UrFormat->channelType = UR_IMAGE_CHANNEL_TYPE_UNORM_INT16;
    break;
  }
  case PI_IMAGE_CHANNEL_TYPE_UNORM_SHORT_565: {
    UrFormat->channelType = UR_IMAGE_CHANNEL_TYPE_UNORM_SHORT_565;
    break;
  }
  case PI_IMAGE_CHANNEL_TYPE_UNORM_SHORT_555: {
    UrFormat->channelType = UR_IMAGE_CHANNEL_TYPE_UNORM_SHORT_555;
    break;
  }
  case PI_IMAGE_CHANNEL_TYPE_UNORM_INT_101010: {
    UrFormat->channelType = UR_IMAGE_CHANNEL_TYPE_INT_101010;
    break;
  }
  case PI_IMAGE_CHANNEL_TYPE_SIGNED_INT8: {
    UrFormat->channelType = UR_IMAGE_CHANNEL_TYPE_SIGNED_INT8;
    break;
  }
  case PI_IMAGE_CHANNEL_TYPE_SIGNED_INT16: {
    UrFormat->channelType = UR_IMAGE_CHANNEL_TYPE_SIGNED_INT16;
    break;
  }
  case PI_IMAGE_CHANNEL_TYPE_SIGNED_INT32: {
    UrFormat->channelType = UR_IMAGE_CHANNEL_TYPE_SIGNED_INT32;
    break;
  }
  case PI_IMAGE_CHANNEL_TYPE_UNSIGNED_INT8: {
    UrFormat->channelType = UR_IMAGE_CHANNEL_TYPE_UNSIGNED_INT8;
    break;
  }
  case PI_IMAGE_CHANNEL_TYPE_UNSIGNED_INT16: {
    UrFormat->channelType = UR_IMAGE_CHANNEL_TYPE_UNSIGNED_INT16;
    break;
  }
  case PI_IMAGE_CHANNEL_TYPE_UNSIGNED_INT32: {
    UrFormat->channelType = UR_IMAGE_CHANNEL_TYPE_UNSIGNED_INT32;
    break;
  }
  case PI_IMAGE_CHANNEL_TYPE_HALF_FLOAT: {
    UrFormat->channelType = UR_IMAGE_CHANNEL_TYPE_HALF_FLOAT;
    break;
  }
  case PI_IMAGE_CHANNEL_TYPE_FLOAT: {
    UrFormat->channelType = UR_IMAGE_CHANNEL_TYPE_FLOAT;
    break;
  }
  default: {
    die("piMemImageCreate: unsuppported image_channel_data_type.");
  }
  }
  switch (ImageFormat->image_channel_order) {
  case PI_IMAGE_CHANNEL_ORDER_A: {
    UrFormat->channelOrder = UR_IMAGE_CHANNEL_ORDER_A;
    break;
  }
  case PI_IMAGE_CHANNEL_ORDER_R: {
    UrFormat->channelOrder = UR_IMAGE_CHANNEL_ORDER_R;
    break;
  }
  case PI_IMAGE_CHANNEL_ORDER_RG: {
    UrFormat->channelOrder = UR_IMAGE_CHANNEL_ORDER_RG;
    break;
  }
  case PI_IMAGE_CHANNEL_ORDER_RA: {
    UrFormat->channelOrder = UR_IMAGE_CHANNEL_ORDER_RA;
    break;
  }
  case PI_IMAGE_CHANNEL_ORDER_RGB: {
    UrFormat->channelOrder = UR_IMAGE_CHANNEL_ORDER_RGB;
    break;
  }
  case PI_IMAGE_CHANNEL_ORDER_RGBA: {
    UrFormat->channelOrder = UR_IMAGE_CHANNEL_ORDER_RGBA;
    break;
  }
  case PI_IMAGE_CHANNEL_ORDER_BGRA: {
    UrFormat->channelOrder = UR_IMAGE_CHANNEL_ORDER_BGRA;
    break;
  }
  case PI_IMAGE_CHANNEL_ORDER_ARGB: {
    UrFormat->channelOrder = UR_IMAGE_CHANNEL_ORDER_ARGB;
    break;
  }
  case PI_IMAGE_CHANNEL_ORDER_ABGR: {
    UrFormat->channelOrder = UR_IMAGE_CHANNEL_ORDER_ABGR;
    break;
  }
  case PI_IMAGE_CHANNEL_ORDER_INTENSITY: {
    UrFormat->channelOrder = UR_IMAGE_CHANNEL_ORDER_INTENSITY;
    break;
  }
  case PI_IMAGE_CHANNEL_ORDER_LUMINANCE: {
    UrFormat->channelOrder = UR_IMAGE_CHANNEL_ORDER_LUMINANCE;
    break;
  }
  case PI_IMAGE_CHANNEL_ORDER_Rx: {
    UrFormat->channelOrder = UR_IMAGE_CHANNEL_ORDER_RX;
    break;
  }
  case PI_IMAGE_CHANNEL_ORDER_RGx: {
    UrFormat->channelOrder = UR_IMAGE_CHANNEL_ORDER_RGX;
    break;
  }
  case PI_IMAGE_CHANNEL_ORDER_RGBx: {
    UrFormat->channelOrder = UR_IMAGE_CHANNEL_ORDER_RGBX;
    break;
  }
  case PI_IMAGE_CHANNEL_ORDER_sRGBA: {
    UrFormat->channelOrder = UR_IMAGE_CHANNEL_ORDER_SRGBA;
    break;
  }
  default: {
    die("piMemImageCreate: unsuppported image_channel_data_type.");
  }
  }

  UrDesc->stype = UR_STRUCTURE_TYPE_IMAGE_DESC;
  UrDesc->arraySize = ImageDesc->image_array_size;
  UrDesc->depth = ImageDesc->image_depth;
  UrDesc->height = ImageDesc->image_height;
  UrDesc->numMipLevel = ImageDesc->num_mip_levels;
  UrDesc->numSamples = ImageDesc->num_samples;
  UrDesc->rowPitch = ImageDesc->image_row_pitch;
  UrDesc->slicePitch = ImageDesc->image_slice_pitch;
  switch (ImageDesc->image_type) {
  case PI_MEM_TYPE_BUFFER: {
    UrDesc->type = UR_MEM_TYPE_BUFFER;
    break;
  }
  case PI_MEM_TYPE_IMAGE2D: {
    UrDesc->type = UR_MEM_TYPE_IMAGE2D;
    break;
  }
  case PI_MEM_TYPE_IMAGE3D: {
    UrDesc->type = UR_MEM_TYPE_IMAGE3D;
    break;
  }
  case PI_MEM_TYPE_IMAGE2D_ARRAY: {
    UrDesc->type = UR_MEM_TYPE_IMAGE2D_ARRAY;
    break;
  }
  case PI_MEM_TYPE_IMAGE1D: {
    UrDesc->type = UR_MEM_TYPE_IMAGE1D;
    break;
  }
  case PI_MEM_TYPE_IMAGE1D_ARRAY: {
    UrDesc->type = UR_MEM_TYPE_IMAGE1D_ARRAY;
    break;
  }
  case PI_MEM_TYPE_IMAGE1D_BUFFER: {
    UrDesc->type = UR_MEM_TYPE_IMAGE1D_BUFFER;
    break;
  }
  default: {
    die("piMemImageCreate: unsuppported image_type.");
  }
  }
  UrDesc->width = ImageDesc->image_width;
  UrDesc->arraySize = ImageDesc->image_array_size;
  UrDesc->arraySize = ImageDesc->image_array_size;
}

inline pi_result piMemImageCreate(pi_context Context, pi_mem_flags Flags,
                                  const pi_image_format *ImageFormat,
                                  const pi_image_desc *ImageDesc, void *HostPtr,
                                  pi_mem *RetImage) {

  PI_ASSERT(Context, PI_ERROR_INVALID_CONTEXT);
  PI_ASSERT(RetImage, PI_ERROR_INVALID_VALUE);
  PI_ASSERT(ImageFormat, PI_ERROR_INVALID_IMAGE_FORMAT_DESCRIPTOR);

  ur_context_handle_t UrContext =
      reinterpret_cast<ur_context_handle_t>(Context);

  ur_mem_flags_t UrFlags{};
  if (Flags & PI_MEM_FLAGS_ACCESS_RW) {
    UrFlags |= UR_MEM_FLAG_READ_WRITE;
  }
  if (Flags & PI_MEM_ACCESS_READ_ONLY) {
    UrFlags |= UR_MEM_FLAG_READ_ONLY;
  }
  if (Flags & PI_MEM_FLAGS_HOST_PTR_USE) {
    UrFlags |= UR_MEM_FLAG_USE_HOST_POINTER;
  }
  if (Flags & PI_MEM_FLAGS_HOST_PTR_COPY) {
    UrFlags |= UR_MEM_FLAG_ALLOC_COPY_HOST_POINTER;
  }
  if (Flags & PI_MEM_FLAGS_HOST_PTR_ALLOC) {
    UrFlags |= UR_MEM_FLAG_ALLOC_HOST_POINTER;
  }

  ur_image_format_t UrFormat{};
  ur_image_desc_t UrDesc{};
  pi2urImageDesc(ImageFormat, ImageDesc, &UrFormat, &UrDesc);

  // TODO: UrDesc doesn't have something for ImageDesc->buffer

  ur_mem_handle_t *UrMem = reinterpret_cast<ur_mem_handle_t *>(RetImage);
  HANDLE_ERRORS(
      urMemImageCreate(UrContext, UrFlags, &UrFormat, &UrDesc, HostPtr, UrMem));

  return PI_SUCCESS;
}

inline pi_result piextMemImageCreateWithNativeHandle(
    pi_native_handle NativeHandle, pi_context Context, bool OwnNativeHandle,
    const pi_image_format *ImageFormat, const pi_image_desc *ImageDesc,
    pi_mem *RetImage) {

  PI_ASSERT(RetImage, PI_ERROR_INVALID_VALUE);
  PI_ASSERT(NativeHandle, PI_ERROR_INVALID_VALUE);
  PI_ASSERT(Context, PI_ERROR_INVALID_CONTEXT);

  ur_native_handle_t UrNativeMem =
      reinterpret_cast<ur_native_handle_t>(NativeHandle);

  ur_context_handle_t UrContext =
      reinterpret_cast<ur_context_handle_t>(Context);

  ur_mem_handle_t *UrMem = reinterpret_cast<ur_mem_handle_t *>(RetImage);
  ur_mem_native_properties_t Properties{};
  Properties.isNativeHandleOwned = OwnNativeHandle;

  ur_image_format_t UrFormat{};
  ur_image_desc_t UrDesc{};
  pi2urImageDesc(ImageFormat, ImageDesc, &UrFormat, &UrDesc);

  HANDLE_ERRORS(urMemImageCreateWithNativeHandle(
      UrNativeMem, UrContext, &UrFormat, &UrDesc, &Properties, UrMem));

  return PI_SUCCESS;
}

inline pi_result piMemBufferPartition(pi_mem Buffer, pi_mem_flags Flags,
                                      pi_buffer_create_type BufferCreateType,
                                      void *BufferCreateInfo, pi_mem *RetMem) {

  PI_ASSERT(BufferCreateType == PI_BUFFER_CREATE_TYPE_REGION &&
                BufferCreateInfo && RetMem,
            PI_ERROR_INVALID_VALUE);

  auto Region = (pi_buffer_region)BufferCreateInfo;
  PI_ASSERT(Region->size != 0u, PI_ERROR_INVALID_BUFFER_SIZE);
  PI_ASSERT(Region->origin <= (Region->origin + Region->size),
            PI_ERROR_INVALID_VALUE);

  ur_mem_handle_t UrBuffer = reinterpret_cast<ur_mem_handle_t>(Buffer);

  ur_mem_flags_t UrFlags{};
  if (Flags & PI_MEM_FLAGS_ACCESS_RW) {
    UrFlags |= UR_MEM_FLAG_READ_WRITE;
  }
  if (Flags & PI_MEM_ACCESS_READ_ONLY) {
    UrFlags |= UR_MEM_FLAG_READ_ONLY;
  }
  if (Flags & PI_MEM_FLAGS_HOST_PTR_USE) {
    UrFlags |= UR_MEM_FLAG_USE_HOST_POINTER;
  }
  if (Flags & PI_MEM_FLAGS_HOST_PTR_COPY) {
    UrFlags |= UR_MEM_FLAG_ALLOC_COPY_HOST_POINTER;
  }
  if (Flags & PI_MEM_FLAGS_HOST_PTR_ALLOC) {
    UrFlags |= UR_MEM_FLAG_ALLOC_HOST_POINTER;
  }

  ur_buffer_create_type_t UrBufferCreateType{};
  if (BufferCreateType == PI_BUFFER_CREATE_TYPE_REGION) {
    UrBufferCreateType = UR_BUFFER_CREATE_TYPE_REGION;
  }

  ur_buffer_region_t UrBufferCreateInfo{};
  UrBufferCreateInfo.origin = Region->origin;
  UrBufferCreateInfo.size = Region->size;
  ur_mem_handle_t *UrMem = reinterpret_cast<ur_mem_handle_t *>(RetMem);
  HANDLE_ERRORS(urMemBufferPartition(UrBuffer, UrFlags, UrBufferCreateType,
                                     &UrBufferCreateInfo, UrMem));

  return PI_SUCCESS;
}

inline pi_result piextMemGetNativeHandle(pi_mem Mem,
                                         pi_native_handle *NativeHandle) {
  PI_ASSERT(Mem, PI_ERROR_INVALID_MEM_OBJECT);

  ur_mem_handle_t UrMem = reinterpret_cast<ur_mem_handle_t>(Mem);
  ur_native_handle_t NativeMem{};
  HANDLE_ERRORS(urMemGetNativeHandle(UrMem, &NativeMem));

  *NativeHandle = reinterpret_cast<pi_native_handle>(NativeMem);

  return PI_SUCCESS;
}

inline pi_result
piEnqueueMemImageCopy(pi_queue Queue, pi_mem SrcImage, pi_mem DstImage,
                      pi_image_offset SrcOrigin, pi_image_offset DstOrigin,
                      pi_image_region Region, pi_uint32 NumEventsInWaitList,
                      const pi_event *EventsWaitList, pi_event *OutEvent) {

  PI_ASSERT(Queue, PI_ERROR_INVALID_QUEUE);

  ur_queue_handle_t UrQueue = reinterpret_cast<ur_queue_handle_t>(Queue);

  ur_mem_handle_t UrImageSrc = reinterpret_cast<ur_mem_handle_t>(SrcImage);
  ur_mem_handle_t UrImageDst = reinterpret_cast<ur_mem_handle_t>(DstImage);

  ur_rect_offset_t UrSrcOrigin{SrcOrigin->x, SrcOrigin->y, SrcOrigin->z};
  ur_rect_offset_t UrDstOrigin{DstOrigin->x, DstOrigin->y, DstOrigin->z};
  ur_rect_region_t UrRegion{};
  UrRegion.depth = Region->depth;
  UrRegion.height = Region->height;
  UrRegion.width = Region->width;

  const ur_event_handle_t *UrEventsWaitList =
      reinterpret_cast<const ur_event_handle_t *>(EventsWaitList);

  ur_event_handle_t *UrEvent = reinterpret_cast<ur_event_handle_t *>(OutEvent);

  HANDLE_ERRORS(urEnqueueMemImageCopy(
      UrQueue, UrImageSrc, UrImageDst, UrSrcOrigin, UrDstOrigin, UrRegion,
      NumEventsInWaitList, UrEventsWaitList, UrEvent));

  return PI_SUCCESS;
}

inline pi_result piextMemCreateWithNativeHandle(pi_native_handle NativeHandle,
                                                pi_context Context,
                                                bool OwnNativeHandle,
                                                pi_mem *Mem) {
  PI_ASSERT(Mem, PI_ERROR_INVALID_VALUE);
  PI_ASSERT(NativeHandle, PI_ERROR_INVALID_VALUE);
  PI_ASSERT(Context, PI_ERROR_INVALID_CONTEXT);

  ur_native_handle_t UrNativeMem =
      reinterpret_cast<ur_native_handle_t>(NativeHandle);
  ur_context_handle_t UrContext =
      reinterpret_cast<ur_context_handle_t>(Context);
  ur_mem_handle_t *UrMem = reinterpret_cast<ur_mem_handle_t *>(Mem);
  ur_mem_native_properties_t Properties{};
  Properties.isNativeHandleOwned = OwnNativeHandle;
  HANDLE_ERRORS(urMemBufferCreateWithNativeHandle(UrNativeMem, UrContext,
                                                  &Properties, UrMem));

  return PI_SUCCESS;
}

inline pi_result piextUSMDeviceAlloc(void **ResultPtr, pi_context Context,
                                     pi_device Device,
                                     pi_usm_mem_properties *Properties,
                                     size_t Size, pi_uint32 Alignment) {

  std::ignore = Properties;
  ur_context_handle_t UrContext =
      reinterpret_cast<ur_context_handle_t>(Context);
  auto UrDevice = reinterpret_cast<ur_device_handle_t>(Device);

  ur_usm_desc_t USMDesc{};
  USMDesc.align = Alignment;
  ur_usm_pool_handle_t Pool{};
  HANDLE_ERRORS(
      urUSMDeviceAlloc(UrContext, UrDevice, &USMDesc, Pool, Size, ResultPtr));

  return PI_SUCCESS;
}

inline pi_result piextUSMSharedAlloc(void **ResultPtr, pi_context Context,
                                     pi_device Device,
                                     pi_usm_mem_properties *Properties,
                                     size_t Size, pi_uint32 Alignment) {

  std::ignore = Properties;
  if (Properties && *Properties != 0) {
    PI_ASSERT(*(Properties) == PI_MEM_ALLOC_FLAGS && *(Properties + 2) == 0,
              PI_ERROR_INVALID_VALUE);
  }

  ur_context_handle_t UrContext =
      reinterpret_cast<ur_context_handle_t>(Context);
  auto UrDevice = reinterpret_cast<ur_device_handle_t>(Device);

  ur_usm_desc_t USMDesc{};
  ur_usm_device_desc_t UsmDeviceDesc{};
  UsmDeviceDesc.stype = UR_STRUCTURE_TYPE_USM_DEVICE_DESC;
  ur_usm_host_desc_t UsmHostDesc{};
  UsmHostDesc.stype = UR_STRUCTURE_TYPE_USM_HOST_DESC;
  if (Properties) {
    if (Properties[0] == PI_MEM_ALLOC_FLAGS) {
      if (Properties[1] == PI_MEM_ALLOC_WRTITE_COMBINED) {
        UsmDeviceDesc.flags |= UR_USM_DEVICE_MEM_FLAG_WRITE_COMBINED;
      }
      if (Properties[1] == PI_MEM_ALLOC_INITIAL_PLACEMENT_DEVICE) {
        UsmDeviceDesc.flags |= UR_USM_DEVICE_MEM_FLAG_INITIAL_PLACEMENT;
      }
      if (Properties[1] == PI_MEM_ALLOC_INITIAL_PLACEMENT_HOST) {
        UsmHostDesc.flags |= UR_USM_HOST_MEM_FLAG_INITIAL_PLACEMENT;
      }
      if (Properties[1] == PI_MEM_ALLOC_DEVICE_READ_ONLY) {
        UsmDeviceDesc.flags |= UR_USM_DEVICE_MEM_FLAG_DEVICE_READ_ONLY;
      }
    }
  }
  UsmDeviceDesc.pNext = &UsmHostDesc;
  USMDesc.pNext = &UsmDeviceDesc;

  USMDesc.align = Alignment;

  ur_usm_pool_handle_t Pool{};
  HANDLE_ERRORS(
      urUSMSharedAlloc(UrContext, UrDevice, &USMDesc, Pool, Size, ResultPtr));

  return PI_SUCCESS;
}

inline pi_result piextUSMFree(pi_context Context, void *Ptr) {
  ur_context_handle_t UrContext =
      reinterpret_cast<ur_context_handle_t>(Context);
  HANDLE_ERRORS(urUSMFree(UrContext, Ptr));
  return PI_SUCCESS;
}

inline pi_result piMemRetain(pi_mem Mem) {
  PI_ASSERT(Mem, PI_ERROR_INVALID_MEM_OBJECT);

  ur_mem_handle_t UrMem = reinterpret_cast<ur_mem_handle_t>(Mem);

  HANDLE_ERRORS(urMemRetain(UrMem));

  return PI_SUCCESS;
}

inline pi_result piMemRelease(pi_mem Mem) {
  PI_ASSERT(Mem, PI_ERROR_INVALID_MEM_OBJECT);

  ur_mem_handle_t UrMem = reinterpret_cast<ur_mem_handle_t>(Mem);

  HANDLE_ERRORS(urMemRelease(UrMem));

  return PI_SUCCESS;
}

/// Hint to migrate memory to the device
///
/// @param Queue is the queue to submit to
/// @param Ptr points to the memory to migrate
/// @param Size is the number of bytes to migrate
/// @param Flags is a bitfield used to specify memory migration options
/// @param NumEventsInWaitList is the number of events to wait on
/// @param EventsWaitList is an array of events to wait on
/// @param Event is the event that represents this operation
inline pi_result piextUSMEnqueuePrefetch(pi_queue Queue, const void *Ptr,
                                         size_t Size,
                                         pi_usm_migration_flags Flags,
                                         pi_uint32 NumEventsInWaitList,
                                         const pi_event *EventsWaitList,
                                         pi_event *OutEvent) {

  // flags is currently unused so fail if set
  PI_ASSERT(Flags == 0, PI_ERROR_INVALID_VALUE);
  PI_ASSERT(Queue, PI_ERROR_INVALID_QUEUE);

  ur_queue_handle_t UrQueue = reinterpret_cast<ur_queue_handle_t>(Queue);

  const ur_event_handle_t *UrEventsWaitList =
      reinterpret_cast<const ur_event_handle_t *>(EventsWaitList);

  ur_event_handle_t *UrEvent = reinterpret_cast<ur_event_handle_t *>(OutEvent);

  // TODO: to map from pi_usm_migration_flags to
  // ur_usm_migration_flags_t
  // once we have those defined
  ur_usm_migration_flags_t UrFlags{};
  HANDLE_ERRORS(urEnqueueUSMPrefetch(UrQueue, Ptr, Size, UrFlags,
                                     NumEventsInWaitList, UrEventsWaitList,
                                     UrEvent));

  return PI_SUCCESS;
}

/// USM memadvise API to govern behavior of automatic migration mechanisms
///
/// @param Queue is the queue to submit to
/// @param Ptr is the data to be advised
/// @param Length is the size in bytes of the meory to advise
/// @param Advice is device specific advice
/// @param Event is the event that represents this operation
///
inline pi_result piextUSMEnqueueMemAdvise(pi_queue Queue, const void *Ptr,
                                          size_t Length, pi_mem_advice Advice,
                                          pi_event *OutEvent) {

  PI_ASSERT(Queue, PI_ERROR_INVALID_QUEUE);

  ur_queue_handle_t UrQueue = reinterpret_cast<ur_queue_handle_t>(Queue);

  ur_event_handle_t *UrEvent = reinterpret_cast<ur_event_handle_t *>(OutEvent);

  ur_usm_advice_flags_t UrAdvice{};
  if (Advice & PI_MEM_ADVICE_CUDA_SET_READ_MOSTLY) {
    UrAdvice |= UR_USM_ADVICE_FLAG_SET_READ_MOSTLY;
  }
  if (Advice & PI_MEM_ADVICE_CUDA_UNSET_READ_MOSTLY) {
    UrAdvice |= UR_USM_ADVICE_FLAG_CLEAR_READ_MOSTLY;
  }
  if (Advice & PI_MEM_ADVICE_CUDA_SET_PREFERRED_LOCATION) {
    UrAdvice |= UR_USM_ADVICE_FLAG_SET_PREFERRED_LOCATION;
  }
  if (Advice & PI_MEM_ADVICE_CUDA_UNSET_PREFERRED_LOCATION) {
    UrAdvice |= UR_USM_ADVICE_FLAG_CLEAR_PREFERRED_LOCATION;
  }
  if (Advice & PI_MEM_ADVICE_RESET) {
    UrAdvice |= UR_USM_ADVICE_FLAG_DEFAULT;
  }

  HANDLE_ERRORS(urEnqueueUSMAdvise(UrQueue, Ptr, Length, UrAdvice, UrEvent));

  return PI_SUCCESS;
}

/// USM 2D Fill API
///
/// \param queue is the queue to submit to
/// \param ptr is the ptr to fill
/// \param pitch is the total width of the destination memory including padding
/// \param pattern is a pointer with the bytes of the pattern to set
/// \param pattern_size is the size in bytes of the pattern
/// \param width is width in bytes of each row to fill
/// \param height is height the columns to fill
/// \param num_events_in_waitlist is the number of events to wait on
/// \param events_waitlist is an array of events to wait on
/// \param event is the event that represents this operation
inline pi_result piextUSMEnqueueFill2D(pi_queue Queue, void *Ptr, size_t Pitch,
                                       size_t PatternSize, const void *Pattern,
                                       size_t Width, size_t Height,
                                       pi_uint32 NumEventsWaitList,
                                       const pi_event *EventsWaitList,
                                       pi_event *Event) {

  auto hQueue = reinterpret_cast<ur_queue_handle_t>(Queue);
  auto phEventWaitList =
      reinterpret_cast<const ur_event_handle_t *>(EventsWaitList);
  auto phEvent = reinterpret_cast<ur_event_handle_t *>(Event);

  HANDLE_ERRORS(urEnqueueUSMFill2D(hQueue, Ptr, Pitch, PatternSize, Pattern,
                                   Width, Height, NumEventsWaitList,
                                   phEventWaitList, phEvent));

  return PI_SUCCESS;
}

inline pi_result piextUSMEnqueueMemset2D(pi_queue Queue, void *Ptr,
                                         size_t Pitch, int Value, size_t Width,
                                         size_t Height,
                                         pi_uint32 NumEventsWaitList,
                                         const pi_event *EventsWaitList,
                                         pi_event *Event) {
  std::ignore = Queue;
  std::ignore = Ptr;
  std::ignore = Pitch;
  std::ignore = Value;
  std::ignore = Width;
  std::ignore = Height;
  std::ignore = NumEventsWaitList;
  std::ignore = EventsWaitList;
  std::ignore = Event;
  die("piextUSMEnqueueMemset2D: not implemented");
  return PI_SUCCESS;
}

inline pi_result piextUSMGetMemAllocInfo(pi_context Context, const void *Ptr,
                                         pi_mem_alloc_info ParamName,
                                         size_t ParamValueSize,
                                         void *ParamValue,
                                         size_t *ParamValueSizeRet) {

  PI_ASSERT(Context, PI_ERROR_INVALID_CONTEXT);

  ur_context_handle_t UrContext =
      reinterpret_cast<ur_context_handle_t>(Context);

  ur_usm_alloc_info_t UrParamName{};
  switch (ParamName) {
  case PI_MEM_ALLOC_TYPE: {
    UrParamName = UR_USM_ALLOC_INFO_TYPE;
    break;
  }
  case PI_MEM_ALLOC_BASE_PTR: {
    UrParamName = UR_USM_ALLOC_INFO_BASE_PTR;
    break;
  }
  case PI_MEM_ALLOC_SIZE: {
    UrParamName = UR_USM_ALLOC_INFO_SIZE;
    break;
  }
  case PI_MEM_ALLOC_DEVICE: {
    UrParamName = UR_USM_ALLOC_INFO_DEVICE;
    break;
  }
  default: {
    die("piextUSMGetMemAllocInfo: unsuppported ParamName.");
  }
  }

  size_t SizeInOut = ParamValueSize;
  HANDLE_ERRORS(urUSMGetMemAllocInfo(UrContext, Ptr, UrParamName,
                                     ParamValueSize, ParamValue,
                                     ParamValueSizeRet))
  ur2piUSMAllocInfoValue(UrParamName, ParamValueSize, &SizeInOut, ParamValue);
  return PI_SUCCESS;
}

inline pi_result piMemImageGetInfo(pi_mem Image, pi_image_info ParamName,
                                   size_t ParamValueSize, void *ParamValue,
                                   size_t *ParamValueSizeRet) {

  auto hMem = reinterpret_cast<ur_mem_handle_t>(Image);

  ur_image_info_t UrParamName{};
  switch (ParamName) {
  case PI_IMAGE_INFO_FORMAT: {
    UrParamName = UR_IMAGE_INFO_FORMAT;
    break;
  }
  case PI_IMAGE_INFO_ELEMENT_SIZE: {
    UrParamName = UR_IMAGE_INFO_ELEMENT_SIZE;
    break;
  }
  case PI_IMAGE_INFO_ROW_PITCH: {
    UrParamName = UR_IMAGE_INFO_ROW_PITCH;
    break;
  }
  case PI_IMAGE_INFO_SLICE_PITCH: {
    UrParamName = UR_IMAGE_INFO_SLICE_PITCH;
    break;
  }
  case PI_IMAGE_INFO_WIDTH: {
    UrParamName = UR_IMAGE_INFO_WIDTH;
    break;
  }
  case PI_IMAGE_INFO_HEIGHT: {
    UrParamName = UR_IMAGE_INFO_HEIGHT;
    break;
  }
  case PI_IMAGE_INFO_DEPTH: {
    UrParamName = UR_IMAGE_INFO_DEPTH;
    break;
  }
  default:
    return PI_ERROR_UNKNOWN;
  }

  HANDLE_ERRORS(urMemImageGetInfo(hMem, UrParamName, ParamValueSize, ParamValue,
                                  ParamValueSizeRet));
  return PI_SUCCESS;
}

/// USM 2D Memcpy API
///
/// \param queue is the queue to submit to
/// \param blocking is whether this operation should block the host
/// \param dst_ptr is the location the data will be copied
/// \param dst_pitch is the total width of the destination memory including
/// padding
/// \param src_ptr is the data to be copied
/// \param dst_pitch is the total width of the source memory including padding
/// \param width is width in bytes of each row to be copied
/// \param height is height the columns to be copied
/// \param num_events_in_waitlist is the number of events to wait on
/// \param events_waitlist is an array of events to wait on
/// \param event is the event that represents this operation
inline pi_result piextUSMEnqueueMemcpy2D(pi_queue Queue, pi_bool Blocking,
                                         void *DstPtr, size_t DstPitch,
                                         const void *SrcPtr, size_t SrcPitch,
                                         size_t Width, size_t Height,
                                         pi_uint32 NumEventsInWaitList,
                                         const pi_event *EventsWaitList,
                                         pi_event *OutEvent) {

  if (!DstPtr || !SrcPtr)
    return PI_ERROR_INVALID_VALUE;

  PI_ASSERT(Queue, PI_ERROR_INVALID_QUEUE);

  ur_queue_handle_t UrQueue = reinterpret_cast<ur_queue_handle_t>(Queue);
  const ur_event_handle_t *UrEventsWaitList =
      reinterpret_cast<const ur_event_handle_t *>(EventsWaitList);

  ur_event_handle_t *UrEvent = reinterpret_cast<ur_event_handle_t *>(OutEvent);

  HANDLE_ERRORS(urEnqueueUSMMemcpy2D(
      UrQueue, Blocking, DstPtr, DstPitch, SrcPtr, SrcPitch, Width, Height,
      NumEventsInWaitList, UrEventsWaitList, UrEvent));

  return PI_SUCCESS;
}

// Memory
///////////////////////////////////////////////////////////////////////////////

///////////////////////////////////////////////////////////////////////////////
// Enqueue

inline pi_result
piEnqueueKernelLaunch(pi_queue Queue, pi_kernel Kernel, pi_uint32 WorkDim,
                      const size_t *GlobalWorkOffset,
                      const size_t *GlobalWorkSize, const size_t *LocalWorkSize,
                      pi_uint32 NumEventsInWaitList,
                      const pi_event *EventsWaitList, pi_event *OutEvent) {

  PI_ASSERT(Kernel, PI_ERROR_INVALID_KERNEL);
  PI_ASSERT(Queue, PI_ERROR_INVALID_QUEUE);
  PI_ASSERT((WorkDim > 0) && (WorkDim < 4), PI_ERROR_INVALID_WORK_DIMENSION);

  ur_queue_handle_t UrQueue = reinterpret_cast<ur_queue_handle_t>(Queue);
  ur_kernel_handle_t UrKernel = reinterpret_cast<ur_kernel_handle_t>(Kernel);
  const ur_event_handle_t *UrEventsWaitList =
      reinterpret_cast<const ur_event_handle_t *>(EventsWaitList);

  ur_event_handle_t *UrEvent = reinterpret_cast<ur_event_handle_t *>(OutEvent);

  HANDLE_ERRORS(urEnqueueKernelLaunch(
      UrQueue, UrKernel, WorkDim, GlobalWorkOffset, GlobalWorkSize,
      LocalWorkSize, NumEventsInWaitList, UrEventsWaitList, UrEvent));

  return PI_SUCCESS;
}

inline pi_result
piEnqueueMemImageWrite(pi_queue Queue, pi_mem Image, pi_bool BlockingWrite,
                       pi_image_offset Origin, pi_image_region Region,
                       size_t InputRowPitch, size_t InputSlicePitch,
                       const void *Ptr, pi_uint32 NumEventsInWaitList,
                       const pi_event *EventsWaitList, pi_event *OutEvent) {

  PI_ASSERT(Queue, PI_ERROR_INVALID_QUEUE);

  ur_queue_handle_t UrQueue = reinterpret_cast<ur_queue_handle_t>(Queue);
  ur_mem_handle_t UrImage = reinterpret_cast<ur_mem_handle_t>(Image);
  ur_rect_offset_t UrOrigin{Origin->x, Origin->y, Origin->z};
  ur_rect_region_t UrRegion{};
  UrRegion.depth = Region->depth;
  UrRegion.height = Region->height;
  UrRegion.width = Region->width;
  const ur_event_handle_t *UrEventsWaitList =
      reinterpret_cast<const ur_event_handle_t *>(EventsWaitList);

  ur_event_handle_t *UrEvent = reinterpret_cast<ur_event_handle_t *>(OutEvent);

  HANDLE_ERRORS(urEnqueueMemImageWrite(
      UrQueue, UrImage, BlockingWrite, UrOrigin, UrRegion, InputRowPitch,
      InputSlicePitch, const_cast<void *>(Ptr), NumEventsInWaitList,
      UrEventsWaitList, UrEvent));

  return PI_SUCCESS;
}

inline pi_result
piEnqueueMemImageRead(pi_queue Queue, pi_mem Image, pi_bool BlockingRead,
                      pi_image_offset Origin, pi_image_region Region,
                      size_t RowPitch, size_t SlicePitch, void *Ptr,
                      pi_uint32 NumEventsInWaitList,
                      const pi_event *EventsWaitList, pi_event *OutEvent) {
  PI_ASSERT(Queue, PI_ERROR_INVALID_QUEUE);

  ur_queue_handle_t UrQueue = reinterpret_cast<ur_queue_handle_t>(Queue);
  ur_mem_handle_t UrImage = reinterpret_cast<ur_mem_handle_t>(Image);
  ur_rect_offset_t UrOrigin{Origin->x, Origin->y, Origin->z};
  ur_rect_region_t UrRegion{};
  UrRegion.depth = Region->depth;
  UrRegion.height = Region->height;
  UrRegion.width = Region->width;
  const ur_event_handle_t *UrEventsWaitList =
      reinterpret_cast<const ur_event_handle_t *>(EventsWaitList);

  ur_event_handle_t *UrEvent = reinterpret_cast<ur_event_handle_t *>(OutEvent);

  HANDLE_ERRORS(urEnqueueMemImageRead(
      UrQueue, UrImage, BlockingRead, UrOrigin, UrRegion, RowPitch, SlicePitch,
      Ptr, NumEventsInWaitList, UrEventsWaitList, UrEvent));

  return PI_SUCCESS;
}

inline pi_result piEnqueueMemBufferMap(
    pi_queue Queue, pi_mem Mem, pi_bool BlockingMap, pi_map_flags MapFlags,
    size_t Offset, size_t Size, pi_uint32 NumEventsInWaitList,
    const pi_event *EventsWaitList, pi_event *OutEvent, void **RetMap) {
  // TODO: we don't implement read-only or write-only, always read-write.
  // assert((map_flags & PI_MAP_READ) != 0);
  // assert((map_flags & PI_MAP_WRITE) != 0);
  PI_ASSERT(Mem, PI_ERROR_INVALID_MEM_OBJECT);
  PI_ASSERT(Queue, PI_ERROR_INVALID_QUEUE);

  ur_queue_handle_t UrQueue = reinterpret_cast<ur_queue_handle_t>(Queue);
  ur_mem_handle_t UrMem = reinterpret_cast<ur_mem_handle_t>(Mem);

  ur_map_flags_t UrMapFlags{};
  if (MapFlags & PI_MAP_READ)
    UrMapFlags |= UR_MAP_FLAG_READ;
  if (MapFlags & PI_MAP_WRITE)
    UrMapFlags |= UR_MAP_FLAG_WRITE;
  if (MapFlags & PI_MAP_WRITE_INVALIDATE_REGION)
    UrMapFlags |= UR_MAP_FLAG_WRITE_INVALIDATE_REGION;

  const ur_event_handle_t *UrEventsWaitList =
      reinterpret_cast<const ur_event_handle_t *>(EventsWaitList);

  ur_event_handle_t *UrEvent = reinterpret_cast<ur_event_handle_t *>(OutEvent);

  HANDLE_ERRORS(urEnqueueMemBufferMap(UrQueue, UrMem, BlockingMap, UrMapFlags,
                                      Offset, Size, NumEventsInWaitList,
                                      UrEventsWaitList, UrEvent, RetMap));

  return PI_SUCCESS;
}

inline pi_result piEnqueueMemUnmap(pi_queue Queue, pi_mem Mem, void *MappedPtr,
                                   pi_uint32 NumEventsInWaitList,
                                   const pi_event *EventsWaitList,
                                   pi_event *OutEvent) {

  PI_ASSERT(Mem, PI_ERROR_INVALID_MEM_OBJECT);
  PI_ASSERT(Queue, PI_ERROR_INVALID_QUEUE);

  ur_queue_handle_t UrQueue = reinterpret_cast<ur_queue_handle_t>(Queue);
  ur_mem_handle_t UrMem = reinterpret_cast<ur_mem_handle_t>(Mem);
  const ur_event_handle_t *UrEventsWaitList =
      reinterpret_cast<const ur_event_handle_t *>(EventsWaitList);

  ur_event_handle_t *UrEvent = reinterpret_cast<ur_event_handle_t *>(OutEvent);

  HANDLE_ERRORS(urEnqueueMemUnmap(UrQueue, UrMem, MappedPtr,
                                  NumEventsInWaitList, UrEventsWaitList,
                                  UrEvent));

  return PI_SUCCESS;
}

inline pi_result piEnqueueMemBufferFill(pi_queue Queue, pi_mem Buffer,
                                        const void *Pattern, size_t PatternSize,
                                        size_t Offset, size_t Size,
                                        pi_uint32 NumEventsInWaitList,
                                        const pi_event *EventsWaitList,
                                        pi_event *OutEvent) {
  PI_ASSERT(Buffer, PI_ERROR_INVALID_MEM_OBJECT);
  PI_ASSERT(Queue, PI_ERROR_INVALID_QUEUE);

  ur_queue_handle_t UrQueue = reinterpret_cast<ur_queue_handle_t>(Queue);
  ur_mem_handle_t UrBuffer = reinterpret_cast<ur_mem_handle_t>(Buffer);
  const ur_event_handle_t *UrEventsWaitList =
      reinterpret_cast<const ur_event_handle_t *>(EventsWaitList);

  ur_event_handle_t *UrEvent = reinterpret_cast<ur_event_handle_t *>(OutEvent);

  HANDLE_ERRORS(urEnqueueMemBufferFill(UrQueue, UrBuffer, Pattern, PatternSize,
                                       Offset, Size, NumEventsInWaitList,
                                       UrEventsWaitList, UrEvent));
  return PI_SUCCESS;
}

inline pi_result piextUSMEnqueueMemset(pi_queue Queue, void *Ptr,
                                       pi_int32 Value, size_t Count,
                                       pi_uint32 NumEventsInWaitList,
                                       const pi_event *EventsWaitList,
                                       pi_event *OutEvent) {
  PI_ASSERT(Queue, PI_ERROR_INVALID_QUEUE);
  if (!Ptr) {
    return PI_ERROR_INVALID_VALUE;
  }

  ur_queue_handle_t UrQueue = reinterpret_cast<ur_queue_handle_t>(Queue);
  const ur_event_handle_t *UrEventsWaitList =
      reinterpret_cast<const ur_event_handle_t *>(EventsWaitList);

  ur_event_handle_t *UrEvent = reinterpret_cast<ur_event_handle_t *>(OutEvent);

  size_t PatternSize = 1;
  HANDLE_ERRORS(urEnqueueUSMFill(UrQueue, Ptr, PatternSize, &Value, Count,
                                 NumEventsInWaitList, UrEventsWaitList,
                                 UrEvent));

  return PI_SUCCESS;
}

inline pi_result piEnqueueMemBufferCopyRect(
    pi_queue Queue, pi_mem SrcMem, pi_mem DstMem, pi_buff_rect_offset SrcOrigin,
    pi_buff_rect_offset DstOrigin, pi_buff_rect_region Region,
    size_t SrcRowPitch, size_t SrcSlicePitch, size_t DstRowPitch,
    size_t DstSlicePitch, pi_uint32 NumEventsInWaitList,
    const pi_event *EventsWaitList, pi_event *OutEvent) {

  PI_ASSERT(SrcMem && DstMem, PI_ERROR_INVALID_MEM_OBJECT);
  PI_ASSERT(Queue, PI_ERROR_INVALID_QUEUE);

  ur_queue_handle_t UrQueue = reinterpret_cast<ur_queue_handle_t>(Queue);
  ur_mem_handle_t UrBufferSrc = reinterpret_cast<ur_mem_handle_t>(SrcMem);
  ur_mem_handle_t UrBufferDst = reinterpret_cast<ur_mem_handle_t>(DstMem);
  ur_rect_offset_t UrSrcOrigin{SrcOrigin->x_bytes, SrcOrigin->y_scalar,
                               SrcOrigin->z_scalar};
  ur_rect_offset_t UrDstOrigin{DstOrigin->x_bytes, DstOrigin->y_scalar,
                               DstOrigin->z_scalar};
  ur_rect_region_t UrRegion{};
  UrRegion.depth = Region->depth_scalar;
  UrRegion.height = Region->height_scalar;
  UrRegion.width = Region->width_bytes;
  const ur_event_handle_t *UrEventsWaitList =
      reinterpret_cast<const ur_event_handle_t *>(EventsWaitList);

  ur_event_handle_t *UrEvent = reinterpret_cast<ur_event_handle_t *>(OutEvent);

  HANDLE_ERRORS(urEnqueueMemBufferCopyRect(
      UrQueue, UrBufferSrc, UrBufferDst, UrSrcOrigin, UrDstOrigin, UrRegion,
      SrcRowPitch, SrcSlicePitch, DstRowPitch, DstSlicePitch,
      NumEventsInWaitList, UrEventsWaitList, UrEvent));

  return PI_SUCCESS;
}

inline pi_result piEnqueueMemBufferCopy(pi_queue Queue, pi_mem SrcMem,
                                        pi_mem DstMem, size_t SrcOffset,
                                        size_t DstOffset, size_t Size,
                                        pi_uint32 NumEventsInWaitList,
                                        const pi_event *EventsWaitList,
                                        pi_event *OutEvent) {

  PI_ASSERT(SrcMem && DstMem, PI_ERROR_INVALID_MEM_OBJECT);
  PI_ASSERT(Queue, PI_ERROR_INVALID_QUEUE);

  ur_queue_handle_t UrQueue = reinterpret_cast<ur_queue_handle_t>(Queue);
  ur_mem_handle_t UrBufferSrc = reinterpret_cast<ur_mem_handle_t>(SrcMem);
  ur_mem_handle_t UrBufferDst = reinterpret_cast<ur_mem_handle_t>(DstMem);
  const ur_event_handle_t *UrEventsWaitList =
      reinterpret_cast<const ur_event_handle_t *>(EventsWaitList);

  ur_event_handle_t *UrEvent = reinterpret_cast<ur_event_handle_t *>(OutEvent);

  HANDLE_ERRORS(urEnqueueMemBufferCopy(
      UrQueue, UrBufferSrc, UrBufferDst, SrcOffset, DstOffset, Size,
      NumEventsInWaitList, UrEventsWaitList, UrEvent));

  return PI_SUCCESS;
}

inline pi_result piextUSMEnqueueMemcpy(pi_queue Queue, pi_bool Blocking,
                                       void *DstPtr, const void *SrcPtr,
                                       size_t Size,
                                       pi_uint32 NumEventsInWaitList,
                                       const pi_event *EventsWaitList,
                                       pi_event *OutEvent) {

  ur_queue_handle_t UrQueue = reinterpret_cast<ur_queue_handle_t>(Queue);
  const ur_event_handle_t *UrEventsWaitList =
      reinterpret_cast<const ur_event_handle_t *>(EventsWaitList);

  ur_event_handle_t *UrEvent = reinterpret_cast<ur_event_handle_t *>(OutEvent);

  HANDLE_ERRORS(urEnqueueUSMMemcpy(UrQueue, Blocking, DstPtr, SrcPtr, Size,
                                   NumEventsInWaitList, UrEventsWaitList,
                                   UrEvent));

  return PI_SUCCESS;
}

inline pi_result piEnqueueMemBufferWriteRect(
    pi_queue Queue, pi_mem Buffer, pi_bool BlockingWrite,
    pi_buff_rect_offset BufferOffset, pi_buff_rect_offset HostOffset,
    pi_buff_rect_region Region, size_t BufferRowPitch, size_t BufferSlicePitch,
    size_t HostRowPitch, size_t HostSlicePitch, const void *Ptr,
    pi_uint32 NumEventsInWaitList, const pi_event *EventsWaitList,
    pi_event *OutEvent) {

  PI_ASSERT(Buffer, PI_ERROR_INVALID_MEM_OBJECT);
  PI_ASSERT(Queue, PI_ERROR_INVALID_QUEUE);

  ur_queue_handle_t UrQueue = reinterpret_cast<ur_queue_handle_t>(Queue);
  ur_mem_handle_t UrBuffer = reinterpret_cast<ur_mem_handle_t>(Buffer);
  ur_rect_offset_t UrBufferOffset{BufferOffset->x_bytes, BufferOffset->y_scalar,
                                  BufferOffset->z_scalar};
  ur_rect_offset_t UrHostOffset{HostOffset->x_bytes, HostOffset->y_scalar,
                                HostOffset->z_scalar};
  ur_rect_region_t UrRegion{};
  UrRegion.depth = Region->depth_scalar;
  UrRegion.height = Region->height_scalar;
  UrRegion.width = Region->width_bytes;
  const ur_event_handle_t *UrEventsWaitList =
      reinterpret_cast<const ur_event_handle_t *>(EventsWaitList);

  ur_event_handle_t *UrEvent = reinterpret_cast<ur_event_handle_t *>(OutEvent);

  HANDLE_ERRORS(urEnqueueMemBufferWriteRect(
      UrQueue, UrBuffer, BlockingWrite, UrBufferOffset, UrHostOffset, UrRegion,
      BufferRowPitch, BufferSlicePitch, HostRowPitch, HostSlicePitch,
      const_cast<void *>(Ptr), NumEventsInWaitList, UrEventsWaitList, UrEvent));

  return PI_SUCCESS;
}

inline pi_result piEnqueueMemBufferWrite(pi_queue Queue, pi_mem Buffer,
                                         pi_bool BlockingWrite, size_t Offset,
                                         size_t Size, const void *Ptr,
                                         pi_uint32 NumEventsInWaitList,
                                         const pi_event *EventsWaitList,
                                         pi_event *OutEvent) {

  PI_ASSERT(Buffer, PI_ERROR_INVALID_MEM_OBJECT);
  PI_ASSERT(Queue, PI_ERROR_INVALID_QUEUE);

  ur_queue_handle_t UrQueue = reinterpret_cast<ur_queue_handle_t>(Queue);
  ur_mem_handle_t UrBuffer = reinterpret_cast<ur_mem_handle_t>(Buffer);
  const ur_event_handle_t *UrEventsWaitList =
      reinterpret_cast<const ur_event_handle_t *>(EventsWaitList);

  ur_event_handle_t *UrEvent = reinterpret_cast<ur_event_handle_t *>(OutEvent);

  HANDLE_ERRORS(urEnqueueMemBufferWrite(
      UrQueue, UrBuffer, BlockingWrite, Offset, Size, const_cast<void *>(Ptr),
      NumEventsInWaitList, UrEventsWaitList, UrEvent));

  return PI_SUCCESS;
}

inline pi_result piEnqueueMemBufferReadRect(
    pi_queue Queue, pi_mem Buffer, pi_bool BlockingRead,
    pi_buff_rect_offset BufferOffset, pi_buff_rect_offset HostOffset,
    pi_buff_rect_region Region, size_t BufferRowPitch, size_t BufferSlicePitch,
    size_t HostRowPitch, size_t HostSlicePitch, void *Ptr,
    pi_uint32 NumEventsInWaitList, const pi_event *EventsWaitList,
    pi_event *OutEvent) {

  PI_ASSERT(Buffer, PI_ERROR_INVALID_MEM_OBJECT);
  PI_ASSERT(Queue, PI_ERROR_INVALID_QUEUE);

  ur_queue_handle_t UrQueue = reinterpret_cast<ur_queue_handle_t>(Queue);
  ur_mem_handle_t UrBuffer = reinterpret_cast<ur_mem_handle_t>(Buffer);
  ur_rect_offset_t UrBufferOffset{BufferOffset->x_bytes, BufferOffset->y_scalar,
                                  BufferOffset->z_scalar};
  ur_rect_offset_t UrHostOffset{HostOffset->x_bytes, HostOffset->y_scalar,
                                HostOffset->z_scalar};
  ur_rect_region_t UrRegion{};
  UrRegion.depth = Region->depth_scalar;
  UrRegion.height = Region->height_scalar;
  UrRegion.width = Region->width_bytes;

  const ur_event_handle_t *UrEventsWaitList =
      reinterpret_cast<const ur_event_handle_t *>(EventsWaitList);

  ur_event_handle_t *UrEvent = reinterpret_cast<ur_event_handle_t *>(OutEvent);

  HANDLE_ERRORS(urEnqueueMemBufferReadRect(
      UrQueue, UrBuffer, BlockingRead, UrBufferOffset, UrHostOffset, UrRegion,
      BufferRowPitch, BufferSlicePitch, HostRowPitch, HostSlicePitch, Ptr,
      NumEventsInWaitList, UrEventsWaitList, UrEvent));

  return PI_SUCCESS;
}

inline pi_result piEnqueueMemBufferRead(pi_queue Queue, pi_mem Src,
                                        pi_bool BlockingRead, size_t Offset,
                                        size_t Size, void *Dst,
                                        pi_uint32 NumEventsInWaitList,
                                        const pi_event *EventsWaitList,
                                        pi_event *OutEvent) {
  PI_ASSERT(Src, PI_ERROR_INVALID_MEM_OBJECT);
  PI_ASSERT(Queue, PI_ERROR_INVALID_QUEUE);

  ur_queue_handle_t UrQueue = reinterpret_cast<ur_queue_handle_t>(Queue);
  ur_mem_handle_t UrBuffer = reinterpret_cast<ur_mem_handle_t>(Src);
  const ur_event_handle_t *UrEventsWaitList =
      reinterpret_cast<const ur_event_handle_t *>(EventsWaitList);

  ur_event_handle_t *UrEvent = reinterpret_cast<ur_event_handle_t *>(OutEvent);

  HANDLE_ERRORS(urEnqueueMemBufferRead(UrQueue, UrBuffer, BlockingRead, Offset,
                                       Size, Dst, NumEventsInWaitList,
                                       UrEventsWaitList, UrEvent));

  return PI_SUCCESS;
}

inline pi_result piEnqueueEventsWaitWithBarrier(pi_queue Queue,
                                                pi_uint32 NumEventsInWaitList,
                                                const pi_event *EventsWaitList,
                                                pi_event *OutEvent) {

  PI_ASSERT(Queue, PI_ERROR_INVALID_QUEUE);

  ur_queue_handle_t UrQueue = reinterpret_cast<ur_queue_handle_t>(Queue);
  const ur_event_handle_t *UrEventsWaitList =
      reinterpret_cast<const ur_event_handle_t *>(EventsWaitList);

  ur_event_handle_t *UrEvent = reinterpret_cast<ur_event_handle_t *>(OutEvent);

  HANDLE_ERRORS(urEnqueueEventsWaitWithBarrier(UrQueue, NumEventsInWaitList,
                                               UrEventsWaitList, UrEvent));

  return PI_SUCCESS;
}

inline pi_result piEnqueueEventsWait(pi_queue Queue,
                                     pi_uint32 NumEventsInWaitList,
                                     const pi_event *EventsWaitList,
                                     pi_event *OutEvent) {

  PI_ASSERT(Queue, PI_ERROR_INVALID_QUEUE);
  if (EventsWaitList) {
    PI_ASSERT(NumEventsInWaitList > 0, PI_ERROR_INVALID_VALUE);
  }

  ur_queue_handle_t UrQueue = reinterpret_cast<ur_queue_handle_t>(Queue);
  const ur_event_handle_t *UrEventsWaitList =
      reinterpret_cast<const ur_event_handle_t *>(EventsWaitList);

  ur_event_handle_t *UrEvent = reinterpret_cast<ur_event_handle_t *>(OutEvent);

  HANDLE_ERRORS(urEnqueueEventsWait(UrQueue, NumEventsInWaitList,
                                    UrEventsWaitList, UrEvent));

  return PI_SUCCESS;
}

inline pi_result
piextEnqueueReadHostPipe(pi_queue queue, pi_program program,
                         const char *pipe_symbol, pi_bool blocking, void *ptr,
                         size_t size, pi_uint32 num_events_in_waitlist,
                         const pi_event *events_waitlist, pi_event *event) {
  auto hQueue = reinterpret_cast<ur_queue_handle_t>(queue);
  auto hProgram = reinterpret_cast<ur_program_handle_t>(program);
  auto phEventWaitList =
      reinterpret_cast<const ur_event_handle_t *>(events_waitlist);
  auto phEvent = reinterpret_cast<ur_event_handle_t *>(event);

  HANDLE_ERRORS(urEnqueueReadHostPipe(hQueue, hProgram, pipe_symbol, blocking,
                                      ptr, size, num_events_in_waitlist,
                                      phEventWaitList, phEvent));

  return PI_SUCCESS;
}

inline pi_result
piextEnqueueWriteHostPipe(pi_queue queue, pi_program program,
                          const char *pipe_symbol, pi_bool blocking, void *ptr,
                          size_t size, pi_uint32 num_events_in_waitlist,
                          const pi_event *events_waitlist, pi_event *event) {
  auto hQueue = reinterpret_cast<ur_queue_handle_t>(queue);
  auto hProgram = reinterpret_cast<ur_program_handle_t>(program);
  auto phEventWaitList =
      reinterpret_cast<const ur_event_handle_t *>(events_waitlist);
  auto phEvent = reinterpret_cast<ur_event_handle_t *>(event);

  HANDLE_ERRORS(urEnqueueWriteHostPipe(hQueue, hProgram, pipe_symbol, blocking,
                                       ptr, size, num_events_in_waitlist,
                                       phEventWaitList, phEvent));

  return PI_SUCCESS;
}
// Enqueue
///////////////////////////////////////////////////////////////////////////////

///////////////////////////////////////////////////////////////////////////////
// Events
inline pi_result piEventsWait(pi_uint32 NumEvents,
                              const pi_event *EventsWaitList) {
  if (NumEvents && !EventsWaitList) {
    return PI_ERROR_INVALID_EVENT;
  }

  const ur_event_handle_t *UrEventsWaitList =
      reinterpret_cast<const ur_event_handle_t *>(EventsWaitList);

  HANDLE_ERRORS(urEventWait(NumEvents, UrEventsWaitList));

  return PI_SUCCESS;
}

inline pi_result piEventGetInfo(pi_event Event, pi_event_info ParamName,
                                size_t ParamValueSize, void *ParamValue,
                                size_t *ParamValueSizeRet) {

  PI_ASSERT(Event, PI_ERROR_INVALID_EVENT);

  ur_event_handle_t UrEvent = reinterpret_cast<ur_event_handle_t>(Event);

  ur_event_info_t PropName{};
  if (ParamName == PI_EVENT_INFO_COMMAND_QUEUE) {
    PropName = UR_EVENT_INFO_COMMAND_QUEUE;
  } else if (ParamName == PI_EVENT_INFO_CONTEXT) {
    PropName = UR_EVENT_INFO_CONTEXT;
  } else if (ParamName == PI_EVENT_INFO_COMMAND_TYPE) {
    PropName = UR_EVENT_INFO_COMMAND_TYPE;
  } else if (ParamName == PI_EVENT_INFO_COMMAND_EXECUTION_STATUS) {
    PropName = UR_EVENT_INFO_COMMAND_EXECUTION_STATUS;
  } else if (ParamName == PI_EVENT_INFO_REFERENCE_COUNT) {
    PropName = UR_EVENT_INFO_REFERENCE_COUNT;
  } else {
    return PI_ERROR_INVALID_VALUE;
  }

  HANDLE_ERRORS(urEventGetInfo(UrEvent, PropName, ParamValueSize, ParamValue,
                               ParamValueSizeRet));

  return PI_SUCCESS;
}

inline pi_result piextEventGetNativeHandle(pi_event Event,
                                           pi_native_handle *NativeHandle) {

  PI_ASSERT(Event, PI_ERROR_INVALID_EVENT);
  PI_ASSERT(NativeHandle, PI_ERROR_INVALID_VALUE);

  ur_event_handle_t UrEvent = reinterpret_cast<ur_event_handle_t>(Event);

  ur_native_handle_t *UrNativeEvent =
      reinterpret_cast<ur_native_handle_t *>(NativeHandle);
  HANDLE_ERRORS(urEventGetNativeHandle(UrEvent, UrNativeEvent));

  return PI_SUCCESS;
}

inline pi_result piEventGetProfilingInfo(pi_event Event,
                                         pi_profiling_info ParamName,
                                         size_t ParamValueSize,
                                         void *ParamValue,
                                         size_t *ParamValueSizeRet) {

  PI_ASSERT(Event, PI_ERROR_INVALID_EVENT);

  ur_event_handle_t UrEvent = reinterpret_cast<ur_event_handle_t>(Event);

  ur_profiling_info_t PropName{};
  switch (ParamName) {
  case PI_PROFILING_INFO_COMMAND_QUEUED: {
    PropName = UR_PROFILING_INFO_COMMAND_QUEUED;
    break;
  }
  case PI_PROFILING_INFO_COMMAND_SUBMIT: {
    PropName = UR_PROFILING_INFO_COMMAND_SUBMIT;
    break;
  }
  case PI_PROFILING_INFO_COMMAND_START: {
    PropName = UR_PROFILING_INFO_COMMAND_START;
    break;
  }
  case PI_PROFILING_INFO_COMMAND_END: {
    PropName = UR_PROFILING_INFO_COMMAND_END;
    break;
  }
  default:
    return PI_ERROR_INVALID_PROPERTY;
  }

  HANDLE_ERRORS(urEventGetProfilingInfo(UrEvent, PropName, ParamValueSize,
                                        ParamValue, ParamValueSizeRet));

  return PI_SUCCESS;
}

inline pi_result piEventCreate(pi_context Context, pi_event *RetEvent) {

  ur_context_handle_t UrContext =
      reinterpret_cast<ur_context_handle_t>(Context);

  ur_event_handle_t *UrEvent = reinterpret_cast<ur_event_handle_t *>(RetEvent);
  // pass null for the hNativeHandle to use urEventCreateWithNativeHandle
  // as urEventCreate
  ur_event_native_properties_t Properties{};
  HANDLE_ERRORS(
      urEventCreateWithNativeHandle(nullptr, UrContext, &Properties, UrEvent));

  return PI_SUCCESS;
}

inline pi_result piextEventCreateWithNativeHandle(pi_native_handle NativeHandle,
                                                  pi_context Context,
                                                  bool OwnNativeHandle,
                                                  pi_event *Event) {

  PI_ASSERT(Context, PI_ERROR_INVALID_CONTEXT);
  PI_ASSERT(Event, PI_ERROR_INVALID_EVENT);
  PI_ASSERT(NativeHandle, PI_ERROR_INVALID_VALUE);

  ur_native_handle_t UrNativeKernel =
      reinterpret_cast<ur_native_handle_t>(NativeHandle);

  ur_context_handle_t UrContext =
      reinterpret_cast<ur_context_handle_t>(Context);

  ur_event_handle_t *UrEvent = reinterpret_cast<ur_event_handle_t *>(Event);
  ur_event_native_properties_t Properties{};
  Properties.isNativeHandleOwned = OwnNativeHandle;
  HANDLE_ERRORS(urEventCreateWithNativeHandle(UrNativeKernel, UrContext,
                                              &Properties, UrEvent));

  return PI_SUCCESS;
}

inline pi_result piEventSetCallback(
    pi_event Event, pi_int32 CommandExecCallbackType,
    void (*PFnNotify)(pi_event Event, pi_int32 EventCommandStatus,
                      void *UserData),
    void *UserData) {
  std::ignore = Event;
  std::ignore = CommandExecCallbackType;
  std::ignore = PFnNotify;
  std::ignore = UserData;
  die("piEventSetCallback: deprecated, to be removed");
  return PI_SUCCESS;
}

inline pi_result piEventSetStatus(pi_event Event, pi_int32 ExecutionStatus) {
  std::ignore = Event;
  std::ignore = ExecutionStatus;
  die("piEventSetStatus: deprecated, to be removed");
  return PI_SUCCESS;
}

inline pi_result piEventRetain(pi_event Event) {
  PI_ASSERT(Event, PI_ERROR_INVALID_EVENT);

  ur_event_handle_t UrEvent = reinterpret_cast<ur_event_handle_t>(Event);
  HANDLE_ERRORS(urEventRetain(UrEvent));

  return PI_SUCCESS;
}

inline pi_result piEventRelease(pi_event Event) {
  PI_ASSERT(Event, PI_ERROR_INVALID_EVENT);

  ur_event_handle_t UrEvent = reinterpret_cast<ur_event_handle_t>(Event);
  HANDLE_ERRORS(urEventRelease(UrEvent));

  return PI_SUCCESS;
}

// Events
///////////////////////////////////////////////////////////////////////////////

///////////////////////////////////////////////////////////////////////////////
// Sampler
inline pi_result piSamplerCreate(pi_context Context,
                                 const pi_sampler_properties *SamplerProperties,
                                 pi_sampler *RetSampler) {

  PI_ASSERT(Context, PI_ERROR_INVALID_CONTEXT);
  PI_ASSERT(RetSampler, PI_ERROR_INVALID_VALUE);

  ur_context_handle_t UrContext =
      reinterpret_cast<ur_context_handle_t>(Context);
  ur_sampler_desc_t UrProps{};
  UrProps.stype = UR_STRUCTURE_TYPE_SAMPLER_DESC;
  const pi_sampler_properties *CurProperty = SamplerProperties;
  while (*CurProperty != 0) {
    switch (*CurProperty) {
    case PI_SAMPLER_PROPERTIES_NORMALIZED_COORDS: {
      UrProps.normalizedCoords = ur_cast<pi_bool>(*(++CurProperty));
    } break;

    case PI_SAMPLER_PROPERTIES_ADDRESSING_MODE: {
      pi_sampler_addressing_mode CurValueAddressingMode =
          ur_cast<pi_sampler_addressing_mode>(
              ur_cast<pi_uint32>(*(++CurProperty)));

      if (CurValueAddressingMode == PI_SAMPLER_ADDRESSING_MODE_MIRRORED_REPEAT)
        UrProps.addressingMode = UR_SAMPLER_ADDRESSING_MODE_MIRRORED_REPEAT;
      else if (CurValueAddressingMode == PI_SAMPLER_ADDRESSING_MODE_REPEAT)
        UrProps.addressingMode = UR_SAMPLER_ADDRESSING_MODE_REPEAT;
      else if (CurValueAddressingMode ==
               PI_SAMPLER_ADDRESSING_MODE_CLAMP_TO_EDGE)
        UrProps.addressingMode = UR_SAMPLER_ADDRESSING_MODE_CLAMP_TO_EDGE;
      else if (CurValueAddressingMode == PI_SAMPLER_ADDRESSING_MODE_CLAMP)
        UrProps.addressingMode = UR_SAMPLER_ADDRESSING_MODE_CLAMP;
      else if (CurValueAddressingMode == PI_SAMPLER_ADDRESSING_MODE_NONE)
        UrProps.addressingMode = UR_SAMPLER_ADDRESSING_MODE_NONE;
    } break;

    case PI_SAMPLER_PROPERTIES_FILTER_MODE: {
      pi_sampler_filter_mode CurValueFilterMode =
          ur_cast<pi_sampler_filter_mode>(ur_cast<pi_uint32>(*(++CurProperty)));

      if (CurValueFilterMode == PI_SAMPLER_FILTER_MODE_NEAREST)
        UrProps.filterMode = UR_SAMPLER_FILTER_MODE_NEAREST;
      else if (CurValueFilterMode == PI_SAMPLER_FILTER_MODE_LINEAR)
        UrProps.filterMode = UR_SAMPLER_FILTER_MODE_LINEAR;
    } break;

    default:
      break;
    }
    CurProperty++;
  }

  ur_sampler_handle_t *UrSampler =
      reinterpret_cast<ur_sampler_handle_t *>(RetSampler);

  HANDLE_ERRORS(urSamplerCreate(UrContext, &UrProps, UrSampler));

  return PI_SUCCESS;
}

inline pi_result piSamplerGetInfo(pi_sampler Sampler, pi_sampler_info ParamName,
                                  size_t ParamValueSize, void *ParamValue,
                                  size_t *ParamValueSizeRet) {
  ur_sampler_info_t InfoType{};
  switch (ParamName) {
  case PI_SAMPLER_INFO_REFERENCE_COUNT:
    InfoType = UR_SAMPLER_INFO_REFERENCE_COUNT;
    break;
  case PI_SAMPLER_INFO_CONTEXT:
    InfoType = UR_SAMPLER_INFO_CONTEXT;
    break;
  case PI_SAMPLER_INFO_NORMALIZED_COORDS:
    InfoType = UR_SAMPLER_INFO_NORMALIZED_COORDS;
    break;
  case PI_SAMPLER_INFO_ADDRESSING_MODE:
    InfoType = UR_SAMPLER_INFO_ADDRESSING_MODE;
    break;
  case PI_SAMPLER_INFO_FILTER_MODE:
    InfoType = UR_SAMPLER_INFO_FILTER_MODE;
    break;
  default:
    return PI_ERROR_UNKNOWN;
  }

  size_t UrParamValueSizeRet;
  auto hSampler = reinterpret_cast<ur_sampler_handle_t>(Sampler);
  HANDLE_ERRORS(urSamplerGetInfo(hSampler, InfoType, ParamValueSize, ParamValue,
                                 &UrParamValueSizeRet));
  if (ParamValueSizeRet) {
    *ParamValueSizeRet = UrParamValueSizeRet;
  }
  ur2piSamplerInfoValue(InfoType, ParamValueSize, &ParamValueSize, ParamValue);
  fixupInfoValueTypes(UrParamValueSizeRet, ParamValueSizeRet, ParamValueSize,
                      ParamValue);
  return PI_SUCCESS;
}

// Special version of piKernelSetArg to accept pi_sampler.
inline pi_result piextKernelSetArgSampler(pi_kernel Kernel, pi_uint32 ArgIndex,
                                          const pi_sampler *ArgValue) {
  ur_kernel_handle_t UrKernel = reinterpret_cast<ur_kernel_handle_t>(Kernel);
  ur_sampler_handle_t UrSampler =
      reinterpret_cast<ur_sampler_handle_t>(*ArgValue);

  HANDLE_ERRORS(urKernelSetArgSampler(UrKernel, ArgIndex, nullptr, UrSampler));

  return PI_SUCCESS;
}

inline pi_result piSamplerRetain(pi_sampler Sampler) {
  PI_ASSERT(Sampler, PI_ERROR_INVALID_SAMPLER);

  ur_sampler_handle_t UrSampler =
      reinterpret_cast<ur_sampler_handle_t>(Sampler);

  HANDLE_ERRORS(urSamplerRetain(UrSampler));

  return PI_SUCCESS;
}

inline pi_result piSamplerRelease(pi_sampler Sampler) {
  PI_ASSERT(Sampler, PI_ERROR_INVALID_SAMPLER);

  ur_sampler_handle_t UrSampler =
      reinterpret_cast<ur_sampler_handle_t>(Sampler);

  HANDLE_ERRORS(urSamplerRelease(UrSampler));

  return PI_SUCCESS;
}

// Sampler
///////////////////////////////////////////////////////////////////////////////

///////////////////////////////////////////////////////////////////////////////
<<<<<<< HEAD
// usm-p2p

pi_result piextEnablePeerAccess(pi_device command_device,
                                pi_device peer_device) {
  auto commandDevice = reinterpret_cast<ur_device_handle_t>(command_device);
  auto peerDevice = reinterpret_cast<ur_device_handle_t>(peer_device);

  HANDLE_ERRORS(urUsmP2PEnablePeerAccessExp(commandDevice, peerDevice));
=======
// Command-buffer extension

inline pi_result
piextCommandBufferCreate(pi_context Context, pi_device Device,
                         const pi_ext_command_buffer_desc *Desc,
                         pi_ext_command_buffer *RetCommandBuffer) {
  ur_context_handle_t UrContext =
      reinterpret_cast<ur_context_handle_t>(Context);
  ur_device_handle_t UrDevice = reinterpret_cast<ur_device_handle_t>(Device);
  const ur_exp_command_buffer_desc_t *UrDesc =
      reinterpret_cast<const ur_exp_command_buffer_desc_t *>(Desc);
  ur_exp_command_buffer_handle_t *UrCommandBuffer =
      reinterpret_cast<ur_exp_command_buffer_handle_t *>(RetCommandBuffer);

  HANDLE_ERRORS(
      urCommandBufferCreateExp(UrContext, UrDevice, UrDesc, UrCommandBuffer));
>>>>>>> 96a60509

  return PI_SUCCESS;
}

<<<<<<< HEAD
pi_result piextDisablePeerAccess(pi_device command_device,
                                 pi_device peer_device) {
  auto commandDevice = reinterpret_cast<ur_device_handle_t>(command_device);
  auto peerDevice = reinterpret_cast<ur_device_handle_t>(peer_device);

  HANDLE_ERRORS(urUsmP2PDisablePeerAccessExp(commandDevice, peerDevice));
=======
inline pi_result piextCommandBufferRetain(pi_ext_command_buffer CommandBuffer) {
  ur_exp_command_buffer_handle_t UrCommandBuffer =
      reinterpret_cast<ur_exp_command_buffer_handle_t>(CommandBuffer);

  HANDLE_ERRORS(urCommandBufferRetainExp(UrCommandBuffer));
>>>>>>> 96a60509

  return PI_SUCCESS;
}

<<<<<<< HEAD
pi_result piextPeerAccessGetInfo(pi_device command_device,
                                 pi_device peer_device, pi_peer_attr attr,
                                 size_t param_value_size, void *param_value,
                                 size_t *param_value_size_ret) {
  auto commandDevice = reinterpret_cast<ur_device_handle_t>(command_device);
  auto peerDevice = reinterpret_cast<ur_device_handle_t>(peer_device);

  ur_exp_peer_info_t propName;
  switch (attr) {
  case PI_PEER_ACCESS_SUPPORTED: {
    propName = UR_EXP_PEER_INFO_UR_PEER_ACCESS_SUPPORTED;
    break;
  }
  case PI_PEER_ATOMICS_SUPPORTED: {
    propName = UR_EXP_PEER_INFO_UR_PEER_ATOMICS_SUPPORTED;
    break;
  }
  default: {
    return PI_ERROR_INVALID_VALUE;
  }
  }

  HANDLE_ERRORS(urUsmP2PPeerAccessGetInfoExp(
      commandDevice, peerDevice, propName, param_value_size, param_value,
      param_value_size_ret));
=======
inline pi_result
piextCommandBufferRelease(pi_ext_command_buffer CommandBuffer) {
  ur_exp_command_buffer_handle_t UrCommandBuffer =
      reinterpret_cast<ur_exp_command_buffer_handle_t>(CommandBuffer);

  HANDLE_ERRORS(urCommandBufferReleaseExp(UrCommandBuffer));

  return PI_SUCCESS;
}

inline pi_result
piextCommandBufferFinalize(pi_ext_command_buffer CommandBuffer) {
  ur_exp_command_buffer_handle_t UrCommandBuffer =
      reinterpret_cast<ur_exp_command_buffer_handle_t>(CommandBuffer);

  HANDLE_ERRORS(urCommandBufferFinalizeExp(UrCommandBuffer));

  return PI_SUCCESS;
}

inline pi_result piextCommandBufferNDRangeKernel(
    pi_ext_command_buffer CommandBuffer, pi_kernel Kernel, pi_uint32 WorkDim,
    const size_t *GlobalWorkOffset, const size_t *GlobalWorkSize,
    const size_t *LocalWorkSize, pi_uint32 NumSyncPointsInWaitList,
    const pi_ext_sync_point *SyncPointWaitList, pi_ext_sync_point *SyncPoint) {
  ur_exp_command_buffer_handle_t UrCommandBuffer =
      reinterpret_cast<ur_exp_command_buffer_handle_t>(CommandBuffer);

  ur_kernel_handle_t UrKernel = reinterpret_cast<ur_kernel_handle_t>(Kernel);

  HANDLE_ERRORS(urCommandBufferAppendKernelLaunchExp(
      UrCommandBuffer, UrKernel, WorkDim, GlobalWorkOffset, GlobalWorkSize,
      LocalWorkSize, NumSyncPointsInWaitList, SyncPointWaitList, SyncPoint));

  return PI_SUCCESS;
}

inline pi_result piextCommandBufferMemcpyUSM(
    pi_ext_command_buffer CommandBuffer, void *DstPtr, const void *SrcPtr,
    size_t Size, pi_uint32 NumSyncPointsInWaitList,
    const pi_ext_sync_point *SyncPointWaitList, pi_ext_sync_point *SyncPoint) {
  ur_exp_command_buffer_handle_t UrCommandBuffer =
      reinterpret_cast<ur_exp_command_buffer_handle_t>(CommandBuffer);

  HANDLE_ERRORS(urCommandBufferAppendMemcpyUSMExp(
      UrCommandBuffer, DstPtr, SrcPtr, Size, NumSyncPointsInWaitList,
      SyncPointWaitList, SyncPoint));

  return PI_SUCCESS;
}

inline pi_result piextCommandBufferMemBufferCopy(
    pi_ext_command_buffer CommandBuffer, pi_mem SrcMem, pi_mem DstMem,
    size_t SrcOffset, size_t DstOffset, size_t Size,
    pi_uint32 NumSyncPointsInWaitList,
    const pi_ext_sync_point *SyncPointWaitList, pi_ext_sync_point *SyncPoint) {
  ur_exp_command_buffer_handle_t UrCommandBuffer =
      reinterpret_cast<ur_exp_command_buffer_handle_t>(CommandBuffer);

  ur_mem_handle_t UrSrcMem = reinterpret_cast<ur_mem_handle_t>(SrcMem);
  ur_mem_handle_t UrDstMem = reinterpret_cast<ur_mem_handle_t>(DstMem);

  HANDLE_ERRORS(urCommandBufferAppendMembufferCopyExp(
      UrCommandBuffer, UrSrcMem, UrDstMem, SrcOffset, DstOffset, Size,
      NumSyncPointsInWaitList, SyncPointWaitList, SyncPoint));

  return PI_SUCCESS;
}

inline pi_result piextCommandBufferMemBufferCopyRect(
    pi_ext_command_buffer CommandBuffer, pi_mem SrcMem, pi_mem DstMem,
    pi_buff_rect_offset SrcOrigin, pi_buff_rect_offset DstOrigin,
    pi_buff_rect_region Region, size_t SrcRowPitch, size_t SrcSlicePitch,
    size_t DstRowPitch, size_t DstSlicePitch, pi_uint32 NumSyncPointsInWaitList,
    const pi_ext_sync_point *SyncPointWaitList, pi_ext_sync_point *SyncPoint) {
  ur_exp_command_buffer_handle_t UrCommandBuffer =
      reinterpret_cast<ur_exp_command_buffer_handle_t>(CommandBuffer);

  ur_mem_handle_t UrSrcMem = reinterpret_cast<ur_mem_handle_t>(SrcMem);
  ur_mem_handle_t UrDstMem = reinterpret_cast<ur_mem_handle_t>(DstMem);

  ur_rect_offset_t UrSrcOrigin{SrcOrigin->x_bytes, SrcOrigin->y_scalar,
                               SrcOrigin->z_scalar};
  ur_rect_offset_t UrDstOrigin{DstOrigin->x_bytes, DstOrigin->y_scalar,
                               DstOrigin->z_scalar};
  ur_rect_region_t UrRegion{};
  UrRegion.depth = Region->depth_scalar;
  UrRegion.height = Region->height_scalar;
  UrRegion.width = Region->width_bytes;

  HANDLE_ERRORS(urCommandBufferAppendMembufferCopyRectExp(
      UrCommandBuffer, UrSrcMem, UrDstMem, UrSrcOrigin, UrDstOrigin, UrRegion,
      SrcRowPitch, SrcSlicePitch, DstRowPitch, DstSlicePitch,
      NumSyncPointsInWaitList, SyncPointWaitList, SyncPoint));

  return PI_SUCCESS;
}

inline pi_result piextCommandBufferMemBufferReadRect(
    pi_ext_command_buffer CommandBuffer, pi_mem Buffer,
    pi_buff_rect_offset BufferOffset, pi_buff_rect_offset HostOffset,
    pi_buff_rect_region Region, size_t BufferRowPitch, size_t BufferSlicePitch,
    size_t HostRowPitch, size_t HostSlicePitch, void *Ptr,
    pi_uint32 NumSyncPointsInWaitList,
    const pi_ext_sync_point *SyncPointWaitList, pi_ext_sync_point *SyncPoint) {

  PI_ASSERT(Buffer, PI_ERROR_INVALID_MEM_OBJECT);

  ur_exp_command_buffer_handle_t UrCommandBuffer =
      reinterpret_cast<ur_exp_command_buffer_handle_t>(CommandBuffer);
  ur_mem_handle_t UrBuffer = reinterpret_cast<ur_mem_handle_t>(Buffer);
  ur_rect_offset_t UrBufferOffset{BufferOffset->x_bytes, BufferOffset->y_scalar,
                                  BufferOffset->z_scalar};
  ur_rect_offset_t UrHostOffset{HostOffset->x_bytes, HostOffset->y_scalar,
                                HostOffset->z_scalar};
  ur_rect_region_t UrRegion{};
  UrRegion.depth = Region->depth_scalar;
  UrRegion.height = Region->height_scalar;
  UrRegion.width = Region->width_bytes;

  HANDLE_ERRORS(urCommandBufferAppendMembufferReadRectExp(
      UrCommandBuffer, UrBuffer, UrBufferOffset, UrHostOffset, UrRegion,
      BufferRowPitch, BufferSlicePitch, HostRowPitch, HostSlicePitch, Ptr,
      NumSyncPointsInWaitList, SyncPointWaitList, SyncPoint));

  return PI_SUCCESS;
}

inline pi_result piextCommandBufferMemBufferRead(
    pi_ext_command_buffer CommandBuffer, pi_mem Src, size_t Offset, size_t Size,
    void *Dst, pi_uint32 NumSyncPointsInWaitList,
    const pi_ext_sync_point *SyncPointWaitList, pi_ext_sync_point *SyncPoint) {
  PI_ASSERT(Src, PI_ERROR_INVALID_MEM_OBJECT);

  ur_exp_command_buffer_handle_t UrCommandBuffer =
      reinterpret_cast<ur_exp_command_buffer_handle_t>(CommandBuffer);
  ur_mem_handle_t UrBuffer = reinterpret_cast<ur_mem_handle_t>(Src);

  HANDLE_ERRORS(urCommandBufferAppendMembufferReadExp(
      UrCommandBuffer, UrBuffer, Offset, Size, Dst, NumSyncPointsInWaitList,
      SyncPointWaitList, SyncPoint));

  return PI_SUCCESS;
}

inline pi_result piextCommandBufferMemBufferWriteRect(
    pi_ext_command_buffer CommandBuffer, pi_mem Buffer,
    pi_buff_rect_offset BufferOffset, pi_buff_rect_offset HostOffset,
    pi_buff_rect_region Region, size_t BufferRowPitch, size_t BufferSlicePitch,
    size_t HostRowPitch, size_t HostSlicePitch, const void *Ptr,
    pi_uint32 NumSyncPointsInWaitList,
    const pi_ext_sync_point *SyncPointWaitList, pi_ext_sync_point *SyncPoint) {

  PI_ASSERT(Buffer, PI_ERROR_INVALID_MEM_OBJECT);

  ur_exp_command_buffer_handle_t UrCommandBuffer =
      reinterpret_cast<ur_exp_command_buffer_handle_t>(CommandBuffer);
  ur_mem_handle_t UrBuffer = reinterpret_cast<ur_mem_handle_t>(Buffer);
  ur_rect_offset_t UrBufferOffset{BufferOffset->x_bytes, BufferOffset->y_scalar,
                                  BufferOffset->z_scalar};
  ur_rect_offset_t UrHostOffset{HostOffset->x_bytes, HostOffset->y_scalar,
                                HostOffset->z_scalar};
  ur_rect_region_t UrRegion{};
  UrRegion.depth = Region->depth_scalar;
  UrRegion.height = Region->height_scalar;
  UrRegion.width = Region->width_bytes;

  HANDLE_ERRORS(urCommandBufferAppendMembufferWriteRectExp(
      UrCommandBuffer, UrBuffer, UrBufferOffset, UrHostOffset, UrRegion,
      BufferRowPitch, BufferSlicePitch, HostRowPitch, HostSlicePitch,
      const_cast<void *>(Ptr), NumSyncPointsInWaitList, SyncPointWaitList,
      SyncPoint));

  return PI_SUCCESS;
}

inline pi_result piextCommandBufferMemBufferWrite(
    pi_ext_command_buffer CommandBuffer, pi_mem Buffer, size_t Offset,
    size_t Size, const void *Ptr, pi_uint32 NumSyncPointsInWaitList,
    const pi_ext_sync_point *SyncPointWaitList, pi_ext_sync_point *SyncPoint) {

  PI_ASSERT(Buffer, PI_ERROR_INVALID_MEM_OBJECT);

  ur_exp_command_buffer_handle_t UrCommandBuffer =
      reinterpret_cast<ur_exp_command_buffer_handle_t>(CommandBuffer);
  ur_mem_handle_t UrBuffer = reinterpret_cast<ur_mem_handle_t>(Buffer);

  HANDLE_ERRORS(urCommandBufferAppendMembufferWriteExp(
      UrCommandBuffer, UrBuffer, Offset, Size, const_cast<void *>(Ptr),
      NumSyncPointsInWaitList, SyncPointWaitList, SyncPoint));

  return PI_SUCCESS;
}

inline pi_result piextEnqueueCommandBuffer(pi_ext_command_buffer CommandBuffer,
                                           pi_queue Queue,
                                           pi_uint32 NumEventsInWaitList,
                                           const pi_event *EventWaitList,
                                           pi_event *Event) {

  ur_exp_command_buffer_handle_t UrCommandBuffer =
      reinterpret_cast<ur_exp_command_buffer_handle_t>(CommandBuffer);

  ur_queue_handle_t UrQueue = reinterpret_cast<ur_queue_handle_t>(Queue);
  const ur_event_handle_t *UrEventWaitList =
      reinterpret_cast<const ur_event_handle_t *>(EventWaitList);
  ur_event_handle_t *UrEvent = reinterpret_cast<ur_event_handle_t *>(Event);

  HANDLE_ERRORS(urCommandBufferEnqueueExp(
      UrCommandBuffer, UrQueue, NumEventsInWaitList, UrEventWaitList, UrEvent));
>>>>>>> 96a60509

  return PI_SUCCESS;
}

<<<<<<< HEAD
// p2p-usm
=======
// Command-buffer extension
>>>>>>> 96a60509
///////////////////////////////////////////////////////////////////////////////

} // namespace pi2ur
<|MERGE_RESOLUTION|>--- conflicted
+++ resolved
@@ -4076,16 +4076,6 @@
 ///////////////////////////////////////////////////////////////////////////////
 
 ///////////////////////////////////////////////////////////////////////////////
-<<<<<<< HEAD
-// usm-p2p
-
-pi_result piextEnablePeerAccess(pi_device command_device,
-                                pi_device peer_device) {
-  auto commandDevice = reinterpret_cast<ur_device_handle_t>(command_device);
-  auto peerDevice = reinterpret_cast<ur_device_handle_t>(peer_device);
-
-  HANDLE_ERRORS(urUsmP2PEnablePeerAccessExp(commandDevice, peerDevice));
-=======
 // Command-buffer extension
 
 inline pi_result
@@ -4102,56 +4092,19 @@
 
   HANDLE_ERRORS(
       urCommandBufferCreateExp(UrContext, UrDevice, UrDesc, UrCommandBuffer));
->>>>>>> 96a60509
-
-  return PI_SUCCESS;
-}
-
-<<<<<<< HEAD
-pi_result piextDisablePeerAccess(pi_device command_device,
-                                 pi_device peer_device) {
-  auto commandDevice = reinterpret_cast<ur_device_handle_t>(command_device);
-  auto peerDevice = reinterpret_cast<ur_device_handle_t>(peer_device);
-
-  HANDLE_ERRORS(urUsmP2PDisablePeerAccessExp(commandDevice, peerDevice));
-=======
+
+  return PI_SUCCESS;
+}
+
 inline pi_result piextCommandBufferRetain(pi_ext_command_buffer CommandBuffer) {
   ur_exp_command_buffer_handle_t UrCommandBuffer =
       reinterpret_cast<ur_exp_command_buffer_handle_t>(CommandBuffer);
 
   HANDLE_ERRORS(urCommandBufferRetainExp(UrCommandBuffer));
->>>>>>> 96a60509
-
-  return PI_SUCCESS;
-}
-
-<<<<<<< HEAD
-pi_result piextPeerAccessGetInfo(pi_device command_device,
-                                 pi_device peer_device, pi_peer_attr attr,
-                                 size_t param_value_size, void *param_value,
-                                 size_t *param_value_size_ret) {
-  auto commandDevice = reinterpret_cast<ur_device_handle_t>(command_device);
-  auto peerDevice = reinterpret_cast<ur_device_handle_t>(peer_device);
-
-  ur_exp_peer_info_t propName;
-  switch (attr) {
-  case PI_PEER_ACCESS_SUPPORTED: {
-    propName = UR_EXP_PEER_INFO_UR_PEER_ACCESS_SUPPORTED;
-    break;
-  }
-  case PI_PEER_ATOMICS_SUPPORTED: {
-    propName = UR_EXP_PEER_INFO_UR_PEER_ATOMICS_SUPPORTED;
-    break;
-  }
-  default: {
-    return PI_ERROR_INVALID_VALUE;
-  }
-  }
-
-  HANDLE_ERRORS(urUsmP2PPeerAccessGetInfoExp(
-      commandDevice, peerDevice, propName, param_value_size, param_value,
-      param_value_size_ret));
-=======
+
+  return PI_SUCCESS;
+}
+
 inline pi_result
 piextCommandBufferRelease(pi_ext_command_buffer CommandBuffer) {
   ur_exp_command_buffer_handle_t UrCommandBuffer =
@@ -4362,16 +4315,66 @@
 
   HANDLE_ERRORS(urCommandBufferEnqueueExp(
       UrCommandBuffer, UrQueue, NumEventsInWaitList, UrEventWaitList, UrEvent));
->>>>>>> 96a60509
-
-  return PI_SUCCESS;
-}
-
-<<<<<<< HEAD
-// p2p-usm
-=======
+
+  return PI_SUCCESS;
+}
+
 // Command-buffer extension
->>>>>>> 96a60509
 ///////////////////////////////////////////////////////////////////////////////
 
-} // namespace pi2ur
+///////////////////////////////////////////////////////////////////////////////
+// usm-p2p
+
+pi_result piextEnablePeerAccess(pi_device command_device,
+                                pi_device peer_device) {
+  auto commandDevice = reinterpret_cast<ur_device_handle_t>(command_device);
+  auto peerDevice = reinterpret_cast<ur_device_handle_t>(peer_device);
+
+  HANDLE_ERRORS(urUsmP2PEnablePeerAccessExp(commandDevice, peerDevice));
+
+  return PI_SUCCESS;
+}
+
+pi_result piextDisablePeerAccess(pi_device command_device,
+                                 pi_device peer_device) {
+  auto commandDevice = reinterpret_cast<ur_device_handle_t>(command_device);
+  auto peerDevice = reinterpret_cast<ur_device_handle_t>(peer_device);
+
+  HANDLE_ERRORS(urUsmP2PDisablePeerAccessExp(commandDevice, peerDevice));
+
+  return PI_SUCCESS;
+}
+
+pi_result piextPeerAccessGetInfo(pi_device command_device,
+                                 pi_device peer_device, pi_peer_attr attr,
+                                 size_t param_value_size, void *param_value,
+                                 size_t *param_value_size_ret) {
+  auto commandDevice = reinterpret_cast<ur_device_handle_t>(command_device);
+  auto peerDevice = reinterpret_cast<ur_device_handle_t>(peer_device);
+
+  ur_exp_peer_info_t propName;
+  switch (attr) {
+  case PI_PEER_ACCESS_SUPPORTED: {
+    propName = UR_EXP_PEER_INFO_UR_PEER_ACCESS_SUPPORTED;
+    break;
+  }
+  case PI_PEER_ATOMICS_SUPPORTED: {
+    propName = UR_EXP_PEER_INFO_UR_PEER_ATOMICS_SUPPORTED;
+    break;
+  }
+  default: {
+    return PI_ERROR_INVALID_VALUE;
+  }
+  }
+
+  HANDLE_ERRORS(urUsmP2PPeerAccessGetInfoExp(
+      commandDevice, peerDevice, propName, param_value_size, param_value,
+      param_value_size_ret));
+
+  return PI_SUCCESS;
+}
+
+// usm-p2p
+///////////////////////////////////////////////////////////////////////////////
+
+} // namespace pi2ur