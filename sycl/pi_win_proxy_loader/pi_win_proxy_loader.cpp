--- conflicted
+++ resolved
@@ -93,50 +93,26 @@
 
   MapT &dllMap = getDllMap();
 
-<<<<<<< HEAD
   auto ocl_path = LibSYCLDir / __SYCL_OPENCL_PLUGIN_NAME;
-  dllMap.emplace(ocl_path, LoadLibrary(ocl_path.wstring().c_str()));
+  dllMap.emplace(ocl_path, LoadLibraryEx(ocl_path.wstring().c_str(), NULL, NULL));
 
   auto l0_path = LibSYCLDir / __SYCL_LEVEL_ZERO_PLUGIN_NAME;
-  dllMap.emplace(l0_path, LoadLibrary(l0_path.wstring().c_str()));
+  dllMap.emplace(l0_path, LoadLibraryEx(l0_path.wstring().c_str(), NULL, NULL));
 
   auto cuda_path = LibSYCLDir / __SYCL_CUDA_PLUGIN_NAME;
-  dllMap.emplace(cuda_path, LoadLibrary(cuda_path.wstring().c_str()));
+  dllMap.emplace(cuda_path, LoadLibraryEx(cuda_path.wstring().c_str(), NULL, NULL));
 
   auto esimd_path = LibSYCLDir / __SYCL_ESIMD_EMULATOR_PLUGIN_NAME;
-  dllMap.emplace(esimd_path, LoadLibrary(esimd_path.wstring().c_str()));
+  dllMap.emplace(esimd_path, LoadLibraryEx(esimd_path.wstring().c_str(), NULL, NULL));
 
   auto hip_path = LibSYCLDir / __SYCL_HIP_PLUGIN_NAME;
-  dllMap.emplace(hip_path, LoadLibrary(hip_path.wstring().c_str()));
+  dllMap.emplace(hip_path, LoadLibraryEx(hip_path.wstring().c_str(), NULL, NULL));
 
   auto ur_path = LibSYCLDir / __SYCL_UNIFIED_RUNTIME_PLUGIN_NAME;
-  dllMap.emplace(ur_path, LoadLibrary(ur_path.wstring().c_str()));
+  dllMap.emplace(ur_path, LoadLibraryEx(ur_path.wstring().c_str(), NULL, NULL));
 
   auto nativecpu_path = LibSYCLDir / __SYCL_NATIVE_CPU_PLUGIN_NAME;
-  dllMap.emplace(nativecpu_path, LoadLibrary(nativecpu_path.wstring().c_str()));
-=======
-  std::string ocl_path = LibSYCLDir + __SYCL_OPENCL_PLUGIN_NAME;
-  dllMap.emplace(ocl_path, LoadLibraryExA(ocl_path.c_str(), NULL, NULL));
-
-  std::string l0_path = LibSYCLDir + __SYCL_LEVEL_ZERO_PLUGIN_NAME;
-  dllMap.emplace(l0_path, LoadLibraryExA(l0_path.c_str(), NULL, NULL));
-
-  std::string cuda_path = LibSYCLDir + __SYCL_CUDA_PLUGIN_NAME;
-  dllMap.emplace(cuda_path, LoadLibraryExA(cuda_path.c_str(), NULL, NULL));
-
-  std::string esimd_path = LibSYCLDir + __SYCL_ESIMD_EMULATOR_PLUGIN_NAME;
-  dllMap.emplace(esimd_path, LoadLibraryExA(esimd_path.c_str(), NULL, NULL));
-
-  std::string hip_path = LibSYCLDir + __SYCL_HIP_PLUGIN_NAME;
-  dllMap.emplace(hip_path, LoadLibraryExA(hip_path.c_str(), NULL, NULL));
-
-  std::string ur_path = LibSYCLDir + __SYCL_UNIFIED_RUNTIME_PLUGIN_NAME;
-  dllMap.emplace(ur_path, LoadLibraryExA(ur_path.c_str(), NULL, NULL));
-
-  std::string nativecpu_path = LibSYCLDir + __SYCL_NATIVE_CPU_PLUGIN_NAME;
-  dllMap.emplace(nativecpu_path,
-                 LoadLibraryExA(nativecpu_path.c_str(), NULL, NULL));
->>>>>>> 71344232
+  dllMap.emplace(nativecpu_path, LoadLibraryEx(nativecpu_path.wstring().c_str(), NULL, NULL));
 
   // Restore system error handling.
   (void)SetErrorMode(SavedMode);
