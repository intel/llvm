--- conflicted
+++ resolved
@@ -1,10 +1,6 @@
 # December'20 release notes
 
-<<<<<<< HEAD
 Release notes for commit range 5d7e0925..50b81c3cd6e9
-=======
-Release notes for commit range 5d7e0925..d4251e3c55e7
->>>>>>> c69fbe22
 
 ## New features
 ### SYCL Compiler
@@ -19,19 +15,12 @@
    incorrect work of scatter/gather of 1- and 2-byte values [d2d20d6c4556]
  - Rename FPGA kernel attribute `[[intel::stall_enable]]` to
    `[[intel::use_stall_enable_clusters]]` [dab9debebe70]
-<<<<<<< HEAD
- - Add template parameter support for `[[intel::max_global_work_dim]]`
-   attribute [bd8fcc7dee34]
-=======
  - Add template parameter support for `[[intel::max_global_work_dim]]` and
    `[[intel::no_global_work_offset]]` attributes [bd8fcc7dee34, a5fde5a924ac]
->>>>>>> c69fbe22
  - Remove partial-link path when dealing with fat static archives [f1aa7f4d8b79]
  - Remove unused device library function definitions from linked program
    [e9423ffdec92]
  - Don't dump IR and dot files by default in the LowerWGScope [9d0e3525ba04]
-<<<<<<< HEAD
- - Link libm-fp64 device library by default [ac93d6fe3d9d]
  - Support LLVM floating-point intrinsics in llvm-spirv and frontend
    [a5065ab85101]
  - Add template parameter support for `[[intel::no_global_work_offset()]]`
@@ -40,11 +29,6 @@
    global size [74a68b7da4e7]
  - Add clang support for FPGA loop fusion function attributes [23926b0645ad]
  - Reword some compiler diagnostics [50b81c3cd6e9]
-=======
- - Support LLVM FP intrinsics in llvm-spirv and in frontend [a5065ab85101]
- - Improve group size selection by adjusting parallel-for global range size
-   [74a68b7da4e7]
->>>>>>> c69fbe22
 ### SYCL Library
  - Eliminate performance overhead on devices without host unified memory support
    [a4f092417ef9]
@@ -52,17 +36,11 @@
    [c70b0477aa8a, cf0d0538d162]
  - Optimize `discard_write` access mode for host accessor [6733c8b0efde]
  - Add support for composite specialization constants
-<<<<<<< HEAD
    [c62860fd6b86, d4251e3c55e7, 3ec4594a5a06]
  - Enhance PI tracing with printing output arguments [19f5ad67f30a]
  - Introduce `pi_map_flags` in lieu of `cl_map_flags` [f0e7606a6198]
  - Implement robust error nadling in LevelZero plugin [65c719ddfc23]
  - Add online compilation API interface [70ac47d23264]
-=======
-   [c62860fd6b86, d4251e3c55e7]
- - Enhance PI tracing with printing output arguments [19f5ad67f30a]
- - Introduce `pi_map_flags` in lieu of `cl_map_flags` [f0e7606a6198]
->>>>>>> c69fbe22
 ### Documentation
  - Add information on AOT to GetStartedGuide [71942fbb3655]
  - Add notice on alignemnt checks in ABI policy [4326b9563575]
@@ -70,26 +48,18 @@
    [81963d1ec055]
  - Document linked allocation commands [929a764a5ec4]
  - Improve ESIMD documentation rendering [079597d28f1f]
-<<<<<<< HEAD
  - Improved device library documentation [f24e2a9ce464]
  - Add online compilation specification [e05a19c8d303]
-=======
->>>>>>> c69fbe22
 
 ## Bug fixes
 ### SYCL Compiler
  - Do not customize optimizations for non-SPIR targets [cb069fed6712]
  - Fix address space assertion with templates [8905a8cec9a9]
-<<<<<<< HEAD
+ - Link libm-fp64 device library by default [ac93d6fe3d9d]
  - Add support for specialization constants' typenames declared in namespaces
    [f64f835b4313]
  - Fix loosing OpenMP device binary when program uses both OpenMP and SYCL
    offloading models [eb89f5eaab37]
-=======
- - Fixed support of specialization constant types declared in namespaces
-   [f64f835b4313]
- - Link libm FP6 device library by default [ac93d6fe3d9d]
->>>>>>> c69fbe22
 ### SYCL Library
  - Add missing interoperability API to construct SYCL classes with Level-Zero
    handles [10b4e8a6fc19]
@@ -107,12 +77,8 @@
    implemented [78e2599bc499]
  - Fix memory leak in event pool in Level Zero plugin [68fc7808a50e]
  - Fixed issue with finalizing context of Level Zero plugin [6cfa921856f5]
-<<<<<<< HEAD
  - Fix backend selection for `SYCL_DEVICE_FILTER=*` case [c54da157f5d5]
  - Restore AccessorImplHost layout [a08eeb475679]
-=======
- - Fix backend selection for `SYCL_DEVICE_FILTER=*` [c54da157f5d5]
->>>>>>> c69fbe22
 ### Documentation
  - Updated source checkout instruction for Windows in GetStartedGuide
    [9cde15210d70]
