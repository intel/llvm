//==------- EventDestruction.cpp --- Check correct event destruction -------==//
//
// Part of the LLVM Project, under the Apache License v2.0 with LLVM Exceptions.
// See https://llvm.org/LICENSE.txt for license information.
// SPDX-License-Identifier: Apache-2.0 WITH LLVM-exception
//
//===----------------------------------------------------------------------===//

#include <helpers/PiMock.hpp>
#include <helpers/TestKernel.hpp>

#include <gtest/gtest.h>

#include <iostream>

using namespace sycl;

static int ReleaseCounter = 0;
static pi_result redefinedEventRelease(pi_event event) {
  ++ReleaseCounter;
  return PI_SUCCESS;
}

pi_result redefinedMemBufferCreate(pi_context, pi_mem_flags, size_t size,
                                   void *, pi_mem *,
                                   const pi_mem_properties *) {
  return PI_SUCCESS;
}

class EventDestructionTest : public ::testing::Test {
public:
  EventDestructionTest() : Mock{}, Plt{Mock.getPlatform()} {}

protected:
  void SetUp() override {
<<<<<<< HEAD
    if (Plt.get_backend() != backend::opencl) {
      std::cout << "This test is only supported on OpenCL backend\n";
      std::cout << "Current platform is "
                << Plt.get_info<sycl::info::platform::name>();
      return;
    }

    Mock = std::make_unique<unittest::PiMock>(Plt);

    setupDefaultMockAPIs(*Mock);
    Mock->redefine<detail::PiApiKind::piEventRelease>(redefinedEventRelease);
    Mock->redefine<sycl::detail::PiApiKind::piMemBufferCreate>(
=======
    Mock.redefine<detail::PiApiKind::piEventRelease>(redefinedEventRelease);
    Mock.redefine<detail::PiApiKind::piMemBufferCreate>(
>>>>>>> 9a59ef58
        redefinedMemBufferCreate);
  }

protected:
  unittest::PiMock Mock;
  sycl::platform Plt;
};

// Test that events are destructed in correct time
TEST_F(EventDestructionTest, EventDestruction) {
<<<<<<< HEAD
  if (Plt.get_backend() != backend::opencl) {
    return;
  }
=======
>>>>>>> 9a59ef58
  sycl::context Context{Plt};
  sycl::queue Queue{Context, sycl::default_selector{}};

  {
    ReleaseCounter = 0;
    sycl::event E1{};

    {
      sycl::event E0 = Queue.submit(
          [&](sycl::handler &cgh) { cgh.single_task<TestKernel<>>([]() {}); });
      E1 = Queue.submit([&](sycl::handler &cgh) {
        cgh.depends_on(E0);
        cgh.single_task<TestKernel<>>([]() {});
      });
      E1.wait();
    }
    // When a command is cleared we clear now only dependencies of the
    // dependencies of the associated event. So, when the command
    // associated with E0 event is destroyed, this event is still in
    // E1 dependencies, which will not be cleared.
    // Therefore no event release should be called until here.
    EXPECT_EQ(ReleaseCounter, 0);

    sycl::event E2 = Queue.submit([&](sycl::handler &cgh) {
      cgh.depends_on(E1);
      cgh.single_task<TestKernel<>>([]() {});
    });
    E2.wait();
    // Dependencies of E1 should be cleared here. It depends on E0.
    EXPECT_EQ(ReleaseCounter, 1);

    sycl::event E3 = Queue.submit([&](sycl::handler &cgh) {
      cgh.depends_on({E1, E2});
      cgh.single_task<TestKernel<>>([]() {});
    });
    E3.wait();
    // Dependency of E1 has already cleared. E2 depends on E1 that
    // can't be cleared yet.
    EXPECT_EQ(ReleaseCounter, 1);
  }

  {
    ReleaseCounter = 0;
    int data[2] = {0, 1};
    sycl::buffer<int, 1> Buf(&data[0], sycl::range<1>(2));
    Queue.submit([&](sycl::handler &cgh) {
      auto Acc = Buf.get_access<sycl::access::mode::read_write>(cgh);
      cgh.single_task<TestKernel<>>([=]() {});
    });

    Queue.submit([&](sycl::handler &cgh) {
      auto Acc = Buf.get_access<sycl::access::mode::read_write>(cgh);
      cgh.single_task<TestKernel<>>([=]() {});
    });
    sycl::event E1 = Queue.submit([&](sycl::handler &cgh) {
      auto Acc = Buf.get_access<sycl::access::mode::read_write>(cgh);
      cgh.single_task<TestKernel<>>([=]() {});
    });
    sycl::event E2 = Queue.submit([&](sycl::handler &cgh) {
      auto Acc = Buf.get_access<sycl::access::mode::read_write>(cgh);
      cgh.single_task<TestKernel<>>([=]() {});
    });
    E2.wait();
    // Dependencies are deleted through one level of dependencies. When
    // fourth command group is submitted the destructor of third command
    // is called. It depends on second command, so dependencies of second
    // command will be cleared. It leads to release event associated with
    // first command
    EXPECT_EQ(ReleaseCounter, 1);
  }
}

// Test for event::get_wait_list
TEST_F(EventDestructionTest, GetWaitList) {
<<<<<<< HEAD
  if (Plt.get_backend() != backend::opencl) {
    return;
  }
=======
>>>>>>> 9a59ef58
  ReleaseCounter = 0;
  sycl::context Context{Plt};
  sycl::queue Queue{Context, sycl::default_selector{}};
  // Test for get_wait_list with host_task
  {
    sycl::event eA =
        Queue.submit([&](sycl::handler &cgh) { cgh.host_task([]() {}); });
    sycl::event eB = Queue.submit([&](sycl::handler &cgh) {
      cgh.depends_on(eA);
      cgh.host_task([]() {});
    });

    auto wait_list = eB.get_wait_list();
    ASSERT_EQ(wait_list.size(), (size_t)1);
    ASSERT_EQ(wait_list[0], eA);

    sycl::event eC = Queue.submit([&](sycl::handler &cgh) {
      cgh.depends_on({eA, eB});
      cgh.host_task([]() {});
    });

    wait_list = eC.get_wait_list();
    ASSERT_EQ(wait_list.size(), (size_t)2);
    ASSERT_EQ(wait_list[0], eA);
    ASSERT_EQ(wait_list[1], eB);

    eC.wait();
  }

  // Test for get_wait_list with single_task
  {
    sycl::event E1{};

    {
      sycl::event E0 = Queue.submit(
          [&](sycl::handler &cgh) { cgh.single_task<TestKernel<>>([]() {}); });
      E1 = Queue.submit([&](sycl::handler &cgh) {
        cgh.depends_on(E0);
        cgh.single_task<TestKernel<>>([]() {});
      });
      E1.wait();
      auto wait_list = E1.get_wait_list();
      ASSERT_EQ(wait_list.size(), (size_t)1);
      ASSERT_EQ(wait_list[0], E0);
    }

    auto wait_list = E1.get_wait_list();
    ASSERT_EQ(wait_list.size(), (size_t)1);
    EXPECT_EQ(ReleaseCounter, 0);

    sycl::event E2 = Queue.submit([&](sycl::handler &cgh) {
      cgh.depends_on(E1);
      cgh.single_task<TestKernel<>>([]() {});
    });
    E2.wait();

    sycl::event E3 = Queue.submit([&](sycl::handler &cgh) {
      cgh.depends_on({E1, E2});
      cgh.single_task<TestKernel<>>([]() {});
    });
    E3.wait();

    wait_list = E3.get_wait_list();
    ASSERT_EQ(wait_list.size(), (size_t)2);
    ASSERT_EQ(wait_list[0], E1);
    ASSERT_EQ(wait_list[1], E2);
  }
}<|MERGE_RESOLUTION|>--- conflicted
+++ resolved
@@ -33,23 +33,8 @@
 
 protected:
   void SetUp() override {
-<<<<<<< HEAD
-    if (Plt.get_backend() != backend::opencl) {
-      std::cout << "This test is only supported on OpenCL backend\n";
-      std::cout << "Current platform is "
-                << Plt.get_info<sycl::info::platform::name>();
-      return;
-    }
-
-    Mock = std::make_unique<unittest::PiMock>(Plt);
-
-    setupDefaultMockAPIs(*Mock);
-    Mock->redefine<detail::PiApiKind::piEventRelease>(redefinedEventRelease);
-    Mock->redefine<sycl::detail::PiApiKind::piMemBufferCreate>(
-=======
     Mock.redefine<detail::PiApiKind::piEventRelease>(redefinedEventRelease);
     Mock.redefine<detail::PiApiKind::piMemBufferCreate>(
->>>>>>> 9a59ef58
         redefinedMemBufferCreate);
   }
 
@@ -60,12 +45,6 @@
 
 // Test that events are destructed in correct time
 TEST_F(EventDestructionTest, EventDestruction) {
-<<<<<<< HEAD
-  if (Plt.get_backend() != backend::opencl) {
-    return;
-  }
-=======
->>>>>>> 9a59ef58
   sycl::context Context{Plt};
   sycl::queue Queue{Context, sycl::default_selector{}};
 
@@ -140,12 +119,6 @@
 
 // Test for event::get_wait_list
 TEST_F(EventDestructionTest, GetWaitList) {
-<<<<<<< HEAD
-  if (Plt.get_backend() != backend::opencl) {
-    return;
-  }
-=======
->>>>>>> 9a59ef58
   ReleaseCounter = 0;
   sycl::context Context{Plt};
   sycl::queue Queue{Context, sycl::default_selector{}};
