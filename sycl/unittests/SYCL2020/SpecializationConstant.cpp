//==------ SpecializationConstant.cpp --- Spec constants unit tests --------==//
//
// Part of the LLVM Project, under the Apache License v2.0 with LLVM Exceptions.
// See https://llvm.org/LICENSE.txt for license information.
// SPDX-License-Identifier: Apache-2.0 WITH LLVM-exception
//
//===----------------------------------------------------------------------===//

#define SYCL2020_DISABLE_DEPRECATION_WARNINGS

#include <detail/device_image_impl.hpp>
#include <sycl/sycl.hpp>

#include <helpers/PiImage.hpp>
#include <helpers/PiMock.hpp>

#include <gtest/gtest.h>

class TestKernel;
const static sycl::specialization_id<int> SpecConst1{42};

namespace sycl {
__SYCL_INLINE_VER_NAMESPACE(_V1) {
namespace detail {
template <> struct KernelInfo<TestKernel> {
  static constexpr unsigned getNumParams() { return 0; }
  static const kernel_param_desc_t &getParamDesc(int) {
    static kernel_param_desc_t Dummy;
    return Dummy;
  }
  static constexpr const char *getName() {
    return "SpecializationConstant_TestKernel";
  }
  static constexpr bool isESIMD() { return false; }
  static constexpr bool callsThisItem() { return false; }
  static constexpr bool callsAnyThisFreeFunction() { return false; }
  static constexpr int64_t getKernelSize() { return 1; }
};

template <> const char *get_spec_constant_symbolic_ID<SpecConst1>() {
  return "SC1";
}
} // namespace detail
} // __SYCL_INLINE_VER_NAMESPACE(_V1)
} // namespace sycl

static sycl::unittest::PiImage generateImageWithSpecConsts() {
  using namespace sycl::unittest;

  std::vector<char> SpecConstData;
  PiProperty SC1 = makeSpecConstant<int>(SpecConstData, "SC1", {0}, {0}, {42});
  PiProperty SC2 = makeSpecConstant<int>(SpecConstData, "SC2", {1}, {0}, {8});

  PiPropertySet PropSet;
  addSpecConstants({SC1, SC2}, std::move(SpecConstData), PropSet);

  std::vector<unsigned char> Bin{0, 1, 2, 3, 4, 5}; // Random data

  PiArray<PiOffloadEntry> Entries =
      makeEmptyKernels({"SpecializationConstant_TestKernel"});

  PiImage Img{PI_DEVICE_BINARY_TYPE_SPIRV,            // Format
              __SYCL_PI_DEVICE_BINARY_TARGET_SPIRV64, // DeviceTargetSpec
              "",                                     // Compile options
              "",                                     // Link options
              std::move(Bin),
              std::move(Entries),
              std::move(PropSet)};

  return Img;
}

static sycl::unittest::PiImage Img = generateImageWithSpecConsts();
static sycl::unittest::PiImageArray<1> ImgArray{&Img};

TEST(SpecializationConstant, DefaultValuesAreSet) {
<<<<<<< HEAD
  sycl::platform Plt{sycl::default_selector()};

  if (Plt.get_backend() == sycl::backend::ext_oneapi_cuda) {
    std::cerr << "Test is not supported on CUDA platform, skipping\n";
    return;
  }

  if (Plt.get_backend() == sycl::backend::ext_oneapi_hip) {
    std::cerr << "Test is not supported on HIP platform, skipping\n";
    return;
  }

  sycl::unittest::PiMock Mock{Plt};
  setupDefaultMockAPIs(Mock);
=======
  sycl::unittest::PiMock Mock;
  sycl::platform Plt = Mock.getPlatform();
>>>>>>> 9a59ef58

  const sycl::device Dev = Plt.get_devices()[0];

  sycl::queue Queue{Dev};

  const sycl::context Ctx = Queue.get_context();

  sycl::kernel_bundle KernelBundle =
      sycl::get_kernel_bundle<sycl::bundle_state::input>(Ctx, {Dev});

  sycl::kernel_id TestKernelID = sycl::get_kernel_id<TestKernel>();
  auto DevImage =
      std::find_if(KernelBundle.begin(), KernelBundle.end(),
                   [&](auto Image) { return Image.has_kernel(TestKernelID); });
  EXPECT_NE(DevImage, KernelBundle.end());

  auto DevImageImpl = sycl::detail::getSyclObjImpl(*DevImage);
  const auto &Blob = DevImageImpl->get_spec_const_blob_ref();

  int SpecConstVal1 = *reinterpret_cast<const int *>(Blob.data());
  int SpecConstVal2 = *(reinterpret_cast<const int *>(Blob.data()) + 1);

  EXPECT_EQ(SpecConstVal1, 42);
  EXPECT_EQ(SpecConstVal2, 8);
}

TEST(SpecializationConstant, DefaultValuesAreOverriden) {
<<<<<<< HEAD
  sycl::platform Plt{sycl::default_selector()};

  if (Plt.get_backend() == sycl::backend::ext_oneapi_cuda) {
    std::cerr << "Test is not supported on CUDA platform, skipping\n";
    return;
  }

  if (Plt.get_backend() == sycl::backend::ext_oneapi_hip) {
    std::cerr << "Test is not supported on HIP platform, skipping\n";
    return;
  }

  sycl::unittest::PiMock Mock{Plt};
  setupDefaultMockAPIs(Mock);
=======
  sycl::unittest::PiMock Mock;
  sycl::platform Plt = Mock.getPlatform();
>>>>>>> 9a59ef58

  const sycl::device Dev = Plt.get_devices()[0];

  sycl::queue Queue{Dev};

  const sycl::context Ctx = Queue.get_context();

  sycl::kernel_bundle KernelBundle =
      sycl::get_kernel_bundle<sycl::bundle_state::input>(Ctx, {Dev});

  sycl::kernel_id TestKernelID = sycl::get_kernel_id<TestKernel>();
  auto DevImage =
      std::find_if(KernelBundle.begin(), KernelBundle.end(),
                   [&](auto Image) { return Image.has_kernel(TestKernelID); });
  EXPECT_NE(DevImage, KernelBundle.end());

  auto DevImageImpl = sycl::detail::getSyclObjImpl(*DevImage);
  auto &Blob = DevImageImpl->get_spec_const_blob_ref();
  int SpecConstVal1 = *reinterpret_cast<int *>(Blob.data());
  int SpecConstVal2 = *(reinterpret_cast<int *>(Blob.data()) + 1);

  EXPECT_EQ(SpecConstVal1, 42);
  EXPECT_EQ(SpecConstVal2, 8);

  KernelBundle.set_specialization_constant<SpecConst1>(80);

  SpecConstVal1 = *reinterpret_cast<int *>(Blob.data());
  SpecConstVal2 = *(reinterpret_cast<int *>(Blob.data()) + 1);

  EXPECT_EQ(SpecConstVal1, 80);
  EXPECT_EQ(SpecConstVal2, 8);
}

TEST(SpecializationConstant, SetSpecConstAfterUseKernelBundle) {
<<<<<<< HEAD
  sycl::platform Plt{sycl::default_selector()};

  if (Plt.get_backend() == sycl::backend::ext_oneapi_cuda) {
    std::cerr << "Test is not supported on CUDA platform, skipping\n";
    return;
  }

  if (Plt.get_backend() == sycl::backend::ext_oneapi_hip) {
    std::cerr << "Test is not supported on HIP platform, skipping\n";
    return;
  }

  sycl::unittest::PiMock Mock{Plt};
  setupDefaultMockAPIs(Mock);
=======
  sycl::unittest::PiMock Mock;
  sycl::platform Plt = Mock.getPlatform();
>>>>>>> 9a59ef58

  const sycl::device Dev = Plt.get_devices()[0];
  sycl::context Ctx{Dev};
  sycl::queue Queue{Ctx, Dev};

  sycl::kernel_bundle KernelBundle =
      sycl::get_kernel_bundle<sycl::bundle_state::executable>(Ctx, {Dev});

  // Create uniquely identifyable class to throw on expected exception
  class UniqueException {};

  try {
    Queue.submit([&](sycl::handler &CGH) {
      CGH.use_kernel_bundle(KernelBundle);
      try {
        CGH.set_specialization_constant<SpecConst1>(80);
        FAIL() << "No exception was thrown.";
      } catch (const sycl::exception &e) {
        if (static_cast<sycl::errc>(e.code().value()) != sycl::errc::invalid) {
          FAIL() << "Unexpected SYCL exception was thrown.";
          throw;
        }
        throw UniqueException{};
      } catch (...) {
        FAIL() << "Unexpected non-SYCL exception was thrown.";
        throw;
      }
      CGH.single_task<TestKernel>([]() {});
    });
  } catch (const sycl::exception &e) {
    if (static_cast<sycl::errc>(e.code().value()) == sycl::errc::invalid) {
      FAIL() << "SYCL exception with error code sycl::errc::invalid was "
                "thrown at the wrong level.";
    }
    throw;
  } catch (const UniqueException &) {
    // Expected path
  }
}

TEST(SpecializationConstant, GetSpecConstAfterUseKernelBundle) {
<<<<<<< HEAD
  sycl::platform Plt{sycl::default_selector()};

  if (Plt.get_backend() == sycl::backend::ext_oneapi_cuda) {
    std::cerr << "Test is not supported on CUDA platform, skipping\n";
    return;
  }

  if (Plt.get_backend() == sycl::backend::ext_oneapi_hip) {
    std::cerr << "Test is not supported on HIP platform, skipping\n";
    return;
  }

  sycl::unittest::PiMock Mock{Plt};
  setupDefaultMockAPIs(Mock);
=======
  sycl::unittest::PiMock Mock;
  sycl::platform Plt = Mock.getPlatform();
>>>>>>> 9a59ef58

  const sycl::device Dev = Plt.get_devices()[0];
  sycl::context Ctx{Dev};
  sycl::queue Queue{Ctx, Dev};

  sycl::kernel_bundle KernelBundle =
      sycl::get_kernel_bundle<sycl::bundle_state::executable>(Ctx, {Dev});

  // Create uniquely identifyable class to throw on expected exception
  class UniqueException {};

  try {
    Queue.submit([&](sycl::handler &CGH) {
      CGH.use_kernel_bundle(KernelBundle);
      try {
        auto SpecConst1Val = CGH.get_specialization_constant<SpecConst1>();
        (void)SpecConst1Val;
        FAIL() << "No exception was thrown.";
      } catch (const sycl::exception &e) {
        if (static_cast<sycl::errc>(e.code().value()) != sycl::errc::invalid) {
          FAIL() << "Unexpected SYCL exception was thrown.";
          throw;
        }
        throw UniqueException{};
      } catch (...) {
        FAIL() << "Unexpected non-SYCL exception was thrown.";
        throw;
      }
      CGH.single_task<TestKernel>([]() {});
    });
  } catch (const sycl::exception &e) {
    if (static_cast<sycl::errc>(e.code().value()) == sycl::errc::invalid) {
      FAIL() << "SYCL exception with error code sycl::errc::invalid was "
                "thrown at the wrong level.";
    }
    throw;
  } catch (const UniqueException &) {
    // Expected path
  }
}

TEST(SpecializationConstant, UseKernelBundleAfterSetSpecConst) {
<<<<<<< HEAD
  sycl::platform Plt{sycl::default_selector()};

  if (Plt.get_backend() == sycl::backend::ext_oneapi_cuda) {
    std::cerr << "Test is not supported on CUDA platform, skipping\n";
    return;
  }

  if (Plt.get_backend() == sycl::backend::ext_oneapi_hip) {
    std::cerr << "Test is not supported on HIP platform, skipping\n";
    return;
  }

  sycl::unittest::PiMock Mock{Plt};
  setupDefaultMockAPIs(Mock);
=======
  sycl::unittest::PiMock Mock;
  sycl::platform Plt = Mock.getPlatform();
>>>>>>> 9a59ef58

  const sycl::device Dev = Plt.get_devices()[0];
  sycl::context Ctx{Dev};
  sycl::queue Queue{Ctx, Dev};

  sycl::kernel_bundle KernelBundle =
      sycl::get_kernel_bundle<sycl::bundle_state::executable>(Ctx, {Dev});

  // Create uniquely identifyable class to throw on expected exception
  class UniqueException {};

  try {
    Queue.submit([&](sycl::handler &CGH) {
      CGH.set_specialization_constant<SpecConst1>(80);
      try {
        CGH.use_kernel_bundle(KernelBundle);
        FAIL() << "No exception was thrown.";
      } catch (const sycl::exception &e) {
        if (static_cast<sycl::errc>(e.code().value()) != sycl::errc::invalid) {
          FAIL() << "Unexpected SYCL exception was thrown.";
          throw;
        }
        throw UniqueException{};
      } catch (...) {
        FAIL() << "Unexpected non-SYCL exception was thrown.";
        throw;
      }
      CGH.single_task<TestKernel>([]() {});
    });
  } catch (const sycl::exception &e) {
    if (static_cast<sycl::errc>(e.code().value()) == sycl::errc::invalid) {
      FAIL() << "SYCL exception with error code sycl::errc::invalid was "
                "thrown at the wrong level.";
    }
    throw;
  } catch (const UniqueException &) {
    // Expected path
  }
}<|MERGE_RESOLUTION|>--- conflicted
+++ resolved
@@ -74,25 +74,8 @@
 static sycl::unittest::PiImageArray<1> ImgArray{&Img};
 
 TEST(SpecializationConstant, DefaultValuesAreSet) {
-<<<<<<< HEAD
-  sycl::platform Plt{sycl::default_selector()};
-
-  if (Plt.get_backend() == sycl::backend::ext_oneapi_cuda) {
-    std::cerr << "Test is not supported on CUDA platform, skipping\n";
-    return;
-  }
-
-  if (Plt.get_backend() == sycl::backend::ext_oneapi_hip) {
-    std::cerr << "Test is not supported on HIP platform, skipping\n";
-    return;
-  }
-
-  sycl::unittest::PiMock Mock{Plt};
-  setupDefaultMockAPIs(Mock);
-=======
-  sycl::unittest::PiMock Mock;
-  sycl::platform Plt = Mock.getPlatform();
->>>>>>> 9a59ef58
+  sycl::unittest::PiMock Mock;
+  sycl::platform Plt = Mock.getPlatform();
 
   const sycl::device Dev = Plt.get_devices()[0];
 
@@ -120,25 +103,8 @@
 }
 
 TEST(SpecializationConstant, DefaultValuesAreOverriden) {
-<<<<<<< HEAD
-  sycl::platform Plt{sycl::default_selector()};
-
-  if (Plt.get_backend() == sycl::backend::ext_oneapi_cuda) {
-    std::cerr << "Test is not supported on CUDA platform, skipping\n";
-    return;
-  }
-
-  if (Plt.get_backend() == sycl::backend::ext_oneapi_hip) {
-    std::cerr << "Test is not supported on HIP platform, skipping\n";
-    return;
-  }
-
-  sycl::unittest::PiMock Mock{Plt};
-  setupDefaultMockAPIs(Mock);
-=======
-  sycl::unittest::PiMock Mock;
-  sycl::platform Plt = Mock.getPlatform();
->>>>>>> 9a59ef58
+  sycl::unittest::PiMock Mock;
+  sycl::platform Plt = Mock.getPlatform();
 
   const sycl::device Dev = Plt.get_devices()[0];
 
@@ -173,25 +139,8 @@
 }
 
 TEST(SpecializationConstant, SetSpecConstAfterUseKernelBundle) {
-<<<<<<< HEAD
-  sycl::platform Plt{sycl::default_selector()};
-
-  if (Plt.get_backend() == sycl::backend::ext_oneapi_cuda) {
-    std::cerr << "Test is not supported on CUDA platform, skipping\n";
-    return;
-  }
-
-  if (Plt.get_backend() == sycl::backend::ext_oneapi_hip) {
-    std::cerr << "Test is not supported on HIP platform, skipping\n";
-    return;
-  }
-
-  sycl::unittest::PiMock Mock{Plt};
-  setupDefaultMockAPIs(Mock);
-=======
-  sycl::unittest::PiMock Mock;
-  sycl::platform Plt = Mock.getPlatform();
->>>>>>> 9a59ef58
+  sycl::unittest::PiMock Mock;
+  sycl::platform Plt = Mock.getPlatform();
 
   const sycl::device Dev = Plt.get_devices()[0];
   sycl::context Ctx{Dev};
@@ -233,25 +182,8 @@
 }
 
 TEST(SpecializationConstant, GetSpecConstAfterUseKernelBundle) {
-<<<<<<< HEAD
-  sycl::platform Plt{sycl::default_selector()};
-
-  if (Plt.get_backend() == sycl::backend::ext_oneapi_cuda) {
-    std::cerr << "Test is not supported on CUDA platform, skipping\n";
-    return;
-  }
-
-  if (Plt.get_backend() == sycl::backend::ext_oneapi_hip) {
-    std::cerr << "Test is not supported on HIP platform, skipping\n";
-    return;
-  }
-
-  sycl::unittest::PiMock Mock{Plt};
-  setupDefaultMockAPIs(Mock);
-=======
-  sycl::unittest::PiMock Mock;
-  sycl::platform Plt = Mock.getPlatform();
->>>>>>> 9a59ef58
+  sycl::unittest::PiMock Mock;
+  sycl::platform Plt = Mock.getPlatform();
 
   const sycl::device Dev = Plt.get_devices()[0];
   sycl::context Ctx{Dev};
@@ -294,25 +226,8 @@
 }
 
 TEST(SpecializationConstant, UseKernelBundleAfterSetSpecConst) {
-<<<<<<< HEAD
-  sycl::platform Plt{sycl::default_selector()};
-
-  if (Plt.get_backend() == sycl::backend::ext_oneapi_cuda) {
-    std::cerr << "Test is not supported on CUDA platform, skipping\n";
-    return;
-  }
-
-  if (Plt.get_backend() == sycl::backend::ext_oneapi_hip) {
-    std::cerr << "Test is not supported on HIP platform, skipping\n";
-    return;
-  }
-
-  sycl::unittest::PiMock Mock{Plt};
-  setupDefaultMockAPIs(Mock);
-=======
-  sycl::unittest::PiMock Mock;
-  sycl::platform Plt = Mock.getPlatform();
->>>>>>> 9a59ef58
+  sycl::unittest::PiMock Mock;
+  sycl::platform Plt = Mock.getPlatform();
 
   const sycl::device Dev = Plt.get_devices()[0];
   sycl::context Ctx{Dev};
