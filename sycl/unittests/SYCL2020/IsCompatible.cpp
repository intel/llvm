--- conflicted
+++ resolved
@@ -30,14 +30,7 @@
 
   UrPropertySet PropSet;
   addDeviceRequirementsProps(PropSet, Aspects, ReqdWGSize);
-<<<<<<< HEAD
-  UrArray<UrOffloadEntry> Entries = makeEmptyKernels(KernelNames);
-=======
-
-  std::vector<unsigned char> Bin{0, 1, 2, 3, 4, 5}; // Random data
-
   std::vector<UrOffloadEntry> Entries = makeEmptyKernels(KernelNames);
->>>>>>> ec57ad7e
 
   UrImage Img(std::move(Entries), std::move(PropSet));
 
