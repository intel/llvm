//==---- KernelBundleStateFiltering.cpp --- Kernel bundle unit test --------==//
//
// Part of the LLVM Project, under the Apache License v2.0 with LLVM Exceptions.
// See https://llvm.org/LICENSE.txt for license information.
// SPDX-License-Identifier: Apache-2.0 WITH LLVM-exception
//
//===----------------------------------------------------------------------===//

#include <detail/device_impl.hpp>
#include <detail/kernel_bundle_impl.hpp>
#include <sycl/sycl.hpp>

#include <helpers/MockKernelInfo.hpp>
#include <helpers/UrImage.hpp>
#include <helpers/UrMock.hpp>

#include <gtest/gtest.h>

#include <algorithm>
#include <set>
#include <vector>

class KernelA;
class KernelB;
class KernelC;
class KernelD;
class KernelE;

MOCK_INTEGRATION_HEADER(KernelA)
MOCK_INTEGRATION_HEADER(KernelB)
MOCK_INTEGRATION_HEADER(KernelC)
MOCK_INTEGRATION_HEADER(KernelD)
MOCK_INTEGRATION_HEADER(KernelE)

namespace {

std::set<const void *> TrackedImages;
sycl::unittest::UrImage
generateDefaultImage(std::initializer_list<std::string> KernelNames,
<<<<<<< HEAD
                     ur_device_binary_type BinaryType,
=======
                     sycl_device_binary_type BinaryType,
>>>>>>> 847f4ddb
                     const char *DeviceTargetSpec) {
  using namespace sycl::unittest;

  UrPropertySet PropSet;

  static unsigned char NImage = 0;
  std::vector<unsigned char> Bin{NImage++};

  UrArray<UrOffloadEntry> Entries = makeEmptyKernels(KernelNames);

  UrImage Img{BinaryType, // Format
              DeviceTargetSpec,
              "", // Compile options
              "", // Link options
              std::move(Bin),
              std::move(Entries),
              std::move(PropSet)};
  const void *BinaryPtr = Img.getBinaryPtr();
  TrackedImages.insert(BinaryPtr);

  return Img;
}

// Image 0: input, KernelA KernelB
// Image 1: exe, KernelA
// Image 2: input, KernelC
// Image 3: exe, KernelC
// Image 4: input, KernelD
// Image 5: input, KernelE
// Image 6: exe, KernelE
// Image 7: exe. KernelE
<<<<<<< HEAD
sycl::unittest::UrImage Imgs[] = {
    generateDefaultImage({"KernelA", "KernelB"}, UR_DEVICE_BINARY_TYPE_SPIRV,
                         __SYCL_UR_DEVICE_BINARY_TARGET_SPIRV64),
    generateDefaultImage({"KernelA"}, UR_DEVICE_BINARY_TYPE_NATIVE,
                         __SYCL_UR_DEVICE_BINARY_TARGET_SPIRV64_X86_64),
    generateDefaultImage({"KernelC"}, UR_DEVICE_BINARY_TYPE_SPIRV,
                         __SYCL_UR_DEVICE_BINARY_TARGET_SPIRV64),
    generateDefaultImage({"KernelC"}, UR_DEVICE_BINARY_TYPE_SPIRV,
                         __SYCL_UR_DEVICE_BINARY_TARGET_SPIRV64_FPGA),
    generateDefaultImage({"KernelD"}, UR_DEVICE_BINARY_TYPE_SPIRV,
                         __SYCL_UR_DEVICE_BINARY_TARGET_SPIRV64),
    generateDefaultImage({"KernelE"}, UR_DEVICE_BINARY_TYPE_SPIRV,
                         __SYCL_UR_DEVICE_BINARY_TARGET_SPIRV64),
    generateDefaultImage({"KernelE"}, UR_DEVICE_BINARY_TYPE_NATIVE,
                         __SYCL_UR_DEVICE_BINARY_TARGET_SPIRV64_X86_64),
    generateDefaultImage({"KernelE"}, UR_DEVICE_BINARY_TYPE_NATIVE,
                         __SYCL_UR_DEVICE_BINARY_TARGET_SPIRV64_X86_64)};

sycl::unittest::UrImageArray<std::size(Imgs)> ImgArray{Imgs};
=======
sycl::unittest::PiImage Imgs[] = {
    generateDefaultImage({"KernelA", "KernelB"}, SYCL_DEVICE_BINARY_TYPE_SPIRV,
                         __SYCL_DEVICE_BINARY_TARGET_SPIRV64),
    generateDefaultImage({"KernelA"}, SYCL_DEVICE_BINARY_TYPE_NATIVE,
                         __SYCL_DEVICE_BINARY_TARGET_SPIRV64_X86_64),
    generateDefaultImage({"KernelC"}, SYCL_DEVICE_BINARY_TYPE_SPIRV,
                         __SYCL_DEVICE_BINARY_TARGET_SPIRV64),
    generateDefaultImage({"KernelC"}, SYCL_DEVICE_BINARY_TYPE_NATIVE,
                         __SYCL_DEVICE_BINARY_TARGET_SPIRV64_X86_64),
    generateDefaultImage({"KernelD"}, SYCL_DEVICE_BINARY_TYPE_SPIRV,
                         __SYCL_DEVICE_BINARY_TARGET_SPIRV64),
    generateDefaultImage({"KernelE"}, SYCL_DEVICE_BINARY_TYPE_SPIRV,
                         __SYCL_DEVICE_BINARY_TARGET_SPIRV64),
    generateDefaultImage({"KernelE"}, SYCL_DEVICE_BINARY_TYPE_NATIVE,
                         __SYCL_DEVICE_BINARY_TARGET_SPIRV64_X86_64),
    generateDefaultImage({"KernelE"}, SYCL_DEVICE_BINARY_TYPE_NATIVE,
                         __SYCL_DEVICE_BINARY_TARGET_SPIRV64_X86_64)};

sycl::unittest::PiImageArray<std::size(Imgs)> ImgArray{Imgs};
>>>>>>> 847f4ddb
std::vector<unsigned char> UsedImageIndices;

void redefinedUrProgramCreateCommon(const void *bin) {
  if (TrackedImages.count(bin) != 0) {
    unsigned char ImgIdx = *reinterpret_cast<const unsigned char *>(bin);
    UsedImageIndices.push_back(ImgIdx);
  }
}

ur_result_t redefinedUrProgramCreate(void *pParams) {
  auto params = *static_cast<ur_program_create_with_il_params_t *>(pParams);
  redefinedUrProgramCreateCommon(*params.ppIL);
  return UR_RESULT_SUCCESS;
}

ur_result_t redefinedUrProgramCreateWithBinary(void *pParams) {
  auto params = *static_cast<ur_program_create_with_binary_params_t *>(pParams);
  redefinedUrProgramCreateCommon(*params.ppBinary);
  return UR_RESULT_SUCCESS;
}

ur_result_t redefinedDevicesGet(void *pParams) {
  auto params = *static_cast<ur_device_get_params_t *>(pParams);
  if (*params.ppNumDevices)
    **params.ppNumDevices = 2;

  if (*params.pphDevices) {
    (*params.pphDevices)[0] = reinterpret_cast<ur_device_handle_t>(1);
    (*params.pphDevices)[1] = reinterpret_cast<ur_device_handle_t>(2);
  }

  return UR_RESULT_SUCCESS;
}

<<<<<<< HEAD
ur_result_t redefinedDeviceSelectBinary(void *pParams) {
  auto params = *static_cast<ur_device_select_binary_params_t *>(pParams);
  EXPECT_EQ(*params.pNumBinaries, 1U);
=======
pi_result redefinedExtDeviceSelectBinary(pi_device device,
                                         pi_device_binary *pi_binaries,
                                         pi_uint32 num_binaries,
                                         pi_uint32 *selected_binary_ind) {
  EXPECT_EQ(num_binaries, 1U);
  auto *binaries = reinterpret_cast<sycl_device_binary *>(pi_binaries);
>>>>>>> 847f4ddb
  // Treat image 3 as incompatible with one of the devices.
  //
  // FIXME: this is expecting ur_device_binary so it can do stuff with the
  // actual binary, not just the metadata.. not sure how we're going to support
  // this
  std::string BinarySpec = (*params.ppBinaries)[0].pDeviceTargetSpec;
  if (BinarySpec.find("spir64_fpga") != std::string::npos &&
      *params.phDevice == reinterpret_cast<ur_device_handle_t>(2)) {
    return UR_RESULT_ERROR_INVALID_BINARY;
  }
  **params.ppSelectedBinary = 0;
  return UR_RESULT_SUCCESS;
}

void verifyImageUse(const std::vector<unsigned char> &ExpectedImages) {
  std::sort(UsedImageIndices.begin(), UsedImageIndices.end());
  EXPECT_TRUE(std::is_sorted(ExpectedImages.begin(), ExpectedImages.end()));
  EXPECT_EQ(UsedImageIndices, ExpectedImages);
  if (UsedImageIndices != ExpectedImages) {
    printf("break here\n");
  }
  UsedImageIndices.clear();
}

TEST(KernelBundle, DeviceImageStateFiltering) {
  sycl::unittest::UrMock<> Mock;
  mock::getCallbacks().set_after_callback("urProgramCreateWithIL",
                                          &redefinedUrProgramCreate);
  mock::getCallbacks().set_after_callback("urProgramCreateWithBinary",
                                          &redefinedUrProgramCreateWithBinary);

  // No kernel ids specified.
  {
    const sycl::device Dev = sycl::platform().get_devices()[0];
    sycl::context Ctx{Dev};

    sycl::kernel_bundle<sycl::bundle_state::executable> KernelBundle =
        sycl::get_kernel_bundle<sycl::bundle_state::executable>(Ctx, {Dev});
    verifyImageUse({0, 1, 3, 4, 6, 7});
  }

  sycl::kernel_id KernelAID = sycl::get_kernel_id<KernelA>();
  sycl::kernel_id KernelCID = sycl::get_kernel_id<KernelC>();
  sycl::kernel_id KernelDID = sycl::get_kernel_id<KernelD>();

  // Request specific kernel ids.
  {
    const sycl::device Dev = sycl::platform().get_devices()[0];
    sycl::context Ctx{Dev};

    sycl::kernel_bundle<sycl::bundle_state::executable> KernelBundle =
        sycl::get_kernel_bundle<sycl::bundle_state::executable>(
            Ctx, {Dev}, {KernelAID, KernelCID, KernelDID});
    verifyImageUse({1, 3, 4});
  }

  // Check the case where some executable images are unsupported by one of
  // the devices.
  {
    mock::getCallbacks().set_replace_callback("urDeviceGet",
                                              &redefinedDevicesGet);
    mock::getCallbacks().set_replace_callback("urDeviceSelectBinary",
                                              &redefinedDeviceSelectBinary);
    const std::vector<sycl::device> Devs = sycl::platform().get_devices();
    sycl::context Ctx{Devs};

    sycl::kernel_bundle<sycl::bundle_state::executable> KernelBundle =
        sycl::get_kernel_bundle<sycl::bundle_state::executable>(
            Ctx, Devs, {KernelAID, KernelCID, KernelDID});
    verifyImageUse({1, 2, 3, 4});
  }
}
} // namespace<|MERGE_RESOLUTION|>--- conflicted
+++ resolved
@@ -37,11 +37,7 @@
 std::set<const void *> TrackedImages;
 sycl::unittest::UrImage
 generateDefaultImage(std::initializer_list<std::string> KernelNames,
-<<<<<<< HEAD
-                     ur_device_binary_type BinaryType,
-=======
                      sycl_device_binary_type BinaryType,
->>>>>>> 847f4ddb
                      const char *DeviceTargetSpec) {
   using namespace sycl::unittest;
 
@@ -73,28 +69,7 @@
 // Image 5: input, KernelE
 // Image 6: exe, KernelE
 // Image 7: exe. KernelE
-<<<<<<< HEAD
 sycl::unittest::UrImage Imgs[] = {
-    generateDefaultImage({"KernelA", "KernelB"}, UR_DEVICE_BINARY_TYPE_SPIRV,
-                         __SYCL_UR_DEVICE_BINARY_TARGET_SPIRV64),
-    generateDefaultImage({"KernelA"}, UR_DEVICE_BINARY_TYPE_NATIVE,
-                         __SYCL_UR_DEVICE_BINARY_TARGET_SPIRV64_X86_64),
-    generateDefaultImage({"KernelC"}, UR_DEVICE_BINARY_TYPE_SPIRV,
-                         __SYCL_UR_DEVICE_BINARY_TARGET_SPIRV64),
-    generateDefaultImage({"KernelC"}, UR_DEVICE_BINARY_TYPE_SPIRV,
-                         __SYCL_UR_DEVICE_BINARY_TARGET_SPIRV64_FPGA),
-    generateDefaultImage({"KernelD"}, UR_DEVICE_BINARY_TYPE_SPIRV,
-                         __SYCL_UR_DEVICE_BINARY_TARGET_SPIRV64),
-    generateDefaultImage({"KernelE"}, UR_DEVICE_BINARY_TYPE_SPIRV,
-                         __SYCL_UR_DEVICE_BINARY_TARGET_SPIRV64),
-    generateDefaultImage({"KernelE"}, UR_DEVICE_BINARY_TYPE_NATIVE,
-                         __SYCL_UR_DEVICE_BINARY_TARGET_SPIRV64_X86_64),
-    generateDefaultImage({"KernelE"}, UR_DEVICE_BINARY_TYPE_NATIVE,
-                         __SYCL_UR_DEVICE_BINARY_TARGET_SPIRV64_X86_64)};
-
-sycl::unittest::UrImageArray<std::size(Imgs)> ImgArray{Imgs};
-=======
-sycl::unittest::PiImage Imgs[] = {
     generateDefaultImage({"KernelA", "KernelB"}, SYCL_DEVICE_BINARY_TYPE_SPIRV,
                          __SYCL_DEVICE_BINARY_TARGET_SPIRV64),
     generateDefaultImage({"KernelA"}, SYCL_DEVICE_BINARY_TYPE_NATIVE,
@@ -112,8 +87,7 @@
     generateDefaultImage({"KernelE"}, SYCL_DEVICE_BINARY_TYPE_NATIVE,
                          __SYCL_DEVICE_BINARY_TARGET_SPIRV64_X86_64)};
 
-sycl::unittest::PiImageArray<std::size(Imgs)> ImgArray{Imgs};
->>>>>>> 847f4ddb
+sycl::unittest::UrImageArray<std::size(Imgs)> ImgArray{Imgs};
 std::vector<unsigned char> UsedImageIndices;
 
 void redefinedUrProgramCreateCommon(const void *bin) {
@@ -148,18 +122,9 @@
   return UR_RESULT_SUCCESS;
 }
 
-<<<<<<< HEAD
 ur_result_t redefinedDeviceSelectBinary(void *pParams) {
   auto params = *static_cast<ur_device_select_binary_params_t *>(pParams);
   EXPECT_EQ(*params.pNumBinaries, 1U);
-=======
-pi_result redefinedExtDeviceSelectBinary(pi_device device,
-                                         pi_device_binary *pi_binaries,
-                                         pi_uint32 num_binaries,
-                                         pi_uint32 *selected_binary_ind) {
-  EXPECT_EQ(num_binaries, 1U);
-  auto *binaries = reinterpret_cast<sycl_device_binary *>(pi_binaries);
->>>>>>> 847f4ddb
   // Treat image 3 as incompatible with one of the devices.
   //
   // FIXME: this is expecting ur_device_binary so it can do stuff with the
@@ -184,7 +149,8 @@
   UsedImageIndices.clear();
 }
 
-TEST(KernelBundle, DeviceImageStateFiltering) {
+// TOOD: re-enable, see https://github.com/intel/llvm/issues/14598
+TEST(KernelBundle, DISABLED_DeviceImageStateFiltering) {
   sycl::unittest::UrMock<> Mock;
   mock::getCallbacks().set_after_callback("urProgramCreateWithIL",
                                           &redefinedUrProgramCreate);
