set(CMAKE_CXX_EXTENSIONS OFF)

add_sycl_unittest(SYCL2020Tests OBJECT
  GetNativeOpenCL.cpp
  SpecializationConstant.cpp
  KernelBundle.cpp
  KernelBundleStateFiltering.cpp
  KernelID.cpp
  HasExtension.cpp
  IsCompatible.cpp
  DeviceGetInfoAspects.cpp
  DeviceAspectTraits.cpp
<<<<<<< HEAD
  AtomicFenceCapabilities.cpp
=======
  AtomicMemoryScopeCapabilities.cpp
>>>>>>> a97afef4
)
<|MERGE_RESOLUTION|>--- conflicted
+++ resolved
@@ -10,9 +10,6 @@
   IsCompatible.cpp
   DeviceGetInfoAspects.cpp
   DeviceAspectTraits.cpp
-<<<<<<< HEAD
+  AtomicMemoryScopeCapabilities.cpp
   AtomicFenceCapabilities.cpp
-=======
-  AtomicMemoryScopeCapabilities.cpp
->>>>>>> a97afef4
 )
