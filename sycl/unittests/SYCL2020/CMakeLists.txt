--- conflicted
+++ resolved
@@ -10,9 +10,6 @@
   IsCompatible.cpp
   DeviceGetInfoAspects.cpp
   DeviceAspectTraits.cpp
-<<<<<<< HEAD
   AtomicMemoryOrderCapabilities.cpp
-=======
   AtomicMemoryScopeCapabilities.cpp
->>>>>>> a97afef4
 )
