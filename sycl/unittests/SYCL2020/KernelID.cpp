--- conflicted
+++ resolved
@@ -140,25 +140,8 @@
 }
 
 TEST(KernelID, FreeKernelIDEqualsKernelBundleId) {
-<<<<<<< HEAD
-  sycl::platform Plt{sycl::default_selector()};
-
-  if (Plt.get_backend() == sycl::backend::ext_oneapi_cuda) {
-    std::cout << "Test is not supported on CUDA platform, skipping\n";
-    return;
-  }
-
-  if (Plt.get_backend() == sycl::backend::ext_oneapi_hip) {
-    std::cout << "Test is not supported on HIP platform, skipping\n";
-    return;
-  }
-
-  sycl::unittest::PiMock Mock{Plt};
-  setupDefaultMockAPIs(Mock);
-=======
-  sycl::unittest::PiMock Mock;
-  sycl::platform Plt = Mock.getPlatform();
->>>>>>> 9a59ef58
+  sycl::unittest::PiMock Mock;
+  sycl::platform Plt = Mock.getPlatform();
 
   const sycl::device Dev = Plt.get_devices()[0];
   sycl::context Ctx{Dev};
@@ -182,25 +165,8 @@
 }
 
 TEST(KernelID, KernelBundleKernelIDsIntersectAll) {
-<<<<<<< HEAD
-  sycl::platform Plt{sycl::default_selector()};
-
-  if (Plt.get_backend() == sycl::backend::ext_oneapi_cuda) {
-    std::cout << "Test is not supported on CUDA platform, skipping\n";
-    return;
-  }
-
-  if (Plt.get_backend() == sycl::backend::ext_oneapi_hip) {
-    std::cout << "Test is not supported on HIP platform, skipping\n";
-    return;
-  }
-
-  sycl::unittest::PiMock Mock{Plt};
-  setupDefaultMockAPIs(Mock);
-=======
-  sycl::unittest::PiMock Mock;
-  sycl::platform Plt = Mock.getPlatform();
->>>>>>> 9a59ef58
+  sycl::unittest::PiMock Mock;
+  sycl::platform Plt = Mock.getPlatform();
 
   const sycl::device Dev = Plt.get_devices()[0];
   sycl::context Ctx{Dev};
@@ -220,25 +186,8 @@
 }
 
 TEST(KernelID, KernelIDHasKernel) {
-<<<<<<< HEAD
-  sycl::platform Plt{sycl::default_selector()};
-
-  if (Plt.get_backend() == sycl::backend::ext_oneapi_cuda) {
-    std::cout << "Test is not supported on CUDA platform, skipping\n";
-    return;
-  }
-
-  if (Plt.get_backend() == sycl::backend::ext_oneapi_hip) {
-    std::cout << "Test is not supported on HIP platform, skipping\n";
-    return;
-  }
-
-  sycl::unittest::PiMock Mock{Plt};
-  setupDefaultMockAPIs(Mock);
-=======
-  sycl::unittest::PiMock Mock;
-  sycl::platform Plt = Mock.getPlatform();
->>>>>>> 9a59ef58
+  sycl::unittest::PiMock Mock;
+  sycl::platform Plt = Mock.getPlatform();
 
   const sycl::device Dev = Plt.get_devices()[0];
   sycl::context Ctx{Dev};
@@ -316,20 +265,8 @@
 }
 
 TEST(KernelID, InvalidKernelName) {
-<<<<<<< HEAD
-  sycl::platform Plt{sycl::default_selector()};
-
-  if (Plt.get_backend() == sycl::backend::ext_oneapi_cuda) {
-    std::cout << "Test is not supported on CUDA platform, skipping\n";
-    return;
-  }
-
-  sycl::unittest::PiMock Mock{Plt};
-  setupDefaultMockAPIs(Mock);
-=======
-  sycl::unittest::PiMock Mock;
-  sycl::platform Plt = Mock.getPlatform();
->>>>>>> 9a59ef58
+  sycl::unittest::PiMock Mock;
+  sycl::platform Plt = Mock.getPlatform();
 
   try {
     sycl::get_kernel_id<class NotAKernel>();
