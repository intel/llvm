--- conflicted
+++ resolved
@@ -258,18 +258,10 @@
 
   try {
     sycl::get_kernel_id<class NotAKernel>();
-<<<<<<< HEAD
-    throw std::logic_error("sycl::runtime_error didn't throw");
-  } catch (sycl::runtime_error const &e) {
-    EXPECT_EQ(std::string("No kernel found with the specified name 29 "
-                          "(UR_RESULT_ERROR_INVALID_KERNEL_NAME)"),
-              e.what());
-=======
     FAIL() << "Expected an exception";
   } catch (sycl::exception const &e) {
     EXPECT_TRUE(e.code() == sycl::errc::runtime);
     EXPECT_EQ(std::string("No kernel found with the specified name"), e.what());
->>>>>>> c6f7942a
   } catch (...) {
     FAIL() << "Expected sycl::exception";
   }
