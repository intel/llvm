--- conflicted
+++ resolved
@@ -26,11 +26,7 @@
 
 static sycl::unittest::UrImage
 generateDefaultImage(std::initializer_list<std::string> KernelNames,
-<<<<<<< HEAD
-                     ur_device_binary_type BinaryType,
-=======
                      sycl_device_binary_type BinaryType,
->>>>>>> 847f4ddb
                      const char *DeviceTargetSpec,
                      const std::vector<sycl::aspect> &Aspects = {}) {
   using namespace sycl::unittest;
@@ -54,27 +50,7 @@
   return Img;
 }
 
-<<<<<<< HEAD
 static sycl::unittest::UrImage Imgs[] = {
-    generateDefaultImage({"TestKernel"}, UR_DEVICE_BINARY_TYPE_SPIRV,
-                         __SYCL_UR_DEVICE_BINARY_TARGET_SPIRV64),
-    generateDefaultImage({"TestKernelExeOnly"}, UR_DEVICE_BINARY_TYPE_NATIVE,
-                         __SYCL_UR_DEVICE_BINARY_TARGET_SPIRV64_X86_64),
-    // A device image without entires
-    generateDefaultImage({}, UR_DEVICE_BINARY_TYPE_NATIVE,
-                         __SYCL_UR_DEVICE_BINARY_TARGET_SPIRV64_X86_64),
-    generateDefaultImage(
-        {"TestKernelWithAspects"}, UR_DEVICE_BINARY_TYPE_NATIVE,
-        __SYCL_UR_DEVICE_BINARY_TARGET_SPIRV64, {sycl::aspect::gpu})};
-static sycl::unittest::UrImageArray<std::size(Imgs)> ImgArray{Imgs};
-
-static ur_result_t redefinedDeviceGetInfoCPU(void *pParams) {
-  auto params = *static_cast<ur_device_get_info_params_t *>(pParams);
-  if (*params.ppropName == UR_DEVICE_INFO_TYPE) {
-    auto *Result = reinterpret_cast<ur_device_type_t *>(*params.ppPropValue);
-    *Result = UR_DEVICE_TYPE_CPU;
-=======
-static sycl::unittest::PiImage Imgs[] = {
     generateDefaultImage({"TestKernel"}, SYCL_DEVICE_BINARY_TYPE_SPIRV,
                          __SYCL_DEVICE_BINARY_TARGET_SPIRV64),
     generateDefaultImage({"TestKernelExeOnly"}, SYCL_DEVICE_BINARY_TYPE_NATIVE,
@@ -85,17 +61,13 @@
     generateDefaultImage(
         {"TestKernelWithAspects"}, SYCL_DEVICE_BINARY_TYPE_NATIVE,
         __SYCL_DEVICE_BINARY_TARGET_SPIRV64, {sycl::aspect::gpu})};
-static sycl::unittest::PiImageArray<std::size(Imgs)> ImgArray{Imgs};
-
-static pi_result redefinedDeviceGetInfoCPU(pi_device device,
-                                           pi_device_info param_name,
-                                           size_t param_value_size,
-                                           void *param_value,
-                                           size_t *param_value_size_ret) {
-  if (param_name == PI_DEVICE_INFO_TYPE) {
-    auto *Result = reinterpret_cast<_pi_device_type *>(param_value);
-    *Result = PI_DEVICE_TYPE_CPU;
->>>>>>> 847f4ddb
+static sycl::unittest::UrImageArray<std::size(Imgs)> ImgArray{Imgs};
+
+static ur_result_t redefinedDeviceGetInfoCPU(void *pParams) {
+  auto params = *static_cast<ur_device_get_info_params_t *>(pParams);
+  if (*params.ppropName == UR_DEVICE_INFO_TYPE) {
+    auto *Result = reinterpret_cast<ur_device_type_t *>(*params.ppPropValue);
+    *Result = UR_DEVICE_TYPE_CPU;
   }
   return UR_RESULT_SUCCESS;
 }
