//==---- DefaultValues.cpp --- Spec constants default values unit test -----==//
//
// Part of the LLVM Project, under the Apache License v2.0 with LLVM Exceptions.
// See https://llvm.org/LICENSE.txt for license information.
// SPDX-License-Identifier: Apache-2.0 WITH LLVM-exception
//
//===----------------------------------------------------------------------===//

#include <CL/sycl.hpp>
#include <detail/kernel_bundle_impl.hpp>

#include <helpers/CommonRedefinitions.hpp>
#include <helpers/PiImage.hpp>
#include <helpers/PiMock.hpp>

#include <gtest/gtest.h>

class TestKernel;
class TestKernelExeOnly;

__SYCL_INLINE_NAMESPACE(cl) {
namespace sycl {
namespace detail {
template <> struct KernelInfo<TestKernel> {
  static constexpr unsigned getNumParams() { return 0; }
  static const kernel_param_desc_t &getParamDesc(int) {
    static kernel_param_desc_t Dummy;
    return Dummy;
  }
  static constexpr const char *getName() { return "TestKernel"; }
  static constexpr bool isESIMD() { return false; }
  static constexpr bool callsThisItem() { return false; }
  static constexpr bool callsAnyThisFreeFunction() { return false; }
};

template <> struct KernelInfo<TestKernelExeOnly> {
  static constexpr unsigned getNumParams() { return 0; }
  static const kernel_param_desc_t &getParamDesc(int) {
    static kernel_param_desc_t Dummy;
    return Dummy;
  }
  static constexpr const char *getName() { return "TestKernelExeOnly"; }
  static constexpr bool isESIMD() { return false; }
  static constexpr bool callsThisItem() { return false; }
  static constexpr bool callsAnyThisFreeFunction() { return false; }
};

} // namespace detail
} // namespace sycl
} // __SYCL_INLINE_NAMESPACE(cl)

static sycl::unittest::PiImage
generateDefaultImage(std::initializer_list<std::string> KernelNames,
                     const char *DeviceTargetSpec) {
  using namespace sycl::unittest;

  PiPropertySet PropSet;

  std::vector<unsigned char> Bin{0, 1, 2, 3, 4, 5}; // Random data

  PiArray<PiOffloadEntry> Entries = makeEmptyKernels(KernelNames);

  PiImage Img{PI_DEVICE_BINARY_TYPE_SPIRV, // Format
              DeviceTargetSpec,
              "", // Compile options
              "", // Link options
              std::move(Bin),
              std::move(Entries),
              std::move(PropSet)};

  return Img;
}

static sycl::unittest::PiImage Imgs[2] = {
    generateDefaultImage({"TestKernel"},
                         __SYCL_PI_DEVICE_BINARY_TARGET_SPIRV64),
    generateDefaultImage({"TestKernelExeOnly"},
                         __SYCL_PI_DEVICE_BINARY_TARGET_SPIRV64_X86_64)};
static sycl::unittest::PiImageArray<2> ImgArray{Imgs};

TEST(KernelBundle, GetKernelBundleFromKernel) {
  sycl::platform Plt{sycl::default_selector()};
  if (Plt.is_host()) {
    std::cout << "Test is not supported on host, skipping\n";
    return; // test is not supported on host.
  }

  if (Plt.get_backend() == sycl::backend::cuda) {
    std::cout << "Test is not supported on CUDA platform, skipping\n";
    return;
  }

  if (Plt.get_backend() == sycl::backend::hip) {
    std::cout << "Test is not supported on HIP platform, skipping\n";
    return;
  }

  sycl::unittest::PiMock Mock{Plt};
  setupDefaultMockAPIs(Mock);

  const sycl::device Dev = Plt.get_devices()[0];

  sycl::queue Queue{Dev};

  const sycl::context Ctx = Queue.get_context();

  sycl::kernel_bundle<sycl::bundle_state::executable> KernelBundle =
      sycl::get_kernel_bundle<sycl::bundle_state::executable>(Ctx, {Dev});

  sycl::kernel Kernel =
      KernelBundle.get_kernel(sycl::get_kernel_id<TestKernel>());

  sycl::kernel_bundle<sycl::bundle_state::executable> RetKernelBundle =
      Kernel.get_kernel_bundle();

  EXPECT_EQ(KernelBundle, RetKernelBundle);
}

TEST(KernelBundle, KernelBundleAndItsDevImageStateConsistency) {
  sycl::platform Plt{sycl::default_selector()};
  if (Plt.is_host()) {
    std::cerr << "Test is not supported on host, skipping\n";
    return; // test is not supported on host.
  }

  if (Plt.get_backend() == sycl::backend::cuda) {
    std::cerr << "Test is not supported on CUDA platform, skipping\n";
    return;
  }

  if (Plt.get_backend() == sycl::backend::hip) {
    std::cout << "Test is not supported on HIP platform, skipping\n";
    return;
  }

  sycl::unittest::PiMock Mock{Plt};
  setupDefaultMockAPIs(Mock);

  const sycl::device Dev = Plt.get_devices()[0];

  sycl::queue Queue{Dev};

  const sycl::context Ctx = Queue.get_context();

  sycl::kernel_bundle KernelBundle =
      sycl::get_kernel_bundle<TestKernel, sycl::bundle_state::input>(Ctx,
                                                                     {Dev});

  auto ObjBundle = sycl::compile(KernelBundle, KernelBundle.get_devices());
  EXPECT_FALSE(ObjBundle.empty()) << "Expect non-empty obj kernel bundle";

  auto ObjBundleImpl = sycl::detail::getSyclObjImpl(ObjBundle);
  EXPECT_EQ(ObjBundleImpl->get_bundle_state(), sycl::bundle_state::object)
      << "Expect object device image in bundle";

  auto LinkBundle = sycl::link(ObjBundle, ObjBundle.get_devices());
  EXPECT_FALSE(LinkBundle.empty()) << "Expect non-empty exec kernel bundle";

  auto LinkBundleImpl = sycl::detail::getSyclObjImpl(LinkBundle);
  EXPECT_EQ(LinkBundleImpl->get_bundle_state(), sycl::bundle_state::executable)
      << "Expect executable device image in bundle";
}

<<<<<<< HEAD
TEST(KernelBundle, HasKernelBundle) {
  sycl::platform Plt{sycl::default_selector()};
  if (Plt.is_host()) {
    std::cout << "Test is not supported on host, skipping\n";
    return; // test is not supported on host.
  }

  if (Plt.get_backend() == sycl::backend::cuda) {
    std::cout << "Test is not supported on CUDA platform, skipping\n";
=======
TEST(KernelBundle, EmptyKernelBundle) {
  sycl::platform Plt{sycl::default_selector()};
  if (Plt.is_host()) {
    std::cerr << "Test is not supported on host, skipping\n";
    return;
  }

  if (Plt.get_backend() == sycl::backend::cuda) {
    std::cerr << "Test is not supported on CUDA platform, skipping\n";
    return;
  }

  if (Plt.get_backend() == sycl::backend::hip) {
    std::cout << "Test is not supported on HIP platform, skipping\n";
    return;
  }

  const sycl::device Dev = Plt.get_devices()[0];
  sycl::queue Queue{Dev};
  const sycl::context Ctx = Queue.get_context();

  auto EmptyKernelBundle =
      sycl::get_kernel_bundle<sycl::bundle_state::executable>(Ctx, {Dev}, {});

  EXPECT_TRUE(EmptyKernelBundle.empty());
  EXPECT_EQ(std::distance(EmptyKernelBundle.begin(), EmptyKernelBundle.end()),
            0u);
}

TEST(KernelBundle, EmptyKernelBundleKernelLaunchException) {
  sycl::platform Plt{sycl::default_selector()};
  if (Plt.is_host()) {
    std::cerr << "Test is not supported on host, skipping\n";
    return;
  }

  if (Plt.get_backend() == sycl::backend::cuda) {
    std::cerr << "Test is not supported on CUDA platform, skipping\n";
>>>>>>> 6b3c20f2
    return;
  }

  if (Plt.get_backend() == sycl::backend::hip) {
    std::cout << "Test is not supported on HIP platform, skipping\n";
    return;
  }

  sycl::unittest::PiMock Mock{Plt};
  setupDefaultMockAPIs(Mock);

  const sycl::device Dev = Plt.get_devices()[0];
<<<<<<< HEAD

  sycl::queue Queue{Dev};

  const sycl::context Ctx = Queue.get_context();

  bool HasKernelBundle =
      sycl::has_kernel_bundle<sycl::bundle_state::input>(Ctx, {Dev});
  EXPECT_TRUE(HasKernelBundle);
  HasKernelBundle =
      sycl::has_kernel_bundle<sycl::bundle_state::object>(Ctx, {Dev});
  EXPECT_TRUE(HasKernelBundle);
  HasKernelBundle =
      sycl::has_kernel_bundle<sycl::bundle_state::executable>(Ctx, {Dev});
  EXPECT_TRUE(HasKernelBundle);

  HasKernelBundle =
      sycl::has_kernel_bundle<TestKernel, sycl::bundle_state::input>(Ctx,
                                                                     {Dev});
  EXPECT_TRUE(HasKernelBundle);
  HasKernelBundle =
      sycl::has_kernel_bundle<TestKernel, sycl::bundle_state::object>(Ctx,
                                                                      {Dev});
  EXPECT_TRUE(HasKernelBundle);
  HasKernelBundle =
      sycl::has_kernel_bundle<TestKernel, sycl::bundle_state::executable>(
          Ctx, {Dev});
  EXPECT_TRUE(HasKernelBundle);

  HasKernelBundle =
      sycl::has_kernel_bundle<TestKernelExeOnly, sycl::bundle_state::input>(
          Ctx, {Dev});
  EXPECT_FALSE(HasKernelBundle);
  HasKernelBundle =
      sycl::has_kernel_bundle<TestKernelExeOnly, sycl::bundle_state::object>(
          Ctx, {Dev});
  EXPECT_FALSE(HasKernelBundle);
  HasKernelBundle =
      sycl::has_kernel_bundle<TestKernelExeOnly,
                              sycl::bundle_state::executable>(Ctx, {Dev});
  EXPECT_TRUE(HasKernelBundle);
=======
  sycl::queue Queue{Dev};
  const sycl::context Ctx = Queue.get_context();

  auto EmptyKernelBundle =
      sycl::get_kernel_bundle<sycl::bundle_state::executable>(Ctx, {Dev}, {});

  class UnqiueException {};

  try {
    Queue.submit([&](sycl::handler &CGH) {
      CGH.use_kernel_bundle(EmptyKernelBundle);

      try {
        CGH.single_task<TestKernel>([]() {});
        FAIL() << "No exception was thrown.";
      } catch (const sycl::exception &e) {
        ASSERT_EQ(e.code().value(),
                  static_cast<int>(sycl::errc::kernel_not_supported))
            << "sycl::exception code was not the expected "
               "sycl::errc::kernel_not_supported.";
        // Throw uniquely identifiable exception to distinguish between that
        // the sycl::exception originates from the correct level.
        throw UnqiueException{};
      } catch (...) {
        FAIL()
            << "Unexpected exception was thrown in kernel invocation function.";
      }
    });
  } catch (const UnqiueException &) {
    // Expected path
  } catch (const sycl::exception &) {
    FAIL() << "sycl::exception thrown at the wrong level.";
  } catch (...) {
    FAIL() << "Unexpected exception was thrown in submit.";
  }
>>>>>>> 6b3c20f2
}<|MERGE_RESOLUTION|>--- conflicted
+++ resolved
@@ -161,17 +161,6 @@
       << "Expect executable device image in bundle";
 }
 
-<<<<<<< HEAD
-TEST(KernelBundle, HasKernelBundle) {
-  sycl::platform Plt{sycl::default_selector()};
-  if (Plt.is_host()) {
-    std::cout << "Test is not supported on host, skipping\n";
-    return; // test is not supported on host.
-  }
-
-  if (Plt.get_backend() == sycl::backend::cuda) {
-    std::cout << "Test is not supported on CUDA platform, skipping\n";
-=======
 TEST(KernelBundle, EmptyKernelBundle) {
   sycl::platform Plt{sycl::default_selector()};
   if (Plt.is_host()) {
@@ -210,7 +199,6 @@
 
   if (Plt.get_backend() == sycl::backend::cuda) {
     std::cerr << "Test is not supported on CUDA platform, skipping\n";
->>>>>>> 6b3c20f2
     return;
   }
 
@@ -223,48 +211,6 @@
   setupDefaultMockAPIs(Mock);
 
   const sycl::device Dev = Plt.get_devices()[0];
-<<<<<<< HEAD
-
-  sycl::queue Queue{Dev};
-
-  const sycl::context Ctx = Queue.get_context();
-
-  bool HasKernelBundle =
-      sycl::has_kernel_bundle<sycl::bundle_state::input>(Ctx, {Dev});
-  EXPECT_TRUE(HasKernelBundle);
-  HasKernelBundle =
-      sycl::has_kernel_bundle<sycl::bundle_state::object>(Ctx, {Dev});
-  EXPECT_TRUE(HasKernelBundle);
-  HasKernelBundle =
-      sycl::has_kernel_bundle<sycl::bundle_state::executable>(Ctx, {Dev});
-  EXPECT_TRUE(HasKernelBundle);
-
-  HasKernelBundle =
-      sycl::has_kernel_bundle<TestKernel, sycl::bundle_state::input>(Ctx,
-                                                                     {Dev});
-  EXPECT_TRUE(HasKernelBundle);
-  HasKernelBundle =
-      sycl::has_kernel_bundle<TestKernel, sycl::bundle_state::object>(Ctx,
-                                                                      {Dev});
-  EXPECT_TRUE(HasKernelBundle);
-  HasKernelBundle =
-      sycl::has_kernel_bundle<TestKernel, sycl::bundle_state::executable>(
-          Ctx, {Dev});
-  EXPECT_TRUE(HasKernelBundle);
-
-  HasKernelBundle =
-      sycl::has_kernel_bundle<TestKernelExeOnly, sycl::bundle_state::input>(
-          Ctx, {Dev});
-  EXPECT_FALSE(HasKernelBundle);
-  HasKernelBundle =
-      sycl::has_kernel_bundle<TestKernelExeOnly, sycl::bundle_state::object>(
-          Ctx, {Dev});
-  EXPECT_FALSE(HasKernelBundle);
-  HasKernelBundle =
-      sycl::has_kernel_bundle<TestKernelExeOnly,
-                              sycl::bundle_state::executable>(Ctx, {Dev});
-  EXPECT_TRUE(HasKernelBundle);
-=======
   sycl::queue Queue{Dev};
   const sycl::context Ctx = Queue.get_context();
 
@@ -300,5 +246,67 @@
   } catch (...) {
     FAIL() << "Unexpected exception was thrown in submit.";
   }
->>>>>>> 6b3c20f2
+}
+
+TEST(KernelBundle, HasKernelBundle) {
+  sycl::platform Plt{sycl::default_selector()};
+  if (Plt.is_host()) {
+    std::cout << "Test is not supported on host, skipping\n";
+    return;
+  }
+
+  if (Plt.get_backend() == sycl::backend::cuda) {
+    std::cout << "Test is not supported on CUDA platform, skipping\n";
+    return;
+  }
+
+  if (Plt.get_backend() == sycl::backend::hip) {
+    std::cout << "Test is not supported on HIP platform, skipping\n";
+    return;
+  }
+
+  sycl::unittest::PiMock Mock{Plt};
+  setupDefaultMockAPIs(Mock);
+
+  const sycl::device Dev = Plt.get_devices()[0];
+
+  sycl::queue Queue{Dev};
+
+  const sycl::context Ctx = Queue.get_context();
+
+  bool HasKernelBundle =
+      sycl::has_kernel_bundle<sycl::bundle_state::input>(Ctx, {Dev});
+  EXPECT_TRUE(HasKernelBundle);
+  HasKernelBundle =
+      sycl::has_kernel_bundle<sycl::bundle_state::object>(Ctx, {Dev});
+  EXPECT_TRUE(HasKernelBundle);
+  HasKernelBundle =
+      sycl::has_kernel_bundle<sycl::bundle_state::executable>(Ctx, {Dev});
+  EXPECT_TRUE(HasKernelBundle);
+
+  HasKernelBundle =
+      sycl::has_kernel_bundle<TestKernel, sycl::bundle_state::input>(Ctx,
+                                                                     {Dev});
+  EXPECT_TRUE(HasKernelBundle);
+  HasKernelBundle =
+      sycl::has_kernel_bundle<TestKernel, sycl::bundle_state::object>(Ctx,
+                                                                      {Dev});
+  EXPECT_TRUE(HasKernelBundle);
+  HasKernelBundle =
+      sycl::has_kernel_bundle<TestKernel, sycl::bundle_state::executable>(
+          Ctx, {Dev});
+  EXPECT_TRUE(HasKernelBundle);
+
+  HasKernelBundle =
+      sycl::has_kernel_bundle<TestKernelExeOnly, sycl::bundle_state::input>(
+          Ctx, {Dev});
+  EXPECT_FALSE(HasKernelBundle);
+  HasKernelBundle =
+      sycl::has_kernel_bundle<TestKernelExeOnly, sycl::bundle_state::object>(
+          Ctx, {Dev});
+  EXPECT_FALSE(HasKernelBundle);
+  HasKernelBundle =
+      sycl::has_kernel_bundle<TestKernelExeOnly,
+                              sycl::bundle_state::executable>(Ctx, {Dev});
+  EXPECT_TRUE(HasKernelBundle);
 }