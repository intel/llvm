--- conflicted
+++ resolved
@@ -37,11 +37,7 @@
 
   std::vector<unsigned char> Bin{0, 1, 2, 3, 4, 5}; // Random data
 
-<<<<<<< HEAD
-  Array<MockOffloadEntry> Entries = makeEmptyKernels(KernelNames);
-=======
-  std::vector<UrOffloadEntry> Entries = makeEmptyKernels(KernelNames);
->>>>>>> 242f16b3
+  std::vector<MockOffloadEntry> Entries = makeEmptyKernels(KernelNames);
 
   MockDeviceImage Img{BinaryType, // Format
                       DeviceTargetSpec,
