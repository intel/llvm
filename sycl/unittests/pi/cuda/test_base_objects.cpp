--- conflicted
+++ resolved
@@ -79,99 +79,6 @@
   cuCtxGetApiVersion(cudaContext, &version);
   EXPECT_EQ(version, LATEST_KNOWN_CUDA_DRIVER_API_VERSION);
 
-<<<<<<< HEAD
-  CUresult cuErr = cuCtxDestroy(cudaContext);
-  ASSERT_EQ(cuErr, CUDA_SUCCESS);
-}
-
-TEST_F(CudaBaseObjectsTest, piContextCreatePrimaryTrue) {
-  pi_uint32 numPlatforms = 0;
-  pi_platform platform;
-  pi_device device;
-
-  ASSERT_EQ((plugin->call_nocheck<detail::PiApiKind::piPlatformsGet>(
-                0, nullptr, &numPlatforms)),
-            PI_SUCCESS)
-      << "piPlatformsGet failed.\n";
-
-  ASSERT_EQ((plugin->call_nocheck<detail::PiApiKind::piPlatformsGet>(
-                numPlatforms, &platform, nullptr)),
-            PI_SUCCESS)
-      << "piPlatformsGet failed.\n";
-
-  ASSERT_EQ((plugin->call_nocheck<detail::PiApiKind::piDevicesGet>(
-                platform, PI_DEVICE_TYPE_GPU, 1, &device, nullptr)),
-            PI_SUCCESS);
-  pi_context_properties properties[] = {
-      __SYCL_PI_CONTEXT_PROPERTIES_CUDA_PRIMARY, PI_TRUE, 0};
-
-  pi_context ctxt;
-  ASSERT_EQ((plugin->call_nocheck<detail::PiApiKind::piContextCreate>(
-                properties, 1, &device, nullptr, nullptr, &ctxt)),
-            PI_SUCCESS);
-  EXPECT_NE(ctxt, nullptr);
-  EXPECT_EQ(ctxt->get_devices()[0], device);
-  EXPECT_TRUE(ctxt->is_primary());
-
-  // Retrieve the cuCtxt to check information is correct
-  CUcontext cudaContext = ctxt->get()[0];
-  unsigned int version = 0;
-  CUresult cuErr = cuCtxGetApiVersion(cudaContext, &version);
-  ASSERT_EQ(cuErr, CUDA_SUCCESS);
-  EXPECT_EQ(version, LATEST_KNOWN_CUDA_DRIVER_API_VERSION);
-
-  // Current context in the stack?
-  CUcontext current;
-  cuErr = cuCtxGetCurrent(&current);
-  ASSERT_EQ(cuErr, CUDA_SUCCESS);
-  ASSERT_EQ(current, cudaContext);
-  ASSERT_EQ((plugin->call_nocheck<detail::PiApiKind::piContextRelease>(ctxt)),
-            PI_SUCCESS);
-}
-
-TEST_F(CudaBaseObjectsTest, piContextCreatePrimaryFalse) {
-  pi_uint32 numPlatforms = 0;
-  pi_platform platform;
-  pi_device device;
-
-  ASSERT_EQ((plugin->call_nocheck<detail::PiApiKind::piPlatformsGet>(
-                0, nullptr, &numPlatforms)),
-            PI_SUCCESS)
-      << "piPlatformsGet failed.\n";
-
-  ASSERT_EQ((plugin->call_nocheck<detail::PiApiKind::piPlatformsGet>(
-                numPlatforms, &platform, nullptr)),
-            PI_SUCCESS)
-      << "piPlatformsGet failed.\n";
-
-  ASSERT_EQ((plugin->call_nocheck<detail::PiApiKind::piDevicesGet>(
-                platform, PI_DEVICE_TYPE_GPU, 1, &device, nullptr)),
-            PI_SUCCESS);
-  pi_context_properties properties[] = {
-      __SYCL_PI_CONTEXT_PROPERTIES_CUDA_PRIMARY, PI_FALSE, 0};
-
-  pi_context ctxt;
-  ASSERT_EQ((plugin->call_nocheck<detail::PiApiKind::piContextCreate>(
-                properties, 1, &device, nullptr, nullptr, &ctxt)),
-            PI_SUCCESS);
-  EXPECT_NE(ctxt, nullptr);
-  EXPECT_EQ(ctxt->get_devices()[0], device);
-  EXPECT_FALSE(ctxt->is_primary());
-
-  // Retrieve the cuCtxt to check information is correct
-  CUcontext cudaContext = ctxt->get()[0];
-  unsigned int version = 0;
-  CUresult cuErr = cuCtxGetApiVersion(cudaContext, &version);
-  ASSERT_EQ(cuErr, CUDA_SUCCESS);
-  EXPECT_EQ(version, LATEST_KNOWN_CUDA_DRIVER_API_VERSION);
-
-  // Current context in the stack?
-  CUcontext current;
-  cuErr = cuCtxGetCurrent(&current);
-  ASSERT_EQ(cuErr, CUDA_SUCCESS);
-  ASSERT_EQ(current, cudaContext);
-=======
->>>>>>> 680c1b30
   ASSERT_EQ((plugin->call_nocheck<detail::PiApiKind::piContextRelease>(ctxt)),
             PI_SUCCESS);
 }
