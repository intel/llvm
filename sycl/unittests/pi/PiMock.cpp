--- conflicted
+++ resolved
@@ -163,12 +163,8 @@
                       /*pi_queue_properties=*/0, &Queue);
 
   EXPECT_TRUE(GpiQueueCreateRedefineCalledBefore)
-<<<<<<< HEAD
-      << "The additional function is not called after the original one";
-=======
       << "The additional function is not called before the original one";
 
   EXPECT_TRUE(nullptr == Queue) << "Queue is expected to be non-initialized as "
                                    "the original function should not be called";
->>>>>>> dcbed11d
 }