// Part of the LLVM Project, under the Apache License v2.0 with LLVM Exceptions.
// See https://llvm.org/LICENSE.txt for license information.
// SPDX-License-Identifier: Apache-2.0 WITH LLVM-exception

#pragma once

#include "BackendString.hpp"
#include <algorithm>
#include <detail/plugin.hpp>
#include <functional>
#include <optional>

namespace pi {
<<<<<<< HEAD
inline sycl::detail::plugin *initializeAndGet(sycl::backend backend) {
  auto plugins = sycl::detail::pi::initialize();
=======
inline std::optional<cl::sycl::detail::plugin>
initializeAndGet(cl::sycl::backend backend) {
  auto plugins = cl::sycl::detail::pi::initialize();
>>>>>>> f7108862
  auto it = std::find_if(plugins.begin(), plugins.end(),
                         [=](sycl::detail::plugin p) -> bool {
                           return p.getBackend() == backend;
                         });
  if (it == plugins.end()) {
    std::string msg = GetBackendString(backend);
    msg += " PI plugin not found!";
    std::cerr << "Warning: " << msg << " Tests using it will be skipped.\n";
    return std::nullopt;
  }
  return std::optional<cl::sycl::detail::plugin>(*it);
}

inline std::vector<sycl::detail::plugin> initializeAndRemoveInvalid() {
  auto plugins = sycl::detail::pi::initialize();

  auto end = std::remove_if(
      plugins.begin(), plugins.end(),
      [](const sycl::detail::plugin &plugin) -> bool {
        pi_uint32 num = 0;
        plugin.call_nocheck<sycl::detail::PiApiKind::piPlatformsGet>(
            0, nullptr, &num);

        bool removePlugin = num <= 0;

        if (removePlugin) {
          std::cerr
              << "Warning: " << GetBackendString(plugin.getBackend())
              << " PI API plugin returned no platforms via piPlatformsGet. "
                 "This plugin will be removed from testing.\n";
        }

        return removePlugin;
      });

  plugins.erase(end, plugins.end());

  return plugins;
}
} // namespace pi<|MERGE_RESOLUTION|>--- conflicted
+++ resolved
@@ -11,14 +11,9 @@
 #include <optional>
 
 namespace pi {
-<<<<<<< HEAD
-inline sycl::detail::plugin *initializeAndGet(sycl::backend backend) {
+inline std::optional<sycl::detail::plugin>
+initializeAndGet(sycl::backend backend) {
   auto plugins = sycl::detail::pi::initialize();
-=======
-inline std::optional<cl::sycl::detail::plugin>
-initializeAndGet(cl::sycl::backend backend) {
-  auto plugins = cl::sycl::detail::pi::initialize();
->>>>>>> f7108862
   auto it = std::find_if(plugins.begin(), plugins.end(),
                          [=](sycl::detail::plugin p) -> bool {
                            return p.getBackend() == backend;
