//==----------------- BuildLog.cpp --- Build log tests ---------------------==//
//
// Part of the LLVM Project, under the Apache License v2.0 with LLVM Exceptions.
// See https://llvm.org/LICENSE.txt for license information.
// SPDX-License-Identifier: Apache-2.0 WITH LLVM-exception
//
//===----------------------------------------------------------------------===//

#include "gtest/internal/gtest-internal.h"
#define SYCL2020_DISABLE_DEPRECATION_WARNINGS

#include <detail/config.hpp>
#include <detail/context_impl.hpp>
#include <detail/program_manager/program_manager.hpp>
#include <helpers/PiImage.hpp>
#include <helpers/PiMock.hpp>
#include <helpers/ScopedEnvVar.hpp>
#include <sycl/sycl.hpp>

#include <gtest/gtest.h>

#include <cstring>
#include <stdlib.h>

#include <helpers/TestKernel.hpp>

// Same as defined in config.def
static constexpr auto WarningLevelEnvVar = "SYCL_RT_WARNING_LEVEL";

static bool LogRequested = false;

static pi_result redefinedProgramGetBuildInfo(
    pi_program program, pi_device device, pi_program_build_info param_name,
    size_t param_value_size, void *param_value, size_t *param_value_size_ret) {

  if (param_value_size_ret) {
    *param_value_size_ret = 1;
  }
  if (param_value) {
    *static_cast<char *>(param_value) = '1';
  }

  if (param_name == PI_PROGRAM_BUILD_INFO_LOG) {
    LogRequested = true;
  }

  return PI_SUCCESS;
}

static pi_result redefinedDeviceGetInfo(pi_device device,
                                        pi_device_info param_name,
                                        size_t param_value_size,
                                        void *param_value,
                                        size_t *param_value_size_ret) {
  if (param_name == PI_DEVICE_INFO_NAME) {
    const std::string name = "Test Device";
    if (param_value_size_ret) {
      *param_value_size_ret = name.size();
    }
    if (param_value) {
      auto *val = static_cast<char *>(param_value);
      strcpy(val, name.data());
    }
  }
  if (param_name == PI_DEVICE_INFO_COMPILER_AVAILABLE) {
    if (param_value_size_ret) {
      *param_value_size_ret = sizeof(cl_bool);
    }
    if (param_value) {
      auto *val = static_cast<cl_bool *>(param_value);
      *val = 1;
    }
  }
  return PI_SUCCESS;
}

static void setupCommonTestAPIs(sycl::unittest::PiMock &Mock) {
  using namespace sycl::detail;
  Mock.redefine<PiApiKind::piProgramGetBuildInfo>(redefinedProgramGetBuildInfo);
  Mock.redefine<PiApiKind::piDeviceGetInfo>(redefinedDeviceGetInfo);
}

TEST(BuildLog, OutputNothingOnLevel1) {
  using namespace sycl::detail;
  using namespace sycl::unittest;
  ScopedEnvVar var(WarningLevelEnvVar, "1",
                   SYCLConfig<SYCL_RT_WARNING_LEVEL>::reset);

<<<<<<< HEAD
  sycl::platform Plt{sycl::default_selector()};
  // TODO make sure unsupported platform is never selected
  if (Plt.get_backend() == sycl::backend::ext_oneapi_cuda ||
      Plt.get_backend() == sycl::backend::ext_oneapi_hip) {
    GTEST_SKIP_("Test is not supported on this platform");
  }

  const sycl::device Dev = Plt.get_devices()[0];
  if (!Dev.has(sycl::aspect::online_compiler)) {
    GTEST_SKIP_("Test is not supported on this device due to missing support "
                "for sycl::aspect::online_compiler");
  }

  sycl::unittest::PiMock Mock{Plt};
  setupDefaultMockAPIs(Mock);
=======
  sycl::unittest::PiMock Mock;
  sycl::platform Plt = Mock.getPlatform();
>>>>>>> 9a59ef58
  setupCommonTestAPIs(Mock);

  const sycl::device Dev = Plt.get_devices()[0];
  sycl::context Ctx{Dev};
  sycl::queue Queue{Ctx, Dev};

  auto ContextImpl = getSyclObjImpl(Ctx);
  // Make sure no kernels are cached
  ContextImpl->getKernelProgramCache().reset();

  LogRequested = false;
  sycl::kernel_bundle KernelBundle =
      sycl::get_kernel_bundle<sycl::bundle_state::input>(Ctx, {Dev});
  (void)sycl::build(KernelBundle);

  EXPECT_EQ(LogRequested, false);
}

TEST(BuildLog, OutputLogOnLevel2) {
  using namespace sycl::detail;
  using namespace sycl::unittest;
  ScopedEnvVar var(WarningLevelEnvVar, "2",
                   SYCLConfig<SYCL_RT_WARNING_LEVEL>::reset);

<<<<<<< HEAD
  sycl::platform Plt{sycl::default_selector()};
  // TODO make sure unsupported platform is never selected
  if (Plt.get_backend() == sycl::backend::ext_oneapi_cuda ||
      Plt.get_backend() == sycl::backend::ext_oneapi_hip) {
    GTEST_SKIP_("Test is not supported on this platform");
  }

  const sycl::device Dev = Plt.get_devices()[0];
  if (!Dev.has(sycl::aspect::online_compiler)) {
    GTEST_SKIP_("Test is not supported on this device due to missing support "
                "for sycl::aspect::online_compiler");
  }

  sycl::unittest::PiMock Mock{Plt};
  setupDefaultMockAPIs(Mock);
=======
  sycl::unittest::PiMock Mock;
  sycl::platform Plt = Mock.getPlatform();
>>>>>>> 9a59ef58
  setupCommonTestAPIs(Mock);

  const sycl::device Dev = Plt.get_devices()[0];
  sycl::context Ctx{Dev};
  sycl::queue Queue{Ctx, Dev};

  auto ContextImpl = getSyclObjImpl(Ctx);
  // Make sure no kernels are cached
  ContextImpl->getKernelProgramCache().reset();

  LogRequested = false;
  sycl::kernel_bundle KernelBundle =
      sycl::get_kernel_bundle<sycl::bundle_state::input>(Ctx, {Dev});
  (void)sycl::build(KernelBundle);

  EXPECT_EQ(LogRequested, true);
}<|MERGE_RESOLUTION|>--- conflicted
+++ resolved
@@ -86,26 +86,8 @@
   ScopedEnvVar var(WarningLevelEnvVar, "1",
                    SYCLConfig<SYCL_RT_WARNING_LEVEL>::reset);
 
-<<<<<<< HEAD
-  sycl::platform Plt{sycl::default_selector()};
-  // TODO make sure unsupported platform is never selected
-  if (Plt.get_backend() == sycl::backend::ext_oneapi_cuda ||
-      Plt.get_backend() == sycl::backend::ext_oneapi_hip) {
-    GTEST_SKIP_("Test is not supported on this platform");
-  }
-
-  const sycl::device Dev = Plt.get_devices()[0];
-  if (!Dev.has(sycl::aspect::online_compiler)) {
-    GTEST_SKIP_("Test is not supported on this device due to missing support "
-                "for sycl::aspect::online_compiler");
-  }
-
-  sycl::unittest::PiMock Mock{Plt};
-  setupDefaultMockAPIs(Mock);
-=======
   sycl::unittest::PiMock Mock;
   sycl::platform Plt = Mock.getPlatform();
->>>>>>> 9a59ef58
   setupCommonTestAPIs(Mock);
 
   const sycl::device Dev = Plt.get_devices()[0];
@@ -130,26 +112,8 @@
   ScopedEnvVar var(WarningLevelEnvVar, "2",
                    SYCLConfig<SYCL_RT_WARNING_LEVEL>::reset);
 
-<<<<<<< HEAD
-  sycl::platform Plt{sycl::default_selector()};
-  // TODO make sure unsupported platform is never selected
-  if (Plt.get_backend() == sycl::backend::ext_oneapi_cuda ||
-      Plt.get_backend() == sycl::backend::ext_oneapi_hip) {
-    GTEST_SKIP_("Test is not supported on this platform");
-  }
-
-  const sycl::device Dev = Plt.get_devices()[0];
-  if (!Dev.has(sycl::aspect::online_compiler)) {
-    GTEST_SKIP_("Test is not supported on this device due to missing support "
-                "for sycl::aspect::online_compiler");
-  }
-
-  sycl::unittest::PiMock Mock{Plt};
-  setupDefaultMockAPIs(Mock);
-=======
   sycl::unittest::PiMock Mock;
   sycl::platform Plt = Mock.getPlatform();
->>>>>>> 9a59ef58
   setupCommonTestAPIs(Mock);
 
   const sycl::device Dev = Plt.get_devices()[0];
