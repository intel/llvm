--- conflicted
+++ resolved
@@ -192,21 +192,8 @@
 // Check that eliminated arg mask can be found for one of kernels in a
 // kernel bundle after two kernels are compiled and linked.
 TEST(EliminatedArgMask, KernelBundleWith2Kernels) {
-<<<<<<< HEAD
-  sycl::platform Plt{sycl::default_selector()};
-  if (Plt.get_backend() == sycl::backend::ext_oneapi_cuda ||
-      Plt.get_backend() == sycl::backend::ext_oneapi_hip) {
-    std::cerr << "Test is not supported on "
-              << Plt.get_info<sycl::info::platform::name>() << ", skipping\n";
-    GTEST_SKIP(); // test is not supported on selected platform.
-  }
-
-  sycl::unittest::PiMock Mock{Plt};
-  setupDefaultMockAPIs(Mock);
-=======
   sycl::unittest::PiMock Mock;
   sycl::platform Plt = Mock.getPlatform();
->>>>>>> 9a59ef58
   Mock.redefine<sycl::detail::PiApiKind::piProgramCreate>(
       redefinedProgramCreateEAM);
 
