--- conflicted
+++ resolved
@@ -98,46 +98,39 @@
   return Img;
 }
 
-<<<<<<< HEAD
+static sycl::unittest::MockDeviceImage generateEAMTestKernel3Image() {
+  using namespace sycl::unittest;
+
+  // Eliminated arguments are 2nd and 4th.
+  std::vector<unsigned char> KernelEAM{0b00001010};
+  MockProperty EAMKernelPOI = makeKernelParamOptInfo(
+      EAMTestKernel3Name, EAMTestKernelNumArgs, KernelEAM);
+  Array<MockProperty> ImgKPOI{std::move(EAMKernelPOI)};
+
+  MockPropertySet PropSet;
+  PropSet.insert(__SYCL_PROPERTY_SET_KERNEL_PARAM_OPT_INFO, std::move(ImgKPOI));
+
+  std::vector<unsigned char> Bin{0, 1, 2, 3, 4, 5}; // Random data
+
+  Array<MockOffloadEntry> Entries = makeEmptyKernels({EAMTestKernel3Name});
+
+  MockDeviceImage Img{SYCL_DEVICE_BINARY_TYPE_SPIRV,       // Format
+                      __SYCL_DEVICE_BINARY_TARGET_SPIRV64, // DeviceTargetSpec
+                      "",                                  // Compile options
+                      "",                                  // Link options
+                      std::move(Bin),
+                      std::move(Entries),
+                      std::move(PropSet)};
+
+  return Img;
+}
+
 static sycl::unittest::MockDeviceImage EAMImg = generateEAMTestKernelImage();
 static sycl::unittest::MockDeviceImage EAM2Img = generateEAMTestKernel2Image();
+static sycl::unittest::MockDeviceImage EAM3Img = generateEAMTestKernel3Image();
 static sycl::unittest::MockDeviceImageArray<1> EAMImgArray{&EAMImg};
 static sycl::unittest::MockDeviceImageArray<1> EAM2ImgArray{&EAM2Img};
-=======
-static sycl::unittest::UrImage generateEAMTestKernel3Image() {
-  using namespace sycl::unittest;
-
-  // Eliminated arguments are 2nd and 4th.
-  std::vector<unsigned char> KernelEAM{0b00001010};
-  UrProperty EAMKernelPOI = makeKernelParamOptInfo(
-      EAMTestKernel3Name, EAMTestKernelNumArgs, KernelEAM);
-  UrArray<UrProperty> ImgKPOI{std::move(EAMKernelPOI)};
-
-  UrPropertySet PropSet;
-  PropSet.insert(__SYCL_PROPERTY_SET_KERNEL_PARAM_OPT_INFO, std::move(ImgKPOI));
-
-  std::vector<unsigned char> Bin{0, 1, 2, 3, 4, 5}; // Random data
-
-  UrArray<UrOffloadEntry> Entries = makeEmptyKernels({EAMTestKernel3Name});
-
-  UrImage Img{SYCL_DEVICE_BINARY_TYPE_SPIRV,       // Format
-              __SYCL_DEVICE_BINARY_TARGET_SPIRV64, // DeviceTargetSpec
-              "",                                  // Compile options
-              "",                                  // Link options
-              std::move(Bin),
-              std::move(Entries),
-              std::move(PropSet)};
-
-  return Img;
-}
-
-static sycl::unittest::UrImage EAMImg = generateEAMTestKernelImage();
-static sycl::unittest::UrImage EAM2Img = generateEAMTestKernel2Image();
-static sycl::unittest::UrImage EAM3Img = generateEAMTestKernel3Image();
-static sycl::unittest::UrImageArray<1> EAMImgArray{&EAMImg};
-static sycl::unittest::UrImageArray<1> EAM2ImgArray{&EAM2Img};
-static sycl::unittest::UrImageArray<1> EAM3ImgArray{&EAM3Img};
->>>>>>> 8aa4e78f
+static sycl::unittest::MockDeviceImageArray<1> EAM3ImgArray{&EAM3Img};
 
 // ur_program_handle_t address is used as a key for ProgramManager::NativePrograms
 // storage. redefinedProgramLinkCommon makes ur_program_handle_t address equal to 0x1.
