//==------- EliminatedArgMask.cpp --- eliminated args mask unit test -------==//
//
// Part of the LLVM Project, under the Apache License v2.0 with LLVM Exceptions.
// See https://llvm.org/LICENSE.txt for license information.
// SPDX-License-Identifier: Apache-2.0 WITH LLVM-exception
//
//===----------------------------------------------------------------------===//

#include <detail/config.hpp>
#include <detail/handler_impl.hpp>
#include <detail/kernel_bundle_impl.hpp>
#include <detail/program_manager/program_manager.hpp>
#include <detail/queue_impl.hpp>
#include <detail/scheduler/commands.hpp>
#include <sycl/sycl.hpp>

#include <llvm/Support/PropertySetIO.h>

#include <helpers/MockDeviceImage.hpp>
#include <helpers/MockKernelInfo.hpp>
#include <helpers/ScopedEnvVar.hpp>
#include <helpers/UrMock.hpp>

#include <gtest/gtest.h>

class EAMTestKernel;
class EAMTestKernel2;
class EAMTestKernel3;
constexpr const char EAMTestKernelName[] = "EAMTestKernel";
constexpr const char EAMTestKernel2Name[] = "EAMTestKernel2";
constexpr const char EAMTestKernel3Name[] = "EAMTestKernel3";
constexpr unsigned EAMTestKernelNumArgs = 4;

namespace sycl {
inline namespace _V1 {
namespace detail {
template <>
struct KernelInfo<EAMTestKernel> : public unittest::MockKernelInfoBase {
  static constexpr unsigned getNumParams() { return EAMTestKernelNumArgs; }
  static constexpr const char *getName() { return EAMTestKernelName; }
  static constexpr const kernel_param_desc_t &getParamDesc(int i) {
    return Dummy;
  }

private:
  static constexpr kernel_param_desc_t Dummy{};
};

template <>
struct KernelInfo<EAMTestKernel2> : public unittest::MockKernelInfoBase {
  static constexpr unsigned getNumParams() { return 0; }
  static constexpr const char *getName() { return EAMTestKernel2Name; }
  static constexpr const kernel_param_desc_t &getParamDesc(int i) {
    return Dummy;
  }

private:
  static constexpr kernel_param_desc_t Dummy{};
};

template <>
struct KernelInfo<EAMTestKernel3> : public unittest::MockKernelInfoBase {
  static constexpr unsigned getNumParams() { return EAMTestKernelNumArgs; }
  static constexpr const char *getName() { return EAMTestKernel3Name; }
  static constexpr const kernel_param_desc_t &getParamDesc(int i) {
    return Dummy;
  }

private:
  static constexpr kernel_param_desc_t Dummy{};
};

} // namespace detail
} // namespace _V1
} // namespace sycl

static sycl::unittest::MockDeviceImage generateEAMTestKernelImage() {
  using namespace sycl::unittest;

  // Eliminated arguments are 1st and 3rd.
  std::vector<unsigned char> KernelEAM{0b00000101};
  MockProperty EAMKernelPOI = makeKernelParamOptInfo(
      EAMTestKernelName, EAMTestKernelNumArgs, KernelEAM);
  std::vector<MockProperty> ImgKPOI{std::move(EAMKernelPOI)};

  MockPropertySet PropSet;
  PropSet.insert(llvm::util::PropertySetRegistry::SYCL_KERNEL_PARAM_OPT_INFO,
                 std::move(ImgKPOI));

  std::vector<MockOffloadEntry> Entries = makeEmptyKernels({EAMTestKernelName});

  MockDeviceImage Img{std::move(Entries), std::move(PropSet)};

  return Img;
}

static sycl::unittest::MockDeviceImage generateEAMTestKernel3Image() {
  using namespace sycl::unittest;

  // Eliminated arguments are 2nd and 4th.
  std::vector<unsigned char> KernelEAM{0b00001010};
  MockProperty EAMKernelPOI = makeKernelParamOptInfo(
      EAMTestKernel3Name, EAMTestKernelNumArgs, KernelEAM);
  std::vector<MockProperty> ImgKPOI{std::move(EAMKernelPOI)};

  MockPropertySet PropSet;
  PropSet.insert(llvm::util::PropertySetRegistry::SYCL_KERNEL_PARAM_OPT_INFO,
                 std::move(ImgKPOI));

  std::vector<MockOffloadEntry> Entries =
      makeEmptyKernels({EAMTestKernel3Name});

  MockDeviceImage Img(std::move(Entries), std::move(PropSet));

  return Img;
}

static sycl::unittest::MockDeviceImage EAMImg = generateEAMTestKernelImage();
static sycl::unittest::MockDeviceImage EAM2Img =
    sycl::unittest::generateDefaultImage({EAMTestKernel2Name});
static sycl::unittest::MockDeviceImage EAM3Img = generateEAMTestKernel3Image();
static sycl::unittest::MockDeviceImageArray<1> EAMImgArray{&EAMImg};
static sycl::unittest::MockDeviceImageArray<1> EAM2ImgArray{&EAM2Img};
static sycl::unittest::MockDeviceImageArray<1> EAM3ImgArray{&EAM3Img};

// ur_program_handle_t address is used as a key for
// ProgramManager::NativePrograms storage. redefinedProgramLinkCommon makes
// ur_program_handle_t address equal to 0x1. Make sure that size of Bin is
// different for device images used in these tests and greater than 1.
inline ur_result_t redefinedProgramCreateEAM(void *pParams) {
  auto params = *static_cast<ur_program_create_with_il_params_t *>(pParams);
  static size_t UrProgramAddr = 2;
  **params.pphProgram = reinterpret_cast<ur_program_handle_t>(UrProgramAddr++);
  return UR_RESULT_SUCCESS;
}

class MockHandler : public sycl::handler {

public:
  using sycl::handler::impl;

  MockHandler(std::shared_ptr<sycl::detail::queue_impl> Queue)
      : sycl::handler(Queue, /*CallerNeedsEvent*/ true) {}

  std::unique_ptr<sycl::detail::CG> finalize() {
    auto CGH = static_cast<sycl::handler *>(this);
    std::unique_ptr<sycl::detail::CG> CommandGroup;
    switch (getType()) {
    case sycl::detail::CGType::Kernel: {
      CommandGroup.reset(new sycl::detail::CGExecKernel(
<<<<<<< HEAD
          std::move(impl->MNDRDesc), std::move(CGH->MKernel),
          std::move(impl->MKernelBundle), std::move(impl->CGData),
          std::move(impl->MArgs), CGH->MKernelName.data(),
=======
          std::move(impl->MNDRDesc), std::move(CGH->MHostKernel),
          std::move(CGH->MKernel), std::move(impl->MKernelBundle),
          std::move(impl->CGData), std::move(impl->MArgs),
          CGH->MKernelName.data(), impl->MKernelNameBasedCachePtr,
>>>>>>> 54438a21
          std::move(CGH->MStreamStorage), std::move(impl->MAuxiliaryResources),
          impl->MCGType, {}, impl->MKernelIsCooperative,
          impl->MKernelUsesClusterLaunch, impl->MKernelWorkGroupMemorySize,
          CGH->MCodeLoc));
      break;
    }
    default:
      throw sycl::exception(sycl::make_error_code(sycl::errc::runtime),
                            "Unhandled type of command group");
    }

    return CommandGroup;
  }
};

const sycl::detail::KernelArgMask *getKernelArgMaskFromBundle(
    const sycl::kernel_bundle<sycl::bundle_state::input> &KernelBundle,
    std::shared_ptr<sycl::detail::queue_impl> QueueImpl) {

  auto ExecBundle = sycl::link(sycl::compile(KernelBundle));
  EXPECT_FALSE(ExecBundle.empty()) << "Expect non-empty exec kernel bundle";

  // Emulating processing of command group function
  MockHandler MockCGH(QueueImpl);
  MockCGH.use_kernel_bundle(ExecBundle);
  MockCGH.single_task<EAMTestKernel>([] {}); // Actual kernel does not matter

  std::unique_ptr<sycl::detail::CG> CmdGroup = MockCGH.finalize();
  auto *ExecKernel = static_cast<sycl::detail::CGExecKernel *>(CmdGroup.get());

  const auto &KernelBundleImplPtr = ExecKernel->getKernelBundle();
  EXPECT_TRUE(KernelBundleImplPtr)
      << "Expect command group to contain kernel bundle";

  auto SyclKernelImpl = KernelBundleImplPtr->tryGetKernel(
      ExecKernel->MKernelName, KernelBundleImplPtr);
  EXPECT_TRUE(SyclKernelImpl != nullptr);
  std::shared_ptr<sycl::detail::device_image_impl> DeviceImageImpl =
      SyclKernelImpl->getDeviceImage();
  ur_program_handle_t Program = DeviceImageImpl->get_ur_program_ref();

  EXPECT_TRUE(nullptr == ExecKernel->MSyclKernel ||
              !ExecKernel->MSyclKernel->isCreatedFromSource());

  return sycl::detail::ProgramManager::getInstance().getEliminatedKernelArgMask(
      Program, ExecKernel->MKernelName);
}

// After both kernels are compiled ProgramManager.NativePrograms contains info
// about each UR program handle. However, the result of the linkage of these
// kernels isn't stored in ProgramManager.NativePrograms.
// Check that eliminated arg mask can be found for one of kernels in a
// kernel bundle after two kernels are compiled and linked.
TEST(EliminatedArgMask, KernelBundleWith2Kernels) {
  sycl::unittest::UrMock<> Mock;
  sycl::platform Plt = sycl::platform();
  mock::getCallbacks().set_before_callback("urProgramCreateWithIL",
                                           &redefinedProgramCreateEAM);

  const sycl::device Dev = Plt.get_devices()[0];
  sycl::queue Queue{Dev};

  sycl::kernel_bundle KernelBundle =
      sycl::get_kernel_bundle<sycl::bundle_state::input>(
          Queue.get_context(), {Dev},
          {sycl::get_kernel_id<EAMTestKernel>(),
           sycl::get_kernel_id<EAMTestKernel2>()});

  const sycl::detail::KernelArgMask *EliminatedArgMask =
      getKernelArgMaskFromBundle(KernelBundle,
                                 sycl::detail::getSyclObjImpl(Queue));
  assert(EliminatedArgMask && "EliminatedArgMask must be not null");

  sycl::detail::KernelArgMask ExpElimArgMask(EAMTestKernelNumArgs);
  ExpElimArgMask[0] = ExpElimArgMask[2] = true;

  EXPECT_EQ(*EliminatedArgMask, ExpElimArgMask);
}

std::vector<std::unique_ptr<mock::dummy_handle_t_>> UsedProgramHandles;
std::vector<std::unique_ptr<mock::dummy_handle_t_>> ProgramHandlesToReuse;
inline ur_result_t setFixedProgramPtr(void *pParams) {
  auto params = *static_cast<ur_program_create_with_il_params_t *>(pParams);
  if (!ProgramHandlesToReuse.empty()) {
    auto it = ProgramHandlesToReuse.begin() + 1;
    std::move(ProgramHandlesToReuse.begin(), it,
              std::back_inserter(UsedProgramHandles));
    ProgramHandlesToReuse.erase(ProgramHandlesToReuse.begin(), it);
  } else
    UsedProgramHandles.push_back(
        std::make_unique<mock::dummy_handle_t_>(sizeof(unsigned)));
  **params.pphProgram =
      reinterpret_cast<ur_program_handle_t>(UsedProgramHandles.back().get());
  return UR_RESULT_SUCCESS;
}
inline ur_result_t releaseFixedProgramPtr(void *pParams) {
  auto params = *static_cast<ur_program_release_params_t *>(pParams);
  {
    auto it = std::find_if(
        UsedProgramHandles.begin(), UsedProgramHandles.end(),
        [&params](const std::unique_ptr<mock::dummy_handle_t_> &item) {
          return reinterpret_cast<ur_program_handle_t>(item.get()) ==
                 *params.phProgram;
        });
    if (it == UsedProgramHandles.end())
      return UR_RESULT_SUCCESS;
    std::move(it, it + 1, std::back_inserter(ProgramHandlesToReuse));
    UsedProgramHandles.erase(it, it + 1);
  }
  return UR_RESULT_SUCCESS;
}

inline ur_result_t customProgramRetain(void *pParams) {
  // do nothing
  return UR_RESULT_SUCCESS;
}

class ProgramManagerTest {
public:
  static std::unordered_multimap<
      ur_program_handle_t,
      std::pair<std::weak_ptr<sycl::detail::context_impl>,
                const sycl::detail::RTDeviceBinaryImage *>> &
  getNativePrograms() {
    return sycl::detail::ProgramManager::getInstance().NativePrograms;
  }
};

// It's possible for the same handle to be reused for multiple distinct programs
// This can happen if a program is released (freeing underlying memory) and then
// a new program happens to get given that same memory for its handle.
// The ProgramContext stores a map with `ur_program_handle_t`s, which are never
// cleared. This test ensures that newer `ur_program_handle_t`s with the same
// values override older ones.
TEST(EliminatedArgMask, ReuseOfHandleValues) {
  sycl::detail::ProgramManager &PM =
      sycl::detail::ProgramManager::getInstance();
  auto &NativePrograms = ProgramManagerTest::getNativePrograms();

  ur_program_handle_t ProgBefore = nullptr;
  ur_program_handle_t ProgAfter = nullptr;
  {
    auto Name = sycl::detail::KernelInfo<EAMTestKernel>::getName();
    sycl::unittest::UrMock<> Mock;
    sycl::platform Plt = sycl::platform();
    mock::getCallbacks().set_replace_callback("urProgramCreateWithIL",
                                              &setFixedProgramPtr);
    mock::getCallbacks().set_replace_callback("urProgramRelease",
                                              &releaseFixedProgramPtr);
    mock::getCallbacks().set_replace_callback("urProgramRetain",
                                              &customProgramRetain);

    const sycl::device Dev = Plt.get_devices()[0];
    sycl::queue Queue{Dev};
    auto Ctx = Queue.get_context();
    ProgBefore = PM.getBuiltURProgram(sycl::detail::getSyclObjImpl(Ctx),
                                      *sycl::detail::getSyclObjImpl(Dev), Name);
    auto Mask = PM.getEliminatedKernelArgMask(ProgBefore, Name);
    EXPECT_NE(Mask, nullptr);
    EXPECT_EQ(Mask->at(0), 1);
    EXPECT_EQ(UsedProgramHandles.size(), 1u);
    EXPECT_EQ(NativePrograms.count(ProgBefore), 1u);
  }

  EXPECT_EQ(UsedProgramHandles.size(), 0u);

  {
    auto Name = sycl::detail::KernelInfo<EAMTestKernel3>::getName();
    sycl::unittest::UrMock<> Mock;
    sycl::platform Plt = sycl::platform();
    mock::getCallbacks().set_replace_callback("urProgramCreateWithIL",
                                              &setFixedProgramPtr);
    mock::getCallbacks().set_replace_callback("urProgramRelease",
                                              &releaseFixedProgramPtr);
    mock::getCallbacks().set_replace_callback("urProgramRetain",
                                              &customProgramRetain);

    const sycl::device Dev = Plt.get_devices()[0];
    sycl::queue Queue{Dev};
    auto Ctx = Queue.get_context();
    ProgAfter = PM.getBuiltURProgram(sycl::detail::getSyclObjImpl(Ctx),
                                     *sycl::detail::getSyclObjImpl(Dev), Name);
    auto Mask = PM.getEliminatedKernelArgMask(ProgAfter, Name);
    EXPECT_NE(Mask, nullptr);
    EXPECT_EQ(Mask->at(0), 0);
    EXPECT_EQ(UsedProgramHandles.size(), 1u);
    EXPECT_EQ(NativePrograms.count(ProgBefore), 1u);
  }

  // Verify that the test is behaving correctly and that the pointer is being
  // reused
  EXPECT_EQ(ProgBefore, ProgAfter);
}<|MERGE_RESOLUTION|>--- conflicted
+++ resolved
@@ -148,20 +148,13 @@
     switch (getType()) {
     case sycl::detail::CGType::Kernel: {
       CommandGroup.reset(new sycl::detail::CGExecKernel(
-<<<<<<< HEAD
           std::move(impl->MNDRDesc), std::move(CGH->MKernel),
           std::move(impl->MKernelBundle), std::move(impl->CGData),
           std::move(impl->MArgs), CGH->MKernelName.data(),
-=======
-          std::move(impl->MNDRDesc), std::move(CGH->MHostKernel),
-          std::move(CGH->MKernel), std::move(impl->MKernelBundle),
-          std::move(impl->CGData), std::move(impl->MArgs),
-          CGH->MKernelName.data(), impl->MKernelNameBasedCachePtr,
->>>>>>> 54438a21
-          std::move(CGH->MStreamStorage), std::move(impl->MAuxiliaryResources),
-          impl->MCGType, {}, impl->MKernelIsCooperative,
-          impl->MKernelUsesClusterLaunch, impl->MKernelWorkGroupMemorySize,
-          CGH->MCodeLoc));
+          impl->MKernelNameBasedCachePtr, std::move(CGH->MStreamStorage),
+          std::move(impl->MAuxiliaryResources), impl->MCGType, {},
+          impl->MKernelIsCooperative, impl->MKernelUsesClusterLaunch,
+          impl->MKernelWorkGroupMemorySize, CGH->MCodeLoc));
       break;
     }
     default:
