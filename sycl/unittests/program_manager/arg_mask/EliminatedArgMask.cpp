--- conflicted
+++ resolved
@@ -125,14 +125,9 @@
           std::move(CGH->MKernel), std::move(impl->MKernelBundle),
           std::move(impl->CGData), std::move(impl->MArgs),
           CGH->MKernelName.c_str(), std::move(CGH->MStreamStorage),
-<<<<<<< HEAD
-          std::move(impl->MAuxiliaryResources), getType(), {},
-          impl->MKernelIsCooperative, CGH->MCodeLoc));
-=======
-          std::move(MImpl->MAuxiliaryResources), CGH->MCGType, {},
-          MImpl->MKernelIsCooperative, MImpl->MKernelUsesClusterLaunch,
+          std::move(impl->MAuxiliaryResources), impl->MCGType, {},
+          impl->MKernelIsCooperative, impl->MKernelUsesClusterLaunch,
           CGH->MCodeLoc));
->>>>>>> 7b3f2152
       break;
     }
     default:
