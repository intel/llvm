//==------- EliminatedArgMask.cpp --- eliminated args mask unit test -------==//
//
// Part of the LLVM Project, under the Apache License v2.0 with LLVM Exceptions.
// See https://llvm.org/LICENSE.txt for license information.
// SPDX-License-Identifier: Apache-2.0 WITH LLVM-exception
//
//===----------------------------------------------------------------------===//

#include <detail/handler_impl.hpp>
#include <detail/kernel_bundle_impl.hpp>
#include <detail/queue_impl.hpp>
#include <detail/scheduler/commands.hpp>
#include <sycl/sycl.hpp>

#include <helpers/MockKernelInfo.hpp>
#include <helpers/MockDeviceImage.hpp>
#include <helpers/UrMock.hpp>

#include <gtest/gtest.h>

class EAMTestKernel;
class EAMTestKernel2;
class EAMTestKernel3;
constexpr const char EAMTestKernelName[] = "EAMTestKernel";
constexpr const char EAMTestKernel2Name[] = "EAMTestKernel2";
constexpr const char EAMTestKernel3Name[] = "EAMTestKernel3";
constexpr unsigned EAMTestKernelNumArgs = 4;

namespace sycl {
inline namespace _V1 {
namespace detail {
template <>
struct KernelInfo<EAMTestKernel> : public unittest::MockKernelInfoBase {
  static constexpr unsigned getNumParams() { return EAMTestKernelNumArgs; }
  static constexpr const char *getName() { return EAMTestKernelName; }
};

template <>
struct KernelInfo<EAMTestKernel2> : public unittest::MockKernelInfoBase {
  static constexpr unsigned getNumParams() { return 0; }
  static constexpr const char *getName() { return EAMTestKernel2Name; }
};

template <>
struct KernelInfo<EAMTestKernel3> : public unittest::MockKernelInfoBase {
  static constexpr unsigned getNumParams() { return EAMTestKernelNumArgs; }
  static constexpr const char *getName() { return EAMTestKernel3Name; }
};

} // namespace detail
} // namespace _V1
} // namespace sycl

static sycl::unittest::MockDeviceImage generateEAMTestKernelImage() {
  using namespace sycl::unittest;

  // Eliminated arguments are 1st and 3rd.
  std::vector<unsigned char> KernelEAM{0b00000101};
  MockProperty EAMKernelPOI = makeKernelParamOptInfo(
      EAMTestKernelName, EAMTestKernelNumArgs, KernelEAM);
<<<<<<< HEAD
  Array<MockProperty> ImgKPOI{std::move(EAMKernelPOI)};
=======
  std::vector<UrProperty> ImgKPOI{std::move(EAMKernelPOI)};
>>>>>>> 242f16b3

  MockPropertySet PropSet;
  PropSet.insert(__SYCL_PROPERTY_SET_KERNEL_PARAM_OPT_INFO, std::move(ImgKPOI));

  std::vector<UrOffloadEntry> Entries = makeEmptyKernels({EAMTestKernelName});

<<<<<<< HEAD
  Array<MockOffloadEntry> Entries = makeEmptyKernels({EAMTestKernelName});

  MockDeviceImage Img{SYCL_DEVICE_BINARY_TYPE_SPIRV,       // Format
                      __SYCL_DEVICE_BINARY_TARGET_SPIRV64, // DeviceTargetSpec
                      "",                                  // Compile options
                      "",                                  // Link options
                      std::move(Bin),
                      std::move(Entries),
                      std::move(PropSet)};

  return Img;
}

static sycl::unittest::MockDeviceImage generateEAMTestKernel2Image() {
  using namespace sycl::unittest;

  MockPropertySet PropSet;

  std::vector<unsigned char> Bin{6, 7, 8, 9, 10, 11}; // Random data

  Array<MockOffloadEntry> Entries = makeEmptyKernels({EAMTestKernel2Name});

  MockDeviceImage Img{SYCL_DEVICE_BINARY_TYPE_SPIRV,       // Format
                      __SYCL_DEVICE_BINARY_TARGET_SPIRV64, // DeviceTargetSpec
                      "",                                  // Compile options
                      "",                                  // Link options
                      std::move(Bin),
                      std::move(Entries),
                      std::move(PropSet)};
=======
  UrImage Img(std::move(Entries), std::move(PropSet));
>>>>>>> 242f16b3

  return Img;
}

static sycl::unittest::MockDeviceImage generateEAMTestKernel3Image() {
  using namespace sycl::unittest;

  // Eliminated arguments are 2nd and 4th.
  std::vector<unsigned char> KernelEAM{0b00001010};
  MockProperty EAMKernelPOI = makeKernelParamOptInfo(
      EAMTestKernel3Name, EAMTestKernelNumArgs, KernelEAM);
<<<<<<< HEAD
  Array<MockProperty> ImgKPOI{std::move(EAMKernelPOI)};
=======
  std::vector<UrProperty> ImgKPOI{std::move(EAMKernelPOI)};
>>>>>>> 242f16b3

  MockPropertySet PropSet;
  PropSet.insert(__SYCL_PROPERTY_SET_KERNEL_PARAM_OPT_INFO, std::move(ImgKPOI));

<<<<<<< HEAD
  std::vector<unsigned char> Bin{0, 1, 2, 3, 4, 5}; // Random data

  Array<MockOffloadEntry> Entries = makeEmptyKernels({EAMTestKernel3Name});

  MockDeviceImage Img{SYCL_DEVICE_BINARY_TYPE_SPIRV,       // Format
                      __SYCL_DEVICE_BINARY_TARGET_SPIRV64, // DeviceTargetSpec
                      "",                                  // Compile options
                      "",                                  // Link options
                      std::move(Bin),
                      std::move(Entries),
                      std::move(PropSet)};
=======
  std::vector<UrOffloadEntry> Entries = makeEmptyKernels({EAMTestKernel3Name});

  UrImage Img(std::move(Entries), std::move(PropSet));
>>>>>>> 242f16b3

  return Img;
}

<<<<<<< HEAD
static sycl::unittest::MockDeviceImage EAMImg = generateEAMTestKernelImage();
static sycl::unittest::MockDeviceImage EAM2Img = generateEAMTestKernel2Image();
static sycl::unittest::MockDeviceImage EAM3Img = generateEAMTestKernel3Image();
static sycl::unittest::MockDeviceImageArray<1> EAMImgArray{&EAMImg};
static sycl::unittest::MockDeviceImageArray<1> EAM2ImgArray{&EAM2Img};
static sycl::unittest::MockDeviceImageArray<1> EAM3ImgArray{&EAM3Img};
=======
static sycl::unittest::UrImage EAMImg = generateEAMTestKernelImage();
static sycl::unittest::UrImage EAM2Img =
    sycl::unittest::generateDefaultImage({EAMTestKernel2Name});
static sycl::unittest::UrImage EAM3Img = generateEAMTestKernel3Image();
static sycl::unittest::UrImageArray<1> EAMImgArray{&EAMImg};
static sycl::unittest::UrImageArray<1> EAM2ImgArray{&EAM2Img};
static sycl::unittest::UrImageArray<1> EAM3ImgArray{&EAM3Img};
>>>>>>> 242f16b3

// ur_program_handle_t address is used as a key for ProgramManager::NativePrograms
// storage. redefinedProgramLinkCommon makes ur_program_handle_t address equal to 0x1.
// Make sure that size of Bin is different for device images used in these tests
// and greater than 1.
inline ur_result_t redefinedProgramCreateEAM(void *pParams) {
  auto params = *static_cast<ur_program_create_with_il_params_t *>(pParams);
  static size_t UrProgramAddr = 2;
  **params.pphProgram = reinterpret_cast<ur_program_handle_t>(UrProgramAddr++);
  return UR_RESULT_SUCCESS;
}

mock::dummy_handle_t_ FixedHandle;
inline ur_result_t setFixedProgramPtr(void *pParams) {
  auto params = *static_cast<ur_program_create_with_il_params_t *>(pParams);
  **params.pphProgram = reinterpret_cast<ur_program_handle_t>(&FixedHandle);
  return UR_RESULT_SUCCESS;
}
inline ur_result_t releaseFixedProgramPtr(void *pParams) {
  // Do nothing
  return UR_RESULT_SUCCESS;
}

class MockHandler : public sycl::handler {

public:
  using sycl::handler::impl;

  MockHandler(std::shared_ptr<sycl::detail::queue_impl> Queue)
      : sycl::handler(Queue, /*CallerNeedsEvent*/ true) {}

  std::unique_ptr<sycl::detail::CG> finalize() {
    auto CGH = static_cast<sycl::handler *>(this);
    std::unique_ptr<sycl::detail::CG> CommandGroup;
    switch (getType()) {
    case sycl::detail::CGType::Kernel: {
      CommandGroup.reset(new sycl::detail::CGExecKernel(
          std::move(impl->MNDRDesc), std::move(CGH->MHostKernel),
          std::move(CGH->MKernel), std::move(impl->MKernelBundle),
          std::move(impl->CGData), std::move(impl->MArgs),
          CGH->MKernelName.c_str(), std::move(CGH->MStreamStorage),
          std::move(impl->MAuxiliaryResources), impl->MCGType, {},
          impl->MKernelIsCooperative, impl->MKernelUsesClusterLaunch,
          CGH->MCodeLoc));
      break;
    }
    default:
      throw sycl::exception(sycl::make_error_code(sycl::errc::runtime),
                            "Unhandled type of command group");
    }

    return CommandGroup;
  }
};

const sycl::detail::KernelArgMask *getKernelArgMaskFromBundle(
    const sycl::kernel_bundle<sycl::bundle_state::input> &KernelBundle,
    std::shared_ptr<sycl::detail::queue_impl> QueueImpl) {

  auto ExecBundle = sycl::link(sycl::compile(KernelBundle));
  EXPECT_FALSE(ExecBundle.empty()) << "Expect non-empty exec kernel bundle";

  // Emulating processing of command group function
  MockHandler MockCGH(QueueImpl);
  MockCGH.use_kernel_bundle(ExecBundle);
  MockCGH.single_task<EAMTestKernel>([] {}); // Actual kernel does not matter

  std::unique_ptr<sycl::detail::CG> CmdGroup = MockCGH.finalize();
  auto *ExecKernel = static_cast<sycl::detail::CGExecKernel *>(CmdGroup.get());

  const auto &KernelBundleImplPtr = ExecKernel->getKernelBundle();
  EXPECT_TRUE(KernelBundleImplPtr)
      << "Expect command group to contain kernel bundle";

  auto KernelID = sycl::detail::ProgramManager::getInstance().getSYCLKernelID(
      ExecKernel->MKernelName);
  sycl::kernel SyclKernel =
      KernelBundleImplPtr->get_kernel(KernelID, KernelBundleImplPtr);
  auto SyclKernelImpl = sycl::detail::getSyclObjImpl(SyclKernel);
  std::shared_ptr<sycl::detail::device_image_impl> DeviceImageImpl =
      SyclKernelImpl->getDeviceImage();
  ur_program_handle_t Program = DeviceImageImpl->get_ur_program_ref();

  EXPECT_TRUE(nullptr == ExecKernel->MSyclKernel ||
              !ExecKernel->MSyclKernel->isCreatedFromSource());

  return sycl::detail::ProgramManager::getInstance().getEliminatedKernelArgMask(
      Program, ExecKernel->MKernelName);
}

// After both kernels are compiled ProgramManager.NativePrograms contains info
// about each UR program handle. However, the result of the linkage of these
// kernels isn't stored in ProgramManager.NativePrograms.
// Check that eliminated arg mask can be found for one of kernels in a
// kernel bundle after two kernels are compiled and linked.
TEST(EliminatedArgMask, KernelBundleWith2Kernels) {
  sycl::unittest::UrMock<> Mock;
  sycl::platform Plt = sycl::platform();
  mock::getCallbacks().set_before_callback("urProgramCreateWithIL",
                                           &redefinedProgramCreateEAM);

  const sycl::device Dev = Plt.get_devices()[0];
  sycl::queue Queue{Dev};

  sycl::kernel_bundle KernelBundle =
      sycl::get_kernel_bundle<sycl::bundle_state::input>(
          Queue.get_context(), {Dev},
          {sycl::get_kernel_id<EAMTestKernel>(),
           sycl::get_kernel_id<EAMTestKernel2>()});

  const sycl::detail::KernelArgMask *EliminatedArgMask =
      getKernelArgMaskFromBundle(KernelBundle,
                                 sycl::detail::getSyclObjImpl(Queue));
  assert(EliminatedArgMask && "EliminatedArgMask must be not null");

  sycl::detail::KernelArgMask ExpElimArgMask(EAMTestKernelNumArgs);
  ExpElimArgMask[0] = ExpElimArgMask[2] = true;

  EXPECT_EQ(*EliminatedArgMask, ExpElimArgMask);
}

// It's possible for the same handle to be reused for multiple distinct programs
// This can happen if a program is released (freeing underlying memory) and then
// a new program happens to get given that same memory for its handle.
// The ProgramContext stores a map with `ur_program_handle_t`s, which are never
// cleared. This test ensures that newer `ur_program_handle_t`s with the same
// values override older ones.
TEST(EliminatedArgMask, ReuseOfHandleValues) {
  sycl::detail::ProgramManager &PM =
      sycl::detail::ProgramManager::getInstance();

  ur_program_handle_t ProgBefore = nullptr;
  ur_program_handle_t ProgAfter = nullptr;
  {
    auto Name = sycl::detail::KernelInfo<EAMTestKernel>::getName();
    sycl::unittest::UrMock<> Mock;
    sycl::platform Plt = sycl::platform();
    mock::getCallbacks().set_replace_callback("urProgramCreateWithIL",
                                              &setFixedProgramPtr);
    mock::getCallbacks().set_replace_callback("urProgramRelease",
                                              &releaseFixedProgramPtr);

    const sycl::device Dev = Plt.get_devices()[0];
    sycl::queue Queue{Dev};
    auto Ctx = Queue.get_context();
    ProgBefore = PM.getBuiltURProgram(sycl::detail::getSyclObjImpl(Ctx),
                                      sycl::detail::getSyclObjImpl(Dev), Name);
    auto Mask = PM.getEliminatedKernelArgMask(ProgBefore, Name);
    EXPECT_NE(Mask, nullptr);
    EXPECT_EQ(Mask->at(0), 1);
  }

  {
    auto Name = sycl::detail::KernelInfo<EAMTestKernel3>::getName();
    sycl::unittest::UrMock<> Mock;
    sycl::platform Plt = sycl::platform();
    mock::getCallbacks().set_replace_callback("urProgramCreateWithIL",
                                              &setFixedProgramPtr);
    mock::getCallbacks().set_replace_callback("urProgramRelease",
                                              &releaseFixedProgramPtr);

    const sycl::device Dev = Plt.get_devices()[0];
    sycl::queue Queue{Dev};
    auto Ctx = Queue.get_context();
    ProgAfter = PM.getBuiltURProgram(sycl::detail::getSyclObjImpl(Ctx),
                                     sycl::detail::getSyclObjImpl(Dev), Name);
    auto Mask = PM.getEliminatedKernelArgMask(ProgAfter, Name);
    EXPECT_NE(Mask, nullptr);
    EXPECT_EQ(Mask->at(0), 0);
  }

  // Verify that the test is behaving correctly and that the pointer is being
  // reused
  EXPECT_EQ(ProgBefore, ProgAfter);
}<|MERGE_RESOLUTION|>--- conflicted
+++ resolved
@@ -58,50 +58,14 @@
   std::vector<unsigned char> KernelEAM{0b00000101};
   MockProperty EAMKernelPOI = makeKernelParamOptInfo(
       EAMTestKernelName, EAMTestKernelNumArgs, KernelEAM);
-<<<<<<< HEAD
-  Array<MockProperty> ImgKPOI{std::move(EAMKernelPOI)};
-=======
-  std::vector<UrProperty> ImgKPOI{std::move(EAMKernelPOI)};
->>>>>>> 242f16b3
+  std::vector<MockProperty> ImgKPOI{std::move(EAMKernelPOI)};
 
   MockPropertySet PropSet;
   PropSet.insert(__SYCL_PROPERTY_SET_KERNEL_PARAM_OPT_INFO, std::move(ImgKPOI));
 
-  std::vector<UrOffloadEntry> Entries = makeEmptyKernels({EAMTestKernelName});
-
-<<<<<<< HEAD
-  Array<MockOffloadEntry> Entries = makeEmptyKernels({EAMTestKernelName});
-
-  MockDeviceImage Img{SYCL_DEVICE_BINARY_TYPE_SPIRV,       // Format
-                      __SYCL_DEVICE_BINARY_TARGET_SPIRV64, // DeviceTargetSpec
-                      "",                                  // Compile options
-                      "",                                  // Link options
-                      std::move(Bin),
-                      std::move(Entries),
-                      std::move(PropSet)};
-
-  return Img;
-}
-
-static sycl::unittest::MockDeviceImage generateEAMTestKernel2Image() {
-  using namespace sycl::unittest;
-
-  MockPropertySet PropSet;
-
-  std::vector<unsigned char> Bin{6, 7, 8, 9, 10, 11}; // Random data
-
-  Array<MockOffloadEntry> Entries = makeEmptyKernels({EAMTestKernel2Name});
-
-  MockDeviceImage Img{SYCL_DEVICE_BINARY_TYPE_SPIRV,       // Format
-                      __SYCL_DEVICE_BINARY_TARGET_SPIRV64, // DeviceTargetSpec
-                      "",                                  // Compile options
-                      "",                                  // Link options
-                      std::move(Bin),
-                      std::move(Entries),
-                      std::move(PropSet)};
-=======
-  UrImage Img(std::move(Entries), std::move(PropSet));
->>>>>>> 242f16b3
+  std::vector<MockOffloadEntry> Entries = makeEmptyKernels({EAMTestKernelName});
+
+  MockDeviceImage Img{std::move(Entries), std::move(PropSet)};
 
   return Img;
 }
@@ -113,52 +77,26 @@
   std::vector<unsigned char> KernelEAM{0b00001010};
   MockProperty EAMKernelPOI = makeKernelParamOptInfo(
       EAMTestKernel3Name, EAMTestKernelNumArgs, KernelEAM);
-<<<<<<< HEAD
-  Array<MockProperty> ImgKPOI{std::move(EAMKernelPOI)};
-=======
-  std::vector<UrProperty> ImgKPOI{std::move(EAMKernelPOI)};
->>>>>>> 242f16b3
+  std::vector<MockProperty> ImgKPOI{std::move(EAMKernelPOI)};
 
   MockPropertySet PropSet;
   PropSet.insert(__SYCL_PROPERTY_SET_KERNEL_PARAM_OPT_INFO, std::move(ImgKPOI));
 
-<<<<<<< HEAD
-  std::vector<unsigned char> Bin{0, 1, 2, 3, 4, 5}; // Random data
-
-  Array<MockOffloadEntry> Entries = makeEmptyKernels({EAMTestKernel3Name});
-
-  MockDeviceImage Img{SYCL_DEVICE_BINARY_TYPE_SPIRV,       // Format
-                      __SYCL_DEVICE_BINARY_TARGET_SPIRV64, // DeviceTargetSpec
-                      "",                                  // Compile options
-                      "",                                  // Link options
-                      std::move(Bin),
-                      std::move(Entries),
-                      std::move(PropSet)};
-=======
-  std::vector<UrOffloadEntry> Entries = makeEmptyKernels({EAMTestKernel3Name});
-
-  UrImage Img(std::move(Entries), std::move(PropSet));
->>>>>>> 242f16b3
+  std::vector<MockOffloadEntry> Entries =
+      makeEmptyKernels({EAMTestKernel3Name});
+
+  MockDeviceImage Img(std::move(Entries), std::move(PropSet));
 
   return Img;
 }
 
-<<<<<<< HEAD
 static sycl::unittest::MockDeviceImage EAMImg = generateEAMTestKernelImage();
-static sycl::unittest::MockDeviceImage EAM2Img = generateEAMTestKernel2Image();
+static sycl::unittest::MockDeviceImage EAM2Img =
+    sycl::unittest::generateDefaultImage({EAMTestKernel2Name});
 static sycl::unittest::MockDeviceImage EAM3Img = generateEAMTestKernel3Image();
 static sycl::unittest::MockDeviceImageArray<1> EAMImgArray{&EAMImg};
 static sycl::unittest::MockDeviceImageArray<1> EAM2ImgArray{&EAM2Img};
 static sycl::unittest::MockDeviceImageArray<1> EAM3ImgArray{&EAM3Img};
-=======
-static sycl::unittest::UrImage EAMImg = generateEAMTestKernelImage();
-static sycl::unittest::UrImage EAM2Img =
-    sycl::unittest::generateDefaultImage({EAMTestKernel2Name});
-static sycl::unittest::UrImage EAM3Img = generateEAMTestKernel3Image();
-static sycl::unittest::UrImageArray<1> EAMImgArray{&EAMImg};
-static sycl::unittest::UrImageArray<1> EAM2ImgArray{&EAM2Img};
-static sycl::unittest::UrImageArray<1> EAM3ImgArray{&EAM3Img};
->>>>>>> 242f16b3
 
 // ur_program_handle_t address is used as a key for ProgramManager::NativePrograms
 // storage. redefinedProgramLinkCommon makes ur_program_handle_t address equal to 0x1.
