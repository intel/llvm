--- conflicted
+++ resolved
@@ -63,42 +63,9 @@
   UrPropertySet PropSet;
   PropSet.insert(__SYCL_PROPERTY_SET_KERNEL_PARAM_OPT_INFO, std::move(ImgKPOI));
 
-<<<<<<< HEAD
-  UrArray<UrOffloadEntry> Entries = makeEmptyKernels({EAMTestKernelName});
+  std::vector<UrOffloadEntry> Entries = makeEmptyKernels({EAMTestKernelName});
 
   UrImage Img(std::move(Entries), std::move(PropSet));
-=======
-  std::vector<unsigned char> Bin{0, 1, 2, 3, 4, 5}; // Random data
-
-  std::vector<UrOffloadEntry> Entries = makeEmptyKernels({EAMTestKernelName});
-
-  UrImage Img{SYCL_DEVICE_BINARY_TYPE_SPIRV,       // Format
-              __SYCL_DEVICE_BINARY_TARGET_SPIRV64, // DeviceTargetSpec
-              "",                                  // Compile options
-              "",                                  // Link options
-              std::move(Bin),
-              std::move(Entries),
-              std::move(PropSet)};
-
-  return Img;
-}
-
-static sycl::unittest::UrImage generateEAMTestKernel2Image() {
-  using namespace sycl::unittest;
-
-  UrPropertySet PropSet;
-
-  std::vector<unsigned char> Bin{6, 7, 8, 9, 10, 11}; // Random data
-
-  std::vector<UrOffloadEntry> Entries = makeEmptyKernels({EAMTestKernel2Name});
-
-  UrImage Img{SYCL_DEVICE_BINARY_TYPE_SPIRV,       // Format
-              __SYCL_DEVICE_BINARY_TARGET_SPIRV64, // DeviceTargetSpec
-              "",                                  // Compile options
-              "",                                  // Link options
-              std::move(Bin),
-              std::move(Entries),
-              std::move(PropSet)};
 
   return Img;
 }
@@ -115,30 +82,17 @@
   UrPropertySet PropSet;
   PropSet.insert(__SYCL_PROPERTY_SET_KERNEL_PARAM_OPT_INFO, std::move(ImgKPOI));
 
-  std::vector<unsigned char> Bin{0, 1, 2, 3, 4, 5}; // Random data
-
   std::vector<UrOffloadEntry> Entries = makeEmptyKernels({EAMTestKernel3Name});
 
-  UrImage Img{SYCL_DEVICE_BINARY_TYPE_SPIRV,       // Format
-              __SYCL_DEVICE_BINARY_TARGET_SPIRV64, // DeviceTargetSpec
-              "",                                  // Compile options
-              "",                                  // Link options
-              std::move(Bin),
-              std::move(Entries),
-              std::move(PropSet)};
->>>>>>> ec57ad7e
+  UrImage Img(std::move(Entries), std::move(PropSet));
 
   return Img;
 }
 
 static sycl::unittest::UrImage EAMImg = generateEAMTestKernelImage();
-<<<<<<< HEAD
 static sycl::unittest::UrImage EAM2Img =
     sycl::unittest::generateDefaultImage({EAMTestKernel2Name});
-=======
-static sycl::unittest::UrImage EAM2Img = generateEAMTestKernel2Image();
 static sycl::unittest::UrImage EAM3Img = generateEAMTestKernel3Image();
->>>>>>> ec57ad7e
 static sycl::unittest::UrImageArray<1> EAMImgArray{&EAMImg};
 static sycl::unittest::UrImageArray<1> EAM2ImgArray{&EAM2Img};
 static sycl::unittest::UrImageArray<1> EAM3ImgArray{&EAM3Img};
