//==------- EliminatedArgMask.cpp --- eliminated args mask unit test -------==//
//
// Part of the LLVM Project, under the Apache License v2.0 with LLVM Exceptions.
// See https://llvm.org/LICENSE.txt for license information.
// SPDX-License-Identifier: Apache-2.0 WITH LLVM-exception
//
//===----------------------------------------------------------------------===//

#include <detail/handler_impl.hpp>
#include <detail/kernel_bundle_impl.hpp>
#include <detail/queue_impl.hpp>
#include <detail/scheduler/commands.hpp>
#include <sycl/sycl.hpp>

#include <helpers/MockKernelInfo.hpp>
#include <helpers/PiImage.hpp>
#include <helpers/UrMock.hpp>

#include <gtest/gtest.h>

class EAMTestKernel;
class EAMTestKernel2;
constexpr const char EAMTestKernelName[] = "EAMTestKernel";
constexpr const char EAMTestKernel2Name[] = "EAMTestKernel2";
constexpr unsigned EAMTestKernelNumArgs = 4;

namespace sycl {
inline namespace _V1 {
namespace detail {
template <>
struct KernelInfo<EAMTestKernel> : public unittest::MockKernelInfoBase {
  static constexpr unsigned getNumParams() { return EAMTestKernelNumArgs; }
  static constexpr const char *getName() { return EAMTestKernelName; }
};

template <>
struct KernelInfo<EAMTestKernel2> : public unittest::MockKernelInfoBase {
  static constexpr unsigned getNumParams() { return 0; }
  static constexpr const char *getName() { return EAMTestKernel2Name; }
};

} // namespace detail
} // namespace _V1
} // namespace sycl

static sycl::unittest::PiImage generateEAMTestKernelImage() {
  using namespace sycl::unittest;

  // Eliminated arguments are 1st and 3rd.
  std::vector<unsigned char> KernelEAM{0b00000101};
  PiProperty EAMKernelPOI = makeKernelParamOptInfo(
      EAMTestKernelName, EAMTestKernelNumArgs, KernelEAM);
  PiArray<PiProperty> ImgKPOI{std::move(EAMKernelPOI)};

  PiPropertySet PropSet;
  PropSet.insert(__SYCL_PI_PROPERTY_SET_KERNEL_PARAM_OPT_INFO,
                 std::move(ImgKPOI));

  std::vector<unsigned char> Bin{0, 1, 2, 3, 4, 5}; // Random data

  PiArray<PiOffloadEntry> Entries = makeEmptyKernels({EAMTestKernelName});

  PiImage Img{PI_DEVICE_BINARY_TYPE_SPIRV,            // Format
              __SYCL_PI_DEVICE_BINARY_TARGET_SPIRV64, // DeviceTargetSpec
              "",                                     // Compile options
              "",                                     // Link options
              std::move(Bin),
              std::move(Entries),
              std::move(PropSet)};

  return Img;
}

static sycl::unittest::PiImage generateEAMTestKernel2Image() {
  using namespace sycl::unittest;

  PiPropertySet PropSet;

  std::vector<unsigned char> Bin{6, 7, 8, 9, 10, 11}; // Random data

  PiArray<PiOffloadEntry> Entries = makeEmptyKernels({EAMTestKernel2Name});

  std::string CompileOpts = "", LinkOpts = "";

  PiImage Img(PI_DEVICE_BINARY_TYPE_SPIRV,            // Format
              __SYCL_PI_DEVICE_BINARY_TARGET_SPIRV64, // DeviceTargetSpec
              CompileOpts,                            // Compile options
              LinkOpts,                               // Link options
              std::move(Bin), std::move(Entries), std::move(PropSet));

  return Img;
}

static sycl::unittest::PiImage EAMImg = generateEAMTestKernelImage();
static sycl::unittest::PiImage EAM2Img = generateEAMTestKernel2Image();
static sycl::unittest::PiImageArray<1> EAMImgArray{&EAMImg};
static sycl::unittest::PiImageArray<1> EAM2ImgArray{&EAM2Img};

// ur_program_handle_t address is used as a key for ProgramManager::NativePrograms
// storage. redefinedProgramLinkCommon makes ur_program_handle_t address equal to 0x1.
// Make sure that size of Bin is different for device images used in these tests
// and greater than 1.
inline ur_result_t redefinedProgramCreateEAM(void *pParams) {
  auto params = *static_cast<ur_program_create_with_il_params_t *>(pParams);
  static size_t UrProgramAddr = 2;
  **params.pphProgram = reinterpret_cast<ur_program_handle_t>(UrProgramAddr++);
  return UR_RESULT_SUCCESS;
}

class MockHandler : public sycl::handler {

public:
  MockHandler(std::shared_ptr<sycl::detail::queue_impl> Queue)
      : sycl::handler(Queue, /*CallerNeedsEvent*/ true) {}

  std::unique_ptr<sycl::detail::CG> finalize() {
    auto CGH = static_cast<sycl::handler *>(this);
    std::unique_ptr<sycl::detail::CG> CommandGroup;
    switch (getType()) {
    case sycl::detail::CG::Kernel: {
      CommandGroup.reset(new sycl::detail::CGExecKernel(
          std::move(CGH->MNDRDesc), std::move(CGH->MHostKernel),
          std::move(CGH->MKernel), std::move(MImpl->MKernelBundle),
          std::move(CGH->CGData), std::move(CGH->MArgs),
          CGH->MKernelName.c_str(), std::move(CGH->MStreamStorage),
          std::move(MImpl->MAuxiliaryResources), CGH->MCGType, {},
          MImpl->MKernelIsCooperative, MImpl->MKernelUsesClusterLaunch,
          CGH->MCodeLoc));
      break;
    }
    default:
<<<<<<< HEAD
      throw sycl::runtime_error("Unhandled type of command group",
                                UR_RESULT_ERROR_INVALID_OPERATION);
=======
      throw sycl::exception(sycl::make_error_code(sycl::errc::runtime),
                            "Unhandled type of command group");
>>>>>>> c6f7942a
    }

    return CommandGroup;
  }
};

const sycl::detail::KernelArgMask *getKernelArgMaskFromBundle(
    const sycl::kernel_bundle<sycl::bundle_state::input> &KernelBundle,
    std::shared_ptr<sycl::detail::queue_impl> QueueImpl) {

  auto ExecBundle = sycl::link(sycl::compile(KernelBundle));
  EXPECT_FALSE(ExecBundle.empty()) << "Expect non-empty exec kernel bundle";

  // Emulating processing of command group function
  MockHandler MockCGH(QueueImpl);
  MockCGH.use_kernel_bundle(ExecBundle);
  MockCGH.single_task<EAMTestKernel>([] {}); // Actual kernel does not matter

  std::unique_ptr<sycl::detail::CG> CmdGroup = MockCGH.finalize();
  auto *ExecKernel = static_cast<sycl::detail::CGExecKernel *>(CmdGroup.get());

  const auto &KernelBundleImplPtr = ExecKernel->getKernelBundle();
  EXPECT_TRUE(KernelBundleImplPtr)
      << "Expect command group to contain kernel bundle";

  auto KernelID = sycl::detail::ProgramManager::getInstance().getSYCLKernelID(
      ExecKernel->MKernelName);
  sycl::kernel SyclKernel =
      KernelBundleImplPtr->get_kernel(KernelID, KernelBundleImplPtr);
  auto SyclKernelImpl = sycl::detail::getSyclObjImpl(SyclKernel);
  std::shared_ptr<sycl::detail::device_image_impl> DeviceImageImpl =
      SyclKernelImpl->getDeviceImage();
  ur_program_handle_t Program = DeviceImageImpl->get_ur_program_ref();

  EXPECT_TRUE(nullptr == ExecKernel->MSyclKernel ||
              !ExecKernel->MSyclKernel->isCreatedFromSource());

  return sycl::detail::ProgramManager::getInstance().getEliminatedKernelArgMask(
      Program, ExecKernel->MKernelName);
}

// After both kernels are compiled ProgramManager.NativePrograms contains info
// about each pi_program. However, the result of the linkage of these kernels
// isn't stored in ProgramManager.NativePrograms.
// Check that eliminated arg mask can be found for one of kernels in a
// kernel bundle after two kernels are compiled and linked.
TEST(EliminatedArgMask, KernelBundleWith2Kernels) {
  sycl::unittest::UrMock<> Mock;
  sycl::platform Plt = sycl::platform();
  mock::getCallbacks().set_before_callback("urProgramCreateWithIL",
                                           &redefinedProgramCreateEAM);

  const sycl::device Dev = Plt.get_devices()[0];
  sycl::queue Queue{Dev};

  sycl::kernel_bundle KernelBundle =
      sycl::get_kernel_bundle<sycl::bundle_state::input>(
          Queue.get_context(), {Dev},
          {sycl::get_kernel_id<EAMTestKernel>(),
           sycl::get_kernel_id<EAMTestKernel2>()});

  const sycl::detail::KernelArgMask *EliminatedArgMask =
      getKernelArgMaskFromBundle(KernelBundle,
                                 sycl::detail::getSyclObjImpl(Queue));
  assert(EliminatedArgMask && "EliminatedArgMask must be not null");

  sycl::detail::KernelArgMask ExpElimArgMask(EAMTestKernelNumArgs);
  ExpElimArgMask[0] = ExpElimArgMask[2] = true;

  EXPECT_EQ(*EliminatedArgMask, ExpElimArgMask);
}<|MERGE_RESOLUTION|>--- conflicted
+++ resolved
@@ -129,13 +129,8 @@
       break;
     }
     default:
-<<<<<<< HEAD
-      throw sycl::runtime_error("Unhandled type of command group",
-                                UR_RESULT_ERROR_INVALID_OPERATION);
-=======
       throw sycl::exception(sycl::make_error_code(sycl::errc::runtime),
                             "Unhandled type of command group");
->>>>>>> c6f7942a
     }
 
     return CommandGroup;
