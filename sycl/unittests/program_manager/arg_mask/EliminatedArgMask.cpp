//==------- EliminatedArgMask.cpp --- eliminated args mask unit test -------==//
//
// Part of the LLVM Project, under the Apache License v2.0 with LLVM Exceptions.
// See https://llvm.org/LICENSE.txt for license information.
// SPDX-License-Identifier: Apache-2.0 WITH LLVM-exception
//
//===----------------------------------------------------------------------===//

#include <detail/handler_impl.hpp>
#include <detail/kernel_bundle_impl.hpp>
#include <detail/queue_impl.hpp>
#include <detail/scheduler/commands.hpp>
#include <sycl/sycl.hpp>

#include <helpers/MockKernelInfo.hpp>
#include <helpers/UrImage.hpp>
#include <helpers/UrMock.hpp>

#include <gtest/gtest.h>

class EAMTestKernel;
class EAMTestKernel2;
constexpr const char EAMTestKernelName[] = "EAMTestKernel";
constexpr const char EAMTestKernel2Name[] = "EAMTestKernel2";
constexpr unsigned EAMTestKernelNumArgs = 4;

namespace sycl {
inline namespace _V1 {
namespace detail {
template <>
struct KernelInfo<EAMTestKernel> : public unittest::MockKernelInfoBase {
  static constexpr unsigned getNumParams() { return EAMTestKernelNumArgs; }
  static constexpr const char *getName() { return EAMTestKernelName; }
};

template <>
struct KernelInfo<EAMTestKernel2> : public unittest::MockKernelInfoBase {
  static constexpr unsigned getNumParams() { return 0; }
  static constexpr const char *getName() { return EAMTestKernel2Name; }
};

} // namespace detail
} // namespace _V1
} // namespace sycl

static sycl::unittest::UrImage generateEAMTestKernelImage() {
  using namespace sycl::unittest;

  // Eliminated arguments are 1st and 3rd.
  std::vector<unsigned char> KernelEAM{0b00000101};
  UrProperty EAMKernelPOI = makeKernelParamOptInfo(
      EAMTestKernelName, EAMTestKernelNumArgs, KernelEAM);
  UrArray<UrProperty> ImgKPOI{std::move(EAMKernelPOI)};

<<<<<<< HEAD
  UrPropertySet PropSet;
  PropSet.insert(__SYCL_UR_PROPERTY_SET_KERNEL_PARAM_OPT_INFO,
                 std::move(ImgKPOI));
=======
  PiPropertySet PropSet;
  PropSet.insert(__SYCL_PROPERTY_SET_KERNEL_PARAM_OPT_INFO, std::move(ImgKPOI));
>>>>>>> 847f4ddb

  std::vector<unsigned char> Bin{0, 1, 2, 3, 4, 5}; // Random data

  UrArray<UrOffloadEntry> Entries = makeEmptyKernels({EAMTestKernelName});

<<<<<<< HEAD
  UrImage Img{UR_DEVICE_BINARY_TYPE_SPIRV,            // Format
              __SYCL_UR_DEVICE_BINARY_TARGET_SPIRV64, // DeviceTargetSpec
              "",                                     // Compile options
              "",                                     // Link options
=======
  PiImage Img{SYCL_DEVICE_BINARY_TYPE_SPIRV,       // Format
              __SYCL_DEVICE_BINARY_TARGET_SPIRV64, // DeviceTargetSpec
              "",                                  // Compile options
              "",                                  // Link options
>>>>>>> 847f4ddb
              std::move(Bin),
              std::move(Entries),
              std::move(PropSet)};

  return Img;
}

static sycl::unittest::UrImage generateEAMTestKernel2Image() {
  using namespace sycl::unittest;

  UrPropertySet PropSet;

  std::vector<unsigned char> Bin{6, 7, 8, 9, 10, 11}; // Random data

  UrArray<UrOffloadEntry> Entries = makeEmptyKernels({EAMTestKernel2Name});

<<<<<<< HEAD
  std::string CompileOpts = "", LinkOpts = "";

  UrImage Img(UR_DEVICE_BINARY_TYPE_SPIRV,            // Format
              __SYCL_UR_DEVICE_BINARY_TARGET_SPIRV64, // DeviceTargetSpec
              CompileOpts,                            // Compile options
              LinkOpts,                               // Link options
              std::move(Bin), std::move(Entries), std::move(PropSet));
=======
  PiImage Img{SYCL_DEVICE_BINARY_TYPE_SPIRV,       // Format
              __SYCL_DEVICE_BINARY_TARGET_SPIRV64, // DeviceTargetSpec
              "",                                  // Compile options
              "",                                  // Link options
              std::move(Bin),
              std::move(Entries),
              std::move(PropSet)};
>>>>>>> 847f4ddb

  return Img;
}

static sycl::unittest::UrImage EAMImg = generateEAMTestKernelImage();
static sycl::unittest::UrImage EAM2Img = generateEAMTestKernel2Image();
static sycl::unittest::UrImageArray<1> EAMImgArray{&EAMImg};
static sycl::unittest::UrImageArray<1> EAM2ImgArray{&EAM2Img};

// ur_program_handle_t address is used as a key for ProgramManager::NativePrograms
// storage. redefinedProgramLinkCommon makes ur_program_handle_t address equal to 0x1.
// Make sure that size of Bin is different for device images used in these tests
// and greater than 1.
inline ur_result_t redefinedProgramCreateEAM(void *pParams) {
  auto params = *static_cast<ur_program_create_with_il_params_t *>(pParams);
  static size_t UrProgramAddr = 2;
  **params.pphProgram = reinterpret_cast<ur_program_handle_t>(UrProgramAddr++);
  return UR_RESULT_SUCCESS;
}

class MockHandler : public sycl::handler {

public:
  using sycl::handler::impl;

  MockHandler(std::shared_ptr<sycl::detail::queue_impl> Queue)
      : sycl::handler(Queue, /*CallerNeedsEvent*/ true) {}

  std::unique_ptr<sycl::detail::CG> finalize() {
    auto CGH = static_cast<sycl::handler *>(this);
    std::unique_ptr<sycl::detail::CG> CommandGroup;
    switch (getType()) {
    case sycl::detail::CGType::Kernel: {
      CommandGroup.reset(new sycl::detail::CGExecKernel(
          std::move(impl->MNDRDesc), std::move(CGH->MHostKernel),
          std::move(CGH->MKernel), std::move(impl->MKernelBundle),
          std::move(impl->CGData), std::move(impl->MArgs),
          CGH->MKernelName.c_str(), std::move(CGH->MStreamStorage),
          std::move(impl->MAuxiliaryResources), impl->MCGType, {},
          impl->MKernelIsCooperative, impl->MKernelUsesClusterLaunch,
          CGH->MCodeLoc));
      break;
    }
    default:
      throw sycl::exception(sycl::make_error_code(sycl::errc::runtime),
                            "Unhandled type of command group");
    }

    return CommandGroup;
  }
};

const sycl::detail::KernelArgMask *getKernelArgMaskFromBundle(
    const sycl::kernel_bundle<sycl::bundle_state::input> &KernelBundle,
    std::shared_ptr<sycl::detail::queue_impl> QueueImpl) {

  auto ExecBundle = sycl::link(sycl::compile(KernelBundle));
  EXPECT_FALSE(ExecBundle.empty()) << "Expect non-empty exec kernel bundle";

  // Emulating processing of command group function
  MockHandler MockCGH(QueueImpl);
  MockCGH.use_kernel_bundle(ExecBundle);
  MockCGH.single_task<EAMTestKernel>([] {}); // Actual kernel does not matter

  std::unique_ptr<sycl::detail::CG> CmdGroup = MockCGH.finalize();
  auto *ExecKernel = static_cast<sycl::detail::CGExecKernel *>(CmdGroup.get());

  const auto &KernelBundleImplPtr = ExecKernel->getKernelBundle();
  EXPECT_TRUE(KernelBundleImplPtr)
      << "Expect command group to contain kernel bundle";

  auto KernelID = sycl::detail::ProgramManager::getInstance().getSYCLKernelID(
      ExecKernel->MKernelName);
  sycl::kernel SyclKernel =
      KernelBundleImplPtr->get_kernel(KernelID, KernelBundleImplPtr);
  auto SyclKernelImpl = sycl::detail::getSyclObjImpl(SyclKernel);
  std::shared_ptr<sycl::detail::device_image_impl> DeviceImageImpl =
      SyclKernelImpl->getDeviceImage();
  ur_program_handle_t Program = DeviceImageImpl->get_ur_program_ref();

  EXPECT_TRUE(nullptr == ExecKernel->MSyclKernel ||
              !ExecKernel->MSyclKernel->isCreatedFromSource());

  return sycl::detail::ProgramManager::getInstance().getEliminatedKernelArgMask(
      Program, ExecKernel->MKernelName);
}

// After both kernels are compiled ProgramManager.NativePrograms contains info
// about each UR program handle. However, the result of the linkage of these
// kernels isn't stored in ProgramManager.NativePrograms.
// Check that eliminated arg mask can be found for one of kernels in a
// kernel bundle after two kernels are compiled and linked.
TEST(EliminatedArgMask, KernelBundleWith2Kernels) {
  sycl::unittest::UrMock<> Mock;
  sycl::platform Plt = sycl::platform();
  mock::getCallbacks().set_before_callback("urProgramCreateWithIL",
                                           &redefinedProgramCreateEAM);

  const sycl::device Dev = Plt.get_devices()[0];
  sycl::queue Queue{Dev};

  sycl::kernel_bundle KernelBundle =
      sycl::get_kernel_bundle<sycl::bundle_state::input>(
          Queue.get_context(), {Dev},
          {sycl::get_kernel_id<EAMTestKernel>(),
           sycl::get_kernel_id<EAMTestKernel2>()});

  const sycl::detail::KernelArgMask *EliminatedArgMask =
      getKernelArgMaskFromBundle(KernelBundle,
                                 sycl::detail::getSyclObjImpl(Queue));
  assert(EliminatedArgMask && "EliminatedArgMask must be not null");

  sycl::detail::KernelArgMask ExpElimArgMask(EAMTestKernelNumArgs);
  ExpElimArgMask[0] = ExpElimArgMask[2] = true;

  EXPECT_EQ(*EliminatedArgMask, ExpElimArgMask);
}<|MERGE_RESOLUTION|>--- conflicted
+++ resolved
@@ -52,63 +52,40 @@
       EAMTestKernelName, EAMTestKernelNumArgs, KernelEAM);
   UrArray<UrProperty> ImgKPOI{std::move(EAMKernelPOI)};
 
-<<<<<<< HEAD
   UrPropertySet PropSet;
-  PropSet.insert(__SYCL_UR_PROPERTY_SET_KERNEL_PARAM_OPT_INFO,
-                 std::move(ImgKPOI));
-=======
-  PiPropertySet PropSet;
   PropSet.insert(__SYCL_PROPERTY_SET_KERNEL_PARAM_OPT_INFO, std::move(ImgKPOI));
->>>>>>> 847f4ddb
 
   std::vector<unsigned char> Bin{0, 1, 2, 3, 4, 5}; // Random data
 
   UrArray<UrOffloadEntry> Entries = makeEmptyKernels({EAMTestKernelName});
 
-<<<<<<< HEAD
-  UrImage Img{UR_DEVICE_BINARY_TYPE_SPIRV,            // Format
-              __SYCL_UR_DEVICE_BINARY_TARGET_SPIRV64, // DeviceTargetSpec
-              "",                                     // Compile options
-              "",                                     // Link options
-=======
-  PiImage Img{SYCL_DEVICE_BINARY_TYPE_SPIRV,       // Format
-              __SYCL_DEVICE_BINARY_TARGET_SPIRV64, // DeviceTargetSpec
-              "",                                  // Compile options
-              "",                                  // Link options
->>>>>>> 847f4ddb
-              std::move(Bin),
-              std::move(Entries),
-              std::move(PropSet)};
-
-  return Img;
-}
-
-static sycl::unittest::UrImage generateEAMTestKernel2Image() {
-  using namespace sycl::unittest;
-
-  UrPropertySet PropSet;
-
-  std::vector<unsigned char> Bin{6, 7, 8, 9, 10, 11}; // Random data
-
-  UrArray<UrOffloadEntry> Entries = makeEmptyKernels({EAMTestKernel2Name});
-
-<<<<<<< HEAD
-  std::string CompileOpts = "", LinkOpts = "";
-
-  UrImage Img(UR_DEVICE_BINARY_TYPE_SPIRV,            // Format
-              __SYCL_UR_DEVICE_BINARY_TARGET_SPIRV64, // DeviceTargetSpec
-              CompileOpts,                            // Compile options
-              LinkOpts,                               // Link options
-              std::move(Bin), std::move(Entries), std::move(PropSet));
-=======
-  PiImage Img{SYCL_DEVICE_BINARY_TYPE_SPIRV,       // Format
+  UrImage Img{SYCL_DEVICE_BINARY_TYPE_SPIRV,       // Format
               __SYCL_DEVICE_BINARY_TARGET_SPIRV64, // DeviceTargetSpec
               "",                                  // Compile options
               "",                                  // Link options
               std::move(Bin),
               std::move(Entries),
               std::move(PropSet)};
->>>>>>> 847f4ddb
+
+  return Img;
+}
+
+static sycl::unittest::UrImage generateEAMTestKernel2Image() {
+  using namespace sycl::unittest;
+
+  UrPropertySet PropSet;
+
+  std::vector<unsigned char> Bin{6, 7, 8, 9, 10, 11}; // Random data
+
+  UrArray<UrOffloadEntry> Entries = makeEmptyKernels({EAMTestKernel2Name});
+
+  UrImage Img{SYCL_DEVICE_BINARY_TYPE_SPIRV,       // Format
+              __SYCL_DEVICE_BINARY_TARGET_SPIRV64, // DeviceTargetSpec
+              "",                                  // Compile options
+              "",                                  // Link options
+              std::move(Bin),
+              std::move(Entries),
+              std::move(PropSet)};
 
   return Img;
 }
