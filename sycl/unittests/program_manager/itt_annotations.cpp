--- conflicted
+++ resolved
@@ -62,27 +62,10 @@
 
   reset();
 
-<<<<<<< HEAD
-  sycl::platform Plt{sycl::default_selector()};
-
-  if (Plt.get_backend() == sycl::backend::ext_oneapi_cuda) {
-    std::cerr << "Test is not supported on CUDA platform, skipping\n";
-    return;
-  }
-
-  if (Plt.get_backend() == sycl::backend::ext_oneapi_hip) {
-    std::cerr << "Test is not supported on HIP platform, skipping\n";
-    return;
-  }
-
-  sycl::unittest::PiMock Mock{Plt};
-  setupDefaultMockAPIs(Mock);
-=======
   sycl::unittest::PiMock Mock;
   sycl::platform Plt = Mock.getPlatform();
   Mock.redefine<sycl::detail::PiApiKind::piextProgramSetSpecializationConstant>(
       redefinedProgramSetSpecializationConstant);
->>>>>>> 9a59ef58
 
   const sycl::device Dev = Plt.get_devices()[0];
 
@@ -106,27 +89,10 @@
 
   reset();
 
-<<<<<<< HEAD
-  sycl::platform Plt{sycl::default_selector()};
-
-  if (Plt.get_backend() == sycl::backend::ext_oneapi_cuda) {
-    std::cerr << "Test is not supported on CUDA platform, skipping\n";
-    return;
-  }
-
-  if (Plt.get_backend() == sycl::backend::ext_oneapi_hip) {
-    std::cerr << "Test is not supported on HIP platform, skipping\n";
-    return;
-  }
-
-  sycl::unittest::PiMock Mock{Plt};
-  setupDefaultMockAPIs(Mock);
-=======
   sycl::unittest::PiMock Mock;
   sycl::platform Plt = Mock.getPlatform();
   Mock.redefine<sycl::detail::PiApiKind::piextProgramSetSpecializationConstant>(
       redefinedProgramSetSpecializationConstant);
->>>>>>> 9a59ef58
 
   const sycl::device Dev = Plt.get_devices()[0];
 
