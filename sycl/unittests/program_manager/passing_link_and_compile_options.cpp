//==---- passing_link_and_compile_options.cpp --- Test for passing link and
// compile options for online linker and compiler ---------==//
//
// Part of the LLVM Project, under the Apache License v2.0 with LLVM Exceptions.
// See https://llvm.org/LICENSE.txt for license information.
// SPDX-License-Identifier: Apache-2.0 WITH LLVM-exception
//
//===----------------------------------------------------------------------===//
#include <sycl/sycl.hpp>

#include <sycl/detail/defines_elementary.hpp>

#include <helpers/MockKernelInfo.hpp>
#include <helpers/UrImage.hpp>
#include <helpers/UrMock.hpp>

#include <gtest/gtest.h>

std::string current_link_options, current_compile_options, current_build_opts;

class EAMTestKernel1;
const char EAMTestKernelName1[] = "LinkCompileTestKernel1";
constexpr unsigned EAMTestKernelNumArgs1 = 4;

class EAMTestKernel2;
const char EAMTestKernelName2[] = "LinkCompileTestKernel2";
constexpr unsigned EAMTestKernelNumArgs2 = 4;

class EAMTestKernel3;
const char EAMTestKernelName3[] = "LinkCompileTestKernel3";
constexpr unsigned EAMTestKernelNumArgs3 = 4;

namespace sycl {
inline namespace _V1 {
namespace detail {
template <>
struct KernelInfo<EAMTestKernel1> : public unittest::MockKernelInfoBase {
  static constexpr unsigned getNumParams() { return EAMTestKernelNumArgs1; }
  static constexpr const char *getName() { return EAMTestKernelName1; }
};

template <>
struct KernelInfo<EAMTestKernel2> : public unittest::MockKernelInfoBase {
  static constexpr unsigned getNumParams() { return EAMTestKernelNumArgs2; }
  static constexpr const char *getName() { return EAMTestKernelName2; }
};

template <>
struct KernelInfo<EAMTestKernel3> : public unittest::MockKernelInfoBase {
  static constexpr unsigned getNumParams() { return EAMTestKernelNumArgs3; }
  static constexpr const char *getName() { return EAMTestKernelName3; }
};

} // namespace detail
} // namespace _V1
} // namespace sycl

template <typename T>
static sycl::unittest::UrImage
generateEAMTestKernelImage(std::string _cmplOptions, std::string _lnkOptions) {
  using namespace sycl::unittest;

  std::vector<unsigned char> KernelEAM1{0b00000101};
  UrProperty EAMKernelPOI =
      makeKernelParamOptInfo(sycl::detail::KernelInfo<T>::getName(),
                             EAMTestKernelNumArgs1, KernelEAM1);
  UrArray<UrProperty> ImgKPOI{std::move(EAMKernelPOI)};

<<<<<<< HEAD
  UrPropertySet PropSet;
  PropSet.insert(__SYCL_UR_PROPERTY_SET_KERNEL_PARAM_OPT_INFO,
                 std::move(ImgKPOI));
=======
  PiPropertySet PropSet;
  PropSet.insert(__SYCL_PROPERTY_SET_KERNEL_PARAM_OPT_INFO, std::move(ImgKPOI));
>>>>>>> 847f4ddb

  std::vector<unsigned char> Bin{0, 1, 2, 3, 4, 5}; // Random data

  UrArray<UrOffloadEntry> Entries =
      makeEmptyKernels({sycl::detail::KernelInfo<T>::getName()});

<<<<<<< HEAD
  UrImage Img{UR_DEVICE_BINARY_TYPE_SPIRV,            // Format
              __SYCL_UR_DEVICE_BINARY_TARGET_SPIRV64, // DeviceTargetSpec
              _cmplOptions,                           // Compile options
              _lnkOptions,                            // Link options
=======
  PiImage Img{SYCL_DEVICE_BINARY_TYPE_SPIRV,       // Format
              __SYCL_DEVICE_BINARY_TARGET_SPIRV64, // DeviceTargetSpec
              _cmplOptions,                        // Compile options
              _lnkOptions,                         // Link options
>>>>>>> 847f4ddb
              std::move(Bin),
              std::move(Entries),
              std::move(PropSet)};
  return Img;
}

inline ur_result_t redefinedProgramLink(void *pParams) {
  auto params = *static_cast<ur_program_link_exp_params_t *>(pParams);
  assert(*params.ppOptions != nullptr);
  auto add_link_opts = std::string(*params.ppOptions);
  if (!add_link_opts.empty()) {
    if (!current_link_options.empty())
      current_link_options += " ";
    current_link_options += std::string(*params.ppOptions);
  }
  return UR_RESULT_SUCCESS;
}

inline ur_result_t redefinedProgramCompile(void *pParams) {
  auto params = *static_cast<ur_program_compile_exp_params_t *>(pParams);
  assert(*params.ppOptions != nullptr);
  auto add_compile_opts = std::string(*params.ppOptions);
  if (!add_compile_opts.empty()) {
    if (!current_compile_options.empty())
      current_compile_options += " ";
    current_compile_options += std::string(*params.ppOptions);
  }
  return UR_RESULT_SUCCESS;
}

inline ur_result_t redefinedProgramBuild(void *pParams) {
  auto params = *static_cast<ur_program_build_exp_params_t *>(pParams);
  assert(*params.ppOptions != nullptr);
  current_build_opts = std::string(*params.ppOptions);
  return UR_RESULT_SUCCESS;
}

TEST(Link_Compile_Options, compile_link_Options_Test_empty_options) {
  sycl::unittest::UrMock<> Mock;
  sycl::platform Plt = sycl::platform();
  mock::getCallbacks().set_before_callback("urProgramCompileExp",
                                           &redefinedProgramCompile);
  mock::getCallbacks().set_before_callback("urProgramLinkExp",
                                           &redefinedProgramLink);
  const sycl::device Dev = Plt.get_devices()[0];
  current_link_options.clear();
  current_compile_options.clear();
  std::string expected_options = "";
  static sycl::unittest::UrImage DevImage =
      generateEAMTestKernelImage<EAMTestKernel1>(expected_options,
                                                 expected_options);
  static sycl::unittest::UrImageArray<1> DevImageArray_{&DevImage};
  auto KernelID_1 = sycl::get_kernel_id<EAMTestKernel1>();
  sycl::queue Queue{Dev};
  const sycl::context Ctx = Queue.get_context();
  sycl::kernel_bundle KernelBundle =
      sycl::get_kernel_bundle<sycl::bundle_state::input>(Ctx, {Dev},
                                                         {KernelID_1});
  auto BundleObj = sycl::compile(KernelBundle);
  sycl::link(BundleObj);
  EXPECT_EQ(expected_options, current_link_options);
  EXPECT_EQ(expected_options, current_compile_options);
}

TEST(Link_Compile_Options, compile_link_Options_Test_filled_options) {
  sycl::unittest::UrMock<> Mock;
  sycl::platform Plt = sycl::platform();
  mock::getCallbacks().set_before_callback("urProgramCompileExp",
                                           &redefinedProgramCompile);
  mock::getCallbacks().set_before_callback("urProgramLinkExp",
                                           &redefinedProgramLink);
  const sycl::device Dev = Plt.get_devices()[0];
  current_link_options.clear();
  current_compile_options.clear();
  std::string expected_compile_options_1 =
                  "-cl-opt-disable -cl-fp32-correctly-rounded-divide-sqrt",
              expected_link_options_1 =
                  "-cl-denorms-are-zero -cl-no-signed-zeros";
  static sycl::unittest::UrImage DevImage_1 =
      generateEAMTestKernelImage<EAMTestKernel2>(expected_compile_options_1,
                                                 expected_link_options_1);

  static sycl::unittest::UrImageArray<1> DevImageArray = {&DevImage_1};
  auto KernelID_1 = sycl::get_kernel_id<EAMTestKernel2>();
  sycl::queue Queue{Dev};
  const sycl::context Ctx = Queue.get_context();
  sycl::kernel_bundle KernelBundle =
      sycl::get_kernel_bundle<sycl::bundle_state::input>(Ctx, {Dev},
                                                         {KernelID_1});
  auto BundleObj = sycl::compile(KernelBundle);
  sycl::link(BundleObj);
  EXPECT_EQ(expected_link_options_1, current_link_options);
  EXPECT_EQ(expected_compile_options_1, current_compile_options);
}

// According to kernel_bundle_impl.hpp:205 sycl::link now is not linking
// any two device images together
// TODO : Add check for linking 2 device images together when implemented.

TEST(Link_Compile_Options, check_sycl_build) {
  sycl::unittest::UrMock<> Mock;
  sycl::platform Plt = sycl::platform();
  mock::getCallbacks().set_before_callback("urProgramCompileExp",
                                           &redefinedProgramCompile);
  mock::getCallbacks().set_before_callback("urProgramLinkExp",
                                           &redefinedProgramLink);
  mock::getCallbacks().set_before_callback("urProgramBuildExp",
                                           &redefinedProgramBuild);
  const sycl::device Dev = Plt.get_devices()[0];
  current_link_options.clear();
  current_compile_options.clear();
  std::string expected_compile_options = "-cl-opt-disable",
              expected_link_options = "-cl-denorms-are-zero";
  static sycl::unittest::UrImage DevImage =
      generateEAMTestKernelImage<EAMTestKernel3>(expected_compile_options,
                                                 expected_link_options);
  static sycl::unittest::UrImageArray<1> DevImageArray{&DevImage};
  auto KernelID = sycl::get_kernel_id<EAMTestKernel3>();
  sycl::context Ctx{Dev};
  sycl::queue Queue{Ctx, Dev};
  sycl::kernel_bundle KernelBundle =
      sycl::get_kernel_bundle<sycl::bundle_state::input>(Ctx, {Dev},
                                                         {KernelID});
  sycl::build(KernelBundle);
  EXPECT_EQ(expected_compile_options + " " + expected_link_options,
            current_build_opts);
}<|MERGE_RESOLUTION|>--- conflicted
+++ resolved
@@ -66,31 +66,18 @@
                              EAMTestKernelNumArgs1, KernelEAM1);
   UrArray<UrProperty> ImgKPOI{std::move(EAMKernelPOI)};
 
-<<<<<<< HEAD
   UrPropertySet PropSet;
-  PropSet.insert(__SYCL_UR_PROPERTY_SET_KERNEL_PARAM_OPT_INFO,
-                 std::move(ImgKPOI));
-=======
-  PiPropertySet PropSet;
   PropSet.insert(__SYCL_PROPERTY_SET_KERNEL_PARAM_OPT_INFO, std::move(ImgKPOI));
->>>>>>> 847f4ddb
 
   std::vector<unsigned char> Bin{0, 1, 2, 3, 4, 5}; // Random data
 
   UrArray<UrOffloadEntry> Entries =
       makeEmptyKernels({sycl::detail::KernelInfo<T>::getName()});
 
-<<<<<<< HEAD
-  UrImage Img{UR_DEVICE_BINARY_TYPE_SPIRV,            // Format
-              __SYCL_UR_DEVICE_BINARY_TARGET_SPIRV64, // DeviceTargetSpec
-              _cmplOptions,                           // Compile options
-              _lnkOptions,                            // Link options
-=======
-  PiImage Img{SYCL_DEVICE_BINARY_TYPE_SPIRV,       // Format
+  UrImage Img{SYCL_DEVICE_BINARY_TYPE_SPIRV,       // Format
               __SYCL_DEVICE_BINARY_TARGET_SPIRV64, // DeviceTargetSpec
               _cmplOptions,                        // Compile options
               _lnkOptions,                         // Link options
->>>>>>> 847f4ddb
               std::move(Bin),
               std::move(Entries),
               std::move(PropSet)};
