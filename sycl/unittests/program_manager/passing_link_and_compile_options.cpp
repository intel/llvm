//==---- passing_link_and_compile_options.cpp --- Test for passing link and
// compile options for online linker and compiler ---------==//
//
// Part of the LLVM Project, under the Apache License v2.0 with LLVM Exceptions.
// See https://llvm.org/LICENSE.txt for license information.
// SPDX-License-Identifier: Apache-2.0 WITH LLVM-exception
//
//===----------------------------------------------------------------------===//
#include <sycl/sycl.hpp>

#include <sycl/detail/defines_elementary.hpp>

#include <helpers/MockKernelInfo.hpp>
#include <helpers/MockDeviceImage.hpp>
#include <helpers/UrMock.hpp>

#include <gtest/gtest.h>

std::string current_link_options, current_compile_options, current_build_opts;

class EAMTestKernel1;
const char EAMTestKernelName1[] = "LinkCompileTestKernel1";
constexpr unsigned EAMTestKernelNumArgs1 = 4;

class EAMTestKernel2;
const char EAMTestKernelName2[] = "LinkCompileTestKernel2";
constexpr unsigned EAMTestKernelNumArgs2 = 4;

class EAMTestKernel3;
const char EAMTestKernelName3[] = "LinkCompileTestKernel3";
constexpr unsigned EAMTestKernelNumArgs3 = 4;

namespace sycl {
inline namespace _V1 {
namespace detail {
template <>
struct KernelInfo<EAMTestKernel1> : public unittest::MockKernelInfoBase {
  static constexpr unsigned getNumParams() { return EAMTestKernelNumArgs1; }
  static constexpr const char *getName() { return EAMTestKernelName1; }
};

template <>
struct KernelInfo<EAMTestKernel2> : public unittest::MockKernelInfoBase {
  static constexpr unsigned getNumParams() { return EAMTestKernelNumArgs2; }
  static constexpr const char *getName() { return EAMTestKernelName2; }
};

template <>
struct KernelInfo<EAMTestKernel3> : public unittest::MockKernelInfoBase {
  static constexpr unsigned getNumParams() { return EAMTestKernelNumArgs3; }
  static constexpr const char *getName() { return EAMTestKernelName3; }
};

} // namespace detail
} // namespace _V1
} // namespace sycl

template <typename T>
static sycl::unittest::MockDeviceImage
generateEAMTestKernelImage(std::string _cmplOptions, std::string _lnkOptions) {
  using namespace sycl::unittest;

  std::vector<unsigned char> KernelEAM1{0b00000101};
  MockProperty EAMKernelPOI =
      makeKernelParamOptInfo(sycl::detail::KernelInfo<T>::getName(),
                             EAMTestKernelNumArgs1, KernelEAM1);
<<<<<<< HEAD
  Array<MockProperty> ImgKPOI{std::move(EAMKernelPOI)};
=======
  std::vector<UrProperty> ImgKPOI{std::move(EAMKernelPOI)};
>>>>>>> 242f16b3

  MockPropertySet PropSet;
  PropSet.insert(__SYCL_PROPERTY_SET_KERNEL_PARAM_OPT_INFO, std::move(ImgKPOI));

  std::vector<unsigned char> Bin{0, 1, 2, 3, 4, 5}; // Random data

<<<<<<< HEAD
  Array<MockOffloadEntry> Entries =
=======
  std::vector<UrOffloadEntry> Entries =
>>>>>>> 242f16b3
      makeEmptyKernels({sycl::detail::KernelInfo<T>::getName()});

  MockDeviceImage Img{SYCL_DEVICE_BINARY_TYPE_SPIRV,       // Format
                      __SYCL_DEVICE_BINARY_TARGET_SPIRV64, // DeviceTargetSpec
                      _cmplOptions,                        // Compile options
                      _lnkOptions,                         // Link options
                      std::move(Bin),
                      std::move(Entries),
                      std::move(PropSet)};
  return Img;
}

inline ur_result_t redefinedProgramLink(void *pParams) {
  auto params = *static_cast<ur_program_link_exp_params_t *>(pParams);
  assert(*params.ppOptions != nullptr);
  auto add_link_opts = std::string(*params.ppOptions);
  if (!add_link_opts.empty()) {
    if (!current_link_options.empty())
      current_link_options += " ";
    current_link_options += std::string(*params.ppOptions);
  }
  return UR_RESULT_SUCCESS;
}

inline ur_result_t redefinedProgramCompile(void *pParams) {
  auto params = *static_cast<ur_program_compile_exp_params_t *>(pParams);
  assert(*params.ppOptions != nullptr);
  auto add_compile_opts = std::string(*params.ppOptions);
  if (!add_compile_opts.empty()) {
    if (!current_compile_options.empty())
      current_compile_options += " ";
    current_compile_options += std::string(*params.ppOptions);
  }
  return UR_RESULT_SUCCESS;
}

inline ur_result_t redefinedProgramBuild(void *pParams) {
  auto params = *static_cast<ur_program_build_exp_params_t *>(pParams);
  assert(*params.ppOptions != nullptr);
  current_build_opts = std::string(*params.ppOptions);
  return UR_RESULT_SUCCESS;
}

TEST(Link_Compile_Options, compile_link_Options_Test_empty_options) {
  sycl::unittest::UrMock<> Mock;
  sycl::platform Plt = sycl::platform();
  mock::getCallbacks().set_before_callback("urProgramCompileExp",
                                           &redefinedProgramCompile);
  mock::getCallbacks().set_before_callback("urProgramLinkExp",
                                           &redefinedProgramLink);
  const sycl::device Dev = Plt.get_devices()[0];
  current_link_options.clear();
  current_compile_options.clear();
  std::string expected_options = "";
  static sycl::unittest::MockDeviceImage DevImage =
      generateEAMTestKernelImage<EAMTestKernel1>(expected_options,
                                                 expected_options);
  static sycl::unittest::MockDeviceImageArray<1> DevImageArray_{&DevImage};
  auto KernelID_1 = sycl::get_kernel_id<EAMTestKernel1>();
  sycl::queue Queue{Dev};
  const sycl::context Ctx = Queue.get_context();
  sycl::kernel_bundle KernelBundle =
      sycl::get_kernel_bundle<sycl::bundle_state::input>(Ctx, {Dev},
                                                         {KernelID_1});
  auto BundleObj = sycl::compile(KernelBundle);
  sycl::link(BundleObj);
  EXPECT_EQ(expected_options, current_link_options);
  EXPECT_EQ(expected_options, current_compile_options);
}

TEST(Link_Compile_Options, compile_link_Options_Test_filled_options) {
  sycl::unittest::UrMock<> Mock;
  sycl::platform Plt = sycl::platform();
  mock::getCallbacks().set_before_callback("urProgramCompileExp",
                                           &redefinedProgramCompile);
  mock::getCallbacks().set_before_callback("urProgramLinkExp",
                                           &redefinedProgramLink);
  const sycl::device Dev = Plt.get_devices()[0];
  current_link_options.clear();
  current_compile_options.clear();
  std::string expected_compile_options_1 =
                  "-cl-opt-disable -cl-fp32-correctly-rounded-divide-sqrt",
              expected_link_options_1 =
                  "-cl-denorms-are-zero -cl-no-signed-zeros";
  static sycl::unittest::MockDeviceImage DevImage_1 =
      generateEAMTestKernelImage<EAMTestKernel2>(expected_compile_options_1,
                                                 expected_link_options_1);

  static sycl::unittest::MockDeviceImageArray<1> DevImageArray = {&DevImage_1};
  auto KernelID_1 = sycl::get_kernel_id<EAMTestKernel2>();
  sycl::queue Queue{Dev};
  const sycl::context Ctx = Queue.get_context();
  sycl::kernel_bundle KernelBundle =
      sycl::get_kernel_bundle<sycl::bundle_state::input>(Ctx, {Dev},
                                                         {KernelID_1});
  auto BundleObj = sycl::compile(KernelBundle);
  sycl::link(BundleObj);
  EXPECT_EQ(expected_link_options_1, current_link_options);
  EXPECT_EQ(expected_compile_options_1, current_compile_options);
}

// According to kernel_bundle_impl.hpp:205 sycl::link now is not linking
// any two device images together
// TODO : Add check for linking 2 device images together when implemented.

TEST(Link_Compile_Options, check_sycl_build) {
  sycl::unittest::UrMock<> Mock;
  sycl::platform Plt = sycl::platform();
  mock::getCallbacks().set_before_callback("urProgramCompileExp",
                                           &redefinedProgramCompile);
  mock::getCallbacks().set_before_callback("urProgramLinkExp",
                                           &redefinedProgramLink);
  mock::getCallbacks().set_before_callback("urProgramBuildExp",
                                           &redefinedProgramBuild);
  const sycl::device Dev = Plt.get_devices()[0];
  current_link_options.clear();
  current_compile_options.clear();
  std::string expected_compile_options = "-cl-opt-disable",
              expected_link_options = "-cl-denorms-are-zero";
  static sycl::unittest::MockDeviceImage DevImage =
      generateEAMTestKernelImage<EAMTestKernel3>(expected_compile_options,
                                                 expected_link_options);
  static sycl::unittest::MockDeviceImageArray<1> DevImageArray{&DevImage};
  auto KernelID = sycl::get_kernel_id<EAMTestKernel3>();
  sycl::context Ctx{Dev};
  sycl::queue Queue{Ctx, Dev};
  sycl::kernel_bundle KernelBundle =
      sycl::get_kernel_bundle<sycl::bundle_state::input>(Ctx, {Dev},
                                                         {KernelID});
  sycl::build(KernelBundle);
  EXPECT_EQ(expected_compile_options + " " + expected_link_options,
            current_build_opts);
}<|MERGE_RESOLUTION|>--- conflicted
+++ resolved
@@ -64,22 +64,14 @@
   MockProperty EAMKernelPOI =
       makeKernelParamOptInfo(sycl::detail::KernelInfo<T>::getName(),
                              EAMTestKernelNumArgs1, KernelEAM1);
-<<<<<<< HEAD
-  Array<MockProperty> ImgKPOI{std::move(EAMKernelPOI)};
-=======
-  std::vector<UrProperty> ImgKPOI{std::move(EAMKernelPOI)};
->>>>>>> 242f16b3
+  std::vector<MockProperty> ImgKPOI{std::move(EAMKernelPOI)};
 
   MockPropertySet PropSet;
   PropSet.insert(__SYCL_PROPERTY_SET_KERNEL_PARAM_OPT_INFO, std::move(ImgKPOI));
 
   std::vector<unsigned char> Bin{0, 1, 2, 3, 4, 5}; // Random data
 
-<<<<<<< HEAD
-  Array<MockOffloadEntry> Entries =
-=======
-  std::vector<UrOffloadEntry> Entries =
->>>>>>> 242f16b3
+  std::vector<MockOffloadEntry> Entries =
       makeEmptyKernels({sycl::detail::KernelInfo<T>::getName()});
 
   MockDeviceImage Img{SYCL_DEVICE_BINARY_TYPE_SPIRV,       // Format
