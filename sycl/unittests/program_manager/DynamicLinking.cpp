--- conflicted
+++ resolved
@@ -56,24 +56,13 @@
   return Props;
 }
 
-<<<<<<< HEAD
-sycl::unittest::MockDeviceImage
-generateImage(std::initializer_list<std::string> KernelNames,
-              const std::vector<std::string> &ExportedSymbols,
-              const std::vector<std::string> &ImportedSymbols,
-              unsigned char Magic,
-              sycl::detail::ur::DeviceBinaryType BinType =
-                  SYCL_DEVICE_BINARY_TYPE_SPIRV) {
-  sycl::unittest::MockPropertySet PropSet;
-=======
-sycl::unittest::UrImage generateImage(
+sycl::unittest::MockDeviceImage generateImage(
     std::initializer_list<std::string> KernelNames,
     const std::vector<std::string> &ExportedSymbols,
     const std::vector<std::string> &ImportedSymbols, unsigned char Magic,
     sycl::detail::ur::DeviceBinaryType BinType = SYCL_DEVICE_BINARY_TYPE_SPIRV,
     const char *DeviceTargetSpec = __SYCL_DEVICE_BINARY_TARGET_SPIRV64) {
-  sycl::unittest::UrPropertySet PropSet;
->>>>>>> 8aa4e78f
+  sycl::unittest::MockPropertySet PropSet;
   if (!ExportedSymbols.empty())
     PropSet.insert(__SYCL_PROPERTY_SET_SYCL_EXPORTED_SYMBOLS,
                    createPropertySet(ExportedSymbols));
@@ -85,24 +74,13 @@
   sycl::unittest::Array<sycl::unittest::MockOffloadEntry> Entries =
       sycl::unittest::makeEmptyKernels(KernelNames);
 
-<<<<<<< HEAD
-  sycl::unittest::MockDeviceImage Img{
-      BinType,
-      __SYCL_DEVICE_BINARY_TARGET_SPIRV64, // DeviceTargetSpec
-      "",                                  // Compile options
-      "",                                  // Link options
-      std::move(Bin),
-      std::move(Entries),
-      std::move(PropSet)};
-=======
-  sycl::unittest::UrImage Img{BinType,
-                              DeviceTargetSpec,
-                              "", // Compile options
-                              "", // Link options
-                              std::move(Bin),
-                              std::move(Entries),
-                              std::move(PropSet)};
->>>>>>> 8aa4e78f
+  sycl::unittest::MockDeviceImage Img{BinType,
+                                      DeviceTargetSpec,
+                                      "", // Compile options
+                                      "", // Link options
+                                      std::move(Bin),
+                                      std::move(Entries),
+                                      std::move(PropSet)};
 
   return Img;
 }
