--- conflicted
+++ resolved
@@ -54,22 +54,12 @@
   return Props;
 }
 
-<<<<<<< HEAD
 sycl::unittest::PiImage generateImage(
     std::initializer_list<std::string> KernelNames,
     const std::vector<std::string> &ExportedSymbols,
     const std::vector<std::string> &ImportedSymbols, unsigned char Magic,
-    sycl::detail::pi::PiDeviceBinaryType BinType = PI_DEVICE_BINARY_TYPE_SPIRV,
-    const char *DeviceTargetSpec = __SYCL_PI_DEVICE_BINARY_TARGET_SPIRV64) {
-=======
-sycl::unittest::PiImage
-generateImage(std::initializer_list<std::string> KernelNames,
-              const std::vector<std::string> &ExportedSymbols,
-              const std::vector<std::string> &ImportedSymbols,
-              unsigned char Magic,
-              sycl::detail::pi::PiDeviceBinaryType BinType =
-                  SYCL_DEVICE_BINARY_TYPE_SPIRV) {
->>>>>>> e4ad6276
+    sycl::detail::pi::PiDeviceBinaryType BinType = SYCL_DEVICE_BINARY_TYPE_SPIRV,
+    const char *DeviceTargetSpec = __SYCL_DEVICE_BINARY_TARGET_SPIRV64) {
   sycl::unittest::PiPropertySet PropSet;
   if (!ExportedSymbols.empty())
     PropSet.insert(__SYCL_PROPERTY_SET_SYCL_EXPORTED_SYMBOLS,
@@ -82,7 +72,6 @@
   sycl::unittest::PiArray<sycl::unittest::PiOffloadEntry> Entries =
       sycl::unittest::makeEmptyKernels(KernelNames);
 
-<<<<<<< HEAD
   sycl::unittest::PiImage Img{BinType,
                               DeviceTargetSpec,
                               "", // Compile options
@@ -90,16 +79,6 @@
                               std::move(Bin),
                               std::move(Entries),
                               std::move(PropSet)};
-=======
-  sycl::unittest::PiImage Img{
-      BinType,
-      __SYCL_DEVICE_BINARY_TARGET_SPIRV64, // DeviceTargetSpec
-      "",                                  // Compile options
-      "",                                  // Link options
-      std::move(Bin),
-      std::move(Entries),
-      std::move(PropSet)};
->>>>>>> e4ad6276
 
   return Img;
 }
@@ -121,12 +100,8 @@
                   {"BasicCaseKernelDepDep"}, BASIC_CASE_PRG_DEP),
     generateImage({"BasicCaseKernelDep"}, {"BasicCaseKernelDep"},
                   {"BasicCaseKernelDepDep"}, BASIC_CASE_PRG_DEP_NATIVE,
-<<<<<<< HEAD
-                  PI_DEVICE_BINARY_TYPE_NATIVE,
-                  __SYCL_PI_DEVICE_BINARY_TARGET_SPIRV64_GEN),
-=======
-                  SYCL_DEVICE_BINARY_TYPE_NATIVE),
->>>>>>> e4ad6276
+                  SYCL_DEVICE_BINARY_TYPE_NATIVE,
+                  __SYCL_DEVICE_BINARY_TARGET_SPIRV64_GEN),
     generateImage({"BasicCaseKernelDepDep"}, {"BasicCaseKernelDepDep"}, {},
                   BASIC_CASE_PRG_DEP_DEP),
     generateImage({"UnresolvedDepKernel"}, {},
@@ -138,17 +113,11 @@
                   {"MutualDepKernelADep"}, {"MutualDepKernelBDep"},
                   MUTUAL_DEP_PRG_B),
     generateImage({"AOTCaseKernel"}, {}, {"AOTCaseKernelDep"},
-<<<<<<< HEAD
-                  AOT_CASE_PRG_NATIVE, PI_DEVICE_BINARY_TYPE_NATIVE,
-                  __SYCL_PI_DEVICE_BINARY_TARGET_SPIRV64_GEN),
+                  AOT_CASE_PRG_NATIVE, SYCL_DEVICE_BINARY_TYPE_NATIVE,
+                  __SYCL_DEVICE_BINARY_TARGET_SPIRV64_GEN),
     generateImage({"AOTCaseKernelDep"}, {"AOTCaseKernelDep"}, {},
-                  AOT_CASE_PRG_DEP_NATIVE, PI_DEVICE_BINARY_TYPE_NATIVE,
-                  __SYCL_PI_DEVICE_BINARY_TARGET_SPIRV64_GEN)};
-=======
-                  AOT_CASE_PRG_NATIVE, SYCL_DEVICE_BINARY_TYPE_NATIVE),
-    generateImage({"AOTCaseKernelDep"}, {"AOTCaseKernelDep"}, {},
-                  AOT_CASE_PRG_DEP_NATIVE, SYCL_DEVICE_BINARY_TYPE_NATIVE)};
->>>>>>> e4ad6276
+                  AOT_CASE_PRG_DEP_NATIVE, SYCL_DEVICE_BINARY_TYPE_NATIVE,
+                  __SYCL_DEVICE_BINARY_TARGET_SPIRV64_GEN)};
 
 // Registers mock devices images in the SYCL RT
 static sycl::unittest::PiImageArray<9> ImgArray{Imgs};
