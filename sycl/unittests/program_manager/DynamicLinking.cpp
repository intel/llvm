--- conflicted
+++ resolved
@@ -47,11 +47,8 @@
     auto *DataPtr = reinterpret_cast<char *>(&Val);
     std::uninitialized_copy(DataPtr, DataPtr + sizeof(uint32_t),
                             Storage.data());
-<<<<<<< HEAD
-    sycl::unittest::UrProperty Prop(Symbol, Storage, UR_PROPERTY_TYPE_UINT32);
-=======
-    sycl::unittest::PiProperty Prop(Symbol, Storage, SYCL_PROPERTY_TYPE_UINT32);
->>>>>>> 847f4ddb
+
+    sycl::unittest::UrProperty Prop(Symbol, Storage, SYCL_PROPERTY_TYPE_UINT32);
 
     Props.push_back(Prop);
   }
@@ -63,24 +60,14 @@
               const std::vector<std::string> &ExportedSymbols,
               const std::vector<std::string> &ImportedSymbols,
               unsigned char Magic,
-<<<<<<< HEAD
-              ur_device_binary_type BinType = UR_DEVICE_BINARY_TYPE_SPIRV) {
+              sycl::detail::ur::DeviceBinaryType BinType =
+                  SYCL_DEVICE_BINARY_TYPE_SPIRV) {
   sycl::unittest::UrPropertySet PropSet;
-  if (!ExportedSymbols.empty())
-    PropSet.insert(__SYCL_UR_PROPERTY_SET_SYCL_EXPORTED_SYMBOLS,
-                   createPropertySet(ExportedSymbols));
-  if (!ImportedSymbols.empty())
-    PropSet.insert(__SYCL_UR_PROPERTY_SET_SYCL_IMPORTED_SYMBOLS,
-=======
-              sycl::detail::pi::PiDeviceBinaryType BinType =
-                  SYCL_DEVICE_BINARY_TYPE_SPIRV) {
-  sycl::unittest::PiPropertySet PropSet;
   if (!ExportedSymbols.empty())
     PropSet.insert(__SYCL_PROPERTY_SET_SYCL_EXPORTED_SYMBOLS,
                    createPropertySet(ExportedSymbols));
   if (!ImportedSymbols.empty())
     PropSet.insert(__SYCL_PROPERTY_SET_SYCL_IMPORTED_SYMBOLS,
->>>>>>> 847f4ddb
                    createPropertySet(ImportedSymbols));
   std::vector<unsigned char> Bin{Magic};
 
@@ -89,15 +76,9 @@
 
   sycl::unittest::UrImage Img{
       BinType,
-<<<<<<< HEAD
-      __SYCL_UR_DEVICE_BINARY_TARGET_SPIRV64, // DeviceTargetSpec
-      "",                                     // Compile options
-      "",                                     // Link options
-=======
       __SYCL_DEVICE_BINARY_TARGET_SPIRV64, // DeviceTargetSpec
       "",                                  // Compile options
       "",                                  // Link options
->>>>>>> 847f4ddb
       std::move(Bin),
       std::move(Entries),
       std::move(PropSet)};
@@ -122,11 +103,7 @@
                   {"BasicCaseKernelDepDep"}, BASIC_CASE_PRG_DEP),
     generateImage({"BasicCaseKernelDep"}, {"BasicCaseKernelDep"},
                   {"BasicCaseKernelDepDep"}, BASIC_CASE_PRG_DEP_NATIVE,
-<<<<<<< HEAD
-                  UR_DEVICE_BINARY_TYPE_NATIVE),
-=======
                   SYCL_DEVICE_BINARY_TYPE_NATIVE),
->>>>>>> 847f4ddb
     generateImage({"BasicCaseKernelDepDep"}, {"BasicCaseKernelDepDep"}, {},
                   BASIC_CASE_PRG_DEP_DEP),
     generateImage({"UnresolvedDepKernel"}, {},
@@ -138,15 +115,9 @@
                   {"MutualDepKernelADep"}, {"MutualDepKernelBDep"},
                   MUTUAL_DEP_PRG_B),
     generateImage({"AOTCaseKernel"}, {}, {"AOTCaseKernelDep"},
-<<<<<<< HEAD
-                  AOT_CASE_PRG_NATIVE, UR_DEVICE_BINARY_TYPE_NATIVE),
-    generateImage({"AOTCaseKernelDep"}, {"AOTCaseKernelDep"}, {},
-                  AOT_CASE_PRG_DEP_NATIVE, UR_DEVICE_BINARY_TYPE_NATIVE)};
-=======
                   AOT_CASE_PRG_NATIVE, SYCL_DEVICE_BINARY_TYPE_NATIVE),
     generateImage({"AOTCaseKernelDep"}, {"AOTCaseKernelDep"}, {},
                   AOT_CASE_PRG_DEP_NATIVE, SYCL_DEVICE_BINARY_TYPE_NATIVE)};
->>>>>>> 847f4ddb
 
 // Registers mock devices images in the SYCL RT
 static sycl::unittest::UrImageArray<9> ImgArray{Imgs};
