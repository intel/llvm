--- conflicted
+++ resolved
@@ -96,18 +96,6 @@
 // FIXME: mock 3 devices (one root device + two sub-devices) within a single
 // context.
 TEST(SubDevices, DISABLED_BuildProgramForSubdevices) {
-<<<<<<< HEAD
-  sycl::platform Plt{sycl::default_selector()};
-  // Host devices do not support sub-devices
-  if (Plt.get_backend() == sycl::backend::ext_oneapi_cuda ||
-      Plt.get_backend() == sycl::backend::ext_oneapi_hip) {
-    std::cerr << "Test is not supported on "
-              << Plt.get_info<sycl::info::platform::name>() << ", skipping\n";
-    GTEST_SKIP(); // test is not supported on selected platform.
-  }
-
-=======
->>>>>>> 9a59ef58
   // Setup Mock APIs
   sycl::unittest::PiMock Mock;
   sycl::platform Plt = Mock.getPlatform();
