--- conflicted
+++ resolved
@@ -265,37 +265,6 @@
   PM.addImages(&AllBinaries);
 }
 
-<<<<<<< HEAD
-void checkAllInvolvedContainers(ProgramManagerExposed &PM, size_t ExpectedCount,
-                                const std::string &Comment) {
-  EXPECT_EQ(PM.getKernelID2BinImage().size(), ExpectedCount) << Comment;
-  {
-    EXPECT_EQ(PM.getKernelName2KernelID().size(), ExpectedCount) << Comment;
-    EXPECT_TRUE(
-        PM.getKernelName2KernelID().count(generateRefName("A", "Kernel")) > 0)
-        << Comment;
-    EXPECT_TRUE(
-        PM.getKernelName2KernelID().count(generateRefName("B", "Kernel")) > 0)
-        << Comment;
-  }
-  EXPECT_EQ(PM.getBinImage2KernelId().size(), ExpectedCount) << Comment;
-  {
-    EXPECT_EQ(PM.getExportedSymbolImages().size(), ExpectedCount) << Comment;
-    EXPECT_TRUE(PM.getExportedSymbolImages().count(
-                    generateRefName("A", "Exported")) > 0)
-        << Comment;
-    EXPECT_TRUE(PM.getExportedSymbolImages().count(
-                    generateRefName("B", "Exported")) > 0)
-        << Comment;
-  }
-  EXPECT_EQ(PM.getDeviceImages().size(), ExpectedCount) << Comment;
-  {
-    EXPECT_EQ(PM.getVFSet2BinImage().size(), ExpectedCount) << Comment;
-    EXPECT_TRUE(PM.getVFSet2BinImage().count(generateRefName("A", "VF")) > 0)
-        << Comment;
-    EXPECT_TRUE(PM.getVFSet2BinImage().count(generateRefName("B", "VF")) > 0)
-        << Comment;
-=======
 template <typename T>
 void checkContainer(const T &Container, size_t ExpectedCount,
                     const std::vector<std::string> &ExpectedEntries,
@@ -303,7 +272,6 @@
   EXPECT_EQ(Container.size(), ExpectedCount) << Comment;
   for (const std::string &Entry : ExpectedEntries) {
     EXPECT_TRUE(Container.count(Entry) > 0) << Comment;
->>>>>>> ed6dba02
   }
 }
 
@@ -320,9 +288,6 @@
                  "KernelName2KernelID " + CommentPostfix);
   EXPECT_EQ(PM.getBinImage2KernelId().size(), ExpectedImgCount)
       << CommentPostfix;
-  checkContainer(PM.getServiceKernels(), ExpectedImgCount,
-                 generateRefNames(ImgIds, "__sycl_service_kernel__"),
-                 "Service kernels " + CommentPostfix);
   checkContainer(PM.getExportedSymbolImages(), ExpectedImgCount,
                  generateRefNames(ImgIds, "Exported"),
                  "Exported symbol images " + CommentPostfix);
