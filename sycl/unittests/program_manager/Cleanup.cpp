#include <sycl/sycl.hpp>

#include <detail/device_binary_image.hpp>
#include <detail/device_global_map.hpp>
#include <detail/device_image_impl.hpp>
#include <detail/program_manager/program_manager.hpp>
#include <helpers/MockDeviceImage.hpp>
#include <helpers/MockKernelInfo.hpp>
#include <helpers/UrMock.hpp>

#include <gtest/gtest.h>

class ProgramManagerExposed : public sycl::detail::ProgramManager {
public:
  std::unordered_multimap<sycl::kernel_id,
                          const sycl::detail::RTDeviceBinaryImage *> &
  getKernelID2BinImage() {
    return m_KernelIDs2BinImage;
  }

  std::unordered_map<std::string_view, sycl::kernel_id> &
  getKernelName2KernelID() {
    return m_KernelName2KernelIDs;
  }

  std::unordered_map<const sycl::detail::RTDeviceBinaryImage *,
                     std::shared_ptr<std::vector<sycl::kernel_id>>> &
  getBinImage2KernelId() {
    return m_BinImg2KernelIDs;
  }

  std::unordered_multimap<std::string,
                          const sycl::detail::RTDeviceBinaryImage *> &
  getExportedSymbolImages() {
    return m_ExportedSymbolImages;
  }

  std::unordered_map<sycl_device_binary,
                     std::unique_ptr<sycl::detail::RTDeviceBinaryImage>> &
  getDeviceImages() {
    return m_DeviceImages;
  }

  std::unordered_map<std::string,
                     std::set<const sycl::detail::RTDeviceBinaryImage *>> &
  getVFSet2BinImage() {
    return m_VFSet2BinImage;
  }

  std::unordered_multimap<
      ur_program_handle_t,
      std::pair<std::weak_ptr<sycl::detail::context_impl>,
                const sycl::detail::RTDeviceBinaryImage *>> &
  getNativePrograms() {
    return NativePrograms;
  }

  std::unordered_map<std::string_view, sycl::detail::DeviceKernelInfo> &
  getDeviceKernelInfoMap() {
    return m_DeviceKernelInfoMap;
  }

  std::unordered_map<std::string_view, int> &getKernelNameRefCount() {
    return m_KernelNameRefCount;
  }

  std::unordered_map<
      const sycl::detail::RTDeviceBinaryImage *,
      std::unordered_map<std::string_view, sycl::detail::KernelArgMask>> &
  getEliminatedKernelArgMask() {
    return m_EliminatedKernelArgMasks;
  }

<<<<<<< HEAD
=======
  std::unordered_map<std::string_view, int> &getKernelImplicitLocalArgPos() {
    return m_KernelImplicitLocalArgPos;
  }

>>>>>>> 4561a40c
  std::unordered_map<std::string,
                     std::unique_ptr<sycl::detail::HostPipeMapEntry>> &
  getHostPipes() {
    return m_HostPipes;
  }

  std::unordered_map<const void *, sycl::detail::HostPipeMapEntry *> &
  getPtrToHostPipe() {
    return m_Ptr2HostPipe;
  }

  sycl::detail::DeviceGlobalMap &getDeviceGlobals() { return m_DeviceGlobals; }
};

namespace {
std::vector<sycl::unittest::MockProperty>
createPropertySet(const std::vector<std::string> &Symbols) {
  std::vector<sycl::unittest::MockProperty> Props;
  for (const std::string &Symbol : Symbols) {
    std::vector<char> Storage(sizeof(uint32_t));
    uint32_t Val = 1;
    auto *DataPtr = reinterpret_cast<char *>(&Val);
    std::uninitialized_copy(DataPtr, DataPtr + sizeof(uint32_t),
                            Storage.data());

    sycl::unittest::MockProperty Prop(Symbol, Storage,
                                      SYCL_PROPERTY_TYPE_UINT32);

    Props.push_back(Prop);
  }
  return Props;
}

std::vector<sycl::unittest::MockProperty>
createVFPropertySet(const std::string &VFSets) {
  std::vector<sycl::unittest::MockProperty> Props;
  uint64_t PropSize = VFSets.size();
  std::vector<char> Storage(/* bytes for size */ 8 + PropSize +
                            /* null terminator */ 1);
  auto *SizePtr = reinterpret_cast<char *>(&PropSize);
  std::uninitialized_copy(SizePtr, SizePtr + sizeof(uint64_t), Storage.data());
  std::uninitialized_copy(VFSets.data(), VFSets.data() + PropSize,
                          Storage.data() + /* bytes for size */ 8);
  Storage.back() = '\0';
  const std::string PropName = "uses-virtual-functions-set";
  sycl::unittest::MockProperty Prop(PropName, Storage,
                                    SYCL_PROPERTY_TYPE_BYTE_ARRAY);

  Props.push_back(Prop);
  return Props;
}

std::string generateRefName(const std::string &ImageId,
                            const std::string &FeatureName) {
  return FeatureName + "_" + ImageId;
}

std::vector<std::string>
generateRefNames(const std::vector<std::string> &ImageIds,
                 const std::string &FeatureName) {
  std::vector<std::string> RefNames;
  RefNames.reserve(ImageIds.size());
  for (const std::string &ImageId : ImageIds)
    RefNames.push_back(generateRefName(ImageId, FeatureName));
  return RefNames;
}

sycl::ext::oneapi::experimental::device_global<int> DeviceGlobalA;
sycl::ext::oneapi::experimental::device_global<int> DeviceGlobalB;
sycl::ext::oneapi::experimental::device_global<int> DeviceGlobalC;

class PipeIDA;
class PipeIDB;
class PipeIDC;
using PipeA = sycl::ext::intel::experimental::pipe<PipeIDA, int, 10>;
using PipeB = sycl::ext::intel::experimental::pipe<PipeIDB, int, 10>;
using PipeC = sycl::ext::intel::experimental::pipe<PipeIDC, int, 10>;

sycl::unittest::MockDeviceImage generateImage(const std::string &ImageId,
                                              bool AddHostPipes = true) {
  sycl::unittest::MockPropertySet PropSet;

  std::initializer_list<std::string> KernelNames{
      generateRefName(ImageId, "Kernel")};
  const std::vector<std::string> ExportedSymbols{
      generateRefName(ImageId, "Exported")};
  const std::vector<std::string> ImportedSymbols{
      generateRefName(ImageId, "Imported")};
  const std::vector<std::string> ImplicitLocalArg{KernelNames.begin()[0]};
  const std::string &VirtualFunctions{generateRefName(ImageId, "VF")};
  std::vector<unsigned char> KernelEAM{0b0000001};
  sycl::unittest::MockProperty EAMKernelPOI =
      sycl::unittest::makeKernelParamOptInfo(KernelNames.begin()[0], 1,
                                             KernelEAM);
  std::vector<sycl::unittest::MockProperty> ImgKPOI{std::move(EAMKernelPOI)};

  PropSet.insert(__SYCL_PROPERTY_SET_SYCL_EXPORTED_SYMBOLS,
                 createPropertySet(ExportedSymbols));

  PropSet.insert(__SYCL_PROPERTY_SET_SYCL_IMPORTED_SYMBOLS,
                 createPropertySet(ImportedSymbols));

  PropSet.insert(__SYCL_PROPERTY_SET_SYCL_VIRTUAL_FUNCTIONS,
                 createVFPropertySet(VirtualFunctions));

  PropSet.insert(__SYCL_PROPERTY_SET_SYCL_IMPLICIT_LOCAL_ARG,
                 createPropertySet(ImplicitLocalArg));
  PropSet.insert(__SYCL_PROPERTY_SET_KERNEL_PARAM_OPT_INFO, std::move(ImgKPOI));

  PropSet.insert(
      __SYCL_PROPERTY_SET_SYCL_DEVICE_GLOBALS,
      std::vector<sycl::unittest::MockProperty>{
          sycl::unittest::makeDeviceGlobalInfo(
              generateRefName(ImageId, "DeviceGlobal"), sizeof(int), 0)});
  if (AddHostPipes)
    PropSet.insert(__SYCL_PROPERTY_SET_SYCL_HOST_PIPES,
                   std::vector<sycl::unittest::MockProperty>{
                       sycl::unittest::makeHostPipeInfo(
                           generateRefName(ImageId, "HostPipe"), sizeof(int))});
  std::vector<unsigned char> Bin{0};

  std::vector<sycl::unittest::MockOffloadEntry> Entries =
      sycl::unittest::makeEmptyKernels(KernelNames);

  sycl::unittest::MockDeviceImage Img{SYCL_DEVICE_BINARY_TYPE_NATIVE,
                                      __SYCL_DEVICE_BINARY_TARGET_SPIRV64_GEN,
                                      "", // Compile options
                                      "", // Link options
                                      std::move(Bin),
                                      std::move(Entries),
                                      std::move(PropSet)};

  return Img;
}

sycl::unittest::MockDeviceImage
generateImageKernelOnly(const std::string &ImageId) {
  sycl::unittest::MockPropertySet PropSet;

  std::initializer_list<std::string> KernelNames{
      generateRefName(ImageId, "Kernel")};
  std::vector<unsigned char> Bin{0};

  std::vector<sycl::unittest::MockOffloadEntry> Entries =
      sycl::unittest::makeEmptyKernels(KernelNames);

  sycl::unittest::MockDeviceImage Img{SYCL_DEVICE_BINARY_TYPE_NATIVE,
                                      __SYCL_DEVICE_BINARY_TARGET_SPIRV64_GEN,
                                      "", // Compile options
                                      "", // Link options
                                      std::move(Bin),
                                      std::move(Entries),
                                      std::move(PropSet)};

  return Img;
}

static std::array<sycl::unittest::MockDeviceImage, 2> ImagesToKeep = {
    generateImage("A"), generateImage("B")};
static std::array<sycl::unittest::MockDeviceImage, 1> ImagesToRemove = {
    generateImage("C")};

static std::array<sycl::unittest::MockDeviceImage, 1> ImagesToKeepSameEntries =
    {generateImage("A", /*AddHostPipe*/ false)};
static std::array<sycl::unittest::MockDeviceImage, 1>
    ImagesToRemoveSameEntries = {generateImage("A", /*AddHostPipe*/ false)};

static std::array<sycl::unittest::MockDeviceImage, 2> ImagesToKeepKernelOnly = {
    generateImageKernelOnly("A"), generateImageKernelOnly("B")};
static std::array<sycl::unittest::MockDeviceImage, 1> ImagesToRemoveKernelOnly =
    {generateImageKernelOnly("C")};

template <size_t ImageCount>
void convertAndAddImages(
    ProgramManagerExposed &PM,
    std::array<sycl::unittest::MockDeviceImage, ImageCount> Images,
    sycl_device_binary_struct *NativeImages,
    sycl_device_binaries_struct &AllBinaries) {
  constexpr auto ImageSize = Images.size();
  for (size_t Idx = 0; Idx < ImageSize; ++Idx)
    NativeImages[Idx] = Images[Idx].convertToNativeType();

  AllBinaries = sycl_device_binaries_struct{
      SYCL_DEVICE_BINARIES_VERSION, ImageSize, NativeImages, nullptr, nullptr,
  };

  PM.addImages(&AllBinaries);
}

template <typename T>
void checkContainer(const T &Container, size_t ExpectedCount,
                    const std::vector<std::string> &ExpectedEntries,
                    const std::string &Comment) {
  EXPECT_EQ(Container.size(), ExpectedCount) << Comment;
  for (const std::string &Entry : ExpectedEntries) {
    EXPECT_TRUE(Container.count(Entry) > 0) << Comment;
  }
}

void checkAllInvolvedContainers(ProgramManagerExposed &PM,
                                size_t ExpectedImgCount,
                                size_t ExpectedEntryCount,
                                const std::vector<std::string> &ImgIds,
                                const std::string &CommentPostfix,
                                bool MultipleImgsPerEntryTestCase = false) {
  EXPECT_EQ(PM.getKernelID2BinImage().size(), ExpectedImgCount)
      << "KernelID2BinImg " + CommentPostfix;
  checkContainer(PM.getKernelName2KernelID(), ExpectedEntryCount,
                 generateRefNames(ImgIds, "Kernel"),
                 "KernelName2KernelID " + CommentPostfix);
  EXPECT_EQ(PM.getBinImage2KernelId().size(), ExpectedImgCount)
      << CommentPostfix;
  checkContainer(PM.getExportedSymbolImages(), ExpectedImgCount,
                 generateRefNames(ImgIds, "Exported"),
                 "Exported symbol images " + CommentPostfix);
  EXPECT_EQ(PM.getDeviceImages().size(), ExpectedImgCount)
      << "Device images " + CommentPostfix;

  checkContainer(PM.getVFSet2BinImage(), ExpectedEntryCount,
                 generateRefNames(ImgIds, "VF"),
                 "VFSet2BinImage " + CommentPostfix);
  checkContainer(PM.getDeviceKernelInfoMap(), ExpectedEntryCount,
                 generateRefNames(ImgIds, "Kernel"),
                 "Device kernel info map " + CommentPostfix);
  checkContainer(PM.getKernelNameRefCount(), ExpectedEntryCount,
                 generateRefNames(ImgIds, "Kernel"),
                 "Kernel name reference count " + CommentPostfix);
  EXPECT_EQ(PM.getEliminatedKernelArgMask().size(), ExpectedImgCount)
      << "Eliminated kernel arg mask " + CommentPostfix;
<<<<<<< HEAD
=======
  EXPECT_EQ(PM.getKernelImplicitLocalArgPos().size(), ExpectedEntryCount)
      << "Kernel implicit local arg pos " + CommentPostfix;
>>>>>>> 4561a40c

  if (!MultipleImgsPerEntryTestCase) {
    // FIXME expected to fail for now, device globals cleanup seems to be
    // purging all info for symbols associated with the removed image.
    checkContainer(PM.getDeviceGlobals(), ExpectedEntryCount,
                   generateRefNames(ImgIds, "DeviceGlobal"),
                   "Device globals " + CommentPostfix);

    // The test case with the same entries in multiple images doesn't support
    // host pipes since those are assumed to be unique.
    checkContainer(PM.getHostPipes(), ExpectedEntryCount,
                   generateRefNames(ImgIds, "HostPipe"),
                   "Host pipes " + CommentPostfix);
    EXPECT_EQ(PM.getPtrToHostPipe().size(), ExpectedEntryCount)
        << "Pointer to host pipe " + CommentPostfix;
  }
}

void checkAllInvolvedContainers(ProgramManagerExposed &PM, size_t ExpectedCount,
                                const std::vector<std::string> &ImgIds,
                                const std::string &CommentPostfix,
                                bool CheckHostPipes = false) {
  checkAllInvolvedContainers(PM, ExpectedCount, ExpectedCount, ImgIds,
                             CommentPostfix, CheckHostPipes);
}

TEST(ImageRemoval, BaseContainers) {
  ProgramManagerExposed PM;

  sycl_device_binary_struct NativeImages[ImagesToKeep.size()];
  sycl_device_binaries_struct AllBinaries;
  convertAndAddImages(PM, ImagesToKeep, NativeImages, AllBinaries);

  sycl_device_binary_struct NativeImagesForRemoval[ImagesToRemove.size()];
  sycl_device_binaries_struct TestBinaries;
  convertAndAddImages(PM, ImagesToRemove, NativeImagesForRemoval, TestBinaries);

  PM.addOrInitDeviceGlobalEntry(&DeviceGlobalA,
                                generateRefName("A", "DeviceGlobal").c_str());
  PM.addOrInitDeviceGlobalEntry(&DeviceGlobalB,
                                generateRefName("B", "DeviceGlobal").c_str());
  PM.addOrInitDeviceGlobalEntry(&DeviceGlobalC,
                                generateRefName("C", "DeviceGlobal").c_str());
  PM.addOrInitHostPipeEntry(PipeA::get_host_ptr(),
                            generateRefName("A", "HostPipe").c_str());
  PM.addOrInitHostPipeEntry(PipeB::get_host_ptr(),
                            generateRefName("B", "HostPipe").c_str());
  PM.addOrInitHostPipeEntry(PipeC::get_host_ptr(),
                            generateRefName("C", "HostPipe").c_str());

  checkAllInvolvedContainers(PM, ImagesToRemove.size() + ImagesToKeep.size(),
                             {"A", "B", "C"}, "check failed before removal");

  PM.removeImages(&TestBinaries);

  checkAllInvolvedContainers(PM, ImagesToKeep.size(), {"A", "B"},
                             "check failed after removal");
}

TEST(ImageRemoval, MultipleImagesPerEntry) {
  ProgramManagerExposed PM;

  sycl_device_binary_struct NativeImages[ImagesToKeepSameEntries.size()];
  sycl_device_binaries_struct AllBinaries;
  convertAndAddImages(PM, ImagesToKeepSameEntries, NativeImages, AllBinaries);

  sycl_device_binary_struct
      NativeImagesForRemoval[ImagesToRemoveSameEntries.size()];
  sycl_device_binaries_struct TestBinaries;
  convertAndAddImages(PM, ImagesToRemoveSameEntries, NativeImagesForRemoval,
                      TestBinaries);

  checkAllInvolvedContainers(
      PM, ImagesToRemoveSameEntries.size() + ImagesToKeepSameEntries.size(),
      /*ExpectedEntryCount*/ 1, {"A"}, "check failed before removal",
      /*MultipleImgsPerEntryTestCase*/ true);

  PM.removeImages(&TestBinaries);

  checkAllInvolvedContainers(PM, ImagesToKeepSameEntries.size(), {"A"},
                             "check failed after removal",
                             /*MultipleImgsPerEntryTestCase*/ true);
}

TEST(ImageRemoval, NativePrograms) {
  ProgramManagerExposed PM;

  sycl_device_binary_struct NativeImages[ImagesToKeepKernelOnly.size()];
  sycl_device_binaries_struct AllBinaries;
  convertAndAddImages(PM, ImagesToKeepKernelOnly, NativeImages, AllBinaries);

  sycl_device_binary_struct
      NativeImagesForRemoval[ImagesToRemoveKernelOnly.size()];
  sycl_device_binaries_struct TestBinaries;
  convertAndAddImages(PM, ImagesToRemoveKernelOnly, NativeImagesForRemoval,
                      TestBinaries);

  sycl::unittest::UrMock<> Mock;
  sycl::platform Plt = sycl::platform();
  const sycl::device Dev = Plt.get_devices()[0];
  sycl::queue Queue{Dev};
  auto Ctx = Queue.get_context();
  auto ProgramA = PM.getBuiltURProgram(*sycl::detail::getSyclObjImpl(Ctx),
                                       *sycl::detail::getSyclObjImpl(Dev),
                                       generateRefName("A", "Kernel"));
  auto ProgramB = PM.getBuiltURProgram(*sycl::detail::getSyclObjImpl(Ctx),
                                       *sycl::detail::getSyclObjImpl(Dev),
                                       generateRefName("B", "Kernel"));
  std::ignore = PM.getBuiltURProgram(*sycl::detail::getSyclObjImpl(Ctx),
                                     *sycl::detail::getSyclObjImpl(Dev),
                                     generateRefName("C", "Kernel"));

  EXPECT_EQ(PM.getNativePrograms().size(),
            ImagesToRemoveKernelOnly.size() + ImagesToKeepKernelOnly.size());

  PM.removeImages(&TestBinaries);

  EXPECT_EQ(PM.getNativePrograms().size(), ImagesToKeepKernelOnly.size());
  EXPECT_TRUE(PM.getNativePrograms().count(ProgramA) > 0);
  EXPECT_TRUE(PM.getNativePrograms().count(ProgramB) > 0);
}
} // anonymous namespace<|MERGE_RESOLUTION|>--- conflicted
+++ resolved
@@ -71,13 +71,6 @@
     return m_EliminatedKernelArgMasks;
   }
 
-<<<<<<< HEAD
-=======
-  std::unordered_map<std::string_view, int> &getKernelImplicitLocalArgPos() {
-    return m_KernelImplicitLocalArgPos;
-  }
-
->>>>>>> 4561a40c
   std::unordered_map<std::string,
                      std::unique_ptr<sycl::detail::HostPipeMapEntry>> &
   getHostPipes() {
@@ -307,11 +300,6 @@
                  "Kernel name reference count " + CommentPostfix);
   EXPECT_EQ(PM.getEliminatedKernelArgMask().size(), ExpectedImgCount)
       << "Eliminated kernel arg mask " + CommentPostfix;
-<<<<<<< HEAD
-=======
-  EXPECT_EQ(PM.getKernelImplicitLocalArgPos().size(), ExpectedEntryCount)
-      << "Kernel implicit local arg pos " + CommentPostfix;
->>>>>>> 4561a40c
 
   if (!MultipleImgsPerEntryTestCase) {
     // FIXME expected to fail for now, device globals cleanup seems to be
