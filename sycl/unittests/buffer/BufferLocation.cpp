--- conflicted
+++ resolved
@@ -74,21 +74,7 @@
 
 protected:
   void SetUp() override {
-<<<<<<< HEAD
-    if (Plt.get_backend() != sycl::backend::opencl) {
-      std::cout << "This test is only supported on OpenCL backend\n";
-      std::cout << "Current platform is "
-                << Plt.get_info<sycl::info::platform::name>();
-      return;
-    }
-
-    Mock = std::make_unique<sycl::unittest::PiMock>(Plt);
-
-    setupDefaultMockAPIs(*Mock);
-    Mock->redefine<sycl::detail::PiApiKind::piMemBufferCreate>(
-=======
     Mock.redefine<sycl::detail::PiApiKind::piMemBufferCreate>(
->>>>>>> 9a59ef58
         redefinedMemBufferCreate);
     Mock.redefine<sycl::detail::PiApiKind::piDeviceGetInfo>(
         redefinedDeviceGetInfo);
@@ -101,13 +87,6 @@
 
 // Test that buffer_location was passed correctly
 TEST_F(BufferTest, BufferLocationOnly) {
-<<<<<<< HEAD
-  if (Plt.get_backend() != sycl::backend::opencl) {
-    return;
-  }
-
-=======
->>>>>>> 9a59ef58
   sycl::context Context{Plt};
   sycl::queue Queue{Context, sycl::accelerator_selector{}};
 
@@ -134,13 +113,6 @@
 // Test that buffer_location was passed correcty if there is one more accessor
 // property and buffer_location is correctly chaned by creating new accessors
 TEST_F(BufferTest, BufferLocationWithAnotherProp) {
-<<<<<<< HEAD
-  if (Plt.get_backend() != sycl::backend::opencl) {
-    return;
-  }
-
-=======
->>>>>>> 9a59ef58
   sycl::context Context{Plt};
   sycl::queue Queue{Context, sycl::accelerator_selector{}};
 
@@ -207,13 +179,6 @@
 
 // Test that there is no buffer_location property
 TEST_F(BufferTest, WOBufferLocation) {
-<<<<<<< HEAD
-  if (Plt.get_backend() != sycl::backend::opencl) {
-    return;
-  }
-
-=======
->>>>>>> 9a59ef58
   sycl::context Context{Plt};
   sycl::queue Queue{Context, sycl::accelerator_selector{}};
 
