--- conflicted
+++ resolved
@@ -49,13 +49,8 @@
 static sycl::unittest::MockDeviceImage
 generateImage(std::initializer_list<std::string> KernelNames,
               const std::string &VFSets, bool UsesVFSets, unsigned char Magic) {
-<<<<<<< HEAD
-  sycl::unittest::MockPropertySet PropSet;
-  sycl::unittest::Array<sycl::unittest::MockProperty> Props;
-=======
   sycl::unittest::UrPropertySet PropSet;
-  std::vector<sycl::unittest::UrProperty> Props;
->>>>>>> 242f16b3
+  std::vector<sycl::unittest::MockProperty> Props;
   uint64_t PropSize = VFSets.size();
   std::vector<char> Storage(/* bytes for size */ 8 + PropSize +
                             /* null terminator */ 1);
@@ -74,11 +69,7 @@
 
   std::vector<unsigned char> Bin{Magic};
 
-<<<<<<< HEAD
-  sycl::unittest::Array<sycl::unittest::MockOffloadEntry> Entries =
-=======
-  std::vector<sycl::unittest::UrOffloadEntry> Entries =
->>>>>>> 242f16b3
+  std::vector<sycl::unittest::MockOffloadEntry> Entries =
       sycl::unittest::makeEmptyKernels(KernelNames);
 
   sycl::unittest::MockDeviceImage Img{
