//==--------------------- CommandGraph.cpp -------------------------------==//
//
// Part of the LLVM Project, under the Apache License v2.0 with LLVM Exceptions.
// See https://llvm.org/LICENSE.txt for license information.
// SPDX-License-Identifier: Apache-2.0 WITH LLVM-exception
//
//===----------------------------------------------------------------------===//

#include "sycl/ext/oneapi/experimental/graph.hpp"
#include <sycl/sycl.hpp>

#include "../thread_safety/ThreadUtils.h"
#include "detail/graph_impl.hpp"

#include <detail/config.hpp>
#include <helpers/PiMock.hpp>
#include <helpers/ScopedEnvVar.hpp>
#include <helpers/TestKernel.hpp>

#include <gtest/gtest.h>

using namespace sycl;
using namespace sycl::ext::oneapi;

<<<<<<< HEAD
=======
// Spec constant for testing.
constexpr specialization_id<int> SpecConst1{7};

namespace sycl {
inline namespace _V1 {
namespace detail {

// Necessary for get_specialization_constant() to work in unit tests.
template <> const char *get_spec_constant_symbolic_ID<SpecConst1>() {
  return "SC1";
}
} // namespace detail
} // namespace _V1
} // namespace sycl

>>>>>>> 8d8d3f4f
// anonymous namespace used to avoid code redundancy by defining functions
// used by multiple times by unitests.
// Defining anonymous namespace prevents from function naming conflits
namespace {
<<<<<<< HEAD
bool depthSearchSuccessorCheck(
    std::shared_ptr<sycl::ext::oneapi::experimental::detail::node_impl> Node) {
  if (Node->MSuccessors.size() > 1)
    return false;

  for (const auto &Succ : Node->MSuccessors) {
    return Succ->depthSearchCount();
  }
  return true;
}

/// Submits four kernels with diamond dependency to the queue Q
/// @param Q Queue to submit nodes to.
void runKernels(queue Q) {
  auto NodeA = Q.submit(
      [&](sycl::handler &cgh) { cgh.single_task<TestKernel<>>([]() {}); });
  auto NodeB = Q.submit([&](sycl::handler &cgh) {
    cgh.depends_on(NodeA);
    cgh.single_task<TestKernel<>>([]() {});
  });
  auto NodeC = Q.submit([&](sycl::handler &cgh) {
    cgh.depends_on(NodeA);
    cgh.single_task<TestKernel<>>([]() {});
  });
  auto NodeD = Q.submit([&](sycl::handler &cgh) {
    cgh.depends_on({NodeB, NodeC});
    cgh.single_task<TestKernel<>>([]() {});
  });
}

/// Submits four kernels without any additional dependencies the queue Q
/// @param Q Queue to submit nodes to.
void runKernelsInOrder(queue Q) {
  auto NodeA = Q.submit(
      [&](sycl::handler &cgh) { cgh.single_task<TestKernel<>>([]() {}); });
  auto NodeB = Q.submit(
      [&](sycl::handler &cgh) { cgh.single_task<TestKernel<>>([]() {}); });
  auto NodeC = Q.submit(
      [&](sycl::handler &cgh) { cgh.single_task<TestKernel<>>([]() {}); });
  auto NodeD = Q.submit(
      [&](sycl::handler &cgh) { cgh.single_task<TestKernel<>>([]() {}); });
}

/// Adds four kernels with diamond dependency to the Graph G
/// @param G Modifiable graph to add commands to.
void addKernels(
    experimental::command_graph<experimental::graph_state::modifiable> G) {
  auto NodeA = G.add(
      [&](sycl::handler &cgh) { cgh.single_task<TestKernel<>>([]() {}); });
  auto NodeB =
      G.add([&](sycl::handler &cgh) { cgh.single_task<TestKernel<>>([]() {}); },
            {experimental::property::node::depends_on(NodeA)});
  auto NodeC =
      G.add([&](sycl::handler &cgh) { cgh.single_task<TestKernel<>>([]() {}); },
            {experimental::property::node::depends_on(NodeA)});
  auto NodeD =
      G.add([&](sycl::handler &cgh) { cgh.single_task<TestKernel<>>([]() {}); },
            {experimental::property::node::depends_on(NodeB, NodeC)});
}

bool checkExecGraphSchedule(
    std::shared_ptr<sycl::ext::oneapi::experimental::detail::exec_graph_impl>
        GraphA,
    std::shared_ptr<sycl::ext::oneapi::experimental::detail::exec_graph_impl>
        GraphB) {
  auto ScheduleA = GraphA->getSchedule();
  auto ScheduleB = GraphB->getSchedule();
  if (ScheduleA.size() != ScheduleB.size())
    return false;

  std::vector<
      std::shared_ptr<sycl::ext::oneapi::experimental::detail::node_impl>>
      VScheduleA{std::begin(ScheduleA), std::end(ScheduleA)};
  std::vector<
      std::shared_ptr<sycl::ext::oneapi::experimental::detail::node_impl>>
      VScheduleB{std::begin(ScheduleB), std::end(ScheduleB)};

  for (size_t i = 0; i < VScheduleA.size(); i++) {
    if (!VScheduleA[i]->isSimilar(VScheduleB[i]))
      return false;
  }
  return true;
}

=======
/// Define the three possible path to add node to a SYCL Graph.
/// Shortcut is a sub-type of Record&Replay using Queue shortcut
/// instead of standard kernel submitions.
enum OperationPath { Explicit, RecordReplay, Shortcut };

/// Function types and classes for testing Kernel with properties extension
enum class Variant { Function, Functor, FunctorAndProperty };

template <Variant KernelVariant, bool IsShortcut, size_t... Is>
class ReqdWGSizePositiveA;
template <Variant KernelVariant, bool IsShortcut> class ReqPositiveA;

template <size_t Dims> range<Dims> repeatRange(size_t Val);
template <> range<1> repeatRange<1>(size_t Val) { return range<1>{Val}; }
template <> range<2> repeatRange<2>(size_t Val) { return range<2>{Val, Val}; }
template <> range<3> repeatRange<3>(size_t Val) {
  return range<3>{Val, Val, Val};
}

template <size_t... Is> struct KernelFunctorWithWGSizeProp {
  void operator()(nd_item<sizeof...(Is)>) const {}
  void operator()(item<sizeof...(Is)>) const {}

  auto get(sycl::ext::oneapi::experimental::properties_tag) {
    return sycl::ext::oneapi::experimental::properties{
        sycl::ext::oneapi::experimental::work_group_size<Is...>};
  }
};

/// Tries to add a Parallel_for node with kernel properties to the graph G
/// It tests that an invalid exception has been thrown
/// Since sycl_ext_oneapi_kernel_properties extension can not be used
/// along with SYCL Graph.
///
/// @param G Modifiable graph to add commands to.
/// @param Q Queue to submit nodes to.
/// @param Props Properties associated to the submitted kernel
/// @param KernelFunc pointer to the kernel
template <OperationPath PathKind, Variant KernelVariant, size_t... Is,
          typename PropertiesT, typename KernelType>
void addKernelWithProperties(
    sycl::ext::oneapi::experimental::detail::modifiable_command_graph &G,
    queue &Q, PropertiesT Props, KernelType KernelFunc) {
  constexpr size_t Dims = sizeof...(Is);

  // Test Parallel_for
  std::error_code ExceptionCode = make_error_code(sycl::errc::success);
  try {
    if constexpr (PathKind == OperationPath::RecordReplay) {
      Q.submit([&](handler &CGH) {
        CGH.parallel_for<ReqdWGSizePositiveA<KernelVariant, false, Is...>>(
            nd_range<Dims>(repeatRange<Dims>(8), range<Dims>(Is...)), Props,
            KernelFunc);
      });
    }
    if constexpr (PathKind == OperationPath::Shortcut) {
      Q.parallel_for<ReqdWGSizePositiveA<KernelVariant, true, Is...>>(
          nd_range<Dims>(repeatRange<Dims>(8), range<Dims>(Is...)), Props,
          KernelFunc);
    }
    if constexpr (PathKind == OperationPath::Explicit) {
      G.add([&](handler &CGH) {
        CGH.parallel_for<ReqdWGSizePositiveA<KernelVariant, false, Is...>>(
            nd_range<Dims>(repeatRange<Dims>(8), range<Dims>(Is...)), Props,
            KernelFunc);
      });
    }
  } catch (exception &Exception) {
    ExceptionCode = Exception.code();
  }
  ASSERT_EQ(ExceptionCode, sycl::errc::invalid);
}

/// Tries to add a Single task node with kernel properties to the graph G
/// It tests that an invalid exception has been thrown
/// Since sycl_ext_oneapi_kernel_properties extension can not be used
/// along with SYCL Graph.
///
/// @param G Modifiable graph to add commands to.
/// @param Q Queue to submit nodes to.
/// @param Props Properties associated to the submitted kernel
/// @param KernelFunc pointer to the kernel
template <OperationPath PathKind, typename PropertiesT, typename KernelType>
void testSingleTaskProperties(experimental::detail::modifiable_command_graph &G,
                              queue &Q, PropertiesT Props,
                              KernelType KernelFunc) {

  // Test Single_task
  std::error_code ExceptionCode = make_error_code(sycl::errc::success);
  try {
    if constexpr (PathKind == OperationPath::RecordReplay) {
      G.begin_recording(Q);
      Q.submit([&](sycl::handler &CGH) {
        CGH.single_task<ReqPositiveA<Variant::Function, false>>(Props,
                                                                KernelFunc);
      });
      G.end_recording();
    }
    if constexpr (PathKind == OperationPath::Explicit) {
      G.add([&](sycl::handler &CGH) {
        CGH.single_task<ReqPositiveA<Variant::Function, false>>(Props,
                                                                KernelFunc);
      });
    }
  } catch (exception &Exception) {
    ExceptionCode = Exception.code();
  }
  ASSERT_EQ(ExceptionCode, sycl::errc::invalid);
}

/// This function groups all the different test cases
/// when adding a Parallel_for node with kernel properties to the graph G
///
/// @param G Modifiable graph to add commands to.
/// @param Q Queue to submit nodes to.
template <size_t... Is>
void testParallelForProperties(
    queue &Q, experimental::detail::modifiable_command_graph &G) {
  auto Props = ext::oneapi::experimental::properties{
      experimental::work_group_size<Is...>};
  auto KernelFunction = [](auto) {};

  KernelFunctorWithWGSizeProp<Is...> KernelFunctor;

  G.begin_recording(Q);

  addKernelWithProperties<OperationPath::RecordReplay, Variant::Function,
                          Is...>(G, Q, Props, KernelFunction);
  addKernelWithProperties<OperationPath::RecordReplay,
                          Variant::FunctorAndProperty, Is...>(G, Q, Props,
                                                              KernelFunctor);

  addKernelWithProperties<OperationPath::Shortcut, Variant::Function, Is...>(
      G, Q, Props, KernelFunction);
  addKernelWithProperties<OperationPath::Shortcut, Variant::FunctorAndProperty,
                          Is...>(G, Q, Props, KernelFunctor);

  G.end_recording();

  addKernelWithProperties<OperationPath::Explicit, Variant::Function, Is...>(
      G, Q, Props, KernelFunction);
  addKernelWithProperties<OperationPath::Explicit, Variant::FunctorAndProperty,
                          Is...>(G, Q, Props, KernelFunctor);
}

/// Tries to enqueue oneapi barrier to the graph G
/// It tests that an invalid exception has been thrown
/// Since sycl_ext_oneapi_enqueue_barrier extension can not be used
/// along with SYCL Graph.
template <OperationPath PathKind> void testEnqueueBarrier() {
  sycl::context Context;
  sycl::queue Q1(Context, sycl::default_selector_v);

  experimental::command_graph<experimental::graph_state::modifiable> Graph1{
      Q1.get_context(), Q1.get_device()};

  Graph1.add([&](sycl::handler &cgh) {});
  Graph1.add([&](sycl::handler &cgh) {});

  if constexpr (PathKind != OperationPath::Explicit) {
    Graph1.begin_recording(Q1);
  }

  // call queue::ext_oneapi_submit_barrier()
  std::error_code ExceptionCode = make_error_code(sycl::errc::success);
  try {
    if constexpr (PathKind == OperationPath::Shortcut) {
      Q1.ext_oneapi_submit_barrier();
    }
    if constexpr (PathKind == OperationPath::RecordReplay) {
      Q1.submit([&](sycl::handler &CGH) { CGH.ext_oneapi_barrier(); });
    }
    if constexpr (PathKind == OperationPath::Explicit) {
      Graph1.add([&](handler &CGH) { CGH.ext_oneapi_barrier(); });
    }

  } catch (exception &Exception) {
    ExceptionCode = Exception.code();
  }
  ASSERT_EQ(ExceptionCode, sycl::errc::invalid);

  if constexpr (PathKind != OperationPath::Explicit) {
    Graph1.end_recording();
  }

  sycl::queue Q2(Context, sycl::default_selector_v);
  sycl::queue Q3(Context, sycl::default_selector_v);

  experimental::command_graph<experimental::graph_state::modifiable> Graph2{
      Q2.get_context(), Q2.get_device()};
  experimental::command_graph<experimental::graph_state::modifiable> Graph3{
      Q3.get_context(), Q3.get_device()};

  Graph2.begin_recording(Q2);
  Graph3.begin_recording(Q3);

  auto Event1 = Q2.submit([&](sycl::handler &cgh) {});
  auto Event2 = Q3.submit([&](sycl::handler &cgh) {});

  if constexpr (PathKind == OperationPath::Explicit) {
    Graph2.end_recording();
    Graph3.end_recording();
  }

  // call handler::barrier(const std::vector<event> &WaitList)
  ExceptionCode = make_error_code(sycl::errc::success);
  try {
    if constexpr (PathKind == OperationPath::Shortcut) {
      Q3.ext_oneapi_submit_barrier({Event1, Event2});
    }
    if constexpr (PathKind == OperationPath::RecordReplay) {
      Q3.submit([&](sycl::handler &CGH) {
        CGH.ext_oneapi_barrier({Event1, Event2});
      });
    }
    if constexpr (PathKind == OperationPath::Explicit) {
      Graph3.add([&](handler &CGH) {
        CGH.ext_oneapi_barrier({Event1, Event2});
      });
    }

  } catch (exception &Exception) {
    ExceptionCode = Exception.code();
  }
  ASSERT_EQ(ExceptionCode, sycl::errc::invalid);

  if constexpr (PathKind != OperationPath::Explicit) {
    Graph2.end_recording();
    Graph3.end_recording();
  }
}

/// Tries to add a memcpy2D node to the graph G
/// It tests that an invalid exception has been thrown
/// Since sycl_ext_oneapi_memcpy2d extension can not be used
/// along with SYCL Graph.
///
/// @param G Modifiable graph to add commands to.
/// @param Q Queue to submit nodes to.
/// @param Dest Pointer to the memory destination
/// @param DestPitch pitch at the destination
/// @param Src Pointer to the memory source
/// @param SrcPitch pitch at the source
/// @param Witdh width of the data to copy
/// @param Height height of the data to copy
template <OperationPath PathKind>
void addMemcpy2D(experimental::detail::modifiable_command_graph &G, queue &Q,
                 void *Dest, size_t DestPitch, const void *Src, size_t SrcPitch,
                 size_t Width, size_t Height) {
  std::error_code ExceptionCode = make_error_code(sycl::errc::success);
  try {
    if constexpr (PathKind == OperationPath::RecordReplay) {
      Q.submit([&](handler &CGH) {
        CGH.ext_oneapi_memcpy2d(Dest, DestPitch, Src, SrcPitch, Width, Height);
      });
    }
    if constexpr (PathKind == OperationPath::Shortcut) {
      Q.ext_oneapi_memcpy2d(Dest, DestPitch, Src, SrcPitch, Width, Height);
    }
    if constexpr (PathKind == OperationPath::Explicit) {
      G.add([&](handler &CGH) {
        CGH.ext_oneapi_memcpy2d(Dest, DestPitch, Src, SrcPitch, Width, Height);
      });
    }
  } catch (exception &Exception) {
    ExceptionCode = Exception.code();
  }
  ASSERT_EQ(ExceptionCode, sycl::errc::invalid);
}

/// Tries to add nodes including images bindless copy instructions
/// to the graph G. It tests that an invalid exception has been thrown
/// Since sycl_ext_oneapi_bindless_images extension can not be used
/// along with SYCL Graph.
///
/// @param G Modifiable graph to add commands to.
/// @param Q Queue to submit nodes to.
/// @param Img Image memory
/// @param HostData Host Pointer to the memory
/// @param ImgUSM USM Pointer to Image memory
/// @param Pitch image pitch
/// @param Desc Image descriptor
template <OperationPath PathKind>
void addImagesCopies(experimental::detail::modifiable_command_graph &G,
                     queue &Q, sycl::ext::oneapi::experimental::image_mem Img,
                     std::vector<sycl::float4> HostData, void *ImgUSM,
                     size_t Pitch,
                     sycl::ext::oneapi::experimental::image_descriptor Desc) {
  // simple copy Host to Device
  std::error_code ExceptionCode = make_error_code(sycl::errc::success);
  try {
    if constexpr (PathKind == OperationPath::RecordReplay) {
      Q.submit([&](handler &CGH) {
        CGH.ext_oneapi_copy(HostData.data(), Img.get_handle(), Desc);
      });
    }
    if constexpr (PathKind == OperationPath::Shortcut) {
      Q.ext_oneapi_copy(HostData.data(), Img.get_handle(), Desc);
    }
    if constexpr (PathKind == OperationPath::Explicit) {
      G.add([&](handler &CGH) {
        CGH.ext_oneapi_copy(HostData.data(), Img.get_handle(), Desc);
      });
    }
  } catch (exception &Exception) {
    ExceptionCode = Exception.code();
  }
  ASSERT_EQ(ExceptionCode, sycl::errc::invalid);

  // simple copy Device to Host
  ExceptionCode = make_error_code(sycl::errc::success);
  try {
    if constexpr (PathKind == OperationPath::RecordReplay) {
      Q.submit([&](handler &CGH) {
        CGH.ext_oneapi_copy(Img.get_handle(), HostData.data(), Desc);
      });
    }
    if constexpr (PathKind == OperationPath::Shortcut) {
      Q.ext_oneapi_copy(Img.get_handle(), HostData.data(), Desc);
    }
    if constexpr (PathKind == OperationPath::Explicit) {
      G.add([&](handler &CGH) {
        CGH.ext_oneapi_copy(Img.get_handle(), HostData.data(), Desc);
      });
    }
  } catch (exception &Exception) {
    ExceptionCode = Exception.code();
  }
  ASSERT_EQ(ExceptionCode, sycl::errc::invalid);

  // simple copy Host to Device USM
  ExceptionCode = make_error_code(sycl::errc::success);
  try {
    if constexpr (PathKind == OperationPath::RecordReplay) {
      Q.submit([&](handler &CGH) {
        CGH.ext_oneapi_copy(HostData.data(), ImgUSM, Desc, Pitch);
      });
    }
    if constexpr (PathKind == OperationPath::Shortcut) {
      Q.ext_oneapi_copy(HostData.data(), ImgUSM, Desc, Pitch);
    }
    if constexpr (PathKind == OperationPath::Explicit) {
      G.add([&](handler &CGH) {
        CGH.ext_oneapi_copy(HostData.data(), ImgUSM, Desc, Pitch);
      });
    }
  } catch (exception &Exception) {
    ExceptionCode = Exception.code();
  }
  ASSERT_EQ(ExceptionCode, sycl::errc::invalid);

  // subregion copy Host to Device
  ExceptionCode = make_error_code(sycl::errc::success);
  try {
    if constexpr (PathKind == OperationPath::RecordReplay) {
      Q.submit([&](handler &CGH) {
        CGH.ext_oneapi_copy(HostData.data(), {0, 0, 0}, {0, 0, 0},
                            Img.get_handle(), {0, 0, 0}, Desc, {0, 0, 0});
      });
    }
    if constexpr (PathKind == OperationPath::Shortcut) {
      Q.ext_oneapi_copy(HostData.data(), {0, 0, 0}, {0, 0, 0}, Img.get_handle(),
                        {0, 0, 0}, Desc, {0, 0, 0});
    }
    if constexpr (PathKind == OperationPath::Explicit) {
      G.add([&](handler &CGH) {
        CGH.ext_oneapi_copy(HostData.data(), {0, 0, 0}, {0, 0, 0},
                            Img.get_handle(), {0, 0, 0}, Desc, {0, 0, 0});
      });
    }
  } catch (exception &Exception) {
    ExceptionCode = Exception.code();
  }
  ASSERT_EQ(ExceptionCode, sycl::errc::invalid);

  // subregion copy Device to Host
  ExceptionCode = make_error_code(sycl::errc::success);
  try {
    if constexpr (PathKind == OperationPath::RecordReplay) {
      Q.submit([&](handler &CGH) {
        CGH.ext_oneapi_copy(Img.get_handle(), {0, 0, 0}, Desc, HostData.data(),
                            {0, 0, 0}, {0, 0, 0}, {0, 0, 0});
      });
    }
    if constexpr (PathKind == OperationPath::Shortcut) {
      Q.ext_oneapi_copy(Img.get_handle(), {0, 0, 0}, Desc, HostData.data(),
                        {0, 0, 0}, {0, 0, 0}, {0, 0, 0});
    }
    if constexpr (PathKind == OperationPath::Explicit) {
      G.add([&](handler &CGH) {
        CGH.ext_oneapi_copy(Img.get_handle(), {0, 0, 0}, Desc, HostData.data(),
                            {0, 0, 0}, {0, 0, 0}, {0, 0, 0});
      });
    }
  } catch (exception &Exception) {
    ExceptionCode = Exception.code();
  }
  ASSERT_EQ(ExceptionCode, sycl::errc::invalid);

  // subregion copy Host to Device USM
  ExceptionCode = make_error_code(sycl::errc::success);
  try {
    if constexpr (PathKind == OperationPath::RecordReplay) {
      Q.submit([&](handler &CGH) {
        CGH.ext_oneapi_copy(HostData.data(), {0, 0, 0}, ImgUSM, {0, 0, 0}, Desc,
                            Pitch, {0, 0, 0}, {0, 0, 0});
      });
    }
    if constexpr (PathKind == OperationPath::Shortcut) {
      Q.ext_oneapi_copy(HostData.data(), {0, 0, 0}, ImgUSM, {0, 0, 0}, Desc,
                        Pitch, {0, 0, 0}, {0, 0, 0});
    }
    if constexpr (PathKind == OperationPath::Explicit) {
      G.add([&](handler &CGH) {
        CGH.ext_oneapi_copy(HostData.data(), {0, 0, 0}, ImgUSM, {0, 0, 0}, Desc,
                            Pitch, {0, 0, 0}, {0, 0, 0});
      });
    }
  } catch (exception &Exception) {
    ExceptionCode = Exception.code();
  }
  ASSERT_EQ(ExceptionCode, sycl::errc::invalid);
}
>>>>>>> 8d8d3f4f
} // anonymous namespace

class CommandGraphTest : public ::testing::Test {
public:
  CommandGraphTest()
      : Mock{}, Plat{Mock.getPlatform()}, Dev{Plat.get_devices()[0]},
        Queue{Dev}, Graph{Queue.get_context(), Dev} {}

protected:
  void SetUp() override {}

protected:
  unittest::PiMock Mock;
  sycl::platform Plat;
  sycl::device Dev;
  sycl::queue Queue;
  experimental::command_graph<experimental::graph_state::modifiable> Graph;
};

TEST_F(CommandGraphTest, QueueState) {
  experimental::queue_state State = Queue.ext_oneapi_get_state();
  ASSERT_EQ(State, experimental::queue_state::executing);

  experimental::command_graph Graph{Queue.get_context(), Queue.get_device()};
  Graph.begin_recording(Queue);
  State = Queue.ext_oneapi_get_state();
  ASSERT_EQ(State, experimental::queue_state::recording);

  Graph.end_recording();
  State = Queue.ext_oneapi_get_state();
  ASSERT_EQ(State, experimental::queue_state::executing);
}

TEST_F(CommandGraphTest, AddNode) {
  auto GraphImpl = sycl::detail::getSyclObjImpl(Graph);

  ASSERT_TRUE(GraphImpl->MRoots.empty());

  auto Node1 = Graph.add(
      [&](sycl::handler &cgh) { cgh.single_task<TestKernel<>>([]() {}); });
  ASSERT_NE(sycl::detail::getSyclObjImpl(Node1), nullptr);
  ASSERT_FALSE(sycl::detail::getSyclObjImpl(Node1)->isEmpty());
  ASSERT_EQ(GraphImpl->MRoots.size(), 1lu);
  ASSERT_EQ(*GraphImpl->MRoots.begin(), sycl::detail::getSyclObjImpl(Node1));
  ASSERT_TRUE(sycl::detail::getSyclObjImpl(Node1)->MSuccessors.empty());
  ASSERT_TRUE(sycl::detail::getSyclObjImpl(Node1)->MPredecessors.empty());

  // Add a node which depends on the first
  auto Node2Deps = experimental::property::node::depends_on(Node1);
  ASSERT_EQ(sycl::detail::getSyclObjImpl(Node2Deps.get_dependencies().front()),
            sycl::detail::getSyclObjImpl(Node1));
  auto Node2 = Graph.add([&](sycl::handler &cgh) {}, {Node2Deps});
  ASSERT_NE(sycl::detail::getSyclObjImpl(Node2), nullptr);
  ASSERT_TRUE(sycl::detail::getSyclObjImpl(Node2)->isEmpty());
  ASSERT_EQ(GraphImpl->MRoots.size(), 1lu);
  ASSERT_EQ(sycl::detail::getSyclObjImpl(Node1)->MSuccessors.size(), 1lu);
  ASSERT_EQ(sycl::detail::getSyclObjImpl(Node1)->MSuccessors.front(),
            sycl::detail::getSyclObjImpl(Node2));
  ASSERT_TRUE(sycl::detail::getSyclObjImpl(Node1)->MPredecessors.empty());
  ASSERT_EQ(sycl::detail::getSyclObjImpl(Node2)->MPredecessors.size(), 1lu);

  // Add a third node which depends on both
  auto Node3 =
      Graph.add([&](sycl::handler &cgh) {},
                {experimental::property::node::depends_on(Node1, Node2)});
  ASSERT_NE(sycl::detail::getSyclObjImpl(Node3), nullptr);
  ASSERT_TRUE(sycl::detail::getSyclObjImpl(Node3)->isEmpty());
  ASSERT_EQ(GraphImpl->MRoots.size(), 1lu);
  ASSERT_EQ(sycl::detail::getSyclObjImpl(Node1)->MSuccessors.size(), 2lu);
  ASSERT_EQ(sycl::detail::getSyclObjImpl(Node2)->MSuccessors.size(), 1lu);
  ASSERT_TRUE(sycl::detail::getSyclObjImpl(Node1)->MPredecessors.empty());
  ASSERT_EQ(sycl::detail::getSyclObjImpl(Node2)->MPredecessors.size(), 1lu);
  ASSERT_EQ(sycl::detail::getSyclObjImpl(Node3)->MPredecessors.size(), 2lu);

  // Add a fourth node without any dependencies on the others
  auto Node4 = Graph.add([&](sycl::handler &cgh) {});
  ASSERT_NE(sycl::detail::getSyclObjImpl(Node4), nullptr);
  ASSERT_TRUE(sycl::detail::getSyclObjImpl(Node4)->isEmpty());
  ASSERT_EQ(GraphImpl->MRoots.size(), 2lu);
  ASSERT_EQ(sycl::detail::getSyclObjImpl(Node1)->MSuccessors.size(), 2lu);
  ASSERT_EQ(sycl::detail::getSyclObjImpl(Node2)->MSuccessors.size(), 1lu);
  ASSERT_TRUE(sycl::detail::getSyclObjImpl(Node3)->MSuccessors.empty());
  ASSERT_TRUE(sycl::detail::getSyclObjImpl(Node1)->MPredecessors.empty());
  ASSERT_EQ(sycl::detail::getSyclObjImpl(Node2)->MPredecessors.size(), 1lu);
  ASSERT_EQ(sycl::detail::getSyclObjImpl(Node3)->MPredecessors.size(), 2lu);
  ASSERT_TRUE(sycl::detail::getSyclObjImpl(Node4)->MPredecessors.empty());
}

TEST_F(CommandGraphTest, Finalize) {
  auto GraphImpl = sycl::detail::getSyclObjImpl(Graph);

  sycl::buffer<int> Buf(1);
  auto Node1 = Graph.add([&](sycl::handler &cgh) {
    sycl::accessor A(Buf, cgh, sycl::write_only, sycl::no_init);
    cgh.single_task<TestKernel<>>([]() {});
  });

  // Add independent node
  auto Node2 = Graph.add(
      [&](sycl::handler &cgh) { cgh.single_task<TestKernel<>>([]() {}); });

  // Add a node that depends on Node1 due to the accessor
  auto Node3 = Graph.add([&](sycl::handler &cgh) {
    sycl::accessor A(Buf, cgh, sycl::write_only, sycl::no_init);
    cgh.single_task<TestKernel<>>([]() {});
  });

  // Guarantee order of independent nodes 1 and 2
  Graph.make_edge(Node2, Node1);

  auto GraphExec = Graph.finalize();
  auto GraphExecImpl = sycl::detail::getSyclObjImpl(GraphExec);

  // The final schedule should contain three nodes in order: 2->1->3
  auto Schedule = GraphExecImpl->getSchedule();
  ASSERT_EQ(Schedule.size(), 3ul);
  auto ScheduleIt = Schedule.begin();
  ASSERT_EQ(*ScheduleIt, sycl::detail::getSyclObjImpl(Node2));
  ScheduleIt++;
  ASSERT_EQ(*ScheduleIt, sycl::detail::getSyclObjImpl(Node1));
  ScheduleIt++;
  ASSERT_EQ(*ScheduleIt, sycl::detail::getSyclObjImpl(Node3));
  ASSERT_EQ(Queue.get_context(), GraphExecImpl->getContext());
}

TEST_F(CommandGraphTest, MakeEdge) {
  auto GraphImpl = sycl::detail::getSyclObjImpl(Graph);

  // Add two independent nodes
  auto Node1 = Graph.add(
      [&](sycl::handler &cgh) { cgh.single_task<TestKernel<>>([]() {}); });
  auto Node2 = Graph.add([&](sycl::handler &cgh) {});
  ASSERT_EQ(GraphImpl->MRoots.size(), 2ul);
  ASSERT_TRUE(sycl::detail::getSyclObjImpl(Node1)->MSuccessors.empty());
  ASSERT_TRUE(sycl::detail::getSyclObjImpl(Node1)->MPredecessors.empty());
  ASSERT_TRUE(sycl::detail::getSyclObjImpl(Node2)->MSuccessors.empty());
  ASSERT_TRUE(sycl::detail::getSyclObjImpl(Node2)->MPredecessors.empty());

  // Connect nodes and verify order
  Graph.make_edge(Node1, Node2);
  ASSERT_EQ(GraphImpl->MRoots.size(), 1ul);
  ASSERT_EQ(sycl::detail::getSyclObjImpl(Node1)->MSuccessors.size(), 1lu);
  ASSERT_EQ(sycl::detail::getSyclObjImpl(Node1)->MSuccessors.front(),
            sycl::detail::getSyclObjImpl(Node2));
  ASSERT_TRUE(sycl::detail::getSyclObjImpl(Node1)->MPredecessors.empty());
  ASSERT_TRUE(sycl::detail::getSyclObjImpl(Node2)->MSuccessors.empty());
  ASSERT_EQ(sycl::detail::getSyclObjImpl(Node2)->MPredecessors.size(), 1lu);
}

TEST_F(CommandGraphTest, BeginEndRecording) {
  sycl::queue Queue2{Queue.get_context(), Dev};

  // Test throwing behaviour
  // Check we can repeatedly begin recording on the same queues
  ASSERT_NO_THROW(Graph.begin_recording(Queue));
  ASSERT_NO_THROW(Graph.begin_recording(Queue));
  ASSERT_NO_THROW(Graph.begin_recording(Queue2));
  ASSERT_NO_THROW(Graph.begin_recording(Queue2));
  // Check we can repeatedly end recording on the same queues
  ASSERT_NO_THROW(Graph.end_recording(Queue));
  ASSERT_NO_THROW(Graph.end_recording(Queue));
  ASSERT_NO_THROW(Graph.end_recording(Queue2));
  ASSERT_NO_THROW(Graph.end_recording(Queue2));
  // Vector versions
  ASSERT_NO_THROW(Graph.begin_recording({Queue, Queue2}));
  ASSERT_NO_THROW(Graph.begin_recording({Queue, Queue2}));
  ASSERT_NO_THROW(Graph.end_recording({Queue, Queue2}));
  ASSERT_NO_THROW(Graph.end_recording({Queue, Queue2}));

  experimental::command_graph Graph2(Queue.get_context(), Dev);

  Graph.begin_recording(Queue);
  // Trying to record to a second Graph should throw
  ASSERT_ANY_THROW(Graph2.begin_recording(Queue));
  // Trying to end when it is recording to a different graph should throw
  ASSERT_ANY_THROW(Graph2.end_recording(Queue));
  Graph.end_recording(Queue);

  // Testing return values of begin and end recording
  // Queue should change state so should return true here
  ASSERT_TRUE(Graph.begin_recording(Queue));
  // But not changed state here
  ASSERT_FALSE(Graph.begin_recording(Queue));

  // Queue2 should change state so should return true here
  ASSERT_TRUE(Graph.begin_recording(Queue2));
  // But not changed state here
  ASSERT_FALSE(Graph.begin_recording(Queue2));

  // Queue should have changed state so should return true
  ASSERT_TRUE(Graph.end_recording(Queue));
  // But not changed state here
  ASSERT_FALSE(Graph.end_recording(Queue));

  // Should end recording on Queue2
  ASSERT_TRUE(Graph.end_recording());
  // State should not change on Queue2 now
  ASSERT_FALSE(Graph.end_recording(Queue2));

  // Testing vector begin and end
  ASSERT_TRUE(Graph.begin_recording({Queue, Queue2}));
  // Both shoudl now not have state changed
  ASSERT_FALSE(Graph.begin_recording(Queue));
  ASSERT_FALSE(Graph.begin_recording(Queue2));

  // End recording on both
  ASSERT_TRUE(Graph.end_recording({Queue, Queue2}));
  // Both shoudl now not have state changed
  ASSERT_FALSE(Graph.end_recording(Queue));
  ASSERT_FALSE(Graph.end_recording(Queue2));

  // First add one single queue
  ASSERT_TRUE(Graph.begin_recording(Queue));
  // Vector begin should still return true as Queue2 has state changed
  ASSERT_TRUE(Graph.begin_recording({Queue, Queue2}));
  // End recording on Queue2
  ASSERT_TRUE(Graph.end_recording(Queue2));
  // Vector end should still return true as Queue will have state changed
  ASSERT_TRUE(Graph.end_recording({Queue, Queue2}));
}

TEST_F(CommandGraphTest, GetCGCopy) {
  auto Node1 = Graph.add([&](sycl::handler &cgh) {});
  auto Node2 = Graph.add(
      [&](sycl::handler &cgh) { cgh.single_task<TestKernel<>>([]() {}); },
      {experimental::property::node::depends_on(Node1)});

  // Get copy of CG of Node2 and check equality
  auto Node2Imp = sycl::detail::getSyclObjImpl(Node2);
  auto Node2CGCopy = Node2Imp->getCGCopy();
  ASSERT_EQ(Node2CGCopy->getType(), Node2Imp->MCGType);
  ASSERT_EQ(Node2CGCopy->getType(), sycl::detail::CG::Kernel);
  ASSERT_EQ(Node2CGCopy->getType(), Node2Imp->MCommandGroup->getType());
  ASSERT_EQ(Node2CGCopy->getAccStorage(),
            Node2Imp->MCommandGroup->getAccStorage());
  ASSERT_EQ(Node2CGCopy->getArgsStorage(),
            Node2Imp->MCommandGroup->getArgsStorage());
  ASSERT_EQ(Node2CGCopy->getEvents(), Node2Imp->MCommandGroup->getEvents());
  ASSERT_EQ(Node2CGCopy->getRequirements(),
            Node2Imp->MCommandGroup->getRequirements());
  ASSERT_EQ(Node2CGCopy->getSharedPtrStorage(),
            Node2Imp->MCommandGroup->getSharedPtrStorage());
}
TEST_F(CommandGraphTest, SubGraph) {
  // Add sub-graph with two nodes
  auto Node1Graph = Graph.add(
      [&](sycl::handler &cgh) { cgh.single_task<TestKernel<>>([]() {}); });
  auto Node2Graph = Graph.add(
      [&](sycl::handler &cgh) { cgh.single_task<TestKernel<>>([]() {}); },
      {experimental::property::node::depends_on(Node1Graph)});
  auto GraphExec = Graph.finalize();

  // Add node to main graph followed by sub-graph and another node
  experimental::command_graph MainGraph(Queue.get_context(), Dev);
  auto Node1MainGraph = MainGraph.add(
      [&](sycl::handler &cgh) { cgh.single_task<TestKernel<>>([]() {}); });
  auto Node2MainGraph =
      MainGraph.add([&](handler &CGH) { CGH.ext_oneapi_graph(GraphExec); },
                    {experimental::property::node::depends_on(Node1MainGraph)});
  auto Node3MainGraph = MainGraph.add(
      [&](sycl::handler &cgh) { cgh.single_task<TestKernel<>>([]() {}); },
      {experimental::property::node::depends_on(Node2MainGraph)});

  // Assert order of the added sub-graph
  ASSERT_NE(sycl::detail::getSyclObjImpl(Node2MainGraph), nullptr);
  ASSERT_TRUE(sycl::detail::getSyclObjImpl(Node2MainGraph)->isEmpty());
  ASSERT_EQ(sycl::detail::getSyclObjImpl(MainGraph)->MRoots.size(), 1lu);
  ASSERT_EQ(sycl::detail::getSyclObjImpl(Node1MainGraph)->MSuccessors.size(),
            1lu);
  ASSERT_EQ(sycl::detail::getSyclObjImpl(Node1MainGraph)->MSuccessors.front(),
            sycl::detail::getSyclObjImpl(Node1Graph));
  ASSERT_EQ(sycl::detail::getSyclObjImpl(Node2MainGraph)->MSuccessors.size(),
            1lu);
  ASSERT_EQ(sycl::detail::getSyclObjImpl(Node1MainGraph)->MPredecessors.size(),
            0lu);
  ASSERT_EQ(sycl::detail::getSyclObjImpl(Node2MainGraph)->MPredecessors.size(),
            1lu);

  // Finalize main graph and check schedule
  auto MainGraphExec = MainGraph.finalize();
  auto MainGraphExecImpl = sycl::detail::getSyclObjImpl(MainGraphExec);
  auto Schedule = MainGraphExecImpl->getSchedule();
  auto ScheduleIt = Schedule.begin();
  ASSERT_EQ(Schedule.size(), 4ul);
  ASSERT_EQ(*ScheduleIt, sycl::detail::getSyclObjImpl(Node1MainGraph));
  ScheduleIt++;
  ASSERT_EQ(*ScheduleIt, sycl::detail::getSyclObjImpl(Node1Graph));
  ScheduleIt++;
  ASSERT_EQ(*ScheduleIt, sycl::detail::getSyclObjImpl(Node2Graph));
  ScheduleIt++;
  ASSERT_EQ(*ScheduleIt, sycl::detail::getSyclObjImpl(Node3MainGraph));
  ASSERT_EQ(Queue.get_context(), MainGraphExecImpl->getContext());
}

TEST_F(CommandGraphTest, RecordSubGraph) {
  // Record sub-graph with two nodes
  Graph.begin_recording(Queue);
  auto Node1Graph = Queue.submit(
      [&](sycl::handler &cgh) { cgh.single_task<TestKernel<>>([]() {}); });
  auto Node2Graph = Queue.submit([&](sycl::handler &cgh) {
    cgh.depends_on(Node1Graph);
    cgh.single_task<TestKernel<>>([]() {});
  });
  Graph.end_recording(Queue);
  auto GraphExec = Graph.finalize();

  // Add node to main graph followed by sub-graph and another node
  experimental::command_graph MainGraph(Queue.get_context(), Dev);
  MainGraph.begin_recording(Queue);
  auto Node1MainGraph = Queue.submit(
      [&](sycl::handler &cgh) { cgh.single_task<TestKernel<>>([]() {}); });
  auto Node2MainGraph = Queue.submit([&](handler &cgh) {
    cgh.depends_on(Node1MainGraph);
    cgh.ext_oneapi_graph(GraphExec);
  });
  auto Node3MainGraph = Queue.submit([&](sycl::handler &cgh) {
    cgh.depends_on(Node2MainGraph);
    cgh.single_task<TestKernel<>>([]() {});
  });
  MainGraph.end_recording(Queue);

  // Finalize main graph and check schedule
  auto MainGraphExec = MainGraph.finalize();
  auto MainGraphExecImpl = sycl::detail::getSyclObjImpl(MainGraphExec);
  auto Schedule = MainGraphExecImpl->getSchedule();
  auto ScheduleIt = Schedule.begin();
  ASSERT_EQ(Schedule.size(), 4ul);

  // The first and fourth nodes should have events associated with MainGraph but
  // not graph. The second and third nodes were added as a sub-graph and should
  // have events associated with Graph but not MainGraph.
  ASSERT_ANY_THROW(
      sycl::detail::getSyclObjImpl(Graph)->getEventForNode(*ScheduleIt));
  ASSERT_EQ(
      sycl::detail::getSyclObjImpl(MainGraph)->getEventForNode(*ScheduleIt),
      sycl::detail::getSyclObjImpl(Node1MainGraph));

  ScheduleIt++;
  ASSERT_ANY_THROW(
      sycl::detail::getSyclObjImpl(MainGraph)->getEventForNode(*ScheduleIt));
  ASSERT_EQ(sycl::detail::getSyclObjImpl(Graph)->getEventForNode(*ScheduleIt),
            sycl::detail::getSyclObjImpl(Node1Graph));

  ScheduleIt++;
  ASSERT_ANY_THROW(
      sycl::detail::getSyclObjImpl(MainGraph)->getEventForNode(*ScheduleIt));
  ASSERT_EQ(sycl::detail::getSyclObjImpl(Graph)->getEventForNode(*ScheduleIt),
            sycl::detail::getSyclObjImpl(Node2Graph));

  ScheduleIt++;
  ASSERT_ANY_THROW(
      sycl::detail::getSyclObjImpl(Graph)->getEventForNode(*ScheduleIt));
  ASSERT_EQ(
      sycl::detail::getSyclObjImpl(MainGraph)->getEventForNode(*ScheduleIt),
      sycl::detail::getSyclObjImpl(Node3MainGraph));
  ASSERT_EQ(Queue.get_context(), MainGraphExecImpl->getContext());
}

TEST_F(CommandGraphTest, InOrderQueue) {
  sycl::property_list Properties{sycl::property::queue::in_order()};
  sycl::queue InOrderQueue{Dev, Properties};
  experimental::command_graph<experimental::graph_state::modifiable>
      InOrderGraph{InOrderQueue.get_context(), InOrderQueue.get_device()};

  // Record in-order queue with three nodes
  InOrderGraph.begin_recording(InOrderQueue);
  auto Node1Graph = InOrderQueue.submit(
      [&](sycl::handler &cgh) { cgh.single_task<TestKernel<>>([]() {}); });

  auto PtrNode1 =
      sycl::detail::getSyclObjImpl(InOrderGraph)
          ->getLastInorderNode(sycl::detail::getSyclObjImpl(InOrderQueue));
  ASSERT_NE(PtrNode1, nullptr);
  ASSERT_TRUE(PtrNode1->MPredecessors.empty());

  auto Node2Graph = InOrderQueue.submit(
      [&](sycl::handler &cgh) { cgh.single_task<TestKernel<>>([]() {}); });

  auto PtrNode2 =
      sycl::detail::getSyclObjImpl(InOrderGraph)
          ->getLastInorderNode(sycl::detail::getSyclObjImpl(InOrderQueue));
  ASSERT_NE(PtrNode2, nullptr);
  ASSERT_NE(PtrNode2, PtrNode1);
  ASSERT_EQ(PtrNode1->MSuccessors.size(), 1lu);
  ASSERT_EQ(PtrNode1->MSuccessors.front(), PtrNode2);
  ASSERT_EQ(PtrNode2->MPredecessors.size(), 1lu);
  ASSERT_EQ(PtrNode2->MPredecessors.front().lock(), PtrNode1);

  auto Node3Graph = InOrderQueue.submit(
      [&](sycl::handler &cgh) { cgh.single_task<TestKernel<>>([]() {}); });

  auto PtrNode3 =
      sycl::detail::getSyclObjImpl(InOrderGraph)
          ->getLastInorderNode(sycl::detail::getSyclObjImpl(InOrderQueue));
  ASSERT_NE(PtrNode3, nullptr);
  ASSERT_NE(PtrNode3, PtrNode2);
  ASSERT_EQ(PtrNode2->MSuccessors.size(), 1lu);
  ASSERT_EQ(PtrNode2->MSuccessors.front(), PtrNode3);
  ASSERT_EQ(PtrNode3->MPredecessors.size(), 1lu);
  ASSERT_EQ(PtrNode3->MPredecessors.front().lock(), PtrNode2);

  InOrderGraph.end_recording(InOrderQueue);

  // Finalize main graph and check schedule
  auto GraphExec = InOrderGraph.finalize();
  auto GraphExecImpl = sycl::detail::getSyclObjImpl(GraphExec);
  auto Schedule = GraphExecImpl->getSchedule();
  auto ScheduleIt = Schedule.begin();
  ASSERT_EQ(Schedule.size(), 3ul);
  ASSERT_EQ(*ScheduleIt, PtrNode1);
  ScheduleIt++;
  ASSERT_EQ(*ScheduleIt, PtrNode2);
  ScheduleIt++;
  ASSERT_EQ(*ScheduleIt, PtrNode3);
  ASSERT_EQ(InOrderQueue.get_context(), GraphExecImpl->getContext());
}

TEST_F(CommandGraphTest, InOrderQueueWithEmpty) {
  sycl::property_list Properties{sycl::property::queue::in_order()};
  sycl::queue InOrderQueue{Dev, Properties};
  experimental::command_graph<experimental::graph_state::modifiable>
      InOrderGraph{InOrderQueue.get_context(), InOrderQueue.get_device()};

  // Record in-order queue with a regular node then empty node then a regular
  // node
  InOrderGraph.begin_recording(InOrderQueue);
  auto Node1Graph = InOrderQueue.submit(
      [&](sycl::handler &cgh) { cgh.single_task<TestKernel<>>([]() {}); });

  auto PtrNode1 =
      sycl::detail::getSyclObjImpl(InOrderGraph)
          ->getLastInorderNode(sycl::detail::getSyclObjImpl(InOrderQueue));
  ASSERT_NE(PtrNode1, nullptr);
  ASSERT_TRUE(PtrNode1->MPredecessors.empty());

  auto Node2Graph = InOrderQueue.submit([&](sycl::handler &cgh) {});

  auto PtrNode2 =
      sycl::detail::getSyclObjImpl(InOrderGraph)
          ->getLastInorderNode(sycl::detail::getSyclObjImpl(InOrderQueue));
  ASSERT_NE(PtrNode2, nullptr);
  ASSERT_NE(PtrNode2, PtrNode1);
  ASSERT_EQ(PtrNode1->MSuccessors.size(), 1lu);
  ASSERT_EQ(PtrNode1->MSuccessors.front(), PtrNode2);
  ASSERT_EQ(PtrNode2->MPredecessors.size(), 1lu);
  ASSERT_EQ(PtrNode2->MPredecessors.front().lock(), PtrNode1);

  auto Node3Graph = InOrderQueue.submit(
      [&](sycl::handler &cgh) { cgh.single_task<TestKernel<>>([]() {}); });

  auto PtrNode3 =
      sycl::detail::getSyclObjImpl(InOrderGraph)
          ->getLastInorderNode(sycl::detail::getSyclObjImpl(InOrderQueue));
  ASSERT_NE(PtrNode3, nullptr);
  ASSERT_NE(PtrNode3, PtrNode2);
  ASSERT_EQ(PtrNode2->MSuccessors.size(), 1lu);
  ASSERT_EQ(PtrNode2->MSuccessors.front(), PtrNode3);
  ASSERT_EQ(PtrNode3->MPredecessors.size(), 1lu);
  ASSERT_EQ(PtrNode3->MPredecessors.front().lock(), PtrNode2);

  InOrderGraph.end_recording(InOrderQueue);

  // Finalize main graph and check schedule
  // Note that empty nodes are not scheduled
  auto GraphExec = InOrderGraph.finalize();
  auto GraphExecImpl = sycl::detail::getSyclObjImpl(GraphExec);
  auto Schedule = GraphExecImpl->getSchedule();
  auto ScheduleIt = Schedule.begin();
  ASSERT_EQ(Schedule.size(), 2ul);
  ASSERT_EQ(*ScheduleIt, PtrNode1);
  ScheduleIt++;
  ASSERT_EQ(*ScheduleIt, PtrNode3);
  ASSERT_EQ(InOrderQueue.get_context(), GraphExecImpl->getContext());
}

TEST_F(CommandGraphTest, InOrderQueueWithEmptyFirst) {
  sycl::property_list Properties{sycl::property::queue::in_order()};
  sycl::queue InOrderQueue{Dev, Properties};
  experimental::command_graph<experimental::graph_state::modifiable>
      InOrderGraph{InOrderQueue.get_context(), InOrderQueue.get_device()};

  // Record in-order queue with an empty node then two regular nodes
  InOrderGraph.begin_recording(InOrderQueue);
  auto Node1Graph = InOrderQueue.submit([&](sycl::handler &cgh) {});

  auto PtrNode1 =
      sycl::detail::getSyclObjImpl(InOrderGraph)
          ->getLastInorderNode(sycl::detail::getSyclObjImpl(InOrderQueue));
  ASSERT_NE(PtrNode1, nullptr);
  ASSERT_TRUE(PtrNode1->MPredecessors.empty());

  auto Node2Graph = InOrderQueue.submit(
      [&](sycl::handler &cgh) { cgh.single_task<TestKernel<>>([]() {}); });

  auto PtrNode2 =
      sycl::detail::getSyclObjImpl(InOrderGraph)
          ->getLastInorderNode(sycl::detail::getSyclObjImpl(InOrderQueue));
  ASSERT_NE(PtrNode2, nullptr);
  ASSERT_NE(PtrNode2, PtrNode1);
  ASSERT_EQ(PtrNode1->MSuccessors.size(), 1lu);
  ASSERT_EQ(PtrNode1->MSuccessors.front(), PtrNode2);
  ASSERT_EQ(PtrNode2->MPredecessors.size(), 1lu);
  ASSERT_EQ(PtrNode2->MPredecessors.front().lock(), PtrNode1);

  auto Node3Graph = InOrderQueue.submit(
      [&](sycl::handler &cgh) { cgh.single_task<TestKernel<>>([]() {}); });

  auto PtrNode3 =
      sycl::detail::getSyclObjImpl(InOrderGraph)
          ->getLastInorderNode(sycl::detail::getSyclObjImpl(InOrderQueue));
  ASSERT_NE(PtrNode3, nullptr);
  ASSERT_NE(PtrNode3, PtrNode2);
  ASSERT_EQ(PtrNode2->MSuccessors.size(), 1lu);
  ASSERT_EQ(PtrNode2->MSuccessors.front(), PtrNode3);
  ASSERT_EQ(PtrNode3->MPredecessors.size(), 1lu);
  ASSERT_EQ(PtrNode3->MPredecessors.front().lock(), PtrNode2);

  InOrderGraph.end_recording(InOrderQueue);

  // Finalize main graph and check schedule
  // Note that empty nodes are not scheduled
  auto GraphExec = InOrderGraph.finalize();
  auto GraphExecImpl = sycl::detail::getSyclObjImpl(GraphExec);
  auto Schedule = GraphExecImpl->getSchedule();
  auto ScheduleIt = Schedule.begin();
  ASSERT_EQ(Schedule.size(), 2ul);
  ASSERT_EQ(*ScheduleIt, PtrNode2);
  ScheduleIt++;
  ASSERT_EQ(*ScheduleIt, PtrNode3);
  ASSERT_EQ(InOrderQueue.get_context(), GraphExecImpl->getContext());
}

TEST_F(CommandGraphTest, InOrderQueueWithEmptyLast) {
  sycl::property_list Properties{sycl::property::queue::in_order()};
  sycl::queue InOrderQueue{Dev, Properties};
  experimental::command_graph<experimental::graph_state::modifiable>
      InOrderGraph{InOrderQueue.get_context(), InOrderQueue.get_device()};

  // Record in-order queue with two regular nodes then an empty node
  InOrderGraph.begin_recording(InOrderQueue);
  auto Node1Graph = InOrderQueue.submit(
      [&](sycl::handler &cgh) { cgh.single_task<TestKernel<>>([]() {}); });

  auto PtrNode1 =
      sycl::detail::getSyclObjImpl(InOrderGraph)
          ->getLastInorderNode(sycl::detail::getSyclObjImpl(InOrderQueue));
  ASSERT_NE(PtrNode1, nullptr);
  ASSERT_TRUE(PtrNode1->MPredecessors.empty());

  auto Node2Graph = InOrderQueue.submit(
      [&](sycl::handler &cgh) { cgh.single_task<TestKernel<>>([]() {}); });

  auto PtrNode2 =
      sycl::detail::getSyclObjImpl(InOrderGraph)
          ->getLastInorderNode(sycl::detail::getSyclObjImpl(InOrderQueue));
  ASSERT_NE(PtrNode2, nullptr);
  ASSERT_NE(PtrNode2, PtrNode1);
  ASSERT_EQ(PtrNode1->MSuccessors.size(), 1lu);
  ASSERT_EQ(PtrNode1->MSuccessors.front(), PtrNode2);
  ASSERT_EQ(PtrNode2->MPredecessors.size(), 1lu);
  ASSERT_EQ(PtrNode2->MPredecessors.front().lock(), PtrNode1);

  auto Node3Graph = InOrderQueue.submit([&](sycl::handler &cgh) {});

  auto PtrNode3 =
      sycl::detail::getSyclObjImpl(InOrderGraph)
          ->getLastInorderNode(sycl::detail::getSyclObjImpl(InOrderQueue));
  ASSERT_NE(PtrNode3, nullptr);
  ASSERT_NE(PtrNode3, PtrNode2);
  ASSERT_EQ(PtrNode2->MSuccessors.size(), 1lu);
  ASSERT_EQ(PtrNode2->MSuccessors.front(), PtrNode3);
  ASSERT_EQ(PtrNode3->MPredecessors.size(), 1lu);
  ASSERT_EQ(PtrNode3->MPredecessors.front().lock(), PtrNode2);

  InOrderGraph.end_recording(InOrderQueue);

  // Finalize main graph and check schedule
  // Note that empty nodes are not scheduled
  auto GraphExec = InOrderGraph.finalize();
  auto GraphExecImpl = sycl::detail::getSyclObjImpl(GraphExec);
  auto Schedule = GraphExecImpl->getSchedule();
  auto ScheduleIt = Schedule.begin();
  ASSERT_EQ(Schedule.size(), 2ul);
  ASSERT_EQ(*ScheduleIt, PtrNode1);
  ScheduleIt++;
  ASSERT_EQ(*ScheduleIt, PtrNode2);
  ASSERT_EQ(InOrderQueue.get_context(), GraphExecImpl->getContext());
}

<<<<<<< HEAD
class MultiThreadGraphTest : public CommandGraphTest {
public:
  MultiThreadGraphTest()
      : CommandGraphTest(), NumThreads(std::thread::hardware_concurrency()),
        SyncPoint(NumThreads) {
    Threads.reserve(NumThreads);
  }

protected:
  const unsigned NumThreads;
  Barrier SyncPoint;
  std::vector<std::thread> Threads;
};

TEST_F(MultiThreadGraphTest, BeginEndRecording) {
  auto RecordGraph = [&]() {
    queue MyQueue{Queue.get_context(), Queue.get_device()};

    SyncPoint.wait();

    Graph.begin_recording(MyQueue);
    runKernels(MyQueue);
    Graph.end_recording(MyQueue);
  };

  for (unsigned i = 0; i < NumThreads; ++i) {
    Threads.emplace_back(RecordGraph);
  }

  for (unsigned i = 0; i < NumThreads; ++i) {
    Threads[i].join();
  }

  // Reference computation
  queue QueueRef{Queue.get_context(), Queue.get_device()};
  experimental::command_graph<experimental::graph_state::modifiable> GraphRef{
      Queue.get_context(), Queue.get_device()};

  for (unsigned i = 0; i < NumThreads; ++i) {
    queue MyQueue{Queue.get_context(), Queue.get_device()};
    GraphRef.begin_recording(MyQueue);
    runKernels(MyQueue);
    GraphRef.end_recording(MyQueue);
  }

  auto GraphImpl = sycl::detail::getSyclObjImpl(Graph);
  auto GraphRefImpl = sycl::detail::getSyclObjImpl(GraphRef);
  ASSERT_EQ(GraphImpl->hasSimilarStructure(GraphRefImpl), true);
}

TEST_F(MultiThreadGraphTest, ExplicitAddNodes) {
  auto RecordGraph = [&]() {
    queue MyQueue{Queue.get_context(), Queue.get_device()};

    SyncPoint.wait();
    addKernels(Graph);
  };

  for (unsigned i = 0; i < NumThreads; ++i) {
    Threads.emplace_back(RecordGraph);
  }

  for (unsigned i = 0; i < NumThreads; ++i) {
    Threads[i].join();
  }

  // Reference computation
  queue QueueRef;
  experimental::command_graph<experimental::graph_state::modifiable> GraphRef{
      Queue.get_context(), Queue.get_device()};

  for (unsigned i = 0; i < NumThreads; ++i) {
    addKernels(GraphRef);
  }

  auto GraphImpl = sycl::detail::getSyclObjImpl(Graph);
  auto GraphRefImpl = sycl::detail::getSyclObjImpl(GraphRef);
  ASSERT_EQ(GraphImpl->hasSimilarStructure(GraphRefImpl), true);
}

TEST_F(MultiThreadGraphTest, RecordAddNodes) {
  Graph.begin_recording(Queue);
  auto RecordGraph = [&]() {
    SyncPoint.wait();
    runKernels(Queue);
  };

  for (unsigned i = 0; i < NumThreads; ++i) {
    Threads.emplace_back(RecordGraph);
  }

  for (unsigned i = 0; i < NumThreads; ++i) {
    Threads[i].join();
  }

  // We stop recording the Queue when all threads have finished their processing
  Graph.end_recording(Queue);

  // Reference computation
  queue QueueRef{Queue.get_context(), Queue.get_device()};
  experimental::command_graph<experimental::graph_state::modifiable> GraphRef{
      Queue.get_context(), Queue.get_device()};

  GraphRef.begin_recording(QueueRef);
  for (unsigned i = 0; i < NumThreads; ++i) {
    runKernels(QueueRef);
  }
  GraphRef.end_recording(QueueRef);

  auto GraphImpl = sycl::detail::getSyclObjImpl(Graph);
  auto GraphRefImpl = sycl::detail::getSyclObjImpl(GraphRef);
  ASSERT_EQ(GraphImpl->hasSimilarStructure(GraphRefImpl), true);
}

TEST_F(MultiThreadGraphTest, RecordAddNodesInOrderQueue) {
  sycl::property_list Properties{sycl::property::queue::in_order()};
  queue InOrderQueue{Dev, Properties};

  experimental::command_graph<experimental::graph_state::modifiable>
      InOrderGraph{InOrderQueue.get_context(), InOrderQueue.get_device()};

  InOrderGraph.begin_recording(InOrderQueue);
  auto RecordGraph = [&]() {
    SyncPoint.wait();
    runKernelsInOrder(InOrderQueue);
  };

  for (unsigned i = 0; i < NumThreads; ++i) {
    Threads.emplace_back(RecordGraph);
  }

  for (unsigned i = 0; i < NumThreads; ++i) {
    Threads[i].join();
  }

  // We stop recording the Queue when all threads have finished their processing
  InOrderGraph.end_recording(InOrderQueue);

  // Reference computation
  queue InOrderQueueRef{Dev, Properties};
  experimental::command_graph<experimental::graph_state::modifiable>
      InOrderGraphRef{InOrderQueueRef.get_context(),
                      InOrderQueueRef.get_device()};

  InOrderGraphRef.begin_recording(InOrderQueueRef);
  for (unsigned i = 0; i < NumThreads; ++i) {
    runKernelsInOrder(InOrderQueueRef);
  }
  InOrderGraphRef.end_recording(InOrderQueueRef);

  auto GraphImpl = sycl::detail::getSyclObjImpl(InOrderGraph);
  auto GraphRefImpl = sycl::detail::getSyclObjImpl(InOrderGraphRef);
  ASSERT_EQ(GraphImpl->getNumberOfNodes(), GraphRefImpl->getNumberOfNodes());

  // In-order graph must have only a single root
  ASSERT_EQ(GraphImpl->MRoots.size(), 1lu);

  // Check structure graph
  for (auto Node : GraphImpl->MRoots) {
    ASSERT_EQ(depthSearchSuccessorCheck(Node), true);
  }
}

TEST_F(MultiThreadGraphTest, Finalize) {
  addKernels(Graph);

  std::map<int,
           experimental::command_graph<experimental::graph_state::executable>>
      GraphsExecMap;
  auto FinalizeGraph = [&](int ThreadNum) {
    SyncPoint.wait();
    auto GraphExec = Graph.finalize();

    GraphsExecMap.insert(
        std::map<int, experimental::command_graph<
                          experimental::graph_state::executable>>::
            value_type(ThreadNum, GraphExec));
    Queue.submit([&](sycl::handler &CGH) { CGH.ext_oneapi_graph(GraphExec); });
  };

  for (unsigned i = 0; i < NumThreads; ++i) {
    Threads.emplace_back(FinalizeGraph, i);
  }

  for (unsigned i = 0; i < NumThreads; ++i) {
    Threads[i].join();
  }

  // Reference computation
  queue QueueRef;
  experimental::command_graph<experimental::graph_state::modifiable> GraphRef{
      Queue.get_context(), Queue.get_device()};

  addKernels(GraphRef);

  for (unsigned i = 0; i < NumThreads; ++i) {
    auto GraphExecRef = GraphRef.finalize();
    QueueRef.submit(
        [&](sycl::handler &CGH) { CGH.ext_oneapi_graph(GraphExecRef); });
    auto GraphExecImpl =
        sycl::detail::getSyclObjImpl(GraphsExecMap.find(i)->second);
    auto GraphExecRefImpl = sycl::detail::getSyclObjImpl(GraphExecRef);
    ASSERT_EQ(checkExecGraphSchedule(GraphExecImpl, GraphExecRefImpl), true);
  }
=======
TEST_F(CommandGraphTest, EnqueueBarrierExceptionCheck) {
  testEnqueueBarrier<OperationPath::Explicit>();
  testEnqueueBarrier<OperationPath::RecordReplay>();
  testEnqueueBarrier<OperationPath::Shortcut>();
}

TEST_F(CommandGraphTest, FusionExtensionExceptionCheck) {
  queue Q{ext::codeplay::experimental::property::queue::enable_fusion{}};

  experimental::command_graph<experimental::graph_state::modifiable> Graph{
      Q.get_context(), Q.get_device()};

  ext::codeplay::experimental::fusion_wrapper fw{Q};

  // Test: Start fusion on a queue that is in recording mode
  Graph.begin_recording(Q);

  std::error_code ExceptionCode = make_error_code(sycl::errc::success);
  try {
    fw.start_fusion();
  } catch (exception &Exception) {
    ExceptionCode = Exception.code();
  }
  ASSERT_EQ(ExceptionCode, sycl::errc::invalid);

  Graph.end_recording(Q);

  // Test: begin recording a queue in fusion mode

  fw.start_fusion();

  ExceptionCode = make_error_code(sycl::errc::success);
  try {
    Graph.begin_recording(Q);
  } catch (exception &Exception) {
    ExceptionCode = Exception.code();
  }
  ASSERT_EQ(ExceptionCode, sycl::errc::invalid);
}

TEST_F(CommandGraphTest, KernelPropertiesExceptionCheck) {

  // Test Parallel for entry point
  testParallelForProperties<4>(Queue, Graph);
  testParallelForProperties<4, 4>(Queue, Graph);
  testParallelForProperties<8, 4>(Queue, Graph);
  testParallelForProperties<4, 8>(Queue, Graph);
  testParallelForProperties<4, 4, 4>(Queue, Graph);
  testParallelForProperties<4, 4, 8>(Queue, Graph);
  testParallelForProperties<8, 4, 4>(Queue, Graph);
  testParallelForProperties<4, 8, 4>(Queue, Graph);

  // Test Single Task entry point
  auto Props = ext::oneapi::experimental::properties{
      ext::oneapi::experimental::work_group_size<4>};
  auto KernelFunction = [](auto) {};
  testSingleTaskProperties<OperationPath::Explicit>(Graph, Queue, Props,
                                                    KernelFunction);
  testSingleTaskProperties<OperationPath::RecordReplay>(Graph, Queue, Props,
                                                        KernelFunction);
}

TEST_F(CommandGraphTest, Memcpy2DExceptionCheck) {
  constexpr size_t RECT_WIDTH = 30;
  constexpr size_t RECT_HEIGHT = 21;
  constexpr size_t SRC_ELEMS = RECT_WIDTH * RECT_HEIGHT;
  constexpr size_t DST_ELEMS = SRC_ELEMS;

  using T = int;

  Graph.begin_recording(Queue);

  T *USMMemSrc = malloc_device<T>(SRC_ELEMS, Queue);
  T *USMMemDst = malloc_device<T>(DST_ELEMS, Queue);

  addMemcpy2D<OperationPath::RecordReplay>(
      Graph, Queue, USMMemDst, RECT_WIDTH * sizeof(T), USMMemSrc,
      RECT_WIDTH * sizeof(T), RECT_WIDTH * sizeof(T), RECT_HEIGHT);

  addMemcpy2D<OperationPath::Shortcut>(
      Graph, Queue, USMMemDst, RECT_WIDTH * sizeof(T), USMMemSrc,
      RECT_WIDTH * sizeof(T), RECT_WIDTH * sizeof(T), RECT_HEIGHT);

  Graph.end_recording();

  addMemcpy2D<OperationPath::Explicit>(
      Graph, Queue, USMMemDst, RECT_WIDTH * sizeof(T), USMMemSrc,
      RECT_WIDTH * sizeof(T), RECT_WIDTH * sizeof(T), RECT_HEIGHT);

  sycl::free(USMMemSrc, Queue);
  sycl::free(USMMemDst, Queue);
}

// Tests that using specialization constants in a graph will throw.
TEST_F(CommandGraphTest, SpecializationConstant) {

  ASSERT_THROW(
      {
        try {
          Graph.add([&](handler &CGH) {
            CGH.set_specialization_constant<SpecConst1>(8);
          });
        } catch (const sycl::exception &e) {
          ASSERT_EQ(e.code(), make_error_code(sycl::errc::invalid));
          throw;
        }
      },
      sycl::exception);
  ASSERT_THROW(
      {
        try {
          Graph.add([&](handler &CGH) {
            int Value = CGH.get_specialization_constant<SpecConst1>();
            (void)Value;
          });
        } catch (const sycl::exception &e) {
          ASSERT_EQ(e.code(), make_error_code(sycl::errc::invalid));
          throw;
        }
      },
      sycl::exception);
}

// Tests that using kernel bundles in a graph will throw.
TEST_F(CommandGraphTest, KernelBundle) {
  sycl::kernel_bundle KernelBundle =
      sycl::get_kernel_bundle<sycl::bundle_state::executable>(
          Queue.get_context(), {Dev});

  ASSERT_THROW(
      {
        try {
          Graph.add([&](handler &CGH) { CGH.use_kernel_bundle(KernelBundle); });
        } catch (const sycl::exception &e) {
          ASSERT_EQ(e.code(), make_error_code(sycl::errc::invalid));
          throw;
        }
      },
      sycl::exception);
}

// Tests that using reductions in a graph will throw.
TEST_F(CommandGraphTest, Reductions) {
  int ReduVar = 0;
  ASSERT_THROW(
      {
        try {
          Graph.add([&](handler &CGH) {
            CGH.parallel_for<class CustomTestKernel>(
                range<1>{1}, reduction(&ReduVar, int{0}, sycl::plus<>()),
                [=](item<1> idx, auto &Sum) {});
          });
        } catch (const sycl::exception &e) {
          ASSERT_EQ(e.code(), make_error_code(sycl::errc::invalid));
          throw;
        }
      },
      sycl::exception);
}

TEST_F(CommandGraphTest, BindlessExceptionCheck) {
  auto Ctxt = Queue.get_context();

  // declare image data
  size_t Height = 13;
  size_t Width = 7;
  size_t Depth = 11;
  size_t N = Height * Width * Depth;
  std::vector<sycl::float4> DataIn(N);

  // Extension: image descriptor - can use the same for both images
  sycl::ext::oneapi::experimental::image_descriptor Desc(
      {Width, Height, Depth}, sycl::image_channel_order::rgba,
      sycl::image_channel_type::fp32);

  // Extension: allocate memory on device and create the handle
  // Input images memory
  sycl::ext::oneapi::experimental::image_mem ImgMem(Desc, Dev, Ctxt);
  // Extension: returns the device pointer to USM allocated pitched memory
  size_t Pitch = 0;
  auto ImgMemUSM = sycl::ext::oneapi::experimental::pitched_alloc_device(
      &Pitch, Desc, Queue);

  Graph.begin_recording(Queue);

  addImagesCopies<OperationPath::RecordReplay>(Graph, Queue, ImgMem, DataIn,
                                               ImgMemUSM, Pitch, Desc);

  addImagesCopies<OperationPath::Shortcut>(Graph, Queue, ImgMem, DataIn,
                                           ImgMemUSM, Pitch, Desc);

  Graph.end_recording();

  addImagesCopies<OperationPath::Explicit>(Graph, Queue, ImgMem, DataIn,
                                           ImgMemUSM, Pitch, Desc);

  sycl::free(ImgMemUSM, Ctxt);
}

TEST_F(CommandGraphTest, GetProfilingInfoExceptionCheck) {
  sycl::context Ctx{Dev};
  sycl::queue QueueProfile{
      Ctx, Dev, sycl::property_list{sycl::property::queue::enable_profiling{}}};
  experimental::command_graph<experimental::graph_state::modifiable>
      GraphProfile{QueueProfile.get_context(), Dev};

  GraphProfile.begin_recording(QueueProfile);
  auto Event = QueueProfile.submit(
      [&](sycl::handler &cgh) { cgh.single_task<TestKernel<>>([]() {}); });

  // Checks that exception is thrown when get_profile_info is called on "event"
  // returned by a queue in recording mode.
  std::error_code ExceptionCode = make_error_code(sycl::errc::success);
  try {
    Event.get_profiling_info<sycl::info::event_profiling::command_submit>();
  } catch (exception &Exception) {
    ExceptionCode = Exception.code();
  }
  ASSERT_EQ(ExceptionCode, sycl::errc::invalid);

  ExceptionCode = make_error_code(sycl::errc::success);
  try {
    Event.get_profiling_info<sycl::info::event_profiling::command_start>();
  } catch (exception &Exception) {
    ExceptionCode = Exception.code();
  }
  ASSERT_EQ(ExceptionCode, sycl::errc::invalid);

  ExceptionCode = make_error_code(sycl::errc::success);
  try {
    Event.get_profiling_info<sycl::info::event_profiling::command_end>();
  } catch (exception &Exception) {
    ExceptionCode = Exception.code();
  }
  ASSERT_EQ(ExceptionCode, sycl::errc::invalid);

  GraphProfile.end_recording();

  auto GraphExec = GraphProfile.finalize();
  auto EventSub = QueueProfile.submit(
      [&](sycl::handler &CGH) { CGH.ext_oneapi_graph(GraphExec); });

  // Checks that exception is thrown when get_profile_info is called on "event"
  // returned by a graph submission.
  ExceptionCode = make_error_code(sycl::errc::success);
  try {
    EventSub.get_profiling_info<sycl::info::event_profiling::command_submit>();
  } catch (exception &Exception) {
    ExceptionCode = Exception.code();
  }
  ASSERT_EQ(ExceptionCode, sycl::errc::invalid);

  ExceptionCode = make_error_code(sycl::errc::success);
  try {
    EventSub.get_profiling_info<sycl::info::event_profiling::command_start>();
  } catch (exception &Exception) {
    ExceptionCode = Exception.code();
  }
  ASSERT_EQ(ExceptionCode, sycl::errc::invalid);

  ExceptionCode = make_error_code(sycl::errc::success);
  try {
    EventSub.get_profiling_info<sycl::info::event_profiling::command_end>();
  } catch (exception &Exception) {
    ExceptionCode = Exception.code();
  }
  ASSERT_EQ(ExceptionCode, sycl::errc::invalid);
>>>>>>> 8d8d3f4f
}<|MERGE_RESOLUTION|>--- conflicted
+++ resolved
@@ -22,8 +22,6 @@
 using namespace sycl;
 using namespace sycl::ext::oneapi;
 
-<<<<<<< HEAD
-=======
 // Spec constant for testing.
 constexpr specialization_id<int> SpecConst1{7};
 
@@ -39,12 +37,10 @@
 } // namespace _V1
 } // namespace sycl
 
->>>>>>> 8d8d3f4f
 // anonymous namespace used to avoid code redundancy by defining functions
 // used by multiple times by unitests.
 // Defining anonymous namespace prevents from function naming conflits
 namespace {
-<<<<<<< HEAD
 bool depthSearchSuccessorCheck(
     std::shared_ptr<sycl::ext::oneapi::experimental::detail::node_impl> Node) {
   if (Node->MSuccessors.size() > 1)
@@ -129,7 +125,6 @@
   return true;
 }
 
-=======
 /// Define the three possible path to add node to a SYCL Graph.
 /// Shortcut is a sub-type of Record&Replay using Queue shortcut
 /// instead of standard kernel submitions.
@@ -553,7 +548,6 @@
   }
   ASSERT_EQ(ExceptionCode, sycl::errc::invalid);
 }
->>>>>>> 8d8d3f4f
 } // anonymous namespace
 
 class CommandGraphTest : public ::testing::Test {
@@ -1143,212 +1137,6 @@
   ASSERT_EQ(InOrderQueue.get_context(), GraphExecImpl->getContext());
 }
 
-<<<<<<< HEAD
-class MultiThreadGraphTest : public CommandGraphTest {
-public:
-  MultiThreadGraphTest()
-      : CommandGraphTest(), NumThreads(std::thread::hardware_concurrency()),
-        SyncPoint(NumThreads) {
-    Threads.reserve(NumThreads);
-  }
-
-protected:
-  const unsigned NumThreads;
-  Barrier SyncPoint;
-  std::vector<std::thread> Threads;
-};
-
-TEST_F(MultiThreadGraphTest, BeginEndRecording) {
-  auto RecordGraph = [&]() {
-    queue MyQueue{Queue.get_context(), Queue.get_device()};
-
-    SyncPoint.wait();
-
-    Graph.begin_recording(MyQueue);
-    runKernels(MyQueue);
-    Graph.end_recording(MyQueue);
-  };
-
-  for (unsigned i = 0; i < NumThreads; ++i) {
-    Threads.emplace_back(RecordGraph);
-  }
-
-  for (unsigned i = 0; i < NumThreads; ++i) {
-    Threads[i].join();
-  }
-
-  // Reference computation
-  queue QueueRef{Queue.get_context(), Queue.get_device()};
-  experimental::command_graph<experimental::graph_state::modifiable> GraphRef{
-      Queue.get_context(), Queue.get_device()};
-
-  for (unsigned i = 0; i < NumThreads; ++i) {
-    queue MyQueue{Queue.get_context(), Queue.get_device()};
-    GraphRef.begin_recording(MyQueue);
-    runKernels(MyQueue);
-    GraphRef.end_recording(MyQueue);
-  }
-
-  auto GraphImpl = sycl::detail::getSyclObjImpl(Graph);
-  auto GraphRefImpl = sycl::detail::getSyclObjImpl(GraphRef);
-  ASSERT_EQ(GraphImpl->hasSimilarStructure(GraphRefImpl), true);
-}
-
-TEST_F(MultiThreadGraphTest, ExplicitAddNodes) {
-  auto RecordGraph = [&]() {
-    queue MyQueue{Queue.get_context(), Queue.get_device()};
-
-    SyncPoint.wait();
-    addKernels(Graph);
-  };
-
-  for (unsigned i = 0; i < NumThreads; ++i) {
-    Threads.emplace_back(RecordGraph);
-  }
-
-  for (unsigned i = 0; i < NumThreads; ++i) {
-    Threads[i].join();
-  }
-
-  // Reference computation
-  queue QueueRef;
-  experimental::command_graph<experimental::graph_state::modifiable> GraphRef{
-      Queue.get_context(), Queue.get_device()};
-
-  for (unsigned i = 0; i < NumThreads; ++i) {
-    addKernels(GraphRef);
-  }
-
-  auto GraphImpl = sycl::detail::getSyclObjImpl(Graph);
-  auto GraphRefImpl = sycl::detail::getSyclObjImpl(GraphRef);
-  ASSERT_EQ(GraphImpl->hasSimilarStructure(GraphRefImpl), true);
-}
-
-TEST_F(MultiThreadGraphTest, RecordAddNodes) {
-  Graph.begin_recording(Queue);
-  auto RecordGraph = [&]() {
-    SyncPoint.wait();
-    runKernels(Queue);
-  };
-
-  for (unsigned i = 0; i < NumThreads; ++i) {
-    Threads.emplace_back(RecordGraph);
-  }
-
-  for (unsigned i = 0; i < NumThreads; ++i) {
-    Threads[i].join();
-  }
-
-  // We stop recording the Queue when all threads have finished their processing
-  Graph.end_recording(Queue);
-
-  // Reference computation
-  queue QueueRef{Queue.get_context(), Queue.get_device()};
-  experimental::command_graph<experimental::graph_state::modifiable> GraphRef{
-      Queue.get_context(), Queue.get_device()};
-
-  GraphRef.begin_recording(QueueRef);
-  for (unsigned i = 0; i < NumThreads; ++i) {
-    runKernels(QueueRef);
-  }
-  GraphRef.end_recording(QueueRef);
-
-  auto GraphImpl = sycl::detail::getSyclObjImpl(Graph);
-  auto GraphRefImpl = sycl::detail::getSyclObjImpl(GraphRef);
-  ASSERT_EQ(GraphImpl->hasSimilarStructure(GraphRefImpl), true);
-}
-
-TEST_F(MultiThreadGraphTest, RecordAddNodesInOrderQueue) {
-  sycl::property_list Properties{sycl::property::queue::in_order()};
-  queue InOrderQueue{Dev, Properties};
-
-  experimental::command_graph<experimental::graph_state::modifiable>
-      InOrderGraph{InOrderQueue.get_context(), InOrderQueue.get_device()};
-
-  InOrderGraph.begin_recording(InOrderQueue);
-  auto RecordGraph = [&]() {
-    SyncPoint.wait();
-    runKernelsInOrder(InOrderQueue);
-  };
-
-  for (unsigned i = 0; i < NumThreads; ++i) {
-    Threads.emplace_back(RecordGraph);
-  }
-
-  for (unsigned i = 0; i < NumThreads; ++i) {
-    Threads[i].join();
-  }
-
-  // We stop recording the Queue when all threads have finished their processing
-  InOrderGraph.end_recording(InOrderQueue);
-
-  // Reference computation
-  queue InOrderQueueRef{Dev, Properties};
-  experimental::command_graph<experimental::graph_state::modifiable>
-      InOrderGraphRef{InOrderQueueRef.get_context(),
-                      InOrderQueueRef.get_device()};
-
-  InOrderGraphRef.begin_recording(InOrderQueueRef);
-  for (unsigned i = 0; i < NumThreads; ++i) {
-    runKernelsInOrder(InOrderQueueRef);
-  }
-  InOrderGraphRef.end_recording(InOrderQueueRef);
-
-  auto GraphImpl = sycl::detail::getSyclObjImpl(InOrderGraph);
-  auto GraphRefImpl = sycl::detail::getSyclObjImpl(InOrderGraphRef);
-  ASSERT_EQ(GraphImpl->getNumberOfNodes(), GraphRefImpl->getNumberOfNodes());
-
-  // In-order graph must have only a single root
-  ASSERT_EQ(GraphImpl->MRoots.size(), 1lu);
-
-  // Check structure graph
-  for (auto Node : GraphImpl->MRoots) {
-    ASSERT_EQ(depthSearchSuccessorCheck(Node), true);
-  }
-}
-
-TEST_F(MultiThreadGraphTest, Finalize) {
-  addKernels(Graph);
-
-  std::map<int,
-           experimental::command_graph<experimental::graph_state::executable>>
-      GraphsExecMap;
-  auto FinalizeGraph = [&](int ThreadNum) {
-    SyncPoint.wait();
-    auto GraphExec = Graph.finalize();
-
-    GraphsExecMap.insert(
-        std::map<int, experimental::command_graph<
-                          experimental::graph_state::executable>>::
-            value_type(ThreadNum, GraphExec));
-    Queue.submit([&](sycl::handler &CGH) { CGH.ext_oneapi_graph(GraphExec); });
-  };
-
-  for (unsigned i = 0; i < NumThreads; ++i) {
-    Threads.emplace_back(FinalizeGraph, i);
-  }
-
-  for (unsigned i = 0; i < NumThreads; ++i) {
-    Threads[i].join();
-  }
-
-  // Reference computation
-  queue QueueRef;
-  experimental::command_graph<experimental::graph_state::modifiable> GraphRef{
-      Queue.get_context(), Queue.get_device()};
-
-  addKernels(GraphRef);
-
-  for (unsigned i = 0; i < NumThreads; ++i) {
-    auto GraphExecRef = GraphRef.finalize();
-    QueueRef.submit(
-        [&](sycl::handler &CGH) { CGH.ext_oneapi_graph(GraphExecRef); });
-    auto GraphExecImpl =
-        sycl::detail::getSyclObjImpl(GraphsExecMap.find(i)->second);
-    auto GraphExecRefImpl = sycl::detail::getSyclObjImpl(GraphExecRef);
-    ASSERT_EQ(checkExecGraphSchedule(GraphExecImpl, GraphExecRefImpl), true);
-  }
-=======
 TEST_F(CommandGraphTest, EnqueueBarrierExceptionCheck) {
   testEnqueueBarrier<OperationPath::Explicit>();
   testEnqueueBarrier<OperationPath::RecordReplay>();
@@ -1616,5 +1404,210 @@
     ExceptionCode = Exception.code();
   }
   ASSERT_EQ(ExceptionCode, sycl::errc::invalid);
->>>>>>> 8d8d3f4f
+}
+
+class MultiThreadGraphTest : public CommandGraphTest {
+public:
+  MultiThreadGraphTest()
+      : CommandGraphTest(), NumThreads(std::thread::hardware_concurrency()),
+        SyncPoint(NumThreads) {
+    Threads.reserve(NumThreads);
+  }
+
+protected:
+  const unsigned NumThreads;
+  Barrier SyncPoint;
+  std::vector<std::thread> Threads;
+};
+
+TEST_F(MultiThreadGraphTest, BeginEndRecording) {
+  auto RecordGraph = [&]() {
+    queue MyQueue{Queue.get_context(), Queue.get_device()};
+
+    SyncPoint.wait();
+
+    Graph.begin_recording(MyQueue);
+    runKernels(MyQueue);
+    Graph.end_recording(MyQueue);
+  };
+
+  for (unsigned i = 0; i < NumThreads; ++i) {
+    Threads.emplace_back(RecordGraph);
+  }
+
+  for (unsigned i = 0; i < NumThreads; ++i) {
+    Threads[i].join();
+  }
+
+  // Reference computation
+  queue QueueRef{Queue.get_context(), Queue.get_device()};
+  experimental::command_graph<experimental::graph_state::modifiable> GraphRef{
+      Queue.get_context(), Queue.get_device()};
+
+  for (unsigned i = 0; i < NumThreads; ++i) {
+    queue MyQueue{Queue.get_context(), Queue.get_device()};
+    GraphRef.begin_recording(MyQueue);
+    runKernels(MyQueue);
+    GraphRef.end_recording(MyQueue);
+  }
+
+  auto GraphImpl = sycl::detail::getSyclObjImpl(Graph);
+  auto GraphRefImpl = sycl::detail::getSyclObjImpl(GraphRef);
+  ASSERT_EQ(GraphImpl->hasSimilarStructure(GraphRefImpl), true);
+}
+
+TEST_F(MultiThreadGraphTest, ExplicitAddNodes) {
+  auto RecordGraph = [&]() {
+    queue MyQueue{Queue.get_context(), Queue.get_device()};
+
+    SyncPoint.wait();
+    addKernels(Graph);
+  };
+
+  for (unsigned i = 0; i < NumThreads; ++i) {
+    Threads.emplace_back(RecordGraph);
+  }
+
+  for (unsigned i = 0; i < NumThreads; ++i) {
+    Threads[i].join();
+  }
+
+  // Reference computation
+  queue QueueRef;
+  experimental::command_graph<experimental::graph_state::modifiable> GraphRef{
+      Queue.get_context(), Queue.get_device()};
+
+  for (unsigned i = 0; i < NumThreads; ++i) {
+    addKernels(GraphRef);
+  }
+
+  auto GraphImpl = sycl::detail::getSyclObjImpl(Graph);
+  auto GraphRefImpl = sycl::detail::getSyclObjImpl(GraphRef);
+  ASSERT_EQ(GraphImpl->hasSimilarStructure(GraphRefImpl), true);
+}
+
+TEST_F(MultiThreadGraphTest, RecordAddNodes) {
+  Graph.begin_recording(Queue);
+  auto RecordGraph = [&]() {
+    SyncPoint.wait();
+    runKernels(Queue);
+  };
+
+  for (unsigned i = 0; i < NumThreads; ++i) {
+    Threads.emplace_back(RecordGraph);
+  }
+
+  for (unsigned i = 0; i < NumThreads; ++i) {
+    Threads[i].join();
+  }
+
+  // We stop recording the Queue when all threads have finished their processing
+  Graph.end_recording(Queue);
+
+  // Reference computation
+  queue QueueRef{Queue.get_context(), Queue.get_device()};
+  experimental::command_graph<experimental::graph_state::modifiable> GraphRef{
+      Queue.get_context(), Queue.get_device()};
+
+  GraphRef.begin_recording(QueueRef);
+  for (unsigned i = 0; i < NumThreads; ++i) {
+    runKernels(QueueRef);
+  }
+  GraphRef.end_recording(QueueRef);
+
+  auto GraphImpl = sycl::detail::getSyclObjImpl(Graph);
+  auto GraphRefImpl = sycl::detail::getSyclObjImpl(GraphRef);
+  ASSERT_EQ(GraphImpl->hasSimilarStructure(GraphRefImpl), true);
+}
+
+TEST_F(MultiThreadGraphTest, RecordAddNodesInOrderQueue) {
+  sycl::property_list Properties{sycl::property::queue::in_order()};
+  queue InOrderQueue{Dev, Properties};
+
+  experimental::command_graph<experimental::graph_state::modifiable>
+      InOrderGraph{InOrderQueue.get_context(), InOrderQueue.get_device()};
+
+  InOrderGraph.begin_recording(InOrderQueue);
+  auto RecordGraph = [&]() {
+    SyncPoint.wait();
+    runKernelsInOrder(InOrderQueue);
+  };
+
+  for (unsigned i = 0; i < NumThreads; ++i) {
+    Threads.emplace_back(RecordGraph);
+  }
+
+  for (unsigned i = 0; i < NumThreads; ++i) {
+    Threads[i].join();
+  }
+
+  // We stop recording the Queue when all threads have finished their processing
+  InOrderGraph.end_recording(InOrderQueue);
+
+  // Reference computation
+  queue InOrderQueueRef{Dev, Properties};
+  experimental::command_graph<experimental::graph_state::modifiable>
+      InOrderGraphRef{InOrderQueueRef.get_context(),
+                      InOrderQueueRef.get_device()};
+
+  InOrderGraphRef.begin_recording(InOrderQueueRef);
+  for (unsigned i = 0; i < NumThreads; ++i) {
+    runKernelsInOrder(InOrderQueueRef);
+  }
+  InOrderGraphRef.end_recording(InOrderQueueRef);
+
+  auto GraphImpl = sycl::detail::getSyclObjImpl(InOrderGraph);
+  auto GraphRefImpl = sycl::detail::getSyclObjImpl(InOrderGraphRef);
+  ASSERT_EQ(GraphImpl->getNumberOfNodes(), GraphRefImpl->getNumberOfNodes());
+
+  // In-order graph must have only a single root
+  ASSERT_EQ(GraphImpl->MRoots.size(), 1lu);
+
+  // Check structure graph
+  for (auto Node : GraphImpl->MRoots) {
+    ASSERT_EQ(depthSearchSuccessorCheck(Node), true);
+  }
+}
+
+TEST_F(MultiThreadGraphTest, Finalize) {
+  addKernels(Graph);
+
+  std::map<int,
+           experimental::command_graph<experimental::graph_state::executable>>
+      GraphsExecMap;
+  auto FinalizeGraph = [&](int ThreadNum) {
+    SyncPoint.wait();
+    auto GraphExec = Graph.finalize();
+
+    GraphsExecMap.insert(
+        std::map<int, experimental::command_graph<
+                          experimental::graph_state::executable>>::
+            value_type(ThreadNum, GraphExec));
+    Queue.submit([&](sycl::handler &CGH) { CGH.ext_oneapi_graph(GraphExec); });
+  };
+
+  for (unsigned i = 0; i < NumThreads; ++i) {
+    Threads.emplace_back(FinalizeGraph, i);
+  }
+
+  for (unsigned i = 0; i < NumThreads; ++i) {
+    Threads[i].join();
+  }
+
+  // Reference computation
+  queue QueueRef;
+  experimental::command_graph<experimental::graph_state::modifiable> GraphRef{
+      Queue.get_context(), Queue.get_device()};
+
+  addKernels(GraphRef);
+
+  for (unsigned i = 0; i < NumThreads; ++i) {
+    auto GraphExecRef = GraphRef.finalize();
+    QueueRef.submit(
+        [&](sycl::handler &CGH) { CGH.ext_oneapi_graph(GraphExecRef); });
+    auto GraphExecImpl =
+        sycl::detail::getSyclObjImpl(GraphsExecMap.find(i)->second);
+    auto GraphExecRefImpl = sycl::detail::getSyclObjImpl(GraphExecRef);
+    ASSERT_EQ(checkExecGraphSchedule(GraphExecImpl, GraphExecRefImpl), true);
+  }
 }