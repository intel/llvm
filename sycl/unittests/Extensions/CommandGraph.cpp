//==--------------------- CommandGraph.cpp -------------------------------==//
//
// Part of the LLVM Project, under the Apache License v2.0 with LLVM Exceptions.
// See https://llvm.org/LICENSE.txt for license information.
// SPDX-License-Identifier: Apache-2.0 WITH LLVM-exception
//
//===----------------------------------------------------------------------===//

#include "sycl/ext/oneapi/experimental/graph.hpp"
#include <sycl/sycl.hpp>

#include "../thread_safety/ThreadUtils.h"
#include "detail/graph_impl.hpp"

#include <detail/config.hpp>
#include <helpers/PiMock.hpp>
#include <helpers/ScopedEnvVar.hpp>
#include <helpers/TestKernel.hpp>

#include <gtest/gtest.h>

using namespace sycl;
using namespace sycl::ext::oneapi;

// Spec constant for testing.
constexpr specialization_id<int> SpecConst1{7};

namespace sycl {
inline namespace _V1 {
namespace detail {

// Necessary for get_specialization_constant() to work in unit tests.
template <> const char *get_spec_constant_symbolic_ID<SpecConst1>() {
  return "SC1";
}
} // namespace detail
} // namespace _V1
} // namespace sycl

// anonymous namespace used to avoid code redundancy by defining functions
// used by multiple times by unitests.
// Defining anonymous namespace prevents from function naming conflits
namespace {
bool depthSearchSuccessorCheck(
    std::shared_ptr<sycl::ext::oneapi::experimental::detail::node_impl> Node) {
  if (Node->MSuccessors.size() > 1)
    return false;

  for (const auto &Succ : Node->MSuccessors) {
    return Succ->depthSearchCount();
  }
  return true;
}

/// Submits four kernels with diamond dependency to the queue Q
/// @param Q Queue to submit nodes to.
void runKernels(queue Q) {
  auto NodeA = Q.submit(
      [&](sycl::handler &cgh) { cgh.single_task<TestKernel<>>([]() {}); });
  auto NodeB = Q.submit([&](sycl::handler &cgh) {
    cgh.depends_on(NodeA);
    cgh.single_task<TestKernel<>>([]() {});
  });
  auto NodeC = Q.submit([&](sycl::handler &cgh) {
    cgh.depends_on(NodeA);
    cgh.single_task<TestKernel<>>([]() {});
  });
  auto NodeD = Q.submit([&](sycl::handler &cgh) {
    cgh.depends_on({NodeB, NodeC});
    cgh.single_task<TestKernel<>>([]() {});
  });
}

/// Submits four kernels without any additional dependencies the queue Q
/// @param Q Queue to submit nodes to.
void runKernelsInOrder(queue Q) {
  auto NodeA = Q.submit(
      [&](sycl::handler &cgh) { cgh.single_task<TestKernel<>>([]() {}); });
  auto NodeB = Q.submit(
      [&](sycl::handler &cgh) { cgh.single_task<TestKernel<>>([]() {}); });
  auto NodeC = Q.submit(
      [&](sycl::handler &cgh) { cgh.single_task<TestKernel<>>([]() {}); });
  auto NodeD = Q.submit(
      [&](sycl::handler &cgh) { cgh.single_task<TestKernel<>>([]() {}); });
}

/// Adds four kernels with diamond dependency to the Graph G
/// @param G Modifiable graph to add commands to.
void addKernels(
    experimental::command_graph<experimental::graph_state::modifiable> G) {
  auto NodeA = G.add(
      [&](sycl::handler &cgh) { cgh.single_task<TestKernel<>>([]() {}); });
  auto NodeB =
      G.add([&](sycl::handler &cgh) { cgh.single_task<TestKernel<>>([]() {}); },
            {experimental::property::node::depends_on(NodeA)});
  auto NodeC =
      G.add([&](sycl::handler &cgh) { cgh.single_task<TestKernel<>>([]() {}); },
            {experimental::property::node::depends_on(NodeA)});
  auto NodeD =
      G.add([&](sycl::handler &cgh) { cgh.single_task<TestKernel<>>([]() {}); },
            {experimental::property::node::depends_on(NodeB, NodeC)});
}

bool checkExecGraphSchedule(
    std::shared_ptr<sycl::ext::oneapi::experimental::detail::exec_graph_impl>
        GraphA,
    std::shared_ptr<sycl::ext::oneapi::experimental::detail::exec_graph_impl>
        GraphB) {
  auto ScheduleA = GraphA->getSchedule();
  auto ScheduleB = GraphB->getSchedule();
  if (ScheduleA.size() != ScheduleB.size())
    return false;

  std::vector<
      std::shared_ptr<sycl::ext::oneapi::experimental::detail::node_impl>>
      VScheduleA{std::begin(ScheduleA), std::end(ScheduleA)};
  std::vector<
      std::shared_ptr<sycl::ext::oneapi::experimental::detail::node_impl>>
      VScheduleB{std::begin(ScheduleB), std::end(ScheduleB)};

  for (size_t i = 0; i < VScheduleA.size(); i++) {
    if (!VScheduleA[i]->isSimilar(VScheduleB[i]))
      return false;
  }
  return true;
}

/// Define the three possible path to add node to a SYCL Graph.
/// Shortcut is a sub-type of Record&Replay using Queue shortcut
/// instead of standard kernel submitions.
enum OperationPath { Explicit, RecordReplay, Shortcut };

/// Function types and classes for testing Kernel with properties extension
enum class Variant { Function, Functor, FunctorAndProperty };

template <Variant KernelVariant, bool IsShortcut, size_t... Is>
class ReqdWGSizePositiveA;
template <Variant KernelVariant, bool IsShortcut> class ReqPositiveA;

template <size_t Dims> range<Dims> repeatRange(size_t Val);
template <> range<1> repeatRange<1>(size_t Val) { return range<1>{Val}; }
template <> range<2> repeatRange<2>(size_t Val) { return range<2>{Val, Val}; }
template <> range<3> repeatRange<3>(size_t Val) {
  return range<3>{Val, Val, Val};
}

template <size_t... Is> struct KernelFunctorWithWGSizeProp {
  void operator()(nd_item<sizeof...(Is)>) const {}
  void operator()(item<sizeof...(Is)>) const {}

  auto get(sycl::ext::oneapi::experimental::properties_tag) {
    return sycl::ext::oneapi::experimental::properties{
        sycl::ext::oneapi::experimental::work_group_size<Is...>};
  }
};

/// Tries to add a Parallel_for node with kernel properties to the graph G
/// It tests that an invalid exception has been thrown
/// Since sycl_ext_oneapi_kernel_properties extension can not be used
/// along with SYCL Graph.
///
/// @param G Modifiable graph to add commands to.
/// @param Q Queue to submit nodes to.
/// @param Props Properties associated to the submitted kernel
/// @param KernelFunc pointer to the kernel
template <OperationPath PathKind, Variant KernelVariant, size_t... Is,
          typename PropertiesT, typename KernelType>
void addKernelWithProperties(
    sycl::ext::oneapi::experimental::detail::modifiable_command_graph &G,
    queue &Q, PropertiesT Props, KernelType KernelFunc) {
  constexpr size_t Dims = sizeof...(Is);

  // Test Parallel_for
  std::error_code ExceptionCode = make_error_code(sycl::errc::success);
  try {
    if constexpr (PathKind == OperationPath::RecordReplay) {
      Q.submit([&](handler &CGH) {
        CGH.parallel_for<ReqdWGSizePositiveA<KernelVariant, false, Is...>>(
            nd_range<Dims>(repeatRange<Dims>(8), range<Dims>(Is...)), Props,
            KernelFunc);
      });
    }
    if constexpr (PathKind == OperationPath::Shortcut) {
      Q.parallel_for<ReqdWGSizePositiveA<KernelVariant, true, Is...>>(
          nd_range<Dims>(repeatRange<Dims>(8), range<Dims>(Is...)), Props,
          KernelFunc);
    }
    if constexpr (PathKind == OperationPath::Explicit) {
      G.add([&](handler &CGH) {
        CGH.parallel_for<ReqdWGSizePositiveA<KernelVariant, false, Is...>>(
            nd_range<Dims>(repeatRange<Dims>(8), range<Dims>(Is...)), Props,
            KernelFunc);
      });
    }
  } catch (exception &Exception) {
    ExceptionCode = Exception.code();
  }
  ASSERT_EQ(ExceptionCode, sycl::errc::invalid);
}

/// Tries to add a Single task node with kernel properties to the graph G
/// It tests that an invalid exception has been thrown
/// Since sycl_ext_oneapi_kernel_properties extension can not be used
/// along with SYCL Graph.
///
/// @param G Modifiable graph to add commands to.
/// @param Q Queue to submit nodes to.
/// @param Props Properties associated to the submitted kernel
/// @param KernelFunc pointer to the kernel
template <OperationPath PathKind, typename PropertiesT, typename KernelType>
void testSingleTaskProperties(experimental::detail::modifiable_command_graph &G,
                              queue &Q, PropertiesT Props,
                              KernelType KernelFunc) {

  // Test Single_task
  std::error_code ExceptionCode = make_error_code(sycl::errc::success);
  try {
    if constexpr (PathKind == OperationPath::RecordReplay) {
      G.begin_recording(Q);
      Q.submit([&](sycl::handler &CGH) {
        CGH.single_task<ReqPositiveA<Variant::Function, false>>(Props,
                                                                KernelFunc);
      });
      G.end_recording();
    }
    if constexpr (PathKind == OperationPath::Explicit) {
      G.add([&](sycl::handler &CGH) {
        CGH.single_task<ReqPositiveA<Variant::Function, false>>(Props,
                                                                KernelFunc);
      });
    }
  } catch (exception &Exception) {
    ExceptionCode = Exception.code();
  }
  ASSERT_EQ(ExceptionCode, sycl::errc::invalid);
}

/// This function groups all the different test cases
/// when adding a Parallel_for node with kernel properties to the graph G
///
/// @param G Modifiable graph to add commands to.
/// @param Q Queue to submit nodes to.
template <size_t... Is>
void testParallelForProperties(
    queue &Q, experimental::detail::modifiable_command_graph &G) {
  auto Props = ext::oneapi::experimental::properties{
      experimental::work_group_size<Is...>};
  auto KernelFunction = [](auto) {};

  KernelFunctorWithWGSizeProp<Is...> KernelFunctor;

  G.begin_recording(Q);

  addKernelWithProperties<OperationPath::RecordReplay, Variant::Function,
                          Is...>(G, Q, Props, KernelFunction);
  addKernelWithProperties<OperationPath::RecordReplay,
                          Variant::FunctorAndProperty, Is...>(G, Q, Props,
                                                              KernelFunctor);

  addKernelWithProperties<OperationPath::Shortcut, Variant::Function, Is...>(
      G, Q, Props, KernelFunction);
  addKernelWithProperties<OperationPath::Shortcut, Variant::FunctorAndProperty,
                          Is...>(G, Q, Props, KernelFunctor);

  G.end_recording();

  addKernelWithProperties<OperationPath::Explicit, Variant::Function, Is...>(
      G, Q, Props, KernelFunction);
  addKernelWithProperties<OperationPath::Explicit, Variant::FunctorAndProperty,
                          Is...>(G, Q, Props, KernelFunctor);
}

/// Tries to enqueue oneapi barrier to the graph G
/// It tests that an invalid exception has been thrown
/// Since sycl_ext_oneapi_enqueue_barrier extension can not be used
/// along with SYCL Graph.
template <OperationPath PathKind> void testEnqueueBarrier() {
  sycl::context Context;
  sycl::queue Q1(Context, sycl::default_selector_v);

  experimental::command_graph<experimental::graph_state::modifiable> Graph1{
      Q1.get_context(), Q1.get_device()};

  Graph1.add([&](sycl::handler &cgh) {});
  Graph1.add([&](sycl::handler &cgh) {});

  if constexpr (PathKind != OperationPath::Explicit) {
    Graph1.begin_recording(Q1);
  }

  // call queue::ext_oneapi_submit_barrier()
  std::error_code ExceptionCode = make_error_code(sycl::errc::success);
  try {
    if constexpr (PathKind == OperationPath::Shortcut) {
      Q1.ext_oneapi_submit_barrier();
    }
    if constexpr (PathKind == OperationPath::RecordReplay) {
      Q1.submit([&](sycl::handler &CGH) { CGH.ext_oneapi_barrier(); });
    }
    if constexpr (PathKind == OperationPath::Explicit) {
      Graph1.add([&](handler &CGH) { CGH.ext_oneapi_barrier(); });
    }

  } catch (exception &Exception) {
    ExceptionCode = Exception.code();
  }
  ASSERT_EQ(ExceptionCode, sycl::errc::invalid);

  if constexpr (PathKind != OperationPath::Explicit) {
    Graph1.end_recording();
  }

  sycl::queue Q2(Context, sycl::default_selector_v);
  sycl::queue Q3(Context, sycl::default_selector_v);

  experimental::command_graph<experimental::graph_state::modifiable> Graph2{
      Q2.get_context(), Q2.get_device()};
  experimental::command_graph<experimental::graph_state::modifiable> Graph3{
      Q3.get_context(), Q3.get_device()};

  Graph2.begin_recording(Q2);
  Graph3.begin_recording(Q3);

  auto Event1 = Q2.submit([&](sycl::handler &cgh) {});
  auto Event2 = Q3.submit([&](sycl::handler &cgh) {});

  if constexpr (PathKind == OperationPath::Explicit) {
    Graph2.end_recording();
    Graph3.end_recording();
  }

  // call handler::barrier(const std::vector<event> &WaitList)
  ExceptionCode = make_error_code(sycl::errc::success);
  try {
    if constexpr (PathKind == OperationPath::Shortcut) {
      Q3.ext_oneapi_submit_barrier({Event1, Event2});
    }
    if constexpr (PathKind == OperationPath::RecordReplay) {
      Q3.submit([&](sycl::handler &CGH) {
        CGH.ext_oneapi_barrier({Event1, Event2});
      });
    }
    if constexpr (PathKind == OperationPath::Explicit) {
      Graph3.add([&](handler &CGH) {
        CGH.ext_oneapi_barrier({Event1, Event2});
      });
    }

  } catch (exception &Exception) {
    ExceptionCode = Exception.code();
  }
  ASSERT_EQ(ExceptionCode, sycl::errc::invalid);

  if constexpr (PathKind != OperationPath::Explicit) {
    Graph2.end_recording();
    Graph3.end_recording();
  }
}

/// Tries to add a memcpy2D node to the graph G
/// It tests that an invalid exception has been thrown
/// Since sycl_ext_oneapi_memcpy2d extension can not be used
/// along with SYCL Graph.
///
/// @param G Modifiable graph to add commands to.
/// @param Q Queue to submit nodes to.
/// @param Dest Pointer to the memory destination
/// @param DestPitch pitch at the destination
/// @param Src Pointer to the memory source
/// @param SrcPitch pitch at the source
/// @param Witdh width of the data to copy
/// @param Height height of the data to copy
template <OperationPath PathKind>
void addMemcpy2D(experimental::detail::modifiable_command_graph &G, queue &Q,
                 void *Dest, size_t DestPitch, const void *Src, size_t SrcPitch,
                 size_t Width, size_t Height) {
  std::error_code ExceptionCode = make_error_code(sycl::errc::success);
  try {
    if constexpr (PathKind == OperationPath::RecordReplay) {
      Q.submit([&](handler &CGH) {
        CGH.ext_oneapi_memcpy2d(Dest, DestPitch, Src, SrcPitch, Width, Height);
      });
    }
    if constexpr (PathKind == OperationPath::Shortcut) {
      Q.ext_oneapi_memcpy2d(Dest, DestPitch, Src, SrcPitch, Width, Height);
    }
    if constexpr (PathKind == OperationPath::Explicit) {
      G.add([&](handler &CGH) {
        CGH.ext_oneapi_memcpy2d(Dest, DestPitch, Src, SrcPitch, Width, Height);
      });
    }
  } catch (exception &Exception) {
    ExceptionCode = Exception.code();
  }
  ASSERT_EQ(ExceptionCode, sycl::errc::invalid);
}

/// Tries to add nodes including images bindless copy instructions
/// to the graph G. It tests that an invalid exception has been thrown
/// Since sycl_ext_oneapi_bindless_images extension can not be used
/// along with SYCL Graph.
///
/// @param G Modifiable graph to add commands to.
/// @param Q Queue to submit nodes to.
/// @param Img Image memory
/// @param HostData Host Pointer to the memory
/// @param ImgUSM USM Pointer to Image memory
/// @param Pitch image pitch
/// @param Desc Image descriptor
template <OperationPath PathKind>
void addImagesCopies(experimental::detail::modifiable_command_graph &G,
                     queue &Q, sycl::ext::oneapi::experimental::image_mem Img,
                     std::vector<sycl::float4> HostData, void *ImgUSM,
                     size_t Pitch,
                     sycl::ext::oneapi::experimental::image_descriptor Desc) {
  // simple copy Host to Device
  std::error_code ExceptionCode = make_error_code(sycl::errc::success);
  try {
    if constexpr (PathKind == OperationPath::RecordReplay) {
      Q.submit([&](handler &CGH) {
        CGH.ext_oneapi_copy(HostData.data(), Img.get_handle(), Desc);
      });
    }
    if constexpr (PathKind == OperationPath::Shortcut) {
      Q.ext_oneapi_copy(HostData.data(), Img.get_handle(), Desc);
    }
    if constexpr (PathKind == OperationPath::Explicit) {
      G.add([&](handler &CGH) {
        CGH.ext_oneapi_copy(HostData.data(), Img.get_handle(), Desc);
      });
    }
  } catch (exception &Exception) {
    ExceptionCode = Exception.code();
  }
  ASSERT_EQ(ExceptionCode, sycl::errc::invalid);

  // simple copy Device to Host
  ExceptionCode = make_error_code(sycl::errc::success);
  try {
    if constexpr (PathKind == OperationPath::RecordReplay) {
      Q.submit([&](handler &CGH) {
        CGH.ext_oneapi_copy(Img.get_handle(), HostData.data(), Desc);
      });
    }
    if constexpr (PathKind == OperationPath::Shortcut) {
      Q.ext_oneapi_copy(Img.get_handle(), HostData.data(), Desc);
    }
    if constexpr (PathKind == OperationPath::Explicit) {
      G.add([&](handler &CGH) {
        CGH.ext_oneapi_copy(Img.get_handle(), HostData.data(), Desc);
      });
    }
  } catch (exception &Exception) {
    ExceptionCode = Exception.code();
  }
  ASSERT_EQ(ExceptionCode, sycl::errc::invalid);

  // simple copy Host to Device USM
  ExceptionCode = make_error_code(sycl::errc::success);
  try {
    if constexpr (PathKind == OperationPath::RecordReplay) {
      Q.submit([&](handler &CGH) {
        CGH.ext_oneapi_copy(HostData.data(), ImgUSM, Desc, Pitch);
      });
    }
    if constexpr (PathKind == OperationPath::Shortcut) {
      Q.ext_oneapi_copy(HostData.data(), ImgUSM, Desc, Pitch);
    }
    if constexpr (PathKind == OperationPath::Explicit) {
      G.add([&](handler &CGH) {
        CGH.ext_oneapi_copy(HostData.data(), ImgUSM, Desc, Pitch);
      });
    }
  } catch (exception &Exception) {
    ExceptionCode = Exception.code();
  }
  ASSERT_EQ(ExceptionCode, sycl::errc::invalid);

  // subregion copy Host to Device
  ExceptionCode = make_error_code(sycl::errc::success);
  try {
    if constexpr (PathKind == OperationPath::RecordReplay) {
      Q.submit([&](handler &CGH) {
        CGH.ext_oneapi_copy(HostData.data(), {0, 0, 0}, {0, 0, 0},
                            Img.get_handle(), {0, 0, 0}, Desc, {0, 0, 0});
      });
    }
    if constexpr (PathKind == OperationPath::Shortcut) {
      Q.ext_oneapi_copy(HostData.data(), {0, 0, 0}, {0, 0, 0}, Img.get_handle(),
                        {0, 0, 0}, Desc, {0, 0, 0});
    }
    if constexpr (PathKind == OperationPath::Explicit) {
      G.add([&](handler &CGH) {
        CGH.ext_oneapi_copy(HostData.data(), {0, 0, 0}, {0, 0, 0},
                            Img.get_handle(), {0, 0, 0}, Desc, {0, 0, 0});
      });
    }
  } catch (exception &Exception) {
    ExceptionCode = Exception.code();
  }
  ASSERT_EQ(ExceptionCode, sycl::errc::invalid);

  // subregion copy Device to Host
  ExceptionCode = make_error_code(sycl::errc::success);
  try {
    if constexpr (PathKind == OperationPath::RecordReplay) {
      Q.submit([&](handler &CGH) {
        CGH.ext_oneapi_copy(Img.get_handle(), {0, 0, 0}, Desc, HostData.data(),
                            {0, 0, 0}, {0, 0, 0}, {0, 0, 0});
      });
    }
    if constexpr (PathKind == OperationPath::Shortcut) {
      Q.ext_oneapi_copy(Img.get_handle(), {0, 0, 0}, Desc, HostData.data(),
                        {0, 0, 0}, {0, 0, 0}, {0, 0, 0});
    }
    if constexpr (PathKind == OperationPath::Explicit) {
      G.add([&](handler &CGH) {
        CGH.ext_oneapi_copy(Img.get_handle(), {0, 0, 0}, Desc, HostData.data(),
                            {0, 0, 0}, {0, 0, 0}, {0, 0, 0});
      });
    }
  } catch (exception &Exception) {
    ExceptionCode = Exception.code();
  }
  ASSERT_EQ(ExceptionCode, sycl::errc::invalid);

  // subregion copy Host to Device USM
  ExceptionCode = make_error_code(sycl::errc::success);
  try {
    if constexpr (PathKind == OperationPath::RecordReplay) {
      Q.submit([&](handler &CGH) {
        CGH.ext_oneapi_copy(HostData.data(), {0, 0, 0}, ImgUSM, {0, 0, 0}, Desc,
                            Pitch, {0, 0, 0}, {0, 0, 0});
      });
    }
    if constexpr (PathKind == OperationPath::Shortcut) {
      Q.ext_oneapi_copy(HostData.data(), {0, 0, 0}, ImgUSM, {0, 0, 0}, Desc,
                        Pitch, {0, 0, 0}, {0, 0, 0});
    }
    if constexpr (PathKind == OperationPath::Explicit) {
      G.add([&](handler &CGH) {
        CGH.ext_oneapi_copy(HostData.data(), {0, 0, 0}, ImgUSM, {0, 0, 0}, Desc,
                            Pitch, {0, 0, 0}, {0, 0, 0});
      });
    }
  } catch (exception &Exception) {
    ExceptionCode = Exception.code();
  }
  ASSERT_EQ(ExceptionCode, sycl::errc::invalid);
}
} // anonymous namespace

class CommandGraphTest : public ::testing::Test {
public:
  CommandGraphTest()
      : Mock{}, Plat{Mock.getPlatform()}, Dev{Plat.get_devices()[0]},
        Queue{Dev},
        Graph{Queue.get_context(),
              Dev,
              {experimental::property::graph::assume_buffer_outlives_graph{}}} {
  }

protected:
  void SetUp() override {}

protected:
  unittest::PiMock Mock;
  sycl::platform Plat;
  sycl::device Dev;
  sycl::queue Queue;
  experimental::command_graph<experimental::graph_state::modifiable> Graph;
};

TEST_F(CommandGraphTest, QueueState) {
  experimental::queue_state State = Queue.ext_oneapi_get_state();
  ASSERT_EQ(State, experimental::queue_state::executing);

  experimental::command_graph Graph{Queue.get_context(), Queue.get_device()};
  Graph.begin_recording(Queue);
  State = Queue.ext_oneapi_get_state();
  ASSERT_EQ(State, experimental::queue_state::recording);

  Graph.end_recording();
  State = Queue.ext_oneapi_get_state();
  ASSERT_EQ(State, experimental::queue_state::executing);
}

TEST_F(CommandGraphTest, AddNode) {
  auto GraphImpl = sycl::detail::getSyclObjImpl(Graph);

  ASSERT_TRUE(GraphImpl->MRoots.empty());

  auto Node1 = Graph.add(
      [&](sycl::handler &cgh) { cgh.single_task<TestKernel<>>([]() {}); });
  ASSERT_NE(sycl::detail::getSyclObjImpl(Node1), nullptr);
  ASSERT_FALSE(sycl::detail::getSyclObjImpl(Node1)->isEmpty());
  ASSERT_EQ(GraphImpl->MRoots.size(), 1lu);
  ASSERT_EQ(*GraphImpl->MRoots.begin(), sycl::detail::getSyclObjImpl(Node1));
  ASSERT_TRUE(sycl::detail::getSyclObjImpl(Node1)->MSuccessors.empty());
  ASSERT_TRUE(sycl::detail::getSyclObjImpl(Node1)->MPredecessors.empty());

  // Add a node which depends on the first
  auto Node2Deps = experimental::property::node::depends_on(Node1);
  ASSERT_EQ(sycl::detail::getSyclObjImpl(Node2Deps.get_dependencies().front()),
            sycl::detail::getSyclObjImpl(Node1));
  auto Node2 = Graph.add([&](sycl::handler &cgh) {}, {Node2Deps});
  ASSERT_NE(sycl::detail::getSyclObjImpl(Node2), nullptr);
  ASSERT_TRUE(sycl::detail::getSyclObjImpl(Node2)->isEmpty());
  ASSERT_EQ(GraphImpl->MRoots.size(), 1lu);
  ASSERT_EQ(sycl::detail::getSyclObjImpl(Node1)->MSuccessors.size(), 1lu);
  ASSERT_EQ(sycl::detail::getSyclObjImpl(Node1)->MSuccessors.front(),
            sycl::detail::getSyclObjImpl(Node2));
  ASSERT_TRUE(sycl::detail::getSyclObjImpl(Node1)->MPredecessors.empty());
  ASSERT_EQ(sycl::detail::getSyclObjImpl(Node2)->MPredecessors.size(), 1lu);

  // Add a third node which depends on both
  auto Node3 =
      Graph.add([&](sycl::handler &cgh) {},
                {experimental::property::node::depends_on(Node1, Node2)});
  ASSERT_NE(sycl::detail::getSyclObjImpl(Node3), nullptr);
  ASSERT_TRUE(sycl::detail::getSyclObjImpl(Node3)->isEmpty());
  ASSERT_EQ(GraphImpl->MRoots.size(), 1lu);
  ASSERT_EQ(sycl::detail::getSyclObjImpl(Node1)->MSuccessors.size(), 2lu);
  ASSERT_EQ(sycl::detail::getSyclObjImpl(Node2)->MSuccessors.size(), 1lu);
  ASSERT_TRUE(sycl::detail::getSyclObjImpl(Node1)->MPredecessors.empty());
  ASSERT_EQ(sycl::detail::getSyclObjImpl(Node2)->MPredecessors.size(), 1lu);
  ASSERT_EQ(sycl::detail::getSyclObjImpl(Node3)->MPredecessors.size(), 2lu);

  // Add a fourth node without any dependencies on the others
  auto Node4 = Graph.add([&](sycl::handler &cgh) {});
  ASSERT_NE(sycl::detail::getSyclObjImpl(Node4), nullptr);
  ASSERT_TRUE(sycl::detail::getSyclObjImpl(Node4)->isEmpty());
  ASSERT_EQ(GraphImpl->MRoots.size(), 2lu);
  ASSERT_EQ(sycl::detail::getSyclObjImpl(Node1)->MSuccessors.size(), 2lu);
  ASSERT_EQ(sycl::detail::getSyclObjImpl(Node2)->MSuccessors.size(), 1lu);
  ASSERT_TRUE(sycl::detail::getSyclObjImpl(Node3)->MSuccessors.empty());
  ASSERT_TRUE(sycl::detail::getSyclObjImpl(Node1)->MPredecessors.empty());
  ASSERT_EQ(sycl::detail::getSyclObjImpl(Node2)->MPredecessors.size(), 1lu);
  ASSERT_EQ(sycl::detail::getSyclObjImpl(Node3)->MPredecessors.size(), 2lu);
  ASSERT_TRUE(sycl::detail::getSyclObjImpl(Node4)->MPredecessors.empty());
}

TEST_F(CommandGraphTest, Finalize) {
  auto GraphImpl = sycl::detail::getSyclObjImpl(Graph);

  sycl::buffer<int> Buf(1);
  auto Node1 = Graph.add([&](sycl::handler &cgh) {
    sycl::accessor A(Buf, cgh, sycl::write_only, sycl::no_init);
    cgh.single_task<TestKernel<>>([]() {});
  });

  // Add independent node
  auto Node2 = Graph.add(
      [&](sycl::handler &cgh) { cgh.single_task<TestKernel<>>([]() {}); });

  // Add a node that depends on Node1 due to the accessor
  auto Node3 = Graph.add([&](sycl::handler &cgh) {
    sycl::accessor A(Buf, cgh, sycl::write_only, sycl::no_init);
    cgh.single_task<TestKernel<>>([]() {});
  });

  // Guarantee order of independent nodes 1 and 2
  Graph.make_edge(Node2, Node1);

  auto GraphExec = Graph.finalize();
  auto GraphExecImpl = sycl::detail::getSyclObjImpl(GraphExec);

  // The final schedule should contain three nodes in order: 2->1->3
  auto Schedule = GraphExecImpl->getSchedule();
  ASSERT_EQ(Schedule.size(), 3ul);
  auto ScheduleIt = Schedule.begin();
  ASSERT_EQ(*ScheduleIt, sycl::detail::getSyclObjImpl(Node2));
  ScheduleIt++;
  ASSERT_EQ(*ScheduleIt, sycl::detail::getSyclObjImpl(Node1));
  ScheduleIt++;
  ASSERT_EQ(*ScheduleIt, sycl::detail::getSyclObjImpl(Node3));
  ASSERT_EQ(Queue.get_context(), GraphExecImpl->getContext());
}

TEST_F(CommandGraphTest, MakeEdge) {
  auto GraphImpl = sycl::detail::getSyclObjImpl(Graph);

  // Add two independent nodes
  auto Node1 = Graph.add(
      [&](sycl::handler &cgh) { cgh.single_task<TestKernel<>>([]() {}); });
  auto Node2 = Graph.add([&](sycl::handler &cgh) {});
  ASSERT_EQ(GraphImpl->MRoots.size(), 2ul);
  ASSERT_TRUE(sycl::detail::getSyclObjImpl(Node1)->MSuccessors.empty());
  ASSERT_TRUE(sycl::detail::getSyclObjImpl(Node1)->MPredecessors.empty());
  ASSERT_TRUE(sycl::detail::getSyclObjImpl(Node2)->MSuccessors.empty());
  ASSERT_TRUE(sycl::detail::getSyclObjImpl(Node2)->MPredecessors.empty());

  // Connect nodes and verify order
  Graph.make_edge(Node1, Node2);
  ASSERT_EQ(GraphImpl->MRoots.size(), 1ul);
  ASSERT_EQ(sycl::detail::getSyclObjImpl(Node1)->MSuccessors.size(), 1lu);
  ASSERT_EQ(sycl::detail::getSyclObjImpl(Node1)->MSuccessors.front(),
            sycl::detail::getSyclObjImpl(Node2));
  ASSERT_TRUE(sycl::detail::getSyclObjImpl(Node1)->MPredecessors.empty());
  ASSERT_TRUE(sycl::detail::getSyclObjImpl(Node2)->MSuccessors.empty());
  ASSERT_EQ(sycl::detail::getSyclObjImpl(Node2)->MPredecessors.size(), 1lu);
}

TEST_F(CommandGraphTest, BeginEndRecording) {
  sycl::queue Queue2{Queue.get_context(), Dev};

  // Test throwing behaviour
  // Check we can repeatedly begin recording on the same queues
  ASSERT_NO_THROW(Graph.begin_recording(Queue));
  ASSERT_NO_THROW(Graph.begin_recording(Queue));
  ASSERT_NO_THROW(Graph.begin_recording(Queue2));
  ASSERT_NO_THROW(Graph.begin_recording(Queue2));
  // Check we can repeatedly end recording on the same queues
  ASSERT_NO_THROW(Graph.end_recording(Queue));
  ASSERT_NO_THROW(Graph.end_recording(Queue));
  ASSERT_NO_THROW(Graph.end_recording(Queue2));
  ASSERT_NO_THROW(Graph.end_recording(Queue2));
  // Vector versions
  ASSERT_NO_THROW(Graph.begin_recording({Queue, Queue2}));
  ASSERT_NO_THROW(Graph.begin_recording({Queue, Queue2}));
  ASSERT_NO_THROW(Graph.end_recording({Queue, Queue2}));
  ASSERT_NO_THROW(Graph.end_recording({Queue, Queue2}));

  experimental::command_graph Graph2(Queue.get_context(), Dev);

  Graph.begin_recording(Queue);
  // Trying to record to a second Graph should throw
  ASSERT_ANY_THROW(Graph2.begin_recording(Queue));
  // Trying to end when it is recording to a different graph should throw
  ASSERT_ANY_THROW(Graph2.end_recording(Queue));
  Graph.end_recording(Queue);

  // Testing return values of begin and end recording
  // Queue should change state so should return true here
  ASSERT_TRUE(Graph.begin_recording(Queue));
  // But not changed state here
  ASSERT_FALSE(Graph.begin_recording(Queue));

  // Queue2 should change state so should return true here
  ASSERT_TRUE(Graph.begin_recording(Queue2));
  // But not changed state here
  ASSERT_FALSE(Graph.begin_recording(Queue2));

  // Queue should have changed state so should return true
  ASSERT_TRUE(Graph.end_recording(Queue));
  // But not changed state here
  ASSERT_FALSE(Graph.end_recording(Queue));

  // Should end recording on Queue2
  ASSERT_TRUE(Graph.end_recording());
  // State should not change on Queue2 now
  ASSERT_FALSE(Graph.end_recording(Queue2));

  // Testing vector begin and end
  ASSERT_TRUE(Graph.begin_recording({Queue, Queue2}));
  // Both shoudl now not have state changed
  ASSERT_FALSE(Graph.begin_recording(Queue));
  ASSERT_FALSE(Graph.begin_recording(Queue2));

  // End recording on both
  ASSERT_TRUE(Graph.end_recording({Queue, Queue2}));
  // Both shoudl now not have state changed
  ASSERT_FALSE(Graph.end_recording(Queue));
  ASSERT_FALSE(Graph.end_recording(Queue2));

  // First add one single queue
  ASSERT_TRUE(Graph.begin_recording(Queue));
  // Vector begin should still return true as Queue2 has state changed
  ASSERT_TRUE(Graph.begin_recording({Queue, Queue2}));
  // End recording on Queue2
  ASSERT_TRUE(Graph.end_recording(Queue2));
  // Vector end should still return true as Queue will have state changed
  ASSERT_TRUE(Graph.end_recording({Queue, Queue2}));
}

TEST_F(CommandGraphTest, GetCGCopy) {
  auto Node1 = Graph.add([&](sycl::handler &cgh) {});
  auto Node2 = Graph.add(
      [&](sycl::handler &cgh) { cgh.single_task<TestKernel<>>([]() {}); },
      {experimental::property::node::depends_on(Node1)});

  // Get copy of CG of Node2 and check equality
  auto Node2Imp = sycl::detail::getSyclObjImpl(Node2);
  auto Node2CGCopy = Node2Imp->getCGCopy();
  ASSERT_EQ(Node2CGCopy->getType(), Node2Imp->MCGType);
  ASSERT_EQ(Node2CGCopy->getType(), sycl::detail::CG::Kernel);
  ASSERT_EQ(Node2CGCopy->getType(), Node2Imp->MCommandGroup->getType());
  ASSERT_EQ(Node2CGCopy->getAccStorage(),
            Node2Imp->MCommandGroup->getAccStorage());
  ASSERT_EQ(Node2CGCopy->getArgsStorage(),
            Node2Imp->MCommandGroup->getArgsStorage());
  ASSERT_EQ(Node2CGCopy->getEvents(), Node2Imp->MCommandGroup->getEvents());
  ASSERT_EQ(Node2CGCopy->getRequirements(),
            Node2Imp->MCommandGroup->getRequirements());
  ASSERT_EQ(Node2CGCopy->getSharedPtrStorage(),
            Node2Imp->MCommandGroup->getSharedPtrStorage());
}
TEST_F(CommandGraphTest, SubGraph) {
  // Add sub-graph with two nodes
  auto Node1Graph = Graph.add(
      [&](sycl::handler &cgh) { cgh.single_task<TestKernel<>>([]() {}); });
  auto Node2Graph = Graph.add(
      [&](sycl::handler &cgh) { cgh.single_task<TestKernel<>>([]() {}); },
      {experimental::property::node::depends_on(Node1Graph)});
  auto GraphExec = Graph.finalize();

  // Add node to main graph followed by sub-graph and another node
  experimental::command_graph MainGraph(Queue.get_context(), Dev);
  auto Node1MainGraph = MainGraph.add(
      [&](sycl::handler &cgh) { cgh.single_task<TestKernel<>>([]() {}); });
  auto Node2MainGraph =
      MainGraph.add([&](handler &CGH) { CGH.ext_oneapi_graph(GraphExec); },
                    {experimental::property::node::depends_on(Node1MainGraph)});
  auto Node3MainGraph = MainGraph.add(
      [&](sycl::handler &cgh) { cgh.single_task<TestKernel<>>([]() {}); },
      {experimental::property::node::depends_on(Node2MainGraph)});

  // Assert order of the added sub-graph
  ASSERT_NE(sycl::detail::getSyclObjImpl(Node2MainGraph), nullptr);
  ASSERT_TRUE(sycl::detail::getSyclObjImpl(Node2MainGraph)->isEmpty());
  ASSERT_EQ(sycl::detail::getSyclObjImpl(MainGraph)->MRoots.size(), 1lu);
  ASSERT_EQ(sycl::detail::getSyclObjImpl(Node1MainGraph)->MSuccessors.size(),
            1lu);
  ASSERT_EQ(sycl::detail::getSyclObjImpl(Node1MainGraph)->MSuccessors.front(),
            sycl::detail::getSyclObjImpl(Node1Graph));
  ASSERT_EQ(sycl::detail::getSyclObjImpl(Node2MainGraph)->MSuccessors.size(),
            1lu);
  ASSERT_EQ(sycl::detail::getSyclObjImpl(Node1MainGraph)->MPredecessors.size(),
            0lu);
  ASSERT_EQ(sycl::detail::getSyclObjImpl(Node2MainGraph)->MPredecessors.size(),
            1lu);

  // Finalize main graph and check schedule
  auto MainGraphExec = MainGraph.finalize();
  auto MainGraphExecImpl = sycl::detail::getSyclObjImpl(MainGraphExec);
  auto Schedule = MainGraphExecImpl->getSchedule();
  auto ScheduleIt = Schedule.begin();
  ASSERT_EQ(Schedule.size(), 4ul);
  ASSERT_EQ(*ScheduleIt, sycl::detail::getSyclObjImpl(Node1MainGraph));
  ScheduleIt++;
  ASSERT_EQ(*ScheduleIt, sycl::detail::getSyclObjImpl(Node1Graph));
  ScheduleIt++;
  ASSERT_EQ(*ScheduleIt, sycl::detail::getSyclObjImpl(Node2Graph));
  ScheduleIt++;
  ASSERT_EQ(*ScheduleIt, sycl::detail::getSyclObjImpl(Node3MainGraph));
  ASSERT_EQ(Queue.get_context(), MainGraphExecImpl->getContext());
}

TEST_F(CommandGraphTest, RecordSubGraph) {
  // Record sub-graph with two nodes
  Graph.begin_recording(Queue);
  auto Node1Graph = Queue.submit(
      [&](sycl::handler &cgh) { cgh.single_task<TestKernel<>>([]() {}); });
  auto Node2Graph = Queue.submit([&](sycl::handler &cgh) {
    cgh.depends_on(Node1Graph);
    cgh.single_task<TestKernel<>>([]() {});
  });
  Graph.end_recording(Queue);
  auto GraphExec = Graph.finalize();

  // Add node to main graph followed by sub-graph and another node
  experimental::command_graph MainGraph(Queue.get_context(), Dev);
  MainGraph.begin_recording(Queue);
  auto Node1MainGraph = Queue.submit(
      [&](sycl::handler &cgh) { cgh.single_task<TestKernel<>>([]() {}); });
  auto Node2MainGraph = Queue.submit([&](handler &cgh) {
    cgh.depends_on(Node1MainGraph);
    cgh.ext_oneapi_graph(GraphExec);
  });
  auto Node3MainGraph = Queue.submit([&](sycl::handler &cgh) {
    cgh.depends_on(Node2MainGraph);
    cgh.single_task<TestKernel<>>([]() {});
  });
  MainGraph.end_recording(Queue);

  // Finalize main graph and check schedule
  auto MainGraphExec = MainGraph.finalize();
  auto MainGraphExecImpl = sycl::detail::getSyclObjImpl(MainGraphExec);
  auto Schedule = MainGraphExecImpl->getSchedule();
  auto ScheduleIt = Schedule.begin();
  ASSERT_EQ(Schedule.size(), 4ul);

  // The first and fourth nodes should have events associated with MainGraph but
  // not graph. The second and third nodes were added as a sub-graph and should
  // have events associated with Graph but not MainGraph.
  ASSERT_ANY_THROW(
      sycl::detail::getSyclObjImpl(Graph)->getEventForNode(*ScheduleIt));
  ASSERT_EQ(
      sycl::detail::getSyclObjImpl(MainGraph)->getEventForNode(*ScheduleIt),
      sycl::detail::getSyclObjImpl(Node1MainGraph));

  ScheduleIt++;
  ASSERT_ANY_THROW(
      sycl::detail::getSyclObjImpl(MainGraph)->getEventForNode(*ScheduleIt));
  ASSERT_EQ(sycl::detail::getSyclObjImpl(Graph)->getEventForNode(*ScheduleIt),
            sycl::detail::getSyclObjImpl(Node1Graph));

  ScheduleIt++;
  ASSERT_ANY_THROW(
      sycl::detail::getSyclObjImpl(MainGraph)->getEventForNode(*ScheduleIt));
  ASSERT_EQ(sycl::detail::getSyclObjImpl(Graph)->getEventForNode(*ScheduleIt),
            sycl::detail::getSyclObjImpl(Node2Graph));

  ScheduleIt++;
  ASSERT_ANY_THROW(
      sycl::detail::getSyclObjImpl(Graph)->getEventForNode(*ScheduleIt));
  ASSERT_EQ(
      sycl::detail::getSyclObjImpl(MainGraph)->getEventForNode(*ScheduleIt),
      sycl::detail::getSyclObjImpl(Node3MainGraph));
  ASSERT_EQ(Queue.get_context(), MainGraphExecImpl->getContext());
}

TEST_F(CommandGraphTest, InOrderQueue) {
  sycl::property_list Properties{sycl::property::queue::in_order()};
  sycl::queue InOrderQueue{Dev, Properties};
  experimental::command_graph<experimental::graph_state::modifiable>
      InOrderGraph{InOrderQueue.get_context(), InOrderQueue.get_device()};

  // Record in-order queue with three nodes
  InOrderGraph.begin_recording(InOrderQueue);
  auto Node1Graph = InOrderQueue.submit(
      [&](sycl::handler &cgh) { cgh.single_task<TestKernel<>>([]() {}); });

  auto PtrNode1 =
      sycl::detail::getSyclObjImpl(InOrderGraph)
          ->getLastInorderNode(sycl::detail::getSyclObjImpl(InOrderQueue));
  ASSERT_NE(PtrNode1, nullptr);
  ASSERT_TRUE(PtrNode1->MPredecessors.empty());

  auto Node2Graph = InOrderQueue.submit(
      [&](sycl::handler &cgh) { cgh.single_task<TestKernel<>>([]() {}); });

  auto PtrNode2 =
      sycl::detail::getSyclObjImpl(InOrderGraph)
          ->getLastInorderNode(sycl::detail::getSyclObjImpl(InOrderQueue));
  ASSERT_NE(PtrNode2, nullptr);
  ASSERT_NE(PtrNode2, PtrNode1);
  ASSERT_EQ(PtrNode1->MSuccessors.size(), 1lu);
  ASSERT_EQ(PtrNode1->MSuccessors.front(), PtrNode2);
  ASSERT_EQ(PtrNode2->MPredecessors.size(), 1lu);
  ASSERT_EQ(PtrNode2->MPredecessors.front().lock(), PtrNode1);

  auto Node3Graph = InOrderQueue.submit(
      [&](sycl::handler &cgh) { cgh.single_task<TestKernel<>>([]() {}); });

  auto PtrNode3 =
      sycl::detail::getSyclObjImpl(InOrderGraph)
          ->getLastInorderNode(sycl::detail::getSyclObjImpl(InOrderQueue));
  ASSERT_NE(PtrNode3, nullptr);
  ASSERT_NE(PtrNode3, PtrNode2);
  ASSERT_EQ(PtrNode2->MSuccessors.size(), 1lu);
  ASSERT_EQ(PtrNode2->MSuccessors.front(), PtrNode3);
  ASSERT_EQ(PtrNode3->MPredecessors.size(), 1lu);
  ASSERT_EQ(PtrNode3->MPredecessors.front().lock(), PtrNode2);

  InOrderGraph.end_recording(InOrderQueue);

  // Finalize main graph and check schedule
  auto GraphExec = InOrderGraph.finalize();
  auto GraphExecImpl = sycl::detail::getSyclObjImpl(GraphExec);
  auto Schedule = GraphExecImpl->getSchedule();
  auto ScheduleIt = Schedule.begin();
  ASSERT_EQ(Schedule.size(), 3ul);
  ASSERT_EQ(*ScheduleIt, PtrNode1);
  ScheduleIt++;
  ASSERT_EQ(*ScheduleIt, PtrNode2);
  ScheduleIt++;
  ASSERT_EQ(*ScheduleIt, PtrNode3);
  ASSERT_EQ(InOrderQueue.get_context(), GraphExecImpl->getContext());
}

TEST_F(CommandGraphTest, InOrderQueueWithEmpty) {
  sycl::property_list Properties{sycl::property::queue::in_order()};
  sycl::queue InOrderQueue{Dev, Properties};
  experimental::command_graph<experimental::graph_state::modifiable>
      InOrderGraph{InOrderQueue.get_context(), InOrderQueue.get_device()};

  // Record in-order queue with a regular node then empty node then a regular
  // node
  InOrderGraph.begin_recording(InOrderQueue);
  auto Node1Graph = InOrderQueue.submit(
      [&](sycl::handler &cgh) { cgh.single_task<TestKernel<>>([]() {}); });

  auto PtrNode1 =
      sycl::detail::getSyclObjImpl(InOrderGraph)
          ->getLastInorderNode(sycl::detail::getSyclObjImpl(InOrderQueue));
  ASSERT_NE(PtrNode1, nullptr);
  ASSERT_TRUE(PtrNode1->MPredecessors.empty());

  auto Node2Graph = InOrderQueue.submit([&](sycl::handler &cgh) {});

  auto PtrNode2 =
      sycl::detail::getSyclObjImpl(InOrderGraph)
          ->getLastInorderNode(sycl::detail::getSyclObjImpl(InOrderQueue));
  ASSERT_NE(PtrNode2, nullptr);
  ASSERT_NE(PtrNode2, PtrNode1);
  ASSERT_EQ(PtrNode1->MSuccessors.size(), 1lu);
  ASSERT_EQ(PtrNode1->MSuccessors.front(), PtrNode2);
  ASSERT_EQ(PtrNode2->MPredecessors.size(), 1lu);
  ASSERT_EQ(PtrNode2->MPredecessors.front().lock(), PtrNode1);

  auto Node3Graph = InOrderQueue.submit(
      [&](sycl::handler &cgh) { cgh.single_task<TestKernel<>>([]() {}); });

  auto PtrNode3 =
      sycl::detail::getSyclObjImpl(InOrderGraph)
          ->getLastInorderNode(sycl::detail::getSyclObjImpl(InOrderQueue));
  ASSERT_NE(PtrNode3, nullptr);
  ASSERT_NE(PtrNode3, PtrNode2);
  ASSERT_EQ(PtrNode2->MSuccessors.size(), 1lu);
  ASSERT_EQ(PtrNode2->MSuccessors.front(), PtrNode3);
  ASSERT_EQ(PtrNode3->MPredecessors.size(), 1lu);
  ASSERT_EQ(PtrNode3->MPredecessors.front().lock(), PtrNode2);

  InOrderGraph.end_recording(InOrderQueue);

  // Finalize main graph and check schedule
  // Note that empty nodes are not scheduled
  auto GraphExec = InOrderGraph.finalize();
  auto GraphExecImpl = sycl::detail::getSyclObjImpl(GraphExec);
  auto Schedule = GraphExecImpl->getSchedule();
  auto ScheduleIt = Schedule.begin();
  ASSERT_EQ(Schedule.size(), 2ul);
  ASSERT_EQ(*ScheduleIt, PtrNode1);
  ScheduleIt++;
  ASSERT_EQ(*ScheduleIt, PtrNode3);
  ASSERT_EQ(InOrderQueue.get_context(), GraphExecImpl->getContext());
}

TEST_F(CommandGraphTest, InOrderQueueWithEmptyFirst) {
  sycl::property_list Properties{sycl::property::queue::in_order()};
  sycl::queue InOrderQueue{Dev, Properties};
  experimental::command_graph<experimental::graph_state::modifiable>
      InOrderGraph{InOrderQueue.get_context(), InOrderQueue.get_device()};

  // Record in-order queue with an empty node then two regular nodes
  InOrderGraph.begin_recording(InOrderQueue);
  auto Node1Graph = InOrderQueue.submit([&](sycl::handler &cgh) {});

  auto PtrNode1 =
      sycl::detail::getSyclObjImpl(InOrderGraph)
          ->getLastInorderNode(sycl::detail::getSyclObjImpl(InOrderQueue));
  ASSERT_NE(PtrNode1, nullptr);
  ASSERT_TRUE(PtrNode1->MPredecessors.empty());

  auto Node2Graph = InOrderQueue.submit(
      [&](sycl::handler &cgh) { cgh.single_task<TestKernel<>>([]() {}); });

  auto PtrNode2 =
      sycl::detail::getSyclObjImpl(InOrderGraph)
          ->getLastInorderNode(sycl::detail::getSyclObjImpl(InOrderQueue));
  ASSERT_NE(PtrNode2, nullptr);
  ASSERT_NE(PtrNode2, PtrNode1);
  ASSERT_EQ(PtrNode1->MSuccessors.size(), 1lu);
  ASSERT_EQ(PtrNode1->MSuccessors.front(), PtrNode2);
  ASSERT_EQ(PtrNode2->MPredecessors.size(), 1lu);
  ASSERT_EQ(PtrNode2->MPredecessors.front().lock(), PtrNode1);

  auto Node3Graph = InOrderQueue.submit(
      [&](sycl::handler &cgh) { cgh.single_task<TestKernel<>>([]() {}); });

  auto PtrNode3 =
      sycl::detail::getSyclObjImpl(InOrderGraph)
          ->getLastInorderNode(sycl::detail::getSyclObjImpl(InOrderQueue));
  ASSERT_NE(PtrNode3, nullptr);
  ASSERT_NE(PtrNode3, PtrNode2);
  ASSERT_EQ(PtrNode2->MSuccessors.size(), 1lu);
  ASSERT_EQ(PtrNode2->MSuccessors.front(), PtrNode3);
  ASSERT_EQ(PtrNode3->MPredecessors.size(), 1lu);
  ASSERT_EQ(PtrNode3->MPredecessors.front().lock(), PtrNode2);

  InOrderGraph.end_recording(InOrderQueue);

  // Finalize main graph and check schedule
  // Note that empty nodes are not scheduled
  auto GraphExec = InOrderGraph.finalize();
  auto GraphExecImpl = sycl::detail::getSyclObjImpl(GraphExec);
  auto Schedule = GraphExecImpl->getSchedule();
  auto ScheduleIt = Schedule.begin();
  ASSERT_EQ(Schedule.size(), 2ul);
  ASSERT_EQ(*ScheduleIt, PtrNode2);
  ScheduleIt++;
  ASSERT_EQ(*ScheduleIt, PtrNode3);
  ASSERT_EQ(InOrderQueue.get_context(), GraphExecImpl->getContext());
}

TEST_F(CommandGraphTest, InOrderQueueWithEmptyLast) {
  sycl::property_list Properties{sycl::property::queue::in_order()};
  sycl::queue InOrderQueue{Dev, Properties};
  experimental::command_graph<experimental::graph_state::modifiable>
      InOrderGraph{InOrderQueue.get_context(), InOrderQueue.get_device()};

  // Record in-order queue with two regular nodes then an empty node
  InOrderGraph.begin_recording(InOrderQueue);
  auto Node1Graph = InOrderQueue.submit(
      [&](sycl::handler &cgh) { cgh.single_task<TestKernel<>>([]() {}); });

  auto PtrNode1 =
      sycl::detail::getSyclObjImpl(InOrderGraph)
          ->getLastInorderNode(sycl::detail::getSyclObjImpl(InOrderQueue));
  ASSERT_NE(PtrNode1, nullptr);
  ASSERT_TRUE(PtrNode1->MPredecessors.empty());

  auto Node2Graph = InOrderQueue.submit(
      [&](sycl::handler &cgh) { cgh.single_task<TestKernel<>>([]() {}); });

  auto PtrNode2 =
      sycl::detail::getSyclObjImpl(InOrderGraph)
          ->getLastInorderNode(sycl::detail::getSyclObjImpl(InOrderQueue));
  ASSERT_NE(PtrNode2, nullptr);
  ASSERT_NE(PtrNode2, PtrNode1);
  ASSERT_EQ(PtrNode1->MSuccessors.size(), 1lu);
  ASSERT_EQ(PtrNode1->MSuccessors.front(), PtrNode2);
  ASSERT_EQ(PtrNode2->MPredecessors.size(), 1lu);
  ASSERT_EQ(PtrNode2->MPredecessors.front().lock(), PtrNode1);

  auto Node3Graph = InOrderQueue.submit([&](sycl::handler &cgh) {});

  auto PtrNode3 =
      sycl::detail::getSyclObjImpl(InOrderGraph)
          ->getLastInorderNode(sycl::detail::getSyclObjImpl(InOrderQueue));
  ASSERT_NE(PtrNode3, nullptr);
  ASSERT_NE(PtrNode3, PtrNode2);
  ASSERT_EQ(PtrNode2->MSuccessors.size(), 1lu);
  ASSERT_EQ(PtrNode2->MSuccessors.front(), PtrNode3);
  ASSERT_EQ(PtrNode3->MPredecessors.size(), 1lu);
  ASSERT_EQ(PtrNode3->MPredecessors.front().lock(), PtrNode2);

  InOrderGraph.end_recording(InOrderQueue);

  // Finalize main graph and check schedule
  // Note that empty nodes are not scheduled
  auto GraphExec = InOrderGraph.finalize();
  auto GraphExecImpl = sycl::detail::getSyclObjImpl(GraphExec);
  auto Schedule = GraphExecImpl->getSchedule();
  auto ScheduleIt = Schedule.begin();
  ASSERT_EQ(Schedule.size(), 2ul);
  ASSERT_EQ(*ScheduleIt, PtrNode1);
  ScheduleIt++;
  ASSERT_EQ(*ScheduleIt, PtrNode2);
  ASSERT_EQ(InOrderQueue.get_context(), GraphExecImpl->getContext());
}

TEST_F(CommandGraphTest, EnqueueBarrierExceptionCheck) {
  testEnqueueBarrier<OperationPath::Explicit>();
  testEnqueueBarrier<OperationPath::RecordReplay>();
  testEnqueueBarrier<OperationPath::Shortcut>();
}

TEST_F(CommandGraphTest, FusionExtensionExceptionCheck) {
  queue Q{ext::codeplay::experimental::property::queue::enable_fusion{}};

  experimental::command_graph<experimental::graph_state::modifiable> Graph{
      Q.get_context(), Q.get_device()};

  ext::codeplay::experimental::fusion_wrapper fw{Q};

  // Test: Start fusion on a queue that is in recording mode
  Graph.begin_recording(Q);

  std::error_code ExceptionCode = make_error_code(sycl::errc::success);
  try {
    fw.start_fusion();
  } catch (exception &Exception) {
    ExceptionCode = Exception.code();
  }
  ASSERT_EQ(ExceptionCode, sycl::errc::invalid);

  Graph.end_recording(Q);

  // Test: begin recording a queue in fusion mode

  fw.start_fusion();

  ExceptionCode = make_error_code(sycl::errc::success);
  try {
    Graph.begin_recording(Q);
  } catch (exception &Exception) {
    ExceptionCode = Exception.code();
  }
  ASSERT_EQ(ExceptionCode, sycl::errc::invalid);
}

TEST_F(CommandGraphTest, KernelPropertiesExceptionCheck) {

  // Test Parallel for entry point
  testParallelForProperties<4>(Queue, Graph);
  testParallelForProperties<4, 4>(Queue, Graph);
  testParallelForProperties<8, 4>(Queue, Graph);
  testParallelForProperties<4, 8>(Queue, Graph);
  testParallelForProperties<4, 4, 4>(Queue, Graph);
  testParallelForProperties<4, 4, 8>(Queue, Graph);
  testParallelForProperties<8, 4, 4>(Queue, Graph);
  testParallelForProperties<4, 8, 4>(Queue, Graph);

  // Test Single Task entry point
  auto Props = ext::oneapi::experimental::properties{
      ext::oneapi::experimental::work_group_size<4>};
  auto KernelFunction = [](auto) {};
  testSingleTaskProperties<OperationPath::Explicit>(Graph, Queue, Props,
                                                    KernelFunction);
  testSingleTaskProperties<OperationPath::RecordReplay>(Graph, Queue, Props,
                                                        KernelFunction);
}

TEST_F(CommandGraphTest, Memcpy2DExceptionCheck) {
  constexpr size_t RECT_WIDTH = 30;
  constexpr size_t RECT_HEIGHT = 21;
  constexpr size_t SRC_ELEMS = RECT_WIDTH * RECT_HEIGHT;
  constexpr size_t DST_ELEMS = SRC_ELEMS;

  using T = int;

  Graph.begin_recording(Queue);

  T *USMMemSrc = malloc_device<T>(SRC_ELEMS, Queue);
  T *USMMemDst = malloc_device<T>(DST_ELEMS, Queue);

  addMemcpy2D<OperationPath::RecordReplay>(
      Graph, Queue, USMMemDst, RECT_WIDTH * sizeof(T), USMMemSrc,
      RECT_WIDTH * sizeof(T), RECT_WIDTH * sizeof(T), RECT_HEIGHT);

  addMemcpy2D<OperationPath::Shortcut>(
      Graph, Queue, USMMemDst, RECT_WIDTH * sizeof(T), USMMemSrc,
      RECT_WIDTH * sizeof(T), RECT_WIDTH * sizeof(T), RECT_HEIGHT);

  Graph.end_recording();

  addMemcpy2D<OperationPath::Explicit>(
      Graph, Queue, USMMemDst, RECT_WIDTH * sizeof(T), USMMemSrc,
      RECT_WIDTH * sizeof(T), RECT_WIDTH * sizeof(T), RECT_HEIGHT);

  sycl::free(USMMemSrc, Queue);
  sycl::free(USMMemDst, Queue);
}

// Tests that using specialization constants in a graph will throw.
TEST_F(CommandGraphTest, SpecializationConstant) {

  ASSERT_THROW(
      {
        try {
          Graph.add([&](handler &CGH) {
            CGH.set_specialization_constant<SpecConst1>(8);
          });
        } catch (const sycl::exception &e) {
          ASSERT_EQ(e.code(), make_error_code(sycl::errc::invalid));
          throw;
        }
      },
      sycl::exception);
  ASSERT_THROW(
      {
        try {
          Graph.add([&](handler &CGH) {
            int Value = CGH.get_specialization_constant<SpecConst1>();
            (void)Value;
          });
        } catch (const sycl::exception &e) {
          ASSERT_EQ(e.code(), make_error_code(sycl::errc::invalid));
          throw;
        }
      },
      sycl::exception);
}

// Tests that using kernel bundles in a graph will throw.
TEST_F(CommandGraphTest, KernelBundle) {
  sycl::kernel_bundle KernelBundle =
      sycl::get_kernel_bundle<sycl::bundle_state::executable>(
          Queue.get_context(), {Dev});

  ASSERT_THROW(
      {
        try {
          Graph.add([&](handler &CGH) { CGH.use_kernel_bundle(KernelBundle); });
        } catch (const sycl::exception &e) {
          ASSERT_EQ(e.code(), make_error_code(sycl::errc::invalid));
          throw;
        }
      },
      sycl::exception);
}

// Tests that using reductions in a graph will throw.
TEST_F(CommandGraphTest, Reductions) {
  int ReduVar = 0;
  ASSERT_THROW(
      {
        try {
          Graph.add([&](handler &CGH) {
            CGH.parallel_for<class CustomTestKernel>(
                range<1>{1}, reduction(&ReduVar, int{0}, sycl::plus<>()),
                [=](item<1> idx, auto &Sum) {});
          });
        } catch (const sycl::exception &e) {
          ASSERT_EQ(e.code(), make_error_code(sycl::errc::invalid));
          throw;
        }
      },
      sycl::exception);
}

TEST_F(CommandGraphTest, BindlessExceptionCheck) {
  auto Ctxt = Queue.get_context();

  // declare image data
  size_t Height = 13;
  size_t Width = 7;
  size_t Depth = 11;
  size_t N = Height * Width * Depth;
  std::vector<sycl::float4> DataIn(N);

  // Extension: image descriptor - can use the same for both images
  sycl::ext::oneapi::experimental::image_descriptor Desc(
      {Width, Height, Depth}, sycl::image_channel_order::rgba,
      sycl::image_channel_type::fp32);

  // Extension: allocate memory on device and create the handle
  // Input images memory
  sycl::ext::oneapi::experimental::image_mem ImgMem(Desc, Dev, Ctxt);
  // Extension: returns the device pointer to USM allocated pitched memory
  size_t Pitch = 0;
  auto ImgMemUSM = sycl::ext::oneapi::experimental::pitched_alloc_device(
      &Pitch, Desc, Queue);

  Graph.begin_recording(Queue);

  addImagesCopies<OperationPath::RecordReplay>(Graph, Queue, ImgMem, DataIn,
                                               ImgMemUSM, Pitch, Desc);

  addImagesCopies<OperationPath::Shortcut>(Graph, Queue, ImgMem, DataIn,
                                           ImgMemUSM, Pitch, Desc);

  Graph.end_recording();

  addImagesCopies<OperationPath::Explicit>(Graph, Queue, ImgMem, DataIn,
                                           ImgMemUSM, Pitch, Desc);

  sycl::free(ImgMemUSM, Ctxt);
}

TEST_F(CommandGraphTest, GetProfilingInfoExceptionCheck) {
  sycl::context Ctx{Dev};
  sycl::queue QueueProfile{
      Ctx, Dev, sycl::property_list{sycl::property::queue::enable_profiling{}}};
  experimental::command_graph<experimental::graph_state::modifiable>
      GraphProfile{QueueProfile.get_context(), Dev};

  GraphProfile.begin_recording(QueueProfile);
  auto Event = QueueProfile.submit(
      [&](sycl::handler &cgh) { cgh.single_task<TestKernel<>>([]() {}); });

  // Checks that exception is thrown when get_profile_info is called on "event"
  // returned by a queue in recording mode.
  std::error_code ExceptionCode = make_error_code(sycl::errc::success);
  try {
    Event.get_profiling_info<sycl::info::event_profiling::command_submit>();
  } catch (exception &Exception) {
    ExceptionCode = Exception.code();
  }
  ASSERT_EQ(ExceptionCode, sycl::errc::invalid);

  ExceptionCode = make_error_code(sycl::errc::success);
  try {
    Event.get_profiling_info<sycl::info::event_profiling::command_start>();
  } catch (exception &Exception) {
    ExceptionCode = Exception.code();
  }
  ASSERT_EQ(ExceptionCode, sycl::errc::invalid);

  ExceptionCode = make_error_code(sycl::errc::success);
  try {
    Event.get_profiling_info<sycl::info::event_profiling::command_end>();
  } catch (exception &Exception) {
    ExceptionCode = Exception.code();
  }
  ASSERT_EQ(ExceptionCode, sycl::errc::invalid);

  GraphProfile.end_recording();

  auto GraphExec = GraphProfile.finalize();
  auto EventSub = QueueProfile.submit(
      [&](sycl::handler &CGH) { CGH.ext_oneapi_graph(GraphExec); });

  // Checks that exception is thrown when get_profile_info is called on "event"
  // returned by a graph submission.
  ExceptionCode = make_error_code(sycl::errc::success);
  try {
    EventSub.get_profiling_info<sycl::info::event_profiling::command_submit>();
  } catch (exception &Exception) {
    ExceptionCode = Exception.code();
  }
  ASSERT_EQ(ExceptionCode, sycl::errc::invalid);

  ExceptionCode = make_error_code(sycl::errc::success);
  try {
    EventSub.get_profiling_info<sycl::info::event_profiling::command_start>();
  } catch (exception &Exception) {
    ExceptionCode = Exception.code();
  }
  ASSERT_EQ(ExceptionCode, sycl::errc::invalid);

  ExceptionCode = make_error_code(sycl::errc::success);
  try {
    EventSub.get_profiling_info<sycl::info::event_profiling::command_end>();
  } catch (exception &Exception) {
    ExceptionCode = Exception.code();
  }
  ASSERT_EQ(ExceptionCode, sycl::errc::invalid);
}

<<<<<<< HEAD
TEST_F(CommandGraphTest, MakeEdgeErrors) {
  // Set up some nodes in the graph
  auto NodeA = Graph.add(
      [&](sycl::handler &cgh) { cgh.single_task<TestKernel<>>([]() {}); });
  auto NodeB = Graph.add(
      [&](sycl::handler &cgh) { cgh.single_task<TestKernel<>>([]() {}); });

  // Test error on calling make_edge when a queue is recording to the graph
  Graph.begin_recording(Queue);
  ASSERT_THROW(
      {
        try {
          Graph.make_edge(NodeA, NodeB);
        } catch (const sycl::exception &e) {
          ASSERT_EQ(e.code(), make_error_code(sycl::errc::invalid));
          throw;
        }
      },
      sycl::exception);

  Graph.end_recording(Queue);

  // Test error on Src and Dest being the same
  ASSERT_THROW(
      {
        try {
          Graph.make_edge(NodeA, NodeA);
        } catch (const sycl::exception &e) {
          ASSERT_EQ(e.code(), make_error_code(sycl::errc::invalid));
          throw;
        }
      },
      sycl::exception);

  // Test Src or Dest not being found in the graph
  experimental::command_graph<experimental::graph_state::modifiable> GraphOther{
      Queue.get_context(), Queue.get_device()};
  auto NodeOther = GraphOther.add(
      [&](sycl::handler &cgh) { cgh.single_task<TestKernel<>>([]() {}); });

  ASSERT_THROW(
      {
        try {
          Graph.make_edge(NodeA, NodeOther);
        } catch (const sycl::exception &e) {
          ASSERT_EQ(e.code(), make_error_code(sycl::errc::invalid));
          throw;
        }
      },
      sycl::exception);
  ASSERT_THROW(
      {
        try {
          Graph.make_edge(NodeOther, NodeB);
        } catch (const sycl::exception &e) {
          ASSERT_EQ(e.code(), make_error_code(sycl::errc::invalid));
          throw;
        }
      },
      sycl::exception);

  // Test that adding a cycle with cycle checks leaves the graph in the correct
  // state.

  auto CheckGraphStructure = [&]() {
    auto GraphImpl = sycl::detail::getSyclObjImpl(Graph);
    auto NodeAImpl = sycl::detail::getSyclObjImpl(NodeA);
    auto NodeBImpl = sycl::detail::getSyclObjImpl(NodeB);

    ASSERT_EQ(GraphImpl->MRoots.size(), 1lu);
    ASSERT_EQ(*(GraphImpl->MRoots.begin()), NodeAImpl);

    ASSERT_EQ(NodeAImpl->MSuccessors.size(), 1lu);
    ASSERT_EQ(NodeAImpl->MPredecessors.size(), 0lu);
    ASSERT_EQ(NodeAImpl->MSuccessors.front(), NodeBImpl);

    ASSERT_EQ(NodeBImpl->MSuccessors.size(), 0lu);
    ASSERT_EQ(NodeBImpl->MPredecessors.size(), 1lu);
    ASSERT_EQ(NodeBImpl->MPredecessors.front().lock(), NodeAImpl);
  };
  // Make a normal edge
  ASSERT_NO_THROW(Graph.make_edge(NodeA, NodeB));

  // Check the expected structure of the graph
  CheckGraphStructure();

  // Introduce a cycle, make sure it throws
  ASSERT_THROW(
      {
        try {
          Graph.make_edge(NodeB, NodeA);
        } catch (const sycl::exception &e) {
          ASSERT_EQ(e.code(), make_error_code(sycl::errc::invalid));
          throw;
        }
      },
      sycl::exception);

  // Re-check graph structure to make sure the graph state has not been modified
  CheckGraphStructure();
}

TEST_F(CommandGraphTest, InvalidBuffer) {
  // Check that using a buffer with write_back enabled in a graph will throw.
  int Data;
  // Create a buffer which does not have write-back disabled.
  buffer<int> Buffer{&Data, range<1>{1}};

  // Use this buffer in the graph, this should throw.
  ASSERT_THROW(
      {
        try {
          Graph.add([&](handler &CGH) {
            auto Acc = Buffer.get_access<access::mode::read_write>(CGH);
          });
        } catch (const sycl::exception &e) {
          ASSERT_EQ(e.code(), make_error_code(sycl::errc::invalid));
          throw;
        }
      },
      sycl::exception);
}

TEST_F(CommandGraphTest, InvalidHostAccessor) {
  // Check that creating a host_accessor on a buffer which is in use by a graph
  // will throw.

  // Create a buffer which does not have write-back disabled.
  buffer<int> Buffer{range<1>{1}};

  {
    // Create a graph in local scope so we can destroy it
    ext::oneapi::experimental::command_graph Graph{
        Queue.get_context(),
        Queue.get_device(),
        {experimental::property::graph::assume_buffer_outlives_graph{}}};

    // Add the buffer to the graph.
    Graph.add([&](handler &CGH) {
      auto Acc = Buffer.get_access<access::mode::read_write>(CGH);
    });

    // Attempt to create a host_accessor, which should throw.
    ASSERT_THROW(
        {
          try {
            host_accessor HostAcc{Buffer};
          } catch (const sycl::exception &e) {
            ASSERT_EQ(e.code(), make_error_code(sycl::errc::invalid));
            throw;
          }
        },
        sycl::exception);
  }
  // Graph is now out of scope so we should be able to create a host_accessor
  ASSERT_NO_THROW({ host_accessor HostAcc{Buffer}; });
=======
class MultiThreadGraphTest : public CommandGraphTest {
public:
  MultiThreadGraphTest()
      : CommandGraphTest(), NumThreads(std::thread::hardware_concurrency()),
        SyncPoint(NumThreads) {
    Threads.reserve(NumThreads);
  }

protected:
  const unsigned NumThreads;
  Barrier SyncPoint;
  std::vector<std::thread> Threads;
};

TEST_F(MultiThreadGraphTest, BeginEndRecording) {
  auto RecordGraph = [&]() {
    queue MyQueue{Queue.get_context(), Queue.get_device()};

    SyncPoint.wait();

    Graph.begin_recording(MyQueue);
    runKernels(MyQueue);
    Graph.end_recording(MyQueue);
  };

  for (unsigned i = 0; i < NumThreads; ++i) {
    Threads.emplace_back(RecordGraph);
  }

  for (unsigned i = 0; i < NumThreads; ++i) {
    Threads[i].join();
  }

  // Reference computation
  queue QueueRef{Queue.get_context(), Queue.get_device()};
  experimental::command_graph<experimental::graph_state::modifiable> GraphRef{
      Queue.get_context(), Queue.get_device()};

  for (unsigned i = 0; i < NumThreads; ++i) {
    queue MyQueue{Queue.get_context(), Queue.get_device()};
    GraphRef.begin_recording(MyQueue);
    runKernels(MyQueue);
    GraphRef.end_recording(MyQueue);
  }

  auto GraphImpl = sycl::detail::getSyclObjImpl(Graph);
  auto GraphRefImpl = sycl::detail::getSyclObjImpl(GraphRef);
  ASSERT_EQ(GraphImpl->hasSimilarStructure(GraphRefImpl), true);
}

TEST_F(MultiThreadGraphTest, ExplicitAddNodes) {
  auto RecordGraph = [&]() {
    queue MyQueue{Queue.get_context(), Queue.get_device()};

    SyncPoint.wait();
    addKernels(Graph);
  };

  for (unsigned i = 0; i < NumThreads; ++i) {
    Threads.emplace_back(RecordGraph);
  }

  for (unsigned i = 0; i < NumThreads; ++i) {
    Threads[i].join();
  }

  // Reference computation
  queue QueueRef;
  experimental::command_graph<experimental::graph_state::modifiable> GraphRef{
      Queue.get_context(), Queue.get_device()};

  for (unsigned i = 0; i < NumThreads; ++i) {
    addKernels(GraphRef);
  }

  auto GraphImpl = sycl::detail::getSyclObjImpl(Graph);
  auto GraphRefImpl = sycl::detail::getSyclObjImpl(GraphRef);
  ASSERT_EQ(GraphImpl->hasSimilarStructure(GraphRefImpl), true);
}

TEST_F(MultiThreadGraphTest, RecordAddNodes) {
  Graph.begin_recording(Queue);
  auto RecordGraph = [&]() {
    SyncPoint.wait();
    runKernels(Queue);
  };

  for (unsigned i = 0; i < NumThreads; ++i) {
    Threads.emplace_back(RecordGraph);
  }

  for (unsigned i = 0; i < NumThreads; ++i) {
    Threads[i].join();
  }

  // We stop recording the Queue when all threads have finished their processing
  Graph.end_recording(Queue);

  // Reference computation
  queue QueueRef{Queue.get_context(), Queue.get_device()};
  experimental::command_graph<experimental::graph_state::modifiable> GraphRef{
      Queue.get_context(), Queue.get_device()};

  GraphRef.begin_recording(QueueRef);
  for (unsigned i = 0; i < NumThreads; ++i) {
    runKernels(QueueRef);
  }
  GraphRef.end_recording(QueueRef);

  auto GraphImpl = sycl::detail::getSyclObjImpl(Graph);
  auto GraphRefImpl = sycl::detail::getSyclObjImpl(GraphRef);
  ASSERT_EQ(GraphImpl->hasSimilarStructure(GraphRefImpl), true);
}

TEST_F(MultiThreadGraphTest, RecordAddNodesInOrderQueue) {
  sycl::property_list Properties{sycl::property::queue::in_order()};
  queue InOrderQueue{Dev, Properties};

  experimental::command_graph<experimental::graph_state::modifiable>
      InOrderGraph{InOrderQueue.get_context(), InOrderQueue.get_device()};

  InOrderGraph.begin_recording(InOrderQueue);
  auto RecordGraph = [&]() {
    SyncPoint.wait();
    runKernelsInOrder(InOrderQueue);
  };

  for (unsigned i = 0; i < NumThreads; ++i) {
    Threads.emplace_back(RecordGraph);
  }

  for (unsigned i = 0; i < NumThreads; ++i) {
    Threads[i].join();
  }

  // We stop recording the Queue when all threads have finished their processing
  InOrderGraph.end_recording(InOrderQueue);

  // Reference computation
  queue InOrderQueueRef{Dev, Properties};
  experimental::command_graph<experimental::graph_state::modifiable>
      InOrderGraphRef{InOrderQueueRef.get_context(),
                      InOrderQueueRef.get_device()};

  InOrderGraphRef.begin_recording(InOrderQueueRef);
  for (unsigned i = 0; i < NumThreads; ++i) {
    runKernelsInOrder(InOrderQueueRef);
  }
  InOrderGraphRef.end_recording(InOrderQueueRef);

  auto GraphImpl = sycl::detail::getSyclObjImpl(InOrderGraph);
  auto GraphRefImpl = sycl::detail::getSyclObjImpl(InOrderGraphRef);
  ASSERT_EQ(GraphImpl->getNumberOfNodes(), GraphRefImpl->getNumberOfNodes());

  // In-order graph must have only a single root
  ASSERT_EQ(GraphImpl->MRoots.size(), 1lu);

  // Check structure graph
  for (auto Node : GraphImpl->MRoots) {
    ASSERT_EQ(depthSearchSuccessorCheck(Node), true);
  }
}

TEST_F(MultiThreadGraphTest, Finalize) {
  addKernels(Graph);

  std::map<int,
           experimental::command_graph<experimental::graph_state::executable>>
      GraphsExecMap;
  auto FinalizeGraph = [&](int ThreadNum) {
    SyncPoint.wait();
    auto GraphExec = Graph.finalize();

    GraphsExecMap.insert(
        std::map<int, experimental::command_graph<
                          experimental::graph_state::executable>>::
            value_type(ThreadNum, GraphExec));
    Queue.submit([&](sycl::handler &CGH) { CGH.ext_oneapi_graph(GraphExec); });
  };

  for (unsigned i = 0; i < NumThreads; ++i) {
    Threads.emplace_back(FinalizeGraph, i);
  }

  for (unsigned i = 0; i < NumThreads; ++i) {
    Threads[i].join();
  }

  // Reference computation
  queue QueueRef;
  experimental::command_graph<experimental::graph_state::modifiable> GraphRef{
      Queue.get_context(), Queue.get_device()};

  addKernels(GraphRef);

  for (unsigned i = 0; i < NumThreads; ++i) {
    auto GraphExecRef = GraphRef.finalize();
    QueueRef.submit(
        [&](sycl::handler &CGH) { CGH.ext_oneapi_graph(GraphExecRef); });
    auto GraphExecImpl =
        sycl::detail::getSyclObjImpl(GraphsExecMap.find(i)->second);
    auto GraphExecRefImpl = sycl::detail::getSyclObjImpl(GraphExecRef);
    ASSERT_EQ(checkExecGraphSchedule(GraphExecImpl, GraphExecRefImpl), true);
  }
>>>>>>> c8c64a67
}<|MERGE_RESOLUTION|>--- conflicted
+++ resolved
@@ -1410,7 +1410,6 @@
   ASSERT_EQ(ExceptionCode, sycl::errc::invalid);
 }
 
-<<<<<<< HEAD
 TEST_F(CommandGraphTest, MakeEdgeErrors) {
   // Set up some nodes in the graph
   auto NodeA = Graph.add(
@@ -1567,7 +1566,8 @@
   }
   // Graph is now out of scope so we should be able to create a host_accessor
   ASSERT_NO_THROW({ host_accessor HostAcc{Buffer}; });
-=======
+}
+
 class MultiThreadGraphTest : public CommandGraphTest {
 public:
   MultiThreadGraphTest()
@@ -1772,5 +1772,4 @@
     auto GraphExecRefImpl = sycl::detail::getSyclObjImpl(GraphExecRef);
     ASSERT_EQ(checkExecGraphSchedule(GraphExecImpl, GraphExecRefImpl), true);
   }
->>>>>>> c8c64a67
 }