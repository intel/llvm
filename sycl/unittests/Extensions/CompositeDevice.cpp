--- conflicted
+++ resolved
@@ -1,27 +1,12 @@
 #include <sycl/sycl.hpp>
 
-#include <helpers/UrMock.hpp>
+#include <helpers/PiMock.hpp>
 
 #include <gtest/gtest.h>
 
 #include <algorithm>
 
 namespace {
-<<<<<<< HEAD
-const auto COMPOSITE_DEVICE = reinterpret_cast<ur_device_handle_t>(1u);
-const auto COMPONENT_DEVICE_A = reinterpret_cast<ur_device_handle_t>(2u);
-const auto COMPONENT_DEVICE_B = reinterpret_cast<ur_device_handle_t>(3u);
-
-ur_result_t redefine_urDeviceGet(void *pParams) {
-  auto params = *static_cast<ur_device_get_params_t *>(pParams);
-  if (*params.ppNumDevices)
-    **params.ppNumDevices = 2;
-  if (*params.pphDevices) {
-    if (*params.pNumEntries > 0)
-      (*params.pphDevices)[0] = COMPONENT_DEVICE_A;
-    if (*params.pNumEntries > 1)
-      (*params.pphDevices)[1] = COMPONENT_DEVICE_B;
-=======
 const auto COMPOSITE_DEVICE_0 = reinterpret_cast<pi_device>(1u);
 const auto COMPONENT_DEVICE_A = reinterpret_cast<pi_device>(2u);
 const auto COMPONENT_DEVICE_B = reinterpret_cast<pi_device>(3u);
@@ -46,24 +31,10 @@
       devices[1] = COMPONENT_DEVICE_B;
     if (num_entries > 2)
       devices[2] = COMPONENT_DEVICE_C;
->>>>>>> fcc94358
-  }
-  return UR_RESULT_SUCCESS;
-}
-
-<<<<<<< HEAD
-ur_result_t after_urDeviceGetInfo(void *pParams) {
-  auto params = *static_cast<ur_device_get_info_params_t *>(pParams);
-  switch (*params.ppropName) {
-  case UR_DEVICE_INFO_COMPOSITE_DEVICE:
-    if (*params.ppPropSizeRet)
-      **params.ppPropSizeRet = sizeof(ur_device_handle_t);
-    if (*params.ppPropValue) {
-      if (*params.phDevice == COMPONENT_DEVICE_A ||
-          *params.phDevice == COMPONENT_DEVICE_B) {
-        *static_cast<ur_device_handle_t *>(*params.ppPropValue) =
-            COMPOSITE_DEVICE;
-=======
+  }
+  return PI_SUCCESS;
+}
+
 pi_result after_piDeviceGetInfo(pi_device device, pi_device_info param_name,
                                 size_t param_value_size, void *param_value,
                                 size_t *param_value_size_ret) {
@@ -76,26 +47,10 @@
         *static_cast<pi_device *>(param_value) = COMPOSITE_DEVICE_0;
       } else if (device == COMPONENT_DEVICE_C || device == COMPONENT_DEVICE_D) {
         *static_cast<pi_device *>(param_value) = COMPOSITE_DEVICE_1;
->>>>>>> fcc94358
       } else
-        *static_cast<ur_device_handle_t *>(*params.ppPropValue) = nullptr;
+        *static_cast<pi_device *>(param_value) = nullptr;
     }
 
-<<<<<<< HEAD
-    return UR_RESULT_SUCCESS;
-
-  case UR_DEVICE_INFO_COMPONENT_DEVICES:
-    if (*params.phDevice == COMPOSITE_DEVICE) {
-      if (*params.ppPropSizeRet)
-        **params.ppPropSizeRet = 2 * sizeof(ur_device_handle_t);
-      if (*params.ppPropValue) {
-        if (*params.ppropSize >= sizeof(ur_device_handle_t))
-          static_cast<ur_device_handle_t *>(*params.ppPropValue)[0] =
-              COMPONENT_DEVICE_A;
-        if (*params.ppropSize >= 2 * sizeof(ur_device_handle_t))
-          static_cast<ur_device_handle_t *>(*params.ppPropValue)[1] =
-              COMPONENT_DEVICE_B;
-=======
     return PI_SUCCESS;
 
   case PI_EXT_ONEAPI_DEVICE_INFO_COMPONENT_DEVICES:
@@ -107,7 +62,6 @@
           static_cast<pi_device *>(param_value)[0] = COMPONENT_DEVICE_A;
         if (param_value_size >= 2 * sizeof(pi_device))
           static_cast<pi_device *>(param_value)[1] = COMPONENT_DEVICE_B;
->>>>>>> fcc94358
       }
     } else if (device == COMPOSITE_DEVICE_1) {
       if (param_value_size_ret)
@@ -119,52 +73,59 @@
           static_cast<pi_device *>(param_value)[1] = COMPONENT_DEVICE_D;
       }
     } else {
-      if (*params.ppPropSizeRet)
-        **params.ppPropSizeRet = 0;
+      if (param_value_size_ret)
+        *param_value_size_ret = 0;
     }
 
-    return UR_RESULT_SUCCESS;
+    return PI_SUCCESS;
 
   default:
-    return UR_RESULT_SUCCESS;
-  }
-}
-
-ur_result_t after_urDeviceGetInfo_unsupported(void *pParams) {
-  auto params = *static_cast<ur_device_get_info_params_t *>(pParams);
-  switch (*params.ppropName) {
-  case UR_DEVICE_INFO_COMPOSITE_DEVICE:
-  case UR_DEVICE_INFO_COMPONENT_DEVICES:
-    return UR_RESULT_ERROR_INVALID_VALUE;
+    return PI_SUCCESS;
+  }
+}
+
+pi_result after_piDeviceGetInfo_unsupported(pi_device device,
+                                            pi_device_info param_name,
+                                            size_t param_value_size,
+                                            void *param_value,
+                                            size_t *param_value_size_ret) {
+  switch (param_name) {
+  case PI_EXT_ONEAPI_DEVICE_INFO_COMPOSITE_DEVICE:
+  case PI_EXT_ONEAPI_DEVICE_INFO_COMPONENT_DEVICES:
+    return PI_ERROR_INVALID_VALUE;
 
   default:
-    return UR_RESULT_SUCCESS;
-  }
-}
-
-ur_result_t after_urDeviceGetInfo_no_component_devices(void *pParams) {
-  auto params = *static_cast<ur_device_get_info_params_t *>(pParams);
-  switch (*params.ppropName) {
-  case UR_DEVICE_INFO_COMPOSITE_DEVICE:
-    return UR_RESULT_ERROR_INVALID_VALUE;
-  case UR_DEVICE_INFO_COMPONENT_DEVICES:
-    if (*params.ppPropSizeRet)
-      **params.ppPropSizeRet = 0;
-    return UR_RESULT_SUCCESS;
+    return PI_SUCCESS;
+  }
+}
+
+pi_result after_piDeviceGetInfo_no_component_devices(
+    pi_device device, pi_device_info param_name, size_t param_value_size,
+    void *param_value, size_t *param_value_size_ret) {
+  switch (param_name) {
+  case PI_EXT_ONEAPI_DEVICE_INFO_COMPOSITE_DEVICE:
+    return PI_ERROR_INVALID_VALUE;
+  case PI_EXT_ONEAPI_DEVICE_INFO_COMPONENT_DEVICES:
+    if (param_value_size_ret)
+      *param_value_size_ret = 0;
+    return PI_SUCCESS;
 
   default:
-    return UR_RESULT_SUCCESS;
-  }
-}
-
-thread_local std::vector<ur_device_handle_t> DevicesUsedInContextCreation;
-
-ur_result_t after_urContextCreate(void *pParams) {
-  auto params = *static_cast<ur_context_create_params_t *>(pParams);
-  DevicesUsedInContextCreation.assign(
-      *params.pphDevices, *params.pphDevices + *params.pDeviceCount);
-
-  return UR_RESULT_SUCCESS;
+    return PI_SUCCESS;
+  }
+}
+
+thread_local std::vector<pi_device> DevicesUsedInContextCreation;
+
+pi_result after_piContextCreate(const pi_context_properties *,
+                                pi_uint32 num_devices, const pi_device *devices,
+                                void (*)(const char *, const void *, size_t,
+                                         void *),
+                                void *, pi_context *ret_context) {
+
+  DevicesUsedInContextCreation.assign(devices, devices + num_devices);
+
+  return PI_SUCCESS;
 }
 
 } // namespace
@@ -205,19 +166,6 @@
 }
 
 TEST(CompositeDeviceTest, DescendentDeviceSupportInContext) {
-<<<<<<< HEAD
-  sycl::unittest::UrMock<sycl::backend::ext_oneapi_level_zero> Mock;
-  mock::getCallbacks().set_replace_callback("urDeviceGet",
-                                            &redefine_urDeviceGet);
-  mock::getCallbacks().set_after_callback("urDeviceGetInfo",
-                                          &after_urDeviceGetInfo);
-  mock::getCallbacks().set_after_callback("urContextCreate",
-                                          &after_urContextCreate);
-
-  sycl::platform Plt = sycl::platform();
-  ASSERT_EQ(Plt.get_backend(), sycl::backend::ext_oneapi_level_zero);
-
-=======
   sycl::unittest::PiMock Mock;
   Mock.redefine<sycl::detail::PiApiKind::piDevicesGet>(redefine_piDevicesGet);
   Mock.redefineAfter<sycl::detail::PiApiKind::piDeviceGetInfo>(
@@ -226,7 +174,6 @@
       after_piContextCreate);
 
   sycl::platform Plt = Mock.getPlatform();
->>>>>>> fcc94358
   sycl::device RootDevice = Plt.get_devices()[0];
   ASSERT_TRUE(RootDevice.has(sycl::aspect::ext_oneapi_is_component));
   sycl::context Ctx(RootDevice);
@@ -241,21 +188,15 @@
   // created for a composite device, we expect them to be implicitly added to
   // the context under the hood.
   ASSERT_EQ(DevicesUsedInContextCreation.size(), 3u);
-<<<<<<< HEAD
-  ASSERT_TRUE(std::any_of(DevicesUsedInContextCreation.begin(),
-                          DevicesUsedInContextCreation.end(),
-                          [=](ur_device_handle_t D) { return D == COMPOSITE_DEVICE; }));
-=======
   ASSERT_TRUE(std::any_of(
       DevicesUsedInContextCreation.begin(), DevicesUsedInContextCreation.end(),
       [=](pi_device D) { return D == COMPOSITE_DEVICE_0; }));
->>>>>>> fcc94358
   ASSERT_TRUE(std::any_of(
       DevicesUsedInContextCreation.begin(), DevicesUsedInContextCreation.end(),
-      [=](ur_device_handle_t D) { return D == COMPONENT_DEVICE_A; }));
+      [=](pi_device D) { return D == COMPONENT_DEVICE_A; }));
   ASSERT_TRUE(std::any_of(
       DevicesUsedInContextCreation.begin(), DevicesUsedInContextCreation.end(),
-      [=](ur_device_handle_t D) { return D == COMPONENT_DEVICE_B; }));
+      [=](pi_device D) { return D == COMPONENT_DEVICE_B; }));
   // Even though under the hood we have created context for 3 devices,
   // user-visible interface should only report the exact list of devices passed
   // by user to the context constructor.
@@ -264,19 +205,6 @@
 }
 
 TEST(CompositeDeviceTest, DescendentDeviceSupportInQueue) {
-<<<<<<< HEAD
-  sycl::unittest::UrMock<sycl::backend::ext_oneapi_level_zero> Mock;
-  mock::getCallbacks().set_replace_callback("urDeviceGet",
-                                            &redefine_urDeviceGet);
-  mock::getCallbacks().set_after_callback("urDeviceGetInfo",
-                                          &after_urDeviceGetInfo);
-  mock::getCallbacks().set_after_callback("urContextCreate",
-                                          &after_urContextCreate);
-
-  sycl::platform Plt = sycl::platform();
-  ASSERT_EQ(Plt.get_backend(), sycl::backend::ext_oneapi_level_zero);
-
-=======
   sycl::unittest::PiMock Mock;
   Mock.redefine<sycl::detail::PiApiKind::piDevicesGet>(redefine_piDevicesGet);
   Mock.redefineAfter<sycl::detail::PiApiKind::piDeviceGetInfo>(
@@ -285,7 +213,6 @@
       after_piContextCreate);
 
   sycl::platform Plt = Mock.getPlatform();
->>>>>>> fcc94358
   sycl::device ComponentDevice = Plt.get_devices()[0];
   ASSERT_TRUE(ComponentDevice.has(sycl::aspect::ext_oneapi_is_component));
 
@@ -299,13 +226,12 @@
 
 TEST(CompositeDeviceTest, UnsupportedNegative) {
   // For the unsupported case, the backend does not need to be L0.
-  sycl::unittest::UrMock<> Mock;
-  mock::getCallbacks().set_replace_callback("urDeviceGet",
-                                            &redefine_urDeviceGet);
-  mock::getCallbacks().set_after_callback("urDeviceGetInfo",
-                                          &after_urDeviceGetInfo_unsupported);
-
-  sycl::platform Plt = sycl::platform();
+  sycl::unittest::PiMock Mock;
+  Mock.redefine<sycl::detail::PiApiKind::piDevicesGet>(redefine_piDevicesGet);
+  Mock.redefineAfter<sycl::detail::PiApiKind::piDeviceGetInfo>(
+      after_piDeviceGetInfo_unsupported);
+
+  sycl::platform Plt = Mock.getPlatform();
 
   sycl::device ComponentDevice = Plt.get_devices()[0];
   ASSERT_FALSE(ComponentDevice.has(sycl::aspect::ext_oneapi_is_component));
@@ -319,13 +245,12 @@
 }
 
 TEST(CompositeDeviceTest, NoComponentDevices) {
-  sycl::unittest::UrMock<> Mock;
-  mock::getCallbacks().set_replace_callback("urDeviceGet",
-                                            &redefine_urDeviceGet);
-  mock::getCallbacks().set_after_callback(
-      "urDeviceGetInfo", &after_urDeviceGetInfo_no_component_devices);
-
-  sycl::platform Plt = sycl::platform();
+  sycl::unittest::PiMock Mock;
+  Mock.redefine<sycl::detail::PiApiKind::piDevicesGet>(redefine_piDevicesGet);
+  Mock.redefineAfter<sycl::detail::PiApiKind::piDeviceGetInfo>(
+      after_piDeviceGetInfo_no_component_devices);
+
+  sycl::platform Plt = Mock.getPlatform();
 
   sycl::device ComponentDevice = Plt.get_devices()[0];
   ASSERT_FALSE(ComponentDevice.has(sycl::aspect::ext_oneapi_is_composite));
