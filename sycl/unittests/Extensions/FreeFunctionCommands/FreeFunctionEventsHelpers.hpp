#include "detail/event_impl.hpp"
#include "detail/queue_impl.hpp"
#include "sycl/platform.hpp"
#include <helpers/UrMock.hpp>

#include <gtest/gtest.h>

#include <sycl/detail/core.hpp>
#include <sycl/properties/all_properties.hpp>
#include <sycl/usm.hpp>

namespace FreeFunctionEventsHelpers {

inline ur_result_t after_urKernelGetInfo(void *pParams) {
  auto params = *static_cast<ur_kernel_get_info_params_t *>(pParams);
  constexpr char MockKernel[] = "TestKernel";
  if (*params.ppropName == UR_KERNEL_INFO_FUNCTION_NAME) {
    if (*params.ppPropValue) {
      assert(*params.ppropSize == sizeof(MockKernel));
      std::memcpy(*params.ppPropValue, MockKernel, sizeof(MockKernel));
    }
    if (*params.ppPropSizeRet)
      **params.ppPropSizeRet = sizeof(MockKernel);
  }
  return UR_RESULT_SUCCESS;
}

<<<<<<< HEAD
static thread_local size_t counter_urEnqueueKernelLaunch = 0;
inline ur_result_t redefined_urEnqueueKernelLaunch(void *pParams) {
  ++counter_urEnqueueKernelLaunch;
=======
static thread_local size_t counter_urEnqueueKernelLaunchWithArgsExp = 0;
inline ur_result_t redefined_urEnqueueKernelLaunchWithArgsExp(void *pParams) {
  ++counter_urEnqueueKernelLaunchWithArgsExp;
  auto params =
      *static_cast<ur_enqueue_kernel_launch_with_args_exp_params_t *>(pParams);
  EXPECT_EQ(*params.pphEvent, nullptr);
>>>>>>> 7035592e
  return UR_RESULT_SUCCESS;
}

static thread_local size_t counter_urEnqueueKernelLaunchWithEvent = 0;
inline ur_result_t redefined_urEnqueueKernelLaunchWithEvent(void *pParams) {
  ++counter_urEnqueueKernelLaunchWithEvent;
  auto params =
      *static_cast<ur_enqueue_kernel_launch_with_args_exp_params_t *>(pParams);
  EXPECT_NE(*params.pphEvent, nullptr);
  return UR_RESULT_SUCCESS;
}

static thread_local size_t counter_urUSMEnqueueMemcpy = 0;
inline ur_result_t redefined_urUSMEnqueueMemcpy(void *pParams) {
  ++counter_urUSMEnqueueMemcpy;
  return UR_RESULT_SUCCESS;
}

static thread_local size_t counter_urUSMEnqueueFill = 0;
inline ur_result_t redefined_urUSMEnqueueFill(void *pParams) {
  ++counter_urUSMEnqueueFill;
  return UR_RESULT_SUCCESS;
}

static thread_local size_t counter_urUSMEnqueuePrefetch = 0;
inline ur_result_t redefined_urUSMEnqueuePrefetch(void *pParams) {
  ++counter_urUSMEnqueuePrefetch;
  return UR_RESULT_SUCCESS;
}

static thread_local size_t counter_urUSMEnqueueMemAdvise = 0;
inline ur_result_t redefined_urUSMEnqueueMemAdvise(void *pParams) {
  ++counter_urUSMEnqueueMemAdvise;
  return UR_RESULT_SUCCESS;
}

static thread_local size_t counter_urEnqueueEventsWaitWithBarrier = 0;
static thread_local std::chrono::time_point<std::chrono::steady_clock>
    timestamp_urEnqueueEventsWaitWithBarrier;
inline ur_result_t after_urEnqueueEventsWaitWithBarrier(void *pParams) {
  ++counter_urEnqueueEventsWaitWithBarrier;
  timestamp_urEnqueueEventsWaitWithBarrier = std::chrono::steady_clock::now();
  return UR_RESULT_SUCCESS;
}

} // namespace FreeFunctionEventsHelpers<|MERGE_RESOLUTION|>--- conflicted
+++ resolved
@@ -25,18 +25,12 @@
   return UR_RESULT_SUCCESS;
 }
 
-<<<<<<< HEAD
-static thread_local size_t counter_urEnqueueKernelLaunch = 0;
-inline ur_result_t redefined_urEnqueueKernelLaunch(void *pParams) {
-  ++counter_urEnqueueKernelLaunch;
-=======
 static thread_local size_t counter_urEnqueueKernelLaunchWithArgsExp = 0;
 inline ur_result_t redefined_urEnqueueKernelLaunchWithArgsExp(void *pParams) {
   ++counter_urEnqueueKernelLaunchWithArgsExp;
   auto params =
       *static_cast<ur_enqueue_kernel_launch_with_args_exp_params_t *>(pParams);
   EXPECT_EQ(*params.pphEvent, nullptr);
->>>>>>> 7035592e
   return UR_RESULT_SUCCESS;
 }
 
