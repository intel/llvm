--- conflicted
+++ resolved
@@ -18,11 +18,8 @@
   WorkGroupMemoryBackendArgument.cpp
   GetLastEvent.cpp
   BFloat16.cpp
-<<<<<<< HEAD
   LaunchQueries.cpp
-=======
   EventMode.cpp
->>>>>>> 903279c3
 )
 
 add_subdirectory(CommandGraph)
