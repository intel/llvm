--- conflicted
+++ resolved
@@ -67,13 +67,7 @@
   PropSet.insert(__SYCL_PROPERTY_SET_SYCL_DEVICE_GLOBALS,
                  std::vector<UrProperty>{std::move(DevGlobInfo)});
 
-<<<<<<< HEAD
-  UrArray<UrOffloadEntry> Entries =
-=======
-  std::vector<unsigned char> Bin{10, 11, 12, 13, 14, 15}; // Random data
-
   std::vector<UrOffloadEntry> Entries =
->>>>>>> ec57ad7e
       makeEmptyKernels({DeviceGlobalTestKernelName});
 
   UrImage Img(std::move(Entries), std::move(PropSet));
@@ -96,13 +90,7 @@
   PropSet.insert(__SYCL_PROPERTY_SET_SYCL_DEVICE_GLOBALS,
                  std::vector<UrProperty>{std::move(DevGlobInfo)});
 
-<<<<<<< HEAD
-  UrArray<UrOffloadEntry> Entries =
-=======
-  std::vector<unsigned char> Bin{10, 11, 12, 13, 14, 15}; // Random data
-
   std::vector<UrOffloadEntry> Entries =
->>>>>>> ec57ad7e
       makeEmptyKernels({DeviceGlobalImgScopeTestKernelName});
 
   UrImage Img(std::move(Entries), std::move(PropSet));
