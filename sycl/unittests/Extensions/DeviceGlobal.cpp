//==---------------------- DeviceGlobal.cpp --------------------------------==//
//
// Part of the LLVM Project, under the Apache License v2.0 with LLVM Exceptions.
// See https://llvm.org/LICENSE.txt for license information.
// SPDX-License-Identifier: Apache-2.0 WITH LLVM-exception
//
//===----------------------------------------------------------------------===//

#include <sycl/sycl.hpp>

#include "detail/context_impl.hpp"
#include "detail/kernel_program_cache.hpp"

#include <helpers/MockKernelInfo.hpp>
#include <helpers/UrImage.hpp>
#include <helpers/UrMock.hpp>

#include <gtest/gtest.h>

class DeviceGlobalTestKernel;
constexpr const char *DeviceGlobalTestKernelName = "DeviceGlobalTestKernel";
constexpr const char *DeviceGlobalName = "DeviceGlobalName";
class DeviceGlobalImgScopeTestKernel;
constexpr const char *DeviceGlobalImgScopeTestKernelName =
    "DeviceGlobalImgScopeTestKernel";
constexpr const char *DeviceGlobalImgScopeName = "DeviceGlobalImgScopeName";

using DeviceGlobalElemType = int[2];
sycl::ext::oneapi::experimental::device_global<DeviceGlobalElemType>
    DeviceGlobal;
sycl::ext::oneapi::experimental::device_global<
    DeviceGlobalElemType,
    decltype(sycl::ext::oneapi::experimental::properties(
        sycl::ext::oneapi::experimental::device_image_scope))>
    DeviceGlobalImgScope;

namespace sycl {
inline namespace _V1 {
namespace detail {
template <>
struct KernelInfo<DeviceGlobalTestKernel>
    : public unittest::MockKernelInfoBase {
  static constexpr const char *getName() { return DeviceGlobalTestKernelName; }
};
template <>
struct KernelInfo<DeviceGlobalImgScopeTestKernel>
    : public unittest::MockKernelInfoBase {
  static constexpr const char *getName() {
    return DeviceGlobalImgScopeTestKernelName;
  }
};
} // namespace detail
} // namespace _V1
} // namespace sycl

static sycl::unittest::UrImage generateDeviceGlobalImage() {
  using namespace sycl::unittest;

  // Call device global map initializer explicitly to mimic the integration
  // header.
  sycl::detail::device_global_map::add(&DeviceGlobal, DeviceGlobalName);

  // Insert remaining device global info into the binary.
  UrPropertySet PropSet;
  UrProperty DevGlobInfo =
      makeDeviceGlobalInfo(DeviceGlobalName, sizeof(int) * 2, 0);
<<<<<<< HEAD
  PropSet.insert(__SYCL_UR_PROPERTY_SET_SYCL_DEVICE_GLOBALS,
                 UrArray<UrProperty>{std::move(DevGlobInfo)});
=======
  PropSet.insert(__SYCL_PROPERTY_SET_SYCL_DEVICE_GLOBALS,
                 PiArray<PiProperty>{std::move(DevGlobInfo)});
>>>>>>> 847f4ddb

  std::vector<unsigned char> Bin{10, 11, 12, 13, 14, 15}; // Random data

  UrArray<UrOffloadEntry> Entries =
      makeEmptyKernels({DeviceGlobalTestKernelName});

<<<<<<< HEAD
  UrImage Img{UR_DEVICE_BINARY_TYPE_SPIRV,            // Format
              __SYCL_UR_DEVICE_BINARY_TARGET_SPIRV64, // DeviceTargetSpec
              "",                                     // Compile options
              "",                                     // Link options
=======
  PiImage Img{SYCL_DEVICE_BINARY_TYPE_SPIRV,       // Format
              __SYCL_DEVICE_BINARY_TARGET_SPIRV64, // DeviceTargetSpec
              "",                                  // Compile options
              "",                                  // Link options
>>>>>>> 847f4ddb
              std::move(Bin),
              std::move(Entries),
              std::move(PropSet)};

  return Img;
}

static sycl::unittest::UrImage generateDeviceGlobalImgScopeImage() {
  using namespace sycl::unittest;

  // Call device global map initializer explicitly to mimic the integration
  // header.
  sycl::detail::device_global_map::add(&DeviceGlobalImgScope,
                                       DeviceGlobalImgScopeName);

  // Insert remaining device global info into the binary.
  UrPropertySet PropSet;
  UrProperty DevGlobInfo =
      makeDeviceGlobalInfo(DeviceGlobalImgScopeName, sizeof(int) * 2, 1);
<<<<<<< HEAD
  PropSet.insert(__SYCL_UR_PROPERTY_SET_SYCL_DEVICE_GLOBALS,
                 UrArray<UrProperty>{std::move(DevGlobInfo)});
=======
  PropSet.insert(__SYCL_PROPERTY_SET_SYCL_DEVICE_GLOBALS,
                 PiArray<PiProperty>{std::move(DevGlobInfo)});
>>>>>>> 847f4ddb

  std::vector<unsigned char> Bin{10, 11, 12, 13, 14, 15}; // Random data

  UrArray<UrOffloadEntry> Entries =
      makeEmptyKernels({DeviceGlobalImgScopeTestKernelName});

<<<<<<< HEAD
  UrImage Img{UR_DEVICE_BINARY_TYPE_SPIRV,            // Format
              __SYCL_UR_DEVICE_BINARY_TARGET_SPIRV64, // DeviceTargetSpec
              "",                                     // Compile options
              "",                                     // Link options
=======
  PiImage Img{SYCL_DEVICE_BINARY_TYPE_SPIRV,       // Format
              __SYCL_DEVICE_BINARY_TARGET_SPIRV64, // DeviceTargetSpec
              "",                                  // Compile options
              "",                                  // Link options
>>>>>>> 847f4ddb
              std::move(Bin),
              std::move(Entries),
              std::move(PropSet)};

  return Img;
}

namespace {
sycl::unittest::UrImage Imgs[] = {generateDeviceGlobalImage(),
                                  generateDeviceGlobalImgScopeImage()};
sycl::unittest::UrImageArray<2> ImgArray{Imgs};

// Trackers.
thread_local DeviceGlobalElemType MockDeviceGlobalMem;
thread_local DeviceGlobalElemType MockDeviceGlobalImgScopeMem;
thread_local std::optional<ur_event_handle_t> DeviceGlobalInitEvent =
    std::nullopt;
thread_local std::optional<ur_event_handle_t> DeviceGlobalWriteEvent =
    std::nullopt;
thread_local unsigned KernelCallCounter = 0;
thread_local unsigned DeviceGlobalWriteCounter = 0;
thread_local unsigned DeviceGlobalReadCounter = 0;

// Markers.
thread_local bool TreatDeviceGlobalInitEventAsCompleted = false;
thread_local bool TreatDeviceGlobalWriteEventAsCompleted = false;
thread_local std::optional<ur_program_handle_t> ExpectedReadWriteURProgram =
    std::nullopt;

static ur_result_t after_urUSMDeviceAlloc(void *pParams) {
  auto params = *static_cast<ur_usm_device_alloc_params_t *>(pParams);
  // Use the mock memory.
  **params.pppMem = MockDeviceGlobalMem;
  return UR_RESULT_SUCCESS;
}

static ur_result_t after_urEnqueueUSMMemcpy(void *pParams) {
  auto params = *static_cast<ur_enqueue_usm_memcpy_params_t *>(pParams);
  // If DeviceGlobalInitEvent.has_value() is true then this means that this is
  // the second call to MemCopy and we don't want to initialize anything. If
  // it's the first call then we want to set the DeviceGlobalInitEvent
  if (!DeviceGlobalInitEvent.has_value())
    DeviceGlobalInitEvent = **params.pphEvent;
  std::memcpy(*params.ppDst, *params.ppSrc, *params.psize);
  return UR_RESULT_SUCCESS;
}

template <bool Exclusive>
ur_result_t after_urEnqueueDeviceGlobalVariableWrite(void *pParams) {
  auto params =
      *static_cast<ur_enqueue_device_global_variable_write_params_t *>(pParams);
  if constexpr (Exclusive) {
    EXPECT_FALSE(DeviceGlobalWriteEvent.has_value())
        << "urEnqueueDeviceGlobalVariableWrite is called multiple times!";
  }
  if (ExpectedReadWriteURProgram.has_value()) {
    EXPECT_EQ(*ExpectedReadWriteURProgram, *params.phProgram)
        << "urEnqueueDeviceGlobalVariableWrite did not receive the expected "
           "program!";
  }
  std::memcpy(MockDeviceGlobalImgScopeMem + *params.poffset, *params.ppSrc,
              *params.pcount);
  DeviceGlobalWriteEvent = **params.pphEvent;
  ++DeviceGlobalWriteCounter;
  return UR_RESULT_SUCCESS;
}

ur_result_t after_urEnqueueDeviceGlobalVariableRead(void *pParams) {
  auto params =
      *static_cast<ur_enqueue_device_global_variable_read_params_t *>(pParams);
  if (ExpectedReadWriteURProgram.has_value()) {
    EXPECT_EQ(*ExpectedReadWriteURProgram, *params.phProgram)
        << "urEnqueueDeviceGlobalVariableRead did not receive the expected "
           "program!";
  }
  std::memcpy(*params.ppDst, MockDeviceGlobalImgScopeMem + *params.poffset,
              *params.pcount);
  ++DeviceGlobalReadCounter;
  return UR_RESULT_SUCCESS;
}

ur_result_t after_urEventGetInfo(void *pParams) {
  auto params = *static_cast<ur_event_get_info_params_t *>(pParams);
  if (*params.ppropName == UR_EVENT_INFO_COMMAND_EXECUTION_STATUS &&
      *params.ppPropValue != nullptr) {
    if ((TreatDeviceGlobalInitEventAsCompleted &&
         DeviceGlobalInitEvent.has_value() &&
         *params.phEvent == *DeviceGlobalInitEvent) ||
        (TreatDeviceGlobalWriteEventAsCompleted &&
         DeviceGlobalWriteEvent.has_value() &&
         *params.phEvent == *DeviceGlobalWriteEvent))
      *static_cast<ur_event_status_t *>(*params.ppPropValue) =
          UR_EVENT_STATUS_COMPLETE;
    else
      *static_cast<ur_event_status_t *>(*params.ppPropValue) =
          UR_EVENT_STATUS_SUBMITTED;
  }
  return UR_RESULT_SUCCESS;
}

ur_result_t after_urEnqueueKernelLaunch(void *pParams) {
  auto params = *static_cast<ur_enqueue_kernel_launch_params_t *>(pParams);
  ++KernelCallCounter;
  EXPECT_TRUE(DeviceGlobalInitEvent.has_value())
      << "DeviceGlobalInitEvent has not been set. Kernel call "
      << KernelCallCounter;
  EXPECT_TRUE(DeviceGlobalWriteEvent.has_value())
      << "DeviceGlobalWriteEvent has not been set. Kernel call "
      << KernelCallCounter;

  const ur_event_handle_t *EventListEnd =
      *params.pphEventWaitList + *params.pnumEventsInWaitList;

  bool DeviceGlobalInitEventFound =
      std::find(*params.pphEventWaitList, EventListEnd,
                *DeviceGlobalInitEvent) != EventListEnd;
  if (TreatDeviceGlobalInitEventAsCompleted) {
    EXPECT_FALSE(DeviceGlobalInitEventFound)
        << "DeviceGlobalInitEvent was in event wait list but was not expected. "
           "Kernel call "
        << KernelCallCounter;
  } else {
    EXPECT_TRUE(DeviceGlobalInitEventFound)
        << "DeviceGlobalInitEvent expected in event wait list but was missing. "
           "Kernel call "
        << KernelCallCounter;
  }

  bool DeviceGlobalWriteEventFound =
      std::find(*params.pphEventWaitList, EventListEnd,
                *DeviceGlobalWriteEvent) != EventListEnd;
  if (TreatDeviceGlobalWriteEventAsCompleted) {
    EXPECT_FALSE(DeviceGlobalWriteEventFound)
        << "DeviceGlobalWriteEvent was in event wait list but was not "
           "expected. Kernel call "
        << KernelCallCounter;
  } else {
    EXPECT_TRUE(DeviceGlobalWriteEventFound)
        << "DeviceGlobalWriteEvent expected in event wait list but was "
           "missing. Kernel call "
        << KernelCallCounter;
  }
  return UR_RESULT_SUCCESS;
}

} // namespace

class DeviceGlobalTest : public ::testing::Test {
  void SetUp() {
    ResetTrackersAndMarkers();
    sycl::platform Plt = sycl::platform();
    sycl::context C{Plt.get_devices()[0]};
    Q = sycl::queue(C, Plt.get_devices()[0]);
  }

  void ResetTrackersAndMarkers() {
    std::memset(MockDeviceGlobalMem, 1, sizeof(DeviceGlobalElemType));
    std::memset(MockDeviceGlobalImgScopeMem, 0, sizeof(DeviceGlobalElemType));
    DeviceGlobalWriteEvent = std::nullopt;
    DeviceGlobalInitEvent = std::nullopt;
    KernelCallCounter = 0;
    DeviceGlobalWriteCounter = 0;
    DeviceGlobalReadCounter = 0;
    TreatDeviceGlobalInitEventAsCompleted = false;
    TreatDeviceGlobalWriteEventAsCompleted = false;
    ExpectedReadWriteURProgram = std::nullopt;
  }

public:
  sycl::unittest::UrMock<> Mock;
  sycl::queue Q;
};

// Macros for common redefinition calls.
#define REDEFINE_AFTER(API)                                                    \
  mock::getCallbacks().set_after_callback(#API, &after_##API)
#define REDEFINE_AFTER_TEMPLATED(API, ...)                                     \
  mock::getCallbacks().set_after_callback(#API, &after_##API<__VA_ARGS__>)

TEST_F(DeviceGlobalTest, DeviceGlobalInitBeforeUse) {
  REDEFINE_AFTER(urUSMDeviceAlloc);
  REDEFINE_AFTER(urEnqueueUSMMemcpy);
  REDEFINE_AFTER_TEMPLATED(urEnqueueDeviceGlobalVariableWrite, true);
  REDEFINE_AFTER(urEventGetInfo);
  REDEFINE_AFTER(urEnqueueKernelLaunch);

  // Kernel call 1.
  // First launch should create both init events.
  Q.single_task<DeviceGlobalTestKernel>([]() {});

  // Kernel call 2.
  // Second launch should have the init events created. If they have not
  // finished they should still be in there.
  Q.single_task<DeviceGlobalTestKernel>([]() {});

  // Kernel call 3.
  // Treat the set init event as finished.
  TreatDeviceGlobalWriteEventAsCompleted = true;
  Q.single_task<DeviceGlobalTestKernel>([]() {});

  // Kernel call 4.
  // Treat the both init event as finished.
  TreatDeviceGlobalInitEventAsCompleted = true;
  Q.single_task<DeviceGlobalTestKernel>([]() {});
}

TEST_F(DeviceGlobalTest, DeviceGlobalInitialMemContents) {
  REDEFINE_AFTER(urUSMDeviceAlloc);
  REDEFINE_AFTER(urEnqueueUSMMemcpy);
  REDEFINE_AFTER(urEnqueueDeviceGlobalVariableRead);

  int Results[2] = {3, 4};
  // This should replace the contents of Results with {0, 0}
  Q.copy(DeviceGlobal, Results).wait();

  // Device global should not have been read from yet. Memcpy operation is
  // required to init for full copies as certain orderings could get invalid
  // reads otherwise.
  EXPECT_TRUE(!DeviceGlobalWriteEvent.has_value());
  EXPECT_TRUE(DeviceGlobalInitEvent.has_value());

  Q.single_task<DeviceGlobalTestKernel>([]() {}).wait();

  // Check the mocked memory.
  EXPECT_EQ(MockDeviceGlobalMem[0], Results[0]);
  EXPECT_EQ(MockDeviceGlobalMem[1], Results[1]);
}

TEST_F(DeviceGlobalTest, DeviceGlobalCopyToBeforeUseFull) {
  REDEFINE_AFTER(urUSMDeviceAlloc);
  REDEFINE_AFTER(urEnqueueUSMMemcpy);
  REDEFINE_AFTER_TEMPLATED(urEnqueueDeviceGlobalVariableWrite, true);
  REDEFINE_AFTER(urEventGetInfo);

  int Vals[2] = {42, 1234};
  Q.copy(Vals, DeviceGlobal).wait();

  // Device global should not have been written to yet. Memcpy operation is
  // required to init for full copies as certain orderings could get invalid
  // reads otherwise.
  EXPECT_TRUE(!DeviceGlobalWriteEvent.has_value());
  EXPECT_TRUE(DeviceGlobalInitEvent.has_value());

  // Check the mocked memory.
  EXPECT_EQ(MockDeviceGlobalMem[0], Vals[0]);
  EXPECT_EQ(MockDeviceGlobalMem[1], Vals[1]);

  Q.single_task<DeviceGlobalTestKernel>([]() {}).wait();

  // The device global should now have its USM memory pointer written.
  EXPECT_TRUE(DeviceGlobalWriteEvent.has_value());
}

TEST_F(DeviceGlobalTest, DeviceGlobalMemcpyToBeforeUseFull) {
  REDEFINE_AFTER(urUSMDeviceAlloc);
  REDEFINE_AFTER(urEnqueueUSMMemcpy);
  REDEFINE_AFTER_TEMPLATED(urEnqueueDeviceGlobalVariableWrite, true);
  REDEFINE_AFTER(urEventGetInfo);

  int Vals[2] = {42, 1234};
  Q.memcpy(DeviceGlobal, Vals).wait();

  // Device global should not have been written to yet. Memcpy operation is
  // required to init for full copies as certain orderings could get invalid
  // reads otherwise.
  EXPECT_TRUE(!DeviceGlobalWriteEvent.has_value());
  EXPECT_TRUE(DeviceGlobalInitEvent.has_value());

  // Check the mocked memory.
  EXPECT_EQ(MockDeviceGlobalMem[0], Vals[0]);
  EXPECT_EQ(MockDeviceGlobalMem[1], Vals[1]);

  Q.single_task<DeviceGlobalTestKernel>([]() {}).wait();

  // The device global should now have its USM memory pointer written.
  EXPECT_TRUE(DeviceGlobalWriteEvent.has_value());
}

TEST_F(DeviceGlobalTest, DeviceGlobalCopyToBeforeUsePartialNoOffset) {
  REDEFINE_AFTER(urUSMDeviceAlloc);
  REDEFINE_AFTER(urEnqueueUSMMemcpy);
  REDEFINE_AFTER_TEMPLATED(urEnqueueDeviceGlobalVariableWrite, true);
  REDEFINE_AFTER(urEventGetInfo);

  int Val = 42;
  Q.copy(&Val, DeviceGlobal, 1).wait();

  // Device global should not have been written to yet. The Memcpy operation (to
  // initialize the memory) must have happened as the copy was only partial.
  EXPECT_TRUE(!DeviceGlobalWriteEvent.has_value());
  EXPECT_TRUE(DeviceGlobalInitEvent.has_value());

  // Check the mocked memory.
  EXPECT_EQ(MockDeviceGlobalMem[0], Val);
  EXPECT_EQ(MockDeviceGlobalMem[1], 0);

  Q.single_task<DeviceGlobalTestKernel>([]() {}).wait();

  // The device global should now have its USM memory pointer written.
  EXPECT_TRUE(DeviceGlobalWriteEvent.has_value());
}

TEST_F(DeviceGlobalTest, DeviceGlobalMemcpyToBeforeUsePartialNoOffset) {
  REDEFINE_AFTER(urUSMDeviceAlloc);
  REDEFINE_AFTER(urEnqueueUSMMemcpy);
  REDEFINE_AFTER_TEMPLATED(urEnqueueDeviceGlobalVariableWrite, true);
  REDEFINE_AFTER(urEventGetInfo);

  int Val = 42;
  Q.memcpy(DeviceGlobal, &Val, sizeof(int)).wait();

  // Device global should not have been written to yet. The Memcpy operation
  // required to init must have happened as the copy was only partial.
  EXPECT_TRUE(!DeviceGlobalWriteEvent.has_value());
  EXPECT_TRUE(DeviceGlobalInitEvent.has_value());

  // Check the mocked memory.
  EXPECT_EQ(MockDeviceGlobalMem[0], Val);
  EXPECT_EQ(MockDeviceGlobalMem[1], 0);

  Q.single_task<DeviceGlobalTestKernel>([]() {}).wait();

  // The device global should now have its USM memory pointer written.
  EXPECT_TRUE(DeviceGlobalWriteEvent.has_value());
}

TEST_F(DeviceGlobalTest, DeviceGlobalCopyToBeforeUsePartialWithOffset) {
  REDEFINE_AFTER(urUSMDeviceAlloc);
  REDEFINE_AFTER(urEnqueueUSMMemcpy);
  REDEFINE_AFTER_TEMPLATED(urEnqueueDeviceGlobalVariableWrite, true);
  REDEFINE_AFTER(urEventGetInfo);

  int Val = 42;
  Q.copy(&Val, DeviceGlobal, 1, 1).wait();

  // Device global should not have been written to yet. The Memcopy operation
  // required to init must have happened as the copy was only partial.
  EXPECT_TRUE(!DeviceGlobalWriteEvent.has_value());
  EXPECT_TRUE(DeviceGlobalInitEvent.has_value());

  // Check the mocked memory.
  EXPECT_EQ(MockDeviceGlobalMem[0], 0);
  EXPECT_EQ(MockDeviceGlobalMem[1], Val);

  Q.single_task<DeviceGlobalTestKernel>([]() {}).wait();

  // The device global should now have its USM memory pointer written.
  EXPECT_TRUE(DeviceGlobalWriteEvent.has_value());
}

TEST_F(DeviceGlobalTest, DeviceGlobalInitBeforeMemcpyToPartialWithOffset) {
  REDEFINE_AFTER(urUSMDeviceAlloc);
  REDEFINE_AFTER(urEnqueueUSMMemcpy);
  REDEFINE_AFTER_TEMPLATED(urEnqueueDeviceGlobalVariableWrite, true);
  REDEFINE_AFTER(urEventGetInfo);

  int Val = 42;
  Q.memcpy(DeviceGlobal, &Val, sizeof(int), sizeof(int)).wait();

  // Device global should not have been written to yet. The Memcpy operation
  // required to init must have happened as the copy was only partial.
  EXPECT_TRUE(!DeviceGlobalWriteEvent.has_value());
  EXPECT_TRUE(DeviceGlobalInitEvent.has_value());

  // Check the mocked memory.
  EXPECT_EQ(MockDeviceGlobalMem[0], 0);
  EXPECT_EQ(MockDeviceGlobalMem[1], Val);

  Q.single_task<DeviceGlobalTestKernel>([]() {}).wait();

  // The device global should now have its USM memory pointer written.
  EXPECT_TRUE(DeviceGlobalWriteEvent.has_value());
}

TEST_F(DeviceGlobalTest, DeviceGlobalCopyFromBeforeUse) {
  REDEFINE_AFTER(urUSMDeviceAlloc);
  REDEFINE_AFTER(urEnqueueUSMMemcpy);
  REDEFINE_AFTER_TEMPLATED(urEnqueueDeviceGlobalVariableWrite, true);
  REDEFINE_AFTER(urEventGetInfo);

  int Vals[2] = {42, 1234};
  Q.copy(DeviceGlobal, Vals).wait();

  EXPECT_TRUE(!DeviceGlobalWriteEvent.has_value());
  EXPECT_TRUE(DeviceGlobalInitEvent.has_value());

  // Check the mocked memory.
  EXPECT_EQ(MockDeviceGlobalMem[0], Vals[0]);
  EXPECT_EQ(MockDeviceGlobalMem[1], Vals[1]);
}

TEST_F(DeviceGlobalTest, DeviceGlobalMemcpyFromBeforeUse) {
  REDEFINE_AFTER(urUSMDeviceAlloc);
  REDEFINE_AFTER(urEnqueueUSMMemcpy);
  REDEFINE_AFTER_TEMPLATED(urEnqueueDeviceGlobalVariableWrite, true);
  REDEFINE_AFTER(urEventGetInfo);

  int Vals[2] = {42, 1234};
  Q.memcpy(Vals, DeviceGlobal).wait();

  EXPECT_TRUE(!DeviceGlobalWriteEvent.has_value());
  EXPECT_TRUE(DeviceGlobalInitEvent.has_value());

  // Check the mocked memory.
  EXPECT_EQ(MockDeviceGlobalMem[0], Vals[0]);
  EXPECT_EQ(MockDeviceGlobalMem[1], Vals[1]);
}

TEST_F(DeviceGlobalTest, DeviceGlobalUseBeforeCopyTo) {
  REDEFINE_AFTER(urUSMDeviceAlloc);
  REDEFINE_AFTER(urEnqueueUSMMemcpy);
  REDEFINE_AFTER_TEMPLATED(urEnqueueDeviceGlobalVariableWrite, true);
  REDEFINE_AFTER(urEventGetInfo);

  Q.single_task<DeviceGlobalTestKernel>([]() {}).wait();

  // Device global will have been initialized at this point.
  EXPECT_TRUE(DeviceGlobalWriteEvent.has_value());
  EXPECT_TRUE(DeviceGlobalInitEvent.has_value());

  int Vals[2] = {42, 1234};
  Q.copy(Vals, DeviceGlobal).wait();

  // Check the mocked memory.
  EXPECT_EQ(MockDeviceGlobalMem[0], Vals[0]);
  EXPECT_EQ(MockDeviceGlobalMem[1], Vals[1]);

  Q.single_task<DeviceGlobalTestKernel>([]() {}).wait();
}

TEST_F(DeviceGlobalTest, DeviceGlobalUseBeforeMemcpyTo) {
  REDEFINE_AFTER(urUSMDeviceAlloc);
  REDEFINE_AFTER(urEnqueueUSMMemcpy);
  REDEFINE_AFTER_TEMPLATED(urEnqueueDeviceGlobalVariableWrite, true);
  REDEFINE_AFTER(urEventGetInfo);

  Q.single_task<DeviceGlobalTestKernel>([]() {}).wait();

  // Device global will have been initialized at this point.
  EXPECT_TRUE(DeviceGlobalWriteEvent.has_value());
  EXPECT_TRUE(DeviceGlobalInitEvent.has_value());

  // Copy to should only copy to USM memory. If fill or a copy to the device
  // global happens it should fail here.
  int Vals[2] = {42, 1234};
  Q.memcpy(DeviceGlobal, Vals).wait();

  // Check the mocked memory.
  EXPECT_EQ(MockDeviceGlobalMem[0], Vals[0]);
  EXPECT_EQ(MockDeviceGlobalMem[1], Vals[1]);

  Q.single_task<DeviceGlobalTestKernel>([]() {}).wait();
}

TEST_F(DeviceGlobalTest, DeviceGlobalImgScopeCopyToBeforeUse) {
  REDEFINE_AFTER_TEMPLATED(urEnqueueDeviceGlobalVariableWrite, false);
  REDEFINE_AFTER(urEnqueueDeviceGlobalVariableRead);

  int Vals[2] = {42, 1234};
  Q.copy(Vals, DeviceGlobalImgScope).wait();

  Q.single_task<DeviceGlobalImgScopeTestKernel>([]() {}).wait();

  EXPECT_EQ(DeviceGlobalWriteCounter, 1u);
  EXPECT_EQ(DeviceGlobalReadCounter, 0u);

  // Check the mocked memory.
  EXPECT_EQ(MockDeviceGlobalImgScopeMem[0], Vals[0]);
  EXPECT_EQ(MockDeviceGlobalImgScopeMem[1], Vals[1]);
}

TEST_F(DeviceGlobalTest, DeviceGlobalImgScopeMemcpyToBeforeUse) {
  REDEFINE_AFTER_TEMPLATED(urEnqueueDeviceGlobalVariableWrite, false);
  REDEFINE_AFTER(urEnqueueDeviceGlobalVariableRead);

  int Vals[2] = {42, 1234};
  Q.memcpy(DeviceGlobalImgScope, Vals).wait();

  Q.single_task<DeviceGlobalImgScopeTestKernel>([]() {}).wait();

  EXPECT_EQ(DeviceGlobalWriteCounter, 1u);
  EXPECT_EQ(DeviceGlobalReadCounter, 0u);

  // Check the mocked memory.
  EXPECT_EQ(MockDeviceGlobalImgScopeMem[0], Vals[0]);
  EXPECT_EQ(MockDeviceGlobalImgScopeMem[1], Vals[1]);
}

TEST_F(DeviceGlobalTest, DeviceGlobalImgScopeCopyFromBeforeUse) {
  REDEFINE_AFTER_TEMPLATED(urEnqueueDeviceGlobalVariableWrite, false);
  REDEFINE_AFTER(urEnqueueDeviceGlobalVariableRead);

  int Vals[2] = {42, 1234};
  Q.copy(DeviceGlobalImgScope, Vals).wait();

  Q.single_task<DeviceGlobalImgScopeTestKernel>([]() {}).wait();

  EXPECT_EQ(DeviceGlobalWriteCounter, 0u);
  EXPECT_EQ(DeviceGlobalReadCounter, 1u);

  // Check the mocked memory.
  EXPECT_EQ(MockDeviceGlobalImgScopeMem[0], Vals[0]);
  EXPECT_EQ(MockDeviceGlobalImgScopeMem[1], Vals[1]);
}

TEST_F(DeviceGlobalTest, DeviceGlobalImgScopeMemcpyFromBeforeUse) {
  REDEFINE_AFTER_TEMPLATED(urEnqueueDeviceGlobalVariableWrite, false);
  REDEFINE_AFTER(urEnqueueDeviceGlobalVariableRead);

  int Vals[2] = {42, 1234};
  Q.memcpy(Vals, DeviceGlobalImgScope).wait();

  Q.single_task<DeviceGlobalImgScopeTestKernel>([]() {}).wait();

  EXPECT_EQ(DeviceGlobalWriteCounter, 0u);
  EXPECT_EQ(DeviceGlobalReadCounter, 1u);

  // Check the mocked memory.
  EXPECT_EQ(MockDeviceGlobalImgScopeMem[0], Vals[0]);
  EXPECT_EQ(MockDeviceGlobalImgScopeMem[1], Vals[1]);
}

TEST_F(DeviceGlobalTest, DeviceGlobalImgScopeUseBeforeCopyTo) {
  REDEFINE_AFTER_TEMPLATED(urEnqueueDeviceGlobalVariableWrite, false);
  REDEFINE_AFTER(urEnqueueDeviceGlobalVariableRead);

  Q.single_task<DeviceGlobalImgScopeTestKernel>([]() {}).wait();

  // Register the cached program as expected for device global memory operation.
  auto CtxImpl = sycl::detail::getSyclObjImpl(Q.get_context());
  sycl::detail::KernelProgramCache::KernelCacheT &KernelCache =
      CtxImpl->getKernelProgramCache().acquireKernelsPerProgramCache().get();
  ASSERT_EQ(KernelCache.size(), (size_t)1)
      << "Expect 1 program in kernel cache";
  ExpectedReadWriteURProgram = KernelCache.begin()->first;

  // Expect no write or read yet.
  EXPECT_EQ(DeviceGlobalWriteCounter, 0u);
  EXPECT_EQ(DeviceGlobalReadCounter, 0u);

  int Vals[2] = {42, 1234};
  Q.copy(Vals, DeviceGlobalImgScope).wait();

  EXPECT_EQ(DeviceGlobalWriteCounter, 1u);
  EXPECT_EQ(DeviceGlobalReadCounter, 0u);

  // Check the mocked memory.
  EXPECT_EQ(MockDeviceGlobalImgScopeMem[0], Vals[0]);
  EXPECT_EQ(MockDeviceGlobalImgScopeMem[1], Vals[1]);
}

TEST_F(DeviceGlobalTest, DeviceGlobalImgScopeUseBeforeMemcpyTo) {
  REDEFINE_AFTER_TEMPLATED(urEnqueueDeviceGlobalVariableWrite, false);
  REDEFINE_AFTER(urEnqueueDeviceGlobalVariableRead);

  Q.single_task<DeviceGlobalImgScopeTestKernel>([]() {}).wait();

  // Register the cached program as expected for device global memory operation.
  auto CtxImpl = sycl::detail::getSyclObjImpl(Q.get_context());
  sycl::detail::KernelProgramCache::KernelCacheT &KernelCache =
      CtxImpl->getKernelProgramCache().acquireKernelsPerProgramCache().get();
  ASSERT_EQ(KernelCache.size(), (size_t)1)
      << "Expect 1 program in kernel cache";
  ExpectedReadWriteURProgram = KernelCache.begin()->first;

  // Expect no write or read yet.
  EXPECT_EQ(DeviceGlobalWriteCounter, 0u);
  EXPECT_EQ(DeviceGlobalReadCounter, 0u);

  int Vals[2] = {42, 1234};
  Q.memcpy(DeviceGlobalImgScope, Vals).wait();

  EXPECT_EQ(DeviceGlobalWriteCounter, 1u);
  EXPECT_EQ(DeviceGlobalReadCounter, 0u);

  // Check the mocked memory.
  EXPECT_EQ(MockDeviceGlobalImgScopeMem[0], Vals[0]);
  EXPECT_EQ(MockDeviceGlobalImgScopeMem[1], Vals[1]);
}

TEST_F(DeviceGlobalTest, DeviceGlobalImgScopeUseBeforeCopyFrom) {
  REDEFINE_AFTER_TEMPLATED(urEnqueueDeviceGlobalVariableWrite, false);
  REDEFINE_AFTER(urEnqueueDeviceGlobalVariableRead);

  Q.single_task<DeviceGlobalImgScopeTestKernel>([]() {}).wait();

  // Register the cached program as expected for device global memory operation.
  auto CtxImpl = sycl::detail::getSyclObjImpl(Q.get_context());
  sycl::detail::KernelProgramCache::KernelCacheT &KernelCache =
      CtxImpl->getKernelProgramCache().acquireKernelsPerProgramCache().get();
  ASSERT_EQ(KernelCache.size(), (size_t)1)
      << "Expect 1 program in kernel cache";
  ExpectedReadWriteURProgram = KernelCache.begin()->first;

  // Expect no write or read yet.
  EXPECT_EQ(DeviceGlobalWriteCounter, 0u);
  EXPECT_EQ(DeviceGlobalReadCounter, 0u);

  int Vals[2] = {42, 1234};
  Q.copy(DeviceGlobalImgScope, Vals).wait();

  EXPECT_EQ(DeviceGlobalWriteCounter, 0u);
  EXPECT_EQ(DeviceGlobalReadCounter, 1u);

  // Check the mocked memory.
  EXPECT_EQ(MockDeviceGlobalImgScopeMem[0], Vals[0]);
  EXPECT_EQ(MockDeviceGlobalImgScopeMem[1], Vals[1]);
}

TEST_F(DeviceGlobalTest, DeviceGlobalImgScopeUseBeforeMemcpyFrom) {
  REDEFINE_AFTER_TEMPLATED(urEnqueueDeviceGlobalVariableWrite, false);
  REDEFINE_AFTER(urEnqueueDeviceGlobalVariableRead);

  Q.single_task<DeviceGlobalImgScopeTestKernel>([]() {}).wait();

  // Register the cached program as expected for device global memory operation.
  auto CtxImpl = sycl::detail::getSyclObjImpl(Q.get_context());
  sycl::detail::KernelProgramCache::KernelCacheT &KernelCache =
      CtxImpl->getKernelProgramCache().acquireKernelsPerProgramCache().get();
  ASSERT_EQ(KernelCache.size(), (size_t)1)
      << "Expect 1 program in kernel cache";
  ExpectedReadWriteURProgram = KernelCache.begin()->first;

  // Expect no write or read yet.
  EXPECT_EQ(DeviceGlobalWriteCounter, 0u);
  EXPECT_EQ(DeviceGlobalReadCounter, 0u);

  int Vals[2] = {42, 1234};
  Q.memcpy(Vals, DeviceGlobalImgScope).wait();

  EXPECT_EQ(DeviceGlobalWriteCounter, 0u);
  EXPECT_EQ(DeviceGlobalReadCounter, 1u);

  // Check the mocked memory.
  EXPECT_EQ(MockDeviceGlobalImgScopeMem[0], Vals[0]);
  EXPECT_EQ(MockDeviceGlobalImgScopeMem[1], Vals[1]);
}<|MERGE_RESOLUTION|>--- conflicted
+++ resolved
@@ -64,30 +64,18 @@
   UrPropertySet PropSet;
   UrProperty DevGlobInfo =
       makeDeviceGlobalInfo(DeviceGlobalName, sizeof(int) * 2, 0);
-<<<<<<< HEAD
-  PropSet.insert(__SYCL_UR_PROPERTY_SET_SYCL_DEVICE_GLOBALS,
+  PropSet.insert(__SYCL_PROPERTY_SET_SYCL_DEVICE_GLOBALS,
                  UrArray<UrProperty>{std::move(DevGlobInfo)});
-=======
-  PropSet.insert(__SYCL_PROPERTY_SET_SYCL_DEVICE_GLOBALS,
-                 PiArray<PiProperty>{std::move(DevGlobInfo)});
->>>>>>> 847f4ddb
 
   std::vector<unsigned char> Bin{10, 11, 12, 13, 14, 15}; // Random data
 
   UrArray<UrOffloadEntry> Entries =
       makeEmptyKernels({DeviceGlobalTestKernelName});
 
-<<<<<<< HEAD
-  UrImage Img{UR_DEVICE_BINARY_TYPE_SPIRV,            // Format
-              __SYCL_UR_DEVICE_BINARY_TARGET_SPIRV64, // DeviceTargetSpec
-              "",                                     // Compile options
-              "",                                     // Link options
-=======
-  PiImage Img{SYCL_DEVICE_BINARY_TYPE_SPIRV,       // Format
+  UrImage Img{SYCL_DEVICE_BINARY_TYPE_SPIRV,       // Format
               __SYCL_DEVICE_BINARY_TARGET_SPIRV64, // DeviceTargetSpec
               "",                                  // Compile options
               "",                                  // Link options
->>>>>>> 847f4ddb
               std::move(Bin),
               std::move(Entries),
               std::move(PropSet)};
@@ -107,30 +95,18 @@
   UrPropertySet PropSet;
   UrProperty DevGlobInfo =
       makeDeviceGlobalInfo(DeviceGlobalImgScopeName, sizeof(int) * 2, 1);
-<<<<<<< HEAD
-  PropSet.insert(__SYCL_UR_PROPERTY_SET_SYCL_DEVICE_GLOBALS,
+  PropSet.insert(__SYCL_PROPERTY_SET_SYCL_DEVICE_GLOBALS,
                  UrArray<UrProperty>{std::move(DevGlobInfo)});
-=======
-  PropSet.insert(__SYCL_PROPERTY_SET_SYCL_DEVICE_GLOBALS,
-                 PiArray<PiProperty>{std::move(DevGlobInfo)});
->>>>>>> 847f4ddb
 
   std::vector<unsigned char> Bin{10, 11, 12, 13, 14, 15}; // Random data
 
   UrArray<UrOffloadEntry> Entries =
       makeEmptyKernels({DeviceGlobalImgScopeTestKernelName});
 
-<<<<<<< HEAD
-  UrImage Img{UR_DEVICE_BINARY_TYPE_SPIRV,            // Format
-              __SYCL_UR_DEVICE_BINARY_TARGET_SPIRV64, // DeviceTargetSpec
-              "",                                     // Compile options
-              "",                                     // Link options
-=======
-  PiImage Img{SYCL_DEVICE_BINARY_TYPE_SPIRV,       // Format
+  UrImage Img{SYCL_DEVICE_BINARY_TYPE_SPIRV,       // Format
               __SYCL_DEVICE_BINARY_TARGET_SPIRV64, // DeviceTargetSpec
               "",                                  // Compile options
               "",                                  // Link options
->>>>>>> 847f4ddb
               std::move(Bin),
               std::move(Entries),
               std::move(PropSet)};
