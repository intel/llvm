--- conflicted
+++ resolved
@@ -65,29 +65,12 @@
   MockProperty DevGlobInfo =
       makeDeviceGlobalInfo(DeviceGlobalName, sizeof(int) * 2, 0);
   PropSet.insert(__SYCL_PROPERTY_SET_SYCL_DEVICE_GLOBALS,
-<<<<<<< HEAD
-                 Array<MockProperty>{std::move(DevGlobInfo)});
-
-  std::vector<unsigned char> Bin{10, 11, 12, 13, 14, 15}; // Random data
-
-  Array<MockOffloadEntry> Entries =
+                 std::vector<MockProperty>{std::move(DevGlobInfo)});
+
+  std::vector<MockOffloadEntry> Entries =
       makeEmptyKernels({DeviceGlobalTestKernelName});
 
-  MockDeviceImage Img{SYCL_DEVICE_BINARY_TYPE_SPIRV,       // Format
-                      __SYCL_DEVICE_BINARY_TARGET_SPIRV64, // DeviceTargetSpec
-                      "",                                  // Compile options
-                      "",                                  // Link options
-                      std::move(Bin),
-                      std::move(Entries),
-                      std::move(PropSet)};
-=======
-                 std::vector<UrProperty>{std::move(DevGlobInfo)});
-
-  std::vector<UrOffloadEntry> Entries =
-      makeEmptyKernels({DeviceGlobalTestKernelName});
-
-  UrImage Img(std::move(Entries), std::move(PropSet));
->>>>>>> 242f16b3
+  MockDeviceImage Img(std::move(Entries), std::move(PropSet));
 
   return Img;
 }
@@ -105,29 +88,12 @@
   MockProperty DevGlobInfo =
       makeDeviceGlobalInfo(DeviceGlobalImgScopeName, sizeof(int) * 2, 1);
   PropSet.insert(__SYCL_PROPERTY_SET_SYCL_DEVICE_GLOBALS,
-<<<<<<< HEAD
-                 Array<MockProperty>{std::move(DevGlobInfo)});
-
-  std::vector<unsigned char> Bin{10, 11, 12, 13, 14, 15}; // Random data
-
-  Array<MockOffloadEntry> Entries =
+                 std::vector<MockProperty>{std::move(DevGlobInfo)});
+
+  std::vector<MockOffloadEntry> Entries =
       makeEmptyKernels({DeviceGlobalImgScopeTestKernelName});
 
-  MockDeviceImage Img{SYCL_DEVICE_BINARY_TYPE_SPIRV,       // Format
-                      __SYCL_DEVICE_BINARY_TARGET_SPIRV64, // DeviceTargetSpec
-                      "",                                  // Compile options
-                      "",                                  // Link options
-                      std::move(Bin),
-                      std::move(Entries),
-                      std::move(PropSet)};
-=======
-                 std::vector<UrProperty>{std::move(DevGlobInfo)});
-
-  std::vector<UrOffloadEntry> Entries =
-      makeEmptyKernels({DeviceGlobalImgScopeTestKernelName});
-
-  UrImage Img(std::move(Entries), std::move(PropSet));
->>>>>>> 242f16b3
+  MockDeviceImage Img(std::move(Entries), std::move(PropSet));
 
   return Img;
 }
