--- conflicted
+++ resolved
@@ -612,47 +612,4 @@
 
   EXPECT_EQ(TestInteropKernel::KernelLaunchCounter,
             KernelLaunchCounterBase + 1);
-<<<<<<< HEAD
-}
-
-TEST(Assert, TestKernelFromSourceNegative) {
-  sycl::unittest::PiMock Mock;
-  sycl::platform Plt = Mock.getPlatform();
-
-  const sycl::device Dev = Plt.get_devices()[0];
-  sycl::context Ctx{Dev};
-
-  setupMockForInterop(Mock, Ctx, Dev);
-
-  constexpr size_t Size = 16;
-  std::array<int, Size> Data;
-
-  for (size_t I = 0; I < Size; I++) {
-    Data[I] = I;
-  }
-
-  sycl::buffer<int, 1> Buf{Data};
-
-  sycl::queue Queue{Ctx, Dev};
-
-  sycl::program P{Queue.get_context()};
-  P.build_with_source(R"CLC(
-          kernel void add(global int* data) {
-              int index = get_global_id(0);
-              data[index] = data[index] + 1;
-          }
-      )CLC",
-                      "-cl-fast-relaxed-math");
-
-  Queue.submit([&](sycl::handler &H) {
-    auto Acc = Buf.get_access<sycl::access::mode::read_write>(H);
-
-    H.set_args(Acc);
-    H.parallel_for(Size, P.get_kernel("add"));
-  });
-
-  EXPECT_EQ(TestInteropKernel::KernelLaunchCounter,
-            KernelLaunchCounterBase + 1);
-=======
->>>>>>> 33dff95d
 }