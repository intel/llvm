--- conflicted
+++ resolved
@@ -452,14 +452,8 @@
     exit(1);
   }
 
-<<<<<<< HEAD
   sycl::unittest::PiMock Mock;
   sycl::platform Plt = Mock.getPlatform();
-=======
-  sycl::platform Plt;
-
-  sycl::unittest::PiMock Mock{Plt};
->>>>>>> 3f2403bc
 
   setupMock(Mock);
 
@@ -533,28 +527,7 @@
 #endif // _WIN32
 
 TEST(Assert, TestPositive) {
-  // Preliminary checks
-<<<<<<< HEAD
   sycl::unittest::PiMock::EnsureMockPluginInitialized();
-=======
-  {
-    sycl::platform Plt;
-    if (Plt.is_host()) {
-      printf("Test is not supported on host, skipping\n");
-      return;
-    }
-
-    if (Plt.get_backend() == sycl::backend::ext_oneapi_cuda) {
-      printf("Test is not supported on CUDA platform, skipping\n");
-      return;
-    }
-
-    if (Plt.get_backend() == sycl::backend::ext_oneapi_hip) {
-      printf("Test is not supported on HIP platform, skipping\n");
-      return;
-    }
-  }
->>>>>>> 3f2403bc
 
 #ifndef _WIN32
   static constexpr int ReadFDIdx = 0;
@@ -595,29 +568,8 @@
 }
 
 TEST(Assert, TestInteropKernelNegative) {
-<<<<<<< HEAD
   sycl::unittest::PiMock Mock;
   sycl::platform Plt = Mock.getPlatform();
-=======
-  sycl::platform Plt;
-
-  if (Plt.is_host()) {
-    printf("Test is not supported on host, skipping\n");
-    return;
-  }
-
-  const sycl::backend Backend = Plt.get_backend();
-
-  if (Backend == sycl::backend::ext_oneapi_cuda ||
-      Backend == sycl::backend::ext_oneapi_hip ||
-      Backend == sycl::backend::ext_oneapi_level_zero) {
-    printf(
-        "Test is not supported on CUDA, HIP, Level Zero platforms, skipping\n");
-    return;
-  }
-
-  sycl::unittest::PiMock Mock{Plt};
->>>>>>> 3f2403bc
 
   const sycl::device Dev = Plt.get_devices()[0];
   sycl::context Ctx{Dev};
@@ -638,29 +590,8 @@
 }
 
 TEST(Assert, TestInteropKernelFromProgramNegative) {
-<<<<<<< HEAD
   sycl::unittest::PiMock Mock;
   sycl::platform Plt = Mock.getPlatform();
-=======
-  sycl::platform Plt;
-
-  if (Plt.is_host()) {
-    printf("Test is not supported on host, skipping\n");
-    return;
-  }
-
-  const sycl::backend Backend = Plt.get_backend();
-
-  if (Backend == sycl::backend::ext_oneapi_cuda ||
-      Backend == sycl::backend::ext_oneapi_hip ||
-      Backend == sycl::backend::ext_oneapi_level_zero) {
-    printf(
-        "Test is not supported on CUDA, HIP, Level Zero platforms, skipping\n");
-    return;
-  }
-
-  sycl::unittest::PiMock Mock{Plt};
->>>>>>> 3f2403bc
 
   const sycl::device Dev = Plt.get_devices()[0];
   sycl::context Ctx{Dev};
