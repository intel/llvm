//==---------- assert.cpp --- Check assert helpers enqueue -----------------==//
//
// Part of the LLVM Project, under the Apache License v2.0 with LLVM Exceptions.
// See https://llvm.org/LICENSE.txt for license information.
// SPDX-License-Identifier: Apache-2.0 WITH LLVM-exception
//
//===----------------------------------------------------------------------===//

/*
 * The positive test here checks that assert fallback assert feature works well.
 * According to the doc, when assert is triggered on device host application
 * should abort. That said, a standard `abort()` function is to be called. The
 * function makes sure the app terminates due `SIGABRT` signal. This makes it
 * impossible to verify the feature in uni-process environment. Hence, we employ
 * multi-process envirnment i.e. we call a `fork()`. The child process is should
 * abort and the parent process verifies it and checks that child prints correct
 * error message to `stderr`. Verification of `stderr` output is performed via
 * pipe.
 */

#include "ur_mock_helpers.hpp"
#define SYCL_FALLBACK_ASSERT 1
// Enable use of interop kernel c-tor
#define __SYCL_INTERNAL_API
#include <sycl/backend/opencl.hpp>
#include <sycl/sycl.hpp>

#include <detail/context_impl.hpp>
#include <detail/device_impl.hpp>

#include <helpers/MockKernelInfo.hpp>
#include <helpers/UrImage.hpp>
#include <helpers/UrMock.hpp>

#include <gtest/gtest.h>

#ifndef _WIN32
#include <sys/ioctl.h>
#include <unistd.h>
#endif // _WIN32

class TestKernel;

namespace sycl {
inline namespace _V1 {
namespace detail {
template <>
struct KernelInfo<TestKernel> : public unittest::MockKernelInfoBase {
  static constexpr const char *getName() { return "TestKernel"; }
};

static constexpr const kernel_param_desc_t Signatures[] = {
    {kernel_param_kind_t::kind_accessor, 4062, 0}};

template <>
struct KernelInfo<::sycl::detail::__sycl_service_kernel__::AssertInfoCopier>
    : public unittest::MockKernelInfoBase {
  static constexpr const char *getName() {
    return "_ZTSN2cl4sycl6detail23__sycl_service_kernel__16AssertInfoCopierE";
  }
  static constexpr unsigned getNumParams() { return 1; }
  static constexpr const kernel_param_desc_t &getParamDesc(unsigned Idx) {
    assert(!Idx);
    return Signatures[Idx];
  }
  static constexpr int64_t getKernelSize() {
    // The AssertInfoCopier service kernel lambda captures an accessor.
    return sizeof(sycl::accessor<sycl::detail::AssertHappened, 1,
                                 sycl::access::mode::write>);
  }
};
} // namespace detail
} // namespace _V1
} // namespace sycl

static sycl::unittest::UrImage generateDefaultImage() {
  using namespace sycl::unittest;

  static const std::string KernelName = "TestKernel";
  static const std::string CopierKernelName =
      "_ZTSN2cl4sycl6detail23__sycl_service_kernel__16AssertInfoCopierE";

  UrPropertySet PropSet;

  setKernelUsesAssert({KernelName}, PropSet);

<<<<<<< HEAD
  UrArray<UrOffloadEntry> Entries = makeEmptyKernels({KernelName});
=======
  std::vector<unsigned char> Bin{0, 1, 2, 3, 4, 5}; // Random data

  std::vector<UrOffloadEntry> Entries = makeEmptyKernels({KernelName});
>>>>>>> ec57ad7e

  UrImage Img(std::move(Entries), std::move(PropSet));

  return Img;
}

static sycl::unittest::UrImage generateCopierKernelImage() {
  using namespace sycl::unittest;

  static const std::string CopierKernelName =
      "_ZTSN2cl4sycl6detail23__sycl_service_kernel__16AssertInfoCopierE";

  UrPropertySet PropSet;

<<<<<<< HEAD
  UrArray<UrOffloadEntry> Entries = makeEmptyKernels({CopierKernelName});
=======
  std::vector<unsigned char> Bin{10, 11, 12, 13, 14, 15}; // Random data

  std::vector<UrOffloadEntry> Entries = makeEmptyKernels({CopierKernelName});
>>>>>>> ec57ad7e

  UrImage Img(std::move(Entries), std::move(PropSet));

  return Img;
}

sycl::unittest::UrImage Imgs[] = {generateDefaultImage(),
                                  generateCopierKernelImage()};
sycl::unittest::UrImageArray<2> ImgArray{Imgs};

struct AssertHappened {
  int Flag = 0;
  char Expr[256 + 1] = "";
  char File[256 + 1] = "";
  char Func[128 + 1] = "";

  int32_t Line = 0;

  uint64_t GID0 = 0;
  uint64_t GID1 = 0;
  uint64_t GID2 = 0;

  uint64_t LID0 = 0;
  uint64_t LID1 = 0;
  uint64_t LID2 = 0;
};

// This should not be modified.
// Substituted in memory map operation.
static AssertHappened ExpectedToOutput = {
    2, // assert copying done
    "TestExpression",
    "TestFile",
    "TestFunc",
    123, // line

    0, // global id
    1, // global id
    2, // global id
    3, // local id
    4, // local id
    5  // local id
};

static constexpr int KernelLaunchCounterBase = 0;
static int KernelLaunchCounter = KernelLaunchCounterBase;
static constexpr int MemoryMapCounterBase = 1000;
static int MemoryMapCounter = MemoryMapCounterBase;
static constexpr int PauseWaitOnIdx = KernelLaunchCounterBase + 1;

// Mock redifinitions
static ur_result_t redefinedKernelGetGroupInfoAfter(void *pParams) {
  auto params = *static_cast<ur_kernel_get_group_info_params_t *>(pParams);
  if (*params.ppropName == UR_KERNEL_GROUP_INFO_COMPILE_WORK_GROUP_SIZE) {
    if (*params.ppPropSizeRet) {
      **params.ppPropSizeRet = 3 * sizeof(size_t);
    } else if (*params.ppPropValue) {
      auto size = static_cast<size_t *>(*params.ppPropValue);
      size[0] = 1;
      size[1] = 1;
      size[2] = 1;
    }
  }

  return UR_RESULT_SUCCESS;
}

static ur_result_t redefinedEnqueueKernelLaunchAfter(void *pParams) {
  auto params = *static_cast<ur_enqueue_kernel_launch_params_t *>(pParams);
  static ur_event_handle_t UserKernelEvent = **params.pphEvent;
  int Val = KernelLaunchCounter++;
  // This output here is to reduce amount of time requried to debug/reproduce a
  // failing test upon feature break
  printf("Enqueued %i\n", Val);

  if (PauseWaitOnIdx == Val) {
    // It should be copier kernel. Check if it depends on user's one.
    EXPECT_EQ(*params.pnumEventsInWaitList, 1U);
    EXPECT_EQ(*params.pphEventWaitList[0], UserKernelEvent);
  }

  return UR_RESULT_SUCCESS;
}

static ur_result_t redefinedEventWaitPositive(void *pParams) {
  auto params = *static_cast<ur_event_wait_params_t *>(pParams);
  // there should be two events: one is for memory map and the other is for
  // copier kernel
  assert(*params.pnumEvents == 2);

  int EventIdx1 = reinterpret_cast<int *>((*params.pphEventWaitList)[0])[0];
  int EventIdx2 = reinterpret_cast<int *>((*params.pphEventWaitList)[1])[0];
  // This output here is to reduce amount of time requried to debug/reproduce
  // a failing test upon feature break
  printf("Waiting for events %i, %i\n", EventIdx1, EventIdx2);
  return UR_RESULT_SUCCESS;
}

static ur_result_t redefinedEventWaitNegative(void *pParams) {
  auto params = *static_cast<ur_enqueue_events_wait_params_t *>(pParams);
  // For negative tests we do not expect the copier kernel to be used, so
  // instead we accept whatever amount we get.
  // This output here is to reduce amount of time requried to debug/reproduce
  // a failing test upon feature break
  printf("Waiting for %i events ", *params.pnumEventsInWaitList);
  for (size_t I = 0; I < *params.pnumEventsInWaitList; ++I)
    printf("%i, ", reinterpret_cast<int *>(*params.pphEvent[I])[0]);
  printf("\n");
  return UR_RESULT_SUCCESS;
}

static ur_result_t redefinedEnqueueMemBufferMapAfter(void *pParams) {
  auto params = *static_cast<ur_enqueue_mem_buffer_map_params_t *>(pParams);
  MemoryMapCounter++;
  // This output here is to reduce amount of time requried to debug/reproduce a
  // failing test upon feature break
  printf("Memory map %i\n", MemoryMapCounter);

  **params.pppRetMap = (void *)&ExpectedToOutput;

  return UR_RESULT_SUCCESS;
}

static void setupMock(sycl::unittest::UrMock<> &Mock) {
  using namespace sycl::detail;
  mock::getCallbacks().set_after_callback("urKernelGetGroupInfo",
                                          &redefinedKernelGetGroupInfoAfter);
  mock::getCallbacks().set_after_callback("urEnqueueKernelLaunch",
                                          &redefinedEnqueueKernelLaunchAfter);
  mock::getCallbacks().set_after_callback("urEnqueueMemBufferMap",
                                          &redefinedEnqueueMemBufferMapAfter);
  mock::getCallbacks().set_before_callback("urEventWait",
                                           &redefinedEventWaitPositive);
}

namespace TestInteropKernel {
const sycl::context *Context = nullptr;
const sycl::device *Device = nullptr;
int KernelLaunchCounter = ::KernelLaunchCounterBase;

static ur_result_t redefinedKernelGetInfo(void *pParams) {
  auto params = *static_cast<ur_kernel_get_info_params_t *>(pParams);
  if (UR_KERNEL_INFO_CONTEXT == *params.ppropName) {
    ur_context_handle_t UrContext =
        sycl::detail::getSyclObjImpl(*Context)->getHandleRef();

    if (*params.ppPropValue)
      memcpy(*params.ppPropValue, &UrContext, sizeof(UrContext));
    if (*params.ppPropSizeRet)
      **params.ppPropSizeRet = sizeof(UrContext);

    return UR_RESULT_SUCCESS;
  }

  if (UR_KERNEL_INFO_PROGRAM == *params.ppropName) {
    ur_program_handle_t URProgram =
        mock::createDummyHandle<ur_program_handle_t>();

    if (*params.ppPropValue)
      memcpy(*params.ppPropValue, &URProgram, sizeof(URProgram));
    if (*params.ppPropSizeRet)
      **params.ppPropSizeRet = sizeof(URProgram);

    return UR_RESULT_SUCCESS;
  }

  if (UR_KERNEL_INFO_FUNCTION_NAME == *params.ppropName) {
    static const char FName[] = "TestFnName";
    if (*params.ppPropValue) {
      size_t L = strlen(FName) + 1;
      if (L < *params.ppropSize)
        L = *params.ppropSize;

      memcpy(*params.ppPropValue, FName, L);
    }
    if (*params.ppPropSizeRet)
      **params.ppPropSizeRet = strlen(FName) + 1;

    return UR_RESULT_SUCCESS;
  }

  return UR_RESULT_ERROR_UNKNOWN;
}

static ur_result_t redefinedEnqueueKernelLaunch(void *pParms) {
  int Val = KernelLaunchCounter++;
  // This output here is to reduce amount of time requried to debug/reproduce a
  // failing test upon feature break
  printf("Enqueued %i\n", Val);

  return UR_RESULT_SUCCESS;
}

static ur_result_t redefinedProgramGetInfo(void *pParams) {
  auto params = *static_cast<ur_program_get_info_params_t *>(pParams);
  if (UR_PROGRAM_INFO_NUM_DEVICES == *params.ppropName) {
    static const int V = 1;

    if (*params.ppPropValue)
      memcpy(*params.ppPropValue, &V, sizeof(V));
    if (*params.ppPropSizeRet)
      **params.ppPropSizeRet = sizeof(V);

    return UR_RESULT_SUCCESS;
  }

  if (UR_PROGRAM_INFO_DEVICES == *params.ppropName) {
    EXPECT_EQ(*params.ppropSize, 1 * sizeof(ur_device_handle_t));

    ur_device_handle_t Dev = sycl::detail::getSyclObjImpl(*Device)->getHandleRef();

    if (*params.ppPropValue)
      memcpy(*params.ppPropValue, &Dev, sizeof(Dev));
    if (*params.ppPropSizeRet)
      **params.ppPropSizeRet = sizeof(Dev);

    return UR_RESULT_SUCCESS;
  }

  return UR_RESULT_ERROR_UNKNOWN;
}

static ur_result_t redefinedProgramGetBuildInfo(void *pParams) {
  auto params = *static_cast<ur_program_get_build_info_params_t *>(pParams);
  if (UR_PROGRAM_BUILD_INFO_BINARY_TYPE == *params.ppropName) {
    static const ur_program_binary_type_t T = UR_PROGRAM_BINARY_TYPE_EXECUTABLE;
    if (*params.ppPropValue)
      memcpy(*params.ppPropValue, &T, sizeof(T));
    if (*params.ppPropSizeRet)
      **params.ppPropSizeRet = sizeof(T);
    return UR_RESULT_SUCCESS;
  }

  if (UR_PROGRAM_BUILD_INFO_OPTIONS == *params.ppropName) {
    if (*params.ppPropSizeRet)
      **params.ppPropSizeRet = 0;
    return UR_RESULT_SUCCESS;
  }

  return UR_RESULT_ERROR_UNKNOWN;
}

} // namespace TestInteropKernel

static void setupMockForInterop(sycl::unittest::UrMock<> &Mock,
                                const sycl::context &Ctx,
                                const sycl::device &Dev) {
  using namespace sycl::detail;

  TestInteropKernel::KernelLaunchCounter = ::KernelLaunchCounterBase;
  TestInteropKernel::Device = &Dev;
  TestInteropKernel::Context = &Ctx;

  mock::getCallbacks().set_after_callback("urKernelGetGroupInfo",
                                          &redefinedKernelGetGroupInfoAfter);
  mock::getCallbacks().set_before_callback(
      "urEnqueueKernelLaunch",
      &TestInteropKernel::redefinedEnqueueKernelLaunch);
  mock::getCallbacks().set_after_callback("urEnqueueMemBufferMap",
                                          &redefinedEnqueueMemBufferMapAfter);
  mock::getCallbacks().set_before_callback("urEventWait",
                                           &redefinedEventWaitNegative);
  mock::getCallbacks().set_before_callback(
      "urKernelGetInfo", &TestInteropKernel::redefinedKernelGetInfo);
  mock::getCallbacks().set_before_callback(
      "urProgramGetInfo", &TestInteropKernel::redefinedProgramGetInfo);
  mock::getCallbacks().set_before_callback(
      "urProgramGetBuildInfo",
      &TestInteropKernel::redefinedProgramGetBuildInfo);
}

#ifndef _WIN32
void ChildProcess(int StdErrFD) {
  static constexpr int StandardStdErrFD = 2;
  if (dup2(StdErrFD, StandardStdErrFD) < 0) {
    printf("Can't duplicate stderr fd for %i: %s\n", StdErrFD, strerror(errno));
    exit(1);
  }

  sycl::unittest::UrMock<> Mock;
  sycl::platform Plt = sycl::platform();

  setupMock(Mock);

  const sycl::device Dev = Plt.get_devices()[0];
  sycl::queue Queue{Dev};

  const sycl::context Ctx = Queue.get_context();

  sycl::kernel_bundle KernelBundle =
      sycl::get_kernel_bundle<sycl::bundle_state::input>(Ctx, {Dev});
  auto ExecBundle = sycl::build(KernelBundle);
  printf("Child process launching kernel\n");
  Queue.submit([&](sycl::handler &H) {
    H.use_kernel_bundle(ExecBundle);
    H.single_task<TestKernel>([] {});
  });
  printf("Child process waiting on the queue\n");
  Queue.wait();
  printf("Child process done waiting on the queue. That's unexpected\n");
  exit(1);
}

void ParentProcess(int ChildPID, int ChildStdErrFD) {
  static constexpr char StandardMessage[] =
      "TestFile:123: TestFunc: global id:"
      " [0,1,2], local id: [3,4,5] Assertion `TestExpression` failed.";

  int Status = 0;

  printf("Parent process waiting for child %i\n", ChildPID);

  waitpid(ChildPID, &Status, /*options = */ 0);

  int SigNum = WTERMSIG(Status);

  // Fetch number of unread bytes in pipe
  int PipeUnread = 0;
  if (ioctl(ChildStdErrFD, FIONREAD, &PipeUnread) < 0) {
    perror("Couldn't fetch pipe size: ");
    exit(1);
  }

  std::vector<char> Buf(PipeUnread + 1, '\0');

  // Read the pipe contents
  {
    size_t TotalReadCnt = 0;

    while (TotalReadCnt < static_cast<size_t>(PipeUnread)) {
      ssize_t ReadCnt = read(ChildStdErrFD, Buf.data() + TotalReadCnt,
                             PipeUnread - TotalReadCnt);

      if (ReadCnt < 0) {
        perror("Couldn't read from pipe");
        exit(1);
      }

      TotalReadCnt += ReadCnt;
    }
  }

  std::string BufStr(Buf.data());

  printf("Status: %i, Signal: %i, Buffer: >>> %s <<<\n", Status, SigNum,
         Buf.data());

  EXPECT_EQ(!!WIFSIGNALED(Status), true);
  EXPECT_EQ(SigNum, SIGABRT);
  EXPECT_NE(BufStr.find(StandardMessage), std::string::npos);
}
#endif // _WIN32

TEST(Assert, TestPositive) {
  // Ensure that the mock adapter is initialized before spawning work. Since the
  // test needs no redefinitions we do not need to create a UrMock<> instance,
  // but the mock adapter is still needed to have a valid platform available.
  // sycl::unittest::UrMock::InitUr();

#ifndef _WIN32
  static constexpr int ReadFDIdx = 0;
  static constexpr int WriteFDIdx = 1;
  int PipeFD[2];

  if (pipe(PipeFD) < 0) {
    perror("Failed to create pipe for stderr: ");
    exit(1);
  }

  int ChildPID = fork();

  if (ChildPID) {
    close(PipeFD[WriteFDIdx]);
    ParentProcess(ChildPID, PipeFD[ReadFDIdx]);
    close(PipeFD[ReadFDIdx]);
  } else {
    close(PipeFD[ReadFDIdx]);
    ChildProcess(PipeFD[WriteFDIdx]);
    close(PipeFD[WriteFDIdx]);
  }
#endif // _WIN32
}

TEST(Assert, TestAssertServiceKernelHidden) {
  const char *AssertServiceKernelName = sycl::detail::KernelInfo<
      sycl::detail::__sycl_service_kernel__::AssertInfoCopier>::getName();

  std::vector<sycl::kernel_id> AllKernelIDs = sycl::get_kernel_ids();

  auto NoFoundServiceKernelID = std::none_of(
      AllKernelIDs.begin(), AllKernelIDs.end(), [=](sycl::kernel_id KernelID) {
        return strcmp(KernelID.get_name(), AssertServiceKernelName) == 0;
      });

  EXPECT_TRUE(NoFoundServiceKernelID);
}

TEST(Assert, TestInteropKernelNegative) {
  sycl::unittest::UrMock<> Mock;
  sycl::platform Plt = sycl::platform();

  const sycl::device Dev = Plt.get_devices()[0];
  sycl::context Ctx{Dev};

  setupMockForInterop(Mock, Ctx, Dev);

  sycl::queue Queue{Ctx, Dev};

  auto URKernel = mock::createDummyHandle<ur_kernel_handle_t>();

  // TODO use make_kernel. This requires a fix in backend.cpp to get adapter
  // from context instead of free getAdapter to allow for mocking of its
  // methods
  sycl::kernel KInterop((cl_kernel)URKernel, Ctx);

  Queue.submit([&](sycl::handler &H) { H.single_task(KInterop); });

  EXPECT_EQ(TestInteropKernel::KernelLaunchCounter,
            KernelLaunchCounterBase + 1);
}

TEST(Assert, TestInteropKernelFromProgramNegative) {
  sycl::unittest::UrMock<> Mock;
  sycl::platform Plt = sycl::platform();

  const sycl::device Dev = Plt.get_devices()[0];
  sycl::context Ctx{Dev};

  setupMockForInterop(Mock, Ctx, Dev);

  sycl::queue Queue{Ctx, Dev};

  sycl::kernel_bundle Bundle =
      sycl::get_kernel_bundle<sycl::bundle_state::executable>(Ctx);
  sycl::kernel KOrig = Bundle.get_kernel(sycl::get_kernel_id<TestKernel>());

  cl_kernel CLKernel = sycl::get_native<sycl::backend::opencl>(KOrig);
  sycl::kernel KInterop{CLKernel, Ctx};

  Queue.submit([&](sycl::handler &H) { H.single_task(KInterop); });

  EXPECT_EQ(TestInteropKernel::KernelLaunchCounter,
            KernelLaunchCounterBase + 1);
}<|MERGE_RESOLUTION|>--- conflicted
+++ resolved
@@ -84,13 +84,7 @@
 
   setKernelUsesAssert({KernelName}, PropSet);
 
-<<<<<<< HEAD
-  UrArray<UrOffloadEntry> Entries = makeEmptyKernels({KernelName});
-=======
-  std::vector<unsigned char> Bin{0, 1, 2, 3, 4, 5}; // Random data
-
   std::vector<UrOffloadEntry> Entries = makeEmptyKernels({KernelName});
->>>>>>> ec57ad7e
 
   UrImage Img(std::move(Entries), std::move(PropSet));
 
@@ -105,13 +99,7 @@
 
   UrPropertySet PropSet;
 
-<<<<<<< HEAD
-  UrArray<UrOffloadEntry> Entries = makeEmptyKernels({CopierKernelName});
-=======
-  std::vector<unsigned char> Bin{10, 11, 12, 13, 14, 15}; // Random data
-
   std::vector<UrOffloadEntry> Entries = makeEmptyKernels({CopierKernelName});
->>>>>>> ec57ad7e
 
   UrImage Img(std::move(Entries), std::move(PropSet));
 
