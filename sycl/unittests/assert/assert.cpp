//==---------- assert.cpp --- Check assert helpers enqueue -----------------==//
//
// Part of the LLVM Project, under the Apache License v2.0 with LLVM Exceptions.
// See https://llvm.org/LICENSE.txt for license information.
// SPDX-License-Identifier: Apache-2.0 WITH LLVM-exception
//
//===----------------------------------------------------------------------===//

/*
 * The positive test here checks that assert fallback assert feature works well.
 * According to the doc, when assert is triggered on device host application
 * should abort. That said, a standard `abort()` function is to be called. The
 * function makes sure the app terminates due `SIGABRT` signal. This makes it
 * impossible to verify the feature in uni-process environment. Hence, we employ
 * multi-process envirnment i.e. we call a `fork()`. The child process is should
 * abort and the parent process verifies it and checks that child prints correct
 * error message to `stderr`. Verification of `stderr` output is performed via
 * pipe.
 */

#define SYCL_FALLBACK_ASSERT 1
// Enable use of interop kernel c-tor
#define __SYCL_INTERNAL_API
#include <sycl/backend/opencl.hpp>
#include <sycl/sycl.hpp>

#include <helpers/CommonRedefinitions.hpp>
#include <helpers/PiImage.hpp>
#include <helpers/PiMock.hpp>

#include <gtest/gtest.h>

#ifndef _WIN32
#include <sys/ioctl.h>
#include <unistd.h>
#endif // _WIN32

class TestKernel;

namespace sycl {
__SYCL_INLINE_VER_NAMESPACE(_V1) {
namespace detail {
template <> struct KernelInfo<TestKernel> {
  static constexpr unsigned getNumParams() { return 0; }
  static const kernel_param_desc_t &getParamDesc(int) {
    static kernel_param_desc_t Dummy;
    return Dummy;
  }
  static constexpr const char *getName() { return "TestKernel"; }
  static constexpr bool isESIMD() { return false; }
  static constexpr bool callsThisItem() { return false; }
  static constexpr bool callsAnyThisFreeFunction() { return false; }
  static constexpr int64_t getKernelSize() { return 1; }
};

static constexpr const kernel_param_desc_t Signatures[] = {
    {kernel_param_kind_t::kind_accessor, 4062, 0}};

template <>
struct KernelInfo<::sycl::detail::__sycl_service_kernel__::AssertInfoCopier> {
  static constexpr const char *getName() {
    return "_ZTSN2cl4sycl6detail23__sycl_service_kernel__16AssertInfoCopierE";
  }
  static constexpr unsigned getNumParams() { return 1; }
  static constexpr const kernel_param_desc_t &getParamDesc(unsigned Idx) {
    assert(!Idx);
    return Signatures[Idx];
  }
  static constexpr bool isESIMD() { return 0; }
  static constexpr bool callsThisItem() { return 0; }
  static constexpr bool callsAnyThisFreeFunction() { return 0; }
  static constexpr int64_t getKernelSize() {
    // The AssertInfoCopier service kernel lambda captures an accessor.
    return sizeof(sycl::accessor<sycl::detail::AssertHappened, 1,
                                 sycl::access::mode::write>);
  }
};
} // namespace detail
} // __SYCL_INLINE_VER_NAMESPACE(_V1)
} // namespace sycl

static sycl::unittest::PiImage generateDefaultImage() {
  using namespace sycl::unittest;

  static const std::string KernelName = "TestKernel";
  static const std::string CopierKernelName =
      "_ZTSN2cl4sycl6detail23__sycl_service_kernel__16AssertInfoCopierE";

  PiPropertySet PropSet;

  setKernelUsesAssert({KernelName}, PropSet);

  std::vector<unsigned char> Bin{0, 1, 2, 3, 4, 5}; // Random data

  PiArray<PiOffloadEntry> Entries = makeEmptyKernels({KernelName});

  PiImage Img{PI_DEVICE_BINARY_TYPE_SPIRV,            // Format
              __SYCL_PI_DEVICE_BINARY_TARGET_SPIRV64, // DeviceTargetSpec
              "",                                     // Compile options
              "",                                     // Link options
              std::move(Bin),
              std::move(Entries),
              std::move(PropSet)};

  return Img;
}

static sycl::unittest::PiImage generateCopierKernelImage() {
  using namespace sycl::unittest;

  static const std::string CopierKernelName =
      "_ZTSN2cl4sycl6detail23__sycl_service_kernel__16AssertInfoCopierE";

  PiPropertySet PropSet;

  std::vector<unsigned char> Bin{10, 11, 12, 13, 14, 15}; // Random data

  PiArray<PiOffloadEntry> Entries = makeEmptyKernels({CopierKernelName});

  PiImage Img{PI_DEVICE_BINARY_TYPE_SPIRV,            // Format
              __SYCL_PI_DEVICE_BINARY_TARGET_SPIRV64, // DeviceTargetSpec
              "",                                     // Compile options
              "",                                     // Link options
              std::move(Bin),
              std::move(Entries),
              std::move(PropSet)};

  return Img;
}

sycl::unittest::PiImage Imgs[] = {generateDefaultImage(),
                                  generateCopierKernelImage()};
sycl::unittest::PiImageArray<2> ImgArray{Imgs};

struct AssertHappened {
  int Flag = 0;
  char Expr[256 + 1] = "";
  char File[256 + 1] = "";
  char Func[128 + 1] = "";

  int32_t Line = 0;

  uint64_t GID0 = 0;
  uint64_t GID1 = 0;
  uint64_t GID2 = 0;

  uint64_t LID0 = 0;
  uint64_t LID1 = 0;
  uint64_t LID2 = 0;
};

// This should not be modified.
// Substituted in memory map operation.
static AssertHappened ExpectedToOutput = {
    2, // assert copying done
    "TestExpression",
    "TestFile",
    "TestFunc",
    123, // line

    0, // global id
    1, // global id
    2, // global id
    3, // local id
    4, // local id
    5  // local id
};

static constexpr int KernelLaunchCounterBase = 0;
static int KernelLaunchCounter = KernelLaunchCounterBase;
static constexpr int MemoryMapCounterBase = 1000;
static int MemoryMapCounter = MemoryMapCounterBase;
static constexpr int PauseWaitOnIdx = KernelLaunchCounterBase + 1;

// Mock redifinitions
static pi_result redefinedKernelGetGroupInfo(pi_kernel kernel, pi_device device,
                                             pi_kernel_group_info param_name,
                                             size_t param_value_size,
                                             void *param_value,
                                             size_t *param_value_size_ret) {
  if (param_name == PI_KERNEL_GROUP_INFO_COMPILE_WORK_GROUP_SIZE) {
    if (param_value_size_ret) {
      *param_value_size_ret = 3 * sizeof(size_t);
    } else if (param_value) {
      auto size = static_cast<size_t *>(param_value);
      size[0] = 1;
      size[1] = 1;
      size[2] = 1;
    }
  }

  return PI_SUCCESS;
}

static pi_result redefinedEnqueueKernelLaunch(pi_queue, pi_kernel, pi_uint32,
                                              const size_t *, const size_t *,
                                              const size_t *LocalSize,
                                              pi_uint32 N, const pi_event *Deps,
                                              pi_event *RetEvent) {
  int *Ret = new int[1];
  *Ret = KernelLaunchCounter++;
  // This output here is to reduce amount of time requried to debug/reproduce a
  // failing test upon feature break
  printf("Enqueued %i\n", *Ret);

  if (PauseWaitOnIdx == *Ret) {
    // It should be copier kernel. Check if it depends on user's one.
    EXPECT_EQ(N, 1U);
    int EventIdx = reinterpret_cast<int *>(Deps[0])[0];
    EXPECT_EQ(EventIdx, 0);
  }

  *RetEvent = reinterpret_cast<pi_event>(Ret);
  return PI_SUCCESS;
}

static pi_result redefinedEventsWait(pi_uint32 num_events,
                                     const pi_event *event_list) {
  // there should be two events: one is for memory map and the other is for
  // copier kernel
  assert(num_events == 2);

  int EventIdx1 = reinterpret_cast<int *>(event_list[0])[0];
  int EventIdx2 = reinterpret_cast<int *>(event_list[1])[0];
  // This output here is to reduce amount of time requried to debug/reproduce a
  // failing test upon feature break
  printf("Waiting for events %i, %i\n", EventIdx1, EventIdx2);
  return PI_SUCCESS;
}

static pi_result
redefinedMemBufferCreate(pi_context context, pi_mem_flags flags, size_t size,
                         void *host_ptr, pi_mem *ret_mem,
                         const pi_mem_properties *properties = nullptr) {
  *ret_mem = nullptr;
  return PI_SUCCESS;
}

static pi_result redefinedMemRelease(pi_mem mem) { return PI_SUCCESS; }

static pi_result redefinedKernelSetArg(pi_kernel kernel, pi_uint32 arg_index,
                                       size_t arg_size, const void *arg_value) {
  return PI_SUCCESS;
}

static pi_result redefinedEnqueueMemBufferMap(
    pi_queue command_queue, pi_mem buffer, pi_bool blocking_map,
    pi_map_flags map_flags, size_t offset, size_t size,
    pi_uint32 num_events_in_wait_list, const pi_event *event_wait_list,
    pi_event *RetEvent, void **RetMap) {
  int *Ret = new int[1];
  *Ret = MemoryMapCounter++;
  // This output here is to reduce amount of time requried to debug/reproduce a
  // failing test upon feature break
  printf("Memory map %i\n", *Ret);
  *RetEvent = reinterpret_cast<pi_event>(Ret);

  *RetMap = (void *)&ExpectedToOutput;

  return PI_SUCCESS;
}

static pi_result redefinedExtKernelSetArgMemObj(pi_kernel kernel,
                                                pi_uint32 arg_index,
                                                const pi_mem *arg_value) {
  return PI_SUCCESS;
}

static void setupMock(sycl::unittest::PiMock &Mock) {
  using namespace sycl::detail;
  setupDefaultMockAPIs(Mock);

  Mock.redefine<PiApiKind::piKernelGetGroupInfo>(redefinedKernelGetGroupInfo);
  Mock.redefine<PiApiKind::piEnqueueKernelLaunch>(redefinedEnqueueKernelLaunch);
  Mock.redefine<PiApiKind::piMemBufferCreate>(redefinedMemBufferCreate);
  Mock.redefine<PiApiKind::piMemRelease>(redefinedMemRelease);
  Mock.redefine<PiApiKind::piKernelSetArg>(redefinedKernelSetArg);
  Mock.redefine<PiApiKind::piEnqueueMemBufferMap>(redefinedEnqueueMemBufferMap);
  Mock.redefine<PiApiKind::piEventsWait>(redefinedEventsWait);
  Mock.redefine<PiApiKind::piextKernelSetArgMemObj>(
      redefinedExtKernelSetArgMemObj);
}

namespace TestInteropKernel {
const sycl::context *Context = nullptr;
const sycl::device *Device = nullptr;
int KernelLaunchCounter = ::KernelLaunchCounterBase;

static pi_result redefinedKernelGetInfo(pi_kernel Kernel,
                                        pi_kernel_info ParamName,
                                        size_t ParamValueSize, void *ParamValue,
                                        size_t *ParamValueSizeRet) {
  if (PI_KERNEL_INFO_CONTEXT == ParamName) {
    cl_context Ctx = sycl::get_native<sycl::backend::opencl>(*Context);

    if (ParamValue)
      memcpy(ParamValue, &Ctx, sizeof(Ctx));
    if (ParamValueSizeRet)
      *ParamValueSizeRet = sizeof(Ctx);

    return PI_SUCCESS;
  }

  if (PI_KERNEL_INFO_PROGRAM == ParamName) {
    cl_program X = (cl_program)1;

    if (ParamValue)
      memcpy(ParamValue, &X, sizeof(X));
    if (ParamValueSizeRet)
      *ParamValueSizeRet = sizeof(X);

    return PI_SUCCESS;
  }

  if (PI_KERNEL_INFO_FUNCTION_NAME == ParamName) {
    static const char FName[] = "TestFnName";
    if (ParamValue) {
      size_t L = strlen(FName) + 1;
      if (L < ParamValueSize)
        L = ParamValueSize;

      memcpy(ParamValue, FName, L);
    }
    if (ParamValueSizeRet)
      *ParamValueSizeRet = strlen(FName) + 1;

    return PI_SUCCESS;
  }

  return PI_ERROR_UNKNOWN;
}

static pi_result redefinedEnqueueKernelLaunch(pi_queue, pi_kernel, pi_uint32,
                                              const size_t *, const size_t *,
                                              const size_t *LocalSize,
                                              pi_uint32 N, const pi_event *Deps,
                                              pi_event *RetEvent) {
  int *Ret = new int[1];
  *Ret = KernelLaunchCounter++;
  // This output here is to reduce amount of time requried to debug/reproduce a
  // failing test upon feature break
  printf("Enqueued %i\n", *Ret);

  *RetEvent = reinterpret_cast<pi_event>(Ret);
  return PI_SUCCESS;
}

static pi_result redefinedProgramGetInfo(pi_program P,
                                         pi_program_info ParamName,
                                         size_t ParamValueSize,
                                         void *ParamValue,
                                         size_t *ParamValueSizeRet) {
  if (PI_PROGRAM_INFO_NUM_DEVICES == ParamName) {
    static const int V = 1;

    if (ParamValue)
      memcpy(ParamValue, &V, sizeof(V));
    if (ParamValueSizeRet)
      *ParamValueSizeRet = sizeof(V);

    return PI_SUCCESS;
  }

  if (PI_PROGRAM_INFO_DEVICES == ParamName) {
    EXPECT_EQ(ParamValueSize, 1 * sizeof(cl_device_id));

    cl_device_id Dev = sycl::get_native<sycl::backend::opencl>(*Device);

    if (ParamValue)
      memcpy(ParamValue, &Dev, sizeof(Dev));
    if (ParamValueSizeRet)
      *ParamValueSizeRet = sizeof(Dev);

    return PI_SUCCESS;
  }

  return PI_ERROR_UNKNOWN;
}

static pi_result redefinedProgramGetBuildInfo(pi_program P, pi_device D,
                                              pi_program_build_info ParamName,
                                              size_t ParamValueSize,
                                              void *ParamValue,
                                              size_t *ParamValueSizeRet) {
  if (PI_PROGRAM_BUILD_INFO_BINARY_TYPE == ParamName) {
    static const pi_program_binary_type T = PI_PROGRAM_BINARY_TYPE_EXECUTABLE;
    if (ParamValue)
      memcpy(ParamValue, &T, sizeof(T));
    if (ParamValueSizeRet)
      *ParamValueSizeRet = sizeof(T);
    return PI_SUCCESS;
  }

  if (PI_PROGRAM_BUILD_INFO_OPTIONS == ParamName) {
    if (ParamValueSizeRet)
      *ParamValueSizeRet = 0;
    return PI_SUCCESS;
  }

  return PI_ERROR_UNKNOWN;
}

} // namespace TestInteropKernel

static void setupMockForInterop(sycl::unittest::PiMock &Mock,
                                const sycl::context &Ctx,
                                const sycl::device &Dev) {
  using namespace sycl::detail;
  setupDefaultMockAPIs(Mock);

  TestInteropKernel::KernelLaunchCounter = ::KernelLaunchCounterBase;
  TestInteropKernel::Device = &Dev;
  TestInteropKernel::Context = &Ctx;

  Mock.redefine<PiApiKind::piKernelGetGroupInfo>(redefinedKernelGetGroupInfo);
  Mock.redefine<PiApiKind::piEnqueueKernelLaunch>(
      TestInteropKernel::redefinedEnqueueKernelLaunch);
  Mock.redefine<PiApiKind::piMemBufferCreate>(redefinedMemBufferCreate);
  Mock.redefine<PiApiKind::piMemRelease>(redefinedMemRelease);
  Mock.redefine<PiApiKind::piKernelSetArg>(redefinedKernelSetArg);
  Mock.redefine<PiApiKind::piEnqueueMemBufferMap>(redefinedEnqueueMemBufferMap);
  Mock.redefine<PiApiKind::piEventsWait>(redefinedEventsWait);
  Mock.redefine<PiApiKind::piextKernelSetArgMemObj>(
      redefinedExtKernelSetArgMemObj);
  Mock.redefine<PiApiKind::piKernelGetInfo>(
      TestInteropKernel::redefinedKernelGetInfo);
  Mock.redefine<PiApiKind::piProgramGetInfo>(
      TestInteropKernel::redefinedProgramGetInfo);
  Mock.redefine<PiApiKind::piProgramGetBuildInfo>(
      TestInteropKernel::redefinedProgramGetBuildInfo);
}

#ifndef _WIN32
void ChildProcess(int StdErrFD) {
  static constexpr int StandardStdErrFD = 2;
  if (dup2(StdErrFD, StandardStdErrFD) < 0) {
    printf("Can't duplicate stderr fd for %i: %s\n", StdErrFD, strerror(errno));
    exit(1);
  }

  sycl::platform Plt{sycl::default_selector_v};

  sycl::unittest::PiMock Mock{Plt};

  setupMock(Mock);

  const sycl::device Dev = Plt.get_devices()[0];
  sycl::queue Queue{Dev};

  const sycl::context Ctx = Queue.get_context();

  sycl::kernel_bundle KernelBundle =
      sycl::get_kernel_bundle<sycl::bundle_state::input>(Ctx, {Dev});
  auto ExecBundle = sycl::build(KernelBundle);
  printf("Child process launching kernel\n");
  Queue.submit([&](sycl::handler &H) {
    H.use_kernel_bundle(ExecBundle);
    H.single_task<TestKernel>([] {});
  });
  printf("Child process waiting on the queue\n");
  Queue.wait();
  printf("Child process done waiting on the queue. That's unexpected\n");
  exit(1);
}

void ParentProcess(int ChildPID, int ChildStdErrFD) {
  static constexpr char StandardMessage[] =
      "TestFile:123: TestFunc: global id:"
      " [0,1,2], local id: [3,4,5] Assertion `TestExpression` failed.";

  int Status = 0;

  printf("Parent process waiting for child %i\n", ChildPID);

  waitpid(ChildPID, &Status, /*options = */ 0);

  int SigNum = WTERMSIG(Status);

  // Fetch number of unread bytes in pipe
  int PipeUnread = 0;
  if (ioctl(ChildStdErrFD, FIONREAD, &PipeUnread) < 0) {
    perror("Couldn't fetch pipe size: ");
    exit(1);
  }

  std::vector<char> Buf(PipeUnread + 1, '\0');

  // Read the pipe contents
  {
    size_t TotalReadCnt = 0;

    while (TotalReadCnt < static_cast<size_t>(PipeUnread)) {
      ssize_t ReadCnt = read(ChildStdErrFD, Buf.data() + TotalReadCnt,
                             PipeUnread - TotalReadCnt);

      if (ReadCnt < 0) {
        perror("Couldn't read from pipe");
        exit(1);
      }

      TotalReadCnt += ReadCnt;
    }
  }

  std::string BufStr(Buf.data());

  printf("Status: %i, Signal: %i, Buffer: >>> %s <<<\n", Status, SigNum,
         Buf.data());

  EXPECT_EQ(!!WIFSIGNALED(Status), true);
  EXPECT_EQ(SigNum, SIGABRT);
  EXPECT_NE(BufStr.find(StandardMessage), std::string::npos);
}
#endif // _WIN32

TEST(Assert, TestPositive) {
  // Preliminary checks
  {
    sycl::platform Plt{sycl::default_selector_v};
    if (Plt.is_host()) {
      printf("Test is not supported on host, skipping\n");
      return;
    }

    if (Plt.get_backend() == sycl::backend::ext_oneapi_cuda) {
      printf("Test is not supported on CUDA platform, skipping\n");
      return;
    }

    if (Plt.get_backend() == sycl::backend::ext_oneapi_hip) {
      printf("Test is not supported on HIP platform, skipping\n");
      return;
    }
  }

#ifndef _WIN32
  static constexpr int ReadFDIdx = 0;
  static constexpr int WriteFDIdx = 1;
  int PipeFD[2];

  if (pipe(PipeFD) < 0) {
    perror("Failed to create pipe for stderr: ");
    exit(1);
  }

  int ChildPID = fork();

  if (ChildPID) {
    close(PipeFD[WriteFDIdx]);
    ParentProcess(ChildPID, PipeFD[ReadFDIdx]);
    close(PipeFD[ReadFDIdx]);
  } else {
    close(PipeFD[ReadFDIdx]);
    ChildProcess(PipeFD[WriteFDIdx]);
    close(PipeFD[WriteFDIdx]);
  }
#endif // _WIN32
}

TEST(Assert, TestAssertServiceKernelHidden) {
  const char *AssertServiceKernelName = sycl::detail::KernelInfo<
      sycl::detail::__sycl_service_kernel__::AssertInfoCopier>::getName();

  std::vector<sycl::kernel_id> AllKernelIDs = sycl::get_kernel_ids();

  auto NoFoundServiceKernelID = std::none_of(
      AllKernelIDs.begin(), AllKernelIDs.end(), [=](sycl::kernel_id KernelID) {
        return strcmp(KernelID.get_name(), AssertServiceKernelName) == 0;
      });

  EXPECT_TRUE(NoFoundServiceKernelID);
}

TEST(Assert, TestInteropKernelNegative) {
  sycl::platform Plt{sycl::default_selector_v};

  if (Plt.is_host()) {
    printf("Test is not supported on host, skipping\n");
    return;
  }

  const sycl::backend Backend = Plt.get_backend();

  if (Backend == sycl::backend::ext_oneapi_cuda ||
      Backend == sycl::backend::ext_oneapi_hip ||
      Backend == sycl::backend::ext_oneapi_level_zero) {
    printf(
        "Test is not supported on CUDA, HIP, Level Zero platforms, skipping\n");
    return;
  }

  sycl::unittest::PiMock Mock{Plt};

  const sycl::device Dev = Plt.get_devices()[0];
  sycl::queue Queue{Dev};

  const sycl::context Ctx = Queue.get_context();

  setupMockForInterop(Mock, Ctx, Dev);

  cl_kernel CLKernel = (cl_kernel)(0x01);
  // TODO use make_kernel. This requires a fix in backend.cpp to get plugin
  // from context instead of free getPlugin to alllow for mocking of its methods
  sycl::kernel KInterop(CLKernel, Ctx);

  Queue.submit([&](sycl::handler &H) { H.single_task(KInterop); });

  EXPECT_EQ(TestInteropKernel::KernelLaunchCounter,
            KernelLaunchCounterBase + 1);
}

TEST(Assert, TestInteropKernelFromProgramNegative) {
  sycl::platform Plt{sycl::default_selector_v};

  if (Plt.is_host()) {
    printf("Test is not supported on host, skipping\n");
    return;
  }

  const sycl::backend Backend = Plt.get_backend();

  if (Backend == sycl::backend::ext_oneapi_cuda ||
      Backend == sycl::backend::ext_oneapi_hip ||
      Backend == sycl::backend::ext_oneapi_level_zero) {
    printf(
        "Test is not supported on CUDA, HIP, Level Zero platforms, skipping\n");
    return;
  }

  sycl::unittest::PiMock Mock{Plt};

  const sycl::device Dev = Plt.get_devices()[0];
  sycl::context Ctx{Dev};
  sycl::queue Queue{Ctx, Dev};

  setupMockForInterop(Mock, Ctx, Dev);

  sycl::kernel_bundle Bundle =
      sycl::get_kernel_bundle<sycl::bundle_state::executable>(Ctx);
  sycl::kernel KOrig = Bundle.get_kernel(sycl::get_kernel_id<TestKernel>());

  cl_kernel CLKernel = sycl::get_native<sycl::backend::opencl>(KOrig);
  sycl::kernel KInterop{CLKernel, Ctx};

  Queue.submit([&](sycl::handler &H) { H.single_task(KInterop); });

  EXPECT_EQ(TestInteropKernel::KernelLaunchCounter,
            KernelLaunchCounterBase + 1);
<<<<<<< HEAD
}

TEST(Assert, TestKernelFromSourceNegative) {
  sycl::platform Plt{sycl::default_selector_v};

  if (Plt.is_host()) {
    printf("Test is not supported on host, skipping\n");
    return;
  }

  const sycl::backend Backend = Plt.get_backend();

  if (Backend == sycl::backend::ext_oneapi_cuda ||
      Backend == sycl::backend::ext_oneapi_hip ||
      Backend == sycl::backend::ext_oneapi_level_zero) {
    printf(
        "Test is not supported on CUDA, HIP, Level Zero platforms, skipping\n");
    return;
  }

  sycl::unittest::PiMock Mock{Plt};

  constexpr size_t Size = 16;
  std::array<int, Size> Data;

  for (size_t I = 0; I < Size; I++) {
    Data[I] = I;
  }

  sycl::buffer<int, 1> Buf{Data};

  const sycl::device Dev = Plt.get_devices()[0];
  sycl::queue Queue{Dev};

  sycl::context Ctx = Queue.get_context();

  setupMockForInterop(Mock, Ctx, Dev);

  sycl::program P{Queue.get_context()};
  P.build_with_source(R"CLC(
          kernel void add(global int* data) {
              int index = get_global_id(0);
              data[index] = data[index] + 1;
          }
      )CLC",
                      "-cl-fast-relaxed-math");

  Queue.submit([&](sycl::handler &H) {
    auto Acc = Buf.get_access<sycl::access::mode::read_write>(H);

    H.set_args(Acc);
    H.parallel_for(Size, P.get_kernel("add"));
  });

  EXPECT_EQ(TestInteropKernel::KernelLaunchCounter,
            KernelLaunchCounterBase + 1);
=======
>>>>>>> 57aabe7e
}<|MERGE_RESOLUTION|>--- conflicted
+++ resolved
@@ -646,63 +646,4 @@
 
   EXPECT_EQ(TestInteropKernel::KernelLaunchCounter,
             KernelLaunchCounterBase + 1);
-<<<<<<< HEAD
-}
-
-TEST(Assert, TestKernelFromSourceNegative) {
-  sycl::platform Plt{sycl::default_selector_v};
-
-  if (Plt.is_host()) {
-    printf("Test is not supported on host, skipping\n");
-    return;
-  }
-
-  const sycl::backend Backend = Plt.get_backend();
-
-  if (Backend == sycl::backend::ext_oneapi_cuda ||
-      Backend == sycl::backend::ext_oneapi_hip ||
-      Backend == sycl::backend::ext_oneapi_level_zero) {
-    printf(
-        "Test is not supported on CUDA, HIP, Level Zero platforms, skipping\n");
-    return;
-  }
-
-  sycl::unittest::PiMock Mock{Plt};
-
-  constexpr size_t Size = 16;
-  std::array<int, Size> Data;
-
-  for (size_t I = 0; I < Size; I++) {
-    Data[I] = I;
-  }
-
-  sycl::buffer<int, 1> Buf{Data};
-
-  const sycl::device Dev = Plt.get_devices()[0];
-  sycl::queue Queue{Dev};
-
-  sycl::context Ctx = Queue.get_context();
-
-  setupMockForInterop(Mock, Ctx, Dev);
-
-  sycl::program P{Queue.get_context()};
-  P.build_with_source(R"CLC(
-          kernel void add(global int* data) {
-              int index = get_global_id(0);
-              data[index] = data[index] + 1;
-          }
-      )CLC",
-                      "-cl-fast-relaxed-math");
-
-  Queue.submit([&](sycl::handler &H) {
-    auto Acc = Buf.get_access<sycl::access::mode::read_write>(H);
-
-    H.set_args(Acc);
-    H.parallel_for(Size, P.get_kernel("add"));
-  });
-
-  EXPECT_EQ(TestInteropKernel::KernelLaunchCounter,
-            KernelLaunchCounterBase + 1);
-=======
->>>>>>> 57aabe7e
 }