--- conflicted
+++ resolved
@@ -527,26 +527,10 @@
 #endif // _WIN32
 
 TEST(Assert, TestPositive) {
-<<<<<<< HEAD
-  // Preliminary checks
-  {
-    sycl::platform Plt{sycl::default_selector()};
-    if (Plt.get_backend() == sycl::backend::ext_oneapi_cuda) {
-      printf("Test is not supported on CUDA platform, skipping\n");
-      return;
-    }
-
-    if (Plt.get_backend() == sycl::backend::ext_oneapi_hip) {
-      printf("Test is not supported on HIP platform, skipping\n");
-      return;
-    }
-  }
-=======
   // Ensure that the mock plugin is initialized before spawning work. Since the
   // test needs no redefinitions we do not need to create a PiMock instance, but
   // the mock plugin is still needed to have a valid platform available.
   sycl::unittest::PiMock::EnsureMockPluginInitialized();
->>>>>>> 9a59ef58
 
 #ifndef _WIN32
   static constexpr int ReadFDIdx = 0;
@@ -587,23 +571,8 @@
 }
 
 TEST(Assert, TestInteropKernelNegative) {
-<<<<<<< HEAD
-  sycl::platform Plt{sycl::default_selector()};
-  const sycl::backend Backend = Plt.get_backend();
-
-  if (Backend == sycl::backend::ext_oneapi_cuda ||
-      Backend == sycl::backend::ext_oneapi_hip ||
-      Backend == sycl::backend::ext_oneapi_level_zero) {
-    printf(
-        "Test is not supported on CUDA, HIP, Level Zero platforms, skipping\n");
-    return;
-  }
-
-  sycl::unittest::PiMock Mock{Plt};
-=======
   sycl::unittest::PiMock Mock;
   sycl::platform Plt = Mock.getPlatform();
->>>>>>> 9a59ef58
 
   const sycl::device Dev = Plt.get_devices()[0];
   sycl::context Ctx{Dev};
@@ -624,23 +593,8 @@
 }
 
 TEST(Assert, TestInteropKernelFromProgramNegative) {
-<<<<<<< HEAD
-  sycl::platform Plt{sycl::default_selector()};
-  const sycl::backend Backend = Plt.get_backend();
-
-  if (Backend == sycl::backend::ext_oneapi_cuda ||
-      Backend == sycl::backend::ext_oneapi_hip ||
-      Backend == sycl::backend::ext_oneapi_level_zero) {
-    printf(
-        "Test is not supported on CUDA, HIP, Level Zero platforms, skipping\n");
-    return;
-  }
-
-  sycl::unittest::PiMock Mock{Plt};
-=======
   sycl::unittest::PiMock Mock;
   sycl::platform Plt = Mock.getPlatform();
->>>>>>> 9a59ef58
 
   const sycl::device Dev = Plt.get_devices()[0];
   sycl::context Ctx{Dev};
