//===----------------------------------------------------------------------===//
//
// Part of the LLVM Project, under the Apache License v2.0 with LLVM Exceptions.
// See https://llvm.org/LICENSE.txt for license information.
// SPDX-License-Identifier: Apache-2.0 WITH LLVM-exception
//
//===----------------------------------------------------------------------===//

#pragma once

#include "MockKernelInfo.hpp"
#include "PiImage.hpp"

template <size_t KernelSize = 1> class TestKernel;

namespace sycl {
inline namespace _V1 {
namespace detail {
template <size_t KernelSize>
struct KernelInfo<TestKernel<KernelSize>>
    : public unittest::MockKernelInfoBase {
  static constexpr const char *getName() { return "TestKernel"; }
  static constexpr int64_t getKernelSize() { return KernelSize; }
  static constexpr const char *getFileName() { return "TestKernel.hpp"; }
  static constexpr const char *getFunctionName() {
    return "TestKernelFunctionName";
  }
  static constexpr unsigned getLineNumber() { return 13; }
  static constexpr unsigned getColumnNumber() { return 8; }
};

} // namespace detail
} // namespace _V1
} // namespace sycl

<<<<<<< HEAD
static sycl::unittest::PiImage generateDefaultImage() {
  using namespace sycl::unittest;

  PiPropertySet PropSet;

  std::vector<unsigned char> Bin{0, 1, 2, 3, 4, 5}; // Random data

  PiArray<PiOffloadEntry> Entries = makeEmptyKernels({"TestKernel"});

  PiImage Img{SYCL_DEVICE_BINARY_TYPE_SPIRV,            // Format
              __SYCL_DEVICE_BINARY_TARGET_SPIRV64, // DeviceTargetSpec
              "",                                     // Compile options
              "",                                     // Link options
              std::move(Bin),
              std::move(Entries),
              std::move(PropSet)};

  return Img;
}

static sycl::unittest::PiImage Img = generateDefaultImage();
=======
static sycl::unittest::PiImage Img =
    sycl::unittest::generateDefaultImage({"TestKernel"});
>>>>>>> 625ade19
static sycl::unittest::PiImageArray<1> ImgArray{&Img};<|MERGE_RESOLUTION|>--- conflicted
+++ resolved
@@ -33,30 +33,6 @@
 } // namespace _V1
 } // namespace sycl
 
-<<<<<<< HEAD
-static sycl::unittest::PiImage generateDefaultImage() {
-  using namespace sycl::unittest;
-
-  PiPropertySet PropSet;
-
-  std::vector<unsigned char> Bin{0, 1, 2, 3, 4, 5}; // Random data
-
-  PiArray<PiOffloadEntry> Entries = makeEmptyKernels({"TestKernel"});
-
-  PiImage Img{SYCL_DEVICE_BINARY_TYPE_SPIRV,            // Format
-              __SYCL_DEVICE_BINARY_TARGET_SPIRV64, // DeviceTargetSpec
-              "",                                     // Compile options
-              "",                                     // Link options
-              std::move(Bin),
-              std::move(Entries),
-              std::move(PropSet)};
-
-  return Img;
-}
-
-static sycl::unittest::PiImage Img = generateDefaultImage();
-=======
 static sycl::unittest::PiImage Img =
     sycl::unittest::generateDefaultImage({"TestKernel"});
->>>>>>> 625ade19
 static sycl::unittest::PiImageArray<1> ImgArray{&Img};