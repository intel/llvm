//==------------- UrImage.hpp --- UR mock image unit testing library -------==//
//
// Part of the LLVM Project, under the Apache License v2.0 with LLVM Exceptions.
// See https://llvm.org/LICENSE.txt for license information.
// SPDX-License-Identifier: Apache-2.0 WITH LLVM-exception
//
//===----------------------------------------------------------------------===//

#pragma once

#include <detail/compiler.hpp>
#include <detail/platform_impl.hpp>
#include <detail/program_manager/program_manager.hpp>
#include <sycl/detail/common.hpp>
#include <sycl/detail/ur.hpp>

#include <sycl/detail/defines_elementary.hpp>

namespace sycl {
inline namespace _V1 {
namespace unittest {
using namespace sycl::detail;

/// Convinience wrapper around _ur_device_binary_property_struct.
class UrProperty {
public:
  using NativeType = _sycl_device_binary_property_struct;

  /// Constructs a UR property.
  ///
  /// \param Name is a property name.
  /// \param Data is a vector of raw property value bytes.
  /// \param Type is one of ur_property_type values.
  UrProperty(const std::string &Name, std::vector<char> Data, uint32_t Type)
      : MName(Name), MData(std::move(Data)), MType(Type) {
    updateNativeType();
  }

  NativeType convertToNativeType() const { return MNative; }

  UrProperty(const UrProperty &Src) {
    MName = Src.MName;
    MData = Src.MData;
    MType = Src.MType;
    updateNativeType();
  }

  UrProperty &operator=(const UrProperty &Src) {
    MName = Src.MName;
    MData = Src.MData;
    MType = Src.MType;
    updateNativeType();
    return *this;
  }

private:
  void updateNativeType() {
    if (MType == SYCL_PROPERTY_TYPE_UINT32) {
      MNative = NativeType{const_cast<char *>(MName.c_str()), nullptr, MType,
                           *((uint32_t *)MData.data())};
    } else {
      MNative =
          NativeType{const_cast<char *>(MName.c_str()),
                     const_cast<char *>(MData.data()), MType, MData.size()};
    }
  }
  std::string MName;
  std::vector<char> MData;
  uint32_t MType;
  NativeType MNative;
};

/// Convinience wrapper for _ur_offload_entry_struct.
class UrOffloadEntry {
public:
  using NativeType = _sycl_offload_entry_struct;

  UrOffloadEntry(const std::string &Name, std::vector<char> Data, int32_t Flags)
      : MName(Name), MData(std::move(Data)), MFlags(Flags) {
    updateNativeType();
  }

  UrOffloadEntry(const UrOffloadEntry &Src) {
    MName = Src.MName;
    MData = Src.MData;
    MFlags = Src.MFlags;
    updateNativeType();
  }
  UrOffloadEntry &operator=(const UrOffloadEntry &Src) {
    MName = Src.MName;
    MData = Src.MData;
    MFlags = Src.MFlags;
    updateNativeType();
    return *this;
  }

  NativeType convertToNativeType() const { return MNative; }

private:
  void updateNativeType() {
    MNative = NativeType{
        const_cast<char *>(MData.data()), MName.data(), MData.size(), MFlags,
        0 // Reserved
    };
  }
  std::string MName;
  std::vector<char> MData;
  int32_t MFlags;
  NativeType MNative;
};

namespace internal {
// Content from this namespace shouldn't be used anywhere outside of this file

/// "native" data structures used by SYCL RT do not hold the data, but only
/// point to it. The data itself is embedded into the binary data sections in
/// real applications.
/// In unit-tests we mock those data structures and therefore we need to ensure
/// that the lifetime of the underlying data is correct and we won't perform
/// any illegal memory accesses in unit-tests.
template <typename T> class LifetimeExtender {
public:
  explicit LifetimeExtender(std::vector<T> Entries)
      : MMockEntries(std::move(Entries)) {
    MEntries.clear();
    std::transform(MMockEntries.begin(), MMockEntries.end(),
                   std::back_inserter(MEntries),
                   [](const T &Entry) { return Entry.convertToNativeType(); });
  }

  LifetimeExtender() = default;

  typename T::NativeType *begin() {
    if (MEntries.empty())
      return nullptr;

    return &*MEntries.begin();
  }
  typename T::NativeType *end() {
    if (MEntries.empty())
      return nullptr;

    return &*MEntries.rbegin() + 1;
  }

private:
  std::vector<T> MMockEntries;
  std::vector<typename T::NativeType> MEntries;
};

#ifdef __cpp_deduction_guides
template <typename T> LifetimeExtender(std::vector<T>) -> LifetimeExtender<T>;
#endif // __cpp_deduction_guides
} // namespace internal

/// Convenience wrapper for sycl_device_binary_property_set.
class UrPropertySet {
public:
  UrPropertySet() {
    // Most of unit-tests are statically linked with SYCL RT. On Linux and Mac
    // systems that causes incorrect RT installation directory detection, which
    // prevents proper loading of fallback libraries. See intel/llvm#6945
    //
    // Fallback libraries are automatically loaded and linked into device image
    // unless there is a special property attached to it or special env variable
    // is set which forces RT to skip fallback libraries.
    //
    // Setting this property here so unit-tests can be launched under any
    // environment.

    std::vector<char> Data(/* eight elements */ 8,
                           /* each element is zero */ 0);
    // Name doesn't matter here, it is not used by RT
    // Value must be an all-zero 32-bit mask, which would mean that no fallback
    // libraries are needed to be loaded.
    UrProperty DeviceLibReqMask("", Data, SYCL_PROPERTY_TYPE_UINT32);
    insert(__SYCL_PROPERTY_SET_DEVICELIB_REQ_MASK, std::move(DeviceLibReqMask));
  }

  /// Adds a new property to the set.
  ///
  /// \param Name is a property name. See ur.hpp for list of known names.
  /// \param Prop is a property value.
  void insert(const std::string &Name, UrProperty &&Props) {
    insert(Name, internal::LifetimeExtender{std::vector{std::move(Props)}});
  }

  /// Adds a new array of properties to the set.
  ///
  /// \param Name is a property array name. See ur.hpp for list of known names.
  /// \param Props is an array of property values.
  void insert(const std::string &Name, std::vector<UrProperty> &&Props) {
    insert(Name, internal::LifetimeExtender{std::move(Props)});
  }

  _sycl_device_binary_property_set_struct *begin() {
    if (MProperties.empty())
      return nullptr;
    return &*MProperties.begin();
  }

  _sycl_device_binary_property_set_struct *end() {
    if (MProperties.empty())
      return nullptr;
    return &*MProperties.rbegin() + 1;
  }

private:
  /// Adds a new array of properties to the set.
  ///
  /// \param Name is a property array name. See ur.hpp for list of known names.
  /// \param Props is an array of property values.
  void insert(const std::string &Name,
              internal::LifetimeExtender<UrProperty> Props) {
    MNames.push_back(Name);
    MMockProperties.push_back(std::move(Props));
    MProperties.push_back(_sycl_device_binary_property_set_struct{
        MNames.back().data(), MMockProperties.back().begin(),
        MMockProperties.back().end()});
  }

  std::vector<std::string> MNames;
  std::vector<internal::LifetimeExtender<UrProperty>> MMockProperties;
  std::vector<_sycl_device_binary_property_set_struct> MProperties;
};

/// Convenience wrapper around UR internal structures, that manages UR binary
/// image data lifecycle.
class UrImage {
private:
  /// Constructs an arbitrary device image.
  UrImage(uint16_t Version, uint8_t Kind, uint8_t Format,
          const std::string &DeviceTargetSpec,
          const std::string &CompileOptions, const std::string &LinkOptions,
          std::vector<char> &&Manifest, std::vector<unsigned char> &&Binary,
          internal::LifetimeExtender<UrOffloadEntry> OffloadEntries,
          UrPropertySet PropertySet)
      : MVersion(Version), MKind(Kind), MFormat(Format),
        MDeviceTargetSpec(DeviceTargetSpec), MCompileOptions(CompileOptions),
        MLinkOptions(LinkOptions), MManifest(std::move(Manifest)),
        MBinary(std::move(Binary)), MOffloadEntries(std::move(OffloadEntries)),
        MPropertySet(std::move(PropertySet)) {}

public:
  /// Constructs an arbitrary device image.
  UrImage(uint16_t Version, uint8_t Kind, uint8_t Format,
          const std::string &DeviceTargetSpec,
          const std::string &CompileOptions, const std::string &LinkOptions,
          std::vector<char> &&Manifest, std::vector<unsigned char> &&Binary,
          std::vector<UrOffloadEntry> &&OffloadEntries,
          UrPropertySet PropertySet)
      : UrImage(Version, Kind, Format, DeviceTargetSpec, CompileOptions,
                LinkOptions, std::move(Manifest), std::move(Binary),
                internal::LifetimeExtender(std::move(OffloadEntries)),
                std::move(PropertySet)) {}

  /// Constructs a SYCL device image of the latest version.
  UrImage(uint8_t Format, const std::string &DeviceTargetSpec,
          const std::string &CompileOptions, const std::string &LinkOptions,
          std::vector<unsigned char> &&Binary,
          std::vector<UrOffloadEntry> &&OffloadEntries,
          UrPropertySet PropertySet)
      : UrImage(SYCL_DEVICE_BINARY_VERSION,
                SYCL_DEVICE_BINARY_OFFLOAD_KIND_SYCL, Format, DeviceTargetSpec,
                CompileOptions, LinkOptions, {}, std::move(Binary),
                internal::LifetimeExtender(std::move(OffloadEntries)),
                std::move(PropertySet)) {}

  /// Constructs a mock SYCL device image with:
  /// - the latest version
  /// - SPIR-V format
  /// - empty compile and link options
  /// - placeholder binary data
  UrImage(UrArray<UrOffloadEntry> OffloadEntries, UrPropertySet PropertySet)
      : UrImage(
            SYCL_DEVICE_BINARY_VERSION, SYCL_DEVICE_BINARY_OFFLOAD_KIND_SYCL,
            SYCL_DEVICE_BINARY_TYPE_SPIRV, __SYCL_DEVICE_BINARY_TARGET_SPIRV64,
            "", "", {}, std::move(std::vector<unsigned char>{1, 2, 3, 4, 5}),
            std::move(OffloadEntries), std::move(PropertySet)) {}

  /// Constructs a mock SYCL device image with:
  /// - the latest version
  /// - SPIR-V format
  /// - empty compile and link options
  /// - placeholder binary data
  /// - no properties
  UrImage(UrArray<UrOffloadEntry> OffloadEntries)
      : UrImage(std::move(OffloadEntries), {}) {}

  sycl_device_binary_struct convertToNativeType() {
    return sycl_device_binary_struct{
        MVersion,
        MKind,
        MFormat,
        MDeviceTargetSpec.c_str(),
        MCompileOptions.c_str(),
        MLinkOptions.c_str(),
        MManifest.empty() ? nullptr : &*MManifest.cbegin(),
        MManifest.empty() ? nullptr : &*MManifest.crbegin() + 1,
        &*MBinary.begin(),
        (&*MBinary.begin()) + MBinary.size(),
        MOffloadEntries.begin(),
        MOffloadEntries.end(),
        MPropertySet.begin(),
        MPropertySet.end(),
    };
  }
  const unsigned char *getBinaryPtr() { return &*MBinary.begin(); }

private:
  uint16_t MVersion;
  uint8_t MKind;
  uint8_t MFormat;
  std::string MDeviceTargetSpec;
  std::string MCompileOptions;
  std::string MLinkOptions;
  std::vector<char> MManifest;
  std::vector<unsigned char> MBinary;
  internal::LifetimeExtender<UrOffloadEntry> MOffloadEntries;
  UrPropertySet MPropertySet;
};

/// Convenience wrapper around sycl_device_binaries_struct, that manages mock
/// device images' lifecycle.
template <size_t __NumberOfImages> class UrImageArray {
public:
  static constexpr size_t NumberOfImages = __NumberOfImages;

  UrImageArray(UrImage *Imgs) {
    for (size_t Idx = 0; Idx < NumberOfImages; ++Idx)
      MNativeImages[Idx] = Imgs[Idx].convertToNativeType();

    MAllBinaries = sycl_device_binaries_struct{
        SYCL_DEVICE_BINARIES_VERSION,
        NumberOfImages,
        MNativeImages,
        nullptr, // not used, put here for compatibility with OpenMP
        nullptr, // not used, put here for compatibility with OpenMP
    };

    __sycl_register_lib(&MAllBinaries);
  }

  ~UrImageArray() { __sycl_unregister_lib(&MAllBinaries); }

private:
  sycl_device_binary_struct MNativeImages[NumberOfImages];
  sycl_device_binaries_struct MAllBinaries;
};

template <typename Func, uint32_t Idx = 0, typename... Ts>
std::enable_if_t<Idx == sizeof...(Ts)> iterate_tuple(Func &F,
                                                     std::tuple<Ts...> &Tuple) {
  return;
}
template <typename Func, uint32_t Idx = 0, typename... Ts>
    std::enable_if_t <
    Idx<sizeof...(Ts)> inline iterate_tuple(Func &F, std::tuple<Ts...> &Tuple) {
  const auto &Value = std::get<Idx>(Tuple);
  const char *Begin = reinterpret_cast<const char *>(&Value);
  const char *End = Begin + sizeof(Value);
  F(Idx, Begin, End);

  iterate_tuple<Func, Idx + 1, Ts...>(F, Tuple);
  return;
}

/// Utility function to create a single spec constant property.
///
/// \param ValData is a reference to blob array, that stores default values.
/// \param Name is a spec constant name.
/// \param IDs is a list of spec IDs.
/// \param Offsets is a list of offsets inside composite spec constant.
/// \param DefaultValues is a tuple of default values for composite spec const.
template <typename... T>
inline UrProperty makeSpecConstant(std::vector<char> &ValData,
                                   const std::string &Name,
                                   std::initializer_list<uint32_t> IDs,
                                   std::initializer_list<uint32_t> Offsets,
                                   std::tuple<T...> DefaultValues) {
  const size_t PropByteArraySize = sizeof...(T) * sizeof(uint32_t) * 3;
  std::vector<char> DescData;
  DescData.resize(8 + PropByteArraySize);
  std::uninitialized_copy(&PropByteArraySize, &PropByteArraySize + 8,
                          DescData.data());

  if (ValData.empty())
    ValData.resize(8); // Reserve first 8 bytes for array size.
  size_t PrevSize = ValData.size();

  {
    // Resize raw data blob to current size + offset of the last element + size
    // of the last element.
    ValData.resize(
        PrevSize + *std::prev(Offsets.end()) +
        sizeof(typename std::tuple_element<sizeof...(T) - 1,
                                           decltype(DefaultValues)>::type));
    // Update raw data array size
    uint64_t NewValSize = ValData.size();
    std::uninitialized_copy(&NewValSize, &NewValSize + sizeof(uint64_t),
                            ValData.data());
  }

  auto FillData = [PrevOffset = 0, PrevSize, &ValData, &IDs, &Offsets,
                   &DescData](uint32_t Idx, const char *Begin,
                              const char *End) mutable {
    const size_t Offset = 8 + Idx * sizeof(uint32_t) * 3;

    uint32_t ValSize = std::distance(Begin, End);
    const char *IDsBegin =
        reinterpret_cast<const char *>(&*std::next(IDs.begin(), Idx));
    const char *OffsetBegin =
        reinterpret_cast<const char *>(&*std::next(Offsets.begin(), Idx));
    const char *ValSizeBegin = reinterpret_cast<const char *>(&ValSize);

    std::uninitialized_copy(IDsBegin, IDsBegin + sizeof(uint32_t),
                            DescData.data() + Offset);
    std::uninitialized_copy(OffsetBegin, OffsetBegin + sizeof(uint32_t),
                            DescData.data() + Offset + sizeof(uint32_t));
    std::uninitialized_copy(ValSizeBegin, ValSizeBegin + sizeof(uint32_t),
                            DescData.data() + Offset + 2 * sizeof(uint32_t));
    std::uninitialized_copy(Begin, End, ValData.data() + PrevSize + PrevOffset);
    PrevOffset += *std::next(Offsets.begin(), Idx);
  };

  iterate_tuple(FillData, DefaultValues);

  UrProperty Prop{Name, DescData, SYCL_PROPERTY_TYPE_BYTE_ARRAY};

  return Prop;
}

/// Utility function to mark kernel as the one using assert
inline void setKernelUsesAssert(const std::vector<std::string> &Names,
                                UrPropertySet &Set) {
  std::vector<UrProperty> Value;
  for (const std::string &N : Names)
    Value.push_back({N, {0, 0, 0, 0}, SYCL_PROPERTY_TYPE_UINT32});
  Set.insert(__SYCL_PROPERTY_SET_SYCL_ASSERT_USED, std::move(Value));
}

/// Utility function to add specialization constants to property set.
///
/// This function overrides the default spec constant values.
inline void addSpecConstants(std::vector<UrProperty> &&SpecConstants,
                             std::vector<char> ValData, UrPropertySet &Props) {
  Props.insert(__SYCL_PROPERTY_SET_SPEC_CONST_MAP, std::move(SpecConstants));

  UrProperty Prop{"all", std::move(ValData), SYCL_PROPERTY_TYPE_BYTE_ARRAY};

  Props.insert(__SYCL_PROPERTY_SET_SPEC_CONST_DEFAULT_VALUES_MAP,
               std::move(Prop));
}

/// Utility function to add ESIMD kernel flag to property set.
inline void addESIMDFlag(UrPropertySet &Props) {
  std::vector<char> ValData(sizeof(uint32_t));
  ValData[0] = 1;
  UrProperty Prop{"isEsimdImage", ValData, SYCL_PROPERTY_TYPE_UINT32};

  Props.insert(__SYCL_PROPERTY_SET_SYCL_MISC_PROP, std::move(Prop));
}

/// Utility function to generate offload entries for kernels without arguments.
inline std::vector<UrOffloadEntry>
makeEmptyKernels(std::initializer_list<std::string> KernelNames) {
  std::vector<UrOffloadEntry> Entries;

  for (const auto &Name : KernelNames) {
    UrOffloadEntry E{Name, {}, 0};
    Entries.push_back(std::move(E));
  }
  return Entries;
}

/// Utility function to create a kernel params optimization info property.
///
/// \param Name is a property name.
/// \param NumArgs is a total number of arguments of a kernel.
/// \param ElimArgMask is a bit mask of eliminated kernel arguments IDs.
inline UrProperty
makeKernelParamOptInfo(const std::string &Name, const size_t NumArgs,
                       const std::vector<unsigned char> &ElimArgMask) {
  const size_t BYTES_FOR_SIZE = 8;
  auto *EAMSizePtr = reinterpret_cast<const unsigned char *>(&NumArgs);
  std::vector<char> DescData;
  DescData.resize(BYTES_FOR_SIZE + ElimArgMask.size());
  std::uninitialized_copy(EAMSizePtr, EAMSizePtr + BYTES_FOR_SIZE,
                          DescData.data());
  std::uninitialized_copy(ElimArgMask.begin(), ElimArgMask.end(),
                          DescData.data() + BYTES_FOR_SIZE);

  UrProperty Prop{Name, DescData, SYCL_PROPERTY_TYPE_BYTE_ARRAY};

  return Prop;
}

/// Utility function to create a device global info property.
///
/// \param Name is the name of the device global name.
/// \param TypeSize is the size of the underlying type in the device global.
/// \param DeviceImageScoped is whether the device global was device image scope
/// decorated.
inline UrProperty makeDeviceGlobalInfo(const std::string &Name,
                                       const uint32_t TypeSize,
                                       const std::uint32_t DeviceImageScoped) {
  constexpr size_t BYTES_FOR_SIZE = 8;
  const std::uint64_t BytesForArgs = 2 * sizeof(std::uint32_t);
  std::vector<char> DescData;
  DescData.resize(BYTES_FOR_SIZE + BytesForArgs);
  std::memcpy(DescData.data(), &BytesForArgs, sizeof(BytesForArgs));
  std::memcpy(DescData.data() + BYTES_FOR_SIZE, &TypeSize, sizeof(TypeSize));
  std::memcpy(DescData.data() + BYTES_FOR_SIZE + sizeof(TypeSize),
              &DeviceImageScoped, sizeof(DeviceImageScoped));

  UrProperty Prop{Name, DescData, SYCL_PROPERTY_TYPE_BYTE_ARRAY};

  return Prop;
}

/// Utility function to create a host pipe info property.
///
/// \param Name is the name of the hostpipe name.
/// \param TypeSize is the size of the underlying type in the hostpipe.
/// decorated.
inline UrProperty makeHostPipeInfo(const std::string &Name,
                                   const uint32_t TypeSize) {
  constexpr size_t BYTES_FOR_SIZE = 8;
  const std::uint64_t BytesForArgs = sizeof(std::uint32_t);
  std::vector<char> DescData;
  DescData.resize(BYTES_FOR_SIZE + BytesForArgs);
  std::memcpy(DescData.data(), &BytesForArgs, sizeof(BytesForArgs));
  std::memcpy(DescData.data() + BYTES_FOR_SIZE, &TypeSize, sizeof(TypeSize));

  UrProperty Prop{Name, DescData, SYCL_PROPERTY_TYPE_BYTE_ARRAY};

  return Prop;
}

/// Utility function to add aspects to property set.
inline UrProperty makeAspectsProp(const std::vector<sycl::aspect> &Aspects) {
  const size_t BYTES_FOR_SIZE = 8;
  std::vector<char> ValData(BYTES_FOR_SIZE +
                            Aspects.size() * sizeof(sycl::aspect));
  uint64_t ValDataSize = ValData.size();
  std::uninitialized_copy(&ValDataSize, &ValDataSize + sizeof(uint64_t),
                          ValData.data());
  auto *AspectsPtr = reinterpret_cast<const unsigned char *>(&Aspects[0]);
  std::uninitialized_copy(AspectsPtr, AspectsPtr + Aspects.size(),
                          ValData.data() + BYTES_FOR_SIZE);
  return {"aspects", ValData, SYCL_PROPERTY_TYPE_BYTE_ARRAY};
}

inline UrProperty makeReqdWGSizeProp(const std::vector<int> &ReqdWGSize) {
  const size_t BYTES_FOR_SIZE = 8;
  std::vector<char> ValData(BYTES_FOR_SIZE + ReqdWGSize.size() * sizeof(int));
  uint64_t ValDataSize = ValData.size();
  std::uninitialized_copy(&ValDataSize, &ValDataSize + sizeof(uint64_t),
                          ValData.data());
  auto *ReqdWGSizePtr = reinterpret_cast<const unsigned char *>(&ReqdWGSize[0]);
  std::uninitialized_copy(ReqdWGSizePtr,
                          ReqdWGSizePtr + ReqdWGSize.size() * sizeof(int),
                          ValData.data() + BYTES_FOR_SIZE);
  return {"reqd_work_group_size", ValData, SYCL_PROPERTY_TYPE_BYTE_ARRAY};
}

inline void
addDeviceRequirementsProps(UrPropertySet &Props,
                           const std::vector<sycl::aspect> &Aspects,
                           const std::vector<int> &ReqdWGSize = {}) {
  std::vector<UrProperty> Value{makeAspectsProp(Aspects)};
  if (!ReqdWGSize.empty())
    Value.push_back(makeReqdWGSizeProp(ReqdWGSize));
  Props.insert(__SYCL_PROPERTY_SET_SYCL_DEVICE_REQUIREMENTS, std::move(Value));
}

inline UrImage
generateDefaultImage(std::initializer_list<std::string> KernelNames) {
<<<<<<< HEAD
  UrArray<UrOffloadEntry> Entries = makeEmptyKernels(KernelNames);
=======
  UrPropertySet PropSet;

  std::string Combined;
  for (auto it = KernelNames.begin(); it != KernelNames.end(); ++it) {
    if (it != KernelNames.begin())
      Combined += ", ";
    Combined += *it;
  }
  std::vector<unsigned char> Bin(Combined.begin(), Combined.end());
  Bin.push_back(0);

  std::vector<UrOffloadEntry> Entries = makeEmptyKernels(KernelNames);
>>>>>>> ec57ad7e

  UrImage Img(std::move(Entries));
  return Img;
}

} // namespace unittest
} // namespace _V1
} // namespace sycl<|MERGE_RESOLUTION|>--- conflicted
+++ resolved
@@ -271,12 +271,14 @@
   /// - SPIR-V format
   /// - empty compile and link options
   /// - placeholder binary data
-  UrImage(UrArray<UrOffloadEntry> OffloadEntries, UrPropertySet PropertySet)
+  UrImage(std::vector<UrOffloadEntry> &&OffloadEntries,
+          UrPropertySet PropertySet)
       : UrImage(
             SYCL_DEVICE_BINARY_VERSION, SYCL_DEVICE_BINARY_OFFLOAD_KIND_SYCL,
             SYCL_DEVICE_BINARY_TYPE_SPIRV, __SYCL_DEVICE_BINARY_TARGET_SPIRV64,
             "", "", {}, std::move(std::vector<unsigned char>{1, 2, 3, 4, 5}),
-            std::move(OffloadEntries), std::move(PropertySet)) {}
+            internal::LifetimeExtender(std::move(OffloadEntries)),
+            std::move(PropertySet)) {}
 
   /// Constructs a mock SYCL device image with:
   /// - the latest version
@@ -284,7 +286,7 @@
   /// - empty compile and link options
   /// - placeholder binary data
   /// - no properties
-  UrImage(UrArray<UrOffloadEntry> OffloadEntries)
+  UrImage(std::vector<UrOffloadEntry> &&OffloadEntries)
       : UrImage(std::move(OffloadEntries), {}) {}
 
   sycl_device_binary_struct convertToNativeType() {
@@ -576,9 +578,6 @@
 
 inline UrImage
 generateDefaultImage(std::initializer_list<std::string> KernelNames) {
-<<<<<<< HEAD
-  UrArray<UrOffloadEntry> Entries = makeEmptyKernels(KernelNames);
-=======
   UrPropertySet PropSet;
 
   std::string Combined;
@@ -591,9 +590,14 @@
   Bin.push_back(0);
 
   std::vector<UrOffloadEntry> Entries = makeEmptyKernels(KernelNames);
->>>>>>> ec57ad7e
-
-  UrImage Img(std::move(Entries));
+
+  UrImage Img{SYCL_DEVICE_BINARY_TYPE_SPIRV,       // Format
+              __SYCL_DEVICE_BINARY_TARGET_SPIRV64, // DeviceTargetSpec
+              "",                                  // Compile options
+              "",                                  // Link options
+              std::move(Bin),
+              std::move(Entries),
+              std::move(PropSet)};
   return Img;
 }
 
