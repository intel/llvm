//==---------- PiMockPlugin.hpp --- Mock unit testing PI plugin ------------==//
//
// Part of the LLVM Project, under the Apache License v2.0 with LLVM Exceptions.
// See https://llvm.org/LICENSE.txt for license information.
// SPDX-License-Identifier: Apache-2.0 WITH LLVM-exception
//
//===----------------------------------------------------------------------===//
//
// A simple implementation of a PI plugin to be used for device-independent
// mock unit-testing.
//
//===----------------------------------------------------------------------===//

#include <cstddef>
#include <sycl/detail/pi.hpp>

#include <atomic>
#include <cassert>
#include <chrono>
#include <cstring>

// Helpers for dummy handles

struct DummyHandleT {
  DummyHandleT(size_t DataSize = 0)
      : MStorage(DataSize), MData(MStorage.data()) {}
  DummyHandleT(unsigned char *Data) : MData(Data) {}
  std::atomic<size_t> MRefCounter = 1;
  std::vector<unsigned char> MStorage;
  unsigned char *MData = nullptr;
};

using DummyHandlePtrT = DummyHandleT *;

// Allocates a dummy handle of type T with support of reference counting.
// Takes optional 'Size' parameter which can be used to allocate additional
// memory. The handle has to be deallocated using 'releaseDummyHandle'.
template <class T> inline T createDummyHandle(size_t Size = 0) {
  DummyHandlePtrT DummyHandlePtr = new DummyHandleT(Size);
  return reinterpret_cast<T>(DummyHandlePtr);
}

// Allocates a dummy handle of type T with support of reference counting
// and associates it with the provided Data.
template <class T> inline T createDummyHandleWithData(unsigned char *Data) {
  DummyHandlePtrT DummyHandlePtr = new DummyHandleT(Data);
  return reinterpret_cast<T>(DummyHandlePtr);
}

// Decrement reference counter for the handle and deallocates it if the
// reference counter becomes zero
template <class T> inline void releaseDummyHandle(T Handle) {
  auto DummyHandlePtr = reinterpret_cast<DummyHandlePtrT>(Handle);
  const size_t NewValue = --DummyHandlePtr->MRefCounter;
  if (NewValue == 0)
    delete DummyHandlePtr;
}

// Increment reference counter for the handle
template <class T> inline void retainDummyHandle(T Handle) {
  auto DummyHandlePtr = reinterpret_cast<DummyHandlePtrT>(Handle);
  ++DummyHandlePtr->MRefCounter;
}

//
// Platform
//
inline pi_result mock_piPlatformsGet(pi_uint32 num_entries,
                                     pi_platform *platforms,
                                     pi_uint32 *num_platforms) {
  if (num_platforms)
    *num_platforms = 1;

  if (platforms && num_entries > 0)
    platforms[0] = reinterpret_cast<pi_platform>(1);

  return PI_SUCCESS;
}

inline pi_result mock_piPlatformGetInfo(pi_platform platform,
                                        pi_platform_info param_name,
                                        size_t param_value_size,
                                        void *param_value,
                                        size_t *param_value_size_ret) {
  constexpr char MockPlatformName[] = "Mock platform";
  constexpr char MockSupportedExtensions[] =
      "cl_khr_il_program cl_khr_subgroups cl_intel_subgroups "
      "cl_intel_subgroups_short cl_intel_required_subgroup_size ";
  switch (param_name) {
  case PI_PLATFORM_INFO_NAME: {
    if (param_value) {
      assert(param_value_size == sizeof(MockPlatformName));
      std::memcpy(param_value, MockPlatformName, sizeof(MockPlatformName));
    }
    if (param_value_size_ret)
      *param_value_size_ret = sizeof(MockPlatformName);
    return PI_SUCCESS;
  }
  case PI_PLATFORM_INFO_EXTENSIONS: {
    if (param_value) {
      assert(param_value_size == sizeof(MockSupportedExtensions));
      std::memcpy(param_value, MockSupportedExtensions,
                  sizeof(MockSupportedExtensions));
    }
    if (param_value_size_ret)
      *param_value_size_ret = sizeof(MockSupportedExtensions);
    return PI_SUCCESS;
  }
  case PI_EXT_PLATFORM_INFO_BACKEND: {
    constexpr auto MockPlatformBackend = PI_EXT_PLATFORM_BACKEND_OPENCL;
    if (param_value) {
      std::memcpy(param_value, &MockPlatformBackend,
                  sizeof(MockPlatformBackend));
    }
    if (param_value_size_ret)
      *param_value_size_ret = sizeof(MockPlatformBackend);
    return PI_SUCCESS;
  }
  default: {
    constexpr const char FallbackValue[] = "str";
    constexpr size_t FallbackValueSize = sizeof(FallbackValue);
    if (param_value_size_ret)
      *param_value_size_ret = FallbackValueSize;

    if (param_value && param_value_size >= FallbackValueSize)
      std::memcpy(param_value, FallbackValue, FallbackValueSize);

    return PI_SUCCESS;
  }
  }
}

inline pi_result
mock_piextPlatformGetNativeHandle(pi_platform platform,
                                  pi_native_handle *nativeHandle) {
  *nativeHandle = reinterpret_cast<pi_native_handle>(platform);
  return PI_SUCCESS;
}

inline pi_result
mock_piextPlatformCreateWithNativeHandle(pi_native_handle nativeHandle,
                                         pi_platform *platform) {
  *platform = reinterpret_cast<pi_platform>(nativeHandle);
  retainDummyHandle(*platform);
  return PI_SUCCESS;
}

inline pi_result mock_piDevicesGet(pi_platform platform,
                                   pi_device_type device_type,
                                   pi_uint32 num_entries, pi_device *devices,
                                   pi_uint32 *num_devices) {
  if (num_devices)
    *num_devices = 1;

  if (devices && num_entries > 0)
    devices[0] = reinterpret_cast<pi_device>(1);

  return PI_SUCCESS;
}

inline pi_result mock_piDeviceGetInfo(pi_device device,
                                      pi_device_info param_name,
                                      size_t param_value_size,
                                      void *param_value,
                                      size_t *param_value_size_ret) {
  constexpr char MockDeviceName[] = "Mock device";
  constexpr char MockSupportedExtensions[] =
      "cl_khr_fp64 cl_khr_fp16 cl_khr_il_program ur_exp_command_buffer";
  switch (param_name) {
  case PI_DEVICE_INFO_TYPE: {
    // Act like any device is a GPU.
    // TODO: Should we mock more device types?
    if (param_value)
      *static_cast<_pi_device_type *>(param_value) = PI_DEVICE_TYPE_GPU;
    if (param_value_size_ret)
      *param_value_size_ret = sizeof(PI_DEVICE_TYPE_GPU);
    return PI_SUCCESS;
  }
  case PI_DEVICE_INFO_NAME: {
    if (param_value) {
      assert(param_value_size == sizeof(MockDeviceName));
      std::memcpy(param_value, MockDeviceName, sizeof(MockDeviceName));
    }
    if (param_value_size_ret)
      *param_value_size_ret = sizeof(MockDeviceName);
    return PI_SUCCESS;
  }
  case PI_DEVICE_INFO_PARENT_DEVICE: {
    if (param_value)
      *static_cast<pi_device *>(param_value) = nullptr;
    if (param_value_size_ret)
      *param_value_size_ret = sizeof(pi_device *);
    return PI_SUCCESS;
  }
  case PI_DEVICE_INFO_EXTENSIONS: {
    if (param_value) {
      assert(param_value_size >= sizeof(MockSupportedExtensions));
      std::memcpy(param_value, MockSupportedExtensions,
                  sizeof(MockSupportedExtensions));
    }
    if (param_value_size_ret)
      *param_value_size_ret = sizeof(MockSupportedExtensions);
    return PI_SUCCESS;
  }
  case PI_DEVICE_INFO_USM_HOST_SUPPORT:
  case PI_DEVICE_INFO_USM_DEVICE_SUPPORT:
  case PI_DEVICE_INFO_USM_SINGLE_SHARED_SUPPORT:
  case PI_DEVICE_INFO_HOST_UNIFIED_MEMORY:
  case PI_DEVICE_INFO_AVAILABLE:
  case PI_DEVICE_INFO_LINKER_AVAILABLE:
  case PI_DEVICE_INFO_COMPILER_AVAILABLE:
  case PI_EXT_ONEAPI_DEVICE_INFO_COMMAND_BUFFER_SUPPORT:
  case PI_EXT_ONEAPI_DEVICE_INFO_COMMAND_BUFFER_UPDATE_SUPPORT: {
    if (param_value)
      *static_cast<pi_bool *>(param_value) = PI_TRUE;
    if (param_value_size_ret)
      *param_value_size_ret = sizeof(PI_TRUE);
    return PI_SUCCESS;
  }
  // This mock GPU device has no sub-devices
  case PI_DEVICE_INFO_PARTITION_PROPERTIES: {
    if (param_value_size_ret) {
      *param_value_size_ret = 0;
    }
    return PI_SUCCESS;
  }
  case PI_DEVICE_INFO_PARTITION_AFFINITY_DOMAIN: {
    assert(param_value_size == sizeof(pi_device_affinity_domain));
    if (param_value) {
      *static_cast<pi_device_affinity_domain *>(param_value) = 0;
    }
    return PI_SUCCESS;
  }
  case PI_DEVICE_INFO_QUEUE_PROPERTIES: {
    assert(param_value_size == sizeof(pi_queue_properties));
    if (param_value) {
      *static_cast<pi_queue_properties *>(param_value) =
          PI_QUEUE_FLAG_PROFILING_ENABLE;
    }
    return PI_SUCCESS;
  }
  default: {
    // In the default case we fill the return value with 0's. This may not be
    // valid for all device queries, but it will mean a consistent return value
    // for the query.
    // Any tests that need special return values should either add behavior
    // the this function or use redefineAfter with a function that adds the
    // intended behavior.
    if (param_value && param_value_size != 0)
      std::memset(param_value, 0, param_value_size);
    // Likewise, if the device info query asks for the size of the return value
    // we tell it there is a single byte to avoid cases where the runtime tries
    // to allocate some random amount of memory for the return value.
    if (param_value_size_ret)
      *param_value_size_ret = 1;
    return PI_SUCCESS;
  }
  }
}

inline pi_result mock_piDeviceRetain(pi_device device) { return PI_SUCCESS; }

inline pi_result mock_piDeviceRelease(pi_device device) { return PI_SUCCESS; }

inline pi_result mock_piDevicePartition(
    pi_device device, const pi_device_partition_property *properties,
    pi_uint32 num_devices, pi_device *out_devices, pi_uint32 *out_num_devices) {
  return PI_SUCCESS;
}

inline pi_result
mock_piextDeviceGetNativeHandle(pi_device device,
                                pi_native_handle *nativeHandle) {
  *nativeHandle = reinterpret_cast<pi_native_handle>(device);
  return PI_SUCCESS;
}

inline pi_result mock_piextDeviceCreateWithNativeHandle(
    pi_native_handle nativeHandle, pi_platform platform, pi_device *device) {
  *device = reinterpret_cast<pi_device>(nativeHandle);
  retainDummyHandle(*device);
  return PI_SUCCESS;
}

inline pi_result mock_piextDeviceSelectBinary(pi_device device,
                                              pi_device_binary *binaries,
                                              pi_uint32 num_binaries,
                                              pi_uint32 *selected_binary_ind) {
  *selected_binary_ind = 0;
  return PI_SUCCESS;
}

inline pi_result
mock_piextGetDeviceFunctionPointer(pi_device device, pi_program program,
                                   const char *function_name,
                                   pi_uint64 *function_pointer_ret) {
  return PI_SUCCESS;
}

inline pi_result mock_piextGetGlobalVariablePointer(
    pi_device device, pi_program program, const char *global_variable_name,
    size_t *global_variable_size, void **global_variable_size_ret) {
  return PI_SUCCESS;
}

//
// Context
//
inline pi_result mock_piContextCreate(
    const pi_context_properties *properties, pi_uint32 num_devices,
    const pi_device *devices,
    void (*pfn_notify)(const char *errinfo, const void *private_info, size_t cb,
                       void *user_data),
    void *user_data, pi_context *ret_context) {
  *ret_context = createDummyHandle<pi_context>();
  return PI_SUCCESS;
}

inline pi_result mock_piContextGetInfo(pi_context context,
                                       pi_context_info param_name,
                                       size_t param_value_size,
                                       void *param_value,
                                       size_t *param_value_size_ret) {
  switch (param_name) {
  case PI_CONTEXT_INFO_NUM_DEVICES: {
    if (param_value)
      *static_cast<pi_uint32 *>(param_value) = 1;
    if (param_value_size_ret)
      *param_value_size_ret = sizeof(pi_uint32);
    return PI_SUCCESS;
  }
  default:
    return PI_SUCCESS;
  }
}

inline pi_result mock_piContextRetain(pi_context context) {
  retainDummyHandle(context);
  return PI_SUCCESS;
}

inline pi_result mock_piContextRelease(pi_context context) {
  releaseDummyHandle(context);
  return PI_SUCCESS;
}

inline pi_result mock_piextContextSetExtendedDeleter(
    pi_context context, pi_context_extended_deleter func, void *user_data) {
  return PI_SUCCESS;
}

inline pi_result
mock_piextContextGetNativeHandle(pi_context context,
                                 pi_native_handle *nativeHandle) {
  *nativeHandle = reinterpret_cast<pi_native_handle>(context);
  return PI_SUCCESS;
}

inline pi_result mock_piextContextCreateWithNativeHandle(
    pi_native_handle nativeHandle, pi_uint32 numDevices,
    const pi_device *devices, bool pluginOwnsNativeHandle,
    pi_context *context) {
  *context = reinterpret_cast<pi_context>(nativeHandle);
  retainDummyHandle(*context);
  return PI_SUCCESS;
}

//
// Queue
//
inline pi_result mock_piQueueCreate(pi_context context, pi_device device,
                                    pi_queue_properties properties,
                                    pi_queue *queue) {
  *queue = createDummyHandle<pi_queue>();
  return PI_SUCCESS;
}
inline pi_result mock_piextQueueCreate(pi_context context, pi_device device,
                                       pi_queue_properties *properties,
                                       pi_queue *queue) {
  *queue = createDummyHandle<pi_queue>();
  return PI_SUCCESS;
}

inline pi_result mock_piQueueGetInfo(pi_queue command_queue,
                                     pi_queue_info param_name,
                                     size_t param_value_size, void *param_value,
                                     size_t *param_value_size_ret) {
  switch (param_name) {
  case PI_QUEUE_INFO_DEVICE: {
    if (param_value)
      *static_cast<pi_device *>(param_value) = reinterpret_cast<pi_device>(1);
    if (param_value_size_ret)
      *param_value_size_ret = sizeof(pi_device);
    return PI_SUCCESS;
  }
  default:
    return PI_SUCCESS;
  }
}

inline pi_result mock_piQueueRetain(pi_queue command_queue) {
  retainDummyHandle(command_queue);
  return PI_SUCCESS;
}

inline pi_result mock_piQueueRelease(pi_queue command_queue) {
  releaseDummyHandle(command_queue);
  return PI_SUCCESS;
}

inline pi_result mock_piQueueFinish(pi_queue command_queue) {
  return PI_SUCCESS;
}

inline pi_result mock_piQueueFlush(pi_queue command_queue) {
  return PI_SUCCESS;
}

inline pi_result mock_piextQueueGetNativeHandle(pi_queue queue,
                                                pi_native_handle *nativeHandle,
                                                int32_t *nativeHandleDesc) {
  *nativeHandle = reinterpret_cast<pi_native_handle>(queue);
  return PI_SUCCESS;
}

inline pi_result mock_piextQueueCreateWithNativeHandle(
    pi_native_handle nativeHandle, int32_t nativeHandleDesc, pi_context context,
    pi_device device, bool pluginOwnsNativeHandle,
    pi_queue_properties *Properties, pi_queue *queue) {
  *queue = reinterpret_cast<pi_queue>(nativeHandle);
  retainDummyHandle(*queue);
  return PI_SUCCESS;
}

//
// Memory
//
inline pi_result
mock_piMemBufferCreate(pi_context context, pi_mem_flags flags, size_t size,
                       void *host_ptr, pi_mem *ret_mem,
                       const pi_mem_properties *properties = nullptr) {
  if (host_ptr && flags & PI_MEM_FLAGS_HOST_PTR_USE)
    *ret_mem = createDummyHandleWithData<pi_mem>(
        reinterpret_cast<unsigned char *>(host_ptr));
  else
    *ret_mem = createDummyHandle<pi_mem>(size);
  return PI_SUCCESS;
}

inline pi_result mock_piMemImageCreate(pi_context context, pi_mem_flags flags,
                                       const pi_image_format *image_format,
                                       const pi_image_desc *image_desc,
                                       void *host_ptr, pi_mem *ret_mem) {
  assert(false &&
         "TODO: mock_piMemImageCreate handle allocation size correctly");
  *ret_mem = createDummyHandle<pi_mem>(/*size=*/1024 * 16);
  return PI_SUCCESS;
}

inline pi_result
mock_piextMemUnsampledImageHandleDestroy(pi_context context, pi_device device,
                                         pi_image_handle handle) {
  return PI_SUCCESS;
}

inline pi_result
mock_piextMemSampledImageHandleDestroy(pi_context context, pi_device device,
                                       pi_image_handle handle) {
  return PI_SUCCESS;
}

inline pi_result mock_piextMemImageAllocate(pi_context context,
                                            pi_device device,
                                            pi_image_format *image_format,
                                            pi_image_desc *image_desc,
                                            pi_image_mem_handle *ret_mem) {
  return PI_SUCCESS;
}

inline pi_result mock_piextMemMipmapGetLevel(pi_context context,
                                             pi_device device,
                                             pi_image_mem_handle mip_mem,
                                             unsigned int level,
                                             pi_image_mem_handle *ret_mem) {
  return PI_SUCCESS;
}

inline pi_result mock_piextMemImageFree(pi_context context, pi_device device,
                                        pi_image_mem_handle memory_handle) {
  return PI_SUCCESS;
}

inline pi_result mock_piextMemMipmapFree(pi_context context, pi_device device,
                                         pi_image_mem_handle memory_handle) {
  return PI_SUCCESS;
}

inline pi_result mock_piextMemUnsampledImageCreate(
    pi_context context, pi_device device, pi_image_mem_handle img_mem,
    pi_image_format *image_format, pi_image_desc *desc,
    pi_image_handle *ret_handle) {
  return PI_SUCCESS;
}

[[deprecated("This function has been deprecated in favor of "
             "`piextImportExternalMemory`")]]
inline pi_result
mock_piextMemImportOpaqueFD(pi_context context, pi_device device, size_t size,
                            int file_descriptor,
                            pi_interop_mem_handle *ret_handle) {
  return PI_SUCCESS;
}

inline pi_result mock_piextMemMapExternalArray(pi_context context,
                                               pi_device device,
                                               pi_image_format *image_format,
                                               pi_image_desc *image_desc,
                                               pi_interop_mem_handle mem_handle,
                                               pi_image_mem_handle *ret_mem) {
  return PI_SUCCESS;
}

inline pi_result mock_piextMemReleaseInterop(pi_context context,
                                             pi_device device,
                                             pi_interop_mem_handle ext_mem) {
  return PI_SUCCESS;
}

[[deprecated("This function has been deprecated in favor of "
             "`piextImportExternalSemaphore`")]]
inline pi_result mock_piextImportExternalSemaphoreOpaqueFD(
    pi_context context, pi_device device, int file_descriptor,
    pi_interop_semaphore_handle *ret_handle) {
  return PI_SUCCESS;
}

inline pi_result mock_piextImportExternalSemaphore(
    pi_context context, pi_device device,
    pi_external_semaphore_descriptor *sem_descriptor,
    pi_interop_semaphore_handle *ret_handle) {
  return PI_SUCCESS;
}

inline pi_result
mock_piextImportExternalMemory(pi_context context, pi_device device,
                               pi_external_mem_descriptor *mem_descriptor,
                               pi_interop_mem_handle *ret_handle) {
  return PI_SUCCESS;
}

inline pi_result
mock_piextDestroyExternalSemaphore(pi_context context, pi_device device,
                                   pi_interop_semaphore_handle sem_handle) {
  return PI_SUCCESS;
}

inline pi_result mock_piextWaitExternalSemaphore(
    pi_queue command_queue, pi_interop_semaphore_handle sem_handle,
    bool has_wait_value, uint64_t wait_value, pi_uint32 num_events_in_wait_list,
    const pi_event *event_wait_list, pi_event *event) {
  return PI_SUCCESS;
}

inline pi_result mock_piextSignalExternalSemaphore(
    pi_queue command_queue, pi_interop_semaphore_handle sem_handle,
    bool has_signal_value, uint64_t signal_value,
    pi_uint32 num_events_in_wait_list, const pi_event *event_wait_list,
    pi_event *event) {
  return PI_SUCCESS;
}

inline pi_result mock_piextMemUnsampledImageCreateInterop(
    pi_context context, pi_device device, pi_image_format *image_format,
    pi_image_desc *desc, pi_interop_mem_handle ext_mem_handle,
    pi_image_handle *ret_img_handle) {
  return PI_SUCCESS;
}

inline pi_result mock_piextMemSampledImageCreateInterop(
    pi_context context, pi_device device, pi_image_format *image_format,
    pi_image_desc *desc, pi_sampler sampler,
    pi_interop_mem_handle ext_mem_handle, pi_image_handle *ret_img_handle) {
  return PI_SUCCESS;
}

inline pi_result mock_piextMemSampledImageCreate(
    pi_context context, pi_device device, pi_image_mem_handle img_mem,
    pi_image_format *image_format, pi_image_desc *desc, pi_sampler sampler,
    pi_image_handle *ret_handle) {
  return PI_SUCCESS;
}

inline pi_result mock_piextBindlessImageSamplerCreate(
    pi_context context, const pi_sampler_properties *sampler_properties,
    const float minMipmapLevelClamp, const float maxMipmapLevelClamp,
    const float maxAnisotropy, pi_sampler *result_sampler) {
  *result_sampler = createDummyHandle<pi_sampler>();
  return PI_SUCCESS;
}

inline pi_result mock_piextMemImageCopy(
    pi_queue command_queue, void *dst_ptr, void *src_ptr,
    const pi_image_format *image_format, const pi_image_desc *image_desc,
    const pi_image_copy_flags flags, pi_image_offset src_offset,
    pi_image_offset dst_offset, pi_image_region copy_extent,
    pi_image_region host_extent, pi_uint32 num_events_in_wait_list,
    const pi_event *event_wait_list, pi_event *event) {
  return PI_SUCCESS;
}

inline pi_result mock_piextMemImageGetInfo(const pi_image_mem_handle mem_handle,
                                           pi_image_info param_name,
                                           void *param_value,
                                           size_t *param_value_size_ret) {
  return PI_SUCCESS;
}

inline pi_result mock_piMemGetInfo(pi_mem mem, pi_mem_info param_name,
                                   size_t param_value_size, void *param_value,
                                   size_t *param_value_size_ret) {
  return PI_SUCCESS;
}

inline pi_result mock_piMemImageGetInfo(pi_mem image, pi_image_info param_name,
                                        size_t param_value_size,
                                        void *param_value,
                                        size_t *param_value_size_ret) {
  return PI_SUCCESS;
}

inline pi_result mock_piMemRetain(pi_mem mem) {
  retainDummyHandle(mem);
  return PI_SUCCESS;
}

inline pi_result mock_piMemRelease(pi_mem mem) {
  releaseDummyHandle(mem);
  return PI_SUCCESS;
}

inline pi_result
mock_piMemBufferPartition(pi_mem buffer, pi_mem_flags flags,
                          pi_buffer_create_type buffer_create_type,
                          void *buffer_create_info, pi_mem *ret_mem) {
  // Create a sub buf without memory as we will reuse parent's one
  *ret_mem = createDummyHandle<pi_mem>(/*size=*/0);

  auto parentDummyHandle = reinterpret_cast<DummyHandlePtrT>(buffer);
  auto childDummyHandle = reinterpret_cast<DummyHandlePtrT>(*ret_mem);

  auto region = reinterpret_cast<pi_buffer_region>(buffer_create_info);

  // Point the sub buf to the original buf memory
  childDummyHandle->MData = parentDummyHandle->MData + region->origin;

  return PI_SUCCESS;
}

inline pi_result mock_piextMemGetNativeHandle(pi_mem mem, pi_device dev,
                                              pi_native_handle *nativeHandle) {
  *nativeHandle = reinterpret_cast<pi_native_handle>(mem);
  return PI_SUCCESS;
}

inline pi_result
mock_piextMemCreateWithNativeHandle(pi_native_handle nativeHandle,
                                    pi_context context, bool ownNativeHandle,
                                    pi_mem *mem) {
  *mem = reinterpret_cast<pi_mem>(nativeHandle);
  retainDummyHandle(*mem);
  return PI_SUCCESS;
}

inline pi_result mock_piextMemImageCreateWithNativeHandle(
    pi_native_handle NativeHandle, pi_context Context, bool OwnNativeHandle,
    const pi_image_format *ImageFormat, const pi_image_desc *ImageDesc,
    pi_mem *RetImage) {
  *RetImage = reinterpret_cast<pi_mem>(NativeHandle);
  retainDummyHandle(*RetImage);
  return PI_SUCCESS;
}

//
// Program
//

inline pi_result mock_piProgramCreate(pi_context context, const void *il,
                                      size_t length, pi_program *res_program) {
  *res_program = createDummyHandle<pi_program>();
  return PI_SUCCESS;
}

inline pi_result mock_piProgramCreateWithBinary(
    pi_context context, pi_uint32 num_devices, const pi_device *device_list,
    const size_t *lengths, const unsigned char **binaries,
    size_t num_metadata_entries, const pi_device_binary_property *metadata,
    pi_int32 *binary_status, pi_program *ret_program) {
  *ret_program = createDummyHandle<pi_program>();
  return PI_SUCCESS;
}

inline pi_result mock_piProgramGetInfo(pi_program program,
                                       pi_program_info param_name,
                                       size_t param_value_size,
                                       void *param_value,
                                       size_t *param_value_size_ret) {

  switch (param_name) {
  case PI_PROGRAM_INFO_NUM_DEVICES: {
    if (param_value)
      *static_cast<unsigned int *>(param_value) = 1;
    if (param_value_size_ret)
      *param_value_size_ret = sizeof(size_t);
    return PI_SUCCESS;
  }
  case PI_PROGRAM_INFO_BINARY_SIZES: {
    if (param_value)
      *static_cast<size_t *>(param_value) = 1;
    if (param_value_size_ret)
      *param_value_size_ret = sizeof(size_t);
    return PI_SUCCESS;
  }
  case PI_PROGRAM_INFO_BINARIES: {
    if (param_value)
      **static_cast<unsigned char **>(param_value) = 1;
    if (param_value_size_ret)
      *param_value_size_ret = sizeof(unsigned char);
    return PI_SUCCESS;
  }
  default: {
    // TODO: Buildlog requires this but not any actual data afterwards.
    //       This should be investigated. Should this be moved to that test?
    if (param_value_size_ret)
      *param_value_size_ret = sizeof(size_t);
    return PI_SUCCESS;
  }
  }
}

inline pi_result
mock_piProgramLink(pi_context context, pi_uint32 num_devices,
                   const pi_device *device_list, const char *options,
                   pi_uint32 num_input_programs,
                   const pi_program *input_programs,
                   void (*pfn_notify)(pi_program program, void *user_data),
                   void *user_data, pi_program *ret_program) {
  *ret_program = createDummyHandle<pi_program>();
  return PI_SUCCESS;
}

inline pi_result mock_piProgramCompile(
    pi_program program, pi_uint32 num_devices, const pi_device *device_list,
    const char *options, pi_uint32 num_input_headers,
    const pi_program *input_headers, const char **header_include_names,
    void (*pfn_notify)(pi_program program, void *user_data), void *user_data) {
  return PI_SUCCESS;
}

inline pi_result
mock_piProgramBuild(pi_program program, pi_uint32 num_devices,
                    const pi_device *device_list, const char *options,
                    void (*pfn_notify)(pi_program program, void *user_data),
                    void *user_data) {
  return PI_SUCCESS;
}

inline pi_result mock_piProgramGetBuildInfo(
    pi_program program, pi_device device, _pi_program_build_info param_name,
    size_t param_value_size, void *param_value, size_t *param_value_size_ret) {
  return PI_SUCCESS;
}

inline pi_result mock_piProgramRetain(pi_program program) {
  retainDummyHandle(program);
  return PI_SUCCESS;
}

inline pi_result mock_piProgramRelease(pi_program program) {
  releaseDummyHandle(program);
  return PI_SUCCESS;
}

inline pi_result
mock_piextProgramSetSpecializationConstant(pi_program prog, pi_uint32 spec_id,
                                           size_t spec_size,
                                           const void *spec_value) {
  return PI_SUCCESS;
}

inline pi_result
mock_piextProgramGetNativeHandle(pi_program program,
                                 pi_native_handle *nativeHandle) {
  *nativeHandle = reinterpret_cast<pi_native_handle>(program);
  return PI_SUCCESS;
}

inline pi_result mock_piextProgramCreateWithNativeHandle(
    pi_native_handle nativeHandle, pi_context context,
    bool pluginOwnsNativeHandle, pi_program *program) {
  *program = reinterpret_cast<pi_program>(nativeHandle);
  retainDummyHandle(*program);
  return PI_SUCCESS;
}

//
// Kernel
//

inline pi_result mock_piKernelCreate(pi_program program,
                                     const char *kernel_name,
                                     pi_kernel *ret_kernel) {
  *ret_kernel = createDummyHandle<pi_kernel>();
  return PI_SUCCESS;
}

inline pi_result mock_piKernelSetArg(pi_kernel kernel, pi_uint32 arg_index,
                                     size_t arg_size, const void *arg_value) {
  return PI_SUCCESS;
}

inline pi_result mock_piKernelGetInfo(pi_kernel kernel,
                                      pi_kernel_info param_name,
                                      size_t param_value_size,
                                      void *param_value,
                                      size_t *param_value_size_ret) {
  return PI_SUCCESS;
}

inline pi_result mock_piKernelGetGroupInfo(pi_kernel kernel, pi_device device,
                                           pi_kernel_group_info param_name,
                                           size_t param_value_size,
                                           void *param_value,
                                           size_t *param_value_size_ret) {
  switch (param_name) {
  case PI_KERNEL_GROUP_INFO_WORK_GROUP_SIZE: {
    if (param_value) {
      auto RealVal = reinterpret_cast<size_t *>(param_value);
      RealVal[0] = 0;
      RealVal[1] = 0;
      RealVal[2] = 0;
    }
    if (param_value_size_ret)
      *param_value_size_ret = 3 * sizeof(size_t);
    return PI_SUCCESS;
  }
  default: {
    return PI_SUCCESS;
  }
  }
}

inline pi_result mock_piKernelGetSubGroupInfo(
    pi_kernel kernel, pi_device device, pi_kernel_sub_group_info param_name,
    size_t input_value_size, const void *input_value, size_t param_value_size,
    void *param_value, size_t *param_value_size_ret) {
  return PI_SUCCESS;
}

inline pi_result mock_piKernelRetain(pi_kernel kernel) {
  retainDummyHandle(kernel);
  return PI_SUCCESS;
}

inline pi_result mock_piKernelRelease(pi_kernel kernel) {
  releaseDummyHandle(kernel);
  return PI_SUCCESS;
}

inline pi_result mock_piextKernelSetArgPointer(pi_kernel kernel,
                                               pi_uint32 arg_index,
                                               size_t arg_size,
                                               const void *arg_value) {
  return PI_SUCCESS;
}

inline pi_result mock_piKernelSetExecInfo(pi_kernel kernel,
                                          pi_kernel_exec_info value_name,
                                          size_t param_value_size,
                                          const void *param_value) {
  return PI_SUCCESS;
}

inline pi_result mock_piextKernelCreateWithNativeHandle(
    pi_native_handle nativeHandle, pi_context context, pi_program program,
    bool pluginOwnsNativeHandle, pi_kernel *kernel) {

  *kernel = reinterpret_cast<pi_kernel>(nativeHandle);
  retainDummyHandle(*kernel);
  return PI_SUCCESS;
}

inline pi_result
mock_piextKernelGetNativeHandle(pi_kernel kernel,
                                pi_native_handle *nativeHandle) {
  *nativeHandle = reinterpret_cast<pi_native_handle>(kernel);
  return PI_SUCCESS;
}

inline pi_result mock_piextKernelSuggestMaxCooperativeGroupCount(
    pi_kernel kernel, size_t local_work_size, size_t dynamic_shared_memory_size,
    pi_uint32 *group_count_ret) {
  *group_count_ret = 1;
  return PI_SUCCESS;
}

//
// Events
//
inline pi_result mock_piEventCreate(pi_context context, pi_event *ret_event) {
  *ret_event = createDummyHandle<pi_event>();
  return PI_SUCCESS;
}

inline pi_result mock_piEventGetInfo(pi_event event, pi_event_info param_name,
                                     size_t param_value_size, void *param_value,
                                     size_t *param_value_size_ret) {
  switch (param_name) {
  case PI_EVENT_INFO_COMMAND_EXECUTION_STATUS: {
    if (param_value)
      *static_cast<pi_event_status *>(param_value) = PI_EVENT_SUBMITTED;
    if (param_value_size_ret)
      *param_value_size_ret = sizeof(pi_event_status);
    return PI_SUCCESS;
  }
  default: {
    return PI_SUCCESS;
  }
  }
}

inline pi_result mock_piEventGetProfilingInfo(pi_event event,
                                              pi_profiling_info param_name,
                                              size_t param_value_size,
                                              void *param_value,
                                              size_t *param_value_size_ret) {
  return PI_SUCCESS;
}

inline pi_result mock_piEventsWait(pi_uint32 num_events,
                                   const pi_event *event_list) {
  return PI_SUCCESS;
}

inline pi_result mock_piEventSetCallback(
    pi_event event, pi_int32 command_exec_callback_type,
    void (*pfn_notify)(pi_event event, pi_int32 event_command_status,
                       void *user_data),
    void *user_data) {
  return PI_SUCCESS;
}

inline pi_result mock_piEventSetStatus(pi_event event,
                                       pi_int32 execution_status) {
  return PI_SUCCESS;
}

inline pi_result mock_piEventRetain(pi_event event) {
  retainDummyHandle(event);
  return PI_SUCCESS;
}

inline pi_result mock_piEventRelease(pi_event event) {
  releaseDummyHandle(event);
  return PI_SUCCESS;
}

inline pi_result
mock_piextEventGetNativeHandle(pi_event event, pi_native_handle *nativeHandle) {
  *nativeHandle = reinterpret_cast<pi_native_handle>(event);
  return PI_SUCCESS;
}

inline pi_result
mock_piextEventCreateWithNativeHandle(pi_native_handle nativeHandle,
                                      pi_context context, bool ownNativeHandle,
                                      pi_event *event) {
  *event = reinterpret_cast<pi_event>(nativeHandle);
  retainDummyHandle(*event);
  return PI_SUCCESS;
}

inline pi_result mock_piEnqueueTimestampRecordingExp(
    pi_queue queue, pi_bool blocking, pi_uint32 num_events_in_wait_list,
    const pi_event *event_wait_list, pi_event *event) {
  *event = createDummyHandle<pi_event>();
  return PI_SUCCESS;
}

//
// Sampler
//
inline pi_result
mock_piSamplerCreate(pi_context context,
                     const pi_sampler_properties *sampler_properties,
                     pi_sampler *result_sampler) {
  *result_sampler = createDummyHandle<pi_sampler>();
  return PI_SUCCESS;
}

inline pi_result mock_piSamplerGetInfo(pi_sampler sampler,
                                       pi_sampler_info param_name,
                                       size_t param_value_size,
                                       void *param_value,
                                       size_t *param_value_size_ret) {
  return PI_SUCCESS;
}

inline pi_result mock_piSamplerRetain(pi_sampler sampler) {
  retainDummyHandle(sampler);
  return PI_SUCCESS;
}

inline pi_result mock_piSamplerRelease(pi_sampler sampler) {
  releaseDummyHandle(sampler);
  return PI_SUCCESS;
}

//
// Queue Commands
//
inline pi_result mock_piEnqueueKernelLaunch(
    pi_queue queue, pi_kernel kernel, pi_uint32 work_dim,
    const size_t *global_work_offset, const size_t *global_work_size,
    const size_t *local_work_size, pi_uint32 num_events_in_wait_list,
    const pi_event *event_wait_list, pi_event *event) {
  if (event)
    *event = createDummyHandle<pi_event>();
  return PI_SUCCESS;
}

inline pi_result mock_piextEnqueueCooperativeKernelLaunch(
    pi_queue queue, pi_kernel kernel, pi_uint32 work_dim,
    const size_t *global_work_offset, const size_t *global_work_size,
    const size_t *local_work_size, pi_uint32 num_events_in_wait_list,
    const pi_event *event_wait_list, pi_event *event) {
  if (event)
    *event = createDummyHandle<pi_event>();
  return PI_SUCCESS;
}

inline pi_result mock_piEnqueueEventsWait(pi_queue command_queue,
                                          pi_uint32 num_events_in_wait_list,
                                          const pi_event *event_wait_list,
                                          pi_event *event) {
  if (event)
    *event = createDummyHandle<pi_event>();
  return PI_SUCCESS;
}

inline pi_result mock_piEnqueueEventsWaitWithBarrier(
    pi_queue command_queue, pi_uint32 num_events_in_wait_list,
    const pi_event *event_wait_list, pi_event *event) {
  if (event)
    *event = createDummyHandle<pi_event>();
  return PI_SUCCESS;
}

inline pi_result
mock_piEnqueueMemBufferRead(pi_queue queue, pi_mem buffer,
                            pi_bool blocking_read, size_t offset, size_t size,
                            void *ptr, pi_uint32 num_events_in_wait_list,
                            const pi_event *event_wait_list, pi_event *event) {
  if (event)
    *event = createDummyHandle<pi_event>();
  return PI_SUCCESS;
}

inline pi_result mock_piEnqueueMemBufferReadRect(
    pi_queue command_queue, pi_mem buffer, pi_bool blocking_read,
    pi_buff_rect_offset buffer_offset, pi_buff_rect_offset host_offset,
    pi_buff_rect_region region, size_t buffer_row_pitch,
    size_t buffer_slice_pitch, size_t host_row_pitch, size_t host_slice_pitch,
    void *ptr, pi_uint32 num_events_in_wait_list,
    const pi_event *event_wait_list, pi_event *event) {
  if (event)
    *event = createDummyHandle<pi_event>();
  return PI_SUCCESS;
}

inline pi_result
mock_piEnqueueMemBufferWrite(pi_queue command_queue, pi_mem buffer,
                             pi_bool blocking_write, size_t offset, size_t size,
                             const void *ptr, pi_uint32 num_events_in_wait_list,
                             const pi_event *event_wait_list, pi_event *event) {
  if (event)
    *event = createDummyHandle<pi_event>();
  return PI_SUCCESS;
}

inline pi_result mock_piEnqueueMemBufferWriteRect(
    pi_queue command_queue, pi_mem buffer, pi_bool blocking_write,
    pi_buff_rect_offset buffer_offset, pi_buff_rect_offset host_offset,
    pi_buff_rect_region region, size_t buffer_row_pitch,
    size_t buffer_slice_pitch, size_t host_row_pitch, size_t host_slice_pitch,
    const void *ptr, pi_uint32 num_events_in_wait_list,
    const pi_event *event_wait_list, pi_event *event) {
  if (event)
    *event = createDummyHandle<pi_event>();
  return PI_SUCCESS;
}

inline pi_result
mock_piEnqueueMemBufferCopy(pi_queue command_queue, pi_mem src_buffer,
                            pi_mem dst_buffer, size_t src_offset,
                            size_t dst_offset, size_t size,
                            pi_uint32 num_events_in_wait_list,
                            const pi_event *event_wait_list, pi_event *event) {
  if (event)
    *event = createDummyHandle<pi_event>();
  return PI_SUCCESS;
}

inline pi_result mock_piEnqueueMemBufferCopyRect(
    pi_queue command_queue, pi_mem src_buffer, pi_mem dst_buffer,
    pi_buff_rect_offset src_origin, pi_buff_rect_offset dst_origin,
    pi_buff_rect_region region, size_t src_row_pitch, size_t src_slice_pitch,
    size_t dst_row_pitch, size_t dst_slice_pitch,
    pi_uint32 num_events_in_wait_list, const pi_event *event_wait_list,
    pi_event *event) {
  if (event)
    *event = createDummyHandle<pi_event>();
  return PI_SUCCESS;
}

inline pi_result mock_piEnqueueMemBufferFill(pi_queue command_queue,
                                             pi_mem buffer, const void *pattern,
                                             size_t pattern_size, size_t offset,
                                             size_t size,
                                             pi_uint32 num_events_in_wait_list,
                                             const pi_event *event_wait_list,
                                             pi_event *event) {
  if (event)
    *event = createDummyHandle<pi_event>();
  return PI_SUCCESS;
}

inline pi_result mock_piEnqueueMemImageRead(
    pi_queue command_queue, pi_mem image, pi_bool blocking_read,
    pi_image_offset origin, pi_image_region region, size_t row_pitch,
    size_t slice_pitch, void *ptr, pi_uint32 num_events_in_wait_list,
    const pi_event *event_wait_list, pi_event *event) {
  if (event)
    *event = createDummyHandle<pi_event>();
  return PI_SUCCESS;
}

inline pi_result
mock_piEnqueueMemImageWrite(pi_queue command_queue, pi_mem image,
                            pi_bool blocking_write, pi_image_offset origin,
                            pi_image_region region, size_t input_row_pitch,
                            size_t input_slice_pitch, const void *ptr,
                            pi_uint32 num_events_in_wait_list,
                            const pi_event *event_wait_list, pi_event *event) {
  if (event)
    *event = createDummyHandle<pi_event>();
  return PI_SUCCESS;
}

inline pi_result
mock_piEnqueueMemImageCopy(pi_queue command_queue, pi_mem src_image,
                           pi_mem dst_image, pi_image_offset src_origin,
                           pi_image_offset dst_origin, pi_image_region region,
                           pi_uint32 num_events_in_wait_list,
                           const pi_event *event_wait_list, pi_event *event) {
  if (event)
    *event = createDummyHandle<pi_event>();
  return PI_SUCCESS;
}

inline pi_result
mock_piEnqueueMemImageFill(pi_queue command_queue, pi_mem image,
                           const void *fill_color, const size_t *origin,
                           const size_t *region,
                           pi_uint32 num_events_in_wait_list,
                           const pi_event *event_wait_list, pi_event *event) {
  if (event)
    *event = createDummyHandle<pi_event>();
  return PI_SUCCESS;
}

inline pi_result mock_piEnqueueMemBufferMap(pi_queue command_queue,
                                            pi_mem buffer, pi_bool blocking_map,
                                            pi_map_flags map_flags,
                                            size_t offset, size_t size,
                                            pi_uint32 num_events_in_wait_list,
                                            const pi_event *event_wait_list,
                                            pi_event *event, void **ret_map) {
  if (event)
    *event = createDummyHandle<pi_event>();

  auto parentDummyHandle = reinterpret_cast<DummyHandlePtrT>(buffer);
  *ret_map = (void *)(parentDummyHandle->MData);
  return PI_SUCCESS;
}

inline pi_result mock_piEnqueueMemUnmap(pi_queue command_queue, pi_mem memobj,
                                        void *mapped_ptr,
                                        pi_uint32 num_events_in_wait_list,
                                        const pi_event *event_wait_list,
                                        pi_event *event) {
  if (event)
    *event = createDummyHandle<pi_event>();
  return PI_SUCCESS;
}

inline pi_result
mock_piextKernelSetArgMemObj(pi_kernel kernel, pi_uint32 arg_index,
                             const pi_mem_obj_property *arg_properties,
                             const pi_mem *arg_value) {
  return PI_SUCCESS;
}

inline pi_result mock_piextKernelSetArgSampler(pi_kernel kernel,
                                               pi_uint32 arg_index,
                                               const pi_sampler *arg_value) {
  return PI_SUCCESS;
}

///
// USM
///
inline pi_result mock_piextUSMHostAlloc(void **result_ptr, pi_context context,
                                        pi_usm_mem_properties *properties,
                                        size_t size, pi_uint32 alignment) {
  assert(alignment < 16 && "TODO: mock_piextUSMHostAlloc handle alignment");
  *result_ptr = createDummyHandle<void *>(size);
  return PI_SUCCESS;
}

inline pi_result mock_piextUSMDeviceAlloc(void **result_ptr, pi_context context,
                                          pi_device device,
                                          pi_usm_mem_properties *properties,
                                          size_t size, pi_uint32 alignment) {
  assert(alignment < 16 && "TODO: mock_piextUSMHostAlloc handle alignment");
  *result_ptr = createDummyHandle<void *>(size);
  return PI_SUCCESS;
}

inline pi_result mock_piextUSMSharedAlloc(void **result_ptr, pi_context context,
                                          pi_device device,
                                          pi_usm_mem_properties *properties,
                                          size_t size, pi_uint32 alignment) {
  assert(alignment < 16 && "TODO: mock_piextUSMHostAlloc handle alignment");
  *result_ptr = createDummyHandle<void *>(size);
  return PI_SUCCESS;
}

inline pi_result mock_piextUSMPitchedAlloc(void **result_ptr,
                                           size_t *result_pitch,
                                           pi_context context, pi_device device,
                                           pi_usm_mem_properties *properties,
                                           size_t width_in_bytes, size_t height,
                                           unsigned int element_size_bytes) {
  *result_ptr = createDummyHandle<void *>(width_in_bytes * height);
  return PI_SUCCESS;
}

inline pi_result mock_piextUSMFree(pi_context context, void *ptr) {
  return PI_SUCCESS;
}

<<<<<<< HEAD
inline pi_result mock_piextUSMEnqueueFill(pi_queue queue, void *ptr,
                                          const void *pattern,
                                          size_t patternSize, size_t count,
                                          pi_uint32 num_events_in_waitlist,
                                          const pi_event *events_waitlist,
                                          pi_event *event) {
  *event = createDummyHandle<pi_event>();
=======
inline pi_result mock_piextUSMEnqueueMemset(pi_queue queue, void *ptr,
                                            pi_int32 value, size_t count,
                                            pi_uint32 num_events_in_waitlist,
                                            const pi_event *events_waitlist,
                                            pi_event *event) {
  if (event)
    *event = createDummyHandle<pi_event>();
>>>>>>> 4cb0518d
  return PI_SUCCESS;
}

inline pi_result mock_piextUSMEnqueueMemcpy(pi_queue queue, pi_bool blocking,
                                            void *dst_ptr, const void *src_ptr,
                                            size_t size,
                                            pi_uint32 num_events_in_waitlist,
                                            const pi_event *events_waitlist,
                                            pi_event *event) {
  if (event)
    *event = createDummyHandle<pi_event>();
  return PI_SUCCESS;
}

inline pi_result mock_piextUSMEnqueuePrefetch(pi_queue queue, const void *ptr,
                                              size_t size,
                                              pi_usm_migration_flags flags,
                                              pi_uint32 num_events_in_waitlist,
                                              const pi_event *events_waitlist,
                                              pi_event *event) {
  if (event)
    *event = createDummyHandle<pi_event>();
  return PI_SUCCESS;
}

inline pi_result mock_piextUSMEnqueueMemAdvise(pi_queue queue, const void *ptr,
                                               size_t length,
                                               pi_mem_advice advice,
                                               pi_event *event) {
  if (event)
    *event = createDummyHandle<pi_event>();
  return PI_SUCCESS;
}

inline pi_result mock_piextUSMGetMemAllocInfo(
    pi_context context, const void *ptr, pi_mem_alloc_info param_name,
    size_t param_value_size, void *param_value, size_t *param_value_size_ret) {
  return PI_SUCCESS;
}

inline pi_result mock_piextUSMEnqueueFill2D(pi_queue queue, void *ptr,
                                            size_t pitch, size_t pattern_size,
                                            const void *pattern, size_t width,
                                            size_t height,
                                            pi_uint32 num_events_in_waitlist,
                                            const pi_event *events_waitlist,
                                            pi_event *event) {
  return PI_SUCCESS;
}

inline pi_result mock_piextUSMEnqueueMemset2D(pi_queue queue, void *ptr,
                                              size_t pitch, int value,
                                              size_t width, size_t height,
                                              pi_uint32 num_events_in_waitlist,
                                              const pi_event *events_waitlist,
                                              pi_event *event) {
  return PI_SUCCESS;
}

inline pi_result
mock_piextUSMEnqueueMemcpy2D(pi_queue queue, pi_bool blocking, void *dst_ptr,
                             size_t dst_pitch, const void *src_ptr,
                             size_t src_pitch, size_t width, size_t height,
                             pi_uint32 num_events_in_waitlist,
                             const pi_event *events_waitlist, pi_event *event) {
  return PI_SUCCESS;
}

inline pi_result mock_piextEnqueueDeviceGlobalVariableWrite(
    pi_queue queue, pi_program program, const char *name,
    pi_bool blocking_write, size_t count, size_t offset, const void *src,
    pi_uint32 num_events_in_wait_list, const pi_event *event_wait_list,
    pi_event *event) {
  if (event)
    *event = createDummyHandle<pi_event>();
  return PI_SUCCESS;
}

inline pi_result mock_piextEnqueueDeviceGlobalVariableRead(
    pi_queue queue, pi_program program, const char *name, pi_bool blocking_read,
    size_t count, size_t offset, void *dst, pi_uint32 num_events_in_wait_list,
    const pi_event *event_wait_list, pi_event *event) {
  if (event)
    *event = createDummyHandle<pi_event>();
  return PI_SUCCESS;
}

inline pi_result
mock_piextVirtualMemGranularityGetInfo(pi_context, pi_device,
                                       pi_virtual_mem_granularity_info, size_t,
                                       void *, size_t *) {
  return PI_SUCCESS;
}

inline pi_result
mock_piextPhysicalMemCreate(pi_context, pi_device, size_t,
                            pi_physical_mem *ret_physical_mem) {
  *ret_physical_mem = createDummyHandle<pi_physical_mem>();
  return PI_SUCCESS;
}

inline pi_result mock_piextPhysicalMemRetain(pi_physical_mem) {
  return PI_SUCCESS;
}

inline pi_result mock_piextPhysicalMemRelease(pi_physical_mem) {
  return PI_SUCCESS;
}

inline pi_result mock_piextVirtualMemReserve(pi_context, const void *start,
                                             size_t range_size,
                                             void **ret_ptr) {
  *ret_ptr =
      start ? const_cast<void *>(start) : createDummyHandle<void *>(range_size);
  return PI_SUCCESS;
}

inline pi_result mock_piextVirtualMemFree(pi_context, const void *, size_t) {
  return PI_SUCCESS;
}

inline pi_result mock_piextVirtualMemMap(pi_context, const void *, size_t,
                                         pi_physical_mem, size_t,
                                         pi_virtual_access_flags) {
  return PI_SUCCESS;
}

inline pi_result mock_piextVirtualMemUnmap(pi_context, const void *, size_t) {
  return PI_SUCCESS;
}

inline pi_result mock_piextVirtualMemSetAccess(pi_context, const void *, size_t,
                                               pi_virtual_access_flags) {
  return PI_SUCCESS;
}

inline pi_result mock_piextVirtualMemGetInfo(pi_context, const void *, size_t,
                                             pi_virtual_mem_info, size_t,
                                             void *, size_t *) {
  return PI_SUCCESS;
}

inline pi_result mock_piextPluginGetOpaqueData(void *opaque_data_param,
                                               void **opaque_data_return) {
  return PI_SUCCESS;
}

inline pi_result
mock_piextCommandBufferCreate(pi_context context, pi_device device,
                              const pi_ext_command_buffer_desc *desc,
                              pi_ext_command_buffer *ret_command_buffer) {
  *ret_command_buffer = createDummyHandle<pi_ext_command_buffer>();
  return PI_SUCCESS;
}

inline pi_result
mock_piextCommandBufferRetain(pi_ext_command_buffer command_buffer) {
  retainDummyHandle(command_buffer);
  return PI_SUCCESS;
}

inline pi_result
mock_piextCommandBufferRelease(pi_ext_command_buffer command_buffer) {
  releaseDummyHandle(command_buffer);
  return PI_SUCCESS;
}

inline pi_result
mock_piextCommandBufferFinalize(pi_ext_command_buffer command_buffer) {
  return PI_SUCCESS;
}

inline pi_result mock_piextCommandBufferNDRangeKernel(
    pi_ext_command_buffer command_buffer, pi_kernel kernel, pi_uint32 work_dim,
    const size_t *global_work_offset, const size_t *global_work_size,
    const size_t *local_work_size, pi_uint32 num_sync_points_in_wait_list,
    const pi_ext_sync_point *sync_point_wait_list,
    pi_ext_sync_point *sync_point, pi_ext_command_buffer_command *command) {
  return PI_SUCCESS;
}

inline pi_result mock_piextCommandBufferMemcpyUSM(
    pi_ext_command_buffer command_buffer, void *dst_ptr, const void *src_ptr,
    size_t size, pi_uint32 num_sync_points_in_wait_list,
    const pi_ext_sync_point *sync_point_wait_list,
    pi_ext_sync_point *sync_point) {
  return PI_SUCCESS;
}

inline pi_result mock_piextCommandBufferMemBufferRead(
    pi_ext_command_buffer command_buffer, pi_mem buffer, size_t offset,
    size_t size, void *dst, pi_uint32 num_sync_points_in_wait_list,
    const pi_ext_sync_point *sync_point_wait_list,
    pi_ext_sync_point *sync_point) {
  return PI_SUCCESS;
}

inline pi_result mock_piextCommandBufferMemBufferReadRect(
    pi_ext_command_buffer command_buffer, pi_mem buffer,
    pi_buff_rect_offset buffer_offset, pi_buff_rect_offset host_offset,
    pi_buff_rect_region region, size_t buffer_row_pitch,
    size_t buffer_slice_pitch, size_t host_row_pitch, size_t host_slice_pitch,
    void *ptr, pi_uint32 num_sync_points_in_wait_list,
    const pi_ext_sync_point *sync_point_wait_list,
    pi_ext_sync_point *sync_point) {
  return PI_SUCCESS;
}

inline pi_result mock_piextCommandBufferMemBufferWrite(
    pi_ext_command_buffer command_buffer, pi_mem buffer, size_t offset,
    size_t size, const void *ptr, pi_uint32 num_sync_points_in_wait_list,
    const pi_ext_sync_point *sync_point_wait_list,
    pi_ext_sync_point *sync_point) {
  return PI_SUCCESS;
}

inline pi_result mock_piextCommandBufferMemBufferWriteRect(
    pi_ext_command_buffer command_buffer, pi_mem buffer,
    pi_buff_rect_offset buffer_offset, pi_buff_rect_offset host_offset,
    pi_buff_rect_region region, size_t BufferRowPitch,
    size_t buffer_slice_pitch, size_t host_row_pitch, size_t host_slice_pitch,
    const void *ptr, pi_uint32 num_sync_points_in_wait_list,
    const pi_ext_sync_point *sync_point_wait_list,
    pi_ext_sync_point *sync_point) {
  return PI_SUCCESS;
}

inline pi_result mock_piextEnqueueCommandBuffer(
    pi_ext_command_buffer command_buffer, pi_queue queue,
    pi_uint32 num_events_in_wait_list, const pi_event *event_wait_list,
    pi_event *event) {
  return PI_SUCCESS;
}

inline pi_result mock_piextCommandBufferUpdateKernelLaunch(
    pi_ext_command_buffer_command Command,
    pi_ext_command_buffer_update_kernel_launch_desc *Desc) {
  return PI_SUCCESS;
}

inline pi_result
mock_piextCommandBufferRetainCommand(pi_ext_command_buffer_command Command) {
  return PI_SUCCESS;
}

inline pi_result
mock_piextCommandBufferReleaseCommand(pi_ext_command_buffer_command Command) {
  return PI_SUCCESS;
}

inline pi_result mock_piextCommandBufferMemBufferCopy(
    pi_ext_command_buffer command_buffer, pi_mem src_buffer, pi_mem dst_buffer,
    size_t src_offset, size_t dst_offset, size_t size,
    pi_uint32 num_sync_points_in_wait_list,
    const pi_ext_sync_point *sync_point_wait_list,
    pi_ext_sync_point *sync_point) {
  return PI_SUCCESS;
}

inline pi_result mock_piextCommandBufferMemBufferCopyRect(
    pi_ext_command_buffer command_buffer, pi_mem src_buffer, pi_mem dst_buffer,
    pi_buff_rect_offset src_origin, pi_buff_rect_offset dst_origin,
    pi_buff_rect_region region, size_t src_row_pitch, size_t src_slice_pitch,
    size_t dst_row_pitch, size_t dst_slice_pitch,
    pi_uint32 num_sync_points_in_wait_list,
    const pi_ext_sync_point *sync_point_wait_list,
    pi_ext_sync_point *sync_point) {
  return PI_SUCCESS;
}

inline pi_result mock_piextCommandBufferMemBufferFill(
    pi_ext_command_buffer command_buffer, pi_mem buffer, const void *pattern,
    size_t pattern_size, size_t offset, size_t size,
    pi_uint32 num_sync_points_in_wait_list,
    const pi_ext_sync_point *sync_point_wait_list,
    pi_ext_sync_point *sync_point) {
  return PI_SUCCESS;
}

inline pi_result mock_piextCommandBufferFillUSM(
    pi_ext_command_buffer command_buffer, void *ptr, const void *pattern,
    size_t pattern_size, size_t size, pi_uint32 num_sync_points_in_wait_list,
    const pi_ext_sync_point *sync_point_wait_list,
    pi_ext_sync_point *sync_point) {
  return PI_SUCCESS;
}

inline pi_result mock_piextCommandBufferPrefetchUSM(
    pi_ext_command_buffer command_buffer, const void *ptr, size_t size,
    pi_usm_migration_flags flags, pi_uint32 num_sync_points_in_wait_list,
    const pi_ext_sync_point *sync_point_wait_list,
    pi_ext_sync_point *sync_point) {
  return PI_SUCCESS;
}

inline pi_result mock_piextCommandBufferAdviseUSM(
    pi_ext_command_buffer command_buffer, const void *ptr, size_t length,
    pi_mem_advice advice, pi_uint32 num_sync_points_in_wait_list,
    const pi_ext_sync_point *sync_point_wait_list,
    pi_ext_sync_point *sync_point) {
  return PI_SUCCESS;
}

inline pi_result mock_piextEnqueueNativeCommand(pi_queue,
                                                void (*)(pi_queue, void *),
                                                void *, uint32_t,
                                                const pi_mem *, pi_uint32,
                                                const pi_event *, pi_event *) {
  return PI_SUCCESS;
}

inline pi_result mock_piTearDown(void *PluginParameter) { return PI_SUCCESS; }

inline pi_result mock_piPluginGetLastError(char **message) {
  return PI_SUCCESS;
}

inline pi_result mock_piPluginGetBackendOption(pi_platform platform,
                                               const char *frontend_option,
                                               const char **backend_option) {
  *backend_option = "";
  return PI_SUCCESS;
}

// Returns the wall-clock timestamp of host for deviceTime and hostTime
inline pi_result mock_piGetDeviceAndHostTimer(pi_device device,
                                              uint64_t *deviceTime,
                                              uint64_t *hostTime) {

  using namespace std::chrono;
  auto timeNanoseconds =
      duration_cast<nanoseconds>(steady_clock::now().time_since_epoch())
          .count();
  if (deviceTime) {
    *deviceTime = timeNanoseconds;
  }
  if (hostTime) {
    *hostTime = timeNanoseconds;
  }
  return PI_SUCCESS;
}

inline pi_result mock_piextEnqueueReadHostPipe(
    pi_queue queue, pi_program program, const char *pipe_symbol,
    pi_bool blocking, void *ptr, size_t size, pi_uint32 num_events_in_waitlist,
    const pi_event *events_waitlist, pi_event *event) {
  if (event)
    *event = createDummyHandle<pi_event>();
  return PI_SUCCESS;
}

inline pi_result mock_piextEnqueueWriteHostPipe(
    pi_queue queue, pi_program program, const char *pipe_symbol,
    pi_bool blocking, void *ptr, size_t size, pi_uint32 num_events_in_waitlist,
    const pi_event *events_waitlist, pi_event *event) {
  if (event)
    *event = createDummyHandle<pi_event>();
  return PI_SUCCESS;
}

inline pi_result mock_piextEnablePeerAccess(pi_device command_device,
                                            pi_device peer_device) {
  return PI_SUCCESS;
}

inline pi_result mock_piextDisablePeerAccess(pi_device command_device,
                                             pi_device peer_device) {
  return PI_SUCCESS;
}

inline pi_result
mock_piextPeerAccessGetInfo(pi_device command_device, pi_device peer_device,
                            pi_peer_attr attr, size_t param_value_size,
                            void *param_value, size_t *param_value_size_ret) {
  if (param_value)
    *static_cast<pi_int32 *>(param_value) = 1;
  if (param_value_size_ret)
    *param_value_size_ret = sizeof(pi_int32);

  return PI_SUCCESS;
}

inline pi_result mock_piextUSMImport(const void *HostPtr, size_t Size,
                                     pi_context Context) {
  return PI_SUCCESS;
}

inline pi_result mock_piextUSMRelease(const void *HostPtr, pi_context Context) {
  return PI_SUCCESS;
}<|MERGE_RESOLUTION|>--- conflicted
+++ resolved
@@ -1259,23 +1259,15 @@
   return PI_SUCCESS;
 }
 
-<<<<<<< HEAD
 inline pi_result mock_piextUSMEnqueueFill(pi_queue queue, void *ptr,
                                           const void *pattern,
                                           size_t patternSize, size_t count,
                                           pi_uint32 num_events_in_waitlist,
                                           const pi_event *events_waitlist,
                                           pi_event *event) {
-  *event = createDummyHandle<pi_event>();
-=======
-inline pi_result mock_piextUSMEnqueueMemset(pi_queue queue, void *ptr,
-                                            pi_int32 value, size_t count,
-                                            pi_uint32 num_events_in_waitlist,
-                                            const pi_event *events_waitlist,
-                                            pi_event *event) {
-  if (event)
-    *event = createDummyHandle<pi_event>();
->>>>>>> 4cb0518d
+  if (event)
+    *event = createDummyHandle<pi_event>();
+
   return PI_SUCCESS;
 }
 
