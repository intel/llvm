//==---------- PiMockPlugin.hpp --- Mock unit testing PI plugin ------------==//
//
// Part of the LLVM Project, under the Apache License v2.0 with LLVM Exceptions.
// See https://llvm.org/LICENSE.txt for license information.
// SPDX-License-Identifier: Apache-2.0 WITH LLVM-exception
//
//===----------------------------------------------------------------------===//
//
// A simple implementation of a PI plugin to be used for device-independent
// mock unit-testing.
//
//===----------------------------------------------------------------------===//

#include <sycl/detail/pi.hpp>

#include <atomic>
#include <cstring>

<<<<<<< HEAD
// Helpers for dymmy handles
=======
// Helpers for dummy handles
>>>>>>> dcbed11d

struct DummyHandleT {
  DummyHandleT(size_t DataSize = 0)
      : MStorage(DataSize), MData(MStorage.data()) {}
  std::atomic<size_t> MRefCounter = 1;
  std::vector<unsigned char> MStorage;
  unsigned char *MData = nullptr;
};

using DummyHandlePtrT = DummyHandleT *;

// Allocates a dummy handle of type T with support of reference counting.
// Takes optional 'Size' parameter which can be used to allocate additional
// memory. The handle has to be deallocated using 'releaseDummyHandle'.
template <class T> inline T createDummyHandle(size_t Size = 0) {
  DummyHandlePtrT DummyHandlePtr = new DummyHandleT(Size);
  return reinterpret_cast<T>(DummyHandlePtr);
}

// Decrement reference counter for the handle and deallocates it if the
// reference counter becomes zero
template <class T> inline void releaseDummyHandle(T Handle) {
  auto DummyHandlePtr = reinterpret_cast<DummyHandlePtrT>(Handle);
  const size_t NewValue = --DummyHandlePtr->MRefCounter;
  if (NewValue == 0)
    delete DummyHandlePtr;
}

// Increment reference counter for the handle
template <class T> inline void retainDummyHandle(T Handle) {
  auto DummyHandlePtr = reinterpret_cast<DummyHandlePtrT>(Handle);
  ++DummyHandlePtr->MRefCounter;
}

//
// Platform
//
inline pi_result mock_piPlatformsGet(pi_uint32 num_entries,
                                     pi_platform *platforms,
                                     pi_uint32 *num_platforms) {
  if (num_platforms)
    *num_platforms = 1;

  if (platforms && num_entries > 0)
    platforms[0] = reinterpret_cast<pi_platform>(1);

  return PI_SUCCESS;
}

inline pi_result mock_piPlatformGetInfo(pi_platform platform,
                                        pi_platform_info param_name,
                                        size_t param_value_size,
                                        void *param_value,
                                        size_t *param_value_size_ret) {
  constexpr char MockPlatformName[] = "Mock platform";
  constexpr char MockSupportedExtensions[] =
      "cl_khr_il_program cl_khr_subgroups cl_intel_subgroups "
      "cl_intel_subgroups_short cl_intel_required_subgroup_size ";
  switch (param_name) {
  case PI_PLATFORM_INFO_NAME: {
    if (param_value) {
      assert(param_value_size == sizeof(MockPlatformName));
      std::memcpy(param_value, MockPlatformName, sizeof(MockPlatformName));
    }
    if (param_value_size_ret)
      *param_value_size_ret = sizeof(MockPlatformName);
    return PI_SUCCESS;
  }
  case PI_PLATFORM_INFO_EXTENSIONS: {
    if (param_value) {
      assert(param_value_size == sizeof(MockSupportedExtensions));
      std::memcpy(param_value, MockSupportedExtensions,
                  sizeof(MockSupportedExtensions));
    }
    if (param_value_size_ret)
      *param_value_size_ret = sizeof(MockSupportedExtensions);
    return PI_SUCCESS;
  }
  default: {
    constexpr const char FallbackValue[] = "str";
    constexpr size_t FallbackValueSize = sizeof(FallbackValue);
    if (param_value_size_ret)
      *param_value_size_ret = FallbackValueSize;

    if (param_value && param_value_size >= FallbackValueSize)
      std::memcpy(param_value, FallbackValue, FallbackValueSize);

    return PI_SUCCESS;
  }
  }
}

inline pi_result
mock_piextPlatformGetNativeHandle(pi_platform platform,
                                  pi_native_handle *nativeHandle) {
  *nativeHandle = reinterpret_cast<pi_native_handle>(platform);
  return PI_SUCCESS;
}

inline pi_result
mock_piextPlatformCreateWithNativeHandle(pi_native_handle nativeHandle,
                                         pi_platform *platform) {
  *platform = reinterpret_cast<pi_platform>(nativeHandle);
  retainDummyHandle(*platform);
  return PI_SUCCESS;
}

inline pi_result mock_piDevicesGet(pi_platform platform,
                                   pi_device_type device_type,
                                   pi_uint32 num_entries, pi_device *devices,
                                   pi_uint32 *num_devices) {
  if (num_devices)
    *num_devices = 1;

  if (devices && num_entries > 0)
    devices[0] = reinterpret_cast<pi_device>(1);

  return PI_SUCCESS;
}

inline pi_result mock_piDeviceGetInfo(pi_device device,
                                      pi_device_info param_name,
                                      size_t param_value_size,
                                      void *param_value,
                                      size_t *param_value_size_ret) {
  constexpr char MockDeviceName[] = "Mock device";
  constexpr char MockSupportedExtensions[] =
      "cl_khr_fp64 cl_khr_fp16 cl_khr_il_program";
  switch (param_name) {
  case PI_DEVICE_INFO_TYPE: {
    // Act like any device is a GPU.
    // TODO: Should we mock more device types?
    if (param_value)
      *static_cast<_pi_device_type *>(param_value) = PI_DEVICE_TYPE_GPU;
    if (param_value_size_ret)
      *param_value_size_ret = sizeof(PI_DEVICE_TYPE_GPU);
    return PI_SUCCESS;
  }
  case PI_DEVICE_INFO_NAME: {
    if (param_value) {
      assert(param_value_size == sizeof(MockDeviceName));
      std::memcpy(param_value, MockDeviceName, sizeof(MockDeviceName));
    }
    if (param_value_size_ret)
      *param_value_size_ret = sizeof(MockDeviceName);
    return PI_SUCCESS;
  }
  case PI_DEVICE_INFO_PARENT_DEVICE: {
    if (param_value)
      *static_cast<pi_device **>(param_value) = nullptr;
    if (param_value_size_ret)
      *param_value_size_ret = sizeof(pi_device *);
    return PI_SUCCESS;
  }
  case PI_DEVICE_INFO_EXTENSIONS: {
    if (param_value) {
      assert(param_value_size >= sizeof(MockSupportedExtensions));
      std::memcpy(param_value, MockSupportedExtensions,
                  sizeof(MockSupportedExtensions));
    }
    if (param_value_size_ret)
      *param_value_size_ret = sizeof(MockSupportedExtensions);
    return PI_SUCCESS;
  }
  case PI_DEVICE_INFO_USM_HOST_SUPPORT:
  case PI_DEVICE_INFO_USM_DEVICE_SUPPORT:
  case PI_DEVICE_INFO_HOST_UNIFIED_MEMORY:
  case PI_DEVICE_INFO_AVAILABLE:
  case PI_DEVICE_INFO_LINKER_AVAILABLE:
  case PI_DEVICE_INFO_COMPILER_AVAILABLE: {
    if (param_value)
      *static_cast<pi_bool *>(param_value) = PI_TRUE;
    if (param_value_size_ret)
      *param_value_size_ret = sizeof(PI_TRUE);
    return PI_SUCCESS;
  }
  default:
    return PI_SUCCESS;
  }
}

inline pi_result mock_piDeviceRetain(pi_device device) { return PI_SUCCESS; }

inline pi_result mock_piDeviceRelease(pi_device device) { return PI_SUCCESS; }

inline pi_result mock_piDevicePartition(
    pi_device device, const pi_device_partition_property *properties,
    pi_uint32 num_devices, pi_device *out_devices, pi_uint32 *out_num_devices) {
  return PI_SUCCESS;
}

inline pi_result
mock_piextDeviceGetNativeHandle(pi_device device,
                                pi_native_handle *nativeHandle) {
  *nativeHandle = reinterpret_cast<pi_native_handle>(device);
  return PI_SUCCESS;
}

inline pi_result mock_piextDeviceCreateWithNativeHandle(
    pi_native_handle nativeHandle, pi_platform platform, pi_device *device) {
  *device = reinterpret_cast<pi_device>(nativeHandle);
  retainDummyHandle(*device);
  return PI_SUCCESS;
}

inline pi_result mock_piextDeviceSelectBinary(pi_device device,
                                              pi_device_binary *binaries,
                                              pi_uint32 num_binaries,
                                              pi_uint32 *selected_binary_ind) {
  *selected_binary_ind = 0;
  return PI_SUCCESS;
}

inline pi_result
mock_piextGetDeviceFunctionPointer(pi_device device, pi_program program,
                                   const char *function_name,
                                   pi_uint64 *function_pointer_ret) {
  return PI_SUCCESS;
}

//
// Context
//
inline pi_result mock_piContextCreate(
    const pi_context_properties *properties, pi_uint32 num_devices,
    const pi_device *devices,
    void (*pfn_notify)(const char *errinfo, const void *private_info, size_t cb,
                       void *user_data),
    void *user_data, pi_context *ret_context) {
  *ret_context = createDummyHandle<pi_context>();
  return PI_SUCCESS;
}

inline pi_result mock_piContextGetInfo(pi_context context,
                                       pi_context_info param_name,
                                       size_t param_value_size,
                                       void *param_value,
                                       size_t *param_value_size_ret) {
  switch (param_name) {
  case PI_CONTEXT_INFO_NUM_DEVICES: {
    if (param_value)
      *static_cast<pi_uint32 *>(param_value) = 1;
    if (param_value_size_ret)
      *param_value_size_ret = sizeof(pi_uint32);
    return PI_SUCCESS;
  }
  default:
    return PI_SUCCESS;
  }
}

inline pi_result mock_piContextRetain(pi_context context) {
  retainDummyHandle(context);
  return PI_SUCCESS;
}

inline pi_result mock_piContextRelease(pi_context context) {
  releaseDummyHandle(context);
  return PI_SUCCESS;
}

inline pi_result mock_piextContextSetExtendedDeleter(
    pi_context context, pi_context_extended_deleter func, void *user_data) {
  return PI_SUCCESS;
}

inline pi_result
mock_piextContextGetNativeHandle(pi_context context,
                                 pi_native_handle *nativeHandle) {
  *nativeHandle = reinterpret_cast<pi_native_handle>(context);
  return PI_SUCCESS;
}

inline pi_result mock_piextContextCreateWithNativeHandle(
    pi_native_handle nativeHandle, pi_uint32 numDevices,
    const pi_device *devices, bool pluginOwnsNativeHandle,
    pi_context *context) {
  *context = reinterpret_cast<pi_context>(nativeHandle);
  retainDummyHandle(*context);
  return PI_SUCCESS;
}

//
// Queue
//
inline pi_result mock_piQueueCreate(pi_context context, pi_device device,
                                    pi_queue_properties properties,
                                    pi_queue *queue) {
  *queue = createDummyHandle<pi_queue>();
  return PI_SUCCESS;
}

inline pi_result mock_piQueueGetInfo(pi_queue command_queue,
                                     pi_queue_info param_name,
                                     size_t param_value_size, void *param_value,
                                     size_t *param_value_size_ret) {
  switch (param_name) {
  case PI_QUEUE_INFO_DEVICE: {
    if (param_value)
      *static_cast<pi_device *>(param_value) = reinterpret_cast<pi_device>(1);
    if (param_value_size_ret)
      *param_value_size_ret = sizeof(pi_device);
    return PI_SUCCESS;
  }
  default:
    return PI_SUCCESS;
  }
}

inline pi_result mock_piQueueRetain(pi_queue command_queue) {
  retainDummyHandle(command_queue);
  return PI_SUCCESS;
}

inline pi_result mock_piQueueRelease(pi_queue command_queue) {
  releaseDummyHandle(command_queue);
  return PI_SUCCESS;
}

inline pi_result mock_piQueueFinish(pi_queue command_queue) {
  return PI_SUCCESS;
}

inline pi_result mock_piQueueFlush(pi_queue command_queue) {
  return PI_SUCCESS;
}

inline pi_result
mock_piextQueueGetNativeHandle(pi_queue queue, pi_native_handle *nativeHandle) {
  *nativeHandle = reinterpret_cast<pi_native_handle>(queue);
  return PI_SUCCESS;
}

inline pi_result mock_piextQueueCreateWithNativeHandle(
    pi_native_handle nativeHandle, pi_context context, pi_device device,
    bool pluginOwnsNativeHandle, pi_queue *queue) {
  *queue = reinterpret_cast<pi_queue>(nativeHandle);
  retainDummyHandle(*queue);
  return PI_SUCCESS;
}

//
// Memory
//
inline pi_result
mock_piMemBufferCreate(pi_context context, pi_mem_flags flags, size_t size,
                       void *host_ptr, pi_mem *ret_mem,
                       const pi_mem_properties *properties = nullptr) {
  *ret_mem = createDummyHandle<pi_mem>(size);
  return PI_SUCCESS;
}

inline pi_result mock_piMemImageCreate(pi_context context, pi_mem_flags flags,
                                       const pi_image_format *image_format,
                                       const pi_image_desc *image_desc,
                                       void *host_ptr, pi_mem *ret_mem) {
  assert(false &&
         "TODO: mock_piMemImageCreate handle allocation size correctly");
  *ret_mem = createDummyHandle<pi_mem>(/*size=*/1024 * 16);
  return PI_SUCCESS;
}

inline pi_result mock_piMemGetInfo(pi_mem mem, pi_mem_info param_name,
                                   size_t param_value_size, void *param_value,
                                   size_t *param_value_size_ret) {
  return PI_SUCCESS;
}

inline pi_result mock_piMemImageGetInfo(pi_mem image, pi_image_info param_name,
                                        size_t param_value_size,
                                        void *param_value,
                                        size_t *param_value_size_ret) {
  return PI_SUCCESS;
}

inline pi_result mock_piMemRetain(pi_mem mem) {
  retainDummyHandle(mem);
  return PI_SUCCESS;
}

inline pi_result mock_piMemRelease(pi_mem mem) {
  releaseDummyHandle(mem);
  return PI_SUCCESS;
}

inline pi_result
mock_piMemBufferPartition(pi_mem buffer, pi_mem_flags flags,
                          pi_buffer_create_type buffer_create_type,
                          void *buffer_create_info, pi_mem *ret_mem) {
<<<<<<< HEAD
  // Create a sub buf without memory as we will reuse parant's one
=======
  // Create a sub buf without memory as we will reuse parent's one
>>>>>>> dcbed11d
  *ret_mem = createDummyHandle<pi_mem>(/*size=*/0);

  auto parentDummyHandle = reinterpret_cast<DummyHandlePtrT>(buffer);
  auto childDummyHandle = reinterpret_cast<DummyHandlePtrT>(*ret_mem);

  auto region = reinterpret_cast<pi_buffer_region>(buffer_create_info);

  // Point the sub buf to the original buf memory
  childDummyHandle->MData = parentDummyHandle->MData + region->origin;

  return PI_SUCCESS;
}

inline pi_result mock_piextMemGetNativeHandle(pi_mem mem,
                                              pi_native_handle *nativeHandle) {
  *nativeHandle = reinterpret_cast<pi_native_handle>(mem);
  return PI_SUCCESS;
}

inline pi_result
mock_piextMemCreateWithNativeHandle(pi_native_handle nativeHandle,
                                    pi_context context, bool ownNativeHandle,
                                    pi_mem *mem) {
  *mem = reinterpret_cast<pi_mem>(nativeHandle);
  retainDummyHandle(*mem);
  return PI_SUCCESS;
}

//
// Program
//

inline pi_result mock_piProgramCreate(pi_context context, const void *il,
                                      size_t length, pi_program *res_program) {
  *res_program = createDummyHandle<pi_program>();
  return PI_SUCCESS;
}

inline pi_result mock_piclProgramCreateWithSource(pi_context context,
                                                  pi_uint32 count,
                                                  const char **strings,
                                                  const size_t *lengths,
                                                  pi_program *ret_program) {
  *ret_program = createDummyHandle<pi_program>();
  return PI_SUCCESS;
}

inline pi_result mock_piProgramCreateWithBinary(
    pi_context context, pi_uint32 num_devices, const pi_device *device_list,
    const size_t *lengths, const unsigned char **binaries,
    size_t num_metadata_entries, const pi_device_binary_property *metadata,
    pi_int32 *binary_status, pi_program *ret_program) {
  *ret_program = createDummyHandle<pi_program>();
  return PI_SUCCESS;
}

inline pi_result mock_piProgramGetInfo(pi_program program,
                                       pi_program_info param_name,
                                       size_t param_value_size,
                                       void *param_value,
                                       size_t *param_value_size_ret) {

  switch (param_name) {
  case PI_PROGRAM_INFO_NUM_DEVICES: {
    if (param_value)
      *static_cast<size_t *>(param_value) = 1;
    if (param_value_size_ret)
      *param_value_size_ret = sizeof(size_t);
    return PI_SUCCESS;
  }
  case PI_PROGRAM_INFO_BINARY_SIZES: {
    if (param_value)
      *static_cast<size_t *>(param_value) = 1;
    if (param_value_size_ret)
      *param_value_size_ret = sizeof(size_t);
    return PI_SUCCESS;
  }
  case PI_PROGRAM_INFO_BINARIES: {
    if (param_value)
      **static_cast<unsigned char **>(param_value) = 1;
    if (param_value_size_ret)
      *param_value_size_ret = sizeof(unsigned char);
    return PI_SUCCESS;
  }
  default: {
    // TODO: Buildlog requires this but not any actual data afterwards.
    //       This should be investigated. Should this be moved to that test?
    if (param_value_size_ret)
      *param_value_size_ret = sizeof(size_t);
    return PI_SUCCESS;
  }
  }
}

inline pi_result
mock_piProgramLink(pi_context context, pi_uint32 num_devices,
                   const pi_device *device_list, const char *options,
                   pi_uint32 num_input_programs,
                   const pi_program *input_programs,
                   void (*pfn_notify)(pi_program program, void *user_data),
                   void *user_data, pi_program *ret_program) {
  *ret_program = createDummyHandle<pi_program>();
  return PI_SUCCESS;
}

inline pi_result mock_piProgramCompile(
    pi_program program, pi_uint32 num_devices, const pi_device *device_list,
    const char *options, pi_uint32 num_input_headers,
    const pi_program *input_headers, const char **header_include_names,
    void (*pfn_notify)(pi_program program, void *user_data), void *user_data) {
  return PI_SUCCESS;
}

inline pi_result
mock_piProgramBuild(pi_program program, pi_uint32 num_devices,
                    const pi_device *device_list, const char *options,
                    void (*pfn_notify)(pi_program program, void *user_data),
                    void *user_data) {
  return PI_SUCCESS;
}

inline pi_result mock_piProgramGetBuildInfo(
    pi_program program, pi_device device, _pi_program_build_info param_name,
    size_t param_value_size, void *param_value, size_t *param_value_size_ret) {
  return PI_SUCCESS;
}

inline pi_result mock_piProgramRetain(pi_program program) {
  retainDummyHandle(program);
  return PI_SUCCESS;
}

inline pi_result mock_piProgramRelease(pi_program program) {
  releaseDummyHandle(program);
  return PI_SUCCESS;
}

inline pi_result
mock_piextProgramSetSpecializationConstant(pi_program prog, pi_uint32 spec_id,
                                           size_t spec_size,
                                           const void *spec_value) {
  return PI_SUCCESS;
}

inline pi_result
mock_piextProgramGetNativeHandle(pi_program program,
                                 pi_native_handle *nativeHandle) {
  *nativeHandle = reinterpret_cast<pi_native_handle>(program);
  return PI_SUCCESS;
}

inline pi_result mock_piextProgramCreateWithNativeHandle(
    pi_native_handle nativeHandle, pi_context context,
    bool pluginOwnsNativeHandle, pi_program *program) {
  *program = reinterpret_cast<pi_program>(nativeHandle);
  retainDummyHandle(*program);
  return PI_SUCCESS;
}

//
// Kernel
//

inline pi_result mock_piKernelCreate(pi_program program,
                                     const char *kernel_name,
                                     pi_kernel *ret_kernel) {
  *ret_kernel = createDummyHandle<pi_kernel>();
  return PI_SUCCESS;
}

inline pi_result mock_piKernelSetArg(pi_kernel kernel, pi_uint32 arg_index,
                                     size_t arg_size, const void *arg_value) {
  return PI_SUCCESS;
}

inline pi_result mock_piKernelGetInfo(pi_kernel kernel,
                                      pi_kernel_info param_name,
                                      size_t param_value_size,
                                      void *param_value,
                                      size_t *param_value_size_ret) {
  return PI_SUCCESS;
}

inline pi_result mock_piKernelGetGroupInfo(pi_kernel kernel, pi_device device,
                                           pi_kernel_group_info param_name,
                                           size_t param_value_size,
                                           void *param_value,
                                           size_t *param_value_size_ret) {
  switch (param_name) {
  case PI_KERNEL_GROUP_INFO_WORK_GROUP_SIZE: {
    if (param_value) {
      auto RealVal = reinterpret_cast<size_t *>(param_value);
      RealVal[0] = 0;
      RealVal[1] = 0;
      RealVal[2] = 0;
    }
    if (param_value_size_ret)
      *param_value_size_ret = 3 * sizeof(size_t);
    return PI_SUCCESS;
  }
  default: {
    return PI_SUCCESS;
  }
  }
}

inline pi_result mock_piKernelGetSubGroupInfo(
    pi_kernel kernel, pi_device device, pi_kernel_sub_group_info param_name,
    size_t input_value_size, const void *input_value, size_t param_value_size,
    void *param_value, size_t *param_value_size_ret) {
  return PI_SUCCESS;
}

inline pi_result mock_piKernelRetain(pi_kernel kernel) {
  retainDummyHandle(kernel);
  return PI_SUCCESS;
}

inline pi_result mock_piKernelRelease(pi_kernel kernel) {
  releaseDummyHandle(kernel);
  return PI_SUCCESS;
}

inline pi_result mock_piextKernelSetArgPointer(pi_kernel kernel,
                                               pi_uint32 arg_index,
                                               size_t arg_size,
                                               const void *arg_value) {
  return PI_SUCCESS;
}

inline pi_result mock_piKernelSetExecInfo(pi_kernel kernel,
                                          pi_kernel_exec_info value_name,
                                          size_t param_value_size,
                                          const void *param_value) {
  return PI_SUCCESS;
}

inline pi_result mock_piextKernelCreateWithNativeHandle(
    pi_native_handle nativeHandle, pi_context context, pi_program program,
    bool pluginOwnsNativeHandle, pi_kernel *kernel) {

  *kernel = reinterpret_cast<pi_kernel>(nativeHandle);
  retainDummyHandle(*kernel);
  return PI_SUCCESS;
}

inline pi_result
mock_piextKernelGetNativeHandle(pi_kernel kernel,
                                pi_native_handle *nativeHandle) {
  *nativeHandle = reinterpret_cast<pi_native_handle>(kernel);
  return PI_SUCCESS;
}

//
// Events
//
inline pi_result mock_piEventCreate(pi_context context, pi_event *ret_event) {
  *ret_event = createDummyHandle<pi_event>();
  return PI_SUCCESS;
}

inline pi_result mock_piEventGetInfo(pi_event event, pi_event_info param_name,
                                     size_t param_value_size, void *param_value,
                                     size_t *param_value_size_ret) {
  switch (param_name) {
  case PI_EVENT_INFO_COMMAND_EXECUTION_STATUS: {
    if (param_value)
      *static_cast<pi_event_status *>(param_value) = PI_EVENT_SUBMITTED;
    if (param_value_size_ret)
      *param_value_size_ret = sizeof(pi_event_status);
    return PI_SUCCESS;
  }
  default: {
    return PI_SUCCESS;
  }
  }
}

inline pi_result mock_piEventGetProfilingInfo(pi_event event,
                                              pi_profiling_info param_name,
                                              size_t param_value_size,
                                              void *param_value,
                                              size_t *param_value_size_ret) {
  return PI_SUCCESS;
}

inline pi_result mock_piEventsWait(pi_uint32 num_events,
                                   const pi_event *event_list) {
  return PI_SUCCESS;
}

inline pi_result mock_piEventSetCallback(
    pi_event event, pi_int32 command_exec_callback_type,
    void (*pfn_notify)(pi_event event, pi_int32 event_command_status,
                       void *user_data),
    void *user_data) {
  return PI_SUCCESS;
}

inline pi_result mock_piEventSetStatus(pi_event event,
                                       pi_int32 execution_status) {
  return PI_SUCCESS;
}

inline pi_result mock_piEventRetain(pi_event event) {
  retainDummyHandle(event);
  return PI_SUCCESS;
}

inline pi_result mock_piEventRelease(pi_event event) {
  releaseDummyHandle(event);
  return PI_SUCCESS;
}

inline pi_result
mock_piextEventGetNativeHandle(pi_event event, pi_native_handle *nativeHandle) {
  *nativeHandle = reinterpret_cast<pi_native_handle>(event);
  return PI_SUCCESS;
}

inline pi_result
mock_piextEventCreateWithNativeHandle(pi_native_handle nativeHandle,
                                      pi_context context, bool ownNativeHandle,
                                      pi_event *event) {
  *event = reinterpret_cast<pi_event>(nativeHandle);
  retainDummyHandle(*event);
  return PI_SUCCESS;
}

//
// Sampler
//
inline pi_result
mock_piSamplerCreate(pi_context context,
                     const pi_sampler_properties *sampler_properties,
                     pi_sampler *result_sampler) {
  *result_sampler = createDummyHandle<pi_sampler>();
  return PI_SUCCESS;
}

inline pi_result mock_piSamplerGetInfo(pi_sampler sampler,
                                       pi_sampler_info param_name,
                                       size_t param_value_size,
                                       void *param_value,
                                       size_t *param_value_size_ret) {
  return PI_SUCCESS;
}

inline pi_result mock_piSamplerRetain(pi_sampler sampler) {
  retainDummyHandle(sampler);
  return PI_SUCCESS;
}

inline pi_result mock_piSamplerRelease(pi_sampler sampler) {
  releaseDummyHandle(sampler);
  return PI_SUCCESS;
}

//
// Queue Commands
//
inline pi_result mock_piEnqueueKernelLaunch(
    pi_queue queue, pi_kernel kernel, pi_uint32 work_dim,
    const size_t *global_work_offset, const size_t *global_work_size,
    const size_t *local_work_size, pi_uint32 num_events_in_wait_list,
    const pi_event *event_wait_list, pi_event *event) {
  *event = createDummyHandle<pi_event>();
  return PI_SUCCESS;
}

inline pi_result mock_piEnqueueNativeKernel(
    pi_queue queue, void (*user_func)(void *), void *args, size_t cb_args,
    pi_uint32 num_mem_objects, const pi_mem *mem_list,
    const void **args_mem_loc, pi_uint32 num_events_in_wait_list,
    const pi_event *event_wait_list, pi_event *event) {
  *event = createDummyHandle<pi_event>();
  return PI_SUCCESS;
}

inline pi_result mock_piEnqueueEventsWait(pi_queue command_queue,
                                          pi_uint32 num_events_in_wait_list,
                                          const pi_event *event_wait_list,
                                          pi_event *event) {
  *event = createDummyHandle<pi_event>();
  return PI_SUCCESS;
}

inline pi_result mock_piEnqueueEventsWaitWithBarrier(
    pi_queue command_queue, pi_uint32 num_events_in_wait_list,
    const pi_event *event_wait_list, pi_event *event) {
  *event = createDummyHandle<pi_event>();
  return PI_SUCCESS;
}

inline pi_result
mock_piEnqueueMemBufferRead(pi_queue queue, pi_mem buffer,
                            pi_bool blocking_read, size_t offset, size_t size,
                            void *ptr, pi_uint32 num_events_in_wait_list,
                            const pi_event *event_wait_list, pi_event *event) {
  *event = createDummyHandle<pi_event>();
  return PI_SUCCESS;
}

inline pi_result mock_piEnqueueMemBufferReadRect(
    pi_queue command_queue, pi_mem buffer, pi_bool blocking_read,
    pi_buff_rect_offset buffer_offset, pi_buff_rect_offset host_offset,
    pi_buff_rect_region region, size_t buffer_row_pitch,
    size_t buffer_slice_pitch, size_t host_row_pitch, size_t host_slice_pitch,
    void *ptr, pi_uint32 num_events_in_wait_list,
    const pi_event *event_wait_list, pi_event *event) {
  *event = createDummyHandle<pi_event>();
  return PI_SUCCESS;
}

inline pi_result
mock_piEnqueueMemBufferWrite(pi_queue command_queue, pi_mem buffer,
                             pi_bool blocking_write, size_t offset, size_t size,
                             const void *ptr, pi_uint32 num_events_in_wait_list,
                             const pi_event *event_wait_list, pi_event *event) {
  *event = createDummyHandle<pi_event>();
  return PI_SUCCESS;
}

inline pi_result mock_piEnqueueMemBufferWriteRect(
    pi_queue command_queue, pi_mem buffer, pi_bool blocking_write,
    pi_buff_rect_offset buffer_offset, pi_buff_rect_offset host_offset,
    pi_buff_rect_region region, size_t buffer_row_pitch,
    size_t buffer_slice_pitch, size_t host_row_pitch, size_t host_slice_pitch,
    const void *ptr, pi_uint32 num_events_in_wait_list,
    const pi_event *event_wait_list, pi_event *event) {
  *event = createDummyHandle<pi_event>();
  return PI_SUCCESS;
}

inline pi_result
mock_piEnqueueMemBufferCopy(pi_queue command_queue, pi_mem src_buffer,
                            pi_mem dst_buffer, size_t src_offset,
                            size_t dst_offset, size_t size,
                            pi_uint32 num_events_in_wait_list,
                            const pi_event *event_wait_list, pi_event *event) {
  *event = createDummyHandle<pi_event>();
  return PI_SUCCESS;
}

inline pi_result mock_piEnqueueMemBufferCopyRect(
    pi_queue command_queue, pi_mem src_buffer, pi_mem dst_buffer,
    pi_buff_rect_offset src_origin, pi_buff_rect_offset dst_origin,
    pi_buff_rect_region region, size_t src_row_pitch, size_t src_slice_pitch,
    size_t dst_row_pitch, size_t dst_slice_pitch,
    pi_uint32 num_events_in_wait_list, const pi_event *event_wait_list,
    pi_event *event) {
  *event = createDummyHandle<pi_event>();
  return PI_SUCCESS;
}

inline pi_result mock_piEnqueueMemBufferFill(pi_queue command_queue,
                                             pi_mem buffer, const void *pattern,
                                             size_t pattern_size, size_t offset,
                                             size_t size,
                                             pi_uint32 num_events_in_wait_list,
                                             const pi_event *event_wait_list,
                                             pi_event *event) {
  *event = createDummyHandle<pi_event>();
  return PI_SUCCESS;
}

inline pi_result mock_piEnqueueMemImageRead(
    pi_queue command_queue, pi_mem image, pi_bool blocking_read,
    pi_image_offset origin, pi_image_region region, size_t row_pitch,
    size_t slice_pitch, void *ptr, pi_uint32 num_events_in_wait_list,
    const pi_event *event_wait_list, pi_event *event) {
  *event = createDummyHandle<pi_event>();
  return PI_SUCCESS;
}

inline pi_result
mock_piEnqueueMemImageWrite(pi_queue command_queue, pi_mem image,
                            pi_bool blocking_write, pi_image_offset origin,
                            pi_image_region region, size_t input_row_pitch,
                            size_t input_slice_pitch, const void *ptr,
                            pi_uint32 num_events_in_wait_list,
                            const pi_event *event_wait_list, pi_event *event) {
  *event = createDummyHandle<pi_event>();
  return PI_SUCCESS;
}

inline pi_result
mock_piEnqueueMemImageCopy(pi_queue command_queue, pi_mem src_image,
                           pi_mem dst_image, pi_image_offset src_origin,
                           pi_image_offset dst_origin, pi_image_region region,
                           pi_uint32 num_events_in_wait_list,
                           const pi_event *event_wait_list, pi_event *event) {
  *event = createDummyHandle<pi_event>();
  return PI_SUCCESS;
}

inline pi_result
mock_piEnqueueMemImageFill(pi_queue command_queue, pi_mem image,
                           const void *fill_color, const size_t *origin,
                           const size_t *region,
                           pi_uint32 num_events_in_wait_list,
                           const pi_event *event_wait_list, pi_event *event) {
  *event = createDummyHandle<pi_event>();
  return PI_SUCCESS;
}

inline pi_result mock_piEnqueueMemBufferMap(pi_queue command_queue,
                                            pi_mem buffer, pi_bool blocking_map,
                                            pi_map_flags map_flags,
                                            size_t offset, size_t size,
                                            pi_uint32 num_events_in_wait_list,
                                            const pi_event *event_wait_list,
                                            pi_event *event, void **ret_map) {
  *event = createDummyHandle<pi_event>();

  auto parentDummyHandle = reinterpret_cast<DummyHandlePtrT>(buffer);
  *ret_map = (void *)(parentDummyHandle->MData);
  return PI_SUCCESS;
}

inline pi_result mock_piEnqueueMemUnmap(pi_queue command_queue, pi_mem memobj,
                                        void *mapped_ptr,
                                        pi_uint32 num_events_in_wait_list,
                                        const pi_event *event_wait_list,
                                        pi_event *event) {
  *event = createDummyHandle<pi_event>();
  return PI_SUCCESS;
}

inline pi_result mock_piextKernelSetArgMemObj(pi_kernel kernel,
                                              pi_uint32 arg_index,
                                              const pi_mem *arg_value) {
  return PI_SUCCESS;
}

inline pi_result mock_piextKernelSetArgSampler(pi_kernel kernel,
                                               pi_uint32 arg_index,
                                               const pi_sampler *arg_value) {
  return PI_SUCCESS;
}

///
// USM
///
inline pi_result mock_piextUSMHostAlloc(void **result_ptr, pi_context context,
                                        pi_usm_mem_properties *properties,
                                        size_t size, pi_uint32 alignment) {
  assert(alignment < 16 && "TODO: mock_piextUSMHostAlloc handle alignment");
  *result_ptr = createDummyHandle<void *>(size);
  return PI_SUCCESS;
}

inline pi_result mock_piextUSMDeviceAlloc(void **result_ptr, pi_context context,
                                          pi_device device,
                                          pi_usm_mem_properties *properties,
                                          size_t size, pi_uint32 alignment) {
  assert(alignment < 16 && "TODO: mock_piextUSMHostAlloc handle alignment");
  *result_ptr = createDummyHandle<void *>(size);
  return PI_SUCCESS;
}

inline pi_result mock_piextUSMSharedAlloc(void **result_ptr, pi_context context,
                                          pi_device device,
                                          pi_usm_mem_properties *properties,
                                          size_t size, pi_uint32 alignment) {
  assert(alignment < 16 && "TODO: mock_piextUSMHostAlloc handle alignment");
  *result_ptr = createDummyHandle<void *>(size);
  return PI_SUCCESS;
}

inline pi_result mock_piextUSMFree(pi_context context, void *ptr) {
  return PI_SUCCESS;
}

inline pi_result mock_piextUSMEnqueueMemset(pi_queue queue, void *ptr,
                                            pi_int32 value, size_t count,
                                            pi_uint32 num_events_in_waitlist,
                                            const pi_event *events_waitlist,
                                            pi_event *event) {
  *event = createDummyHandle<pi_event>();
  return PI_SUCCESS;
}

inline pi_result mock_piextUSMEnqueueMemcpy(pi_queue queue, pi_bool blocking,
                                            void *dst_ptr, const void *src_ptr,
                                            size_t size,
                                            pi_uint32 num_events_in_waitlist,
                                            const pi_event *events_waitlist,
                                            pi_event *event) {
  *event = createDummyHandle<pi_event>();
  return PI_SUCCESS;
}

inline pi_result mock_piextUSMEnqueuePrefetch(pi_queue queue, const void *ptr,
                                              size_t size,
                                              pi_usm_migration_flags flags,
                                              pi_uint32 num_events_in_waitlist,
                                              const pi_event *events_waitlist,
                                              pi_event *event) {
  *event = createDummyHandle<pi_event>();
  return PI_SUCCESS;
}

inline pi_result mock_piextUSMEnqueueMemAdvise(pi_queue queue, const void *ptr,
                                               size_t length,
                                               pi_mem_advice advice,
                                               pi_event *event) {
  *event = createDummyHandle<pi_event>();
  return PI_SUCCESS;
}

inline pi_result mock_piextUSMGetMemAllocInfo(
    pi_context context, const void *ptr, pi_mem_alloc_info param_name,
    size_t param_value_size, void *param_value, size_t *param_value_size_ret) {
  return PI_SUCCESS;
}

inline pi_result mock_piextPluginGetOpaqueData(void *opaque_data_param,
                                               void **opaque_data_return) {
  return PI_SUCCESS;
}

inline pi_result mock_piTearDown(void *PluginParameter) { return PI_SUCCESS; }

inline pi_result mock_piPluginGetLastError(char **message) {
  return PI_SUCCESS;
}<|MERGE_RESOLUTION|>--- conflicted
+++ resolved
@@ -16,11 +16,7 @@
 #include <atomic>
 #include <cstring>
 
-<<<<<<< HEAD
-// Helpers for dymmy handles
-=======
 // Helpers for dummy handles
->>>>>>> dcbed11d
 
 struct DummyHandleT {
   DummyHandleT(size_t DataSize = 0)
@@ -410,11 +406,7 @@
 mock_piMemBufferPartition(pi_mem buffer, pi_mem_flags flags,
                           pi_buffer_create_type buffer_create_type,
                           void *buffer_create_info, pi_mem *ret_mem) {
-<<<<<<< HEAD
-  // Create a sub buf without memory as we will reuse parant's one
-=======
   // Create a sub buf without memory as we will reuse parent's one
->>>>>>> dcbed11d
   *ret_mem = createDummyHandle<pi_mem>(/*size=*/0);
 
   auto parentDummyHandle = reinterpret_cast<DummyHandlePtrT>(buffer);
