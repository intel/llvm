//==---------- PiMockPlugin.hpp --- Mock unit testing PI plugin ------------==//
//
// Part of the LLVM Project, under the Apache License v2.0 with LLVM Exceptions.
// See https://llvm.org/LICENSE.txt for license information.
// SPDX-License-Identifier: Apache-2.0 WITH LLVM-exception
//
//===----------------------------------------------------------------------===//
//
// A simple implementation of a PI plugin to be used for device-independent
// mock unit-testing.
//
//===----------------------------------------------------------------------===//

#include <sycl/detail/pi.hpp>

#include <atomic>
#include <chrono>
#include <cstring>

// Helpers for dummy handles

struct DummyHandleT {
  DummyHandleT(size_t DataSize = 0)
      : MStorage(DataSize), MData(MStorage.data()) {}
  DummyHandleT(unsigned char *Data) : MData(Data) {}
  std::atomic<size_t> MRefCounter = 1;
  std::vector<unsigned char> MStorage;
  unsigned char *MData = nullptr;
};

using DummyHandlePtrT = DummyHandleT *;

// Allocates a dummy handle of type T with support of reference counting.
// Takes optional 'Size' parameter which can be used to allocate additional
// memory. The handle has to be deallocated using 'releaseDummyHandle'.
template <class T> inline T createDummyHandle(size_t Size = 0) {
  DummyHandlePtrT DummyHandlePtr = new DummyHandleT(Size);
  return reinterpret_cast<T>(DummyHandlePtr);
}

// Allocates a dummy handle of type T with support of reference counting
// and associates it with the provided Data.
template <class T> inline T createDummyHandleWithData(unsigned char *Data) {
  DummyHandlePtrT DummyHandlePtr = new DummyHandleT(Data);
  return reinterpret_cast<T>(DummyHandlePtr);
}

// Decrement reference counter for the handle and deallocates it if the
// reference counter becomes zero
template <class T> inline void releaseDummyHandle(T Handle) {
  auto DummyHandlePtr = reinterpret_cast<DummyHandlePtrT>(Handle);
  const size_t NewValue = --DummyHandlePtr->MRefCounter;
  if (NewValue == 0)
    delete DummyHandlePtr;
}

// Increment reference counter for the handle
template <class T> inline void retainDummyHandle(T Handle) {
  auto DummyHandlePtr = reinterpret_cast<DummyHandlePtrT>(Handle);
  ++DummyHandlePtr->MRefCounter;
}

//
// Platform
//
inline pi_result mock_piPlatformsGet(pi_uint32 num_entries,
                                     pi_platform *platforms,
                                     pi_uint32 *num_platforms) {
  if (num_platforms)
    *num_platforms = 1;

  if (platforms && num_entries > 0)
    platforms[0] = reinterpret_cast<pi_platform>(1);

  return PI_SUCCESS;
}

inline pi_result mock_piPlatformGetInfo(pi_platform platform,
                                        pi_platform_info param_name,
                                        size_t param_value_size,
                                        void *param_value,
                                        size_t *param_value_size_ret) {
  constexpr char MockPlatformName[] = "Mock platform";
  constexpr char MockSupportedExtensions[] =
      "cl_khr_il_program cl_khr_subgroups cl_intel_subgroups "
      "cl_intel_subgroups_short cl_intel_required_subgroup_size ";
  switch (param_name) {
  case PI_PLATFORM_INFO_NAME: {
    if (param_value) {
      assert(param_value_size == sizeof(MockPlatformName));
      std::memcpy(param_value, MockPlatformName, sizeof(MockPlatformName));
    }
    if (param_value_size_ret)
      *param_value_size_ret = sizeof(MockPlatformName);
    return PI_SUCCESS;
  }
  case PI_PLATFORM_INFO_EXTENSIONS: {
    if (param_value) {
      assert(param_value_size == sizeof(MockSupportedExtensions));
      std::memcpy(param_value, MockSupportedExtensions,
                  sizeof(MockSupportedExtensions));
    }
    if (param_value_size_ret)
      *param_value_size_ret = sizeof(MockSupportedExtensions);
    return PI_SUCCESS;
  }
  case PI_EXT_PLATFORM_INFO_BACKEND: {
    constexpr auto MockPlatformBackend = PI_EXT_PLATFORM_BACKEND_OPENCL;
    if (param_value) {
      std::memcpy(param_value, &MockPlatformBackend,
                  sizeof(MockPlatformBackend));
    }
    if (param_value_size_ret)
      *param_value_size_ret = sizeof(MockPlatformBackend);
    return PI_SUCCESS;
  }
  default: {
    constexpr const char FallbackValue[] = "str";
    constexpr size_t FallbackValueSize = sizeof(FallbackValue);
    if (param_value_size_ret)
      *param_value_size_ret = FallbackValueSize;

    if (param_value && param_value_size >= FallbackValueSize)
      std::memcpy(param_value, FallbackValue, FallbackValueSize);

    return PI_SUCCESS;
  }
  }
}

inline pi_result
mock_piextPlatformGetNativeHandle(pi_platform platform,
                                  pi_native_handle *nativeHandle) {
  *nativeHandle = reinterpret_cast<pi_native_handle>(platform);
  return PI_SUCCESS;
}

inline pi_result
mock_piextPlatformCreateWithNativeHandle(pi_native_handle nativeHandle,
                                         pi_platform *platform) {
  *platform = reinterpret_cast<pi_platform>(nativeHandle);
  retainDummyHandle(*platform);
  return PI_SUCCESS;
}

inline pi_result mock_piDevicesGet(pi_platform platform,
                                   pi_device_type device_type,
                                   pi_uint32 num_entries, pi_device *devices,
                                   pi_uint32 *num_devices) {
  if (num_devices)
    *num_devices = 1;

  if (devices && num_entries > 0)
    devices[0] = reinterpret_cast<pi_device>(1);

  return PI_SUCCESS;
}

inline pi_result mock_piDeviceGetInfo(pi_device device,
                                      pi_device_info param_name,
                                      size_t param_value_size,
                                      void *param_value,
                                      size_t *param_value_size_ret) {
  constexpr char MockDeviceName[] = "Mock device";
  constexpr char MockSupportedExtensions[] =
      "cl_khr_fp64 cl_khr_fp16 cl_khr_il_program";
  switch (param_name) {
  case PI_DEVICE_INFO_TYPE: {
    // Act like any device is a GPU.
    // TODO: Should we mock more device types?
    if (param_value)
      *static_cast<_pi_device_type *>(param_value) = PI_DEVICE_TYPE_GPU;
    if (param_value_size_ret)
      *param_value_size_ret = sizeof(PI_DEVICE_TYPE_GPU);
    return PI_SUCCESS;
  }
  case PI_DEVICE_INFO_NAME: {
    if (param_value) {
      assert(param_value_size == sizeof(MockDeviceName));
      std::memcpy(param_value, MockDeviceName, sizeof(MockDeviceName));
    }
    if (param_value_size_ret)
      *param_value_size_ret = sizeof(MockDeviceName);
    return PI_SUCCESS;
  }
  case PI_DEVICE_INFO_PARENT_DEVICE: {
    if (param_value)
      *static_cast<pi_device *>(param_value) = nullptr;
    if (param_value_size_ret)
      *param_value_size_ret = sizeof(pi_device *);
    return PI_SUCCESS;
  }
  case PI_DEVICE_INFO_EXTENSIONS: {
    if (param_value) {
      assert(param_value_size >= sizeof(MockSupportedExtensions));
      std::memcpy(param_value, MockSupportedExtensions,
                  sizeof(MockSupportedExtensions));
    }
    if (param_value_size_ret)
      *param_value_size_ret = sizeof(MockSupportedExtensions);
    return PI_SUCCESS;
  }
  case PI_DEVICE_INFO_USM_HOST_SUPPORT:
  case PI_DEVICE_INFO_USM_DEVICE_SUPPORT:
  case PI_DEVICE_INFO_HOST_UNIFIED_MEMORY:
  case PI_DEVICE_INFO_AVAILABLE:
  case PI_DEVICE_INFO_LINKER_AVAILABLE:
  case PI_DEVICE_INFO_COMPILER_AVAILABLE: {
    if (param_value)
      *static_cast<pi_bool *>(param_value) = PI_TRUE;
    if (param_value_size_ret)
      *param_value_size_ret = sizeof(PI_TRUE);
    return PI_SUCCESS;
  }
  // This mock GPU device has no sub-devices
  case PI_DEVICE_INFO_PARTITION_PROPERTIES: {
    if (param_value_size_ret) {
      *param_value_size_ret = 0;
    }
    return PI_SUCCESS;
  }
  case PI_DEVICE_INFO_PARTITION_AFFINITY_DOMAIN: {
    assert(param_value_size == sizeof(pi_device_affinity_domain));
    if (param_value) {
      *static_cast<pi_device_affinity_domain *>(param_value) = 0;
    }
    return PI_SUCCESS;
  }
  case PI_DEVICE_INFO_QUEUE_PROPERTIES: {
    assert(param_value_size == sizeof(pi_queue_properties));
    if (param_value) {
      *static_cast<pi_queue_properties *>(param_value) =
          PI_QUEUE_FLAG_PROFILING_ENABLE;
    }
    return PI_SUCCESS;
  }
  default:
    return PI_SUCCESS;
  }
}

inline pi_result mock_piDeviceRetain(pi_device device) { return PI_SUCCESS; }

inline pi_result mock_piDeviceRelease(pi_device device) { return PI_SUCCESS; }

inline pi_result mock_piDevicePartition(
    pi_device device, const pi_device_partition_property *properties,
    pi_uint32 num_devices, pi_device *out_devices, pi_uint32 *out_num_devices) {
  return PI_SUCCESS;
}

inline pi_result
mock_piextDeviceGetNativeHandle(pi_device device,
                                pi_native_handle *nativeHandle) {
  *nativeHandle = reinterpret_cast<pi_native_handle>(device);
  return PI_SUCCESS;
}

inline pi_result mock_piextDeviceCreateWithNativeHandle(
    pi_native_handle nativeHandle, pi_platform platform, pi_device *device) {
  *device = reinterpret_cast<pi_device>(nativeHandle);
  retainDummyHandle(*device);
  return PI_SUCCESS;
}

inline pi_result mock_piextDeviceSelectBinary(pi_device device,
                                              pi_device_binary *binaries,
                                              pi_uint32 num_binaries,
                                              pi_uint32 *selected_binary_ind) {
  *selected_binary_ind = 0;
  return PI_SUCCESS;
}

inline pi_result
mock_piextGetDeviceFunctionPointer(pi_device device, pi_program program,
                                   const char *function_name,
                                   pi_uint64 *function_pointer_ret) {
  return PI_SUCCESS;
}

//
// Context
//
inline pi_result mock_piContextCreate(
    const pi_context_properties *properties, pi_uint32 num_devices,
    const pi_device *devices,
    void (*pfn_notify)(const char *errinfo, const void *private_info, size_t cb,
                       void *user_data),
    void *user_data, pi_context *ret_context) {
  *ret_context = createDummyHandle<pi_context>();
  return PI_SUCCESS;
}

inline pi_result mock_piContextGetInfo(pi_context context,
                                       pi_context_info param_name,
                                       size_t param_value_size,
                                       void *param_value,
                                       size_t *param_value_size_ret) {
  switch (param_name) {
  case PI_CONTEXT_INFO_NUM_DEVICES: {
    if (param_value)
      *static_cast<pi_uint32 *>(param_value) = 1;
    if (param_value_size_ret)
      *param_value_size_ret = sizeof(pi_uint32);
    return PI_SUCCESS;
  }
  default:
    return PI_SUCCESS;
  }
}

inline pi_result mock_piContextRetain(pi_context context) {
  retainDummyHandle(context);
  return PI_SUCCESS;
}

inline pi_result mock_piContextRelease(pi_context context) {
  releaseDummyHandle(context);
  return PI_SUCCESS;
}

inline pi_result mock_piextContextSetExtendedDeleter(
    pi_context context, pi_context_extended_deleter func, void *user_data) {
  return PI_SUCCESS;
}

inline pi_result
mock_piextContextGetNativeHandle(pi_context context,
                                 pi_native_handle *nativeHandle) {
  *nativeHandle = reinterpret_cast<pi_native_handle>(context);
  return PI_SUCCESS;
}

inline pi_result mock_piextContextCreateWithNativeHandle(
    pi_native_handle nativeHandle, pi_uint32 numDevices,
    const pi_device *devices, bool pluginOwnsNativeHandle,
    pi_context *context) {
  *context = reinterpret_cast<pi_context>(nativeHandle);
  retainDummyHandle(*context);
  return PI_SUCCESS;
}

//
// Queue
//
inline pi_result mock_piQueueCreate(pi_context context, pi_device device,
                                    pi_queue_properties properties,
                                    pi_queue *queue) {
  *queue = createDummyHandle<pi_queue>();
  return PI_SUCCESS;
}
inline pi_result mock_piextQueueCreate(pi_context context, pi_device device,
                                       pi_queue_properties *properties,
                                       pi_queue *queue) {
  *queue = createDummyHandle<pi_queue>();
  return PI_SUCCESS;
}
inline pi_result mock_piextQueueCreate2(pi_context context, pi_device device,
                                        pi_queue_properties *properties,
                                        pi_queue *queue) {
  *queue = createDummyHandle<pi_queue>();
  return PI_SUCCESS;
}

inline pi_result mock_piQueueGetInfo(pi_queue command_queue,
                                     pi_queue_info param_name,
                                     size_t param_value_size, void *param_value,
                                     size_t *param_value_size_ret) {
  switch (param_name) {
  case PI_QUEUE_INFO_DEVICE: {
    if (param_value)
      *static_cast<pi_device *>(param_value) = reinterpret_cast<pi_device>(1);
    if (param_value_size_ret)
      *param_value_size_ret = sizeof(pi_device);
    return PI_SUCCESS;
  }
  default:
    return PI_SUCCESS;
  }
}

inline pi_result mock_piQueueRetain(pi_queue command_queue) {
  retainDummyHandle(command_queue);
  return PI_SUCCESS;
}

inline pi_result mock_piQueueRelease(pi_queue command_queue) {
  releaseDummyHandle(command_queue);
  return PI_SUCCESS;
}

inline pi_result mock_piQueueFinish(pi_queue command_queue) {
  return PI_SUCCESS;
}

inline pi_result mock_piQueueFlush(pi_queue command_queue) {
  return PI_SUCCESS;
}

inline pi_result
mock_piextQueueGetNativeHandle(pi_queue queue, pi_native_handle *nativeHandle) {
  *nativeHandle = reinterpret_cast<pi_native_handle>(queue);
  return PI_SUCCESS;
}

inline pi_result mock_piextQueueGetNativeHandle2(pi_queue queue,
                                                 pi_native_handle *nativeHandle,
                                                 int32_t *nativeHandleDesc) {
  *nativeHandle = reinterpret_cast<pi_native_handle>(queue);
  return PI_SUCCESS;
}

inline pi_result mock_piextQueueCreateWithNativeHandle(
    pi_native_handle nativeHandle, pi_context context, pi_device device,
    bool pluginOwnsNativeHandle, pi_queue *queue) {
  *queue = reinterpret_cast<pi_queue>(nativeHandle);
  retainDummyHandle(*queue);
  return PI_SUCCESS;
}

inline pi_result mock_piextQueueCreateWithNativeHandle2(
    pi_native_handle nativeHandle, int32_t nativeHandleDesc, pi_context context,
    pi_device device, bool pluginOwnsNativeHandle,
    pi_queue_properties *Properties, pi_queue *queue) {
  *queue = reinterpret_cast<pi_queue>(nativeHandle);
  retainDummyHandle(*queue);
  return PI_SUCCESS;
}

//
// Memory
//
inline pi_result
mock_piMemBufferCreate(pi_context context, pi_mem_flags flags, size_t size,
                       void *host_ptr, pi_mem *ret_mem,
                       const pi_mem_properties *properties = nullptr) {
  if (host_ptr && flags & PI_MEM_FLAGS_HOST_PTR_USE)
    *ret_mem = createDummyHandleWithData<pi_mem>(
        reinterpret_cast<unsigned char *>(host_ptr));
  else
    *ret_mem = createDummyHandle<pi_mem>(size);
  return PI_SUCCESS;
}

inline pi_result mock_piMemImageCreate(pi_context context, pi_mem_flags flags,
                                       const pi_image_format *image_format,
                                       const pi_image_desc *image_desc,
                                       void *host_ptr, pi_mem *ret_mem) {
  assert(false &&
         "TODO: mock_piMemImageCreate handle allocation size correctly");
  *ret_mem = createDummyHandle<pi_mem>(/*size=*/1024 * 16);
  return PI_SUCCESS;
}

inline pi_result mock_piMemGetInfo(pi_mem mem, pi_mem_info param_name,
                                   size_t param_value_size, void *param_value,
                                   size_t *param_value_size_ret) {
  return PI_SUCCESS;
}

inline pi_result mock_piMemImageGetInfo(pi_mem image, pi_image_info param_name,
                                        size_t param_value_size,
                                        void *param_value,
                                        size_t *param_value_size_ret) {
  return PI_SUCCESS;
}

inline pi_result mock_piMemRetain(pi_mem mem) {
  retainDummyHandle(mem);
  return PI_SUCCESS;
}

inline pi_result mock_piMemRelease(pi_mem mem) {
  releaseDummyHandle(mem);
  return PI_SUCCESS;
}

inline pi_result
mock_piMemBufferPartition(pi_mem buffer, pi_mem_flags flags,
                          pi_buffer_create_type buffer_create_type,
                          void *buffer_create_info, pi_mem *ret_mem) {
  // Create a sub buf without memory as we will reuse parent's one
  *ret_mem = createDummyHandle<pi_mem>(/*size=*/0);

  auto parentDummyHandle = reinterpret_cast<DummyHandlePtrT>(buffer);
  auto childDummyHandle = reinterpret_cast<DummyHandlePtrT>(*ret_mem);

  auto region = reinterpret_cast<pi_buffer_region>(buffer_create_info);

  // Point the sub buf to the original buf memory
  childDummyHandle->MData = parentDummyHandle->MData + region->origin;

  return PI_SUCCESS;
}

inline pi_result mock_piextMemGetNativeHandle(pi_mem mem,
                                              pi_native_handle *nativeHandle) {
  *nativeHandle = reinterpret_cast<pi_native_handle>(mem);
  return PI_SUCCESS;
}

inline pi_result
mock_piextMemCreateWithNativeHandle(pi_native_handle nativeHandle,
                                    pi_context context, bool ownNativeHandle,
                                    pi_mem *mem) {
  *mem = reinterpret_cast<pi_mem>(nativeHandle);
  retainDummyHandle(*mem);
  return PI_SUCCESS;
}

inline pi_result mock_piextMemImageCreateWithNativeHandle(
    pi_native_handle NativeHandle, pi_context Context, bool OwnNativeHandle,
    const pi_image_format *ImageFormat, const pi_image_desc *ImageDesc,
    pi_mem *RetImage) {
  *RetImage = reinterpret_cast<pi_mem>(NativeHandle);
  retainDummyHandle(*RetImage);
  return PI_SUCCESS;
}

//
// Program
//

inline pi_result mock_piProgramCreate(pi_context context, const void *il,
                                      size_t length, pi_program *res_program) {
  *res_program = createDummyHandle<pi_program>();
  return PI_SUCCESS;
}

inline pi_result mock_piclProgramCreateWithSource(pi_context context,
                                                  pi_uint32 count,
                                                  const char **strings,
                                                  const size_t *lengths,
                                                  pi_program *ret_program) {
  *ret_program = createDummyHandle<pi_program>();
  return PI_SUCCESS;
}

inline pi_result mock_piProgramCreateWithBinary(
    pi_context context, pi_uint32 num_devices, const pi_device *device_list,
    const size_t *lengths, const unsigned char **binaries,
    size_t num_metadata_entries, const pi_device_binary_property *metadata,
    pi_int32 *binary_status, pi_program *ret_program) {
  *ret_program = createDummyHandle<pi_program>();
  return PI_SUCCESS;
}

inline pi_result mock_piProgramGetInfo(pi_program program,
                                       pi_program_info param_name,
                                       size_t param_value_size,
                                       void *param_value,
                                       size_t *param_value_size_ret) {

  switch (param_name) {
  case PI_PROGRAM_INFO_NUM_DEVICES: {
    if (param_value)
      *static_cast<unsigned int *>(param_value) = 1;
    if (param_value_size_ret)
      *param_value_size_ret = sizeof(size_t);
    return PI_SUCCESS;
  }
  case PI_PROGRAM_INFO_BINARY_SIZES: {
    if (param_value)
      *static_cast<size_t *>(param_value) = 1;
    if (param_value_size_ret)
      *param_value_size_ret = sizeof(size_t);
    return PI_SUCCESS;
  }
  case PI_PROGRAM_INFO_BINARIES: {
    if (param_value)
      **static_cast<unsigned char **>(param_value) = 1;
    if (param_value_size_ret)
      *param_value_size_ret = sizeof(unsigned char);
    return PI_SUCCESS;
  }
  default: {
    // TODO: Buildlog requires this but not any actual data afterwards.
    //       This should be investigated. Should this be moved to that test?
    if (param_value_size_ret)
      *param_value_size_ret = sizeof(size_t);
    return PI_SUCCESS;
  }
  }
}

inline pi_result
mock_piProgramLink(pi_context context, pi_uint32 num_devices,
                   const pi_device *device_list, const char *options,
                   pi_uint32 num_input_programs,
                   const pi_program *input_programs,
                   void (*pfn_notify)(pi_program program, void *user_data),
                   void *user_data, pi_program *ret_program) {
  *ret_program = createDummyHandle<pi_program>();
  return PI_SUCCESS;
}

inline pi_result mock_piProgramCompile(
    pi_program program, pi_uint32 num_devices, const pi_device *device_list,
    const char *options, pi_uint32 num_input_headers,
    const pi_program *input_headers, const char **header_include_names,
    void (*pfn_notify)(pi_program program, void *user_data), void *user_data) {
  return PI_SUCCESS;
}

inline pi_result
mock_piProgramBuild(pi_program program, pi_uint32 num_devices,
                    const pi_device *device_list, const char *options,
                    void (*pfn_notify)(pi_program program, void *user_data),
                    void *user_data) {
  return PI_SUCCESS;
}

inline pi_result mock_piProgramGetBuildInfo(
    pi_program program, pi_device device, _pi_program_build_info param_name,
    size_t param_value_size, void *param_value, size_t *param_value_size_ret) {
  return PI_SUCCESS;
}

inline pi_result mock_piProgramRetain(pi_program program) {
  retainDummyHandle(program);
  return PI_SUCCESS;
}

inline pi_result mock_piProgramRelease(pi_program program) {
  releaseDummyHandle(program);
  return PI_SUCCESS;
}

inline pi_result
mock_piextProgramSetSpecializationConstant(pi_program prog, pi_uint32 spec_id,
                                           size_t spec_size,
                                           const void *spec_value) {
  return PI_SUCCESS;
}

inline pi_result
mock_piextProgramGetNativeHandle(pi_program program,
                                 pi_native_handle *nativeHandle) {
  *nativeHandle = reinterpret_cast<pi_native_handle>(program);
  return PI_SUCCESS;
}

inline pi_result mock_piextProgramCreateWithNativeHandle(
    pi_native_handle nativeHandle, pi_context context,
    bool pluginOwnsNativeHandle, pi_program *program) {
  *program = reinterpret_cast<pi_program>(nativeHandle);
  retainDummyHandle(*program);
  return PI_SUCCESS;
}

//
// Kernel
//

inline pi_result mock_piKernelCreate(pi_program program,
                                     const char *kernel_name,
                                     pi_kernel *ret_kernel) {
  *ret_kernel = createDummyHandle<pi_kernel>();
  return PI_SUCCESS;
}

inline pi_result mock_piKernelSetArg(pi_kernel kernel, pi_uint32 arg_index,
                                     size_t arg_size, const void *arg_value) {
  return PI_SUCCESS;
}

inline pi_result mock_piKernelGetInfo(pi_kernel kernel,
                                      pi_kernel_info param_name,
                                      size_t param_value_size,
                                      void *param_value,
                                      size_t *param_value_size_ret) {
  return PI_SUCCESS;
}

inline pi_result mock_piKernelGetGroupInfo(pi_kernel kernel, pi_device device,
                                           pi_kernel_group_info param_name,
                                           size_t param_value_size,
                                           void *param_value,
                                           size_t *param_value_size_ret) {
  switch (param_name) {
  case PI_KERNEL_GROUP_INFO_WORK_GROUP_SIZE: {
    if (param_value) {
      auto RealVal = reinterpret_cast<size_t *>(param_value);
      RealVal[0] = 0;
      RealVal[1] = 0;
      RealVal[2] = 0;
    }
    if (param_value_size_ret)
      *param_value_size_ret = 3 * sizeof(size_t);
    return PI_SUCCESS;
  }
  default: {
    return PI_SUCCESS;
  }
  }
}

inline pi_result mock_piKernelGetSubGroupInfo(
    pi_kernel kernel, pi_device device, pi_kernel_sub_group_info param_name,
    size_t input_value_size, const void *input_value, size_t param_value_size,
    void *param_value, size_t *param_value_size_ret) {
  return PI_SUCCESS;
}

inline pi_result mock_piKernelRetain(pi_kernel kernel) {
  retainDummyHandle(kernel);
  return PI_SUCCESS;
}

inline pi_result mock_piKernelRelease(pi_kernel kernel) {
  releaseDummyHandle(kernel);
  return PI_SUCCESS;
}

inline pi_result mock_piextKernelSetArgPointer(pi_kernel kernel,
                                               pi_uint32 arg_index,
                                               size_t arg_size,
                                               const void *arg_value) {
  return PI_SUCCESS;
}

inline pi_result mock_piKernelSetExecInfo(pi_kernel kernel,
                                          pi_kernel_exec_info value_name,
                                          size_t param_value_size,
                                          const void *param_value) {
  return PI_SUCCESS;
}

inline pi_result mock_piextKernelCreateWithNativeHandle(
    pi_native_handle nativeHandle, pi_context context, pi_program program,
    bool pluginOwnsNativeHandle, pi_kernel *kernel) {

  *kernel = reinterpret_cast<pi_kernel>(nativeHandle);
  retainDummyHandle(*kernel);
  return PI_SUCCESS;
}

inline pi_result
mock_piextKernelGetNativeHandle(pi_kernel kernel,
                                pi_native_handle *nativeHandle) {
  *nativeHandle = reinterpret_cast<pi_native_handle>(kernel);
  return PI_SUCCESS;
}

//
// Events
//
inline pi_result mock_piEventCreate(pi_context context, pi_event *ret_event) {
  *ret_event = createDummyHandle<pi_event>();
  return PI_SUCCESS;
}

inline pi_result mock_piEventGetInfo(pi_event event, pi_event_info param_name,
                                     size_t param_value_size, void *param_value,
                                     size_t *param_value_size_ret) {
  switch (param_name) {
  case PI_EVENT_INFO_COMMAND_EXECUTION_STATUS: {
    if (param_value)
      *static_cast<pi_event_status *>(param_value) = PI_EVENT_SUBMITTED;
    if (param_value_size_ret)
      *param_value_size_ret = sizeof(pi_event_status);
    return PI_SUCCESS;
  }
  default: {
    return PI_SUCCESS;
  }
  }
}

inline pi_result mock_piEventGetProfilingInfo(pi_event event,
                                              pi_profiling_info param_name,
                                              size_t param_value_size,
                                              void *param_value,
                                              size_t *param_value_size_ret) {
  return PI_SUCCESS;
}

inline pi_result mock_piEventsWait(pi_uint32 num_events,
                                   const pi_event *event_list) {
  return PI_SUCCESS;
}

inline pi_result mock_piEventSetCallback(
    pi_event event, pi_int32 command_exec_callback_type,
    void (*pfn_notify)(pi_event event, pi_int32 event_command_status,
                       void *user_data),
    void *user_data) {
  return PI_SUCCESS;
}

inline pi_result mock_piEventSetStatus(pi_event event,
                                       pi_int32 execution_status) {
  return PI_SUCCESS;
}

inline pi_result mock_piEventRetain(pi_event event) {
  retainDummyHandle(event);
  return PI_SUCCESS;
}

inline pi_result mock_piEventRelease(pi_event event) {
  releaseDummyHandle(event);
  return PI_SUCCESS;
}

inline pi_result
mock_piextEventGetNativeHandle(pi_event event, pi_native_handle *nativeHandle) {
  *nativeHandle = reinterpret_cast<pi_native_handle>(event);
  return PI_SUCCESS;
}

inline pi_result
mock_piextEventCreateWithNativeHandle(pi_native_handle nativeHandle,
                                      pi_context context, bool ownNativeHandle,
                                      pi_event *event) {
  *event = reinterpret_cast<pi_event>(nativeHandle);
  retainDummyHandle(*event);
  return PI_SUCCESS;
}

//
// Sampler
//
inline pi_result
mock_piSamplerCreate(pi_context context,
                     const pi_sampler_properties *sampler_properties,
                     pi_sampler *result_sampler) {
  *result_sampler = createDummyHandle<pi_sampler>();
  return PI_SUCCESS;
}

inline pi_result mock_piSamplerGetInfo(pi_sampler sampler,
                                       pi_sampler_info param_name,
                                       size_t param_value_size,
                                       void *param_value,
                                       size_t *param_value_size_ret) {
  return PI_SUCCESS;
}

inline pi_result mock_piSamplerRetain(pi_sampler sampler) {
  retainDummyHandle(sampler);
  return PI_SUCCESS;
}

inline pi_result mock_piSamplerRelease(pi_sampler sampler) {
  releaseDummyHandle(sampler);
  return PI_SUCCESS;
}

//
// Queue Commands
//
inline pi_result mock_piEnqueueKernelLaunch(
    pi_queue queue, pi_kernel kernel, pi_uint32 work_dim,
    const size_t *global_work_offset, const size_t *global_work_size,
    const size_t *local_work_size, pi_uint32 num_events_in_wait_list,
    const pi_event *event_wait_list, pi_event *event) {
  *event = createDummyHandle<pi_event>();
  return PI_SUCCESS;
}

inline pi_result mock_piEnqueueNativeKernel(
    pi_queue queue, void (*user_func)(void *), void *args, size_t cb_args,
    pi_uint32 num_mem_objects, const pi_mem *mem_list,
    const void **args_mem_loc, pi_uint32 num_events_in_wait_list,
    const pi_event *event_wait_list, pi_event *event) {
  *event = createDummyHandle<pi_event>();
  return PI_SUCCESS;
}

inline pi_result mock_piEnqueueEventsWait(pi_queue command_queue,
                                          pi_uint32 num_events_in_wait_list,
                                          const pi_event *event_wait_list,
                                          pi_event *event) {
  *event = createDummyHandle<pi_event>();
  return PI_SUCCESS;
}

inline pi_result mock_piEnqueueEventsWaitWithBarrier(
    pi_queue command_queue, pi_uint32 num_events_in_wait_list,
    const pi_event *event_wait_list, pi_event *event) {
  *event = createDummyHandle<pi_event>();
  return PI_SUCCESS;
}

inline pi_result
mock_piEnqueueMemBufferRead(pi_queue queue, pi_mem buffer,
                            pi_bool blocking_read, size_t offset, size_t size,
                            void *ptr, pi_uint32 num_events_in_wait_list,
                            const pi_event *event_wait_list, pi_event *event) {
  *event = createDummyHandle<pi_event>();
  return PI_SUCCESS;
}

inline pi_result mock_piEnqueueMemBufferReadRect(
    pi_queue command_queue, pi_mem buffer, pi_bool blocking_read,
    pi_buff_rect_offset buffer_offset, pi_buff_rect_offset host_offset,
    pi_buff_rect_region region, size_t buffer_row_pitch,
    size_t buffer_slice_pitch, size_t host_row_pitch, size_t host_slice_pitch,
    void *ptr, pi_uint32 num_events_in_wait_list,
    const pi_event *event_wait_list, pi_event *event) {
  *event = createDummyHandle<pi_event>();
  return PI_SUCCESS;
}

inline pi_result
mock_piEnqueueMemBufferWrite(pi_queue command_queue, pi_mem buffer,
                             pi_bool blocking_write, size_t offset, size_t size,
                             const void *ptr, pi_uint32 num_events_in_wait_list,
                             const pi_event *event_wait_list, pi_event *event) {
  *event = createDummyHandle<pi_event>();
  return PI_SUCCESS;
}

inline pi_result mock_piEnqueueMemBufferWriteRect(
    pi_queue command_queue, pi_mem buffer, pi_bool blocking_write,
    pi_buff_rect_offset buffer_offset, pi_buff_rect_offset host_offset,
    pi_buff_rect_region region, size_t buffer_row_pitch,
    size_t buffer_slice_pitch, size_t host_row_pitch, size_t host_slice_pitch,
    const void *ptr, pi_uint32 num_events_in_wait_list,
    const pi_event *event_wait_list, pi_event *event) {
  *event = createDummyHandle<pi_event>();
  return PI_SUCCESS;
}

inline pi_result
mock_piEnqueueMemBufferCopy(pi_queue command_queue, pi_mem src_buffer,
                            pi_mem dst_buffer, size_t src_offset,
                            size_t dst_offset, size_t size,
                            pi_uint32 num_events_in_wait_list,
                            const pi_event *event_wait_list, pi_event *event) {
  *event = createDummyHandle<pi_event>();
  return PI_SUCCESS;
}

inline pi_result mock_piEnqueueMemBufferCopyRect(
    pi_queue command_queue, pi_mem src_buffer, pi_mem dst_buffer,
    pi_buff_rect_offset src_origin, pi_buff_rect_offset dst_origin,
    pi_buff_rect_region region, size_t src_row_pitch, size_t src_slice_pitch,
    size_t dst_row_pitch, size_t dst_slice_pitch,
    pi_uint32 num_events_in_wait_list, const pi_event *event_wait_list,
    pi_event *event) {
  *event = createDummyHandle<pi_event>();
  return PI_SUCCESS;
}

inline pi_result mock_piEnqueueMemBufferFill(pi_queue command_queue,
                                             pi_mem buffer, const void *pattern,
                                             size_t pattern_size, size_t offset,
                                             size_t size,
                                             pi_uint32 num_events_in_wait_list,
                                             const pi_event *event_wait_list,
                                             pi_event *event) {
  *event = createDummyHandle<pi_event>();
  return PI_SUCCESS;
}

inline pi_result mock_piEnqueueMemImageRead(
    pi_queue command_queue, pi_mem image, pi_bool blocking_read,
    pi_image_offset origin, pi_image_region region, size_t row_pitch,
    size_t slice_pitch, void *ptr, pi_uint32 num_events_in_wait_list,
    const pi_event *event_wait_list, pi_event *event) {
  *event = createDummyHandle<pi_event>();
  return PI_SUCCESS;
}

inline pi_result
mock_piEnqueueMemImageWrite(pi_queue command_queue, pi_mem image,
                            pi_bool blocking_write, pi_image_offset origin,
                            pi_image_region region, size_t input_row_pitch,
                            size_t input_slice_pitch, const void *ptr,
                            pi_uint32 num_events_in_wait_list,
                            const pi_event *event_wait_list, pi_event *event) {
  *event = createDummyHandle<pi_event>();
  return PI_SUCCESS;
}

inline pi_result
mock_piEnqueueMemImageCopy(pi_queue command_queue, pi_mem src_image,
                           pi_mem dst_image, pi_image_offset src_origin,
                           pi_image_offset dst_origin, pi_image_region region,
                           pi_uint32 num_events_in_wait_list,
                           const pi_event *event_wait_list, pi_event *event) {
  *event = createDummyHandle<pi_event>();
  return PI_SUCCESS;
}

inline pi_result
mock_piEnqueueMemImageFill(pi_queue command_queue, pi_mem image,
                           const void *fill_color, const size_t *origin,
                           const size_t *region,
                           pi_uint32 num_events_in_wait_list,
                           const pi_event *event_wait_list, pi_event *event) {
  *event = createDummyHandle<pi_event>();
  return PI_SUCCESS;
}

inline pi_result mock_piEnqueueMemBufferMap(pi_queue command_queue,
                                            pi_mem buffer, pi_bool blocking_map,
                                            pi_map_flags map_flags,
                                            size_t offset, size_t size,
                                            pi_uint32 num_events_in_wait_list,
                                            const pi_event *event_wait_list,
                                            pi_event *event, void **ret_map) {
  *event = createDummyHandle<pi_event>();

  auto parentDummyHandle = reinterpret_cast<DummyHandlePtrT>(buffer);
  *ret_map = (void *)(parentDummyHandle->MData);
  return PI_SUCCESS;
}

inline pi_result mock_piEnqueueMemUnmap(pi_queue command_queue, pi_mem memobj,
                                        void *mapped_ptr,
                                        pi_uint32 num_events_in_wait_list,
                                        const pi_event *event_wait_list,
                                        pi_event *event) {
  *event = createDummyHandle<pi_event>();
  return PI_SUCCESS;
}

inline pi_result mock_piextKernelSetArgMemObj(pi_kernel kernel,
                                              pi_uint32 arg_index,
                                              const pi_mem *arg_value) {
  return PI_SUCCESS;
}

inline pi_result mock_piextKernelSetArgSampler(pi_kernel kernel,
                                               pi_uint32 arg_index,
                                               const pi_sampler *arg_value) {
  return PI_SUCCESS;
}

///
// USM
///
inline pi_result mock_piextUSMHostAlloc(void **result_ptr, pi_context context,
                                        pi_usm_mem_properties *properties,
                                        size_t size, pi_uint32 alignment) {
  assert(alignment < 16 && "TODO: mock_piextUSMHostAlloc handle alignment");
  *result_ptr = createDummyHandle<void *>(size);
  return PI_SUCCESS;
}

inline pi_result mock_piextUSMDeviceAlloc(void **result_ptr, pi_context context,
                                          pi_device device,
                                          pi_usm_mem_properties *properties,
                                          size_t size, pi_uint32 alignment) {
  assert(alignment < 16 && "TODO: mock_piextUSMHostAlloc handle alignment");
  *result_ptr = createDummyHandle<void *>(size);
  return PI_SUCCESS;
}

inline pi_result mock_piextUSMSharedAlloc(void **result_ptr, pi_context context,
                                          pi_device device,
                                          pi_usm_mem_properties *properties,
                                          size_t size, pi_uint32 alignment) {
  assert(alignment < 16 && "TODO: mock_piextUSMHostAlloc handle alignment");
  *result_ptr = createDummyHandle<void *>(size);
  return PI_SUCCESS;
}

inline pi_result mock_piextUSMFree(pi_context context, void *ptr) {
  return PI_SUCCESS;
}

inline pi_result mock_piextUSMEnqueueMemset(pi_queue queue, void *ptr,
                                            pi_int32 value, size_t count,
                                            pi_uint32 num_events_in_waitlist,
                                            const pi_event *events_waitlist,
                                            pi_event *event) {
  *event = createDummyHandle<pi_event>();
  return PI_SUCCESS;
}

inline pi_result mock_piextUSMEnqueueMemcpy(pi_queue queue, pi_bool blocking,
                                            void *dst_ptr, const void *src_ptr,
                                            size_t size,
                                            pi_uint32 num_events_in_waitlist,
                                            const pi_event *events_waitlist,
                                            pi_event *event) {
  *event = createDummyHandle<pi_event>();
  return PI_SUCCESS;
}

inline pi_result mock_piextUSMEnqueuePrefetch(pi_queue queue, const void *ptr,
                                              size_t size,
                                              pi_usm_migration_flags flags,
                                              pi_uint32 num_events_in_waitlist,
                                              const pi_event *events_waitlist,
                                              pi_event *event) {
  *event = createDummyHandle<pi_event>();
  return PI_SUCCESS;
}

inline pi_result mock_piextUSMEnqueueMemAdvise(pi_queue queue, const void *ptr,
                                               size_t length,
                                               pi_mem_advice advice,
                                               pi_event *event) {
  *event = createDummyHandle<pi_event>();
  return PI_SUCCESS;
}

inline pi_result mock_piextUSMGetMemAllocInfo(
    pi_context context, const void *ptr, pi_mem_alloc_info param_name,
    size_t param_value_size, void *param_value, size_t *param_value_size_ret) {
  return PI_SUCCESS;
}

inline pi_result mock_piextUSMEnqueueFill2D(pi_queue queue, void *ptr,
                                            size_t pitch, size_t pattern_size,
                                            const void *pattern, size_t width,
                                            size_t height,
                                            pi_uint32 num_events_in_waitlist,
                                            const pi_event *events_waitlist,
                                            pi_event *event) {
  return PI_SUCCESS;
}

inline pi_result mock_piextUSMEnqueueMemset2D(pi_queue queue, void *ptr,
                                              size_t pitch, int value,
                                              size_t width, size_t height,
                                              pi_uint32 num_events_in_waitlist,
                                              const pi_event *events_waitlist,
                                              pi_event *event) {
  return PI_SUCCESS;
}

inline pi_result
mock_piextUSMEnqueueMemcpy2D(pi_queue queue, pi_bool blocking, void *dst_ptr,
                             size_t dst_pitch, const void *src_ptr,
                             size_t src_pitch, size_t width, size_t height,
                             pi_uint32 num_events_in_waitlist,
                             const pi_event *events_waitlist, pi_event *event) {
  return PI_SUCCESS;
}

inline pi_result mock_piextEnqueueDeviceGlobalVariableWrite(
    pi_queue queue, pi_program program, const char *name,
    pi_bool blocking_write, size_t count, size_t offset, const void *src,
    pi_uint32 num_events_in_wait_list, const pi_event *event_wait_list,
    pi_event *event) {
  *event = createDummyHandle<pi_event>();
  return PI_SUCCESS;
}

inline pi_result mock_piextEnqueueDeviceGlobalVariableRead(
    pi_queue queue, pi_program program, const char *name, pi_bool blocking_read,
    size_t count, size_t offset, void *dst, pi_uint32 num_events_in_wait_list,
    const pi_event *event_wait_list, pi_event *event) {
  *event = createDummyHandle<pi_event>();
  return PI_SUCCESS;
}

inline pi_result mock_piextPluginGetOpaqueData(void *opaque_data_param,
                                               void **opaque_data_return) {
  return PI_SUCCESS;
}

inline pi_result mock_piTearDown(void *PluginParameter) { return PI_SUCCESS; }

inline pi_result mock_piPluginGetLastError(char **message) {
  return PI_SUCCESS;
}

inline pi_result mock_piPluginGetBackendOption(pi_platform platform,
                                               const char *frontend_option,
                                               const char **backend_option) {
  *backend_option = "";
  return PI_SUCCESS;
}

// Returns the wall-clock timestamp of host for deviceTime and hostTime
inline pi_result mock_piGetDeviceAndHostTimer(pi_device device,
                                              uint64_t *deviceTime,
                                              uint64_t *hostTime) {

  using namespace std::chrono;
  auto timeNanoseconds =
      duration_cast<nanoseconds>(steady_clock::now().time_since_epoch())
          .count();
  if (deviceTime) {
    *deviceTime = timeNanoseconds;
  }
  if (hostTime) {
    *hostTime = timeNanoseconds;
  }
  return PI_SUCCESS;
}

<<<<<<< HEAD
inline pi_result mock_piextEnablePeerAccess(pi_device command_device,
                                            pi_device peer_device) {

  return PI_SUCCESS;
}

inline pi_result mock_piextDisablePeerAccess(pi_device command_device,
                                             pi_device peer_device) {

  return PI_SUCCESS;
}

inline pi_result
mock_piextPeerAccessGetInfo(pi_device command_device, pi_device peer_device,
                            pi_peer_attr attr, size_t param_value_size,
                            void *param_value, size_t *param_value_size_ret) {

  if (param_value)
    *static_cast<pi_int32 *>(param_value) = 1;
  if (param_value_size_ret)
    *param_value_size_ret = sizeof(pi_int32);
=======
inline pi_result mock_piextEnqueueReadHostPipe(
    pi_queue queue, pi_program program, const char *pipe_symbol,
    pi_bool blocking, void *ptr, size_t size, pi_uint32 num_events_in_waitlist,
    const pi_event *events_waitlist, pi_event *event) {
  *event = createDummyHandle<pi_event>();
  return PI_SUCCESS;
}

inline pi_result mock_piextEnqueueWriteHostPipe(
    pi_queue queue, pi_program program, const char *pipe_symbol,
    pi_bool blocking, void *ptr, size_t size, pi_uint32 num_events_in_waitlist,
    const pi_event *events_waitlist, pi_event *event) {
  *event = createDummyHandle<pi_event>();
>>>>>>> c7759bb8
  return PI_SUCCESS;
}<|MERGE_RESOLUTION|>--- conflicted
+++ resolved
@@ -1187,7 +1187,22 @@
   return PI_SUCCESS;
 }
 
-<<<<<<< HEAD
+inline pi_result mock_piextEnqueueReadHostPipe(
+    pi_queue queue, pi_program program, const char *pipe_symbol,
+    pi_bool blocking, void *ptr, size_t size, pi_uint32 num_events_in_waitlist,
+    const pi_event *events_waitlist, pi_event *event) {
+  *event = createDummyHandle<pi_event>();
+  return PI_SUCCESS;
+}
+
+inline pi_result mock_piextEnqueueWriteHostPipe(
+    pi_queue queue, pi_program program, const char *pipe_symbol,
+    pi_bool blocking, void *ptr, size_t size, pi_uint32 num_events_in_waitlist,
+    const pi_event *events_waitlist, pi_event *event) {
+  *event = createDummyHandle<pi_event>();
+  return PI_SUCCESS;
+}
+
 inline pi_result mock_piextEnablePeerAccess(pi_device command_device,
                                             pi_device peer_device) {
 
@@ -1209,20 +1224,6 @@
     *static_cast<pi_int32 *>(param_value) = 1;
   if (param_value_size_ret)
     *param_value_size_ret = sizeof(pi_int32);
-=======
-inline pi_result mock_piextEnqueueReadHostPipe(
-    pi_queue queue, pi_program program, const char *pipe_symbol,
-    pi_bool blocking, void *ptr, size_t size, pi_uint32 num_events_in_waitlist,
-    const pi_event *events_waitlist, pi_event *event) {
-  *event = createDummyHandle<pi_event>();
-  return PI_SUCCESS;
-}
-
-inline pi_result mock_piextEnqueueWriteHostPipe(
-    pi_queue queue, pi_program program, const char *pipe_symbol,
-    pi_bool blocking, void *ptr, size_t size, pi_uint32 num_events_in_waitlist,
-    const pi_event *events_waitlist, pi_event *event) {
-  *event = createDummyHandle<pi_event>();
->>>>>>> c7759bb8
+  
   return PI_SUCCESS;
 }