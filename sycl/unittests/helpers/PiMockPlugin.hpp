//==---------- PiMockPlugin.hpp --- Mock unit testing PI plugin ------------==//
//
// Part of the LLVM Project, under the Apache License v2.0 with LLVM Exceptions.
// See https://llvm.org/LICENSE.txt for license information.
// SPDX-License-Identifier: Apache-2.0 WITH LLVM-exception
//
//===----------------------------------------------------------------------===//
//
// A simple implementation of a PI plugin to be used for device-independent
// mock unit-testing.
//
//===----------------------------------------------------------------------===//

#include <sycl/detail/pi.hpp>

#include <atomic>
#include <cassert>
#include <chrono>
#include <cstring>

// Helpers for dummy handles

struct DummyHandleT {
  DummyHandleT(size_t DataSize = 0)
      : MStorage(DataSize), MData(MStorage.data()) {}
  DummyHandleT(unsigned char *Data) : MData(Data) {}
  std::atomic<size_t> MRefCounter = 1;
  std::vector<unsigned char> MStorage;
  unsigned char *MData = nullptr;
};

using DummyHandlePtrT = DummyHandleT *;

// Allocates a dummy handle of type T with support of reference counting.
// Takes optional 'Size' parameter which can be used to allocate additional
// memory. The handle has to be deallocated using 'releaseDummyHandle'.
template <class T> inline T createDummyHandle(size_t Size = 0) {
  DummyHandlePtrT DummyHandlePtr = new DummyHandleT(Size);
  return reinterpret_cast<T>(DummyHandlePtr);
}

// Allocates a dummy handle of type T with support of reference counting
// and associates it with the provided Data.
template <class T> inline T createDummyHandleWithData(unsigned char *Data) {
  DummyHandlePtrT DummyHandlePtr = new DummyHandleT(Data);
  return reinterpret_cast<T>(DummyHandlePtr);
}

// Decrement reference counter for the handle and deallocates it if the
// reference counter becomes zero
template <class T> inline void releaseDummyHandle(T Handle) {
  auto DummyHandlePtr = reinterpret_cast<DummyHandlePtrT>(Handle);
  const size_t NewValue = --DummyHandlePtr->MRefCounter;
  if (NewValue == 0)
    delete DummyHandlePtr;
}

// Increment reference counter for the handle
template <class T> inline void retainDummyHandle(T Handle) {
  auto DummyHandlePtr = reinterpret_cast<DummyHandlePtrT>(Handle);
  ++DummyHandlePtr->MRefCounter;
}

//
// Platform
//
inline pi_result mock_piPlatformsGet(pi_uint32 num_entries,
                                     pi_platform *platforms,
                                     pi_uint32 *num_platforms) {
  if (num_platforms)
    *num_platforms = 1;

  if (platforms && num_entries > 0)
    platforms[0] = reinterpret_cast<pi_platform>(1);

  return PI_SUCCESS;
}

inline pi_result mock_piPlatformGetInfo(pi_platform platform,
                                        pi_platform_info param_name,
                                        size_t param_value_size,
                                        void *param_value,
                                        size_t *param_value_size_ret) {
  constexpr char MockPlatformName[] = "Mock platform";
  constexpr char MockSupportedExtensions[] =
      "cl_khr_il_program cl_khr_subgroups cl_intel_subgroups "
      "cl_intel_subgroups_short cl_intel_required_subgroup_size ";
  switch (param_name) {
  case PI_PLATFORM_INFO_NAME: {
    if (param_value) {
      assert(param_value_size == sizeof(MockPlatformName));
      std::memcpy(param_value, MockPlatformName, sizeof(MockPlatformName));
    }
    if (param_value_size_ret)
      *param_value_size_ret = sizeof(MockPlatformName);
    return PI_SUCCESS;
  }
  case PI_PLATFORM_INFO_EXTENSIONS: {
    if (param_value) {
      assert(param_value_size == sizeof(MockSupportedExtensions));
      std::memcpy(param_value, MockSupportedExtensions,
                  sizeof(MockSupportedExtensions));
    }
    if (param_value_size_ret)
      *param_value_size_ret = sizeof(MockSupportedExtensions);
    return PI_SUCCESS;
  }
  case PI_EXT_PLATFORM_INFO_BACKEND: {
    constexpr auto MockPlatformBackend = PI_EXT_PLATFORM_BACKEND_OPENCL;
    if (param_value) {
      std::memcpy(param_value, &MockPlatformBackend,
                  sizeof(MockPlatformBackend));
    }
    if (param_value_size_ret)
      *param_value_size_ret = sizeof(MockPlatformBackend);
    return PI_SUCCESS;
  }
  default: {
    constexpr const char FallbackValue[] = "str";
    constexpr size_t FallbackValueSize = sizeof(FallbackValue);
    if (param_value_size_ret)
      *param_value_size_ret = FallbackValueSize;

    if (param_value && param_value_size >= FallbackValueSize)
      std::memcpy(param_value, FallbackValue, FallbackValueSize);

    return PI_SUCCESS;
  }
  }
}

inline pi_result
mock_piextPlatformGetNativeHandle(pi_platform platform,
                                  pi_native_handle *nativeHandle) {
  *nativeHandle = reinterpret_cast<pi_native_handle>(platform);
  return PI_SUCCESS;
}

inline pi_result
mock_piextPlatformCreateWithNativeHandle(pi_native_handle nativeHandle,
                                         pi_platform *platform) {
  *platform = reinterpret_cast<pi_platform>(nativeHandle);
  retainDummyHandle(*platform);
  return PI_SUCCESS;
}

inline pi_result mock_piDevicesGet(pi_platform platform,
                                   pi_device_type device_type,
                                   pi_uint32 num_entries, pi_device *devices,
                                   pi_uint32 *num_devices) {
  if (num_devices)
    *num_devices = 1;

  if (devices && num_entries > 0)
    devices[0] = reinterpret_cast<pi_device>(1);

  return PI_SUCCESS;
}

inline pi_result mock_piDeviceGetInfo(pi_device device,
                                      pi_device_info param_name,
                                      size_t param_value_size,
                                      void *param_value,
                                      size_t *param_value_size_ret) {
  constexpr char MockDeviceName[] = "Mock device";
  constexpr char MockSupportedExtensions[] =
      "cl_khr_fp64 cl_khr_fp16 cl_khr_il_program ur_exp_command_buffer";
  switch (param_name) {
  case PI_DEVICE_INFO_TYPE: {
    // Act like any device is a GPU.
    // TODO: Should we mock more device types?
    if (param_value)
      *static_cast<_pi_device_type *>(param_value) = PI_DEVICE_TYPE_GPU;
    if (param_value_size_ret)
      *param_value_size_ret = sizeof(PI_DEVICE_TYPE_GPU);
    return PI_SUCCESS;
  }
  case PI_DEVICE_INFO_NAME: {
    if (param_value) {
      assert(param_value_size == sizeof(MockDeviceName));
      std::memcpy(param_value, MockDeviceName, sizeof(MockDeviceName));
    }
    if (param_value_size_ret)
      *param_value_size_ret = sizeof(MockDeviceName);
    return PI_SUCCESS;
  }
  case PI_DEVICE_INFO_PARENT_DEVICE: {
    if (param_value)
      *static_cast<pi_device *>(param_value) = nullptr;
    if (param_value_size_ret)
      *param_value_size_ret = sizeof(pi_device *);
    return PI_SUCCESS;
  }
  case PI_DEVICE_INFO_EXTENSIONS: {
    if (param_value) {
      assert(param_value_size >= sizeof(MockSupportedExtensions));
      std::memcpy(param_value, MockSupportedExtensions,
                  sizeof(MockSupportedExtensions));
    }
    if (param_value_size_ret)
      *param_value_size_ret = sizeof(MockSupportedExtensions);
    return PI_SUCCESS;
  }
  case PI_DEVICE_INFO_USM_HOST_SUPPORT:
  case PI_DEVICE_INFO_USM_DEVICE_SUPPORT:
  case PI_DEVICE_INFO_HOST_UNIFIED_MEMORY:
  case PI_DEVICE_INFO_AVAILABLE:
  case PI_DEVICE_INFO_LINKER_AVAILABLE:
  case PI_DEVICE_INFO_COMPILER_AVAILABLE: {
    if (param_value)
      *static_cast<pi_bool *>(param_value) = PI_TRUE;
    if (param_value_size_ret)
      *param_value_size_ret = sizeof(PI_TRUE);
    return PI_SUCCESS;
  }
  // This mock GPU device has no sub-devices
  case PI_DEVICE_INFO_PARTITION_PROPERTIES: {
    if (param_value_size_ret) {
      *param_value_size_ret = 0;
    }
    return PI_SUCCESS;
  }
  case PI_DEVICE_INFO_PARTITION_AFFINITY_DOMAIN: {
    assert(param_value_size == sizeof(pi_device_affinity_domain));
    if (param_value) {
      *static_cast<pi_device_affinity_domain *>(param_value) = 0;
    }
    return PI_SUCCESS;
  }
  case PI_DEVICE_INFO_QUEUE_PROPERTIES: {
    assert(param_value_size == sizeof(pi_queue_properties));
    if (param_value) {
      *static_cast<pi_queue_properties *>(param_value) =
          PI_QUEUE_FLAG_PROFILING_ENABLE;
    }
    return PI_SUCCESS;
  }
  default:
    return PI_SUCCESS;
  }
}

inline pi_result mock_piDeviceRetain(pi_device device) { return PI_SUCCESS; }

inline pi_result mock_piDeviceRelease(pi_device device) { return PI_SUCCESS; }

inline pi_result mock_piDevicePartition(
    pi_device device, const pi_device_partition_property *properties,
    pi_uint32 num_devices, pi_device *out_devices, pi_uint32 *out_num_devices) {
  return PI_SUCCESS;
}

inline pi_result
mock_piextDeviceGetNativeHandle(pi_device device,
                                pi_native_handle *nativeHandle) {
  *nativeHandle = reinterpret_cast<pi_native_handle>(device);
  return PI_SUCCESS;
}

inline pi_result mock_piextDeviceCreateWithNativeHandle(
    pi_native_handle nativeHandle, pi_platform platform, pi_device *device) {
  *device = reinterpret_cast<pi_device>(nativeHandle);
  retainDummyHandle(*device);
  return PI_SUCCESS;
}

inline pi_result mock_piextDeviceSelectBinary(pi_device device,
                                              pi_device_binary *binaries,
                                              pi_uint32 num_binaries,
                                              pi_uint32 *selected_binary_ind) {
  *selected_binary_ind = 0;
  return PI_SUCCESS;
}

inline pi_result
mock_piextGetDeviceFunctionPointer(pi_device device, pi_program program,
                                   const char *function_name,
                                   pi_uint64 *function_pointer_ret) {
  return PI_SUCCESS;
}

//
// Context
//
inline pi_result mock_piContextCreate(
    const pi_context_properties *properties, pi_uint32 num_devices,
    const pi_device *devices,
    void (*pfn_notify)(const char *errinfo, const void *private_info, size_t cb,
                       void *user_data),
    void *user_data, pi_context *ret_context) {
  *ret_context = createDummyHandle<pi_context>();
  return PI_SUCCESS;
}

inline pi_result mock_piContextGetInfo(pi_context context,
                                       pi_context_info param_name,
                                       size_t param_value_size,
                                       void *param_value,
                                       size_t *param_value_size_ret) {
  switch (param_name) {
  case PI_CONTEXT_INFO_NUM_DEVICES: {
    if (param_value)
      *static_cast<pi_uint32 *>(param_value) = 1;
    if (param_value_size_ret)
      *param_value_size_ret = sizeof(pi_uint32);
    return PI_SUCCESS;
  }
  default:
    return PI_SUCCESS;
  }
}

inline pi_result mock_piContextRetain(pi_context context) {
  retainDummyHandle(context);
  return PI_SUCCESS;
}

inline pi_result mock_piContextRelease(pi_context context) {
  releaseDummyHandle(context);
  return PI_SUCCESS;
}

inline pi_result mock_piextContextSetExtendedDeleter(
    pi_context context, pi_context_extended_deleter func, void *user_data) {
  return PI_SUCCESS;
}

inline pi_result
mock_piextContextGetNativeHandle(pi_context context,
                                 pi_native_handle *nativeHandle) {
  *nativeHandle = reinterpret_cast<pi_native_handle>(context);
  return PI_SUCCESS;
}

inline pi_result mock_piextContextCreateWithNativeHandle(
    pi_native_handle nativeHandle, pi_uint32 numDevices,
    const pi_device *devices, bool pluginOwnsNativeHandle,
    pi_context *context) {
  *context = reinterpret_cast<pi_context>(nativeHandle);
  retainDummyHandle(*context);
  return PI_SUCCESS;
}

//
// Queue
//
inline pi_result mock_piQueueCreate(pi_context context, pi_device device,
                                    pi_queue_properties properties,
                                    pi_queue *queue) {
  *queue = createDummyHandle<pi_queue>();
  return PI_SUCCESS;
}
inline pi_result mock_piextQueueCreate(pi_context context, pi_device device,
                                       pi_queue_properties *properties,
                                       pi_queue *queue) {
  *queue = createDummyHandle<pi_queue>();
  return PI_SUCCESS;
}

inline pi_result mock_piQueueGetInfo(pi_queue command_queue,
                                     pi_queue_info param_name,
                                     size_t param_value_size, void *param_value,
                                     size_t *param_value_size_ret) {
  switch (param_name) {
  case PI_QUEUE_INFO_DEVICE: {
    if (param_value)
      *static_cast<pi_device *>(param_value) = reinterpret_cast<pi_device>(1);
    if (param_value_size_ret)
      *param_value_size_ret = sizeof(pi_device);
    return PI_SUCCESS;
  }
  default:
    return PI_SUCCESS;
  }
}

inline pi_result mock_piQueueRetain(pi_queue command_queue) {
  retainDummyHandle(command_queue);
  return PI_SUCCESS;
}

inline pi_result mock_piQueueRelease(pi_queue command_queue) {
  releaseDummyHandle(command_queue);
  return PI_SUCCESS;
}

inline pi_result mock_piQueueFinish(pi_queue command_queue) {
  return PI_SUCCESS;
}

inline pi_result mock_piQueueFlush(pi_queue command_queue) {
  return PI_SUCCESS;
}

inline pi_result mock_piextQueueGetNativeHandle(pi_queue queue,
                                                pi_native_handle *nativeHandle,
                                                int32_t *nativeHandleDesc) {
  *nativeHandle = reinterpret_cast<pi_native_handle>(queue);
  return PI_SUCCESS;
}

inline pi_result mock_piextQueueCreateWithNativeHandle(
    pi_native_handle nativeHandle, int32_t nativeHandleDesc, pi_context context,
    pi_device device, bool pluginOwnsNativeHandle,
    pi_queue_properties *Properties, pi_queue *queue) {
  *queue = reinterpret_cast<pi_queue>(nativeHandle);
  retainDummyHandle(*queue);
  return PI_SUCCESS;
}

//
// Memory
//
inline pi_result
mock_piMemBufferCreate(pi_context context, pi_mem_flags flags, size_t size,
                       void *host_ptr, pi_mem *ret_mem,
                       const pi_mem_properties *properties = nullptr) {
  if (host_ptr && flags & PI_MEM_FLAGS_HOST_PTR_USE)
    *ret_mem = createDummyHandleWithData<pi_mem>(
        reinterpret_cast<unsigned char *>(host_ptr));
  else
    *ret_mem = createDummyHandle<pi_mem>(size);
  return PI_SUCCESS;
}

inline pi_result mock_piMemImageCreate(pi_context context, pi_mem_flags flags,
                                       const pi_image_format *image_format,
                                       const pi_image_desc *image_desc,
                                       void *host_ptr, pi_mem *ret_mem) {
  assert(false &&
         "TODO: mock_piMemImageCreate handle allocation size correctly");
  *ret_mem = createDummyHandle<pi_mem>(/*size=*/1024 * 16);
  return PI_SUCCESS;
}

inline pi_result
mock_piextMemUnsampledImageHandleDestroy(pi_context context, pi_device device,
                                         pi_image_handle handle) {
  return PI_SUCCESS;
}

inline pi_result
mock_piextMemSampledImageHandleDestroy(pi_context context, pi_device device,
                                       pi_image_handle handle) {
  return PI_SUCCESS;
}

inline pi_result mock_piextMemImageAllocate(pi_context context,
                                            pi_device device,
                                            pi_image_format *image_format,
                                            pi_image_desc *image_desc,
                                            pi_image_mem_handle *ret_mem) {
  return PI_SUCCESS;
}

inline pi_result mock_piextMemMipmapGetLevel(pi_context context,
                                             pi_device device,
                                             pi_image_mem_handle mip_mem,
                                             unsigned int level,
                                             pi_image_mem_handle *ret_mem) {
  return PI_SUCCESS;
}

inline pi_result mock_piextMemImageFree(pi_context context, pi_device device,
                                        pi_image_mem_handle memory_handle) {
  return PI_SUCCESS;
}

inline pi_result mock_piextMemMipmapFree(pi_context context, pi_device device,
                                         pi_image_mem_handle memory_handle) {
  return PI_SUCCESS;
}

inline pi_result mock_piextMemUnsampledImageCreate(
    pi_context context, pi_device device, pi_image_mem_handle img_mem,
    pi_image_format *image_format, pi_image_desc *desc, pi_mem *ret_mem,
    pi_image_handle *ret_handle) {
  return PI_SUCCESS;
}

inline pi_result
mock_piextMemImportOpaqueFD(pi_context context, pi_device device, size_t size,
                            int file_descriptor,
                            pi_interop_mem_handle *ret_handle) {
  return PI_SUCCESS;
}

inline pi_result mock_piextMemMapExternalArray(pi_context context,
                                               pi_device device,
                                               pi_image_format *image_format,
                                               pi_image_desc *image_desc,
                                               pi_interop_mem_handle mem_handle,
                                               pi_image_mem_handle *ret_mem) {
  return PI_SUCCESS;
}

inline pi_result mock_piextMemReleaseInterop(pi_context context,
                                             pi_device device,
                                             pi_interop_mem_handle ext_mem) {
  return PI_SUCCESS;
}

inline pi_result mock_piextImportExternalSemaphoreOpaqueFD(
    pi_context context, pi_device device, int file_descriptor,
    pi_interop_semaphore_handle *ret_handle) {
  return PI_SUCCESS;
}

inline pi_result
mock_piextDestroyExternalSemaphore(pi_context context, pi_device device,
                                   pi_interop_semaphore_handle sem_handle) {
  return PI_SUCCESS;
}

inline pi_result mock_piextWaitExternalSemaphore(
    pi_queue command_queue, pi_interop_semaphore_handle sem_handle,
    pi_uint32 num_events_in_wait_list, const pi_event *event_wait_list,
    pi_event *event) {
  return PI_SUCCESS;
}

inline pi_result mock_piextSignalExternalSemaphore(
    pi_queue command_queue, pi_interop_semaphore_handle sem_handle,
    pi_uint32 num_events_in_wait_list, const pi_event *event_wait_list,
    pi_event *event) {
  return PI_SUCCESS;
}

inline pi_result mock_piextMemUnsampledImageCreateInterop(
    pi_context context, pi_device device, pi_image_format *image_format,
    pi_image_desc *desc, pi_interop_mem_handle ext_mem_handle,
    pi_image_handle *ret_img_handle) {
  return PI_SUCCESS;
}

inline pi_result mock_piextMemSampledImageCreateInterop(
    pi_context context, pi_device device, pi_image_format *image_format,
    pi_image_desc *desc, pi_sampler sampler,
    pi_interop_mem_handle ext_mem_handle, pi_image_handle *ret_img_handle) {
  return PI_SUCCESS;
}

inline pi_result mock_piextMemSampledImageCreate(
    pi_context context, pi_device device, pi_image_mem_handle img_mem,
    pi_image_format *image_format, pi_image_desc *desc, pi_sampler sampler,
    pi_mem *ret_mem, pi_image_handle *ret_handle) {
  return PI_SUCCESS;
}

inline pi_result mock_piextBindlessImageSamplerCreate(
    pi_context context, const pi_sampler_properties *sampler_properties,
    const float minMipmapLevelClamp, const float maxMipmapLevelClamp,
    const float maxAnisotropy, pi_sampler *result_sampler) {
  *result_sampler = createDummyHandle<pi_sampler>();
  return PI_SUCCESS;
}

inline pi_result mock_piextMemImageCopy(
    pi_queue command_queue, void *dst_ptr, void *src_ptr,
    const pi_image_format *image_format, const pi_image_desc *image_desc,
    const pi_image_copy_flags flags, pi_image_offset src_offset,
    pi_image_offset dst_offset, pi_image_region copy_extent,
    pi_image_region host_extent, pi_uint32 num_events_in_wait_list,
    const pi_event *event_wait_list, pi_event *event) {
  return PI_SUCCESS;
}

inline pi_result mock_piextMemImageGetInfo(const pi_image_mem_handle mem_handle,
                                           pi_image_info param_name,
                                           void *param_value,
                                           size_t *param_value_size_ret) {
  return PI_SUCCESS;
}

inline pi_result mock_piMemGetInfo(pi_mem mem, pi_mem_info param_name,
                                   size_t param_value_size, void *param_value,
                                   size_t *param_value_size_ret) {
  return PI_SUCCESS;
}

inline pi_result mock_piMemImageGetInfo(pi_mem image, pi_image_info param_name,
                                        size_t param_value_size,
                                        void *param_value,
                                        size_t *param_value_size_ret) {
  return PI_SUCCESS;
}

inline pi_result mock_piMemRetain(pi_mem mem) {
  retainDummyHandle(mem);
  return PI_SUCCESS;
}

inline pi_result mock_piMemRelease(pi_mem mem) {
  releaseDummyHandle(mem);
  return PI_SUCCESS;
}

inline pi_result
mock_piMemBufferPartition(pi_mem buffer, pi_mem_flags flags,
                          pi_buffer_create_type buffer_create_type,
                          void *buffer_create_info, pi_mem *ret_mem) {
  // Create a sub buf without memory as we will reuse parent's one
  *ret_mem = createDummyHandle<pi_mem>(/*size=*/0);

  auto parentDummyHandle = reinterpret_cast<DummyHandlePtrT>(buffer);
  auto childDummyHandle = reinterpret_cast<DummyHandlePtrT>(*ret_mem);

  auto region = reinterpret_cast<pi_buffer_region>(buffer_create_info);

  // Point the sub buf to the original buf memory
  childDummyHandle->MData = parentDummyHandle->MData + region->origin;

  return PI_SUCCESS;
}

inline pi_result mock_piextMemGetNativeHandle(pi_mem mem,
                                              pi_native_handle *nativeHandle) {
  *nativeHandle = reinterpret_cast<pi_native_handle>(mem);
  return PI_SUCCESS;
}

inline pi_result
mock_piextMemCreateWithNativeHandle(pi_native_handle nativeHandle,
                                    pi_context context, bool ownNativeHandle,
                                    pi_mem *mem) {
  *mem = reinterpret_cast<pi_mem>(nativeHandle);
  retainDummyHandle(*mem);
  return PI_SUCCESS;
}

inline pi_result mock_piextMemImageCreateWithNativeHandle(
    pi_native_handle NativeHandle, pi_context Context, bool OwnNativeHandle,
    const pi_image_format *ImageFormat, const pi_image_desc *ImageDesc,
    pi_mem *RetImage) {
  *RetImage = reinterpret_cast<pi_mem>(NativeHandle);
  retainDummyHandle(*RetImage);
  return PI_SUCCESS;
}

//
// Program
//

inline pi_result mock_piProgramCreate(pi_context context, const void *il,
                                      size_t length, pi_program *res_program) {
  *res_program = createDummyHandle<pi_program>();
  return PI_SUCCESS;
}

inline pi_result mock_piProgramCreateWithBinary(
    pi_context context, pi_uint32 num_devices, const pi_device *device_list,
    const size_t *lengths, const unsigned char **binaries,
    size_t num_metadata_entries, const pi_device_binary_property *metadata,
    pi_int32 *binary_status, pi_program *ret_program) {
  *ret_program = createDummyHandle<pi_program>();
  return PI_SUCCESS;
}

inline pi_result mock_piProgramGetInfo(pi_program program,
                                       pi_program_info param_name,
                                       size_t param_value_size,
                                       void *param_value,
                                       size_t *param_value_size_ret) {

  switch (param_name) {
  case PI_PROGRAM_INFO_NUM_DEVICES: {
    if (param_value)
      *static_cast<unsigned int *>(param_value) = 1;
    if (param_value_size_ret)
      *param_value_size_ret = sizeof(size_t);
    return PI_SUCCESS;
  }
  case PI_PROGRAM_INFO_BINARY_SIZES: {
    if (param_value)
      *static_cast<size_t *>(param_value) = 1;
    if (param_value_size_ret)
      *param_value_size_ret = sizeof(size_t);
    return PI_SUCCESS;
  }
  case PI_PROGRAM_INFO_BINARIES: {
    if (param_value)
      **static_cast<unsigned char **>(param_value) = 1;
    if (param_value_size_ret)
      *param_value_size_ret = sizeof(unsigned char);
    return PI_SUCCESS;
  }
  default: {
    // TODO: Buildlog requires this but not any actual data afterwards.
    //       This should be investigated. Should this be moved to that test?
    if (param_value_size_ret)
      *param_value_size_ret = sizeof(size_t);
    return PI_SUCCESS;
  }
  }
}

inline pi_result
mock_piProgramLink(pi_context context, pi_uint32 num_devices,
                   const pi_device *device_list, const char *options,
                   pi_uint32 num_input_programs,
                   const pi_program *input_programs,
                   void (*pfn_notify)(pi_program program, void *user_data),
                   void *user_data, pi_program *ret_program) {
  *ret_program = createDummyHandle<pi_program>();
  return PI_SUCCESS;
}

inline pi_result mock_piProgramCompile(
    pi_program program, pi_uint32 num_devices, const pi_device *device_list,
    const char *options, pi_uint32 num_input_headers,
    const pi_program *input_headers, const char **header_include_names,
    void (*pfn_notify)(pi_program program, void *user_data), void *user_data) {
  return PI_SUCCESS;
}

inline pi_result
mock_piProgramBuild(pi_program program, pi_uint32 num_devices,
                    const pi_device *device_list, const char *options,
                    void (*pfn_notify)(pi_program program, void *user_data),
                    void *user_data) {
  return PI_SUCCESS;
}

inline pi_result mock_piProgramGetBuildInfo(
    pi_program program, pi_device device, _pi_program_build_info param_name,
    size_t param_value_size, void *param_value, size_t *param_value_size_ret) {
  return PI_SUCCESS;
}

inline pi_result mock_piProgramRetain(pi_program program) {
  retainDummyHandle(program);
  return PI_SUCCESS;
}

inline pi_result mock_piProgramRelease(pi_program program) {
  releaseDummyHandle(program);
  return PI_SUCCESS;
}

inline pi_result
mock_piextProgramSetSpecializationConstant(pi_program prog, pi_uint32 spec_id,
                                           size_t spec_size,
                                           const void *spec_value) {
  return PI_SUCCESS;
}

inline pi_result
mock_piextProgramGetNativeHandle(pi_program program,
                                 pi_native_handle *nativeHandle) {
  *nativeHandle = reinterpret_cast<pi_native_handle>(program);
  return PI_SUCCESS;
}

inline pi_result mock_piextProgramCreateWithNativeHandle(
    pi_native_handle nativeHandle, pi_context context,
    bool pluginOwnsNativeHandle, pi_program *program) {
  *program = reinterpret_cast<pi_program>(nativeHandle);
  retainDummyHandle(*program);
  return PI_SUCCESS;
}

//
// Kernel
//

inline pi_result mock_piKernelCreate(pi_program program,
                                     const char *kernel_name,
                                     pi_kernel *ret_kernel) {
  *ret_kernel = createDummyHandle<pi_kernel>();
  return PI_SUCCESS;
}

inline pi_result mock_piKernelSetArg(pi_kernel kernel, pi_uint32 arg_index,
                                     size_t arg_size, const void *arg_value) {
  return PI_SUCCESS;
}

inline pi_result mock_piKernelGetInfo(pi_kernel kernel,
                                      pi_kernel_info param_name,
                                      size_t param_value_size,
                                      void *param_value,
                                      size_t *param_value_size_ret) {
  return PI_SUCCESS;
}

inline pi_result mock_piKernelGetGroupInfo(pi_kernel kernel, pi_device device,
                                           pi_kernel_group_info param_name,
                                           size_t param_value_size,
                                           void *param_value,
                                           size_t *param_value_size_ret) {
  switch (param_name) {
  case PI_KERNEL_GROUP_INFO_WORK_GROUP_SIZE: {
    if (param_value) {
      auto RealVal = reinterpret_cast<size_t *>(param_value);
      RealVal[0] = 0;
      RealVal[1] = 0;
      RealVal[2] = 0;
    }
    if (param_value_size_ret)
      *param_value_size_ret = 3 * sizeof(size_t);
    return PI_SUCCESS;
  }
  default: {
    return PI_SUCCESS;
  }
  }
}

inline pi_result mock_piKernelGetSubGroupInfo(
    pi_kernel kernel, pi_device device, pi_kernel_sub_group_info param_name,
    size_t input_value_size, const void *input_value, size_t param_value_size,
    void *param_value, size_t *param_value_size_ret) {
  return PI_SUCCESS;
}

inline pi_result mock_piKernelRetain(pi_kernel kernel) {
  retainDummyHandle(kernel);
  return PI_SUCCESS;
}

inline pi_result mock_piKernelRelease(pi_kernel kernel) {
  releaseDummyHandle(kernel);
  return PI_SUCCESS;
}

inline pi_result mock_piextKernelSetArgPointer(pi_kernel kernel,
                                               pi_uint32 arg_index,
                                               size_t arg_size,
                                               const void *arg_value) {
  return PI_SUCCESS;
}

inline pi_result mock_piKernelSetExecInfo(pi_kernel kernel,
                                          pi_kernel_exec_info value_name,
                                          size_t param_value_size,
                                          const void *param_value) {
  return PI_SUCCESS;
}

inline pi_result mock_piextKernelCreateWithNativeHandle(
    pi_native_handle nativeHandle, pi_context context, pi_program program,
    bool pluginOwnsNativeHandle, pi_kernel *kernel) {

  *kernel = reinterpret_cast<pi_kernel>(nativeHandle);
  retainDummyHandle(*kernel);
  return PI_SUCCESS;
}

inline pi_result
mock_piextKernelGetNativeHandle(pi_kernel kernel,
                                pi_native_handle *nativeHandle) {
  *nativeHandle = reinterpret_cast<pi_native_handle>(kernel);
  return PI_SUCCESS;
}

//
// Events
//
inline pi_result mock_piEventCreate(pi_context context, pi_event *ret_event) {
  *ret_event = createDummyHandle<pi_event>();
  return PI_SUCCESS;
}

inline pi_result mock_piEventGetInfo(pi_event event, pi_event_info param_name,
                                     size_t param_value_size, void *param_value,
                                     size_t *param_value_size_ret) {
  switch (param_name) {
  case PI_EVENT_INFO_COMMAND_EXECUTION_STATUS: {
    if (param_value)
      *static_cast<pi_event_status *>(param_value) = PI_EVENT_SUBMITTED;
    if (param_value_size_ret)
      *param_value_size_ret = sizeof(pi_event_status);
    return PI_SUCCESS;
  }
  default: {
    return PI_SUCCESS;
  }
  }
}

inline pi_result mock_piEventGetProfilingInfo(pi_event event,
                                              pi_profiling_info param_name,
                                              size_t param_value_size,
                                              void *param_value,
                                              size_t *param_value_size_ret) {
  return PI_SUCCESS;
}

inline pi_result mock_piEventsWait(pi_uint32 num_events,
                                   const pi_event *event_list) {
  return PI_SUCCESS;
}

inline pi_result mock_piEventSetCallback(
    pi_event event, pi_int32 command_exec_callback_type,
    void (*pfn_notify)(pi_event event, pi_int32 event_command_status,
                       void *user_data),
    void *user_data) {
  return PI_SUCCESS;
}

inline pi_result mock_piEventSetStatus(pi_event event,
                                       pi_int32 execution_status) {
  return PI_SUCCESS;
}

inline pi_result mock_piEventRetain(pi_event event) {
  retainDummyHandle(event);
  return PI_SUCCESS;
}

inline pi_result mock_piEventRelease(pi_event event) {
  releaseDummyHandle(event);
  return PI_SUCCESS;
}

inline pi_result
mock_piextEventGetNativeHandle(pi_event event, pi_native_handle *nativeHandle) {
  *nativeHandle = reinterpret_cast<pi_native_handle>(event);
  return PI_SUCCESS;
}

inline pi_result
mock_piextEventCreateWithNativeHandle(pi_native_handle nativeHandle,
                                      pi_context context, bool ownNativeHandle,
                                      pi_event *event) {
  *event = reinterpret_cast<pi_event>(nativeHandle);
  retainDummyHandle(*event);
  return PI_SUCCESS;
}

//
// Sampler
//
inline pi_result
mock_piSamplerCreate(pi_context context,
                     const pi_sampler_properties *sampler_properties,
                     pi_sampler *result_sampler) {
  *result_sampler = createDummyHandle<pi_sampler>();
  return PI_SUCCESS;
}

inline pi_result mock_piSamplerGetInfo(pi_sampler sampler,
                                       pi_sampler_info param_name,
                                       size_t param_value_size,
                                       void *param_value,
                                       size_t *param_value_size_ret) {
  return PI_SUCCESS;
}

inline pi_result mock_piSamplerRetain(pi_sampler sampler) {
  retainDummyHandle(sampler);
  return PI_SUCCESS;
}

inline pi_result mock_piSamplerRelease(pi_sampler sampler) {
  releaseDummyHandle(sampler);
  return PI_SUCCESS;
}

//
// Queue Commands
//
inline pi_result mock_piEnqueueKernelLaunch(
    pi_queue queue, pi_kernel kernel, pi_uint32 work_dim,
    const size_t *global_work_offset, const size_t *global_work_size,
    const size_t *local_work_size, pi_uint32 num_events_in_wait_list,
    const pi_event *event_wait_list, pi_event *event) {
  *event = createDummyHandle<pi_event>();
  return PI_SUCCESS;
}

inline pi_result mock_piEnqueueEventsWait(pi_queue command_queue,
                                          pi_uint32 num_events_in_wait_list,
                                          const pi_event *event_wait_list,
                                          pi_event *event) {
  *event = createDummyHandle<pi_event>();
  return PI_SUCCESS;
}

inline pi_result mock_piEnqueueEventsWaitWithBarrier(
    pi_queue command_queue, pi_uint32 num_events_in_wait_list,
    const pi_event *event_wait_list, pi_event *event) {
  *event = createDummyHandle<pi_event>();
  return PI_SUCCESS;
}

inline pi_result
mock_piEnqueueMemBufferRead(pi_queue queue, pi_mem buffer,
                            pi_bool blocking_read, size_t offset, size_t size,
                            void *ptr, pi_uint32 num_events_in_wait_list,
                            const pi_event *event_wait_list, pi_event *event) {
  *event = createDummyHandle<pi_event>();
  return PI_SUCCESS;
}

inline pi_result mock_piEnqueueMemBufferReadRect(
    pi_queue command_queue, pi_mem buffer, pi_bool blocking_read,
    pi_buff_rect_offset buffer_offset, pi_buff_rect_offset host_offset,
    pi_buff_rect_region region, size_t buffer_row_pitch,
    size_t buffer_slice_pitch, size_t host_row_pitch, size_t host_slice_pitch,
    void *ptr, pi_uint32 num_events_in_wait_list,
    const pi_event *event_wait_list, pi_event *event) {
  *event = createDummyHandle<pi_event>();
  return PI_SUCCESS;
}

inline pi_result
mock_piEnqueueMemBufferWrite(pi_queue command_queue, pi_mem buffer,
                             pi_bool blocking_write, size_t offset, size_t size,
                             const void *ptr, pi_uint32 num_events_in_wait_list,
                             const pi_event *event_wait_list, pi_event *event) {
  *event = createDummyHandle<pi_event>();
  return PI_SUCCESS;
}

inline pi_result mock_piEnqueueMemBufferWriteRect(
    pi_queue command_queue, pi_mem buffer, pi_bool blocking_write,
    pi_buff_rect_offset buffer_offset, pi_buff_rect_offset host_offset,
    pi_buff_rect_region region, size_t buffer_row_pitch,
    size_t buffer_slice_pitch, size_t host_row_pitch, size_t host_slice_pitch,
    const void *ptr, pi_uint32 num_events_in_wait_list,
    const pi_event *event_wait_list, pi_event *event) {
  *event = createDummyHandle<pi_event>();
  return PI_SUCCESS;
}

inline pi_result
mock_piEnqueueMemBufferCopy(pi_queue command_queue, pi_mem src_buffer,
                            pi_mem dst_buffer, size_t src_offset,
                            size_t dst_offset, size_t size,
                            pi_uint32 num_events_in_wait_list,
                            const pi_event *event_wait_list, pi_event *event) {
  *event = createDummyHandle<pi_event>();
  return PI_SUCCESS;
}

inline pi_result mock_piEnqueueMemBufferCopyRect(
    pi_queue command_queue, pi_mem src_buffer, pi_mem dst_buffer,
    pi_buff_rect_offset src_origin, pi_buff_rect_offset dst_origin,
    pi_buff_rect_region region, size_t src_row_pitch, size_t src_slice_pitch,
    size_t dst_row_pitch, size_t dst_slice_pitch,
    pi_uint32 num_events_in_wait_list, const pi_event *event_wait_list,
    pi_event *event) {
  *event = createDummyHandle<pi_event>();
  return PI_SUCCESS;
}

inline pi_result mock_piEnqueueMemBufferFill(pi_queue command_queue,
                                             pi_mem buffer, const void *pattern,
                                             size_t pattern_size, size_t offset,
                                             size_t size,
                                             pi_uint32 num_events_in_wait_list,
                                             const pi_event *event_wait_list,
                                             pi_event *event) {
  *event = createDummyHandle<pi_event>();
  return PI_SUCCESS;
}

inline pi_result mock_piEnqueueMemImageRead(
    pi_queue command_queue, pi_mem image, pi_bool blocking_read,
    pi_image_offset origin, pi_image_region region, size_t row_pitch,
    size_t slice_pitch, void *ptr, pi_uint32 num_events_in_wait_list,
    const pi_event *event_wait_list, pi_event *event) {
  *event = createDummyHandle<pi_event>();
  return PI_SUCCESS;
}

inline pi_result
mock_piEnqueueMemImageWrite(pi_queue command_queue, pi_mem image,
                            pi_bool blocking_write, pi_image_offset origin,
                            pi_image_region region, size_t input_row_pitch,
                            size_t input_slice_pitch, const void *ptr,
                            pi_uint32 num_events_in_wait_list,
                            const pi_event *event_wait_list, pi_event *event) {
  *event = createDummyHandle<pi_event>();
  return PI_SUCCESS;
}

inline pi_result
mock_piEnqueueMemImageCopy(pi_queue command_queue, pi_mem src_image,
                           pi_mem dst_image, pi_image_offset src_origin,
                           pi_image_offset dst_origin, pi_image_region region,
                           pi_uint32 num_events_in_wait_list,
                           const pi_event *event_wait_list, pi_event *event) {
  *event = createDummyHandle<pi_event>();
  return PI_SUCCESS;
}

inline pi_result
mock_piEnqueueMemImageFill(pi_queue command_queue, pi_mem image,
                           const void *fill_color, const size_t *origin,
                           const size_t *region,
                           pi_uint32 num_events_in_wait_list,
                           const pi_event *event_wait_list, pi_event *event) {
  *event = createDummyHandle<pi_event>();
  return PI_SUCCESS;
}

inline pi_result mock_piEnqueueMemBufferMap(pi_queue command_queue,
                                            pi_mem buffer, pi_bool blocking_map,
                                            pi_map_flags map_flags,
                                            size_t offset, size_t size,
                                            pi_uint32 num_events_in_wait_list,
                                            const pi_event *event_wait_list,
                                            pi_event *event, void **ret_map) {
  *event = createDummyHandle<pi_event>();

  auto parentDummyHandle = reinterpret_cast<DummyHandlePtrT>(buffer);
  *ret_map = (void *)(parentDummyHandle->MData);
  return PI_SUCCESS;
}

inline pi_result mock_piEnqueueMemUnmap(pi_queue command_queue, pi_mem memobj,
                                        void *mapped_ptr,
                                        pi_uint32 num_events_in_wait_list,
                                        const pi_event *event_wait_list,
                                        pi_event *event) {
  *event = createDummyHandle<pi_event>();
  return PI_SUCCESS;
}

inline pi_result
mock_piextKernelSetArgMemObj(pi_kernel kernel, pi_uint32 arg_index,
                             const pi_mem_obj_property *arg_properties,
                             const pi_mem *arg_value) {
  return PI_SUCCESS;
}

inline pi_result mock_piextKernelSetArgSampler(pi_kernel kernel,
                                               pi_uint32 arg_index,
                                               const pi_sampler *arg_value) {
  return PI_SUCCESS;
}

///
// USM
///
inline pi_result mock_piextUSMHostAlloc(void **result_ptr, pi_context context,
                                        pi_usm_mem_properties *properties,
                                        size_t size, pi_uint32 alignment) {
  assert(alignment < 16 && "TODO: mock_piextUSMHostAlloc handle alignment");
  *result_ptr = createDummyHandle<void *>(size);
  return PI_SUCCESS;
}

inline pi_result mock_piextUSMDeviceAlloc(void **result_ptr, pi_context context,
                                          pi_device device,
                                          pi_usm_mem_properties *properties,
                                          size_t size, pi_uint32 alignment) {
  assert(alignment < 16 && "TODO: mock_piextUSMHostAlloc handle alignment");
  *result_ptr = createDummyHandle<void *>(size);
  return PI_SUCCESS;
}

inline pi_result mock_piextUSMSharedAlloc(void **result_ptr, pi_context context,
                                          pi_device device,
                                          pi_usm_mem_properties *properties,
                                          size_t size, pi_uint32 alignment) {
  assert(alignment < 16 && "TODO: mock_piextUSMHostAlloc handle alignment");
  *result_ptr = createDummyHandle<void *>(size);
  return PI_SUCCESS;
}

inline pi_result mock_piextUSMPitchedAlloc(void **result_ptr,
                                           size_t *result_pitch,
                                           pi_context context, pi_device device,
                                           pi_usm_mem_properties *properties,
                                           size_t width_in_bytes, size_t height,
                                           unsigned int element_size_bytes) {
  *result_ptr = createDummyHandle<void *>(width_in_bytes * height);
  return PI_SUCCESS;
}

inline pi_result mock_piextUSMFree(pi_context context, void *ptr) {
  return PI_SUCCESS;
}

inline pi_result mock_piextUSMEnqueueMemset(pi_queue queue, void *ptr,
                                            pi_int32 value, size_t count,
                                            pi_uint32 num_events_in_waitlist,
                                            const pi_event *events_waitlist,
                                            pi_event *event) {
  *event = createDummyHandle<pi_event>();
  return PI_SUCCESS;
}

inline pi_result mock_piextUSMEnqueueMemcpy(pi_queue queue, pi_bool blocking,
                                            void *dst_ptr, const void *src_ptr,
                                            size_t size,
                                            pi_uint32 num_events_in_waitlist,
                                            const pi_event *events_waitlist,
                                            pi_event *event) {
  *event = createDummyHandle<pi_event>();
  return PI_SUCCESS;
}

inline pi_result mock_piextUSMEnqueuePrefetch(pi_queue queue, const void *ptr,
                                              size_t size,
                                              pi_usm_migration_flags flags,
                                              pi_uint32 num_events_in_waitlist,
                                              const pi_event *events_waitlist,
                                              pi_event *event) {
  *event = createDummyHandle<pi_event>();
  return PI_SUCCESS;
}

inline pi_result mock_piextUSMEnqueueMemAdvise(pi_queue queue, const void *ptr,
                                               size_t length,
                                               pi_mem_advice advice,
                                               pi_event *event) {
  *event = createDummyHandle<pi_event>();
  return PI_SUCCESS;
}

inline pi_result mock_piextUSMGetMemAllocInfo(
    pi_context context, const void *ptr, pi_mem_alloc_info param_name,
    size_t param_value_size, void *param_value, size_t *param_value_size_ret) {
  return PI_SUCCESS;
}

inline pi_result mock_piextUSMEnqueueFill2D(pi_queue queue, void *ptr,
                                            size_t pitch, size_t pattern_size,
                                            const void *pattern, size_t width,
                                            size_t height,
                                            pi_uint32 num_events_in_waitlist,
                                            const pi_event *events_waitlist,
                                            pi_event *event) {
  return PI_SUCCESS;
}

inline pi_result mock_piextUSMEnqueueMemset2D(pi_queue queue, void *ptr,
                                              size_t pitch, int value,
                                              size_t width, size_t height,
                                              pi_uint32 num_events_in_waitlist,
                                              const pi_event *events_waitlist,
                                              pi_event *event) {
  return PI_SUCCESS;
}

inline pi_result
mock_piextUSMEnqueueMemcpy2D(pi_queue queue, pi_bool blocking, void *dst_ptr,
                             size_t dst_pitch, const void *src_ptr,
                             size_t src_pitch, size_t width, size_t height,
                             pi_uint32 num_events_in_waitlist,
                             const pi_event *events_waitlist, pi_event *event) {
  return PI_SUCCESS;
}

inline pi_result mock_piextEnqueueDeviceGlobalVariableWrite(
    pi_queue queue, pi_program program, const char *name,
    pi_bool blocking_write, size_t count, size_t offset, const void *src,
    pi_uint32 num_events_in_wait_list, const pi_event *event_wait_list,
    pi_event *event) {
  *event = createDummyHandle<pi_event>();
  return PI_SUCCESS;
}

inline pi_result mock_piextEnqueueDeviceGlobalVariableRead(
    pi_queue queue, pi_program program, const char *name, pi_bool blocking_read,
    size_t count, size_t offset, void *dst, pi_uint32 num_events_in_wait_list,
    const pi_event *event_wait_list, pi_event *event) {
  *event = createDummyHandle<pi_event>();
  return PI_SUCCESS;
}

inline pi_result mock_piextPluginGetOpaqueData(void *opaque_data_param,
                                               void **opaque_data_return) {
  return PI_SUCCESS;
}

inline pi_result
mock_piextCommandBufferCreate(pi_context context, pi_device device,
                              const pi_ext_command_buffer_desc *desc,
                              pi_ext_command_buffer *ret_command_buffer) {
  *ret_command_buffer = createDummyHandle<pi_ext_command_buffer>();
  return PI_SUCCESS;
}

inline pi_result
mock_piextCommandBufferRetain(pi_ext_command_buffer command_buffer) {
  retainDummyHandle(command_buffer);
  return PI_SUCCESS;
}

inline pi_result
mock_piextCommandBufferRelease(pi_ext_command_buffer command_buffer) {
  releaseDummyHandle(command_buffer);
  return PI_SUCCESS;
}

inline pi_result
mock_piextCommandBufferFinalize(pi_ext_command_buffer command_buffer) {
  return PI_SUCCESS;
}

inline pi_result mock_piextCommandBufferNDRangeKernel(
    pi_ext_command_buffer command_buffer, pi_kernel kernel, pi_uint32 work_dim,
    const size_t *global_work_offset, const size_t *global_work_size,
    const size_t *local_work_size, pi_uint32 num_sync_points_in_wait_list,
    const pi_ext_sync_point *sync_point_wait_list,
    pi_ext_sync_point *sync_point) {
  return PI_SUCCESS;
}

inline pi_result mock_piextCommandBufferMemcpyUSM(
    pi_ext_command_buffer command_buffer, void *dst_ptr, const void *src_ptr,
    size_t size, pi_uint32 num_sync_points_in_wait_list,
    const pi_ext_sync_point *sync_point_wait_list,
    pi_ext_sync_point *sync_point) {
  return PI_SUCCESS;
}

inline pi_result mock_piextCommandBufferMemBufferRead(
    pi_ext_command_buffer command_buffer, pi_mem buffer, size_t offset,
    size_t size, void *dst, pi_uint32 num_sync_points_in_wait_list,
    const pi_ext_sync_point *sync_point_wait_list,
    pi_ext_sync_point *sync_point) {
  return PI_SUCCESS;
}

inline pi_result mock_piextCommandBufferMemBufferReadRect(
    pi_ext_command_buffer command_buffer, pi_mem buffer,
    pi_buff_rect_offset buffer_offset, pi_buff_rect_offset host_offset,
    pi_buff_rect_region region, size_t buffer_row_pitch,
    size_t buffer_slice_pitch, size_t host_row_pitch, size_t host_slice_pitch,
    void *ptr, pi_uint32 num_sync_points_in_wait_list,
    const pi_ext_sync_point *sync_point_wait_list,
    pi_ext_sync_point *sync_point) {
  return PI_SUCCESS;
}

inline pi_result mock_piextCommandBufferMemBufferWrite(
    pi_ext_command_buffer command_buffer, pi_mem buffer, size_t offset,
    size_t size, const void *ptr, pi_uint32 num_sync_points_in_wait_list,
    const pi_ext_sync_point *sync_point_wait_list,
    pi_ext_sync_point *sync_point) {
  return PI_SUCCESS;
}

inline pi_result mock_piextCommandBufferMemBufferWriteRect(
    pi_ext_command_buffer command_buffer, pi_mem buffer,
    pi_buff_rect_offset buffer_offset, pi_buff_rect_offset host_offset,
    pi_buff_rect_region region, size_t BufferRowPitch,
    size_t buffer_slice_pitch, size_t host_row_pitch, size_t host_slice_pitch,
    const void *ptr, pi_uint32 num_sync_points_in_wait_list,
    const pi_ext_sync_point *sync_point_wait_list,
    pi_ext_sync_point *sync_point) {
  return PI_SUCCESS;
}

inline pi_result mock_piextEnqueueCommandBuffer(
    pi_ext_command_buffer command_buffer, pi_queue queue,
    pi_uint32 num_events_in_wait_list, const pi_event *event_wait_list,
    pi_event *event) {
  return PI_SUCCESS;
}

inline pi_result mock_piextCommandBufferMemBufferCopy(
    pi_ext_command_buffer command_buffer, pi_mem src_buffer, pi_mem dst_buffer,
    size_t src_offset, size_t dst_offset, size_t size,
    pi_uint32 num_sync_points_in_wait_list,
    const pi_ext_sync_point *sync_point_wait_list,
    pi_ext_sync_point *sync_point) {
  return PI_SUCCESS;
}

inline pi_result mock_piextCommandBufferMemBufferCopyRect(
    pi_ext_command_buffer command_buffer, pi_mem src_buffer, pi_mem dst_buffer,
    pi_buff_rect_offset src_origin, pi_buff_rect_offset dst_origin,
    pi_buff_rect_region region, size_t src_row_pitch, size_t src_slice_pitch,
    size_t dst_row_pitch, size_t dst_slice_pitch,
    pi_uint32 num_sync_points_in_wait_list,
    const pi_ext_sync_point *sync_point_wait_list,
    pi_ext_sync_point *sync_point) {
  return PI_SUCCESS;
}

<<<<<<< HEAD
inline pi_result mock_piextCommandBufferPrefetchUSM(
    pi_ext_command_buffer command_buffer, const void *ptr, size_t size,
    pi_usm_migration_flags flags, pi_uint32 num_sync_points_in_wait_list,
=======
inline pi_result mock_piextCommandBufferMemBufferFill(
    pi_ext_command_buffer command_buffer, pi_mem buffer, const void *pattern,
    size_t pattern_size, size_t offset, size_t size,
    pi_uint32 num_sync_points_in_wait_list,
>>>>>>> ffbdde43
    const pi_ext_sync_point *sync_point_wait_list,
    pi_ext_sync_point *sync_point) {
  return PI_SUCCESS;
}

<<<<<<< HEAD
inline pi_result mock_piextCommandBufferAdviseUSM(
    pi_ext_command_buffer command_buffer, const void *ptr, size_t length,
    pi_mem_advice advice, pi_uint32 num_sync_points_in_wait_list,
=======
inline pi_result mock_piextCommandBufferFillUSM(
    pi_ext_command_buffer command_buffer, void *ptr, const void *pattern,
    size_t pattern_size, size_t size, pi_uint32 num_sync_points_in_wait_list,
>>>>>>> ffbdde43
    const pi_ext_sync_point *sync_point_wait_list,
    pi_ext_sync_point *sync_point) {
  return PI_SUCCESS;
}

inline pi_result mock_piTearDown(void *PluginParameter) { return PI_SUCCESS; }

inline pi_result mock_piPluginGetLastError(char **message) {
  return PI_SUCCESS;
}

inline pi_result mock_piPluginGetBackendOption(pi_platform platform,
                                               const char *frontend_option,
                                               const char **backend_option) {
  *backend_option = "";
  return PI_SUCCESS;
}

// Returns the wall-clock timestamp of host for deviceTime and hostTime
inline pi_result mock_piGetDeviceAndHostTimer(pi_device device,
                                              uint64_t *deviceTime,
                                              uint64_t *hostTime) {

  using namespace std::chrono;
  auto timeNanoseconds =
      duration_cast<nanoseconds>(steady_clock::now().time_since_epoch())
          .count();
  if (deviceTime) {
    *deviceTime = timeNanoseconds;
  }
  if (hostTime) {
    *hostTime = timeNanoseconds;
  }
  return PI_SUCCESS;
}

inline pi_result mock_piextEnqueueReadHostPipe(
    pi_queue queue, pi_program program, const char *pipe_symbol,
    pi_bool blocking, void *ptr, size_t size, pi_uint32 num_events_in_waitlist,
    const pi_event *events_waitlist, pi_event *event) {
  *event = createDummyHandle<pi_event>();
  return PI_SUCCESS;
}

inline pi_result mock_piextEnqueueWriteHostPipe(
    pi_queue queue, pi_program program, const char *pipe_symbol,
    pi_bool blocking, void *ptr, size_t size, pi_uint32 num_events_in_waitlist,
    const pi_event *events_waitlist, pi_event *event) {
  *event = createDummyHandle<pi_event>();
  return PI_SUCCESS;
}

inline pi_result mock_piextEnablePeerAccess(pi_device command_device,
                                            pi_device peer_device) {
  return PI_SUCCESS;
}

inline pi_result mock_piextDisablePeerAccess(pi_device command_device,
                                             pi_device peer_device) {
  return PI_SUCCESS;
}

inline pi_result
mock_piextPeerAccessGetInfo(pi_device command_device, pi_device peer_device,
                            pi_peer_attr attr, size_t param_value_size,
                            void *param_value, size_t *param_value_size_ret) {
  if (param_value)
    *static_cast<pi_int32 *>(param_value) = 1;
  if (param_value_size_ret)
    *param_value_size_ret = sizeof(pi_int32);

  return PI_SUCCESS;
}

inline pi_result mock_piextUSMImport(const void *HostPtr, size_t Size,
                                     pi_context Context) {
  return PI_SUCCESS;
}

inline pi_result mock_piextUSMRelease(const void *HostPtr, pi_context Context) {
  return PI_SUCCESS;
}<|MERGE_RESOLUTION|>--- conflicted
+++ resolved
@@ -1376,30 +1376,34 @@
   return PI_SUCCESS;
 }
 
-<<<<<<< HEAD
-inline pi_result mock_piextCommandBufferPrefetchUSM(
-    pi_ext_command_buffer command_buffer, const void *ptr, size_t size,
-    pi_usm_migration_flags flags, pi_uint32 num_sync_points_in_wait_list,
-=======
 inline pi_result mock_piextCommandBufferMemBufferFill(
     pi_ext_command_buffer command_buffer, pi_mem buffer, const void *pattern,
     size_t pattern_size, size_t offset, size_t size,
     pi_uint32 num_sync_points_in_wait_list,
->>>>>>> ffbdde43
     const pi_ext_sync_point *sync_point_wait_list,
     pi_ext_sync_point *sync_point) {
   return PI_SUCCESS;
 }
 
-<<<<<<< HEAD
+inline pi_result mock_piextCommandBufferFillUSM(
+    pi_ext_command_buffer command_buffer, void *ptr, const void *pattern,
+    size_t pattern_size, size_t size, pi_uint32 num_sync_points_in_wait_list,
+    const pi_ext_sync_point *sync_point_wait_list,
+    pi_ext_sync_point *sync_point) {
+  return PI_SUCCESS;
+}
+
+inline pi_result mock_piextCommandBufferPrefetchUSM(
+    pi_ext_command_buffer command_buffer, const void *ptr, size_t size,
+    pi_usm_migration_flags flags, pi_uint32 num_sync_points_in_wait_list,
+    const pi_ext_sync_point *sync_point_wait_list,
+    pi_ext_sync_point *sync_point) {
+  return PI_SUCCESS;
+}
+
 inline pi_result mock_piextCommandBufferAdviseUSM(
     pi_ext_command_buffer command_buffer, const void *ptr, size_t length,
     pi_mem_advice advice, pi_uint32 num_sync_points_in_wait_list,
-=======
-inline pi_result mock_piextCommandBufferFillUSM(
-    pi_ext_command_buffer command_buffer, void *ptr, const void *pattern,
-    size_t pattern_size, size_t size, pi_uint32 num_sync_points_in_wait_list,
->>>>>>> ffbdde43
     const pi_ext_sync_point *sync_point_wait_list,
     pi_ext_sync_point *sync_point) {
   return PI_SUCCESS;
