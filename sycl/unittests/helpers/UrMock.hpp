--- conflicted
+++ resolved
@@ -156,11 +156,7 @@
   auto params = reinterpret_cast<ur_device_get_info_params_t *>(pParams);
   constexpr char MockDeviceName[] = "Mock device";
   constexpr char MockSupportedExtensions[] =
-<<<<<<< HEAD
-      "cl_khr_fp64 cl_khr_il_program ur_exp_command_buffer";
-=======
-      "cl_khr_fp64 cl_khr_fp16 cl_khr_il_program";
->>>>>>> 6bdde33f
+      "cl_khr_fp64 cl_khr_il_program";
   switch (*params->ppropName) {
   case UR_DEVICE_INFO_TYPE: {
     // Act like any device is a GPU.
