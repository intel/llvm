--- conflicted
+++ resolved
@@ -114,15 +114,6 @@
   return PI_SUCCESS;
 }
 
-<<<<<<< HEAD
-inline pi_result redefinedEventGetInfoCommon(pi_event Event,
-                                             pi_event_info ParamName,
-                                             size_t ParamValueSize,
-                                             void *ParamValue,
-                                             size_t *ParamValueSizeRet) {
-  if (ParamName == PI_EVENT_INFO_COMMAND_EXECUTION_STATUS) {
-    *static_cast<pi_event_status *>(ParamValue) = PI_EVENT_COMPLETE;
-=======
 inline pi_result redefinedEventGetInfoCommon(pi_event event,
                                              pi_event_info param_name,
                                              size_t param_value_size,
@@ -131,7 +122,6 @@
   if (param_name == PI_EVENT_INFO_COMMAND_EXECUTION_STATUS) {
     auto *status = reinterpret_cast<pi_event_status *>(param_value);
     *status = PI_EVENT_SUBMITTED;
->>>>>>> 23e180bc
   }
   return PI_SUCCESS;
 }
