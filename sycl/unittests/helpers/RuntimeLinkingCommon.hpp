--- conflicted
+++ resolved
@@ -4,14 +4,9 @@
 
 // Helper holder for all the data we want to capture from mocked APIs
 struct LinkingCapturesHolder {
-<<<<<<< HEAD
-  unsigned NumOfPiProgramCreateCalls = 0;
-  unsigned NumOfPiProgramCreateWithBinaryCalls = 0;
-  unsigned NumOfPiProgramLinkCalls = 0;
-=======
   unsigned NumOfUrProgramCreateCalls = 0;
+  unsigned NumOfUrProgramCreateWithBinaryCalls = 0;
   unsigned NumOfUrProgramLinkCalls = 0;
->>>>>>> 2e2fb432
   unsigned ProgramUsedToCreateKernel = 0;
   std::vector<unsigned> LinkedPrograms;
 
@@ -43,30 +38,19 @@
   return UR_RESULT_SUCCESS;
 }
 
-<<<<<<< HEAD
-static pi_result redefined_piProgramCreateWithBinary(
-    pi_context context, pi_uint32 num_devices, const pi_device *device_list,
-    const size_t *lengths, const unsigned char **binaries,
-    size_t num_metadata_entries, const pi_device_binary_property *metadata,
-    pi_int32 *binary_status, pi_program *ret_program) {
-  auto *Magic = reinterpret_cast<const unsigned char *>(*binaries);
-  *ret_program = createDummyHandle<pi_program>(sizeof(unsigned));
-  reinterpret_cast<DummyHandlePtrT>(*ret_program)->setDataAs<unsigned>(*Magic);
-  ++CapturedLinkingData.NumOfPiProgramCreateWithBinaryCalls;
-  return PI_SUCCESS;
+
+static ur_result_t redefined_urProgramCreateWithBinary(void *pParams) {
+  auto Params = *static_cast<ur_program_create_with_binary_params_t *>(pParams);
+  auto *Magic = reinterpret_cast<const unsigned char *>(*Params.ppBinary);
+  ur_program_handle_t *res = *Params.pphProgram;
+  *res = mock::createDummyHandle<ur_program_handle_t>(sizeof(unsigned));
+  reinterpret_cast<mock::dummy_handle_t>(*res)->setDataAs<unsigned>(*Magic);
+  ++CapturedLinkingData.NumOfUrProgramCreateWithBinaryCalls;
+  return UR_RESULT_SUCCESS;
 }
 
-static pi_result
-redefined_piProgramLink(pi_context context, pi_uint32 num_devices,
-                        const pi_device *device_list, const char *options,
-                        pi_uint32 num_input_programs,
-                        const pi_program *input_programs,
-                        void (*pfn_notify)(pi_program program, void *user_data),
-                        void *user_data, pi_program *ret_program) {
-=======
 static ur_result_t redefined_urProgramLinkExp(void *pParams) {
   auto Params = *static_cast<ur_program_link_exp_params_t *>(pParams);
->>>>>>> 2e2fb432
   unsigned ResProgram = 1;
   auto Programs = *Params.pphPrograms;
   for (uint32_t I = 0; I < *Params.pcount; ++I) {
@@ -94,27 +78,13 @@
   return UR_RESULT_SUCCESS;
 }
 
-<<<<<<< HEAD
-static sycl::unittest::PiMock setupRuntimeLinkingMock() {
-  sycl::unittest::PiMock Mock;
-
-  Mock.redefine<sycl::detail::PiApiKind::piProgramCreate>(
-      redefined_piProgramCreate);
-  Mock.redefine<sycl::detail::PiApiKind::piProgramCreateWithBinary>(
-      redefined_piProgramCreateWithBinary);
-  Mock.redefine<sycl::detail::PiApiKind::piProgramLink>(
-      redefined_piProgramLink);
-  Mock.redefine<sycl::detail::PiApiKind::piKernelCreate>(
-      redefined_piKernelCreate);
-
-  return Mock;
-=======
 static void setupRuntimeLinkingMock() {
   mock::getCallbacks().set_replace_callback("urProgramCreateWithIL",
                                             redefined_urProgramCreateWithIL);
+  mock::getCallbacks().set_replace_callback("urProgramCreateWithBinary",
+                                            redefined_urProgramCreateWithBinary);
   mock::getCallbacks().set_replace_callback("urProgramLinkExp",
                                             redefined_urProgramLinkExp);
   mock::getCallbacks().set_replace_callback("urKernelCreate",
                                             redefined_urKernelCreate);
->>>>>>> 2e2fb432
 }