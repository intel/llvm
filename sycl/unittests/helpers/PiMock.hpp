--- conflicted
+++ resolved
@@ -52,22 +52,14 @@
 namespace RT = detail::pi;
 
 /// The macro below defines a proxy functions for each PI API call.
-<<<<<<< HEAD
-/// This proxy function calls all the functions regestered in CallBefore*
-=======
 /// This proxy function calls all the functions registered in CallBefore*
->>>>>>> dcbed11d
 /// function pointer array, then calls Original function, then calls functions
 /// registered in CallAfter* array.
 ///
 /// If a function from CallBefore* returns a non-PI_SUCCESS return code the
 /// proxy function bails out.
 
-<<<<<<< HEAD
-/// Number of functions that can be regestered as CallBefore and CallAfter
-=======
 /// Number of functions that can be registered as CallBefore and CallAfter
->>>>>>> dcbed11d
 inline constexpr size_t CallStackSize = 16;
 #define _PI_API(api)                                                           \
                                                                                \
@@ -91,17 +83,6 @@
     return Ret;                                                                \
   }                                                                            \
                                                                                \
-<<<<<<< HEAD
-  /* A helper structure for instantiating proxy functions for a given */       \
-  /* PI API signature */                                                       \
-  template <class RetT_, class... ArgsT_> class ConverterT_##api {             \
-  public:                                                                      \
-    ConverterT_##api(RetT_ (*Func)(ArgsT_...)){};                              \
-    constexpr static RetT_ (*Func)(ArgsT_...) =                                \
-        proxy_mock_##api<RetT_, ArgsT_...>;                                    \
-  };                                                                           \
-  inline ConverterT_##api Anchor_##api{decltype(&::api)(0x0)};                 \
-=======
   /* A helper function for instantiating proxy functions for a given */        \
   /* PI API signature */                                                       \
   template <class RetT_, class... ArgsT_>                                      \
@@ -111,7 +92,6 @@
     return 42;                                                                 \
   }                                                                            \
   inline int Anchor_##api = ConverterT_##api(decltype (&::api)(0x0));          \
->>>>>>> dcbed11d
                                                                                \
   /*Overrides a plugin PI function with a given one */                         \
   template <detail::PiApiKind PiApiOffset>                                     \
