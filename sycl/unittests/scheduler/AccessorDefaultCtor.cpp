--- conflicted
+++ resolved
@@ -21,12 +21,8 @@
 
   std::vector<detail::Command *> ToEnqueue;
 
-<<<<<<< HEAD
-  MockHandlerCustomFinalize MockCGH(QueueDevImpl);
-=======
-  MockHandlerCustomFinalize MockCGH(QueueDevImpl, false,
+  MockHandlerCustomFinalize MockCGH(QueueDevImpl,
                                     /*CallerNeedsEvent=*/true);
->>>>>>> 67a54627
 
   sycl::accessor<int, 0, sycl::access::mode::read_write, sycl::target::device>
       B;
