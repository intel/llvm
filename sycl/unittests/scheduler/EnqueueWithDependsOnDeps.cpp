--- conflicted
+++ resolved
@@ -80,12 +80,8 @@
 
     detail::Command *NewCmd = MS.addCG(
         std::move(CmdGroup),
-<<<<<<< HEAD
-        Type == TestCGType::HOST_TASK ? nullptr : QueueDevImpl, ToEnqueue);
-=======
-        Type == TestCGType::HOST_TASK ? MS.getDefaultHostQueue() : QueueDevImpl,
+        Type == TestCGType::HOST_TASK ? nullptr : QueueDevImpl,
         ToEnqueue, /*EventNeeded=*/true);
->>>>>>> fd004340
     EXPECT_EQ(ToEnqueue.size(), 0u);
     return NewCmd;
   }
