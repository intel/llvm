//==------------ EnqueueWithDependsOnDeps.cpp --- Scheduler unit tests------==//
//
// Part of the LLVM Project, under the Apache License v2.0 with LLVM Exceptions.
// See https://llvm.org/LICENSE.txt for license information.
// SPDX-License-Identifier: Apache-2.0 WITH LLVM-exception
//
//===----------------------------------------------------------------------===//

#include "SchedulerTest.hpp"
#include "SchedulerTestUtils.hpp"

#include <helpers/PiMock.hpp>
#include <helpers/ScopedEnvVar.hpp>
#include <helpers/TestKernel.hpp>

#include <detail/buffer_impl.hpp>

#include <vector>

using namespace sycl;
using EventImplPtr = std::shared_ptr<detail::event_impl>;

constexpr auto DisablePostEnqueueCleanupName =
    "SYCL_DISABLE_POST_ENQUEUE_CLEANUP";

std::vector<std::pair<pi_uint32, const pi_event *>> PassedNumEvents;

bool CheckTestExecutionRequirements(const platform &plt) {
  if (plt.is_host()) {
    std::cout << "Not run due to host-only environment\n";
    return false;
  }
  // This test only contains device image for SPIR-V capable devices.
  if (plt.get_backend() != sycl::backend::opencl &&
      plt.get_backend() != sycl::backend::ext_oneapi_level_zero) {
    std::cout << "Only OpenCL and Level Zero are supported for this test\n";
    return false;
  }
  return true;
}

enum TestCGType { KERNEL_TASK = 0x00, HOST_TASK = 0x01 };

class DependsOnTests : public ::testing::Test {
protected:
  void SetUp() {
    platform Plt = Mock.getPlatform();
    if (!CheckTestExecutionRequirements(Plt))
      GTEST_SKIP();

    queue QueueDev(context(Plt), default_selector_v);
    QueueDevImpl = detail::getSyclObjImpl(QueueDev);
  }

  void TearDown() {}

  detail::Command *
  AddTaskCG(TestCGType Type, const std::vector<EventImplPtr> &Events,
            std::function<void()> *CustomHostLambda = nullptr) {
    std::vector<detail::Command *> ToEnqueue;

    // Emulating processing of command group function
    MockHandlerCustomFinalize MockCGH(QueueDevImpl, false);

    for (auto EventImpl : Events)
      MockCGH.depends_on(detail::createSyclObjFromImpl<event>(EventImpl));

    if (Type == TestCGType::HOST_TASK) {
      if (!CustomHostLambda)
        MockCGH.host_task([] {});
      else
        MockCGH.host_task(*CustomHostLambda);
    } else {
      kernel_bundle KernelBundle =
          sycl::get_kernel_bundle<sycl::bundle_state::input>(
              QueueDevImpl->get_context());
      auto ExecBundle = sycl::build(KernelBundle);
      MockCGH.use_kernel_bundle(ExecBundle);
      MockCGH.single_task<TestKernel<>>([] {});
    }

    std::unique_ptr<sycl::detail::CG> CmdGroup = MockCGH.finalize();

    detail::Command *NewCmd = MS.addCG(
        std::move(CmdGroup),
        Type == TestCGType::HOST_TASK ? MS.getDefaultHostQueue() : QueueDevImpl,
        ToEnqueue);
    EXPECT_EQ(ToEnqueue.size(), 0u);
    return NewCmd;
  }

  void EventsWaitVerification() {
    std::vector<EventImplPtr> Events;

    detail::Command *Cmd1 = AddTaskCG(TestCGType::HOST_TASK, Events);
    EventImplPtr Cmd1Event = Cmd1->getEvent();

    // Depends on host task
    Events.push_back(Cmd1Event);
    detail::Command *Cmd2 = AddTaskCG(TestCGType::KERNEL_TASK, Events);
    EventImplPtr Cmd2Event = Cmd2->getEvent();

    // Depends on kernel depending on host task
    Events.clear();
    Events.push_back(Cmd2Event);
    detail::Command *Cmd3 = AddTaskCG(TestCGType::KERNEL_TASK, Events);
    EventImplPtr Cmd3Event = Cmd3->getEvent();

    std::vector<detail::Command *> BlockedCommands{Cmd2, Cmd3};
    VerifyBlockedCommandsEnqueue(Cmd1, BlockedCommands);

    // One piEventsWait call:
    // kernel2 waits for kernel 1 by sending event list to enqueue launch call
    // (depending on queue property). Cmd3Event.wait() waits for kernel2 via
    // piEventsWait.
    ASSERT_EQ(PassedNumEvents.size(), 1u);
    auto [EventCount, EventArr] = PassedNumEvents[0];
    ASSERT_EQ(EventCount, 1u);
    EXPECT_EQ(*EventArr, Cmd3Event->getHandleRef());
  }

  void VerifyBlockedCommandsEnqueue(
      detail::Command *BlockingCommand,
      std::vector<detail::Command *> &BlockedCommands) {
    std::unique_lock<std::mutex> TestLock(m, std::defer_lock);
    TestLock.lock();
    detail::EnqueueResultT Result;
    for (detail::Command *BlockedCmd : BlockedCommands) {
      EXPECT_FALSE(MS.enqueueCommand(BlockedCmd, Result,
                                     detail::BlockingT::NON_BLOCKING));
      EXPECT_EQ(Result.MResult, detail::EnqueueResultT::SyclEnqueueBlocked);
      EXPECT_EQ(Result.MCmd, static_cast<detail::Command *>(BlockingCommand));
      EXPECT_EQ(Result.MCmd->MBlockReason,
                detail::Command::BlockReason::HostTask);

      EXPECT_FALSE(BlockedCmd->isSuccessfullyEnqueued());
    }
    EXPECT_TRUE(BlockingCommand->isSuccessfullyEnqueued());

    TestLock.unlock();

    auto BlockingEvent = BlockingCommand->getEvent();
    BlockingEvent->wait(BlockingEvent);
    {
      auto Lock = MS.acquireOriginSchedGraphWriteLock();
      Lock.lock();
      for (detail::Command *BlockedCmd : BlockedCommands) {
        EXPECT_TRUE(BlockedCmd->isSuccessfullyEnqueued());
      }
    }
    for (detail::Command *BlockedCmd : BlockedCommands) {
      auto BlockedEvent = BlockedCmd->getEvent();
      BlockedEvent->wait(BlockedEvent);
    }
  }

  unittest::PiMock Mock;
  unittest::ScopedEnvVar DisabledCleanup{
      DisablePostEnqueueCleanupName, "1",
      detail::SYCLConfig<detail::SYCL_DISABLE_POST_ENQUEUE_CLEANUP>::reset};
  MockScheduler MS;

  detail::QueueImplPtr QueueDevImpl;

  std::mutex m;
  std::function<void()> CustomHostLambda = [&]() {
    std::unique_lock<std::mutex> InsideHostTaskLock(this->m);
  };
};

TEST_F(DependsOnTests, EnqueueNoMemObjTwoHostTasks) {
  // Checks enqueue of two dependent host tasks
  detail::QueueImplPtr QueueHostImpl = MS.getDefaultHostQueue();
  std::vector<EventImplPtr> Events;

  detail::Command *Cmd1 =
      AddTaskCG(TestCGType::HOST_TASK, Events, &CustomHostLambda);
  EventImplPtr Cmd1Event = Cmd1->getEvent();

  // Simulate depends_on() call
  Events.push_back(Cmd1Event);
  detail::Command *Cmd2 = AddTaskCG(TestCGType::HOST_TASK, Events);
  EventImplPtr Cmd2Event = Cmd2->getEvent();

  std::vector<detail::Command *> BlockedCommands{Cmd2};
  VerifyBlockedCommandsEnqueue(Cmd1, BlockedCommands);
  EXPECT_EQ(Cmd1Event->get_info<info::event::command_execution_status>(),
            info::event_command_status::complete);
  EXPECT_EQ(Cmd2Event->get_info<info::event::command_execution_status>(),
            info::event_command_status::complete);
}

TEST_F(DependsOnTests, EnqueueNoMemObjKernelDepHost) {
  // Checks enqueue of kernel depending on host task
  std::vector<EventImplPtr> Events;

  detail::Command *Cmd1 =
      AddTaskCG(TestCGType::HOST_TASK, Events, &CustomHostLambda);
  EventImplPtr Cmd1Event = Cmd1->getEvent();
  EXPECT_TRUE(Cmd1->isBlocking());

  // Simulate depends_on() call
  Events.push_back(Cmd1Event);
  detail::Command *Cmd2 = AddTaskCG(TestCGType::KERNEL_TASK, Events);

  std::vector<detail::Command *> BlockedCommands{Cmd2};
  VerifyBlockedCommandsEnqueue(Cmd1, BlockedCommands);
}

TEST_F(DependsOnTests, EnqueueNoMemObjHostDepKernel) {
  // Checks enqueue of host task depending on kernel
  std::vector<EventImplPtr> Events;

  detail::Command *Cmd1 = AddTaskCG(TestCGType::KERNEL_TASK, Events);
  EventImplPtr Cmd1Event = Cmd1->getEvent();

  // Simulate depends_on() call
  Events.push_back(Cmd1Event);
  detail::Command *Cmd2 = AddTaskCG(TestCGType::HOST_TASK, Events);
  EventImplPtr Cmd2Event = Cmd2->getEvent();

  detail::EnqueueResultT Result;
  EXPECT_TRUE(MS.enqueueCommand(Cmd2, Result, detail::BlockingT::NON_BLOCKING));

  EXPECT_TRUE(Cmd1->isSuccessfullyEnqueued());
  EXPECT_TRUE(Cmd2->isSuccessfullyEnqueued());
  Cmd2Event->wait(Cmd2Event);
}

TEST_F(DependsOnTests, EnqueueNoMemObjDoubleKernelDepHostBlocked) {
  // Checks blocking command tranfer for dependent kernels and enqueue of
  // kernels on host task completion
  std::vector<EventImplPtr> Events;

  detail::Command *Cmd1 =
      AddTaskCG(TestCGType::HOST_TASK, Events, &CustomHostLambda);
  EventImplPtr Cmd1Event = Cmd1->getEvent();
  Cmd1->blockManually(detail::Command::BlockReason::HostAccessor);

  // Depends on host task
  Events.push_back(Cmd1Event);
  detail::Command *Cmd2 = AddTaskCG(TestCGType::KERNEL_TASK, Events);
  EventImplPtr Cmd2Event = Cmd2->getEvent();

  // Depends on kernel depending on host task
  Events.clear();
  Events.push_back(Cmd2Event);
  detail::Command *Cmd3 = AddTaskCG(TestCGType::KERNEL_TASK, Events);
  EventImplPtr Cmd3Event = Cmd3->getEvent();

  detail::EnqueueResultT Result;
  EXPECT_FALSE(
      MS.enqueueCommand(Cmd2, Result, detail::BlockingT::NON_BLOCKING));
  EXPECT_EQ(Result.MResult, detail::EnqueueResultT::SyclEnqueueBlocked);
  EXPECT_EQ(Result.MCmd, static_cast<detail::Command *>(Cmd1));
  EXPECT_FALSE(
      MS.enqueueCommand(Cmd3, Result, detail::BlockingT::NON_BLOCKING));
  EXPECT_EQ(Result.MResult, detail::EnqueueResultT::SyclEnqueueBlocked);
  EXPECT_EQ(Result.MCmd, static_cast<detail::Command *>(Cmd1));
  EXPECT_EQ(Result.MCmd->MBlockReason,
            detail::Command::BlockReason::HostAccessor);

  // Preconditions for post enqueue checks
  EXPECT_TRUE(Cmd1->isSuccessfullyEnqueued());
  EXPECT_FALSE(Cmd2->isSuccessfullyEnqueued());
  EXPECT_FALSE(Cmd3->isSuccessfullyEnqueued());

  Cmd1->unblock();
  EXPECT_TRUE(MS.enqueueCommand(Cmd2, Result, detail::BlockingT::BLOCKING));
  EXPECT_TRUE(MS.enqueueCommand(Cmd3, Result, detail::BlockingT::NON_BLOCKING));
}

TEST_F(DependsOnTests, TwoHostAccessorsReadRead) {
  buffer<int, 1> Buf{range<1>(1)};
  std::shared_ptr<detail::buffer_impl> BufImpl = detail::getSyclObjImpl(Buf);
  detail::Requirement MockReq = getMockRequirement(Buf);
  MockReq.MDims = 1;
  MockReq.MSYCLMemObj = BufImpl.get();
  MockReq.MAccessMode = access::mode::read;
  auto EventImplRead = MS.addHostAccessor(&MockReq);
  auto EventImplReadSecond = MS.addHostAccessor(&MockReq);
  detail::Command *CmdRead =
      static_cast<detail::Command *>(EventImplRead->getCommand());
  detail::Command *CmdReadSecond =
      static_cast<detail::Command *>(EventImplReadSecond->getCommand());
  EXPECT_EQ(CmdRead->MUsers.size(), 0u);
  bool DepExists = any_of(
      CmdReadSecond->MDeps.begin(), CmdReadSecond->MDeps.end(),
      [&CmdRead](detail::DepDesc &Dep) { return CmdRead == Dep.MDepCommand; });
  EXPECT_FALSE(DepExists);
  MS.releaseHostAccessor(&MockReq);
}

TEST_F(DependsOnTests, TwoHostAccessorsReadWrite) {
  buffer<int, 1> Buf{range<1>(1)};
  std::shared_ptr<detail::buffer_impl> BufImpl = detail::getSyclObjImpl(Buf);
  detail::Requirement MockReq = getMockRequirement(Buf);
  MockReq.MDims = 1;
  MockReq.MSYCLMemObj = BufImpl.get();
  MockReq.MAccessMode = access::mode::read;
  auto EventImplRead = MS.addHostAccessor(&MockReq);
  detail::Requirement MockReq2 = getMockRequirement(Buf);
  MockReq2.MDims = 1;
  MockReq2.MSYCLMemObj = BufImpl.get();
  MockReq2.MAccessMode = access::mode::discard_write;
  auto EventImplWrite = MS.addHostAccessor(&MockReq2);
  detail::Command *CmdRead =
      static_cast<detail::Command *>(EventImplRead->getCommand());
  detail::Command *CmdWrite =
      static_cast<detail::Command *>(EventImplWrite->getCommand());
  EXPECT_EQ(CmdRead->MUsers.size(), 1u);
  bool DepExists = any_of(
      CmdWrite->MDeps.begin(), CmdWrite->MDeps.end(),
      [&CmdRead](detail::DepDesc &Dep) { return CmdRead == Dep.MDepCommand; });
  EXPECT_TRUE(DepExists);
  MS.releaseHostAccessor(&MockReq);
  MS.releaseHostAccessor(&MockReq2);
}

<<<<<<< HEAD
TEST_F(DependsOnTests, EnqueueKernelDepHostAcc) {
  buffer<int, 1> Buf{range<1>(1)};
  std::shared_ptr<detail::buffer_impl> BufImpl = detail::getSyclObjImpl(Buf);
  detail::Requirement MockReq = getMockRequirement(Buf);
  MockReq.MDims = 1;
  MockReq.MSYCLMemObj = BufImpl.get();
  MockReq.MAccessMode = access::mode::write;
  auto EventImplRead = MS.addHostAccessor(&MockReq);

  event KEvent = QueueDevImpl->submit(
      [&](handler &Cgh) {
        auto acc = Buf.template get_access<access::mode::read>(Cgh);
        constexpr size_t KS = sizeof(decltype(acc));
        Cgh.single_task<TestKernel<KS>>([=]() { (void)acc; });
      },
      QueueDevImpl, nullptr, {});
  std::shared_ptr<detail::event_impl> KernelEventImpl =
      detail::getSyclObjImpl(KEvent);
  detail::Command *KernelCmd =
      static_cast<detail::Command *>(KernelEventImpl->getCommand());
  ASSERT_NE(KernelCmd, nullptr);
  EXPECT_FALSE(KernelCmd->isSuccessfullyEnqueued());
=======
  detail::Command *Cmd1 =
      AddTaskCG(TestCGType::HOST_TASK, Events, &CustomHostLambda);
  EventImplPtr Cmd1Event = Cmd1->getEvent();
>>>>>>> d239fb05

  detail::EnqueueResultT Result;
  EXPECT_FALSE(
      MS.enqueueCommand(KernelCmd, Result, detail::BlockingT::NON_BLOCKING));
  EXPECT_EQ(Result.MResult, detail::EnqueueResultT::SyclEnqueueBlocked);
  EXPECT_EQ(Result.MCmd,
            static_cast<detail::Command *>(EventImplRead->getCommand()));
  EXPECT_EQ(Result.MCmd->MBlockReason,
            detail::Command::BlockReason::HostAccessor);

  MS.releaseHostAccessor(&MockReq);
  EXPECT_TRUE(KernelCmd->isSuccessfullyEnqueued());
}<|MERGE_RESOLUTION|>--- conflicted
+++ resolved
@@ -317,7 +317,6 @@
   MS.releaseHostAccessor(&MockReq2);
 }
 
-<<<<<<< HEAD
 TEST_F(DependsOnTests, EnqueueKernelDepHostAcc) {
   buffer<int, 1> Buf{range<1>(1)};
   std::shared_ptr<detail::buffer_impl> BufImpl = detail::getSyclObjImpl(Buf);
@@ -340,11 +339,6 @@
       static_cast<detail::Command *>(KernelEventImpl->getCommand());
   ASSERT_NE(KernelCmd, nullptr);
   EXPECT_FALSE(KernelCmd->isSuccessfullyEnqueued());
-=======
-  detail::Command *Cmd1 =
-      AddTaskCG(TestCGType::HOST_TASK, Events, &CustomHostLambda);
-  EventImplPtr Cmd1Event = Cmd1->getEvent();
->>>>>>> d239fb05
 
   detail::EnqueueResultT Result;
   EXPECT_FALSE(
