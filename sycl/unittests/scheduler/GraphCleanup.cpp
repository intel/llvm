--- conflicted
+++ resolved
@@ -327,12 +327,8 @@
   AttachSchedulerWrapper AttachScheduler{MSPtr};
   detail::EventImplPtr EventImplPtr;
   {
-<<<<<<< HEAD
-    MockHandlerCustomFinalize MockCGH(QueueImplPtr);
-=======
-    MockHandlerCustomFinalize MockCGH(QueueImplPtr, false,
+    MockHandlerCustomFinalize MockCGH(QueueImplPtr,
                                       /*CallerNeedsEvent=*/true);
->>>>>>> 67a54627
     kernel_bundle KernelBundle =
         sycl::get_kernel_bundle<sycl::bundle_state::input>(
             QueueImplPtr->get_context());
@@ -394,12 +390,8 @@
   detail::EventImplPtr EventImplPtr;
   bool MockAuxResourceDeleted = false;
   {
-<<<<<<< HEAD
-    MockHandlerCustomFinalize MockCGH(QueueImplPtr);
-=======
-    MockHandlerCustomFinalize MockCGH(QueueImplPtr, false,
+    MockHandlerCustomFinalize MockCGH(QueueImplPtr,
                                       /*CallerNeedsEvent=*/true);
->>>>>>> 67a54627
     kernel_bundle KernelBundle =
         sycl::get_kernel_bundle<sycl::bundle_state::input>(
             QueueImplPtr->get_context());
