//==----------- NoHostUnifiedMemory.cpp --- Scheduler unit tests -----------==//
//
// Part of the LLVM Project, under the Apache License v2.0 with LLVM Exceptions.
// See https://llvm.org/LICENSE.txt for license information.
// SPDX-License-Identifier: Apache-2.0 WITH LLVM-exception
//
//===----------------------------------------------------------------------===//

#include "SchedulerTest.hpp"
#include "SchedulerTestUtils.hpp"

#include <helpers/PiMock.hpp>

#include <detail/buffer_impl.hpp>

#include <iostream>
#include <memory>

using namespace sycl;

static pi_result redefinedDeviceGetInfoAfter(pi_device Device,
                                             pi_device_info ParamName,
                                             size_t ParamValueSize,
                                             void *ParamValue,
                                             size_t *ParamValueSizeRet) {
  if (ParamName == PI_DEVICE_INFO_HOST_UNIFIED_MEMORY) {
    auto *Result = reinterpret_cast<pi_bool *>(ParamValue);
    *Result = false;
  } else if (ParamName == PI_DEVICE_INFO_TYPE) {
    auto *Result = reinterpret_cast<_pi_device_type *>(ParamValue);
    *Result = PI_DEVICE_TYPE_CPU;
  }

  // This mock device has no sub-devices
  if (ParamName == PI_DEVICE_INFO_PARTITION_PROPERTIES) {
    if (ParamValueSizeRet) {
      *ParamValueSizeRet = 0;
    }
  }
  if (ParamName == PI_DEVICE_INFO_PARTITION_AFFINITY_DOMAIN) {
    assert(ParamValueSize == sizeof(pi_device_affinity_domain));
    if (ParamValue) {
      *static_cast<pi_device_affinity_domain *>(ParamValue) = 0;
    }
  }
  return PI_SUCCESS;
}

static pi_result
redefinedMemBufferCreate(pi_context context, pi_mem_flags flags, size_t size,
                         void *host_ptr, pi_mem *ret_mem,
                         const pi_mem_properties *properties = nullptr) {
  EXPECT_EQ(flags, PI_MEM_FLAGS_ACCESS_RW);
  return PI_SUCCESS;
}

static pi_context InteropPiContext = nullptr;
static pi_result redefinedMemGetInfoAfter(pi_mem mem, pi_mem_info param_name,
                                          size_t param_value_size,
                                          void *param_value,
                                          size_t *param_value_size_ret) {
  auto *Result = reinterpret_cast<pi_context *>(param_value);
  *Result = InteropPiContext;
  return PI_SUCCESS;

  if (param_name == PI_MEM_CONTEXT) {
    auto *Result = reinterpret_cast<pi_context *>(param_value);
    *Result = InteropPiContext;
  } else if (param_name == PI_MEM_SIZE) {
    auto *Result = reinterpret_cast<size_t *>(param_value);
    *Result = 8;
  }
}
static pi_result
redefinedMemCreateWithNativeHandle(pi_native_handle native_handle,
                                   pi_context context, bool own_native_handle,
                                   pi_mem *mem) {
  *mem = detail::pi::cast<pi_mem>(native_handle);
  return PI_SUCCESS;
}

TEST_F(SchedulerTest, NoHostUnifiedMemory) {
  unittest::PiMock Mock;
  queue Q{Mock.getPlatform().get_devices()[0]};
  Mock.redefineAfter<detail::PiApiKind::piDeviceGetInfo>(
      redefinedDeviceGetInfoAfter);
  Mock.redefineBefore<detail::PiApiKind::piMemBufferCreate>(
      redefinedMemBufferCreate);
  Mock.redefineAfter<detail::PiApiKind::piMemGetInfo>(redefinedMemGetInfoAfter);
  Mock.redefineBefore<detail::PiApiKind::piextMemCreateWithNativeHandle>(
      redefinedMemCreateWithNativeHandle);
  sycl::detail::QueueImplPtr QImpl = detail::getSyclObjImpl(Q);

  MockScheduler MS;
  // Check non-host alloca with non-discard access mode
  {
    int val;
    buffer<int, 1> Buf(&val, range<1>(1));
    detail::Requirement Req = getMockRequirement(Buf);

    detail::MemObjRecord *Record = MS.getOrInsertMemObjRecord(QImpl, &Req);
    std::vector<detail::Command *> AuxCmds;
    detail::AllocaCommandBase *NonHostAllocaCmd =
        MS.getOrCreateAllocaForReq(Record, &Req, QImpl, AuxCmds);

    // Both non-host and host allocations should be created in this case in
    // order to perform a memory move.
    EXPECT_EQ(Record->MAllocaCommands.size(), 2U);
    detail::AllocaCommandBase *HostAllocaCmd = Record->MAllocaCommands[0];
    EXPECT_TRUE(HostAllocaCmd->getQueue() == nullptr);
    EXPECT_TRUE(!HostAllocaCmd->MLinkedAllocaCmd);
    EXPECT_TRUE(!NonHostAllocaCmd->MLinkedAllocaCmd);
    EXPECT_TRUE(Record->MCurContext == nullptr);

    detail::Command *MemoryMove =
        MS.insertMemoryMove(Record, &Req, QImpl, AuxCmds);
    EXPECT_EQ(MemoryMove->getType(), detail::Command::COPY_MEMORY);
  }
  // Check non-host alloca with discard access modes
  {
    int val;
    buffer<int, 1> Buf(&val, range<1>(1));
    detail::Requirement Req = getMockRequirement(Buf);

    detail::Requirement DiscardReq = getMockRequirement(Buf);
    DiscardReq.MAccessMode = access::mode::discard_read_write;

    // No need to create a host allocation in this case since the data can be
    // discarded.
    detail::MemObjRecord *Record = MS.getOrInsertMemObjRecord(QImpl, &Req);
    std::vector<detail::Command *> AuxCmds;
    MS.getOrCreateAllocaForReq(Record, &DiscardReq, QImpl, AuxCmds);
    EXPECT_EQ(Record->MAllocaCommands.size(), 1U);
  }
  // Check non-host alloca without user pointer
  {
    buffer<int, 1> Buf(range<1>(1));
    detail::Requirement Req = getMockRequirement(Buf);

    // No need to create a host allocation in this case since there's no data to
    // initialize the buffer with.
    detail::MemObjRecord *Record = MS.getOrInsertMemObjRecord(QImpl, &Req);
    std::vector<detail::Command *> AuxCmds;
    MS.getOrCreateAllocaForReq(Record, &Req, QImpl, AuxCmds);
    EXPECT_EQ(Record->MAllocaCommands.size(), 1U);
  }
  // Check host -> non-host alloca
  {
    int val;
    buffer<int, 1> Buf(&val, range<1>(1));
    detail::Requirement Req = getMockRequirement(Buf);

    // No special handling required: alloca commands are created one after
    // another and the transfer is done via a write operation.
    detail::MemObjRecord *Record =
<<<<<<< HEAD
        MS.getOrInsertMemObjRecord(nullptr, &Req, AuxCmds);
=======
        MS.getOrInsertMemObjRecord(DefaultHostQueue, &Req);
    std::vector<detail::Command *> AuxCmds;
>>>>>>> 26202929
    detail::AllocaCommandBase *HostAllocaCmd =
        MS.getOrCreateAllocaForReq(Record, &Req, nullptr, AuxCmds);
    EXPECT_EQ(Record->MAllocaCommands.size(), 1U);
    detail::AllocaCommandBase *NonHostAllocaCmd =
        MS.getOrCreateAllocaForReq(Record, &Req, QImpl, AuxCmds);
    EXPECT_EQ(Record->MAllocaCommands.size(), 2U);
    EXPECT_TRUE(!HostAllocaCmd->MLinkedAllocaCmd);
    EXPECT_TRUE(!NonHostAllocaCmd->MLinkedAllocaCmd);

    detail::Command *MemoryMove =
        MS.insertMemoryMove(Record, &Req, QImpl, AuxCmds);
    EXPECT_EQ(MemoryMove->getType(), detail::Command::COPY_MEMORY);
  }
  // Check that memory movement operations work correctly with/after discard
  // access modes.
  {
    int val;
    buffer<int, 1> Buf(&val, range<1>(1));
    detail::Requirement Req = getMockRequirement(Buf);

    detail::Requirement DiscardReq = getMockRequirement(Buf);
    DiscardReq.MAccessMode = access::mode::discard_read_write;

    detail::MemObjRecord *Record = MS.getOrInsertMemObjRecord(QImpl, &Req);
    std::vector<detail::Command *> AuxCmds;
    MS.getOrCreateAllocaForReq(Record, &Req, QImpl, AuxCmds);
    MS.getOrCreateAllocaForReq(Record, &Req, nullptr, AuxCmds);

    // Memory movement operations should be omitted for discard access modes.
    detail::Command *MemoryMove =
        MS.insertMemoryMove(Record, &DiscardReq, nullptr, AuxCmds);
    EXPECT_TRUE(MemoryMove == nullptr);
    // The current context for the record should still be modified.
    EXPECT_EQ(Record->MCurContext, nullptr);
  }
  // Check that interoperability memory objects are initialized.
  {
    pi_mem MockInteropBuffer = nullptr;
    pi_result PIRes = mock_piMemBufferCreate(
        /*pi_context=*/0x0, /*pi_mem_flags=*/PI_MEM_FLAGS_ACCESS_RW, /*size=*/1,
        /*host_ptr=*/nullptr, &MockInteropBuffer);
    EXPECT_TRUE(PI_SUCCESS == PIRes);

    context InteropContext = Q.get_context();
    InteropPiContext = detail::getSyclObjImpl(InteropContext)->getHandleRef();
    auto BufI = std::make_shared<detail::buffer_impl>(
        detail::pi::cast<pi_native_handle>(MockInteropBuffer), Q.get_context(),
        std::make_unique<
            detail::SYCLMemObjAllocatorHolder<buffer_allocator<char>, char>>(),
        /* OwnNativeHandle */ true, event());

    detail::Requirement Req = getMockRequirement();
    Req.MSYCLMemObj = BufI.get();

    detail::MemObjRecord *Record = MS.getOrInsertMemObjRecord(QImpl, &Req);
    std::vector<detail::Command *> AuxCmds;
    detail::AllocaCommandBase *InteropAlloca =
        MS.getOrCreateAllocaForReq(Record, &Req, QImpl, AuxCmds);
    detail::EnqueueResultT Res;
    MockScheduler::enqueueCommand(InteropAlloca, Res, detail::BLOCKING);

    EXPECT_EQ(Record->MAllocaCommands.size(), 1U);
    EXPECT_EQ(InteropAlloca->MMemAllocation, MockInteropBuffer);
  }
}<|MERGE_RESOLUTION|>--- conflicted
+++ resolved
@@ -153,12 +153,8 @@
     // No special handling required: alloca commands are created one after
     // another and the transfer is done via a write operation.
     detail::MemObjRecord *Record =
-<<<<<<< HEAD
-        MS.getOrInsertMemObjRecord(nullptr, &Req, AuxCmds);
-=======
-        MS.getOrInsertMemObjRecord(DefaultHostQueue, &Req);
-    std::vector<detail::Command *> AuxCmds;
->>>>>>> 26202929
+        MS.getOrInsertMemObjRecord(nullptr, &Req);
+    std::vector<detail::Command *> AuxCmds;
     detail::AllocaCommandBase *HostAllocaCmd =
         MS.getOrCreateAllocaForReq(Record, &Req, nullptr, AuxCmds);
     EXPECT_EQ(Record->MAllocaCommands.size(), 1U);
