--- conflicted
+++ resolved
@@ -88,13 +88,8 @@
 }
 
 TEST_F(SchedulerTest, NoHostUnifiedMemory) {
-<<<<<<< HEAD
-  queue Q;
-  unittest::PiMock Mock{Q};
-=======
   unittest::PiMock Mock;
   queue Q{Mock.getPlatform().get_devices()[0]};
->>>>>>> 9a59ef58
   Mock.redefine<detail::PiApiKind::piDeviceGetInfo>(redefinedDeviceGetInfo);
   Mock.redefine<detail::PiApiKind::piMemBufferCreate>(redefinedMemBufferCreate);
   Mock.redefine<detail::PiApiKind::piEnqueueMemBufferReadRect>(
@@ -108,8 +103,9 @@
       redefinedMemCreateWithNativeHandle);
   sycl::detail::QueueImplPtr QImpl = detail::getSyclObjImpl(Q);
 
+  device HostDevice{host_selector{}};
   std::shared_ptr<detail::queue_impl> DefaultHostQueue{
-      new detail::queue_impl(detail::device_impl::getHostDeviceImpl(), {}, {})};
+      new detail::queue_impl(detail::getSyclObjImpl(HostDevice), {}, {})};
 
   MockScheduler MS;
   // Check non-host alloca with non-discard access mode
