//==------ LinkedAllocaDependencies.cpp --- Scheduler unit tests -----------==//
//
// Part of the LLVM Project, under the Apache License v2.0 with LLVM Exceptions.
// See https://llvm.org/LICENSE.txt for license information.
// SPDX-License-Identifier: Apache-2.0 WITH LLVM-exception
//
//===----------------------------------------------------------------------===//

#include "SchedulerTest.hpp"
#include "SchedulerTestUtils.hpp"

#include <detail/config.hpp>
#include <detail/handler_impl.hpp>
#include <detail/scheduler/scheduler_helpers.hpp>
#include <helpers/ScopedEnvVar.hpp>

using namespace sycl;

inline constexpr auto DisablePostEnqueueCleanupName =
    "SYCL_DISABLE_POST_ENQUEUE_CLEANUP";

class MockHandlerStreamInit : public MockHandler {
public:
  MockHandlerStreamInit(std::shared_ptr<detail::queue_impl> Queue, bool IsHost)
      : MockHandler(Queue, IsHost) {}
  std::unique_ptr<detail::CG> finalize() {
<<<<<<< HEAD
    std::shared_ptr<detail::handler_impl> Impl = evictHandlerImpl();
=======
    auto CGH = static_cast<sycl::handler *>(this);
>>>>>>> 5b2cfe21
    std::unique_ptr<detail::CG> CommandGroup;
    switch (getType()) {
    case detail::CG::Kernel:
    case detail::CG::RunOnHostIntel: {
<<<<<<< HEAD
      CommandGroup.reset(new sycl::detail::CGExecKernel(
          getNDRDesc(), std::move(getHostKernel()), getKernel(),
          getArgsStorage(), getAccStorage(), getSharedPtrStorage(),
          getRequirements(), getEvents(), getArgs(), getKernelName(),
          getOSModuleHandle(), getStreamStorage(), Impl->MAuxiliaryResources,
          getCGType(), getCodeLoc()));
=======
      CommandGroup.reset(new detail::CGExecKernel(
          std::move(CGH->MNDRDesc), std::move(CGH->MHostKernel),
          std::move(CGH->MKernel), std::move(MImpl->MKernelBundle),
          std::move(CGH->MArgsStorage), std::move(CGH->MAccStorage),
          std::move(CGH->MSharedPtrStorage), std::move(CGH->MRequirements),
          std::move(CGH->MEvents), std::move(CGH->MArgs),
          std::move(CGH->MKernelName), std::move(CGH->MOSModuleHandle),
          std::move(CGH->MStreamStorage), std::move(MImpl->MAuxiliaryResources),
          CGH->MCGType, CGH->MCodeLoc));
>>>>>>> 5b2cfe21
      break;
    }
    default:
      throw sycl::runtime_error("Unhandled type of command group",
                                PI_ERROR_INVALID_OPERATION);
    }

    return CommandGroup;
  }
};

using CmdTypeTy = sycl::detail::Command::CommandType;

// Function recursively checks that initial command has dependency on chain of
// other commands that should have type DepCmdsTypes[Depth] (Depth is a distance
// - 1 in a command dependencies tree from initial command to a currently
// checked one) and requirement on memory object of stream's flush buffer.
static bool ValidateDepCommandsTree(const detail::Command *Cmd,
                                    const std::vector<CmdTypeTy> &DepCmdsTypes,
                                    const detail::SYCLMemObjI *MemObj,
                                    size_t Depth = 0) {
  if (!Cmd || Depth >= DepCmdsTypes.size())
    throw sycl::runtime_error("Command parameters are invalid",
                              PI_ERROR_INVALID_VALUE);

  for (const detail::DepDesc &Dep : Cmd->MDeps) {
    if (Dep.MDepCommand &&
        (Dep.MDepCommand->getType() == DepCmdsTypes[Depth]) &&
        Dep.MDepRequirement && (Dep.MDepRequirement->MSYCLMemObj == MemObj) &&
        ((Depth == DepCmdsTypes.size() - 1) ||
         ValidateDepCommandsTree(Dep.MDepCommand, DepCmdsTypes, MemObj,
                                 Depth + 1))) {
      return true;
    }
  }

  return false;
}

TEST_F(SchedulerTest, StreamInitDependencyOnHost) {
  // Disable post enqueue cleanup so that it doesn't interfere with dependency
  // checks.
  unittest::ScopedEnvVar DisabledCleanup{
      DisablePostEnqueueCleanupName, "1",
      detail::SYCLConfig<detail::SYCL_DISABLE_POST_ENQUEUE_CLEANUP>::reset};
  sycl::queue HQueue(host_selector{});
  detail::QueueImplPtr HQueueImpl = detail::getSyclObjImpl(HQueue);

  // Emulating processing of command group function
  MockHandlerStreamInit MockCGH(HQueueImpl, true);
  MockCGH.setType(detail::CG::Kernel);

  auto EmptyKernel = [](sycl::nd_item<1>) {};
  MockCGH
      .setHostKernel<decltype(EmptyKernel), sycl::nd_item<1>, 1, class Empty>(
          EmptyKernel);
  MockCGH.setNDRangeDesc(
      sycl::nd_range<1>{sycl::range<1>{1}, sycl::range<1>{1}});

  // Emulating construction of stream object inside command group
  detail::StreamImplPtr StreamImpl =
      std::make_shared<detail::stream_impl>(1024, 200, MockCGH);
  detail::GlobalBufAccessorT FlushBufAcc =
      StreamImpl->accessGlobalFlushBuf(MockCGH);
  MockCGH.addStream(StreamImpl);

  detail::SYCLMemObjI *FlushBufMemObjPtr =
      detail::getSyclObjImpl(FlushBufAcc)->MSYCLMemObj;
  ASSERT_TRUE(!!FlushBufMemObjPtr)
      << "Memory object for stream flush buffer not initialized";

  std::unique_ptr<detail::CG> MainCG = MockCGH.finalize();

  // Emulate call of Scheduler::addCG
  std::vector<detail::StreamImplPtr> Streams =
      static_cast<detail::CGExecKernel *>(MainCG.get())->getStreams();
  ASSERT_EQ(Streams.size(), 1u) << "Invalid number of stream objects";

  initStream(Streams[0], HQueueImpl);

  MockScheduler MS;
  std::vector<detail::Command *> AuxCmds;
  detail::Command *NewCmd = MS.addCG(std::move(MainCG), HQueueImpl, AuxCmds);
  ASSERT_TRUE(!!NewCmd) << "Failed to add command group into scheduler";
  ASSERT_GT(NewCmd->MDeps.size(), 0u)
      << "No deps appeared in the new exec kernel command";

  // Searching in dependencies for CG execution command that initializes flush
  // buffer of a stream that is supposed to be used inside NewCmd's CG.
  // Tree of dependencies should look like:
  // [MAIN_CG] -> [EMPTY_NODE {FlushBufMemObj}] -> [FILL_CG {FlushBufMemObj}] ->
  //     [[ALLOC_TASK {FlushBufMemObj}]
  std::vector<CmdTypeTy> DepCmdsTypes({CmdTypeTy::EMPTY_TASK,
                                       CmdTypeTy::RUN_CG, // FILL_CG
                                       CmdTypeTy::ALLOCA});
  ASSERT_TRUE(ValidateDepCommandsTree(NewCmd, DepCmdsTypes, FlushBufMemObjPtr))
      << "Dependency on stream flush buffer initialization not found";
}<|MERGE_RESOLUTION|>--- conflicted
+++ resolved
@@ -24,33 +24,17 @@
   MockHandlerStreamInit(std::shared_ptr<detail::queue_impl> Queue, bool IsHost)
       : MockHandler(Queue, IsHost) {}
   std::unique_ptr<detail::CG> finalize() {
-<<<<<<< HEAD
-    std::shared_ptr<detail::handler_impl> Impl = evictHandlerImpl();
-=======
-    auto CGH = static_cast<sycl::handler *>(this);
->>>>>>> 5b2cfe21
     std::unique_ptr<detail::CG> CommandGroup;
     switch (getType()) {
     case detail::CG::Kernel:
     case detail::CG::RunOnHostIntel: {
-<<<<<<< HEAD
-      CommandGroup.reset(new sycl::detail::CGExecKernel(
+      CommandGroup.reset(new detail::CGExecKernel(
           getNDRDesc(), std::move(getHostKernel()), getKernel(),
+          std::move(MImpl->MKernelBundle),
           getArgsStorage(), getAccStorage(), getSharedPtrStorage(),
           getRequirements(), getEvents(), getArgs(), getKernelName(),
-          getOSModuleHandle(), getStreamStorage(), Impl->MAuxiliaryResources,
+          getOSModuleHandle(), getStreamStorage(), std::move(MImpl->MAuxiliaryResources),
           getCGType(), getCodeLoc()));
-=======
-      CommandGroup.reset(new detail::CGExecKernel(
-          std::move(CGH->MNDRDesc), std::move(CGH->MHostKernel),
-          std::move(CGH->MKernel), std::move(MImpl->MKernelBundle),
-          std::move(CGH->MArgsStorage), std::move(CGH->MAccStorage),
-          std::move(CGH->MSharedPtrStorage), std::move(CGH->MRequirements),
-          std::move(CGH->MEvents), std::move(CGH->MArgs),
-          std::move(CGH->MKernelName), std::move(CGH->MOSModuleHandle),
-          std::move(CGH->MStreamStorage), std::move(MImpl->MAuxiliaryResources),
-          CGH->MCGType, CGH->MCodeLoc));
->>>>>>> 5b2cfe21
       break;
     }
     default:
