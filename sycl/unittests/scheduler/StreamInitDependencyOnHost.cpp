//==------ LinkedAllocaDependencies.cpp --- Scheduler unit tests -----------==//
//
// Part of the LLVM Project, under the Apache License v2.0 with LLVM Exceptions.
// See https://llvm.org/LICENSE.txt for license information.
// SPDX-License-Identifier: Apache-2.0 WITH LLVM-exception
//
//===----------------------------------------------------------------------===//

#include "SchedulerTest.hpp"
#include "SchedulerTestUtils.hpp"

#include <detail/config.hpp>
#include <detail/handler_impl.hpp>
#include <helpers/PiMock.hpp>
#include <helpers/ScopedEnvVar.hpp>

using namespace sycl;

inline constexpr auto DisableCleanupName =
    "SYCL_DISABLE_EXECUTION_GRAPH_CLEANUP";

class MockHandlerStreamInit : public MockHandler {
public:
  MockHandlerStreamInit(std::shared_ptr<detail::queue_impl> Queue,
                        bool CallerNeedsEvent)
      : MockHandler(Queue, CallerNeedsEvent) {}
  std::unique_ptr<detail::CG> finalize() {
    std::unique_ptr<detail::CG> CommandGroup;
    switch (getType()) {
    case detail::CG::Kernel: {
      CommandGroup.reset(new detail::CGExecKernel(
          getNDRDesc(), std::move(getHostKernel()), getKernel(),
          std::move(MImpl->MKernelBundle),
          detail::CG::StorageInitHelper(getArgsStorage(), getAccStorage(),
                                        getSharedPtrStorage(),
                                        getRequirements(), getEvents()),
          getArgs(), getKernelName(), getStreamStorage(),
          std::move(MImpl->MAuxiliaryResources), getCGType(), {},
          MImpl->MKernelIsCooperative, getCodeLoc()));
      break;
    }
    default:
      throw sycl::runtime_error("Unhandled type of command group",
                                PI_ERROR_INVALID_OPERATION);
    }

    return CommandGroup;
  }
<<<<<<< HEAD
};

using CmdTypeTy = sycl::detail::Command::CommandType;

// Function recursively checks that initial command has dependency on chain of
// other commands that should have type DepCmdsTypes[Depth] (Depth is a distance
// - 1 in a command dependencies tree from initial command to a currently
// checked one) and requirement on memory object of stream's flush buffer.
static bool ValidateDepCommandsTree(const detail::Command *Cmd,
                                    const std::vector<CmdTypeTy> &DepCmdsTypes,
                                    const detail::SYCLMemObjI *MemObj,
                                    size_t Depth = 0) {
  if (!Cmd || Depth >= DepCmdsTypes.size())
    throw sycl::runtime_error("Command parameters are invalid",
                              PI_ERROR_INVALID_VALUE);

  for (const detail::DepDesc &Dep : Cmd->MDeps) {
    if (Dep.MDepCommand &&
        (Dep.MDepCommand->getType() == DepCmdsTypes[Depth]) &&
        Dep.MDepRequirement && (Dep.MDepRequirement->MSYCLMemObj == MemObj) &&
        ((Depth == DepCmdsTypes.size() - 1) ||
         ValidateDepCommandsTree(Dep.MDepCommand, DepCmdsTypes, MemObj,
                                 Depth + 1))) {
      return true;
    }
  }

  return false;
}
=======
};
>>>>>>> 3fb9f780
<|MERGE_RESOLUTION|>--- conflicted
+++ resolved
@@ -46,36 +46,4 @@
 
     return CommandGroup;
   }
-<<<<<<< HEAD
-};
-
-using CmdTypeTy = sycl::detail::Command::CommandType;
-
-// Function recursively checks that initial command has dependency on chain of
-// other commands that should have type DepCmdsTypes[Depth] (Depth is a distance
-// - 1 in a command dependencies tree from initial command to a currently
-// checked one) and requirement on memory object of stream's flush buffer.
-static bool ValidateDepCommandsTree(const detail::Command *Cmd,
-                                    const std::vector<CmdTypeTy> &DepCmdsTypes,
-                                    const detail::SYCLMemObjI *MemObj,
-                                    size_t Depth = 0) {
-  if (!Cmd || Depth >= DepCmdsTypes.size())
-    throw sycl::runtime_error("Command parameters are invalid",
-                              PI_ERROR_INVALID_VALUE);
-
-  for (const detail::DepDesc &Dep : Cmd->MDeps) {
-    if (Dep.MDepCommand &&
-        (Dep.MDepCommand->getType() == DepCmdsTypes[Depth]) &&
-        Dep.MDepRequirement && (Dep.MDepRequirement->MSYCLMemObj == MemObj) &&
-        ((Depth == DepCmdsTypes.size() - 1) ||
-         ValidateDepCommandsTree(Dep.MDepCommand, DepCmdsTypes, MemObj,
-                                 Depth + 1))) {
-      return true;
-    }
-  }
-
-  return false;
-}
-=======
-};
->>>>>>> 3fb9f780
+};