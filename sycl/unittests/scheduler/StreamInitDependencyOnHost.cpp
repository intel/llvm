//==------ LinkedAllocaDependencies.cpp --- Scheduler unit tests -----------==//
//
// Part of the LLVM Project, under the Apache License v2.0 with LLVM Exceptions.
// See https://llvm.org/LICENSE.txt for license information.
// SPDX-License-Identifier: Apache-2.0 WITH LLVM-exception
//
//===----------------------------------------------------------------------===//

#include "SchedulerTest.hpp"
#include "SchedulerTestUtils.hpp"

#include <detail/config.hpp>
#include <detail/handler_impl.hpp>
#include <helpers/PiMock.hpp>
#include <helpers/ScopedEnvVar.hpp>

using namespace sycl;

inline constexpr auto DisableCleanupName =
    "SYCL_DISABLE_EXECUTION_GRAPH_CLEANUP";

class MockHandlerStreamInit : public MockHandler {
public:
  MockHandlerStreamInit(std::shared_ptr<detail::queue_impl> Queue,
                        bool CallerNeedsEvent)
      : MockHandler(Queue, CallerNeedsEvent) {}
  std::unique_ptr<detail::CG> finalize() {
    std::unique_ptr<detail::CG> CommandGroup;
    switch (getType()) {
    case detail::CG::Kernel: {
      CommandGroup.reset(new detail::CGExecKernel(
          getNDRDesc(), std::move(getHostKernel()), getKernel(),
          std::move(MImpl->MKernelBundle),
          detail::CG::StorageInitHelper(getArgsStorage(), getAccStorage(),
                                        getSharedPtrStorage(),
                                        getRequirements(), getEvents()),
          getArgs(), getKernelName(), getStreamStorage(),
          std::move(MImpl->MAuxiliaryResources), getCGType(), {},
          MImpl->MKernelIsCooperative, getCodeLoc()));
      break;
    }
    default:
      throw sycl::runtime_error("Unhandled type of command group",
                                UR_RESULT_ERROR_INVALID_OPERATION);
    }

    return CommandGroup;
  }
<<<<<<< HEAD
};

using CmdTypeTy = sycl::detail::Command::CommandType;

// Function recursively checks that initial command has dependency on chain of
// other commands that should have type DepCmdsTypes[Depth] (Depth is a distance
// - 1 in a command dependencies tree from initial command to a currently
// checked one) and requirement on memory object of stream's flush buffer.
static bool ValidateDepCommandsTree(const detail::Command *Cmd,
                                    const std::vector<CmdTypeTy> &DepCmdsTypes,
                                    const detail::SYCLMemObjI *MemObj,
                                    size_t Depth = 0) {
  if (!Cmd || Depth >= DepCmdsTypes.size())
    throw sycl::runtime_error("Command parameters are invalid",
                              UR_RESULT_ERROR_INVALID_VALUE);

  for (const detail::DepDesc &Dep : Cmd->MDeps) {
    if (Dep.MDepCommand &&
        (Dep.MDepCommand->getType() == DepCmdsTypes[Depth]) &&
        Dep.MDepRequirement && (Dep.MDepRequirement->MSYCLMemObj == MemObj) &&
        ((Depth == DepCmdsTypes.size() - 1) ||
         ValidateDepCommandsTree(Dep.MDepCommand, DepCmdsTypes, MemObj,
                                 Depth + 1))) {
      return true;
    }
  }

  return false;
}

TEST_F(SchedulerTest, StreamInitDependencyOnHost) {
  // Disable post enqueue cleanup so that it doesn't interfere with dependency
  // checks.
  unittest::ScopedEnvVar DisabledCleanup{
      DisableCleanupName, "1",
      detail::SYCLConfig<detail::SYCL_DISABLE_EXECUTION_GRAPH_CLEANUP>::reset};
  std::shared_ptr<detail::queue_impl> HQueueImpl(new detail::queue_impl(
      detail::device_impl::getHostDeviceImpl(), /*AsyncHandler=*/{},
      /*PropList=*/{}));

  // Emulating processing of command group function
  MockHandlerStreamInit MockCGH(HQueueImpl, true);
  MockCGH.setType(detail::CG::Kernel);

  auto EmptyKernel = [](sycl::nd_item<1>) {};
  MockCGH
      .setHostKernel<decltype(EmptyKernel), sycl::nd_item<1>, 1, class Empty>(
          EmptyKernel);
  MockCGH.setNDRangeDesc(
      sycl::nd_range<1>{sycl::range<1>{1}, sycl::range<1>{1}});

  // Emulating construction of stream object inside command group
  detail::StreamImplPtr StreamImpl =
      std::make_shared<detail::stream_impl>(1024, 200, MockCGH);
  detail::GlobalBufAccessorT FlushBufAcc =
      StreamImpl->accessGlobalFlushBuf(MockCGH);
  MockCGH.addStream(StreamImpl);

  detail::SYCLMemObjI *FlushBufMemObjPtr =
      detail::getSyclObjImpl(FlushBufAcc)->MSYCLMemObj;
  ASSERT_TRUE(!!FlushBufMemObjPtr)
      << "Memory object for stream flush buffer not initialized";

  std::unique_ptr<detail::CG> MainCG = MockCGH.finalize();

  // Emulate call of Scheduler::addCG
  std::vector<detail::StreamImplPtr> Streams =
      static_cast<detail::CGExecKernel *>(MainCG.get())->getStreams();
  ASSERT_EQ(Streams.size(), 1u) << "Invalid number of stream objects";

  Streams[0]->initStreamHost(HQueueImpl);

  MockScheduler MS;
  std::vector<detail::Command *> AuxCmds;
  detail::Command *NewCmd = MS.addCG(std::move(MainCG), HQueueImpl, AuxCmds);
  ASSERT_TRUE(!!NewCmd) << "Failed to add command group into scheduler";
  ASSERT_GT(NewCmd->MDeps.size(), 0u)
      << "No deps appeared in the new exec kernel command";

  // Searching in dependencies for CG execution command that initializes flush
  // buffer of a stream that is supposed to be used inside NewCmd's CG.
  // Tree of dependencies should look like:
  // [MAIN_CG] -> [EMPTY_NODE {FlushBufMemObj}] -> [FILL_CG {FlushBufMemObj}] ->
  //     [[ALLOC_TASK {FlushBufMemObj}]
  std::vector<CmdTypeTy> DepCmdsTypes({CmdTypeTy::RUN_CG, // FILL_CG
                                       CmdTypeTy::ALLOCA});
  ASSERT_TRUE(ValidateDepCommandsTree(NewCmd, DepCmdsTypes, FlushBufMemObjPtr))
      << "Dependency on stream flush buffer initialization not found";
}
=======
};
>>>>>>> fcc94358
<|MERGE_RESOLUTION|>--- conflicted
+++ resolved
@@ -46,96 +46,4 @@
 
     return CommandGroup;
   }
-<<<<<<< HEAD
-};
-
-using CmdTypeTy = sycl::detail::Command::CommandType;
-
-// Function recursively checks that initial command has dependency on chain of
-// other commands that should have type DepCmdsTypes[Depth] (Depth is a distance
-// - 1 in a command dependencies tree from initial command to a currently
-// checked one) and requirement on memory object of stream's flush buffer.
-static bool ValidateDepCommandsTree(const detail::Command *Cmd,
-                                    const std::vector<CmdTypeTy> &DepCmdsTypes,
-                                    const detail::SYCLMemObjI *MemObj,
-                                    size_t Depth = 0) {
-  if (!Cmd || Depth >= DepCmdsTypes.size())
-    throw sycl::runtime_error("Command parameters are invalid",
-                              UR_RESULT_ERROR_INVALID_VALUE);
-
-  for (const detail::DepDesc &Dep : Cmd->MDeps) {
-    if (Dep.MDepCommand &&
-        (Dep.MDepCommand->getType() == DepCmdsTypes[Depth]) &&
-        Dep.MDepRequirement && (Dep.MDepRequirement->MSYCLMemObj == MemObj) &&
-        ((Depth == DepCmdsTypes.size() - 1) ||
-         ValidateDepCommandsTree(Dep.MDepCommand, DepCmdsTypes, MemObj,
-                                 Depth + 1))) {
-      return true;
-    }
-  }
-
-  return false;
-}
-
-TEST_F(SchedulerTest, StreamInitDependencyOnHost) {
-  // Disable post enqueue cleanup so that it doesn't interfere with dependency
-  // checks.
-  unittest::ScopedEnvVar DisabledCleanup{
-      DisableCleanupName, "1",
-      detail::SYCLConfig<detail::SYCL_DISABLE_EXECUTION_GRAPH_CLEANUP>::reset};
-  std::shared_ptr<detail::queue_impl> HQueueImpl(new detail::queue_impl(
-      detail::device_impl::getHostDeviceImpl(), /*AsyncHandler=*/{},
-      /*PropList=*/{}));
-
-  // Emulating processing of command group function
-  MockHandlerStreamInit MockCGH(HQueueImpl, true);
-  MockCGH.setType(detail::CG::Kernel);
-
-  auto EmptyKernel = [](sycl::nd_item<1>) {};
-  MockCGH
-      .setHostKernel<decltype(EmptyKernel), sycl::nd_item<1>, 1, class Empty>(
-          EmptyKernel);
-  MockCGH.setNDRangeDesc(
-      sycl::nd_range<1>{sycl::range<1>{1}, sycl::range<1>{1}});
-
-  // Emulating construction of stream object inside command group
-  detail::StreamImplPtr StreamImpl =
-      std::make_shared<detail::stream_impl>(1024, 200, MockCGH);
-  detail::GlobalBufAccessorT FlushBufAcc =
-      StreamImpl->accessGlobalFlushBuf(MockCGH);
-  MockCGH.addStream(StreamImpl);
-
-  detail::SYCLMemObjI *FlushBufMemObjPtr =
-      detail::getSyclObjImpl(FlushBufAcc)->MSYCLMemObj;
-  ASSERT_TRUE(!!FlushBufMemObjPtr)
-      << "Memory object for stream flush buffer not initialized";
-
-  std::unique_ptr<detail::CG> MainCG = MockCGH.finalize();
-
-  // Emulate call of Scheduler::addCG
-  std::vector<detail::StreamImplPtr> Streams =
-      static_cast<detail::CGExecKernel *>(MainCG.get())->getStreams();
-  ASSERT_EQ(Streams.size(), 1u) << "Invalid number of stream objects";
-
-  Streams[0]->initStreamHost(HQueueImpl);
-
-  MockScheduler MS;
-  std::vector<detail::Command *> AuxCmds;
-  detail::Command *NewCmd = MS.addCG(std::move(MainCG), HQueueImpl, AuxCmds);
-  ASSERT_TRUE(!!NewCmd) << "Failed to add command group into scheduler";
-  ASSERT_GT(NewCmd->MDeps.size(), 0u)
-      << "No deps appeared in the new exec kernel command";
-
-  // Searching in dependencies for CG execution command that initializes flush
-  // buffer of a stream that is supposed to be used inside NewCmd's CG.
-  // Tree of dependencies should look like:
-  // [MAIN_CG] -> [EMPTY_NODE {FlushBufMemObj}] -> [FILL_CG {FlushBufMemObj}] ->
-  //     [[ALLOC_TASK {FlushBufMemObj}]
-  std::vector<CmdTypeTy> DepCmdsTypes({CmdTypeTy::RUN_CG, // FILL_CG
-                                       CmdTypeTy::ALLOCA});
-  ASSERT_TRUE(ValidateDepCommandsTree(NewCmd, DepCmdsTypes, FlushBufMemObjPtr))
-      << "Dependency on stream flush buffer initialization not found";
-}
-=======
-};
->>>>>>> fcc94358
+};