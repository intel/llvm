//==------ LinkedAllocaDependencies.cpp --- Scheduler unit tests -----------==//
//
// Part of the LLVM Project, under the Apache License v2.0 with LLVM Exceptions.
// See https://llvm.org/LICENSE.txt for license information.
// SPDX-License-Identifier: Apache-2.0 WITH LLVM-exception
//
//===----------------------------------------------------------------------===//

#include "SchedulerTest.hpp"
#include "SchedulerTestUtils.hpp"

#include <detail/config.hpp>
#include <detail/handler_impl.hpp>
#include <helpers/PiMock.hpp>
#include <helpers/ScopedEnvVar.hpp>

using namespace sycl;

inline constexpr auto DisableCleanupName =
    "SYCL_DISABLE_EXECUTION_GRAPH_CLEANUP";

class MockHandlerStreamInit : public MockHandler {
public:
<<<<<<< HEAD
  MockHandlerStreamInit(std::shared_ptr<detail::queue_impl> Queue)
      : MockHandler(Queue) {}
=======
  MockHandlerStreamInit(std::shared_ptr<detail::queue_impl> Queue, bool IsHost,
                        bool CallerNeedsEvent)
      : MockHandler(Queue, IsHost, CallerNeedsEvent) {}
>>>>>>> 67a54627
  std::unique_ptr<detail::CG> finalize() {
    std::unique_ptr<detail::CG> CommandGroup;
    switch (getType()) {
    case detail::CG::Kernel: {
      CommandGroup.reset(new detail::CGExecKernel(
          getNDRDesc(), std::move(getHostKernel()), getKernel(),
          std::move(MImpl->MKernelBundle),
          detail::CG::StorageInitHelper(getArgsStorage(), getAccStorage(),
                                        getSharedPtrStorage(),
                                        getRequirements(), getEvents()),
          getArgs(), getKernelName(), getStreamStorage(),
          std::move(MImpl->MAuxiliaryResources), getCGType(), {},
          MImpl->MKernelIsCooperative, getCodeLoc()));
      break;
    }
    default:
      throw sycl::runtime_error("Unhandled type of command group",
                                PI_ERROR_INVALID_OPERATION);
    }

    return CommandGroup;
  }
};

using CmdTypeTy = sycl::detail::Command::CommandType;

// Function recursively checks that initial command has dependency on chain of
// other commands that should have type DepCmdsTypes[Depth] (Depth is a distance
// - 1 in a command dependencies tree from initial command to a currently
// checked one) and requirement on memory object of stream's flush buffer.
static bool ValidateDepCommandsTree(const detail::Command *Cmd,
                                    const std::vector<CmdTypeTy> &DepCmdsTypes,
                                    const detail::SYCLMemObjI *MemObj,
                                    size_t Depth = 0) {
  if (!Cmd || Depth >= DepCmdsTypes.size())
    throw sycl::runtime_error("Command parameters are invalid",
                              PI_ERROR_INVALID_VALUE);

  for (const detail::DepDesc &Dep : Cmd->MDeps) {
    if (Dep.MDepCommand &&
        (Dep.MDepCommand->getType() == DepCmdsTypes[Depth]) &&
        Dep.MDepRequirement && (Dep.MDepRequirement->MSYCLMemObj == MemObj) &&
        ((Depth == DepCmdsTypes.size() - 1) ||
         ValidateDepCommandsTree(Dep.MDepCommand, DepCmdsTypes, MemObj,
                                 Depth + 1))) {
      return true;
    }
  }

  return false;
}<|MERGE_RESOLUTION|>--- conflicted
+++ resolved
@@ -21,14 +21,9 @@
 
 class MockHandlerStreamInit : public MockHandler {
 public:
-<<<<<<< HEAD
-  MockHandlerStreamInit(std::shared_ptr<detail::queue_impl> Queue)
-      : MockHandler(Queue) {}
-=======
-  MockHandlerStreamInit(std::shared_ptr<detail::queue_impl> Queue, bool IsHost,
+  MockHandlerStreamInit(std::shared_ptr<detail::queue_impl> Queue,
                         bool CallerNeedsEvent)
-      : MockHandler(Queue, IsHost, CallerNeedsEvent) {}
->>>>>>> 67a54627
+      : MockHandler(Queue, CallerNeedsEvent) {}
   std::unique_ptr<detail::CG> finalize() {
     std::unique_ptr<detail::CG> CommandGroup;
     switch (getType()) {
