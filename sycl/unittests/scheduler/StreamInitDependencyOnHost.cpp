--- conflicted
+++ resolved
@@ -35,14 +35,9 @@
                                         getSharedPtrStorage(),
                                         getRequirements(), getEvents()),
           getArgs(), getKernelName(), getStreamStorage(),
-<<<<<<< HEAD
           std::move(impl->MAuxiliaryResources), getType(), {},
-          impl->MKernelIsCooperative, getCodeLoc()));
-=======
-          std::move(MImpl->MAuxiliaryResources), getCGType(), {},
-          MImpl->MKernelIsCooperative, MImpl->MKernelUsesClusterLaunch,
+          impl->MKernelIsCooperative, impl->MKernelUsesClusterLaunch,
           getCodeLoc()));
->>>>>>> 7b3f2152
       break;
     }
     default:
