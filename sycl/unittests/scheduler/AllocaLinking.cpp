--- conflicted
+++ resolved
@@ -42,16 +42,12 @@
 static pi_result redefinedMemRelease(pi_mem mem) { return PI_SUCCESS; }
 
 TEST_F(SchedulerTest, AllocaLinking) {
-<<<<<<< HEAD
-  platform Plt{default_selector()};
-
-=======
->>>>>>> 9a59ef58
   // This host device constructor should be placed before Mock.redefine
   // because it overrides the real implementation of get_device_info
   // which is needed when creating a host device.
+  device HostDevice{host_selector()};
   std::shared_ptr<detail::queue_impl> DefaultHostQueue{
-      new detail::queue_impl(detail::device_impl::getHostDeviceImpl(), {}, {})};
+      new detail::queue_impl(detail::getSyclObjImpl(HostDevice), {}, {})};
 
   sycl::unittest::PiMock Mock;
   queue Q{Mock.getPlatform().get_devices()[0]};
