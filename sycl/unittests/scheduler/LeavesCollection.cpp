//==-------- LeavesCollection.cpp --- Scheduler unit tests -----------==//
//
// Part of the LLVM Project, under the Apache License v2.0 with LLVM Exceptions.
// See https://llvm.org/LICENSE.txt for license information.
// SPDX-License-Identifier: Apache-2.0 WITH LLVM-exception
//
//===----------------------------------------------------------------------===//

#include "SchedulerTestUtils.hpp"

#include <sycl/sycl.hpp>
#include <detail/scheduler/leaves_collection.hpp>
#include <gtest/gtest.h>
#include <memory>

using namespace sycl::detail;

class LeavesCollectionTest : public ::testing::Test {
protected:
<<<<<<< HEAD
  sycl::async_handler MAsyncHandler =
      [](sycl::exception_list ExceptionList) {
        for (sycl::exception_ptr_class ExceptionPtr : ExceptionList) {
=======
  cl::sycl::async_handler MAsyncHandler =
      [](cl::sycl::exception_list ExceptionList) {
        for (std::exception_ptr ExceptionPtr : ExceptionList) {
>>>>>>> f7108862
          try {
            std::rethrow_exception(ExceptionPtr);
          } catch (sycl::exception &E) {
            std::cerr << E.what();
          } catch (...) {
            std::cerr << "Unknown async exception was caught." << std::endl;
          }
        }
      };
  sycl::queue MQueue = sycl::queue(sycl::device(), MAsyncHandler);
};

std::shared_ptr<Command>
createGenericCommand(const std::shared_ptr<queue_impl> &Q) {
  return std::shared_ptr<Command>{new MockCommand(Q, Command::RUN_CG)};
}

std::shared_ptr<Command>
createEmptyCommand(const std::shared_ptr<queue_impl> &Q,
                   const Requirement &Req) {
  EmptyCommand *Cmd = new EmptyCommand(Q);
  Cmd->addRequirement(/* DepCmd = */ nullptr, /* AllocaCmd = */ nullptr, &Req);
  Cmd->MBlockReason = Command::BlockReason::HostAccessor;
  return std::shared_ptr<Command>{Cmd};
}

TEST_F(LeavesCollectionTest, PushBack) {
  static constexpr size_t GenericCmdsCapacity = 8;

  size_t TimesGenericWasFull;

  std::vector<sycl::detail::Command *> ToEnqueue;

  LeavesCollection::AllocateDependencyF AllocateDependency =
      [&](Command *, Command *, MemObjRecord *,
          std::vector<sycl::detail::Command *> &) {
        ++TimesGenericWasFull;
      };

  // add only generic commands
  {
    LeavesCollection LE =
        LeavesCollection(nullptr, GenericCmdsCapacity, AllocateDependency);
    std::vector<std::shared_ptr<Command>> Cmds;

    TimesGenericWasFull = 0;

    for (size_t Idx = 0; Idx < GenericCmdsCapacity * 2; ++Idx) {
      Cmds.push_back(createGenericCommand(getSyclObjImpl(MQueue)));

      LE.push_back(Cmds.back().get(), ToEnqueue);
    }

    ASSERT_EQ(TimesGenericWasFull, GenericCmdsCapacity)
        << "IfGenericIsFull call count mismatch.";

    ASSERT_EQ(LE.getGenericCommands().size(), GenericCmdsCapacity)
        << "Generic commands container size overflow";

    ASSERT_EQ(LE.getHostAccessorCommands().size(), 0ul)
        << "Host accessor commands container isn't empty, but it should be.";
  }

  // add mix of generic and empty commands
  {
    sycl::buffer<int, 1> Buf(sycl::range<1>(1));

    Requirement MockReq = getMockRequirement(Buf);

    LeavesCollection LE =
        LeavesCollection(nullptr, GenericCmdsCapacity, AllocateDependency);
    std::vector<std::shared_ptr<Command>> Cmds;

    TimesGenericWasFull = 0;

    for (size_t Idx = 0; Idx < GenericCmdsCapacity * 4; ++Idx) {
      auto Cmd = Idx % 2 ? createGenericCommand(getSyclObjImpl(MQueue))
                         : createEmptyCommand(getSyclObjImpl(MQueue), MockReq);
      Cmds.push_back(Cmd);

      LE.push_back(Cmds.back().get(), ToEnqueue);
    }

    ASSERT_EQ(TimesGenericWasFull, GenericCmdsCapacity)
        << "IfGenericIsFull call count mismatch.";

    ASSERT_EQ(LE.getGenericCommands().size(), GenericCmdsCapacity)
        << "Generic commands container size overflow";

    ASSERT_EQ(LE.getHostAccessorCommands().size(), 2 * GenericCmdsCapacity)
        << "Host accessor commands container isn't empty, but it should be.";
  }
}

TEST_F(LeavesCollectionTest, Remove) {
  static constexpr size_t GenericCmdsCapacity = 8;

  std::vector<sycl::detail::Command *> ToEnqueue;

  LeavesCollection::AllocateDependencyF AllocateDependency =
      [](Command *, Command *Old, MemObjRecord *,
         std::vector<sycl::detail::Command *> &) { --Old->MLeafCounter; };

  {
    sycl::buffer<int, 1> Buf(sycl::range<1>(1));

    Requirement MockReq = getMockRequirement(Buf);

    LeavesCollection LE =
        LeavesCollection(nullptr, GenericCmdsCapacity, AllocateDependency);
    std::vector<std::shared_ptr<Command>> Cmds;

    for (size_t Idx = 0; Idx < GenericCmdsCapacity * 4; ++Idx) {
      auto Cmd = Idx % 2 ? createGenericCommand(getSyclObjImpl(MQueue))
                         : createEmptyCommand(getSyclObjImpl(MQueue), MockReq);
      Cmds.push_back(Cmd);

      if (LE.push_back(Cmds.back().get(), ToEnqueue))
        ++Cmd->MLeafCounter;
    }

    for (const auto &Cmd : Cmds) {
      size_t Count = LE.remove(Cmd.get());

      ASSERT_EQ(Count, Cmd->MLeafCounter) << "Command not removed";

      Count = LE.remove(Cmd.get());

      ASSERT_EQ(Count, 0ul) << "Command removed for the second time";
    }
  }
}<|MERGE_RESOLUTION|>--- conflicted
+++ resolved
@@ -17,15 +17,9 @@
 
 class LeavesCollectionTest : public ::testing::Test {
 protected:
-<<<<<<< HEAD
   sycl::async_handler MAsyncHandler =
       [](sycl::exception_list ExceptionList) {
-        for (sycl::exception_ptr_class ExceptionPtr : ExceptionList) {
-=======
-  cl::sycl::async_handler MAsyncHandler =
-      [](cl::sycl::exception_list ExceptionList) {
         for (std::exception_ptr ExceptionPtr : ExceptionList) {
->>>>>>> f7108862
           try {
             std::rethrow_exception(ExceptionPtr);
           } catch (sycl::exception &E) {
