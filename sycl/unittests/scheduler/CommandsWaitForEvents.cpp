//==-------- CommandsWaitForEvents.cpp --- Scheduler unit tests ------------==//
//
// Part of the LLVM Project, under the Apache License v2.0 with LLVM Exceptions.
// See https://llvm.org/LICENSE.txt for license information.
// SPDX-License-Identifier: Apache-2.0 WITH LLVM-exception
//
//===----------------------------------------------------------------------===//

#include "SchedulerTest.hpp"
#include "SchedulerTestUtils.hpp"
#include "ur_mock_helpers.hpp"
#include <helpers/MockKernelInfo.hpp>
#include <helpers/UrImage.hpp>
#include <helpers/UrMock.hpp>

#include <cassert>

using namespace sycl;

struct TestCtx {
  queue &Q1;
  queue &Q2;

  // These used to be shared_ptr but that was causing problems due to Mock
  // teardown clearing default overrides between tests.
  const detail::context_impl &Ctx1;
  const detail::context_impl &Ctx2;

  ur_event_handle_t EventCtx1 = nullptr;

  ur_event_handle_t EventCtx2 = nullptr;

  bool EventCtx1WasWaited = false;
  bool EventCtx2WasWaited = false;

  TestCtx(queue &Queue1, queue &Queue2)
      : Q1(Queue1), Q2(Queue2),
        Ctx1(*detail::getSyclObjImpl(Q1.get_context()).get()),
        Ctx2(*detail::getSyclObjImpl(Q2.get_context()).get()) {

    EventCtx1 = mock::createDummyHandle<ur_event_handle_t>();
    EventCtx2 = mock::createDummyHandle<ur_event_handle_t>();
  }
};

std::unique_ptr<TestCtx> TestContext;

ur_result_t urEventWaitRedefineCheckEvents(void *pParams) {
  auto params = *static_cast<ur_event_wait_params_t *>(pParams);
  EXPECT_EQ(*params.pnumEvents, 1u)
      << "urEnqueueEventsWait called for different contexts\n";

  EXPECT_TRUE((TestContext->EventCtx1 == **params.pphEventWaitList) ||
              (TestContext->EventCtx2 == **params.pphEventWaitList))
      << "urEventsWait called for unknown event";

  if (TestContext->EventCtx1 == **params.pphEventWaitList)
    TestContext->EventCtx1WasWaited = true;

  if (TestContext->EventCtx2 == **params.pphEventWaitList)
    TestContext->EventCtx2WasWaited = true;

  return UR_RESULT_SUCCESS;
}

ur_result_t getEventInfoFunc(void *pParams) {
  auto params = *static_cast<ur_event_get_info_params_t *>(pParams);
  EXPECT_EQ(*params.ppropName, UR_EVENT_INFO_CONTEXT) << "Unknown param name";

  if (*params.phEvent == TestContext->EventCtx1)
    *reinterpret_cast<ur_context_handle_t *>(*params.ppPropValue) =
        reinterpret_cast<ur_context_handle_t>(TestContext->Ctx1.getHandleRef());
  else if (*params.phEvent == TestContext->EventCtx2)
    *reinterpret_cast<ur_context_handle_t *>(*params.ppPropValue) =
        reinterpret_cast<ur_context_handle_t>(TestContext->Ctx2.getHandleRef());

  return UR_RESULT_SUCCESS;
}

static bool GpiEventsWaitRedefineCalled = false;
ur_result_t urEventsWaitRedefineCheckCalled(void *) {
  GpiEventsWaitRedefineCalled = true;
  return UR_RESULT_SUCCESS;
}

class StreamAUXCmdsWait_TestKernel;

namespace sycl {
inline namespace _V1 {
namespace detail {
template <>
struct KernelInfo<StreamAUXCmdsWait_TestKernel>
    : public unittest::MockKernelInfoBase {
  static constexpr const char *getName() {
    return "StreamAUXCmdsWait_TestKernel";
  }
  static constexpr bool isESIMD() { return true; }
  static constexpr int64_t getKernelSize() { return sizeof(sycl::stream); }
};

} // namespace detail
} // namespace _V1
} // namespace sycl

static sycl::unittest::UrImage generateDefaultImage() {
  using namespace sycl::unittest;

  UrPropertySet PropSet;
  addESIMDFlag(PropSet);
  std::vector<unsigned char> Bin{0, 1, 2, 3, 4, 5}; // Random data

  UrArray<UrOffloadEntry> Entries =
      makeEmptyKernels({"StreamAUXCmdsWait_TestKernel"});

<<<<<<< HEAD
  UrImage Img{UR_DEVICE_BINARY_TYPE_SPIRV,            // Format
              __SYCL_UR_DEVICE_BINARY_TARGET_SPIRV64, // DeviceTargetSpec
              "",                                     // Compile options
              "",                                     // Link options
=======
  PiImage Img{SYCL_DEVICE_BINARY_TYPE_SPIRV,       // Format
              __SYCL_DEVICE_BINARY_TARGET_SPIRV64, // DeviceTargetSpec
              "",                                  // Compile options
              "",                                  // Link options
>>>>>>> 847f4ddb
              std::move(Bin),
              std::move(Entries),
              std::move(PropSet)};

  return Img;
}

sycl::unittest::UrImage Img = generateDefaultImage();
sycl::unittest::UrImageArray<1> ImgArray{&Img};

class EventImplProxyT : public sycl::detail::event_impl {
public:
  using sycl::detail::event_impl::MPostCompleteEvents;
  using sycl::detail::event_impl::MState;
};

class QueueImplProxyT : public sycl::detail::queue_impl {
public:
  using sycl::detail::queue_impl::MStreamsServiceEvents;
};

TEST_F(SchedulerTest, StreamAUXCmdsWait) {

  {
    sycl::unittest::UrMock<> Mock;
    sycl::platform Plt = sycl::platform();
    sycl::queue Q(Plt.get_devices()[0]);
    std::shared_ptr<sycl::detail::queue_impl> QueueImpl =
        detail::getSyclObjImpl(Q);

    auto QueueImplProxy = std::static_pointer_cast<QueueImplProxyT>(QueueImpl);

    ASSERT_TRUE(QueueImplProxy->MStreamsServiceEvents.empty())
        << "No stream service events are expected at the beggining";

    event Event = Q.submit([&](handler &CGH) {
      stream Out(1024, 80, CGH);
      CGH.single_task<StreamAUXCmdsWait_TestKernel>(
          [=]() { Out << "Hello, World!" << endl; });
    });

    ASSERT_TRUE(QueueImplProxy->MStreamsServiceEvents.size() == 1)
        << "Expected 1 service stream event";

    std::shared_ptr<sycl::detail::event_impl> EventImpl =
        detail::getSyclObjImpl(Event);

    auto EventImplProxy = std::static_pointer_cast<EventImplProxyT>(EventImpl);

    ASSERT_EQ(EventImplProxy->MPostCompleteEvents.size(), 1u)
        << "Expected 1 post complete event";

    Q.wait();

    ASSERT_TRUE(QueueImplProxy->MStreamsServiceEvents.empty())
        << "No stream service events are expected to left after wait";
  }

  {
    sycl::unittest::UrMock<> Mock;
    sycl::platform Plt = sycl::platform();
    sycl::queue Q(Plt.get_devices()[0]);
    std::shared_ptr<sycl::detail::queue_impl> QueueImpl =
        detail::getSyclObjImpl(Q);

    mock::getCallbacks().set_before_callback("urEventWait",
                                             &urEventsWaitRedefineCheckCalled);

    auto QueueImplProxy = std::static_pointer_cast<QueueImplProxyT>(QueueImpl);

    ur_event_handle_t UREvent = mock::createDummyHandle<ur_event_handle_t>();

    auto EventImpl = std::make_shared<sycl::detail::event_impl>(QueueImpl);
    EventImpl->getHandleRef() = UREvent;

    QueueImplProxy->registerStreamServiceEvent(EventImpl);

    QueueImplProxy->wait();

    ASSERT_TRUE(GpiEventsWaitRedefineCalled)
        << "No stream service events are expected to left after wait";
  }
}

TEST_F(SchedulerTest, CommandsWaitForEvents) {
  sycl::unittest::UrMock<> Mock;
  sycl::platform Plt = sycl::platform();

  mock::getCallbacks().set_before_callback("urEventWait",
                                           &urEventWaitRedefineCheckEvents);
  mock::getCallbacks().set_before_callback("urEventGetInfo", &getEventInfoFunc);

  context Ctx1{Plt.get_devices()[0]};
  queue Q1{Ctx1, default_selector_v};
  context Ctx2{Plt.get_devices()[0]};
  queue Q2{Ctx2, default_selector_v};

  TestContext.reset(new TestCtx(Q1, Q2));

  std::shared_ptr<detail::event_impl> E1(
      new detail::event_impl(TestContext->EventCtx1, Q1.get_context()));
  std::shared_ptr<detail::event_impl> E2(
      new detail::event_impl(TestContext->EventCtx2, Q2.get_context()));

  MockCommand Cmd(nullptr);

  std::vector<std::shared_ptr<detail::event_impl>> Events;
  Events.push_back(E1);
  Events.push_back(E2);

  ur_event_handle_t EventResult = nullptr;

  Cmd.waitForEventsCall(nullptr, Events, EventResult);

  ASSERT_TRUE(TestContext->EventCtx1WasWaited &&
              TestContext->EventCtx2WasWaited)
      << "Not all events were waited for";
  delete TestContext.release(); // explicitly delete here is important for CUDA
                                // BE to ensure that cuda driver is still in
                                // memory while cuda objects are being freed.
}<|MERGE_RESOLUTION|>--- conflicted
+++ resolved
@@ -112,17 +112,10 @@
   UrArray<UrOffloadEntry> Entries =
       makeEmptyKernels({"StreamAUXCmdsWait_TestKernel"});
 
-<<<<<<< HEAD
-  UrImage Img{UR_DEVICE_BINARY_TYPE_SPIRV,            // Format
-              __SYCL_UR_DEVICE_BINARY_TARGET_SPIRV64, // DeviceTargetSpec
-              "",                                     // Compile options
-              "",                                     // Link options
-=======
-  PiImage Img{SYCL_DEVICE_BINARY_TYPE_SPIRV,       // Format
+  UrImage Img{SYCL_DEVICE_BINARY_TYPE_SPIRV,       // Format
               __SYCL_DEVICE_BINARY_TARGET_SPIRV64, // DeviceTargetSpec
               "",                                  // Compile options
               "",                                  // Link options
->>>>>>> 847f4ddb
               std::move(Bin),
               std::move(Entries),
               std::move(PropSet)};
