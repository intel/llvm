//==------ LinkedAllocaDependencies.cpp --- Scheduler unit tests -----------==//
//
// Part of the LLVM Project, under the Apache License v2.0 with LLVM Exceptions.
// See https://llvm.org/LICENSE.txt for license information.
// SPDX-License-Identifier: Apache-2.0 WITH LLVM-exception
//
//===----------------------------------------------------------------------===//

#include "SchedulerTest.hpp"
#include "SchedulerTestUtils.hpp"

using namespace sycl;

class MemObjMock : public __sycl_internal::__v1::detail::SYCLMemObjI {
public:
  using ContextImplPtr = std::shared_ptr<__sycl_internal::__v1::detail::context_impl>;

  MemObjMock(const std::shared_ptr<__sycl_internal::__v1::detail::MemObjRecord> &Record)
      : SYCLMemObjI() {
    MRecord = Record;
  }

  ~MemObjMock() = default;

  MemObjType getType() const override { return MemObjType::BUFFER; }

  void *allocateMem(ContextImplPtr, bool, void *,
                    __sycl_internal::__v1::detail::pi::PiEvent &) {
    return nullptr;
  }

  void *allocateHostMem() { return nullptr; }
  void releaseMem(ContextImplPtr, void *) {}
  void releaseHostMem(void *) {}
  size_t getSize() const override { return 10; }
  detail::ContextImplPtr getInteropContext() const override { return nullptr; }
};

static sycl::device getDeviceWithHostUnifiedMemory() {
  for (sycl::device &D : sycl::device::get_devices()) {
    if (!D.is_host() &&
        D.get_info<sycl::info::device::host_unified_memory>())
      return D;
  }
  return {};
}

TEST_F(SchedulerTest, LinkedAllocaDependencies) {
  sycl::device Dev = getDeviceWithHostUnifiedMemory();
  if (Dev.is_host()) {
    std::cerr << "Not run: no non-host devices with host unified memory support"
              << std::endl;
    return;
  }

  // 1. create two commands: alloca + alloca and link them
  // 2. call Scheduler::GraphBuilder::getOrCreateAllocaForReq
  detail::Requirement Req = getMockRequirement();

  // Commands are linked only if the device supports host unified memory.

  sycl::queue Queue1{Dev};
  __sycl_internal::__v1::detail::QueueImplPtr Q1 = __sycl_internal::__v1::detail::getSyclObjImpl(Queue1);

  sycl::device HostDevice;
  std::shared_ptr<detail::queue_impl> DefaultHostQueue(new detail::queue_impl(
      detail::getSyclObjImpl(HostDevice), /*AsyncHandler=*/{},
      /*PropList=*/{}));

<<<<<<< HEAD
  auto AllocaDep = [](__sycl_internal::__v1::detail::Command *, __sycl_internal::__v1::detail::Command *,
                      __sycl_internal::__v1::detail::MemObjRecord *) {};
=======
  auto AllocaDep = [](cl::sycl::detail::Command *, cl::sycl::detail::Command *,
                      cl::sycl::detail::MemObjRecord *,
                      std::vector<cl::sycl::detail::Command *> &) {};
>>>>>>> e9206828

  std::shared_ptr<__sycl_internal::__v1::detail::MemObjRecord> Record{
      new __sycl_internal::__v1::detail::MemObjRecord(DefaultHostQueue->getContextImplPtr(),
                                         10, AllocaDep)};

  MemObjMock MemObj(Record);
  Req.MSYCLMemObj = &MemObj;

  __sycl_internal::__v1::detail::AllocaCommand AllocaCmd1(DefaultHostQueue, Req, false);
  Record->MAllocaCommands.push_back(&AllocaCmd1);

  MockCommand DepCmd(DefaultHostQueue, Req);
  MockCommand DepDepCmd(DefaultHostQueue, Req);
  DepCmd.MDeps.push_back({&DepDepCmd, DepDepCmd.getRequirement(), &AllocaCmd1});
  DepDepCmd.MUsers.insert(&DepCmd);
  std::vector<cl::sycl::detail::Command *> ToEnqueue;
  Record->MWriteLeaves.push_back(&DepCmd, ToEnqueue);

  MockScheduler MS;
<<<<<<< HEAD
  __sycl_internal::__v1::detail::Command *AllocaCmd2 =
      MS.getOrCreateAllocaForReq(Record.get(), &Req, Q1);
=======
  cl::sycl::detail::Command *AllocaCmd2 =
      MS.getOrCreateAllocaForReq(Record.get(), &Req, Q1, ToEnqueue);
>>>>>>> e9206828

  ASSERT_TRUE(!!AllocaCmd1.MLinkedAllocaCmd)
      << "No link appeared in existing command";
  ASSERT_EQ(AllocaCmd1.MLinkedAllocaCmd, AllocaCmd2) << "Invalid link appeared";
  ASSERT_GT(AllocaCmd1.MUsers.count(AllocaCmd2), 0u)
      << "New alloca isn't in users of the old one";
  ASSERT_GT(AllocaCmd2->MDeps.size(), 1u)
      << "No deps appeared in the new alloca";
  ASSERT_GT(DepCmd.MUsers.count(AllocaCmd2), 0u)
      << "No deps appeared for leaves of record (i.e. deps of existing alloca)";
  ASSERT_TRUE(std::find_if(AllocaCmd2->MDeps.begin(), AllocaCmd2->MDeps.end(),
                           [&](const __sycl_internal::__v1::detail::DepDesc &Dep) -> bool {
                             return Dep.MDepCommand == &AllocaCmd1;
                           }) != AllocaCmd2->MDeps.end())
      << "No deps for existing alloca appeared in new alloca";
  ASSERT_TRUE(std::find_if(AllocaCmd2->MDeps.begin(), AllocaCmd2->MDeps.end(),
                           [&](const __sycl_internal::__v1::detail::DepDesc &Dep) -> bool {
                             return Dep.MDepCommand == &DepCmd;
                           }) != AllocaCmd2->MDeps.end())
      << "No deps for leaves (deps of existing alloca) appeared in new alloca";
}<|MERGE_RESOLUTION|>--- conflicted
+++ resolved
@@ -67,14 +67,9 @@
       detail::getSyclObjImpl(HostDevice), /*AsyncHandler=*/{},
       /*PropList=*/{}));
 
-<<<<<<< HEAD
   auto AllocaDep = [](__sycl_internal::__v1::detail::Command *, __sycl_internal::__v1::detail::Command *,
-                      __sycl_internal::__v1::detail::MemObjRecord *) {};
-=======
-  auto AllocaDep = [](cl::sycl::detail::Command *, cl::sycl::detail::Command *,
-                      cl::sycl::detail::MemObjRecord *,
+                      __sycl_internal::__v1::detail::MemObjRecord *,
                       std::vector<cl::sycl::detail::Command *> &) {};
->>>>>>> e9206828
 
   std::shared_ptr<__sycl_internal::__v1::detail::MemObjRecord> Record{
       new __sycl_internal::__v1::detail::MemObjRecord(DefaultHostQueue->getContextImplPtr(),
@@ -94,13 +89,8 @@
   Record->MWriteLeaves.push_back(&DepCmd, ToEnqueue);
 
   MockScheduler MS;
-<<<<<<< HEAD
   __sycl_internal::__v1::detail::Command *AllocaCmd2 =
-      MS.getOrCreateAllocaForReq(Record.get(), &Req, Q1);
-=======
-  cl::sycl::detail::Command *AllocaCmd2 =
       MS.getOrCreateAllocaForReq(Record.get(), &Req, Q1, ToEnqueue);
->>>>>>> e9206828
 
   ASSERT_TRUE(!!AllocaCmd1.MLinkedAllocaCmd)
       << "No link appeared in existing command";
