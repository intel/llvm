--- conflicted
+++ resolved
@@ -77,14 +77,8 @@
 pi_result redefinedEventRelease(pi_event event) { return PI_SUCCESS; }
 
 TEST_F(SchedulerTest, InOrderQueueDeps) {
-<<<<<<< HEAD
-  default_selector Selector;
-  platform Plt{default_selector()};
-  unittest::PiMock Mock{Plt};
-=======
   sycl::unittest::PiMock Mock;
   sycl::platform Plt = Mock.getPlatform();
->>>>>>> 9a59ef58
   Mock.redefine<detail::PiApiKind::piMemBufferCreate>(redefinedMemBufferCreate);
   Mock.redefine<detail::PiApiKind::piMemRelease>(redefinedMemRelease);
   Mock.redefine<detail::PiApiKind::piEnqueueMemBufferReadRect>(
@@ -102,8 +96,9 @@
   sycl::detail::QueueImplPtr InOrderQueueImpl =
       detail::getSyclObjImpl(InOrderQueue);
 
+  device HostDevice{host_selector{}};
   std::shared_ptr<detail::queue_impl> DefaultHostQueue{
-      new detail::queue_impl(detail::device_impl::getHostDeviceImpl(), {}, {})};
+      new detail::queue_impl(detail::getSyclObjImpl(HostDevice), {}, {})};
 
   MockScheduler MS;
 
