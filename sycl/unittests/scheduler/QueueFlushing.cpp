--- conflicted
+++ resolved
@@ -31,10 +31,7 @@
                                             size_t param_value_size,
                                             void *param_value,
                                             size_t *param_value_size_ret) {
-<<<<<<< HEAD
-=======
   EXPECT_NE(event, nullptr);
->>>>>>> dcbed11d
   if (param_name == PI_EVENT_INFO_COMMAND_EXECUTION_STATUS) {
     auto *Status = reinterpret_cast<pi_event_status *>(param_value);
     *Status = EventStatus;
