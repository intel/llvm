--- conflicted
+++ resolved
@@ -199,11 +199,6 @@
 }
 
 TEST_F(SchedulerTest, PostEnqueueCleanup) {
-<<<<<<< HEAD
-  default_selector Selector;
-  platform Plt{default_selector()};
-=======
->>>>>>> 9a59ef58
   // Enforce creation of linked commands to test all sites of calling cleanup.
   unittest::ScopedEnvVar HostUnifiedMemoryVar{
       HostUnifiedMemoryName, "1",
@@ -248,8 +243,9 @@
         MS.addEmptyCmd(Leaf, {&MockReq}, QueueImpl,
                        detail::Command::BlockReason::HostTask, ToEnqueue);
       });
+  device HostDevice{host_selector{}};
   detail::QueueImplPtr DefaultHostQueue{
-      new detail::queue_impl(detail::device_impl::getHostDeviceImpl(), {}, {})};
+      new detail::queue_impl(detail::getSyclObjImpl(HostDevice), {}, {})};
   checkCleanupOnLeafUpdate(
       MS, DefaultHostQueue, Buf, MockReq, [&](detail::MemObjRecord *Record) {
         MS.getOrCreateAllocaForReq(Record, &MockReq, QueueImpl, ToEnqueue);
