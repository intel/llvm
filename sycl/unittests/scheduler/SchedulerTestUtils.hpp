//==---------- SchedulerTestUtils.hpp --- Scheduler unit tests -------------==//
//
// Part of the LLVM Project, under the Apache License v2.0 with LLVM Exceptions.
// See https://llvm.org/LICENSE.txt for license information.
// SPDX-License-Identifier: Apache-2.0 WITH LLVM-exception
//
//===----------------------------------------------------------------------===//

#pragma once
#include <detail/handler_impl.hpp>
#include <detail/queue_impl.hpp>
#include <detail/scheduler/commands.hpp>
#include <detail/scheduler/scheduler.hpp>
#include <detail/stream_impl.hpp>
#include <sycl/detail/cl.h>

#include <functional>
#include <gmock/gmock.h>
#include <vector>

// This header contains a few common classes/methods used in
// execution graph testing.

sycl::detail::Requirement getMockRequirement();

namespace sycl {
inline namespace _V1 {
namespace detail {
class Command;
} // namespace detail
} // namespace _V1
} // namespace sycl

class MockCommand : public sycl::detail::Command {
public:
  MockCommand(
      sycl::detail::QueueImplPtr Queue, sycl::detail::Requirement Req,
      sycl::detail::Command::CommandType Type = sycl::detail::Command::RUN_CG)
      : Command{Type, Queue}, MRequirement{std::move(Req)} {
    using namespace testing;
    ON_CALL(*this, enqueue)
        .WillByDefault(Invoke(this, &MockCommand::enqueueOrigin));
    EXPECT_CALL(*this, enqueue).Times(AnyNumber());
  }

  MockCommand(
      sycl::detail::QueueImplPtr Queue,
      sycl::detail::Command::CommandType Type = sycl::detail::Command::RUN_CG)
      : Command{Type, Queue}, MRequirement{std::move(getMockRequirement())} {
    using namespace testing;
    ON_CALL(*this, enqueue)
        .WillByDefault(Invoke(this, &MockCommand::enqueueOrigin));
    EXPECT_CALL(*this, enqueue).Times(AnyNumber());
  }

  void printDot(std::ostream &) const override {}
  void emitInstrumentationData() override {}

  const sycl::detail::Requirement *getRequirement() const final {
    return &MRequirement;
  };

  cl_int enqueueImp() override { return MRetVal; }

  MOCK_METHOD3(enqueue,
               bool(sycl::detail::EnqueueResultT &, sycl::detail::BlockingT,
                    std::vector<sycl::detail::Command *> &));
  bool enqueueOrigin(sycl::detail::EnqueueResultT &EnqueueResult,
                     sycl::detail::BlockingT Blocking,
                     std::vector<sycl::detail::Command *> &ToCleanUp) {
    return sycl::detail::Command::enqueue(EnqueueResult, Blocking, ToCleanUp);
  }

  cl_int MRetVal = CL_SUCCESS;

  void waitForEventsCall(
      std::shared_ptr<sycl::detail::queue_impl> Queue,
      std::vector<std::shared_ptr<sycl::detail::event_impl>> &RawEvents,
      pi_event &Event) {
    Command::waitForEvents(Queue, RawEvents, Event);
  }

  std::shared_ptr<sycl::detail::event_impl> getEvent() { return MEvent; }

protected:
  sycl::detail::Requirement MRequirement;
};

class MockCommandWithCallback : public MockCommand {
public:
  MockCommandWithCallback(sycl::detail::QueueImplPtr Queue,
                          sycl::detail::Requirement Req,
                          std::function<void()> Callback)
      : MockCommand(Queue, Req), MCallback(std::move(Callback)) {}

  ~MockCommandWithCallback() override { MCallback(); }

protected:
  std::function<void()> MCallback;
};

class MockScheduler : public sycl::detail::Scheduler {
public:
  using sycl::detail::Scheduler::addCG;
  using sycl::detail::Scheduler::addCopyBack;
  using sycl::detail::Scheduler::checkLeavesCompletion;
  using sycl::detail::Scheduler::cleanupCommands;
  using sycl::detail::Scheduler::MDeferredMemObjRelease;

  sycl::detail::MemObjRecord *
  getOrInsertMemObjRecord(const sycl::detail::QueueImplPtr &Queue,
                          sycl::detail::Requirement *Req) {
    return MGraphBuilder.getOrInsertMemObjRecord(Queue, Req);
  }

  void decrementLeafCountersForRecord(sycl::detail::MemObjRecord *Rec) {
    MGraphBuilder.decrementLeafCountersForRecord(Rec);
  }

  void removeRecordForMemObj(sycl::detail::SYCLMemObjI *MemObj) {
    MGraphBuilder.removeRecordForMemObj(MemObj);
  }

  void cleanupCommandsForRecord(sycl::detail::MemObjRecord *Rec) {
    std::vector<std::shared_ptr<sycl::detail::stream_impl>> StreamsToDeallocate;
    MGraphBuilder.cleanupCommandsForRecord(Rec);
  }

  void addNodeToLeaves(sycl::detail::MemObjRecord *Rec,
                       sycl::detail::Command *Cmd, sycl::access::mode Mode,
                       std::vector<sycl::detail::Command *> &ToEnqueue) {
    return MGraphBuilder.addNodeToLeaves(Rec, Cmd, Mode, ToEnqueue);
  }

  void updateLeaves(const std::set<sycl::detail::Command *> &Cmds,
                    sycl::detail::MemObjRecord *Record,
                    sycl::access::mode AccessMode,
                    std::vector<sycl::detail::Command *> &ToCleanUp) {
    return MGraphBuilder.updateLeaves(Cmds, Record, AccessMode, ToCleanUp);
  }

  static bool enqueueCommand(sycl::detail::Command *Cmd,
                             sycl::detail::EnqueueResultT &EnqueueResult,
                             sycl::detail::BlockingT Blocking) {
    RWLockT MockLock;
    ReadLockT MockReadLock(MockLock);
    std::vector<sycl::detail::Command *> ToCleanUp;
    return GraphProcessor::enqueueCommand(Cmd, MockReadLock, EnqueueResult,
                                          ToCleanUp, Cmd, Blocking);
  }

  sycl::detail::AllocaCommandBase *
  getOrCreateAllocaForReq(sycl::detail::MemObjRecord *Record,
                          const sycl::detail::Requirement *Req,
                          sycl::detail::QueueImplPtr Queue,
                          std::vector<sycl::detail::Command *> &ToEnqueue) {
    return MGraphBuilder.getOrCreateAllocaForReq(Record, Req, Queue, ToEnqueue);
  }

  ReadLockT acquireGraphReadLock() { return ReadLockT{MGraphLock}; }
  WriteLockT acquireOriginSchedGraphWriteLock() {
    Scheduler &Sched = Scheduler::getInstance();
    return WriteLockT(Sched.MGraphLock, std::defer_lock);
  }

  sycl::detail::Command *
  insertMemoryMove(sycl::detail::MemObjRecord *Record,
                   sycl::detail::Requirement *Req,
                   const sycl::detail::QueueImplPtr &Queue,
                   std::vector<sycl::detail::Command *> &ToEnqueue) {
    return MGraphBuilder.insertMemoryMove(Record, Req, Queue, ToEnqueue);
  }

  sycl::detail::Command *
  addCopyBack(sycl::detail::Requirement *Req,
              std::vector<sycl::detail::Command *> &ToEnqueue) {
    return MGraphBuilder.addCopyBack(Req, ToEnqueue);
  }

  sycl::detail::UpdateHostRequirementCommand *
  insertUpdateHostReqCmd(sycl::detail::MemObjRecord *Record,
                         sycl::detail::Requirement *Req,
                         const sycl::detail::QueueImplPtr &Queue,
                         std::vector<sycl::detail::Command *> &ToEnqueue) {
    return MGraphBuilder.insertUpdateHostReqCmd(Record, Req, Queue, ToEnqueue);
  }

  sycl::detail::EmptyCommand *
  addEmptyCmd(sycl::detail::Command *Cmd,
              const std::vector<sycl::detail::Requirement *> &Reqs,
              sycl::detail::Command::BlockReason Reason,
              std::vector<sycl::detail::Command *> &ToEnqueue) {
    return MGraphBuilder.addEmptyCmd(Cmd, Reqs, Reason, ToEnqueue);
  }

  sycl::detail::Command *addCG(std::unique_ptr<sycl::detail::CG> CommandGroup,
                               sycl::detail::QueueImplPtr Queue,
                               std::vector<sycl::detail::Command *> &ToEnqueue,
                               bool EventNeeded) {
    return MGraphBuilder
        .addCG(std::move(CommandGroup), Queue, ToEnqueue, EventNeeded)
        .NewCmd;
  }

  void cancelFusion(sycl::detail::QueueImplPtr Queue,
                    std::vector<sycl::detail::Command *> &ToEnqueue) {
    MGraphBuilder.cancelFusion(Queue, ToEnqueue);
  }
};

void addEdge(sycl::detail::Command *User, sycl::detail::Command *Dep,
             sycl::detail::AllocaCommandBase *Alloca);

template <typename MemObjT>
sycl::detail::Requirement getMockRequirement(const MemObjT &MemObj) {
  return {/*Offset*/ {0, 0, 0},
          /*AccessRange*/ {0, 0, 0},
          /*MemoryRange*/ {0, 0, 0},
          /*AccessMode*/ sycl::access::mode::read_write,
          /*SYCLMemObj*/ sycl::detail::getSyclObjImpl(MemObj).get(),
          /*Dims*/ 0,
          /*ElementSize*/ 0,
          /*Offset*/ size_t(0)};
}

class MockHandler : public sycl::handler {
public:
<<<<<<< HEAD
  MockHandler(std::shared_ptr<sycl::detail::queue_impl> Queue)
      : sycl::handler(Queue) {}
=======
  MockHandler(std::shared_ptr<sycl::detail::queue_impl> Queue, bool IsHost,
              bool CallerNeedsEvent)
      : sycl::handler(Queue, IsHost, CallerNeedsEvent) {}
>>>>>>> 67a54627
  // Methods
  using sycl::handler::addReduction;
  using sycl::handler::getType;
  using sycl::handler::MImpl;

  sycl::detail::NDRDescT &getNDRDesc() { return MNDRDesc; }
  sycl::detail::code_location &getCodeLoc() { return MCodeLoc; }
  sycl::detail::CG::CGTYPE &getCGType() { return MCGType; }
  std::vector<std::shared_ptr<sycl::detail::stream_impl>> &getStreamStorage() {
    return MStreamStorage;
  }
  std::unique_ptr<sycl::detail::HostKernelBase> &getHostKernel() {
    return MHostKernel;
  }
  std::vector<std::vector<char>> &getArgsStorage() {
    return CGData.MArgsStorage;
  }
  std::vector<sycl::detail::AccessorImplPtr> &getAccStorage() {
    return CGData.MAccStorage;
  }
  std::vector<std::shared_ptr<const void>> &getSharedPtrStorage() {
    return CGData.MSharedPtrStorage;
  }
  std::vector<sycl::detail::Requirement *> &getRequirements() {
    return CGData.MRequirements;
  }
  std::vector<sycl::detail::EventImplPtr> &getEvents() {
    return CGData.MEvents;
  }
  std::vector<sycl::detail::ArgDesc> &getArgs() { return MArgs; }
  std::string getKernelName() { return MKernelName.c_str(); }
  std::shared_ptr<sycl::detail::kernel_impl> &getKernel() { return MKernel; }
  std::unique_ptr<sycl::detail::HostTask> &getHostTask() { return MHostTask; }
  std::shared_ptr<sycl::detail::queue_impl> &getQueue() { return MQueue; }

  void setType(sycl::detail::CG::CGTYPE Type) {
    static_cast<sycl::handler *>(this)->MCGType = Type;
  }

  template <typename KernelType, typename ArgType, int Dims,
            typename KernelName>
  void setHostKernel(KernelType Kernel) {
    static_cast<sycl::handler *>(this)->MHostKernel.reset(
        new sycl::detail::HostKernel<KernelType, ArgType, Dims>(Kernel));
  }

  template <int Dims> void setNDRangeDesc(sycl::nd_range<Dims> Range) {
    static_cast<sycl::handler *>(this)->MNDRDesc.set(std::move(Range));
  }

  void addStream(const sycl::detail::StreamImplPtr &Stream) {
    sycl::handler::addStream(Stream);
  }

  std::unique_ptr<sycl::detail::CG> finalize() {
    throw sycl::runtime_error("Unhandled type of command group",
                              PI_ERROR_INVALID_OPERATION);

    return nullptr;
  }
};

class MockHandlerCustomFinalize : public MockHandler {
public:
<<<<<<< HEAD
  MockHandlerCustomFinalize(std::shared_ptr<sycl::detail::queue_impl> Queue)
      : MockHandler(Queue) {}
=======
  MockHandlerCustomFinalize(std::shared_ptr<sycl::detail::queue_impl> Queue,
                            bool IsHost, bool CallerNeedsEvent)
      : MockHandler(Queue, IsHost, CallerNeedsEvent) {}
>>>>>>> 67a54627

  std::unique_ptr<sycl::detail::CG> finalize() {
    std::unique_ptr<sycl::detail::CG> CommandGroup;
    sycl::detail::CG::StorageInitHelper CGData(
        getArgsStorage(), getAccStorage(), getSharedPtrStorage(),
        getRequirements(), getEvents());
    switch (getType()) {
    case sycl::detail::CG::Kernel: {
      CommandGroup.reset(new sycl::detail::CGExecKernel(
          getNDRDesc(), std::move(getHostKernel()), getKernel(),
          std::move(MImpl->MKernelBundle), std::move(CGData), getArgs(),
          getKernelName(), getStreamStorage(), MImpl->MAuxiliaryResources,
          getCGType(), {}, MImpl->MKernelIsCooperative, getCodeLoc()));
      break;
    }
    case sycl::detail::CG::CodeplayHostTask: {
      CommandGroup.reset(new sycl::detail::CGHostTask(
          std::move(getHostTask()), getQueue(), getQueue()->getContextImplPtr(),
          getArgs(), std::move(CGData), getCGType(), getCodeLoc()));
      break;
    }
    default:
      throw sycl::runtime_error("Unhandled type of command group",
                                PI_ERROR_INVALID_OPERATION);
    }

    return CommandGroup;
  }
};<|MERGE_RESOLUTION|>--- conflicted
+++ resolved
@@ -225,14 +225,9 @@
 
 class MockHandler : public sycl::handler {
 public:
-<<<<<<< HEAD
-  MockHandler(std::shared_ptr<sycl::detail::queue_impl> Queue)
-      : sycl::handler(Queue) {}
-=======
-  MockHandler(std::shared_ptr<sycl::detail::queue_impl> Queue, bool IsHost,
+  MockHandler(std::shared_ptr<sycl::detail::queue_impl> Queue,
               bool CallerNeedsEvent)
-      : sycl::handler(Queue, IsHost, CallerNeedsEvent) {}
->>>>>>> 67a54627
+      : sycl::handler(Queue, CallerNeedsEvent) {}
   // Methods
   using sycl::handler::addReduction;
   using sycl::handler::getType;
@@ -297,14 +292,9 @@
 
 class MockHandlerCustomFinalize : public MockHandler {
 public:
-<<<<<<< HEAD
-  MockHandlerCustomFinalize(std::shared_ptr<sycl::detail::queue_impl> Queue)
-      : MockHandler(Queue) {}
-=======
   MockHandlerCustomFinalize(std::shared_ptr<sycl::detail::queue_impl> Queue,
-                            bool IsHost, bool CallerNeedsEvent)
-      : MockHandler(Queue, IsHost, CallerNeedsEvent) {}
->>>>>>> 67a54627
+                            bool CallerNeedsEvent)
+      : MockHandler(Queue, CallerNeedsEvent) {}
 
   std::unique_ptr<sycl::detail::CG> finalize() {
     std::unique_ptr<sycl::detail::CG> CommandGroup;
