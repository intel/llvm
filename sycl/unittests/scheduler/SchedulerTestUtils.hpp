//==---------- SchedulerTestUtils.hpp --- Scheduler unit tests -------------==//
//
// Part of the LLVM Project, under the Apache License v2.0 with LLVM Exceptions.
// See https://llvm.org/LICENSE.txt for license information.
// SPDX-License-Identifier: Apache-2.0 WITH LLVM-exception
//
//===----------------------------------------------------------------------===//

#pragma once
#include <detail/handler_impl.hpp>
#include <detail/queue_impl.hpp>
#include <detail/scheduler/commands.hpp>
#include <detail/scheduler/scheduler.hpp>
#include <detail/stream_impl.hpp>
#include <sycl/detail/cl.h>
#include <sycl/detail/kernel_name_str_t.hpp>

#include <functional>
#include <gmock/gmock.h>
#include <vector>

// This header contains a few common classes/methods used in
// execution graph testing.

sycl::detail::Requirement getMockRequirement();

namespace sycl {
inline namespace _V1 {
namespace detail {
class Command;
} // namespace detail
} // namespace _V1
} // namespace sycl

class MockCommand : public sycl::detail::Command {
public:
  MockCommand(
      sycl::detail::QueueImplPtr Queue, sycl::detail::Requirement Req,
      sycl::detail::Command::CommandType Type = sycl::detail::Command::RUN_CG)
      : Command{Type, Queue}, MRequirement{std::move(Req)} {
    using namespace testing;
    ON_CALL(*this, enqueue)
        .WillByDefault(Invoke(this, &MockCommand::enqueueOrigin));
    EXPECT_CALL(*this, enqueue).Times(AnyNumber());
  }

  MockCommand(
      sycl::detail::QueueImplPtr Queue,
      sycl::detail::Command::CommandType Type = sycl::detail::Command::RUN_CG)
      : Command{Type, Queue}, MRequirement{std::move(getMockRequirement())} {
    using namespace testing;
    ON_CALL(*this, enqueue)
        .WillByDefault(Invoke(this, &MockCommand::enqueueOrigin));
    EXPECT_CALL(*this, enqueue).Times(AnyNumber());
  }

  void printDot(std::ostream &) const override {}
  void emitInstrumentationData() override {}

  const sycl::detail::Requirement *getRequirement() const final {
    return &MRequirement;
  };

  ur_result_t enqueueImp() override { return MRetVal; }

  MOCK_METHOD3(enqueue,
               bool(sycl::detail::EnqueueResultT &, sycl::detail::BlockingT,
                    std::vector<sycl::detail::Command *> &));
  bool enqueueOrigin(sycl::detail::EnqueueResultT &EnqueueResult,
                     sycl::detail::BlockingT Blocking,
                     std::vector<sycl::detail::Command *> &ToCleanUp) {
    return sycl::detail::Command::enqueue(EnqueueResult, Blocking, ToCleanUp);
  }

  ur_result_t MRetVal = UR_RESULT_SUCCESS;

  void waitForEventsCall(
      std::shared_ptr<sycl::detail::queue_impl> Queue,
      std::vector<std::shared_ptr<sycl::detail::event_impl>> &RawEvents,
      ur_event_handle_t &Event) {
    Command::waitForEvents(Queue, RawEvents, Event);
  }

  std::shared_ptr<sycl::detail::event_impl> getEvent() { return MEvent; }

protected:
  sycl::detail::Requirement MRequirement;
};

class MockCommandWithCallback : public MockCommand {
public:
  MockCommandWithCallback(sycl::detail::QueueImplPtr Queue,
                          sycl::detail::Requirement Req,
                          std::function<void()> Callback)
      : MockCommand(Queue, Req), MCallback(std::move(Callback)) {}

  ~MockCommandWithCallback() override { MCallback(); }

protected:
  std::function<void()> MCallback;
};

class MockScheduler : public sycl::detail::Scheduler {
public:
  using sycl::detail::Scheduler::addCG;
  using sycl::detail::Scheduler::addCopyBack;
  using sycl::detail::Scheduler::checkLeavesCompletion;
  using sycl::detail::Scheduler::cleanupCommands;
  using sycl::detail::Scheduler::MDeferredMemObjRelease;

  sycl::detail::MemObjRecord *
  getOrInsertMemObjRecord(const sycl::detail::QueueImplPtr &Queue,
                          sycl::detail::Requirement *Req) {
    return MGraphBuilder.getOrInsertMemObjRecord(Queue, Req);
  }

  void decrementLeafCountersForRecord(sycl::detail::MemObjRecord *Rec) {
    MGraphBuilder.decrementLeafCountersForRecord(Rec);
  }

  void removeRecordForMemObj(sycl::detail::SYCLMemObjI *MemObj) {
    MGraphBuilder.removeRecordForMemObj(MemObj);
  }

  void cleanupCommandsForRecord(sycl::detail::MemObjRecord *Rec) {
    std::vector<std::shared_ptr<sycl::detail::stream_impl>> StreamsToDeallocate;
    MGraphBuilder.cleanupCommandsForRecord(Rec);
  }

  void addNodeToLeaves(sycl::detail::MemObjRecord *Rec,
                       sycl::detail::Command *Cmd, sycl::access::mode Mode,
                       std::vector<sycl::detail::Command *> &ToEnqueue) {
    return MGraphBuilder.addNodeToLeaves(Rec, Cmd, Mode, ToEnqueue);
  }

  void updateLeaves(const std::set<sycl::detail::Command *> &Cmds,
                    sycl::detail::MemObjRecord *Record,
                    sycl::access::mode AccessMode,
                    std::vector<sycl::detail::Command *> &ToCleanUp) {
    return MGraphBuilder.updateLeaves(Cmds, Record, AccessMode, ToCleanUp);
  }

  static bool enqueueCommand(sycl::detail::Command *Cmd,
                             sycl::detail::EnqueueResultT &EnqueueResult,
                             sycl::detail::BlockingT Blocking) {
    RWLockT MockLock;
    ReadLockT MockReadLock(MockLock);
    std::vector<sycl::detail::Command *> ToCleanUp;
    return GraphProcessor::enqueueCommand(Cmd, MockReadLock, EnqueueResult,
                                          ToCleanUp, Cmd, Blocking);
  }

  sycl::detail::AllocaCommandBase *
  getOrCreateAllocaForReq(sycl::detail::MemObjRecord *Record,
                          const sycl::detail::Requirement *Req,
                          sycl::detail::QueueImplPtr Queue,
                          std::vector<sycl::detail::Command *> &ToEnqueue) {
    return MGraphBuilder.getOrCreateAllocaForReq(Record, Req, Queue, ToEnqueue);
  }

  ReadLockT acquireGraphReadLock() { return ReadLockT{MGraphLock}; }
  WriteLockT acquireOriginSchedGraphWriteLock() {
    Scheduler &Sched = Scheduler::getInstance();
    return WriteLockT(Sched.MGraphLock, std::defer_lock);
  }

  sycl::detail::Command *
  insertMemoryMove(sycl::detail::MemObjRecord *Record,
                   sycl::detail::Requirement *Req,
                   const sycl::detail::QueueImplPtr &Queue,
                   std::vector<sycl::detail::Command *> &ToEnqueue) {
    return MGraphBuilder.insertMemoryMove(Record, Req, Queue, ToEnqueue);
  }

  sycl::detail::Command *
  addCopyBack(sycl::detail::Requirement *Req,
              std::vector<sycl::detail::Command *> &ToEnqueue) {
    return MGraphBuilder.addCopyBack(Req, ToEnqueue);
  }

  sycl::detail::UpdateHostRequirementCommand *
  insertUpdateHostReqCmd(sycl::detail::MemObjRecord *Record,
                         sycl::detail::Requirement *Req,
                         const sycl::detail::QueueImplPtr &Queue,
                         std::vector<sycl::detail::Command *> &ToEnqueue) {
    return MGraphBuilder.insertUpdateHostReqCmd(Record, Req, Queue, ToEnqueue);
  }

  sycl::detail::EmptyCommand *
  addEmptyCmd(sycl::detail::Command *Cmd,
              const std::vector<sycl::detail::Requirement *> &Reqs,
              sycl::detail::Command::BlockReason Reason,
              std::vector<sycl::detail::Command *> &ToEnqueue) {
    return MGraphBuilder.addEmptyCmd(Cmd, Reqs, Reason, ToEnqueue);
  }

  sycl::detail::Command *addCG(std::unique_ptr<sycl::detail::CG> CommandGroup,
                               sycl::detail::QueueImplPtr Queue,
                               std::vector<sycl::detail::Command *> &ToEnqueue,
                               bool EventNeeded) {
    return MGraphBuilder.addCG(std::move(CommandGroup), Queue, ToEnqueue,
                               EventNeeded);
  }
};

void addEdge(sycl::detail::Command *User, sycl::detail::Command *Dep,
             sycl::detail::AllocaCommandBase *Alloca);

template <typename MemObjT>
sycl::detail::Requirement getMockRequirement(const MemObjT &MemObj) {
  return {/*Offset*/ {0, 0, 0},
          /*AccessRange*/ {0, 0, 0},
          /*MemoryRange*/ {0, 0, 0},
          /*AccessMode*/ sycl::access::mode::read_write,
          /*SYCLMemObj*/ sycl::detail::getSyclObjImpl(MemObj).get(),
          /*Dims*/ 0,
          /*ElementSize*/ 0,
          /*Offset*/ size_t(0)};
}

class MockHandler : public sycl::handler {
public:
  MockHandler(std::shared_ptr<sycl::detail::queue_impl> &Queue,
              bool CallerNeedsEvent)
      : sycl::handler(Queue, CallerNeedsEvent) {}
  // Methods
  using sycl::handler::addReduction;
  using sycl::handler::getType;
  using sycl::handler::impl;
  using sycl::handler::setNDRangeDescriptor;

  sycl::detail::NDRDescT &getNDRDesc() { return impl->MNDRDesc; }
  sycl::detail::code_location &getCodeLoc() { return MCodeLoc; }
  std::vector<std::shared_ptr<sycl::detail::stream_impl>> &getStreamStorage() {
    return MStreamStorage;
  }
  std::vector<std::vector<char>> &getArgsStorage() {
    return impl->CGData.MArgsStorage;
  }
  std::vector<sycl::detail::AccessorImplPtr> &getAccStorage() {
    return impl->CGData.MAccStorage;
  }
  std::vector<std::shared_ptr<const void>> &getSharedPtrStorage() {
    return impl->CGData.MSharedPtrStorage;
  }
  std::vector<sycl::detail::Requirement *> &getRequirements() {
    return impl->CGData.MRequirements;
  }
  std::vector<sycl::detail::EventImplPtr> &getEvents() {
    return impl->CGData.MEvents;
  }
  std::vector<sycl::detail::ArgDesc> &getArgs() { return impl->MArgs; }
  std::string getKernelName() { return MKernelName.data(); }
  std::shared_ptr<sycl::detail::kernel_impl> &getKernel() { return MKernel; }
  std::shared_ptr<sycl::detail::HostTask> &getHostTask() {
    return impl->MHostTask;
  }
  const std::shared_ptr<sycl::detail::queue_impl> &getQueue() { return MQueue; }

  void setType(sycl::detail::CGType Type) { impl->MCGType = Type; }

  template <typename KernelType, typename ArgType, int Dims,
            typename KernelName>
  void setHostKernel(KernelType Kernel) {
    static_cast<sycl::handler *>(this)->MHostKernel.reset(
        new sycl::detail::HostKernel<KernelType, ArgType, Dims>(Kernel));
  }

  template <int Dims> void setNDRangeDesc(sycl::nd_range<Dims> Range) {
    setNDRangeDescriptor(std::move(Range));
  }

  void addStream(const sycl::detail::StreamImplPtr &Stream) {
    sycl::handler::addStream(Stream);
  }

  std::unique_ptr<sycl::detail::CG> finalize() {
    throw sycl::exception(sycl::make_error_code(sycl::errc::runtime),
                          "Unhandled type of command group");

    return nullptr;
  }
};

class MockHandlerCustomFinalize : public MockHandler {
public:
  MockHandlerCustomFinalize(std::shared_ptr<sycl::detail::queue_impl> &Queue,
                            bool CallerNeedsEvent)
      : MockHandler(Queue, CallerNeedsEvent) {}

  std::unique_ptr<sycl::detail::CG> finalize() {
    std::unique_ptr<sycl::detail::CG> CommandGroup;
    sycl::detail::CG::StorageInitHelper CGData(
        getArgsStorage(), getAccStorage(), getSharedPtrStorage(),
        getRequirements(), getEvents());
    switch (getType()) {
    case sycl::detail::CGType::Kernel: {
      CommandGroup.reset(new sycl::detail::CGExecKernel(
<<<<<<< HEAD
          getNDRDesc(), getKernel(), std::move(impl->MKernelBundle),
          std::move(CGData), getArgs(), getKernelName(), getStreamStorage(),
=======
          getNDRDesc(), std::move(getHostKernel()), getKernel(),
          std::move(impl->MKernelBundle), std::move(CGData), getArgs(),
          getKernelName(), impl->MKernelNameBasedCachePtr, getStreamStorage(),
>>>>>>> 54438a21
          impl->MAuxiliaryResources, getType(), {}, impl->MKernelIsCooperative,
          impl->MKernelUsesClusterLaunch, impl->MKernelWorkGroupMemorySize,
          getCodeLoc()));
      break;
    }
    case sycl::detail::CGType::CodeplayHostTask: {
      CommandGroup.reset(new sycl::detail::CGHostTask(
          std::move(getHostTask()), getQueue(), getQueue()->getContextImplPtr(),
          getArgs(), std::move(CGData), getType(), getCodeLoc()));
      break;
    }
    default:
      throw sycl::exception(sycl::make_error_code(sycl::errc::runtime),
                            "Unhandled type of command group");
    }

    return CommandGroup;
  }
};<|MERGE_RESOLUTION|>--- conflicted
+++ resolved
@@ -296,14 +296,9 @@
     switch (getType()) {
     case sycl::detail::CGType::Kernel: {
       CommandGroup.reset(new sycl::detail::CGExecKernel(
-<<<<<<< HEAD
           getNDRDesc(), getKernel(), std::move(impl->MKernelBundle),
-          std::move(CGData), getArgs(), getKernelName(), getStreamStorage(),
-=======
-          getNDRDesc(), std::move(getHostKernel()), getKernel(),
-          std::move(impl->MKernelBundle), std::move(CGData), getArgs(),
-          getKernelName(), impl->MKernelNameBasedCachePtr, getStreamStorage(),
->>>>>>> 54438a21
+          std::move(CGData), getArgs(), getKernelName(),
+          impl->MKernelNameBasedCachePtr, getStreamStorage(),
           impl->MAuxiliaryResources, getType(), {}, impl->MKernelIsCooperative,
           impl->MKernelUsesClusterLaunch, impl->MKernelWorkGroupMemorySize,
           getCodeLoc()));
