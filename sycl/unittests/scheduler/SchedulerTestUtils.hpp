//==---------- SchedulerTestUtils.hpp --- Scheduler unit tests -------------==//
//
// Part of the LLVM Project, under the Apache License v2.0 with LLVM Exceptions.
// See https://llvm.org/LICENSE.txt for license information.
// SPDX-License-Identifier: Apache-2.0 WITH LLVM-exception
//
//===----------------------------------------------------------------------===//

#pragma once
#include <detail/handler_impl.hpp>
#include <detail/queue_impl.hpp>
#include <detail/scheduler/commands.hpp>
#include <detail/scheduler/scheduler.hpp>
#include <detail/stream_impl.hpp>
#include <sycl/detail/cl.h>

#include <functional>
#include <gmock/gmock.h>
#include <vector>

// This header contains a few common classes/methods used in
// execution graph testing.

sycl::detail::Requirement getMockRequirement();

namespace sycl {
inline namespace _V1 {
namespace detail {
class Command;
} // namespace detail
} // namespace _V1
} // namespace sycl

class MockCommand : public sycl::detail::Command {
public:
  MockCommand(
      sycl::detail::QueueImplPtr Queue, sycl::detail::Requirement Req,
      sycl::detail::Command::CommandType Type = sycl::detail::Command::RUN_CG)
      : Command{Type, Queue}, MRequirement{std::move(Req)} {
    using namespace testing;
    ON_CALL(*this, enqueue)
        .WillByDefault(Invoke(this, &MockCommand::enqueueOrigin));
    EXPECT_CALL(*this, enqueue).Times(AnyNumber());
  }

  MockCommand(
      sycl::detail::QueueImplPtr Queue,
      sycl::detail::Command::CommandType Type = sycl::detail::Command::RUN_CG)
      : Command{Type, Queue}, MRequirement{std::move(getMockRequirement())} {
    using namespace testing;
    ON_CALL(*this, enqueue)
        .WillByDefault(Invoke(this, &MockCommand::enqueueOrigin));
    EXPECT_CALL(*this, enqueue).Times(AnyNumber());
  }

  void printDot(std::ostream &) const override {}
  void emitInstrumentationData() override {}

  const sycl::detail::Requirement *getRequirement() const final {
    return &MRequirement;
  };

  cl_int enqueueImp() override { return MRetVal; }

  MOCK_METHOD3(enqueue,
               bool(sycl::detail::EnqueueResultT &, sycl::detail::BlockingT,
                    std::vector<sycl::detail::Command *> &));
  bool enqueueOrigin(sycl::detail::EnqueueResultT &EnqueueResult,
                     sycl::detail::BlockingT Blocking,
                     std::vector<sycl::detail::Command *> &ToCleanUp) {
    return sycl::detail::Command::enqueue(EnqueueResult, Blocking, ToCleanUp);
  }

  cl_int MRetVal = CL_SUCCESS;

  void waitForEventsCall(
      std::shared_ptr<sycl::detail::queue_impl> Queue,
      std::vector<std::shared_ptr<sycl::detail::event_impl>> &RawEvents,
      pi_event &Event) {
    Command::waitForEvents(Queue, RawEvents, Event);
  }

  std::shared_ptr<sycl::detail::event_impl> getEvent() { return MEvent; }

protected:
  sycl::detail::Requirement MRequirement;
};

class MockCommandWithCallback : public MockCommand {
public:
  MockCommandWithCallback(sycl::detail::QueueImplPtr Queue,
                          sycl::detail::Requirement Req,
                          std::function<void()> Callback)
      : MockCommand(Queue, Req), MCallback(std::move(Callback)) {}

  ~MockCommandWithCallback() override { MCallback(); }

protected:
  std::function<void()> MCallback;
};

class MockScheduler : public sycl::detail::Scheduler {
public:
  using sycl::detail::Scheduler::addCG;
  using sycl::detail::Scheduler::addCopyBack;
  using sycl::detail::Scheduler::checkLeavesCompletion;
  using sycl::detail::Scheduler::cleanupCommands;
  using sycl::detail::Scheduler::MDeferredMemObjRelease;

  sycl::detail::MemObjRecord *
  getOrInsertMemObjRecord(const sycl::detail::QueueImplPtr &Queue,
                          sycl::detail::Requirement *Req) {
    return MGraphBuilder.getOrInsertMemObjRecord(Queue, Req);
  }

  void decrementLeafCountersForRecord(sycl::detail::MemObjRecord *Rec) {
    MGraphBuilder.decrementLeafCountersForRecord(Rec);
  }

  void removeRecordForMemObj(sycl::detail::SYCLMemObjI *MemObj) {
    MGraphBuilder.removeRecordForMemObj(MemObj);
  }

  void cleanupCommandsForRecord(sycl::detail::MemObjRecord *Rec) {
    std::vector<std::shared_ptr<sycl::detail::stream_impl>> StreamsToDeallocate;
    MGraphBuilder.cleanupCommandsForRecord(Rec);
  }

  void addNodeToLeaves(sycl::detail::MemObjRecord *Rec,
                       sycl::detail::Command *Cmd, sycl::access::mode Mode,
                       std::vector<sycl::detail::Command *> &ToEnqueue) {
    return MGraphBuilder.addNodeToLeaves(Rec, Cmd, Mode, ToEnqueue);
  }

  void updateLeaves(const std::set<sycl::detail::Command *> &Cmds,
                    sycl::detail::MemObjRecord *Record,
                    sycl::access::mode AccessMode,
                    std::vector<sycl::detail::Command *> &ToCleanUp) {
    return MGraphBuilder.updateLeaves(Cmds, Record, AccessMode, ToCleanUp);
  }

  static bool enqueueCommand(sycl::detail::Command *Cmd,
                             sycl::detail::EnqueueResultT &EnqueueResult,
                             sycl::detail::BlockingT Blocking) {
    RWLockT MockLock;
    ReadLockT MockReadLock(MockLock);
    std::vector<sycl::detail::Command *> ToCleanUp;
    return GraphProcessor::enqueueCommand(Cmd, MockReadLock, EnqueueResult,
                                          ToCleanUp, Cmd, Blocking);
  }

  sycl::detail::AllocaCommandBase *
  getOrCreateAllocaForReq(sycl::detail::MemObjRecord *Record,
                          const sycl::detail::Requirement *Req,
                          sycl::detail::QueueImplPtr Queue,
                          std::vector<sycl::detail::Command *> &ToEnqueue) {
    return MGraphBuilder.getOrCreateAllocaForReq(Record, Req, Queue, ToEnqueue);
  }

  ReadLockT acquireGraphReadLock() { return ReadLockT{MGraphLock}; }
  WriteLockT acquireOriginSchedGraphWriteLock() {
    Scheduler &Sched = Scheduler::getInstance();
    return WriteLockT(Sched.MGraphLock, std::defer_lock);
  }

  sycl::detail::Command *
  insertMemoryMove(sycl::detail::MemObjRecord *Record,
                   sycl::detail::Requirement *Req,
                   const sycl::detail::QueueImplPtr &Queue,
                   std::vector<sycl::detail::Command *> &ToEnqueue) {
    return MGraphBuilder.insertMemoryMove(Record, Req, Queue, ToEnqueue);
  }

  sycl::detail::Command *
  addCopyBack(sycl::detail::Requirement *Req,
              std::vector<sycl::detail::Command *> &ToEnqueue) {
    return MGraphBuilder.addCopyBack(Req, ToEnqueue);
  }

  sycl::detail::UpdateHostRequirementCommand *
  insertUpdateHostReqCmd(sycl::detail::MemObjRecord *Record,
                         sycl::detail::Requirement *Req,
                         const sycl::detail::QueueImplPtr &Queue,
                         std::vector<sycl::detail::Command *> &ToEnqueue) {
    return MGraphBuilder.insertUpdateHostReqCmd(Record, Req, Queue, ToEnqueue);
  }

  sycl::detail::EmptyCommand *
  addEmptyCmd(sycl::detail::Command *Cmd,
              const std::vector<sycl::detail::Requirement *> &Reqs,
              sycl::detail::Command::BlockReason Reason,
              std::vector<sycl::detail::Command *> &ToEnqueue) {
    return MGraphBuilder.addEmptyCmd(Cmd, Reqs, Reason, ToEnqueue);
  }

  sycl::detail::Command *addCG(std::unique_ptr<sycl::detail::CG> CommandGroup,
                               sycl::detail::QueueImplPtr Queue,
                               std::vector<sycl::detail::Command *> &ToEnqueue,
                               bool EventNeeded) {
    return MGraphBuilder
        .addCG(std::move(CommandGroup), Queue, ToEnqueue, EventNeeded)
        .NewCmd;
  }

  void cancelFusion(sycl::detail::QueueImplPtr Queue,
                    std::vector<sycl::detail::Command *> &ToEnqueue) {
    MGraphBuilder.cancelFusion(Queue, ToEnqueue);
  }
};

void addEdge(sycl::detail::Command *User, sycl::detail::Command *Dep,
             sycl::detail::AllocaCommandBase *Alloca);

template <typename MemObjT>
sycl::detail::Requirement getMockRequirement(const MemObjT &MemObj) {
  return {/*Offset*/ {0, 0, 0},
          /*AccessRange*/ {0, 0, 0},
          /*MemoryRange*/ {0, 0, 0},
          /*AccessMode*/ sycl::access::mode::read_write,
          /*SYCLMemObj*/ sycl::detail::getSyclObjImpl(MemObj).get(),
          /*Dims*/ 0,
          /*ElementSize*/ 0,
          /*Offset*/ size_t(0)};
}

class MockHandler : public sycl::handler {
public:
  MockHandler(std::shared_ptr<sycl::detail::queue_impl> Queue,
              bool CallerNeedsEvent)
      : sycl::handler(Queue, CallerNeedsEvent) {}
  // Methods
  using sycl::handler::addReduction;
  using sycl::handler::impl;
  using sycl::handler::getType;
  using sycl::handler::SetNDRangeDescriptor;

  sycl::detail::NDRDescT &getNDRDesc() { return impl->MNDRDesc; }
  sycl::detail::code_location &getCodeLoc() { return MCodeLoc; }
  std::vector<std::shared_ptr<sycl::detail::stream_impl>> &getStreamStorage() {
    return MStreamStorage;
  }
  std::unique_ptr<sycl::detail::HostKernelBase> &getHostKernel() {
    return MHostKernel;
  }
  std::vector<std::vector<char>> &getArgsStorage() {
    return impl->CGData.MArgsStorage;
  }
  std::vector<sycl::detail::AccessorImplPtr> &getAccStorage() {
    return impl->CGData.MAccStorage;
  }
  std::vector<std::shared_ptr<const void>> &getSharedPtrStorage() {
    return impl->CGData.MSharedPtrStorage;
  }
  std::vector<sycl::detail::Requirement *> &getRequirements() {
    return impl->CGData.MRequirements;
  }
  std::vector<sycl::detail::EventImplPtr> &getEvents() {
    return impl->CGData.MEvents;
  }
  std::vector<sycl::detail::ArgDesc> &getArgs() { return impl->MArgs; }
  std::string getKernelName() { return MKernelName.c_str(); }
  std::shared_ptr<sycl::detail::kernel_impl> &getKernel() { return MKernel; }
  std::shared_ptr<sycl::detail::HostTask> &getHostTask() {
    return impl->MHostTask;
  }
  std::shared_ptr<sycl::detail::queue_impl> &getQueue() { return MQueue; }

  void setType(sycl::detail::CGType Type) {
    impl->MCGType = Type;
  }

  template <typename KernelType, typename ArgType, int Dims,
            typename KernelName>
  void setHostKernel(KernelType Kernel) {
    static_cast<sycl::handler *>(this)->MHostKernel.reset(
        new sycl::detail::HostKernel<KernelType, ArgType, Dims>(Kernel));
  }

  template <int Dims> void setNDRangeDesc(sycl::nd_range<Dims> Range) {
    SetNDRangeDescriptor(std::move(Range));
  }

  void addStream(const sycl::detail::StreamImplPtr &Stream) {
    sycl::handler::addStream(Stream);
  }

  std::unique_ptr<sycl::detail::CG> finalize() {
    throw sycl::runtime_error("Unhandled type of command group",
                              PI_ERROR_INVALID_OPERATION);

    return nullptr;
  }
};

class MockHandlerCustomFinalize : public MockHandler {
public:
  MockHandlerCustomFinalize(std::shared_ptr<sycl::detail::queue_impl> Queue,
                            bool CallerNeedsEvent)
      : MockHandler(Queue, CallerNeedsEvent) {}

  std::unique_ptr<sycl::detail::CG> finalize() {
    std::unique_ptr<sycl::detail::CG> CommandGroup;
    sycl::detail::CG::StorageInitHelper CGData(
        getArgsStorage(), getAccStorage(), getSharedPtrStorage(),
        getRequirements(), getEvents());
    switch (getType()) {
    case sycl::detail::CGType::Kernel: {
      CommandGroup.reset(new sycl::detail::CGExecKernel(
          getNDRDesc(), std::move(getHostKernel()), getKernel(),
<<<<<<< HEAD
          std::move(impl->MKernelBundle), std::move(CGData), getArgs(),
          getKernelName(), getStreamStorage(), impl->MAuxiliaryResources,
          getType(), {}, impl->MKernelIsCooperative, getCodeLoc()));
=======
          std::move(MImpl->MKernelBundle), std::move(CGData), getArgs(),
          getKernelName(), getStreamStorage(), MImpl->MAuxiliaryResources,
          getCGType(), {}, MImpl->MKernelIsCooperative,
          MImpl->MKernelUsesClusterLaunch, getCodeLoc()));
>>>>>>> 7b3f2152
      break;
    }
    case sycl::detail::CGType::CodeplayHostTask: {
      CommandGroup.reset(new sycl::detail::CGHostTask(
          std::move(getHostTask()), getQueue(), getQueue()->getContextImplPtr(),
          getArgs(), std::move(CGData), getType(), getCodeLoc()));
      break;
    }
    default:
      throw sycl::runtime_error("Unhandled type of command group",
                                PI_ERROR_INVALID_OPERATION);
    }

    return CommandGroup;
  }
};<|MERGE_RESOLUTION|>--- conflicted
+++ resolved
@@ -307,16 +307,10 @@
     case sycl::detail::CGType::Kernel: {
       CommandGroup.reset(new sycl::detail::CGExecKernel(
           getNDRDesc(), std::move(getHostKernel()), getKernel(),
-<<<<<<< HEAD
           std::move(impl->MKernelBundle), std::move(CGData), getArgs(),
           getKernelName(), getStreamStorage(), impl->MAuxiliaryResources,
-          getType(), {}, impl->MKernelIsCooperative, getCodeLoc()));
-=======
-          std::move(MImpl->MKernelBundle), std::move(CGData), getArgs(),
-          getKernelName(), getStreamStorage(), MImpl->MAuxiliaryResources,
-          getCGType(), {}, MImpl->MKernelIsCooperative,
-          MImpl->MKernelUsesClusterLaunch, getCodeLoc()));
->>>>>>> 7b3f2152
+          getType(), {}, impl->MKernelIsCooperative,
+          impl->MKernelUsesClusterLaunch, getCodeLoc()));
       break;
     }
     case sycl::detail::CGType::CodeplayHostTask: {
