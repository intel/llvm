add_sycl_unittest(SchedulerTests OBJECT
    BlockedCommands.cpp
    Commands.cpp
    FailedCommands.cpp
    FinishedCmdCleanup.cpp
    LeafLimit.cpp
    MemObjCommandCleanup.cpp
    CommandsWaitForEvents.cpp
    WaitAfterCleanup.cpp
    LinkedAllocaDependencies.cpp
    LeavesCollection.cpp
    NoHostUnifiedMemory.cpp
    StreamInitDependencyOnHost.cpp
    InOrderQueueDeps.cpp
    InOrderQueueHostTaskDeps.cpp
    AllocaLinking.cpp
    RequiredWGSize.cpp
    QueueFlushing.cpp
    PostEnqueueCleanup.cpp
    Regression.cpp
    utils.cpp
    LeafLimitDiffContexts.cpp
    InOrderQueueSyncCheck.cpp
<<<<<<< HEAD
    EnqueueWithDependsOnDeps.cpp
=======
    RunOnHostIntelCG.cpp
>>>>>>> 537e51b0
)<|MERGE_RESOLUTION|>--- conflicted
+++ resolved
@@ -21,9 +21,6 @@
     utils.cpp
     LeafLimitDiffContexts.cpp
     InOrderQueueSyncCheck.cpp
-<<<<<<< HEAD
+    RunOnHostIntelCG.cpp
     EnqueueWithDependsOnDeps.cpp
-=======
-    RunOnHostIntelCG.cpp
->>>>>>> 537e51b0
 )