--- conflicted
+++ resolved
@@ -55,15 +55,8 @@
 }
 
 TEST_F(SchedulerTest, CheckArgsBlobInPiEnqueueNativeKernelIsValid) {
-<<<<<<< HEAD
-  default_selector Selector;
-  platform Plt{default_selector()};
-  unittest::PiMock Mock{Plt};
-  setupDefaultMockAPIs(Mock);
-=======
   sycl::unittest::PiMock Mock;
   sycl::platform Plt = Mock.getPlatform();
->>>>>>> 9a59ef58
   Mock.redefine<detail::PiApiKind::piEnqueueNativeKernel>(
       redefinedEnqueueNativeKernel);
 
