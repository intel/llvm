//==------------ HostTaskAndBarrier.cpp --- Scheduler unit tests------------==//
//
// Part of the LLVM Project, under the Apache License v2.0 with LLVM Exceptions.
// See https://llvm.org/LICENSE.txt for license information.
// SPDX-License-Identifier: Apache-2.0 WITH LLVM-exception
//
//===----------------------------------------------------------------------===//

#include "SchedulerTest.hpp"
#include "SchedulerTestUtils.hpp"

#include <helpers/ScopedEnvVar.hpp>
#include <helpers/TestKernel.hpp>
#include <helpers/UrMock.hpp>

#include <detail/global_handler.hpp>

#include <vector>

namespace {
using namespace sycl;
using EventImplPtr = std::shared_ptr<sycl::detail::event_impl>;

constexpr auto DisableCleanupName = "SYCL_DISABLE_EXECUTION_GRAPH_CLEANUP";

class TestQueueImpl : public sycl::detail::queue_impl {
public:
  TestQueueImpl(sycl::detail::context_impl &SyclContext,
                sycl::detail::device_impl &Dev)
      : sycl::detail::queue_impl(Dev, SyclContext,
                                 SyclContext.get_async_handler(), {},
                                 sycl::detail::queue_impl::private_tag{}) {}
  using sycl::detail::queue_impl::MDefaultGraphDeps;
  using sycl::detail::queue_impl::MExtGraphDeps;
  using sycl::detail::queue_impl::MMutex;
};

enum TestCGType { KERNEL_TASK, HOST_TASK, BARRIER };

class BarrierHandlingWithHostTask : public ::testing::Test {
protected:
  void SetUp() {
    sycl::platform Plt = sycl::platform();

    sycl::context SyclContext(Plt);
    sycl::device SyclDev =
        sycl::detail::select_device(sycl::default_selector_v, SyclContext);
    QueueDevImpl.reset(
        new TestQueueImpl(*sycl::detail::getSyclObjImpl(SyclContext),
                          *sycl::detail::getSyclObjImpl(SyclDev)));

    MainLock.lock();
  }

  void TearDown() {
    if (MainLock.owns_lock())
      MainLock.unlock();
  }

  sycl::event AddTask(TestCGType Type, bool BlockHostTask = true) {
    if (Type == TestCGType::HOST_TASK) {
      auto L = [&](handler &CGH) {
        CGH.host_task(BlockHostTask ? CustomHostLambda : [] {});
      };
      return QueueDevImpl->submit(sycl::detail::type_erased_cgfo_ty{L}, {},
                                  true);
    } else if (Type == TestCGType::KERNEL_TASK) {
<<<<<<< HEAD
      auto L = [&](handler &CGH) { CGH.single_task<TestKernel<>>([] {}); };
      return QueueDevImpl->submit(sycl::detail::type_erased_cgfo_ty{L}, {},
                                  true);
=======
      auto L = [&](handler &CGH) { CGH.single_task<TestKernel>([] {}); };
      return QueueDevImpl->submit(sycl::detail::type_erased_cgfo_ty{L}, nullptr,
                                  {}, true);
>>>>>>> 74dbc1ee
    } else // (Type == TestCGType::BARRIER)
    {
      auto L = [&](handler &CGH) { CGH.ext_oneapi_barrier(); };
      return QueueDevImpl->submit(sycl::detail::type_erased_cgfo_ty{L}, {},
                                  true);
    }
  }

  sycl::event
  InsertBarrierWithWaitList(const std::vector<sycl::event> &WaitList) {
    auto L = [&](handler &CGH) { CGH.ext_oneapi_barrier(WaitList); };
    return QueueDevImpl->submit(sycl::detail::type_erased_cgfo_ty{L}, {}, true);
  }

  std::vector<event> BuildAndCheckInnerQueueState() {
    std::vector<event> Events;
    {
      std::lock_guard<std::mutex> Guard(QueueDevImpl->MMutex);
      EXPECT_EQ(QueueDevImpl->MDefaultGraphDeps.LastBarrier, nullptr);
      EXPECT_EQ(QueueDevImpl->MDefaultGraphDeps.UnenqueuedCmdEvents.size(), 0u);
    }

    using sycl::detail::event_impl;
    using sycl::detail::getSyclObjImpl;

    sycl::event BlockedHostTask = AddTask(TestCGType::HOST_TASK);
    event_impl &BlockedHostTaskImpl = *getSyclObjImpl(BlockedHostTask);
    Events.push_back(BlockedHostTask);
    {
      std::lock_guard<std::mutex> Guard(QueueDevImpl->MMutex);
      EXPECT_EQ(QueueDevImpl->MDefaultGraphDeps.LastBarrier, nullptr);
      EXPECT_EQ(QueueDevImpl->MDefaultGraphDeps.UnenqueuedCmdEvents.size(), 1u);
      EXPECT_EQ(QueueDevImpl->MDefaultGraphDeps.UnenqueuedCmdEvents[0].get(),
                &BlockedHostTaskImpl);
    }

    sycl::event BarrierEvent = AddTask(TestCGType::BARRIER);
    event_impl &BarrierEventImpl = *getSyclObjImpl(BarrierEvent);
    {
      std::lock_guard<std::mutex> Guard(QueueDevImpl->MMutex);
      EXPECT_EQ(QueueDevImpl->MDefaultGraphDeps.LastBarrier.get(),
                &BarrierEventImpl);
      EXPECT_EQ(QueueDevImpl->MDefaultGraphDeps.UnenqueuedCmdEvents.size(), 0u);
    }
    Events.push_back(BarrierEvent);

    sycl::event KernelEvent = AddTask(TestCGType::KERNEL_TASK);
    event_impl &KernelEventImpl = *getSyclObjImpl(KernelEvent);
    {
      std::lock_guard<std::mutex> Guard(QueueDevImpl->MMutex);
      EXPECT_EQ(QueueDevImpl->MDefaultGraphDeps.LastBarrier.get(),
                &BarrierEventImpl);
      EXPECT_EQ(QueueDevImpl->MDefaultGraphDeps.UnenqueuedCmdEvents.size(), 1u);
      EXPECT_EQ(QueueDevImpl->MDefaultGraphDeps.UnenqueuedCmdEvents[0].get(),
                &KernelEventImpl);
    }
    Events.push_back(KernelEvent);
    return Events;
  }

  sycl::unittest::UrMock<> Mock;
  sycl::unittest::ScopedEnvVar DisabledCleanup{
      DisableCleanupName, "1",
      sycl::detail::SYCLConfig<
          detail::SYCL_DISABLE_EXECUTION_GRAPH_CLEANUP>::reset};
  std::shared_ptr<TestQueueImpl> QueueDevImpl;

  std::mutex m;
  std::unique_lock<std::mutex> MainLock{m, std::defer_lock};
  std::function<void()> CustomHostLambda = [&]() {
    std::unique_lock<std::mutex> InsideHostTaskLock(this->m);
  };
};

TEST_F(BarrierHandlingWithHostTask, HostTaskBarrierKernel) {
  using namespace sycl::detail;
  sycl::event HTEvent = AddTask(TestCGType::HOST_TASK);
  event_impl &HostTaskEventImpl = *getSyclObjImpl(HTEvent);
  auto HostTaskWaitList = HostTaskEventImpl.getWaitList();
  EXPECT_EQ(HostTaskWaitList.size(), 0u);
  EXPECT_EQ(HostTaskEventImpl.isEnqueued(), true);

  sycl::event BarrierEvent = AddTask(TestCGType::BARRIER);
  event_impl &BarrierEventImpl = *getSyclObjImpl(BarrierEvent);
  auto BarrierWaitList = BarrierEventImpl.getWaitList();
  ASSERT_EQ(BarrierWaitList.size(), 1u);
  EXPECT_EQ(BarrierWaitList[0].get(), &HostTaskEventImpl);
  EXPECT_EQ(BarrierEventImpl.isEnqueued(), false);

  sycl::event KernelEvent = AddTask(TestCGType::KERNEL_TASK);
  event_impl &KernelEventImpl = *getSyclObjImpl(KernelEvent);
  auto KernelWaitList = KernelEventImpl.getWaitList();
  ASSERT_EQ(KernelWaitList.size(), 1u);
  EXPECT_EQ(KernelWaitList[0].get(), &BarrierEventImpl);
  EXPECT_EQ(KernelEventImpl.isEnqueued(), false);

  MainLock.unlock();
  QueueDevImpl->wait();
}

TEST_F(BarrierHandlingWithHostTask, HostTaskKernelBarrier) {
  using namespace sycl::detail;
  sycl::event HTEvent = AddTask(TestCGType::HOST_TASK);
  event_impl &HostTaskEventImpl = *getSyclObjImpl(HTEvent);
  auto HostTaskWaitList = HostTaskEventImpl.getWaitList();
  EXPECT_EQ(HostTaskWaitList.size(), 0u);
  EXPECT_EQ(HostTaskEventImpl.isEnqueued(), true);

  sycl::event KernelEvent = AddTask(TestCGType::KERNEL_TASK);
  event_impl &KernelEventImpl = *getSyclObjImpl(KernelEvent);
  auto KernelWaitList = KernelEventImpl.getWaitList();
  ASSERT_EQ(KernelWaitList.size(), 0u);
  EXPECT_EQ(KernelEventImpl.isEnqueued(), true);

  sycl::event BarrierEvent = AddTask(TestCGType::BARRIER);
  event_impl &BarrierEventImpl = *getSyclObjImpl(BarrierEvent);
  auto BarrierWaitList = BarrierEventImpl.getWaitList();
  ASSERT_EQ(BarrierWaitList.size(), 1u);
  EXPECT_EQ(BarrierWaitList[0].get(), &HostTaskEventImpl);
  EXPECT_EQ(BarrierEventImpl.isEnqueued(), false);

  MainLock.unlock();
  QueueDevImpl->wait();
}

TEST_F(BarrierHandlingWithHostTask, BarrierHostTaskKernel) {
  using namespace sycl::detail;
  sycl::event BarrierEvent = AddTask(TestCGType::BARRIER);
  event_impl &BarrierEventImpl = *getSyclObjImpl(BarrierEvent);
  auto BarrierWaitList = BarrierEventImpl.getWaitList();
  ASSERT_EQ(BarrierWaitList.size(), 0u);
  EXPECT_EQ(BarrierEventImpl.isEnqueued(), true);

  sycl::event HTEvent = AddTask(TestCGType::HOST_TASK);
  event_impl &HostTaskEventImpl = *getSyclObjImpl(HTEvent);
  auto HostTaskWaitList = HostTaskEventImpl.getWaitList();
  ASSERT_EQ(HostTaskWaitList.size(), 1u);
  EXPECT_EQ(HostTaskWaitList[0].get(), &BarrierEventImpl);
  EXPECT_EQ(HostTaskEventImpl.isEnqueued(), true);

  sycl::event KernelEvent = AddTask(TestCGType::KERNEL_TASK);
  event_impl &KernelEventImpl = *getSyclObjImpl(KernelEvent);
  auto KernelWaitList = KernelEventImpl.getWaitList();
  ASSERT_EQ(KernelWaitList.size(), 0u);
  EXPECT_EQ(KernelEventImpl.isEnqueued(), true);

  MainLock.unlock();
  QueueDevImpl->wait();
}

TEST_F(BarrierHandlingWithHostTask, BarrierKernelHostTask) {
  using namespace sycl::detail;
  sycl::event BarrierEvent = AddTask(TestCGType::BARRIER);
  event_impl &BarrierEventImpl = *getSyclObjImpl(BarrierEvent);
  auto BarrierWaitList = BarrierEventImpl.getWaitList();
  ASSERT_EQ(BarrierWaitList.size(), 0u);
  EXPECT_EQ(BarrierEventImpl.isEnqueued(), true);

  sycl::event KernelEvent = AddTask(TestCGType::KERNEL_TASK);
  event_impl &KernelEventImpl = *getSyclObjImpl(KernelEvent);
  auto KernelWaitList = KernelEventImpl.getWaitList();
  ASSERT_EQ(KernelWaitList.size(), 0u);
  EXPECT_EQ(KernelEventImpl.isEnqueued(), true);

  sycl::event HTEvent = AddTask(TestCGType::HOST_TASK);
  event_impl &HostTaskEventImpl = *getSyclObjImpl(HTEvent);
  auto HostTaskWaitList = HostTaskEventImpl.getWaitList();
  ASSERT_EQ(HostTaskWaitList.size(), 1u);
  EXPECT_EQ(HostTaskWaitList[0].get(), &BarrierEventImpl);
  EXPECT_EQ(HostTaskEventImpl.isEnqueued(), true);

  MainLock.unlock();
  QueueDevImpl->wait();
}

TEST_F(BarrierHandlingWithHostTask, KernelHostTaskBarrier) {
  using namespace sycl::detail;
  sycl::event KernelEvent = AddTask(TestCGType::KERNEL_TASK);
  event_impl &KernelEventImpl = *getSyclObjImpl(KernelEvent);
  auto KernelWaitList = KernelEventImpl.getWaitList();
  ASSERT_EQ(KernelWaitList.size(), 0u);
  EXPECT_EQ(KernelEventImpl.isEnqueued(), true);

  sycl::event HTEvent = AddTask(TestCGType::HOST_TASK);
  event_impl &HostTaskEventImpl = *getSyclObjImpl(HTEvent);
  auto HostTaskWaitList = HostTaskEventImpl.getWaitList();
  ASSERT_EQ(HostTaskWaitList.size(), 0u);
  EXPECT_EQ(HostTaskEventImpl.isEnqueued(), true);

  sycl::event BarrierEvent = AddTask(TestCGType::BARRIER);
  event_impl &BarrierEventImpl = *getSyclObjImpl(BarrierEvent);
  auto BarrierWaitList = BarrierEventImpl.getWaitList();
  ASSERT_EQ(BarrierWaitList.size(), 1u);
  EXPECT_EQ(BarrierWaitList[0].get(), &HostTaskEventImpl);
  EXPECT_EQ(BarrierEventImpl.isEnqueued(), false);

  MainLock.unlock();
  QueueDevImpl->wait();
}

TEST_F(BarrierHandlingWithHostTask, KernelBarrierHostTask) {
  using namespace sycl::detail;
  sycl::event KernelEvent = AddTask(TestCGType::KERNEL_TASK);
  event_impl &KernelEventImpl = *getSyclObjImpl(KernelEvent);
  auto KernelWaitList = KernelEventImpl.getWaitList();
  ASSERT_EQ(KernelWaitList.size(), 0u);
  EXPECT_EQ(KernelEventImpl.isEnqueued(), true);

  sycl::event BarrierEvent = AddTask(TestCGType::BARRIER);
  event_impl &BarrierEventImpl = *getSyclObjImpl(BarrierEvent);
  auto BarrierWaitList = BarrierEventImpl.getWaitList();
  ASSERT_EQ(BarrierWaitList.size(), 0u);
  EXPECT_EQ(BarrierEventImpl.isEnqueued(), true);

  sycl::event HTEvent = AddTask(TestCGType::HOST_TASK);
  event_impl &HostTaskEventImpl = *getSyclObjImpl(HTEvent);
  auto HostTaskWaitList = HostTaskEventImpl.getWaitList();
  ASSERT_EQ(HostTaskWaitList.size(), 1u);
  EXPECT_EQ(HostTaskWaitList[0].get(), &BarrierEventImpl);
  EXPECT_EQ(HostTaskEventImpl.isEnqueued(), true);

  MainLock.unlock();
  QueueDevImpl->wait();
}

TEST_F(BarrierHandlingWithHostTask, HostTaskUnblockedWaitListBarrierKernel) {
  using namespace sycl::detail;
  sycl::event HTEvent = AddTask(TestCGType::HOST_TASK, false);
  event_impl &HostTaskEventImpl = *getSyclObjImpl(HTEvent);
  auto HostTaskWaitList = HostTaskEventImpl.getWaitList();
  EXPECT_EQ(HostTaskWaitList.size(), 0u);
  EXPECT_EQ(HostTaskEventImpl.isEnqueued(), true);

  sycl::event BlockedHostTask = AddTask(TestCGType::HOST_TASK);
  event_impl &BlockedHostTaskImpl = *getSyclObjImpl(BlockedHostTask);
  auto BlockedHostTaskWaitList = BlockedHostTaskImpl.getWaitList();
  EXPECT_EQ(BlockedHostTaskWaitList.size(), 0u);
  EXPECT_EQ(BlockedHostTaskImpl.isEnqueued(), true);

  HostTaskEventImpl.wait();

  std::vector<sycl::event> WaitList{HTEvent};
  sycl::event BarrierEvent = InsertBarrierWithWaitList(WaitList);
  event_impl &BarrierEventImpl = *getSyclObjImpl(BarrierEvent);
  auto BarrierWaitList = BarrierEventImpl.getWaitList();
  // Events to wait by barrier are stored in a separated vector. Here we are
  // interested in implicit deps only.
  // Host task in barrier wait list could not be handled by backend so it is
  // added by RT to dependency list to initiate deps tracking by scheduler.
  ASSERT_EQ(BarrierWaitList.size(), 1u);
  EXPECT_EQ(BarrierEventImpl.isEnqueued(), true);

  sycl::event KernelEvent = AddTask(TestCGType::KERNEL_TASK);
  event_impl &KernelEventImpl = *getSyclObjImpl(KernelEvent);
  auto KernelWaitList = KernelEventImpl.getWaitList();
  ASSERT_EQ(KernelWaitList.size(), 0u);
  EXPECT_EQ(KernelEventImpl.isEnqueued(), true);

  MainLock.unlock();
  QueueDevImpl->wait();
}

TEST_F(BarrierHandlingWithHostTask,
       QueueInnerCleanupOnHostTaskCompletionNotBlocked) {
  // Checks that host task immediately cleans queue fields up if queue mutex is
  // not locked.
  (void)BuildAndCheckInnerQueueState();

  MainLock.unlock();
  QueueDevImpl->wait();
  // Make sure that all host task related stuff is done.
  detail::GlobalHandler::instance().drainThreadPool();
  {
    std::lock_guard<std::mutex> Guard(QueueDevImpl->MMutex);
    EXPECT_EQ(QueueDevImpl->MDefaultGraphDeps.LastBarrier, nullptr);
    EXPECT_EQ(QueueDevImpl->MDefaultGraphDeps.UnenqueuedCmdEvents.size(), 0u);
  }
}

TEST_F(BarrierHandlingWithHostTask,
       QueueInnerCleanupOnHostTaskCompletionBlocked) {
  // Checks that host task postpones cleaning of queue fields if queue mutex is
  // locked. Applicable for graph execution (waits for host task in submit call,
  // if thread is busy with other host task trying to cleanup resources - we
  // could get dead lock) and also better utilizes host task thread.
  std::vector<event> SubmittedCmdEvents = BuildAndCheckInnerQueueState();

  {
    // Block queue fields update.
    std::lock_guard<std::mutex> Guard(QueueDevImpl->MMutex);
    MainLock.unlock();
    detail::GlobalHandler::instance().drainThreadPool();
  }
  // Queue mutex was locked and host task was not able to do cleanup.
  {
    std::lock_guard<std::mutex> Guard(QueueDevImpl->MMutex);
    EXPECT_EQ(QueueDevImpl->MDefaultGraphDeps.LastBarrier.get(),
              &*detail::getSyclObjImpl(SubmittedCmdEvents[1]));
    ASSERT_EQ(QueueDevImpl->MDefaultGraphDeps.UnenqueuedCmdEvents.size(), 1u);
    EXPECT_EQ(QueueDevImpl->MDefaultGraphDeps.UnenqueuedCmdEvents[0].get(),
              &*detail::getSyclObjImpl(SubmittedCmdEvents[2]));
  }
  // Wait or new submission will do cleanup. Checks wait.
  QueueDevImpl->wait();
  {
    std::lock_guard<std::mutex> Guard(QueueDevImpl->MMutex);
    EXPECT_EQ(QueueDevImpl->MDefaultGraphDeps.LastBarrier, nullptr);
    EXPECT_EQ(QueueDevImpl->MDefaultGraphDeps.UnenqueuedCmdEvents.size(), 0u);
  }
}

TEST_F(BarrierHandlingWithHostTask,
       QueueInnerCleanupOnHostTaskCompletionBlocked2) {
  // Checks that host task postpones cleaning of queue fields if queue mutex is
  // locked. Applicable for graph execution (waits for host task in submit call,
  // if thread is busy with other host task trying to cleanup resources - we
  // could get dead lock) and also better utilizes host task thread.
  std::vector<event> SubmittedCmdEvents = BuildAndCheckInnerQueueState();

  {
    // Block queue fields update.
    std::lock_guard<std::mutex> Guard(QueueDevImpl->MMutex);
    MainLock.unlock();
    detail::GlobalHandler::instance().drainThreadPool();
  }
  // Queue mutex was locked and host task was not able to do cleanup.
  {
    std::lock_guard<std::mutex> Guard(QueueDevImpl->MMutex);
    EXPECT_EQ(QueueDevImpl->MDefaultGraphDeps.LastBarrier.get(),
              &*detail::getSyclObjImpl(SubmittedCmdEvents[1]));
    ASSERT_EQ(QueueDevImpl->MDefaultGraphDeps.UnenqueuedCmdEvents.size(), 1u);
    EXPECT_EQ(QueueDevImpl->MDefaultGraphDeps.UnenqueuedCmdEvents[0].get(),
              &*detail::getSyclObjImpl(SubmittedCmdEvents[2]));
  }
  // Wait or new submission will do cleanup. Checks new submission.
  std::ignore = AddTask(TestCGType::KERNEL_TASK);
  {
    std::lock_guard<std::mutex> Guard(QueueDevImpl->MMutex);
    EXPECT_EQ(QueueDevImpl->MDefaultGraphDeps.LastBarrier, nullptr);
    EXPECT_EQ(QueueDevImpl->MDefaultGraphDeps.UnenqueuedCmdEvents.size(), 0u);
  }
}

} // namespace<|MERGE_RESOLUTION|>--- conflicted
+++ resolved
@@ -65,15 +65,9 @@
       return QueueDevImpl->submit(sycl::detail::type_erased_cgfo_ty{L}, {},
                                   true);
     } else if (Type == TestCGType::KERNEL_TASK) {
-<<<<<<< HEAD
-      auto L = [&](handler &CGH) { CGH.single_task<TestKernel<>>([] {}); };
+      auto L = [&](handler &CGH) { CGH.single_task<TestKernel>([] {}); };
       return QueueDevImpl->submit(sycl::detail::type_erased_cgfo_ty{L}, {},
                                   true);
-=======
-      auto L = [&](handler &CGH) { CGH.single_task<TestKernel>([] {}); };
-      return QueueDevImpl->submit(sycl::detail::type_erased_cgfo_ty{L}, nullptr,
-                                  {}, true);
->>>>>>> 74dbc1ee
     } else // (Type == TestCGType::BARRIER)
     {
       auto L = [&](handler &CGH) { CGH.ext_oneapi_barrier(); };
