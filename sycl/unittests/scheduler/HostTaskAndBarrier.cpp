--- conflicted
+++ resolved
@@ -83,9 +83,6 @@
         nullptr, {});
   }
 
-<<<<<<< HEAD
-  sycl::unittest::UrMock<> Mock;
-=======
   void BuildAndCheckInnerQueueState(std::vector<EventImplPtr> &Events) {
     {
       std::lock_guard<std::mutex> Guard(QueueDevImpl->MMutex);
@@ -126,8 +123,7 @@
     Events.push_back(KernelEventImpl);
   }
 
-  sycl::unittest::PiMock Mock;
->>>>>>> fcc94358
+  sycl::unittest::UrMock<> Mock;
   sycl::unittest::ScopedEnvVar DisabledCleanup{
       DisableCleanupName, "1",
       sycl::detail::SYCLConfig<
