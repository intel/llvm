//==-------- InOrderQueueHostTaskDeps.cpp --- Scheduler unit tests ---------==//
//
// Part of the LLVM Project, under the Apache License v2.0 with LLVM Exceptions.
// See https://llvm.org/LICENSE.txt for license information.
// SPDX-License-Identifier: Apache-2.0 WITH LLVM-exception
//
//===----------------------------------------------------------------------===//

#include "SchedulerTest.hpp"
#include "SchedulerTestUtils.hpp"

#include <helpers/TestKernel.hpp>
#include <helpers/UrMock.hpp>

#include <detail/event_impl.hpp>
#include <detail/queue_impl.hpp>

#include <gtest/gtest.h>

#include <sycl/sycl.hpp>

using namespace sycl;

namespace oneapiext = ext::oneapi::experimental;

size_t GEventsWaitCounter = 0;

inline ur_result_t redefinedEventsWaitWithBarrier(void *pParams) {
  GEventsWaitCounter++;
  return UR_RESULT_SUCCESS;
}

TEST_F(SchedulerTest, InOrderQueueHostTaskDeps) {
  GEventsWaitCounter = 0;
  sycl::unittest::UrMock<> Mock;
  sycl::platform Plt = sycl::platform();
  mock::getCallbacks().set_before_callback("urEnqueueEventsWaitWithBarrier",
                                           &redefinedEventsWaitWithBarrier);

  context Ctx{Plt};
  queue InOrderQueue{Ctx, default_selector_v, property::queue::in_order()};

  auto buf = sycl::malloc_device<int>(1, InOrderQueue);
  event Evt = InOrderQueue.submit(
      [&](sycl::handler &CGH) { CGH.memset(buf, 0, sizeof(buf[0])); });
  InOrderQueue.submit([&](sycl::handler &CGH) { CGH.host_task([=] {}); })
      .wait();

  size_t expectedCount = 1u;
  EXPECT_EQ(GEventsWaitCounter, expectedCount);
}

enum class CommandType { KERNEL = 1, MEMSET = 2, HOST_TASK = 3 };
std::vector<std::tuple<CommandType, size_t, size_t>> ExecutedCommands;

<<<<<<< HEAD
inline ur_result_t customEnqueueKernelLaunch(void *pParams) {
  auto params = *static_cast<ur_enqueue_kernel_launch_params_t *>(pParams);
  ExecutedCommands.push_back({CommandType::KERNEL, *params.pnumEventsInWaitList,
                              **params.ppGlobalWorkSize});
=======
inline ur_result_t customEnqueueKernelLaunchWithArgsExp(void *pParams) {
  auto params =
      *static_cast<ur_enqueue_kernel_launch_with_args_exp_params_t *>(pParams);
  ExecutedCommands.push_back(
      {CommandType::KERNEL, *params.pnumEventsInWaitList});
>>>>>>> 7035592e
  return UR_RESULT_SUCCESS;
}

inline ur_result_t customEnqueueUSMFill(void *pParams) {
  auto params = *static_cast<ur_enqueue_usm_fill_params_t *>(pParams);
  ExecutedCommands.push_back(
      {CommandType::MEMSET, *params.pnumEventsInWaitList, 0});
  return UR_RESULT_SUCCESS;
}

TEST_F(SchedulerTest, InOrderQueueCrossDeps) {
  ExecutedCommands.clear();
  sycl::unittest::UrMock<> Mock;
  mock::getCallbacks().set_before_callback(
      "urEnqueueKernelLaunchWithArgsExp",
      &customEnqueueKernelLaunchWithArgsExp);
  mock::getCallbacks().set_before_callback("urEnqueueUSMFill",
                                           &customEnqueueUSMFill);

  sycl::platform Plt = sycl::platform();

  context Ctx{Plt};
  queue InOrderQueue{Ctx, default_selector_v, property::queue::in_order()};

  kernel_bundle KernelBundle =
      sycl::get_kernel_bundle<sycl::bundle_state::input>(Ctx);
  auto ExecBundle = sycl::build(KernelBundle);

  std::mutex CvMutex;
  std::condition_variable Cv;
  bool ready = false;

  InOrderQueue.submit([&](sycl::handler &CGH) {
    CGH.host_task([&] {
      std::unique_lock<std::mutex> lk(CvMutex);
      Cv.wait(lk, [&ready] { return ready; });
      ExecutedCommands.push_back({CommandType::HOST_TASK, 0, 0});
    });
  });

  auto buf = sycl::malloc_device<int>(1, InOrderQueue);

  event Ev1 = InOrderQueue.submit(
      [&](sycl::handler &CGH) { CGH.memset(buf, 0, sizeof(buf[0])); });

  event Ev2 = InOrderQueue.submit([&](sycl::handler &CGH) {
    CGH.use_kernel_bundle(ExecBundle);
    CGH.single_task<TestKernel>([] {});
  });

  {
    std::unique_lock<std::mutex> lk(CvMutex);
    ready = true;
  }
  Cv.notify_one();

  InOrderQueue.wait();

  ASSERT_EQ(ExecutedCommands.size(), 3u);
  EXPECT_EQ(std::get<0>(ExecutedCommands[0]) /*CommandType*/,
            CommandType::HOST_TASK);
  EXPECT_EQ(std::get<0>(ExecutedCommands[1]) /*CommandType*/,
            CommandType::MEMSET);
  EXPECT_EQ(std::get<1>(ExecutedCommands[1]) /*EventsCount*/, 0u);
  EXPECT_EQ(std::get<0>(ExecutedCommands[2]) /*CommandType*/,
            CommandType::KERNEL);
  EXPECT_EQ(std::get<1>(ExecutedCommands[2]) /*EventsCount*/, 0u);
}

TEST_F(SchedulerTest, InOrderQueueCrossDepsShortcutFuncs) {
  ExecutedCommands.clear();
  sycl::unittest::UrMock<> Mock;
  mock::getCallbacks().set_before_callback(
      "urEnqueueKernelLaunchWithArgsExp",
      &customEnqueueKernelLaunchWithArgsExp);
  mock::getCallbacks().set_before_callback("urEnqueueUSMFill",
                                           &customEnqueueUSMFill);

  sycl::platform Plt = sycl::platform();

  context Ctx{Plt};
  queue InOrderQueue{Ctx, default_selector_v, property::queue::in_order()};

  std::mutex CvMutex;
  std::condition_variable Cv;
  bool ready = false;

  InOrderQueue.submit([&](sycl::handler &CGH) {
    CGH.host_task([&] {
      std::unique_lock<std::mutex> lk(CvMutex);
      Cv.wait(lk, [&ready] { return ready; });
      ExecutedCommands.push_back({CommandType::HOST_TASK, 0, 0});
    });
  });

  auto buf = sycl::malloc_device<int>(1, InOrderQueue);

  event Ev1 = InOrderQueue.memset(buf, 0, sizeof(buf[0]));

  event Ev2 = InOrderQueue.single_task<TestKernel>([] {});

  {
    std::unique_lock<std::mutex> lk(CvMutex);
    ready = true;
  }
  Cv.notify_one();

  InOrderQueue.wait();

  ASSERT_EQ(ExecutedCommands.size(), 3u);
  EXPECT_EQ(std::get<0>(ExecutedCommands[0]) /*CommandType*/,
            CommandType::HOST_TASK);
  EXPECT_EQ(std::get<0>(ExecutedCommands[1]) /*CommandType*/,
            CommandType::MEMSET);
  EXPECT_EQ(std::get<1>(ExecutedCommands[1]) /*EventsCount*/, 0u);
  EXPECT_EQ(std::get<0>(ExecutedCommands[2]) /*CommandType*/,
            CommandType::KERNEL);
  EXPECT_EQ(std::get<1>(ExecutedCommands[2]) /*EventsCount*/, 0u);
}

TEST_F(SchedulerTest, InOrderQueueCrossDepsShortcutFuncsParallelFor) {
  ExecutedCommands.clear();
  sycl::unittest::UrMock<> Mock;
  mock::getCallbacks().set_before_callback(
      "urEnqueueKernelLaunchWithArgsExp",
      &customEnqueueKernelLaunchWithArgsExp);

  sycl::platform Plt = sycl::platform();

  context Ctx{Plt};
  queue InOrderQueue{Ctx, default_selector_v, property::queue::in_order()};

  std::mutex CvMutex;
  std::condition_variable Cv;
  bool ready = false;

  InOrderQueue.submit([&](sycl::handler &CGH) {
    CGH.host_task([&] {
      std::unique_lock<std::mutex> lk(CvMutex);
      Cv.wait(lk, [&ready] { return ready; });
      ExecutedCommands.push_back({CommandType::HOST_TASK, 0, 0});
    });
  });

  event Ev2 = InOrderQueue.parallel_for<TestKernel>(
      nd_range<1>{range{32}, range{32}}, [](nd_item<1>) {});

  {
    std::unique_lock<std::mutex> lk(CvMutex);
    ready = true;
  }
  Cv.notify_one();

  InOrderQueue.wait();

  ASSERT_EQ(ExecutedCommands.size(), 2u);
  EXPECT_EQ(std::get<0>(ExecutedCommands[0]) /*CommandType*/,
            CommandType::HOST_TASK);
  EXPECT_EQ(std::get<1>(ExecutedCommands[0]) /*EventsCount*/, 0u);
  EXPECT_EQ(std::get<0>(ExecutedCommands[1]) /*CommandType*/,
            CommandType::KERNEL);
  EXPECT_EQ(std::get<1>(ExecutedCommands[1]) /*EventsCount*/, 0u);
}

TEST_F(SchedulerTest, InOrderQueueCrossDepsEnqueueFunctions) {
  ExecutedCommands.clear();
  sycl::unittest::UrMock<> Mock;
  mock::getCallbacks().set_before_callback("urEnqueueKernelLaunch",
                                           &customEnqueueKernelLaunch);

  sycl::platform Plt = sycl::platform();

  context Ctx{Plt};
  queue InOrderQueue{Ctx, default_selector_v, property::queue::in_order()};

  std::mutex CvMutex;
  std::condition_variable Cv;
  bool ready = false;

  InOrderQueue.submit([&](sycl::handler &CGH) {
    CGH.host_task([&] {
      std::unique_lock<std::mutex> lk(CvMutex);
      Cv.wait(lk, [&ready] { return ready; });
      ExecutedCommands.push_back({CommandType::HOST_TASK, 0, 0});
    });
  });

  oneapiext::nd_launch<TestKernel>(
      InOrderQueue, nd_range<1>{range<1>{32}, range<1>{32}}, [](nd_item<1>) {});

  oneapiext::nd_launch<TestKernel>(
      InOrderQueue, nd_range<1>{range<1>{64}, range<1>{32}}, [](nd_item<1>) {});

  {
    std::unique_lock<std::mutex> lk(CvMutex);
    ready = true;
  }
  Cv.notify_one();

  InOrderQueue.wait();

  ASSERT_EQ(ExecutedCommands.size(), 3u);
  EXPECT_EQ(std::get<0>(ExecutedCommands[0]) /*CommandType*/,
            CommandType::HOST_TASK);
  EXPECT_EQ(std::get<0>(ExecutedCommands[1]) /*CommandType*/,
            CommandType::KERNEL);
  EXPECT_EQ(std::get<1>(ExecutedCommands[1]) /*EventsCount*/, 0u);
  EXPECT_EQ(std::get<2>(ExecutedCommands[1]) /*GlobalWorkSize*/, 32u);
  EXPECT_EQ(std::get<0>(ExecutedCommands[2]) /*CommandType*/,
            CommandType::KERNEL);
  EXPECT_EQ(std::get<1>(ExecutedCommands[2]) /*EventsCount*/, 0u);
  EXPECT_EQ(std::get<2>(ExecutedCommands[2]) /*GlobalWorkSize*/, 64u);
}<|MERGE_RESOLUTION|>--- conflicted
+++ resolved
@@ -53,18 +53,11 @@
 enum class CommandType { KERNEL = 1, MEMSET = 2, HOST_TASK = 3 };
 std::vector<std::tuple<CommandType, size_t, size_t>> ExecutedCommands;
 
-<<<<<<< HEAD
-inline ur_result_t customEnqueueKernelLaunch(void *pParams) {
-  auto params = *static_cast<ur_enqueue_kernel_launch_params_t *>(pParams);
-  ExecutedCommands.push_back({CommandType::KERNEL, *params.pnumEventsInWaitList,
-                              **params.ppGlobalWorkSize});
-=======
 inline ur_result_t customEnqueueKernelLaunchWithArgsExp(void *pParams) {
   auto params =
       *static_cast<ur_enqueue_kernel_launch_with_args_exp_params_t *>(pParams);
-  ExecutedCommands.push_back(
-      {CommandType::KERNEL, *params.pnumEventsInWaitList});
->>>>>>> 7035592e
+  ExecutedCommands.push_back({CommandType::KERNEL, *params.pnumEventsInWaitList,
+                              **params.ppGlobalWorkSize});
   return UR_RESULT_SUCCESS;
 }
 
@@ -232,8 +225,9 @@
 TEST_F(SchedulerTest, InOrderQueueCrossDepsEnqueueFunctions) {
   ExecutedCommands.clear();
   sycl::unittest::UrMock<> Mock;
-  mock::getCallbacks().set_before_callback("urEnqueueKernelLaunch",
-                                           &customEnqueueKernelLaunch);
+  mock::getCallbacks().set_before_callback(
+      "urEnqueueKernelLaunchWithArgsExp",
+      &customEnqueueKernelLaunchWithArgsExp);
 
   sycl::platform Plt = sycl::platform();
 
