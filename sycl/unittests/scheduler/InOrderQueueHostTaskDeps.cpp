--- conflicted
+++ resolved
@@ -50,13 +50,8 @@
   EXPECT_EQ(GEventsWaitCounter, expectedCount);
 }
 
-<<<<<<< HEAD
-enum class CommandType { KERNEL = 1, MEMSET = 2 };
+enum class CommandType { KERNEL = 1, MEMSET = 2, HOST_TASK = 3 };
 std::vector<std::tuple<CommandType, size_t, size_t>> ExecutedCommands;
-=======
-enum class CommandType { KERNEL = 1, MEMSET = 2, HOST_TASK = 3 };
-std::vector<std::pair<CommandType, size_t>> ExecutedCommands;
->>>>>>> 3e940664
 
 inline ur_result_t customEnqueueKernelLaunch(void *pParams) {
   auto params = *static_cast<ur_enqueue_kernel_launch_params_t *>(pParams);
@@ -166,7 +161,6 @@
   InOrderQueue.wait();
 
   ASSERT_EQ(ExecutedCommands.size(), 2u);
-<<<<<<< HEAD
   EXPECT_EQ(std::get<0>(ExecutedCommands[0]) /*CommandType*/,
             CommandType::MEMSET);
   EXPECT_EQ(std::get<1>(ExecutedCommands[0]) /*EventsCount*/, 0u);
@@ -175,35 +169,66 @@
   EXPECT_EQ(std::get<1>(ExecutedCommands[1]) /*EventsCount*/, 0u);
 }
 
+TEST_F(SchedulerTest, InOrderQueueCrossDepsShortcutFuncsParallelFor) {
+  ExecutedCommands.clear();
+  sycl::unittest::UrMock<> Mock;
+  mock::getCallbacks().set_before_callback("urEnqueueKernelLaunch",
+                                           &customEnqueueKernelLaunch);
+
+  sycl::platform Plt = sycl::platform();
+
+  context Ctx{Plt};
+  queue InOrderQueue{Ctx, default_selector_v, property::queue::in_order()};
+
+  std::mutex CvMutex;
+  std::condition_variable Cv;
+  bool ready = false;
+
+  InOrderQueue.submit([&](sycl::handler &CGH) {
+    CGH.host_task([&] {
+      std::unique_lock<std::mutex> lk(CvMutex);
+      Cv.wait(lk, [&ready] { return ready; });
+      ExecutedCommands.push_back({CommandType::HOST_TASK, 0, 0});
+    });
+  });
+
+  event Ev2 = InOrderQueue.parallel_for<TestKernel>(
+      nd_range<1>{range{32}, range{32}}, [](nd_item<1>) {});
+
+  {
+    std::unique_lock<std::mutex> lk(CvMutex);
+    ready = true;
+  }
+  Cv.notify_one();
+
+  InOrderQueue.wait();
+
+  ASSERT_EQ(ExecutedCommands.size(), 2u);
+  EXPECT_EQ(std::get<0>(ExecutedCommands[0]) /*CommandType*/, CommandType::HOST_TASK);
+  EXPECT_EQ(std::get<1>(ExecutedCommands[0]) /*EventsCount*/, 0u);
+  EXPECT_EQ(std::get<0>(ExecutedCommands[1]) /*CommandType*/, CommandType::KERNEL);
+  EXPECT_EQ(std::get<1>(ExecutedCommands[1])/*EventsCount*/, 0u);
+}
+
 TEST_F(SchedulerTest, InOrderQueueCrossDepsEnqueueFunctions) {
-=======
-  EXPECT_EQ(ExecutedCommands[0].first /*CommandType*/, CommandType::MEMSET);
-  EXPECT_EQ(ExecutedCommands[0].second /*EventsCount*/, 0u);
-  EXPECT_EQ(ExecutedCommands[1].first /*CommandType*/, CommandType::KERNEL);
-  EXPECT_EQ(ExecutedCommands[1].second /*EventsCount*/, 0u);
-}
-
-TEST_F(SchedulerTest, InOrderQueueCrossDepsShortcutFuncsParallelFor) {
->>>>>>> 3e940664
-  ExecutedCommands.clear();
-  sycl::unittest::UrMock<> Mock;
-  mock::getCallbacks().set_before_callback("urEnqueueKernelLaunch",
-                                           &customEnqueueKernelLaunch);
-
-  sycl::platform Plt = sycl::platform();
-
-  context Ctx{Plt};
-  queue InOrderQueue{Ctx, default_selector_v, property::queue::in_order()};
-
-  std::mutex CvMutex;
-  std::condition_variable Cv;
-  bool ready = false;
-
-  InOrderQueue.submit([&](sycl::handler &CGH) {
-    CGH.host_task([&] {
-      std::unique_lock<std::mutex> lk(CvMutex);
-      Cv.wait(lk, [&ready] { return ready; });
-<<<<<<< HEAD
+  ExecutedCommands.clear();
+  sycl::unittest::UrMock<> Mock;
+  mock::getCallbacks().set_before_callback("urEnqueueKernelLaunch",
+                                           &customEnqueueKernelLaunch);
+
+  sycl::platform Plt = sycl::platform();
+
+  context Ctx{Plt};
+  queue InOrderQueue{Ctx, default_selector_v, property::queue::in_order()};
+
+  std::mutex CvMutex;
+  std::condition_variable Cv;
+  bool ready = false;
+
+  InOrderQueue.submit([&](sycl::handler &CGH) {
+    CGH.host_task([&] {
+      std::unique_lock<std::mutex> lk(CvMutex);
+      Cv.wait(lk, [&ready] { return ready; });
     });
   });
 
@@ -212,25 +237,16 @@
 
   oneapiext::nd_launch<TestKernel>(
       InOrderQueue, nd_range<1>{range<1>{64}, range<1>{32}}, [](nd_item<1>) {});
-=======
-      ExecutedCommands.push_back({CommandType::HOST_TASK, 0});
-    });
-  });
-
-  event Ev2 = InOrderQueue.parallel_for<TestKernel>(
-      nd_range<1>{range{32}, range{32}}, [](nd_item<1>) {});
->>>>>>> 3e940664
-
-  {
-    std::unique_lock<std::mutex> lk(CvMutex);
-    ready = true;
-  }
-  Cv.notify_one();
-
-  InOrderQueue.wait();
-
-  ASSERT_EQ(ExecutedCommands.size(), 2u);
-<<<<<<< HEAD
+
+  {
+    std::unique_lock<std::mutex> lk(CvMutex);
+    ready = true;
+  }
+  Cv.notify_one();
+
+  InOrderQueue.wait();
+
+  ASSERT_EQ(ExecutedCommands.size(), 2u);
   EXPECT_EQ(std::get<0>(ExecutedCommands[0]) /*CommandType*/,
             CommandType::KERNEL);
   EXPECT_EQ(std::get<1>(ExecutedCommands[0]) /*EventsCount*/, 0u);
@@ -239,10 +255,4 @@
             CommandType::KERNEL);
   EXPECT_EQ(std::get<1>(ExecutedCommands[1]) /*EventsCount*/, 0u);
   EXPECT_EQ(std::get<2>(ExecutedCommands[1]) /*GlobalWorkSize*/, 64u);
-=======
-  EXPECT_EQ(ExecutedCommands[0].first /*CommandType*/, CommandType::HOST_TASK);
-  EXPECT_EQ(ExecutedCommands[0].second /*EventsCount*/, 0u);
-  EXPECT_EQ(ExecutedCommands[1].first /*CommandType*/, CommandType::KERNEL);
-  EXPECT_EQ(ExecutedCommands[1].second /*EventsCount*/, 0u);
->>>>>>> 3e940664
 }