--- conflicted
+++ resolved
@@ -32,22 +32,8 @@
 }
 
 TEST_F(SchedulerTest, InOrderQueueHostTaskDeps) {
-<<<<<<< HEAD
-  default_selector Selector;
-  platform Plt{default_selector()};
-  // This test only contains device image for SPIR-V capable devices.
-  if (Plt.get_backend() != sycl::backend::opencl &&
-      Plt.get_backend() != sycl::backend::ext_oneapi_level_zero) {
-    std::cout << "Only OpenCL and Level Zero are supported for this test\n";
-    return;
-  }
-
-  unittest::PiMock Mock{Plt};
-  setupDefaultMockAPIs(Mock);
-=======
   sycl::unittest::PiMock Mock;
   sycl::platform Plt = Mock.getPlatform();
->>>>>>> 9a59ef58
   Mock.redefine<detail::PiApiKind::piEventsWait>(redefinedEventsWait);
 
   context Ctx{Plt};
