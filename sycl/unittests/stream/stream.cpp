//==---------------- stream.cpp --- SYCL stream unit test ------------------==//
//
// Part of the LLVM Project, under the Apache License v2.0 with LLVM Exceptions.
// See https://llvm.org/LICENSE.txt for license information.
// SPDX-License-Identifier: Apache-2.0 WITH LLVM-exception
//
//===----------------------------------------------------------------------===//

#include <sycl/sycl.hpp>

#include <helpers/PiImage.hpp>
#include <helpers/PiMock.hpp>

#include <gtest/gtest.h>

#include <limits>

#include <helpers/TestKernel.hpp>

size_t GBufferCreateCounter = 0;

static pi_result
redefinedMemBufferCreate(pi_context context, pi_mem_flags flags, size_t size,
                         void *host_ptr, pi_mem *ret_mem,
                         const pi_mem_properties *properties = nullptr) {
  ++GBufferCreateCounter;
  *ret_mem = nullptr;
  return PI_SUCCESS;
}

TEST(Stream, TestStreamConstructorExceptionNoAllocation) {
<<<<<<< HEAD
  sycl::platform Plt{sycl::default_selector()};

  if (Plt.get_backend() == sycl::backend::ext_oneapi_cuda) {
    std::cout << "Test is not supported on CUDA platform, skipping\n";
    return;
  }

  if (Plt.get_backend() == sycl::backend::ext_oneapi_hip) {
    std::cout << "Test is not supported on HIP platform, skipping\n";
    return;
  }

  sycl::unittest::PiMock Mock{Plt};
  setupDefaultMockAPIs(Mock);
=======
  sycl::unittest::PiMock Mock;
  sycl::platform Plt = Mock.getPlatform();
>>>>>>> 9a59ef58
  Mock.redefine<sycl::detail::PiApiKind::piMemBufferCreate>(
      redefinedMemBufferCreate);

  const sycl::device Dev = Plt.get_devices()[0];
  sycl::context Ctx{Dev};
  sycl::queue Queue{Ctx, Dev};

  sycl::kernel_bundle KernelBundle =
      sycl::get_kernel_bundle<sycl::bundle_state::input>(Ctx, {Dev});
  auto ExecBundle = sycl::build(KernelBundle);

  Queue.submit([&](sycl::handler &CGH) {
    CGH.use_kernel_bundle(ExecBundle);

    try {
      // Try to create stream with invalid workItemBufferSize parameter.
      sycl::stream InvalidStream{256, std::numeric_limits<size_t>::max(), CGH};
      FAIL() << "No exception was thrown.";
    } catch (const sycl::invalid_parameter_error &) {
      // Expected exception
    } catch (...) {
      FAIL() << "Unexpected exception was thrown.";
    }

    CGH.single_task<TestKernel<>>([=]() {});
  });

  ASSERT_EQ(GBufferCreateCounter, 0u) << "Buffers were unexpectedly created.";
}<|MERGE_RESOLUTION|>--- conflicted
+++ resolved
@@ -29,25 +29,8 @@
 }
 
 TEST(Stream, TestStreamConstructorExceptionNoAllocation) {
-<<<<<<< HEAD
-  sycl::platform Plt{sycl::default_selector()};
-
-  if (Plt.get_backend() == sycl::backend::ext_oneapi_cuda) {
-    std::cout << "Test is not supported on CUDA platform, skipping\n";
-    return;
-  }
-
-  if (Plt.get_backend() == sycl::backend::ext_oneapi_hip) {
-    std::cout << "Test is not supported on HIP platform, skipping\n";
-    return;
-  }
-
-  sycl::unittest::PiMock Mock{Plt};
-  setupDefaultMockAPIs(Mock);
-=======
   sycl::unittest::PiMock Mock;
   sycl::platform Plt = Mock.getPlatform();
->>>>>>> 9a59ef58
   Mock.redefine<sycl::detail::PiApiKind::piMemBufferCreate>(
       redefinedMemBufferCreate);
 
