//==-------------- host_pipe_registration.cpp - Host pipe tests------------==//
//
// Part of the LLVM Project, under the Apache License v2.0 with LLVM Exceptions.
// See https://llvm.org/LICENSE.txt for license information.
// SPDX-License-Identifier: Apache-2.0 WITH LLVM-exception
//
//===----------------------------------------------------------------------===//

#include <cstring>
#include <sycl/sycl.hpp>

#include <detail/device_binary_image.hpp>
#include <detail/host_pipe_map_entry.hpp>
#include <gtest/gtest.h>
#include <helpers/MockKernelInfo.hpp>
#include <helpers/UrImage.hpp>
#include <helpers/UrMock.hpp>
#include <sycl/detail/host_pipe_map.hpp>

class TestKernel;
MOCK_INTEGRATION_HEADER(TestKernel)

using namespace sycl;
using default_pipe_properties =
    decltype(sycl::ext::oneapi::experimental::properties(
        sycl::ext::intel::experimental::uses_valid<true>));

class PipeID;
using Pipe = sycl::ext::intel::experimental::pipe<PipeID, int, 10,
                                                  default_pipe_properties>;

static sycl::unittest::UrImage generateDefaultImage() {
  using namespace sycl::unittest;

  sycl::detail::host_pipe_map::add(Pipe::get_host_ptr(),
                                   "test_host_pipe_unique_id");

  UrPropertySet PropSet;
  UrProperty HostPipeInfo =
      makeHostPipeInfo("test_host_pipe_unique_id", sizeof(int));
<<<<<<< HEAD
  PropSet.insert(__SYCL_UR_PROPERTY_SET_SYCL_HOST_PIPES,
                 UrArray<UrProperty>{std::move(HostPipeInfo)});
=======
  PropSet.insert(__SYCL_PROPERTY_SET_SYCL_HOST_PIPES,
                 PiArray<PiProperty>{std::move(HostPipeInfo)});
>>>>>>> 847f4ddb

  std::vector<unsigned char> Bin{0, 1, 2, 3, 4, 5}; // Random data

  UrArray<UrOffloadEntry> Entries = makeEmptyKernels({"TestKernel"});

<<<<<<< HEAD
  UrImage Img{UR_DEVICE_BINARY_TYPE_SPIRV,            // Format
              __SYCL_UR_DEVICE_BINARY_TARGET_SPIRV64, // DeviceTargetSpec
              "",                                     // Compile options
              "",                                     // Link options
=======
  PiImage Img{SYCL_DEVICE_BINARY_TYPE_SPIRV,       // Format
              __SYCL_DEVICE_BINARY_TARGET_SPIRV64, // DeviceTargetSpec
              "",                                  // Compile options
              "",                                  // Link options
>>>>>>> 847f4ddb
              std::move(Bin),
              std::move(Entries),
              std::move(PropSet)};

  return Img;
}

ur_event_handle_t READ = reinterpret_cast<ur_event_handle_t>(0);
ur_event_handle_t WRITE = reinterpret_cast<ur_event_handle_t>(1);
static constexpr int PipeReadVal = 8;
static int PipeWriteVal = 0;
ur_result_t redefinedEnqueueReadHostPipe(void *pParams) {
  auto params = *static_cast<ur_enqueue_read_host_pipe_params_t *>(pParams);
  **params.pphEvent = mock::createDummyHandle<ur_event_handle_t>();
  *(((int *)(*params.ppDst))) = PipeReadVal;
  return UR_RESULT_SUCCESS;
}

ur_result_t redefinedEnqueueWriteHostPipe(void *pParams) {
  auto params = *static_cast<ur_enqueue_write_host_pipe_params_t *>(pParams);
  **params.pphEvent = mock::createDummyHandle<ur_event_handle_t>();
  PipeWriteVal = 9;
  return UR_RESULT_SUCCESS;
}

ur_result_t after_urDeviceGetInfo(void *pParams) {
  auto params = *static_cast<ur_device_get_info_params_t *>(pParams);
  constexpr char MockSupportedExtensions[] =
      "cl_khr_fp64 cl_khr_fp16 cl_khr_il_program "
      "cl_intel_program_scope_host_pipe";
  switch (*params.ppropName) {
  case UR_DEVICE_INFO_EXTENSIONS:
    if (*params.ppPropValue) {
      std::ignore = *params.ppropSize;
      assert(*params.ppropSize >= sizeof(MockSupportedExtensions));
      std::memcpy(*params.ppPropValue, MockSupportedExtensions,
                  sizeof(MockSupportedExtensions));
    }
    if (*params.ppPropSizeRet)
      **params.ppPropSizeRet = sizeof(MockSupportedExtensions);
    return UR_RESULT_SUCCESS;
  default:;
  }
  return UR_RESULT_SUCCESS;
}

void prepareUrMock(unittest::UrMock<> &Mock) {
  mock::getCallbacks().set_replace_callback("urEnqueueReadHostPipe",
                                            &redefinedEnqueueReadHostPipe);
  mock::getCallbacks().set_replace_callback("urEnqueueWriteHostPipe",
                                            &redefinedEnqueueWriteHostPipe);
}

class PipeTest : public ::testing::Test {
public:
  PipeTest() : Mock{}, Plt{sycl::platform()} {}

protected:
  void SetUp() override {
    prepareUrMock(Mock);
    const sycl::device Dev = Plt.get_devices()[0];
    sycl::context Ctx{Dev};
    sycl::queue Q{Ctx, Dev};
    ctx = Ctx;
    q = Q;
  }

protected:
  unittest::UrMock<> Mock;
  sycl::platform Plt;
  context ctx;
  queue q;
};

static sycl::unittest::UrImage Img = generateDefaultImage();
static sycl::unittest::UrImageArray<1> ImgArray{&Img};

TEST_F(PipeTest, Basic) {
  // Fake extension
  mock::getCallbacks().set_after_callback("urDeviceGetInfo",
                                          &after_urDeviceGetInfo);

  // Device registration

  // Testing read
  int HostPipeReadData;
  HostPipeReadData = Pipe::read(q);
  EXPECT_EQ(HostPipeReadData, PipeReadVal);

  // Testing write
  int HostPipeWriteData = 9;
  Pipe::write(q, HostPipeWriteData);
  EXPECT_EQ(PipeWriteVal, 9);
}

bool EventsWaitFails = true;
ur_result_t redefinedEventWait(void *) {
  return EventsWaitFails ? UR_RESULT_ERROR_UNKNOWN : UR_RESULT_SUCCESS;
}

ur_result_t after_urEventGetInfo(void *pParams) {
  auto params = *static_cast<ur_event_get_info_params_t *>(pParams);
  if (*params.ppropName == UR_EVENT_INFO_COMMAND_EXECUTION_STATUS) {
    if (*params.ppPropValue)
      *static_cast<ur_event_status_t *>(*params.ppPropValue) =
          ur_event_status_t(-1);
    if (*params.ppPropSizeRet)
      **params.ppPropSizeRet = sizeof(ur_event_status_t);
  }
  return UR_RESULT_SUCCESS;
}

TEST_F(PipeTest, NonBlockingOperationFail) {
  mock::getCallbacks().set_after_callback("urDeviceGetInfo",
                                          &after_urDeviceGetInfo);
  mock::getCallbacks().set_replace_callback("urEventWait", &redefinedEventWait);

  bool Success = false;
  Pipe::read(q, Success);
  ASSERT_FALSE(Success);

  Pipe::write(q, 0, Success);
  ASSERT_FALSE(Success);

  // Test the OpenCL 1.0 case: no error code after waiting.
  EventsWaitFails = false;
  mock::getCallbacks().set_after_callback("urEventGetInfo",
                                          &after_urEventGetInfo);

  Pipe::read(q, Success);
  ASSERT_FALSE(Success);

  Pipe::write(q, 0, Success);
  ASSERT_FALSE(Success);
}<|MERGE_RESOLUTION|>--- conflicted
+++ resolved
@@ -38,29 +38,17 @@
   UrPropertySet PropSet;
   UrProperty HostPipeInfo =
       makeHostPipeInfo("test_host_pipe_unique_id", sizeof(int));
-<<<<<<< HEAD
-  PropSet.insert(__SYCL_UR_PROPERTY_SET_SYCL_HOST_PIPES,
+  PropSet.insert(__SYCL_PROPERTY_SET_SYCL_HOST_PIPES,
                  UrArray<UrProperty>{std::move(HostPipeInfo)});
-=======
-  PropSet.insert(__SYCL_PROPERTY_SET_SYCL_HOST_PIPES,
-                 PiArray<PiProperty>{std::move(HostPipeInfo)});
->>>>>>> 847f4ddb
 
   std::vector<unsigned char> Bin{0, 1, 2, 3, 4, 5}; // Random data
 
   UrArray<UrOffloadEntry> Entries = makeEmptyKernels({"TestKernel"});
 
-<<<<<<< HEAD
-  UrImage Img{UR_DEVICE_BINARY_TYPE_SPIRV,            // Format
-              __SYCL_UR_DEVICE_BINARY_TARGET_SPIRV64, // DeviceTargetSpec
-              "",                                     // Compile options
-              "",                                     // Link options
-=======
-  PiImage Img{SYCL_DEVICE_BINARY_TYPE_SPIRV,       // Format
+  UrImage Img{SYCL_DEVICE_BINARY_TYPE_SPIRV,       // Format
               __SYCL_DEVICE_BINARY_TARGET_SPIRV64, // DeviceTargetSpec
               "",                                  // Compile options
               "",                                  // Link options
->>>>>>> 847f4ddb
               std::move(Bin),
               std::move(Entries),
               std::move(PropSet)};
