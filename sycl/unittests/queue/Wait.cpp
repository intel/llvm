//==--------------------- Wait.cpp --- queue unit tests --------------------==//
//
// Part of the LLVM Project, under the Apache License v2.0 with LLVM Exceptions.
// See https://llvm.org/LICENSE.txt for license information.
// SPDX-License-Identifier: Apache-2.0 WITH LLVM-exception
//
//===----------------------------------------------------------------------===//

#include <detail/event_impl.hpp>
#include <detail/platform_impl.hpp>
#include <detail/scheduler/commands.hpp>
#include <gtest/gtest.h>
#include <helpers/PiMock.hpp>
#include <sycl/sycl.hpp>

#include <memory>

namespace {
using namespace sycl;

struct TestCtx {
  bool SupportOOO = true;
  bool PiQueueFinishCalled = false;
  int NEventsWaitedFor = 0;
  int EventReferenceCount = 0;
};
static TestCtx TestContext;

pi_result redefinedQueueCreateEx(pi_context context, pi_device device,
                                 pi_queue_properties *properties,
                                 pi_queue *queue) {
  assert(properties && properties[0] == PI_QUEUE_FLAGS);
  if (!TestContext.SupportOOO &&
      properties[1] & PI_QUEUE_FLAG_OUT_OF_ORDER_EXEC_MODE_ENABLE) {
    return PI_ERROR_INVALID_QUEUE_PROPERTIES;
  }
  return PI_SUCCESS;
}

pi_result redefinedUSMEnqueueMemset(pi_queue Queue, void *Ptr, pi_int32 Value,
                                    size_t Count,
                                    pi_uint32 Num_events_in_waitlist,
                                    const pi_event *Events_waitlist,
                                    pi_event *Event) {
  TestContext.EventReferenceCount = 1;
  return PI_SUCCESS;
}
pi_result redefinedEnqueueMemBufferFill(pi_queue Queue, pi_mem Buffer,
                                        const void *Pattern, size_t PatternSize,
                                        size_t Offset, size_t Size,
                                        pi_uint32 NumEventsInWaitList,
                                        const pi_event *EventWaitList,
                                        pi_event *Event) {
  TestContext.EventReferenceCount = 1;
  return PI_SUCCESS;
}

pi_result redefinedQueueFinish(pi_queue Queue) {
  TestContext.PiQueueFinishCalled = true;
  return PI_SUCCESS;
}
pi_result redefinedEventsWait(pi_uint32 num_events,
                              const pi_event *event_list) {
  ++TestContext.NEventsWaitedFor;
  return PI_SUCCESS;
}

pi_result redefinedEventRetain(pi_event event) {
  ++TestContext.EventReferenceCount;
  return PI_SUCCESS;
}

pi_result redefinedEventRelease(pi_event event) {
  --TestContext.EventReferenceCount;
  return PI_SUCCESS;
}

TEST(QueueWait, QueueWaitTest) {
  sycl::unittest::PiMock Mock;
  sycl::platform Plt = Mock.getPlatform();
  Mock.redefineBefore<detail::PiApiKind::piextQueueCreate>(
      redefinedQueueCreateEx);
  Mock.redefineBefore<detail::PiApiKind::piQueueFinish>(redefinedQueueFinish);
  Mock.redefineBefore<detail::PiApiKind::piextUSMEnqueueMemset>(
      redefinedUSMEnqueueMemset);
  Mock.redefineBefore<detail::PiApiKind::piEventsWait>(redefinedEventsWait);
  Mock.redefineBefore<detail::PiApiKind::piEnqueueMemBufferFill>(
      redefinedEnqueueMemBufferFill);
  Mock.redefineBefore<detail::PiApiKind::piEventRetain>(redefinedEventRetain);
  Mock.redefineBefore<detail::PiApiKind::piEventRelease>(redefinedEventRelease);
  context Ctx{Plt.get_devices()[0]};
  queue Q{Ctx, default_selector()};

  unsigned char *HostAlloc = (unsigned char *)malloc_host(1, Ctx);

  // USM API event
  TestContext = {};
  Q.memset(HostAlloc, 42, 1);
  // No need to keep the event since we'll use piQueueFinish.
  ASSERT_EQ(TestContext.EventReferenceCount, 0);
  Q.wait();
  ASSERT_EQ(TestContext.NEventsWaitedFor, 0);
  ASSERT_TRUE(TestContext.PiQueueFinishCalled);

  // Events with temporary ownership
  {
    TestContext = {};
    buffer<int, 1> buf{range<1>(1)};
    Q.submit([&](handler &Cgh) {
      auto acc = buf.template get_access<access::mode::read_write>(Cgh);
      Cgh.fill(acc, 42);
    });
    Q.wait();
    // Still owned by the execution graph
    ASSERT_EQ(TestContext.EventReferenceCount, 1);
    ASSERT_EQ(TestContext.NEventsWaitedFor, 0);
    ASSERT_TRUE(TestContext.PiQueueFinishCalled);
  }

  // Blocked commands
  {
    TestContext = {};
    buffer<int, 1> buf{range<1>(1)};

    std::mutex m;
<<<<<<< HEAD
    std::unique_lock TestLock(m, std::defer_lock);
=======
    std::unique_lock<std::mutex> TestLock(m, std::defer_lock);
>>>>>>> e99ead8c
    TestLock.lock();

    event HostTaskEvent = Q.submit([&](handler &Cgh) {
      auto acc = buf.template get_access<access::mode::read>(Cgh);
      Cgh.host_task([=, &m]() {
        (void)acc;
<<<<<<< HEAD
        std::unique_lock InsideHostTaskLock(m);
=======
        std::unique_lock<std::mutex> InsideHostTaskLock(m);
>>>>>>> e99ead8c
      });
    });
    std::shared_ptr<detail::event_impl> HostTaskEventImpl =
        detail::getSyclObjImpl(HostTaskEvent);
    auto *Cmd = static_cast<detail::Command *>(HostTaskEventImpl->getCommand());
    EXPECT_EQ(Cmd->MUsers.size(), 0u);
    EXPECT_TRUE(Cmd->isHostTask());

    // Use the host task to block the next commands
    Q.submit([&](handler &Cgh) {
      auto acc = buf.template get_access<access::mode::discard_write>(Cgh);
      Cgh.fill(acc, 42);
    });
    Q.submit([&](handler &Cgh) {
      auto acc = buf.template get_access<access::mode::discard_write>(Cgh);
      Cgh.fill(acc, 42);
    });
    // Unblock the host task to allow the submitted events to complete once
    // enqueued.
    TestLock.unlock();
    Q.wait();
    // Only a single event (the last one) should be waited for here.
    ASSERT_EQ(TestContext.NEventsWaitedFor, 1);
    ASSERT_TRUE(TestContext.PiQueueFinishCalled);
  }

  // Test behaviour for emulating an OOO queue with multiple in-order ones.
  TestContext = {};
  TestContext.SupportOOO = false;
  Q = queue{Ctx, default_selector()};
  Q.memset(HostAlloc, 42, 1);
  // The event is kept alive in this case to call wait.
  ASSERT_EQ(TestContext.EventReferenceCount, 1);
  Q.wait();
  ASSERT_EQ(TestContext.EventReferenceCount, 0);
  ASSERT_EQ(TestContext.NEventsWaitedFor, 1);
  ASSERT_FALSE(TestContext.PiQueueFinishCalled);
}

} // namespace<|MERGE_RESOLUTION|>--- conflicted
+++ resolved
@@ -123,22 +123,15 @@
     buffer<int, 1> buf{range<1>(1)};
 
     std::mutex m;
-<<<<<<< HEAD
-    std::unique_lock TestLock(m, std::defer_lock);
-=======
     std::unique_lock<std::mutex> TestLock(m, std::defer_lock);
->>>>>>> e99ead8c
     TestLock.lock();
 
     event HostTaskEvent = Q.submit([&](handler &Cgh) {
       auto acc = buf.template get_access<access::mode::read>(Cgh);
       Cgh.host_task([=, &m]() {
         (void)acc;
-<<<<<<< HEAD
-        std::unique_lock InsideHostTaskLock(m);
-=======
+
         std::unique_lock<std::mutex> InsideHostTaskLock(m);
->>>>>>> e99ead8c
       });
     });
     std::shared_ptr<detail::event_impl> HostTaskEventImpl =
