--- conflicted
+++ resolved
@@ -24,40 +24,7 @@
 
 class InfoTestKernel;
 
-<<<<<<< HEAD
-namespace sycl {
-inline namespace _V1 {
-namespace detail {
-template <>
-struct KernelInfo<InfoTestKernel> : public unittest::MockKernelInfoBase {
-  static constexpr const char *getName() { return "InfoTestKernel"; }
-};
-
-} // namespace detail
-} // namespace _V1
-} // namespace sycl
-template <typename T> sycl::unittest::UrImage generateTestImage() {
-  using namespace sycl::unittest;
-
-  UrPropertySet PropSet;
-
-  std::vector<unsigned char> Bin{0, 1, 2, 3, 4, 5}; // Random data
-
-  UrArray<UrOffloadEntry> Entries = makeEmptyKernels({"InfoTestKernel"});
-
-  UrImage Img{UR_DEVICE_BINARY_TYPE_SPIRV,            // Format
-              __SYCL_UR_DEVICE_BINARY_TARGET_SPIRV64, // DeviceTargetSpec
-              "",                                     // Compile options
-              "",                                     // Link options
-              std::move(Bin),
-              std::move(Entries),
-              std::move(PropSet)};
-
-  return Img;
-}
-=======
 MOCK_INTEGRATION_HEADER(InfoTestKernel)
->>>>>>> dbeb50c4
 
 static ur_result_t redefinedUrEventGetProfilingInfo(void *) {
   return UR_RESULT_SUCCESS;
@@ -84,12 +51,8 @@
                                            &redefinedUrEventGetProfilingInfo);
   const sycl::device Dev = Plt.get_devices()[0];
   sycl::context Ctx{Dev};
-<<<<<<< HEAD
-  static sycl::unittest::UrImage DevImage = generateTestImage<InfoTestKernel>();
-=======
-  static auto DevImage =
-      sycl::unittest::generateDefaultImage({"InfoTestKernel"});
->>>>>>> dbeb50c4
+  static sycl::unittest::UrImage DevImage =
+      sycl::unittest::generateDefaultImage({"InfoTestKernel"});
 
   static sycl::unittest::UrImageArray<1> DevImageArray = {&DevImage};
   auto KernelID = sycl::get_kernel_id<InfoTestKernel>();
@@ -126,14 +89,9 @@
                                            &redefinedUrEventGetProfilingInfo);
   const sycl::device Dev = Plt.get_devices()[0];
   sycl::context Ctx{Dev};
-<<<<<<< HEAD
-  static sycl::unittest::UrImage DevImage = generateTestImage<InfoTestKernel>();
-  static sycl::unittest::UrImageArray<1> DevImageArray = {&DevImage};
-=======
-  static auto DevImage =
-      sycl::unittest::generateDefaultImage({"InfoTestKernel"});
-  static sycl::unittest::PiImageArray<1> DevImageArray = {&DevImage};
->>>>>>> dbeb50c4
+  static sycl::unittest::UrImage DevImage =
+      sycl::unittest::generateDefaultImage({"InfoTestKernel"});
+  static sycl::unittest::UrImageArray<1> DevImageArray = {&DevImage};
   auto KernelID = sycl::get_kernel_id<InfoTestKernel>();
   sycl::queue Queue{Ctx, Dev};
   auto KernelBundle = sycl::get_kernel_bundle<sycl::bundle_state::input>(
@@ -232,14 +190,9 @@
                                            &redefinedUrEventGetProfilingInfo);
   const sycl::device Dev = Plt.get_devices()[0];
   sycl::context Ctx{Dev};
-<<<<<<< HEAD
-  static sycl::unittest::UrImage DevImage = generateTestImage<InfoTestKernel>();
-  static sycl::unittest::UrImageArray<1> DevImageArray = {&DevImage};
-=======
-  static auto DevImage =
-      sycl::unittest::generateDefaultImage({"InfoTestKernel"});
-  static sycl::unittest::PiImageArray<1> DevImageArray = {&DevImage};
->>>>>>> dbeb50c4
+  static sycl::unittest::UrImage DevImage =
+      sycl::unittest::generateDefaultImage({"InfoTestKernel"});
+  static sycl::unittest::UrImageArray<1> DevImageArray = {&DevImage};
   auto KernelID = sycl::get_kernel_id<InfoTestKernel>();
   const int globalWIs{512};
   sycl::event event;
@@ -277,12 +230,8 @@
                                            &redefinedUrEventGetProfilingInfo);
   const sycl::device Dev = Plt.get_devices()[0];
   sycl::context Ctx{Dev};
-<<<<<<< HEAD
-  static sycl::unittest::UrImage DevImage = generateTestImage<InfoTestKernel>();
-=======
-  static auto DevImage =
-      sycl::unittest::generateDefaultImage({"InfoTestKernel"});
->>>>>>> dbeb50c4
+  static sycl::unittest::UrImage DevImage =
+      sycl::unittest::generateDefaultImage({"InfoTestKernel"});
 
   static sycl::unittest::UrImageArray<1> DevImageArray = {&DevImage};
   auto KernelID = sycl::get_kernel_id<InfoTestKernel>();
@@ -423,14 +372,9 @@
                                           &redefinedDeviceGetInfoAcc);
   const sycl::device Dev = Plt.get_devices()[0];
   sycl::context Ctx{Dev};
-<<<<<<< HEAD
-  static sycl::unittest::UrImage DevImage = generateTestImage<InfoTestKernel>();
-  static sycl::unittest::UrImageArray<1> DevImageArray = {&DevImage};
-=======
-  static auto DevImage =
-      sycl::unittest::generateDefaultImage({"InfoTestKernel"});
-  static sycl::unittest::PiImageArray<1> DevImageArray = {&DevImage};
->>>>>>> dbeb50c4
+  static sycl::unittest::UrImage DevImage =
+      sycl::unittest::generateDefaultImage({"InfoTestKernel"});
+  static sycl::unittest::UrImageArray<1> DevImageArray = {&DevImage};
   auto KernelID = sycl::get_kernel_id<InfoTestKernel>();
   sycl::queue Queue{
       Ctx, Dev, sycl::property_list{sycl::property::queue::enable_profiling{}}};
@@ -468,14 +412,9 @@
                                           &redefinedDeviceGetInfoAcc);
   const sycl::device Dev = Plt.get_devices()[0];
   sycl::context Ctx{Dev};
-<<<<<<< HEAD
-  static sycl::unittest::UrImage DevImage = generateTestImage<InfoTestKernel>();
-  static sycl::unittest::UrImageArray<1> DevImageArray = {&DevImage};
-=======
-  static auto DevImage =
-      sycl::unittest::generateDefaultImage({"InfoTestKernel"});
-  static sycl::unittest::PiImageArray<1> DevImageArray = {&DevImage};
->>>>>>> dbeb50c4
+  static sycl::unittest::UrImage DevImage =
+      sycl::unittest::generateDefaultImage({"InfoTestKernel"});
+  static sycl::unittest::UrImageArray<1> DevImageArray = {&DevImage};
   auto KernelID = sycl::get_kernel_id<InfoTestKernel>();
   sycl::queue Queue{
       Ctx, Dev, sycl::property_list{sycl::property::queue::enable_profiling{}}};
