//==------------------ GetProfilingInfo.cpp --- unit tests for check if needed
// exception is thrown
// when get_profiling_info() called without queue::enable_profiling property in
// queue property list -----------------==//
//
// Part of the LLVM Project, under the Apache License v2.0 with LLVM Exceptions.
// See https://llvm.org/LICENSE.txt for license information.
// SPDX-License-Identifier: Apache-2.0 WITH LLVM-exception
//
//===----------------------------------------------------------------------===//

#include <cstring>
#include <gtest/gtest.h>
#include <sycl/sycl.hpp>

#include <sycl/detail/defines_elementary.hpp>

#include <helpers/MockKernelInfo.hpp>
#include <helpers/PiImage.hpp>
#include <helpers/PiMock.hpp>
#include <helpers/TestKernel.hpp>

#include <detail/context_impl.hpp>

class InfoTestKernel;

<<<<<<< HEAD
namespace sycl {
inline namespace _V1 {
namespace detail {
template <>
struct KernelInfo<InfoTestKernel> : public unittest::MockKernelInfoBase {
  static constexpr const char *getName() { return "InfoTestKernel"; }
};

} // namespace detail
} // namespace _V1
} // namespace sycl
template <typename T> sycl::unittest::PiImage generateTestImage() {
  using namespace sycl::unittest;

  PiPropertySet PropSet;

  std::vector<unsigned char> Bin{0, 1, 2, 3, 4, 5}; // Random data

  PiArray<PiOffloadEntry> Entries = makeEmptyKernels({"InfoTestKernel"});

  PiImage Img{SYCL_DEVICE_BINARY_TYPE_SPIRV,            // Format
              __SYCL_DEVICE_BINARY_TARGET_SPIRV64, // DeviceTargetSpec
              "",                                     // Compile options
              "",                                     // Link options
              std::move(Bin),
              std::move(Entries),
              std::move(PropSet)};

  return Img;
}
=======
MOCK_INTEGRATION_HEADER(InfoTestKernel)
>>>>>>> 625ade19

static pi_result
redefinedPiEventGetProfilingInfo(pi_event event, pi_profiling_info param_name,
                                 size_t param_value_size, void *param_value,
                                 size_t *param_value_size_ret) {
  return PI_SUCCESS;
}

static pi_result redefinedPiDevicesGet(pi_platform platform,
                                       pi_device_type device_type,
                                       pi_uint32 num_entries,
                                       pi_device *devices,
                                       pi_uint32 *num_devices) {
  // Host/Device timer syncronization isn't done all the time (cached), so we
  // need brand new device for some of the testcases.
  static std::intptr_t device_id = 10;
  if (num_devices)
    *num_devices = 1;

  if (devices && num_entries > 0)
    devices[0] = reinterpret_cast<pi_device>(++device_id);

  return PI_SUCCESS;
}

TEST(GetProfilingInfo, normal_pass_without_exception) {
  sycl::unittest::PiMock Mock;
  sycl::platform Plt = Mock.getPlatform();
  Mock.redefineBefore<sycl::detail::PiApiKind::piEventGetProfilingInfo>(
      redefinedPiEventGetProfilingInfo);
  const sycl::device Dev = Plt.get_devices()[0];
  sycl::context Ctx{Dev};
  static auto DevImage =
      sycl::unittest::generateDefaultImage({"InfoTestKernel"});

  static sycl::unittest::PiImageArray<1> DevImageArray = {&DevImage};
  auto KernelID = sycl::get_kernel_id<InfoTestKernel>();
  sycl::queue Queue{
      Ctx, Dev, sycl::property_list{sycl::property::queue::enable_profiling{}}};
  auto KernelBundle = sycl::get_kernel_bundle<sycl::bundle_state::input>(
      Ctx, {Dev}, {KernelID});

  const int globalWIs{512};
  try {
    auto event = Queue.submit([&](sycl::handler &cgh) {
      cgh.parallel_for<InfoTestKernel>(globalWIs, [=](sycl::id<1> idx) {});
    });
    event.wait();
    auto submit_time =
        event.get_profiling_info<sycl::info::event_profiling::command_submit>();
    auto start_time =
        event.get_profiling_info<sycl::info::event_profiling::command_start>();
    auto end_time =
        event.get_profiling_info<sycl::info::event_profiling::command_end>();
    (void)submit_time;
    (void)start_time;
    (void)end_time;
  } catch (sycl::exception const &e) {
    std::cerr << e.what() << std::endl;
    FAIL();
  }
}

TEST(GetProfilingInfo, command_exception_check) {
  sycl::unittest::PiMock Mock;
  sycl::platform Plt = Mock.getPlatform();
  Mock.redefineBefore<sycl::detail::PiApiKind::piEventGetProfilingInfo>(
      redefinedPiEventGetProfilingInfo);
  const sycl::device Dev = Plt.get_devices()[0];
  sycl::context Ctx{Dev};
  static auto DevImage =
      sycl::unittest::generateDefaultImage({"InfoTestKernel"});
  static sycl::unittest::PiImageArray<1> DevImageArray = {&DevImage};
  auto KernelID = sycl::get_kernel_id<InfoTestKernel>();
  sycl::queue Queue{Ctx, Dev};
  auto KernelBundle = sycl::get_kernel_bundle<sycl::bundle_state::input>(
      Ctx, {Dev}, {KernelID});
  const int globalWIs{512};
  {
    try {
      auto event = Queue.submit([&](sycl::handler &cgh) {
        cgh.parallel_for<InfoTestKernel>(globalWIs, [=](sycl::id<1> idx) {});
      });
      event.wait();
      auto submit_time = event.get_profiling_info<
          sycl::info::event_profiling::command_submit>();
      (void)submit_time;
      FAIL();
    } catch (sycl::exception &e) {
      EXPECT_STREQ(
          e.what(),
          "Profiling information is unavailable as the queue associated with "
          "the event does not have the 'enable_profiling' property.");
    }
  }
  {
    try {
      auto event = Queue.submit([&](sycl::handler &cgh) {
        cgh.parallel_for<InfoTestKernel>(globalWIs, [=](sycl::id<1> idx) {});
      });
      event.wait();
      auto start_time =
          event
              .get_profiling_info<sycl::info::event_profiling::command_start>();
      (void)start_time;
      FAIL();
    } catch (sycl::exception const &e) {
      std::cerr << e.what() << std::endl;
      EXPECT_STREQ(
          e.what(),
          "Profiling information is unavailable as the queue associated with "
          "the event does not have the 'enable_profiling' property.");
    }
  }
  {
    try {
      auto event = Queue.submit([&](sycl::handler &cgh) {
        cgh.parallel_for<InfoTestKernel>(globalWIs, [=](sycl::id<1> idx) {});
      });
      event.wait();
      auto end_time =
          event.get_profiling_info<sycl::info::event_profiling::command_end>();
      (void)end_time;
      FAIL();
    } catch (sycl::exception const &e) {
      EXPECT_STREQ(
          e.what(),
          "Profiling information is unavailable as the queue associated with "
          "the event does not have the 'enable_profiling' property.");
    }
  }
}

TEST(GetProfilingInfo, exception_check_no_queue) {
  sycl::event E;
  try {
    auto info =
        E.get_profiling_info<sycl::info::event_profiling::command_submit>();
    (void)info;
    FAIL();
  } catch (sycl::exception const &e) {
    EXPECT_STREQ(e.what(), "Profiling information is unavailable as the event "
                           "has no associated queue.");
  }
  try {
    auto info =
        E.get_profiling_info<sycl::info::event_profiling::command_start>();
    (void)info;
    FAIL();
  } catch (sycl::exception const &e) {
    EXPECT_STREQ(e.what(), "Profiling information is unavailable as the event "
                           "has no associated queue.");
  }
  try {
    auto info =
        E.get_profiling_info<sycl::info::event_profiling::command_end>();
    (void)info;
    FAIL();
  } catch (sycl::exception const &e) {
    EXPECT_STREQ(e.what(), "Profiling information is unavailable as the event "
                           "has no associated queue.");
  }
}

TEST(GetProfilingInfo, check_if_now_dead_queue_property_set) {
  sycl::unittest::PiMock Mock;
  sycl::platform Plt = Mock.getPlatform();
  Mock.redefineBefore<sycl::detail::PiApiKind::piEventGetProfilingInfo>(
      redefinedPiEventGetProfilingInfo);
  const sycl::device Dev = Plt.get_devices()[0];
  sycl::context Ctx{Dev};
  static auto DevImage =
      sycl::unittest::generateDefaultImage({"InfoTestKernel"});
  static sycl::unittest::PiImageArray<1> DevImageArray = {&DevImage};
  auto KernelID = sycl::get_kernel_id<InfoTestKernel>();
  const int globalWIs{512};
  sycl::event event;
  {
    sycl::queue Queue{
        Ctx, Dev,
        sycl::property_list{sycl::property::queue::enable_profiling{}}};
    auto KernelBundle = sycl::get_kernel_bundle<sycl::bundle_state::input>(
        Ctx, {Dev}, {KernelID});
    event = Queue.submit([&](sycl::handler &cgh) {
      cgh.parallel_for<InfoTestKernel>(globalWIs, [=](sycl::id<1> idx) {});
    });
    event.wait();
  }
  try {
    auto submit_time =
        event.get_profiling_info<sycl::info::event_profiling::command_submit>();
    auto start_time =
        event.get_profiling_info<sycl::info::event_profiling::command_start>();
    auto end_time =
        event.get_profiling_info<sycl::info::event_profiling::command_end>();
    (void)submit_time;
    (void)start_time;
    (void)end_time;
  } catch (sycl::exception &e) {
    std::cerr << e.what() << std::endl;
    FAIL();
  }
}

TEST(GetProfilingInfo, check_if_now_dead_queue_property_not_set) {
  sycl::unittest::PiMock Mock;
  sycl::platform Plt = Mock.getPlatform();
  Mock.redefineBefore<sycl::detail::PiApiKind::piEventGetProfilingInfo>(
      redefinedPiEventGetProfilingInfo);
  const sycl::device Dev = Plt.get_devices()[0];
  sycl::context Ctx{Dev};
  static auto DevImage =
      sycl::unittest::generateDefaultImage({"InfoTestKernel"});

  static sycl::unittest::PiImageArray<1> DevImageArray = {&DevImage};
  auto KernelID = sycl::get_kernel_id<InfoTestKernel>();
  const int globalWIs{512};
  sycl::event event;
  {
    sycl::queue Queue{Ctx, Dev};
    auto KernelBundle = sycl::get_kernel_bundle<sycl::bundle_state::input>(
        Ctx, {Dev}, {KernelID});
    event = Queue.submit([&](sycl::handler &cgh) {
      cgh.parallel_for<InfoTestKernel>(globalWIs, [=](sycl::id<1> idx) {});
    });
    event.wait();
  }
  {
    try {
      auto submit_time = event.get_profiling_info<
          sycl::info::event_profiling::command_submit>();
      (void)submit_time;
      FAIL();
    } catch (sycl::exception &e) {
      EXPECT_STREQ(
          e.what(),
          "Profiling information is unavailable as the queue associated with "
          "the event does not have the 'enable_profiling' property.");
    }
  }
  {
    try {
      auto start_time =
          event
              .get_profiling_info<sycl::info::event_profiling::command_start>();
      (void)start_time;
      FAIL();
    } catch (sycl::exception &e) {
      EXPECT_STREQ(
          e.what(),
          "Profiling information is unavailable as the queue associated with "
          "the event does not have the 'enable_profiling' property.");
    }
  }
  {
    try {
      auto end_time =
          event.get_profiling_info<sycl::info::event_profiling::command_end>();
      (void)end_time;
      FAIL();
    } catch (sycl::exception &e) {
      EXPECT_STREQ(
          e.what(),
          "Profiling information is unavailable as the queue associated with "
          "the event does not have the 'enable_profiling' property.");
    }
  }
  // The test passes without this, but keep it still, just in case.
  sycl::detail::getSyclObjImpl(Ctx)->getKernelProgramCache().reset();
}

bool DeviceTimerCalled;

pi_result redefinedPiGetDeviceAndHostTimer(pi_device Device,
                                           uint64_t *DeviceTime,
                                           uint64_t *HostTime) {
  DeviceTimerCalled = true;
  return PI_SUCCESS;
}

TEST(GetProfilingInfo,
     check_no_command_submission_time_when_event_profiling_disabled) {
  using namespace sycl;
  unittest::PiMock Mock;
  platform Plt = Mock.getPlatform();
  Mock.redefine<sycl::detail::PiApiKind::piDevicesGet>(redefinedPiDevicesGet);
  Mock.redefine<detail::PiApiKind::piGetDeviceAndHostTimer>(
      redefinedPiGetDeviceAndHostTimer);
  device Dev = Plt.get_devices()[0];
  context Ctx{Dev};
  queue Queue{Ctx, Dev};
  DeviceTimerCalled = false;

  event E = Queue.submit(
      [&](handler &cgh) { cgh.single_task<TestKernel<>>([]() {}); });
  EXPECT_FALSE(DeviceTimerCalled);
}

// Checks to see if command submit time is calculated before queue.submit
// returns. A host accessor is contructed before submitting the command, to
// ensure command submission time is calculated even if command may not be
// enqueued due to overlap in data dependencies between the kernel and host
// accessor
TEST(GetProfilingInfo, check_command_submission_time_with_host_accessor) {
  using namespace sycl;
  unittest::PiMock Mock;
  platform Plt = Mock.getPlatform();
  Mock.redefine<sycl::detail::PiApiKind::piDevicesGet>(redefinedPiDevicesGet);
  Mock.redefine<detail::PiApiKind::piGetDeviceAndHostTimer>(
      redefinedPiGetDeviceAndHostTimer);
  device Dev = Plt.get_devices()[0];
  context Ctx{Dev};
  queue Queue{Ctx, Dev, property::queue::enable_profiling()};
  int data[1024];
  buffer Buf{data, range<1>{1024}};
  DeviceTimerCalled = false;

  accessor host_acc = Buf.get_access<access::mode::read_write>();
  event E = Queue.submit([&](handler &cgh) {
    accessor writeRes{Buf, cgh, read_write};

    cgh.single_task<TestKernel<>>([]() {});
  });

  EXPECT_TRUE(DeviceTimerCalled);
}

pi_result redefinedFailedPiGetDeviceAndHostTimer(pi_device Device,
                                                 uint64_t *DeviceTime,
                                                 uint64_t *HostTime) {
  return PI_ERROR_INVALID_OPERATION;
}

static pi_result redefinedDeviceGetInfoAcc(pi_device device,
                                           pi_device_info param_name,
                                           size_t param_value_size,
                                           void *param_value,
                                           size_t *param_value_size_ret) {
  if (param_name == PI_DEVICE_INFO_TYPE) {
    auto *Result = reinterpret_cast<_pi_device_type *>(param_value);
    *Result = PI_DEVICE_TYPE_ACC;
  }
  return PI_SUCCESS;
}

TEST(GetProfilingInfo, fallback_profiling_PiGetDeviceAndHostTimer_unsupported) {
  sycl::unittest::PiMock Mock;
  sycl::platform Plt = Mock.getPlatform();
  Mock.redefine<sycl::detail::PiApiKind::piDevicesGet>(redefinedPiDevicesGet);
  Mock.redefineBefore<sycl::detail::PiApiKind::piEventGetProfilingInfo>(
      redefinedPiEventGetProfilingInfo);
  Mock.redefine<sycl::detail::PiApiKind::piGetDeviceAndHostTimer>(
      redefinedFailedPiGetDeviceAndHostTimer);
  Mock.redefineAfter<sycl::detail::PiApiKind::piDeviceGetInfo>(
      redefinedDeviceGetInfoAcc);
  const sycl::device Dev = Plt.get_devices()[0];
  sycl::context Ctx{Dev};
  static auto DevImage =
      sycl::unittest::generateDefaultImage({"InfoTestKernel"});
  static sycl::unittest::PiImageArray<1> DevImageArray = {&DevImage};
  auto KernelID = sycl::get_kernel_id<InfoTestKernel>();
  sycl::queue Queue{
      Ctx, Dev, sycl::property_list{sycl::property::queue::enable_profiling{}}};
  auto KernelBundle = sycl::get_kernel_bundle<sycl::bundle_state::input>(
      Ctx, {Dev}, {KernelID});

  const int globalWIs{512};
  DeviceTimerCalled = true;
  auto event = Queue.submit([&](sycl::handler &cgh) {
    cgh.parallel_for<InfoTestKernel>(globalWIs, [=](sycl::id<1> idx) {});
  });
  event.wait();
  auto submit_time =
      event.get_profiling_info<sycl::info::event_profiling::command_submit>();
  auto start_time =
      event.get_profiling_info<sycl::info::event_profiling::command_start>();
  auto end_time =
      event.get_profiling_info<sycl::info::event_profiling::command_end>();
  assert((submit_time && start_time && end_time) &&
         "Profiling information failed.");
  EXPECT_LT(submit_time, start_time);
  EXPECT_LT(submit_time, end_time);
}

TEST(GetProfilingInfo, fallback_profiling_mock_piEnqueueKernelLaunch) {
  sycl::unittest::PiMock Mock;
  sycl::platform Plt = Mock.getPlatform();
  Mock.redefine<sycl::detail::PiApiKind::piDevicesGet>(redefinedPiDevicesGet);
  Mock.redefineBefore<sycl::detail::PiApiKind::piEventGetProfilingInfo>(
      redefinedPiEventGetProfilingInfo);
  Mock.redefine<sycl::detail::PiApiKind::piGetDeviceAndHostTimer>(
      redefinedFailedPiGetDeviceAndHostTimer);
  Mock.redefineAfter<sycl::detail::PiApiKind::piDeviceGetInfo>(
      redefinedDeviceGetInfoAcc);
  const sycl::device Dev = Plt.get_devices()[0];
  sycl::context Ctx{Dev};
  static auto DevImage =
      sycl::unittest::generateDefaultImage({"InfoTestKernel"});
  static sycl::unittest::PiImageArray<1> DevImageArray = {&DevImage};
  auto KernelID = sycl::get_kernel_id<InfoTestKernel>();
  sycl::queue Queue{
      Ctx, Dev, sycl::property_list{sycl::property::queue::enable_profiling{}}};
  auto KernelBundle = sycl::get_kernel_bundle<sycl::bundle_state::input>(
      Ctx, {Dev}, {KernelID});

  const int globalWIs{512};
  DeviceTimerCalled = true;
  auto event = Queue.submit([&](sycl::handler &cgh) {
    cgh.parallel_for<InfoTestKernel>(globalWIs, [=](sycl::id<1> idx) {});
  });
  event.wait();
  auto submit_time =
      event.get_profiling_info<sycl::info::event_profiling::command_submit>();
  auto start_time =
      event.get_profiling_info<sycl::info::event_profiling::command_start>();
  auto end_time =
      event.get_profiling_info<sycl::info::event_profiling::command_end>();
  assert((submit_time && start_time && end_time) &&
         "Profiling information failed.");
  EXPECT_LT(submit_time, start_time);
  EXPECT_LT(submit_time, end_time);
}<|MERGE_RESOLUTION|>--- conflicted
+++ resolved
@@ -24,40 +24,7 @@
 
 class InfoTestKernel;
 
-<<<<<<< HEAD
-namespace sycl {
-inline namespace _V1 {
-namespace detail {
-template <>
-struct KernelInfo<InfoTestKernel> : public unittest::MockKernelInfoBase {
-  static constexpr const char *getName() { return "InfoTestKernel"; }
-};
-
-} // namespace detail
-} // namespace _V1
-} // namespace sycl
-template <typename T> sycl::unittest::PiImage generateTestImage() {
-  using namespace sycl::unittest;
-
-  PiPropertySet PropSet;
-
-  std::vector<unsigned char> Bin{0, 1, 2, 3, 4, 5}; // Random data
-
-  PiArray<PiOffloadEntry> Entries = makeEmptyKernels({"InfoTestKernel"});
-
-  PiImage Img{SYCL_DEVICE_BINARY_TYPE_SPIRV,            // Format
-              __SYCL_DEVICE_BINARY_TARGET_SPIRV64, // DeviceTargetSpec
-              "",                                     // Compile options
-              "",                                     // Link options
-              std::move(Bin),
-              std::move(Entries),
-              std::move(PropSet)};
-
-  return Img;
-}
-=======
 MOCK_INTEGRATION_HEADER(InfoTestKernel)
->>>>>>> 625ade19
 
 static pi_result
 redefinedPiEventGetProfilingInfo(pi_event event, pi_profiling_info param_name,
