//==------------------ GetProfilingInfo.cpp --- unit tests for check if needed
// exception is thrown
// when get_profiling_info() called without queue::enable_profiling property in
// queue property list -----------------==//
//
// Part of the LLVM Project, under the Apache License v2.0 with LLVM Exceptions.
// See https://llvm.org/LICENSE.txt for license information.
// SPDX-License-Identifier: Apache-2.0 WITH LLVM-exception
//
//===----------------------------------------------------------------------===//

#include <cstring>
#include <gtest/gtest.h>
#include <sycl/sycl.hpp>

#include <sycl/detail/defines_elementary.hpp>

#include <helpers/PiImage.hpp>
#include <helpers/PiMock.hpp>

#include <detail/context_impl.hpp>

class InfoTestKernel;

namespace sycl {
__SYCL_INLINE_VER_NAMESPACE(_V1) {
namespace detail {
template <> struct KernelInfo<InfoTestKernel> {
  static constexpr unsigned getNumParams() { return 0; }
  static const kernel_param_desc_t &getParamDesc(int) {
    static kernel_param_desc_t Dummy;
    return Dummy;
  }
  static constexpr const char *getName() { return "InfoTestKernel"; }
  static constexpr bool isESIMD() { return false; }
  static constexpr bool callsThisItem() { return false; }
  static constexpr bool callsAnyThisFreeFunction() { return false; }
  static constexpr int64_t getKernelSize() { return 1; }
};

} // namespace detail
} // __SYCL_INLINE_VER_NAMESPACE(_V1)
} // namespace sycl
template <typename T> sycl::unittest::PiImage generateTestImage() {
  using namespace sycl::unittest;

  PiPropertySet PropSet;

  std::vector<unsigned char> Bin{0, 1, 2, 3, 4, 5}; // Random data

  PiArray<PiOffloadEntry> Entries = makeEmptyKernels({"InfoTestKernel"});

  PiImage Img{PI_DEVICE_BINARY_TYPE_SPIRV,            // Format
              __SYCL_PI_DEVICE_BINARY_TARGET_SPIRV64, // DeviceTargetSpec
              "",                                     // Compile options
              "",                                     // Link options
              std::move(Bin),
              std::move(Entries),
              std::move(PropSet)};

  return Img;
}

static pi_result
redefinedPiEventGetProfilingInfo(pi_event event, pi_profiling_info param_name,
                                 size_t param_value_size, void *param_value,
                                 size_t *param_value_size_ret) {
  return PI_SUCCESS;
}

TEST(GetProfilingInfo, normal_pass_without_exception) {
<<<<<<< HEAD
  sycl::platform Plt{sycl::default_selector{}};

  if (Plt.get_backend() == sycl::backend::ext_oneapi_cuda) {
    std::cout << "Test is not supported on CUDA platform, skipping\n";
    GTEST_SKIP();
  }

  if (Plt.get_backend() == sycl::backend::ext_oneapi_hip) {
    std::cout << "Test is not supported on HIP platform, skipping\n";
    GTEST_SKIP();
  }
  sycl::unittest::PiMock Mock{Plt};
  setupDefaultMockAPIs(Mock);
=======
  sycl::unittest::PiMock Mock;
  sycl::platform Plt = Mock.getPlatform();
>>>>>>> 9a59ef58
  Mock.redefine<sycl::detail::PiApiKind::piEventGetProfilingInfo>(
      redefinedPiEventGetProfilingInfo);
  const sycl::device Dev = Plt.get_devices()[0];
  sycl::context Ctx{Dev};
  static sycl::unittest::PiImage DevImage_1 =
      generateTestImage<InfoTestKernel>();

  static sycl::unittest::PiImageArray<1> DevImageArray = {&DevImage_1};
  auto KernelID_1 = sycl::get_kernel_id<InfoTestKernel>();
  sycl::queue Queue{
      Ctx, Dev, sycl::property_list{sycl::property::queue::enable_profiling{}}};
  auto KernelBundle = sycl::get_kernel_bundle<sycl::bundle_state::input>(
      Ctx, {Dev}, {KernelID_1});

  const int globalWIs{512};
  try {
    auto event = Queue.submit([&](sycl::handler &cgh) {
      cgh.parallel_for<InfoTestKernel>(globalWIs, [=](sycl::id<1> idx) {});
    });
    event.wait();
    auto submit_time =
        event.get_profiling_info<sycl::info::event_profiling::command_submit>();
    auto start_time =
        event.get_profiling_info<sycl::info::event_profiling::command_start>();
    auto end_time =
        event.get_profiling_info<sycl::info::event_profiling::command_end>();
    (void)submit_time;
    (void)start_time;
    (void)end_time;
  } catch (sycl::exception const &e) {
    std::cerr << e.what() << std::endl;
    FAIL();
  }
}

TEST(GetProfilingInfo, command_exception_check) {
<<<<<<< HEAD
  sycl::platform Plt{sycl::default_selector{}};

  if (Plt.get_backend() == sycl::backend::ext_oneapi_cuda) {
    std::cout << "Test is not supported on CUDA platform, skipping\n";
    GTEST_SKIP();
  }

  if (Plt.get_backend() == sycl::backend::ext_oneapi_hip) {
    std::cout << "Test is not supported on HIP platform, skipping\n";
    GTEST_SKIP();
  }
  sycl::unittest::PiMock Mock{Plt};
  setupDefaultMockAPIs(Mock);
=======
  sycl::unittest::PiMock Mock;
  sycl::platform Plt = Mock.getPlatform();
>>>>>>> 9a59ef58
  Mock.redefine<sycl::detail::PiApiKind::piEventGetProfilingInfo>(
      redefinedPiEventGetProfilingInfo);

  const sycl::device Dev = Plt.get_devices()[0];
  sycl::context Ctx{Dev};
  static sycl::unittest::PiImage DevImage_1 =
      generateTestImage<InfoTestKernel>();

  static sycl::unittest::PiImageArray<1> DevImageArray = {&DevImage_1};
  auto KernelID_1 = sycl::get_kernel_id<InfoTestKernel>();
  sycl::queue Queue{Ctx, Dev};
  auto KernelBundle = sycl::get_kernel_bundle<sycl::bundle_state::input>(
      Ctx, {Dev}, {KernelID_1});
  const int globalWIs{512};
  {
    try {
      auto event = Queue.submit([&](sycl::handler &cgh) {
        cgh.parallel_for<InfoTestKernel>(globalWIs, [=](sycl::id<1> idx) {});
      });
      event.wait();
      auto submit_time = event.get_profiling_info<
          sycl::info::event_profiling::command_submit>();
      (void)submit_time;
      FAIL();
    } catch (sycl::exception &e) {
      EXPECT_STREQ(
          e.what(),
          "Profiling information is unavailable as the queue associated with "
          "the event does not have the 'enable_profiling' property.");
    }
  }
  {
    try {
      auto event = Queue.submit([&](sycl::handler &cgh) {
        cgh.parallel_for<InfoTestKernel>(globalWIs, [=](sycl::id<1> idx) {});
      });
      event.wait();
      auto start_time =
          event
              .get_profiling_info<sycl::info::event_profiling::command_start>();
      (void)start_time;
      FAIL();
    } catch (sycl::exception const &e) {
      std::cerr << e.what() << std::endl;
      EXPECT_STREQ(
          e.what(),
          "Profiling information is unavailable as the queue associated with "
          "the event does not have the 'enable_profiling' property.");
    }
  }
  {
    try {
      auto event = Queue.submit([&](sycl::handler &cgh) {
        cgh.parallel_for<InfoTestKernel>(globalWIs, [=](sycl::id<1> idx) {});
      });
      event.wait();
      auto end_time =
          event.get_profiling_info<sycl::info::event_profiling::command_end>();
      (void)end_time;
      FAIL();
    } catch (sycl::exception const &e) {
      EXPECT_STREQ(
          e.what(),
          "Profiling information is unavailable as the queue associated with "
          "the event does not have the 'enable_profiling' property.");
    }
  }
}

TEST(GetProfilingInfo, exception_check_no_queue) {
  sycl::event E;
  try {
    auto info =
        E.get_profiling_info<sycl::info::event_profiling::command_submit>();
    (void)info;
    FAIL();
  } catch (sycl::exception const &e) {
    EXPECT_STREQ(e.what(), "Profiling information is unavailable as the event "
                           "has no associated queue.");
  }
  try {
    auto info =
        E.get_profiling_info<sycl::info::event_profiling::command_start>();
    (void)info;
    FAIL();
  } catch (sycl::exception const &e) {
    EXPECT_STREQ(e.what(), "Profiling information is unavailable as the event "
                           "has no associated queue.");
  }
  try {
    auto info =
        E.get_profiling_info<sycl::info::event_profiling::command_end>();
    (void)info;
    FAIL();
  } catch (sycl::exception const &e) {
    EXPECT_STREQ(e.what(), "Profiling information is unavailable as the event "
                           "has no associated queue.");
  }
}

TEST(GetProfilingInfo, check_if_now_dead_queue_property_set) {
<<<<<<< HEAD
  sycl::platform Plt{sycl::default_selector{}};

  if (Plt.get_backend() == sycl::backend::ext_oneapi_cuda) {
    std::cout << "Test is not supported on CUDA platform, skipping\n";
    GTEST_SKIP();
  }

  if (Plt.get_backend() == sycl::backend::ext_oneapi_hip) {
    std::cout << "Test is not supported on HIP platform, skipping\n";
    GTEST_SKIP();
  }
  sycl::unittest::PiMock Mock{Plt};
  setupDefaultMockAPIs(Mock);
=======
  sycl::unittest::PiMock Mock;
  sycl::platform Plt = Mock.getPlatform();
>>>>>>> 9a59ef58
  Mock.redefine<sycl::detail::PiApiKind::piEventGetProfilingInfo>(
      redefinedPiEventGetProfilingInfo);
  const sycl::device Dev = Plt.get_devices()[0];
  sycl::context Ctx{Dev};
  static sycl::unittest::PiImage DevImage_1 =
      generateTestImage<InfoTestKernel>();

  static sycl::unittest::PiImageArray<1> DevImageArray = {&DevImage_1};
  auto KernelID_1 = sycl::get_kernel_id<InfoTestKernel>();
  const int globalWIs{512};
  sycl::event event;
  {
    sycl::queue Queue{
        Ctx, Dev,
        sycl::property_list{sycl::property::queue::enable_profiling{}}};
    auto KernelBundle = sycl::get_kernel_bundle<sycl::bundle_state::input>(
        Ctx, {Dev}, {KernelID_1});
    event = Queue.submit([&](sycl::handler &cgh) {
      cgh.parallel_for<InfoTestKernel>(globalWIs, [=](sycl::id<1> idx) {});
    });
    event.wait();
  }
  try {
    auto submit_time =
        event.get_profiling_info<sycl::info::event_profiling::command_submit>();
    auto start_time =
        event.get_profiling_info<sycl::info::event_profiling::command_start>();
    auto end_time =
        event.get_profiling_info<sycl::info::event_profiling::command_end>();
    (void)submit_time;
    (void)start_time;
    (void)end_time;
  } catch (sycl::exception &e) {
    std::cerr << e.what() << std::endl;
    FAIL();
  }
}

TEST(GetProfilingInfo, check_if_now_dead_queue_property_not_set) {
<<<<<<< HEAD
  sycl::platform Plt{sycl::default_selector{}};

  if (Plt.get_backend() == sycl::backend::ext_oneapi_cuda) {
    std::cout << "Test is not supported on CUDA platform, skipping\n";
    GTEST_SKIP();
  }

  if (Plt.get_backend() == sycl::backend::ext_oneapi_hip) {
    std::cout << "Test is not supported on HIP platform, skipping\n";
    GTEST_SKIP();
  }
  sycl::unittest::PiMock Mock{Plt};
  setupDefaultMockAPIs(Mock);
=======
  sycl::unittest::PiMock Mock;
  sycl::platform Plt = Mock.getPlatform();
>>>>>>> 9a59ef58
  Mock.redefine<sycl::detail::PiApiKind::piEventGetProfilingInfo>(
      redefinedPiEventGetProfilingInfo);
  const sycl::device Dev = Plt.get_devices()[0];
  sycl::context Ctx{Dev};
  static sycl::unittest::PiImage DevImage_1 =
      generateTestImage<InfoTestKernel>();

  static sycl::unittest::PiImageArray<1> DevImageArray = {&DevImage_1};
  auto KernelID_1 = sycl::get_kernel_id<InfoTestKernel>();
  const int globalWIs{512};
  sycl::event event;
  {
    sycl::queue Queue{Ctx, Dev};
    auto KernelBundle = sycl::get_kernel_bundle<sycl::bundle_state::input>(
        Ctx, {Dev}, {KernelID_1});
    event = Queue.submit([&](sycl::handler &cgh) {
      cgh.parallel_for<InfoTestKernel>(globalWIs, [=](sycl::id<1> idx) {});
    });
    event.wait();
  }
  {
    try {
      auto submit_time = event.get_profiling_info<
          sycl::info::event_profiling::command_submit>();
      (void)submit_time;
      FAIL();
    } catch (sycl::exception &e) {
      EXPECT_STREQ(
          e.what(),
          "Profiling information is unavailable as the queue associated with "
          "the event does not have the 'enable_profiling' property.");
    }
  }
  {
    try {
      auto start_time =
          event
              .get_profiling_info<sycl::info::event_profiling::command_start>();
      (void)start_time;
      FAIL();
    } catch (sycl::exception &e) {
      EXPECT_STREQ(
          e.what(),
          "Profiling information is unavailable as the queue associated with "
          "the event does not have the 'enable_profiling' property.");
    }
  }
  {
    try {
      auto end_time =
          event.get_profiling_info<sycl::info::event_profiling::command_end>();
      (void)end_time;
      FAIL();
    } catch (sycl::exception &e) {
      EXPECT_STREQ(
          e.what(),
          "Profiling information is unavailable as the queue associated with "
          "the event does not have the 'enable_profiling' property.");
    }
  }
  // The test passes without this, but keep it still, just in case.
  sycl::detail::getSyclObjImpl(Ctx)->getKernelProgramCache().reset();
}<|MERGE_RESOLUTION|>--- conflicted
+++ resolved
@@ -69,24 +69,8 @@
 }
 
 TEST(GetProfilingInfo, normal_pass_without_exception) {
-<<<<<<< HEAD
-  sycl::platform Plt{sycl::default_selector{}};
-
-  if (Plt.get_backend() == sycl::backend::ext_oneapi_cuda) {
-    std::cout << "Test is not supported on CUDA platform, skipping\n";
-    GTEST_SKIP();
-  }
-
-  if (Plt.get_backend() == sycl::backend::ext_oneapi_hip) {
-    std::cout << "Test is not supported on HIP platform, skipping\n";
-    GTEST_SKIP();
-  }
-  sycl::unittest::PiMock Mock{Plt};
-  setupDefaultMockAPIs(Mock);
-=======
   sycl::unittest::PiMock Mock;
   sycl::platform Plt = Mock.getPlatform();
->>>>>>> 9a59ef58
   Mock.redefine<sycl::detail::PiApiKind::piEventGetProfilingInfo>(
       redefinedPiEventGetProfilingInfo);
   const sycl::device Dev = Plt.get_devices()[0];
@@ -123,24 +107,8 @@
 }
 
 TEST(GetProfilingInfo, command_exception_check) {
-<<<<<<< HEAD
-  sycl::platform Plt{sycl::default_selector{}};
-
-  if (Plt.get_backend() == sycl::backend::ext_oneapi_cuda) {
-    std::cout << "Test is not supported on CUDA platform, skipping\n";
-    GTEST_SKIP();
-  }
-
-  if (Plt.get_backend() == sycl::backend::ext_oneapi_hip) {
-    std::cout << "Test is not supported on HIP platform, skipping\n";
-    GTEST_SKIP();
-  }
-  sycl::unittest::PiMock Mock{Plt};
-  setupDefaultMockAPIs(Mock);
-=======
   sycl::unittest::PiMock Mock;
   sycl::platform Plt = Mock.getPlatform();
->>>>>>> 9a59ef58
   Mock.redefine<sycl::detail::PiApiKind::piEventGetProfilingInfo>(
       redefinedPiEventGetProfilingInfo);
 
@@ -242,24 +210,8 @@
 }
 
 TEST(GetProfilingInfo, check_if_now_dead_queue_property_set) {
-<<<<<<< HEAD
-  sycl::platform Plt{sycl::default_selector{}};
-
-  if (Plt.get_backend() == sycl::backend::ext_oneapi_cuda) {
-    std::cout << "Test is not supported on CUDA platform, skipping\n";
-    GTEST_SKIP();
-  }
-
-  if (Plt.get_backend() == sycl::backend::ext_oneapi_hip) {
-    std::cout << "Test is not supported on HIP platform, skipping\n";
-    GTEST_SKIP();
-  }
-  sycl::unittest::PiMock Mock{Plt};
-  setupDefaultMockAPIs(Mock);
-=======
   sycl::unittest::PiMock Mock;
   sycl::platform Plt = Mock.getPlatform();
->>>>>>> 9a59ef58
   Mock.redefine<sycl::detail::PiApiKind::piEventGetProfilingInfo>(
       redefinedPiEventGetProfilingInfo);
   const sycl::device Dev = Plt.get_devices()[0];
@@ -299,24 +251,8 @@
 }
 
 TEST(GetProfilingInfo, check_if_now_dead_queue_property_not_set) {
-<<<<<<< HEAD
-  sycl::platform Plt{sycl::default_selector{}};
-
-  if (Plt.get_backend() == sycl::backend::ext_oneapi_cuda) {
-    std::cout << "Test is not supported on CUDA platform, skipping\n";
-    GTEST_SKIP();
-  }
-
-  if (Plt.get_backend() == sycl::backend::ext_oneapi_hip) {
-    std::cout << "Test is not supported on HIP platform, skipping\n";
-    GTEST_SKIP();
-  }
-  sycl::unittest::PiMock Mock{Plt};
-  setupDefaultMockAPIs(Mock);
-=======
   sycl::unittest::PiMock Mock;
   sycl::platform Plt = Mock.getPlatform();
->>>>>>> 9a59ef58
   Mock.redefine<sycl::detail::PiApiKind::piEventGetProfilingInfo>(
       redefinedPiEventGetProfilingInfo);
   const sycl::device Dev = Plt.get_devices()[0];
