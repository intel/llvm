//==----------------- DeviceCheck.cpp --- queue unit tests -----------------==//
//
// Part of the LLVM Project, under the Apache License v2.0 with LLVM Exceptions.
// See https://llvm.org/LICENSE.txt for license information.
// SPDX-License-Identifier: Apache-2.0 WITH LLVM-exception
//
//===----------------------------------------------------------------------===//

#include <detail/config.hpp>
#include <detail/device_impl.hpp>
#include <gtest/gtest.h>
#include <helpers/ScopedEnvVar.hpp>
#include <helpers/UrMock.hpp>
#include <sycl/sycl.hpp>

using namespace sycl;

namespace {

inline constexpr auto EnableDefaultContextsName =
    "SYCL_ENABLE_DEFAULT_CONTEXTS";

ur_device_handle_t ParentDevice = nullptr;
ur_platform_handle_t UrPlatform = nullptr;

ur_result_t redefinedDeviceGetInfoAfter(void *pParams) {
  auto params = *static_cast<ur_device_get_info_params_t *>(pParams);
  if (*params.ppropName == UR_DEVICE_INFO_SUPPORTED_PARTITIONS) {
    if (*params.ppPropValue) {
      auto *Result =
          reinterpret_cast<ur_device_partition_t *>(*params.ppPropValue);
      *Result = UR_DEVICE_PARTITION_EQUALLY;
    }
    if (*params.ppPropSizeRet)
      **params.ppPropSizeRet = sizeof(ur_device_partition_t);
  } else if (*params.ppropName == UR_DEVICE_INFO_MAX_COMPUTE_UNITS) {
    auto *Result = reinterpret_cast<uint32_t *>(*params.ppPropValue);
    *Result = 2;
  } else if (*params.ppropName == UR_DEVICE_INFO_PARENT_DEVICE) {
    auto *Result = reinterpret_cast<ur_device_handle_t *>(*params.ppPropValue);
    *Result = (*params.phDevice == ParentDevice) ? nullptr : ParentDevice;
  } else if (*params.ppropName == UR_DEVICE_INFO_PLATFORM) {
    auto *Result =
        reinterpret_cast<ur_platform_handle_t *>(*params.ppPropValue);
    *Result = UrPlatform;
  } else if (*params.ppropName == UR_DEVICE_INFO_EXTENSIONS) {
    if (*params.ppPropSizeRet) {
      **params.ppPropSizeRet = 0;
    }
  }
  return UR_RESULT_SUCCESS;
}

ur_result_t redefinedDevicePartitionAfter(void *pParams) {
  auto params = *static_cast<ur_device_partition_params_t *>(pParams);
  if (*params.pphSubDevices) {
    for (size_t I = 0; I < *params.pNumDevices; ++I) {
      *params.pphSubDevices[I] = reinterpret_cast<ur_device_handle_t>(1000 + I);
    }
  }
  if (*params.ppNumDevicesRet)
    **params.ppNumDevicesRet = *params.pNumDevices;
  return UR_RESULT_SUCCESS;
}

// Check that the device is verified to be either a member of the context or a
// descendant of its member.
TEST(QueueDeviceCheck, CheckDeviceRestriction) {
  unittest::ScopedEnvVar EnableDefaultContexts(
      EnableDefaultContextsName, "1",
      detail::SYCLConfig<detail::SYCL_ENABLE_DEFAULT_CONTEXTS>::reset);

  sycl::unittest::UrMock<> Mock;
  sycl::platform Plt = sycl::platform();

  UrPlatform = detail::getSyclObjImpl(Plt)->getHandleRef();
  context DefaultCtx = Plt.ext_oneapi_get_default_context();
  device Dev = DefaultCtx.get_devices()[0];

  mock::getCallbacks().set_after_callback("urDeviceGetInfo",
                                          &redefinedDeviceGetInfoAfter);
  mock::getCallbacks().set_after_callback("urDevicePartition",
                                          &redefinedDevicePartitionAfter);

  // Device is a member of the context.
  {
    queue Q{Dev};
    EXPECT_EQ(Q.get_context().get_platform(), Plt);
    EXPECT_EQ(Q.get_context(), DefaultCtx);
    queue Q2{DefaultCtx, Dev};
  }
  // Device is a descendant of a member of the context.
  {
    ParentDevice = detail::getSyclObjImpl(Dev)->getHandleRef();
    std::vector<device> Subdevices =
        Dev.create_sub_devices<info::partition_property::partition_equally>(2);
    queue Q{Subdevices[0]};
    // OpenCL backend does not support using a descendant here yet.
    EXPECT_EQ(Q.get_context() == DefaultCtx,
              Q.get_backend() != backend::opencl);
    try {
      queue Q2{DefaultCtx, Subdevices[0]};
      EXPECT_NE(Q.get_backend(), backend::opencl);
    } catch (sycl::exception &e) {
      EXPECT_TRUE(e.code() == errc::invalid);
      EXPECT_EQ(Q.get_backend(), backend::opencl);
      EXPECT_EQ(
<<<<<<< HEAD
          std::strcmp(
              e.what(),
              "Queue cannot be constructed with the given context and "
              "device since the device is not a member of the context "
              "(descendants of devices from the context are not "
              "supported on OpenCL yet). 19 (UR_RESULT_ERROR_INVALID_DEVICE)"),
=======
          std::strcmp(e.what(),
                      "Queue cannot be constructed with the given context and "
                      "device since the device is not a member of the context "
                      "(descendants of devices from the context are not "
                      "supported on OpenCL yet)."),
>>>>>>> c6f7942a
          0);
    }
  }
  // Device is neither of the two.
  {
    ParentDevice = nullptr;
    device Device = detail::createSyclObjFromImpl<device>(
        std::make_shared<detail::device_impl>(reinterpret_cast<ur_device_handle_t>(0x01),
                                              detail::getSyclObjImpl(Plt)));
    queue Q{Device};
    EXPECT_NE(Q.get_context(), DefaultCtx);
    try {
      queue Q2{DefaultCtx, Device};
      EXPECT_TRUE(false);
    } catch (sycl::exception &e) {
      EXPECT_TRUE(e.code() == errc::invalid);
      EXPECT_NE(
          std::strstr(e.what(),
                      "Queue cannot be constructed with the given context and "
                      "device"),
          nullptr);
    }
  }
}
} // anonymous namespace<|MERGE_RESOLUTION|>--- conflicted
+++ resolved
@@ -105,20 +105,11 @@
       EXPECT_TRUE(e.code() == errc::invalid);
       EXPECT_EQ(Q.get_backend(), backend::opencl);
       EXPECT_EQ(
-<<<<<<< HEAD
-          std::strcmp(
-              e.what(),
-              "Queue cannot be constructed with the given context and "
-              "device since the device is not a member of the context "
-              "(descendants of devices from the context are not "
-              "supported on OpenCL yet). 19 (UR_RESULT_ERROR_INVALID_DEVICE)"),
-=======
           std::strcmp(e.what(),
                       "Queue cannot be constructed with the given context and "
                       "device since the device is not a member of the context "
                       "(descendants of devices from the context are not "
                       "supported on OpenCL yet)."),
->>>>>>> c6f7942a
           0);
     }
   }
