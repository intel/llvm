//==- KernelBuildOptions.cpp - Kernel build options processing unit test --==//
//
// Part of the LLVM Project, under the Apache License v2.0 with LLVM Exceptions.
// See https://llvm.org/LICENSE.txt for license information.
// SPDX-License-Identifier: Apache-2.0 WITH LLVM-exception
//
//===---------------------------------------------------------------------===//

#define SYCL2020_DISABLE_DEPRECATION_WARNINGS
#ifndef __SYCL_INTERNAL_API
#define __SYCL_INTERNAL_API
#endif

#include <helpers/MockKernelInfo.hpp>
#include <helpers/MockDeviceImage.hpp>
#include <helpers/UrMock.hpp>
#include <sycl/sycl.hpp>

#include <gtest/gtest.h>

class BuildOptsTestKernel;

static std::string BuildOpts;
namespace sycl {
inline namespace _V1 {
namespace detail {
template <>
struct KernelInfo<BuildOptsTestKernel> : public unittest::MockKernelInfoBase {
  static constexpr const char *getName() { return "BuildOptsTestKernel"; }
  static constexpr bool isESIMD() { return true; }
};

} // namespace detail
} // namespace _V1
} // namespace sycl

static ur_result_t redefinedProgramBuild(void *pParams) {
  auto params = *static_cast<ur_program_build_exp_params_t *>(pParams);
  if (*params.ppOptions)
    BuildOpts = *params.ppOptions;
  else
    BuildOpts = "";
  return UR_RESULT_SUCCESS;
}

static ur_result_t redefinedProgramCompile(void *pParams) {
  auto params = *static_cast<ur_program_compile_exp_params_t *>(pParams);
  if (*params.ppOptions)
    BuildOpts = *params.ppOptions;
  else
    BuildOpts = "";
  return UR_RESULT_SUCCESS;
}

static ur_result_t redefinedProgramLink(void *pParams) {
  auto params = *static_cast<ur_program_link_exp_params_t *>(pParams);
  if (*params.ppOptions)
    BuildOpts = *params.ppOptions;
  else
    BuildOpts = "";
  return UR_RESULT_SUCCESS;
}

static void setupCommonMockAPIs(sycl::unittest::UrMock<> &Mock) {
  using namespace sycl::detail;
  mock::getCallbacks().set_before_callback("urProgramCompileExp",
                                           &redefinedProgramCompile);
  mock::getCallbacks().set_before_callback("urProgramLinkExp",
                                           &redefinedProgramLink);
  mock::getCallbacks().set_before_callback("urProgramBuildExp",
                                           &redefinedProgramBuild);
}

static sycl::unittest::MockDeviceImage generateDefaultImage() {
  using namespace sycl::unittest;

  MockPropertySet PropSet;
  addESIMDFlag(PropSet);
  std::vector<unsigned char> Bin{0, 1, 2, 3, 4, 5}; // Random data

<<<<<<< HEAD
  Array<MockOffloadEntry> Entries = makeEmptyKernels({"BuildOptsTestKernel"});
=======
  std::vector<UrOffloadEntry> Entries = makeEmptyKernels({"BuildOptsTestKernel"});
>>>>>>> 242f16b3

  MockDeviceImage Img{SYCL_DEVICE_BINARY_TYPE_SPIRV,       // Format
                      __SYCL_DEVICE_BINARY_TARGET_SPIRV64, // DeviceTargetSpec
                      "-compile-img",                      // Compile options
                      "-link-img",                         // Link options
                      std::move(Bin),
                      std::move(Entries),
                      std::move(PropSet)};

  return Img;
}

sycl::unittest::MockDeviceImage Img = generateDefaultImage();
sycl::unittest::MockDeviceImageArray<1> ImgArray{&Img};

TEST(KernelBuildOptions, KernelBundleBasic) {
  sycl::unittest::UrMock<> Mock;
  sycl::platform Plt = sycl::platform();
  setupCommonMockAPIs(Mock);

  const sycl::device Dev = Plt.get_devices()[0];

  sycl::queue Queue{Dev};

  const sycl::context Ctx = Queue.get_context();

  auto KernelID = sycl::get_kernel_id<BuildOptsTestKernel>();
  sycl::kernel_bundle KernelBundle =
      sycl::get_kernel_bundle<sycl::bundle_state::input>(Ctx, {Dev},
                                                         {KernelID});
  auto ExecBundle = sycl::build(KernelBundle);
  EXPECT_EQ(BuildOpts,
            "-compile-img -vc-codegen -disable-finalizer-msg -link-img");

  auto ObjBundle = sycl::compile(KernelBundle, KernelBundle.get_devices());
  EXPECT_EQ(BuildOpts, "-compile-img -vc-codegen -disable-finalizer-msg");

  auto LinkBundle = sycl::link(ObjBundle, ObjBundle.get_devices());
  EXPECT_EQ(BuildOpts, "-link-img");
}<|MERGE_RESOLUTION|>--- conflicted
+++ resolved
@@ -78,11 +78,8 @@
   addESIMDFlag(PropSet);
   std::vector<unsigned char> Bin{0, 1, 2, 3, 4, 5}; // Random data
 
-<<<<<<< HEAD
-  Array<MockOffloadEntry> Entries = makeEmptyKernels({"BuildOptsTestKernel"});
-=======
-  std::vector<UrOffloadEntry> Entries = makeEmptyKernels({"BuildOptsTestKernel"});
->>>>>>> 242f16b3
+  std::vector<MockOffloadEntry> Entries =
+      makeEmptyKernels({"BuildOptsTestKernel"});
 
   MockDeviceImage Img{SYCL_DEVICE_BINARY_TYPE_SPIRV,       // Format
                       __SYCL_DEVICE_BINARY_TARGET_SPIRV64, // DeviceTargetSpec
