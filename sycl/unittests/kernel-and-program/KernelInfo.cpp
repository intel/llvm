--- conflicted
+++ resolved
@@ -109,15 +109,7 @@
   sycl::platform Plt;
 };
 
-<<<<<<< HEAD
-TEST_F(KernelInfoTest, GetPrivateMemUsage) {
-=======
 TEST_F(KernelInfoTest, DISABLED_GetPrivateMemUsage) {
-  if (Plt.is_host()) {
-    return;
-  }
-
->>>>>>> 33dff95d
   context Ctx{Plt.get_devices()[0]};
   // program Prg{Ctx};
   TestContext.reset(new TestCtx(Ctx));
