//==-------------- KernelInfo.cpp --- kernel info unit test ----------------==//
//
// Part of the LLVM Project, under the Apache License v2.0 with LLVM Exceptions.
// See https://llvm.org/LICENSE.txt for license information.
// SPDX-License-Identifier: Apache-2.0 WITH LLVM-exception
//
//===----------------------------------------------------------------------===//

#define SYCL2020_DISABLE_DEPRECATION_WARNINGS

#include <detail/context_impl.hpp>
#include <gtest/gtest.h>
#include <helpers/PiMock.hpp>
#include <sycl/sycl.hpp>

using namespace sycl;

namespace {
struct TestCtx {
  TestCtx(context &Ctx) : Ctx{Ctx} {};

  context &Ctx;
  bool PrivateMemSizeCalled = false;
};
} // namespace

static std::unique_ptr<TestCtx> TestContext;

static pi_result redefinedKernelGetGroupInfo(pi_kernel kernel, pi_device device,
                                             pi_kernel_group_info param_name,
                                             size_t param_value_size,
                                             void *param_value,
                                             size_t *param_value_size_ret) {
  if (param_name == PI_KERNEL_GROUP_INFO_PRIVATE_MEM_SIZE) {
    TestContext->PrivateMemSizeCalled = true;
  }

  return PI_SUCCESS;
}

static pi_result redefinedProgramCreateWithSource(pi_context context,
                                                  pi_uint32 count,
                                                  const char **strings,
                                                  const size_t *lengths,
                                                  pi_program *ret_program) {
  return PI_SUCCESS;
}

static pi_result
redefinedProgramBuild(pi_program program, pi_uint32 num_devices,
                      const pi_device *device_list, const char *options,
                      void (*pfn_notify)(pi_program program, void *user_data),
                      void *user_data) {
  return PI_SUCCESS;
}

static pi_result redefinedKernelCreate(pi_program program,
                                       const char *kernel_name,
                                       pi_kernel *ret_kernel) {
  return PI_SUCCESS;
}

static pi_result redefinedKernelRetain(pi_kernel kernel) { return PI_SUCCESS; }

static pi_result redefinedKernelRelease(pi_kernel kernel) { return PI_SUCCESS; }

static pi_result redefinedKernelGetInfo(pi_kernel kernel,
                                        pi_kernel_info param_name,
                                        size_t param_value_size,
                                        void *param_value,
                                        size_t *param_value_size_ret) {
  EXPECT_EQ(param_name, PI_KERNEL_INFO_CONTEXT)
      << "Unexpected kernel info requested";
  auto *Result = reinterpret_cast<RT::PiContext *>(param_value);
  RT::PiContext PiCtx =
      detail::getSyclObjImpl(TestContext->Ctx)->getHandleRef();
  *Result = PiCtx;
  return PI_SUCCESS;
}

static pi_result redefinedKernelSetExecInfo(pi_kernel kernel,
                                            pi_kernel_exec_info param_name,
                                            size_t param_value_size,
                                            const void *param_value) {
  return PI_SUCCESS;
}

class KernelInfoTest : public ::testing::Test {
public:
  KernelInfoTest() : Mock{}, Plt{Mock.getPlatform()} {}

protected:
  void SetUp() override {
<<<<<<< HEAD
    Mock = std::make_unique<unittest::PiMock>(Plt);

    Mock->redefine<detail::PiApiKind::piKernelGetGroupInfo>(
=======
    Mock.redefine<detail::PiApiKind::piKernelGetGroupInfo>(
>>>>>>> 9a59ef58
        redefinedKernelGetGroupInfo);
    Mock.redefine<detail::PiApiKind::piclProgramCreateWithSource>(
        redefinedProgramCreateWithSource);
    Mock.redefine<detail::PiApiKind::piProgramBuild>(redefinedProgramBuild);
    Mock.redefine<detail::PiApiKind::piKernelCreate>(redefinedKernelCreate);
    Mock.redefine<detail::PiApiKind::piKernelRetain>(redefinedKernelRetain);
    Mock.redefine<detail::PiApiKind::piKernelRelease>(redefinedKernelRelease);
    Mock.redefine<detail::PiApiKind::piKernelGetInfo>(redefinedKernelGetInfo);
    Mock.redefine<detail::PiApiKind::piKernelSetExecInfo>(
        redefinedKernelSetExecInfo);
  }

protected:
  unittest::PiMock Mock;
  sycl::platform Plt;
};

TEST_F(KernelInfoTest, DISABLED_GetPrivateMemUsage) {
  context Ctx{Plt.get_devices()[0]};
  // program Prg{Ctx};
  TestContext.reset(new TestCtx(Ctx));

  // Prg.build_with_source("");

  // kernel Ker = Prg.get_kernel("");

  // Ker.get_info<info::kernel_device_specific::private_mem_size>(
  //     Ctx.get_devices()[0]);
  EXPECT_EQ(TestContext->PrivateMemSizeCalled, true)
      << "Expect piKernelGetGroupInfo to be "
      << "called with PI_KERNEL_GROUP_INFO_PRIVATE_MEM_SIZE";
}<|MERGE_RESOLUTION|>--- conflicted
+++ resolved
@@ -91,13 +91,7 @@
 
 protected:
   void SetUp() override {
-<<<<<<< HEAD
-    Mock = std::make_unique<unittest::PiMock>(Plt);
-
-    Mock->redefine<detail::PiApiKind::piKernelGetGroupInfo>(
-=======
     Mock.redefine<detail::PiApiKind::piKernelGetGroupInfo>(
->>>>>>> 9a59ef58
         redefinedKernelGetGroupInfo);
     Mock.redefine<detail::PiApiKind::piclProgramCreateWithSource>(
         redefinedProgramCreateWithSource);
