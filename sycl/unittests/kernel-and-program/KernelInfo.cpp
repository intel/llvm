--- conflicted
+++ resolved
@@ -111,15 +111,7 @@
   std::unique_ptr<unittest::PiMock> Mock;
 };
 
-<<<<<<< HEAD
-TEST_F(KernelInfoTest, GetPrivateMemUsage) {
-=======
 TEST_F(KernelInfoTest, DISABLED_GetPrivateMemUsage) {
-  if (Plt.is_host()) {
-    return;
-  }
-
->>>>>>> 2086035f
   context Ctx{Plt.get_devices()[0]};
   // program Prg{Ctx};
   TestContext.reset(new TestCtx(Ctx));
