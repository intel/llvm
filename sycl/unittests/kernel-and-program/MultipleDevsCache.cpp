--- conflicted
+++ resolved
@@ -110,27 +110,6 @@
 
 protected:
   void SetUp() override {
-<<<<<<< HEAD
-    if (Plt.get_backend() != backend::opencl) {
-      return;
-    }
-
-    Mock = std::make_unique<unittest::PiMock>(Plt);
-
-    setupDefaultMockAPIs(*Mock);
-    Mock->redefine<detail::PiApiKind::piDevicesGet>(redefinedDevicesGet);
-    Mock->redefine<detail::PiApiKind::piDeviceGetInfo>(redefinedDeviceGetInfo);
-    Mock->redefine<detail::PiApiKind::piDeviceRetain>(redefinedDeviceRetain);
-    Mock->redefine<detail::PiApiKind::piDeviceRelease>(redefinedDeviceRelease);
-    Mock->redefine<detail::PiApiKind::piContextCreate>(redefinedContextCreate);
-    Mock->redefine<detail::PiApiKind::piContextRelease>(
-        redefinedContextRelease);
-    Mock->redefine<detail::PiApiKind::piQueueCreate>(redefinedQueueCreate);
-    Mock->redefine<detail::PiApiKind::piQueueRelease>(redefinedQueueRelease);
-    Mock->redefine<detail::PiApiKind::piProgramRetain>(redefinedProgramRetain);
-    Mock->redefine<detail::PiApiKind::piProgramCreate>(redefinedProgramCreate);
-    Mock->redefine<detail::PiApiKind::piKernelRelease>(redefinedKernelRelease);
-=======
     Mock.redefine<detail::PiApiKind::piDevicesGet>(redefinedDevicesGet);
     Mock.redefine<detail::PiApiKind::piDeviceGetInfo>(redefinedDeviceGetInfo);
     Mock.redefine<detail::PiApiKind::piDeviceRetain>(redefinedDeviceRetain);
@@ -142,7 +121,6 @@
     Mock.redefine<detail::PiApiKind::piProgramRetain>(redefinedProgramRetain);
     Mock.redefine<detail::PiApiKind::piProgramCreate>(redefinedProgramCreate);
     Mock.redefine<detail::PiApiKind::piKernelRelease>(redefinedKernelRelease);
->>>>>>> 9a59ef58
   }
 
 protected:
@@ -153,12 +131,6 @@
 // Test that program is retained for each device and each kernel is released
 // once
 TEST_F(MultipleDeviceCacheTest, ProgramRetain) {
-<<<<<<< HEAD
-  if (Plt.get_backend() != backend::opencl) {
-    return;
-  }
-=======
->>>>>>> 9a59ef58
   {
     std::vector<sycl::device> Devices = Plt.get_devices(info::device_type::gpu);
     sycl::context Context(Devices);
