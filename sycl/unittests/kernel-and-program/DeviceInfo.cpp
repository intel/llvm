--- conflicted
+++ resolved
@@ -97,11 +97,7 @@
     return;
   }
 
-<<<<<<< HEAD
-  auto FreeMemory = Dev.get_info<info::device::ext_intel_free_memory>();
-=======
   auto FreeMemory = Dev.get_info<ext::intel::info::device::free_memory>();
->>>>>>> b4efcdb3
 
   EXPECT_EQ(TestContext->FreeMemoryInfoCalled, true)
       << "Expect piDeviceGetInfo to be "
