--- conflicted
+++ resolved
@@ -54,12 +54,7 @@
 
 protected:
   void SetUp() override {
-<<<<<<< HEAD
-    Mock = std::make_unique<unittest::PiMock>(Plt);
-    Mock->redefine<detail::PiApiKind::piDeviceGetInfo>(redefinedDeviceGetInfo);
-=======
     Mock.redefine<detail::PiApiKind::piDeviceGetInfo>(redefinedDeviceGetInfo);
->>>>>>> 9a59ef58
   }
 
 protected:
