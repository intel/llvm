--- conflicted
+++ resolved
@@ -140,15 +140,7 @@
 };
 
 // Check that programs built from source are not cached.
-<<<<<<< HEAD
-TEST_F(KernelAndProgramCacheTest, ProgramSourceNegativeBuild) {
-=======
 TEST_F(KernelAndProgramCacheTest, DISABLED_ProgramSourceNegativeBuild) {
-  if (Plt.is_host() || Plt.get_backend() != backend::opencl) {
-    return;
-  }
-
->>>>>>> 33dff95d
   context Ctx{Plt};
 //   program Prg{Ctx};
 
@@ -160,15 +152,7 @@
 }
 
 // Check that programs built from source with options are not cached.
-<<<<<<< HEAD
-TEST_F(KernelAndProgramCacheTest, ProgramSourceNegativeBuildWithOpts) {
-=======
 TEST_F(KernelAndProgramCacheTest, DISABLED_ProgramSourceNegativeBuildWithOpts) {
-  if (Plt.is_host() || Plt.get_backend() != backend::opencl) {
-    return;
-  }
-
->>>>>>> 33dff95d
   context Ctx{Plt};
 //   program Prg{Ctx};
 
@@ -180,15 +164,8 @@
 }
 
 // Check that programs compiled and linked from source are not cached.
-<<<<<<< HEAD
-TEST_F(KernelAndProgramCacheTest, ProgramSourceNegativeCompileAndLink) {
-=======
-TEST_F(KernelAndProgramCacheTest, DISABLED_ProgramSourceNegativeCompileAndLink) {
-  if (Plt.is_host() || Plt.get_backend() != backend::opencl) {
-    return;
-  }
-
->>>>>>> 33dff95d
+TEST_F(KernelAndProgramCacheTest,
+       DISABLED_ProgramSourceNegativeCompileAndLink) {
   context Ctx{Plt};
 //   program Prg{Ctx};
 
@@ -202,15 +179,8 @@
 
 // Check that programs compiled and linked from source with options are not
 // cached.
-<<<<<<< HEAD
-TEST_F(KernelAndProgramCacheTest, ProgramSourceNegativeCompileAndLinkWithOpts) {
-=======
-TEST_F(KernelAndProgramCacheTest, DISABLED_ProgramSourceNegativeCompileAndLinkWithOpts) {
-  if (Plt.is_host() || Plt.get_backend() != backend::opencl) {
-    return;
-  }
-
->>>>>>> 33dff95d
+TEST_F(KernelAndProgramCacheTest,
+       DISABLED_ProgramSourceNegativeCompileAndLinkWithOpts) {
   context Ctx{Plt};
 //   program Prg{Ctx};
 
@@ -223,15 +193,7 @@
 }
 
 // Check that programs built without options are cached.
-<<<<<<< HEAD
-TEST_F(KernelAndProgramCacheTest, ProgramBuildPositive) {
-=======
 TEST_F(KernelAndProgramCacheTest, DISABLED_ProgramBuildPositive) {
-  if (Plt.is_host() || Plt.get_backend() != backend::opencl) {
-    return;
-  }
-
->>>>>>> 33dff95d
   context Ctx{Plt};
 //   program Prg1{Ctx};
 //   program Prg2{Ctx};
@@ -245,15 +207,7 @@
 }
 
 // Check that programs built with options are cached.
-<<<<<<< HEAD
-TEST_F(KernelAndProgramCacheTest, ProgramBuildPositiveBuildOpts) {
-=======
 TEST_F(KernelAndProgramCacheTest, DISABLED_ProgramBuildPositiveBuildOpts) {
-  if (Plt.is_host() || Plt.get_backend() != backend::opencl) {
-    return;
-  }
-
->>>>>>> 33dff95d
   context Ctx{Plt};
 //   program Prg1{Ctx};
 //   program Prg2{Ctx};
@@ -278,15 +232,7 @@
 }
 
 // Check that programs built with compile options are not cached.
-<<<<<<< HEAD
-TEST_F(KernelAndProgramCacheTest, ProgramBuildNegativeCompileOpts) {
-=======
 TEST_F(KernelAndProgramCacheTest, DISABLED_ProgramBuildNegativeCompileOpts) {
-  if (Plt.is_host() || Plt.get_backend() != backend::opencl) {
-    return;
-  }
-
->>>>>>> 33dff95d
   context Ctx{Plt};
 //   program Prg{Ctx};
 
@@ -299,15 +245,7 @@
 }
 
 // Check that programs built with link options are not cached.
-<<<<<<< HEAD
-TEST_F(KernelAndProgramCacheTest, ProgramBuildNegativeLinkOpts) {
-=======
 TEST_F(KernelAndProgramCacheTest, DISABLED_ProgramBuildNegativeLinkOpts) {
-  if (Plt.is_host() || Plt.get_backend() != backend::opencl) {
-    return;
-  }
-
->>>>>>> 33dff95d
   context Ctx{Plt};
 //   program Prg{Ctx};
 
@@ -320,15 +258,7 @@
 }
 
 // Check that kernels built without options are cached.
-<<<<<<< HEAD
-TEST_F(KernelAndProgramCacheTest, KernelPositive) {
-=======
 TEST_F(KernelAndProgramCacheTest, DISABLED_KernelPositive) {
-  if (Plt.is_host() || Plt.get_backend() != backend::opencl) {
-    return;
-  }
-
->>>>>>> 33dff95d
   context Ctx{Plt};
   auto CtxImpl = detail::getSyclObjImpl(Ctx);
 
@@ -344,15 +274,7 @@
 }
 
 // Check that kernels built with options are cached.
-<<<<<<< HEAD
-TEST_F(KernelAndProgramCacheTest, KernelPositiveBuildOpts) {
-=======
 TEST_F(KernelAndProgramCacheTest, DISABLED_KernelPositiveBuildOpts) {
-  if (Plt.is_host() || Plt.get_backend() != backend::opencl) {
-    return;
-  }
-
->>>>>>> 33dff95d
   context Ctx{Plt};
   auto CtxImpl = detail::getSyclObjImpl(Ctx);
 
@@ -369,15 +291,7 @@
 }
 
 // Check that kernels built with compile options are not cached.
-<<<<<<< HEAD
-TEST_F(KernelAndProgramCacheTest, KernelNegativeCompileOpts) {
-=======
 TEST_F(KernelAndProgramCacheTest, DISABLED_KernelNegativeCompileOpts) {
-  if (Plt.is_host() || Plt.get_backend() != backend::opencl) {
-    return;
-  }
-
->>>>>>> 33dff95d
   context Ctx{Plt};
   auto CtxImpl = detail::getSyclObjImpl(Ctx);
 
@@ -394,15 +308,7 @@
 }
 
 // Check that kernels built with link options are not cached.
-<<<<<<< HEAD
-TEST_F(KernelAndProgramCacheTest, KernelNegativeLinkOpts) {
-=======
 TEST_F(KernelAndProgramCacheTest, DISABLED_KernelNegativeLinkOpts) {
-  if (Plt.is_host() || Plt.get_backend() != backend::opencl) {
-    return;
-  }
-
->>>>>>> 33dff95d
   context Ctx{Plt};
   auto CtxImpl = detail::getSyclObjImpl(Ctx);
 
@@ -420,15 +326,7 @@
 
 // Check that kernels are not cached if program is created from multiple
 // programs.
-<<<<<<< HEAD
-TEST_F(KernelAndProgramCacheTest, KernelNegativeLinkedProgs) {
-=======
 TEST_F(KernelAndProgramCacheTest, DISABLED_KernelNegativeLinkedProgs) {
-  if (Plt.is_host() || Plt.get_backend() != backend::opencl) {
-    return;
-  }
-
->>>>>>> 33dff95d
   context Ctx{Plt};
   auto CtxImpl = detail::getSyclObjImpl(Ctx);
 
@@ -448,15 +346,7 @@
 }
 
 // Check that kernels created from source are not cached.
-<<<<<<< HEAD
-TEST_F(KernelAndProgramCacheTest, KernelNegativeSource) {
-=======
 TEST_F(KernelAndProgramCacheTest, DISABLED_KernelNegativeSource) {
-  if (Plt.is_host() || Plt.get_backend() != backend::opencl) {
-    return;
-  }
-
->>>>>>> 33dff95d
   context Ctx{Plt};
   auto CtxImpl = detail::getSyclObjImpl(Ctx);
 
@@ -487,15 +377,7 @@
 };
 
 // Check that kernels built without options are cached.
-<<<<<<< HEAD
-TEST_F(KernelAndProgramFastCacheTest, KernelPositive) {
-=======
 TEST_F(KernelAndProgramFastCacheTest, DISABLED_KernelPositive) {
-  if (Plt.is_host() || Plt.get_backend() != backend::opencl) {
-    return;
-  }
-
->>>>>>> 33dff95d
   context Ctx{Plt};
   auto CtxImpl = detail::getSyclObjImpl(Ctx);
 
@@ -511,15 +393,7 @@
 }
 
 // Check that kernels built with options are cached.
-<<<<<<< HEAD
-TEST_F(KernelAndProgramFastCacheTest, KernelPositiveBuildOpts) {
-=======
 TEST_F(KernelAndProgramFastCacheTest, DISABLED_KernelPositiveBuildOpts) {
-  if (Plt.is_host() || Plt.get_backend() != backend::opencl) {
-    return;
-  }
-
->>>>>>> 33dff95d
   context Ctx{Plt};
   auto CtxImpl = detail::getSyclObjImpl(Ctx);
 
@@ -536,15 +410,7 @@
 }
 
 // Check that kernels built with compile options are not cached.
-<<<<<<< HEAD
-TEST_F(KernelAndProgramFastCacheTest, KernelNegativeCompileOpts) {
-=======
 TEST_F(KernelAndProgramFastCacheTest, DISABLED_KernelNegativeCompileOpts) {
-  if (Plt.is_host() || Plt.get_backend() != backend::opencl) {
-    return;
-  }
-
->>>>>>> 33dff95d
   context Ctx{Plt};
   auto CtxImpl = detail::getSyclObjImpl(Ctx);
 
@@ -561,15 +427,7 @@
 }
 
 // Check that kernels built with link options are not cached.
-<<<<<<< HEAD
-TEST_F(KernelAndProgramFastCacheTest, KernelNegativeLinkOpts) {
-=======
 TEST_F(KernelAndProgramFastCacheTest, DISABLED_KernelNegativeLinkOpts) {
-  if (Plt.is_host() || Plt.get_backend() != backend::opencl) {
-    return;
-  }
-
->>>>>>> 33dff95d
   context Ctx{Plt};
   auto CtxImpl = detail::getSyclObjImpl(Ctx);
 
@@ -587,15 +445,7 @@
 
 // Check that kernels are not cached if program is created from multiple
 // programs.
-<<<<<<< HEAD
-TEST_F(KernelAndProgramFastCacheTest, KernelNegativeLinkedProgs) {
-=======
 TEST_F(KernelAndProgramFastCacheTest, DISABLED_KernelNegativeLinkedProgs) {
-  if (Plt.is_host() || Plt.get_backend() != backend::opencl) {
-    return;
-  }
-
->>>>>>> 33dff95d
   context Ctx{Plt};
   auto CtxImpl = detail::getSyclObjImpl(Ctx);
 
@@ -615,15 +465,7 @@
 }
 
 // Check that kernels created from source are not cached.
-<<<<<<< HEAD
-TEST_F(KernelAndProgramFastCacheTest, KernelNegativeSource) {
-=======
 TEST_F(KernelAndProgramFastCacheTest, DISABLED_KernelNegativeSource) {
-  if (Plt.is_host() || Plt.get_backend() != backend::opencl) {
-    return;
-  }
-
->>>>>>> 33dff95d
   context Ctx{Plt};
   auto CtxImpl = detail::getSyclObjImpl(Ctx);
 
