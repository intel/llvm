--- conflicted
+++ resolved
@@ -64,17 +64,10 @@
   UrArray<UrOffloadEntry> Entries =
       makeEmptyKernels({"CacheTestKernel", "CacheTestKernel2"});
 
-<<<<<<< HEAD
-  UrImage Img{UR_DEVICE_BINARY_TYPE_SPIRV,            // Format
-              __SYCL_UR_DEVICE_BINARY_TARGET_SPIRV64, // DeviceTargetSpec
-              "",                                     // Compile options
-              "",                                     // Link options
-=======
-  PiImage Img{SYCL_DEVICE_BINARY_TYPE_SPIRV,       // Format
+  UrImage Img{SYCL_DEVICE_BINARY_TYPE_SPIRV,       // Format
               __SYCL_DEVICE_BINARY_TARGET_SPIRV64, // DeviceTargetSpec
               "",                                  // Compile options
               "",                                  // Link options
->>>>>>> 847f4ddb
               std::move(Bin),
               std::move(Entries),
               std::move(PropSet)};
