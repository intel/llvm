--- conflicted
+++ resolved
@@ -110,25 +110,7 @@
 
 protected:
   void SetUp() override {
-<<<<<<< HEAD
-    if (Plt.get_backend() != backend::opencl) {
-      std::clog << "This test is only supported on OpenCL devices\n";
-      std::clog << "Current platform is "
-                << Plt.get_info<info::platform::name>();
-      return;
-    }
-
-    Mock = std::make_unique<unittest::PiMock>(Plt);
-
-    setupDefaultMockAPIs(*Mock);
-    Mock->redefine<detail::PiApiKind::piclProgramCreateWithSource>(
-        redefinedProgramCreateWithSource);
-    Mock->redefine<detail::PiApiKind::piKernelGetInfo>(redefinedKernelGetInfo);
-    Mock->redefine<detail::PiApiKind::piKernelCreate>(redefinedKernelCreate);
-    Mock->redefine<detail::PiApiKind::piKernelRelease>(redefinedKernelRelease);
-=======
     Mock.redefine<detail::PiApiKind::piKernelGetInfo>(redefinedKernelGetInfo);
->>>>>>> 9a59ef58
   }
 
 protected:
@@ -138,13 +120,6 @@
 
 // Check that programs built from source are not cached.
 TEST_F(KernelAndProgramCacheTest, DISABLED_ProgramSourceNegativeBuild) {
-<<<<<<< HEAD
-  if (Plt.get_backend() != backend::opencl) {
-    return;
-  }
-
-=======
->>>>>>> 9a59ef58
   context Ctx{Plt};
 //   program Prg{Ctx};
 
@@ -157,13 +132,6 @@
 
 // Check that programs built from source with options are not cached.
 TEST_F(KernelAndProgramCacheTest, DISABLED_ProgramSourceNegativeBuildWithOpts) {
-<<<<<<< HEAD
-  if (Plt.get_backend() != backend::opencl) {
-    return;
-  }
-
-=======
->>>>>>> 9a59ef58
   context Ctx{Plt};
 //   program Prg{Ctx};
 
@@ -177,13 +145,6 @@
 // Check that programs compiled and linked from source are not cached.
 TEST_F(KernelAndProgramCacheTest,
        DISABLED_ProgramSourceNegativeCompileAndLink) {
-<<<<<<< HEAD
-  if (Plt.get_backend() != backend::opencl) {
-    return;
-  }
-
-=======
->>>>>>> 9a59ef58
   context Ctx{Plt};
 //   program Prg{Ctx};
 
@@ -199,13 +160,6 @@
 // cached.
 TEST_F(KernelAndProgramCacheTest,
        DISABLED_ProgramSourceNegativeCompileAndLinkWithOpts) {
-<<<<<<< HEAD
-  if (Plt.get_backend() != backend::opencl) {
-    return;
-  }
-
-=======
->>>>>>> 9a59ef58
   context Ctx{Plt};
 //   program Prg{Ctx};
 
@@ -219,13 +173,6 @@
 
 // Check that programs built without options are cached.
 TEST_F(KernelAndProgramCacheTest, DISABLED_ProgramBuildPositive) {
-<<<<<<< HEAD
-  if (Plt.get_backend() != backend::opencl) {
-    return;
-  }
-
-=======
->>>>>>> 9a59ef58
   context Ctx{Plt};
 //   program Prg1{Ctx};
 //   program Prg2{Ctx};
@@ -240,13 +187,6 @@
 
 // Check that programs built with options are cached.
 TEST_F(KernelAndProgramCacheTest, DISABLED_ProgramBuildPositiveBuildOpts) {
-<<<<<<< HEAD
-  if (Plt.get_backend() != backend::opencl) {
-    return;
-  }
-
-=======
->>>>>>> 9a59ef58
   context Ctx{Plt};
 //   program Prg1{Ctx};
 //   program Prg2{Ctx};
@@ -272,13 +212,6 @@
 
 // Check that programs built with compile options are not cached.
 TEST_F(KernelAndProgramCacheTest, DISABLED_ProgramBuildNegativeCompileOpts) {
-<<<<<<< HEAD
-  if (Plt.get_backend() != backend::opencl) {
-    return;
-  }
-
-=======
->>>>>>> 9a59ef58
   context Ctx{Plt};
 //   program Prg{Ctx};
 
@@ -292,13 +225,6 @@
 
 // Check that programs built with link options are not cached.
 TEST_F(KernelAndProgramCacheTest, DISABLED_ProgramBuildNegativeLinkOpts) {
-<<<<<<< HEAD
-  if (Plt.get_backend() != backend::opencl) {
-    return;
-  }
-
-=======
->>>>>>> 9a59ef58
   context Ctx{Plt};
 //   program Prg{Ctx};
 
@@ -312,13 +238,6 @@
 
 // Check that kernels built without options are cached.
 TEST_F(KernelAndProgramCacheTest, DISABLED_KernelPositive) {
-<<<<<<< HEAD
-  if (Plt.get_backend() != backend::opencl) {
-    return;
-  }
-
-=======
->>>>>>> 9a59ef58
   context Ctx{Plt};
   auto CtxImpl = detail::getSyclObjImpl(Ctx);
 
@@ -335,13 +254,6 @@
 
 // Check that kernels built with options are cached.
 TEST_F(KernelAndProgramCacheTest, DISABLED_KernelPositiveBuildOpts) {
-<<<<<<< HEAD
-  if (Plt.get_backend() != backend::opencl) {
-    return;
-  }
-
-=======
->>>>>>> 9a59ef58
   context Ctx{Plt};
   auto CtxImpl = detail::getSyclObjImpl(Ctx);
 
@@ -359,13 +271,6 @@
 
 // Check that kernels built with compile options are not cached.
 TEST_F(KernelAndProgramCacheTest, DISABLED_KernelNegativeCompileOpts) {
-<<<<<<< HEAD
-  if (Plt.get_backend() != backend::opencl) {
-    return;
-  }
-
-=======
->>>>>>> 9a59ef58
   context Ctx{Plt};
   auto CtxImpl = detail::getSyclObjImpl(Ctx);
 
@@ -383,13 +288,6 @@
 
 // Check that kernels built with link options are not cached.
 TEST_F(KernelAndProgramCacheTest, DISABLED_KernelNegativeLinkOpts) {
-<<<<<<< HEAD
-  if (Plt.get_backend() != backend::opencl) {
-    return;
-  }
-
-=======
->>>>>>> 9a59ef58
   context Ctx{Plt};
   auto CtxImpl = detail::getSyclObjImpl(Ctx);
 
@@ -408,13 +306,6 @@
 // Check that kernels are not cached if program is created from multiple
 // programs.
 TEST_F(KernelAndProgramCacheTest, DISABLED_KernelNegativeLinkedProgs) {
-<<<<<<< HEAD
-  if (Plt.get_backend() != backend::opencl) {
-    return;
-  }
-
-=======
->>>>>>> 9a59ef58
   context Ctx{Plt};
   auto CtxImpl = detail::getSyclObjImpl(Ctx);
 
@@ -435,13 +326,6 @@
 
 // Check that kernels created from source are not cached.
 TEST_F(KernelAndProgramCacheTest, DISABLED_KernelNegativeSource) {
-<<<<<<< HEAD
-  if (Plt.get_backend() != backend::opencl) {
-    return;
-  }
-
-=======
->>>>>>> 9a59ef58
   context Ctx{Plt};
   auto CtxImpl = detail::getSyclObjImpl(Ctx);
 
@@ -473,13 +357,6 @@
 
 // Check that kernels built without options are cached.
 TEST_F(KernelAndProgramFastCacheTest, DISABLED_KernelPositive) {
-<<<<<<< HEAD
-  if (Plt.get_backend() != backend::opencl) {
-    return;
-  }
-
-=======
->>>>>>> 9a59ef58
   context Ctx{Plt};
   auto CtxImpl = detail::getSyclObjImpl(Ctx);
 
@@ -496,13 +373,6 @@
 
 // Check that kernels built with options are cached.
 TEST_F(KernelAndProgramFastCacheTest, DISABLED_KernelPositiveBuildOpts) {
-<<<<<<< HEAD
-  if (Plt.get_backend() != backend::opencl) {
-    return;
-  }
-
-=======
->>>>>>> 9a59ef58
   context Ctx{Plt};
   auto CtxImpl = detail::getSyclObjImpl(Ctx);
 
@@ -520,13 +390,6 @@
 
 // Check that kernels built with compile options are not cached.
 TEST_F(KernelAndProgramFastCacheTest, DISABLED_KernelNegativeCompileOpts) {
-<<<<<<< HEAD
-  if (Plt.get_backend() != backend::opencl) {
-    return;
-  }
-
-=======
->>>>>>> 9a59ef58
   context Ctx{Plt};
   auto CtxImpl = detail::getSyclObjImpl(Ctx);
 
@@ -544,13 +407,6 @@
 
 // Check that kernels built with link options are not cached.
 TEST_F(KernelAndProgramFastCacheTest, DISABLED_KernelNegativeLinkOpts) {
-<<<<<<< HEAD
-  if (Plt.get_backend() != backend::opencl) {
-    return;
-  }
-
-=======
->>>>>>> 9a59ef58
   context Ctx{Plt};
   auto CtxImpl = detail::getSyclObjImpl(Ctx);
 
@@ -569,13 +425,6 @@
 // Check that kernels are not cached if program is created from multiple
 // programs.
 TEST_F(KernelAndProgramFastCacheTest, DISABLED_KernelNegativeLinkedProgs) {
-<<<<<<< HEAD
-  if (Plt.get_backend() != backend::opencl) {
-    return;
-  }
-
-=======
->>>>>>> 9a59ef58
   context Ctx{Plt};
   auto CtxImpl = detail::getSyclObjImpl(Ctx);
 
@@ -596,13 +445,6 @@
 
 // Check that kernels created from source are not cached.
 TEST_F(KernelAndProgramFastCacheTest, DISABLED_KernelNegativeSource) {
-<<<<<<< HEAD
-  if (Plt.get_backend() != backend::opencl) {
-    return;
-  }
-
-=======
->>>>>>> 9a59ef58
   context Ctx{Plt};
   auto CtxImpl = detail::getSyclObjImpl(Ctx);
 
