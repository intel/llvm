//==--------- Cache.cpp --- kernel and program cache unit test -------------==//
//
// Part of the LLVM Project, under the Apache License v2.0 with LLVM Exceptions.
// See https://llvm.org/LICENSE.txt for license information.
// SPDX-License-Identifier: Apache-2.0 WITH LLVM-exception
//
//===----------------------------------------------------------------------===//

// All these tests are temporarily disabled, since they need to be rewrited
// after the sycl::program class removal to use the kernel_bundle instead.

#define SYCL2020_DISABLE_DEPRECATION_WARNINGS

#include "detail/context_impl.hpp"
#include "detail/kernel_program_cache.hpp"
#include "sycl/detail/ur.hpp"
#include <helpers/MockKernelInfo.hpp>
#include <helpers/MockDeviceImage.hpp>
#include <helpers/UrMock.hpp>
#include <sycl/sycl.hpp>

#include <gtest/gtest.h>

#include <atomic>
#include <iostream>

using namespace sycl;

class CacheTestKernel {
public:
  void operator()(sycl::item<1>){};
};

class CacheTestKernel2 {
public:
  void operator()(sycl::item<1>){};
};

MOCK_INTEGRATION_HEADER(CacheTestKernel)
MOCK_INTEGRATION_HEADER(CacheTestKernel2)

namespace sycl {
const static specialization_id<int> SpecConst1{42};
inline namespace _V1 {
namespace detail {
template <> const char *get_spec_constant_symbolic_ID<SpecConst1>() {
  return "SC1";
}
} // namespace detail
} // namespace _V1
} // namespace sycl

static sycl::unittest::MockDeviceImage generateDefaultImage() {
  using namespace sycl::unittest;

  std::vector<char> SpecConstData;
  MockProperty SC1 =
      makeSpecConstant<int>(SpecConstData, "SC1", {0}, {0}, {42});

  MockPropertySet PropSet;
  addSpecConstants({SC1}, std::move(SpecConstData), PropSet);

<<<<<<< HEAD
  std::vector<unsigned char> Bin{0, 1, 2, 3, 4, 5}; // Random data

  Array<MockOffloadEntry> Entries =
      makeEmptyKernels({"CacheTestKernel", "CacheTestKernel2"});

  MockDeviceImage Img{SYCL_DEVICE_BINARY_TYPE_SPIRV,       // Format
                      __SYCL_DEVICE_BINARY_TARGET_SPIRV64, // DeviceTargetSpec
                      "",                                  // Compile options
                      "",                                  // Link options
                      std::move(Bin),
                      std::move(Entries),
                      std::move(PropSet)};
=======
  std::vector<UrOffloadEntry> Entries =
      makeEmptyKernels({"CacheTestKernel", "CacheTestKernel2"});

  UrImage Img(std::move(Entries), std::move(PropSet));
>>>>>>> 242f16b3

  return Img;
}

static sycl::unittest::MockDeviceImage Img = generateDefaultImage();
static sycl::unittest::MockDeviceImageArray<1> ImgArray{&Img};

struct TestCtx {
  ur_context_handle_t context;
};

std::unique_ptr<TestCtx> globalCtx;

static ur_result_t redefinedKernelGetInfo(void *pParams) {
  auto params = *static_cast<ur_kernel_get_info_params_t *>(pParams);
  if (*params.ppropName == UR_KERNEL_INFO_CONTEXT) {
    auto ctx = reinterpret_cast<ur_context_handle_t *>(*params.ppPropValue);
    *ctx = globalCtx->context;
  }

  return UR_RESULT_SUCCESS;
}

class KernelAndProgramCacheTest : public ::testing::Test {
public:
  KernelAndProgramCacheTest() : Mock{}, Plt{sycl::platform()} {}

protected:
  void SetUp() override {
    mock::getCallbacks().set_before_callback("urKernelGetInfo",
                                             &redefinedKernelGetInfo);
  }

protected:
  unittest::UrMock<> Mock;
  sycl::platform Plt;
};

// Check that programs built from source are not cached.
TEST_F(KernelAndProgramCacheTest, DISABLED_ProgramSourceNegativeBuild) {
  context Ctx{Plt};
  //   program Prg{Ctx};

  //   Prg.build_with_source("");
  auto CtxImpl = detail::getSyclObjImpl(Ctx);
  detail::KernelProgramCache::ProgramCache &Cache =
      CtxImpl->getKernelProgramCache().acquireCachedPrograms().get();
  EXPECT_EQ(Cache.size(), 0U) << "Expect empty cache for source programs";
}

// Check that programs built from source with options are not cached.
TEST_F(KernelAndProgramCacheTest, DISABLED_ProgramSourceNegativeBuildWithOpts) {
  context Ctx{Plt};
  //   program Prg{Ctx};

  //   Prg.build_with_source("", "-g");
  auto CtxImpl = detail::getSyclObjImpl(Ctx);
  detail::KernelProgramCache::ProgramCache &Cache =
      CtxImpl->getKernelProgramCache().acquireCachedPrograms().get();
  EXPECT_EQ(Cache.size(), 0U) << "Expect empty cache for source programs";
}

// Check that programs compiled and linked from source are not cached.
TEST_F(KernelAndProgramCacheTest,
       DISABLED_ProgramSourceNegativeCompileAndLink) {
  context Ctx{Plt};
  //   program Prg{Ctx};

  //   Prg.compile_with_source("");
  //   Prg.link();
  auto CtxImpl = detail::getSyclObjImpl(Ctx);
  detail::KernelProgramCache::ProgramCache &Cache =
      CtxImpl->getKernelProgramCache().acquireCachedPrograms().get();
  EXPECT_EQ(Cache.size(), 0U) << "Expect empty cache for source programs";
}

// Check that programs compiled and linked from source with options are not
// cached.
TEST_F(KernelAndProgramCacheTest,
       DISABLED_ProgramSourceNegativeCompileAndLinkWithOpts) {
  context Ctx{Plt};
  //   program Prg{Ctx};

  //   Prg.compile_with_source("");
  //   Prg.link();
  auto CtxImpl = detail::getSyclObjImpl(Ctx);
  detail::KernelProgramCache::ProgramCache &Cache =
      CtxImpl->getKernelProgramCache().acquireCachedPrograms().get();
  EXPECT_EQ(Cache.size(), 0U) << "Expect empty cache for source programs";
}

// Check that kernel_bundles with input_state are not cached.
TEST_F(KernelAndProgramCacheTest, KernelBundleInputState) {
  std::vector<sycl::device> Devices = Plt.get_devices();
  sycl::context Ctx(Devices[0]);

  auto KernelID1 = sycl::get_kernel_id<CacheTestKernel>();
  sycl::kernel_bundle KernelBundle1 =
      sycl::get_kernel_bundle<sycl::bundle_state::input>(Ctx, {KernelID1});

  auto CtxImpl = detail::getSyclObjImpl(Ctx);
  detail::KernelProgramCache::ProgramCache &Cache =
      CtxImpl->getKernelProgramCache().acquireCachedPrograms().get();

  EXPECT_EQ(Cache.size(), 0U)
    << "Expect empty cache for kernel_bundles build with input_state.";
}

// Check that kernel_bundles with object_state are not cached.
TEST_F(KernelAndProgramCacheTest, KernelBundleObjectState) {
  std::vector<sycl::device> Devices = Plt.get_devices();
  sycl::context Ctx(Devices[0]);

  auto KernelID1 = sycl::get_kernel_id<CacheTestKernel>();
  sycl::kernel_bundle KernelBundle1 =
      sycl::get_kernel_bundle<sycl::bundle_state::object>(Ctx, {KernelID1});

  auto CtxImpl = detail::getSyclObjImpl(Ctx);
  detail::KernelProgramCache::ProgramCache &Cache =
      CtxImpl->getKernelProgramCache().acquireCachedPrograms().get();

  EXPECT_EQ(Cache.size(), 0U)
    << "Expect empty cache for kernel_bundles build with object_state.";
}

// Check that kernel_bundles with executable_state are cached.
TEST_F(KernelAndProgramCacheTest, KernelBundleExecutableState) {
  std::vector<sycl::device> Devices = Plt.get_devices();
  sycl::context Ctx(Devices[0]);

  auto KernelID1 = sycl::get_kernel_id<CacheTestKernel>();
  auto KernelID2 = sycl::get_kernel_id<CacheTestKernel2>();
  sycl::kernel_bundle KernelBundle1 =
      sycl::get_kernel_bundle<sycl::bundle_state::executable>(Ctx, {KernelID1});
  sycl::kernel_bundle KernelBundle2 =
      sycl::get_kernel_bundle<sycl::bundle_state::executable>(Ctx, {KernelID2});

  auto CtxImpl = detail::getSyclObjImpl(Ctx);
  detail::KernelProgramCache::ProgramCache &Cache =
      CtxImpl->getKernelProgramCache().acquireCachedPrograms().get();

  EXPECT_EQ(Cache.size(), 1U)
    << "Expect non-empty cache for kernel_bundles with executable_state.";
}

// Check that kernel_bundle built with specialization constants are cached.
TEST_F(KernelAndProgramCacheTest, SpecConstantCacheNegative) {
  std::vector<sycl::device> Devices = Plt.get_devices();
  sycl::context Ctx(Devices[0]);

  auto KernelID1 = sycl::get_kernel_id<CacheTestKernel>();
  auto KernelID2 = sycl::get_kernel_id<CacheTestKernel2>();

  sycl::kernel_bundle KernelBundle1 =
      sycl::get_kernel_bundle<sycl::bundle_state::input>(Ctx, {KernelID1});
  KernelBundle1.set_specialization_constant<SpecConst1>(80);
  sycl::build(KernelBundle1);
  EXPECT_EQ(KernelBundle1.get_specialization_constant<SpecConst1>(), 80)
      << "Wrong specialization constant";

  sycl::kernel_bundle KernelBundle2 =
      sycl::get_kernel_bundle<sycl::bundle_state::input>(Ctx, {KernelID2});
  KernelBundle2.set_specialization_constant<SpecConst1>(70);
  sycl::build(KernelBundle2);
  EXPECT_EQ(KernelBundle2.get_specialization_constant<SpecConst1>(), 70)
      << "Wrong specialization constant";

  auto CtxImpl = detail::getSyclObjImpl(Ctx);
  detail::KernelProgramCache::ProgramCache &Cache =
      CtxImpl->getKernelProgramCache().acquireCachedPrograms().get();

  EXPECT_EQ(Cache.size(), 2U) << "Expect an entry for each build in the cache.";
}

// Check that kernel_bundle created through join() is not cached.
TEST_F(KernelAndProgramCacheTest, KernelBundleJoin) {
  std::vector<sycl::device> Devices = Plt.get_devices();
  sycl::context Ctx(Devices[0]);

  auto KernelID1 = sycl::get_kernel_id<CacheTestKernel>();
  auto KernelID2 = sycl::get_kernel_id<CacheTestKernel2>();
  sycl::kernel_bundle KernelBundle1 =
      sycl::get_kernel_bundle<sycl::bundle_state::executable>(Ctx, {KernelID1});
  sycl::kernel_bundle KernelBundle2 =
      sycl::get_kernel_bundle<sycl::bundle_state::executable>(Ctx, {KernelID2});

  std::vector<kernel_bundle<sycl::bundle_state::executable>>
      KernelBundles {KernelBundle1, KernelBundle2};
  sycl::kernel_bundle KernelBundle3 = sycl::join(KernelBundles);

  auto CtxImpl = detail::getSyclObjImpl(Ctx);
  detail::KernelProgramCache::ProgramCache &Cache =
      CtxImpl->getKernelProgramCache().acquireCachedPrograms().get();

  EXPECT_EQ(Cache.size(), 1U)
      << "Expect no caching for kennel_bundle created via join.";
}

// Check that programs built with options are cached.
TEST_F(KernelAndProgramCacheTest, DISABLED_ProgramBuildPositiveBuildOpts) {
  context Ctx{Plt};
  //   program Prg1{Ctx};
  //   program Prg2{Ctx};
  //   program Prg3{Ctx};
  //   program Prg4{Ctx};
  //   program Prg5{Ctx};

  /* Build 5 instances of the same program. It is expected that there will be 3
   * instances of the program in the cache because Build of Prg1 is equal to
   * build of Prg5 and build of Prg2 is equal to build of Prg3.
   * */
  //   Prg1.build_with_kernel_type<CacheTestKernel>("-a");
  //   Prg2.build_with_kernel_type<CacheTestKernel>("-b");
  //   Prg3.build_with_kernel_type<CacheTestKernel>("-b");
  //   Prg4.build_with_kernel_type<CacheTestKernel>();
  //   Prg5.build_with_kernel_type<CacheTestKernel2>("-a");

  auto CtxImpl = detail::getSyclObjImpl(Ctx);
  detail::KernelProgramCache::ProgramCache &Cache =
      CtxImpl->getKernelProgramCache().acquireCachedPrograms().get();
  EXPECT_EQ(Cache.size(), 3U) << "Expect non-empty cache for programs";
}

// Check that programs built with compile options are not cached.
TEST_F(KernelAndProgramCacheTest, DISABLED_ProgramBuildNegativeCompileOpts) {
  context Ctx{Plt};
  //   program Prg{Ctx};

  //   Prg.compile_with_kernel_type<CacheTestKernel>("-g");
  //   Prg.link();
  auto CtxImpl = detail::getSyclObjImpl(Ctx);
  detail::KernelProgramCache::ProgramCache &Cache =
      CtxImpl->getKernelProgramCache().acquireCachedPrograms().get();
  EXPECT_EQ(Cache.size(), 0U) << "Expect empty cache for programs";
}

// Check that programs built with link options are not cached.
TEST_F(KernelAndProgramCacheTest, DISABLED_ProgramBuildNegativeLinkOpts) {
  context Ctx{Plt};
  //   program Prg{Ctx};

  //   Prg.compile_with_kernel_type<CacheTestKernel>();
  //   Prg.link("-g");
  auto CtxImpl = detail::getSyclObjImpl(Ctx);
  detail::KernelProgramCache::ProgramCache &Cache =
      CtxImpl->getKernelProgramCache().acquireCachedPrograms().get();
  EXPECT_EQ(Cache.size(), 0U) << "Expect empty cache for programs";
}

// Check that kernels built without options are cached.
TEST_F(KernelAndProgramCacheTest, DISABLED_KernelPositive) {
  context Ctx{Plt};
  auto CtxImpl = detail::getSyclObjImpl(Ctx);

  globalCtx.reset(new TestCtx{CtxImpl->getHandleRef()});

  //   program Prg{Ctx};

  //   Prg.build_with_kernel_type<CacheTestKernel>();
  //   kernel Ker = Prg.get_kernel<CacheTestKernel>();
  detail::KernelProgramCache::KernelCacheT &Cache =
      CtxImpl->getKernelProgramCache().acquireKernelsPerProgramCache().get();
  EXPECT_EQ(Cache.size(), 1U) << "Expect non-empty cache for kernels";
}

// Check that kernels built with options are cached.
TEST_F(KernelAndProgramCacheTest, DISABLED_KernelPositiveBuildOpts) {
  context Ctx{Plt};
  auto CtxImpl = detail::getSyclObjImpl(Ctx);

  globalCtx.reset(new TestCtx{CtxImpl->getHandleRef()});

  //   program Prg{Ctx};

  //   Prg.build_with_kernel_type<CacheTestKernel>("-g");

  //   kernel Ker = Prg.get_kernel<CacheTestKernel>();
  detail::KernelProgramCache::KernelCacheT &Cache =
      CtxImpl->getKernelProgramCache().acquireKernelsPerProgramCache().get();
  EXPECT_EQ(Cache.size(), 1U) << "Expect non-empty cache for kernels";
}

// Check that kernels built with compile options are not cached.
TEST_F(KernelAndProgramCacheTest, DISABLED_KernelNegativeCompileOpts) {
  context Ctx{Plt};
  auto CtxImpl = detail::getSyclObjImpl(Ctx);

  globalCtx.reset(new TestCtx{CtxImpl->getHandleRef()});

  //   program Prg{Ctx};

  //   Prg.compile_with_kernel_type<CacheTestKernel>("-g");
  //   Prg.link();
  //   kernel Ker = Prg.get_kernel<CacheTestKernel>();
  detail::KernelProgramCache::KernelCacheT &Cache =
      CtxImpl->getKernelProgramCache().acquireKernelsPerProgramCache().get();
  EXPECT_EQ(Cache.size(), 0U) << "Expect empty cache for kernels";
}

// Check that kernels built with link options are not cached.
TEST_F(KernelAndProgramCacheTest, DISABLED_KernelNegativeLinkOpts) {
  context Ctx{Plt};
  auto CtxImpl = detail::getSyclObjImpl(Ctx);

  globalCtx.reset(new TestCtx{CtxImpl->getHandleRef()});

  //   program Prg{Ctx};

  //   Prg.compile_with_kernel_type<CacheTestKernel>();
  //   Prg.link("-g");
  //   kernel Ker = Prg.get_kernel<CacheTestKernel>();
  detail::KernelProgramCache::KernelCacheT &Cache =
      CtxImpl->getKernelProgramCache().acquireKernelsPerProgramCache().get();
  EXPECT_EQ(Cache.size(), 0U) << "Expect empty cache for kernels";
}

// Check that kernels created from source are not cached.
TEST_F(KernelAndProgramCacheTest, DISABLED_KernelNegativeSource) {
  context Ctx{Plt};
  auto CtxImpl = detail::getSyclObjImpl(Ctx);

  globalCtx.reset(new TestCtx{CtxImpl->getHandleRef()});

  //   program Prg{Ctx};

  //   Prg.build_with_source("");
  //   kernel Ker = Prg.get_kernel("test");

  detail::KernelProgramCache::KernelCacheT &Cache =
      CtxImpl->getKernelProgramCache().acquireKernelsPerProgramCache().get();
  EXPECT_EQ(Cache.size(), 0U) << "Expect empty cache for kernels";
}

typedef KernelAndProgramCacheTest KernelAndProgramFastCacheTest;

class MockKernelProgramCache : public detail::KernelProgramCache {
public:
  static detail::KernelProgramCache::KernelFastCacheT &
  getFastCache(detail::KernelProgramCache &cache) {
    return (reinterpret_cast<MockKernelProgramCache &>(cache)).get();
  }

  detail::KernelProgramCache::KernelFastCacheT &get() {
    return this->MKernelFastCache;
  }
};

// Check that kernels built without options are cached.
TEST_F(KernelAndProgramFastCacheTest, DISABLED_KernelPositive) {
  context Ctx{Plt};
  auto CtxImpl = detail::getSyclObjImpl(Ctx);

  globalCtx.reset(new TestCtx{CtxImpl->getHandleRef()});

  //   program Prg{Ctx};

  //   Prg.build_with_kernel_type<CacheTestKernel>();
  //   kernel Ker = Prg.get_kernel<CacheTestKernel>();
  detail::KernelProgramCache::KernelFastCacheT &Cache =
      MockKernelProgramCache::getFastCache(CtxImpl->getKernelProgramCache());
  EXPECT_EQ(Cache.size(), 1U) << "Expect non-empty cache for kernels";
}

// Check that kernels built with options are cached.
TEST_F(KernelAndProgramFastCacheTest, DISABLED_KernelPositiveBuildOpts) {
  context Ctx{Plt};
  auto CtxImpl = detail::getSyclObjImpl(Ctx);

  globalCtx.reset(new TestCtx{CtxImpl->getHandleRef()});

  //   program Prg{Ctx};

  //   Prg.build_with_kernel_type<CacheTestKernel>("-g");

  //   kernel Ker = Prg.get_kernel<CacheTestKernel>();
  detail::KernelProgramCache::KernelFastCacheT &Cache =
      MockKernelProgramCache::getFastCache(CtxImpl->getKernelProgramCache());
  EXPECT_EQ(Cache.size(), 1U) << "Expect non-empty cache for kernels";
}

// Check that kernels built with compile options are not cached.
TEST_F(KernelAndProgramFastCacheTest, DISABLED_KernelNegativeCompileOpts) {
  context Ctx{Plt};
  auto CtxImpl = detail::getSyclObjImpl(Ctx);

  globalCtx.reset(new TestCtx{CtxImpl->getHandleRef()});

  //   program Prg{Ctx};

  //   Prg.compile_with_kernel_type<CacheTestKernel>("-g");
  //   Prg.link();
  //   kernel Ker = Prg.get_kernel<CacheTestKernel>();
  detail::KernelProgramCache::KernelFastCacheT &Cache =
      MockKernelProgramCache::getFastCache(CtxImpl->getKernelProgramCache());
  EXPECT_EQ(Cache.size(), 0U) << "Expect empty cache for kernels";
}

// Check that kernels built with link options are not cached.
TEST_F(KernelAndProgramFastCacheTest, DISABLED_KernelNegativeLinkOpts) {
  context Ctx{Plt};
  auto CtxImpl = detail::getSyclObjImpl(Ctx);

  globalCtx.reset(new TestCtx{CtxImpl->getHandleRef()});

  //   program Prg{Ctx};

  //   Prg.compile_with_kernel_type<CacheTestKernel>();
  //   Prg.link("-g");
  //   kernel Ker = Prg.get_kernel<CacheTestKernel>();
  detail::KernelProgramCache::KernelFastCacheT &Cache =
      MockKernelProgramCache::getFastCache(CtxImpl->getKernelProgramCache());
  EXPECT_EQ(Cache.size(), 0U) << "Expect empty cache for kernels";
}

// Check that kernels are not cached if program is created from multiple
// programs.
TEST_F(KernelAndProgramFastCacheTest, DISABLED_KernelNegativeLinkedProgs) {
  context Ctx{Plt};
  auto CtxImpl = detail::getSyclObjImpl(Ctx);

  globalCtx.reset(new TestCtx{CtxImpl->getHandleRef()});

  //   program Prg1{Ctx};
  //   program Prg2{Ctx};

  //   Prg1.compile_with_kernel_type<CacheTestKernel>();
  //   Prg2.compile_with_kernel_type<CacheTestKernel2>();
  //   program Prg({Prg1, Prg2});
  //   kernel Ker = Prg.get_kernel<CacheTestKernel>();

  detail::KernelProgramCache::KernelFastCacheT &Cache =
      MockKernelProgramCache::getFastCache(CtxImpl->getKernelProgramCache());
  EXPECT_EQ(Cache.size(), 0U) << "Expect empty cache for kernels";
}

// Check that kernels created from source are not cached.
TEST_F(KernelAndProgramFastCacheTest, DISABLED_KernelNegativeSource) {
  context Ctx{Plt};
  auto CtxImpl = detail::getSyclObjImpl(Ctx);

  globalCtx.reset(new TestCtx{CtxImpl->getHandleRef()});

  //   program Prg{Ctx};

  //   Prg.build_with_source("");
  //   kernel Ker = Prg.get_kernel("test");

  detail::KernelProgramCache::KernelFastCacheT &Cache =
      MockKernelProgramCache::getFastCache(CtxImpl->getKernelProgramCache());
  EXPECT_EQ(Cache.size(), 0U) << "Expect empty cache for kernels";
}<|MERGE_RESOLUTION|>--- conflicted
+++ resolved
@@ -60,25 +60,10 @@
   MockPropertySet PropSet;
   addSpecConstants({SC1}, std::move(SpecConstData), PropSet);
 
-<<<<<<< HEAD
-  std::vector<unsigned char> Bin{0, 1, 2, 3, 4, 5}; // Random data
-
-  Array<MockOffloadEntry> Entries =
+  std::vector<MockOffloadEntry> Entries =
       makeEmptyKernels({"CacheTestKernel", "CacheTestKernel2"});
 
-  MockDeviceImage Img{SYCL_DEVICE_BINARY_TYPE_SPIRV,       // Format
-                      __SYCL_DEVICE_BINARY_TARGET_SPIRV64, // DeviceTargetSpec
-                      "",                                  // Compile options
-                      "",                                  // Link options
-                      std::move(Bin),
-                      std::move(Entries),
-                      std::move(PropSet)};
-=======
-  std::vector<UrOffloadEntry> Entries =
-      makeEmptyKernels({"CacheTestKernel", "CacheTestKernel2"});
-
-  UrImage Img(std::move(Entries), std::move(PropSet));
->>>>>>> 242f16b3
+  MockDeviceImage Img(std::move(Entries), std::move(PropSet));
 
   return Img;
 }
