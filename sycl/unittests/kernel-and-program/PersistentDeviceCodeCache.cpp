//==----- PersistentDeviceCodeCache.cpp --- Persistent cache tests ---------==//
//
// Part of the LLVM Project, under the Apache License v2.0 with LLVM Exceptions.
// See https://llvm.org/LICENSE.txt for license information.
// SPDX-License-Identifier: Apache-2.0 WITH LLVM-exception
//
//===----------------------------------------------------------------------===//
// This file contains tests covering persistena device code cache functionality.
// Detailed description of the tests cases can be seen per test function.
#include "../thread_safety/ThreadUtils.h"
#include "detail/persistent_device_code_cache.hpp"
#include <detail/device_binary_image.hpp>
#include <gtest/gtest.h>
#include <helpers/UrMock.hpp>
#include <llvm/Support/FileSystem.h>
#include <sycl/detail/os_util.hpp>
#include <sycl/sycl.hpp>

#include <cstdio>
#include <fstream>
#include <optional>
#include <vector>

#define ASSERT_NO_ERROR(x)                                                     \
  if (std::error_code EC = x) {                                                \
    FAIL() << #x ": did not return errc::success.\n"                           \
           << "error number: " << EC.value() << "\n"                           \
           << "error message: " << EC.message() << "\n";                       \
  }

// TODO: Introduce common unit tests header and move it there
static void set_env(const char *name, const char *value) {
#ifdef _WIN32
  (void)_putenv_s(name, value ? value : "");
#else
  if (value)
    (void)setenv(name, value, /*overwrite*/ 1);
  else
    (void)unsetenv(name);
#endif
}

namespace {
using namespace sycl;

/* Vector of programs which can be used for testing
 */
std::vector<std::vector<int>> Progs = {
    {128},   /*tiny program for 1 target device, 128 B long*/
    {10240}, /*small program for 1 target device, 10 kB long*/
    {1024 * 1024, 1024, 256, 1024 * 64}, /*big program for 4 target
                                           device, ~1 MB long*/
};

static unsigned char DeviceCodeID = 2;

static ur_result_t redefinedProgramGetInfoAfter(void *pParams) {
  auto params = *static_cast<ur_program_get_info_params_t *>(pParams);
  if (*params.ppropName == UR_PROGRAM_INFO_NUM_DEVICES) {
    auto value = reinterpret_cast<unsigned int *>(*params.ppPropValue);
    *value = Progs[DeviceCodeID].size();
  }

  if (*params.ppropName == UR_PROGRAM_INFO_BINARY_SIZES) {
    auto value = reinterpret_cast<size_t *>(*params.ppPropValue);
    for (size_t i = 0; i < Progs[DeviceCodeID].size(); ++i)
      value[i] = Progs[DeviceCodeID][i];
  }

  if (*params.ppropName == UR_PROGRAM_INFO_BINARIES) {
    auto value = reinterpret_cast<unsigned char **>(*params.ppPropValue);
    for (size_t i = 0; i < Progs[DeviceCodeID].size(); ++i) {
      for (int j = 0; j < Progs[DeviceCodeID][i]; ++j) {
        value[i][j] = i;
      }
    }
  }

  return UR_RESULT_SUCCESS;
}

class PersistentDeviceCodeCache
<<<<<<< HEAD
    : public ::testing::TestWithParam<ur_device_binary_type> {
=======
    : public ::testing::TestWithParam<sycl_device_binary_type> {
>>>>>>> 847f4ddb
public:
#ifdef _WIN32
  int setenv(const char *name, const char *value, int overwrite) {
    int errcode = 0;
    if (!overwrite) {
      size_t envsize = 0;
      errcode = getenv_s(&envsize, NULL, 0, name);
      if (errcode || envsize)
        return errcode;
    }
    return _putenv_s(name, value);
  }
#endif

  std::optional<std::string> SYCLCachePersistentBefore;
  bool SYCLCachePersistentChanged = false;

  std::string RootSYCLCacheDir;

  // Caches the initial value of the SYCL_CACHE_PERSISTENT environment variable
  // before overwriting it with the new value.
  // Tear-down will reset the environment variable.
  void SetSYCLCachePersistentEnv(const char *NewValue) {
    char *SYCLCachePersistent = getenv("SYCL_CACHE_PERSISTENT");
    // We can skip if the new value is the same as the old one.
    if ((!NewValue && !SYCLCachePersistent) ||
        (NewValue && SYCLCachePersistent &&
         !strcmp(NewValue, SYCLCachePersistent)))
      return;

    // Cache the old value of SYCL_CACHE_PERSISTENT if it is not already saved.
    if (!SYCLCachePersistentChanged && SYCLCachePersistent)
      SYCLCachePersistentBefore = std::string{SYCLCachePersistent};

    // Set the environment variable and signal the configuration file and the
    // persistent cache.
    set_env("SYCL_CACHE_PERSISTENT", NewValue);
    sycl::detail::SYCLConfig<sycl::detail::SYCL_CACHE_PERSISTENT>::reset();
    SYCLCachePersistentChanged = true;
  }

  void AppendToSYCLCacheDirEnv(const char *SubDir) {
    std::string NewSYCLCacheDirPath{RootSYCLCacheDir};
    if (NewSYCLCacheDirPath.back() != '\\' && NewSYCLCacheDirPath.back() != '/')
      NewSYCLCacheDirPath += '/';
    NewSYCLCacheDirPath += SubDir;
    set_env("SYCL_CACHE_DIR", NewSYCLCacheDirPath.c_str());
    sycl::detail::SYCLConfig<sycl::detail::SYCL_CACHE_DIR>::reset();
  }

  void ResetSYCLCacheDirEnv() {
    set_env("SYCL_CACHE_DIR", RootSYCLCacheDir.c_str());
    sycl::detail::SYCLConfig<sycl::detail::SYCL_CACHE_DIR>::reset();
  }

  void SetUp() override {
    if (RootSYCLCacheDir == "")
      FAIL() << "Please set SYCL_CACHE_DIR environment variable pointing to "
                "cache location.";

    // Append the test name to the cache dir to prevent conflicts with other
    // tests running in parallel.
    AppendToSYCLCacheDirEnv(
        ::testing::UnitTest::GetInstance()->current_test_info()->name());

    // Enable persistent cache
    SetSYCLCachePersistentEnv("1");
  }

  void TearDown() override {
    // If we changed the cache, set it back to the old value.
    if (SYCLCachePersistentChanged)
      SetSYCLCachePersistentEnv(SYCLCachePersistentBefore
                                    ? SYCLCachePersistentBefore->c_str()
                                    : nullptr);
    ResetSYCLCacheDirEnv();
  }

  PersistentDeviceCodeCache() : Mock{}, Plt{sycl::platform()} {

    char *SYCLCacheDir = getenv("SYCL_CACHE_DIR");
    if (!SYCLCacheDir) {
      std::clog << "This test requires the SYCL_CACHE_DIR environment variable "
                   "to be set.";
      return;
    }
    RootSYCLCacheDir = SYCLCacheDir;

    Dev = Plt.get_devices()[0];
    mock::getCallbacks().set_after_callback("urProgramGetInfo",
                                            &redefinedProgramGetInfoAfter);
  }

  /* Helper function for concurent cache item read/write from diffrent number
   * of threads with diffrent cache item sizes:
   *  ProgramID   - defines program parameters to be used for testing (see Progs
   *              vector above.
   *  ThreadCount - number of parallel executors used for the test*/
  void ConcurentReadWriteCache(unsigned char ProgramID, size_t ThreadCount) {
    std::string BuildOptions{"--concurrent-access=" +
                             std::to_string(ThreadCount)};
    DeviceCodeID = ProgramID;
    std::string ItemDir = detail::PersistentDeviceCodeCache::getCacheItemPath(
        Dev, {&Img}, {'S', 'p', 'e', 'c', 'C', 'o', 'n', 's', 't', ProgramID},
        BuildOptions);
    ASSERT_NO_ERROR(llvm::sys::fs::remove_directories(ItemDir));

    Barrier b(ThreadCount);
    {
      auto testLambda = [&](std::size_t threadId) {
        b.wait();
        detail::PersistentDeviceCodeCache::putItemToDisc(
            Dev, {&Img},
            std::vector<unsigned char>(
                {'S', 'p', 'e', 'c', 'C', 'o', 'n', 's', 't', ProgramID}),
            BuildOptions, NativeProg);
        auto Res = detail::PersistentDeviceCodeCache::getItemFromDisc(
            Dev, {&Img},
            std::vector<unsigned char>(
                {'S', 'p', 'e', 'c', 'C', 'o', 'n', 's', 't', ProgramID}),
            BuildOptions);
        for (size_t i = 0; i < Res.size(); ++i) {
          for (size_t j = 0; j < Res[i].size(); ++j) {
            EXPECT_EQ(Res[i][j], static_cast<char>(i))
                << "Corrupted image loaded from persistent cache";
          }
        }
      };

      ThreadPool MPool(ThreadCount, testLambda);
    }
    ASSERT_NO_ERROR(llvm::sys::fs::remove_directories(ItemDir));
  }

protected:
  unittest::UrMock<> Mock;
  platform Plt;
  device Dev;
  const char *EntryName = "Entry";
<<<<<<< HEAD
  _ur_offload_entry_struct EntryStruct = {
      /*addr*/ nullptr, const_cast<char *>(EntryName), strlen(EntryName),
      /*flags*/ 0, /*reserved*/ 0};
  ur_device_binary_struct BinStruct{/*Version*/ 1,
                                    /*Kind*/ 4,
                                    /*Format*/ GetParam(),
                                    /*DeviceTargetSpec*/ nullptr,
                                    /*CompileOptions*/ nullptr,
                                    /*LinkOptions*/ nullptr,
                                    /*ManifestStart*/ nullptr,
                                    /*ManifestEnd*/ nullptr,
                                    /*BinaryStart*/ nullptr,
                                    /*BinaryEnd*/ nullptr,
                                    /*EntriesBegin*/ &EntryStruct,
                                    /*EntriesEnd*/ &EntryStruct + 1,
                                    /*PropertySetsBegin*/ nullptr,
                                    /*PropertySetsEnd*/ nullptr};
  ur_device_binary Bin = &BinStruct;
=======
  _sycl_offload_entry_struct EntryStruct = {
      /*addr*/ nullptr, const_cast<char *>(EntryName), strlen(EntryName),
      /*flags*/ 0, /*reserved*/ 0};
  sycl_device_binary_struct BinStruct{/*Version*/ 1,
                                      /*Kind*/ 4,
                                      /*Format*/ GetParam(),
                                      /*DeviceTargetSpec*/ nullptr,
                                      /*CompileOptions*/ nullptr,
                                      /*LinkOptions*/ nullptr,
                                      /*ManifestStart*/ nullptr,
                                      /*ManifestEnd*/ nullptr,
                                      /*BinaryStart*/ nullptr,
                                      /*BinaryEnd*/ nullptr,
                                      /*EntriesBegin*/ &EntryStruct,
                                      /*EntriesEnd*/ &EntryStruct + 1,
                                      /*PropertySetsBegin*/ nullptr,
                                      /*PropertySetsEnd*/ nullptr};
  sycl_device_binary Bin = &BinStruct;
>>>>>>> 847f4ddb
  detail::RTDeviceBinaryImage Img{Bin};
  ur_program_handle_t NativeProg;
};

/* Checks that key values with \0 symbols are processed correctly
 */
TEST_P(PersistentDeviceCodeCache, KeysWithNullTermSymbol) {
  std::string Key{'1', '\0', '3', '4', '\0'};
  std::vector<unsigned char> SpecConst(Key.begin(), Key.end());
  std::string ItemDir = detail::PersistentDeviceCodeCache::getCacheItemPath(
      Dev, {&Img}, SpecConst, Key);
  ASSERT_NO_ERROR(llvm::sys::fs::remove_directories(ItemDir));

  detail::PersistentDeviceCodeCache::putItemToDisc(Dev, {&Img}, SpecConst, Key,
                                                   NativeProg);
  auto Res = detail::PersistentDeviceCodeCache::getItemFromDisc(Dev, {&Img},
                                                                SpecConst, Key);
  EXPECT_NE(Res.size(), static_cast<size_t>(0)) << "Failed to load cache item";
  for (size_t i = 0; i < Res.size(); ++i) {
    EXPECT_NE(Res[i].size(), static_cast<size_t>(0))
        << "Failed to load device image";
    for (size_t j = 0; j < Res[i].size(); ++j) {
      EXPECT_EQ(Res[i][j], static_cast<unsigned char>(i))
          << "Corrupted image loaded from persistent cache";
    }
  }

  ASSERT_NO_ERROR(llvm::sys::fs::remove_directories(ItemDir));
}

TEST_P(PersistentDeviceCodeCache, MultipleImages) {
  const char *ExtraEntryName = "ExtraEntry";
<<<<<<< HEAD
  _ur_offload_entry_struct ExtraEntryStruct = {
      /*addr*/ nullptr, const_cast<char *>(ExtraEntryName),
      strlen(ExtraEntryName), /*flags*/ 0, /*reserved*/ 0};
  ur_device_binary_struct ExtraBinStruct{/*Version*/ 1,
                                         /*Kind*/ 4,
                                         /*Format*/ GetParam(),
                                         /*DeviceTargetSpec*/ nullptr,
                                         /*CompileOptions*/ nullptr,
                                         /*LinkOptions*/ nullptr,
                                         /*ManifestStart*/ nullptr,
                                         /*ManifestEnd*/ nullptr,
                                         /*BinaryStart*/ nullptr,
                                         /*BinaryEnd*/ nullptr,
                                         /*EntriesBegin*/ &ExtraEntryStruct,
                                         /*EntriesEnd*/ &ExtraEntryStruct + 1,
                                         /*PropertySetsBegin*/ nullptr,
                                         /*PropertySetsEnd*/ nullptr};
  ur_device_binary ExtraBin = &ExtraBinStruct;
=======
  _sycl_offload_entry_struct ExtraEntryStruct = {
      /*addr*/ nullptr, const_cast<char *>(ExtraEntryName),
      strlen(ExtraEntryName), /*flags*/ 0, /*reserved*/ 0};
  sycl_device_binary_struct ExtraBinStruct{/*Version*/ 1,
                                           /*Kind*/ 4,
                                           /*Format*/ GetParam(),
                                           /*DeviceTargetSpec*/ nullptr,
                                           /*CompileOptions*/ nullptr,
                                           /*LinkOptions*/ nullptr,
                                           /*ManifestStart*/ nullptr,
                                           /*ManifestEnd*/ nullptr,
                                           /*BinaryStart*/ nullptr,
                                           /*BinaryEnd*/ nullptr,
                                           /*EntriesBegin*/ &ExtraEntryStruct,
                                           /*EntriesEnd*/ &ExtraEntryStruct + 1,
                                           /*PropertySetsBegin*/ nullptr,
                                           /*PropertySetsEnd*/ nullptr};
  sycl_device_binary ExtraBin = &ExtraBinStruct;
>>>>>>> 847f4ddb
  detail::RTDeviceBinaryImage ExtraImg{ExtraBin};
  std::string BuildOptions{"--multiple-images"};

  std::vector<const detail::RTDeviceBinaryImage *> Imgs{&Img, &ExtraImg};
  // Images are supposed to be sorted before requesting cache item path.
  std::sort(Imgs.begin(), Imgs.end(),
            [](const detail::RTDeviceBinaryImage *A,
               const detail::RTDeviceBinaryImage *B) {
              return std::strcmp(A->getRawData().EntriesBegin->name,
                                 B->getRawData().EntriesBegin->name) < 0;
            });
  std::string ItemDir = detail::PersistentDeviceCodeCache::getCacheItemPath(
      Dev, Imgs, {}, BuildOptions);
  ASSERT_NO_ERROR(llvm::sys::fs::remove_directories(ItemDir));

  detail::PersistentDeviceCodeCache::putItemToDisc(Dev, Imgs, {}, BuildOptions,
                                                   NativeProg);
  // Check that the order of images does not affect the result.
  std::reverse(Imgs.begin(), Imgs.end());
  auto Res = detail::PersistentDeviceCodeCache::getItemFromDisc(Dev, Imgs, {},
                                                                BuildOptions);
  EXPECT_NE(Res.size(), static_cast<size_t>(0)) << "Failed to load cache item";
  for (size_t i = 0; i < Res.size(); ++i) {
    EXPECT_NE(Res[i].size(), static_cast<size_t>(0))
        << "Failed to load device image";
    for (size_t j = 0; j < Res[i].size(); ++j) {
      EXPECT_EQ(Res[i][j], static_cast<unsigned char>(i))
          << "Corrupted image loaded from persistent cache";
    }
  }

  ASSERT_NO_ERROR(llvm::sys::fs::remove_directories(ItemDir));
}

/* Do read/write for the same cache item to/from 300 threads for small device
 * code size. Make sure that there is no data corruption or crashes.
 */
TEST_P(PersistentDeviceCodeCache, ConcurentReadWriteSmallItem) {
  ConcurentReadWriteCache(0, 300);
}

/* Do read/write for the same cache item to/from 100 threads for medium device
 * code size. Make sure that there is no data corruption or crashes.
 */
TEST_P(PersistentDeviceCodeCache, ConcurentReadWriteCacheMediumItem) {
  ConcurentReadWriteCache(1, 100);
}

/* Do read/write for the same cache item to/from 20 threads from big device
 * code size. Make sure that there is no data corruption or crashes.
 */
TEST_P(PersistentDeviceCodeCache, ConcurentReadWriteCacheBigItem) {
  ConcurentReadWriteCache(2, 20);
}

/* Checks that no crash happens when cache items are corrupted on cache read.
 * The case when source or binary files are corrupted is treated as cache miss.
 *  - only source file is present;
 *  - only binary file is present;
 *  - source file is corrupted;
 *  - binary file is corrupted.
 */
TEST_P(PersistentDeviceCodeCache, CorruptedCacheFiles) {
  std::string BuildOptions{"--corrupted-file"};
  std::string ItemDir = detail::PersistentDeviceCodeCache::getCacheItemPath(
      Dev, {&Img}, {}, BuildOptions);
  ASSERT_NO_ERROR(llvm::sys::fs::remove_directories(ItemDir));

  // Only source file is present
  detail::PersistentDeviceCodeCache::putItemToDisc(Dev, {&Img}, {},
                                                   BuildOptions, NativeProg);
  EXPECT_FALSE(llvm::sys::fs::remove(ItemDir + "/0.bin"))
      << "Failed to remove binary file";
  auto Res = detail::PersistentDeviceCodeCache::getItemFromDisc(Dev, {&Img}, {},
                                                                BuildOptions);
  EXPECT_EQ(Res.size(), static_cast<size_t>(0))
      << "Item with missed binary file was read";
  ASSERT_NO_ERROR(llvm::sys::fs::remove_directories(ItemDir));

  // Only binary file is present
  detail::PersistentDeviceCodeCache::putItemToDisc(Dev, {&Img}, {},
                                                   BuildOptions, NativeProg);
  EXPECT_FALSE(llvm::sys::fs::remove(ItemDir + "/0.src"))
      << "Failed to remove source file";
  Res = detail::PersistentDeviceCodeCache::getItemFromDisc(Dev, {&Img}, {},
                                                           BuildOptions);
  EXPECT_EQ(Res.size(), static_cast<size_t>(0))
      << "Item with missed source file was read";
  ASSERT_NO_ERROR(llvm::sys::fs::remove_directories(ItemDir));

  // Binary file is corrupted
  detail::PersistentDeviceCodeCache::putItemToDisc(Dev, {&Img}, {},
                                                   BuildOptions, NativeProg);
  std::ofstream FileStream(ItemDir + "/0.bin",
                           std::ofstream::out | std::ofstream::trunc);
  /* Emulate binary built for 2 devices: first is OK, second is trancated
   * from 23 bytes to 4
   */
  FileStream << 2 << 12 << "123456789012" << 23 << "1234";
  FileStream.close();
  EXPECT_FALSE(FileStream.fail()) << "Failed to create trancated binary file";
  Res = detail::PersistentDeviceCodeCache::getItemFromDisc(Dev, {&Img}, {},
                                                           BuildOptions);
  EXPECT_EQ(Res.size(), static_cast<size_t>(0))
      << "Item with corrupted binary file was read";

  ASSERT_NO_ERROR(llvm::sys::fs::remove_directories(ItemDir));

  // Source file is empty
  detail::PersistentDeviceCodeCache::putItemToDisc(Dev, {&Img}, {},
                                                   BuildOptions, NativeProg);
  {
    std::ofstream FileStream(ItemDir + "/0.src",
                             std::ofstream::out | std::ofstream::trunc);
  }
  Res = detail::PersistentDeviceCodeCache::getItemFromDisc(Dev, {&Img}, {},
                                                           BuildOptions);
  EXPECT_EQ(Res.size(), static_cast<size_t>(0))
      << "Item with corrupted binary file was read";
  ASSERT_NO_ERROR(llvm::sys::fs::remove_directories(ItemDir));
}

/* Checks that lock file affects cache operations as expected:
 *  - new cache item is created if existing one is locked on write operation;
 *  - cache miss happens on read operation.
 */
TEST_P(PersistentDeviceCodeCache, LockFile) {
  std::string BuildOptions{"--obsolete-lock"};
  std::string ItemDir = detail::PersistentDeviceCodeCache::getCacheItemPath(
      Dev, {&Img}, {}, BuildOptions);
  ASSERT_NO_ERROR(llvm::sys::fs::remove_directories(ItemDir));

  // Create 1st cahe item
  detail::PersistentDeviceCodeCache::putItemToDisc(Dev, {&Img}, {},
                                                   BuildOptions, NativeProg);
  EXPECT_TRUE(llvm::sys::fs::exists(ItemDir + "/0.bin")) << "No file created";
  std::string LockFile = ItemDir + "/0.lock";
  EXPECT_FALSE(llvm::sys::fs::exists(LockFile)) << "Cache item locked";

  // Create lock file for the 1st cache item
  { std::ofstream File{LockFile}; }

  // Cache item is locked, cache miss happens on read
  auto Res = detail::PersistentDeviceCodeCache::getItemFromDisc(Dev, {&Img}, {},
                                                                BuildOptions);
  EXPECT_EQ(Res.size(), static_cast<size_t>(0)) << "Locked item was read";

  // Cache item is locked - new cache item to be created
  detail::PersistentDeviceCodeCache::putItemToDisc(Dev, {&Img}, {},
                                                   BuildOptions, NativeProg);
  EXPECT_TRUE(llvm::sys::fs::exists(ItemDir + "/1.bin")) << "No file created";

  // Second cache item is locked, cache miss happens on read
  { std::ofstream File{ItemDir + "/1.lock"}; }
  Res = detail::PersistentDeviceCodeCache::getItemFromDisc(Dev, {&Img}, {},
                                                           BuildOptions);

  EXPECT_EQ(Res.size(), static_cast<size_t>(0)) << "Locked item was read";

  // First cache item was unlocked and successfully read
  std::remove(LockFile.c_str());
  Res = detail::PersistentDeviceCodeCache::getItemFromDisc(Dev, {&Img}, {},
                                                           BuildOptions);
  for (size_t i = 0; i < Res.size(); ++i) {
    for (size_t j = 0; j < Res[i].size(); ++j) {
      EXPECT_EQ(Res[i][j], static_cast<unsigned char>(i))
          << "Corrupted image loaded from persistent cache";
    }
  }
  ASSERT_NO_ERROR(llvm::sys::fs::remove_directories(ItemDir));
}

#ifndef _WIN32
// llvm::sys::fs::setPermissions does not make effect on Windows
/* Checks cache behavior when filesystem read/write operations fail
 */
TEST_P(PersistentDeviceCodeCache, AccessDeniedForCacheDir) {
  std::string BuildOptions{"--build-options"};
  std::string ItemDir = detail::PersistentDeviceCodeCache::getCacheItemPath(
      Dev, {&Img}, {}, BuildOptions);
  ASSERT_NO_ERROR(llvm::sys::fs::remove_directories(ItemDir));
  detail::PersistentDeviceCodeCache::putItemToDisc(Dev, {&Img}, {},
                                                   BuildOptions, NativeProg);
  EXPECT_TRUE(llvm::sys::fs::exists(ItemDir + "/0.bin")) << "No file created";
  ASSERT_NO_ERROR(llvm::sys::fs::setPermissions(ItemDir + "/0.bin",
                                                llvm::sys::fs::no_perms));
  // No access to binary file new cache item to be created
  detail::PersistentDeviceCodeCache::putItemToDisc(Dev, {&Img}, {},
                                                   BuildOptions, NativeProg);
  EXPECT_TRUE(llvm::sys::fs::exists(ItemDir + "/1.bin")) << "No file created";

  ASSERT_NO_ERROR(llvm::sys::fs::setPermissions(ItemDir + "/1.bin",
                                                llvm::sys::fs::no_perms));
  auto Res = detail::PersistentDeviceCodeCache::getItemFromDisc(Dev, {&Img}, {},
                                                                BuildOptions);

  // No image to be read due to lack of permissions from source file
  EXPECT_EQ(Res.size(), static_cast<size_t>(0))
      << "Read from the file without permissions.";

  ASSERT_NO_ERROR(llvm::sys::fs::setPermissions(ItemDir + "/0.bin",
                                                llvm::sys::fs::all_perms));
  ASSERT_NO_ERROR(llvm::sys::fs::setPermissions(ItemDir + "/1.bin",
                                                llvm::sys::fs::all_perms));

  Res = detail::PersistentDeviceCodeCache::getItemFromDisc(Dev, {&Img}, {},
                                                           BuildOptions);
  // Image should be successfully read
  for (size_t i = 0; i < Res.size(); ++i) {
    for (size_t j = 0; j < Res[i].size(); ++j) {
      EXPECT_EQ(Res[i][j], static_cast<unsigned char>(i))
          << "Corrupted image loaded from persistent cache";
    }
  }
  ASSERT_NO_ERROR(llvm::sys::fs::remove_directories(ItemDir));
}
#endif //_WIN32

INSTANTIATE_TEST_SUITE_P(PersistentDeviceCodeCacheImpl,
                         PersistentDeviceCodeCache,
<<<<<<< HEAD
                         ::testing::Values(UR_DEVICE_BINARY_TYPE_SPIRV,
                                           UR_DEVICE_BINARY_TYPE_NATIVE));
=======
                         ::testing::Values(SYCL_DEVICE_BINARY_TYPE_SPIRV,
                                           SYCL_DEVICE_BINARY_TYPE_NATIVE));
>>>>>>> 847f4ddb
} // namespace<|MERGE_RESOLUTION|>--- conflicted
+++ resolved
@@ -80,11 +80,7 @@
 }
 
 class PersistentDeviceCodeCache
-<<<<<<< HEAD
-    : public ::testing::TestWithParam<ur_device_binary_type> {
-=======
     : public ::testing::TestWithParam<sycl_device_binary_type> {
->>>>>>> 847f4ddb
 public:
 #ifdef _WIN32
   int setenv(const char *name, const char *value, int overwrite) {
@@ -224,26 +220,6 @@
   platform Plt;
   device Dev;
   const char *EntryName = "Entry";
-<<<<<<< HEAD
-  _ur_offload_entry_struct EntryStruct = {
-      /*addr*/ nullptr, const_cast<char *>(EntryName), strlen(EntryName),
-      /*flags*/ 0, /*reserved*/ 0};
-  ur_device_binary_struct BinStruct{/*Version*/ 1,
-                                    /*Kind*/ 4,
-                                    /*Format*/ GetParam(),
-                                    /*DeviceTargetSpec*/ nullptr,
-                                    /*CompileOptions*/ nullptr,
-                                    /*LinkOptions*/ nullptr,
-                                    /*ManifestStart*/ nullptr,
-                                    /*ManifestEnd*/ nullptr,
-                                    /*BinaryStart*/ nullptr,
-                                    /*BinaryEnd*/ nullptr,
-                                    /*EntriesBegin*/ &EntryStruct,
-                                    /*EntriesEnd*/ &EntryStruct + 1,
-                                    /*PropertySetsBegin*/ nullptr,
-                                    /*PropertySetsEnd*/ nullptr};
-  ur_device_binary Bin = &BinStruct;
-=======
   _sycl_offload_entry_struct EntryStruct = {
       /*addr*/ nullptr, const_cast<char *>(EntryName), strlen(EntryName),
       /*flags*/ 0, /*reserved*/ 0};
@@ -262,7 +238,6 @@
                                       /*PropertySetsBegin*/ nullptr,
                                       /*PropertySetsEnd*/ nullptr};
   sycl_device_binary Bin = &BinStruct;
->>>>>>> 847f4ddb
   detail::RTDeviceBinaryImage Img{Bin};
   ur_program_handle_t NativeProg;
 };
@@ -295,26 +270,6 @@
 
 TEST_P(PersistentDeviceCodeCache, MultipleImages) {
   const char *ExtraEntryName = "ExtraEntry";
-<<<<<<< HEAD
-  _ur_offload_entry_struct ExtraEntryStruct = {
-      /*addr*/ nullptr, const_cast<char *>(ExtraEntryName),
-      strlen(ExtraEntryName), /*flags*/ 0, /*reserved*/ 0};
-  ur_device_binary_struct ExtraBinStruct{/*Version*/ 1,
-                                         /*Kind*/ 4,
-                                         /*Format*/ GetParam(),
-                                         /*DeviceTargetSpec*/ nullptr,
-                                         /*CompileOptions*/ nullptr,
-                                         /*LinkOptions*/ nullptr,
-                                         /*ManifestStart*/ nullptr,
-                                         /*ManifestEnd*/ nullptr,
-                                         /*BinaryStart*/ nullptr,
-                                         /*BinaryEnd*/ nullptr,
-                                         /*EntriesBegin*/ &ExtraEntryStruct,
-                                         /*EntriesEnd*/ &ExtraEntryStruct + 1,
-                                         /*PropertySetsBegin*/ nullptr,
-                                         /*PropertySetsEnd*/ nullptr};
-  ur_device_binary ExtraBin = &ExtraBinStruct;
-=======
   _sycl_offload_entry_struct ExtraEntryStruct = {
       /*addr*/ nullptr, const_cast<char *>(ExtraEntryName),
       strlen(ExtraEntryName), /*flags*/ 0, /*reserved*/ 0};
@@ -333,7 +288,6 @@
                                            /*PropertySetsBegin*/ nullptr,
                                            /*PropertySetsEnd*/ nullptr};
   sycl_device_binary ExtraBin = &ExtraBinStruct;
->>>>>>> 847f4ddb
   detail::RTDeviceBinaryImage ExtraImg{ExtraBin};
   std::string BuildOptions{"--multiple-images"};
 
@@ -554,11 +508,6 @@
 
 INSTANTIATE_TEST_SUITE_P(PersistentDeviceCodeCacheImpl,
                          PersistentDeviceCodeCache,
-<<<<<<< HEAD
-                         ::testing::Values(UR_DEVICE_BINARY_TYPE_SPIRV,
-                                           UR_DEVICE_BINARY_TYPE_NATIVE));
-=======
                          ::testing::Values(SYCL_DEVICE_BINARY_TYPE_SPIRV,
                                            SYCL_DEVICE_BINARY_TYPE_NATIVE));
->>>>>>> 847f4ddb
 } // namespace