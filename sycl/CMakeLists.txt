--- conflicted
+++ resolved
@@ -231,11 +231,8 @@
   DEPENDS ${OUT_HEADERS_IN_SYCL_DIR}
           ${OUT_HEADERS_IN_CL_DIR}
           ${OUT_HEADERS_IN_STD_DIR}
-<<<<<<< HEAD
+          ${OUT_HEADERS_IN_SYCLCOMPAT_DIR}
           sycl-builtins-header
-=======
-          ${OUT_HEADERS_IN_SYCLCOMPAT_DIR}
->>>>>>> bedd818e
           boost_mp11-headers)
 
 add_custom_command(
