cmake_minimum_required(VERSION 3.14)

project(sycl-solution)
# Requirements
set(CMAKE_CXX_STANDARD 17)
set(CMAKE_CXX_STANDARD_REQUIRED ON)
set(CMAKE_CXX_EXTENSIONS OFF)
option(SYCL_ENABLE_WERROR "Treat all warnings as errors in SYCL project" OFF)
option(SYCL_DISABLE_STL_ASSERTIONS "Disable assertions in STL containers" OFF)
option(SYCL_ADD_DEV_VERSION_POSTFIX "Adds -V postfix to version string" ON)
option(SYCL_ENABLE_COVERAGE "Enables code coverage for runtime and unit tests" OFF)

if (NOT SYCL_COVERAGE_PATH)
  set(SYCL_COVERAGE_PATH "${CMAKE_CURRENT_BINARY_DIR}/profiles")
endif()

list(APPEND CMAKE_MODULE_PATH "${CMAKE_CURRENT_SOURCE_DIR}/cmake/modules")
include(AddSYCLExecutable)
include(SYCLUtils)

set(SYCL_MAJOR_VERSION 5)
set(SYCL_MINOR_VERSION 5)
set(SYCL_PATCH_VERSION 0)
set(SYCL_DEV_ABI_VERSION 0)
if (SYCL_ADD_DEV_VERSION_POSTFIX)
  set(SYCL_VERSION_POSTFIX "-${SYCL_DEV_ABI_VERSION}")
endif()
set(SYCL_VERSION_STRING "${SYCL_MAJOR_VERSION}.${SYCL_MINOR_VERSION}.${SYCL_PATCH_VERSION}${SYCL_VERSION_POSTFIX}")

# enable all warnings by default
if (MSVC)
  set(CMAKE_CXX_FLAGS "/W4 ${CMAKE_CXX_FLAGS}")
else ()
  set(CMAKE_CXX_FLAGS "${CMAKE_CXX_FLAGS} -Wall -Wextra -Wno-deprecated-declarations")
endif()

if(SYCL_ENABLE_WERROR)
  if(MSVC)
    set(CMAKE_CXX_FLAGS "/WX ${CMAKE_CXX_FLAGS}")
    add_definitions(
      -wd4996 # Suppress 'function': was declared deprecated'
    )
  else()
    set(CMAKE_CXX_FLAGS "${CMAKE_CXX_FLAGS} -Werror")
  endif()
endif()

# Create a soft option for enabling or disabling the instrumentation
# of the SYCL runtime and expect enabling
option(SYCL_ENABLE_XPTI_TRACING "Enable tracing of SYCL constructs" OFF)

if(MSVC)
  set_property(GLOBAL PROPERTY USE_FOLDERS ON)
  # Skip asynchronous C++ exceptions catching and assume "extern C" functions
  # never throw C++ exceptions.
  set(LLVM_REQUIRES_EH ON)
  set(LLVM_REQUIRES_RTTI ON)
  set(CMAKE_CXX_FLAGS "${CMAKE_CXX_FLAGS} /EHsc")

  # Add PDB debug information
  list(APPEND CMAKE_MODULE_PATH "${LLVM_CMAKE_DIR}")
  include(LLVMCheckLinkerFlag)
  llvm_check_linker_flag(CXX "/DEBUG" LINKER_SUPPORTS_DEBUG)
  if(LINKER_SUPPORTS_DEBUG)
    # sccache is not compatible with /Zi flag
    if (CMAKE_CXX_COMPILER_LAUNCHER STREQUAL "sccache")
      # CMake may put /Zi by default
      if(CMAKE_BUILD_TYPE STREQUAL "Debug")
        string(REPLACE "/Zi" "/Z7" CMAKE_CXX_FLAGS_DEBUG "${CMAKE_CXX_FLAGS_DEBUG}")
        string(REPLACE "/Zi" "/Z7" CMAKE_C_FLAGS_DEBUG "${CMAKE_C_FLAGS_DEBUG}")
      elseif(CMAKE_BUILD_TYPE STREQUAL "Release")
        string(REPLACE "/Zi" "/Z7" CMAKE_CXX_FLAGS_RELEASE "${CMAKE_CXX_FLAGS_RELEASE}")
        string(REPLACE "/Zi" "/Z7" CMAKE_C_FLAGS_RELEASE "${CMAKE_C_FLAGS_RELEASE}")
      elseif(CMAKE_BUILD_TYPE STREQUAL "RelWithDebInfo")
        string(REPLACE "/Zi" "/Z7" CMAKE_CXX_FLAGS_RELWITHDEBINFO "${CMAKE_CXX_FLAGS_RELWITHDEBINFO}")
        string(REPLACE "/Zi" "/Z7" CMAKE_C_FLAGS_RELWITHDEBINFO "${CMAKE_C_FLAGS_RELWITHDEBINFO}")
      endif()
      set(CMAKE_CXX_FLAGS "${CMAKE_CXX_FLAGS} /Z7")
    else()
      set(CMAKE_CXX_FLAGS "${CMAKE_CXX_FLAGS} /Zi")
    endif()
    add_link_options("/DEBUG")

    # Enable unreferenced removal and ICF in Release mode.
    llvm_check_linker_flag(CXX "/OPT:REF /OPT:ICF" LINKER_SUPPORTS_OPTS)
    if (LINKER_SUPPORTS_OPTS AND uppercase_CMAKE_BUILD_TYPE STREQUAL "RELEASE")
      add_link_options("/OPT:REF" "/OPT:ICF")
    endif()
  endif()
endif()

# Get clang's version
include(VersionFromVCS)
set(PACKAGE_VERSION "${LLVM_PACKAGE_VERSION}")

# If CLANG_VERSION_* is specified, use it, if not use LLVM_VERSION_*.
if(NOT DEFINED CLANG_VERSION_MAJOR)
  set(CLANG_VERSION_MAJOR ${LLVM_VERSION_MAJOR})
endif()
if(NOT DEFINED CLANG_VERSION_MINOR)
  set(CLANG_VERSION_MINOR ${LLVM_VERSION_MINOR})
endif()
if(NOT DEFINED CLANG_VERSION_PATCHLEVEL)
  set(CLANG_VERSION_PATCHLEVEL ${LLVM_VERSION_PATCH})
endif()
# Unlike PACKAGE_VERSION, CLANG_VERSION does not include LLVM_VERSION_SUFFIX.
set(CLANG_VERSION "${CLANG_VERSION_MAJOR}.${CLANG_VERSION_MINOR}.${CLANG_VERSION_PATCHLEVEL}")

set(SYCL_INCLUDE_DIR "include")
set(SYCL_INCLUDE_BUILD_DIR ${LLVM_BINARY_DIR}/${SYCL_INCLUDE_DIR})

add_llvm_external_project(opencl)
list(FIND LLVM_ENABLE_PROJECTS opencl OPENCL_FOUND)
if(OPENCL_FOUND EQUAL -1)
  message(FATAL_ERROR "opencl external project required but not found.")
endif()

# Copy OpenCL Headers into sycl headers build directory
# Compiler does automatic lookup bin/../include based on clang binary location,
# e.g. when run LIT tests
file(COPY ${OpenCL_INCLUDE_DIR}/CL
     DESTINATION ${SYCL_INCLUDE_BUILD_DIR}/sycl)

# Include OpenCL Headers into final bundle.
install(DIRECTORY ${OpenCL_INCLUDE_DIR}/CL
        DESTINATION ${SYCL_INCLUDE_DIR}/sycl
        COMPONENT OpenCL-Headers)

option(SYCL_BUILD_PI_CUDA
  "Enables the CUDA backend for the Plugin Interface" OFF)

option(SYCL_BUILD_PI_HIP
  "Enables the HIP backend for the Plugin Interface" OFF)

# Configure SYCL version macro
set(sycl_inc_dir ${CMAKE_CURRENT_SOURCE_DIR}/include)
set(sycl_src_dir ${CMAKE_CURRENT_SOURCE_DIR}/source)
set(sycl_plugin_dir ${CMAKE_CURRENT_SOURCE_DIR}/plugins)
string(TIMESTAMP __SYCL_COMPILER_VERSION "%Y%m%d")
set(version_header "${sycl_inc_dir}/CL/sycl/version.hpp")
configure_file("${version_header}.in" "${version_header}")
set(feature_header "${sycl_inc_dir}/CL/sycl/feature_test.hpp")
configure_file("${feature_header}.in" "${feature_header}")

include(AddBoostMp11Headers)

# This is workaround to detect changes (add or modify) in subtree which
# are not detected by copy_directory command.
# TODO: detect and process remove header/directory case
file(GLOB_RECURSE HEADERS_IN_SYCL_DIR CONFIGURE_DEPENDS "${sycl_inc_dir}/sycl/*")
file(GLOB_RECURSE HEADERS_IN_CL_DIR CONFIGURE_DEPENDS "${sycl_inc_dir}/CL/*")
file(GLOB_RECURSE HEADERS_IN_STD_DIR CONFIGURE_DEPENDS "${sycl_inc_dir}/std/*")
string(REPLACE "${sycl_inc_dir}" "${SYCL_INCLUDE_BUILD_DIR}"
  OUT_HEADERS_IN_SYCL_DIR "${HEADERS_IN_SYCL_DIR}")
string(REPLACE "${sycl_inc_dir}/CL" "${SYCL_INCLUDE_BUILD_DIR}/sycl/CL"
  OUT_HEADERS_IN_CL_DIR "${HEADERS_IN_CL_DIR}")
string(REPLACE "${sycl_inc_dir}" "${SYCL_INCLUDE_BUILD_DIR}"
  OUT_HEADERS_IN_STD_DIR "${HEADERS_IN_STD_DIR}")

# Copy SYCL headers from sources to build directory
add_custom_target(sycl-headers
  DEPENDS ${OUT_HEADERS_IN_SYCL_DIR}
          ${OUT_HEADERS_IN_CL_DIR}
<<<<<<< HEAD
          boost_mp11-headers)
=======
          ${OUT_HEADERS_IN_STD_DIR})
>>>>>>> 9808525f

add_custom_command(
  OUTPUT  ${OUT_HEADERS_IN_SYCL_DIR}
          ${OUT_HEADERS_IN_CL_DIR}
          ${OUT_HEADERS_IN_STD_DIR}
  DEPENDS ${HEADERS_IN_SYCL_DIR}
          ${HEADERS_IN_CL_DIR}
          ${HEADERS_IN_STD_DIR}
  COMMAND ${CMAKE_COMMAND} -E copy_directory ${sycl_inc_dir}/sycl ${SYCL_INCLUDE_BUILD_DIR}/sycl
  COMMAND ${CMAKE_COMMAND} -E copy_directory ${sycl_inc_dir}/CL ${SYCL_INCLUDE_BUILD_DIR}/sycl/CL
  COMMAND ${CMAKE_COMMAND} -E copy_directory ${sycl_inc_dir}/std ${SYCL_INCLUDE_BUILD_DIR}/std
  COMMENT "Copying SYCL headers ...")

# Copy SYCL headers from source to install directory
install(DIRECTORY "${sycl_inc_dir}/sycl" DESTINATION ${SYCL_INCLUDE_DIR} COMPONENT sycl-headers)
install(DIRECTORY "${sycl_inc_dir}/CL" DESTINATION ${SYCL_INCLUDE_DIR}/sycl COMPONENT sycl-headers)
<<<<<<< HEAD
install(DIRECTORY ${BOOST_MP11_DESTINATION_DIR} DESTINATION ${SYCL_INCLUDE_DIR}/sycl COMPONENT boost_mp11-headers)
=======
install(DIRECTORY "${sycl_inc_dir}/std" DESTINATION ${SYCL_INCLUDE_DIR} COMPONENT sycl-headers)
>>>>>>> 9808525f

set(SYCL_RT_LIBS sycl)
if (MSVC)
  list(APPEND SYCL_RT_LIBS sycld)
endif()

# This function allows building multiple libraries with the same options.
# Currently used by sycl and plugins library.
# Currently handles linking with libcxx support and gcc workaround
function( add_common_options LIB_NAME)
  if (SYCL_USE_LIBCXX)
    if ((CMAKE_CXX_COMPILER_ID STREQUAL "GNU") OR
      (CMAKE_CXX_COMPILER_ID STREQUAL "Clang"))
      if ((NOT (DEFINED SYCL_LIBCXX_INCLUDE_PATH)) OR (NOT (DEFINED SYCL_LIBCXX_LIBRARY_PATH)))
        message(FATAL_ERROR "When building with libc++ SYCL_LIBCXX_INCLUDE_PATHS and"
                            "SYCL_LIBCXX_LIBRARY_PATH should be set")
      endif()
      target_link_libraries(${LIB_NAME} PRIVATE "-L${SYCL_LIBCXX_LIBRARY_PATH}" -Wl,-rpath,${SYCL_LIBCXX_LIBRARY_PATH} -nodefaultlibs -lc++ -lc++abi -lm -lc -lgcc_s -lgcc)
      target_compile_options(${LIB_NAME} PRIVATE -nostdinc++)
      target_include_directories(${LIB_NAME} PRIVATE "${SYCL_LIBCXX_INCLUDE_PATH}")
      if (ARGC EQUAL 2)
        target_compile_options(${ARGV1} PRIVATE -nostdinc++)
        target_include_directories(${ARGV1} PRIVATE "${SYCL_LIBCXX_INCLUDE_PATH}")
      endif()
    else()
      message(FATAL_ERROR "Build with libc++ is not yet supported for this compiler")
    endif()
  else()
    # Workaround for bug in GCC version 5 and higher.
    # More information https://bugs.launchpad.net/ubuntu/+source/gcc-5/+bug/1568899
    if (CMAKE_CXX_COMPILER_ID STREQUAL "GNU" AND
        CMAKE_CXX_COMPILER_VERSION VERSION_GREATER 5.0)
      target_link_libraries(${ARGV0} PRIVATE gcc_s gcc)
    endif()
  endif()
endfunction(add_common_options)

if (LLVM_ENABLE_ASSERTIONS AND NOT SYCL_DISABLE_STL_ASSERTIONS AND NOT WIN32)
  if(SYCL_USE_LIBCXX)
    add_definitions(-D_LIBCPP_DEBUG=1)
    set(SYCL_CLANG_EXTRA_FLAGS "${SYCL_CLANG_EXTRA_FLAGS} -D_LIBCPP_DEBUG=1")
  else()
    add_definitions(-D_GLIBCXX_ASSERTIONS=1)
    set(SYCL_CLANG_EXTRA_FLAGS "${SYCL_CLANG_EXTRA_FLAGS} -D_GLIBCXX_ASSERTIONS=1")
  endif()
endif()

set(SYCL_SOURCE_DIR ${CMAKE_CURRENT_SOURCE_DIR})

# SYCL runtime library
add_subdirectory( source )

# Auxilliary extras for SYCL headers/library
if (NOT WIN32)
  install(FILES
    "${CMAKE_CURRENT_SOURCE_DIR}/gdb/libsycl.so-gdb.py"
    RENAME "libsycl.so.${SYCL_VERSION_STRING}-gdb.py"
    DESTINATION "lib${LLVM_LIBDIR_SUFFIX}/"
    COMPONENT sycl-headers-extras)
endif()

if (SYCL_ENABLE_XPTI_TRACING)
  set(XPTIFW_LIBS xpti xptifw)
endif()

# SYCL toolchain builds all components: compiler, libraries, headers, etc.
add_custom_target(sycl-compiler
  DEPENDS append-file
          clang
          clang-offload-wrapper
          clang-offload-bundler
          clang-offload-deps
          clang-offload-extract
          file-table-tform
          llc
          llvm-ar
          llvm-foreach
          llvm-no-spir-kernel
          llvm-spirv
          llvm-link
          llvm-objcopy
          spirv-to-ir-wrapper
          sycl-post-link
          opencl-aot
)

add_custom_target( sycl-toolchain
  DEPENDS ${SYCL_RT_LIBS}
          sycl-compiler
          sycl-ls
          ${XPTIFW_LIBS}
  COMMENT "Building SYCL compiler toolchain..."
)

# Enable new IN_LIST operator.
cmake_policy(SET CMP0057 NEW)

if (libdevice IN_LIST LLVM_ENABLE_PROJECTS)
  add_dependencies(sycl-toolchain libsycldevice)
endif()

if (SYCL_ENABLE_XPTI_TRACING)
  add_dependencies( sycl-toolchain xpti)
  if (MSVC)
    add_dependencies( sycl-toolchain xptid)
  endif()
endif()

option(SYCL_INCLUDE_TESTS
  "Generate build targets for the SYCL unit tests."
  ${LLVM_INCLUDE_TESTS})

# Ensure that HIP platform is uppercase, to match buildbot's output.
if(NOT "${SYCL_BUILD_PI_HIP_PLATFORM}" STREQUAL "")
  string(TOUPPER ${SYCL_BUILD_PI_HIP_PLATFORM} SYCL_BUILD_PI_HIP_PLATFORM)
endif()

# Plugin Library
add_subdirectory( plugins )

add_subdirectory(tools)

if(SYCL_INCLUDE_TESTS)
  if(NOT LLVM_INCLUDE_TESTS)
      message(FATAL_ERROR
        "Can't build SYCL tests without LLVM_INCLUDE_TESTS enabled.")
  endif()
  if(EXISTS ${LLVM_MAIN_SRC_DIR}/utils/unittest/googletest/include/gtest/gtest.h)
    add_subdirectory(unittests)
    list(APPEND SYCL_TEST_DEPS SYCLUnitTests)
  endif()
  add_subdirectory(test)
endif()

# Package deploy support
# Listed here are component names contributing the package
set( SYCL_TOOLCHAIN_DEPLOY_COMPONENTS
     append-file
     boost_mp11-headers
     clang
     clang-offload-wrapper
     clang-offload-bundler
     clang-offload-deps
     clang-offload-extract
     file-table-tform
     level-zero-loader
     level-zero-headers
     llc
     llvm-ar
     llvm-foreach
     llvm-no-spir-kernel
     llvm-spirv
     llvm-link
     llvm-objcopy
     spirv-to-ir-wrapper
     sycl-post-link
     sycl-ls
     clang-resource-headers
     OpenCL-Headers
     opencl-aot
     sycl-headers
     sycl-headers-extras
     sycl
     pi_opencl
     pi_level_zero
     libsycldevice
     ${XPTIFW_LIBS}
)

if (TARGET sycl-prof)
  list(APPEND SYCL_TOOLCHAIN_DEPLOY_COMPONENTS sycl-prof)
endif()
if (TARGET sycl-sanitize)
  list(APPEND SYCL_TOOLCHAIN_DEPLOY_COMPONENTS sycl-sanitize)
endif()
if (TARGET sycl-trace)
  list(APPEND SYCL_TOOLCHAIN_DEPLOY_COMPONENTS sycl-trace)
endif()

if(OpenCL_INSTALL_KHRONOS_ICD_LOADER AND TARGET OpenCL-ICD)
  list(APPEND SYCL_TOOLCHAIN_DEPLOY_COMPONENTS OpenCL-ICD)
endif()

if(SYCL_BUILD_PI_CUDA)
  # Ensure that libclc is enabled.
  list(FIND LLVM_ENABLE_PROJECTS libclc LIBCLC_FOUND)
  if( LIBCLC_FOUND EQUAL -1 )
    message(FATAL_ERROR
      "CUDA support requires adding \"libclc\" to the CMake argument \"LLVM_ENABLE_PROJECTS\"")
  endif()

  add_dependencies(sycl-toolchain libspirv-builtins pi_cuda)
  list(APPEND SYCL_TOOLCHAIN_DEPLOY_COMPONENTS libspirv-builtins pi_cuda)
endif()

if(SYCL_BUILD_PI_HIP)
  # Ensure that libclc is enabled.
  list(FIND LLVM_ENABLE_PROJECTS libclc LIBCLC_FOUND)
  if( LIBCLC_FOUND EQUAL -1 )
    message(FATAL_ERROR
      "HIP support requires adding \"libclc\" to the CMake argument \"LLVM_ENABLE_PROJECTS\"")
  endif()

  add_dependencies(sycl-toolchain libspirv-builtins pi_hip)
  list(APPEND SYCL_TOOLCHAIN_DEPLOY_COMPONENTS libspirv-builtins pi_hip)
endif()

if(SYCL_BUILD_PI_ESIMD_EMULATOR)
  list(APPEND SYCL_TOOLCHAIN_DEPLOY_COMPONENTS pi_esimd_emulator libcmrt-headers)
  if (MSVC)
    list(APPEND SYCL_TOOLCHAIN_DEPLOY_COMPONENTS libcmrt-libs libcmrt-dlls)
  else()
    list(APPEND SYCL_TOOLCHAIN_DEPLOY_COMPONENTS libcmrt-sos)
  endif()
endif()

# Use it as fake dependency in order to force another command(s) to execute.
add_custom_command(OUTPUT __force_it
  COMMAND "${CMAKE_COMMAND}" -E echo
)
#Serialize installation to avoid missing components due to build race conditions
set(__chain_dep __force_it)

set(manifest_list)
foreach( comp ${SYCL_TOOLCHAIN_DEPLOY_COMPONENTS} )
  message( STATUS "Adding component ${comp} to deploy")

  set (manifest_file ${CMAKE_CURRENT_BINARY_DIR}/install_manifest_${comp}.txt)
  add_custom_command(OUTPUT ${manifest_file}
    COMMAND "${CMAKE_COMMAND}"
    "-DCMAKE_INSTALL_COMPONENT=${comp}"
    -P "${CMAKE_BINARY_DIR}/cmake_install.cmake"
    DEPENDS  ${__chain_dep}
    COMMENT "Deploying component ${comp}"
    USES_TERMINAL
  )
  list(APPEND manifest_list ${manifest_file})
  set(__chain_dep ${manifest_file})
endforeach( comp )

add_custom_target(deploy-sycl-toolchain
  DEPENDS sycl-toolchain ${manifest_list}
)

# SYCL Runtime documentation
add_subdirectory(doc)<|MERGE_RESOLUTION|>--- conflicted
+++ resolved
@@ -161,11 +161,8 @@
 add_custom_target(sycl-headers
   DEPENDS ${OUT_HEADERS_IN_SYCL_DIR}
           ${OUT_HEADERS_IN_CL_DIR}
-<<<<<<< HEAD
+          ${OUT_HEADERS_IN_STD_DIR}
           boost_mp11-headers)
-=======
-          ${OUT_HEADERS_IN_STD_DIR})
->>>>>>> 9808525f
 
 add_custom_command(
   OUTPUT  ${OUT_HEADERS_IN_SYCL_DIR}
@@ -182,11 +179,8 @@
 # Copy SYCL headers from source to install directory
 install(DIRECTORY "${sycl_inc_dir}/sycl" DESTINATION ${SYCL_INCLUDE_DIR} COMPONENT sycl-headers)
 install(DIRECTORY "${sycl_inc_dir}/CL" DESTINATION ${SYCL_INCLUDE_DIR}/sycl COMPONENT sycl-headers)
-<<<<<<< HEAD
+install(DIRECTORY "${sycl_inc_dir}/std" DESTINATION ${SYCL_INCLUDE_DIR} COMPONENT sycl-headers)
 install(DIRECTORY ${BOOST_MP11_DESTINATION_DIR} DESTINATION ${SYCL_INCLUDE_DIR}/sycl COMPONENT boost_mp11-headers)
-=======
-install(DIRECTORY "${sycl_inc_dir}/std" DESTINATION ${SYCL_INCLUDE_DIR} COMPONENT sycl-headers)
->>>>>>> 9808525f
 
 set(SYCL_RT_LIBS sycl)
 if (MSVC)
