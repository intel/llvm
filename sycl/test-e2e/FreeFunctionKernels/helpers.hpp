#include <string_view>

#include <sycl/detail/core.hpp>
#include <sycl/kernel_bundle.hpp>

namespace syclext = sycl::ext::oneapi;
namespace syclexp = sycl::ext::oneapi::experimental;

template <typename T, typename S>
static int performResultCheck(size_t NumberOfElements, const T *ResultPtr,
<<<<<<< HEAD
                              S ExpectedResultValue,
                              std::string_view TestName) {
=======
                              std::string_view TestName,
                              S ExpectedResultValue) {
>>>>>>> 4d4fde2c
  int Failed{0};
  for (size_t i = 0; i < NumberOfElements; i++) {
    if (ResultPtr[i] != ExpectedResultValue) {
      std::cerr << "Failed " << TestName << " : " << ResultPtr[i]
                << " != " << ExpectedResultValue << std::endl;
      ++Failed;
    }
  }
  return Failed;
<<<<<<< HEAD
}

template <size_t NumOfElements, typename T, typename S>
static int performResultCheck(const T *ResultPtr,
                              std::array<S, NumOfElements> ExpectedResultValue,
                              std::string_view TestName) {
  int Failed{0};
  for (size_t i = 0; i < NumOfElements; i++) {
    if (ResultPtr[i] != ExpectedResultValue[i]) {
      std::cerr << "Failed " << TestName << " : " << ResultPtr[i]
                << " != " << ExpectedResultValue[i] << std::endl;
      ++Failed;
    }
  }
  return Failed;
=======
>>>>>>> 4d4fde2c
}

template <auto *Func> static sycl::kernel getKernel(sycl::context &Context) {
  sycl::kernel_bundle<sycl::bundle_state::executable> KernelBundle =
      syclexp::get_kernel_bundle<Func, sycl::bundle_state::executable>(Context);
  sycl::kernel KernelId = KernelBundle.ext_oneapi_get_kernel<Func>();
  return KernelId;
}<|MERGE_RESOLUTION|>--- conflicted
+++ resolved
@@ -7,14 +7,8 @@
 namespace syclexp = sycl::ext::oneapi::experimental;
 
 template <typename T, typename S>
-static int performResultCheck(size_t NumberOfElements, const T *ResultPtr,
-<<<<<<< HEAD
-                              S ExpectedResultValue,
-                              std::string_view TestName) {
-=======
-                              std::string_view TestName,
+static int performResultCheck(size_t NumberOfElements, const T *ResultPtr,std::string_view TestName,
                               S ExpectedResultValue) {
->>>>>>> 4d4fde2c
   int Failed{0};
   for (size_t i = 0; i < NumberOfElements; i++) {
     if (ResultPtr[i] != ExpectedResultValue) {
@@ -24,13 +18,11 @@
     }
   }
   return Failed;
-<<<<<<< HEAD
 }
 
 template <size_t NumOfElements, typename T, typename S>
-static int performResultCheck(const T *ResultPtr,
-                              std::array<S, NumOfElements> ExpectedResultValue,
-                              std::string_view TestName) {
+static int performResultCheck(const T *ResultPtr,std::string_view TestName,
+                              std::array<S, NumOfElements> ExpectedResultValue) {
   int Failed{0};
   for (size_t i = 0; i < NumOfElements; i++) {
     if (ResultPtr[i] != ExpectedResultValue[i]) {
@@ -40,8 +32,6 @@
     }
   }
   return Failed;
-=======
->>>>>>> 4d4fde2c
 }
 
 template <auto *Func> static sycl::kernel getKernel(sycl::context &Context) {
