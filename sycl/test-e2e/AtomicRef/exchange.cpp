// RUN: %{build} -o %t.out
// RUN: %{run} %t.out

<<<<<<< HEAD
// https://github.com/intel/llvm/issues/15791
// UNSUPPORTED: hip_amd
=======
// UNSUPPORTED: hip_amd
// UNSUPPORTED-TRACKER: https://github.com/intel/llvm/issues/15791
>>>>>>> e95b34bb

#include "exchange.h"

int main() { exchange_test_all<access::address_space::global_space>(); }<|MERGE_RESOLUTION|>--- conflicted
+++ resolved
@@ -1,13 +1,8 @@
 // RUN: %{build} -o %t.out
 // RUN: %{run} %t.out
 
-<<<<<<< HEAD
-// https://github.com/intel/llvm/issues/15791
-// UNSUPPORTED: hip_amd
-=======
 // UNSUPPORTED: hip_amd
 // UNSUPPORTED-TRACKER: https://github.com/intel/llvm/issues/15791
->>>>>>> e95b34bb
 
 #include "exchange.h"
 
