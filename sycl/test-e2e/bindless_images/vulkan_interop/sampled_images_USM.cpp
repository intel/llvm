--- conflicted
+++ resolved
@@ -1,9 +1,5 @@
-<<<<<<< HEAD
 // REQUIRES: aspect-ext_oneapi_bindless_images
 // REQUIRES: aspect-ext_oneapi_external_memory_import
-=======
-// REQUIRES: target-nvidia
->>>>>>> 23b24573
 // REQUIRES: vulkan
 
 // RUN: %{build} %link-vulkan -o %t.out
