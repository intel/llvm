// REQUIRES: cuda
// REQUIRES: vulkan

// RUN: %{build} %link-vulkan -o %t.out
// RUN: %{run} %t.out

// Uncomment to print additional test information
// #define VERBOSE_PRINT

#include "../helpers/common.hpp"
#include "vulkan_common.hpp"
#include <sycl/properties/queue_properties.hpp>

#include <random>
#include <sycl/ext/oneapi/bindless_images.hpp>

namespace syclexp = sycl::ext::oneapi::experimental;

// Helpers and utilities
namespace util {
struct handles_t {
  syclexp::external_mem input_external_mem_1, input_external_mem_2,
      output_external_mem;
  syclexp::image_mem_handle input_mem_handle_1, input_mem_handle_2,
      output_mem_handle;
  syclexp::external_semaphore sycl_wait_external_semaphore,
      sycl_done_external_semaphore;
  syclexp::unsampled_image_handle input_1, input_2, output;
};

template <typename InteropMemHandleT, typename InteropSemHandleT>
handles_t
create_test_handles(sycl::context &ctxt, sycl::device &dev,
                    InteropMemHandleT img_in_interop_handle_1,
                    InteropMemHandleT img_in_interop_handle_2,
                    InteropMemHandleT img_out_interop_handle,
                    InteropSemHandleT sycl_wait_semaphore_handle,
                    InteropSemHandleT sycl_done_semaphore_handle,
                    const size_t img_size,
                    sycl::ext::oneapi::experimental::image_descriptor &desc) {
  // Extension: map the external memory descriptors

#ifdef _WIN32
  syclexp::external_mem_descriptor<syclexp::resource_win32_handle>
      input_ext_mem_desc_1{img_in_interop_handle_1,
                           syclexp::external_mem_handle_type::win32_nt_handle,
                           img_size};
  syclexp::external_mem_descriptor<syclexp::resource_win32_handle>
      input_ext_mem_desc_2{img_in_interop_handle_2,
                           syclexp::external_mem_handle_type::win32_nt_handle,
                           img_size};
  syclexp::external_mem_descriptor<syclexp::resource_win32_handle>
      output_ext_mem_desc{img_out_interop_handle,
                          syclexp::external_mem_handle_type::win32_nt_handle,
                          img_size};
#else
  syclexp::external_mem_descriptor<syclexp::resource_fd> input_ext_mem_desc_1{
      img_in_interop_handle_1, syclexp::external_mem_handle_type::opaque_fd,
      img_size};
  syclexp::external_mem_descriptor<syclexp::resource_fd> input_ext_mem_desc_2{
      img_in_interop_handle_2, syclexp::external_mem_handle_type::opaque_fd,
      img_size};
  syclexp::external_mem_descriptor<syclexp::resource_fd> output_ext_mem_desc{
      img_out_interop_handle, syclexp::external_mem_handle_type::opaque_fd,
      img_size};
#endif

  // Extension: create interop memory handles
  syclexp::external_mem input_external_mem_1 =
      syclexp::import_external_memory(input_ext_mem_desc_1, dev, ctxt);
  syclexp::external_mem input_external_mem_2 =
      syclexp::import_external_memory(input_ext_mem_desc_2, dev, ctxt);
  syclexp::external_mem output_external_mem =
      syclexp::import_external_memory(output_ext_mem_desc, dev, ctxt);

  // Extension: map image memory handles
  syclexp::image_mem_handle input_mapped_mem_handle_1 =
      syclexp::map_external_image_memory(input_external_mem_1, desc, dev, ctxt);
  syclexp::image_mem_handle input_mapped_mem_handle_2 =
      syclexp::map_external_image_memory(input_external_mem_2, desc, dev, ctxt);
  syclexp::image_mem_handle output_mapped_mem_handle =
      syclexp::map_external_image_memory(output_external_mem, desc, dev, ctxt);

  // Extension: create the image and return the handle
  syclexp::unsampled_image_handle input_1 =
      syclexp::create_image(input_mapped_mem_handle_1, desc, dev, ctxt);
  syclexp::unsampled_image_handle input_2 =
      syclexp::create_image(input_mapped_mem_handle_2, desc, dev, ctxt);
  syclexp::unsampled_image_handle output =
      syclexp::create_image(output_mapped_mem_handle, desc, dev, ctxt);

  // Extension: import semaphores
#ifdef _WIN32
  syclexp::external_semaphore_descriptor<syclexp::resource_win32_handle>
      sycl_wait_external_semaphore_desc{
          sycl_wait_semaphore_handle,
          syclexp::external_semaphore_handle_type::win32_nt_handle};
  syclexp::external_semaphore_descriptor<syclexp::resource_win32_handle>
      sycl_done_external_semaphore_desc{
          sycl_done_semaphore_handle,
          syclexp::external_semaphore_handle_type::win32_nt_handle};
#else
  syclexp::external_semaphore_descriptor<syclexp::resource_fd>
      sycl_wait_external_semaphore_desc{
          sycl_wait_semaphore_handle,
          syclexp::external_semaphore_handle_type::opaque_fd};
  syclexp::external_semaphore_descriptor<syclexp::resource_fd>
      sycl_done_external_semaphore_desc{
          sycl_done_semaphore_handle,
          syclexp::external_semaphore_handle_type::opaque_fd};
#endif

  syclexp::external_semaphore sycl_wait_external_semaphore =
      syclexp::import_external_semaphore(sycl_wait_external_semaphore_desc, dev,
                                         ctxt);
  syclexp::external_semaphore sycl_done_external_semaphore =
      syclexp::import_external_semaphore(sycl_done_external_semaphore_desc, dev,
                                         ctxt);

  return {input_external_mem_1,
          input_external_mem_2,
          output_external_mem,
          input_mapped_mem_handle_1,
          input_mapped_mem_handle_2,
          output_mapped_mem_handle,
          sycl_wait_external_semaphore,
          sycl_done_external_semaphore,
          input_1,
          input_2,
          output};
}

void cleanup_test(sycl::context &ctxt, sycl::device &dev, handles_t handles) {
<<<<<<< HEAD
  syclexp::destroy_external_semaphore(handles.sycl_wait_external_semaphore, dev,
                                      ctxt);
  syclexp::destroy_external_semaphore(handles.sycl_done_external_semaphore, dev,
                                      ctxt);
=======
  syclexp::release_external_semaphore(
      handles.sycl_wait_interop_semaphore_handle, dev, ctxt);
  syclexp::release_external_semaphore(
      handles.sycl_done_interop_semaphore_handle, dev, ctxt);
>>>>>>> 7d7ab2f2
  syclexp::destroy_image_handle(handles.input_1, dev, ctxt);
  syclexp::destroy_image_handle(handles.input_2, dev, ctxt);
  syclexp::destroy_image_handle(handles.output, dev, ctxt);
  syclexp::free_image_mem(handles.input_mem_handle_1,
                          syclexp::image_type::standard, dev, ctxt);
  syclexp::free_image_mem(handles.input_mem_handle_1,
                          syclexp::image_type::standard, dev, ctxt);
  syclexp::free_image_mem(handles.output_mem_handle,
                          syclexp::image_type::standard, dev, ctxt);
  syclexp::release_external_memory(handles.input_external_mem_1, dev, ctxt);
  syclexp::release_external_memory(handles.input_external_mem_2, dev, ctxt);
  syclexp::release_external_memory(handles.output_external_mem, dev, ctxt);
}

template <typename InteropMemHandleT, typename InteropSemHandleT, int NDims,
          typename DType, sycl::image_channel_type CType, int NChannels,
          typename KernelName>
void run_ndim_test(sycl::range<NDims> global_size,
                   sycl::range<NDims> local_size,
                   InteropMemHandleT img_in_interop_handle_1,
                   InteropMemHandleT img_in_interop_handle_2,
                   InteropMemHandleT img_out_interop_handle,
                   InteropSemHandleT sycl_wait_semaphore_handle,
                   InteropSemHandleT sycl_done_semaphore_handle) {
  using VecType = sycl::vec<DType, NChannels>;

  sycl::device dev;
  sycl::queue q{dev, {sycl::property::queue::in_order{}}};
  auto ctxt = q.get_context();

  // Image descriptor - mapped to Vulkan image layout
  syclexp::image_descriptor desc(global_size, NChannels, CType);

  const size_t img_size = global_size.size() * sizeof(DType) * NChannels;

  auto handles = create_test_handles(
      ctxt, dev, img_in_interop_handle_1, img_in_interop_handle_2,
      img_out_interop_handle, sycl_wait_semaphore_handle,
      sycl_done_semaphore_handle, img_size, desc);

  // Extension: wait for imported semaphore
  q.ext_oneapi_wait_external_semaphore(handles.sycl_wait_external_semaphore);

  try {
    q.submit([&](sycl::handler &cgh) {
      cgh.parallel_for<KernelName>(
          sycl::nd_range<NDims>{global_size, local_size},
          [=](sycl::nd_item<NDims> it) {
            size_t dim0 = it.get_global_id(0);
            size_t dim1 = it.get_global_id(1);

            if constexpr (NDims == 2) {
              if constexpr (NChannels > 1) {
                VecType px1 = syclexp::fetch_image<VecType>(
                    handles.input_1, sycl::int2(dim0, dim1));
                VecType px2 = syclexp::fetch_image<VecType>(
                    handles.input_2, sycl::int2(dim0, dim1));

                auto sum = VecType(
                    bindless_helpers::add_kernel<DType, NChannels>(px1, px2));
                syclexp::write_image<VecType>(
                    handles.output, sycl::int2(dim0, dim1), VecType(sum));
              } else {
                DType px1 = syclexp::fetch_image<DType>(handles.input_1,
                                                        sycl::int2(dim0, dim1));
                DType px2 = syclexp::fetch_image<DType>(handles.input_2,
                                                        sycl::int2(dim0, dim1));

                auto sum = DType(
                    bindless_helpers::add_kernel<DType, NChannels>(px1, px2));
                syclexp::write_image<DType>(handles.output,
                                            sycl::int2(dim0, dim1), DType(sum));
              }
            } else {
              size_t dim2 = it.get_global_id(2);

              if constexpr (NChannels > 1) {
                VecType px1 = syclexp::fetch_image<VecType>(
                    handles.input_1, sycl::int3(dim0, dim1, dim2));
                VecType px2 = syclexp::fetch_image<VecType>(
                    handles.input_2, sycl::int3(dim0, dim1, dim2));

                auto sum = VecType(
                    bindless_helpers::add_kernel<DType, NChannels>(px1, px2));
                syclexp::write_image<VecType>(
                    handles.output, sycl::int3(dim0, dim1, dim2), VecType(sum));
              } else {
                DType px1 = syclexp::fetch_image<DType>(
                    handles.input_1, sycl::int3(dim0, dim1, dim2));
                DType px2 = syclexp::fetch_image<DType>(
                    handles.input_2, sycl::int3(dim0, dim1, dim2));

                auto sum = DType(
                    bindless_helpers::add_kernel<DType, NChannels>(px1, px2));
                syclexp::write_image<DType>(
                    handles.output, sycl::int3(dim0, dim1, dim2), DType(sum));
              }
            }
          });
    });

    // Extension: signal imported semaphore
    q.submit([&](sycl::handler &cgh) {
      cgh.ext_oneapi_signal_external_semaphore(
          handles.sycl_done_external_semaphore);
    });

    // Wait for kernel completion before destroying external objects
    q.wait_and_throw();

    // Cleanup
    cleanup_test(ctxt, dev, handles);
  } catch (sycl::exception e) {
    std::cerr << "\tKernel submission failed! " << e.what() << std::endl;
    exit(-1);
  } catch (...) {
    std::cerr << "\tKernel submission failed!" << std::endl;
    exit(-1);
  }
}
} // namespace util

template <int NDims, typename DType, int NChannels,
          sycl::image_channel_type CType, sycl::image_channel_order COrder,
          typename KernelName>
bool run_test(sycl::range<NDims> dims, sycl::range<NDims> local_size,
              unsigned int seed = 0) {
  uint32_t width = static_cast<uint32_t>(dims[0]);
  uint32_t height = 1;
  uint32_t depth = 1;

  size_t num_elems = dims[0];
  VkImageType imgType = VK_IMAGE_TYPE_1D;

  if (NDims > 1) {
    num_elems *= dims[1];
    height = static_cast<uint32_t>(dims[1]);
    imgType = VK_IMAGE_TYPE_2D;
  }
  if (NDims > 2) {
    num_elems *= dims[2];
    depth = static_cast<uint32_t>(dims[2]);
    imgType = VK_IMAGE_TYPE_3D;
  }

  VkFormat format = vkutil::to_vulkan_format(COrder, CType);
  const size_t imageSizeBytes = num_elems * NChannels * sizeof(DType);

  vkutil::vulkan_image_test_resources_t inVkImgRes1(
      imgType, format, {width, height, depth}, imageSizeBytes);
  vkutil::vulkan_image_test_resources_t inVkImgRes2(
      imgType, format, {width, height, depth}, imageSizeBytes);
  vkutil::vulkan_image_test_resources_t outVkImgRes(
      imgType, format, {width, height, depth}, imageSizeBytes);

  printString("Populating staging buffer\n");
  // Populate staging memory
  using VecType = sycl::vec<DType, NChannels>;
  auto init =
      bindless_helpers::init_vector<DType, NChannels>(static_cast<DType>(0));

  std::vector<VecType> input_vector_0(num_elems, init);
  std::srand(seed);
  bindless_helpers::fill_rand(input_vector_0);

  VecType *inputStagingData = nullptr;
  VK_CHECK_CALL(vkMapMemory(vk_device, inVkImgRes1.stagingMemory, 0 /*offset*/,
                            imageSizeBytes, 0 /*flags*/,
                            (void **)&inputStagingData));
  for (int i = 0; i < num_elems; ++i) {
    inputStagingData[i] = input_vector_0[i];
  }
  vkUnmapMemory(vk_device, inVkImgRes1.stagingMemory);

  std::vector<VecType> input_vector_1(num_elems, init);
  std::srand(seed);
  bindless_helpers::fill_rand(input_vector_1);

  VK_CHECK_CALL(vkMapMemory(vk_device, inVkImgRes2.stagingMemory, 0 /*offset*/,
                            imageSizeBytes, 0 /*flags*/,
                            (void **)&inputStagingData));
  for (int i = 0; i < num_elems; ++i) {
    inputStagingData[i] = input_vector_1[i];
  }
  vkUnmapMemory(vk_device, inVkImgRes2.stagingMemory);

  printString("Submitting image layout transition\n");
  // Transition image layouts
  {
    VkImageMemoryBarrier barrierInput1 =
        vkutil::createImageMemoryBarrier(inVkImgRes1.vkImage, 1 /*mipLevels*/);
    VkImageMemoryBarrier barrierInput2 =
        vkutil::createImageMemoryBarrier(inVkImgRes2.vkImage, 1 /*mipLevels*/);

    VkImageMemoryBarrier barrierOutput =
        vkutil::createImageMemoryBarrier(outVkImgRes.vkImage, 1 /*mipLevels*/);

    VkCommandBufferBeginInfo cbbi = {};
    cbbi.sType = VK_STRUCTURE_TYPE_COMMAND_BUFFER_BEGIN_INFO;
    cbbi.flags = VK_COMMAND_BUFFER_USAGE_ONE_TIME_SUBMIT_BIT;

    VK_CHECK_CALL(vkBeginCommandBuffer(vk_computeCmdBuffer, &cbbi));
    vkCmdPipelineBarrier(vk_computeCmdBuffer, VK_PIPELINE_STAGE_TOP_OF_PIPE_BIT,
                         VK_PIPELINE_STAGE_TRANSFER_BIT, 0, 0, nullptr, 0,
                         nullptr, 1, &barrierInput1);

    vkCmdPipelineBarrier(vk_computeCmdBuffer, VK_PIPELINE_STAGE_TOP_OF_PIPE_BIT,
                         VK_PIPELINE_STAGE_TRANSFER_BIT, 0, 0, nullptr, 0,
                         nullptr, 1, &barrierInput2);

    vkCmdPipelineBarrier(vk_computeCmdBuffer, VK_PIPELINE_STAGE_TOP_OF_PIPE_BIT,
                         VK_PIPELINE_STAGE_TRANSFER_BIT, 0, 0, nullptr, 0,
                         nullptr, 1, &barrierOutput);
    VK_CHECK_CALL(vkEndCommandBuffer(vk_computeCmdBuffer));

    VkSubmitInfo submission = {};
    submission.sType = VK_STRUCTURE_TYPE_SUBMIT_INFO;
    submission.commandBufferCount = 1;
    submission.pCommandBuffers = &vk_computeCmdBuffer;

    VK_CHECK_CALL(vkQueueSubmit(vk_compute_queue, 1 /*submitCount*/,
                                &submission, VK_NULL_HANDLE /*fence*/));
    VK_CHECK_CALL(vkQueueWaitIdle(vk_compute_queue));
  }

  // Create semaphore to later import in SYCL
  printString("Creating semaphores\n");
  VkSemaphore syclWaitSemaphore;
  {
    VkExportSemaphoreCreateInfo esci = {};
    esci.sType = VK_STRUCTURE_TYPE_EXPORT_SEMAPHORE_CREATE_INFO;
#ifdef _WIN32
    esci.handleTypes = VK_EXTERNAL_SEMAPHORE_HANDLE_TYPE_OPAQUE_WIN32_BIT;
#else
    esci.handleTypes = VK_EXTERNAL_SEMAPHORE_HANDLE_TYPE_OPAQUE_FD_BIT;
#endif

    VkSemaphoreCreateInfo sci = {};
    sci.sType = VK_STRUCTURE_TYPE_SEMAPHORE_CREATE_INFO;
    sci.pNext = &esci;
    VK_CHECK_CALL(
        vkCreateSemaphore(vk_device, &sci, nullptr, &syclWaitSemaphore));
  }

  VkSemaphore syclDoneSemaphore;
  {
    VkExportSemaphoreCreateInfo esci = {};
    esci.sType = VK_STRUCTURE_TYPE_EXPORT_SEMAPHORE_CREATE_INFO;
#ifdef _WIN32
    esci.handleTypes = VK_EXTERNAL_SEMAPHORE_HANDLE_TYPE_OPAQUE_WIN32_BIT;
#else
    esci.handleTypes = VK_EXTERNAL_SEMAPHORE_HANDLE_TYPE_OPAQUE_FD_BIT;
#endif

    VkSemaphoreCreateInfo sci = {};
    sci.sType = VK_STRUCTURE_TYPE_SEMAPHORE_CREATE_INFO;
    sci.pNext = &esci;
    VK_CHECK_CALL(
        vkCreateSemaphore(vk_device, &sci, nullptr, &syclDoneSemaphore));
  }

  printString("Copying staging memory to images\n");
  // Copy staging to main image memory
  {
    VkCommandBufferBeginInfo cbbi = {};
    cbbi.sType = VK_STRUCTURE_TYPE_COMMAND_BUFFER_BEGIN_INFO;
    cbbi.flags = VK_COMMAND_BUFFER_USAGE_SIMULTANEOUS_USE_BIT;

    VkBufferImageCopy copyRegion = {};
    copyRegion.imageExtent = {width, height, depth};
    copyRegion.imageSubresource.aspectMask = VK_IMAGE_ASPECT_COLOR_BIT;
    copyRegion.imageSubresource.layerCount = 1;

    VK_CHECK_CALL(vkBeginCommandBuffer(vk_transferCmdBuffers[0], &cbbi));
    vkCmdCopyBufferToImage(vk_transferCmdBuffers[0], inVkImgRes1.stagingBuffer,
                           inVkImgRes1.vkImage, VK_IMAGE_LAYOUT_GENERAL,
                           1 /*regionCount*/, &copyRegion);
    vkCmdCopyBufferToImage(vk_transferCmdBuffers[0], inVkImgRes2.stagingBuffer,
                           inVkImgRes2.vkImage, VK_IMAGE_LAYOUT_GENERAL,
                           1 /*regionCount*/, &copyRegion);
    VK_CHECK_CALL(vkEndCommandBuffer(vk_transferCmdBuffers[0]));

    std::vector<VkPipelineStageFlags> stages{VK_PIPELINE_STAGE_TOP_OF_PIPE_BIT};

    VkSubmitInfo submission = {};
    submission.sType = VK_STRUCTURE_TYPE_SUBMIT_INFO;
    submission.commandBufferCount = 1;
    submission.pCommandBuffers = &vk_transferCmdBuffers[0];

    submission.signalSemaphoreCount = 1;
    submission.pSignalSemaphores = &syclWaitSemaphore;
    submission.pWaitDstStageMask = stages.data();

    VK_CHECK_CALL(vkQueueSubmit(vk_transfer_queue, 1 /*submitCount*/,
                                &submission, VK_NULL_HANDLE /*fence*/));
  }

  printString("Getting memory interop handles\n");

  // Pass memory to SYCL for modification
  auto global_size = dims;
#ifdef _WIN32
  auto input_mem_handle_1 =
      vkutil::getMemoryWin32Handle(inVkImgRes1.imageMemory);
  auto input_mem_handle_2 =
      vkutil::getMemoryWin32Handle(inVkImgRes2.imageMemory);
  auto output_mem_handle =
      vkutil::getMemoryWin32Handle(outVkImgRes.imageMemory);
#else
  auto input_mem_handle_1 = vkutil::getMemoryOpaqueFD(inVkImgRes1.imageMemory);
  auto input_mem_handle_2 = vkutil::getMemoryOpaqueFD(inVkImgRes2.imageMemory);
  auto output_mem_handle = vkutil::getMemoryOpaqueFD(outVkImgRes.imageMemory);
#endif

  printString("Getting semaphore interop handles\n");

  // Pass semaphores to SYCL for synchronization
#ifdef _WIN32
  auto sycl_wait_semaphore_handle =
      vkutil::getSemaphoreWin32Handle(syclWaitSemaphore);
  auto sycl_done_semaphore_handle =
      vkutil::getSemaphoreWin32Handle(syclDoneSemaphore);
#else
  auto sycl_wait_semaphore_handle =
      vkutil::getSemaphoreOpaqueFD(syclWaitSemaphore);
  auto sycl_done_semaphore_handle =
      vkutil::getSemaphoreOpaqueFD(syclDoneSemaphore);
#endif

  printString("Calling into SYCL with interop memory and semaphore handles\n");

  util::run_ndim_test<decltype(input_mem_handle_1),
                      decltype(sycl_wait_semaphore_handle), NDims, DType, CType,
                      NChannels, KernelName>(
      global_size, local_size, input_mem_handle_1, input_mem_handle_2,
      output_mem_handle, sycl_wait_semaphore_handle,
      sycl_done_semaphore_handle);

  printString("Copying image memory to staging memory\n");
  // Copy main image memory to staging
  {
    VkCommandBufferBeginInfo cbbi = {};
    cbbi.sType = VK_STRUCTURE_TYPE_COMMAND_BUFFER_BEGIN_INFO;
    cbbi.flags = VK_COMMAND_BUFFER_USAGE_SIMULTANEOUS_USE_BIT;

    VkBufferImageCopy copyRegion = {};
    copyRegion.imageExtent = {width, height, depth};
    copyRegion.imageSubresource.aspectMask = VK_IMAGE_ASPECT_COLOR_BIT;
    copyRegion.imageSubresource.layerCount = 1;

    VK_CHECK_CALL(vkBeginCommandBuffer(vk_transferCmdBuffers[1], &cbbi));
    vkCmdCopyImageToBuffer(vk_transferCmdBuffers[1], outVkImgRes.vkImage,
                           VK_IMAGE_LAYOUT_GENERAL, outVkImgRes.stagingBuffer,
                           1 /*regionCount*/, &copyRegion);
    VK_CHECK_CALL(vkEndCommandBuffer(vk_transferCmdBuffers[1]));

    std::vector<VkPipelineStageFlags> stages{VK_PIPELINE_STAGE_TOP_OF_PIPE_BIT};

    VkSubmitInfo submission = {};
    submission.sType = VK_STRUCTURE_TYPE_SUBMIT_INFO;
    submission.commandBufferCount = 1;
    submission.pCommandBuffers = &vk_transferCmdBuffers[1];

    submission.waitSemaphoreCount = 1;
    submission.pWaitSemaphores = &syclDoneSemaphore;
    submission.pWaitDstStageMask = stages.data();

    VK_CHECK_CALL(vkQueueSubmit(vk_transfer_queue, 1 /*submitCount*/,
                                &submission, VK_NULL_HANDLE /*fence*/));
    VK_CHECK_CALL(vkQueueWaitIdle(vk_transfer_queue));
  }

  printString("Validating\n");
  // Validate that SYCL made changes to the memory
  bool validated = true;
  VecType *outputStagingData = nullptr;
  VK_CHECK_CALL(vkMapMemory(vk_device, outVkImgRes.stagingMemory, 0 /*offset*/,
                            imageSizeBytes, 0 /*flags*/,
                            (void **)&outputStagingData));
  for (int i = 0; i < num_elems; ++i) {
    VecType expected = input_vector_0[i] + input_vector_1[i];
    for (int j = 0; j < NChannels; ++j) {
      // Use helper function to determine if data is accepted
      // For integers, exact results are expected
      // For floats, accepted error variance is passed
      if (!util::is_equal(outputStagingData[i][j], expected[j])) {
        std::cerr << "Result mismatch! actual[" << i << "][" << j
                  << "] == " << outputStagingData[i][j]
                  << " : expected == " << expected[j] << "\n";
        validated = false;
      }
    }
    if (!validated)
      break;
  }
  vkUnmapMemory(vk_device, outVkImgRes.stagingMemory);

  if (validated) {
    printString("  Results are correct!\n");
  }

  // Cleanup
  vkDestroySemaphore(vk_device, syclWaitSemaphore, nullptr);
  vkDestroySemaphore(vk_device, syclDoneSemaphore, nullptr);

  return validated;
}

bool run_all() {
  unsigned int seed = 0;

  printString("Running 3D uint4\n");
  bool valid = run_test<3, uint32_t, 4, sycl::image_channel_type::signed_int32,
                        sycl::image_channel_order::rgba, class uint4_3d>(
      {272, 144, 4}, {16, 16, 4}, seed);

  printString("Running 3D uint2\n");
  valid &= run_test<3, uint32_t, 2, sycl::image_channel_type::unsigned_int32,
                    sycl::image_channel_order::rg, class uint2_3d>(
      {272, 144, 4}, {16, 16, 4}, seed);

  printString("Running 3D uint\n");
  valid &= run_test<3, uint32_t, 1, sycl::image_channel_type::unsigned_int32,
                    sycl::image_channel_order::r, class uint1_3d>(
      {272, 144, 4}, {16, 16, 4}, seed);

  printString("Running 3D float4\n");
  valid &= run_test<3, float, 4, sycl::image_channel_type::fp32,
                    sycl::image_channel_order::rgba, class float4_3d>(
      {16, 16, 16}, {16, 16, 4}, seed);

  printString("Running 3D float2\n");
  valid &= run_test<3, float, 2, sycl::image_channel_type::fp32,
                    sycl::image_channel_order::rg, class float2_3d>(
      {128, 128, 16}, {16, 16, 4}, seed);
  printString("Running 3D float\n");
  valid &= run_test<3, float, 1, sycl::image_channel_type::fp32,
                    sycl::image_channel_order::r, class float1_3d>(
      {1024, 1024, 16}, {16, 16, 4}, seed);

  printString("Running 2D uint4\n");
  valid &= run_test<2, uint32_t, 4, sycl::image_channel_type::unsigned_int32,
                    sycl::image_channel_order::rgba, class uint4_2d>(
      {1024, 1024}, {2, 2}, seed);

  printString("Running 2D uint2\n");
  valid &= run_test<2, uint32_t, 2, sycl::image_channel_type::unsigned_int32,
                    sycl::image_channel_order::rg, class uint2_2d>(
      {128, 128}, {2, 2}, seed);

  printString("Running 2D uint\n");
  valid &= run_test<2, uint32_t, 1, sycl::image_channel_type::unsigned_int32,
                    sycl::image_channel_order::r, class uint1_2d>({512, 512},
                                                                  {2, 2}, seed);

  printString("Running 2D float4\n");
  valid &= run_test<2, float, 4, sycl::image_channel_type::fp32,
                    sycl::image_channel_order::rgba, class float4_2d>(
      {128, 64}, {2, 2}, seed);

  printString("Running 2D float2\n");
  valid &= run_test<2, float, 2, sycl::image_channel_type::fp32,
                    sycl::image_channel_order::rg, class float2_2d>(
      {1024, 512}, {2, 2}, seed);

  printString("Running 2D float\n");
  valid &= run_test<2, float, 1, sycl::image_channel_type::fp32,
                    sycl::image_channel_order::r, class float1_2d>(
      {32, 32}, {2, 2}, seed);

  return valid;
}

int main() {

  if (vkutil::setupInstance() != VK_SUCCESS) {
    std::cerr << "Instance setup failed!\n";
    return EXIT_FAILURE;
  }

  sycl::device dev;

  if (vkutil::setupDevice(dev.get_info<sycl::info::device::name>()) !=
      VK_SUCCESS) {
    std::cerr << "Device setup failed!\n";
    return EXIT_FAILURE;
  }

  if (vkutil::setupCommandBuffers() != VK_SUCCESS) {
    std::cerr << "Command buffers setup failed!\n";
    return EXIT_FAILURE;
  }

  auto run_ok = run_all();

  if (vkutil::cleanup() != VK_SUCCESS) {
    std::cerr << "Cleanup failed!\n";
    return EXIT_FAILURE;
  }

  if (run_ok) {
    std::cout << "All tests passed!\n";
    return EXIT_SUCCESS;
  }

  std::cerr << "Test failed\n";
  return EXIT_FAILURE;
}<|MERGE_RESOLUTION|>--- conflicted
+++ resolved
@@ -131,17 +131,10 @@
 }
 
 void cleanup_test(sycl::context &ctxt, sycl::device &dev, handles_t handles) {
-<<<<<<< HEAD
-  syclexp::destroy_external_semaphore(handles.sycl_wait_external_semaphore, dev,
+  syclexp::release_external_semaphore(handles.sycl_wait_external_semaphore, dev,
                                       ctxt);
-  syclexp::destroy_external_semaphore(handles.sycl_done_external_semaphore, dev,
+  syclexp::release_external_semaphore(handles.sycl_done_external_semaphore, dev,
                                       ctxt);
-=======
-  syclexp::release_external_semaphore(
-      handles.sycl_wait_interop_semaphore_handle, dev, ctxt);
-  syclexp::release_external_semaphore(
-      handles.sycl_done_interop_semaphore_handle, dev, ctxt);
->>>>>>> 7d7ab2f2
   syclexp::destroy_image_handle(handles.input_1, dev, ctxt);
   syclexp::destroy_image_handle(handles.input_2, dev, ctxt);
   syclexp::destroy_image_handle(handles.output, dev, ctxt);
