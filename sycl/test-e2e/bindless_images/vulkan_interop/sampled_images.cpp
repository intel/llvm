// REQUIRES: linux
// REQUIRES: cuda
// REQUIRES: vulkan

// RUN: %clangxx -fsycl -fsycl-targets=%{sycl_triple} %link-vulkan %s -o %t.out
// RUN: %t.out

// Uncomment to print additional test information
// #define VERBOSE_PRINT

#include <sycl/sycl.hpp>

#include "../bindless_helpers.hpp"
#include "vulkan_common.hpp"

<<<<<<< HEAD
#include <cstdlib>
#include <iostream>
#include <stdexcept>
#include <vector>

template <typename DType, int NChannels>
std::ostream &operator<<(std::ostream &os,
                         const sycl::vec<DType, NChannels> &vec) {
  std::string str{""};
  for (int i = 0; i < NChannels; ++i) {
    str += std::to_string(vec[i]) + ",";
  }
  str.pop_back();
  os << str;
  return os;
}

template <typename DType, int NChannels>
bool equal_vec(sycl::vec<DType, NChannels> v1, sycl::vec<DType, NChannels> v2) {
  for (int i = 0; i < NChannels; ++i) {
    if (v1[i] != v2[i]) {
      return false;
    }
  }

  return true;
}
=======
namespace syclexp = sycl::ext::oneapi::experimental;
>>>>>>> 76167854

struct handles_t {
  syclexp::sampled_image_handle imgInput;
  syclexp::image_mem_handle imgMem;
  syclexp::interop_mem_handle inputInteropMemHandle;
};

handles_t create_test_handles(sycl::context &ctxt, sycl::device &dev,
                              const syclexp::bindless_image_sampler &samp,
                              int input_image_fd,
                              syclexp::image_descriptor desc,
                              const size_t imgSize) {
  // Extension: external memory descriptor
  syclexp::external_mem_descriptor<syclexp::resource_fd> inputExtMemDesc{
      input_image_fd, imgSize};

  // Extension: interop mem handle imported from file descriptor
  syclexp::interop_mem_handle inputInteropMemHandle =
      syclexp::import_external_memory(inputExtMemDesc, dev, ctxt);

  // Extension: interop mem handle imported from file descriptor
  syclexp::image_mem_handle inputMappedMemHandle =
      syclexp::map_external_image_memory(inputInteropMemHandle, desc, dev,
                                         ctxt);

  // Extension: create the image and return the handle
  syclexp::sampled_image_handle imgInput =
      syclexp::create_image(inputMappedMemHandle, samp, desc, dev, ctxt);

  return {imgInput, inputMappedMemHandle, inputInteropMemHandle};
}

template <int NDims, typename DType, int NChannels,
          sycl::image_channel_type CType, sycl::image_channel_order COrder,
          typename KernelName>
bool run_sycl(sycl::range<NDims> globalSize, sycl::range<NDims> localSize,
              int input_image_fd) {
  sycl::device dev;
  sycl::queue q(dev);
  auto ctxt = q.get_context();

  // Image descriptor - mapped to Vulkan image layout
  syclexp::image_descriptor desc(globalSize, COrder, CType);

  syclexp::bindless_image_sampler samp(
      sycl::addressing_mode::repeat,
      sycl::coordinate_normalization_mode::normalized,
      sycl::filtering_mode::linear);

  const auto numElems = globalSize.size();

  const size_t img_size = numElems * sizeof(DType) * NChannels;

  auto width = globalSize[0];
  auto height = globalSize[1];
  auto depth = 1UL;

  sycl::range<NDims> outBufferRange;
  if constexpr (NDims == 3) {
    depth = globalSize[2];
    outBufferRange = sycl::range<NDims>{depth, height, width};
  } else {
    outBufferRange = sycl::range<NDims>{height, width};
  }

  using VecType = sycl::vec<DType, NChannels>;

  auto handles =
      create_test_handles(ctxt, dev, samp, input_image_fd, desc, img_size);

  std::vector<VecType> out(numElems);
  try {

    sycl::buffer<VecType, NDims> buf((VecType *)out.data(), outBufferRange);
    q.submit([&](sycl::handler &cgh) {
      auto outAcc = buf.template get_access<sycl::access_mode::write>(
          cgh, outBufferRange);
      cgh.parallel_for<KernelName>(
          sycl::nd_range<NDims>{globalSize, localSize},
          [=](sycl::nd_item<NDims> it) {
            if constexpr (NDims == 3) {
              size_t dim0 = it.get_global_id(0);
              size_t dim1 = it.get_global_id(1);
              size_t dim2 = it.get_global_id(2);

              // Normalize coordinates -- +0.5 to look towards centre of pixel
              float fdim0 = float(dim0 + 0.5f) / (float)width;
              float fdim1 = float(dim1 + 0.5f) / (float)height;
              float fdim2 = float(dim2 + 0.5f) / (float)depth;

              // Extension: sample image data from handle (Vulkan imported)
              VecType pixel;
              pixel = syclexp::sample_image<
                  std::conditional_t<NChannels == 1, DType, VecType>>(
                  handles.imgInput, sycl::float3(fdim0, fdim1, fdim2));

              pixel *= static_cast<DType>(10.1f);
              outAcc[sycl::id{dim2, dim1, dim0}] = pixel;
            } else {
              size_t dim0 = it.get_global_id(0);
              size_t dim1 = it.get_global_id(1);

              // Normalize coordinates -- +0.5 to look towards centre of pixel
              float fdim0 = float(dim0 + 0.5f) / (float)width;
              float fdim1 = float(dim1 + 0.5f) / (float)height;

              // Extension: sample image data from handle (Vulkan imported)
              VecType pixel = syclexp::sample_image<
                  std::conditional_t<NChannels == 1, DType, VecType>>(
                  handles.imgInput, sycl::float2(fdim0, fdim1));

              pixel *= static_cast<DType>(10.1f);
              outAcc[sycl::id{dim1, dim0}] = pixel;
            }
          });
    });
    q.wait_and_throw();

    syclexp::destroy_image_handle(handles.imgInput, dev, ctxt);
    syclexp::free_image_mem(handles.imgMem, syclexp::image_type::standard, dev,
                            ctxt);
    syclexp::release_external_memory(handles.inputInteropMemHandle, dev, ctxt);
  } catch (sycl::exception e) {
    std::cerr << "\tKernel submission failed! " << e.what() << std::endl;
    exit(-1);
  } catch (...) {
    std::cerr << "\tKernel submission failed!" << std::endl;
    exit(-1);
  }

  printString("Validating\n");
  bool validated = true;
  for (int i = 0; i < globalSize.size(); i++) {
    bool mismatch = false;
    VecType expected = bindless_helpers::init_vector<DType, NChannels>(i) *
                       static_cast<DType>(10.1f);
    if (!equal_vec<DType, NChannels>(out[i], expected)) {
      mismatch = true;
      validated = false;
    }

    if (mismatch) {
#ifdef VERBOSE_PRINT
      std::cout << "Result mismatch! Expected: " << expected
                << ", Actual: " << out[i] << "\n";
#else
      break;
#endif
    }
  }
  if (validated) {
    printString("Results are correct!\n");
  }

  return validated;
}

template <int NDims, typename DType, int NChannels,
          sycl::image_channel_type CType, sycl::image_channel_order COrder,
          typename KernelName>
bool run_test(sycl::range<NDims> dims, sycl::range<NDims> localSize,
              unsigned int seed = 0) {
  uint32_t width = static_cast<uint32_t>(dims[0]);
  uint32_t height = 1;
  uint32_t depth = 1;

  size_t numElems = dims[0];
  VkImageType imgType = VK_IMAGE_TYPE_1D;

  if constexpr (NDims > 1) {
    numElems *= dims[1];
    height = static_cast<uint32_t>(dims[1]);
    imgType = VK_IMAGE_TYPE_2D;
  }
  if constexpr (NDims > 2) {
    numElems *= dims[2];
    depth = static_cast<uint32_t>(dims[2]);
    imgType = VK_IMAGE_TYPE_3D;
  }

  using VecType = sycl::vec<DType, NChannels>;

  VkFormat format = vkutil::to_vulkan_format(COrder, CType);
  const size_t imageSizeBytes = numElems * NChannels * sizeof(DType);

  printString("Creating input image\n");
  // Create input image memory
  auto inputImage = vkutil::createImage(imgType, format, {width, height, depth},
                                        VK_IMAGE_USAGE_TRANSFER_SRC_BIT |
                                            VK_IMAGE_USAGE_TRANSFER_DST_BIT |
                                            VK_IMAGE_USAGE_STORAGE_BIT,
                                        1 /*mipLevels*/);
  VkMemoryRequirements memRequirements;
  auto inputImageMemoryTypeIndex = vkutil::getImageMemoryTypeIndex(
      inputImage, VK_MEMORY_PROPERTY_DEVICE_LOCAL_BIT, memRequirements);
  auto inputMemory =
      vkutil::allocateDeviceMemory(imageSizeBytes, inputImageMemoryTypeIndex);
  VK_CHECK_CALL(vkBindImageMemory(vk_device, inputImage, inputMemory,
                                  0 /*memoryOffset*/));

  printString("Creating staging buffers\n");
  // Create input staging memory
  auto inputStagingBuffer = vkutil::createBuffer(
      imageSizeBytes,
      VK_BUFFER_USAGE_TRANSFER_SRC_BIT | VK_BUFFER_USAGE_TRANSFER_DST_BIT);
  auto inputStagingMemoryTypeIndex = vkutil::getBufferMemoryTypeIndex(
      inputStagingBuffer, VK_MEMORY_PROPERTY_HOST_VISIBLE_BIT |
                              VK_MEMORY_PROPERTY_HOST_COHERENT_BIT);
  auto inputStagingMemory = vkutil::allocateDeviceMemory(
      imageSizeBytes, inputStagingMemoryTypeIndex, false /*exportable*/);
  VK_CHECK_CALL(vkBindBufferMemory(vk_device, inputStagingBuffer,
                                   inputStagingMemory, 0 /*memoryOffset*/));

  printString("Populating staging buffer\n");
  // Populate staging memory
  VecType *inputStagingData = nullptr;
  VK_CHECK_CALL(vkMapMemory(vk_device, inputStagingMemory, 0 /*offset*/,
                            imageSizeBytes, 0 /*flags*/,
                            (void **)&inputStagingData));
  for (int i = 0; i < numElems; ++i) {
    inputStagingData[i] = bindless_helpers::init_vector<DType, NChannels>(i);
  }
  vkUnmapMemory(vk_device, inputStagingMemory);

  printString("Submitting image layout transition\n");
  // Transition image layouts
  {
    VkImageMemoryBarrier barrierInput =
        vkutil::createImageMemoryBarrier(inputImage, 1 /*mipLevels*/);

    VkCommandBufferBeginInfo cbbi = {};
    cbbi.sType = VK_STRUCTURE_TYPE_COMMAND_BUFFER_BEGIN_INFO;
    cbbi.flags = VK_COMMAND_BUFFER_USAGE_ONE_TIME_SUBMIT_BIT;

    VK_CHECK_CALL(vkBeginCommandBuffer(vk_computeCmdBuffer, &cbbi));
    vkCmdPipelineBarrier(vk_computeCmdBuffer, VK_PIPELINE_STAGE_TOP_OF_PIPE_BIT,
                         VK_PIPELINE_STAGE_TRANSFER_BIT, 0, 0, nullptr, 0,
                         nullptr, 1, &barrierInput);
    VK_CHECK_CALL(vkEndCommandBuffer(vk_computeCmdBuffer));

    VkSubmitInfo submission = {};
    submission.sType = VK_STRUCTURE_TYPE_SUBMIT_INFO;
    submission.commandBufferCount = 1;
    submission.pCommandBuffers = &vk_computeCmdBuffer;

    VK_CHECK_CALL(vkQueueSubmit(vk_compute_queue, 1 /*submitCount*/,
                                &submission, VK_NULL_HANDLE /*fence*/));
    VK_CHECK_CALL(vkQueueWaitIdle(vk_compute_queue));
  }

  printString("Copying staging memory to images\n");
  // Copy staging to main image memory
  {
    VkCommandBufferBeginInfo cbbi = {};
    cbbi.sType = VK_STRUCTURE_TYPE_COMMAND_BUFFER_BEGIN_INFO;
    cbbi.flags = VK_COMMAND_BUFFER_USAGE_ONE_TIME_SUBMIT_BIT;

    VkBufferImageCopy copyRegion = {};
    copyRegion.imageExtent = {width, height, depth};
    copyRegion.imageSubresource.aspectMask = VK_IMAGE_ASPECT_COLOR_BIT;
    copyRegion.imageSubresource.layerCount = 1;

    VK_CHECK_CALL(vkBeginCommandBuffer(vk_transferCmdBuffers[0], &cbbi));
    vkCmdCopyBufferToImage(vk_transferCmdBuffers[0], inputStagingBuffer,
                           inputImage, VK_IMAGE_LAYOUT_GENERAL,
                           1 /*regionCount*/, &copyRegion);
    VK_CHECK_CALL(vkEndCommandBuffer(vk_transferCmdBuffers[0]));

    VkSubmitInfo submission = {};
    submission.sType = VK_STRUCTURE_TYPE_SUBMIT_INFO;
    submission.commandBufferCount = 1;
    submission.pCommandBuffers = &vk_transferCmdBuffers[0];

    VK_CHECK_CALL(vkQueueSubmit(vk_transfer_queue, 1 /*submitCount*/,
                                &submission, VK_NULL_HANDLE /*fence*/));
    VK_CHECK_CALL(vkQueueWaitIdle(vk_transfer_queue));
  }

  printString("Getting memory file descriptors and calling into SYCL\n");
  // Pass memory to SYCL for modification
  auto input_fd = vkutil::getMemoryOpaqueFD(inputMemory);
  bool result = run_sycl<NDims, DType, NChannels, CType, COrder, KernelName>(
      dims, localSize, input_fd);

  // Cleanup
  vkDestroyBuffer(vk_device, inputStagingBuffer, nullptr);
  vkDestroyImage(vk_device, inputImage, nullptr);
  vkFreeMemory(vk_device, inputStagingMemory, nullptr);
  vkFreeMemory(vk_device, inputMemory, nullptr);

  return result;
}

bool run_tests() {
  bool valid = run_test<2, float, 4, sycl::image_channel_type::fp32,
                        sycl::image_channel_order::rgba, class float_2d>(
      {16, 16}, {2, 2}, 0);

  valid &= run_test<2, float, 2, sycl::image_channel_type::fp32,
                    sycl::image_channel_order::rg, class float_2d_large>(
      {1024, 1024}, {4, 2}, 0);

  valid &= run_test<3, char, 2, sycl::image_channel_type::signed_int8,
                    sycl::image_channel_order::rg, class float_3d>(
      {256, 16, 2}, {2, 2, 2}, 0);

  valid &= run_test<2, uint32_t, 1, sycl::image_channel_type::unsigned_int32,
                    sycl::image_channel_order::r, class uint32_2d>({64, 32},
                                                                   {4, 2}, 0);

  valid &= run_test<3, uint32_t, 4, sycl::image_channel_type::unsigned_int32,
                    sycl::image_channel_order::rgba, class uint_3d_large>(
      {1024, 256, 16}, {2, 2, 4}, 0);

  valid &= run_test<2, int32_t, 1, sycl::image_channel_type::signed_int32,
                    sycl::image_channel_order::r, class int32_2d>({64, 32},
                                                                  {4, 2}, 0);

  valid &= run_test<3, int32_t, 2, sycl::image_channel_type::signed_int32,
                    sycl::image_channel_order::rg, class int32_3d>(
      {64, 32, 64}, {4, 2, 4}, 0);

  valid &= run_test<3, int16_t, 1, sycl::image_channel_type::signed_int16,
                    sycl::image_channel_order::r, class int16_3d>({64, 32, 64},
                                                                  {4, 2, 4}, 0);

  return valid;
}

int main() {

  if (vkutil::setupInstance() != VK_SUCCESS) {
    std::cerr << "Instance setup failed!\n";
    return EXIT_FAILURE;
  }

  if (vkutil::setupDevice("NVIDIA") != VK_SUCCESS) {
    std::cerr << "Device setup failed!\n";
    return EXIT_FAILURE;
  }

  if (vkutil::setupCommandBuffers() != VK_SUCCESS) {
    std::cerr << "Compute pipeline setup failed!\n";
    return EXIT_FAILURE;
  }

  bool result_ok = run_tests();

  if (vkutil::cleanup() != VK_SUCCESS) {
    std::cerr << "Cleanup failed!\n";
    return EXIT_FAILURE;
  }

  if (result_ok) {
    std::cout << "All tests passed!\n";
    return EXIT_SUCCESS;
  }

  std::cerr << "Test failed\n";
  return EXIT_FAILURE;
}<|MERGE_RESOLUTION|>--- conflicted
+++ resolved
@@ -13,37 +13,7 @@
 #include "../bindless_helpers.hpp"
 #include "vulkan_common.hpp"
 
-<<<<<<< HEAD
-#include <cstdlib>
-#include <iostream>
-#include <stdexcept>
-#include <vector>
-
-template <typename DType, int NChannels>
-std::ostream &operator<<(std::ostream &os,
-                         const sycl::vec<DType, NChannels> &vec) {
-  std::string str{""};
-  for (int i = 0; i < NChannels; ++i) {
-    str += std::to_string(vec[i]) + ",";
-  }
-  str.pop_back();
-  os << str;
-  return os;
-}
-
-template <typename DType, int NChannels>
-bool equal_vec(sycl::vec<DType, NChannels> v1, sycl::vec<DType, NChannels> v2) {
-  for (int i = 0; i < NChannels; ++i) {
-    if (v1[i] != v2[i]) {
-      return false;
-    }
-  }
-
-  return true;
-}
-=======
 namespace syclexp = sycl::ext::oneapi::experimental;
->>>>>>> 76167854
 
 struct handles_t {
   syclexp::sampled_image_handle imgInput;
@@ -173,6 +143,8 @@
     std::cerr << "\tKernel submission failed!" << std::endl;
     exit(-1);
   }
+
+  using bindless_helpers::equal_vec;
 
   printString("Validating\n");
   bool validated = true;
