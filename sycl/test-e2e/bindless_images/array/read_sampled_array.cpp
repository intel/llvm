// REQUIRES: aspect-ext_oneapi_bindless_images
<<<<<<< HEAD
// REQUIRES: aspect-ext_oneapi_image_array
=======

// UNSUPPORTED: hip
// UNSUPPORTED-INTENDED: Image arrays are unimplemented in the HIP adapter.
>>>>>>> 8a9e8472

// UNSUPPORTED: level_zero
// UNSUPPORTED-INTENDED: Linear sampling rounds differently on Intel devices
// compared to CUDA. This difference in rounding needs to be accounted for.

// RUN: %{build} -o %t.out
// RUN: %{run} %t.out

// Print test names and pass status.
// #define VERBOSE_LV1

// Same as above plus sampler, offset, margin of error, largest error found and
// results of one mismatch.
// #define VERBOSE_LV2

// Same as above but all mismatches are printed.
// #define VERBOSE_LV3

#include "../helpers/common.hpp"
#include "../helpers/sampling.hpp"
#include <iostream>
#include <sycl/accessor_image.hpp>
#include <sycl/detail/core.hpp>
#include <sycl/ext/oneapi/bindless_images.hpp>

namespace syclexp = sycl::ext::oneapi::experimental;

namespace util {

// parallel_for ND bound normalized.
template <int NDims, typename DType, int NChannels>
static void
runNDimTestHost(sycl::range<NDims> globalSize, float offset,
                syclexp::bindless_image_sampler &samp,
                std::vector<sycl::vec<DType, NChannels>> &inputImage,
                std::vector<sycl::vec<DType, NChannels>> &output,
                sycl::backend backend) {

  using VecType = sycl::vec<DType, NChannels>;
  bool isNorm =
      (samp.coordinate == sycl::coordinate_normalization_mode::normalized);
  bindless_helpers::ImageArrayDims<NDims> dims{globalSize};

  sycl::vec<float, 2> coords;

  sycl::range<2> globalSizeTwoComp;

  for (int i = 0; i < NDims - 1; i++) {
    globalSizeTwoComp[i] = dims.array_dims[i];
  }

  for (int i = 0; i < 2 - (NDims - 1); i++) {
    globalSizeTwoComp[NDims - 1 - i] = 1;
  }

  for (int arr_idx = 0; arr_idx < dims.array_count; arr_idx++) {
    for (int i = 0; i < globalSizeTwoComp[0]; i++) {
      for (int j = 0; j < globalSizeTwoComp[1]; j++) {
        if (isNorm) {
          coords[0] = (float)i / (float)globalSizeTwoComp[0];
          coords[1] = (float)j / (float)globalSizeTwoComp[1];

        } else {
          coords[0] = i;
          coords[1] = j;
        }

        // Sampling is done only within array layers, not accross layers.
        // To mimic this on host, extract the layer and sample that.
        std::vector<sycl::vec<DType, NChannels>> layer(
            inputImage.begin() + arr_idx * globalSizeTwoComp.size(),
            inputImage.begin() + (arr_idx + 1) * globalSizeTwoComp.size());
        VecType result = sampling_helpers::read<NDims - 1, DType, NChannels>(
            globalSizeTwoComp, coords, offset, samp, layer, backend);

        output[arr_idx * globalSizeTwoComp.size() + i + (globalSize[0] * j)] =
            result;
      }
    }
  }
}

// parallel_for ND bindless normalized.
template <int NDims, typename DType, int NChannels, typename KernelName>
static void
runNDimTestDevice(sycl::queue &q, sycl::range<NDims> globalSize,
                  sycl::range<NDims> localSize, float offset,
                  syclexp::bindless_image_sampler &samp,
                  syclexp::sampled_image_handle inputImage,
                  sycl::buffer<sycl::vec<DType, NChannels>, NDims> &output,
                  sycl::range<NDims> bufSize) {

  using VecType = sycl::vec<DType, NChannels>;
  bool isNorm =
      (samp.coordinate == sycl::coordinate_normalization_mode::normalized);
  try {
    q.submit([&](sycl::handler &cgh) {
      auto outAcc = output.template get_access<sycl::access_mode::write>(
          cgh, bindless_helpers::reverse_dims(bufSize));
      cgh.parallel_for<KernelName>(
          sycl::nd_range<NDims>{globalSize, localSize},
          [=](sycl::nd_item<NDims> it) {
            sycl::id<NDims> accessorCoords;
            sycl::vec<float, NDims - 1> coords;
            size_t arr_idx = it.get_global_id(NDims - 1);

            if (isNorm) {
              for (int i = 0; i < NDims - 1; i++) {
                coords[i] =
                    ((float)it.get_global_id(i) / (float)globalSize[i]) +
                    offset;
              }

            } else {
              for (int i = 0; i < NDims - 1; i++) {
                coords[i] = (float)it.get_global_id(i) + offset;
              }
            }
            for (int i = 0; i < NDims; i++) {
              // Accessor coords are to be inverted.
              accessorCoords[i] = it.get_global_id(NDims - i - 1);
            }

            VecType px1 = syclexp::sample_image_array<VecType>(
                inputImage, coords, int(arr_idx));

            outAcc[accessorCoords] = px1;
          });
    });
  } catch (sycl::exception e) {
    std::cerr << "\tKernel submission failed! " << e.what() << std::endl;
  } catch (...) {
    std::cerr << "\tKernel submission failed!" << std::endl;
  }
}

template <int NDims, typename DType, int NChannels,
          sycl::image_channel_type CType, typename KernelName>
static bool runTest(sycl::range<NDims> dims, sycl::range<NDims> localSize,
                    float offset, syclexp::bindless_image_sampler &samp,
                    unsigned int seed = 0) {
  using VecType = sycl::vec<DType, NChannels>;

  sycl::device dev{};
  // skip half tests if the device does not support the aspect.
  if constexpr (std::is_same_v<DType, sycl::half>) {
    if (!dev.has(sycl::aspect::fp16)) {
#ifdef VERBOSE_PRINT
      std::cout << "Test skipped due to lack of device support for fp16\n";
#endif
      return false;
    }
  }

  sycl::queue q(dev);
  auto ctxt = q.get_context();

  sycl::backend backend = dev.get_backend();

  size_t numElems = dims.size();
  auto image_array_dims = bindless_helpers::ImageArrayDims<NDims>(dims);

  std::vector<VecType> input(numElems);
  std::vector<VecType> expected(numElems);
  std::vector<VecType> actual(numElems);

  std::srand(seed);
  bindless_helpers::fill_rand(input, seed);

  {
    sycl::range<NDims> globalSize = dims;
    runNDimTestHost<NDims, DType, NChannels>(globalSize, offset, samp, input,
                                             expected, backend);
  }

  try {
    syclexp::image_descriptor desc(image_array_dims.array_dims, NChannels,
                                   CType, syclexp::image_type::array, 1,
                                   image_array_dims.array_count);

    syclexp::image_mem imgMem(desc, q);

    auto img_input = syclexp::create_image(imgMem, samp, desc, q);

    q.ext_oneapi_copy(input.data(), imgMem.get_handle(), desc);
    q.wait_and_throw();

    {
      sycl::range<NDims> bufSize = dims;
      sycl::range<NDims> globalSize = dims;
      sycl::buffer<VecType, NDims> outBuf(
          (VecType *)actual.data(), bindless_helpers::reverse_dims(bufSize));
      q.wait_and_throw();
      runNDimTestDevice<NDims, DType, NChannels, KernelName>(
          q, globalSize, localSize, offset, samp, img_input, outBuf, bufSize);
      q.wait_and_throw();
    }

    // Cleanup.
    syclexp::destroy_image_handle(img_input, q);

  } catch (sycl::exception e) {
    std::cerr << "SYCL exception caught! : " << e.what() << "\n";
    return true;
  } catch (...) {
    std::cerr << "Unknown exception caught!\n";
    return true;
  }

  // Collect and validate output.

  // The following sets the percentage margin of error.

  // The margin of error might be different for different backends.
  // For CUDA, low-precision interpolation is used for linear sampling
  // according to the CUDA programming guide.
  // Specifically, CUDA devices uses 9 bits for the linear sampling weight with
  // 8 for the fractional value. (One extra so 1.0 is exactly represented)
  // 8 bits for the fractional value means there are 256 possible values
  // to represent between 1 and 0. As a percentage error, (1/256) * 100
  // gives 0.390625. Meaning that the percentage error for every
  // linear interpolation is up to 0.390625% away from the correct value.
  // There is no error when linear sampling does not occur.

  float deviation = 0.390625f;

  // For tests using nearest filtering mode, no margin of error is expected.
  if (samp.filtering == sycl::filtering_mode::nearest) {
    deviation = 0.0f;
  }
  bool validated = true;
  float largestError = 0.0f;
  float largestPercentError = 0.0f;
  for (int i = 0; i < numElems; i++) {
    for (int j = 0; j < NChannels; ++j) {
      bool mismatch = false;
      if (actual[i][j] != expected[i][j]) {
        // Nvidia GPUs have a 0.4%~ margin of error due to only using 8 bits to
        // represent values between 1-0 for weights during linear interpolation.
        float diff, percDiff;
        if (!sampling_helpers::isNumberWithinPercentOfNumber(
                actual[i][j], deviation, expected[i][j], diff, percDiff)) {
          mismatch = true;
          validated = false;
        }
        if (diff > largestError) {
          largestError = diff;
        }
        if (percDiff > largestPercentError) {
          largestPercentError = percDiff;
        }
      }
      if (mismatch) {
#if defined(VERBOSE_LV2) || defined(VERBOSE_LV3)
        std::cout << "\tResult mismatch at [" << i << "][" << j
                  << "] Expected: " << +expected[i][j]
                  << ", Actual: " << +actual[i][j] << std::endl;
#endif

#ifndef VERBOSE_LV3
        break;
#endif
      }
    }
#ifndef VERBOSE_LV3
    if (!validated) {
      break;
    }
#endif
  }

#if defined(VERBOSE_LV2) || defined(VERBOSE_LV3)
  std::cout << "largestError: " << largestError << "\n";
  std::cout << "largestPercentError: " << largestPercentError << "%"
            << "\n";
  std::cout << "Margin of Error: " << deviation << "%"
            << "\n";
#endif

#if defined(VERBOSE_LV1) || defined(VERBOSE_LV2) || defined(VERBOSE_LV3)
  if (validated) {
    std::cout << "\tCorrect output!\n";
  } else {
    std::cout << "\tIncorrect output!\n";
  }
#endif

  return !validated;
}
}; // namespace util

template <int NDims, typename = std::enable_if_t<NDims == 2>>
bool runTests(sycl::range<2> dims, sycl::range<2> localSize, float offset,
              int seed, sycl::coordinate_normalization_mode normMode) {

  // addressing_mode::none currently removed due to
  // inconsistent behavour when switching between
  // normalized and unnormalized coords.
  sycl::addressing_mode addrModes[4] = {
      sycl::addressing_mode::repeat, sycl::addressing_mode::mirrored_repeat,
      sycl::addressing_mode::clamp_to_edge, sycl::addressing_mode::clamp};

  sycl::filtering_mode filtModes[2] = {sycl::filtering_mode::nearest,
                                       sycl::filtering_mode::linear};

  bool failed = false;

  for (auto addrMode : addrModes) {

    for (auto filtMode : filtModes) {

      if (normMode == sycl::coordinate_normalization_mode::unnormalized) {
        // These sampler combinations are not valid according to the SYCL spec.
        if (addrMode == sycl::addressing_mode::repeat ||
            addrMode == sycl::addressing_mode::mirrored_repeat) {
          continue;
        }
      }
      // Skip using offset with address_mode of none. Will cause undefined
      // behaviour.
      if (addrMode == sycl::addressing_mode::none && offset != 0.0) {
        continue;
      }

      syclexp::bindless_image_sampler samp(addrMode, normMode, filtMode);

#if defined(VERBOSE_LV2) || defined(VERBOSE_LV3)
      sampling_helpers::printTestInfo(samp, offset);
#endif

      bindless_helpers::printTestName<NDims>("Running 1D int", dims, localSize);
      failed |=
          util::runTest<NDims, int, 1, sycl::image_channel_type::signed_int32,
                        class int_1d>(dims, localSize, offset, samp, seed);
      bindless_helpers::printTestName<NDims>("Running 1D int2", dims,
                                             localSize);
      failed |=
          util::runTest<NDims, int, 2, sycl::image_channel_type::signed_int32,
                        class int2_1d>(dims, localSize, offset, samp, seed);
      bindless_helpers::printTestName<NDims>("Running 1D int4", dims,
                                             localSize);
      failed |=
          util::runTest<NDims, int, 4, sycl::image_channel_type::signed_int32,
                        class int4_1d>(dims, localSize, offset, samp, seed);

      bindless_helpers::printTestName<NDims>("Running 1D uint", dims,
                                             localSize);
      failed |=
          util::runTest<NDims, unsigned int, 1,
                        sycl::image_channel_type::unsigned_int32,
                        class uint_1d>(dims, localSize, offset, samp, seed);
      bindless_helpers::printTestName<NDims>("Running 1D uint2", dims,
                                             localSize);
      failed |=
          util::runTest<NDims, unsigned int, 2,
                        sycl::image_channel_type::unsigned_int32,
                        class uint2_1d>(dims, localSize, offset, samp, seed);
      bindless_helpers::printTestName<NDims>("Running 1D uint4", dims,
                                             localSize);
      failed |=
          util::runTest<NDims, int, 4, sycl::image_channel_type::signed_int32,
                        class uint4_1d>(dims, localSize, offset, samp, seed);

      bindless_helpers::printTestName<NDims>("Running 1D short", dims,
                                             localSize);
      failed |=
          util::runTest<NDims, short, 1, sycl::image_channel_type::signed_int16,
                        class short_1d>(dims, localSize, offset, samp, seed);
      bindless_helpers::printTestName<NDims>("Running 1D short2", dims,
                                             localSize);
      failed |=
          util::runTest<NDims, short, 2, sycl::image_channel_type::signed_int16,
                        class short2_1d>(dims, localSize, offset, samp, seed);
      bindless_helpers::printTestName<NDims>("Running 1D short4", dims,
                                             localSize);
      failed |=
          util::runTest<NDims, short, 4, sycl::image_channel_type::signed_int16,
                        class short4_1d>(dims, localSize, offset, samp, seed);

      bindless_helpers::printTestName<NDims>("Running 1D unsigned short", dims,
                                             localSize);
      failed |=
          util::runTest<NDims, unsigned short, 1,
                        sycl::image_channel_type::unsigned_int16,
                        class ushort_1d>(dims, localSize, offset, samp, seed);
      bindless_helpers::printTestName<NDims>("Running 1D unsigned short2", dims,
                                             localSize);
      failed |=
          util::runTest<NDims, unsigned short, 2,
                        sycl::image_channel_type::unsigned_int16,
                        class ushort2_1d>(dims, localSize, offset, samp, seed);
      bindless_helpers::printTestName<NDims>("Running 1D unsigned short4", dims,
                                             localSize);
      failed |=
          util::runTest<NDims, unsigned short, 4,
                        sycl::image_channel_type::unsigned_int16,
                        class ushort4_1d>(dims, localSize, offset, samp, seed);

      bindless_helpers::printTestName<NDims>("Running 1D char", dims,
                                             localSize);
      failed |=
          util::runTest<NDims, signed char, 1,
                        sycl::image_channel_type::signed_int8, class char_1d>(
              dims, localSize, offset, samp, seed);
      bindless_helpers::printTestName<NDims>("Running 1D char2", dims,
                                             localSize);
      failed |=
          util::runTest<NDims, signed char, 2,
                        sycl::image_channel_type::signed_int8, class char2_1d>(
              dims, localSize, offset, samp, seed);
      bindless_helpers::printTestName<NDims>("Running 1D char4", dims,
                                             localSize);
      failed |=
          util::runTest<NDims, signed char, 4,
                        sycl::image_channel_type::signed_int8, class char4_1d>(
              dims, localSize, offset, samp, seed);

      bindless_helpers::printTestName<NDims>("Running 1D unsigned char", dims,
                                             localSize);
      failed |=
          util::runTest<NDims, unsigned char, 1,
                        sycl::image_channel_type::unsigned_int8,
                        class uchar_1d>(dims, localSize, offset, samp, seed);
      bindless_helpers::printTestName<NDims>("Running 1D unsigned char2", dims,
                                             localSize);
      failed |=
          util::runTest<NDims, unsigned char, 2,
                        sycl::image_channel_type::unsigned_int8,
                        class uchar2_1d>(dims, localSize, offset, samp, seed);
      bindless_helpers::printTestName<NDims>("Running 1D unsigned char4", dims,
                                             localSize);
      failed |=
          util::runTest<NDims, unsigned char, 4,
                        sycl::image_channel_type::unsigned_int8,
                        class uchar4_1d>(dims, localSize, offset, samp, seed);

      bindless_helpers::printTestName<NDims>("Running 1D float", dims,
                                             localSize);
      failed |=
          util::runTest<NDims, float, 1, sycl::image_channel_type::fp32,
                        class float_1d>(dims, localSize, offset, samp, seed);
      bindless_helpers::printTestName<NDims>("Running 1D float2", dims,
                                             localSize);
      failed |=
          util::runTest<NDims, float, 2, sycl::image_channel_type::fp32,
                        class float2_1d>(dims, localSize, offset, samp, seed);
      bindless_helpers::printTestName<NDims>("Running 1D float4", dims,
                                             localSize);
      failed |=
          util::runTest<NDims, float, 4, sycl::image_channel_type::fp32,
                        class float4_1d>(dims, localSize, offset, samp, seed);

      bindless_helpers::printTestName<NDims>("Running 1D half", dims,
                                             localSize);
      failed |=
          util::runTest<NDims, sycl::half, 1, sycl::image_channel_type::fp16,
                        class half_1d>(dims, localSize, offset, samp, seed);
      bindless_helpers::printTestName<NDims>("Running 1D half2", dims,
                                             localSize);
      failed |=
          util::runTest<NDims, sycl::half, 2, sycl::image_channel_type::fp16,
                        class half2_1d>(dims, localSize, offset, samp, seed);
      bindless_helpers::printTestName<NDims>("Running 1D half4", dims,
                                             localSize);
      failed |=
          util::runTest<NDims, sycl::half, 4, sycl::image_channel_type::fp16,
                        class half4_1d>(dims, localSize, offset, samp, seed);
    }
  }

  return !failed;
}

template <int NDims, typename = std::enable_if_t<NDims == 3>>
bool runTests(sycl::range<3> dims, sycl::range<3> localSize, float offset,
              int seed, sycl::coordinate_normalization_mode normMode) {

  // addressing_mode::none currently removed due to
  // inconsistent behavour when switching between
  // normalized and unnormalized coords.
  sycl::addressing_mode addrModes[4] = {
      sycl::addressing_mode::repeat, sycl::addressing_mode::mirrored_repeat,
      sycl::addressing_mode::clamp_to_edge, sycl::addressing_mode::clamp};

  sycl::filtering_mode filtModes[2] = {sycl::filtering_mode::nearest,
                                       sycl::filtering_mode::linear};

  bool failed = false;

  for (auto addrMode : addrModes) {

    for (auto filtMode : filtModes) {

      if (normMode == sycl::coordinate_normalization_mode::unnormalized) {
        // These sampler combinations are not valid according to the SYCL spec.
        if (addrMode == sycl::addressing_mode::repeat ||
            addrMode == sycl::addressing_mode::mirrored_repeat) {
          continue;
        }
      }
      // Skip using offset with address_mode of none. Will cause undefined
      // behaviour.
      if (addrMode == sycl::addressing_mode::none && offset != 0.0) {
        continue;
      }

      syclexp::bindless_image_sampler samp(addrMode, normMode, filtMode);

#if defined(VERBOSE_LV2) || defined(VERBOSE_LV3)
      sampling_helpers::printTestInfo(samp, offset);
#endif

      bindless_helpers::printTestName<NDims>("Running 2D int", dims, localSize);
      failed |=
          util::runTest<NDims, int, 1, sycl::image_channel_type::signed_int32,
                        class int_2d>(dims, localSize, offset, samp, seed);
      bindless_helpers::printTestName<NDims>("Running 2D int2", dims,
                                             localSize);
      failed |=
          util::runTest<NDims, int, 2, sycl::image_channel_type::signed_int32,
                        class int2_2d>(dims, localSize, offset, samp, seed);
      bindless_helpers::printTestName<NDims>("Running 2D int4", dims,
                                             localSize);
      failed |=
          util::runTest<NDims, int, 4, sycl::image_channel_type::signed_int32,
                        class int4_2d>(dims, localSize, offset, samp, seed);

      bindless_helpers::printTestName<NDims>("Running 2D uint", dims,
                                             localSize);
      failed |=
          util::runTest<NDims, unsigned int, 1,
                        sycl::image_channel_type::unsigned_int32,
                        class uint_2d>(dims, localSize, offset, samp, seed);
      bindless_helpers::printTestName<NDims>("Running 2D uint2", dims,
                                             localSize);
      failed |=
          util::runTest<NDims, unsigned int, 2,
                        sycl::image_channel_type::unsigned_int32,
                        class uint2_2d>(dims, localSize, offset, samp, seed);
      bindless_helpers::printTestName<NDims>("Running 2D uint4", dims,
                                             localSize);
      failed |=
          util::runTest<NDims, int, 4, sycl::image_channel_type::signed_int32,
                        class uint4_2d>(dims, localSize, offset, samp, seed);

      bindless_helpers::printTestName<NDims>("Running 2D short", dims,
                                             localSize);
      failed |=
          util::runTest<NDims, short, 1, sycl::image_channel_type::signed_int16,
                        class short_2d>(dims, localSize, offset, samp, seed);
      bindless_helpers::printTestName<NDims>("Running 2D short2", dims,
                                             localSize);
      failed |=
          util::runTest<NDims, short, 2, sycl::image_channel_type::signed_int16,
                        class short2_2d>(dims, localSize, offset, samp, seed);
      bindless_helpers::printTestName<NDims>("Running 2D short4", dims,
                                             localSize);
      failed |=
          util::runTest<NDims, short, 4, sycl::image_channel_type::signed_int16,
                        class short4_2d>(dims, localSize, offset, samp, seed);

      bindless_helpers::printTestName<NDims>("Running 2D unsigned short", dims,
                                             localSize);
      failed |=
          util::runTest<NDims, unsigned short, 1,
                        sycl::image_channel_type::unsigned_int16,
                        class ushort_2d>(dims, localSize, offset, samp, seed);
      bindless_helpers::printTestName<NDims>("Running 2D unsigned short2", dims,
                                             localSize);
      failed |=
          util::runTest<NDims, unsigned short, 2,
                        sycl::image_channel_type::unsigned_int16,
                        class ushort2_2d>(dims, localSize, offset, samp, seed);
      bindless_helpers::printTestName<NDims>("Running 2D unsigned short4", dims,
                                             localSize);
      failed |=
          util::runTest<NDims, unsigned short, 4,
                        sycl::image_channel_type::unsigned_int16,
                        class ushort4_2d>(dims, localSize, offset, samp, seed);

      bindless_helpers::printTestName<NDims>("Running 2D char", dims,
                                             localSize);
      failed |=
          util::runTest<NDims, signed char, 1,
                        sycl::image_channel_type::signed_int8, class char_2d>(
              dims, localSize, offset, samp, seed);
      bindless_helpers::printTestName<NDims>("Running 2D char2", dims,
                                             localSize);
      failed |=
          util::runTest<NDims, signed char, 2,
                        sycl::image_channel_type::signed_int8, class char2_2d>(
              dims, localSize, offset, samp, seed);
      bindless_helpers::printTestName<NDims>("Running 2D char4", dims,
                                             localSize);
      failed |=
          util::runTest<NDims, signed char, 4,
                        sycl::image_channel_type::signed_int8, class char4_2d>(
              dims, localSize, offset, samp, seed);

      bindless_helpers::printTestName<NDims>("Running 2D unsigned char", dims,
                                             localSize);
      failed |=
          util::runTest<NDims, unsigned char, 1,
                        sycl::image_channel_type::unsigned_int8,
                        class uchar_2d>(dims, localSize, offset, samp, seed);
      bindless_helpers::printTestName<NDims>("Running 2D unsigned char2", dims,
                                             localSize);
      failed |=
          util::runTest<NDims, unsigned char, 2,
                        sycl::image_channel_type::unsigned_int8,
                        class uchar2_2d>(dims, localSize, offset, samp, seed);
      bindless_helpers::printTestName<NDims>("Running 2D unsigned char4", dims,
                                             localSize);
      failed |=
          util::runTest<NDims, unsigned char, 4,
                        sycl::image_channel_type::unsigned_int8,
                        class uchar4_2d>(dims, localSize, offset, samp, seed);

      bindless_helpers::printTestName<NDims>("Running 2D float", dims,
                                             localSize);
      failed |=
          util::runTest<NDims, float, 1, sycl::image_channel_type::fp32,
                        class float_2d>(dims, localSize, offset, samp, seed);
      bindless_helpers::printTestName<NDims>("Running 2D float2", dims,
                                             localSize);
      failed |=
          util::runTest<NDims, float, 2, sycl::image_channel_type::fp32,
                        class float2_2d>(dims, localSize, offset, samp, seed);
      bindless_helpers::printTestName<NDims>("Running 2D float4", dims,
                                             localSize);
      failed |=
          util::runTest<NDims, float, 4, sycl::image_channel_type::fp32,
                        class float4_2d>(dims, localSize, offset, samp, seed);

      bindless_helpers::printTestName<NDims>("Running 2D half", dims,
                                             localSize);
      failed |=
          util::runTest<NDims, sycl::half, 1, sycl::image_channel_type::fp16,
                        class half_2d>(dims, localSize, offset, samp, seed);
      bindless_helpers::printTestName<NDims>("Running 2D half2", dims,
                                             localSize);
      failed |=
          util::runTest<NDims, sycl::half, 2, sycl::image_channel_type::fp16,
                        class half2_2d>(dims, localSize, offset, samp, seed);
      bindless_helpers::printTestName<NDims>("Running 2D half4", dims,
                                             localSize);
      failed |=
          util::runTest<NDims, sycl::half, 4, sycl::image_channel_type::fp16,
                        class half4_2d>(dims, localSize, offset, samp, seed);
    }
  }

  return !failed;
}

template <int NDims>
bool runOffset(sycl::range<NDims> dims, sycl::range<NDims> localSize,
               float offset, int seed) {
  bool normPassed = true;
  bool noNormPassed = true;
  normPassed = normPassed &&
               runTests<NDims>(dims, localSize, (offset / (float)dims[0]), seed,
                               sycl::coordinate_normalization_mode::normalized);
  noNormPassed =
      noNormPassed &&
      runTests<NDims>(dims, localSize, offset, seed,
                      sycl::coordinate_normalization_mode::unnormalized);
  return normPassed && noNormPassed;
}

template <int NDims>
bool runNoOffset(sycl::range<NDims> dims, sycl::range<NDims> localSize,
                 int seed) {
  bool normPassed = true;
  bool noNormPassed = true;
  normPassed = normPassed &&
               runTests<NDims>(dims, localSize, 0.0, seed,
                               sycl::coordinate_normalization_mode::normalized);
  noNormPassed =
      noNormPassed &&
      runTests<NDims>(dims, localSize, 0.0, seed,
                      sycl::coordinate_normalization_mode::unnormalized);
  return normPassed && noNormPassed;
}

template <int NDims>
bool runAll(sycl::range<NDims> dims, sycl::range<NDims> localSize, float offset,
            int seed) {
  bool offsetPassed = true;
  bool noOffsetPassed = true;
  offsetPassed =
      offsetPassed && runOffset<NDims>(dims, localSize, offset, seed);
  noOffsetPassed = noOffsetPassed && runNoOffset<NDims>(dims, localSize, seed);
  return offsetPassed && noOffsetPassed;
}

int main() {

  unsigned int seed = 0;
  std::cout << "Running 1D Sampled Image Array Tests!\n";
  bool result1D = runAll<2>({16, 16}, {8, 8}, 20, seed);
  std::cout << "Running 2D Sampled Image Array Tests!\n";
  bool result2D = runAll<3>({16, 8, 4}, {8, 8, 2}, 20, seed);

  if (result1D && result2D) {
    std::cout << "All tests passed!\n";
  } else {
    std::cerr << "An error has occurred!\n";
    return 1;
  }

  return 0;
}<|MERGE_RESOLUTION|>--- conflicted
+++ resolved
@@ -1,11 +1,7 @@
 // REQUIRES: aspect-ext_oneapi_bindless_images
-<<<<<<< HEAD
-// REQUIRES: aspect-ext_oneapi_image_array
-=======
 
 // UNSUPPORTED: hip
 // UNSUPPORTED-INTENDED: Image arrays are unimplemented in the HIP adapter.
->>>>>>> 8a9e8472
 
 // UNSUPPORTED: level_zero
 // UNSUPPORTED-INTENDED: Linear sampling rounds differently on Intel devices
