--- conflicted
+++ resolved
@@ -817,14 +817,9 @@
   }
 
   try {
-<<<<<<< HEAD
-
-    syclexp::image_descriptor desc(dims, NChannels, CType);
-=======
     // Check default constructor for image_descriptor
     syclexp::image_descriptor desc;
-    desc = syclexp::image_descriptor(dims, COrder, CType);
->>>>>>> bf1795b7
+    desc = syclexp::image_descriptor(dims, NChannels, CType);
 
     syclexp::image_mem imgMem(desc, q);
 
