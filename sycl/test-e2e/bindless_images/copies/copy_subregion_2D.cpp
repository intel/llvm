// REQUIRES: aspect-ext_oneapi_bindless_images
<<<<<<< HEAD
// UNSUPPORTED: arch-intel_gpu_bmg_g21 || gpu-intel-dg2
=======
// UNSUPPORTED: arch-intel_gpu_bmg_g21 || arch-intel_gpu_lnl_m
>>>>>>> 097afdc5
// UNSUPPORTED-INTENDED: sporadic failure in CI
//                       https://github.com/intel/llvm/issues/20006
// XFAIL: linux && arch-intel_gpu_acm_g10 && level_zero_v2_adapter
// XFAIL-TRACKER: https://github.com/intel/llvm/issues/20004
// XFAIL: hip
// XFAIL-TRACKER: https://github.com/intel/llvm/issues/19957

// RUN: %{build} -o %t.out
// RUN: %{run} %t.out

#include <iostream>
#include <numeric>
#include <sycl/detail/core.hpp>
#include <sycl/ext/oneapi/bindless_images.hpp>
#include <sycl/usm.hpp>

// Uncomment to print additional test information.
// #define VERBOSE_PRINT

namespace syclexp = sycl::ext::oneapi::experimental;

void copy_image_mem_handle_to_image_mem_handle(
    const syclexp::image_descriptor &desc, const std::vector<float> &dataIn,
    sycl::device dev, sycl::queue q, std::vector<float> &out) {
  syclexp::image_mem imgMemSrc(desc, dev, q.get_context());
  syclexp::image_mem imgMemDst(desc, dev, q.get_context());

  // Copy host input data to device.
  // Extent to copy.
  sycl::range copyExtent = {desc.width / 2, desc.height / 2, 1};
  sycl::range hostExtent = {desc.width, desc.height, 0};

  // Copy four quarters of input data into device image memory.
  q.ext_oneapi_copy(dataIn.data(), {0, 0, 0}, hostExtent,
                    imgMemSrc.get_handle(), {0, 0, 0}, desc, copyExtent);

  q.ext_oneapi_copy(dataIn.data(), {desc.width / 2, 0, 0}, hostExtent,
                    imgMemSrc.get_handle(), {desc.width / 2, 0, 0}, desc,
                    copyExtent);

  q.ext_oneapi_copy(dataIn.data(), {0, desc.height / 2, 0}, hostExtent,
                    imgMemSrc.get_handle(), {0, desc.height / 2, 0}, desc,
                    copyExtent);

  q.ext_oneapi_copy(dataIn.data(), {desc.width / 2, desc.height / 2, 0},
                    hostExtent, imgMemSrc.get_handle(),
                    {desc.width / 2, desc.height / 2, 0}, desc, copyExtent);

  q.wait_and_throw();

  // Copy data from device to device, using four sub-region copies.
  q.ext_oneapi_copy(imgMemSrc.get_handle(), {0, 0, 0}, desc,
                    imgMemDst.get_handle(), {0, 0, 0}, desc, copyExtent);

  q.ext_oneapi_copy(imgMemSrc.get_handle(), {desc.width / 2, 0, 0}, desc,
                    imgMemDst.get_handle(), {desc.width / 2, 0, 0}, desc,
                    copyExtent);

  q.ext_oneapi_copy(imgMemSrc.get_handle(), {0, desc.height / 2, 0}, desc,
                    imgMemDst.get_handle(), {0, desc.height / 2, 0}, desc,
                    copyExtent);

  q.ext_oneapi_copy(imgMemSrc.get_handle(),
                    {desc.width / 2, desc.height / 2, 0}, desc,
                    imgMemDst.get_handle(),
                    {desc.width / 2, desc.height / 2, 0}, desc, copyExtent);

  q.wait_and_throw();

  // Copy device data back to host.
  // Copy four quarters of device imgMemDst data to host out.
  q.ext_oneapi_copy(imgMemDst.get_handle(), {0, 0, 0}, desc, out.data(),
                    {0, 0, 0}, hostExtent, copyExtent);

  q.ext_oneapi_copy(imgMemDst.get_handle(), {desc.width / 2, 0, 0}, desc,
                    out.data(), {desc.width / 2, 0, 0}, hostExtent, copyExtent);

  q.ext_oneapi_copy(imgMemDst.get_handle(), {0, desc.height / 2, 0}, desc,
                    out.data(), {0, desc.height / 2, 0}, hostExtent,
                    copyExtent);

  q.ext_oneapi_copy(
      imgMemDst.get_handle(), {desc.width / 2, desc.height / 2, 0}, desc,
      out.data(), {desc.width / 2, desc.height / 2, 0}, hostExtent, copyExtent);

  q.wait_and_throw();
}

void copy_image_mem_handle_to_usm(const syclexp::image_descriptor &desc,
                                  const std::vector<float> &dataIn,
                                  sycl::device dev, sycl::queue q,
                                  std::vector<float> &out) {
  syclexp::image_mem imgMemSrc(desc, dev, q.get_context());

  // Allocate 2D device USM memory.
  size_t pitch = 0;
  void *imgMemDst = syclexp::pitched_alloc_device(&pitch, desc, q);

  // Copy host input data to device.
  // Extent to copy.
  sycl::range copyExtent = {desc.width / 2, desc.height / 2, 1};

  // Copy four quarters of input data into device image memory.
  q.ext_oneapi_copy(dataIn.data(), {0, 0, 0}, {desc.width, desc.height, 0},
                    imgMemSrc.get_handle(), {0, 0, 0}, desc, copyExtent);

  q.ext_oneapi_copy(dataIn.data(), {desc.width / 2, 0, 0},
                    {desc.width, desc.height, 0}, imgMemSrc.get_handle(),
                    {desc.width / 2, 0, 0}, desc, copyExtent);

  q.ext_oneapi_copy(dataIn.data(), {0, desc.height / 2, 0},
                    {desc.width, desc.height, 0}, imgMemSrc.get_handle(),
                    {0, desc.height / 2, 0}, desc, copyExtent);

  q.ext_oneapi_copy(dataIn.data(), {desc.width / 2, desc.height / 2, 0},
                    {desc.width, desc.height, 0}, imgMemSrc.get_handle(),
                    {desc.width / 2, desc.height / 2, 0}, desc, copyExtent);

  q.wait_and_throw();

  // Copy data from device to device, using four sub-region copies.
  q.ext_oneapi_copy(imgMemSrc.get_handle(), {0, 0, 0}, desc, imgMemDst,
                    {0, 0, 0}, desc, pitch, copyExtent);

  q.ext_oneapi_copy(imgMemSrc.get_handle(), {desc.width / 2, 0, 0}, desc,
                    imgMemDst, {desc.width / 2, 0, 0}, desc, pitch, copyExtent);

  q.ext_oneapi_copy(imgMemSrc.get_handle(), {0, desc.height / 2, 0}, desc,
                    imgMemDst, {0, desc.height / 2, 0}, desc, pitch,
                    copyExtent);

  q.ext_oneapi_copy(
      imgMemSrc.get_handle(), {desc.width / 2, desc.height / 2, 0}, desc,
      imgMemDst, {desc.width / 2, desc.height / 2, 0}, desc, pitch, copyExtent);

  q.wait_and_throw();

  // Copy device data back to host.
  // Copy four quarters of device imgMemDst data to host out.
  q.ext_oneapi_copy(imgMemDst, {0, 0, 0}, out.data(), {0, 0, 0}, desc, pitch,
                    {desc.width, desc.height, 0}, copyExtent);

  q.ext_oneapi_copy(imgMemDst, {desc.width / 2, 0, 0}, out.data(),
                    {desc.width / 2, 0, 0}, desc, pitch,
                    {desc.width, desc.height, 0}, copyExtent);

  q.ext_oneapi_copy(imgMemDst, {0, desc.height / 2, 0}, out.data(),
                    {0, desc.height / 2, 0}, desc, pitch,
                    {desc.width, desc.height, 0}, copyExtent);

  q.ext_oneapi_copy(imgMemDst, {desc.width / 2, desc.height / 2, 0}, out.data(),
                    {desc.width / 2, desc.height / 2, 0}, desc, pitch,
                    {desc.width, desc.height, 0}, copyExtent);

  q.wait_and_throw();

  sycl::free(imgMemDst, q);
}

void copy_usm_to_image_mem_handle(const syclexp::image_descriptor &desc,
                                  const std::vector<float> &dataIn,
                                  sycl::device dev, sycl::queue q,
                                  std::vector<float> &out) {
  // Allocate 2D device USM memory.
  size_t pitch = 0;
  void *imgMemSrc = syclexp::pitched_alloc_device(&pitch, desc, q);

  syclexp::image_mem imgMemDst(desc, dev, q.get_context());

  // Copy host input data to device.
  // Extent to copy.
  sycl::range copyExtent = {desc.width / 2, desc.height / 2, 1};
  sycl::range hostExtent = {desc.width, desc.height, 0};

  // Copy four quarters of input data into device image memory.
  q.ext_oneapi_copy(dataIn.data(), {0, 0, 0}, imgMemSrc, {0, 0, 0}, desc, pitch,
                    hostExtent, copyExtent);

  q.ext_oneapi_copy(dataIn.data(), {desc.width / 2, 0, 0}, imgMemSrc,
                    {desc.width / 2, 0, 0}, desc, pitch, hostExtent,
                    copyExtent);

  q.ext_oneapi_copy(dataIn.data(), {0, desc.height / 2, 0}, imgMemSrc,
                    {0, desc.height / 2, 0}, desc, pitch, hostExtent,
                    copyExtent);

  q.ext_oneapi_copy(dataIn.data(), {desc.width / 2, desc.height / 2, 0},
                    imgMemSrc, {desc.width / 2, desc.height / 2, 0}, desc,
                    pitch, hostExtent, copyExtent);

  q.wait_and_throw();

  // Copy data from device to device, using four sub-region copies.
  q.ext_oneapi_copy(imgMemSrc, {0, 0, 0}, desc, pitch, imgMemDst.get_handle(),
                    {0, 0, 0}, desc, copyExtent);

  q.ext_oneapi_copy(imgMemSrc, {desc.width / 2, 0, 0}, desc, pitch,
                    imgMemDst.get_handle(), {desc.width / 2, 0, 0}, desc,
                    copyExtent);

  q.ext_oneapi_copy(imgMemSrc, {0, desc.height / 2, 0}, desc, pitch,
                    imgMemDst.get_handle(), {0, desc.height / 2, 0}, desc,
                    copyExtent);

  q.ext_oneapi_copy(imgMemSrc, {desc.width / 2, desc.height / 2, 0}, desc,
                    pitch, imgMemDst.get_handle(),
                    {desc.width / 2, desc.height / 2, 0}, desc, copyExtent);

  q.wait_and_throw();

  // Copy device data back to host.
  // Copy four quarters of device imgMemDst data to host out.
  q.ext_oneapi_copy(imgMemDst.get_handle(), {0, 0, 0}, desc, out.data(),
                    {0, 0, 0}, {desc.width, desc.height, 0}, copyExtent);

  q.ext_oneapi_copy(imgMemDst.get_handle(), {desc.width / 2, 0, 0}, desc,
                    out.data(), {desc.width / 2, 0, 0},
                    {desc.width, desc.height, 0}, copyExtent);

  q.ext_oneapi_copy(imgMemDst.get_handle(), {0, desc.height / 2, 0}, desc,
                    out.data(), {0, desc.height / 2, 0},
                    {desc.width, desc.height, 0}, copyExtent);

  q.ext_oneapi_copy(imgMemDst.get_handle(),
                    {desc.width / 2, desc.height / 2, 0}, desc, out.data(),
                    {desc.width / 2, desc.height / 2, 0},
                    {desc.width, desc.height, 0}, copyExtent);

  q.wait_and_throw();

  sycl::free(imgMemSrc, q);
}

void copy_usm_to_usm(const syclexp::image_descriptor &desc,
                     const std::vector<float> &dataIn, sycl::device dev,
                     sycl::queue q, std::vector<float> &out) {
  // Allocate 2D device USM memory.
  size_t pitchSrc = 0;
  void *imgMemSrc = syclexp::pitched_alloc_device(&pitchSrc, desc, q);

  size_t pitchDst = 0;
  void *imgMemDst = syclexp::pitched_alloc_device(&pitchDst, desc, q);

  // Copy host input data to device.
  // Extent to copy.
  sycl::range copyExtent = {desc.width / 2, desc.height / 2, 1};
  sycl::range hostExtent = {desc.width, desc.height, 0};

  q.ext_oneapi_copy(dataIn.data(), {0, 0, 0}, imgMemSrc, {0, 0, 0}, desc,
                    pitchSrc, hostExtent, copyExtent);

  q.ext_oneapi_copy(dataIn.data(), {desc.width / 2, 0, 0}, imgMemSrc,
                    {desc.width / 2, 0, 0}, desc, pitchSrc, hostExtent,
                    copyExtent);

  q.ext_oneapi_copy(dataIn.data(), {0, desc.height / 2, 0}, imgMemSrc,
                    {0, desc.height / 2, 0}, desc, pitchSrc, hostExtent,
                    copyExtent);

  q.ext_oneapi_copy(dataIn.data(), {desc.width / 2, desc.height / 2, 0},
                    imgMemSrc, {desc.width / 2, desc.height / 2, 0}, desc,
                    pitchSrc, hostExtent, copyExtent);

  q.wait_and_throw();

  // Copy four quarters of square into output image.
  q.ext_oneapi_copy(imgMemSrc, {0, 0, 0}, desc, pitchSrc, imgMemDst, {0, 0, 0},
                    desc, pitchDst, copyExtent);

  q.ext_oneapi_copy(imgMemSrc, {desc.width / 2, 0, 0}, desc, pitchSrc,
                    imgMemDst, {desc.width / 2, 0, 0}, desc, pitchDst,
                    copyExtent);

  q.ext_oneapi_copy(imgMemSrc, {0, desc.height / 2, 0}, desc, pitchSrc,
                    imgMemDst, {0, desc.height / 2, 0}, desc, pitchDst,
                    copyExtent);

  q.ext_oneapi_copy(imgMemSrc, {desc.width / 2, desc.height / 2, 0}, desc,
                    pitchSrc, imgMemDst, {desc.width / 2, desc.height / 2, 0},
                    desc, pitchDst, copyExtent);

  q.wait_and_throw();

  // Copy device data back to host.
  // Copy four quarters of device imgMemDst data to host out.
  q.ext_oneapi_copy(imgMemDst, {0, 0, 0}, out.data(), {0, 0, 0}, desc, pitchDst,
                    hostExtent, copyExtent);

  q.ext_oneapi_copy(imgMemDst, {desc.width / 2, 0, 0}, out.data(),
                    {desc.width / 2, 0, 0}, desc, pitchDst, hostExtent,
                    copyExtent);

  q.ext_oneapi_copy(imgMemDst, {0, desc.height / 2, 0}, out.data(),
                    {0, desc.height / 2, 0}, desc, pitchDst, hostExtent,
                    copyExtent);

  q.ext_oneapi_copy(imgMemDst, {desc.width / 2, desc.height / 2, 0}, out.data(),
                    {desc.width / 2, desc.height / 2, 0}, desc, pitchDst,
                    hostExtent, copyExtent);

  q.wait_and_throw();

  sycl::free(imgMemSrc, q);
  sycl::free(imgMemDst, q);
}

bool image_mem_handle_to_image_mem_handle_out_of_bounds_copy(
    const syclexp::image_descriptor &desc, const std::vector<float> &dataIn,
    sycl::device dev, sycl::queue q) {
  syclexp::image_mem imgMemSrc(desc, dev, q.get_context());
  syclexp::image_mem imgMemDst(desc, dev, q.get_context());

  // Copy input data to device
  q.ext_oneapi_copy(dataIn.data(), imgMemSrc.get_handle(), desc);

  q.wait_and_throw();

  // Extent to copy
  sycl::range copyExtent = {desc.width / 2, desc.height / 2, 1};

  try {
    // Perform out of bound copy!
    q.ext_oneapi_copy(
        imgMemSrc.get_handle(), {desc.width / 2, desc.height / 2, 0}, desc,
        imgMemDst.get_handle(), {desc.width / 2, (desc.height / 2) + 1, 0},
        desc, copyExtent);
  } catch (sycl::exception e) {
    return true;
  } catch (...) {
    std::cerr << "Unknown exception caught!\n";
    return false;
  }

  return false;
}

bool image_mem_handle_to_usm_out_of_bounds_copy(
    const syclexp::image_descriptor &desc, const std::vector<float> &dataIn,
    sycl::device dev, sycl::queue q) {
  syclexp::image_mem imgMemSrc(desc, dev, q.get_context());

  size_t pitch = 0;
  void *imgMemDst = syclexp::pitched_alloc_device(&pitch, desc, q);

  // Copy input data to device
  q.ext_oneapi_copy(dataIn.data(), imgMemSrc.get_handle(), desc);

  q.wait_and_throw();

  // Extent to copy
  sycl::range copyExtent = {desc.width / 2, desc.height / 2, 1};

  try {
    // Perform out of bound copy!
    q.ext_oneapi_copy(imgMemSrc.get_handle(),
                      {desc.width / 2, desc.height / 2, 0}, desc, imgMemDst,
                      {desc.width / 2, (desc.height / 2) + 1, 0}, desc, pitch,
                      copyExtent);
  } catch (sycl::exception e) {
    sycl::free(imgMemDst, q);
    return true;
  } catch (...) {
    std::cerr << "Unknown exception caught!\n";
  }

  sycl::free(imgMemDst, q);

  return false;
}

bool usm_to_image_mem_handle_out_of_bounds_copy(
    const syclexp::image_descriptor &desc, const std::vector<float> &dataIn,
    sycl::device dev, sycl::queue q) {

  size_t pitch = 0;
  void *imgMemSrc = syclexp::pitched_alloc_device(&pitch, desc, q);

  syclexp::image_mem imgMemDst(desc, dev, q.get_context());

  // Copy input data to device
  q.ext_oneapi_copy(dataIn.data(), imgMemSrc, desc, pitch);

  q.wait_and_throw();

  // Extent to copy
  sycl::range copyExtent = {desc.width / 2, desc.height / 2, 1};

  try {
    // Perform out of bound copy!
    q.ext_oneapi_copy(imgMemSrc, {desc.width / 2, desc.height / 2, 0}, desc,
                      pitch, imgMemDst.get_handle(),
                      {desc.width / 2, (desc.height / 2) + 1, 0}, desc,
                      copyExtent);
  } catch (sycl::exception e) {
    sycl::free(imgMemSrc, q);
    return true;
  } catch (...) {
    std::cerr << "Unknown exception caught!\n";
  }

  sycl::free(imgMemSrc, q);

  return false;
}

bool usm_to_usm_out_of_bounds_copy(const syclexp::image_descriptor &desc,
                                   const std::vector<float> &dataIn,
                                   sycl::device dev, sycl::queue q) {

  size_t pitchSrc = 0;
  void *imgMemSrc = syclexp::pitched_alloc_device(&pitchSrc, desc, q);

  size_t pitchDst = 0;
  void *imgMemDst = syclexp::pitched_alloc_device(&pitchDst, desc, q);

  // Copy input data to device
  q.ext_oneapi_copy(dataIn.data(), imgMemSrc, desc, pitchSrc);

  q.wait_and_throw();

  // Extent to copy
  sycl::range copyExtent = {desc.width / 2, desc.height / 2, 1};

  try {
    // Perform out of bound copy!
    q.ext_oneapi_copy(imgMemSrc, {desc.width / 2, desc.height / 2, 0}, desc,
                      pitchSrc, imgMemDst,
                      {desc.width / 2, (desc.height / 2) + 1, 0}, desc,
                      pitchDst, copyExtent);
  } catch (sycl::exception e) {
    sycl::free(imgMemSrc, q);
    return true;
  } catch (...) {
    std::cerr << "Unknown exception caught!\n";
  }

  sycl::free(imgMemSrc, q);

  return false;
}

bool check_test(const std::vector<float> &out,
                const std::vector<float> &expected) {
  bool validated = true;
  for (int i = 0; i < out.size(); i++) {
    bool mismatch = false;
    if (out[i] != expected[i]) {
      mismatch = true;
      validated = false;
    }

    if (mismatch) {
      std::cout << "Result mismatch at index " << i
                << "! Expected: " << expected[i] << ", Actual: " << out[i]
                << std::endl;
#ifndef VERBOSE_PRINT
      // In CI, only display the first mismatched index
      break;
#endif
    }
  }
  return validated;
}

template <int channelNum, sycl::image_channel_type channelType,
          syclexp::image_type type = syclexp::image_type::standard>
bool run_copy_test(sycl::device &dev, sycl::queue &q, sycl::range<2> dims) {
  std::vector<float> dataIn(dims.size());
  std::iota(dataIn.begin(), dataIn.end(), 0);

  std::vector<float> expected(dims.size());
  std::iota(expected.begin(), expected.end(), 0);

  std::vector<float> out(dims.size(), 0);

  syclexp::image_descriptor desc =
      syclexp::image_descriptor(dims, channelNum, channelType);

  bool validated = true;

  // Perform copy checks
  copy_image_mem_handle_to_image_mem_handle(desc, dataIn, dev, q, out);
  if (!check_test(out, expected)) {
    std::cout << "copy_image_mem_handle_to_image_mem_handle test failed"
              << std::endl;
    validated = false;
  }

  std::fill(out.begin(), out.end(), 0);

  copy_image_mem_handle_to_usm(desc, dataIn, dev, q, out);
  if (!check_test(out, expected)) {
    std::cout << "copy_image_mem_handle_to_usm test failed" << std::endl;
    validated = false;
  }

  std::fill(out.begin(), out.end(), 0);

  copy_usm_to_image_mem_handle(desc, dataIn, dev, q, out);
  if (!check_test(out, expected)) {
    std::cout << "copy_usm_to_image_mem_handle test failed" << std::endl;
    validated = false;
  }

  std::fill(out.begin(), out.end(), 0);

  copy_usm_to_usm(desc, dataIn, dev, q, out);
  if (!check_test(out, expected)) {
    std::cout << "copy_usm_to_usm test failed" << std::endl;
    validated = false;
  }

  // Perform out of bounds copy checks
  if (!image_mem_handle_to_image_mem_handle_out_of_bounds_copy(desc, dataIn,
                                                               dev, q)) {
    std::cout
        << "image_mem_handle_to_image_mem_handle_out_of_bounds_copy test failed"
        << std::endl;
    validated = false;
  }

  if (!image_mem_handle_to_usm_out_of_bounds_copy(desc, dataIn, dev, q)) {
    std::cout << "image_mem_handle_to_usm_out_of_bounds_copy test failed"
              << std::endl;
    validated = false;
  }

  if (!usm_to_image_mem_handle_out_of_bounds_copy(desc, dataIn, dev, q)) {
    std::cout << "usm_to_image_mem_handle_out_of_bounds_copy test failed"
              << std::endl;
    validated = false;
  }

  if (!usm_to_usm_out_of_bounds_copy(desc, dataIn, dev, q)) {
    std::cout << "usm_to_usm_out_of_bounds_copy test failed" << std::endl;
    validated = false;
  }

  return validated;
}

int main() {

  sycl::device dev;
  sycl::queue q(dev);

  bool validated =
      run_copy_test<1, sycl::image_channel_type::fp32>(dev, q, {12, 12});

  if (!validated) {
    std::cout << "Tests failed\n";
    return 1;
  }

  return 0;
}<|MERGE_RESOLUTION|>--- conflicted
+++ resolved
@@ -1,9 +1,5 @@
 // REQUIRES: aspect-ext_oneapi_bindless_images
-<<<<<<< HEAD
-// UNSUPPORTED: arch-intel_gpu_bmg_g21 || gpu-intel-dg2
-=======
-// UNSUPPORTED: arch-intel_gpu_bmg_g21 || arch-intel_gpu_lnl_m
->>>>>>> 097afdc5
+// UNSUPPORTED: arch-intel_gpu_bmg_g21 || gpu-intel-dg2 || || arch-intel_gpu_lnl_m
 // UNSUPPORTED-INTENDED: sporadic failure in CI
 //                       https://github.com/intel/llvm/issues/20006
 // XFAIL: linux && arch-intel_gpu_acm_g10 && level_zero_v2_adapter
