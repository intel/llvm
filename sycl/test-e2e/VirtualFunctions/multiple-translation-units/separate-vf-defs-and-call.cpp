// REQUIRES: aspect-usm_shared_allocations
//
// We attach calls-indirectly attribute (and therefore device image property)
// to construct kernels at compile step. At that stage we may not see virtual
// function definitions and therefore we won't mark construct kernel as using
// virtual functions and link operation at runtime will fail due to undefined
// references to virtual functions from vtable.
<<<<<<< HEAD
// XFAIL: *
=======
// XFAIL: run-mode
>>>>>>> e95b34bb
// XFAIL-TRACKER: https://github.com/intel/llvm/issues/15071
//
// This test covers a scenario where virtual functions defintion and their uses
// are all split into different translation units.
//
// RUN: %{build} %S/Inputs/call.cpp %S/Inputs/vf.cpp -o %t.out %helper-includes
// RUN: %{run} %t.out

#include "Inputs/declarations.hpp"

#include <iostream>

#include "Inputs/construct.cpp"

int main() try {
  storage_t HostStorage;

  auto asyncHandler = [](sycl::exception_list list) {
    for (auto &e : list)
      std::rethrow_exception(e);
  };

  sycl::queue q(asyncHandler);
  auto *DeviceStorage = sycl::malloc_shared<storage_t>(1, q);

  for (unsigned TestCase = 0; TestCase < 4; ++TestCase) {
    int HostData = 42;
    construct(q, DeviceStorage, TestCase);
    int Result = call(q, DeviceStorage, HostData);

    auto *Ptr =
        HostStorage.construct</* ret type = */ BaseIncrement>(TestCase, 19, 23);
    Ptr->increment(&HostData);

    assert(Result == HostData);
  }

  sycl::free(DeviceStorage, q);

  return 0;
} catch (sycl::exception &e) {
  std::cout << "Unexpected exception was thrown: " << e.what() << std::endl;
  return 1;
}<|MERGE_RESOLUTION|>--- conflicted
+++ resolved
@@ -5,11 +5,7 @@
 // function definitions and therefore we won't mark construct kernel as using
 // virtual functions and link operation at runtime will fail due to undefined
 // references to virtual functions from vtable.
-<<<<<<< HEAD
-// XFAIL: *
-=======
 // XFAIL: run-mode
->>>>>>> e95b34bb
 // XFAIL-TRACKER: https://github.com/intel/llvm/issues/15071
 //
 // This test covers a scenario where virtual functions defintion and their uses
