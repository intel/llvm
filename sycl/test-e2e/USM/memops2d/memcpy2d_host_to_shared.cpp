//==-- memcpy2d_host_to_shared.cpp - 2D memcpy from host USM to shared USM -==//
//
// Part of the LLVM Project, under the Apache License v2.0 with LLVM Exceptions.
// See https://llvm.org/LICENSE.txt for license information.
// SPDX-License-Identifier: Apache-2.0 WITH LLVM-exception
//
//===----------------------------------------------------------------------===//
//
// REQUIRES: aspect-usm_host_allocations, aspect-usm_shared_allocations
// RUN: %{build} -o %t.out
// RUN: %{run} %t.out

// Temporarily disabled until the failure is addressed.
// UNSUPPORTED: (level_zero && windows)

<<<<<<< HEAD
// https://github.com/intel/llvm/issues/15648
// UNSUPPORTED: (gpu-intel-dg2 || hip_amd) && linux
=======
// UNSUPPORTED: (gpu-intel-dg2 || hip_amd) && linux
// UNSUPPORTED-TRACKER: https://github.com/intel/llvm/issues/15648
>>>>>>> e95b34bb

#include "memcpy2d_common.hpp"

int main() { return test<Alloc::Host, Alloc::Shared>(); }<|MERGE_RESOLUTION|>--- conflicted
+++ resolved
@@ -13,13 +13,8 @@
 // Temporarily disabled until the failure is addressed.
 // UNSUPPORTED: (level_zero && windows)
 
-<<<<<<< HEAD
-// https://github.com/intel/llvm/issues/15648
-// UNSUPPORTED: (gpu-intel-dg2 || hip_amd) && linux
-=======
 // UNSUPPORTED: (gpu-intel-dg2 || hip_amd) && linux
 // UNSUPPORTED-TRACKER: https://github.com/intel/llvm/issues/15648
->>>>>>> e95b34bb
 
 #include "memcpy2d_common.hpp"
 
