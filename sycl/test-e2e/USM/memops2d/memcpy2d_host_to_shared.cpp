--- conflicted
+++ resolved
@@ -10,14 +10,7 @@
 // RUN: %{build} -o %t.out
 // RUN: %{run} %t.out
 
-<<<<<<< HEAD
-// UNSUPPORTED: (gpu-intel-dg2 || hip) && linux
-=======
-// Temporarily disabled until the failure is addressed.
-// UNSUPPORTED: (level_zero && windows)
-
 // UNSUPPORTED: hip && linux
->>>>>>> d5c01edb
 // UNSUPPORTED-TRACKER: https://github.com/intel/llvm/issues/15648
 
 #include "memcpy2d_common.hpp"
