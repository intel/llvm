--- conflicted
+++ resolved
@@ -38,24 +38,11 @@
     }
 }
 
-<<<<<<< HEAD
-           ext::intel::experimental::matrix::joint_matrix_store(
-               sg, sub_a,
-               accA.get_pointer() + (sg_startx * TM) * N +
-                   sg_starty / SG_SZ * TN,
-               N);
-         }); // parallel for
-   })
-      .wait();
-  assert_ops_ref<T, M, N>(bufA.get_host_access(read_only), ref);
-}
-=======
 template <typename T, size_t NUM_ROWS, size_t NUM_COLS, size_t SUB_ROWS,
           size_t SUB_COLS, typename OP>
 void verify_op_a(const T l, const T r, const float ref, OP op) {
   T mat[NUM_ROWS][NUM_COLS];
   big_matrix<T, NUM_ROWS, NUM_COLS> big_mat((T *)&mat);
->>>>>>> cee07d3d
 
   buffer<T, 2> bufMat(big_mat.get_data(), range<2>(NUM_ROWS, NUM_COLS));
 
@@ -81,47 +68,12 @@
            for (int i = 0; i < wi_slice.length(); i++) {
              wi_slice[i] = op(wi_slice[i], r);
            }
-<<<<<<< HEAD
-           ext::intel::experimental::matrix::joint_matrix_store(
-               sg, sub_a,
-               accA.get_pointer() + (sg_startx * TM) * N +
-                   sg_starty / SG_SZ * TN,
-               N);
-         }); // parallel for
-   })
-      .wait();
-  assert_ops_ref<T, M, N>(bufA.get_host_access(read_only), ref);
-}
-
-template <typename T, size_t M, size_t N>
-void matrix_verify_mul(queue q, big_matrix<T, M, N> &A, nd_range<2> &r,
-                       const float ref) {
-  buffer<T, 2> bufA(A.get_data(), range<2>(M, N));
-
-  q.submit([&](handler &cgh) {
-     sycl::accessor accA{bufA, cgh, sycl::read_write};
-     cgh.parallel_for(
-         r, [accA](nd_item<2> spmd_item)[[intel::reqd_sub_group_size(SG_SZ)]] {
-           const auto global_idx = spmd_item.get_global_id(0);
-           const auto global_idy = spmd_item.get_global_id(1);
-           const auto sg_startx = global_idx - spmd_item.get_local_id(0);
-           const auto sg_starty = global_idy - spmd_item.get_local_id(1);
-=======
->>>>>>> cee07d3d
 
            ext::intel::experimental::matrix::joint_matrix_store(
-<<<<<<< HEAD
-               sg, sub_a,
-               accA.get_pointer() + (sg_startx * TM) * N +
-                   sg_starty / SG_SZ * TN,
-               N);
-=======
                sg, sub_mat,
-               accessMat.template get_multi_ptr<access::decorated::no>() +
-                   (sg_startx * SUB_ROWS) * NUM_COLS +
+               accessMat.get_pointer() + (sg_startx * SUB_ROWS) * NUM_COLS +
                    sg_starty / SG_SZ * SUB_COLS,
                NUM_COLS);
->>>>>>> cee07d3d
          }); // parallel for
    }).wait();
   assert_ops_ref<T, NUM_ROWS, NUM_COLS>(bufMat.get_host_access(read_only), ref);
@@ -133,48 +85,7 @@
   T mat[NUM_ROWS][NUM_COLS];
   big_matrix<T, NUM_ROWS, NUM_COLS> big_mat((T *)&mat);
 
-<<<<<<< HEAD
-  q.submit([&](handler &cgh) {
-     sycl::accessor accA{bufA, cgh, sycl::read_write};
-     cgh.parallel_for(
-         r, [accA](nd_item<2> spmd_item)[[intel::reqd_sub_group_size(SG_SZ)]] {
-           const auto global_idx = spmd_item.get_global_id(0);
-           const auto global_idy = spmd_item.get_global_id(1);
-           const auto sg_startx = global_idx - spmd_item.get_local_id(0);
-           const auto sg_starty = global_idy - spmd_item.get_local_id(1);
-
-           sub_group sg = spmd_item.get_sub_group();
-           joint_matrix<sub_group, T, use::a, TM, TK, layout::row_major> sub_a;
-           if constexpr (std::is_same_v<T, bfloat16>)
-             joint_matrix_fill(sg, sub_a, bfloat16(4.0));
-           else
-             joint_matrix_fill(sg, sub_a, 4);
-           auto wi_slice_a =
-               sycl::ext::intel::experimental::matrix::get_wi_data(sg, sub_a);
-           for (int i = 0; i < wi_slice_a.length(); i++) {
-             if constexpr (std::is_same_v<T, bfloat16>)
-               wi_slice_a[i] = wi_slice_a[i] / bfloat16(2.0);
-             else
-               wi_slice_a[i] = wi_slice_a[i] / 2.0;
-           }
-           ext::intel::experimental::matrix::joint_matrix_store(
-               sg, sub_a,
-               accA.get_pointer() + (sg_startx * TM) * N +
-                   sg_starty / SG_SZ * TN,
-               N);
-         }); // parallel for
-   })
-      .wait();
-  assert_ops_ref<T, M, N>(bufA.get_host_access(read_only), ref);
-}
-
-template <typename T, size_t M, size_t N>
-void matrix_verify_logic(queue q, big_matrix<T, M, N> &A, nd_range<2> &r,
-                         const float ref) {
-  buffer<T, 2> bufA(A.get_data(), range<2>(M, N));
-=======
   buffer<T, 2> bufMat(big_mat.get_data(), range<2>(NUM_ROWS, NUM_COLS));
->>>>>>> cee07d3d
 
   queue q;
   q.submit([&](handler &cgh) {
@@ -197,21 +108,12 @@
            for (int i = 0; i < wi_slice.length(); i++) {
              wi_slice[i] = op(wi_slice[i], r);
            }
-<<<<<<< HEAD
-           ext::intel::experimental::matrix::joint_matrix_store(
-               sg, sub_a,
-               accA.get_pointer() + (sg_startx * TM) * N +
-                   sg_starty / SG_SZ * TN,
-               N);
-=======
 
-           joint_matrix_store(
-               sg, sub_mat,
-               accessMat.template get_multi_ptr<access::decorated::no>() +
-                   (sg_startx * SUB_ROWS) * NUM_COLS +
-                   sg_starty / SG_SZ * SUB_COLS,
-               NUM_COLS, layout::row_major);
->>>>>>> cee07d3d
+           joint_matrix_store(sg, sub_mat,
+                              accessMat.get_pointer() +
+                                  (sg_startx * SUB_ROWS) * NUM_COLS +
+                                  sg_starty / SG_SZ * SUB_COLS,
+                              NUM_COLS, layout::row_major);
          }); // parallel for
    }).wait();
   assert_ops_ref<T, NUM_ROWS, NUM_COLS>(bufMat.get_host_access(read_only), ref);
