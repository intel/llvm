//==----------- get_coord_int8_matB.cpp  - DPC++ joint_matrix---------==//
//
// Part of the LLVM Project, under the Apache License v2.0 with LLVM Exceptions.
// See https://llvm.org/LICENSE.txt for license information.
// SPDX-License-Identifier: Apache-2.0 WITH LLVM-exception
//
//===----------------------------------------------------------------------===//
// REQUIRES: aspect-ext_intel_matrix

// RUN: %{build} -o %t.out
// RUN: %{run} %t.out
<<<<<<< HEAD
// XFAIL: cpu, gpu-intel-dg2
// REQUIRES-INTEL-DRIVER: lin: 30049
=======
// XFAIL: cpu
>>>>>>> f990a8ad

#include "common.hpp"
#include "get_coord_int8_matB_impl.hpp"<|MERGE_RESOLUTION|>--- conflicted
+++ resolved
@@ -9,12 +9,9 @@
 
 // RUN: %{build} -o %t.out
 // RUN: %{run} %t.out
-<<<<<<< HEAD
-// XFAIL: cpu, gpu-intel-dg2
+// XFAIL: cpu
 // REQUIRES-INTEL-DRIVER: lin: 30049
-=======
-// XFAIL: cpu
->>>>>>> f990a8ad
+
 
 #include "common.hpp"
 #include "get_coord_int8_matB_impl.hpp"