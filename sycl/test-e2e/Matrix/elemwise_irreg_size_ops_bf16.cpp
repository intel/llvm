--- conflicted
+++ resolved
@@ -18,13 +18,8 @@
 #include <iostream>
 #include <sycl/detail/core.hpp>
 #include <sycl/ext/oneapi/matrix/matrix.hpp>
-<<<<<<< HEAD
 
-using namespace sycl;
-using namespace sycl::ext::oneapi::experimental::matrix;
-using bfloat16 = sycl::ext::oneapi::bfloat16;
-=======
->>>>>>> 516f6484
+#define SG_SZ 16
 
 // 10x12 is not multiply the sg size, slicing implementation will have to insert
 // padding
