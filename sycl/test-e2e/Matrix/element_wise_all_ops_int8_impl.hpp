//===---element_wise_all_ops_int8_impl.hpp - DPC++ joint_matrix------------===//
//
// Part of the LLVM Project, under the Apache License v2.0 with LLVM Exceptions.
// See https://llvm.org/LICENSE.txt for license information.
// SPDX-License-Identifier: Apache-2.0 WITH LLVM-exception
//
//===----------------------------------------------------------------------===//

#define TM 8
#define TK 32

<<<<<<< HEAD
template <typename T, size_t M, size_t N, typename R>
void assert_ops_ref(host_accessor<T, 2, access::mode::read> C, const R ref) {
=======
template <typename T, size_t M, size_t N>
void assert_ops_ref(host_accessor<T, 2, access::mode::read> C, const int ref) {
>>>>>>> 0efbaefa
  for (size_t i = 0; i < M; i++)
    for (size_t j = 0; j < N; j++) {
      auto diff = C[i][j] - ref;
      assert(std::fabs(static_cast<R>(diff)) <=
             std::numeric_limits<R>::epsilon());
    }
}

template <typename T, size_t M, size_t N, size_t TileM, size_t TileN,
          size_t TileK, class kernel_name, typename R, typename OP>
void matrix_verify_op(big_matrix<T, M, N> &A, const R ref, OP op) {
  buffer<int8_t, 2> bufA(A.get_data(), range<2>(M, N));

  queue q;
  size_t sg_size = get_sg_size<kernel_name>(q);
  nd_range<2> r({M / TileM, N / TileN * sg_size}, {1, 1 * sg_size});

  q.submit([&](handler &cgh) {
     auto accA = bufA.get_access<access::mode::read_write>(cgh);

     cgh.parallel_for<kernel_name>(
         r, [=](nd_item<2> spmd_item)
#ifdef SG_SZ
                [[intel::reqd_sub_group_size(SG_SZ)]]
#endif
         {
           const auto global_idx = spmd_item.get_global_id(0);
           const auto global_idy = spmd_item.get_global_id(1);
           const auto sg_startx = global_idx - spmd_item.get_local_id(0);
           const auto sg_starty = global_idy - spmd_item.get_local_id(1);

           sub_group sg = spmd_item.get_sub_group();
           joint_matrix<sub_group, T, use::a, TileM, TileK, layout::row_major>
               sub_a;

           joint_matrix_fill(sg, sub_a, 5);

           joint_matrix_apply(sg, sub_a, op);
           ext::intel::experimental::matrix::joint_matrix_store(
               sg, sub_a,
               accA.template get_multi_ptr<access::decorated::no>() +
                   (sg_startx * TileM) * N + sg_starty / sg_size * TileN,
               N);
         }); // parallel for
   }).wait();
  assert_ops_ref<T, M, N, R>(bufA.get_host_access(read_only), ref);
}

static constexpr size_t MATRIX_M = TM * 2;
static constexpr size_t MATRIX_N = TN * 2;
int8_t A[MATRIX_M][MATRIX_N];

int main() {

  big_matrix<int8_t, MATRIX_M, MATRIX_N> MA((int8_t *)&A);

  matrix_verify_op<int8_t, MATRIX_M, MATRIX_N, TM, TN, TK, class add, int>(
      MA, 7, [=](auto &x) { x = x + 2; });
  matrix_verify_op<int8_t, MATRIX_M, MATRIX_N, TM, TN, TK, class sub, int>(
      MA, 3, [=](auto &x) { x = x - 2; });
  matrix_verify_op<int8_t, MATRIX_M, MATRIX_N, TM, TN, TK, class mul, int>(
      MA, 10, [=](auto &x) { x = x * 2; });
  matrix_verify_op<int8_t, MATRIX_M, MATRIX_N, TM, TN, TK, class div, int>(
      MA, 2, [=](auto &x) { x = x / 2; }); // truncation is expected
  matrix_verify_op<int8_t, MATRIX_M, MATRIX_N, TM, TN, TK, class logic, int>(
      MA, 7, [=](auto &x) {
        if (x) {
          if (x > 2 || x >= 2 || x < 2 || x <= 2) {
            int8_t val = (x != 2) ? x : 2;
            val--;
            val++;
            if (x == 2) {
              val -= 2;
              val *= 3;
              val /= 2;
            } else {
              val += 2;
            }
            x = val;
          }
        }
      });

  return 0;
}<|MERGE_RESOLUTION|>--- conflicted
+++ resolved
@@ -9,13 +9,8 @@
 #define TM 8
 #define TK 32
 
-<<<<<<< HEAD
 template <typename T, size_t M, size_t N, typename R>
 void assert_ops_ref(host_accessor<T, 2, access::mode::read> C, const R ref) {
-=======
-template <typename T, size_t M, size_t N>
-void assert_ops_ref(host_accessor<T, 2, access::mode::read> C, const int ref) {
->>>>>>> 0efbaefa
   for (size_t i = 0; i < M; i++)
     for (size_t j = 0; j < N; j++) {
       auto diff = C[i][j] - ref;
