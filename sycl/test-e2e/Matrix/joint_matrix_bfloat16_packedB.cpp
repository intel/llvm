--- conflicted
+++ resolved
@@ -11,10 +11,7 @@
 // RUN: %{build} -o %t.out
 // RUN: %{run} %t.out
 // RUN: %if gpu %{ env IGC_JointMatrixLoadStoreOpt=2 %{run} %t.out %}
-<<<<<<< HEAD
 // RUN: %if gpu %{ env IGC_JointMatrixLoadStoreOpt=1 %{run} %t.out %}
-=======
->>>>>>> 306e5ff8
 
 #include "common.hpp"
 #include "joint_matrix_bfloat16_packedB_impl.hpp"