//==-------joint_matrix_rowmajorA_rowmajorB.cpp  - DPC++ joint_matrix-------==//
//
// Part of the LLVM Project, under the Apache License v2.0 with LLVM Exceptions.
// See https://llvm.org/LICENSE.txt for license information.
// SPDX-License-Identifier: Apache-2.0 WITH LLVM-exception
//
//===----------------------------------------------------------------------===//
// REQUIRES: aspect-ext_intel_matrix
// VNNI transform is not supported yet by IGC on DG2
// UNSUPPORTED: gpu-intel-dg2

// RUN: %{build} -o %t.out
// RUN: %{run} %t.out
// RUN: %if gpu %{ env IGC_JointMatrixLoadStoreOpt=2 %{run} %t.out %}
<<<<<<< HEAD
// RUN: %if gpu %{ env IGC_JointMatrixLoadStoreOpt=1 %{run} %t.out %}
=======
>>>>>>> 306e5ff8

// This tests support of row major layout for matrix B which does automatic VNNI
// transform. This is currently only available on AMX and XMX of PVC

#include "common.hpp"
#include "joint_matrix_rowmajorA_rowmajorB_impl.hpp"<|MERGE_RESOLUTION|>--- conflicted
+++ resolved
@@ -12,10 +12,7 @@
 // RUN: %{build} -o %t.out
 // RUN: %{run} %t.out
 // RUN: %if gpu %{ env IGC_JointMatrixLoadStoreOpt=2 %{run} %t.out %}
-<<<<<<< HEAD
 // RUN: %if gpu %{ env IGC_JointMatrixLoadStoreOpt=1 %{run} %t.out %}
-=======
->>>>>>> 306e5ff8
 
 // This tests support of row major layout for matrix B which does automatic VNNI
 // transform. This is currently only available on AMX and XMX of PVC
