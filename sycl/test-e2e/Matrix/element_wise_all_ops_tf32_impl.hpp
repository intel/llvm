//===---element_wise_all_ops_tf32_impl.hpp - DPC++ joint_matrix------------===//
//
// Part of the LLVM Project, under the Apache License v2.0 with LLVM Exceptions.
// See https://llvm.org/LICENSE.txt for license information.
// SPDX-License-Identifier: Apache-2.0 WITH LLVM-exception
//
//===----------------------------------------------------------------------===//

#define TM 8
#define TK 8

template <typename T, size_t M, size_t N>
void assert_ops_ref(host_accessor<T, 2, access::mode::read> C,
                    const float ref) {
  for (size_t i = 0; i < M; i++)
    for (size_t j = 0; j < N; j++) {
      auto diff = C[i][j] - ref;
      assert(std::fabs(static_cast<float>(diff)) <
             std::numeric_limits<float>::epsilon());
    }
}
<<<<<<< HEAD
=======

template <typename T, typename Ts, size_t M, size_t K>
void matrix_verify_add(queue q, big_matrix<Ts, M, K> &A, nd_range<2> &r,
                       const float ref) {
  buffer<Ts, 2> bufA(A.get_data(), range<2>(M, K));

  q.submit([&](handler &cgh) {
     sycl::accessor accA{bufA, cgh, sycl::read_write};

     cgh.parallel_for<class add_matrix>(
         r, [accA](nd_item<2> spmd_item) [[intel::reqd_sub_group_size(SG_SZ)]] {
           const auto global_idx = spmd_item.get_global_id(0);
           const auto global_idy = spmd_item.get_global_id(1);
           const auto sg_startx = global_idx - spmd_item.get_local_id(0);
           const auto sg_starty = global_idy - spmd_item.get_local_id(1);

           sub_group sg = spmd_item.get_sub_group();
           joint_matrix<sub_group, T, use::a, TM, TK, layout::row_major> sub_a;

           joint_matrix_fill(sg, sub_a, round_to_tf32(5.0));

           joint_matrix_apply(sg, sub_a,
                              [&](float &x) { x = x + round_to_tf32(2); });

           ext::intel::experimental::matrix::joint_matrix_store(
               sg, sub_a,
               accA.template get_multi_ptr<access::decorated::no>() +
                   (sg_startx * TM) * K + sg_starty / SG_SZ * TK,
               K);
         }); // parallel for
   }).wait();
  assert_ops_ref<Ts, M, K>(bufA.get_host_access(sycl::read_only), ref);
}

template <typename T, typename Ts, size_t M, size_t K>
void matrix_verify_sub(queue q, big_matrix<Ts, M, K> &A, nd_range<2> &r,
                       const float ref) {
  buffer<Ts, 2> bufA(A.get_data(), range<2>(M, K));

  q.submit([&](handler &cgh) {
     sycl::accessor accA{bufA, cgh, sycl::read_write};

     cgh.parallel_for<class sub_matrix>(
         r, [accA](nd_item<2> spmd_item) [[intel::reqd_sub_group_size(SG_SZ)]] {
           const auto global_idx = spmd_item.get_global_id(0);
           const auto global_idy = spmd_item.get_global_id(1);
           const auto sg_startx = global_idx - spmd_item.get_local_id(0);
           const auto sg_starty = global_idy - spmd_item.get_local_id(1);

           sub_group sg = spmd_item.get_sub_group();
           joint_matrix<sub_group, T, use::a, TM, TK, layout::row_major> sub_a;

           joint_matrix_fill(sg, sub_a, round_to_tf32(5.0));

           joint_matrix_apply(sg, sub_a,
                              [&](float &x) { x = x - round_to_tf32(2); });

           ext::intel::experimental::matrix::joint_matrix_store(
               sg, sub_a,
               accA.template get_multi_ptr<access::decorated::no>() +
                   (sg_startx * TM) * K + sg_starty / SG_SZ * TK,
               K);
         }); // parallel for
   }).wait();
  assert_ops_ref<Ts, M, K>(bufA.get_host_access(sycl::read_only), ref);
}
>>>>>>> 0efbaefa

template <typename T, typename Ts, size_t M, size_t K, size_t TileM,
          size_t TileN, size_t TileK, class kernel_name, typename OP>
void matrix_verify_op(big_matrix<Ts, M, K> &A, const float ref, OP op) {
  buffer<Ts, 2> bufA(A.get_data(), range<2>(M, K));

  queue q;
  size_t sg_size = get_sg_size<kernel_name>(q);
  nd_range<2> r({M / TileM, K / TileK * sg_size}, {1, 1 * sg_size});

  q.submit([&](handler &cgh) {
     sycl::accessor accA{bufA, cgh, sycl::read_write};

     cgh.parallel_for<kernel_name>(
         r, [=](nd_item<2> spmd_item)
#ifdef SG_SZ
                [[intel::reqd_sub_group_size(SG_SZ)]]
#endif
         {
           const auto global_idx = spmd_item.get_global_id(0);
           const auto global_idy = spmd_item.get_global_id(1);
           const auto sg_startx = global_idx - spmd_item.get_local_id(0);
           const auto sg_starty = global_idy - spmd_item.get_local_id(1);

           sub_group sg = spmd_item.get_sub_group();
           joint_matrix<sub_group, T, use::a, TileM, TileK, layout::row_major>
               sub_a;
           joint_matrix_fill(sg, sub_a, round_to_tf32(5.0));

           joint_matrix_apply(sg, sub_a, op);
           ext::intel::experimental::matrix::joint_matrix_store(
               sg, sub_a,
               accA.template get_multi_ptr<access::decorated::no>() +
                   (sg_startx * TileM) * K + sg_starty / sg_size * TileK,
               K);
         }); // parallel for
   }).wait();
  assert_ops_ref<Ts, M, K>(bufA.get_host_access(sycl::read_only), ref);
}

static constexpr size_t MATRIX_M = TM * 2;
static constexpr size_t MATRIX_K = TK * 2;
float A[MATRIX_M][MATRIX_K];

int main() {

  big_matrix<float, MATRIX_M, MATRIX_K> MA((float *)&A);

  matrix_verify_op<precision::tf32, float, MATRIX_M, MATRIX_K, TM, TN, TK,
                   class add>(MA, 7.0,
                              [=](auto &x) { x = x + round_to_tf32(2); });
  matrix_verify_op<precision::tf32, float, MATRIX_M, MATRIX_K, TM, TN, TK,
                   class sub>(MA, 3.0,
                              [=](auto &x) { x = x - round_to_tf32(2); });
  matrix_verify_op<precision::tf32, float, MATRIX_M, MATRIX_K, TM, TN, TK,
                   class mul>(MA, 10.0,
                              [=](auto &x) { x = x * round_to_tf32(2); });
  matrix_verify_op<precision::tf32, float, MATRIX_M, MATRIX_K, TM, TN, TK,
                   class div>(MA, 2.5,
                              [=](auto &x) { x = x / round_to_tf32(2); });
  matrix_verify_op<precision::tf32, float, MATRIX_M, MATRIX_K, TM, TN, TK,
                   class logic>(MA, 7.0, [=](auto &x) {
    if (x) {
      if (x > 2 || x >= 2 || x < 2 || x <= 2) {
        float val = (x != 2) ? x : 2;
        val--;
        val++;
        if (x == 2) {
          val -= 2;
          val *= 3;
          val /= 2;
        } else {
          val += 2;
        }
        x = val;
      }
    }
  });

  return 0;
}<|MERGE_RESOLUTION|>--- conflicted
+++ resolved
@@ -19,75 +19,6 @@
              std::numeric_limits<float>::epsilon());
     }
 }
-<<<<<<< HEAD
-=======
-
-template <typename T, typename Ts, size_t M, size_t K>
-void matrix_verify_add(queue q, big_matrix<Ts, M, K> &A, nd_range<2> &r,
-                       const float ref) {
-  buffer<Ts, 2> bufA(A.get_data(), range<2>(M, K));
-
-  q.submit([&](handler &cgh) {
-     sycl::accessor accA{bufA, cgh, sycl::read_write};
-
-     cgh.parallel_for<class add_matrix>(
-         r, [accA](nd_item<2> spmd_item) [[intel::reqd_sub_group_size(SG_SZ)]] {
-           const auto global_idx = spmd_item.get_global_id(0);
-           const auto global_idy = spmd_item.get_global_id(1);
-           const auto sg_startx = global_idx - spmd_item.get_local_id(0);
-           const auto sg_starty = global_idy - spmd_item.get_local_id(1);
-
-           sub_group sg = spmd_item.get_sub_group();
-           joint_matrix<sub_group, T, use::a, TM, TK, layout::row_major> sub_a;
-
-           joint_matrix_fill(sg, sub_a, round_to_tf32(5.0));
-
-           joint_matrix_apply(sg, sub_a,
-                              [&](float &x) { x = x + round_to_tf32(2); });
-
-           ext::intel::experimental::matrix::joint_matrix_store(
-               sg, sub_a,
-               accA.template get_multi_ptr<access::decorated::no>() +
-                   (sg_startx * TM) * K + sg_starty / SG_SZ * TK,
-               K);
-         }); // parallel for
-   }).wait();
-  assert_ops_ref<Ts, M, K>(bufA.get_host_access(sycl::read_only), ref);
-}
-
-template <typename T, typename Ts, size_t M, size_t K>
-void matrix_verify_sub(queue q, big_matrix<Ts, M, K> &A, nd_range<2> &r,
-                       const float ref) {
-  buffer<Ts, 2> bufA(A.get_data(), range<2>(M, K));
-
-  q.submit([&](handler &cgh) {
-     sycl::accessor accA{bufA, cgh, sycl::read_write};
-
-     cgh.parallel_for<class sub_matrix>(
-         r, [accA](nd_item<2> spmd_item) [[intel::reqd_sub_group_size(SG_SZ)]] {
-           const auto global_idx = spmd_item.get_global_id(0);
-           const auto global_idy = spmd_item.get_global_id(1);
-           const auto sg_startx = global_idx - spmd_item.get_local_id(0);
-           const auto sg_starty = global_idy - spmd_item.get_local_id(1);
-
-           sub_group sg = spmd_item.get_sub_group();
-           joint_matrix<sub_group, T, use::a, TM, TK, layout::row_major> sub_a;
-
-           joint_matrix_fill(sg, sub_a, round_to_tf32(5.0));
-
-           joint_matrix_apply(sg, sub_a,
-                              [&](float &x) { x = x - round_to_tf32(2); });
-
-           ext::intel::experimental::matrix::joint_matrix_store(
-               sg, sub_a,
-               accA.template get_multi_ptr<access::decorated::no>() +
-                   (sg_startx * TM) * K + sg_starty / SG_SZ * TK,
-               K);
-         }); // parallel for
-   }).wait();
-  assert_ops_ref<Ts, M, K>(bufA.get_host_access(sycl::read_only), ref);
-}
->>>>>>> 0efbaefa
 
 template <typename T, typename Ts, size_t M, size_t K, size_t TileM,
           size_t TileN, size_t TileK, class kernel_name, typename OP>
