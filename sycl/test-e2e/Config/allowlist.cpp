// REQUIRES: opencl && cpu
// RUN: %{build} -o %t.out
//
// FIXME: Using ONEAPI_DEVICE_SELECTOR=\*:cpu results in seg. faults that I
// cannot reproduce under gdb.
// RUN: env PRINT_DEVICE_INFO=1 ONEAPI_DEVICE_SELECTOR=opencl:cpu %{run-unfiltered-devices} %t.out > %t1.conf
// RUN: env TEST_DEVICE_AVAILABLE=1 env SYCL_CONFIG_FILE_NAME=%t1.conf ONEAPI_DEVICE_SELECTOR=opencl:cpu %{run-unfiltered-devices} %t.out
//
// RUN: env PRINT_PLATFORM_INFO=1 ONEAPI_DEVICE_SELECTOR=opencl:cpu %{run-unfiltered-devices} %t.out > %t2.conf
// RUN: env TEST_DEVICE_AVAILABLE=1 env SYCL_CONFIG_FILE_NAME=%t2.conf ONEAPI_DEVICE_SELECTOR=opencl:cpu %{run-unfiltered-devices} %t.out
//
// RUN: env TEST_DEVICE_IS_NOT_AVAILABLE=1 env SYCL_DEVICE_ALLOWLIST="PlatformName:{{SUCH NAME DOESN'T EXIST}}" ONEAPI_DEVICE_SELECTOR=opencl:cpu %{run-unfiltered-devices} %t.out
// RUN: env TEST_INCORRECT_VALUE=1 env SYCL_DEVICE_ALLOWLIST="IncorrectKey:{{.*}}" ONEAPI_DEVICE_SELECTOR=opencl:cpu %{run-unfiltered-devices} %t.out

#include <algorithm>
#include <cstdlib>
#include <exception>
#include <iostream>
#include <string>
#include <sycl/detail/core.hpp>

static void replaceSpecialCharacters(std::string &Str) {
  // Replace common special symbols with '.' which matches to any character
  std::replace_if(
      Str.begin(), Str.end(),
      [](const char Sym) {
        return '(' == Sym || ')' == Sym || '[' == Sym || ']' == Sym ||
               '+' == Sym;
      },
      '.');
}

int main() {

  // Expected that the allowlist filter is not set
  if (getenv("PRINT_PLATFORM_INFO")) {
<<<<<<< HEAD
    for (const sycl::platform &Platform : sycl::platform::get_platforms())
=======
    for (const sycl::platform &Platform : sycl::platform::get_platforms()) {
>>>>>>> e9fffb64
      std::string Name = Platform.get_info<sycl::info::platform::name>();
      std::string Ver = Platform.get_info<sycl::info::platform::version>();
      // As a string will be used as regexp pattern, we need to get rid of
      // symbols that can be treated in a special way.
      replaceSpecialCharacters(Name);
      replaceSpecialCharacters(Ver);

      std::cout << "SYCL_DEVICE_ALLOWLIST=PlatformName:{{" << Name
                << "}},PlatformVersion:{{" << Ver << "}}";

      return 0;
<<<<<<< HEAD
=======
    }
    throw std::runtime_error("No device is found");
>>>>>>> e9fffb64
  }

  // Expected that the allowlist filter is not set
  if (getenv("PRINT_DEVICE_INFO")) {
<<<<<<< HEAD
    for (const sycl::platform &Platform : sycl::platform::get_platforms())
=======
    for (const sycl::platform &Platform : sycl::platform::get_platforms()) {
>>>>>>> e9fffb64
      const sycl::device Dev = Platform.get_devices().at(0);
      std::string Name = Dev.get_info<sycl::info::device::name>();
      std::string Ver = Dev.get_info<sycl::info::device::driver_version>();

      // As a string will be used as regexp pattern, we need to get rid of
      // symbols that can be treated in a special way.
      replaceSpecialCharacters(Name);
      replaceSpecialCharacters(Ver);

      std::cout << "SYCL_DEVICE_ALLOWLIST=DeviceName:{{" << Name
                << "}},DriverVersion:{{" << Ver << "}}";

      return 0;
<<<<<<< HEAD
=======
    }
    throw std::runtime_error("No device is found");
>>>>>>> e9fffb64
  }

  // Expected the allowlist to be set with the "PRINT_DEVICE_INFO" run result
  if (getenv("TEST_DEVICE_AVAILABLE")) {
<<<<<<< HEAD
    for (const sycl::platform &Platform : sycl::platform::get_platforms())
=======
    for (const sycl::platform &Platform : sycl::platform::get_platforms()) {
>>>>>>> e9fffb64
      if (Platform.get_devices().size() != 1)
        throw std::runtime_error("Expected only one device.");

      return 0;
    }
<<<<<<< HEAD
=======
    throw std::runtime_error("No device is found");
>>>>>>> e9fffb64
  }

  // Expected the allowlist to be set but empty
  if (getenv("TEST_DEVICE_IS_NOT_AVAILABLE")) {
    for (const sycl::platform &Platform : sycl::platform::get_platforms())
<<<<<<< HEAD
        throw std::runtime_error("Expected no device is available");
=======
      throw std::runtime_error("Expected no device is available");
>>>>>>> e9fffb64
    return 0;
  }

  if (getenv("TEST_INCORRECT_VALUE")) {
    try {
      sycl::platform::get_platforms();
    } catch (sycl::exception &E) {
      // Workaround to make CI pass.
      // TODO: after the submission of PR intel/llvm:3826, create PR to
      // intel/llvm-test-suite with removal of 1st parameter of the vector,
      // and transformation of std::vector<std::string> to std::string
      const std::vector<std::string> ExpectedMsgs{
          "Unrecognized key in device allowlist",
          "Unrecognized key in SYCL_DEVICE_ALLOWLIST"};
      const std::string GotMessage(E.what());
      bool CorrectMsg = false;
      for (const auto &ExpectedMsg : ExpectedMsgs) {
        if (GotMessage.find(ExpectedMsg) != std::string::npos) {
          CorrectMsg = true;
          break;
        }
      }
      return CorrectMsg ? 0 : 1;
    }
  }

  throw std::runtime_error("Unhandled situation");
}<|MERGE_RESOLUTION|>--- conflicted
+++ resolved
@@ -34,11 +34,7 @@
 
   // Expected that the allowlist filter is not set
   if (getenv("PRINT_PLATFORM_INFO")) {
-<<<<<<< HEAD
-    for (const sycl::platform &Platform : sycl::platform::get_platforms())
-=======
     for (const sycl::platform &Platform : sycl::platform::get_platforms()) {
->>>>>>> e9fffb64
       std::string Name = Platform.get_info<sycl::info::platform::name>();
       std::string Ver = Platform.get_info<sycl::info::platform::version>();
       // As a string will be used as regexp pattern, we need to get rid of
@@ -50,20 +46,13 @@
                 << "}},PlatformVersion:{{" << Ver << "}}";
 
       return 0;
-<<<<<<< HEAD
-=======
     }
     throw std::runtime_error("No device is found");
->>>>>>> e9fffb64
   }
 
   // Expected that the allowlist filter is not set
   if (getenv("PRINT_DEVICE_INFO")) {
-<<<<<<< HEAD
-    for (const sycl::platform &Platform : sycl::platform::get_platforms())
-=======
     for (const sycl::platform &Platform : sycl::platform::get_platforms()) {
->>>>>>> e9fffb64
       const sycl::device Dev = Platform.get_devices().at(0);
       std::string Name = Dev.get_info<sycl::info::device::name>();
       std::string Ver = Dev.get_info<sycl::info::device::driver_version>();
@@ -77,39 +66,25 @@
                 << "}},DriverVersion:{{" << Ver << "}}";
 
       return 0;
-<<<<<<< HEAD
-=======
     }
     throw std::runtime_error("No device is found");
->>>>>>> e9fffb64
   }
 
   // Expected the allowlist to be set with the "PRINT_DEVICE_INFO" run result
   if (getenv("TEST_DEVICE_AVAILABLE")) {
-<<<<<<< HEAD
-    for (const sycl::platform &Platform : sycl::platform::get_platforms())
-=======
     for (const sycl::platform &Platform : sycl::platform::get_platforms()) {
->>>>>>> e9fffb64
       if (Platform.get_devices().size() != 1)
         throw std::runtime_error("Expected only one device.");
 
       return 0;
     }
-<<<<<<< HEAD
-=======
     throw std::runtime_error("No device is found");
->>>>>>> e9fffb64
   }
 
   // Expected the allowlist to be set but empty
   if (getenv("TEST_DEVICE_IS_NOT_AVAILABLE")) {
     for (const sycl::platform &Platform : sycl::platform::get_platforms())
-<<<<<<< HEAD
-        throw std::runtime_error("Expected no device is available");
-=======
       throw std::runtime_error("Expected no device is available");
->>>>>>> e9fffb64
     return 0;
   }
 
