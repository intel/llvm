--- conflicted
+++ resolved
@@ -28,16 +28,12 @@
         auto B = buf.get_access<access::mode::read_write>(cgh);
         cgh.single_task<class kernel_name1>([=]() { B[0] = 0; });
       });
-    } catch (sycl::exception &e) {
+    } catch (sycl::runtime_error &e) {
       // Exit immediately, otherwise the buffer destructor may actually try to
       // enqueue the command once again, and throw another exception.
-<<<<<<< HEAD
-      if (e.code() == errc::build || e.code() == errc::runtime)
-=======
       exit(0);
     } catch (sycl::exception &e) {
       if (e.code() == errc::build)
->>>>>>> 7221b175
         exit(0);
     }
     assert(0 && "Expected exception was *not* thrown");
