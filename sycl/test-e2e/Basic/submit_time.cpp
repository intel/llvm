// RUN: %{build} -o %t.out
// There is an issue with reported device time for the L0 backend, works only on
// pvc for now. No such problems for other backends.
// RUN: %if (!level_zero || arch-intel_gpu_pvc) %{ %{run} %t.out %}

// Check that submission time is calculated properly.

// Test fails on hip flakily, disable temprorarily.
// UNSUPPORTED: hip

#include <cassert>
#include <iostream>
#include <sycl/detail/core.hpp>
#include <sycl/properties/all_properties.hpp>
#include <sycl/usm.hpp>

int main(void) {
  constexpr size_t n = 16;
  sycl::queue q({sycl::property::queue::enable_profiling{}});
  int *data = sycl::malloc_host<int>(n, q);
  int *dest = sycl::malloc_host<int>(n, q);

  // Large enough to expose incorrect submit time (exceeding start time).
  constexpr int iterations = 5000;
  for (int i = 0; i < iterations; i++) {
    auto event = q.submit([&](sycl::handler &cgh) {
      cgh.parallel_for<class KernelTime>(
          sycl::range<1>(n), [=](sycl::id<1> idx) { data[idx] = idx; });
    });

    event.wait();
    auto submit_time =
        event.get_profiling_info<sycl::info::event_profiling::command_submit>();
    auto start_time =
        event.get_profiling_info<sycl::info::event_profiling::command_start>();
    auto end_time =
        event.get_profiling_info<sycl::info::event_profiling::command_end>();

    // Print for debugging
    std::cout << "Kernel Event - Submit: " << submit_time
              << ", Start: " << start_time << ", End: " << end_time
              << std::endl;

    assert(submit_time != 0 && "Submit time should not be zero");
    assert((submit_time <= start_time) && (start_time <= end_time));
  }

  // All shortcut memory operations use queue_impl::submitMemOpHelper.
  // This test covers memcpy as a representative, extend if other operations
  // diverge.
<<<<<<< HEAD
  for (int i = 0; i < iterations; i++) {
=======
  uint64_t memcpy_submit_time = 0;
  uint64_t memcpy_start_time = 0;
  uint64_t memcpy_end_time = 0;
  for (int i = 0; i < 5; i++) {
>>>>>>> b091b631
    auto memcpy_event = q.memcpy(dest, data, sizeof(int) * n);
    memcpy_event.wait();

    auto memcpy_submit_time =
        memcpy_event
            .get_profiling_info<sycl::info::event_profiling::command_submit>();
    auto memcpy_start_time =
        memcpy_event
            .get_profiling_info<sycl::info::event_profiling::command_start>();
    auto memcpy_end_time =
        memcpy_event
            .get_profiling_info<sycl::info::event_profiling::command_end>();

    // Print for debugging
    std::cout << "Memcpy Event - Submit: " << memcpy_submit_time
              << ", Start: " << memcpy_start_time
              << ", End: " << memcpy_end_time << std::endl;

    assert(memcpy_submit_time != 0 && "Submit time should not be zero");
    assert((memcpy_submit_time <= memcpy_start_time) &&
           (memcpy_start_time <= memcpy_end_time));
  }

  sycl::free(data, q);
  sycl::free(dest, q);

  // Check that host_task profiling timestamps share the same base as device
  // tasks.
  auto host_task_event =
      q.submit([&](sycl::handler &cgh) { cgh.host_task([=]() {}); });
  q.wait();
  auto device_task_event = q.submit([&](sycl::handler &cgh) {
    cgh.parallel_for<class DeviceTask>(sycl::range<1>(1), [=](sycl::id<1>) {});
  });

  const uint64_t host_submitted = host_task_event.template get_profiling_info<
      sycl::info::event_profiling::command_submit>();
  const uint64_t host_start = host_task_event.template get_profiling_info<
      sycl::info::event_profiling::command_start>();
  const uint64_t host_end = host_task_event.template get_profiling_info<
      sycl::info::event_profiling::command_end>();
  std::cout << "Submit time: " << host_submitted
            << ", Start time: " << host_start << ", End time: " << host_end
            << std::endl;

  const uint64_t device_submitted =
      device_task_event.template get_profiling_info<
          sycl::info::event_profiling::command_submit>();
  const uint64_t device_start = device_task_event.template get_profiling_info<
      sycl::info::event_profiling::command_start>();
  const uint64_t device_end = device_task_event.template get_profiling_info<
      sycl::info::event_profiling::command_end>();
  std::cout << "Device Submit time: " << device_submitted
            << ", Device Start time: " << device_start
            << ", Device End time: " << device_end << std::endl;
  assert(host_submitted >= memcpy_submit_time &&
         host_submitted <= device_submitted &&
         "Host and device submit expected to share the same base");
  assert(host_start >= memcpy_start_time && host_start <= device_start &&
         "Host and device start expected to share the same base");
  assert(host_end >= memcpy_end_time && host_end <= device_end &&
         "Host and device end expected to share the same base");
  return 0;
}<|MERGE_RESOLUTION|>--- conflicted
+++ resolved
@@ -48,14 +48,10 @@
   // All shortcut memory operations use queue_impl::submitMemOpHelper.
   // This test covers memcpy as a representative, extend if other operations
   // diverge.
-<<<<<<< HEAD
-  for (int i = 0; i < iterations; i++) {
-=======
   uint64_t memcpy_submit_time = 0;
   uint64_t memcpy_start_time = 0;
   uint64_t memcpy_end_time = 0;
-  for (int i = 0; i < 5; i++) {
->>>>>>> b091b631
+  for (int i = 0; i < iterations; i++) {
     auto memcpy_event = q.memcpy(dest, data, sizeof(int) * n);
     memcpy_event.wait();
 
