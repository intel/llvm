--- conflicted
+++ resolved
@@ -9,11 +9,6 @@
 // RUN: %{build} -o %t.out
 // RUN: %{run} %t.out
 
-<<<<<<< HEAD
-// XFAIL: run-mode
-// XFAIL-TRACKER: https://github.com/intel/llvm/issues/13887
-=======
->>>>>>> d9c7bcb0
 // If users need to use host pipe feature provided by experimental::pipe, all
 // pipes in their design should use the experimental::pipe (as a workround).
 
