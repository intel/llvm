// RUN: %{build} -o %t.out
// RUN: %{run} %t.out

<<<<<<< HEAD
// https://github.com/intel/llvm/issues/9353
// UNSUPPORTED: hip

#include <sycl/detail/core.hpp>
=======
#include "sycl/sycl.hpp"
>>>>>>> 199eb01b

using namespace sycl;

#define CHECK_INVALID_REQD_WORK_GROUP_SIZE(Range, Item, ...)                   \
  {                                                                            \
    bool ExceptionThrown = false;                                              \
    std::error_code Errc;                                                      \
    try {                                                                      \
      q.submit([&](sycl::handler &h) {                                         \
        h.parallel_for(                                                        \
            Range, [=](Item) [[sycl::reqd_work_group_size(__VA_ARGS__)]] {});  \
      });                                                                      \
      q.wait();                                                                \
    } catch (sycl::exception & e) {                                            \
      ExceptionThrown = true;                                                  \
      Errc = e.code();                                                         \
    }                                                                          \
    assert(ExceptionThrown &&                                                  \
           "Invalid use of reqd_work_group_size should throw an exception.");  \
    assert(Errc == sycl::errc::nd_range);                                      \
  }

int main() {
  queue q;
  range<1> range1D(1);
  range<2> range2D(1, 1);
  range<3> range3D(1, 1, 1);

  CHECK_INVALID_REQD_WORK_GROUP_SIZE(range1D, item<1> it, 1, 1)
  CHECK_INVALID_REQD_WORK_GROUP_SIZE(range1D, item<1> it, 1, 1, 1)

  CHECK_INVALID_REQD_WORK_GROUP_SIZE(range2D, item<2> it, 1)
  CHECK_INVALID_REQD_WORK_GROUP_SIZE(range2D, item<2> it, 1, 1, 1)

  CHECK_INVALID_REQD_WORK_GROUP_SIZE(range3D, item<3> it, 1)
  CHECK_INVALID_REQD_WORK_GROUP_SIZE(range3D, item<3> it, 1, 1)

  CHECK_INVALID_REQD_WORK_GROUP_SIZE(nd_range(range1D, range1D), nd_item<1> it,
                                     1, 1)
  CHECK_INVALID_REQD_WORK_GROUP_SIZE(nd_range(range1D, range1D), nd_item<1> it,
                                     1, 1, 1)

  CHECK_INVALID_REQD_WORK_GROUP_SIZE(nd_range(range2D, range2D), nd_item<2> it,
                                     1)
  CHECK_INVALID_REQD_WORK_GROUP_SIZE(nd_range(range2D, range2D), nd_item<2> it,
                                     1, 1, 1)

  CHECK_INVALID_REQD_WORK_GROUP_SIZE(nd_range(range3D, range3D), nd_item<3> it,
                                     1)
  CHECK_INVALID_REQD_WORK_GROUP_SIZE(nd_range(range3D, range3D), nd_item<3> it,
                                     1, 1)
}<|MERGE_RESOLUTION|>--- conflicted
+++ resolved
@@ -1,14 +1,7 @@
 // RUN: %{build} -o %t.out
 // RUN: %{run} %t.out
 
-<<<<<<< HEAD
-// https://github.com/intel/llvm/issues/9353
-// UNSUPPORTED: hip
-
 #include <sycl/detail/core.hpp>
-=======
-#include "sycl/sycl.hpp"
->>>>>>> 199eb01b
 
 using namespace sycl;
 
