--- conflicted
+++ resolved
@@ -84,16 +84,11 @@
         local_acc[item.get_local_id()] = item.get_global_id()[0] + 300;
 
         auto grp = item.get_group();
-<<<<<<< HEAD
-        local_ptr<const int> lptr = local_acc.get_pointer();
-        global_ptr<int> gptr = out_ptr.get_pointer() + grp.get_id()[0] * 16;
-=======
         decorated_local_ptr<int> lptr =
             local_acc.get_multi_ptr<access::decorated::yes>();
         decorated_global_ptr<int> gptr =
             out_ptr.get_multi_ptr<access::decorated::yes>() +
             grp.get_id()[0] * 16;
->>>>>>> d1f67ca2
 
         // Write the values 700, 701, ..., 763 to global memory.
         // Why? Well, a) to ensure that something is written into that memory
