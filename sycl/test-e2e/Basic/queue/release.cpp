--- conflicted
+++ resolved
@@ -13,13 +13,8 @@
   return 0;
 }
 
-<<<<<<< HEAD
 // CHECK: ---> urEnqueueKernelLaunch(
 // FIXME the order of these 2 varies between adapters due to a Level Zero
-=======
-// CHECK: <--- urEnqueueKernelLaunch(
-// FIXME the order of these 2 varies between plugins due to a Level Zero
->>>>>>> f08e33f9
 // specific queue workaround.
 // CHECK-DAG: <--- urEventRelease(
 // CHECK-DAG: <--- urQueueRelease(
