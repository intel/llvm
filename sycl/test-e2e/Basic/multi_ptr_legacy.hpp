//==------- multi_ptr_legacy.hpp - SYCL multi_ptr legacy test header -------==//
//
// Part of the LLVM Project, under the Apache License v2.0 with LLVM Exceptions.
// See https://llvm.org/LICENSE.txt for license information.
// SPDX-License-Identifier: Apache-2.0 WITH LLVM-exception
//
//===----------------------------------------------------------------------===//

#include <cassert>
#include <iostream>
#include <sycl/sycl.hpp>
#include <type_traits>

using namespace sycl;

/* This is the class used to name the kernel for the runtime.
 * This must be done when the kernel is expressed as a lambda. */
template <typename T> class testMultPtrKernel;
template <typename T> class testMultPtrArrowOperatorKernel;

template <typename T> struct point {
  point(const point &rhs) = default;
  point(T x, T y) : x(x), y(y) {}
  point(T v) : x(v), y(v) {}
  point() : x(0), y(0) {}
  bool operator==(const T &rhs) { return rhs == x && rhs == y; }
  bool operator==(const point<T> &rhs) { return rhs.x == x && rhs.y == y; }
  T x;
  T y;
};

template <typename T>
void innerFunc(id<1> wiID, global_ptr<const T> ptr_1, global_ptr<T> ptr_2,
               local_ptr<T> local_ptr) {
  T t = ptr_1[wiID.get(0)];
  local_ptr[wiID.get(0)] = t;
  t = local_ptr[wiID.get(0)];
  ptr_2[wiID.get(0)] = t;
}

template <typename T> void testMultPtr() {
  T data_1[10];
  for (size_t i = 0; i < 10; ++i) {
    data_1[i] = 1;
  }
  T data_2[10];
  for (size_t i = 0; i < 10; ++i) {
    data_2[i] = 2;
  }

  {
    range<1> numOfItems{10};
    buffer<T, 1> bufferData_1(data_1, numOfItems);
    buffer<T, 1> bufferData_2(data_2, numOfItems);
    queue myQueue;
    myQueue.submit([&](handler &cgh) {
      accessor<T, 1, access::mode::read, access::target::device,
               access::placeholder::false_t>
          accessorData_1(bufferData_1, cgh);
      accessor<T, 1, access::mode::read_write, access::target::device,
               access::placeholder::false_t>
          accessorData_2(bufferData_2, cgh);
      local_accessor<T, 1> localAccessor(numOfItems, cgh);

<<<<<<< HEAD
      cgh.parallel_for<class testMultPtrKernel<T>>(range<1>{10}, [=](id<1>
                                                                         wiID) {
        auto ptr_1 = make_ptr<const T, access::address_space::global_space,
                              access::decorated::legacy>(
            accessorData_1
                .template get_multi_ptr<sycl::access::decorated::legacy>());
        auto ptr_2 = make_ptr<T, access::address_space::global_space,
                              access::decorated::legacy>(
            accessorData_2
                .template get_multi_ptr<sycl::access::decorated::legacy>());
        auto local_ptr =
            make_ptr<T, access::address_space::local_space,
                     access::decorated::legacy>(localAccessor.get_pointer());

        // Construct extension pointer from accessors.
        auto dev_ptr =
            multi_ptr<const T,
                      access::address_space::ext_intel_global_device_space>(
                accessorData_1);
        static_assert(
            std::is_same_v<ext::intel::device_ptr<const T>, decltype(dev_ptr)>,
            "Incorrect type for dev_ptr.");

        // General conversions in multi_ptr class
        T *RawPtr = nullptr;
        global_ptr<T> ptr_4(RawPtr);
        ptr_4 = RawPtr;

        global_ptr<const T> ptr_5(accessorData_1);

        global_ptr<void> ptr_6((void *)RawPtr);

        ptr_6 = (void *)RawPtr;

        // Explicit conversions for device_ptr/host_ptr to global_ptr
        ext::intel::device_ptr<void> ptr_7((void *)RawPtr);
        global_ptr<void> ptr_8 = global_ptr<void>(ptr_7);
        ext::intel::host_ptr<void> ptr_9((void *)RawPtr);
        global_ptr<void> ptr_10 = global_ptr<void>(ptr_9);
        // TODO: need propagation of a7b763b26 patch to acl tool before
        // testing these conversions - otherwise the test would fail on
        // accelerator device during reversed translation from SPIR-V to
        // LLVM IR device_ptr<T> ptr_11(accessorData_1); global_ptr<T>
        // ptr_12 = global_ptr<T>(ptr_11);

        innerFunc<T>(wiID.get(0), ptr_1, ptr_2, local_ptr);
      });
=======
      cgh.parallel_for<class testMultPtrKernel<T>>(
          nd_range<1>{10, 10}, [=](nd_item<1> wiID) {
            auto ptr_1 = make_ptr<T, access::address_space::global_space,
                                  access::decorated::legacy>(
                accessorData_1.get_pointer());
            auto ptr_2 = make_ptr<T, access::address_space::global_space,
                                  access::decorated::legacy>(
                accessorData_2.get_pointer());
            auto local_ptr = make_ptr<T, access::address_space::local_space,
                                      access::decorated::legacy>(
                localAccessor.get_pointer());

            // Construct extension pointer from accessors.
            auto dev_ptr =
                multi_ptr<T,
                          access::address_space::ext_intel_global_device_space>(
                    accessorData_1);
            static_assert(
                std::is_same_v<ext::intel::device_ptr<T>, decltype(dev_ptr)>,
                "Incorrect type for dev_ptr.");

            // General conversions in multi_ptr class
            T *RawPtr = nullptr;
            global_ptr<T> ptr_4(RawPtr);
            ptr_4 = RawPtr;

            global_ptr<T> ptr_5(accessorData_1);

            global_ptr<void> ptr_6((void *)RawPtr);

            ptr_6 = (void *)RawPtr;

            // Explicit conversions for device_ptr/host_ptr to global_ptr
            ext::intel::device_ptr<void> ptr_7((void *)RawPtr);
            global_ptr<void> ptr_8 = global_ptr<void>(ptr_7);
            ext::intel::host_ptr<void> ptr_9((void *)RawPtr);
            global_ptr<void> ptr_10 = global_ptr<void>(ptr_9);
            // TODO: need propagation of a7b763b26 patch to acl tool before
            // testing these conversions - otherwise the test would fail on
            // accelerator device during reversed translation from SPIR-V to
            // LLVM IR device_ptr<T> ptr_11(accessorData_1); global_ptr<T>
            // ptr_12 = global_ptr<T>(ptr_11);

            innerFunc<T>(wiID.get_local_id().get(0), ptr_1, ptr_2, local_ptr);
          });
>>>>>>> 4147b8de
    });
  }
  for (size_t i = 0; i < 10; ++i) {
    assert(data_1[i] == 1 && "Expected data_1[i] == 1");
  }
  for (size_t i = 0; i < 10; ++i) {
    assert(data_2[i] == 1 && "Expected data_2[i] == 1");
  }
}

template <typename T> void testMultPtrArrowOperator() {
  point<T> data_1[1] = {1};
  point<T> data_2[1] = {2};
  point<T> data_3[1] = {3};
  point<T> data_4[1] = {4};

  {
    range<1> numOfItems{1};
    buffer<point<T>, 1> bufferData_1(data_1, numOfItems);
    buffer<point<T>, 1> bufferData_2(data_2, numOfItems);
    buffer<point<T>, 1> bufferData_3(data_3, numOfItems);
    buffer<point<T>, 1> bufferData_4(data_4, numOfItems);
    queue myQueue;
    myQueue.submit([&](handler &cgh) {
      accessor<point<T>, 1, access::mode::read, access::target::device,
               access::placeholder::false_t>
          accessorData_1(bufferData_1, cgh);
      accessor<point<T>, 1, access::mode::read, access::target::constant_buffer,
               access::placeholder::false_t>
          accessorData_2(bufferData_2, cgh);
      local_accessor<point<T>, 1> accessorData_3(1, cgh);
      accessor<point<T>, 1, access::mode::read, access::target::device,
               access::placeholder::false_t>
          accessorData_4(bufferData_4, cgh);

<<<<<<< HEAD
      cgh.single_task<class testMultPtrArrowOperatorKernel<T>>([=]() {
        auto ptr_1 =
            make_ptr<const point<T>, access::address_space::global_space,
                     access::decorated::legacy>(
                accessorData_1
                    .template get_multi_ptr<sycl::access::decorated::legacy>());
        auto ptr_2 =
            make_ptr<point<T>, access::address_space::constant_space,
                     access::decorated::legacy>(accessorData_2.get_pointer());
        auto ptr_3 =
            make_ptr<point<T>, access::address_space::local_space,
                     access::decorated::legacy>(accessorData_3.get_pointer());
        auto ptr_4 =
            make_ptr<const point<T>,
                     access::address_space::ext_intel_global_device_space,
                     access::decorated::legacy>(accessorData_4.get_pointer());

        auto x1 = ptr_1->x;
        auto x2 = ptr_2->x;
        auto x3 = ptr_3->x;
        auto x4 = ptr_4->x;

        static_assert(std::is_same<decltype(x1), T>::value,
                      "Expected decltype(ptr_1->x) == T");
        static_assert(std::is_same<decltype(x2), T>::value,
                      "Expected decltype(ptr_2->x) == T");
        static_assert(std::is_same<decltype(x3), T>::value,
                      "Expected decltype(ptr_3->x) == T");
        static_assert(std::is_same<decltype(x4), T>::value,
                      "Expected decltype(ptr_4->x) == T");
      });
=======
      cgh.parallel_for<class testMultPtrArrowOperatorKernel<T>>(
          sycl::nd_range<1>{1, 1}, [=](sycl::nd_item<1>) {
            auto ptr_1 = make_ptr<point<T>, access::address_space::global_space,
                                  access::decorated::legacy>(
                accessorData_1.get_pointer());
            auto ptr_2 =
                make_ptr<point<T>, access::address_space::constant_space,
                         access::decorated::legacy>(
                    accessorData_2.get_pointer());
            auto ptr_3 = make_ptr<point<T>, access::address_space::local_space,
                                  access::decorated::legacy>(
                accessorData_3.get_pointer());
            auto ptr_4 =
                make_ptr<point<T>,
                         access::address_space::ext_intel_global_device_space,
                         access::decorated::legacy>(
                    accessorData_4.get_pointer());

            auto x1 = ptr_1->x;
            auto x2 = ptr_2->x;
            auto x3 = ptr_3->x;
            auto x4 = ptr_4->x;

            static_assert(std::is_same<decltype(x1), T>::value,
                          "Expected decltype(ptr_1->x) == T");
            static_assert(std::is_same<decltype(x2), T>::value,
                          "Expected decltype(ptr_2->x) == T");
            static_assert(std::is_same<decltype(x3), T>::value,
                          "Expected decltype(ptr_3->x) == T");
            static_assert(std::is_same<decltype(x4), T>::value,
                          "Expected decltype(ptr_4->x) == T");
          });
>>>>>>> 4147b8de
    });
  }
}

int main() {
  testMultPtr<int>();
  testMultPtr<float>();
  testMultPtr<point<int>>();
  testMultPtr<point<float>>();

  testMultPtrArrowOperator<int>();
  testMultPtrArrowOperator<float>();

  return 0;
}<|MERGE_RESOLUTION|>--- conflicted
+++ resolved
@@ -8,7 +8,7 @@
 
 #include <cassert>
 #include <iostream>
-#include <sycl/sycl.hpp>
+#include <sycl.hpp>
 #include <type_traits>
 
 using namespace sycl;
@@ -62,9 +62,8 @@
           accessorData_2(bufferData_2, cgh);
       local_accessor<T, 1> localAccessor(numOfItems, cgh);
 
-<<<<<<< HEAD
-      cgh.parallel_for<class testMultPtrKernel<T>>(range<1>{10}, [=](id<1>
-                                                                         wiID) {
+      cgh.parallel_for<class testMultPtrKernel<
+          T>>(nd_range<1>{10, 10}, [=](nd_item<1> wiID) {
         auto ptr_1 = make_ptr<const T, access::address_space::global_space,
                               access::decorated::legacy>(
             accessorData_1
@@ -108,55 +107,8 @@
         // LLVM IR device_ptr<T> ptr_11(accessorData_1); global_ptr<T>
         // ptr_12 = global_ptr<T>(ptr_11);
 
-        innerFunc<T>(wiID.get(0), ptr_1, ptr_2, local_ptr);
+        innerFunc<T>(wiID.get_local_id().get(0), ptr_1, ptr_2, local_ptr);
       });
-=======
-      cgh.parallel_for<class testMultPtrKernel<T>>(
-          nd_range<1>{10, 10}, [=](nd_item<1> wiID) {
-            auto ptr_1 = make_ptr<T, access::address_space::global_space,
-                                  access::decorated::legacy>(
-                accessorData_1.get_pointer());
-            auto ptr_2 = make_ptr<T, access::address_space::global_space,
-                                  access::decorated::legacy>(
-                accessorData_2.get_pointer());
-            auto local_ptr = make_ptr<T, access::address_space::local_space,
-                                      access::decorated::legacy>(
-                localAccessor.get_pointer());
-
-            // Construct extension pointer from accessors.
-            auto dev_ptr =
-                multi_ptr<T,
-                          access::address_space::ext_intel_global_device_space>(
-                    accessorData_1);
-            static_assert(
-                std::is_same_v<ext::intel::device_ptr<T>, decltype(dev_ptr)>,
-                "Incorrect type for dev_ptr.");
-
-            // General conversions in multi_ptr class
-            T *RawPtr = nullptr;
-            global_ptr<T> ptr_4(RawPtr);
-            ptr_4 = RawPtr;
-
-            global_ptr<T> ptr_5(accessorData_1);
-
-            global_ptr<void> ptr_6((void *)RawPtr);
-
-            ptr_6 = (void *)RawPtr;
-
-            // Explicit conversions for device_ptr/host_ptr to global_ptr
-            ext::intel::device_ptr<void> ptr_7((void *)RawPtr);
-            global_ptr<void> ptr_8 = global_ptr<void>(ptr_7);
-            ext::intel::host_ptr<void> ptr_9((void *)RawPtr);
-            global_ptr<void> ptr_10 = global_ptr<void>(ptr_9);
-            // TODO: need propagation of a7b763b26 patch to acl tool before
-            // testing these conversions - otherwise the test would fail on
-            // accelerator device during reversed translation from SPIR-V to
-            // LLVM IR device_ptr<T> ptr_11(accessorData_1); global_ptr<T>
-            // ptr_12 = global_ptr<T>(ptr_11);
-
-            innerFunc<T>(wiID.get_local_id().get(0), ptr_1, ptr_2, local_ptr);
-          });
->>>>>>> 4147b8de
     });
   }
   for (size_t i = 0; i < 10; ++i) {
@@ -192,72 +144,37 @@
                access::placeholder::false_t>
           accessorData_4(bufferData_4, cgh);
 
-<<<<<<< HEAD
-      cgh.single_task<class testMultPtrArrowOperatorKernel<T>>([=]() {
+      cgh.parallel_for<class testMultPtrArrowOperatorKernel<T>>(
         auto ptr_1 =
             make_ptr<const point<T>, access::address_space::global_space,
                      access::decorated::legacy>(
                 accessorData_1
                     .template get_multi_ptr<sycl::access::decorated::legacy>());
-        auto ptr_2 =
-            make_ptr<point<T>, access::address_space::constant_space,
-                     access::decorated::legacy>(accessorData_2.get_pointer());
-        auto ptr_3 =
-            make_ptr<point<T>, access::address_space::local_space,
-                     access::decorated::legacy>(accessorData_3.get_pointer());
-        auto ptr_4 =
-            make_ptr<const point<T>,
-                     access::address_space::ext_intel_global_device_space,
-                     access::decorated::legacy>(accessorData_4.get_pointer());
+      auto ptr_2 =
+          make_ptr<point<T>, access::address_space::constant_space,
+                   access::decorated::legacy>(accessorData_2.get_pointer());
+      auto ptr_3 =
+          make_ptr<point<T>, access::address_space::local_space,
+                   access::decorated::legacy>(accessorData_3.get_pointer());
+      auto ptr_4 =
+          make_ptr<const point<T>,
+                   access::address_space::ext_intel_global_device_space,
+                   access::decorated::legacy>(accessorData_4.get_pointer());
 
-        auto x1 = ptr_1->x;
-        auto x2 = ptr_2->x;
-        auto x3 = ptr_3->x;
-        auto x4 = ptr_4->x;
+      auto x1 = ptr_1->x;
+      auto x2 = ptr_2->x;
+      auto x3 = ptr_3->x;
+      auto x4 = ptr_4->x;
 
-        static_assert(std::is_same<decltype(x1), T>::value,
-                      "Expected decltype(ptr_1->x) == T");
-        static_assert(std::is_same<decltype(x2), T>::value,
-                      "Expected decltype(ptr_2->x) == T");
-        static_assert(std::is_same<decltype(x3), T>::value,
-                      "Expected decltype(ptr_3->x) == T");
-        static_assert(std::is_same<decltype(x4), T>::value,
-                      "Expected decltype(ptr_4->x) == T");
-      });
-=======
-      cgh.parallel_for<class testMultPtrArrowOperatorKernel<T>>(
-          sycl::nd_range<1>{1, 1}, [=](sycl::nd_item<1>) {
-            auto ptr_1 = make_ptr<point<T>, access::address_space::global_space,
-                                  access::decorated::legacy>(
-                accessorData_1.get_pointer());
-            auto ptr_2 =
-                make_ptr<point<T>, access::address_space::constant_space,
-                         access::decorated::legacy>(
-                    accessorData_2.get_pointer());
-            auto ptr_3 = make_ptr<point<T>, access::address_space::local_space,
-                                  access::decorated::legacy>(
-                accessorData_3.get_pointer());
-            auto ptr_4 =
-                make_ptr<point<T>,
-                         access::address_space::ext_intel_global_device_space,
-                         access::decorated::legacy>(
-                    accessorData_4.get_pointer());
-
-            auto x1 = ptr_1->x;
-            auto x2 = ptr_2->x;
-            auto x3 = ptr_3->x;
-            auto x4 = ptr_4->x;
-
-            static_assert(std::is_same<decltype(x1), T>::value,
-                          "Expected decltype(ptr_1->x) == T");
-            static_assert(std::is_same<decltype(x2), T>::value,
-                          "Expected decltype(ptr_2->x) == T");
-            static_assert(std::is_same<decltype(x3), T>::value,
-                          "Expected decltype(ptr_3->x) == T");
-            static_assert(std::is_same<decltype(x4), T>::value,
-                          "Expected decltype(ptr_4->x) == T");
-          });
->>>>>>> 4147b8de
+      static_assert(std::is_same<decltype(x1), T>::value,
+                    "Expected decltype(ptr_1->x) == T");
+      static_assert(std::is_same<decltype(x2), T>::value,
+                    "Expected decltype(ptr_2->x) == T");
+      static_assert(std::is_same<decltype(x3), T>::value,
+                    "Expected decltype(ptr_3->x) == T");
+      static_assert(std::is_same<decltype(x4), T>::value,
+                    "Expected decltype(ptr_4->x) == T");
+    });
     });
   }
 }
