// DEFINE: %{mathflags} = %if cl_options %{/clang:-fno-fast-math%} %else %{-fno-fast-math%}

// RUN: %{build} %{mathflags} -o %t.out
// RUN: %{run} %t.out

#include "vec_math.hpp"

int main() {
<<<<<<< HEAD
  run_test<sycl::vec>();
=======
  sycl::queue deviceQueue;

  sycl::vec<float, 2> va1{1.0f, 2.0f};
  sycl::vec<float, 2> va2{3.0f, 2.0f};
  sycl::vec<float, 3> va3{180, 180, 180};
  sycl::vec<int, 3> va4{1, 1, 1};
  sycl::vec<float, 3> va5{180, -180, -180};
  sycl::vec<float, 3> va6{1.4f, 4.2f, 5.3f};
  sycl::vec<uint32_t, 3> va7{1, 2, 3};
  sycl::vec<uint64_t, 3> va8{1, 2, 3};
  sycl::vec<float, 3> va9{1.0f, 2.0f, 1.0f};
  sycl::vec<float, 3> va10{3.0f, 2.0f, 1.0f};
  sycl::vec<float, 2> va11{180, 180};
  sycl::vec<int, 2> va12{1, 1};
  sycl::vec<float, 2> va13{1.4f, 4.2f};

  TEST(sycl::fabs, float, 3, EXPECTED(float, 180, 180, 180), 0, va5);
  TEST(sycl::ilogb, int, 3, EXPECTED(int, 7, 7, 7), 0, va3);
  TEST(sycl::fmax, float, 2, EXPECTED(float, 3.0f, 2.0f), 0, va1, va2);
  TEST(sycl::fmin, float, 2, EXPECTED(float, 1.0f, 2.0f), 0, va1, 5.0f);
  TEST(sycl::ldexp, float, 3, EXPECTED(float, 360, 360, 360), 0, va3, va4);
  TEST(sycl::rootn, float, 3, EXPECTED(float, 180, 180, 180), 0.1, va3, va4);
  TEST2(sycl::fract, float, float, 3, EXPECTED(float, 0.4f, 0.2f, 0.3f),
        EXPECTED(float, 1, 4, 5), 0.0001, va6);
  TEST2(sycl::modf, float, float, 3, EXPECTED(float, 0.4f, 0.2f, 0.3f),
        EXPECTED(float, 1, 4, 5), 0.0001, va6);
  TEST2(sycl::sincos, float, float, 3,
        EXPECTED(float, 0.98545f, -0.871576f, -0.832267f),
        EXPECTED(float, 0.169967, -0.490261, 0.554375), 0.0001, va6);
  TEST2(sycl::frexp, float, int, 3, EXPECTED(float, 0.7f, 0.525f, 0.6625f),
        EXPECTED(int, 1, 3, 3), 0.0001, va6);
  TEST2(sycl::lgamma_r, float, int, 3,
        EXPECTED(float, -0.119613f, 2.04856f, 3.63964f), EXPECTED(int, 1, 1, 1),
        0.0001, va6);
  TEST2(sycl::remquo, float, int, 3, EXPECTED(float, 1.4f, 4.2f, 5.3f),
        EXPECTED(int, 0, 0, 0), 0.0001, va6, va3);
  TEST3(sycl::nan, float, 3, va7);
  if (deviceQueue.get_device().has(sycl::aspect::fp64)) {
    TEST3(sycl::nan, double, 3, va8);
  }
  TEST(sycl::half_precision::exp10, float, 2, EXPECTED(float, 10, 100), 0.1,
       va1);

  TEST(sycl::fabs, float, 2, EXPECTED(float, 180, 180), 0, va5.swizzle<0, 1>());
  TEST(sycl::ilogb, int, 2, EXPECTED(int, 7, 7), 0, va3.swizzle<0, 1>());
  TEST(sycl::fmax, float, 2, EXPECTED(float, 3.0f, 2.0f), 0,
       va9.swizzle<0, 1>(), va2);
  TEST(sycl::fmax, float, 2, EXPECTED(float, 3.0f, 2.0f), 0, va1,
       va10.swizzle<0, 1>());
  TEST(sycl::fmax, float, 2, EXPECTED(float, 3.0f, 2.0f), 0,
       va9.swizzle<0, 1>(), va10.swizzle<0, 1>());
  TEST(sycl::fmax, float, 2, EXPECTED(float, 5.0f, 5.0f), 0,
       va9.swizzle<0, 1>(), 5.0f);
  TEST(sycl::fmin, float, 2, EXPECTED(float, 1.0f, 2.0f), 0,
       va9.swizzle<0, 1>(), va2);
  TEST(sycl::fmin, float, 2, EXPECTED(float, 1.0f, 2.0f), 0, va1,
       va10.swizzle<0, 1>());
  TEST(sycl::fmin, float, 2, EXPECTED(float, 1.0f, 2.0f), 0,
       va9.swizzle<0, 1>(), va10.swizzle<0, 1>());
  TEST(sycl::fmin, float, 2, EXPECTED(float, 1.0f, 2.0f), 0,
       va9.swizzle<0, 1>(), 5.0f);
  TEST(sycl::ldexp, float, 2, EXPECTED(float, 360, 360), 0, va3.swizzle<0, 1>(),
       va12);
  TEST(sycl::ldexp, float, 2, EXPECTED(float, 360, 360), 0, va11,
       va4.swizzle<0, 1>());
  TEST(sycl::ldexp, float, 2, EXPECTED(float, 360, 360), 0, va3.swizzle<0, 1>(),
       va4.swizzle<0, 1>());
  TEST(sycl::ldexp, float, 3, EXPECTED(float, 5760, 5760, 5760), 0, va3, 5);
  TEST(sycl::ldexp, float, 2, EXPECTED(float, 5760, 5760), 0,
       va3.swizzle<0, 1>(), 5);
  TEST(sycl::pown, float, 3, EXPECTED(float, 180, 180, 180), 0.1, va3, va4);
  TEST(sycl::pown, float, 2, EXPECTED(float, 180, 180), 0.1,
       va3.swizzle<0, 1>(), va12);
  TEST(sycl::pown, float, 2, EXPECTED(float, 180, 180), 0.1, va11,
       va4.swizzle<0, 1>());
  TEST(sycl::pown, float, 2, EXPECTED(float, 180, 180), 0.1,
       va3.swizzle<0, 1>(), va4.swizzle<0, 1>());
  TEST(sycl::rootn, float, 3, EXPECTED(float, 180, 180, 180), 0.1, va3, va4);
  TEST(sycl::rootn, float, 2, EXPECTED(float, 180, 180), 0.1,
       va3.swizzle<0, 1>(), va12);
  TEST(sycl::rootn, float, 2, EXPECTED(float, 180, 180), 0.1, va11,
       va4.swizzle<0, 1>());
  TEST(sycl::rootn, float, 2, EXPECTED(float, 180, 180), 0.1,
       va3.swizzle<0, 1>(), va4.swizzle<0, 1>());
  TEST2(sycl::fract, float, float, 2, EXPECTED(float, 0.4f, 0.2f),
        EXPECTED(float, 1, 4), 0.0001, va6.swizzle<0, 1>());
  TEST2(sycl::modf, float, float, 2, EXPECTED(float, 0.4f, 0.2f),
        EXPECTED(float, 1, 4), 0.0001, va6.swizzle<0, 1>());
  TEST2(sycl::sincos, float, float, 2, EXPECTED(float, 0.98545f, -0.871576f),
        EXPECTED(float, 0.169967, -0.490261), 0.0001, va6.swizzle<0, 1>());
  TEST2(sycl::frexp, float, int, 2, EXPECTED(float, 0.7f, 0.525f),
        EXPECTED(int, 1, 3), 0.0001, va6.swizzle<0, 1>());
  TEST2(sycl::lgamma_r, float, int, 2, EXPECTED(float, -0.119613f, 2.04856f),
        EXPECTED(int, 1, 1), 0.0001, va6.swizzle<0, 1>());
  TEST2(sycl::remquo, float, int, 2, EXPECTED(float, 1.4f, 4.2f),
        EXPECTED(int, 0, 0), 0.0001, va6.swizzle<0, 1>(), va11);
  TEST2(sycl::remquo, float, int, 2, EXPECTED(float, 1.4f, 4.2f),
        EXPECTED(int, 0, 0), 0.0001, va13, va3.swizzle<0, 1>());
  TEST2(sycl::remquo, float, int, 2, EXPECTED(float, 1.4f, 4.2f),
        EXPECTED(int, 0, 0), 0.0001, va6.swizzle<0, 1>(), va3.swizzle<0, 1>());
  TEST3(sycl::nan, float, 2, va7.swizzle<0, 1>());
  if (deviceQueue.get_device().has(sycl::aspect::fp64)) {
    TEST3(sycl::nan, double, 2, va8.swizzle<0, 1>());
  }
  TEST(sycl::half_precision::exp10, float, 2, EXPECTED(float, 10, 100), 0.1,
       va9.swizzle<0, 1>());

>>>>>>> 4f6ccb2f
  return 0;
}<|MERGE_RESOLUTION|>--- conflicted
+++ resolved
@@ -6,116 +6,6 @@
 #include "vec_math.hpp"
 
 int main() {
-<<<<<<< HEAD
   run_test<sycl::vec>();
-=======
-  sycl::queue deviceQueue;
-
-  sycl::vec<float, 2> va1{1.0f, 2.0f};
-  sycl::vec<float, 2> va2{3.0f, 2.0f};
-  sycl::vec<float, 3> va3{180, 180, 180};
-  sycl::vec<int, 3> va4{1, 1, 1};
-  sycl::vec<float, 3> va5{180, -180, -180};
-  sycl::vec<float, 3> va6{1.4f, 4.2f, 5.3f};
-  sycl::vec<uint32_t, 3> va7{1, 2, 3};
-  sycl::vec<uint64_t, 3> va8{1, 2, 3};
-  sycl::vec<float, 3> va9{1.0f, 2.0f, 1.0f};
-  sycl::vec<float, 3> va10{3.0f, 2.0f, 1.0f};
-  sycl::vec<float, 2> va11{180, 180};
-  sycl::vec<int, 2> va12{1, 1};
-  sycl::vec<float, 2> va13{1.4f, 4.2f};
-
-  TEST(sycl::fabs, float, 3, EXPECTED(float, 180, 180, 180), 0, va5);
-  TEST(sycl::ilogb, int, 3, EXPECTED(int, 7, 7, 7), 0, va3);
-  TEST(sycl::fmax, float, 2, EXPECTED(float, 3.0f, 2.0f), 0, va1, va2);
-  TEST(sycl::fmin, float, 2, EXPECTED(float, 1.0f, 2.0f), 0, va1, 5.0f);
-  TEST(sycl::ldexp, float, 3, EXPECTED(float, 360, 360, 360), 0, va3, va4);
-  TEST(sycl::rootn, float, 3, EXPECTED(float, 180, 180, 180), 0.1, va3, va4);
-  TEST2(sycl::fract, float, float, 3, EXPECTED(float, 0.4f, 0.2f, 0.3f),
-        EXPECTED(float, 1, 4, 5), 0.0001, va6);
-  TEST2(sycl::modf, float, float, 3, EXPECTED(float, 0.4f, 0.2f, 0.3f),
-        EXPECTED(float, 1, 4, 5), 0.0001, va6);
-  TEST2(sycl::sincos, float, float, 3,
-        EXPECTED(float, 0.98545f, -0.871576f, -0.832267f),
-        EXPECTED(float, 0.169967, -0.490261, 0.554375), 0.0001, va6);
-  TEST2(sycl::frexp, float, int, 3, EXPECTED(float, 0.7f, 0.525f, 0.6625f),
-        EXPECTED(int, 1, 3, 3), 0.0001, va6);
-  TEST2(sycl::lgamma_r, float, int, 3,
-        EXPECTED(float, -0.119613f, 2.04856f, 3.63964f), EXPECTED(int, 1, 1, 1),
-        0.0001, va6);
-  TEST2(sycl::remquo, float, int, 3, EXPECTED(float, 1.4f, 4.2f, 5.3f),
-        EXPECTED(int, 0, 0, 0), 0.0001, va6, va3);
-  TEST3(sycl::nan, float, 3, va7);
-  if (deviceQueue.get_device().has(sycl::aspect::fp64)) {
-    TEST3(sycl::nan, double, 3, va8);
-  }
-  TEST(sycl::half_precision::exp10, float, 2, EXPECTED(float, 10, 100), 0.1,
-       va1);
-
-  TEST(sycl::fabs, float, 2, EXPECTED(float, 180, 180), 0, va5.swizzle<0, 1>());
-  TEST(sycl::ilogb, int, 2, EXPECTED(int, 7, 7), 0, va3.swizzle<0, 1>());
-  TEST(sycl::fmax, float, 2, EXPECTED(float, 3.0f, 2.0f), 0,
-       va9.swizzle<0, 1>(), va2);
-  TEST(sycl::fmax, float, 2, EXPECTED(float, 3.0f, 2.0f), 0, va1,
-       va10.swizzle<0, 1>());
-  TEST(sycl::fmax, float, 2, EXPECTED(float, 3.0f, 2.0f), 0,
-       va9.swizzle<0, 1>(), va10.swizzle<0, 1>());
-  TEST(sycl::fmax, float, 2, EXPECTED(float, 5.0f, 5.0f), 0,
-       va9.swizzle<0, 1>(), 5.0f);
-  TEST(sycl::fmin, float, 2, EXPECTED(float, 1.0f, 2.0f), 0,
-       va9.swizzle<0, 1>(), va2);
-  TEST(sycl::fmin, float, 2, EXPECTED(float, 1.0f, 2.0f), 0, va1,
-       va10.swizzle<0, 1>());
-  TEST(sycl::fmin, float, 2, EXPECTED(float, 1.0f, 2.0f), 0,
-       va9.swizzle<0, 1>(), va10.swizzle<0, 1>());
-  TEST(sycl::fmin, float, 2, EXPECTED(float, 1.0f, 2.0f), 0,
-       va9.swizzle<0, 1>(), 5.0f);
-  TEST(sycl::ldexp, float, 2, EXPECTED(float, 360, 360), 0, va3.swizzle<0, 1>(),
-       va12);
-  TEST(sycl::ldexp, float, 2, EXPECTED(float, 360, 360), 0, va11,
-       va4.swizzle<0, 1>());
-  TEST(sycl::ldexp, float, 2, EXPECTED(float, 360, 360), 0, va3.swizzle<0, 1>(),
-       va4.swizzle<0, 1>());
-  TEST(sycl::ldexp, float, 3, EXPECTED(float, 5760, 5760, 5760), 0, va3, 5);
-  TEST(sycl::ldexp, float, 2, EXPECTED(float, 5760, 5760), 0,
-       va3.swizzle<0, 1>(), 5);
-  TEST(sycl::pown, float, 3, EXPECTED(float, 180, 180, 180), 0.1, va3, va4);
-  TEST(sycl::pown, float, 2, EXPECTED(float, 180, 180), 0.1,
-       va3.swizzle<0, 1>(), va12);
-  TEST(sycl::pown, float, 2, EXPECTED(float, 180, 180), 0.1, va11,
-       va4.swizzle<0, 1>());
-  TEST(sycl::pown, float, 2, EXPECTED(float, 180, 180), 0.1,
-       va3.swizzle<0, 1>(), va4.swizzle<0, 1>());
-  TEST(sycl::rootn, float, 3, EXPECTED(float, 180, 180, 180), 0.1, va3, va4);
-  TEST(sycl::rootn, float, 2, EXPECTED(float, 180, 180), 0.1,
-       va3.swizzle<0, 1>(), va12);
-  TEST(sycl::rootn, float, 2, EXPECTED(float, 180, 180), 0.1, va11,
-       va4.swizzle<0, 1>());
-  TEST(sycl::rootn, float, 2, EXPECTED(float, 180, 180), 0.1,
-       va3.swizzle<0, 1>(), va4.swizzle<0, 1>());
-  TEST2(sycl::fract, float, float, 2, EXPECTED(float, 0.4f, 0.2f),
-        EXPECTED(float, 1, 4), 0.0001, va6.swizzle<0, 1>());
-  TEST2(sycl::modf, float, float, 2, EXPECTED(float, 0.4f, 0.2f),
-        EXPECTED(float, 1, 4), 0.0001, va6.swizzle<0, 1>());
-  TEST2(sycl::sincos, float, float, 2, EXPECTED(float, 0.98545f, -0.871576f),
-        EXPECTED(float, 0.169967, -0.490261), 0.0001, va6.swizzle<0, 1>());
-  TEST2(sycl::frexp, float, int, 2, EXPECTED(float, 0.7f, 0.525f),
-        EXPECTED(int, 1, 3), 0.0001, va6.swizzle<0, 1>());
-  TEST2(sycl::lgamma_r, float, int, 2, EXPECTED(float, -0.119613f, 2.04856f),
-        EXPECTED(int, 1, 1), 0.0001, va6.swizzle<0, 1>());
-  TEST2(sycl::remquo, float, int, 2, EXPECTED(float, 1.4f, 4.2f),
-        EXPECTED(int, 0, 0), 0.0001, va6.swizzle<0, 1>(), va11);
-  TEST2(sycl::remquo, float, int, 2, EXPECTED(float, 1.4f, 4.2f),
-        EXPECTED(int, 0, 0), 0.0001, va13, va3.swizzle<0, 1>());
-  TEST2(sycl::remquo, float, int, 2, EXPECTED(float, 1.4f, 4.2f),
-        EXPECTED(int, 0, 0), 0.0001, va6.swizzle<0, 1>(), va3.swizzle<0, 1>());
-  TEST3(sycl::nan, float, 2, va7.swizzle<0, 1>());
-  if (deviceQueue.get_device().has(sycl::aspect::fp64)) {
-    TEST3(sycl::nan, double, 2, va8.swizzle<0, 1>());
-  }
-  TEST(sycl::half_precision::exp10, float, 2, EXPECTED(float, 10, 100), 0.1,
-       va9.swizzle<0, 1>());
-
->>>>>>> 4f6ccb2f
   return 0;
 }