// RUN: %{build} -o %t.out
// RUN: %{run} %t.out
<<<<<<< HEAD
// RUN: %if preview-breaking-changes-supported %{ %clangxx -fsycl -fpreview-breaking-changes %s -o %t2.out %}
// RUN: %if preview-breaking-changes-supported %{  %{run} %t2.out %}
=======
// RUN: %if preview-breaking-changes-supported %{ %{build} -fpreview-breaking-changes -o %t2.out %}
// RUN: %if preview-breaking-changes-supported %{ %{run} %t2.out %}
>>>>>>> 7bd51c64

// https://github.com/intel/llvm/issues/7585 to fix the failure:
// XFAIL: gpu

#ifdef _WIN32
#define _USE_MATH_DEFINES // To use math constants
#endif
#include <cmath>

#include <sycl/sycl.hpp>

#define TEST(FUNC, VEC_ELEM_TYPE, DIM, EXPECTED, DELTA, ...)                   \
  {                                                                            \
    {                                                                          \
      VEC_ELEM_TYPE result[DIM];                                               \
      {                                                                        \
        sycl::buffer<VEC_ELEM_TYPE> b(result, sycl::range{DIM});               \
        deviceQueue.submit([&](sycl::handler &cgh) {                           \
          sycl::accessor res_access{b, cgh};                                   \
          cgh.single_task([=]() {                                              \
            sycl::vec<VEC_ELEM_TYPE, DIM> res = FUNC(__VA_ARGS__);             \
            for (int i = 0; i < DIM; i++)                                      \
              res_access[i] = res[i];                                          \
          });                                                                  \
        });                                                                    \
      }                                                                        \
      for (int i = 0; i < DIM; i++)                                            \
        assert(abs(result[i] - EXPECTED[i]) <= DELTA);                         \
    }                                                                          \
  }

#define EXPECTED(TYPE, ...) ((TYPE[]){__VA_ARGS__})

int main() {
  sycl::queue deviceQueue;
  sycl::device dev = deviceQueue.get_device();

  sycl::vec<float, 2> va1{1.0f, 2.0f};
  sycl::vec<float, 2> va2{1.0f, 2.0f};
  sycl::vec<float, 2> va3{3.0f, 2.0f};
  sycl::vec<double, 2> va4{1.0, 2.0};
  sycl::vec<float, 3> va5{M_PI, M_PI, M_PI};
  sycl::vec<double, 3> va6{M_PI, M_PI, M_PI};
  sycl::vec<sycl::half, 3> va7{M_PI, M_PI, M_PI};
  sycl::vec<float, 2> va8{0.3f, 0.6f};
  sycl::vec<double, 2> va9{5.0, 8.0};
  sycl::vec<float, 3> va10{180, 180, 180};
  sycl::vec<double, 3> va11{180, 180, 180};
  sycl::vec<sycl::half, 3> va12{180, 180, 180};
  sycl::vec<sycl::half, 3> va13{181, 179, 181};
  sycl::vec<float, 2> va14{+0.0f, -0.6f};
  sycl::vec<double, 2> va15{-0.0, 0.6f};
  sycl::vec<float, 3> va16{180, 360, 540};
  sycl::vec<double, 3> va17{180, 360, 540};
  sycl::vec<float, 3> va18{0.3f, 0.6f, 0.9f};

  // sycl::clamp
  TEST(sycl::clamp, float, 2, EXPECTED(float, 1.0f, 2.0f), 0, va1, va2, va3);
  TEST(sycl::clamp, float, 2, EXPECTED(float, 1.0f, 2.0f), 0, va1, 1.0f, 3.0f);
  if (dev.has(sycl::aspect::fp64)) {
    TEST(sycl::clamp, double, 2, EXPECTED(double, 1.0, 2.0), 0, va4, 1.0, 3.0);
  }
  // sycl::degrees
  TEST(sycl::degrees, float, 3, EXPECTED(float, 180, 180, 180), 0, va5);
  if (dev.has(sycl::aspect::fp64)) {
    TEST(sycl::degrees, double, 3, EXPECTED(double, 180, 180, 180), 0, va6);
  }
  if (dev.has(sycl::aspect::fp16)) {
    TEST(sycl::degrees, sycl::half, 3, EXPECTED(sycl::half, 180, 180, 180), 0.2,
         va7);
  }
  // sycl::max
  TEST(sycl::max, float, 2, EXPECTED(float, 3.0f, 2.0f), 0, va1, va3);
  TEST(sycl::max, float, 2, EXPECTED(float, 1.5f, 2.0f), 0, va1, 1.5f);
  if (dev.has(sycl::aspect::fp64)) {
    TEST(sycl::max, double, 2, EXPECTED(double, 1.5, 2.0), 0, va4, 1.5);
  }
  // sycl::min
  TEST(sycl::min, float, 2, EXPECTED(float, 1.0f, 2.0f), 0, va1, va3);
  TEST(sycl::min, float, 2, EXPECTED(float, 1.0f, 1.5f), 0, va1, 1.5f);
  if (dev.has(sycl::aspect::fp64)) {
    TEST(sycl::min, double, 2, EXPECTED(double, 1.0, 1.5), 0, va4, 1.5);
  }
  // sycl::mix
  TEST(sycl::mix, float, 2, EXPECTED(float, 1.6f, 2.0f), 0, va1, va3, va8);
  TEST(sycl::mix, float, 2, EXPECTED(float, 1.4f, 2.0f), 0, va1, va3, 0.2);
  if (dev.has(sycl::aspect::fp64)) {
    TEST(sycl::mix, double, 2, EXPECTED(double, 3.0, 5.0), 0, va4, va9, 0.5);
  }
  // sycl::radians
  TEST(sycl::radians, float, 3, EXPECTED(float, M_PI, M_PI, M_PI), 0, va10);
  if (dev.has(sycl::aspect::fp64)) {
    TEST(sycl::radians, double, 3, EXPECTED(double, M_PI, M_PI, M_PI), 0, va11);
  }
  if (dev.has(sycl::aspect::fp16)) {
    TEST(sycl::radians, sycl::half, 3, EXPECTED(sycl::half, M_PI, M_PI, M_PI),
         0.002, va12);
  }
  // sycl::step
  TEST(sycl::step, float, 2, EXPECTED(float, 1.0f, 1.0f), 0, va1, va3);
  if (dev.has(sycl::aspect::fp64)) {
    TEST(sycl::step, double, 2, EXPECTED(double, 1.0, 1.0), 0, va4, va9);
  }
  if (dev.has(sycl::aspect::fp16)) {
    TEST(sycl::step, sycl::half, 3, EXPECTED(sycl::half, 1.0, 0.0, 1.0), 0,
         va12, va13);
  }
  TEST(sycl::step, float, 2, EXPECTED(float, 1.0f, 0.0f), 0, 2.5f, va3);
  if (dev.has(sycl::aspect::fp64)) {
    TEST(sycl::step, double, 2, EXPECTED(double, 0.0f, 1.0f), 0, 6.0f, va9);
  }
  // sycl::smoothstep
  TEST(sycl::smoothstep, float, 2, EXPECTED(float, 1.0f, 1.0f), 0, va8, va1,
       va2);
  if (dev.has(sycl::aspect::fp64)) {
    TEST(sycl::smoothstep, double, 2, EXPECTED(double, 1.0, 1.0f), 0.00000001,
         va4, va9, va9);
  }
  if (dev.has(sycl::aspect::fp16)) {
    TEST(sycl::smoothstep, sycl::half, 3, EXPECTED(sycl::half, 1.0, 1.0, 1.0),
         0, va7, va12, va13);
  }
  TEST(sycl::smoothstep, float, 2, EXPECTED(float, 0.0553936f, 0.0f), 0.0000001,
       2.5f, 6.0f, va3);
  if (dev.has(sycl::aspect::fp64)) {
    TEST(sycl::smoothstep, double, 2, EXPECTED(double, 0.0f, 1.0f), 0, 6.0f,
         8.0f, va9);
  }
  // sign
  TEST(sycl::sign, float, 2, EXPECTED(float, +0.0f, -1.0f), 0, va14);
  if (dev.has(sycl::aspect::fp64)) {
    TEST(sycl::sign, double, 2, EXPECTED(double, -0.0, 1.0), 0, va15);
  }
  if (dev.has(sycl::aspect::fp16)) {
    TEST(sycl::sign, sycl::half, 3, EXPECTED(sycl::half, 1.0, 1.0, 1.0), 0,
         va12);
  }

#ifdef __INTEL_PREVIEW_BREAKING_CHANGES
  // sycl::clamp swizzled
  TEST(sycl::clamp, float, 2, EXPECTED(float, 3.0f, 2.0f), 0,
       va16.swizzle<1, 0>(), va2, va3);
  TEST(sycl::clamp, float, 2, EXPECTED(float, 1.0f, 2.0f), 0, va1, va2,
       va16.swizzle<1, 0>());
  TEST(sycl::clamp, float, 2, EXPECTED(float, 360.0f, 180.0f), 0,
       va16.swizzle<1, 0>(), va2, va16.swizzle<1, 0>());
  TEST(sycl::clamp, float, 2, EXPECTED(float, 360.0f, 180.0f), 0, va1,
       va16.swizzle<1, 0>(), va16.swizzle<1, 0>());
  TEST(sycl::clamp, float, 2, EXPECTED(float, 360.0f, 180.0f), 0,
       va16.swizzle<1, 0>(), va16.swizzle<1, 0>(), va16.swizzle<1, 0>());
  TEST(sycl::clamp, float, 2, EXPECTED(float, 3.0f, 3.0f), 0,
       va16.swizzle<1, 0>(), 1.0f, 3.0f);
  if (dev.has(sycl::aspect::fp64)) {
    TEST(sycl::clamp, double, 2, EXPECTED(double, 3.0, 3.0), 0,
         va11.swizzle<1, 0>(), 1.0, 3.0);
  }
  // sycl::degrees swizzled
  TEST(sycl::degrees, float, 2, EXPECTED(float, 180, 180), 0,
       va5.swizzle<1, 0>());
  if (dev.has(sycl::aspect::fp64)) {
    TEST(sycl::degrees, double, 2, EXPECTED(double, 180, 180), 0,
         va6.swizzle<1, 0>());
  }
  if (dev.has(sycl::aspect::fp16)) {
    TEST(sycl::degrees, sycl::half, 2, EXPECTED(sycl::half, 180, 180), 0.2,
         va7.swizzle<1, 0>());
  }
  // sycl::max swizzled
  TEST(sycl::max, float, 2, EXPECTED(float, 360.0f, 180.0f), 0,
       va16.swizzle<1, 0>(), va3);
  TEST(sycl::max, float, 2, EXPECTED(float, 360.0f, 180.0f), 0, va1,
       va16.swizzle<1, 0>());
  TEST(sycl::max, float, 2, EXPECTED(float, 360.0f, 190.0f), 0,
       va16.swizzle<1, 0>(), 190.0f);
  if (dev.has(sycl::aspect::fp64)) {
    TEST(sycl::max, double, 2, EXPECTED(double, 360.0, 190.0), 0,
         va17.swizzle<1, 0>(), 190.0);
  }
  // sycl::min swizzled
  TEST(sycl::min, float, 2, EXPECTED(float, 3.0f, 2.0f), 0,
       va16.swizzle<1, 0>(), va3);
  TEST(sycl::min, float, 2, EXPECTED(float, 1.0f, 2.0f), 0, va1,
       va16.swizzle<1, 0>());
  TEST(sycl::min, float, 2, EXPECTED(float, 190.0f, 180.0f), 0,
       va16.swizzle<1, 0>(), 190.0f);
  if (dev.has(sycl::aspect::fp64)) {
    TEST(sycl::min, double, 2, EXPECTED(double, 190.0f, 180.0f), 0,
         va17.swizzle<1, 0>(), 190.0);
  }
  // sycl::mix swizzled
  TEST(sycl::mix, float, 2, EXPECTED(float, 252.9f, 73.2f), 0,
       va16.swizzle<1, 0>(), va3, va8);
  TEST(sycl::mix, float, 2, EXPECTED(float, 252.9f, 73.2f), 0,
       va16.swizzle<1, 0>(), va3, va18.swizzle<0, 1>());
  TEST(sycl::mix, float, 2, EXPECTED(float, 108.7f, 108.8f), 0.00001, va1,
       va16.swizzle<1, 0>(), va8);
  TEST(sycl::mix, float, 2, EXPECTED(float, 108.7f, 108.8f), 0.00001, va1,
       va16.swizzle<1, 0>(), va18.swizzle<0, 1>());
  TEST(sycl::mix, float, 2, EXPECTED(float, 360.0f, 180.0f), 0,
       va16.swizzle<1, 0>(), va16.swizzle<1, 0>(), va8);
  TEST(sycl::mix, float, 2, EXPECTED(float, 360.0f, 180.0f), 0,
       va16.swizzle<1, 0>(), va16.swizzle<1, 0>(), va18.swizzle<0, 1>());
  TEST(sycl::mix, float, 2, EXPECTED(float, 1.6f, 2.0f), 0, va1, va3,
       va18.swizzle<0, 1>());
  if (dev.has(sycl::aspect::fp64)) {
    TEST(sycl::mix, double, 2, EXPECTED(double, 182.5, 94.0), 0,
         va17.swizzle<1, 0>(), va9, 0.5);
    TEST(sycl::mix, double, 2, EXPECTED(double, 180.5, 91.0), 0, va4,
         va17.swizzle<1, 0>(), 0.5);
    TEST(sycl::mix, double, 2, EXPECTED(double, 360.0, 180.0), 0,
         va17.swizzle<1, 0>(), va17.swizzle<1, 0>(), 0.5);
  }
  // sycl::radians swizzled
  TEST(sycl::radians, float, 2, EXPECTED(float, M_PI, M_PI), 0,
       va10.swizzle<1, 0>());
  if (dev.has(sycl::aspect::fp64)) {
    TEST(sycl::radians, double, 2, EXPECTED(double, M_PI, M_PI), 0,
         va11.swizzle<1, 0>());
  }
  if (dev.has(sycl::aspect::fp16)) {
    TEST(sycl::radians, sycl::half, 2, EXPECTED(sycl::half, M_PI, M_PI), 0.002,
         va12.swizzle<1, 0>());
  }
  // sycl::step swizzled
  TEST(sycl::step, float, 2, EXPECTED(float, 0.0f, 0.0f), 0,
       va16.swizzle<1, 0>(), va3);
  TEST(sycl::step, float, 2, EXPECTED(float, 1.0f, 1.0f), 0, va1,
       va16.swizzle<1, 0>());
  TEST(sycl::step, float, 2, EXPECTED(float, 1.0f, 1.0f), 0,
       va16.swizzle<1, 0>(), va16.swizzle<1, 0>());
  if (dev.has(sycl::aspect::fp64)) {
    TEST(sycl::step, double, 2, EXPECTED(double, 0.0, 0.0), 0,
         va17.swizzle<1, 0>(), va9);
    TEST(sycl::step, double, 2, EXPECTED(double, 1.0, 1.0), 0, va4,
         va17.swizzle<1, 0>());
    TEST(sycl::step, double, 2, EXPECTED(double, 1.0, 1.0), 0,
         va17.swizzle<1, 0>(), va17.swizzle<1, 0>());
  }
  if (dev.has(sycl::aspect::fp16)) {
    TEST(sycl::step, sycl::half, 3, EXPECTED(sycl::half, 1.0, 0.0, 1.0), 0,
         va12.swizzle<0, 1, 2>(), va13);
    TEST(sycl::step, sycl::half, 3, EXPECTED(sycl::half, 1.0, 0.0, 1.0), 0,
         va12, va13.swizzle<0, 1, 2>());
    TEST(sycl::step, sycl::half, 3, EXPECTED(sycl::half, 1.0, 0.0, 1.0), 0,
         va12.swizzle<0, 1, 2>(), va13.swizzle<0, 1, 2>());
  }
  TEST(sycl::step, float, 2, EXPECTED(float, 0.0f, 1.0f), 0, 2.5f,
       va3.swizzle<1, 0>());
  if (dev.has(sycl::aspect::fp64)) {
    TEST(sycl::step, double, 2, EXPECTED(double, 1.0f, 0.0f), 0, 6.0f,
         va9.swizzle<1, 0>());
  }
  // sycl::smoothstep swizzled
  TEST(sycl::smoothstep, float, 2, EXPECTED(float, 1.0f, 1.0f), 0,
       va8.swizzle<0, 1>(), va1, va2);
  TEST(sycl::smoothstep, float, 2, EXPECTED(float, 1.0f, 1.0f), 0, va8,
       va1.swizzle<0, 1>(), va2);
  TEST(sycl::smoothstep, float, 2, EXPECTED(float, 1.0f, 1.0f), 0, va8, va1,
       va2.swizzle<0, 1>());
  TEST(sycl::smoothstep, float, 2, EXPECTED(float, 1.0f, 1.0f), 0,
       va8.swizzle<0, 1>(), va1.swizzle<0, 1>(), va2);
  TEST(sycl::smoothstep, float, 2, EXPECTED(float, 1.0f, 1.0f), 0,
       va8.swizzle<0, 1>(), va1, va2.swizzle<0, 1>());
  TEST(sycl::smoothstep, float, 2, EXPECTED(float, 1.0f, 1.0f), 0, va8,
       va1.swizzle<0, 1>(), va2.swizzle<0, 1>());
  TEST(sycl::smoothstep, float, 2, EXPECTED(float, 1.0f, 1.0f), 0,
       va8.swizzle<0, 1>(), va1.swizzle<0, 1>(), va2.swizzle<0, 1>());
  if (dev.has(sycl::aspect::fp64)) {
    TEST(sycl::smoothstep, double, 2, EXPECTED(double, 1.0, 1.0f), 0.00000001,
         va4.swizzle<0, 1>(), va9, va9);
    TEST(sycl::smoothstep, double, 2, EXPECTED(double, 1.0, 1.0f), 0.00000001,
         va4, va9.swizzle<0, 1>(), va9);
    TEST(sycl::smoothstep, double, 2, EXPECTED(double, 1.0, 1.0f), 0.00000001,
         va4, va9, va9.swizzle<0, 1>());
    TEST(sycl::smoothstep, double, 2, EXPECTED(double, 1.0, 1.0f), 0.00000001,
         va4.swizzle<0, 1>(), va9.swizzle<0, 1>(), va9);
    TEST(sycl::smoothstep, double, 2, EXPECTED(double, 1.0, 1.0f), 0.00000001,
         va4.swizzle<0, 1>(), va9, va9.swizzle<0, 1>());
    TEST(sycl::smoothstep, double, 2, EXPECTED(double, 1.0, 1.0f), 0.00000001,
         va4, va9.swizzle<0, 1>(), va9.swizzle<0, 1>());
    TEST(sycl::smoothstep, double, 2, EXPECTED(double, 1.0, 1.0f), 0.00000001,
         va4.swizzle<0, 1>(), va9.swizzle<0, 1>(), va9.swizzle<0, 1>());
  }
  if (dev.has(sycl::aspect::fp16)) {
    TEST(sycl::smoothstep, sycl::half, 3, EXPECTED(sycl::half, 1.0, 1.0, 1.0),
         0, va7.swizzle<0, 1, 2>(), va12, va13);
    TEST(sycl::smoothstep, sycl::half, 3, EXPECTED(sycl::half, 1.0, 1.0, 1.0),
         0, va7, va12.swizzle<0, 1, 2>(), va13);
    TEST(sycl::smoothstep, sycl::half, 3, EXPECTED(sycl::half, 1.0, 1.0, 1.0),
         0, va7, va12, va13.swizzle<0, 1, 2>());
    TEST(sycl::smoothstep, sycl::half, 3, EXPECTED(sycl::half, 1.0, 1.0, 1.0),
         0, va7.swizzle<0, 1, 2>(), va12.swizzle<0, 1, 2>(), va13);
    TEST(sycl::smoothstep, sycl::half, 3, EXPECTED(sycl::half, 1.0, 1.0, 1.0),
         0, va7.swizzle<0, 1, 2>(), va12, va13.swizzle<0, 1, 2>());
    TEST(sycl::smoothstep, sycl::half, 3, EXPECTED(sycl::half, 1.0, 1.0, 1.0),
         0, va7, va12.swizzle<0, 1, 2>(), va13.swizzle<0, 1, 2>());
    TEST(sycl::smoothstep, sycl::half, 3, EXPECTED(sycl::half, 1.0, 1.0, 1.0),
         0, va7.swizzle<0, 1, 2>(), va12.swizzle<0, 1, 2>(),
         va13.swizzle<0, 1, 2>());
  }
  TEST(sycl::smoothstep, float, 2, EXPECTED(float, 0.0f, 0.0553936f), 0.0000001,
       2.5f, 6.0f, va3.swizzle<1, 0>());
  if (dev.has(sycl::aspect::fp64)) {
    TEST(sycl::smoothstep, double, 2, EXPECTED(double, 0.0f, 1.0f), 0, 6.0f,
         8.0f, va9);
    TEST(sycl::smoothstep, double, 2, EXPECTED(double, 1.0f, 0.0f), 0, 6.0f,
         8.0f, va9.swizzle<1, 0>());
  }
  // sign swizzled
  TEST(sycl::sign, float, 2, EXPECTED(float, -1.0f, +0.0f), 0,
       va14.swizzle<1, 0>());
  if (dev.has(sycl::aspect::fp64)) {
    TEST(sycl::sign, double, 2, EXPECTED(double, 1.0, -0.0), 0,
         va15.swizzle<1, 0>());
  }
  if (dev.has(sycl::aspect::fp16)) {
    TEST(sycl::sign, sycl::half, 3, EXPECTED(sycl::half, 1.0, 1.0, 1.0), 0,
         va12.swizzle<2, 1, 0>());
  }
#endif // __INTEL_PREVIEW_BREAKING_CHANGES

  return 0;
}<|MERGE_RESOLUTION|>--- conflicted
+++ resolved
@@ -1,12 +1,7 @@
 // RUN: %{build} -o %t.out
 // RUN: %{run} %t.out
-<<<<<<< HEAD
-// RUN: %if preview-breaking-changes-supported %{ %clangxx -fsycl -fpreview-breaking-changes %s -o %t2.out %}
-// RUN: %if preview-breaking-changes-supported %{  %{run} %t2.out %}
-=======
 // RUN: %if preview-breaking-changes-supported %{ %{build} -fpreview-breaking-changes -o %t2.out %}
 // RUN: %if preview-breaking-changes-supported %{ %{run} %t2.out %}
->>>>>>> 7bd51c64
 
 // https://github.com/intel/llvm/issues/7585 to fix the failure:
 // XFAIL: gpu
