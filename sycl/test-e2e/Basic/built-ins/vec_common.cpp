// RUN: %{build} -o %t.out
// RUN: %{run} %t.out

#include "vec_common.hpp"

int main() {
<<<<<<< HEAD
  run_test<sycl::vec>();
=======
  sycl::queue deviceQueue;
  sycl::device dev = deviceQueue.get_device();

  sycl::vec<float, 2> va1{1.0f, 2.0f};
  sycl::vec<float, 2> va2{1.0f, 2.0f};
  sycl::vec<float, 2> va3{3.0f, 2.0f};
  sycl::vec<double, 2> va4{1.0, 2.0};
  sycl::vec<float, 3> va5{M_PI, M_PI, M_PI};
  sycl::vec<double, 3> va6{M_PI, M_PI, M_PI};
  sycl::vec<sycl::half, 3> va7{M_PI, M_PI, M_PI};
  sycl::vec<float, 2> va8{0.3f, 0.6f};
  sycl::vec<double, 2> va9{5.0, 8.0};
  sycl::vec<float, 3> va10{180, 180, 180};
  sycl::vec<double, 3> va11{180, 180, 180};
  sycl::vec<sycl::half, 3> va12{180, 180, 180};
  sycl::vec<sycl::half, 3> va13{181, 179, 181};
  sycl::vec<float, 2> va14{+0.0f, -0.6f};
  sycl::vec<double, 2> va15{-0.0, 0.6f};
  sycl::vec<float, 3> va16{180, 360, 540};
  sycl::vec<double, 3> va17{180, 360, 540};
  sycl::vec<float, 3> va18{0.3f, 0.6f, 0.9f};

  // sycl::clamp
  TEST(sycl::clamp, float, 2, EXPECTED(float, 1.0f, 2.0f), 0, va1, va2, va3);
  TEST(sycl::clamp, float, 2, EXPECTED(float, 1.0f, 2.0f), 0, va1, 1.0f, 3.0f);
  if (dev.has(sycl::aspect::fp64)) {
    TEST(sycl::clamp, double, 2, EXPECTED(double, 1.0, 2.0), 0, va4, 1.0, 3.0);
  }
  // sycl::degrees
  TEST(sycl::degrees, float, 3, EXPECTED(float, 180, 180, 180), 0, va5);
  if (dev.has(sycl::aspect::fp64)) {
    TEST(sycl::degrees, double, 3, EXPECTED(double, 180, 180, 180), 0, va6);
  }
  if (dev.has(sycl::aspect::fp16)) {
    TEST(sycl::degrees, sycl::half, 3, EXPECTED(sycl::half, 180, 180, 180), 0.2,
         va7);
  }
  // sycl::max
  TEST(sycl::max, float, 2, EXPECTED(float, 3.0f, 2.0f), 0, va1, va3);
  TEST(sycl::max, float, 2, EXPECTED(float, 1.5f, 2.0f), 0, va1, 1.5f);
  if (dev.has(sycl::aspect::fp64)) {
    TEST(sycl::max, double, 2, EXPECTED(double, 1.5, 2.0), 0, va4, 1.5);
  }
  // sycl::min
  TEST(sycl::min, float, 2, EXPECTED(float, 1.0f, 2.0f), 0, va1, va3);
  TEST(sycl::min, float, 2, EXPECTED(float, 1.0f, 1.5f), 0, va1, 1.5f);
  if (dev.has(sycl::aspect::fp64)) {
    TEST(sycl::min, double, 2, EXPECTED(double, 1.0, 1.5), 0, va4, 1.5);
  }
  // sycl::mix
  TEST(sycl::mix, float, 2, EXPECTED(float, 1.6f, 2.0f), 0, va1, va3, va8);
  TEST(sycl::mix, float, 2, EXPECTED(float, 1.4f, 2.0f), 0, va1, va3, 0.2);
  if (dev.has(sycl::aspect::fp64)) {
    TEST(sycl::mix, double, 2, EXPECTED(double, 3.0, 5.0), 0, va4, va9, 0.5);
  }
  // sycl::radians
  TEST(sycl::radians, float, 3, EXPECTED(float, M_PI, M_PI, M_PI), 0, va10);
  if (dev.has(sycl::aspect::fp64)) {
    TEST(sycl::radians, double, 3, EXPECTED(double, M_PI, M_PI, M_PI), 0, va11);
  }
  if (dev.has(sycl::aspect::fp16)) {
    TEST(sycl::radians, sycl::half, 3, EXPECTED(sycl::half, M_PI, M_PI, M_PI),
         0.002, va12);
  }
  // sycl::step
  TEST(sycl::step, float, 2, EXPECTED(float, 1.0f, 1.0f), 0, va1, va3);
  if (dev.has(sycl::aspect::fp64)) {
    TEST(sycl::step, double, 2, EXPECTED(double, 1.0, 1.0), 0, va4, va9);
  }
  if (dev.has(sycl::aspect::fp16)) {
    TEST(sycl::step, sycl::half, 3, EXPECTED(sycl::half, 1.0, 0.0, 1.0), 0,
         va12, va13);
  }
  TEST(sycl::step, float, 2, EXPECTED(float, 1.0f, 0.0f), 0, 2.5f, va3);
  if (dev.has(sycl::aspect::fp64)) {
    TEST(sycl::step, double, 2, EXPECTED(double, 0.0f, 1.0f), 0, 6.0f, va9);
  }
  // sycl::smoothstep
  TEST(sycl::smoothstep, float, 2, EXPECTED(float, 1.0f, 1.0f), 0, va8, va1,
       va2);
  if (dev.has(sycl::aspect::fp64)) {
    TEST(sycl::smoothstep, double, 2, EXPECTED(double, 1.0, 1.0f), 0.00000001,
         va4, va9, va9);
  }
  if (dev.has(sycl::aspect::fp16)) {
    TEST(sycl::smoothstep, sycl::half, 3, EXPECTED(sycl::half, 1.0, 1.0, 1.0),
         0, va7, va12, va13);
  }
  TEST(sycl::smoothstep, float, 2, EXPECTED(float, 0.0553936f, 0.0f), 0.0000001,
       2.5f, 6.0f, va3);
  if (dev.has(sycl::aspect::fp64)) {
    TEST(sycl::smoothstep, double, 2, EXPECTED(double, 0.0f, 1.0f), 0, 6.0f,
         8.0f, va9);
  }
  // sign
  TEST(sycl::sign, float, 2, EXPECTED(float, +0.0f, -1.0f), 0, va14);
  if (dev.has(sycl::aspect::fp64)) {
    TEST(sycl::sign, double, 2, EXPECTED(double, -0.0, 1.0), 0, va15);
  }
  if (dev.has(sycl::aspect::fp16)) {
    TEST(sycl::sign, sycl::half, 3, EXPECTED(sycl::half, 1.0, 1.0, 1.0), 0,
         va12);
  }

  // sycl::clamp swizzled
  TEST(sycl::clamp, float, 2, EXPECTED(float, 3.0f, 2.0f), 0,
       va16.swizzle<1, 0>(), va2, va3);
  TEST(sycl::clamp, float, 2, EXPECTED(float, 1.0f, 2.0f), 0, va1, va2,
       va16.swizzle<1, 0>());
  TEST(sycl::clamp, float, 2, EXPECTED(float, 360.0f, 180.0f), 0,
       va16.swizzle<1, 0>(), va2, va16.swizzle<1, 0>());
  TEST(sycl::clamp, float, 2, EXPECTED(float, 360.0f, 180.0f), 0, va1,
       va16.swizzle<1, 0>(), va16.swizzle<1, 0>());
  TEST(sycl::clamp, float, 2, EXPECTED(float, 360.0f, 180.0f), 0,
       va16.swizzle<1, 0>(), va16.swizzle<1, 0>(), va16.swizzle<1, 0>());
  TEST(sycl::clamp, float, 2, EXPECTED(float, 3.0f, 3.0f), 0,
       va16.swizzle<1, 0>(), 1.0f, 3.0f);
  if (dev.has(sycl::aspect::fp64)) {
    TEST(sycl::clamp, double, 2, EXPECTED(double, 3.0, 3.0), 0,
         va11.swizzle<1, 0>(), 1.0, 3.0);
  }
  // sycl::degrees swizzled
  TEST(sycl::degrees, float, 2, EXPECTED(float, 180, 180), 0,
       va5.swizzle<1, 0>());
  if (dev.has(sycl::aspect::fp64)) {
    TEST(sycl::degrees, double, 2, EXPECTED(double, 180, 180), 0,
         va6.swizzle<1, 0>());
  }
  if (dev.has(sycl::aspect::fp16)) {
    TEST(sycl::degrees, sycl::half, 2, EXPECTED(sycl::half, 180, 180), 0.2,
         va7.swizzle<1, 0>());
  }
  // sycl::max swizzled
  TEST(sycl::max, float, 2, EXPECTED(float, 360.0f, 180.0f), 0,
       va16.swizzle<1, 0>(), va3);
  TEST(sycl::max, float, 2, EXPECTED(float, 360.0f, 180.0f), 0, va1,
       va16.swizzle<1, 0>());
  TEST(sycl::max, float, 2, EXPECTED(float, 360.0f, 190.0f), 0,
       va16.swizzle<1, 0>(), 190.0f);
  if (dev.has(sycl::aspect::fp64)) {
    TEST(sycl::max, double, 2, EXPECTED(double, 360.0, 190.0), 0,
         va17.swizzle<1, 0>(), 190.0);
  }
  // sycl::min swizzled
  TEST(sycl::min, float, 2, EXPECTED(float, 3.0f, 2.0f), 0,
       va16.swizzle<1, 0>(), va3);
  TEST(sycl::min, float, 2, EXPECTED(float, 1.0f, 2.0f), 0, va1,
       va16.swizzle<1, 0>());
  TEST(sycl::min, float, 2, EXPECTED(float, 190.0f, 180.0f), 0,
       va16.swizzle<1, 0>(), 190.0f);
  if (dev.has(sycl::aspect::fp64)) {
    TEST(sycl::min, double, 2, EXPECTED(double, 190.0f, 180.0f), 0,
         va17.swizzle<1, 0>(), 190.0);
  }
  // sycl::mix swizzled
  TEST(sycl::mix, float, 2, EXPECTED(float, 252.9f, 73.2f), 0,
       va16.swizzle<1, 0>(), va3, va8);
  TEST(sycl::mix, float, 2, EXPECTED(float, 252.9f, 73.2f), 0,
       va16.swizzle<1, 0>(), va3, va18.swizzle<0, 1>());
  TEST(sycl::mix, float, 2, EXPECTED(float, 108.7f, 108.8f), 0.00001, va1,
       va16.swizzle<1, 0>(), va8);
  TEST(sycl::mix, float, 2, EXPECTED(float, 108.7f, 108.8f), 0.00001, va1,
       va16.swizzle<1, 0>(), va18.swizzle<0, 1>());
  TEST(sycl::mix, float, 2, EXPECTED(float, 360.0f, 180.0f), 0,
       va16.swizzle<1, 0>(), va16.swizzle<1, 0>(), va8);
  TEST(sycl::mix, float, 2, EXPECTED(float, 360.0f, 180.0f), 0,
       va16.swizzle<1, 0>(), va16.swizzle<1, 0>(), va18.swizzle<0, 1>());
  TEST(sycl::mix, float, 2, EXPECTED(float, 1.6f, 2.0f), 0, va1, va3,
       va18.swizzle<0, 1>());
  if (dev.has(sycl::aspect::fp64)) {
    TEST(sycl::mix, double, 2, EXPECTED(double, 182.5, 94.0), 0,
         va17.swizzle<1, 0>(), va9, 0.5);
    TEST(sycl::mix, double, 2, EXPECTED(double, 180.5, 91.0), 0, va4,
         va17.swizzle<1, 0>(), 0.5);
    TEST(sycl::mix, double, 2, EXPECTED(double, 360.0, 180.0), 0,
         va17.swizzle<1, 0>(), va17.swizzle<1, 0>(), 0.5);
  }
  // sycl::radians swizzled
  TEST(sycl::radians, float, 2, EXPECTED(float, M_PI, M_PI), 0,
       va10.swizzle<1, 0>());
  if (dev.has(sycl::aspect::fp64)) {
    TEST(sycl::radians, double, 2, EXPECTED(double, M_PI, M_PI), 0,
         va11.swizzle<1, 0>());
  }
  if (dev.has(sycl::aspect::fp16)) {
    TEST(sycl::radians, sycl::half, 2, EXPECTED(sycl::half, M_PI, M_PI), 0.002,
         va12.swizzle<1, 0>());
  }
  // sycl::step swizzled
  TEST(sycl::step, float, 2, EXPECTED(float, 0.0f, 0.0f), 0,
       va16.swizzle<1, 0>(), va3);
  TEST(sycl::step, float, 2, EXPECTED(float, 1.0f, 1.0f), 0, va1,
       va16.swizzle<1, 0>());
  TEST(sycl::step, float, 2, EXPECTED(float, 1.0f, 1.0f), 0,
       va16.swizzle<1, 0>(), va16.swizzle<1, 0>());
  if (dev.has(sycl::aspect::fp64)) {
    TEST(sycl::step, double, 2, EXPECTED(double, 0.0, 0.0), 0,
         va17.swizzle<1, 0>(), va9);
    TEST(sycl::step, double, 2, EXPECTED(double, 1.0, 1.0), 0, va4,
         va17.swizzle<1, 0>());
    TEST(sycl::step, double, 2, EXPECTED(double, 1.0, 1.0), 0,
         va17.swizzle<1, 0>(), va17.swizzle<1, 0>());
  }
  if (dev.has(sycl::aspect::fp16)) {
    TEST(sycl::step, sycl::half, 3, EXPECTED(sycl::half, 1.0, 0.0, 1.0), 0,
         va12.swizzle<0, 1, 2>(), va13);
    TEST(sycl::step, sycl::half, 3, EXPECTED(sycl::half, 1.0, 0.0, 1.0), 0,
         va12, va13.swizzle<0, 1, 2>());
    TEST(sycl::step, sycl::half, 3, EXPECTED(sycl::half, 1.0, 0.0, 1.0), 0,
         va12.swizzle<0, 1, 2>(), va13.swizzle<0, 1, 2>());
  }
  TEST(sycl::step, float, 2, EXPECTED(float, 0.0f, 1.0f), 0, 2.5f,
       va3.swizzle<1, 0>());
  if (dev.has(sycl::aspect::fp64)) {
    TEST(sycl::step, double, 2, EXPECTED(double, 1.0f, 0.0f), 0, 6.0f,
         va9.swizzle<1, 0>());
  }
  // sycl::smoothstep swizzled
  TEST(sycl::smoothstep, float, 2, EXPECTED(float, 1.0f, 1.0f), 0,
       va8.swizzle<0, 1>(), va1, va2);
  TEST(sycl::smoothstep, float, 2, EXPECTED(float, 1.0f, 1.0f), 0, va8,
       va1.swizzle<0, 1>(), va2);
  TEST(sycl::smoothstep, float, 2, EXPECTED(float, 1.0f, 1.0f), 0, va8, va1,
       va2.swizzle<0, 1>());
  TEST(sycl::smoothstep, float, 2, EXPECTED(float, 1.0f, 1.0f), 0,
       va8.swizzle<0, 1>(), va1.swizzle<0, 1>(), va2);
  TEST(sycl::smoothstep, float, 2, EXPECTED(float, 1.0f, 1.0f), 0,
       va8.swizzle<0, 1>(), va1, va2.swizzle<0, 1>());
  TEST(sycl::smoothstep, float, 2, EXPECTED(float, 1.0f, 1.0f), 0, va8,
       va1.swizzle<0, 1>(), va2.swizzle<0, 1>());
  TEST(sycl::smoothstep, float, 2, EXPECTED(float, 1.0f, 1.0f), 0,
       va8.swizzle<0, 1>(), va1.swizzle<0, 1>(), va2.swizzle<0, 1>());
  if (dev.has(sycl::aspect::fp64)) {
    TEST(sycl::smoothstep, double, 2, EXPECTED(double, 1.0, 1.0f), 0.00000001,
         va4.swizzle<0, 1>(), va9, va9);
    TEST(sycl::smoothstep, double, 2, EXPECTED(double, 1.0, 1.0f), 0.00000001,
         va4, va9.swizzle<0, 1>(), va9);
    TEST(sycl::smoothstep, double, 2, EXPECTED(double, 1.0, 1.0f), 0.00000001,
         va4, va9, va9.swizzle<0, 1>());
    TEST(sycl::smoothstep, double, 2, EXPECTED(double, 1.0, 1.0f), 0.00000001,
         va4.swizzle<0, 1>(), va9.swizzle<0, 1>(), va9);
    TEST(sycl::smoothstep, double, 2, EXPECTED(double, 1.0, 1.0f), 0.00000001,
         va4.swizzle<0, 1>(), va9, va9.swizzle<0, 1>());
    TEST(sycl::smoothstep, double, 2, EXPECTED(double, 1.0, 1.0f), 0.00000001,
         va4, va9.swizzle<0, 1>(), va9.swizzle<0, 1>());
    TEST(sycl::smoothstep, double, 2, EXPECTED(double, 1.0, 1.0f), 0.00000001,
         va4.swizzle<0, 1>(), va9.swizzle<0, 1>(), va9.swizzle<0, 1>());
  }
  if (dev.has(sycl::aspect::fp16)) {
    TEST(sycl::smoothstep, sycl::half, 3, EXPECTED(sycl::half, 1.0, 1.0, 1.0),
         0, va7.swizzle<0, 1, 2>(), va12, va13);
    TEST(sycl::smoothstep, sycl::half, 3, EXPECTED(sycl::half, 1.0, 1.0, 1.0),
         0, va7, va12.swizzle<0, 1, 2>(), va13);
    TEST(sycl::smoothstep, sycl::half, 3, EXPECTED(sycl::half, 1.0, 1.0, 1.0),
         0, va7, va12, va13.swizzle<0, 1, 2>());
    TEST(sycl::smoothstep, sycl::half, 3, EXPECTED(sycl::half, 1.0, 1.0, 1.0),
         0, va7.swizzle<0, 1, 2>(), va12.swizzle<0, 1, 2>(), va13);
    TEST(sycl::smoothstep, sycl::half, 3, EXPECTED(sycl::half, 1.0, 1.0, 1.0),
         0, va7.swizzle<0, 1, 2>(), va12, va13.swizzle<0, 1, 2>());
    TEST(sycl::smoothstep, sycl::half, 3, EXPECTED(sycl::half, 1.0, 1.0, 1.0),
         0, va7, va12.swizzle<0, 1, 2>(), va13.swizzle<0, 1, 2>());
    TEST(sycl::smoothstep, sycl::half, 3, EXPECTED(sycl::half, 1.0, 1.0, 1.0),
         0, va7.swizzle<0, 1, 2>(), va12.swizzle<0, 1, 2>(),
         va13.swizzle<0, 1, 2>());
  }
  TEST(sycl::smoothstep, float, 2, EXPECTED(float, 0.0f, 0.0553936f), 0.0000001,
       2.5f, 6.0f, va3.swizzle<1, 0>());
  if (dev.has(sycl::aspect::fp64)) {
    TEST(sycl::smoothstep, double, 2, EXPECTED(double, 0.0f, 1.0f), 0, 6.0f,
         8.0f, va9);
    TEST(sycl::smoothstep, double, 2, EXPECTED(double, 1.0f, 0.0f), 0, 6.0f,
         8.0f, va9.swizzle<1, 0>());
  }
  // sign swizzled
  TEST(sycl::sign, float, 2, EXPECTED(float, -1.0f, +0.0f), 0,
       va14.swizzle<1, 0>());
  if (dev.has(sycl::aspect::fp64)) {
    TEST(sycl::sign, double, 2, EXPECTED(double, 1.0, -0.0), 0,
         va15.swizzle<1, 0>());
  }
  if (dev.has(sycl::aspect::fp16)) {
    TEST(sycl::sign, sycl::half, 3, EXPECTED(sycl::half, 1.0, 1.0, 1.0), 0,
         va12.swizzle<2, 1, 0>());
  }

>>>>>>> 4f6ccb2f
  return 0;
}<|MERGE_RESOLUTION|>--- conflicted
+++ resolved
@@ -4,294 +4,6 @@
 #include "vec_common.hpp"
 
 int main() {
-<<<<<<< HEAD
   run_test<sycl::vec>();
-=======
-  sycl::queue deviceQueue;
-  sycl::device dev = deviceQueue.get_device();
-
-  sycl::vec<float, 2> va1{1.0f, 2.0f};
-  sycl::vec<float, 2> va2{1.0f, 2.0f};
-  sycl::vec<float, 2> va3{3.0f, 2.0f};
-  sycl::vec<double, 2> va4{1.0, 2.0};
-  sycl::vec<float, 3> va5{M_PI, M_PI, M_PI};
-  sycl::vec<double, 3> va6{M_PI, M_PI, M_PI};
-  sycl::vec<sycl::half, 3> va7{M_PI, M_PI, M_PI};
-  sycl::vec<float, 2> va8{0.3f, 0.6f};
-  sycl::vec<double, 2> va9{5.0, 8.0};
-  sycl::vec<float, 3> va10{180, 180, 180};
-  sycl::vec<double, 3> va11{180, 180, 180};
-  sycl::vec<sycl::half, 3> va12{180, 180, 180};
-  sycl::vec<sycl::half, 3> va13{181, 179, 181};
-  sycl::vec<float, 2> va14{+0.0f, -0.6f};
-  sycl::vec<double, 2> va15{-0.0, 0.6f};
-  sycl::vec<float, 3> va16{180, 360, 540};
-  sycl::vec<double, 3> va17{180, 360, 540};
-  sycl::vec<float, 3> va18{0.3f, 0.6f, 0.9f};
-
-  // sycl::clamp
-  TEST(sycl::clamp, float, 2, EXPECTED(float, 1.0f, 2.0f), 0, va1, va2, va3);
-  TEST(sycl::clamp, float, 2, EXPECTED(float, 1.0f, 2.0f), 0, va1, 1.0f, 3.0f);
-  if (dev.has(sycl::aspect::fp64)) {
-    TEST(sycl::clamp, double, 2, EXPECTED(double, 1.0, 2.0), 0, va4, 1.0, 3.0);
-  }
-  // sycl::degrees
-  TEST(sycl::degrees, float, 3, EXPECTED(float, 180, 180, 180), 0, va5);
-  if (dev.has(sycl::aspect::fp64)) {
-    TEST(sycl::degrees, double, 3, EXPECTED(double, 180, 180, 180), 0, va6);
-  }
-  if (dev.has(sycl::aspect::fp16)) {
-    TEST(sycl::degrees, sycl::half, 3, EXPECTED(sycl::half, 180, 180, 180), 0.2,
-         va7);
-  }
-  // sycl::max
-  TEST(sycl::max, float, 2, EXPECTED(float, 3.0f, 2.0f), 0, va1, va3);
-  TEST(sycl::max, float, 2, EXPECTED(float, 1.5f, 2.0f), 0, va1, 1.5f);
-  if (dev.has(sycl::aspect::fp64)) {
-    TEST(sycl::max, double, 2, EXPECTED(double, 1.5, 2.0), 0, va4, 1.5);
-  }
-  // sycl::min
-  TEST(sycl::min, float, 2, EXPECTED(float, 1.0f, 2.0f), 0, va1, va3);
-  TEST(sycl::min, float, 2, EXPECTED(float, 1.0f, 1.5f), 0, va1, 1.5f);
-  if (dev.has(sycl::aspect::fp64)) {
-    TEST(sycl::min, double, 2, EXPECTED(double, 1.0, 1.5), 0, va4, 1.5);
-  }
-  // sycl::mix
-  TEST(sycl::mix, float, 2, EXPECTED(float, 1.6f, 2.0f), 0, va1, va3, va8);
-  TEST(sycl::mix, float, 2, EXPECTED(float, 1.4f, 2.0f), 0, va1, va3, 0.2);
-  if (dev.has(sycl::aspect::fp64)) {
-    TEST(sycl::mix, double, 2, EXPECTED(double, 3.0, 5.0), 0, va4, va9, 0.5);
-  }
-  // sycl::radians
-  TEST(sycl::radians, float, 3, EXPECTED(float, M_PI, M_PI, M_PI), 0, va10);
-  if (dev.has(sycl::aspect::fp64)) {
-    TEST(sycl::radians, double, 3, EXPECTED(double, M_PI, M_PI, M_PI), 0, va11);
-  }
-  if (dev.has(sycl::aspect::fp16)) {
-    TEST(sycl::radians, sycl::half, 3, EXPECTED(sycl::half, M_PI, M_PI, M_PI),
-         0.002, va12);
-  }
-  // sycl::step
-  TEST(sycl::step, float, 2, EXPECTED(float, 1.0f, 1.0f), 0, va1, va3);
-  if (dev.has(sycl::aspect::fp64)) {
-    TEST(sycl::step, double, 2, EXPECTED(double, 1.0, 1.0), 0, va4, va9);
-  }
-  if (dev.has(sycl::aspect::fp16)) {
-    TEST(sycl::step, sycl::half, 3, EXPECTED(sycl::half, 1.0, 0.0, 1.0), 0,
-         va12, va13);
-  }
-  TEST(sycl::step, float, 2, EXPECTED(float, 1.0f, 0.0f), 0, 2.5f, va3);
-  if (dev.has(sycl::aspect::fp64)) {
-    TEST(sycl::step, double, 2, EXPECTED(double, 0.0f, 1.0f), 0, 6.0f, va9);
-  }
-  // sycl::smoothstep
-  TEST(sycl::smoothstep, float, 2, EXPECTED(float, 1.0f, 1.0f), 0, va8, va1,
-       va2);
-  if (dev.has(sycl::aspect::fp64)) {
-    TEST(sycl::smoothstep, double, 2, EXPECTED(double, 1.0, 1.0f), 0.00000001,
-         va4, va9, va9);
-  }
-  if (dev.has(sycl::aspect::fp16)) {
-    TEST(sycl::smoothstep, sycl::half, 3, EXPECTED(sycl::half, 1.0, 1.0, 1.0),
-         0, va7, va12, va13);
-  }
-  TEST(sycl::smoothstep, float, 2, EXPECTED(float, 0.0553936f, 0.0f), 0.0000001,
-       2.5f, 6.0f, va3);
-  if (dev.has(sycl::aspect::fp64)) {
-    TEST(sycl::smoothstep, double, 2, EXPECTED(double, 0.0f, 1.0f), 0, 6.0f,
-         8.0f, va9);
-  }
-  // sign
-  TEST(sycl::sign, float, 2, EXPECTED(float, +0.0f, -1.0f), 0, va14);
-  if (dev.has(sycl::aspect::fp64)) {
-    TEST(sycl::sign, double, 2, EXPECTED(double, -0.0, 1.0), 0, va15);
-  }
-  if (dev.has(sycl::aspect::fp16)) {
-    TEST(sycl::sign, sycl::half, 3, EXPECTED(sycl::half, 1.0, 1.0, 1.0), 0,
-         va12);
-  }
-
-  // sycl::clamp swizzled
-  TEST(sycl::clamp, float, 2, EXPECTED(float, 3.0f, 2.0f), 0,
-       va16.swizzle<1, 0>(), va2, va3);
-  TEST(sycl::clamp, float, 2, EXPECTED(float, 1.0f, 2.0f), 0, va1, va2,
-       va16.swizzle<1, 0>());
-  TEST(sycl::clamp, float, 2, EXPECTED(float, 360.0f, 180.0f), 0,
-       va16.swizzle<1, 0>(), va2, va16.swizzle<1, 0>());
-  TEST(sycl::clamp, float, 2, EXPECTED(float, 360.0f, 180.0f), 0, va1,
-       va16.swizzle<1, 0>(), va16.swizzle<1, 0>());
-  TEST(sycl::clamp, float, 2, EXPECTED(float, 360.0f, 180.0f), 0,
-       va16.swizzle<1, 0>(), va16.swizzle<1, 0>(), va16.swizzle<1, 0>());
-  TEST(sycl::clamp, float, 2, EXPECTED(float, 3.0f, 3.0f), 0,
-       va16.swizzle<1, 0>(), 1.0f, 3.0f);
-  if (dev.has(sycl::aspect::fp64)) {
-    TEST(sycl::clamp, double, 2, EXPECTED(double, 3.0, 3.0), 0,
-         va11.swizzle<1, 0>(), 1.0, 3.0);
-  }
-  // sycl::degrees swizzled
-  TEST(sycl::degrees, float, 2, EXPECTED(float, 180, 180), 0,
-       va5.swizzle<1, 0>());
-  if (dev.has(sycl::aspect::fp64)) {
-    TEST(sycl::degrees, double, 2, EXPECTED(double, 180, 180), 0,
-         va6.swizzle<1, 0>());
-  }
-  if (dev.has(sycl::aspect::fp16)) {
-    TEST(sycl::degrees, sycl::half, 2, EXPECTED(sycl::half, 180, 180), 0.2,
-         va7.swizzle<1, 0>());
-  }
-  // sycl::max swizzled
-  TEST(sycl::max, float, 2, EXPECTED(float, 360.0f, 180.0f), 0,
-       va16.swizzle<1, 0>(), va3);
-  TEST(sycl::max, float, 2, EXPECTED(float, 360.0f, 180.0f), 0, va1,
-       va16.swizzle<1, 0>());
-  TEST(sycl::max, float, 2, EXPECTED(float, 360.0f, 190.0f), 0,
-       va16.swizzle<1, 0>(), 190.0f);
-  if (dev.has(sycl::aspect::fp64)) {
-    TEST(sycl::max, double, 2, EXPECTED(double, 360.0, 190.0), 0,
-         va17.swizzle<1, 0>(), 190.0);
-  }
-  // sycl::min swizzled
-  TEST(sycl::min, float, 2, EXPECTED(float, 3.0f, 2.0f), 0,
-       va16.swizzle<1, 0>(), va3);
-  TEST(sycl::min, float, 2, EXPECTED(float, 1.0f, 2.0f), 0, va1,
-       va16.swizzle<1, 0>());
-  TEST(sycl::min, float, 2, EXPECTED(float, 190.0f, 180.0f), 0,
-       va16.swizzle<1, 0>(), 190.0f);
-  if (dev.has(sycl::aspect::fp64)) {
-    TEST(sycl::min, double, 2, EXPECTED(double, 190.0f, 180.0f), 0,
-         va17.swizzle<1, 0>(), 190.0);
-  }
-  // sycl::mix swizzled
-  TEST(sycl::mix, float, 2, EXPECTED(float, 252.9f, 73.2f), 0,
-       va16.swizzle<1, 0>(), va3, va8);
-  TEST(sycl::mix, float, 2, EXPECTED(float, 252.9f, 73.2f), 0,
-       va16.swizzle<1, 0>(), va3, va18.swizzle<0, 1>());
-  TEST(sycl::mix, float, 2, EXPECTED(float, 108.7f, 108.8f), 0.00001, va1,
-       va16.swizzle<1, 0>(), va8);
-  TEST(sycl::mix, float, 2, EXPECTED(float, 108.7f, 108.8f), 0.00001, va1,
-       va16.swizzle<1, 0>(), va18.swizzle<0, 1>());
-  TEST(sycl::mix, float, 2, EXPECTED(float, 360.0f, 180.0f), 0,
-       va16.swizzle<1, 0>(), va16.swizzle<1, 0>(), va8);
-  TEST(sycl::mix, float, 2, EXPECTED(float, 360.0f, 180.0f), 0,
-       va16.swizzle<1, 0>(), va16.swizzle<1, 0>(), va18.swizzle<0, 1>());
-  TEST(sycl::mix, float, 2, EXPECTED(float, 1.6f, 2.0f), 0, va1, va3,
-       va18.swizzle<0, 1>());
-  if (dev.has(sycl::aspect::fp64)) {
-    TEST(sycl::mix, double, 2, EXPECTED(double, 182.5, 94.0), 0,
-         va17.swizzle<1, 0>(), va9, 0.5);
-    TEST(sycl::mix, double, 2, EXPECTED(double, 180.5, 91.0), 0, va4,
-         va17.swizzle<1, 0>(), 0.5);
-    TEST(sycl::mix, double, 2, EXPECTED(double, 360.0, 180.0), 0,
-         va17.swizzle<1, 0>(), va17.swizzle<1, 0>(), 0.5);
-  }
-  // sycl::radians swizzled
-  TEST(sycl::radians, float, 2, EXPECTED(float, M_PI, M_PI), 0,
-       va10.swizzle<1, 0>());
-  if (dev.has(sycl::aspect::fp64)) {
-    TEST(sycl::radians, double, 2, EXPECTED(double, M_PI, M_PI), 0,
-         va11.swizzle<1, 0>());
-  }
-  if (dev.has(sycl::aspect::fp16)) {
-    TEST(sycl::radians, sycl::half, 2, EXPECTED(sycl::half, M_PI, M_PI), 0.002,
-         va12.swizzle<1, 0>());
-  }
-  // sycl::step swizzled
-  TEST(sycl::step, float, 2, EXPECTED(float, 0.0f, 0.0f), 0,
-       va16.swizzle<1, 0>(), va3);
-  TEST(sycl::step, float, 2, EXPECTED(float, 1.0f, 1.0f), 0, va1,
-       va16.swizzle<1, 0>());
-  TEST(sycl::step, float, 2, EXPECTED(float, 1.0f, 1.0f), 0,
-       va16.swizzle<1, 0>(), va16.swizzle<1, 0>());
-  if (dev.has(sycl::aspect::fp64)) {
-    TEST(sycl::step, double, 2, EXPECTED(double, 0.0, 0.0), 0,
-         va17.swizzle<1, 0>(), va9);
-    TEST(sycl::step, double, 2, EXPECTED(double, 1.0, 1.0), 0, va4,
-         va17.swizzle<1, 0>());
-    TEST(sycl::step, double, 2, EXPECTED(double, 1.0, 1.0), 0,
-         va17.swizzle<1, 0>(), va17.swizzle<1, 0>());
-  }
-  if (dev.has(sycl::aspect::fp16)) {
-    TEST(sycl::step, sycl::half, 3, EXPECTED(sycl::half, 1.0, 0.0, 1.0), 0,
-         va12.swizzle<0, 1, 2>(), va13);
-    TEST(sycl::step, sycl::half, 3, EXPECTED(sycl::half, 1.0, 0.0, 1.0), 0,
-         va12, va13.swizzle<0, 1, 2>());
-    TEST(sycl::step, sycl::half, 3, EXPECTED(sycl::half, 1.0, 0.0, 1.0), 0,
-         va12.swizzle<0, 1, 2>(), va13.swizzle<0, 1, 2>());
-  }
-  TEST(sycl::step, float, 2, EXPECTED(float, 0.0f, 1.0f), 0, 2.5f,
-       va3.swizzle<1, 0>());
-  if (dev.has(sycl::aspect::fp64)) {
-    TEST(sycl::step, double, 2, EXPECTED(double, 1.0f, 0.0f), 0, 6.0f,
-         va9.swizzle<1, 0>());
-  }
-  // sycl::smoothstep swizzled
-  TEST(sycl::smoothstep, float, 2, EXPECTED(float, 1.0f, 1.0f), 0,
-       va8.swizzle<0, 1>(), va1, va2);
-  TEST(sycl::smoothstep, float, 2, EXPECTED(float, 1.0f, 1.0f), 0, va8,
-       va1.swizzle<0, 1>(), va2);
-  TEST(sycl::smoothstep, float, 2, EXPECTED(float, 1.0f, 1.0f), 0, va8, va1,
-       va2.swizzle<0, 1>());
-  TEST(sycl::smoothstep, float, 2, EXPECTED(float, 1.0f, 1.0f), 0,
-       va8.swizzle<0, 1>(), va1.swizzle<0, 1>(), va2);
-  TEST(sycl::smoothstep, float, 2, EXPECTED(float, 1.0f, 1.0f), 0,
-       va8.swizzle<0, 1>(), va1, va2.swizzle<0, 1>());
-  TEST(sycl::smoothstep, float, 2, EXPECTED(float, 1.0f, 1.0f), 0, va8,
-       va1.swizzle<0, 1>(), va2.swizzle<0, 1>());
-  TEST(sycl::smoothstep, float, 2, EXPECTED(float, 1.0f, 1.0f), 0,
-       va8.swizzle<0, 1>(), va1.swizzle<0, 1>(), va2.swizzle<0, 1>());
-  if (dev.has(sycl::aspect::fp64)) {
-    TEST(sycl::smoothstep, double, 2, EXPECTED(double, 1.0, 1.0f), 0.00000001,
-         va4.swizzle<0, 1>(), va9, va9);
-    TEST(sycl::smoothstep, double, 2, EXPECTED(double, 1.0, 1.0f), 0.00000001,
-         va4, va9.swizzle<0, 1>(), va9);
-    TEST(sycl::smoothstep, double, 2, EXPECTED(double, 1.0, 1.0f), 0.00000001,
-         va4, va9, va9.swizzle<0, 1>());
-    TEST(sycl::smoothstep, double, 2, EXPECTED(double, 1.0, 1.0f), 0.00000001,
-         va4.swizzle<0, 1>(), va9.swizzle<0, 1>(), va9);
-    TEST(sycl::smoothstep, double, 2, EXPECTED(double, 1.0, 1.0f), 0.00000001,
-         va4.swizzle<0, 1>(), va9, va9.swizzle<0, 1>());
-    TEST(sycl::smoothstep, double, 2, EXPECTED(double, 1.0, 1.0f), 0.00000001,
-         va4, va9.swizzle<0, 1>(), va9.swizzle<0, 1>());
-    TEST(sycl::smoothstep, double, 2, EXPECTED(double, 1.0, 1.0f), 0.00000001,
-         va4.swizzle<0, 1>(), va9.swizzle<0, 1>(), va9.swizzle<0, 1>());
-  }
-  if (dev.has(sycl::aspect::fp16)) {
-    TEST(sycl::smoothstep, sycl::half, 3, EXPECTED(sycl::half, 1.0, 1.0, 1.0),
-         0, va7.swizzle<0, 1, 2>(), va12, va13);
-    TEST(sycl::smoothstep, sycl::half, 3, EXPECTED(sycl::half, 1.0, 1.0, 1.0),
-         0, va7, va12.swizzle<0, 1, 2>(), va13);
-    TEST(sycl::smoothstep, sycl::half, 3, EXPECTED(sycl::half, 1.0, 1.0, 1.0),
-         0, va7, va12, va13.swizzle<0, 1, 2>());
-    TEST(sycl::smoothstep, sycl::half, 3, EXPECTED(sycl::half, 1.0, 1.0, 1.0),
-         0, va7.swizzle<0, 1, 2>(), va12.swizzle<0, 1, 2>(), va13);
-    TEST(sycl::smoothstep, sycl::half, 3, EXPECTED(sycl::half, 1.0, 1.0, 1.0),
-         0, va7.swizzle<0, 1, 2>(), va12, va13.swizzle<0, 1, 2>());
-    TEST(sycl::smoothstep, sycl::half, 3, EXPECTED(sycl::half, 1.0, 1.0, 1.0),
-         0, va7, va12.swizzle<0, 1, 2>(), va13.swizzle<0, 1, 2>());
-    TEST(sycl::smoothstep, sycl::half, 3, EXPECTED(sycl::half, 1.0, 1.0, 1.0),
-         0, va7.swizzle<0, 1, 2>(), va12.swizzle<0, 1, 2>(),
-         va13.swizzle<0, 1, 2>());
-  }
-  TEST(sycl::smoothstep, float, 2, EXPECTED(float, 0.0f, 0.0553936f), 0.0000001,
-       2.5f, 6.0f, va3.swizzle<1, 0>());
-  if (dev.has(sycl::aspect::fp64)) {
-    TEST(sycl::smoothstep, double, 2, EXPECTED(double, 0.0f, 1.0f), 0, 6.0f,
-         8.0f, va9);
-    TEST(sycl::smoothstep, double, 2, EXPECTED(double, 1.0f, 0.0f), 0, 6.0f,
-         8.0f, va9.swizzle<1, 0>());
-  }
-  // sign swizzled
-  TEST(sycl::sign, float, 2, EXPECTED(float, -1.0f, +0.0f), 0,
-       va14.swizzle<1, 0>());
-  if (dev.has(sycl::aspect::fp64)) {
-    TEST(sycl::sign, double, 2, EXPECTED(double, 1.0, -0.0), 0,
-         va15.swizzle<1, 0>());
-  }
-  if (dev.has(sycl::aspect::fp16)) {
-    TEST(sycl::sign, sycl::half, 3, EXPECTED(sycl::half, 1.0, 1.0, 1.0), 0,
-         va12.swizzle<2, 1, 0>());
-  }
-
->>>>>>> 4f6ccb2f
   return 0;
 }