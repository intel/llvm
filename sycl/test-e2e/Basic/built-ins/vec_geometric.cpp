// RUN: %{build} -o %t.out
// RUN: %{run} %t.out

#include "vec_geometric.hpp"

int main() {
<<<<<<< HEAD
  run_test<sycl::vec>();
=======
  sycl::device Dev;
  sycl::queue Queue(Dev);
  // clang-format off
  sycl::vec<float, 2> VFloatD2   = {1.f, 2.f};
  sycl::vec<float, 2> VFloatD2_2 = {3.f, 5.f};
  sycl::vec<float, 3> VFloatD3   = {1.f, 2.f, 3.f};
  sycl::vec<float, 3> VFloatD3_2 = {1.f, 5.f, 7.f};
  sycl::vec<float, 4> VFloatD4   = {1.f, 2.f, 3.f, 4.f};
  sycl::vec<float, 4> VFloatD4_2 = {1.f, 5.f, 7.f, 4.f};

  sycl::vec<double, 2> VDoubleD2   = {1.0, 2.0};
  sycl::vec<double, 2> VDoubleD2_2 = {3.0, 5.0};
  sycl::vec<double, 3> VDoubleD3   = {1.0, 2.0, 3.0};
  sycl::vec<double, 3> VDoubleD3_2 = {1.0, 5.0, 7.0};
  sycl::vec<double, 4> VDoubleD4   = {1.0, 2.0, 3.0, 4.0};
  sycl::vec<double, 4> VDoubleD4_2 = {1.0, 5.0, 7.0, 4.0};
  // clang-format on

  TEST(sycl::cross, float, 3, EXPECTED(float, -1.f, -4.f, 3.f), 0, VFloatD3,
       VFloatD3_2);
  TEST(sycl::cross, float, 4, EXPECTED(float, -1.f, -4.f, 3.f, 0.f), 0,
       VFloatD4, VFloatD4_2);
  if (Dev.has(sycl::aspect::fp64)) {
    TEST(sycl::cross, double, 3, EXPECTED(double, -1.f, -4.f, 3.f), 0,
         VDoubleD3, VDoubleD3_2);
    TEST(sycl::cross, double, 4, EXPECTED(double, -1.f, -4.f, 3.f, 0.f), 0,
         VDoubleD4, VDoubleD4_2);
  }

  TEST2(sycl::dot, float, 13.f, 0, VFloatD2, VFloatD2_2);
  TEST2(sycl::dot, float, 32.f, 0, VFloatD3, VFloatD3_2);
  TEST2(sycl::dot, float, 48.f, 0, VFloatD4, VFloatD4_2);
  if (Dev.has(sycl::aspect::fp64)) {
    TEST2(sycl::dot, double, 13, 0, VDoubleD2, VDoubleD2_2);
    TEST2(sycl::dot, double, 32, 0, VDoubleD3, VDoubleD3_2);
    TEST2(sycl::dot, double, 48, 0, VDoubleD4, VDoubleD4_2);
  }

  TEST2(sycl::length, float, 2.236068f, 1e-6, VFloatD2);
  TEST2(sycl::length, float, 3.741657f, 1e-6, VFloatD3);
  TEST2(sycl::length, float, 5.477225f, 1e-6, VFloatD4);
  if (Dev.has(sycl::aspect::fp64)) {
    TEST2(sycl::length, double, 2.236068, 1e-6, VDoubleD2);
    TEST2(sycl::length, double, 3.741657, 1e-6, VDoubleD3);
    TEST2(sycl::length, double, 5.477225, 1e-6, VDoubleD4);
  }

  TEST2(sycl::distance, float, 3.605551f, 1e-6, VFloatD2, VFloatD2_2);
  TEST2(sycl::distance, float, 5.f, 0, VFloatD3, VFloatD3_2);
  TEST2(sycl::distance, float, 5.f, 0, VFloatD4, VFloatD4_2);
  if (Dev.has(sycl::aspect::fp64)) {
    TEST2(sycl::distance, double, 3.605551, 1e-6, VDoubleD2, VDoubleD2_2);
    TEST2(sycl::distance, double, 5.0, 0, VDoubleD3, VDoubleD3_2);
    TEST2(sycl::distance, double, 5.0, 0, VDoubleD4, VDoubleD4_2);
  }

  TEST(sycl::normalize, float, 2, EXPECTED(float, 0.447213f, 0.894427f), 1e-6,
       VFloatD2);
  TEST(sycl::normalize, float, 3,
       EXPECTED(float, 0.267261f, 0.534522f, 0.801784f), 1e-6, VFloatD3);
  TEST(sycl::normalize, float, 4,
       EXPECTED(float, 0.182574f, 0.365148f, 0.547723f, 0.730297f), 1e-6,
       VFloatD4);
  if (Dev.has(sycl::aspect::fp64)) {
    TEST(sycl::normalize, double, 2, EXPECTED(double, 0.447213, 0.894427), 1e-6,
         VDoubleD2);
    TEST(sycl::normalize, double, 3,
         EXPECTED(double, 0.267261, 0.534522, 0.801784), 1e-6, VDoubleD3);
    TEST(sycl::normalize, double, 4,
         EXPECTED(double, 0.182574, 0.365148, 0.547723, 0.730297), 1e-6,
         VDoubleD4);
  }

  TEST2(sycl::fast_distance, float, 3.605551f, 1e-6, VFloatD2, VFloatD2_2);
  TEST2(sycl::fast_distance, float, 5.f, 0, VFloatD3, VFloatD3_2);
  TEST2(sycl::fast_distance, float, 5.f, 0, VFloatD4, VFloatD4_2);

  TEST2(sycl::fast_length, float, 2.236068f, 1e-6, VFloatD2);
  TEST2(sycl::fast_length, float, 3.741657f, 1e-6, VFloatD3);
  TEST2(sycl::fast_length, float, 5.477225f, 1e-6, VFloatD4);

  TEST(sycl::fast_normalize, float, 2, EXPECTED(float, 0.447213f, 0.894427f),
       1e-3, VFloatD2);
  TEST(sycl::fast_normalize, float, 3,
       EXPECTED(float, 0.267261f, 0.534522f, 0.801784f), 1e-3, VFloatD3);
  TEST(sycl::fast_normalize, float, 4,
       EXPECTED(float, 0.182574f, 0.365148f, 0.547723f, 0.730297f), 1e-3,
       VFloatD4);

  TEST(sycl::cross, float, 3, EXPECTED(float, -1.f, -4.f, 3.f), 0,
       VFloatD4.swizzle<0, 1, 2>(), VFloatD3_2);
  TEST(sycl::cross, float, 3, EXPECTED(float, -1.f, -4.f, 3.f), 0, VFloatD3,
       VFloatD4_2.swizzle<0, 1, 2>());
  TEST(sycl::cross, float, 3, EXPECTED(float, -1.f, -4.f, 3.f), 0,
       VFloatD4.swizzle<0, 1, 2>(), VFloatD4_2.swizzle<0, 1, 2>());
  if (Dev.has(sycl::aspect::fp64)) {
    TEST(sycl::cross, double, 3, EXPECTED(double, -1.f, -4.f, 3.f), 0,
         VDoubleD3, VDoubleD4_2.swizzle<0, 1, 2>());
    TEST(sycl::cross, double, 3, EXPECTED(double, -1.f, -4.f, 3.f), 0,
         VDoubleD4.swizzle<0, 1, 2>(), VDoubleD3_2);
    TEST(sycl::cross, double, 3, EXPECTED(double, -1.f, -4.f, 3.f), 0,
         VDoubleD4.swizzle<0, 1, 2>(), VDoubleD4_2.swizzle<0, 1, 2>());
  }

  TEST2(sycl::dot, float, 32.f, 0, VFloatD4.swizzle<0, 1, 2>(), VFloatD3_2);
  TEST2(sycl::dot, float, 32.f, 0, VFloatD3, VFloatD4_2.swizzle<0, 1, 2>());
  TEST2(sycl::dot, float, 32.f, 0, VFloatD4.swizzle<0, 1, 2>(),
        VFloatD4_2.swizzle<0, 1, 2>());
  if (Dev.has(sycl::aspect::fp64)) {
    TEST2(sycl::dot, double, 32, 0, VDoubleD4.swizzle<0, 1, 2>(), VDoubleD3_2);
    TEST2(sycl::dot, double, 32, 0, VDoubleD3, VDoubleD4_2.swizzle<0, 1, 2>());
    TEST2(sycl::dot, double, 32, 0, VDoubleD4.swizzle<0, 1, 2>(),
          VDoubleD4_2.swizzle<0, 1, 2>());
  }

  TEST2(sycl::length, float, 3.741657f, 1e-6, VFloatD4.swizzle<0, 1, 2>());
  if (Dev.has(sycl::aspect::fp64)) {
    TEST2(sycl::length, double, 3.741657, 1e-6, VDoubleD4.swizzle<0, 1, 2>());
  }

  TEST2(sycl::distance, float, 5.f, 0, VFloatD4.swizzle<0, 1, 2>(), VFloatD3_2);
  TEST2(sycl::distance, float, 5.f, 0, VFloatD3, VFloatD4_2.swizzle<0, 1, 2>());
  TEST2(sycl::distance, float, 5.f, 0, VFloatD4.swizzle<0, 1, 2>(),
        VFloatD4_2.swizzle<0, 1, 2>());
  if (Dev.has(sycl::aspect::fp64)) {
    TEST2(sycl::distance, double, 5.0, 0, VDoubleD4.swizzle<0, 1, 2>(),
          VDoubleD3_2);
    TEST2(sycl::distance, double, 5.0, 0, VDoubleD3,
          VDoubleD4_2.swizzle<0, 1, 2>());
    TEST2(sycl::distance, double, 5.0, 0, VDoubleD4.swizzle<0, 1, 2>(),
          VDoubleD4_2.swizzle<0, 1, 2>());
  }

  TEST(sycl::normalize, float, 3, EXPECTED(float, 0.267261, 0.534522, 0.801784),
       1e-6, VFloatD4.swizzle<0, 1, 2>());
  if (Dev.has(sycl::aspect::fp64)) {
    TEST(sycl::normalize, double, 3,
         EXPECTED(double, 0.267261, 0.534522, 0.801784), 1e-6,
         VDoubleD4.swizzle<0, 1, 2>());
  }

  TEST2(sycl::fast_distance, float, 5.f, 0, VFloatD4.swizzle<0, 1, 2>(),
        VFloatD3_2);
  TEST2(sycl::fast_distance, float, 5.f, 0, VFloatD3,
        VFloatD4_2.swizzle<0, 1, 2>());
  TEST2(sycl::fast_distance, float, 5.f, 0, VFloatD4.swizzle<0, 1, 2>(),
        VFloatD4_2.swizzle<0, 1, 2>());

  TEST2(sycl::fast_length, float, 3.741657f, 1e-6, VFloatD4.swizzle<0, 1, 2>());

  TEST(sycl::fast_normalize, float, 3,
       EXPECTED(float, 0.267261f, 0.534522f, 0.801784f), 1e-3,
       VFloatD4.swizzle<0, 1, 2>());

>>>>>>> 4f6ccb2f
  return 0;
}<|MERGE_RESOLUTION|>--- conflicted
+++ resolved
@@ -4,163 +4,6 @@
 #include "vec_geometric.hpp"
 
 int main() {
-<<<<<<< HEAD
   run_test<sycl::vec>();
-=======
-  sycl::device Dev;
-  sycl::queue Queue(Dev);
-  // clang-format off
-  sycl::vec<float, 2> VFloatD2   = {1.f, 2.f};
-  sycl::vec<float, 2> VFloatD2_2 = {3.f, 5.f};
-  sycl::vec<float, 3> VFloatD3   = {1.f, 2.f, 3.f};
-  sycl::vec<float, 3> VFloatD3_2 = {1.f, 5.f, 7.f};
-  sycl::vec<float, 4> VFloatD4   = {1.f, 2.f, 3.f, 4.f};
-  sycl::vec<float, 4> VFloatD4_2 = {1.f, 5.f, 7.f, 4.f};
-
-  sycl::vec<double, 2> VDoubleD2   = {1.0, 2.0};
-  sycl::vec<double, 2> VDoubleD2_2 = {3.0, 5.0};
-  sycl::vec<double, 3> VDoubleD3   = {1.0, 2.0, 3.0};
-  sycl::vec<double, 3> VDoubleD3_2 = {1.0, 5.0, 7.0};
-  sycl::vec<double, 4> VDoubleD4   = {1.0, 2.0, 3.0, 4.0};
-  sycl::vec<double, 4> VDoubleD4_2 = {1.0, 5.0, 7.0, 4.0};
-  // clang-format on
-
-  TEST(sycl::cross, float, 3, EXPECTED(float, -1.f, -4.f, 3.f), 0, VFloatD3,
-       VFloatD3_2);
-  TEST(sycl::cross, float, 4, EXPECTED(float, -1.f, -4.f, 3.f, 0.f), 0,
-       VFloatD4, VFloatD4_2);
-  if (Dev.has(sycl::aspect::fp64)) {
-    TEST(sycl::cross, double, 3, EXPECTED(double, -1.f, -4.f, 3.f), 0,
-         VDoubleD3, VDoubleD3_2);
-    TEST(sycl::cross, double, 4, EXPECTED(double, -1.f, -4.f, 3.f, 0.f), 0,
-         VDoubleD4, VDoubleD4_2);
-  }
-
-  TEST2(sycl::dot, float, 13.f, 0, VFloatD2, VFloatD2_2);
-  TEST2(sycl::dot, float, 32.f, 0, VFloatD3, VFloatD3_2);
-  TEST2(sycl::dot, float, 48.f, 0, VFloatD4, VFloatD4_2);
-  if (Dev.has(sycl::aspect::fp64)) {
-    TEST2(sycl::dot, double, 13, 0, VDoubleD2, VDoubleD2_2);
-    TEST2(sycl::dot, double, 32, 0, VDoubleD3, VDoubleD3_2);
-    TEST2(sycl::dot, double, 48, 0, VDoubleD4, VDoubleD4_2);
-  }
-
-  TEST2(sycl::length, float, 2.236068f, 1e-6, VFloatD2);
-  TEST2(sycl::length, float, 3.741657f, 1e-6, VFloatD3);
-  TEST2(sycl::length, float, 5.477225f, 1e-6, VFloatD4);
-  if (Dev.has(sycl::aspect::fp64)) {
-    TEST2(sycl::length, double, 2.236068, 1e-6, VDoubleD2);
-    TEST2(sycl::length, double, 3.741657, 1e-6, VDoubleD3);
-    TEST2(sycl::length, double, 5.477225, 1e-6, VDoubleD4);
-  }
-
-  TEST2(sycl::distance, float, 3.605551f, 1e-6, VFloatD2, VFloatD2_2);
-  TEST2(sycl::distance, float, 5.f, 0, VFloatD3, VFloatD3_2);
-  TEST2(sycl::distance, float, 5.f, 0, VFloatD4, VFloatD4_2);
-  if (Dev.has(sycl::aspect::fp64)) {
-    TEST2(sycl::distance, double, 3.605551, 1e-6, VDoubleD2, VDoubleD2_2);
-    TEST2(sycl::distance, double, 5.0, 0, VDoubleD3, VDoubleD3_2);
-    TEST2(sycl::distance, double, 5.0, 0, VDoubleD4, VDoubleD4_2);
-  }
-
-  TEST(sycl::normalize, float, 2, EXPECTED(float, 0.447213f, 0.894427f), 1e-6,
-       VFloatD2);
-  TEST(sycl::normalize, float, 3,
-       EXPECTED(float, 0.267261f, 0.534522f, 0.801784f), 1e-6, VFloatD3);
-  TEST(sycl::normalize, float, 4,
-       EXPECTED(float, 0.182574f, 0.365148f, 0.547723f, 0.730297f), 1e-6,
-       VFloatD4);
-  if (Dev.has(sycl::aspect::fp64)) {
-    TEST(sycl::normalize, double, 2, EXPECTED(double, 0.447213, 0.894427), 1e-6,
-         VDoubleD2);
-    TEST(sycl::normalize, double, 3,
-         EXPECTED(double, 0.267261, 0.534522, 0.801784), 1e-6, VDoubleD3);
-    TEST(sycl::normalize, double, 4,
-         EXPECTED(double, 0.182574, 0.365148, 0.547723, 0.730297), 1e-6,
-         VDoubleD4);
-  }
-
-  TEST2(sycl::fast_distance, float, 3.605551f, 1e-6, VFloatD2, VFloatD2_2);
-  TEST2(sycl::fast_distance, float, 5.f, 0, VFloatD3, VFloatD3_2);
-  TEST2(sycl::fast_distance, float, 5.f, 0, VFloatD4, VFloatD4_2);
-
-  TEST2(sycl::fast_length, float, 2.236068f, 1e-6, VFloatD2);
-  TEST2(sycl::fast_length, float, 3.741657f, 1e-6, VFloatD3);
-  TEST2(sycl::fast_length, float, 5.477225f, 1e-6, VFloatD4);
-
-  TEST(sycl::fast_normalize, float, 2, EXPECTED(float, 0.447213f, 0.894427f),
-       1e-3, VFloatD2);
-  TEST(sycl::fast_normalize, float, 3,
-       EXPECTED(float, 0.267261f, 0.534522f, 0.801784f), 1e-3, VFloatD3);
-  TEST(sycl::fast_normalize, float, 4,
-       EXPECTED(float, 0.182574f, 0.365148f, 0.547723f, 0.730297f), 1e-3,
-       VFloatD4);
-
-  TEST(sycl::cross, float, 3, EXPECTED(float, -1.f, -4.f, 3.f), 0,
-       VFloatD4.swizzle<0, 1, 2>(), VFloatD3_2);
-  TEST(sycl::cross, float, 3, EXPECTED(float, -1.f, -4.f, 3.f), 0, VFloatD3,
-       VFloatD4_2.swizzle<0, 1, 2>());
-  TEST(sycl::cross, float, 3, EXPECTED(float, -1.f, -4.f, 3.f), 0,
-       VFloatD4.swizzle<0, 1, 2>(), VFloatD4_2.swizzle<0, 1, 2>());
-  if (Dev.has(sycl::aspect::fp64)) {
-    TEST(sycl::cross, double, 3, EXPECTED(double, -1.f, -4.f, 3.f), 0,
-         VDoubleD3, VDoubleD4_2.swizzle<0, 1, 2>());
-    TEST(sycl::cross, double, 3, EXPECTED(double, -1.f, -4.f, 3.f), 0,
-         VDoubleD4.swizzle<0, 1, 2>(), VDoubleD3_2);
-    TEST(sycl::cross, double, 3, EXPECTED(double, -1.f, -4.f, 3.f), 0,
-         VDoubleD4.swizzle<0, 1, 2>(), VDoubleD4_2.swizzle<0, 1, 2>());
-  }
-
-  TEST2(sycl::dot, float, 32.f, 0, VFloatD4.swizzle<0, 1, 2>(), VFloatD3_2);
-  TEST2(sycl::dot, float, 32.f, 0, VFloatD3, VFloatD4_2.swizzle<0, 1, 2>());
-  TEST2(sycl::dot, float, 32.f, 0, VFloatD4.swizzle<0, 1, 2>(),
-        VFloatD4_2.swizzle<0, 1, 2>());
-  if (Dev.has(sycl::aspect::fp64)) {
-    TEST2(sycl::dot, double, 32, 0, VDoubleD4.swizzle<0, 1, 2>(), VDoubleD3_2);
-    TEST2(sycl::dot, double, 32, 0, VDoubleD3, VDoubleD4_2.swizzle<0, 1, 2>());
-    TEST2(sycl::dot, double, 32, 0, VDoubleD4.swizzle<0, 1, 2>(),
-          VDoubleD4_2.swizzle<0, 1, 2>());
-  }
-
-  TEST2(sycl::length, float, 3.741657f, 1e-6, VFloatD4.swizzle<0, 1, 2>());
-  if (Dev.has(sycl::aspect::fp64)) {
-    TEST2(sycl::length, double, 3.741657, 1e-6, VDoubleD4.swizzle<0, 1, 2>());
-  }
-
-  TEST2(sycl::distance, float, 5.f, 0, VFloatD4.swizzle<0, 1, 2>(), VFloatD3_2);
-  TEST2(sycl::distance, float, 5.f, 0, VFloatD3, VFloatD4_2.swizzle<0, 1, 2>());
-  TEST2(sycl::distance, float, 5.f, 0, VFloatD4.swizzle<0, 1, 2>(),
-        VFloatD4_2.swizzle<0, 1, 2>());
-  if (Dev.has(sycl::aspect::fp64)) {
-    TEST2(sycl::distance, double, 5.0, 0, VDoubleD4.swizzle<0, 1, 2>(),
-          VDoubleD3_2);
-    TEST2(sycl::distance, double, 5.0, 0, VDoubleD3,
-          VDoubleD4_2.swizzle<0, 1, 2>());
-    TEST2(sycl::distance, double, 5.0, 0, VDoubleD4.swizzle<0, 1, 2>(),
-          VDoubleD4_2.swizzle<0, 1, 2>());
-  }
-
-  TEST(sycl::normalize, float, 3, EXPECTED(float, 0.267261, 0.534522, 0.801784),
-       1e-6, VFloatD4.swizzle<0, 1, 2>());
-  if (Dev.has(sycl::aspect::fp64)) {
-    TEST(sycl::normalize, double, 3,
-         EXPECTED(double, 0.267261, 0.534522, 0.801784), 1e-6,
-         VDoubleD4.swizzle<0, 1, 2>());
-  }
-
-  TEST2(sycl::fast_distance, float, 5.f, 0, VFloatD4.swizzle<0, 1, 2>(),
-        VFloatD3_2);
-  TEST2(sycl::fast_distance, float, 5.f, 0, VFloatD3,
-        VFloatD4_2.swizzle<0, 1, 2>());
-  TEST2(sycl::fast_distance, float, 5.f, 0, VFloatD4.swizzle<0, 1, 2>(),
-        VFloatD4_2.swizzle<0, 1, 2>());
-
-  TEST2(sycl::fast_length, float, 3.741657f, 1e-6, VFloatD4.swizzle<0, 1, 2>());
-
-  TEST(sycl::fast_normalize, float, 3,
-       EXPECTED(float, 0.267261f, 0.534522f, 0.801784f), 1e-3,
-       VFloatD4.swizzle<0, 1, 2>());
-
->>>>>>> 4f6ccb2f
   return 0;
 }