// RUN: %{build} -o %t.out
// RUN: %{run} %t.out

#include "vec_relational.hpp"

int main() {
<<<<<<< HEAD
  run_test<sycl::vec>();
=======
  sycl::queue deviceQueue;

  sycl::vec<float, 2> va1{1.0, 2.0};
  sycl::vec<float, 2> va2{1.0, 2.0};
  sycl::vec<float, 2> va3{2.0, 1.0};
  sycl::vec<float, 2> va4{2.0, 2.0};
  sycl::vec<float, 3> va5{2.0, 2.0, 1.0};
  sycl::vec<float, 3> va6{1.0, 5.0, 8.0};
  sycl::vec<int32_t, 3> va7{50, 2, 31};
  sycl::vec<float, 2> va8{1.0, 1.0};
  sycl::vec<float, 2> va9{0.5, 0.5};
  sycl::vec<float, 2> va10{2.0, 2.0};
  sycl::vec<float, 3> va11{1.0, 2.0, 3.0};
  sycl::vec<float, 3> va12{2.0, 1.0, 3.0};
  sycl::vec<float, 3> va13{2.0, 2.0, 2.0};
  sycl::vec<int32_t, 4> va14{50, 2, 31, 18};
  sycl::vec<float, 2> va15{1.0, 5.0};
  sycl::vec<float, 3> va16{1.0, 1.0, 1.0f};
  sycl::vec<float, 3> va17{0.5, 0.5, 1.0f};
  sycl::vec<float, 3> va18{2.0, 2.0, 1.0f};
  sycl::vec<int32_t, 3> c1(1, 0, 1);
  sycl::vec<int32_t, 2> c2(1, 0);

  TEST(sycl::isequal, int32_t, EXPECTED(int32_t, 1, 1), 2, va1, va2);
  TEST(sycl::isnotequal, int32_t, EXPECTED(int32_t, 0, 0), 2, va1, va2);
  TEST(sycl::isgreater, int32_t, EXPECTED(int32_t, 0, 1), 2, va1, va3);
  TEST(sycl::isgreaterequal, int32_t, EXPECTED(int32_t, 0, 1), 2, va1, va4);
  TEST(sycl::isless, int32_t, EXPECTED(int32_t, 0, 1), 2, va3, va1);
  TEST(sycl::islessequal, int32_t, EXPECTED(int32_t, 0, 1), 2, va4, va1);
  TEST(sycl::islessgreater, int32_t, EXPECTED(int32_t, 0, 0), 2, va1, va2);
  TEST(sycl::isfinite, int32_t, EXPECTED(int32_t, 1, 1), 2, va1);
  TEST(sycl::isinf, int32_t, EXPECTED(int32_t, 0, 0), 2, va1);
  TEST(sycl::isnan, int32_t, EXPECTED(int32_t, 0, 0), 2, va1);
  TEST(sycl::isnormal, int32_t, EXPECTED(int32_t, 1, 1), 2, va1);
  TEST(sycl::isordered, int32_t, EXPECTED(int32_t, 1, 1), 2, va1, va2);
  TEST(sycl::isunordered, int32_t, EXPECTED(int32_t, 0, 0), 2, va1, va2);
  TEST(sycl::signbit, int32_t, EXPECTED(int32_t, 0, 0), 2, va1);
  TEST2(sycl::all, int, EXPECTED(int32_t, 0), 3, va7);
  TEST2(sycl::any, int, EXPECTED(int32_t, 0), 3, va7);
  TEST(sycl::bitselect, float, EXPECTED(float, 1.0, 1.0), 2, va8, va9, va10);
  TEST(sycl::select, float, EXPECTED(float, 1.0, 2.0, 8.0), 3, va5, va6, c1);
  {
    // Extra tests for select/bitselect due to special handling required for
    // integer return types.

    auto Test = [&](auto F, auto Expected, auto... Args) {
      std::tuple ArgsTuple{Args...};
      auto Result = std::apply(F, ArgsTuple);
      static_assert(std::is_same_v<decltype(Expected), decltype(Result)>);

      // Note: operator==(vec, vec) return vec.
      auto Equal = [](auto x, auto y) {
        for (size_t i = 0; i < x.size(); ++i)
          if (x[i] != y[i])
            return false;

        return true;
      };

      assert(Equal(Result, Expected));

      sycl::buffer<bool, 1> ResultBuf{1};
      deviceQueue.submit([&](sycl::handler &cgh) {
        sycl::accessor Result{ResultBuf, cgh};
        cgh.single_task([=]() {
          auto R = std::apply(F, ArgsTuple);
          static_assert(std::is_same_v<decltype(Expected), decltype(R)>);
          Result[0] = Equal(R, Expected);
        });
      });
      assert(sycl::host_accessor{ResultBuf}[0]);
    };

    // Note that only int8_t/uint8_t are supported by the bitselect/select
    // builtins and not all three char data types. Also, use positive numbers
    // for the values below so that we could use the same for both
    // signed/unsigned tests.
    sycl::vec<uint8_t, 2> a{0b1100, 0b0011};
    sycl::vec<uint8_t, 2> b{0b0011, 0b1100};
    sycl::vec<uint8_t, 2> c{0b1010, 0b1010};
    sycl::vec<uint8_t, 2> r{0b0110, 0b1001};

    auto BitSelect = [](auto... xs) { return sycl::bitselect(xs...); };
    Test(BitSelect, r, a, b, c);
    [&](auto... xs) {
      Test(BitSelect, xs.template as<sycl::vec<int8_t, 2>>()...);
    }(r, a, b, c);

    auto Select = [](auto... xs) { return sycl::select(xs...); };
    sycl::vec<uint8_t, 2> c2{0x7F, 0xFF};
    sycl::vec<uint8_t, 2> r2{a[0], b[1]};

    Test(Select, r2, a, b, c2);
    [&](auto... xs) {
      Test(Select, xs.template as<sycl::vec<int8_t, 2>>()..., c2);
    }(r2, a, b);

    // Assume that MSB of a signed data type is the leftmost bit (signbit).
    auto c3 = c2.template as<sycl::vec<int8_t, 2>>();

    Test(Select, r2, a, b, c3);
    [&](auto... xs) {
      Test(Select, xs.template as<sycl::vec<int8_t, 2>>()..., c3);
    }(r2, a, b);
  }

  TEST(sycl::isequal, int32_t, EXPECTED(int32_t, 1, 1), 2, va11.swizzle<0, 1>(),
       va2);
  TEST(sycl::isequal, int32_t, EXPECTED(int32_t, 1, 1), 2, va1,
       va11.swizzle<0, 1>());
  TEST(sycl::isequal, int32_t, EXPECTED(int32_t, 1, 1), 2, va11.swizzle<0, 1>(),
       va11.swizzle<0, 1>());
  TEST(sycl::isnotequal, int32_t, EXPECTED(int32_t, 0, 0), 2,
       va11.swizzle<0, 1>(), va2);
  TEST(sycl::isnotequal, int32_t, EXPECTED(int32_t, 0, 0), 2, va1,
       va11.swizzle<0, 1>());
  TEST(sycl::isnotequal, int32_t, EXPECTED(int32_t, 0, 0), 2,
       va11.swizzle<0, 1>(), va11.swizzle<0, 1>());
  TEST(sycl::isgreater, int32_t, EXPECTED(int32_t, 0, 1), 2,
       va11.swizzle<0, 1>(), va3);
  TEST(sycl::isgreater, int32_t, EXPECTED(int32_t, 0, 1), 2, va1,
       va12.swizzle<0, 1>());
  TEST(sycl::isgreater, int32_t, EXPECTED(int32_t, 0, 1), 2,
       va11.swizzle<0, 1>(), va12.swizzle<0, 1>());
  TEST(sycl::isgreaterequal, int32_t, EXPECTED(int32_t, 0, 1), 2,
       va11.swizzle<0, 1>(), va4);
  TEST(sycl::isgreaterequal, int32_t, EXPECTED(int32_t, 0, 1), 2, va1,
       va13.swizzle<0, 1>());
  TEST(sycl::isgreaterequal, int32_t, EXPECTED(int32_t, 0, 1), 2,
       va11.swizzle<0, 1>(), va13.swizzle<0, 1>());
  TEST(sycl::isless, int32_t, EXPECTED(int32_t, 0, 1), 2, va3,
       va11.swizzle<0, 1>());
  TEST(sycl::isless, int32_t, EXPECTED(int32_t, 0, 1), 2, va12.swizzle<0, 1>(),
       va1);
  TEST(sycl::isless, int32_t, EXPECTED(int32_t, 0, 1), 2, va12.swizzle<0, 1>(),
       va11.swizzle<0, 1>());
  TEST(sycl::islessequal, int32_t, EXPECTED(int32_t, 0, 1), 2,
       va13.swizzle<0, 1>(), va1);
  TEST(sycl::islessequal, int32_t, EXPECTED(int32_t, 0, 1), 2, va4,
       va11.swizzle<0, 1>());
  TEST(sycl::islessequal, int32_t, EXPECTED(int32_t, 0, 1), 2,
       va13.swizzle<0, 1>(), va11.swizzle<0, 1>());
  TEST(sycl::islessgreater, int32_t, EXPECTED(int32_t, 0, 0), 2,
       va11.swizzle<0, 1>(), va2);
  TEST(sycl::islessgreater, int32_t, EXPECTED(int32_t, 0, 0), 2, va1,
       va11.swizzle<0, 1>());
  TEST(sycl::islessgreater, int32_t, EXPECTED(int32_t, 0, 0), 2,
       va11.swizzle<0, 1>(), va11.swizzle<0, 1>());
  TEST(sycl::isfinite, int32_t, EXPECTED(int32_t, 1, 1), 2,
       va11.swizzle<0, 1>());
  TEST(sycl::isinf, int32_t, EXPECTED(int32_t, 0, 0), 2, va11.swizzle<0, 1>());
  TEST(sycl::isnan, int32_t, EXPECTED(int32_t, 0, 0), 2, va11.swizzle<0, 1>());
  TEST(sycl::isnormal, int32_t, EXPECTED(int32_t, 1, 1), 2,
       va11.swizzle<0, 1>());
  TEST(sycl::isordered, int32_t, EXPECTED(int32_t, 1, 1), 2,
       va11.swizzle<0, 1>(), va2);
  TEST(sycl::isordered, int32_t, EXPECTED(int32_t, 1, 1), 2, va1,
       va11.swizzle<0, 1>());
  TEST(sycl::isordered, int32_t, EXPECTED(int32_t, 1, 1), 2,
       va11.swizzle<0, 1>(), va11.swizzle<0, 1>());
  TEST(sycl::isunordered, int32_t, EXPECTED(int32_t, 0, 0), 2,
       va11.swizzle<0, 1>(), va2);
  TEST(sycl::isunordered, int32_t, EXPECTED(int32_t, 0, 0), 2, va1,
       va11.swizzle<0, 1>());
  TEST(sycl::isunordered, int32_t, EXPECTED(int32_t, 0, 0), 2,
       va11.swizzle<0, 1>(), va11.swizzle<0, 1>());
  TEST(sycl::signbit, int32_t, EXPECTED(int32_t, 0, 0), 2,
       va11.swizzle<0, 1>());
  TEST2(sycl::all, int, EXPECTED(int32_t, 0), 3, va14.swizzle<0, 1, 2>());
  TEST2(sycl::any, int, EXPECTED(int32_t, 0), 3, va14.swizzle<0, 1, 2>());
  TEST(sycl::bitselect, float, EXPECTED(float, 1.0, 1.0), 2,
       va16.swizzle<0, 1>(), va9, va10);
  TEST(sycl::bitselect, float, EXPECTED(float, 1.0, 1.0), 2, va8,
       va17.swizzle<0, 1>(), va10);
  TEST(sycl::bitselect, float, EXPECTED(float, 1.0, 1.0), 2, va8, va9,
       va18.swizzle<0, 1>());
  TEST(sycl::bitselect, float, EXPECTED(float, 1.0, 1.0), 2,
       va16.swizzle<0, 1>(), va17.swizzle<0, 1>(), va10);
  TEST(sycl::bitselect, float, EXPECTED(float, 1.0, 1.0), 2,
       va16.swizzle<0, 1>(), va9, va18.swizzle<0, 1>());
  TEST(sycl::bitselect, float, EXPECTED(float, 1.0, 1.0), 2, va8,
       va17.swizzle<0, 1>(), va18.swizzle<0, 1>());
  TEST(sycl::bitselect, float, EXPECTED(float, 1.0, 1.0), 2,
       va16.swizzle<0, 1>(), va17.swizzle<0, 1>(), va18.swizzle<0, 1>());
  TEST(sycl::select, float, EXPECTED(float, 1.0, 2.0), 2, va5.swizzle<0, 1>(),
       va15, c2);
  TEST(sycl::select, float, EXPECTED(float, 1.0, 2.0), 2, va4,
       va6.swizzle<0, 1>(), c2);
  TEST(sycl::select, float, EXPECTED(float, 1.0, 2.0), 2, va4, va15,
       c1.swizzle<0, 1>());
  TEST(sycl::select, float, EXPECTED(float, 1.0, 2.0), 2, va5.swizzle<0, 1>(),
       va6.swizzle<0, 1>(), c2);
  TEST(sycl::select, float, EXPECTED(float, 1.0, 2.0), 2, va5.swizzle<0, 1>(),
       va15, c1.swizzle<0, 1>());
  TEST(sycl::select, float, EXPECTED(float, 1.0, 2.0), 2, va4,
       va6.swizzle<0, 1>(), c1.swizzle<0, 1>());
  TEST(sycl::select, float, EXPECTED(float, 1.0, 2.0), 2, va5.swizzle<0, 1>(),
       va6.swizzle<0, 1>(), c1.swizzle<0, 1>());
  TEST(sycl::select, float, EXPECTED(float, 1.0, 2.0), 2, va5.swizzle<0, 1>(),
       va6.swizzle<0, 1>(), c1.swizzle<0, 1>());

>>>>>>> 4f6ccb2f
  return 0;
}<|MERGE_RESOLUTION|>--- conflicted
+++ resolved
@@ -4,210 +4,6 @@
 #include "vec_relational.hpp"
 
 int main() {
-<<<<<<< HEAD
   run_test<sycl::vec>();
-=======
-  sycl::queue deviceQueue;
-
-  sycl::vec<float, 2> va1{1.0, 2.0};
-  sycl::vec<float, 2> va2{1.0, 2.0};
-  sycl::vec<float, 2> va3{2.0, 1.0};
-  sycl::vec<float, 2> va4{2.0, 2.0};
-  sycl::vec<float, 3> va5{2.0, 2.0, 1.0};
-  sycl::vec<float, 3> va6{1.0, 5.0, 8.0};
-  sycl::vec<int32_t, 3> va7{50, 2, 31};
-  sycl::vec<float, 2> va8{1.0, 1.0};
-  sycl::vec<float, 2> va9{0.5, 0.5};
-  sycl::vec<float, 2> va10{2.0, 2.0};
-  sycl::vec<float, 3> va11{1.0, 2.0, 3.0};
-  sycl::vec<float, 3> va12{2.0, 1.0, 3.0};
-  sycl::vec<float, 3> va13{2.0, 2.0, 2.0};
-  sycl::vec<int32_t, 4> va14{50, 2, 31, 18};
-  sycl::vec<float, 2> va15{1.0, 5.0};
-  sycl::vec<float, 3> va16{1.0, 1.0, 1.0f};
-  sycl::vec<float, 3> va17{0.5, 0.5, 1.0f};
-  sycl::vec<float, 3> va18{2.0, 2.0, 1.0f};
-  sycl::vec<int32_t, 3> c1(1, 0, 1);
-  sycl::vec<int32_t, 2> c2(1, 0);
-
-  TEST(sycl::isequal, int32_t, EXPECTED(int32_t, 1, 1), 2, va1, va2);
-  TEST(sycl::isnotequal, int32_t, EXPECTED(int32_t, 0, 0), 2, va1, va2);
-  TEST(sycl::isgreater, int32_t, EXPECTED(int32_t, 0, 1), 2, va1, va3);
-  TEST(sycl::isgreaterequal, int32_t, EXPECTED(int32_t, 0, 1), 2, va1, va4);
-  TEST(sycl::isless, int32_t, EXPECTED(int32_t, 0, 1), 2, va3, va1);
-  TEST(sycl::islessequal, int32_t, EXPECTED(int32_t, 0, 1), 2, va4, va1);
-  TEST(sycl::islessgreater, int32_t, EXPECTED(int32_t, 0, 0), 2, va1, va2);
-  TEST(sycl::isfinite, int32_t, EXPECTED(int32_t, 1, 1), 2, va1);
-  TEST(sycl::isinf, int32_t, EXPECTED(int32_t, 0, 0), 2, va1);
-  TEST(sycl::isnan, int32_t, EXPECTED(int32_t, 0, 0), 2, va1);
-  TEST(sycl::isnormal, int32_t, EXPECTED(int32_t, 1, 1), 2, va1);
-  TEST(sycl::isordered, int32_t, EXPECTED(int32_t, 1, 1), 2, va1, va2);
-  TEST(sycl::isunordered, int32_t, EXPECTED(int32_t, 0, 0), 2, va1, va2);
-  TEST(sycl::signbit, int32_t, EXPECTED(int32_t, 0, 0), 2, va1);
-  TEST2(sycl::all, int, EXPECTED(int32_t, 0), 3, va7);
-  TEST2(sycl::any, int, EXPECTED(int32_t, 0), 3, va7);
-  TEST(sycl::bitselect, float, EXPECTED(float, 1.0, 1.0), 2, va8, va9, va10);
-  TEST(sycl::select, float, EXPECTED(float, 1.0, 2.0, 8.0), 3, va5, va6, c1);
-  {
-    // Extra tests for select/bitselect due to special handling required for
-    // integer return types.
-
-    auto Test = [&](auto F, auto Expected, auto... Args) {
-      std::tuple ArgsTuple{Args...};
-      auto Result = std::apply(F, ArgsTuple);
-      static_assert(std::is_same_v<decltype(Expected), decltype(Result)>);
-
-      // Note: operator==(vec, vec) return vec.
-      auto Equal = [](auto x, auto y) {
-        for (size_t i = 0; i < x.size(); ++i)
-          if (x[i] != y[i])
-            return false;
-
-        return true;
-      };
-
-      assert(Equal(Result, Expected));
-
-      sycl::buffer<bool, 1> ResultBuf{1};
-      deviceQueue.submit([&](sycl::handler &cgh) {
-        sycl::accessor Result{ResultBuf, cgh};
-        cgh.single_task([=]() {
-          auto R = std::apply(F, ArgsTuple);
-          static_assert(std::is_same_v<decltype(Expected), decltype(R)>);
-          Result[0] = Equal(R, Expected);
-        });
-      });
-      assert(sycl::host_accessor{ResultBuf}[0]);
-    };
-
-    // Note that only int8_t/uint8_t are supported by the bitselect/select
-    // builtins and not all three char data types. Also, use positive numbers
-    // for the values below so that we could use the same for both
-    // signed/unsigned tests.
-    sycl::vec<uint8_t, 2> a{0b1100, 0b0011};
-    sycl::vec<uint8_t, 2> b{0b0011, 0b1100};
-    sycl::vec<uint8_t, 2> c{0b1010, 0b1010};
-    sycl::vec<uint8_t, 2> r{0b0110, 0b1001};
-
-    auto BitSelect = [](auto... xs) { return sycl::bitselect(xs...); };
-    Test(BitSelect, r, a, b, c);
-    [&](auto... xs) {
-      Test(BitSelect, xs.template as<sycl::vec<int8_t, 2>>()...);
-    }(r, a, b, c);
-
-    auto Select = [](auto... xs) { return sycl::select(xs...); };
-    sycl::vec<uint8_t, 2> c2{0x7F, 0xFF};
-    sycl::vec<uint8_t, 2> r2{a[0], b[1]};
-
-    Test(Select, r2, a, b, c2);
-    [&](auto... xs) {
-      Test(Select, xs.template as<sycl::vec<int8_t, 2>>()..., c2);
-    }(r2, a, b);
-
-    // Assume that MSB of a signed data type is the leftmost bit (signbit).
-    auto c3 = c2.template as<sycl::vec<int8_t, 2>>();
-
-    Test(Select, r2, a, b, c3);
-    [&](auto... xs) {
-      Test(Select, xs.template as<sycl::vec<int8_t, 2>>()..., c3);
-    }(r2, a, b);
-  }
-
-  TEST(sycl::isequal, int32_t, EXPECTED(int32_t, 1, 1), 2, va11.swizzle<0, 1>(),
-       va2);
-  TEST(sycl::isequal, int32_t, EXPECTED(int32_t, 1, 1), 2, va1,
-       va11.swizzle<0, 1>());
-  TEST(sycl::isequal, int32_t, EXPECTED(int32_t, 1, 1), 2, va11.swizzle<0, 1>(),
-       va11.swizzle<0, 1>());
-  TEST(sycl::isnotequal, int32_t, EXPECTED(int32_t, 0, 0), 2,
-       va11.swizzle<0, 1>(), va2);
-  TEST(sycl::isnotequal, int32_t, EXPECTED(int32_t, 0, 0), 2, va1,
-       va11.swizzle<0, 1>());
-  TEST(sycl::isnotequal, int32_t, EXPECTED(int32_t, 0, 0), 2,
-       va11.swizzle<0, 1>(), va11.swizzle<0, 1>());
-  TEST(sycl::isgreater, int32_t, EXPECTED(int32_t, 0, 1), 2,
-       va11.swizzle<0, 1>(), va3);
-  TEST(sycl::isgreater, int32_t, EXPECTED(int32_t, 0, 1), 2, va1,
-       va12.swizzle<0, 1>());
-  TEST(sycl::isgreater, int32_t, EXPECTED(int32_t, 0, 1), 2,
-       va11.swizzle<0, 1>(), va12.swizzle<0, 1>());
-  TEST(sycl::isgreaterequal, int32_t, EXPECTED(int32_t, 0, 1), 2,
-       va11.swizzle<0, 1>(), va4);
-  TEST(sycl::isgreaterequal, int32_t, EXPECTED(int32_t, 0, 1), 2, va1,
-       va13.swizzle<0, 1>());
-  TEST(sycl::isgreaterequal, int32_t, EXPECTED(int32_t, 0, 1), 2,
-       va11.swizzle<0, 1>(), va13.swizzle<0, 1>());
-  TEST(sycl::isless, int32_t, EXPECTED(int32_t, 0, 1), 2, va3,
-       va11.swizzle<0, 1>());
-  TEST(sycl::isless, int32_t, EXPECTED(int32_t, 0, 1), 2, va12.swizzle<0, 1>(),
-       va1);
-  TEST(sycl::isless, int32_t, EXPECTED(int32_t, 0, 1), 2, va12.swizzle<0, 1>(),
-       va11.swizzle<0, 1>());
-  TEST(sycl::islessequal, int32_t, EXPECTED(int32_t, 0, 1), 2,
-       va13.swizzle<0, 1>(), va1);
-  TEST(sycl::islessequal, int32_t, EXPECTED(int32_t, 0, 1), 2, va4,
-       va11.swizzle<0, 1>());
-  TEST(sycl::islessequal, int32_t, EXPECTED(int32_t, 0, 1), 2,
-       va13.swizzle<0, 1>(), va11.swizzle<0, 1>());
-  TEST(sycl::islessgreater, int32_t, EXPECTED(int32_t, 0, 0), 2,
-       va11.swizzle<0, 1>(), va2);
-  TEST(sycl::islessgreater, int32_t, EXPECTED(int32_t, 0, 0), 2, va1,
-       va11.swizzle<0, 1>());
-  TEST(sycl::islessgreater, int32_t, EXPECTED(int32_t, 0, 0), 2,
-       va11.swizzle<0, 1>(), va11.swizzle<0, 1>());
-  TEST(sycl::isfinite, int32_t, EXPECTED(int32_t, 1, 1), 2,
-       va11.swizzle<0, 1>());
-  TEST(sycl::isinf, int32_t, EXPECTED(int32_t, 0, 0), 2, va11.swizzle<0, 1>());
-  TEST(sycl::isnan, int32_t, EXPECTED(int32_t, 0, 0), 2, va11.swizzle<0, 1>());
-  TEST(sycl::isnormal, int32_t, EXPECTED(int32_t, 1, 1), 2,
-       va11.swizzle<0, 1>());
-  TEST(sycl::isordered, int32_t, EXPECTED(int32_t, 1, 1), 2,
-       va11.swizzle<0, 1>(), va2);
-  TEST(sycl::isordered, int32_t, EXPECTED(int32_t, 1, 1), 2, va1,
-       va11.swizzle<0, 1>());
-  TEST(sycl::isordered, int32_t, EXPECTED(int32_t, 1, 1), 2,
-       va11.swizzle<0, 1>(), va11.swizzle<0, 1>());
-  TEST(sycl::isunordered, int32_t, EXPECTED(int32_t, 0, 0), 2,
-       va11.swizzle<0, 1>(), va2);
-  TEST(sycl::isunordered, int32_t, EXPECTED(int32_t, 0, 0), 2, va1,
-       va11.swizzle<0, 1>());
-  TEST(sycl::isunordered, int32_t, EXPECTED(int32_t, 0, 0), 2,
-       va11.swizzle<0, 1>(), va11.swizzle<0, 1>());
-  TEST(sycl::signbit, int32_t, EXPECTED(int32_t, 0, 0), 2,
-       va11.swizzle<0, 1>());
-  TEST2(sycl::all, int, EXPECTED(int32_t, 0), 3, va14.swizzle<0, 1, 2>());
-  TEST2(sycl::any, int, EXPECTED(int32_t, 0), 3, va14.swizzle<0, 1, 2>());
-  TEST(sycl::bitselect, float, EXPECTED(float, 1.0, 1.0), 2,
-       va16.swizzle<0, 1>(), va9, va10);
-  TEST(sycl::bitselect, float, EXPECTED(float, 1.0, 1.0), 2, va8,
-       va17.swizzle<0, 1>(), va10);
-  TEST(sycl::bitselect, float, EXPECTED(float, 1.0, 1.0), 2, va8, va9,
-       va18.swizzle<0, 1>());
-  TEST(sycl::bitselect, float, EXPECTED(float, 1.0, 1.0), 2,
-       va16.swizzle<0, 1>(), va17.swizzle<0, 1>(), va10);
-  TEST(sycl::bitselect, float, EXPECTED(float, 1.0, 1.0), 2,
-       va16.swizzle<0, 1>(), va9, va18.swizzle<0, 1>());
-  TEST(sycl::bitselect, float, EXPECTED(float, 1.0, 1.0), 2, va8,
-       va17.swizzle<0, 1>(), va18.swizzle<0, 1>());
-  TEST(sycl::bitselect, float, EXPECTED(float, 1.0, 1.0), 2,
-       va16.swizzle<0, 1>(), va17.swizzle<0, 1>(), va18.swizzle<0, 1>());
-  TEST(sycl::select, float, EXPECTED(float, 1.0, 2.0), 2, va5.swizzle<0, 1>(),
-       va15, c2);
-  TEST(sycl::select, float, EXPECTED(float, 1.0, 2.0), 2, va4,
-       va6.swizzle<0, 1>(), c2);
-  TEST(sycl::select, float, EXPECTED(float, 1.0, 2.0), 2, va4, va15,
-       c1.swizzle<0, 1>());
-  TEST(sycl::select, float, EXPECTED(float, 1.0, 2.0), 2, va5.swizzle<0, 1>(),
-       va6.swizzle<0, 1>(), c2);
-  TEST(sycl::select, float, EXPECTED(float, 1.0, 2.0), 2, va5.swizzle<0, 1>(),
-       va15, c1.swizzle<0, 1>());
-  TEST(sycl::select, float, EXPECTED(float, 1.0, 2.0), 2, va4,
-       va6.swizzle<0, 1>(), c1.swizzle<0, 1>());
-  TEST(sycl::select, float, EXPECTED(float, 1.0, 2.0), 2, va5.swizzle<0, 1>(),
-       va6.swizzle<0, 1>(), c1.swizzle<0, 1>());
-  TEST(sycl::select, float, EXPECTED(float, 1.0, 2.0), 2, va5.swizzle<0, 1>(),
-       va6.swizzle<0, 1>(), c1.swizzle<0, 1>());
-
->>>>>>> 4f6ccb2f
   return 0;
 }