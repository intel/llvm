// RUN: %clangxx -fsycl -fsycl-targets=%sycl_triple %s -o %t.out
// RUN: %CPU_RUN_PLACEHOLDER %t.out
// RUN: %GPU_RUN_PLACEHOLDER %t.out
// RUN: %ACC_RUN_PLACEHOLDER %t.out

//==----------------accessor.cpp - SYCL accessor basic test ----------------==//
//
// Part of the LLVM Project, under the Apache License v2.0 with LLVM Exceptions.
// See https://llvm.org/LICENSE.txt for license information.
// SPDX-License-Identifier: Apache-2.0 WITH LLVM-exception
//
//===----------------------------------------------------------------------===//
#include <cassert>
#include <iostream>
#include <sycl/sycl.hpp>

struct IdxID1 {
  int x;

  IdxID1(int x) : x(x) {}
  operator sycl::id<1>() { return x; }
};

struct IdxID3 {
  int x;
  int y;
  int z;

  IdxID3(int x, int y, int z) : x(x), y(y), z(z) {}
  operator sycl::id<3>() { return sycl::id<3>(x, y, z); }
};

template <typename T>
using AccAlias =
    sycl::accessor<T, 1, sycl::access::mode::write, sycl::target::device>;

template <typename T> struct InheritedAccessor : public AccAlias<T> {

  using AccAlias<T>::AccAlias;
};

template <typename Acc> struct AccWrapper {
  Acc accessor;
};

template <typename Acc1, typename Acc2> struct AccsWrapper {
  int a;
  Acc1 accessor1;
  int b;
  Acc2 accessor2;
};

struct Wrapper1 {
  int a;
  int b;
};

template <typename Acc> struct Wrapper2 {
  Wrapper1 w1;
  AccWrapper<Acc> wrapped;
};

template <typename Acc> struct Wrapper3 {
  Wrapper2<Acc> w2;
};

template <typename T> void TestAccSizeFuncs(const std::vector<T> &vec) {
  auto test = [=](auto &Res, const auto &Acc) {
    Res[0] = Acc.byte_size();
    Res[1] = Acc.size();
    Res[2] = Acc.max_size();
    Res[3] = size_t(Acc.empty());
  };
  auto checkResult = [=](const std::vector<size_t> &Res, size_t MaxSize) {
    assert(Res[0] == vec.size() * sizeof(T));
    assert(Res[1] == vec.size());
    assert(Res[2] == MaxSize);
    assert(Res[3] == vec.empty());
  };
  std::vector<size_t> res(4); // for 4 functions results

  sycl::buffer<T> bufInput(vec.data(), vec.size());
  sycl::host_accessor accInput(bufInput);
  test(res, accInput);
  checkResult(res,
              std::numeric_limits<
                  typename sycl::host_accessor<T>::difference_type>::max());

  sycl::queue q;
  {
    sycl::buffer<T> bufInput(vec.data(), vec.size());
    sycl::buffer<size_t> bufRes(res.data(), res.size());

    q.submit([&](sycl::handler &cgh) {
      sycl::accessor accInput(bufInput, cgh);
      sycl::accessor accRes(bufRes, cgh);
      cgh.single_task([=]() { test(accRes, accInput); });
    });
    q.wait();
  }
  checkResult(
      res,
      std::numeric_limits<typename sycl::accessor<T>::difference_type>::max());

  {
    sycl::buffer<size_t> bufRes(res.data(), res.size());
    q.submit([&](sycl::handler &cgh) {
      sycl::accessor accRes(bufRes, cgh);
      sycl::local_accessor<T, 1> locAcc(vec.size(), cgh);
      cgh.parallel_for(sycl::nd_range<1>{1, 1},
                       [=](sycl::nd_item<1>) { test(accRes, locAcc); });
    });
    q.wait();
  }
  checkResult(res,
              std::numeric_limits<
                  typename sycl::local_accessor<T>::difference_type>::max());
}

template <typename GlobAcc, typename LocAcc>
void testLocalAccItersImpl(sycl::handler &cgh, GlobAcc &globAcc, LocAcc &locAcc,
                           bool testConstIter) {
  if (testConstIter) {
    cgh.parallel_for(sycl::nd_range<1>{1, 1}, [=](sycl::nd_item<1>) {
      size_t Idx = 0;
      for (auto &It : locAcc) {
        It = globAcc[Idx++];
      }
      Idx = 0;
      for (auto It = locAcc.cbegin(); It != locAcc.cend(); It++)
        globAcc[Idx++] = *It * 2 + 1;
      Idx = locAcc.size() - 1;
      for (auto It = locAcc.crbegin(); It != locAcc.crend(); It++)
        globAcc[Idx--] += *It;
    });
  } else {
    cgh.parallel_for(sycl::nd_range<1>{1, 1}, [=](sycl::nd_item<1>) {
      size_t Idx = 0;
      for (auto It = locAcc.begin(); It != locAcc.end(); It++)
        *It = globAcc[Idx++] * 2;
      for (auto &It : locAcc) {
        It++;
      }
      for (auto It = locAcc.rbegin(); It != locAcc.rend(); It++) {
        *It *= 2;
        *It += 1;
      }
      Idx = 0;
      for (auto &It : locAcc) {
        globAcc[Idx++] = It;
      }
    });
  }
}

void testLocalAccIters(std::vector<int> &vec, bool testConstIter = false,
                       bool test2D = false) {
  try {
    sycl::queue queue;
    sycl::buffer<int, 1> buf(vec.data(), vec.size());
    queue.submit([&](sycl::handler &cgh) {
      auto globAcc = buf.get_access<sycl::access::mode::read_write>(cgh);
      if (test2D) {
        sycl::local_accessor<int, 2> locAcc(sycl::range<2>{2, 16}, cgh);
        testLocalAccItersImpl(cgh, globAcc, locAcc, testConstIter);
      } else {
        sycl::local_accessor<int, 1> locAcc(32, cgh);
        testLocalAccItersImpl(cgh, globAcc, locAcc, testConstIter);
      }
    });
  } catch (sycl::exception &e) {
    std::cout << e.what() << std::endl;
  }
}

int main() {
  // Host accessor.
  {
    int src[2] = {3, 7};
    int dst[2];

    sycl::buffer<int, 1> buf_src(src, sycl::range<1>(2),
                                 {sycl::property::buffer::use_host_ptr()});
    sycl::buffer<int, 1> buf_dst(dst, sycl::range<1>(2),
                                 {sycl::property::buffer::use_host_ptr()});

    sycl::id<1> id1(1);
    auto acc_src = buf_src.get_access<sycl::access::mode::read>();
    auto acc_dst = buf_dst.get_access<sycl::access::mode::read_write>();

    assert(!acc_src.is_placeholder());
    assert(acc_src.get_size() == sizeof(src));
    assert(acc_src.get_count() == 2);
    assert(acc_src.get_range() == sycl::range<1>(2));

    // operator[] overload for size_t was intentionally removed
    // to remove ambiguity, when passing item to operator[].
    // Implicit conversion from IdxSzT to size_t guarantees that no
    // implicit conversion from size_t to id<1> will happen,
    // thus `acc_src[IdxSzT(0)]` will no longer compile.
    // Replaced with acc_src[0].
    assert(acc_src[0] + acc_src[IdxID1(1)] == 10);

    acc_dst[0] = acc_src[0] + acc_src[IdxID1(0)];
    acc_dst[id1] = acc_src[1] + acc_src[1];
    assert(dst[0] == 6 && dst[1] == 14);
  }

  // Three-dimensional host accessor.
  {
    int data[24];
    for (int i = 0; i < 24; ++i)
      data[i] = i;
    {
      sycl::buffer<int, 3> buf(data, sycl::range<3>(2, 3, 4));

      auto acc = buf.get_access<sycl::access::mode::read_write>();

      assert(!acc.is_placeholder());
      assert(acc.get_size() == sizeof(data));
      assert(acc.get_count() == 24);
      assert(acc.get_range() == sycl::range<3>(2, 3, 4));

      for (int i = 0; i < 2; ++i)
        for (int j = 0; j < 3; ++j)
          for (int k = 0; k < 4; ++k)
            acc[IdxID3(i, j, k)] += acc[sycl::id<3>(i, j, k)];
    }
    for (int i = 0; i < 24; ++i) {
      assert(data[i] == 2 * i);
    }
  }
  int data = 5;
  // Device accessor.
  {
    sycl::queue Queue;

    sycl::buffer<int, 1> buf(&data, sycl::range<1>(1),
                             {sycl::property::buffer::use_host_ptr()});

    Queue.submit([&](sycl::handler &cgh) {
      auto acc = buf.get_access<sycl::access::mode::read_write>(cgh);
      assert(!acc.is_placeholder());
      assert(acc.get_size() == sizeof(int));
      assert(acc.get_count() == 1);
      assert(acc.get_range() == sycl::range<1>(1));
      cgh.single_task<class kernel>([=]() { acc[0] += acc[IdxID1(0)]; });
    });
    Queue.wait();
  }
  assert(data == 10);

  // Device accessor with 2-dimensional subscript operators.
  {
    sycl::queue Queue;
    int array[2][3] = {0};
    {
      sycl::range<2> Range(2, 3);
      sycl::buffer<int, 2> buf((int *)array, Range,
                               {sycl::property::buffer::use_host_ptr()});

      Queue.submit([&](sycl::handler &cgh) {
        auto acc = buf.get_access<sycl::access::mode::read_write>(cgh);
        cgh.parallel_for<class dim2_subscr>(Range, [=](sycl::item<2> itemID) {
          acc[itemID.get_id(0)][itemID.get_id(1)] += itemID.get_linear_id();
        });
      });
      Queue.wait();
    }
    for (int i = 0; i < 2; i++) {
      for (int j = 0; j < 3; j++) {
        if (array[i][j] != i * 3 + j) {
          std::cerr << array[i][j] << " != " << (i * 3 + j) << std::endl;
          assert(0);
          return 1;
        }
      }
    }
  }

  // Device accessor with 2-dimensional subscript operators for atomic accessor
  // check compile error
  {
    sycl::queue queue;
    sycl::range<2> range(1, 1);
    int Arr[] = {2};
    {
      sycl::buffer<int, 1> Buf(Arr, 1);
      queue.submit([&](sycl::handler &cgh) {
        auto acc = sycl::accessor<int, 2, sycl::access::mode::atomic,
                                  sycl::target::local>(range, cgh);
        cgh.parallel_for<class dim2_subscr_atomic>(
            sycl::nd_range<2>{range, range}, [=](sycl::nd_item<2>) {
              sycl::atomic<int, sycl::access::address_space::local_space>
                  value = acc[0][0];
            });
      });
    }
  }

  // Device accessor with 3-dimensional subscript operators.
  {
    sycl::queue Queue;
    int array[2][3][4] = {0};
    {
      sycl::range<3> Range(2, 3, 4);
      sycl::buffer<int, 3> buf((int *)array, Range,
                               {sycl::property::buffer::use_host_ptr()});

      Queue.submit([&](sycl::handler &cgh) {
        auto acc = buf.get_access<sycl::access::mode::read_write>(cgh);
        cgh.parallel_for<class dim3_subscr>(Range, [=](sycl::item<3> itemID) {
          acc[itemID.get_id(0)][itemID.get_id(1)][itemID.get_id(2)] +=
              itemID.get_linear_id();
        });
      });
      Queue.wait();
    }
    for (int i = 0; i < 2; i++) {
      for (int j = 0; j < 3; j++) {
        for (int k = 0; k < 4; k++) {
          int expected = k + 4 * (j + 3 * i);
          if (array[i][j][k] != expected) {
            std::cerr << array[i][j][k] << " != " << expected << std::endl;
            assert(0);
            return 1;
          }
        }
      }
    }
  }

  // Local accessor
  {
    sycl::queue queue;

    constexpr int dims = 1;

    using data_loc = int;
    constexpr auto mode_loc = sycl::access::mode::read_write;
    constexpr auto target_loc = sycl::target::local;
    const auto range_loc = sycl::range<1>(1);

    {
      queue.submit([&](sycl::handler &cgh) {
        auto properties = sycl::property_list{};

        auto acc_loc_p = sycl::accessor<data_loc, dims, mode_loc, target_loc>(
            range_loc, cgh, properties);
        auto acc_loc = sycl::accessor<data_loc, dims, mode_loc, target_loc>(
            range_loc, cgh);

        cgh.single_task<class loc_img_acc>([=]() {});
      });
    }
  }

  // Discard write accessor.
  {
    try {
      sycl::queue Queue;
      sycl::buffer<int, 1> buf(sycl::range<1>(3));

      Queue.submit([&](sycl::handler &cgh) {
        auto dev_acc = buf.get_access<sycl::access::mode::discard_write>(cgh);

        cgh.parallel_for<class test_discard_write>(
            sycl::range<1>{3}, [=](sycl::id<1> index) { dev_acc[index] = 42; });
      });

      auto host_acc = buf.get_access<sycl::access::mode::read>();
      for (int i = 0; i != 3; ++i)
        assert(host_acc[i] == 42);

    } catch (sycl::exception e) {
      std::cout << "SYCL exception caught: " << e.what();
      return 1;
    }
  }

  // Discard read-write accessor.
  {
    try {
      sycl::queue Queue;
      sycl::buffer<int, 1> buf(sycl::range<1>(3));

      Queue.submit([&](sycl::handler &cgh) {
        auto dev_acc = buf.get_access<sycl::access::mode::write>(cgh);

        cgh.parallel_for<class test_discard_read_write>(
            sycl::range<1>{3}, [=](sycl::id<1> index) { dev_acc[index] = 42; });
      });

      auto host_acc = buf.get_access<sycl::access::mode::discard_read_write>();
    } catch (sycl::exception e) {
      std::cout << "SYCL exception caught: " << e.what();
      return 1;
    }
  }

  // Check that accessor is initialized when accessor is wrapped to some class.
  {
    sycl::queue queue;
    int array[10] = {0};
    {
      sycl::buffer<int, 1> buf((int *)array, sycl::range<1>(10),
                               {sycl::property::buffer::use_host_ptr()});
      queue.submit([&](sycl::handler &cgh) {
        auto acc = buf.get_access<sycl::access::mode::read_write>(cgh);
        auto acc_wrapped = AccWrapper<decltype(acc)>{acc};
        cgh.parallel_for<class wrapped_access1>(
            sycl::range<1>(buf.get_count()), [=](sycl::item<1> it) {
              auto idx = it.get_linear_id();
              acc_wrapped.accessor[idx] = 333;
            });
      });
      queue.wait();
    }
    for (int i = 0; i < 10; i++) {
      if (array[i] != 333) {
        std::cerr << array[i] << " != 333" << std::endl;
        assert(0);
        return 1;
      }
    }
  }

  // Case when several accessors are wrapped to some class. Check that they are
  // initialized in proper way and value is assigned.
  {
    sycl::queue queue;
    int array1[10] = {0};
    int array2[10] = {0};
    {
      sycl::buffer<int, 1> buf1((int *)array1, sycl::range<1>(10),
                                {sycl::property::buffer::use_host_ptr()});
      sycl::buffer<int, 1> buf2((int *)array2, sycl::range<1>(10),
                                {sycl::property::buffer::use_host_ptr()});
      queue.submit([&](sycl::handler &cgh) {
        auto acc1 = buf1.get_access<sycl::access::mode::read_write>(cgh);
        auto acc2 = buf2.get_access<sycl::access::mode::read_write>(cgh);
        auto acc_wrapped =
            AccsWrapper<decltype(acc1), decltype(acc2)>{10, acc1, 5, acc2};
        cgh.parallel_for<class wrapped_access2>(
            sycl::range<1>(10), [=](sycl::item<1> it) {
              auto idx = it.get_linear_id();
              acc_wrapped.accessor1[idx] = 333;
              acc_wrapped.accessor2[idx] = 777;
            });
      });
      queue.wait();
    }
    for (int i = 0; i < 10; i++) {
      for (int i = 0; i < 10; i++) {
        if (array1[i] != 333) {
          std::cerr << array1[i] << " != 333" << std::endl;
          assert(0);
          return 1;
        }
        if (array2[i] != 777) {
          std::cerr << array2[i] << " != 777" << std::endl;
          assert(0);
          return 1;
        }
      }
    }
  }

  // Several levels of wrappers for accessor.
  {
    sycl::queue queue;
    int array[10] = {0};
    {
      sycl::buffer<int, 1> buf((int *)array, sycl::range<1>(10),
                               {sycl::property::buffer::use_host_ptr()});
      queue.submit([&](sycl::handler &cgh) {
        auto acc = buf.get_access<sycl::access::mode::read_write>(cgh);
        auto acc_wrapped = AccWrapper<decltype(acc)>{acc};
        Wrapper1 wr1;
        auto wr2 = Wrapper2<decltype(acc)>{wr1, acc_wrapped};
        auto wr3 = Wrapper3<decltype(acc)>{wr2};
        cgh.parallel_for<class wrapped_access3>(
            sycl::range<1>(buf.get_count()), [=](sycl::item<1> it) {
              auto idx = it.get_linear_id();
              wr3.w2.wrapped.accessor[idx] = 333;
            });
      });
      queue.wait();
    }
    for (int i = 0; i < 10; i++) {
      if (array[i] != 333) {
        std::cerr << array[i] << " != 333" << std::endl;
        assert(0);
        return 1;
      }
    }
  }

  // Two accessors to the same buffer.
  {
    try {
      sycl::queue queue;
      int array[3] = {1, 1, 1};
      sycl::buffer<int, 1> buf(array, sycl::range<1>(3));

      queue.submit([&](sycl::handler &cgh) {
        auto acc1 = buf.get_access<sycl::access::mode::read>(cgh);
        auto acc2 = buf.get_access<sycl::access::mode::read_write>(cgh);

        cgh.parallel_for<class two_accessors_to_buf>(
            sycl::range<1>{3},
            [=](sycl::id<1> index) { acc2[index] = 41 + acc1[index]; });
      });

      auto host_acc = buf.get_access<sycl::access::mode::read>();
      for (int i = 0; i != 3; ++i)
        assert(host_acc[i] == 42);

    } catch (sycl::exception e) {
      std::cout << "SYCL exception caught: " << e.what();
      return 1;
    }
  }

  // Accessor with dimensionality 0.
  {
    try {
      int data = -1;
      {
        sycl::buffer<int, 1> b(&data, sycl::range<1>(1));
        sycl::queue queue;
        queue.submit([&](sycl::handler &cgh) {
          sycl::accessor<int, 0, sycl::access::mode::read_write,
                         sycl::target::device>
              B(b, cgh);
          cgh.single_task<class acc_with_zero_dim>([=]() {
            auto B2 = B;
            (int &)B2 = 399;
          });
        });
      }
      assert(data == 399);
    } catch (sycl::exception e) {
      std::cout << "SYCL exception caught: " << e.what();
      return 1;
    }
  }

  {
    // Call every available accessor's constructor to ensure that they work with
    // a buffer with a non-default allocator.
    int data[] = {1, 2, 3};

    using allocator_type = std::allocator<int>;

    sycl::buffer<int, 1, allocator_type> buf1(&data[0], sycl::range<1>(1),
                                              allocator_type{});
    sycl::buffer<int, 1, allocator_type> buf2(&data[1], sycl::range<1>(1),
                                              allocator_type{});
    sycl::buffer<int, 1, allocator_type> buf3(&data[2], sycl::range<1>(1),
                                              allocator_type{});

    sycl::queue queue;
    queue.submit([&](sycl::handler &cgh) {
      sycl::accessor<int, 0, sycl::access::mode::read_write,
                     sycl::target::device>
          acc1(buf1, cgh);
      sycl::accessor<int, 1, sycl::access::mode::read_write,
                     sycl::target::device>
          acc2(buf2, cgh);
      sycl::accessor<int, 1, sycl::access::mode::read_write,
                     sycl::target::device>
          acc3(buf3, cgh, sycl::range<1>(1));
      cgh.single_task<class acc_alloc_buf>([=]() {
        acc1 *= 2;
        acc2[0] *= 2;
        acc3[0] *= 2;
      });
    });

    sycl::accessor<int, 0, sycl::access::mode::read, sycl::target::host_buffer>
        acc4(buf1);
    sycl::accessor<int, 1, sycl::access::mode::read, sycl::target::host_buffer>
        acc5(buf2);
    sycl::accessor<int, 1, sycl::access::mode::read, sycl::target::host_buffer>
        acc6(buf3, sycl::range<1>(1));

    assert(acc4 == 2);
    assert(acc5[0] == 4);
    assert(acc6[0] == 6);
  }

  // Constant buffer accessor
  {
    try {
      int data = -1;
      int cnst = 399;

      {
        sycl::buffer<int, 1> d(&data, sycl::range<1>(1));
        sycl::buffer<int, 1> c(&cnst, sycl::range<1>(1));

        sycl::queue queue;
        queue.submit([&](sycl::handler &cgh) {
          sycl::accessor<int, 1, sycl::access::mode::write,
                         sycl::target::device>
              D(d, cgh);
          sycl::accessor<int, 1, sycl::access::mode::read,
                         sycl::target::constant_buffer>
              C(c, cgh);

          cgh.single_task<class acc_with_const>([=]() { D[0] = C[0]; });
        });

        auto host_acc = d.get_access<sycl::access::mode::read>();
        assert(host_acc[0] == 399);
      }

    } catch (sycl::exception e) {
      std::cout << "SYCL exception caught: " << e.what();
      return 1;
    }
  }

  // Placeholder accessor
  {
    try {
      int data = -1;
      int cnst = 399;

      {
        sycl::buffer<int, 1> d(&data, sycl::range<1>(1));
        sycl::buffer<int, 1> c(&cnst, sycl::range<1>(1));

        sycl::accessor<int, 1, sycl::access::mode::write, sycl::target::device,
                       sycl::access::placeholder::true_t>
            D(d);
        sycl::accessor<int, 1, sycl::access::mode::read,
                       sycl::target::constant_buffer,
                       sycl::access::placeholder::true_t>
            C(c);

        sycl::queue queue;
        queue.submit([&](sycl::handler &cgh) {
          cgh.require(D);
          cgh.require(C);

          cgh.single_task<class placeholder_acc>([=]() { D[0] = C[0]; });
        });

        auto host_acc = d.get_access<sycl::access::mode::read>();
        assert(host_acc[0] == 399);
      }

    } catch (sycl::exception e) {
      std::cout << "SYCL exception caught: " << e.what();
      return 1;
    }
  }

  // placeholder accessor exception (1)  // SYCL2020 4.7.6.9
  {
    sycl::queue q;
    // host device executes kernels via a different method and there
    // is no good way to throw an exception at this time.
    sycl::range<1> r(4);
    sycl::buffer<int, 1> b(r);
    try {
      sycl::accessor<int, 1, sycl::access::mode::read_write,
                     sycl::access::target::device,
                     sycl::access::placeholder::true_t>
          acc(b);

      q.submit([&](sycl::handler &cgh) {
        // we do NOT call .require(acc) without which we should throw a
        // synchronous exception with errc::kernel_argument
        cgh.parallel_for<class ph1>(r,
                                    [=](sycl::id<1> index) { acc[index] = 0; });
      });
      q.wait_and_throw();
      assert(false && "we should not be here, missing exception");
    } catch (sycl::exception &e) {
      std::cout << "exception received: " << e.what() << std::endl;
      assert(e.code() == sycl::errc::kernel_argument && "incorrect error code");
    } catch (...) {
      std::cout << "Some other exception (line " << __LINE__ << ")"
                << std::endl;
      return 1;
    }
  }

  // placeholder accessor exception (2) // SYCL2020 4.7.6.9
  {
    sycl::queue q;
    // host device executes kernels via a different method and there
    // is no good way to throw an exception at this time.
    sycl::range<1> r(4);
    sycl::buffer<int, 1> b(r);
    try {
      using AccT = sycl::accessor<int, 1, sycl::access::mode::read_write,
                                  sycl::access::target::device,
                                  sycl::access::placeholder::true_t>;
      AccT acc(b);

      q.submit([&](sycl::handler &cgh) {
        // we do NOT call .require(acc) without which we should throw a
        // synchronous exception with errc::kernel_argument
        // The difference with the previous test is that the use of acc
        // is usually optimized away for this particular scenario, but the
        // exception should be thrown because of passing it, not because of
        // using it
        cgh.single_task<class ph2>([=] { int x = acc[0]; });
      });
      q.wait_and_throw();
      assert(false && "we should not be here, missing exception");
    } catch (sycl::exception &e) {
      std::cout << "exception received: " << e.what() << std::endl;
      assert(e.code() == sycl::errc::kernel_argument && "incorrect error code");
    } catch (...) {
      std::cout << "Some other exception (line " << __LINE__ << ")"
                << std::endl;
      return 1;
    }
  }

  // placeholder accessor exception (3)  // SYCL2020 4.7.6.9
  {
    sycl::queue q;
    // host device executes kernels via a different method and there
    // is no good way to throw an exception at this time.
    sycl::range<1> r(4);
    sycl::buffer<int, 1> b(r);
    try {
      using AccT = sycl::accessor<int, 1, sycl::access::mode::read_write,
                                  sycl::access::target::device,
                                  sycl::access::placeholder::true_t>;
      AccT acc(b);

      q.submit([&](sycl::handler &cgh) {
        AccT acc2(b, cgh);
        // we do NOT call .require(acc) without which we should throw a
        // synchronous exception with errc::kernel_argument
        // The particularity of this test is that it passes to a command
        // one bound accessor and one unbound accessor. In the past, this
        // has led to throw the wrong exception.
        cgh.single_task<class ph3>([=] {
          volatile int x = acc[0];
          volatile int y = acc2[0];
        });
      });
      q.wait_and_throw();
      assert(false && "we should not be here, missing exception");
    } catch (sycl::exception &e) {
      std::cout << "exception received: " << e.what() << std::endl;
      assert(e.code() == sycl::errc::kernel_argument && "incorrect error code");
    } catch (...) {
      std::cout << "Some other exception (line " << __LINE__ << ")"
                << std::endl;
      return 1;
    }
  }

  {
    try {
      int data = -1;
      int cnst = 399;

      {
        sycl::buffer<int, 1> A(&cnst, sycl::range<1>(1));
        sycl::buffer<int, 1> B(&cnst, sycl::range<1>(1));
        sycl::buffer<int, 1> C(&data, sycl::range<1>(1));

        sycl::queue queue;
        queue.submit([&](sycl::handler &cgh) {
          sycl::accessor<int, 1, sycl::access::mode::write,
                         sycl::target::device>
              AccA(A, cgh);
          sycl::accessor<int, 1, sycl::access::mode::read,
                         sycl::target::constant_buffer>
              AccB(B, cgh);
          InheritedAccessor<int> AccC(C, cgh);
          cgh.single_task<class acc_base>(
              [=]() { AccC[0] = AccA[0] + AccB[0]; });
        });

#ifndef simplification_test
        auto host_acc = C.get_access<sycl::access::mode::read>();
#else
        sycl::host_accessor host_acc(C, sycl::read_only);
#endif
        assert(host_acc[0] == 798);
      }

    } catch (sycl::exception e) {
      std::cout << "SYCL exception caught: " << e.what();
      return 1;
    }
  }

  // Accessor with buffer size 0.
  {
    try {
      int data[10] = {0};
      {
        sycl::buffer<int, 1> b{&data[0], 10};
        sycl::buffer<int, 1> b1{0};

        sycl::queue queue;
        queue.submit([&](sycl::handler &cgh) {
          sycl::accessor<int, 1, sycl::access::mode::read_write,
                         sycl::target::device>
              B(b, cgh);
          auto B1 = b1.template get_access<sycl::access::mode::read_write>(cgh);

          cgh.single_task<class acc_with_zero_sized_buffer>(
              [=]() { B[0] = 1; });
        });
      }
      assert(!"invalid device accessor buffer size exception wasn't caught");
    } catch (const sycl::invalid_object_error &e) {
      assert(e.get_cl_code() == CL_INVALID_VALUE);
    } catch (sycl::exception e) {
      std::cout << "SYCL exception caught: " << e.what();
      return 1;
    }
  }

  // Accessor to fixed size array type.
  {
    try {
      using array_t = int[3];

      array_t *array = (array_t *)malloc(3 * sizeof(array_t));
      sycl::queue q;
      static_assert(std::is_trivially_copyable<array_t>::value);
      {
        sycl::buffer buf(array, sycl::range<1>(3));
        q.submit([&](sycl::handler &h) {
          auto acc = buf.get_access<sycl::access::mode::write>(h);
          h.parallel_for<class A>(3, [=](sycl::id<1> i) {
            for (int j = 0; j < 3; ++j) {
              acc[i][j] = j + i * 10;
            }
          });
        });
      }
      for (int i = 0; i < 3; ++i) {
        for (int j = 0; j < 3; ++j) {
          int expected = j + i * 10;
          if (array[i][j] != expected) {
            std::cerr << "Accessor to array fail: expected = " << expected
                      << ", computed = " << array[i][j] << std::endl;
            assert(0);
            return 1;
          }
        }
      }
      free(array);
    } catch (sycl::exception e) {
      std::cout << "SYCL exception caught: " << e.what();
      return 1;
    }
  }

  // exceptions with illegal ranges or no_init
  {
    const size_t bufSize = 10;
    std::vector<int> res(bufSize);
    sycl::range<1> r(bufSize);
    sycl::buffer<int, 1> b(res.data(), r);
    sycl::range<1> illegalR(bufSize + 1);
    sycl::id<1> offset(bufSize);

    // illegal ranges
    try {
      auto acc = b.get_access<sycl::access::mode::read_write>(illegalR, offset);
      assert(false && "operation should not have succeeded");
    } catch (sycl::exception &e) {
      assert(e.code() == sycl::errc::invalid && "errc should be errc::invalid");
    }
    try {
      sycl::queue q;
      q.submit([&](sycl::handler &cgh) {
        auto acc = b.get_access<sycl::access::mode::read_write>(cgh, illegalR);
      });
      q.wait_and_throw();
      assert(false &&
             "we should not be here. operation should not have succeeded");
    } catch (sycl::exception &e) {
      assert(e.code() == sycl::errc::invalid && "errc should be errc::invalid");
    }

    // no_init incompatible with read_only
    try {
      sycl::host_accessor out{b, sycl::read_only, sycl::no_init};
      assert(false && "operation should have failed");
    } catch (sycl::exception &e) {
      assert(e.code() == sycl::errc::invalid && "errc should be errc::invalid");
    }
    try {
      sycl::queue q;
      q.submit([&](sycl::handler &cgh) {
        sycl::accessor out{b, cgh, sycl::read_only, sycl::no_init};
      });
      q.wait_and_throw();
      assert(false && "we should not be here. operation should have failed");
    } catch (sycl::exception &e) {
      assert(e.code() == sycl::errc::invalid && "errc should be errc::invalid");
    }
  }

  // Accessor common property interface
  {
    using namespace sycl::ext::oneapi;
    int data[1] = {0};

    // host accessor
    try {
      sycl::buffer<int, 1> buf_data(data, sycl::range<1>(1),
                                    {sycl::property::buffer::use_host_ptr()});
      accessor_property_list PL{no_alias, no_offset, sycl::no_init};
      sycl::accessor acc_1(buf_data, PL);
      static_assert(acc_1.has_property<property::no_alias>());
      static_assert(acc_1.has_property<property::no_offset>());
      assert(acc_1.has_property<sycl::property::no_init>());

      static_assert(acc_1.get_property<property::no_alias>() == no_alias);
      static_assert(acc_1.get_property<property::no_offset>() == no_offset);
      // Should not throw "The property is not found"
      auto noInit = acc_1.get_property<sycl::property::no_init>();
    } catch (sycl::exception e) {
      std::cout << "SYCL exception caught: " << e.what() << std::endl;
    }

    // base accessor
    try {
      sycl::buffer<int, 1> buf_data(data, sycl::range<1>(1),
                                    {sycl::property::buffer::use_host_ptr()});
      sycl::queue q;
      accessor_property_list PL{no_alias, no_offset, sycl::no_init};

      q.submit([&](sycl::handler &cgh) {
        sycl::accessor acc_1(buf_data, PL);
        static_assert(acc_1.has_property<property::no_alias>());
        static_assert(acc_1.has_property<property::no_offset>());
        assert(acc_1.has_property<sycl::property::no_init>());

        static_assert(acc_1.get_property<property::no_alias>() == no_alias);
        static_assert(acc_1.get_property<property::no_offset>() == no_offset);
        // Should not throw "The property is not found"
        auto noInit = acc_1.get_property<sycl::property::no_init>();
      });
      q.wait();
    } catch (sycl::exception e) {
      std::cout << "SYCL exception caught: " << e.what() << std::endl;
    }
  }

  // Test byte_size(), size(), max_size(), empty()
  {
    std::vector<char> vecChar(64, 'a');
    std::vector<int> vecInt(32, 1);
    std::vector<float> vecFloat(16, 1.0);
    std::vector<IdxID3> vecCustom(8, {0, 0, 0});
    TestAccSizeFuncs(vecChar);
    TestAccSizeFuncs(vecInt);
    TestAccSizeFuncs(vecFloat);
    TestAccSizeFuncs(vecCustom);
  }
  // Test swap() on host_accessor
  {
    std::vector<int> vec1(8), vec2(16);
    {
      sycl::buffer<int> buf1(vec1.data(), vec1.size());
      sycl::buffer<int> buf2(vec2.data(), vec2.size());
      sycl::host_accessor acc1(buf1);
      sycl::host_accessor acc2(buf2);
      acc1.swap(acc2);
      acc1[15] = 4;
      acc2[7] = 4;
    }
    assert(vec1[7] == 4 && vec2[15] == 4);
  }
  // Test swap() on basic accessor
  {
    std::vector<int> vec1(8), vec2(16);
    {
      sycl::buffer<int> buf1(vec1.data(), vec1.size());
      sycl::buffer<int> buf2(vec2.data(), vec2.size());
      sycl::queue q;
      q.submit([&](sycl::handler &cgh) {
        sycl::accessor acc1(buf1, cgh);
        sycl::accessor acc2(buf2, cgh);
        acc1.swap(acc2);
        cgh.parallel_for<class swap1>(sycl::nd_range<1>{1, 1},
                                      [=](sycl::nd_item<1>) {
                                        acc1[15] = 4;
                                        acc2[7] = 4;
                                      });
      });
    }
    assert(vec1[7] == 4 && vec2[15] == 4);
  }
  // Test swap on local_accessor
  {
    size_t size1 = 0, size2 = 0;
    {
      sycl::buffer<size_t> buf1(&size1, 1);
      sycl::buffer<size_t> buf2(&size2, 1);

      sycl::queue q;
      q.submit([&](sycl::handler &cgh) {
        sycl::accessor acc1(buf1, cgh);
        sycl::accessor acc2(buf2, cgh);
        sycl::local_accessor<int, 1> locAcc1(8, cgh), locAcc2(16, cgh);
        locAcc1.swap(locAcc2);
        cgh.parallel_for<class swap2>(sycl::nd_range<1>{1, 1},
                                      [=](sycl::nd_item<1>) {
                                        acc1[0] = locAcc1.size();
                                        acc2[0] = locAcc2.size();
                                      });
      });
    }
    assert(size1 == 16 && size2 == 8);
  }
  // Test iterator methods with 1D local_accessor
  {
    std::vector<int> v(32);
    for (int i = 0; i < v.size(); ++i) {
      v[i] = i;
    }
    testLocalAccIters(v);
    for (int i = 0; i < v.size(); ++i)
      assert(v[i] == ((i * 2 + 1) * 2 + 1));

    for (int i = 0; i < v.size(); ++i) {
      v[i] = i;
    }
    testLocalAccIters(v, true);
    for (int i = 0; i < v.size(); ++i)
      assert(v[i] == ((i * 2 + 1) + i));
  }
  // Test iterator methods with 2D local_accessor
  {
    std::vector<int> v(32);
    for (int i = 0; i < v.size(); ++i) {
      v[i] = i;
    }
    testLocalAccIters(v, false, true);
    for (int i = 0; i < v.size(); ++i)
      assert(v[i] == ((i * 2 + 1) * 2 + 1));

    for (int i = 0; i < v.size(); ++i) {
      v[i] = i;
    }
    testLocalAccIters(v, true, true);
    for (int i = 0; i < v.size(); ++i)
      assert(v[i] == ((i * 2 + 1) + i));
  }

  // Assignment operator test for 0-dim buffer accessor
  {
    sycl::queue Queue;
    int Data = 32;

    // Explicit block to prompt copy-back to Data
    {
      sycl::buffer<int, 1> DataBuffer(&Data, sycl::range<1>(1));

      Queue.submit([&](sycl::handler &CGH) {
        sycl::accessor<int, 0> Acc(DataBuffer, CGH);
        CGH.single_task<class acc_0_dim_assignment>([=]() { Acc = 64; });
      });
      Queue.wait();
    }

    assert(Data == 64);
  }

  // Assignment operator test for 0-dim local accessor
  {
    sycl::queue Queue;
    int Data = 0;

    // Explicit block to prompt copy-back to Data
    {
      sycl::buffer<int, 1> DataBuffer(&Data, sycl::range<1>(1));
      Queue.submit([&](sycl::handler &CGH) {
        sycl::accessor<int, 0> Acc(DataBuffer, CGH);
        sycl::local_accessor<int, 0> LocalAcc(CGH);
        CGH.parallel_for<class copyblock>(sycl::nd_range<1>{1, 1},
                                          [=](sycl::nd_item<1>) {
                                            LocalAcc = 64;
                                            Acc = LocalAcc;
                                          });
      });
    }

    assert(Data == 64);
  }

<<<<<<< HEAD
  // Throws exception on local_accessors used in single_task
  {
    constexpr static int size = 1;
    sycl::queue Queue;

    try {
      Queue.submit([&](sycl::handler &cgh) {
        auto local_acc = sycl::local_accessor<int, 1>({size}, cgh);
        cgh.single_task<class local_acc_exception>([=]() { (void)local_acc; });
      });
      assert(0 && "local accessor must not be used in single task.");
    } catch (sycl::exception e) {
      std::cout << "SYCL exception caught: " << e.what() << std::endl;
    }
  }

  // Throws exception on local_accessors used in parallel_for taking a range
  // parameter.
  {
    constexpr static int size = 1;
    sycl::queue Queue;

    try {
      Queue.submit([&](sycl::handler &cgh) {
        auto local_acc = sycl::local_accessor<int, 1>({size}, cgh);
        cgh.parallel_for<class parallel_for_exception>(
            sycl::range<1>{size}, [=](sycl::id<1> ID) { (void)local_acc; });
      });
      assert(0 &&
             "local accessor must not be used in parallel for with range.");
    } catch (sycl::exception e) {
      std::cout << "SYCL exception caught: " << e.what() << std::endl;
    }
=======
  // host_accessor hash
  {
    sycl::buffer<int> buffer1{sycl::range<1>{1}};
    sycl::buffer<int> buffer2{sycl::range<1>{1}};
    sycl::host_accessor<int> host_acc1{buffer1};
    auto host_acc2(host_acc1);
    sycl::host_accessor<int> host_acc3{buffer2};

    auto host_acc1_hash = std::hash<sycl::host_accessor<int>>{}(host_acc1);
    auto host_acc2_hash = std::hash<sycl::host_accessor<int>>{}(host_acc2);
    auto host_acc3_hash = std::hash<sycl::host_accessor<int>>{}(host_acc3);

    assert(host_acc1_hash == host_acc2_hash && "Identical hash expected.");
    assert(host_acc1_hash != host_acc3_hash &&
           "Identical hash was not expected.");
  }

  // local_accessor hash
  {
    sycl::queue queue;

    queue.submit([&](sycl::handler &cgh) {
      sycl::local_accessor<int, 1> local_acc1(1, cgh);
      auto local_acc2 = local_acc1;
      sycl::local_accessor<int, 1> local_acc3(1, cgh);

      auto local_acc1_hash =
          std::hash<sycl::local_accessor<int, 1>>{}(local_acc1);
      auto local_acc2_hash =
          std::hash<sycl::local_accessor<int, 1>>{}(local_acc2);
      auto local_acc3_hash =
          std::hash<sycl::local_accessor<int, 1>>{}(local_acc3);

      assert(local_acc1_hash == local_acc2_hash && "Identical hash expected.");
      assert(local_acc1_hash != local_acc3_hash &&
             "Identical hash was not expected.");
    });
>>>>>>> 48ea0a1c
  }

  std::cout << "Test passed" << std::endl;
}<|MERGE_RESOLUTION|>--- conflicted
+++ resolved
@@ -1099,7 +1099,6 @@
     assert(Data == 64);
   }
 
-<<<<<<< HEAD
   // Throws exception on local_accessors used in single_task
   {
     constexpr static int size = 1;
@@ -1133,7 +1132,8 @@
     } catch (sycl::exception e) {
       std::cout << "SYCL exception caught: " << e.what() << std::endl;
     }
-=======
+  }
+
   // host_accessor hash
   {
     sycl::buffer<int> buffer1{sycl::range<1>{1}};
@@ -1171,7 +1171,6 @@
       assert(local_acc1_hash != local_acc3_hash &&
              "Identical hash was not expected.");
     });
->>>>>>> 48ea0a1c
   }
 
   std::cout << "Test passed" << std::endl;
