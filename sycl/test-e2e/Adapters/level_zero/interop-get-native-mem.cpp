--- conflicted
+++ resolved
@@ -2,14 +2,9 @@
 // L0 adapter incorrectly reports memory leaks because it doesn't take into
 // account direct calls to L0 API.
 // UNSUPPORTED: ze_debug
-<<<<<<< HEAD
-// XFAIL: linux && gpu-intel-dg2 && run-mode && !igc-dev
-// XFAIL-TRACKER: https://github.com/intel/llvm/issues/18273
-=======
 // UNSUPPORTED-TRACKER: https://github.com/intel/llvm/issues/18299
 // UNSUPPORTED: linux && gpu-intel-dg2 && run-mode && !igc-dev
 // UNSUPPORTED-TRACKER: https://github.com/intel/llvm/issues/18273
->>>>>>> 6fcea0f0
 // RUN: %{build} %level_zero_options -o %t.out
 // RUN: %{run} %t.out
 
