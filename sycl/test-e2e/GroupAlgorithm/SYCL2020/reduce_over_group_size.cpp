// Test hangs on AMD with https://github.com/intel/llvm/pull/8412
// UNSUPPORTED: hip_amd

// Windows doesn't yet have full shutdown().
// UNSUPPORTED: ze_debug && windows

// RUN: %{build} -o %t.out
// RUN: %{run} %t.out

// RUN: %{build} -O0 -o %t_O0.out
// RUN: %{run} %t_O0.out

/*
    test performs a lattice reduction.
    sycl::vec<float> is sensitive to .get_size() vs .size() in SYCL headers
    (ie, byte size versus vector size)
*/

#include <sycl/sycl.hpp>

using namespace sycl;

#define NX 32
#define NZ 2
#define NV 8

template <typename T>
void groupSum(T *r, const T &in, const int k, sycl::group<2> &grp,
              const int i) {

  T tin = (i == k ? in : T(0));
  auto out = reduce_over_group(grp, tin, sycl::plus<>());
  if (i == k && grp.get_local_id()[1] == 0)
    r[k] = out;
}

void test(queue q, float *r, float *x,
          int n) { // r is 16 floats, x is 256 floats. n is 256

  sycl::range<2> globalSize(NZ, NX); // 2,32
  sycl::range<2> localSize(1, NX);   // 1,8       so 16 iterations
  sycl::nd_range<2> range{globalSize, localSize};

  q.submit([&](sycl::handler &h) {
    h.parallel_for<>(range, [=](sycl::nd_item<2> ndi) {
      int i = ndi.get_global_id(1);
      int k = ndi.get_global_id(0);

      using vecn = sycl::vec<float, NV>; // 8 floats
      auto vx = reinterpret_cast<vecn *>(x);
      auto vr = reinterpret_cast<vecn *>(r);

      auto myg = ndi.get_group();

      for (int iz = 0; iz < NZ; iz++) { // loop over Z (2)
        groupSum(vr, vx[k * NX + i], k, myg, iz);
      }
    });
  });
  q.wait();
}

int main() {

  queue q{default_selector_v};
  auto dev = q.get_device();
  std::cout << "Device: " << dev.get_info<info::device::name>() << std::endl;

  auto ctx = q.get_context();
  int n = NX * NZ * NV; // 16 * 8 * 2 => 256
  auto *x = (float *)sycl::malloc_shared(n * sizeof(float), dev,
                                         ctx); // 256 * sizeof(float)
  auto *r = (float *)sycl::malloc_shared(
      NZ * NV * sizeof(float), dev, ctx); // 2 * 8 => 16   ( * sizeof(float) )

  for (int i = 0; i < n; i++) {
    x[i] = i;
  }

  q.wait();

  test(q, r, x, n);

  int fails = 0;
  for (int k = 0; k < NZ; k++) {
    float s[NV] = {0};
    for (int i = 0; i < NX; i++) {
      for (int j = 0; j < NV; j++) {
        s[j] += x[(k * NX + i) * NV + j];
      }
    }
    for (int j = 0; j < NV; j++) {
      auto d = s[j] - r[k * NV + j];
<<<<<<< HEAD
      if (sycl::abs(d) > 1e-10) {
=======
      if (std::abs(d) > 1e-10) {
>>>>>>> 3fea8071
        printf("partial fail ");
        printf("%i\t%i\t%g\t%g\n", k, j, s[j], r[k * NV + j]);
        fails++;
      } else {
        printf("partial pass ");
        printf("%i\t%i\t%g\t%g\n", k, j, s[j], r[k * NV + j]);
      }
    }
  }

  if (fails == 0) {
    printf("test passed!\n");
  } else {
    printf("test failed!\n");
  }
  assert(fails == 0);
  free(x, ctx);
  free(r, ctx);
}<|MERGE_RESOLUTION|>--- conflicted
+++ resolved
@@ -91,11 +91,7 @@
     }
     for (int j = 0; j < NV; j++) {
       auto d = s[j] - r[k * NV + j];
-<<<<<<< HEAD
-      if (sycl::abs(d) > 1e-10) {
-=======
       if (std::abs(d) > 1e-10) {
->>>>>>> 3fea8071
         printf("partial fail ");
         printf("%i\t%i\t%g\t%g\n", k, j, s[j], r[k * NV + j]);
         fails++;
