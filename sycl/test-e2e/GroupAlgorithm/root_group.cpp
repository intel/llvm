// RUN: %{build} -I . -o %t.out
// RUN: %{run} %t.out

#include <cassert>
#include <cstdlib>
#include <type_traits>

#include <sycl/ext/oneapi/experimental/root_group.hpp>
#include <sycl/sycl.hpp>

static constexpr int WorkGroupSize = 32;

void testFeatureMacro() {
  static_assert(SYCL_EXT_ONEAPI_ROOT_GROUP == 1,
                "SYCL_EXT_ONEAPI_ROOT_GROUP must have a value of 1");
}

void testQueriesAndProperties() {
  sycl::queue q;
  const auto bundle =
      sycl::get_kernel_bundle<sycl::bundle_state::executable>(q.get_context());
  const auto kernel = bundle.get_kernel<class QueryKernel>();
  const auto maxWGs = kernel.ext_oneapi_get_info<
      sycl::ext::oneapi::experimental::info::kernel_queue_specific::
          max_num_work_group_sync>(q);
  const auto props = sycl::ext::oneapi::experimental::properties{
      sycl::ext::oneapi::experimental::use_root_sync};
  q.single_task<class QueryKernel>(props, []() {});
  static_assert(std::is_same_v<std::remove_cv<decltype(maxWGs)>::type, size_t>,
                "max_num_work_group_sync query must return size_t");
  assert(maxWGs >= 1 && "max_num_work_group_sync query failed");
}

void testRootGroup() {
  sycl::queue q;
  const auto bundle =
      sycl::get_kernel_bundle<sycl::bundle_state::executable>(q.get_context());
  const auto kernel = bundle.get_kernel<class RootGroupKernel>();
  const auto maxWGs = kernel.ext_oneapi_get_info<
      sycl::ext::oneapi::experimental::info::kernel_queue_specific::
          max_num_work_group_sync>(q);
  const auto props = sycl::ext::oneapi::experimental::properties{
      sycl::ext::oneapi::experimental::use_root_sync};
  sycl::buffer<int> dataBuf{sycl::range{maxWGs * WorkGroupSize}};
  const auto range = sycl::nd_range<1>{maxWGs * WorkGroupSize, WorkGroupSize};
  q.submit([&](sycl::handler &h) {
    sycl::accessor data{dataBuf, h};
    h.parallel_for<class RootGroupKernel>(
        range, props, [=](sycl::nd_item<1> it) {
          auto root = it.ext_oneapi_get_root_group();
          data[root.get_local_id()] = root.get_local_id();
          sycl::group_barrier(root);

          root =
              sycl::ext::oneapi::experimental::this_kernel::get_root_group<1>();
          int sum = data[root.get_local_id()] +
                    data[root.get_local_range() - root.get_local_id() - 1];
          sycl::group_barrier(root);
          data[root.get_local_id()] = sum;
        });
  });
  sycl::host_accessor data{dataBuf};
  const int workItemCount = static_cast<int>(range.get_global_range().size());
  for (int i = 0; i < workItemCount; i++) {
    assert(data[i] == (workItemCount - 1));
  }
}

void testRootGroupFunctions() {
  sycl::queue q;
  const auto bundle =
      sycl::get_kernel_bundle<sycl::bundle_state::executable>(q.get_context());
  const auto kernel = bundle.get_kernel<class RootGroupFunctionsKernel>();
  const auto maxWGs = kernel.ext_oneapi_get_info<
      sycl::ext::oneapi::experimental::info::kernel_queue_specific::
          max_num_work_group_sync>(q);
  const auto props = sycl::ext::oneapi::experimental::properties{
      sycl::ext::oneapi::experimental::use_root_sync};

<<<<<<< HEAD
  constexpr int testCount = 22;
  bool *testResults = sycl::malloc_shared<bool>(testCount, q);
  const auto range = sycl::nd_range<1>{maxWGs * WorkGroupSize, WorkGroupSize};
  q.parallel_for<class RootGroupFunctionsKernel>(
      range, props, [=](sycl::nd_item<1> it) {
        const auto root = it.ext_oneapi_get_root_group();
        if (root.leader() || root.get_local_id() == 3) {
          testResults[0] = root.get_group_id() == sycl::id<1>(0);
          testResults[1] = root.leader()
                               ? root.get_local_id() == sycl::id<1>(0)
                               : root.get_local_id() == sycl::id<1>(3);
          testResults[2] = root.get_group_range() == sycl::range<1>(1);
          testResults[3] =
              root.get_local_range() == sycl::range<1>(WorkGroupSize);
          testResults[4] =
              root.get_max_local_range() == sycl::range<1>(WorkGroupSize);
          testResults[5] = root.get_group_linear_id() == 0;
          testResults[6] =
              root.get_local_linear_id() == root.get_local_id().get(0);
          testResults[7] = root.get_group_linear_range() == 1;
          testResults[8] = root.get_local_linear_range() == WorkGroupSize;

          const auto child =
              sycl::ext::oneapi::experimental::get_child_group(root);
          const auto grandchild =
              sycl::ext::oneapi::experimental::get_child_group(child);
          testResults[9] = child == it.get_group();
          static_assert(
              std::is_same_v<std::remove_cv<decltype(grandchild)>::type,
                             sycl::sub_group>,
              "get_child_group(sycl::group) must return a sycl::sub_group");
        }

        auto SG = it.get_sub_group();
        size_t SGSize = SG.get_local_linear_range();
        using execution_scope =
            sycl::ext::oneapi::experimental::execution_scope;

        if (root.leader()) {
          size_t NumSGPerWG = SG.get_group_linear_range();

          testResults[10] =
              root.template get_range<execution_scope::work_group>()[0] ==
              maxWGs;
          testResults[11] =
              root.template get_range<execution_scope::sub_group>()[0] ==
              NumSGPerWG * maxWGs;
          testResults[12] =
              root.template get_range<execution_scope::work_item>()[0] ==
              maxWGs * WorkGroupSize;

          testResults[13] =
              root.template get_linear_range<execution_scope::work_group>() ==
              maxWGs;
          testResults[14] =
              root.template get_linear_range<execution_scope::sub_group>() ==
              NumSGPerWG * maxWGs;
          testResults[15] =
              root.template get_linear_range<execution_scope::work_item>() ==
              maxWGs * WorkGroupSize;
        }

        if (root.get_local_id() == 3) {
          testResults[16] =
              root.template get_id<execution_scope::work_group>() ==
              it.get_global_linear_id() / WorkGroupSize;
          testResults[17] =
              root.template get_id<execution_scope::sub_group>() ==
              it.get_global_linear_id() / SGSize;
          testResults[18] =
              root.template get_id<execution_scope::work_item>() ==
              it.get_global_linear_id();

          testResults[19] =
              root.template get_linear_id<execution_scope::work_group>() ==
              it.get_global_linear_id() / WorkGroupSize;
          testResults[20] =
              root.template get_linear_id<execution_scope::sub_group>() ==
              it.get_global_linear_id() / SGSize;
          testResults[21] =
              root.template get_linear_id<execution_scope::work_item>() ==
              it.get_global_linear_id();
        }
      });
  q.wait();
=======
  constexpr int testCount = 10;
  sycl::buffer<bool> testResultsBuf{sycl::range{testCount}};
  const auto range = sycl::nd_range<1>{maxWGs * WorkGroupSize, WorkGroupSize};
  q.submit([&](sycl::handler &h) {
    sycl::accessor testResults{testResultsBuf, h};
    h.parallel_for<class RootGroupFunctionsKernel>(
        range, props, [=](sycl::nd_item<1> it) {
          const auto root = it.ext_oneapi_get_root_group();
          if (root.leader() || root.get_local_id() == 3) {
            testResults[0] = root.get_group_id() == sycl::id<1>(0);
            testResults[1] = root.leader()
                                 ? root.get_local_id() == sycl::id<1>(0)
                                 : root.get_local_id() == sycl::id<1>(3);
            testResults[2] = root.get_group_range() == sycl::range<1>(1);
            testResults[3] =
                root.get_local_range() == sycl::range<1>(WorkGroupSize);
            testResults[4] =
                root.get_max_local_range() == sycl::range<1>(WorkGroupSize);
            testResults[5] = root.get_group_linear_id() == 0;
            testResults[6] =
                root.get_local_linear_id() == root.get_local_id().get(0);
            testResults[7] = root.get_group_linear_range() == 1;
            testResults[8] = root.get_local_linear_range() == WorkGroupSize;
>>>>>>> 7e414a90

            const auto child =
                sycl::ext::oneapi::experimental::get_child_group(root);
            const auto grandchild =
                sycl::ext::oneapi::experimental::get_child_group(child);
            testResults[9] = child == it.get_group();
            static_assert(
                std::is_same_v<std::remove_cv<decltype(grandchild)>::type,
                               sycl::sub_group>,
                "get_child_group(sycl::group) must return a sycl::sub_group");
          }
        });
  });
  sycl::host_accessor testResults{testResultsBuf};
  for (int i = 0; i < testCount; i++) {
    assert(testResults[i]);
  }
}

int main() {
  testFeatureMacro();
  testQueriesAndProperties();
  testRootGroup();
  testRootGroupFunctions();
  return EXIT_SUCCESS;
}<|MERGE_RESOLUTION|>--- conflicted
+++ resolved
@@ -77,94 +77,7 @@
   const auto props = sycl::ext::oneapi::experimental::properties{
       sycl::ext::oneapi::experimental::use_root_sync};
 
-<<<<<<< HEAD
   constexpr int testCount = 22;
-  bool *testResults = sycl::malloc_shared<bool>(testCount, q);
-  const auto range = sycl::nd_range<1>{maxWGs * WorkGroupSize, WorkGroupSize};
-  q.parallel_for<class RootGroupFunctionsKernel>(
-      range, props, [=](sycl::nd_item<1> it) {
-        const auto root = it.ext_oneapi_get_root_group();
-        if (root.leader() || root.get_local_id() == 3) {
-          testResults[0] = root.get_group_id() == sycl::id<1>(0);
-          testResults[1] = root.leader()
-                               ? root.get_local_id() == sycl::id<1>(0)
-                               : root.get_local_id() == sycl::id<1>(3);
-          testResults[2] = root.get_group_range() == sycl::range<1>(1);
-          testResults[3] =
-              root.get_local_range() == sycl::range<1>(WorkGroupSize);
-          testResults[4] =
-              root.get_max_local_range() == sycl::range<1>(WorkGroupSize);
-          testResults[5] = root.get_group_linear_id() == 0;
-          testResults[6] =
-              root.get_local_linear_id() == root.get_local_id().get(0);
-          testResults[7] = root.get_group_linear_range() == 1;
-          testResults[8] = root.get_local_linear_range() == WorkGroupSize;
-
-          const auto child =
-              sycl::ext::oneapi::experimental::get_child_group(root);
-          const auto grandchild =
-              sycl::ext::oneapi::experimental::get_child_group(child);
-          testResults[9] = child == it.get_group();
-          static_assert(
-              std::is_same_v<std::remove_cv<decltype(grandchild)>::type,
-                             sycl::sub_group>,
-              "get_child_group(sycl::group) must return a sycl::sub_group");
-        }
-
-        auto SG = it.get_sub_group();
-        size_t SGSize = SG.get_local_linear_range();
-        using execution_scope =
-            sycl::ext::oneapi::experimental::execution_scope;
-
-        if (root.leader()) {
-          size_t NumSGPerWG = SG.get_group_linear_range();
-
-          testResults[10] =
-              root.template get_range<execution_scope::work_group>()[0] ==
-              maxWGs;
-          testResults[11] =
-              root.template get_range<execution_scope::sub_group>()[0] ==
-              NumSGPerWG * maxWGs;
-          testResults[12] =
-              root.template get_range<execution_scope::work_item>()[0] ==
-              maxWGs * WorkGroupSize;
-
-          testResults[13] =
-              root.template get_linear_range<execution_scope::work_group>() ==
-              maxWGs;
-          testResults[14] =
-              root.template get_linear_range<execution_scope::sub_group>() ==
-              NumSGPerWG * maxWGs;
-          testResults[15] =
-              root.template get_linear_range<execution_scope::work_item>() ==
-              maxWGs * WorkGroupSize;
-        }
-
-        if (root.get_local_id() == 3) {
-          testResults[16] =
-              root.template get_id<execution_scope::work_group>() ==
-              it.get_global_linear_id() / WorkGroupSize;
-          testResults[17] =
-              root.template get_id<execution_scope::sub_group>() ==
-              it.get_global_linear_id() / SGSize;
-          testResults[18] =
-              root.template get_id<execution_scope::work_item>() ==
-              it.get_global_linear_id();
-
-          testResults[19] =
-              root.template get_linear_id<execution_scope::work_group>() ==
-              it.get_global_linear_id() / WorkGroupSize;
-          testResults[20] =
-              root.template get_linear_id<execution_scope::sub_group>() ==
-              it.get_global_linear_id() / SGSize;
-          testResults[21] =
-              root.template get_linear_id<execution_scope::work_item>() ==
-              it.get_global_linear_id();
-        }
-      });
-  q.wait();
-=======
-  constexpr int testCount = 10;
   sycl::buffer<bool> testResultsBuf{sycl::range{testCount}};
   const auto range = sycl::nd_range<1>{maxWGs * WorkGroupSize, WorkGroupSize};
   q.submit([&](sycl::handler &h) {
@@ -187,7 +100,6 @@
                 root.get_local_linear_id() == root.get_local_id().get(0);
             testResults[7] = root.get_group_linear_range() == 1;
             testResults[8] = root.get_local_linear_range() == WorkGroupSize;
->>>>>>> 7e414a90
 
             const auto child =
                 sycl::ext::oneapi::experimental::get_child_group(root);
@@ -198,6 +110,57 @@
                 std::is_same_v<std::remove_cv<decltype(grandchild)>::type,
                                sycl::sub_group>,
                 "get_child_group(sycl::group) must return a sycl::sub_group");
+          }
+
+          auto SG = it.get_sub_group();
+          size_t SGSize = SG.get_local_linear_range();
+          using execution_scope =
+              sycl::ext::oneapi::experimental::execution_scope;
+
+          if (root.leader()) {
+            size_t NumSGPerWG = SG.get_group_linear_range();
+
+            testResults[10] =
+                root.template get_range<execution_scope::work_group>()[0] ==
+                maxWGs;
+            testResults[11] =
+                root.template get_range<execution_scope::sub_group>()[0] ==
+                NumSGPerWG * maxWGs;
+            testResults[12] =
+                root.template get_range<execution_scope::work_item>()[0] ==
+                maxWGs * WorkGroupSize;
+
+            testResults[13] =
+                root.template get_linear_range<execution_scope::work_group>() ==
+                maxWGs;
+            testResults[14] =
+                root.template get_linear_range<execution_scope::sub_group>() ==
+                NumSGPerWG * maxWGs;
+            testResults[15] =
+                root.template get_linear_range<execution_scope::work_item>() ==
+                maxWGs * WorkGroupSize;
+          }
+
+          if (root.get_local_id() == 3) {
+            testResults[16] =
+                root.template get_id<execution_scope::work_group>() ==
+                it.get_global_linear_id() / WorkGroupSize;
+            testResults[17] =
+                root.template get_id<execution_scope::sub_group>() ==
+                it.get_global_linear_id() / SGSize;
+            testResults[18] =
+                root.template get_id<execution_scope::work_item>() ==
+                it.get_global_linear_id();
+
+            testResults[19] =
+                root.template get_linear_id<execution_scope::work_group>() ==
+                it.get_global_linear_id() / WorkGroupSize;
+            testResults[20] =
+                root.template get_linear_id<execution_scope::sub_group>() ==
+                it.get_global_linear_id() / SGSize;
+            testResults[21] =
+                root.template get_linear_id<execution_scope::work_item>() ==
+                it.get_global_linear_id();
           }
         });
   });
