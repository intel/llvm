// REQUIRES: arch-intel_gpu_pvc, ocloc

<<<<<<< HEAD
// XFAIL: arch-intel_gpu_pvc && !spirv-backend
=======
// XFAIL: arch-intel_gpu_pvc && opencl && igc-dev
>>>>>>> 2add39fe
// XFAIL-TRACKER: https://github.com/intel/llvm/issues/16401

// RUN: %clangxx -fsycl -fsycl-targets=intel_gpu_pvc %s -o %t.out
// RUN: %{run} %t.out

#include <sycl/detail/core.hpp>
#include <sycl/ext/oneapi/experimental/device_architecture.hpp>
#include <sycl/usm.hpp>

using namespace sycl;
using namespace sycl::ext::oneapi::experimental;

int main() {
  int *result;
  int N = 29;

  {
    queue q(gpu_selector_v);

    result = (int *)malloc_shared(N * sizeof(int), q);

    q.submit([&](handler &cgh) { cgh.fill(result, 0, N); }).wait();

    q.submit([&](handler &cgh) {
      cgh.single_task([=]() {
        // test if_architecture_is with category
        if_architecture_is<arch_category::intel_gpu>([&]() {
          result[0] = 1;
        }).otherwise([&]() {});

        // negative test if_architecture_is with category
        if_architecture_is<arch_category::nvidia_gpu>([&]() {}).otherwise(
            [&]() { result[1] = 1; });

        // test else_if_architecture_is with category - 1
        if_architecture_is<arch_category::nvidia_gpu>([&]() {})
            .else_if_architecture_is<arch_category::intel_gpu>(
                [&]() { result[2] = 1; })
            .otherwise([&]() {});

        // test else_if_architecture_is with category - 2
        if_architecture_is<arch_category::nvidia_gpu>([&]() {})
            .else_if_architecture_is<arch_category::amd_gpu>([&]() {})
            .else_if_architecture_is<arch_category::intel_gpu>(
                [&]() { result[3] = 1; })
            .otherwise([&]() {});

        // test if_architecture_is_lt
        if_architecture_is_lt<architecture::intel_gpu_pvc_vg>([&]() {
          result[4] = 1;
        }).otherwise([&]() {});

        // negative test if_architecture_is_lt - 1
        if_architecture_is_lt<architecture::intel_gpu_pvc>([&]() {}).otherwise(
            [&]() { result[5] = 1; });

        // negative test if_architecture_is_lt - 2
        if_architecture_is_lt<architecture::nvidia_gpu_sm_89>([&]() {
        }).otherwise([&]() { result[6] = 1; });

        // test else_if_architecture_is_lt - 1
        if_architecture_is_lt<architecture::intel_gpu_bdw>([&]() {})
            .else_if_architecture_is_lt<architecture::intel_gpu_pvc_vg>(
                [&]() { result[7] = 1; })
            .otherwise([&]() {});

        // test else_if_architecture_is_lt - 2
        if_architecture_is_lt<architecture::intel_gpu_bdw>([&]() {
        }).else_if_architecture_is_lt<architecture::nvidia_gpu_sm_89>([&]() {})
            .else_if_architecture_is_lt<architecture::intel_gpu_pvc_vg>(
                [&]() { result[8] = 1; })
            .otherwise([&]() {});

        // test if_architecture_is_le
        if_architecture_is_le<architecture::intel_gpu_pvc>([&]() {
          result[9] = 1;
        }).otherwise([&]() {});

        // negative test if_architecture_is_le - 1
        if_architecture_is_le<architecture::intel_gpu_skl>([&]() {}).otherwise(
            [&]() { result[10] = 1; });

        // negative test if_architecture_is_le - 2
        if_architecture_is_le<architecture::nvidia_gpu_sm_89>([&]() {
        }).otherwise([&]() { result[11] = 1; });

        // test else_if_architecture_is_le - 1
        if_architecture_is_le<architecture::intel_gpu_skl>([&]() {})
            .else_if_architecture_is_le<architecture::intel_gpu_pvc>(
                [&]() { result[12] = 1; })
            .otherwise([&]() {});

        // test else_if_architecture_is_le - 2
        if_architecture_is_le<architecture::intel_gpu_skl>([&]() {
        }).else_if_architecture_is_le<architecture::nvidia_gpu_sm_89>([&]() {})
            .else_if_architecture_is_le<architecture::intel_gpu_pvc>(
                [&]() { result[13] = 1; })
            .otherwise([&]() {});

        // test if_architecture_is_gt
        if_architecture_is_gt<architecture::intel_gpu_skl>([&]() {
          result[14] = 1;
        }).otherwise([&]() {});

        // negative test if_architecture_is_gt - 1
        if_architecture_is_gt<architecture::intel_gpu_pvc_vg>([&]() {
        }).otherwise([&]() { result[15] = 1; });

        // negative test if_architecture_is_gt - 2
        if_architecture_is_gt<architecture::nvidia_gpu_sm_89>([&]() {
        }).otherwise([&]() { result[16] = 1; });

        // test else_if_architecture_is_gt - 1
        if_architecture_is_gt<architecture::intel_gpu_pvc_vg>([&]() {})
            .else_if_architecture_is_gt<architecture::intel_gpu_skl>(
                [&]() { result[17] = 1; })
            .otherwise([&]() {});

        // test else_if_architecture_is_gt - 2
        if_architecture_is_gt<architecture::intel_gpu_pvc_vg>([&]() {
        }).else_if_architecture_is_gt<architecture::nvidia_gpu_sm_89>([&]() {})
            .else_if_architecture_is_gt<architecture::intel_gpu_skl>(
                [&]() { result[18] = 1; })
            .otherwise([&]() {});

        // test if_architecture_is_ge
        if_architecture_is_ge<architecture::intel_gpu_pvc>([&]() {
          result[19] = 1;
        }).otherwise([&]() {});

        // negative test if_architecture_is_ge - 1
        if_architecture_is_ge<architecture::intel_gpu_pvc_vg>([&]() {
        }).otherwise([&]() { result[20] = 1; });

        // negative test if_architecture_is_ge - 2
        if_architecture_is_ge<architecture::nvidia_gpu_sm_89>([&]() {
        }).otherwise([&]() { result[21] = 1; });

        // test else_if_architecture_is_ge - 1
        if_architecture_is_ge<architecture::intel_gpu_pvc_vg>([&]() {})
            .else_if_architecture_is_ge<architecture::intel_gpu_pvc>(
                [&]() { result[22] = 1; })
            .otherwise([&]() {});

        // test else_if_architecture_is_ge - 2
        if_architecture_is_ge<architecture::intel_gpu_pvc_vg>([&]() {
        }).else_if_architecture_is_ge<architecture::nvidia_gpu_sm_89>([&]() {})
            .else_if_architecture_is_ge<architecture::intel_gpu_pvc>(
                [&]() { result[23] = 1; })
            .otherwise([&]() {});

        // test if_architecture_is_between
        if_architecture_is_between<architecture::intel_gpu_skl,
                                   architecture::intel_gpu_pvc_vg>([&]() {
          result[24] = 1;
        }).otherwise([&]() {});

        // negative test if_architecture_is_between - 1
        if_architecture_is_between<architecture::intel_gpu_dg1,
                                   architecture::intel_gpu_dg2_g12>([&]() {
        }).otherwise([&]() { result[25] = 1; });

        // negative test if_architecture_is_between - 2
        if_architecture_is_between<architecture::intel_gpu_dg1,
                                   architecture::nvidia_gpu_sm_89>([&]() {
        }).otherwise([&]() { result[26] = 1; });

        // test else_if_architecture_is_between - 1
        if_architecture_is_between<architecture::intel_gpu_dg1,
                                   architecture::intel_gpu_dg2_g12>([&]() {})
            .else_if_architecture_is_between<architecture::intel_gpu_skl,
                                             architecture::intel_gpu_pvc>(
                [&]() { result[27] = 1; })
            .otherwise([&]() {});

        // test else_if_architecture_is_between - 2
        if_architecture_is_between<architecture::intel_gpu_dg1,
                                   architecture::intel_gpu_dg2_g12>([&]() {})
            .else_if_architecture_is_between<architecture::intel_gpu_dg1,
                                             architecture::nvidia_gpu_sm_89>(
                [&]() {})
            .else_if_architecture_is_between<architecture::intel_gpu_skl,
                                             architecture::intel_gpu_pvc>(
                [&]() { result[28] = 1; })
            .otherwise([&]() {});

        // if adding new test here, don't forget to increment result's index and
        // value of N variable
      });
    });
  }

  bool failed = false;
  for (int i = 0; i < N; i++)
    if (result[i] != 1) {
      std::cout << "Verification of the test " << i << " failed." << std::endl;
      failed = true;
    }

  return failed;
}<|MERGE_RESOLUTION|>--- conflicted
+++ resolved
@@ -1,10 +1,6 @@
 // REQUIRES: arch-intel_gpu_pvc, ocloc
 
-<<<<<<< HEAD
-// XFAIL: arch-intel_gpu_pvc && !spirv-backend
-=======
-// XFAIL: arch-intel_gpu_pvc && opencl && igc-dev
->>>>>>> 2add39fe
+// XFAIL: arch-intel_gpu_pvc && opencl && igc-dev && !spirv-backend
 // XFAIL-TRACKER: https://github.com/intel/llvm/issues/16401
 
 // RUN: %clangxx -fsycl -fsycl-targets=intel_gpu_pvc %s -o %t.out
