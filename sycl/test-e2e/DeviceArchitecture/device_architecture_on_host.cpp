<<<<<<< HEAD
// UNSUPPORTED: esimd_emulator
=======
// UNSUPPORTED: cuda, hip, esimd_emulator, accelerator
>>>>>>> f9d4830b

// RUN: %{build} -o %t.out
// RUN: %{run} %t.out

#include <sycl/sycl.hpp>

int main() {
  sycl::queue q;
  sycl::device dev = q.get_device();

  sycl::ext::oneapi::experimental::architecture arch = dev.get_info<
      sycl::ext::oneapi::experimental::info::device::architecture>();

  assert(dev.ext_oneapi_architecture_is(arch));

  return 0;
}<|MERGE_RESOLUTION|>--- conflicted
+++ resolved
@@ -1,8 +1,4 @@
-<<<<<<< HEAD
-// UNSUPPORTED: esimd_emulator
-=======
-// UNSUPPORTED: cuda, hip, esimd_emulator, accelerator
->>>>>>> f9d4830b
+// UNSUPPORTED: esimd_emulator, accelerator
 
 // RUN: %{build} -o %t.out
 // RUN: %{run} %t.out
