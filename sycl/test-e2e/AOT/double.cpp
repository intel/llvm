--- conflicted
+++ resolved
@@ -3,11 +3,7 @@
 
 // REQUIRES: ocloc, opencl-aot, any-device-is-cpu
 // RUN: %clangxx -fsycl -fsycl-targets=intel_gpu_tgllp -o %t.tgllp.out %s
-<<<<<<< HEAD
-// RUN: %clangxx -fsycl -fsycl-targets=intel_gpu_cfl -o %t.cfl.out %s
 // RUN: %clangxx -fsycl -fsycl-targets=spir64_x86_64 -o %t.x86.out %s
-=======
->>>>>>> 34b8e40b
 
 // ocloc on windows does not have support for PVC/CFL, so this command will
 // result in an error when on windows. (In general, there is no support
