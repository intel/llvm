import lit
import lit.formats

from lit.BooleanExpression import BooleanExpression

import os

def get_triple(test, backend):
    if backend == 'ext_oneapi_cuda':
        return 'nvptx64-nvidia-cuda'
    if backend == 'ext_oneapi_hip':
        if test.config.hip_platform == 'NVIDIA':
            return 'nvptx64-nvidia-cuda'
        else:
            return 'amdgcn-amd-amdhsa'
    if backend == 'native_cpu':
        return 'native_cpu'
    return 'spir64'

class SYCLEndToEndTest(lit.formats.ShTest):
    def parseTestScript(self, test):
        """This is based on lit.TestRunner.parseIntegratedTestScript but we
        overload the semantics of REQUIRES/UNSUPPORTED/XFAIL directives so have
        to implement it manually."""

        # Parse the test sources and extract test properties
        try:
            parsed = lit.TestRunner._parseKeywords(test.getSourcePath(), require_script=True)
        except ValueError as e:
            return lit.Test.Result(Test.UNRESOLVED, str(e))
        script = parsed['RUN:'] or []
        assert parsed['DEFINE:'] == script
        assert parsed['REDEFINE:'] == script

        test.xfails += parsed['XFAIL:'] or []
        test.requires += test.config.required_features
        test.requires += parsed['REQUIRES:'] or []
        test.unsupported += test.config.unsupported_features
        test.unsupported += parsed['UNSUPPORTED:'] or []

        return script

    def getMatchedFromList(self, features, alist):
        try:
            return [item for item in alist
                    if BooleanExpression.evaluate(item, features)]
        except ValueError as e:
            raise ValueError('Error in UNSUPPORTED list:\n%s' % str(e))

    def select_devices_for_test(self, test):
        devices = []
        for d in test.config.sycl_devices:
            features = test.config.sycl_dev_features[d]
            if test.getMissingRequiredFeaturesFromList(features):
                continue

            if self.getMatchedFromList(features, test.unsupported):
                continue

            devices.append(d)

        if len(devices) <= 1:
            return devices

        # Treat XFAIL as UNSUPPORTED if the test is to be executed on multiple
        # devices.
        #
        # TODO: What if the entire list of devices consists of XFAILs only?

        if '*' in test.xfails:
            return []

        devices_without_xfail = [d for d in devices
                                 if not self.getMatchedFromList(test.config.sycl_dev_features[d], test.xfails)]

        return devices_without_xfail

    def execute(self, test, litConfig):
        if test.config.unsupported:
            return lit.Test.Result(lit.Test.UNSUPPORTED, 'Test is unsupported')

        filename = test.path_in_suite[-1]
        tmpDir, tmpBase = lit.TestRunner.getTempPaths(test)
        script = self.parseTestScript(test)
        if isinstance(script, lit.Test.Result):
            return script

        devices_for_test = self.select_devices_for_test(test)
        if not devices_for_test:
            return lit.Test.Result(lit.Test.UNSUPPORTED, 'No supported devices to run the test on')

        substitutions = lit.TestRunner.getDefaultSubstitutions(test, tmpDir, tmpBase)
        triples = set()
        for sycl_device in devices_for_test:
            (backend, _) = sycl_device.split(':')
            triples.add(get_triple(test, backend))

        substitutions.append(('%{sycl_triple}', format(','.join(triples))))
        # -fsycl-targets is needed for CUDA/HIP, so just use it be default so
        # -that new tests by default would runnable there (unless they have
        # -other restrictions).
        substitutions.append(('%{build}', '%clangxx -fsycl -fsycl-targets=%{sycl_triple} %s'))

        compilation_cmd_pthread = "%clangxx -pthread -fsycl -fsycl-targets=%{sycl_triple} %s"
        substitutions.append(('%{build_pthread_inc}', compilation_cmd_pthread))
<<<<<<< HEAD
        
=======

>>>>>>> bceed654
        def get_extra_env(sycl_devices):
            # Note: It's possible that the system has a device from below but
            # current llvm-lit invocation isn't configured to include it. We
            # don't use ONEAPI_DEVICE_SELECTOR for `%{run-unfiltered-devices}`
            # so that device might still be accessible to some of the tests yet
            # we won't set the environment variable below for such scenario.
            extra_env = []
            if 'ext_oneapi_level_zero:gpu' in sycl_devices and litConfig.params.get('ze_debug'):
                extra_env.append('ZE_DEBUG={}'.format(test.config.ze_debug))

            if 'ext_oneapi_cuda:gpu' in sycl_devices:
                extra_env.append('SYCL_PI_CUDA_ENABLE_IMAGE_SUPPORT=1')

            # ESIMD_EMULATOR backend uses CM_EMU library package for
            # multi-threaded execution on CPU, and the package emulates
            # multiple target platforms. In case user does not specify
            # what target platform to emulate, 'skl' is chosen by default.
            if 'ext_intel_esimd_emulator:gpu' in sycl_devices and not "CM_RT_PLATFORM" in os.environ:
                extra_env.append('CM_RT_PLATFORM=skl')

            return extra_env

        extra_env = get_extra_env(devices_for_test)

        run_unfiltered_substitution = ''
        if extra_env:
            run_unfiltered_substitution = 'env {} '.format(' '.join(extra_env))
        run_unfiltered_substitution += test.config.run_launcher

        substitutions.append(('%{run-unfiltered-devices}', run_unfiltered_substitution))

        new_script = []
        for directive in script:
            if not isinstance(directive, lit.TestRunner.CommandDirective):
                new_script.append(directive)
                continue

            if '%{run}' not in directive.command:
                new_script.append(directive)
                continue

            for sycl_device in devices_for_test:
                expanded = 'env'

                extra_env = get_extra_env([sycl_device])
                if extra_env:
                    expanded += ' {}'.format(' '.join(extra_env))

                expanded += ' ONEAPI_DEVICE_SELECTOR={} {}'.format(sycl_device, test.config.run_launcher)
                cmd = directive.command.replace('%{run}', expanded)
                # Expand device-specific condtions (%if ... %{ ... %}).
                tmp_script = [ cmd ]
                conditions = {x: True for x in sycl_device.split(':')}
                for op_sys in ['linux', 'windows']:
                    if op_sys in test.config.available_features:
                        conditions[op_sys] = True

                tmp_script = lit.TestRunner.applySubstitutions(
                    tmp_script, [], conditions, recursion_limit=test.config.recursiveExpansionLimit)

                new_script.append(
                    lit.TestRunner.CommandDirective(
                        directive.start_line_number,
                        directive.end_line_number,
                        directive.keyword,
                        tmp_script[0]))
        script = new_script

        conditions = { feature: True for feature in test.config.available_features }
        script = lit.TestRunner.applySubstitutions(script, substitutions, conditions,
                                                   recursion_limit=test.config.recursiveExpansionLimit)
        useExternalSh = False
        result = lit.TestRunner._runShTest(test, litConfig, useExternalSh, script, tmpBase)

        if (len(devices_for_test) > 1):
            return result

        # Single device - might be an XFAIL.
        device = devices_for_test[0]
        if '*' in test.xfails or self.getMatchedFromList(test.config.sycl_dev_features[device], test.xfails):
            if result.code is lit.Test.PASS:
                result.code = lit.Test.XPASS
            # fail -> expected fail
            elif result.code is lit.Test.FAIL:
                result.code = lit.Test.XFAIL
            return result

        return result<|MERGE_RESOLUTION|>--- conflicted
+++ resolved
@@ -103,11 +103,6 @@
 
         compilation_cmd_pthread = "%clangxx -pthread -fsycl -fsycl-targets=%{sycl_triple} %s"
         substitutions.append(('%{build_pthread_inc}', compilation_cmd_pthread))
-<<<<<<< HEAD
-        
-=======
-
->>>>>>> bceed654
         def get_extra_env(sycl_devices):
             # Note: It's possible that the system has a device from below but
             # current llvm-lit invocation isn't configured to include it. We
