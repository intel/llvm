--- conflicted
+++ resolved
@@ -373,17 +373,9 @@
             conditions,
             recursion_limit=test.config.recursiveExpansionLimit,
         )
-<<<<<<< HEAD
         if len(script) == 0:
             return lit.Test.Result(lit.Test.UNSUPPORTED, "Lit script is empty")
 
-        # FIXME: will hang if trying to execute non-existant binary in our containers
-=======
-
-        if len(script) == 0:
-            return lit.Test.Result(lit.Test.UNSUPPORTED, "Lit script is empty")
-
->>>>>>> 6c162cad
         result = lit.TestRunner._runShTest(test, litConfig, False, script, tmpBase)
 
         # Single triple/device - might be an XFAIL.
