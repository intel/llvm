import lit
import lit.formats

from lit.BooleanExpression import BooleanExpression
from lit.TestRunner import (
    ParserKind,
    IntegratedTestKeywordParser,
    # parseIntegratedTestScript,
)

import os
import re

def get_triple(test, backend):
<<<<<<< HEAD
    if backend == 'ext_oneapi_cuda':
        return 'nvptx64-nvidia-cuda-syclmlir'
    if backend == 'ext_oneapi_hip':
=======
    if backend == 'cuda':
        return 'nvptx64-nvidia-cuda'
    if backend == 'hip':
>>>>>>> 0913045f
        if test.config.hip_platform == 'NVIDIA':
            return 'nvptx64-nvidia-cuda-syclmlir'
        else:
            return 'amdgcn-amd-amdhsa-syclmlir'
    if backend == 'native_cpu':
        return 'native_cpu-unknown-unknown-syclmlir'
    return 'spir64-unknown-unknown-syclmlir'

def parse_min_intel_driver_req(line_number, line, output):
    """
Driver version looks like this for Intel devices:
      Linux/L0:       [1.3.26370]
      Linux/opencl:   [23.22.26370.18]
      Windows/L0:     [1.3.26370]
      Windows/opencl: [31.0.101.4502]
Only "26370" and "101.4502" are interesting for us for the purpose of detecting
if the driver has required changes or not. As such we refer to the former
(5-digit) as "lin" format and as "win" for the latter.
"""
    if not output:
        output = {}

    lin = re.search('lin: *([0-9]{5})', line)
    if lin:
        if 'lin' in output:
            raise ValueError('Multiple entries for "lin" version')
        output['lin'] = int(lin.group(1))

    win = re.search('win: *([0-9]{3}\.[0-9]{4})', line)
    if win:
        if 'win' in output:
            raise ValueError('Multiple entries for "win" version')
        # Return "win" version as (101, 4502) to ease later comparison.
        output['win'] = tuple(map(int, win.group(1).split('.')))

    return output

class SYCLEndToEndTest(lit.formats.ShTest):
    def parseTestScript(self, test):
        """This is based on lit.TestRunner.parseIntegratedTestScript but we
        overload the semantics of REQUIRES/UNSUPPORTED/XFAIL directives so have
        to implement it manually."""

        # Parse the test sources and extract test properties
        try:
            parsed = lit.TestRunner._parseKeywords(
                test.getSourcePath(),
                additional_parsers=[
                    IntegratedTestKeywordParser("REQUIRES-INTEL-DRIVER:",
                                                ParserKind.CUSTOM,
                                                parse_min_intel_driver_req)],
                require_script=True)
        except ValueError as e:
            return lit.Test.Result(Test.UNRESOLVED, str(e))
        script = parsed['RUN:'] or []
        assert parsed['DEFINE:'] == script
        assert parsed['REDEFINE:'] == script

        test.xfails += parsed['XFAIL:'] or []
        test.requires += test.config.required_features
        test.requires += parsed['REQUIRES:'] or []
        test.unsupported += test.config.unsupported_features
        test.unsupported += parsed['UNSUPPORTED:'] or []

        test.intel_driver_req = parsed['REQUIRES-INTEL-DRIVER:']

        return script

    def getMatchedFromList(self, features, alist):
        try:
            return [item for item in alist
                    if BooleanExpression.evaluate(item, features)]
        except ValueError as e:
            raise ValueError('Error in UNSUPPORTED list:\n%s' % str(e))

    def select_devices_for_test(self, test):
        devices = []
        for d in test.config.sycl_devices:
            features = test.config.sycl_dev_features[d]
            if test.getMissingRequiredFeaturesFromList(features):
                continue

            if self.getMatchedFromList(features, test.unsupported):
                continue

            driver_ok = True
            if test.intel_driver_req:
                for fmt in ['lin', 'win']:
                    if (fmt in test.intel_driver_req
                        and fmt in test.config.intel_driver_ver[d]
                        and test.config.intel_driver_ver[d][fmt] < test.intel_driver_req[fmt]):
                        driver_ok = False
            if not driver_ok:
                continue

            devices.append(d)

        if len(devices) <= 1:
            return devices

        # Treat XFAIL as UNSUPPORTED if the test is to be executed on multiple
        # devices.
        #
        # TODO: What if the entire list of devices consists of XFAILs only?

        if '*' in test.xfails:
            return []

        devices_without_xfail = [d for d in devices
                                 if not self.getMatchedFromList(test.config.sycl_dev_features[d], test.xfails)]

        return devices_without_xfail

    def execute(self, test, litConfig):
        if test.config.unsupported:
            return lit.Test.Result(lit.Test.UNSUPPORTED, 'Test is unsupported')

        filename = test.path_in_suite[-1]
        tmpDir, tmpBase = lit.TestRunner.getTempPaths(test)
        script = self.parseTestScript(test)
        if isinstance(script, lit.Test.Result):
            return script

        devices_for_test = self.select_devices_for_test(test)
        if not devices_for_test:
            return lit.Test.Result(lit.Test.UNSUPPORTED, 'No supported devices to run the test on')

        substitutions = lit.TestRunner.getDefaultSubstitutions(test, tmpDir, tmpBase)
        triples = set()
        for sycl_device in devices_for_test:
            (backend, _) = sycl_device.split(':')
            triples.add(get_triple(test, backend))

        substitutions.append(('%{sycl_triple}', format(','.join(triples))))
        # -fsycl-targets is needed for CUDA/HIP, so just use it be default so
        # -that new tests by default would runnable there (unless they have
        # -other restrictions).
        substitutions.append(('%{build}', '%clangxx -fsycl -fsycl-targets=%{sycl_triple} -w %s'))

        compilation_cmd_pthread = "%clangxx -pthread -fsycl -fsycl-targets=%{sycl_triple} %s"
        substitutions.append(('%{build_pthread_inc}', compilation_cmd_pthread))

        def get_extra_env(sycl_devices):
            # Note: It's possible that the system has a device from below but
            # current llvm-lit invocation isn't configured to include it. We
            # don't use ONEAPI_DEVICE_SELECTOR for `%{run-unfiltered-devices}`
            # so that device might still be accessible to some of the tests yet
            # we won't set the environment variable below for such scenario.
            extra_env = []
            if 'level_zero:gpu' in sycl_devices and litConfig.params.get('ur_l0_debug'):
                extra_env.append('UR_L0_DEBUG={}'.format(test.config.ur_l0_debug))

            if 'level_zero:gpu' in sycl_devices and litConfig.params.get('ur_l0_leaks_debug'):
                extra_env.append('UR_L0_LEAKS_DEBUG={}'.format(test.config.ur_l0_leaks_debug))

            if 'cuda:gpu' in sycl_devices:
                extra_env.append('SYCL_PI_CUDA_ENABLE_IMAGE_SUPPORT=1')

            return extra_env

        extra_env = get_extra_env(devices_for_test)

        run_unfiltered_substitution = ''
        if extra_env:
            run_unfiltered_substitution = 'env {} '.format(' '.join(extra_env))
        run_unfiltered_substitution += test.config.run_launcher

        substitutions.append(('%{run-unfiltered-devices}', run_unfiltered_substitution))

        new_script = []
        for directive in script:
            if not isinstance(directive, lit.TestRunner.CommandDirective):
                new_script.append(directive)
                continue

            if '%{run}' not in directive.command:
                new_script.append(directive)
                continue

            for sycl_device in devices_for_test:
                expanded = 'env'

                extra_env = get_extra_env([sycl_device])
                if extra_env:
                    expanded += ' {}'.format(' '.join(extra_env))

                expanded += ' ONEAPI_DEVICE_SELECTOR={} {}'.format(sycl_device, test.config.run_launcher)
                cmd = directive.command.replace('%{run}', expanded)
                # Expand device-specific condtions (%if ... %{ ... %}).
                tmp_script = [ cmd ]
                conditions = {x: True for x in sycl_device.split(':')}
                for cond_features in ['linux', 'windows', 'preview-breaking-changes-supported']:
                    if cond_features in test.config.available_features:
                        conditions[cond_features] = True

                tmp_script = lit.TestRunner.applySubstitutions(
                    tmp_script, [], conditions, recursion_limit=test.config.recursiveExpansionLimit)

                new_script.append(
                    lit.TestRunner.CommandDirective(
                        directive.start_line_number,
                        directive.end_line_number,
                        directive.keyword,
                        tmp_script[0]))
        script = new_script

        conditions = { feature: True for feature in test.config.available_features }
        script = lit.TestRunner.applySubstitutions(script, substitutions, conditions,
                                                   recursion_limit=test.config.recursiveExpansionLimit)
        useExternalSh = False
        result = lit.TestRunner._runShTest(test, litConfig, useExternalSh, script, tmpBase)

        if (len(devices_for_test) > 1):
            return result

        # Single device - might be an XFAIL.
        device = devices_for_test[0]
        if '*' in test.xfails or self.getMatchedFromList(test.config.sycl_dev_features[device], test.xfails):
            if result.code is lit.Test.PASS:
                result.code = lit.Test.XPASS
            # fail -> expected fail
            elif result.code is lit.Test.FAIL:
                result.code = lit.Test.XFAIL
            return result

        return result<|MERGE_RESOLUTION|>--- conflicted
+++ resolved
@@ -12,15 +12,9 @@
 import re
 
 def get_triple(test, backend):
-<<<<<<< HEAD
-    if backend == 'ext_oneapi_cuda':
+    if backend == 'cuda':
         return 'nvptx64-nvidia-cuda-syclmlir'
-    if backend == 'ext_oneapi_hip':
-=======
-    if backend == 'cuda':
-        return 'nvptx64-nvidia-cuda'
     if backend == 'hip':
->>>>>>> 0913045f
         if test.config.hip_platform == 'NVIDIA':
             return 'nvptx64-nvidia-cuda-syclmlir'
         else:
