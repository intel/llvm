--- conflicted
+++ resolved
@@ -1,12 +1,8 @@
 // RUN: %{build} -o %t.out
 // RUN: %{run} %t.out
 //
-<<<<<<< HEAD
-// UNSUPPORTED: cpu || hip
-=======
 // REQUIRES: gpu
-// UNSUPPORTED: cuda || hip
->>>>>>> a1569318
+// UNSUPPORTED: hip
 
 #include <sycl/sycl.hpp>
 #include <vector>
