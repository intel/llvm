// REQUIRES: cuda, cuda_dev_kit
// RUN: %{build} -o %t.out %cuda_options
<<<<<<< HEAD
// RUN: %{run} SYCL_PI_TRACE=-1 %t.out
=======
// RUN: %{run} %t.out

// TODO: Reenable, see https://github.com/intel/llvm/issues/14598
// UNSUPPORTED: windows, linux
>>>>>>> 1f2ea6d8

#include <cuda.h>

#include <iostream>
#include <sycl/backend.hpp>
#include <sycl/detail/core.hpp>
#include <sycl/interop_handle.hpp>

using namespace sycl;

int main() {

  int Data = 0;
  int Result = 0;
  buffer<int, 1> Buf(&Data, range<1>(1));

  const auto &Devices =
      platform(gpu_selector_v).get_devices(info::device_type::gpu);
  std::cout << Devices.size() << " devices found" << std::endl;
  context C(Devices);
  std::vector<queue> Queues;
  for (auto &Dev : Devices)
    Queues.emplace_back(C, Dev);

  int Index = 0;
  for (auto Q : Queues) {
    std::cout << "Using on device " << Index << ": "
              << Q.get_device().get_info<info::device::name>() << std::endl;

    Q.submit([&](handler &CGH) {
      accessor Acc{Buf, CGH, read_write};
      CGH.ext_codeplay_enqueue_native_command([=](interop_handle IH) {
        auto Ptr = IH.get_native_mem<backend::ext_oneapi_cuda>(Acc);
        auto Stream = IH.get_native_queue<backend::ext_oneapi_cuda>();
        int Tmp = 0;
        cuMemcpyDtoHAsync(&Tmp, Ptr, sizeof(int), Stream);
        cuStreamSynchronize(Stream);
        Tmp++;
        cuMemcpyHtoDAsync(Ptr, &Tmp, sizeof(int), Stream);
      });
    });
    ++Index;
  }

  auto HostAcc = Buf.get_host_access();
  auto Passed = (HostAcc[0] == Index);
  std::cout << "Checking result on host: " << (Passed ? "Passed" : "FAILED")
            << std::endl;
  std::cout << HostAcc[0] << " ?= " << Index << std::endl;
  return !Passed;
}<|MERGE_RESOLUTION|>--- conflicted
+++ resolved
@@ -1,13 +1,9 @@
 // REQUIRES: cuda, cuda_dev_kit
 // RUN: %{build} -o %t.out %cuda_options
-<<<<<<< HEAD
-// RUN: %{run} SYCL_PI_TRACE=-1 %t.out
-=======
 // RUN: %{run} %t.out
 
 // TODO: Reenable, see https://github.com/intel/llvm/issues/14598
-// UNSUPPORTED: windows, linux
->>>>>>> 1f2ea6d8
+// UNSUPPORTED: windows
 
 #include <cuda.h>
 
