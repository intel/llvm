--- conflicted
+++ resolved
@@ -1,8 +1,4 @@
-<<<<<<< HEAD
-// RUN: %{build} -Wno-error=deprecated-declarations -o %t.out -lcuda
-=======
-// RUN: %{build} -o %t.out %cuda_options
->>>>>>> 1688c3b1
+// RUN: %{build} -Wno-error=deprecated-declarations -o %t.out %cuda_options
 // RUN: %{run} %t.out
 // REQUIRES: cuda, cuda_dev_kit
 
