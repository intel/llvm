// REQUIRES: aspect-fp16
// RUN: %clangxx -fsycl -fsycl-targets=%sycl_triple %s -o %t.out
// RUN: %GPU_RUN_PLACEHOLDER %t.out
//
// Missing __spirv_SubgroupShuffleINTEL, __spirv_SubgroupShuffleUpINTEL,
// __spirv_SubgroupShuffleDownINTEL, __spirv_SubgroupShuffleXorINTEL on AMD
// XFAIL: hip_amd
// Even though `gfx908` and `gfx906` support halfs, libspirv is currently
// built with `tahiti` as the target CPU, which means that clang rejects
// AMD built-ins using halfs, for that reason half support has to stay
// disabled.
//
//==------- shuffle_fp16.cpp - SYCL sub_group shuffle test -----*- C++ -*---==//
//
// Part of the LLVM Project, under the Apache License v2.0 with LLVM Exceptions.
// See https://llvm.org/LICENSE.txt for license information.
// SPDX-License-Identifier: Apache-2.0 WITH LLVM-exception
//
//===----------------------------------------------------------------------===//

#include "shuffle.hpp"
#include <iostream>

int main() {
  queue Queue;
<<<<<<< HEAD
  check<half>(Queue);
  std::cout << "Test passed." << std::endl;
=======
  if (Queue.get_device().has(sycl::aspect::fp16)) {
    check<half>(Queue);
    check<half, 2>(Queue);
    check<half, 4>(Queue);
    check<half, 8>(Queue);
    check<half, 16>(Queue);
    std::cout << "Test passed." << std::endl;
  } else {
    std::cout << "Test skipped because device doesn't support aspect::fp16"
              << std::endl;
  }
>>>>>>> e32ab175
  return 0;
}<|MERGE_RESOLUTION|>--- conflicted
+++ resolved
@@ -23,21 +23,11 @@
 
 int main() {
   queue Queue;
-<<<<<<< HEAD
   check<half>(Queue);
+  check<half, 2>(Queue);
+  check<half, 4>(Queue);
+  check<half, 8>(Queue);
+  check<half, 16>(Queue);
   std::cout << "Test passed." << std::endl;
-=======
-  if (Queue.get_device().has(sycl::aspect::fp16)) {
-    check<half>(Queue);
-    check<half, 2>(Queue);
-    check<half, 4>(Queue);
-    check<half, 8>(Queue);
-    check<half, 16>(Queue);
-    std::cout << "Test passed." << std::endl;
-  } else {
-    std::cout << "Test skipped because device doesn't support aspect::fp16"
-              << std::endl;
-  }
->>>>>>> e32ab175
   return 0;
 }