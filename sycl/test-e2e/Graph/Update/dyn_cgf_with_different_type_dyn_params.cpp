--- conflicted
+++ resolved
@@ -1,11 +1,7 @@
-<<<<<<< HEAD
 // By default functors are no longer decomposed preventing the use of set_arg in
 // this test, -fsycl-decompose-functor is used to force the old behavior
 //
-// RUN: %{build} -fsycl-decompose-functor -o %t.out
-=======
-// RUN: %{build} -Wno-error=deprecated-declarations -o %t.out
->>>>>>> efee0519
+// RUN: %{build} -Wno-error=deprecated-declarations -fsycl-decompose-functor -o %t.out
 // RUN: %{run} %t.out
 // Extra run to check for leaks in Level Zero using UR_L0_LEAKS_DEBUG
 // RUN: %if level_zero %{env SYCL_PI_LEVEL_ZERO_USE_IMMEDIATE_COMMANDLISTS=0 %{l0_leak_check} %{run} %t.out 2>&1 | FileCheck %s --implicit-check-not=LEAK %}
