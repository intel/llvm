#include <sycl/sycl.hpp>

#include <sycl/ext/oneapi/experimental/graph.hpp>

#include <condition_variable> // std::conditional_variable
#include <mutex>              // std::mutex, std::unique_lock
#include <numeric>

// Test constants.
constexpr size_t Size = 1024;      // Number of data elements in a buffer.
constexpr unsigned Iterations = 5; // Iterations of graph to execute.
constexpr size_t Offset = 100; // Number of offset elements for Buffer accessors

// Namespace alias to use in test code.
namespace exp_ext = sycl::ext::oneapi::experimental;
// Make tests less verbose by using sycl namespace.
using namespace sycl;

// Helper functions for wrapping depends_on calls when add_node is used so they
// are not used in the explicit API
template <typename T> inline void depends_on_helper(sycl::handler &CGH, T Dep) {
#ifdef GRAPH_E2E_RECORD_REPLAY
  CGH.depends_on(Dep);
#endif
  (void)CGH;
  (void)Dep;
}

template <typename T>
inline void depends_on_helper(sycl::handler &CGH,
                              std::initializer_list<T> DepList) {
#ifdef GRAPH_E2E_RECORD_REPLAY
  CGH.depends_on(DepList);
#endif
  (void)CGH;
  (void)DepList;
}

// We have 4 versions of the same kernel sequence for testing a combination
// of graph construction API against memory model. Each submits the same pattern
/// of 4 kernels with a diamond dependency.
//
//                 |    Buffers    |      USM          |
// ----------------|---------------|-------------------|
// Record & Replay | run_kernels() | run_kernels_usm() |
// ----------------|---------------|-------------------|
// Explicit API    | add_kernels() | add_kernels_usm() |

/// Calculates reference data on the host for a given number of executions
/// @param[in] Iterations Number of iterations of kernel sequence to run.
/// @param[in] Size Number of elements in vectors
/// @param[in,out] ReferenceA First input/output.
/// @param[in,out] ReferenceB Second input/output.
/// @param[in,out] ReferenceC Third input/output.
template <typename T>
void calculate_reference_data(size_t Iterations, size_t Size,
                              std::vector<T> &ReferenceA,
                              std::vector<T> &ReferenceB,
                              std::vector<T> &ReferenceC) {
  for (size_t n = 0; n < Iterations; n++) {
    for (size_t i = 0; i < Size; i++) {
      ReferenceA[i]++;
      ReferenceB[i] += ReferenceA[i];
      ReferenceC[i] -= ReferenceA[i];
      ReferenceB[i]--;
      ReferenceC[i]--;
    }
  }
}

/// Test Record and Replay graph construction with buffers.
///
/// @param Q Queue to submit nodes to.
/// @param Size Number of elements in the buffers.
/// @param BufferA First input/output to use in kernels.
/// @param BufferB Second input/output to use in kernels.
/// @param BufferC Third input/output to use in kernels.
///
/// @return An event corresponding to the exit node of the submissions sequence.
template <typename T>
event run_kernels(queue Q, const size_t Size, buffer<T> BufferA,
                  buffer<T> BufferB, buffer<T> BufferC) {
  // Read & write Buffer A.
  Q.submit([&](handler &CGH) {
    auto DataA = BufferA.template get_access<access::mode::read_write>(CGH);
    CGH.parallel_for(range<1>(Size), [=](item<1> Id) { DataA[Id]++; });
  });

  // Reads Buffer A.
  // Read & Write Buffer B.
  Q.submit([&](handler &CGH) {
    auto DataA = BufferA.template get_access<access::mode::read>(CGH);
    auto DataB = BufferB.template get_access<access::mode::read_write>(CGH);
    CGH.parallel_for(range<1>(Size),
                     [=](item<1> Id) { DataB[Id] += DataA[Id]; });
  });

  // Reads Buffer A.
  // Read & writes Buffer C
  Q.submit([&](handler &CGH) {
    auto DataA = BufferA.template get_access<access::mode::read>(CGH);
    auto DataC = BufferC.template get_access<access::mode::read_write>(CGH);
    CGH.parallel_for(range<1>(Size),
                     [=](item<1> Id) { DataC[Id] -= DataA[Id]; });
  });

  // Read & write Buffers B and C.
  auto ExitEvent = Q.submit([&](handler &CGH) {
    auto DataB = BufferB.template get_access<access::mode::read_write>(CGH);
    auto DataC = BufferC.template get_access<access::mode::read_write>(CGH);
    CGH.parallel_for(range<1>(Size), [=](item<1> Id) {
      DataB[Id]--;
      DataC[Id]--;
    });
  });

  return ExitEvent;
}

/// Test Explicit API graph construction with buffers.
///
/// @param Graph Modifiable graph to add commands to.
/// @param Size Number of elements in the buffers.
/// @param BufferA First input/output to use in kernels.
/// @param BufferB Second input/output to use in kernels.
/// @param BufferC Third input/output to use in kernels.
///
/// @return Exit node of the submission sequence.
template <typename T>
exp_ext::node
add_kernels(exp_ext::command_graph<exp_ext::graph_state::modifiable> Graph,
            const size_t Size, buffer<T> BufferA, buffer<T> BufferB,
            buffer<T> BufferC) {
  // Read & write Buffer A
  Graph.add([&](handler &CGH) {
    auto DataA = BufferA.template get_access<access::mode::read_write>(CGH);
    CGH.parallel_for(range<1>(Size), [=](item<1> Id) { DataA[Id]++; });
  });

  // Reads Buffer A
  // Read & Write Buffer B
  Graph.add([&](handler &CGH) {
    auto DataA = BufferA.template get_access<access::mode::read>(CGH);
    auto DataB = BufferB.template get_access<access::mode::read_write>(CGH);
    CGH.parallel_for(range<1>(Size),
                     [=](item<1> Id) { DataB[Id] += DataA[Id]; });
  });

  // Reads Buffer A
  // Read & writes Buffer C
  Graph.add([&](handler &CGH) {
    auto DataA = BufferA.template get_access<access::mode::read>(CGH);
    auto DataC = BufferC.template get_access<access::mode::read_write>(CGH);
    CGH.parallel_for(range<1>(Size),
                     [=](item<1> Id) { DataC[Id] -= DataA[Id]; });
  });

  // Read & write Buffers B and C
  auto ExitNode = Graph.add([&](handler &CGH) {
    auto DataB = BufferB.template get_access<access::mode::read_write>(CGH);
    auto DataC = BufferC.template get_access<access::mode::read_write>(CGH);
    CGH.parallel_for(range<1>(Size), [=](item<1> Id) {
      DataB[Id]--;
      DataC[Id]--;
    });
  });
  return ExitNode;
}

//// Test Explicit API graph construction with USM.
///
/// @param Q Command-queue to make kernel submissions to.
/// @param Size Number of elements in the buffers.
/// @param DataA Pointer to first USM allocation to use in kernels.
/// @param DataB Pointer to second USM allocation to use in kernels.
/// @param DataC Pointer to third USM allocation to use in kernels.
///
/// @return Event corresponding to the exit node of the submission sequence.
template <typename T>
event run_kernels_usm(queue Q, const size_t Size, T *DataA, T *DataB,
                      T *DataC) {
  // Read & write Buffer A
  auto EventA = Q.submit([&](handler &CGH) {
    CGH.parallel_for(range<1>(Size), [=](item<1> Id) {
      auto LinID = Id.get_linear_id();
      DataA[LinID]++;
    });
  });

  // Reads Buffer A
  // Read & Write Buffer B
  auto EventB = Q.submit([&](handler &CGH) {
    CGH.depends_on(EventA);
    CGH.parallel_for(range<1>(Size), [=](item<1> Id) {
      auto LinID = Id.get_linear_id();
      DataB[LinID] += DataA[LinID];
    });
  });

  // Reads Buffer A
  // Read & writes Buffer C
  auto EventC = Q.submit([&](handler &CGH) {
    CGH.depends_on(EventA);
    CGH.parallel_for(range<1>(Size), [=](item<1> Id) {
      auto LinID = Id.get_linear_id();
      DataC[LinID] -= DataA[LinID];
    });
  });

  // Read & write Buffers B and C
  auto ExitEvent = Q.submit([&](handler &CGH) {
    CGH.depends_on({EventB, EventC});
    CGH.parallel_for(range<1>(Size), [=](item<1> Id) {
      auto LinID = Id.get_linear_id();
      DataB[LinID]--;
      DataC[LinID]--;
    });
  });
  return ExitEvent;
}

/// Test Explicit API graph construction with USM.
///
/// @param Graph Modifiable graph to add commands to.
/// @param Size Number of elements in the buffers.
/// @param DataA Pointer to first USM allocation to use in kernels.
/// @param DataB Pointer to second USM allocation to use in kernels.
/// @param DataC Pointer to third USM allocation to use in kernels.
///
/// @return Exit node of the submission sequence.
template <typename T>
exp_ext::node
add_kernels_usm(exp_ext::command_graph<exp_ext::graph_state::modifiable> Graph,
                const size_t Size, T *DataA, T *DataB, T *DataC) {
  // Read & write Buffer A
  auto NodeA = Graph.add([&](handler &CGH) {
    CGH.parallel_for(range<1>(Size), [=](item<1> Id) {
      auto LinID = Id.get_linear_id();
      DataA[LinID]++;
    });
  });

  // Reads Buffer A
  // Read & Write Buffer B
  auto NodeB = Graph.add(
      [&](handler &CGH) {
        CGH.parallel_for(range<1>(Size), [=](item<1> Id) {
          auto LinID = Id.get_linear_id();
          DataB[LinID] += DataA[LinID];
        });
      },
      {exp_ext::property::node::depends_on(NodeA)});

  // Reads Buffer A
  // Read & writes Buffer C
  auto NodeC = Graph.add(
      [&](handler &CGH) {
        CGH.parallel_for(range<1>(Size), [=](item<1> Id) {
          auto LinID = Id.get_linear_id();
          DataC[LinID] -= DataA[LinID];
        });
      },
      {exp_ext::property::node::depends_on(NodeA)});

  // Read & write data B and C
  auto ExitNode = Graph.add(
      [&](handler &CGH) {
        CGH.parallel_for(range<1>(Size), [=](item<1> Id) {
          auto LinID = Id.get_linear_id();
          DataB[LinID]--;
          DataC[LinID]--;
        });
      },
      {exp_ext::property::node::depends_on(NodeB, NodeC)});

  return ExitNode;
}

/// Adds a common series of nodes to a graph forming a diamond dependency
/// structure using USM pointers for the inputs. Can be used for either Explicit
/// or Record and Replay with the choice being dictated by defining one of
/// GRAPH_E2E_EXPLICIT or GRAPH_E2E_RECORD_REPLAY.
///
/// @param Graph Modifiable graph to add commands to.
/// @param Queue Queue to be used for record and replay.
/// @param Size Number of elements in the buffers.
/// @param DataA Pointer to first USM allocation to use in kernels.
/// @param DataB Pointer to second USM allocation to use in kernels.
/// @param DataC Pointer to third USM allocation to use in kernels.
///
/// @return If using Explicit API this will be the last node added, if Record
/// and Replay this will be an event corresponding to the last submission.
template <typename T>
auto add_nodes(exp_ext::command_graph<exp_ext::graph_state::modifiable> Graph,
               queue Queue, const size_t Size, T *DataA, T *DataB, T *DataC) {
#if defined(GRAPH_E2E_EXPLICIT)
  return add_kernels_usm(Graph, Size, DataA, DataB, DataC);
#elif defined(GRAPH_E2E_RECORD_REPLAY)
  Graph.begin_recording(Queue);
  auto ev = run_kernels_usm(Queue, Size, DataA, DataB, DataC);
  Graph.end_recording(Queue);
  return ev;
#else
  assert(0 && "Error: Cannot use add_nodes without selecting an API");
#endif
}

/// Adds a common series of nodes to a graph forming a diamond dependency
/// structure using Buffers for the inputs. Can be used for either Explicit
/// or Record and Replay with the choice being dictated by defining one of
/// GRAPH_E2E_EXPLICIT or GRAPH_E2E_RECORD_REPLAY.
///
/// @param Graph Modifiable graph to add commands to.
/// @param Queue Queue to be used for record and replay.
/// @param Size Number of elements in the buffers.
/// @param BufferA First input/output to use in kernels.
/// @param BufferB Second input/output to use in kernels.
/// @param BufferC Third input/output to use in kernels.
///
/// @return If using Explicit API this will be the last node added, if Record
/// and Replay API this will be an event corresponding to the last submission.
template <typename T>
auto add_nodes(exp_ext::command_graph<exp_ext::graph_state::modifiable> Graph,
               queue Queue, const size_t Size, buffer<T> BufferA,
               buffer<T> BufferB, buffer<T> BufferC) {
#if defined(GRAPH_E2E_EXPLICIT)
  return add_kernels(Graph, Size, BufferA, BufferB, BufferC);
#elif defined(GRAPH_E2E_RECORD_REPLAY)
  Graph.begin_recording(Queue);
  auto ev = run_kernels(Queue, Size, BufferA, BufferB, BufferC);
  Graph.end_recording(Queue);
  return ev;
#else
  assert(0 && "Error: Cannot use add_nodes without selecting an API");
#endif
}

/// Adds a single node to the graph in an API agnostic way. Can be used for
/// either Explicit or Record and Replay with the choice being dictated by
/// defining one of GRAPH_E2E_EXPLICIT or GRAPH_E2E_RECORD_REPLAY.
///
/// @tparam CGFunc Type of the command group function.
/// @tparam DepT Type of all the dependencies.
/// @param Graph Modifiable graph to add commands to.
/// @param Queue Queue to be used for record and replay.
/// @param CGF The command group function representing the node
/// @param Deps Parameter pack of dependencies, if they are Nodes we pass them
/// to explicit API add, otherwise they are ignored.
/// @return If using the Explicit API this will be the node that was added, if
/// Record and Replay this will be an event representing the submission.
template <typename CGFunc, typename... DepT>
auto add_node(exp_ext::command_graph<exp_ext::graph_state::modifiable> Graph,
              queue Queue, CGFunc CGF, DepT... Deps) {
#if defined(GRAPH_E2E_EXPLICIT)
  if constexpr ((std::is_same_v<exp_ext::node, DepT> && ...)) {
    return Graph.add(CGF, {exp_ext::property::node::depends_on(Deps...)});
  } else {
    return Graph.add(CGF);
  }
#elif defined(GRAPH_E2E_RECORD_REPLAY)
  Graph.begin_recording(Queue);
  auto ev = Queue.submit(CGF);
  Graph.end_recording(Queue);
  return ev;
#else
  assert(0 && "Error: Cannot use add_node without selecting an API");
#endif
}

/// Adds an empty node to the graph in an API agnostic way. Can be used for
/// either Explicit or Record and Replay with the choice being dictated by
/// defining one of GRAPH_E2E_EXPLICIT or GRAPH_E2E_RECORD_REPLAY.
///
/// @tparam DepT Type of all the dependencies.
/// @param Graph Modifiable graph to add commands to.
/// @param Queue Queue to be used for record and replay.
/// @param Deps Parameter pack of dependencies, if they are Nodes we pass them
/// to explicit API add, otherwise they are passed as events to queue::submit()
/// for the empty node submission.
/// @return If using the Explicit API this will be the node that was added, if
/// Record and Replay this will be an event representing the submission.
template <typename... DepT>
auto add_empty_node(
    exp_ext::command_graph<exp_ext::graph_state::modifiable> Graph, queue Queue,
    DepT... Deps) {
#if defined(GRAPH_E2E_EXPLICIT)
  if constexpr ((std::is_same_v<exp_ext::node, DepT> && ...)) {
    return Graph.add({exp_ext::property::node::depends_on(Deps...)});
  } else {
    return Graph.add();
  }
#elif defined(GRAPH_E2E_RECORD_REPLAY)
  Graph.begin_recording(Queue);
  auto ev = Queue.submit(
      [&](sycl::handler &CGH) { CGH.depends_on(std::vector<event>{Deps...}); });
  Graph.end_recording(Queue);
  return ev;
#else
  assert(0 && "Error: Cannot use add_empty_node without selecting an API");
#endif
}

// Values for dotp tests
constexpr int Alpha = 1;
constexpr int Beta = 2;
constexpr int Gamma = 3;

// Reference function for dotp
int dotp_reference_result(size_t N) {
  return N * (Alpha * 1 + Beta * 2) * (Gamma * 3 + Beta * 2);
}

/* Single use thread barrier which makes threads wait until defined number of
 * threads reach it.
 * std:barrier should be used instead once compiler is moved to C++20 standard.
 */
class Barrier {
public:
  Barrier() = delete;
  explicit Barrier(std::size_t count) : threadNum(count) {}
  void wait() {
    std::unique_lock<std::mutex> lock(mutex);
    if (--threadNum == 0) {
      cv.notify_all();
    } else {
      cv.wait(lock, [this] { return threadNum == 0; });
    }
  }

private:
  std::mutex mutex;
  std::condition_variable cv;
  std::size_t threadNum;
};

template <typename T>
<<<<<<< HEAD
bool check_value(const T &Ref, const T &Got, const std::string &VariableName) {
  if (Got != Ref) {
    std::cout << "Unexpected value of " << VariableName << ": " << Got
              << " (got) vs " << Ref << " (expected)" << std::endl;
=======
bool inline check_value(const size_t index, const T &Ref, const T &Got,
                        const std::string &VariableName) {
  if (Got != Ref) {
    std::cout << "Unexpected value at index " << index << " for "
              << VariableName << ": " << Got << " (got) vs " << Ref
              << " (expected)" << std::endl;
>>>>>>> 73bba79a
    return false;
  }

  return true;
}<|MERGE_RESOLUTION|>--- conflicted
+++ resolved
@@ -434,19 +434,23 @@
 };
 
 template <typename T>
-<<<<<<< HEAD
-bool check_value(const T &Ref, const T &Got, const std::string &VariableName) {
+bool inline check_value(const T &Ref, const T &Got, const std::string &VariableName) {
   if (Got != Ref) {
     std::cout << "Unexpected value of " << VariableName << ": " << Got
               << " (got) vs " << Ref << " (expected)" << std::endl;
-=======
+    return false;
+  }
+
+  return true;
+}
+
+template <typename T>
 bool inline check_value(const size_t index, const T &Ref, const T &Got,
                         const std::string &VariableName) {
   if (Got != Ref) {
     std::cout << "Unexpected value at index " << index << " for "
               << VariableName << ": " << Got << " (got) vs " << Ref
               << " (expected)" << std::endl;
->>>>>>> 73bba79a
     return false;
   }
 
