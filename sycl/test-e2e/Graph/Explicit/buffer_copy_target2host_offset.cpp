<<<<<<< HEAD
// https://github.com/intel/llvm/issues/11434
// UNSUPPORTED: gpu-intel-dg2

// REQUIRES: cuda || level_zero, gpu
=======
// REQUIRES: level_zero, gpu
>>>>>>> c078ad92
// RUN: %{build} -o %t.out
// RUN: %{run} %t.out
// Extra run to check for leaks in Level Zero using ZE_DEBUG
// RUN: %if ext_oneapi_level_zero %{env ZE_DEBUG=4 %{run} %t.out 2>&1 | FileCheck %s %}
//
// CHECK-NOT: LEAK

#define GRAPH_E2E_EXPLICIT

#include "../Inputs/buffer_copy_target2host_offset.cpp"<|MERGE_RESOLUTION|>--- conflicted
+++ resolved
@@ -1,11 +1,4 @@
-<<<<<<< HEAD
-// https://github.com/intel/llvm/issues/11434
-// UNSUPPORTED: gpu-intel-dg2
-
 // REQUIRES: cuda || level_zero, gpu
-=======
-// REQUIRES: level_zero, gpu
->>>>>>> c078ad92
 // RUN: %{build} -o %t.out
 // RUN: %{run} %t.out
 // Extra run to check for leaks in Level Zero using ZE_DEBUG
