--- conflicted
+++ resolved
@@ -1,11 +1,7 @@
-<<<<<<< HEAD
-// REQUIRES: cuda || level_zero, gpu
-=======
 // https://github.com/intel/llvm/issues/11434
 // UNSUPPORTED: gpu-intel-dg2
 
-// REQUIRES: level_zero, gpu
->>>>>>> cc5d7657
+// REQUIRES: cuda || level_zero, gpu
 // RUN: %{build} -o %t.out
 // RUN: %{run} %t.out
 // Extra run to check for leaks in Level Zero using ZE_DEBUG
