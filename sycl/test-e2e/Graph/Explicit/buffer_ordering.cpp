--- conflicted
+++ resolved
@@ -1,9 +1,5 @@
-<<<<<<< HEAD
-// REQUIRES: cuda || level_zero, gpu
-=======
 // FIXME: re-enabled the test once intel/llvm#11374 is resolved
-// REQUIRES: level_zero, gpu, TEMPORARILY_DISABLED
->>>>>>> 957415b2
+// REQUIRES: cuda || level_zero, gpu, TEMPORARILY_DISABLED
 // RUN: %{build} -o %t.out
 // RUN: %{run} %t.out
 // Extra run to check for leaks in Level Zero using ZE_DEBUG
