--- conflicted
+++ resolved
@@ -17,14 +17,9 @@
   bool SupportsLimitedGraphs = Device.has(aspect::ext_oneapi_limited_graph);
   auto Backend = Device.get_backend();
 
-<<<<<<< HEAD
   if (Backend == backend::ext_oneapi_level_zero) {
-    assert(!SupportsGraphs);
-=======
-  if ((Backend == backend::ext_oneapi_level_zero)) {
     // Full graph support is dependent on the Level Zero device & driver,
     // and cannot be asserted without diving into these details.
->>>>>>> dd4d3fb9
     assert(SupportsLimitedGraphs);
   } else if ((Backend == backend::ext_oneapi_cuda) ||
              (Backend == backend::ext_oneapi_hip)) {
