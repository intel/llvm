// This test uses a host_task when adding a command_graph node.

#include "../graph_common.hpp"

int main() {
  queue Queue{{sycl::ext::intel::property::queue::no_immediate_command_list{}}};

  if (!are_graphs_supported(Queue)) {
    return 0;
  }

  using T = int;

  if (!Queue.get_device().has(sycl::aspect::usm_shared_allocations)) {
    return 0;
  }

  const T ModValue = T{7};
  std::vector<T> DataA(Size), DataB(Size), DataC(Size);

  std::iota(DataA.begin(), DataA.end(), 1);
  std::iota(DataB.begin(), DataB.end(), 10);
  std::iota(DataC.begin(), DataC.end(), 1000);

  std::vector<T> Reference(DataC);
  for (unsigned n = 0; n < Iterations; n++) {
    for (size_t i = 0; i < Size; i++) {
      Reference[i] += (DataA[i] + DataB[i]) + ModValue + 1;
    }
  }

  exp_ext::command_graph Graph{Queue.get_context(), Queue.get_device()};

  T *PtrA = malloc_device<T>(Size, Queue);
  T *PtrB = malloc_device<T>(Size, Queue);
  T *PtrC = malloc_shared<T>(Size, Queue);

  Queue.copy(DataA.data(), PtrA, Size);
  Queue.copy(DataB.data(), PtrB, Size);
  Queue.copy(DataC.data(), PtrC, Size);
  Queue.wait_and_throw();

  // Vector add to output
  auto NodeA = add_node(Graph, Queue, [&](handler &CGH) {
    CGH.parallel_for(range<1>(Size),
                     [=](item<1> id) { PtrC[id] += PtrA[id] + PtrB[id]; });
  });

  // Modify the output values in a host_task
  auto NodeB = add_node(
      Graph, Queue,
      [&](handler &CGH) {
        depends_on_helper(CGH, NodeA);
        CGH.host_task([=]() {
          for (size_t i = 0; i < Size; i++) {
            PtrC[i] += ModValue;
          }
        });
      },
      NodeA);

  // Modify temp buffer and write to output buffer
  add_node(
      Graph, Queue,
      [&](handler &CGH) {
        depends_on_helper(CGH, NodeB);
        CGH.parallel_for(range<1>(Size), [=](item<1> id) { PtrC[id] += 1; });
      },
      NodeB);

  auto GraphExec = Graph.finalize();

  event Event;
  for (unsigned n = 0; n < Iterations; n++) {
<<<<<<< HEAD
    Event =
        Queue.submit([&](handler &CGH) { CGH.ext_oneapi_graph(GraphExec); });
=======
    Event = Queue.submit([&](handler &CGH) {
      CGH.depends_on(Event);
      CGH.ext_oneapi_graph(GraphExec);
    });
    Event.wait();
>>>>>>> 30458069
  }
  Queue.wait_and_throw();

  Queue.copy(PtrC, DataC.data(), Size);
  Queue.wait_and_throw();

  free(PtrA, Queue);
  free(PtrB, Queue);
  free(PtrC, Queue);

  for (size_t i = 0; i < Size; i++) {
    assert(check_value(i, Reference[i], DataC[i], "DataC"));
  }

  return 0;
}<|MERGE_RESOLUTION|>--- conflicted
+++ resolved
@@ -70,18 +70,8 @@
 
   auto GraphExec = Graph.finalize();
 
-  event Event;
   for (unsigned n = 0; n < Iterations; n++) {
-<<<<<<< HEAD
-    Event =
-        Queue.submit([&](handler &CGH) { CGH.ext_oneapi_graph(GraphExec); });
-=======
-    Event = Queue.submit([&](handler &CGH) {
-      CGH.depends_on(Event);
-      CGH.ext_oneapi_graph(GraphExec);
-    });
-    Event.wait();
->>>>>>> 30458069
+    Queue.submit([&](handler &CGH) { CGH.ext_oneapi_graph(GraphExec); });
   }
   Queue.wait_and_throw();
 
