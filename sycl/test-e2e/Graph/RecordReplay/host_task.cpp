--- conflicted
+++ resolved
@@ -1,10 +1,6 @@
 // RUN: %{build} -o %t.out
 // RUN: %{run} %t.out
-<<<<<<< HEAD
 // Extra run to check for leaks in Level Zero using UR_L0_LEAKS_DEBUG
-=======
-// Extra run to check for leaks in Level Zero
->>>>>>> ba44e2e3
 // RUN: %if ext_oneapi_level_zero %{env UR_L0_LEAKS_DEBUG=1 %{run} %t.out 2>&1 | FileCheck %s %}
 //
 // CHECK-NOT: LEAK
