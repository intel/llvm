--- conflicted
+++ resolved
@@ -1,13 +1,7 @@
 // RUN: %{build} -o %t.out
 // RUN: %{run} %t.out %GPU_CHECK_PLACEHOLDER
-<<<<<<< HEAD
-// RUN: %if level_zero  %{ %{l0_leak_check} %{run} %t.out %GPU_CHECK_PLACEHOLDER 2>&1 | FileCheck %s %}
-
-// CHECK-NOT: LEAK
-=======
-// RUN: %if level_zero %{env UR_L0_LEAKS_DEBUG=1 %{run} %t.out %GPU_CHECK_PLACEHOLDER 2>&1 | FileCheck %s --implicit-check-not=LEAK %}
+// RUN: %if level_zero %{ %{l0_leak_check} %{run} %t.out %GPU_CHECK_PLACEHOLDER 2>&1 | FileCheck %s --implicit-check-not=LEAK %}
 //
->>>>>>> e53e5d59
 
 // Skip as sycl::stream is not implemented yet
 // REQUIRES: NOT_YET_IMPLEMENTED
