// RUN: %{build} -o %t.out
// RUN: %{run} %t.out
// Extra run to check for leaks in Level Zero using UR_L0_LEAKS_DEBUG
<<<<<<< HEAD
// RUN: %if level_zero  %{ %{l0_leak_check} %{run} %t.out 2>&1 | FileCheck %s %}
=======
// RUN: %if level_zero %{env SYCL_PI_LEVEL_ZERO_USE_IMMEDIATE_COMMANDLISTS=0 UR_L0_LEAKS_DEBUG=1 %{run} %t.out 2>&1 | FileCheck %s --implicit-check-not=LEAK %}
// Extra run to check for immediate-command-list in Level Zero
// RUN: %if level_zero && linux %{env SYCL_PI_LEVEL_ZERO_USE_IMMEDIATE_COMMANDLISTS=1 UR_L0_LEAKS_DEBUG=1 %{run} %t.out 2>&1 | FileCheck %s --implicit-check-not=LEAK %}
>>>>>>> e53e5d59
//

#define GRAPH_E2E_RECORD_REPLAY

#include "../Inputs/sub_graph_nested.cpp"<|MERGE_RESOLUTION|>--- conflicted
+++ resolved
@@ -1,13 +1,9 @@
 // RUN: %{build} -o %t.out
 // RUN: %{run} %t.out
 // Extra run to check for leaks in Level Zero using UR_L0_LEAKS_DEBUG
-<<<<<<< HEAD
-// RUN: %if level_zero  %{ %{l0_leak_check} %{run} %t.out 2>&1 | FileCheck %s %}
-=======
-// RUN: %if level_zero %{env SYCL_PI_LEVEL_ZERO_USE_IMMEDIATE_COMMANDLISTS=0 UR_L0_LEAKS_DEBUG=1 %{run} %t.out 2>&1 | FileCheck %s --implicit-check-not=LEAK %}
+// RUN: %if level_zero %{env SYCL_PI_LEVEL_ZERO_USE_IMMEDIATE_COMMANDLISTS=0 %{l0_leak_check} %{run} %t.out 2>&1 | FileCheck %s --implicit-check-not=LEAK %}
 // Extra run to check for immediate-command-list in Level Zero
-// RUN: %if level_zero && linux %{env SYCL_PI_LEVEL_ZERO_USE_IMMEDIATE_COMMANDLISTS=1 UR_L0_LEAKS_DEBUG=1 %{run} %t.out 2>&1 | FileCheck %s --implicit-check-not=LEAK %}
->>>>>>> e53e5d59
+// RUN: %if level_zero && linux %{env SYCL_PI_LEVEL_ZERO_USE_IMMEDIATE_COMMANDLISTS=1 %{l0_leak_check} %{run} %t.out 2>&1 | FileCheck %s --implicit-check-not=LEAK %}
 //
 
 #define GRAPH_E2E_RECORD_REPLAY
