--- conflicted
+++ resolved
@@ -1,11 +1,8 @@
-<<<<<<< HEAD
 // REQUIRES: level_zero, gpu
 
 // https://github.com/intel/llvm/issues/7585 to fix the flaky failure:
 // UNSUPPORTED: level_zero
 
-=======
->>>>>>> 0913045f
 // RUN: %{build} -o %t.out
 // RUN: %{run} %t.out
 // Extra run to check for leaks in Level Zero using UR_L0_LEAKS_DEBUG
