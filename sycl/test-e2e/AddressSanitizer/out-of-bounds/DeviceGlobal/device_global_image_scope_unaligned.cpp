--- conflicted
+++ resolved
@@ -4,16 +4,11 @@
 // RUN: %{build} %device_sanitizer_flags -O1 -g -o %t.out
 // RUN: env SYCL_PREFER_UR=1 %{run} not %t.out 2>&1 | FileCheck %s
 // RUN: %{build} %device_sanitizer_flags -O2 -g -o %t.out
-<<<<<<< HEAD
-// RUN: env SYCL_PREFER_UR=1 %{run} not %t.out 2>&1 | FileCheck %s
-#include <sycl/sycl.hpp>
-=======
 // RUN: env SYCL_PREFER_UR=1 ONEAPI_DEVICE_SELECTOR=opencl:cpu %{run-unfiltered-devices} not %t.out 2>&1 | FileCheck %s
 
 #include <sycl/detail/core.hpp>
 
 #include <sycl/ext/oneapi/device_global/device_global.hpp>
->>>>>>> 51ffc04f
 
 using namespace sycl;
 using namespace sycl::ext::oneapi;
