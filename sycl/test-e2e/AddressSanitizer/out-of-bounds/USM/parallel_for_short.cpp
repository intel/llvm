--- conflicted
+++ resolved
@@ -8,16 +8,11 @@
 // RUN: %{build} %device_sanitizer_flags -DMALLOC_HOST -O2 -g -o %t
 // RUN: env SYCL_PREFER_UR=1 %{run} not %t 2>&1 | FileCheck --check-prefixes CHECK,CHECK-HOST %s
 // RUN: %{build} %device_sanitizer_flags -DMALLOC_SHARED -O2 -g -o %t
-<<<<<<< HEAD
-// RUN: env SYCL_PREFER_UR=1 %{run} not %t 2>&1 | FileCheck --check-prefixes CHECK,CHECK-SHARED %s
-#include <sycl/sycl.hpp>
-=======
 // RUN: env SYCL_PREFER_UR=1 ONEAPI_DEVICE_SELECTOR=opencl:cpu %{run-unfiltered-devices} not %t &> %t.txt ; FileCheck --check-prefixes CHECK,CHECK-SHARED --input-file %t.txt %s
 
 #include <sycl/detail/core.hpp>
 
 #include <sycl/usm.hpp>
->>>>>>> 51ffc04f
 
 int main() {
   sycl::queue Q;
