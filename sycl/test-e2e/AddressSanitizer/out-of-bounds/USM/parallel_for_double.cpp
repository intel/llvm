// REQUIRES: linux, cpu, aspect-fp64
<<<<<<< HEAD
// RUN: %{build} %device_sanitizer_flags -DMALLOC_DEVICE -O0 -g -o %t
// RUN: env SYCL_PREFER_UR=1 %{run} not %t 2>&1 | FileCheck --check-prefixes CHECK,CHECK-DEVICE %s
// RUN: %{build} %device_sanitizer_flags -DMALLOC_DEVICE -O1 -g -o %t
// RUN: env SYCL_PREFER_UR=1 %{run} not %t 2>&1 | FileCheck --check-prefixes CHECK,CHECK-DEVICE %s
// RUN: %{build} %device_sanitizer_flags -DMALLOC_DEVICE -O2 -g -o %t
// RUN: env SYCL_PREFER_UR=1 %{run} not %t 2>&1 | FileCheck --check-prefixes CHECK,CHECK-DEVICE %s
// RUN: %{build} %device_sanitizer_flags -DMALLOC_HOST -O2 -g -o %t
// RUN: env SYCL_PREFER_UR=1 %{run} not %t 2>&1 | FileCheck --check-prefixes CHECK,CHECK-HOST %s
// RUN: %{build} %device_sanitizer_flags -DMALLOC_SHARED -O2 -g -o %t
// RUN: env SYCL_PREFER_UR=1 ONEAPI_DEVICE_SELECTOR=opencl:cpu %{run-unfiltered-devices} not %t &> %t.txt ; FileCheck --check-prefixes CHECK,CHECK-SHARED --input-file %t.txt %s
=======
// RUN: %{build} %device_asan_flags -DMALLOC_DEVICE -O0 -g -o %t
// RUN: env SYCL_PREFER_UR=1 %{run} not %t 2>&1 | FileCheck --check-prefixes CHECK,CHECK-DEVICE %s
// RUN: %{build} %device_asan_flags -DMALLOC_DEVICE -O1 -g -o %t
// RUN: env SYCL_PREFER_UR=1 %{run} not %t 2>&1 | FileCheck --check-prefixes CHECK,CHECK-DEVICE %s
// RUN: %{build} %device_asan_flags -DMALLOC_DEVICE -O2 -g -o %t
// RUN: env SYCL_PREFER_UR=1 %{run} not %t 2>&1 | FileCheck --check-prefixes CHECK,CHECK-DEVICE %s
// RUN: %{build} %device_asan_flags -DMALLOC_HOST -O2 -g -o %t
// RUN: env SYCL_PREFER_UR=1 %{run} not %t 2>&1 | FileCheck --check-prefixes CHECK,CHECK-HOST %s
// RUN: %{build} %device_asan_flags -DMALLOC_SHARED -O2 -g -o %t
// RUN: env SYCL_PREFER_UR=1 %{run} not %t &> %t.txt ; FileCheck --check-prefixes CHECK,CHECK-SHARED --input-file %t.txt %s
>>>>>>> 723b7b7b

#include <sycl/detail/core.hpp>

#include <sycl/usm.hpp>

int main() {
  sycl::queue Q;
  constexpr std::size_t N = 123456;
#if defined(MALLOC_HOST)
  auto *array = sycl::malloc_host<double>(N, Q);
#elif defined(MALLOC_SHARED)
  auto *array = sycl::malloc_shared<double>(N, Q);
#elif defined(MALLOC_DEVICE)
  auto *array = sycl::malloc_device<double>(N, Q);
#elif defined(MALLOC_SYSTEM)
  auto *array = new double[N];
#else
#error "Must provide malloc type to run the test"
#endif

  Q.submit([&](sycl::handler &h) {
    h.parallel_for<class MyKernelR_4>(
        sycl::nd_range<1>(N + 1, 1),
        [=](sycl::nd_item<1> item) { ++array[item.get_global_id(0)]; });
  });
  Q.wait();
  // CHECK-DEVICE: ERROR: DeviceSanitizer: out-of-bounds-access on Device USM
  // CHECK-HOST:   ERROR: DeviceSanitizer: out-of-bounds-access on Host USM
  // CHECK-SHARED: ERROR: DeviceSanitizer: out-of-bounds-access on Shared USM
  // CHECK: {{READ of size 8 at kernel <.*MyKernelR_4> LID\(0, 0, 0\) GID\(123456, 0, 0\)}}
  // CHECK: {{  #0 .* .*parallel_for_double.cpp:}}[[@LINE-7]]

  return 0;
}<|MERGE_RESOLUTION|>--- conflicted
+++ resolved
@@ -1,16 +1,4 @@
 // REQUIRES: linux, cpu, aspect-fp64
-<<<<<<< HEAD
-// RUN: %{build} %device_sanitizer_flags -DMALLOC_DEVICE -O0 -g -o %t
-// RUN: env SYCL_PREFER_UR=1 %{run} not %t 2>&1 | FileCheck --check-prefixes CHECK,CHECK-DEVICE %s
-// RUN: %{build} %device_sanitizer_flags -DMALLOC_DEVICE -O1 -g -o %t
-// RUN: env SYCL_PREFER_UR=1 %{run} not %t 2>&1 | FileCheck --check-prefixes CHECK,CHECK-DEVICE %s
-// RUN: %{build} %device_sanitizer_flags -DMALLOC_DEVICE -O2 -g -o %t
-// RUN: env SYCL_PREFER_UR=1 %{run} not %t 2>&1 | FileCheck --check-prefixes CHECK,CHECK-DEVICE %s
-// RUN: %{build} %device_sanitizer_flags -DMALLOC_HOST -O2 -g -o %t
-// RUN: env SYCL_PREFER_UR=1 %{run} not %t 2>&1 | FileCheck --check-prefixes CHECK,CHECK-HOST %s
-// RUN: %{build} %device_sanitizer_flags -DMALLOC_SHARED -O2 -g -o %t
-// RUN: env SYCL_PREFER_UR=1 ONEAPI_DEVICE_SELECTOR=opencl:cpu %{run-unfiltered-devices} not %t &> %t.txt ; FileCheck --check-prefixes CHECK,CHECK-SHARED --input-file %t.txt %s
-=======
 // RUN: %{build} %device_asan_flags -DMALLOC_DEVICE -O0 -g -o %t
 // RUN: env SYCL_PREFER_UR=1 %{run} not %t 2>&1 | FileCheck --check-prefixes CHECK,CHECK-DEVICE %s
 // RUN: %{build} %device_asan_flags -DMALLOC_DEVICE -O1 -g -o %t
@@ -21,7 +9,6 @@
 // RUN: env SYCL_PREFER_UR=1 %{run} not %t 2>&1 | FileCheck --check-prefixes CHECK,CHECK-HOST %s
 // RUN: %{build} %device_asan_flags -DMALLOC_SHARED -O2 -g -o %t
 // RUN: env SYCL_PREFER_UR=1 %{run} not %t &> %t.txt ; FileCheck --check-prefixes CHECK,CHECK-SHARED --input-file %t.txt %s
->>>>>>> 723b7b7b
 
 #include <sycl/detail/core.hpp>
 
