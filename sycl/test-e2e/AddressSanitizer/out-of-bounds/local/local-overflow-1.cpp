// REQUIRES: linux, cpu
<<<<<<< HEAD
// RUN: %{build} %device_sanitizer_flags -g -O0 -o %t.out
// RUN: env SYCL_PREFER_UR=1 %{run} not %t.out 2>&1 | FileCheck %s
// RUN: %{build} %device_sanitizer_flags -g -O1 -o %t.out
// RUN: env SYCL_PREFER_UR=1 %{run} not %t.out 2>&1 | FileCheck %s
// RUN: %{build} %device_sanitizer_flags -g -O2 -o %t.out
// RUN: env SYCL_PREFER_UR=1 %{run} not %t.out 2>&1 | FileCheck %s
#include <sycl/sycl.hpp>
=======
// RUN: %{build} %device_sanitizer_flags -g -o %t.out
// RUN: env SYCL_PREFER_UR=1 ONEAPI_DEVICE_SELECTOR=opencl:cpu %{run-unfiltered-devices} not %t.out 2>&1 | FileCheck %s

#include <sycl/detail/core.hpp>

#include <sycl/ext/oneapi/group_local_memory.hpp>
#include <sycl/usm.hpp>
>>>>>>> 51ffc04f

constexpr std::size_t N = 16;
constexpr std::size_t group_size = 8;

int main() {
  sycl::queue Q;
  auto *data = sycl::malloc_host<int>(1, Q);

  Q.submit([&](sycl::handler &h) {
    h.parallel_for<class MyKernel>(
        sycl::nd_range<1>(N, group_size), [=](sycl::nd_item<1> item) {
          sycl::multi_ptr<int[N], sycl::access::address_space::local_space>
              ptr = sycl::ext::oneapi::group_local_memory<int[N]>(
                  item.get_group());
          auto &ref = *ptr;
          ref[item.get_local_linear_id() * 2 + 4] = 42;
          // CHECK: ERROR: DeviceSanitizer: out-of-bounds-access on Local Memory
          // CHECK: {{WRITE of size 4 at kernel <.*MyKernel> LID\(6, 0, 0\) GID\(.*, 0, 0\)}}
          // CHECK: {{  #0 .* .*local-overflow-1.cpp:}}[[@LINE-3]]
        });
  });

  Q.wait();
  return 0;
}<|MERGE_RESOLUTION|>--- conflicted
+++ resolved
@@ -1,13 +1,4 @@
 // REQUIRES: linux, cpu
-<<<<<<< HEAD
-// RUN: %{build} %device_sanitizer_flags -g -O0 -o %t.out
-// RUN: env SYCL_PREFER_UR=1 %{run} not %t.out 2>&1 | FileCheck %s
-// RUN: %{build} %device_sanitizer_flags -g -O1 -o %t.out
-// RUN: env SYCL_PREFER_UR=1 %{run} not %t.out 2>&1 | FileCheck %s
-// RUN: %{build} %device_sanitizer_flags -g -O2 -o %t.out
-// RUN: env SYCL_PREFER_UR=1 %{run} not %t.out 2>&1 | FileCheck %s
-#include <sycl/sycl.hpp>
-=======
 // RUN: %{build} %device_sanitizer_flags -g -o %t.out
 // RUN: env SYCL_PREFER_UR=1 ONEAPI_DEVICE_SELECTOR=opencl:cpu %{run-unfiltered-devices} not %t.out 2>&1 | FileCheck %s
 
@@ -15,7 +6,6 @@
 
 #include <sycl/ext/oneapi/group_local_memory.hpp>
 #include <sycl/usm.hpp>
->>>>>>> 51ffc04f
 
 constexpr std::size_t N = 16;
 constexpr std::size_t group_size = 8;
