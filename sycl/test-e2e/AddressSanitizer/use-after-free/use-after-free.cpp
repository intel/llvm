--- conflicted
+++ resolved
@@ -21,13 +21,9 @@
   // CHECK:   #0 {{.*}} {{.*use-after-free.cpp:}}[[@LINE-5]]
   // CHECK: [[ADDR]] is located inside of Device USM region [{{0x.*}}, {{0x.*}})
   // CHECK: allocated here:
-<<<<<<< HEAD
   // CHECK: in main {{.*use-after-free.cpp:}}[[@LINE-14]]
-  // CHECK: released here:
+  // CHECK: freed here:
   // CHECK: in main {{.*use-after-free.cpp:}}[[@LINE-15]]
-=======
-  // CHECK: freed here:
->>>>>>> de0260f9
 
   return 0;
 }