--- conflicted
+++ resolved
@@ -1,10 +1,6 @@
 // REQUIRES: linux
 // RUN: %{build} %device_asan_flags -O0 -g -o %t
-<<<<<<< HEAD
-// RUN: env SYCL_PREFER_UR=1 UR_LAYER_ASAN_OPTIONS="quarantine_size_mb:5;detect_kernel_arguments:0" %{run} not %t 2>&1 | FileCheck %s
-=======
-// RUN: env UR_LAYER_ASAN_OPTIONS=quarantine_size_mb:1 %{run} not %t 2>&1 | FileCheck %s
->>>>>>> 65326375
+// RUN: env UR_LAYER_ASAN_OPTIONS="quarantine_size_mb:5;detect_kernel_arguments:0" %{run} not %t 2>&1 | FileCheck %s
 #include <sycl/usm.hpp>
 
 constexpr size_t N = 1024;
