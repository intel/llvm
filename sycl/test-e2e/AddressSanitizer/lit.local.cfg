--- conflicted
+++ resolved
@@ -11,12 +11,8 @@
 config.unsupported_features += ['cuda', 'hip']
 
 # FIXME: Skip some of gpu devices, waiting for gfx driver uplifting
-<<<<<<< HEAD
 config.unsupported_features += ['gpu-intel-gen9', 'gpu-intel-gen11', 'gpu-intel-gen12', 'gpu-intel-pvc', 'arch-intel_gpu_pvc']
-=======
-config.unsupported_features += ['gpu-intel-gen9', 'gpu-intel-gen11', 'gpu-intel-gen12', 'gpu-intel-pvc']
 
 # GPU testing requires level_zero
 if 'opencl:gpu' in config.sycl_devices:
-   config.required_features += ['level_zero']
->>>>>>> a03dc0d3
+   config.required_features += ['level_zero']