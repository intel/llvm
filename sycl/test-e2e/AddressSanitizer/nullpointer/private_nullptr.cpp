--- conflicted
+++ resolved
@@ -7,12 +7,8 @@
 // RUN: %{run} not %t3.out 2>&1 | FileCheck %s
 
 // FIXME: There's an issue in gfx driver, so this test pending here.
-<<<<<<< HEAD
-// XFAIL: *
+// XFAIL: run-mode
 // XFAIL-TRACKER: GSD-9911
-=======
-// XFAIL: run-mode
->>>>>>> cc4dee42
 
 #include <sycl/detail/core.hpp>
 #include <sycl/ext/oneapi/experimental/address_cast.hpp>
