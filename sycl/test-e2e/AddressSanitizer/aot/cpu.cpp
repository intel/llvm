--- conflicted
+++ resolved
@@ -1,17 +1,5 @@
 // REQUIRES: linux, opencl-aot, cpu
 
-<<<<<<< HEAD
-// RUN: %{build} %device_asan_cpu_aot_flag -O0 -g %S/Inputs/host-usm-oob.cpp -o %t.out
-// RUN: %{run} not %t.out 2>&1 | FileCheck %S/Inputs/host-usm-oob.cpp
-
-// RUN: %{build} %device_asan_cpu_aot_flag -O1 -g %S/Inputs/host-usm-oob.cpp -o %t.out
-// RUN: %{run} not %t.out 2>&1 | FileCheck %S/Inputs/host-usm-oob.cpp
-
-// RUN: %{build} %device_asan_cpu_aot_flag -O2 -g %S/Inputs/host-usm-oob.cpp -o %t.out
-// RUN: %{run} not %t.out 2>&1 | FileCheck %S/Inputs/host-usm-oob.cpp
-
-// RUN: %{build} %device_asan_cpu_aot_flag -O3 -g %S/Inputs/host-usm-oob.cpp -o %t.out
-=======
 // RUN: %{run-aux} %{build} %device_asan_aot_flags -O0 -g %S/Inputs/host-usm-oob.cpp -o %t.out
 // RUN: %{run} not %t.out 2>&1 | FileCheck %S/Inputs/host-usm-oob.cpp
 
@@ -22,5 +10,4 @@
 // RUN: %{run} not %t.out 2>&1 | FileCheck %S/Inputs/host-usm-oob.cpp
 
 // RUN: %{run-aux} %{build} %device_asan_aot_flags -O3 -g %S/Inputs/host-usm-oob.cpp -o %t.out
->>>>>>> a9295c1b
 // RUN: %{run} not %t.out 2>&1 | FileCheck %S/Inputs/host-usm-oob.cpp