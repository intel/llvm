// RUN: %{build} -o %t.out
// RUN: %{run} %t.out
//

#include "common.hpp"

struct test {
  int a;
  int *b;
};

template <typename T, typename = void>
struct sfinae_test_unary : std::false_type {};

template <typename T>
struct sfinae_test_unary<T, std::void_t<decltype(~std::declval<T>())>>
    : std::true_type {};

template <typename T, typename = void>
struct sfinae_test_binary : std::false_type {};

template <typename T>
struct sfinae_test_binary<
    T, std::void_t<decltype(std::declval<T>() % std::declval<T>())>>
    : std::true_type {};

// SFIANE test for operator forward
static_assert(!sfinae_test_unary<annotated_ref<float>>::value);
static_assert(sfinae_test_unary<annotated_ref<int>>::value);
static_assert(!sfinae_test_binary<annotated_ref<float>>::value);
static_assert(sfinae_test_binary<annotated_ref<int>>::value);

template <typename T> struct MyStruct;
struct MySecondStruct {
  int data;
  MySecondStruct(){};
  MySecondStruct(int data) : data(data){};

  operator MyStruct<int>() const;
};
template <typename T> struct MyStruct {
  T data;
  MyStruct(){};
  MyStruct(T data) : data(data){};

  template <typename O>
  auto operator+(const O &rhs) -> decltype(std::declval<T>() + rhs) const {
    return data + rhs;
  }

  auto operator+(const MySecondStruct &rhs) const { return data + rhs.data; }

  friend class MySecondStruct;
};

template <typename T> struct MyThirdStruct {
  T data;

  operator int() const { return (int)data; }

  int operator+(const T &rhs) const { return 0; }
  double operator+(T &rhs) const { return 0; }

  T &operator-(T &rhs) const { return rhs; }
  T &&operator-(T &&rhs) const { return std::move(rhs); }

  float operator==(const T &rhs) const { return data == rhs.data ? 3.0 : 1.0; }
};

template <typename T> struct MyFourthStruct {
  T p;

  template <typename T2> MyFourthStruct(const T2 &p_) : p(p_) {}

  template <typename T2> void operator=(const T2 &p_) {}

  int operator+(const int &rhs) const { return 0; }
  int operator+=(const int &rhs) const { return 0; }
};

MySecondStruct::operator MyStruct<int>() const { return MyStruct<int>(0); }

#define BINARY_OP(op)                                                          \
  template <typename T>                                                        \
  MyStruct<T> operator op(const MyStruct<T> &lhs, const MyStruct<T> &rhs) {    \
    return MyStruct<T>(lhs.data op rhs.data);                                  \
  }
BINARY_OP(+)
BINARY_OP(-)
BINARY_OP(/)
BINARY_OP(*)
BINARY_OP(%)
BINARY_OP(<<)
BINARY_OP(>>)

#define LOGICAL_OP(op)                                                         \
  template <typename T>                                                        \
  MyStruct<bool> operator op(const MyStruct<T> &lhs, const MyStruct<T> &rhs) { \
    return MyStruct<bool>(lhs.data op rhs.data);                               \
  }
LOGICAL_OP(&)
LOGICAL_OP(|)
LOGICAL_OP(^)
LOGICAL_OP(==)
LOGICAL_OP(!=)
LOGICAL_OP(<)
LOGICAL_OP(>)
LOGICAL_OP(<=)
LOGICAL_OP(>=)

#define UNARY_OP(op)                                                           \
  template <typename T> MyStruct<T> operator op(const MyStruct<T> &rhs) {      \
    return MyStruct<T>(op rhs.data);                                           \
  }
UNARY_OP(+)
UNARY_OP(-)
UNARY_OP(!)

int main() {
  queue Q;

  auto *a = malloc_shared<int>(8, Q);
  auto a_ptr = annotated_ptr{a};
  for (int i = 0; i < 8; i++)
    a_ptr[i] = i;

  auto *b = malloc_shared<int>(4, Q);
  auto b_ptr = annotated_ptr{b};

  auto *c = malloc_shared<test>(1, Q);
  c->b = malloc_shared<int>(1, Q);
  auto c_ptr = annotated_ptr{c};
  c->a = 0;
  c->b[0] = 0;

  auto *d = malloc_shared<int>(4, Q);
  auto d_ptr = annotated_ptr{d};

<<<<<<< HEAD
  for (int i = 0; i < 4; i++)
    d_ptr[i] = i;

  auto *e = malloc_shared<int>(4, Q);
=======
  // testing arithmetic overloaded operators
  auto *ee = malloc_shared<MyStruct<int>>(1, Q);
  *ee = MyStruct(5);
  annotated_ptr<MyStruct<int>> e(ee);
  auto *ff = malloc_shared<MyStruct<int>>(1, Q);
  *ff = MyStruct(6);
  annotated_ptr<MyStruct<int>> f(ff);
  auto *gg = malloc_shared<MyStruct<int>>(1, Q);
  *gg = MyStruct(3);
  annotated_ptr<MyStruct<int>> g(gg);
  auto *hh = malloc_shared<MyStruct<int>>(1, Q);
  *hh = MyStruct(2);
  annotated_ptr<MyStruct<int>> h(hh);

  auto *r1 = malloc_shared<MyStruct<int>>(8, Q);
  auto *r2 = malloc_shared<MyStruct<int>>(5, Q);
  auto *r3 = malloc_shared<MyStruct<int>>(5, Q);

  // testing logical/compare overloaded operators
  auto *mm = malloc_shared<MyStruct<bool>>(1, Q);
  *mm = MyStruct(true);
  annotated_ptr<MyStruct<bool>> m(mm);
  auto *nn = malloc_shared<MyStruct<bool>>(1, Q);
  *nn = MyStruct(false);
  annotated_ptr<MyStruct<bool>> n(nn);

  auto *r4 = malloc_shared<MyStruct<bool>>(9, Q);
  auto *r5 = malloc_shared<MyStruct<bool>>(9, Q);
  auto *r6 = malloc_shared<MyStruct<bool>>(9, Q);

  // testing bit shift overloaded operators
  auto *xx = malloc_shared<MyStruct<int>>(1, Q);
  *xx = MyStruct(1);
  annotated_ptr<MyStruct<int>> x(xx);
  auto *yy = malloc_shared<MyStruct<int>>(1, Q);
  *yy = MyStruct(2);
  annotated_ptr<MyStruct<int>> y(yy);
  auto *zz = malloc_shared<MyStruct<int>>(1, Q);
  *zz = MyStruct(4);
  annotated_ptr<MyStruct<int>> z(zz);

  auto *r7 = malloc_shared<MyStruct<int>>(2, Q);
  auto *r8 = malloc_shared<MyStruct<int>>(2, Q);
  auto *r9 = malloc_shared<MyStruct<int>>(2, Q);

  // testing conversion sequence of overloaded operators
  auto *oo = malloc_shared<MyStruct<int>>(1, Q);
  *oo = MyStruct(1);
  annotated_ptr<MyStruct<int>> o(oo);

  auto *pp = malloc_shared<MySecondStruct>(1, Q);
  *pp = MySecondStruct(1);
  annotated_ptr<MySecondStruct> p(pp);

  auto *r10 = malloc_shared<int>(1, Q);

  auto *r11 = malloc_shared<MyFourthStruct<int>>(1, Q);
  annotated_ptr r11_ptr{r11};
  auto r11_add = *r11_ptr + 1;
  *r11_ptr += 1;

  // testing return type of operators
  int o1 = 0;
  float o2 = 1.5;
  double o3 = 3.2;
  auto t1 = *o + o1;
  static_assert(std::is_same_v<decltype(t1), decltype(std::declval<int>() +
                                                      std::declval<int>())>);
  auto t2 = *o + o2;
  static_assert(std::is_same_v<decltype(t2), decltype(std::declval<int>() +
                                                      std::declval<float>())>);
  auto t3 = *o + o3;
  static_assert(std::is_same_v<decltype(t3), decltype(std::declval<int>() +
                                                      std::declval<double>())>);

  MyThirdStruct<int> th;
  annotated_ptr l{&th};
  static_assert(std::is_same_v<int, decltype(*l + 1)>);
  static_assert(std::is_same_v<int, decltype((*l + 1))>);
  static_assert(std::is_same_v<int, decltype(*l + std::forward<int>(1))>);
  int int_var = 1;
  static_assert(std::is_same_v<double, decltype(*l + int_var)>);
  static_assert(std::is_same_v<int, decltype(*l + std::forward<int>(int_var))>);
  static_assert(
      std::is_same_v<double, decltype(*l + std::forward<int &>(int_var))>);
  static_assert(std::is_same_v<float, decltype(*l == 1)>);
  static_assert(std::is_same_v<int &, decltype(*l - std::declval<int &>())>);
  static_assert(std::is_same_v<int &&, decltype(*l - std::declval<int &&>())>);

  // testing volatile and const volatile
  auto *e1 = malloc_shared<int>(1, Q);
  *e1 = 0;
  volatile int *e1_vol = e1;
  auto e1_ptr = annotated_ptr{e1_vol};

  auto *e2 = malloc_shared<int>(1, Q);
  *e2 = 5;
  const volatile int *e2_vol = e2;
  auto e2_ptr = annotated_ptr{e2_vol};

  for (int i = 0; i < 4; i++)
    d_ptr[i] = i;

>>>>>>> 7b921ea6
  Q.single_task([=]() {
     a_ptr[0] += 1;
     a_ptr[0] -= 2;

     a_ptr[1] *= 4;
     a_ptr[1] /= 2;

     a_ptr[2]++;
     ++a_ptr[2];
     a_ptr[3]--;
     --a_ptr[3];

     a_ptr[4] = -a_ptr[4];
     a_ptr[5] = !a_ptr[5];

     b_ptr[0] = a_ptr[6] < a_ptr[7];
     b_ptr[1] = a_ptr[6] == a_ptr[7];
     b_ptr[2] = a_ptr[6] != a_ptr[7];
     b_ptr[3] = 11;

     auto *c = c_ptr.get();
     c->a++;
     c->a += 1;
     *c->b = 5;

     auto func = [=](const int &a, const int b, const int &c) {
       return a + b - c;
     };

     d_ptr[3] = func(d_ptr[0], d_ptr[1], d_ptr[2]);

<<<<<<< HEAD
     auto e_ptr = annotated_ptr{e, properties{alignment<32>}};
     auto e_ptr2 = e_ptr + 1;
     static_assert(std::is_same<decltype(e_ptr2), annotated_ptr<int>>::value);
     auto e_ptr3 = annotated_ptr(e_ptr2, properties{alignment<32>});
     static_assert(std::is_same<decltype(e_ptr3), decltype(e_ptr)>::value);
=======
     e1_ptr[0] = e2_ptr[0];

     r1[0] = *e + *h;
     r1[1] = *e - *g;
     r1[2] = *g * *h;
     r1[3] = *f / *h;
     r1[4] = *e % *g;
     r1[5] = +*e;
     r1[6] = -*e;
     r1[7] = !*e;

     r2[0] = *e + MyStruct(3);
     r2[1] = *f - MyStruct(5);
     r2[2] = *g * MyStruct(2);
     r2[3] = *f / MyStruct(3);
     r2[4] = *f % MyStruct(4);

     r3[0] = MyStruct(3) + *e;
     r3[1] = MyStruct(7) - *f;
     r3[2] = MyStruct(2) * *g;
     r3[3] = MyStruct(9) / *g;
     r3[4] = MyStruct(9) % *f;

     r4[0] = *m & *n;
     r4[1] = *m | *n;
     r4[2] = *m ^ *n;
     r4[3] = *e == *f;
     r4[4] = *e != *f;
     r4[5] = *e < *f;
     r4[6] = *e > *f;
     r4[7] = *e <= *f;
     r4[8] = *e >= *f;

     r5[0] = *m & MyStruct(true);
     r5[1] = *n | MyStruct(false);
     r5[2] = *m ^ MyStruct(true);
     r5[3] = *e == MyStruct(1);
     r5[4] = *e != MyStruct(1);
     r5[5] = *e < MyStruct(1);
     r5[6] = *e > MyStruct(1);
     r5[7] = *e <= MyStruct(1);
     r5[8] = *e >= MyStruct(1);

     r6[0] = MyStruct(false) & *n;
     r6[1] = MyStruct(false) | *m;
     r6[2] = MyStruct(true) ^ *n;
     r6[3] = MyStruct(1) == *e;
     r6[4] = MyStruct(1) != *e;
     r6[5] = MyStruct(1) < *e;
     r6[6] = MyStruct(1) > *e;
     r6[7] = MyStruct(1) <= *e;
     r6[8] = MyStruct(1) >= *e;

     r7[0] = *z >> *y;
     r7[1] = *y << *x;

     r8[0] = *z >> MyStruct(1);
     r8[1] = *x << MyStruct(3);

     r9[0] = MyStruct(8) >> *y;
     r9[1] = MyStruct(2) << *x;

     r10[0] = *o + *p;
>>>>>>> 7b921ea6
   }).wait();

  assert(a_ptr[0] == -1 && "a_ptr[0] value does not match.");
  assert(a_ptr[1] == 2 && "a_ptr[1] value does not match.");
  assert(a_ptr[2] == 4 && "a_ptr[2] value does not match.");
  assert(a_ptr[3] == 1 && "a_ptr[3] value does not match.");
  assert(a_ptr[4] == -4 && "a_ptr[4] value does not match.");
  assert(a_ptr[5] == 0 && "a_ptr[5] value does not match.");
  assert(b_ptr[0] == 1 && "b_ptr[0] value does not match.");
  assert(b_ptr[1] == 0 && "b_ptr[1] value does not match.");
  assert(b_ptr[2] == 1 && "b_ptr[2] value does not match.");
  assert(b_ptr[3] == 11 && "b_ptr[3] value does not match.");

  assert(c->a == 2 && "c_ptr[0] value does not match.");
  assert(*c->b == 5 && "c_ptr[0].b value does not match.");

  assert(d_ptr[3] == -1 && "d_ptr[3] value does not match.");

  assert(r1[0].data == 7 && "r1[0] value does not match.");
  assert(r1[1].data == 2 && "r1[1] value does not match.");
  assert(r1[2].data == 6 && "r1[2] value does not match.");
  assert(r1[3].data == 3 && "r1[3] value does not match.");
  assert(r1[4].data == 2 && "r1[4] value does not match.");
  assert(r1[5].data == 5 && "r1[5] value does not match.");
  assert(r1[6].data == -5 && "r1[6] value does not match.");
  assert(r1[7].data == 0 && "r1[7] value does not match.");

  assert(r2[0].data == 8 && "r2[0] value does not match.");
  assert(r2[1].data == 1 && "r2[1] value does not match.");
  assert(r2[2].data == 6 && "r2[2] value does not match.");
  assert(r2[3].data == 2 && "r2[3] value does not match.");
  assert(r2[4].data == 2 && "r2[4] value does not match.");

  assert(r3[0].data == 8 && "r3[0] value does not match.");
  assert(r3[1].data == 1 && "r3[1] value does not match.");
  assert(r3[2].data == 6 && "r3[2] value does not match.");
  assert(r3[3].data == 3 && "r3[3] value does not match.");
  assert(r3[4].data == 3 && "r3[4] value does not match.");

  assert(r4[0].data == false && "r4[0] value does not match.");
  assert(r4[1].data == true && "r4[1] value does not match.");
  assert(r4[2].data == true && "r4[2] value does not match.");
  assert(r4[3].data == false && "r4[3] value does not match.");
  assert(r4[4].data == true && "r4[4] value does not match.");
  assert(r4[5].data == true && "r4[5] value does not match.");
  assert(r4[6].data == false && "r4[6] value does not match.");
  assert(r4[7].data == true && "r4[7] value does not match.");
  assert(r4[8].data == false && "r4[8] value does not match.");

  assert(r5[0].data == true && "r5[0] value does not match.");
  assert(r5[1].data == false && "r5[1] value does not match.");
  assert(r5[2].data == false && "r5[2] value does not match.");
  assert(r5[3].data == false && "r5[3] value does not match.");
  assert(r5[4].data == true && "r5[4] value does not match.");
  assert(r5[5].data == false && "r5[5] value does not match.");
  assert(r5[6].data == true && "r5[6] value does not match.");
  assert(r5[7].data == false && "r5[7] value does not match.");
  assert(r5[8].data == true && "r5[8] value does not match.");

  assert(r6[0].data == false && "r6[0] value does not match.");
  assert(r6[1].data == true && "r6[1] value does not match.");
  assert(r6[2].data == true && "r6[2] value does not match.");
  assert(r6[3].data == false && "r6[3] value does not match.");
  assert(r6[4].data == true && "r6[4] value does not match.");
  assert(r6[5].data == true && "r6[5] value does not match.");
  assert(r6[6].data == false && "r6[6] value does not match.");
  assert(r6[7].data == true && "r6[7] value does not match.");
  assert(r6[8].data == false && "r6[8] value does not match.");

  assert(r7[0].data == 1 && "r7[0] value does not match.");
  assert(r7[1].data == 4 && "r7[1] value does not match.");

  assert(r8[0].data == 2 && "r8[0] value does not match.");
  assert(r8[1].data == 8 && "r8[1] value does not match.");

  assert(r9[0].data == 2 && "r9[0] value does not match.");
  assert(r9[1].data == 4 && "r9[1] value does not match.");

  assert(r10[0] == 2 && "r10[0] value does not match.");

  assert(e1_ptr[0] == 5 && "e_ptr[0] value does not match.");

  free(a, Q);
  free(b, Q);
  free(c->b, Q);
  free(c, Q);
  free(d, Q);
  free(e1, Q);
  free(e2, Q);

  free(e, Q);
  free(f, Q);
  free(g, Q);
  free(m, Q);
  free(n, Q);
  free(o, Q);
  free(p, Q);
  free(x, Q);
  free(y, Q);
  free(z, Q);
  free(r1, Q);
  free(r2, Q);
  free(r3, Q);
  free(r4, Q);
  free(r5, Q);
  free(r6, Q);
  free(r7, Q);
  free(r8, Q);
  free(r9, Q);
  free(r10, Q);

  return 0;
}<|MERGE_RESOLUTION|>--- conflicted
+++ resolved
@@ -136,12 +136,6 @@
   auto *d = malloc_shared<int>(4, Q);
   auto d_ptr = annotated_ptr{d};
 
-<<<<<<< HEAD
-  for (int i = 0; i < 4; i++)
-    d_ptr[i] = i;
-
-  auto *e = malloc_shared<int>(4, Q);
-=======
   // testing arithmetic overloaded operators
   auto *ee = malloc_shared<MyStruct<int>>(1, Q);
   *ee = MyStruct(5);
@@ -245,7 +239,6 @@
   for (int i = 0; i < 4; i++)
     d_ptr[i] = i;
 
->>>>>>> 7b921ea6
   Q.single_task([=]() {
      a_ptr[0] += 1;
      a_ptr[0] -= 2;
@@ -277,13 +270,6 @@
 
      d_ptr[3] = func(d_ptr[0], d_ptr[1], d_ptr[2]);
 
-<<<<<<< HEAD
-     auto e_ptr = annotated_ptr{e, properties{alignment<32>}};
-     auto e_ptr2 = e_ptr + 1;
-     static_assert(std::is_same<decltype(e_ptr2), annotated_ptr<int>>::value);
-     auto e_ptr3 = annotated_ptr(e_ptr2, properties{alignment<32>});
-     static_assert(std::is_same<decltype(e_ptr3), decltype(e_ptr)>::value);
-=======
      e1_ptr[0] = e2_ptr[0];
 
      r1[0] = *e + *h;
@@ -347,7 +333,6 @@
      r9[1] = MyStruct(2) << *x;
 
      r10[0] = *o + *p;
->>>>>>> 7b921ea6
    }).wait();
 
   assert(a_ptr[0] == -1 && "a_ptr[0] value does not match.");
