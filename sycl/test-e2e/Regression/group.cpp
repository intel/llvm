--- conflicted
+++ resolved
@@ -192,33 +192,22 @@
               const auto NumElem = AccLocal.get_count();
               const auto Off = Group[0] * I.get_group_range(1) * NumElem +
                                Group[1] * I.get_local_range(1);
-<<<<<<< HEAD
-              auto PtrLocal = local_ptr<DataType>(AccLocal);
-=======
               auto PtrGlobal =
                   AccGlobal.get_multi_ptr<access::decorated::yes>() + Off;
               auto PtrLocal = AccLocal.get_multi_ptr<access::decorated::yes>();
->>>>>>> d1f67ca2
               if (I.get_local_range(0) == 1) {
-                Group.async_work_group_copy(
-                    PtrLocal, global_ptr<const DataType>(AccGlobal) + Off,
-                    NumElem);
+                Group.async_work_group_copy(PtrLocal, PtrGlobal, NumElem);
               } else {
-                Group.async_work_group_copy(
-                    PtrLocal, global_ptr<const DataType>(AccGlobal) + Off,
-                    NumElem, I.get_global_range(1));
+                Group.async_work_group_copy(PtrLocal, PtrGlobal, NumElem,
+                                            I.get_global_range(1));
               }
               AccLocal[I.get_local_id()][0] += I.get_global_id(0);
               AccLocal[I.get_local_id()][1] += I.get_global_id(1);
               if (I.get_local_range(0) == 1) {
-                Group.async_work_group_copy(
-                    global_ptr<DataType>(AccGlobal) + Off,
-                    local_ptr<const DataType>(AccLocal), NumElem);
+                Group.async_work_group_copy(PtrGlobal, PtrLocal, NumElem);
               } else {
-                Group.async_work_group_copy(global_ptr<DataType>(AccGlobal) +
-                                                Off,
-                                            local_ptr<const DataType>(AccLocal),
-                                            NumElem, I.get_global_range(1));
+                Group.async_work_group_copy(PtrGlobal, PtrLocal, NumElem,
+                                            I.get_global_range(1));
               }
             });
       });
