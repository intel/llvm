--- conflicted
+++ resolved
@@ -42,12 +42,5 @@
 }
 
 // --- Check that only a single program is built:
-<<<<<<< HEAD
 // CHECK: <--- urProgramBuild
-// CHECK-NOT: <--- urProgramBuild
-// --- Check that the test completed with expected results:
-// CHECK: passed
-=======
-// CHECK: <--- urProgramBuildExp
-// CHECK-NOT: <--- urProgramBuildExp
->>>>>>> ec26b925
+// CHECK-NOT: <--- urProgramBuild