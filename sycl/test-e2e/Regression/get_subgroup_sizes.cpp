--- conflicted
+++ resolved
@@ -1,13 +1,7 @@
-<<<<<<< HEAD
-// UNSUPPORTED: cuda || hip
-// TODO: CUDA/HIP currently report `sub_group_sizes` as non-empty list,
-// despite not having extension `cl_intel_required_subgroup_size`
-=======
 // REQUIRES: opencl || level_zero
 // Test assumes that the SYCL 2020 deprecated info::device::extensions query
 // returns a string with cl_intel_required_subgroup_size, while that is only
 // really guaranteed by OpenCL. Coincidentally it also works this way for L0.
->>>>>>> 566fc15d
 
 // RUN: %{build} -Wno-error=deprecated-declarations -o %t.out
 // RUN: %{run} %t.out
