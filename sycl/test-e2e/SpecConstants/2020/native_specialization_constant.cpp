// native_specialization_constant() returns true only in JIT mode
// on opencl & level-zero backends
// (because only SPIR-V supports specialization constants natively)

<<<<<<< HEAD
// REQUIRES: build-and-run-mode, opencl-aot, ocloc, target-spir
=======
// FIXME: This set is never satisfied all at once in our infrastructure.
// REQUIRES: opencl, level-zero, cpu, gpu, opencl-aot, ocloc
// XFAIL: *
// XFAIL-TRACKER: https://github.com/intel/llvm/issues/17107
>>>>>>> fad173cb

// RUN: %clangxx -fsycl -DJIT %s -o %t.out
// RUN: %{run} %t.out

// RUN: %clangxx -fsycl -fsycl-targets=spir64_x86_64,spir64_gen -Xsycl-target-backend=spir64_gen %gpu_aot_target_opts %s -o %t.out
// RUN: %{run} %t.out

#include <sycl/detail/core.hpp>
#include <sycl/kernel_bundle.hpp>
#include <sycl/specialization_id.hpp>

constexpr sycl::specialization_id<float> float_id(3.14f);

int main() {
  sycl::queue Q;
  Q.submit([&](sycl::handler &cgh) {
    cgh.single_task<class Kernel>([=](sycl::kernel_handler h) {
      h.get_specialization_constant<float_id>();
    });
  });

#ifdef JIT
  auto bundle =
      sycl::get_kernel_bundle<sycl::bundle_state::input>(Q.get_context());
  assert(bundle.native_specialization_constant());
#else
  auto bundle =
      sycl::get_kernel_bundle<sycl::bundle_state::executable>(Q.get_context());
  assert(!bundle.native_specialization_constant());
#endif // JIT

  return 0;
}<|MERGE_RESOLUTION|>--- conflicted
+++ resolved
@@ -2,14 +2,7 @@
 // on opencl & level-zero backends
 // (because only SPIR-V supports specialization constants natively)
 
-<<<<<<< HEAD
-// REQUIRES: build-and-run-mode, opencl-aot, ocloc, target-spir
-=======
-// FIXME: This set is never satisfied all at once in our infrastructure.
-// REQUIRES: opencl, level-zero, cpu, gpu, opencl-aot, ocloc
-// XFAIL: *
-// XFAIL-TRACKER: https://github.com/intel/llvm/issues/17107
->>>>>>> fad173cb
+// REQUIRES: opencl-aot, ocloc, target-spir
 
 // RUN: %clangxx -fsycl -DJIT %s -o %t.out
 // RUN: %{run} %t.out
