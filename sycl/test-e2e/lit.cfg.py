--- conflicted
+++ resolved
@@ -38,35 +38,18 @@
 config.unsupported_features = []
 
 # test-mode: Set if tests should run normally or only build/run
-<<<<<<< HEAD
 config.test_mode = lit_config.params.get("test-mode", "full")
-if config.test_mode == "run-only":
+if config.test_mode == "full":
+    config.available_features.add("run-mode")
+    config.available_features.add("build-and-run-mode")
+elif config.test_mode == "run-only":
     lit_config.note("run-only test mode enabled, only executing tests")
     config.available_features.add("run-mode")
 elif config.test_mode == "build-only":
     lit_config.note("build-only test mode enabled, only compiling tests")
     config.sycl_devices = []
-    arch_flag = ""
-elif config.test_mode == "full":
-    config.available_features.add("run-mode")
-    config.available_features.add("build-and-run-mode")
 else:
     lit_config.error("Invalid argument for test-mode")
-=======
-match lit_config.params.get("test-mode", "full"):
-    case "run-only":
-        config.test_mode = "run-only"
-        config.available_features.add("run-mode")
-    case "build-only":
-        config.test_mode = "build-only"
-        config.sycl_devices = []
-    case "full":
-        config.test_mode = "full"
-        config.available_features.add("run-mode")
-        config.available_features.add("build-and-run-mode")
-    case _:
-        lit_config.error("Invalid argument for test-mode")
->>>>>>> ac207a10
 
 # Cleanup environment variables which may affect tests
 possibly_dangerous_env_vars = [
