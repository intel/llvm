--- conflicted
+++ resolved
@@ -564,7 +564,6 @@
         (
             "%sycl_options",
             " "
-<<<<<<< HEAD
             + os.path.normpath(
                 os.path.join(
                     config.sycl_libs_dir
@@ -572,11 +571,7 @@
                     + ("sycl8d.lib" if config.use_debug_libs else "sycl8.lib")
                 )
             )
-            + " /I"
-=======
-            + os.path.normpath(os.path.join(config.sycl_libs_dir + "/../lib/sycl8.lib"))
             + " -Xclang -isystem -Xclang "
->>>>>>> e73f1f66
             + config.sycl_include
             + " -Xclang -isystem -Xclang "
             + os.path.join(config.sycl_include, "sycl"),
@@ -593,17 +588,12 @@
     config.substitutions.append(
         (
             "%sycl_options",
-<<<<<<< HEAD
             (
                 (" -lsycl8d" if config.use_debug_libs else " -lsycl8")
                 if platform.system() == "Windows"
                 else " -lsycl"
             )
-            + " -I"
-=======
-            (" -lsycl8" if platform.system() == "Windows" else " -lsycl")
             + " -isystem "
->>>>>>> e73f1f66
             + config.sycl_include
             + " -isystem "
             + os.path.join(config.sycl_include, "sycl")
