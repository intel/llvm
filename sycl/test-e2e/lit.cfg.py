--- conflicted
+++ resolved
@@ -68,12 +68,6 @@
         del llvm_config.config.environment[name]
 
 # Propagate some variables from the host environment.
-<<<<<<< HEAD
-llvm_config.with_system_environment(['PATH', 'OCL_ICD_FILENAMES',
-    'CL_CONFIG_DEVICES', 'SYCL_DEVICE_ALLOWLIST', 'SYCL_CONFIG_FILE_NAME', 'ASAN_OPTIONS'])
-
-llvm_config.with_environment('PATH', config.lit_tools_dir, append_path=True)
-=======
 llvm_config.with_system_environment(
     [
         "PATH",
@@ -81,11 +75,11 @@
         "CL_CONFIG_DEVICES",
         "SYCL_DEVICE_ALLOWLIST",
         "SYCL_CONFIG_FILE_NAME",
+        "ASAN_OPTIONS"
     ]
 )
 
 llvm_config.with_environment("PATH", config.lit_tools_dir, append_path=True)
->>>>>>> fbd591d4
 
 # Configure LD_LIBRARY_PATH or corresponding os-specific alternatives
 if platform.system() == "Linux":
