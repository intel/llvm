// REQUIRES: cpu
// UNSUPPORTED: windows
// RUN: %{build} -o %t.out
// RUN: %{run} sycl-trace --sycl --print-format=verbose %t.out | FileCheck %s

// Test tracing of the code location data for queue.submit in case of failure
// (exception generation)
// First queue creation (id = 0) is queue created on line 17.

#include <sycl/detail/core.hpp>
#include <sycl/usm.hpp>

int main() {
  bool ExceptionCaught = false;
  {
    sycl::queue Q;
    unsigned char *HostAllocSrc = (unsigned char *)sycl::malloc_host(1, Q);
    unsigned char *HostAllocDst = NULL;
    // CHECK: [SYCL] Queue create:
    // CHECK-DAG:        queue_handle : {{.*}}
    // CHECK-DAG:        queue_id : 1
    // CHECK-DAG:        is_inorder : false
    // CHECK-DAG:        sycl_device : {{.*}}
    // CHECK-DAG:        sycl_device_name : {{.*}}
    // CHECK-DAG:        sycl_context : {{.*}}
    // CHECK: [SYCL] Runtime reports:
<<<<<<< HEAD
    // CHECK-NEXT: what:  NULL pointer argument in memory copy operation. 4 (UR_RESULT_ERROR_INVALID_VALUE)
=======
    // CHECK-NEXT: what:  NULL pointer argument in memory copy operation.
>>>>>>> 46528f91
    // CHECK-NEXT: where:{{.*}}code_location_queue_submit.cpp:[[# @LINE + 2 ]] main
    try {
      Q.submit(
          [&](sycl::handler &cgh) { cgh.copy(HostAllocDst, HostAllocSrc, 1); });
    } catch (sycl::exception &e) {
      std::ignore = e;
      ExceptionCaught = true;
    }
    Q.wait();
    sycl::free(HostAllocSrc, Q);
  }
  // CHECK-NEXT: [SYCL] Queue destroy:
  // CHECK-DAG:        queue_id : 1
  return !ExceptionCaught;
}<|MERGE_RESOLUTION|>--- conflicted
+++ resolved
@@ -24,11 +24,7 @@
     // CHECK-DAG:        sycl_device_name : {{.*}}
     // CHECK-DAG:        sycl_context : {{.*}}
     // CHECK: [SYCL] Runtime reports:
-<<<<<<< HEAD
-    // CHECK-NEXT: what:  NULL pointer argument in memory copy operation. 4 (UR_RESULT_ERROR_INVALID_VALUE)
-=======
     // CHECK-NEXT: what:  NULL pointer argument in memory copy operation.
->>>>>>> 46528f91
     // CHECK-NEXT: where:{{.*}}code_location_queue_submit.cpp:[[# @LINE + 2 ]] main
     try {
       Q.submit(
