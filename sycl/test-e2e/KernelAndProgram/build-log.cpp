// for CUDA and HIP the failure happens at compile time, not during runtime
// UNSUPPORTED: cuda || hip || ze_debug
// TODO: rewrite this into a unit-test

// RUN: %{build} -DGPU -o %t_gpu.out
// RUN: %{build} -o %t.out
// RUN: %{run} %if gpu %{ %t_gpu.out %} %else %{ %t.out %}
//
//==--- build-log.cpp - Test log message from faild build ----------==//
//
// Part of the LLVM Project, under the Apache License v2.0 with LLVM Exceptions.
// See https://llvm.org/LICENSE.txt for license information.
// SPDX-License-Identifier: Apache-2.0 WITH LLVM-exception
//
//===--------------------------------------------------------------===//

#include <iostream>
#include <sycl/detail/core.hpp>
SYCL_EXTERNAL
void symbol_that_does_not_exist();

void test() {
  sycl::queue Queue;

  // Submitting this kernel should result in an exception with error code
  // `sycl::errc::build` and a message indicating
  // "UR_RESULT_ERROR_PROGRAM_BUILD_FAILURE".
  auto Kernel = []() {
#ifdef __SYCL_DEVICE_ONLY__
#ifdef GPU
    asm volatile("undefined\n");
#else  // GPU
    symbol_that_does_not_exist();
#endif // GPU
#endif // __SYCL_DEVICE_ONLY__
  };

  std::string Msg;
  int Result;

  try {
    Queue.submit(
        [&](sycl::handler &CGH) { CGH.single_task<class SingleTask>(Kernel); });
    assert(false && "There must be compilation error");
  } catch (const sycl::exception &e) {
    std::string Msg(e.what());
    std::cerr << Msg << std::endl;

    assert(e.code() == sycl::errc::build &&
           "Caught exception was not a compilation error");
<<<<<<< HEAD
    assert(sycl::detail::get_ur_error(e) == UR_RESULT_ERROR_PROGRAM_BUILD_FAILURE);
=======
>>>>>>> d4085bd4
  } catch (...) {
    assert(false && "Caught exception was not a compilation error");
  }
}

int main() {
  test();

  return 0;
}<|MERGE_RESOLUTION|>--- conflicted
+++ resolved
@@ -48,10 +48,6 @@
 
     assert(e.code() == sycl::errc::build &&
            "Caught exception was not a compilation error");
-<<<<<<< HEAD
-    assert(sycl::detail::get_ur_error(e) == UR_RESULT_ERROR_PROGRAM_BUILD_FAILURE);
-=======
->>>>>>> d4085bd4
   } catch (...) {
     assert(false && "Caught exception was not a compilation error");
   }
