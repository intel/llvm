--- conflicted
+++ resolved
@@ -43,14 +43,11 @@
   } catch (const sycl::exception &e) {
     std::string Msg(e.what());
     std::cerr << Msg << std::endl;
-<<<<<<< HEAD
+
+    assert(e.code() == sycl::errc::build &&
+           "Caught exception was not a compilation error");
     assert(Msg.find("UR_RESULT_ERROR_PROGRAM_BUILD_FAILURE") !=
            std::string::npos);
-=======
-    assert(e.code() == sycl::errc::build &&
-           "Caught exception was not a compilation error");
-    assert(Msg.find("PI_ERROR_BUILD_PROGRAM_FAILURE") != std::string::npos);
->>>>>>> 4ae7cad6
   } catch (...) {
     assert(false && "Caught exception was not a compilation error");
   }
