--- conflicted
+++ resolved
@@ -244,13 +244,6 @@
 be considered deprecated, because we have HW auto-detection functionality in
 place. No new tests should use these features:
 
-<<<<<<< HEAD
- * **gpu-intel-dg1** - Intel GPU DG1 availability;
-=======
- * **gpu-intel-gen11** - Intel GPU Gen11 availability;
- * **gpu-intel-gen12** - Intel GPU Gen12 availability;
- * **gpu-intel-dg2** - Intel GPU DG2 availability;
->>>>>>> 4fd899ab
  * **gpu-intel-pvc** - Intel GPU PVC availability;
  * **gpu-intel-pvc-vg** - Intel GPU PVC-VG availability;
 
