# Table of contents

* [Overview](#overview)
* [Prerequisites](#prerequisites)
* [Developers workflow](#developers-workflow)
* [Standalone configuration](#standalone-configuration)
* [CMake parameters](#cmake-parameters)
* [Special test categories](#special-test-categories)
* [Creating or modifying tests](#creating-or-modifying-tests)
  * [LIT feature checks](#lit-feature-checks)
  * [llvm-lit parameters](#llvm-lit-parameters)
* [SYCL core header file](#sycl-core-header-file)

## Overview

This directory contains SYCL-related tests distributed in subdirectories based
on testing scope. They follow the same style as other LIT tests but have a minor
but crucial difference in the behavior of certain directives.

First, some background. SYCL end-to-end tests take much longer to compile than
they spend executing on a device. As such, we want to be able to structure the
test in such a way that we compile it once and then execute multiple times on
different devices (via `ONEAPI_DEVICE_SELECTOR`) to get required test coverage.
The issue here is that the standard approach to `RUN` directives and
substitutions doesn't allow us to expand a line into only dynamically known
number of commands.

To overcome that, we introduce `%{run}` *expansion* that generates multiple
commands from a single `RUN` directive - one per device in `sycl_devices`
parameter (more on the parameter below). There is a small number of tests that
either need multiple devices or target the device selector itself. For such
tests we have a regular `%{run-unfiltered-devices}` substitution that doesn't
set a `ONEAPI_DEVICE_SELECTOR` filter nor does it create multiple commands.
Technically, this change is implemented by creating a custom LIT test
[format](/sycl/test-e2e/format.py) that inherits from `lit.formats.ShTest`.

This custom LIT test format also overrides the meaning of
`REQUIRES`/`UNSUPPORTED`/`XFAIL` directives, although in a natural way that
suits the `%{run}` expansion described above. First, "features" are split into
device independent (e.g. "linux" or "cuda_dev_kit") and device dependent
("cpu/gpu/accelerator", "opencl/cuda/hip/level_zero" and multiple "aspect-\*").
Second, for each device in `sycl_devices` LIT parameter, we check if it
satisfies the conditions in `UNSUPPORTED`/`REQUIRES` rules. If none of the
devices do, the entire test is skipped as `UNSUPPORTED`. Otherwise, if multiple
such devices are supported we do an additional filtering treating any `XFAIL`
directives same way as `UNSUPPORTED`. If only one device is matched by
`UNSUPPORTED`/`REQUIRES` filtering, then `XFAIL` behaves as an actual "expected
to fail" marking.

For any device left after the filtering above we expand each `RUN` directive
(including multi-line ones) containing `%{run}` expansion into one command per
device, replacing `%{run}` with

```bash
env ONEAPI_DEVICE_SELECTOR=<device_matching_requirements> [Optional run_launcher if that is configured]
```

while at the same time properly handling `%if` conditions, meaning that the
following works as one would expect it to behave:

```c++
// RUN: %run %t.out %if cpu %{ 1 %} %else %{ 2 %}`. `%{run-unfiltered-devices}
```

is substituted with just `[Optional run_launcher if that is configured]`.

Another little nuance is `%{sycl_triple}` substitution. It is constructed by
concatenating triples for all the devices from `sycl_devices` supported by a
given test. After that there is also a convenient `%{build}` substitution that
is equivalent to `%clangxx -fsycl -fsycl-targets=%{sycl_triple} %s`.

## Prerequisites

* Target runtime(s) to execute tests on devices. See
  [installation instructions](https://github.com/intel/llvm/blob/sycl/sycl/doc/GetStartedGuide.md#install-low-level-runtime)
* DPC++ compiler. Can be built following these
  [instructions](https://github.com/intel/llvm/blob/sycl/sycl/doc/GetStartedGuide.md#build-dpc-toolchain)
  or taken prebuilt from [releases](https://github.com/intel/llvm/releases).
* LIT tools (llvm-lit, llvm-size). They are not available at prebuilts above,
  but can be built in compiler project (e.g. with "ninja check").

Last two bullets are only needed for a standalone configuration. During a normal
development workflow the tests are integrated into a normal project
build/configuration.

## Developers workflow

Just build the project according to
[Getting Started Guide](/sycl/doc/GetStartedGuide.md) and setup your environment
per [Run simple DPC++ application Instructions](/sycl/doc/GetStartedGuide.md#run-simple-dpc-application).

Then use

```bash
# Either absolute or relative path will work.
llvm-lit <repo_path>/sycl/test-e2e
```

to run SYCL End-to-End tests on all devices configured in the system. Use

```bash
llvm-lit --param sycl_devices="backend0:device0[;backendN:deviceN]*" <repo_path>/sycl/test-e2e
```

to limit execution to particular devices, where `backend` is one of `opencl`,
`hip`, `cuda`, `level_zero`, and `device` is one of `cpu`, `gpu` or `acc`.

To run individual test use the path to it instead of the top level `test-e2e`
directory.

## Standalone configuration

This is supposed to be used for CI/automatic testing and isn't recommended for a
local development setup.

Get sources

```bash
git clone https://github.com/intel/llvm
cd llvm/sycl/test-e2e
mkdir build
cd build
```

With compiler tools available in the PATH:

```bash
# Configure
cmake \
 -DCMAKE_CXX_COMPILER=clang++ \
 -DSYCL_TEST_E2E_TARGETS="opencl:cpu" \
 ..

# Build and Run
make check-sycl-e2e
```

To use ninja build run as:

```bash
# Configure
cmake -G Ninja ...

# Build and Run
ninja check-sycl-e2e
```

## CMake parameters

These parameters can be used to configure tests:

***CMAKE_CXX_COMPILER*** - path to DPCPP compiler

***TEST_SUITE_LLVM_SIZE*** - path to llvm-size tool, required for code size
collection

***TEST_SUITE_COLLECT_COMPILE_TIME=OFF*** - can be used to turn off compile
time collection

***TEST_SUITE_COLLECT_CODE_SIZE=OFF*** - can be used to turn off code size
collection

***LLVM_LIT*** - path to llvm-lit tool

***SYCL_TEST_E2E_TARGETS*** - defines selection of multiple SYCL backends with
set of target devices per each to be tested iteratively. Value is
semicolon-separated list of configurations. Each configuration includes backend
separated from comma-separated list of target devices with colon. Example:

```bash
-DSYCL_TEST_E2E_TARGETS="opencl:cpu;level_zero:gpu;cuda:gpu;hip:gpu"
```

***OpenCL_LIBRARY*** - path to OpenCL ICD loader library. OpenCL
interoperability tests require OpenCL ICD loader to be linked with. For such
tests OpenCL ICD loader library should be installed in the system or available
at the full path specified by this variable.

***LEVEL_ZERO_INCLUDE*** - path to Level Zero headers.

***LEVEL_ZERO_LIBS_DIR*** - path to Level Zero libraries.

***CUDA_INCLUDE*** - path to CUDA headers.

***CUDA_LIBS_DIR*** - path to CUDA libraries.

***HIP_PLATFORM*** - platform selection for HIP targeted devices.
Defaults to AMD if no value is given. Supported values are:

* **AMD**    - for HIP to target AMD GPUs
* **NVIDIA** - for HIP to target NVIDIA GPUs

***AMD_ARCH*** - flag may be set for when using HIP AMD triple. For example it
may be set to "gfx906". Otherwise must be provided via the ***amd_arch*** LIT
parameter (e.g., ***--param amd_arch=gfx906***) at runtime via the command line
or via the ***LIT_OPTS*** environment variable.

***GPU_AOT_TARGET_OPTS*** - defines additional options which are passed to AOT
compilation command line for GPU device. If not specified "-device *" value is
used.

## Special test categories

There are two special directories for extended testing. See documentation at:

* [ExtraTests](ExtraTests/README.md)
* [External](External/README.md)

## Creating or modifying tests

### LIT feature checks

Following features can be checked in tests to limit test execution to the
specific environment via REQUIRES, UNSUPPORTED, etc. filters. For example if
REQUIRES:sycl-ls specified, test will run only if sycl-ls tool is available. If
UNSUPPORTED:sycl-ls specified, test will run only if sycl-ls tool is
unavailable.

#### Auto-detected features

The following features are automatically detected by `llvm-lit` by scanning the
environment:

<<<<<<< HEAD
 * **windows**, **linux** - host OS;
 * **cpu**, **gpu**, **accelerator** - target device;
 * **cuda**, **hip**, **opencl**, **level_zero** - target backend;
 * **sycl-ls** - sycl-ls tool availability;
 * **cm-compiler** - C for Metal compiler availability;
 * **cl_options** - CL command line options recognized (or not) by compiler;
 * **opencl_icd** - OpenCL ICD loader availability;
 * **aot_tool** - Ahead-of-time compilation tools availability;
 * **ocloc**, **opencl-aot** - Specific AOT tool availability;
 * **level_zero_dev_kit** - Level_Zero headers and libraries availability;
 * **cuda_dev_kit** - CUDA SDK headers and libraries availability;
 * **dump_ir**: - compiler can / cannot dump IR;
 * **llvm-spirv** - llvm-spirv tool availability;
 * **llvm-link** - llvm-link tool availability;
 * **aspect-\<name\>**: - SYCL aspects supported by a device;
 * **arch-\<name\>** - [SYCL architecture](https://github.com/intel/llvm/blob/sycl/sycl/doc/extensions/experimental/sycl_ext_oneapi_device_architecture.asciidoc) of a device (e.g. `arch-intel_gpu_pvc`, the name matches what you
   can pass into `-fsycl-targets` compiler flag);
 * **gpu-intel-dg2**  - Intel GPU DG2 availability; Automatically set if device
    architecture belongs to DG2 family;
 * **gpu-intel-gen11**  - Intel GPU Gen11 availability; Automatically set if device architecture belongs to Gen11 family;
 * **gpu-intel-gen12**  - Intel GPU Gen12 availability; Automatically set if device architecture belongs to Gen12 family;

### Manually-set features
=======
* **windows**, **linux** - host OS;
* **cpu**, **gpu**, **accelerator** - target device;
* **cuda**, **hip**, **opencl**, **level_zero** - target backend;
* **sycl-ls** - sycl-ls tool availability;
* **cm-compiler** - C for Metal compiler availability;
* **cl_options** - CL command line options recognized (or not) by compiler;
* **opencl_icd** - OpenCL ICD loader availability;
* **aot_tool** - Ahead-of-time compilation tools availability;
* **ocloc**, **opencl-aot** - Specific AOT tool availability;
* **level_zero_dev_kit** - Level_Zero headers and libraries availability;
* **cuda_dev_kit** - CUDA SDK headers and libraries availability;
* **dump_ir**: - compiler can / cannot dump IR;
* **llvm-spirv** - llvm-spirv tool availability;
* **llvm-link** - llvm-link tool availability;
* **aspect-\<name\>**: - SYCL aspects supported by a device;
* **arch-\<name\>** - [SYCL architecture](https://github.com/intel/llvm/blob/sycl/sycl/doc/extensions/experimental/sycl_ext_oneapi_device_architecture.asciidoc)
  of a device (e.g. `arch-intel_gpu_pvc`, the name matches what you can pass
  into `-fsycl-targets` compiler flag);

#### Manually-set features
>>>>>>> 16c44799

The following features are only set if you pass an argument to `llvm-lit` (see
section below). All these features are related to HW detection and they should
be considered deprecated, because we have HW auto-detection functionality in
place. No new tests should use these features:

<<<<<<< HEAD
 * **gpu-intel-pvc** - Intel GPU PVC availability;
 * **gpu-intel-pvc-vg** - Intel GPU PVC-VG availability;

## llvm-lit parameters
=======
* **gpu-intel-gen11** - Intel GPU Gen11 availability;
* **gpu-intel-gen12** - Intel GPU Gen12 availability;
* **gpu-intel-dg2** - Intel GPU DG2 availability;
* **gpu-intel-pvc** - Intel GPU PVC availability;
* **gpu-intel-pvc-vg** - Intel GPU PVC-VG availability;

Note: some of those features describing whole GPU families and auto-detection of
HW does not provide this functionality at the moment. As an improvement, we
could add those features even with auto-detection, because the only alternative
at the moment is to explicitly list every architecture from a family.

### llvm-lit parameters
>>>>>>> 16c44799

Following options can be passed to llvm-lit tool through --param option to
configure specific single test execution in the command line:

* **dpcpp_compiler** - full path to dpcpp compiler;
* **sycl_devices** - `"backend0:device0[;backendN:deviceN]*"` where `backend` is
  one of `opencl`, `hip`, `cuda`, `level_zero` and `device` is one of `cpu`,
  `gpu` or `acc`.
* **dump_ir** - if IR dumping is supported for compiler (True, False);
* **compatibility_testing** - forces LIT infra to skip the tests compilation to
  support compatibility testing (a SYCL application is built with one version of
  SYCL compiler and then run with different SYCL RT version);
* **gpu_aot_target_opts** - defines additional options which are passed to AOT
  compilation command line for GPU device. It can be also set by CMake variable
  GPU_AOT_TARGET_OPTS. If not specified "-device *" value is used.
* **gpu-intel-dg2** - tells LIT infra that Intel GPU DG2 is present in the
  system. It is developer / CI infra responsibility to make sure that the device
  is available in the system.
* **gpu-intel-pvc** - tells LIT infra that Intel GPU PVC is present in the
  system. It is developer / CI infra responsibility to make sure that the device
  is available in the system.
* **gpu-intel-pvc-vg** - tells LIT infra that Intel GPU PVC-VG is present in the
  system. It is developer / CI infra responsibility to make sure that the device
  is available in the system.
* **extra_environment** - comma-separated list of variables with values to be
  added to test environment. Can be also set by LIT_EXTRA_ENVIRONMENT variable
  in CMake.
* **level_zero_include** - directory containing Level_Zero native headers, can
  be also set by CMake variable LEVEL_ZERO_INCLUDE.
* **level_zero_libs_dir** - directory containing Level_Zero native libraries,
  can be also set by CMake variable LEVEL_ZERO_LIBS_DIR.
* **cuda_include** - directory containing CUDA SDK headers, can be also set by
  CMake variable CUDA_INCLUDE.
* **cuda_libs_dir** - directory containing CUDA SDK libraries, can be also set
  by CMake variable CUDA_LIBS_DIR.
* **run_launcher** - part of `%{run*}` expansion/substitution to alter execution
  of the test by, e.g., running it through Valgrind.

Example:

```bash
llvm-lit --param dpcpp_compiler=path/to/clang++ --param dump_ir=True \
         SYCL/External/RSBench
```

### SYCL core header file

While SYCL specification dictates that the only user-visible interface is
`<sycl/sycl.hpp>` header file we found out that as the implementation and
multiple extensions grew, the compile time was getting worse and worse,
negatively affecting our CI turnaround time. As such, we decided to use
finer-grained includes for the end-to-end tests used in this project (under
`sycl/test-e2e/` folder).

At this moment all the tests have been updated to include a limited set of
headers only. However, the work of eliminating unnecessary dependencies between
implementation header files is still in progress and the final set of these
"fine-grained" includes that might be officially documented and suggested for
customers to use isn't determined yet. **Until then, code outside of this
project must keep using `<sycl/sycl.hpp>` provided by the SYCL2020
specification.**

### Marking tests as expected to fail

Every test should be written in a way that it is either passed, or it is skipped
(in case it is not compatible with an environment it was launched in).

If for any reason you find yourself in need to temporary mark test as expected
to fail under certain conditions, you need to submit an issue to the repo to
analyze that failure and make test passed or skipped.

Once the issue is created, you can update the test by adding `XFAIL` and
`XFAIL-TRACKER` directive:

```c++
// GPU driver update caused failure
// XFAIL: level_zero
// XFAIL-TRACKER: PRJ-5324

// Sporadically fails on CPU:
// XFAIL: cpu
// XFAIL-TRACKER: https://github.com/intel/llvm/issues/DDDDD
```

If you add `XFAIL` without `XFAIL-TRACKER` directive,
`no-xfail-without-tracker.cpp` test will fail, notifying you about that.

### Marking tests as unsupported

Some tests may be considered unsupported, e.g.:

* the test checks the feature that is not supported by some backend / device /
  OS / etc.
* the test is flaky or hangs, so it can't be marked with `XFAIL`.

In these cases the test can be marked with `UNSUPPORTED`. This mark should be
followed by either `UNSUPPORTED-INTENDED` or `UNSUPPORTED-TRACKER` depending on
whether the test is not intended to be run with some feature at all or it was
temporarily disabled due to some issue.

```c++
// UNSUPPORTED: cuda, hip
// UNSUPPORTED-INTENDED: only supported by backends with SPIR-V IR

// Sporadically fails on DG2.
// UNSUPPORTED: gpu-intel-dg2
// UNSUPPORTED-TRACKER: https://github.com/intel/llvm/issues/DDDDD
// *OR*
// UNSUPPORTED-TRACKER: PRJ-1234
```

If you add `UNSUPPORTED` without `UNSUPPORTED-TRACKER` or `UNSUPPORTED-INTENDED`
directive, the `no-unsupported-without-tracker.cpp` test will fail, notifying
you about that.

To disable the test completely, you can use:

```c++
// USNUPPORTED: true
```

Note: please avoid using `REQUIRES: TEMPORARY_DISABLED` for this purpose, it's a
non-standard mechanism. Use `UNSUPPORTED: true` instead, we track `UNSUPPORTED`
tests using the mechanism described above. Otherwise the test risks remaining
untraceable.

### Compiling and executing tests on separate systems

The execution of e2e tests can be separated into compilation and execution
stages via the `test-mode` lit parameter. This allows us to reduce testing time
by compiling tests on more powerful systems and reusing the binaries on other
machines. By default the `test-mode` parameter is set to `full`, indicating that
both stages will run. This parameter can be set to `build-only`, or `run-only`,
to only run the compilation stage, or the execution stage respectively.

**NOTE:** This feature is a work-in-progress and current limitations are
expected to be addressed in the near future.

The modes work as follow:

* `--param test-mode=full`

  This is the default mode tests run in. Tests are marked as unsupported if no
  device on the machine can fulfill the `REQUIRES`/`UNSUPPORTED` statements. In
  this mode all `RUN:` lines are executed normally, and two extra features are
  added: the `build-and-run-mode` and `run-mode`.

  To make a test only run in `full` mode add a `REQUIRES: build-and-run-mode`
  line.

* `--param test-mode=build-only`

  This mode can be used to compile all test binaries. To do this all
  `UNSUPPORTED` and `REQUIRES` statements are ignored unless they contain
  `UNSUPPORTED: true` or `REQUIRES: build-and-run-mode`. All `RUN:` lines within
  a test are ran in this mode unless they contain the following expansions:
  `%{run}`, `%{run-unfiltered-devices}`, or `%if run-mode`.

  Currently, the only triple supported for `build-only` mode is `spir64`.

  * `build-only` future work.

    Note, the fact that `build-only` ignores general `UNSUPPORTED`/`REQUIRES`
    statements is a current limitation. The logic for taking into account the
    features that affect compilation, and ignoring those that are only relevant
    to the execution of the program is currently being worked on.

* `--param test-mode=run-only`

  In this mode, tests will not be compiled, they will only run. To do this only
  the `RUN:` lines that contain `%{run}`, `%{run-unfiltered-devices}` or `%if
  run-mode` are executed. Tests are marked as unsupported in the same manner as
  `full` mode. Since tests are not compiled in this mode, for any test to pass
  the test binaries should already be in the `test_exec_root` directory, either
  by having ran `full` or `build-only` modes previously on the system, or having
  transferred the test binaries into that directory. The `run-mode` feature is
  added when in this mode.

#### Resolving common Issues with separate compilation and execution

A number of extra considerations need to be taken to write tests that are able
to be compiled and executed on separate machines.

* Tests that build and execute multiple binaries need to be written such that
the output of each compilation has a different name. This way no files are
overwritten, and all the necessary binaries can be transferred to the running
system.

* Two scenarios need to be considered for tests that expectedly fail:
  * Tests that are expected to fail on compilation, and thus also during
  execution, need to be marked as `XFAIL` with a feature that is device
  agnostic, or with `XFAIL: *`. Device agnostic features are those which are
  added added through a method other than processing the output of sycl-ls, for
  example the OS, or the presence of a library. This needs to be done because
  sycl-ls is not ran in `build-only` mode.
  * If the expected failure occurs during run-time we will need to mark the test
  with `XFAIL` on a device specific feature (A feature that we add through
  processing sycl-ls output), or if its expected to always fail on run-time we
  can use `XFAIL: run-mode`. This is because otherwise the test would compile
  and pass on `build-only` mode and be reported as an `XPASS`.

* To separate compilation and execution of tests, we classify `RUN:` directives
as being either build or run lines. If a line contains `%{run}`,
`%{run-unfiltered-devices}` or `%if run-mode` it is classified as a run line,
otherwise it is classified as a build line.
  * All `RUN:` lines that execute test binaries should be marked with either
  `%{run}` or `%{run-unfiltered-devices}`. Otherwise they will be incorrectly
  marked as a build line, likely causing a failure at the `build-only` stage as
  we try to execute the program without having the appropriate devices.
  * The vast majority of `RUN:` lines that do not execute the test binaries are
  needed to either set up files prior to compilation, or to compile the binary,
  as such `RUN:` lines are by default considered as build lines. In the case
  that we need to run a line on the `run-only` system, and it does not make
  sense to mark them with `%{run}` or `%{run-unfiltered-devices}`, we can mark a
  line with `%if run-mode` to specifically make the line a run line. This
  situation usually appears when we need to run a command in response to the
  execution of the test binary.

* Currently the `build-only` mode does not support logic to properly assess the
features in `REQUIRES`/`UNSUPPORTED` to know if a test can be built in the
system environment, or for `spir64`. Only tests that are marked with `REQUIRES:
build-and-run-mode` or `UNSUPPORTED: true` are skipped. Thus if a test will fail
building for the build environment we have on CI or for `spir64` we will need to
mark this as `REQUIRES: build-and-run-mode`. This is only temporary solution,
until further work is done to properly mark tests as unsupported on `build-only`
based on features.

* CPU and FPGA AOT tests are currently expected to fail when compiling and
executing on separate machines. These failures occur on the `run-only` side,
because during compilation the host machine's CPU architecture is targeted,
which may be different than that of the running machine. These tests are marked
as `REQUIRES: build-and-run-mode` as a result, until they can be refactored to
compile for the architectures that will be used on the run side.

#### Falling back to `full` testing mode on `run-only`

To not lose coverage of tests marked as `REQUIRES: build-and-run-mode` when
using `run-only` mode, lit can be called using
`--param fallback-to-build-if-requires-build-and-run=True`. When this option is
enabled in `run-only` mode, tests marked as requiring `build-and-run-mode` will
fallback to running on `full` mode, instead of being reported as unsupported.<|MERGE_RESOLUTION|>--- conflicted
+++ resolved
@@ -221,31 +221,6 @@
 The following features are automatically detected by `llvm-lit` by scanning the
 environment:
 
-<<<<<<< HEAD
- * **windows**, **linux** - host OS;
- * **cpu**, **gpu**, **accelerator** - target device;
- * **cuda**, **hip**, **opencl**, **level_zero** - target backend;
- * **sycl-ls** - sycl-ls tool availability;
- * **cm-compiler** - C for Metal compiler availability;
- * **cl_options** - CL command line options recognized (or not) by compiler;
- * **opencl_icd** - OpenCL ICD loader availability;
- * **aot_tool** - Ahead-of-time compilation tools availability;
- * **ocloc**, **opencl-aot** - Specific AOT tool availability;
- * **level_zero_dev_kit** - Level_Zero headers and libraries availability;
- * **cuda_dev_kit** - CUDA SDK headers and libraries availability;
- * **dump_ir**: - compiler can / cannot dump IR;
- * **llvm-spirv** - llvm-spirv tool availability;
- * **llvm-link** - llvm-link tool availability;
- * **aspect-\<name\>**: - SYCL aspects supported by a device;
- * **arch-\<name\>** - [SYCL architecture](https://github.com/intel/llvm/blob/sycl/sycl/doc/extensions/experimental/sycl_ext_oneapi_device_architecture.asciidoc) of a device (e.g. `arch-intel_gpu_pvc`, the name matches what you
-   can pass into `-fsycl-targets` compiler flag);
- * **gpu-intel-dg2**  - Intel GPU DG2 availability; Automatically set if device
-    architecture belongs to DG2 family;
- * **gpu-intel-gen11**  - Intel GPU Gen11 availability; Automatically set if device architecture belongs to Gen11 family;
- * **gpu-intel-gen12**  - Intel GPU Gen12 availability; Automatically set if device architecture belongs to Gen12 family;
-
-### Manually-set features
-=======
 * **windows**, **linux** - host OS;
 * **cpu**, **gpu**, **accelerator** - target device;
 * **cuda**, **hip**, **opencl**, **level_zero** - target backend;
@@ -264,34 +239,24 @@
 * **arch-\<name\>** - [SYCL architecture](https://github.com/intel/llvm/blob/sycl/sycl/doc/extensions/experimental/sycl_ext_oneapi_device_architecture.asciidoc)
   of a device (e.g. `arch-intel_gpu_pvc`, the name matches what you can pass
   into `-fsycl-targets` compiler flag);
+* **gpu-intel-dg2**  - Intel GPU DG2 availability; Automatically set if device
+  architecture belongs to DG2 family;
+* **gpu-intel-gen11**  - Intel GPU Gen11 availability; Automatically set if device
+  architecture belongs to Gen11 family;
+* **gpu-intel-gen12**  - Intel GPU Gen12 availability; Automatically set if device
+  architecture belongs to Gen12 family;
 
 #### Manually-set features
->>>>>>> 16c44799
 
 The following features are only set if you pass an argument to `llvm-lit` (see
 section below). All these features are related to HW detection and they should
 be considered deprecated, because we have HW auto-detection functionality in
 place. No new tests should use these features:
 
-<<<<<<< HEAD
- * **gpu-intel-pvc** - Intel GPU PVC availability;
- * **gpu-intel-pvc-vg** - Intel GPU PVC-VG availability;
-
-## llvm-lit parameters
-=======
-* **gpu-intel-gen11** - Intel GPU Gen11 availability;
-* **gpu-intel-gen12** - Intel GPU Gen12 availability;
-* **gpu-intel-dg2** - Intel GPU DG2 availability;
 * **gpu-intel-pvc** - Intel GPU PVC availability;
 * **gpu-intel-pvc-vg** - Intel GPU PVC-VG availability;
 
-Note: some of those features describing whole GPU families and auto-detection of
-HW does not provide this functionality at the moment. As an improvement, we
-could add those features even with auto-detection, because the only alternative
-at the moment is to explicitly list every architecture from a family.
-
 ### llvm-lit parameters
->>>>>>> 16c44799
 
 Following options can be passed to llvm-lit tool through --param option to
 configure specific single test execution in the command line:
