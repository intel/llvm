from lit.BooleanExpression import BooleanExpression


class E2EExpr(BooleanExpression):
    build_specific_features = {
        "run-mode",
        "build-mode",
        "preview-mode",
        "target-spir",
        "target-nvidia",
        "target-amd",
        "target-native_cpu",
        "any-target-is-spir",
        "any-target-is-nvidia",
        "any-target-is-amd",
        "any-target-is-native_cpu",
        "opencl-cpu-rt",
        "spirv-backend",
        "linux",
        "system-linux",
        "windows",
        "system-windows",
        "cl_options",
        "enable-perf-tests",
        "preview-breaking-changes-supported",
        "has_ndebug",
        "ocloc",
        "opencl-aot",
        "opencl_icd",
        "cm-compiler",
        "xptifw",
        "level_zero_dev_kit",
        "cuda_dev_kit",
        "hip_dev_kit",
        "zstd",
        "vulkan",
<<<<<<< HEAD
        "host=None",
        "target=None",
        "shell",
        "non-root-user",
        "llvm-spirv",
        "llvm-link",
=======
        "hip_options",
        "cuda_options",
>>>>>>> 63f96dc6
        "true",
        "false",
    }

    def __init__(self, string, variables, build_only_mode, final_unknown_value):
        BooleanExpression.__init__(self, string, variables)
        self.build_only_mode = build_only_mode
        self.unknown = False
        self.final_unknown_value = final_unknown_value

    @staticmethod
    def evaluate(string, variables, build_only_mode, final_unknown_value=True):
        """
        string: Expression to evaluate
        variables: variables that evaluate to true
        build_only_mode: if true enables unknown values
        final_unknown_value: final boolean result if evaluation results in `unknown`
        """
        try:
            parser = E2EExpr(
                string, set(variables), build_only_mode, final_unknown_value
            )
            return parser.parseAll()
        except ValueError as e:
            raise ValueError(str(e) + ("\nin expression: %r" % string))

    def parseMATCH(self):
        token = self.token
        BooleanExpression.parseMATCH(self)
        if token not in E2EExpr.build_specific_features and self.build_only_mode:
            self.unknown = True
        else:
            self.unknown = False

    def parseAND(self):
        self.parseNOT()
        while self.accept("&&"):
            left = self.value
            left_unknown = self.unknown
            self.parseNOT()
            right = self.value
            right_unknown = self.unknown
            self.value = left and right
            # Unknown if both are unknown or if one is true and the other is unknown
            self.unknown = (
                (left_unknown and right_unknown)
                or (left_unknown and right)
                or (left and right_unknown)
            )

    def parseOR(self):
        self.parseAND()
        while self.accept("||"):
            left = self.value
            left_unknown = self.unknown
            self.parseAND()
            right = self.value
            right_unknown = self.unknown
            self.value = left or right
            # Unknown if both are unknown or if one is false and the other is unknown
            self.unknown = (
                (left_unknown and right_unknown)
                or (left_unknown and not right)
                or (not left and right_unknown)
            )

    def parseAll(self):
        self.token = next(self.tokens)
        self.parseOR()
        self.expect(BooleanExpression.END)
        return self.final_unknown_value if self.unknown else self.value

    @staticmethod
    def check_build_features(variables):
        rt_features = [x for x in variables if x not in E2EExpr.build_specific_features]
        if rt_features:
            raise ValueError(
                "Runtime features: "
                + str(rt_features)
                + " evaluated to True in build-only\n"
                + "If this is a new build specific feature append it to:"
                + "`build_specific_features` in `sycl/test-e2e/E2EExpr.py`"
            )


import unittest


class TestE2EExpr(unittest.TestCase):
    def test_basic(self):
        BuildOnly = True
        BuildAndRun = False
        RequiresDirective = True
        UnsupportedDirective = False
        RegularEval = lambda expr, features: E2EExpr.evaluate(
            expr, features, BuildAndRun
        )
        RequiresBuildEval = lambda expr, features: E2EExpr.evaluate(
            expr, features, BuildOnly, RequiresDirective
        )
        UnsupportedBuildEval = lambda expr, features: E2EExpr.evaluate(
            expr, features, BuildOnly, UnsupportedDirective
        )
        # Non build-only expressions should work the same
        self.assertTrue(RegularEval("linux", {"linux", "rt_feature"}))
        self.assertTrue(RegularEval("rt_feature", {"linux", "rt_feature"}))
        self.assertFalse(
            RegularEval("rt_feature1 && rt_feature2", {"linux", "rt_feature1"})
        )
        # build-only expressions with no unknowns should work the same
        self.assertTrue(UnsupportedBuildEval("linux", {"linux"}))
        self.assertFalse(RequiresBuildEval("linux && windows", {"linux"}))
        self.assertTrue(UnsupportedBuildEval("!(windows || zstd)", {"linux"}))
        # build-only expressions where unknown affects the resulting value
        self.assertTrue(RequiresBuildEval("rt_feature", {}))
        self.assertFalse(UnsupportedBuildEval("rt_feature", {}))
        self.assertFalse(UnsupportedBuildEval("!rt_feature", {}))
        self.assertTrue(RequiresBuildEval("windows || rt_feature", {"linux"}))
        self.assertFalse(UnsupportedBuildEval("windows || rt_feature", {"linux"}))
        self.assertTrue(RequiresBuildEval("linux && rt_feature", {"linux"}))
        self.assertFalse(UnsupportedBuildEval("linux && rt_feature", {"linux"}))
        self.assertTrue(RequiresBuildEval("linux && !(zstd || rt_feature)", {"linux"}))
        self.assertFalse(
            UnsupportedBuildEval("linux && !(zstd || rt_feature)", {"linux"})
        )
        # build-only expressions where unknown does not affect the resulting value
        self.assertTrue(RequiresBuildEval("linux || rt_feature", {"linux"}))
        self.assertTrue(UnsupportedBuildEval("linux || rt_feature", {"linux"}))
        self.assertFalse(RequiresBuildEval("windows && rt_feature", {"linux"}))
        self.assertFalse(UnsupportedBuildEval("windows && rt_feature", {"linux"}))
        self.assertFalse(
            RequiresBuildEval("linux && (vulkan && rt_feature)", {"linux"})
        )
        self.assertFalse(
            UnsupportedBuildEval("linux && (vulkan && rt_feature)", {"linux"})
        )
        # Check that no runtime features are present in build-only
        with self.assertRaises(ValueError):
            E2EExpr.check_build_features({"rt-feature"})
        with self.assertRaises(ValueError):
            E2EExpr.check_build_features({"build-only", "rt-feature"})
        E2EExpr.check_build_features({"build-mode"})


if __name__ == "__main__":
    unittest.main()<|MERGE_RESOLUTION|>--- conflicted
+++ resolved
@@ -34,17 +34,14 @@
         "hip_dev_kit",
         "zstd",
         "vulkan",
-<<<<<<< HEAD
+        "hip_options",
+        "cuda_options",
         "host=None",
         "target=None",
         "shell",
         "non-root-user",
         "llvm-spirv",
         "llvm-link",
-=======
-        "hip_options",
-        "cuda_options",
->>>>>>> 63f96dc6
         "true",
         "false",
     }
