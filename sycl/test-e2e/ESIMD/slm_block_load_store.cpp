//==-- slm_block_load_store.cpp  - DPC++ ESIMD on-device test --==//
//
// Part of the LLVM Project, under the Apache License v2.0 with LLVM Exceptions.
// See https://llvm.org/LICENSE.txt for license information.
// SPDX-License-Identifier: Apache-2.0 WITH LLVM-exception
//
//===----------------------------------------------------------------------===//
// RUN: %{build} -o %t.out
// RUN: %{run} %t.out
//
// UNSUPPORTED: esimd_emulator
//
<<<<<<< HEAD
// https://github.com/intel/llvm/issues/11358
// UNSUPPORTED: linux
=======
// GPU driver had an error in handling of SLM aligned block_loads/stores,
// which has been fixed only in "1.3.26816", and in win/opencl version going
// _after_ 101.4575.
// REQUIRES-INTEL-DRIVER: lin: 26816, win: 101.4576
//
// Even though the driver we use in CI is now new enough so this test doesn't
// skip itself, it still fails. Temporary XFAIL-ing it while it is being
// investigated.
// FIXME: enable it back after investigation, see intel/llvm#11358
// XFAIL: linux
>>>>>>> c8848b7d

// This test verifies usage of slm_block_load() and slm_block_store().

#include "esimd_test_utils.hpp"

#include <sycl/ext/intel/esimd.hpp>
#include <sycl/sycl.hpp>

#include <iostream>

using namespace sycl;
using namespace sycl::ext::intel::esimd;

template <typename T, int VL, int Align = 16> bool test(queue Q) {
  std::cout << "Running case: T=" << esimd_test::type_name<T>() << ", VL=" << VL
            << ", Align=" << Align << std::endl;

  constexpr uint32_t LocalRange = 16;
  constexpr uint32_t GlobalRange = LocalRange * 2; // 2 groups.

  auto Dev = Q.get_device();
  auto DeviceSLMSize = Dev.get_info<sycl::info::device::local_mem_size>();
  constexpr uint32_t UsedSLMSize = LocalRange * VL * sizeof(T) + Align;
  if (DeviceSLMSize < UsedSLMSize) {
    // Report an error - the test needs a fix.
    std::cerr << "Error: Test needs more SLM memory than device has!"
              << std::endl;
    return false;
  }

  T *Out = malloc_shared<T>(GlobalRange * VL, Q);
  for (int I = 0; I < GlobalRange * VL; I++)
    Out[I] = -1;

  try {
    nd_range<1> NDRange{range<1>{GlobalRange}, range<1>{LocalRange}};
    Q.parallel_for(NDRange, [=](nd_item<1> Item) SYCL_ESIMD_KERNEL {
       slm_init<UsedSLMSize>();

       uint32_t GID = Item.get_global_id(0);
       uint32_t LID = Item.get_local_id(0);
       overaligned_tag<Align> AlignTag;

       simd<int, VL> IntValues(GID * 100, 1);
       simd<T, VL> ValuesToSLM = IntValues;
       slm_block_store(Align + LID * VL * sizeof(T), ValuesToSLM, AlignTag);

       Item.barrier();

       if (LID == 0) {
         for (int LID = 0; LID < LocalRange; LID++) {
           simd<T, VL> ValuesFromSLM =
               slm_block_load<T, VL>(Align + LID * VL * sizeof(T), AlignTag);
           ValuesFromSLM.copy_to(Out + (GID + LID) * VL);
         } // end for (int LID = 0; LID < LocalRange; LID++)
       }   // end if (LID == 0)
     }).wait();
  } catch (sycl::exception const &e) {
    std::cout << "SYCL exception caught: " << e.what() << '\n';
    free(Out, Q);
    return false;
  }

  bool Pass = true;
  int NumPrintedErorrs = 0;
  for (int I = 0; I < GlobalRange * VL; I++) {
    int GID = I / VL;
    int LID = GID % LocalRange;
    int VecElementIndex = I % VL;

    T Expected = GID * 100 + VecElementIndex;
    T Computed = Out[I];
    if (Computed != Expected && ++NumPrintedErorrs < 16) {
      std::cout << "Error: Out[" << I << "]:" << Computed << " != " << Expected
                << ":[expected]" << std::endl;
      Pass = false;
    }
  }

  free(Out, Q);
  return Pass;
}

int main() {
  auto Q = queue{gpu_selector_v};
  auto Dev = Q.get_device();
  auto DeviceSLMSize = Dev.get_info<sycl::info::device::local_mem_size>();
  esimd_test::printTestLabel(Q, "Local memory size available", DeviceSLMSize);

  constexpr size_t Align4 = 4;
  constexpr size_t Align8 = 8;
  constexpr size_t Align16 = 16;

  bool Pass = true;
  Pass &= test<int, 16, Align16>(Q);
  Pass &= test<float, 16, Align16>(Q);

  if (Dev.has(aspect::fp16))
    Pass &= test<sycl::half, 16, Align16>(Q);

  // Check SLM load/store with alignment smaller than 16-bytes.
  Pass &= test<int, 16, Align4>(Q);
  Pass &= test<float, 16, Align8>(Q);

  // Check SLM load/store with vector size that is not power of 2
  // and/or is too big for 1 flat-load/store.
  Pass &= test<int, 24, Align4>(Q);
  Pass &= test<float, 80, Align8>(Q);

  std::cout << "Test result: " << (Pass ? "Pass" : "Fail") << std::endl;
  return Pass ? 0 : 1;
}<|MERGE_RESOLUTION|>--- conflicted
+++ resolved
@@ -10,21 +10,11 @@
 //
 // UNSUPPORTED: esimd_emulator
 //
-<<<<<<< HEAD
+// Note: "lin" format below is used for Win L0 as well.
+// REQUIRES-INTEL-DRIVER: lin: 26816, win: 101.4576
+//
 // https://github.com/intel/llvm/issues/11358
 // UNSUPPORTED: linux
-=======
-// GPU driver had an error in handling of SLM aligned block_loads/stores,
-// which has been fixed only in "1.3.26816", and in win/opencl version going
-// _after_ 101.4575.
-// REQUIRES-INTEL-DRIVER: lin: 26816, win: 101.4576
-//
-// Even though the driver we use in CI is now new enough so this test doesn't
-// skip itself, it still fails. Temporary XFAIL-ing it while it is being
-// investigated.
-// FIXME: enable it back after investigation, see intel/llvm#11358
-// XFAIL: linux
->>>>>>> c8848b7d
 
 // This test verifies usage of slm_block_load() and slm_block_store().
 
