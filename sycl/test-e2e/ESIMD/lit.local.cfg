--- conflicted
+++ resolved
@@ -10,15 +10,11 @@
 # The current DG2 postcommit job only runs L0 anyway,
 # so there's no difference in coverage.
 # We should investigate why OCL fails separately.
-<<<<<<< HEAD
 
 # GPUs to disable ESIMD tests for OpenCL backend.
 gpus_requiring_l0 = ['gpu-intel-dg2', 'gpu-intel-pvc']
 
 if set(gpus_requiring_l0) & set(config.available_features):
-  config.required_features += ['level_zero']
-=======
-if 'gpu-intel-dg2' in config.available_features:
   config.required_features += ['level_zero']
 
 # TODO: Remove this once the warnings are resolved
@@ -27,5 +23,4 @@
   if substitution[0] == "%clangxx":
     original_clangxx=substitution[1]
 config.substitutions.insert(0,
-  ("%clangxx", original_clangxx+" -Wno-error=deprecated-declarations"))
->>>>>>> f990a8ad
+  ("%clangxx", original_clangxx+" -Wno-error=deprecated-declarations"))