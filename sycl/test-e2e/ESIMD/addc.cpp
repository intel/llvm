//==---------------- addc.cpp  - DPC++ ESIMD on-device test ---------==//
//
// Part of the LLVM Project, under the Apache License v2.0 with LLVM Exceptions.
// See https://llvm.org/LICENSE.txt for license information.
// SPDX-License-Identifier: Apache-2.0 WITH LLVM-exception
//
//===----------------------------------------------------------------------===//
// RUN: %{build} -o %t.out
// RUN: %{run} %t.out
<<<<<<< HEAD
=======
// UNSUPPORTED: windows
// UNSUPPORTED-TRACKER: https://github.com/intel/llvm/issues/14868
>>>>>>> 3ac3e1b7

// The test verifies ESIMD API that adds 2 32-bit integer scalars/vectors with
// carry returning the result as 2 parts: carry flag the input modified operand
// and addition result as return from function.

#include "esimd_test_utils.hpp"

using namespace sycl;
using namespace sycl::ext::intel::esimd;

template <typename T, int N, bool AIsVector, bool BIsVector>
bool test(sycl::queue Q) {
  static_assert(AIsVector || BIsVector || N == 1,
                "(Scalar + Scalar) case must have N==1");
  uint32_t ValuesToTryHost32[] = {0,
                                  1,
                                  static_cast<uint32_t>(-1),
                                  0x7f,
                                  static_cast<uint32_t>(-0x7f),
                                  0x7fff,
                                  static_cast<uint32_t>(-0x7fff),
                                  0x7ffff,
                                  static_cast<uint32_t>(-0x7ffff),
                                  0x7ffffff,
                                  0x80,
                                  static_cast<uint32_t>(-0x80),
                                  0x8000,
                                  static_cast<uint32_t>(-0x8000),
                                  0x800000,
                                  static_cast<uint32_t>(-0x800000),
                                  0x80000000};

  uint64_t ValuesToTryHost64[] = {0,
                                  1,
                                  static_cast<uint64_t>(-1),
                                  0x7f,
                                  static_cast<uint64_t>(-0x7f),
                                  0x7fff,
                                  static_cast<uint64_t>(-0x7fff),
                                  0x7ffff,
                                  static_cast<uint64_t>(-0x7ffff),
                                  0x7ffffff,
                                  static_cast<uint64_t>(-0x7ffffff),
                                  0x7ffffffff,
                                  static_cast<uint64_t>(-0x7ffffffff),
                                  0x80,
                                  static_cast<uint64_t>(-0x80),
                                  0x8000,
                                  static_cast<uint64_t>(-0x8000),
                                  0x800000,
                                  static_cast<uint64_t>(-0x800000),
                                  0x80000000,
                                  static_cast<uint64_t>(-0x80000000),
                                  0x8000000000,
                                  static_cast<uint64_t>(-0x8000000000)};

  uint32_t ValuesToTrySize = 0;
  if constexpr (sizeof(T) == 4) {
    ValuesToTrySize = sizeof(ValuesToTryHost32) / sizeof(T);
  } else if constexpr (sizeof(T) == 8) {
    ValuesToTrySize = sizeof(ValuesToTryHost64) / sizeof(T);
  }

  std::cout << "Running case: T=" << esimd_test::type_name<T>() << " N = " << N
            << ", AIsVector = " << AIsVector << ", BIsVector=" << BIsVector
            << std::endl;

  auto ValuesToTryUPtr = esimd_test::usm_malloc_shared<T>(Q, ValuesToTrySize);
  T *ValuesToTryPtr = ValuesToTryUPtr.get();
  if constexpr (sizeof(T) == 4) {
    memcpy(ValuesToTryPtr, ValuesToTryHost32, ValuesToTrySize * sizeof(T));
  } else if constexpr (sizeof(T) == 8) {
    memcpy(ValuesToTryPtr, ValuesToTryHost64, ValuesToTrySize * sizeof(T));
  }

  auto ResultsMatrixUPtr = esimd_test::usm_malloc_shared<T>(
      Q, ValuesToTrySize * ValuesToTrySize * N);
  auto CarryMatrixUPtr = esimd_test::usm_malloc_shared<T>(
      Q, ValuesToTrySize * ValuesToTrySize * N);
  T *ResultsMatrixPtr = ResultsMatrixUPtr.get();
  T *CarryMatrixPtr = CarryMatrixUPtr.get();

  try {
    Q.single_task([=]() SYCL_ESIMD_KERNEL {
       simd<T, N> VecInc(0, 1);
       for (int AI = 0; AI < ValuesToTrySize; AI++) {
         using AType = std::conditional_t<AIsVector, simd<T, N>, T>;
         T AScalar = simd<T, 1>(reinterpret_cast<T *>(ValuesToTryPtr) + AI)[0];
         AType A = AScalar;
         if constexpr (AIsVector)
           A += VecInc;

         for (int BI = 0; BI < ValuesToTrySize; BI++) {
           using BType = std::conditional_t<BIsVector, simd<T, N>, T>;
           T BScalar =
               simd<T, 1>(reinterpret_cast<T *>(ValuesToTryPtr) + BI)[0];
           BType B = BScalar;
           if constexpr (BIsVector)
             B += VecInc;

           using ResType =
               std::conditional_t<AIsVector || BIsVector, simd<T, N>, T>;
           ResType Carry = 0;
           ResType Res = addc(Carry, A, B);

           if constexpr (AIsVector || BIsVector) {
             Carry.copy_to(CarryMatrixPtr + (ValuesToTrySize * AI + BI) * N);
             Res.copy_to(ResultsMatrixPtr + (ValuesToTrySize * AI + BI) * N);
           } else {
             simd<T, 1> Carry1 = Carry;
             simd<T, 1> Res1 = Res;
             Carry1.copy_to(CarryMatrixPtr + (ValuesToTrySize * AI + BI) * N);
             Res1.copy_to(ResultsMatrixPtr + (ValuesToTrySize * AI + BI) * N);
           }

         } // end for BI
       }   // end for AI
     }).wait();
  } catch (sycl::exception const &e) {
    std::cout << "SYCL exception caught: " << e.what() << '\n';
    return 0;
  }

  using ResultT = std::conditional_t<
      2 * sizeof(T) == 8, uint64_t,
      std::conditional_t<2 * sizeof(T) == 16, __uint128_t, T>>;

  int NumErrors = 0;
  for (int AI = 0; AI < ValuesToTrySize; AI++) {
    for (int BI = 0; BI < ValuesToTrySize; BI++) {
      for (int I = 0; I < N; I++) {
        T A = ValuesToTryPtr[AI];
        if constexpr (AIsVector)
          A += I;
        T B = ValuesToTryPtr[BI];
        if constexpr (BIsVector)
          B += I;
        ResultT R = static_cast<T>(A);
        R += static_cast<T>(B);

        T ExpectedRes = R & ~(T)(0);
        T ExpectedCarry = (R >> (8 * sizeof(T))) & ~(T)(0);
        T ComputedRes = ResultsMatrixPtr[(AI * ValuesToTrySize + BI) * N + I];
        T ComputedCarry = CarryMatrixPtr[(AI * ValuesToTrySize + BI) * N + I];
        if (ComputedRes != ExpectedRes || ComputedCarry != ExpectedCarry) {
          std::cout << "Error for (" << AI << "," << BI << "): " << A << " + "
                    << B << " is Computed(" << ComputedCarry << ","
                    << ComputedRes << ") != Expected (" << ExpectedCarry << ","
                    << ExpectedRes << ")"
                    << "\n";
          NumErrors++;
        }
      }
    }
  }

  return NumErrors == 0;
}

<<<<<<< HEAD
template <typename T> bool test(sycl::queue Q) {
=======
int main() {
  queue Q(esimd_test::ESIMDSelector, esimd_test::createExceptionHandler());
  auto D = Q.get_device();
  std::cout << "Running on " << D.get_info<sycl::info::device::name>() << "\n";

>>>>>>> 3ac3e1b7
  constexpr bool AIsVector = true;
  constexpr bool BIsVector = true;
  bool Pass = true;
  Pass &= test<T, 16, AIsVector, BIsVector>(Q);
  Pass &= test<T, 8, AIsVector, !BIsVector>(Q);
  Pass &= test<T, 4, !AIsVector, BIsVector>(Q);

  Pass &= test<T, 1, AIsVector, BIsVector>(Q);
  Pass &= test<T, 1, AIsVector, !BIsVector>(Q);
  Pass &= test<T, 1, !AIsVector, BIsVector>(Q);

  Pass &= test<T, 1, !AIsVector, !BIsVector>(Q);
  return Pass;
}

int main() {
  auto Q = queue{gpu_selector_v};
  esimd_test::printTestLabel(Q);
  bool Pass = true;

  Pass &= test<uint32_t>(Q);
  Pass &= test<uint64_t>(Q);

  std::cout << (Pass > 0 ? "Passed\n" : "FAILED\n");
  return Pass ? 0 : 1;
}<|MERGE_RESOLUTION|>--- conflicted
+++ resolved
@@ -7,11 +7,8 @@
 //===----------------------------------------------------------------------===//
 // RUN: %{build} -o %t.out
 // RUN: %{run} %t.out
-<<<<<<< HEAD
-=======
 // UNSUPPORTED: windows
 // UNSUPPORTED-TRACKER: https://github.com/intel/llvm/issues/14868
->>>>>>> 3ac3e1b7
 
 // The test verifies ESIMD API that adds 2 32-bit integer scalars/vectors with
 // carry returning the result as 2 parts: carry flag the input modified operand
@@ -128,7 +125,7 @@
            }
 
          } // end for BI
-       }   // end for AI
+       } // end for AI
      }).wait();
   } catch (sycl::exception const &e) {
     std::cout << "SYCL exception caught: " << e.what() << '\n';
@@ -171,15 +168,7 @@
   return NumErrors == 0;
 }
 
-<<<<<<< HEAD
 template <typename T> bool test(sycl::queue Q) {
-=======
-int main() {
-  queue Q(esimd_test::ESIMDSelector, esimd_test::createExceptionHandler());
-  auto D = Q.get_device();
-  std::cout << "Running on " << D.get_info<sycl::info::device::name>() << "\n";
-
->>>>>>> 3ac3e1b7
   constexpr bool AIsVector = true;
   constexpr bool BIsVector = true;
   bool Pass = true;
@@ -196,7 +185,7 @@
 }
 
 int main() {
-  auto Q = queue{gpu_selector_v};
+  queue Q(esimd_test::ESIMDSelector, esimd_test::createExceptionHandler());
   esimd_test::printTestLabel(Q);
   bool Pass = true;
 
