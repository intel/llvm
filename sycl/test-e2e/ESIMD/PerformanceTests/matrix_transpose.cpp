--- conflicted
+++ resolved
@@ -12,12 +12,7 @@
 
 // RUN: mkdir -p %t.dir && %{build} -o %t.dir/exec.out
 // RUN: env IGC_DumpToCustomDir=%t.dir IGC_ShaderDumpEnable=1 %{run} %t.dir/exec.out
-<<<<<<< HEAD
-// RUN: python3 %S/instruction_count.py %t.dir %if igc-dev %{ 1059 %} %else %{ 1116 %} ZTSZZ7runTestjjjRdS_ENKUlRN4sycl3_V17handlerEE_clES3_E3K16.asm
-// RUN: echo "Baseline from driver version 1.3.30872"
-=======
 // RUN: %if run-mode %{python3 %S/instruction_count.py %t.dir %if igc-dev %{ 1059 %} %else %{ 1116 %} ZTSZZ7runTestjjjRdS_ENKUlRN4sycl3_V17handlerEE_clES3_E3K16.asm%}
 // RUN: %if run-mode %{echo "Baseline from driver version 1.3.30872"%}
->>>>>>> e95b34bb
 
 #include "../matrix_transpose.cpp"