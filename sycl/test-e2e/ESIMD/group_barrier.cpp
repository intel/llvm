//==----- group_barrier.cpp - ESIMD root group barrier test -----==//
//
// Part of the LLVM Project, under the Apache License v2.0 with LLVM Exceptions.
// See https://llvm.org/LICENSE.txt for license information.
// SPDX-License-Identifier: Apache-2.0 WITH LLVM-exception
//
//===-----------------------------------------------------------===//
// REQUIRES: arch-intel_gpu_pvc || gpu-intel-dg2
// REQUIRES-INTEL-DRIVER: lin: 31155

// RUN: %{build} -o %t.out
// RUN: %{run} %t.out

#include "esimd_test_utils.hpp"
#include <sycl/ext/oneapi/experimental/root_group.hpp>
#include <sycl/group_barrier.hpp>
#include <sycl/kernel_bundle.hpp>
<<<<<<< HEAD

namespace syclex = sycl::ext::oneapi::experimental;
=======
>>>>>>> 6fcea0f0

namespace syclex = sycl::ext::oneapi::experimental;

static constexpr int WorkGroupSize = 32;

static constexpr int VL = 16;

template <int Val> class MyKernel;

template <bool UseThisWorkItemAPI> bool test(sycl::queue &q) {
  bool Pass = true;
  std::cout << "Test case UseThisWorkItemAPI="
            << std::to_string(UseThisWorkItemAPI) << std::endl;
  const auto Props = sycl::ext::oneapi::experimental::properties{
      sycl::ext::oneapi::experimental::use_root_sync};
  auto Bundle =
      sycl::get_kernel_bundle<sycl::bundle_state::executable>(q.get_context());
  auto Kernel = Bundle.template get_kernel<MyKernel<UseThisWorkItemAPI>>();
<<<<<<< HEAD
  sycl::range<1> LocalRange{WorkGroupSize};
=======
  sycl::range<3> LocalRange{WorkGroupSize, 1, 1};
>>>>>>> 6fcea0f0
  auto MaxWGs = Kernel.template ext_oneapi_get_info<
      syclex::info::kernel_queue_specific::max_num_work_groups>(q, LocalRange,
                                                                0);
  auto GlobalRange = LocalRange;
<<<<<<< HEAD
  GlobalRange[0] *= MaxWGs / VL;
  size_t WorkItemCount = GlobalRange.size() * VL;
  sycl::buffer<int> DataBuf{WorkItemCount};
  const auto Range = sycl::nd_range<1>{GlobalRange, LocalRange};

  q.submit([&](sycl::handler &h) {
     sycl::accessor Data{DataBuf, h};
     h.parallel_for<MyKernel<UseThisWorkItemAPI>>(
         Range, Props, [=](sycl::nd_item<1> it) SYCL_ESIMD_KERNEL {
=======
  size_t WorkItemCount = GlobalRange.size() * VL;
  sycl::buffer<int> DataBuf{WorkItemCount};
  const auto Range = sycl::nd_range<3>{GlobalRange, LocalRange};
  q.submit([&](sycl::handler &h) {
     sycl::accessor Data{DataBuf, h};
     h.parallel_for<MyKernel<UseThisWorkItemAPI>>(
         Range, Props, [=](sycl::nd_item<3> it) SYCL_ESIMD_KERNEL {
>>>>>>> 6fcea0f0
           int ID = it.get_global_linear_id();
           __ESIMD_NS::simd<int, VL> V(ID, 1);
           // Write data to another kernel's data to verify the barrier works.
           __ESIMD_NS::block_store(
               Data, (WorkItemCount * sizeof(int)) - (ID * sizeof(int) * VL),
               V);
           if constexpr (UseThisWorkItemAPI) {
             auto Root = sycl::ext::oneapi::experimental::this_work_item::
                 get_root_group<1>();
             sycl::group_barrier(Root);
           } else {
             auto Root = it.ext_oneapi_get_root_group();
             sycl::group_barrier(Root);
           }
           __ESIMD_NS::simd<int, VL> VOther(ID * VL, 1);
           __ESIMD_NS::block_store(Data, ID * sizeof(int) * VL, VOther);
         });
   }).wait();
  sycl::host_accessor Data{DataBuf};
  int ErrCnt = 0;
  for (int I = 0; I < WorkItemCount; I++) {
    if (Data[I] != I) {
      Pass = false;
      if (++ErrCnt < 16)
        std::cout << "Data[" << std::to_string(I)
                  << "] != " << std::to_string(I) << "\n";
    }
  }
  return Pass;
}
int main() {
  sycl::queue q;
  esimd_test::printTestLabel(q);
  bool Pass = true;
  Pass &= test<true>(q);
  Pass &= test<false>(q);
  if (Pass)
    std::cout << "Passed\n";
  else
    std::cout << "Failed\n";
  return !Pass;
}<|MERGE_RESOLUTION|>--- conflicted
+++ resolved
@@ -15,11 +15,6 @@
 #include <sycl/ext/oneapi/experimental/root_group.hpp>
 #include <sycl/group_barrier.hpp>
 #include <sycl/kernel_bundle.hpp>
-<<<<<<< HEAD
-
-namespace syclex = sycl::ext::oneapi::experimental;
-=======
->>>>>>> 6fcea0f0
 
 namespace syclex = sycl::ext::oneapi::experimental;
 
@@ -38,26 +33,11 @@
   auto Bundle =
       sycl::get_kernel_bundle<sycl::bundle_state::executable>(q.get_context());
   auto Kernel = Bundle.template get_kernel<MyKernel<UseThisWorkItemAPI>>();
-<<<<<<< HEAD
-  sycl::range<1> LocalRange{WorkGroupSize};
-=======
   sycl::range<3> LocalRange{WorkGroupSize, 1, 1};
->>>>>>> 6fcea0f0
   auto MaxWGs = Kernel.template ext_oneapi_get_info<
       syclex::info::kernel_queue_specific::max_num_work_groups>(q, LocalRange,
                                                                 0);
   auto GlobalRange = LocalRange;
-<<<<<<< HEAD
-  GlobalRange[0] *= MaxWGs / VL;
-  size_t WorkItemCount = GlobalRange.size() * VL;
-  sycl::buffer<int> DataBuf{WorkItemCount};
-  const auto Range = sycl::nd_range<1>{GlobalRange, LocalRange};
-
-  q.submit([&](sycl::handler &h) {
-     sycl::accessor Data{DataBuf, h};
-     h.parallel_for<MyKernel<UseThisWorkItemAPI>>(
-         Range, Props, [=](sycl::nd_item<1> it) SYCL_ESIMD_KERNEL {
-=======
   size_t WorkItemCount = GlobalRange.size() * VL;
   sycl::buffer<int> DataBuf{WorkItemCount};
   const auto Range = sycl::nd_range<3>{GlobalRange, LocalRange};
@@ -65,7 +45,6 @@
      sycl::accessor Data{DataBuf, h};
      h.parallel_for<MyKernel<UseThisWorkItemAPI>>(
          Range, Props, [=](sycl::nd_item<3> it) SYCL_ESIMD_KERNEL {
->>>>>>> 6fcea0f0
            int ID = it.get_global_linear_id();
            __ESIMD_NS::simd<int, VL> V(ID, 1);
            // Write data to another kernel's data to verify the barrier works.
