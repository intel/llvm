<<<<<<< HEAD
// Use -O2 to avoid huge stack usage under -O0.
// RUN: %{build} -O2 -o %t.out
// RUN: %{run} %t.out

//==- copyto_char_test.cpp - Test for using copy_to to copy char buffers -==//
//
// Part of the LLVM Project, under the Apache License v2.0 with LLVM Exceptions.
// See https://llvm.org/LICENSE.txt for license information.
// SPDX-License-Identifier: Apache-2.0 WITH LLVM-exception
//
//===----------------------------------------------------------------------===//

#include <sycl/ext/intel/esimd.hpp>
#include <sycl/sycl.hpp>

#include <iostream>
#include <memory>

using namespace sycl::ext::intel::esimd;

template <typename DataT>
using shared_allocator = sycl::usm_allocator<DataT, sycl::usm::alloc::shared>;
template <typename DataT>
using shared_vector = std::vector<DataT, shared_allocator<DataT>>;

using DataT = char;

template <int NumElems, bool IsAcc, int ResultOffset = 0> int test_to_copy() {
  sycl::queue queue;
  constexpr int NumSelectedElems = NumElems / 3;
  constexpr int Stride = 2;
  constexpr int Offset = 4;

  shared_allocator<DataT> allocator(queue);
  shared_vector<DataT> result(NumElems + ResultOffset, allocator);
  shared_vector<DataT> initial_ref_data(NumElems, allocator);
  shared_vector<DataT> ref_data_for_fill(NumSelectedElems, allocator);

  constexpr size_t value_for_increase_ref_data_for_fill = 50;
  for (size_t i = 0; i < NumElems; ++i) {
    initial_ref_data[i] = i + 1;
  }
  // We should have different values in the first reference data and in the
  // second reference data.
  for (size_t i = 0; i < NumSelectedElems; ++i) {
    ref_data_for_fill[i] =
        initial_ref_data[i] + value_for_increase_ref_data_for_fill;
  }
  if constexpr (IsAcc) {
    sycl::buffer<DataT> output_buf(result.data() + ResultOffset,
                                   result.size() - ResultOffset);
    queue.submit([&](sycl::handler &cgh) {
      DataT *init_ref_ptr = initial_ref_data.data();
      DataT *ref_data_for_fill_ptr = ref_data_for_fill.data();
      auto acc =
          output_buf.template get_access<sycl::access::mode::read_write>(cgh);

      cgh.single_task([=]() SYCL_ESIMD_KERNEL {
        simd<DataT, NumElems> src_simd_obj;
        src_simd_obj.copy_from(init_ref_ptr);
        simd<DataT, NumSelectedElems> dst_simd_obj;
        dst_simd_obj.copy_from(ref_data_for_fill_ptr);
        src_simd_obj.template select<NumSelectedElems, Stride>(Offset) =
            dst_simd_obj;
        src_simd_obj.copy_to(acc, 0);
      });
    });
  } else {
    queue.submit([&](sycl::handler &cgh) {
      DataT *init_ref_ptr = initial_ref_data.data();
      DataT *ref_data_for_fill_ptr = ref_data_for_fill.data();
      DataT *const out_ptr = result.data() + ResultOffset;

      cgh.single_task([=]() SYCL_ESIMD_KERNEL {
        simd<DataT, NumElems> src_simd_obj;
        src_simd_obj.copy_from(init_ref_ptr);
        simd<DataT, NumSelectedElems> dst_simd_obj;
        dst_simd_obj.copy_from(ref_data_for_fill_ptr);
        src_simd_obj.template select<NumSelectedElems, Stride>(Offset) =
            dst_simd_obj;
        src_simd_obj.copy_to(out_ptr);
      });
    });
  }
  queue.wait_and_throw();

  std::vector<size_t> selected_indices;
  // Collect the indexess that has been selected.
  for (size_t i = Offset; i < Stride * NumSelectedElems + Offset; i += Stride) {
    selected_indices.push_back(i);
  }

  // Push the largest value to avoid the following error: can't dereference
  // out of range vector iterator.
  selected_indices.push_back(std::numeric_limits<size_t>::max());
  auto selected_indices_ptr = selected_indices.begin();

  // Verify that values, that do not was selected has initial values.
  for (size_t i = 0; i < NumElems; ++i) {
    // If current index is less than selected index verify that this element
    // hasn't been selected and changed.
    if (i < *selected_indices_ptr) {
      DataT expected = initial_ref_data[i];

      DataT retrieved = result[i + ResultOffset];

      if (expected != retrieved) {
        std::cout << "Test failed, retrieved value: "
                  << static_cast<int>(retrieved)
                  << ", but expected: " << static_cast<int>(expected)
                  << ", at index: " << i << std::endl;
        return 1;
      }
    } else {

      DataT expected = ref_data_for_fill[(i - Offset) / Stride];

      DataT retrieved = result[i + ResultOffset];

      if (expected != retrieved) {
        std::cout << "Test failed, retrieved value: "
                  << static_cast<int>(retrieved)
                  << ", but expected: " << static_cast<int>(expected)
                  << ", at index: " << i << std::endl;
        return 1;
      }
      selected_indices_ptr++;
    }
  }

  return 0;
}

int main() {
  int test_result = 0;

  test_result |= test_to_copy<16, false>();
  test_result |= test_to_copy<32 + 8, false>();
  test_result |= test_to_copy<32 + 10, false>();
  test_result |= test_to_copy<10, false>();
  test_result |= test_to_copy<8, false>();
  test_result |= test_to_copy<7, false>();
  test_result |= test_to_copy<15, false>();
  test_result |= test_to_copy<32, false>();

  test_result |= test_to_copy<16, true>();
  test_result |= test_to_copy<32 + 8, true>();
  test_result |= test_to_copy<32 + 10, true>();
  test_result |= test_to_copy<10, true>();
  test_result |= test_to_copy<8, true>();
  test_result |= test_to_copy<7, true>();
  test_result |= test_to_copy<15, true>();
  test_result |= test_to_copy<32, true>();

  test_result |= test_to_copy<16, false, 1>();
  test_result |= test_to_copy<32 + 8, false, 1>();
  test_result |= test_to_copy<32 + 10, false, 1>();
  test_result |= test_to_copy<10, false, 1>();
  test_result |= test_to_copy<8, false, 1>();
  test_result |= test_to_copy<7, false, 1>();
  test_result |= test_to_copy<15, false, 1>();
  test_result |= test_to_copy<32, false, 1>();

  test_result |= test_to_copy<16, true, 1>();
  test_result |= test_to_copy<32 + 8, true, 1>();
  test_result |= test_to_copy<32 + 10, true, 1>();
  test_result |= test_to_copy<10, true, 1>();
  test_result |= test_to_copy<8, true, 1>();
  test_result |= test_to_copy<7, true, 1>();
  test_result |= test_to_copy<15, true, 1>();
  test_result |= test_to_copy<32, true, 1>();

  if (!test_result) {
    std::cout << "Test passed" << std::endl;
  }

  return test_result;
}
=======
// RUN: %{build} -o %t.out
// RUN: %{run} %t.out

// UNSUPPORTED: opencl && gpu-intel-pvc

//==- copyto_char_test.cpp - Test for using copy_to to copy char buffers -==//
//
// Part of the LLVM Project, under the Apache License v2.0 with LLVM Exceptions.
// See https://llvm.org/LICENSE.txt for license information.
// SPDX-License-Identifier: Apache-2.0 WITH LLVM-exception
//
//===----------------------------------------------------------------------===//

#include <sycl/ext/intel/esimd.hpp>
#include <sycl/sycl.hpp>

#include <iostream>
#include <memory>

using namespace sycl::ext::intel::esimd;

template <typename DataT>
using shared_allocator = sycl::usm_allocator<DataT, sycl::usm::alloc::shared>;
template <typename DataT>
using shared_vector = std::vector<DataT, shared_allocator<DataT>>;

using DataT = char;

template <int NumElems, bool IsAcc, int ResultOffset = 0> int test_to_copy() {
  sycl::queue queue;
  constexpr int NumSelectedElems = NumElems / 3;
  constexpr int Stride = 2;
  constexpr int Offset = 4;

  shared_allocator<DataT> allocator(queue);
  shared_vector<DataT> result(NumElems + ResultOffset, allocator);
  shared_vector<DataT> initial_ref_data(NumElems, allocator);
  shared_vector<DataT> ref_data_for_fill(NumSelectedElems, allocator);

  constexpr size_t value_for_increase_ref_data_for_fill = 50;
  for (size_t i = 0; i < NumElems; ++i) {
    initial_ref_data[i] = i + 1;
  }
  // We should have different values in the first reference data and in the
  // second reference data.
  for (size_t i = 0; i < NumSelectedElems; ++i) {
    ref_data_for_fill[i] =
        initial_ref_data[i] + value_for_increase_ref_data_for_fill;
  }
  if constexpr (IsAcc) {
    sycl::buffer<DataT> output_buf(result.data() + ResultOffset,
                                   result.size() - ResultOffset);
    queue.submit([&](sycl::handler &cgh) {
      DataT *init_ref_ptr = initial_ref_data.data();
      DataT *ref_data_for_fill_ptr = ref_data_for_fill.data();
      auto acc =
          output_buf.template get_access<sycl::access::mode::read_write>(cgh);

      cgh.single_task([=]() SYCL_ESIMD_KERNEL {
        simd<DataT, NumElems> src_simd_obj;
        src_simd_obj.copy_from(init_ref_ptr);
        simd<DataT, NumSelectedElems> dst_simd_obj;
        dst_simd_obj.copy_from(ref_data_for_fill_ptr);
        src_simd_obj.template select<NumSelectedElems, Stride>(Offset) =
            dst_simd_obj;
        src_simd_obj.copy_to(acc, 0);
      });
    });
  } else {
    queue.submit([&](sycl::handler &cgh) {
      DataT *init_ref_ptr = initial_ref_data.data();
      DataT *ref_data_for_fill_ptr = ref_data_for_fill.data();
      DataT *const out_ptr = result.data() + ResultOffset;

      cgh.single_task([=]() SYCL_ESIMD_KERNEL {
        simd<DataT, NumElems> src_simd_obj;
        src_simd_obj.copy_from(init_ref_ptr);
        simd<DataT, NumSelectedElems> dst_simd_obj;
        dst_simd_obj.copy_from(ref_data_for_fill_ptr);
        src_simd_obj.template select<NumSelectedElems, Stride>(Offset) =
            dst_simd_obj;
        src_simd_obj.copy_to(out_ptr);
      });
    });
  }
  queue.wait_and_throw();

  std::vector<size_t> selected_indices;
  // Collect the indexess that has been selected.
  for (size_t i = Offset; i < Stride * NumSelectedElems + Offset; i += Stride) {
    selected_indices.push_back(i);
  }

  // Push the largest value to avoid the following error: can't dereference
  // out of range vector iterator.
  selected_indices.push_back(std::numeric_limits<size_t>::max());
  auto selected_indices_ptr = selected_indices.begin();

  // Verify that values, that do not was selected has initial values.
  for (size_t i = 0; i < NumElems; ++i) {
    // If current index is less than selected index verify that this element
    // hasn't been selected and changed.
    if (i < *selected_indices_ptr) {
      DataT expected = initial_ref_data[i];

      DataT retrieved = result[i + ResultOffset];

      if (expected != retrieved) {
        std::cout << "Test failed, retrieved value: "
                  << static_cast<int>(retrieved)
                  << ", but expected: " << static_cast<int>(expected)
                  << ", at index: " << i << std::endl;
        return 1;
      }
    } else {

      DataT expected = ref_data_for_fill[(i - Offset) / Stride];

      DataT retrieved = result[i + ResultOffset];

      if (expected != retrieved) {
        std::cout << "Test failed, retrieved value: "
                  << static_cast<int>(retrieved)
                  << ", but expected: " << static_cast<int>(expected)
                  << ", at index: " << i << std::endl;
        return 1;
      }
      selected_indices_ptr++;
    }
  }

  return 0;
}

int main() {
  int test_result = 0;

  test_result |= test_to_copy<16, false>();
  test_result |= test_to_copy<32 + 8, false>();
  test_result |= test_to_copy<32 + 10, false>();
  test_result |= test_to_copy<10, false>();
  test_result |= test_to_copy<8, false>();
  test_result |= test_to_copy<7, false>();
  test_result |= test_to_copy<15, false>();
  test_result |= test_to_copy<32, false>();

  test_result |= test_to_copy<16, true>();
  test_result |= test_to_copy<32 + 8, true>();
  test_result |= test_to_copy<32 + 10, true>();
  test_result |= test_to_copy<10, true>();
  test_result |= test_to_copy<8, true>();
  test_result |= test_to_copy<7, true>();
  test_result |= test_to_copy<15, true>();
  test_result |= test_to_copy<32, true>();

  test_result |= test_to_copy<16, false, 1>();
  test_result |= test_to_copy<32 + 8, false, 1>();
  test_result |= test_to_copy<32 + 10, false, 1>();
  test_result |= test_to_copy<10, false, 1>();
  test_result |= test_to_copy<8, false, 1>();
  test_result |= test_to_copy<7, false, 1>();
  test_result |= test_to_copy<15, false, 1>();
  test_result |= test_to_copy<32, false, 1>();

  test_result |= test_to_copy<16, true, 1>();
  test_result |= test_to_copy<32 + 8, true, 1>();
  test_result |= test_to_copy<32 + 10, true, 1>();
  test_result |= test_to_copy<10, true, 1>();
  test_result |= test_to_copy<8, true, 1>();
  test_result |= test_to_copy<7, true, 1>();
  test_result |= test_to_copy<15, true, 1>();
  test_result |= test_to_copy<32, true, 1>();

  if (!test_result) {
    std::cout << "Test passed" << std::endl;
  }

  return test_result;
}
>>>>>>> 8e19a944
<|MERGE_RESOLUTION|>--- conflicted
+++ resolved
@@ -1,184 +1,4 @@
-<<<<<<< HEAD
-// Use -O2 to avoid huge stack usage under -O0.
 // RUN: %{build} -O2 -o %t.out
-// RUN: %{run} %t.out
-
-//==- copyto_char_test.cpp - Test for using copy_to to copy char buffers -==//
-//
-// Part of the LLVM Project, under the Apache License v2.0 with LLVM Exceptions.
-// See https://llvm.org/LICENSE.txt for license information.
-// SPDX-License-Identifier: Apache-2.0 WITH LLVM-exception
-//
-//===----------------------------------------------------------------------===//
-
-#include <sycl/ext/intel/esimd.hpp>
-#include <sycl/sycl.hpp>
-
-#include <iostream>
-#include <memory>
-
-using namespace sycl::ext::intel::esimd;
-
-template <typename DataT>
-using shared_allocator = sycl::usm_allocator<DataT, sycl::usm::alloc::shared>;
-template <typename DataT>
-using shared_vector = std::vector<DataT, shared_allocator<DataT>>;
-
-using DataT = char;
-
-template <int NumElems, bool IsAcc, int ResultOffset = 0> int test_to_copy() {
-  sycl::queue queue;
-  constexpr int NumSelectedElems = NumElems / 3;
-  constexpr int Stride = 2;
-  constexpr int Offset = 4;
-
-  shared_allocator<DataT> allocator(queue);
-  shared_vector<DataT> result(NumElems + ResultOffset, allocator);
-  shared_vector<DataT> initial_ref_data(NumElems, allocator);
-  shared_vector<DataT> ref_data_for_fill(NumSelectedElems, allocator);
-
-  constexpr size_t value_for_increase_ref_data_for_fill = 50;
-  for (size_t i = 0; i < NumElems; ++i) {
-    initial_ref_data[i] = i + 1;
-  }
-  // We should have different values in the first reference data and in the
-  // second reference data.
-  for (size_t i = 0; i < NumSelectedElems; ++i) {
-    ref_data_for_fill[i] =
-        initial_ref_data[i] + value_for_increase_ref_data_for_fill;
-  }
-  if constexpr (IsAcc) {
-    sycl::buffer<DataT> output_buf(result.data() + ResultOffset,
-                                   result.size() - ResultOffset);
-    queue.submit([&](sycl::handler &cgh) {
-      DataT *init_ref_ptr = initial_ref_data.data();
-      DataT *ref_data_for_fill_ptr = ref_data_for_fill.data();
-      auto acc =
-          output_buf.template get_access<sycl::access::mode::read_write>(cgh);
-
-      cgh.single_task([=]() SYCL_ESIMD_KERNEL {
-        simd<DataT, NumElems> src_simd_obj;
-        src_simd_obj.copy_from(init_ref_ptr);
-        simd<DataT, NumSelectedElems> dst_simd_obj;
-        dst_simd_obj.copy_from(ref_data_for_fill_ptr);
-        src_simd_obj.template select<NumSelectedElems, Stride>(Offset) =
-            dst_simd_obj;
-        src_simd_obj.copy_to(acc, 0);
-      });
-    });
-  } else {
-    queue.submit([&](sycl::handler &cgh) {
-      DataT *init_ref_ptr = initial_ref_data.data();
-      DataT *ref_data_for_fill_ptr = ref_data_for_fill.data();
-      DataT *const out_ptr = result.data() + ResultOffset;
-
-      cgh.single_task([=]() SYCL_ESIMD_KERNEL {
-        simd<DataT, NumElems> src_simd_obj;
-        src_simd_obj.copy_from(init_ref_ptr);
-        simd<DataT, NumSelectedElems> dst_simd_obj;
-        dst_simd_obj.copy_from(ref_data_for_fill_ptr);
-        src_simd_obj.template select<NumSelectedElems, Stride>(Offset) =
-            dst_simd_obj;
-        src_simd_obj.copy_to(out_ptr);
-      });
-    });
-  }
-  queue.wait_and_throw();
-
-  std::vector<size_t> selected_indices;
-  // Collect the indexess that has been selected.
-  for (size_t i = Offset; i < Stride * NumSelectedElems + Offset; i += Stride) {
-    selected_indices.push_back(i);
-  }
-
-  // Push the largest value to avoid the following error: can't dereference
-  // out of range vector iterator.
-  selected_indices.push_back(std::numeric_limits<size_t>::max());
-  auto selected_indices_ptr = selected_indices.begin();
-
-  // Verify that values, that do not was selected has initial values.
-  for (size_t i = 0; i < NumElems; ++i) {
-    // If current index is less than selected index verify that this element
-    // hasn't been selected and changed.
-    if (i < *selected_indices_ptr) {
-      DataT expected = initial_ref_data[i];
-
-      DataT retrieved = result[i + ResultOffset];
-
-      if (expected != retrieved) {
-        std::cout << "Test failed, retrieved value: "
-                  << static_cast<int>(retrieved)
-                  << ", but expected: " << static_cast<int>(expected)
-                  << ", at index: " << i << std::endl;
-        return 1;
-      }
-    } else {
-
-      DataT expected = ref_data_for_fill[(i - Offset) / Stride];
-
-      DataT retrieved = result[i + ResultOffset];
-
-      if (expected != retrieved) {
-        std::cout << "Test failed, retrieved value: "
-                  << static_cast<int>(retrieved)
-                  << ", but expected: " << static_cast<int>(expected)
-                  << ", at index: " << i << std::endl;
-        return 1;
-      }
-      selected_indices_ptr++;
-    }
-  }
-
-  return 0;
-}
-
-int main() {
-  int test_result = 0;
-
-  test_result |= test_to_copy<16, false>();
-  test_result |= test_to_copy<32 + 8, false>();
-  test_result |= test_to_copy<32 + 10, false>();
-  test_result |= test_to_copy<10, false>();
-  test_result |= test_to_copy<8, false>();
-  test_result |= test_to_copy<7, false>();
-  test_result |= test_to_copy<15, false>();
-  test_result |= test_to_copy<32, false>();
-
-  test_result |= test_to_copy<16, true>();
-  test_result |= test_to_copy<32 + 8, true>();
-  test_result |= test_to_copy<32 + 10, true>();
-  test_result |= test_to_copy<10, true>();
-  test_result |= test_to_copy<8, true>();
-  test_result |= test_to_copy<7, true>();
-  test_result |= test_to_copy<15, true>();
-  test_result |= test_to_copy<32, true>();
-
-  test_result |= test_to_copy<16, false, 1>();
-  test_result |= test_to_copy<32 + 8, false, 1>();
-  test_result |= test_to_copy<32 + 10, false, 1>();
-  test_result |= test_to_copy<10, false, 1>();
-  test_result |= test_to_copy<8, false, 1>();
-  test_result |= test_to_copy<7, false, 1>();
-  test_result |= test_to_copy<15, false, 1>();
-  test_result |= test_to_copy<32, false, 1>();
-
-  test_result |= test_to_copy<16, true, 1>();
-  test_result |= test_to_copy<32 + 8, true, 1>();
-  test_result |= test_to_copy<32 + 10, true, 1>();
-  test_result |= test_to_copy<10, true, 1>();
-  test_result |= test_to_copy<8, true, 1>();
-  test_result |= test_to_copy<7, true, 1>();
-  test_result |= test_to_copy<15, true, 1>();
-  test_result |= test_to_copy<32, true, 1>();
-
-  if (!test_result) {
-    std::cout << "Test passed" << std::endl;
-  }
-
-  return test_result;
-}
-=======
-// RUN: %{build} -o %t.out
 // RUN: %{run} %t.out
 
 // UNSUPPORTED: opencl && gpu-intel-pvc
@@ -356,5 +176,4 @@
   }
 
   return test_result;
-}
->>>>>>> 8e19a944
+}