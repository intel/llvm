--- conflicted
+++ resolved
@@ -1,68 +1,64 @@
-// https://github.com/intel/llvm/issues/14244
-// sycl-ls --verbose shows the "ext_intel_free_memory" aspect if 
-// ZES_ENABLE_SYSMAN=1 is set, but also is sysman init is supported, 
-<<<<<<< HEAD
-// so this test is missed if it requires spect-ext_intel_free_memory.
-=======
-// so this test is missed if it requires aspect-ext_intel_free_memory.
-
->>>>>>> 91eaa052
-// Since gen9 and get12 don't support this query,
-// so requiring DG2. There may be more devices in our CI supporting this aspect.
-// REQUIRES: gpu-intel-dg2
-// REQUIRES: level_zero, level_zero_dev_kit
-// UNSUPPORTED: gpu-intel-gen12
-// The query of free memory is not supported on integrated devices
-//
-// RUN: %{build} %level_zero_options -o %t.out
-// RUN: env ZES_ENABLE_SYSMAN=1 %{run} %t.out 2>&1 | FileCheck %s
-// RUN: env ZES_ENABLE_SYSMAN=0 %{run} %t.out 2>&1 | FileCheck %s
-//
-// The test is to check that the free device memory is reported by Level Zero
-// backend both with and without the sysman environment variable.
-//
-// CHECK: Root-device free memory
-
-#include <iostream>
-#include <sycl/detail/core.hpp>
-using namespace sycl;
-
-int main() {
-
-  queue Queue;
-  auto dev = Queue.get_device();
-  std::cout << "Device: " << dev.get_info<info::device::name>() << std::endl;
-
-  auto TotalMemory = dev.get_info<sycl::info::device::global_mem_size>();
-  auto FreeMemory = dev.get_info<ext::intel::info::device::free_memory>();
-  std::cout << "Root-device total memory: " << TotalMemory << std::endl;
-  std::cout << "Root-device free  memory: " << FreeMemory << std::endl;
-  assert(TotalMemory >= FreeMemory);
-
-  try { // guard for when no partitioning is supported
-
-    auto sub_devices = dev.create_sub_devices<
-        info::partition_property::partition_by_affinity_domain>(
-        info::partition_affinity_domain::next_partitionable);
-
-    int I = 0;
-    for (auto &sub_device : sub_devices) {
-      ++I;
-      auto SubDeviceTotalMemory =
-          sub_device.get_info<sycl::info::device::global_mem_size>();
-      auto SubDeviceFreeMemory =
-          sub_device.get_info<ext::intel::info::device::free_memory>();
-      std::cout << I << " sub-device total memory: " << SubDeviceTotalMemory
-                << std::endl;
-      std::cout << I << " sub-device free  memory: " << SubDeviceFreeMemory
-                << std::endl;
-      assert(SubDeviceFreeMemory <= FreeMemory);
-      assert(SubDeviceTotalMemory >= SubDeviceFreeMemory);
-      assert(SubDeviceTotalMemory <= TotalMemory);
-    }
-
-  } catch (...) {
-  }
-
-  return 0;
-}
+// https://github.com/intel/llvm/issues/14244
+// sycl-ls --verbose shows the "ext_intel_free_memory" aspect if 
+// ZES_ENABLE_SYSMAN=1 is set, but also is sysman init is supported, 
+// so this test is missed if it requires aspect-ext_intel_free_memory.
+
+// Since gen9 and get12 don't support this query,
+// so requiring DG2. There may be more devices in our CI supporting this aspect.
+// REQUIRES: gpu-intel-dg2
+// REQUIRES: level_zero, level_zero_dev_kit
+// UNSUPPORTED: gpu-intel-gen12
+// The query of free memory is not supported on integrated devices
+//
+// RUN: %{build} %level_zero_options -o %t.out
+// RUN: env ZES_ENABLE_SYSMAN=1 %{run} %t.out 2>&1 | FileCheck %s
+// RUN: env ZES_ENABLE_SYSMAN=0 %{run} %t.out 2>&1 | FileCheck %s
+//
+// The test is to check that the free device memory is reported by Level Zero
+// backend both with and without the sysman environment variable.
+//
+// CHECK: Root-device free memory
+
+#include <iostream>
+#include <sycl/detail/core.hpp>
+using namespace sycl;
+
+int main() {
+
+  queue Queue;
+  auto dev = Queue.get_device();
+  std::cout << "Device: " << dev.get_info<info::device::name>() << std::endl;
+
+  auto TotalMemory = dev.get_info<sycl::info::device::global_mem_size>();
+  auto FreeMemory = dev.get_info<ext::intel::info::device::free_memory>();
+  std::cout << "Root-device total memory: " << TotalMemory << std::endl;
+  std::cout << "Root-device free  memory: " << FreeMemory << std::endl;
+  assert(TotalMemory >= FreeMemory);
+
+  try { // guard for when no partitioning is supported
+
+    auto sub_devices = dev.create_sub_devices<
+        info::partition_property::partition_by_affinity_domain>(
+        info::partition_affinity_domain::next_partitionable);
+
+    int I = 0;
+    for (auto &sub_device : sub_devices) {
+      ++I;
+      auto SubDeviceTotalMemory =
+          sub_device.get_info<sycl::info::device::global_mem_size>();
+      auto SubDeviceFreeMemory =
+          sub_device.get_info<ext::intel::info::device::free_memory>();
+      std::cout << I << " sub-device total memory: " << SubDeviceTotalMemory
+                << std::endl;
+      std::cout << I << " sub-device free  memory: " << SubDeviceFreeMemory
+                << std::endl;
+      assert(SubDeviceFreeMemory <= FreeMemory);
+      assert(SubDeviceTotalMemory >= SubDeviceFreeMemory);
+      assert(SubDeviceTotalMemory <= TotalMemory);
+    }
+
+  } catch (...) {
+  }
+
+  return 0;
+}