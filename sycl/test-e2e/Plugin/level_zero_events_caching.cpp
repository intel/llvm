// REQUIRES: gpu, level_zero

<<<<<<< HEAD
// RUN: %clangxx -fsycl -fsycl-targets=%sycl_triple  %s -o %t.out
// RUN: env ZE_DEBUG=4 %GPU_RUN_PLACEHOLDER %t.out 2>&1 | FileCheck --check-prefixes=CACHING-ENABLED %s
// RUN: env SYCL_PI_LEVEL_ZERO_DISABLE_EVENTS_CACHING=0 ZE_DEBUG=4 %GPU_RUN_PLACEHOLDER %t.out 2>&1 | FileCheck --check-prefixes=CACHING-ENABLED %s
// RUN: env SYCL_PI_LEVEL_ZERO_DISABLE_EVENTS_CACHING=1 ZE_DEBUG=4 %GPU_RUN_PLACEHOLDER %t.out 2>&1 | FileCheck --check-prefixes=CACHING-DISABLED %s
=======
// RUN: %{build} %level_zero_options -o %t.out
// RUN: env ZE_DEBUG=4 %{run} %t.out 2>&1 | FileCheck --check-prefixes=CACHING-ENABLED %s
// RUN: env SYCL_PI_LEVEL_ZERO_DISABLE_EVENTS_CACHING=0 ZE_DEBUG=4 %{run} %t.out 2>&1 | FileCheck --check-prefixes=CACHING-ENABLED %s
// RUN: env SYCL_PI_LEVEL_ZERO_DISABLE_EVENTS_CACHING=1 ZE_DEBUG=4 %{run} %t.out 2>&1 | FileCheck --check-prefixes=CACHING-DISABLED %s
>>>>>>> 20a9c17a

// With events caching we should be reusing them and 9 should be enough.
// Might require more than one if previous one hasn't been released by the time
// we need a new one.

// CACHING-ENABLED: zeEventCreate = {{[1-9]}}
// CACHING-DISABLED: zeEventCreate = 256

// Check event caching modes in the L0 plugin.

#include <CL/sycl.hpp>

int main() {
  cl::sycl::queue deviceQueue;

  for (int i = 0; i < 256; i++) {
    auto Event = deviceQueue.submit([&](cl::sycl::handler &cgh) {
      cgh.single_task<class SimpleKernel>([=]() {});
    });
    Event.wait();
  }
  return 0;
}<|MERGE_RESOLUTION|>--- conflicted
+++ resolved
@@ -1,16 +1,9 @@
 // REQUIRES: gpu, level_zero
 
-<<<<<<< HEAD
-// RUN: %clangxx -fsycl -fsycl-targets=%sycl_triple  %s -o %t.out
-// RUN: env ZE_DEBUG=4 %GPU_RUN_PLACEHOLDER %t.out 2>&1 | FileCheck --check-prefixes=CACHING-ENABLED %s
-// RUN: env SYCL_PI_LEVEL_ZERO_DISABLE_EVENTS_CACHING=0 ZE_DEBUG=4 %GPU_RUN_PLACEHOLDER %t.out 2>&1 | FileCheck --check-prefixes=CACHING-ENABLED %s
-// RUN: env SYCL_PI_LEVEL_ZERO_DISABLE_EVENTS_CACHING=1 ZE_DEBUG=4 %GPU_RUN_PLACEHOLDER %t.out 2>&1 | FileCheck --check-prefixes=CACHING-DISABLED %s
-=======
-// RUN: %{build} %level_zero_options -o %t.out
+// RUN: %{build}  -o %t.out
 // RUN: env ZE_DEBUG=4 %{run} %t.out 2>&1 | FileCheck --check-prefixes=CACHING-ENABLED %s
 // RUN: env SYCL_PI_LEVEL_ZERO_DISABLE_EVENTS_CACHING=0 ZE_DEBUG=4 %{run} %t.out 2>&1 | FileCheck --check-prefixes=CACHING-ENABLED %s
 // RUN: env SYCL_PI_LEVEL_ZERO_DISABLE_EVENTS_CACHING=1 ZE_DEBUG=4 %{run} %t.out 2>&1 | FileCheck --check-prefixes=CACHING-DISABLED %s
->>>>>>> 20a9c17a
 
 // With events caching we should be reusing them and 9 should be enough.
 // Might require more than one if previous one hasn't been released by the time
