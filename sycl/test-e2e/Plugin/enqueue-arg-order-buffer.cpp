--- conflicted
+++ resolved
@@ -1,11 +1,6 @@
 // UNSUPPORTED: hip_nvidia
-<<<<<<< HEAD
 // RUN: %{build} -Wno-error=deprecated-declarations -o %t.out
-// RUN: env SYCL_PI_TRACE=2 %{run} %t.out | FileCheck %s
-=======
-// RUN: %{build} -o %t.out
 // RUN: env SYCL_UR_TRACE=1 %{run} %t.out | FileCheck %s
->>>>>>> a075b94d
 
 #include <iostream>
 
