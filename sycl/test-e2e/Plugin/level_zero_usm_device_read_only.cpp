--- conflicted
+++ resolved
@@ -1,12 +1,7 @@
 // REQUIRES: gpu, level_zero
 
-<<<<<<< HEAD
-// RUN: %clangxx -fsycl -fsycl-targets=%sycl_triple %s -o %t.out
-// RUN: env SYCL_PI_TRACE=2 ZE_DEBUG=1 %GPU_RUN_PLACEHOLDER %t.out 2>&1 %GPU_CHECK_PLACEHOLDER
-=======
-// RUN: %{build} %level_zero_options -o %t.out
+// RUN: %{build} -o %t.out
 // RUN: env SYCL_PI_TRACE=2 ZE_DEBUG=1 %{run} %t.out 2>&1 | FileCheck %s
->>>>>>> 20a9c17a
 
 // Test that "device_read_only" shared USM allocations are pooled.
 
