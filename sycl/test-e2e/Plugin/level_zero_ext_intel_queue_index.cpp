// REQUIRES: aspect-ext_intel_device_id
<<<<<<< HEAD
// RUN: %clangxx -fsycl -fsycl-targets=%sycl_triple  %s -o %t.out
// RUN: env ZEX_NUMBER_OF_CCS=0:4 env ZE_DEBUG=1 %GPU_RUN_PLACEHOLDER %t.out > %t.log 2>&1
// RUN: %GPU_RUN_PLACEHOLDER FileCheck %s --check-prefixes=CHECK-PVC < %t.log
=======
// REQUIRES: level_zero
// RUN: %{build} %level_zero_options -o %t.out
// RUN: env ZEX_NUMBER_OF_CCS=0:4 env ZE_DEBUG=1 %{run} %t.out 2>&1 | FileCheck %s --check-prefixes=CHECK-PVC
>>>>>>> 20a9c17a
//
// Same with Immediate CommandLists
// RUN: env SYCL_PI_LEVEL_ZERO_EXPOSE_CSLICE_IN_AFFINITY_PARTITIONING=1 env ZEX_NUMBER_OF_CCS=0:4 env ZE_DEBUG=1 %{run} %t.out 2>&1 | FileCheck %s --check-prefixes=CHECK-PVC

#include <sycl/sycl.hpp>

using namespace sycl;

void test_pvc(device &d) {
  std::cout << "Test PVC Begin" << std::endl;
  // CHECK-PVC: Test PVC Begin
  bool IsPVC = [&]() {
    return (d.get_info<ext::intel::info::device::device_id>() & 0xff0) == 0xbd0;
  }();
  std::cout << "IsPVC: " << std::boolalpha << IsPVC << std::endl;
  if (IsPVC) {
    assert(d.get_info<ext::intel::info::device::max_compute_queue_indices>() ==
           1);

    auto sub_devices = d.create_sub_devices<
        info::partition_property::partition_by_affinity_domain>(
        info::partition_affinity_domain::next_partitionable);
    device &sub_device = sub_devices[1];
    assert(
        sub_device
            .get_info<ext::intel::info::device::max_compute_queue_indices>() ==
        4);

    auto sub_sub_devices = sub_device.create_sub_devices<
        info::partition_property::ext_intel_partition_by_cslice>();
    device &sub_sub_device = sub_sub_devices[1];
    assert(
        sub_sub_device
            .get_info<ext::intel::info::device::max_compute_queue_indices>() ==
        1);

    {
      bool ExceptionThrown = false;
      try {
        std::ignore = queue{d, ext::intel::property::queue::compute_index{-1}};

      } catch (...) {
        ExceptionThrown = true;
      }
      assert(ExceptionThrown);
    }
    {
      bool ExceptionThrown = false;
      try {
        std::ignore = queue{sub_sub_device,
                            ext::intel::property::queue::compute_index{1}};

      } catch (...) {
        ExceptionThrown = true;
      }
      assert(ExceptionThrown);
    }

    {
      queue q{sub_device};
      // CHECK-PVC: [getZeQueue]: create queue ordinal = 0, index = 0 (round robin in [0, 0])
      q.single_task([=]() {}).wait();
    }
    {
      queue q{sub_device, ext::intel::property::queue::compute_index{2}};
      // CHECK-PVC: [getZeQueue]: create queue ordinal = 0, index = 2 (round robin in [2, 2])
      q.single_task([=]() {}).wait();
    }
    {
      queue q{sub_device, ext::intel::property::queue::compute_index{2}};
      // CHECK-PVC: [getZeQueue]: create queue ordinal = 0, index = 2 (round robin in [2, 2])
      q.single_task([=]() {}).wait();
    }
    {
      queue q{sub_sub_device};
      // CHECK-PVC: [getZeQueue]: create queue ordinal = 0, index = 1 (round robin in [1, 1])
      q.single_task([=]() {}).wait();
    }
  } else {
    // Make FileCheck pass.
    std::cout << "Fake ZE_DEBUG output for FileCheck:" << std::endl;
    // clang-format off
    std::cout << "[getZeQueue]: create queue ordinal = 0, index = 0 (round robin in [0, 0])" << std::endl;
    std::cout << "[getZeQueue]: create queue ordinal = 0, index = 2 (round robin in [2, 2])" << std::endl;
    std::cout << "[getZeQueue]: create queue ordinal = 0, index = 2 (round robin in [2, 2])" << std::endl;
    std::cout << "[getZeQueue]: create queue ordinal = 0, index = 1 (round robin in [1, 1])" << std::endl;
    // clang-format on
  }
  std::cout << "Test PVC End" << std::endl;
  // CHECK-PVC: Test PVC End
}

int main() {
  device d;

  test_pvc(d);

  return 0;
}<|MERGE_RESOLUTION|>--- conflicted
+++ resolved
@@ -1,13 +1,7 @@
 // REQUIRES: aspect-ext_intel_device_id
-<<<<<<< HEAD
-// RUN: %clangxx -fsycl -fsycl-targets=%sycl_triple  %s -o %t.out
-// RUN: env ZEX_NUMBER_OF_CCS=0:4 env ZE_DEBUG=1 %GPU_RUN_PLACEHOLDER %t.out > %t.log 2>&1
-// RUN: %GPU_RUN_PLACEHOLDER FileCheck %s --check-prefixes=CHECK-PVC < %t.log
-=======
 // REQUIRES: level_zero
-// RUN: %{build} %level_zero_options -o %t.out
+// RUN: %{build} -o %t.out
 // RUN: env ZEX_NUMBER_OF_CCS=0:4 env ZE_DEBUG=1 %{run} %t.out 2>&1 | FileCheck %s --check-prefixes=CHECK-PVC
->>>>>>> 20a9c17a
 //
 // Same with Immediate CommandLists
 // RUN: env SYCL_PI_LEVEL_ZERO_EXPOSE_CSLICE_IN_AFFINITY_PARTITIONING=1 env ZEX_NUMBER_OF_CCS=0:4 env ZE_DEBUG=1 %{run} %t.out 2>&1 | FileCheck %s --check-prefixes=CHECK-PVC
