// REQUIRES: level_zero
// REQUIRES: aspect-ext_intel_device_id
<<<<<<< HEAD
// RUN: %clangxx -fsycl -fsycl-targets=%sycl_triple  %s -o %t.out
=======
// RUN: %{build} %level_zero_options -o %t.out
>>>>>>> 20a9c17a

// RUN: env ZEX_NUMBER_OF_CCS=0:4 env ZE_DEBUG=1 %{run} %t.out 2>&1 | FileCheck %s --check-prefixes=CHECK-PVC

// RUN: env SYCL_PI_LEVEL_ZERO_EXPOSE_CSLICE_IN_AFFINITY_PARTITIONING=1 \
// RUN:   env ZEX_NUMBER_OF_CCS=0:4 env ZE_DEBUG=1 %{run} %t.out  2>&1 | FileCheck %s --check-prefixes=CHECK-PVC,CHECK-PVC-AFFINITY

// Same, but using immediate commandlists:

// RUN: env SYCL_PI_LEVEL_ZERO_USE_IMMEDIATE_COMMANDLISTS=1 env ZEX_NUMBER_OF_CCS=0:4 env ZE_DEBUG=1 %{run} %t.out 2>&1 | FileCheck %s --check-prefixes=CHECK-PVC

// RUN: env SYCL_PI_LEVEL_ZERO_USE_IMMEDIATE_COMMANDLISTS=1 env SYCL_PI_LEVEL_ZERO_EXPOSE_CSLICE_IN_AFFINITY_PARTITIONING=1 \
// RUN:   env ZEX_NUMBER_OF_CCS=0:4 env ZE_DEBUG=1 %{run} %t.out 2>&1 | FileCheck %s --check-prefixes=CHECK-PVC,CHECK-PVC-AFFINITY

#include <sycl/sycl.hpp>

using namespace sycl;

// Specified in the RUN line.
static constexpr int NumCSlices = 4;
static const bool ExposeCSliceInAffinityPartitioning = [] {
  const char *Flag =
      std::getenv("SYCL_PI_LEVEL_ZERO_EXPOSE_CSLICE_IN_AFFINITY_PARTITIONING");
  return Flag ? std::atoi(Flag) != 0 : false;
}();

template <typename RangeTy, typename ElemTy>
bool contains(RangeTy &&Range, const ElemTy &Elem) {
  return std::find(Range.begin(), Range.end(), Elem) != Range.end();
}

bool isPartitionableBy(device &Dev, info::partition_property Prop) {
  return contains(Dev.get_info<info::device::partition_properties>(), Prop);
}

bool isPartitionableByCSlice(device &Dev) {
  return isPartitionableBy(
      Dev, info::partition_property::ext_intel_partition_by_cslice);
}

bool isPartitionableByAffinityDomain(device &Dev) {
  return isPartitionableBy(
      Dev, info::partition_property::partition_by_affinity_domain);
}

void test_pvc(device &d) {
  std::cout << "Test PVC Begin" << std::endl;
  // CHECK-PVC: Test PVC Begin
  bool IsPVC = [&]() {
    return (d.get_info<ext::intel::info::device::device_id>() & 0xff0) == 0xbd0;
  }();
  std::cout << "IsPVC: " << std::boolalpha << IsPVC << std::endl;
  if (IsPVC) {

    assert(isPartitionableByAffinityDomain(d));
    assert(!isPartitionableByCSlice(d));
    {
      try {
        std::ignore = d.create_sub_devices<
            info::partition_property::ext_intel_partition_by_cslice>();
        assert(false && "Expected an exception to be thrown earlier!");
      } catch (sycl::exception &e) {
        assert(e.code() == errc::feature_not_supported);
      }
    }

    auto sub_devices = d.create_sub_devices<
        info::partition_property::partition_by_affinity_domain>(
        info::partition_affinity_domain::next_partitionable);
    device &sub_device = sub_devices[1];
    assert(isPartitionableByAffinityDomain(sub_device) ==
           ExposeCSliceInAffinityPartitioning);
    assert(isPartitionableByCSlice(sub_device));
    assert(sub_device.get_info<info::device::partition_type_property>() ==
           info::partition_property::partition_by_affinity_domain);

    {
      try {
        std::ignore = sub_device.create_sub_devices<
            info::partition_property::partition_by_affinity_domain>(
            info::partition_affinity_domain::next_partitionable);
        assert(ExposeCSliceInAffinityPartitioning &&
               "Expected an exception to be thrown earlier!");
      } catch (sycl::exception &e) {
        assert(e.code() == errc::feature_not_supported);
      }
    }

    auto VerifySubSubDevice = [&](auto &sub_sub_devices) {
      device &sub_sub_device = sub_sub_devices[1];
      assert(sub_sub_devices.size() == NumCSlices);
      assert(!isPartitionableByAffinityDomain(sub_sub_device));
      assert(!isPartitionableByCSlice(sub_sub_device));

      // Note that we still report this sub-sub-device as created via
      // partitioning by cslice even if it was partition by affinity domain.
      // This is a known limitation that we won't address as the whole code path
      // (exposing CSlice as sub-devices via partitioning by affinity domaing
      // using SYCL_PI_LEVEL_ZERO_EXPOSE_CSLICE_IN_AFFINITY_PARTITIONING
      // environment variable) is deprecated  and is going to be removed.
      assert(sub_sub_device.get_info<info::device::partition_type_property>() ==
             info::partition_property::ext_intel_partition_by_cslice);

      assert(sub_sub_device.get_info<info::device::max_compute_units>() *
                 NumCSlices ==
             sub_device.get_info<info::device::max_compute_units>());

      {
        queue q{sub_device};
        q.single_task([=]() {});
      }
      {
        queue q{sub_sub_device};
        q.single_task([=]() {});
      }
      // CHECK-PVC:          [getZeQueue]: create queue ordinal = 0, index = 0 (round robin in [0, 0])
      // CHECK-PVC:          [getZeQueue]: create queue ordinal = 0, index = 1 (round robin in [1, 1])
      // CHECK-PVC-AFFINITY: [getZeQueue]: create queue ordinal = 0, index = 0 (round robin in [0, 0])
      // CHECK-PVC-AFFINITY: [getZeQueue]: create queue ordinal = 0, index = 1 (round robin in [1, 1])
    };
    {
      auto sub_sub_devices = sub_device.create_sub_devices<
          info::partition_property::ext_intel_partition_by_cslice>();
      VerifySubSubDevice(sub_sub_devices);
    }

    if (ExposeCSliceInAffinityPartitioning) {
      auto sub_sub_devices = sub_device.create_sub_devices<
          info::partition_property::partition_by_affinity_domain>(
          info::partition_affinity_domain::next_partitionable);
      VerifySubSubDevice(sub_sub_devices);
    }
  } else {
    // Make FileCheck pass.
    std::cout << "Fake ZE_DEBUG output for FileCheck:" << std::endl;
    // clang-format off
    std::cout << "[getZeQueue]: create queue ordinal = 0, index = 0 (round robin in [0, 0])" << std::endl;
    std::cout << "[getZeQueue]: create queue ordinal = 0, index = 1 (round robin in [1, 1])" << std::endl;
    if (ExposeCSliceInAffinityPartitioning) {
      std::cout << "[getZeQueue]: create queue ordinal = 0, index = 0 (round robin in [0, 0])" << std::endl;
      std::cout << "[getZeQueue]: create queue ordinal = 0, index = 1 (round robin in [1, 1])" << std::endl;
    }
    // clang-format on
  }
  std::cout << "Test PVC End" << std::endl;
  // CHECK-PVC: Test PVC End
}

void test_non_pvc(device d) {
  bool IsPVC = [&]() {
    return (d.get_info<ext::intel::info::device::device_id>() & 0xff0) == 0xbd0;
  }();

  if (IsPVC)
    return;

  // Non-PVC devices are not partitionable by CSlice at any level of
  // partitioning.

  while (true) {
    assert(!isPartitionableByCSlice(d));

    if (!isPartitionableByAffinityDomain(d))
      // No more sub-devices.
      break;

    auto sub_devices = d.create_sub_devices<
        info::partition_property::partition_by_affinity_domain>(
        info::partition_affinity_domain::next_partitionable);
    d = sub_devices[0];
  }
}

int main() {
  device d;

  test_pvc(d);
  test_non_pvc(d);

  return 0;
}<|MERGE_RESOLUTION|>--- conflicted
+++ resolved
@@ -1,10 +1,7 @@
 // REQUIRES: level_zero
 // REQUIRES: aspect-ext_intel_device_id
-<<<<<<< HEAD
-// RUN: %clangxx -fsycl -fsycl-targets=%sycl_triple  %s -o %t.out
-=======
-// RUN: %{build} %level_zero_options -o %t.out
->>>>>>> 20a9c17a
+
+// RUN: %{build} -o %t.out
 
 // RUN: env ZEX_NUMBER_OF_CCS=0:4 env ZE_DEBUG=1 %{run} %t.out 2>&1 | FileCheck %s --check-prefixes=CHECK-PVC
 
