//==--- sycl_context_error.cpp --- kernel_compiler extension tests ---------==//
//
// Part of the LLVM Project, under the Apache License v2.0 with LLVM Exceptions.
// See https://llvm.org/LICENSE.txt for license information.
// SPDX-License-Identifier: Apache-2.0 WITH LLVM-exception
//
//===----------------------------------------------------------------------===//

<<<<<<< HEAD
// REQUIRES: (opencl || level_zero)
=======
// UNSUPPORTED: accelerator
// UNSUPPORTED-INTENDED: while accelerator is AoT only, this cannot run there.
>>>>>>> c4809676

// RUN: %{build} -o %t.out
// RUN: %if hip %{ env SYCL_JIT_AMDGCN_PTX_TARGET_CPU=%{amd_arch} %} %{run-unfiltered-devices} %t.out

#include <sycl/detail/core.hpp>
#include <sycl/kernel_bundle.hpp>
#include <sycl/platform.hpp>
#include <sycl/usm.hpp>

namespace syclexp = sycl::ext::oneapi::experimental;

const std::string source = R"""(
    #include <sycl/sycl.hpp>
    namespace syclext = sycl::ext::oneapi;
    namespace syclexp = sycl::ext::oneapi::experimental;

    extern "C"
    SYCL_EXT_ONEAPI_FUNCTION_PROPERTY((syclexp::nd_range_kernel<1>))
    void iota(float start, float *ptr) {
      size_t id = syclext::this_work_item::get_nd_item<1>().get_global_linear_id();
      ptr[id] = start + static_cast<float>(id);
    }
)""";

int main() {

  auto has_multiple_compatible_devices = [](sycl::platform platform) -> bool {
    auto devices = platform.get_devices();
    if (devices.size() < 2) {
      return false;
    }
    for (auto dev : devices) {
      if (!dev.ext_oneapi_can_build(syclexp::source_language::sycl)) {
        return false;
      }
    }
    return true;
  };

  std::vector<sycl::device> all_devices = [&]() -> std::vector<sycl::device> {
    for (auto platform : sycl::platform::get_platforms()) {
      if (has_multiple_compatible_devices(platform)) {
        return platform.get_devices();
      }
    }
    return {};
  }();

  if (all_devices.size() < 2) {
    std::cerr << "Cannot find platform with more than 1 device, skipping"
              << std::endl;
    return 0;
  }

  sycl::context single_device_context{all_devices.front()};

  // Create a source kernel bundle with a context that contains only one device.
  sycl::kernel_bundle<sycl::bundle_state::ext_oneapi_source> kb_src =
      syclexp::create_kernel_bundle_from_source(
          single_device_context, syclexp::source_language::sycl, source);

  // Compile the kernel.  There is no need to use the "registered_names"
  // property because the kernel is declared extern "C".
  try {
    syclexp::build(kb_src, all_devices);
    assert(false && "out-of-context device not detected");
  } catch (sycl::exception &e) {
    assert(e.code() == sycl::errc::invalid);
    assert(std::string(e.what()).find(
               "device not part of kernel_bundle context") !=
           std::string::npos);
  }
  return 0;
}<|MERGE_RESOLUTION|>--- conflicted
+++ resolved
@@ -5,13 +5,6 @@
 // SPDX-License-Identifier: Apache-2.0 WITH LLVM-exception
 //
 //===----------------------------------------------------------------------===//
-
-<<<<<<< HEAD
-// REQUIRES: (opencl || level_zero)
-=======
-// UNSUPPORTED: accelerator
-// UNSUPPORTED-INTENDED: while accelerator is AoT only, this cannot run there.
->>>>>>> c4809676
 
 // RUN: %{build} -o %t.out
 // RUN: %if hip %{ env SYCL_JIT_AMDGCN_PTX_TARGET_CPU=%{amd_arch} %} %{run-unfiltered-devices} %t.out
