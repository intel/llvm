//==--- sycl_time_trace.cpp --- kernel_compiler extension tests ------------==//
//
// Part of the LLVM Project, under the Apache License v2.0 with LLVM Exceptions.
// See https://llvm.org/LICENSE.txt for license information.
// SPDX-License-Identifier: Apache-2.0 WITH LLVM-exception
//
//===----------------------------------------------------------------------===//
<<<<<<< HEAD

// REQUIRES: (opencl || level_zero)

=======
// REQUIRES: (opencl || level_zero)
>>>>>>> 29e7b63c
// RUN: %{build} -o %t.out
// RUN: %{run} %t.out | FileCheck %s

#include <sycl/detail/core.hpp>
#include <sycl/kernel_bundle.hpp>

int test_tracing() {
  namespace syclex = sycl::ext::oneapi::experimental;
  using source_kb = sycl::kernel_bundle<sycl::bundle_state::ext_oneapi_source>;

  sycl::queue q;
  sycl::context ctx = q.get_context();

  bool ok = q.get_device().ext_oneapi_can_build(syclex::source_language::sycl);
  if (!ok) {
    std::cout << "Apparently this device does not support `sycl` source kernel "
                 "bundle extension: "
              << q.get_device().get_info<sycl::info::device::name>()
              << std::endl;
    return -1;
  }

  source_kb kbSrc = syclex::create_kernel_bundle_from_source(
      ctx, syclex::source_language::sycl, "");

  auto props = syclex::properties{
      syclex::build_options{std::vector<std::string>{
          "-ftime-trace=-", "-ftime-trace-granularity=1000" /* us */,
          "-ftime-trace-verbose"}},
  };

  syclex::build(kbSrc, props);
  // CHECK: {"traceEvents":

  std::string log;
  auto props2 = syclex::properties{
      syclex::build_options{std::vector<std::string>{
          "-ftime-trace=-", "-ftime-trace-granularity=invalid_int"}},
      syclex::save_log{&log}};
  syclex::build(kbSrc, props2);
  std::cout << log << std::endl;
  // CHECK: {"traceEvents":
  // CHECK: warning: ignoring malformed argument: '-ftime-trace-granularity=invalid_int'

  return 0;
}

int main() {
#ifdef SYCL_EXT_ONEAPI_KERNEL_COMPILER
  return test_tracing();
#else
  static_assert(false, "Kernel Compiler feature test macro undefined");
#endif
  return 0;
}<|MERGE_RESOLUTION|>--- conflicted
+++ resolved
@@ -5,13 +5,7 @@
 // SPDX-License-Identifier: Apache-2.0 WITH LLVM-exception
 //
 //===----------------------------------------------------------------------===//
-<<<<<<< HEAD
-
 // REQUIRES: (opencl || level_zero)
-
-=======
-// REQUIRES: (opencl || level_zero)
->>>>>>> 29e7b63c
 // RUN: %{build} -o %t.out
 // RUN: %{run} %t.out | FileCheck %s
 
