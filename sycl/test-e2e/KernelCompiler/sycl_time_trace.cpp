--- conflicted
+++ resolved
@@ -6,10 +6,6 @@
 //
 //===----------------------------------------------------------------------===//
 // REQUIRES: (opencl || level_zero)
-<<<<<<< HEAD
-
-=======
->>>>>>> 566fc15d
 // RUN: %{build} -o %t.out
 // RUN: %{run} %t.out | FileCheck %s
 
