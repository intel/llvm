--- conflicted
+++ resolved
@@ -6,13 +6,8 @@
 //
 //===----------------------------------------------------------------------===//
 
-<<<<<<< HEAD
 // REQUIRES: (opencl || level_zero)
-// UNSUPPORTED: accelerator
-// UNSUPPORTED-INTENDED: SYCL-RTC is not available for accelerator devices
 
-=======
->>>>>>> 158b9bb3
 // RUN: %{build} -o %t.out
 // RUN: %{run} %t.out | FileCheck %s
 
