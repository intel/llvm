--- conflicted
+++ resolved
@@ -9,13 +9,7 @@
 // REQUIRES: (opencl || level_zero)
 // UNSUPPORTED: accelerator
 
-<<<<<<< HEAD
-// https://github.com/intel/llvm/issues/14826
-// XFAIL: arch-intel_gpu_pvc && igc-dev
-
-=======
 // -- Test the kernel_compiler with SYCL source.
->>>>>>> 3565b587
 // RUN: %{build} -o %t.out
 
 // If clang++ is not on the PATH, or if sycl was compiled with GCC < 8, then
