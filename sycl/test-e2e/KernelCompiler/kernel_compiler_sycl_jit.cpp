--- conflicted
+++ resolved
@@ -142,7 +142,7 @@
   return 0;
 }
 
-void test_unsupported_options() {
+int test_unsupported_options() {
   namespace syclex = sycl::ext::oneapi::experimental;
   using source_kb = sycl::kernel_bundle<sycl::bundle_state::ext_oneapi_source>;
 
@@ -156,7 +156,7 @@
                  "kernel bundle extension: "
               << q.get_device().get_info<sycl::info::device::name>()
               << std::endl;
-    return;
+    return -1;
   }
 
   source_kb kbSrc = syclex::create_kernel_bundle_from_source(
@@ -179,17 +179,14 @@
   CheckUnsupported({"-Xsycl-target-frontend", "-fsanitize=address"});
   CheckUnsupported({"-Xsycl-target-frontend=spir64", "-fsanitize=address"});
   CheckUnsupported({"-Xarch_device", "-fsanitize=address"});
+
+  return 0;
 }
 
 int main() {
 
 #ifdef SYCL_EXT_ONEAPI_KERNEL_COMPILER
-<<<<<<< HEAD
-  test_build_and_run();
-  test_unsupported_options();
-=======
-  return test_build_and_run();
->>>>>>> 2e7c2ef3
+  return test_build_and_run() || test_unsupported_options();
 #else
   static_assert(false, "Kernel Compiler feature test macro undefined");
 #endif
