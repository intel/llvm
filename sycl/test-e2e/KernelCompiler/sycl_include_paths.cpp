//==--- sycl_include_paths.cpp --- kernel_compiler extension tests ---------==//
//
// Part of the LLVM Project, under the Apache License v2.0 with LLVM Exceptions.
// See https://llvm.org/LICENSE.txt for license information.
// SPDX-License-Identifier: Apache-2.0 WITH LLVM-exception
//
//===----------------------------------------------------------------------===//

// REQUIRES: (opencl || level_zero)
// REQUIRES: aspect-usm_device_allocations
<<<<<<< HEAD

// UNSUPPORTED: accelerator
// UNSUPPORTED-INTENDED: while accelerator is AoT only, this cannot run there.
=======
>>>>>>> 158b9bb3

// RUN: %{build} -o %t.out
// RUN: %{run} %t.out %S | FileCheck %s --check-prefixes=CHECK,CHECK-NOCWD

// COM: Run test again in a directory that contains a different version of
//      `header1.hpp`
// RUN: cd %S/include/C ; %{run} %t.out %S | FileCheck %s --check-prefixes=CHECK,CHECK-CWD

#include <sycl/detail/core.hpp>
#include <sycl/kernel_bundle.hpp>
#include <sycl/usm.hpp>

auto constexpr IncludePathsSource = R"===(
#include <sycl/sycl.hpp>

#ifdef USE_ABSOLUTE_INCLUDE

#ifndef _WIN32
#include "/tmp/sycl-rtc-end-to-end-test/header1.hpp"
#else
#include "c:/tmp/sycl-rtc-end-to-end-test/header1.hpp"
#endif

#else
#include "header1.hpp"
#include "B/header2.hpp"
#endif

extern "C" SYCL_EXTERNAL 
SYCL_EXT_ONEAPI_FUNCTION_PROPERTY(sycl::ext::oneapi::experimental::single_task_kernel)
void DEFINE_1() {}

extern "C" SYCL_EXTERNAL 
SYCL_EXT_ONEAPI_FUNCTION_PROPERTY(sycl::ext::oneapi::experimental::single_task_kernel)
void DEFINE_2() {}
)===";

static int bundleCounter = 0;
template <typename SourcePropertiesT, typename BuildPropertiesT>
void test_compilation(sycl::context &ctx, SourcePropertiesT srcProps,
                      BuildPropertiesT buildProps) {
  namespace syclex = sycl::ext::oneapi::experimental;
  using source_kb = sycl::kernel_bundle<sycl::bundle_state::ext_oneapi_source>;
  using exe_kb = sycl::kernel_bundle<sycl::bundle_state::executable>;

  source_kb kbSrc = syclex::create_kernel_bundle_from_source(
      ctx, syclex::source_language::sycl, IncludePathsSource, srcProps);
  exe_kb kbExe = syclex::build(kbSrc, buildProps);

  std::cout << "bundle " << bundleCounter++ << std::endl;
  for (const std::string &name :
       {"virt1", "virt2", "fsA", "fsB", "fsC", "abs1", "abs2"}) {
    std::cout << name << ' ' << kbExe.ext_oneapi_has_kernel(name) << std::endl;
  }
}

int test_include_paths(const std::string &baseDir) {
  namespace syclex = sycl::ext::oneapi::experimental;

  sycl::queue q;
  sycl::context ctx = q.get_context();

  bool ok = q.get_device().ext_oneapi_can_build(syclex::source_language::sycl);
  if (!ok) {
    std::cout << "Apparently this device does not support `sycl` source kernel "
                 "bundle extension: "
              << q.get_device().get_info<sycl::info::device::name>()
              << std::endl;
    return -1;
  }

  // Pure virtual includes
  syclex::include_files virtualIncludes;
  virtualIncludes.add("header1.hpp", "#define DEFINE_1 virt1");
  virtualIncludes.add("B/header2.hpp", "#define DEFINE_2 virt2");
  test_compilation(ctx, syclex::properties{virtualIncludes},
                   syclex::properties{});
  // CHECK-LABEL: bundle 0
  // CHECK: virt1 1
  // CHECK: virt2 1

  // File system includes (short form)
  // If CWD contains `header1.hpp` as well, that takes precence over the include
  // path
  syclex::build_options filesystemIncludes1;
  filesystemIncludes1.add("-I" + baseDir + "/include/A");
  filesystemIncludes1.add("-I");
  filesystemIncludes1.add(baseDir + "/include");
  test_compilation(ctx, syclex::properties{},
                   syclex::properties{filesystemIncludes1});
  // CHECK-LABEL: bundle 1
  // CHECK-NOCWD: fsA 1
  // CHECK-CWD:   fsA 0
  // CHECK:       fsB 1
  // CHECK-NOCWD: fsC 0
  // CHECK-CWD:   fsC 1

  // File system includes (long form)
  // Test is otherwise the same as "bundle 1"
  syclex::build_options filesystemIncludes2;
  filesystemIncludes2.add("--include-directory=" + baseDir + "/include/A");
  filesystemIncludes2.add("--include-directory");
  filesystemIncludes2.add(baseDir + "/include");
  test_compilation(ctx, syclex::properties{},
                   syclex::properties{filesystemIncludes2});
  // CHECK-LABEL: bundle 2
  // CHECK-NOCWD: fsA 1
  // CHECK-CWD:   fsA 0
  // CHECK:       fsB 1
  // CHECK-NOCWD: fsC 0
  // CHECK-CWD:   fsC 1

  // Mix virtual and filesystem includes
  // Virtual `header1.hpp` takes precedence over CWD and include paths
  syclex::include_files partialIncludes1{"header1.hpp",
                                         "#define DEFINE_1 virt1"};
  test_compilation(ctx, syclex::properties{partialIncludes1},
                   syclex::properties{filesystemIncludes1});
  // CHECK-LABEL: bundle 3
  // CHECK: virt1 1
  // CHECK: fsA 0
  // CHECK: fsB 1
  // CHECK: fsC 0

  // Virtual `header2.hpp` comes first; `header1.hpp` is included either from
  // CWD or from the include path
  syclex::include_files partialIncludes2{"B/header2.hpp",
                                         "#define DEFINE_2 virt2"};
  test_compilation(ctx, syclex::properties{partialIncludes2},
                   syclex::properties{filesystemIncludes1});
  // CHECK-LABEL: bundle 4
  // CHECK:       virt1 0
  // CHECK:       virt2 1
  // CHECK-NOCWD: fsA 1
  // CHECK-CWD:   fsA 0
  // CHECK:       fsB 0
  // CHECK-NOCWD: fsC 0
  // CHECK-CWD:   fsC 1

  // A bit silly, but including with an absolute path also works
  syclex::include_files absoluteVirtualIncludes{
#ifndef _WIN32
      "/tmp/sycl-rtc-end-to-end-test/header1.hpp",
#else
      "c:/tmp/sycl-rtc-end-to-end-test/header1.hpp",
#endif
      "#define DEFINE_1 abs1\n#define DEFINE_2 abs2"};
  syclex::build_options setDefine{"-DUSE_ABSOLUTE_INCLUDE"};
  test_compilation(ctx, syclex::properties{absoluteVirtualIncludes},
                   syclex::properties{setDefine});
  // CHECK-LABEL: bundle 5
  // CHECK: abs1 1
  // CHECK: abs2 1

  // If virtual files are defined outside of the CWD, we cannot prioritize them
  // higher than actual files in the CWD. However, this is fine (and only
  // included here for illustration), because the specification only covers the
  // situation in which the *same name* is used for the `#include` and the
  // `include_files` property, which is not the case here.
  syclex::build_options mixedIncludes;
#ifndef _WIN32
  mixedIncludes.add("-I/tmp/sycl-rtc-end-to-end-test");
#else
  mixedIncludes.add("-Ic:/tmp/sycl-rtc-end-to-end-test");
#endif
  mixedIncludes.add("-I" + baseDir + "/include");
  test_compilation(ctx, syclex::properties{absoluteVirtualIncludes},
                   syclex::properties{mixedIncludes});
  // CHECK-LABEL: bundle 6
  // CHECK:       fsB 1
  // CHECK-NOCWD: fsC 0
  // CHECK-CWD:   fsC 1
  // CHECK-NOCWD: abs1 1
  // CHECK-CWD:   abs1 0
  // CHECK:       abs2 0

  return 0;
}

int test_errors() {
  namespace syclex = sycl::ext::oneapi::experimental;
  syclex::include_files includes;
  includes.add("foo.h", "/**/");
  try {
    includes.add("foo.h", "/**/");
    assert(false && "Expected exception");
  } catch (sycl::exception &e) {
    assert(e.code() == sycl::errc::invalid && "Expected errc::invalid");
  }

  return 0;
}

int main(int argc, char **argv) {
#ifdef SYCL_EXT_ONEAPI_KERNEL_COMPILER
  assert(argc >= 2);
  return test_include_paths(argv[1]) || test_errors();
#else
  static_assert(false, "Kernel Compiler feature test macro undefined");
#endif
  return 0;
}<|MERGE_RESOLUTION|>--- conflicted
+++ resolved
@@ -8,12 +8,6 @@
 
 // REQUIRES: (opencl || level_zero)
 // REQUIRES: aspect-usm_device_allocations
-<<<<<<< HEAD
-
-// UNSUPPORTED: accelerator
-// UNSUPPORTED-INTENDED: while accelerator is AoT only, this cannot run there.
-=======
->>>>>>> 158b9bb3
 
 // RUN: %{build} -o %t.out
 // RUN: %{run} %t.out %S | FileCheck %s --check-prefixes=CHECK,CHECK-NOCWD
