// This test is intended to ensure that we have no trackers marked as XFAIL
// without a tracker information added to a test.
//
// The format we check is:
// XFAIL: lit,features
// XFAIL-TRACKER: [GitHub issue URL|Internal tracker ID]
//
// GitHub issue URL format:
//     https://github.com/owner/repo/issues/12345
//
// Internal tracker ID format:
//     PROJECT-123456
//
// REQUIRES: linux
//
// Explanation of the command:
// - search for all "XFAIL" occurrences, display line with match and the next one
//   -I, --include to drop binary files and other unrelated files
// - in the result, search for "XFAIL" again, but invert the result - this
//   allows us to get the line *after* XFAIL
// - in those lines, check that XFAIL-TRACKER is present and correct. Once
//   again, invert the search to get all "bad" lines
// - make a final count of how many ill-formatted directives there are and
//   verify that against the reference
//
// RUN: grep -rI "XFAIL:" %S -A 1 --include=*.c --include=*.cpp \
// RUN:     --no-group-separator | \
// RUN: grep -v "XFAIL:" | \
// RUN: grep -Pv "XFAIL-TRACKER:\s+(?:https://github.com/[\w\d-]+/[\w\d-]+/issues/[\d]+)|(?:[\w]+-[\d]+)" | \
// RUN: wc -l | FileCheck %s --check-prefix NUMBER-OF-XFAIL-WITHOUT-TRACKER
//
// The number below is a number of tests which are *improperly* XFAIL-ed, i.e.
// we either don't have a tracker associated with a failure listed in those
// tests, or it is listed in a wrong format.
// Note: strictly speaking, that is not amount of files, but amount of XFAIL
// directives. If a test contains several XFAIL directives, some of them may be
// valid and other may not.
//
// That number *must not* increase. Any PR which causes this number to grow
// should be rejected and it should be updated to either keep the number as-is
// or have it reduced (preferrably, down to zero).
//
// If you see this test failed for your patch, it means that you either
// introduced XFAIL directive to a test improperly, or broke the format of an
// existing XFAIL-ed tests.
// Another possibility (and that is a good option) is that you updated some
// tests to match the required format and in that case you should just update
// (i.e. reduce) the number below.
//
<<<<<<< HEAD
// NUMBER-OF-XFAIL-WITHOUT-TRACKER: 176
=======
// NUMBER-OF-XFAIL-WITHOUT-TRACKER: 178
>>>>>>> 9402bd33
<|MERGE_RESOLUTION|>--- conflicted
+++ resolved
@@ -47,8 +47,4 @@
 // tests to match the required format and in that case you should just update
 // (i.e. reduce) the number below.
 //
-<<<<<<< HEAD
-// NUMBER-OF-XFAIL-WITHOUT-TRACKER: 176
-=======
-// NUMBER-OF-XFAIL-WITHOUT-TRACKER: 178
->>>>>>> 9402bd33
+// NUMBER-OF-XFAIL-WITHOUT-TRACKER: 175