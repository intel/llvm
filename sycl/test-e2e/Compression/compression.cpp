--- conflicted
+++ resolved
@@ -1,16 +1,9 @@
 // End-to-End test for testing device image compression.
 // REQUIRES: zstd
 
-<<<<<<< HEAD
-// XFAIL: hip_amd
-// XFAIL-TRACKER: https://github.com/intel/llvm/issues/15829
-
 // RUN: %{build} %O0 -g %S/Inputs/single_kernel.cpp -o %t_not_compress.out
 // RUN: %{build} %O0 -g --offload-compress --offload-compression-level=3 %S/Inputs/single_kernel.cpp -o %t_compress.out
-=======
-// RUN: %{build} -O0 -g %S/Inputs/single_kernel.cpp -o %t_not_compress.out
-// RUN: %{build} -O0 -g --offload-compress --offload-compression-level=3 %S/Inputs/single_kernel.cpp -o %t_compress.out
->>>>>>> 0703807e
+
 // RUN: %{run} %t_not_compress.out
 // RUN: %{run} %t_compress.out
 // RUN: not diff %t_not_compress.out %t_compress.out