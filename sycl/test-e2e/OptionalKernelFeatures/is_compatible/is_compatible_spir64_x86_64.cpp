--- conflicted
+++ resolved
@@ -1,15 +1,8 @@
 // REQUIRES: opencl-aot
 
-<<<<<<< HEAD
-// XFAIL: windows && !(build-mode && run-mode)
-// XFAIL-TRACKER: https://github.com/intel/llvm/issues/17515
-
-// RUN: %clangxx -fsycl -fsycl-targets=spir64_x86_64 %S/Inputs/is_compatible_with_env.cpp -o %t.out
-=======
 // UNSUPPORTED: windows
 // UNSUPPORTED-TRACKER: https://github.com/intel/llvm/issues/17515
 // There is no CPU device on win yet, so opencl-aot fails to compile the kernel.
->>>>>>> 80cf11c3
 
 // RUN: %{run-aux} %clangxx -fsycl -fsycl-targets=spir64_x86_64 %S/Inputs/is_compatible_with_env.cpp -o %t.out
 
