// REQUIRES: linux, cpu || (gpu && level_zero)
// RUN: %{build} %device_msan_flags -O1 -g -o %t2.out
// RUN: %{run} not %t2.out 2>&1 | FileCheck %s
// RUN: %{build} %device_msan_flags -O2 -g -o %t3.out
// RUN: %{run} not %t3.out 2>&1 | FileCheck %s

<<<<<<< HEAD
// XFAIL: gpu-intel-gen12 || gpu-intel-dg2
// XFAIL-TRACKER: https://github.com/intel/llvm/issues/16184
// XFAIL: arch-intel_gpu_pvc
// XFAIL-TRACKER: https://github.com/intel/llvm/issues/16401

=======
>>>>>>> 15929c68
#include <sycl/detail/core.hpp>
#include <sycl/usm.hpp>

__attribute__((noinline)) long long foo(int data1, long long data2) {
  return data1 + data2;
}

int main() {
  sycl::queue Q;
  auto *array = sycl::malloc_device<int>(2, Q);

  Q.submit([&](sycl::handler &h) {
    h.single_task<class MyKernel>(
        [=]() { array[0] = foo(array[0], array[1]); });
  });
  Q.wait();
  // CHECK: use-of-uninitialized-value
  // CHECK: kernel <{{.*MyKernel}}>
  // CHECK: #0 {{.*}} {{.*check_call.cpp}}:[[@LINE-5]]

  sycl::free(array, Q);
  return 0;
}<|MERGE_RESOLUTION|>--- conflicted
+++ resolved
@@ -4,14 +4,6 @@
 // RUN: %{build} %device_msan_flags -O2 -g -o %t3.out
 // RUN: %{run} not %t3.out 2>&1 | FileCheck %s
 
-<<<<<<< HEAD
-// XFAIL: gpu-intel-gen12 || gpu-intel-dg2
-// XFAIL-TRACKER: https://github.com/intel/llvm/issues/16184
-// XFAIL: arch-intel_gpu_pvc
-// XFAIL-TRACKER: https://github.com/intel/llvm/issues/16401
-
-=======
->>>>>>> 15929c68
 #include <sycl/detail/core.hpp>
 #include <sycl/usm.hpp>
 
